<!DOCTYPE html PUBLIC "-//W3C//DTD HTML 4.01 Transitional//EN">
<html>
<head>
  <meta http-equiv="Content-Type" content="text/html; charset=UTF-8">
  <meta name="Description" content="Structure of OpenTTD (OTTD) landscape arrays #2">
  <title>OpenTTD Landscape Internals - #2</title>
  <style type="text/css">
    span.free     { font-family: "Courier New", Courier, mono; background-color: rgb( 70, 190,  70); }
    span.usable   { font-family: "Courier New", Courier, mono; background-color: rgb( 50, 150, 150); }
    span.used     { font-family: "Courier New", Courier, mono; background-color: rgb(120, 120, 255); }
    span.pool     { font-family: "Courier New", Courier, mono; background-color: rgb(220, 120, 255); }
    span.patch    { font-family: "Courier New", Courier, mono; background-color: rgb(255, 165,   0); }
    span.abuse    { font-family: "Courier New", Courier, mono; background-color: rgb(255, 100, 100); }
    span.rearrange{ font-family: "Courier New", Courier, mono; background-color: rgb(160, 160, 255); }
    span.patch-pool{ font-family: "Courier New", Courier, mono; background: repeating-linear-gradient(-45deg, rgb(255, 165,   0), rgb(255, 165,   0) 10px, rgb(220, 120, 255) 10px, rgb(220, 120, 255) 20px); }
    span.mr       { margin-right: 0.25em; }

    td.bits    { white-space: nowrap; text-align: center; font-family: "Courier New", Courier, mono; }
    td.caption { white-space: nowrap; text-align: left; }
    td li      { white-space: nowrap; text-align: left; }
    th         { white-space: nowrap; text-align: center; }
  </style>
</head>
<body style="direction: ltr;">
<h3 style="font-weight: bold;">Landscape</h3>
<span style="font-weight: bold;"></span>Nine attributes hold the information about a tile.
This can be seen in the <a href="landscape.html">Landscape</a> document. This page tries to give an overview of used and free bits of
the array so you can quickly see what is used and what is not.

<ul>
  <li><span style="font-weight: bold;">type</span> - 8 bits in size, tile class (bits 4..7), bridge (bits 2..3) tropic zone (bits 0..1, only valid in tropic climate)</li>
  <li><span style="font-weight: bold;">height</span> - 8 bits in size, stores tile height</li>
  <li><span style="font-weight: bold;">m1</span> - 8 bits in size, used to identify the owner of that tile (eg piece of rail, bridge, etc.)</li>
  <li><span style="font-weight: bold;">m2</span> - 16 bits in size, used to identify the index of the given tile (object) in the (object-)array</li>
  <li><span style="font-weight: bold;">m3</span> - 8 bits in size, is used for general storage</li>
  <li><span style="font-weight: bold;">m4</span> - 8 bits in size, is used for general storage</li>
  <li><span style="font-weight: bold;">m5</span> - 8 bits in size, is used for general storage</li>
  <li><span style="font-weight: bold;">m6</span> - 8 bits in size, is used for general storage</li>
  <li><span style="font-weight: bold;">m7</span> - 8 bits in size, is used for general storage</li>
  <li><span style="font-weight: bold;">m8</span> - 16 bits in size, is used for general storage</li>
</ul>
<p>
<ul>
  <li><span style="font-weight: bold;"><span class="free">O</span></span> - bit is free</li>
  <li><span style="font-weight: bold;"><span class="usable">X</span></span> - bit is used, but could be freed if needed</li>
  <li><span style="font-weight: bold;"><span class="used">X</span></span> - bit is used</li>
  <li><span style="font-weight: bold;"><span class="pool">X</span></span> - bit is used for an index on a pool</li>
  <li><span style="font-weight: bold;"><span class="patch">P</span></span> - bit is introduced by a patch</li>
  <li><span style="font-weight: bold;"><span class="abuse">X</span></span> - bit of attribute is abused for different purposes, i.e. other bits define the actual meaning</li>
  <li><span style="font-weight: bold;"><span class="rearrange">X</span></span> - bit is accessed, but a rearrangement of the map array could free some of these bits (probably not done for bit alignment)</li>
</ul>

<table align=center border="1" cellpadding="2" cellspacing="2">
  <tbody>
    <tr>
      <th colspan=2>class</th>
      <th>type (8)</th>
      <th>height (8)</th>
      <th>m1 (8)</th>
      <th>m2 (16)</th>
      <th>m3 (8)</th>
      <th>m4 (8)</th>
      <th>m5 (8)</th>
      <th>m6 (8)</th>
      <th>m7 (8)</th>
      <th>m8 (16)</th>
    </tr>
    <tr>
      <td colspan=2 class="caption">bits</td>
      <td class="bits">7654 3210</td>
      <td class="bits">7654 3210</td>
      <td class="bits">7654 3210</td>
      <td class="bits">FEDC BA98 7654 3210</td>
      <td class="bits">7654 3210</td>
      <td class="bits">7654 3210</td>
      <td class="bits">7654 3210</td>
      <td class="bits">7654 3210</td>
      <td class="bits">7654 3210</td>
      <td class="bits">FEDC BA98 7654 3210</td>
    </tr>
    <tr>
      <td rowspan="2">0</td>
      <td class="caption">ground</td>
<<<<<<< HEAD
      <td class="bits" rowspan=31><span class="used" title="Tile type">XXXX</span> <span class="used" title="Presence and direction of bridge above">XX</span> <span class="used" title="Tropic Zone: only meaningful in tropic climate. It contains the definition of the available zones">XX</span></td>
      <td class="bits" rowspan=31><span class="used" title="Tile height">XXXX XXXX</span></td>
=======
      <td class="bits" rowspan=29><span class="used" title="Tile type">XXXX</span> <span class="used" title="Presence and direction of bridge above">XX</span> <span class="used" title="Tropic Zone: only meaningful in tropic climate. It contains the definition of the available zones">XX</span></td>
      <td class="bits" rowspan=29><span class="used" title="Tile height">XXXX XXXX</span></td>
>>>>>>> cd0e1fc4
      <td class="bits" rowspan=2><span class="free">OOO</span><span class="usable" title="Owner (always OWNER_NONE)">1 OOOO</span></td>
      <td class="bits"><span class="free">OOOO OOOO OOOO OOOO</span></td>
      <td class="bits"><span class="used" title="Type of hedge on NE border">XXX</span> <span class="used" title="Snow presence">X</span><span class="free">OOOO</span></td>
      <td class="bits" rowspan=2><span class="used" title="Type of hedge on SW border">XXX</span> <span class="used" title="Type of hedge on SE border">XXX</span><span class="free">OO</span></td>
      <td class="bits" rowspan=2><span class="used" title="Update counter">XXX</span> <span class="used" title="Type: grass, rough land, rocks, fields, snow, desert">XXX</span> <span class="used" title="Density">XX</span></td><td class="bits" rowspan=2><span class="free" >OOO</span><span class="used" title="Type of hedge on NW border">X XX</span><span class="free">OO</span></td>
      <td class="bits" rowspan=2><span class="free">OOOO OOOO</span></td>
      <td class="bits" rowspan=2><span class="free">OOOO OOOO OOOO OOOO</span></td>
    </tr>
    <tr>
      <td class="caption">farmland</td>
      <td class="bits"><span class="pool" title="Industry index on pool">XXXX XXXX XXXX XXXX</span></td>
      <td class="bits"><span class="used" title="Type of hedge on NE border">XXX</span> <span class="used" title="Field production stage">XXXXX</span></td>
    </tr>
    <tr>
      <td rowspan=3>1</td>
      <td class="caption">rail</td>
      <td class="bits"><span class="used" title="Ship docking tile status (for half-tile with water)">X</span><span class="free">OO</span><span class="used" title="Owner">X XXXX</span></td>
      <td class="bits"><span class="free">OOOO</span> <span class="used" title="Reserved tracks">XXXX</span> <span class="free">OOOO OOOO</span></td>
      <td class="bits"><span class="free">OOOO OOOO</span> </td>
      <td class="bits"><span class="free">OOOO</span> <span class="used" title="Ground type: fences, snow, desert">XXXX</span></td>
      <td class="bits"><span class="used" title="Rail tile type: rail, rail with signals, depot">OO</span> <span class="used" title="Track pieces">XXXXXX</span></td>
      <td class="bits"><span class="free">OOOO OOOO</span></td>
      <td class="bits"><span class="free">OOOO OOOO</span></td>
      <td class="bits" rowspan=2><span class="free">OOOO</span> <span class="patch" title="Secondary railway type (used for lower or right track when two parallel tracks on tile)">PPPP PP</span><span class="used" title="Railway type">XX XXXX</span></td>
    </tr>
    <tr>
      <td class="caption">rail with signals</td>
      <td class="bits"><span class="used" title="Ship docking tile status (for half-tile with water)">X</span><span class="patch" title="Special signal propagation flags">PP</span><span class="used" title="Owner">X XXXX</span></td>
      <td class="bits"><span class="free">OOO</span><span class="patch" title="1 or more routing restrictions present">P</span> <span class="used" title="Reserved tracks">XXXX</span> <span class="used" title="Signal types and sempahore/lights">XXXX XXXX</span></td>
      <td class="bits"><span class="used" title="Signals present">XXXX</span> <span class="free">OOOO</span></td>
      <td class="bits"><span class="used" title="Signals colors">XXXX</span> <span class="used" title="Ground type: fences, snow, desert">XXXX</span></td>
      <td class="bits"><span class="used" title="Rail tile type: rail, rail with signals, depot">O1</span> <span class="used" title="Track pieces">XXXXXX</span></td>
      <td class="bits"><span class="patch" title="Signal styles">PPPP PPPP</span></td>
      <td class="bits"><span class="patch" title="Signal always reserve through">PP</span> <span class="patch" title="Signal aspects">PPPPPP</span></td>
    </tr>
    <tr>
      <td class="caption">depot</td>
      <td class="bits"><span class="used" title="Ship docking tile status (for half-tile with water)">X</span><span class="free">OO</span><span class="used" title="Owner">X XXXX</span></td>
      <td class="bits"><span class="pool" title="Depot index on pool">XXXX XXXX XXXX XXXX</span></td>
      <td class="bits"><span class="free">OOOO</span> <span class="free">OOOO</span></td>
      <td class="bits"><span class="free">OOOO</span> <span class="used" title="Ground type: fences, snow, desert (fences on depot are not valid)">XXXX</span></td>
      <td class="bits"><span class="used" title="Rail tile type: rail, rail with signals, depot">11</span><span class="free">O</span><span class="used" title="PBS reservation">X</span> <span class="free">OO</span><span class="used" title="Depot exit direction">XX</span></td>
      <td class="bits"><span class="free">OOOO OOOO</span></td>
      <td class="bits"><span class="free">OOOO OOOO</span></td>
      <td class="bits"><span class="free">OOOO OOOO OO</span><span class="used" title="Railway type">XX XXXX</span></td>
    </tr>
    <tr>
      <td rowspan=3>2</td>
      <td class="caption">road</td>
      <td class="bits"><span class="free">OOO</span><span class="used" title="Owner of road">X XXXX</span></td>
      <td class="bits" rowspan=2><span class="pool" title="Town index on pool">XXXX XXXX XXXX XXXX</span></td>
      <td class="bits"><span class="used" title="Owner of tram">XXXX</span> <span class="used" title="Tram pieces">XXXX</span></td>
      <td class="bits" rowspan=3><span class="free">OO</span><span class="used" title="Road type">XX XXXX</span></td>
      <td class="bits"><span class="used" title="Tile type: simple road (00), level crossing (01), road depot (10)">OO</span> <span class="used" title="Disallow vehicles to go a specific direction">XX</span> <span class="used" title="Road pieces">XXXX</span></td>
      <td class="bits"><span class="free">OO</span> <span class="used" title="Pavement type">XXX</span><span class="free">OOO</span></td>
      <td class="bits"><span class="free">OO</span><span class="used" title="Snow/desert present">X</span> <span class="free">O</span><span class="used" title="Roadworks counter">XXXX</span></td>
<<<<<<< HEAD
      <td class="bits" rowspan=1><span class="free">O</span><span class="patch" title="Road cached one way state">PPP</span> <span class="used" title="Tram type">XXXX XX<span class="free">OO OOOO</span></td>
=======
      <td class="bits" rowspan=1><span class="free">OOOO</span> <span class="used" title="Tram type">XXXX XX</span><span class="free">OO OOOO</span></td>
>>>>>>> cd0e1fc4
    </tr>
    <tr>
      <td class="caption">level crossing</td>
      <td class="bits"><span class="free">OOO</span><span class="used" title="Owner of rail track">X XXXX</span></td>
      <td class="bits"><span class="used" title="Owner of tram">XXXX</span> <span class="free">OOOO</span></td>
      <td class="bits"><span class="used" title="Tile type: simple road (00), level crossing (01), road depot (10)">O1</span> <span class="used" title="Lights are on">X</span> <span class="used" title="PBS reservation">X</span><span class="free">OO</span><span class="patch" title="Crossing is possibly occupied by a road vehicle">P</span><span class="used" title="Direction of the rail and roads">X</span></td>
      <td class="bits"><span class="free">OO</span> <span class="used" title="Pavement type">XXX</span><span class="free">OOO</span></td>
      <td class="bits"><span class="free">OO</span><span class="used" title="Snow/desert present">X</span> <span class="used" title="Owner of road">XXXXX</span></td>
      <td class="bits" rowspan=1><span class="free">O</span><span class="patch" title="Road cached one way state">PPP</span> <span class="used" title="Tram type">XXXX XX</span> <span class="used" title="Railway type">XXXXXX</span></td>
    </tr>
    <tr>
      <td class="caption">road depot</td>
      <td class="bits"><span class="free">OOO</span><span class="used" title="Owner of the depot">X XXXX</span></td>
      <td class="bits"><span class="pool" title="Depot index on pool">XXXX XXXX XXXX XXXX</span></td>
      <td class="bits"><span class="usable" title="Owner of tram depot">XXXX</span> <span class="free">OOOO</span></td>
      <td class="bits"><span class="used" title="Tile type: simple road (00), level crossing (01), road depot (10)">1O</span><span class="free">OO OO</span><span class="used" title="Depot exit direction">XX</span></td>
      <td class="bits"><span class="free">OOOO OOOO</span></td>
      <td class="bits"><span class="free">OO</span><span class="used" title="Snow/desert present">X</span> <span class="usable" title="Owner of road depot">XXXXX</span></td>
      <td class="bits" rowspan=1><span class="free">O</span><span class="patch" title="Road cached one way state">PPP</span> <span class="used" title="Tram type">XXXX XX</span><span class="free">OO OOOO</span></td>
    </tr>
    <tr>
      <td rowspan=2>3</td>
      <td class="caption">finished house</td>
      <td class="bits" rowspan=2><span class="used" title="House random bits">XXXX XXXX</span></td>
      <td class="bits" rowspan=2><span class="pool" title="Town index on pool">XXXX XXXX XXXX XXXX</span></td>
      <td class="bits"><span class="used" title="House is complete/in construction (see m5)">1</span><span class="free">OO</span><span class="usable" title="Activated triggers (bits 2..4 don't have a meaning)">X XX</span><span class="used" title="Activated triggers (bits 2..4 don't have a meaning)">XX</span></td>
      <td class="bits" rowspan=2><span class="free">OOOO OOOO</span></td>
      <td class="bits"><span class="used" title="Age in years, clamped at 255">XXXX XXXX</span></td>
      <td class="bits" rowspan=2><span class="abuse" title="Newhouses activated: periodic processing time remaining; if not, lift position for houses 04 and 05">XXXX XX</span><span class="free">OO</span></td>
      <td class="bits" rowspan=2><span class="abuse" title="If newhouses active, m7 is the current animation frame">XXXX</span> <span class="abuse" title="If newhouses active, m7 is the current animantion frame; if not, lift behaviour for houses 04 and 05">XXXX</span></td>
      <td class="bits" rowspan=2><span class="free">OOOO</span> <span class="used" title="House type">XXXX XXXX XXXX</span></td>
    </tr>
    <tr>
      <td class="caption">house under construction</td>
      <td class="bits"><span class="used" title="House is complete/in construction (see m5)">O</span><span class="used" title="House type (m4 + m3[6])">X</span><span class="free">O</span><span class="usable" title="Activated triggers (bits 2..4 don't have a meaning)">X XX</span><span class="used" title="Activated triggers (bits 2..4 don't have a meaning)">XX</span></td>
      <td class="bits"><span class="free">OOO</span><span class="used" title="Construction stage">X X</span><span class="used" title="Construction counter">XXX</span></td>
    </tr>
    <tr>
      <td>4</td>
      <td class="caption">trees</td>
      <td class="bits"><span class="free">O</span><span class="used" title="Water class">XX</span><span class="usable" title="Owner (always OWNER_NONE)">1 OOOO</span></td>
      <td class="bits"><span class="free">OOOO OOO</span><span class="used" title="Tree ground">XXX</span> <span class="used" title="Tree density">XX</span> <span class="free" title="Old tree counter">OOOO</span></td>
      <td class="bits"><span class="usable" title="Tree type unused bits">XX</span><span class="used" title="Tree type">XX XXXX</span></td>
      <td class="bits"><span class="free">OOOO OOOO</span></td>
      <td class="bits"><span class="used" title="Number of trees on tile (+1)">XX</span><span class="free">OO O</span><span class="used" title="Tree growth">XXX</span></td>
      <td class="bits"><span class="free">OOOO OOOO</span></td>
      <td class="bits"><span class="free">OOOO OOOO</span></td>
      <td class="bits"><span class="free">OOOO OOOO OOOO OOOO</span></td>
    </tr>
    <tr>
      <td rowspan=8>5</td>
      <td class="caption">rail station</td>
      <td class="bits" rowspan=8><span class="free">O</span><span class="used" title="Water class">XX</span> <span class="used" title="Owner">XXXXX</span></td>
      <td class="bits" rowspan=8><span class="pool" title="Station index on pool">XXXX XXXX XXXX XXXX</span></td>
      <td class="bits" rowspan=2><span class="used" title="Random bits">XXXX</span> <span class="free">OOOO</span></td>
      <td class="bits" rowspan=2><span class="used" title="Custom station specifications ID">XXXX XXXX</span></td>
      <td class="bits"><span class="used" title="Graphics index">XXXX XXXX</span></td>
      <td class="bits" rowspan=2><span class="used mr" title="May have pylons">X</span><span class="used mr" title="Station type">XXXX</span><span class="used mr" title="Reserved track">X</span><span class="used mr" title="May have wires">X</span><span class="used" title="Tile is blocked">X</span></td>
      <td class="bits" rowspan=2><span class="used" title="Animation frame">XXXX XXXX</span></td>
      <td class="bits" rowspan=2><span class="free">OOOO OOOO OO</span><span class="used" title="Railway type">XX XXXX</span></td>
    </tr>
    <tr>
      <td class="caption">rail waypoint</td>
      <td class="bits"><span class="usable" title="Graphics index">OOOO OOO</span><span class="used" title="Graphics index">X</span></td>
    </tr>
    <tr>
      <td class="caption">road stop</td>
      <td class="bits"><span class="used" title="Owner of tram">XXXX</span> <span class="free">OO</span><span class="patch" title="Disallow vehicles to go a specific direction (drive-through road stop)">PP</span></td>
      <td class="bits" rowspan=2><span class="free">OO</span><span class="used" title="Roadtype for road stop">XX XXXX</span></td>
      <td class="bits" rowspan=2><span class="usable" title="Graphics index">OOOO O</span><span class="used" title="Graphics index: 00 (exit towards NE), 01 (exit towards SE), 02 (exit towards SW), 03 (exit towards NW), 04 (drive through X), 05 (drive through Y)">XXX</span></td>
      <td class="bits" rowspan=6><span class="free">O</span><span class="used" title="Station type">XXX X</span><span class="free">OOO</span></td>
      <td class="bits" rowspan=2><span class="free">OOO</span><span class="used" title="Owner of road">X XXXX</span></td>
      <td class="bits"><span class="free">O</span><span class="patch" title="Road cached one way state">PPP</span> <span class="used" title="Tram type">XXXX XX</span> <span class="used" title="Custom road stops specifications ID">XXXXXX</span></td>
    </tr>
    <tr>
      <td class="caption">road waypoint</td>
      <td class="bits"><span class="used" title="Owner of tram">XXXX</span> <span class="used" title="Pavement type">XX</span><span class="patch" title="Disallow vehicles to go a specific direction (drive-through road stop)">PP</span></td>
      <td class="bits"><span class="used" title="Snow/desert present">X</span><span class="patch" title="Road cached one way state">PPP</span> <span class="used" title="Tram type">XXXX XX</span> <span class="used" title="Custom road stops specifications ID">XXXXXX</span></td>
    </tr>
    <tr>
      <td class="caption">airport</td>
      <td class="bits"><span class="used" title="Random bits">XXXX</span> <span class="free">OOOO</span></td>
      <td class="bits"><span class="free">OOOO OOOO</span></td>
      <td class="bits"><span class="used" title="Graphics index">XXXX XXXX</span></td>
      <td class="bits"><span class="used" title="Animation frame">XXXX XXXX</span></td>
      <td class="bits" rowspan=4><span class="free">OOOO OOOO OOOO OOOO</span></td>
    </tr>
    <tr>
      <td class="caption">dock</td>
      <td class="bits"><span class="free">OOOO OOOO</span></td>
      <td class="bits"><span class="free">OOOO OOOO</span></td>
      <td class="bits"><span class="usable" title="Graphics index">OOOO </span><span class="usable" title="Graphics index">O</span><span class="used" title="Graphics index">XXX</span></td>
      <td class="bits"><span class="free">OOOO OOOO</span></td>
    </tr>
    <tr>
      <td class="caption">buoy</td>
      <td class="bits"><span class="free">OOOO OOOO</span></td>
      <td class="bits"><span class="free">OOOO OOOO</span></td>
      <td class="bits"><span class="usable">OOOO OOOO</span></td>
      <td class="bits"><span class="free">OOOO OOOO</span></td>
    </tr>
    <tr>
      <td class="caption">oilrig</td>
      <td class="bits"><span class="free">OOOO OOOO</span></td>
      <td class="bits"><span class="free">OOOO OOOO</span></td>
      <td class="bits"><span class="usable">OOOO OOOO</span></td>
      <td class="bits"><span class="free">OOOO OOOO</span></td>
    </tr>
    <tr>
      <td rowspan=5>6</td>
      <td class="caption">sea</td>
      <td class="bits" rowspan=5><span class="used" title="Ship docking tile status">X</span> <span class="used" title="Water class">XX</span> <span class="used" title="Owner">XXXXX</span></td>
      <td class="bits" rowspan=4><span class="free">OOOO OOOO OOOO OOOO</span></td>
      <td class="bits" rowspan=5><span class="free">OOOO OOO</span><span class="used" title="Non-flooding state">X</span></td>
      <td class="bits"><span class="free">OOOO OOOO</span></td>
      <td class="bits"><span class="used" title="Water tile type: coast, clear, lock, depot">0000</span> <span class="free">OOO0</span></td>
      <td class="bits" rowspan=5><span class="free">OOOO OOOO</span></td>
      <td class="bits" rowspan=5><span class="free">OOOO OOOO</span></td>
      <td class="bits" rowspan=5><span class="free">OOOO OOOO OOOO OOOO</span></td>
    </tr>
    <tr>
      <td class="caption">canal, river</td>
      <td class="bits"><span class="used" title="Canal/river random bits">XXXX XXXX</span></td>
      <td class="bits"><span class="used" title="Water tile type: coast, clear, lock, depot">0000</span> <span class="free">OOOO</span></td>
    </tr>
    <tr>
      <td class="caption">shore</td>
      <td class="bits"><span class="free">OOOO OOOO</span></td>
      <td class="bits"><span class="used" title="Water tile type: coast, clear, lock, depot">0001</span> <span class="free">OOOO</span></td>
    </tr>
    <tr>
      <td class="caption">lock</td>
      <td class="bits"><span class="free">OOOO OOOO</span></td>
      <td class="bits"><span class="used" title="Water tile type: coast, clear, lock, depot">0010</span> <span class="used" title="Lock part">XX</span><span class="used" title="Lock orientation m5[1..0]">XX</span></td>
    </tr>
    <tr>
      <td class="caption">shipdepot</td>
      <td class="bits"><span class="pool" title="Depot index on pool">XXXX XXXX XXXX XXXX</span></td>
      <td class="bits"><span class="free">OOOO OOOO</span></td>
      <td class="bits"><span class="used" title="Water tile type: coast, clear, lock, depot">0011</span> <span class="free">OO</span><span class="used" title="Depot axis">X</span><span class="used" title="Depot part">X</span></td>
    </tr>
    <tr>
      <td rowspan=2>8</td>
      <td class="caption">finished industry</td>
      <td class="bits"><span class="used" title="Completed industry">1</span> <span class="used" title="Water class">XX</span><span class="free">O</span> <span class="free">OOOO</span></td>
      <td class="bits" rowspan=2><span class="pool" title="Industry index on pool">XXXX XXXX XXXX XXXX</span></td>
      <td class="bits" rowspan=2><span class="used" title="Random bits">XXXX XXXX</span></td>
      <td class="bits" rowspan=2><span class="used" title="Animation loop">XXXX XXXX</span></td>
      <td class="bits" rowspan=2><span class="used" title="Industry graphics ID (m5 + m6[2])">XXXX XXXX</span></td>
      <td class="bits" rowspan=2><span class="free">OO</span><span class="used" title="Random triggers (NewGRF)">XXX</span> <span class="used" title="Industry graphics ID (m5 + m6[2])">X</span><span class="free">OO</span></td>
      <td class="bits" rowspan=2><span class="used" title="Animation frame">XXXX XXXX</span></td>
      <td class="bits" rowspan=2><span class="free">OOOO OOOO OOOO OOOO</span></td>
    </tr>
    <tr>
      <td class="caption">industry under construction</td>
      <td class="bits"><span class="used" title="Completed industry">O</span> <span class="used" title="Water class">XX</span><span class="free">O</span> <span class="used" title="If under construction, construction counter and stage of construction">XXXX</span></td>
    </tr>
    <tr>
      <td rowspan=4>9</td>
      <td class="caption">tunnel entrance</td>
      <td class="bits" rowspan=3><span class="free">O</span><span class="patch" title="Combined normal/shunt signal style flag (rail only)">P</span> <span class="patch" title="Special signal propagation flag (rail only)">P</span> <span class="used" title="Owner">XXXXX</span></td>
      <td class="bits"><span class="patch-pool" title="Tunnel index on pool (or overflow sentinel)">PPPP PPPP PPPP PPPP</span></td>
      <td class="bits" rowspan=4><span class="rearrange" title="Owner of tram (road only; a rearrangement can free some of these bits)">XXXX</span> <span class="free">OOOO</span><br /><span class="patch" title="New signal style is non-zero (rail only)">P</span> <span class="patch" title="Routing restrictions present on entrance/exit signal(s)">P</span> <span class="patch" title="Entrance/exit signal aspects (rail only)">PPPPPP</span></td>
      <td class="bits"><span class="free">OO</span><span class="used" title="Road type">XX XXXX</span></td>
      <td class="bits"><span class="used" title="Bridge or tunnel bit">O</span><span class="patch" title="Signal simulation mode (rail only)">PP</span><span class="rearrange" title="PBS reservation (rail; a rearrangement can free some of these bits)">X</span> <span class="used" title="Transport type">XX</span> <span class="used" title="Direction of the tunnel/bridge">XX</span></td>
      <td class="bits"><span class="patch" title="PBS mode, exit signal state">PP</span><span class="free">OO OO</span><span class="patch" title="Semaphore/light mode, entrance signal state">PP</span></td>
      <td class="bits" rowspan=4><span class="patch" title="Snow/desert present or rail custom bridge head ground type">PPP</span><span class="rearrange" title="Owner of road (road only; a rearrangement can free some of these bits)">X XXXX</span></td>
      <td class="bits"><span class="patch" title="Road cached one way state (road only) or signal simulation spacing (rail only)">PPPP</span> <span class="used" title="Tram type">XXXX XX</span><span class="rearrange" title="Railway type (rail only; a rearrangement can free some of these bits)">XX XXXX</span></td>
    </tr>
    <tr>
      <td>bridge ramp - rail</td>
      <td class="bits"><span class="patch" title="Bridge middle signal states">PPPP PPPP PPPP</span> <span class="patch" title="Reserved tracks">PPPP</span></td>
      <td class="bits"><span class="free">OO</span><span class="patch" title="Track pieces">PP PPPP</span></td>
      <td class="bits"><span class="used" title="Bridge or tunnel bit">1</span><span class="patch" title="Signal simulation mode">PP</span><span class="free">O</span> <span class="used" title="Transport type">00</span> <span class="used" title="Direction of the tunnel/bridge">XX</span></td>
      <td class="bits"><span class="patch" title="PBS mode, exit signal state">PP</span><span class="used" title="Bridge type: wooden, steel,...">XX XX</span><span class="patch" title="Semaphore/light mode, entrance signal state">PP</span></td>
      <td class="bits"><span class="patch" title="Signal simulation spacing">PPPP</span> <span class="patch" title="Secondary railway type (used for bridge-bypassing track when two parallel tracks on custom bridge head)">PPPP PP</span><span class="rearrange" title="Railway type (a rearrangement can free some of these bits)">XX XXXX</span></td>
    </tr>
    <tr>
      <td>bridge ramp - road</td>
      <td class="bits"><span class="free">OOOO OOOO</span> <span class="patch" title="Custom bridge head road piece difference">PPPP</span> <span class="patch" title="Custom bridge head tram piece difference">PPPP</span></td>
      <td class="bits"><span class="patch" title="Disallow vehicles to go a specific direction">PP</span><span class="used" title="Road type">XX XXXX</span></td>
      <td class="bits"><span class="used" title="Bridge or tunnel bit">1</span><span class="free">OOO</span> <span class="used" title="Transport type">01</span> <span class="used" title="Direction of the tunnel/bridge">XX</span></td>
      <td class="bits" rowspan=2><span class="free">OO</span><span class="used" title="Bridge type: wooden, steel,...">XX XX</span><span class="free">OO</span></td>
      <td class="bits"><span class="free">O</span><span class="patch" title="Road cached one way state">PPP</span> <span class="used" title="Tram type">XXXX XX</span><span class="free">OO OOOO</span></td>
    </tr>
    <tr>
      <td>bridge ramp - water</td>
      <td class="bits"><span class="used" title="Ship docking tile status (for aqueducts)">X</span><span class="free">OO</span> <span class="used" title="Owner">XXXXX</span></td>
      <td class="bits"><span class="free">OOOO OOOO OOOO OOOO</span></td>
      <td class="bits"><span class="free">OOOO OOOO</span></td>
      <td class="bits"><span class="used" title="Bridge or tunnel bit">1</span><span class="free">OOO</span> <span class="used" title="Transport type">10</span> <span class="used" title="Direction of the tunnel/bridge">XX</span></td>
      <td class="bits"><span class="free">OOOO OOOO OOOO OOOO</span></td>
    </tr>
    <tr>
      <td>A</td>
      <td class="caption">objects</td>
      <td class="bits"><span class="free">O</span><span class="used" title="Water class">XX</span> <span class="used" title="Owner">XXXXX</span></td>
      <td class="bits"><span class="pool" title="Object index on pool (m2 + m5)">XXXX XXXX XXXX XXXX</span></td>
      <td class="bits"><span class="used" title="Random bits">XXXX XXXX</span></td>
      <td class="bits"><span class="patch" title="Ground update counter">PPP</span> <span class="patch" title="Viewport map override">P</span> <span class="patch" title="Ground type: grass/bare, snow/desert, shore">PP</span> <span class="patch" title="Ground density">PP</span></td>
      <td class="bits"><span class="pool" title="Object index on pool (m2 + m5)">XXXX XXXX</span></td>
      <td class="bits"><span class="free">OOOO OO</span><span class="patch" title="Foundation type">PP</span> </td>
      <td class="bits"><span class="used" title="Animation counter">XXXX XXXX</span></td>
      <td class="bits" rowspan=1><span class="free">OOOO OOOO OOOO OOOO</span></td>
    </tr>
    <tr>
      <td colspan=2 class="caption">bits</td>
      <td class="bits">7654 3210</td>
      <td class="bits">7654 3210</td>
      <td class="bits">7654 3210</td>
      <td class="bits">FEDC BA98 7654 3210</td>
      <td class="bits">7654 3210</td>
      <td class="bits">7654 3210</td>
      <td class="bits">7654 3210</td>
      <td class="bits">7654 3210</td>
      <td class="bits">7654 3210</td>
      <td class="bits">FEDC BA98 7654 3210</td>
    </tr>
    <tr>
      <th colspan=2>class</th>
      <th>type (8)</th>
      <th>height (8)</th>
      <th>m1 (8)</th>
      <th>m2 (16)</th>
      <th>m3 (8)</th>
      <th>m4 (8)</th>
      <th>m5 (8)</th>
      <th>m6 (8)</th>
      <th>m7 (8)</th>
      <th>m8 (16)</th>
    </tr>
  </tbody>
</table>

</body>
</html><|MERGE_RESOLUTION|>--- conflicted
+++ resolved
@@ -81,13 +81,8 @@
     <tr>
       <td rowspan="2">0</td>
       <td class="caption">ground</td>
-<<<<<<< HEAD
       <td class="bits" rowspan=31><span class="used" title="Tile type">XXXX</span> <span class="used" title="Presence and direction of bridge above">XX</span> <span class="used" title="Tropic Zone: only meaningful in tropic climate. It contains the definition of the available zones">XX</span></td>
       <td class="bits" rowspan=31><span class="used" title="Tile height">XXXX XXXX</span></td>
-=======
-      <td class="bits" rowspan=29><span class="used" title="Tile type">XXXX</span> <span class="used" title="Presence and direction of bridge above">XX</span> <span class="used" title="Tropic Zone: only meaningful in tropic climate. It contains the definition of the available zones">XX</span></td>
-      <td class="bits" rowspan=29><span class="used" title="Tile height">XXXX XXXX</span></td>
->>>>>>> cd0e1fc4
       <td class="bits" rowspan=2><span class="free">OOO</span><span class="usable" title="Owner (always OWNER_NONE)">1 OOOO</span></td>
       <td class="bits"><span class="free">OOOO OOOO OOOO OOOO</span></td>
       <td class="bits"><span class="used" title="Type of hedge on NE border">XXX</span> <span class="used" title="Snow presence">X</span><span class="free">OOOO</span></td>
@@ -144,11 +139,7 @@
       <td class="bits"><span class="used" title="Tile type: simple road (00), level crossing (01), road depot (10)">OO</span> <span class="used" title="Disallow vehicles to go a specific direction">XX</span> <span class="used" title="Road pieces">XXXX</span></td>
       <td class="bits"><span class="free">OO</span> <span class="used" title="Pavement type">XXX</span><span class="free">OOO</span></td>
       <td class="bits"><span class="free">OO</span><span class="used" title="Snow/desert present">X</span> <span class="free">O</span><span class="used" title="Roadworks counter">XXXX</span></td>
-<<<<<<< HEAD
-      <td class="bits" rowspan=1><span class="free">O</span><span class="patch" title="Road cached one way state">PPP</span> <span class="used" title="Tram type">XXXX XX<span class="free">OO OOOO</span></td>
-=======
-      <td class="bits" rowspan=1><span class="free">OOOO</span> <span class="used" title="Tram type">XXXX XX</span><span class="free">OO OOOO</span></td>
->>>>>>> cd0e1fc4
+      <td class="bits" rowspan=1><span class="free">O</span><span class="patch" title="Road cached one way state">PPP</span> <span class="used" title="Tram type">XXXX XX</span><span class="free">OO OOOO</span></td>
     </tr>
     <tr>
       <td class="caption">level crossing</td>
