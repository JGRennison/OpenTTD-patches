<?xml version="1.0" encoding="utf-8"?>
<Project ToolsVersion="4.0" xmlns="http://schemas.microsoft.com/developer/msbuild/2003">
  <ItemGroup>
    <Filter Include="Source Files">
      <UniqueIdentifier>{c76ff9f1-1e62-46d8-8d55-000000000000}</UniqueIdentifier>
    </Filter>
    <Filter Include="Header Files">
      <UniqueIdentifier>{c76ff9f1-1e62-46d8-8d55-000000000001}</UniqueIdentifier>
    </Filter>
    <Filter Include="Core Source Code">
      <UniqueIdentifier>{c76ff9f1-1e62-46d8-8d55-000000000002}</UniqueIdentifier>
    </Filter>
    <Filter Include="GUI Source Code">
      <UniqueIdentifier>{c76ff9f1-1e62-46d8-8d55-000000000003}</UniqueIdentifier>
    </Filter>
    <Filter Include="Widgets">
      <UniqueIdentifier>{c76ff9f1-1e62-46d8-8d55-000000000004}</UniqueIdentifier>
    </Filter>
    <Filter Include="Command handlers">
      <UniqueIdentifier>{c76ff9f1-1e62-46d8-8d55-000000000005}</UniqueIdentifier>
    </Filter>
    <Filter Include="Save/Load handlers">
      <UniqueIdentifier>{c76ff9f1-1e62-46d8-8d55-000000000006}</UniqueIdentifier>
    </Filter>
    <Filter Include="Tables">
      <UniqueIdentifier>{c76ff9f1-1e62-46d8-8d55-000000000007}</UniqueIdentifier>
    </Filter>
    <Filter Include="MD5">
      <UniqueIdentifier>{c76ff9f1-1e62-46d8-8d55-000000000008}</UniqueIdentifier>
    </Filter>
    <Filter Include="Script">
      <UniqueIdentifier>{c76ff9f1-1e62-46d8-8d55-000000000009}</UniqueIdentifier>
    </Filter>
    <Filter Include="Squirrel">
      <UniqueIdentifier>{c76ff9f1-1e62-46d8-8d55-000000000010}</UniqueIdentifier>
    </Filter>
    <Filter Include="Squirrel headers">
      <UniqueIdentifier>{c76ff9f1-1e62-46d8-8d55-000000000011}</UniqueIdentifier>
    </Filter>
    <Filter Include="AI Core">
      <UniqueIdentifier>{c76ff9f1-1e62-46d8-8d55-000000000012}</UniqueIdentifier>
    </Filter>
    <Filter Include="AI API">
      <UniqueIdentifier>{c76ff9f1-1e62-46d8-8d55-000000000013}</UniqueIdentifier>
    </Filter>
    <Filter Include="Game API">
      <UniqueIdentifier>{c76ff9f1-1e62-46d8-8d55-000000000014}</UniqueIdentifier>
    </Filter>
    <Filter Include="Game Core">
      <UniqueIdentifier>{c76ff9f1-1e62-46d8-8d55-000000000015}</UniqueIdentifier>
    </Filter>
    <Filter Include="Script API">
      <UniqueIdentifier>{c76ff9f1-1e62-46d8-8d55-000000000016}</UniqueIdentifier>
    </Filter>
    <Filter Include="Script API Implementation">
      <UniqueIdentifier>{c76ff9f1-1e62-46d8-8d55-000000000017}</UniqueIdentifier>
    </Filter>
    <Filter Include="Blitters">
      <UniqueIdentifier>{c76ff9f1-1e62-46d8-8d55-000000000018}</UniqueIdentifier>
    </Filter>
    <Filter Include="Drivers">
      <UniqueIdentifier>{c76ff9f1-1e62-46d8-8d55-000000000019}</UniqueIdentifier>
    </Filter>
    <Filter Include="Sprite loaders">
      <UniqueIdentifier>{c76ff9f1-1e62-46d8-8d55-000000000020}</UniqueIdentifier>
    </Filter>
    <Filter Include="NewGRF">
      <UniqueIdentifier>{c76ff9f1-1e62-46d8-8d55-000000000021}</UniqueIdentifier>
    </Filter>
    <Filter Include="Map Accessors">
      <UniqueIdentifier>{c76ff9f1-1e62-46d8-8d55-000000000022}</UniqueIdentifier>
    </Filter>
    <Filter Include="Misc">
      <UniqueIdentifier>{c76ff9f1-1e62-46d8-8d55-000000000023}</UniqueIdentifier>
    </Filter>
    <Filter Include="Network Core">
      <UniqueIdentifier>{c76ff9f1-1e62-46d8-8d55-000000000024}</UniqueIdentifier>
    </Filter>
    <Filter Include="Pathfinder">
      <UniqueIdentifier>{c76ff9f1-1e62-46d8-8d55-000000000025}</UniqueIdentifier>
    </Filter>
    <Filter Include="NPF">
      <UniqueIdentifier>{c76ff9f1-1e62-46d8-8d55-000000000026}</UniqueIdentifier>
    </Filter>
    <Filter Include="YAPF">
      <UniqueIdentifier>{c76ff9f1-1e62-46d8-8d55-000000000027}</UniqueIdentifier>
    </Filter>
    <Filter Include="Video">
      <UniqueIdentifier>{c76ff9f1-1e62-46d8-8d55-000000000028}</UniqueIdentifier>
    </Filter>
    <Filter Include="Music">
      <UniqueIdentifier>{c76ff9f1-1e62-46d8-8d55-000000000029}</UniqueIdentifier>
    </Filter>
    <Filter Include="Sound">
      <UniqueIdentifier>{c76ff9f1-1e62-46d8-8d55-000000000030}</UniqueIdentifier>
    </Filter>
    <Filter Include="Windows files">
      <UniqueIdentifier>{c76ff9f1-1e62-46d8-8d55-000000000031}</UniqueIdentifier>
    </Filter>
    <Filter Include="Threading">
      <UniqueIdentifier>{c76ff9f1-1e62-46d8-8d55-000000000032}</UniqueIdentifier>
    </Filter>
    <Filter Include="Btree containers">
      <UniqueIdentifier>{c76ff9f1-1e62-46d8-8d55-000000000033}</UniqueIdentifier>
    </Filter>
  </ItemGroup>
  <ItemGroup>
    <ClCompile Include="..\src\tbtr_template_gui_main.cpp">
      <Filter>Source Files</Filter>
    </ClCompile>
    <ClCompile Include="..\src\tbtr_template_gui_create.cpp">
      <Filter>Source Files</Filter>
    </ClCompile>
    <ClCompile Include="..\src\tbtr_template_vehicle.cpp">
      <Filter>Source Files</Filter>
    </ClCompile>
    <ClCompile Include="..\src\tbtr_template_vehicle_func.cpp">
      <Filter>Source Files</Filter>
    </ClCompile>
    <ClInclude Include="..\src\tbtr_template_gui_main.h">
      <Filter>Source Files</Filter>
    </ClInclude>
    <ClInclude Include="..\src\tbtr_template_gui_create.h">
      <Filter>Source Files</Filter>
    </ClInclude>
    <ClInclude Include="..\src\tbtr_template_vehicle.h">
      <Filter>Source Files</Filter>
    </ClInclude>
    <ClInclude Include="..\src\tbtr_template_vehicle_func.h">
      <Filter>Source Files</Filter>
    </ClInclude>
    <ClCompile Include="..\src\airport.cpp">
      <Filter>Source Files</Filter>
    </ClCompile>
    <ClCompile Include="..\src\animated_tile.cpp">
      <Filter>Source Files</Filter>
    </ClCompile>
    <ClCompile Include="..\src\articulated_vehicles.cpp">
      <Filter>Source Files</Filter>
    </ClCompile>
    <ClCompile Include="..\src\autoreplace.cpp">
      <Filter>Source Files</Filter>
    </ClCompile>
    <ClCompile Include="..\src\bmp.cpp">
      <Filter>Source Files</Filter>
    </ClCompile>
    <ClCompile Include="..\src\cargoaction.cpp">
      <Filter>Source Files</Filter>
    </ClCompile>
    <ClCompile Include="..\src\cargomonitor.cpp">
      <Filter>Source Files</Filter>
    </ClCompile>
    <ClCompile Include="..\src\cargopacket.cpp">
      <Filter>Source Files</Filter>
    </ClCompile>
    <ClCompile Include="..\src\cargotype.cpp">
      <Filter>Source Files</Filter>
    </ClCompile>
    <ClCompile Include="..\src\cheat.cpp">
      <Filter>Source Files</Filter>
    </ClCompile>
    <ClCompile Include="..\src\command.cpp">
      <Filter>Source Files</Filter>
    </ClCompile>
    <ClCompile Include="..\src\console.cpp">
      <Filter>Source Files</Filter>
    </ClCompile>
    <ClCompile Include="..\src\console_cmds.cpp">
      <Filter>Source Files</Filter>
    </ClCompile>
    <ClCompile Include="..\src\cpu.cpp">
      <Filter>Source Files</Filter>
    </ClCompile>
    <ClCompile Include="..\src\crashlog.cpp">
      <Filter>Source Files</Filter>
    </ClCompile>
    <ClCompile Include="..\src\currency.cpp">
      <Filter>Source Files</Filter>
    </ClCompile>
    <ClCompile Include="..\src\date.cpp">
      <Filter>Source Files</Filter>
    </ClCompile>
    <ClCompile Include="..\src\debug.cpp">
      <Filter>Source Files</Filter>
    </ClCompile>
    <ClCompile Include="..\src\dedicated.cpp">
      <Filter>Source Files</Filter>
    </ClCompile>
    <ClCompile Include="..\src\departures.cpp">
      <Filter>Source Files</Filter>
    </ClCompile>
    <ClCompile Include="..\src\depot.cpp">
      <Filter>Source Files</Filter>
    </ClCompile>
    <ClCompile Include="..\src\disaster_vehicle.cpp">
      <Filter>Source Files</Filter>
    </ClCompile>
    <ClCompile Include="..\src\dock.cpp">
      <Filter>Source Files</Filter>
    </ClCompile>
    <ClCompile Include="..\src\driver.cpp">
      <Filter>Source Files</Filter>
    </ClCompile>
    <ClCompile Include="..\src\economy.cpp">
      <Filter>Source Files</Filter>
    </ClCompile>
    <ClCompile Include="..\src\effectvehicle.cpp">
      <Filter>Source Files</Filter>
    </ClCompile>
    <ClCompile Include="..\src\elrail.cpp">
      <Filter>Source Files</Filter>
    </ClCompile>
    <ClCompile Include="..\src\engine.cpp">
      <Filter>Source Files</Filter>
    </ClCompile>
    <ClCompile Include="..\src\fileio.cpp">
      <Filter>Source Files</Filter>
    </ClCompile>
    <ClCompile Include="..\src\fios.cpp">
      <Filter>Source Files</Filter>
    </ClCompile>
    <ClCompile Include="..\src\fontcache.cpp">
      <Filter>Source Files</Filter>
    </ClCompile>
    <ClCompile Include="..\src\fontdetection.cpp">
      <Filter>Source Files</Filter>
    </ClCompile>
    <ClCompile Include="..\src\base_consist.cpp">
      <Filter>Source Files</Filter>
    </ClCompile>
    <ClCompile Include="..\src\gamelog.cpp">
      <Filter>Source Files</Filter>
    </ClCompile>
    <ClCompile Include="..\src\genworld.cpp">
      <Filter>Source Files</Filter>
    </ClCompile>
    <ClCompile Include="..\src\gfx.cpp">
      <Filter>Source Files</Filter>
    </ClCompile>
    <ClCompile Include="..\src\gfxinit.cpp">
      <Filter>Source Files</Filter>
    </ClCompile>
    <ClCompile Include="..\src\gfx_layout.cpp">
      <Filter>Source Files</Filter>
    </ClCompile>
    <ClCompile Include="..\src\goal.cpp">
      <Filter>Source Files</Filter>
    </ClCompile>
    <ClCompile Include="..\src\ground_vehicle.cpp">
      <Filter>Source Files</Filter>
    </ClCompile>
    <ClCompile Include="..\src\heightmap.cpp">
      <Filter>Source Files</Filter>
    </ClCompile>
    <ClCompile Include="..\src\highscore.cpp">
      <Filter>Source Files</Filter>
    </ClCompile>
    <ClCompile Include="..\src\infrastructure.cpp">
      <Filter>Source Files</Filter>
    </ClCompile>
    <ClCompile Include="..\src\hotkeys.cpp">
      <Filter>Source Files</Filter>
    </ClCompile>
    <ClCompile Include="..\src\ini.cpp">
      <Filter>Source Files</Filter>
    </ClCompile>
    <ClCompile Include="..\src\ini_load.cpp">
      <Filter>Source Files</Filter>
    </ClCompile>
    <ClCompile Include="..\src\landscape.cpp">
      <Filter>Source Files</Filter>
    </ClCompile>
    <ClCompile Include="..\src\linkgraph\demands.cpp">
      <Filter>Source Files</Filter>
    </ClCompile>
    <ClCompile Include="..\src\linkgraph\flowmapper.cpp">
      <Filter>Source Files</Filter>
    </ClCompile>
    <ClCompile Include="..\src\linkgraph\linkgraph.cpp">
      <Filter>Source Files</Filter>
    </ClCompile>
    <ClCompile Include="..\src\linkgraph\linkgraphjob.cpp">
      <Filter>Source Files</Filter>
    </ClCompile>
    <ClCompile Include="..\src\linkgraph\linkgraphschedule.cpp">
      <Filter>Source Files</Filter>
    </ClCompile>
    <ClCompile Include="..\src\linkgraph\mcf.cpp">
      <Filter>Source Files</Filter>
    </ClCompile>
    <ClCompile Include="..\src\linkgraph\refresh.cpp">
      <Filter>Source Files</Filter>
    </ClCompile>
    <ClCompile Include="..\src\map.cpp">
      <Filter>Source Files</Filter>
    </ClCompile>
    <ClCompile Include="..\src\misc.cpp">
      <Filter>Source Files</Filter>
    </ClCompile>
    <ClCompile Include="..\src\mixer.cpp">
      <Filter>Source Files</Filter>
    </ClCompile>
    <ClCompile Include="..\src\music.cpp">
      <Filter>Source Files</Filter>
    </ClCompile>
    <ClCompile Include="..\src\network\network.cpp">
      <Filter>Source Files</Filter>
    </ClCompile>
    <ClCompile Include="..\src\network\network_admin.cpp">
      <Filter>Source Files</Filter>
    </ClCompile>
    <ClCompile Include="..\src\network\network_client.cpp">
      <Filter>Source Files</Filter>
    </ClCompile>
    <ClCompile Include="..\src\network\network_command.cpp">
      <Filter>Source Files</Filter>
    </ClCompile>
    <ClCompile Include="..\src\network\network_content.cpp">
      <Filter>Source Files</Filter>
    </ClCompile>
    <ClCompile Include="..\src\network\network_gamelist.cpp">
      <Filter>Source Files</Filter>
    </ClCompile>
    <ClCompile Include="..\src\network\network_server.cpp">
      <Filter>Source Files</Filter>
    </ClCompile>
    <ClCompile Include="..\src\network\network_udp.cpp">
      <Filter>Source Files</Filter>
    </ClCompile>
    <ClCompile Include="..\src\openttd.cpp">
      <Filter>Source Files</Filter>
    </ClCompile>
    <ClCompile Include="..\src\order_backup.cpp">
      <Filter>Source Files</Filter>
    </ClCompile>
    <ClCompile Include="..\src\pbs.cpp">
      <Filter>Source Files</Filter>
    </ClCompile>
    <ClCompile Include="..\src\plans.cpp">
      <Filter>Source Files</Filter>
    </ClCompile>
    <ClCompile Include="..\src\progress.cpp">
      <Filter>Source Files</Filter>
    </ClCompile>
    <ClCompile Include="..\src\rail.cpp">
      <Filter>Source Files</Filter>
    </ClCompile>
    <ClCompile Include="..\src\rev.cpp">
      <Filter>Source Files</Filter>
    </ClCompile>
    <ClCompile Include="..\src\road.cpp">
      <Filter>Source Files</Filter>
    </ClCompile>
    <ClCompile Include="..\src\roadstop.cpp">
      <Filter>Source Files</Filter>
    </ClCompile>
    <ClCompile Include="..\src\screenshot.cpp">
      <Filter>Source Files</Filter>
    </ClCompile>
    <ClCompile Include="..\src\settings.cpp">
      <Filter>Source Files</Filter>
    </ClCompile>
    <ClCompile Include="..\src\signal.cpp">
      <Filter>Source Files</Filter>
    </ClCompile>
    <ClCompile Include="..\src\programmable_signals.cpp">
      <Filter>Source Files</Filter>
    </ClCompile>
    <ClCompile Include="..\src\programmable_signals_gui.cpp">
      <Filter>Source Files</Filter>
    </ClCompile>
    <ClCompile Include="..\src\signs.cpp">
      <Filter>Source Files</Filter>
    </ClCompile>
    <ClCompile Include="..\src\sound.cpp">
      <Filter>Source Files</Filter>
    </ClCompile>
    <ClCompile Include="..\src\sprite.cpp">
      <Filter>Source Files</Filter>
    </ClCompile>
    <ClCompile Include="..\src\spritecache.cpp">
      <Filter>Source Files</Filter>
    </ClCompile>
    <ClCompile Include="..\src\station.cpp">
      <Filter>Source Files</Filter>
    </ClCompile>
    <ClCompile Include="..\src\strgen\strgen_base.cpp">
      <Filter>Source Files</Filter>
    </ClCompile>
    <ClCompile Include="..\src\string.cpp">
      <Filter>Source Files</Filter>
    </ClCompile>
    <ClCompile Include="..\src\stringfilter.cpp">
      <Filter>Source Files</Filter>
    </ClCompile>
    <ClCompile Include="..\src\strings.cpp">
      <Filter>Source Files</Filter>
    </ClCompile>
    <ClCompile Include="..\src\story.cpp">
      <Filter>Source Files</Filter>
    </ClCompile>
    <ClCompile Include="..\src\subsidy.cpp">
      <Filter>Source Files</Filter>
    </ClCompile>
    <ClCompile Include="..\src\textbuf.cpp">
      <Filter>Source Files</Filter>
    </ClCompile>
    <ClCompile Include="..\src\texteff.cpp">
      <Filter>Source Files</Filter>
    </ClCompile>
    <ClCompile Include="..\src\tgp.cpp">
      <Filter>Source Files</Filter>
    </ClCompile>
    <ClCompile Include="..\src\tile_map.cpp">
      <Filter>Source Files</Filter>
    </ClCompile>
    <ClCompile Include="..\src\tilearea.cpp">
      <Filter>Source Files</Filter>
    </ClCompile>
    <ClCompile Include="..\src\townname.cpp">
      <Filter>Source Files</Filter>
    </ClCompile>
    <ClCompile Include="..\src\vehicle.cpp">
      <Filter>Source Files</Filter>
    </ClCompile>
    <ClCompile Include="..\src\vehiclelist.cpp">
      <Filter>Source Files</Filter>
    </ClCompile>
    <ClCompile Include="..\src\viewport.cpp">
      <Filter>Source Files</Filter>
    </ClCompile>
    <ClCompile Include="..\src\viewport_sprite_sorter_sse4.cpp">
      <Filter>Source Files</Filter>
    </ClCompile>
    <ClCompile Include="..\src\waypoint.cpp">
      <Filter>Source Files</Filter>
    </ClCompile>
    <ClCompile Include="..\src\widget.cpp">
      <Filter>Source Files</Filter>
    </ClCompile>
    <ClCompile Include="..\src\window.cpp">
      <Filter>Source Files</Filter>
    </ClCompile>
    <ClInclude Include="..\src\aircraft.h">
      <Filter>Header Files</Filter>
    </ClInclude>
    <ClInclude Include="..\src\airport.h">
      <Filter>Header Files</Filter>
    </ClInclude>
    <ClInclude Include="..\src\animated_tile_func.h">
      <Filter>Header Files</Filter>
    </ClInclude>
    <ClInclude Include="..\src\articulated_vehicles.h">
      <Filter>Header Files</Filter>
    </ClInclude>
    <ClInclude Include="..\src\autoreplace_base.h">
      <Filter>Header Files</Filter>
    </ClInclude>
    <ClInclude Include="..\src\autoreplace_func.h">
      <Filter>Header Files</Filter>
    </ClInclude>
    <ClInclude Include="..\src\autoreplace_gui.h">
      <Filter>Header Files</Filter>
    </ClInclude>
    <ClInclude Include="..\src\autoreplace_type.h">
      <Filter>Header Files</Filter>
    </ClInclude>
    <ClInclude Include="..\src\autoslope.h">
      <Filter>Header Files</Filter>
    </ClInclude>
    <ClInclude Include="..\src\base_media_base.h">
      <Filter>Header Files</Filter>
    </ClInclude>
    <ClInclude Include="..\src\base_media_func.h">
      <Filter>Header Files</Filter>
    </ClInclude>
    <ClInclude Include="..\src\base_station_base.h">
      <Filter>Header Files</Filter>
    </ClInclude>
    <ClInclude Include="..\src\bitmap_type.h">
      <Filter>Header Files</Filter>
    </ClInclude>
    <ClInclude Include="..\src\bmp.h">
      <Filter>Header Files</Filter>
    </ClInclude>
    <ClInclude Include="..\src\bridge.h">
      <Filter>Header Files</Filter>
    </ClInclude>
    <ClInclude Include="..\src\cargo_type.h">
      <Filter>Header Files</Filter>
    </ClInclude>
    <ClInclude Include="..\src\cargoaction.h">
      <Filter>Header Files</Filter>
    </ClInclude>
    <ClInclude Include="..\src\cargomonitor.h">
      <Filter>Header Files</Filter>
    </ClInclude>
    <ClInclude Include="..\src\cargopacket.h">
      <Filter>Header Files</Filter>
    </ClInclude>
    <ClInclude Include="..\src\cargotype.h">
      <Filter>Header Files</Filter>
    </ClInclude>
    <ClInclude Include="..\src\cheat_func.h">
      <Filter>Header Files</Filter>
    </ClInclude>
    <ClInclude Include="..\src\cheat_type.h">
      <Filter>Header Files</Filter>
    </ClInclude>
    <ClInclude Include="..\src\clear_func.h">
      <Filter>Header Files</Filter>
    </ClInclude>
    <ClInclude Include="..\src\cmd_helper.h">
      <Filter>Header Files</Filter>
    </ClInclude>
    <ClInclude Include="..\src\command_func.h">
      <Filter>Header Files</Filter>
    </ClInclude>
    <ClInclude Include="..\src\command_type.h">
      <Filter>Header Files</Filter>
    </ClInclude>
    <ClInclude Include="..\src\company_base.h">
      <Filter>Header Files</Filter>
    </ClInclude>
    <ClInclude Include="..\src\company_func.h">
      <Filter>Header Files</Filter>
    </ClInclude>
    <ClInclude Include="..\src\company_gui.h">
      <Filter>Header Files</Filter>
    </ClInclude>
    <ClInclude Include="..\src\company_manager_face.h">
      <Filter>Header Files</Filter>
    </ClInclude>
    <ClInclude Include="..\src\company_type.h">
      <Filter>Header Files</Filter>
    </ClInclude>
    <ClInclude Include="..\src\console_func.h">
      <Filter>Header Files</Filter>
    </ClInclude>
    <ClInclude Include="..\src\console_gui.h">
      <Filter>Header Files</Filter>
    </ClInclude>
    <ClInclude Include="..\src\console_internal.h">
      <Filter>Header Files</Filter>
    </ClInclude>
    <ClInclude Include="..\src\console_type.h">
      <Filter>Header Files</Filter>
    </ClInclude>
    <ClInclude Include="..\src\cpu.h">
      <Filter>Header Files</Filter>
    </ClInclude>
    <ClInclude Include="..\src\crashlog.h">
      <Filter>Header Files</Filter>
    </ClInclude>
    <ClInclude Include="..\src\crashlog_bfd.h">
      <Filter>Header Files</Filter>
    </ClInclude>
    <ClInclude Include="..\src\currency.h">
      <Filter>Header Files</Filter>
    </ClInclude>
    <ClInclude Include="..\src\date_func.h">
      <Filter>Header Files</Filter>
    </ClInclude>
    <ClInclude Include="..\src\date_gui.h">
      <Filter>Header Files</Filter>
    </ClInclude>
    <ClInclude Include="..\src\date_type.h">
      <Filter>Header Files</Filter>
    </ClInclude>
    <ClInclude Include="..\src\debug.h">
      <Filter>Header Files</Filter>
    </ClInclude>
    <ClInclude Include="..\src\video\dedicated_v.h">
      <Filter>Header Files</Filter>
    </ClInclude>
    <ClInclude Include="..\src\departures_func.h">
      <Filter>Header Files</Filter>
    </ClInclude>
    <ClInclude Include="..\src\departures_gui.h">
      <Filter>Header Files</Filter>
    </ClInclude>
    <ClInclude Include="..\src\departures_type.h">
      <Filter>Header Files</Filter>
    </ClInclude>
    <ClInclude Include="..\src\depot_base.h">
      <Filter>Header Files</Filter>
    </ClInclude>
    <ClInclude Include="..\src\depot_func.h">
      <Filter>Header Files</Filter>
    </ClInclude>
    <ClInclude Include="..\src\depot_map.h">
      <Filter>Header Files</Filter>
    </ClInclude>
    <ClInclude Include="..\src\depot_type.h">
      <Filter>Header Files</Filter>
    </ClInclude>
    <ClInclude Include="..\src\direction_func.h">
      <Filter>Header Files</Filter>
    </ClInclude>
    <ClInclude Include="..\src\direction_type.h">
      <Filter>Header Files</Filter>
    </ClInclude>
    <ClInclude Include="..\src\disaster_vehicle.h">
      <Filter>Header Files</Filter>
    </ClInclude>
    <ClInclude Include="..\src\music\dmusic.h">
      <Filter>Header Files</Filter>
    </ClInclude>
    <ClInclude Include="..\src\dock_base.h">
      <Filter>Header Files</Filter>
    </ClInclude>
    <ClInclude Include="..\src\driver.h">
      <Filter>Header Files</Filter>
    </ClInclude>
    <ClInclude Include="..\src\economy_base.h">
      <Filter>Header Files</Filter>
    </ClInclude>
    <ClInclude Include="..\src\economy_func.h">
      <Filter>Header Files</Filter>
    </ClInclude>
    <ClInclude Include="..\src\economy_type.h">
      <Filter>Header Files</Filter>
    </ClInclude>
    <ClInclude Include="..\src\effectvehicle_base.h">
      <Filter>Header Files</Filter>
    </ClInclude>
    <ClInclude Include="..\src\effectvehicle_func.h">
      <Filter>Header Files</Filter>
    </ClInclude>
    <ClInclude Include="..\src\elrail_func.h">
      <Filter>Header Files</Filter>
    </ClInclude>
    <ClInclude Include="..\src\engine_base.h">
      <Filter>Header Files</Filter>
    </ClInclude>
    <ClInclude Include="..\src\engine_func.h">
      <Filter>Header Files</Filter>
    </ClInclude>
    <ClInclude Include="..\src\engine_gui.h">
      <Filter>Header Files</Filter>
    </ClInclude>
    <ClInclude Include="..\src\engine_type.h">
      <Filter>Header Files</Filter>
    </ClInclude>
    <ClInclude Include="..\src\error.h">
      <Filter>Header Files</Filter>
    </ClInclude>
    <ClInclude Include="..\src\fileio_func.h">
      <Filter>Header Files</Filter>
    </ClInclude>
    <ClInclude Include="..\src\fileio_type.h">
      <Filter>Header Files</Filter>
    </ClInclude>
    <ClInclude Include="..\src\fios.h">
      <Filter>Header Files</Filter>
    </ClInclude>
    <ClInclude Include="..\src\fontcache.h">
      <Filter>Header Files</Filter>
    </ClInclude>
    <ClInclude Include="..\src\fontdetection.h">
      <Filter>Header Files</Filter>
    </ClInclude>
    <ClInclude Include="..\src\framerate_type.h">
      <Filter>Header Files</Filter>
    </ClInclude>
    <ClInclude Include="..\src\base_consist.h">
      <Filter>Header Files</Filter>
    </ClInclude>
    <ClInclude Include="..\src\gamelog.h">
      <Filter>Header Files</Filter>
    </ClInclude>
    <ClInclude Include="..\src\gamelog_internal.h">
      <Filter>Header Files</Filter>
    </ClInclude>
    <ClInclude Include="..\src\genworld.h">
      <Filter>Header Files</Filter>
    </ClInclude>
    <ClInclude Include="..\src\gfx_func.h">
      <Filter>Header Files</Filter>
    </ClInclude>
    <ClInclude Include="..\src\gfx_layout.h">
      <Filter>Header Files</Filter>
    </ClInclude>
    <ClInclude Include="..\src\gfx_type.h">
      <Filter>Header Files</Filter>
    </ClInclude>
    <ClInclude Include="..\src\gfxinit.h">
      <Filter>Header Files</Filter>
    </ClInclude>
    <ClInclude Include="..\src\goal_base.h">
      <Filter>Header Files</Filter>
    </ClInclude>
    <ClInclude Include="..\src\goal_type.h">
      <Filter>Header Files</Filter>
    </ClInclude>
    <ClInclude Include="..\src\graph_gui.h">
      <Filter>Header Files</Filter>
    </ClInclude>
    <ClInclude Include="..\src\ground_vehicle.hpp">
      <Filter>Header Files</Filter>
    </ClInclude>
    <ClInclude Include="..\src\group.h">
      <Filter>Header Files</Filter>
    </ClInclude>
    <ClInclude Include="..\src\group_gui.h">
      <Filter>Header Files</Filter>
    </ClInclude>
    <ClInclude Include="..\src\group_type.h">
      <Filter>Header Files</Filter>
    </ClInclude>
    <ClInclude Include="..\src\gui.h">
      <Filter>Header Files</Filter>
    </ClInclude>
    <ClInclude Include="..\src\guitimer_func.h">
      <Filter>Header Files</Filter>
    </ClInclude>
    <ClInclude Include="..\src\heightmap.h">
      <Filter>Header Files</Filter>
    </ClInclude>
    <ClInclude Include="..\src\highscore.h">
      <Filter>Header Files</Filter>
    </ClInclude>
    <ClInclude Include="..\src\hotkeys.h">
      <Filter>Header Files</Filter>
    </ClInclude>
    <ClInclude Include="..\src\house.h">
      <Filter>Header Files</Filter>
    </ClInclude>
    <ClInclude Include="..\src\house_type.h">
      <Filter>Header Files</Filter>
    </ClInclude>
    <ClInclude Include="..\src\industry.h">
      <Filter>Header Files</Filter>
    </ClInclude>
    <ClInclude Include="..\src\industry_type.h">
      <Filter>Header Files</Filter>
    </ClInclude>
    <ClInclude Include="..\src\industrytype.h">
      <Filter>Header Files</Filter>
    </ClInclude>
    <ClInclude Include="..\src\infrastructure_func.h">
      <Filter>Header Files</Filter>
    </ClInclude>
    <ClInclude Include="..\src\ini_type.h">
      <Filter>Header Files</Filter>
    </ClInclude>
    <ClInclude Include="..\src\landscape.h">
      <Filter>Header Files</Filter>
    </ClInclude>
    <ClInclude Include="..\src\landscape_type.h">
      <Filter>Header Files</Filter>
    </ClInclude>
    <ClInclude Include="..\src\language.h">
      <Filter>Header Files</Filter>
    </ClInclude>
    <ClInclude Include="..\src\linkgraph\demands.h">
      <Filter>Header Files</Filter>
    </ClInclude>
    <ClInclude Include="..\src\linkgraph\flowmapper.h">
      <Filter>Header Files</Filter>
    </ClInclude>
    <ClInclude Include="..\src\linkgraph\init.h">
      <Filter>Header Files</Filter>
    </ClInclude>
    <ClInclude Include="..\src\linkgraph\linkgraph.h">
      <Filter>Header Files</Filter>
    </ClInclude>
    <ClInclude Include="..\src\linkgraph\linkgraph_base.h">
      <Filter>Header Files</Filter>
    </ClInclude>
    <ClInclude Include="..\src\linkgraph\linkgraph_gui.h">
      <Filter>Header Files</Filter>
    </ClInclude>
    <ClInclude Include="..\src\linkgraph\linkgraph_type.h">
      <Filter>Header Files</Filter>
    </ClInclude>
    <ClInclude Include="..\src\linkgraph\linkgraphjob.h">
      <Filter>Header Files</Filter>
    </ClInclude>
    <ClInclude Include="..\src\linkgraph\linkgraphjob_base.h">
      <Filter>Header Files</Filter>
    </ClInclude>
    <ClInclude Include="..\src\linkgraph\linkgraphschedule.h">
      <Filter>Header Files</Filter>
    </ClInclude>
    <ClInclude Include="..\src\linkgraph\mcf.h">
      <Filter>Header Files</Filter>
    </ClInclude>
    <ClInclude Include="..\src\linkgraph\refresh.h">
      <Filter>Header Files</Filter>
    </ClInclude>
    <ClInclude Include="..\src\livery.h">
      <Filter>Header Files</Filter>
    </ClInclude>
    <ClInclude Include="..\src\map_func.h">
      <Filter>Header Files</Filter>
    </ClInclude>
    <ClInclude Include="..\src\map_type.h">
      <Filter>Header Files</Filter>
    </ClInclude>
    <ClInclude Include="..\src\mixer.h">
      <Filter>Header Files</Filter>
    </ClInclude>
    <ClInclude Include="..\src\network\network.h">
      <Filter>Header Files</Filter>
    </ClInclude>
    <ClInclude Include="..\src\network\network_admin.h">
      <Filter>Header Files</Filter>
    </ClInclude>
    <ClInclude Include="..\src\network\network_base.h">
      <Filter>Header Files</Filter>
    </ClInclude>
    <ClInclude Include="..\src\network\network_client.h">
      <Filter>Header Files</Filter>
    </ClInclude>
    <ClInclude Include="..\src\network\network_content.h">
      <Filter>Header Files</Filter>
    </ClInclude>
    <ClInclude Include="..\src\network\network_content_gui.h">
      <Filter>Header Files</Filter>
    </ClInclude>
    <ClInclude Include="..\src\network\network_func.h">
      <Filter>Header Files</Filter>
    </ClInclude>
    <ClInclude Include="..\src\network\network_gamelist.h">
      <Filter>Header Files</Filter>
    </ClInclude>
    <ClInclude Include="..\src\network\network_gui.h">
      <Filter>Header Files</Filter>
    </ClInclude>
    <ClInclude Include="..\src\network\network_internal.h">
      <Filter>Header Files</Filter>
    </ClInclude>
    <ClInclude Include="..\src\network\network_server.h">
      <Filter>Header Files</Filter>
    </ClInclude>
    <ClInclude Include="..\src\network\network_type.h">
      <Filter>Header Files</Filter>
    </ClInclude>
    <ClInclude Include="..\src\network\network_udp.h">
      <Filter>Header Files</Filter>
    </ClInclude>
    <ClInclude Include="..\src\newgrf.h">
      <Filter>Header Files</Filter>
    </ClInclude>
    <ClInclude Include="..\src\newgrf_airport.h">
      <Filter>Header Files</Filter>
    </ClInclude>
    <ClInclude Include="..\src\newgrf_airporttiles.h">
      <Filter>Header Files</Filter>
    </ClInclude>
    <ClInclude Include="..\src\newgrf_animation_base.h">
      <Filter>Header Files</Filter>
    </ClInclude>
    <ClInclude Include="..\src\newgrf_animation_type.h">
      <Filter>Header Files</Filter>
    </ClInclude>
    <ClInclude Include="..\src\newgrf_callbacks.h">
      <Filter>Header Files</Filter>
    </ClInclude>
    <ClInclude Include="..\src\newgrf_canal.h">
      <Filter>Header Files</Filter>
    </ClInclude>
    <ClInclude Include="..\src\newgrf_cargo.h">
      <Filter>Header Files</Filter>
    </ClInclude>
    <ClInclude Include="..\src\newgrf_class.h">
      <Filter>Header Files</Filter>
    </ClInclude>
    <ClInclude Include="..\src\newgrf_class_func.h">
      <Filter>Header Files</Filter>
    </ClInclude>
    <ClInclude Include="..\src\newgrf_commons.h">
      <Filter>Header Files</Filter>
    </ClInclude>
    <ClInclude Include="..\src\newgrf_config.h">
      <Filter>Header Files</Filter>
    </ClInclude>
    <ClInclude Include="..\src\newgrf_debug.h">
      <Filter>Header Files</Filter>
    </ClInclude>
    <ClInclude Include="..\src\newgrf_engine.h">
      <Filter>Header Files</Filter>
    </ClInclude>
    <ClInclude Include="..\src\newgrf_generic.h">
      <Filter>Header Files</Filter>
    </ClInclude>
    <ClInclude Include="..\src\newgrf_house.h">
      <Filter>Header Files</Filter>
    </ClInclude>
    <ClInclude Include="..\src\newgrf_industries.h">
      <Filter>Header Files</Filter>
    </ClInclude>
    <ClInclude Include="..\src\newgrf_industrytiles.h">
      <Filter>Header Files</Filter>
    </ClInclude>
    <ClInclude Include="..\src\newgrf_object.h">
      <Filter>Header Files</Filter>
    </ClInclude>
    <ClInclude Include="..\src\newgrf_properties.h">
      <Filter>Header Files</Filter>
    </ClInclude>
    <ClInclude Include="..\src\newgrf_railtype.h">
      <Filter>Header Files</Filter>
    </ClInclude>
    <ClInclude Include="..\src\newgrf_sound.h">
      <Filter>Header Files</Filter>
    </ClInclude>
    <ClInclude Include="..\src\newgrf_spritegroup.h">
      <Filter>Header Files</Filter>
    </ClInclude>
    <ClInclude Include="..\src\newgrf_station.h">
      <Filter>Header Files</Filter>
    </ClInclude>
    <ClInclude Include="..\src\newgrf_storage.h">
      <Filter>Header Files</Filter>
    </ClInclude>
    <ClInclude Include="..\src\newgrf_text.h">
      <Filter>Header Files</Filter>
    </ClInclude>
    <ClInclude Include="..\src\newgrf_town.h">
      <Filter>Header Files</Filter>
    </ClInclude>
    <ClInclude Include="..\src\newgrf_townname.h">
      <Filter>Header Files</Filter>
    </ClInclude>
    <ClInclude Include="..\src\news_func.h">
      <Filter>Header Files</Filter>
    </ClInclude>
    <ClInclude Include="..\src\news_gui.h">
      <Filter>Header Files</Filter>
    </ClInclude>
    <ClInclude Include="..\src\news_type.h">
      <Filter>Header Files</Filter>
    </ClInclude>
    <ClInclude Include="..\src\music\midi.h">
      <Filter>Header Files</Filter>
    </ClInclude>
    <ClInclude Include="..\src\music\midifile.hpp">
      <Filter>Header Files</Filter>
    </ClInclude>
    <ClInclude Include="..\src\music\null_m.h">
      <Filter>Header Files</Filter>
    </ClInclude>
    <ClInclude Include="..\src\sound\null_s.h">
      <Filter>Header Files</Filter>
    </ClInclude>
    <ClInclude Include="..\src\video\null_v.h">
      <Filter>Header Files</Filter>
    </ClInclude>
    <ClInclude Include="..\src\object.h">
      <Filter>Header Files</Filter>
    </ClInclude>
    <ClInclude Include="..\src\object_base.h">
      <Filter>Header Files</Filter>
    </ClInclude>
    <ClInclude Include="..\src\object_type.h">
      <Filter>Header Files</Filter>
    </ClInclude>
    <ClInclude Include="..\src\openttd.h">
      <Filter>Header Files</Filter>
    </ClInclude>
    <ClInclude Include="..\src\order_backup.h">
      <Filter>Header Files</Filter>
    </ClInclude>
    <ClInclude Include="..\src\order_base.h">
      <Filter>Header Files</Filter>
    </ClInclude>
    <ClInclude Include="..\src\order_cmd.h">
      <Filter>Header Files</Filter>
    </ClInclude>
    <ClInclude Include="..\src\order_func.h">
      <Filter>Header Files</Filter>
    </ClInclude>
    <ClInclude Include="..\src\order_type.h">
      <Filter>Header Files</Filter>
    </ClInclude>
    <ClInclude Include="..\src\pbs.h">
      <Filter>Header Files</Filter>
    </ClInclude>
    <ClInclude Include="..\src\plans_base.h">
      <Filter>Header Files</Filter>
    </ClInclude>
    <ClInclude Include="..\src\plans_func.h">
      <Filter>Header Files</Filter>
    </ClInclude>
    <ClInclude Include="..\src\plans_type.h">
      <Filter>Header Files</Filter>
    </ClInclude>
    <ClInclude Include="..\src\progress.h">
      <Filter>Header Files</Filter>
    </ClInclude>
    <ClInclude Include="..\src\querystring_gui.h">
      <Filter>Header Files</Filter>
    </ClInclude>
    <ClInclude Include="..\src\rail.h">
      <Filter>Header Files</Filter>
    </ClInclude>
    <ClInclude Include="..\src\rail_gui.h">
      <Filter>Header Files</Filter>
    </ClInclude>
    <ClInclude Include="..\src\rail_type.h">
      <Filter>Header Files</Filter>
    </ClInclude>
    <ClInclude Include="..\src\rev.h">
      <Filter>Header Files</Filter>
    </ClInclude>
    <ClInclude Include="..\src\road_cmd.h">
      <Filter>Header Files</Filter>
    </ClInclude>
    <ClInclude Include="..\src\road_func.h">
      <Filter>Header Files</Filter>
    </ClInclude>
    <ClInclude Include="..\src\road_gui.h">
      <Filter>Header Files</Filter>
    </ClInclude>
    <ClInclude Include="..\src\road_internal.h">
      <Filter>Header Files</Filter>
    </ClInclude>
    <ClInclude Include="..\src\road_type.h">
      <Filter>Header Files</Filter>
    </ClInclude>
    <ClInclude Include="..\src\roadstop_base.h">
      <Filter>Header Files</Filter>
    </ClInclude>
    <ClInclude Include="..\src\roadveh.h">
      <Filter>Header Files</Filter>
    </ClInclude>
    <ClInclude Include="..\src\safeguards.h">
      <Filter>Header Files</Filter>
    </ClInclude>
    <ClInclude Include="..\src\scope.h">
      <Filter>Header Files</Filter>
    </ClInclude>
    <ClInclude Include="..\src\screenshot.h">
      <Filter>Header Files</Filter>
    </ClInclude>
    <ClInclude Include="..\src\sound\sdl_s.h">
      <Filter>Header Files</Filter>
    </ClInclude>
    <ClInclude Include="..\src\video\sdl_v.h">
      <Filter>Header Files</Filter>
    </ClInclude>
    <ClInclude Include="..\src\schdispatch.h">
      <Filter>Header Files</Filter>
    </ClInclude>
    <ClInclude Include="..\src\settings_func.h">
      <Filter>Header Files</Filter>
    </ClInclude>
    <ClInclude Include="..\src\settings_gui.h">
      <Filter>Header Files</Filter>
    </ClInclude>
    <ClInclude Include="..\src\settings_internal.h">
      <Filter>Header Files</Filter>
    </ClInclude>
    <ClInclude Include="..\src\settings_type.h">
      <Filter>Header Files</Filter>
    </ClInclude>
    <ClInclude Include="..\src\ship.h">
      <Filter>Header Files</Filter>
    </ClInclude>
    <ClInclude Include="..\src\signal_func.h">
      <Filter>Header Files</Filter>
    </ClInclude>
    <ClInclude Include="..\src\signal_type.h">
      <Filter>Header Files</Filter>
    </ClInclude>
    <ClInclude Include="..\src\programmable_signals.h">
      <Filter>Header Files</Filter>
    </ClInclude>
    <ClInclude Include="..\src\signs_base.h">
      <Filter>Header Files</Filter>
    </ClInclude>
    <ClInclude Include="..\src\signs_func.h">
      <Filter>Header Files</Filter>
    </ClInclude>
    <ClInclude Include="..\src\signs_type.h">
      <Filter>Header Files</Filter>
    </ClInclude>
    <ClInclude Include="..\src\slope_func.h">
      <Filter>Header Files</Filter>
    </ClInclude>
    <ClInclude Include="..\src\slope_type.h">
      <Filter>Header Files</Filter>
    </ClInclude>
    <ClInclude Include="..\src\smallmap_colours.h">
      <Filter>Header Files</Filter>
    </ClInclude>
    <ClInclude Include="..\src\smallmap_gui.h">
      <Filter>Header Files</Filter>
    </ClInclude>
    <ClInclude Include="..\src\sortlist_type.h">
      <Filter>Header Files</Filter>
    </ClInclude>
    <ClInclude Include="..\src\sound_func.h">
      <Filter>Header Files</Filter>
    </ClInclude>
    <ClInclude Include="..\src\sound_type.h">
      <Filter>Header Files</Filter>
    </ClInclude>
    <ClInclude Include="..\src\sprite.h">
      <Filter>Header Files</Filter>
    </ClInclude>
    <ClInclude Include="..\src\spritecache.h">
      <Filter>Header Files</Filter>
    </ClInclude>
    <ClInclude Include="..\src\station_base.h">
      <Filter>Header Files</Filter>
    </ClInclude>
    <ClInclude Include="..\src\station_func.h">
      <Filter>Header Files</Filter>
    </ClInclude>
    <ClInclude Include="..\src\station_gui.h">
      <Filter>Header Files</Filter>
    </ClInclude>
    <ClInclude Include="..\src\station_kdtree.h">
      <Filter>Header Files</Filter>
    </ClInclude>
    <ClInclude Include="..\src\station_type.h">
      <Filter>Header Files</Filter>
    </ClInclude>
    <ClInclude Include="..\src\statusbar_gui.h">
      <Filter>Header Files</Filter>
    </ClInclude>
    <ClInclude Include="..\src\stdafx.h">
      <Filter>Header Files</Filter>
    </ClInclude>
    <ClInclude Include="..\src\story_base.h">
      <Filter>Header Files</Filter>
    </ClInclude>
    <ClInclude Include="..\src\story_type.h">
      <Filter>Header Files</Filter>
    </ClInclude>
    <ClInclude Include="..\src\strgen\strgen.h">
      <Filter>Header Files</Filter>
    </ClInclude>
    <ClInclude Include="..\src\string_base.h">
      <Filter>Header Files</Filter>
    </ClInclude>
    <ClInclude Include="..\src\string_func.h">
      <Filter>Header Files</Filter>
    </ClInclude>
    <ClInclude Include="..\src\string_func_extra.h">
      <Filter>Header Files</Filter>
    </ClInclude>
    <ClInclude Include="..\src\string_type.h">
      <Filter>Header Files</Filter>
    </ClInclude>
    <ClInclude Include="..\src\os\windows\string_uniscribe.h">
      <Filter>Header Files</Filter>
    </ClInclude>
    <ClInclude Include="..\src\stringfilter_type.h">
      <Filter>Header Files</Filter>
    </ClInclude>
    <ClInclude Include="..\src\strings_func.h">
      <Filter>Header Files</Filter>
    </ClInclude>
    <ClInclude Include="..\src\strings_type.h">
      <Filter>Header Files</Filter>
    </ClInclude>
    <ClInclude Include="..\src\subsidy_base.h">
      <Filter>Header Files</Filter>
    </ClInclude>
    <ClInclude Include="..\src\subsidy_func.h">
      <Filter>Header Files</Filter>
    </ClInclude>
    <ClInclude Include="..\src\subsidy_type.h">
      <Filter>Header Files</Filter>
    </ClInclude>
    <ClInclude Include="..\src\tar_type.h">
      <Filter>Header Files</Filter>
    </ClInclude>
    <ClInclude Include="..\src\terraform_gui.h">
      <Filter>Header Files</Filter>
    </ClInclude>
    <ClInclude Include="..\src\textbuf_gui.h">
      <Filter>Header Files</Filter>
    </ClInclude>
    <ClInclude Include="..\src\textbuf_type.h">
      <Filter>Header Files</Filter>
    </ClInclude>
    <ClInclude Include="..\src\texteff.hpp">
      <Filter>Header Files</Filter>
    </ClInclude>
    <ClInclude Include="..\src\textfile_gui.h">
      <Filter>Header Files</Filter>
    </ClInclude>
    <ClInclude Include="..\src\textfile_type.h">
      <Filter>Header Files</Filter>
    </ClInclude>
    <ClInclude Include="..\src\tgp.h">
      <Filter>Header Files</Filter>
    </ClInclude>
    <ClInclude Include="..\src\tile_cmd.h">
      <Filter>Header Files</Filter>
    </ClInclude>
    <ClInclude Include="..\src\tile_type.h">
      <Filter>Header Files</Filter>
    </ClInclude>
    <ClInclude Include="..\src\tilearea_type.h">
      <Filter>Header Files</Filter>
    </ClInclude>
    <ClInclude Include="..\src\tilehighlight_func.h">
      <Filter>Header Files</Filter>
    </ClInclude>
    <ClInclude Include="..\src\tilehighlight_type.h">
      <Filter>Header Files</Filter>
    </ClInclude>
    <ClInclude Include="..\src\tilematrix_type.hpp">
      <Filter>Header Files</Filter>
    </ClInclude>
    <ClInclude Include="..\src\timetable.h">
      <Filter>Header Files</Filter>
    </ClInclude>
    <ClInclude Include="..\src\toolbar_gui.h">
      <Filter>Header Files</Filter>
    </ClInclude>
    <ClInclude Include="..\src\town.h">
      <Filter>Header Files</Filter>
    </ClInclude>
    <ClInclude Include="..\src\town_gui.h">
      <Filter>Header Files</Filter>
    </ClInclude>
    <ClInclude Include="..\src\town_type.h">
      <Filter>Header Files</Filter>
    </ClInclude>
    <ClInclude Include="..\src\town_kdtree.h">
      <Filter>Header Files</Filter>
    </ClInclude>
    <ClInclude Include="..\src\townname_func.h">
      <Filter>Header Files</Filter>
    </ClInclude>
    <ClInclude Include="..\src\townname_type.h">
      <Filter>Header Files</Filter>
    </ClInclude>
    <ClInclude Include="..\src\track_func.h">
      <Filter>Header Files</Filter>
    </ClInclude>
    <ClInclude Include="..\src\track_type.h">
      <Filter>Header Files</Filter>
    </ClInclude>
    <ClInclude Include="..\src\train.h">
      <Filter>Header Files</Filter>
    </ClInclude>
    <ClInclude Include="..\src\transparency.h">
      <Filter>Header Files</Filter>
    </ClInclude>
    <ClInclude Include="..\src\transparency_gui.h">
      <Filter>Header Files</Filter>
    </ClInclude>
    <ClInclude Include="..\src\transport_type.h">
      <Filter>Header Files</Filter>
    </ClInclude>
    <ClInclude Include="..\src\tunnelbridge.h">
      <Filter>Header Files</Filter>
    </ClInclude>
    <ClInclude Include="..\src\tunnel_base.h">
      <Filter>Header Files</Filter>
    </ClInclude>
    <ClInclude Include="..\src\vehicle_base.h">
      <Filter>Header Files</Filter>
    </ClInclude>
    <ClInclude Include="..\src\vehicle_func.h">
      <Filter>Header Files</Filter>
    </ClInclude>
    <ClInclude Include="..\src\vehicle_gui.h">
      <Filter>Header Files</Filter>
    </ClInclude>
    <ClInclude Include="..\src\vehicle_gui_base.h">
      <Filter>Header Files</Filter>
    </ClInclude>
    <ClInclude Include="..\src\vehicle_type.h">
      <Filter>Header Files</Filter>
    </ClInclude>
    <ClInclude Include="..\src\vehiclelist.h">
      <Filter>Header Files</Filter>
    </ClInclude>
    <ClInclude Include="..\src\viewport_func.h">
      <Filter>Header Files</Filter>
    </ClInclude>
    <ClInclude Include="..\src\viewport_kdtree.h">
      <Filter>Header Files</Filter>
    </ClInclude>
    <ClInclude Include="..\src\viewport_sprite_sorter.h">
      <Filter>Header Files</Filter>
    </ClInclude>
    <ClInclude Include="..\src\viewport_type.h">
      <Filter>Header Files</Filter>
    </ClInclude>
    <ClInclude Include="..\src\water.h">
      <Filter>Header Files</Filter>
    </ClInclude>
    <ClInclude Include="..\src\waypoint_base.h">
      <Filter>Header Files</Filter>
    </ClInclude>
    <ClInclude Include="..\src\waypoint_func.h">
      <Filter>Header Files</Filter>
    </ClInclude>
    <ClInclude Include="..\src\widget_type.h">
      <Filter>Header Files</Filter>
    </ClInclude>
    <ClInclude Include="..\src\os\windows\win32.h">
      <Filter>Header Files</Filter>
    </ClInclude>
    <ClInclude Include="..\src\music\win32_m.h">
      <Filter>Header Files</Filter>
    </ClInclude>
    <ClInclude Include="..\src\sound\win32_s.h">
      <Filter>Header Files</Filter>
    </ClInclude>
    <ClInclude Include="..\src\unit_conversion.h">
      <Filter>Header Files</Filter>
    </ClInclude>
    <ClInclude Include="..\src\video\win32_v.h">
      <Filter>Header Files</Filter>
    </ClInclude>
    <ClInclude Include="..\src\window_func.h">
      <Filter>Header Files</Filter>
    </ClInclude>
    <ClInclude Include="..\src\window_gui.h">
      <Filter>Header Files</Filter>
    </ClInclude>
    <ClInclude Include="..\src\window_type.h">
      <Filter>Header Files</Filter>
    </ClInclude>
    <ClInclude Include="..\src\sound\xaudio2_s.h">
      <Filter>Header Files</Filter>
    </ClInclude>
    <ClInclude Include="..\src\zoom_func.h">
      <Filter>Header Files</Filter>
    </ClInclude>
    <ClInclude Include="..\src\zoom_type.h">
      <Filter>Header Files</Filter>
    </ClInclude>
    <ClInclude Include="..\src\zoning.h">
      <Filter>Header Files</Filter>
    </ClInclude>
    <ClCompile Include="..\src\core\alloc_func.cpp">
      <Filter>Core Source Code</Filter>
    </ClCompile>
    <ClInclude Include="..\src\core\alloc_func.hpp">
      <Filter>Core Source Code</Filter>
    </ClInclude>
    <ClInclude Include="..\src\core\alloc_type.hpp">
      <Filter>Core Source Code</Filter>
    </ClInclude>
    <ClInclude Include="..\src\core\backup_type.hpp">
      <Filter>Core Source Code</Filter>
    </ClInclude>
    <ClCompile Include="..\src\core\bitmath_func.cpp">
      <Filter>Core Source Code</Filter>
    </ClCompile>
    <ClInclude Include="..\src\core\bitmath_func.hpp">
      <Filter>Core Source Code</Filter>
    </ClInclude>
    <ClInclude Include="..\src\core\container_func.hpp">
      <Filter>Core Source Code</Filter>
    </ClInclude>
    <ClInclude Include="..\src\core\dyn_arena_alloc.hpp">
      <Filter>Core Source Code</Filter>
    </ClInclude>
    <ClInclude Include="..\src\core\endian_func.hpp">
      <Filter>Core Source Code</Filter>
    </ClInclude>
    <ClInclude Include="..\src\core\endian_type.hpp">
      <Filter>Core Source Code</Filter>
    </ClInclude>
    <ClInclude Include="..\src\core\enum_type.hpp">
      <Filter>Core Source Code</Filter>
    </ClInclude>
    <ClCompile Include="..\src\core\geometry_func.cpp">
      <Filter>Core Source Code</Filter>
    </ClCompile>
    <ClInclude Include="..\src\core\geometry_func.hpp">
      <Filter>Core Source Code</Filter>
    </ClInclude>
    <ClInclude Include="..\src\core\geometry_type.hpp">
      <Filter>Core Source Code</Filter>
    </ClInclude>
    <ClInclude Include="..\src\core\kdtree.hpp">
      <Filter>Core Source Code</Filter>
    </ClInclude>
    <ClCompile Include="..\src\core\math_func.cpp">
      <Filter>Core Source Code</Filter>
    </ClCompile>
    <ClInclude Include="..\src\core\math_func.hpp">
      <Filter>Core Source Code</Filter>
    </ClInclude>
    <ClInclude Include="..\src\core\mem_func.hpp">
      <Filter>Core Source Code</Filter>
    </ClInclude>
    <ClInclude Include="..\src\core\multimap.hpp">
      <Filter>Core Source Code</Filter>
    </ClInclude>
    <ClInclude Include="..\src\core\overflowsafe_type.hpp">
      <Filter>Core Source Code</Filter>
    </ClInclude>
    <ClCompile Include="..\src\core\pool_func.cpp">
      <Filter>Core Source Code</Filter>
    </ClCompile>
    <ClInclude Include="..\src\core\pool_func.hpp">
      <Filter>Core Source Code</Filter>
    </ClInclude>
    <ClInclude Include="..\src\core\pool_type.hpp">
      <Filter>Core Source Code</Filter>
    </ClInclude>
    <ClCompile Include="..\src\core\random_func.cpp">
      <Filter>Core Source Code</Filter>
    </ClCompile>
    <ClInclude Include="..\src\core\random_func.hpp">
      <Filter>Core Source Code</Filter>
    </ClInclude>
    <ClInclude Include="..\src\core\smallmap_type.hpp">
      <Filter>Core Source Code</Filter>
    </ClInclude>
    <ClInclude Include="..\src\core\smallmatrix_type.hpp">
      <Filter>Core Source Code</Filter>
    </ClInclude>
    <ClInclude Include="..\src\core\smallstack_type.hpp">
      <Filter>Core Source Code</Filter>
    </ClInclude>
    <ClInclude Include="..\src\core\smallvec_type.hpp">
      <Filter>Core Source Code</Filter>
    </ClInclude>
    <ClInclude Include="..\src\core\sort_func.hpp">
      <Filter>Core Source Code</Filter>
    </ClInclude>
    <ClInclude Include="..\src\core\string_compare_type.hpp">
      <Filter>Core Source Code</Filter>
    </ClInclude>
    <ClCompile Include="..\src\aircraft_gui.cpp">
      <Filter>GUI Source Code</Filter>
    </ClCompile>
    <ClCompile Include="..\src\airport_gui.cpp">
      <Filter>GUI Source Code</Filter>
    </ClCompile>
    <ClCompile Include="..\src\autoreplace_gui.cpp">
      <Filter>GUI Source Code</Filter>
    </ClCompile>
    <ClCompile Include="..\src\bootstrap_gui.cpp">
      <Filter>GUI Source Code</Filter>
    </ClCompile>
    <ClCompile Include="..\src\bridge_gui.cpp">
      <Filter>GUI Source Code</Filter>
    </ClCompile>
    <ClCompile Include="..\src\build_vehicle_gui.cpp">
      <Filter>GUI Source Code</Filter>
    </ClCompile>
    <ClCompile Include="..\src\cheat_gui.cpp">
      <Filter>GUI Source Code</Filter>
    </ClCompile>
    <ClCompile Include="..\src\company_gui.cpp">
      <Filter>GUI Source Code</Filter>
    </ClCompile>
    <ClCompile Include="..\src\console_gui.cpp">
      <Filter>GUI Source Code</Filter>
    </ClCompile>
    <ClCompile Include="..\src\date_gui.cpp">
      <Filter>GUI Source Code</Filter>
    </ClCompile>
    <ClCompile Include="..\src\departures_gui.cpp">
      <Filter>GUI Source Code</Filter>
    </ClCompile>
    <ClCompile Include="..\src\depot_gui.cpp">
      <Filter>GUI Source Code</Filter>
    </ClCompile>
    <ClCompile Include="..\src\dock_gui.cpp">
      <Filter>GUI Source Code</Filter>
    </ClCompile>
    <ClCompile Include="..\src\engine_gui.cpp">
      <Filter>GUI Source Code</Filter>
    </ClCompile>
    <ClCompile Include="..\src\error_gui.cpp">
      <Filter>GUI Source Code</Filter>
    </ClCompile>
    <ClCompile Include="..\src\fios_gui.cpp">
      <Filter>GUI Source Code</Filter>
    </ClCompile>
    <ClCompile Include="..\src\framerate_gui.cpp">
      <Filter>GUI Source Code</Filter>
    </ClCompile>
    <ClCompile Include="..\src\genworld_gui.cpp">
      <Filter>GUI Source Code</Filter>
    </ClCompile>
    <ClCompile Include="..\src\goal_gui.cpp">
      <Filter>GUI Source Code</Filter>
    </ClCompile>
    <ClCompile Include="..\src\graph_gui.cpp">
      <Filter>GUI Source Code</Filter>
    </ClCompile>
    <ClCompile Include="..\src\group_gui.cpp">
      <Filter>GUI Source Code</Filter>
    </ClCompile>
    <ClCompile Include="..\src\highscore_gui.cpp">
      <Filter>GUI Source Code</Filter>
    </ClCompile>
    <ClCompile Include="..\src\industry_gui.cpp">
      <Filter>GUI Source Code</Filter>
    </ClCompile>
    <ClCompile Include="..\src\intro_gui.cpp">
      <Filter>GUI Source Code</Filter>
    </ClCompile>
    <ClCompile Include="..\src\linkgraph\linkgraph_gui.cpp">
      <Filter>GUI Source Code</Filter>
    </ClCompile>
    <ClCompile Include="..\src\main_gui.cpp">
      <Filter>GUI Source Code</Filter>
    </ClCompile>
    <ClCompile Include="..\src\misc_gui.cpp">
      <Filter>GUI Source Code</Filter>
    </ClCompile>
    <ClCompile Include="..\src\music_gui.cpp">
      <Filter>GUI Source Code</Filter>
    </ClCompile>
    <ClCompile Include="..\src\network\network_chat_gui.cpp">
      <Filter>GUI Source Code</Filter>
    </ClCompile>
    <ClCompile Include="..\src\network\network_content_gui.cpp">
      <Filter>GUI Source Code</Filter>
    </ClCompile>
    <ClCompile Include="..\src\network\network_gui.cpp">
      <Filter>GUI Source Code</Filter>
    </ClCompile>
    <ClCompile Include="..\src\newgrf_debug_gui.cpp">
      <Filter>GUI Source Code</Filter>
    </ClCompile>
    <ClCompile Include="..\src\newgrf_gui.cpp">
      <Filter>GUI Source Code</Filter>
    </ClCompile>
    <ClCompile Include="..\src\news_gui.cpp">
      <Filter>GUI Source Code</Filter>
    </ClCompile>
    <ClCompile Include="..\src\object_gui.cpp">
      <Filter>GUI Source Code</Filter>
    </ClCompile>
    <ClCompile Include="..\src\order_gui.cpp">
      <Filter>GUI Source Code</Filter>
    </ClCompile>
    <ClCompile Include="..\src\osk_gui.cpp">
      <Filter>GUI Source Code</Filter>
    </ClCompile>
    <ClCompile Include="..\src\plans_gui.cpp">
      <Filter>GUI Source Code</Filter>
    </ClCompile>
    <ClCompile Include="..\src\rail_gui.cpp">
      <Filter>GUI Source Code</Filter>
    </ClCompile>
    <ClCompile Include="..\src\road_gui.cpp">
      <Filter>GUI Source Code</Filter>
    </ClCompile>
    <ClCompile Include="..\src\roadveh_gui.cpp">
      <Filter>GUI Source Code</Filter>
    </ClCompile>
    <ClCompile Include="..\src\schdispatch_gui.cpp">
      <Filter>GUI Source Code</Filter>
    </ClCompile>
    <ClCompile Include="..\src\settings_gui.cpp">
      <Filter>GUI Source Code</Filter>
    </ClCompile>
    <ClCompile Include="..\src\ship_gui.cpp">
      <Filter>GUI Source Code</Filter>
    </ClCompile>
    <ClCompile Include="..\src\signs_gui.cpp">
      <Filter>GUI Source Code</Filter>
    </ClCompile>
    <ClCompile Include="..\src\smallmap_gui.cpp">
      <Filter>GUI Source Code</Filter>
    </ClCompile>
    <ClCompile Include="..\src\station_gui.cpp">
      <Filter>GUI Source Code</Filter>
    </ClCompile>
    <ClCompile Include="..\src\statusbar_gui.cpp">
      <Filter>GUI Source Code</Filter>
    </ClCompile>
    <ClCompile Include="..\src\story_gui.cpp">
      <Filter>GUI Source Code</Filter>
    </ClCompile>
    <ClCompile Include="..\src\subsidy_gui.cpp">
      <Filter>GUI Source Code</Filter>
    </ClCompile>
    <ClCompile Include="..\src\terraform_gui.cpp">
      <Filter>GUI Source Code</Filter>
    </ClCompile>
    <ClCompile Include="..\src\textfile_gui.cpp">
      <Filter>GUI Source Code</Filter>
    </ClCompile>
    <ClCompile Include="..\src\timetable_gui.cpp">
      <Filter>GUI Source Code</Filter>
    </ClCompile>
    <ClCompile Include="..\src\toolbar_gui.cpp">
      <Filter>GUI Source Code</Filter>
    </ClCompile>
    <ClCompile Include="..\src\town_gui.cpp">
      <Filter>GUI Source Code</Filter>
    </ClCompile>
    <ClCompile Include="..\src\train_gui.cpp">
      <Filter>GUI Source Code</Filter>
    </ClCompile>
    <ClCompile Include="..\src\transparency_gui.cpp">
      <Filter>GUI Source Code</Filter>
    </ClCompile>
    <ClCompile Include="..\src\tree_gui.cpp">
      <Filter>GUI Source Code</Filter>
    </ClCompile>
    <ClCompile Include="..\src\vehicle_gui.cpp">
      <Filter>GUI Source Code</Filter>
    </ClCompile>
    <ClCompile Include="..\src\viewport_gui.cpp">
      <Filter>GUI Source Code</Filter>
    </ClCompile>
    <ClCompile Include="..\src\waypoint_gui.cpp">
      <Filter>GUI Source Code</Filter>
    </ClCompile>
    <ClCompile Include="..\src\zoning_gui.cpp">
      <Filter>GUI Source Code</Filter>
    </ClCompile>
    <ClInclude Include="..\src\widgets\airport_widget.h">
      <Filter>Widgets</Filter>
    </ClInclude>
    <ClInclude Include="..\src\widgets\ai_widget.h">
      <Filter>Widgets</Filter>
    </ClInclude>
    <ClInclude Include="..\src\widgets\autoreplace_widget.h">
      <Filter>Widgets</Filter>
    </ClInclude>
    <ClInclude Include="..\src\widgets\bootstrap_widget.h">
      <Filter>Widgets</Filter>
    </ClInclude>
    <ClInclude Include="..\src\widgets\bridge_widget.h">
      <Filter>Widgets</Filter>
    </ClInclude>
    <ClInclude Include="..\src\widgets\build_vehicle_widget.h">
      <Filter>Widgets</Filter>
    </ClInclude>
    <ClInclude Include="..\src\widgets\cheat_widget.h">
      <Filter>Widgets</Filter>
    </ClInclude>
    <ClInclude Include="..\src\widgets\company_widget.h">
      <Filter>Widgets</Filter>
    </ClInclude>
    <ClInclude Include="..\src\widgets\console_widget.h">
      <Filter>Widgets</Filter>
    </ClInclude>
    <ClInclude Include="..\src\widgets\date_widget.h">
      <Filter>Widgets</Filter>
    </ClInclude>
    <ClInclude Include="..\src\widgets\departures_widget.h">
      <Filter>Widgets</Filter>
    </ClInclude>
    <ClInclude Include="..\src\widgets\depot_widget.h">
      <Filter>Widgets</Filter>
    </ClInclude>
    <ClInclude Include="..\src\widgets\dock_widget.h">
      <Filter>Widgets</Filter>
    </ClInclude>
    <ClCompile Include="..\src\widgets\dropdown.cpp">
      <Filter>Widgets</Filter>
    </ClCompile>
    <ClInclude Include="..\src\widgets\dropdown_func.h">
      <Filter>Widgets</Filter>
    </ClInclude>
    <ClInclude Include="..\src\widgets\dropdown_type.h">
      <Filter>Widgets</Filter>
    </ClInclude>
    <ClInclude Include="..\src\widgets\dropdown_widget.h">
      <Filter>Widgets</Filter>
    </ClInclude>
    <ClInclude Include="..\src\widgets\engine_widget.h">
      <Filter>Widgets</Filter>
    </ClInclude>
    <ClInclude Include="..\src\widgets\error_widget.h">
      <Filter>Widgets</Filter>
    </ClInclude>
    <ClInclude Include="..\src\widgets\fios_widget.h">
      <Filter>Widgets</Filter>
    </ClInclude>
    <ClInclude Include="..\src\widgets\framerate_widget.h">
      <Filter>Widgets</Filter>
    </ClInclude>
    <ClInclude Include="..\src\widgets\genworld_widget.h">
      <Filter>Widgets</Filter>
    </ClInclude>
    <ClInclude Include="..\src\widgets\goal_widget.h">
      <Filter>Widgets</Filter>
    </ClInclude>
    <ClInclude Include="..\src\widgets\graph_widget.h">
      <Filter>Widgets</Filter>
    </ClInclude>
    <ClInclude Include="..\src\widgets\group_widget.h">
      <Filter>Widgets</Filter>
    </ClInclude>
    <ClInclude Include="..\src\widgets\highscore_widget.h">
      <Filter>Widgets</Filter>
    </ClInclude>
    <ClInclude Include="..\src\widgets\industry_widget.h">
      <Filter>Widgets</Filter>
    </ClInclude>
    <ClInclude Include="..\src\widgets\intro_widget.h">
      <Filter>Widgets</Filter>
    </ClInclude>
    <ClInclude Include="..\src\widgets\link_graph_legend_widget.h">
      <Filter>Widgets</Filter>
    </ClInclude>
    <ClInclude Include="..\src\widgets\main_widget.h">
      <Filter>Widgets</Filter>
    </ClInclude>
    <ClInclude Include="..\src\widgets\misc_widget.h">
      <Filter>Widgets</Filter>
    </ClInclude>
    <ClInclude Include="..\src\widgets\music_widget.h">
      <Filter>Widgets</Filter>
    </ClInclude>
    <ClInclude Include="..\src\widgets\network_chat_widget.h">
      <Filter>Widgets</Filter>
    </ClInclude>
    <ClInclude Include="..\src\widgets\network_content_widget.h">
      <Filter>Widgets</Filter>
    </ClInclude>
    <ClInclude Include="..\src\widgets\network_widget.h">
      <Filter>Widgets</Filter>
    </ClInclude>
    <ClInclude Include="..\src\widgets\newgrf_debug_widget.h">
      <Filter>Widgets</Filter>
    </ClInclude>
    <ClInclude Include="..\src\widgets\newgrf_widget.h">
      <Filter>Widgets</Filter>
    </ClInclude>
    <ClInclude Include="..\src\widgets\news_widget.h">
      <Filter>Widgets</Filter>
    </ClInclude>
    <ClInclude Include="..\src\widgets\object_widget.h">
      <Filter>Widgets</Filter>
    </ClInclude>
    <ClInclude Include="..\src\widgets\order_widget.h">
      <Filter>Widgets</Filter>
    </ClInclude>
    <ClInclude Include="..\src\widgets\osk_widget.h">
      <Filter>Widgets</Filter>
    </ClInclude>
    <ClInclude Include="..\src\widgets\plans_widget.h">
      <Filter>Widgets</Filter>
    </ClInclude>
    <ClInclude Include="..\src\widgets\rail_widget.h">
      <Filter>Widgets</Filter>
    </ClInclude>
    <ClInclude Include="..\src\widgets\road_widget.h">
      <Filter>Widgets</Filter>
    </ClInclude>
    <ClInclude Include="..\src\widgets\settings_widget.h">
      <Filter>Widgets</Filter>
    </ClInclude>
    <ClInclude Include="..\src\widgets\sign_widget.h">
      <Filter>Widgets</Filter>
    </ClInclude>
    <ClInclude Include="..\src\widgets\smallmap_widget.h">
      <Filter>Widgets</Filter>
    </ClInclude>
    <ClInclude Include="..\src\widgets\station_widget.h">
      <Filter>Widgets</Filter>
    </ClInclude>
    <ClInclude Include="..\src\widgets\statusbar_widget.h">
      <Filter>Widgets</Filter>
    </ClInclude>
    <ClInclude Include="..\src\widgets\story_widget.h">
      <Filter>Widgets</Filter>
    </ClInclude>
    <ClInclude Include="..\src\widgets\subsidy_widget.h">
      <Filter>Widgets</Filter>
    </ClInclude>
    <ClInclude Include="..\src\widgets\terraform_widget.h">
      <Filter>Widgets</Filter>
    </ClInclude>
    <ClInclude Include="..\src\widgets\timetable_widget.h">
      <Filter>Widgets</Filter>
    </ClInclude>
    <ClInclude Include="..\src\widgets\toolbar_widget.h">
      <Filter>Widgets</Filter>
    </ClInclude>
    <ClInclude Include="..\src\widgets\town_widget.h">
      <Filter>Widgets</Filter>
    </ClInclude>
    <ClInclude Include="..\src\widgets\transparency_widget.h">
      <Filter>Widgets</Filter>
    </ClInclude>
    <ClInclude Include="..\src\widgets\tree_widget.h">
      <Filter>Widgets</Filter>
    </ClInclude>
    <ClInclude Include="..\src\widgets\vehicle_widget.h">
      <Filter>Widgets</Filter>
    </ClInclude>
    <ClInclude Include="..\src\widgets\viewport_widget.h">
      <Filter>Widgets</Filter>
    </ClInclude>
    <ClInclude Include="..\src\widgets\waypoint_widget.h">
      <Filter>Widgets</Filter>
    </ClInclude>
    <ClCompile Include="..\src\aircraft_cmd.cpp">
      <Filter>Command handlers</Filter>
    </ClCompile>
    <ClCompile Include="..\src\autoreplace_cmd.cpp">
      <Filter>Command handlers</Filter>
    </ClCompile>
    <ClCompile Include="..\src\clear_cmd.cpp">
      <Filter>Command handlers</Filter>
    </ClCompile>
    <ClCompile Include="..\src\company_cmd.cpp">
      <Filter>Command handlers</Filter>
    </ClCompile>
    <ClCompile Include="..\src\depot_cmd.cpp">
      <Filter>Command handlers</Filter>
    </ClCompile>
    <ClCompile Include="..\src\group_cmd.cpp">
      <Filter>Command handlers</Filter>
    </ClCompile>
    <ClCompile Include="..\src\industry_cmd.cpp">
      <Filter>Command handlers</Filter>
    </ClCompile>
    <ClCompile Include="..\src\misc_cmd.cpp">
      <Filter>Command handlers</Filter>
    </ClCompile>
    <ClCompile Include="..\src\object_cmd.cpp">
      <Filter>Command handlers</Filter>
    </ClCompile>
    <ClCompile Include="..\src\order_cmd.cpp">
      <Filter>Command handlers</Filter>
    </ClCompile>
    <ClCompile Include="..\src\plans_cmd.cpp">
      <Filter>Command handlers</Filter>
    </ClCompile>
    <ClCompile Include="..\src\rail_cmd.cpp">
      <Filter>Command handlers</Filter>
    </ClCompile>
    <ClCompile Include="..\src\road_cmd.cpp">
      <Filter>Command handlers</Filter>
    </ClCompile>
    <ClCompile Include="..\src\roadveh_cmd.cpp">
      <Filter>Command handlers</Filter>
    </ClCompile>
    <ClCompile Include="..\src\schdispatch_cmd.cpp">
      <Filter>Command handlers</Filter>
    </ClCompile>
    <ClCompile Include="..\src\ship_cmd.cpp">
      <Filter>Command handlers</Filter>
    </ClCompile>
    <ClCompile Include="..\src\signs_cmd.cpp">
      <Filter>Command handlers</Filter>
    </ClCompile>
    <ClCompile Include="..\src\station_cmd.cpp">
      <Filter>Command handlers</Filter>
    </ClCompile>
    <ClCompile Include="..\src\terraform_cmd.cpp">
      <Filter>Command handlers</Filter>
    </ClCompile>
    <ClCompile Include="..\src\timetable_cmd.cpp">
      <Filter>Command handlers</Filter>
    </ClCompile>
    <ClCompile Include="..\src\town_cmd.cpp">
      <Filter>Command handlers</Filter>
    </ClCompile>
    <ClCompile Include="..\src\train_cmd.cpp">
      <Filter>Command handlers</Filter>
    </ClCompile>
    <ClCompile Include="..\src\tree_cmd.cpp">
      <Filter>Command handlers</Filter>
    </ClCompile>
    <ClCompile Include="..\src\tunnelbridge_cmd.cpp">
      <Filter>Command handlers</Filter>
    </ClCompile>
    <ClCompile Include="..\src\vehicle_cmd.cpp">
      <Filter>Command handlers</Filter>
    </ClCompile>
    <ClCompile Include="..\src\void_cmd.cpp">
      <Filter>Command handlers</Filter>
    </ClCompile>
    <ClCompile Include="..\src\water_cmd.cpp">
      <Filter>Command handlers</Filter>
    </ClCompile>
    <ClCompile Include="..\src\waypoint_cmd.cpp">
      <Filter>Command handlers</Filter>
    </ClCompile>
    <ClCompile Include="..\src\zoning_cmd.cpp">
      <Filter>Command handlers</Filter>
    </ClCompile>
    <ClCompile Include="..\src\saveload\afterload.cpp">
      <Filter>Save/Load handlers</Filter>
    </ClCompile>
    <ClCompile Include="..\src\saveload\ai_sl.cpp">
      <Filter>Save/Load handlers</Filter>
    </ClCompile>
    <ClCompile Include="..\src\saveload\airport_sl.cpp">
      <Filter>Save/Load handlers</Filter>
    </ClCompile>
    <ClCompile Include="..\src\saveload\animated_tile_sl.cpp">
      <Filter>Save/Load handlers</Filter>
    </ClCompile>
    <ClCompile Include="..\src\saveload\autoreplace_sl.cpp">
      <Filter>Save/Load handlers</Filter>
    </ClCompile>
    <ClCompile Include="..\src\saveload\cargomonitor_sl.cpp">
      <Filter>Save/Load handlers</Filter>
    </ClCompile>
    <ClCompile Include="..\src\saveload\cargopacket_sl.cpp">
      <Filter>Save/Load handlers</Filter>
    </ClCompile>
    <ClCompile Include="..\src\saveload\cheat_sl.cpp">
      <Filter>Save/Load handlers</Filter>
    </ClCompile>
    <ClCompile Include="..\src\saveload\company_sl.cpp">
      <Filter>Save/Load handlers</Filter>
    </ClCompile>
    <ClCompile Include="..\src\saveload\depot_sl.cpp">
      <Filter>Save/Load handlers</Filter>
    </ClCompile>
    <ClCompile Include="..\src\saveload\economy_sl.cpp">
      <Filter>Save/Load handlers</Filter>
    </ClCompile>
    <ClCompile Include="..\src\saveload\engine_sl.cpp">
      <Filter>Save/Load handlers</Filter>
    </ClCompile>
    <ClCompile Include="..\src\saveload\game_sl.cpp">
      <Filter>Save/Load handlers</Filter>
    </ClCompile>
    <ClCompile Include="..\src\saveload\gamelog_sl.cpp">
      <Filter>Save/Load handlers</Filter>
    </ClCompile>
    <ClCompile Include="..\src\saveload\goal_sl.cpp">
      <Filter>Save/Load handlers</Filter>
    </ClCompile>
    <ClCompile Include="..\src\saveload\group_sl.cpp">
      <Filter>Save/Load handlers</Filter>
    </ClCompile>
    <ClCompile Include="..\src\saveload\industry_sl.cpp">
      <Filter>Save/Load handlers</Filter>
    </ClCompile>
    <ClCompile Include="..\src\saveload\labelmaps_sl.cpp">
      <Filter>Save/Load handlers</Filter>
    </ClCompile>
    <ClCompile Include="..\src\saveload\linkgraph_sl.cpp">
      <Filter>Save/Load handlers</Filter>
    </ClCompile>
    <ClCompile Include="..\src\saveload\map_sl.cpp">
      <Filter>Save/Load handlers</Filter>
    </ClCompile>
    <ClCompile Include="..\src\saveload\misc_sl.cpp">
      <Filter>Save/Load handlers</Filter>
    </ClCompile>
    <ClCompile Include="..\src\saveload\newgrf_sl.cpp">
      <Filter>Save/Load handlers</Filter>
    </ClCompile>
    <ClInclude Include="..\src\saveload\newgrf_sl.h">
      <Filter>Save/Load handlers</Filter>
    </ClInclude>
    <ClCompile Include="..\src\saveload\object_sl.cpp">
      <Filter>Save/Load handlers</Filter>
    </ClCompile>
    <ClCompile Include="..\src\saveload\oldloader.cpp">
      <Filter>Save/Load handlers</Filter>
    </ClCompile>
    <ClInclude Include="..\src\saveload\oldloader.h">
      <Filter>Save/Load handlers</Filter>
    </ClInclude>
    <ClCompile Include="..\src\saveload\oldloader_sl.cpp">
      <Filter>Save/Load handlers</Filter>
    </ClCompile>
    <ClCompile Include="..\src\saveload\order_sl.cpp">
      <Filter>Save/Load handlers</Filter>
    </ClCompile>
    <ClCompile Include="..\src\saveload\plans_sl.cpp">
      <Filter>Save/Load handlers</Filter>
    </ClCompile>
    <ClCompile Include="..\src\saveload\saveload.cpp">
      <Filter>Save/Load handlers</Filter>
    </ClCompile>
    <ClInclude Include="..\src\saveload\saveload.h">
      <Filter>Save/Load handlers</Filter>
    </ClInclude>
    <ClInclude Include="..\src\saveload\saveload_filter.h">
      <Filter>Save/Load handlers</Filter>
    </ClInclude>
    <ClInclude Include="..\src\saveload\saveload_internal.h">
      <Filter>Save/Load handlers</Filter>
    </ClInclude>
    <ClInclude Include="..\src\saveload\saveload_buffer.h">
      <Filter>Save/Load handlers</Filter>
    </ClInclude>
    <ClCompile Include="..\src\saveload\signs_sl.cpp">
      <Filter>Save/Load handlers</Filter>
    </ClCompile>
    <ClCompile Include="..\src\saveload\station_sl.cpp">
      <Filter>Save/Load handlers</Filter>
    </ClCompile>
    <ClCompile Include="..\src\saveload\storage_sl.cpp">
      <Filter>Save/Load handlers</Filter>
    </ClCompile>
    <ClCompile Include="..\src\saveload\strings_sl.cpp">
      <Filter>Save/Load handlers</Filter>
    </ClCompile>
    <ClCompile Include="..\src\saveload\story_sl.cpp">
      <Filter>Save/Load handlers</Filter>
    </ClCompile>
    <ClCompile Include="..\src\saveload\subsidy_sl.cpp">
      <Filter>Save/Load handlers</Filter>
    </ClCompile>
    <ClCompile Include="..\src\saveload\town_sl.cpp">
      <Filter>Save/Load handlers</Filter>
    </ClCompile>
    <ClCompile Include="..\src\saveload\tunnel_sl.cpp">
      <Filter>Save/Load handlers</Filter>
    </ClCompile>
    <ClCompile Include="..\src\saveload\vehicle_sl.cpp">
      <Filter>Save/Load handlers</Filter>
    </ClCompile>
    <ClCompile Include="..\src\saveload\waypoint_sl.cpp">
      <Filter>Save/Load handlers</Filter>
    </ClCompile>
    <ClCompile Include="..\src\saveload\signal_sl.cpp">
      <Filter>Save/Load handlers</Filter>
    </ClCompile>
    <ClInclude Include="..\src\saveload\extended_ver_sl.h">
      <Filter>Save/Load handlers</Filter>
    </ClInclude>
    <ClCompile Include="..\src\saveload\extended_ver_sl.cpp">
      <Filter>Save/Load handlers</Filter>
    </ClCompile>
    <ClCompile Include="..\src\saveload\tbtr_template_replacement_sl.cpp">
      <Filter>Save/Load handlers</Filter>
    </ClCompile>
    <ClCompile Include="..\src\saveload\tbtr_template_veh_sl.cpp">
      <Filter>Save/Load handlers</Filter>
    </ClCompile>
    <ClCompile Include="..\src\saveload\bridge_signal_sl.cpp">
      <Filter>Save/Load handlers</Filter>
    </ClCompile>
    <ClInclude Include="..\src\table\airport_defaults.h">
      <Filter>Tables</Filter>
    </ClInclude>
    <ClInclude Include="..\src\table\airport_movement.h">
      <Filter>Tables</Filter>
    </ClInclude>
    <ClInclude Include="..\src\table\airporttile_ids.h">
      <Filter>Tables</Filter>
    </ClInclude>
    <ClInclude Include="..\src\table\airporttiles.h">
      <Filter>Tables</Filter>
    </ClInclude>
    <ClInclude Include="..\src\table\animcursors.h">
      <Filter>Tables</Filter>
    </ClInclude>
    <ClInclude Include="..\src\table\autorail.h">
      <Filter>Tables</Filter>
    </ClInclude>
    <ClInclude Include="..\src\table\bridge_land.h">
      <Filter>Tables</Filter>
    </ClInclude>
    <ClInclude Include="..\src\table\build_industry.h">
      <Filter>Tables</Filter>
    </ClInclude>
    <ClInclude Include="..\src\table\cargo_const.h">
      <Filter>Tables</Filter>
    </ClInclude>
    <ClInclude Include="..\src\table\clear_land.h">
      <Filter>Tables</Filter>
    </ClInclude>
    <ClInclude Include="..\src\table\control_codes.h">
      <Filter>Tables</Filter>
    </ClInclude>
    <ClInclude Include="..\src\table\darklight_colours.h">
      <Filter>Tables</Filter>
    </ClInclude>
    <ClInclude Include="..\src\table\elrail_data.h">
      <Filter>Tables</Filter>
    </ClInclude>
    <ClInclude Include="..\src\table\engines.h">
      <Filter>Tables</Filter>
    </ClInclude>
    <ClInclude Include="..\src\table\genland.h">
      <Filter>Tables</Filter>
    </ClInclude>
    <ClInclude Include="..\src\table\heightmap_colours.h">
      <Filter>Tables</Filter>
    </ClInclude>
    <ClInclude Include="..\src\table\industry_land.h">
      <Filter>Tables</Filter>
    </ClInclude>
    <ClInclude Include="..\src\table\landscape_sprite.h">
      <Filter>Tables</Filter>
    </ClInclude>
    <ClInclude Include="..\src\table\newgrf_debug_data.h">
      <Filter>Tables</Filter>
    </ClInclude>
    <ClInclude Include="..\src\table\object_land.h">
      <Filter>Tables</Filter>
    </ClInclude>
    <ClInclude Include="..\src\table\palette_convert.h">
      <Filter>Tables</Filter>
    </ClInclude>
    <ClInclude Include="..\src\table\palettes.h">
      <Filter>Tables</Filter>
    </ClInclude>
    <ClInclude Include="..\src\table\pricebase.h">
      <Filter>Tables</Filter>
    </ClInclude>
    <ClInclude Include="..\src\table\railtypes.h">
      <Filter>Tables</Filter>
    </ClInclude>
    <ClInclude Include="..\src\table\road_land.h">
      <Filter>Tables</Filter>
    </ClInclude>
    <ClInclude Include="..\src\table\roadveh_movement.h">
      <Filter>Tables</Filter>
    </ClInclude>
    <ClInclude Include="..\src\..\objs\settings\table\settings.h">
      <Filter>Tables</Filter>
    </ClInclude>
    <ClInclude Include="..\src\table\sprites.h">
      <Filter>Tables</Filter>
    </ClInclude>
    <ClInclude Include="..\src\table\station_land.h">
      <Filter>Tables</Filter>
    </ClInclude>
    <ClInclude Include="..\src\table\strgen_tables.h">
      <Filter>Tables</Filter>
    </ClInclude>
    <ClInclude Include="..\src\table\string_colours.h">
      <Filter>Tables</Filter>
    </ClInclude>
    <ClInclude Include="..\src\..\objs\langs\table\strings.h">
      <Filter>Tables</Filter>
    </ClInclude>
    <ClInclude Include="..\src\table\town_land.h">
      <Filter>Tables</Filter>
    </ClInclude>
    <ClInclude Include="..\src\table\townname.h">
      <Filter>Tables</Filter>
    </ClInclude>
    <ClInclude Include="..\src\table\track_land.h">
      <Filter>Tables</Filter>
    </ClInclude>
    <ClInclude Include="..\src\table\train_cmd.h">
      <Filter>Tables</Filter>
    </ClInclude>
    <ClInclude Include="..\src\table\tree_land.h">
      <Filter>Tables</Filter>
    </ClInclude>
    <ClInclude Include="..\src\table\unicode.h">
      <Filter>Tables</Filter>
    </ClInclude>
    <ClInclude Include="..\src\table\water_land.h">
      <Filter>Tables</Filter>
    </ClInclude>
    <ClCompile Include="..\src\3rdparty\md5\md5.cpp">
      <Filter>MD5</Filter>
    </ClCompile>
    <ClInclude Include="..\src\3rdparty\md5\md5.h">
      <Filter>MD5</Filter>
    </ClInclude>
    <ClCompile Include="..\src\script\script_config.cpp">
      <Filter>Script</Filter>
    </ClCompile>
    <ClInclude Include="..\src\script\script_config.hpp">
      <Filter>Script</Filter>
    </ClInclude>
    <ClInclude Include="..\src\script\script_fatalerror.hpp">
      <Filter>Script</Filter>
    </ClInclude>
    <ClCompile Include="..\src\script\script_info.cpp">
      <Filter>Script</Filter>
    </ClCompile>
    <ClInclude Include="..\src\script\script_info.hpp">
      <Filter>Script</Filter>
    </ClInclude>
    <ClCompile Include="..\src\script\script_info_dummy.cpp">
      <Filter>Script</Filter>
    </ClCompile>
    <ClCompile Include="..\src\script\script_instance.cpp">
      <Filter>Script</Filter>
    </ClCompile>
    <ClInclude Include="..\src\script\script_instance.hpp">
      <Filter>Script</Filter>
    </ClInclude>
    <ClCompile Include="..\src\script\script_scanner.cpp">
      <Filter>Script</Filter>
    </ClCompile>
    <ClInclude Include="..\src\script\script_scanner.hpp">
      <Filter>Script</Filter>
    </ClInclude>
    <ClInclude Include="..\src\script\script_storage.hpp">
      <Filter>Script</Filter>
    </ClInclude>
    <ClInclude Include="..\src\script\script_suspend.hpp">
      <Filter>Script</Filter>
    </ClInclude>
    <ClCompile Include="..\src\script\squirrel.cpp">
      <Filter>Script</Filter>
    </ClCompile>
    <ClInclude Include="..\src\script\squirrel.hpp">
      <Filter>Script</Filter>
    </ClInclude>
    <ClInclude Include="..\src\script\squirrel_class.hpp">
      <Filter>Script</Filter>
    </ClInclude>
    <ClInclude Include="..\src\script\squirrel_helper.hpp">
      <Filter>Script</Filter>
    </ClInclude>
    <ClInclude Include="..\src\script\squirrel_helper_type.hpp">
      <Filter>Script</Filter>
    </ClInclude>
    <ClCompile Include="..\src\script\squirrel_std.cpp">
      <Filter>Script</Filter>
    </ClCompile>
    <ClInclude Include="..\src\script\squirrel_std.hpp">
      <Filter>Script</Filter>
    </ClInclude>
    <ClCompile Include="..\src\3rdparty\squirrel\squirrel\sqapi.cpp">
      <Filter>Squirrel</Filter>
    </ClCompile>
    <ClCompile Include="..\src\3rdparty\squirrel\squirrel\sqbaselib.cpp">
      <Filter>Squirrel</Filter>
    </ClCompile>
    <ClCompile Include="..\src\3rdparty\squirrel\squirrel\sqclass.cpp">
      <Filter>Squirrel</Filter>
    </ClCompile>
    <ClCompile Include="..\src\3rdparty\squirrel\squirrel\sqcompiler.cpp">
      <Filter>Squirrel</Filter>
    </ClCompile>
    <ClCompile Include="..\src\3rdparty\squirrel\squirrel\sqdebug.cpp">
      <Filter>Squirrel</Filter>
    </ClCompile>
    <ClCompile Include="..\src\3rdparty\squirrel\squirrel\sqfuncstate.cpp">
      <Filter>Squirrel</Filter>
    </ClCompile>
    <ClCompile Include="..\src\3rdparty\squirrel\squirrel\sqlexer.cpp">
      <Filter>Squirrel</Filter>
    </ClCompile>
    <ClCompile Include="..\src\3rdparty\squirrel\squirrel\sqmem.cpp">
      <Filter>Squirrel</Filter>
    </ClCompile>
    <ClCompile Include="..\src\3rdparty\squirrel\squirrel\sqobject.cpp">
      <Filter>Squirrel</Filter>
    </ClCompile>
    <ClCompile Include="..\src\3rdparty\squirrel\squirrel\sqstate.cpp">
      <Filter>Squirrel</Filter>
    </ClCompile>
    <ClCompile Include="..\src\3rdparty\squirrel\sqstdlib\sqstdaux.cpp">
      <Filter>Squirrel</Filter>
    </ClCompile>
    <ClCompile Include="..\src\3rdparty\squirrel\sqstdlib\sqstdmath.cpp">
      <Filter>Squirrel</Filter>
    </ClCompile>
    <ClCompile Include="..\src\3rdparty\squirrel\squirrel\sqtable.cpp">
      <Filter>Squirrel</Filter>
    </ClCompile>
    <ClCompile Include="..\src\3rdparty\squirrel\squirrel\sqvm.cpp">
      <Filter>Squirrel</Filter>
    </ClCompile>
    <ClInclude Include="..\src\3rdparty\squirrel\squirrel\sqarray.h">
      <Filter>Squirrel headers</Filter>
    </ClInclude>
    <ClInclude Include="..\src\3rdparty\squirrel\squirrel\sqclass.h">
      <Filter>Squirrel headers</Filter>
    </ClInclude>
    <ClInclude Include="..\src\3rdparty\squirrel\squirrel\sqclosure.h">
      <Filter>Squirrel headers</Filter>
    </ClInclude>
    <ClInclude Include="..\src\3rdparty\squirrel\squirrel\sqcompiler.h">
      <Filter>Squirrel headers</Filter>
    </ClInclude>
    <ClInclude Include="..\src\3rdparty\squirrel\squirrel\sqfuncproto.h">
      <Filter>Squirrel headers</Filter>
    </ClInclude>
    <ClInclude Include="..\src\3rdparty\squirrel\squirrel\sqfuncstate.h">
      <Filter>Squirrel headers</Filter>
    </ClInclude>
    <ClInclude Include="..\src\3rdparty\squirrel\squirrel\sqlexer.h">
      <Filter>Squirrel headers</Filter>
    </ClInclude>
    <ClInclude Include="..\src\3rdparty\squirrel\squirrel\sqobject.h">
      <Filter>Squirrel headers</Filter>
    </ClInclude>
    <ClInclude Include="..\src\3rdparty\squirrel\squirrel\sqopcodes.h">
      <Filter>Squirrel headers</Filter>
    </ClInclude>
    <ClInclude Include="..\src\3rdparty\squirrel\squirrel\sqpcheader.h">
      <Filter>Squirrel headers</Filter>
    </ClInclude>
    <ClInclude Include="..\src\3rdparty\squirrel\squirrel\sqstate.h">
      <Filter>Squirrel headers</Filter>
    </ClInclude>
    <ClInclude Include="..\src\3rdparty\squirrel\include\sqstdaux.h">
      <Filter>Squirrel headers</Filter>
    </ClInclude>
    <ClInclude Include="..\src\3rdparty\squirrel\include\sqstdmath.h">
      <Filter>Squirrel headers</Filter>
    </ClInclude>
    <ClInclude Include="..\src\3rdparty\squirrel\include\sqstdstring.h">
      <Filter>Squirrel headers</Filter>
    </ClInclude>
    <ClInclude Include="..\src\3rdparty\squirrel\squirrel\sqstring.h">
      <Filter>Squirrel headers</Filter>
    </ClInclude>
    <ClInclude Include="..\src\3rdparty\squirrel\squirrel\sqtable.h">
      <Filter>Squirrel headers</Filter>
    </ClInclude>
    <ClInclude Include="..\src\3rdparty\squirrel\include\squirrel.h">
      <Filter>Squirrel headers</Filter>
    </ClInclude>
    <ClInclude Include="..\src\3rdparty\squirrel\squirrel\squserdata.h">
      <Filter>Squirrel headers</Filter>
    </ClInclude>
    <ClInclude Include="..\src\3rdparty\squirrel\squirrel\squtils.h">
      <Filter>Squirrel headers</Filter>
    </ClInclude>
    <ClInclude Include="..\src\3rdparty\squirrel\squirrel\sqvm.h">
      <Filter>Squirrel headers</Filter>
    </ClInclude>
    <ClInclude Include="..\src\ai\ai.hpp">
      <Filter>AI Core</Filter>
    </ClInclude>
    <ClCompile Include="..\src\ai\ai_config.cpp">
      <Filter>AI Core</Filter>
    </ClCompile>
    <ClInclude Include="..\src\ai\ai_config.hpp">
      <Filter>AI Core</Filter>
    </ClInclude>
    <ClCompile Include="..\src\ai\ai_core.cpp">
      <Filter>AI Core</Filter>
    </ClCompile>
    <ClCompile Include="..\src\ai\ai_gui.cpp">
      <Filter>AI Core</Filter>
    </ClCompile>
    <ClInclude Include="..\src\ai\ai_gui.hpp">
      <Filter>AI Core</Filter>
    </ClInclude>
    <ClCompile Include="..\src\ai\ai_info.cpp">
      <Filter>AI Core</Filter>
    </ClCompile>
    <ClInclude Include="..\src\ai\ai_info.hpp">
      <Filter>AI Core</Filter>
    </ClInclude>
    <ClCompile Include="..\src\ai\ai_instance.cpp">
      <Filter>AI Core</Filter>
    </ClCompile>
    <ClInclude Include="..\src\ai\ai_instance.hpp">
      <Filter>AI Core</Filter>
    </ClInclude>
    <ClCompile Include="..\src\ai\ai_scanner.cpp">
      <Filter>AI Core</Filter>
    </ClCompile>
    <ClInclude Include="..\src\ai\ai_scanner.hpp">
      <Filter>AI Core</Filter>
    </ClInclude>
    <ClInclude Include="..\src\script\api\ai_changelog.hpp">
      <Filter>AI API</Filter>
    </ClInclude>
    <ClInclude Include="..\src\script\api\game_changelog.hpp">
      <Filter>Game API</Filter>
    </ClInclude>
    <ClInclude Include="..\src\game\game.hpp">
      <Filter>Game Core</Filter>
    </ClInclude>
    <ClCompile Include="..\src\game\game_config.cpp">
      <Filter>Game Core</Filter>
    </ClCompile>
    <ClInclude Include="..\src\game\game_config.hpp">
      <Filter>Game Core</Filter>
    </ClInclude>
    <ClCompile Include="..\src\game\game_core.cpp">
      <Filter>Game Core</Filter>
    </ClCompile>
    <ClCompile Include="..\src\game\game_info.cpp">
      <Filter>Game Core</Filter>
    </ClCompile>
    <ClInclude Include="..\src\game\game_info.hpp">
      <Filter>Game Core</Filter>
    </ClInclude>
    <ClCompile Include="..\src\game\game_instance.cpp">
      <Filter>Game Core</Filter>
    </ClCompile>
    <ClInclude Include="..\src\game\game_instance.hpp">
      <Filter>Game Core</Filter>
    </ClInclude>
    <ClCompile Include="..\src\game\game_scanner.cpp">
      <Filter>Game Core</Filter>
    </ClCompile>
    <ClInclude Include="..\src\game\game_scanner.hpp">
      <Filter>Game Core</Filter>
    </ClInclude>
    <ClCompile Include="..\src\game\game_text.cpp">
      <Filter>Game Core</Filter>
    </ClCompile>
    <ClInclude Include="..\src\game\game_text.hpp">
      <Filter>Game Core</Filter>
    </ClInclude>
    <ClInclude Include="..\src\script\api\script_accounting.hpp">
      <Filter>Script API</Filter>
    </ClInclude>
    <ClInclude Include="..\src\script\api\script_admin.hpp">
      <Filter>Script API</Filter>
    </ClInclude>
    <ClInclude Include="..\src\script\api\script_airport.hpp">
      <Filter>Script API</Filter>
    </ClInclude>
    <ClInclude Include="..\src\script\api\script_base.hpp">
      <Filter>Script API</Filter>
    </ClInclude>
    <ClInclude Include="..\src\script\api\script_basestation.hpp">
      <Filter>Script API</Filter>
    </ClInclude>
    <ClInclude Include="..\src\script\api\script_bridge.hpp">
      <Filter>Script API</Filter>
    </ClInclude>
    <ClInclude Include="..\src\script\api\script_bridgelist.hpp">
      <Filter>Script API</Filter>
    </ClInclude>
    <ClInclude Include="..\src\script\api\script_cargo.hpp">
      <Filter>Script API</Filter>
    </ClInclude>
    <ClInclude Include="..\src\script\api\script_cargolist.hpp">
      <Filter>Script API</Filter>
    </ClInclude>
    <ClInclude Include="..\src\script\api\script_cargomonitor.hpp">
      <Filter>Script API</Filter>
    </ClInclude>
    <ClInclude Include="..\src\script\api\script_client.hpp">
      <Filter>Script API</Filter>
    </ClInclude>
    <ClInclude Include="..\src\script\api\script_clientlist.hpp">
      <Filter>Script API</Filter>
    </ClInclude>
    <ClInclude Include="..\src\script\api\script_company.hpp">
      <Filter>Script API</Filter>
    </ClInclude>
    <ClInclude Include="..\src\script\api\script_companymode.hpp">
      <Filter>Script API</Filter>
    </ClInclude>
    <ClInclude Include="..\src\script\api\script_controller.hpp">
      <Filter>Script API</Filter>
    </ClInclude>
    <ClInclude Include="..\src\script\api\script_date.hpp">
      <Filter>Script API</Filter>
    </ClInclude>
    <ClInclude Include="..\src\script\api\script_depotlist.hpp">
      <Filter>Script API</Filter>
    </ClInclude>
    <ClInclude Include="..\src\script\api\script_engine.hpp">
      <Filter>Script API</Filter>
    </ClInclude>
    <ClInclude Include="..\src\script\api\script_enginelist.hpp">
      <Filter>Script API</Filter>
    </ClInclude>
    <ClInclude Include="..\src\script\api\script_error.hpp">
      <Filter>Script API</Filter>
    </ClInclude>
    <ClInclude Include="..\src\script\api\script_event.hpp">
      <Filter>Script API</Filter>
    </ClInclude>
    <ClInclude Include="..\src\script\api\script_event_types.hpp">
      <Filter>Script API</Filter>
    </ClInclude>
    <ClInclude Include="..\src\script\api\script_execmode.hpp">
      <Filter>Script API</Filter>
    </ClInclude>
    <ClInclude Include="..\src\script\api\script_game.hpp">
      <Filter>Script API</Filter>
    </ClInclude>
    <ClInclude Include="..\src\script\api\script_gamesettings.hpp">
      <Filter>Script API</Filter>
    </ClInclude>
    <ClInclude Include="..\src\script\api\script_goal.hpp">
      <Filter>Script API</Filter>
    </ClInclude>
    <ClInclude Include="..\src\script\api\script_group.hpp">
      <Filter>Script API</Filter>
    </ClInclude>
    <ClInclude Include="..\src\script\api\script_grouplist.hpp">
      <Filter>Script API</Filter>
    </ClInclude>
    <ClInclude Include="..\src\script\api\script_industry.hpp">
      <Filter>Script API</Filter>
    </ClInclude>
    <ClInclude Include="..\src\script\api\script_industrylist.hpp">
      <Filter>Script API</Filter>
    </ClInclude>
    <ClInclude Include="..\src\script\api\script_industrytype.hpp">
      <Filter>Script API</Filter>
    </ClInclude>
    <ClInclude Include="..\src\script\api\script_industrytypelist.hpp">
      <Filter>Script API</Filter>
    </ClInclude>
    <ClInclude Include="..\src\script\api\script_info_docs.hpp">
      <Filter>Script API</Filter>
    </ClInclude>
    <ClInclude Include="..\src\script\api\script_infrastructure.hpp">
      <Filter>Script API</Filter>
    </ClInclude>
    <ClInclude Include="..\src\script\api\script_list.hpp">
      <Filter>Script API</Filter>
    </ClInclude>
    <ClInclude Include="..\src\script\api\script_log.hpp">
      <Filter>Script API</Filter>
    </ClInclude>
    <ClInclude Include="..\src\script\api\script_map.hpp">
      <Filter>Script API</Filter>
    </ClInclude>
    <ClInclude Include="..\src\script\api\script_marine.hpp">
      <Filter>Script API</Filter>
    </ClInclude>
    <ClInclude Include="..\src\script\api\script_news.hpp">
      <Filter>Script API</Filter>
    </ClInclude>
    <ClInclude Include="..\src\script\api\script_object.hpp">
      <Filter>Script API</Filter>
    </ClInclude>
    <ClInclude Include="..\src\script\api\script_order.hpp">
      <Filter>Script API</Filter>
    </ClInclude>
    <ClInclude Include="..\src\script\api\script_rail.hpp">
      <Filter>Script API</Filter>
    </ClInclude>
    <ClInclude Include="..\src\script\api\script_railtypelist.hpp">
      <Filter>Script API</Filter>
    </ClInclude>
    <ClInclude Include="..\src\script\api\script_road.hpp">
      <Filter>Script API</Filter>
    </ClInclude>
    <ClInclude Include="..\src\script\api\script_sign.hpp">
      <Filter>Script API</Filter>
    </ClInclude>
    <ClInclude Include="..\src\script\api\script_signlist.hpp">
      <Filter>Script API</Filter>
    </ClInclude>
    <ClInclude Include="..\src\script\api\script_station.hpp">
      <Filter>Script API</Filter>
    </ClInclude>
    <ClInclude Include="..\src\script\api\script_stationlist.hpp">
      <Filter>Script API</Filter>
    </ClInclude>
    <ClInclude Include="..\src\script\api\script_story_page.hpp">
      <Filter>Script API</Filter>
    </ClInclude>
    <ClInclude Include="..\src\script\api\script_storypagelist.hpp">
      <Filter>Script API</Filter>
    </ClInclude>
    <ClInclude Include="..\src\script\api\script_storypageelementlist.hpp">
      <Filter>Script API</Filter>
    </ClInclude>
    <ClInclude Include="..\src\script\api\script_subsidy.hpp">
      <Filter>Script API</Filter>
    </ClInclude>
    <ClInclude Include="..\src\script\api\script_subsidylist.hpp">
      <Filter>Script API</Filter>
    </ClInclude>
    <ClInclude Include="..\src\script\api\script_testmode.hpp">
      <Filter>Script API</Filter>
    </ClInclude>
    <ClInclude Include="..\src\script\api\script_text.hpp">
      <Filter>Script API</Filter>
    </ClInclude>
    <ClInclude Include="..\src\script\api\script_tile.hpp">
      <Filter>Script API</Filter>
    </ClInclude>
    <ClInclude Include="..\src\script\api\script_tilelist.hpp">
      <Filter>Script API</Filter>
    </ClInclude>
    <ClInclude Include="..\src\script\api\script_town.hpp">
      <Filter>Script API</Filter>
    </ClInclude>
    <ClInclude Include="..\src\script\api\script_townlist.hpp">
      <Filter>Script API</Filter>
    </ClInclude>
    <ClInclude Include="..\src\script\api\script_tunnel.hpp">
      <Filter>Script API</Filter>
    </ClInclude>
    <ClInclude Include="..\src\script\api\script_types.hpp">
      <Filter>Script API</Filter>
    </ClInclude>
    <ClInclude Include="..\src\script\api\script_vehicle.hpp">
      <Filter>Script API</Filter>
    </ClInclude>
    <ClInclude Include="..\src\script\api\script_vehiclelist.hpp">
      <Filter>Script API</Filter>
    </ClInclude>
    <ClInclude Include="..\src\script\api\script_viewport.hpp">
      <Filter>Script API</Filter>
    </ClInclude>
    <ClInclude Include="..\src\script\api\script_waypoint.hpp">
      <Filter>Script API</Filter>
    </ClInclude>
    <ClInclude Include="..\src\script\api\script_waypointlist.hpp">
      <Filter>Script API</Filter>
    </ClInclude>
    <ClInclude Include="..\src\script\api\script_window.hpp">
      <Filter>Script API</Filter>
    </ClInclude>
    <ClCompile Include="..\src\script\api\script_accounting.cpp">
      <Filter>Script API Implementation</Filter>
    </ClCompile>
    <ClCompile Include="..\src\script\api\script_admin.cpp">
      <Filter>Script API Implementation</Filter>
    </ClCompile>
    <ClCompile Include="..\src\script\api\script_airport.cpp">
      <Filter>Script API Implementation</Filter>
    </ClCompile>
    <ClCompile Include="..\src\script\api\script_base.cpp">
      <Filter>Script API Implementation</Filter>
    </ClCompile>
    <ClCompile Include="..\src\script\api\script_basestation.cpp">
      <Filter>Script API Implementation</Filter>
    </ClCompile>
    <ClCompile Include="..\src\script\api\script_bridge.cpp">
      <Filter>Script API Implementation</Filter>
    </ClCompile>
    <ClCompile Include="..\src\script\api\script_bridgelist.cpp">
      <Filter>Script API Implementation</Filter>
    </ClCompile>
    <ClCompile Include="..\src\script\api\script_cargo.cpp">
      <Filter>Script API Implementation</Filter>
    </ClCompile>
    <ClCompile Include="..\src\script\api\script_cargolist.cpp">
      <Filter>Script API Implementation</Filter>
    </ClCompile>
    <ClCompile Include="..\src\script\api\script_cargomonitor.cpp">
      <Filter>Script API Implementation</Filter>
    </ClCompile>
    <ClCompile Include="..\src\script\api\script_client.cpp">
      <Filter>Script API Implementation</Filter>
    </ClCompile>
    <ClCompile Include="..\src\script\api\script_clientlist.cpp">
      <Filter>Script API Implementation</Filter>
    </ClCompile>
    <ClCompile Include="..\src\script\api\script_company.cpp">
      <Filter>Script API Implementation</Filter>
    </ClCompile>
    <ClCompile Include="..\src\script\api\script_companymode.cpp">
      <Filter>Script API Implementation</Filter>
    </ClCompile>
    <ClCompile Include="..\src\script\api\script_controller.cpp">
      <Filter>Script API Implementation</Filter>
    </ClCompile>
    <ClCompile Include="..\src\script\api\script_date.cpp">
      <Filter>Script API Implementation</Filter>
    </ClCompile>
    <ClCompile Include="..\src\script\api\script_depotlist.cpp">
      <Filter>Script API Implementation</Filter>
    </ClCompile>
    <ClCompile Include="..\src\script\api\script_engine.cpp">
      <Filter>Script API Implementation</Filter>
    </ClCompile>
    <ClCompile Include="..\src\script\api\script_enginelist.cpp">
      <Filter>Script API Implementation</Filter>
    </ClCompile>
    <ClCompile Include="..\src\script\api\script_error.cpp">
      <Filter>Script API Implementation</Filter>
    </ClCompile>
    <ClCompile Include="..\src\script\api\script_event.cpp">
      <Filter>Script API Implementation</Filter>
    </ClCompile>
    <ClCompile Include="..\src\script\api\script_event_types.cpp">
      <Filter>Script API Implementation</Filter>
    </ClCompile>
    <ClCompile Include="..\src\script\api\script_execmode.cpp">
      <Filter>Script API Implementation</Filter>
    </ClCompile>
    <ClCompile Include="..\src\script\api\script_game.cpp">
      <Filter>Script API Implementation</Filter>
    </ClCompile>
    <ClCompile Include="..\src\script\api\script_gamesettings.cpp">
      <Filter>Script API Implementation</Filter>
    </ClCompile>
    <ClCompile Include="..\src\script\api\script_goal.cpp">
      <Filter>Script API Implementation</Filter>
    </ClCompile>
    <ClCompile Include="..\src\script\api\script_group.cpp">
      <Filter>Script API Implementation</Filter>
    </ClCompile>
    <ClCompile Include="..\src\script\api\script_grouplist.cpp">
      <Filter>Script API Implementation</Filter>
    </ClCompile>
    <ClCompile Include="..\src\script\api\script_industry.cpp">
      <Filter>Script API Implementation</Filter>
    </ClCompile>
    <ClCompile Include="..\src\script\api\script_industrylist.cpp">
      <Filter>Script API Implementation</Filter>
    </ClCompile>
    <ClCompile Include="..\src\script\api\script_industrytype.cpp">
      <Filter>Script API Implementation</Filter>
    </ClCompile>
    <ClCompile Include="..\src\script\api\script_industrytypelist.cpp">
      <Filter>Script API Implementation</Filter>
    </ClCompile>
    <ClCompile Include="..\src\script\api\script_infrastructure.cpp">
      <Filter>Script API Implementation</Filter>
    </ClCompile>
    <ClCompile Include="..\src\script\api\script_list.cpp">
      <Filter>Script API Implementation</Filter>
    </ClCompile>
    <ClCompile Include="..\src\script\api\script_log.cpp">
      <Filter>Script API Implementation</Filter>
    </ClCompile>
    <ClCompile Include="..\src\script\api\script_map.cpp">
      <Filter>Script API Implementation</Filter>
    </ClCompile>
    <ClCompile Include="..\src\script\api\script_marine.cpp">
      <Filter>Script API Implementation</Filter>
    </ClCompile>
    <ClCompile Include="..\src\script\api\script_news.cpp">
      <Filter>Script API Implementation</Filter>
    </ClCompile>
    <ClCompile Include="..\src\script\api\script_object.cpp">
      <Filter>Script API Implementation</Filter>
    </ClCompile>
    <ClCompile Include="..\src\script\api\script_order.cpp">
      <Filter>Script API Implementation</Filter>
    </ClCompile>
    <ClCompile Include="..\src\script\api\script_rail.cpp">
      <Filter>Script API Implementation</Filter>
    </ClCompile>
    <ClCompile Include="..\src\script\api\script_railtypelist.cpp">
      <Filter>Script API Implementation</Filter>
    </ClCompile>
    <ClCompile Include="..\src\script\api\script_road.cpp">
      <Filter>Script API Implementation</Filter>
    </ClCompile>
    <ClCompile Include="..\src\script\api\script_sign.cpp">
      <Filter>Script API Implementation</Filter>
    </ClCompile>
    <ClCompile Include="..\src\script\api\script_signlist.cpp">
      <Filter>Script API Implementation</Filter>
    </ClCompile>
    <ClCompile Include="..\src\script\api\script_station.cpp">
      <Filter>Script API Implementation</Filter>
    </ClCompile>
    <ClCompile Include="..\src\script\api\script_stationlist.cpp">
      <Filter>Script API Implementation</Filter>
    </ClCompile>
    <ClCompile Include="..\src\script\api\script_story_page.cpp">
      <Filter>Script API Implementation</Filter>
    </ClCompile>
    <ClCompile Include="..\src\script\api\script_storypagelist.cpp">
      <Filter>Script API Implementation</Filter>
    </ClCompile>
    <ClCompile Include="..\src\script\api\script_storypageelementlist.cpp">
      <Filter>Script API Implementation</Filter>
    </ClCompile>
    <ClCompile Include="..\src\script\api\script_subsidy.cpp">
      <Filter>Script API Implementation</Filter>
    </ClCompile>
    <ClCompile Include="..\src\script\api\script_subsidylist.cpp">
      <Filter>Script API Implementation</Filter>
    </ClCompile>
    <ClCompile Include="..\src\script\api\script_testmode.cpp">
      <Filter>Script API Implementation</Filter>
    </ClCompile>
    <ClCompile Include="..\src\script\api\script_text.cpp">
      <Filter>Script API Implementation</Filter>
    </ClCompile>
    <ClCompile Include="..\src\script\api\script_tile.cpp">
      <Filter>Script API Implementation</Filter>
    </ClCompile>
    <ClCompile Include="..\src\script\api\script_tilelist.cpp">
      <Filter>Script API Implementation</Filter>
    </ClCompile>
    <ClCompile Include="..\src\script\api\script_town.cpp">
      <Filter>Script API Implementation</Filter>
    </ClCompile>
    <ClCompile Include="..\src\script\api\script_townlist.cpp">
      <Filter>Script API Implementation</Filter>
    </ClCompile>
    <ClCompile Include="..\src\script\api\script_tunnel.cpp">
      <Filter>Script API Implementation</Filter>
    </ClCompile>
    <ClCompile Include="..\src\script\api\script_vehicle.cpp">
      <Filter>Script API Implementation</Filter>
    </ClCompile>
    <ClCompile Include="..\src\script\api\script_vehiclelist.cpp">
      <Filter>Script API Implementation</Filter>
    </ClCompile>
    <ClCompile Include="..\src\script\api\script_viewport.cpp">
      <Filter>Script API Implementation</Filter>
    </ClCompile>
    <ClCompile Include="..\src\script\api\script_waypoint.cpp">
      <Filter>Script API Implementation</Filter>
    </ClCompile>
    <ClCompile Include="..\src\script\api\script_waypointlist.cpp">
      <Filter>Script API Implementation</Filter>
    </ClCompile>
    <ClCompile Include="..\src\script\api\script_window.cpp">
      <Filter>Script API Implementation</Filter>
    </ClCompile>
    <ClCompile Include="..\src\blitter\32bpp_anim.cpp">
      <Filter>Blitters</Filter>
    </ClCompile>
    <ClInclude Include="..\src\blitter\32bpp_anim.hpp">
      <Filter>Blitters</Filter>
    </ClInclude>
    <ClCompile Include="..\src\blitter\32bpp_anim_sse2.cpp">
      <Filter>Blitters</Filter>
    </ClCompile>
    <ClInclude Include="..\src\blitter\32bpp_anim_sse2.hpp">
      <Filter>Blitters</Filter>
    </ClInclude>
    <ClCompile Include="..\src\blitter\32bpp_anim_sse4.cpp">
      <Filter>Blitters</Filter>
    </ClCompile>
    <ClInclude Include="..\src\blitter\32bpp_anim_sse4.hpp">
      <Filter>Blitters</Filter>
    </ClInclude>
    <ClCompile Include="..\src\blitter\32bpp_base.cpp">
      <Filter>Blitters</Filter>
    </ClCompile>
    <ClInclude Include="..\src\blitter\32bpp_base.hpp">
      <Filter>Blitters</Filter>
    </ClInclude>
    <ClCompile Include="..\src\blitter\32bpp_optimized.cpp">
      <Filter>Blitters</Filter>
    </ClCompile>
    <ClInclude Include="..\src\blitter\32bpp_optimized.hpp">
      <Filter>Blitters</Filter>
    </ClInclude>
    <ClCompile Include="..\src\blitter\32bpp_simple.cpp">
      <Filter>Blitters</Filter>
    </ClCompile>
    <ClInclude Include="..\src\blitter\32bpp_simple.hpp">
      <Filter>Blitters</Filter>
    </ClInclude>
    <ClInclude Include="..\src\blitter\32bpp_sse_func.hpp">
      <Filter>Blitters</Filter>
    </ClInclude>
    <ClInclude Include="..\src\blitter\32bpp_sse_type.h">
      <Filter>Blitters</Filter>
    </ClInclude>
    <ClCompile Include="..\src\blitter\32bpp_sse2.cpp">
      <Filter>Blitters</Filter>
    </ClCompile>
    <ClInclude Include="..\src\blitter\32bpp_sse2.hpp">
      <Filter>Blitters</Filter>
    </ClInclude>
    <ClCompile Include="..\src\blitter\32bpp_sse4.cpp">
      <Filter>Blitters</Filter>
    </ClCompile>
    <ClInclude Include="..\src\blitter\32bpp_sse4.hpp">
      <Filter>Blitters</Filter>
    </ClInclude>
    <ClCompile Include="..\src\blitter\32bpp_ssse3.cpp">
      <Filter>Blitters</Filter>
    </ClCompile>
    <ClInclude Include="..\src\blitter\32bpp_ssse3.hpp">
      <Filter>Blitters</Filter>
    </ClInclude>
    <ClCompile Include="..\src\blitter\8bpp_base.cpp">
      <Filter>Blitters</Filter>
    </ClCompile>
    <ClInclude Include="..\src\blitter\8bpp_base.hpp">
      <Filter>Blitters</Filter>
    </ClInclude>
    <ClCompile Include="..\src\blitter\8bpp_optimized.cpp">
      <Filter>Blitters</Filter>
    </ClCompile>
    <ClInclude Include="..\src\blitter\8bpp_optimized.hpp">
      <Filter>Blitters</Filter>
    </ClInclude>
    <ClCompile Include="..\src\blitter\8bpp_simple.cpp">
      <Filter>Blitters</Filter>
    </ClCompile>
    <ClInclude Include="..\src\blitter\8bpp_simple.hpp">
      <Filter>Blitters</Filter>
    </ClInclude>
    <ClInclude Include="..\src\blitter\base.hpp">
      <Filter>Blitters</Filter>
    </ClInclude>
    <ClInclude Include="..\src\blitter\common.hpp">
      <Filter>Blitters</Filter>
    </ClInclude>
    <ClInclude Include="..\src\blitter\factory.hpp">
      <Filter>Blitters</Filter>
    </ClInclude>
    <ClCompile Include="..\src\blitter\null.cpp">
      <Filter>Blitters</Filter>
    </ClCompile>
    <ClInclude Include="..\src\blitter\null.hpp">
      <Filter>Blitters</Filter>
    </ClInclude>
    <ClInclude Include="..\src\music\music_driver.hpp">
      <Filter>Drivers</Filter>
    </ClInclude>
    <ClInclude Include="..\src\sound\sound_driver.hpp">
      <Filter>Drivers</Filter>
    </ClInclude>
    <ClInclude Include="..\src\video\video_driver.hpp">
      <Filter>Drivers</Filter>
    </ClInclude>
    <ClCompile Include="..\src\spriteloader\grf.cpp">
      <Filter>Sprite loaders</Filter>
    </ClCompile>
    <ClInclude Include="..\src\spriteloader\grf.hpp">
      <Filter>Sprite loaders</Filter>
    </ClInclude>
    <ClInclude Include="..\src\spriteloader\spriteloader.hpp">
      <Filter>Sprite loaders</Filter>
    </ClInclude>
    <ClCompile Include="..\src\newgrf.cpp">
      <Filter>NewGRF</Filter>
    </ClCompile>
    <ClCompile Include="..\src\newgrf_airport.cpp">
      <Filter>NewGRF</Filter>
    </ClCompile>
    <ClCompile Include="..\src\newgrf_airporttiles.cpp">
      <Filter>NewGRF</Filter>
    </ClCompile>
    <ClCompile Include="..\src\newgrf_canal.cpp">
      <Filter>NewGRF</Filter>
    </ClCompile>
    <ClCompile Include="..\src\newgrf_cargo.cpp">
      <Filter>NewGRF</Filter>
    </ClCompile>
    <ClCompile Include="..\src\newgrf_commons.cpp">
      <Filter>NewGRF</Filter>
    </ClCompile>
    <ClCompile Include="..\src\newgrf_config.cpp">
      <Filter>NewGRF</Filter>
    </ClCompile>
    <ClCompile Include="..\src\newgrf_engine.cpp">
      <Filter>NewGRF</Filter>
    </ClCompile>
    <ClCompile Include="..\src\newgrf_generic.cpp">
      <Filter>NewGRF</Filter>
    </ClCompile>
    <ClCompile Include="..\src\newgrf_house.cpp">
      <Filter>NewGRF</Filter>
    </ClCompile>
    <ClCompile Include="..\src\newgrf_industries.cpp">
      <Filter>NewGRF</Filter>
    </ClCompile>
    <ClCompile Include="..\src\newgrf_industrytiles.cpp">
      <Filter>NewGRF</Filter>
    </ClCompile>
    <ClCompile Include="..\src\newgrf_object.cpp">
      <Filter>NewGRF</Filter>
    </ClCompile>
    <ClCompile Include="..\src\newgrf_railtype.cpp">
      <Filter>NewGRF</Filter>
    </ClCompile>
    <ClCompile Include="..\src\newgrf_sound.cpp">
      <Filter>NewGRF</Filter>
    </ClCompile>
    <ClCompile Include="..\src\newgrf_spritegroup.cpp">
      <Filter>NewGRF</Filter>
    </ClCompile>
    <ClCompile Include="..\src\newgrf_station.cpp">
      <Filter>NewGRF</Filter>
    </ClCompile>
    <ClCompile Include="..\src\newgrf_storage.cpp">
      <Filter>NewGRF</Filter>
    </ClCompile>
    <ClCompile Include="..\src\newgrf_text.cpp">
      <Filter>NewGRF</Filter>
    </ClCompile>
    <ClCompile Include="..\src\newgrf_town.cpp">
      <Filter>NewGRF</Filter>
    </ClCompile>
    <ClCompile Include="..\src\newgrf_townname.cpp">
      <Filter>NewGRF</Filter>
    </ClCompile>
    <ClCompile Include="..\src\bridge_map.cpp">
      <Filter>Map Accessors</Filter>
    </ClCompile>
    <ClInclude Include="..\src\bridge_map.h">
      <Filter>Map Accessors</Filter>
    </ClInclude>
    <ClInclude Include="..\src\bridge_signal_map.h">
      <Filter>Map Accessors</Filter>
    </ClInclude>
    <ClInclude Include="..\src\clear_map.h">
      <Filter>Map Accessors</Filter>
    </ClInclude>
    <ClInclude Include="..\src\industry_map.h">
      <Filter>Map Accessors</Filter>
    </ClInclude>
    <ClInclude Include="..\src\object_map.h">
      <Filter>Map Accessors</Filter>
    </ClInclude>
    <ClInclude Include="..\src\rail_map.h">
      <Filter>Map Accessors</Filter>
    </ClInclude>
    <ClCompile Include="..\src\road_map.cpp">
      <Filter>Map Accessors</Filter>
    </ClCompile>
    <ClInclude Include="..\src\road_map.h">
      <Filter>Map Accessors</Filter>
    </ClInclude>
    <ClInclude Include="..\src\station_map.h">
      <Filter>Map Accessors</Filter>
    </ClInclude>
    <ClInclude Include="..\src\tile_map.h">
      <Filter>Map Accessors</Filter>
    </ClInclude>
    <ClInclude Include="..\src\town_map.h">
      <Filter>Map Accessors</Filter>
    </ClInclude>
    <ClInclude Include="..\src\tree_map.h">
      <Filter>Map Accessors</Filter>
    </ClInclude>
    <ClCompile Include="..\src\tunnel_map.cpp">
      <Filter>Map Accessors</Filter>
    </ClCompile>
    <ClInclude Include="..\src\tunnel_map.h">
      <Filter>Map Accessors</Filter>
    </ClInclude>
    <ClInclude Include="..\src\tunnelbridge_map.h">
      <Filter>Map Accessors</Filter>
    </ClInclude>
    <ClInclude Include="..\src\void_map.h">
      <Filter>Map Accessors</Filter>
    </ClInclude>
    <ClInclude Include="..\src\water_map.h">
      <Filter>Map Accessors</Filter>
    </ClInclude>
    <ClInclude Include="..\src\misc\array.hpp">
      <Filter>Misc</Filter>
    </ClInclude>
    <ClInclude Include="..\src\misc\binaryheap.hpp">
      <Filter>Misc</Filter>
    </ClInclude>
    <ClInclude Include="..\src\misc\blob.hpp">
      <Filter>Misc</Filter>
    </ClInclude>
    <ClCompile Include="..\src\misc\countedobj.cpp">
      <Filter>Misc</Filter>
    </ClCompile>
    <ClInclude Include="..\src\misc\countedptr.hpp">
      <Filter>Misc</Filter>
    </ClInclude>
    <ClCompile Include="..\src\misc\dbg_helpers.cpp">
      <Filter>Misc</Filter>
    </ClCompile>
    <ClInclude Include="..\src\misc\dbg_helpers.h">
      <Filter>Misc</Filter>
    </ClInclude>
    <ClInclude Include="..\src\misc\fixedsizearray.hpp">
      <Filter>Misc</Filter>
    </ClInclude>
    <ClCompile Include="..\src\misc\getoptdata.cpp">
      <Filter>Misc</Filter>
    </ClCompile>
    <ClInclude Include="..\src\misc\getoptdata.h">
      <Filter>Misc</Filter>
    </ClInclude>
    <ClInclude Include="..\src\misc\hashtable.hpp">
      <Filter>Misc</Filter>
    </ClInclude>
    <ClInclude Include="..\src\misc\str.hpp">
      <Filter>Misc</Filter>
    </ClInclude>
    <ClCompile Include="..\src\network\core\address.cpp">
      <Filter>Network Core</Filter>
    </ClCompile>
    <ClInclude Include="..\src\network\core\address.h">
      <Filter>Network Core</Filter>
    </ClInclude>
    <ClInclude Include="..\src\network\core\config.h">
      <Filter>Network Core</Filter>
    </ClInclude>
    <ClCompile Include="..\src\network\core\core.cpp">
      <Filter>Network Core</Filter>
    </ClCompile>
    <ClInclude Include="..\src\network\core\core.h">
      <Filter>Network Core</Filter>
    </ClInclude>
    <ClInclude Include="..\src\network\core\game.h">
      <Filter>Network Core</Filter>
    </ClInclude>
    <ClCompile Include="..\src\network\core\host.cpp">
      <Filter>Network Core</Filter>
    </ClCompile>
    <ClInclude Include="..\src\network\core\host.h">
      <Filter>Network Core</Filter>
    </ClInclude>
    <ClInclude Include="..\src\network\core\os_abstraction.h">
      <Filter>Network Core</Filter>
    </ClInclude>
    <ClCompile Include="..\src\network\core\packet.cpp">
      <Filter>Network Core</Filter>
    </ClCompile>
    <ClInclude Include="..\src\network\core\packet.h">
      <Filter>Network Core</Filter>
    </ClInclude>
    <ClCompile Include="..\src\network\core\tcp.cpp">
      <Filter>Network Core</Filter>
    </ClCompile>
    <ClInclude Include="..\src\network\core\tcp.h">
      <Filter>Network Core</Filter>
    </ClInclude>
    <ClCompile Include="..\src\network\core\tcp_admin.cpp">
      <Filter>Network Core</Filter>
    </ClCompile>
    <ClInclude Include="..\src\network\core\tcp_admin.h">
      <Filter>Network Core</Filter>
    </ClInclude>
    <ClCompile Include="..\src\network\core\tcp_connect.cpp">
      <Filter>Network Core</Filter>
    </ClCompile>
    <ClCompile Include="..\src\network\core\tcp_content.cpp">
      <Filter>Network Core</Filter>
    </ClCompile>
    <ClInclude Include="..\src\network\core\tcp_content.h">
      <Filter>Network Core</Filter>
    </ClInclude>
    <ClCompile Include="..\src\network\core\tcp_game.cpp">
      <Filter>Network Core</Filter>
    </ClCompile>
    <ClInclude Include="..\src\network\core\tcp_game.h">
      <Filter>Network Core</Filter>
    </ClInclude>
    <ClCompile Include="..\src\network\core\tcp_http.cpp">
      <Filter>Network Core</Filter>
    </ClCompile>
    <ClInclude Include="..\src\network\core\tcp_http.h">
      <Filter>Network Core</Filter>
    </ClInclude>
    <ClInclude Include="..\src\network\core\tcp_listen.h">
      <Filter>Network Core</Filter>
    </ClInclude>
    <ClCompile Include="..\src\network\core\udp.cpp">
      <Filter>Network Core</Filter>
    </ClCompile>
    <ClInclude Include="..\src\network\core\udp.h">
      <Filter>Network Core</Filter>
    </ClInclude>
    <ClInclude Include="..\src\pathfinder\follow_track.hpp">
      <Filter>Pathfinder</Filter>
    </ClInclude>
    <ClInclude Include="..\src\pathfinder\pathfinder_func.h">
      <Filter>Pathfinder</Filter>
    </ClInclude>
    <ClInclude Include="..\src\pathfinder\pathfinder_type.h">
      <Filter>Pathfinder</Filter>
    </ClInclude>
    <ClInclude Include="..\src\pathfinder\pf_performance_timer.hpp">
      <Filter>Pathfinder</Filter>
    </ClInclude>
    <ClCompile Include="..\src\pathfinder\npf\aystar.cpp">
      <Filter>NPF</Filter>
    </ClCompile>
    <ClInclude Include="..\src\pathfinder\npf\aystar.h">
      <Filter>NPF</Filter>
    </ClInclude>
    <ClCompile Include="..\src\pathfinder\npf\npf.cpp">
      <Filter>NPF</Filter>
    </ClCompile>
    <ClInclude Include="..\src\pathfinder\npf\npf_func.h">
      <Filter>NPF</Filter>
    </ClInclude>
    <ClCompile Include="..\src\pathfinder\npf\queue.cpp">
      <Filter>NPF</Filter>
    </ClCompile>
    <ClInclude Include="..\src\pathfinder\npf\queue.h">
      <Filter>NPF</Filter>
    </ClInclude>
    <ClInclude Include="..\src\pathfinder\yapf\nodelist.hpp">
      <Filter>YAPF</Filter>
    </ClInclude>
    <ClInclude Include="..\src\pathfinder\yapf\yapf.h">
      <Filter>YAPF</Filter>
    </ClInclude>
    <ClInclude Include="..\src\pathfinder\yapf\yapf.hpp">
      <Filter>YAPF</Filter>
    </ClInclude>
    <ClInclude Include="..\src\pathfinder\yapf\yapf_base.hpp">
      <Filter>YAPF</Filter>
    </ClInclude>
    <ClInclude Include="..\src\pathfinder\yapf\yapf_cache.h">
      <Filter>YAPF</Filter>
    </ClInclude>
    <ClInclude Include="..\src\pathfinder\yapf\yapf_common.hpp">
      <Filter>YAPF</Filter>
    </ClInclude>
    <ClInclude Include="..\src\pathfinder\yapf\yapf_costbase.hpp">
      <Filter>YAPF</Filter>
    </ClInclude>
    <ClInclude Include="..\src\pathfinder\yapf\yapf_costcache.hpp">
      <Filter>YAPF</Filter>
    </ClInclude>
    <ClInclude Include="..\src\pathfinder\yapf\yapf_costrail.hpp">
      <Filter>YAPF</Filter>
    </ClInclude>
    <ClInclude Include="..\src\pathfinder\yapf\yapf_destrail.hpp">
      <Filter>YAPF</Filter>
    </ClInclude>
    <ClInclude Include="..\src\pathfinder\yapf\yapf_node.hpp">
      <Filter>YAPF</Filter>
    </ClInclude>
    <ClInclude Include="..\src\pathfinder\yapf\yapf_node_rail.hpp">
      <Filter>YAPF</Filter>
    </ClInclude>
    <ClInclude Include="..\src\pathfinder\yapf\yapf_node_road.hpp">
      <Filter>YAPF</Filter>
    </ClInclude>
    <ClInclude Include="..\src\pathfinder\yapf\yapf_node_ship.hpp">
      <Filter>YAPF</Filter>
    </ClInclude>
    <ClCompile Include="..\src\pathfinder\yapf\yapf_rail.cpp">
      <Filter>YAPF</Filter>
    </ClCompile>
    <ClCompile Include="..\src\pathfinder\yapf\yapf_road.cpp">
      <Filter>YAPF</Filter>
    </ClCompile>
    <ClCompile Include="..\src\pathfinder\yapf\yapf_ship.cpp">
      <Filter>YAPF</Filter>
    </ClCompile>
    <ClInclude Include="..\src\pathfinder\yapf\yapf_type.hpp">
      <Filter>YAPF</Filter>
    </ClInclude>
    <ClCompile Include="..\src\video\dedicated_v.cpp">
      <Filter>Video</Filter>
    </ClCompile>
    <ClCompile Include="..\src\video\null_v.cpp">
      <Filter>Video</Filter>
    </ClCompile>
    <ClCompile Include="..\src\video\sdl_v.cpp">
      <Filter>Video</Filter>
    </ClCompile>
    <ClCompile Include="..\src\video\win32_v.cpp">
      <Filter>Video</Filter>
    </ClCompile>
    <ClCompile Include="..\src\music\dmusic.cpp">
      <Filter>Music</Filter>
    </ClCompile>
    <ClCompile Include="..\src\music\null_m.cpp">
      <Filter>Music</Filter>
    </ClCompile>
    <ClCompile Include="..\src\music\midifile.cpp">
      <Filter>Music</Filter>
    </ClCompile>
    <ClCompile Include="..\src\music\win32_m.cpp">
      <Filter>Music</Filter>
    </ClCompile>
    <ClCompile Include="..\src\sound\null_s.cpp">
      <Filter>Sound</Filter>
    </ClCompile>
    <ClCompile Include="..\src\sound\sdl_s.cpp">
      <Filter>Sound</Filter>
    </ClCompile>
    <ClCompile Include="..\src\sound\win32_s.cpp">
      <Filter>Sound</Filter>
    </ClCompile>
    <ClCompile Include="..\src\sound\xaudio2_s.cpp">
      <Filter>Sound</Filter>
    </ClCompile>
    <ClCompile Include="..\src\os\windows\crashlog_win.cpp">
      <Filter>Windows files</Filter>
    </ClCompile>
    <ResourceCompile Include="..\src\os\windows\ottdres.rc">
      <Filter>Windows files</Filter>
    </ResourceCompile>
    <ClCompile Include="..\src\os\windows\string_uniscribe.cpp">
      <Filter>Windows files</Filter>
    </ClCompile>
    <ClCompile Include="..\src\os\windows\win32.cpp">
      <Filter>Windows files</Filter>
    </ClCompile>
    <ClInclude Include="..\src\thread.h">
      <Filter>Threading</Filter>
    </ClInclude>
<<<<<<< HEAD
    <ClCompile Include="..\src\thread\thread_win32.cpp">
      <Filter>Threading</Filter>
    </ClCompile>
    <ClInclude Include="..\src\tracerestrict.h">
      <Filter>Threading</Filter>
    </ClInclude>
    <ClCompile Include="..\src\tracerestrict.cpp">
      <Filter>Threading</Filter>
    </ClCompile>
    <ClCompile Include="..\src\tracerestrict_gui.cpp">
      <Filter>Threading</Filter>
    </ClCompile>
    <ClCompile Include="..\src\saveload\tracerestrict_sl.cpp">
      <Filter>Threading</Filter>
    </ClCompile>
    <ClCompile Include="..\src\scope_info.cpp">
      <Filter>Threading</Filter>
    </ClCompile>
    <ClInclude Include="..\src\scope_info.h">
      <Filter>Threading</Filter>
    </ClInclude>
    <ClInclude Include="..\src\3rdparty\cpp-btree\btree.h">
      <Filter>Btree containers</Filter>
    </ClInclude>
    <ClInclude Include="..\src\3rdparty\cpp-btree\btree_container.h">
      <Filter>Btree containers</Filter>
    </ClInclude>
    <ClInclude Include="..\src\3rdparty\cpp-btree\btree_map.h">
      <Filter>Btree containers</Filter>
    </ClInclude>
    <ClInclude Include="..\src\3rdparty\cpp-btree\btree_set.h">
      <Filter>Btree containers</Filter>
    </ClInclude>
    <ClInclude Include="..\src\3rdparty\cpp-btree\safe_btree.h">
      <Filter>Btree containers</Filter>
    </ClInclude>
    <ClInclude Include="..\src\3rdparty\cpp-btree\safe_btree_map.h">
      <Filter>Btree containers</Filter>
    </ClInclude>
    <ClInclude Include="..\src\3rdparty\cpp-btree\safe_btree_set.h">
      <Filter>Btree containers</Filter>
    </ClInclude>
=======
>>>>>>> d5ee9d34
  </ItemGroup>
  <ItemGroup>
    <None Include="..\media\openttd.ico" />
    <None Include="..\README.md" />
  </ItemGroup>
</Project><|MERGE_RESOLUTION|>--- conflicted
+++ resolved
@@ -3261,10 +3261,6 @@
     <ClInclude Include="..\src\thread.h">
       <Filter>Threading</Filter>
     </ClInclude>
-<<<<<<< HEAD
-    <ClCompile Include="..\src\thread\thread_win32.cpp">
-      <Filter>Threading</Filter>
-    </ClCompile>
     <ClInclude Include="..\src\tracerestrict.h">
       <Filter>Threading</Filter>
     </ClInclude>
@@ -3304,8 +3300,6 @@
     <ClInclude Include="..\src\3rdparty\cpp-btree\safe_btree_set.h">
       <Filter>Btree containers</Filter>
     </ClInclude>
-=======
->>>>>>> d5ee9d34
   </ItemGroup>
   <ItemGroup>
     <None Include="..\media\openttd.ico" />
