--- conflicted
+++ resolved
@@ -49,12 +49,8 @@
     string(SUBSTRING "${FULLHASH}" 0 10 SHORTHASH)
 
     # Get the last commit date
-<<<<<<< HEAD
-    execute_process(COMMAND ${GIT_EXECUTABLE} -C "${CMAKE_SOURCE_DIR}" show -s --pretty=format:%ci HEAD
-=======
     set(ENV{TZ} "UTC0")
-    execute_process(COMMAND ${GIT_EXECUTABLE} show -s --date=iso-local --pretty=format:%cd HEAD
->>>>>>> a42aa1a0
+    execute_process(COMMAND ${GIT_EXECUTABLE} -C "${CMAKE_SOURCE_DIR}" show -s --date=iso-local --pretty=format:%cd HEAD
                     OUTPUT_VARIABLE COMMITDATE
                     OUTPUT_STRIP_TRAILING_WHITESPACE
                     WORKING_DIRECTORY ${CMAKE_SOURCE_DIR}
