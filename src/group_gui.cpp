--- conflicted
+++ resolved
@@ -89,15 +89,8 @@
 				NWidget(NWID_VERTICAL, NC_EQUALSIZE),
 					NWidget(WWT_PANEL, COLOUR_GREY), SetMinimalTextLines(1, WidgetDimensions::unscaled.framerect.Vertical()), SetFill(0, 1), SetResize(1, 0), EndContainer(),
 					NWidget(NWID_HORIZONTAL),
-<<<<<<< HEAD
-						NWidget(NWID_SELECTION, INVALID_COLOUR, WID_GL_FILTER_BY_CARGO_SEL),
-							NWidget(WWT_DROPDOWN, COLOUR_GREY, WID_GL_FILTER_BY_CARGO), SetMinimalSize(167, 12), SetDataTip(STR_JUST_STRING, STR_TOOLTIP_FILTER_CRITERIA),
-						EndContainer(),
-						NWidget(WWT_PANEL, COLOUR_GREY), SetMinimalSize(0, 12), SetResize(1, 0), EndContainer(),
-=======
 						NWidget(WWT_DROPDOWN, COLOUR_GREY, WID_GL_FILTER_BY_CARGO), SetMinimalSize(0, 12), SetFill(0, 1), SetDataTip(STR_JUST_STRING, STR_TOOLTIP_FILTER_CRITERIA),
 						NWidget(WWT_PANEL, COLOUR_GREY), SetMinimalSize(0, 12), SetFill(0, 1), SetResize(1, 0), EndContainer(),
->>>>>>> 7116f143
 					EndContainer(),
 				EndContainer(),
 			EndContainer(),
@@ -948,13 +941,9 @@
 				break;
 
 			case WID_GL_MANAGE_VEHICLES_DROPDOWN: {
-<<<<<<< HEAD
 				DropDownList list = this->BuildActionDropdownList(true, Group::IsValidID(this->vli.index), this->vli.vtype == VEH_TRAIN,
 						0, false, IsTopLevelGroupID(this->vli.index));
 				ShowDropDownList(this, std::move(list), -1, WID_GL_MANAGE_VEHICLES_DROPDOWN);
-=======
-				ShowDropDownList(this, this->BuildActionDropdownList(true, Group::IsValidID(this->vli.index), IsDefaultGroupID(this->vli.index)), -1, WID_GL_MANAGE_VEHICLES_DROPDOWN);
->>>>>>> 7116f143
 				break;
 			}
 
