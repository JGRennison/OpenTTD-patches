--- conflicted
+++ resolved
@@ -57,11 +57,7 @@
 						SetFill(1, 0), SetResize(0, 1), SetScrollbar(WID_GL_LIST_GROUP_SCROLLBAR),
 				NWidget(NWID_VSCROLLBAR, COLOUR_GREY, WID_GL_LIST_GROUP_SCROLLBAR),
 			EndContainer(),
-<<<<<<< HEAD
-			NWidget(WWT_PANEL, COLOUR_GREY, WID_GL_INFO), SetMinimalSize(200, 37), SetFill(1, 0), EndContainer(),
-=======
 			NWidget(WWT_PANEL, COLOUR_GREY, WID_GL_INFO), SetFill(1, 0), EndContainer(),
->>>>>>> e4aacee6
 			NWidget(NWID_HORIZONTAL),
 				NWidget(WWT_PUSHIMGBTN, COLOUR_GREY, WID_GL_CREATE_GROUP), SetFill(0, 1),
 						SetDataTip(SPR_GROUP_CREATE_TRAIN, STR_GROUP_CREATE_TOOLTIP),
@@ -424,11 +420,7 @@
 				max_icon_height = max(max_icon_height, GetSpriteSize(this->GetWidget<NWidgetCore>(WID_GL_REPLACE_PROTECTION)->widget_data).height);
 
 				/* ... minus the height of the group info ... */
-<<<<<<< HEAD
-				max_icon_height += (FONT_HEIGHT_NORMAL * 3) + 7;
-=======
 				max_icon_height += (FONT_HEIGHT_NORMAL * 3) + WD_FRAMERECT_TOP + WD_FRAMERECT_BOTTOM;
->>>>>>> e4aacee6
 
 				/* Get a multiple of tiny_step_height of that amount */
 				size->height = Ceil(size->height - max_icon_height, tiny_step_height);
@@ -464,11 +456,7 @@
 			}
 
 			case WID_GL_INFO: {
-<<<<<<< HEAD
-				size->height = (FONT_HEIGHT_NORMAL * 3) + 7;
-=======
 				size->height = (FONT_HEIGHT_NORMAL * 3) + WD_FRAMERECT_TOP + WD_FRAMERECT_BOTTOM;
->>>>>>> e4aacee6
 				break;
 			}
 		}
@@ -618,43 +606,15 @@
 				Money this_year = 0;
 				Money last_year = 0;
 				uint32 occupancy = 0;
-<<<<<<< HEAD
-				uint32 group_vehicles = 0;
-
-				for (uint i = 0, vehicle_count = this->vehicles.Length(); i < vehicle_count; i++) {
-					const Vehicle *v = this->vehicles[i];
-
-=======
 				uint32 vehicle_count = this->vehicles.Length();
 
 				for (uint i = 0; i < vehicle_count; i++) {
 					const Vehicle *v = this->vehicles[i];
->>>>>>> e4aacee6
 					assert(v->owner == this->owner);
 
 					this_year += v->GetDisplayProfitThisYear();
 					last_year += v->GetDisplayProfitLastYear();
 					occupancy += v->trip_occupancy;
-<<<<<<< HEAD
-					group_vehicles++;
-				}
-
-				const int left_edge  = r.left + WD_FRAMERECT_LEFT + 8;
-				const int right_edge = r.right - WD_FRAMERECT_RIGHT - 8;
-
-				DrawString(left_edge, right_edge, r.top + WD_FRAMERECT_TOP + 1, STR_GROUP_PROFIT_THIS_YEAR, TC_BLACK);
-				SetDParam(0, this_year);
-				DrawString(left_edge, right_edge, r.top + WD_FRAMERECT_TOP + 1, STR_JUST_CURRENCY_LONG, TC_BLACK, SA_RIGHT);
-
-				DrawString(left_edge, right_edge, r.top + WD_FRAMERECT_TOP + FONT_HEIGHT_NORMAL + 2, STR_GROUP_PROFIT_LAST_YEAR, TC_BLACK);
-				SetDParam(0, last_year);
-				DrawString(left_edge, right_edge, r.top + WD_FRAMERECT_TOP + FONT_HEIGHT_NORMAL + 2, STR_JUST_CURRENCY_LONG, TC_BLACK, SA_RIGHT);
-
-				DrawString(left_edge, right_edge, r.top + WD_FRAMERECT_TOP + 2 * FONT_HEIGHT_NORMAL + 3, STR_GROUP_OCCUPANCY, TC_BLACK);
-				if (group_vehicles > 0) {
-					SetDParam(0, occupancy / group_vehicles);
-					DrawString(left_edge, right_edge, r.top + WD_FRAMERECT_TOP + 2 * FONT_HEIGHT_NORMAL + 3, STR_GROUP_OCCUPANCY_VALUE, TC_BLACK, SA_RIGHT);
-=======
 				}
 
 				const int left  = r.left + WD_FRAMERECT_LEFT + 8;
@@ -675,7 +635,6 @@
 				if (vehicle_count > 0) {
 					SetDParam(0, occupancy / vehicle_count);
 					DrawString(left, right, y, STR_GROUP_OCCUPANCY_VALUE, TC_BLACK, SA_RIGHT);
->>>>>>> e4aacee6
 				}
 
 				break;
