--- conflicted
+++ resolved
@@ -724,11 +724,7 @@
 
 					assert(g->owner == this->owner);
 
-<<<<<<< HEAD
-					DrawGroupInfo(y1, r.left, r.right, g->index, it->level_mask, it->indent, HasFlag(g->flags, GroupFlags::ReplaceProtection), g->IsFolded(GroupFoldBits::GroupView) || (std::next(it) != std::end(this->groups) && std::next(it)->indent > it->indent));
-=======
-					DrawGroupInfo(y1, r.left, r.right, g->index, it->level_mask, it->indent, g->flags.Test(GroupFlag::ReplaceProtection), g->folded || (std::next(it) != std::end(this->groups) && std::next(it)->indent > it->indent));
->>>>>>> 56b1e9df
+					DrawGroupInfo(y1, r.left, r.right, g->index, it->level_mask, it->indent, g->flags.Test(GroupFlag::ReplaceProtection), g->IsFolded(GroupFoldBits::GroupView) || (std::next(it) != std::end(this->groups) && std::next(it)->indent > it->indent));
 
 					y1 += this->tiny_step_height;
 				}
@@ -1149,21 +1145,16 @@
 						ShowReplaceGroupVehicleWindow(this->vli.index, this->vli.vtype);
 						break;
 					case ADI_SERVICE: // Send for servicing
-<<<<<<< HEAD
-						Command<CMD_MASS_SEND_VEHICLE_TO_DEPOT>::Post(GetCmdSendToDepotMsg(this->vli.vtype), DepotCommand::Service, this->vli, this->GetCargoFilter());
-=======
-					case ADI_DEPOT: { // Send to Depots
-						Command<CMD_SEND_VEHICLE_TO_DEPOT>::Post(GetCmdSendToDepotMsg(this->vli.vtype), INVALID_VEHICLE, (index == ADI_SERVICE ? DepotCommandFlag::Service : DepotCommandFlags{}) | DepotCommandFlag::MassSend, this->vli);
->>>>>>> 56b1e9df
+						Command<CMD_MASS_SEND_VEHICLE_TO_DEPOT>::Post(GetCmdSendToDepotMsg(this->vli.vtype), DepotCommandFlag::Service, this->vli, this->GetCargoFilter());
 						break;
 					case ADI_DEPOT: // Send to Depots
-						Command<CMD_MASS_SEND_VEHICLE_TO_DEPOT>::Post(GetCmdSendToDepotMsg(this->vli.vtype), DepotCommand::None, this->vli, this->GetCargoFilter());
+						Command<CMD_MASS_SEND_VEHICLE_TO_DEPOT>::Post(GetCmdSendToDepotMsg(this->vli.vtype), DepotCommandFlags{}, this->vli, this->GetCargoFilter());
 						break;
 					case ADI_DEPOT_SELL:
-						Command<CMD_MASS_SEND_VEHICLE_TO_DEPOT>::Post(GetCmdSendToDepotMsg(this->vli.vtype), DepotCommand::Sell, this->vli, this->GetCargoFilter());
+						Command<CMD_MASS_SEND_VEHICLE_TO_DEPOT>::Post(GetCmdSendToDepotMsg(this->vli.vtype), DepotCommandFlag::Sell, this->vli, this->GetCargoFilter());
 						break;
 					case ADI_CANCEL_DEPOT:
-						Command<CMD_MASS_SEND_VEHICLE_TO_DEPOT>::Post(GetCmdSendToDepotMsg(this->vli.vtype), DepotCommand::Cancel, this->vli, this->GetCargoFilter());
+						Command<CMD_MASS_SEND_VEHICLE_TO_DEPOT>::Post(GetCmdSendToDepotMsg(this->vli.vtype), DepotCommandFlag::Cancel, this->vli, this->GetCargoFilter());
 						break;
 
 					case ADI_ADD_SHARED: // Add shared Vehicles
