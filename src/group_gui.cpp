/*
 * This file is part of OpenTTD.
 * OpenTTD is free software; you can redistribute it and/or modify it under the terms of the GNU General Public License as published by the Free Software Foundation, version 2.
 * OpenTTD is distributed in the hope that it will be useful, but WITHOUT ANY WARRANTY; without even the implied warranty of MERCHANTABILITY or FITNESS FOR A PARTICULAR PURPOSE.
 * See the GNU General Public License for more details. You should have received a copy of the GNU General Public License along with OpenTTD. If not, see <http://www.gnu.org/licenses/>.
 */

/** @file group_gui.cpp GUI for the group window. */

#include "stdafx.h"
#include "textbuf_gui.h"
#include "command_func.h"
#include "vehicle_gui.h"
#include "vehicle_base.h"
#include "string_func.h"
#include "strings_func.h"
#include "window_func.h"
#include "vehicle_func.h"
#include "autoreplace_gui.h"
#include "company_func.h"
#include "dropdown_func.h"
#include "tilehighlight_func.h"
#include "vehicle_gui_base.h"
#include "core/geometry_func.hpp"
#include "core/container_func.hpp"
#include "company_base.h"
#include "company_gui.h"
#include "gui.h"
<<<<<<< HEAD
=======
#include "group_cmd.h"
#include "group_gui.h"
#include "vehicle_cmd.h"
>>>>>>> f79ec795
#include "gfx_func.h"
#include "tbtr_template_gui_main.h"
#include "newgrf_debug.h"
#include "group_gui_list.h"

#include "widgets/group_widget.h"

#include "table/sprites.h"

#include "safeguards.h"

static constexpr NWidgetPart _nested_group_widgets[] = {
	NWidget(NWID_HORIZONTAL), // Window header
		NWidget(WWT_CLOSEBOX, COLOUR_GREY),
		NWidget(WWT_CAPTION, COLOUR_GREY, WID_GL_CAPTION),
		NWidget(WWT_SHADEBOX, COLOUR_GREY),
		NWidget(WWT_DEFSIZEBOX, COLOUR_GREY),
		NWidget(WWT_STICKYBOX, COLOUR_GREY),
	EndContainer(),
	NWidget(NWID_HORIZONTAL),
		/* left part */
		NWidget(NWID_VERTICAL, NC_BIGFIRST),
			NWidget(WWT_PANEL, COLOUR_GREY, WID_GL_ALL_VEHICLES), SetFill(1, 0), EndContainer(),
			NWidget(WWT_PANEL, COLOUR_GREY, WID_GL_DEFAULT_VEHICLES), SetFill(1, 0), EndContainer(),
			NWidget(NWID_HORIZONTAL),
				NWidget(WWT_MATRIX, COLOUR_GREY, WID_GL_LIST_GROUP), SetMatrixDataTip(1, 0, STR_GROUPS_CLICK_ON_GROUP_FOR_TOOLTIP),
						SetFill(1, 0), SetResize(0, 1), SetScrollbar(WID_GL_LIST_GROUP_SCROLLBAR),
				NWidget(NWID_VSCROLLBAR, COLOUR_GREY, WID_GL_LIST_GROUP_SCROLLBAR),
			EndContainer(),
			NWidget(WWT_PANEL, COLOUR_GREY, WID_GL_INFO), SetFill(1, 1), SetMinimalTextLines(3, WidgetDimensions::unscaled.framerect.Vertical()), EndContainer(),
			NWidget(NWID_HORIZONTAL),
				NWidget(WWT_PUSHIMGBTN, COLOUR_GREY, WID_GL_CREATE_GROUP),
						SetDataTip(SPR_GROUP_CREATE_TRAIN, STR_GROUP_CREATE_TOOLTIP),
				NWidget(WWT_PUSHIMGBTN, COLOUR_GREY, WID_GL_DELETE_GROUP),
						SetDataTip(SPR_GROUP_DELETE_TRAIN, STR_GROUP_DELETE_TOOLTIP),
				NWidget(WWT_PUSHIMGBTN, COLOUR_GREY, WID_GL_RENAME_GROUP),
						SetDataTip(SPR_GROUP_RENAME_TRAIN, STR_GROUP_RENAME_TOOLTIP),
				NWidget(WWT_PUSHIMGBTN, COLOUR_GREY, WID_GL_LIVERY_GROUP),
						SetDataTip(SPR_GROUP_LIVERY_TRAIN, STR_GROUP_LIVERY_TOOLTIP),
				NWidget(WWT_PUSHTXTBTN, COLOUR_GREY, WID_GL_COLLAPSE_ALL_GROUPS),
						SetDataTip(STR_GROUP_COLLAPSE_ALL, STR_GROUP_COLLAPSE_ALL),
				NWidget(WWT_PUSHTXTBTN, COLOUR_GREY, WID_GL_EXPAND_ALL_GROUPS),
						SetDataTip(STR_GROUP_EXPAND_ALL, STR_GROUP_EXPAND_ALL),
				NWidget(WWT_PANEL, COLOUR_GREY), SetFill(1, 0), EndContainer(),
				NWidget(WWT_PUSHIMGBTN, COLOUR_GREY, WID_GL_REPLACE_PROTECTION),
						SetDataTip(SPR_GROUP_REPLACE_OFF_TRAIN, STR_GROUP_REPLACE_PROTECTION_TOOLTIP),
			EndContainer(),
		EndContainer(),
		/* right part */
		NWidget(NWID_VERTICAL),
			NWidget(NWID_HORIZONTAL),
				NWidget(NWID_VERTICAL),
					NWidget(WWT_TEXTBTN, COLOUR_GREY, WID_GL_GROUP_BY_ORDER), SetFill(1, 1), SetMinimalSize(0, 12), SetDataTip(STR_STATION_VIEW_GROUP, STR_TOOLTIP_GROUP_ORDER),
					NWidget(WWT_PUSHTXTBTN, COLOUR_GREY, WID_GL_SORT_BY_ORDER), SetFill(1, 1), SetMinimalSize(0, 12), SetDataTip(STR_BUTTON_SORT_BY, STR_TOOLTIP_SORT_ORDER),
				EndContainer(),
				NWidget(NWID_VERTICAL),
					NWidget(WWT_DROPDOWN, COLOUR_GREY, WID_GL_GROUP_BY_DROPDOWN), SetFill(1, 0), SetMinimalSize(0, 12), SetDataTip(0x0, STR_TOOLTIP_GROUP_ORDER),
					NWidget(WWT_DROPDOWN, COLOUR_GREY, WID_GL_SORT_BY_DROPDOWN), SetFill(1, 0), SetMinimalSize(0, 12), SetDataTip(0x0, STR_TOOLTIP_SORT_CRITERIA),
				EndContainer(),
				NWidget(NWID_VERTICAL),
					NWidget(WWT_PANEL, COLOUR_GREY), SetMinimalSize(0, 12), SetResize(1, 0), EndContainer(),
					NWidget(NWID_HORIZONTAL),
						NWidget(NWID_SELECTION, INVALID_COLOUR, WID_GL_FILTER_BY_CARGO_SEL),
							NWidget(WWT_DROPDOWN, COLOUR_GREY, WID_GL_FILTER_BY_CARGO), SetMinimalSize(167, 12), SetDataTip(STR_JUST_STRING, STR_TOOLTIP_FILTER_CRITERIA),
						EndContainer(),
						NWidget(WWT_PANEL, COLOUR_GREY), SetMinimalSize(0, 12), SetResize(1, 0), EndContainer(),
					EndContainer(),
				EndContainer(),
			EndContainer(),
			NWidget(NWID_HORIZONTAL),
				NWidget(WWT_MATRIX, COLOUR_GREY, WID_GL_LIST_VEHICLE), SetMinimalSize(248, 0), SetMatrixDataTip(1, 0, STR_NULL), SetResize(1, 1), SetFill(1, 0), SetScrollbar(WID_GL_LIST_VEHICLE_SCROLLBAR),
				NWidget(NWID_VSCROLLBAR, COLOUR_GREY, WID_GL_LIST_VEHICLE_SCROLLBAR),
			EndContainer(),
			NWidget(WWT_PANEL, COLOUR_GREY), SetMinimalSize(1, 0), SetFill(1, 1), SetResize(1, 0), EndContainer(),
			NWidget(NWID_HORIZONTAL),
				NWidget(WWT_PUSHTXTBTN, COLOUR_GREY, WID_GL_AVAILABLE_VEHICLES), SetMinimalSize(106, 12),
						SetDataTip(STR_JUST_STRING, STR_VEHICLE_LIST_AVAILABLE_ENGINES_TOOLTIP),
				NWidget(WWT_PANEL, COLOUR_GREY), SetMinimalSize(0, 12), SetFill(1, 0), SetResize(1, 0), EndContainer(),
				NWidget(WWT_DROPDOWN, COLOUR_GREY, WID_GL_MANAGE_VEHICLES_DROPDOWN), SetMinimalSize(118, 12),
						SetDataTip(STR_VEHICLE_LIST_MANAGE_LIST, STR_VEHICLE_LIST_MANAGE_LIST_TOOLTIP),
				NWidget(WWT_PUSHIMGBTN, COLOUR_GREY, WID_GL_STOP_ALL), SetMinimalSize(12, 12),
						SetDataTip(SPR_FLAG_VEH_STOPPED, STR_VEHICLE_LIST_MASS_STOP_LIST_TOOLTIP),
				NWidget(WWT_PUSHIMGBTN, COLOUR_GREY, WID_GL_START_ALL), SetMinimalSize(12, 12),
						SetDataTip(SPR_FLAG_VEH_RUNNING, STR_VEHICLE_LIST_MASS_START_LIST_TOOLTIP),
				NWidget(WWT_RESIZEBOX, COLOUR_GREY),
			EndContainer(),
		EndContainer(),
	EndContainer(),
};

<<<<<<< HEAD
void SortGUIGroupList(GUIGroupList &list)
{
	/* Sort the groups by their name */
	const Group *last_group[2] = { nullptr, nullptr };
	std::string last_name[2] = { {}, {} };
	list.Sort([&](const Group * const &a, const Group * const &b) {
		if (a != last_group[0]) {
			last_group[0] = a;
			SetDParam(0, a->index);
			last_name[0] = GetString(STR_GROUP_NAME);
		}

		if (b != last_group[1]) {
			last_group[1] = b;
			SetDParam(0, b->index);
			last_name[1] = GetString(STR_GROUP_NAME);
		}

		int r = StrNaturalCompare(last_name[0], last_name[1]); // Sort by name (natural sorting).
		if (r == 0) return a->index < b->index;
		return r < 0;
	});
=======
/**
 * Add children to GUI group list to build a hierarchical tree.
 * @param dst Destination list.
 * @param src Source list.
 * @param fold Whether to handle group folding/hiding.
 * @param parent Current tree parent (set by self with recursion).
 * @param indent Current tree indentation level (set by self with recursion).
 */
static void GuiGroupListAddChildren(GUIGroupList &dst, const GUIGroupList &src, bool fold, GroupID parent, int indent)
{
	for (const auto &item : src) {
		if (item.group->parent != parent) continue;

		dst.emplace_back(item.group, indent);

		if (fold && item.group->folded) {
			/* Test if this group has children at all. If not, the folded flag should be cleared to avoid lingering unfold buttons in the list. */
			GroupID groupid = item.group->index;
			bool has_children = std::any_of(src.begin(), src.end(), [groupid](const auto &child) { return child.group->parent == groupid; });
			Group::Get(item.group->index)->folded = has_children;
		} else {
			GuiGroupListAddChildren(dst, src, fold, item.group->index, indent + 1);
		}
	}
}

/**
 * Build GUI group list, a sorted hierarchical list of groups for owner and vehicle type.
 * @param dst Destination list, owned by the caller.
 * @param fold Whether to handle group folding/hiding.
 * @param owner Owner of groups.
 * @param veh_type Vehicle type of groups.
 */
void BuildGuiGroupList(GUIGroupList &dst, bool fold, Owner owner, VehicleType veh_type)
{
	GUIGroupList list;

	for (const Group *g : Group::Iterate()) {
		if (g->owner == owner && g->vehicle_type == veh_type) {
			list.emplace_back(g, 0);
		}
	}

	list.ForceResort();

	/* Sort the groups by their name */
	std::array<std::pair<const Group *, std::string>, 2> last_group{};

	list.Sort([&last_group](const GUIGroupListItem &a, const GUIGroupListItem &b) -> bool {
		if (a.group != last_group[0].first) {
			SetDParam(0, a.group->index);
			last_group[0] = {a.group, GetString(STR_GROUP_NAME)};
		}

		if (b.group != last_group[1].first) {
			SetDParam(0, b.group->index);
			last_group[1] = {b.group, GetString(STR_GROUP_NAME)};
		}

		int r = StrNaturalCompare(last_group[0].second, last_group[1].second); // Sort by name (natural sorting).
		if (r == 0) return a.group->index < b.group->index;
		return r < 0;
	});

	GuiGroupListAddChildren(dst, list, fold, INVALID_GROUP, 0);
>>>>>>> f79ec795
}

class VehicleGroupWindow : public BaseVehicleListWindow {
private:
	/* Columns in the group list */
	enum ListColumns {
		VGC_FOLD,          ///< Fold / Unfold button.
		VGC_NAME,          ///< Group name.
		VGC_PROTECT,       ///< Autoreplace protect icon.
		VGC_AUTOREPLACE,   ///< Autoreplace active icon.
		VGC_PROFIT,        ///< Profit icon.
		VGC_NUMBER,        ///< Number of vehicles in the group.

		VGC_END
	};

	GroupID group_sel;     ///< Selected group (for drag/drop)
	GroupID group_rename;  ///< Group being renamed, INVALID_GROUP if none
	GroupID group_over;    ///< Group over which a vehicle is dragged, INVALID_GROUP if none
	GroupID group_confirm; ///< Group awaiting delete confirmation
	GUIGroupList groups;   ///< List of groups
	uint tiny_step_height; ///< Step height for the group list
	Scrollbar *group_sb;

	Dimension column_size[VGC_END]; ///< Size of the columns in the group list.

<<<<<<< HEAD
	Money money_this_year;
	Money money_last_year;
	uint32_t occupancy_ratio;

	void AddChildren(GUIGroupList &source, GroupID parent, int indent)
	{
		for (const Group *g : source) {
			if (g->parent != parent) continue;
			this->groups.push_back(g);
			this->indents.push_back(indent);
			if (g->folded) {
				/* Test if this group has children at all. If not, the folded flag should be cleared to avoid lingering unfold buttons in the list. */
				bool has_children = std::any_of(source.begin(), source.end(), [g](const Group *child){ return child->parent == g->index; });
				Group::Get(g->index)->folded = has_children;
			} else {
				AddChildren(source, g->index, indent + 1);
			}
		}
	}

=======
>>>>>>> f79ec795
	/**
	 * (Re)Build the group list.
	 *
	 * @param owner The owner of the window
	 */
	void BuildGroupList(Owner owner)
	{
		if (!this->groups.NeedRebuild()) return;

		this->groups.clear();

<<<<<<< HEAD
		GUIGroupList list;

		bool enable_expand_all = false;
		bool enable_collapse_all = false;

		for (const Group *g : Group::Iterate()) {
			if (g->owner == owner && g->vehicle_type == this->vli.vtype) {
				list.push_back(g);
				if (g->parent != INVALID_GROUP) {
					if (Group::Get(g->parent)->folded) {
						enable_expand_all = true;
					} else {
						enable_collapse_all = true;
					}
				}
			}
		}

		this->SetWidgetDisabledState(WID_GL_EXPAND_ALL_GROUPS, !enable_expand_all);
		this->SetWidgetDisabledState(WID_GL_COLLAPSE_ALL_GROUPS, !enable_collapse_all);

		list.ForceResort();
		SortGUIGroupList(list);

		AddChildren(list, INVALID_GROUP, 0);
=======
		BuildGuiGroupList(this->groups, true, owner, this->vli.vtype);
>>>>>>> f79ec795

		this->groups.shrink_to_fit();
		this->groups.RebuildDone();
	}

	/**
	 * Compute tiny_step_height and column_size
	 * @return Total width required for the group list.
	 */
	uint ComputeGroupInfoSize()
	{
		this->column_size[VGC_FOLD] = maxdim(GetSpriteSize(SPR_CIRCLE_FOLDED), GetSpriteSize(SPR_CIRCLE_UNFOLDED));
		this->tiny_step_height = this->column_size[VGC_FOLD].height;

		this->column_size[VGC_NAME] = maxdim(GetStringBoundingBox(STR_GROUP_DEFAULT_TRAINS + this->vli.vtype), GetStringBoundingBox(STR_GROUP_ALL_TRAINS + this->vli.vtype));
		this->column_size[VGC_NAME].width = std::max((170u * GetCharacterHeight(FS_NORMAL)) / 10u, this->column_size[VGC_NAME].width) + WidgetDimensions::scaled.hsep_indent;
		this->tiny_step_height = std::max(this->tiny_step_height, this->column_size[VGC_NAME].height);

		this->column_size[VGC_PROTECT] = GetSpriteSize(SPR_GROUP_REPLACE_PROTECT);
		this->tiny_step_height = std::max(this->tiny_step_height, this->column_size[VGC_PROTECT].height);

		this->column_size[VGC_AUTOREPLACE] = GetSpriteSize(SPR_GROUP_REPLACE_ACTIVE);
		this->tiny_step_height = std::max(this->tiny_step_height, this->column_size[VGC_AUTOREPLACE].height);

		this->column_size[VGC_PROFIT].width = 0;
		this->column_size[VGC_PROFIT].height = 0;
		static const SpriteID profit_sprites[] = {SPR_PROFIT_NA, SPR_PROFIT_NEGATIVE, SPR_PROFIT_SOME, SPR_PROFIT_LOT};
		for (uint i = 0; i < lengthof(profit_sprites); i++) {
			Dimension d = GetSpriteSize(profit_sprites[i]);
			this->column_size[VGC_PROFIT] = maxdim(this->column_size[VGC_PROFIT], d);
		}
		this->tiny_step_height = std::max(this->tiny_step_height, this->column_size[VGC_PROFIT].height);

		int num_vehicle = GetGroupNumVehicle(this->vli.company, ALL_GROUP, this->vli.vtype);
		SetDParamMaxValue(0, num_vehicle, 3, FS_SMALL);
		SetDParamMaxValue(1, num_vehicle, 3, FS_SMALL);
		this->column_size[VGC_NUMBER] = GetStringBoundingBox(STR_GROUP_COUNT_WITH_SUBGROUP);
		this->tiny_step_height = std::max(this->tiny_step_height, this->column_size[VGC_NUMBER].height);

		this->tiny_step_height += WidgetDimensions::scaled.framerect.Vertical() + ScaleGUITrad(2);

		return WidgetDimensions::scaled.framerect.left +
			this->column_size[VGC_FOLD].width + WidgetDimensions::scaled.hsep_normal +
			this->column_size[VGC_NAME].width + WidgetDimensions::scaled.hsep_wide +
			this->column_size[VGC_PROTECT].width + WidgetDimensions::scaled.hsep_normal +
			this->column_size[VGC_AUTOREPLACE].width + WidgetDimensions::scaled.hsep_normal +
			this->column_size[VGC_PROFIT].width + WidgetDimensions::scaled.hsep_normal +
			this->column_size[VGC_NUMBER].width +
			WidgetDimensions::scaled.framerect.right;
	}

	/**
	 * Draw a row in the group list.
	 * @param y Top of the row.
	 * @param left Left of the row.
	 * @param right Right of the row.
	 * @param g_id Group to list.
	 * @param indent Indentation level.
	 * @param protection Whether autoreplace protection is set.
	 * @param has_children Whether the group has children and should have a fold / unfold button.
	 */
	void DrawGroupInfo(int y, int left, int right, GroupID g_id, int indent = 0, bool protection = false, bool has_children = false) const
	{
		/* Highlight the group if a vehicle is dragged over it */
		if (g_id == this->group_over) {
			GfxFillRect(left + WidgetDimensions::scaled.bevel.left, y + WidgetDimensions::scaled.framerect.top, right - WidgetDimensions::scaled.bevel.right, y + this->tiny_step_height - 1 - WidgetDimensions::scaled.framerect.bottom, GetColourGradient(COLOUR_GREY, SHADE_LIGHTEST));
		}

		if (g_id == NEW_GROUP) return;

		/* draw the selected group in white, else we draw it in black */
		TextColour colour = g_id == this->vli.index ? TC_WHITE : TC_BLACK;
		const GroupStatistics &stats = GroupStatistics::Get(this->vli.company, g_id, this->vli.vtype);
		bool rtl = _current_text_dir == TD_RTL;

		/* draw fold / unfold button */
		int x = rtl ? right - WidgetDimensions::scaled.framerect.right - this->column_size[VGC_FOLD].width + 1 : left + WidgetDimensions::scaled.framerect.left;
		if (has_children) {
			DrawSprite(Group::Get(g_id)->folded ? SPR_CIRCLE_FOLDED : SPR_CIRCLE_UNFOLDED, PAL_NONE, rtl ? x - indent : x + indent, y + (this->tiny_step_height - this->column_size[VGC_FOLD].height) / 2);
		}

		/* draw group name */
		StringID str;
		if (IsAllGroupID(g_id)) {
			str = STR_GROUP_ALL_TRAINS + this->vli.vtype;
		} else if (IsDefaultGroupID(g_id)) {
			str = STR_GROUP_DEFAULT_TRAINS + this->vli.vtype;
		} else {
			SetDParam(0, g_id);
			str = STR_GROUP_NAME;
		}
		x = rtl ? x - WidgetDimensions::scaled.hsep_normal - this->column_size[VGC_NAME].width : x + WidgetDimensions::scaled.hsep_normal + this->column_size[VGC_FOLD].width;
		DrawString(x + (rtl ? 0 : indent), x + this->column_size[VGC_NAME].width - 1 - (rtl ? indent : 0), y + (this->tiny_step_height - this->column_size[VGC_NAME].height) / 2, str, colour);

		/* draw autoreplace protection */
		x = rtl ? x - WidgetDimensions::scaled.hsep_wide - this->column_size[VGC_PROTECT].width : x + WidgetDimensions::scaled.hsep_wide + this->column_size[VGC_NAME].width;
		if (protection) DrawSprite(SPR_GROUP_REPLACE_PROTECT, PAL_NONE, x, y + (this->tiny_step_height - this->column_size[VGC_PROTECT].height) / 2);

		/* draw autoreplace status */
		x = rtl ? x - WidgetDimensions::scaled.hsep_normal - this->column_size[VGC_AUTOREPLACE].width : x + WidgetDimensions::scaled.hsep_normal + this->column_size[VGC_PROTECT].width;
		if (stats.autoreplace_defined) DrawSprite(SPR_GROUP_REPLACE_ACTIVE, stats.autoreplace_finished ? PALETTE_CRASH : PAL_NONE, x, y + (this->tiny_step_height - this->column_size[VGC_AUTOREPLACE].height) / 2);

		/* draw the profit icon */
		x = rtl ? x - WidgetDimensions::scaled.hsep_normal - this->column_size[VGC_PROFIT].width : x + WidgetDimensions::scaled.hsep_normal + this->column_size[VGC_AUTOREPLACE].width;
		SpriteID spr;
		uint num_vehicle_min_age = GetGroupNumVehicleMinAge(this->vli.company, g_id, this->vli.vtype);
		Money profit_last_year_min_age = GetGroupProfitLastYearMinAge(this->vli.company, g_id, this->vli.vtype);
		if (num_vehicle_min_age == 0) {
			spr = SPR_PROFIT_NA;
		} else if (profit_last_year_min_age < 0) {
			spr = SPR_PROFIT_NEGATIVE;
		} else if (profit_last_year_min_age < VEHICLE_PROFIT_THRESHOLD * num_vehicle_min_age) {
			spr = SPR_PROFIT_SOME;
		} else {
			spr = SPR_PROFIT_LOT;
		}
		DrawSprite(spr, PAL_NONE, x, y + (this->tiny_step_height - this->column_size[VGC_PROFIT].height) / 2);

		/* draw the number of vehicles of the group */
		x = rtl ? x - WidgetDimensions::scaled.hsep_normal - this->column_size[VGC_NUMBER].width : x + WidgetDimensions::scaled.hsep_normal + this->column_size[VGC_PROFIT].width;
		int num_vehicle_with_subgroups = GetGroupNumVehicle(this->vli.company, g_id, this->vli.vtype);
		int num_vehicle = GroupStatistics::Get(this->vli.company, g_id, this->vli.vtype).num_vehicle;
		if (IsAllGroupID(g_id) || IsDefaultGroupID(g_id) || num_vehicle_with_subgroups == num_vehicle) {
			SetDParam(0, num_vehicle);
			DrawString(x, x + this->column_size[VGC_NUMBER].width - 1, y + (this->tiny_step_height - this->column_size[VGC_NUMBER].height) / 2, STR_JUST_COMMA, colour, SA_RIGHT | SA_FORCE, false, FS_SMALL);
		} else {
			SetDParam(0, num_vehicle);
			SetDParam(1, num_vehicle_with_subgroups - num_vehicle);
			DrawString(x, x + this->column_size[VGC_NUMBER].width - 1, y + (this->tiny_step_height - this->column_size[VGC_NUMBER].height) / 2, STR_GROUP_COUNT_WITH_SUBGROUP, colour, SA_RIGHT | SA_FORCE);
		}
	}

	/**
	 * Mark the widget containing the currently highlighted group as dirty.
	 */
	void DirtyHighlightedGroupWidget()
	{
		if (this->group_over == INVALID_GROUP) return;

		if (IsAllGroupID(this->group_over)) {
			this->SetWidgetDirty(WID_GL_ALL_VEHICLES);
		} else if (IsDefaultGroupID(this->group_over)) {
			this->SetWidgetDirty(WID_GL_DEFAULT_VEHICLES);
		} else {
			this->SetWidgetDirty(WID_GL_LIST_GROUP);
		}
	}

	void SetAllGroupsFoldState(bool folded)
	{
		for (const Group *g : Group::Iterate()) {
			if (g->owner == this->owner && g->vehicle_type == this->vli.vtype) {
				if (g->parent != INVALID_GROUP) {
					Group::Get(g->parent)->folded = folded;
				}
			}
		}
		this->groups.ForceRebuild();
		this->SetDirty();
	}

	bool RecalculateInfoTotals()
	{
		Money this_year = 0;
		Money last_year = 0;
		uint32_t occupancy = 0;
		uint vehicle_count = (uint)this->vehicles.size();

		for (uint i = 0; i < vehicle_count; i++) {
			const Vehicle *v = this->vehicles[i];
			assert(v->owner == this->vli.company);

			this_year += v->GetDisplayProfitThisYear();
			last_year += v->GetDisplayProfitLastYear();
			occupancy += v->trip_occupancy;
		}

		uint32_t occupancy_ratio = vehicle_count ? occupancy / vehicle_count : 0;

		bool ret = (this->money_this_year != this_year) || (this->money_last_year != last_year) || (occupancy_ratio != this->occupancy_ratio);
		this->money_this_year = this_year;
		this->money_last_year = last_year;
		this->occupancy_ratio = occupancy_ratio;
		return ret;
	}

public:
	VehicleGroupWindow(WindowDesc *desc, WindowNumber window_number) : BaseVehicleListWindow(desc, window_number)
	{
		this->CreateNestedTree();

		this->vscroll = this->GetScrollbar(WID_GL_LIST_VEHICLE_SCROLLBAR);
		this->group_sb = this->GetScrollbar(WID_GL_LIST_GROUP_SCROLLBAR);

		this->vli.index = ALL_GROUP;
		this->group_sel = INVALID_GROUP;
		this->group_rename = INVALID_GROUP;
		this->group_over = INVALID_GROUP;

		this->groups.ForceRebuild();
		this->groups.NeedResort();
		this->BuildGroupList(vli.company);
		this->group_sb->SetCount(this->groups.size());

		this->GetWidget<NWidgetCore>(WID_GL_CAPTION)->widget_data = STR_VEHICLE_LIST_TRAIN_CAPTION + this->vli.vtype;
		this->GetWidget<NWidgetCore>(WID_GL_LIST_VEHICLE)->tool_tip = STR_VEHICLE_LIST_TRAIN_LIST_TOOLTIP + this->vli.vtype;

		this->GetWidget<NWidgetCore>(WID_GL_CREATE_GROUP)->widget_data += this->vli.vtype;
		this->GetWidget<NWidgetCore>(WID_GL_RENAME_GROUP)->widget_data += this->vli.vtype;
		this->GetWidget<NWidgetCore>(WID_GL_DELETE_GROUP)->widget_data += this->vli.vtype;
		this->GetWidget<NWidgetCore>(WID_GL_LIVERY_GROUP)->widget_data += this->vli.vtype;
		this->GetWidget<NWidgetCore>(WID_GL_REPLACE_PROTECTION)->widget_data += this->vli.vtype;

		this->FinishInitNested(window_number);
		this->owner = vli.company;

		this->BuildVehicleList();
		this->SortVehicleList();
		this->RecalculateInfoTotals();
	}

	void Close(int data = 0) override
	{
		*this->sorting = this->vehgroups.GetListing();
		this->Window::Close();
	}

	void UpdateWidgetSize(WidgetID widget, Dimension *size, [[maybe_unused]] const Dimension &padding, [[maybe_unused]] Dimension *fill, [[maybe_unused]] Dimension *resize) override
	{
		switch (widget) {
			case WID_GL_LIST_GROUP:
				size->width = this->ComputeGroupInfoSize();
				resize->height = this->tiny_step_height;
				fill->height = this->tiny_step_height;
				break;

			case WID_GL_ALL_VEHICLES:
			case WID_GL_DEFAULT_VEHICLES:
				size->width = this->ComputeGroupInfoSize();
				size->height = this->tiny_step_height;
				break;

			case WID_GL_SORT_BY_ORDER: {
				Dimension d = GetStringBoundingBox(this->GetWidget<NWidgetCore>(widget)->widget_data);
				d.width += padding.width + Window::SortButtonWidth() * 2; // Doubled since the string is centred and it also looks better.
				d.height += padding.height;
				*size = maxdim(*size, d);
				break;
			}

			case WID_GL_LIST_VEHICLE:
				this->ComputeGroupInfoSize();
				resize->height = GetVehicleListHeight(this->vli.vtype, this->tiny_step_height);
				size->height = 4 * resize->height;
				break;

			case WID_GL_GROUP_BY_DROPDOWN:
				size->width = GetStringListWidth(this->vehicle_group_by_names) + padding.width;
				break;

			case WID_GL_SORT_BY_DROPDOWN:
				size->width = GetStringListWidth(this->vehicle_group_none_sorter_names);
				size->width = std::max(size->width, GetStringListWidth(this->vehicle_group_shared_orders_sorter_names));
				size->width += padding.width;
				break;

			case WID_GL_FILTER_BY_CARGO:
				size->width = std::max(size->width, GetDropDownListDimension(this->BuildCargoDropDownList(true)).width + padding.width);
				break;

			case WID_GL_MANAGE_VEHICLES_DROPDOWN: {
				Dimension d = this->GetActionDropdownSize(true, true, this->vli.vtype == VEH_TRAIN);
				d.height += padding.height;
				d.width  += padding.width;
				*size = maxdim(*size, d);
				break;
			}
		}
	}

	/**
	 * Some data on this window has become invalid.
	 * @param data Information about the changed data.
	 * @param gui_scope Whether the call is done from GUI scope. You may not do everything when not in GUI scope. See #InvalidateWindowData() for details.
	 */
	void OnInvalidateData([[maybe_unused]] int data = 0, [[maybe_unused]] bool gui_scope = true) override
	{
		if (data == 0) {
			/* This needs to be done in command-scope to enforce rebuilding before resorting invalid data */
			this->vehgroups.ForceRebuild();
			this->groups.ForceRebuild();
		} else {
			this->vehgroups.ForceResort();
			this->groups.ForceResort();
		}

		/* Process ID-invalidation in command-scope as well */
		if (this->group_rename != INVALID_GROUP && !Group::IsValidID(this->group_rename)) {
			CloseWindowByClass(WC_QUERY_STRING);
			this->group_rename = INVALID_GROUP;
		}

		if (!(IsAllGroupID(this->vli.index) || IsDefaultGroupID(this->vli.index) || Group::IsValidID(this->vli.index))) {
			this->vli.index = ALL_GROUP;
			HideDropDownMenu(this);
		}

		this->SetDirty();
	}

	void SetStringParameters(WidgetID widget) const override
	{
		switch (widget) {

			case WID_GL_FILTER_BY_CARGO:
				SetDParam(0, this->GetCargoFilterLabel(this->cargo_filter_criteria));
				break;

			case WID_GL_AVAILABLE_VEHICLES:
				SetDParam(0, STR_VEHICLE_LIST_AVAILABLE_TRAINS + this->vli.vtype);
				break;

			case WID_GL_CAPTION:
				/* If selected_group == DEFAULT_GROUP || ALL_GROUP, draw the standard caption
				 * We list all vehicles or ungrouped vehicles */
				if (IsDefaultGroupID(this->vli.index) || IsAllGroupID(this->vli.index)) {
					SetDParam(0, STR_COMPANY_NAME);
					SetDParam(1, this->vli.company);
					SetDParam(2, this->vehicles.size());
					SetDParam(3, this->vehicles.size());
				} else {
					uint num_vehicle = GetGroupNumVehicle(this->vli.company, this->vli.index, this->vli.vtype);

					SetDParam(0, STR_GROUP_NAME);
					SetDParam(1, this->vli.index);
					SetDParam(2, num_vehicle);
					SetDParam(3, num_vehicle);
				}
				break;
		}
	}

	void OnPaint() override
	{
		/* If we select the all vehicles, this->list will contain all vehicles of the owner
		 * else this->list will contain all vehicles which belong to the selected group */
		bool recalculate_totals = this->vehgroups.NeedRebuild();
		this->BuildVehicleList();
		this->SortVehicleList();
		if (recalculate_totals) this->RecalculateInfoTotals();

		this->BuildGroupList(this->owner);

		this->group_sb->SetCount(this->groups.size());
		this->vscroll->SetCount(this->vehgroups.size());

		/* The drop down menu is out, *but* it may not be used, retract it. */
		if (!this->ShouldShowActionDropdownList() && this->IsWidgetLowered(WID_GL_MANAGE_VEHICLES_DROPDOWN)) {
			this->RaiseWidget(WID_GL_MANAGE_VEHICLES_DROPDOWN);
			HideDropDownMenu(this);
		}

		/* Disable all lists management button when the list is empty */
		this->SetWidgetDisabledState(WID_GL_MANAGE_VEHICLES_DROPDOWN, !this->ShouldShowActionDropdownList() || _local_company != this->vli.company);
		this->SetWidgetsDisabledState(this->vehicles.empty() || _local_company != this->vli.company || (IsTopLevelGroupID(this->vli.index) && _settings_client.gui.disable_top_veh_list_mass_actions),
				WID_GL_STOP_ALL,
				WID_GL_START_ALL);

		/* Disable the group specific function when we select the default group or all vehicles */
		this->SetWidgetsDisabledState(IsDefaultGroupID(this->vli.index) || IsAllGroupID(this->vli.index) || _local_company != this->vli.company,
				WID_GL_DELETE_GROUP,
				WID_GL_RENAME_GROUP,
				WID_GL_LIVERY_GROUP,
				WID_GL_REPLACE_PROTECTION);

		/* Disable remaining buttons for non-local companies
		 * Needed while changing _local_company, eg. by cheats
		 * All procedures (eg. move vehicle to another group)
		 *  verify, whether you are the owner of the vehicle,
		 *  so it doesn't have to be disabled
		 */
		this->SetWidgetsDisabledState(_local_company != this->vli.company,
				WID_GL_CREATE_GROUP,
				WID_GL_AVAILABLE_VEHICLES);

		/* If not a default group and the group has replace protection, show an enabled replace sprite. */
		uint16_t protect_sprite = SPR_GROUP_REPLACE_OFF_TRAIN;
		if (!IsDefaultGroupID(this->vli.index) && !IsAllGroupID(this->vli.index) && HasBit(Group::Get(this->vli.index)->flags, GroupFlags::GF_REPLACE_PROTECTION)) protect_sprite = SPR_GROUP_REPLACE_ON_TRAIN;
		this->GetWidget<NWidgetCore>(WID_GL_REPLACE_PROTECTION)->widget_data = protect_sprite + this->vli.vtype;

		/* Set text of "group by" dropdown widget. */
		this->GetWidget<NWidgetCore>(WID_GL_GROUP_BY_DROPDOWN)->widget_data = this->vehicle_group_by_names[this->grouping];

		/* Set text of "sort by" dropdown widget. */
		this->GetWidget<NWidgetCore>(WID_GL_SORT_BY_DROPDOWN)->widget_data = this->GetVehicleSorterNames()[this->vehgroups.SortType()];

		this->DrawWidgets();
	}

	void DrawWidget(const Rect &r, WidgetID widget) const override
	{
		switch (widget) {
			case WID_GL_ALL_VEHICLES:
				DrawGroupInfo(r.top + WidgetDimensions::scaled.framerect.top, r.left, r.right, ALL_GROUP);
				break;

			case WID_GL_DEFAULT_VEHICLES:
				DrawGroupInfo(r.top + WidgetDimensions::scaled.framerect.top, r.left, r.right, DEFAULT_GROUP);
				break;

			case WID_GL_INFO: {
				const int left  = r.left + WidgetDimensions::scaled.framerect.left + WidgetDimensions::scaled.vsep_wide;
				const int right = r.right - WidgetDimensions::scaled.framerect.right - WidgetDimensions::scaled.vsep_wide;

				int y = r.top + (1 + r.bottom - r.top - (3 * GetCharacterHeight(FS_NORMAL))) / 2;
				DrawString(left, right, y, STR_GROUP_PROFIT_THIS_YEAR, TC_BLACK);
				SetDParam(0, this->money_this_year);
				DrawString(left, right, y, STR_JUST_CURRENCY_LONG, TC_BLACK, SA_RIGHT);

				y += GetCharacterHeight(FS_NORMAL);
				DrawString(left, right, y, STR_GROUP_PROFIT_LAST_YEAR, TC_BLACK);
				SetDParam(0, this->money_last_year);
				DrawString(left, right, y, STR_JUST_CURRENCY_LONG, TC_BLACK, SA_RIGHT);

				y += GetCharacterHeight(FS_NORMAL);
				DrawString(left, right, y, STR_GROUP_OCCUPANCY, TC_BLACK);
				if (this->vehicles.size() > 0) {
					SetDParam(0, this->occupancy_ratio);
					DrawString(left, right, y, STR_GROUP_OCCUPANCY_VALUE, TC_BLACK, SA_RIGHT);
				}

				break;
			}

			case WID_GL_LIST_GROUP: {
<<<<<<< HEAD
				int y1 = r.top + WidgetDimensions::scaled.framerect.top;
				size_t max = std::min<size_t>(this->group_sb->GetPosition() + this->group_sb->GetCapacity(), this->groups.size());
				for (size_t i = this->group_sb->GetPosition(); i < max; ++i) {
					const Group *g = this->groups[i];
=======
				int y1 = r.top;
				auto [first, last] = this->group_sb->GetVisibleRangeIterators(this->groups);
				for (auto it = first; it != last; ++it) {
					const Group *g = it->group;
>>>>>>> f79ec795

					assert(g->owner == this->owner);

					DrawGroupInfo(y1, r.left, r.right, g->index, it->indent * WidgetDimensions::scaled.hsep_indent, HasBit(g->flags, GroupFlags::GF_REPLACE_PROTECTION), g->folded || (std::next(it) != std::end(this->groups) && std::next(it)->indent > it->indent));

					y1 += this->tiny_step_height;
				}
				if ((uint)this->group_sb->GetPosition() + this->group_sb->GetCapacity() > this->groups.size()) {
					DrawGroupInfo(y1, r.left, r.right, NEW_GROUP);
				}
				break;
			}

			case WID_GL_SORT_BY_ORDER:
				this->DrawSortButtonState(WID_GL_SORT_BY_ORDER, this->vehgroups.IsDescSortOrder() ? SBS_DOWN : SBS_UP);
				break;

			case WID_GL_LIST_VEHICLE:
				if (this->vli.index != ALL_GROUP && this->grouping == GB_NONE) {
					/* Mark vehicles which are in sub-groups (only if we are not using shared order coalescing) */
					Rect mr = r.WithHeight(this->resize.step_height);
					auto [first, last] = this->vscroll->GetVisibleRangeIterators(this->vehgroups);
					for (auto it = first; it != last; ++it) {
						const Vehicle *v = it->GetSingleVehicle();
						if (v->group_id != this->vli.index) {
							GfxFillRect(mr.Shrink(WidgetDimensions::scaled.bevel), GetColourGradient(COLOUR_GREY, SHADE_DARK), FILLRECT_CHECKER);
						}
						mr = mr.Translate(0, this->resize.step_height);
					}
				}

				this->DrawVehicleListItems(this->vehicle_sel, this->resize.step_height, r);
				break;
		}
	}

	static void DeleteGroupCallback(Window *win, bool confirmed)
	{
		if (confirmed) {
			VehicleGroupWindow *w = (VehicleGroupWindow*)win;
			w->vli.index = ALL_GROUP;
			DoCommandP(0, w->group_confirm, 0, CMD_DELETE_GROUP | CMD_MSG(STR_ERROR_GROUP_CAN_T_DELETE));
		}
	}

	void OnClick([[maybe_unused]] Point pt, WidgetID widget, [[maybe_unused]] int click_count) override
	{
		switch (widget) {
			case WID_GL_SORT_BY_ORDER: // Flip sorting method ascending/descending
				this->vehgroups.ToggleSortOrder();
				this->vehgroups.ForceResort();
				this->SetDirty();
				break;

			case WID_GL_GROUP_BY_DROPDOWN: // Select grouping option dropdown menu
				ShowDropDownMenu(this, this->vehicle_group_by_names, this->grouping, WID_GL_GROUP_BY_DROPDOWN, 0, 0);
				return;

			case WID_GL_SORT_BY_DROPDOWN: // Select sorting criteria dropdown menu
				ShowDropDownMenu(this, this->GetVehicleSorterNames(), this->vehgroups.SortType(),  WID_GL_SORT_BY_DROPDOWN, 0, this->GetSorterDisableMask(this->vli.vtype));
				return;

			case WID_GL_FILTER_BY_CARGO: // Select filtering criteria dropdown menu
				ShowDropDownList(this, this->BuildCargoDropDownList(false), this->cargo_filter_criteria, widget);
				break;

			case WID_GL_ALL_VEHICLES: // All vehicles button
				if (!IsAllGroupID(this->vli.index)) {
					this->vli.index = ALL_GROUP;
					this->vehgroups.ForceRebuild();
					this->SetDirty();
				}
				break;

			case WID_GL_DEFAULT_VEHICLES: // Ungrouped vehicles button
				if (!IsDefaultGroupID(this->vli.index)) {
					this->vli.index = DEFAULT_GROUP;
					this->vehgroups.ForceRebuild();
					this->SetDirty();
				}
				break;

			case WID_GL_LIST_GROUP: { // Matrix Group
				auto it = this->group_sb->GetScrolledItemFromWidget(this->groups, pt.y, this, WID_GL_LIST_GROUP);
				if (it == this->groups.end()) return;

				if (it->group->folded || (std::next(it) != std::end(this->groups) && std::next(it)->indent > it->indent)) {
					/* The group has children, check if the user clicked the fold / unfold button. */
					NWidgetCore *group_display = this->GetWidget<NWidgetCore>(widget);
					int x = _current_text_dir == TD_RTL ?
							group_display->pos_x + group_display->current_x - WidgetDimensions::scaled.framerect.right - it->indent * WidgetDimensions::scaled.hsep_indent - this->column_size[VGC_FOLD].width :
							group_display->pos_x + WidgetDimensions::scaled.framerect.left + it->indent * WidgetDimensions::scaled.hsep_indent;
					if (click_count > 1 || (pt.x >= x && pt.x < (int)(x + this->column_size[VGC_FOLD].width))) {

						GroupID g = this->vli.index;
						if (!IsAllGroupID(g) && !IsDefaultGroupID(g)) {
							do {
								g = Group::Get(g)->parent;
								if (g == it->group->index) {
									this->vli.index = g;
									break;
								}
							} while (g != INVALID_GROUP);
						}

						Group::Get(it->group->index)->folded = !it->group->folded;
						this->groups.ForceRebuild();

						this->SetDirty();
						break;
					}
				}

				this->group_sel = this->vli.index = it->group->index;

				SetObjectToPlaceWnd(SPR_CURSOR_MOUSE, PAL_NONE, HT_DRAG, this);

				this->vehgroups.ForceRebuild();
				this->SetDirty();
				break;
			}

			case WID_GL_LIST_VEHICLE: { // Matrix Vehicle
				auto it = this->vscroll->GetScrolledItemFromWidget(this->vehgroups, pt.y, this, WID_GL_LIST_VEHICLE);
				if (it == this->vehgroups.end()) return; // click out of list bound

				const GUIVehicleGroup &vehgroup = *it;

				const Vehicle *v = nullptr;

				switch (this->grouping) {
					case GB_NONE: {
						const Vehicle *v2 = vehgroup.GetSingleVehicle();
						if (VehicleClicked(v2)) break;
						v = v2;
						break;
					}

					case GB_SHARED_ORDERS: {
						assert(vehgroup.NumVehicles() > 0);
						v = vehgroup.vehicles_begin[0];
						/*
						 * No VehicleClicked(v) support for now, because don't want
						 * to enable any contextual actions except perhaps clicking/ctrl-clicking to clone orders.
						 */
						break;
					}

					default:
						NOT_REACHED();
				}
				if (v) {
					if (_ctrl_pressed && _shift_pressed && _settings_client.gui.newgrf_developer_tools) {
						::ShowNewGRFInspectWindow(GetGrfSpecFeature(v->type), v->index);
					} else if (_ctrl_pressed && this->grouping == GB_SHARED_ORDERS) {
						ShowOrdersWindow(v);
					} else {
						this->vehicle_sel = v->index;

						if (_ctrl_pressed && this->grouping == GB_NONE) {
							/*
							 * It only makes sense to select a group if not using shared orders
							 * since two vehicles sharing orders can be from different groups.
							 */
							this->SelectGroup(v->group_id);
						}

						SetObjectToPlaceWnd(SPR_CURSOR_MOUSE, PAL_NONE, HT_DRAG, this);
						SetMouseCursorVehicle(v, EIT_IN_LIST);
						_cursor.vehchain = true;

						this->SetDirty();
					}
				}

				break;
			}

			case WID_GL_CREATE_GROUP: { // Create a new group
				DoCommandP(0, this->vli.vtype, this->vli.index, CMD_CREATE_GROUP | CMD_MSG(STR_ERROR_GROUP_CAN_T_CREATE), CcCreateGroup);
				break;
			}

			case WID_GL_DELETE_GROUP: { // Delete the selected group
				this->group_confirm = this->vli.index;
				ShowQuery(STR_QUERY_GROUP_DELETE_CAPTION, STR_GROUP_DELETE_QUERY_TEXT, this, DeleteGroupCallback);
				InvalidateWindowData(WC_TEMPLATEGUI_MAIN, 0, 0, 0);
				break;
			}

			case WID_GL_RENAME_GROUP: // Rename the selected roup
				this->ShowRenameGroupWindow(this->vli.index, false);
				break;

			case WID_GL_COLLAPSE_ALL_GROUPS: {
				this->SetAllGroupsFoldState(true);
				break;
			}

			case WID_GL_EXPAND_ALL_GROUPS: {
				this->SetAllGroupsFoldState(false);
				break;
			}


			case WID_GL_LIVERY_GROUP: // Set group livery
				ShowCompanyLiveryWindow(this->owner, this->vli.index);
				break;

			case WID_GL_AVAILABLE_VEHICLES:
				ShowBuildVehicleWindow(INVALID_TILE, this->vli.vtype);
				break;

			case WID_GL_MANAGE_VEHICLES_DROPDOWN: {
				DropDownList list = this->BuildActionDropdownList(true, Group::IsValidID(this->vli.index), this->vli.vtype == VEH_TRAIN,
						0, false, IsTopLevelGroupID(this->vli.index));
				ShowDropDownList(this, std::move(list), -1, WID_GL_MANAGE_VEHICLES_DROPDOWN);
				break;
			}

			case WID_GL_START_ALL:
			case WID_GL_STOP_ALL: { // Start/stop all vehicles of the list
				DoCommandP(0, (1 << 1) | (widget == WID_GL_START_ALL ? (1 << 0) : 0) | (this->GetCargoFilter() << 8), this->vli.Pack(), CMD_MASS_START_STOP);
				break;
			}

			case WID_GL_REPLACE_PROTECTION: {
				const Group *g = Group::GetIfValid(this->vli.index);
				if (g != nullptr) {
					DoCommandP(0, this->vli.index | (GroupFlags::GF_REPLACE_PROTECTION << 16), (HasBit(g->flags, GroupFlags::GF_REPLACE_PROTECTION) ? 0 : 1) | (_ctrl_pressed << 1), CMD_SET_GROUP_FLAG);
				}
				break;
			}
		}
	}

	void OnDragDrop_Group(Point pt, WidgetID widget)
	{
		const Group *g = Group::GetIfValid(this->group_sel);
		if (g == nullptr) {
			this->group_sel = INVALID_GROUP;
			this->group_over = INVALID_GROUP;
			this->SetDirty();
			return;
		}

		switch (widget) {
			case WID_GL_ALL_VEHICLES: // All vehicles
			case WID_GL_DEFAULT_VEHICLES: // Ungrouped vehicles
				if (g->parent != INVALID_GROUP) {
					DoCommandP(0, this->group_sel | (1 << 16), INVALID_GROUP, CMD_ALTER_GROUP | CMD_MSG(STR_ERROR_GROUP_CAN_T_SET_PARENT));
				}

				this->group_sel = INVALID_GROUP;
				this->group_over = INVALID_GROUP;
				this->SetDirty();
				break;

			case WID_GL_LIST_GROUP: { // Matrix group
				auto it = this->group_sb->GetScrolledItemFromWidget(this->groups, pt.y, this, WID_GL_LIST_GROUP);
				GroupID new_g = it == this->groups.end() ? INVALID_GROUP : it->group->index;

				if (this->group_sel != new_g && g->parent != new_g) {
					DoCommandP(0, this->group_sel | (1 << 16), new_g, CMD_ALTER_GROUP | CMD_MSG(STR_ERROR_GROUP_CAN_T_SET_PARENT));
				}

				this->group_sel = INVALID_GROUP;
				this->group_over = INVALID_GROUP;
				this->SetDirty();
				break;
			}
		}
	}

	void OnDragDrop_Vehicle(Point pt, WidgetID widget)
	{
		switch (widget) {
			case WID_GL_DEFAULT_VEHICLES: // Ungrouped vehicles
				DoCommandP(0, DEFAULT_GROUP, this->vehicle_sel | (_ctrl_pressed || this->grouping == GB_SHARED_ORDERS ? 1 << 31 : 0), CMD_ADD_VEHICLE_GROUP | CMD_MSG(STR_ERROR_GROUP_CAN_T_ADD_VEHICLE));

				this->vehicle_sel = INVALID_VEHICLE;
				this->group_over = INVALID_GROUP;

				this->SetDirty();
				break;

			case WID_GL_LIST_GROUP: { // Matrix group
				const VehicleID vindex = this->vehicle_sel;
				this->vehicle_sel = INVALID_VEHICLE;
				this->group_over = INVALID_GROUP;
				this->SetDirty();

				auto it = this->group_sb->GetScrolledItemFromWidget(this->groups, pt.y, this, WID_GL_LIST_GROUP);
				GroupID new_g = it == this->groups.end() ? NEW_GROUP : it->group->index;

				DoCommandP(0, new_g, vindex | (_ctrl_pressed || this->grouping == GB_SHARED_ORDERS ? 1 << 31 : 0), CMD_ADD_VEHICLE_GROUP | CMD_MSG(STR_ERROR_GROUP_CAN_T_ADD_VEHICLE), new_g == NEW_GROUP ? CcAddVehicleNewGroup : nullptr);
				break;
			}

			case WID_GL_LIST_VEHICLE: { // Matrix vehicle
				const VehicleID vindex = this->vehicle_sel;
				this->vehicle_sel = INVALID_VEHICLE;
				this->group_over = INVALID_GROUP;
				this->SetDirty();

				auto it = this->vscroll->GetScrolledItemFromWidget(this->vehgroups, pt.y, this, WID_GL_LIST_VEHICLE);
				if (it == this->vehgroups.end()) return; // click out of list bound

				const GUIVehicleGroup &vehgroup = *it;
				switch (this->grouping) {
					case GB_NONE: {
						const Vehicle *v = vehgroup.GetSingleVehicle();
						if (!VehicleClicked(v) && vindex == v->index) {
							ShowVehicleViewWindow(v);
						}
						break;
					}

					case GB_SHARED_ORDERS: {
						if (!VehicleClicked(vehgroup)) {
							const Vehicle *v = vehgroup.vehicles_begin[0];
							if (vindex == v->index) {
								if (vehgroup.NumVehicles() == 1) {
									ShowVehicleViewWindow(v);
								} else {
									ShowVehicleListWindow(v);
								}
							}
						}
						break;
					}

					default:
						NOT_REACHED();
				}
				break;
			}

			case WID_GL_CREATE_GROUP: { // make new group with auto generated vehicle specific name and add vehicle
				const Vehicle *v = Vehicle::Get(vehicle_sel);
				this->vehicle_sel = INVALID_VEHICLE;
				this->group_over = INVALID_GROUP;
				this->SetDirty();

				std::string name = GenerateAutoNameForVehicleGroup(v);

				VehicleListType vli_type = VL_SINGLE_VEH;
				if (_ctrl_pressed) {
					vli_type = VL_SHARED_ORDERS;
					v = v->FirstShared();
				}
				DoCommandP(0, VehicleListIdentifier(vli_type, v->type, v->owner, v->index).Pack(), CargoFilterCriteria::CF_ANY, CMD_CREATE_GROUP_FROM_LIST | CMD_MSG(STR_ERROR_GROUP_CAN_T_CREATE), nullptr, name.c_str());

				break;
			}
		}
	}

	void OnDragDrop(Point pt, WidgetID widget) override
	{
		if (this->vehicle_sel != INVALID_VEHICLE) OnDragDrop_Vehicle(pt, widget);
		if (this->group_sel != INVALID_GROUP) OnDragDrop_Group(pt, widget);

		_cursor.vehchain = false;
	}

	void OnQueryTextFinished(char *str) override
	{
		if (str != nullptr) DoCommandP(0, this->group_rename, 0, CMD_ALTER_GROUP | CMD_MSG(STR_ERROR_GROUP_CAN_T_RENAME), nullptr, str);
		this->group_rename = INVALID_GROUP;
	}

	void OnResize() override
	{
		this->group_sb->SetCapacityFromWidget(this, WID_GL_LIST_GROUP);
		this->vscroll->SetCapacityFromWidget(this, WID_GL_LIST_VEHICLE);
	}

	void OnDropdownSelect(WidgetID widget, int index) override
	{
		switch (widget) {
			case WID_GL_GROUP_BY_DROPDOWN:
				this->UpdateVehicleGroupBy(static_cast<GroupBy>(index));
				break;

			case WID_GL_SORT_BY_DROPDOWN:
				this->vehgroups.SetSortType(index);
				this->UpdateSortingInterval();
				break;
			case WID_GL_FILTER_BY_CARGO: // Select a cargo filter criteria
				this->SetCargoFilter(index);
				break;
			case WID_GL_MANAGE_VEHICLES_DROPDOWN:
				assert(this->ShouldShowActionDropdownList());

				switch (index) {
					case ADI_TEMPLATE_REPLACE: // TemplateReplace Window
						if (vli.vtype == VEH_TRAIN) {
							ShowTemplateReplaceWindow();
						}
						break;
					case ADI_REPLACE: // Replace window
						ShowReplaceGroupVehicleWindow(this->vli.index, this->vli.vtype);
						break;
					case ADI_SERVICE: // Send for servicing
					case ADI_DEPOT: { // Send to Depots
						DoCommandP(0, DEPOT_MASS_SEND | (index == ADI_SERVICE ? DEPOT_SERVICE : 0U) | this->GetCargoFilter(), this->vli.Pack(), GetCmdSendToDepot(this->vli.vtype));
						break;
					}
					case ADI_DEPOT_SELL:
						DoCommandP(0, DEPOT_MASS_SEND | DEPOT_SELL | this->GetCargoFilter(), this->vli.Pack(), GetCmdSendToDepot(this->vli.vtype));
						break;
					case ADI_CANCEL_DEPOT:
						DoCommandP(0, DEPOT_MASS_SEND | DEPOT_CANCEL | this->GetCargoFilter(), this->vli.Pack(), GetCmdSendToDepot(this->vli.vtype));
						break;

					case ADI_ADD_SHARED: // Add shared Vehicles
						assert(Group::IsValidID(this->vli.index));

						DoCommandP(0, this->vli.index, this->vli.vtype, CMD_ADD_SHARED_VEHICLE_GROUP | CMD_MSG(STR_ERROR_GROUP_CAN_T_ADD_SHARED_VEHICLE));
						break;
					case ADI_REMOVE_ALL: // Remove all Vehicles from the selected group
						assert(Group::IsValidID(this->vli.index));

						DoCommandP(0, this->vli.index, 0, CMD_REMOVE_ALL_VEHICLES_GROUP | CMD_MSG(STR_ERROR_GROUP_CAN_T_REMOVE_ALL_VEHICLES));
						break;

					case ADI_TRACERESTRICT_SLOT_MGMT: {
						extern void ShowTraceRestrictSlotWindow(CompanyID company, VehicleType vehtype);
						ShowTraceRestrictSlotWindow(this->owner, this->vli.vtype);
						break;
					}

					case ADI_TRACERESTRICT_COUNTER_MGMT: {
						extern void ShowTraceRestrictCounterWindow(CompanyID company);
						ShowTraceRestrictCounterWindow(this->owner);
						break;
					}

					default: NOT_REACHED();
				}
				break;

			default: NOT_REACHED();
		}

		this->SetDirty();
	}

	void OnGameTick() override
	{
		if (this->groups.NeedResort() || this->vehgroups.NeedResort()) {
			this->SetWidgetDirty(WID_GL_LIST_VEHICLE);
		}
		if (!this->vehgroups.NeedRebuild() && this->RecalculateInfoTotals()) {
			this->SetWidgetDirty(WID_GL_INFO);
		}
	}

	void OnPlaceObjectAbort() override
	{
		/* abort drag & drop */
		this->vehicle_sel = INVALID_VEHICLE;
		this->DirtyHighlightedGroupWidget();
		this->group_sel = INVALID_GROUP;
		this->group_over = INVALID_GROUP;
		this->SetWidgetDirty(WID_GL_LIST_VEHICLE);
		this->SetVehicleDraggedOverCreateGroupButton(false);
	}

	void SetVehicleDraggedOverCreateGroupButton(bool dragged)
	{
		NWidgetCore *create_group = this->GetWidget<NWidgetCore>(WID_GL_CREATE_GROUP);
		if (dragged && (create_group->type & WWB_PUSHBUTTON)) {
			create_group->type = static_cast<WidgetType>(create_group->type & ~WWB_PUSHBUTTON);
			create_group->SetLowered(true);
			create_group->SetDirty(this);
		} else if (!dragged && !(create_group->type & WWB_PUSHBUTTON)) {
			create_group->type = static_cast<WidgetType>(create_group->type | WWB_PUSHBUTTON);
			create_group->SetLowered(false);
			create_group->SetDirty(this);
		}
	}

	void OnMouseDrag(Point pt, WidgetID widget) override
	{
		if (this->vehicle_sel == INVALID_VEHICLE && this->group_sel == INVALID_GROUP) return;

		/* A vehicle is dragged over... */
		GroupID new_group_over = INVALID_GROUP;

		bool create_group_drag_over = false;
		switch (widget) {
			case WID_GL_DEFAULT_VEHICLES: // ... the 'default' group.
				new_group_over = DEFAULT_GROUP;
				break;

			case WID_GL_LIST_GROUP: { // ... the list of custom groups.
				auto it = this->group_sb->GetScrolledItemFromWidget(this->groups, pt.y, this, WID_GL_LIST_GROUP);
				new_group_over = it == this->groups.end() ? NEW_GROUP : it->group->index;
				break;
			}

			case WID_GL_CREATE_GROUP: {
				if (this->vehicle_sel != INVALID_VEHICLE) create_group_drag_over = true;
				break;
			}
		}

		this->SetVehicleDraggedOverCreateGroupButton(create_group_drag_over);

		/* Do not highlight when dragging over the current group */
		if (this->vehicle_sel != INVALID_VEHICLE) {
			if (Vehicle::Get(vehicle_sel)->group_id == new_group_over) new_group_over = INVALID_GROUP;
		} else if (this->group_sel != INVALID_GROUP) {
			if (this->group_sel == new_group_over || Group::Get(this->group_sel)->parent == new_group_over) new_group_over = INVALID_GROUP;
		}

		/* Mark widgets as dirty if the group changed. */
		if (new_group_over != this->group_over) {
			this->DirtyHighlightedGroupWidget();
			this->group_over = new_group_over;
			this->DirtyHighlightedGroupWidget();
		}
	}

	void ShowRenameGroupWindow(GroupID group, bool empty)
	{
		assert(Group::IsValidID(group));
		this->group_rename = group;
		/* Show empty query for new groups */
		StringID str = STR_EMPTY;
		if (!empty) {
			SetDParam(0, group);
			str = STR_GROUP_NAME;
		}
		ShowQueryString(str, STR_GROUP_RENAME_CAPTION, MAX_LENGTH_GROUP_NAME_CHARS, this, CS_ALPHANUMERAL, QSF_ENABLE_DEFAULT | QSF_LEN_IN_CHARS);
	}

	/**
	 * Tests whether a given vehicle is selected in the window, and unselects it if necessary.
	 * Called when the vehicle is deleted.
	 * @param vehicle Vehicle that is going to be deleted
	 */
	void UnselectVehicle(VehicleID vehicle)
	{
		if (this->vehicle_sel == vehicle) ResetObjectToPlace();
	}

	/**
	 * Selects the specified group in the list
	 *
	 * @param g_id The ID of the group to be selected
	 */
	void SelectGroup(const GroupID g_id)
	{
		if (g_id == INVALID_GROUP || g_id == this->vli.index) return;

		this->vli.index = g_id;
		if (g_id != ALL_GROUP && g_id != DEFAULT_GROUP) {
			const Group *g = Group::Get(g_id);

			auto found = std::find_if(std::begin(this->groups), std::end(this->groups), [g](const auto &item) { return item.group == g; });
			if (found == std::end(this->groups)) {
				/* The group's branch is maybe collapsed, so try to expand it. */
				for (auto pg = Group::GetIfValid(g->parent); pg != nullptr; pg = Group::GetIfValid(pg->parent)) {
					pg->folded = false;
				}
				this->groups.ForceRebuild();
				this->BuildGroupList(this->owner);
				this->group_sb->SetCount(this->groups.size());
				found = std::find_if(std::begin(this->groups), std::end(this->groups), [g](const auto &item) { return item.group == g; });
			}
			if (found != std::end(this->groups)) this->group_sb->ScrollTowards(std::distance(std::begin(this->groups), found));
		}
		this->vehgroups.ForceRebuild();
		this->SetDirty();
	}

};


static WindowDesc _other_group_desc(__FILE__, __LINE__,
	WDP_AUTO, "list_groups", 460, 246,
	WC_INVALID, WC_NONE,
	0,
	std::begin(_nested_group_widgets), std::end(_nested_group_widgets)
);

static WindowDesc _train_group_desc(__FILE__, __LINE__,
	WDP_AUTO, "list_groups_train", 525, 246,
	WC_TRAINS_LIST, WC_NONE,
	0,
	std::begin(_nested_group_widgets), std::end(_nested_group_widgets)
);

/**
 * Show the group window for the given company and vehicle type.
 * @param company The company to show the window for.
 * @param vehicle_type The type of vehicle to show it for.
 * @param group The group to be selected. Defaults to INVALID_GROUP.
 * @param need_existing_window Whether the existing window is needed. Defaults to false.
 */
void ShowCompanyGroup(CompanyID company, VehicleType vehicle_type, GroupID group, bool need_existing_window)
{
	if (!Company::IsValidID(company)) return;

	const WindowNumber num = VehicleListIdentifier(VL_GROUP_LIST, vehicle_type, company).Pack();
	VehicleGroupWindow *w;
	if (vehicle_type == VEH_TRAIN) {
		w = AllocateWindowDescFront<VehicleGroupWindow>(&_train_group_desc, num, need_existing_window);
	} else {
		_other_group_desc.cls = GetWindowClassForVehicleType(vehicle_type);
		w = AllocateWindowDescFront<VehicleGroupWindow>(&_other_group_desc, num, need_existing_window);
	}
	if (w != nullptr) w->SelectGroup(group);
}

/**
 * Show the group window for the given vehicle.
 * @param v The vehicle to show the window for.
 */
void ShowCompanyGroupForVehicle(const Vehicle *v)
{
	ShowCompanyGroup(v->owner, v->type, v->group_id, true);
}

/**
 * Finds a group list window determined by vehicle type and owner
 * @param vt vehicle type
 * @param owner owner of groups
 * @return pointer to VehicleGroupWindow, nullptr if not found
 */
static inline VehicleGroupWindow *FindVehicleGroupWindow(VehicleType vt, Owner owner)
{
	return (VehicleGroupWindow *)FindWindowById(GetWindowClassForVehicleType(vt), VehicleListIdentifier(VL_GROUP_LIST, vt, owner).Pack());
}

/**
 * Opens a 'Rename group' window for newly created group.
 * @param result Did command succeed?
 * @param tile Unused.
 * @param p1 Vehicle type.
 * @param p2 Unused.
 * @param cmd Unused.
 * @see CmdCreateGroup
 */
void CcCreateGroup(const CommandCost &result, TileIndex tile, uint32_t p1, uint32_t p2, uint64_t p3, uint32_t cmd)
{
	if (result.Failed()) return;
	assert(p1 <= VEH_AIRCRAFT);

	VehicleGroupWindow *w = FindVehicleGroupWindow((VehicleType)p1, _current_company);
	if (w != nullptr) w->ShowRenameGroupWindow(_new_group_id, true);
}

/**
 * Open rename window after adding a vehicle to a new group via drag and drop.
 * @param result Did command succeed?
 * @param tile Unused.
 * @param p1 Unused.
 * @param p2 Bit 0-19: Vehicle ID.
 * @param cmd Unused.
 */
void CcAddVehicleNewGroup(const CommandCost &result, TileIndex tile, uint32_t p1, uint32_t p2, uint64_t p3, uint32_t cmd)
{
	if (result.Failed()) return;
	assert(Vehicle::IsValidID(GB(p2, 0, 20)));

	CcCreateGroup(result, 0, Vehicle::Get(GB(p2, 0, 20))->type, 0, 0, cmd);
}

/**
 * Removes the highlight of a vehicle in a group window
 * @param *v Vehicle to remove all highlights from
 */
void DeleteGroupHighlightOfVehicle(const Vehicle *v)
{
	/* If we haven't got any vehicles on the mouse pointer, we haven't got any highlighted in any group windows either
	 * If that is the case, we can skip looping though the windows and save time
	 */
	if (_special_mouse_mode != WSM_DRAGDROP) return;

	VehicleGroupWindow *w = FindVehicleGroupWindow(v->type, v->owner);
	if (w != nullptr) w->UnselectVehicle(v->index);
}<|MERGE_RESOLUTION|>--- conflicted
+++ resolved
@@ -26,15 +26,10 @@
 #include "company_base.h"
 #include "company_gui.h"
 #include "gui.h"
-<<<<<<< HEAD
-=======
-#include "group_cmd.h"
-#include "group_gui.h"
-#include "vehicle_cmd.h"
->>>>>>> f79ec795
 #include "gfx_func.h"
 #include "tbtr_template_gui_main.h"
 #include "newgrf_debug.h"
+#include "group_gui.h"
 #include "group_gui_list.h"
 
 #include "widgets/group_widget.h"
@@ -122,30 +117,6 @@
 	EndContainer(),
 };
 
-<<<<<<< HEAD
-void SortGUIGroupList(GUIGroupList &list)
-{
-	/* Sort the groups by their name */
-	const Group *last_group[2] = { nullptr, nullptr };
-	std::string last_name[2] = { {}, {} };
-	list.Sort([&](const Group * const &a, const Group * const &b) {
-		if (a != last_group[0]) {
-			last_group[0] = a;
-			SetDParam(0, a->index);
-			last_name[0] = GetString(STR_GROUP_NAME);
-		}
-
-		if (b != last_group[1]) {
-			last_group[1] = b;
-			SetDParam(0, b->index);
-			last_name[1] = GetString(STR_GROUP_NAME);
-		}
-
-		int r = StrNaturalCompare(last_name[0], last_name[1]); // Sort by name (natural sorting).
-		if (r == 0) return a->index < b->index;
-		return r < 0;
-	});
-=======
 /**
  * Add children to GUI group list to build a hierarchical tree.
  * @param dst Destination list.
@@ -211,7 +182,30 @@
 	});
 
 	GuiGroupListAddChildren(dst, list, fold, INVALID_GROUP, 0);
->>>>>>> f79ec795
+}
+
+void SortGUIGroupOnlyList(GUIGroupOnlyList &list)
+{
+	/* Sort the groups by their name */
+	const Group *last_group[2] = { nullptr, nullptr };
+	std::string last_name[2] = { {}, {} };
+	list.Sort([&](const Group * const &a, const Group * const &b) {
+		if (a != last_group[0]) {
+			last_group[0] = a;
+			SetDParam(0, a->index);
+			last_name[0] = GetString(STR_GROUP_NAME);
+		}
+
+		if (b != last_group[1]) {
+			last_group[1] = b;
+			SetDParam(0, b->index);
+			last_name[1] = GetString(STR_GROUP_NAME);
+		}
+
+		int r = StrNaturalCompare(last_name[0], last_name[1]); // Sort by name (natural sorting).
+		if (r == 0) return a->index < b->index;
+		return r < 0;
+	});
 }
 
 class VehicleGroupWindow : public BaseVehicleListWindow {
@@ -238,29 +232,10 @@
 
 	Dimension column_size[VGC_END]; ///< Size of the columns in the group list.
 
-<<<<<<< HEAD
 	Money money_this_year;
 	Money money_last_year;
 	uint32_t occupancy_ratio;
 
-	void AddChildren(GUIGroupList &source, GroupID parent, int indent)
-	{
-		for (const Group *g : source) {
-			if (g->parent != parent) continue;
-			this->groups.push_back(g);
-			this->indents.push_back(indent);
-			if (g->folded) {
-				/* Test if this group has children at all. If not, the folded flag should be cleared to avoid lingering unfold buttons in the list. */
-				bool has_children = std::any_of(source.begin(), source.end(), [g](const Group *child){ return child->parent == g->index; });
-				Group::Get(g->index)->folded = has_children;
-			} else {
-				AddChildren(source, g->index, indent + 1);
-			}
-		}
-	}
-
-=======
->>>>>>> f79ec795
 	/**
 	 * (Re)Build the group list.
 	 *
@@ -272,21 +247,15 @@
 
 		this->groups.clear();
 
-<<<<<<< HEAD
-		GUIGroupList list;
-
 		bool enable_expand_all = false;
 		bool enable_collapse_all = false;
 
 		for (const Group *g : Group::Iterate()) {
-			if (g->owner == owner && g->vehicle_type == this->vli.vtype) {
-				list.push_back(g);
-				if (g->parent != INVALID_GROUP) {
-					if (Group::Get(g->parent)->folded) {
-						enable_expand_all = true;
-					} else {
-						enable_collapse_all = true;
-					}
+			if (g->owner == owner && g->vehicle_type == this->vli.vtype && g->parent != INVALID_GROUP) {
+				if (Group::Get(g->parent)->folded) {
+					enable_expand_all = true;
+				} else {
+					enable_collapse_all = true;
 				}
 			}
 		}
@@ -294,13 +263,7 @@
 		this->SetWidgetDisabledState(WID_GL_EXPAND_ALL_GROUPS, !enable_expand_all);
 		this->SetWidgetDisabledState(WID_GL_COLLAPSE_ALL_GROUPS, !enable_collapse_all);
 
-		list.ForceResort();
-		SortGUIGroupList(list);
-
-		AddChildren(list, INVALID_GROUP, 0);
-=======
 		BuildGuiGroupList(this->groups, true, owner, this->vli.vtype);
->>>>>>> f79ec795
 
 		this->groups.shrink_to_fit();
 		this->groups.RebuildDone();
@@ -736,17 +699,10 @@
 			}
 
 			case WID_GL_LIST_GROUP: {
-<<<<<<< HEAD
-				int y1 = r.top + WidgetDimensions::scaled.framerect.top;
-				size_t max = std::min<size_t>(this->group_sb->GetPosition() + this->group_sb->GetCapacity(), this->groups.size());
-				for (size_t i = this->group_sb->GetPosition(); i < max; ++i) {
-					const Group *g = this->groups[i];
-=======
 				int y1 = r.top;
 				auto [first, last] = this->group_sb->GetVisibleRangeIterators(this->groups);
 				for (auto it = first; it != last; ++it) {
 					const Group *g = it->group;
->>>>>>> f79ec795
 
 					assert(g->owner == this->owner);
 
