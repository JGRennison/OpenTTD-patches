--- conflicted
+++ resolved
@@ -587,16 +587,10 @@
 			this->group_rename = INVALID_GROUP;
 		}
 
-<<<<<<< HEAD
-		if (!(IsAllGroupID(this->vli.index) || IsDefaultGroupID(this->vli.index) || Group::IsValidID(this->vli.index))) {
+		GroupID group = this->vli.ToGroupID();
+		if (!(IsAllGroupID(group) || IsDefaultGroupID(group) || Group::IsValidID(group))) {
 			this->vli.index = ALL_GROUP;
 			HideDropDownMenu(this);
-=======
-		GroupID group = this->vli.ToGroupID();
-		if (!(IsAllGroupID(group) || IsDefaultGroupID(group) || Group::IsValidID(group))) {
-			this->vli.SetIndex(ALL_GROUP);
-			this->CloseChildWindows(WC_DROPDOWN_MENU);
->>>>>>> 82c5e37b
 		}
 
 		this->SetDirty();
@@ -918,11 +912,7 @@
 			}
 
 			case WID_GL_CREATE_GROUP: { // Create a new group
-<<<<<<< HEAD
-				Command<CMD_CREATE_GROUP>::Post(STR_ERROR_GROUP_CAN_T_CREATE, CommandCallback::CreateGroup, this->vli.vtype, this->vli.index);
-=======
-				Command<CMD_CREATE_GROUP>::Post(STR_ERROR_GROUP_CAN_T_CREATE, CcCreateGroup, this->vli.vtype, this->vli.ToGroupID());
->>>>>>> 82c5e37b
+				Command<CMD_CREATE_GROUP>::Post(STR_ERROR_GROUP_CAN_T_CREATE, CommandCallback::CreateGroup, this->vli.vtype, this->vli.ToGroupID());
 				break;
 			}
 
@@ -933,7 +923,6 @@
 				break;
 			}
 
-<<<<<<< HEAD
 			case WID_GL_RENAME_GROUP: // Rename the selected group
 				if (_ctrl_pressed) {
 					this->UpdateVehicleLists();
@@ -945,11 +934,7 @@
 						}
 					}
 				}
-				this->ShowRenameGroupWindow(this->vli.index, false);
-=======
-			case WID_GL_RENAME_GROUP: // Rename the selected roup
 				this->ShowRenameGroupWindow(this->vli.ToGroupID(), false);
->>>>>>> 82c5e37b
 				break;
 
 			case WID_GL_COLLAPSE_ALL_GROUPS: {
@@ -972,13 +957,9 @@
 				break;
 
 			case WID_GL_MANAGE_VEHICLES_DROPDOWN: {
-<<<<<<< HEAD
-				DropDownList list = this->BuildActionDropdownList(true, Group::IsValidID(this->vli.index), this->vli.vtype == VEH_TRAIN,
+				DropDownList list = this->BuildActionDropdownList(true, Group::IsValidID(this->vli.ToGroupID()), this->vli.vtype == VEH_TRAIN,
 						0, false, IsTopLevelGroupID(this->vli.index));
 				ShowDropDownList(this, std::move(list), -1, WID_GL_MANAGE_VEHICLES_DROPDOWN);
-=======
-				ShowDropDownList(this, this->BuildActionDropdownList(true, Group::IsValidID(this->vli.ToGroupID()), IsDefaultGroupID(this->vli.ToGroupID())), -1, WID_GL_MANAGE_VEHICLES_DROPDOWN);
->>>>>>> 82c5e37b
 				break;
 			}
 
