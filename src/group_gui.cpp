--- conflicted
+++ resolved
@@ -65,15 +65,11 @@
 				NWidget(WWT_PUSHIMGBTN, COLOUR_GREY, WID_GL_RENAME_GROUP),
 						SetToolTip(STR_GROUP_RENAME_TOOLTIP),
 				NWidget(WWT_PUSHIMGBTN, COLOUR_GREY, WID_GL_LIVERY_GROUP),
-<<<<<<< HEAD
-						SetDataTip(SPR_GROUP_LIVERY_TRAIN, STR_GROUP_LIVERY_TOOLTIP),
+						SetToolTip(STR_GROUP_LIVERY_TOOLTIP),
 				NWidget(WWT_PUSHTXTBTN, COLOUR_GREY, WID_GL_COLLAPSE_ALL_GROUPS),
-						SetDataTip(STR_GROUP_COLLAPSE_ALL, STR_GROUP_COLLAPSE_ALL),
+						SetStringTip(STR_GROUP_COLLAPSE_ALL, STR_GROUP_COLLAPSE_ALL),
 				NWidget(WWT_PUSHTXTBTN, COLOUR_GREY, WID_GL_EXPAND_ALL_GROUPS),
-						SetDataTip(STR_GROUP_EXPAND_ALL, STR_GROUP_EXPAND_ALL),
-=======
-						SetToolTip(STR_GROUP_LIVERY_TOOLTIP),
->>>>>>> b653f875
+						SetStringTip(STR_GROUP_EXPAND_ALL, STR_GROUP_EXPAND_ALL),
 				NWidget(WWT_PANEL, COLOUR_GREY), SetFill(1, 0), EndContainer(),
 				NWidget(WWT_PUSHIMGBTN, COLOUR_GREY, WID_GL_REPLACE_PROTECTION),
 						SetToolTip(STR_GROUP_REPLACE_PROTECTION_TOOLTIP),
