--- conflicted
+++ resolved
@@ -22,15 +22,9 @@
 /** Information about a water feature. */
 struct WaterFeature {
 	const SpriteGroup *group = nullptr; ///< Sprite group to start resolving.
-<<<<<<< HEAD
-	const GRFFile *grffile = nullptr;   ///< NewGRF where 'group' belongs to.
-	uint8_t callback_mask = 0;          ///< Bitmask of canal callbacks that have to be called.
-	uint8_t flags = 0;                  ///< Flags controlling display.
-=======
-	const GRFFile *grffile = nullptr; ///< NewGRF where 'group' belongs to.
+	const GRFFile *grffile = nullptr;      ///< NewGRF where 'group' belongs to.
 	CanalCallbackMasks callback_mask = {}; ///< Bitmask of canal callbacks that have to be called.
-	uint8_t flags = 0; ///< Flags controlling display.
->>>>>>> 2c7b3bb5
+	uint8_t flags = 0;                     ///< Flags controlling display.
 };
 
 
