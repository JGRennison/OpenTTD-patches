--- conflicted
+++ resolved
@@ -20,17 +20,10 @@
 
 /** Information about a water feature. */
 struct WaterFeature {
-<<<<<<< HEAD
-	const SpriteGroup *group; ///< Sprite group to start resolving.
-	const GRFFile *grffile;   ///< NewGRF where 'group' belongs to.
-	uint8_t callback_mask;    ///< Bitmask of canal callbacks that have to be called.
-	uint8_t flags;            ///< Flags controlling display.
-=======
 	const SpriteGroup *group = nullptr; ///< Sprite group to start resolving.
-	const GRFFile *grffile = nullptr; ///< NewGRF where 'group' belongs to.
-	uint8_t callback_mask = 0; ///< Bitmask of canal callbacks that have to be called.
-	uint8_t flags = 0; ///< Flags controlling display.
->>>>>>> 1dd4adc5
+	const GRFFile *grffile = nullptr;   ///< NewGRF where 'group' belongs to.
+	uint8_t callback_mask = 0;          ///< Bitmask of canal callbacks that have to be called.
+	uint8_t flags = 0;                  ///< Flags controlling display.
 };
 
 
