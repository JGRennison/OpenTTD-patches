/*
 * This file is part of OpenTTD.
 * OpenTTD is free software; you can redistribute it and/or modify it under the terms of the GNU General Public License as published by the Free Software Foundation, version 2.
 * OpenTTD is distributed in the hope that it will be useful, but WITHOUT ANY WARRANTY; without even the implied warranty of MERCHANTABILITY or FITNESS FOR A PARTICULAR PURPOSE.
 * See the GNU General Public License for more details. You should have received a copy of the GNU General Public License along with OpenTTD. If not, see <http://www.gnu.org/licenses/>.
 */

/** @file tile_type.h Types related to tiles. */

#ifndef TILE_TYPE_H
#define TILE_TYPE_H

static const uint TILE_SIZE           = 16;                    ///< Tile size in world coordinates.
static const uint TILE_UNIT_MASK      = TILE_SIZE - 1;         ///< For masking in/out the inner-tile world coordinate units.
static const uint TILE_PIXELS         = 32;                    ///< Pixel distance between tile columns/rows in #ZOOM_LVL_BASE.
static const uint TILE_HEIGHT         =  8;                    ///< Height of a height level in world coordinate AND in pixels in #ZOOM_LVL_BASE.

static const uint MAX_BUILDING_PIXELS = 200;                   ///< Maximum height of a building in pixels in #ZOOM_LVL_BASE. (Also applies to "bridge buildings" on the bridge floor.)
static const int MAX_VEHICLE_PIXEL_X  = 192;                   ///< Maximum width of a vehicle in pixels in #ZOOM_LVL_BASE.
static const int MAX_VEHICLE_PIXEL_Y  = 96;                    ///< Maximum height of a vehicle in pixels in #ZOOM_LVL_BASE.

static const uint MAX_TILE_HEIGHT     = 255;                   ///< Maximum allowed tile height

static const uint MIN_HEIGHTMAP_HEIGHT = 1;                    ///< Lowest possible peak value for heightmap creation
static const uint MIN_CUSTOM_TERRAIN_TYPE = 1;                 ///< Lowest possible peak value for world generation

static const uint MIN_MAP_HEIGHT_LIMIT = 15;                   ///< Lower bound of maximum allowed heightlevel (in the construction settings)
static const uint MAX_MAP_HEIGHT_LIMIT = MAX_TILE_HEIGHT;      ///< Upper bound of maximum allowed heightlevel (in the construction settings)

static const uint MIN_SNOWLINE_HEIGHT = 2;                     ///< Minimum snowline height
static const uint DEF_SNOWLINE_HEIGHT = 10;                    ///< Default snowline height
static const uint MAX_SNOWLINE_HEIGHT = (MAX_TILE_HEIGHT - 2); ///< Maximum allowed snowline height

static const uint MIN_RAINFOREST_HEIGHT = 1;                   ///< Minimum rainforest height
static const uint DEF_RAINFOREST_HEIGHT = 8;                   ///< Default rainforest height
static const uint MAX_RAINFOREST_HEIGHT = 255;                 ///< Maximum rainforest height

static const uint DEF_SNOW_COVERAGE = 40;                      ///< Default snow coverage.
static const uint DEF_DESERT_COVERAGE = 50;                    ///< Default desert coverage.


/**
 * The different types of tiles.
 *
 * Each tile belongs to one type, according whatever is build on it.
 *
 * @note A railway with a crossing street is marked as MP_ROAD.
 */
enum TileType {
	MP_CLEAR,               ///< A tile without any structures, i.e. grass, rocks, farm fields etc.
	MP_RAILWAY,             ///< A railway
	MP_ROAD,                ///< A tile with road (or tram tracks)
	MP_HOUSE,               ///< A house by a town
	MP_TREES,               ///< Tile got trees
	MP_STATION,             ///< A tile of a station
	MP_WATER,               ///< Water tile
	MP_VOID,                ///< Invisible tiles at the SW and SE border
	MP_INDUSTRY,            ///< Part of an industry
	MP_TUNNELBRIDGE,        ///< Tunnel entry/exit and bridge heads
	MP_OBJECT,              ///< Contains objects such as transmitters and owned land
};

/**
 * Additional infos of a tile on a tropic game.
 *
 * The tropiczone is not modified during gameplay. It mainly affects tree growth. (desert tiles are visible though)
 *
 * In randomly generated maps:
 *  TROPICZONE_DESERT: Generated everywhere, if there is neither water nor mountains (TileHeight >= 4) in a certain distance from the tile.
 *  TROPICZONE_RAINFOREST: Generated everywhere, if there is no desert in a certain distance from the tile.
 *  TROPICZONE_NORMAL: Everywhere else, i.e. between desert and rainforest and on sea (if you clear the water).
 *
 * In scenarios:
 *  TROPICZONE_NORMAL: Default value.
 *  TROPICZONE_DESERT: Placed manually.
 *  TROPICZONE_RAINFOREST: Placed if you plant certain rainforest-trees.
 */
enum TropicZone {
	TROPICZONE_NORMAL     = 0,      ///< Normal tropiczone
	TROPICZONE_DESERT     = 1,      ///< Tile is desert
	TROPICZONE_RAINFOREST = 2,      ///< Rainforest tile
};

/**
 * The index/ID of a Tile.
 */
typedef uint32 TileIndex;

/**
 * The very nice invalid tile marker
 */
<<<<<<< HEAD
static const TileIndex INVALID_TILE = (TileIndex)-1;
=======
inline constexpr TileIndex INVALID_TILE = TileIndex{ (uint32_t)-1 };
>>>>>>> 1e56bd1e

#endif /* TILE_TYPE_H */<|MERGE_RESOLUTION|>--- conflicted
+++ resolved
@@ -89,10 +89,6 @@
 /**
  * The very nice invalid tile marker
  */
-<<<<<<< HEAD
-static const TileIndex INVALID_TILE = (TileIndex)-1;
-=======
-inline constexpr TileIndex INVALID_TILE = TileIndex{ (uint32_t)-1 };
->>>>>>> 1e56bd1e
+inline constexpr TileIndex INVALID_TILE = (TileIndex)-1;
 
 #endif /* TILE_TYPE_H */