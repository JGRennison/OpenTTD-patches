/*
 * This file is part of OpenTTD.
 * OpenTTD is free software; you can redistribute it and/or modify it under the terms of the GNU General Public License as published by the Free Software Foundation, version 2.
 * OpenTTD is distributed in the hope that it will be useful, but WITHOUT ANY WARRANTY; without even the implied warranty of MERCHANTABILITY or FITNESS FOR A PARTICULAR PURPOSE.
 * See the GNU General Public License for more details. You should have received a copy of the GNU General Public License along with OpenTTD. If not, see <http://www.gnu.org/licenses/>.
 */

/**
 * @file aircraft_cmd.cpp
 * This file deals with aircraft and airport movements functionalities
 */

#include "stdafx.h"
#include "aircraft.h"
#include "landscape.h"
#include "news_func.h"
#include "newgrf_engine.h"
#include "newgrf_sound.h"
#include "spritecache.h"
#include "error_func.h"
#include "strings_func.h"
#include "command_func.h"
#include "window_func.h"
#include "date_func.h"
#include "vehicle_func.h"
#include "vehicle_gui.h"
#include "sound_func.h"
#include "cheat_type.h"
#include "company_base.h"
#include "ai/ai.hpp"
#include "game/game.hpp"
#include "company_func.h"
#include "effectvehicle_func.h"
#include "station_base.h"
#include "engine_base.h"
#include "core/random_func.hpp"
#include "core/backup_type.hpp"
#include "infrastructure_func.h"
#include "zoom_func.h"
#include "disaster_vehicle.h"
#include "newgrf_airporttiles.h"
#include "framerate_type.h"
#include "vehicle_cmd.h"
#include "core/checksum_func.hpp"

#include "table/strings.h"

#include "safeguards.h"

void Aircraft::UpdateDeltaXY()
{
	this->x_offs = -1;
	this->y_offs = -1;
	this->x_extent = 2;
	this->y_extent = 2;

	switch (this->subtype) {
		default: NOT_REACHED();

		case AIR_AIRCRAFT:
		case AIR_HELICOPTER:
			switch (this->state) {
				default: break;
				case ENDTAKEOFF:
				case LANDING:
				case HELILANDING:
				case FLYING:
					this->x_extent = 24;
					this->y_extent = 24;
					break;
			}
			this->z_extent = 5;
			break;

		case AIR_SHADOW:
			this->z_extent = 1;
			this->x_offs = 0;
			this->y_offs = 0;
			break;

		case AIR_ROTOR:
			this->z_extent = 1;
			break;
	}
}

static bool AirportMove(Aircraft *v, const AirportFTAClass *apc);
static bool AirportSetBlocks(Aircraft *v, const AirportFTA *current_pos, const AirportFTAClass *apc);
static bool AirportHasBlock(Aircraft *v, const AirportFTA *current_pos, const AirportFTAClass *apc);
static bool AirportFindFreeTerminal(Aircraft *v, const AirportFTAClass *apc);
static bool AirportFindFreeHelipad(Aircraft *v, const AirportFTAClass *apc);
static void CrashAirplane(Aircraft *v);

static const SpriteID _aircraft_sprite[] = {
	0x0EB5, 0x0EBD, 0x0EC5, 0x0ECD,
	0x0ED5, 0x0EDD, 0x0E9D, 0x0EA5,
	0x0EAD, 0x0EE5, 0x0F05, 0x0F0D,
	0x0F15, 0x0F1D, 0x0F25, 0x0F2D,
	0x0EED, 0x0EF5, 0x0EFD, 0x0F35,
	0x0E9D, 0x0EA5, 0x0EAD, 0x0EB5,
	0x0EBD, 0x0EC5
};

template <>
bool IsValidImageIndex<VEH_AIRCRAFT>(uint8_t image_index)
{
	return image_index < lengthof(_aircraft_sprite);
}

/** Helicopter rotor animation states */
enum HelicopterRotorStates : uint8_t {
	HRS_ROTOR_STOPPED,
	HRS_ROTOR_MOVING_1,
	HRS_ROTOR_MOVING_2,
	HRS_ROTOR_MOVING_3,
};

/**
 * Find the nearest hangar to v
 * INVALID_STATION is returned, if the company does not have any suitable
 * airports (like helipads only)
 * @param v vehicle looking for a hangar
 * @return the StationID if one is found, otherwise, INVALID_STATION
 */
static StationID FindNearestHangar(const Aircraft *v)
{
	uint best = 0;
	StationID index = INVALID_STATION;
	TileIndex vtile = TileVirtXYClampedToMap(v->x_pos, v->y_pos);
	const AircraftVehicleInfo *avi = AircraftVehInfo(v->engine_type);
	uint max_range = v->acache.cached_max_range_sqr;

	/* Determine destinations where it's coming from and where it's heading to */
	const Station *last_dest = nullptr;
	const Station *next_dest = nullptr;
	if (max_range != 0) {
		if (v->current_order.IsType(OT_GOTO_STATION) ||
				(v->current_order.IsType(OT_GOTO_DEPOT) && (v->current_order.GetDepotActionType() & ODATFB_NEAREST_DEPOT) == 0)) {
			last_dest = Station::GetIfValid(v->last_station_visited);
			next_dest = Station::GetIfValid(v->current_order.GetDestination().ToStationID());
		} else {
			last_dest = GetTargetAirportIfValid(v);
			next_dest = Station::GetIfValid(v->GetNextStoppingStationCargoIndependent().value);
		}
	}

	for (const Station *st : Station::Iterate()) {
<<<<<<< HEAD
		if (!IsInfraUsageAllowed(VEH_AIRCRAFT, v->owner, st->owner) || !(st->facilities & FACIL_AIRPORT) || !st->airport.HasHangar()) continue;
=======
		if (st->owner != v->owner || !st->facilities.Test(StationFacility::Airport) || !st->airport.HasHangar()) continue;
>>>>>>> f309b90a

		const AirportFTAClass *afc = st->airport.GetFTA();

		/* don't crash the plane if we know it can't land at the airport */
		if (afc->flags.Test(AirportFTAClass::Flag::ShortStrip) && (avi->subtype & AIR_FAST) && !_cheats.no_jetcrash.value) continue;

		/* the plane won't land at any helicopter station */
		if (!afc->flags.Test(AirportFTAClass::Flag::Airplanes) && (avi->subtype & AIR_CTOL)) continue;

		/* Check if our last and next destinations can be reached from the depot airport. */
		if (max_range != 0) {
			uint last_dist = (last_dest != nullptr && last_dest->airport.tile != INVALID_TILE) ? DistanceSquare(st->airport.tile, last_dest->airport.tile) : 0;
			uint next_dist = (next_dest != nullptr && next_dest->airport.tile != INVALID_TILE) ? DistanceSquare(st->airport.tile, next_dest->airport.tile) : 0;
			if (last_dist > max_range || next_dist > max_range) continue;
		}

		/* v->tile can't be used here, when aircraft is flying v->tile is set to 0 */
		uint distance = DistanceSquare(vtile, st->airport.tile);
		if (distance < best || index == INVALID_STATION) {
			best = distance;
			index = st->index;
		}
	}
	return index;
}

void Aircraft::GetImage(Direction direction, EngineImageType image_type, VehicleSpriteSeq *result) const
{
	if (this->subtype == AIR_SHADOW) {
		Aircraft *first = this->First();
		if (first->cur_image_valid_dir != direction || HasBit(first->vcache.cached_veh_flags, VCF_IMAGE_REFRESH)) {
			VehicleSpriteSeq seq;
			first->UpdateImageState(direction, seq);
			if (first->sprite_seq != seq) {
				first->sprite_seq = seq;
				first->UpdateSpriteSeqBound();
				first->Vehicle::UpdateViewport(true);
			}
		}

		result->CopyWithoutPalette(first->sprite_seq); // the shadow is never coloured
		return;
	}

	uint8_t spritenum = this->spritenum;

	if (is_custom_sprite(spritenum)) {
		GetCustomVehicleSprite(this, direction, image_type, result);
		if (result->IsValid()) return;

		spritenum = this->GetEngine()->original_image_index;
	}

	assert(IsValidImageIndex<VEH_AIRCRAFT>(spritenum));
	result->Set(direction + _aircraft_sprite[spritenum]);
}

void GetRotorImage(const Aircraft *v, EngineImageType image_type, VehicleSpriteSeq *result)
{
	assert(v->subtype == AIR_HELICOPTER);

	const Aircraft *w = v->Next()->Next();
	if (is_custom_sprite(v->spritenum)) {
		GetCustomRotorSprite(v, image_type, result);
		if (result->IsValid()) return;
	}

	/* Return standard rotor sprites if there are no custom sprites for this helicopter */
	result->Set(SPR_ROTOR_STOPPED + w->state);
}

static void GetAircraftIcon(EngineID engine, EngineImageType image_type, VehicleSpriteSeq *result)
{
	const Engine *e = Engine::Get(engine);
	uint8_t spritenum = e->u.air.image_index;

	if (is_custom_sprite(spritenum)) {
		GetCustomVehicleIcon(engine, DIR_W, image_type, result);
		if (result->IsValid()) return;

		spritenum = e->original_image_index;
	}

	assert(IsValidImageIndex<VEH_AIRCRAFT>(spritenum));
	result->Set(DIR_W + _aircraft_sprite[spritenum]);
}

void DrawAircraftEngine(int left, int right, int preferred_x, int y, EngineID engine, PaletteID pal, EngineImageType image_type)
{
	VehicleSpriteSeq seq;
	GetAircraftIcon(engine, image_type, &seq);

	Rect16 rect = seq.GetBounds();
	preferred_x = SoftClamp(preferred_x,
			left - UnScaleGUI(rect.left),
			right - UnScaleGUI(rect.right));

	seq.Draw(preferred_x, y, pal, pal == PALETTE_CRASH);

	if (!(AircraftVehInfo(engine)->subtype & AIR_CTOL)) {
		VehicleSpriteSeq rotor_seq;
		GetCustomRotorIcon(engine, image_type, &rotor_seq);
		if (!rotor_seq.IsValid()) rotor_seq.Set(SPR_ROTOR_STOPPED);
		rotor_seq.Draw(preferred_x, y - ScaleSpriteTrad(5), PAL_NONE, false);
	}
}

/**
 * Get the size of the sprite of an aircraft sprite heading west (used for lists).
 * @param engine The engine to get the sprite from.
 * @param[out] width The width of the sprite.
 * @param[out] height The height of the sprite.
 * @param[out] xoffs Number of pixels to shift the sprite to the right.
 * @param[out] yoffs Number of pixels to shift the sprite downwards.
 * @param image_type Context the sprite is used in.
 */
void GetAircraftSpriteSize(EngineID engine, uint &width, uint &height, int &xoffs, int &yoffs, EngineImageType image_type)
{
	VehicleSpriteSeq seq;
	GetAircraftIcon(engine, image_type, &seq);

	Rect rect = ConvertRect<Rect16, Rect>(seq.GetBounds());

	width  = UnScaleGUI(rect.Width());
	height = UnScaleGUI(rect.Height());
	xoffs  = UnScaleGUI(rect.left);
	yoffs  = UnScaleGUI(rect.top);
}

/**
 * Build an aircraft.
 * @param tile     tile of the depot where aircraft is built.
 * @param flags    type of operation.
 * @param e        the engine to build.
 * @param[out] ret the vehicle that has been built.
 * @return the cost of this operation or an error.
 */
CommandCost CmdBuildAircraft(TileIndex tile, DoCommandFlag flags, const Engine *e, Vehicle **ret)
{
	const AircraftVehicleInfo *avi = &e->u.air;
	const Station *st = Station::GetByTile(tile);

	/* Prevent building aircraft types at places which can't handle them */
	if (!CanVehicleUseStation(e->index, st)) return CMD_ERROR;

	/* Make sure all aircraft end up in the first tile of the hangar. */
	tile = st->airport.GetHangarTile(st->airport.GetHangarNum(tile));

	if (flags & DC_EXEC) {
		Aircraft *v = new Aircraft(); // aircraft
		Aircraft *u = new Aircraft(); // shadow
		*ret = v;

		v->direction = DIR_SE;

		v->owner = u->owner = _current_company;

		v->tile = tile;

		uint x = TileX(tile) * TILE_SIZE + 5;
		uint y = TileY(tile) * TILE_SIZE + 3;

		v->x_pos = u->x_pos = x;
		v->y_pos = u->y_pos = y;

		u->z_pos = GetSlopePixelZ(x, y);
		v->z_pos = u->z_pos + 1;

		v->vehstatus = VS_HIDDEN | VS_STOPPED | VS_DEFPAL;
		u->vehstatus = VS_HIDDEN | VS_UNCLICKABLE | VS_SHADOW;

		v->spritenum = avi->image_index;

		v->cargo_cap = avi->passenger_capacity;
		v->refit_cap = 0;
		u->refit_cap = 0;

		v->cargo_type = e->GetDefaultCargoType();
		assert(IsValidCargoType(v->cargo_type));

		CargoType mail = GetCargoTypeByLabel(CT_MAIL);
		if (IsValidCargoType(mail)) {
			u->cargo_type = mail;
			u->cargo_cap = avi->mail_capacity;
		}

		v->name.clear();
		v->last_station_visited = INVALID_STATION;
		v->last_loading_station = INVALID_STATION;

		v->acceleration = avi->acceleration;
		v->engine_type = e->index;
		u->engine_type = e->index;

		v->subtype = (avi->subtype & AIR_CTOL ? AIR_AIRCRAFT : AIR_HELICOPTER);
		v->UpdateDeltaXY();

		u->subtype = AIR_SHADOW;
		u->UpdateDeltaXY();

		v->reliability = e->reliability;
		v->reliability_spd_dec = e->reliability_spd_dec;
		/* higher speed means higher breakdown chance */
		/* to somewhat compensate for the fact that fast aircraft spend less time in the air */
		v->breakdown_chance_factor = Clamp(64 + (AircraftVehInfo(v->engine_type)->max_speed >> 3), 0, 255);
		v->max_age = e->GetLifeLengthInDays();

		v->pos = GetVehiclePosOnBuild(tile);

		v->state = HANGAR;
		v->previous_pos = v->pos;
		v->targetairport = GetStationIndex(tile);
		v->SetNext(u);

		v->SetServiceInterval(Company::Get(_current_company)->settings.vehicle.servint_aircraft);

		v->date_of_last_service = EconTime::CurDate();
		v->date_of_last_service_newgrf = CalTime::CurDate();
		v->build_year = u->build_year = CalTime::CurYear();

		v->sprite_seq.Set(SPR_IMG_QUERY);
		u->sprite_seq.Set(SPR_IMG_QUERY);

		v->random_bits = Random();
		u->random_bits = Random();

		v->vehicle_flags = 0;
		if (e->flags.Test(EngineFlag::ExclusivePreview)) SetBit(v->vehicle_flags, VF_BUILT_AS_PROTOTYPE);
		v->SetServiceIntervalIsPercent(Company::Get(_current_company)->settings.vehicle.servint_ispercent);
		SB(v->vehicle_flags, VF_AUTOMATE_TIMETABLE, 1, Company::Get(_current_company)->settings.vehicle.auto_timetable_by_default);
		SB(v->vehicle_flags, VF_TIMETABLE_SEPARATION, 1, Company::Get(_current_company)->settings.vehicle.auto_separation_by_default);

		v->InvalidateNewGRFCacheOfChain();

		v->cargo_cap = e->DetermineCapacity(v, &u->cargo_cap);

		v->InvalidateNewGRFCacheOfChain();

		UpdateAircraftCache(v, true);

		v->UpdatePosition();
		u->UpdatePosition();

		/* Aircraft with 3 vehicles (chopper)? */
		if (v->subtype == AIR_HELICOPTER) {
			Aircraft *w = new Aircraft();
			w->engine_type = e->index;
			w->direction = DIR_N;
			w->owner = _current_company;
			w->x_pos = v->x_pos;
			w->y_pos = v->y_pos;
			w->z_pos = v->z_pos + ROTOR_Z_OFFSET;
			w->vehstatus = VS_HIDDEN | VS_UNCLICKABLE;
			w->spritenum = 0xFF;
			w->subtype = AIR_ROTOR;
			w->sprite_seq.Set(SPR_ROTOR_STOPPED);
			w->UpdateSpriteSeqBound();
			w->random_bits = Random();
			/* Use rotor's air.state to store the rotor animation frame */
			w->state = HRS_ROTOR_STOPPED;
			w->UpdateDeltaXY();

			u->SetNext(w);
			w->UpdatePosition();
		}

		InvalidateVehicleTickCaches();
	}

	return CommandCost();
}


ClosestDepot Aircraft::FindClosestDepot()
{
	const Station *st = GetTargetAirportIfValid(this);
	/* If the station is not a valid airport or if it has no hangars */
	if (st == nullptr || !CanVehicleUseStation(this, st) || !st->airport.HasHangar()) {
		/* the aircraft has to search for a hangar on its own */
		StationID station = FindNearestHangar(this);

		if (station == INVALID_STATION) return ClosestDepot();

		st = Station::Get(station);
	}

	return ClosestDepot(st->xy, st->index);
}

static void CheckIfAircraftNeedsService(Aircraft *v)
{
	if (Company::Get(v->owner)->settings.vehicle.servint_aircraft == 0 || !v->NeedsAutomaticServicing()) return;
	if (v->IsChainInDepot()) {
		VehicleServiceInDepot(v);
		return;
	}

	/* When we're parsing conditional orders and the like
	 * we don't want to consider going to a depot too. */
	if (!v->current_order.IsType(OT_GOTO_DEPOT) && !v->current_order.IsType(OT_GOTO_STATION)) return;

	const Station *st = Station::Get(v->current_order.GetDestination().ToStationID());

	assert(st != nullptr);

	/* only goto depot if the target airport has a depot */
	if (st->airport.HasHangar() && CanVehicleUseStation(v, st)) {
		v->current_order.MakeGoToDepot(st->index, ODTFB_SERVICE);
		SetWindowWidgetDirty(WC_VEHICLE_VIEW, v->index, WID_VV_START_STOP);
	} else if (v->current_order.IsType(OT_GOTO_DEPOT)) {
		v->current_order.MakeDummy();
		SetWindowWidgetDirty(WC_VEHICLE_VIEW, v->index, WID_VV_START_STOP);
	}
}

Money Aircraft::GetRunningCost() const
{
	const Engine *e = this->GetEngine();
	uint cost_factor = GetVehicleProperty(this, PROP_AIRCRAFT_RUNNING_COST_FACTOR, e->u.air.running_cost);
	Money cost = GetPrice(PR_RUNNING_AIRCRAFT, cost_factor, e->GetGRF());

	if (this->cur_speed == 0) {
		if (this->IsInDepot()) {
			/* running costs if in depot */
			cost = CeilDivT<Money>(cost, _settings_game.difficulty.vehicle_costs_in_depot);
		} else {
			/* running costs if stopped */
			cost = CeilDivT<Money>(cost, _settings_game.difficulty.vehicle_costs_when_stopped);
		}
	}
	return cost;
}

void Aircraft::OnNewDay()
{
	if (!this->IsNormalAircraft()) return;

	if ((++this->day_counter & 7) == 0) DecreaseVehicleValue(this);

	if (!EconTime::UsingWallclockUnits()) AgeVehicle(this);
	EconomyAgeVehicle(this);
}

void Aircraft::OnPeriodic()
{
	if (!this->IsNormalAircraft()) return;

	CheckOrders(this);

	CheckVehicleBreakdown(this);
	CheckIfAircraftNeedsService(this);

	if (this->running_ticks == 0) return;

	CommandCost cost(EXPENSES_AIRCRAFT_RUN, this->GetRunningCost() * this->running_ticks / (DAYS_IN_YEAR * DAY_TICKS));

	this->profit_this_year -= cost.GetCost();
	this->running_ticks = 0;

	SubtractMoneyFromCompanyFract(this->owner, cost);

	SetWindowDirty(WC_VEHICLE_DETAILS, this->index);
	DirtyVehicleListWindowForVehicle(this);
}

static void HelicopterTickHandler(Aircraft *v)
{
	Aircraft *u = v->Next()->Next();

	if (u->vehstatus & VS_HIDDEN) return;

	/* if true, helicopter rotors do not rotate. This should only be the case if a helicopter is
	 * loading/unloading at a terminal or stopped */
	if (v->current_order.IsType(OT_LOADING) || (v->vehstatus & VS_STOPPED)) {
		if (u->cur_speed != 0) {
			u->cur_speed++;
			if (u->cur_speed >= 0x80 && u->state == HRS_ROTOR_MOVING_3) {
				u->cur_speed = 0;
			}
		}
	} else {
		if (u->cur_speed == 0) {
			u->cur_speed = 0x70;
		}
		if (u->cur_speed >= 0x50) {
			u->cur_speed--;
		}
	}

	int tick = ++u->tick_counter;
	int spd = u->cur_speed >> 4;

	VehicleSpriteSeq seq;
	if (spd == 0) {
		u->state = HRS_ROTOR_STOPPED;
		GetRotorImage(v, EIT_ON_MAP, &seq);
		if (u->sprite_seq == seq) return;
	} else if (tick >= spd) {
		u->tick_counter = 0;
		u->state++;
		if (u->state > HRS_ROTOR_MOVING_3) u->state = HRS_ROTOR_MOVING_1;
		GetRotorImage(v, EIT_ON_MAP, &seq);
	} else {
		return;
	}

	u->sprite_seq = seq;
	u->UpdateSpriteSeqBound();

	u->UpdatePositionAndViewport();
}

/**
 * Set aircraft position.
 * @param v Aircraft to position.
 * @param x New X position.
 * @param y New y position.
 * @param z New z position.
 */
void SetAircraftPosition(Aircraft *v, int x, int y, int z)
{
	v->x_pos = x;
	v->y_pos = y;
	v->z_pos = z;

	v->UpdatePosition();
	v->UpdateViewport(true, false);
	if (v->subtype == AIR_HELICOPTER) {
		Aircraft *rotor = v->Next()->Next();
		GetRotorImage(v, EIT_ON_MAP, &rotor->sprite_seq);
		rotor->UpdateSpriteSeqBound();
	}

	Aircraft *u = v->Next();

	int safe_x = Clamp(x, 0, Map::MaxX() * TILE_SIZE);
	int safe_y = Clamp(y - 1, 0, Map::MaxY() * TILE_SIZE);
	u->x_pos = x;
	u->y_pos = y - ((v->z_pos - GetSlopePixelZ(safe_x, safe_y)) >> 3);

	safe_y = Clamp(u->y_pos, 0, Map::MaxY() * TILE_SIZE);
	u->z_pos = GetSlopePixelZ(safe_x, safe_y);
	u->UpdatePosition();
	u->UpdateViewport(true, false);

	u = u->Next();
	if (u != nullptr) {
		u->x_pos = x;
		u->y_pos = y;
		u->z_pos = z + ROTOR_Z_OFFSET;

		u->UpdatePositionAndViewport();
	}
}

/**
 * Handle Aircraft specific tasks when an Aircraft enters a hangar
 * @param *v Vehicle that enters the hangar
 */
void HandleAircraftEnterHangar(Aircraft *v)
{
	v->subspeed = 0;
	v->progress = 0;

	Aircraft *u = v->Next();
	u->vehstatus |= VS_HIDDEN;
	u->UpdateIsDrawn();
	u = u->Next();
	if (u != nullptr) {
		u->vehstatus |= VS_HIDDEN;
		u->UpdateIsDrawn();
		u->cur_speed = 0;
	}

	SetAircraftPosition(v, v->x_pos, v->y_pos, v->z_pos);
}

static void PlayAircraftSound(const Vehicle *v)
{
	if (!PlayVehicleSound(v, VSE_START)) {
		SndPlayVehicleFx(AircraftVehInfo(v->engine_type)->sfx, v);
	}
}


/**
 * Update cached values of an aircraft.
 * Currently caches callback 36 max speed.
 * @param v Vehicle
 * @param update_range Update the aircraft range.
 */
void UpdateAircraftCache(Aircraft *v, bool update_range)
{
	uint max_speed = GetVehicleProperty(v, PROP_AIRCRAFT_SPEED, 0);
	if (max_speed != 0) {
		/* Convert from original units to km-ish/h */
		max_speed = (max_speed * 128) / 10;

		v->vcache.cached_max_speed = max_speed;
	} else {
		/* Use the default max speed of the vehicle. */
		v->vcache.cached_max_speed = AircraftVehInfo(v->engine_type)->max_speed;
	}

	/* Update cargo aging period. */
	v->vcache.cached_cargo_age_period = GetVehicleProperty(v, PROP_AIRCRAFT_CARGO_AGE_PERIOD, EngInfo(v->engine_type)->cargo_age_period);
	Aircraft *u = v->Next(); // Shadow for mail
	u->vcache.cached_cargo_age_period = GetVehicleProperty(u, PROP_AIRCRAFT_CARGO_AGE_PERIOD, EngInfo(u->engine_type)->cargo_age_period);

	/* Update aircraft range. */
	if (update_range) {
		v->acache.cached_max_range = GetVehicleProperty(v, PROP_AIRCRAFT_RANGE, AircraftVehInfo(v->engine_type)->max_range);
		/* Squared it now so we don't have to do it later all the time. */
		v->acache.cached_max_range_sqr = (uint32_t)v->acache.cached_max_range * (uint32_t)v->acache.cached_max_range;
	}
}


/**
 * Special velocities for aircraft
 */
static constexpr uint16_t SPEED_LIMIT_TAXI = 50; ///< Maximum speed of an aircraft while taxiing
static constexpr uint16_t SPEED_LIMIT_APPROACH = 230; ///< Maximum speed of an aircraft on finals
[[maybe_unused]] static constexpr uint16_t SPEED_LIMIT_BROKEN = 320; ///< Maximum speed of an aircraft that is broken
static constexpr uint16_t SPEED_LIMIT_HOLD = 425; ///< Maximum speed of an aircraft that flies the holding pattern
static constexpr uint16_t SPEED_LIMIT_NONE = UINT16_MAX; ///< No environmental speed limit. Speed limit is type dependent

/**
 * Sets the new speed for an aircraft
 * @param v The vehicle for which the speed should be obtained
 * @param speed_limit The maximum speed the vehicle may have.
 * @param hard_limit If true, the limit is directly enforced, otherwise the plane is slowed down gradually
 * @return The number of position updates needed within the tick
 */
static int UpdateAircraftSpeed(Aircraft *v, uint speed_limit = SPEED_LIMIT_NONE, bool hard_limit = true)
{
	/**
	 * 'acceleration' has the unit 3/8 mph/tick. This function is called twice per tick.
	 * So the speed amount we need to accelerate is:
	 *     acceleration * 3 / 16 mph = acceleration * 3 / 16 * 16 / 10 km-ish/h
	 *                               = acceleration * 3 / 10 * 256 * (km-ish/h / 256)
	 *                               ~ acceleration * 77 (km-ish/h / 256)
	 */
	uint spd = v->acceleration * 77;
	uint8_t t;

	/* Adjust speed limits by plane speed factor to prevent taxiing
	 * and take-off speeds being too low. */
	speed_limit *= _settings_game.vehicle.plane_speed;

	/* adjust speed for broken vehicles */
	if (v->breakdown_ctr == 1 && v->breakdown_type == BREAKDOWN_AIRCRAFT_SPEED) {
		const uint broken_speed = v->breakdown_severity << 3;
		if (broken_speed < speed_limit) hard_limit = false;
		speed_limit = std::min(speed_limit, broken_speed);
	}

	if (v->vcache.cached_max_speed < speed_limit) {
		if (v->cur_speed < speed_limit) hard_limit = false;
		speed_limit = v->vcache.cached_max_speed;
	}

	v->subspeed = (t = v->subspeed) + (uint8_t)spd;

	/* Aircraft's current speed is used twice so that very fast planes are
	 * forced to slow down rapidly in the short distance needed. The magic
	 * value 16384 was determined to give similar results to the old speed/48
	 * method at slower speeds. This also results in less reduction at slow
	 * speeds to that aircraft do not get to taxi speed straight after
	 * touchdown. */
	if (!hard_limit && v->cur_speed > speed_limit) {
		speed_limit = v->cur_speed - std::max(1, ((v->cur_speed * v->cur_speed) / 16384) / _settings_game.vehicle.plane_speed);
	}

	spd = std::min(v->cur_speed + (spd >> 8) + (v->subspeed < t), speed_limit);

	/* updates statusbar only if speed have changed to save CPU time */
	if (spd != v->cur_speed) {
		v->cur_speed = spd;
		SetWindowWidgetDirty(WC_VEHICLE_VIEW, v->index, WID_VV_START_STOP);
	}

	/* Adjust distance moved by plane speed setting */
	if (_settings_game.vehicle.plane_speed > 1) spd /= _settings_game.vehicle.plane_speed;

	/* Convert direction-independent speed into direction-dependent speed. (old movement method) */
	spd = v->GetOldAdvanceSpeed(spd);

	spd += v->progress;
	v->progress = (uint8_t)spd;
	return spd >> 8;
}

/**
 * Get the tile height below the aircraft.
 * This function is needed because aircraft can leave the mapborders.
 *
 * @param v The vehicle to get the height for.
 * @return The height in pixels from 'z_pos' 0.
 */
int GetTileHeightBelowAircraft(const Vehicle *v)
{
	return TileHeight(TileVirtXYClampedToMap(v->x_pos, v->y_pos)) * TILE_HEIGHT;
}

/**
 * Get the 'flight level' bounds, in pixels from 'z_pos' 0 for a particular
 * vehicle for normal flight situation.
 * When the maximum is reached the vehicle should consider descending.
 * When the minimum is reached the vehicle should consider ascending.
 *
 * @param v              The vehicle to get the flight levels for.
 * @param[out] min_level The minimum bounds for flight level.
 * @param[out] max_level The maximum bounds for flight level.
 */
void GetAircraftFlightLevelBounds(const Vehicle *v, int *min_level, int *max_level)
{
	int base_altitude = GetTileHeightBelowAircraft(v);
	if (v->type == VEH_AIRCRAFT && Aircraft::From(v)->subtype == AIR_HELICOPTER) {
		base_altitude += HELICOPTER_HOLD_MAX_FLYING_ALTITUDE - PLANE_HOLD_MAX_FLYING_ALTITUDE;
	}

	/* Make sure eastbound and westbound planes do not "crash" into each
	 * other by providing them with vertical separation
	 */
	switch (v->direction) {
		case DIR_N:
		case DIR_NE:
		case DIR_E:
		case DIR_SE:
			base_altitude += 10;
			break;

		default: break;
	}

	/* Make faster planes fly higher so that they can overtake slower ones */
	base_altitude += std::min(20 * (v->vcache.cached_max_speed / 200) - 90, 0);

	if (min_level != nullptr) *min_level = base_altitude + AIRCRAFT_MIN_FLYING_ALTITUDE;
	if (max_level != nullptr) *max_level = base_altitude + AIRCRAFT_MAX_FLYING_ALTITUDE;
}

/**
 * Gets the maximum 'flight level' for the holding pattern of the aircraft,
 * in pixels 'z_pos' 0, depending on terrain below.
 *
 * @param v The aircraft that may or may not need to decrease its altitude.
 * @return Maximal aircraft holding altitude, while in normal flight, in pixels.
 */
int GetAircraftHoldMaxAltitude(const Aircraft *v)
{
	int tile_height = GetTileHeightBelowAircraft(v);

	return tile_height + ((v->subtype == AIR_HELICOPTER) ? HELICOPTER_HOLD_MAX_FLYING_ALTITUDE : PLANE_HOLD_MAX_FLYING_ALTITUDE);
}

template <class T>
int GetAircraftFlightLevel(T *v, bool takeoff)
{
	/* Aircraft is in flight. We want to enforce it being somewhere
	 * between the minimum and the maximum allowed altitude. */
	int aircraft_min_altitude;
	int aircraft_max_altitude;
	GetAircraftFlightLevelBounds(v, &aircraft_min_altitude, &aircraft_max_altitude);
	int aircraft_middle_altitude = (aircraft_min_altitude + aircraft_max_altitude) / 2;

	/* If those assumptions would be violated, aircraft would behave fairly strange. */
	assert(aircraft_min_altitude < aircraft_middle_altitude);
	assert(aircraft_middle_altitude < aircraft_max_altitude);

	int z = v->z_pos;
	if (z < aircraft_min_altitude ||
			(HasBit(v->flags, VAF_IN_MIN_HEIGHT_CORRECTION) && z < aircraft_middle_altitude)) {
		/* Ascend. And don't fly into that mountain right ahead.
		 * And avoid our aircraft become a stairclimber, so if we start
		 * correcting altitude, then we stop correction not too early. */
		SetBit(v->flags, VAF_IN_MIN_HEIGHT_CORRECTION);
		z += takeoff ? 2 : 1;
	} else if (!takeoff && (z > aircraft_max_altitude ||
			(HasBit(v->flags, VAF_IN_MAX_HEIGHT_CORRECTION) && z > aircraft_middle_altitude))) {
		/* Descend lower. You are an aircraft, not an space ship.
		 * And again, don't stop correcting altitude too early. */
		SetBit(v->flags, VAF_IN_MAX_HEIGHT_CORRECTION);
		z--;
	} else if (HasBit(v->flags, VAF_IN_MIN_HEIGHT_CORRECTION) && z >= aircraft_middle_altitude) {
		/* Now, we have corrected altitude enough. */
		ClrBit(v->flags, VAF_IN_MIN_HEIGHT_CORRECTION);
	} else if (HasBit(v->flags, VAF_IN_MAX_HEIGHT_CORRECTION) && z <= aircraft_middle_altitude) {
		/* Now, we have corrected altitude enough. */
		ClrBit(v->flags, VAF_IN_MAX_HEIGHT_CORRECTION);
	}

	return z;
}

template int GetAircraftFlightLevel(DisasterVehicle *v, bool takeoff);
template int GetAircraftFlightLevel(Aircraft *v, bool takeoff);

/**
 * Find the entry point to an airport depending on direction which
 * the airport is being approached from. Each airport can have up to
 * four entry points for its approach system so that approaching
 * aircraft do not fly through each other or are forced to do 180
 * degree turns during the approach. The arrivals are grouped into
 * four sectors dependent on the DiagDirection from which the airport
 * is approached.
 *
 * @param v   The vehicle that is approaching the airport
 * @param apc The Airport Class being approached.
 * @param rotation The rotation of the airport.
 * @return   The index of the entry point
 */
static uint8_t AircraftGetEntryPoint(const Aircraft *v, const AirportFTAClass *apc, Direction rotation)
{
	assert(v != nullptr);
	assert(apc != nullptr);

	/* In the case the station doesn't exit anymore, set target tile 0.
	 * It doesn't hurt much, aircraft will go to next order, nearest hangar
	 * or it will simply crash in next tick */
	TileIndex tile(0);

	const Station *st = Station::GetIfValid(v->targetairport);
	if (st != nullptr) {
		/* Make sure we don't go to INVALID_TILE if the airport has been removed. */
		tile = (st->airport.tile != INVALID_TILE) ? st->airport.tile : st->xy;
	}

	int delta_x = v->x_pos - TileX(tile) * TILE_SIZE;
	int delta_y = v->y_pos - TileY(tile) * TILE_SIZE;

	DiagDirection dir;
	if (abs(delta_y) < abs(delta_x)) {
		/* We are northeast or southwest of the airport */
		dir = delta_x < 0 ? DIAGDIR_NE : DIAGDIR_SW;
	} else {
		/* We are northwest or southeast of the airport */
		dir = delta_y < 0 ? DIAGDIR_NW : DIAGDIR_SE;
	}
	dir = ChangeDiagDir(dir, DiagDirDifference(DIAGDIR_NE, DirToDiagDir(rotation)));
	return apc->entry_points[dir];
}


static void MaybeCrashAirplane(Aircraft *v);

/**
 * Controls the movement of an aircraft. This function actually moves the vehicle
 * on the map and takes care of minor things like sound playback.
 * @todo    De-mystify the cur_speed values for helicopter rotors.
 * @param v The vehicle that is moved. Must be the first vehicle of the chain
 * @return  Whether the position requested by the State Machine has been reached
 */
static bool AircraftController(Aircraft *v)
{
	/* nullptr if station is invalid */
	const Station *st = Station::GetIfValid(v->targetairport);
	/* INVALID_TILE if there is no station */
	TileIndex tile = INVALID_TILE;
	Direction rotation = DIR_N;
	uint size_x = 1, size_y = 1;
	if (st != nullptr) {
		if (st->airport.tile != INVALID_TILE) {
			tile = st->airport.tile;
			rotation = st->airport.rotation;
			size_x = st->airport.w;
			size_y = st->airport.h;
		} else {
			tile = st->xy;
		}
	}
	/* DUMMY if there is no station or no airport */
	const AirportFTAClass *afc = tile == INVALID_TILE ? GetAirport(AT_DUMMY) : st->airport.GetFTA();

	/* prevent going to INVALID_TILE if airport is deleted. */
	if (st == nullptr || st->airport.tile == INVALID_TILE) {
		/* Jump into our "holding pattern" state machine if possible */
		if (v->pos >= afc->nofelements) {
			v->pos = v->previous_pos = AircraftGetEntryPoint(v, afc, DIR_N);
		} else if (v->targetairport != v->current_order.GetDestination()) {
			/* If not possible, just get out of here fast */
			v->state = FLYING;
			UpdateAircraftCache(v);
			AircraftNextAirportPos_and_Order(v);
			/* get aircraft back on running altitude */
			SetAircraftPosition(v, v->x_pos, v->y_pos, GetAircraftFlightLevel(v));
			return false;
		}
	}

	/*  get airport moving data */
	const AirportMovingData amd = RotateAirportMovingData(afc->MovingData(v->pos), rotation, size_x, size_y);

	int x = TileX(tile) * TILE_SIZE;
	int y = TileY(tile) * TILE_SIZE;

	/* Helicopter raise */
	if (amd.flag & AMED_HELI_RAISE) {
		Aircraft *u = v->Next()->Next();

		/* Make sure the rotors don't rotate too fast */
		if (u->cur_speed > 32) {
			v->cur_speed = 0;
			if (--u->cur_speed == 32) {
				if (!PlayVehicleSound(v, VSE_START)) {
					SoundID sfx = AircraftVehInfo(v->engine_type)->sfx;
					/* For compatibility with old NewGRF we ignore the sfx property, unless a NewGRF-defined sound is used.
					 * The baseset has only one helicopter sound, so this only limits using plane or cow sounds. */
					if (sfx < ORIGINAL_SAMPLE_COUNT) sfx = SND_18_TAKEOFF_HELICOPTER;
					SndPlayVehicleFx(sfx, v);
				}
			}
		} else {
			u->cur_speed = 32;
			int count = UpdateAircraftSpeed(v);
			if (count > 0) {
				v->tile = TileIndex{};

				int z_dest;
				GetAircraftFlightLevelBounds(v, &z_dest, nullptr);

				/* Reached altitude? */
				if (v->z_pos >= z_dest) {
					v->cur_speed = 0;
					return true;
				}
				SetAircraftPosition(v, v->x_pos, v->y_pos, std::min(v->z_pos + count, z_dest));
			}
		}
		return false;
	}

	/* Helicopter landing. */
	if (amd.flag & AMED_HELI_LOWER) {
		SetBit(v->flags, VAF_HELI_DIRECT_DESCENT);

		if (st == nullptr) {
			/* FIXME - AircraftController -> if station no longer exists, do not land
			 * helicopter will circle until sign disappears, then go to next order
			 * what to do when it is the only order left, right now it just stays in 1 place */
			v->state = FLYING;
			UpdateAircraftCache(v);
			AircraftNextAirportPos_and_Order(v);
			return false;
		}

		/* Vehicle is now at the airport.
		 * Helicopter has arrived at the target landing pad, so the current position is also where it should land.
		 * Except for Oilrigs which are special due to being a 1x1 station, and helicopters land outside it. */
		if (st->airport.type != AT_OILRIG) {
			x = v->x_pos;
			y = v->y_pos;
			tile = TileVirtXY(x, y);
		}

		/* Vehicle is now at the airport. */
		v->tile = tile;

		/* Find altitude of landing position. */
		int z = GetSlopePixelZ(x, y) + 1 + afc->delta_z;

		if (z == v->z_pos) {
			v->UpdatePosition();
			Vehicle *u = v->Next()->Next();

			/*  Increase speed of rotors. When speed is 80, we've landed. */
			if (u->cur_speed >= 80) {
				ClrBit(v->flags, VAF_HELI_DIRECT_DESCENT);
				return true;
			}
			u->cur_speed += 4;
		} else {
			int count = UpdateAircraftSpeed(v);
			if (count > 0) {
				if (v->z_pos > z) {
					SetAircraftPosition(v, v->x_pos, v->y_pos, std::max(v->z_pos - count, z));
				} else {
					SetAircraftPosition(v, v->x_pos, v->y_pos, std::min(v->z_pos + count, z));
				}
			} else {
				v->UpdatePosition();
			}
		}
		return false;
	}

	/* Get distance from destination pos to current pos. */
	uint dist = abs(x + amd.x - v->x_pos) +  abs(y + amd.y - v->y_pos);

	/* Need exact position? */
	if (!(amd.flag & AMED_EXACTPOS) && dist <= (amd.flag & AMED_SLOWTURN ? 8U : 4U)) return true;

	/* At final pos? */
	if (dist == 0) {
		/* Change direction smoothly to final direction. */
		DirDiff dirdiff = DirDifference(amd.direction, v->direction);
		/* if distance is 0, and plane points in right direction, no point in calling
		 * UpdateAircraftSpeed(). So do it only afterwards */
		if (dirdiff == DIRDIFF_SAME) {
			v->cur_speed = 0;
			return true;
		}

		if (!UpdateAircraftSpeed(v, SPEED_LIMIT_TAXI)) return false;

		v->direction = ChangeDir(v->direction, dirdiff > DIRDIFF_REVERSE ? DIRDIFF_45LEFT : DIRDIFF_45RIGHT);
		v->cur_speed >>= 1;

		SetAircraftPosition(v, v->x_pos, v->y_pos, v->z_pos);
		return false;
	}

	if (amd.flag & AMED_BRAKE && v->cur_speed > SPEED_LIMIT_TAXI * _settings_game.vehicle.plane_speed) {
		MaybeCrashAirplane(v);
		if ((v->vehstatus & VS_CRASHED) != 0) return false;
	}

	uint speed_limit = SPEED_LIMIT_TAXI;
	bool hard_limit = true;

	if (amd.flag & AMED_NOSPDCLAMP)   speed_limit = SPEED_LIMIT_NONE;
	if (amd.flag & AMED_HOLD)       { speed_limit = SPEED_LIMIT_HOLD;     hard_limit = false; }
	if (amd.flag & AMED_LAND)       { speed_limit = SPEED_LIMIT_APPROACH; hard_limit = false; }
	if (amd.flag & AMED_BRAKE)      { speed_limit = SPEED_LIMIT_TAXI;     hard_limit = false; }

	int count = UpdateAircraftSpeed(v, speed_limit, hard_limit);
	if (count == 0) return false;

	/* If the plane will be a few subpixels away from the destination after
	 * this movement loop, start nudging it towards the exact position for
	 * the whole loop. Otherwise, heavily depending on the speed of the plane,
	 * it is possible we totally overshoot the target, causing the plane to
	 * make a loop, and trying again, and again, and again .. */
	bool nudge_towards_target = static_cast<uint>(count) + 3 > dist;

	if (v->turn_counter != 0) v->turn_counter--;

	do {

		GetNewVehiclePosResult gp;

		if (nudge_towards_target || (amd.flag & AMED_LAND)) {
			/* move vehicle one pixel towards target */
			gp.x = (v->x_pos != (x + amd.x)) ?
					v->x_pos + ((x + amd.x > v->x_pos) ? 1 : -1) :
					v->x_pos;
			gp.y = (v->y_pos != (y + amd.y)) ?
					v->y_pos + ((y + amd.y > v->y_pos) ? 1 : -1) :
					v->y_pos;

			/* Oilrigs must keep v->tile as st->airport.tile, since the landing pad is in a non-airport tile */
			gp.new_tile = (st->airport.type == AT_OILRIG) ? st->airport.tile : TileVirtXY(gp.x, gp.y);

		} else {

			/* Turn. Do it slowly if in the air. */
			Direction newdir = GetDirectionTowards(v, x + amd.x, y + amd.y);
			if (newdir != v->direction) {
				if (amd.flag & AMED_SLOWTURN && v->number_consecutive_turns < 8 && v->subtype == AIR_AIRCRAFT) {
					if (v->turn_counter == 0 || newdir == v->last_direction) {
						if (newdir == v->last_direction) {
							v->number_consecutive_turns = 0;
						} else {
							v->number_consecutive_turns++;
						}
						v->turn_counter = 2 * _settings_game.vehicle.plane_speed;
						v->last_direction = v->direction;
						v->direction = newdir;
					}

					/* Move vehicle. */
					gp = GetNewVehiclePos(v);
				} else {
					v->cur_speed >>= 1;
					v->direction = newdir;

					/* When leaving a terminal an aircraft often goes to a position
					 * directly in front of it. If it would move while turning it
					 * would need an two extra turns to end up at the correct position.
					 * To make it easier just disallow all moving while turning as
					 * long as an aircraft is on the ground. */
					gp.x = v->x_pos;
					gp.y = v->y_pos;
					gp.new_tile = gp.old_tile = v->tile;
				}
			} else {
				v->number_consecutive_turns = 0;
				/* Move vehicle. */
				gp = GetNewVehiclePos(v);
			}
		}

		v->tile = gp.new_tile;
		/* If vehicle is in the air, use tile coordinate 0. */
		if (amd.flag & (AMED_TAKEOFF | AMED_SLOWTURN | AMED_LAND)) v->tile = TileIndex{};

		/* Adjust Z for land or takeoff? */
		int z = v->z_pos;

		if (amd.flag & AMED_TAKEOFF) {
			z = GetAircraftFlightLevel(v, true);
		} else if (amd.flag & AMED_HOLD) {
			/* Let the plane drop from normal flight altitude to holding pattern altitude */
			if (z > GetAircraftHoldMaxAltitude(v)) z--;
		} else if ((amd.flag & AMED_SLOWTURN) && (amd.flag & AMED_NOSPDCLAMP)) {
			z = GetAircraftFlightLevel(v);
		}

		/* NewGRF airports (like a rotated intercontinental from OpenGFX+Airports) can be non-rectangular
		 * and their primary (north-most) tile does not have to be part of the airport.
		 * As such, the height of the primary tile can be different from the rest of the airport.
		 * Given we are landing/breaking, and as such are not a helicopter, we know that there has to be a hangar.
		 * We also know that the airport itself has to be completely flat (otherwise it is not a valid airport).
		 * Therefore, use the height of this hangar to calculate our z-value. */
		int airport_z = v->z_pos;
		if ((amd.flag & (AMED_LAND | AMED_BRAKE)) && st != nullptr) {
			assert(st->airport.HasHangar());
			TileIndex hangar_tile = st->airport.GetHangarTile(0);
			airport_z = GetTileMaxPixelZ(hangar_tile) + 1; // To avoid clashing with the shadow
		}

		if (amd.flag & AMED_LAND) {
			if (st->airport.tile == INVALID_TILE) {
				/* Airport has been removed, abort the landing procedure */
				v->state = FLYING;
				UpdateAircraftCache(v);
				AircraftNextAirportPos_and_Order(v);
				/* get aircraft back on running altitude */
				SetAircraftPosition(v, gp.x, gp.y, GetAircraftFlightLevel(v));
				continue;
			}

			/* We're not flying below our destination, right? */
			assert(airport_z <= z);
			int t = std::max(1U, dist - 4);
			int delta = z - airport_z;

			/* Only start lowering when we're sufficiently close for a 1:1 glide */
			if (delta >= t) {
				z -= CeilDiv(z - airport_z, t);
			}
			if (z < airport_z) z = airport_z;
		}

		/* We've landed. Decrease speed when we're reaching end of runway. */
		if (amd.flag & AMED_BRAKE) {

			if (z > airport_z) {
				z--;
			} else if (z < airport_z) {
				z++;
			}

		}

		SetAircraftPosition(v, gp.x, gp.y, z);
	} while (--count != 0);
	return false;
}

/**
 * Send a broken plane that needs to visit a depot to the correct location.
 * @param v The airplane in question
 */
void FindBreakdownDestination(Aircraft *v)
{
	assert(v->type == VEH_AIRCRAFT && v->breakdown_ctr == 1);

	DestinationID destination = INVALID_STATION;
	if (v->breakdown_type == BREAKDOWN_AIRCRAFT_DEPOT) {
		/* Go to a hangar, if possible at our current destination */
		ClosestDepot closest_depot = v->FindClosestDepot();
		if (closest_depot.found) destination = closest_depot.destination;
	} else if (v->breakdown_type == BREAKDOWN_AIRCRAFT_EM_LANDING) {
		/* Go to the nearest airport with a hangar */
		destination = FindNearestHangar(v);
	} else {
		NOT_REACHED();
	}

	if (destination != INVALID_STATION) {
		if (destination != v->current_order.GetDestination()) {
			v->current_order.MakeGoToDepot(destination.ToDepotID(), ODTFB_BREAKDOWN);
			if (v->state == FLYING) {
				/* Do not change airport if in the middle of another airport's state machine,
				 * as this can result in the airport being left in a blocked state */
				AircraftNextAirportPos_and_Order(v);
			}
		} else {
			v->current_order.MakeGoToDepot(destination.ToDepotID(), ODTFB_BREAKDOWN);
		}
	} else {
		if (v->state != FLYING && v->targetairport != INVALID_STATION) {
			/* Crashing whilst in an airport state machine is inconvenient
			 * as any blocks would need to then be marked unoccupied.
			 * Change the breakdown type to a speed reduction. */
			v->breakdown_type = BREAKDOWN_AIRCRAFT_SPEED;
			v->breakdown_severity = 15; /* very slow */
			return;
		}
		/* If no hangar was found, crash */
		v->targetairport = INVALID_STATION;
		CrashAirplane(v);
	}
}

/**
 * Handle crashed aircraft \a v.
 * @param v Crashed aircraft.
 */
static bool HandleCrashedAircraft(Aircraft *v)
{
	v->crashed_counter += 3;

	Station *st = GetTargetAirportIfValid(v);

	/* make aircraft crash down to the ground */
	if (v->crashed_counter < 500 && st == nullptr && ((v->crashed_counter % 3) == 0) ) {
		int z = GetSlopePixelZ(Clamp(v->x_pos, 0, Map::MaxX() * TILE_SIZE), Clamp(v->y_pos, 0, Map::MaxY() * TILE_SIZE));
		v->z_pos -= 1;
		if (v->z_pos <= z) {
			v->crashed_counter = 500;
			v->z_pos = z + 1;
		} else {
			v->crashed_counter = 0;
		}
		SetAircraftPosition(v, v->x_pos, v->y_pos, v->z_pos);
	}

	if (v->crashed_counter < 650) {
		uint32_t r;
		if (Chance16R(1, 32, r)) {
			static const DirDiff delta[] = {
				DIRDIFF_45LEFT, DIRDIFF_SAME, DIRDIFF_SAME, DIRDIFF_45RIGHT
			};

			v->direction = ChangeDir(v->direction, delta[GB(r, 16, 2)]);
			SetAircraftPosition(v, v->x_pos, v->y_pos, v->z_pos);
			r = Random();
			CreateEffectVehicleRel(v,
				GB(r, 0, 4) - 4,
				GB(r, 4, 4) - 4,
				GB(r, 8, 4),
				EV_EXPLOSION_SMALL);
		}
	} else if (v->crashed_counter >= 10000) {
		/*  remove rubble of crashed airplane */

		/* clear runway-in on all airports, set by crashing plane
		 * small airports use AIRPORT_BUSY, city airports use AirportBlock::RunwayInOut, etc.
		 * but they all share the same number */
		if (st != nullptr) {
			st->airport.blocks.Reset(AirportBlock::RunwayIn);
			st->airport.blocks.Reset(AirportBlock::RunwayInOut); // commuter airport
			st->airport.blocks.Reset(AirportBlock::RunwayIn2);    // intercontinental
		}

		delete v;

		return false;
	}

	return true;
}


/**
 * Handle smoke of broken aircraft.
 * @param v Aircraft
 * @param mode Is this the non-first call for this vehicle in this tick?
 */
static void HandleAircraftSmoke(Aircraft *v, bool mode)
{
	static const struct {
		int8_t x;
		int8_t y;
	} smoke_pos[] = {
		{  5,  5 },
		{  6,  0 },
		{  5, -5 },
		{  0, -6 },
		{ -5, -5 },
		{ -6,  0 },
		{ -5,  5 },
		{  0,  6 }
	};

	if (!(v->vehstatus & VS_AIRCRAFT_BROKEN)) return;

	/* breakdown-related speed limits are lifted when we are on the ground */
	/* Stop smoking when landed */
	if (v->state != FLYING && v->state != LANDING && v->breakdown_type == BREAKDOWN_AIRCRAFT_SPEED) {
		v->vehstatus &= ~VS_AIRCRAFT_BROKEN;
		v->breakdown_ctr = 0;
		v->InvalidateImageCacheOfChain();
		return;
	}

	/* Spawn effect et most once per Tick, i.e. !mode */
	if (!mode && (v->tick_counter & 0x0F) == 0) {
		CreateEffectVehicleRel(v,
			smoke_pos[v->direction].x,
			smoke_pos[v->direction].y,
			2,
			EV_BREAKDOWN_SMOKE_AIRCRAFT
		);
	}
}

void HandleMissingAircraftOrders(Aircraft *v)
{
	/*
	 * We do not have an order. This can be divided into two cases:
	 * 1) we are heading to an invalid station. In this case we must
	 *    find another airport to go to. If there is nowhere to go,
	 *    we will destroy the aircraft as it otherwise will enter
	 *    the holding pattern for the first airport, which can cause
	 *    the plane to go into an undefined state when building an
	 *    airport with the same StationID.
	 * 2) we are (still) heading to a (still) valid airport, then we
	 *    can continue going there. This can happen when you are
	 *    changing the aircraft's orders while in-flight or in for
	 *    example a depot. However, when we have a current order to
	 *    go to a depot, we have to keep that order so the aircraft
	 *    actually stops.
	 */
	const Station *st = GetTargetAirportIfValid(v);
	if (st == nullptr) {
		Backup<CompanyID> cur_company(_current_company, v->owner, FILE_LINE);
		CommandCost ret = Command<CMD_SEND_VEHICLE_TO_DEPOT>::Do(DC_EXEC, v->index, DepotCommandFlag{}, {});
		cur_company.Restore();

		if (ret.Failed()) CrashAirplane(v);
	} else if (!v->current_order.IsType(OT_GOTO_DEPOT)) {
		v->current_order.Free();
	}
}


TileIndex Aircraft::GetOrderStationLocation(StationID)
{
	/* Orders are changed in flight, ensure going to the right station. */
	if (this->state == FLYING) {
		AircraftNextAirportPos_and_Order(this);
	}

	/* Aircraft do not use dest-tile */
	return {};
}

void Aircraft::MarkDirty()
{
	this->colourmap = PAL_NONE;
	this->InvalidateImageCacheOfChain();
	this->UpdateViewport(true, false);
	if (this->subtype == AIR_HELICOPTER) {
		Aircraft *rotor = this->Next()->Next();
		GetRotorImage(this, EIT_ON_MAP, &rotor->sprite_seq);
		rotor->UpdateSpriteSeqBound();
	}
}


uint Aircraft::Crash(bool flooded)
{
	uint victims = Vehicle::Crash(flooded) + 2; // pilots
	this->crashed_counter = flooded ? 9000 : 0; // max 10000, disappear pretty fast when flooded

	return victims;
}

/**
 * Bring the aircraft in a crashed state, create the explosion animation, and create a news item about the crash.
 * @param v Aircraft that crashed.
 */
static void CrashAirplane(Aircraft *v)
{
	CreateEffectVehicleRel(v, 4, 4, 8, EV_EXPLOSION_LARGE);

	uint victims = v->Crash();
	SetDParam(0, victims);

	v->cargo.Truncate();
	v->Next()->cargo.Truncate();
	const Station *st = GetTargetAirportIfValid(v);
	StringID newsitem;
	TileIndex vt = TileVirtXY(v->x_pos, v->y_pos);
	if (st == nullptr) {
		newsitem = STR_NEWS_PLANE_CRASH_OUT_OF_FUEL;
	} else {
		SetDParam(1, st->index);
		newsitem = STR_NEWS_AIRCRAFT_CRASH;
	}

	AI::NewEvent(v->owner, new ScriptEventVehicleCrashed(v->index, vt, st == nullptr ? ScriptEventVehicleCrashed::CRASH_AIRCRAFT_NO_AIRPORT : ScriptEventVehicleCrashed::CRASH_PLANE_LANDING, victims, v->owner));
	Game::NewEvent(new ScriptEventVehicleCrashed(v->index, vt, st == nullptr ? ScriptEventVehicleCrashed::CRASH_AIRCRAFT_NO_AIRPORT : ScriptEventVehicleCrashed::CRASH_PLANE_LANDING, victims, v->owner));

	NewsType newstype = NewsType::Accident;
	if (v->owner != _local_company) {
		newstype = NewsType::AccidentOther;
	}

	AddTileNewsItem(newsitem, newstype, vt, nullptr, st != nullptr ? st->index : INVALID_STATION);

	ModifyStationRatingAround(vt, v->owner, -160, 30);
	if (_settings_client.sound.disaster) SndPlayVehicleFx(SND_12_EXPLOSION, v);
}

/**
 * Decide whether aircraft \a v should crash.
 * @param v Aircraft to test.
 */
static void MaybeCrashAirplane(Aircraft *v)
{

	Station *st = Station::Get(v->targetairport);

	uint32_t prob;
	if (st->airport.GetFTA()->flags.Test(AirportFTAClass::Flag::ShortStrip) &&
			(AircraftVehInfo(v->engine_type)->subtype & AIR_FAST) &&
			!_cheats.no_jetcrash.value) {
		prob = 3276;
	} else {
		if (_settings_game.vehicle.plane_crashes == 0) return;
		prob = (0x4000 << _settings_game.vehicle.plane_crashes) / 1500;
	}
	if (_settings_game.vehicle.improved_breakdowns && v->breakdown_ctr == 1 && v->breakdown_type == BREAKDOWN_AIRCRAFT_EM_LANDING) {
		/* Airplanes that are attempting an emergency landing have a 2% chance to crash */
		prob = std::max<uint32_t>(prob, 0x10000 / 50);
	}

	if (GB(Random(), 0, 22) > prob) return;

	/* Crash the airplane. Remove all goods stored at the station. */
	for (GoodsEntry &ge : st->goods) {
		ge.rating = 1;
		if (ge.data != nullptr) ge.data->cargo.Truncate();
	}

	CrashAirplane(v);
}

/**
 * Aircraft arrives at a terminal. If it is the first aircraft, throw a party.
 * Start loading cargo.
 * @param v Aircraft that arrived.
 */
static void AircraftEntersTerminal(Aircraft *v)
{
	if (v->current_order.IsType(OT_GOTO_DEPOT)) return;

	Station *st = Station::Get(v->targetairport);
	v->last_station_visited = v->targetairport;

	/* Check if station was ever visited before */
	if (!(st->had_vehicle_of_type & HVOT_AIRCRAFT)) {
		st->had_vehicle_of_type |= HVOT_AIRCRAFT;
		SetDParam(0, st->index);
		/* show newsitem of celebrating citizens */
		AddVehicleNewsItem(
			STR_NEWS_FIRST_AIRCRAFT_ARRIVAL,
			(v->owner == _local_company) ? NewsType::ArrivalCompany : NewsType::ArrivalOther,
			v->index,
			st->index
		);
		AI::NewEvent(v->owner, new ScriptEventStationFirstVehicle(st->index, v->index));
		Game::NewEvent(new ScriptEventStationFirstVehicle(st->index, v->index));
	}

	v->BeginLoading();
}

/**
 * Aircraft touched down at the landing strip.
 * @param v Aircraft that landed.
 */
static void AircraftLandAirplane(Aircraft *v)
{
	Station *st = Station::Get(v->targetairport);

	TileIndex vt = TileVirtXY(v->x_pos, v->y_pos);

	v->UpdateDeltaXY();

	AirportTileAnimationTrigger(st, vt, AAT_STATION_AIRPLANE_LAND);

	if (!PlayVehicleSound(v, VSE_TOUCHDOWN)) {
		SndPlayVehicleFx(SND_17_SKID_PLANE, v);
	}
}


/** set the right pos when heading to other airports after takeoff */
void AircraftNextAirportPos_and_Order(Aircraft *v)
{
	if (v->current_order.IsType(OT_GOTO_STATION) || v->current_order.IsType(OT_GOTO_DEPOT)) {
		v->targetairport = v->current_order.GetDestination().ToStationID();
	}

	const Station *st = GetTargetAirportIfValid(v);
	const AirportFTAClass *apc = st == nullptr ? GetAirport(AT_DUMMY) : st->airport.GetFTA();
	Direction rotation = st == nullptr ? DIR_N : st->airport.rotation;
	v->pos = v->previous_pos = AircraftGetEntryPoint(v, apc, rotation);
}

/**
 * Aircraft is about to leave the hangar.
 * @param v Aircraft leaving.
 * @param exit_dir The direction the vehicle leaves the hangar.
 * @note This function is called in AfterLoadGame for old savegames, so don't rely
 *       on any data to be valid, especially don't rely on the fact that the vehicle
 *       is actually on the ground inside a depot.
 */
void AircraftLeaveHangar(Aircraft *v, Direction exit_dir)
{
	v->cur_speed = 0;
	v->subspeed = 0;
	v->progress = 0;
	v->direction = exit_dir;
	v->vehstatus &= ~VS_HIDDEN;
	v->UpdateIsDrawn();
	{
		Vehicle *u = v->Next();
		u->vehstatus &= ~VS_HIDDEN;
		u->UpdateIsDrawn();

		/* Rotor blades */
		u = u->Next();
		if (u != nullptr) {
			u->vehstatus &= ~VS_HIDDEN;
			u->UpdateIsDrawn();
			u->cur_speed = 80;
		}
	}

	VehicleServiceInDepot(v);
	v->LeaveUnbunchingDepot();
	SetAircraftPosition(v, v->x_pos, v->y_pos, v->z_pos);
	InvalidateWindowData(WC_VEHICLE_DEPOT, v->tile.base());
	DirtyVehicleListWindowForVehicle(v);
}

////////////////////////////////////////////////////////////////////////////////
///////////////////   AIRCRAFT MOVEMENT SCHEME  ////////////////////////////////
////////////////////////////////////////////////////////////////////////////////
static void AircraftEventHandler_EnterTerminal(Aircraft *v, const AirportFTAClass *apc)
{
	AircraftEntersTerminal(v);
	v->state = apc->layout[v->pos].heading;
}

/**
 * Aircraft arrived in an airport hangar.
 * @param v Aircraft in the hangar.
 * @param apc Airport description containing the hangar.
 */
static void AircraftEventHandler_EnterHangar(Aircraft *v, const AirportFTAClass *apc)
{
	VehicleEnterDepot(v);
	v->state = apc->layout[v->pos].heading;
}

/**
 * Handle aircraft movement/decision making in an airport hangar.
 * @param v Aircraft in the hangar.
 * @param apc Airport description containing the hangar.
 */
static void AircraftEventHandler_InHangar(Aircraft *v, const AirportFTAClass *apc)
{
	/* if we just arrived, execute EnterHangar first */
	if (v->previous_pos != v->pos) {
		AircraftEventHandler_EnterHangar(v, apc);
		return;
	}

	if (v->current_order.IsWaitTimetabled()) {
		v->HandleWaiting(false, true);
	}
	if (v->current_order.IsType(OT_WAITING)) {
		return;
	}

	/* if we were sent to the depot, stay there */
	if (v->current_order.IsType(OT_GOTO_DEPOT) && (v->vehstatus & VS_STOPPED)) {
		v->current_order.Free();
		return;
	}

	/* Check if we should wait here for unbunching. */
	if (v->IsWaitingForUnbunching()) return;

	if (!v->current_order.IsType(OT_GOTO_STATION) &&
			!v->current_order.IsType(OT_GOTO_DEPOT))
		return;

	/* We are leaving a hangar, but have to go to the exact same one; re-enter */
	if (v->current_order.IsType(OT_GOTO_DEPOT) && v->current_order.GetDestination() == v->targetairport) {
		VehicleEnterDepot(v);
		return;
	}

	/* if the block of the next position is busy, stay put */
	if (AirportHasBlock(v, &apc->layout[v->pos], apc)) return;

	/* We are already at the target airport, we need to find a terminal */
	if (v->current_order.GetDestination() == v->targetairport) {
		/* FindFreeTerminal:
		 * 1. Find a free terminal, 2. Occupy it, 3. Set the vehicle's state to that terminal */
		if (v->subtype == AIR_HELICOPTER) {
			if (!AirportFindFreeHelipad(v, apc)) return; // helicopter
		} else {
			if (!AirportFindFreeTerminal(v, apc)) return; // airplane
		}
	} else { // Else prepare for launch.
		/* airplane goto state takeoff, helicopter to helitakeoff */
		v->state = (v->subtype == AIR_HELICOPTER) ? HELITAKEOFF : TAKEOFF;
	}
	const Station *st = Station::GetByTile(v->tile);
	AircraftLeaveHangar(v, st->airport.GetHangarExitDirection(v->tile));
	AirportMove(v, apc);
}

/** At one of the Airport's Terminals */
static void AircraftEventHandler_AtTerminal(Aircraft *v, const AirportFTAClass *apc)
{
	/* if we just arrived, execute EnterTerminal first */
	if (v->previous_pos != v->pos) {
		AircraftEventHandler_EnterTerminal(v, apc);
		/* on an airport with helipads, a helicopter will always land there
		 * and get serviced at the same time - setting */
		if (_settings_game.order.serviceathelipad) {
			if (v->subtype == AIR_HELICOPTER && apc->num_helipads > 0) {
				/* an excerpt of ServiceAircraft, without the invisibility stuff */
				v->date_of_last_service = EconTime::CurDate();
				v->date_of_last_service_newgrf = CalTime::CurDate();
				v->breakdowns_since_last_service = 0;
				v->reliability = v->GetEngine()->reliability;
				SetWindowDirty(WC_VEHICLE_DETAILS, v->index);
			}
		}
		return;
	}

	if (v->current_order.IsType(OT_NOTHING)) return;

	/* if the block of the next position is busy, stay put */
	if (AirportHasBlock(v, &apc->layout[v->pos], apc)) return;

	/* airport-road is free. We either have to go to another airport, or to the hangar
	 * ---> start moving */

	bool go_to_hangar = false;
	switch (v->current_order.GetType()) {
		case OT_GOTO_STATION: // ready to fly to another airport
			break;
		case OT_GOTO_DEPOT:   // visit hangar for servicing, sale, etc.
			go_to_hangar = v->current_order.GetDestination() == v->targetairport;
			break;
		case OT_CONDITIONAL:
			/* In case of a conditional order we just have to wait a tick
			 * longer, so the conditional order can actually be processed;
			 * we should not clear the order as that makes us go nowhere. */
			return;
		default:  // orders have been deleted (no orders), goto depot and don't bother us
			v->current_order.Free();
			go_to_hangar = true;
	}

	if (go_to_hangar && Station::Get(v->targetairport)->airport.HasHangar()) {
		v->state = HANGAR;
	} else {
		/* airplane goto state takeoff, helicopter to helitakeoff */
		v->state = (v->subtype == AIR_HELICOPTER) ? HELITAKEOFF : TAKEOFF;
	}
	AirportMove(v, apc);
}

static void AircraftEventHandler_General(Aircraft *, const AirportFTAClass *)
{
	FatalError("OK, you shouldn't be here, check your Airport Scheme!");
}

static void AircraftEventHandler_TakeOff(Aircraft *v, const AirportFTAClass *)
{
	PlayAircraftSound(v); // play takeoffsound for airplanes
	v->state = STARTTAKEOFF;
}

static void AircraftEventHandler_StartTakeOff(Aircraft *v, const AirportFTAClass *)
{
	v->state = ENDTAKEOFF;
	v->UpdateDeltaXY();
}

static void AircraftEventHandler_EndTakeOff(Aircraft *v, const AirportFTAClass *)
{
	v->state = FLYING;
	/* get the next position to go to, differs per airport */
	AircraftNextAirportPos_and_Order(v);
}

static void AircraftEventHandler_HeliTakeOff(Aircraft *v, const AirportFTAClass *)
{
	v->state = FLYING;
	v->UpdateDeltaXY();

	/* get the next position to go to, differs per airport */
	AircraftNextAirportPos_and_Order(v);

	/* Send the helicopter to a hangar if needed for replacement */
	if (v->NeedsAutomaticServicing()) {
		Backup<CompanyID> cur_company(_current_company, v->owner, FILE_LINE);
		Command<CMD_SEND_VEHICLE_TO_DEPOT>::Do(DC_EXEC, v->index, DepotCommandFlag::Service, {});
		cur_company.Restore();
	}
}

static void AircraftEventHandler_Flying(Aircraft *v, const AirportFTAClass *apc)
{
	Station *st = Station::Get(v->targetairport);

	/* Runway busy, not allowed to use this airstation or closed, circle. */
<<<<<<< HEAD
	if (CanVehicleUseStation(v, st) && IsInfraUsageAllowed(VEH_AIRCRAFT, v->owner, st->owner) && !(st->airport.flags & AIRPORT_CLOSED_block)) {
		/* {32,FLYING,NOTHING_block,37}, {32,LANDING,N,33}, {32,HELILANDING,N,41},
=======
	if (CanVehicleUseStation(v, st) && (st->owner == OWNER_NONE || st->owner == v->owner) && !st->airport.blocks.Test(AirportBlock::AirportClosed)) {
		/* {32,FLYING,AirportBlock::Nothing,37}, {32,LANDING,N,33}, {32,HELILANDING,N,41},
>>>>>>> f309b90a
		 * if it is an airplane, look for LANDING, for helicopter HELILANDING
		 * it is possible to choose from multiple landing runways, so loop until a free one is found */
		uint8_t landingtype = (v->subtype == AIR_HELICOPTER) ? HELILANDING : LANDING;
		const AirportFTA *current = apc->layout[v->pos].next.get();
		while (current != nullptr) {
			if (current->heading == landingtype) {
				/* save speed before, since if AirportHasBlock is false, it resets them to 0
				 * we don't want that for plane in air
				 * hack for speed thingie */
				uint16_t tcur_speed = v->cur_speed;
				uint16_t tsubspeed = v->subspeed;
				if (!AirportHasBlock(v, current, apc)) {
					v->state = landingtype; // LANDING / HELILANDING
					if (v->state == HELILANDING) SetBit(v->flags, VAF_HELI_DIRECT_DESCENT);
					/* it's a bit dirty, but I need to set position to next position, otherwise
					 * if there are multiple runways, plane won't know which one it took (because
					 * they all have heading LANDING). And also occupy that block! */
					v->pos = current->next_position;
					st->airport.blocks.Set(apc->layout[v->pos].blocks);
					return;
				}
				v->cur_speed = tcur_speed;
				v->subspeed = tsubspeed;
			}
			current = current->next.get();
		}
	}
	v->state = FLYING;
	v->pos = apc->layout[v->pos].next_position;
}

static void AircraftEventHandler_Landing(Aircraft *v, const AirportFTAClass *)
{
	v->state = ENDLANDING;
	AircraftLandAirplane(v);  // maybe crash airplane

	/* check if the aircraft needs to be replaced or renewed and send it to a hangar if needed */
	if (v->NeedsAutomaticServicing()) {
		Backup<CompanyID> cur_company(_current_company, v->owner, FILE_LINE);
		Command<CMD_SEND_VEHICLE_TO_DEPOT>::Do(DC_EXEC, v->index, DepotCommandFlag::Service, {});
		cur_company.Restore();
	}
}

static void AircraftEventHandler_HeliLanding(Aircraft *v, const AirportFTAClass *)
{
	v->state = HELIENDLANDING;
	v->UpdateDeltaXY();
}

static void AircraftEventHandler_EndLanding(Aircraft *v, const AirportFTAClass *apc)
{
	/* next block busy, don't do a thing, just wait */
	if (AirportHasBlock(v, &apc->layout[v->pos], apc)) return;

	/* if going to terminal (OT_GOTO_STATION) choose one
	 * 1. in case all terminals are busy AirportFindFreeTerminal() returns false or
	 * 2. not going for terminal (but depot, no order),
	 * --> get out of the way to the hangar. */
	if (v->current_order.IsType(OT_GOTO_STATION)) {
		if (AirportFindFreeTerminal(v, apc)) return;
	}
	v->state = HANGAR;

}

static void AircraftEventHandler_HeliEndLanding(Aircraft *v, const AirportFTAClass *apc)
{
	/*  next block busy, don't do a thing, just wait */
	if (AirportHasBlock(v, &apc->layout[v->pos], apc)) return;

	/* if going to helipad (OT_GOTO_STATION) choose one. If airport doesn't have helipads, choose terminal
	 * 1. in case all terminals/helipads are busy (AirportFindFreeHelipad() returns false) or
	 * 2. not going for terminal (but depot, no order),
	 * --> get out of the way to the hangar IF there are terminals on the airport.
	 * --> else TAKEOFF
	 * the reason behind this is that if an airport has a terminal, it also has a hangar. Airplanes
	 * must go to a hangar. */
	if (v->current_order.IsType(OT_GOTO_STATION)) {
		if (AirportFindFreeHelipad(v, apc)) return;
	}
	v->state = Station::Get(v->targetairport)->airport.HasHangar() ? HANGAR : HELITAKEOFF;
}

/**
 * Signature of the aircraft handler function.
 * @param v Aircraft to handle.
 * @param apc Airport state machine.
 */
typedef void AircraftStateHandler(Aircraft *v, const AirportFTAClass *apc);
/** Array of handler functions for each target of the aircraft. */
static AircraftStateHandler * const _aircraft_state_handlers[] = {
	AircraftEventHandler_General,        // TO_ALL         =  0
	AircraftEventHandler_InHangar,       // HANGAR         =  1
	AircraftEventHandler_AtTerminal,     // TERM1          =  2
	AircraftEventHandler_AtTerminal,     // TERM2          =  3
	AircraftEventHandler_AtTerminal,     // TERM3          =  4
	AircraftEventHandler_AtTerminal,     // TERM4          =  5
	AircraftEventHandler_AtTerminal,     // TERM5          =  6
	AircraftEventHandler_AtTerminal,     // TERM6          =  7
	AircraftEventHandler_AtTerminal,     // HELIPAD1       =  8
	AircraftEventHandler_AtTerminal,     // HELIPAD2       =  9
	AircraftEventHandler_TakeOff,        // TAKEOFF        = 10
	AircraftEventHandler_StartTakeOff,   // STARTTAKEOFF   = 11
	AircraftEventHandler_EndTakeOff,     // ENDTAKEOFF     = 12
	AircraftEventHandler_HeliTakeOff,    // HELITAKEOFF    = 13
	AircraftEventHandler_Flying,         // FLYING         = 14
	AircraftEventHandler_Landing,        // LANDING        = 15
	AircraftEventHandler_EndLanding,     // ENDLANDING     = 16
	AircraftEventHandler_HeliLanding,    // HELILANDING    = 17
	AircraftEventHandler_HeliEndLanding, // HELIENDLANDING = 18
	AircraftEventHandler_AtTerminal,     // TERM7          = 19
	AircraftEventHandler_AtTerminal,     // TERM8          = 20
	AircraftEventHandler_AtTerminal,     // HELIPAD3       = 21
};

static void AirportClearBlock(const Aircraft *v, const AirportFTAClass *apc)
{
	/* we have left the previous block, and entered the new one. Free the previous block */
	if (apc->layout[v->previous_pos].blocks != apc->layout[v->pos].blocks) {
		Station *st = Station::Get(v->targetairport);

		st->airport.blocks.Reset(apc->layout[v->previous_pos].blocks);
	}
}

static void AirportGoToNextPosition(Aircraft *v)
{
	/* if aircraft is not in position, wait until it is */
	if (!AircraftController(v)) return;

	const AirportFTAClass *apc = Station::Get(v->targetairport)->airport.GetFTA();

	AirportClearBlock(v, apc);
	AirportMove(v, apc); // move aircraft to next position
}

/* gets pos from vehicle and next orders */
static bool AirportMove(Aircraft *v, const AirportFTAClass *apc)
{
	/* error handling */
	if (v->pos >= apc->nofelements) {
		Debug(misc, 0, "[Ap] position {} is not valid for current airport. Max position is {}", v->pos, apc->nofelements-1);
		assert(v->pos < apc->nofelements);
	}

	const AirportFTA *current = &apc->layout[v->pos];
	/* we have arrived in an important state (eg terminal, hangar, etc.) */
	if (current->heading == v->state) {
		uint8_t prev_pos = v->pos; // location could be changed in state, so save it before-hand
		uint8_t prev_state = v->state;
		_aircraft_state_handlers[v->state](v, apc);
		if (v->state != FLYING) v->previous_pos = prev_pos;
		if (v->state != prev_state || v->pos != prev_pos) UpdateAircraftCache(v);
		return true;
	}

	v->previous_pos = v->pos; // save previous location

	/* there is only one choice to move to */
	if (current->next == nullptr) {
		if (AirportSetBlocks(v, current, apc)) {
			v->pos = current->next_position;
			UpdateAircraftCache(v);
		} // move to next position
		return false;
	}

	/* there are more choices to choose from, choose the one that
	 * matches our heading */
	do {
		if (v->state == current->heading || current->heading == TO_ALL) {
			if (AirportSetBlocks(v, current, apc)) {
				v->pos = current->next_position;
				UpdateAircraftCache(v);
			} // move to next position
			return false;
		}
		current = current->next.get();
	} while (current != nullptr);

	Debug(misc, 0, "[Ap] cannot move further on Airport! (pos {} state {}) for vehicle {}", v->pos, v->state, v->index);
	NOT_REACHED();
}

/** returns true if the road ahead is busy, eg. you must wait before proceeding. */
static bool AirportHasBlock(Aircraft *v, const AirportFTA *current_pos, const AirportFTAClass *apc)
{
	const AirportFTA *reference = &apc->layout[v->pos];
	const AirportFTA *next = &apc->layout[current_pos->next_position];

	/* same block, then of course we can move */
	if (apc->layout[current_pos->position].blocks != next->blocks) {
		const Station *st = Station::Get(v->targetairport);
		AirportBlocks blocks = next->blocks;

		/* check additional possible extra blocks */
		if (current_pos != reference && current_pos->blocks != AirportBlock::Nothing) {
			blocks.Set(current_pos->blocks);
		}

		if (st->airport.blocks.Any(blocks)) {
			v->cur_speed = 0;
			v->subspeed = 0;
			return true;
		}
	}
	return false;
}

/**
 * "reserve" a block for the plane
 * @param v airplane that requires the operation
 * @param current_pos of the vehicle in the list of blocks
 * @param apc airport on which block is requested to be set
 * @returns true on success. Eg, next block was free and we have occupied it
 */
static bool AirportSetBlocks(Aircraft *v, const AirportFTA *current_pos, const AirportFTAClass *apc)
{
	const AirportFTA *next = &apc->layout[current_pos->next_position];
	const AirportFTA *reference = &apc->layout[v->pos];

	/* if the next position is in another block, check it and wait until it is free */
	if (!apc->layout[current_pos->position].blocks.All(next->blocks)) {
		AirportBlocks blocks = next->blocks;
		/* search for all all elements in the list with the same state, and blocks != N
		 * this means more blocks should be checked/set */
		const AirportFTA *current = current_pos;
		if (current == reference) current = current->next.get();
		while (current != nullptr) {
			if (current->heading == current_pos->heading && current->blocks.Any()) {
				blocks.Set(current->blocks);
				break;
			}
			current = current->next.get();
		}

		/* if the block to be checked is in the next position, then exclude that from
		 * checking, because it has been set by the airplane before */
		if (current_pos->blocks == next->blocks) blocks.Flip(next->blocks);

		Station *st = Station::Get(v->targetairport);
		if (st->airport.blocks.Any(blocks)) {
			v->cur_speed = 0;
			v->subspeed = 0;
			return false;
		}

		if (next->blocks != AirportBlock::Nothing) {
			st->airport.blocks.Set(blocks); // occupy next block
		}
	}
	return true;
}

/**
 * Combination of aircraft state for going to a certain terminal and the
 * airport flag for that terminal block.
 */
struct MovementTerminalMapping {
	AirportMovementStates state; ///< Aircraft movement state when going to this terminal.
<<<<<<< HEAD
	uint64_t airport_flag;       ///< Bitmask in the airport flags that need to be free for this terminal.
=======
	AirportBlock blocks; ///< Bitmask in the airport flags that need to be free for this terminal.
>>>>>>> f309b90a
};

/** A list of all valid terminals and their associated blocks. */
static const MovementTerminalMapping _airport_terminal_mapping[] = {
	{TERM1, AirportBlock::Term1},
	{TERM2, AirportBlock::Term2},
	{TERM3, AirportBlock::Term3},
	{TERM4, AirportBlock::Term4},
	{TERM5, AirportBlock::Term5},
	{TERM6, AirportBlock::Term6},
	{TERM7, AirportBlock::Term7},
	{TERM8, AirportBlock::Term8},
	{HELIPAD1, AirportBlock::Helipad1},
	{HELIPAD2, AirportBlock::Helipad2},
	{HELIPAD3, AirportBlock::Helipad3},
};

/**
 * Find a free terminal or helipad, and if available, assign it.
 * @param v Aircraft looking for a free terminal or helipad.
 * @param i First terminal to examine.
 * @param last_terminal Terminal number to stop examining.
 * @return A terminal or helipad has been found, and has been assigned to the aircraft.
 */
static bool FreeTerminal(Aircraft *v, uint8_t i, uint8_t last_terminal)
{
	assert(last_terminal <= lengthof(_airport_terminal_mapping));
	Station *st = Station::Get(v->targetairport);
	for (; i < last_terminal; i++) {
		if (!st->airport.blocks.Any(_airport_terminal_mapping[i].blocks)) {
			/* TERMINAL# HELIPAD# */
			v->state = _airport_terminal_mapping[i].state; // start moving to that terminal/helipad
			st->airport.blocks.Set(_airport_terminal_mapping[i].blocks); // occupy terminal/helipad
			return true;
		}
	}
	return false;
}

/**
 * Get the number of terminals at the airport.
 * @param apc Airport description.
 * @return Number of terminals.
 */
static uint GetNumTerminals(const AirportFTAClass *apc)
{
	uint num = 0;

	for (uint i = apc->terminals[0]; i > 0; i--) num += apc->terminals[i];

	return num;
}

/**
 * Find a free terminal, and assign it if available.
 * @param v Aircraft to handle.
 * @param apc Airport state machine.
 * @return Found a free terminal and assigned it.
 */
static bool AirportFindFreeTerminal(Aircraft *v, const AirportFTAClass *apc)
{
	/* example of more terminalgroups
	 * {0,HANGAR,AirportBlock::Nothing,1}, {0,TERMGROUP,AirportBlock::TermGroup1,0}, {0,TERMGROUP,TERM_GROUP2_ENTER_block,1}, {0,0,N,1},
	 * Heading TERMGROUP denotes a group. We see 2 groups here:
	 * 1. group 0 -- AirportBlock::TermGroup1 (check block)
	 * 2. group 1 -- TERM_GROUP2_ENTER_block (check block)
	 * First in line is checked first, group 0. If the block (AirportBlock::TermGroup1) is free, it
	 * looks at the corresponding terminals of that group. If no free ones are found, other
	 * possible groups are checked (in this case group 1, since that is after group 0). If that
	 * fails, then attempt fails and plane waits
	 */
	if (apc->terminals[0] > 1) {
		const Station *st = Station::Get(v->targetairport);
		const AirportFTA *temp = apc->layout[v->pos].next.get();

		while (temp != nullptr) {
			if (temp->heading == TERMGROUP) {
				if (!st->airport.blocks.Any(temp->blocks)) {
					/* read which group do we want to go to?
					 * (the first free group) */
					uint target_group = temp->next_position + 1;

					/* at what terminal does the group start?
					 * that means, sum up all terminals of
					 * groups with lower number */
					uint group_start = 0;
					for (uint i = 1; i < target_group; i++) {
						group_start += apc->terminals[i];
					}

					uint group_end = group_start + apc->terminals[target_group];
					if (FreeTerminal(v, group_start, group_end)) return true;
				}
			} else {
				/* once the heading isn't 255, we've exhausted the possible blocks.
				 * So we cannot move */
				return false;
			}
			temp = temp->next.get();
		}
	}

	/* if there is only 1 terminalgroup, all terminals are checked (starting from 0 to max) */
	return FreeTerminal(v, 0, GetNumTerminals(apc));
}

/**
 * Find a free helipad, and assign it if available.
 * @param v Aircraft to handle.
 * @param apc Airport state machine.
 * @return Found a free helipad and assigned it.
 */
static bool AirportFindFreeHelipad(Aircraft *v, const AirportFTAClass *apc)
{
	/* if an airport doesn't have helipads, use terminals */
	if (apc->num_helipads == 0) return AirportFindFreeTerminal(v, apc);

	/* only 1 helicoptergroup, check all helipads
	 * The blocks for helipads start after the last terminal (MAX_TERMINALS) */
	return FreeTerminal(v, MAX_TERMINALS, apc->num_helipads + MAX_TERMINALS);
}

/**
 * Handle the 'dest too far' flag and the corresponding news message for aircraft.
 * @param v The aircraft.
 * @param too_far True if the current destination is too far away.
 */
static void AircraftHandleDestTooFar(Aircraft *v, bool too_far)
{
	if (too_far) {
		if (!HasBit(v->flags, VAF_DEST_TOO_FAR)) {
			SetBit(v->flags, VAF_DEST_TOO_FAR);
			SetWindowWidgetDirty(WC_VEHICLE_VIEW, v->index, WID_VV_START_STOP);
			AI::NewEvent(v->owner, new ScriptEventAircraftDestTooFar(v->index));
			if (v->owner == _local_company) {
				/* Post a news message. */
				SetDParam(0, v->index);
				AddVehicleAdviceNewsItem(AdviceType::AircraftDestinationTooFar, STR_NEWS_AIRCRAFT_DEST_TOO_FAR, v->index);
			}
		}
		return;
	}

	if (HasBit(v->flags, VAF_DEST_TOO_FAR)) {
		/* Not too far anymore, clear flag and message. */
		ClrBit(v->flags, VAF_DEST_TOO_FAR);
		SetWindowWidgetDirty(WC_VEHICLE_VIEW, v->index, WID_VV_START_STOP);
		DeleteVehicleNews(v->index, AdviceType::AircraftDestinationTooFar);
	}
}

static bool AircraftEventHandler(Aircraft *v, int loop)
{
	if (v->vehstatus & VS_CRASHED) {
		return HandleCrashedAircraft(v);
	}

	if (v->vehstatus & VS_STOPPED) return true;

	v->HandleBreakdown();

	HandleAircraftSmoke(v, loop != 0);
	ProcessOrders(v);
	v->HandleLoading(loop != 0);

	if (v->current_order.IsType(OT_LOADING)) return true;

	if (v->current_order.IsType(OT_LEAVESTATION)) {
		StationID station_id = v->current_order.GetDestination().ToStationID();
		v->current_order.Free();

		ProcessOrders(v);

		if (v->current_order.IsType(OT_GOTO_STATION) && v->current_order.GetDestination() == station_id &&
				v->targetairport == station_id && IsAirportTile(v->tile) && GetStationIndex(v->tile) == station_id &&
				Company::Get(v->owner)->settings.remain_if_next_order_same_station) {
			AircraftEntersTerminal(v);
			return true;
		}

		v->PlayLeaveStationSound();
		return true;
	}

	if (v->state >= ENDTAKEOFF && v->state <= HELIENDLANDING) {
		/* If we are flying, unconditionally clear the 'dest too far' state. */
		AircraftHandleDestTooFar(v, false);
	} else if (v->acache.cached_max_range_sqr != 0) {
		/* Check the distance to the next destination. This code works because the target
		 * airport is only updated after take off and not on the ground. */
		Station *cur_st = Station::GetIfValid(v->targetairport);
		Station *next_st = v->current_order.IsType(OT_GOTO_STATION) || v->current_order.IsType(OT_GOTO_DEPOT) ? Station::GetIfValid(v->current_order.GetDestination().ToStationID()) : nullptr;

		if (cur_st != nullptr && cur_st->airport.tile != INVALID_TILE && next_st != nullptr && next_st->airport.tile != INVALID_TILE) {
			uint dist = DistanceSquare(cur_st->airport.tile, next_st->airport.tile);
			AircraftHandleDestTooFar(v, dist > v->acache.cached_max_range_sqr);
		}
	}

	if (!HasBit(v->flags, VAF_DEST_TOO_FAR)) AirportGoToNextPosition(v);

	return true;
}

bool Aircraft::Tick()
{
	DEBUG_UPDATESTATECHECKSUM("Aircraft::Tick: v: {}, x: {}, y: {}", this->index, this->x_pos, this->y_pos);
	UpdateStateChecksum((((uint64_t) this->x_pos) << 32) | this->y_pos);
	if (!this->IsNormalAircraft()) return true;

	this->tick_counter++;

	if (!((this->vehstatus & VS_STOPPED) || this->IsWaitingInDepot())) this->running_ticks++;

	if (this->subtype == AIR_HELICOPTER) HelicopterTickHandler(this);

	this->current_order_time++;

	for (uint i = 0; i != 2; i++) {
		/* stop if the aircraft was deleted */
		if (!AircraftEventHandler(this, i)) return false;
	}

	if (HasBit(this->vcache.cached_veh_flags, VCF_REDRAW_ON_SPEED_CHANGE)) {
		extern uint8_t MapAircraftMovementState(const Aircraft *v);
		uint8_t state = MapAircraftMovementState(this);
		if (state != this->acache.image_movement_state) {
			this->InvalidateImageCacheOfChain();
			this->acache.image_movement_state = state;
		}
	}

	return true;
}


/**
 * Returns aircraft's target station if v->target_airport
 * is a valid station with airport.
 * @param v vehicle to get target airport for
 * @return pointer to target station, nullptr if invalid
 */
Station *GetTargetAirportIfValid(const Aircraft *v)
{
	assert(v->type == VEH_AIRCRAFT);

	Station *st = Station::GetIfValid(v->targetairport);
	if (st == nullptr) return nullptr;

	return st->airport.tile == INVALID_TILE ? nullptr : st;
}

/**
 * Updates the status of the Aircraft heading or in the station
 * @param st Station been updated
 */
void UpdateAirplanesOnNewStation(const Station *st)
{
	/* only 1 station is updated per function call, so it is enough to get entry_point once */
	const AirportFTAClass *ap = st->airport.GetFTA();
	Direction rotation = st->airport.tile == INVALID_TILE ? DIR_N : st->airport.rotation;

	for (Aircraft *v : Aircraft::Iterate()) {
		if (!v->IsNormalAircraft() || v->targetairport != st->index) continue;
		assert(v->state == FLYING);

		Order *o = &v->current_order;
		/* The aircraft is heading to a hangar, but the new station doesn't have one,
		 * or the aircraft can't land on the new station. Cancel current order. */
		if (o->IsType(OT_GOTO_DEPOT) && !(o->GetDepotOrderType() & ODTFB_PART_OF_ORDERS) && o->GetDestination() == st->index &&
				(!st->airport.HasHangar() || !CanVehicleUseStation(v, st))) {
			o->MakeDummy();
			SetWindowWidgetDirty(WC_VEHICLE_VIEW, v->index, WID_VV_START_STOP);
		}
		v->pos = v->previous_pos = AircraftGetEntryPoint(v, ap, rotation);
		UpdateAircraftCache(v);
	}

	/* Heliports don't have a hangar. Invalidate all go to hangar orders from all aircraft. */
	if (!st->airport.HasHangar()) RemoveOrderFromAllVehicles(OT_GOTO_DEPOT, st->index, true);
}

const char *AirportMovementStateToString(uint8_t state)
{
#define AMS(s) case s: return #s;
	switch (state) {
		AMS(TO_ALL)
		AMS(HANGAR)
		AMS(TERM1)
		AMS(TERM2)
		AMS(TERM3)
		AMS(TERM4)
		AMS(TERM5)
		AMS(TERM6)
		AMS(HELIPAD1)
		AMS(HELIPAD2)
		AMS(TAKEOFF)
		AMS(STARTTAKEOFF)
		AMS(ENDTAKEOFF)
		AMS(HELITAKEOFF)
		AMS(FLYING)
		AMS(LANDING)
		AMS(ENDLANDING)
		AMS(HELILANDING)
		AMS(HELIENDLANDING)
		AMS(TERM7)
		AMS(TERM8)
		AMS(HELIPAD3)
		AMS(TERMGROUP)

		default:
			return "???";
	}
#undef AMS
}<|MERGE_RESOLUTION|>--- conflicted
+++ resolved
@@ -145,11 +145,7 @@
 	}
 
 	for (const Station *st : Station::Iterate()) {
-<<<<<<< HEAD
-		if (!IsInfraUsageAllowed(VEH_AIRCRAFT, v->owner, st->owner) || !(st->facilities & FACIL_AIRPORT) || !st->airport.HasHangar()) continue;
-=======
-		if (st->owner != v->owner || !st->facilities.Test(StationFacility::Airport) || !st->airport.HasHangar()) continue;
->>>>>>> f309b90a
+		if (!IsInfraUsageAllowed(VEH_AIRCRAFT, v->owner, st->owner) || !st->facilities.Test(StationFacility::Airport) || !st->airport.HasHangar()) continue;
 
 		const AirportFTAClass *afc = st->airport.GetFTA();
 
@@ -1773,13 +1769,8 @@
 	Station *st = Station::Get(v->targetairport);
 
 	/* Runway busy, not allowed to use this airstation or closed, circle. */
-<<<<<<< HEAD
-	if (CanVehicleUseStation(v, st) && IsInfraUsageAllowed(VEH_AIRCRAFT, v->owner, st->owner) && !(st->airport.flags & AIRPORT_CLOSED_block)) {
+	if (CanVehicleUseStation(v, st) && IsInfraUsageAllowed(VEH_AIRCRAFT, v->owner, st->owner) && !st->airport.blocks.Test(AirportBlock::AirportClosed)) {
 		/* {32,FLYING,NOTHING_block,37}, {32,LANDING,N,33}, {32,HELILANDING,N,41},
-=======
-	if (CanVehicleUseStation(v, st) && (st->owner == OWNER_NONE || st->owner == v->owner) && !st->airport.blocks.Test(AirportBlock::AirportClosed)) {
-		/* {32,FLYING,AirportBlock::Nothing,37}, {32,LANDING,N,33}, {32,HELILANDING,N,41},
->>>>>>> f309b90a
 		 * if it is an airplane, look for LANDING, for helicopter HELILANDING
 		 * it is possible to choose from multiple landing runways, so loop until a free one is found */
 		uint8_t landingtype = (v->subtype == AIR_HELICOPTER) ? HELILANDING : LANDING;
@@ -2041,11 +2032,7 @@
  */
 struct MovementTerminalMapping {
 	AirportMovementStates state; ///< Aircraft movement state when going to this terminal.
-<<<<<<< HEAD
-	uint64_t airport_flag;       ///< Bitmask in the airport flags that need to be free for this terminal.
-=======
 	AirportBlock blocks; ///< Bitmask in the airport flags that need to be free for this terminal.
->>>>>>> f309b90a
 };
 
 /** A list of all valid terminals and their associated blocks. */
