--- conflicted
+++ resolved
@@ -611,19 +611,12 @@
 	v->progress = 0;
 
 	Aircraft *u = v->Next();
-<<<<<<< HEAD
-	u->vehstatus |= VS_HIDDEN;
+	u->vehstatus.Set(VehState::Hidden);
 	u->UpdateIsDrawn();
 	u = u->Next();
 	if (u != nullptr) {
-		u->vehstatus |= VS_HIDDEN;
+		u->vehstatus.Set(VehState::Hidden);
 		u->UpdateIsDrawn();
-=======
-	u->vehstatus.Set(VehState::Hidden);
-	u = u->Next();
-	if (u != nullptr) {
-		u->vehstatus.Set(VehState::Hidden);
->>>>>>> 0de7fd3c
 		u->cur_speed = 0;
 	}
 
@@ -704,16 +697,10 @@
 	speed_limit *= _settings_game.vehicle.plane_speed;
 
 	/* adjust speed for broken vehicles */
-<<<<<<< HEAD
 	if (v->breakdown_ctr == 1 && v->breakdown_type == BREAKDOWN_AIRCRAFT_SPEED) {
 		const uint broken_speed = v->breakdown_severity << 3;
 		if (broken_speed < speed_limit) hard_limit = false;
 		speed_limit = std::min(speed_limit, broken_speed);
-=======
-	if (v->vehstatus.Test(VehState::AircraftBroken)) {
-		if (SPEED_LIMIT_BROKEN < speed_limit) hard_limit = false;
-		speed_limit = std::min<uint>(speed_limit, SPEED_LIMIT_BROKEN);
->>>>>>> 0de7fd3c
 	}
 
 	if (v->vcache.cached_max_speed < speed_limit) {
@@ -1351,13 +1338,8 @@
 
 	/* breakdown-related speed limits are lifted when we are on the ground */
 	/* Stop smoking when landed */
-<<<<<<< HEAD
 	if (v->state != FLYING && v->state != LANDING && v->breakdown_type == BREAKDOWN_AIRCRAFT_SPEED) {
-		v->vehstatus &= ~VS_AIRCRAFT_BROKEN;
-=======
-	if (v->cur_speed < 10) {
 		v->vehstatus.Reset(VehState::AircraftBroken);
->>>>>>> 0de7fd3c
 		v->breakdown_ctr = 0;
 		v->InvalidateImageCacheOfChain();
 		return;
@@ -1582,29 +1564,18 @@
 	v->subspeed = 0;
 	v->progress = 0;
 	v->direction = exit_dir;
-<<<<<<< HEAD
-	v->vehstatus &= ~VS_HIDDEN;
+	v->vehstatus.Reset(VehState::Hidden);
 	v->UpdateIsDrawn();
 	{
 		Vehicle *u = v->Next();
-		u->vehstatus &= ~VS_HIDDEN;
+		u->vehstatus.Reset(VehState::Hidden);
 		u->UpdateIsDrawn();
-=======
-	v->vehstatus.Reset(VehState::Hidden);
-	{
-		Vehicle *u = v->Next();
-		u->vehstatus.Reset(VehState::Hidden);
->>>>>>> 0de7fd3c
 
 		/* Rotor blades */
 		u = u->Next();
 		if (u != nullptr) {
-<<<<<<< HEAD
-			u->vehstatus &= ~VS_HIDDEN;
+			u->vehstatus.Reset(VehState::Hidden);
 			u->UpdateIsDrawn();
-=======
-			u->vehstatus.Reset(VehState::Hidden);
->>>>>>> 0de7fd3c
 			u->cur_speed = 80;
 		}
 	}
@@ -1785,11 +1756,7 @@
 
 	/* Send the helicopter to a hangar if needed for replacement */
 	if (v->NeedsAutomaticServicing()) {
-<<<<<<< HEAD
 		Backup<CompanyID> cur_company(_current_company, v->owner, FILE_LINE);
-=======
-		Backup<CompanyID> cur_company(_current_company, v->owner);
->>>>>>> 0de7fd3c
 		Command<CMD_SEND_VEHICLE_TO_DEPOT>::Do(DoCommandFlag::Execute, v->index, DepotCommandFlag::Service, {});
 		cur_company.Restore();
 	}
@@ -2275,11 +2242,7 @@
 
 	this->tick_counter++;
 
-<<<<<<< HEAD
-	if (!((this->vehstatus & VS_STOPPED) || this->IsWaitingInDepot())) this->running_ticks++;
-=======
-	if (!this->vehstatus.Test(VehState::Stopped)) this->running_ticks++;
->>>>>>> 0de7fd3c
+	if (!(this->vehstatus.Test(VehState::Stopped) || this->IsWaitingInDepot())) this->running_ticks++;
 
 	if (this->subtype == AIR_HELICOPTER) HelicopterTickHandler(this);
 
