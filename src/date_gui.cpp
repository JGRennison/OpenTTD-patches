/*
 * This file is part of OpenTTD.
 * OpenTTD is free software; you can redistribute it and/or modify it under the terms of the GNU General Public License as published by the Free Software Foundation, version 2.
 * OpenTTD is distributed in the hope that it will be useful, but WITHOUT ANY WARRANTY; without even the implied warranty of MERCHANTABILITY or FITNESS FOR A PARTICULAR PURPOSE.
 * See the GNU General Public License for more details. You should have received a copy of the GNU General Public License along with OpenTTD. If not, see <http://www.gnu.org/licenses/>.
 */

/** @file date_gui.cpp Graphical selection of a date. */

#include "stdafx.h"
#include "strings_func.h"
#include "date_func.h"
#include "window_func.h"
#include "window_gui.h"
#include "date_gui.h"
#include "core/geometry_func.hpp"
#include "settings_type.h"
#include "dropdown_type.h"
#include "dropdown_func.h"

#include "widgets/date_widget.h"

#include "safeguards.h"


/** Window to select a date graphically by using dropdowns */
struct SetDateWindow : Window {
<<<<<<< HEAD
	SetTickCallback *callback;   ///< Callback to call when a date has been selected
	void *callback_data;         ///< Data provided to callback
	EconTime::YearMonthDay date; ///< The currently selected date
	EconTime::Year min_year;     ///< The minimum year in the year dropdown
	EconTime::Year max_year;     ///< The maximum year (inclusive) in the year dropdown
=======
	SetDateCallback *callback = nullptr; ///< Callback to call when a date has been selected
	void *callback_data = nullptr; ///< Callback data pointer.
	TimerGameEconomy::YearMonthDay date{}; ///< The currently selected date
	TimerGameEconomy::Year min_year{}; ///< The minimum year in the year dropdown
	TimerGameEconomy::Year max_year{}; ///< The maximum year (inclusive) in the year dropdown
>>>>>>> dddad0dc

	/**
	 * Create the new 'set date' window
	 * @param desc the window description
	 * @param window_number number of the window
	 * @param parent the parent window, i.e. if this closes we should close too
	 * @param initial_date the initial date to show
	 * @param min_year the minimum year to show in the year dropdown
	 * @param max_year the maximum year (inclusive) to show in the year dropdown
	 * @param callback the callback to call once a date has been selected
	 * @param callback_data arbitrary data to pass to callback
	 */
	SetDateWindow(WindowDesc &desc, WindowNumber window_number, Window *parent, EconTime::Date initial_date, EconTime::Year min_year, EconTime::Year max_year,
				SetTickCallback *callback, void *callback_data, StringID button_text, StringID button_tooltip) :
			Window(desc),
			callback(callback),
			callback_data(callback_data),
			min_year(std::max(EconTime::MIN_YEAR, min_year)),
			max_year(std::min(EconTime::MAX_YEAR, max_year))
	{
		assert(this->min_year <= this->max_year);
		this->parent = parent;
		this->CreateNestedTree();
		if (button_text != STR_NULL || button_tooltip != STR_NULL) {
			NWidgetCore *btn = this->GetWidget<NWidgetCore>(WID_SD_SET_DATE);
			if (button_text != STR_NULL) btn->SetString(button_text);
			if (button_tooltip != STR_NULL) btn->SetToolTip(button_tooltip);
		}
		this->FinishInitNested(window_number);

		if (initial_date == 0) initial_date = EconTime::CurDate();
		this->date = EconTime::ConvertDateToYMD(initial_date);
		this->date.year = Clamp(this->date.year, min_year, max_year);
	}

	Point OnInitialPosition(int16_t sm_width, int16_t sm_height, int window_number) override
	{
		Point pt = { this->parent->left + this->parent->width / 2 - sm_width / 2, this->parent->top + this->parent->height / 2 - sm_height / 2 };
		return pt;
	}

	/**
	 * Helper function to construct the dropdown.
	 * @param widget the dropdown widget to create the dropdown for
	 */
	virtual void ShowDateDropDown(WidgetID widget)
	{
		int selected;
		DropDownList list;

		switch (widget) {
			default: NOT_REACHED();

			case WID_SD_DAY:
				for (uint i = 0; i < 31; i++) {
					list.push_back(MakeDropDownListStringItem(STR_DAY_NUMBER_1ST + i, i + 1));
				}
				selected = this->date.day;
				break;

			case WID_SD_MONTH:
				for (uint i = 0; i < 12; i++) {
					list.push_back(MakeDropDownListStringItem(STR_MONTH_JAN + i, i));
				}
				selected = this->date.month;
				break;

			case WID_SD_YEAR:
				for (EconTime::Year i = this->min_year; i <= this->max_year; i++) {
					SetDParam(0, i);
					list.push_back(MakeDropDownListStringItem(STR_JUST_INT, i.base()));
				}
				selected = this->date.year.base();
				break;
		}

		ShowDropDownList(this, std::move(list), selected, widget);
	}

	void UpdateWidgetSize(WidgetID widget, Dimension &size, [[maybe_unused]] const Dimension &padding, [[maybe_unused]] Dimension &fill, [[maybe_unused]] Dimension &resize) override
	{
		Dimension d = {0, 0};
		switch (widget) {
			default: return;

			case WID_SD_DAY:
				for (uint i = 0; i < 31; i++) {
					d = maxdim(d, GetStringBoundingBox(STR_DAY_NUMBER_1ST + i));
				}
				break;

			case WID_SD_MONTH:
				for (uint i = 0; i < 12; i++) {
					d = maxdim(d, GetStringBoundingBox(STR_MONTH_JAN + i));
				}
				break;

			case WID_SD_YEAR:
				SetDParamMaxValue(0, this->max_year);
				d = maxdim(d, GetStringBoundingBox(STR_JUST_INT));
				break;
		}

		d.width += padding.width;
		d.height += padding.height;
		size = d;
	}

	void SetStringParameters(WidgetID widget) const override
	{
		switch (widget) {
			case WID_SD_DAY:   SetDParam(0, STR_DAY_NUMBER_1ST + this->date.day - 1); break;
			case WID_SD_MONTH: SetDParam(0, STR_MONTH_JAN + this->date.month); break;
			case WID_SD_YEAR:  SetDParam(0, this->date.year); break;
		}
	}

	void OnClick([[maybe_unused]] Point pt, WidgetID widget, [[maybe_unused]] int click_count) override
	{
		switch (widget) {
			case WID_SD_DAY:
			case WID_SD_MONTH:
			case WID_SD_YEAR:
				ShowDateDropDown(widget);
				break;
			case WID_SD_SET_DATE:
				if (this->callback != nullptr) {
					this->callback(this, DateToStateTicks(EconTime::ConvertYMDToDate(this->date.year, this->date.month, this->date.day)), this->callback_data);
				}
				this->Close();
				break;
		}
	}

	void OnDropdownSelect(WidgetID widget, int index) override
	{
		switch (widget) {
			case WID_SD_DAY:
				this->date.day = index;
				break;

			case WID_SD_MONTH:
				this->date.month = index;
				break;

			case WID_SD_YEAR:
				this->date.year = EconTime::Year{index};
				break;
		}
		this->SetDirty();
	}
};

struct SetMinutesWindow : SetDateWindow
{
	TickMinutes minutes;

	/** Constructor. */
	SetMinutesWindow(WindowDesc &desc, WindowNumber window_number, Window *parent, StateTicks initial_tick, EconTime::Year min_year, EconTime::Year max_year,
				SetTickCallback *callback, void *callback_data, StringID button_text, StringID button_tooltip) :
			SetDateWindow(desc, window_number, parent, EconTime::Date{0}, min_year, max_year, callback, callback_data, button_text, button_tooltip),
			minutes(_settings_time.ToTickMinutes(initial_tick))
	{
	}

	/**
	 * Helper function to construct the dropdown.
	 * @param widget the dropdown widget to create the dropdown for
	 */
	virtual void ShowDateDropDown(WidgetID widget) override
	{
		int selected;
		DropDownList list;

		switch (widget) {
			default: NOT_REACHED();

			case WID_SD_DAY:
				for (uint i = 0; i < 60; i++) {
					SetDParam(0, i);
					list.push_back(MakeDropDownListStringItem(STR_JUST_INT, i, false));
				}
				selected = this->minutes.ClockMinute();
				break;

			case WID_SD_MONTH:
				for (uint i = 0; i < 24; i++) {
					SetDParam(0, i);
					list.push_back(MakeDropDownListStringItem(STR_JUST_INT, i, false));
				}
				selected = this->minutes.ClockHour();

				break;
		}

		ShowDropDownList(this, std::move(list), selected, widget);
	}

	virtual void UpdateWidgetSize(WidgetID widget, Dimension &size, const Dimension &padding, Dimension &fill, Dimension &resize) override
	{
		Dimension d = {0, 0};
		switch (widget) {
			default: return;

			case WID_SD_DAY:
				for (uint i = 0; i < 60; i++) {
					SetDParam(0, i);
					d = maxdim(d, GetStringBoundingBox(STR_JUST_INT));
				}
				break;

			case WID_SD_MONTH:
				for (uint i = 0; i < 24; i++) {
					SetDParam(0, i);
					d = maxdim(d, GetStringBoundingBox(STR_JUST_INT));
				}
				break;
		}

		d.width += padding.width;
		d.height += padding.height;
		size = d;
	}

	virtual void SetStringParameters(WidgetID widget) const override
	{
		switch (widget) {
			case WID_SD_DAY:   SetDParam(0, this->minutes.ClockMinute()); break;
			case WID_SD_MONTH: SetDParam(0, this->minutes.ClockHour()); break;
		}
	}

	virtual void OnClick(Point pt, WidgetID widget, int click_count) override
	{
		switch (widget) {
			case WID_SD_DAY:
			case WID_SD_MONTH:
			case WID_SD_YEAR:
				ShowDateDropDown(widget);
				break;

			case WID_SD_SET_DATE:
				if (this->callback != nullptr) {
					this->callback(this, _settings_time.FromTickMinutes(this->minutes), this->callback_data);
				}
				this->Close();
				break;
		}
	}

	virtual void OnDropdownSelect(WidgetID widget, int index) override
	{
		const TickMinutes now = _settings_time.NowInTickMinutes();
		TickMinutes current{0};
		switch (widget) {
			case WID_SD_DAY:
				current = now.ToSameDayClockTime(this->minutes.ClockHour(), index);
				break;

			case WID_SD_MONTH:
				current = now.ToSameDayClockTime(index, this->minutes.ClockMinute());
				break;

			default:
				return;
		}

		if (current < (now - 60)) current += TickMinutes{60 * 24};
		this->minutes = current;

		this->SetDirty();
	}
};

/** Widgets for the date setting window. */
static constexpr NWidgetPart _nested_set_date_widgets[] = {
	NWidget(NWID_HORIZONTAL),
		NWidget(WWT_CLOSEBOX, COLOUR_BROWN),
		NWidget(WWT_CAPTION, COLOUR_BROWN), SetStringTip(STR_DATE_CAPTION, STR_TOOLTIP_WINDOW_TITLE_DRAG_THIS),
	EndContainer(),
	NWidget(WWT_PANEL, COLOUR_BROWN),
		NWidget(NWID_VERTICAL), SetPIP(6, 6, 6),
			NWidget(NWID_HORIZONTAL, NWidContainerFlag::EqualSize), SetPIP(6, 6, 6),
				NWidget(WWT_DROPDOWN, COLOUR_ORANGE, WID_SD_DAY), SetFill(1, 0), SetStringTip(STR_JUST_STRING, STR_DATE_DAY_TOOLTIP),
				NWidget(WWT_DROPDOWN, COLOUR_ORANGE, WID_SD_MONTH), SetFill(1, 0), SetStringTip(STR_JUST_STRING, STR_DATE_MONTH_TOOLTIP),
				NWidget(WWT_DROPDOWN, COLOUR_ORANGE, WID_SD_YEAR), SetFill(1, 0), SetStringTip(STR_JUST_INT, STR_DATE_YEAR_TOOLTIP),
			EndContainer(),
			NWidget(NWID_HORIZONTAL),
				NWidget(NWID_SPACER), SetFill(1, 0),
				NWidget(WWT_PUSHTXTBTN, COLOUR_BROWN, WID_SD_SET_DATE), SetMinimalSize(100, 12), SetStringTip(STR_DATE_SET_DATE, STR_DATE_SET_DATE_TOOLTIP),
				NWidget(NWID_SPACER), SetFill(1, 0),
			EndContainer(),
		EndContainer(),
	EndContainer()
};

static constexpr NWidgetPart _nested_set_minutes_widgets[] = {
	NWidget(NWID_HORIZONTAL),
		NWidget(WWT_CLOSEBOX, COLOUR_BROWN),
		NWidget(WWT_CAPTION, COLOUR_BROWN), SetStringTip(STR_TIME_CAPTION, STR_TOOLTIP_WINDOW_TITLE_DRAG_THIS),
	EndContainer(),
	NWidget(WWT_PANEL, COLOUR_BROWN),
		NWidget(NWID_VERTICAL), SetPIP(6, 6, 6),
			NWidget(NWID_HORIZONTAL, NWidContainerFlag::EqualSize), SetPIP(6, 6, 6),
				NWidget(WWT_DROPDOWN, COLOUR_ORANGE, WID_SD_MONTH), SetFill(1, 0), SetStringTip(STR_JUST_INT, STR_DATE_MINUTES_HOUR_TOOLTIP),
				NWidget(WWT_DROPDOWN, COLOUR_ORANGE, WID_SD_DAY), SetFill(1, 0), SetStringTip(STR_JUST_INT, STR_DATE_MINUTES_MINUTE_TOOLTIP),
			EndContainer(),
			NWidget(NWID_HORIZONTAL),
				NWidget(NWID_SPACER), SetFill(1, 0),
				NWidget(WWT_PUSHTXTBTN, COLOUR_BROWN, WID_SD_SET_DATE), SetMinimalSize(100, 12), SetStringTip(STR_DATE_SET_DATE, STR_DATE_SET_DATE_TOOLTIP),
				NWidget(NWID_SPACER), SetFill(1, 0),
			EndContainer(),
		EndContainer(),
	EndContainer()
};

/** Description of the date setting window. */
static WindowDesc _set_date_desc(__FILE__, __LINE__,
	WDP_CENTER, nullptr, 0, 0,
	WC_SET_DATE, WC_NONE,
	{},
	_nested_set_date_widgets
);

static WindowDesc _set_minutes_desc(__FILE__, __LINE__,
	WDP_CENTER, nullptr, 0, 0,
	WC_SET_DATE, WC_NONE,
	{},
	_nested_set_minutes_widgets
);

/**
 * Create the new 'set date' window
 * @param window_number number for the window
 * @param parent the parent window, i.e. if this closes we should close too
 * @param initial_tick the initial tick to show
 * @param min_year the minimum year to show in the year dropdown
 * @param max_year the maximum year (inclusive) to show in the year dropdown
 * @param callback the callback to call once a date has been selected
 * @param callback_data arbitrary data to pass to callback
 */
void ShowSetDateWindow(Window *parent, int window_number, StateTicks initial_tick, EconTime::Year min_year, EconTime::Year max_year,
		SetTickCallback *callback, void *callback_data, StringID button_text, StringID button_tooltip)
{
	CloseWindowByClass(WC_SET_DATE);

	if (!_settings_time.time_in_minutes) {
		new SetDateWindow(_set_date_desc, window_number, parent, StateTicksToDate(initial_tick), min_year, max_year, callback, callback_data, button_text, button_tooltip);
	} else {
		new SetMinutesWindow(_set_minutes_desc, window_number, parent, initial_tick, min_year, max_year, callback, callback_data, button_text, button_tooltip);
	}
}<|MERGE_RESOLUTION|>--- conflicted
+++ resolved
@@ -25,19 +25,11 @@
 
 /** Window to select a date graphically by using dropdowns */
 struct SetDateWindow : Window {
-<<<<<<< HEAD
-	SetTickCallback *callback;   ///< Callback to call when a date has been selected
-	void *callback_data;         ///< Data provided to callback
-	EconTime::YearMonthDay date; ///< The currently selected date
-	EconTime::Year min_year;     ///< The minimum year in the year dropdown
-	EconTime::Year max_year;     ///< The maximum year (inclusive) in the year dropdown
-=======
-	SetDateCallback *callback = nullptr; ///< Callback to call when a date has been selected
-	void *callback_data = nullptr; ///< Callback data pointer.
-	TimerGameEconomy::YearMonthDay date{}; ///< The currently selected date
-	TimerGameEconomy::Year min_year{}; ///< The minimum year in the year dropdown
-	TimerGameEconomy::Year max_year{}; ///< The maximum year (inclusive) in the year dropdown
->>>>>>> dddad0dc
+	SetTickCallback *callback = nullptr; ///< Callback to call when a date has been selected
+	void *callback_data = nullptr;       ///< Data provided to callback
+	EconTime::YearMonthDay date{};       ///< The currently selected date
+	EconTime::Year min_year{};           ///< The minimum year in the year dropdown
+	EconTime::Year max_year{};           ///< The maximum year (inclusive) in the year dropdown
 
 	/**
 	 * Create the new 'set date' window
