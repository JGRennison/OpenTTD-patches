--- conflicted
+++ resolved
@@ -98,14 +98,8 @@
 				break;
 
 			case WID_SD_YEAR:
-<<<<<<< HEAD
 				for (EconTime::Year i = this->min_year; i <= this->max_year; i++) {
-					SetDParam(0, i);
-					list.push_back(MakeDropDownListStringItem(STR_JUST_INT, i.base()));
-=======
-				for (TimerGameEconomy::Year i = this->min_year; i <= this->max_year; i++) {
 					list.push_back(MakeDropDownListStringItem(GetString(STR_JUST_INT, i), i.base()));
->>>>>>> 94783fe2
 				}
 				selected = this->date.year.base();
 				break;
