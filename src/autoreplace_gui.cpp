--- conflicted
+++ resolved
@@ -79,37 +79,20 @@
  * Window for the autoreplacing of vehicles.
  */
 class ReplaceVehicleWindow : public Window {
-<<<<<<< HEAD
-	EngineID sel_engine[2];       ///< Selected engine left and right.
-	GUIEngineList engines[2];     ///< Left and right list of engines.
-	bool replace_engines;         ///< If \c true, engines are replaced, if \c false, wagons are replaced (only for trains).
-	bool reset_sel_engine;        ///< Also reset #sel_engine while updating left and/or right and no valid engine selected.
-	GroupID sel_group;            ///< Group selected to replace.
-	int details_height;           ///< Minimal needed height of the details panels, in text lines (found so far).
-	VehicleType vehicle_type;     ///< Type of vehicle in this window.
-	uint8_t sort_criteria;        ///< Criteria of sorting vehicles.
-	bool descending_sort_order;   ///< Order of sorting vehicles.
-	bool show_hidden_engines;     ///< Whether to show the hidden engines.
-	RailType sel_railtype;        ///< Type of rail tracks selected. #INVALID_RAILTYPE to show all.
-	RoadType sel_roadtype;        ///< Type of road selected. #INVALID_ROADTYPE to show all.
-	Scrollbar *vscroll[2];
-	GUIBadgeClasses badge_classes;
-=======
-	std::array<EngineID, 2> sel_engine{}; ///< Selected engine left and right.
-	std::array<GUIEngineList, 2> engines{}; ///< Left and right list of engines.
-	bool replace_engines = true; ///< If \c true, engines are replaced, if \c false, wagons are replaced (only for trains).
-	bool reset_sel_engine = true; ///< Also reset #sel_engine while updating left and/or right and no valid engine selected.
-	GroupID sel_group = GroupID::Invalid(); ///< Group selected to replace.
-	int details_height = 0; ///< Minimal needed height of the details panels, in text lines (found so far).
-	VehicleType vehicle_type = VEH_INVALID; ///< Type of vehicle in this window.
-	uint8_t sort_criteria = 0; ///< Criteria of sorting vehicles.
-	bool descending_sort_order = false; ///< Order of sorting vehicles.
-	bool show_hidden_engines = false; ///< Whether to show the hidden engines.
+	std::array<EngineID, 2> sel_engine{};     ///< Selected engine left and right.
+	std::array<GUIEngineList, 2> engines{};   ///< Left and right list of engines.
+	bool replace_engines = true;              ///< If \c true, engines are replaced, if \c false, wagons are replaced (only for trains).
+	bool reset_sel_engine = true;             ///< Also reset #sel_engine while updating left and/or right and no valid engine selected.
+	GroupID sel_group = GroupID::Invalid();   ///< Group selected to replace.
+	int details_height = 0;                   ///< Minimal needed height of the details panels, in text lines (found so far).
+	VehicleType vehicle_type = VEH_INVALID;   ///< Type of vehicle in this window.
+	uint8_t sort_criteria = 0;                ///< Criteria of sorting vehicles.
+	bool descending_sort_order = false;       ///< Order of sorting vehicles.
+	bool show_hidden_engines = false;         ///< Whether to show the hidden engines.
 	RailType sel_railtype = INVALID_RAILTYPE; ///< Type of rail tracks selected. #INVALID_RAILTYPE to show all.
 	RoadType sel_roadtype = INVALID_ROADTYPE; ///< Type of road selected. #INVALID_ROADTYPE to show all.
 	std::array<Scrollbar *, 2> vscroll{};
 	GUIBadgeClasses badge_classes{};
->>>>>>> dddad0dc
 
 	/**
 	 * Figure out if an engine should be added to a list.
