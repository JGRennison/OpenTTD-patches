--- conflicted
+++ resolved
@@ -1004,22 +1004,14 @@
 				break;
 			}
 
-<<<<<<< HEAD
 			case WID_VT_START_DATE: { // Change the date that the timetable starts.
 				bool set_all = _ctrl_pressed && v->orders->IsCompleteTimetable();
 				if (EconTime::UsingWallclockUnits() && !_settings_time.time_in_minutes) {
 					this->set_start_date_all = set_all;
-					ShowQueryString({}, STR_TIMETABLE_START_SECONDS_QUERY, 6, this, CS_NUMERAL, QSF_ACCEPT_UNCHANGED);
+					ShowQueryString({}, STR_TIMETABLE_START_SECONDS_QUERY, 6, this, CS_NUMERAL, QueryStringFlag::AcceptUnchanged);
 				} else if (_settings_time.time_in_minutes && _settings_client.gui.timetable_start_text_entry) {
 					this->set_start_date_all = set_all;
-					ShowQueryString(GetString(STR_JUST_INT, _settings_time.NowInTickMinutes().ClockHHMM()), STR_TIMETABLE_START, 31, this, CS_NUMERAL, QSF_ACCEPT_UNCHANGED);
-=======
-			case WID_VT_START_DATE: // Change the date that the timetable starts.
-				if (_settings_client.gui.timetable_mode == TimetableMode::Seconds) {
-					this->query_widget = WID_VT_START_DATE;
-					this->change_timetable_all = _ctrl_pressed;
-					ShowQueryString({}, STR_TIMETABLE_START_SECONDS_QUERY, 6, this, CS_NUMERAL, QueryStringFlag::AcceptUnchanged);
->>>>>>> dc343ca1
+					ShowQueryString(GetString(STR_JUST_INT, _settings_time.NowInTickMinutes().ClockHHMM()), STR_TIMETABLE_START, 31, this, CS_NUMERAL, QueryStringFlag::AcceptUnchanged);
 				} else {
 					ShowSetDateWindow(this, v->index.base(), _state_ticks, EconTime::CurYear(), EconTime::CurYear() + 15,
 							ChangeTimetableStartCallback, reinterpret_cast<void *>(static_cast<uintptr_t>(set_all ? 1 : 0)));
@@ -1045,15 +1037,10 @@
 					}
 				}
 
-<<<<<<< HEAD
 				this->query_is_speed_query = false;
 				this->change_timetable_all = (order != nullptr) && (selected % 2 == 0) && _ctrl_pressed;
 				CharSetFilter charset_filter = _settings_client.gui.timetable_in_ticks ? CS_NUMERAL : CS_NUMERAL_DECIMAL;
-				ShowQueryString(current, STR_TIMETABLE_CHANGE_TIME_QUERY, 31, this, charset_filter, QSF_ACCEPT_UNCHANGED);
-=======
-				this->change_timetable_all = _ctrl_pressed && (order != nullptr);
-				ShowQueryString(current, STR_TIMETABLE_CHANGE_TIME_QUERY, 31, this, CS_NUMERAL, QueryStringFlag::AcceptUnchanged);
->>>>>>> dc343ca1
+				ShowQueryString(current, STR_TIMETABLE_CHANGE_TIME_QUERY, 31, this, charset_filter, QueryStringFlag::AcceptUnchanged);
 				break;
 			}
 
@@ -1071,14 +1058,9 @@
 					}
 				}
 
-<<<<<<< HEAD
 				this->query_is_speed_query = true;
 				this->change_timetable_all = (order != nullptr) && _ctrl_pressed;
-				ShowQueryString(current, STR_TIMETABLE_CHANGE_SPEED_QUERY, 31, this, CS_NUMERAL, QSF_NONE);
-=======
-				this->change_timetable_all = _ctrl_pressed && (order != nullptr);
 				ShowQueryString(current, STR_TIMETABLE_CHANGE_SPEED_QUERY, 31, this, CS_NUMERAL, {});
->>>>>>> dc343ca1
 				break;
 			}
 
@@ -1141,7 +1123,7 @@
 				break;
 
 			case WID_VT_ADD_VEH_GROUP: {
-				ShowQueryString({}, STR_GROUP_RENAME_CAPTION, MAX_LENGTH_GROUP_NAME_CHARS, this, CS_ALPHANUMERAL, QSF_ENABLE_DEFAULT | QSF_LEN_IN_CHARS);
+				ShowQueryString({}, STR_GROUP_RENAME_CAPTION, MAX_LENGTH_GROUP_NAME_CHARS, this, CS_ALPHANUMERAL, {QueryStringFlag::EnableDefault, QueryStringFlag::LengthIsInChars});
 				break;
 			}
 
