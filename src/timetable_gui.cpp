/*
 * This file is part of OpenTTD.
 * OpenTTD is free software; you can redistribute it and/or modify it under the terms of the GNU General Public License as published by the Free Software Foundation, version 2.
 * OpenTTD is distributed in the hope that it will be useful, but WITHOUT ANY WARRANTY; without even the implied warranty of MERCHANTABILITY or FITNESS FOR A PARTICULAR PURPOSE.
 * See the GNU General Public License for more details. You should have received a copy of the GNU General Public License along with OpenTTD. If not, see <http://www.gnu.org/licenses/>.
 */

/** @file timetable_gui.cpp GUI for time tabling. */

#include "stdafx.h"
#include "command_func.h"
#include "gui.h"
#include "window_gui.h"
#include "window_func.h"
#include "textbuf_gui.h"
#include "strings_func.h"
#include "vehicle_base.h"
#include "string_func.h"
#include "gfx_func.h"
#include "company_func.h"
#include "date_func.h"
#include "date_gui.h"
#include "vehicle_gui.h"
#include "settings_type.h"
#include "viewport_func.h"
#include "schdispatch.h"
#include "vehiclelist.h"
#include "tracerestrict.h"

#include "widgets/timetable_widget.h"

#include "table/sprites.h"
#include "table/strings.h"

#include "safeguards.h"

enum TimetableArrivalDepartureFlags {
	TADF_ARRIVAL_PREDICTED,
	TADF_DEPARTURE_PREDICTED,
	TADF_ARRIVAL_NO_OFFSET,
	TADF_DEPARTURE_NO_OFFSET,
	TADF_REACHED,
};

/** Container for the arrival/departure dates of a vehicle */
struct TimetableArrivalDeparture {
	Ticks arrival;   ///< The arrival time
	Ticks departure; ///< The departure time
	uint flags;
};

/**
 * Set the timetable parameters in the format as described by the setting.
 * @param param the first DParam to fill
 * @param ticks  the number of ticks to 'draw'
 * @param long_mode long output format
 */
void SetTimetableParams(int first_param, Ticks ticks, bool long_mode)
{
	if (_settings_client.gui.timetable_in_ticks) {
		SetDParam(first_param, STR_TIMETABLE_TICKS);
		SetDParam(first_param + 1, ticks);
	} else {
		StringID str = _settings_time.time_in_minutes ? STR_TIMETABLE_MINUTES : STR_TIMETABLE_DAYS;
		size_t ratio = DATE_UNIT_SIZE;
		size_t units = ticks / ratio;
		size_t leftover = ticks % ratio;
		if (long_mode && _settings_time.time_in_minutes && units > 59) {
			SetDParam(first_param, STR_TIMETABLE_MINUTES_LONG);
			SetDParam(first_param + 1, units);
			size_t hours = units / 60;
			size_t minutes = units % 60;
			SetDParam(first_param + 2, (minutes != 0) ? STR_TIMETABLE_HOURS_MINUTES : STR_TIMETABLE_HOURS);
			SetDParam(first_param + 3, hours);
			SetDParam(first_param + 4, minutes);
			str = STR_EMPTY;
			first_param += 5;
		}
		if (leftover && _settings_client.gui.timetable_leftover_ticks) {
			SetDParam(first_param, STR_TIMETABLE_LEFTOVER_TICKS);
			SetDParam(first_param + 1, str);
			SetDParam(first_param + 2, units);
			SetDParam(first_param + 3, leftover);
		} else {
			SetDParam(first_param, str);
			SetDParam(first_param + 1, units);
		}
	}
}

/**
 * Check whether it is possible to determine how long the order takes.
 * @param order the order to check.
 * @param travelling whether we are interested in the travel or the wait part.
 * @return true if the travel/wait time can be used.
 */
static bool CanDetermineTimeTaken(const Order *order, bool travelling)
{
	/* Current order is conditional */
	if (order->IsType(OT_CONDITIONAL) || order->IsType(OT_IMPLICIT)) return false;
	/* No travel time and we have not already finished travelling */
	if (travelling && !order->IsTravelTimetabled()) return false;
	/* No wait time but we are loading at this timetabled station */
	if (!travelling && !order->IsWaitTimetabled() && order->IsType(OT_GOTO_STATION) &&
			!(order->GetNonStopType() & ONSF_NO_STOP_AT_DESTINATION_STATION)) {
		return false;
	}

	return true;
}


/**
 * Fill the table with arrivals and departures
 * @param v Vehicle which must have at least 2 orders.
 * @param start order index to start at
 * @param travelling Are we still in the travelling part of the start order
 * @param table Fill in arrival and departures including intermediate orders
 * @param offset Add this value to result and all arrivals and departures
 */
static void FillTimetableArrivalDepartureTable(const Vehicle *v, VehicleOrderID start, bool travelling, TimetableArrivalDeparture *table, Ticks offset)
{
	assert(table != nullptr);
	assert(v->GetNumOrders() >= 2);
	assert(start < v->GetNumOrders());

	Ticks sum = offset;
	VehicleOrderID i = start;
	const Order *order = v->GetOrder(i);

	/* Pre-initialize with unknown time */
	for (int i = 0; i < v->GetNumOrders(); ++i) {
		table[i].arrival = table[i].departure = INVALID_TICKS;
		table[i].flags = 0;
	}

	bool predicted = false;
	bool no_offset = false;
	bool skip_travel = false;

	/* Cyclically loop over all orders until we reach the current one again.
	 * As we may start at the current order, do a post-checking loop */
	do {
		if (HasBit(table[i].flags, TADF_REACHED)) break;
		SetBit(table[i].flags, TADF_REACHED);

		bool skip = order->IsType(OT_IMPLICIT);

		if (order->IsType(OT_CONDITIONAL)) {
			bool jump = false;
			switch (order->GetConditionVariable()) {
				case OCV_UNCONDITIONALLY: {
					jump = true;
					break;
				}

				case OCV_TIME_DATE: {
					predicted = true;
					DateTicksScaled time = _scaled_date_ticks + sum;
					if (!no_offset) time -= v->lateness_counter;
					int value = GetTraceRestrictTimeDateValueFromDate(static_cast<TraceRestrictTimeDateValueField>(order->GetConditionValue()), time);
					jump = OrderConditionCompare(order->GetConditionComparator(), value, order->GetXData());
					break;
				}

				default:
					return;
			}
			if (jump) {
				if (!order->IsWaitTimetabled()) return;
				sum += order->GetTimetabledWait();
				i = order->GetConditionSkipToOrder();
				order = v->GetOrder(i);
				skip_travel = true;
				continue;
			} else {
				skip = true;
			}
		}

		/* Automatic orders don't influence the overall timetable;
		 * they just add some untimetabled entries, but the time till
		 * the next non-implicit order can still be known. */
		if (!skip) {
			if (travelling || i != start) {
				if (!skip_travel) {
					if (!CanDetermineTimeTaken(order, true)) return;
					sum += order->GetTimetabledTravel();
				}
				table[i].arrival = sum;
				if (predicted) SetBit(table[i].flags, TADF_ARRIVAL_PREDICTED);
				if (no_offset) SetBit(table[i].flags, TADF_ARRIVAL_NO_OFFSET);
			}

			if (order->IsScheduledDispatchOrder(true) && !(i == start && !travelling)) {
				if (!no_offset) sum -= v->lateness_counter;
				extern DateTicksScaled GetScheduledDispatchTime(const DispatchSchedule &ds, DateTicksScaled leave_time);
				DispatchSchedule &ds = v->orders.list->GetDispatchScheduleByIndex(order->GetDispatchScheduleIndex());
				DispatchSchedule predicted_ds;
				predicted_ds.BorrowSchedule(ds);
				predicted_ds.UpdateScheduledDispatchToDate(_scaled_date_ticks + sum);
				DateTicksScaled slot = GetScheduledDispatchTime(predicted_ds, _scaled_date_ticks + sum + order->GetTimetabledWait());
				predicted_ds.ReturnSchedule(ds);
				if (slot <= -1) return;
				sum = slot - _scaled_date_ticks;
				predicted = true;
				no_offset = true;
			} else {
				if (!CanDetermineTimeTaken(order, false)) return;
				sum += order->GetTimetabledWait();
			}
			table[i].departure = sum;
			if (predicted) SetBit(table[i].flags, TADF_DEPARTURE_PREDICTED);
			if (predicted) SetBit(table[i].flags, TADF_DEPARTURE_NO_OFFSET);
		}

		skip_travel = false;

		++i;
		order = order->next;
		if (i >= v->GetNumOrders()) {
			i = 0;
			assert(order == nullptr);
			order = v->orders->GetFirstOrder();
		}
	} while (i != start);

	/* When loading at a scheduled station we still have to treat the
	 * travelling part of the first order. */
	if (!travelling && table[i].arrival == INVALID_TICKS) {
		if (!CanDetermineTimeTaken(order, true)) return;
		sum += order->GetTimetabledTravel();
		table[i].arrival = sum;
		if (predicted) SetBit(table[i].flags, TADF_ARRIVAL_PREDICTED);
		if (no_offset) SetBit(table[i].flags, TADF_ARRIVAL_NO_OFFSET);
	}
}

/**
 * Callback for when a time has been chosen to start the time table
 * @param p1 The p1 parameter to send to CmdSetTimetableStart
 * @param date the actually chosen date
 */
static void ChangeTimetableStartIntl(uint32 p1, DateTicksScaled date)
{
	DateTicks date_part = date / _settings_game.economy.day_length_factor;
	uint32 sub_ticks = date % _settings_game.economy.day_length_factor;
	DoCommandP(0, p1 | (sub_ticks << 21), (Ticks)(date_part - (((DateTicks)_date * DAY_TICKS) + _date_fract)), CMD_SET_TIMETABLE_START | CMD_MSG(STR_ERROR_CAN_T_TIMETABLE_VEHICLE));
}

/**
 * Callback for when a time has been chosen to start the time table
 * @param w the window related to the setting of the date
 * @param date the actually chosen date
 */
static void ChangeTimetableStartCallback(const Window *w, DateTicksScaled date)
{
	ChangeTimetableStartIntl(w->window_number, date);
}

void ProcessTimetableWarnings(const Vehicle *v, std::function<void(StringID, bool)> handler)
{
	Ticks total_time = v->orders.list != nullptr ? v->orders.list->GetTimetableDurationIncomplete() : 0;

	bool have_conditional = false;
	bool have_missing_wait = false;
	bool have_missing_travel = false;
	bool have_bad_full_load = false;
	bool have_non_timetabled_conditional_branch = false;

	const bool assume_timetabled = HasBit(v->vehicle_flags, VF_AUTOFILL_TIMETABLE) || HasBit(v->vehicle_flags, VF_AUTOMATE_TIMETABLE);
	for (int n = 0; n < v->GetNumOrders(); n++) {
		const Order *order = v->GetOrder(n);
		if (order->IsType(OT_CONDITIONAL)) {
			have_conditional = true;
			if (!order->IsWaitTimetabled()) have_non_timetabled_conditional_branch = true;
		} else {
			if (order->GetWaitTime() == 0 && order->IsType(OT_GOTO_STATION) && !(order->GetNonStopType() & ONSF_NO_STOP_AT_DESTINATION_STATION)) {
				have_missing_wait = true;
			}
			if (order->GetTravelTime() == 0 && !order->IsTravelTimetabled()) {
				have_missing_travel = true;
			}
		}

		if (order->IsType(OT_GOTO_STATION) && !have_bad_full_load && (assume_timetabled || order->IsWaitTimetabled())) {
			if (order->GetLoadType() & OLFB_FULL_LOAD) have_bad_full_load = true;
			if (order->GetLoadType() == OLFB_CARGO_TYPE_LOAD) {
				for (CargoID c = 0; c < NUM_CARGO; c++) {
					if (order->GetCargoLoadTypeRaw(c) & OLFB_FULL_LOAD) {
						have_bad_full_load = true;
						break;
					}
				}
			}
		}
	}

	if (HasBit(v->vehicle_flags, VF_TIMETABLE_SEPARATION)) {
		if (have_conditional) handler(STR_TIMETABLE_WARNING_AUTOSEP_CONDITIONAL, true);
		if (have_missing_wait || have_missing_travel) {
			if (assume_timetabled) {
				handler(STR_TIMETABLE_AUTOSEP_TIMETABLE_INCOMPLETE, false);
			} else {
				handler(STR_TIMETABLE_WARNING_AUTOSEP_MISSING_TIMINGS, true);
			}
		} else if (v->GetNumOrders() == 0) {
			handler(STR_TIMETABLE_AUTOSEP_TIMETABLE_INCOMPLETE, false);
		} else if (!have_conditional) {
			handler(v->IsOrderListShared() ? STR_TIMETABLE_AUTOSEP_OK : STR_TIMETABLE_AUTOSEP_SINGLE_VEH, false);
		}
	}
	if (have_bad_full_load) handler(STR_TIMETABLE_WARNING_FULL_LOAD, true);
	if (have_conditional && HasBit(v->vehicle_flags, VF_AUTOFILL_TIMETABLE)) handler(STR_TIMETABLE_WARNING_AUTOFILL_CONDITIONAL, true);
	if (total_time && have_non_timetabled_conditional_branch) handler(STR_TIMETABLE_NON_TIMETABLED_BRANCH, false);
	if (HasBit(v->vehicle_flags, VF_SCHEDULED_DISPATCH) && v->orders.list != nullptr) {
		auto sd_warning = [&](int schedule_index, StringID str) {
			if (v->orders.list->GetScheduledDispatchScheduleCount() > 1) {
				SetDParam(0, schedule_index + 1);
				SetDParam(1, str);
				handler(STR_TIMETABLE_WARNING_SCHEDULE_ID, true);
			} else {
				handler(str, true);
			}
		};
		std::vector<bool> seen_sched_dispatch_orders(v->orders.list->GetScheduledDispatchScheduleCount());

		for (int n = 0; n < v->GetNumOrders(); n++) {
			const Order *order = v->GetOrder(n);
			int schedule_index = order->GetDispatchScheduleIndex();
			if (schedule_index >= 0) {
				seen_sched_dispatch_orders[schedule_index] = true;
				if (!order->IsWaitTimetabled()) {
					sd_warning(schedule_index, STR_TIMETABLE_WARNING_SCHEDULED_DISPATCH_ORDER_NO_WAIT_TIME);
				}
			}
		}
		for (uint i = 0; i < seen_sched_dispatch_orders.size(); i++) {
			if (!seen_sched_dispatch_orders[i]) sd_warning(i, STR_TIMETABLE_WARNING_NO_SCHEDULED_DISPATCH_ORDER_ASSIGNED);
		}
	}
}


struct TimetableWindow : GeneralVehicleWindow {
	int sel_index;
	bool show_expected;     ///< Whether we show expected arrival or scheduled
	uint deparr_time_width; ///< The width of the departure/arrival time
	uint deparr_abbr_width; ///< The width of the departure/arrival abbreviation
	int clicked_widget;     ///< The widget that was clicked (used to determine what to do in OnQueryTextFinished)
	Scrollbar *vscroll;
	bool query_is_speed_query; ///< The currently open query window is a speed query and not a time query.
	bool set_start_date_all;   ///< Set start date using minutes text entry: this is a set all vehicle (ctrl-click) action
	bool change_timetable_all; ///< Set wait time or speed for all timetable entries (ctrl-click) action
	int summary_warnings = 0;  ///< NUmber of summary warnings shown

	enum {
		MAX_SUMMARY_WARNINGS = 10,
	};

	TimetableWindow(WindowDesc *desc, WindowNumber window_number) :
			GeneralVehicleWindow(desc, Vehicle::Get(window_number)),
			sel_index(-1),
			show_expected(true)
	{
		this->CreateNestedTree();
		this->vscroll = this->GetScrollbar(WID_VT_SCROLLBAR);
		this->UpdateSelectionStates();
		this->FinishInitNested(window_number);

		this->owner = this->vehicle->owner;
	}

	~TimetableWindow()
	{
		if (!FocusWindowById(WC_VEHICLE_VIEW, this->window_number)) {
			MarkAllRouteStepsDirty(this->vehicle);
		}
	}

	/**
	 * Build the arrival-departure list for a given vehicle
	 * @param v the vehicle to make the list for
	 * @param table the table to fill
	 * @return if next arrival will be early
	 */
	static bool BuildArrivalDepartureList(const Vehicle *v, TimetableArrivalDeparture *table)
	{
		assert(HasBit(v->vehicle_flags, VF_TIMETABLE_STARTED));

		bool travelling = (!(v->current_order.IsAnyLoadingType() || v->current_order.IsType(OT_WAITING)) || v->current_order.GetNonStopType() == ONSF_STOP_EVERYWHERE);
		Ticks start_time = -(Ticks)v->current_order_time;
		if (v->cur_timetable_order_index != INVALID_VEH_ORDER_ID && v->cur_timetable_order_index != v->cur_real_order_index) {
			/* vehicle is taking a conditional order branch, adjust start time to compensate */
			const Order *real_current_order = v->GetOrder(v->cur_real_order_index);
			const Order *real_timetable_order = v->GetOrder(v->cur_timetable_order_index);
			assert(real_timetable_order->IsType(OT_CONDITIONAL));
			start_time += (real_timetable_order->GetWaitTime() - real_current_order->GetTravelTime());
		}

		FillTimetableArrivalDepartureTable(v, v->cur_real_order_index % v->GetNumOrders(), travelling, table, start_time);

		return (travelling && v->lateness_counter < 0);
	}

	void UpdateWidgetSize(int widget, Dimension *size, const Dimension &padding, Dimension *fill, Dimension *resize) override
	{
		switch (widget) {
			case WID_VT_ARRIVAL_DEPARTURE_PANEL:
				SetDParamMaxValue(0, MAX_YEAR * DAYS_IN_YEAR, 0, FS_SMALL);
				this->deparr_time_width = GetStringBoundingBox(STR_JUST_DATE_TINY).width;
				SetDParamMaxValue(0, _settings_time.time_in_minutes ? 0 : MAX_YEAR * DAYS_IN_YEAR);
				this->deparr_time_width = GetStringBoundingBox(STR_JUST_DATE_WALLCLOCK_TINY).width + 4;
				this->deparr_abbr_width = std::max(GetStringBoundingBox(STR_TIMETABLE_ARRIVAL_ABBREVIATION).width, GetStringBoundingBox(STR_TIMETABLE_DEPARTURE_ABBREVIATION).width);
				size->width = WD_FRAMERECT_LEFT + this->deparr_abbr_width + 10 + this->deparr_time_width + WD_FRAMERECT_RIGHT;
				FALLTHROUGH;

			case WID_VT_ARRIVAL_DEPARTURE_SELECTION:
			case WID_VT_TIMETABLE_PANEL:
				resize->height = std::max<int>(FONT_HEIGHT_NORMAL, GetSpriteSize(SPR_LOCK).height);
				size->height = WD_FRAMERECT_TOP + 8 * resize->height + WD_FRAMERECT_BOTTOM;
				break;

			case WID_VT_SUMMARY_PANEL: {
				Dimension d = GetSpriteSize(SPR_WARNING_SIGN);
				size->height = WD_FRAMERECT_TOP + 2 * FONT_HEIGHT_NORMAL + std::min<int>(MAX_SUMMARY_WARNINGS, this->summary_warnings) * std::max<int>(d.height, FONT_HEIGHT_NORMAL) + WD_FRAMERECT_BOTTOM;
				break;
			}
		}
	}

	int GetOrderFromTimetableWndPt(int y, const Vehicle *v)
	{
		int sel = (y - this->GetWidget<NWidgetBase>(WID_VT_TIMETABLE_PANEL)->pos_y - WD_FRAMERECT_TOP) / std::max<int>(FONT_HEIGHT_NORMAL, GetSpriteSize(SPR_LOCK).height);

		if ((uint)sel >= this->vscroll->GetCapacity()) return INVALID_ORDER;

		sel += this->vscroll->GetPosition();

		return (sel < v->GetNumOrders() * 2 && sel >= 0) ? sel : INVALID_ORDER;
	}

	/**
	 * Some data on this window has become invalid.
	 * @param data Information about the changed data.
	 * @param gui_scope Whether the call is done from GUI scope. You may not do everything when not in GUI scope. See #InvalidateWindowData() for details.
	 */
	void OnInvalidateData(int data = 0, bool gui_scope = true) override
	{
		switch (data) {
			case VIWD_AUTOREPLACE:
				/* Autoreplace replaced the vehicle */
				this->vehicle = Vehicle::Get(this->window_number);
				break;

			case VIWD_REMOVE_ALL_ORDERS:
				/* Removed / replaced all orders (after deleting / sharing) */
				if (this->sel_index == -1) break;

				this->DeleteChildWindows();
				this->sel_index = -1;
				break;

			case VIWD_MODIFY_ORDERS:
				if (!gui_scope) break;
				this->UpdateSelectionStates();
				this->ReInit();
				break;

			default: {
				if (gui_scope) break; // only do this once; from command scope

				/* Moving an order. If one of these is INVALID_VEH_ORDER_ID, then
				 * the order is being created / removed */
				if (this->sel_index == -1) break;

				VehicleOrderID from = GB(data, 0, 16);
				VehicleOrderID to   = GB(data, 16, 16);

				if (from == to) break; // no need to change anything

				/* if from == INVALID_VEH_ORDER_ID, one order was added; if to == INVALID_VEH_ORDER_ID, one order was removed */
				uint old_num_orders = this->vehicle->GetNumOrders() - (uint)(from == INVALID_VEH_ORDER_ID) + (uint)(to == INVALID_VEH_ORDER_ID);

				VehicleOrderID selected_order = (this->sel_index + 1) / 2;
				if (selected_order == old_num_orders) selected_order = 0; // when last travel time is selected, it belongs to order 0

				bool travel = HasBit(this->sel_index, 0);

				if (from != selected_order) {
					/* Moving from preceding order? */
					selected_order -= (int)(from <= selected_order);
					/* Moving to   preceding order? */
					selected_order += (int)(to   <= selected_order);
				} else {
					/* Now we are modifying the selected order */
					if (to == INVALID_VEH_ORDER_ID) {
						/* Deleting selected order */
						this->DeleteChildWindows();
						this->sel_index = -1;
						break;
					} else {
						/* Moving selected order */
						selected_order = to;
					}
				}

				/* recompute new sel_index */
				this->sel_index = 2 * selected_order - (int)travel;
				/* travel time of first order needs special handling */
				if (this->sel_index == -1) this->sel_index = this->vehicle->GetNumOrders() * 2 - 1;
				break;
			}
		}
	}

	virtual EventState OnCTRLStateChange() override
	{
		this->UpdateSelectionStates();
		this->SetDirty();
		return ES_NOT_HANDLED;
	}

	void OnPaint() override
	{
		const Vehicle *v = this->vehicle;
		int selected = this->sel_index;

		this->vscroll->SetCount(v->GetNumOrders() * 2);

		if (v->owner == _local_company) {
			bool disable = true;
			bool disable_time = true;
			bool wait_lockable = false;
			bool wait_locked = false;
			bool clearable_when_wait_locked = false;
			if (selected != -1) {
				const Order *order = v->GetOrder(((selected + 1) / 2) % v->GetNumOrders());
				if (selected % 2 == 1) {
					/* Travel time */
					disable = order != nullptr && (order->IsType(OT_CONDITIONAL) || order->IsType(OT_IMPLICIT));
					disable_time = disable;
					wait_lockable = !disable;
					wait_locked = wait_lockable && order->IsTravelFixed();
				} else {
					/* Wait time */
					if (order != nullptr) {
						if (order->IsType(OT_GOTO_WAYPOINT)) {
							disable = false;
							disable_time = false;
							clearable_when_wait_locked = true;
						} else if (order->IsType(OT_CONDITIONAL)) {
							disable = true;
							disable_time = false;
							clearable_when_wait_locked = true;
						} else {
							disable = (!(order->IsType(OT_GOTO_STATION) || (order->IsType(OT_GOTO_DEPOT) && !(order->GetDepotActionType() & ODATFB_HALT))) ||
									(order->GetNonStopType() & ONSF_NO_STOP_AT_DESTINATION_STATION));
							disable_time = disable;
						}
					} else {
						disable = true;
						disable_time = true;
					}
					wait_lockable = !disable_time;
					wait_locked = wait_lockable && order->IsWaitFixed();
				}
			}
			bool disable_speed = disable || selected % 2 != 1 || v->type == VEH_AIRCRAFT;

			this->SetWidgetDisabledState(WID_VT_CHANGE_TIME, disable_time || (HasBit(v->vehicle_flags, VF_AUTOMATE_TIMETABLE) && !wait_locked));
			this->SetWidgetDisabledState(WID_VT_CLEAR_TIME, disable_time || (HasBit(v->vehicle_flags, VF_AUTOMATE_TIMETABLE) && !(wait_locked && clearable_when_wait_locked)));
			this->SetWidgetDisabledState(WID_VT_CHANGE_SPEED, disable_speed);
			this->SetWidgetDisabledState(WID_VT_CLEAR_SPEED, disable_speed);
			this->SetWidgetDisabledState(WID_VT_SHARED_ORDER_LIST, !(v->IsOrderListShared() || _settings_client.gui.enable_single_veh_shared_order_gui));

<<<<<<< HEAD
			this->SetWidgetDisabledState(WID_VT_START_DATE, v->orders.list == nullptr || HasBit(v->vehicle_flags, VF_TIMETABLE_SEPARATION) || HasBit(v->vehicle_flags, VF_SCHEDULED_DISPATCH));
			this->SetWidgetDisabledState(WID_VT_RESET_LATENESS, v->orders.list == nullptr);
			this->SetWidgetDisabledState(WID_VT_AUTOFILL, v->orders.list == nullptr || HasBit(v->vehicle_flags, VF_AUTOMATE_TIMETABLE));
			this->SetWidgetDisabledState(WID_VT_AUTO_SEPARATION, HasBit(v->vehicle_flags, VF_SCHEDULED_DISPATCH));
			this->EnableWidget(WID_VT_AUTOMATE);
			this->EnableWidget(WID_VT_ADD_VEH_GROUP);
			this->SetWidgetDisabledState(WID_VT_LOCK_ORDER_TIME, !wait_lockable);
			this->SetWidgetLoweredState(WID_VT_LOCK_ORDER_TIME, wait_locked);
			this->SetWidgetDisabledState(WID_VT_EXTRA, disable || (selected % 2 != 0));
			this->SetWidgetDisabledState(WID_VT_ASSIGN_SCHEDULE, disable || (selected % 2 != 0) || !HasBit(v->vehicle_flags, VF_SCHEDULED_DISPATCH));
=======
			this->SetWidgetDisabledState(WID_VT_START_DATE, v->orders == nullptr);
			this->SetWidgetDisabledState(WID_VT_RESET_LATENESS, v->orders == nullptr);
			this->SetWidgetDisabledState(WID_VT_AUTOFILL, v->orders == nullptr);
>>>>>>> 0d8fbf64
		} else {
			this->DisableWidget(WID_VT_START_DATE);
			this->DisableWidget(WID_VT_CHANGE_TIME);
			this->DisableWidget(WID_VT_CLEAR_TIME);
			this->DisableWidget(WID_VT_CHANGE_SPEED);
			this->DisableWidget(WID_VT_CLEAR_SPEED);
			this->DisableWidget(WID_VT_RESET_LATENESS);
			this->DisableWidget(WID_VT_AUTOFILL);
			this->DisableWidget(WID_VT_AUTOMATE);
			this->DisableWidget(WID_VT_AUTO_SEPARATION);
			this->DisableWidget(WID_VT_SHARED_ORDER_LIST);
			this->DisableWidget(WID_VT_ADD_VEH_GROUP);
			this->DisableWidget(WID_VT_LOCK_ORDER_TIME);
			this->DisableWidget(WID_VT_EXTRA);
			this->DisableWidget(WID_VT_ASSIGN_SCHEDULE);
		}

		this->SetWidgetLoweredState(WID_VT_AUTOFILL, HasBit(v->vehicle_flags, VF_AUTOFILL_TIMETABLE));
		this->SetWidgetLoweredState(WID_VT_AUTOMATE, HasBit(v->vehicle_flags, VF_AUTOMATE_TIMETABLE));
		this->SetWidgetLoweredState(WID_VT_AUTO_SEPARATION, HasBit(v->vehicle_flags, VF_TIMETABLE_SEPARATION));
		this->SetWidgetLoweredState(WID_VT_SCHEDULED_DISPATCH, HasBit(v->vehicle_flags, VF_SCHEDULED_DISPATCH));
		this->SetWidgetLoweredState(WID_VT_SCHEDULED_DISPATCH, HasBit(v->vehicle_flags, VF_SCHEDULED_DISPATCH));

		this->SetWidgetDisabledState(WID_VT_SCHEDULED_DISPATCH, v->orders.list == nullptr);
		this->GetWidget<NWidgetStacked>(WID_VT_START_DATE_SELECTION)->SetDisplayedPlane(HasBit(v->vehicle_flags, VF_SCHEDULED_DISPATCH) ? 1 : 0);

		this->DrawWidgets();
	}

	void SetStringParameters(int widget) const override
	{
		switch (widget) {
			case WID_VT_CAPTION: SetDParam(0, this->vehicle->index); break;
			case WID_VT_EXPECTED: SetDParam(0, this->show_expected ? STR_TIMETABLE_EXPECTED : STR_TIMETABLE_SCHEDULED); break;
		}
	}

	bool OnTooltip(Point pt, int widget, TooltipCloseCondition close_cond) override
	{
		switch (widget) {
			case WID_VT_CHANGE_TIME: {
				uint64 params[1];
				params[0] = STR_TIMETABLE_WAIT_TIME_TOOLTIP;
				GuiShowTooltips(this, STR_TIMETABLE_WAIT_TIME_TOOLTIP_EXTRA, 1, params, close_cond);
				return true;
			}
			case WID_VT_CLEAR_TIME: {
				uint64 params[1];
				params[0] = STR_TIMETABLE_CLEAR_TIME_TOOLTIP;
				GuiShowTooltips(this, STR_TIMETABLE_CLEAR_TIME_TOOLTIP_EXTRA, 1, params, close_cond);
				return true;
			}
			case WID_VT_CHANGE_SPEED: {
				uint64 params[1];
				params[0] = STR_TIMETABLE_CHANGE_SPEED_TOOLTIP;
				GuiShowTooltips(this, STR_TIMETABLE_CHANGE_SPEED_TOOLTIP_EXTRA, 1, params, close_cond);
				return true;
			}
			case WID_VT_CLEAR_SPEED: {
				uint64 params[1];
				params[0] = STR_TIMETABLE_CLEAR_SPEED_TOOLTIP;
				GuiShowTooltips(this, STR_TIMETABLE_CLEAR_SPEED_TOOLTIP_EXTRA, 1, params, close_cond);
				return true;
			}
			default:
				return false;
		}
	}

	void DrawWidget(const Rect &r, int widget) const override
	{
		const Vehicle *v = this->vehicle;
		int selected = this->sel_index;

		switch (widget) {
			case WID_VT_TIMETABLE_PANEL: {
				int y = r.top + WD_FRAMERECT_TOP;
				int i = this->vscroll->GetPosition();
				Dimension lock_d = GetSpriteSize(SPR_LOCK);
				int line_height = std::max<int>(FONT_HEIGHT_NORMAL, lock_d.height);
				VehicleOrderID order_id = (i + 1) / 2;
				bool final_order = false;

				bool rtl = _current_text_dir == TD_RTL;
				SetDParamMaxValue(0, v->GetNumOrders(), 2);
				int index_column_width = GetStringBoundingBox(STR_ORDER_INDEX).width + 2 * GetSpriteSize(rtl ? SPR_ARROW_RIGHT : SPR_ARROW_LEFT).width + 3;
				int middle = rtl ? r.right - WD_FRAMERECT_RIGHT - index_column_width : r.left + WD_FRAMERECT_LEFT + index_column_width;

				const Order *order = v->GetOrder(order_id);
				while (order != nullptr) {
					/* Don't draw anything if it extends past the end of the window. */
					if (!this->vscroll->IsVisible(i)) break;

					if (i % 2 == 0) {
						DrawOrderString(v, order, order_id, y, i == selected, true, r.left + WD_FRAMERECT_LEFT, middle, r.right - WD_FRAMERECT_RIGHT);

						order_id++;

						if (order_id >= v->GetNumOrders()) {
							order = v->GetOrder(0);
							final_order = true;
						} else {
							order = order->next;
						}
					} else {
						StringID string;
						TextColour colour = (i == selected) ? TC_WHITE : TC_BLACK;
						if (order->IsType(OT_CONDITIONAL)) {
							string = STR_TIMETABLE_NO_TRAVEL;
						} else if (order->IsType(OT_IMPLICIT)) {
							string = STR_TIMETABLE_NOT_TIMETABLEABLE;
							colour = ((i == selected) ? TC_SILVER : TC_GREY) | TC_NO_SHADE;
						} else if (!order->IsTravelTimetabled()) {
							if (order->GetTravelTime() > 0) {
								SetTimetableParams(0, order->GetTravelTime());
								string = order->GetMaxSpeed() != UINT16_MAX ?
										STR_TIMETABLE_TRAVEL_FOR_SPEED_ESTIMATED  :
										STR_TIMETABLE_TRAVEL_FOR_ESTIMATED;
							} else {
								string = order->GetMaxSpeed() != UINT16_MAX ?
										STR_TIMETABLE_TRAVEL_NOT_TIMETABLED_SPEED :
										STR_TIMETABLE_TRAVEL_NOT_TIMETABLED;
							}
						} else {
							SetTimetableParams(0, order->GetTimetabledTravel());
							string = order->GetMaxSpeed() != UINT16_MAX ?
									STR_TIMETABLE_TRAVEL_FOR_SPEED : STR_TIMETABLE_TRAVEL_FOR;
						}
						SetDParam(string == STR_TIMETABLE_TRAVEL_NOT_TIMETABLED_SPEED ? 2 : 4, order->GetMaxSpeed());

						int edge = DrawString(rtl ? r.left + WD_FRAMERECT_LEFT : middle, rtl ? middle : r.right - WD_FRAMERECT_LEFT, y, string, colour);

						if (order->IsTravelFixed()) {
							Dimension lock_d = GetSpriteSize(SPR_LOCK);
							DrawPixelInfo tmp_dpi;
							if (FillDrawPixelInfo(&tmp_dpi, rtl ? r.left + WD_FRAMERECT_LEFT : middle, y, rtl ? middle : r.right - WD_FRAMERECT_LEFT, lock_d.height)) {
								DrawPixelInfo *old_dpi = _cur_dpi;
								_cur_dpi = &tmp_dpi;

								DrawSprite(SPR_LOCK, PAL_NONE, rtl ? edge - 3 - lock_d.width - (r.left + WD_FRAMERECT_LEFT) : edge + 3 - middle, 0);

								_cur_dpi = old_dpi;
							}
						}

						if (final_order) break;
					}

					i++;
					y += line_height;
				}
				break;
			}

			case WID_VT_ARRIVAL_DEPARTURE_PANEL: {
				/* Arrival and departure times are handled in an all-or-nothing approach,
				 * i.e. are only shown if we can calculate all times.
				 * Excluding order lists with only one order makes some things easier.
				 */
				Ticks total_time = v->orders != nullptr ? v->orders->GetTimetableDurationIncomplete() : 0;
				if (total_time <= 0 || v->GetNumOrders() <= 1 || !HasBit(v->vehicle_flags, VF_TIMETABLE_STARTED)) break;

				TimetableArrivalDeparture *arr_dep = AllocaM(TimetableArrivalDeparture, v->GetNumOrders());
				const VehicleOrderID cur_order = v->cur_real_order_index % v->GetNumOrders();

				VehicleOrderID earlyID = BuildArrivalDepartureList(v, arr_dep) ? cur_order : (VehicleOrderID)INVALID_VEH_ORDER_ID;

				int y = r.top + WD_FRAMERECT_TOP;
				Dimension lock_d = GetSpriteSize(SPR_LOCK);
				int line_height = std::max<int>(FONT_HEIGHT_NORMAL, lock_d.height);

				bool show_late = this->show_expected && v->lateness_counter > DATE_UNIT_SIZE;
				Ticks offset = show_late ? 0 : -v->lateness_counter;

				bool rtl = _current_text_dir == TD_RTL;
				int abbr_left  = rtl ? r.right - WD_FRAMERECT_RIGHT - this->deparr_abbr_width : r.left + WD_FRAMERECT_LEFT;
				int abbr_right = rtl ? r.right - WD_FRAMERECT_RIGHT : r.left + WD_FRAMERECT_LEFT + this->deparr_abbr_width;
				int time_left  = rtl ? r.left + WD_FRAMERECT_LEFT : r.right - WD_FRAMERECT_RIGHT - this->deparr_time_width;
				int time_right = rtl ? r.left + WD_FRAMERECT_LEFT + this->deparr_time_width : r.right - WD_FRAMERECT_RIGHT;

				for (int i = this->vscroll->GetPosition(); i / 2 < v->GetNumOrders(); ++i) { // note: i is also incremented in the loop
					/* Don't draw anything if it extends past the end of the window. */
					if (!this->vscroll->IsVisible(i)) break;

					if (i % 2 == 0) {
						if (arr_dep[i / 2].arrival != INVALID_TICKS) {
							DrawString(abbr_left, abbr_right, y, STR_TIMETABLE_ARRIVAL_ABBREVIATION, i == selected ? TC_WHITE : TC_BLACK);
							if (this->show_expected && i / 2 == earlyID) {
								SetDParam(0, _scaled_date_ticks + arr_dep[i / 2].arrival);
								DrawString(time_left, time_right, y, STR_JUST_DATE_WALLCLOCK_TINY, TC_GREEN);
							} else {
								SetDParam(0, _scaled_date_ticks + arr_dep[i / 2].arrival + (HasBit(arr_dep[i / 2].flags, TADF_ARRIVAL_NO_OFFSET) ? 0 : offset));
								DrawString(time_left, time_right, y, STR_JUST_DATE_WALLCLOCK_TINY,
										HasBit(arr_dep[i / 2].flags, TADF_ARRIVAL_PREDICTED) ? (TextColour)(TC_IS_PALETTE_COLOUR | TC_NO_SHADE | 4) : (show_late ? TC_RED : i == selected ? TC_WHITE : TC_BLACK));
							}
						}
					} else {
						if (arr_dep[i / 2].departure != INVALID_TICKS) {
							DrawString(abbr_left, abbr_right, y, STR_TIMETABLE_DEPARTURE_ABBREVIATION, i == selected ? TC_WHITE : TC_BLACK);
							SetDParam(0, _scaled_date_ticks + arr_dep[i/2].departure + (HasBit(arr_dep[i / 2].flags, TADF_DEPARTURE_NO_OFFSET) ? 0 : offset));
							DrawString(time_left, time_right, y, STR_JUST_DATE_WALLCLOCK_TINY,
									HasBit(arr_dep[i / 2].flags, TADF_DEPARTURE_PREDICTED) ? (TextColour)(TC_IS_PALETTE_COLOUR | TC_NO_SHADE | 4) : (show_late ? TC_RED : i == selected ? TC_WHITE : TC_BLACK));
						}
					}
					y += line_height;
				}
				break;
			}

			case WID_VT_SUMMARY_PANEL: {
				int y = r.top + WD_FRAMERECT_TOP;

				Ticks total_time = v->orders != nullptr ? v->orders->GetTimetableDurationIncomplete() : 0;
				if (total_time != 0) {
<<<<<<< HEAD
					SetTimetableParams(0, total_time);
					DrawString(r.left + WD_FRAMERECT_LEFT, r.right - WD_FRAMERECT_RIGHT, y, v->orders.list->IsCompleteTimetable() ? STR_TIMETABLE_TOTAL_TIME : STR_TIMETABLE_TOTAL_TIME_INCOMPLETE);
=======
					SetTimetableParams(0, 1, total_time);
					DrawString(r.left + WD_FRAMERECT_LEFT, r.right - WD_FRAMERECT_RIGHT, y, v->orders->IsCompleteTimetable() ? STR_TIMETABLE_TOTAL_TIME : STR_TIMETABLE_TOTAL_TIME_INCOMPLETE);
>>>>>>> 0d8fbf64
				}
				y += FONT_HEIGHT_NORMAL;

				if (v->timetable_start != 0) {
					/* We are running towards the first station so we can start the
					 * timetable at the given time. */
					SetDParam(0, STR_JUST_DATE_WALLCLOCK_TINY);
					SetDParam(1, (((DateTicksScaled) v->timetable_start) * _settings_game.economy.day_length_factor) + v->timetable_start_subticks);
					DrawString(r.left + WD_FRAMERECT_LEFT, r.right - WD_FRAMERECT_RIGHT, y, STR_TIMETABLE_STATUS_START_AT);
				} else if (!HasBit(v->vehicle_flags, VF_TIMETABLE_STARTED)) {
					/* We aren't running on a timetable yet, so how can we be "on time"
					 * when we aren't even "on service"/"on duty"? */
					DrawString(r.left + WD_FRAMERECT_LEFT, r.right - WD_FRAMERECT_RIGHT, y, STR_TIMETABLE_STATUS_NOT_STARTED);
				} else if (v->lateness_counter == 0 || (!_settings_client.gui.timetable_in_ticks && v->lateness_counter / DATE_UNIT_SIZE == 0)) {
					DrawString(r.left + WD_FRAMERECT_LEFT, r.right - WD_FRAMERECT_RIGHT, y, STR_TIMETABLE_STATUS_ON_TIME);
				} else {
					SetTimetableParams(0, abs(v->lateness_counter));
					DrawString(r.left + WD_FRAMERECT_LEFT, r.right - WD_FRAMERECT_RIGHT, y, v->lateness_counter < 0 ? STR_TIMETABLE_STATUS_EARLY : STR_TIMETABLE_STATUS_LATE);
				}
				y += FONT_HEIGHT_NORMAL;

				{
					const Dimension warning_dimensions = GetSpriteSize(SPR_WARNING_SIGN);
					const int step_height = std::max<int>(warning_dimensions.height, FONT_HEIGHT_NORMAL);
					const int text_offset_y = (step_height - FONT_HEIGHT_NORMAL) / 2;
					const int warning_offset_y = (step_height - warning_dimensions.height) / 2;
					const bool rtl = _current_text_dir == TD_RTL;

					auto draw_warning = [&](StringID text, bool warning) {
						int left = r.left + WD_FRAMERECT_LEFT;
						int right = r.right - WD_FRAMERECT_RIGHT;
						if (warning) {
							DrawSprite(SPR_WARNING_SIGN, 0, rtl ? right - warning_dimensions.width - 5 : left + 5, y + warning_offset_y);
							if (rtl) {
								right -= (warning_dimensions.width + 10);
							} else {
								left += (warning_dimensions.width + 10);
							}
						}
						DrawString(left, right, y + text_offset_y, text);
						y += step_height;
					};

					int warning_count = 0;
					int warning_limit = this->summary_warnings > MAX_SUMMARY_WARNINGS ? MAX_SUMMARY_WARNINGS - 1 : std::min<int>(MAX_SUMMARY_WARNINGS, this->summary_warnings);

					ProcessTimetableWarnings(v, [&](StringID text, bool warning) {
						if (warning_count < warning_limit) draw_warning(text, warning);
						warning_count++;
					});
					if (warning_count > warning_limit) {
						SetDParam(0, warning_count - warning_limit);
						draw_warning(STR_TIMETABLE_WARNINGS_OMITTED, true);
					}

					if (warning_count != this->summary_warnings) {
						TimetableWindow *mutable_this = const_cast<TimetableWindow *>(this);
						mutable_this->summary_warnings = warning_count;
						mutable_this->ReInit();
					}
				}

				break;
			}
		}
	}

	static inline void ExecuteTimetableCommand(const Vehicle *v, bool bulk, uint selected, ModifyTimetableFlags mtf, uint p2, bool clear)
	{
		uint order_number = (selected + 1) / 2;
		if (order_number >= v->GetNumOrders()) order_number = 0;

		uint p1 = v->index | (mtf << 28) | (clear ? 1 << 31 : 0);
		if (bulk) {
			DoCommandP(0, p1, p2, CMD_BULK_CHANGE_TIMETABLE | CMD_MSG(STR_ERROR_CAN_T_TIMETABLE_VEHICLE));
		} else {
			DoCommandPEx(0, p1, p2, order_number, CMD_CHANGE_TIMETABLE | CMD_MSG(STR_ERROR_CAN_T_TIMETABLE_VEHICLE), nullptr, nullptr, 0);
		}
	}

	void OnClick(Point pt, int widget, int click_count) override
	{
		const Vehicle *v = this->vehicle;

		this->clicked_widget = widget;
		this->DeleteChildWindows(WC_QUERY_STRING);

		switch (widget) {
			case WID_VT_ORDER_VIEW: // Order view button
				ShowOrdersWindow(v);
				break;

			case WID_VT_TIMETABLE_PANEL: { // Main panel.
				int selected = GetOrderFromTimetableWndPt(pt.y, v);

				/* Allow change time by double-clicking order */
				if (click_count == 2) {
					this->sel_index = selected == INVALID_ORDER ? -1 : selected;
					this->OnClick(pt, WID_VT_CHANGE_TIME, click_count);
					return;
				} else {
					this->sel_index = (selected == INVALID_ORDER || selected == this->sel_index) ? -1 : selected;
				}

				this->DeleteChildWindows();
				break;
			}

			case WID_VT_START_DATE: // Change the date that the timetable starts.
<<<<<<< HEAD
				if (_settings_time.time_in_minutes && _settings_client.gui.timetable_start_text_entry) {
					this->set_start_date_all = v->orders.list->IsCompleteTimetable() && _ctrl_pressed;
					StringID str = STR_JUST_INT;
					uint64 time = _scaled_date_ticks;
					time /= _settings_time.ticks_per_minute;
					time += _settings_time.clock_offset;
					time %= (24 * 60);
					time = (time % 60) + (((time / 60) % 24) * 100);
					SetDParam(0, time);
					ShowQueryString(str, STR_TIMETABLE_STARTING_DATE, 31, this, CS_NUMERAL, QSF_ACCEPT_UNCHANGED);
				} else {
					ShowSetDateWindow(this, v->index | (v->orders.list->IsCompleteTimetable() && _ctrl_pressed ? 1U << 20 : 0),
							_scaled_date_ticks, _cur_year, _cur_year + 15, ChangeTimetableStartCallback);
				}
=======
				ShowSetDateWindow(this, v->index, _date, _cur_year, _cur_year + 15, ChangeTimetableStartCallback, reinterpret_cast<void *>(static_cast<uintptr_t>(v->orders->IsCompleteTimetable() && _ctrl_pressed)));
>>>>>>> 0d8fbf64
				break;

			case WID_VT_CHANGE_TIME: { // "Wait For" button.
				int selected = this->sel_index;
				VehicleOrderID real = (selected + 1) / 2;

				if (real >= v->GetNumOrders()) real = 0;

				const Order *order = v->GetOrder(real);
				StringID current = STR_EMPTY;

				if (order != nullptr) {
					uint time = (selected % 2 == 1) ? order->GetTravelTime() : order->GetWaitTime();
					if (!_settings_client.gui.timetable_in_ticks) time /= DATE_UNIT_SIZE;

					if (time != 0) {
						SetDParam(0, time);
						current = STR_JUST_INT;
					}
				}

				this->query_is_speed_query = false;
				this->change_timetable_all = (order != nullptr) && (selected % 2 == 0) && _ctrl_pressed;
				ShowQueryString(current, STR_TIMETABLE_CHANGE_TIME, 31, this, CS_NUMERAL, QSF_ACCEPT_UNCHANGED);
				break;
			}

			case WID_VT_CHANGE_SPEED: { // Change max speed button.
				int selected = this->sel_index;
				VehicleOrderID real = (selected + 1) / 2;

				if (real >= v->GetNumOrders()) real = 0;

				StringID current = STR_EMPTY;
				const Order *order = v->GetOrder(real);
				if (order != nullptr) {
					if (order->GetMaxSpeed() != UINT16_MAX) {
						SetDParam(0, ConvertKmhishSpeedToDisplaySpeed(order->GetMaxSpeed()));
						current = STR_JUST_INT;
					}
				}

				this->query_is_speed_query = true;
				this->change_timetable_all = (order != nullptr) && _ctrl_pressed;
				ShowQueryString(current, STR_TIMETABLE_CHANGE_SPEED, 31, this, CS_NUMERAL, QSF_NONE);
				break;
			}

			case WID_VT_CLEAR_TIME: { // Clear travel/waiting time.
				ExecuteTimetableCommand(v, _ctrl_pressed, this->sel_index, (this->sel_index % 2 == 1) ? MTF_TRAVEL_TIME : MTF_WAIT_TIME, 0, true);
				break;
			}

			case WID_VT_CLEAR_SPEED: { // Clear max speed button.
				ExecuteTimetableCommand(v, _ctrl_pressed, this->sel_index, MTF_TRAVEL_SPEED, UINT16_MAX, false);
				break;
			}

			case WID_VT_LOCK_ORDER_TIME: { // Toggle order wait time lock state.
				bool locked = false;

				int selected = this->sel_index;
				VehicleOrderID order_number = (selected + 1) / 2;
				if (order_number >= v->GetNumOrders()) order_number = 0;

				const Order *order = v->GetOrder(order_number);
				if (order != nullptr) {
					locked = (selected % 2 == 1) ? order->IsTravelFixed() : order->IsWaitFixed();
				}

				ExecuteTimetableCommand(v, _ctrl_pressed, this->sel_index, ((selected % 2 == 1) ? MTF_SET_TRAVEL_FIXED : MTF_SET_WAIT_FIXED), locked ? 0 : 1, false);
				break;
			}

			case WID_VT_RESET_LATENESS: // Reset the vehicle's late counter.
				DoCommandP(0, v->index, 0, CMD_SET_VEHICLE_ON_TIME | CMD_MSG(STR_ERROR_CAN_T_TIMETABLE_VEHICLE));
				break;

			case WID_VT_AUTOFILL: { // Autofill the timetable.
				uint32 p2 = 0;
				if (!HasBit(v->vehicle_flags, VF_AUTOFILL_TIMETABLE)) SetBit(p2, 0);
				if (_ctrl_pressed) SetBit(p2, 1);
				DoCommandP(0, v->index, p2, CMD_AUTOFILL_TIMETABLE | CMD_MSG(STR_ERROR_CAN_T_TIMETABLE_VEHICLE));
				break;
			}

			case WID_VT_SCHEDULED_DISPATCH: {
				ShowSchdispatchWindow(v);
				break;
			}

			case WID_VT_AUTOMATE: {
				uint32 p2 = 0;
				if (!HasBit(v->vehicle_flags, VF_AUTOMATE_TIMETABLE)) SetBit(p2, 0);
				if (_ctrl_pressed) SetBit(p2, 1);
				DoCommandP(0, v->index, p2, CMD_AUTOMATE_TIMETABLE | CMD_MSG(STR_ERROR_CAN_T_TIMETABLE_VEHICLE));
				break;
			}

			case WID_VT_AUTO_SEPARATION: {
				uint32 p2 = 0;
				if (!HasBit(v->vehicle_flags, VF_TIMETABLE_SEPARATION)) SetBit(p2, 0);
				DoCommandP(0, v->index, p2, CMD_TIMETABLE_SEPARATION | CMD_MSG(STR_ERROR_CAN_T_TIMETABLE_VEHICLE));
				break;
			}

			case WID_VT_EXPECTED:
				this->show_expected = !this->show_expected;
				break;

			case WID_VT_SHARED_ORDER_LIST:
				ShowVehicleListWindow(v);
				break;

			case WID_VT_ADD_VEH_GROUP: {
				ShowQueryString(STR_EMPTY, STR_GROUP_RENAME_CAPTION, MAX_LENGTH_GROUP_NAME_CHARS, this, CS_ALPHANUMERAL, QSF_ENABLE_DEFAULT | QSF_LEN_IN_CHARS);
				break;
			}

			case WID_VT_EXTRA: {
				VehicleOrderID real = (this->sel_index + 1) / 2;
				if (real >= this->vehicle->GetNumOrders()) real = 0;
				const Order *order = this->vehicle->GetOrder(real);
				bool leave_type_disabled = (order == nullptr) ||
							((!(order->IsType(OT_GOTO_STATION) || (order->IsType(OT_GOTO_DEPOT) && !(order->GetDepotActionType() & ODATFB_HALT))) ||
								(order->GetNonStopType() & ONSF_NO_STOP_AT_DESTINATION_STATION)) && !order->IsType(OT_CONDITIONAL));
				DropDownList list;
				list.emplace_back(new DropDownListStringItem(STR_TIMETABLE_LEAVE_NORMAL, OLT_NORMAL, leave_type_disabled));
				list.emplace_back(new DropDownListStringItem(STR_TIMETABLE_LEAVE_EARLY, OLT_LEAVE_EARLY, leave_type_disabled));
				list.emplace_back(new DropDownListStringItem(STR_TIMETABLE_LEAVE_EARLY_FULL_ANY, OLT_LEAVE_EARLY_FULL_ANY, leave_type_disabled || !order->IsType(OT_GOTO_STATION)));
				list.emplace_back(new DropDownListStringItem(STR_TIMETABLE_LEAVE_EARLY_FULL_ALL, OLT_LEAVE_EARLY_FULL_ALL, leave_type_disabled || !order->IsType(OT_GOTO_STATION)));
				ShowDropDownList(this, std::move(list), order != nullptr ? order->GetLeaveType() : -1, WID_VT_EXTRA);
				break;
			}

			case WID_VT_ASSIGN_SCHEDULE: {
				VehicleOrderID real = (this->sel_index + 1) / 2;
				if (real >= this->vehicle->GetNumOrders()) real = 0;
				const Order *order = this->vehicle->GetOrder(real);
				DropDownList list;
				list.emplace_back(new DropDownListStringItem(STR_TIMETABLE_ASSIGN_SCHEDULE_NONE, -1, false));

				for (uint i = 0; i < v->orders.list->GetScheduledDispatchScheduleCount(); i++) {
					DropDownListParamStringItem *item = new DropDownListParamStringItem(STR_TIMETABLE_ASSIGN_SCHEDULE_ID, i, false);
					item->SetParam(0, i + 1);
					list.emplace_back(item);
				}
				ShowDropDownList(this, std::move(list), order->GetDispatchScheduleIndex(), WID_VT_ASSIGN_SCHEDULE);
				break;
			}
		}

		this->SetDirty();
	}

	void OnDropdownSelect(int widget, int index) override
	{
		switch (widget) {
			case WID_VT_EXTRA:
				ExecuteTimetableCommand(this->vehicle, false, this->sel_index, MTF_SET_LEAVE_TYPE, index, false);
				break;

			case WID_VT_ASSIGN_SCHEDULE:
				ExecuteTimetableCommand(this->vehicle, false, this->sel_index, MTF_ASSIGN_SCHEDULE, index, false);
				break;

			default:
				break;
		}
	}

	void OnQueryTextFinished(char *str) override
	{
		if (str == nullptr) return;

		const Vehicle *v = this->vehicle;

		switch (this->clicked_widget) {
			default: NOT_REACHED();

			case WID_VT_CHANGE_SPEED:
			case WID_VT_CHANGE_TIME: {
				uint64 val = StrEmpty(str) ? 0 : strtoul(str, nullptr, 10);
				uint32 p2;
				if (this->query_is_speed_query) {
					val = ConvertDisplaySpeedToKmhishSpeed(val);
					p2 = std::min<uint>(val, UINT16_MAX);
				} else {
					if (!_settings_client.gui.timetable_in_ticks) val *= DATE_UNIT_SIZE;
					p2 = val;
				}

				ExecuteTimetableCommand(v, this->change_timetable_all, this->sel_index, (this->sel_index % 2 == 1) ? (this->query_is_speed_query ? MTF_TRAVEL_SPEED : MTF_TRAVEL_TIME) : MTF_WAIT_TIME, p2, false);
				break;
			}

			case WID_VT_START_DATE: {
				if (StrEmpty(str)) break;
				char *end;
				int32 val = strtol(str, &end, 10);
				if (val >= 0 && end && *end == 0) {
					uint minutes = (val % 100) % 60;
					uint hours = (val / 100) % 24;
					DateTicksScaled time = MINUTES_DATE(MINUTES_DAY(CURRENT_MINUTE), hours, minutes);
					time -= _settings_time.clock_offset;

					if (time < (CURRENT_MINUTE - 60)) time += 60 * 24;
					time *= _settings_time.ticks_per_minute;
					ChangeTimetableStartIntl(v->index | (this->set_start_date_all ? 1 << 20 : 0), time);
				}
				break;
			}

			case WID_VT_ADD_VEH_GROUP: {
				DoCommandP(0, VehicleListIdentifier(VL_SINGLE_VEH, v->type, v->owner, v->index).Pack(), 0, CMD_CREATE_GROUP_FROM_LIST | CMD_MSG(STR_ERROR_GROUP_CAN_T_CREATE), nullptr, str);
				break;
			}
		}
	}

	void OnResize() override
	{
		/* Update the scroll bar */
		this->vscroll->SetCapacityFromWidget(this, WID_VT_TIMETABLE_PANEL, WD_FRAMERECT_TOP + WD_FRAMERECT_BOTTOM);
	}

	/**
	 * Update the selection state of the arrival/departure data
	 */
	void UpdateSelectionStates()
	{
		this->GetWidget<NWidgetStacked>(WID_VT_ARRIVAL_DEPARTURE_SELECTION)->SetDisplayedPlane(_settings_client.gui.timetable_arrival_departure ? 0 : SZSP_NONE);
		this->GetWidget<NWidgetStacked>(WID_VT_EXPECTED_SELECTION)->SetDisplayedPlane(_settings_client.gui.timetable_arrival_departure ? 0 : 1);
		this->GetWidget<NWidgetStacked>(WID_VT_SEL_SHARED)->SetDisplayedPlane(this->vehicle->owner == _local_company && _ctrl_pressed ? 1 : 0);
	}

	virtual void OnFocus(Window *previously_focused_window) override
	{
		if (HasFocusedVehicleChanged(this->window_number, previously_focused_window)) {
			MarkAllRoutePathsDirty(this->vehicle);
			MarkAllRouteStepsDirty(this->vehicle);
		}
	}

	virtual void OnFocusLost(Window *newly_focused_window) override
	{
		if (HasFocusedVehicleChanged(this->window_number, newly_focused_window)) {
			MarkAllRoutePathsDirty(this->vehicle);
			MarkAllRouteStepsDirty(this->vehicle);
		}
	}

	const Vehicle *GetVehicle()
	{
		return this->vehicle;
	}
};

static const NWidgetPart _nested_timetable_widgets[] = {
	NWidget(NWID_HORIZONTAL),
		NWidget(WWT_CLOSEBOX, COLOUR_GREY),
		NWidget(WWT_CAPTION, COLOUR_GREY, WID_VT_CAPTION), SetDataTip(STR_TIMETABLE_TITLE, STR_TOOLTIP_WINDOW_TITLE_DRAG_THIS),
		NWidget(WWT_PUSHTXTBTN, COLOUR_GREY, WID_VT_ORDER_VIEW), SetMinimalSize(61, 14), SetDataTip( STR_TIMETABLE_ORDER_VIEW, STR_TIMETABLE_ORDER_VIEW_TOOLTIP),
		NWidget(WWT_SHADEBOX, COLOUR_GREY),
		NWidget(WWT_DEFSIZEBOX, COLOUR_GREY),
		NWidget(WWT_STICKYBOX, COLOUR_GREY),
	EndContainer(),
	NWidget(NWID_HORIZONTAL),
		NWidget(WWT_PANEL, COLOUR_GREY, WID_VT_TIMETABLE_PANEL), SetMinimalSize(388, 82), SetResize(1, 10), SetDataTip(STR_NULL, STR_TIMETABLE_TOOLTIP), SetScrollbar(WID_VT_SCROLLBAR), EndContainer(),
		NWidget(NWID_SELECTION, INVALID_COLOUR, WID_VT_ARRIVAL_DEPARTURE_SELECTION),
			NWidget(WWT_PANEL, COLOUR_GREY, WID_VT_ARRIVAL_DEPARTURE_PANEL), SetMinimalSize(110, 0), SetFill(0, 1), SetDataTip(STR_NULL, STR_TIMETABLE_TOOLTIP), SetScrollbar(WID_VT_SCROLLBAR), EndContainer(),
		EndContainer(),
		NWidget(NWID_VSCROLLBAR, COLOUR_GREY, WID_VT_SCROLLBAR),
	EndContainer(),
	NWidget(WWT_PANEL, COLOUR_GREY, WID_VT_SUMMARY_PANEL), SetMinimalSize(400, 22), SetResize(1, 0), EndContainer(),
	NWidget(NWID_HORIZONTAL),
		NWidget(NWID_HORIZONTAL, NC_EQUALSIZE),
			NWidget(NWID_VERTICAL, NC_EQUALSIZE),
				NWidget(NWID_SELECTION, INVALID_COLOUR, WID_VT_START_DATE_SELECTION),
					NWidget(WWT_PUSHTXTBTN, COLOUR_GREY, WID_VT_START_DATE), SetResize(1, 0), SetFill(1, 1), SetDataTip(STR_TIMETABLE_STARTING_DATE, STR_TIMETABLE_STARTING_DATE_TOOLTIP),
					NWidget(WWT_DROPDOWN, COLOUR_GREY, WID_VT_ASSIGN_SCHEDULE), SetResize(1, 0), SetFill(1, 1), SetDataTip(STR_TIMETABLE_ASSIGN_SCHEDULE_DROP_DOWN, STR_TIMETABLE_ASSIGN_SCHEDULE_DROP_DOWN_TOOLTIP),
				EndContainer(),
				NWidget(WWT_PUSHTXTBTN, COLOUR_GREY, WID_VT_CHANGE_TIME), SetResize(1, 0), SetFill(1, 1), SetDataTip(STR_TIMETABLE_CHANGE_TIME, STR_TIMETABLE_WAIT_TIME_TOOLTIP),
				NWidget(WWT_PUSHTXTBTN, COLOUR_GREY, WID_VT_CLEAR_TIME), SetResize(1, 0), SetFill(1, 1), SetDataTip(STR_TIMETABLE_CLEAR_TIME, STR_TIMETABLE_CLEAR_TIME_TOOLTIP),
			EndContainer(),
			NWidget(NWID_VERTICAL, NC_EQUALSIZE),
				NWidget(WWT_PUSHTXTBTN, COLOUR_GREY, WID_VT_AUTOFILL), SetResize(1, 0), SetFill(1, 1), SetDataTip(STR_TIMETABLE_AUTOFILL, STR_TIMETABLE_AUTOFILL_TOOLTIP),
				NWidget(WWT_PUSHTXTBTN, COLOUR_GREY, WID_VT_CHANGE_SPEED), SetResize(1, 0), SetFill(1, 1), SetDataTip(STR_TIMETABLE_CHANGE_SPEED, STR_TIMETABLE_CHANGE_SPEED_TOOLTIP),
				NWidget(WWT_PUSHTXTBTN, COLOUR_GREY, WID_VT_CLEAR_SPEED), SetResize(1, 0), SetFill(1, 1), SetDataTip(STR_TIMETABLE_CLEAR_SPEED, STR_TIMETABLE_CLEAR_SPEED_TOOLTIP),
			EndContainer(),
			NWidget(NWID_VERTICAL, NC_EQUALSIZE),
				NWidget(WWT_PUSHTXTBTN, COLOUR_GREY, WID_VT_AUTOMATE), SetResize(1, 0), SetFill(1, 1), SetDataTip(STR_TIMETABLE_AUTOMATE, STR_TIMETABLE_AUTOMATE_TOOLTIP),
				NWidget(WWT_PUSHTXTBTN, COLOUR_GREY, WID_VT_AUTO_SEPARATION), SetResize(1, 0), SetFill(1, 1), SetDataTip(STR_TIMETABLE_AUTO_SEPARATION, STR_TIMETABLE_AUTO_SEPARATION_TOOLTIP),
				NWidget(WWT_DROPDOWN, COLOUR_GREY, WID_VT_EXTRA), SetResize(1, 0), SetFill(1, 1), SetDataTip(STR_TIMETABLE_EXTRA_DROP_DOWN, STR_TIMETABLE_EXTRA_DROP_DOWN_TOOLTIP),
			EndContainer(),
			NWidget(NWID_VERTICAL, NC_EQUALSIZE),
				NWidget(WWT_PUSHTXTBTN, COLOUR_GREY, WID_VT_SCHEDULED_DISPATCH), SetResize(1, 0), SetFill(1, 1), SetDataTip(STR_TIMETABLE_SCHEDULED_DISPATCH, STR_TIMETABLE_SCHEDULED_DISPATCH_TOOLTIP),
				NWidget(WWT_PUSHTXTBTN, COLOUR_GREY, WID_VT_RESET_LATENESS), SetResize(1, 0), SetFill(1, 1), SetDataTip(STR_TIMETABLE_RESET_LATENESS, STR_TIMETABLE_RESET_LATENESS_TOOLTIP),
				NWidget(NWID_SELECTION, INVALID_COLOUR, WID_VT_EXPECTED_SELECTION),
					NWidget(WWT_PUSHTXTBTN, COLOUR_GREY, WID_VT_EXPECTED), SetResize(1, 0), SetFill(1, 1), SetDataTip(STR_BLACK_STRING, STR_TIMETABLE_EXPECTED_TOOLTIP),
					NWidget(WWT_PANEL, COLOUR_GREY), SetResize(1, 0), SetFill(1, 1), EndContainer(),
				EndContainer(),
			EndContainer(),
		EndContainer(),
		NWidget(NWID_VERTICAL, NC_EQUALSIZE),
			NWidget(NWID_SELECTION, INVALID_COLOUR, WID_VT_SEL_SHARED),
				NWidget(WWT_PUSHIMGBTN, COLOUR_GREY, WID_VT_SHARED_ORDER_LIST), SetFill(0, 1), SetDataTip(SPR_SHARED_ORDERS_ICON, STR_ORDERS_VEH_WITH_SHARED_ORDERS_LIST_TOOLTIP),
				NWidget(WWT_PUSHTXTBTN, COLOUR_GREY, WID_VT_ADD_VEH_GROUP), SetFill(0, 1), SetDataTip(STR_BLACK_PLUS, STR_ORDERS_NEW_GROUP_TOOLTIP),
			EndContainer(),
			NWidget(WWT_PUSHIMGBTN, COLOUR_GREY, WID_VT_LOCK_ORDER_TIME), SetFill(0, 1), SetDataTip(SPR_LOCK, STR_TIMETABLE_LOCK_ORDER_TIME_TOOLTIP),
			NWidget(WWT_RESIZEBOX, COLOUR_GREY), SetFill(0, 1),
		EndContainer(),
	EndContainer(),
};

static WindowDesc _timetable_desc(
	WDP_AUTO, "view_vehicle_timetable", 400, 130,
	WC_VEHICLE_TIMETABLE, WC_VEHICLE_VIEW,
	WDF_CONSTRUCTION,
	_nested_timetable_widgets, lengthof(_nested_timetable_widgets)
);

/**
 * Show the timetable for a given vehicle.
 * @param v The vehicle to show the timetable for.
 */
void ShowTimetableWindow(const Vehicle *v)
{
	DeleteWindowById(WC_VEHICLE_DETAILS, v->index, false);
	DeleteWindowById(WC_VEHICLE_ORDERS, v->index, false);
	AllocateWindowDescFront<TimetableWindow>(&_timetable_desc, v->index);
}

void SetTimetableWindowsDirty(const Vehicle *v, bool include_scheduled_dispatch)
{
	v = v->FirstShared();
	for (Window *w : Window::IterateFromBack()) {
		if (w->window_class == WC_VEHICLE_TIMETABLE || (include_scheduled_dispatch && w->window_class == WC_SCHDISPATCH_SLOTS)) {
			if (static_cast<GeneralVehicleWindow *>(w)->vehicle->FirstShared() == v) w->SetDirty();
		}
	}
}<|MERGE_RESOLUTION|>--- conflicted
+++ resolved
@@ -195,7 +195,7 @@
 			if (order->IsScheduledDispatchOrder(true) && !(i == start && !travelling)) {
 				if (!no_offset) sum -= v->lateness_counter;
 				extern DateTicksScaled GetScheduledDispatchTime(const DispatchSchedule &ds, DateTicksScaled leave_time);
-				DispatchSchedule &ds = v->orders.list->GetDispatchScheduleByIndex(order->GetDispatchScheduleIndex());
+				DispatchSchedule &ds = v->orders->GetDispatchScheduleByIndex(order->GetDispatchScheduleIndex());
 				DispatchSchedule predicted_ds;
 				predicted_ds.BorrowSchedule(ds);
 				predicted_ds.UpdateScheduledDispatchToDate(_scaled_date_ticks + sum);
@@ -260,7 +260,7 @@
 
 void ProcessTimetableWarnings(const Vehicle *v, std::function<void(StringID, bool)> handler)
 {
-	Ticks total_time = v->orders.list != nullptr ? v->orders.list->GetTimetableDurationIncomplete() : 0;
+	Ticks total_time = v->orders != nullptr ? v->orders->GetTimetableDurationIncomplete() : 0;
 
 	bool have_conditional = false;
 	bool have_missing_wait = false;
@@ -313,9 +313,9 @@
 	if (have_bad_full_load) handler(STR_TIMETABLE_WARNING_FULL_LOAD, true);
 	if (have_conditional && HasBit(v->vehicle_flags, VF_AUTOFILL_TIMETABLE)) handler(STR_TIMETABLE_WARNING_AUTOFILL_CONDITIONAL, true);
 	if (total_time && have_non_timetabled_conditional_branch) handler(STR_TIMETABLE_NON_TIMETABLED_BRANCH, false);
-	if (HasBit(v->vehicle_flags, VF_SCHEDULED_DISPATCH) && v->orders.list != nullptr) {
+	if (HasBit(v->vehicle_flags, VF_SCHEDULED_DISPATCH) && v->orders != nullptr) {
 		auto sd_warning = [&](int schedule_index, StringID str) {
-			if (v->orders.list->GetScheduledDispatchScheduleCount() > 1) {
+			if (v->orders->GetScheduledDispatchScheduleCount() > 1) {
 				SetDParam(0, schedule_index + 1);
 				SetDParam(1, str);
 				handler(STR_TIMETABLE_WARNING_SCHEDULE_ID, true);
@@ -323,7 +323,7 @@
 				handler(str, true);
 			}
 		};
-		std::vector<bool> seen_sched_dispatch_orders(v->orders.list->GetScheduledDispatchScheduleCount());
+		std::vector<bool> seen_sched_dispatch_orders(v->orders->GetScheduledDispatchScheduleCount());
 
 		for (int n = 0; n < v->GetNumOrders(); n++) {
 			const Order *order = v->GetOrder(n);
@@ -574,10 +574,9 @@
 			this->SetWidgetDisabledState(WID_VT_CLEAR_SPEED, disable_speed);
 			this->SetWidgetDisabledState(WID_VT_SHARED_ORDER_LIST, !(v->IsOrderListShared() || _settings_client.gui.enable_single_veh_shared_order_gui));
 
-<<<<<<< HEAD
-			this->SetWidgetDisabledState(WID_VT_START_DATE, v->orders.list == nullptr || HasBit(v->vehicle_flags, VF_TIMETABLE_SEPARATION) || HasBit(v->vehicle_flags, VF_SCHEDULED_DISPATCH));
-			this->SetWidgetDisabledState(WID_VT_RESET_LATENESS, v->orders.list == nullptr);
-			this->SetWidgetDisabledState(WID_VT_AUTOFILL, v->orders.list == nullptr || HasBit(v->vehicle_flags, VF_AUTOMATE_TIMETABLE));
+			this->SetWidgetDisabledState(WID_VT_START_DATE, v->orders == nullptr || HasBit(v->vehicle_flags, VF_TIMETABLE_SEPARATION) || HasBit(v->vehicle_flags, VF_SCHEDULED_DISPATCH));
+			this->SetWidgetDisabledState(WID_VT_RESET_LATENESS, v->orders == nullptr);
+			this->SetWidgetDisabledState(WID_VT_AUTOFILL, v->orders == nullptr || HasBit(v->vehicle_flags, VF_AUTOMATE_TIMETABLE));
 			this->SetWidgetDisabledState(WID_VT_AUTO_SEPARATION, HasBit(v->vehicle_flags, VF_SCHEDULED_DISPATCH));
 			this->EnableWidget(WID_VT_AUTOMATE);
 			this->EnableWidget(WID_VT_ADD_VEH_GROUP);
@@ -585,11 +584,6 @@
 			this->SetWidgetLoweredState(WID_VT_LOCK_ORDER_TIME, wait_locked);
 			this->SetWidgetDisabledState(WID_VT_EXTRA, disable || (selected % 2 != 0));
 			this->SetWidgetDisabledState(WID_VT_ASSIGN_SCHEDULE, disable || (selected % 2 != 0) || !HasBit(v->vehicle_flags, VF_SCHEDULED_DISPATCH));
-=======
-			this->SetWidgetDisabledState(WID_VT_START_DATE, v->orders == nullptr);
-			this->SetWidgetDisabledState(WID_VT_RESET_LATENESS, v->orders == nullptr);
-			this->SetWidgetDisabledState(WID_VT_AUTOFILL, v->orders == nullptr);
->>>>>>> 0d8fbf64
 		} else {
 			this->DisableWidget(WID_VT_START_DATE);
 			this->DisableWidget(WID_VT_CHANGE_TIME);
@@ -613,7 +607,7 @@
 		this->SetWidgetLoweredState(WID_VT_SCHEDULED_DISPATCH, HasBit(v->vehicle_flags, VF_SCHEDULED_DISPATCH));
 		this->SetWidgetLoweredState(WID_VT_SCHEDULED_DISPATCH, HasBit(v->vehicle_flags, VF_SCHEDULED_DISPATCH));
 
-		this->SetWidgetDisabledState(WID_VT_SCHEDULED_DISPATCH, v->orders.list == nullptr);
+		this->SetWidgetDisabledState(WID_VT_SCHEDULED_DISPATCH, v->orders == nullptr);
 		this->GetWidget<NWidgetStacked>(WID_VT_START_DATE_SELECTION)->SetDisplayedPlane(HasBit(v->vehicle_flags, VF_SCHEDULED_DISPATCH) ? 1 : 0);
 
 		this->DrawWidgets();
@@ -804,13 +798,8 @@
 
 				Ticks total_time = v->orders != nullptr ? v->orders->GetTimetableDurationIncomplete() : 0;
 				if (total_time != 0) {
-<<<<<<< HEAD
 					SetTimetableParams(0, total_time);
-					DrawString(r.left + WD_FRAMERECT_LEFT, r.right - WD_FRAMERECT_RIGHT, y, v->orders.list->IsCompleteTimetable() ? STR_TIMETABLE_TOTAL_TIME : STR_TIMETABLE_TOTAL_TIME_INCOMPLETE);
-=======
-					SetTimetableParams(0, 1, total_time);
 					DrawString(r.left + WD_FRAMERECT_LEFT, r.right - WD_FRAMERECT_RIGHT, y, v->orders->IsCompleteTimetable() ? STR_TIMETABLE_TOTAL_TIME : STR_TIMETABLE_TOTAL_TIME_INCOMPLETE);
->>>>>>> 0d8fbf64
 				}
 				y += FONT_HEIGHT_NORMAL;
 
@@ -920,9 +909,8 @@
 			}
 
 			case WID_VT_START_DATE: // Change the date that the timetable starts.
-<<<<<<< HEAD
 				if (_settings_time.time_in_minutes && _settings_client.gui.timetable_start_text_entry) {
-					this->set_start_date_all = v->orders.list->IsCompleteTimetable() && _ctrl_pressed;
+					this->set_start_date_all = v->orders->IsCompleteTimetable() && _ctrl_pressed;
 					StringID str = STR_JUST_INT;
 					uint64 time = _scaled_date_ticks;
 					time /= _settings_time.ticks_per_minute;
@@ -932,12 +920,9 @@
 					SetDParam(0, time);
 					ShowQueryString(str, STR_TIMETABLE_STARTING_DATE, 31, this, CS_NUMERAL, QSF_ACCEPT_UNCHANGED);
 				} else {
-					ShowSetDateWindow(this, v->index | (v->orders.list->IsCompleteTimetable() && _ctrl_pressed ? 1U << 20 : 0),
+					ShowSetDateWindow(this, v->index | (v->orders->IsCompleteTimetable() && _ctrl_pressed ? 1U << 20 : 0),
 							_scaled_date_ticks, _cur_year, _cur_year + 15, ChangeTimetableStartCallback);
 				}
-=======
-				ShowSetDateWindow(this, v->index, _date, _cur_year, _cur_year + 15, ChangeTimetableStartCallback, reinterpret_cast<void *>(static_cast<uintptr_t>(v->orders->IsCompleteTimetable() && _ctrl_pressed)));
->>>>>>> 0d8fbf64
 				break;
 
 			case WID_VT_CHANGE_TIME: { // "Wait For" button.
@@ -1080,7 +1065,7 @@
 				DropDownList list;
 				list.emplace_back(new DropDownListStringItem(STR_TIMETABLE_ASSIGN_SCHEDULE_NONE, -1, false));
 
-				for (uint i = 0; i < v->orders.list->GetScheduledDispatchScheduleCount(); i++) {
+				for (uint i = 0; i < v->orders->GetScheduledDispatchScheduleCount(); i++) {
 					DropDownListParamStringItem *item = new DropDownListParamStringItem(STR_TIMETABLE_ASSIGN_SCHEDULE_ID, i, false);
 					item->SetParam(0, i + 1);
 					list.emplace_back(item);
