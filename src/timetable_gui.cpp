--- conflicted
+++ resolved
@@ -997,14 +997,10 @@
 					}
 					return;
 				} else {
-					this->sel_index = (selected == OrderID::Invalid() || selected == this->sel_index) ? -1 : selected;
+					this->sel_index = (selected == INT32_MAX || selected == this->sel_index) ? -1 : selected;
 				}
 
 				this->CloseChildWindows();
-<<<<<<< HEAD
-=======
-				this->sel_index = (selected == INT32_MAX || selected == this->sel_index) ? -1 : selected;
->>>>>>> 2ae84f3c
 				break;
 			}
 
