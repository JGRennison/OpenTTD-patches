--- conflicted
+++ resolved
@@ -954,21 +954,17 @@
 
 				/* Allow change time by double-clicking order */
 				if (click_count == 2) {
-					this->sel_index = selected == INVALID_ORDER ? -1 : selected;
+					this->sel_index = (selected == OrderID::Invalid()) ? -1 : selected;
 					this->SetButtonDisabledStates();
 					if (!this->IsWidgetDisabled(WID_VT_CHANGE_TIME)) {
 						this->OnClick(pt, WID_VT_CHANGE_TIME, click_count);
 					}
 					return;
 				} else {
-					this->sel_index = (selected == INVALID_ORDER.base() || selected == this->sel_index) ? -1 : selected;
+					this->sel_index = (selected == OrderID::Invalid() || selected == this->sel_index) ? -1 : selected;
 				}
 
 				this->CloseChildWindows();
-<<<<<<< HEAD
-=======
-				this->sel_index = (selected == OrderID::Invalid().base() || selected == this->sel_index) ? -1 : selected;
->>>>>>> 53dd1258
 				break;
 			}
 
