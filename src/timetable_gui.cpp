/*
 * This file is part of OpenTTD.
 * OpenTTD is free software; you can redistribute it and/or modify it under the terms of the GNU General Public License as published by the Free Software Foundation, version 2.
 * OpenTTD is distributed in the hope that it will be useful, but WITHOUT ANY WARRANTY; without even the implied warranty of MERCHANTABILITY or FITNESS FOR A PARTICULAR PURPOSE.
 * See the GNU General Public License for more details. You should have received a copy of the GNU General Public License along with OpenTTD. If not, see <http://www.gnu.org/licenses/>.
 */

/** @file timetable_gui.cpp GUI for time tabling. */

#include "stdafx.h"
#include "command_func.h"
#include "gui.h"
#include "window_gui.h"
#include "window_func.h"
#include "textbuf_gui.h"
#include "strings_func.h"
#include "vehicle_base.h"
#include "string_func.h"
#include "gfx_func.h"
#include "company_func.h"
#include "date_func.h"
#include "date_gui.h"
#include "vehicle_gui.h"
#include "settings_type.h"
#include "viewport_func.h"
#include "schdispatch.h"
#include "vehiclelist.h"
#include "tracerestrict.h"
#include "core/backup_type.hpp"

#include "widgets/timetable_widget.h"

#include "table/sprites.h"
#include "table/strings.h"

#include "safeguards.h"

enum TimetableArrivalDepartureFlags {
	TADF_ARRIVAL_PREDICTED,
	TADF_DEPARTURE_PREDICTED,
	TADF_ARRIVAL_NO_OFFSET,
	TADF_DEPARTURE_NO_OFFSET,
	TADF_REACHED,
};

/** Container for the arrival/departure dates of a vehicle */
struct TimetableArrivalDeparture {
	Ticks arrival;   ///< The arrival time
	Ticks departure; ///< The departure time
	uint flags;
};

/**
 * Set the timetable parameters in the format as described by the setting.
 * @param param the first DParam to fill
 * @param ticks  the number of ticks to 'draw'
 * @param long_mode long output format
 */
void SetTimetableParams(int first_param, Ticks ticks, bool long_mode)
{
	SetDParam(first_param, long_mode ? STR_JUST_TT_TICKS_LONG : STR_JUST_TT_TICKS);
	SetDParam(first_param + 1, ticks);
}

Ticks ParseTimetableDuration(const char *str)
{
	if (StrEmpty(str)) return 0;

	if (_settings_client.gui.timetable_in_ticks) {
		return std::strtoul(str, nullptr, 10);
	}

	char tmp_buffer[64];
	strecpy(tmp_buffer, str, lastof(tmp_buffer));
	str_replace_wchar(tmp_buffer, lastof(tmp_buffer), GetDecimalSeparatorChar(), '.');
	return atof(tmp_buffer) * TimetableDisplayUnitSize();
}

/**
 * Check whether it is possible to determine how long the order takes.
 * @param order the order to check.
 * @param travelling whether we are interested in the travel or the wait part.
 * @return true if the travel/wait time can be used.
 */
static bool CanDetermineTimeTaken(const Order *order, bool travelling)
{
	/* Current order is conditional */
	if (order->IsType(OT_CONDITIONAL) || order->IsType(OT_IMPLICIT)) return false;
	/* No travel time and we have not already finished travelling */
	if (travelling && !order->IsTravelTimetabled()) return false;
	/* No wait time but we are loading at this timetabled station */
	if (!travelling && !order->IsWaitTimetabled() && order->IsType(OT_GOTO_STATION) &&
			!(order->GetNonStopType() & ONSF_NO_STOP_AT_DESTINATION_STATION)) {
		return false;
	}

	return true;
}


/**
 * Fill the table with arrivals and departures
 * @param v Vehicle which must have at least 2 orders.
 * @param start order index to start at
 * @param travelling Are we still in the travelling part of the start order
 * @param table Fill in arrival and departures including intermediate orders
 * @param offset Add this value to result and all arrivals and departures
 */
static void FillTimetableArrivalDepartureTable(const Vehicle *v, VehicleOrderID start, bool travelling, TimetableArrivalDeparture *table, Ticks offset)
{
	assert(table != nullptr);
	assert(v->GetNumOrders() >= 2);
	assert(start < v->GetNumOrders());

	/* Pre-initialize with unknown time */
	for (int i = 0; i < v->GetNumOrders(); ++i) {
		table[i].arrival = table[i].departure = INVALID_TICKS;
		table[i].flags = 0;
	}

	Ticks sum = offset;
	VehicleOrderID i = start;
	const Order *order = v->GetOrder(i);

	bool predicted = false;
	bool no_offset = false;
	bool skip_travel = false;

	/* Cyclically loop over all orders until we reach the current one again.
	 * As we may start at the current order, do a post-checking loop */
	do {
		if (HasBit(table[i].flags, TADF_REACHED)) break;
		SetBit(table[i].flags, TADF_REACHED);

		bool skip = order->IsType(OT_IMPLICIT);

		if (order->IsType(OT_CONDITIONAL)) {
			bool jump = false;
			switch (order->GetConditionVariable()) {
				case OCV_UNCONDITIONALLY: {
					jump = true;
					break;
				}

				case OCV_TIME_DATE: {
					predicted = true;
					StateTicks time = _state_ticks + sum;
					if (!no_offset) time -= v->lateness_counter;
					int value = GetTraceRestrictTimeDateValueFromStateTicks(static_cast<TraceRestrictTimeDateValueField>(order->GetConditionValue()), time);
					jump = OrderConditionCompare(order->GetConditionComparator(), value, order->GetXData());
					break;
				}

				case OCV_DISPATCH_SLOT: {
					StateTicks time = _state_ticks + sum;
					if (!no_offset) time -= v->lateness_counter;
					extern bool EvaluateDispatchSlotConditionalOrder(const Order *order, const Vehicle *v, StateTicks state_ticks, bool *predicted);
					jump = EvaluateDispatchSlotConditionalOrder(order, v, time, &predicted);
					break;
				}

				default:
					return;
			}
			if (jump) {
				if (!order->IsWaitTimetabled()) return;
				sum += order->GetTimetabledWait();
				i = order->GetConditionSkipToOrder();
				order = v->GetOrder(i);
				skip_travel = true;
				continue;
			} else {
				skip = true;
			}
		}

		/* Automatic orders don't influence the overall timetable;
		 * they just add some untimetabled entries, but the time till
		 * the next non-implicit order can still be known. */
		if (!skip) {
			if (travelling || i != start) {
				if (!skip_travel) {
					if (!CanDetermineTimeTaken(order, true)) return;
					sum += order->GetTimetabledTravel();
				}
				table[i].arrival = sum;
				if (predicted) SetBit(table[i].flags, TADF_ARRIVAL_PREDICTED);
				if (no_offset) SetBit(table[i].flags, TADF_ARRIVAL_NO_OFFSET);
			}

			if (HasBit(v->vehicle_flags, VF_SCHEDULED_DISPATCH) && order->IsScheduledDispatchOrder(true) && !(i == start && !travelling)) {
				if (!no_offset) sum -= v->lateness_counter;
				DispatchSchedule &ds = v->orders->GetDispatchScheduleByIndex(order->GetDispatchScheduleIndex());
				DispatchSchedule predicted_ds;
				predicted_ds.BorrowSchedule(ds);
				predicted_ds.UpdateScheduledDispatchToDate(_state_ticks + sum);
				StateTicks slot = GetScheduledDispatchTime(predicted_ds, _state_ticks + sum + order->GetTimetabledWait()).first;
				predicted_ds.ReturnSchedule(ds);
				if (slot == INVALID_STATE_TICKS) return;
				sum = (slot - _state_ticks).AsTicks();
				predicted = true;
				no_offset = true;
			} else {
				if (!CanDetermineTimeTaken(order, false)) return;
				sum += order->GetTimetabledWait();
			}
			table[i].departure = sum;
			if (predicted) SetBit(table[i].flags, TADF_DEPARTURE_PREDICTED);
			if (predicted) SetBit(table[i].flags, TADF_DEPARTURE_NO_OFFSET);
		}

		skip_travel = false;

		++i;
		order = order->next;
		if (i >= v->GetNumOrders()) {
			i = 0;
			assert(order == nullptr);
			order = v->orders->GetFirstOrder();
		}
	} while (i != start);

	/* When loading at a scheduled station we still have to treat the
	 * travelling part of the first order. */
	if (!travelling && table[i].arrival == INVALID_TICKS) {
		if (!CanDetermineTimeTaken(order, true)) return;
		sum += order->GetTimetabledTravel();
		table[i].arrival = sum;
		if (predicted) SetBit(table[i].flags, TADF_ARRIVAL_PREDICTED);
		if (no_offset) SetBit(table[i].flags, TADF_ARRIVAL_NO_OFFSET);
	}
}

/**
 * Callback for when a time has been chosen to start the time table
 * @param p1 The p1 parameter to send to CmdSetTimetableStart
 * @param tick the actually chosen state tick
 */
static void ChangeTimetableStartIntl(uint32_t p1, StateTicks tick)
{
	DoCommandPEx(0, p1, 0, (uint64_t)tick.base(), CMD_SET_TIMETABLE_START | CMD_MSG(STR_ERROR_CAN_T_TIMETABLE_VEHICLE), nullptr, nullptr, 0);
}

/**
 * Callback for when a time has been chosen to start the time table
 * @param w the window related to the setting of the date
 * @param tick the actually chosen tick
 */
static void ChangeTimetableStartCallback(const Window *w, StateTicks tick)
{
	ChangeTimetableStartIntl(w->window_number, tick);
}

void ProcessTimetableWarnings(const Vehicle *v, std::function<void(StringID, bool)> handler)
{
	Ticks total_time = v->orders != nullptr ? v->orders->GetTimetableDurationIncomplete() : 0;

	bool have_conditional = false;
	bool have_missing_wait = false;
	bool have_missing_travel = false;
	bool have_bad_full_load = false;
	bool have_non_timetabled_conditional_branch = false;

	const bool assume_timetabled = HasBit(v->vehicle_flags, VF_AUTOFILL_TIMETABLE) || HasBit(v->vehicle_flags, VF_AUTOMATE_TIMETABLE);
	for (int n = 0; n < v->GetNumOrders(); n++) {
		const Order *order = v->GetOrder(n);
		if (order->IsType(OT_CONDITIONAL)) {
			have_conditional = true;
			if (!order->IsWaitTimetabled()) have_non_timetabled_conditional_branch = true;
		} else {
			if (order->GetWaitTime() == 0 && order->IsType(OT_GOTO_STATION) && !(order->GetNonStopType() & ONSF_NO_STOP_AT_DESTINATION_STATION)) {
				have_missing_wait = true;
			}
			if (order->GetTravelTime() == 0 && !order->IsTravelTimetabled()) {
				have_missing_travel = true;
			}
		}

		if (order->IsType(OT_GOTO_STATION) && !have_bad_full_load && (assume_timetabled || order->IsWaitTimetabled())) {
			if (order->GetLoadType() & OLFB_FULL_LOAD) have_bad_full_load = true;
			if (order->GetLoadType() == OLFB_CARGO_TYPE_LOAD) {
				for (CargoID c = 0; c < NUM_CARGO; c++) {
					if (order->GetCargoLoadTypeRaw(c) & OLFB_FULL_LOAD) {
						have_bad_full_load = true;
						break;
					}
				}
			}
		}
	}

	if (HasBit(v->vehicle_flags, VF_TIMETABLE_SEPARATION)) {
		if (have_conditional) handler(STR_TIMETABLE_WARNING_AUTOSEP_CONDITIONAL, true);
		if (have_missing_wait || have_missing_travel) {
			if (assume_timetabled) {
				handler(STR_TIMETABLE_AUTOSEP_TIMETABLE_INCOMPLETE, false);
			} else {
				handler(STR_TIMETABLE_WARNING_AUTOSEP_MISSING_TIMINGS, true);
				handler(STR_TIMETABLE_FILL_TIMETABLE_SUGGESTION, false);
				handler(STR_TIMETABLE_FILL_TIMETABLE_SUGGESTION_2, false);
			}
		} else if (v->GetNumOrders() == 0) {
			handler(STR_TIMETABLE_AUTOSEP_TIMETABLE_INCOMPLETE, false);
		} else if (!have_conditional) {
			handler(v->IsOrderListShared() ? STR_TIMETABLE_AUTOSEP_OK : STR_TIMETABLE_AUTOSEP_SINGLE_VEH, false);
		}
	}
	if (have_bad_full_load) handler(STR_TIMETABLE_WARNING_FULL_LOAD, true);
	if (have_conditional && HasBit(v->vehicle_flags, VF_AUTOFILL_TIMETABLE)) handler(STR_TIMETABLE_WARNING_AUTOFILL_CONDITIONAL, true);
	if (total_time && have_non_timetabled_conditional_branch) handler(STR_TIMETABLE_NON_TIMETABLED_BRANCH, false);
	if (HasBit(v->vehicle_flags, VF_SCHEDULED_DISPATCH) && v->orders != nullptr) {
		auto sd_warning = [&](int schedule_index, StringID str) {
			if (v->orders->GetScheduledDispatchScheduleCount() > 1) {
				SetDParam(0, schedule_index + 1);
				SetDParam(1, str);
				handler(STR_TIMETABLE_WARNING_SCHEDULE_ID, true);
			} else {
				handler(str, true);
			}
		};
		std::vector<bool> seen_sched_dispatch_orders(v->orders->GetScheduledDispatchScheduleCount());

		for (int n = 0; n < v->GetNumOrders(); n++) {
			const Order *order = v->GetOrder(n);
			int schedule_index = order->GetDispatchScheduleIndex();
			if (schedule_index >= 0) {
				seen_sched_dispatch_orders[schedule_index] = true;
				if (!order->IsWaitTimetabled()) {
					sd_warning(schedule_index, STR_TIMETABLE_WARNING_SCHEDULED_DISPATCH_ORDER_NO_WAIT_TIME);
				}
			}
		}
		for (uint i = 0; i < seen_sched_dispatch_orders.size(); i++) {
			if (!seen_sched_dispatch_orders[i]) sd_warning(i, STR_TIMETABLE_WARNING_NO_SCHEDULED_DISPATCH_ORDER_ASSIGNED);
		}
	}
}


struct TimetableWindow : GeneralVehicleWindow {
	int sel_index;
	bool show_expected;     ///< Whether we show expected arrival or scheduled
	uint deparr_time_width; ///< The width of the departure/arrival time
	uint deparr_abbr_width; ///< The width of the departure/arrival abbreviation
	int clicked_widget;     ///< The widget that was clicked (used to determine what to do in OnQueryTextFinished)
	Scrollbar *vscroll;
	bool query_is_speed_query; ///< The currently open query window is a speed query and not a time query.
	bool set_start_date_all;   ///< Set start date using minutes text entry: this is a set all vehicle (ctrl-click) action
	bool change_timetable_all; ///< Set wait time or speed for all timetable entries (ctrl-click) action
	int summary_warnings = 0;  ///< NUmber of summary warnings shown

	enum {
		MAX_SUMMARY_WARNINGS = 10,
	};

	TimetableWindow(WindowDesc &desc, WindowNumber window_number) :
			GeneralVehicleWindow(desc, Vehicle::Get(window_number)),
			sel_index(-1),
			show_expected(true)
	{
		this->CreateNestedTree();
		this->vscroll = this->GetScrollbar(WID_VT_SCROLLBAR);
		this->UpdateSelectionStates();
		this->FinishInitNested(window_number);

		this->owner = this->vehicle->owner;
	}

	void Close(int data = 0) override
	{
		if (!FocusWindowById(WC_VEHICLE_VIEW, this->window_number)) {
			MarkDirtyFocusedRoutePaths(this->vehicle);
		}
		this->GeneralVehicleWindow::Close();
	}

	/**
	 * Build the arrival-departure list for a given vehicle
	 * @param v the vehicle to make the list for
	 * @param table the table to fill
	 * @return if next arrival will be early
	 */
	static bool BuildArrivalDepartureList(const Vehicle *v, TimetableArrivalDeparture *table)
	{
		assert(HasBit(v->vehicle_flags, VF_TIMETABLE_STARTED));

		bool travelling = (!(v->current_order.IsAnyLoadingType() || v->current_order.IsType(OT_WAITING)) || v->current_order.GetNonStopType() == ONSF_STOP_EVERYWHERE);
		Ticks start_time = -(Ticks)v->current_order_time;
		if (v->cur_timetable_order_index != INVALID_VEH_ORDER_ID && v->cur_timetable_order_index != v->cur_real_order_index) {
			/* vehicle is taking a conditional order branch, adjust start time to compensate */
			const Order *real_current_order = v->GetOrder(v->cur_real_order_index);
			const Order *real_timetable_order = v->GetOrder(v->cur_timetable_order_index);
			assert(real_timetable_order->IsType(OT_CONDITIONAL));
			start_time += (real_timetable_order->GetWaitTime() - real_current_order->GetTravelTime());
		}

		FillTimetableArrivalDepartureTable(v, v->cur_real_order_index % v->GetNumOrders(), travelling, table, start_time);

		return (travelling && v->lateness_counter < 0);
	}

	void UpdateWidgetSize(WidgetID widget, Dimension &size, [[maybe_unused]] const Dimension &padding, [[maybe_unused]] Dimension &fill, [[maybe_unused]] Dimension &resize) override
	{
		switch (widget) {
			case WID_VT_ARRIVAL_DEPARTURE_PANEL:
				if (_settings_time.time_in_minutes) {
					SetDParam(0, 0);
				} else if (EconTime::UsingWallclockUnits()) {
					SetDParam(0, _state_ticks + (TICKS_PER_SECOND * 9999));
				} else {
					SetDParam(0, EconTime::MAX_YEAR.base() * DAYS_IN_YEAR);
				}
				this->deparr_time_width = GetStringBoundingBox(STR_JUST_TT_TIME).width + 4;
				this->deparr_abbr_width = std::max(GetStringBoundingBox(STR_TIMETABLE_ARRIVAL_ABBREVIATION).width, GetStringBoundingBox(STR_TIMETABLE_DEPARTURE_ABBREVIATION).width);
				size.width = this->deparr_abbr_width + WidgetDimensions::scaled.hsep_wide + this->deparr_time_width + padding.width;
				[[fallthrough]];

			case WID_VT_ARRIVAL_DEPARTURE_SELECTION:
			case WID_VT_TIMETABLE_PANEL:
				resize.height = std::max<int>(GetCharacterHeight(FS_NORMAL), GetSpriteSize(SPR_LOCK).height);
				size.height = 8 * resize.height + padding.height;
				break;

			case WID_VT_SUMMARY_PANEL: {
				Dimension d = GetSpriteSize(SPR_WARNING_SIGN);
				size.height = 2 * GetCharacterHeight(FS_NORMAL) + std::min<int>(MAX_SUMMARY_WARNINGS, this->summary_warnings) * std::max<int>(d.height, GetCharacterHeight(FS_NORMAL)) + padding.height;
				break;
			}
		}
	}

	int GetOrderFromTimetableWndPt(int y, [[maybe_unused]] const Vehicle *v)
	{
		int32_t sel = this->vscroll->GetScrolledRowFromWidget(y, this, WID_VT_TIMETABLE_PANEL, WidgetDimensions::scaled.framerect.top);
		if (sel == INT32_MAX) return INVALID_ORDER;
		assert(IsInsideBS(sel, 0, v->GetNumOrders() * 2));
		return sel;
	}

	/**
	 * Some data on this window has become invalid.
	 * @param data Information about the changed data.
	 * @param gui_scope Whether the call is done from GUI scope. You may not do everything when not in GUI scope. See #InvalidateWindowData() for details.
	 */
	void OnInvalidateData([[maybe_unused]] int data = 0, [[maybe_unused]] bool gui_scope = true) override
	{
		switch (data) {
			case VIWD_AUTOREPLACE:
				/* Autoreplace replaced the vehicle */
				this->vehicle = Vehicle::Get(this->window_number);
				break;

			case VIWD_REMOVE_ALL_ORDERS:
				/* Removed / replaced all orders (after deleting / sharing) */
				if (this->sel_index == -1) break;

				this->CloseChildWindows();
				this->sel_index = -1;
				break;

			case VIWD_MODIFY_ORDERS:
				if (!gui_scope) break;
				this->UpdateSelectionStates();
				this->ReInit();
				break;

			default: {
				if (gui_scope) break; // only do this once; from command scope

				/* Moving an order. If one of these is INVALID_VEH_ORDER_ID, then
				 * the order is being created / removed */
				if (this->sel_index == -1) break;

				VehicleOrderID from = GB(data, 0, 16);
				VehicleOrderID to   = GB(data, 16, 16);

				if (from == to) break; // no need to change anything

				/* if from == INVALID_VEH_ORDER_ID, one order was added; if to == INVALID_VEH_ORDER_ID, one order was removed */
				uint old_num_orders = this->vehicle->GetNumOrders() - (uint)(from == INVALID_VEH_ORDER_ID) + (uint)(to == INVALID_VEH_ORDER_ID);

				VehicleOrderID selected_order = (this->sel_index + 1) / 2;
				if (selected_order == old_num_orders) selected_order = 0; // when last travel time is selected, it belongs to order 0

				bool travel = HasBit(this->sel_index, 0);

				if (from != selected_order) {
					/* Moving from preceding order? */
					selected_order -= (int)(from <= selected_order);
					/* Moving to   preceding order? */
					selected_order += (int)(to   <= selected_order);
				} else {
					/* Now we are modifying the selected order */
					if (to == INVALID_VEH_ORDER_ID) {
						/* Deleting selected order */
						this->CloseChildWindows();
						this->sel_index = -1;
						break;
					} else {
						/* Moving selected order */
						selected_order = to;
					}
				}

				/* recompute new sel_index */
				this->sel_index = 2 * selected_order - (int)travel;
				/* travel time of first order needs special handling */
				if (this->sel_index == -1) this->sel_index = this->vehicle->GetNumOrders() * 2 - 1;
				break;
			}
		}
	}

	virtual EventState OnCTRLStateChange() override
	{
		this->UpdateSelectionStates();
		this->SetDirty();
		return ES_NOT_HANDLED;
	}

	void SetButtonDisabledStates()
	{
		const Vehicle *v = this->vehicle;
		int selected = this->sel_index;

		this->vscroll->SetCount(v->GetNumOrders() * 2);

		if (v->owner == _local_company) {
			bool disable = true;
			bool disable_time = true;
			bool wait_lockable = false;
			bool wait_locked = false;
			bool clearable_when_wait_locked = false;
			if (selected != -1) {
				const Order *order = v->GetOrder(((selected + 1) / 2) % v->GetNumOrders());
				if (selected % 2 != 0) {
					/* Travel time */
					disable = order != nullptr && (order->IsType(OT_CONDITIONAL) || order->IsType(OT_IMPLICIT) || order->HasNoTimetableTimes());
					disable_time = disable;
					wait_lockable = !disable;
					wait_locked = wait_lockable && order->IsTravelFixed();
				} else {
					/* Wait time */
					if (order != nullptr) {
						if (order->IsType(OT_GOTO_WAYPOINT)) {
							disable = false;
							disable_time = false;
							clearable_when_wait_locked = true;
						} else if (order->IsType(OT_CONDITIONAL)) {
							disable = true;
							disable_time = false;
							clearable_when_wait_locked = true;
						} else {
							disable = (!(order->IsType(OT_GOTO_STATION) || (order->IsType(OT_GOTO_DEPOT) && !(order->GetDepotActionType() & ODATFB_HALT))) ||
									(order->GetNonStopType() & ONSF_NO_STOP_AT_DESTINATION_STATION));
							disable_time = disable;
						}
					} else {
						disable = true;
						disable_time = true;
					}
					wait_lockable = !disable_time;
					wait_locked = wait_lockable && order->IsWaitFixed();
				}
			}
			bool disable_speed = disable || selected % 2 == 0 || v->type == VEH_AIRCRAFT;

			this->SetWidgetDisabledState(WID_VT_CHANGE_TIME, disable_time || (HasBit(v->vehicle_flags, VF_AUTOMATE_TIMETABLE) && !wait_locked));
			this->SetWidgetDisabledState(WID_VT_CLEAR_TIME, disable_time || (HasBit(v->vehicle_flags, VF_AUTOMATE_TIMETABLE) && !(wait_locked && clearable_when_wait_locked)));
			this->SetWidgetDisabledState(WID_VT_CHANGE_SPEED, disable_speed);
			this->SetWidgetDisabledState(WID_VT_CLEAR_SPEED, disable_speed);
			this->SetWidgetDisabledState(WID_VT_SHARED_ORDER_LIST, !(v->IsOrderListShared() || _settings_client.gui.enable_single_veh_shared_order_gui));

			this->SetWidgetDisabledState(WID_VT_START_DATE, v->orders == nullptr || HasBit(v->vehicle_flags, VF_TIMETABLE_SEPARATION) || HasBit(v->vehicle_flags, VF_SCHEDULED_DISPATCH));
			this->SetWidgetDisabledState(WID_VT_RESET_LATENESS, v->orders == nullptr);
			this->SetWidgetDisabledState(WID_VT_AUTOFILL, v->orders == nullptr || HasBit(v->vehicle_flags, VF_AUTOMATE_TIMETABLE));
			this->SetWidgetDisabledState(WID_VT_AUTO_SEPARATION, HasBit(v->vehicle_flags, VF_SCHEDULED_DISPATCH) || v->HasUnbunchingOrder());
			this->EnableWidget(WID_VT_AUTOMATE);
			this->EnableWidget(WID_VT_ADD_VEH_GROUP);
			this->SetWidgetDisabledState(WID_VT_LOCK_ORDER_TIME, !wait_lockable);
			this->SetWidgetLoweredState(WID_VT_LOCK_ORDER_TIME, wait_locked);
			this->SetWidgetDisabledState(WID_VT_EXTRA, disable || (selected % 2 != 0));
			this->SetWidgetDisabledState(WID_VT_ASSIGN_SCHEDULE, disable || (selected % 2 != 0) || !HasBit(v->vehicle_flags, VF_SCHEDULED_DISPATCH));
		} else {
			this->DisableWidget(WID_VT_START_DATE);
			this->DisableWidget(WID_VT_CHANGE_TIME);
			this->DisableWidget(WID_VT_CLEAR_TIME);
			this->DisableWidget(WID_VT_CHANGE_SPEED);
			this->DisableWidget(WID_VT_CLEAR_SPEED);
			this->DisableWidget(WID_VT_RESET_LATENESS);
			this->DisableWidget(WID_VT_AUTOFILL);
			this->DisableWidget(WID_VT_AUTOMATE);
			this->DisableWidget(WID_VT_AUTO_SEPARATION);
			this->DisableWidget(WID_VT_SHARED_ORDER_LIST);
			this->DisableWidget(WID_VT_ADD_VEH_GROUP);
			this->DisableWidget(WID_VT_LOCK_ORDER_TIME);
			this->DisableWidget(WID_VT_EXTRA);
			this->DisableWidget(WID_VT_ASSIGN_SCHEDULE);
		}

		this->SetWidgetLoweredState(WID_VT_AUTOFILL, HasBit(v->vehicle_flags, VF_AUTOFILL_TIMETABLE));
		this->SetWidgetLoweredState(WID_VT_AUTOMATE, HasBit(v->vehicle_flags, VF_AUTOMATE_TIMETABLE));
		this->SetWidgetLoweredState(WID_VT_AUTO_SEPARATION, HasBit(v->vehicle_flags, VF_TIMETABLE_SEPARATION));
		this->SetWidgetLoweredState(WID_VT_SCHEDULED_DISPATCH, HasBit(v->vehicle_flags, VF_SCHEDULED_DISPATCH));
		this->SetWidgetLoweredState(WID_VT_SCHEDULED_DISPATCH, HasBit(v->vehicle_flags, VF_SCHEDULED_DISPATCH));

		this->SetWidgetDisabledState(WID_VT_SCHEDULED_DISPATCH, v->orders == nullptr);
		this->GetWidget<NWidgetStacked>(WID_VT_START_DATE_SELECTION)->SetDisplayedPlane(HasBit(v->vehicle_flags, VF_SCHEDULED_DISPATCH) ? 1 : 0);
	}

	void OnPaint() override
	{
		this->SetButtonDisabledStates();
		this->DrawWidgets();
	}

	void SetStringParameters(WidgetID widget) const override
	{
		switch (widget) {
			case WID_VT_CAPTION: SetDParam(0, this->vehicle->index); break;
			case WID_VT_EXPECTED: SetDParam(0, this->show_expected ? STR_TIMETABLE_EXPECTED : STR_TIMETABLE_SCHEDULED); break;
		}
	}

	bool OnTooltip(Point pt, WidgetID widget, TooltipCloseCondition close_cond) override
	{
		switch (widget) {
			case WID_VT_CHANGE_TIME: {
				GuiShowTooltips(this, STR_TIMETABLE_WAIT_TIME_TOOLTIP, close_cond);
				return true;
			}
			case WID_VT_CLEAR_TIME: {
				GuiShowTooltips(this, STR_TIMETABLE_CLEAR_TIME_TOOLTIP, close_cond);
				return true;
			}
			case WID_VT_CHANGE_SPEED: {
				GuiShowTooltips(this, STR_TIMETABLE_CHANGE_SPEED_TOOLTIP, close_cond);
				return true;
			}
			case WID_VT_CLEAR_SPEED: {
				GuiShowTooltips(this, STR_TIMETABLE_CLEAR_SPEED_TOOLTIP, close_cond);
				return true;
			}
			case WID_VT_SHARED_ORDER_LIST: {
				if (this->vehicle->owner == _local_company) {
					SetDParam(0, STR_ORDERS_VEH_WITH_SHARED_ORDERS_LIST_TOOLTIP);
					GuiShowTooltips(this, STR_ORDERS_VEH_WITH_SHARED_ORDERS_LIST_TOOLTIP_EXTRA, close_cond, 1);
					return true;
				}
				return false;
			}
			case WID_VT_AUTO_SEPARATION: {
				if (HasBit(this->vehicle->vehicle_flags, VF_SCHEDULED_DISPATCH)) {
					SetDParam(0, STR_TIMETABLE_AUTO_SEPARATION_TOOLTIP);
					SetDParam(1, STR_CANNOT_ENABLE_BECAUSE_SCHED_DISPATCH);
					GuiShowTooltips(this, STR_TOOLTIP_SEPARATION_CANNOT_ENABLE, close_cond, 2);
				} else if (this->vehicle->HasUnbunchingOrder()) {
					SetDParam(0, STR_TIMETABLE_AUTO_SEPARATION_TOOLTIP);
					SetDParam(1, STR_CANNOT_ENABLE_BECAUSE_UNBUNCHING);
					GuiShowTooltips(this, STR_TOOLTIP_SEPARATION_CANNOT_ENABLE, close_cond, 2);
				} else {
					GuiShowTooltips(this, STR_TIMETABLE_AUTO_SEPARATION_TOOLTIP, close_cond);
				}
				return true;
			}

			default:
				return false;
		}
	}

	void DrawWidget(const Rect &r, WidgetID widget) const override
	{
		const Vehicle *v = this->vehicle;
		int selected = this->sel_index;

		switch (widget) {
			case WID_VT_TIMETABLE_PANEL: {
				Rect tr = r.Shrink(WidgetDimensions::scaled.framerect);
				int i = this->vscroll->GetPosition();
				Dimension lock_d = GetSpriteSize(SPR_LOCK);
				int line_height = std::max<int>(GetCharacterHeight(FS_NORMAL), lock_d.height);
				VehicleOrderID order_id = (i + 1) / 2;
				bool final_order = false;

				bool rtl = _current_text_dir == TD_RTL;
				SetDParamMaxValue(0, v->GetNumOrders(), 2);
				int index_column_width = GetStringBoundingBox(STR_ORDER_INDEX).width + 2 * GetSpriteSize(rtl ? SPR_ARROW_RIGHT : SPR_ARROW_LEFT).width + WidgetDimensions::scaled.hsep_normal;
				int middle = rtl ? tr.right - index_column_width : tr.left + index_column_width;

				const Order *order = v->GetOrder(order_id);
				while (order != nullptr) {
					/* Don't draw anything if it extends past the end of the window. */
					if (!this->vscroll->IsVisible(i)) break;

					if (i % 2 == 0) {
						DrawOrderString(v, order, order_id, tr.top, i == selected, true, tr.left, middle, tr.right);

						order_id++;

						if (order_id >= v->GetNumOrders()) {
							order = v->GetOrder(0);
							final_order = true;
						} else {
							order = order->next;
						}
					} else {
						StringID string;
						TextColour colour = (i == selected) ? TC_WHITE : TC_BLACK;
						if (order->IsType(OT_CONDITIONAL) || order->HasNoTimetableTimes()) {
							string = STR_TIMETABLE_NO_TRAVEL;
						} else if (order->IsType(OT_IMPLICIT)) {
							string = STR_TIMETABLE_NOT_TIMETABLEABLE;
							colour = ((i == selected) ? TC_SILVER : TC_GREY) | TC_NO_SHADE;
						} else if (!order->IsTravelTimetabled()) {
							if (order->GetTravelTime() > 0) {
								SetTimetableParams(0, order->GetTravelTime());
								string = order->GetMaxSpeed() != UINT16_MAX ?
										STR_TIMETABLE_TRAVEL_FOR_SPEED_ESTIMATED  :
										STR_TIMETABLE_TRAVEL_FOR_ESTIMATED;
							} else {
								string = order->GetMaxSpeed() != UINT16_MAX ?
										STR_TIMETABLE_TRAVEL_NOT_TIMETABLED_SPEED :
										STR_TIMETABLE_TRAVEL_NOT_TIMETABLED;
							}
						} else {
							SetTimetableParams(0, order->GetTimetabledTravel());
							string = order->GetMaxSpeed() != UINT16_MAX ?
									STR_TIMETABLE_TRAVEL_FOR_SPEED : STR_TIMETABLE_TRAVEL_FOR;
						}
						SetDParam(2, PackVelocity(order->GetMaxSpeed(), v->type));

						int edge = DrawString(rtl ? tr.left : middle, rtl ? middle : tr.right, tr.top, string, colour);

						if (order->IsTravelFixed()) {
							Dimension lock_d = GetSpriteSize(SPR_LOCK);
							DrawPixelInfo tmp_dpi;
							if (FillDrawPixelInfo(&tmp_dpi, rtl ? tr.left : middle, tr.top, rtl ? middle : tr.right, lock_d.height)) {
								AutoRestoreBackup dpi_backup(_cur_dpi, &tmp_dpi);

								DrawSprite(SPR_LOCK, PAL_NONE, rtl ? edge - 3 - lock_d.width - tr.left : edge + 3 - middle, 0);
							}
						}

						if (final_order) break;
					}

					i++;
					tr.top += line_height;
				}
				break;
			}

			case WID_VT_ARRIVAL_DEPARTURE_PANEL: {
				/* Arrival and departure times are handled in an all-or-nothing approach,
				 * i.e. are only shown if we can calculate all times.
				 * Excluding order lists with only one order makes some things easier.
				 */
				Ticks total_time = v->orders != nullptr ? v->orders->GetTimetableDurationIncomplete() : 0;
				if (total_time <= 0 || v->GetNumOrders() <= 1 || !HasBit(v->vehicle_flags, VF_TIMETABLE_STARTED)) break;

				TimetableArrivalDeparture *arr_dep = AllocaM(TimetableArrivalDeparture, v->GetNumOrders());
				const VehicleOrderID cur_order = v->cur_real_order_index % v->GetNumOrders();

				VehicleOrderID earlyID = BuildArrivalDepartureList(v, arr_dep) ? cur_order : (VehicleOrderID)INVALID_VEH_ORDER_ID;

				Rect tr = r.Shrink(WidgetDimensions::scaled.framerect);
				Dimension lock_d = GetSpriteSize(SPR_LOCK);
				int line_height = std::max<int>(GetCharacterHeight(FS_NORMAL), lock_d.height);

				const Ticks timetable_unit_size = TimetableDisplayUnitSize();
				bool show_late = this->show_expected && v->lateness_counter >= timetable_unit_size;
				Ticks offset = show_late ? 0 : -v->lateness_counter;

				bool rtl = _current_text_dir == TD_RTL;
				Rect abbr = tr.WithWidth(this->deparr_abbr_width, rtl);
				Rect time = tr.WithWidth(this->deparr_time_width, !rtl);

				for (int i = this->vscroll->GetPosition(); i / 2 < v->GetNumOrders(); ++i) { // note: i is also incremented in the loop
					/* Don't draw anything if it extends past the end of the window. */
					if (!this->vscroll->IsVisible(i)) break;

					if (i % 2 == 0) {
						if (arr_dep[i / 2].arrival != INVALID_TICKS) {
							DrawString(abbr.left, abbr.right, tr.top, STR_TIMETABLE_ARRIVAL_ABBREVIATION, i == selected ? TC_WHITE : TC_BLACK);
							if (this->show_expected && i / 2 == earlyID) {
								SetDParam(0, _state_ticks + arr_dep[i / 2].arrival);
								DrawString(time.left, time.right, tr.top, STR_JUST_TT_TIME, TC_GREEN);
							} else {
								SetDParam(0, _state_ticks + arr_dep[i / 2].arrival + (HasBit(arr_dep[i / 2].flags, TADF_ARRIVAL_NO_OFFSET) ? 0 : offset));
								DrawString(time.left, time.right, tr.top, STR_JUST_TT_TIME,
										HasBit(arr_dep[i / 2].flags, TADF_ARRIVAL_PREDICTED) ? (TextColour)(TC_IS_PALETTE_COLOUR | TC_NO_SHADE | 4) : (show_late ? TC_RED : i == selected ? TC_WHITE : TC_BLACK));
							}
						}
					} else {
						if (arr_dep[i / 2].departure != INVALID_TICKS) {
							DrawString(abbr.left, abbr.right, tr.top, STR_TIMETABLE_DEPARTURE_ABBREVIATION, i == selected ? TC_WHITE : TC_BLACK);
							SetDParam(0, _state_ticks + arr_dep[i/2].departure + (HasBit(arr_dep[i / 2].flags, TADF_DEPARTURE_NO_OFFSET) ? 0 : offset));
							DrawString(time.left, time.right, tr.top, STR_JUST_TT_TIME,
									HasBit(arr_dep[i / 2].flags, TADF_DEPARTURE_PREDICTED) ? (TextColour)(TC_IS_PALETTE_COLOUR | TC_NO_SHADE | 4) : (show_late ? TC_RED : i == selected ? TC_WHITE : TC_BLACK));
						}
					}
					tr.top += line_height;
				}
				break;
			}

			case WID_VT_SUMMARY_PANEL: {
				Rect tr = r.Shrink(WidgetDimensions::scaled.framerect);

				Ticks total_time = v->orders != nullptr ? v->orders->GetTimetableDurationIncomplete() : 0;
				if (total_time != 0) {
					SetTimetableParams(0, total_time);
					DrawString(tr, v->orders->IsCompleteTimetable() ? STR_TIMETABLE_TOTAL_TIME : STR_TIMETABLE_TOTAL_TIME_INCOMPLETE);
				}
				tr.top += GetCharacterHeight(FS_NORMAL);

				if (v->timetable_start != 0) {
					/* We are running towards the first station so we can start the
					 * timetable at the given time. */
					if (EconTime::UsingWallclockUnits() && !_settings_time.time_in_minutes) {
						SetDParam(0, (v->timetable_start - _state_ticks) / TICKS_PER_SECOND);
						DrawString(tr, STR_TIMETABLE_STATUS_START_IN_SECONDS);
					} else {
						SetDParam(0, STR_JUST_TT_TIME);
						SetDParam(1, v->timetable_start);
						DrawString(tr, STR_TIMETABLE_STATUS_START_AT_DATE);
					}
				} else if (!HasBit(v->vehicle_flags, VF_TIMETABLE_STARTED)) {
					/* We aren't running on a timetable yet, so how can we be "on time"
					 * when we aren't even "on service"/"on duty"? */
					DrawString(tr, STR_TIMETABLE_STATUS_NOT_STARTED);
				} else if (v->lateness_counter == 0 || (!_settings_client.gui.timetable_in_ticks && v->lateness_counter / TimetableDisplayUnitSize() == 0)) {
					DrawString(tr, STR_TIMETABLE_STATUS_ON_TIME);
				} else {
					SetTimetableParams(0, abs(v->lateness_counter));
					DrawString(tr, v->lateness_counter < 0 ? STR_TIMETABLE_STATUS_EARLY : STR_TIMETABLE_STATUS_LATE);
				}
				tr.top += GetCharacterHeight(FS_NORMAL);

				{
					const Dimension warning_dimensions = GetSpriteSize(SPR_WARNING_SIGN);
					const int step_height = std::max<int>(warning_dimensions.height, GetCharacterHeight(FS_NORMAL));
					const int text_offset_y = (step_height - GetCharacterHeight(FS_NORMAL)) / 2;
					const int warning_offset_y = (step_height - warning_dimensions.height) / 2;
					const bool rtl = _current_text_dir == TD_RTL;

					auto draw_warning = [&](StringID text, bool warning) {
						int left = tr.left;
						int right = tr.right;
						if (warning) {
							DrawSprite(SPR_WARNING_SIGN, 0, rtl ? right - warning_dimensions.width - 5 : left + 5, tr.top + warning_offset_y);
							if (rtl) {
								right -= (warning_dimensions.width + 10);
							} else {
								left += (warning_dimensions.width + 10);
							}
						}
						DrawString(left, right, tr.top + text_offset_y, text);
						tr.top += step_height;
					};

					int warning_count = 0;
					int warning_limit = this->summary_warnings > MAX_SUMMARY_WARNINGS ? MAX_SUMMARY_WARNINGS - 1 : std::min<int>(MAX_SUMMARY_WARNINGS, this->summary_warnings);

					ProcessTimetableWarnings(v, [&](StringID text, bool warning) {
						if (warning_count < warning_limit) draw_warning(text, warning);
						warning_count++;
					});
					if (warning_count > warning_limit) {
						SetDParam(0, warning_count - warning_limit);
						draw_warning(STR_TIMETABLE_WARNINGS_OMITTED, true);
					}

					if (warning_count != this->summary_warnings) {
						TimetableWindow *mutable_this = const_cast<TimetableWindow *>(this);
						mutable_this->summary_warnings = warning_count;
						mutable_this->ReInit();
					}
				}

				break;
			}
		}
	}

	static inline void ExecuteTimetableCommand(const Vehicle *v, bool bulk, uint selected, ModifyTimetableFlags mtf, uint p2, bool clear)
	{
		uint order_number = (selected + 1) / 2;
		if (order_number >= v->GetNumOrders()) order_number = 0;

		uint p1 = v->index | (mtf << 28) | (clear ? 1 << 31 : 0);
		if (bulk) {
			DoCommandP(0, p1, p2, CMD_BULK_CHANGE_TIMETABLE | CMD_MSG(STR_ERROR_CAN_T_TIMETABLE_VEHICLE));
		} else {
			DoCommandPEx(0, p1, p2, order_number, CMD_CHANGE_TIMETABLE | CMD_MSG(STR_ERROR_CAN_T_TIMETABLE_VEHICLE), nullptr, nullptr, 0);
		}
	}

	void OnClick([[maybe_unused]] Point pt, WidgetID widget, [[maybe_unused]] int click_count) override
	{
		const Vehicle *v = this->vehicle;

		this->clicked_widget = widget;
		this->CloseChildWindows(WC_QUERY_STRING);

		switch (widget) {
			case WID_VT_ORDER_VIEW: // Order view button
				ShowOrdersWindow(v);
				return;

			case WID_VT_TIMETABLE_PANEL: { // Main panel.
				int selected = GetOrderFromTimetableWndPt(pt.y, v);

				/* Allow change time by double-clicking order */
				if (click_count == 2) {
					this->sel_index = selected == INVALID_ORDER ? -1 : selected;
					this->SetButtonDisabledStates();
					if (!this->IsWidgetDisabled(WID_VT_CHANGE_TIME)) {
						this->OnClick(pt, WID_VT_CHANGE_TIME, click_count);
					}
					return;
				} else {
					this->sel_index = (selected == INVALID_ORDER || selected == this->sel_index) ? -1 : selected;
				}

				this->CloseChildWindows();
				break;
			}

			case WID_VT_START_DATE: { // Change the date that the timetable starts.
				bool set_all = _ctrl_pressed && v->orders->IsCompleteTimetable();
				if (EconTime::UsingWallclockUnits() && !_settings_time.time_in_minutes) {
					this->set_start_date_all = set_all;
					ShowQueryString(STR_EMPTY, STR_TIMETABLE_START_SECONDS_QUERY, 6, this, CS_NUMERAL, QSF_ACCEPT_UNCHANGED);
				} else if (_settings_time.time_in_minutes && _settings_client.gui.timetable_start_text_entry) {
					this->set_start_date_all = set_all;
					StringID str = STR_JUST_INT;
					SetDParam(0, _settings_time.NowInTickMinutes().ClockHHMM());
					ShowQueryString(str, STR_TIMETABLE_START, 31, this, CS_NUMERAL, QSF_ACCEPT_UNCHANGED);
				} else {
					ShowSetDateWindow(this, v->index | (set_all ? 1U << 20 : 0),
							_state_ticks, EconTime::CurYear(), EconTime::CurYear() + 15, ChangeTimetableStartCallback);
				}
				break;
			}

			case WID_VT_CHANGE_TIME: { // "Wait For" button.
				int selected = this->sel_index;
				VehicleOrderID real = (selected + 1) / 2;

				if (real >= v->GetNumOrders()) real = 0;

				const Order *order = v->GetOrder(real);
				StringID current = STR_EMPTY;

				if (order != nullptr) {
					uint time = (selected % 2 != 0) ? order->GetTravelTime() : order->GetWaitTime();
					if (!_settings_client.gui.timetable_in_ticks) time /= TimetableDisplayUnitSize();

					if (time != 0) {
						SetDParam(0, time);
						current = STR_JUST_INT;
					}
				}

				this->query_is_speed_query = false;
				this->change_timetable_all = (order != nullptr) && (selected % 2 == 0) && _ctrl_pressed;
				CharSetFilter charset_filter = _settings_client.gui.timetable_in_ticks ? CS_NUMERAL : CS_NUMERAL_DECIMAL;
				ShowQueryString(current, STR_TIMETABLE_CHANGE_TIME, 31, this, charset_filter, QSF_ACCEPT_UNCHANGED);
				break;
			}

			case WID_VT_CHANGE_SPEED: { // Change max speed button.
				int selected = this->sel_index;
				VehicleOrderID real = (selected + 1) / 2;

				if (real >= v->GetNumOrders()) real = 0;

				StringID current = STR_EMPTY;
				const Order *order = v->GetOrder(real);
				if (order != nullptr) {
					if (order->GetMaxSpeed() != UINT16_MAX) {
						SetDParam(0, ConvertKmhishSpeedToDisplaySpeed(order->GetMaxSpeed(), v->type));
						current = STR_JUST_INT;
					}
				}

				this->query_is_speed_query = true;
				this->change_timetable_all = (order != nullptr) && _ctrl_pressed;
				ShowQueryString(current, STR_TIMETABLE_CHANGE_SPEED, 31, this, CS_NUMERAL, QSF_NONE);
				break;
			}

			case WID_VT_CLEAR_TIME: { // Clear travel/waiting time.
				ExecuteTimetableCommand(v, _ctrl_pressed, this->sel_index, (this->sel_index % 2 == 1) ? MTF_TRAVEL_TIME : MTF_WAIT_TIME, 0, true);
				break;
			}

			case WID_VT_CLEAR_SPEED: { // Clear max speed button.
				ExecuteTimetableCommand(v, _ctrl_pressed, this->sel_index, MTF_TRAVEL_SPEED, UINT16_MAX, false);
				break;
			}

			case WID_VT_LOCK_ORDER_TIME: { // Toggle order wait time lock state.
				bool locked = false;

				int selected = this->sel_index;
				VehicleOrderID order_number = (selected + 1) / 2;
				if (order_number >= v->GetNumOrders()) order_number = 0;

				const Order *order = v->GetOrder(order_number);
				if (order != nullptr) {
					locked = (selected % 2 == 1) ? order->IsTravelFixed() : order->IsWaitFixed();
				}

				ExecuteTimetableCommand(v, _ctrl_pressed, this->sel_index, ((selected % 2 == 1) ? MTF_SET_TRAVEL_FIXED : MTF_SET_WAIT_FIXED), locked ? 0 : 1, false);
				break;
			}

			case WID_VT_RESET_LATENESS: // Reset the vehicle's late counter.
				DoCommandP(0, v->index | (_ctrl_pressed ? 1 << 20 : 0), 0, CMD_SET_VEHICLE_ON_TIME | CMD_MSG(STR_ERROR_CAN_T_TIMETABLE_VEHICLE));
				break;

			case WID_VT_AUTOFILL: { // Autofill the timetable.
				uint32_t p2 = 0;
				if (!HasBit(v->vehicle_flags, VF_AUTOFILL_TIMETABLE)) SetBit(p2, 0);
				if (_ctrl_pressed) SetBit(p2, 1);
				DoCommandP(0, v->index, p2, CMD_AUTOFILL_TIMETABLE | CMD_MSG(STR_ERROR_CAN_T_TIMETABLE_VEHICLE));
				break;
			}

			case WID_VT_SCHEDULED_DISPATCH: {
				ShowSchdispatchWindow(v);
				break;
			}

			case WID_VT_AUTOMATE: {
				uint32_t p2 = 0;
				if (!HasBit(v->vehicle_flags, VF_AUTOMATE_TIMETABLE)) SetBit(p2, 0);
				DoCommandP(0, v->index, p2, CMD_AUTOMATE_TIMETABLE | CMD_MSG(STR_ERROR_CAN_T_TIMETABLE_VEHICLE));
				break;
			}

			case WID_VT_AUTO_SEPARATION: {
				uint32_t p2 = 0;
				if (!HasBit(v->vehicle_flags, VF_TIMETABLE_SEPARATION)) SetBit(p2, 0);
				DoCommandP(0, v->index, p2, CMD_TIMETABLE_SEPARATION | CMD_MSG(STR_ERROR_CAN_T_TIMETABLE_VEHICLE));
				break;
			}

			case WID_VT_EXPECTED:
				this->show_expected = !this->show_expected;
				break;

			case WID_VT_SHARED_ORDER_LIST:
				ShowVehicleListWindow(v);
				break;

			case WID_VT_ADD_VEH_GROUP: {
				ShowQueryString(STR_EMPTY, STR_GROUP_RENAME_CAPTION, MAX_LENGTH_GROUP_NAME_CHARS, this, CS_ALPHANUMERAL, QSF_ENABLE_DEFAULT | QSF_LEN_IN_CHARS);
				break;
			}

			case WID_VT_EXTRA: {
				VehicleOrderID real = (this->sel_index + 1) / 2;
				if (real >= this->vehicle->GetNumOrders()) real = 0;
				const Order *order = this->vehicle->GetOrder(real);
				bool leave_type_disabled = (order == nullptr) ||
							((!(order->IsType(OT_GOTO_STATION) || (order->IsType(OT_GOTO_DEPOT) && !(order->GetDepotActionType() & ODATFB_HALT))) ||
								(order->GetNonStopType() & ONSF_NO_STOP_AT_DESTINATION_STATION)) && !order->IsType(OT_CONDITIONAL));
				OrderLeaveType current = order != nullptr ? order->GetLeaveType() : OLT_END;
				DropDownList list;
				list.emplace_back(MakeDropDownListCheckedItem(current == OLT_NORMAL, STR_TIMETABLE_LEAVE_NORMAL, OLT_NORMAL, leave_type_disabled));
				list.emplace_back(MakeDropDownListCheckedItem(current == OLT_LEAVE_EARLY, STR_TIMETABLE_LEAVE_EARLY, OLT_LEAVE_EARLY, leave_type_disabled));
				list.emplace_back(MakeDropDownListCheckedItem(current == OLT_LEAVE_EARLY_FULL_ANY, STR_TIMETABLE_LEAVE_EARLY_FULL_ANY, OLT_LEAVE_EARLY_FULL_ANY, leave_type_disabled || !order->IsType(OT_GOTO_STATION)));
				list.emplace_back(MakeDropDownListCheckedItem(current == OLT_LEAVE_EARLY_FULL_ALL, STR_TIMETABLE_LEAVE_EARLY_FULL_ALL, OLT_LEAVE_EARLY_FULL_ALL, leave_type_disabled || !order->IsType(OT_GOTO_STATION)));
				ShowDropDownList(this, std::move(list), -1, widget, 0, DDMF_NONE, DDSF_SHARED);
				break;
			}

			case WID_VT_ASSIGN_SCHEDULE: {
				VehicleOrderID real = (this->sel_index + 1) / 2;
				if (real >= this->vehicle->GetNumOrders()) real = 0;
				const Order *order = this->vehicle->GetOrder(real);
				DropDownList list;
				list.push_back(MakeDropDownListStringItem(STR_TIMETABLE_ASSIGN_SCHEDULE_NONE, -1, false));

				for (uint i = 0; i < v->orders->GetScheduledDispatchScheduleCount(); i++) {
					const DispatchSchedule &ds = this->vehicle->orders->GetDispatchScheduleByIndex(i);
					if (ds.ScheduleName().empty()) {
						SetDParam(0, i + 1);
						list.push_back(MakeDropDownListStringItem(STR_TIMETABLE_ASSIGN_SCHEDULE_ID, i, false));
					} else {
						list.push_back(MakeDropDownListStringItem(ds.ScheduleName(), i, false));
					}
				}
				ShowDropDownList(this, std::move(list), order->GetDispatchScheduleIndex(), WID_VT_ASSIGN_SCHEDULE);
				break;
			}
		}

		this->SetDirty();
	}

<<<<<<< HEAD
	void OnDropdownSelect(WidgetID widget, int index) override
	{
		switch (widget) {
			case WID_VT_EXTRA:
				ExecuteTimetableCommand(this->vehicle, false, this->sel_index, MTF_SET_LEAVE_TYPE, index, false);
				break;

			case WID_VT_ASSIGN_SCHEDULE:
				ExecuteTimetableCommand(this->vehicle, false, this->sel_index, MTF_ASSIGN_SCHEDULE, index, false);
				break;

			default:
				break;
		}
	}

	void OnQueryTextFinished(char *str) override
=======
	void OnQueryTextFinished(std::optional<std::string> str) override
>>>>>>> 86e32631
	{
		if (!str.has_value()) return;

		const Vehicle *v = this->vehicle;
<<<<<<< HEAD
=======
		uint64_t val = str->empty() ? 0 : std::strtoul(str->c_str(), nullptr, 10);
		auto [order_id, mtf] = PackTimetableArgs(v, this->sel_index, query_widget == WID_VT_CHANGE_SPEED);
>>>>>>> 86e32631

		switch (this->clicked_widget) {
			default: NOT_REACHED();

			case WID_VT_CHANGE_SPEED:
			case WID_VT_CHANGE_TIME: {
				uint32_t p2;
				if (this->query_is_speed_query) {
					uint64_t display_speed = StrEmpty(str) ? 0 : std::strtoul(str, nullptr, 10);
					uint64_t val = ConvertDisplaySpeedToKmhishSpeed(display_speed, v->type);
					p2 = std::min<uint>(val, UINT16_MAX);
				} else {
					p2 = ParseTimetableDuration(str);
				}

				ExecuteTimetableCommand(v, this->change_timetable_all, this->sel_index, (this->sel_index % 2 == 1) ? (this->query_is_speed_query ? MTF_TRAVEL_SPEED : MTF_TRAVEL_TIME) : MTF_WAIT_TIME, p2, false);
				break;
			}

			case WID_VT_START_DATE: {
				if (StrEmpty(str)) break;
				char *end;
				int32_t val = std::strtol(str, &end, 10);
				if (!(end != nullptr && *end == 0)) break;
				if (EconTime::UsingWallclockUnits() && !_settings_time.time_in_minutes) {
					ChangeTimetableStartIntl(v->index | (this->set_start_date_all ? 1 << 20 : 0), _state_ticks + (val * TICKS_PER_SECOND));
					break;
				}
				if (val >= 0) {
					uint minutes = (val % 100) % 60;
					uint hours = (val / 100) % 24;
					const TickMinutes now = _settings_time.NowInTickMinutes();
					TickMinutes time = now.ToSameDayClockTime(hours, minutes);

					if (time < (now - 60)) time += 60 * 24;

					ChangeTimetableStartIntl(v->index | (this->set_start_date_all ? 1 << 20 : 0), _settings_time.FromTickMinutes(time));
				}
				break;
			}

			case WID_VT_ADD_VEH_GROUP: {
				DoCommandP(0, VehicleListIdentifier(VL_SINGLE_VEH, v->type, v->owner, v->index).Pack(), CargoFilterCriteria::CF_ANY, CMD_CREATE_GROUP_FROM_LIST | CMD_MSG(STR_ERROR_GROUP_CAN_T_CREATE), nullptr, str);
				break;
			}
		}
	}

	void OnResize() override
	{
		/* Update the scroll bar */
		this->vscroll->SetCapacityFromWidget(this, WID_VT_TIMETABLE_PANEL, WidgetDimensions::scaled.framerect.Vertical());
	}

	/**
	 * Update the selection state of the arrival/departure data
	 */
	void UpdateSelectionStates()
	{
		this->GetWidget<NWidgetStacked>(WID_VT_ARRIVAL_DEPARTURE_SELECTION)->SetDisplayedPlane(_settings_client.gui.timetable_arrival_departure ? 0 : SZSP_NONE);
		this->GetWidget<NWidgetStacked>(WID_VT_EXPECTED_SELECTION)->SetDisplayedPlane(_settings_client.gui.timetable_arrival_departure ? 0 : 1);
		this->GetWidget<NWidgetStacked>(WID_VT_SEL_SHARED)->SetDisplayedPlane(this->vehicle->owner == _local_company && _ctrl_pressed ? 1 : 0);
	}

	virtual void OnFocus(Window *previously_focused_window) override
	{
		if (HasFocusedVehicleChanged(this->window_number, previously_focused_window)) {
			MarkDirtyFocusedRoutePaths(this->vehicle);
		}
	}

	virtual void OnFocusLost(bool closing, Window *newly_focused_window) override
	{
		if (HasFocusedVehicleChanged(this->window_number, newly_focused_window)) {
			MarkDirtyFocusedRoutePaths(this->vehicle);
		}
	}

	const Vehicle *GetVehicle()
	{
		return this->vehicle;
	}
};

static constexpr NWidgetPart _nested_timetable_widgets[] = {
	NWidget(NWID_HORIZONTAL),
		NWidget(WWT_CLOSEBOX, COLOUR_GREY),
		NWidget(WWT_CAPTION, COLOUR_GREY, WID_VT_CAPTION), SetDataTip(STR_TIMETABLE_TITLE, STR_TOOLTIP_WINDOW_TITLE_DRAG_THIS),
		NWidget(WWT_PUSHTXTBTN, COLOUR_GREY, WID_VT_ORDER_VIEW), SetMinimalSize(61, 14), SetDataTip( STR_TIMETABLE_ORDER_VIEW, STR_TIMETABLE_ORDER_VIEW_TOOLTIP),
		NWidget(WWT_SHADEBOX, COLOUR_GREY),
		NWidget(WWT_DEFSIZEBOX, COLOUR_GREY),
		NWidget(WWT_STICKYBOX, COLOUR_GREY),
	EndContainer(),
	NWidget(NWID_HORIZONTAL),
		NWidget(WWT_PANEL, COLOUR_GREY, WID_VT_TIMETABLE_PANEL), SetMinimalSize(388, 82), SetResize(1, 10), SetDataTip(STR_NULL, STR_TIMETABLE_TOOLTIP), SetScrollbar(WID_VT_SCROLLBAR), EndContainer(),
		NWidget(NWID_SELECTION, INVALID_COLOUR, WID_VT_ARRIVAL_DEPARTURE_SELECTION),
			NWidget(WWT_PANEL, COLOUR_GREY, WID_VT_ARRIVAL_DEPARTURE_PANEL), SetMinimalSize(110, 0), SetFill(0, 1), SetDataTip(STR_NULL, STR_TIMETABLE_TOOLTIP), SetScrollbar(WID_VT_SCROLLBAR), EndContainer(),
		EndContainer(),
		NWidget(NWID_VSCROLLBAR, COLOUR_GREY, WID_VT_SCROLLBAR),
	EndContainer(),
	NWidget(WWT_PANEL, COLOUR_GREY, WID_VT_SUMMARY_PANEL), SetMinimalSize(400, 22), SetResize(1, 0), EndContainer(),
	NWidget(NWID_HORIZONTAL),
		NWidget(NWID_HORIZONTAL, NC_EQUALSIZE),
			NWidget(NWID_VERTICAL, NC_EQUALSIZE),
				NWidget(NWID_SELECTION, INVALID_COLOUR, WID_VT_START_DATE_SELECTION),
					NWidget(WWT_PUSHTXTBTN, COLOUR_GREY, WID_VT_START_DATE), SetResize(1, 0), SetFill(1, 1), SetDataTip(STR_TIMETABLE_START, STR_TIMETABLE_START_TOOLTIP),
					NWidget(WWT_DROPDOWN, COLOUR_GREY, WID_VT_ASSIGN_SCHEDULE), SetResize(1, 0), SetFill(1, 1), SetDataTip(STR_TIMETABLE_ASSIGN_SCHEDULE_DROP_DOWN, STR_TIMETABLE_ASSIGN_SCHEDULE_DROP_DOWN_TOOLTIP),
				EndContainer(),
				NWidget(WWT_PUSHTXTBTN, COLOUR_GREY, WID_VT_CHANGE_TIME), SetResize(1, 0), SetFill(1, 1), SetDataTip(STR_TIMETABLE_CHANGE_TIME, STR_TIMETABLE_WAIT_TIME_TOOLTIP),
				NWidget(WWT_PUSHTXTBTN, COLOUR_GREY, WID_VT_CLEAR_TIME), SetResize(1, 0), SetFill(1, 1), SetDataTip(STR_TIMETABLE_CLEAR_TIME, STR_TIMETABLE_CLEAR_TIME_TOOLTIP),
			EndContainer(),
			NWidget(NWID_VERTICAL, NC_EQUALSIZE),
				NWidget(WWT_PUSHTXTBTN, COLOUR_GREY, WID_VT_AUTOFILL), SetResize(1, 0), SetFill(1, 1), SetDataTip(STR_TIMETABLE_AUTOFILL, STR_TIMETABLE_AUTOFILL_TOOLTIP),
				NWidget(WWT_PUSHTXTBTN, COLOUR_GREY, WID_VT_CHANGE_SPEED), SetResize(1, 0), SetFill(1, 1), SetDataTip(STR_TIMETABLE_CHANGE_SPEED, STR_TIMETABLE_CHANGE_SPEED_TOOLTIP),
				NWidget(WWT_PUSHTXTBTN, COLOUR_GREY, WID_VT_CLEAR_SPEED), SetResize(1, 0), SetFill(1, 1), SetDataTip(STR_TIMETABLE_CLEAR_SPEED, STR_TIMETABLE_CLEAR_SPEED_TOOLTIP),
			EndContainer(),
			NWidget(NWID_VERTICAL, NC_EQUALSIZE),
				NWidget(WWT_PUSHTXTBTN, COLOUR_GREY, WID_VT_AUTOMATE), SetResize(1, 0), SetFill(1, 1), SetDataTip(STR_TIMETABLE_AUTOMATE, STR_TIMETABLE_AUTOMATE_TOOLTIP),
				NWidget(WWT_PUSHTXTBTN, COLOUR_GREY, WID_VT_AUTO_SEPARATION), SetResize(1, 0), SetFill(1, 1), SetDataTip(STR_TIMETABLE_AUTO_SEPARATION, STR_NULL),
				NWidget(WWT_DROPDOWN, COLOUR_GREY, WID_VT_EXTRA), SetResize(1, 0), SetFill(1, 1), SetDataTip(STR_TIMETABLE_EXTRA_DROP_DOWN, STR_TIMETABLE_EXTRA_DROP_DOWN_TOOLTIP),
			EndContainer(),
			NWidget(NWID_VERTICAL, NC_EQUALSIZE),
				NWidget(WWT_PUSHTXTBTN, COLOUR_GREY, WID_VT_SCHEDULED_DISPATCH), SetResize(1, 0), SetFill(1, 1), SetDataTip(STR_TIMETABLE_SCHEDULED_DISPATCH, STR_TIMETABLE_SCHEDULED_DISPATCH_TOOLTIP),
				NWidget(WWT_PUSHTXTBTN, COLOUR_GREY, WID_VT_RESET_LATENESS), SetResize(1, 0), SetFill(1, 1), SetDataTip(STR_TIMETABLE_RESET_LATENESS, STR_TIMETABLE_RESET_LATENESS_TOOLTIP),
				NWidget(NWID_SELECTION, INVALID_COLOUR, WID_VT_EXPECTED_SELECTION),
					NWidget(WWT_PUSHTXTBTN, COLOUR_GREY, WID_VT_EXPECTED), SetResize(1, 0), SetFill(1, 1), SetDataTip(STR_JUST_STRING, STR_TIMETABLE_EXPECTED_TOOLTIP),
					NWidget(WWT_PANEL, COLOUR_GREY), SetResize(1, 0), SetFill(1, 1), EndContainer(),
				EndContainer(),
			EndContainer(),
		EndContainer(),
		NWidget(NWID_VERTICAL, NC_EQUALSIZE),
			NWidget(NWID_SELECTION, INVALID_COLOUR, WID_VT_SEL_SHARED),
				NWidget(WWT_PUSHIMGBTN, COLOUR_GREY, WID_VT_SHARED_ORDER_LIST), SetAspect(1), SetFill(0, 1), SetDataTip(SPR_SHARED_ORDERS_ICON, STR_ORDERS_VEH_WITH_SHARED_ORDERS_LIST_TOOLTIP),
				NWidget(WWT_PUSHTXTBTN, COLOUR_GREY, WID_VT_ADD_VEH_GROUP), SetFill(0, 1), SetDataTip(STR_BLACK_PLUS, STR_ORDERS_NEW_GROUP_TOOLTIP),
			EndContainer(),
			NWidget(WWT_PUSHIMGBTN, COLOUR_GREY, WID_VT_LOCK_ORDER_TIME), SetFill(0, 1), SetDataTip(SPR_LOCK, STR_TIMETABLE_LOCK_ORDER_TIME_TOOLTIP),
			NWidget(WWT_RESIZEBOX, COLOUR_GREY), SetFill(0, 1),
		EndContainer(),
	EndContainer(),
};

static WindowDesc _timetable_desc(__FILE__, __LINE__,
	WDP_AUTO, "view_vehicle_timetable", 400, 130,
	WC_VEHICLE_TIMETABLE, WC_VEHICLE_VIEW,
	WDF_CONSTRUCTION,
	_nested_timetable_widgets
);

/**
 * Show the timetable for a given vehicle.
 * @param v The vehicle to show the timetable for.
 */
void ShowTimetableWindow(const Vehicle *v)
{
	CloseWindowById(WC_VEHICLE_DETAILS, v->index, false);
	CloseWindowById(WC_VEHICLE_ORDERS, v->index, false);
	AllocateWindowDescFront<TimetableWindow>(_timetable_desc, v->index);
}

void SetTimetableWindowsDirty(const Vehicle *v, SetTimetableWindowsDirtyFlags flags)
{
	if (!(HaveWindowByClass(WC_VEHICLE_TIMETABLE) ||
			((flags & STWDF_SCHEDULED_DISPATCH) && HaveWindowByClass(WC_SCHDISPATCH_SLOTS)) ||
			((flags & STWDF_ORDERS) && HaveWindowByClass(WC_VEHICLE_ORDERS)))) {
		return;
	}

	v = v->FirstShared();
	for (Window *w : Window::Iterate()) {
		if (w->window_class == WC_VEHICLE_TIMETABLE ||
				((flags & STWDF_SCHEDULED_DISPATCH) && w->window_class == WC_SCHDISPATCH_SLOTS) ||
				((flags & STWDF_ORDERS) && w->window_class == WC_VEHICLE_ORDERS)) {
			if (static_cast<GeneralVehicleWindow *>(w)->vehicle->FirstShared() == v) w->SetDirty();
		}
	}
}<|MERGE_RESOLUTION|>--- conflicted
+++ resolved
@@ -1103,7 +1103,6 @@
 		this->SetDirty();
 	}
 
-<<<<<<< HEAD
 	void OnDropdownSelect(WidgetID widget, int index) override
 	{
 		switch (widget) {
@@ -1120,19 +1119,11 @@
 		}
 	}
 
-	void OnQueryTextFinished(char *str) override
-=======
 	void OnQueryTextFinished(std::optional<std::string> str) override
->>>>>>> 86e32631
 	{
 		if (!str.has_value()) return;
 
 		const Vehicle *v = this->vehicle;
-<<<<<<< HEAD
-=======
-		uint64_t val = str->empty() ? 0 : std::strtoul(str->c_str(), nullptr, 10);
-		auto [order_id, mtf] = PackTimetableArgs(v, this->sel_index, query_widget == WID_VT_CHANGE_SPEED);
->>>>>>> 86e32631
 
 		switch (this->clicked_widget) {
 			default: NOT_REACHED();
@@ -1141,11 +1132,11 @@
 			case WID_VT_CHANGE_TIME: {
 				uint32_t p2;
 				if (this->query_is_speed_query) {
-					uint64_t display_speed = StrEmpty(str) ? 0 : std::strtoul(str, nullptr, 10);
+					uint64_t display_speed = str->empty() ? 0 : std::strtoul(str->c_str(), nullptr, 10);
 					uint64_t val = ConvertDisplaySpeedToKmhishSpeed(display_speed, v->type);
 					p2 = std::min<uint>(val, UINT16_MAX);
 				} else {
-					p2 = ParseTimetableDuration(str);
+					p2 = ParseTimetableDuration(str->c_str());
 				}
 
 				ExecuteTimetableCommand(v, this->change_timetable_all, this->sel_index, (this->sel_index % 2 == 1) ? (this->query_is_speed_query ? MTF_TRAVEL_SPEED : MTF_TRAVEL_TIME) : MTF_WAIT_TIME, p2, false);
@@ -1153,9 +1144,9 @@
 			}
 
 			case WID_VT_START_DATE: {
-				if (StrEmpty(str)) break;
+				if (str->empty()) break;
 				char *end;
-				int32_t val = std::strtol(str, &end, 10);
+				int32_t val = std::strtol(str->c_str(), &end, 10);
 				if (!(end != nullptr && *end == 0)) break;
 				if (EconTime::UsingWallclockUnits() && !_settings_time.time_in_minutes) {
 					ChangeTimetableStartIntl(v->index | (this->set_start_date_all ? 1 << 20 : 0), _state_ticks + (val * TICKS_PER_SECOND));
@@ -1175,7 +1166,7 @@
 			}
 
 			case WID_VT_ADD_VEH_GROUP: {
-				DoCommandP(0, VehicleListIdentifier(VL_SINGLE_VEH, v->type, v->owner, v->index).Pack(), CargoFilterCriteria::CF_ANY, CMD_CREATE_GROUP_FROM_LIST | CMD_MSG(STR_ERROR_GROUP_CAN_T_CREATE), nullptr, str);
+				DoCommandP(0, VehicleListIdentifier(VL_SINGLE_VEH, v->type, v->owner, v->index).Pack(), CargoFilterCriteria::CF_ANY, CMD_CREATE_GROUP_FROM_LIST | CMD_MSG(STR_ERROR_GROUP_CAN_T_CREATE), nullptr, str->c_str());
 				break;
 			}
 		}
