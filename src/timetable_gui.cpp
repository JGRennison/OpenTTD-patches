/*
 * This file is part of OpenTTD.
 * OpenTTD is free software; you can redistribute it and/or modify it under the terms of the GNU General Public License as published by the Free Software Foundation, version 2.
 * OpenTTD is distributed in the hope that it will be useful, but WITHOUT ANY WARRANTY; without even the implied warranty of MERCHANTABILITY or FITNESS FOR A PARTICULAR PURPOSE.
 * See the GNU General Public License for more details. You should have received a copy of the GNU General Public License along with OpenTTD. If not, see <http://www.gnu.org/licenses/>.
 */

/** @file timetable_gui.cpp GUI for time tabling. */

#include "stdafx.h"
#include "command_func.h"
#include "gui.h"
#include "window_gui.h"
#include "window_func.h"
#include "textbuf_gui.h"
#include "strings_func.h"
#include "vehicle_base.h"
#include "string_func.h"
#include "gfx_func.h"
#include "company_func.h"
#include "date_func.h"
#include "date_gui.h"
#include "vehicle_gui.h"
#include "settings_type.h"
#include "viewport_func.h"
#include "schdispatch.h"
#include "vehiclelist.h"
#include "tracerestrict.h"
#include "scope.h"
#include "timetable_cmd.h"
#include "group_cmd.h"
#include "core/backup_type.hpp"

#include "widgets/timetable_widget.h"

#include "table/sprites.h"
#include "table/strings.h"

#include "safeguards.h"

enum TimetableArrivalDepartureFlags {
	TADF_ARRIVAL_PREDICTED,
	TADF_DEPARTURE_PREDICTED,
	TADF_ARRIVAL_NO_OFFSET,
	TADF_DEPARTURE_NO_OFFSET,
	TADF_REACHED,
};

/** Container for the arrival/departure dates of a vehicle */
struct TimetableArrivalDeparture {
	Ticks arrival;   ///< The arrival time
	Ticks departure; ///< The departure time
	uint flags;
};

/**
<<<<<<< HEAD
 * Set the timetable parameters in the format as described by the setting.
 * @param param the first DParam to fill
 * @param ticks  the number of ticks to 'draw'
 * @param long_mode long output format
 */
void SetTimetableParams(int first_param, Ticks ticks, bool long_mode)
{
	SetDParam(first_param, long_mode ? STR_JUST_TT_TICKS_LONG : STR_JUST_TT_TICKS);
	SetDParam(first_param + 1, ticks);
=======
 * Get parameters to format timetable time.
 * @param ticks Number of ticks to format.
 * @returns Pair of parameters to format timetable time.
 */
std::pair<StringParameter, StringParameter> GetTimetableParameters(TimerGameTick::Ticks ticks)
{
	switch (_settings_client.gui.timetable_mode) {
		case TimetableMode::Days: return {STR_UNITS_DAYS, ticks / Ticks::DAY_TICKS};
		case TimetableMode::Seconds: return {STR_UNITS_SECONDS, ticks / Ticks::TICKS_PER_SECOND};
		case TimetableMode::Ticks: return {STR_UNITS_TICKS, ticks};
		default:
			NOT_REACHED();
	}
>>>>>>> 1b6a77a1
}

/**
 * Create the timetable parameters in the format as described by the setting.
 * @param ticks  the number of ticks to 'draw'
 * @param long_mode long output format
 */
std::pair<struct StringParameter, struct StringParameter> GetTimetableParameters(Ticks ticks, bool long_mode)
{
	return { long_mode ? STR_JUST_TT_TICKS_LONG : STR_JUST_TT_TICKS, ticks };
}

Ticks ParseTimetableDuration(const char *str)
{
	if (StrEmpty(str)) return 0;

	if (_settings_client.gui.timetable_in_ticks) {
		return std::strtoul(str, nullptr, 10);
	}

	char tmp_buffer[64];
	strecpy(tmp_buffer, str, lastof(tmp_buffer));
	str_replace_wchar(tmp_buffer, lastof(tmp_buffer), GetDecimalSeparatorChar(), '.');
	return atof(tmp_buffer) * TimetableDisplayUnitSize();
}

/**
 * Check whether it is possible to determine how long the order takes.
 * @param order the order to check.
 * @param travelling whether we are interested in the travel or the wait part.
 * @return true if the travel/wait time can be used.
 */
static bool CanDetermineTimeTaken(const Order *order, bool travelling)
{
	/* Current order is conditional */
	if (order->IsType(OT_CONDITIONAL) || order->IsType(OT_IMPLICIT)) return false;
	/* No travel time and we have not already finished travelling */
	if (travelling && !order->IsTravelTimetabled()) return false;
	/* No wait time but we are loading at this timetabled station */
	if (!travelling && !order->IsWaitTimetabled() && order->IsType(OT_GOTO_STATION) &&
			!(order->GetNonStopType() & ONSF_NO_STOP_AT_DESTINATION_STATION)) {
		return false;
	}

	return true;
}


/**
 * Fill the table with arrivals and departures
 * @param v Vehicle which must have at least 2 orders.
 * @param start order index to start at
 * @param travelling Are we still in the travelling part of the start order
 * @param table Fill in arrival and departures including intermediate orders
 * @param offset Add this value to result and all arrivals and departures
 */
static void FillTimetableArrivalDepartureTable(const Vehicle *v, VehicleOrderID start, bool travelling, TimetableArrivalDeparture *table, Ticks offset)
{
	assert(table != nullptr);
	assert(v->GetNumOrders() >= 2);
	assert(start < v->GetNumOrders());

	/* Pre-initialize with unknown time */
	for (int i = 0; i < v->GetNumOrders(); ++i) {
		table[i].arrival = table[i].departure = INVALID_TICKS;
		table[i].flags = 0;
	}

	Ticks sum = offset;
	VehicleOrderID i = start;
	const Order *order = v->GetOrder(i);

	bool predicted = false;
	bool no_offset = false;
	bool skip_travel = false;
	bool reached_depot = false;

	btree::btree_map<uint, LastDispatchRecord> dispatch_records;

	/* Backup all DispatchSchedule positions for this order list, so that positions can be modified
	 * during timetable traversal to allow conditional order prediction. */
	const uint schedule_count = v->orders->GetScheduledDispatchScheduleCount();
	auto schedule_position_backups = std::make_unique<DispatchSchedule::PositionBackup[]>(schedule_count);
	for (uint i = 0; i < schedule_count; i++) {
		schedule_position_backups[i] = v->orders->GetDispatchScheduleByIndex(i).BackupPosition();
	}
	auto guard = scope_guard([&]() {
		for (uint i = 0; i < schedule_count; i++) {
			v->orders->GetDispatchScheduleByIndex(i).RestorePosition(schedule_position_backups[i]);
		}
	});

	/* Cyclically loop over all orders until we reach the current one again.
	 * As we may start at the current order, do a post-checking loop */
	do {
		if (HasBit(table[i].flags, TADF_REACHED)) break;
		SetBit(table[i].flags, TADF_REACHED);

		bool skip = order->IsType(OT_IMPLICIT);

		if (order->IsType(OT_CONDITIONAL)) {
			bool jump = false;
			switch (order->GetConditionVariable()) {
				case OCV_UNCONDITIONALLY: {
					jump = true;
					break;
				}

				case OCV_TIME_DATE: {
					predicted = true;
					StateTicks time = _state_ticks + sum;
					if (!no_offset) time -= v->lateness_counter;
					int value = GetTraceRestrictTimeDateValueFromStateTicks(static_cast<TraceRestrictTimeDateValueField>(order->GetConditionValue()), time);
					jump = OrderConditionCompare(order->GetConditionComparator(), value, order->GetXData());
					break;
				}

				case OCV_DISPATCH_SLOT: {
					StateTicks time = _state_ticks + sum;
					if (!no_offset) time -= v->lateness_counter;

					auto get_vehicle_records = [&](uint16_t schedule_index) -> const LastDispatchRecord * {
						auto record = dispatch_records.find(schedule_index);
						if (record != dispatch_records.end()) {
							/* dispatch_records contains a last dispatch entry, use that instead of the one stored in the vehicle */
							return &(record->second);
						} else {
							return GetVehicleLastDispatchRecord(v, schedule_index);
						}
					};
					OrderConditionEvalResult result = EvaluateDispatchSlotConditionalOrder(order, v->orders->GetScheduledDispatchScheduleSet(), time, get_vehicle_records);
					if (result.IsPredicted()) predicted = true;
					jump = result.GetResult();
					break;
				}

				case OCV_REQUIRES_SERVICE: {
					bool requires_service = reached_depot ? false : v->NeedsServicing();
					jump = OrderConditionCompare(order->GetConditionComparator(), requires_service, order->GetConditionValue());
					break;
				}

				default:
					return;
			}
			if (jump) {
				if (!order->IsWaitTimetabled()) return;
				sum += order->GetTimetabledWait();
				i = order->GetConditionSkipToOrder();
				order = v->GetOrder(i);
				skip_travel = true;
				continue;
			} else {
				skip = true;
			}
		} else if (order->IsType(OT_GOTO_DEPOT)) {
			reached_depot = true;
		}

		/* Automatic orders don't influence the overall timetable;
		 * they just add some untimetabled entries, but the time till
		 * the next non-implicit order can still be known. */
		if (!skip) {
			if (travelling || i != start) {
				if (!skip_travel) {
					if (!CanDetermineTimeTaken(order, true)) return;
					sum += order->GetTimetabledTravel();
				}
				table[i].arrival = sum;
				if (predicted) SetBit(table[i].flags, TADF_ARRIVAL_PREDICTED);
				if (no_offset) SetBit(table[i].flags, TADF_ARRIVAL_NO_OFFSET);
			}

			if (HasBit(v->vehicle_flags, VF_SCHEDULED_DISPATCH) && order->IsScheduledDispatchOrder(true) && !(i == start && !travelling)) {
				if (!no_offset) sum -= v->lateness_counter;
				DispatchSchedule &ds = v->orders->GetDispatchScheduleByIndex(order->GetDispatchScheduleIndex());
				ds.UpdateScheduledDispatchToDate(_state_ticks + sum);

				StateTicks slot;
				int slot_index;
				std::tie(slot, slot_index) = GetScheduledDispatchTime(ds, _state_ticks + sum + order->GetTimetabledWait());

				if (slot == INVALID_STATE_TICKS) return;
				sum = (slot - _state_ticks).AsTicks();
				predicted = true;
				no_offset = true;

				ds.SetScheduledDispatchLastDispatch((slot - ds.GetScheduledDispatchStartTick()).AsTicks());

				extern LastDispatchRecord MakeLastDispatchRecord(const DispatchSchedule &ds, StateTicks slot, int slot_index);
				dispatch_records[order->GetDispatchScheduleIndex()] = MakeLastDispatchRecord(ds, slot, slot_index);
			} else {
				if (!CanDetermineTimeTaken(order, false)) return;
				sum += order->GetTimetabledWait();
			}
			table[i].departure = sum;
			if (predicted) SetBit(table[i].flags, TADF_DEPARTURE_PREDICTED);
			if (no_offset) SetBit(table[i].flags, TADF_DEPARTURE_NO_OFFSET);
		}

		skip_travel = false;

		v->orders->AdvanceOrderWithIndex(order, i);
	} while (i != start);

	/* When loading at a scheduled station we still have to treat the
	 * travelling part of the first order. */
	if (!travelling && table[i].arrival == INVALID_TICKS) {
		if (!CanDetermineTimeTaken(order, true)) return;
		sum += order->GetTimetabledTravel();
		table[i].arrival = sum;
		if (predicted) SetBit(table[i].flags, TADF_ARRIVAL_PREDICTED);
		if (no_offset) SetBit(table[i].flags, TADF_ARRIVAL_NO_OFFSET);
	}
}

/**
 * Callback for when a time has been chosen to start the time table
 * @param w the window related to the setting of the date
 * @param tick the actually chosen tick
 * @param callback_data callback data
 */
static void ChangeTimetableStartCallback(const Window *w, StateTicks tick, void *callback_data)
{
	Command<CMD_SET_TIMETABLE_START>::Post(STR_ERROR_CAN_T_TIMETABLE_VEHICLE, w->window_number, reinterpret_cast<uintptr_t>(callback_data) != 0, tick);
}

void ProcessTimetableWarnings(const Vehicle *v, std::function<void(StringID, bool)> handler)
{
	Ticks total_time = v->orders != nullptr ? v->orders->GetTimetableDurationIncomplete() : 0;

	bool have_conditional = false;
	bool have_missing_wait = false;
	bool have_missing_travel = false;
	bool have_bad_full_load = false;
	bool have_non_timetabled_conditional_branch = false;
	bool have_autoseparate_bad_non_stop_type = false;

	const bool assume_timetabled = HasBit(v->vehicle_flags, VF_AUTOFILL_TIMETABLE) || HasBit(v->vehicle_flags, VF_AUTOMATE_TIMETABLE);
	for (int n = 0; n < v->GetNumOrders(); n++) {
		const Order *order = v->GetOrder(n);
		if (order->IsType(OT_CONDITIONAL)) {
			have_conditional = true;
			if (!order->IsWaitTimetabled()) have_non_timetabled_conditional_branch = true;
		} else {
			if (order->GetWaitTime() == 0 && order->IsType(OT_GOTO_STATION) && !(order->GetNonStopType() & ONSF_NO_STOP_AT_DESTINATION_STATION)) {
				have_missing_wait = true;
			}
			if (order->GetTravelTime() == 0 && !order->IsTravelTimetabled()) {
				have_missing_travel = true;
			}
		}

		if (order->IsType(OT_GOTO_STATION) && !have_bad_full_load && (assume_timetabled || order->IsWaitTimetabled())) {
			if (order->GetLoadType() & OLFB_FULL_LOAD) have_bad_full_load = true;
			if (order->GetLoadType() == OLFB_CARGO_TYPE_LOAD) {
				for (CargoType c = 0; c < NUM_CARGO; c++) {
					if (order->GetCargoLoadTypeRaw(c) & OLFB_FULL_LOAD) {
						have_bad_full_load = true;
						break;
					}
				}
			}
		}

		if (HasBit(v->vehicle_flags, VF_TIMETABLE_SEPARATION) && !have_autoseparate_bad_non_stop_type && v->IsGroundVehicle()) {
			if (order->IsType(OT_IMPLICIT)) {
				have_autoseparate_bad_non_stop_type = true;
			} else if (order->IsGotoOrder() && (order->GetNonStopType() & ONSF_NO_STOP_AT_INTERMEDIATE_STATIONS) == 0) {
				have_autoseparate_bad_non_stop_type = true;
			}
		}
	}

	if (HasBit(v->vehicle_flags, VF_TIMETABLE_SEPARATION)) {
		if (have_conditional) handler(STR_TIMETABLE_WARNING_AUTOSEP_CONDITIONAL, true);
		if (have_autoseparate_bad_non_stop_type) handler(STR_TIMETABLE_WARNING_AUTOSEP_WRONG_STOP_TYPE, true);
		if (have_missing_wait || have_missing_travel) {
			if (assume_timetabled) {
				handler(STR_TIMETABLE_AUTOSEP_TIMETABLE_INCOMPLETE, false);
			} else {
				handler(STR_TIMETABLE_WARNING_AUTOSEP_MISSING_TIMINGS, true);
				handler(STR_TIMETABLE_FILL_TIMETABLE_SUGGESTION, false);
				handler(STR_TIMETABLE_FILL_TIMETABLE_SUGGESTION_2, false);
			}
		} else if (v->GetNumOrders() == 0) {
			handler(STR_TIMETABLE_AUTOSEP_TIMETABLE_INCOMPLETE, false);
		} else if (!have_conditional) {
			handler(v->IsOrderListShared() ? STR_TIMETABLE_AUTOSEP_OK : STR_TIMETABLE_AUTOSEP_SINGLE_VEH, false);
		}
	}
	if (have_bad_full_load) handler(STR_TIMETABLE_WARNING_FULL_LOAD, true);
	if (have_conditional && HasBit(v->vehicle_flags, VF_AUTOFILL_TIMETABLE)) handler(STR_TIMETABLE_WARNING_AUTOFILL_CONDITIONAL, true);
	if (total_time && have_non_timetabled_conditional_branch) handler(STR_TIMETABLE_NON_TIMETABLED_BRANCH, false);
	if (HasBit(v->vehicle_flags, VF_SCHEDULED_DISPATCH) && v->orders != nullptr) {
		auto sd_warning = [&](int schedule_index, StringID str) {
			if (v->orders->GetScheduledDispatchScheduleCount() > 1) {
				SetDParam(0, schedule_index + 1);
				SetDParam(1, str);
				handler(STR_TIMETABLE_WARNING_SCHEDULE_ID, true);
			} else {
				handler(str, true);
			}
		};
		std::vector<bool> seen_sched_dispatch_orders(v->orders->GetScheduledDispatchScheduleCount());

		for (int n = 0; n < v->GetNumOrders(); n++) {
			const Order *order = v->GetOrder(n);
			int schedule_index = order->GetDispatchScheduleIndex();
			if (schedule_index >= 0) {
				seen_sched_dispatch_orders[schedule_index] = true;
				if (!order->IsWaitTimetabled()) {
					sd_warning(schedule_index, STR_TIMETABLE_WARNING_SCHEDULED_DISPATCH_ORDER_NO_WAIT_TIME);
				}
			}
		}
		for (uint i = 0; i < seen_sched_dispatch_orders.size(); i++) {
			if (!seen_sched_dispatch_orders[i]) sd_warning(i, STR_TIMETABLE_WARNING_NO_SCHEDULED_DISPATCH_ORDER_ASSIGNED);
		}
	}
}


struct TimetableWindow : GeneralVehicleWindow {
	int sel_index;
	bool show_expected;     ///< Whether we show expected arrival or scheduled
	uint deparr_time_width; ///< The width of the departure/arrival time
	uint deparr_abbr_width; ///< The width of the departure/arrival abbreviation
	int clicked_widget;     ///< The widget that was clicked (used to determine what to do in OnQueryTextFinished)
	Scrollbar *vscroll;
	bool query_is_speed_query; ///< The currently open query window is a speed query and not a time query.
	bool set_start_date_all;   ///< Set start date using minutes text entry: this is a set all vehicle (ctrl-click) action
	bool change_timetable_all; ///< Set wait time or speed for all timetable entries (ctrl-click) action
	int summary_warnings = 0;  ///< NUmber of summary warnings shown

	enum {
		MAX_SUMMARY_WARNINGS = 10,
	};

	TimetableWindow(WindowDesc &desc, WindowNumber window_number) :
			GeneralVehicleWindow(desc, Vehicle::Get(window_number)),
			sel_index(-1),
			show_expected(true)
	{
		this->CreateNestedTree();
		this->vscroll = this->GetScrollbar(WID_VT_SCROLLBAR);
		this->UpdateSelectionStates();
		this->FinishInitNested(window_number);

		this->owner = this->vehicle->owner;
	}

	void Close(int data = 0) override
	{
		FocusWindowById(WC_VEHICLE_VIEW, this->window_number);
		this->GeneralVehicleWindow::Close();
	}

	/**
	 * Build the arrival-departure list for a given vehicle
	 * @param v the vehicle to make the list for
	 * @param table the table to fill
	 * @return if next arrival will be early
	 */
	static bool BuildArrivalDepartureList(const Vehicle *v, TimetableArrivalDeparture *table)
	{
		assert(HasBit(v->vehicle_flags, VF_TIMETABLE_STARTED));

		bool travelling = (!(v->current_order.IsAnyLoadingType() || v->current_order.IsType(OT_WAITING)) || v->current_order.GetNonStopType() == ONSF_STOP_EVERYWHERE);
		Ticks start_time = -(Ticks)v->current_order_time;
		if (v->cur_timetable_order_index != INVALID_VEH_ORDER_ID && v->cur_timetable_order_index != v->cur_real_order_index) {
			/* vehicle is taking a conditional order branch, adjust start time to compensate */
			const Order *real_current_order = v->GetOrder(v->cur_real_order_index);
			const Order *real_timetable_order = v->GetOrder(v->cur_timetable_order_index);
			assert(real_timetable_order->IsType(OT_CONDITIONAL));
			start_time += real_timetable_order->GetWaitTime(); // NB: wait and travel times are unsigned
			start_time -= real_current_order->GetTravelTime();
		}

		FillTimetableArrivalDepartureTable(v, v->cur_real_order_index % v->GetNumOrders(), travelling, table, start_time);

		return (travelling && v->lateness_counter < 0);
	}

	void UpdateWidgetSize(WidgetID widget, Dimension &size, [[maybe_unused]] const Dimension &padding, [[maybe_unused]] Dimension &fill, [[maybe_unused]] Dimension &resize) override
	{
		switch (widget) {
			case WID_VT_ARRIVAL_DEPARTURE_PANEL:
<<<<<<< HEAD
				if (_settings_time.time_in_minutes) {
					SetDParam(0, 0);
				} else if (EconTime::UsingWallclockUnits()) {
					SetDParam(0, _state_ticks + (TICKS_PER_SECOND * 9999));
				} else {
					SetDParam(0, EconTime::MAX_YEAR.base() * DAYS_IN_YEAR);
=======
				/* We handle this differently depending on the timetable mode. */
				if (_settings_client.gui.timetable_mode == TimetableMode::Seconds) {
					/* A five-digit number would fit a timetable lasting 2.7 real-world hours, which should be plenty. */
					uint64_t max_digits = GetParamMaxDigits(4, FS_SMALL);
					size.width = std::max(
							GetStringBoundingBox(GetString(STR_TIMETABLE_ARRIVAL_SECONDS_IN_FUTURE, TC_BLACK, max_digits)).width,
							GetStringBoundingBox(GetString(STR_TIMETABLE_DEPARTURE_SECONDS_IN_FUTURE, TC_BLACK, max_digits)).width)
							+ WidgetDimensions::scaled.hsep_wide + padding.width;
				} else {
					uint64_t max_value = GetParamMaxValue(TimerGameEconomy::DateAtStartOfYear(EconomyTime::MAX_YEAR).base(), 0, FS_SMALL);
					size.width = std::max(
							GetStringBoundingBox(GetString(STR_TIMETABLE_ARRIVAL_DATE, TC_BLACK, max_value)).width,
							GetStringBoundingBox(GetString(STR_TIMETABLE_DEPARTURE_DATE, TC_BLACK, max_value)).width)
							+ WidgetDimensions::scaled.hsep_wide + padding.width;
>>>>>>> 1b6a77a1
				}
				this->deparr_time_width = GetStringBoundingBox(STR_JUST_TT_TIME).width;
				this->deparr_abbr_width = std::max(GetStringBoundingBox(STR_TIMETABLE_ARRIVAL_ABBREVIATION).width, GetStringBoundingBox(STR_TIMETABLE_DEPARTURE_ABBREVIATION).width);
				size.width = this->deparr_abbr_width + this->deparr_time_width + padding.width;
				[[fallthrough]];

			case WID_VT_ARRIVAL_DEPARTURE_SELECTION:
			case WID_VT_TIMETABLE_PANEL:
				resize.height = std::max<int>(GetCharacterHeight(FS_NORMAL), GetSpriteSize(SPR_LOCK).height);
				size.height = 8 * resize.height + padding.height;
				break;

			case WID_VT_SUMMARY_PANEL: {
				Dimension d = GetSpriteSize(SPR_WARNING_SIGN);
				size.height = 2 * GetCharacterHeight(FS_NORMAL) + std::min<int>(MAX_SUMMARY_WARNINGS, this->summary_warnings) * std::max<int>(d.height, GetCharacterHeight(FS_NORMAL)) + padding.height;
				break;
			}
		}
	}

	int GetOrderFromTimetableWndPt(int y, [[maybe_unused]] const Vehicle *v)
	{
		int32_t sel = this->vscroll->GetScrolledRowFromWidget(y, this, WID_VT_TIMETABLE_PANEL, WidgetDimensions::scaled.framerect.top);
		if (sel == INT32_MAX) return OrderID::Invalid().base();
		assert(IsInsideBS(sel, 0, v->GetNumOrders() * 2));
		return sel;
	}

	/**
	 * Some data on this window has become invalid.
	 * @param data Information about the changed data.
	 * @param gui_scope Whether the call is done from GUI scope. You may not do everything when not in GUI scope. See #InvalidateWindowData() for details.
	 */
	void OnInvalidateData([[maybe_unused]] int data = 0, [[maybe_unused]] bool gui_scope = true) override
	{
		switch (data) {
			case VIWD_AUTOREPLACE:
				/* Autoreplace replaced the vehicle */
				this->vehicle = Vehicle::Get(this->window_number);
				break;

			case VIWD_REMOVE_ALL_ORDERS:
				/* Removed / replaced all orders (after deleting / sharing) */
				if (this->sel_index == -1) break;

				this->CloseChildWindows();
				this->sel_index = -1;
				break;

			case VIWD_MODIFY_ORDERS:
				if (!gui_scope) break;
				this->UpdateSelectionStates();
				this->ReInit();
				break;

			default: {
				if (gui_scope) break; // only do this once; from command scope

				/* Moving an order. If one of these is INVALID_VEH_ORDER_ID, then
				 * the order is being created / removed */
				if (this->sel_index == -1) break;

				VehicleOrderID from = GB(data, 0, 16);
				VehicleOrderID to   = GB(data, 16, 16);

				if (from == to) break; // no need to change anything

				/* if from == INVALID_VEH_ORDER_ID, one order was added; if to == INVALID_VEH_ORDER_ID, one order was removed */
				uint old_num_orders = this->vehicle->GetNumOrders() - (uint)(from == INVALID_VEH_ORDER_ID) + (uint)(to == INVALID_VEH_ORDER_ID);

				VehicleOrderID selected_order = (this->sel_index + 1) / 2;
				if (selected_order == old_num_orders) selected_order = 0; // when last travel time is selected, it belongs to order 0

				bool travel = HasBit(this->sel_index, 0);

				if (from != selected_order) {
					/* Moving from preceding order? */
					selected_order -= (int)(from <= selected_order);
					/* Moving to   preceding order? */
					selected_order += (int)(to   <= selected_order);
				} else {
					/* Now we are modifying the selected order */
					if (to == INVALID_VEH_ORDER_ID) {
						/* Deleting selected order */
						this->CloseChildWindows();
						this->sel_index = -1;
						break;
					} else {
						/* Moving selected order */
						selected_order = to;
					}
				}

				/* recompute new sel_index */
				this->sel_index = 2 * selected_order - (int)travel;
				/* travel time of first order needs special handling */
				if (this->sel_index == -1) this->sel_index = this->vehicle->GetNumOrders() * 2 - 1;
				break;
			}
		}
	}

	virtual EventState OnCTRLStateChange() override
	{
		this->UpdateSelectionStates();
		this->SetDirty();
		return ES_NOT_HANDLED;
	}

	void SetButtonDisabledStates()
	{
		const Vehicle *v = this->vehicle;
		int selected = this->sel_index;

		this->vscroll->SetCount(v->GetNumOrders() * 2);

		if (v->owner == _local_company) {
			bool disable = true;
			bool disable_time = true;
			bool wait_lockable = false;
			bool wait_locked = false;
			bool clearable_when_wait_locked = false;
			if (selected != -1) {
				const Order *order = v->GetOrder(((selected + 1) / 2) % v->GetNumOrders());
				if (selected % 2 != 0) {
					/* Travel time */
					disable = order != nullptr && (order->IsType(OT_CONDITIONAL) || order->IsType(OT_IMPLICIT) || order->HasNoTimetableTimes());
					disable_time = disable;
					wait_lockable = !disable;
					wait_locked = wait_lockable && order->IsTravelFixed();
				} else {
					/* Wait time */
					if (order != nullptr) {
						if (order->IsType(OT_GOTO_WAYPOINT)) {
							disable = false;
							disable_time = false;
							clearable_when_wait_locked = true;
						} else if (order->IsType(OT_CONDITIONAL)) {
							disable = true;
							disable_time = false;
							clearable_when_wait_locked = true;
						} else {
							disable = (!(order->IsType(OT_GOTO_STATION) || (order->IsType(OT_GOTO_DEPOT) && !(order->GetDepotActionType() & ODATFB_HALT))) ||
									(order->GetNonStopType() & ONSF_NO_STOP_AT_DESTINATION_STATION));
							disable_time = disable;
						}
					} else {
						disable = true;
						disable_time = true;
					}
					wait_lockable = !disable_time;
					wait_locked = wait_lockable && order->IsWaitFixed();
				}
			}
			bool disable_speed = disable || selected % 2 == 0 || v->type == VEH_AIRCRAFT;

			this->SetWidgetDisabledState(WID_VT_CHANGE_TIME, disable_time || (HasBit(v->vehicle_flags, VF_AUTOMATE_TIMETABLE) && !wait_locked));
			this->SetWidgetDisabledState(WID_VT_CLEAR_TIME, disable_time || (HasBit(v->vehicle_flags, VF_AUTOMATE_TIMETABLE) && !(wait_locked && clearable_when_wait_locked)));
			this->SetWidgetDisabledState(WID_VT_CHANGE_SPEED, disable_speed);
			this->SetWidgetDisabledState(WID_VT_CLEAR_SPEED, disable_speed);

			this->SetWidgetDisabledState(WID_VT_START_DATE, v->orders == nullptr || HasBit(v->vehicle_flags, VF_TIMETABLE_SEPARATION) || HasBit(v->vehicle_flags, VF_SCHEDULED_DISPATCH));
			this->SetWidgetDisabledState(WID_VT_RESET_LATENESS, v->orders == nullptr);
			this->SetWidgetDisabledState(WID_VT_AUTOFILL, v->orders == nullptr || HasBit(v->vehicle_flags, VF_AUTOMATE_TIMETABLE));
			this->SetWidgetDisabledState(WID_VT_AUTO_SEPARATION, HasBit(v->vehicle_flags, VF_SCHEDULED_DISPATCH) || v->HasUnbunchingOrder());
			this->EnableWidget(WID_VT_AUTOMATE);
			this->EnableWidget(WID_VT_ADD_VEH_GROUP);
			this->SetWidgetDisabledState(WID_VT_LOCK_ORDER_TIME, !wait_lockable);
			this->SetWidgetLoweredState(WID_VT_LOCK_ORDER_TIME, wait_locked);
			this->SetWidgetDisabledState(WID_VT_EXTRA, disable || (selected % 2 != 0));
			this->SetWidgetDisabledState(WID_VT_ASSIGN_SCHEDULE, disable || (selected % 2 != 0) || !HasBit(v->vehicle_flags, VF_SCHEDULED_DISPATCH));
		} else {
			this->DisableWidget(WID_VT_START_DATE);
			this->DisableWidget(WID_VT_CHANGE_TIME);
			this->DisableWidget(WID_VT_CLEAR_TIME);
			this->DisableWidget(WID_VT_CHANGE_SPEED);
			this->DisableWidget(WID_VT_CLEAR_SPEED);
			this->DisableWidget(WID_VT_RESET_LATENESS);
			this->DisableWidget(WID_VT_AUTOFILL);
			this->DisableWidget(WID_VT_AUTOMATE);
			this->DisableWidget(WID_VT_AUTO_SEPARATION);
			this->DisableWidget(WID_VT_ADD_VEH_GROUP);
			this->DisableWidget(WID_VT_LOCK_ORDER_TIME);
			this->DisableWidget(WID_VT_EXTRA);
			this->DisableWidget(WID_VT_ASSIGN_SCHEDULE);
		}

		this->SetWidgetDisabledState(WID_VT_SHARED_ORDER_LIST, !(v->IsOrderListShared() || _settings_client.gui.enable_single_veh_shared_order_gui));

		this->SetWidgetLoweredState(WID_VT_AUTOFILL, HasBit(v->vehicle_flags, VF_AUTOFILL_TIMETABLE));
		this->SetWidgetLoweredState(WID_VT_AUTOMATE, HasBit(v->vehicle_flags, VF_AUTOMATE_TIMETABLE));
		this->SetWidgetLoweredState(WID_VT_AUTO_SEPARATION, HasBit(v->vehicle_flags, VF_TIMETABLE_SEPARATION));
		this->SetWidgetLoweredState(WID_VT_SCHEDULED_DISPATCH, HasBit(v->vehicle_flags, VF_SCHEDULED_DISPATCH));
		this->SetWidgetLoweredState(WID_VT_SCHEDULED_DISPATCH, HasBit(v->vehicle_flags, VF_SCHEDULED_DISPATCH));

		this->SetWidgetDisabledState(WID_VT_SCHEDULED_DISPATCH, v->orders == nullptr);
		this->GetWidget<NWidgetStacked>(WID_VT_START_DATE_SELECTION)->SetDisplayedPlane(HasBit(v->vehicle_flags, VF_SCHEDULED_DISPATCH) ? 1 : 0);
	}

	void OnPaint() override
	{
		this->SetButtonDisabledStates();
		this->DrawWidgets();
	}

	void SetStringParameters(WidgetID widget) const override
	{
		switch (widget) {
			case WID_VT_CAPTION: SetDParam(0, this->vehicle->index); break;
			case WID_VT_EXPECTED: SetDParam(0, this->show_expected ? STR_TIMETABLE_EXPECTED : STR_TIMETABLE_SCHEDULED); break;
		}
	}

<<<<<<< HEAD
	bool OnTooltip(Point pt, WidgetID widget, TooltipCloseCondition close_cond) override
	{
		switch (widget) {
			case WID_VT_CHANGE_TIME: {
				GuiShowTooltips(this, GetEncodedString(STR_TIMETABLE_WAIT_TIME_TOOLTIP), close_cond);
				return true;
			}
			case WID_VT_CLEAR_TIME: {
				GuiShowTooltips(this, GetEncodedString(STR_TIMETABLE_CLEAR_TIME_TOOLTIP), close_cond);
				return true;
			}
			case WID_VT_CHANGE_SPEED: {
				GuiShowTooltips(this, GetEncodedString(STR_TIMETABLE_CHANGE_SPEED_TOOLTIP), close_cond);
				return true;
			}
			case WID_VT_CLEAR_SPEED: {
				GuiShowTooltips(this, GetEncodedString(STR_TIMETABLE_CLEAR_SPEED_TOOLTIP), close_cond);
				return true;
			}
			case WID_VT_SHARED_ORDER_LIST: {
				if (this->vehicle->owner == _local_company) {
					GuiShowTooltips(this, GetEncodedString(STR_ORDERS_VEH_WITH_SHARED_ORDERS_LIST_TOOLTIP_EXTRA, STR_ORDERS_VEH_WITH_SHARED_ORDERS_LIST_TOOLTIP), close_cond);
					return true;
				}
				return false;
			}
			case WID_VT_AUTO_SEPARATION: {
				if (HasBit(this->vehicle->vehicle_flags, VF_SCHEDULED_DISPATCH)) {
					GuiShowTooltips(this, GetEncodedString(STR_TOOLTIP_SEPARATION_CANNOT_ENABLE, STR_TIMETABLE_AUTO_SEPARATION_TOOLTIP, STR_CANNOT_ENABLE_BECAUSE_SCHED_DISPATCH), close_cond);
				} else if (this->vehicle->HasUnbunchingOrder()) {
					GuiShowTooltips(this, GetEncodedString(STR_TOOLTIP_SEPARATION_CANNOT_ENABLE, STR_TIMETABLE_AUTO_SEPARATION_TOOLTIP, STR_CANNOT_ENABLE_BECAUSE_UNBUNCHING), close_cond);
				} else {
					GuiShowTooltips(this, GetEncodedString(STR_TIMETABLE_AUTO_SEPARATION_TOOLTIP), close_cond);
				}
				return true;
=======
	std::string GetTimetableTravelString(const Order &order, int i, TextColour &colour) const
	{
		colour = (i == this->sel_index) ? TC_WHITE : TC_BLACK;

		if (order.IsType(OT_CONDITIONAL)) {
			return GetString(STR_TIMETABLE_NO_TRAVEL);
		}

		if (order.IsType(OT_IMPLICIT)) {
			colour = ((i == this->sel_index) ? TC_SILVER : TC_GREY) | TC_NO_SHADE;
			return GetString(STR_TIMETABLE_NOT_TIMETABLEABLE);
		}

		if (order.IsTravelTimetabled()) {
			auto [str, value] = GetTimetableParameters(order.GetTimetabledTravel());
			return order.GetMaxSpeed() != UINT16_MAX
				? GetString(STR_TIMETABLE_TRAVEL_FOR_SPEED, str, value, PackVelocity(order.GetMaxSpeed(), this->vehicle->type))
				: GetString(STR_TIMETABLE_TRAVEL_FOR, str, value);
		}

		if (order.GetTravelTime() > 0) {
			auto [str, value] = GetTimetableParameters(order.GetTravelTime());
			return order.GetMaxSpeed() != UINT16_MAX
				? GetString(STR_TIMETABLE_TRAVEL_FOR_SPEED_ESTIMATED, str, value, PackVelocity(order.GetMaxSpeed(), this->vehicle->type))
				: GetString(STR_TIMETABLE_TRAVEL_FOR_ESTIMATED, str, value);
		}

		return order.GetMaxSpeed() != UINT16_MAX
			? GetString(STR_TIMETABLE_TRAVEL_NOT_TIMETABLED_SPEED, PackVelocity(order.GetMaxSpeed(), this->vehicle->type))
			: GetString(STR_TIMETABLE_TRAVEL_NOT_TIMETABLED);
	}

	/**
	 * Helper function to draw the timetable panel.
	 * @param r The rect to draw within.
	 */
	void DrawTimetablePanel(const Rect &r) const
	{
		const Vehicle *v = this->vehicle;
		Rect tr = r.Shrink(WidgetDimensions::scaled.framerect);
		int i = this->vscroll->GetPosition();
		VehicleOrderID order_id = (i + 1) / 2;
		bool final_order = false;
		int selected = this->sel_index;

		bool rtl = _current_text_dir == TD_RTL;
		int index_column_width = GetStringBoundingBox(GetString(STR_ORDER_INDEX, GetParamMaxValue(v->GetNumOrders(), 2))).width + 2 * GetSpriteSize(rtl ? SPR_ARROW_RIGHT : SPR_ARROW_LEFT).width + WidgetDimensions::scaled.hsep_normal;
		int middle = rtl ? tr.right - index_column_width : tr.left + index_column_width;

		const Order *order = v->GetOrder(order_id);
		while (order != nullptr) {
			/* Don't draw anything if it extends past the end of the window. */
			if (!this->vscroll->IsVisible(i)) break;

			if (i % 2 == 0) {
				DrawOrderString(v, order, order_id, tr.top, i == selected, true, tr.left, middle, tr.right);

				order_id++;

				if (order_id >= v->GetNumOrders()) {
					order = v->GetOrder(0);
					final_order = true;
				} else {
					order = order->next;
				}
			} else {
				TextColour colour;
				std::string string = GetTimetableTravelString(*order, i, colour);

				DrawString(rtl ? tr.left : middle, rtl ? middle : tr.right, tr.top, string, colour);

				if (final_order) break;
>>>>>>> 1b6a77a1
			}

			default:
				return false;
		}
	}

	void DrawWidget(const Rect &r, WidgetID widget) const override
	{
		const Vehicle *v = this->vehicle;
		int selected = this->sel_index;

<<<<<<< HEAD
		switch (widget) {
			case WID_VT_TIMETABLE_PANEL: {
				Rect tr = r.Shrink(WidgetDimensions::scaled.framerect);
				int i = this->vscroll->GetPosition();
				Dimension lock_d = GetSpriteSize(SPR_LOCK);
				int line_height = std::max<int>(GetCharacterHeight(FS_NORMAL), lock_d.height);
				VehicleOrderID order_id = (i + 1) / 2;
				bool final_order = false;

				bool rtl = _current_text_dir == TD_RTL;
				SetDParamMaxValue(0, v->GetNumOrders(), 2);
				int index_column_width = GetStringBoundingBox(STR_ORDER_INDEX).width + 2 * GetSpriteSize(rtl ? SPR_ARROW_RIGHT : SPR_ARROW_LEFT).width + WidgetDimensions::scaled.hsep_normal;
				int middle = rtl ? tr.right - index_column_width : tr.left + index_column_width;

				const Order *order = v->GetOrder(order_id);
				while (order != nullptr) {
					/* Don't draw anything if it extends past the end of the window. */
					if (!this->vscroll->IsVisible(i)) break;

					if (i % 2 == 0) {
						DrawOrderString(v, order, order_id, tr.top, i == selected, true, tr.left, middle, tr.right);

						order_id++;

						if (order_id >= v->GetNumOrders()) {
							order = v->GetOrder(0);
							final_order = true;
						} else {
							order = v->orders->GetNext(order);
						}
=======
		Rect tr = r.Shrink(WidgetDimensions::scaled.framerect);
		bool show_late = this->show_expected && VehicleIsAboveLatenessThreshold(v->lateness_counter, true);
		TimerGameTick::Ticks offset = show_late ? 0 : -v->lateness_counter;

		for (int i = this->vscroll->GetPosition(); i / 2 < v->GetNumOrders(); ++i) { // note: i is also incremented in the loop
			/* Don't draw anything if it extends past the end of the window. */
			if (!this->vscroll->IsVisible(i)) break;

			/* TC_INVALID will skip the colour change. */
			TextColour tc = show_late ? TC_RED : TC_INVALID;
			if (i % 2 == 0) {
				/* Draw an arrival time. */
				if (arr_dep[i / 2].arrival != Ticks::INVALID_TICKS) {
					/* First set the offset and text colour based on the expected/scheduled mode and some other things. */
					TimerGameTick::Ticks this_offset;
					if (this->show_expected && i / 2 == earlyID) {
						/* Show expected arrival. */
						this_offset = 0;
						tc = TC_GREEN;
>>>>>>> 1b6a77a1
					} else {
						StringID string;
						TextColour colour = (i == selected) ? TC_WHITE : TC_BLACK;
						if (order->IsType(OT_CONDITIONAL) || order->HasNoTimetableTimes()) {
							string = STR_TIMETABLE_NO_TRAVEL;
						} else if (order->IsType(OT_IMPLICIT)) {
							string = STR_TIMETABLE_NOT_TIMETABLEABLE;
							colour = ((i == selected) ? TC_SILVER : TC_GREY) | TC_NO_SHADE;
						} else if (!order->IsTravelTimetabled()) {
							if (order->GetTravelTime() > 0) {
								SetTimetableParams(0, order->GetTravelTime());
								string = order->GetMaxSpeed() != UINT16_MAX ?
										STR_TIMETABLE_TRAVEL_FOR_SPEED_ESTIMATED  :
										STR_TIMETABLE_TRAVEL_FOR_ESTIMATED;
							} else {
								string = order->GetMaxSpeed() != UINT16_MAX ?
										STR_TIMETABLE_TRAVEL_NOT_TIMETABLED_SPEED :
										STR_TIMETABLE_TRAVEL_NOT_TIMETABLED;
							}
						} else {
							SetTimetableParams(0, order->GetTimetabledTravel());
							string = order->GetMaxSpeed() != UINT16_MAX ?
									STR_TIMETABLE_TRAVEL_FOR_SPEED : STR_TIMETABLE_TRAVEL_FOR;
						}
						SetDParam(2, PackVelocity(order->GetMaxSpeed(), v->type));

						int edge = DrawString(rtl ? tr.left : middle, rtl ? middle : tr.right, tr.top, string, colour);

						if (order->IsTravelFixed()) {
							Dimension lock_d = GetSpriteSize(SPR_LOCK);
							DrawPixelInfo tmp_dpi;
							if (FillDrawPixelInfo(&tmp_dpi, rtl ? tr.left : middle, tr.top, rtl ? middle : tr.right, lock_d.height)) {
								AutoRestoreBackup dpi_backup(_cur_dpi, &tmp_dpi);

								DrawSprite(SPR_LOCK, PAL_NONE, rtl ? edge - 3 - lock_d.width - tr.left : edge + 3 - middle, 0);
							}
						}

						if (final_order) break;
					}

<<<<<<< HEAD
					i++;
					tr.top += line_height;
				}
=======
					/* Now actually draw the arrival time. */
					if (_settings_client.gui.timetable_mode == TimetableMode::Seconds) {
						/* Display seconds from now. */
						DrawString(tr.left, tr.right, tr.top,
							GetString(STR_TIMETABLE_ARRIVAL_SECONDS_IN_FUTURE, tc, (arr_dep[i / 2].arrival + offset) / Ticks::TICKS_PER_SECOND),
							i == selected ? TC_WHITE : TC_BLACK);
					} else {
						/* Show a date. */
						DrawString(tr.left, tr.right, tr.top,
							GetString(STR_TIMETABLE_ARRIVAL_DATE, tc, TimerGameEconomy::date + (arr_dep[i / 2].arrival + this_offset) / Ticks::DAY_TICKS),
							i == selected ? TC_WHITE : TC_BLACK);
					}
				}
			} else {
				/* Draw a departure time. */
				if (arr_dep[i / 2].departure != Ticks::INVALID_TICKS) {
					if (_settings_client.gui.timetable_mode == TimetableMode::Seconds) {
						/* Display seconds from now. */
						DrawString(tr.left, tr.right, tr.top,
							GetString(STR_TIMETABLE_DEPARTURE_SECONDS_IN_FUTURE, tc, (arr_dep[i / 2].departure + offset) / Ticks::TICKS_PER_SECOND),
							i == selected ? TC_WHITE : TC_BLACK);
					} else {
						/* Show a date. */
						DrawString(tr.left, tr.right, tr.top,
							GetString(STR_TIMETABLE_DEPARTURE_DATE, tc, TimerGameEconomy::date + (arr_dep[i / 2].departure + offset) / Ticks::DAY_TICKS),
							i == selected ? TC_WHITE : TC_BLACK);
					}
				}
			}
			tr.top += GetCharacterHeight(FS_NORMAL);
		}
	}

	std::string GetTimetableTotalTimeString(TimerGameTick::Ticks total_time) const
	{
		auto [str, value] = GetTimetableParameters(total_time);
		if (!this->vehicle->orders->IsCompleteTimetable()) return GetString(STR_TIMETABLE_TOTAL_TIME_INCOMPLETE, str, value);
		if (total_time % TicksPerTimetableUnit() == 0) return GetString(STR_TIMETABLE_TOTAL_TIME, str, value);
		return GetString(STR_TIMETABLE_APPROX_TIME, str, value);
	}

	/**
	 * Helper function to draw the summary panel.
	 * @param r The rect to draw within.
	 */
	void DrawSummaryPanel(const Rect &r) const
	{
		const Vehicle *v = this->vehicle;
		Rect tr = r.Shrink(WidgetDimensions::scaled.framerect);

		TimerGameTick::Ticks total_time = v->orders != nullptr ? v->orders->GetTimetableDurationIncomplete() : 0;
		if (total_time != 0) {
			DrawString(tr, GetTimetableTotalTimeString(total_time));
		}
		tr.top += GetCharacterHeight(FS_NORMAL);

		/* Draw the lateness display, or indicate that the timetable has not started yet. */
		if (v->timetable_start != 0) {
			/* We are running towards the first station so we can start the
			 * timetable at the given time. */
			if (_settings_client.gui.timetable_mode == TimetableMode::Seconds) {
				/* Real time units use seconds relative to now. */
				DrawString(tr, GetString(STR_TIMETABLE_STATUS_START_IN_SECONDS, static_cast<TimerGameTick::Ticks>(v->timetable_start - TimerGameTick::counter) / Ticks::TICKS_PER_SECOND));
			} else {
				/* Other units use dates. */
				DrawString(tr, GetString(STR_TIMETABLE_STATUS_START_AT_DATE, STR_JUST_DATE_TINY, GetDateFromStartTick(v->timetable_start)));
			}
		} else if (!HasBit(v->vehicle_flags, VF_TIMETABLE_STARTED)) {
			/* We aren't running on a timetable yet. */
			DrawString(tr, STR_TIMETABLE_STATUS_NOT_STARTED);
		} else if (!VehicleIsAboveLatenessThreshold(abs(v->lateness_counter), false)) {
			/* We are on time. */
			DrawString(tr, STR_TIMETABLE_STATUS_ON_TIME);
		} else {
			/* We are late. */
			auto [str, value] = GetTimetableParameters(abs(v->lateness_counter));
			DrawString(tr, GetString(v->lateness_counter < 0 ? STR_TIMETABLE_STATUS_EARLY : STR_TIMETABLE_STATUS_LATE, str, value));
		}
	}

	void DrawWidget(const Rect &r, WidgetID widget) const override
	{
		switch (widget) {
			case WID_VT_TIMETABLE_PANEL: {
				this->DrawTimetablePanel(r);
>>>>>>> 1b6a77a1
				break;
			}

			case WID_VT_ARRIVAL_DEPARTURE_PANEL: {
				/* Arrival and departure times are handled in an all-or-nothing approach,
				 * i.e. are only shown if we can calculate all times.
				 * Excluding order lists with only one order makes some things easier.
				 */
				Ticks total_time = v->orders != nullptr ? v->orders->GetTimetableDurationIncomplete() : 0;
				if (total_time <= 0 || v->GetNumOrders() <= 1 || !HasBit(v->vehicle_flags, VF_TIMETABLE_STARTED)) break;

				std::unique_ptr<TimetableArrivalDeparture[]> arr_dep = std::make_unique<TimetableArrivalDeparture[]>(v->GetNumOrders());
				const VehicleOrderID cur_order = v->cur_real_order_index % v->GetNumOrders();

				VehicleOrderID earlyID = BuildArrivalDepartureList(v, arr_dep.get()) ? cur_order : (VehicleOrderID)INVALID_VEH_ORDER_ID;

				Rect tr = r.Shrink(WidgetDimensions::scaled.framerect);
				Dimension lock_d = GetSpriteSize(SPR_LOCK);
				int line_height = std::max<int>(GetCharacterHeight(FS_NORMAL), lock_d.height);

				const Ticks timetable_unit_size = TimetableDisplayUnitSize();
				bool show_late = this->show_expected && v->lateness_counter >= timetable_unit_size;
				Ticks offset = show_late ? 0 : -v->lateness_counter;

				bool rtl = _current_text_dir == TD_RTL;
				Rect abbr = tr.WithWidth(this->deparr_abbr_width, rtl);
				Rect time = tr.WithWidth(this->deparr_time_width, !rtl);

				for (int i = this->vscroll->GetPosition(); i / 2 < v->GetNumOrders(); ++i) { // note: i is also incremented in the loop
					/* Don't draw anything if it extends past the end of the window. */
					if (!this->vscroll->IsVisible(i)) break;

					if (i % 2 == 0) {
						if (arr_dep[i / 2].arrival != INVALID_TICKS) {
							DrawString(abbr.left, abbr.right, tr.top, STR_TIMETABLE_ARRIVAL_ABBREVIATION, i == selected ? TC_WHITE : TC_BLACK);
							if (this->show_expected && i / 2 == earlyID) {
								SetDParam(0, _state_ticks + arr_dep[i / 2].arrival);
								DrawString(time.left, time.right, tr.top, STR_JUST_TT_TIME, TC_GREEN);
							} else {
								SetDParam(0, _state_ticks + arr_dep[i / 2].arrival + (HasBit(arr_dep[i / 2].flags, TADF_ARRIVAL_NO_OFFSET) ? 0 : offset));
								DrawString(time.left, time.right, tr.top, STR_JUST_TT_TIME,
										HasBit(arr_dep[i / 2].flags, TADF_ARRIVAL_PREDICTED) ? (TextColour)(TC_IS_PALETTE_COLOUR | TC_NO_SHADE | 4) : (show_late ? TC_RED : i == selected ? TC_WHITE : TC_BLACK));
							}
						}
					} else {
						if (arr_dep[i / 2].departure != INVALID_TICKS) {
							DrawString(abbr.left, abbr.right, tr.top, STR_TIMETABLE_DEPARTURE_ABBREVIATION, i == selected ? TC_WHITE : TC_BLACK);
							SetDParam(0, _state_ticks + arr_dep[i/2].departure + (HasBit(arr_dep[i / 2].flags, TADF_DEPARTURE_NO_OFFSET) ? 0 : offset));
							DrawString(time.left, time.right, tr.top, STR_JUST_TT_TIME,
									HasBit(arr_dep[i / 2].flags, TADF_DEPARTURE_PREDICTED) ? (TextColour)(TC_IS_PALETTE_COLOUR | TC_NO_SHADE | 4) : (show_late ? TC_RED : i == selected ? TC_WHITE : TC_BLACK));
						}
					}
					tr.top += line_height;
				}
				break;
			}

			case WID_VT_SUMMARY_PANEL: {
				Rect tr = r.Shrink(WidgetDimensions::scaled.framerect);

				Ticks total_time = v->orders != nullptr ? v->orders->GetTimetableDurationIncomplete() : 0;
				if (total_time != 0) {
					SetTimetableParams(0, total_time, true);
					StringID str;
					if (!v->orders->IsCompleteTimetable()) {
						str = STR_TIMETABLE_TOTAL_TIME_INCOMPLETE;
					} else if (!_settings_client.gui.timetable_in_ticks && !_settings_client.gui.timetable_leftover_ticks && total_time % TimetableDisplayUnitSize() != 0) {
						str = STR_TIMETABLE_APPROX_TIME;
					} else {
						str = STR_TIMETABLE_TOTAL_TIME;
					}
					DrawString(tr, str);
				}
				tr.top += GetCharacterHeight(FS_NORMAL);

				if (v->timetable_start != 0) {
					/* We are running towards the first station so we can start the
					 * timetable at the given time. */
					if (EconTime::UsingWallclockUnits() && !_settings_time.time_in_minutes) {
						SetDParam(0, (v->timetable_start - _state_ticks) / TICKS_PER_SECOND);
						DrawString(tr, STR_TIMETABLE_STATUS_START_IN_SECONDS);
					} else {
						SetDParam(0, STR_JUST_TT_TIME);
						SetDParam(1, v->timetable_start);
						DrawString(tr, STR_TIMETABLE_STATUS_START_AT_DATE);
					}
				} else if (!HasBit(v->vehicle_flags, VF_TIMETABLE_STARTED)) {
					/* We aren't running on a timetable yet, so how can we be "on time"
					 * when we aren't even "on service"/"on duty"? */
					DrawString(tr, STR_TIMETABLE_STATUS_NOT_STARTED);
				} else if (v->lateness_counter == 0 || (!_settings_client.gui.timetable_in_ticks && abs(v->lateness_counter) < TimetableDisplayUnitSize())) {
					DrawString(tr, STR_TIMETABLE_STATUS_ON_TIME);
				} else {
					SetTimetableParams(0, abs(v->lateness_counter), true);
					DrawString(tr, v->lateness_counter < 0 ? STR_TIMETABLE_STATUS_EARLY : STR_TIMETABLE_STATUS_LATE);
				}
				tr.top += GetCharacterHeight(FS_NORMAL);

				{
					const Dimension warning_dimensions = GetSpriteSize(SPR_WARNING_SIGN);
					const int step_height = std::max<int>(warning_dimensions.height, GetCharacterHeight(FS_NORMAL));
					const int text_offset_y = (step_height - GetCharacterHeight(FS_NORMAL)) / 2;
					const int warning_offset_y = (step_height - warning_dimensions.height) / 2;
					const bool rtl = _current_text_dir == TD_RTL;

					auto draw_warning = [&](StringID text, bool warning) {
						int left = tr.left;
						int right = tr.right;
						if (warning) {
							DrawSprite(SPR_WARNING_SIGN, 0, rtl ? right - warning_dimensions.width - 5 : left + 5, tr.top + warning_offset_y);
							if (rtl) {
								right -= (warning_dimensions.width + 10);
							} else {
								left += (warning_dimensions.width + 10);
							}
						}
						DrawString(left, right, tr.top + text_offset_y, text);
						tr.top += step_height;
					};

					int warning_count = 0;
					int warning_limit = this->summary_warnings > MAX_SUMMARY_WARNINGS ? MAX_SUMMARY_WARNINGS - 1 : std::min<int>(MAX_SUMMARY_WARNINGS, this->summary_warnings);

					ProcessTimetableWarnings(v, [&](StringID text, bool warning) {
						if (warning_count < warning_limit) draw_warning(text, warning);
						warning_count++;
					});
					if (warning_count > warning_limit) {
						SetDParam(0, warning_count - warning_limit);
						draw_warning(STR_TIMETABLE_WARNINGS_OMITTED, true);
					}

					if (warning_count != this->summary_warnings) {
						TimetableWindow *mutable_this = const_cast<TimetableWindow *>(this);
						mutable_this->summary_warnings = warning_count;
						mutable_this->ReInit();
					}
				}

				break;
			}
		}
	}

	static inline void ExecuteTimetableCommand(const Vehicle *v, bool bulk, uint selected, ModifyTimetableFlags mtf, uint32_t data, bool clear)
	{
		uint order_number = (selected + 1) / 2;
		if (order_number >= v->GetNumOrders()) order_number = 0;

		if (bulk) {
			Command<CMD_BULK_CHANGE_TIMETABLE>::Post(v->index, mtf, data, clear ? MTCF_CLEAR_FIELD : MTCF_NONE);
		} else {
			Command<CMD_CHANGE_TIMETABLE>::Post(v->index, order_number, mtf, data, clear ? MTCF_CLEAR_FIELD : MTCF_NONE);
		}
	}

	void OnClick([[maybe_unused]] Point pt, WidgetID widget, [[maybe_unused]] int click_count) override
	{
		const Vehicle *v = this->vehicle;

		this->clicked_widget = widget;
		this->CloseChildWindows(WC_QUERY_STRING);

		switch (widget) {
			case WID_VT_ORDER_VIEW: // Order view button
				ShowOrdersWindow(v);
				return;

			case WID_VT_TIMETABLE_PANEL: { // Main panel.
				int selected = GetOrderFromTimetableWndPt(pt.y, v);

				/* Allow change time by double-clicking order */
				if (click_count == 2) {
					this->sel_index = (selected == OrderID::Invalid()) ? -1 : selected;
					this->SetButtonDisabledStates();
					if (!this->IsWidgetDisabled(WID_VT_CHANGE_TIME)) {
						this->OnClick(pt, WID_VT_CHANGE_TIME, click_count);
					}
					return;
				} else {
					this->sel_index = (selected == OrderID::Invalid() || selected == this->sel_index) ? -1 : selected;
				}

				this->CloseChildWindows();
				break;
			}

			case WID_VT_START_DATE: { // Change the date that the timetable starts.
				bool set_all = _ctrl_pressed && v->orders->IsCompleteTimetable();
				if (EconTime::UsingWallclockUnits() && !_settings_time.time_in_minutes) {
					this->set_start_date_all = set_all;
					ShowQueryString({}, STR_TIMETABLE_START_SECONDS_QUERY, 6, this, CS_NUMERAL, QSF_ACCEPT_UNCHANGED);
				} else if (_settings_time.time_in_minutes && _settings_client.gui.timetable_start_text_entry) {
					this->set_start_date_all = set_all;
					ShowQueryString(GetString(STR_JUST_INT, _settings_time.NowInTickMinutes().ClockHHMM()), STR_TIMETABLE_START, 31, this, CS_NUMERAL, QSF_ACCEPT_UNCHANGED);
				} else {
					ShowSetDateWindow(this, v->index.base(), _state_ticks, EconTime::CurYear(), EconTime::CurYear() + 15,
							ChangeTimetableStartCallback, reinterpret_cast<void *>(static_cast<uintptr_t>(set_all ? 1 : 0)));
				}
				break;
			}

			case WID_VT_CHANGE_TIME: { // "Wait For" button.
				int selected = this->sel_index;
				VehicleOrderID real = (selected + 1) / 2;

				if (real >= v->GetNumOrders()) real = 0;

				const Order *order = v->GetOrder(real);
				std::string current;

				if (order != nullptr) {
					uint time = (selected % 2 != 0) ? order->GetTravelTime() : order->GetWaitTime();
					if (!_settings_client.gui.timetable_in_ticks) time /= TimetableDisplayUnitSize();

					if (time != 0) {
						current = GetString(STR_JUST_INT, time);
					}
				}

				this->query_is_speed_query = false;
				this->change_timetable_all = (order != nullptr) && (selected % 2 == 0) && _ctrl_pressed;
				CharSetFilter charset_filter = _settings_client.gui.timetable_in_ticks ? CS_NUMERAL : CS_NUMERAL_DECIMAL;
				ShowQueryString(current, STR_TIMETABLE_CHANGE_TIME, 31, this, charset_filter, QSF_ACCEPT_UNCHANGED);
				break;
			}

			case WID_VT_CHANGE_SPEED: { // Change max speed button.
				int selected = this->sel_index;
				VehicleOrderID real = (selected + 1) / 2;

				if (real >= v->GetNumOrders()) real = 0;

				std::string current;
				const Order *order = v->GetOrder(real);
				if (order != nullptr) {
					if (order->GetMaxSpeed() != UINT16_MAX) {
						current = GetString(STR_JUST_INT, ConvertKmhishSpeedToDisplaySpeed(order->GetMaxSpeed(), v->type));
					}
				}

				this->query_is_speed_query = true;
				this->change_timetable_all = (order != nullptr) && _ctrl_pressed;
				ShowQueryString(current, STR_TIMETABLE_CHANGE_SPEED, 31, this, CS_NUMERAL, QSF_NONE);
				break;
			}

			case WID_VT_CLEAR_TIME: { // Clear travel/waiting time.
				ExecuteTimetableCommand(v, _ctrl_pressed, this->sel_index, (this->sel_index % 2 == 1) ? MTF_TRAVEL_TIME : MTF_WAIT_TIME, 0, true);
				break;
			}

			case WID_VT_CLEAR_SPEED: { // Clear max speed button.
				ExecuteTimetableCommand(v, _ctrl_pressed, this->sel_index, MTF_TRAVEL_SPEED, UINT16_MAX, false);
				break;
			}

			case WID_VT_LOCK_ORDER_TIME: { // Toggle order wait time lock state.
				bool locked = false;

				int selected = this->sel_index;
				VehicleOrderID order_number = (selected + 1) / 2;
				if (order_number >= v->GetNumOrders()) order_number = 0;

				const Order *order = v->GetOrder(order_number);
				if (order != nullptr) {
					locked = (selected % 2 == 1) ? order->IsTravelFixed() : order->IsWaitFixed();
				}

				ExecuteTimetableCommand(v, _ctrl_pressed, this->sel_index, ((selected % 2 == 1) ? MTF_SET_TRAVEL_FIXED : MTF_SET_WAIT_FIXED), locked ? 0 : 1, false);
				break;
			}

			case WID_VT_RESET_LATENESS: // Reset the vehicle's late counter.
				Command<CMD_SET_VEHICLE_ON_TIME>::Post(STR_ERROR_CAN_T_TIMETABLE_VEHICLE, v->index, _ctrl_pressed);
				break;

			case WID_VT_AUTOFILL: { // Autofill the timetable.
				Command<CMD_AUTOFILL_TIMETABLE>::Post(STR_ERROR_CAN_T_TIMETABLE_VEHICLE, v->index, !HasBit(v->vehicle_flags, VF_AUTOFILL_TIMETABLE), _ctrl_pressed);
				break;
			}

			case WID_VT_SCHEDULED_DISPATCH: {
				ShowSchdispatchWindow(v);
				break;
			}

			case WID_VT_AUTOMATE: {
				Command<CMD_AUTOMATE_TIMETABLE>::Post(STR_ERROR_CAN_T_TIMETABLE_VEHICLE, v->index, !HasBit(v->vehicle_flags, VF_AUTOMATE_TIMETABLE));
				break;
			}

			case WID_VT_AUTO_SEPARATION: {
				Command<CMD_TIMETABLE_SEPARATION>::Post(STR_ERROR_CAN_T_TIMETABLE_VEHICLE, v->index, !HasBit(v->vehicle_flags, VF_TIMETABLE_SEPARATION));
				break;
			}

			case WID_VT_EXPECTED:
				this->show_expected = !this->show_expected;
				break;

			case WID_VT_SHARED_ORDER_LIST:
				ShowVehicleListWindow(v);
				break;

			case WID_VT_ADD_VEH_GROUP: {
				ShowQueryString({}, STR_GROUP_RENAME_CAPTION, MAX_LENGTH_GROUP_NAME_CHARS, this, CS_ALPHANUMERAL, QSF_ENABLE_DEFAULT | QSF_LEN_IN_CHARS);
				break;
			}

			case WID_VT_EXTRA: {
				VehicleOrderID real = (this->sel_index + 1) / 2;
				if (real >= this->vehicle->GetNumOrders()) real = 0;
				const Order *order = this->vehicle->GetOrder(real);
				bool leave_type_disabled = (order == nullptr) ||
							((!(order->IsType(OT_GOTO_STATION) || (order->IsType(OT_GOTO_DEPOT) && !(order->GetDepotActionType() & ODATFB_HALT))) ||
								(order->GetNonStopType() & ONSF_NO_STOP_AT_DESTINATION_STATION)) && !order->IsType(OT_CONDITIONAL));
				OrderLeaveType current = order != nullptr ? order->GetLeaveType() : OLT_END;
				DropDownList list;
				list.emplace_back(MakeDropDownListCheckedItem(current == OLT_NORMAL, STR_TIMETABLE_LEAVE_NORMAL, OLT_NORMAL, leave_type_disabled));
				list.emplace_back(MakeDropDownListCheckedItem(current == OLT_LEAVE_EARLY, STR_TIMETABLE_LEAVE_EARLY, OLT_LEAVE_EARLY, leave_type_disabled));
				list.emplace_back(MakeDropDownListCheckedItem(current == OLT_LEAVE_EARLY_FULL_ANY, STR_TIMETABLE_LEAVE_EARLY_FULL_ANY, OLT_LEAVE_EARLY_FULL_ANY, leave_type_disabled || !order->IsType(OT_GOTO_STATION)));
				list.emplace_back(MakeDropDownListCheckedItem(current == OLT_LEAVE_EARLY_FULL_ALL, STR_TIMETABLE_LEAVE_EARLY_FULL_ALL, OLT_LEAVE_EARLY_FULL_ALL, leave_type_disabled || !order->IsType(OT_GOTO_STATION)));
				ShowDropDownList(this, std::move(list), -1, widget, 0, DDMF_NONE, DDSF_SHARED);
				break;
			}

			case WID_VT_ASSIGN_SCHEDULE: {
				VehicleOrderID real = (this->sel_index + 1) / 2;
				if (real >= this->vehicle->GetNumOrders()) real = 0;
				const Order *order = this->vehicle->GetOrder(real);
				DropDownList list;
				list.push_back(MakeDropDownListStringItem(STR_TIMETABLE_ASSIGN_SCHEDULE_NONE, -1, false));

				for (uint i = 0; i < v->orders->GetScheduledDispatchScheduleCount(); i++) {
					const DispatchSchedule &ds = this->vehicle->orders->GetDispatchScheduleByIndex(i);
					if (ds.ScheduleName().empty()) {
						SetDParam(0, i + 1);
						list.push_back(MakeDropDownListStringItem(STR_TIMETABLE_ASSIGN_SCHEDULE_ID, i, false));
					} else {
						list.push_back(MakeDropDownListStringItem(ds.ScheduleName(), i, false));
					}
				}
				ShowDropDownList(this, std::move(list), order->GetDispatchScheduleIndex(), WID_VT_ASSIGN_SCHEDULE, 0, DDMF_NONE, DDSF_SHARED);
				break;
			}
		}

		this->SetDirty();
	}

	void OnDropdownSelect(WidgetID widget, int index) override
	{
		switch (widget) {
			case WID_VT_EXTRA:
				ExecuteTimetableCommand(this->vehicle, false, this->sel_index, MTF_SET_LEAVE_TYPE, index, false);
				break;

			case WID_VT_ASSIGN_SCHEDULE:
				ExecuteTimetableCommand(this->vehicle, false, this->sel_index, MTF_ASSIGN_SCHEDULE, index, false);
				break;

			default:
				break;
		}
	}

	void OnQueryTextFinished(std::optional<std::string> str) override
	{
		if (!str.has_value()) return;

		const Vehicle *v = this->vehicle;

		switch (this->clicked_widget) {
			default: NOT_REACHED();

			case WID_VT_CHANGE_SPEED:
			case WID_VT_CHANGE_TIME: {
				uint32_t p2;
				if (this->query_is_speed_query) {
					uint64_t display_speed = str->empty() ? 0 : std::strtoul(str->c_str(), nullptr, 10);
					uint64_t val = ConvertDisplaySpeedToKmhishSpeed(display_speed, v->type);
					p2 = std::min<uint>(val, UINT16_MAX);
				} else {
					p2 = ParseTimetableDuration(str->c_str());
				}

				ExecuteTimetableCommand(v, this->change_timetable_all, this->sel_index, (this->sel_index % 2 == 1) ? (this->query_is_speed_query ? MTF_TRAVEL_SPEED : MTF_TRAVEL_TIME) : MTF_WAIT_TIME, p2, false);
				break;
			}

			case WID_VT_START_DATE: {
				if (str->empty()) break;
				char *end;
				int32_t val = std::strtol(str->c_str(), &end, 10);
				if (!(end != nullptr && *end == 0)) break;
				if (EconTime::UsingWallclockUnits() && !_settings_time.time_in_minutes) {
					Command<CMD_SET_TIMETABLE_START>::Post(STR_ERROR_CAN_T_TIMETABLE_VEHICLE, v->index, this->set_start_date_all, _state_ticks + (val * TICKS_PER_SECOND));
					break;
				}
				if (val >= 0) {
					uint minutes = (val % 100) % 60;
					uint hours = (val / 100) % 24;
					const TickMinutes now = _settings_time.NowInTickMinutes();
					TickMinutes time = now.ToSameDayClockTime(hours, minutes);

					if (time < (now - 60)) time += TickMinutes{60 * 24};

					Command<CMD_SET_TIMETABLE_START>::Post(STR_ERROR_CAN_T_TIMETABLE_VEHICLE, v->index, this->set_start_date_all, _settings_time.FromTickMinutes(time));
				}
				break;
			}

			case WID_VT_ADD_VEH_GROUP: {
				Command<CMD_CREATE_GROUP_FROM_LIST>::Post(STR_ERROR_GROUP_CAN_T_CREATE, VehicleListIdentifier(VL_SINGLE_VEH, v->type, v->owner, v->index), CargoFilterCriteria::CF_ANY, *str);
				break;
			}
		}
	}

	void OnResize() override
	{
		/* Update the scroll bar */
		this->vscroll->SetCapacityFromWidget(this, WID_VT_TIMETABLE_PANEL, WidgetDimensions::scaled.framerect.Vertical());
	}

	/**
	 * Update the selection state of the arrival/departure data
	 */
	void UpdateSelectionStates()
	{
		this->GetWidget<NWidgetStacked>(WID_VT_ARRIVAL_DEPARTURE_SELECTION)->SetDisplayedPlane(_settings_client.gui.timetable_arrival_departure ? 0 : SZSP_NONE);
		this->GetWidget<NWidgetStacked>(WID_VT_EXPECTED_SELECTION)->SetDisplayedPlane(_settings_client.gui.timetable_arrival_departure ? 0 : 1);
		this->GetWidget<NWidgetStacked>(WID_VT_SEL_SHARED)->SetDisplayedPlane(this->vehicle->owner == _local_company && _ctrl_pressed ? 1 : 0);
	}

	const Vehicle *GetVehicle()
	{
		return this->vehicle;
	}
};

static constexpr NWidgetPart _nested_timetable_widgets[] = {
	NWidget(NWID_HORIZONTAL),
		NWidget(WWT_CLOSEBOX, COLOUR_GREY),
		NWidget(WWT_CAPTION, COLOUR_GREY, WID_VT_CAPTION), SetStringTip(STR_TIMETABLE_TITLE, STR_TOOLTIP_WINDOW_TITLE_DRAG_THIS),
		NWidget(WWT_PUSHTXTBTN, COLOUR_GREY, WID_VT_ORDER_VIEW), SetMinimalSize(61, 14), SetStringTip(STR_TIMETABLE_ORDER_VIEW, STR_TIMETABLE_ORDER_VIEW_TOOLTIP),
		NWidget(WWT_SHADEBOX, COLOUR_GREY),
		NWidget(WWT_DEFSIZEBOX, COLOUR_GREY),
		NWidget(WWT_STICKYBOX, COLOUR_GREY),
	EndContainer(),
	NWidget(NWID_HORIZONTAL),
		NWidget(WWT_PANEL, COLOUR_GREY, WID_VT_TIMETABLE_PANEL), SetMinimalSize(388, 82), SetResize(1, 10), SetToolTip(STR_TIMETABLE_TOOLTIP), SetScrollbar(WID_VT_SCROLLBAR), EndContainer(),
		NWidget(NWID_SELECTION, INVALID_COLOUR, WID_VT_ARRIVAL_DEPARTURE_SELECTION),
			NWidget(WWT_PANEL, COLOUR_GREY, WID_VT_ARRIVAL_DEPARTURE_PANEL), SetMinimalSize(110, 0), SetFill(0, 1), SetToolTip(STR_TIMETABLE_TOOLTIP), SetScrollbar(WID_VT_SCROLLBAR), EndContainer(),
		EndContainer(),
		NWidget(NWID_VSCROLLBAR, COLOUR_GREY, WID_VT_SCROLLBAR),
	EndContainer(),
	NWidget(WWT_PANEL, COLOUR_GREY, WID_VT_SUMMARY_PANEL), SetMinimalSize(400, 22), SetResize(1, 0), EndContainer(),
	NWidget(NWID_HORIZONTAL),
		NWidget(NWID_HORIZONTAL, NWidContainerFlag::EqualSize),
			NWidget(NWID_VERTICAL, NWidContainerFlag::EqualSize),
				NWidget(NWID_SELECTION, INVALID_COLOUR, WID_VT_START_DATE_SELECTION),
					NWidget(WWT_PUSHTXTBTN, COLOUR_GREY, WID_VT_START_DATE), SetResize(1, 0), SetFill(1, 1), SetStringTip(STR_TIMETABLE_START, STR_TIMETABLE_START_TOOLTIP),
					NWidget(WWT_DROPDOWN, COLOUR_GREY, WID_VT_ASSIGN_SCHEDULE), SetResize(1, 0), SetFill(1, 1), SetStringTip(STR_TIMETABLE_ASSIGN_SCHEDULE_DROP_DOWN, STR_TIMETABLE_ASSIGN_SCHEDULE_DROP_DOWN_TOOLTIP),
				EndContainer(),
				NWidget(WWT_PUSHTXTBTN, COLOUR_GREY, WID_VT_CHANGE_TIME), SetResize(1, 0), SetFill(1, 1), SetStringTip(STR_TIMETABLE_CHANGE_TIME, STR_TIMETABLE_WAIT_TIME_TOOLTIP),
				NWidget(WWT_PUSHTXTBTN, COLOUR_GREY, WID_VT_CLEAR_TIME), SetResize(1, 0), SetFill(1, 1), SetStringTip(STR_TIMETABLE_CLEAR_TIME, STR_TIMETABLE_CLEAR_TIME_TOOLTIP),
			EndContainer(),
			NWidget(NWID_VERTICAL, NWidContainerFlag::EqualSize),
				NWidget(WWT_PUSHTXTBTN, COLOUR_GREY, WID_VT_AUTOFILL), SetResize(1, 0), SetFill(1, 1), SetStringTip(STR_TIMETABLE_AUTOFILL, STR_TIMETABLE_AUTOFILL_TOOLTIP),
				NWidget(WWT_PUSHTXTBTN, COLOUR_GREY, WID_VT_CHANGE_SPEED), SetResize(1, 0), SetFill(1, 1), SetStringTip(STR_TIMETABLE_CHANGE_SPEED, STR_TIMETABLE_CHANGE_SPEED_TOOLTIP),
				NWidget(WWT_PUSHTXTBTN, COLOUR_GREY, WID_VT_CLEAR_SPEED), SetResize(1, 0), SetFill(1, 1), SetStringTip(STR_TIMETABLE_CLEAR_SPEED, STR_TIMETABLE_CLEAR_SPEED_TOOLTIP),
			EndContainer(),
			NWidget(NWID_VERTICAL, NWidContainerFlag::EqualSize),
				NWidget(WWT_PUSHTXTBTN, COLOUR_GREY, WID_VT_AUTOMATE), SetResize(1, 0), SetFill(1, 1), SetStringTip(STR_TIMETABLE_AUTOMATE, STR_TIMETABLE_AUTOMATE_TOOLTIP),
				NWidget(WWT_PUSHTXTBTN, COLOUR_GREY, WID_VT_AUTO_SEPARATION), SetResize(1, 0), SetFill(1, 1), SetStringTip(STR_TIMETABLE_AUTO_SEPARATION, STR_NULL),
				NWidget(WWT_DROPDOWN, COLOUR_GREY, WID_VT_EXTRA), SetResize(1, 0), SetFill(1, 1), SetStringTip(STR_TIMETABLE_EXTRA_DROP_DOWN, STR_TIMETABLE_EXTRA_DROP_DOWN_TOOLTIP),
			EndContainer(),
			NWidget(NWID_VERTICAL, NWidContainerFlag::EqualSize),
				NWidget(WWT_PUSHTXTBTN, COLOUR_GREY, WID_VT_SCHEDULED_DISPATCH), SetResize(1, 0), SetFill(1, 1), SetStringTip(STR_TIMETABLE_SCHEDULED_DISPATCH, STR_TIMETABLE_SCHEDULED_DISPATCH_TOOLTIP),
				NWidget(WWT_PUSHTXTBTN, COLOUR_GREY, WID_VT_RESET_LATENESS), SetResize(1, 0), SetFill(1, 1), SetStringTip(STR_TIMETABLE_RESET_LATENESS, STR_TIMETABLE_RESET_LATENESS_TOOLTIP),
				NWidget(NWID_SELECTION, INVALID_COLOUR, WID_VT_EXPECTED_SELECTION),
					NWidget(WWT_PUSHTXTBTN, COLOUR_GREY, WID_VT_EXPECTED), SetResize(1, 0), SetFill(1, 1), SetStringTip(STR_JUST_STRING, STR_TIMETABLE_EXPECTED_TOOLTIP),
					NWidget(WWT_PANEL, COLOUR_GREY), SetResize(1, 0), SetFill(1, 1), EndContainer(),
				EndContainer(),
			EndContainer(),
		EndContainer(),
		NWidget(NWID_VERTICAL, NWidContainerFlag::EqualSize),
			NWidget(NWID_SELECTION, INVALID_COLOUR, WID_VT_SEL_SHARED),
				NWidget(WWT_PUSHIMGBTN, COLOUR_GREY, WID_VT_SHARED_ORDER_LIST), SetAspect(1), SetFill(0, 1), SetSpriteTip(SPR_SHARED_ORDERS_ICON, STR_ORDERS_VEH_WITH_SHARED_ORDERS_LIST_TOOLTIP),
				NWidget(WWT_PUSHTXTBTN, COLOUR_GREY, WID_VT_ADD_VEH_GROUP), SetFill(0, 1), SetStringTip(STR_BLACK_PLUS, STR_ORDERS_NEW_GROUP_TOOLTIP),
			EndContainer(),
			NWidget(WWT_PUSHIMGBTN, COLOUR_GREY, WID_VT_LOCK_ORDER_TIME), SetFill(0, 1), SetSpriteTip(SPR_LOCK, STR_TIMETABLE_LOCK_ORDER_TIME_TOOLTIP),
			NWidget(WWT_RESIZEBOX, COLOUR_GREY), SetFill(0, 1),
		EndContainer(),
	EndContainer(),
};

static WindowDesc _timetable_desc(__FILE__, __LINE__,
	WDP_AUTO, "view_vehicle_timetable", 400, 130,
	WC_VEHICLE_TIMETABLE, WC_VEHICLE_VIEW,
	WindowDefaultFlag::Construction,
	_nested_timetable_widgets
);

/**
 * Show the timetable for a given vehicle.
 * @param v The vehicle to show the timetable for.
 */
void ShowTimetableWindow(const Vehicle *v)
{
	CloseWindowById(WC_VEHICLE_DETAILS, v->index, false);
	CloseWindowById(WC_VEHICLE_ORDERS, v->index, false);
	AllocateWindowDescFront<TimetableWindow>(_timetable_desc, v->index);
}

void SetTimetableWindowsDirty(const Vehicle *v, SetTimetableWindowsDirtyFlags flags)
{
	if (_pause_mode.Any()) InvalidateWindowClassesData(WC_DEPARTURES_BOARD, 0);

	if (!(HaveWindowByClass(WC_VEHICLE_TIMETABLE) ||
			((flags & STWDF_SCHEDULED_DISPATCH) && HaveWindowByClass(WC_SCHDISPATCH_SLOTS)) ||
			((flags & STWDF_ORDERS) && HaveWindowByClass(WC_VEHICLE_ORDERS)))) {
		return;
	}

	v = v->FirstShared();
	for (Window *w : Window::Iterate()) {
		if (w->window_class == WC_VEHICLE_TIMETABLE ||
				((flags & STWDF_SCHEDULED_DISPATCH) && w->window_class == WC_SCHDISPATCH_SLOTS) ||
				((flags & STWDF_ORDERS) && w->window_class == WC_VEHICLE_ORDERS)) {
			if (static_cast<GeneralVehicleWindow *>(w)->vehicle->FirstShared() == v) w->SetDirty();
		}
	}
}<|MERGE_RESOLUTION|>--- conflicted
+++ resolved
@@ -54,7 +54,6 @@
 };
 
 /**
-<<<<<<< HEAD
  * Set the timetable parameters in the format as described by the setting.
  * @param param the first DParam to fill
  * @param ticks  the number of ticks to 'draw'
@@ -64,21 +63,6 @@
 {
 	SetDParam(first_param, long_mode ? STR_JUST_TT_TICKS_LONG : STR_JUST_TT_TICKS);
 	SetDParam(first_param + 1, ticks);
-=======
- * Get parameters to format timetable time.
- * @param ticks Number of ticks to format.
- * @returns Pair of parameters to format timetable time.
- */
-std::pair<StringParameter, StringParameter> GetTimetableParameters(TimerGameTick::Ticks ticks)
-{
-	switch (_settings_client.gui.timetable_mode) {
-		case TimetableMode::Days: return {STR_UNITS_DAYS, ticks / Ticks::DAY_TICKS};
-		case TimetableMode::Seconds: return {STR_UNITS_SECONDS, ticks / Ticks::TICKS_PER_SECOND};
-		case TimetableMode::Ticks: return {STR_UNITS_TICKS, ticks};
-		default:
-			NOT_REACHED();
-	}
->>>>>>> 1b6a77a1
 }
 
 /**
@@ -306,9 +290,17 @@
 	Command<CMD_SET_TIMETABLE_START>::Post(STR_ERROR_CAN_T_TIMETABLE_VEHICLE, w->window_number, reinterpret_cast<uintptr_t>(callback_data) != 0, tick);
 }
 
-void ProcessTimetableWarnings(const Vehicle *v, std::function<void(StringID, bool)> handler)
+void ProcessTimetableWarnings(const Vehicle *v, std::function<void(std::string_view, bool)> handler_func, bool no_text = false)
 {
 	Ticks total_time = v->orders != nullptr ? v->orders->GetTimetableDurationIncomplete() : 0;
+
+	auto handler = [&](StringID str, bool warning) {
+		if (no_text) {
+			handler_func({}, warning);
+		} else {
+			handler_func(GetStringPtr(str), warning);
+		}
+	};
 
 	bool have_conditional = false;
 	bool have_missing_wait = false;
@@ -375,12 +367,12 @@
 	if (total_time && have_non_timetabled_conditional_branch) handler(STR_TIMETABLE_NON_TIMETABLED_BRANCH, false);
 	if (HasBit(v->vehicle_flags, VF_SCHEDULED_DISPATCH) && v->orders != nullptr) {
 		auto sd_warning = [&](int schedule_index, StringID str) {
-			if (v->orders->GetScheduledDispatchScheduleCount() > 1) {
-				SetDParam(0, schedule_index + 1);
-				SetDParam(1, str);
-				handler(STR_TIMETABLE_WARNING_SCHEDULE_ID, true);
+			if (no_text) {
+				handler_func({}, true);
+			} else if (v->orders->GetScheduledDispatchScheduleCount() > 1) {
+				handler_func(GetString(STR_TIMETABLE_WARNING_SCHEDULE_ID, schedule_index + 1, str), true);
 			} else {
-				handler(str, true);
+				handler_func(GetString(str), true);
 			}
 		};
 		std::vector<bool> seen_sched_dispatch_orders(v->orders->GetScheduledDispatchScheduleCount());
@@ -401,6 +393,14 @@
 	}
 }
 
+bool HaveTimetableWarnings(const Vehicle *v)
+{
+	bool show_warning = false;
+	ProcessTimetableWarnings(v, [&](std::string_view text, bool warning) {
+		if (warning) show_warning = true;
+	}, true);
+	return show_warning;
+}
 
 struct TimetableWindow : GeneralVehicleWindow {
 	int sel_index;
@@ -466,35 +466,27 @@
 	void UpdateWidgetSize(WidgetID widget, Dimension &size, [[maybe_unused]] const Dimension &padding, [[maybe_unused]] Dimension &fill, [[maybe_unused]] Dimension &resize) override
 	{
 		switch (widget) {
-			case WID_VT_ARRIVAL_DEPARTURE_PANEL:
-<<<<<<< HEAD
+			case WID_VT_ARRIVAL_DEPARTURE_PANEL: {
+				int64_t param;
 				if (_settings_time.time_in_minutes) {
-					SetDParam(0, 0);
+					param = _settings_time.FromTickMinutes(_settings_time.NowInTickMinutes().ToSameDayClockTime(GetBroadestHourDigitsValue(), (int)GetParamMaxDigits(2))).base();
 				} else if (EconTime::UsingWallclockUnits()) {
-					SetDParam(0, _state_ticks + (TICKS_PER_SECOND * 9999));
+					param = _state_ticks.base() + (TICKS_PER_SECOND * 9999);
 				} else {
-					SetDParam(0, EconTime::MAX_YEAR.base() * DAYS_IN_YEAR);
-=======
-				/* We handle this differently depending on the timetable mode. */
-				if (_settings_client.gui.timetable_mode == TimetableMode::Seconds) {
-					/* A five-digit number would fit a timetable lasting 2.7 real-world hours, which should be plenty. */
-					uint64_t max_digits = GetParamMaxDigits(4, FS_SMALL);
-					size.width = std::max(
-							GetStringBoundingBox(GetString(STR_TIMETABLE_ARRIVAL_SECONDS_IN_FUTURE, TC_BLACK, max_digits)).width,
-							GetStringBoundingBox(GetString(STR_TIMETABLE_DEPARTURE_SECONDS_IN_FUTURE, TC_BLACK, max_digits)).width)
-							+ WidgetDimensions::scaled.hsep_wide + padding.width;
-				} else {
-					uint64_t max_value = GetParamMaxValue(TimerGameEconomy::DateAtStartOfYear(EconomyTime::MAX_YEAR).base(), 0, FS_SMALL);
-					size.width = std::max(
-							GetStringBoundingBox(GetString(STR_TIMETABLE_ARRIVAL_DATE, TC_BLACK, max_value)).width,
-							GetStringBoundingBox(GetString(STR_TIMETABLE_DEPARTURE_DATE, TC_BLACK, max_value)).width)
-							+ WidgetDimensions::scaled.hsep_wide + padding.width;
->>>>>>> 1b6a77a1
-				}
-				this->deparr_time_width = GetStringBoundingBox(STR_JUST_TT_TIME).width;
-				this->deparr_abbr_width = std::max(GetStringBoundingBox(STR_TIMETABLE_ARRIVAL_ABBREVIATION).width, GetStringBoundingBox(STR_TIMETABLE_DEPARTURE_ABBREVIATION).width);
+					param = EconTime::MAX_YEAR.base() * DAYS_IN_YEAR;
+				}
+
+				format_buffer buf;
+				auto get_width = [&](StringID str) {
+					buf.clear();
+					AppendStringInPlace(buf, str, param);
+					return GetStringBoundingBox(buf).width;
+				};
+				this->deparr_time_width = get_width(STR_JUST_TT_TIME);
+				this->deparr_abbr_width = std::max(get_width(STR_TIMETABLE_ARRIVAL_ABBREVIATION), get_width(STR_TIMETABLE_DEPARTURE_ABBREVIATION));
 				size.width = this->deparr_abbr_width + this->deparr_time_width + padding.width;
 				[[fallthrough]];
+			}
 
 			case WID_VT_ARRIVAL_DEPARTURE_SELECTION:
 			case WID_VT_TIMETABLE_PANEL:
@@ -703,7 +695,6 @@
 		}
 	}
 
-<<<<<<< HEAD
 	bool OnTooltip(Point pt, WidgetID widget, TooltipCloseCondition close_cond) override
 	{
 		switch (widget) {
@@ -739,80 +730,6 @@
 					GuiShowTooltips(this, GetEncodedString(STR_TIMETABLE_AUTO_SEPARATION_TOOLTIP), close_cond);
 				}
 				return true;
-=======
-	std::string GetTimetableTravelString(const Order &order, int i, TextColour &colour) const
-	{
-		colour = (i == this->sel_index) ? TC_WHITE : TC_BLACK;
-
-		if (order.IsType(OT_CONDITIONAL)) {
-			return GetString(STR_TIMETABLE_NO_TRAVEL);
-		}
-
-		if (order.IsType(OT_IMPLICIT)) {
-			colour = ((i == this->sel_index) ? TC_SILVER : TC_GREY) | TC_NO_SHADE;
-			return GetString(STR_TIMETABLE_NOT_TIMETABLEABLE);
-		}
-
-		if (order.IsTravelTimetabled()) {
-			auto [str, value] = GetTimetableParameters(order.GetTimetabledTravel());
-			return order.GetMaxSpeed() != UINT16_MAX
-				? GetString(STR_TIMETABLE_TRAVEL_FOR_SPEED, str, value, PackVelocity(order.GetMaxSpeed(), this->vehicle->type))
-				: GetString(STR_TIMETABLE_TRAVEL_FOR, str, value);
-		}
-
-		if (order.GetTravelTime() > 0) {
-			auto [str, value] = GetTimetableParameters(order.GetTravelTime());
-			return order.GetMaxSpeed() != UINT16_MAX
-				? GetString(STR_TIMETABLE_TRAVEL_FOR_SPEED_ESTIMATED, str, value, PackVelocity(order.GetMaxSpeed(), this->vehicle->type))
-				: GetString(STR_TIMETABLE_TRAVEL_FOR_ESTIMATED, str, value);
-		}
-
-		return order.GetMaxSpeed() != UINT16_MAX
-			? GetString(STR_TIMETABLE_TRAVEL_NOT_TIMETABLED_SPEED, PackVelocity(order.GetMaxSpeed(), this->vehicle->type))
-			: GetString(STR_TIMETABLE_TRAVEL_NOT_TIMETABLED);
-	}
-
-	/**
-	 * Helper function to draw the timetable panel.
-	 * @param r The rect to draw within.
-	 */
-	void DrawTimetablePanel(const Rect &r) const
-	{
-		const Vehicle *v = this->vehicle;
-		Rect tr = r.Shrink(WidgetDimensions::scaled.framerect);
-		int i = this->vscroll->GetPosition();
-		VehicleOrderID order_id = (i + 1) / 2;
-		bool final_order = false;
-		int selected = this->sel_index;
-
-		bool rtl = _current_text_dir == TD_RTL;
-		int index_column_width = GetStringBoundingBox(GetString(STR_ORDER_INDEX, GetParamMaxValue(v->GetNumOrders(), 2))).width + 2 * GetSpriteSize(rtl ? SPR_ARROW_RIGHT : SPR_ARROW_LEFT).width + WidgetDimensions::scaled.hsep_normal;
-		int middle = rtl ? tr.right - index_column_width : tr.left + index_column_width;
-
-		const Order *order = v->GetOrder(order_id);
-		while (order != nullptr) {
-			/* Don't draw anything if it extends past the end of the window. */
-			if (!this->vscroll->IsVisible(i)) break;
-
-			if (i % 2 == 0) {
-				DrawOrderString(v, order, order_id, tr.top, i == selected, true, tr.left, middle, tr.right);
-
-				order_id++;
-
-				if (order_id >= v->GetNumOrders()) {
-					order = v->GetOrder(0);
-					final_order = true;
-				} else {
-					order = order->next;
-				}
-			} else {
-				TextColour colour;
-				std::string string = GetTimetableTravelString(*order, i, colour);
-
-				DrawString(rtl ? tr.left : middle, rtl ? middle : tr.right, tr.top, string, colour);
-
-				if (final_order) break;
->>>>>>> 1b6a77a1
 			}
 
 			default:
@@ -825,7 +742,6 @@
 		const Vehicle *v = this->vehicle;
 		int selected = this->sel_index;
 
-<<<<<<< HEAD
 		switch (widget) {
 			case WID_VT_TIMETABLE_PANEL: {
 				Rect tr = r.Shrink(WidgetDimensions::scaled.framerect);
@@ -835,9 +751,10 @@
 				VehicleOrderID order_id = (i + 1) / 2;
 				bool final_order = false;
 
+				format_buffer buffer;
+
 				bool rtl = _current_text_dir == TD_RTL;
-				SetDParamMaxValue(0, v->GetNumOrders(), 2);
-				int index_column_width = GetStringBoundingBox(STR_ORDER_INDEX).width + 2 * GetSpriteSize(rtl ? SPR_ARROW_RIGHT : SPR_ARROW_LEFT).width + WidgetDimensions::scaled.hsep_normal;
+				int index_column_width = GetStringBoundingBox(GetStringInPlace(buffer, STR_ORDER_INDEX, GetParamMaxValue(v->GetNumOrders(), 2))).width + 2 * GetSpriteSize(rtl ? SPR_ARROW_RIGHT : SPR_ARROW_LEFT).width + WidgetDimensions::scaled.hsep_normal;
 				int middle = rtl ? tr.right - index_column_width : tr.left + index_column_width;
 
 				const Order *order = v->GetOrder(order_id);
@@ -856,54 +773,38 @@
 						} else {
 							order = v->orders->GetNext(order);
 						}
-=======
-		Rect tr = r.Shrink(WidgetDimensions::scaled.framerect);
-		bool show_late = this->show_expected && VehicleIsAboveLatenessThreshold(v->lateness_counter, true);
-		TimerGameTick::Ticks offset = show_late ? 0 : -v->lateness_counter;
-
-		for (int i = this->vscroll->GetPosition(); i / 2 < v->GetNumOrders(); ++i) { // note: i is also incremented in the loop
-			/* Don't draw anything if it extends past the end of the window. */
-			if (!this->vscroll->IsVisible(i)) break;
-
-			/* TC_INVALID will skip the colour change. */
-			TextColour tc = show_late ? TC_RED : TC_INVALID;
-			if (i % 2 == 0) {
-				/* Draw an arrival time. */
-				if (arr_dep[i / 2].arrival != Ticks::INVALID_TICKS) {
-					/* First set the offset and text colour based on the expected/scheduled mode and some other things. */
-					TimerGameTick::Ticks this_offset;
-					if (this->show_expected && i / 2 == earlyID) {
-						/* Show expected arrival. */
-						this_offset = 0;
-						tc = TC_GREEN;
->>>>>>> 1b6a77a1
 					} else {
-						StringID string;
 						TextColour colour = (i == selected) ? TC_WHITE : TC_BLACK;
 						if (order->IsType(OT_CONDITIONAL) || order->HasNoTimetableTimes()) {
-							string = STR_TIMETABLE_NO_TRAVEL;
+							GetStringInPlace(buffer, STR_TIMETABLE_NO_TRAVEL);
 						} else if (order->IsType(OT_IMPLICIT)) {
-							string = STR_TIMETABLE_NOT_TIMETABLEABLE;
+							GetStringInPlace(buffer, STR_TIMETABLE_NOT_TIMETABLEABLE);
 							colour = ((i == selected) ? TC_SILVER : TC_GREY) | TC_NO_SHADE;
 						} else if (!order->IsTravelTimetabled()) {
 							if (order->GetTravelTime() > 0) {
-								SetTimetableParams(0, order->GetTravelTime());
-								string = order->GetMaxSpeed() != UINT16_MAX ?
-										STR_TIMETABLE_TRAVEL_FOR_SPEED_ESTIMATED  :
-										STR_TIMETABLE_TRAVEL_FOR_ESTIMATED;
+								auto [str, value] = GetTimetableParameters(order->GetTravelTime());
+								if (order->GetMaxSpeed() != UINT16_MAX) {
+									GetStringInPlace(buffer, STR_TIMETABLE_TRAVEL_FOR_SPEED_ESTIMATED, str, value, PackVelocity(order->GetMaxSpeed(), v->type));
+								} else {
+									GetStringInPlace(buffer, STR_TIMETABLE_TRAVEL_FOR_ESTIMATED, str, value);
+								}
 							} else {
-								string = order->GetMaxSpeed() != UINT16_MAX ?
-										STR_TIMETABLE_TRAVEL_NOT_TIMETABLED_SPEED :
-										STR_TIMETABLE_TRAVEL_NOT_TIMETABLED;
+								if (order->GetMaxSpeed() != UINT16_MAX) {
+									GetStringInPlace(buffer, STR_TIMETABLE_TRAVEL_NOT_TIMETABLED_SPEED, PackVelocity(order->GetMaxSpeed(), v->type));
+								} else {
+									GetStringInPlace(buffer, STR_TIMETABLE_TRAVEL_NOT_TIMETABLED);
+								}
 							}
 						} else {
-							SetTimetableParams(0, order->GetTimetabledTravel());
-							string = order->GetMaxSpeed() != UINT16_MAX ?
-									STR_TIMETABLE_TRAVEL_FOR_SPEED : STR_TIMETABLE_TRAVEL_FOR;
+							auto [str, value] = GetTimetableParameters(order->GetTimetabledTravel());
+							if (order->GetMaxSpeed() != UINT16_MAX) {
+								GetStringInPlace(buffer, STR_TIMETABLE_TRAVEL_FOR_SPEED, str, value, PackVelocity(order->GetMaxSpeed(), v->type));
+							} else {
+								GetStringInPlace(buffer, STR_TIMETABLE_TRAVEL_FOR, str, value);
+							}
 						}
-						SetDParam(2, PackVelocity(order->GetMaxSpeed(), v->type));
-
-						int edge = DrawString(rtl ? tr.left : middle, rtl ? middle : tr.right, tr.top, string, colour);
+
+						int edge = DrawString(rtl ? tr.left : middle, rtl ? middle : tr.right, tr.top, buffer, colour);
 
 						if (order->IsTravelFixed()) {
 							Dimension lock_d = GetSpriteSize(SPR_LOCK);
@@ -918,97 +819,9 @@
 						if (final_order) break;
 					}
 
-<<<<<<< HEAD
 					i++;
 					tr.top += line_height;
 				}
-=======
-					/* Now actually draw the arrival time. */
-					if (_settings_client.gui.timetable_mode == TimetableMode::Seconds) {
-						/* Display seconds from now. */
-						DrawString(tr.left, tr.right, tr.top,
-							GetString(STR_TIMETABLE_ARRIVAL_SECONDS_IN_FUTURE, tc, (arr_dep[i / 2].arrival + offset) / Ticks::TICKS_PER_SECOND),
-							i == selected ? TC_WHITE : TC_BLACK);
-					} else {
-						/* Show a date. */
-						DrawString(tr.left, tr.right, tr.top,
-							GetString(STR_TIMETABLE_ARRIVAL_DATE, tc, TimerGameEconomy::date + (arr_dep[i / 2].arrival + this_offset) / Ticks::DAY_TICKS),
-							i == selected ? TC_WHITE : TC_BLACK);
-					}
-				}
-			} else {
-				/* Draw a departure time. */
-				if (arr_dep[i / 2].departure != Ticks::INVALID_TICKS) {
-					if (_settings_client.gui.timetable_mode == TimetableMode::Seconds) {
-						/* Display seconds from now. */
-						DrawString(tr.left, tr.right, tr.top,
-							GetString(STR_TIMETABLE_DEPARTURE_SECONDS_IN_FUTURE, tc, (arr_dep[i / 2].departure + offset) / Ticks::TICKS_PER_SECOND),
-							i == selected ? TC_WHITE : TC_BLACK);
-					} else {
-						/* Show a date. */
-						DrawString(tr.left, tr.right, tr.top,
-							GetString(STR_TIMETABLE_DEPARTURE_DATE, tc, TimerGameEconomy::date + (arr_dep[i / 2].departure + offset) / Ticks::DAY_TICKS),
-							i == selected ? TC_WHITE : TC_BLACK);
-					}
-				}
-			}
-			tr.top += GetCharacterHeight(FS_NORMAL);
-		}
-	}
-
-	std::string GetTimetableTotalTimeString(TimerGameTick::Ticks total_time) const
-	{
-		auto [str, value] = GetTimetableParameters(total_time);
-		if (!this->vehicle->orders->IsCompleteTimetable()) return GetString(STR_TIMETABLE_TOTAL_TIME_INCOMPLETE, str, value);
-		if (total_time % TicksPerTimetableUnit() == 0) return GetString(STR_TIMETABLE_TOTAL_TIME, str, value);
-		return GetString(STR_TIMETABLE_APPROX_TIME, str, value);
-	}
-
-	/**
-	 * Helper function to draw the summary panel.
-	 * @param r The rect to draw within.
-	 */
-	void DrawSummaryPanel(const Rect &r) const
-	{
-		const Vehicle *v = this->vehicle;
-		Rect tr = r.Shrink(WidgetDimensions::scaled.framerect);
-
-		TimerGameTick::Ticks total_time = v->orders != nullptr ? v->orders->GetTimetableDurationIncomplete() : 0;
-		if (total_time != 0) {
-			DrawString(tr, GetTimetableTotalTimeString(total_time));
-		}
-		tr.top += GetCharacterHeight(FS_NORMAL);
-
-		/* Draw the lateness display, or indicate that the timetable has not started yet. */
-		if (v->timetable_start != 0) {
-			/* We are running towards the first station so we can start the
-			 * timetable at the given time. */
-			if (_settings_client.gui.timetable_mode == TimetableMode::Seconds) {
-				/* Real time units use seconds relative to now. */
-				DrawString(tr, GetString(STR_TIMETABLE_STATUS_START_IN_SECONDS, static_cast<TimerGameTick::Ticks>(v->timetable_start - TimerGameTick::counter) / Ticks::TICKS_PER_SECOND));
-			} else {
-				/* Other units use dates. */
-				DrawString(tr, GetString(STR_TIMETABLE_STATUS_START_AT_DATE, STR_JUST_DATE_TINY, GetDateFromStartTick(v->timetable_start)));
-			}
-		} else if (!HasBit(v->vehicle_flags, VF_TIMETABLE_STARTED)) {
-			/* We aren't running on a timetable yet. */
-			DrawString(tr, STR_TIMETABLE_STATUS_NOT_STARTED);
-		} else if (!VehicleIsAboveLatenessThreshold(abs(v->lateness_counter), false)) {
-			/* We are on time. */
-			DrawString(tr, STR_TIMETABLE_STATUS_ON_TIME);
-		} else {
-			/* We are late. */
-			auto [str, value] = GetTimetableParameters(abs(v->lateness_counter));
-			DrawString(tr, GetString(v->lateness_counter < 0 ? STR_TIMETABLE_STATUS_EARLY : STR_TIMETABLE_STATUS_LATE, str, value));
-		}
-	}
-
-	void DrawWidget(const Rect &r, WidgetID widget) const override
-	{
-		switch (widget) {
-			case WID_VT_TIMETABLE_PANEL: {
-				this->DrawTimetablePanel(r);
->>>>>>> 1b6a77a1
 				break;
 			}
 
@@ -1037,28 +850,35 @@
 				Rect abbr = tr.WithWidth(this->deparr_abbr_width, rtl);
 				Rect time = tr.WithWidth(this->deparr_time_width, !rtl);
 
+				format_buffer buffer;
+				auto draw_time = [&]<typename... T>(TextColour colour, StringID str, T&&... params) {
+					DrawString(time.left, time.right, tr.top, GetStringInPlace(buffer, str, std::forward<T>(params)...), colour);
+				};
+
+				std::string_view arrival_abbr = GetStringPtr(STR_TIMETABLE_ARRIVAL_ABBREVIATION);
+				std::string_view departure_abbr = GetStringPtr(STR_TIMETABLE_DEPARTURE_ABBREVIATION);
+
 				for (int i = this->vscroll->GetPosition(); i / 2 < v->GetNumOrders(); ++i) { // note: i is also incremented in the loop
 					/* Don't draw anything if it extends past the end of the window. */
 					if (!this->vscroll->IsVisible(i)) break;
 
 					if (i % 2 == 0) {
 						if (arr_dep[i / 2].arrival != INVALID_TICKS) {
-							DrawString(abbr.left, abbr.right, tr.top, STR_TIMETABLE_ARRIVAL_ABBREVIATION, i == selected ? TC_WHITE : TC_BLACK);
+							DrawString(abbr.left, abbr.right, tr.top, arrival_abbr, i == selected ? TC_WHITE : TC_BLACK);
 							if (this->show_expected && i / 2 == earlyID) {
-								SetDParam(0, _state_ticks + arr_dep[i / 2].arrival);
-								DrawString(time.left, time.right, tr.top, STR_JUST_TT_TIME, TC_GREEN);
+								draw_time(TC_GREEN, STR_JUST_TT_TIME, _state_ticks + arr_dep[i / 2].arrival);
 							} else {
-								SetDParam(0, _state_ticks + arr_dep[i / 2].arrival + (HasBit(arr_dep[i / 2].flags, TADF_ARRIVAL_NO_OFFSET) ? 0 : offset));
-								DrawString(time.left, time.right, tr.top, STR_JUST_TT_TIME,
-										HasBit(arr_dep[i / 2].flags, TADF_ARRIVAL_PREDICTED) ? (TextColour)(TC_IS_PALETTE_COLOUR | TC_NO_SHADE | 4) : (show_late ? TC_RED : i == selected ? TC_WHITE : TC_BLACK));
+								draw_time(HasBit(arr_dep[i / 2].flags, TADF_ARRIVAL_PREDICTED) ? (TextColour)(TC_IS_PALETTE_COLOUR | TC_NO_SHADE | 4) : (show_late ? TC_RED : i == selected ? TC_WHITE : TC_BLACK),
+										STR_JUST_TT_TIME,
+										_state_ticks + arr_dep[i / 2].arrival + (HasBit(arr_dep[i / 2].flags, TADF_ARRIVAL_NO_OFFSET) ? 0 : offset));
 							}
 						}
 					} else {
 						if (arr_dep[i / 2].departure != INVALID_TICKS) {
-							DrawString(abbr.left, abbr.right, tr.top, STR_TIMETABLE_DEPARTURE_ABBREVIATION, i == selected ? TC_WHITE : TC_BLACK);
-							SetDParam(0, _state_ticks + arr_dep[i/2].departure + (HasBit(arr_dep[i / 2].flags, TADF_DEPARTURE_NO_OFFSET) ? 0 : offset));
-							DrawString(time.left, time.right, tr.top, STR_JUST_TT_TIME,
-									HasBit(arr_dep[i / 2].flags, TADF_DEPARTURE_PREDICTED) ? (TextColour)(TC_IS_PALETTE_COLOUR | TC_NO_SHADE | 4) : (show_late ? TC_RED : i == selected ? TC_WHITE : TC_BLACK));
+							DrawString(abbr.left, abbr.right, tr.top, departure_abbr, i == selected ? TC_WHITE : TC_BLACK);
+							draw_time(HasBit(arr_dep[i / 2].flags, TADF_DEPARTURE_PREDICTED) ? (TextColour)(TC_IS_PALETTE_COLOUR | TC_NO_SHADE | 4) : (show_late ? TC_RED : i == selected ? TC_WHITE : TC_BLACK),
+									STR_JUST_TT_TIME,
+									_state_ticks + arr_dep[i/2].departure + (HasBit(arr_dep[i / 2].flags, TADF_DEPARTURE_NO_OFFSET) ? 0 : offset));
 						}
 					}
 					tr.top += line_height;
@@ -1069,9 +889,14 @@
 			case WID_VT_SUMMARY_PANEL: {
 				Rect tr = r.Shrink(WidgetDimensions::scaled.framerect);
 
+				format_buffer buffer;
+				auto draw = [&]<typename... T>(StringID str, T&&... params) {
+					DrawString(tr, GetStringInPlace(buffer, str, std::forward<T>(params)...));
+				};
+
 				Ticks total_time = v->orders != nullptr ? v->orders->GetTimetableDurationIncomplete() : 0;
 				if (total_time != 0) {
-					SetTimetableParams(0, total_time, true);
+					auto params = GetTimetableParameters(total_time, true);
 					StringID str;
 					if (!v->orders->IsCompleteTimetable()) {
 						str = STR_TIMETABLE_TOTAL_TIME_INCOMPLETE;
@@ -1080,7 +905,7 @@
 					} else {
 						str = STR_TIMETABLE_TOTAL_TIME;
 					}
-					DrawString(tr, str);
+					draw(str, params.first, params.second);
 				}
 				tr.top += GetCharacterHeight(FS_NORMAL);
 
@@ -1088,22 +913,19 @@
 					/* We are running towards the first station so we can start the
 					 * timetable at the given time. */
 					if (EconTime::UsingWallclockUnits() && !_settings_time.time_in_minutes) {
-						SetDParam(0, (v->timetable_start - _state_ticks) / TICKS_PER_SECOND);
-						DrawString(tr, STR_TIMETABLE_STATUS_START_IN_SECONDS);
+						draw(STR_TIMETABLE_STATUS_START_IN_SECONDS, (v->timetable_start - _state_ticks) / TICKS_PER_SECOND);
 					} else {
-						SetDParam(0, STR_JUST_TT_TIME);
-						SetDParam(1, v->timetable_start);
-						DrawString(tr, STR_TIMETABLE_STATUS_START_AT_DATE);
+						draw(STR_TIMETABLE_STATUS_START_AT_DATE, STR_JUST_TT_TIME, v->timetable_start);
 					}
 				} else if (!HasBit(v->vehicle_flags, VF_TIMETABLE_STARTED)) {
 					/* We aren't running on a timetable yet, so how can we be "on time"
 					 * when we aren't even "on service"/"on duty"? */
-					DrawString(tr, STR_TIMETABLE_STATUS_NOT_STARTED);
+					draw(STR_TIMETABLE_STATUS_NOT_STARTED);
 				} else if (v->lateness_counter == 0 || (!_settings_client.gui.timetable_in_ticks && abs(v->lateness_counter) < TimetableDisplayUnitSize())) {
-					DrawString(tr, STR_TIMETABLE_STATUS_ON_TIME);
+					draw(STR_TIMETABLE_STATUS_ON_TIME);
 				} else {
-					SetTimetableParams(0, abs(v->lateness_counter), true);
-					DrawString(tr, v->lateness_counter < 0 ? STR_TIMETABLE_STATUS_EARLY : STR_TIMETABLE_STATUS_LATE);
+					auto params = GetTimetableParameters(abs(v->lateness_counter), true);
+					draw(v->lateness_counter < 0 ? STR_TIMETABLE_STATUS_EARLY : STR_TIMETABLE_STATUS_LATE, params.first, params.second);
 				}
 				tr.top += GetCharacterHeight(FS_NORMAL);
 
@@ -1114,7 +936,7 @@
 					const int warning_offset_y = (step_height - warning_dimensions.height) / 2;
 					const bool rtl = _current_text_dir == TD_RTL;
 
-					auto draw_warning = [&](StringID text, bool warning) {
+					auto draw_warning = [&](std::string_view text, bool warning) {
 						int left = tr.left;
 						int right = tr.right;
 						if (warning) {
@@ -1132,13 +954,12 @@
 					int warning_count = 0;
 					int warning_limit = this->summary_warnings > MAX_SUMMARY_WARNINGS ? MAX_SUMMARY_WARNINGS - 1 : std::min<int>(MAX_SUMMARY_WARNINGS, this->summary_warnings);
 
-					ProcessTimetableWarnings(v, [&](StringID text, bool warning) {
+					ProcessTimetableWarnings(v, [&](std::string_view text, bool warning) {
 						if (warning_count < warning_limit) draw_warning(text, warning);
 						warning_count++;
 					});
 					if (warning_count > warning_limit) {
-						SetDParam(0, warning_count - warning_limit);
-						draw_warning(STR_TIMETABLE_WARNINGS_OMITTED, true);
+						draw_warning(GetStringInPlace(buffer, STR_TIMETABLE_WARNINGS_OMITTED, warning_count - warning_limit), true);
 					}
 
 					if (warning_count != this->summary_warnings) {
