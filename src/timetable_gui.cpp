/*
 * This file is part of OpenTTD.
 * OpenTTD is free software; you can redistribute it and/or modify it under the terms of the GNU General Public License as published by the Free Software Foundation, version 2.
 * OpenTTD is distributed in the hope that it will be useful, but WITHOUT ANY WARRANTY; without even the implied warranty of MERCHANTABILITY or FITNESS FOR A PARTICULAR PURPOSE.
 * See the GNU General Public License for more details. You should have received a copy of the GNU General Public License along with OpenTTD. If not, see <http://www.gnu.org/licenses/>.
 */

/** @file timetable_gui.cpp GUI for time tabling. */

#include "stdafx.h"
#include "command_func.h"
#include "gui.h"
#include "window_gui.h"
#include "window_func.h"
#include "textbuf_gui.h"
#include "strings_func.h"
#include "vehicle_base.h"
#include "string_func.h"
#include "gfx_func.h"
#include "company_func.h"
#include "date_func.h"
#include "date_gui.h"
#include "vehicle_gui.h"
#include "settings_type.h"
#include "viewport_func.h"
#include "schdispatch.h"
#include "vehiclelist.h"
#include "tracerestrict.h"
#include "core/backup_type.hpp"

#include "widgets/timetable_widget.h"

#include "table/sprites.h"
#include "table/strings.h"

#include "safeguards.h"

enum TimetableArrivalDepartureFlags {
	TADF_ARRIVAL_PREDICTED,
	TADF_DEPARTURE_PREDICTED,
	TADF_ARRIVAL_NO_OFFSET,
	TADF_DEPARTURE_NO_OFFSET,
	TADF_REACHED,
};

/** Container for the arrival/departure dates of a vehicle */
struct TimetableArrivalDeparture {
	Ticks arrival;   ///< The arrival time
	Ticks departure; ///< The departure time
	uint flags;
};

/**
 * Set the timetable parameters in the format as described by the setting.
 * @param param the first DParam to fill
 * @param ticks  the number of ticks to 'draw'
 * @param long_mode long output format
 */
void SetTimetableParams(int first_param, Ticks ticks, bool long_mode)
{
	SetDParam(first_param, long_mode ? STR_JUST_TT_TICKS_LONG : STR_JUST_TT_TICKS);
	SetDParam(first_param + 1, ticks);
}

Ticks ParseTimetableDuration(const char *str)
{
	if (StrEmpty(str)) return 0;

	if (_settings_client.gui.timetable_in_ticks) {
		return std::strtoul(str, nullptr, 10);
	}

	char tmp_buffer[64];
	strecpy(tmp_buffer, str, lastof(tmp_buffer));
	str_replace_wchar(tmp_buffer, lastof(tmp_buffer), GetDecimalSeparatorChar(), '.');
	return atof(tmp_buffer) * TimetableDisplayUnitSize();
}

/**
 * Check whether it is possible to determine how long the order takes.
 * @param order the order to check.
 * @param travelling whether we are interested in the travel or the wait part.
 * @return true if the travel/wait time can be used.
 */
static bool CanDetermineTimeTaken(const Order *order, bool travelling)
{
	/* Current order is conditional */
	if (order->IsType(OT_CONDITIONAL) || order->IsType(OT_IMPLICIT)) return false;
	/* No travel time and we have not already finished travelling */
	if (travelling && !order->IsTravelTimetabled()) return false;
	/* No wait time but we are loading at this timetabled station */
	if (!travelling && !order->IsWaitTimetabled() && order->IsType(OT_GOTO_STATION) &&
			!(order->GetNonStopType() & ONSF_NO_STOP_AT_DESTINATION_STATION)) {
		return false;
	}

	return true;
}


/**
 * Fill the table with arrivals and departures
 * @param v Vehicle which must have at least 2 orders.
 * @param start order index to start at
 * @param travelling Are we still in the travelling part of the start order
 * @param table Fill in arrival and departures including intermediate orders
 * @param offset Add this value to result and all arrivals and departures
 */
static void FillTimetableArrivalDepartureTable(const Vehicle *v, VehicleOrderID start, bool travelling, TimetableArrivalDeparture *table, Ticks offset)
{
	assert(table != nullptr);
	assert(v->GetNumOrders() >= 2);
	assert(start < v->GetNumOrders());

	/* Pre-initialize with unknown time */
	for (int i = 0; i < v->GetNumOrders(); ++i) {
		table[i].arrival = table[i].departure = INVALID_TICKS;
		table[i].flags = 0;
	}

	Ticks sum = offset;
	VehicleOrderID i = start;
	const Order *order = v->GetOrder(i);

	bool predicted = false;
	bool no_offset = false;
	bool skip_travel = false;

	/* Cyclically loop over all orders until we reach the current one again.
	 * As we may start at the current order, do a post-checking loop */
	do {
		if (HasBit(table[i].flags, TADF_REACHED)) break;
		SetBit(table[i].flags, TADF_REACHED);

		bool skip = order->IsType(OT_IMPLICIT);

		if (order->IsType(OT_CONDITIONAL)) {
			bool jump = false;
			switch (order->GetConditionVariable()) {
				case OCV_UNCONDITIONALLY: {
					jump = true;
					break;
				}

				case OCV_TIME_DATE: {
					predicted = true;
					StateTicks time = _state_ticks + sum;
					if (!no_offset) time -= v->lateness_counter;
					int value = GetTraceRestrictTimeDateValueFromStateTicks(static_cast<TraceRestrictTimeDateValueField>(order->GetConditionValue()), time);
					jump = OrderConditionCompare(order->GetConditionComparator(), value, order->GetXData());
					break;
				}

				case OCV_DISPATCH_SLOT: {
					StateTicks time = _state_ticks + sum;
					if (!no_offset) time -= v->lateness_counter;
					extern bool EvaluateDispatchSlotConditionalOrder(const Order *order, const Vehicle *v, StateTicks state_ticks, bool *predicted);
					jump = EvaluateDispatchSlotConditionalOrder(order, v, time, &predicted);
					break;
				}

				default:
					return;
			}
			if (jump) {
				if (!order->IsWaitTimetabled()) return;
				sum += order->GetTimetabledWait();
				i = order->GetConditionSkipToOrder();
				order = v->GetOrder(i);
				skip_travel = true;
				continue;
			} else {
				skip = true;
			}
		}

		/* Automatic orders don't influence the overall timetable;
		 * they just add some untimetabled entries, but the time till
		 * the next non-implicit order can still be known. */
		if (!skip) {
			if (travelling || i != start) {
				if (!skip_travel) {
					if (!CanDetermineTimeTaken(order, true)) return;
					sum += order->GetTimetabledTravel();
				}
				table[i].arrival = sum;
				if (predicted) SetBit(table[i].flags, TADF_ARRIVAL_PREDICTED);
				if (no_offset) SetBit(table[i].flags, TADF_ARRIVAL_NO_OFFSET);
			}

			if (HasBit(v->vehicle_flags, VF_SCHEDULED_DISPATCH) && order->IsScheduledDispatchOrder(true) && !(i == start && !travelling)) {
				if (!no_offset) sum -= v->lateness_counter;
				DispatchSchedule &ds = v->orders->GetDispatchScheduleByIndex(order->GetDispatchScheduleIndex());
				DispatchSchedule predicted_ds;
				predicted_ds.BorrowSchedule(ds);
				predicted_ds.UpdateScheduledDispatchToDate(_state_ticks + sum);
				StateTicks slot = GetScheduledDispatchTime(predicted_ds, _state_ticks + sum + order->GetTimetabledWait());
				predicted_ds.ReturnSchedule(ds);
				if (slot <= -1) return;
				sum = (slot - _state_ticks).AsTicks();
				predicted = true;
				no_offset = true;
			} else {
				if (!CanDetermineTimeTaken(order, false)) return;
				sum += order->GetTimetabledWait();
			}
			table[i].departure = sum;
			if (predicted) SetBit(table[i].flags, TADF_DEPARTURE_PREDICTED);
			if (predicted) SetBit(table[i].flags, TADF_DEPARTURE_NO_OFFSET);
		}

		skip_travel = false;

		++i;
		order = order->next;
		if (i >= v->GetNumOrders()) {
			i = 0;
			assert(order == nullptr);
			order = v->orders->GetFirstOrder();
		}
	} while (i != start);

	/* When loading at a scheduled station we still have to treat the
	 * travelling part of the first order. */
	if (!travelling && table[i].arrival == INVALID_TICKS) {
		if (!CanDetermineTimeTaken(order, true)) return;
		sum += order->GetTimetabledTravel();
		table[i].arrival = sum;
		if (predicted) SetBit(table[i].flags, TADF_ARRIVAL_PREDICTED);
		if (no_offset) SetBit(table[i].flags, TADF_ARRIVAL_NO_OFFSET);
	}
}

/**
 * Callback for when a time has been chosen to start the time table
 * @param p1 The p1 parameter to send to CmdSetTimetableStart
 * @param tick the actually chosen state tick
 */
static void ChangeTimetableStartIntl(uint32_t p1, StateTicks tick)
{
	DoCommandPEx(0, p1, 0, (uint64_t)tick.base(), CMD_SET_TIMETABLE_START | CMD_MSG(STR_ERROR_CAN_T_TIMETABLE_VEHICLE), nullptr, nullptr, 0);
}

/**
 * Callback for when a time has been chosen to start the time table
 * @param w the window related to the setting of the date
 * @param tick the actually chosen tick
 */
static void ChangeTimetableStartCallback(const Window *w, StateTicks tick)
{
	ChangeTimetableStartIntl(w->window_number, tick);
}

void ProcessTimetableWarnings(const Vehicle *v, std::function<void(StringID, bool)> handler)
{
	Ticks total_time = v->orders != nullptr ? v->orders->GetTimetableDurationIncomplete() : 0;

	bool have_conditional = false;
	bool have_missing_wait = false;
	bool have_missing_travel = false;
	bool have_bad_full_load = false;
	bool have_non_timetabled_conditional_branch = false;

	const bool assume_timetabled = HasBit(v->vehicle_flags, VF_AUTOFILL_TIMETABLE) || HasBit(v->vehicle_flags, VF_AUTOMATE_TIMETABLE);
	for (int n = 0; n < v->GetNumOrders(); n++) {
		const Order *order = v->GetOrder(n);
		if (order->IsType(OT_CONDITIONAL)) {
			have_conditional = true;
			if (!order->IsWaitTimetabled()) have_non_timetabled_conditional_branch = true;
		} else {
			if (order->GetWaitTime() == 0 && order->IsType(OT_GOTO_STATION) && !(order->GetNonStopType() & ONSF_NO_STOP_AT_DESTINATION_STATION)) {
				have_missing_wait = true;
			}
			if (order->GetTravelTime() == 0 && !order->IsTravelTimetabled()) {
				have_missing_travel = true;
			}
		}

		if (order->IsType(OT_GOTO_STATION) && !have_bad_full_load && (assume_timetabled || order->IsWaitTimetabled())) {
			if (order->GetLoadType() & OLFB_FULL_LOAD) have_bad_full_load = true;
			if (order->GetLoadType() == OLFB_CARGO_TYPE_LOAD) {
				for (CargoID c = 0; c < NUM_CARGO; c++) {
					if (order->GetCargoLoadTypeRaw(c) & OLFB_FULL_LOAD) {
						have_bad_full_load = true;
						break;
					}
				}
			}
		}
	}

	if (HasBit(v->vehicle_flags, VF_TIMETABLE_SEPARATION)) {
		if (have_conditional) handler(STR_TIMETABLE_WARNING_AUTOSEP_CONDITIONAL, true);
		if (have_missing_wait || have_missing_travel) {
			if (assume_timetabled) {
				handler(STR_TIMETABLE_AUTOSEP_TIMETABLE_INCOMPLETE, false);
			} else {
				handler(STR_TIMETABLE_WARNING_AUTOSEP_MISSING_TIMINGS, true);
				handler(STR_TIMETABLE_FILL_TIMETABLE_SUGGESTION, false);
				handler(STR_TIMETABLE_FILL_TIMETABLE_SUGGESTION_2, false);
			}
		} else if (v->GetNumOrders() == 0) {
			handler(STR_TIMETABLE_AUTOSEP_TIMETABLE_INCOMPLETE, false);
		} else if (!have_conditional) {
			handler(v->IsOrderListShared() ? STR_TIMETABLE_AUTOSEP_OK : STR_TIMETABLE_AUTOSEP_SINGLE_VEH, false);
		}
	}
	if (have_bad_full_load) handler(STR_TIMETABLE_WARNING_FULL_LOAD, true);
	if (have_conditional && HasBit(v->vehicle_flags, VF_AUTOFILL_TIMETABLE)) handler(STR_TIMETABLE_WARNING_AUTOFILL_CONDITIONAL, true);
	if (total_time && have_non_timetabled_conditional_branch) handler(STR_TIMETABLE_NON_TIMETABLED_BRANCH, false);
	if (HasBit(v->vehicle_flags, VF_SCHEDULED_DISPATCH) && v->orders != nullptr) {
		auto sd_warning = [&](int schedule_index, StringID str) {
			if (v->orders->GetScheduledDispatchScheduleCount() > 1) {
				SetDParam(0, schedule_index + 1);
				SetDParam(1, str);
				handler(STR_TIMETABLE_WARNING_SCHEDULE_ID, true);
			} else {
				handler(str, true);
			}
		};
		std::vector<bool> seen_sched_dispatch_orders(v->orders->GetScheduledDispatchScheduleCount());

		for (int n = 0; n < v->GetNumOrders(); n++) {
			const Order *order = v->GetOrder(n);
			int schedule_index = order->GetDispatchScheduleIndex();
			if (schedule_index >= 0) {
				seen_sched_dispatch_orders[schedule_index] = true;
				if (!order->IsWaitTimetabled()) {
					sd_warning(schedule_index, STR_TIMETABLE_WARNING_SCHEDULED_DISPATCH_ORDER_NO_WAIT_TIME);
				}
			}
		}
		for (uint i = 0; i < seen_sched_dispatch_orders.size(); i++) {
			if (!seen_sched_dispatch_orders[i]) sd_warning(i, STR_TIMETABLE_WARNING_NO_SCHEDULED_DISPATCH_ORDER_ASSIGNED);
		}
	}
}


struct TimetableWindow : GeneralVehicleWindow {
	int sel_index;
	bool show_expected;     ///< Whether we show expected arrival or scheduled
	uint deparr_time_width; ///< The width of the departure/arrival time
	uint deparr_abbr_width; ///< The width of the departure/arrival abbreviation
	int clicked_widget;     ///< The widget that was clicked (used to determine what to do in OnQueryTextFinished)
	Scrollbar *vscroll;
	bool query_is_speed_query; ///< The currently open query window is a speed query and not a time query.
	bool set_start_date_all;   ///< Set start date using minutes text entry: this is a set all vehicle (ctrl-click) action
	bool change_timetable_all; ///< Set wait time or speed for all timetable entries (ctrl-click) action
	int summary_warnings = 0;  ///< NUmber of summary warnings shown

	enum {
		MAX_SUMMARY_WARNINGS = 10,
	};

	TimetableWindow(WindowDesc *desc, WindowNumber window_number) :
			GeneralVehicleWindow(desc, Vehicle::Get(window_number)),
			sel_index(-1),
			show_expected(true)
	{
		this->CreateNestedTree();
		this->vscroll = this->GetScrollbar(WID_VT_SCROLLBAR);
		this->UpdateSelectionStates();
		this->FinishInitNested(window_number);

		this->owner = this->vehicle->owner;
	}

	void Close(int data = 0) override
	{
		if (!FocusWindowById(WC_VEHICLE_VIEW, this->window_number)) {
			MarkDirtyFocusedRoutePaths(this->vehicle);
		}
		this->GeneralVehicleWindow::Close();
	}

	/**
	 * Build the arrival-departure list for a given vehicle
	 * @param v the vehicle to make the list for
	 * @param table the table to fill
	 * @return if next arrival will be early
	 */
	static bool BuildArrivalDepartureList(const Vehicle *v, TimetableArrivalDeparture *table)
	{
		assert(HasBit(v->vehicle_flags, VF_TIMETABLE_STARTED));

		bool travelling = (!(v->current_order.IsAnyLoadingType() || v->current_order.IsType(OT_WAITING)) || v->current_order.GetNonStopType() == ONSF_STOP_EVERYWHERE);
		Ticks start_time = -(Ticks)v->current_order_time;
		if (v->cur_timetable_order_index != INVALID_VEH_ORDER_ID && v->cur_timetable_order_index != v->cur_real_order_index) {
			/* vehicle is taking a conditional order branch, adjust start time to compensate */
			const Order *real_current_order = v->GetOrder(v->cur_real_order_index);
			const Order *real_timetable_order = v->GetOrder(v->cur_timetable_order_index);
			assert(real_timetable_order->IsType(OT_CONDITIONAL));
			start_time += (real_timetable_order->GetWaitTime() - real_current_order->GetTravelTime());
		}

		FillTimetableArrivalDepartureTable(v, v->cur_real_order_index % v->GetNumOrders(), travelling, table, start_time);

		return (travelling && v->lateness_counter < 0);
	}

	void UpdateWidgetSize(WidgetID widget, Dimension *size, [[maybe_unused]] const Dimension &padding, [[maybe_unused]] Dimension *fill, [[maybe_unused]] Dimension *resize) override
	{
		switch (widget) {
			case WID_VT_ARRIVAL_DEPARTURE_PANEL:
<<<<<<< HEAD
				SetDParamMaxValue(0, _settings_time.time_in_minutes ? 0 : EconTime::MAX_YEAR.base() * DAYS_IN_YEAR);
				this->deparr_time_width = GetStringBoundingBox(STR_JUST_TT_TIME).width + 4;
				this->deparr_abbr_width = std::max(GetStringBoundingBox(STR_TIMETABLE_ARRIVAL_ABBREVIATION).width, GetStringBoundingBox(STR_TIMETABLE_DEPARTURE_ABBREVIATION).width);
				size->width = this->deparr_abbr_width + WidgetDimensions::scaled.hsep_wide + this->deparr_time_width + padding.width;
				FALLTHROUGH;
=======
				/* We handle this differently depending on the timetable mode. */
				if (_settings_client.gui.timetable_mode == TimetableMode::Seconds) {
					/* A five-digit number would fit a timetable lasting 2.7 real-world hours, which should be plenty. */
					SetDParamMaxDigits(1, 4, FS_SMALL);
					size->width = std::max(GetStringBoundingBox(STR_TIMETABLE_ARRIVAL_SECONDS_IN_FUTURE).width, GetStringBoundingBox(STR_TIMETABLE_DEPARTURE_SECONDS_IN_FUTURE).width) + WidgetDimensions::scaled.hsep_wide + padding.width;
				} else {
					SetDParamMaxValue(1, TimerGameEconomy::DateAtStartOfYear(EconomyTime::MAX_YEAR), 0, FS_SMALL);
					size->width = std::max(GetStringBoundingBox(STR_TIMETABLE_ARRIVAL_DATE).width, GetStringBoundingBox(STR_TIMETABLE_DEPARTURE_DATE).width) + WidgetDimensions::scaled.hsep_wide + padding.width;
				}
				[[fallthrough]];
>>>>>>> 22eed961

			case WID_VT_ARRIVAL_DEPARTURE_SELECTION:
			case WID_VT_TIMETABLE_PANEL:
				resize->height = std::max<int>(GetCharacterHeight(FS_NORMAL), GetSpriteSize(SPR_LOCK).height);
				size->height = 8 * resize->height + padding.height;
				break;

			case WID_VT_SUMMARY_PANEL: {
				Dimension d = GetSpriteSize(SPR_WARNING_SIGN);
				size->height = 2 * GetCharacterHeight(FS_NORMAL) + std::min<int>(MAX_SUMMARY_WARNINGS, this->summary_warnings) * std::max<int>(d.height, GetCharacterHeight(FS_NORMAL)) + padding.height;
				break;
			}
		}
	}

	int GetOrderFromTimetableWndPt(int y, [[maybe_unused]] const Vehicle *v)
	{
		int sel = this->vscroll->GetScrolledRowFromWidget(y, this, WID_VT_TIMETABLE_PANEL, WidgetDimensions::scaled.framerect.top);
		if (sel == INT_MAX) return INVALID_ORDER;
		assert(IsInsideBS(sel, 0, v->GetNumOrders() * 2));
		return sel;
	}

	/**
	 * Some data on this window has become invalid.
	 * @param data Information about the changed data.
	 * @param gui_scope Whether the call is done from GUI scope. You may not do everything when not in GUI scope. See #InvalidateWindowData() for details.
	 */
	void OnInvalidateData([[maybe_unused]] int data = 0, [[maybe_unused]] bool gui_scope = true) override
	{
		switch (data) {
			case VIWD_AUTOREPLACE:
				/* Autoreplace replaced the vehicle */
				this->vehicle = Vehicle::Get(this->window_number);
				break;

			case VIWD_REMOVE_ALL_ORDERS:
				/* Removed / replaced all orders (after deleting / sharing) */
				if (this->sel_index == -1) break;

				this->CloseChildWindows();
				this->sel_index = -1;
				break;

			case VIWD_MODIFY_ORDERS:
				if (!gui_scope) break;
				this->UpdateSelectionStates();
				this->ReInit();
				break;

			default: {
				if (gui_scope) break; // only do this once; from command scope

				/* Moving an order. If one of these is INVALID_VEH_ORDER_ID, then
				 * the order is being created / removed */
				if (this->sel_index == -1) break;

				VehicleOrderID from = GB(data, 0, 16);
				VehicleOrderID to   = GB(data, 16, 16);

				if (from == to) break; // no need to change anything

				/* if from == INVALID_VEH_ORDER_ID, one order was added; if to == INVALID_VEH_ORDER_ID, one order was removed */
				uint old_num_orders = this->vehicle->GetNumOrders() - (uint)(from == INVALID_VEH_ORDER_ID) + (uint)(to == INVALID_VEH_ORDER_ID);

				VehicleOrderID selected_order = (this->sel_index + 1) / 2;
				if (selected_order == old_num_orders) selected_order = 0; // when last travel time is selected, it belongs to order 0

				bool travel = HasBit(this->sel_index, 0);

				if (from != selected_order) {
					/* Moving from preceding order? */
					selected_order -= (int)(from <= selected_order);
					/* Moving to   preceding order? */
					selected_order += (int)(to   <= selected_order);
				} else {
					/* Now we are modifying the selected order */
					if (to == INVALID_VEH_ORDER_ID) {
						/* Deleting selected order */
						this->CloseChildWindows();
						this->sel_index = -1;
						break;
					} else {
						/* Moving selected order */
						selected_order = to;
					}
				}

				/* recompute new sel_index */
				this->sel_index = 2 * selected_order - (int)travel;
				/* travel time of first order needs special handling */
				if (this->sel_index == -1) this->sel_index = this->vehicle->GetNumOrders() * 2 - 1;
				break;
			}
		}
	}

	virtual EventState OnCTRLStateChange() override
	{
		this->UpdateSelectionStates();
		this->SetDirty();
		return ES_NOT_HANDLED;
	}

	void SetButtonDisabledStates()
	{
		const Vehicle *v = this->vehicle;
		int selected = this->sel_index;

		this->vscroll->SetCount(v->GetNumOrders() * 2);

		if (v->owner == _local_company) {
			bool disable = true;
			bool disable_time = true;
			bool wait_lockable = false;
			bool wait_locked = false;
			bool clearable_when_wait_locked = false;
			if (selected != -1) {
				const Order *order = v->GetOrder(((selected + 1) / 2) % v->GetNumOrders());
				if (selected % 2 != 0) {
					/* Travel time */
					disable = order != nullptr && (order->IsType(OT_CONDITIONAL) || order->IsType(OT_IMPLICIT) || order->HasNoTimetableTimes());
					disable_time = disable;
					wait_lockable = !disable;
					wait_locked = wait_lockable && order->IsTravelFixed();
				} else {
					/* Wait time */
					if (order != nullptr) {
						if (order->IsType(OT_GOTO_WAYPOINT)) {
							disable = false;
							disable_time = false;
							clearable_when_wait_locked = true;
						} else if (order->IsType(OT_CONDITIONAL)) {
							disable = true;
							disable_time = false;
							clearable_when_wait_locked = true;
						} else {
							disable = (!(order->IsType(OT_GOTO_STATION) || (order->IsType(OT_GOTO_DEPOT) && !(order->GetDepotActionType() & ODATFB_HALT))) ||
									(order->GetNonStopType() & ONSF_NO_STOP_AT_DESTINATION_STATION));
							disable_time = disable;
						}
					} else {
						disable = true;
						disable_time = true;
					}
					wait_lockable = !disable_time;
					wait_locked = wait_lockable && order->IsWaitFixed();
				}
			}
			bool disable_speed = disable || selected % 2 == 0 || v->type == VEH_AIRCRAFT;

			this->SetWidgetDisabledState(WID_VT_CHANGE_TIME, disable_time || (HasBit(v->vehicle_flags, VF_AUTOMATE_TIMETABLE) && !wait_locked));
			this->SetWidgetDisabledState(WID_VT_CLEAR_TIME, disable_time || (HasBit(v->vehicle_flags, VF_AUTOMATE_TIMETABLE) && !(wait_locked && clearable_when_wait_locked)));
			this->SetWidgetDisabledState(WID_VT_CHANGE_SPEED, disable_speed);
			this->SetWidgetDisabledState(WID_VT_CLEAR_SPEED, disable_speed);
			this->SetWidgetDisabledState(WID_VT_SHARED_ORDER_LIST, !(v->IsOrderListShared() || _settings_client.gui.enable_single_veh_shared_order_gui));

			this->SetWidgetDisabledState(WID_VT_START_DATE, v->orders == nullptr || HasBit(v->vehicle_flags, VF_TIMETABLE_SEPARATION) || HasBit(v->vehicle_flags, VF_SCHEDULED_DISPATCH));
			this->SetWidgetDisabledState(WID_VT_RESET_LATENESS, v->orders == nullptr);
			this->SetWidgetDisabledState(WID_VT_AUTOFILL, v->orders == nullptr || HasBit(v->vehicle_flags, VF_AUTOMATE_TIMETABLE));
			this->SetWidgetDisabledState(WID_VT_AUTO_SEPARATION, HasBit(v->vehicle_flags, VF_SCHEDULED_DISPATCH));
			this->EnableWidget(WID_VT_AUTOMATE);
			this->EnableWidget(WID_VT_ADD_VEH_GROUP);
			this->SetWidgetDisabledState(WID_VT_LOCK_ORDER_TIME, !wait_lockable);
			this->SetWidgetLoweredState(WID_VT_LOCK_ORDER_TIME, wait_locked);
			this->SetWidgetDisabledState(WID_VT_EXTRA, disable || (selected % 2 != 0));
			this->SetWidgetDisabledState(WID_VT_ASSIGN_SCHEDULE, disable || (selected % 2 != 0) || !HasBit(v->vehicle_flags, VF_SCHEDULED_DISPATCH));
		} else {
			this->DisableWidget(WID_VT_START_DATE);
			this->DisableWidget(WID_VT_CHANGE_TIME);
			this->DisableWidget(WID_VT_CLEAR_TIME);
			this->DisableWidget(WID_VT_CHANGE_SPEED);
			this->DisableWidget(WID_VT_CLEAR_SPEED);
			this->DisableWidget(WID_VT_RESET_LATENESS);
			this->DisableWidget(WID_VT_AUTOFILL);
			this->DisableWidget(WID_VT_AUTOMATE);
			this->DisableWidget(WID_VT_AUTO_SEPARATION);
			this->DisableWidget(WID_VT_SHARED_ORDER_LIST);
			this->DisableWidget(WID_VT_ADD_VEH_GROUP);
			this->DisableWidget(WID_VT_LOCK_ORDER_TIME);
			this->DisableWidget(WID_VT_EXTRA);
			this->DisableWidget(WID_VT_ASSIGN_SCHEDULE);
		}

		this->SetWidgetLoweredState(WID_VT_AUTOFILL, HasBit(v->vehicle_flags, VF_AUTOFILL_TIMETABLE));
		this->SetWidgetLoweredState(WID_VT_AUTOMATE, HasBit(v->vehicle_flags, VF_AUTOMATE_TIMETABLE));
		this->SetWidgetLoweredState(WID_VT_AUTO_SEPARATION, HasBit(v->vehicle_flags, VF_TIMETABLE_SEPARATION));
		this->SetWidgetLoweredState(WID_VT_SCHEDULED_DISPATCH, HasBit(v->vehicle_flags, VF_SCHEDULED_DISPATCH));
		this->SetWidgetLoweredState(WID_VT_SCHEDULED_DISPATCH, HasBit(v->vehicle_flags, VF_SCHEDULED_DISPATCH));

		this->SetWidgetDisabledState(WID_VT_SCHEDULED_DISPATCH, v->orders == nullptr);
		this->GetWidget<NWidgetStacked>(WID_VT_START_DATE_SELECTION)->SetDisplayedPlane(HasBit(v->vehicle_flags, VF_SCHEDULED_DISPATCH) ? 1 : 0);
	}

	void OnPaint() override
	{
		this->SetButtonDisabledStates();
		this->DrawWidgets();
	}

	void SetStringParameters(WidgetID widget) const override
	{
		switch (widget) {
			case WID_VT_CAPTION: SetDParam(0, this->vehicle->index); break;
			case WID_VT_EXPECTED: SetDParam(0, this->show_expected ? STR_TIMETABLE_EXPECTED : STR_TIMETABLE_SCHEDULED); break;
		}
	}

	bool OnTooltip(Point pt, WidgetID widget, TooltipCloseCondition close_cond) override
	{
		switch (widget) {
			case WID_VT_CHANGE_TIME: {
				GuiShowTooltips(this, STR_TIMETABLE_WAIT_TIME_TOOLTIP, close_cond);
				return true;
			}
			case WID_VT_CLEAR_TIME: {
				GuiShowTooltips(this, STR_TIMETABLE_CLEAR_TIME_TOOLTIP, close_cond);
				return true;
			}
			case WID_VT_CHANGE_SPEED: {
				GuiShowTooltips(this, STR_TIMETABLE_CHANGE_SPEED_TOOLTIP, close_cond);
				return true;
			}
			case WID_VT_CLEAR_SPEED: {
				GuiShowTooltips(this, STR_TIMETABLE_CLEAR_SPEED_TOOLTIP, close_cond);
				return true;
			}
			case WID_VT_SHARED_ORDER_LIST: {
				if (this->vehicle->owner == _local_company) {
					SetDParam(0, STR_ORDERS_VEH_WITH_SHARED_ORDERS_LIST_TOOLTIP);
					GuiShowTooltips(this, STR_ORDERS_VEH_WITH_SHARED_ORDERS_LIST_TOOLTIP_EXTRA, close_cond, 1);
					return true;
				}
				return false;
			}
			default:
				return false;
		}
	}

	void DrawWidget(const Rect &r, WidgetID widget) const override
	{
		const Vehicle *v = this->vehicle;
		int selected = this->sel_index;

		switch (widget) {
			case WID_VT_TIMETABLE_PANEL: {
				Rect tr = r.Shrink(WidgetDimensions::scaled.framerect);
				int i = this->vscroll->GetPosition();
				Dimension lock_d = GetSpriteSize(SPR_LOCK);
				int line_height = std::max<int>(GetCharacterHeight(FS_NORMAL), lock_d.height);
				VehicleOrderID order_id = (i + 1) / 2;
				bool final_order = false;

				bool rtl = _current_text_dir == TD_RTL;
				SetDParamMaxValue(0, v->GetNumOrders(), 2);
				int index_column_width = GetStringBoundingBox(STR_ORDER_INDEX).width + 2 * GetSpriteSize(rtl ? SPR_ARROW_RIGHT : SPR_ARROW_LEFT).width + WidgetDimensions::scaled.hsep_normal;
				int middle = rtl ? tr.right - index_column_width : tr.left + index_column_width;

				const Order *order = v->GetOrder(order_id);
				while (order != nullptr) {
					/* Don't draw anything if it extends past the end of the window. */
					if (!this->vscroll->IsVisible(i)) break;

					if (i % 2 == 0) {
						DrawOrderString(v, order, order_id, tr.top, i == selected, true, tr.left, middle, tr.right);

						order_id++;

						if (order_id >= v->GetNumOrders()) {
							order = v->GetOrder(0);
							final_order = true;
						} else {
							order = order->next;
						}
					} else {
						StringID string;
						TextColour colour = (i == selected) ? TC_WHITE : TC_BLACK;
						if (order->IsType(OT_CONDITIONAL) || order->HasNoTimetableTimes()) {
							string = STR_TIMETABLE_NO_TRAVEL;
						} else if (order->IsType(OT_IMPLICIT)) {
							string = STR_TIMETABLE_NOT_TIMETABLEABLE;
							colour = ((i == selected) ? TC_SILVER : TC_GREY) | TC_NO_SHADE;
						} else if (!order->IsTravelTimetabled()) {
							if (order->GetTravelTime() > 0) {
								SetTimetableParams(0, order->GetTravelTime());
								string = order->GetMaxSpeed() != UINT16_MAX ?
										STR_TIMETABLE_TRAVEL_FOR_SPEED_ESTIMATED  :
										STR_TIMETABLE_TRAVEL_FOR_ESTIMATED;
							} else {
								string = order->GetMaxSpeed() != UINT16_MAX ?
										STR_TIMETABLE_TRAVEL_NOT_TIMETABLED_SPEED :
										STR_TIMETABLE_TRAVEL_NOT_TIMETABLED;
							}
						} else {
							SetTimetableParams(0, order->GetTimetabledTravel());
							string = order->GetMaxSpeed() != UINT16_MAX ?
									STR_TIMETABLE_TRAVEL_FOR_SPEED : STR_TIMETABLE_TRAVEL_FOR;
						}
						SetDParam(2, PackVelocity(order->GetMaxSpeed(), v->type));

						int edge = DrawString(rtl ? tr.left : middle, rtl ? middle : tr.right, tr.top, string, colour);

						if (order->IsTravelFixed()) {
							Dimension lock_d = GetSpriteSize(SPR_LOCK);
							DrawPixelInfo tmp_dpi;
							if (FillDrawPixelInfo(&tmp_dpi, rtl ? tr.left : middle, tr.top, rtl ? middle : tr.right, lock_d.height)) {
								AutoRestoreBackup dpi_backup(_cur_dpi, &tmp_dpi);

								DrawSprite(SPR_LOCK, PAL_NONE, rtl ? edge - 3 - lock_d.width - tr.left : edge + 3 - middle, 0);
							}
						}

						if (final_order) break;
					}

					i++;
					tr.top += line_height;
				}
				break;
			}

			case WID_VT_ARRIVAL_DEPARTURE_PANEL: {
				/* Arrival and departure times are handled in an all-or-nothing approach,
				 * i.e. are only shown if we can calculate all times.
				 * Excluding order lists with only one order makes some things easier.
				 */
				Ticks total_time = v->orders != nullptr ? v->orders->GetTimetableDurationIncomplete() : 0;
				if (total_time <= 0 || v->GetNumOrders() <= 1 || !HasBit(v->vehicle_flags, VF_TIMETABLE_STARTED)) break;

				TimetableArrivalDeparture *arr_dep = AllocaM(TimetableArrivalDeparture, v->GetNumOrders());
				const VehicleOrderID cur_order = v->cur_real_order_index % v->GetNumOrders();

				VehicleOrderID earlyID = BuildArrivalDepartureList(v, arr_dep) ? cur_order : (VehicleOrderID)INVALID_VEH_ORDER_ID;

				Rect tr = r.Shrink(WidgetDimensions::scaled.framerect);
				Dimension lock_d = GetSpriteSize(SPR_LOCK);
				int line_height = std::max<int>(GetCharacterHeight(FS_NORMAL), lock_d.height);

				const Ticks timetable_unit_size = TimetableDisplayUnitSize();
				bool show_late = this->show_expected && v->lateness_counter >= timetable_unit_size;
				Ticks offset = show_late ? 0 : -v->lateness_counter;

				bool rtl = _current_text_dir == TD_RTL;
				Rect abbr = tr.WithWidth(this->deparr_abbr_width, rtl);
				Rect time = tr.WithWidth(this->deparr_time_width, !rtl);

				for (int i = this->vscroll->GetPosition(); i / 2 < v->GetNumOrders(); ++i) { // note: i is also incremented in the loop
					/* Don't draw anything if it extends past the end of the window. */
					if (!this->vscroll->IsVisible(i)) break;

					if (i % 2 == 0) {
						if (arr_dep[i / 2].arrival != INVALID_TICKS) {
							DrawString(abbr.left, abbr.right, tr.top, STR_TIMETABLE_ARRIVAL_ABBREVIATION, i == selected ? TC_WHITE : TC_BLACK);
							if (this->show_expected && i / 2 == earlyID) {
								SetDParam(0, _state_ticks + arr_dep[i / 2].arrival);
								DrawString(time.left, time.right, tr.top, STR_JUST_TT_TIME, TC_GREEN);
							} else {
								SetDParam(0, _state_ticks + arr_dep[i / 2].arrival + (HasBit(arr_dep[i / 2].flags, TADF_ARRIVAL_NO_OFFSET) ? 0 : offset));
								DrawString(time.left, time.right, tr.top, STR_JUST_TT_TIME,
										HasBit(arr_dep[i / 2].flags, TADF_ARRIVAL_PREDICTED) ? (TextColour)(TC_IS_PALETTE_COLOUR | TC_NO_SHADE | 4) : (show_late ? TC_RED : i == selected ? TC_WHITE : TC_BLACK));
							}
						}
					} else {
						if (arr_dep[i / 2].departure != INVALID_TICKS) {
							DrawString(abbr.left, abbr.right, tr.top, STR_TIMETABLE_DEPARTURE_ABBREVIATION, i == selected ? TC_WHITE : TC_BLACK);
							SetDParam(0, _state_ticks + arr_dep[i/2].departure + (HasBit(arr_dep[i / 2].flags, TADF_DEPARTURE_NO_OFFSET) ? 0 : offset));
							DrawString(time.left, time.right, tr.top, STR_JUST_TT_TIME,
									HasBit(arr_dep[i / 2].flags, TADF_DEPARTURE_PREDICTED) ? (TextColour)(TC_IS_PALETTE_COLOUR | TC_NO_SHADE | 4) : (show_late ? TC_RED : i == selected ? TC_WHITE : TC_BLACK));
						}
					}
					tr.top += line_height;
				}
				break;
			}

			case WID_VT_SUMMARY_PANEL: {
				Rect tr = r.Shrink(WidgetDimensions::scaled.framerect);

				Ticks total_time = v->orders != nullptr ? v->orders->GetTimetableDurationIncomplete() : 0;
				if (total_time != 0) {
					SetTimetableParams(0, total_time);
					DrawString(tr, v->orders->IsCompleteTimetable() ? STR_TIMETABLE_TOTAL_TIME : STR_TIMETABLE_TOTAL_TIME_INCOMPLETE);
				}
				tr.top += GetCharacterHeight(FS_NORMAL);

				if (v->timetable_start != 0) {
					/* We are running towards the first station so we can start the
					 * timetable at the given time. */
					SetDParam(0, STR_JUST_TT_TIME);
					SetDParam(1, v->timetable_start);
					DrawString(tr, STR_TIMETABLE_STATUS_START_AT_DATE);
				} else if (!HasBit(v->vehicle_flags, VF_TIMETABLE_STARTED)) {
					/* We aren't running on a timetable yet, so how can we be "on time"
					 * when we aren't even "on service"/"on duty"? */
					DrawString(tr, STR_TIMETABLE_STATUS_NOT_STARTED);
				} else if (v->lateness_counter == 0 || (!_settings_client.gui.timetable_in_ticks && v->lateness_counter / TimetableDisplayUnitSize() == 0)) {
					DrawString(tr, STR_TIMETABLE_STATUS_ON_TIME);
				} else {
					SetTimetableParams(0, abs(v->lateness_counter));
					DrawString(tr, v->lateness_counter < 0 ? STR_TIMETABLE_STATUS_EARLY : STR_TIMETABLE_STATUS_LATE);
				}
				tr.top += GetCharacterHeight(FS_NORMAL);

				{
					const Dimension warning_dimensions = GetSpriteSize(SPR_WARNING_SIGN);
					const int step_height = std::max<int>(warning_dimensions.height, GetCharacterHeight(FS_NORMAL));
					const int text_offset_y = (step_height - GetCharacterHeight(FS_NORMAL)) / 2;
					const int warning_offset_y = (step_height - warning_dimensions.height) / 2;
					const bool rtl = _current_text_dir == TD_RTL;

					auto draw_warning = [&](StringID text, bool warning) {
						int left = tr.left;
						int right = tr.right;
						if (warning) {
							DrawSprite(SPR_WARNING_SIGN, 0, rtl ? right - warning_dimensions.width - 5 : left + 5, tr.top + warning_offset_y);
							if (rtl) {
								right -= (warning_dimensions.width + 10);
							} else {
								left += (warning_dimensions.width + 10);
							}
						}
						DrawString(left, right, tr.top + text_offset_y, text);
						tr.top += step_height;
					};

					int warning_count = 0;
					int warning_limit = this->summary_warnings > MAX_SUMMARY_WARNINGS ? MAX_SUMMARY_WARNINGS - 1 : std::min<int>(MAX_SUMMARY_WARNINGS, this->summary_warnings);

					ProcessTimetableWarnings(v, [&](StringID text, bool warning) {
						if (warning_count < warning_limit) draw_warning(text, warning);
						warning_count++;
					});
					if (warning_count > warning_limit) {
						SetDParam(0, warning_count - warning_limit);
						draw_warning(STR_TIMETABLE_WARNINGS_OMITTED, true);
					}

					if (warning_count != this->summary_warnings) {
						TimetableWindow *mutable_this = const_cast<TimetableWindow *>(this);
						mutable_this->summary_warnings = warning_count;
						mutable_this->ReInit();
					}
				}

				break;
			}
		}
	}

	static inline void ExecuteTimetableCommand(const Vehicle *v, bool bulk, uint selected, ModifyTimetableFlags mtf, uint p2, bool clear)
	{
		uint order_number = (selected + 1) / 2;
		if (order_number >= v->GetNumOrders()) order_number = 0;

		uint p1 = v->index | (mtf << 28) | (clear ? 1 << 31 : 0);
		if (bulk) {
			DoCommandP(0, p1, p2, CMD_BULK_CHANGE_TIMETABLE | CMD_MSG(STR_ERROR_CAN_T_TIMETABLE_VEHICLE));
		} else {
			DoCommandPEx(0, p1, p2, order_number, CMD_CHANGE_TIMETABLE | CMD_MSG(STR_ERROR_CAN_T_TIMETABLE_VEHICLE), nullptr, nullptr, 0);
		}
	}

	void OnClick([[maybe_unused]] Point pt, WidgetID widget, [[maybe_unused]] int click_count) override
	{
		const Vehicle *v = this->vehicle;

		this->clicked_widget = widget;
		this->CloseChildWindows(WC_QUERY_STRING);

		switch (widget) {
			case WID_VT_ORDER_VIEW: // Order view button
				ShowOrdersWindow(v);
				return;

			case WID_VT_TIMETABLE_PANEL: { // Main panel.
				int selected = GetOrderFromTimetableWndPt(pt.y, v);

				/* Allow change time by double-clicking order */
				if (click_count == 2) {
					this->sel_index = selected == INVALID_ORDER ? -1 : selected;
					this->SetButtonDisabledStates();
					if (!this->IsWidgetDisabled(WID_VT_CHANGE_TIME)) {
						this->OnClick(pt, WID_VT_CHANGE_TIME, click_count);
					}
					return;
				} else {
					this->sel_index = (selected == INVALID_ORDER || selected == this->sel_index) ? -1 : selected;
				}

				this->CloseChildWindows();
				break;
			}

			case WID_VT_START_DATE: // Change the date that the timetable starts.
				if (_settings_time.time_in_minutes && _settings_client.gui.timetable_start_text_entry) {
					this->set_start_date_all = v->orders->IsCompleteTimetable() && _ctrl_pressed;
					StringID str = STR_JUST_INT;
					SetDParam(0, _settings_time.NowInTickMinutes().ClockHHMM());
					ShowQueryString(str, STR_TIMETABLE_START, 31, this, CS_NUMERAL, QSF_ACCEPT_UNCHANGED);
				} else {
					ShowSetDateWindow(this, v->index | (_ctrl_pressed ? 1U << 20 : 0),
							_state_ticks, EconTime::CurYear(), EconTime::CurYear() + 15, ChangeTimetableStartCallback);
				}
				break;

			case WID_VT_CHANGE_TIME: { // "Wait For" button.
				int selected = this->sel_index;
				VehicleOrderID real = (selected + 1) / 2;

				if (real >= v->GetNumOrders()) real = 0;

				const Order *order = v->GetOrder(real);
				StringID current = STR_EMPTY;

				if (order != nullptr) {
					uint time = (selected % 2 != 0) ? order->GetTravelTime() : order->GetWaitTime();
					if (!_settings_client.gui.timetable_in_ticks) time /= TimetableDisplayUnitSize();

					if (time != 0) {
						SetDParam(0, time);
						current = STR_JUST_INT;
					}
				}

				this->query_is_speed_query = false;
				this->change_timetable_all = (order != nullptr) && (selected % 2 == 0) && _ctrl_pressed;
				CharSetFilter charset_filter = _settings_client.gui.timetable_in_ticks ? CS_NUMERAL : CS_NUMERAL_DECIMAL;
				ShowQueryString(current, STR_TIMETABLE_CHANGE_TIME, 31, this, charset_filter, QSF_ACCEPT_UNCHANGED);
				break;
			}

			case WID_VT_CHANGE_SPEED: { // Change max speed button.
				int selected = this->sel_index;
				VehicleOrderID real = (selected + 1) / 2;

				if (real >= v->GetNumOrders()) real = 0;

				StringID current = STR_EMPTY;
				const Order *order = v->GetOrder(real);
				if (order != nullptr) {
					if (order->GetMaxSpeed() != UINT16_MAX) {
						SetDParam(0, ConvertKmhishSpeedToDisplaySpeed(order->GetMaxSpeed(), v->type));
						current = STR_JUST_INT;
					}
				}

				this->query_is_speed_query = true;
				this->change_timetable_all = (order != nullptr) && _ctrl_pressed;
				ShowQueryString(current, STR_TIMETABLE_CHANGE_SPEED, 31, this, CS_NUMERAL, QSF_NONE);
				break;
			}

			case WID_VT_CLEAR_TIME: { // Clear travel/waiting time.
				ExecuteTimetableCommand(v, _ctrl_pressed, this->sel_index, (this->sel_index % 2 == 1) ? MTF_TRAVEL_TIME : MTF_WAIT_TIME, 0, true);
				break;
			}

			case WID_VT_CLEAR_SPEED: { // Clear max speed button.
				ExecuteTimetableCommand(v, _ctrl_pressed, this->sel_index, MTF_TRAVEL_SPEED, UINT16_MAX, false);
				break;
			}

			case WID_VT_LOCK_ORDER_TIME: { // Toggle order wait time lock state.
				bool locked = false;

				int selected = this->sel_index;
				VehicleOrderID order_number = (selected + 1) / 2;
				if (order_number >= v->GetNumOrders()) order_number = 0;

				const Order *order = v->GetOrder(order_number);
				if (order != nullptr) {
					locked = (selected % 2 == 1) ? order->IsTravelFixed() : order->IsWaitFixed();
				}

				ExecuteTimetableCommand(v, _ctrl_pressed, this->sel_index, ((selected % 2 == 1) ? MTF_SET_TRAVEL_FIXED : MTF_SET_WAIT_FIXED), locked ? 0 : 1, false);
				break;
			}

			case WID_VT_RESET_LATENESS: // Reset the vehicle's late counter.
				DoCommandP(0, v->index | (_ctrl_pressed ? 1 << 20 : 0), 0, CMD_SET_VEHICLE_ON_TIME | CMD_MSG(STR_ERROR_CAN_T_TIMETABLE_VEHICLE));
				break;

			case WID_VT_AUTOFILL: { // Autofill the timetable.
				uint32_t p2 = 0;
				if (!HasBit(v->vehicle_flags, VF_AUTOFILL_TIMETABLE)) SetBit(p2, 0);
				if (_ctrl_pressed) SetBit(p2, 1);
				DoCommandP(0, v->index, p2, CMD_AUTOFILL_TIMETABLE | CMD_MSG(STR_ERROR_CAN_T_TIMETABLE_VEHICLE));
				break;
			}

			case WID_VT_SCHEDULED_DISPATCH: {
				ShowSchdispatchWindow(v);
				break;
			}

			case WID_VT_AUTOMATE: {
				uint32_t p2 = 0;
				if (!HasBit(v->vehicle_flags, VF_AUTOMATE_TIMETABLE)) SetBit(p2, 0);
				DoCommandP(0, v->index, p2, CMD_AUTOMATE_TIMETABLE | CMD_MSG(STR_ERROR_CAN_T_TIMETABLE_VEHICLE));
				break;
			}

			case WID_VT_AUTO_SEPARATION: {
				uint32_t p2 = 0;
				if (!HasBit(v->vehicle_flags, VF_TIMETABLE_SEPARATION)) SetBit(p2, 0);
				DoCommandP(0, v->index, p2, CMD_TIMETABLE_SEPARATION | CMD_MSG(STR_ERROR_CAN_T_TIMETABLE_VEHICLE));
				break;
			}

			case WID_VT_EXPECTED:
				this->show_expected = !this->show_expected;
				break;

			case WID_VT_SHARED_ORDER_LIST:
				ShowVehicleListWindow(v);
				break;

			case WID_VT_ADD_VEH_GROUP: {
				ShowQueryString(STR_EMPTY, STR_GROUP_RENAME_CAPTION, MAX_LENGTH_GROUP_NAME_CHARS, this, CS_ALPHANUMERAL, QSF_ENABLE_DEFAULT | QSF_LEN_IN_CHARS);
				break;
			}

			case WID_VT_EXTRA: {
				VehicleOrderID real = (this->sel_index + 1) / 2;
				if (real >= this->vehicle->GetNumOrders()) real = 0;
				const Order *order = this->vehicle->GetOrder(real);
				bool leave_type_disabled = (order == nullptr) ||
							((!(order->IsType(OT_GOTO_STATION) || (order->IsType(OT_GOTO_DEPOT) && !(order->GetDepotActionType() & ODATFB_HALT))) ||
								(order->GetNonStopType() & ONSF_NO_STOP_AT_DESTINATION_STATION)) && !order->IsType(OT_CONDITIONAL));
				OrderLeaveType current = order != nullptr ? order->GetLeaveType() : OLT_END;
				DropDownList list;
				list.emplace_back(std::make_unique<DropDownListCheckedItem>(current == OLT_NORMAL, STR_TIMETABLE_LEAVE_NORMAL, OLT_NORMAL, leave_type_disabled));
				list.emplace_back(std::make_unique<DropDownListCheckedItem>(current == OLT_LEAVE_EARLY, STR_TIMETABLE_LEAVE_EARLY, OLT_LEAVE_EARLY, leave_type_disabled));
				list.emplace_back(std::make_unique<DropDownListCheckedItem>(current == OLT_LEAVE_EARLY_FULL_ANY, STR_TIMETABLE_LEAVE_EARLY_FULL_ANY, OLT_LEAVE_EARLY_FULL_ANY, leave_type_disabled || !order->IsType(OT_GOTO_STATION)));
				list.emplace_back(std::make_unique<DropDownListCheckedItem>(current == OLT_LEAVE_EARLY_FULL_ALL, STR_TIMETABLE_LEAVE_EARLY_FULL_ALL, OLT_LEAVE_EARLY_FULL_ALL, leave_type_disabled || !order->IsType(OT_GOTO_STATION)));
				ShowDropDownList(this, std::move(list), -1, widget, 0, false, DDSF_LOST_FOCUS);
				break;
			}

			case WID_VT_ASSIGN_SCHEDULE: {
				VehicleOrderID real = (this->sel_index + 1) / 2;
				if (real >= this->vehicle->GetNumOrders()) real = 0;
				const Order *order = this->vehicle->GetOrder(real);
				DropDownList list;
				list.emplace_back(new DropDownListStringItem(STR_TIMETABLE_ASSIGN_SCHEDULE_NONE, -1, false));

				for (uint i = 0; i < v->orders->GetScheduledDispatchScheduleCount(); i++) {
					const DispatchSchedule &ds = this->vehicle->orders->GetDispatchScheduleByIndex(i);
					if (ds.ScheduleName().empty()) {
						SetDParam(0, i + 1);
						list.emplace_back(new DropDownListStringItem(STR_TIMETABLE_ASSIGN_SCHEDULE_ID, i, false));
					} else {
						list.emplace_back(new DropDownListStringItem(ds.ScheduleName(), i, false));
					}
				}
				ShowDropDownList(this, std::move(list), order->GetDispatchScheduleIndex(), WID_VT_ASSIGN_SCHEDULE);
				break;
			}
		}

		this->SetDirty();
	}

	void OnDropdownSelect(WidgetID widget, int index) override
	{
		switch (widget) {
			case WID_VT_EXTRA:
				ExecuteTimetableCommand(this->vehicle, false, this->sel_index, MTF_SET_LEAVE_TYPE, index, false);
				break;

			case WID_VT_ASSIGN_SCHEDULE:
				ExecuteTimetableCommand(this->vehicle, false, this->sel_index, MTF_ASSIGN_SCHEDULE, index, false);
				break;

			default:
				break;
		}
	}

	void OnQueryTextFinished(char *str) override
	{
		if (str == nullptr) return;

		const Vehicle *v = this->vehicle;

		switch (this->clicked_widget) {
			default: NOT_REACHED();

			case WID_VT_CHANGE_SPEED:
			case WID_VT_CHANGE_TIME: {
				uint32_t p2;
				if (this->query_is_speed_query) {
					uint64_t display_speed = StrEmpty(str) ? 0 : std::strtoul(str, nullptr, 10);
					uint64_t val = ConvertDisplaySpeedToKmhishSpeed(display_speed, v->type);
					p2 = std::min<uint>(val, UINT16_MAX);
				} else {
					p2 = ParseTimetableDuration(str);
				}

				ExecuteTimetableCommand(v, this->change_timetable_all, this->sel_index, (this->sel_index % 2 == 1) ? (this->query_is_speed_query ? MTF_TRAVEL_SPEED : MTF_TRAVEL_TIME) : MTF_WAIT_TIME, p2, false);
				break;
			}

			case WID_VT_START_DATE: {
				if (StrEmpty(str)) break;
				char *end;
				int32_t val = std::strtol(str, &end, 10);
				if (val >= 0 && end && *end == 0) {
					uint minutes = (val % 100) % 60;
					uint hours = (val / 100) % 24;
					const TickMinutes now = _settings_time.NowInTickMinutes();
					TickMinutes time = now.ToSameDayClockTime(hours, minutes);

					if (time < (now - 60)) time += 60 * 24;

					ChangeTimetableStartIntl(v->index | (this->set_start_date_all ? 1 << 20 : 0), _settings_time.FromTickMinutes(time));
				}
				break;
			}

			case WID_VT_ADD_VEH_GROUP: {
				DoCommandP(0, VehicleListIdentifier(VL_SINGLE_VEH, v->type, v->owner, v->index).Pack(), CargoFilterCriteria::CF_ANY, CMD_CREATE_GROUP_FROM_LIST | CMD_MSG(STR_ERROR_GROUP_CAN_T_CREATE), nullptr, str);
				break;
			}
		}
	}

	void OnResize() override
	{
		/* Update the scroll bar */
		this->vscroll->SetCapacityFromWidget(this, WID_VT_TIMETABLE_PANEL, WidgetDimensions::scaled.framerect.Vertical());
	}

	/**
	 * Update the selection state of the arrival/departure data
	 */
	void UpdateSelectionStates()
	{
		this->GetWidget<NWidgetStacked>(WID_VT_ARRIVAL_DEPARTURE_SELECTION)->SetDisplayedPlane(_settings_client.gui.timetable_arrival_departure ? 0 : SZSP_NONE);
		this->GetWidget<NWidgetStacked>(WID_VT_EXPECTED_SELECTION)->SetDisplayedPlane(_settings_client.gui.timetable_arrival_departure ? 0 : 1);
		this->GetWidget<NWidgetStacked>(WID_VT_SEL_SHARED)->SetDisplayedPlane(this->vehicle->owner == _local_company && _ctrl_pressed ? 1 : 0);
	}

	virtual void OnFocus(Window *previously_focused_window) override
	{
		if (HasFocusedVehicleChanged(this->window_number, previously_focused_window)) {
			MarkDirtyFocusedRoutePaths(this->vehicle);
		}
	}

	virtual void OnFocusLost(bool closing, Window *newly_focused_window) override
	{
		if (HasFocusedVehicleChanged(this->window_number, newly_focused_window)) {
			MarkDirtyFocusedRoutePaths(this->vehicle);
		}
	}

	const Vehicle *GetVehicle()
	{
		return this->vehicle;
	}
};

static constexpr NWidgetPart _nested_timetable_widgets[] = {
	NWidget(NWID_HORIZONTAL),
		NWidget(WWT_CLOSEBOX, COLOUR_GREY),
		NWidget(WWT_CAPTION, COLOUR_GREY, WID_VT_CAPTION), SetDataTip(STR_TIMETABLE_TITLE, STR_TOOLTIP_WINDOW_TITLE_DRAG_THIS),
		NWidget(WWT_PUSHTXTBTN, COLOUR_GREY, WID_VT_ORDER_VIEW), SetMinimalSize(61, 14), SetDataTip( STR_TIMETABLE_ORDER_VIEW, STR_TIMETABLE_ORDER_VIEW_TOOLTIP),
		NWidget(WWT_SHADEBOX, COLOUR_GREY),
		NWidget(WWT_DEFSIZEBOX, COLOUR_GREY),
		NWidget(WWT_STICKYBOX, COLOUR_GREY),
	EndContainer(),
	NWidget(NWID_HORIZONTAL),
		NWidget(WWT_PANEL, COLOUR_GREY, WID_VT_TIMETABLE_PANEL), SetMinimalSize(388, 82), SetResize(1, 10), SetDataTip(STR_NULL, STR_TIMETABLE_TOOLTIP), SetScrollbar(WID_VT_SCROLLBAR), EndContainer(),
		NWidget(NWID_SELECTION, INVALID_COLOUR, WID_VT_ARRIVAL_DEPARTURE_SELECTION),
			NWidget(WWT_PANEL, COLOUR_GREY, WID_VT_ARRIVAL_DEPARTURE_PANEL), SetMinimalSize(110, 0), SetFill(0, 1), SetDataTip(STR_NULL, STR_TIMETABLE_TOOLTIP), SetScrollbar(WID_VT_SCROLLBAR), EndContainer(),
		EndContainer(),
		NWidget(NWID_VSCROLLBAR, COLOUR_GREY, WID_VT_SCROLLBAR),
	EndContainer(),
	NWidget(WWT_PANEL, COLOUR_GREY, WID_VT_SUMMARY_PANEL), SetMinimalSize(400, 22), SetResize(1, 0), EndContainer(),
	NWidget(NWID_HORIZONTAL),
		NWidget(NWID_HORIZONTAL, NC_EQUALSIZE),
			NWidget(NWID_VERTICAL, NC_EQUALSIZE),
				NWidget(NWID_SELECTION, INVALID_COLOUR, WID_VT_START_DATE_SELECTION),
					NWidget(WWT_PUSHTXTBTN, COLOUR_GREY, WID_VT_START_DATE), SetResize(1, 0), SetFill(1, 1), SetDataTip(STR_TIMETABLE_START, STR_TIMETABLE_START_TOOLTIP),
					NWidget(WWT_DROPDOWN, COLOUR_GREY, WID_VT_ASSIGN_SCHEDULE), SetResize(1, 0), SetFill(1, 1), SetDataTip(STR_TIMETABLE_ASSIGN_SCHEDULE_DROP_DOWN, STR_TIMETABLE_ASSIGN_SCHEDULE_DROP_DOWN_TOOLTIP),
				EndContainer(),
				NWidget(WWT_PUSHTXTBTN, COLOUR_GREY, WID_VT_CHANGE_TIME), SetResize(1, 0), SetFill(1, 1), SetDataTip(STR_TIMETABLE_CHANGE_TIME, STR_TIMETABLE_WAIT_TIME_TOOLTIP),
				NWidget(WWT_PUSHTXTBTN, COLOUR_GREY, WID_VT_CLEAR_TIME), SetResize(1, 0), SetFill(1, 1), SetDataTip(STR_TIMETABLE_CLEAR_TIME, STR_TIMETABLE_CLEAR_TIME_TOOLTIP),
			EndContainer(),
			NWidget(NWID_VERTICAL, NC_EQUALSIZE),
				NWidget(WWT_PUSHTXTBTN, COLOUR_GREY, WID_VT_AUTOFILL), SetResize(1, 0), SetFill(1, 1), SetDataTip(STR_TIMETABLE_AUTOFILL, STR_TIMETABLE_AUTOFILL_TOOLTIP),
				NWidget(WWT_PUSHTXTBTN, COLOUR_GREY, WID_VT_CHANGE_SPEED), SetResize(1, 0), SetFill(1, 1), SetDataTip(STR_TIMETABLE_CHANGE_SPEED, STR_TIMETABLE_CHANGE_SPEED_TOOLTIP),
				NWidget(WWT_PUSHTXTBTN, COLOUR_GREY, WID_VT_CLEAR_SPEED), SetResize(1, 0), SetFill(1, 1), SetDataTip(STR_TIMETABLE_CLEAR_SPEED, STR_TIMETABLE_CLEAR_SPEED_TOOLTIP),
			EndContainer(),
			NWidget(NWID_VERTICAL, NC_EQUALSIZE),
				NWidget(WWT_PUSHTXTBTN, COLOUR_GREY, WID_VT_AUTOMATE), SetResize(1, 0), SetFill(1, 1), SetDataTip(STR_TIMETABLE_AUTOMATE, STR_TIMETABLE_AUTOMATE_TOOLTIP),
				NWidget(WWT_PUSHTXTBTN, COLOUR_GREY, WID_VT_AUTO_SEPARATION), SetResize(1, 0), SetFill(1, 1), SetDataTip(STR_TIMETABLE_AUTO_SEPARATION, STR_TIMETABLE_AUTO_SEPARATION_TOOLTIP),
				NWidget(WWT_DROPDOWN, COLOUR_GREY, WID_VT_EXTRA), SetResize(1, 0), SetFill(1, 1), SetDataTip(STR_TIMETABLE_EXTRA_DROP_DOWN, STR_TIMETABLE_EXTRA_DROP_DOWN_TOOLTIP),
			EndContainer(),
			NWidget(NWID_VERTICAL, NC_EQUALSIZE),
				NWidget(WWT_PUSHTXTBTN, COLOUR_GREY, WID_VT_SCHEDULED_DISPATCH), SetResize(1, 0), SetFill(1, 1), SetDataTip(STR_TIMETABLE_SCHEDULED_DISPATCH, STR_TIMETABLE_SCHEDULED_DISPATCH_TOOLTIP),
				NWidget(WWT_PUSHTXTBTN, COLOUR_GREY, WID_VT_RESET_LATENESS), SetResize(1, 0), SetFill(1, 1), SetDataTip(STR_TIMETABLE_RESET_LATENESS, STR_TIMETABLE_RESET_LATENESS_TOOLTIP),
				NWidget(NWID_SELECTION, INVALID_COLOUR, WID_VT_EXPECTED_SELECTION),
					NWidget(WWT_PUSHTXTBTN, COLOUR_GREY, WID_VT_EXPECTED), SetResize(1, 0), SetFill(1, 1), SetDataTip(STR_JUST_STRING, STR_TIMETABLE_EXPECTED_TOOLTIP),
					NWidget(WWT_PANEL, COLOUR_GREY), SetResize(1, 0), SetFill(1, 1), EndContainer(),
				EndContainer(),
			EndContainer(),
		EndContainer(),
		NWidget(NWID_VERTICAL, NC_EQUALSIZE),
			NWidget(NWID_SELECTION, INVALID_COLOUR, WID_VT_SEL_SHARED),
				NWidget(WWT_PUSHIMGBTN, COLOUR_GREY, WID_VT_SHARED_ORDER_LIST), SetFill(0, 1), SetDataTip(SPR_SHARED_ORDERS_ICON, STR_ORDERS_VEH_WITH_SHARED_ORDERS_LIST_TOOLTIP),
				NWidget(WWT_PUSHTXTBTN, COLOUR_GREY, WID_VT_ADD_VEH_GROUP), SetFill(0, 1), SetDataTip(STR_BLACK_PLUS, STR_ORDERS_NEW_GROUP_TOOLTIP),
			EndContainer(),
			NWidget(WWT_PUSHIMGBTN, COLOUR_GREY, WID_VT_LOCK_ORDER_TIME), SetFill(0, 1), SetDataTip(SPR_LOCK, STR_TIMETABLE_LOCK_ORDER_TIME_TOOLTIP),
			NWidget(WWT_RESIZEBOX, COLOUR_GREY), SetFill(0, 1),
		EndContainer(),
	EndContainer(),
};

static WindowDesc _timetable_desc(__FILE__, __LINE__,
	WDP_AUTO, "view_vehicle_timetable", 400, 130,
	WC_VEHICLE_TIMETABLE, WC_VEHICLE_VIEW,
	WDF_CONSTRUCTION,
	std::begin(_nested_timetable_widgets), std::end(_nested_timetable_widgets)
);

/**
 * Show the timetable for a given vehicle.
 * @param v The vehicle to show the timetable for.
 */
void ShowTimetableWindow(const Vehicle *v)
{
	CloseWindowById(WC_VEHICLE_DETAILS, v->index, false);
	CloseWindowById(WC_VEHICLE_ORDERS, v->index, false);
	AllocateWindowDescFront<TimetableWindow>(&_timetable_desc, v->index);
}

void SetTimetableWindowsDirty(const Vehicle *v, SetTimetableWindowsDirtyFlags flags)
{
	if (!(HaveWindowByClass(WC_VEHICLE_TIMETABLE) ||
			((flags & STWDF_SCHEDULED_DISPATCH) && HaveWindowByClass(WC_SCHDISPATCH_SLOTS)) ||
			((flags & STWDF_ORDERS) && HaveWindowByClass(WC_VEHICLE_ORDERS)))) {
		return;
	}

	v = v->FirstShared();
	for (Window *w : Window::Iterate()) {
		if (w->window_class == WC_VEHICLE_TIMETABLE ||
				((flags & STWDF_SCHEDULED_DISPATCH) && w->window_class == WC_SCHDISPATCH_SLOTS) ||
				((flags & STWDF_ORDERS) && w->window_class == WC_VEHICLE_ORDERS)) {
			if (static_cast<GeneralVehicleWindow *>(w)->vehicle->FirstShared() == v) w->SetDirty();
		}
	}
}<|MERGE_RESOLUTION|>--- conflicted
+++ resolved
@@ -403,24 +403,11 @@
 	{
 		switch (widget) {
 			case WID_VT_ARRIVAL_DEPARTURE_PANEL:
-<<<<<<< HEAD
 				SetDParamMaxValue(0, _settings_time.time_in_minutes ? 0 : EconTime::MAX_YEAR.base() * DAYS_IN_YEAR);
 				this->deparr_time_width = GetStringBoundingBox(STR_JUST_TT_TIME).width + 4;
 				this->deparr_abbr_width = std::max(GetStringBoundingBox(STR_TIMETABLE_ARRIVAL_ABBREVIATION).width, GetStringBoundingBox(STR_TIMETABLE_DEPARTURE_ABBREVIATION).width);
 				size->width = this->deparr_abbr_width + WidgetDimensions::scaled.hsep_wide + this->deparr_time_width + padding.width;
-				FALLTHROUGH;
-=======
-				/* We handle this differently depending on the timetable mode. */
-				if (_settings_client.gui.timetable_mode == TimetableMode::Seconds) {
-					/* A five-digit number would fit a timetable lasting 2.7 real-world hours, which should be plenty. */
-					SetDParamMaxDigits(1, 4, FS_SMALL);
-					size->width = std::max(GetStringBoundingBox(STR_TIMETABLE_ARRIVAL_SECONDS_IN_FUTURE).width, GetStringBoundingBox(STR_TIMETABLE_DEPARTURE_SECONDS_IN_FUTURE).width) + WidgetDimensions::scaled.hsep_wide + padding.width;
-				} else {
-					SetDParamMaxValue(1, TimerGameEconomy::DateAtStartOfYear(EconomyTime::MAX_YEAR), 0, FS_SMALL);
-					size->width = std::max(GetStringBoundingBox(STR_TIMETABLE_ARRIVAL_DATE).width, GetStringBoundingBox(STR_TIMETABLE_DEPARTURE_DATE).width) + WidgetDimensions::scaled.hsep_wide + padding.width;
-				}
 				[[fallthrough]];
->>>>>>> 22eed961
 
 			case WID_VT_ARRIVAL_DEPARTURE_SELECTION:
 			case WID_VT_TIMETABLE_PANEL:
