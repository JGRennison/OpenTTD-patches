--- conflicted
+++ resolved
@@ -724,34 +724,26 @@
 						}
 						SetDParam(string == STR_TIMETABLE_TRAVEL_NOT_TIMETABLED_SPEED ? 2 : 4, order->GetMaxSpeed());
 
-<<<<<<< HEAD
-						int edge = DrawString(rtl ? r.left + WD_FRAMERECT_LEFT : middle, rtl ? middle : r.right - WD_FRAMERECT_LEFT, y, string, colour);
+						int edge = DrawString(rtl ? tr.left : middle, rtl ? middle : tr.right, tr.top, string, colour);
 
 						if (order->IsTravelFixed()) {
 							Dimension lock_d = GetSpriteSize(SPR_LOCK);
 							DrawPixelInfo tmp_dpi;
-							if (FillDrawPixelInfo(&tmp_dpi, rtl ? r.left + WD_FRAMERECT_LEFT : middle, y, rtl ? middle : r.right - WD_FRAMERECT_LEFT, lock_d.height)) {
+							if (FillDrawPixelInfo(&tmp_dpi, rtl ? tr.left : middle, tr.top, rtl ? middle : tr.right, lock_d.height)) {
 								DrawPixelInfo *old_dpi = _cur_dpi;
 								_cur_dpi = &tmp_dpi;
 
-								DrawSprite(SPR_LOCK, PAL_NONE, rtl ? edge - 3 - lock_d.width - (r.left + WD_FRAMERECT_LEFT) : edge + 3 - middle, 0);
+								DrawSprite(SPR_LOCK, PAL_NONE, rtl ? edge - 3 - lock_d.width - tr.left : edge + 3 - middle, 0);
 
 								_cur_dpi = old_dpi;
 							}
 						}
-=======
-						DrawString(rtl ? tr.left : middle, rtl ? middle : tr.right, tr.top, string, colour);
->>>>>>> 61da064b
 
 						if (final_order) break;
 					}
 
 					i++;
-<<<<<<< HEAD
-					y += line_height;
-=======
-					tr.top += FONT_HEIGHT_NORMAL;
->>>>>>> 61da064b
+					tr.top += line_height;
 				}
 				break;
 			}
@@ -769,16 +761,11 @@
 
 				VehicleOrderID earlyID = BuildArrivalDepartureList(v, arr_dep) ? cur_order : (VehicleOrderID)INVALID_VEH_ORDER_ID;
 
-<<<<<<< HEAD
-				int y = r.top + WD_FRAMERECT_TOP;
+				Rect tr = r.Shrink(WD_FRAMERECT_LEFT, WD_FRAMERECT_TOP, WD_FRAMERECT_RIGHT, WD_FRAMERECT_BOTTOM);
 				Dimension lock_d = GetSpriteSize(SPR_LOCK);
 				int line_height = std::max<int>(FONT_HEIGHT_NORMAL, lock_d.height);
 
 				bool show_late = this->show_expected && v->lateness_counter > DATE_UNIT_SIZE;
-=======
-				Rect tr = r.Shrink(WD_FRAMERECT_LEFT, WD_FRAMERECT_TOP, WD_FRAMERECT_RIGHT, WD_FRAMERECT_BOTTOM);
-				bool show_late = this->show_expected && v->lateness_counter > DAY_TICKS;
->>>>>>> 61da064b
 				Ticks offset = show_late ? 0 : -v->lateness_counter;
 
 				bool rtl = _current_text_dir == TD_RTL;
@@ -793,42 +780,23 @@
 						if (arr_dep[i / 2].arrival != INVALID_TICKS) {
 							DrawString(abbr.left, abbr.right, tr.top, STR_TIMETABLE_ARRIVAL_ABBREVIATION, i == selected ? TC_WHITE : TC_BLACK);
 							if (this->show_expected && i / 2 == earlyID) {
-<<<<<<< HEAD
 								SetDParam(0, _scaled_date_ticks + arr_dep[i / 2].arrival);
-								DrawString(time_left, time_right, y, STR_JUST_DATE_WALLCLOCK_TINY, TC_GREEN);
+								DrawString(time.left, time.right, tr.top, STR_JUST_DATE_WALLCLOCK_TINY, TC_GREEN);
 							} else {
 								SetDParam(0, _scaled_date_ticks + arr_dep[i / 2].arrival + (HasBit(arr_dep[i / 2].flags, TADF_ARRIVAL_NO_OFFSET) ? 0 : offset));
-								DrawString(time_left, time_right, y, STR_JUST_DATE_WALLCLOCK_TINY,
+								DrawString(time.left, time.right, tr.top, STR_JUST_DATE_WALLCLOCK_TINY,
 										HasBit(arr_dep[i / 2].flags, TADF_ARRIVAL_PREDICTED) ? (TextColour)(TC_IS_PALETTE_COLOUR | TC_NO_SHADE | 4) : (show_late ? TC_RED : i == selected ? TC_WHITE : TC_BLACK));
-=======
-								SetDParam(0, _date + arr_dep[i / 2].arrival / DAY_TICKS);
-								DrawString(time.left, time.right, tr.top, STR_JUST_DATE_TINY, TC_GREEN);
-							} else {
-								SetDParam(0, _date + (arr_dep[i / 2].arrival + offset) / DAY_TICKS);
-								DrawString(time.left, time.right, tr.top, STR_JUST_DATE_TINY,
-										show_late ? TC_RED : i == selected ? TC_WHITE : TC_BLACK);
->>>>>>> 61da064b
 							}
 						}
 					} else {
 						if (arr_dep[i / 2].departure != INVALID_TICKS) {
-<<<<<<< HEAD
-							DrawString(abbr_left, abbr_right, y, STR_TIMETABLE_DEPARTURE_ABBREVIATION, i == selected ? TC_WHITE : TC_BLACK);
+							DrawString(abbr.left, abbr.right, tr.top, STR_TIMETABLE_DEPARTURE_ABBREVIATION, i == selected ? TC_WHITE : TC_BLACK);
 							SetDParam(0, _scaled_date_ticks + arr_dep[i/2].departure + (HasBit(arr_dep[i / 2].flags, TADF_DEPARTURE_NO_OFFSET) ? 0 : offset));
-							DrawString(time_left, time_right, y, STR_JUST_DATE_WALLCLOCK_TINY,
+							DrawString(time.left, time.right, tr.top, STR_JUST_DATE_WALLCLOCK_TINY,
 									HasBit(arr_dep[i / 2].flags, TADF_DEPARTURE_PREDICTED) ? (TextColour)(TC_IS_PALETTE_COLOUR | TC_NO_SHADE | 4) : (show_late ? TC_RED : i == selected ? TC_WHITE : TC_BLACK));
 						}
 					}
-					y += line_height;
-=======
-							DrawString(abbr.left, abbr.right, tr.top, STR_TIMETABLE_DEPARTURE_ABBREVIATION, i == selected ? TC_WHITE : TC_BLACK);
-							SetDParam(0, _date + (arr_dep[i/2].departure + offset) / DAY_TICKS);
-							DrawString(time.left, time.right, tr.top, STR_JUST_DATE_TINY,
-									show_late ? TC_RED : i == selected ? TC_WHITE : TC_BLACK);
-						}
-					}
-					tr.top += FONT_HEIGHT_NORMAL;
->>>>>>> 61da064b
+					tr.top += line_height;
 				}
 				break;
 			}
@@ -838,48 +806,28 @@
 
 				Ticks total_time = v->orders != nullptr ? v->orders->GetTimetableDurationIncomplete() : 0;
 				if (total_time != 0) {
-<<<<<<< HEAD
 					SetTimetableParams(0, total_time);
-					DrawString(r.left + WD_FRAMERECT_LEFT, r.right - WD_FRAMERECT_RIGHT, y, v->orders->IsCompleteTimetable() ? STR_TIMETABLE_TOTAL_TIME : STR_TIMETABLE_TOTAL_TIME_INCOMPLETE);
-=======
-					SetTimetableParams(0, 1, total_time);
 					DrawString(tr, v->orders->IsCompleteTimetable() ? STR_TIMETABLE_TOTAL_TIME : STR_TIMETABLE_TOTAL_TIME_INCOMPLETE);
->>>>>>> 61da064b
 				}
 				tr.top += FONT_HEIGHT_NORMAL;
 
 				if (v->timetable_start != 0) {
 					/* We are running towards the first station so we can start the
 					 * timetable at the given time. */
-<<<<<<< HEAD
 					SetDParam(0, STR_JUST_DATE_WALLCLOCK_TINY);
 					SetDParam(1, (((DateTicksScaled) v->timetable_start) * _settings_game.economy.day_length_factor) + v->timetable_start_subticks);
-					DrawString(r.left + WD_FRAMERECT_LEFT, r.right - WD_FRAMERECT_RIGHT, y, STR_TIMETABLE_STATUS_START_AT);
-				} else if (!HasBit(v->vehicle_flags, VF_TIMETABLE_STARTED)) {
-					/* We aren't running on a timetable yet, so how can we be "on time"
-					 * when we aren't even "on service"/"on duty"? */
-					DrawString(r.left + WD_FRAMERECT_LEFT, r.right - WD_FRAMERECT_RIGHT, y, STR_TIMETABLE_STATUS_NOT_STARTED);
-				} else if (v->lateness_counter == 0 || (!_settings_client.gui.timetable_in_ticks && v->lateness_counter / DATE_UNIT_SIZE == 0)) {
-					DrawString(r.left + WD_FRAMERECT_LEFT, r.right - WD_FRAMERECT_RIGHT, y, STR_TIMETABLE_STATUS_ON_TIME);
-				} else {
-					SetTimetableParams(0, abs(v->lateness_counter));
-					DrawString(r.left + WD_FRAMERECT_LEFT, r.right - WD_FRAMERECT_RIGHT, y, v->lateness_counter < 0 ? STR_TIMETABLE_STATUS_EARLY : STR_TIMETABLE_STATUS_LATE);
-=======
-					SetDParam(0, STR_JUST_DATE_TINY);
-					SetDParam(1, v->timetable_start);
 					DrawString(tr, STR_TIMETABLE_STATUS_START_AT);
 				} else if (!HasBit(v->vehicle_flags, VF_TIMETABLE_STARTED)) {
 					/* We aren't running on a timetable yet, so how can we be "on time"
 					 * when we aren't even "on service"/"on duty"? */
 					DrawString(tr, STR_TIMETABLE_STATUS_NOT_STARTED);
-				} else if (v->lateness_counter == 0 || (!_settings_client.gui.timetable_in_ticks && v->lateness_counter / DAY_TICKS == 0)) {
+				} else if (v->lateness_counter == 0 || (!_settings_client.gui.timetable_in_ticks && v->lateness_counter / DATE_UNIT_SIZE == 0)) {
 					DrawString(tr, STR_TIMETABLE_STATUS_ON_TIME);
 				} else {
-					SetTimetableParams(0, 1, abs(v->lateness_counter));
+					SetTimetableParams(0, abs(v->lateness_counter));
 					DrawString(tr, v->lateness_counter < 0 ? STR_TIMETABLE_STATUS_EARLY : STR_TIMETABLE_STATUS_LATE);
->>>>>>> 61da064b
-				}
-				y += FONT_HEIGHT_NORMAL;
+				}
+				tr.top += FONT_HEIGHT_NORMAL;
 
 				{
 					const Dimension warning_dimensions = GetSpriteSize(SPR_WARNING_SIGN);
@@ -889,18 +837,18 @@
 					const bool rtl = _current_text_dir == TD_RTL;
 
 					auto draw_warning = [&](StringID text, bool warning) {
-						int left = r.left + WD_FRAMERECT_LEFT;
-						int right = r.right - WD_FRAMERECT_RIGHT;
+						int left = tr.left;
+						int right = tr.right;
 						if (warning) {
-							DrawSprite(SPR_WARNING_SIGN, 0, rtl ? right - warning_dimensions.width - 5 : left + 5, y + warning_offset_y);
+							DrawSprite(SPR_WARNING_SIGN, 0, rtl ? right - warning_dimensions.width - 5 : left + 5, tr.top + warning_offset_y);
 							if (rtl) {
 								right -= (warning_dimensions.width + 10);
 							} else {
 								left += (warning_dimensions.width + 10);
 							}
 						}
-						DrawString(left, right, y + text_offset_y, text);
-						y += step_height;
+						DrawString(left, right, tr.top + text_offset_y, text);
+						tr.top += step_height;
 					};
 
 					int warning_count = 0;
