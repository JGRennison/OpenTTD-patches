--- conflicted
+++ resolved
@@ -977,12 +977,8 @@
 					this->set_start_date_all = set_all;
 					ShowQueryString(GetString(STR_JUST_INT, _settings_time.NowInTickMinutes().ClockHHMM()), STR_TIMETABLE_START, 31, this, CS_NUMERAL, QSF_ACCEPT_UNCHANGED);
 				} else {
-<<<<<<< HEAD
-					ShowSetDateWindow(this, v->index,
-							_state_ticks, EconTime::CurYear(), EconTime::CurYear() + 15, ChangeTimetableStartCallback, reinterpret_cast<void *>(static_cast<uintptr_t>(set_all ? 1 : 0)));
-=======
-					ShowSetDateWindow(this, v->index.base(), TimerGameEconomy::date, TimerGameEconomy::year, TimerGameEconomy::year + MAX_TIMETABLE_START_YEARS, ChangeTimetableStartCallback, reinterpret_cast<void*>(static_cast<uintptr_t>(_ctrl_pressed)));
->>>>>>> 70c9f396
+					ShowSetDateWindow(this, v->index.base(), _state_ticks, EconTime::CurYear(), EconTime::CurYear() + 15,
+							ChangeTimetableStartCallback, reinterpret_cast<void *>(static_cast<uintptr_t>(set_all ? 1 : 0)));
 				}
 				break;
 			}
