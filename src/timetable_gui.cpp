--- conflicted
+++ resolved
@@ -1037,15 +1037,10 @@
 					}
 				}
 
-<<<<<<< HEAD
 				this->query_is_speed_query = false;
 				this->change_timetable_all = (order != nullptr) && (selected % 2 == 0) && _ctrl_pressed;
 				CharSetFilter charset_filter = _settings_client.gui.timetable_in_ticks ? CS_NUMERAL : CS_NUMERAL_DECIMAL;
-				ShowQueryString(current, STR_TIMETABLE_CHANGE_TIME, 31, this, charset_filter, QSF_ACCEPT_UNCHANGED);
-=======
-				this->change_timetable_all = _ctrl_pressed && (order != nullptr);
-				ShowQueryString(current, STR_TIMETABLE_CHANGE_TIME_QUERY, 31, this, CS_NUMERAL, QSF_ACCEPT_UNCHANGED);
->>>>>>> 0de7fd3c
+				ShowQueryString(current, STR_TIMETABLE_CHANGE_TIME_QUERY, 31, this, charset_filter, QSF_ACCEPT_UNCHANGED);
 				break;
 			}
 
@@ -1063,14 +1058,9 @@
 					}
 				}
 
-<<<<<<< HEAD
 				this->query_is_speed_query = true;
 				this->change_timetable_all = (order != nullptr) && _ctrl_pressed;
-				ShowQueryString(current, STR_TIMETABLE_CHANGE_SPEED, 31, this, CS_NUMERAL, QSF_NONE);
-=======
-				this->change_timetable_all = _ctrl_pressed && (order != nullptr);
 				ShowQueryString(current, STR_TIMETABLE_CHANGE_SPEED_QUERY, 31, this, CS_NUMERAL, QSF_NONE);
->>>>>>> 0de7fd3c
 				break;
 			}
 
