/*
 * This file is part of OpenTTD.
 * OpenTTD is free software; you can redistribute it and/or modify it under the terms of the GNU General Public License as published by the Free Software Foundation, version 2.
 * OpenTTD is distributed in the hope that it will be useful, but WITHOUT ANY WARRANTY; without even the implied warranty of MERCHANTABILITY or FITNESS FOR A PARTICULAR PURPOSE.
 * See the GNU General Public License for more details. You should have received a copy of the GNU General Public License along with OpenTTD. If not, see <http://www.gnu.org/licenses/>.
 */

/** @file timetable_gui.cpp GUI for time tabling. */

#include "stdafx.h"
#include "command_func.h"
#include "gui.h"
#include "window_gui.h"
#include "window_func.h"
#include "textbuf_gui.h"
#include "strings_func.h"
#include "vehicle_base.h"
#include "string_func.h"
#include "gfx_func.h"
#include "company_func.h"
#include "date_func.h"
#include "date_gui.h"
#include "vehicle_gui.h"
#include "settings_type.h"
#include "viewport_func.h"
#include "schdispatch.h"
#include "vehiclelist.h"
#include "tracerestrict.h"
#include "scope.h"
#include "timetable_cmd.h"
#include "group_cmd.h"
#include "core/backup_type.hpp"

#include "widgets/timetable_widget.h"

#include "table/sprites.h"
#include "table/strings.h"

#include "safeguards.h"

enum TimetableArrivalDepartureFlags {
	TADF_ARRIVAL_PREDICTED,
	TADF_DEPARTURE_PREDICTED,
	TADF_ARRIVAL_NO_OFFSET,
	TADF_DEPARTURE_NO_OFFSET,
	TADF_REACHED,
};

/** Container for the arrival/departure dates of a vehicle */
struct TimetableArrivalDeparture {
	Ticks arrival;   ///< The arrival time
	Ticks departure; ///< The departure time
	uint flags;
};

/**
 * Set the timetable parameters in the format as described by the setting.
 * @param param the first DParam to fill
 * @param ticks  the number of ticks to 'draw'
 * @param long_mode long output format
 */
void SetTimetableParams(int first_param, Ticks ticks, bool long_mode)
{
	SetDParam(first_param, long_mode ? STR_JUST_TT_TICKS_LONG : STR_JUST_TT_TICKS);
	SetDParam(first_param + 1, ticks);
}

Ticks ParseTimetableDuration(const char *str)
{
	if (StrEmpty(str)) return 0;

	if (_settings_client.gui.timetable_in_ticks) {
		return std::strtoul(str, nullptr, 10);
	}

	char tmp_buffer[64];
	strecpy(tmp_buffer, str, lastof(tmp_buffer));
	str_replace_wchar(tmp_buffer, lastof(tmp_buffer), GetDecimalSeparatorChar(), '.');
	return atof(tmp_buffer) * TimetableDisplayUnitSize();
}

/**
 * Check whether it is possible to determine how long the order takes.
 * @param order the order to check.
 * @param travelling whether we are interested in the travel or the wait part.
 * @return true if the travel/wait time can be used.
 */
static bool CanDetermineTimeTaken(const Order *order, bool travelling)
{
	/* Current order is conditional */
	if (order->IsType(OT_CONDITIONAL) || order->IsType(OT_IMPLICIT)) return false;
	/* No travel time and we have not already finished travelling */
	if (travelling && !order->IsTravelTimetabled()) return false;
	/* No wait time but we are loading at this timetabled station */
	if (!travelling && !order->IsWaitTimetabled() && order->IsType(OT_GOTO_STATION) &&
			!(order->GetNonStopType() & ONSF_NO_STOP_AT_DESTINATION_STATION)) {
		return false;
	}

	return true;
}


/**
 * Fill the table with arrivals and departures
 * @param v Vehicle which must have at least 2 orders.
 * @param start order index to start at
 * @param travelling Are we still in the travelling part of the start order
 * @param table Fill in arrival and departures including intermediate orders
 * @param offset Add this value to result and all arrivals and departures
 */
static void FillTimetableArrivalDepartureTable(const Vehicle *v, VehicleOrderID start, bool travelling, TimetableArrivalDeparture *table, Ticks offset)
{
	assert(table != nullptr);
	assert(v->GetNumOrders() >= 2);
	assert(start < v->GetNumOrders());

	/* Pre-initialize with unknown time */
	for (int i = 0; i < v->GetNumOrders(); ++i) {
		table[i].arrival = table[i].departure = INVALID_TICKS;
		table[i].flags = 0;
	}

	Ticks sum = offset;
	VehicleOrderID i = start;
	const Order *order = v->GetOrder(i);

	bool predicted = false;
	bool no_offset = false;
	bool skip_travel = false;
	bool reached_depot = false;

	btree::btree_map<uint, LastDispatchRecord> dispatch_records;

	/* Backup all DispatchSchedule positions for this order list, so that positions can be modified
	 * during timetable traversal to allow conditional order prediction. */
	const uint schedule_count = v->orders->GetScheduledDispatchScheduleCount();
	auto schedule_position_backups = std::make_unique<DispatchSchedule::PositionBackup[]>(schedule_count);
	for (uint i = 0; i < schedule_count; i++) {
		schedule_position_backups[i] = v->orders->GetDispatchScheduleByIndex(i).BackupPosition();
	}
	auto guard = scope_guard([&]() {
		for (uint i = 0; i < schedule_count; i++) {
			v->orders->GetDispatchScheduleByIndex(i).RestorePosition(schedule_position_backups[i]);
		}
	});

	/* Cyclically loop over all orders until we reach the current one again.
	 * As we may start at the current order, do a post-checking loop */
	do {
		if (HasBit(table[i].flags, TADF_REACHED)) break;
		SetBit(table[i].flags, TADF_REACHED);

		bool skip = order->IsType(OT_IMPLICIT);

		if (order->IsType(OT_CONDITIONAL)) {
			bool jump = false;
			switch (order->GetConditionVariable()) {
				case OCV_UNCONDITIONALLY: {
					jump = true;
					break;
				}

				case OCV_TIME_DATE: {
					predicted = true;
					StateTicks time = _state_ticks + sum;
					if (!no_offset) time -= v->lateness_counter;
					int value = GetTraceRestrictTimeDateValueFromStateTicks(static_cast<TraceRestrictTimeDateValueField>(order->GetConditionValue()), time);
					jump = OrderConditionCompare(order->GetConditionComparator(), value, order->GetXData());
					break;
				}

				case OCV_DISPATCH_SLOT: {
					StateTicks time = _state_ticks + sum;
					if (!no_offset) time -= v->lateness_counter;

					auto get_vehicle_records = [&](uint16_t schedule_index) -> const LastDispatchRecord * {
						auto record = dispatch_records.find(schedule_index);
						if (record != dispatch_records.end()) {
							/* dispatch_records contains a last dispatch entry, use that instead of the one stored in the vehicle */
							return &(record->second);
						} else {
							return GetVehicleLastDispatchRecord(v, schedule_index);
						}
					};
					OrderConditionEvalResult result = EvaluateDispatchSlotConditionalOrder(order, v->orders->GetScheduledDispatchScheduleSet(), time, get_vehicle_records);
					if (result.IsPredicted()) predicted = true;
					jump = result.GetResult();
					break;
				}

				case OCV_REQUIRES_SERVICE: {
					bool requires_service = reached_depot ? false : v->NeedsServicing();
					jump = OrderConditionCompare(order->GetConditionComparator(), requires_service, order->GetConditionValue());
					break;
				}

				default:
					return;
			}
			if (jump) {
				if (!order->IsWaitTimetabled()) return;
				sum += order->GetTimetabledWait();
				i = order->GetConditionSkipToOrder();
				order = v->GetOrder(i);
				skip_travel = true;
				continue;
			} else {
				skip = true;
			}
		} else if (order->IsType(OT_GOTO_DEPOT)) {
			reached_depot = true;
		}

		/* Automatic orders don't influence the overall timetable;
		 * they just add some untimetabled entries, but the time till
		 * the next non-implicit order can still be known. */
		if (!skip) {
			if (travelling || i != start) {
				if (!skip_travel) {
					if (!CanDetermineTimeTaken(order, true)) return;
					sum += order->GetTimetabledTravel();
				}
				table[i].arrival = sum;
				if (predicted) SetBit(table[i].flags, TADF_ARRIVAL_PREDICTED);
				if (no_offset) SetBit(table[i].flags, TADF_ARRIVAL_NO_OFFSET);
			}

			if (HasBit(v->vehicle_flags, VF_SCHEDULED_DISPATCH) && order->IsScheduledDispatchOrder(true) && !(i == start && !travelling)) {
				if (!no_offset) sum -= v->lateness_counter;
				DispatchSchedule &ds = v->orders->GetDispatchScheduleByIndex(order->GetDispatchScheduleIndex());
				ds.UpdateScheduledDispatchToDate(_state_ticks + sum);

				StateTicks slot;
				int slot_index;
				std::tie(slot, slot_index) = GetScheduledDispatchTime(ds, _state_ticks + sum + order->GetTimetabledWait());

				if (slot == INVALID_STATE_TICKS) return;
				sum = (slot - _state_ticks).AsTicks();
				predicted = true;
				no_offset = true;

				ds.SetScheduledDispatchLastDispatch((slot - ds.GetScheduledDispatchStartTick()).AsTicks());

				extern LastDispatchRecord MakeLastDispatchRecord(const DispatchSchedule &ds, StateTicks slot, int slot_index);
				dispatch_records[order->GetDispatchScheduleIndex()] = MakeLastDispatchRecord(ds, slot, slot_index);
			} else {
				if (!CanDetermineTimeTaken(order, false)) return;
				sum += order->GetTimetabledWait();
			}
			table[i].departure = sum;
			if (predicted) SetBit(table[i].flags, TADF_DEPARTURE_PREDICTED);
			if (no_offset) SetBit(table[i].flags, TADF_DEPARTURE_NO_OFFSET);
		}

		skip_travel = false;

		v->orders->AdvanceOrderWithIndex(order, i);
	} while (i != start);

	/* When loading at a scheduled station we still have to treat the
	 * travelling part of the first order. */
	if (!travelling && table[i].arrival == INVALID_TICKS) {
		if (!CanDetermineTimeTaken(order, true)) return;
		sum += order->GetTimetabledTravel();
		table[i].arrival = sum;
		if (predicted) SetBit(table[i].flags, TADF_ARRIVAL_PREDICTED);
		if (no_offset) SetBit(table[i].flags, TADF_ARRIVAL_NO_OFFSET);
	}
}

/**
 * Callback for when a time has been chosen to start the time table
 * @param w the window related to the setting of the date
 * @param tick the actually chosen tick
 * @param callback_data callback data
 */
static void ChangeTimetableStartCallback(const Window *w, StateTicks tick, void *callback_data)
{
	Command<CMD_SET_TIMETABLE_START>::Post(STR_ERROR_CAN_T_TIMETABLE_VEHICLE, w->window_number, reinterpret_cast<uintptr_t>(callback_data) != 0, tick);
}

void ProcessTimetableWarnings(const Vehicle *v, std::function<void(StringID, bool)> handler)
{
	Ticks total_time = v->orders != nullptr ? v->orders->GetTimetableDurationIncomplete() : 0;

	bool have_conditional = false;
	bool have_missing_wait = false;
	bool have_missing_travel = false;
	bool have_bad_full_load = false;
	bool have_non_timetabled_conditional_branch = false;
	bool have_autoseparate_bad_non_stop_type = false;

	const bool assume_timetabled = HasBit(v->vehicle_flags, VF_AUTOFILL_TIMETABLE) || HasBit(v->vehicle_flags, VF_AUTOMATE_TIMETABLE);
	for (int n = 0; n < v->GetNumOrders(); n++) {
		const Order *order = v->GetOrder(n);
		if (order->IsType(OT_CONDITIONAL)) {
			have_conditional = true;
			if (!order->IsWaitTimetabled()) have_non_timetabled_conditional_branch = true;
		} else {
			if (order->GetWaitTime() == 0 && order->IsType(OT_GOTO_STATION) && !(order->GetNonStopType() & ONSF_NO_STOP_AT_DESTINATION_STATION)) {
				have_missing_wait = true;
			}
			if (order->GetTravelTime() == 0 && !order->IsTravelTimetabled()) {
				have_missing_travel = true;
			}
		}

		if (order->IsType(OT_GOTO_STATION) && !have_bad_full_load && (assume_timetabled || order->IsWaitTimetabled())) {
			if (order->GetLoadType() & OLFB_FULL_LOAD) have_bad_full_load = true;
			if (order->GetLoadType() == OLFB_CARGO_TYPE_LOAD) {
				for (CargoType c = 0; c < NUM_CARGO; c++) {
					if (order->GetCargoLoadTypeRaw(c) & OLFB_FULL_LOAD) {
						have_bad_full_load = true;
						break;
					}
				}
			}
		}

		if (HasBit(v->vehicle_flags, VF_TIMETABLE_SEPARATION) && !have_autoseparate_bad_non_stop_type && v->IsGroundVehicle()) {
			if (order->IsType(OT_IMPLICIT)) {
				have_autoseparate_bad_non_stop_type = true;
			} else if (order->IsGotoOrder() && (order->GetNonStopType() & ONSF_NO_STOP_AT_INTERMEDIATE_STATIONS) == 0) {
				have_autoseparate_bad_non_stop_type = true;
			}
		}
	}

	if (HasBit(v->vehicle_flags, VF_TIMETABLE_SEPARATION)) {
		if (have_conditional) handler(STR_TIMETABLE_WARNING_AUTOSEP_CONDITIONAL, true);
		if (have_autoseparate_bad_non_stop_type) handler(STR_TIMETABLE_WARNING_AUTOSEP_WRONG_STOP_TYPE, true);
		if (have_missing_wait || have_missing_travel) {
			if (assume_timetabled) {
				handler(STR_TIMETABLE_AUTOSEP_TIMETABLE_INCOMPLETE, false);
			} else {
				handler(STR_TIMETABLE_WARNING_AUTOSEP_MISSING_TIMINGS, true);
				handler(STR_TIMETABLE_FILL_TIMETABLE_SUGGESTION, false);
				handler(STR_TIMETABLE_FILL_TIMETABLE_SUGGESTION_2, false);
			}
		} else if (v->GetNumOrders() == 0) {
			handler(STR_TIMETABLE_AUTOSEP_TIMETABLE_INCOMPLETE, false);
		} else if (!have_conditional) {
			handler(v->IsOrderListShared() ? STR_TIMETABLE_AUTOSEP_OK : STR_TIMETABLE_AUTOSEP_SINGLE_VEH, false);
		}
	}
	if (have_bad_full_load) handler(STR_TIMETABLE_WARNING_FULL_LOAD, true);
	if (have_conditional && HasBit(v->vehicle_flags, VF_AUTOFILL_TIMETABLE)) handler(STR_TIMETABLE_WARNING_AUTOFILL_CONDITIONAL, true);
	if (total_time && have_non_timetabled_conditional_branch) handler(STR_TIMETABLE_NON_TIMETABLED_BRANCH, false);
	if (HasBit(v->vehicle_flags, VF_SCHEDULED_DISPATCH) && v->orders != nullptr) {
		auto sd_warning = [&](int schedule_index, StringID str) {
			if (v->orders->GetScheduledDispatchScheduleCount() > 1) {
				SetDParam(0, schedule_index + 1);
				SetDParam(1, str);
				handler(STR_TIMETABLE_WARNING_SCHEDULE_ID, true);
			} else {
				handler(str, true);
			}
		};
		std::vector<bool> seen_sched_dispatch_orders(v->orders->GetScheduledDispatchScheduleCount());

		for (int n = 0; n < v->GetNumOrders(); n++) {
			const Order *order = v->GetOrder(n);
			int schedule_index = order->GetDispatchScheduleIndex();
			if (schedule_index >= 0) {
				seen_sched_dispatch_orders[schedule_index] = true;
				if (!order->IsWaitTimetabled()) {
					sd_warning(schedule_index, STR_TIMETABLE_WARNING_SCHEDULED_DISPATCH_ORDER_NO_WAIT_TIME);
				}
			}
		}
		for (uint i = 0; i < seen_sched_dispatch_orders.size(); i++) {
			if (!seen_sched_dispatch_orders[i]) sd_warning(i, STR_TIMETABLE_WARNING_NO_SCHEDULED_DISPATCH_ORDER_ASSIGNED);
		}
	}
}


struct TimetableWindow : GeneralVehicleWindow {
	int sel_index;
	bool show_expected;     ///< Whether we show expected arrival or scheduled
	uint deparr_time_width; ///< The width of the departure/arrival time
	uint deparr_abbr_width; ///< The width of the departure/arrival abbreviation
	int clicked_widget;     ///< The widget that was clicked (used to determine what to do in OnQueryTextFinished)
	Scrollbar *vscroll;
	bool query_is_speed_query; ///< The currently open query window is a speed query and not a time query.
	bool set_start_date_all;   ///< Set start date using minutes text entry: this is a set all vehicle (ctrl-click) action
	bool change_timetable_all; ///< Set wait time or speed for all timetable entries (ctrl-click) action
	int summary_warnings = 0;  ///< NUmber of summary warnings shown

	enum {
		MAX_SUMMARY_WARNINGS = 10,
	};

	TimetableWindow(WindowDesc &desc, WindowNumber window_number) :
			GeneralVehicleWindow(desc, Vehicle::Get(window_number)),
			sel_index(-1),
			show_expected(true)
	{
		this->CreateNestedTree();
		this->vscroll = this->GetScrollbar(WID_VT_SCROLLBAR);
		this->UpdateSelectionStates();
		this->FinishInitNested(window_number);

		this->owner = this->vehicle->owner;
	}

	void Close(int data = 0) override
	{
		FocusWindowById(WC_VEHICLE_VIEW, this->window_number);
		this->GeneralVehicleWindow::Close();
	}

	/**
	 * Build the arrival-departure list for a given vehicle
	 * @param v the vehicle to make the list for
	 * @param table the table to fill
	 * @return if next arrival will be early
	 */
	static bool BuildArrivalDepartureList(const Vehicle *v, TimetableArrivalDeparture *table)
	{
		assert(HasBit(v->vehicle_flags, VF_TIMETABLE_STARTED));

		bool travelling = (!(v->current_order.IsAnyLoadingType() || v->current_order.IsType(OT_WAITING)) || v->current_order.GetNonStopType() == ONSF_STOP_EVERYWHERE);
		Ticks start_time = -(Ticks)v->current_order_time;
		if (v->cur_timetable_order_index != INVALID_VEH_ORDER_ID && v->cur_timetable_order_index != v->cur_real_order_index) {
			/* vehicle is taking a conditional order branch, adjust start time to compensate */
			const Order *real_current_order = v->GetOrder(v->cur_real_order_index);
			const Order *real_timetable_order = v->GetOrder(v->cur_timetable_order_index);
			assert(real_timetable_order->IsType(OT_CONDITIONAL));
			start_time += real_timetable_order->GetWaitTime(); // NB: wait and travel times are unsigned
			start_time -= real_current_order->GetTravelTime();
		}

		FillTimetableArrivalDepartureTable(v, v->cur_real_order_index % v->GetNumOrders(), travelling, table, start_time);

		return (travelling && v->lateness_counter < 0);
	}

	void UpdateWidgetSize(WidgetID widget, Dimension &size, [[maybe_unused]] const Dimension &padding, [[maybe_unused]] Dimension &fill, [[maybe_unused]] Dimension &resize) override
	{
		switch (widget) {
			case WID_VT_ARRIVAL_DEPARTURE_PANEL:
				if (_settings_time.time_in_minutes) {
					SetDParam(0, 0);
				} else if (EconTime::UsingWallclockUnits()) {
					SetDParam(0, _state_ticks + (TICKS_PER_SECOND * 9999));
				} else {
					SetDParam(0, EconTime::MAX_YEAR.base() * DAYS_IN_YEAR);
				}
				this->deparr_time_width = GetStringBoundingBox(STR_JUST_TT_TIME).width;
				this->deparr_abbr_width = std::max(GetStringBoundingBox(STR_TIMETABLE_ARRIVAL_ABBREVIATION).width, GetStringBoundingBox(STR_TIMETABLE_DEPARTURE_ABBREVIATION).width);
				size.width = this->deparr_abbr_width + this->deparr_time_width + padding.width;
				[[fallthrough]];

			case WID_VT_ARRIVAL_DEPARTURE_SELECTION:
			case WID_VT_TIMETABLE_PANEL:
				resize.height = std::max<int>(GetCharacterHeight(FS_NORMAL), GetSpriteSize(SPR_LOCK).height);
				size.height = 8 * resize.height + padding.height;
				break;

			case WID_VT_SUMMARY_PANEL: {
				Dimension d = GetSpriteSize(SPR_WARNING_SIGN);
				size.height = 2 * GetCharacterHeight(FS_NORMAL) + std::min<int>(MAX_SUMMARY_WARNINGS, this->summary_warnings) * std::max<int>(d.height, GetCharacterHeight(FS_NORMAL)) + padding.height;
				break;
			}
		}
	}

	int GetOrderFromTimetableWndPt(int y, [[maybe_unused]] const Vehicle *v)
	{
		int32_t sel = this->vscroll->GetScrolledRowFromWidget(y, this, WID_VT_TIMETABLE_PANEL, WidgetDimensions::scaled.framerect.top);
		if (sel == INT32_MAX) return INVALID_ORDER;
		assert(IsInsideBS(sel, 0, v->GetNumOrders() * 2));
		return sel;
	}

	/**
	 * Some data on this window has become invalid.
	 * @param data Information about the changed data.
	 * @param gui_scope Whether the call is done from GUI scope. You may not do everything when not in GUI scope. See #InvalidateWindowData() for details.
	 */
	void OnInvalidateData([[maybe_unused]] int data = 0, [[maybe_unused]] bool gui_scope = true) override
	{
		switch (data) {
			case VIWD_AUTOREPLACE:
				/* Autoreplace replaced the vehicle */
				this->vehicle = Vehicle::Get(this->window_number);
				break;

			case VIWD_REMOVE_ALL_ORDERS:
				/* Removed / replaced all orders (after deleting / sharing) */
				if (this->sel_index == -1) break;

				this->CloseChildWindows();
				this->sel_index = -1;
				break;

			case VIWD_MODIFY_ORDERS:
				if (!gui_scope) break;
				this->UpdateSelectionStates();
				this->ReInit();
				break;

			default: {
				if (gui_scope) break; // only do this once; from command scope

				/* Moving an order. If one of these is INVALID_VEH_ORDER_ID, then
				 * the order is being created / removed */
				if (this->sel_index == -1) break;

				VehicleOrderID from = GB(data, 0, 16);
				VehicleOrderID to   = GB(data, 16, 16);

				if (from == to) break; // no need to change anything

				/* if from == INVALID_VEH_ORDER_ID, one order was added; if to == INVALID_VEH_ORDER_ID, one order was removed */
				uint old_num_orders = this->vehicle->GetNumOrders() - (uint)(from == INVALID_VEH_ORDER_ID) + (uint)(to == INVALID_VEH_ORDER_ID);

				VehicleOrderID selected_order = (this->sel_index + 1) / 2;
				if (selected_order == old_num_orders) selected_order = 0; // when last travel time is selected, it belongs to order 0

				bool travel = HasBit(this->sel_index, 0);

				if (from != selected_order) {
					/* Moving from preceding order? */
					selected_order -= (int)(from <= selected_order);
					/* Moving to   preceding order? */
					selected_order += (int)(to   <= selected_order);
				} else {
					/* Now we are modifying the selected order */
					if (to == INVALID_VEH_ORDER_ID) {
						/* Deleting selected order */
						this->CloseChildWindows();
						this->sel_index = -1;
						break;
					} else {
						/* Moving selected order */
						selected_order = to;
					}
				}

				/* recompute new sel_index */
				this->sel_index = 2 * selected_order - (int)travel;
				/* travel time of first order needs special handling */
				if (this->sel_index == -1) this->sel_index = this->vehicle->GetNumOrders() * 2 - 1;
				break;
			}
		}
	}

	virtual EventState OnCTRLStateChange() override
	{
		this->UpdateSelectionStates();
		this->SetDirty();
		return ES_NOT_HANDLED;
	}

	void SetButtonDisabledStates()
	{
		const Vehicle *v = this->vehicle;
		int selected = this->sel_index;

		this->vscroll->SetCount(v->GetNumOrders() * 2);

		if (v->owner == _local_company) {
			bool disable = true;
			bool disable_time = true;
			bool wait_lockable = false;
			bool wait_locked = false;
			bool clearable_when_wait_locked = false;
			if (selected != -1) {
				const Order *order = v->GetOrder(((selected + 1) / 2) % v->GetNumOrders());
				if (selected % 2 != 0) {
					/* Travel time */
					disable = order != nullptr && (order->IsType(OT_CONDITIONAL) || order->IsType(OT_IMPLICIT) || order->HasNoTimetableTimes());
					disable_time = disable;
					wait_lockable = !disable;
					wait_locked = wait_lockable && order->IsTravelFixed();
				} else {
					/* Wait time */
					if (order != nullptr) {
						if (order->IsType(OT_GOTO_WAYPOINT)) {
							disable = false;
							disable_time = false;
							clearable_when_wait_locked = true;
						} else if (order->IsType(OT_CONDITIONAL)) {
							disable = true;
							disable_time = false;
							clearable_when_wait_locked = true;
						} else {
							disable = (!(order->IsType(OT_GOTO_STATION) || (order->IsType(OT_GOTO_DEPOT) && !(order->GetDepotActionType() & ODATFB_HALT))) ||
									(order->GetNonStopType() & ONSF_NO_STOP_AT_DESTINATION_STATION));
							disable_time = disable;
						}
					} else {
						disable = true;
						disable_time = true;
					}
					wait_lockable = !disable_time;
					wait_locked = wait_lockable && order->IsWaitFixed();
				}
			}
			bool disable_speed = disable || selected % 2 == 0 || v->type == VEH_AIRCRAFT;

			this->SetWidgetDisabledState(WID_VT_CHANGE_TIME, disable_time || (HasBit(v->vehicle_flags, VF_AUTOMATE_TIMETABLE) && !wait_locked));
			this->SetWidgetDisabledState(WID_VT_CLEAR_TIME, disable_time || (HasBit(v->vehicle_flags, VF_AUTOMATE_TIMETABLE) && !(wait_locked && clearable_when_wait_locked)));
			this->SetWidgetDisabledState(WID_VT_CHANGE_SPEED, disable_speed);
			this->SetWidgetDisabledState(WID_VT_CLEAR_SPEED, disable_speed);

			this->SetWidgetDisabledState(WID_VT_START_DATE, v->orders == nullptr || HasBit(v->vehicle_flags, VF_TIMETABLE_SEPARATION) || HasBit(v->vehicle_flags, VF_SCHEDULED_DISPATCH));
			this->SetWidgetDisabledState(WID_VT_RESET_LATENESS, v->orders == nullptr);
			this->SetWidgetDisabledState(WID_VT_AUTOFILL, v->orders == nullptr || HasBit(v->vehicle_flags, VF_AUTOMATE_TIMETABLE));
			this->SetWidgetDisabledState(WID_VT_AUTO_SEPARATION, HasBit(v->vehicle_flags, VF_SCHEDULED_DISPATCH) || v->HasUnbunchingOrder());
			this->EnableWidget(WID_VT_AUTOMATE);
			this->EnableWidget(WID_VT_ADD_VEH_GROUP);
			this->SetWidgetDisabledState(WID_VT_LOCK_ORDER_TIME, !wait_lockable);
			this->SetWidgetLoweredState(WID_VT_LOCK_ORDER_TIME, wait_locked);
			this->SetWidgetDisabledState(WID_VT_EXTRA, disable || (selected % 2 != 0));
			this->SetWidgetDisabledState(WID_VT_ASSIGN_SCHEDULE, disable || (selected % 2 != 0) || !HasBit(v->vehicle_flags, VF_SCHEDULED_DISPATCH));
		} else {
			this->DisableWidget(WID_VT_START_DATE);
			this->DisableWidget(WID_VT_CHANGE_TIME);
			this->DisableWidget(WID_VT_CLEAR_TIME);
			this->DisableWidget(WID_VT_CHANGE_SPEED);
			this->DisableWidget(WID_VT_CLEAR_SPEED);
			this->DisableWidget(WID_VT_RESET_LATENESS);
			this->DisableWidget(WID_VT_AUTOFILL);
			this->DisableWidget(WID_VT_AUTOMATE);
			this->DisableWidget(WID_VT_AUTO_SEPARATION);
			this->DisableWidget(WID_VT_ADD_VEH_GROUP);
			this->DisableWidget(WID_VT_LOCK_ORDER_TIME);
			this->DisableWidget(WID_VT_EXTRA);
			this->DisableWidget(WID_VT_ASSIGN_SCHEDULE);
		}

		this->SetWidgetDisabledState(WID_VT_SHARED_ORDER_LIST, !(v->IsOrderListShared() || _settings_client.gui.enable_single_veh_shared_order_gui));

		this->SetWidgetLoweredState(WID_VT_AUTOFILL, HasBit(v->vehicle_flags, VF_AUTOFILL_TIMETABLE));
		this->SetWidgetLoweredState(WID_VT_AUTOMATE, HasBit(v->vehicle_flags, VF_AUTOMATE_TIMETABLE));
		this->SetWidgetLoweredState(WID_VT_AUTO_SEPARATION, HasBit(v->vehicle_flags, VF_TIMETABLE_SEPARATION));
		this->SetWidgetLoweredState(WID_VT_SCHEDULED_DISPATCH, HasBit(v->vehicle_flags, VF_SCHEDULED_DISPATCH));
		this->SetWidgetLoweredState(WID_VT_SCHEDULED_DISPATCH, HasBit(v->vehicle_flags, VF_SCHEDULED_DISPATCH));

		this->SetWidgetDisabledState(WID_VT_SCHEDULED_DISPATCH, v->orders == nullptr);
		this->GetWidget<NWidgetStacked>(WID_VT_START_DATE_SELECTION)->SetDisplayedPlane(HasBit(v->vehicle_flags, VF_SCHEDULED_DISPATCH) ? 1 : 0);
	}

	void OnPaint() override
	{
		this->SetButtonDisabledStates();
		this->DrawWidgets();
	}

	void SetStringParameters(WidgetID widget) const override
	{
		switch (widget) {
			case WID_VT_CAPTION: SetDParam(0, this->vehicle->index); break;
			case WID_VT_EXPECTED: SetDParam(0, this->show_expected ? STR_TIMETABLE_EXPECTED : STR_TIMETABLE_SCHEDULED); break;
		}
	}

	bool OnTooltip(Point pt, WidgetID widget, TooltipCloseCondition close_cond) override
	{
		switch (widget) {
			case WID_VT_CHANGE_TIME: {
				GuiShowTooltips(this, STR_TIMETABLE_WAIT_TIME_TOOLTIP, close_cond);
				return true;
			}
			case WID_VT_CLEAR_TIME: {
				GuiShowTooltips(this, STR_TIMETABLE_CLEAR_TIME_TOOLTIP, close_cond);
				return true;
			}
			case WID_VT_CHANGE_SPEED: {
				GuiShowTooltips(this, STR_TIMETABLE_CHANGE_SPEED_TOOLTIP, close_cond);
				return true;
			}
			case WID_VT_CLEAR_SPEED: {
				GuiShowTooltips(this, STR_TIMETABLE_CLEAR_SPEED_TOOLTIP, close_cond);
				return true;
			}
			case WID_VT_SHARED_ORDER_LIST: {
				if (this->vehicle->owner == _local_company) {
					SetDParam(0, STR_ORDERS_VEH_WITH_SHARED_ORDERS_LIST_TOOLTIP);
					GuiShowTooltips(this, STR_ORDERS_VEH_WITH_SHARED_ORDERS_LIST_TOOLTIP_EXTRA, close_cond, 1);
					return true;
				}
				return false;
			}
			case WID_VT_AUTO_SEPARATION: {
				if (HasBit(this->vehicle->vehicle_flags, VF_SCHEDULED_DISPATCH)) {
					SetDParam(0, STR_TIMETABLE_AUTO_SEPARATION_TOOLTIP);
					SetDParam(1, STR_CANNOT_ENABLE_BECAUSE_SCHED_DISPATCH);
					GuiShowTooltips(this, STR_TOOLTIP_SEPARATION_CANNOT_ENABLE, close_cond, 2);
				} else if (this->vehicle->HasUnbunchingOrder()) {
					SetDParam(0, STR_TIMETABLE_AUTO_SEPARATION_TOOLTIP);
					SetDParam(1, STR_CANNOT_ENABLE_BECAUSE_UNBUNCHING);
					GuiShowTooltips(this, STR_TOOLTIP_SEPARATION_CANNOT_ENABLE, close_cond, 2);
				} else {
					GuiShowTooltips(this, STR_TIMETABLE_AUTO_SEPARATION_TOOLTIP, close_cond);
				}
				return true;
			}

			default:
				return false;
		}
	}

	void DrawWidget(const Rect &r, WidgetID widget) const override
	{
		const Vehicle *v = this->vehicle;
		int selected = this->sel_index;

		switch (widget) {
			case WID_VT_TIMETABLE_PANEL: {
				Rect tr = r.Shrink(WidgetDimensions::scaled.framerect);
				int i = this->vscroll->GetPosition();
				Dimension lock_d = GetSpriteSize(SPR_LOCK);
				int line_height = std::max<int>(GetCharacterHeight(FS_NORMAL), lock_d.height);
				VehicleOrderID order_id = (i + 1) / 2;
				bool final_order = false;

				bool rtl = _current_text_dir == TD_RTL;
				SetDParamMaxValue(0, v->GetNumOrders(), 2);
				int index_column_width = GetStringBoundingBox(STR_ORDER_INDEX).width + 2 * GetSpriteSize(rtl ? SPR_ARROW_RIGHT : SPR_ARROW_LEFT).width + WidgetDimensions::scaled.hsep_normal;
				int middle = rtl ? tr.right - index_column_width : tr.left + index_column_width;

				const Order *order = v->GetOrder(order_id);
				while (order != nullptr) {
					/* Don't draw anything if it extends past the end of the window. */
					if (!this->vscroll->IsVisible(i)) break;

					if (i % 2 == 0) {
						DrawOrderString(v, order, order_id, tr.top, i == selected, true, tr.left, middle, tr.right);

						order_id++;

						if (order_id >= v->GetNumOrders()) {
							order = v->GetOrder(0);
							final_order = true;
						} else {
							order = v->orders->GetNext(order);
						}
					} else {
						StringID string;
						TextColour colour = (i == selected) ? TC_WHITE : TC_BLACK;
						if (order->IsType(OT_CONDITIONAL) || order->HasNoTimetableTimes()) {
							string = STR_TIMETABLE_NO_TRAVEL;
						} else if (order->IsType(OT_IMPLICIT)) {
							string = STR_TIMETABLE_NOT_TIMETABLEABLE;
							colour = ((i == selected) ? TC_SILVER : TC_GREY) | TC_NO_SHADE;
						} else if (!order->IsTravelTimetabled()) {
							if (order->GetTravelTime() > 0) {
								SetTimetableParams(0, order->GetTravelTime());
								string = order->GetMaxSpeed() != UINT16_MAX ?
										STR_TIMETABLE_TRAVEL_FOR_SPEED_ESTIMATED  :
										STR_TIMETABLE_TRAVEL_FOR_ESTIMATED;
							} else {
								string = order->GetMaxSpeed() != UINT16_MAX ?
										STR_TIMETABLE_TRAVEL_NOT_TIMETABLED_SPEED :
										STR_TIMETABLE_TRAVEL_NOT_TIMETABLED;
							}
						} else {
							SetTimetableParams(0, order->GetTimetabledTravel());
							string = order->GetMaxSpeed() != UINT16_MAX ?
									STR_TIMETABLE_TRAVEL_FOR_SPEED : STR_TIMETABLE_TRAVEL_FOR;
						}
						SetDParam(2, PackVelocity(order->GetMaxSpeed(), v->type));

						int edge = DrawString(rtl ? tr.left : middle, rtl ? middle : tr.right, tr.top, string, colour);

						if (order->IsTravelFixed()) {
							Dimension lock_d = GetSpriteSize(SPR_LOCK);
							DrawPixelInfo tmp_dpi;
							if (FillDrawPixelInfo(&tmp_dpi, rtl ? tr.left : middle, tr.top, rtl ? middle : tr.right, lock_d.height)) {
								AutoRestoreBackup dpi_backup(_cur_dpi, &tmp_dpi);

								DrawSprite(SPR_LOCK, PAL_NONE, rtl ? edge - 3 - lock_d.width - tr.left : edge + 3 - middle, 0);
							}
						}

						if (final_order) break;
					}

					i++;
					tr.top += line_height;
				}
				break;
			}

			case WID_VT_ARRIVAL_DEPARTURE_PANEL: {
				/* Arrival and departure times are handled in an all-or-nothing approach,
				 * i.e. are only shown if we can calculate all times.
				 * Excluding order lists with only one order makes some things easier.
				 */
				Ticks total_time = v->orders != nullptr ? v->orders->GetTimetableDurationIncomplete() : 0;
				if (total_time <= 0 || v->GetNumOrders() <= 1 || !HasBit(v->vehicle_flags, VF_TIMETABLE_STARTED)) break;

				std::unique_ptr<TimetableArrivalDeparture[]> arr_dep = std::make_unique<TimetableArrivalDeparture[]>(v->GetNumOrders());
				const VehicleOrderID cur_order = v->cur_real_order_index % v->GetNumOrders();

				VehicleOrderID earlyID = BuildArrivalDepartureList(v, arr_dep.get()) ? cur_order : (VehicleOrderID)INVALID_VEH_ORDER_ID;

				Rect tr = r.Shrink(WidgetDimensions::scaled.framerect);
				Dimension lock_d = GetSpriteSize(SPR_LOCK);
				int line_height = std::max<int>(GetCharacterHeight(FS_NORMAL), lock_d.height);

				const Ticks timetable_unit_size = TimetableDisplayUnitSize();
				bool show_late = this->show_expected && v->lateness_counter >= timetable_unit_size;
				Ticks offset = show_late ? 0 : -v->lateness_counter;

				bool rtl = _current_text_dir == TD_RTL;
				Rect abbr = tr.WithWidth(this->deparr_abbr_width, rtl);
				Rect time = tr.WithWidth(this->deparr_time_width, !rtl);

				for (int i = this->vscroll->GetPosition(); i / 2 < v->GetNumOrders(); ++i) { // note: i is also incremented in the loop
					/* Don't draw anything if it extends past the end of the window. */
					if (!this->vscroll->IsVisible(i)) break;

					if (i % 2 == 0) {
						if (arr_dep[i / 2].arrival != INVALID_TICKS) {
							DrawString(abbr.left, abbr.right, tr.top, STR_TIMETABLE_ARRIVAL_ABBREVIATION, i == selected ? TC_WHITE : TC_BLACK);
							if (this->show_expected && i / 2 == earlyID) {
								SetDParam(0, _state_ticks + arr_dep[i / 2].arrival);
								DrawString(time.left, time.right, tr.top, STR_JUST_TT_TIME, TC_GREEN);
							} else {
								SetDParam(0, _state_ticks + arr_dep[i / 2].arrival + (HasBit(arr_dep[i / 2].flags, TADF_ARRIVAL_NO_OFFSET) ? 0 : offset));
								DrawString(time.left, time.right, tr.top, STR_JUST_TT_TIME,
										HasBit(arr_dep[i / 2].flags, TADF_ARRIVAL_PREDICTED) ? (TextColour)(TC_IS_PALETTE_COLOUR | TC_NO_SHADE | 4) : (show_late ? TC_RED : i == selected ? TC_WHITE : TC_BLACK));
							}
						}
					} else {
						if (arr_dep[i / 2].departure != INVALID_TICKS) {
							DrawString(abbr.left, abbr.right, tr.top, STR_TIMETABLE_DEPARTURE_ABBREVIATION, i == selected ? TC_WHITE : TC_BLACK);
							SetDParam(0, _state_ticks + arr_dep[i/2].departure + (HasBit(arr_dep[i / 2].flags, TADF_DEPARTURE_NO_OFFSET) ? 0 : offset));
							DrawString(time.left, time.right, tr.top, STR_JUST_TT_TIME,
									HasBit(arr_dep[i / 2].flags, TADF_DEPARTURE_PREDICTED) ? (TextColour)(TC_IS_PALETTE_COLOUR | TC_NO_SHADE | 4) : (show_late ? TC_RED : i == selected ? TC_WHITE : TC_BLACK));
						}
					}
					tr.top += line_height;
				}
				break;
			}

			case WID_VT_SUMMARY_PANEL: {
				Rect tr = r.Shrink(WidgetDimensions::scaled.framerect);

				Ticks total_time = v->orders != nullptr ? v->orders->GetTimetableDurationIncomplete() : 0;
				if (total_time != 0) {
					SetTimetableParams(0, total_time, true);
					StringID str;
					if (!v->orders->IsCompleteTimetable()) {
						str = STR_TIMETABLE_TOTAL_TIME_INCOMPLETE;
					} else if (!_settings_client.gui.timetable_in_ticks && !_settings_client.gui.timetable_leftover_ticks && total_time % TimetableDisplayUnitSize() != 0) {
						str = STR_TIMETABLE_APPROX_TIME;
					} else {
						str = STR_TIMETABLE_TOTAL_TIME;
					}
					DrawString(tr, str);
				}
				tr.top += GetCharacterHeight(FS_NORMAL);

				if (v->timetable_start != 0) {
					/* We are running towards the first station so we can start the
					 * timetable at the given time. */
					if (EconTime::UsingWallclockUnits() && !_settings_time.time_in_minutes) {
						SetDParam(0, (v->timetable_start - _state_ticks) / TICKS_PER_SECOND);
						DrawString(tr, STR_TIMETABLE_STATUS_START_IN_SECONDS);
					} else {
						SetDParam(0, STR_JUST_TT_TIME);
						SetDParam(1, v->timetable_start);
						DrawString(tr, STR_TIMETABLE_STATUS_START_AT_DATE);
					}
				} else if (!HasBit(v->vehicle_flags, VF_TIMETABLE_STARTED)) {
					/* We aren't running on a timetable yet, so how can we be "on time"
					 * when we aren't even "on service"/"on duty"? */
					DrawString(tr, STR_TIMETABLE_STATUS_NOT_STARTED);
				} else if (v->lateness_counter == 0 || (!_settings_client.gui.timetable_in_ticks && abs(v->lateness_counter) < TimetableDisplayUnitSize())) {
					DrawString(tr, STR_TIMETABLE_STATUS_ON_TIME);
				} else {
					SetTimetableParams(0, abs(v->lateness_counter), true);
					DrawString(tr, v->lateness_counter < 0 ? STR_TIMETABLE_STATUS_EARLY : STR_TIMETABLE_STATUS_LATE);
				}
				tr.top += GetCharacterHeight(FS_NORMAL);

				{
					const Dimension warning_dimensions = GetSpriteSize(SPR_WARNING_SIGN);
					const int step_height = std::max<int>(warning_dimensions.height, GetCharacterHeight(FS_NORMAL));
					const int text_offset_y = (step_height - GetCharacterHeight(FS_NORMAL)) / 2;
					const int warning_offset_y = (step_height - warning_dimensions.height) / 2;
					const bool rtl = _current_text_dir == TD_RTL;

					auto draw_warning = [&](StringID text, bool warning) {
						int left = tr.left;
						int right = tr.right;
						if (warning) {
							DrawSprite(SPR_WARNING_SIGN, 0, rtl ? right - warning_dimensions.width - 5 : left + 5, tr.top + warning_offset_y);
							if (rtl) {
								right -= (warning_dimensions.width + 10);
							} else {
								left += (warning_dimensions.width + 10);
							}
						}
						DrawString(left, right, tr.top + text_offset_y, text);
						tr.top += step_height;
					};

					int warning_count = 0;
					int warning_limit = this->summary_warnings > MAX_SUMMARY_WARNINGS ? MAX_SUMMARY_WARNINGS - 1 : std::min<int>(MAX_SUMMARY_WARNINGS, this->summary_warnings);

					ProcessTimetableWarnings(v, [&](StringID text, bool warning) {
						if (warning_count < warning_limit) draw_warning(text, warning);
						warning_count++;
					});
					if (warning_count > warning_limit) {
						SetDParam(0, warning_count - warning_limit);
						draw_warning(STR_TIMETABLE_WARNINGS_OMITTED, true);
					}

					if (warning_count != this->summary_warnings) {
						TimetableWindow *mutable_this = const_cast<TimetableWindow *>(this);
						mutable_this->summary_warnings = warning_count;
						mutable_this->ReInit();
					}
				}

				break;
			}
		}
	}

	static inline void ExecuteTimetableCommand(const Vehicle *v, bool bulk, uint selected, ModifyTimetableFlags mtf, uint32_t data, bool clear)
	{
		uint order_number = (selected + 1) / 2;
		if (order_number >= v->GetNumOrders()) order_number = 0;

		if (bulk) {
			Command<CMD_BULK_CHANGE_TIMETABLE>::Post(v->index, mtf, data, clear ? MTCF_CLEAR_FIELD : MTCF_NONE);
		} else {
			Command<CMD_CHANGE_TIMETABLE>::Post(v->index, order_number, mtf, data, clear ? MTCF_CLEAR_FIELD : MTCF_NONE);
		}
	}

	void OnClick([[maybe_unused]] Point pt, WidgetID widget, [[maybe_unused]] int click_count) override
	{
		const Vehicle *v = this->vehicle;

		this->clicked_widget = widget;
		this->CloseChildWindows(WC_QUERY_STRING);

		switch (widget) {
			case WID_VT_ORDER_VIEW: // Order view button
				ShowOrdersWindow(v);
				return;

			case WID_VT_TIMETABLE_PANEL: { // Main panel.
				int selected = GetOrderFromTimetableWndPt(pt.y, v);

				/* Allow change time by double-clicking order */
				if (click_count == 2) {
					this->sel_index = selected == INVALID_ORDER ? -1 : selected;
					this->SetButtonDisabledStates();
					if (!this->IsWidgetDisabled(WID_VT_CHANGE_TIME)) {
						this->OnClick(pt, WID_VT_CHANGE_TIME, click_count);
					}
					return;
				} else {
					this->sel_index = (selected == INVALID_ORDER || selected == this->sel_index) ? -1 : selected;
				}

				this->CloseChildWindows();
				break;
			}

<<<<<<< HEAD
			case WID_VT_START_DATE: { // Change the date that the timetable starts.
				bool set_all = _ctrl_pressed && v->orders->IsCompleteTimetable();
				if (EconTime::UsingWallclockUnits() && !_settings_time.time_in_minutes) {
					this->set_start_date_all = set_all;
					ShowQueryString(STR_EMPTY, STR_TIMETABLE_START_SECONDS_QUERY, 6, this, CS_NUMERAL, QSF_ACCEPT_UNCHANGED);
				} else if (_settings_time.time_in_minutes && _settings_client.gui.timetable_start_text_entry) {
					this->set_start_date_all = set_all;
					StringID str = STR_JUST_INT;
					SetDParam(0, _settings_time.NowInTickMinutes().ClockHHMM());
					ShowQueryString(str, STR_TIMETABLE_START, 31, this, CS_NUMERAL, QSF_ACCEPT_UNCHANGED);
=======
			case WID_VT_START_DATE: // Change the date that the timetable starts.
				if (_settings_client.gui.timetable_mode == TimetableMode::Seconds) {
					this->query_widget = WID_VT_START_DATE;
					this->change_timetable_all = _ctrl_pressed;
					ShowQueryString({}, STR_TIMETABLE_START_SECONDS_QUERY, 6, this, CS_NUMERAL, QSF_ACCEPT_UNCHANGED);
>>>>>>> 9a6fc4eb
				} else {
					ShowSetDateWindow(this, v->index,
							_state_ticks, EconTime::CurYear(), EconTime::CurYear() + 15, ChangeTimetableStartCallback, reinterpret_cast<void *>(static_cast<uintptr_t>(set_all ? 1 : 0)));
				}
				break;
			}

			case WID_VT_CHANGE_TIME: { // "Wait For" button.
				int selected = this->sel_index;
				VehicleOrderID real = (selected + 1) / 2;

				if (real >= v->GetNumOrders()) real = 0;

				const Order *order = v->GetOrder(real);
				std::string current;

				if (order != nullptr) {
					uint time = (selected % 2 != 0) ? order->GetTravelTime() : order->GetWaitTime();
					if (!_settings_client.gui.timetable_in_ticks) time /= TimetableDisplayUnitSize();

					if (time != 0) {
						current = GetString(STR_JUST_INT, time);
					}
				}

				this->query_is_speed_query = false;
				this->change_timetable_all = (order != nullptr) && (selected % 2 == 0) && _ctrl_pressed;
				CharSetFilter charset_filter = _settings_client.gui.timetable_in_ticks ? CS_NUMERAL : CS_NUMERAL_DECIMAL;
				ShowQueryString(current, STR_TIMETABLE_CHANGE_TIME, 31, this, charset_filter, QSF_ACCEPT_UNCHANGED);
				break;
			}

			case WID_VT_CHANGE_SPEED: { // Change max speed button.
				int selected = this->sel_index;
				VehicleOrderID real = (selected + 1) / 2;

				if (real >= v->GetNumOrders()) real = 0;

				std::string current;
				const Order *order = v->GetOrder(real);
				if (order != nullptr) {
					if (order->GetMaxSpeed() != UINT16_MAX) {
						current = GetString(STR_JUST_INT, ConvertKmhishSpeedToDisplaySpeed(order->GetMaxSpeed(), v->type));
					}
				}

				this->query_is_speed_query = true;
				this->change_timetable_all = (order != nullptr) && _ctrl_pressed;
				ShowQueryString(current, STR_TIMETABLE_CHANGE_SPEED, 31, this, CS_NUMERAL, QSF_NONE);
				break;
			}

			case WID_VT_CLEAR_TIME: { // Clear travel/waiting time.
				ExecuteTimetableCommand(v, _ctrl_pressed, this->sel_index, (this->sel_index % 2 == 1) ? MTF_TRAVEL_TIME : MTF_WAIT_TIME, 0, true);
				break;
			}

			case WID_VT_CLEAR_SPEED: { // Clear max speed button.
				ExecuteTimetableCommand(v, _ctrl_pressed, this->sel_index, MTF_TRAVEL_SPEED, UINT16_MAX, false);
				break;
			}

			case WID_VT_LOCK_ORDER_TIME: { // Toggle order wait time lock state.
				bool locked = false;

				int selected = this->sel_index;
				VehicleOrderID order_number = (selected + 1) / 2;
				if (order_number >= v->GetNumOrders()) order_number = 0;

				const Order *order = v->GetOrder(order_number);
				if (order != nullptr) {
					locked = (selected % 2 == 1) ? order->IsTravelFixed() : order->IsWaitFixed();
				}

				ExecuteTimetableCommand(v, _ctrl_pressed, this->sel_index, ((selected % 2 == 1) ? MTF_SET_TRAVEL_FIXED : MTF_SET_WAIT_FIXED), locked ? 0 : 1, false);
				break;
			}

			case WID_VT_RESET_LATENESS: // Reset the vehicle's late counter.
				Command<CMD_SET_VEHICLE_ON_TIME>::Post(STR_ERROR_CAN_T_TIMETABLE_VEHICLE, v->index, _ctrl_pressed);
				break;

			case WID_VT_AUTOFILL: { // Autofill the timetable.
				Command<CMD_AUTOFILL_TIMETABLE>::Post(STR_ERROR_CAN_T_TIMETABLE_VEHICLE, v->index, !HasBit(v->vehicle_flags, VF_AUTOFILL_TIMETABLE), _ctrl_pressed);
				break;
			}

			case WID_VT_SCHEDULED_DISPATCH: {
				ShowSchdispatchWindow(v);
				break;
			}

			case WID_VT_AUTOMATE: {
				Command<CMD_AUTOMATE_TIMETABLE>::Post(STR_ERROR_CAN_T_TIMETABLE_VEHICLE, v->index, !HasBit(v->vehicle_flags, VF_AUTOMATE_TIMETABLE));
				break;
			}

			case WID_VT_AUTO_SEPARATION: {
				Command<CMD_TIMETABLE_SEPARATION>::Post(STR_ERROR_CAN_T_TIMETABLE_VEHICLE, v->index, !HasBit(v->vehicle_flags, VF_TIMETABLE_SEPARATION));
				break;
			}

			case WID_VT_EXPECTED:
				this->show_expected = !this->show_expected;
				break;

			case WID_VT_SHARED_ORDER_LIST:
				ShowVehicleListWindow(v);
				break;

			case WID_VT_ADD_VEH_GROUP: {
				ShowQueryString(STR_EMPTY, STR_GROUP_RENAME_CAPTION, MAX_LENGTH_GROUP_NAME_CHARS, this, CS_ALPHANUMERAL, QSF_ENABLE_DEFAULT | QSF_LEN_IN_CHARS);
				break;
			}

			case WID_VT_EXTRA: {
				VehicleOrderID real = (this->sel_index + 1) / 2;
				if (real >= this->vehicle->GetNumOrders()) real = 0;
				const Order *order = this->vehicle->GetOrder(real);
				bool leave_type_disabled = (order == nullptr) ||
							((!(order->IsType(OT_GOTO_STATION) || (order->IsType(OT_GOTO_DEPOT) && !(order->GetDepotActionType() & ODATFB_HALT))) ||
								(order->GetNonStopType() & ONSF_NO_STOP_AT_DESTINATION_STATION)) && !order->IsType(OT_CONDITIONAL));
				OrderLeaveType current = order != nullptr ? order->GetLeaveType() : OLT_END;
				DropDownList list;
				list.emplace_back(MakeDropDownListCheckedItem(current == OLT_NORMAL, STR_TIMETABLE_LEAVE_NORMAL, OLT_NORMAL, leave_type_disabled));
				list.emplace_back(MakeDropDownListCheckedItem(current == OLT_LEAVE_EARLY, STR_TIMETABLE_LEAVE_EARLY, OLT_LEAVE_EARLY, leave_type_disabled));
				list.emplace_back(MakeDropDownListCheckedItem(current == OLT_LEAVE_EARLY_FULL_ANY, STR_TIMETABLE_LEAVE_EARLY_FULL_ANY, OLT_LEAVE_EARLY_FULL_ANY, leave_type_disabled || !order->IsType(OT_GOTO_STATION)));
				list.emplace_back(MakeDropDownListCheckedItem(current == OLT_LEAVE_EARLY_FULL_ALL, STR_TIMETABLE_LEAVE_EARLY_FULL_ALL, OLT_LEAVE_EARLY_FULL_ALL, leave_type_disabled || !order->IsType(OT_GOTO_STATION)));
				ShowDropDownList(this, std::move(list), -1, widget, 0, DDMF_NONE, DDSF_SHARED);
				break;
			}

			case WID_VT_ASSIGN_SCHEDULE: {
				VehicleOrderID real = (this->sel_index + 1) / 2;
				if (real >= this->vehicle->GetNumOrders()) real = 0;
				const Order *order = this->vehicle->GetOrder(real);
				DropDownList list;
				list.push_back(MakeDropDownListStringItem(STR_TIMETABLE_ASSIGN_SCHEDULE_NONE, -1, false));

				for (uint i = 0; i < v->orders->GetScheduledDispatchScheduleCount(); i++) {
					const DispatchSchedule &ds = this->vehicle->orders->GetDispatchScheduleByIndex(i);
					if (ds.ScheduleName().empty()) {
						SetDParam(0, i + 1);
						list.push_back(MakeDropDownListStringItem(STR_TIMETABLE_ASSIGN_SCHEDULE_ID, i, false));
					} else {
						list.push_back(MakeDropDownListStringItem(ds.ScheduleName(), i, false));
					}
				}
				ShowDropDownList(this, std::move(list), order->GetDispatchScheduleIndex(), WID_VT_ASSIGN_SCHEDULE, 0, DDMF_NONE, DDSF_SHARED);
				break;
			}
		}

		this->SetDirty();
	}

	void OnDropdownSelect(WidgetID widget, int index) override
	{
		switch (widget) {
			case WID_VT_EXTRA:
				ExecuteTimetableCommand(this->vehicle, false, this->sel_index, MTF_SET_LEAVE_TYPE, index, false);
				break;

			case WID_VT_ASSIGN_SCHEDULE:
				ExecuteTimetableCommand(this->vehicle, false, this->sel_index, MTF_ASSIGN_SCHEDULE, index, false);
				break;

			default:
				break;
		}
	}

	void OnQueryTextFinished(std::optional<std::string> str) override
	{
		if (!str.has_value()) return;

		const Vehicle *v = this->vehicle;

		switch (this->clicked_widget) {
			default: NOT_REACHED();

			case WID_VT_CHANGE_SPEED:
			case WID_VT_CHANGE_TIME: {
				uint32_t p2;
				if (this->query_is_speed_query) {
					uint64_t display_speed = str->empty() ? 0 : std::strtoul(str->c_str(), nullptr, 10);
					uint64_t val = ConvertDisplaySpeedToKmhishSpeed(display_speed, v->type);
					p2 = std::min<uint>(val, UINT16_MAX);
				} else {
					p2 = ParseTimetableDuration(str->c_str());
				}

				ExecuteTimetableCommand(v, this->change_timetable_all, this->sel_index, (this->sel_index % 2 == 1) ? (this->query_is_speed_query ? MTF_TRAVEL_SPEED : MTF_TRAVEL_TIME) : MTF_WAIT_TIME, p2, false);
				break;
			}

			case WID_VT_START_DATE: {
				if (str->empty()) break;
				char *end;
				int32_t val = std::strtol(str->c_str(), &end, 10);
				if (!(end != nullptr && *end == 0)) break;
				if (EconTime::UsingWallclockUnits() && !_settings_time.time_in_minutes) {
					Command<CMD_SET_TIMETABLE_START>::Post(STR_ERROR_CAN_T_TIMETABLE_VEHICLE, v->index, this->set_start_date_all, _state_ticks + (val * TICKS_PER_SECOND));
					break;
				}
				if (val >= 0) {
					uint minutes = (val % 100) % 60;
					uint hours = (val / 100) % 24;
					const TickMinutes now = _settings_time.NowInTickMinutes();
					TickMinutes time = now.ToSameDayClockTime(hours, minutes);

					if (time < (now - 60)) time += TickMinutes{60 * 24};

					Command<CMD_SET_TIMETABLE_START>::Post(STR_ERROR_CAN_T_TIMETABLE_VEHICLE, v->index, this->set_start_date_all, _settings_time.FromTickMinutes(time));
				}
				break;
			}

			case WID_VT_ADD_VEH_GROUP: {
				Command<CMD_CREATE_GROUP_FROM_LIST>::Post(STR_ERROR_GROUP_CAN_T_CREATE, VehicleListIdentifier(VL_SINGLE_VEH, v->type, v->owner, v->index), CargoFilterCriteria::CF_ANY, *str);
				break;
			}
		}
	}

	void OnResize() override
	{
		/* Update the scroll bar */
		this->vscroll->SetCapacityFromWidget(this, WID_VT_TIMETABLE_PANEL, WidgetDimensions::scaled.framerect.Vertical());
	}

	/**
	 * Update the selection state of the arrival/departure data
	 */
	void UpdateSelectionStates()
	{
		this->GetWidget<NWidgetStacked>(WID_VT_ARRIVAL_DEPARTURE_SELECTION)->SetDisplayedPlane(_settings_client.gui.timetable_arrival_departure ? 0 : SZSP_NONE);
		this->GetWidget<NWidgetStacked>(WID_VT_EXPECTED_SELECTION)->SetDisplayedPlane(_settings_client.gui.timetable_arrival_departure ? 0 : 1);
		this->GetWidget<NWidgetStacked>(WID_VT_SEL_SHARED)->SetDisplayedPlane(this->vehicle->owner == _local_company && _ctrl_pressed ? 1 : 0);
	}

	const Vehicle *GetVehicle()
	{
		return this->vehicle;
	}
};

static constexpr NWidgetPart _nested_timetable_widgets[] = {
	NWidget(NWID_HORIZONTAL),
		NWidget(WWT_CLOSEBOX, COLOUR_GREY),
		NWidget(WWT_CAPTION, COLOUR_GREY, WID_VT_CAPTION), SetStringTip(STR_TIMETABLE_TITLE, STR_TOOLTIP_WINDOW_TITLE_DRAG_THIS),
		NWidget(WWT_PUSHTXTBTN, COLOUR_GREY, WID_VT_ORDER_VIEW), SetMinimalSize(61, 14), SetStringTip(STR_TIMETABLE_ORDER_VIEW, STR_TIMETABLE_ORDER_VIEW_TOOLTIP),
		NWidget(WWT_SHADEBOX, COLOUR_GREY),
		NWidget(WWT_DEFSIZEBOX, COLOUR_GREY),
		NWidget(WWT_STICKYBOX, COLOUR_GREY),
	EndContainer(),
	NWidget(NWID_HORIZONTAL),
		NWidget(WWT_PANEL, COLOUR_GREY, WID_VT_TIMETABLE_PANEL), SetMinimalSize(388, 82), SetResize(1, 10), SetToolTip(STR_TIMETABLE_TOOLTIP), SetScrollbar(WID_VT_SCROLLBAR), EndContainer(),
		NWidget(NWID_SELECTION, INVALID_COLOUR, WID_VT_ARRIVAL_DEPARTURE_SELECTION),
			NWidget(WWT_PANEL, COLOUR_GREY, WID_VT_ARRIVAL_DEPARTURE_PANEL), SetMinimalSize(110, 0), SetFill(0, 1), SetToolTip(STR_TIMETABLE_TOOLTIP), SetScrollbar(WID_VT_SCROLLBAR), EndContainer(),
		EndContainer(),
		NWidget(NWID_VSCROLLBAR, COLOUR_GREY, WID_VT_SCROLLBAR),
	EndContainer(),
	NWidget(WWT_PANEL, COLOUR_GREY, WID_VT_SUMMARY_PANEL), SetMinimalSize(400, 22), SetResize(1, 0), EndContainer(),
	NWidget(NWID_HORIZONTAL),
		NWidget(NWID_HORIZONTAL, NWidContainerFlag::EqualSize),
			NWidget(NWID_VERTICAL, NWidContainerFlag::EqualSize),
				NWidget(NWID_SELECTION, INVALID_COLOUR, WID_VT_START_DATE_SELECTION),
					NWidget(WWT_PUSHTXTBTN, COLOUR_GREY, WID_VT_START_DATE), SetResize(1, 0), SetFill(1, 1), SetStringTip(STR_TIMETABLE_START, STR_TIMETABLE_START_TOOLTIP),
					NWidget(WWT_DROPDOWN, COLOUR_GREY, WID_VT_ASSIGN_SCHEDULE), SetResize(1, 0), SetFill(1, 1), SetStringTip(STR_TIMETABLE_ASSIGN_SCHEDULE_DROP_DOWN, STR_TIMETABLE_ASSIGN_SCHEDULE_DROP_DOWN_TOOLTIP),
				EndContainer(),
				NWidget(WWT_PUSHTXTBTN, COLOUR_GREY, WID_VT_CHANGE_TIME), SetResize(1, 0), SetFill(1, 1), SetStringTip(STR_TIMETABLE_CHANGE_TIME, STR_TIMETABLE_WAIT_TIME_TOOLTIP),
				NWidget(WWT_PUSHTXTBTN, COLOUR_GREY, WID_VT_CLEAR_TIME), SetResize(1, 0), SetFill(1, 1), SetStringTip(STR_TIMETABLE_CLEAR_TIME, STR_TIMETABLE_CLEAR_TIME_TOOLTIP),
			EndContainer(),
			NWidget(NWID_VERTICAL, NWidContainerFlag::EqualSize),
				NWidget(WWT_PUSHTXTBTN, COLOUR_GREY, WID_VT_AUTOFILL), SetResize(1, 0), SetFill(1, 1), SetStringTip(STR_TIMETABLE_AUTOFILL, STR_TIMETABLE_AUTOFILL_TOOLTIP),
				NWidget(WWT_PUSHTXTBTN, COLOUR_GREY, WID_VT_CHANGE_SPEED), SetResize(1, 0), SetFill(1, 1), SetStringTip(STR_TIMETABLE_CHANGE_SPEED, STR_TIMETABLE_CHANGE_SPEED_TOOLTIP),
				NWidget(WWT_PUSHTXTBTN, COLOUR_GREY, WID_VT_CLEAR_SPEED), SetResize(1, 0), SetFill(1, 1), SetStringTip(STR_TIMETABLE_CLEAR_SPEED, STR_TIMETABLE_CLEAR_SPEED_TOOLTIP),
			EndContainer(),
			NWidget(NWID_VERTICAL, NWidContainerFlag::EqualSize),
				NWidget(WWT_PUSHTXTBTN, COLOUR_GREY, WID_VT_AUTOMATE), SetResize(1, 0), SetFill(1, 1), SetStringTip(STR_TIMETABLE_AUTOMATE, STR_TIMETABLE_AUTOMATE_TOOLTIP),
				NWidget(WWT_PUSHTXTBTN, COLOUR_GREY, WID_VT_AUTO_SEPARATION), SetResize(1, 0), SetFill(1, 1), SetStringTip(STR_TIMETABLE_AUTO_SEPARATION, STR_NULL),
				NWidget(WWT_DROPDOWN, COLOUR_GREY, WID_VT_EXTRA), SetResize(1, 0), SetFill(1, 1), SetStringTip(STR_TIMETABLE_EXTRA_DROP_DOWN, STR_TIMETABLE_EXTRA_DROP_DOWN_TOOLTIP),
			EndContainer(),
			NWidget(NWID_VERTICAL, NWidContainerFlag::EqualSize),
				NWidget(WWT_PUSHTXTBTN, COLOUR_GREY, WID_VT_SCHEDULED_DISPATCH), SetResize(1, 0), SetFill(1, 1), SetStringTip(STR_TIMETABLE_SCHEDULED_DISPATCH, STR_TIMETABLE_SCHEDULED_DISPATCH_TOOLTIP),
				NWidget(WWT_PUSHTXTBTN, COLOUR_GREY, WID_VT_RESET_LATENESS), SetResize(1, 0), SetFill(1, 1), SetStringTip(STR_TIMETABLE_RESET_LATENESS, STR_TIMETABLE_RESET_LATENESS_TOOLTIP),
				NWidget(NWID_SELECTION, INVALID_COLOUR, WID_VT_EXPECTED_SELECTION),
					NWidget(WWT_PUSHTXTBTN, COLOUR_GREY, WID_VT_EXPECTED), SetResize(1, 0), SetFill(1, 1), SetStringTip(STR_JUST_STRING, STR_TIMETABLE_EXPECTED_TOOLTIP),
					NWidget(WWT_PANEL, COLOUR_GREY), SetResize(1, 0), SetFill(1, 1), EndContainer(),
				EndContainer(),
			EndContainer(),
		EndContainer(),
		NWidget(NWID_VERTICAL, NWidContainerFlag::EqualSize),
			NWidget(NWID_SELECTION, INVALID_COLOUR, WID_VT_SEL_SHARED),
				NWidget(WWT_PUSHIMGBTN, COLOUR_GREY, WID_VT_SHARED_ORDER_LIST), SetAspect(1), SetFill(0, 1), SetSpriteTip(SPR_SHARED_ORDERS_ICON, STR_ORDERS_VEH_WITH_SHARED_ORDERS_LIST_TOOLTIP),
				NWidget(WWT_PUSHTXTBTN, COLOUR_GREY, WID_VT_ADD_VEH_GROUP), SetFill(0, 1), SetStringTip(STR_BLACK_PLUS, STR_ORDERS_NEW_GROUP_TOOLTIP),
			EndContainer(),
			NWidget(WWT_PUSHIMGBTN, COLOUR_GREY, WID_VT_LOCK_ORDER_TIME), SetFill(0, 1), SetSpriteTip(SPR_LOCK, STR_TIMETABLE_LOCK_ORDER_TIME_TOOLTIP),
			NWidget(WWT_RESIZEBOX, COLOUR_GREY), SetFill(0, 1),
		EndContainer(),
	EndContainer(),
};

static WindowDesc _timetable_desc(__FILE__, __LINE__,
	WDP_AUTO, "view_vehicle_timetable", 400, 130,
	WC_VEHICLE_TIMETABLE, WC_VEHICLE_VIEW,
	WindowDefaultFlag::Construction,
	_nested_timetable_widgets
);

/**
 * Show the timetable for a given vehicle.
 * @param v The vehicle to show the timetable for.
 */
void ShowTimetableWindow(const Vehicle *v)
{
	CloseWindowById(WC_VEHICLE_DETAILS, v->index, false);
	CloseWindowById(WC_VEHICLE_ORDERS, v->index, false);
	AllocateWindowDescFront<TimetableWindow>(_timetable_desc, v->index);
}

void SetTimetableWindowsDirty(const Vehicle *v, SetTimetableWindowsDirtyFlags flags)
{
	if (_pause_mode != PM_UNPAUSED) InvalidateWindowClassesData(WC_DEPARTURES_BOARD, 0);

	if (!(HaveWindowByClass(WC_VEHICLE_TIMETABLE) ||
			((flags & STWDF_SCHEDULED_DISPATCH) && HaveWindowByClass(WC_SCHDISPATCH_SLOTS)) ||
			((flags & STWDF_ORDERS) && HaveWindowByClass(WC_VEHICLE_ORDERS)))) {
		return;
	}

	v = v->FirstShared();
	for (Window *w : Window::Iterate()) {
		if (w->window_class == WC_VEHICLE_TIMETABLE ||
				((flags & STWDF_SCHEDULED_DISPATCH) && w->window_class == WC_SCHDISPATCH_SLOTS) ||
				((flags & STWDF_ORDERS) && w->window_class == WC_VEHICLE_ORDERS)) {
			if (static_cast<GeneralVehicleWindow *>(w)->vehicle->FirstShared() == v) w->SetDirty();
		}
	}
}<|MERGE_RESOLUTION|>--- conflicted
+++ resolved
@@ -973,24 +973,14 @@
 				break;
 			}
 
-<<<<<<< HEAD
 			case WID_VT_START_DATE: { // Change the date that the timetable starts.
 				bool set_all = _ctrl_pressed && v->orders->IsCompleteTimetable();
 				if (EconTime::UsingWallclockUnits() && !_settings_time.time_in_minutes) {
 					this->set_start_date_all = set_all;
-					ShowQueryString(STR_EMPTY, STR_TIMETABLE_START_SECONDS_QUERY, 6, this, CS_NUMERAL, QSF_ACCEPT_UNCHANGED);
+					ShowQueryString({}, STR_TIMETABLE_START_SECONDS_QUERY, 6, this, CS_NUMERAL, QSF_ACCEPT_UNCHANGED);
 				} else if (_settings_time.time_in_minutes && _settings_client.gui.timetable_start_text_entry) {
 					this->set_start_date_all = set_all;
-					StringID str = STR_JUST_INT;
-					SetDParam(0, _settings_time.NowInTickMinutes().ClockHHMM());
-					ShowQueryString(str, STR_TIMETABLE_START, 31, this, CS_NUMERAL, QSF_ACCEPT_UNCHANGED);
-=======
-			case WID_VT_START_DATE: // Change the date that the timetable starts.
-				if (_settings_client.gui.timetable_mode == TimetableMode::Seconds) {
-					this->query_widget = WID_VT_START_DATE;
-					this->change_timetable_all = _ctrl_pressed;
-					ShowQueryString({}, STR_TIMETABLE_START_SECONDS_QUERY, 6, this, CS_NUMERAL, QSF_ACCEPT_UNCHANGED);
->>>>>>> 9a6fc4eb
+					ShowQueryString(GetString(STR_JUST_INT, _settings_time.NowInTickMinutes().ClockHHMM()), STR_TIMETABLE_START, 31, this, CS_NUMERAL, QSF_ACCEPT_UNCHANGED);
 				} else {
 					ShowSetDateWindow(this, v->index,
 							_state_ticks, EconTime::CurYear(), EconTime::CurYear() + 15, ChangeTimetableStartCallback, reinterpret_cast<void *>(static_cast<uintptr_t>(set_all ? 1 : 0)));
@@ -1102,7 +1092,7 @@
 				break;
 
 			case WID_VT_ADD_VEH_GROUP: {
-				ShowQueryString(STR_EMPTY, STR_GROUP_RENAME_CAPTION, MAX_LENGTH_GROUP_NAME_CHARS, this, CS_ALPHANUMERAL, QSF_ENABLE_DEFAULT | QSF_LEN_IN_CHARS);
+				ShowQueryString({}, STR_GROUP_RENAME_CAPTION, MAX_LENGTH_GROUP_NAME_CHARS, this, CS_ALPHANUMERAL, QSF_ENABLE_DEFAULT | QSF_LEN_IN_CHARS);
 				break;
 			}
 
