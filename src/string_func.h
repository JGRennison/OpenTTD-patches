/*
 * This file is part of OpenTTD.
 * OpenTTD is free software; you can redistribute it and/or modify it under the terms of the GNU General Public License as published by the Free Software Foundation, version 2.
 * OpenTTD is distributed in the hope that it will be useful, but WITHOUT ANY WARRANTY; without even the implied warranty of MERCHANTABILITY or FITNESS FOR A PARTICULAR PURPOSE.
 * See the GNU General Public License for more details. You should have received a copy of the GNU General Public License along with OpenTTD. If not, see <http://www.gnu.org/licenses/>.
 */

/**
 * @file string_func.h Functions related to low-level strings.
 *
 * @note Be aware of "dangerous" string functions; string functions that
 * have behaviour that could easily cause buffer overruns and such:
 * - strncpy: does not '\0' terminate when input string is longer than
 *   the size of the output string. Use strecpy instead.
 * - [v]snprintf: returns the length of the string as it would be written
 *   when the output is large enough, so it can be more than the size of
 *   the buffer and than can underflow size_t (uint-ish) which makes all
 *   subsequent snprintf alikes write outside of the buffer. Use
 *   [v]seprintf instead; it will return the number of bytes actually
 *   added so no [v]seprintf will cause outside of bounds writes.
 * - [v]sprintf: does not bounds checking: use [v]seprintf instead.
 */

#ifndef STRING_FUNC_H
#define STRING_FUNC_H

#include <stdarg.h>
#include <iosfwd>

#include "core/bitmath_func.hpp"
#include "string_type.h"

<<<<<<< HEAD
char *strecat(char *dst, const char *src, const char *last);
char *strecpy(char *dst, const char *src, const char *last, bool quiet_mode = false);
char *stredup(const char *src, const char *last = nullptr);
=======
char *strecat(char *dst, const char *src, const char *last) NOACCESS(3);
char *strecpy(char *dst, const char *src, const char *last) NOACCESS(3);
char *stredup(const char *src, const char *last = nullptr) NOACCESS(2);
>>>>>>> 8228021a

int CDECL seprintf(char *str, const char *last, const char *format, ...) WARN_FORMAT(3, 4) NOACCESS(2);
int CDECL vseprintf(char *str, const char *last, const char *format, va_list ap) WARN_FORMAT(3, 0) NOACCESS(2);

char *CDECL str_fmt(const char *str, ...) WARN_FORMAT(1, 2);
char *str_vfmt(const char *str, va_list ap) WARN_FORMAT(1, 0);
std::string CDECL stdstr_fmt(const char *str, ...) WARN_FORMAT(1, 2);
std::string stdstr_vfmt(const char *str, va_list va) WARN_FORMAT(1, 0);

<<<<<<< HEAD
char *str_validate(char *str, const char *last, StringValidationSettings settings = SVS_REPLACE_WITH_QUESTION_MARK);
std::string str_validate(const std::string &str, StringValidationSettings settings = SVS_REPLACE_WITH_QUESTION_MARK);
void ValidateString(const char *str);

const char *str_fix_scc_encoded(char *str, const char *last);
=======
void str_validate(char *str, const char *last, StringValidationSettings settings = SVS_REPLACE_WITH_QUESTION_MARK) NOACCESS(2);
std::string str_validate(const std::string &str, StringValidationSettings settings = SVS_REPLACE_WITH_QUESTION_MARK);
void ValidateString(const char *str);

void str_fix_scc_encoded(char *str, const char *last) NOACCESS(2);
>>>>>>> 8228021a
void str_strip_colours(char *str);
std::string str_strip_all_scc(const char *str);
char *str_replace_wchar(char *str, const char *last, WChar find, WChar replace);
bool strtolower(char *str);
bool strtolower(std::string &str, std::string::size_type offs = 0);

bool StrValid(const char *str, const char *last) NOACCESS(2);
void StrTrimInPlace(char *str);

/**
 * Check if a string buffer is empty.
 *
 * @param s The pointer to the first element of the buffer
 * @return true if the buffer starts with the terminating null-character or
 *         if the given pointer points to nullptr else return false
 */
static inline bool StrEmpty(const char *s)
{
	return s == nullptr || s[0] == '\0';
}

/**
 * Get the length of a string, within a limited buffer.
 *
 * @param str The pointer to the first element of the buffer
 * @param maxlen The maximum size of the buffer
 * @return The length of the string
 */
static inline size_t ttd_strnlen(const char *str, size_t maxlen)
{
	const char *t;
	for (t = str; (size_t)(t - str) < maxlen && *t != '\0'; t++) {}
	return t - str;
}

char *md5sumToString(char *buf, const char *last, const uint8 md5sum[16]);

bool IsValidChar(WChar key, CharSetFilter afilter);

size_t Utf8Decode(WChar *c, const char *s);
size_t Utf8Encode(char *buf, WChar c);
size_t Utf8Encode(std::ostreambuf_iterator<char> &buf, WChar c);
size_t Utf8TrimString(char *s, size_t maxlen);


static inline WChar Utf8Consume(const char **s)
{
	WChar c;
	*s += Utf8Decode(&c, *s);
	return c;
}

template <class Titr>
static inline WChar Utf8Consume(Titr &s)
{
	WChar c;
	s += Utf8Decode(&c, &*s);
	return c;
}

/**
 * Return the length of a UTF-8 encoded character.
 * @param c Unicode character.
 * @return Length of UTF-8 encoding for character.
 */
static inline int8 Utf8CharLen(WChar c)
{
	if (c < 0x80)       return 1;
	if (c < 0x800)      return 2;
	if (c < 0x10000)    return 3;
	if (c < 0x110000)   return 4;

	/* Invalid valid, we encode as a '?' */
	return 1;
}


/**
 * Return the length of an UTF-8 encoded value based on a single char. This
 * char should be the first byte of the UTF-8 encoding. If not, or encoding
 * is invalid, return value is 0
 * @param c char to query length of
 * @return requested size
 */
static inline int8 Utf8EncodedCharLen(char c)
{
	if (GB(c, 3, 5) == 0x1E) return 4;
	if (GB(c, 4, 4) == 0x0E) return 3;
	if (GB(c, 5, 3) == 0x06) return 2;
	if (GB(c, 7, 1) == 0x00) return 1;

	/* Invalid UTF8 start encoding */
	return 0;
}


/* Check if the given character is part of a UTF8 sequence */
static inline bool IsUtf8Part(char c)
{
	return GB(c, 6, 2) == 2;
}

/**
 * Retrieve the previous UNICODE character in an UTF-8 encoded string.
 * @param s char pointer pointing to (the first char of) the next character
 * @return a pointer in 's' to the previous UNICODE character's first byte
 * @note The function should not be used to determine the length of the previous
 * encoded char because it might be an invalid/corrupt start-sequence
 */
static inline char *Utf8PrevChar(char *s)
{
	char *ret = s;
	while (IsUtf8Part(*--ret)) {}
	return ret;
}

static inline const char *Utf8PrevChar(const char *s)
{
	const char *ret = s;
	while (IsUtf8Part(*--ret)) {}
	return ret;
}

size_t Utf8StringLength(const char *s);

/**
 * Is the given character a lead surrogate code point?
 * @param c The character to test.
 * @return True if the character is a lead surrogate code point.
 */
static inline bool Utf16IsLeadSurrogate(uint c)
{
	return c >= 0xD800 && c <= 0xDBFF;
}

/**
 * Is the given character a lead surrogate code point?
 * @param c The character to test.
 * @return True if the character is a lead surrogate code point.
 */
static inline bool Utf16IsTrailSurrogate(uint c)
{
	return c >= 0xDC00 && c <= 0xDFFF;
}

/**
 * Convert an UTF-16 surrogate pair to the corresponding Unicode character.
 * @param lead Lead surrogate code point.
 * @param trail Trail surrogate code point.
 * @return Decoded Unicode character.
 */
static inline WChar Utf16DecodeSurrogate(uint lead, uint trail)
{
	return 0x10000 + (((lead - 0xD800) << 10) | (trail - 0xDC00));
}

/**
 * Decode an UTF-16 character.
 * @param c Pointer to one or two UTF-16 code points.
 * @return Decoded Unicode character.
 */
static inline WChar Utf16DecodeChar(const uint16 *c)
{
	if (Utf16IsLeadSurrogate(c[0])) {
		return Utf16DecodeSurrogate(c[0], c[1]);
	} else {
		return *c;
	}
}

/**
 * Is the given character a text direction character.
 * @param c The character to test.
 * @return true iff the character is used to influence
 *         the text direction.
 */
static inline bool IsTextDirectionChar(WChar c)
{
	switch (c) {
		case CHAR_TD_LRM:
		case CHAR_TD_RLM:
		case CHAR_TD_LRE:
		case CHAR_TD_RLE:
		case CHAR_TD_LRO:
		case CHAR_TD_RLO:
		case CHAR_TD_PDF:
			return true;

		default:
			return false;
	}
}

static inline bool IsPrintable(WChar c)
{
	if (c < 0x20)   return false;
	if (c < 0xE000) return true;
	if (c < 0xE200) return false;
	return true;
}

/**
 * Check whether UNICODE character is whitespace or not, i.e. whether
 * this is a potential line-break character.
 * @param c UNICODE character to check
 * @return a boolean value whether 'c' is a whitespace character or not
 * @see http://www.fileformat.info/info/unicode/category/Zs/list.htm
 */
static inline bool IsWhitespace(WChar c)
{
	return c == 0x0020 /* SPACE */ || c == 0x3000; /* IDEOGRAPHIC SPACE */
}

/* Needed for NetBSD version (so feature) testing */
#if defined(__NetBSD__) || defined(__FreeBSD__)
#include <sys/param.h>
#endif

/* strcasestr is available for _GNU_SOURCE, BSD and some Apple */
#if defined(_GNU_SOURCE) || (defined(__BSD_VISIBLE) && __BSD_VISIBLE) || (defined(__APPLE__) && (!defined(_POSIX_C_SOURCE) || defined(_DARWIN_C_SOURCE))) || defined(_NETBSD_SOURCE)
#	undef DEFINE_STRCASESTR
#else
#	define DEFINE_STRCASESTR
char *strcasestr(const char *haystack, const char *needle);
#endif /* strcasestr is available */

int strnatcmp(const char *s1, const char *s2, bool ignore_garbage_at_front = false);

#endif /* STRING_FUNC_H */<|MERGE_RESOLUTION|>--- conflicted
+++ resolved
@@ -30,15 +30,9 @@
 #include "core/bitmath_func.hpp"
 #include "string_type.h"
 
-<<<<<<< HEAD
-char *strecat(char *dst, const char *src, const char *last);
-char *strecpy(char *dst, const char *src, const char *last, bool quiet_mode = false);
-char *stredup(const char *src, const char *last = nullptr);
-=======
 char *strecat(char *dst, const char *src, const char *last) NOACCESS(3);
-char *strecpy(char *dst, const char *src, const char *last) NOACCESS(3);
+char *strecpy(char *dst, const char *src, const char *last, bool quiet_mode = false) NOACCESS(3);
 char *stredup(const char *src, const char *last = nullptr) NOACCESS(2);
->>>>>>> 8228021a
 
 int CDECL seprintf(char *str, const char *last, const char *format, ...) WARN_FORMAT(3, 4) NOACCESS(2);
 int CDECL vseprintf(char *str, const char *last, const char *format, va_list ap) WARN_FORMAT(3, 0) NOACCESS(2);
@@ -48,19 +42,11 @@
 std::string CDECL stdstr_fmt(const char *str, ...) WARN_FORMAT(1, 2);
 std::string stdstr_vfmt(const char *str, va_list va) WARN_FORMAT(1, 0);
 
-<<<<<<< HEAD
-char *str_validate(char *str, const char *last, StringValidationSettings settings = SVS_REPLACE_WITH_QUESTION_MARK);
+char *str_validate(char *str, const char *last, StringValidationSettings settings = SVS_REPLACE_WITH_QUESTION_MARK) NOACCESS(2);
 std::string str_validate(const std::string &str, StringValidationSettings settings = SVS_REPLACE_WITH_QUESTION_MARK);
 void ValidateString(const char *str);
 
-const char *str_fix_scc_encoded(char *str, const char *last);
-=======
-void str_validate(char *str, const char *last, StringValidationSettings settings = SVS_REPLACE_WITH_QUESTION_MARK) NOACCESS(2);
-std::string str_validate(const std::string &str, StringValidationSettings settings = SVS_REPLACE_WITH_QUESTION_MARK);
-void ValidateString(const char *str);
-
-void str_fix_scc_encoded(char *str, const char *last) NOACCESS(2);
->>>>>>> 8228021a
+const char *str_fix_scc_encoded(char *str, const char *last) NOACCESS(2);
 void str_strip_colours(char *str);
 std::string str_strip_all_scc(const char *str);
 char *str_replace_wchar(char *str, const char *last, WChar find, WChar replace);
