/*
 * This file is part of OpenTTD.
 * OpenTTD is free software; you can redistribute it and/or modify it under the terms of the GNU General Public License as published by the Free Software Foundation, version 2.
 * OpenTTD is distributed in the hope that it will be useful, but WITHOUT ANY WARRANTY; without even the implied warranty of MERCHANTABILITY or FITNESS FOR A PARTICULAR PURPOSE.
 * See the GNU General Public License for more details. You should have received a copy of the GNU General Public License along with OpenTTD. If not, see <http://www.gnu.org/licenses/>.
 */

/**
 * @file string_func.h Functions related to low-level strings.
 *
 * @note Be aware of "dangerous" string functions; string functions that
 * have behaviour that could easily cause buffer overruns and such:
 * - strncpy: does not '\0' terminate when input string is longer than
 *   the size of the output string. Use strecpy instead.
 * - [v]snprintf: returns the length of the string as it would be written
 *   when the output is large enough, so it can be more than the size of
 *   the buffer and than can underflow size_t (uint-ish) which makes all
 *   subsequent snprintf alikes write outside of the buffer. Use
 *   [v]seprintf instead; it will return the number of bytes actually
 *   added so no [v]seprintf will cause outside of bounds writes.
 * - [v]sprintf: does not bounds checking: use [v]seprintf instead.
 */

#ifndef STRING_FUNC_H
#define STRING_FUNC_H

#include <stdarg.h>
#include <iosfwd>

#include "core/bitmath_func.hpp"
#include "string_type.h"

char *strecat(char *dst, const char *src, const char *last) NOACCESS(3);
char *strecpy(char *dst, const char *src, const char *last, bool quiet_mode = false) NOACCESS(3);
char *stredup(const char *src, const char *last = nullptr) NOACCESS(2);

int CDECL seprintf(char *str, const char *last, const char *format, ...) WARN_FORMAT(3, 4) NOACCESS(2);
int CDECL vseprintf(char *str, const char *last, const char *format, va_list ap) WARN_FORMAT(3, 0) NOACCESS(2);

std::string CDECL stdstr_fmt(const char *str, ...) WARN_FORMAT(1, 2);
std::string stdstr_vfmt(const char *str, va_list va) WARN_FORMAT(1, 0);

char *StrMakeValidInPlace(char *str, const char *last, StringValidationSettings settings = SVS_REPLACE_WITH_QUESTION_MARK) NOACCESS(2);
[[nodiscard]] std::string StrMakeValid(std::string_view str, StringValidationSettings settings = SVS_REPLACE_WITH_QUESTION_MARK);
void StrMakeValidInPlace(char *str, StringValidationSettings settings = SVS_REPLACE_WITH_QUESTION_MARK);

const char *str_fix_scc_encoded(char *str, const char *last) NOACCESS(2);
void str_strip_colours(char *str);
std::string str_strip_all_scc(const char *str);
char *str_replace_wchar(char *str, const char *last, WChar find, WChar replace);
bool strtolower(char *str);
bool strtolower(std::string &str, std::string::size_type offs = 0);

[[nodiscard]] bool StrValid(const char *str, const char *last) NOACCESS(2);
void StrTrimInPlace(std::string &str);

[[nodiscard]] bool StrStartsWith(const std::string_view str, const std::string_view prefix);
[[nodiscard]] bool StrStartsWithIgnoreCase(std::string_view str, const std::string_view prefix);
[[nodiscard]] bool StrEndsWith(const std::string_view str, const std::string_view suffix);
[[nodiscard]] bool StrEndsWithIgnoreCase(std::string_view str, const std::string_view suffix);

[[nodiscard]] int StrCompareIgnoreCase(const std::string_view str1, const std::string_view str2);
[[nodiscard]] bool StrEqualsIgnoreCase(const std::string_view str1, const std::string_view str2);
[[nodiscard]] int StrNaturalCompare(std::string_view s1, std::string_view s2, bool ignore_garbage_at_front = false);

/** Case insensitive comparator for strings, for example for use in std::map. */
struct CaseInsensitiveComparator {
	bool operator()(const std::string_view s1, const std::string_view s2) const { return StrCompareIgnoreCase(s1, s2) < 0; }
};

/**
 * Check if a string buffer is empty.
 *
 * @param s The pointer to the first element of the buffer
 * @return true if the buffer starts with the terminating null-character or
 *         if the given pointer points to nullptr else return false
 */
static inline bool StrEmpty(const char *s)
{
	return s == nullptr || s[0] == '\0';
}

/**
 * Get the length of a string, within a limited buffer.
 *
 * @param str The pointer to the first element of the buffer
 * @param maxlen The maximum size of the buffer
 * @return The length of the string
 */
static inline size_t ttd_strnlen(const char *str, size_t maxlen)
{
	const char *t;
	for (t = str; (size_t)(t - str) < maxlen && *t != '\0'; t++) {}
	return t - str;
}

<<<<<<< HEAD
char *md5sumToString(char *buf, const char *last, const uint8 md5sum[16]);

=======
>>>>>>> 90fdf17e
bool IsValidChar(WChar key, CharSetFilter afilter);

size_t Utf8Decode(WChar *c, const char *s);
size_t Utf8Encode(char *buf, WChar c);
size_t Utf8Encode(std::ostreambuf_iterator<char> &buf, WChar c);
size_t Utf8TrimString(char *s, size_t maxlen);


static inline WChar Utf8Consume(const char **s)
{
	WChar c;
	*s += Utf8Decode(&c, *s);
	return c;
}

template <class Titr>
static inline WChar Utf8Consume(Titr &s)
{
	WChar c;
	s += Utf8Decode(&c, &*s);
	return c;
}

/**
 * Return the length of a UTF-8 encoded character.
 * @param c Unicode character.
 * @return Length of UTF-8 encoding for character.
 */
static inline int8 Utf8CharLen(WChar c)
{
	if (c < 0x80)       return 1;
	if (c < 0x800)      return 2;
	if (c < 0x10000)    return 3;
	if (c < 0x110000)   return 4;

	/* Invalid valid, we encode as a '?' */
	return 1;
}


/**
 * Return the length of an UTF-8 encoded value based on a single char. This
 * char should be the first byte of the UTF-8 encoding. If not, or encoding
 * is invalid, return value is 0
 * @param c char to query length of
 * @return requested size
 */
static inline int8 Utf8EncodedCharLen(char c)
{
	if (GB(c, 3, 5) == 0x1E) return 4;
	if (GB(c, 4, 4) == 0x0E) return 3;
	if (GB(c, 5, 3) == 0x06) return 2;
	if (GB(c, 7, 1) == 0x00) return 1;

	/* Invalid UTF8 start encoding */
	return 0;
}


/* Check if the given character is part of a UTF8 sequence */
static inline bool IsUtf8Part(char c)
{
	return GB(c, 6, 2) == 2;
}

/**
 * Retrieve the previous UNICODE character in an UTF-8 encoded string.
 * @param s char pointer pointing to (the first char of) the next character
 * @return a pointer in 's' to the previous UNICODE character's first byte
 * @note The function should not be used to determine the length of the previous
 * encoded char because it might be an invalid/corrupt start-sequence
 */
static inline char *Utf8PrevChar(char *s)
{
	char *ret = s;
	while (IsUtf8Part(*--ret)) {}
	return ret;
}

static inline const char *Utf8PrevChar(const char *s)
{
	const char *ret = s;
	while (IsUtf8Part(*--ret)) {}
	return ret;
}

size_t Utf8StringLength(const char *s);
size_t Utf8StringLength(const std::string &str);

/**
 * Is the given character a lead surrogate code point?
 * @param c The character to test.
 * @return True if the character is a lead surrogate code point.
 */
static inline bool Utf16IsLeadSurrogate(uint c)
{
	return c >= 0xD800 && c <= 0xDBFF;
}

/**
 * Is the given character a lead surrogate code point?
 * @param c The character to test.
 * @return True if the character is a lead surrogate code point.
 */
static inline bool Utf16IsTrailSurrogate(uint c)
{
	return c >= 0xDC00 && c <= 0xDFFF;
}

/**
 * Convert an UTF-16 surrogate pair to the corresponding Unicode character.
 * @param lead Lead surrogate code point.
 * @param trail Trail surrogate code point.
 * @return Decoded Unicode character.
 */
static inline WChar Utf16DecodeSurrogate(uint lead, uint trail)
{
	return 0x10000 + (((lead - 0xD800) << 10) | (trail - 0xDC00));
}

/**
 * Decode an UTF-16 character.
 * @param c Pointer to one or two UTF-16 code points.
 * @return Decoded Unicode character.
 */
static inline WChar Utf16DecodeChar(const uint16 *c)
{
	if (Utf16IsLeadSurrogate(c[0])) {
		return Utf16DecodeSurrogate(c[0], c[1]);
	} else {
		return *c;
	}
}

/**
 * Is the given character a text direction character.
 * @param c The character to test.
 * @return true iff the character is used to influence
 *         the text direction.
 */
static inline bool IsTextDirectionChar(WChar c)
{
	switch (c) {
		case CHAR_TD_LRM:
		case CHAR_TD_RLM:
		case CHAR_TD_LRE:
		case CHAR_TD_RLE:
		case CHAR_TD_LRO:
		case CHAR_TD_RLO:
		case CHAR_TD_PDF:
			return true;

		default:
			return false;
	}
}

static inline bool IsPrintable(WChar c)
{
	if (c < 0x20)   return false;
	if (c < 0xE000) return true;
	if (c < 0xE200) return false;
	return true;
}

/**
 * Check whether UNICODE character is whitespace or not, i.e. whether
 * this is a potential line-break character.
 * @param c UNICODE character to check
 * @return a boolean value whether 'c' is a whitespace character or not
 * @see http://www.fileformat.info/info/unicode/category/Zs/list.htm
 */
static inline bool IsWhitespace(WChar c)
{
	return c == 0x0020 /* SPACE */ || c == 0x3000; /* IDEOGRAPHIC SPACE */
}

/* Needed for NetBSD version (so feature) testing */
#if defined(__NetBSD__) || defined(__FreeBSD__)
#include <sys/param.h>
#endif

/* strcasestr is available for _GNU_SOURCE, BSD and some Apple */
#if defined(_GNU_SOURCE) || (defined(__BSD_VISIBLE) && __BSD_VISIBLE) || (defined(__APPLE__) && (!defined(_POSIX_C_SOURCE) || defined(_DARWIN_C_SOURCE))) || defined(_NETBSD_SOURCE)
#	undef DEFINE_STRCASESTR
#else
#	define DEFINE_STRCASESTR
char *strcasestr(const char *haystack, const char *needle);
#endif /* strcasestr is available */

#endif /* STRING_FUNC_H */<|MERGE_RESOLUTION|>--- conflicted
+++ resolved
@@ -94,11 +94,6 @@
 	return t - str;
 }
 
-<<<<<<< HEAD
-char *md5sumToString(char *buf, const char *last, const uint8 md5sum[16]);
-
-=======
->>>>>>> 90fdf17e
 bool IsValidChar(WChar key, CharSetFilter afilter);
 
 size_t Utf8Decode(WChar *c, const char *s);
