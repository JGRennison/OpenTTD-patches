--- conflicted
+++ resolved
@@ -128,49 +128,22 @@
 	return s == nullptr || s[0] == '\0';
 }
 
+/**
+ * Get the length of a string, within a limited buffer.
+ *
+ * @param str The pointer to the first element of the buffer
+ * @param maxlen The maximum size of the buffer
+ * @return The length of the string
+ */
+inline size_t ttd_strnlen(const char *str, size_t maxlen)
+{
+	const char *t;
+	for (t = str; static_cast<size_t>(t - str) < maxlen && *t != '\0'; t++) {}
+	return t - str;
+}
+
 bool IsValidChar(char32_t key, CharSetFilter afilter);
 
-<<<<<<< HEAD
-size_t Utf8Decode(char32_t *c, const char *s);
-/* std::string_view::iterator might be char *, in which case we do not want this templated variant to be taken. */
-template <typename T> requires (!std::is_same_v<T, char *> && (std::is_same_v<std::string_view::iterator, T> || std::is_same_v<std::string::iterator, T>))
-inline size_t Utf8Decode(char32_t *c, T &s) { return Utf8Decode(c, &*s); }
-
-inline char32_t Utf8Consume(const char **s)
-{
-	char32_t c;
-	*s += Utf8Decode(&c, *s);
-	return c;
-}
-
-template <class Titr>
-inline char32_t Utf8Consume(Titr &s)
-{
-	char32_t c;
-	s += Utf8Decode(&c, &*s);
-	return c;
-}
-
-/**
- * Return the length of an UTF-8 encoded value based on a single char. This
- * char should be the first byte of the UTF-8 encoding. If not, or encoding
- * is invalid, return value is 0
- * @param c char to query length of
- * @return requested size
- */
-inline int8_t Utf8EncodedCharLen(char c)
-{
-	if (GB(c, 3, 5) == 0x1E) return 4;
-	if (GB(c, 4, 4) == 0x0E) return 3;
-	if (GB(c, 5, 3) == 0x06) return 2;
-	if (GB(c, 7, 1) == 0x00) return 1;
-
-	/* Invalid UTF8 start encoding */
-	return 0;
-}
-
-=======
->>>>>>> 47f0f4dd
 size_t Utf8StringLength(std::string_view str);
 
 /**
