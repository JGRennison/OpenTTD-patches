/*
 * This file is part of OpenTTD.
 * OpenTTD is free software; you can redistribute it and/or modify it under the terms of the GNU General Public License as published by the Free Software Foundation, version 2.
 * OpenTTD is distributed in the hope that it will be useful, but WITHOUT ANY WARRANTY; without even the implied warranty of MERCHANTABILITY or FITNESS FOR A PARTICULAR PURPOSE.
 * See the GNU General Public License for more details. You should have received a copy of the GNU General Public License along with OpenTTD. If not, see <http://www.gnu.org/licenses/>.
 */

/** @file cargopacket.cpp Implementation of the cargo packets. */

#include "stdafx.h"
#include "debug.h"
#include "station_base.h"
#include "core/pool_func.hpp"
#include "core/random_func.hpp"
#include "economy_base.h"
#include "cargoaction.h"
#include "order_type.h"
#include "company_func.h"
#include "core/backup_type.hpp"
#include "string_func.h"
#include "strings_func.h"
#include "3rdparty/cpp-btree/btree_map.h"

#include <vector>

#include "safeguards.h"

/* Initialize the cargopacket-pool */
CargoPacketPool _cargopacket_pool("CargoPacket");
INSTANTIATE_POOL_METHODS(CargoPacket)

btree::btree_map<uint64_t, Money> _cargo_packet_deferred_payments;

void ClearCargoPacketDeferredPayments() {
	_cargo_packet_deferred_payments.clear();
}

void ChangeOwnershipOfCargoPacketDeferredPayments(Owner old_owner, Owner new_owner)
{
	std::vector<std::pair<uint64_t, Money>> to_merge;
	auto iter = _cargo_packet_deferred_payments.begin();
	while (iter != _cargo_packet_deferred_payments.end()) {
		uint64_t k = iter->first;
		if ((CompanyID) GB(k, 24, 8) == old_owner) {
			if (new_owner != INVALID_OWNER) {
				SB(k, 24, 8, new_owner.base());
				to_merge.push_back({ k, iter->second });
			}
			iter = _cargo_packet_deferred_payments.erase(iter);
		} else {
			++iter;
		}
	}
	for (auto &m : to_merge) {
		_cargo_packet_deferred_payments[m.first] += m.second;
	}
}

inline uint64_t CargoPacketDeferredPaymentKey(CargoPacketID id, CompanyID cid, VehicleType type)
{
	return (((uint64_t) id.base()) << 32) | (cid.base() << 24) | (type << 22);
}

template <typename F>
inline void IterateCargoPacketDeferredPayments(CargoPacketID index, bool erase_range, F functor)
{
	auto start_iter = _cargo_packet_deferred_payments.lower_bound(CargoPacketDeferredPaymentKey(index, (CompanyID) 0, (VehicleType) 0));
	auto iter = start_iter;
	for (; iter != _cargo_packet_deferred_payments.end() && iter->first >> 32 == index; ++iter) {
		functor(iter->second, (CompanyID) GB(iter->first, 24, 8), (VehicleType) GB(iter->first, 22, 2));
	}
	if (erase_range) {
		_cargo_packet_deferred_payments.erase(start_iter, iter);
	}
}

std::string DumpCargoPacketDeferredPaymentStats()
{
	Money payments[256][4] = {};
	for (auto &it : _cargo_packet_deferred_payments) {
		payments[GB(it.first, 24, 8)][GB(it.first, 22, 2)] += it.second;
	}

	format_buffer buffer;
	for (uint i = 0; i < 256; i++) {
		for (uint j = 0; j < 4; j++) {
			if (payments[i][j] != 0) {
				AppendStringInPlace(buffer, STR_COMPANY_NAME, i);
				buffer.append(" (");
				AppendStringInPlace(buffer, STR_REPLACE_VEHICLE_TRAIN + j);
				buffer.append("): ");
				AppendStringInPlace(buffer, STR_JUST_CURRENCY_LONG, payments[i][j]);
				buffer.push_back('\n');
			}
		}
	}
	buffer.format("Deferred payment count: {}\n", _cargo_packet_deferred_payments.size());
	buffer.format("Total cargo packets: {}\n", CargoPacket::GetNumItems());
	return buffer.to_string();
}

/**
 * Create a new packet for savegame loading.
 */
CargoPacket::CargoPacket()
{
}

/**
 * Creates a new cargo packet.
 *
 * @param first_station Source station of the packet.
 * @param count         Number of cargo entities to put in this packet.
 * @param source        Source of the packet (for subsidies).
 * @pre count != 0
 */
CargoPacket::CargoPacket(StationID first_station,uint16_t count, Source source) :
		count(count),
		source(source),
		first_station(first_station)
{
	dbg_assert(count != 0);
}

/**
 * Create a new cargo packet. Used for older savegames to load in their partial data.
 *
 * @param count              Number of cargo entities to put in this packet.
 * @param periods_in_transit Number of cargo aging periods the cargo has been in transit.
 * @param first_station      Station the cargo was initially loaded.
 * @param source_xy          Station location the cargo was initially loaded.
 * @param feeder_share       Feeder share the packet has already accumulated.
 */
CargoPacket::CargoPacket(uint16_t count, uint16_t periods_in_transit, StationID first_station, TileIndex source_xy, Money feeder_share) :
		count(count),
		periods_in_transit(periods_in_transit),
		feeder_share(feeder_share),
		source_xy(source_xy),
		first_station(first_station)
{
	assert(count != 0);
}

/**
 * Creates a new cargo packet. Used when loading or splitting packets.
 *
 * @param count         Number of cargo entities to put in this packet.
 * @param feeder_share  Feeder share the packet has already accumulated.
 * @param original      The original packet we are splitting.
 */
CargoPacket::CargoPacket(uint16_t count, Money feeder_share, const CargoPacket &original) :
		count(count),
		periods_in_transit(original.periods_in_transit),
		feeder_share(feeder_share),
		source_xy(original.source_xy),
		travelled(original.travelled),
		source(original.source),
		first_station(original.first_station),
		next_hop(original.next_hop)
{
	dbg_assert(count != 0);
#ifdef WITH_FULL_ASSERTS
	this->flags |= (original.flags & CPF_IN_VEHICLE);
#endif /* WITH_FULL_ASSERTS */
}

/** Destroy the packet. */
CargoPacket::~CargoPacket()
{
	if (CleaningPool()) return;

	if (this->flags & CPF_HAS_DEFERRED_PAYMENT) {
		IterateCargoPacketDeferredPayments(this->index, true, [](Money &payment, CompanyID cid, VehicleType type) { });
	}
}

/**
 * Split this packet in two and return the split off part.
 * @param new_size Size of the split part.
 * @return Split off part, or nullptr if no packet could be allocated!
 */
CargoPacket *CargoPacket::Split(uint new_size)
{
	if (!CargoPacket::CanAllocateItem()) return nullptr;

	Money fs = this->GetFeederShare(new_size);
	CargoPacket *cp_new = new CargoPacket(new_size, fs, *this);
	this->feeder_share -= fs;

	if (this->flags & CPF_HAS_DEFERRED_PAYMENT) {
		std::vector<std::pair<uint64_t, Money>> to_add;
		IterateCargoPacketDeferredPayments(this->index, false, [&](Money &payment, CompanyID cid, VehicleType type) {
			Money share = payment * new_size / static_cast<uint>(this->count);
			payment -= share;
			to_add.push_back({ CargoPacketDeferredPaymentKey(cp_new->index, cid, type), share });
		});
		for (auto &m : to_add) {
			_cargo_packet_deferred_payments[m.first] = m.second;
		}
		cp_new->flags |= CPF_HAS_DEFERRED_PAYMENT;
	}

	this->count -= new_size;
	return cp_new;
}

/**
 * Merge another packet into this one.
 * @param cp Packet to be merged in.
 */
void CargoPacket::Merge(CargoPacket *cp)
{
	this->count += cp->count;
	this->feeder_share += cp->feeder_share;

	if (cp->flags & CPF_HAS_DEFERRED_PAYMENT) {
		std::vector<std::pair<uint64_t, Money>> to_merge;
		IterateCargoPacketDeferredPayments(cp->index, true, [&](Money &payment, CompanyID cid, VehicleType type) {
			to_merge.push_back({ CargoPacketDeferredPaymentKey(this->index, cid, type), payment });
		});
		cp->flags &= ~CPF_HAS_DEFERRED_PAYMENT;

		for (auto &m : to_merge) {
			_cargo_packet_deferred_payments[m.first] += m.second;
		}
		this->flags |= CPF_HAS_DEFERRED_PAYMENT;
	}

	delete cp;
}

/**
 * Reduce the packet by the given amount and remove the feeder share.
 * @param count Amount to be removed.
 */
void CargoPacket::Reduce(uint count)
{
	dbg_assert(count < this->count);
	this->feeder_share -= this->GetFeederShare(count);
	if (this->flags & CPF_HAS_DEFERRED_PAYMENT) {
		IterateCargoPacketDeferredPayments(this->index, false, [&](Money &payment, CompanyID cid, VehicleType type) {
			payment -= payment * count / static_cast<uint>(this->count);
		});
	}
	this->count -= count;
}

void CargoPacket::RegisterDeferredCargoPayment(CompanyID cid, VehicleType type, Money payment)
{
	this->flags |= CPF_HAS_DEFERRED_PAYMENT;
	_cargo_packet_deferred_payments[CargoPacketDeferredPaymentKey(this->index, cid, type)] += payment;
}

void CargoPacket::PayDeferredPayments()
{
	if (this->flags & CPF_HAS_DEFERRED_PAYMENT) {
		IterateCargoPacketDeferredPayments(this->index, true, [&](Money &payment, CompanyID cid, VehicleType type) {
			Backup<CompanyID> cur_company(_current_company, cid, FILE_LINE);

			ExpensesType exp;
			switch (type) {
				case VEH_TRAIN: exp = EXPENSES_TRAIN_REVENUE; break;
				case VEH_ROAD: exp = EXPENSES_ROADVEH_REVENUE; break;
				case VEH_SHIP: exp = EXPENSES_SHIP_REVENUE; break;
				case VEH_AIRCRAFT: exp = EXPENSES_AIRCRAFT_REVENUE; break;
				default: NOT_REACHED();
			}
			SubtractMoneyFromCompany(CommandCost(exp, -payment));

			cur_company.Restore();
		});
		this->flags &= ~CPF_HAS_DEFERRED_PAYMENT;
	}
}

/**
 * Invalidates (sets source_id to INVALID_SOURCE) all cargo packets from given source.
 * @param src_type Type of source.
 * @param src Index of source.
 */
/* static */ void CargoPacket::InvalidateAllFrom(Source src)
{
	for (CargoPacket *cp : CargoPacket::Iterate()) {
		if (cp->source == src) cp->source.MakeInvalid();
	}
}

/**
 * Invalidates (sets source to StationID::Invalid()) all cargo packets from given station.
 * @param sid Station that gets removed.
 */
/* static */ void CargoPacket::InvalidateAllFrom(StationID sid)
{
	for (CargoPacket *cp : CargoPacket::Iterate()) {
		if (cp->first_station == sid) cp->first_station = StationID::Invalid();
	}
}

/* static */ bool CargoPacket::ValidateDeferredCargoPayments()
{
	for (auto &it : _cargo_packet_deferred_payments) {
		uint id = it.first >> 32;
		const CargoPacket *cp = CargoPacket::GetIfValid(id);
		if (!cp) return false;
		if (!(cp->flags & CPF_HAS_DEFERRED_PAYMENT)) return false;
	}
	return true;
}

/*
 *
 * Cargo list implementation
 *
 */

/**
 * Destroy the cargolist ("frees" all cargo packets).
 */
template <class Tinst, class Tcont>
CargoList<Tinst, Tcont>::~CargoList()
{
	for (Iterator it(this->packets.begin()); it != this->packets.end(); ++it) {
		delete *it;
	}
}

/**
 * Empty the cargo list, but don't free the cargo packets;
 * the cargo packets are cleaned by CargoPacket's CleanPool.
 */
template <class Tinst, class Tcont>
void CargoList<Tinst, Tcont>::OnCleanPool()
{
	this->packets.clear();
}

/**
 * Update the cached values to reflect the removal of this packet or part of it.
 * Decreases count and periods_in_transit.
 * @param cp Packet to be removed from cache.
 * @param count Amount of cargo from the given packet to be removed.
 */
template <class Tinst, class Tcont>
void CargoList<Tinst, Tcont>::RemoveFromCache(const CargoPacket *cp, uint count)
{
	dbg_assert(count <= cp->count);
	this->count -= count;
	this->cargo_periods_in_transit -= static_cast<uint64_t>(cp->periods_in_transit) * count;
}

/**
 * Update the cache to reflect adding of this packet.
 * Increases count and periods_in_transit.
 * @param cp New packet to be inserted.
 */
template <class Tinst, class Tcont>
void CargoList<Tinst, Tcont>::AddToCache(const CargoPacket *cp)
{
	this->count += cp->count;
	this->cargo_periods_in_transit += static_cast<uint64_t>(cp->periods_in_transit) * cp->count;
}

/** Invalidates the cached data and rebuilds it. */
template <class Tinst, class Tcont>
void CargoList<Tinst, Tcont>::InvalidateCache()
{
	this->count = 0;
	this->cargo_periods_in_transit = 0;

	for (ConstIterator it(this->packets.begin()); it != this->packets.end(); it++) {
		static_cast<Tinst *>(this)->AddToCache(*it);
	}
}

/**
 * Tries to merge the second packet into the first and return if that was
 * successful.
 * @param icp Packet to be merged into.
 * @param cp Packet to be eliminated.
 * @return If the packets could be merged.
 */
template <class Tinst, class Tcont>
/* static */ bool CargoList<Tinst, Tcont>::TryMerge(CargoPacket *icp, CargoPacket *cp)
{
	if (Tinst::AreMergable(icp, cp) &&
			icp->count + cp->count <= CargoPacket::MAX_COUNT) {
		icp->Merge(cp);
		return true;
	} else {
		return false;
	}
}

/*
 *
 * Vehicle cargo list implementation.
 *
 */

/**
 * Appends the given cargo packet. Tries to merge it with another one in the
 * packets list. If no fitting packet is found, appends it. You can only append
 * packets to the ranges of packets designated for keeping or loading.
 * Furthermore if there are already packets reserved for loading you cannot
 * directly add packets to the "keep" list. You first have to load the reserved
 * ones.
 * @warning After appending this packet may not exist anymore!
 * @note Do not use the cargo packet anymore after it has been appended to this CargoList!
 * @param cp Cargo packet to add.
 * @param action Either MTA_KEEP if you want to add the packet directly or MTA_LOAD
 * if you want to reserve it first.
 * @pre cp != nullptr
 * @pre action == MTA_LOAD || (action == MTA_KEEP && this->designation_counts[MTA_LOAD] == 0)
 */
void VehicleCargoList::Append(CargoPacket *cp, MoveToAction action)
{
	dbg_assert(cp != nullptr);
	dbg_assert(action == MTA_LOAD ||
			(action == MTA_KEEP && this->action_counts[MTA_LOAD] == 0));
	this->AddToMeta(cp, action);

	if (this->count == cp->count) {
		this->packets.push_back(cp);
		return;
	}

	uint sum = cp->count;
	for (ReverseIterator it(this->packets.rbegin()); it != this->packets.rend(); it++) {
		CargoPacket *icp = *it;
		if (VehicleCargoList::TryMerge(icp, cp)) return;
		sum += icp->count;
		if (sum >= this->action_counts[action]) {
			this->packets.push_back(cp);
			return;
		}
	}

	NOT_REACHED();
}

/**
 * Shifts cargo from the front of the packet list and applies some action to it.
 * @tparam Taction Action class or function to be used. It should define
 *                 "bool operator()(CargoPacket *)". If true is returned the
 *                 cargo packet will be removed from the list. Otherwise it
 *                 will be kept and the loop will be aborted.
 * @param action Action instance to be applied.
 */
template <class Taction>
void VehicleCargoList::ShiftCargo(Taction action)
{
	Iterator it(this->packets.begin());
	while (it != this->packets.end() && action.MaxMove() > 0) {
		CargoPacket *cp = *it;
		if (action(cp)) {
			it = this->packets.erase(it);
		} else {
			break;
		}
	}
}

/**
 * Shifts cargo from the front of the packet list and applies some action to it.
 * @tparam Taction Action class or function to be used. It should define
 *                 "bool operator()(CargoPacket *, std::vector<CargoPacket*> &)". If true is returned the
 *                 cargo packet will be removed from the list. Otherwise it
 *                 will be kept and the loop will be aborted.
 *                 The second method parameter can be appended to, to prepend items to the packet list
 * @param action Action instance to be applied.
 * @param filter Cargo packet filter.
 */
template <class Taction, class Tfilter>
void VehicleCargoList::ShiftCargoWithFrontInsert(Taction action, Tfilter filter)
{
	std::vector<CargoPacket *> packets_to_front_insert;

	Iterator it(this->packets.begin());
	while (it != this->packets.end() && action.MaxMove() > 0) {
		CargoPacket *cp = *it;
		if (!filter(cp)) {
			++it;
			continue;
		}
		if (action(cp, packets_to_front_insert)) {
			it = this->packets.erase(it);
		} else {
			break;
		}
	}

	for (CargoPacket *cp : packets_to_front_insert) {
		this->packets.push_front(cp);
	}
}

/**
 * Pops cargo from the back of the packet list and applies some action to it.
 * @tparam Taction Action class or function to be used. It should define
 *                 "bool operator()(CargoPacket *)". If true is returned the
 *                 cargo packet will be removed from the list. Otherwise it
 *                 will be kept and the loop will be aborted.
 * @param action Action instance to be applied.
 */
template <class Taction>
void VehicleCargoList::PopCargo(Taction action)
{
	if (this->packets.empty()) return;
	for (auto it = this->packets.end(); it != this->packets.begin();) {
		if (action.MaxMove() <= 0) break;
		--it;
		CargoPacket *cp = *it;
		if (action(cp)) {
			it = this->packets.erase(it);
		} else {
			break;
		}
	}
}

void VehicleCargoList::AssertCountConsistencyError() const
{
	assert_msg(this->action_counts[MTA_KEEP] +
			this->action_counts[MTA_DELIVER] +
			this->action_counts[MTA_TRANSFER] +
			this->action_counts[MTA_LOAD] == this->count,
			"{} + {} + {} + {} != {}, ({} in {} packets)",
			this->action_counts[MTA_KEEP],
			this->action_counts[MTA_DELIVER],
			this->action_counts[MTA_TRANSFER],
			this->action_counts[MTA_LOAD],
			this->count,
			this->RecalculateCargoTotal(),
			this->packets.size());
}

/**
 * Update the cached values to reflect the removal of this packet or part of it.
 * Decreases count, feeder share and periods_in_transit.
 * @param cp Packet to be removed from cache.
 * @param count Amount of cargo from the given packet to be removed.
 */
void VehicleCargoList::RemoveFromCache(const CargoPacket *cp, uint count)
{
	this->feeder_share -= cp->GetFeederShare(count);
	this->Parent::RemoveFromCache(cp, count);
}

/**
 * Update the cache to reflect adding of this packet.
 * Increases count, feeder share and periods_in_transit.
 * @param cp New packet to be inserted.
 */
void VehicleCargoList::AddToCache(const CargoPacket *cp)
{
	this->feeder_share += cp->feeder_share;
	this->Parent::AddToCache(cp);
}

/**
 * Removes a packet or part of it from the metadata.
 * @param cp Packet to be removed.
 * @param action MoveToAction of the packet (for updating the counts).
 * @param count Amount of cargo to be removed.
 */
void VehicleCargoList::RemoveFromMeta(const CargoPacket *cp, MoveToAction action, uint count)
{
	dbg_assert(count <= this->action_counts[action]);
	this->AssertCountConsistency();
	this->RemoveFromCache(cp, count);
	this->action_counts[action] -= count;
	this->AssertCountConsistency();
}

/**
 * Adds a packet to the metadata.
 * @param cp Packet to be added.
 * @param action MoveToAction of the packet.
 */
void VehicleCargoList::AddToMeta(const CargoPacket *cp, MoveToAction action)
{
	this->AssertCountConsistency();
	this->AddToCache(cp);
	this->action_counts[action] += cp->count;
	this->AssertCountConsistency();
}

/**
 * Ages the all cargo in this list.
 */
void VehicleCargoList::AgeCargo()
{
	for (const auto &cp : this->packets) {
		/* If we're at the maximum, then we can't increase no more. */
		if (cp->periods_in_transit == UINT16_MAX) continue;

		cp->periods_in_transit++;
		this->cargo_periods_in_transit += cp->count;
	}
}

/**
 * Choose action to be performed with the given cargo packet.
 * @param cp The packet.
 * @param cargo_next Next hop the cargo wants to pass.
 * @param current_station Current station of the vehicle carrying the cargo.
 * @param accepted If the cargo is accepted at the current station.
 * @param next_station Next station(s) the vehicle may stop at.
 * @return MoveToAction to be performed.
 */
/* static */ VehicleCargoList::MoveToAction VehicleCargoList::ChooseAction(const CargoPacket *cp, StationID cargo_next,
		StationID current_station, bool accepted, StationIDStack next_station)
{
	if (cargo_next == StationID::Invalid()) {
		return (accepted && cp->first_station != current_station) ? MTA_DELIVER : MTA_KEEP;
	} else if (cargo_next == current_station) {
		return MTA_DELIVER;
	} else if (next_station.Contains(cargo_next)) {
		return MTA_KEEP;
	} else {
		return MTA_TRANSFER;
	}
}

/**
 * Stages cargo for unloading. The cargo is sorted so that packets to be
 * transferred, delivered or kept are in consecutive chunks in the list. At the
 * same time the designation_counts are updated to reflect the size of those
 * chunks.
 * @param accepted If the cargo will be accepted at the station.
 * @param current_station ID of the station.
 * @param next_station ID of the station the vehicle will go to next.
 * @param order_flags OrderUnloadFlags that will apply to the unload operation.
 * @param ge GoodsEntry for getting the flows.
 * @param cargo The cargo type of the cargo.
 * @param payment Payment object for registering transfers.
 * @param current_tile Current tile the cargo handling is happening on.
 * return If any cargo will be unloaded.
 */
bool VehicleCargoList::Stage(bool accepted, StationID current_station, StationIDStack next_station, uint8_t order_flags, const GoodsEntry *ge, CargoType cargo, CargoPayment *payment, TileIndex current_tile)
{
	this->AssertCountConsistency();
	dbg_assert(this->action_counts[MTA_LOAD] == 0);
	this->action_counts[MTA_TRANSFER] = this->action_counts[MTA_DELIVER] = this->action_counts[MTA_KEEP] = 0;
	Iterator it = this->packets.begin();
	uint sum = 0;
	CargoPacketList transfer_deliver;
	std::vector<CargoPacket *> keep;

	const FlowStatMap &flows = ge->ConstFlows();

	bool force_keep = (order_flags & OUFB_NO_UNLOAD) != 0;
	bool force_unload = (order_flags & OUFB_UNLOAD) != 0;
	bool force_transfer = (order_flags & (OUFB_TRANSFER | OUFB_UNLOAD)) != 0;
	dbg_assert(this->count > 0 || it == this->packets.end());
	while (sum < this->count) {
		CargoPacket *cp = *it;

<<<<<<< HEAD
		it = this->packets.erase(it);
		StationID cargo_next = INVALID_STATION;
=======
		this->packets.erase(it++);
		StationID cargo_next = StationID::Invalid();
>>>>>>> 53dd1258
		MoveToAction action = MTA_LOAD;
		if (force_keep) {
			action = MTA_KEEP;
		} else if (force_unload && accepted && cp->first_station != current_station) {
			action = MTA_DELIVER;
		} else if (force_transfer) {
			action = MTA_TRANSFER;
			/* We cannot send the cargo to any of the possible next hops and
			 * also not to the current station. */
			FlowStatMap::const_iterator flow_it(flows.find(cp->first_station));
			if (flow_it == flows.end()) {
				cargo_next = StationID::Invalid();
			} else {
				FlowStat new_shares = *flow_it;
				new_shares.ChangeShare(current_station, INT_MIN);
				StationIDStack excluded = next_station;
				while (!excluded.IsEmpty() && !new_shares.empty()) {
					new_shares.ChangeShare(excluded.Pop(), INT_MIN);
				}
<<<<<<< HEAD
				if (new_shares.empty()) {
					cargo_next = INVALID_STATION;
=======
				if (new_shares.GetShares()->empty()) {
					cargo_next = StationID::Invalid();
>>>>>>> 53dd1258
				} else {
					cargo_next = new_shares.GetVia();
				}
			}
		} else {
			/* Rewrite an invalid source station to some random other one to
			 * avoid keeping the cargo in the vehicle forever. */
<<<<<<< HEAD
			if (cp->first_station == INVALID_STATION && !flows.empty()) {
				cp->first_station = flows.FirstStationID();
=======
			if (cp->first_station == StationID::Invalid() && !flows.empty()) {
				cp->first_station = flows.begin()->first;
>>>>>>> 53dd1258
			}
			bool restricted = false;
			FlowStatMap::const_iterator flow_it(flows.find(cp->first_station));
			if (flow_it == flows.end()) {
				cargo_next = StationID::Invalid();
			} else {
				cargo_next = flow_it->GetViaWithRestricted(restricted);
			}
			action = VehicleCargoList::ChooseAction(cp, cargo_next, current_station, accepted, next_station);
			if (restricted && action == MTA_TRANSFER) {
				/* If the flow is restricted we can't transfer to it. Choose an
				 * unrestricted one instead. */
				cargo_next = flow_it->GetVia();
				action = VehicleCargoList::ChooseAction(cp, cargo_next, current_station, accepted, next_station);
			}
		}
		Money share;
		switch (action) {
			case MTA_KEEP:
				keep.push_back(cp);
				break;
			case MTA_DELIVER:
				transfer_deliver.push_back(cp);
				break;
			case MTA_TRANSFER:
				transfer_deliver.push_front(cp);
				/* Add feeder share here to allow reusing field for next station. */
				share = payment->PayTransfer(cargo, cp, cp->count, current_tile);
				cp->AddFeederShare(share);
				this->feeder_share += share;
				cp->next_hop = cargo_next;
				break;
			default:
				NOT_REACHED();
		}
		this->action_counts[action] += cp->count;
		sum += cp->count;
	}
	dbg_assert(this->packets.empty());
	this->packets = std::move(transfer_deliver);
	this->packets.insert(this->packets.end(), keep.begin(), keep.end());
	this->AssertCountConsistency();
	return this->action_counts[MTA_DELIVER] > 0 || this->action_counts[MTA_TRANSFER] > 0;
}

/** Invalidates the cached data and rebuild it. */
void VehicleCargoList::InvalidateCache()
{
	this->feeder_share = 0;
	this->Parent::InvalidateCache();
}

/**
 * Moves some cargo from one designation to another. You can only move
 * between adjacent designations. E.g. you can keep cargo that was previously
 * reserved (MTA_LOAD), but you can't reserve cargo that's marked as to be
 * delivered. Furthermore, as this method doesn't change the actual packets,
 * you cannot move cargo from or to MTA_TRANSFER. You need a specialized
 * template method for that.
 * @tparam from Previous designation of cargo.
 * @tparam to New designation of cargo.
 * @param max_move Maximum amount of cargo to reassign.
 * @return Amount of cargo actually reassigned.
 */
template <VehicleCargoList::MoveToAction Tfrom, VehicleCargoList::MoveToAction Tto>
uint VehicleCargoList::Reassign(uint max_move)
{
	static_assert(Tfrom != MTA_TRANSFER && Tto != MTA_TRANSFER);
	static_assert(Tfrom - Tto == 1 || Tto - Tfrom == 1);
	max_move = std::min(this->action_counts[Tfrom], max_move);
	this->action_counts[Tfrom] -= max_move;
	this->action_counts[Tto] += max_move;
	return max_move;
}

/**
 * Reassign cargo from MTA_DELIVER to MTA_TRANSFER and take care of the next
 * station the cargo wants to visit.
 * @param max_move Maximum amount of cargo to reassign.
 * @return Amount of cargo actually reassigned.
 */
template <>
uint VehicleCargoList::Reassign<VehicleCargoList::MTA_DELIVER, VehicleCargoList::MTA_TRANSFER>(uint max_move)
{
	max_move = std::min(this->action_counts[MTA_DELIVER], max_move);

	uint sum = 0;
	for (Iterator it(this->packets.begin()); sum < this->action_counts[MTA_TRANSFER] + max_move;) {
		CargoPacket *cp = *it++;
		sum += cp->Count();
		if (sum <= this->action_counts[MTA_TRANSFER]) continue;
		if (sum > this->action_counts[MTA_TRANSFER] + max_move) {
			CargoPacket *cp_split = cp->Split(sum - this->action_counts[MTA_TRANSFER] + max_move);
			sum -= cp_split->Count();
			it = this->packets.insert(it, cp_split);
			/* it points to the inserted value, which is just before the previous value of it.
			 * Increment it so that it points to the same element as it did before the insert.
			 */
			++it;
		}
		cp->next_hop = StationID::Invalid();
	}

	this->action_counts[MTA_DELIVER] -= max_move;
	this->action_counts[MTA_TRANSFER] += max_move;
	return max_move;
}

/**
 * Returns reserved cargo to the station and removes it from the cache.
 * @param max_move Maximum amount of cargo to move.
 * @param dest Station the cargo is returned to.
 * @param next ID of the next station the cargo wants to go to.
 * @param current_tile Current tile the cargo handling is happening on.
 * @return Amount of cargo actually returned.
 */
uint VehicleCargoList::Return(uint max_move, StationCargoList *dest, StationID next, TileIndex current_tile)
{
	max_move = std::min(this->action_counts[MTA_LOAD], max_move);
	this->PopCargo(CargoReturn(this, dest, max_move, next, current_tile));
	return max_move;
}

/**
 * Shifts cargo between two vehicles.
 * @param dest Other vehicle's cargo list.
 * @param max_move Maximum amount of cargo to be moved.
 * @return Amount of cargo actually moved.
 */
uint VehicleCargoList::Shift(uint max_move, VehicleCargoList *dest)
{
	max_move = std::min(this->count, max_move);
	this->PopCargo(CargoShift(this, dest, max_move));
	return max_move;
}

/**
 * Unloads cargo at the given station. Deliver or transfer, depending on the
 * ranges defined by designation_counts.
 * @param dest StationCargoList to add transferred cargo to.
 * @param max_move Maximum amount of cargo to move.
 * @param cargo The cargo type of the cargo.
 * @param payment Payment object to register payments in.
 * @param current_tile Current tile the cargo handling is happening on.
 * @return Amount of cargo actually unloaded.
 */
uint VehicleCargoList::Unload(uint max_move, StationCargoList *dest, CargoType cargo, CargoPayment *payment, TileIndex current_tile)
{
	uint moved = 0;
	if (this->action_counts[MTA_TRANSFER] > 0) {
		uint move = std::min(this->action_counts[MTA_TRANSFER], max_move);
		this->ShiftCargo(CargoTransfer(this, dest, move, current_tile));
		moved += move;
	}
	if (this->action_counts[MTA_TRANSFER] == 0 && this->action_counts[MTA_DELIVER] > 0 && moved < max_move) {
		uint move = std::min(this->action_counts[MTA_DELIVER], max_move - moved);
		this->ShiftCargo(CargoDelivery(this, move, cargo, payment, current_tile));
		moved += move;
	}
	return moved;
}

/**
 * Truncates the cargo in this list to the given amount. It leaves the
 * first cargo entities and removes max_move from the back of the list.
 * @param max_move Maximum amount of entities to be removed from the list.
 * @return Amount of entities actually moved.
 */
uint VehicleCargoList::Truncate(uint max_move)
{
	max_move = std::min(this->count, max_move);
	if (max_move > this->ActionCount(MTA_KEEP)) this->KeepAll();
	this->PopCargo(CargoRemoval<VehicleCargoList>(this, max_move));
	return max_move;
}

/**
 * Routes packets with station "avoid" as next hop to a different place.
 * @param max_move Maximum amount of cargo to move.
 * @param dest List to prepend the cargo to.
 * @param avoid Station to exclude from routing and current next hop of packets to reroute.
 * @param avoid2 Additional station to exclude from routing.
 * @param ge GoodsEntry to get the routing info from.
 */
uint VehicleCargoList::Reroute(uint max_move, VehicleCargoList *dest, StationID avoid, StationID avoid2, const GoodsEntry *ge)
{
	max_move = std::min(this->action_counts[MTA_TRANSFER], max_move);
	this->ShiftCargoWithFrontInsert(VehicleCargoReroute(this, dest, max_move, avoid, avoid2, ge), [](CargoPacket *cp) { return true; });
	return max_move;
}

/**
 * Routes packets with station "avoid" as next hop to a different place, for a specific source station.
 * @param max_move Maximum amount of cargo to move.
 * @param dest List to prepend the cargo to.
 * @param source Source station.
 * @param avoid Station to exclude from routing and current next hop of packets to reroute.
 * @param avoid2 Additional station to exclude from routing.
 * @param ge GoodsEntry to get the routing info from.
 */
uint VehicleCargoList::RerouteFromSource(uint max_move, VehicleCargoList *dest, StationID source, StationID avoid, StationID avoid2, const GoodsEntry *ge)
{
	max_move = std::min(this->action_counts[MTA_TRANSFER], max_move);
	this->ShiftCargoWithFrontInsert(VehicleCargoReroute(this, dest, max_move, avoid, avoid2, ge), [source](CargoPacket *cp) { return cp->GetFirstStation() == source; });
	return max_move;
}

/*
 *
 * Station cargo list implementation.
 *
 */

/**
 * Appends the given cargo packet to the range of packets with the same next station
 * @warning After appending this packet may not exist anymore!
 * @note Do not use the cargo packet anymore after it has been appended to this CargoList!
 * @param next the next hop
 * @param cp the cargo packet to add
 * @pre cp != nullptr
 */
void StationCargoList::Append(CargoPacket *cp, StationID next)
{
	dbg_assert(cp != nullptr);
	this->AddToCache(cp);

	StationCargoPacketMap::List &list = this->packets[next];
	for (StationCargoPacketMap::List::reverse_iterator it(list.rbegin());
			it != list.rend(); it++) {
		if (StationCargoList::TryMerge(*it, cp)) return;
	}

	/* The packet could not be merged with another one */
	list.push_back(cp);
}

/**
 * Shifts cargo from the front of the packet list for a specific station and
 * applies some action to it.
 * @tparam Taction Action class or function to be used. It should define
 *                 "bool operator()(CargoPacket *)". If true is returned the
 *                 cargo packet will be removed from the list. Otherwise it
 *                 will be kept and the loop will be aborted.
 * @param action Action instance to be applied.
 * @param next Next hop the cargo wants to visit.
 * @return True if all packets with the given next hop have been removed,
 *         False otherwise.
 */
template <class Taction>
bool StationCargoList::ShiftCargo(Taction &action, StationID next)
{
	for (Iterator it = this->packets.lower_bound(next); it != this->packets.end() && it.GetKey() == next;) {
		if (action.MaxMove() == 0) return false;
		CargoPacket *cp = *it;
		if (action(cp)) {
			it = this->packets.erase(it);
		} else {
			return false;
		}
	}
	return true;
}

/**
 * Shifts cargo from the front of the packet list for a specific station and
 * and optional also from the list for "any station", then applies some action
 * to it.
 * @tparam Taction Action class or function to be used. It should define
 *                 "bool operator()(CargoPacket *)". If true is returned the
 *                 cargo packet will be removed from the list. Otherwise it
 *                 will be kept and the loop will be aborted.
 * @param action Action instance to be applied.
 * @param next Next hop the cargo wants to visit.
 * @param include_invalid If cargo from the StationID::Invalid() list should be
 *                        used if necessary.
 * @return Amount of cargo actually moved.
 */
template <class Taction>
uint StationCargoList::ShiftCargo(Taction action, StationIDStack next, bool include_invalid)
{
	uint max_move = action.MaxMove();
	while (!next.IsEmpty()) {
		this->ShiftCargo(action, next.Pop());
		if (action.MaxMove() == 0) break;
	}
	if (include_invalid && action.MaxMove() > 0) {
		this->ShiftCargo(action, StationID::Invalid());
	}
	return max_move - action.MaxMove();
}

/**
 * Shifts cargo from the front of the packet list for a specific station
 * from a specific source station and applies some action to it.
 * @tparam Taction Action class or function to be used. It should define
 *                 "bool operator()(CargoPacket *)". If true is returned the
 *                 cargo packet will be removed from the list. Otherwise it
 *                 will be kept and the loop will be aborted.
 * @param action Action instance to be applied.
 * @param source Source station.
 * @param next Next hop the cargo wants to visit.
 * @return True if all packets with the given next hop have been removed,
 *         False otherwise.
 */
template <class Taction>
bool StationCargoList::ShiftCargoFromSource(Taction &action, StationID source, StationID next)
{
	for (Iterator it = this->packets.lower_bound(next); it != this->packets.end() && it.GetKey() == next;) {
		if (action.MaxMove() == 0) return false;
		CargoPacket *cp = *it;
		if (cp->GetFirstStation() != source) {
			++it;
			continue;
		}
		if (action(cp)) {
			it = this->packets.erase(it);
		} else {
			return false;
		}
	}
	return true;
}

/**
 * Shifts cargo from the front of the packet list for a specific station
 * and optional also from the list for "any station", then applies some action
 * to it, for a specific source station.
 * @tparam Taction Action class or function to be used. It should define
 *                 "bool operator()(CargoPacket *)". If true is returned the
 *                 cargo packet will be removed from the list. Otherwise it
 *                 will be kept and the loop will be aborted.
 * @param action Action instance to be applied.
 * @param source Source station.
 * @param next Next hop the cargo wants to visit.
 * @param include_invalid If cargo from the INVALID_STATION list should be
 *                        used if necessary.
 * @return Amount of cargo actually moved.
 */
template <class Taction>
uint StationCargoList::ShiftCargoFromSource(Taction action, StationID source, StationIDStack next, bool include_invalid)
{
	uint max_move = action.MaxMove();
	while (!next.IsEmpty()) {
		this->ShiftCargoFromSource(action, source, next.Pop());
		if (action.MaxMove() == 0) break;
	}
	if (include_invalid && action.MaxMove() > 0) {
		this->ShiftCargoFromSource(action, source, INVALID_STATION);
	}
	return max_move - action.MaxMove();
}

uint StationCargoList::AvailableViaCount(StationID next) const
{
	uint count = 0;
	for (ConstIterator it = this->packets.lower_bound(next); it != this->packets.end() && it.GetKey() == next; ++it) {
		count += (*it)->count;
	}
	return count;
}

/**
 * Truncates where each destination loses roughly the same percentage of its
 * cargo. This is done by randomizing the selection of packets to be removed.
 * Optionally count the cargo by origin station.
 * @param max_move Maximum amount of cargo to remove.
 * @param cargo_per_source Container for counting the cargo by origin.
 * @return Amount of cargo actually moved.
 */
uint StationCargoList::Truncate(uint max_move, StationCargoAmountMap *cargo_per_source)
{
	max_move = std::min(max_move, this->count);
	uint prev_count = this->count;
	uint moved = 0;
	uint loop = 0;
	bool do_count = cargo_per_source != nullptr;
	while (max_move > moved) {
		for (Iterator it(this->packets.begin()); it != this->packets.end();) {
			CargoPacket *cp = *it;
			if (prev_count > max_move && RandomRange(prev_count) < prev_count - max_move) {
				if (do_count && loop == 0) {
					(*cargo_per_source)[cp->first_station] += cp->count;
				}
				++it;
				continue;
			}
			uint diff = max_move - moved;
			if (cp->count > diff) {
				if (diff > 0) {
					this->RemoveFromCache(cp, diff);
					cp->Reduce(diff);
					moved += diff;
				}
				if (loop > 0) {
					if (do_count) (*cargo_per_source)[cp->first_station] -= diff;
					return moved;
				} else {
					if (do_count) (*cargo_per_source)[cp->first_station] += cp->count;
					++it;
				}
			} else {
				it = this->packets.erase(it);
				if (do_count && loop > 0) {
					(*cargo_per_source)[cp->first_station] -= cp->count;
				}
				moved += cp->count;
				this->RemoveFromCache(cp, cp->count);
				delete cp;
			}
		}
		loop++;
	}
	return moved;
}

/**
 * Reserves cargo for loading onto the vehicle.
 * @param max_move Maximum amount of cargo to reserve.
 * @param dest VehicleCargoList to reserve for.
 * @param next_station Next station(s) the loading vehicle will visit.
 * @param current_tile Current tile the cargo handling is happening on.
 * @return Amount of cargo actually reserved.
 */
uint StationCargoList::Reserve(uint max_move, VehicleCargoList *dest, StationIDStack next_station, TileIndex current_tile)
{
	return this->ShiftCargo(CargoReservation(this, dest, max_move, current_tile), next_station, true);
}

/**
 * Loads cargo onto a vehicle. If the vehicle has reserved cargo load that.
 * Otherwise load cargo from the station.
 * @param max_move Amount of cargo to load.
 * @param dest Vehicle cargo list where the cargo resides.
 * @param next_station Next station(s) the loading vehicle will visit.
 * @param current_tile Current tile the cargo handling is happening on.
 * @return Amount of cargo actually loaded.
 * @note Vehicles may or may not reserve, depending on their orders. The two
 *       modes of loading are exclusive, though. If cargo is reserved we don't
 *       need to load unreserved cargo.
 */
uint StationCargoList::Load(uint max_move, VehicleCargoList *dest, StationIDStack next_station, TileIndex current_tile)
{
	uint move = std::min(dest->ActionCount(VehicleCargoList::MTA_LOAD), max_move);
	if (move > 0) {
		this->reserved_count -= move;
		dest->Reassign<VehicleCargoList::MTA_LOAD, VehicleCargoList::MTA_KEEP>(move);
		return move;
	} else {
		return this->ShiftCargo(CargoLoad(this, dest, max_move, current_tile), next_station, true);
	}
}

/**
 * Routes packets with station "avoid" as next hop to a different place.
 * @param max_move Maximum amount of cargo to move.
 * @param dest List to append the cargo to.
 * @param avoid Station to exclude from routing and current next hop of packets to reroute.
 * @param avoid2 Additional station to exclude from routing.
 * @param ge GoodsEntry to get the routing info from.
 */
uint StationCargoList::Reroute(uint max_move, StationCargoList *dest, StationID avoid, StationID avoid2, const GoodsEntry *ge)
{
	return this->ShiftCargo(StationCargoReroute(this, dest, max_move, avoid, avoid2, ge), avoid, false);
}

/**
 * Routes packets with station "avoid" as next hop to a different place.
 * @param max_move Maximum amount of cargo to move.
 * @param dest List to append the cargo to.
 * @param avoid Station to exclude from routing and current next hop of packets to reroute.
 * @param avoid2 Additional station to exclude from routing.
 * @param ge GoodsEntry to get the routing info from.
 */
uint StationCargoList::RerouteFromSource(uint max_move, StationCargoList *dest, StationID source, StationID avoid, StationID avoid2, const GoodsEntry *ge)
{
	return this->ShiftCargoFromSource(StationCargoReroute(this, dest, max_move, avoid, avoid2, ge), source, avoid, false);
}

/*
 * We have to instantiate everything we want to be usable.
 */
template class CargoList<VehicleCargoList, CargoPacketList>;
template class CargoList<StationCargoList, StationCargoPacketMap>;
template uint VehicleCargoList::Reassign<VehicleCargoList::MTA_DELIVER, VehicleCargoList::MTA_KEEP>(uint);<|MERGE_RESOLUTION|>--- conflicted
+++ resolved
@@ -656,13 +656,8 @@
 	while (sum < this->count) {
 		CargoPacket *cp = *it;
 
-<<<<<<< HEAD
 		it = this->packets.erase(it);
-		StationID cargo_next = INVALID_STATION;
-=======
-		this->packets.erase(it++);
 		StationID cargo_next = StationID::Invalid();
->>>>>>> 53dd1258
 		MoveToAction action = MTA_LOAD;
 		if (force_keep) {
 			action = MTA_KEEP;
@@ -682,13 +677,8 @@
 				while (!excluded.IsEmpty() && !new_shares.empty()) {
 					new_shares.ChangeShare(excluded.Pop(), INT_MIN);
 				}
-<<<<<<< HEAD
 				if (new_shares.empty()) {
-					cargo_next = INVALID_STATION;
-=======
-				if (new_shares.GetShares()->empty()) {
 					cargo_next = StationID::Invalid();
->>>>>>> 53dd1258
 				} else {
 					cargo_next = new_shares.GetVia();
 				}
@@ -696,13 +686,8 @@
 		} else {
 			/* Rewrite an invalid source station to some random other one to
 			 * avoid keeping the cargo in the vehicle forever. */
-<<<<<<< HEAD
-			if (cp->first_station == INVALID_STATION && !flows.empty()) {
+			if (cp->first_station == StationID::Invalid() && !flows.empty()) {
 				cp->first_station = flows.FirstStationID();
-=======
-			if (cp->first_station == StationID::Invalid() && !flows.empty()) {
-				cp->first_station = flows.begin()->first;
->>>>>>> 53dd1258
 			}
 			bool restricted = false;
 			FlowStatMap::const_iterator flow_it(flows.find(cp->first_station));
@@ -1037,7 +1022,7 @@
  * @param action Action instance to be applied.
  * @param source Source station.
  * @param next Next hop the cargo wants to visit.
- * @param include_invalid If cargo from the INVALID_STATION list should be
+ * @param include_invalid If cargo from the StationID::Invalid() list should be
  *                        used if necessary.
  * @return Amount of cargo actually moved.
  */
@@ -1050,7 +1035,7 @@
 		if (action.MaxMove() == 0) break;
 	}
 	if (include_invalid && action.MaxMove() > 0) {
-		this->ShiftCargoFromSource(action, source, INVALID_STATION);
+		this->ShiftCargoFromSource(action, source, StationID::Invalid());
 	}
 	return max_move - action.MaxMove();
 }
