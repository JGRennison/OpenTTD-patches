--- conflicted
+++ resolved
@@ -477,7 +477,7 @@
  * @param action Action instance to be applied.
  * @param filter Cargo packet filter.
  */
-template<class Taction, class Tfilter>
+template <class Taction, class Tfilter>
 void VehicleCargoList::ShiftCargoWithFrontInsert(Taction action, Tfilter filter)
 {
 	std::vector<CargoPacket *> packets_to_front_insert;
@@ -655,9 +655,6 @@
 	std::vector<CargoPacket *> keep;
 
 	const FlowStatMap &flows = ge->ConstFlows();
-
-	static const FlowStatMap EMPTY_FLOW_STAT_MAP = {};
-	const FlowStatMap &flows = ge->HasData() ? ge->GetData().flows : EMPTY_FLOW_STAT_MAP;
 
 	bool force_keep = (order_flags & OUFB_NO_UNLOAD) != 0;
 	bool force_unload = (order_flags & OUFB_UNLOAD) != 0;
@@ -697,11 +694,7 @@
 			/* Rewrite an invalid source station to some random other one to
 			 * avoid keeping the cargo in the vehicle forever. */
 			if (cp->first_station == INVALID_STATION && !flows.empty()) {
-<<<<<<< HEAD
 				cp->first_station = flows.FirstStationID();
-=======
-				cp->first_station = flows.begin()->first;
->>>>>>> b653f875
 			}
 			bool restricted = false;
 			FlowStatMap::const_iterator flow_it(flows.find(cp->first_station));
