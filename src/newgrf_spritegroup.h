/*
 * This file is part of OpenTTD.
 * OpenTTD is free software; you can redistribute it and/or modify it under the terms of the GNU General Public License as published by the Free Software Foundation, version 2.
 * OpenTTD is distributed in the hope that it will be useful, but WITHOUT ANY WARRANTY; without even the implied warranty of MERCHANTABILITY or FITNESS FOR A PARTICULAR PURPOSE.
 * See the GNU General Public License for more details. You should have received a copy of the GNU General Public License along with OpenTTD. If not, see <http://www.gnu.org/licenses/>.
 */

/** @file newgrf_spritegroup.h Action 2 handling. */

#ifndef NEWGRF_SPRITEGROUP_H
#define NEWGRF_SPRITEGROUP_H

#include "town_type.h"
#include "engine_type.h"
#include "house_type.h"
#include "industry_type.h"

#include "newgrf_callbacks.h"
#include "newgrf_generic.h"
#include "newgrf_storage.h"
#include "newgrf_commons.h"

#include "3rdparty/svector/svector.h"

#include <map>
#include <vector>

/**
 * Gets the value of a so-called newgrf "register".
 * @param i index of the register
 * @pre i < 0x110
 * @return the value of the register
 */
inline uint32_t GetRegister(uint i)
{
	extern TemporaryStorageArray<int32_t, 0x110> _temp_store;
	return _temp_store.GetValue(i);
}

/* List of different sprite group types */
enum SpriteGroupType : uint8_t {
	SGT_REAL,
	SGT_DETERMINISTIC,
	SGT_RANDOMIZED,
	SGT_CALLBACK,
	SGT_RESULT,
	SGT_TILELAYOUT,
	SGT_INDUSTRY_PRODUCTION,
};

struct SpriteGroup;
struct ResolverObject;

/* SPRITE_WIDTH is 24. ECS has roughly 30 sprite groups per real sprite.
 * Adding an 'extra' margin would be assuming 64 sprite groups per real
 * sprite. 64 = 2^6, so 2^30 should be enough (for now) */
struct SpriteGroupIDTag : public PoolIDTraits<uint32_t, 1U << 30, 0xFFFFFFFF> {};
using SpriteGroupID = PoolID<SpriteGroupIDTag>;
using SpriteGroupPool = Pool<SpriteGroup, SpriteGroupID, 1024, PoolType::Data>;
extern SpriteGroupPool _spritegroup_pool;

enum SpriteGroupFlags : uint8_t {
	SGF_NONE                     = 0,
	SGF_ACTION6                  = 1 << 0,
	SGF_INLINING                 = 1 << 1,
	SGF_SKIP_CB                  = 1 << 2,
};
DECLARE_ENUM_AS_BIT_SET(SpriteGroupFlags)

/* Common wrapper for all the different sprite group types */
struct SpriteGroup : SpriteGroupPool::PoolItem<&_spritegroup_pool> {
protected:
	SpriteGroup(SpriteGroupType type) : type(type) {}
	/** Base sprite group resolver */
	virtual const SpriteGroup *Resolve([[maybe_unused]] ResolverObject &object) const { return this; };

public:
	virtual ~SpriteGroup() = default;

<<<<<<< HEAD
	uint32_t nfo_line;
	SpriteGroupType type;
	GrfSpecFeature feature;
	SpriteGroupFlags sg_flags = SGF_NONE;
=======
	uint32_t nfo_line = 0;
	SpriteGroupType type{};
>>>>>>> 23ba18ad

	virtual SpriteID GetResult() const { return 0; }
	virtual uint8_t GetNumResults() const { return 0; }
	virtual uint16_t GetCallbackResult() const { return CALLBACK_FAILED; }

	static const SpriteGroup *Resolve(const SpriteGroup *group, ResolverObject &object, bool top_level = true);
};


/* 'Real' sprite groups contain a list of other result or callback sprite
 * groups. */
struct RealSpriteGroup : SpriteGroup {
	RealSpriteGroup() : SpriteGroup(SGT_REAL) {}

	/* Loaded = in motion, loading = not moving
	 * Each group contains several spritesets, for various loading stages */

	/* XXX: For stations the meaning is different - loaded is for stations
	 * with small amount of cargo whilst loading is for stations with a lot
	 * of da stuff. */

<<<<<<< HEAD
	ankerl::svector<const SpriteGroup *, 2> loaded;  ///< List of loaded groups (can be SpriteIDs or Callback results)
	ankerl::svector<const SpriteGroup *, 2> loading; ///< List of loading groups (can be SpriteIDs or Callback results)
=======
	std::vector<const SpriteGroup *> loaded{};  ///< List of loaded groups (can be SpriteIDs or Callback results)
	std::vector<const SpriteGroup *> loading{}; ///< List of loading groups (can be SpriteIDs or Callback results)
>>>>>>> 23ba18ad

protected:
	const SpriteGroup *Resolve(ResolverObject &object) const override;
};

/* Shared by deterministic and random groups. */
enum VarSpriteGroupScope : uint8_t {
	VSG_BEGIN,

	VSG_SCOPE_SELF = VSG_BEGIN, ///< Resolved object itself
	VSG_SCOPE_PARENT,           ///< Related object of the resolved one
	VSG_SCOPE_RELATIVE,         ///< Relative position (vehicles only)

	VSG_END
};
DECLARE_INCREMENT_DECREMENT_OPERATORS(VarSpriteGroupScope)

enum VarSpriteGroupScopeRelativeMode : uint8_t {
	VSGSRM_BACKWARD_SELF         = 0,
	VSGSRM_FORWARD_SELF          = 1,
	VSGSRM_BACKWARD_ENGINE       = 2,
	VSGSRM_BACKWARD_SAMEID       = 3,
	VSGSRM_END,
};

/*
 * Decoded relative scope offset:
 * Bits 0..7: offset
 * Bits 8..9: mode (VarSpriteGroupScopeRelativeMode)
 * Bit    15: use var 0x100
 */
typedef uint16_t VarSpriteGroupScopeOffset;

GrfSpecFeature GetGrfSpecFeatureForParentScope(GrfSpecFeature feature);

inline GrfSpecFeature GetGrfSpecFeatureForScope(GrfSpecFeature feature, VarSpriteGroupScope scope)
{
	if (scope == VSG_SCOPE_PARENT) {
		return GetGrfSpecFeatureForParentScope(feature);
	}

	return feature;
}

enum DeterministicSpriteGroupSize : uint8_t {
	DSG_SIZE_BYTE,
	DSG_SIZE_WORD,
	DSG_SIZE_DWORD,
};

enum DeterministicSpriteGroupAdjustType : uint8_t {
	DSGA_TYPE_NONE,
	DSGA_TYPE_DIV,
	DSGA_TYPE_MOD,

	DSGA_TYPE_EQ,
	DSGA_TYPE_NEQ,
};

enum DeterministicSpriteGroupAdjustOperation : uint8_t {
	DSGA_OP_ADD,  ///< a + b
	DSGA_OP_SUB,  ///< a - b
	DSGA_OP_SMIN, ///< (signed) min(a, b)
	DSGA_OP_SMAX, ///< (signed) max(a, b)
	DSGA_OP_UMIN, ///< (unsigned) min(a, b)
	DSGA_OP_UMAX, ///< (unsigned) max(a, b)
	DSGA_OP_SDIV, ///< (signed) a / b
	DSGA_OP_SMOD, ///< (signed) a % b
	DSGA_OP_UDIV, ///< (unsigned) a / b
	DSGA_OP_UMOD, ///< (unsigned) a & b
	DSGA_OP_MUL,  ///< a * b
	DSGA_OP_AND,  ///< a & b
	DSGA_OP_OR,   ///< a | b
	DSGA_OP_XOR,  ///< a ^ b
	DSGA_OP_STO,  ///< store a into temporary storage, indexed by b. return a
	DSGA_OP_RST,  ///< return b
	DSGA_OP_STOP, ///< store a into persistent storage, indexed by b, return a
	DSGA_OP_ROR,  ///< rotate a b positions to the right
	DSGA_OP_SCMP, ///< (signed) comparison (a < b -> 0, a == b = 1, a > b = 2)
	DSGA_OP_UCMP, ///< (unsigned) comparison (a < b -> 0, a == b = 1, a > b = 2)
	DSGA_OP_SHL,  ///< a << b
	DSGA_OP_SHR,  ///< (unsigned) a >> b
	DSGA_OP_SAR,  ///< (signed) a >> b

	DSGA_OP_END,

	DSGA_OP_TERNARY = 0x80, ///< a == 0 ? b : c,
	DSGA_OP_EQ,             ///< a == b ? 1 : 0,
	DSGA_OP_SLT,            ///< (signed) a < b ? 1 : 0,
	DSGA_OP_SGE,            ///< (signed) a >= b ? 1 : 0,
	DSGA_OP_SLE,            ///< (signed) a <= b ? 1 : 0,
	DSGA_OP_SGT,            ///< (signed) a > b ? 1 : 0,
	DSGA_OP_RSUB,           ///< b - a
	DSGA_OP_STO_NC,         ///< store b into temporary storage, indexed by c. return a
	DSGA_OP_ABS,            ///< abs(a)
	DSGA_OP_JZ,             ///< jump forward fixed number of adjusts (to adjust after DSGAF_END_BLOCK marker (taking into account nesting)) if b is zero. return 0 if jumped, return a if not jumped
	DSGA_OP_JNZ,            ///< jump forward fixed number of adjusts (to adjust after DSGAF_END_BLOCK marker (taking into account nesting)) if b is non-zero. return b if jumped, return a if not jumped
	DSGA_OP_JZ_LV,          ///< jump forward fixed number of adjusts (to adjust after DSGAF_END_BLOCK marker (taking into account nesting)) if a is zero. return a
	DSGA_OP_JNZ_LV,         ///< jump forward fixed number of adjusts (to adjust after DSGAF_END_BLOCK marker (taking into account nesting)) if a is non-zero. return a
	DSGA_OP_NOOP,           ///< a

	DSGA_OP_SPECIAL_END,
};

static_assert((DSGA_OP_SLT ^ 1) == DSGA_OP_SGE);
static_assert((DSGA_OP_SLE ^ 1) == DSGA_OP_SGT);

enum DeterministicSpriteGroupAdjustFlags : uint8_t {
	DSGAF_NONE               = 0,
	DSGAF_SKIP_ON_ZERO       = 1 << 0,
	DSGAF_SKIP_ON_LSB_SET    = 1 << 1,
	DSGAF_LAST_VAR_READ      = 1 << 2,
	DSGAF_JUMP_INS_HINT      = 1 << 3,
	DSGAF_END_BLOCK          = 1 << 4,
};
DECLARE_ENUM_AS_BIT_SET(DeterministicSpriteGroupAdjustFlags);

inline bool IsEvalAdjustWithZeroRemovable(DeterministicSpriteGroupAdjustOperation op)
{
	switch (op) {
		case DSGA_OP_ADD:
		case DSGA_OP_SUB:
		case DSGA_OP_OR:
		case DSGA_OP_XOR:
		case DSGA_OP_ROR:
		case DSGA_OP_SHL:
		case DSGA_OP_SHR:
		case DSGA_OP_SAR:
		case DSGA_OP_UMAX:
			return true;

		default:
			return false;
	}
}

inline bool IsEvalAdjustWithZeroAlwaysZero(DeterministicSpriteGroupAdjustOperation op)
{
	switch (op) {
		case DSGA_OP_UMIN:
		case DSGA_OP_MUL:
		case DSGA_OP_AND:
		case DSGA_OP_RST:
			return true;

		default:
			return false;
	}
}

inline bool IsEvalAdjustWithOneRemovable(DeterministicSpriteGroupAdjustOperation op)
{
	switch (op) {
		case DSGA_OP_MUL:
		case DSGA_OP_SDIV:
		case DSGA_OP_UDIV:
			return true;

		default:
			return false;
	}
}

inline bool IsEvalAdjustWithSideEffects(DeterministicSpriteGroupAdjustOperation op)
{
	switch (op) {
		case DSGA_OP_STO:
		case DSGA_OP_STOP:
			return true;

		default:
			return false;
	}
}

inline bool IsEvalAdjustUsableForConstantPropagation(DeterministicSpriteGroupAdjustOperation op)
{
	switch (op) {
		case DSGA_OP_ADD:
		case DSGA_OP_SUB:
		case DSGA_OP_SMIN:
		case DSGA_OP_SMAX:
		case DSGA_OP_UMIN:
		case DSGA_OP_UMAX:
		case DSGA_OP_SDIV:
		case DSGA_OP_SMOD:
		case DSGA_OP_UDIV:
		case DSGA_OP_UMOD:
		case DSGA_OP_MUL:
		case DSGA_OP_AND:
		case DSGA_OP_OR:
		case DSGA_OP_XOR:
		case DSGA_OP_ROR:
		case DSGA_OP_SCMP:
		case DSGA_OP_UCMP:
		case DSGA_OP_SHL:
		case DSGA_OP_SHR:
		case DSGA_OP_SAR:
			return true;

		default:
			return false;
	}
}

inline bool IsEvalAdjustOperationCommutative(DeterministicSpriteGroupAdjustOperation op)
{
	switch (op) {
		case DSGA_OP_ADD:
		case DSGA_OP_MUL:
		case DSGA_OP_AND:
		case DSGA_OP_OR:
		case DSGA_OP_XOR:
			return true;

		default:
			return false;
	}
}

inline bool IsEvalAdjustOperationAntiCommutative(DeterministicSpriteGroupAdjustOperation op)
{
	switch (op) {
		case DSGA_OP_SUB:
		case DSGA_OP_RSUB:
			return true;

		default:
			return false;
	}
}

inline bool IsEvalAdjustOperationReversable(DeterministicSpriteGroupAdjustOperation op)
{
	return IsEvalAdjustOperationCommutative(op) || IsEvalAdjustOperationAntiCommutative(op);
}

inline DeterministicSpriteGroupAdjustOperation ReverseEvalAdjustOperation(DeterministicSpriteGroupAdjustOperation op)
{
	if (IsEvalAdjustOperationCommutative(op)) return op;

	switch (op) {
		case DSGA_OP_SUB:
			return DSGA_OP_RSUB;
		case DSGA_OP_RSUB:
			return DSGA_OP_SUB;

		default:
			NOT_REACHED();
	}
}

inline bool IsEvalAdjustOperationRelationalComparison(DeterministicSpriteGroupAdjustOperation op)
{
	switch (op) {
		case DSGA_OP_SLT:
		case DSGA_OP_SGE:
		case DSGA_OP_SLE:
		case DSGA_OP_SGT:
			return true;

		default:
			return false;
	}
}

inline DeterministicSpriteGroupAdjustOperation InvertEvalAdjustRelationalComparisonOperation(DeterministicSpriteGroupAdjustOperation op)
{
	assert(IsEvalAdjustOperationRelationalComparison(op));
	return (DeterministicSpriteGroupAdjustOperation)(op ^ 1);
}

inline bool IsEvalAdjustOperationOnConstantEffectiveLoad(DeterministicSpriteGroupAdjustOperation op, uint32_t constant)
{
	switch (op) {
		case DSGA_OP_ADD:
		case DSGA_OP_OR:
		case DSGA_OP_XOR:
			return constant == 0;

		case DSGA_OP_MUL:
			return constant == 1;

		default:
			return false;
	}
}

inline bool IsEvalAdjustWithZeroLastValueAlwaysZero(DeterministicSpriteGroupAdjustOperation op)
{
	switch (op) {
		case DSGA_OP_SDIV:
		case DSGA_OP_SMOD:
		case DSGA_OP_UDIV:
		case DSGA_OP_UMOD:
		case DSGA_OP_UMIN:
		case DSGA_OP_MUL:
		case DSGA_OP_AND:
		case DSGA_OP_ROR:
		case DSGA_OP_SHL:
		case DSGA_OP_SHR:
		case DSGA_OP_SAR:
			return true;

		default:
			return false;
	}
}

inline bool IsEvalAdjustJumpOperation(DeterministicSpriteGroupAdjustOperation op)
{
	switch (op) {
		case DSGA_OP_JZ:
		case DSGA_OP_JNZ:
		case DSGA_OP_JZ_LV:
		case DSGA_OP_JNZ_LV:
			return true;

		default:
			return false;
	}
}

inline bool IsConstantComparisonAdjustType(DeterministicSpriteGroupAdjustType adjust_type)
{
	switch (adjust_type) {
		case DSGA_TYPE_EQ:
		case DSGA_TYPE_NEQ:
			return true;

		default:
			return false;
	}
}

inline DeterministicSpriteGroupAdjustType InvertConstantComparisonAdjustType(DeterministicSpriteGroupAdjustType adjust_type)
{
	assert(IsConstantComparisonAdjustType(adjust_type));
	return (adjust_type == DSGA_TYPE_EQ) ? DSGA_TYPE_NEQ : DSGA_TYPE_EQ;
}

struct DeterministicSpriteGroupAdjust {
<<<<<<< HEAD
	DeterministicSpriteGroupAdjustOperation operation;
	DeterministicSpriteGroupAdjustType type;
	uint16_t variable;
	uint8_t shift_num;
	DeterministicSpriteGroupAdjustFlags adjust_flags = DSGAF_NONE;
	uint32_t parameter;  ///< Used for variables between 0x60 and 0x7F inclusive.
	uint32_t and_mask;
	uint32_t add_val;    ///< Also used for DSGA_TYPE_EQ/DSGA_TYPE_NEQ constants and DSGA_OP_TERNARY false value
	uint32_t divmod_val; ///< Also used for DSGA_OP_STO_NC
	union {
		const SpriteGroup *subroutine;
		uint32_t jump;
	};
=======
	DeterministicSpriteGroupAdjustOperation operation{};
	DeterministicSpriteGroupAdjustType type{};
	uint8_t variable = 0;
	uint8_t parameter = 0; ///< Used for variables between 0x60 and 0x7F inclusive.
	uint8_t shift_num = 0;
	uint32_t and_mask = 0;
	uint32_t add_val = 0;
	uint32_t divmod_val = 0;
	const SpriteGroup *subroutine = nullptr;
>>>>>>> 23ba18ad
};

struct DeterministicSpriteGroupRange {
	const SpriteGroup *group = nullptr;
	uint32_t low = 0;
	uint32_t high = 0;
};

enum DeterministicSpriteGroupFlags : uint16_t {
	DSGF_NONE                    = 0,
	DSGF_NO_DSE                  = 1 << 0,
	DSGF_CB_RESULT               = 1 << 1,
	DSGF_VAR_TRACKING_PENDING    = 1 << 2,
	DSGF_REQUIRES_VAR1C          = 1 << 3,
	DSGF_CHECK_EXPENSIVE_VARS    = 1 << 4,
	DSGF_CHECK_INSERT_JUMP       = 1 << 5,
	DSGF_CB_HANDLER              = 1 << 6,
	DSGF_INLINE_CANDIDATE        = 1 << 7,
	DSGF_CALCULATED_RESULT       = 1 << 8,
};
DECLARE_ENUM_AS_BIT_SET(DeterministicSpriteGroupFlags)

struct DeterministicSpriteGroup : SpriteGroup {
	DeterministicSpriteGroup() : SpriteGroup(SGT_DETERMINISTIC) {}

<<<<<<< HEAD
	VarSpriteGroupScope var_scope;
	VarSpriteGroupScopeOffset var_scope_count;
	DeterministicSpriteGroupSize size;
	DeterministicSpriteGroupFlags dsg_flags = DSGF_NONE;
	std::vector<DeterministicSpriteGroupAdjust> adjusts;
	std::vector<DeterministicSpriteGroupRange> ranges; // Dynamically allocated
=======
	VarSpriteGroupScope var_scope{};
	DeterministicSpriteGroupSize size{};
	bool calculated_result = false;
	std::vector<DeterministicSpriteGroupAdjust> adjusts{};
	std::vector<DeterministicSpriteGroupRange> ranges{}; // Dynamically allocated
>>>>>>> 23ba18ad

	/* Dynamically allocated, this is the sole owner */
	const SpriteGroup *default_group = nullptr;

	const SpriteGroup *error_group = nullptr; // was first range, before sorting ranges

	bool GroupMayBeBypassed() const;

	bool IsCalculatedResult() const { return this->dsg_flags & DSGF_CALCULATED_RESULT; }

protected:
	const SpriteGroup *Resolve(ResolverObject &object) const override;
};

enum RandomizedSpriteGroupCompareMode : uint8_t {
	RSG_CMP_ANY,
	RSG_CMP_ALL,
};

struct RandomizedSpriteGroup : SpriteGroup {
	RandomizedSpriteGroup() : SpriteGroup(SGT_RANDOMIZED) {}

<<<<<<< HEAD
	VarSpriteGroupScope var_scope;  ///< Take this object:
	VarSpriteGroupScopeOffset var_scope_count;

	RandomizedSpriteGroupCompareMode cmp_mode; ///< Check for these triggers:
	uint8_t triggers;
=======
	VarSpriteGroupScope var_scope{};  ///< Take this object:

	RandomizedSpriteGroupCompareMode cmp_mode{}; ///< Check for these triggers:
	uint8_t triggers = 0;
	uint8_t count = 0;
>>>>>>> 23ba18ad

	uint8_t lowest_randbit = 0; ///< Look for this in the per-object randomized bitmask:

	std::vector<const SpriteGroup *> groups{}; ///< Take the group with appropriate index:

protected:
	const SpriteGroup *Resolve(ResolverObject &object) const override;
};

extern bool _grfs_loaded_with_sg_shadow_enable;

/* This contains a callback result. A failed callback has a value of
 * CALLBACK_FAILED */
struct CallbackResultSpriteGroup : SpriteGroup {
	/**
	 * Creates a spritegroup representing a callback result
	 * @param result The result as returned from TransformResultValue
	 */
	CallbackResultSpriteGroup(uint16_t result) :
		SpriteGroup(SGT_CALLBACK),
		result(result) {}

	/**
	 * Transforms a callback result value
	 * @param value The value that was used to represent this callback result
	 * @param grf_version8 True, if we are dealing with a new NewGRF which uses GRF version >= 8.
	 */
	static uint16_t TransformResultValue(uint16_t value, bool grf_version8)
	{
		/* Old style callback results (only valid for version < 8) have the highest byte 0xFF so signify it is a callback result.
		 * New style ones only have the highest bit set (allows 15-bit results, instead of just 8) */
		if (!grf_version8 && (value >> 8) == 0xFF) {
			return value & ~0xFF00;
		} else {
			return value & ~0x8000;
		}
	}

	uint16_t result = 0;
	uint16_t GetCallbackResult() const override { return this->result; }
};


/* A result sprite group returns the first SpriteID and the number of
 * sprites in the set */
struct ResultSpriteGroup : SpriteGroup {
	/**
	 * Creates a spritegroup representing a sprite number result.
	 * @param sprite The sprite number.
	 * @param num_sprites The number of sprites per set.
	 * @return A spritegroup representing the sprite number result.
	 */
	ResultSpriteGroup(SpriteID sprite, uint8_t num_sprites) :
		SpriteGroup(SGT_RESULT),
		num_sprites(num_sprites),
		sprite(sprite)
	{
	}

	uint8_t num_sprites = 0;
	SpriteID sprite = 0;

	SpriteID GetResult() const override { return this->sprite; }
	uint8_t GetNumResults() const override { return this->num_sprites; }
};

/**
 * Action 2 sprite layout for houses, industry tiles, objects and airport tiles.
 */
struct TileLayoutSpriteGroup : SpriteGroup {
	TileLayoutSpriteGroup() : SpriteGroup(SGT_TILELAYOUT) {}
	~TileLayoutSpriteGroup() {}

	NewGRFSpriteLayout dts{};

	const DrawTileSprites *ProcessRegisters(uint8_t *stage) const;
};

struct IndustryProductionSpriteGroup : SpriteGroup {
	IndustryProductionSpriteGroup() : SpriteGroup(SGT_INDUSTRY_PRODUCTION) {}

	uint8_t version = 0; ///< Production callback version used, or 0xFF if marked invalid
	uint8_t num_input = 0; ///< How many subtract_input values are valid
	std::array<int16_t, INDUSTRY_NUM_INPUTS> subtract_input{}; ///< Take this much of the input cargo (can be negative, is indirect in cb version 1+)
	std::array<CargoType, INDUSTRY_NUM_INPUTS> cargo_input{}; ///< Which input cargoes to take from (only cb version 2)
	uint8_t num_output = 0; ///< How many add_output values are valid
	std::array<uint16_t, INDUSTRY_NUM_OUTPUTS> add_output{}; ///< Add this much output cargo when successful (unsigned, is indirect in cb version 1+)
	std::array<CargoType, INDUSTRY_NUM_OUTPUTS> cargo_output{}; ///< Which output cargoes to add to (only cb version 2)
	uint8_t again = 0;

};

struct GetVariableExtra {
	bool available;
	uint32_t mask;

	GetVariableExtra(uint32_t mask_ = 0xFFFFFFFF)
			: available(true), mask(mask_) {}
};

/**
 * Interface to query and set values specific to a single #VarSpriteGroupScope (action 2 scope).
 *
 * Multiple of these interfaces are combined into a #ResolverObject to allow access
 * to different game entities from a #SpriteGroup-chain (action 1-2-3 chain).
 */
struct ScopeResolver {
	ResolverObject &ro; ///< Surrounding resolver object.

	ScopeResolver(ResolverObject &ro) : ro(ro) {}
	virtual ~ScopeResolver() = default;

	virtual uint32_t GetRandomBits() const;
	virtual uint32_t GetTriggers() const;

	virtual uint32_t GetVariable(uint16_t variable, uint32_t parameter, GetVariableExtra &extra) const;
	virtual void StorePSA(uint reg, int32_t value);
};

/**
 * Interface for #SpriteGroup-s to access the gamestate.
 *
 * Using this interface #SpriteGroup-chains (action 1-2-3 chains) can be resolved,
 * to get the results of callbacks, rerandomisations or normal sprite lookups.
 */
struct ResolverObject {
	/**
	 * Resolver constructor.
	 * @param grffile NewGRF file associated with the object (or \c nullptr if none).
	 * @param callback Callback code being resolved (default value is #CBID_NO_CALLBACK).
	 * @param callback_param1 First parameter (var 10) of the callback (only used when \a callback is also set).
	 * @param callback_param2 Second parameter (var 18) of the callback (only used when \a callback is also set).
	 */
	ResolverObject(const GRFFile *grffile, CallbackID callback = CBID_NO_CALLBACK, uint32_t callback_param1 = 0, uint32_t callback_param2 = 0)
		: default_scope(*this), callback(callback), callback_param1(callback_param1), callback_param2(callback_param2), grffile(grffile), root_spritegroup(nullptr)
	{
		this->ResetState();
	}

	virtual ~ResolverObject() = default;

	ScopeResolver default_scope;  ///< Default implementation of the grf scope.

<<<<<<< HEAD
	CallbackID callback;          ///< Callback being resolved.
	uint32_t callback_param1;     ///< First parameter (var 10) of the callback.
	uint32_t callback_param2;     ///< Second parameter (var 18) of the callback.
=======
	CallbackID callback{}; ///< Callback being resolved.
	uint32_t callback_param1 = 0; ///< First parameter (var 10) of the callback.
	uint32_t callback_param2 = 0; ///< Second parameter (var 18) of the callback.
>>>>>>> 23ba18ad

	uint32_t last_value = 0; ///< Result of most recent DeterministicSpriteGroup (including procedure calls)

	uint32_t waiting_triggers = 0; ///< Waiting triggers to be used by any rerandomisation. (scope independent)
	uint32_t used_triggers = 0; ///< Subset of cur_triggers, which actually triggered some rerandomisation. (scope independent)
	std::array<uint32_t, VSG_END> reseed; ///< Collects bits to rerandomise while triggering triggers.

<<<<<<< HEAD
	const GRFFile *grffile;       ///< GRFFile the resolved SpriteGroup belongs to
	const SpriteGroup *root_spritegroup; ///< Root SpriteGroup to use for resolving
=======
	const GRFFile *grffile = nullptr; ///< GRFFile the resolved SpriteGroup belongs to
	const SpriteGroup *root_spritegroup = nullptr; ///< Root SpriteGroup to use for resolving
>>>>>>> 23ba18ad

	/**
	 * Resolve SpriteGroup.
	 * @return Result spritegroup.
	 */
	const SpriteGroup *Resolve()
	{
		return SpriteGroup::Resolve(this->root_spritegroup, *this);
	}

	/**
	 * Resolve callback.
	 * @return Callback result.
	 */
	uint16_t ResolveCallback()
	{
		const SpriteGroup *result = Resolve();
		return result != nullptr ? result->GetCallbackResult() : CALLBACK_FAILED;
	}

	virtual const SpriteGroup *ResolveReal(const RealSpriteGroup *group) const;

	virtual ScopeResolver *GetScope(VarSpriteGroupScope scope = VSG_SCOPE_SELF, VarSpriteGroupScopeOffset relative = 0);

	/**
	 * Returns the waiting triggers that did not trigger any rerandomisation.
	 */
	uint32_t GetRemainingTriggers() const
	{
		return this->waiting_triggers & ~this->used_triggers;
	}

	/**
	 * Returns the OR-sum of all bits that need reseeding
	 * independent of the scope they were accessed with.
	 * @return OR-sum of the bits.
	 */
	uint32_t GetReseedSum() const
	{
		uint32_t sum = 0;
		for (VarSpriteGroupScope vsg = VSG_BEGIN; vsg < VSG_END; vsg++) {
			sum |= this->reseed[vsg];
		}
		return sum;
	}

	/**
	 * Resets the dynamic state of the resolver object.
	 * To be called before resolving an Action-1-2-3 chain.
	 */
	void ResetState()
	{
		this->last_value = 0;
		this->waiting_triggers = 0;
		this->used_triggers = 0;
		this->reseed.fill(0);
	}

	/**
	 * Get the feature number being resolved for.
	 * This function is mainly intended for the callback profiling feature.
	 */
	virtual GrfSpecFeature GetFeature() const { return GSF_INVALID; }
	/**
	 * Get an identifier for the item being resolved.
	 * This function is mainly intended for the callback profiling feature,
	 * and should return an identifier recognisable by the NewGRF developer.
	 */
	virtual uint32_t GetDebugID() const { return 0; }
};

uint32_t EvaluateDeterministicSpriteGroupAdjust(DeterministicSpriteGroupSize size, const DeterministicSpriteGroupAdjust &adjust, ScopeResolver *scope, uint32_t last_value, uint32_t value);

#endif /* NEWGRF_SPRITEGROUP_H */<|MERGE_RESOLUTION|>--- conflicted
+++ resolved
@@ -77,15 +77,10 @@
 public:
 	virtual ~SpriteGroup() = default;
 
-<<<<<<< HEAD
-	uint32_t nfo_line;
-	SpriteGroupType type;
-	GrfSpecFeature feature;
-	SpriteGroupFlags sg_flags = SGF_NONE;
-=======
 	uint32_t nfo_line = 0;
 	SpriteGroupType type{};
->>>>>>> 23ba18ad
+	GrfSpecFeature feature{};
+	SpriteGroupFlags sg_flags = SGF_NONE;
 
 	virtual SpriteID GetResult() const { return 0; }
 	virtual uint8_t GetNumResults() const { return 0; }
@@ -107,13 +102,8 @@
 	 * with small amount of cargo whilst loading is for stations with a lot
 	 * of da stuff. */
 
-<<<<<<< HEAD
-	ankerl::svector<const SpriteGroup *, 2> loaded;  ///< List of loaded groups (can be SpriteIDs or Callback results)
-	ankerl::svector<const SpriteGroup *, 2> loading; ///< List of loading groups (can be SpriteIDs or Callback results)
-=======
-	std::vector<const SpriteGroup *> loaded{};  ///< List of loaded groups (can be SpriteIDs or Callback results)
-	std::vector<const SpriteGroup *> loading{}; ///< List of loading groups (can be SpriteIDs or Callback results)
->>>>>>> 23ba18ad
+	ankerl::svector<const SpriteGroup *, 2> loaded{};  ///< List of loaded groups (can be SpriteIDs or Callback results)
+	ankerl::svector<const SpriteGroup *, 2> loading{}; ///< List of loading groups (can be SpriteIDs or Callback results)
 
 protected:
 	const SpriteGroup *Resolve(ResolverObject &object) const override;
@@ -456,31 +446,19 @@
 }
 
 struct DeterministicSpriteGroupAdjust {
-<<<<<<< HEAD
-	DeterministicSpriteGroupAdjustOperation operation;
-	DeterministicSpriteGroupAdjustType type;
-	uint16_t variable;
-	uint8_t shift_num;
+	DeterministicSpriteGroupAdjustOperation operation{};
+	DeterministicSpriteGroupAdjustType type{};
+	uint16_t variable = 0;
+	uint8_t shift_num = 0;
 	DeterministicSpriteGroupAdjustFlags adjust_flags = DSGAF_NONE;
-	uint32_t parameter;  ///< Used for variables between 0x60 and 0x7F inclusive.
-	uint32_t and_mask;
-	uint32_t add_val;    ///< Also used for DSGA_TYPE_EQ/DSGA_TYPE_NEQ constants and DSGA_OP_TERNARY false value
-	uint32_t divmod_val; ///< Also used for DSGA_OP_STO_NC
+	uint32_t parameter = 0;  ///< Used for variables between 0x60 and 0x7F inclusive.
+	uint32_t and_mask = 0;
+	uint32_t add_val = 0;    ///< Also used for DSGA_TYPE_EQ/DSGA_TYPE_NEQ constants and DSGA_OP_TERNARY false value
+	uint32_t divmod_val = 0; ///< Also used for DSGA_OP_STO_NC
 	union {
-		const SpriteGroup *subroutine;
+		const SpriteGroup *subroutine = nullptr;
 		uint32_t jump;
 	};
-=======
-	DeterministicSpriteGroupAdjustOperation operation{};
-	DeterministicSpriteGroupAdjustType type{};
-	uint8_t variable = 0;
-	uint8_t parameter = 0; ///< Used for variables between 0x60 and 0x7F inclusive.
-	uint8_t shift_num = 0;
-	uint32_t and_mask = 0;
-	uint32_t add_val = 0;
-	uint32_t divmod_val = 0;
-	const SpriteGroup *subroutine = nullptr;
->>>>>>> 23ba18ad
 };
 
 struct DeterministicSpriteGroupRange {
@@ -506,20 +484,12 @@
 struct DeterministicSpriteGroup : SpriteGroup {
 	DeterministicSpriteGroup() : SpriteGroup(SGT_DETERMINISTIC) {}
 
-<<<<<<< HEAD
-	VarSpriteGroupScope var_scope;
-	VarSpriteGroupScopeOffset var_scope_count;
-	DeterministicSpriteGroupSize size;
+	VarSpriteGroupScope var_scope{};
+	VarSpriteGroupScopeOffset var_scope_count{};
+	DeterministicSpriteGroupSize size{};
 	DeterministicSpriteGroupFlags dsg_flags = DSGF_NONE;
-	std::vector<DeterministicSpriteGroupAdjust> adjusts;
-	std::vector<DeterministicSpriteGroupRange> ranges; // Dynamically allocated
-=======
-	VarSpriteGroupScope var_scope{};
-	DeterministicSpriteGroupSize size{};
-	bool calculated_result = false;
 	std::vector<DeterministicSpriteGroupAdjust> adjusts{};
 	std::vector<DeterministicSpriteGroupRange> ranges{}; // Dynamically allocated
->>>>>>> 23ba18ad
 
 	/* Dynamically allocated, this is the sole owner */
 	const SpriteGroup *default_group = nullptr;
@@ -542,19 +512,11 @@
 struct RandomizedSpriteGroup : SpriteGroup {
 	RandomizedSpriteGroup() : SpriteGroup(SGT_RANDOMIZED) {}
 
-<<<<<<< HEAD
-	VarSpriteGroupScope var_scope;  ///< Take this object:
-	VarSpriteGroupScopeOffset var_scope_count;
-
-	RandomizedSpriteGroupCompareMode cmp_mode; ///< Check for these triggers:
-	uint8_t triggers;
-=======
 	VarSpriteGroupScope var_scope{};  ///< Take this object:
+	VarSpriteGroupScopeOffset var_scope_count{};
 
 	RandomizedSpriteGroupCompareMode cmp_mode{}; ///< Check for these triggers:
 	uint8_t triggers = 0;
-	uint8_t count = 0;
->>>>>>> 23ba18ad
 
 	uint8_t lowest_randbit = 0; ///< Look for this in the per-object randomized bitmask:
 
@@ -696,31 +658,20 @@
 
 	virtual ~ResolverObject() = default;
 
-	ScopeResolver default_scope;  ///< Default implementation of the grf scope.
-
-<<<<<<< HEAD
-	CallbackID callback;          ///< Callback being resolved.
-	uint32_t callback_param1;     ///< First parameter (var 10) of the callback.
-	uint32_t callback_param2;     ///< Second parameter (var 18) of the callback.
-=======
-	CallbackID callback{}; ///< Callback being resolved.
-	uint32_t callback_param1 = 0; ///< First parameter (var 10) of the callback.
-	uint32_t callback_param2 = 0; ///< Second parameter (var 18) of the callback.
->>>>>>> 23ba18ad
-
-	uint32_t last_value = 0; ///< Result of most recent DeterministicSpriteGroup (including procedure calls)
-
-	uint32_t waiting_triggers = 0; ///< Waiting triggers to be used by any rerandomisation. (scope independent)
-	uint32_t used_triggers = 0; ///< Subset of cur_triggers, which actually triggered some rerandomisation. (scope independent)
+	ScopeResolver default_scope;          ///< Default implementation of the grf scope.
+
+	CallbackID callback{};                ///< Callback being resolved.
+	uint32_t callback_param1 = 0;         ///< First parameter (var 10) of the callback.
+	uint32_t callback_param2 = 0;         ///< Second parameter (var 18) of the callback.
+
+	uint32_t last_value = 0;              ///< Result of most recent DeterministicSpriteGroup (including procedure calls)
+
+	uint32_t waiting_triggers = 0;        ///< Waiting triggers to be used by any rerandomisation. (scope independent)
+	uint32_t used_triggers = 0;           ///< Subset of cur_triggers, which actually triggered some rerandomisation. (scope independent)
 	std::array<uint32_t, VSG_END> reseed; ///< Collects bits to rerandomise while triggering triggers.
 
-<<<<<<< HEAD
-	const GRFFile *grffile;       ///< GRFFile the resolved SpriteGroup belongs to
-	const SpriteGroup *root_spritegroup; ///< Root SpriteGroup to use for resolving
-=======
-	const GRFFile *grffile = nullptr; ///< GRFFile the resolved SpriteGroup belongs to
+	const GRFFile *grffile = nullptr;     ///< GRFFile the resolved SpriteGroup belongs to
 	const SpriteGroup *root_spritegroup = nullptr; ///< Root SpriteGroup to use for resolving
->>>>>>> 23ba18ad
 
 	/**
 	 * Resolve SpriteGroup.
