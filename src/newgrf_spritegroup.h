/*
 * This file is part of OpenTTD.
 * OpenTTD is free software; you can redistribute it and/or modify it under the terms of the GNU General Public License as published by the Free Software Foundation, version 2.
 * OpenTTD is distributed in the hope that it will be useful, but WITHOUT ANY WARRANTY; without even the implied warranty of MERCHANTABILITY or FITNESS FOR A PARTICULAR PURPOSE.
 * See the GNU General Public License for more details. You should have received a copy of the GNU General Public License along with OpenTTD. If not, see <http://www.gnu.org/licenses/>.
 */

/** @file newgrf_spritegroup.h Action 2 handling. */

#ifndef NEWGRF_SPRITEGROUP_H
#define NEWGRF_SPRITEGROUP_H

#include "town_type.h"
#include "engine_type.h"
#include "house_type.h"
#include "industry_type.h"

#include "newgrf_callbacks.h"
#include "newgrf_generic.h"
#include "newgrf_storage.h"
#include "newgrf_commons.h"

#include <map>
#include <vector>

/**
 * Gets the value of a so-called newgrf "register".
 * @param i index of the register
 * @pre i < 0x110
 * @return the value of the register
 */
inline uint32_t GetRegister(uint i)
{
	extern TemporaryStorageArray<int32_t, 0x110> _temp_store;
	return _temp_store.GetValue(i);
}

/* List of different sprite group types */
enum SpriteGroupType : uint8_t {
	SGT_REAL,
	SGT_DETERMINISTIC,
	SGT_RANDOMIZED,
	SGT_CALLBACK,
	SGT_RESULT,
	SGT_TILELAYOUT,
	SGT_INDUSTRY_PRODUCTION,
};

struct SpriteGroup;
typedef uint32_t SpriteGroupID;
struct ResolverObject;

/* SPRITE_WIDTH is 24. ECS has roughly 30 sprite groups per real sprite.
 * Adding an 'extra' margin would be assuming 64 sprite groups per real
 * sprite. 64 = 2^6, so 2^30 should be enough (for now) */
typedef Pool<SpriteGroup, SpriteGroupID, 1024, 1U << 30, PT_DATA> SpriteGroupPool;
extern SpriteGroupPool _spritegroup_pool;

enum SpriteGroupFlags : uint8_t {
	SGF_NONE                     = 0,
	SGF_ACTION6                  = 1 << 0,
	SGF_INLINING                 = 1 << 1,
	SGF_SKIP_CB                  = 1 << 2,
};
DECLARE_ENUM_AS_BIT_SET(SpriteGroupFlags)

/* Common wrapper for all the different sprite group types */
struct SpriteGroup : SpriteGroupPool::PoolItem<&_spritegroup_pool> {
protected:
	SpriteGroup(SpriteGroupType type) : nfo_line(0), type(type) {}
	/** Base sprite group resolver */
	virtual const SpriteGroup *Resolve([[maybe_unused]] ResolverObject &object) const { return this; };

public:
	virtual ~SpriteGroup() = default;

	uint32_t nfo_line;
	SpriteGroupType type;
	GrfSpecFeature feature;
	SpriteGroupFlags sg_flags = SGF_NONE;

	virtual SpriteID GetResult() const { return 0; }
	virtual uint8_t GetNumResults() const { return 0; }
	virtual uint16_t GetCallbackResult() const { return CALLBACK_FAILED; }

	static const SpriteGroup *Resolve(const SpriteGroup *group, ResolverObject &object, bool top_level = true);
};


/* 'Real' sprite groups contain a list of other result or callback sprite
 * groups. */
struct RealSpriteGroup : SpriteGroup {
	RealSpriteGroup() : SpriteGroup(SGT_REAL) {}

	/* Loaded = in motion, loading = not moving
	 * Each group contains several spritesets, for various loading stages */

	/* XXX: For stations the meaning is different - loaded is for stations
	 * with small amount of cargo whilst loading is for stations with a lot
	 * of da stuff. */

	std::vector<const SpriteGroup *> loaded;  ///< List of loaded groups (can be SpriteIDs or Callback results)
	std::vector<const SpriteGroup *> loading; ///< List of loading groups (can be SpriteIDs or Callback results)

protected:
	const SpriteGroup *Resolve(ResolverObject &object) const override;
};

/* Shared by deterministic and random groups. */
enum VarSpriteGroupScope : uint8_t {
	VSG_BEGIN,

	VSG_SCOPE_SELF = VSG_BEGIN, ///< Resolved object itself
	VSG_SCOPE_PARENT,           ///< Related object of the resolved one
	VSG_SCOPE_RELATIVE,         ///< Relative position (vehicles only)

	VSG_END
};
DECLARE_POSTFIX_INCREMENT(VarSpriteGroupScope)

enum VarSpriteGroupScopeRelativeMode : uint8_t {
	VSGSRM_BACKWARD_SELF         = 0,
	VSGSRM_FORWARD_SELF          = 1,
	VSGSRM_BACKWARD_ENGINE       = 2,
	VSGSRM_BACKWARD_SAMEID       = 3,
	VSGSRM_END,
};

/*
 * Decoded relative scope offset:
 * Bits 0..7: offset
 * Bits 8..9: mode (VarSpriteGroupScopeRelativeMode)
 * Bit    15: use var 0x100
 */
typedef uint16_t VarSpriteGroupScopeOffset;

GrfSpecFeature GetGrfSpecFeatureForParentScope(GrfSpecFeature feature);

inline GrfSpecFeature GetGrfSpecFeatureForScope(GrfSpecFeature feature, VarSpriteGroupScope scope)
{
	if (scope == VSG_SCOPE_PARENT) {
		return GetGrfSpecFeatureForParentScope(feature);
	}

	return feature;
}

enum DeterministicSpriteGroupSize : uint8_t {
	DSG_SIZE_BYTE,
	DSG_SIZE_WORD,
	DSG_SIZE_DWORD,
};

enum DeterministicSpriteGroupAdjustType : uint8_t {
	DSGA_TYPE_NONE,
	DSGA_TYPE_DIV,
	DSGA_TYPE_MOD,

	DSGA_TYPE_EQ,
	DSGA_TYPE_NEQ,
};

enum DeterministicSpriteGroupAdjustOperation : uint8_t {
	DSGA_OP_ADD,  ///< a + b
	DSGA_OP_SUB,  ///< a - b
	DSGA_OP_SMIN, ///< (signed) min(a, b)
	DSGA_OP_SMAX, ///< (signed) max(a, b)
	DSGA_OP_UMIN, ///< (unsigned) min(a, b)
	DSGA_OP_UMAX, ///< (unsigned) max(a, b)
	DSGA_OP_SDIV, ///< (signed) a / b
	DSGA_OP_SMOD, ///< (signed) a % b
	DSGA_OP_UDIV, ///< (unsigned) a / b
	DSGA_OP_UMOD, ///< (unsigned) a & b
	DSGA_OP_MUL,  ///< a * b
	DSGA_OP_AND,  ///< a & b
	DSGA_OP_OR,   ///< a | b
	DSGA_OP_XOR,  ///< a ^ b
	DSGA_OP_STO,  ///< store a into temporary storage, indexed by b. return a
	DSGA_OP_RST,  ///< return b
	DSGA_OP_STOP, ///< store a into persistent storage, indexed by b, return a
	DSGA_OP_ROR,  ///< rotate a b positions to the right
	DSGA_OP_SCMP, ///< (signed) comparison (a < b -> 0, a == b = 1, a > b = 2)
	DSGA_OP_UCMP, ///< (unsigned) comparison (a < b -> 0, a == b = 1, a > b = 2)
	DSGA_OP_SHL,  ///< a << b
	DSGA_OP_SHR,  ///< (unsigned) a >> b
	DSGA_OP_SAR,  ///< (signed) a >> b

	DSGA_OP_END,

	DSGA_OP_TERNARY = 0x80, ///< a == 0 ? b : c,
	DSGA_OP_EQ,             ///< a == b ? 1 : 0,
	DSGA_OP_SLT,            ///< (signed) a < b ? 1 : 0,
	DSGA_OP_SGE,            ///< (signed) a >= b ? 1 : 0,
	DSGA_OP_SLE,            ///< (signed) a <= b ? 1 : 0,
	DSGA_OP_SGT,            ///< (signed) a > b ? 1 : 0,
	DSGA_OP_RSUB,           ///< b - a
	DSGA_OP_STO_NC,         ///< store b into temporary storage, indexed by c. return a
	DSGA_OP_ABS,            ///< abs(a)
	DSGA_OP_JZ,             ///< jump forward fixed number of adjusts (to adjust after DSGAF_END_BLOCK marker (taking into account nesting)) if b is zero. return 0 if jumped, return a if not jumped
	DSGA_OP_JNZ,            ///< jump forward fixed number of adjusts (to adjust after DSGAF_END_BLOCK marker (taking into account nesting)) if b is non-zero. return b if jumped, return a if not jumped
	DSGA_OP_JZ_LV,          ///< jump forward fixed number of adjusts (to adjust after DSGAF_END_BLOCK marker (taking into account nesting)) if a is zero. return a
	DSGA_OP_JNZ_LV,         ///< jump forward fixed number of adjusts (to adjust after DSGAF_END_BLOCK marker (taking into account nesting)) if a is non-zero. return a
	DSGA_OP_NOOP,           ///< a

	DSGA_OP_SPECIAL_END,
};

static_assert((DSGA_OP_SLT ^ 1) == DSGA_OP_SGE);
static_assert((DSGA_OP_SLE ^ 1) == DSGA_OP_SGT);

enum DeterministicSpriteGroupAdjustFlags : uint8_t {
	DSGAF_NONE               = 0,
	DSGAF_SKIP_ON_ZERO       = 1 << 0,
	DSGAF_SKIP_ON_LSB_SET    = 1 << 1,
	DSGAF_LAST_VAR_READ      = 1 << 2,
	DSGAF_JUMP_INS_HINT      = 1 << 3,
	DSGAF_END_BLOCK          = 1 << 4,
};
DECLARE_ENUM_AS_BIT_SET(DeterministicSpriteGroupAdjustFlags);

inline bool IsEvalAdjustWithZeroRemovable(DeterministicSpriteGroupAdjustOperation op)
{
	switch (op) {
		case DSGA_OP_ADD:
		case DSGA_OP_SUB:
		case DSGA_OP_OR:
		case DSGA_OP_XOR:
		case DSGA_OP_ROR:
		case DSGA_OP_SHL:
		case DSGA_OP_SHR:
		case DSGA_OP_SAR:
		case DSGA_OP_UMAX:
			return true;

		default:
			return false;
	}
}

inline bool IsEvalAdjustWithZeroAlwaysZero(DeterministicSpriteGroupAdjustOperation op)
{
	switch (op) {
		case DSGA_OP_UMIN:
		case DSGA_OP_MUL:
		case DSGA_OP_AND:
		case DSGA_OP_RST:
			return true;

		default:
			return false;
	}
}

inline bool IsEvalAdjustWithOneRemovable(DeterministicSpriteGroupAdjustOperation op)
{
	switch (op) {
		case DSGA_OP_MUL:
		case DSGA_OP_SDIV:
		case DSGA_OP_UDIV:
			return true;

		default:
			return false;
	}
}

inline bool IsEvalAdjustWithSideEffects(DeterministicSpriteGroupAdjustOperation op)
{
	switch (op) {
		case DSGA_OP_STO:
		case DSGA_OP_STOP:
			return true;

		default:
			return false;
	}
}

inline bool IsEvalAdjustUsableForConstantPropagation(DeterministicSpriteGroupAdjustOperation op)
{
	switch (op) {
		case DSGA_OP_ADD:
		case DSGA_OP_SUB:
		case DSGA_OP_SMIN:
		case DSGA_OP_SMAX:
		case DSGA_OP_UMIN:
		case DSGA_OP_UMAX:
		case DSGA_OP_SDIV:
		case DSGA_OP_SMOD:
		case DSGA_OP_UDIV:
		case DSGA_OP_UMOD:
		case DSGA_OP_MUL:
		case DSGA_OP_AND:
		case DSGA_OP_OR:
		case DSGA_OP_XOR:
		case DSGA_OP_ROR:
		case DSGA_OP_SCMP:
		case DSGA_OP_UCMP:
		case DSGA_OP_SHL:
		case DSGA_OP_SHR:
		case DSGA_OP_SAR:
			return true;

		default:
			return false;
	}
}

inline bool IsEvalAdjustOperationCommutative(DeterministicSpriteGroupAdjustOperation op)
{
	switch (op) {
		case DSGA_OP_ADD:
		case DSGA_OP_MUL:
		case DSGA_OP_AND:
		case DSGA_OP_OR:
		case DSGA_OP_XOR:
			return true;

		default:
			return false;
	}
}

inline bool IsEvalAdjustOperationAntiCommutative(DeterministicSpriteGroupAdjustOperation op)
{
	switch (op) {
		case DSGA_OP_SUB:
		case DSGA_OP_RSUB:
			return true;

		default:
			return false;
	}
}

inline bool IsEvalAdjustOperationReversable(DeterministicSpriteGroupAdjustOperation op)
{
	return IsEvalAdjustOperationCommutative(op) || IsEvalAdjustOperationAntiCommutative(op);
}

inline DeterministicSpriteGroupAdjustOperation ReverseEvalAdjustOperation(DeterministicSpriteGroupAdjustOperation op)
{
	if (IsEvalAdjustOperationCommutative(op)) return op;

	switch (op) {
		case DSGA_OP_SUB:
			return DSGA_OP_RSUB;
		case DSGA_OP_RSUB:
			return DSGA_OP_SUB;

		default:
			NOT_REACHED();
	}
}

inline bool IsEvalAdjustOperationRelationalComparison(DeterministicSpriteGroupAdjustOperation op)
{
	switch (op) {
		case DSGA_OP_SLT:
		case DSGA_OP_SGE:
		case DSGA_OP_SLE:
		case DSGA_OP_SGT:
			return true;

		default:
			return false;
	}
}

inline DeterministicSpriteGroupAdjustOperation InvertEvalAdjustRelationalComparisonOperation(DeterministicSpriteGroupAdjustOperation op)
{
	assert(IsEvalAdjustOperationRelationalComparison(op));
	return (DeterministicSpriteGroupAdjustOperation)(op ^ 1);
}

inline bool IsEvalAdjustOperationOnConstantEffectiveLoad(DeterministicSpriteGroupAdjustOperation op, uint32_t constant)
{
	switch (op) {
		case DSGA_OP_ADD:
		case DSGA_OP_OR:
		case DSGA_OP_XOR:
			return constant == 0;

		case DSGA_OP_MUL:
			return constant == 1;

		default:
			return false;
	}
}

inline bool IsEvalAdjustWithZeroLastValueAlwaysZero(DeterministicSpriteGroupAdjustOperation op)
{
	switch (op) {
		case DSGA_OP_SDIV:
		case DSGA_OP_SMOD:
		case DSGA_OP_UDIV:
		case DSGA_OP_UMOD:
		case DSGA_OP_UMIN:
		case DSGA_OP_MUL:
		case DSGA_OP_AND:
		case DSGA_OP_ROR:
		case DSGA_OP_SHL:
		case DSGA_OP_SHR:
		case DSGA_OP_SAR:
			return true;

		default:
			return false;
	}
}

inline bool IsEvalAdjustJumpOperation(DeterministicSpriteGroupAdjustOperation op)
{
	switch (op) {
		case DSGA_OP_JZ:
		case DSGA_OP_JNZ:
		case DSGA_OP_JZ_LV:
		case DSGA_OP_JNZ_LV:
			return true;

		default:
			return false;
	}
}

inline bool IsConstantComparisonAdjustType(DeterministicSpriteGroupAdjustType adjust_type)
{
	switch (adjust_type) {
		case DSGA_TYPE_EQ:
		case DSGA_TYPE_NEQ:
			return true;

		default:
			return false;
	}
}

inline DeterministicSpriteGroupAdjustType InvertConstantComparisonAdjustType(DeterministicSpriteGroupAdjustType adjust_type)
{
	assert(IsConstantComparisonAdjustType(adjust_type));
	return (adjust_type == DSGA_TYPE_EQ) ? DSGA_TYPE_NEQ : DSGA_TYPE_EQ;
}

struct DeterministicSpriteGroupAdjust {
	DeterministicSpriteGroupAdjustOperation operation;
	DeterministicSpriteGroupAdjustType type;
	uint16_t variable;
	uint8_t shift_num;
	DeterministicSpriteGroupAdjustFlags adjust_flags = DSGAF_NONE;
	uint32_t parameter;  ///< Used for variables between 0x60 and 0x7F inclusive.
	uint32_t and_mask;
	uint32_t add_val;    ///< Also used for DSGA_TYPE_EQ/DSGA_TYPE_NEQ constants and DSGA_OP_TERNARY false value
	uint32_t divmod_val; ///< Also used for DSGA_OP_STO_NC
	union {
		const SpriteGroup *subroutine;
		uint32_t jump;
	};
};

struct DeterministicSpriteGroupRange {
	const SpriteGroup *group;
	uint32_t low;
	uint32_t high;
};

enum DeterministicSpriteGroupFlags : uint16_t {
	DSGF_NONE                    = 0,
	DSGF_NO_DSE                  = 1 << 0,
	DSGF_CB_RESULT               = 1 << 1,
	DSGF_VAR_TRACKING_PENDING    = 1 << 2,
	DSGF_REQUIRES_VAR1C          = 1 << 3,
	DSGF_CHECK_EXPENSIVE_VARS    = 1 << 4,
	DSGF_CHECK_INSERT_JUMP       = 1 << 5,
	DSGF_CB_HANDLER              = 1 << 6,
	DSGF_INLINE_CANDIDATE        = 1 << 7,
	DSGF_CALCULATED_RESULT       = 1 << 8,
};
DECLARE_ENUM_AS_BIT_SET(DeterministicSpriteGroupFlags)

struct DeterministicSpriteGroup : SpriteGroup {
	DeterministicSpriteGroup() : SpriteGroup(SGT_DETERMINISTIC) {}

	VarSpriteGroupScope var_scope;
	VarSpriteGroupScopeOffset var_scope_count;
	DeterministicSpriteGroupSize size;
	DeterministicSpriteGroupFlags dsg_flags = DSGF_NONE;
	std::vector<DeterministicSpriteGroupAdjust> adjusts;
	std::vector<DeterministicSpriteGroupRange> ranges; // Dynamically allocated

	/* Dynamically allocated, this is the sole owner */
	const SpriteGroup *default_group;

	const SpriteGroup *error_group; // was first range, before sorting ranges

	bool GroupMayBeBypassed() const;

	bool IsCalculatedResult() const { return this->dsg_flags & DSGF_CALCULATED_RESULT; }

protected:
	const SpriteGroup *Resolve(ResolverObject &object) const override;
};

enum RandomizedSpriteGroupCompareMode : uint8_t {
	RSG_CMP_ANY,
	RSG_CMP_ALL,
};

struct RandomizedSpriteGroup : SpriteGroup {
	RandomizedSpriteGroup() : SpriteGroup(SGT_RANDOMIZED) {}

	VarSpriteGroupScope var_scope;  ///< Take this object:
	VarSpriteGroupScopeOffset var_scope_count;

	RandomizedSpriteGroupCompareMode cmp_mode; ///< Check for these triggers:
	uint8_t triggers;

	uint8_t lowest_randbit; ///< Look for this in the per-object randomized bitmask:

	std::vector<const SpriteGroup *> groups; ///< Take the group with appropriate index:

protected:
	const SpriteGroup *Resolve(ResolverObject &object) const override;
};

extern bool _grfs_loaded_with_sg_shadow_enable;

/* This contains a callback result. A failed callback has a value of
 * CALLBACK_FAILED */
struct CallbackResultSpriteGroup : SpriteGroup {
	/**
	 * Creates a spritegroup representing a callback result
	 * @param result The result as returned from TransformResultValue
	 */
	CallbackResultSpriteGroup(uint16_t result) :
		SpriteGroup(SGT_CALLBACK),
		result(result) {}

	/**
	 * Transforms a callback result value
	 * @param value The value that was used to represent this callback result
	 * @param grf_version8 True, if we are dealing with a new NewGRF which uses GRF version >= 8.
	 */
	static uint16_t TransformResultValue(uint16_t value, bool grf_version8)
	{
		/* Old style callback results (only valid for version < 8) have the highest byte 0xFF so signify it is a callback result.
		 * New style ones only have the highest bit set (allows 15-bit results, instead of just 8) */
		if (!grf_version8 && (value >> 8) == 0xFF) {
			return value & ~0xFF00;
		} else {
			return value & ~0x8000;
		}
	}

	uint16_t result;
	uint16_t GetCallbackResult() const override { return this->result; }
};


/* A result sprite group returns the first SpriteID and the number of
 * sprites in the set */
struct ResultSpriteGroup : SpriteGroup {
	/**
	 * Creates a spritegroup representing a sprite number result.
	 * @param sprite The sprite number.
	 * @param num_sprites The number of sprites per set.
	 * @return A spritegroup representing the sprite number result.
	 */
	ResultSpriteGroup(SpriteID sprite, uint8_t num_sprites) :
		SpriteGroup(SGT_RESULT),
		num_sprites(num_sprites),
		sprite(sprite)
	{
	}

	uint8_t num_sprites;
	SpriteID sprite;

	SpriteID GetResult() const override { return this->sprite; }
	uint8_t GetNumResults() const override { return this->num_sprites; }
};

/**
 * Action 2 sprite layout for houses, industry tiles, objects and airport tiles.
 */
struct TileLayoutSpriteGroup : SpriteGroup {
	TileLayoutSpriteGroup() : SpriteGroup(SGT_TILELAYOUT) {}
	~TileLayoutSpriteGroup() {}

	NewGRFSpriteLayout dts;

	const DrawTileSprites *ProcessRegisters(uint8_t *stage) const;
};

struct IndustryProductionSpriteGroup : SpriteGroup {
	IndustryProductionSpriteGroup() : SpriteGroup(SGT_INDUSTRY_PRODUCTION) {}

	uint8_t version;                              ///< Production callback version used, or 0xFF if marked invalid
	uint8_t num_input;                            ///< How many subtract_input values are valid
	int16_t subtract_input[INDUSTRY_NUM_INPUTS];  ///< Take this much of the input cargo (can be negative, is indirect in cb version 1+)
<<<<<<< HEAD
	CargoID cargo_input[INDUSTRY_NUM_INPUTS];     ///< Which input cargoes to take from (only cb version 2)
	uint8_t num_output;                           ///< How many add_output values are valid
	uint16_t add_output[INDUSTRY_NUM_OUTPUTS];    ///< Add this much output cargo when successful (unsigned, is indirect in cb version 1+)
	CargoID cargo_output[INDUSTRY_NUM_OUTPUTS];   ///< Which output cargoes to add to (only cb version 2)
=======
	CargoType cargo_input[INDUSTRY_NUM_INPUTS];   ///< Which input cargoes to take from (only cb version 2)
	uint8_t num_output;                           ///< How many add_output values are valid
	uint16_t add_output[INDUSTRY_NUM_OUTPUTS];    ///< Add this much output cargo when successful (unsigned, is indirect in cb version 1+)
	CargoType cargo_output[INDUSTRY_NUM_OUTPUTS]; ///< Which output cargoes to add to (only cb version 2)
>>>>>>> d1e001f1
	uint8_t again;

};

struct GetVariableExtra {
	bool available;
	uint32_t mask;

	GetVariableExtra(uint32_t mask_ = 0xFFFFFFFF)
			: available(true), mask(mask_) {}
};

/**
 * Interface to query and set values specific to a single #VarSpriteGroupScope (action 2 scope).
 *
 * Multiple of these interfaces are combined into a #ResolverObject to allow access
 * to different game entities from a #SpriteGroup-chain (action 1-2-3 chain).
 */
struct ScopeResolver {
	ResolverObject &ro; ///< Surrounding resolver object.

	ScopeResolver(ResolverObject &ro) : ro(ro) {}
	virtual ~ScopeResolver() = default;

	virtual uint32_t GetRandomBits() const;
	virtual uint32_t GetTriggers() const;

	virtual uint32_t GetVariable(uint16_t variable, uint32_t parameter, GetVariableExtra &extra) const;
	virtual void StorePSA(uint reg, int32_t value);
};

/**
 * Interface for #SpriteGroup-s to access the gamestate.
 *
 * Using this interface #SpriteGroup-chains (action 1-2-3 chains) can be resolved,
 * to get the results of callbacks, rerandomisations or normal sprite lookups.
 */
struct ResolverObject {
	/**
	 * Resolver constructor.
	 * @param grffile NewGRF file associated with the object (or \c nullptr if none).
	 * @param callback Callback code being resolved (default value is #CBID_NO_CALLBACK).
	 * @param callback_param1 First parameter (var 10) of the callback (only used when \a callback is also set).
	 * @param callback_param2 Second parameter (var 18) of the callback (only used when \a callback is also set).
	 */
	ResolverObject(const GRFFile *grffile, CallbackID callback = CBID_NO_CALLBACK, uint32_t callback_param1 = 0, uint32_t callback_param2 = 0)
		: default_scope(*this), callback(callback), callback_param1(callback_param1), callback_param2(callback_param2), grffile(grffile), root_spritegroup(nullptr)
	{
		this->ResetState();
	}

	virtual ~ResolverObject() = default;

	ScopeResolver default_scope;  ///< Default implementation of the grf scope.

	CallbackID callback;          ///< Callback being resolved.
	uint32_t callback_param1;     ///< First parameter (var 10) of the callback.
	uint32_t callback_param2;     ///< Second parameter (var 18) of the callback.

	uint32_t last_value;          ///< Result of most recent DeterministicSpriteGroup (including procedure calls)

	uint32_t waiting_triggers;    ///< Waiting triggers to be used by any rerandomisation. (scope independent)
	uint32_t used_triggers;       ///< Subset of cur_triggers, which actually triggered some rerandomisation. (scope independent)
	uint32_t reseed[VSG_END];     ///< Collects bits to rerandomise while triggering triggers.

	const GRFFile *grffile;       ///< GRFFile the resolved SpriteGroup belongs to
	const SpriteGroup *root_spritegroup; ///< Root SpriteGroup to use for resolving

	/**
	 * Resolve SpriteGroup.
	 * @return Result spritegroup.
	 */
	const SpriteGroup *Resolve()
	{
		return SpriteGroup::Resolve(this->root_spritegroup, *this);
	}

	/**
	 * Resolve callback.
	 * @return Callback result.
	 */
	uint16_t ResolveCallback()
	{
		const SpriteGroup *result = Resolve();
		return result != nullptr ? result->GetCallbackResult() : CALLBACK_FAILED;
	}

	virtual const SpriteGroup *ResolveReal(const RealSpriteGroup *group) const;

	virtual ScopeResolver *GetScope(VarSpriteGroupScope scope = VSG_SCOPE_SELF, VarSpriteGroupScopeOffset relative = 0);

	/**
	 * Returns the waiting triggers that did not trigger any rerandomisation.
	 */
	uint32_t GetRemainingTriggers() const
	{
		return this->waiting_triggers & ~this->used_triggers;
	}

	/**
	 * Returns the OR-sum of all bits that need reseeding
	 * independent of the scope they were accessed with.
	 * @return OR-sum of the bits.
	 */
	uint32_t GetReseedSum() const
	{
		uint32_t sum = 0;
		for (VarSpriteGroupScope vsg = VSG_BEGIN; vsg < VSG_END; vsg++) {
			sum |= this->reseed[vsg];
		}
		return sum;
	}

	/**
	 * Resets the dynamic state of the resolver object.
	 * To be called before resolving an Action-1-2-3 chain.
	 */
	void ResetState()
	{
		this->last_value = 0;
		this->waiting_triggers = 0;
		this->used_triggers = 0;
		memset(this->reseed, 0, sizeof(this->reseed));
	}

	/**
	 * Get the feature number being resolved for.
	 * This function is mainly intended for the callback profiling feature.
	 */
	virtual GrfSpecFeature GetFeature() const { return GSF_INVALID; }
	/**
	 * Get an identifier for the item being resolved.
	 * This function is mainly intended for the callback profiling feature,
	 * and should return an identifier recognisable by the NewGRF developer.
	 */
	virtual uint32_t GetDebugID() const { return 0; }
};

uint32_t EvaluateDeterministicSpriteGroupAdjust(DeterministicSpriteGroupSize size, const DeterministicSpriteGroupAdjust &adjust, ScopeResolver *scope, uint32_t last_value, uint32_t value);

#endif /* NEWGRF_SPRITEGROUP_H */<|MERGE_RESOLUTION|>--- conflicted
+++ resolved
@@ -598,17 +598,10 @@
 	uint8_t version;                              ///< Production callback version used, or 0xFF if marked invalid
 	uint8_t num_input;                            ///< How many subtract_input values are valid
 	int16_t subtract_input[INDUSTRY_NUM_INPUTS];  ///< Take this much of the input cargo (can be negative, is indirect in cb version 1+)
-<<<<<<< HEAD
-	CargoID cargo_input[INDUSTRY_NUM_INPUTS];     ///< Which input cargoes to take from (only cb version 2)
-	uint8_t num_output;                           ///< How many add_output values are valid
-	uint16_t add_output[INDUSTRY_NUM_OUTPUTS];    ///< Add this much output cargo when successful (unsigned, is indirect in cb version 1+)
-	CargoID cargo_output[INDUSTRY_NUM_OUTPUTS];   ///< Which output cargoes to add to (only cb version 2)
-=======
 	CargoType cargo_input[INDUSTRY_NUM_INPUTS];   ///< Which input cargoes to take from (only cb version 2)
 	uint8_t num_output;                           ///< How many add_output values are valid
 	uint16_t add_output[INDUSTRY_NUM_OUTPUTS];    ///< Add this much output cargo when successful (unsigned, is indirect in cb version 1+)
 	CargoType cargo_output[INDUSTRY_NUM_OUTPUTS]; ///< Which output cargoes to add to (only cb version 2)
->>>>>>> d1e001f1
 	uint8_t again;
 
 };
