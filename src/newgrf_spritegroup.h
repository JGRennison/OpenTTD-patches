/*
 * This file is part of OpenTTD.
 * OpenTTD is free software; you can redistribute it and/or modify it under the terms of the GNU General Public License as published by the Free Software Foundation, version 2.
 * OpenTTD is distributed in the hope that it will be useful, but WITHOUT ANY WARRANTY; without even the implied warranty of MERCHANTABILITY or FITNESS FOR A PARTICULAR PURPOSE.
 * See the GNU General Public License for more details. You should have received a copy of the GNU General Public License along with OpenTTD. If not, see <http://www.gnu.org/licenses/>.
 */

/** @file newgrf_spritegroup.h Action 2 handling. */

#ifndef NEWGRF_SPRITEGROUP_H
#define NEWGRF_SPRITEGROUP_H

#include "town_type.h"
#include "engine_type.h"
#include "house_type.h"
#include "industry_type.h"

#include "newgrf_callbacks.h"
#include "newgrf_generic.h"
#include "newgrf_storage.h"
#include "newgrf_commons.h"

#include "3rdparty/svector/svector.h"

#include <map>
#include <vector>

/**
 * Gets the value of a so-called newgrf "register".
 * @param i index of the register
 * @pre i < 0x110
 * @return the value of the register
 */
inline uint32_t GetRegister(uint i)
{
	extern TemporaryStorageArray<int32_t, 0x110> _temp_store;
	return _temp_store.GetValue(i);
}

/* List of different sprite group types */
enum SpriteGroupType : uint8_t {
	SGT_REAL,
	SGT_DETERMINISTIC,
	SGT_RANDOMIZED,
	SGT_CALLBACK,
	SGT_RESULT,
	SGT_TILELAYOUT,
	SGT_INDUSTRY_PRODUCTION,
};

struct SpriteGroup;
struct ResolverObject;

/* SPRITE_WIDTH is 24. ECS has roughly 30 sprite groups per real sprite.
 * Adding an 'extra' margin would be assuming 64 sprite groups per real
 * sprite. 64 = 2^6, so 2^30 should be enough (for now) */
<<<<<<< HEAD
struct SpriteGroupIDTag : public PoolIDTraits<uint32_t, 1U << 30, 0xFFFFFFFF> {};
using SpriteGroupID = PoolID<SpriteGroupIDTag>;
using SpriteGroupPool = Pool<SpriteGroup, SpriteGroupID, 1024, SpriteGroupID::End().base(), PoolType::Data>;
=======
using SpriteGroupID = PoolID<uint32_t, struct SpriteGroupIDTag, 1U << 30, 0xFFFFFFFF>;
using SpriteGroupPool = Pool<SpriteGroup, SpriteGroupID, 1024, PoolType::Data>;
>>>>>>> 53dd1258
extern SpriteGroupPool _spritegroup_pool;

enum SpriteGroupFlags : uint8_t {
	SGF_NONE                     = 0,
	SGF_ACTION6                  = 1 << 0,
	SGF_INLINING                 = 1 << 1,
	SGF_SKIP_CB                  = 1 << 2,
};
DECLARE_ENUM_AS_BIT_SET(SpriteGroupFlags)

/* Common wrapper for all the different sprite group types */
struct SpriteGroup : SpriteGroupPool::PoolItem<&_spritegroup_pool> {
protected:
	SpriteGroup(SpriteGroupType type) : nfo_line(0), type(type) {}
	/** Base sprite group resolver */
	virtual const SpriteGroup *Resolve([[maybe_unused]] ResolverObject &object) const { return this; };

public:
	virtual ~SpriteGroup() = default;

	uint32_t nfo_line;
	SpriteGroupType type;
	GrfSpecFeature feature;
	SpriteGroupFlags sg_flags = SGF_NONE;

	virtual SpriteID GetResult() const { return 0; }
	virtual uint8_t GetNumResults() const { return 0; }
	virtual uint16_t GetCallbackResult() const { return CALLBACK_FAILED; }

	static const SpriteGroup *Resolve(const SpriteGroup *group, ResolverObject &object, bool top_level = true);
};


/* 'Real' sprite groups contain a list of other result or callback sprite
 * groups. */
struct RealSpriteGroup : SpriteGroup {
	RealSpriteGroup() : SpriteGroup(SGT_REAL) {}

	/* Loaded = in motion, loading = not moving
	 * Each group contains several spritesets, for various loading stages */

	/* XXX: For stations the meaning is different - loaded is for stations
	 * with small amount of cargo whilst loading is for stations with a lot
	 * of da stuff. */

	ankerl::svector<const SpriteGroup *, 2> loaded;  ///< List of loaded groups (can be SpriteIDs or Callback results)
	ankerl::svector<const SpriteGroup *, 2> loading; ///< List of loading groups (can be SpriteIDs or Callback results)

protected:
	const SpriteGroup *Resolve(ResolverObject &object) const override;
};

/* Shared by deterministic and random groups. */
enum VarSpriteGroupScope : uint8_t {
	VSG_BEGIN,

	VSG_SCOPE_SELF = VSG_BEGIN, ///< Resolved object itself
	VSG_SCOPE_PARENT,           ///< Related object of the resolved one
	VSG_SCOPE_RELATIVE,         ///< Relative position (vehicles only)

	VSG_END
};
DECLARE_INCREMENT_DECREMENT_OPERATORS(VarSpriteGroupScope)

enum VarSpriteGroupScopeRelativeMode : uint8_t {
	VSGSRM_BACKWARD_SELF         = 0,
	VSGSRM_FORWARD_SELF          = 1,
	VSGSRM_BACKWARD_ENGINE       = 2,
	VSGSRM_BACKWARD_SAMEID       = 3,
	VSGSRM_END,
};

/*
 * Decoded relative scope offset:
 * Bits 0..7: offset
 * Bits 8..9: mode (VarSpriteGroupScopeRelativeMode)
 * Bit    15: use var 0x100
 */
typedef uint16_t VarSpriteGroupScopeOffset;

GrfSpecFeature GetGrfSpecFeatureForParentScope(GrfSpecFeature feature);

inline GrfSpecFeature GetGrfSpecFeatureForScope(GrfSpecFeature feature, VarSpriteGroupScope scope)
{
	if (scope == VSG_SCOPE_PARENT) {
		return GetGrfSpecFeatureForParentScope(feature);
	}

	return feature;
}

enum DeterministicSpriteGroupSize : uint8_t {
	DSG_SIZE_BYTE,
	DSG_SIZE_WORD,
	DSG_SIZE_DWORD,
};

enum DeterministicSpriteGroupAdjustType : uint8_t {
	DSGA_TYPE_NONE,
	DSGA_TYPE_DIV,
	DSGA_TYPE_MOD,

	DSGA_TYPE_EQ,
	DSGA_TYPE_NEQ,
};

enum DeterministicSpriteGroupAdjustOperation : uint8_t {
	DSGA_OP_ADD,  ///< a + b
	DSGA_OP_SUB,  ///< a - b
	DSGA_OP_SMIN, ///< (signed) min(a, b)
	DSGA_OP_SMAX, ///< (signed) max(a, b)
	DSGA_OP_UMIN, ///< (unsigned) min(a, b)
	DSGA_OP_UMAX, ///< (unsigned) max(a, b)
	DSGA_OP_SDIV, ///< (signed) a / b
	DSGA_OP_SMOD, ///< (signed) a % b
	DSGA_OP_UDIV, ///< (unsigned) a / b
	DSGA_OP_UMOD, ///< (unsigned) a & b
	DSGA_OP_MUL,  ///< a * b
	DSGA_OP_AND,  ///< a & b
	DSGA_OP_OR,   ///< a | b
	DSGA_OP_XOR,  ///< a ^ b
	DSGA_OP_STO,  ///< store a into temporary storage, indexed by b. return a
	DSGA_OP_RST,  ///< return b
	DSGA_OP_STOP, ///< store a into persistent storage, indexed by b, return a
	DSGA_OP_ROR,  ///< rotate a b positions to the right
	DSGA_OP_SCMP, ///< (signed) comparison (a < b -> 0, a == b = 1, a > b = 2)
	DSGA_OP_UCMP, ///< (unsigned) comparison (a < b -> 0, a == b = 1, a > b = 2)
	DSGA_OP_SHL,  ///< a << b
	DSGA_OP_SHR,  ///< (unsigned) a >> b
	DSGA_OP_SAR,  ///< (signed) a >> b

	DSGA_OP_END,

	DSGA_OP_TERNARY = 0x80, ///< a == 0 ? b : c,
	DSGA_OP_EQ,             ///< a == b ? 1 : 0,
	DSGA_OP_SLT,            ///< (signed) a < b ? 1 : 0,
	DSGA_OP_SGE,            ///< (signed) a >= b ? 1 : 0,
	DSGA_OP_SLE,            ///< (signed) a <= b ? 1 : 0,
	DSGA_OP_SGT,            ///< (signed) a > b ? 1 : 0,
	DSGA_OP_RSUB,           ///< b - a
	DSGA_OP_STO_NC,         ///< store b into temporary storage, indexed by c. return a
	DSGA_OP_ABS,            ///< abs(a)
	DSGA_OP_JZ,             ///< jump forward fixed number of adjusts (to adjust after DSGAF_END_BLOCK marker (taking into account nesting)) if b is zero. return 0 if jumped, return a if not jumped
	DSGA_OP_JNZ,            ///< jump forward fixed number of adjusts (to adjust after DSGAF_END_BLOCK marker (taking into account nesting)) if b is non-zero. return b if jumped, return a if not jumped
	DSGA_OP_JZ_LV,          ///< jump forward fixed number of adjusts (to adjust after DSGAF_END_BLOCK marker (taking into account nesting)) if a is zero. return a
	DSGA_OP_JNZ_LV,         ///< jump forward fixed number of adjusts (to adjust after DSGAF_END_BLOCK marker (taking into account nesting)) if a is non-zero. return a
	DSGA_OP_NOOP,           ///< a

	DSGA_OP_SPECIAL_END,
};

static_assert((DSGA_OP_SLT ^ 1) == DSGA_OP_SGE);
static_assert((DSGA_OP_SLE ^ 1) == DSGA_OP_SGT);

enum DeterministicSpriteGroupAdjustFlags : uint8_t {
	DSGAF_NONE               = 0,
	DSGAF_SKIP_ON_ZERO       = 1 << 0,
	DSGAF_SKIP_ON_LSB_SET    = 1 << 1,
	DSGAF_LAST_VAR_READ      = 1 << 2,
	DSGAF_JUMP_INS_HINT      = 1 << 3,
	DSGAF_END_BLOCK          = 1 << 4,
};
DECLARE_ENUM_AS_BIT_SET(DeterministicSpriteGroupAdjustFlags);

inline bool IsEvalAdjustWithZeroRemovable(DeterministicSpriteGroupAdjustOperation op)
{
	switch (op) {
		case DSGA_OP_ADD:
		case DSGA_OP_SUB:
		case DSGA_OP_OR:
		case DSGA_OP_XOR:
		case DSGA_OP_ROR:
		case DSGA_OP_SHL:
		case DSGA_OP_SHR:
		case DSGA_OP_SAR:
		case DSGA_OP_UMAX:
			return true;

		default:
			return false;
	}
}

inline bool IsEvalAdjustWithZeroAlwaysZero(DeterministicSpriteGroupAdjustOperation op)
{
	switch (op) {
		case DSGA_OP_UMIN:
		case DSGA_OP_MUL:
		case DSGA_OP_AND:
		case DSGA_OP_RST:
			return true;

		default:
			return false;
	}
}

inline bool IsEvalAdjustWithOneRemovable(DeterministicSpriteGroupAdjustOperation op)
{
	switch (op) {
		case DSGA_OP_MUL:
		case DSGA_OP_SDIV:
		case DSGA_OP_UDIV:
			return true;

		default:
			return false;
	}
}

inline bool IsEvalAdjustWithSideEffects(DeterministicSpriteGroupAdjustOperation op)
{
	switch (op) {
		case DSGA_OP_STO:
		case DSGA_OP_STOP:
			return true;

		default:
			return false;
	}
}

inline bool IsEvalAdjustUsableForConstantPropagation(DeterministicSpriteGroupAdjustOperation op)
{
	switch (op) {
		case DSGA_OP_ADD:
		case DSGA_OP_SUB:
		case DSGA_OP_SMIN:
		case DSGA_OP_SMAX:
		case DSGA_OP_UMIN:
		case DSGA_OP_UMAX:
		case DSGA_OP_SDIV:
		case DSGA_OP_SMOD:
		case DSGA_OP_UDIV:
		case DSGA_OP_UMOD:
		case DSGA_OP_MUL:
		case DSGA_OP_AND:
		case DSGA_OP_OR:
		case DSGA_OP_XOR:
		case DSGA_OP_ROR:
		case DSGA_OP_SCMP:
		case DSGA_OP_UCMP:
		case DSGA_OP_SHL:
		case DSGA_OP_SHR:
		case DSGA_OP_SAR:
			return true;

		default:
			return false;
	}
}

inline bool IsEvalAdjustOperationCommutative(DeterministicSpriteGroupAdjustOperation op)
{
	switch (op) {
		case DSGA_OP_ADD:
		case DSGA_OP_MUL:
		case DSGA_OP_AND:
		case DSGA_OP_OR:
		case DSGA_OP_XOR:
			return true;

		default:
			return false;
	}
}

inline bool IsEvalAdjustOperationAntiCommutative(DeterministicSpriteGroupAdjustOperation op)
{
	switch (op) {
		case DSGA_OP_SUB:
		case DSGA_OP_RSUB:
			return true;

		default:
			return false;
	}
}

inline bool IsEvalAdjustOperationReversable(DeterministicSpriteGroupAdjustOperation op)
{
	return IsEvalAdjustOperationCommutative(op) || IsEvalAdjustOperationAntiCommutative(op);
}

inline DeterministicSpriteGroupAdjustOperation ReverseEvalAdjustOperation(DeterministicSpriteGroupAdjustOperation op)
{
	if (IsEvalAdjustOperationCommutative(op)) return op;

	switch (op) {
		case DSGA_OP_SUB:
			return DSGA_OP_RSUB;
		case DSGA_OP_RSUB:
			return DSGA_OP_SUB;

		default:
			NOT_REACHED();
	}
}

inline bool IsEvalAdjustOperationRelationalComparison(DeterministicSpriteGroupAdjustOperation op)
{
	switch (op) {
		case DSGA_OP_SLT:
		case DSGA_OP_SGE:
		case DSGA_OP_SLE:
		case DSGA_OP_SGT:
			return true;

		default:
			return false;
	}
}

inline DeterministicSpriteGroupAdjustOperation InvertEvalAdjustRelationalComparisonOperation(DeterministicSpriteGroupAdjustOperation op)
{
	assert(IsEvalAdjustOperationRelationalComparison(op));
	return (DeterministicSpriteGroupAdjustOperation)(op ^ 1);
}

inline bool IsEvalAdjustOperationOnConstantEffectiveLoad(DeterministicSpriteGroupAdjustOperation op, uint32_t constant)
{
	switch (op) {
		case DSGA_OP_ADD:
		case DSGA_OP_OR:
		case DSGA_OP_XOR:
			return constant == 0;

		case DSGA_OP_MUL:
			return constant == 1;

		default:
			return false;
	}
}

inline bool IsEvalAdjustWithZeroLastValueAlwaysZero(DeterministicSpriteGroupAdjustOperation op)
{
	switch (op) {
		case DSGA_OP_SDIV:
		case DSGA_OP_SMOD:
		case DSGA_OP_UDIV:
		case DSGA_OP_UMOD:
		case DSGA_OP_UMIN:
		case DSGA_OP_MUL:
		case DSGA_OP_AND:
		case DSGA_OP_ROR:
		case DSGA_OP_SHL:
		case DSGA_OP_SHR:
		case DSGA_OP_SAR:
			return true;

		default:
			return false;
	}
}

inline bool IsEvalAdjustJumpOperation(DeterministicSpriteGroupAdjustOperation op)
{
	switch (op) {
		case DSGA_OP_JZ:
		case DSGA_OP_JNZ:
		case DSGA_OP_JZ_LV:
		case DSGA_OP_JNZ_LV:
			return true;

		default:
			return false;
	}
}

inline bool IsConstantComparisonAdjustType(DeterministicSpriteGroupAdjustType adjust_type)
{
	switch (adjust_type) {
		case DSGA_TYPE_EQ:
		case DSGA_TYPE_NEQ:
			return true;

		default:
			return false;
	}
}

inline DeterministicSpriteGroupAdjustType InvertConstantComparisonAdjustType(DeterministicSpriteGroupAdjustType adjust_type)
{
	assert(IsConstantComparisonAdjustType(adjust_type));
	return (adjust_type == DSGA_TYPE_EQ) ? DSGA_TYPE_NEQ : DSGA_TYPE_EQ;
}

struct DeterministicSpriteGroupAdjust {
	DeterministicSpriteGroupAdjustOperation operation;
	DeterministicSpriteGroupAdjustType type;
	uint16_t variable;
	uint8_t shift_num;
	DeterministicSpriteGroupAdjustFlags adjust_flags = DSGAF_NONE;
	uint32_t parameter;  ///< Used for variables between 0x60 and 0x7F inclusive.
	uint32_t and_mask;
	uint32_t add_val;    ///< Also used for DSGA_TYPE_EQ/DSGA_TYPE_NEQ constants and DSGA_OP_TERNARY false value
	uint32_t divmod_val; ///< Also used for DSGA_OP_STO_NC
	union {
		const SpriteGroup *subroutine;
		uint32_t jump;
	};
};

struct DeterministicSpriteGroupRange {
	const SpriteGroup *group;
	uint32_t low;
	uint32_t high;
};

enum DeterministicSpriteGroupFlags : uint16_t {
	DSGF_NONE                    = 0,
	DSGF_NO_DSE                  = 1 << 0,
	DSGF_CB_RESULT               = 1 << 1,
	DSGF_VAR_TRACKING_PENDING    = 1 << 2,
	DSGF_REQUIRES_VAR1C          = 1 << 3,
	DSGF_CHECK_EXPENSIVE_VARS    = 1 << 4,
	DSGF_CHECK_INSERT_JUMP       = 1 << 5,
	DSGF_CB_HANDLER              = 1 << 6,
	DSGF_INLINE_CANDIDATE        = 1 << 7,
	DSGF_CALCULATED_RESULT       = 1 << 8,
};
DECLARE_ENUM_AS_BIT_SET(DeterministicSpriteGroupFlags)

struct DeterministicSpriteGroup : SpriteGroup {
	DeterministicSpriteGroup() : SpriteGroup(SGT_DETERMINISTIC) {}

	VarSpriteGroupScope var_scope;
	VarSpriteGroupScopeOffset var_scope_count;
	DeterministicSpriteGroupSize size;
	DeterministicSpriteGroupFlags dsg_flags = DSGF_NONE;
	std::vector<DeterministicSpriteGroupAdjust> adjusts;
	std::vector<DeterministicSpriteGroupRange> ranges; // Dynamically allocated

	/* Dynamically allocated, this is the sole owner */
	const SpriteGroup *default_group;

	const SpriteGroup *error_group; // was first range, before sorting ranges

	bool GroupMayBeBypassed() const;

	bool IsCalculatedResult() const { return this->dsg_flags & DSGF_CALCULATED_RESULT; }

protected:
	const SpriteGroup *Resolve(ResolverObject &object) const override;
};

enum RandomizedSpriteGroupCompareMode : uint8_t {
	RSG_CMP_ANY,
	RSG_CMP_ALL,
};

struct RandomizedSpriteGroup : SpriteGroup {
	RandomizedSpriteGroup() : SpriteGroup(SGT_RANDOMIZED) {}

	VarSpriteGroupScope var_scope;  ///< Take this object:
	VarSpriteGroupScopeOffset var_scope_count;

	RandomizedSpriteGroupCompareMode cmp_mode; ///< Check for these triggers:
	uint8_t triggers;

	uint8_t lowest_randbit; ///< Look for this in the per-object randomized bitmask:

	std::vector<const SpriteGroup *> groups; ///< Take the group with appropriate index:

protected:
	const SpriteGroup *Resolve(ResolverObject &object) const override;
};

extern bool _grfs_loaded_with_sg_shadow_enable;

/* This contains a callback result. A failed callback has a value of
 * CALLBACK_FAILED */
struct CallbackResultSpriteGroup : SpriteGroup {
	/**
	 * Creates a spritegroup representing a callback result
	 * @param result The result as returned from TransformResultValue
	 */
	CallbackResultSpriteGroup(uint16_t result) :
		SpriteGroup(SGT_CALLBACK),
		result(result) {}

	/**
	 * Transforms a callback result value
	 * @param value The value that was used to represent this callback result
	 * @param grf_version8 True, if we are dealing with a new NewGRF which uses GRF version >= 8.
	 */
	static uint16_t TransformResultValue(uint16_t value, bool grf_version8)
	{
		/* Old style callback results (only valid for version < 8) have the highest byte 0xFF so signify it is a callback result.
		 * New style ones only have the highest bit set (allows 15-bit results, instead of just 8) */
		if (!grf_version8 && (value >> 8) == 0xFF) {
			return value & ~0xFF00;
		} else {
			return value & ~0x8000;
		}
	}

	uint16_t result;
	uint16_t GetCallbackResult() const override { return this->result; }
};


/* A result sprite group returns the first SpriteID and the number of
 * sprites in the set */
struct ResultSpriteGroup : SpriteGroup {
	/**
	 * Creates a spritegroup representing a sprite number result.
	 * @param sprite The sprite number.
	 * @param num_sprites The number of sprites per set.
	 * @return A spritegroup representing the sprite number result.
	 */
	ResultSpriteGroup(SpriteID sprite, uint8_t num_sprites) :
		SpriteGroup(SGT_RESULT),
		num_sprites(num_sprites),
		sprite(sprite)
	{
	}

	uint8_t num_sprites;
	SpriteID sprite;

	SpriteID GetResult() const override { return this->sprite; }
	uint8_t GetNumResults() const override { return this->num_sprites; }
};

/**
 * Action 2 sprite layout for houses, industry tiles, objects and airport tiles.
 */
struct TileLayoutSpriteGroup : SpriteGroup {
	TileLayoutSpriteGroup() : SpriteGroup(SGT_TILELAYOUT) {}
	~TileLayoutSpriteGroup() {}

	NewGRFSpriteLayout dts;

	const DrawTileSprites *ProcessRegisters(uint8_t *stage) const;
};

struct IndustryProductionSpriteGroup : SpriteGroup {
	IndustryProductionSpriteGroup() : SpriteGroup(SGT_INDUSTRY_PRODUCTION) {}

	uint8_t version;                              ///< Production callback version used, or 0xFF if marked invalid
	uint8_t num_input;                            ///< How many subtract_input values are valid
	int16_t subtract_input[INDUSTRY_NUM_INPUTS];  ///< Take this much of the input cargo (can be negative, is indirect in cb version 1+)
	CargoType cargo_input[INDUSTRY_NUM_INPUTS];   ///< Which input cargoes to take from (only cb version 2)
	uint8_t num_output;                           ///< How many add_output values are valid
	uint16_t add_output[INDUSTRY_NUM_OUTPUTS];    ///< Add this much output cargo when successful (unsigned, is indirect in cb version 1+)
	CargoType cargo_output[INDUSTRY_NUM_OUTPUTS]; ///< Which output cargoes to add to (only cb version 2)
	uint8_t again;

};

struct GetVariableExtra {
	bool available;
	uint32_t mask;

	GetVariableExtra(uint32_t mask_ = 0xFFFFFFFF)
			: available(true), mask(mask_) {}
};

/**
 * Interface to query and set values specific to a single #VarSpriteGroupScope (action 2 scope).
 *
 * Multiple of these interfaces are combined into a #ResolverObject to allow access
 * to different game entities from a #SpriteGroup-chain (action 1-2-3 chain).
 */
struct ScopeResolver {
	ResolverObject &ro; ///< Surrounding resolver object.

	ScopeResolver(ResolverObject &ro) : ro(ro) {}
	virtual ~ScopeResolver() = default;

	virtual uint32_t GetRandomBits() const;
	virtual uint32_t GetTriggers() const;

	virtual uint32_t GetVariable(uint16_t variable, uint32_t parameter, GetVariableExtra &extra) const;
	virtual void StorePSA(uint reg, int32_t value);
};

/**
 * Interface for #SpriteGroup-s to access the gamestate.
 *
 * Using this interface #SpriteGroup-chains (action 1-2-3 chains) can be resolved,
 * to get the results of callbacks, rerandomisations or normal sprite lookups.
 */
struct ResolverObject {
	/**
	 * Resolver constructor.
	 * @param grffile NewGRF file associated with the object (or \c nullptr if none).
	 * @param callback Callback code being resolved (default value is #CBID_NO_CALLBACK).
	 * @param callback_param1 First parameter (var 10) of the callback (only used when \a callback is also set).
	 * @param callback_param2 Second parameter (var 18) of the callback (only used when \a callback is also set).
	 */
	ResolverObject(const GRFFile *grffile, CallbackID callback = CBID_NO_CALLBACK, uint32_t callback_param1 = 0, uint32_t callback_param2 = 0)
		: default_scope(*this), callback(callback), callback_param1(callback_param1), callback_param2(callback_param2), grffile(grffile), root_spritegroup(nullptr)
	{
		this->ResetState();
	}

	virtual ~ResolverObject() = default;

	ScopeResolver default_scope;  ///< Default implementation of the grf scope.

	CallbackID callback;          ///< Callback being resolved.
	uint32_t callback_param1;     ///< First parameter (var 10) of the callback.
	uint32_t callback_param2;     ///< Second parameter (var 18) of the callback.

	uint32_t last_value;          ///< Result of most recent DeterministicSpriteGroup (including procedure calls)

	uint32_t waiting_triggers;    ///< Waiting triggers to be used by any rerandomisation. (scope independent)
	uint32_t used_triggers;       ///< Subset of cur_triggers, which actually triggered some rerandomisation. (scope independent)
	uint32_t reseed[VSG_END];     ///< Collects bits to rerandomise while triggering triggers.

	const GRFFile *grffile;       ///< GRFFile the resolved SpriteGroup belongs to
	const SpriteGroup *root_spritegroup; ///< Root SpriteGroup to use for resolving

	/**
	 * Resolve SpriteGroup.
	 * @return Result spritegroup.
	 */
	const SpriteGroup *Resolve()
	{
		return SpriteGroup::Resolve(this->root_spritegroup, *this);
	}

	/**
	 * Resolve callback.
	 * @return Callback result.
	 */
	uint16_t ResolveCallback()
	{
		const SpriteGroup *result = Resolve();
		return result != nullptr ? result->GetCallbackResult() : CALLBACK_FAILED;
	}

	virtual const SpriteGroup *ResolveReal(const RealSpriteGroup *group) const;

	virtual ScopeResolver *GetScope(VarSpriteGroupScope scope = VSG_SCOPE_SELF, VarSpriteGroupScopeOffset relative = 0);

	/**
	 * Returns the waiting triggers that did not trigger any rerandomisation.
	 */
	uint32_t GetRemainingTriggers() const
	{
		return this->waiting_triggers & ~this->used_triggers;
	}

	/**
	 * Returns the OR-sum of all bits that need reseeding
	 * independent of the scope they were accessed with.
	 * @return OR-sum of the bits.
	 */
	uint32_t GetReseedSum() const
	{
		uint32_t sum = 0;
		for (VarSpriteGroupScope vsg = VSG_BEGIN; vsg < VSG_END; vsg++) {
			sum |= this->reseed[vsg];
		}
		return sum;
	}

	/**
	 * Resets the dynamic state of the resolver object.
	 * To be called before resolving an Action-1-2-3 chain.
	 */
	void ResetState()
	{
		this->last_value = 0;
		this->waiting_triggers = 0;
		this->used_triggers = 0;
		memset(this->reseed, 0, sizeof(this->reseed));
	}

	/**
	 * Get the feature number being resolved for.
	 * This function is mainly intended for the callback profiling feature.
	 */
	virtual GrfSpecFeature GetFeature() const { return GSF_INVALID; }
	/**
	 * Get an identifier for the item being resolved.
	 * This function is mainly intended for the callback profiling feature,
	 * and should return an identifier recognisable by the NewGRF developer.
	 */
	virtual uint32_t GetDebugID() const { return 0; }
};

uint32_t EvaluateDeterministicSpriteGroupAdjust(DeterministicSpriteGroupSize size, const DeterministicSpriteGroupAdjust &adjust, ScopeResolver *scope, uint32_t last_value, uint32_t value);

#endif /* NEWGRF_SPRITEGROUP_H */<|MERGE_RESOLUTION|>--- conflicted
+++ resolved
@@ -54,14 +54,9 @@
 /* SPRITE_WIDTH is 24. ECS has roughly 30 sprite groups per real sprite.
  * Adding an 'extra' margin would be assuming 64 sprite groups per real
  * sprite. 64 = 2^6, so 2^30 should be enough (for now) */
-<<<<<<< HEAD
 struct SpriteGroupIDTag : public PoolIDTraits<uint32_t, 1U << 30, 0xFFFFFFFF> {};
 using SpriteGroupID = PoolID<SpriteGroupIDTag>;
-using SpriteGroupPool = Pool<SpriteGroup, SpriteGroupID, 1024, SpriteGroupID::End().base(), PoolType::Data>;
-=======
-using SpriteGroupID = PoolID<uint32_t, struct SpriteGroupIDTag, 1U << 30, 0xFFFFFFFF>;
 using SpriteGroupPool = Pool<SpriteGroup, SpriteGroupID, 1024, PoolType::Data>;
->>>>>>> 53dd1258
 extern SpriteGroupPool _spritegroup_pool;
 
 enum SpriteGroupFlags : uint8_t {
