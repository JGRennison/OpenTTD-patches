--- conflicted
+++ resolved
@@ -103,7 +103,7 @@
 
 		if (this->script_type == ScriptType::GS) {
 			if (instance_name == "BeeRewardClass") {
-				this->LoadCompatibilityScripts("brgs", GAME_DIR);
+				this->LoadCompatibilityScript("brgs", GAME_DIR);
 			}
 		}
 
@@ -133,16 +133,6 @@
 
 bool ScriptInstance::LoadCompatibilityScript(std::string_view api_version, Subdirectory dir)
 {
-	const char *api_vers[] = { "1.2", "1.3", "1.4", "1.5", "1.6", "1.7", "1.8", "1.9", "1.10", "1.11", "12", "13", "14", "15" };
-	uint api_idx = 0;
-	for (; api_idx < lengthof(api_vers) ; api_idx++) {
-		if (api_version == api_vers[api_idx]) break;
-	}
-	if (api_idx < 12) {
-		/* 13 and below */
-		this->allow_text_param_mismatch = true;
-	}
-
 	std::string script_name = fmt::format("compat_{}.nut", api_version);
 
 	for (Searchpath sp : _valid_searchpaths) {
@@ -157,24 +147,6 @@
 		return false;
 	}
 
-<<<<<<< HEAD
-	const char *message_suffix;
-	switch (dir) {
-		case AI_DIR:
-			message_suffix = ", please check that the 'ai/' directory is properly installed";
-			break;
-
-		case GAME_DIR:
-			message_suffix = ", please check that the 'game/' directory is properly installed";
-			break;
-
-		default:
-			message_suffix = "";
-			break;
-	}
-
-	ScriptLog::Warning(fmt::format("API compatibility script not found: {}{}", script_name, message_suffix));
-=======
 	ScriptLog::Warning(fmt::format("API compatibility script for {} not found", api_version));
 	return true;
 }
@@ -189,12 +161,15 @@
 	/* Downgrade the API till we are the same version as the script. The last
 	 * entry in the list is always the current version, so skip that one. */
 	for (auto it = std::rbegin(api_versions) + 1; it != std::rend(api_versions); ++it) {
+		if (*it == "13") {
+			/* 13 and below */
+			this->allow_text_param_mismatch = true;
+		}
 		if (!this->LoadCompatibilityScript(*it, dir)) return false;
 
 		if (*it == this->versionAPI) break;
 	}
 
->>>>>>> e972033e
 	return true;
 }
 
