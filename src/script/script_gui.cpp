--- conflicted
+++ resolved
@@ -25,13 +25,8 @@
 #include "../settings_type.h"
 #include "../command_func.h"
 #include "../misc_cmd.h"
-<<<<<<< HEAD
+#include "../strings_func.h"
 #include "../core/backup_type.hpp"
-=======
-#include "../strings_func.h"
-#include "../timer/timer.h"
-#include "../timer/timer_window.h"
->>>>>>> 94783fe2
 
 #include "script_gui.h"
 #include "script_log.hpp"
@@ -293,28 +288,16 @@
  * Window for settings the parameters of an AI.
  */
 struct ScriptSettingsWindow : public Window {
-<<<<<<< HEAD
-	CompanyID slot;                       ///< The currently show company's setting.
-	ScriptConfig *script_config;          ///< The configuration we're modifying.
-	int clicked_button;                   ///< The button we clicked.
-	bool clicked_increase;                ///< Whether we clicked the increase or decrease button.
-	bool clicked_dropdown;                ///< Whether the dropdown is open.
-	bool closing_dropdown;                ///< True, if the dropdown list is currently closing.
-	GUITimer timeout;                     ///< Timeout for unclicking the button.
-	int clicked_row;                      ///< The clicked row of settings.
-	int line_height;                      ///< Height of a row in the matrix widget.
-	Scrollbar *vscroll;                   ///< Cache of the vertical scrollbar.
-=======
-	CompanyID slot{}; ///< The currently show company's setting.
-	ScriptConfig *script_config = nullptr; ///< The configuration we're modifying.
-	int clicked_button = -1; ///< The button we clicked.
-	bool clicked_increase = false; ///< Whether we clicked the increase or decrease button.
-	bool clicked_dropdown = false; ///< Whether the dropdown is open.
-	bool closing_dropdown = false; ///< True, if the dropdown list is currently closing.
-	int clicked_row = 0; ///< The clicked row of settings.
-	int line_height = 0; ///< Height of a row in the matrix widget.
-	Scrollbar *vscroll = nullptr; ///< Cache of the vertical scrollbar.
->>>>>>> 94783fe2
+	CompanyID slot{};                       ///< The currently show company's setting.
+	ScriptConfig *script_config = nullptr;  ///< The configuration we're modifying.
+	int clicked_button = -1;                ///< The button we clicked.
+	bool clicked_increase = false;          ///< Whether we clicked the increase or decrease button.
+	bool clicked_dropdown = false;          ///< Whether the dropdown is open.
+	bool closing_dropdown = false;          ///< True, if the dropdown list is currently closing.
+	GUITimer timeout{};                     ///< Timeout for unclicking the button.
+	int clicked_row = 0;                    ///< The clicked row of settings.
+	int line_height = 0;                    ///< Height of a row in the matrix widget.
+	Scrollbar *vscroll = nullptr;           ///< Cache of the vertical scrollbar.
 	typedef std::vector<const ScriptConfigItem *> VisibleSettingsList; ///< typdef for a vector of script settings
 	VisibleSettingsList visible_settings{}; ///< List of visible AI settings
 
@@ -323,16 +306,7 @@
 	 * @param desc The description of the window.
 	 * @param slot The company we're changing the settings for.
 	 */
-<<<<<<< HEAD
-	ScriptSettingsWindow(WindowDesc &desc, CompanyID slot) : Window(desc),
-		slot(slot),
-		clicked_button(-1),
-		clicked_dropdown(false),
-		closing_dropdown(false),
-		timeout(0)
-=======
 	ScriptSettingsWindow(WindowDesc &desc, CompanyID slot) : Window(desc), slot(slot)
->>>>>>> 94783fe2
 	{
 		this->CreateNestedTree();
 		this->vscroll = this->GetScrollbar(WID_SCRS_SCROLLBAR);
