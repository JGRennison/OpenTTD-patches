--- conflicted
+++ resolved
@@ -11,12 +11,9 @@
 #define SCRIPT_CONTROLLER_HPP
 
 #include "script_types.hpp"
-<<<<<<< HEAD
+#include "../../company_type.h"
 #include "../../string_func.h"
 #include <map>
-=======
-#include "../../company_type.h"
->>>>>>> 6d1f56ce
 
 /**
  * The Controller, the class each Script should extend. It creates the Script,
