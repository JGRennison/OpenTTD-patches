--- conflicted
+++ resolved
@@ -9,45 +9,10 @@
 
 #include "../../stdafx.h"
 #include "script_event_types.hpp"
-<<<<<<< HEAD
-
-#include "../../core/ring_buffer_queue.hpp"
-
-#include "../../safeguards.h"
-
-/** The queue of events for a script. */
-struct ScriptEventData {
-	ring_buffer_queue<ScriptEvent *> stack; ///< The actual queue.
-};
-
-/* static */ void ScriptEventController::CreateEventPointer()
-{
-	assert(ScriptObject::GetEventPointer() == nullptr);
-
-	ScriptObject::GetEventPointer() = new ScriptEventData();
-}
-
-/* static */ void ScriptEventController::FreeEventPointer()
-{
-	ScriptEventData *data = (ScriptEventData *)ScriptObject::GetEventPointer();
-
-	/* Free all waiting events (if any) */
-	while (!data->stack.empty()) {
-		ScriptEvent *e = data->stack.front();
-		data->stack.pop();
-		e->Release();
-	}
-
-	/* Now kill our data pointer */
-	delete data;
-}
-
-=======
 #include "../script_storage.hpp"
 
 #include "../../safeguards.h"
 
->>>>>>> 54de376c
 /* static */ bool ScriptEventController::IsEventWaiting()
 {
 	return !ScriptObject::GetEventQueue().empty();
