/*
 * This file is part of OpenTTD.
 * OpenTTD is free software; you can redistribute it and/or modify it under the terms of the GNU General Public License as published by the Free Software Foundation, version 2.
 * OpenTTD is distributed in the hope that it will be useful, but WITHOUT ANY WARRANTY; without even the implied warranty of MERCHANTABILITY or FITNESS FOR A PARTICULAR PURPOSE.
 * See the GNU General Public License for more details. You should have received a copy of the GNU General Public License along with OpenTTD. If not, see <http://www.gnu.org/licenses/>.
 */

/** @file script_text.hpp Everything to handle text which can be translated. */

#ifndef SCRIPT_TEXT_HPP
#define SCRIPT_TEXT_HPP

#include "script_object.hpp"
<<<<<<< HEAD
#include "../../strings_type.h"
=======
#include "../../strings_func.h"
>>>>>>> 0de7fd3c

#include <array>
#include <variant>

/**
 * Internal parent object of all Text-like objects.
 * @api -all
 */
class Text : public ScriptObject {
public:
	/**
	 * Convert a ScriptText to a normal string.
	 * @return A string.
	 * @api -all
	 */
	virtual EncodedString GetEncodedText() = 0;

	/**
	 * Convert a #ScriptText into a decoded normal string.
	 * @return A string.
	 * @api -all
	 */
	const std::string GetDecodedText();
};

/**
 * Internally used class to create a raw text in a Text object.
 * @api -all
 */
class RawText : public Text {
public:
	RawText(const std::string &text) : text(text) {}

	EncodedString GetEncodedText() override { return ::GetEncodedString(STR_JUST_RAW_STRING, this->text); }
private:
	const std::string text;
};

/**
 * Class that handles all text related functions. You can define a language
 *  file in lang/english.txt, in the same format as OpenTTD does, including
 *  tags like {BLACK}, {STRING1} etc. The name given to this string is made
 *  available to you in ScriptText, for example: ScriptText.STR_NEWS, if your
 *  english.txt contains: STR_NEWS    :{BLACK}Welcome {COMPANY}!
 *
 * In translation files like lang/dutch.txt you can then translate such
 *  strings, like: STR_NEWS    :{BLACK}Hallo {COMPANY}!
 * When the user has the dutch language selected, it will automatically use
 *  the translated string when available. The fallback language is always
 *  the english language.
 *
 * If you use parameters in your strings, you will have to define those
 *  parameters, for example like this:
 * \code local text = ScriptText(ScriptText.STR_NEWS);
 * text.AddParam(1); \endcode
 * This will set the {COMPANY} to the name of Company 1. Alternatively you
 *  can directly give those arguments to the ScriptText constructor, like this:
 * \code local text = ScriptText(ScriptText.STR_NEWS, 1); \endcode
 *
 * @api game
 */
class ScriptText : public Text {
public:
	static const int SCRIPT_TEXT_MAX_PARAMETERS = 20; ///< The maximum amount of parameters you can give to one object.

#ifndef DOXYGEN_API
	/**
	 * The constructor wrapper from Squirrel.
	 */
	ScriptText(HSQUIRRELVM vm);
#else
	/**
	 * Generate a text from string. You can set parameters to the instance which
	 *  can be required for the string.
	 * @param string The string of the text.
	 * @param ... Optional arguments for this string.
	 */
	ScriptText(StringID string, ...);
#endif /* DOXYGEN_API */

#ifndef DOXYGEN_API
	/**
	 * Used for .param_N and [] set from Squirrel.
	 */
	SQInteger _set(HSQUIRRELVM vm);

	/**
	 * Set the parameter.
	 */
	SQInteger SetParam(HSQUIRRELVM vm);

	/**
	 * Add an parameter
	 */
	SQInteger AddParam(HSQUIRRELVM vm);
#else
	/**
	 * Set the parameter to a value.
	 * @param parameter Which parameter to set.
	 * @param value The value of the parameter. Has to be string, integer or an instance of the class ScriptText.
	 */
	void SetParam(int parameter, object value);

	/**
	 * Add a value as parameter (appending it).
	 * @param value The value of the parameter. Has to be string, integer or an instance of the class ScriptText.
	 * @return The same object as on which this is called, so you can chain.
	 */
	ScriptText *AddParam(object value);
#endif /* DOXYGEN_API */

	/**
	 * @api -all
	 */
	EncodedString GetEncodedText() override;

private:
	using ScriptTextRef = ScriptObjectRef<ScriptText>;
	using StringIDList = std::vector<StringIndexInTab>;
	using ScriptTextList = std::vector<ScriptText *>;
	using Param = std::variant<SQInteger, std::string, ScriptTextRef>;

	struct ParamCheck {
		StringIndexInTab owner;
		int idx;
		Param *param;
		bool used = false;
		const char *cmd = nullptr;

		ParamCheck(StringIndexInTab owner, int idx, Param *param) : owner(owner), idx(idx), param(param) {}

		void Encode(std::back_insert_iterator<std::string> &output, const char *cmd);
	};

	using ParamList = std::vector<ParamCheck>;
	using ParamSpan = std::span<ParamCheck>;

	StringIndexInTab string;
	std::array<Param, SCRIPT_TEXT_MAX_PARAMETERS> param = {};
	int paramc = 0;

	void _TextParamError(std::string msg);

	/**
	 * Internal function to recursively fill a list of parameters.
	 * The parameters are added as _GetEncodedText used to encode them
	 *  before the addition of parameter validation.
	 * @param params The list of parameters to fill.
	 * @param seen_texts The list of seen ScriptText.
	 */
	void _FillParamList(ParamList &params, ScriptTextList &seen_texts);

	/**
	 * Internal function for recursive calling this function over multiple
	 *  instances, while writing in the same buffer.
	 * @param output The output to write the encoded text to.
	 * @param param_count The number of parameters that are consumed by the string.
	 * @param args The parameters to be consumed.
	 * @param first Whether it's the first call in the recursion.
	 */
	void _GetEncodedText(std::back_insert_iterator<std::string> &output, int &param_count, ParamSpan args, bool first);

	void _GetEncodedTextTraditional(std::back_insert_iterator<std::string> &output, int &param_count, StringIDList &seen_ids);

	/**
	 * Set a parameter, where the value is the first item on the stack.
	 */
	SQInteger _SetParam(int k, HSQUIRRELVM vm);
};

#endif /* SCRIPT_TEXT_HPP */<|MERGE_RESOLUTION|>--- conflicted
+++ resolved
@@ -11,11 +11,7 @@
 #define SCRIPT_TEXT_HPP
 
 #include "script_object.hpp"
-<<<<<<< HEAD
 #include "../../strings_type.h"
-=======
-#include "../../strings_func.h"
->>>>>>> 0de7fd3c
 
 #include <array>
 #include <variant>
@@ -49,7 +45,7 @@
 public:
 	RawText(const std::string &text) : text(text) {}
 
-	EncodedString GetEncodedText() override { return ::GetEncodedString(STR_JUST_RAW_STRING, this->text); }
+	EncodedString GetEncodedText() override;
 private:
 	const std::string text;
 };
