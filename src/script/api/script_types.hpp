--- conflicted
+++ resolved
@@ -122,30 +122,6 @@
 
 #include <squirrel.h>
 
-<<<<<<< HEAD
-/* Define all types here, so they are added to the API docs. */
-typedef uint BridgeType;             ///< The ID of a bridge type.
-typedef uint8_t CargoType;           ///< The ID of a cargo type.
-typedef uint16_t EngineID;           ///< The ID of an engine.
-typedef uint16_t GoalID;             ///< The ID of a goal.
-typedef uint16_t GroupID;            ///< The ID of a group.
-typedef uint16_t IndustryID;         ///< The ID of an industry.
-typedef uint8_t IndustryType;        ///< The ID of an industry-type.
-#ifdef DOXYGEN_API
-typedef int64_t Money;               ///< Money, stored in a 32bit/64bit safe way. For scripts money is always in pounds.
-#else
-typedef OverflowSafeInt64 Money;
-#endif /* DOXYGEN_API */
-typedef uint16_t ObjectType;         ///< The ID of an object-type.
-typedef uint16_t SignID;             ///< The ID of a sign.
-typedef uint16_t StationID;          ///< The ID of a station.
-typedef uint32_t StringID;           ///< The ID of a string.
-typedef uint16_t SubsidyID;          ///< The ID of a subsidy.
-typedef uint16_t StoryPageID;        ///< The ID of a story page.
-typedef uint16_t StoryPageElementID; ///< The ID of a story page element.
-typedef uint16_t TownID;             ///< The ID of a town.
-typedef uint32_t VehicleID;          ///< The ID of a vehicle.
-=======
 #ifdef DOXYGEN_API
 /* Define all types here, so they are added to the API docs. */
 using BridgeType = uint32_t; ///< The ID of a bridge type.
@@ -171,7 +147,6 @@
 using TownID = uint16_t; ///< The ID of a town.
 using VehicleID = uint32_t; ///< The ID of a vehicle.
 #endif /* DOXYGEN_API */
->>>>>>> 6d1f56ce
 
 /**
  * The types of errors inside the script framework.
