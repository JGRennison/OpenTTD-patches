/*
 * This file is part of OpenTTD.
 * OpenTTD is free software; you can redistribute it and/or modify it under the terms of the GNU General Public License as published by the Free Software Foundation, version 2.
 * OpenTTD is distributed in the hope that it will be useful, but WITHOUT ANY WARRANTY; without even the implied warranty of MERCHANTABILITY or FITNESS FOR A PARTICULAR PURPOSE.
 * See the GNU General Public License for more details. You should have received a copy of the GNU General Public License along with OpenTTD. If not, see <http://www.gnu.org/licenses/>.
 */

/**
 * @file script_types.hpp Defines all the types of the game, like IDs of various objects.
 */

/**
 * @page script_ids Identifying game object
 * IDs are used to identify certain objects. They are only unique within the object type, so for example a vehicle may have VehicleID 2009,
 * while a station has StationID 2009 at the same time. Also IDs are assigned arbitrary, you cannot assume them to be consecutive.
 * Also note that some IDs are static and never change, while others are allocated dynamically and might be
 * reused for other objects once they are released. So be careful, which IDs you store for which purpose and whether they stay valid all the time.
 *
 * <table>
 * <tr><th>type         </th><th> object                                            </th>
 *                           <th> acquired                                          </th>
 *                           <th> released                                          </th>
 *                           <th> reused                                            </th></tr>
 * <tr><td>#BridgeID    </td><td> bridge type                                       </td>
 *                           <td> introduction \ref newgrf_changes "(1)"            </td>
 *                           <td> never \ref newgrf_changes "(1)"                   </td>
 *                           <td> no \ref newgrf_changes "(1)"                      </td></tr>
 * <tr><td>#CargoID     </td><td> cargo type                                        </td>
 *                           <td> game start \ref newgrf_changes "(1)"              </td>
 *                           <td> never \ref newgrf_changes "(1)"                   </td>
 *                           <td> no \ref newgrf_changes "(1)"                      </td></tr>
 * <tr><td>#EngineID    </td><td> engine type                                       </td>
 *                           <td> introduction, preview \ref dynamic_engines "(2)"  </td>
 *                           <td> engines retires \ref dynamic_engines "(2)"        </td>
 *                           <td> no \ref dynamic_engines "(2)"                     </td></tr>
 * <tr><td>#GoalID      </td><td> goal                                              </td>
 *                           <td> creation                                          </td>
 *                           <td> deletion                                          </td>
 *                           <td> yes                                               </td></tr>
 * <tr><td>#GroupID     </td><td> vehicle group                                     </td>
 *                           <td> creation                                          </td>
 *                           <td> deletion                                          </td>
 *                           <td> yes                                               </td></tr>
 * <tr><td>#IndustryID  </td><td> industry                                          </td>
 *                           <td> construction                                      </td>
 *                           <td> closure                                           </td>
 *                           <td> yes                                               </td></tr>
 * <tr><td>#IndustryType</td><td> industry type                                     </td>
 *                           <td> game start \ref newgrf_changes "(1)"              </td>
 *                           <td> never \ref newgrf_changes "(1)"                   </td>
 *                           <td> no                                                </td></tr>
 * <tr><td>#ObjectType  </td><td> NewGRF object type                                </td>
 *                           <td> game start \ref newgrf_changes "(1)"              </td>
 *                           <td> never \ref newgrf_changes "(1)"                   </td>
 *                           <td> no                                                </td></tr>
 * <tr><td>#ScriptErrorType</td><td> error message                                  </td>
 *                           <td> OpenTTD start \ref transient_id "(3)"             </td>
 *                           <td> OpenTTD exit                                      </td>
 *                           <td> no                                                </td></tr>
 * <tr><td>#SignID      </td><td> sign                                              </td>
 *                           <td> construction                                      </td>
 *                           <td> deletion                                          </td>
 *                           <td> yes                                               </td></tr>
 * <tr><td>#StationID   </td><td> station                                           </td>
 *                           <td> construction                                      </td>
 *                           <td> expiration of 'grey' station sign after deletion  </td>
 *                           <td> yes                                               </td></tr>
 * <tr><td>#StringID    </td><td> translatable text                                 </td>
 *                           <td> OpenTTD start \ref transient_id "(3)"             </td>
 *                           <td> OpenTTD exit                                      </td>
 *                           <td> no                                                </td></tr>
 * <tr><td>#SubsidyID   </td><td> subsidy                                           </td>
 *                           <td> offer announcement                                </td>
 *                           <td> (offer) expiration                                </td>
 *                           <td> yes                                               </td></tr>
 * <tr><td>#StoryPageID </td><td> story page                                        </td>
 *                           <td> creation                                          </td>
 *                           <td> deletion                                          </td>
 *                           <td> yes                                               </td></tr>
 * <tr><td>#StoryPageElementID</td><td> story page element                          </td>
 *                           <td> creation                                          </td>
 *                           <td> deletion                                          </td>
 *                           <td> yes                                               </td></tr>
 * <tr><td>#TileIndex   </td><td> tile on map                                       </td>
 *                           <td> game start                                        </td>
 *                           <td> never                                             </td>
 *                           <td> no                                                </td></tr>
 * <tr><td>#TownID      </td><td> town                                              </td>
 *                           <td> game start                                        </td>
 *                           <td> never                                             </td>
 *                           <td> no                                                </td></tr>
 * <tr><td>#VehicleID   </td><td> vehicle                                           </td>
 *                           <td> construction, autorenew, autoreplace              </td>
 *                           <td> destruction, autorenew, autoreplace               </td>
 *                           <td> yes                                               </td></tr>
 * </table>
 *
 * @remarks
 *  \li \anchor newgrf_changes  (1) in-game changes of newgrfs may reassign/invalidate IDs (will also cause other trouble though).
 *  \li \anchor dynamic_engines (2) engine IDs are reassigned/invalidated on changing 'allow multiple newgrf engine sets' (only allowed as long as no vehicles are built).
 *  \li \anchor transient_id    (3) string/error IDs are only valid during a session, and may be reassigned/invalidated when loading savegames (so you cannot store them).
 */

#ifndef SCRIPT_TYPES_HPP
#define SCRIPT_TYPES_HPP

#include "../../core/overflowsafe_type.hpp"
#include "../../company_type.h"
#include <squirrel.h>

<<<<<<< HEAD
/* Define all types here, so we don't have to include the whole _type.h maze */
typedef uint BridgeType;             ///< Internal name, not of any use for you.
typedef uint8_t CargoID;             ///< The ID of a cargo.
class CommandCost;                   ///< The cost of a command.
typedef uint16_t EngineID;           ///< The ID of an engine.
typedef uint16_t GoalID;             ///< The ID of a goal.
typedef uint16_t GroupID;            ///< The ID of a group.
typedef uint16_t IndustryID;         ///< The ID of an industry.
typedef uint8_t IndustryType;        ///< The ID of an industry-type.
typedef OverflowSafeInt64 Money;     ///< Money, stored in a 32bit/64bit safe way. For scripts money is always in pounds.
typedef uint16_t SignID;             ///< The ID of a sign.
typedef uint16_t StationID;          ///< The ID of a station.
typedef uint32_t StringID;           ///< The ID of a string.
typedef uint16_t SubsidyID;          ///< The ID of a subsidy.
typedef uint16_t StoryPageID;        ///< The ID of a story page.
typedef uint16_t StoryPageElementID; ///< The ID of a story page element.
typedef uint32_t TileIndex;          ///< The ID of a tile (just named differently).
typedef uint16_t TownID;             ///< The ID of a town.
typedef uint32_t VehicleID;          ///< The ID of a vehicle.
=======
/* Define all types here, so they are added to the API docs. */
typedef uint BridgeID;         ///< The ID of a bridge type.
typedef uint8_t CargoID;       ///< The ID of a cargo.
typedef uint16_t EngineID;     ///< The ID of an engine.
typedef uint16_t GoalID;       ///< The ID of a goal.
typedef uint16_t GroupID;      ///< The ID of a group.
typedef uint16_t IndustryID;   ///< The ID of an industry.
typedef uint8_t IndustryType;  ///< The ID of an industry-type.
#ifdef DOXYGEN_API
typedef int64_t Money;         ///< Money, stored in a 32bit/64bit safe way. For scripts money is always in pounds.
#else
typedef OverflowSafeInt64 Money;
#endif /* DOXYGEN_API */
typedef uint16_t ObjectType;   ///< The ID of an object-type.
typedef uint16_t SignID;       ///< The ID of a sign.
typedef uint16_t StationID;    ///< The ID of a station.
typedef uint32_t StringID;     ///< The ID of a string.
typedef uint16_t SubsidyID;    ///< The ID of a subsidy.
typedef uint16_t StoryPageID;  ///< The ID of a story page.
typedef uint16_t StoryPageElementID; ///< The ID of a story page element.
#ifdef DOXYGEN_API
typedef uint32_t TileIndex;    ///< The ID of a map location.
#endif /* DOXYGEN_API */
typedef uint16_t TownID;       ///< The ID of a town.
typedef uint32_t VehicleID;    ///< The ID of a vehicle.
>>>>>>> 733284cc

/**
 * The types of errors inside the script framework.
 *
 * Possible value are defined inside each API class in an ErrorMessages enum.
 */
typedef uint ScriptErrorType;

#endif /* SCRIPT_TYPES_HPP */<|MERGE_RESOLUTION|>--- conflicted
+++ resolved
@@ -108,17 +108,20 @@
 #include "../../company_type.h"
 #include <squirrel.h>
 
-<<<<<<< HEAD
-/* Define all types here, so we don't have to include the whole _type.h maze */
-typedef uint BridgeType;             ///< Internal name, not of any use for you.
+/* Define all types here, so they are added to the API docs. */
+typedef uint BridgeID;               ///< The ID of a bridge type.
 typedef uint8_t CargoID;             ///< The ID of a cargo.
-class CommandCost;                   ///< The cost of a command.
 typedef uint16_t EngineID;           ///< The ID of an engine.
 typedef uint16_t GoalID;             ///< The ID of a goal.
 typedef uint16_t GroupID;            ///< The ID of a group.
 typedef uint16_t IndustryID;         ///< The ID of an industry.
 typedef uint8_t IndustryType;        ///< The ID of an industry-type.
-typedef OverflowSafeInt64 Money;     ///< Money, stored in a 32bit/64bit safe way. For scripts money is always in pounds.
+#ifdef DOXYGEN_API
+typedef int64_t Money;               ///< Money, stored in a 32bit/64bit safe way. For scripts money is always in pounds.
+#else
+typedef OverflowSafeInt64 Money;
+#endif /* DOXYGEN_API */
+typedef uint16_t ObjectType;          ///< The ID of an object-type.
 typedef uint16_t SignID;             ///< The ID of a sign.
 typedef uint16_t StationID;          ///< The ID of a station.
 typedef uint32_t StringID;           ///< The ID of a string.
@@ -128,33 +131,6 @@
 typedef uint32_t TileIndex;          ///< The ID of a tile (just named differently).
 typedef uint16_t TownID;             ///< The ID of a town.
 typedef uint32_t VehicleID;          ///< The ID of a vehicle.
-=======
-/* Define all types here, so they are added to the API docs. */
-typedef uint BridgeID;         ///< The ID of a bridge type.
-typedef uint8_t CargoID;       ///< The ID of a cargo.
-typedef uint16_t EngineID;     ///< The ID of an engine.
-typedef uint16_t GoalID;       ///< The ID of a goal.
-typedef uint16_t GroupID;      ///< The ID of a group.
-typedef uint16_t IndustryID;   ///< The ID of an industry.
-typedef uint8_t IndustryType;  ///< The ID of an industry-type.
-#ifdef DOXYGEN_API
-typedef int64_t Money;         ///< Money, stored in a 32bit/64bit safe way. For scripts money is always in pounds.
-#else
-typedef OverflowSafeInt64 Money;
-#endif /* DOXYGEN_API */
-typedef uint16_t ObjectType;   ///< The ID of an object-type.
-typedef uint16_t SignID;       ///< The ID of a sign.
-typedef uint16_t StationID;    ///< The ID of a station.
-typedef uint32_t StringID;     ///< The ID of a string.
-typedef uint16_t SubsidyID;    ///< The ID of a subsidy.
-typedef uint16_t StoryPageID;  ///< The ID of a story page.
-typedef uint16_t StoryPageElementID; ///< The ID of a story page element.
-#ifdef DOXYGEN_API
-typedef uint32_t TileIndex;    ///< The ID of a map location.
-#endif /* DOXYGEN_API */
-typedef uint16_t TownID;       ///< The ID of a town.
-typedef uint32_t VehicleID;    ///< The ID of a vehicle.
->>>>>>> 733284cc
 
 /**
  * The types of errors inside the script framework.
