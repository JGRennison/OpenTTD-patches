/*
 * This file is part of OpenTTD.
 * OpenTTD is free software; you can redistribute it and/or modify it under the terms of the GNU General Public License as published by the Free Software Foundation, version 2.
 * OpenTTD is distributed in the hope that it will be useful, but WITHOUT ANY WARRANTY; without even the implied warranty of MERCHANTABILITY or FITNESS FOR A PARTICULAR PURPOSE.
 * See the GNU General Public License for more details. You should have received a copy of the GNU General Public License along with OpenTTD. If not, see <http://www.gnu.org/licenses/>.
 */

/**
 * @file script_types.hpp Defines all the types of the game, like IDs of various objects.
 */

/**
 * @page script_ids Identifying game object
 * IDs are used to identify certain objects. They are only unique within the object type, so for example a vehicle may have VehicleID 2009,
 * while a station has StationID 2009 at the same time. Also IDs are assigned arbitrary, you cannot assume them to be consecutive.
 * Also note that some IDs are static and never change, while others are allocated dynamically and might be
 * reused for other objects once they are released. So be careful, which IDs you store for which purpose and whether they stay valid all the time.
 *
 * <table>
 * <tr><th>type         </th><th> object                                            </th>
 *                           <th> acquired                                          </th>
 *                           <th> released                                          </th>
 *                           <th> reused                                            </th></tr>
 * <tr><td>#BridgeType  </td><td> bridge type                                       </td>
 *                           <td> introduction \ref newgrf_changes "(1)"            </td>
 *                           <td> never \ref newgrf_changes "(1)"                   </td>
 *                           <td> no \ref newgrf_changes "(1)"                      </td></tr>
 * <tr><td>#CargoID     </td><td> cargo type                                        </td>
 *                           <td> game start \ref newgrf_changes "(1)"              </td>
 *                           <td> never \ref newgrf_changes "(1)"                   </td>
 *                           <td> no \ref newgrf_changes "(1)"                      </td></tr>
 * <tr><td>#EngineID    </td><td> engine type                                       </td>
 *                           <td> introduction, preview \ref dynamic_engines "(2)"  </td>
 *                           <td> engines retires \ref dynamic_engines "(2)"        </td>
 *                           <td> no \ref dynamic_engines "(2)"                     </td></tr>
 * <tr><td>#GoalID      </td><td> goal                                              </td>
 *                           <td> creation                                          </td>
 *                           <td> deletion                                          </td>
 *                           <td> yes                                               </td></tr>
 * <tr><td>#GroupID     </td><td> vehicle group                                     </td>
 *                           <td> creation                                          </td>
 *                           <td> deletion                                          </td>
 *                           <td> yes                                               </td></tr>
 * <tr><td>#IndustryID  </td><td> industry                                          </td>
 *                           <td> construction                                      </td>
 *                           <td> closure                                           </td>
 *                           <td> yes                                               </td></tr>
 * <tr><td>#IndustryType</td><td> industry type                                     </td>
 *                           <td> game start \ref newgrf_changes "(1)"              </td>
 *                           <td> never \ref newgrf_changes "(1)"                   </td>
 *                           <td> no                                                </td></tr>
 * <tr><td>#ObjectType  </td><td> NewGRF object type                                </td>
 *                           <td> game start \ref newgrf_changes "(1)"              </td>
 *                           <td> never \ref newgrf_changes "(1)"                   </td>
 *                           <td> no                                                </td></tr>
 * <tr><td>#ScriptErrorType</td><td> error message                                  </td>
 *                           <td> OpenTTD start \ref transient_id "(3)"             </td>
 *                           <td> OpenTTD exit                                      </td>
 *                           <td> no                                                </td></tr>
 * <tr><td>#SignID      </td><td> sign                                              </td>
 *                           <td> construction                                      </td>
 *                           <td> deletion                                          </td>
 *                           <td> yes                                               </td></tr>
 * <tr><td>#StationID   </td><td> station                                           </td>
 *                           <td> construction                                      </td>
 *                           <td> expiration of 'grey' station sign after deletion  </td>
 *                           <td> yes                                               </td></tr>
 * <tr><td>#StringID    </td><td> translatable text                                 </td>
 *                           <td> OpenTTD start \ref transient_id "(3)"             </td>
 *                           <td> OpenTTD exit                                      </td>
 *                           <td> no                                                </td></tr>
 * <tr><td>#SubsidyID   </td><td> subsidy                                           </td>
 *                           <td> offer announcement                                </td>
 *                           <td> (offer) expiration                                </td>
 *                           <td> yes                                               </td></tr>
 * <tr><td>#StoryPageID </td><td> story page                                        </td>
 *                           <td> creation                                          </td>
 *                           <td> deletion                                          </td>
 *                           <td> yes                                               </td></tr>
 * <tr><td>#StoryPageElementID</td><td> story page element                          </td>
 *                           <td> creation                                          </td>
 *                           <td> deletion                                          </td>
 *                           <td> yes                                               </td></tr>
 * <tr><td>#TileIndex   </td><td> tile on map                                       </td>
 *                           <td> game start                                        </td>
 *                           <td> never                                             </td>
 *                           <td> no                                                </td></tr>
 * <tr><td>#TownID      </td><td> town                                              </td>
 *                           <td> game start                                        </td>
 *                           <td> never                                             </td>
 *                           <td> no                                                </td></tr>
 * <tr><td>#VehicleID   </td><td> vehicle                                           </td>
 *                           <td> construction, autorenew, autoreplace              </td>
 *                           <td> destruction, autorenew, autoreplace               </td>
 *                           <td> yes                                               </td></tr>
 * </table>
 *
 * @remarks
 *  \li \anchor newgrf_changes  (1) in-game changes of newgrfs may reassign/invalidate IDs (will also cause other trouble though).
 *  \li \anchor dynamic_engines (2) engine IDs are reassigned/invalidated on changing 'allow multiple newgrf engine sets' (only allowed as long as no vehicles are built).
 *  \li \anchor transient_id    (3) string/error IDs are only valid during a session, and may be reassigned/invalidated when loading savegames (so you cannot store them).
 */

#ifndef SCRIPT_TYPES_HPP
#define SCRIPT_TYPES_HPP

#include "../../core/overflowsafe_type.hpp"
#include "../../company_type.h"
#include <squirrel.h>

/* Define all types here, so they are added to the API docs. */
<<<<<<< HEAD
typedef uint BridgeID;               ///< The ID of a bridge type.
typedef uint8_t CargoID;             ///< The ID of a cargo.
typedef uint16_t EngineID;           ///< The ID of an engine.
typedef uint16_t GoalID;             ///< The ID of a goal.
typedef uint16_t GroupID;            ///< The ID of a group.
typedef uint16_t IndustryID;         ///< The ID of an industry.
typedef uint8_t IndustryType;        ///< The ID of an industry-type.
=======
typedef uint BridgeType;       ///< The ID of a bridge type.
typedef uint8_t CargoID;       ///< The ID of a cargo.
typedef uint16_t EngineID;     ///< The ID of an engine.
typedef uint16_t GoalID;       ///< The ID of a goal.
typedef uint16_t GroupID;      ///< The ID of a group.
typedef uint16_t IndustryID;   ///< The ID of an industry.
typedef uint8_t IndustryType;  ///< The ID of an industry-type.
>>>>>>> d05cc2ef
#ifdef DOXYGEN_API
typedef int64_t Money;               ///< Money, stored in a 32bit/64bit safe way. For scripts money is always in pounds.
#else
typedef OverflowSafeInt64 Money;
#endif /* DOXYGEN_API */
typedef uint16_t ObjectType;          ///< The ID of an object-type.
typedef uint16_t SignID;             ///< The ID of a sign.
typedef uint16_t StationID;          ///< The ID of a station.
typedef uint32_t StringID;           ///< The ID of a string.
typedef uint16_t SubsidyID;          ///< The ID of a subsidy.
typedef uint16_t StoryPageID;        ///< The ID of a story page.
typedef uint16_t StoryPageElementID; ///< The ID of a story page element.
typedef uint32_t TileIndex;          ///< The ID of a tile (just named differently).
typedef uint16_t TownID;             ///< The ID of a town.
typedef uint32_t VehicleID;          ///< The ID of a vehicle.

/**
 * The types of errors inside the script framework.
 *
 * Possible value are defined inside each API class in an ErrorMessages enum.
 */
typedef uint ScriptErrorType;

#endif /* SCRIPT_TYPES_HPP */<|MERGE_RESOLUTION|>--- conflicted
+++ resolved
@@ -109,23 +109,13 @@
 #include <squirrel.h>
 
 /* Define all types here, so they are added to the API docs. */
-<<<<<<< HEAD
-typedef uint BridgeID;               ///< The ID of a bridge type.
+typedef uint BridgeType;             ///< The ID of a bridge type.
 typedef uint8_t CargoID;             ///< The ID of a cargo.
 typedef uint16_t EngineID;           ///< The ID of an engine.
 typedef uint16_t GoalID;             ///< The ID of a goal.
 typedef uint16_t GroupID;            ///< The ID of a group.
 typedef uint16_t IndustryID;         ///< The ID of an industry.
 typedef uint8_t IndustryType;        ///< The ID of an industry-type.
-=======
-typedef uint BridgeType;       ///< The ID of a bridge type.
-typedef uint8_t CargoID;       ///< The ID of a cargo.
-typedef uint16_t EngineID;     ///< The ID of an engine.
-typedef uint16_t GoalID;       ///< The ID of a goal.
-typedef uint16_t GroupID;      ///< The ID of a group.
-typedef uint16_t IndustryID;   ///< The ID of an industry.
-typedef uint8_t IndustryType;  ///< The ID of an industry-type.
->>>>>>> d05cc2ef
 #ifdef DOXYGEN_API
 typedef int64_t Money;               ///< Money, stored in a 32bit/64bit safe way. For scripts money is always in pounds.
 #else
