/*
 * This file is part of OpenTTD.
 * OpenTTD is free software; you can redistribute it and/or modify it under the terms of the GNU General Public License as published by the Free Software Foundation, version 2.
 * OpenTTD is distributed in the hope that it will be useful, but WITHOUT ANY WARRANTY; without even the implied warranty of MERCHANTABILITY or FITNESS FOR A PARTICULAR PURPOSE.
 * See the GNU General Public License for more details. You should have received a copy of the GNU General Public License along with OpenTTD. If not, see <http://www.gnu.org/licenses/>.
 */

/** @file script_text.cpp Implementation of ScriptText. */

#include "../../stdafx.h"
#include "../../string_func.h"
#include "../../strings_func.h"
#include "../../game/game_text.hpp"
#include "script_text.hpp"
#include "script_log.hpp"
#include "../script_fatalerror.hpp"
#include "../script_instance.hpp"
#include "script_log.hpp"
#include "../../table/control_codes.h"
#include "../../core/format.hpp"

#include "table/strings.h"

#include "../../safeguards.h"

RawText::RawText(const std::string &text) : text(text)
{
}


ScriptText::ScriptText(HSQUIRRELVM vm) :
	string(STR_NULL), param(), paramc(0)
{
	int nparam = sq_gettop(vm) - 1;
	if (nparam < 1) {
		throw sq_throwerror(vm, "You need to pass at least a StringID to the constructor");
	}

	/* First resolve the StringID. */
	SQInteger sqstring;
	if (SQ_FAILED(sq_getinteger(vm, 2, &sqstring))) {
		throw sq_throwerror(vm, "First argument must be a valid StringID");
	}
	this->string = sqstring;

	/* The rest of the parameters must be arguments. */
	for (int i = 0; i < nparam - 1; i++) {
		/* Push the parameter to the top of the stack. */
		sq_push(vm, i + 3);

		if (SQ_FAILED(this->_SetParam(i, vm))) {
			this->~ScriptText();
			throw sq_throwerror(vm, "Invalid parameter");
		}

		/* Pop the parameter again. */
		sq_pop(vm, 1);
	}
}

SQInteger ScriptText::_SetParam(int parameter, HSQUIRRELVM vm)
{
	if (parameter >= SCRIPT_TEXT_MAX_PARAMETERS) return SQ_ERROR;

	switch (sq_gettype(vm, -1)) {
		case OT_STRING: {
			const SQChar *value;
			sq_getstring(vm, -1, &value);

			this->param[parameter] = StrMakeValid(value);
			break;
		}

		case OT_INTEGER: {
			SQInteger value;
			sq_getinteger(vm, -1, &value);

			this->param[parameter] = value;
			break;
		}

		case OT_INSTANCE: {
			SQUserPointer real_instance = nullptr;
			HSQOBJECT instance;

			sq_getstackobj(vm, -1, &instance);

			/* Validate if it is a GSText instance */
			sq_pushroottable(vm);
			sq_pushstring(vm, "GSText", -1);
			sq_get(vm, -2);
			sq_pushobject(vm, instance);
			if (sq_instanceof(vm) != SQTrue) return SQ_ERROR;
			sq_pop(vm, 3);

			/* Get the 'real' instance of this class */
			sq_getinstanceup(vm, -1, &real_instance, nullptr);
			if (real_instance == nullptr) return SQ_ERROR;

			ScriptText *value = static_cast<ScriptText *>(real_instance);
			this->param[parameter] = ScriptTextRef(value);
			break;
		}

		default: return SQ_ERROR;
	}

	if (this->paramc <= parameter) this->paramc = parameter + 1;
	return 0;
}

SQInteger ScriptText::SetParam(HSQUIRRELVM vm)
{
	if (sq_gettype(vm, 2) != OT_INTEGER) return SQ_ERROR;

	SQInteger k;
	sq_getinteger(vm, 2, &k);

	if (k > SCRIPT_TEXT_MAX_PARAMETERS) return SQ_ERROR;
	if (k < 1) return SQ_ERROR;
	k--;

	return this->_SetParam(k, vm);
}

SQInteger ScriptText::AddParam(HSQUIRRELVM vm)
{
	SQInteger res;
	res = this->_SetParam(this->paramc, vm);
	if (res != 0) return res;

	/* Push our own instance back on top of the stack */
	sq_push(vm, 1);
	return 1;
}

SQInteger ScriptText::_set(HSQUIRRELVM vm)
{
	int32_t k;

	if (sq_gettype(vm, 2) == OT_STRING) {
		const SQChar *key_string;
		sq_getstring(vm, 2, &key_string);

		std::string str = StrMakeValid(key_string);
		if (!str.starts_with("param_") || str.size() > 8) return SQ_ERROR;

		k = stoi(str.substr(6));
	} else if (sq_gettype(vm, 2) == OT_INTEGER) {
		SQInteger key;
		sq_getinteger(vm, 2, &key);
		k = (int32_t)key;
	} else {
		return SQ_ERROR;
	}

	if (k > SCRIPT_TEXT_MAX_PARAMETERS) return SQ_ERROR;
	if (k < 1) return SQ_ERROR;
	k--;

	return this->_SetParam(k, vm);
}

std::string ScriptText::GetEncodedText()
{
	int param_count = 0;
	std::string result;
	auto output = std::back_inserter(result);
<<<<<<< HEAD
	if (this->GetActiveInstance()->IsTextParamMismatchAllowed()) {
		static StringIDList seen_ids;
		seen_ids.clear();
		this->_GetEncodedTextTraditional(output, param_count, seen_ids);
	} else {
		static ScriptTextList seen_texts;
		seen_texts.clear();
		ParamList params;
		this->_FillParamList(params, seen_texts);
		this->_GetEncodedText(output, param_count, params);
	}
=======
	this->_FillParamList(params, seen_texts);
	this->_GetEncodedText(output, param_count, params, true);
>>>>>>> 1addeddc
	if (param_count > SCRIPT_TEXT_MAX_PARAMETERS) throw Script_FatalError(fmt::format("{}: Too many parameters", GetGameStringName(this->string)));
	return result;
}

void ScriptText::_TextParamError(std::string msg)
{
	if (this->GetActiveInstance()->IsTextParamMismatchAllowed()) {
		ScriptLog::LogOnce(ScriptLogTypes::LOG_ERROR, std::move(msg));
	} else {
		throw Script_FatalError(std::move(msg));
	}
}

void ScriptText::_GetEncodedTextTraditional(std::back_insert_iterator<std::string> &output, int &param_count, StringIDList &seen_ids)
{
	const std::string &name = GetGameStringName(this->string);

	if (std::find(seen_ids.begin(), seen_ids.end(), this->string) != seen_ids.end()) throw Script_FatalError(fmt::format("{}: Circular reference detected", name));
	seen_ids.push_back(this->string);

	Utf8Encode(output, SCC_ENCODED);
	fmt::format_to(output, "{:X}", this->string);

	auto write_param_fallback = [&](int idx) {
		if (std::holds_alternative<ScriptTextRef>(this->param[idx])) {
			int count = 1; // 1 because the string id is included in consumed parameters
			fmt::format_to(output, ":");
			std::get<ScriptTextRef>(this->param[idx])->_GetEncodedTextTraditional(output, count, seen_ids);
			param_count += count;
		} else if (std::holds_alternative<SQInteger>(this->param[idx])) {
			fmt::format_to(output, ":{:X}", std::get<SQInteger>(this->param[idx]));
			param_count++;
		} else {
			/* Fallback value */
			fmt::format_to(output, ":0");
			param_count++;
		}
	};

	const StringParams &params = GetGameStringParams(this->string);
	int cur_idx = 0;

	for (const StringParam &cur_param : params) {
		if (cur_idx >= this->paramc) {
			this->_TextParamError(fmt::format("{}: Not enough parameters", name));
			break;
		}

		switch (cur_param.type) {
			case StringParam::RAW_STRING:
				if (!std::holds_alternative<std::string>(this->param[cur_idx])) {
					this->_TextParamError(fmt::format("{}: Parameter {} expects a raw string", name, cur_idx));
					write_param_fallback(cur_idx++);
					break;
				}
				fmt::format_to(output, ":\"{}\"", std::get<std::string>(this->param[cur_idx++]));
				param_count++;
				break;

			case StringParam::STRING: {
				if (!std::holds_alternative<ScriptTextRef>(this->param[cur_idx])) {
					this->_TextParamError(fmt::format("{}: Parameter {} expects a substring", name, cur_idx));
					write_param_fallback(cur_idx++);
					break;
				}
				int count = 1; // 1 because the string id is included in consumed parameters
				fmt::format_to(output, ":");
				std::get<ScriptTextRef>(this->param[cur_idx++])->_GetEncodedTextTraditional(output, count, seen_ids);
				if (count != cur_param.consumes) {
					this->_TextParamError(fmt::format("{}: Parameter {} substring consumes {}, but expected {} to be consumed", name, cur_idx, count - 1, cur_param.consumes - 1));
				}
				param_count += count;
				break;
			}

			default:
				if (cur_idx + cur_param.consumes > this->paramc) {
					this->_TextParamError(fmt::format("{}: Not enough parameters", name));
				}
				for (int i = 0; i < cur_param.consumes && cur_idx < this->paramc; i++) {
					if (!std::holds_alternative<SQInteger>(this->param[cur_idx])) {
						this->_TextParamError(fmt::format("{}: Parameter {} expects an integer", name, cur_idx));
						write_param_fallback(cur_idx++);
						continue;
					}
					fmt::format_to(output, ":{:X}", std::get<SQInteger>(this->param[cur_idx++]));
					param_count++;
				}
				break;
		}
	}

	for (int i = cur_idx; i < this->paramc; i++) {
		write_param_fallback(i);
	}

	seen_ids.pop_back();
}

void ScriptText::_FillParamList(ParamList &params, ScriptTextList &seen_texts)
{
	if (std::find(seen_texts.begin(), seen_texts.end(), this) != seen_texts.end()) throw Script_FatalError(fmt::format("{}: Circular reference detected", GetGameStringName(this->string)));
	seen_texts.push_back(this);

	for (int i = 0; i < this->paramc; i++) {
		Param *p = &this->param[i];
		params.emplace_back(this->string, i, p);
		if (!std::holds_alternative<ScriptTextRef>(*p)) continue;
		std::get<ScriptTextRef>(*p)->_FillParamList(params, seen_texts);
	}

	seen_texts.pop_back();

	/* Fill with dummy parameters to match FormatString() behaviour. */
	if (seen_texts.empty()) {
		static Param dummy = 0;
		int nb_extra = SCRIPT_TEXT_MAX_PARAMETERS - (int)params.size();
		for (int i = 0; i < nb_extra; i++)
			params.emplace_back(-1, i, &dummy);
	}
}

void ScriptText::ParamCheck::Encode(std::back_insert_iterator<std::string> &output, const char *cmd)
{
	if (this->cmd == nullptr) this->cmd = cmd;
	if (this->used) return;
	if (std::holds_alternative<std::string>(*this->param)) fmt::format_to(output, ":\"{}\"", std::get<std::string>(*this->param));
	if (std::holds_alternative<SQInteger>(*this->param)) fmt::format_to(output, ":{:X}", std::get<SQInteger>(*this->param));
	if (std::holds_alternative<ScriptTextRef>(*this->param)) {
		fmt::format_to(output, ":");
		Utf8Encode(output, SCC_ENCODED);
		fmt::format_to(output, "{:X}", std::get<ScriptTextRef>(*this->param)->string);
	}
	this->used = true;
}

void ScriptText::_GetEncodedText(std::back_insert_iterator<std::string> &output, int &param_count, ParamSpan args, bool first)
{
	const std::string &name = GetGameStringName(this->string);

	if (first) {
		Utf8Encode(output, SCC_ENCODED);
		fmt::format_to(output, "{:X}", this->string);
	}

	const StringParams &params = GetGameStringParams(this->string);

	size_t idx = 0;
	auto get_next_arg = [&]() {
		if (idx >= args.size()) throw Script_FatalError(fmt::format("{}({}): Not enough parameters", name, param_count + 1));
		ParamCheck &pc = args[idx++];
		if (pc.owner != this->string) ScriptLog::Warning(fmt::format("{}({}): Consumes {}({})", name, param_count + 1, GetGameStringName(pc.owner), pc.idx + 1));
		return &pc;
	};
	auto skip_args = [&](size_t nb) { idx += nb; };

	for (const StringParam &cur_param : params) {
		try {
			switch (cur_param.type) {
				case StringParam::UNUSED:
					skip_args(cur_param.consumes);
					break;

				case StringParam::RAW_STRING:
				{
					ParamCheck &p = *get_next_arg();
					p.Encode(output, cur_param.cmd);
					if (p.cmd != cur_param.cmd) throw 1;
					if (!std::holds_alternative<std::string>(*p.param)) ScriptLog::Error(fmt::format("{}({}): {{{}}} expects a raw string", name, param_count + 1, cur_param.cmd));
					break;
				}

				case StringParam::STRING:
				{
					ParamCheck &p = *get_next_arg();
					p.Encode(output, cur_param.cmd);
					if (p.cmd != cur_param.cmd) throw 1;
					if (!std::holds_alternative<ScriptTextRef>(*p.param)) {
						ScriptLog::Error(fmt::format("{}({}): {{{}}} expects a GSText", name, param_count + 1, cur_param.cmd));
						param_count++;
						continue;
					}
					int count = 0;
					ScriptTextRef &ref = std::get<ScriptTextRef>(*p.param);
					ref->_GetEncodedText(output, count, args.subspan(idx), false);
					if (++count != cur_param.consumes) {
						ScriptLog::Warning(fmt::format("{}({}): {{{}}} expects {} to be consumed, but {} consumes {}", name, param_count + 1, cur_param.cmd, cur_param.consumes - 1, GetGameStringName(ref->string), count - 1));
						/* Fill missing params if needed. */
						for (int i = count; i < cur_param.consumes; i++) fmt::format_to(output, ":0");
					}
					skip_args(cur_param.consumes - 1);
					break;
				}

				default:
					for (int i = 0; i < cur_param.consumes; i++) {
						ParamCheck &p = *get_next_arg();
						p.Encode(output, i == 0 ? cur_param.cmd : nullptr);
						if (i == 0 && p.cmd != cur_param.cmd) throw 1;
						if (!std::holds_alternative<SQInteger>(*p.param)) ScriptLog::Error(fmt::format("{}({}): {{{}}} expects an integer", name, param_count + i + 1, cur_param.cmd));
					}
			}

			param_count += cur_param.consumes;
		} catch (int nb) {
			param_count += nb;
			ScriptLog::Warning(fmt::format("{}({}): Invalid parameter", name, param_count));
		}
	}
}

const std::string Text::GetDecodedText()
{
	::SetDParamStr(0, this->GetEncodedText());
	return ::GetString(STR_JUST_RAW_STRING);
}<|MERGE_RESOLUTION|>--- conflicted
+++ resolved
@@ -166,7 +166,6 @@
 	int param_count = 0;
 	std::string result;
 	auto output = std::back_inserter(result);
-<<<<<<< HEAD
 	if (this->GetActiveInstance()->IsTextParamMismatchAllowed()) {
 		static StringIDList seen_ids;
 		seen_ids.clear();
@@ -176,12 +175,8 @@
 		seen_texts.clear();
 		ParamList params;
 		this->_FillParamList(params, seen_texts);
-		this->_GetEncodedText(output, param_count, params);
-	}
-=======
-	this->_FillParamList(params, seen_texts);
-	this->_GetEncodedText(output, param_count, params, true);
->>>>>>> 1addeddc
+		this->_GetEncodedText(output, param_count, params, true);
+	}
 	if (param_count > SCRIPT_TEXT_MAX_PARAMETERS) throw Script_FatalError(fmt::format("{}: Too many parameters", GetGameStringName(this->string)));
 	return result;
 }
