/*
 * This file is part of OpenTTD.
 * OpenTTD is free software; you can redistribute it and/or modify it under the terms of the GNU General Public License as published by the Free Software Foundation, version 2.
 * OpenTTD is distributed in the hope that it will be useful, but WITHOUT ANY WARRANTY; without even the implied warranty of MERCHANTABILITY or FITNESS FOR A PARTICULAR PURPOSE.
 * See the GNU General Public License for more details. You should have received a copy of the GNU General Public License along with OpenTTD. If not, see <http://www.gnu.org/licenses/>.
 */

/** @file script_text.cpp Implementation of ScriptText. */

#include "../../stdafx.h"
#include "../../string_func.h"
#include "../../strings_func.h"
#include "../../game/game_text.hpp"
#include "script_text.hpp"
#include "script_log.hpp"
#include "../script_fatalerror.hpp"
#include "../script_instance.hpp"
#include "script_log.hpp"
#include "../../table/control_codes.h"
#include "../../core/format.hpp"

#include "table/strings.h"

#include "../../safeguards.h"

EncodedString RawText::GetEncodedText()
{
	return ::GetEncodedString(STR_JUST_RAW_STRING, this->text);
}

ScriptText::ScriptText(HSQUIRRELVM vm)
{
	int nparam = sq_gettop(vm) - 1;
	if (nparam < 1) {
		throw sq_throwerror(vm, "You need to pass at least a StringID to the constructor");
	}

	/* First resolve the StringID. */
	SQInteger sqstring;
	if (SQ_FAILED(sq_getinteger(vm, 2, &sqstring))) {
		throw sq_throwerror(vm, "First argument must be a valid StringID");
	}
	this->string = StringIndexInTab(sqstring);

	/* The rest of the parameters must be arguments. */
	for (int i = 0; i < nparam - 1; i++) {
		/* Push the parameter to the top of the stack. */
		sq_push(vm, i + 3);

		if (SQ_FAILED(this->_SetParam(i, vm))) {
			this->~ScriptText();
			throw sq_throwerror(vm, "Invalid parameter");
		}

		/* Pop the parameter again. */
		sq_pop(vm, 1);
	}
}

SQInteger ScriptText::_SetParam(int parameter, HSQUIRRELVM vm)
{
	if (parameter >= SCRIPT_TEXT_MAX_PARAMETERS) return SQ_ERROR;

	switch (sq_gettype(vm, -1)) {
		case OT_STRING: {
			const SQChar *value;
			sq_getstring(vm, -1, &value);

			this->param[parameter] = StrMakeValid(value);
			break;
		}

		case OT_INTEGER: {
			SQInteger value;
			sq_getinteger(vm, -1, &value);

			this->param[parameter] = value;
			break;
		}

		case OT_INSTANCE: {
			SQUserPointer real_instance = nullptr;
			HSQOBJECT instance;

			sq_getstackobj(vm, -1, &instance);

			/* Validate if it is a GSText instance */
			sq_pushroottable(vm);
			sq_pushstring(vm, "GSText", -1);
			sq_get(vm, -2);
			sq_pushobject(vm, instance);
			if (sq_instanceof(vm) != SQTrue) return SQ_ERROR;
			sq_pop(vm, 3);

			/* Get the 'real' instance of this class */
			sq_getinstanceup(vm, -1, &real_instance, nullptr);
			if (real_instance == nullptr) return SQ_ERROR;

			ScriptText *value = static_cast<ScriptText *>(real_instance);
			this->param[parameter] = ScriptTextRef(value);
			break;
		}

		default: return SQ_ERROR;
	}

	if (this->paramc <= parameter) this->paramc = parameter + 1;
	return 0;
}

SQInteger ScriptText::SetParam(HSQUIRRELVM vm)
{
	if (sq_gettype(vm, 2) != OT_INTEGER) return SQ_ERROR;

	SQInteger k;
	sq_getinteger(vm, 2, &k);

	if (k > SCRIPT_TEXT_MAX_PARAMETERS) return SQ_ERROR;
	if (k < 1) return SQ_ERROR;
	k--;

	return this->_SetParam(k, vm);
}

SQInteger ScriptText::AddParam(HSQUIRRELVM vm)
{
	SQInteger res;
	res = this->_SetParam(this->paramc, vm);
	if (res != 0) return res;

	/* Push our own instance back on top of the stack */
	sq_push(vm, 1);
	return 1;
}

SQInteger ScriptText::_set(HSQUIRRELVM vm)
{
	int32_t k;

	if (sq_gettype(vm, 2) == OT_STRING) {
		const SQChar *key_string;
		sq_getstring(vm, 2, &key_string);

		std::string str = StrMakeValid(key_string);
		if (!str.starts_with("param_") || str.size() > 8) return SQ_ERROR;

		k = stoi(str.substr(6));
	} else if (sq_gettype(vm, 2) == OT_INTEGER) {
		SQInteger key;
		sq_getinteger(vm, 2, &key);
		k = (int32_t)key;
	} else {
		return SQ_ERROR;
	}

	if (k > SCRIPT_TEXT_MAX_PARAMETERS) return SQ_ERROR;
	if (k < 1) return SQ_ERROR;
	k--;

	return this->_SetParam(k, vm);
}

EncodedString ScriptText::GetEncodedText()
{
	static ScriptTextList seen_texts;
	seen_texts.clear();
	ParamList params;
	int param_count = 0;
	std::string result;
	StringBuilder builder(result);
	this->_FillParamList(params, seen_texts);
	this->_GetEncodedText(builder, param_count, params, true);
	if (param_count > SCRIPT_TEXT_MAX_PARAMETERS) throw Script_FatalError(fmt::format("{}: Too many parameters", GetGameStringName(this->string)));
	return ::EncodedString{std::move(result)};
}

void ScriptText::_FillParamList(ParamList &params, ScriptTextList &seen_texts)
{
	if (std::ranges::find(seen_texts, this) != seen_texts.end()) throw Script_FatalError(fmt::format("{}: Circular reference detected", GetGameStringName(this->string)));
	seen_texts.push_back(this);

	for (int i = 0; i < this->paramc; i++) {
		Param *p = &this->param[i];
		params.emplace_back(this->string, i, p);
		if (!std::holds_alternative<ScriptTextRef>(*p)) continue;
		std::get<ScriptTextRef>(*p)->_FillParamList(params, seen_texts);
	}

	seen_texts.pop_back();

	/* Fill with dummy parameters to match FormatString() behaviour. */
	if (seen_texts.empty()) {
		static Param dummy = 0;
		int nb_extra = SCRIPT_TEXT_MAX_PARAMETERS - (int)params.size();
		for (int i = 0; i < nb_extra; i++)
			params.emplace_back(StringIndexInTab(-1), i, &dummy);
	}
}

void ScriptText::ParamCheck::Encode(StringBuilder &builder, std::string_view cmd)
{
	if (this->cmd.empty()) this->cmd = cmd;
	if (this->used) return;

	struct visitor {
		StringBuilder &builder;

		void operator()(std::string value)
		{
			this->builder.PutUtf8(SCC_ENCODED_STRING);
			StrMakeValidInPlace(value, {StringValidationSetting::ReplaceWithQuestionMark, StringValidationSetting::AllowNewline, StringValidationSetting::ReplaceTabCrNlWithSpace});
			this->builder.Put(value);
		}

		void operator()(const StringParameterDataStringView &value)
		{
			Utf8Encode(this->output, SCC_ENCODED_STRING);
			fmt::format_to(this->output, "{}", value.view);
		}

		void operator()(const SQInteger &value)
		{
<<<<<<< HEAD
			Utf8Encode(this->output, SCC_ENCODED_NUMERIC);
			/* Sign-extend the value, then store as unsigned */
			fmt::format_to(this->output, "{:X}", static_cast<uint64_t>(static_cast<int64_t>(value)));
=======
			this->builder.PutUtf8(SCC_ENCODED_NUMERIC);
			this->builder.PutIntegerBase(value, 16);
>>>>>>> 786893a8
		}

		void operator()(const ScriptTextRef &value)
		{
			this->builder.PutUtf8(SCC_ENCODED);
			this->builder.PutIntegerBase(value->string.base(), 16);
		}
	};

	builder.PutUtf8(SCC_RECORD_SEPARATOR);
	std::visit(visitor{builder}, *this->param);
	this->used = true;
}

void ScriptText::_GetEncodedText(StringBuilder &builder, int &param_count, ParamSpan args, bool first)
{
	const std::string &name = GetGameStringName(this->string);

	if (first) {
		builder.PutUtf8(SCC_ENCODED);
		builder.PutIntegerBase(this->string.base(), 16);
	}

	const StringParams &params = GetGameStringParams(this->string);

	auto log_error = [&](std::string msg) {
		if (this->GetActiveInstance()->IsTextParamMismatchAllowed()) {
			ScriptLog::LogOnce(ScriptLogTypes::LOG_ERROR, std::move(msg));
		} else {
			ScriptLog::Error(std::move(msg));
		}
	};
	auto log_warning = [&](std::string msg) {
		if (this->GetActiveInstance()->IsTextParamMismatchAllowed()) {
			ScriptLog::LogOnce(ScriptLogTypes::LOG_WARNING, std::move(msg));
		} else {
			ScriptLog::Warning(std::move(msg));
		}
	};

	size_t idx = 0;
	auto get_next_arg = [&]() {
		if (idx >= args.size()) throw Script_FatalError(fmt::format("{}({}): Not enough parameters", name, param_count + 1));
		ParamCheck &pc = args[idx++];
		if (pc.owner != this->string) log_warning(fmt::format("{}({}): Consumes {}({})", name, param_count + 1, GetGameStringName(pc.owner), pc.idx + 1));
		return &pc;
	};
	auto skip_args = [&](size_t nb) { idx += nb; };

	for (const StringParam &cur_param : params) {
		try {
			switch (cur_param.type) {
				case StringParam::UNUSED:
					skip_args(cur_param.consumes);
					break;

				case StringParam::RAW_STRING:
				{
					ParamCheck &p = *get_next_arg();
					p.Encode(builder, cur_param.cmd);
					if (p.cmd != cur_param.cmd) throw 1;
					if (!std::holds_alternative<std::string>(*p.param)) log_error(fmt::format("{}({}): {{{}}} expects a raw string", name, param_count + 1, cur_param.cmd));
					break;
				}

				case StringParam::STRING:
				{
					ParamCheck &p = *get_next_arg();
					p.Encode(builder, cur_param.cmd);
					if (p.cmd != cur_param.cmd) throw 1;
					if (!std::holds_alternative<ScriptTextRef>(*p.param)) {
						log_error(fmt::format("{}({}): {{{}}} expects a GSText", name, param_count + 1, cur_param.cmd));
						param_count++;
						continue;
					}
					int count = 0;
					ScriptTextRef &ref = std::get<ScriptTextRef>(*p.param);
					ref->_GetEncodedText(builder, count, args.subspan(idx), false);
					if (++count != cur_param.consumes) {
						log_warning(fmt::format("{}({}): {{{}}} expects {} to be consumed, but {} consumes {}", name, param_count + 1, cur_param.cmd, cur_param.consumes - 1, GetGameStringName(ref->string), count - 1));
						/* Fill missing params if needed. */
						for (int i = count; i < cur_param.consumes; i++) {
							builder.PutUtf8(SCC_RECORD_SEPARATOR);
						}
					}
					skip_args(cur_param.consumes - 1);
					break;
				}

				default:
					for (int i = 0; i < cur_param.consumes; i++) {
						ParamCheck &p = *get_next_arg();
						p.Encode(builder, i == 0 ? cur_param.cmd : "");
						if (i == 0 && p.cmd != cur_param.cmd) throw 1;
						if (!std::holds_alternative<SQInteger>(*p.param)) log_error(fmt::format("{}({}): {{{}}} expects an integer", name, param_count + i + 1, cur_param.cmd));
					}
			}

			param_count += cur_param.consumes;
		} catch (int nb) {
			param_count += nb;
			log_warning(fmt::format("{}({}): Invalid parameter", name, param_count));
		}
	}
}

const std::string Text::GetDecodedText()
{
	return this->GetEncodedText().GetDecodedString();
}<|MERGE_RESOLUTION|>--- conflicted
+++ resolved
@@ -166,12 +166,11 @@
 	seen_texts.clear();
 	ParamList params;
 	int param_count = 0;
-	std::string result;
-	StringBuilder builder(result);
+	format_buffer result;
 	this->_FillParamList(params, seen_texts);
-	this->_GetEncodedText(builder, param_count, params, true);
+	this->_GetEncodedText(result, param_count, params, true);
 	if (param_count > SCRIPT_TEXT_MAX_PARAMETERS) throw Script_FatalError(fmt::format("{}: Too many parameters", GetGameStringName(this->string)));
-	return ::EncodedString{std::move(result)};
+	return ::EncodedString{result.to_string()};
 }
 
 void ScriptText::_FillParamList(ParamList &params, ScriptTextList &seen_texts)
@@ -197,58 +196,52 @@
 	}
 }
 
-void ScriptText::ParamCheck::Encode(StringBuilder &builder, std::string_view cmd)
+void ScriptText::ParamCheck::Encode(format_target &output, std::string_view cmd)
 {
 	if (this->cmd.empty()) this->cmd = cmd;
 	if (this->used) return;
 
 	struct visitor {
-		StringBuilder &builder;
-
-		void operator()(std::string value)
+		format_target &output;
+
+		void operator()(const std::string &value)
 		{
-			this->builder.PutUtf8(SCC_ENCODED_STRING);
-			StrMakeValidInPlace(value, {StringValidationSetting::ReplaceWithQuestionMark, StringValidationSetting::AllowNewline, StringValidationSetting::ReplaceTabCrNlWithSpace});
-			this->builder.Put(value);
+			this->output.push_back_utf8(SCC_ENCODED_STRING);
+			AppendStrMakeValidInPlace(this->output, value, {StringValidationSetting::ReplaceWithQuestionMark, StringValidationSetting::AllowNewline, StringValidationSetting::ReplaceTabCrNlWithSpace});
 		}
 
 		void operator()(const StringParameterDataStringView &value)
 		{
-			Utf8Encode(this->output, SCC_ENCODED_STRING);
-			fmt::format_to(this->output, "{}", value.view);
+			this->output.push_back_utf8(SCC_ENCODED_STRING);
+			AppendStrMakeValidInPlace(this->output, value.view, {StringValidationSetting::ReplaceWithQuestionMark, StringValidationSetting::AllowNewline, StringValidationSetting::ReplaceTabCrNlWithSpace});
 		}
 
 		void operator()(const SQInteger &value)
 		{
-<<<<<<< HEAD
-			Utf8Encode(this->output, SCC_ENCODED_NUMERIC);
+			this->output.push_back_utf8(SCC_ENCODED_NUMERIC);
 			/* Sign-extend the value, then store as unsigned */
-			fmt::format_to(this->output, "{:X}", static_cast<uint64_t>(static_cast<int64_t>(value)));
-=======
-			this->builder.PutUtf8(SCC_ENCODED_NUMERIC);
-			this->builder.PutIntegerBase(value, 16);
->>>>>>> 786893a8
+			this->output.format("{:X}", static_cast<uint64_t>(static_cast<int64_t>(value)));
 		}
 
 		void operator()(const ScriptTextRef &value)
 		{
-			this->builder.PutUtf8(SCC_ENCODED);
-			this->builder.PutIntegerBase(value->string.base(), 16);
+			this->output.push_back_utf8(SCC_ENCODED);
+			this->output.format("{:X}", value->string);
 		}
 	};
 
-	builder.PutUtf8(SCC_RECORD_SEPARATOR);
-	std::visit(visitor{builder}, *this->param);
+	output.push_back_utf8(SCC_RECORD_SEPARATOR);
+	std::visit(visitor{output}, *this->param);
 	this->used = true;
 }
 
-void ScriptText::_GetEncodedText(StringBuilder &builder, int &param_count, ParamSpan args, bool first)
+void ScriptText::_GetEncodedText(format_target &output, int &param_count, ParamSpan args, bool first)
 {
 	const std::string &name = GetGameStringName(this->string);
 
 	if (first) {
-		builder.PutUtf8(SCC_ENCODED);
-		builder.PutIntegerBase(this->string.base(), 16);
+		output.push_back_utf8(SCC_ENCODED);
+		output.format("{:X}", this->string);
 	}
 
 	const StringParams &params = GetGameStringParams(this->string);
@@ -287,7 +280,7 @@
 				case StringParam::RAW_STRING:
 				{
 					ParamCheck &p = *get_next_arg();
-					p.Encode(builder, cur_param.cmd);
+					p.Encode(output, cur_param.cmd);
 					if (p.cmd != cur_param.cmd) throw 1;
 					if (!std::holds_alternative<std::string>(*p.param)) log_error(fmt::format("{}({}): {{{}}} expects a raw string", name, param_count + 1, cur_param.cmd));
 					break;
@@ -296,7 +289,7 @@
 				case StringParam::STRING:
 				{
 					ParamCheck &p = *get_next_arg();
-					p.Encode(builder, cur_param.cmd);
+					p.Encode(output, cur_param.cmd);
 					if (p.cmd != cur_param.cmd) throw 1;
 					if (!std::holds_alternative<ScriptTextRef>(*p.param)) {
 						log_error(fmt::format("{}({}): {{{}}} expects a GSText", name, param_count + 1, cur_param.cmd));
@@ -305,12 +298,12 @@
 					}
 					int count = 0;
 					ScriptTextRef &ref = std::get<ScriptTextRef>(*p.param);
-					ref->_GetEncodedText(builder, count, args.subspan(idx), false);
+					ref->_GetEncodedText(output, count, args.subspan(idx), false);
 					if (++count != cur_param.consumes) {
 						log_warning(fmt::format("{}({}): {{{}}} expects {} to be consumed, but {} consumes {}", name, param_count + 1, cur_param.cmd, cur_param.consumes - 1, GetGameStringName(ref->string), count - 1));
 						/* Fill missing params if needed. */
 						for (int i = count; i < cur_param.consumes; i++) {
-							builder.PutUtf8(SCC_RECORD_SEPARATOR);
+							output.push_back_utf8(SCC_RECORD_SEPARATOR);
 						}
 					}
 					skip_args(cur_param.consumes - 1);
@@ -320,7 +313,7 @@
 				default:
 					for (int i = 0; i < cur_param.consumes; i++) {
 						ParamCheck &p = *get_next_arg();
-						p.Encode(builder, i == 0 ? cur_param.cmd : "");
+						p.Encode(output, i == 0 ? cur_param.cmd : "");
 						if (i == 0 && p.cmd != cur_param.cmd) throw 1;
 						if (!std::holds_alternative<SQInteger>(*p.param)) log_error(fmt::format("{}({}): {{{}}} expects an integer", name, param_count + i + 1, cur_param.cmd));
 					}
