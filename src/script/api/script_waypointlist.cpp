--- conflicted
+++ resolved
@@ -34,12 +34,7 @@
 
 	const Vehicle *v = ::Vehicle::Get(vehicle_id);
 
-<<<<<<< HEAD
 	for (const Order *o : v->Orders()) {
-		if (o->IsType(OT_GOTO_WAYPOINT)) this->AddItem(o->GetDestination());
-=======
-	for (const Order *o = v->GetFirstOrder(); o != nullptr; o = o->next) {
 		if (o->IsType(OT_GOTO_WAYPOINT)) this->AddItem(o->GetDestination().ToStationID());
->>>>>>> fb70a7fe
 	}
 }