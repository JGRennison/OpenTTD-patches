--- conflicted
+++ resolved
@@ -83,7 +83,7 @@
 	EnforcePrecondition(STORY_PAGE_ELEMENT_INVALID, type != SPET_GOAL || !(StoryPage::Get(story_page_id)->company == INVALID_COMPANY && Goal::Get(reference)->company != INVALID_COMPANY));
 
 	uint32_t refid = 0;
-	TileIndex reftile{};
+	TileIndex reftile = 0;
 	switch (type) {
 		case SPET_LOCATION:
 			reftile = TileIndex(reference);
@@ -133,7 +133,7 @@
 	EnforcePrecondition(false, type != ::SPET_GOAL || !(p->company == INVALID_COMPANY && Goal::Get(reference)->company != INVALID_COMPANY));
 
 	uint32_t refid = 0;
-	TileIndex reftile{};
+	TileIndex reftile = 0;
 	switch (type) {
 		case ::SPET_LOCATION:
 			reftile = TileIndex(reference);
@@ -204,11 +204,7 @@
 	EnforcePrecondition(false, IsValidStoryPage(story_page_id));
 	EnforceDeityMode(false);
 
-<<<<<<< HEAD
 	return ScriptObject::DoCommand(0, story_page_id, date, CMD_SET_STORY_PAGE_DATE, nullptr);
-=======
-	return ScriptObject::Command<CMD_SET_STORY_PAGE_DATE>::Do(story_page_id, ::TimerGameCalendar::Date{date});
->>>>>>> 666f7bfe
 }
 
 
