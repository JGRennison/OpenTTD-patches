/*
 * This file is part of OpenTTD.
 * OpenTTD is free software; you can redistribute it and/or modify it under the terms of the GNU General Public License as published by the Free Software Foundation, version 2.
 * OpenTTD is distributed in the hope that it will be useful, but WITHOUT ANY WARRANTY; without even the implied warranty of MERCHANTABILITY or FITNESS FOR A PARTICULAR PURPOSE.
 * See the GNU General Public License for more details. You should have received a copy of the GNU General Public License along with OpenTTD. If not, see <http://www.gnu.org/licenses/>.
 */

/** @file script_bridge.hpp Everything to query and build bridges. */

#ifndef SCRIPT_BRIDGE_HPP
#define SCRIPT_BRIDGE_HPP

#include "script_vehicle.hpp"
<<<<<<< HEAD
#include <optional>
=======
#include "../../bridge.h"
>>>>>>> 6d1f56ce

/**
 * Class that handles all bridge related functions.
 * @api ai game
 */
class ScriptBridge : public ScriptObject {
public:
	/**
	 * All bridge related error messages.
	 *
	 * @see ScriptErrorType
	 */
	enum ErrorMessages {
		/** Base for bridge related errors */
		ERR_BRIDGE_BASE = ScriptError::ERR_CAT_BRIDGE << ScriptError::ERR_CAT_BIT_SIZE,

		/**
		 * The bridge you want to build is not available yet,
		 * or it is not available for the requested length.
		 */
		ERR_BRIDGE_TYPE_UNAVAILABLE,         // [STR_ERROR_CAN_T_BUILD_BRIDGE_HERE]

		/** One (or more) of the bridge head(s) ends in water. */
		ERR_BRIDGE_CANNOT_END_IN_WATER,      // [STR_ERROR_ENDS_OF_BRIDGE_MUST_BOTH]

		/** The bride heads need to be on the same height */
		ERR_BRIDGE_HEADS_NOT_ON_SAME_HEIGHT, // [STR_ERROR_BRIDGEHEADS_NOT_SAME_HEIGHT]
	};

	/**
	 * Checks whether the given bridge type is valid.
	 * @param bridge_type The bridge to check.
	 * @return True if and only if the bridge type is valid.
	 */
	static bool IsValidBridge(BridgeType bridge_type);

	/**
	 * Checks whether the given tile is actually a bridge start or end tile.
	 * @param tile The tile to check.
	 * @pre ScriptMap::IsValidTile(tile).
	 * @return True if and only if the tile is the beginning or end of a bridge.
	 */
	static bool IsBridgeTile(TileIndex tile);

	/**
	 * Get the BridgeType of a bridge at a given tile.
	 * @param tile The tile to get the BridgeType from.
	 * @pre IsBridgeTile(tile).
	 * @return The BridgeType from the bridge at tile 'tile'.
	 */
	static BridgeType GetBridgeType(TileIndex tile);

	/**
	 * Get the name of a bridge.
	 * @param bridge_type The bridge to get the name of.
	 * @param vehicle_type The vehicle-type of bridge to get the name of.
	 * @pre IsValidBridge(bridge_type).
	 * @pre vehicle_type == ScriptVehicle::VT_ROAD || vehicle_type == ScriptVehicle::VT_RAIL || vehicle_type == ScriptVehicle::VT_WATER
	 * @return The name the bridge has.
	 */
	static std::optional<std::string> GetName(BridgeType bridge_type, ScriptVehicle::VehicleType vehicle_type);

	/**
	 * Get the maximum speed of a bridge.
	 * @param bridge_type The bridge to get the maximum speed of.
	 * @pre IsValidBridge(bridge_type).
	 * @return The maximum speed the bridge has.
	 * @note The speed is in OpenTTD's internal speed unit.
	 *       This is mph / 1.6, which is roughly km/h.
	 *       To get km/h multiply this number by 1.00584.
	 */
	static SQInteger GetMaxSpeed(BridgeType bridge_type);

	/**
	 * Get the new cost of a bridge, excluding the road and/or rail.
	 * @param bridge_type The bridge to get the new cost of.
	 * @param length The length of the bridge.
	 *               The value will be clamped to 0 .. MAX(int32_t).
	 * @pre IsValidBridge(bridge_type).
	 * @return The new cost the bridge has.
	 */
	static Money GetPrice(BridgeType bridge_type, SQInteger length);

	/**
	 * Get the maximum length of a bridge.
	 * @param bridge_type The bridge to get the maximum length of.
	 * @pre IsValidBridge(bridge_type).
	 * @returns The maximum length the bridge has.
	 */
	static SQInteger GetMaxLength(BridgeType bridge_type);

	/**
	 * Get the minimum length of a bridge.
	 * @param bridge_type The bridge to get the minimum length of.
	 * @pre IsValidBridge(bridge_type).
	 * @returns The minimum length the bridge has.
	 */
	static SQInteger GetMinLength(BridgeType bridge_type);

	/**
	 * Internal function to help BuildBridge in case of road.
	 * @api -all
	 */
	static bool _BuildBridgeRoad1();

	/**
	 * Internal function to help BuildBridge in case of road.
	 * @api -all
	 */
	static bool _BuildBridgeRoad2();

	/**
	 * Build a bridge from one tile to the other.
	 * As an extra for road, this functions builds two half-pieces of road on
	 *  each end of the bridge, making it easier for you to connect it to your
	 *  network.
	 * @param vehicle_type The vehicle-type of bridge to build.
	 * @param bridge_type The bridge-type to build.
	 * @param start Where to start the bridge.
	 * @param end Where to end the bridge.
	 * @pre ScriptMap::IsValidTile(start).
	 * @pre ScriptMap::IsValidTile(end).
	 * @pre 'start' and 'end' are in a straight line, i.e.
	 *  ScriptMap::GetTileX(start) == ScriptMap::GetTileX(end) or
	 *  ScriptMap::GetTileY(start) == ScriptMap::GetTileY(end).
	 * @pre vehicle_type == ScriptVehicle::VT_WATER ||
	 *   (vehicle_type == ScriptVehicle::VT_ROAD && ScriptRoad::IsRoadTypeAvailable(ScriptRoad::GetCurrentRoadType())) ||
	 *   (vehicle_type == ScriptVehicle::VT_RAIL && ScriptRail::IsRailTypeAvailable(ScriptRail::GetCurrentRailType())).
	 * @game @pre ScriptCompanyMode::IsValid() || vehicle_type == ScriptVehicle::VT_ROAD.
	 * @exception ScriptError::ERR_ALREADY_BUILT
	 * @exception ScriptError::ERR_AREA_NOT_CLEAR
	 * @exception ScriptError::ERR_LAND_SLOPED_WRONG
	 * @exception ScriptError::ERR_VEHICLE_IN_THE_WAY
	 * @exception ScriptBridge::ERR_BRIDGE_TYPE_UNAVAILABLE
	 * @exception ScriptBridge::ERR_BRIDGE_CANNOT_END_IN_WATER
	 * @exception ScriptBridge::ERR_BRIDGE_HEADS_NOT_ON_SAME_HEIGHT
	 * @return Whether the bridge has been/can be build or not.
	 * @game @note Building a bridge as deity (ScriptCompanyMode::IsDeity()) results in a bridge owned by towns.
	 * @note No matter if the road pieces were build or not, if building the
	 *  bridge succeeded, this function returns true.
	 */
	static bool BuildBridge(ScriptVehicle::VehicleType vehicle_type, BridgeType bridge_type, TileIndex start, TileIndex end);

	/**
	 * Removes a bridge, by executing it on either the start or end tile.
	 * @param tile An end or start tile of the bridge.
	 * @pre ScriptMap::IsValidTile(tile).
	 * @game @pre ScriptCompanyMode::IsValid().
	 * @exception ScriptError::ERR_OWNED_BY_ANOTHER_COMPANY
	 * @return Whether the bridge has been/can be removed or not.
	 */
	static bool RemoveBridge(TileIndex tile);

	/**
	 * Get the tile that is on the other end of a bridge starting at tile.
	 * @param tile The tile that is an end of a bridge.
	 * @pre ScriptMap::IsValidTile(tile).
	 * @pre IsBridgeTile(tile).
	 * @return The TileIndex that is the other end of the bridge.
	 */
	static TileIndex GetOtherBridgeEnd(TileIndex tile);
};

#endif /* SCRIPT_BRIDGE_HPP */<|MERGE_RESOLUTION|>--- conflicted
+++ resolved
@@ -11,11 +11,8 @@
 #define SCRIPT_BRIDGE_HPP
 
 #include "script_vehicle.hpp"
-<<<<<<< HEAD
+#include "../../bridge.h"
 #include <optional>
-=======
-#include "../../bridge.h"
->>>>>>> 6d1f56ce
 
 /**
  * Class that handles all bridge related functions.
