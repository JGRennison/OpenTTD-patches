--- conflicted
+++ resolved
@@ -17,7 +17,6 @@
 #include "../../debug.h"
 #include "../../vehicle_base.h"
 #include "../../roadstop_base.h"
-#include "../../dock_base.h"
 #include "../../depot_base.h"
 #include "../../station_base.h"
 #include "../../waypoint_base.h"
@@ -262,15 +261,10 @@
 				TILE_AREA_LOOP(t, st->train_station) {
 					if (st->TileBelongsToRailStation(t)) return t;
 				}
-<<<<<<< HEAD
-			} else if (st->docks != nullptr) {
-				return st->docks->flat;
-=======
 			} else if (st->ship_station.tile != INVALID_TILE) {
 				TILE_AREA_LOOP(t, st->ship_station) {
 					if (IsDockTile(t) && GetStationIndex(t) == st->index) return t;
 				}
->>>>>>> a52bbb72
 			} else if (st->bus_stops != nullptr) {
 				return st->bus_stops->xy;
 			} else if (st->truck_stops != nullptr) {
