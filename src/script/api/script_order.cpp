--- conflicted
+++ resolved
@@ -111,12 +111,13 @@
  */
 static ScriptOrder::OrderPosition RealOrderPositionToScriptOrderPosition(VehicleID vehicle_id, int order_position)
 {
-	const Order *order = ::Vehicle::Get(vehicle_id)->GetFirstOrder();
+	const Vehicle *v = ::Vehicle::Get(vehicle_id);
+	const Order *order = v->GetFirstOrder();
 	assert(order != nullptr);
 	int num_implicit_orders = 0;
 	for (int i = 0; i < order_position; i++) {
 		if (order->GetType() == OT_IMPLICIT) num_implicit_orders++;
-		order = order->next;
+		order = v->orders->GetNextNoWrap(order);
 	}
 	return static_cast<ScriptOrder::OrderPosition>(order_position - num_implicit_orders);
 }
@@ -191,25 +192,10 @@
 	if (num_manual_orders == 0) return ORDER_INVALID;
 
 	if (order_position == ORDER_CURRENT) {
-<<<<<<< HEAD
-		const Vehicle *v = ::Vehicle::Get(vehicle_id);
-		int cur_order_pos = v->cur_real_order_index;
-		const Order *order = v->GetFirstOrder();
-		assert(order != nullptr);
-		int num_implicit_orders = 0;
-		for (int i = 0; i < cur_order_pos; i++) {
-			if (order->GetType() == OT_IMPLICIT) num_implicit_orders++;
-			order = v->orders->GetNextNoWrap(order);
-		}
-		int real_order_pos = cur_order_pos - num_implicit_orders;
-		assert(real_order_pos < num_manual_orders);
-		return (ScriptOrder::OrderPosition)real_order_pos;
-=======
 		int cur_order_pos = ::Vehicle::Get(vehicle_id)->cur_real_order_index;
 		OrderPosition order_pos = ::RealOrderPositionToScriptOrderPosition(vehicle_id, cur_order_pos);
 		assert(order_pos < num_manual_orders);
 		return order_pos;
->>>>>>> dc343ca1
 	}
 	return (order_position >= 0 && order_position < num_manual_orders) ? order_position : ORDER_INVALID;
 }
@@ -413,11 +399,7 @@
 
 	int order_pos = ScriptOrderPositionToRealOrderPosition(vehicle_id, order_position);
 	int jump_pos = ScriptOrderPositionToRealOrderPosition(vehicle_id, jump_to);
-<<<<<<< HEAD
 	return ScriptObject::Command<CMD_MODIFY_ORDER>::Do(0, vehicle_id, order_pos, MOF_COND_DESTINATION, jump_pos, {}, {});
-=======
-	return ScriptObject::Command<CMD_MODIFY_ORDER>::Do(0, vehicle_id, order_pos, MOF_COND_DESTINATION, jump_pos);
->>>>>>> dc343ca1
 }
 
 /* static */ bool ScriptOrder::SetOrderCondition(VehicleID vehicle_id, OrderPosition order_position, OrderCondition condition)
