--- conflicted
+++ resolved
@@ -11,12 +11,9 @@
 #define SCRIPT_VEHICLE_HPP
 
 #include "script_road.hpp"
-<<<<<<< HEAD
-#include <optional>
-=======
 #include "../../engine_type.h"
 #include "../../group_type.h"
->>>>>>> 6d1f56ce
+#include <optional>
 
 /**
  * Class that handles all vehicle related functions.
