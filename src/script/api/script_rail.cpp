/*
 * This file is part of OpenTTD.
 * OpenTTD is free software; you can redistribute it and/or modify it under the terms of the GNU General Public License as published by the Free Software Foundation, version 2.
 * OpenTTD is distributed in the hope that it will be useful, but WITHOUT ANY WARRANTY; without even the implied warranty of MERCHANTABILITY or FITNESS FOR A PARTICULAR PURPOSE.
 * See the GNU General Public License for more details. You should have received a copy of the GNU General Public License along with OpenTTD. If not, see <http://www.gnu.org/licenses/>.
 */

/** @file script_rail.cpp Implementation of ScriptRail. */

#include "../../stdafx.h"
#include "script_rail.hpp"
#include "script_map.hpp"
#include "script_station.hpp"
#include "script_industrytype.hpp"
#include "script_cargo.hpp"
#include "../../debug.h"
#include "../../station_base.h"
#include "../../newgrf_generic.h"
#include "../../newgrf_station.h"
#include "../../strings_func.h"

#include "../../safeguards.h"

/* static */ char *ScriptRail::GetName(RailType rail_type)
{
	if (!IsRailTypeAvailable(rail_type)) return nullptr;

	return GetString(GetRailTypeInfo((::RailType)rail_type)->strings.menu_text);
}

/* static */ bool ScriptRail::IsRailTile(TileIndex tile)
{
	if (!::IsValidTile(tile)) return false;

	return (::IsTileType(tile, MP_RAILWAY) && !::IsRailDepot(tile)) ||
			(::HasStationTileRail(tile) && !::IsStationTileBlocked(tile)) || ::IsLevelCrossingTile(tile);
}

/* static */ bool ScriptRail::IsLevelCrossingTile(TileIndex tile)
{
	if (!::IsValidTile(tile)) return false;

	return ::IsLevelCrossingTile(tile);
}

/* static */ bool ScriptRail::IsRailDepotTile(TileIndex tile)
{
	if (!::IsValidTile(tile)) return false;

	return ::IsRailDepotTile(tile);
}

/* static */ bool ScriptRail::IsRailStationTile(TileIndex tile)
{
	if (!::IsValidTile(tile)) return false;

	return ::IsRailStationTile(tile);
}

/* static */ bool ScriptRail::IsRailWaypointTile(TileIndex tile)
{
	if (!::IsValidTile(tile)) return false;

	return ::IsRailWaypointTile(tile);
}

/* static */ bool ScriptRail::IsRailTypeAvailable(RailType rail_type)
{
	if ((::RailType)rail_type >= RAILTYPE_END) return false;

	return ScriptObject::GetCompany() == OWNER_DEITY || ::HasRailtypeAvail(ScriptObject::GetCompany(), (::RailType)rail_type);
}

/* static */ ScriptRail::RailType ScriptRail::GetCurrentRailType()
{
	return (RailType)ScriptObject::GetRailType();
}

/* static */ void ScriptRail::SetCurrentRailType(RailType rail_type)
{
	if (!IsRailTypeAvailable(rail_type)) return;

	ScriptObject::SetRailType((::RailType)rail_type);
}

/* static */ bool ScriptRail::TrainCanRunOnRail(ScriptRail::RailType engine_rail_type, ScriptRail::RailType track_rail_type)
{
	if (!ScriptRail::IsRailTypeAvailable(engine_rail_type)) return false;
	if (!ScriptRail::IsRailTypeAvailable(track_rail_type)) return false;

	return ::IsCompatibleRail((::RailType)engine_rail_type, (::RailType)track_rail_type);
}

/* static */ bool ScriptRail::TrainHasPowerOnRail(ScriptRail::RailType engine_rail_type, ScriptRail::RailType track_rail_type)
{\
	if (!ScriptRail::IsRailTypeAvailable(engine_rail_type)) return false;
	if (!ScriptRail::IsRailTypeAvailable(track_rail_type)) return false;

	return ::HasPowerOnRail((::RailType)engine_rail_type, (::RailType)track_rail_type);
}

/* static */ ScriptRail::RailType ScriptRail::GetRailType(TileIndex tile)
{
	if (!ScriptTile::HasTransportType(tile, ScriptTile::TRANSPORT_RAIL)) return RAILTYPE_INVALID;

	return (RailType)::GetRailType(tile);
}

/* static */ bool ScriptRail::ConvertRailType(TileIndex start_tile, TileIndex end_tile, ScriptRail::RailType convert_to)
{
	EnforcePrecondition(false, ScriptObject::GetCompany() != OWNER_DEITY);
	EnforcePrecondition(false, ::IsValidTile(start_tile));
	EnforcePrecondition(false, ::IsValidTile(end_tile));
	EnforcePrecondition(false, IsRailTypeAvailable(convert_to));

	return ScriptObject::DoCommand(start_tile, end_tile, convert_to, CMD_CONVERT_RAIL);
}

/* static */ TileIndex ScriptRail::GetRailDepotFrontTile(TileIndex depot)
{
	if (!IsRailDepotTile(depot)) return INVALID_TILE;

	return depot + ::TileOffsByDiagDir(::GetRailDepotDirection(depot));
}

/* static */ ScriptRail::RailTrack ScriptRail::GetRailStationDirection(TileIndex tile)
{
	if (!IsRailStationTile(tile)) return RAILTRACK_INVALID;

	return (RailTrack)::GetRailStationTrackBits(tile);
}

/* static */ bool ScriptRail::BuildRailDepot(TileIndex tile, TileIndex front)
{
	EnforcePrecondition(false, ScriptObject::GetCompany() != OWNER_DEITY);
	EnforcePrecondition(false, tile != front);
	EnforcePrecondition(false, ::IsValidTile(tile));
	EnforcePrecondition(false, ::IsValidTile(front));
	EnforcePrecondition(false, ::TileX(tile) == ::TileX(front) || ::TileY(tile) == ::TileY(front));
	EnforcePrecondition(false, IsRailTypeAvailable(GetCurrentRailType()));

	uint entrance_dir = (::TileX(tile) == ::TileX(front)) ? (::TileY(tile) < ::TileY(front) ? 1 : 3) : (::TileX(tile) < ::TileX(front) ? 2 : 0);

	return ScriptObject::DoCommand(tile, ScriptObject::GetRailType(), entrance_dir, CMD_BUILD_TRAIN_DEPOT);
}

/* static */ bool ScriptRail::BuildRailStation(TileIndex tile, RailTrack direction, uint num_platforms, uint platform_length, StationID station_id)
{
	EnforcePrecondition(false, ScriptObject::GetCompany() != OWNER_DEITY);
	EnforcePrecondition(false, ::IsValidTile(tile));
	EnforcePrecondition(false, direction == RAILTRACK_NW_SE || direction == RAILTRACK_NE_SW);
	EnforcePrecondition(false, num_platforms > 0 && num_platforms <= 0xFF);
	EnforcePrecondition(false, platform_length > 0 && platform_length <= 0xFF);
	EnforcePrecondition(false, IsRailTypeAvailable(GetCurrentRailType()));
	EnforcePrecondition(false, station_id == ScriptStation::STATION_NEW || station_id == ScriptStation::STATION_JOIN_ADJACENT || ScriptStation::IsValidStation(station_id));

	uint32 p1 = GetCurrentRailType() | (platform_length << 16) | (num_platforms << 8);
	if (direction == RAILTRACK_NW_SE) p1 |= (1 << 6);
	if (station_id != ScriptStation::STATION_JOIN_ADJACENT) p1 |= (1 << 24);
	return ScriptObject::DoCommand(tile, p1, (ScriptStation::IsValidStation(station_id) ? station_id : INVALID_STATION) << 16, CMD_BUILD_RAIL_STATION);
}

/* static */ bool ScriptRail::BuildNewGRFRailStation(TileIndex tile, RailTrack direction, uint num_platforms, uint platform_length, StationID station_id, CargoID cargo_id, IndustryType source_industry, IndustryType goal_industry, int distance, bool source_station)
{
	EnforcePrecondition(false, ScriptObject::GetCompany() != OWNER_DEITY);
	EnforcePrecondition(false, ::IsValidTile(tile));
	EnforcePrecondition(false, direction == RAILTRACK_NW_SE || direction == RAILTRACK_NE_SW);
	EnforcePrecondition(false, num_platforms > 0 && num_platforms <= 0xFF);
	EnforcePrecondition(false, platform_length > 0 && platform_length <= 0xFF);
	EnforcePrecondition(false, IsRailTypeAvailable(GetCurrentRailType()));
	EnforcePrecondition(false, station_id == ScriptStation::STATION_NEW || station_id == ScriptStation::STATION_JOIN_ADJACENT || ScriptStation::IsValidStation(station_id));
	EnforcePrecondition(false, ScriptCargo::IsValidCargo(cargo_id));
	EnforcePrecondition(false, source_industry == ScriptIndustryType::INDUSTRYTYPE_UNKNOWN || source_industry == ScriptIndustryType::INDUSTRYTYPE_TOWN || ScriptIndustryType::IsValidIndustryType(source_industry));
	EnforcePrecondition(false, goal_industry   == ScriptIndustryType::INDUSTRYTYPE_UNKNOWN || goal_industry   == ScriptIndustryType::INDUSTRYTYPE_TOWN || ScriptIndustryType::IsValidIndustryType(goal_industry));

	uint32 p1 = GetCurrentRailType() | (platform_length << 16) | (num_platforms << 8);
	if (direction == RAILTRACK_NW_SE) p1 |= 1 << 6;
	if (station_id != ScriptStation::STATION_JOIN_ADJACENT) p1 |= (1 << 24);

	const GRFFile *file;
	uint16 res = GetAiPurchaseCallbackResult(
		GSF_STATIONS,
		cargo_id,
		0,
		source_industry,
		goal_industry,
		std::min(255, distance / 2),
		AICE_STATION_GET_STATION_ID,
		source_station ? 0 : 1,
		std::min(15u, num_platforms) << 4 | std::min(15u, platform_length),
		&file
	);
	uint32 p2 = (ScriptStation::IsValidStation(station_id) ? station_id : INVALID_STATION) << 16;
	if (res != CALLBACK_FAILED) {
		int index = 0;
		const StationSpec *spec = StationClass::GetByGrf(file->grfid, res, &index);
		if (spec == nullptr) {
			DEBUG(grf, 1, "%s returned an invalid station ID for 'AI construction/purchase selection (18)' callback", file->filename);
		} else {
			/* We might have gotten an usable station spec. Try to build it, but if it fails we'll fall back to the original station. */
			if (ScriptObject::DoCommand(tile, p1, p2 | spec->cls_id | index << 8, CMD_BUILD_RAIL_STATION)) return true;
		}
	}

	return ScriptObject::DoCommand(tile, p1, p2, CMD_BUILD_RAIL_STATION);
}

/* static */ bool ScriptRail::BuildRailWaypoint(TileIndex tile)
{
	EnforcePrecondition(false, ScriptObject::GetCompany() != OWNER_DEITY);
	EnforcePrecondition(false, ::IsValidTile(tile));
	EnforcePrecondition(false, IsRailTile(tile));
	EnforcePrecondition(false, GetRailTracks(tile) == RAILTRACK_NE_SW || GetRailTracks(tile) == RAILTRACK_NW_SE);
	EnforcePrecondition(false, IsRailTypeAvailable(GetCurrentRailType()));

	return ScriptObject::DoCommandEx(tile, GetCurrentRailType() | (GetRailTracks(tile) == RAILTRACK_NE_SW ? AXIS_X : AXIS_Y) << 6 | 1 << 8 | 1 << 16, STAT_CLASS_WAYP | INVALID_STATION << 16, 0, CMD_BUILD_RAIL_WAYPOINT);
}

/* static */ bool ScriptRail::RemoveRailWaypointTileRectangle(TileIndex tile, TileIndex tile2, bool keep_rail)
{
	EnforcePrecondition(false, ScriptObject::GetCompany() != OWNER_DEITY);
	EnforcePrecondition(false, ::IsValidTile(tile));
	EnforcePrecondition(false, ::IsValidTile(tile2));

	return ScriptObject::DoCommand(tile, tile2, keep_rail ? 1 : 0, CMD_REMOVE_FROM_RAIL_WAYPOINT);
}

/* static */ bool ScriptRail::RemoveRailStationTileRectangle(TileIndex tile, TileIndex tile2, bool keep_rail)
{
	EnforcePrecondition(false, ScriptObject::GetCompany() != OWNER_DEITY);
	EnforcePrecondition(false, ::IsValidTile(tile));
	EnforcePrecondition(false, ::IsValidTile(tile2));

	return ScriptObject::DoCommand(tile, tile2, keep_rail ? 1 : 0, CMD_REMOVE_FROM_RAIL_STATION);
}

/* static */ uint ScriptRail::GetRailTracks(TileIndex tile)
{
	if (!IsRailTile(tile)) return RAILTRACK_INVALID;

	if (IsRailStationTile(tile) || IsRailWaypointTile(tile)) return ::TrackToTrackBits(::GetRailStationTrack(tile));
	if (IsLevelCrossingTile(tile)) return ::GetCrossingRailBits(tile);
	if (IsRailDepotTile(tile)) return ::TRACK_BIT_NONE;
	return ::GetTrackBits(tile);
}

/* static */ bool ScriptRail::BuildRailTrack(TileIndex tile, RailTrack rail_track)
{
	EnforcePrecondition(false, ScriptObject::GetCompany() != OWNER_DEITY);
	EnforcePrecondition(false, ::IsValidTile(tile));
	EnforcePrecondition(false, rail_track != 0);
	EnforcePrecondition(false, (rail_track & ~::TRACK_BIT_ALL) == 0);
	EnforcePrecondition(false, KillFirstBit((uint)rail_track) == 0);
	EnforcePrecondition(false, IsRailTypeAvailable(GetCurrentRailType()));

	return ScriptObject::DoCommand(tile, tile, GetCurrentRailType() | (FindFirstTrack((::TrackBits)rail_track) << 6), CMD_BUILD_RAILROAD_TRACK);
}

/* static */ bool ScriptRail::RemoveRailTrack(TileIndex tile, RailTrack rail_track)
{
	EnforcePrecondition(false, ScriptObject::GetCompany() != OWNER_DEITY);
	EnforcePrecondition(false, ::IsValidTile(tile));
	EnforcePrecondition(false, ::IsPlainRailTile(tile) || ::IsLevelCrossingTile(tile));
	EnforcePrecondition(false, GetRailTracks(tile) & rail_track);
	EnforcePrecondition(false, KillFirstBit((uint)rail_track) == 0);

	return ScriptObject::DoCommand(tile, tile, FindFirstTrack((::TrackBits)rail_track) << 6, CMD_REMOVE_RAILROAD_TRACK);
}

/* static */ bool ScriptRail::AreTilesConnected(TileIndex from, TileIndex tile, TileIndex to)
{
	if (!IsRailTile(tile)) return false;
	if (from == to || ScriptMap::DistanceManhattan(from, tile) != 1 || ScriptMap::DistanceManhattan(tile, to) != 1) return false;

	if (to < from) ::Swap(from, to);

	if (tile - from == 1) {
		if (to - tile == 1) return (GetRailTracks(tile) & RAILTRACK_NE_SW) != 0;
		if (to - tile == ScriptMap::GetMapSizeX()) return (GetRailTracks(tile) & RAILTRACK_NE_SE) != 0;
	} else if (tile - from == ScriptMap::GetMapSizeX()) {
		if (tile - to == 1) return (GetRailTracks(tile) & RAILTRACK_NW_NE) != 0;
		if (to - tile == 1) return (GetRailTracks(tile) & RAILTRACK_NW_SW) != 0;
		if (to - tile == ScriptMap::GetMapSizeX()) return (GetRailTracks(tile) & RAILTRACK_NW_SE) != 0;
	} else {
		return (GetRailTracks(tile) & RAILTRACK_SW_SE) != 0;
	}

	NOT_REACHED();
}

/**
 * Prepare the second parameter for CmdBuildRailroadTrack and CmdRemoveRailroadTrack. The direction
 * depends on all three tiles. Sometimes the third tile needs to be adjusted.
 */
static uint32 SimulateDrag(TileIndex from, TileIndex tile, TileIndex *to)
{
	int diag_offset = abs(abs((int)::TileX(*to) - (int)::TileX(tile)) - abs((int)::TileY(*to) - (int)::TileY(tile)));
	uint32 p2 = 0;
	if (::TileY(from) == ::TileY(*to)) {
		p2 |= (TRACK_X << 6);
		*to -= Clamp((int)::TileX(*to) - (int)::TileX(tile), -1, 1);
	} else if (::TileX(from) == ::TileX(*to)) {
<<<<<<< HEAD
		p2 |= (TRACK_Y << 6);
		*to -= ::MapSizeX() * Clamp((int)::TileY(*to) - (int)::TileY(tile), -1, 1);
=======
		track = TRACK_Y;
		*to -= ScriptMap::GetMapSizeX() * Clamp((int)::TileY(*to) - (int)::TileY(tile), -1, 1);
>>>>>>> 97844df1
	} else if (::TileY(from) < ::TileY(tile)) {
		if (::TileX(*to) < ::TileX(tile)) {
			p2 |= (TRACK_UPPER << 6);
		} else {
			p2 |= (TRACK_LEFT << 6);
		}
		if (diag_offset != 0) {
			*to -= Clamp((int)::TileX(*to) - (int)::TileX(tile), -1, 1);
		} else {
			*to -= ScriptMap::GetMapSizeX() * Clamp((int)::TileY(*to) - (int)::TileY(tile), -1, 1);
		}
	} else if (::TileY(from) > ::TileY(tile)) {
		if (::TileX(*to) < ::TileX(tile)) {
			p2 |= (TRACK_RIGHT << 6);
		} else {
			p2 |= (TRACK_LOWER << 6);
		}
		if (diag_offset != 0) {
			*to -= Clamp((int)::TileX(*to) - (int)::TileX(tile), -1, 1);
		} else {
			*to -= ScriptMap::GetMapSizeX() * Clamp((int)::TileY(*to) - (int)::TileY(tile), -1, 1);
		}
	} else if (::TileX(from) < ::TileX(tile)) {
		if (::TileY(*to) < ::TileY(tile)) {
			p2 |= (TRACK_UPPER << 6);
		} else {
			p2 |= (TRACK_RIGHT << 6);
		}
		if (diag_offset == 0) {
			*to -= Clamp((int)::TileX(*to) - (int)::TileX(tile), -1, 1);
		} else {
			*to -= ScriptMap::GetMapSizeX() * Clamp((int)::TileY(*to) - (int)::TileY(tile), -1, 1);
		}
	} else if (::TileX(from) > ::TileX(tile)) {
		if (::TileY(*to) < ::TileY(tile)) {
			p2 |= (TRACK_LEFT << 6);
		} else {
			p2 |= (TRACK_LOWER << 6);
		}
		if (diag_offset == 0) {
			*to -= Clamp((int)::TileX(*to) - (int)::TileX(tile), -1, 1);
		} else {
			*to -= ScriptMap::GetMapSizeX() * Clamp((int)::TileY(*to) - (int)::TileY(tile), -1, 1);
		}
	}
	return p2;
}

/* static */ bool ScriptRail::BuildRail(TileIndex from, TileIndex tile, TileIndex to)
{
	EnforcePrecondition(false, ScriptObject::GetCompany() != OWNER_DEITY);
	EnforcePrecondition(false, ::IsValidTile(from));
	EnforcePrecondition(false, ::IsValidTile(tile));
	EnforcePrecondition(false, ::IsValidTile(to));
	EnforcePrecondition(false, ::DistanceManhattan(from, tile) == 1);
	EnforcePrecondition(false, ::DistanceManhattan(tile, to) >= 1);
	EnforcePrecondition(false, IsRailTypeAvailable(GetCurrentRailType()));
	int diag_offset = abs(abs((int)::TileX(to) - (int)::TileX(tile)) - abs((int)::TileY(to) - (int)::TileY(tile)));
	EnforcePrecondition(false, diag_offset <= 1 ||
			(::TileX(from) == ::TileX(tile) && ::TileX(tile) == ::TileX(to)) ||
			(::TileY(from) == ::TileY(tile) && ::TileY(tile) == ::TileY(to)));

	uint32 p2 = SimulateDrag(from, tile, &to) | 1 << 10 | 1 << 11 | ScriptRail::GetCurrentRailType();;
	return ScriptObject::DoCommand(tile, to, p2, CMD_BUILD_RAILROAD_TRACK);
}

/* static */ bool ScriptRail::RemoveRail(TileIndex from, TileIndex tile, TileIndex to)
{
	EnforcePrecondition(false, ScriptObject::GetCompany() != OWNER_DEITY);
	EnforcePrecondition(false, ::IsValidTile(from));
	EnforcePrecondition(false, ::IsValidTile(tile));
	EnforcePrecondition(false, ::IsValidTile(to));
	EnforcePrecondition(false, ::DistanceManhattan(from, tile) == 1);
	EnforcePrecondition(false, ::DistanceManhattan(tile, to) >= 1);
	int diag_offset = abs(abs((int)::TileX(to) - (int)::TileX(tile)) - abs((int)::TileY(to) - (int)::TileY(tile)));
	EnforcePrecondition(false, diag_offset <= 1 ||
			(::TileX(from) == ::TileX(tile) && ::TileX(tile) == ::TileX(to)) ||
			(::TileY(from) == ::TileY(tile) && ::TileY(tile) == ::TileY(to)));

	uint32 p2 = SimulateDrag(from, tile, &to);
	return ScriptObject::DoCommand(tile, to, p2, CMD_REMOVE_RAILROAD_TRACK);
}

/**
 * Contains information about the trackdir that belongs to a track when entering
 *   from a specific direction.
 */
struct ScriptRailSignalData {
	Track track;        ///< The track that will be taken to travel.
	Trackdir trackdir;  ///< The Trackdir belonging to that track.
	uint signal_cycles; ///< How many times the signal should be cycled in order to build it in the correct direction.
};

static const int NUM_TRACK_DIRECTIONS = 3; ///< The number of directions you can go when entering a tile.

/**
 * List information about the trackdir and number of needed cycles for building signals when
 *   entering a track from a specific direction. The first index is the difference between the
 *   TileIndex of the previous and current tile, where (-)MapSizeX is replaced with -2 / 2 and
 *   2 it added.
 */
static const ScriptRailSignalData _possible_trackdirs[5][NUM_TRACK_DIRECTIONS] = {
	{{TRACK_UPPER,   TRACKDIR_UPPER_E, 0}, {TRACK_Y,       TRACKDIR_Y_SE,    0}, {TRACK_LEFT,    TRACKDIR_LEFT_S,  1}},
	{{TRACK_RIGHT,   TRACKDIR_RIGHT_S, 1}, {TRACK_X,       TRACKDIR_X_SW,    1}, {TRACK_UPPER,   TRACKDIR_UPPER_W, 1}},
	{{INVALID_TRACK, INVALID_TRACKDIR, 0}, {INVALID_TRACK, INVALID_TRACKDIR, 0}, {INVALID_TRACK, INVALID_TRACKDIR, 0}},
	{{TRACK_LOWER,   TRACKDIR_LOWER_E, 0}, {TRACK_X,       TRACKDIR_X_NE,    0}, {TRACK_LEFT,    TRACKDIR_LEFT_N,  0}},
	{{TRACK_RIGHT,   TRACKDIR_RIGHT_N, 0}, {TRACK_Y,       TRACKDIR_Y_NW,    1}, {TRACK_LOWER,   TRACKDIR_LOWER_W, 1}}
};

/* static */ ScriptRail::SignalType ScriptRail::GetSignalType(TileIndex tile, TileIndex front)
{
	if (ScriptMap::DistanceManhattan(tile, front) != 1) return SIGNALTYPE_NONE;
	if (!::IsTileType(tile, MP_RAILWAY) || !::HasSignals(tile)) return SIGNALTYPE_NONE;

	int data_index = 2 + (::TileX(front) - ::TileX(tile)) + 2 * (::TileY(front) - ::TileY(tile));

	for (int i = 0; i < NUM_TRACK_DIRECTIONS; i++) {
		const Track &track = _possible_trackdirs[data_index][i].track;
		if (!(::TrackToTrackBits(track) & GetRailTracks(tile))) continue;
		if (!HasSignalOnTrack(tile, track)) continue;
		if (!HasSignalOnTrackdir(tile, _possible_trackdirs[data_index][i].trackdir)) continue;
		SignalType st = (SignalType)::GetSignalType(tile, track);
		if (HasSignalOnTrackdir(tile, ::ReverseTrackdir(_possible_trackdirs[data_index][i].trackdir))) st = (SignalType)(st | SIGNALTYPE_TWOWAY);
		return st;
	}

	return SIGNALTYPE_NONE;
}

/**
 * Check if signal_type is a valid SignalType.
 */
static bool IsValidSignalType(int signal_type)
{
	if (signal_type < ScriptRail::SIGNALTYPE_NORMAL || signal_type > ScriptRail::SIGNALTYPE_COMBO_TWOWAY) return false;
	if (signal_type > ScriptRail::SIGNALTYPE_PBS_ONEWAY && signal_type < ScriptRail::SIGNALTYPE_NORMAL_TWOWAY) return false;
	return true;
}

/* static */ bool ScriptRail::BuildSignal(TileIndex tile, TileIndex front, SignalType signal)
{
	EnforcePrecondition(false, ScriptObject::GetCompany() != OWNER_DEITY);
	EnforcePrecondition(false, ScriptMap::DistanceManhattan(tile, front) == 1)
	EnforcePrecondition(false, ::IsPlainRailTile(tile));
	EnforcePrecondition(false, ::IsValidSignalType(signal));

	Track track = INVALID_TRACK;
	uint signal_cycles = 0;

	int data_index = 2 + (::TileX(front) - ::TileX(tile)) + 2 * (::TileY(front) - ::TileY(tile));
	for (int i = 0; i < NUM_TRACK_DIRECTIONS; i++) {
		const Track &t = _possible_trackdirs[data_index][i].track;
		if (!(::TrackToTrackBits(t) & GetRailTracks(tile))) continue;
		track = t;
		signal_cycles = _possible_trackdirs[data_index][i].signal_cycles;
		break;
	}
	EnforcePrecondition(false, track != INVALID_TRACK);

	uint p1 = track;
	if (signal < SIGNALTYPE_TWOWAY) {
		if (signal != SIGNALTYPE_PBS && signal != SIGNALTYPE_PBS_ONEWAY) signal_cycles++;
		p1 |= (signal_cycles << 15);
	}
	p1 |= ((signal >= SIGNALTYPE_TWOWAY ? signal ^ SIGNALTYPE_TWOWAY : signal) << 5);

	return ScriptObject::DoCommand(tile, p1, 0, CMD_BUILD_SIGNALS);
}

/* static */ bool ScriptRail::RemoveSignal(TileIndex tile, TileIndex front)
{
	EnforcePrecondition(false, ScriptObject::GetCompany() != OWNER_DEITY);
	EnforcePrecondition(false, ScriptMap::DistanceManhattan(tile, front) == 1)
	EnforcePrecondition(false, GetSignalType(tile, front) != SIGNALTYPE_NONE);

	Track track = INVALID_TRACK;
	int data_index = 2 + (::TileX(front) - ::TileX(tile)) + 2 * (::TileY(front) - ::TileY(tile));
	for (int i = 0; i < NUM_TRACK_DIRECTIONS; i++) {
		const Track &t = _possible_trackdirs[data_index][i].track;
		if (!(::TrackToTrackBits(t) & GetRailTracks(tile))) continue;
		track = t;
		break;
	}
	EnforcePrecondition(false, track != INVALID_TRACK);

	return ScriptObject::DoCommand(tile, track, 0, CMD_REMOVE_SIGNALS);
}

/* static */ Money ScriptRail::GetBuildCost(RailType railtype, BuildType build_type)
{
	if (!ScriptRail::IsRailTypeAvailable(railtype)) return -1;

	switch (build_type) {
		case BT_TRACK:    return ::RailBuildCost((::RailType)railtype);
		case BT_SIGNAL:   return ::GetPrice(PR_BUILD_SIGNALS, 1, nullptr);
		case BT_DEPOT:    return ::GetPrice(PR_BUILD_DEPOT_TRAIN, 1, nullptr);
		case BT_STATION:  return ::GetPrice(PR_BUILD_STATION_RAIL, 1, nullptr) + ::GetPrice(PR_BUILD_STATION_RAIL_LENGTH, 1, nullptr);
		case BT_WAYPOINT: return ::GetPrice(PR_BUILD_WAYPOINT_RAIL, 1, nullptr);
		default: return -1;
	}
}

/* static */ int32 ScriptRail::GetMaxSpeed(RailType railtype)
{
	if (!ScriptRail::IsRailTypeAvailable(railtype)) return -1;

	return ::GetRailTypeInfo((::RailType)railtype)->max_speed;
}

/* static */ uint16 ScriptRail::GetMaintenanceCostFactor(RailType railtype)
{
	if (!ScriptRail::IsRailTypeAvailable(railtype)) return 0;

	return ::GetRailTypeInfo((::RailType)railtype)->maintenance_multiplier;
}<|MERGE_RESOLUTION|>--- conflicted
+++ resolved
@@ -300,13 +300,8 @@
 		p2 |= (TRACK_X << 6);
 		*to -= Clamp((int)::TileX(*to) - (int)::TileX(tile), -1, 1);
 	} else if (::TileX(from) == ::TileX(*to)) {
-<<<<<<< HEAD
 		p2 |= (TRACK_Y << 6);
-		*to -= ::MapSizeX() * Clamp((int)::TileY(*to) - (int)::TileY(tile), -1, 1);
-=======
-		track = TRACK_Y;
 		*to -= ScriptMap::GetMapSizeX() * Clamp((int)::TileY(*to) - (int)::TileY(tile), -1, 1);
->>>>>>> 97844df1
 	} else if (::TileY(from) < ::TileY(tile)) {
 		if (::TileX(*to) < ::TileX(tile)) {
 			p2 |= (TRACK_UPPER << 6);
