--- conflicted
+++ resolved
@@ -29,13 +29,8 @@
 	if (!ScriptIndustry::IsValidIndustry(industry_id)) return;
 
 	const Industry *ind = ::Industry::Get(industry_id);
-<<<<<<< HEAD
 	for (const auto &a : ind->Accepted()) {
-		if (::IsValidCargoID(a.cargo)) {
-=======
-	for (const auto &a : ind->accepted) {
 		if (::IsValidCargoType(a.cargo)) {
->>>>>>> d1e001f1
 			this->AddItem(a.cargo);
 		}
 	}
@@ -46,13 +41,8 @@
 	if (!ScriptIndustry::IsValidIndustry(industry_id)) return;
 
 	const Industry *ind = ::Industry::Get(industry_id);
-<<<<<<< HEAD
 	for (const auto &p : ind->Produced()) {
-		if (::IsValidCargoID(p.cargo)) {
-=======
-	for (const auto &p : ind->produced) {
 		if (::IsValidCargoType(p.cargo)) {
->>>>>>> d1e001f1
 			this->AddItem(p.cargo);
 		}
 	}
