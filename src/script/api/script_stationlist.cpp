--- conflicted
+++ resolved
@@ -34,13 +34,8 @@
 
 	const Vehicle *v = ::Vehicle::Get(vehicle_id);
 
-<<<<<<< HEAD
 	for (const Order *o : v->Orders()) {
-		if (o->IsType(OT_GOTO_STATION)) this->AddItem(o->GetDestination().ToStationID());
-=======
-	for (Order *o = v->GetFirstOrder(); o != nullptr; o = o->next) {
 		if (o->IsType(OT_GOTO_STATION)) this->AddItem(o->GetDestination().ToStationID().base());
->>>>>>> 576a96c6
 	}
 }
 
@@ -142,16 +137,7 @@
 void CargoCollector::SetValue()
 {
 	if (this->amount > 0) {
-<<<<<<< HEAD
-		this->list->AddToItemValue(this->last_key, this->amount);
-=======
-		if (this->list->HasItem(this->last_key.base())) {
-			this->list->SetValue(this->last_key.base(),
-					this->list->GetValue(this->last_key.base()) + this->amount);
-		} else {
-			this->list->AddItem(this->last_key.base(), this->amount);
-		}
->>>>>>> 576a96c6
+		this->list->AddToItemValue(this->last_key.base(), this->amount);
 	}
 }
 
