/*
 * This file is part of OpenTTD.
 * OpenTTD is free software; you can redistribute it and/or modify it under the terms of the GNU General Public License as published by the Free Software Foundation, version 2.
 * OpenTTD is distributed in the hope that it will be useful, but WITHOUT ANY WARRANTY; without even the implied warranty of MERCHANTABILITY or FITNESS FOR A PARTICULAR PURPOSE.
 * See the GNU General Public License for more details. You should have received a copy of the GNU General Public License along with OpenTTD. If not, see <http://www.gnu.org/licenses/>.
 */

/** @file script_station.cpp Implementation of ScriptStation. */

#include "../../stdafx.h"
#include "script_station.hpp"
#include "script_map.hpp"
#include "script_town.hpp"
#include "script_cargo.hpp"
#include "../../station_base.h"
#include "../../station_cmd.h"
#include "../../roadstop_base.h"
#include "../../town.h"

#include "../../safeguards.h"

/* static */ bool ScriptStation::IsValidStation(StationID station_id)
{
	EnforceDeityOrCompanyModeValid(false);
	const Station *st = ::Station::GetIfValid(station_id);
	return st != nullptr && (st->owner == ScriptObject::GetCompany() || ScriptCompanyMode::IsDeity() || st->owner == OWNER_NONE);
}

/* static */ ScriptCompany::CompanyID ScriptStation::GetOwner(StationID station_id)
{
	if (!IsValidStation(station_id)) return ScriptCompany::COMPANY_INVALID;

	return static_cast<ScriptCompany::CompanyID>((int)::Station::Get(station_id)->owner);
}

/* static */ StationID ScriptStation::GetStationID(TileIndex tile)
{
	if (!::IsValidTile(tile) || !::IsTileType(tile, MP_STATION)) return INVALID_STATION;
	return ::GetStationIndex(tile);
}

template <bool Tfrom, bool Tvia>
/* static */ bool ScriptStation::IsCargoRequestValid(StationID station_id,
		StationID from_station_id, StationID via_station_id, CargoType cargo_type)
{
	if (!IsValidStation(station_id)) return false;
	if (Tfrom && !IsValidStation(from_station_id) && from_station_id != STATION_INVALID) return false;
	if (Tvia && !IsValidStation(via_station_id) && via_station_id != STATION_INVALID) return false;
	if (!ScriptCargo::IsValidCargo(cargo_type)) return false;
	return true;
}

template <bool Tfrom, bool Tvia>
/* static */ SQInteger ScriptStation::CountCargoWaiting(StationID station_id,
		StationID from_station_id, StationID via_station_id, CargoType cargo_type)
{
	if (!ScriptStation::IsCargoRequestValid<Tfrom, Tvia>(station_id, from_station_id,
			via_station_id, cargo_type)) {
		return -1;
	}

<<<<<<< HEAD
	const GoodsEntry &ge = ::Station::Get(station_id)->goods[cargo_id];
	if (ge.data == nullptr) return 0;
=======
	const ::GoodsEntry &goods = ::Station::Get(station_id)->goods[cargo_type];
	if (!goods.HasData()) return 0;
>>>>>>> d1e001f1

	const StationCargoList &cargo_list = ge.data->cargo;
	if (!Tfrom && !Tvia) return cargo_list.TotalCount();

	uint16_t cargo_count = 0;
	std::pair<StationCargoList::ConstIterator, StationCargoList::ConstIterator> range = Tvia ?
				cargo_list.Packets()->equal_range(via_station_id) :
				std::make_pair(StationCargoList::ConstIterator(cargo_list.Packets()->begin()),
						StationCargoList::ConstIterator(cargo_list.Packets()->end()));
	for (StationCargoList::ConstIterator it = range.first; it != range.second; it++) {
		const CargoPacket *cp = *it;
		if (!Tfrom || cp->GetFirstStation() == from_station_id) cargo_count += cp->Count();
	}

	return cargo_count;
}

/* static */ SQInteger ScriptStation::GetCargoWaiting(StationID station_id, CargoType cargo_type)
{
	return CountCargoWaiting<false, false>(station_id, STATION_INVALID, STATION_INVALID, cargo_type);
}

/* static */ SQInteger ScriptStation::GetCargoWaitingFrom(StationID station_id,
		StationID from_station_id, CargoType cargo_type)
{
	return CountCargoWaiting<true, false>(station_id, from_station_id, STATION_INVALID, cargo_type);
}

/* static */ SQInteger ScriptStation::GetCargoWaitingVia(StationID station_id,
		StationID via_station_id, CargoType cargo_type)
{
	return CountCargoWaiting<false, true>(station_id, STATION_INVALID, via_station_id, cargo_type);
}

/* static */ SQInteger ScriptStation::GetCargoWaitingFromVia(StationID station_id,
		StationID from_station_id, StationID via_station_id, CargoType cargo_type)
{
	return CountCargoWaiting<true, true>(station_id, from_station_id, via_station_id, cargo_type);
}

template <bool Tfrom, bool Tvia>
/* static */ SQInteger ScriptStation::CountCargoPlanned(StationID station_id,
		StationID from_station_id, StationID via_station_id, CargoType cargo_type)
{
	if (!ScriptStation::IsCargoRequestValid<Tfrom, Tvia>(station_id, from_station_id,
			via_station_id, cargo_type)) {
		return -1;
	}

<<<<<<< HEAD
	const GoodsEntry &ge = ::Station::Get(station_id)->goods[cargo_id];
	if (ge.data == nullptr) return 0;
=======
	const ::GoodsEntry &goods = ::Station::Get(station_id)->goods[cargo_type];
	if (!goods.HasData()) return 0;
>>>>>>> d1e001f1

	const FlowStatMap &flows = ge.data->flows;
	if (Tfrom) {
		return Tvia ? flows.GetFlowFromVia(from_station_id, via_station_id) :
					  flows.GetFlowFrom(from_station_id);
	} else {
		return Tvia ? flows.GetFlowVia(via_station_id) : flows.GetFlow();
	}
}

/* static */ SQInteger ScriptStation::GetCargoPlanned(StationID station_id, CargoType cargo_type)
{
	return CountCargoPlanned<false, false>(station_id, STATION_INVALID, STATION_INVALID, cargo_type);
}

/* static */ SQInteger ScriptStation::GetCargoPlannedFrom(StationID station_id,
		StationID from_station_id, CargoType cargo_type)
{
	return CountCargoPlanned<true, false>(station_id, from_station_id, STATION_INVALID, cargo_type);
}

/* static */ SQInteger ScriptStation::GetCargoPlannedVia(StationID station_id,
		StationID via_station_id, CargoType cargo_type)
{
	return CountCargoPlanned<false, true>(station_id, STATION_INVALID, via_station_id, cargo_type);
}

/* static */ SQInteger ScriptStation::GetCargoPlannedFromVia(StationID station_id,
		StationID from_station_id, StationID via_station_id, CargoType cargo_type)
{
	return CountCargoPlanned<true, true>(station_id, from_station_id, via_station_id, cargo_type);
}

/* static */ bool ScriptStation::HasCargoRating(StationID station_id, CargoType cargo_type)
{
	if (!IsValidStation(station_id)) return false;
	if (!ScriptCargo::IsValidCargo(cargo_type)) return false;

	return ::Station::Get(station_id)->goods[cargo_type].HasRating();
}

/* static */ SQInteger ScriptStation::GetCargoRating(StationID station_id, CargoType cargo_type)
{
	if (!ScriptStation::HasCargoRating(station_id, cargo_type)) return -1;

	return ::ToPercent8(::Station::Get(station_id)->goods[cargo_type].rating);
}

/* static */ SQInteger ScriptStation::GetCoverageRadius(ScriptStation::StationType station_type)
{
	if (station_type == STATION_AIRPORT) return -1;
	if (!HasExactlyOneBit(station_type)) return -1;

	const int32_t inc = _settings_game.station.catchment_increase;

	if (!_settings_game.station.modified_catchment) return CA_UNMODIFIED + inc;

	switch (station_type) {
		case STATION_TRAIN:      return CA_TRAIN + inc;
		case STATION_TRUCK_STOP: return CA_TRUCK + inc;
		case STATION_BUS_STOP:   return CA_BUS + inc;
		case STATION_DOCK:       return CA_DOCK + inc;
		default:                 return CA_NONE + inc;
	}
}

/* static */ SQInteger ScriptStation::GetStationCoverageRadius(StationID station_id)
{
	if (!IsValidStation(station_id)) return -1;

	return Station::Get(station_id)->GetCatchmentRadius();
}

/* static */ SQInteger ScriptStation::GetDistanceManhattanToTile(StationID station_id, TileIndex tile)
{
	if (!IsValidStation(station_id)) return -1;

	return ScriptMap::DistanceManhattan(tile, GetLocation(station_id));
}

/* static */ SQInteger ScriptStation::GetDistanceSquareToTile(StationID station_id, TileIndex tile)
{
	if (!IsValidStation(station_id)) return -1;

	return ScriptMap::DistanceSquare(tile, GetLocation(station_id));
}

/* static */ bool ScriptStation::IsWithinTownInfluence(StationID station_id, TownID town_id)
{
	if (!IsValidStation(station_id)) return false;

	return ScriptTown::IsWithinTownInfluence(town_id, GetLocation(station_id));
}

/* static */ bool ScriptStation::HasStationType(StationID station_id, StationType station_type)
{
	if (!IsValidStation(station_id)) return false;
	if (!HasExactlyOneBit(station_type)) return false;

	return (::Station::Get(station_id)->facilities & static_cast<StationFacility>(station_type)) != 0;
}

/* static */ bool ScriptStation::HasRoadType(StationID station_id, ScriptRoad::RoadType road_type)
{
	if (!IsValidStation(station_id)) return false;
	if (!ScriptRoad::IsRoadTypeAvailable(road_type)) return false;

	for (const RoadStop *rs = ::Station::Get(station_id)->GetPrimaryRoadStop(RoadStopType::Bus); rs != nullptr; rs = rs->next) {
		if (HasBit(::GetPresentRoadTypes(rs->xy), (::RoadType)road_type)) return true;
	}
	for (const RoadStop *rs = ::Station::Get(station_id)->GetPrimaryRoadStop(RoadStopType::Truck); rs != nullptr; rs = rs->next) {
		if (HasBit(::GetPresentRoadTypes(rs->xy), (::RoadType)road_type)) return true;
	}

	return false;
}

/* static */ TownID ScriptStation::GetNearestTown(StationID station_id)
{
	if (!IsValidStation(station_id)) return INVALID_TOWN;

	return ::Station::Get(station_id)->town->index;
}

/* static */ bool ScriptStation::IsAirportClosed(StationID station_id)
{
	EnforcePrecondition(false, IsValidStation(station_id));
	EnforcePrecondition(false, HasStationType(station_id, STATION_AIRPORT));

	return (::Station::Get(station_id)->airport.flags & AIRPORT_CLOSED_block) != 0;
}

/* static */ bool ScriptStation::OpenCloseAirport(StationID station_id)
{
	EnforceCompanyModeValid(false);
	EnforcePrecondition(false, IsValidStation(station_id));
	EnforcePrecondition(false, HasStationType(station_id, STATION_AIRPORT));

	return ScriptObject::Command<CMD_OPEN_CLOSE_AIRPORT>::Do(station_id);
}<|MERGE_RESOLUTION|>--- conflicted
+++ resolved
@@ -59,13 +59,8 @@
 		return -1;
 	}
 
-<<<<<<< HEAD
-	const GoodsEntry &ge = ::Station::Get(station_id)->goods[cargo_id];
+	const GoodsEntry &ge = ::Station::Get(station_id)->goods[cargo_type];
 	if (ge.data == nullptr) return 0;
-=======
-	const ::GoodsEntry &goods = ::Station::Get(station_id)->goods[cargo_type];
-	if (!goods.HasData()) return 0;
->>>>>>> d1e001f1
 
 	const StationCargoList &cargo_list = ge.data->cargo;
 	if (!Tfrom && !Tvia) return cargo_list.TotalCount();
@@ -115,13 +110,8 @@
 		return -1;
 	}
 
-<<<<<<< HEAD
-	const GoodsEntry &ge = ::Station::Get(station_id)->goods[cargo_id];
+	const GoodsEntry &ge = ::Station::Get(station_id)->goods[cargo_type];
 	if (ge.data == nullptr) return 0;
-=======
-	const ::GoodsEntry &goods = ::Station::Get(station_id)->goods[cargo_type];
-	if (!goods.HasData()) return 0;
->>>>>>> d1e001f1
 
 	const FlowStatMap &flows = ge.data->flows;
 	if (Tfrom) {
