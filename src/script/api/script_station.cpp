--- conflicted
+++ resolved
@@ -58,17 +58,10 @@
 		return -1;
 	}
 
-<<<<<<< HEAD
 	const GoodsEntry &ge = ::Station::Get(station_id)->goods[cargo_id];
 	if (ge.data == nullptr) return 0;
 
 	const StationCargoList &cargo_list = ge.data->cargo;
-=======
-	const ::GoodsEntry &goods = ::Station::Get(station_id)->goods[cargo_id];
-	if (!goods.HasData()) return 0;
-
-	const StationCargoList &cargo_list = goods.GetData().cargo;
->>>>>>> b653f875
 	if (!Tfrom && !Tvia) return cargo_list.TotalCount();
 
 	uint16_t cargo_count = 0;
@@ -116,17 +109,10 @@
 		return -1;
 	}
 
-<<<<<<< HEAD
 	const GoodsEntry &ge = ::Station::Get(station_id)->goods[cargo_id];
 	if (ge.data == nullptr) return 0;
 
 	const FlowStatMap &flows = ge.data->flows;
-=======
-	const ::GoodsEntry &goods = ::Station::Get(station_id)->goods[cargo_id];
-	if (!goods.HasData()) return 0;
-
-	const FlowStatMap &flows = goods.GetData().flows;
->>>>>>> b653f875
 	if (Tfrom) {
 		return Tvia ? flows.GetFlowFromVia(from_station_id, via_station_id) :
 					  flows.GetFlowFrom(from_station_id);
