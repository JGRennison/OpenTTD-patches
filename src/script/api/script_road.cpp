/*
 * This file is part of OpenTTD.
 * OpenTTD is free software; you can redistribute it and/or modify it under the terms of the GNU General Public License as published by the Free Software Foundation, version 2.
 * OpenTTD is distributed in the hope that it will be useful, but WITHOUT ANY WARRANTY; without even the implied warranty of MERCHANTABILITY or FITNESS FOR A PARTICULAR PURPOSE.
 * See the GNU General Public License for more details. You should have received a copy of the GNU General Public License along with OpenTTD. If not, see <http://www.gnu.org/licenses/>.
 */

/** @file script_road.cpp Implementation of ScriptRoad. */

#include "../../stdafx.h"
#include "script_map.hpp"
#include "script_station.hpp"
#include "script_cargo.hpp"
#include "../../station_base.h"
#include "../../script/squirrel_helper_type.hpp"

#include "../../safeguards.h"

/* static */ ScriptRoad::RoadVehicleType ScriptRoad::GetRoadVehicleTypeForCargo(CargoID cargo_type)
{
	return ScriptCargo::HasCargoClass(cargo_type, ScriptCargo::CC_PASSENGERS) ? ROADVEHTYPE_BUS : ROADVEHTYPE_TRUCK;
}

/* static */ std::optional<std::string> ScriptRoad::GetName(RoadType road_type)
{
	if (!IsRoadTypeAvailable(road_type)) return std::nullopt;

	return GetString(GetRoadTypeInfo((::RoadType)road_type)->strings.name);
}

/* static */ bool ScriptRoad::IsRoadTile(TileIndex tile)
{
	if (!::IsValidTile(tile)) return false;

	return (::IsTileType(tile, MP_ROAD) && ::GetRoadTileType(tile) != ROAD_TILE_DEPOT) ||
			IsDriveThroughRoadStationTile(tile);
}

/* static */ bool ScriptRoad::IsRoadDepotTile(TileIndex tile)
{
	if (!::IsValidTile(tile)) return false;
	if (!IsRoadTypeAvailable(GetCurrentRoadType())) return false;

	return ::IsTileType(tile, MP_ROAD) && ::GetRoadTileType(tile) == ROAD_TILE_DEPOT &&
			HasBit(::GetPresentRoadTypes(tile), (::RoadType)GetCurrentRoadType());
}

/* static */ bool ScriptRoad::IsRoadStationTile(TileIndex tile)
{
	if (!::IsValidTile(tile)) return false;
	if (!IsRoadTypeAvailable(GetCurrentRoadType())) return false;

	return ::IsStationRoadStopTile(tile) && HasBit(::GetPresentRoadTypes(tile), (::RoadType)GetCurrentRoadType());
}

/* static */ bool ScriptRoad::IsDriveThroughRoadStationTile(TileIndex tile)
{
	if (!::IsValidTile(tile)) return false;
	if (!IsRoadTypeAvailable(GetCurrentRoadType())) return false;

	return ::IsDriveThroughStopTile(tile) && HasBit(::GetPresentRoadTypes(tile), (::RoadType)GetCurrentRoadType());
}

/* static */ bool ScriptRoad::IsRoadTypeAvailable(RoadType road_type)
{
	EnforceDeityOrCompanyModeValid(false);
	return (::RoadType)road_type < ROADTYPE_END && ::HasRoadTypeAvail(ScriptObject::GetCompany(), (::RoadType)road_type) && !HasBit(GetRoadTypeInfo((::RoadType)road_type)->extra_flags, RXTF_NOT_AVAILABLE_AI_GS);
}

/* static */ ScriptRoad::RoadType ScriptRoad::GetCurrentRoadType()
{
	return (RoadType)ScriptObject::GetRoadType();
}

/* static */ void ScriptRoad::SetCurrentRoadType(RoadType road_type)
{
	if (!IsRoadTypeAvailable(road_type)) return;

	ScriptObject::SetRoadType((::RoadType)road_type);
}

/* static */ bool ScriptRoad::RoadVehCanRunOnRoad(RoadType engine_road_type, RoadType road_road_type)
{
	return RoadVehHasPowerOnRoad(engine_road_type, road_road_type);
}

/* static */ bool ScriptRoad::RoadVehHasPowerOnRoad(RoadType engine_road_type, RoadType road_road_type)
{
	if (!IsRoadTypeAvailable(engine_road_type)) return false;
	if (!IsRoadTypeAvailable(road_road_type)) return false;

	return ::HasPowerOnRoad((::RoadType)engine_road_type, (::RoadType)road_road_type);
}

/* static */ bool ScriptRoad::HasRoadType(TileIndex tile, RoadType road_type)
{
	if (!ScriptMap::IsValidTile(tile)) return false;
	if (!IsRoadTypeAvailable(road_type)) return false;

	return ::MayHaveRoad(tile) && HasBit(::GetPresentRoadTypes(tile), (::RoadType)road_type);
}

/* static */ bool ScriptRoad::HasRoadTramType(TileIndex tile, RoadTramTypes road_tram_type)
{
	if (!ScriptMap::IsValidTile(tile)) return false;
	if (road_tram_type != ROADTRAMTYPES_ROAD && road_tram_type != ROADTRAMTYPES_TRAM) return false;

	return ::GetAnyRoadBits(tile, (::RoadTramType)(road_tram_type >> 1), false) != ROAD_NONE;
}

/* static */ ScriptRoad::RoadPieces ScriptRoad::GetRoadPieces(TileIndex tile, RoadTramTypes road_tram_type)
{
	if (!ScriptMap::IsValidTile(tile)) return ROADPIECES_NONE;
	if (road_tram_type != ROADTRAMTYPES_ROAD && road_tram_type != ROADTRAMTYPES_TRAM) return ROADPIECES_NONE;

	return (ScriptRoad::RoadPieces)::GetAnyRoadBits(tile, (::RoadTramType)(road_tram_type >> 1), false);
}

/* static */ ScriptRoad::OneWayInfo ScriptRoad::GetOneWayInfo(TileIndex tile)
{
	if (!ScriptMap::IsValidTile(tile)) return ONEWAY_NONE;

	DisallowedRoadDirections drd = DRD_NONE;
	if (IsNormalRoadTile(tile)) drd = GetDisallowedRoadDirections(tile);
	if (IsDriveThroughStopTile(tile)) drd = GetDriveThroughStopDisallowedRoadDirections(tile);
	if (drd == DRD_NONE) return ONEWAY_NONE;

	RoadBits rb = ::GetAnyRoadBits(tile, RTT_ROAD, false);
	if (rb == ROAD_Y) return drd == DRD_NORTHBOUND ? ONEWAY_SOUTHEAST : ONEWAY_NORTHWEST;
	if (rb == ROAD_X) return drd == DRD_NORTHBOUND ? ONEWAY_NORTHEAST : ONEWAY_SOUTHWEST;

	return ONEWAY_NONE;
}

/* static */ ScriptRoad::RoadType ScriptRoad::GetRoadType(TileIndex tile, RoadTramTypes road_tram_type)
{
	if (!ScriptMap::IsValidTile(tile)) return ROADTYPE_INVALID;
	if (road_tram_type != ROADTRAMTYPES_ROAD && road_tram_type != ROADTRAMTYPES_TRAM) return ROADTYPE_INVALID;
	if (::GetAnyRoadBits(tile, (::RoadTramType)(road_tram_type >> 1), false) == ROAD_NONE) return ROADTYPE_INVALID;

	return (RoadType)::GetRoadType(tile, (::RoadTramType)(road_tram_type >> 1));
}

/* static */ bool ScriptRoad::AreRoadTilesConnected(TileIndex t1, TileIndex t2)
{
	if (!::IsValidTile(t1)) return false;
	if (!::IsValidTile(t2)) return false;
	if (!IsRoadTypeAvailable(GetCurrentRoadType())) return false;

	/* Tiles not neighbouring */
	if ((abs((int)::TileX(t1) - (int)::TileX(t2)) + abs((int)::TileY(t1) - (int)::TileY(t2))) != 1) return false;

	RoadTramType rtt = ::GetRoadTramType(ScriptObject::GetRoadType());
	RoadBits r1 = ::GetAnyRoadBits(t1, rtt); // TODO
	RoadBits r2 = ::GetAnyRoadBits(t2, rtt); // TODO

	uint dir_1 = (::TileX(t1) == ::TileX(t2)) ? (::TileY(t1) < ::TileY(t2) ? 2 : 0) : (::TileX(t1) < ::TileX(t2) ? 1 : 3);
	uint dir_2 = 2 ^ dir_1;

	DisallowedRoadDirections drd2 = IsNormalRoadTile(t2) ? GetDisallowedRoadDirections(t2) : DRD_NONE;
	if (IsDriveThroughStopTile(t2)) drd2 = GetDriveThroughStopDisallowedRoadDirections(t2);

	return HasBit(r1, dir_1) && HasBit(r2, dir_2) && drd2 != DRD_BOTH && drd2 != (dir_1 > dir_2 ? DRD_SOUTHBOUND : DRD_NORTHBOUND);
}

/* static */ bool ScriptRoad::ConvertRoadType(TileIndex start_tile, TileIndex end_tile, RoadType road_type)
{
	EnforceCompanyModeValid(false);
	EnforcePrecondition(false, ::IsValidTile(start_tile));
	EnforcePrecondition(false, ::IsValidTile(end_tile));
	EnforcePrecondition(false, IsRoadTypeAvailable(road_type));

	return ScriptObject::DoCommand(start_tile, end_tile, (::RoadType)road_type, CMD_CONVERT_ROAD);
}

/* Helper functions for ScriptRoad::CanBuildConnectedRoadParts(). */

/**
 * Enumeration or the orientations of road parts.
 *
 * Technically DiagDirection could be used, but that allows simple conversions to/from integer. In this case that is not wanted.
 */
enum class RoadPartOrientation {
	NW, NE, SW, SE
};

/**
 * Check whether the two given orientations combined are a straight road.
 * @param start The part that should be build first.
 * @param end The part that will be build second.
 * @return True iff start and end combined describe a straight road (ROAD_X or ROAD_Y).
 */
static bool IsStraight(RoadPartOrientation start, RoadPartOrientation end)
{
	switch (start) {
		case RoadPartOrientation::NW: return end == RoadPartOrientation::SE;
		case RoadPartOrientation::NE: return end == RoadPartOrientation::SW;
		case RoadPartOrientation::SW: return end == RoadPartOrientation::NE;
		case RoadPartOrientation::SE: return end == RoadPartOrientation::NW;
		default: NOT_REACHED();
	}
}

/**
 * Check whether the given existing bits the start and end part can be build.
 *  As the function assumes the bits being build on a slope that does not
 *  allow level foundations all of the existing parts will always be in
 *  a straight line. This also needs to hold for the start and end parts,
 *  otherwise it is for sure not valid. Finally a check will be done to
 *  determine whether the existing road parts match the to-be-build parts.
 *  As they can only be placed in one direction, just checking the start
 *  part with the first existing part is enough.
 * @param existing The existing road parts.
 * @param start The part that should be build first.
 * @param end The part that will be build second.
 * @return True if and only if the road bits can be build.
 */
static bool CheckAutoExpandedRoadBits(const Array<RoadPartOrientation> &existing, RoadPartOrientation start, RoadPartOrientation end)
{
	return IsStraight(start, end) && (existing.empty() || existing[0] == start || existing[0] == end);
}

/**
 * Lookup function for building road parts when building on slopes is disabled.
 * @param slope The slope of the tile to examine.
 * @param existing The existing road parts.
 * @param start The part that should be build first.
 * @param end The part that will be build second.
 * @return 0 when the build parts do not connect, 1 when they do connect once
 *         they are build or 2 when building the first part automatically
 *         builds the second part.
 */
static int32_t LookupWithoutBuildOnSlopes(::Slope slope, const Array<RoadPartOrientation> &existing, RoadPartOrientation start, RoadPartOrientation end)
{
	switch (slope) {
		/* Flat slopes can always be build. */
		case SLOPE_FLAT:
			return 1;

		/* Only 4 of the slopes can be build upon. Testing the existing bits is
		 * necessary because these bits can be something else when the settings
		 * in the game have been changed.
		 */
		case SLOPE_NE: case SLOPE_SW:
			return (CheckAutoExpandedRoadBits(existing, start, end) && (start == RoadPartOrientation::SW || end == RoadPartOrientation::SW)) ? (existing.empty() ? 2 : 1) : 0;
		case SLOPE_SE: case SLOPE_NW:
			return (CheckAutoExpandedRoadBits(existing, start, end) && (start != RoadPartOrientation::SW && end != RoadPartOrientation::SW)) ? (existing.empty() ? 2 : 1) : 0;

		/* Any other tile cannot be built on. */
		default:
			return 0;
	}
}

/**
 * Rotate a neighbour bit a single time clockwise.
 * @param neighbour The neighbour.
 * @return The rotate neighbour data.
 */
static RoadPartOrientation RotateNeighbour(RoadPartOrientation neighbour)
{
	switch (neighbour) {
		case RoadPartOrientation::NW: return RoadPartOrientation::NE;
		case RoadPartOrientation::NE: return RoadPartOrientation::SE;
		case RoadPartOrientation::SE: return RoadPartOrientation::SW;
		case RoadPartOrientation::SW: return RoadPartOrientation::NW;
		default: NOT_REACHED();
	}
}

/**
 * Convert a neighbour to a road bit representation for easy internal use.
 * @param neighbour The neighbour.
 * @return The bits representing the direction.
 */
static RoadBits NeighbourToRoadBits(RoadPartOrientation neighbour)
{
	switch (neighbour) {
		case RoadPartOrientation::NW: return ROAD_NW;
		case RoadPartOrientation::NE: return ROAD_NE;
		case RoadPartOrientation::SE: return ROAD_SE;
		case RoadPartOrientation::SW: return ROAD_SW;
		default: NOT_REACHED();
	}
}

/**
 * Lookup function for building road parts when building on slopes is enabled.
 * @param slope The slope of the tile to examine.
 * @param existing The existing neighbours.
 * @param start The part that should be build first.
 * @param end The part that will be build second.
 * @return 0 when the build parts do not connect, 1 when they do connect once
 *         they are build or 2 when building the first part automatically
 *         builds the second part.
 */
static int32_t LookupWithBuildOnSlopes(::Slope slope, const Array<RoadPartOrientation> &existing, RoadPartOrientation start, RoadPartOrientation end)
{
	/* Steep slopes behave the same as slopes with one corner raised. */
	if (IsSteepSlope(slope)) {
		slope = SlopeWithOneCornerRaised(GetHighestSlopeCorner(slope));
	}

	/* The slope is not steep. Furthermore lots of slopes are generally the
	 * same but are only rotated. So to reduce the amount of lookup work that
	 * needs to be done the data is made uniform. This means rotating the
	 * existing parts and updating the slope. */
	static const ::Slope base_slopes[] = {
		SLOPE_FLAT, SLOPE_W,   SLOPE_W,   SLOPE_SW,
		SLOPE_W,    SLOPE_EW,  SLOPE_SW,  SLOPE_WSE,
		SLOPE_W,    SLOPE_SW,  SLOPE_EW,  SLOPE_WSE,
		SLOPE_SW,   SLOPE_WSE, SLOPE_WSE};
	static const uint8_t base_rotates[] = {0, 0, 1, 0, 2, 0, 1, 0, 3, 3, 2, 3, 2, 2, 1};

	if (slope >= (::Slope)lengthof(base_slopes)) {
		/* This slope is an invalid slope, so ignore it. */
		return -1;
	}
	uint8_t base_rotate = base_rotates[slope];
	slope = base_slopes[slope];

	/* Some slopes don't need rotating, so return early when we know we do
	 * not need to rotate. */
	switch (slope) {
		case SLOPE_FLAT:
			/* Flat slopes can always be build. */
			return 1;

		case SLOPE_EW:
		case SLOPE_WSE:
			/* A slope similar to a SLOPE_EW or SLOPE_WSE will always cause
			 * foundations which makes them accessible from all sides. */
			return 1;

		case SLOPE_W:
		case SLOPE_SW:
			/* A slope for which we need perform some calculations. */
			break;

		default:
			/* An invalid slope. */
			return -1;
	}

	/* Now perform the actual rotation. */
	for (int j = 0; j < base_rotate; j++) {
		start = RotateNeighbour(start);
		end   = RotateNeighbour(end);
	}

	/* Create roadbits out of the data for easier handling. */
	RoadBits start_roadbits    = NeighbourToRoadBits(start);
	RoadBits new_roadbits      = start_roadbits | NeighbourToRoadBits(end);
	RoadBits existing_roadbits = ROAD_NONE;
	for (RoadPartOrientation neighbour : existing) {
		for (int j = 0; j < base_rotate; j++) {
			neighbour = RotateNeighbour(neighbour);
		}
		existing_roadbits |= NeighbourToRoadBits(neighbour);
	}

	switch (slope) {
		case SLOPE_W:
			/* A slope similar to a SLOPE_W. */
			switch (new_roadbits) {
				case ROAD_N:
				case ROAD_E:
				case ROAD_S:
					/* Cannot build anything with a turn from the low side. */
					return 0;

				case ROAD_X:
				case ROAD_Y:
					/* A 'sloped' tile is going to be build. */
					if ((existing_roadbits | new_roadbits) != new_roadbits) {
						/* There is already a foundation on the tile, or at least
						 * another slope that is not compatible with the new one. */
						return 0;
					}
					/* If the start is in the low part, it is automatically
					 * building the second part too. */
					return ((start_roadbits & ROAD_E) && !(existing_roadbits & ROAD_W)) ? 2 : 1;

				default:
					/* Roadbits causing a foundation are going to be build.
					 * When the existing roadbits are slopes (the lower bits
					 * are used), this cannot be done. */
					if ((existing_roadbits | new_roadbits) == new_roadbits) return 1;
					return (existing_roadbits & ROAD_E) ? 0 : 1;
			}

		case SLOPE_SW:
			/* A slope similar to a SLOPE_SW. */
			switch (new_roadbits) {
				case ROAD_N:
				case ROAD_E:
					/* Cannot build anything with a turn from the low side. */
					return 0;

				case ROAD_X:
					/* A 'sloped' tile is going to be build. */
					if ((existing_roadbits | new_roadbits) != new_roadbits) {
						/* There is already a foundation on the tile, or at least
						 * another slope that is not compatible with the new one. */
						return 0;
					}
					/* If the start is in the low part, it is automatically
					 * building the second part too. */
					return ((start_roadbits & ROAD_NE) && !(existing_roadbits & ROAD_SW)) ? 2 : 1;

				default:
					/* Roadbits causing a foundation are going to be build.
					 * When the existing roadbits are slopes (the lower bits
					 * are used), this cannot be done. */
					return (existing_roadbits & ROAD_NE) ? 0 : 1;
			}

		default:
			NOT_REACHED();
	}
}

/**
 * Normalise all input data (tile indices) so we can easily handle it without needing
 * to call the API lots of times or create large if-elseif-elseif-else constructs.
 * @param tile The tile to get the orientation from.
 * @return The orientation or an empty optional when the input is invalid..
 */
static std::optional<RoadPartOrientation> ToRoadPartOrientation(const TileIndex &tile)
{
	if (tile == ScriptMap::GetTileIndex(0, -1)) return RoadPartOrientation::NW;
	if (tile == ScriptMap::GetTileIndex(1, 0)) return RoadPartOrientation::SW;
	if (tile == ScriptMap::GetTileIndex(0, 1)) return RoadPartOrientation::SE;
	if (tile == ScriptMap::GetTileIndex(-1, 0)) return RoadPartOrientation::NE;
	return std::nullopt;
}

/* static */ SQInteger ScriptRoad::CanBuildConnectedRoadParts(ScriptTile::Slope slope_, Array<TileIndex> &&existing, TileIndex start, TileIndex end)
{
	::Slope slope = (::Slope)slope_;
<<<<<<< HEAD
	int32_t start = start_;
	int32_t end = end_;
=======
>>>>>>> e50c1774

	/* The start tile and end tile cannot be the same tile either. */
	if (start == end) return -1;

	std::vector<RoadPartOrientation> existing_orientations;
	existing_orientations.reserve(existing.size());
	for (const auto &t : existing) {
		auto orientation = ToRoadPartOrientation(t);
		if (!orientation) return -1;
		existing_orientations.push_back(*orientation);
	}

	auto start_orientation = ToRoadPartOrientation(start);
	auto end_orientation = ToRoadPartOrientation(end);
	if (!start_orientation || !end_orientation) return -1;

	/* Without build on slopes the characteristics are vastly different, so use
	 * a different helper function (one that is much simpler). */
	return _settings_game.construction.build_on_slopes ?
			LookupWithBuildOnSlopes(slope, existing_orientations, *start_orientation, *end_orientation) :
			LookupWithoutBuildOnSlopes(slope, existing_orientations, *start_orientation, *end_orientation);
}

/* static */ SQInteger ScriptRoad::CanBuildConnectedRoadPartsHere(TileIndex tile, TileIndex start, TileIndex end)
{
	if (!::IsValidTile(tile) || !::IsValidTile(start) || !::IsValidTile(end)) return -1;
	if (::DistanceManhattan(tile, start) != 1 || ::DistanceManhattan(tile, end) != 1) return -1;

	const TileIndex neighbours[] = {
		ScriptMap::GetTileIndex(0, -1), // ROAD_NW
		ScriptMap::GetTileIndex(1, 0),  // ROAD_SW
		ScriptMap::GetTileIndex(0, 1),  // ROAD_SE
		ScriptMap::GetTileIndex(-1, 0), // ROAD_NE
	};

	::RoadBits rb = ::ROAD_NONE;
	if (::IsNormalRoadTile(tile)) {
		rb = ::GetAllRoadBits(tile);
	} else {
		rb = ::GetAnyRoadBits(tile, RTT_ROAD) | ::GetAnyRoadBits(tile, RTT_TRAM);
	}

	Array<TileIndex> existing;
	for (uint i = 0; i < lengthof(neighbours); i++) {
		if (HasBit(rb, i)) existing.emplace_back(neighbours[i]);
	}

	return ScriptRoad::CanBuildConnectedRoadParts(ScriptTile::GetSlope(tile), std::move(existing), start - tile, end - tile);
}

/**
 * Check whether one can reach (possibly by building) a road piece the center
 * of the neighbouring tile. This includes roads and (drive through) stations.
 * @param rt The road type we want to know reachability for
 * @param start_tile The tile to "enter" the neighbouring tile.
 * @param neighbour The direction to the neighbouring tile to "enter".
 * @return true if and only if the tile is reachable.
 */
static bool NeighbourHasReachableRoad(::RoadType rt, TileIndex start_tile, DiagDirection neighbour)
{
	TileIndex neighbour_tile = ::TileAddByDiagDir(start_tile, neighbour);
	if (!HasBit(::GetPresentRoadTypes(neighbour_tile), rt)) return false;

	switch (::GetTileType(neighbour_tile)) {
		case MP_ROAD:
			return (::GetRoadTileType(neighbour_tile) != ROAD_TILE_DEPOT);

		case MP_STATION:
			if (::IsDriveThroughStopTile(neighbour_tile)) {
				return ::DiagDirToAxis(neighbour) == ::GetDriveThroughStopAxis(neighbour_tile);
			}
			return false;

		default:
			return false;
	}
}

/* static */ SQInteger ScriptRoad::GetNeighbourRoadCount(TileIndex tile)
{
	if (!::IsValidTile(tile)) return -1;
	if (!IsRoadTypeAvailable(GetCurrentRoadType())) return -1;

	::RoadType rt = (::RoadType)GetCurrentRoadType();
	int32_t neighbour = 0;

	if (TileX(tile) > 0 && NeighbourHasReachableRoad(rt, tile, DIAGDIR_NE)) neighbour++;
	if (NeighbourHasReachableRoad(rt, tile, DIAGDIR_SE)) neighbour++;
	if (NeighbourHasReachableRoad(rt, tile, DIAGDIR_SW)) neighbour++;
	if (TileY(tile) > 0 && NeighbourHasReachableRoad(rt, tile, DIAGDIR_NW)) neighbour++;

	return neighbour;
}

/* static */ TileIndex ScriptRoad::GetRoadDepotFrontTile(TileIndex depot)
{
	if (!IsRoadDepotTile(depot)) return INVALID_TILE;

	return depot + ::TileOffsByDiagDir(::GetRoadDepotDirection(depot));
}

/* static */ TileIndex ScriptRoad::GetRoadStationFrontTile(TileIndex station)
{
	if (!IsRoadStationTile(station)) return INVALID_TILE;

	if (::IsBayRoadStopTile(station)) return station + ::TileOffsByDiagDir(::GetBayRoadStopDir(station));

	return station - ::TileOffsByAxis(::GetDriveThroughStopAxis(station));
}

/* static */ TileIndex ScriptRoad::GetDriveThroughBackTile(TileIndex station)
{
	if (!IsDriveThroughRoadStationTile(station)) return INVALID_TILE;

	return station + ::TileOffsByAxis(::GetDriveThroughStopAxis(station));
}

/* static */ bool ScriptRoad::_BuildRoadInternal(TileIndex start, TileIndex end, bool one_way, bool full)
{
	EnforceDeityOrCompanyModeValid(false);
	EnforcePrecondition(false, start != end);
	EnforcePrecondition(false, ::IsValidTile(start));
	EnforcePrecondition(false, ::IsValidTile(end));
	EnforcePrecondition(false, ::TileX(start) == ::TileX(end) || ::TileY(start) == ::TileY(end));
	EnforcePrecondition(false, !one_way || RoadTypeIsRoad(ScriptObject::GetRoadType()));
	EnforcePrecondition(false, IsRoadTypeAvailable(GetCurrentRoadType()));

	return ScriptObject::DoCommand(start, end, (::TileY(start) != ::TileY(end) ? 4 : 0) | (((start < end) == !full) ? 1 : 2) | (ScriptObject::GetRoadType() << 3) | ((one_way ? 1 : 0) << 10) | 1 << 11, CMD_BUILD_LONG_ROAD);
}

/* static */ bool ScriptRoad::BuildRoad(TileIndex start, TileIndex end)
{
	return _BuildRoadInternal(start, end, false, false);
}

/* static */ bool ScriptRoad::BuildOneWayRoad(TileIndex start, TileIndex end)
{
	EnforceCompanyModeValid(false);
	return _BuildRoadInternal(start, end, true, false);
}

/* static */ bool ScriptRoad::BuildRoadFull(TileIndex start, TileIndex end)
{
	return _BuildRoadInternal(start, end, false, true);
}

/* static */ bool ScriptRoad::BuildOneWayRoadFull(TileIndex start, TileIndex end)
{
	EnforceCompanyModeValid(false);
	return _BuildRoadInternal(start, end, true, true);
}

/* static */ bool ScriptRoad::BuildRoadDepot(TileIndex tile, TileIndex front)
{
	EnforceCompanyModeValid(false);
	EnforcePrecondition(false, tile != front);
	EnforcePrecondition(false, ::IsValidTile(tile));
	EnforcePrecondition(false, ::IsValidTile(front));
	EnforcePrecondition(false, ::TileX(tile) == ::TileX(front) || ::TileY(tile) == ::TileY(front));
	EnforcePrecondition(false, IsRoadTypeAvailable(GetCurrentRoadType()));

	uint entrance_dir = (::TileX(tile) == ::TileX(front)) ? (::TileY(tile) < ::TileY(front) ? 1 : 3) : (::TileX(tile) < ::TileX(front) ? 2 : 0);

	return ScriptObject::DoCommand(tile, entrance_dir | (ScriptObject::GetRoadType() << 2), 0, CMD_BUILD_ROAD_DEPOT);
}

/* static */ bool ScriptRoad::_BuildRoadStationInternal(TileIndex tile, TileIndex front, RoadVehicleType road_veh_type, bool drive_through, StationID station_id)
{
	EnforceCompanyModeValid(false);
	EnforcePrecondition(false, tile != front);
	EnforcePrecondition(false, ::IsValidTile(tile));
	EnforcePrecondition(false, ::IsValidTile(front));
	EnforcePrecondition(false, ::TileX(tile) == ::TileX(front) || ::TileY(tile) == ::TileY(front));
	EnforcePrecondition(false, station_id == ScriptStation::STATION_NEW || station_id == ScriptStation::STATION_JOIN_ADJACENT || ScriptStation::IsValidStation(station_id));
	EnforcePrecondition(false, road_veh_type == ROADVEHTYPE_BUS || road_veh_type == ROADVEHTYPE_TRUCK);
	EnforcePrecondition(false, IsRoadTypeAvailable(GetCurrentRoadType()));

	uint entrance_dir;
	if (drive_through) {
		entrance_dir = ::TileY(tile) != ::TileY(front);
	} else {
		entrance_dir = (::TileX(tile) == ::TileX(front)) ? (::TileY(tile) < ::TileY(front) ? 1 : 3) : (::TileX(tile) < ::TileX(front) ? 2 : 0);
	}

	uint p2 = station_id == ScriptStation::STATION_JOIN_ADJACENT ? 0 : 4;
	p2 |= drive_through ? 2 : 0;
	p2 |= road_veh_type == ROADVEHTYPE_TRUCK ? 1 : 0;
	p2 |= ScriptObject::GetRoadType() << 5;
	p2 |= entrance_dir << 3;
	p2 |= (ScriptStation::IsValidStation(station_id) ? station_id : INVALID_STATION) << 16;
	return ScriptObject::DoCommand(tile, 1 | 1 << 8, p2, CMD_BUILD_ROAD_STOP);
}

/* static */ bool ScriptRoad::BuildRoadStation(TileIndex tile, TileIndex front, RoadVehicleType road_veh_type, StationID station_id)
{
	return _BuildRoadStationInternal(tile, front, road_veh_type, false, station_id);
}

/* static */ bool ScriptRoad::BuildDriveThroughRoadStation(TileIndex tile, TileIndex front, RoadVehicleType road_veh_type, StationID station_id)
{
	return _BuildRoadStationInternal(tile, front, road_veh_type, true, station_id);
}

/* static */ bool ScriptRoad::RemoveRoad(TileIndex start, TileIndex end)
{
	EnforceCompanyModeValid(false);
	EnforcePrecondition(false, start != end);
	EnforcePrecondition(false, ::IsValidTile(start));
	EnforcePrecondition(false, ::IsValidTile(end));
	EnforcePrecondition(false, ::TileX(start) == ::TileX(end) || ::TileY(start) == ::TileY(end));
	EnforcePrecondition(false, IsRoadTypeAvailable(GetCurrentRoadType()));

	return ScriptObject::DoCommand(start, end, (::TileY(start) != ::TileY(end) ? 4 : 0) | (start < end ? 1 : 2) | (ScriptObject::GetRoadType() << 3), CMD_REMOVE_LONG_ROAD);
}

/* static */ bool ScriptRoad::RemoveRoadFull(TileIndex start, TileIndex end)
{
	EnforceCompanyModeValid(false);
	EnforcePrecondition(false, start != end);
	EnforcePrecondition(false, ::IsValidTile(start));
	EnforcePrecondition(false, ::IsValidTile(end));
	EnforcePrecondition(false, ::TileX(start) == ::TileX(end) || ::TileY(start) == ::TileY(end));
	EnforcePrecondition(false, IsRoadTypeAvailable(GetCurrentRoadType()));

	return ScriptObject::DoCommand(start, end, (::TileY(start) != ::TileY(end) ? 4 : 0) | (start < end ? 2 : 1) | (ScriptObject::GetRoadType() << 3), CMD_REMOVE_LONG_ROAD);
}

/* static */ bool ScriptRoad::RemoveRoadDepot(TileIndex tile)
{
	EnforceCompanyModeValid(false);
	EnforcePrecondition(false, ::IsValidTile(tile));
	EnforcePrecondition(false, IsTileType(tile, MP_ROAD))
	EnforcePrecondition(false, GetRoadTileType(tile) == ROAD_TILE_DEPOT);

	return ScriptObject::DoCommand(tile, 0, 0, CMD_LANDSCAPE_CLEAR);
}

/* static */ bool ScriptRoad::RemoveRoadStation(TileIndex tile)
{
	EnforceCompanyModeValid(false);
	EnforcePrecondition(false, ::IsValidTile(tile));
	EnforcePrecondition(false, IsTileType(tile, MP_STATION));
	EnforcePrecondition(false, IsStationRoadStop(tile));

	return ScriptObject::DoCommand(tile, 1 | 1 << 8, GetRoadStopType(tile), CMD_REMOVE_ROAD_STOP);
}

/* static */ Money ScriptRoad::GetBuildCost(RoadType roadtype, BuildType build_type)
{
	if (!ScriptRoad::IsRoadTypeAvailable(roadtype)) return -1;

	switch (build_type) {
		case BT_ROAD:       return ::RoadBuildCost((::RoadType)roadtype);
		case BT_DEPOT:      return ::GetPrice(PR_BUILD_DEPOT_ROAD, 1, nullptr);
		case BT_BUS_STOP:   return ::GetPrice(PR_BUILD_STATION_BUS, 1, nullptr);
		case BT_TRUCK_STOP: return ::GetPrice(PR_BUILD_STATION_TRUCK, 1, nullptr);
		default: return -1;
	}
}

/* static */ ScriptRoad::RoadTramTypes ScriptRoad::GetRoadTramType(RoadType roadtype)
{
	return (RoadTramTypes)(1 << ::GetRoadTramType((::RoadType)roadtype));
}

/* static */ SQInteger ScriptRoad::GetMaxSpeed(RoadType road_type)
{
	if (!ScriptRoad::IsRoadTypeAvailable(road_type)) return -1;

	return GetRoadTypeInfo((::RoadType)road_type)->max_speed;
}

/* static */ SQInteger ScriptRoad::GetMaintenanceCostFactor(RoadType roadtype)
{
	if (!ScriptRoad::IsRoadTypeAvailable(roadtype)) return 0;

	return GetRoadTypeInfo((::RoadType)roadtype)->maintenance_multiplier;
}

/* static */ bool ScriptRoad::IsCatenaryRoadType(RoadType roadtype)
{
	if (!ScriptRoad::IsRoadTypeAvailable(roadtype)) return false;

	return HasBit(GetRoadTypeInfo((::RoadType)roadtype)->flags, ROTF_CATENARY);
}

/* static */ bool ScriptRoad::IsNonLevelCrossingRoadType(RoadType roadtype)
{
	if (!ScriptRoad::IsRoadTypeAvailable(roadtype)) return false;

	return HasBit(GetRoadTypeInfo((::RoadType)roadtype)->flags, ROTF_NO_LEVEL_CROSSING);
}

/* static */ bool ScriptRoad::IsNoTownHousesRoadType(RoadType roadtype)
{
	if (!ScriptRoad::IsRoadTypeAvailable(roadtype)) return false;

	return HasBit(GetRoadTypeInfo((::RoadType)roadtype)->flags, ROTF_NO_HOUSES);
}

/* static */ bool ScriptRoad::IsTownBuildableRoadType(RoadType roadtype)
{
	if (!ScriptRoad::IsRoadTypeAvailable(roadtype)) return false;

	return HasBit(GetRoadTypeInfo((::RoadType)roadtype)->flags, ROTF_TOWN_BUILD) && !HasBit(GetRoadTypeInfo((::RoadType)roadtype)->extra_flags, RXTF_NO_TOWN_MODIFICATION);
}<|MERGE_RESOLUTION|>--- conflicted
+++ resolved
@@ -438,11 +438,6 @@
 /* static */ SQInteger ScriptRoad::CanBuildConnectedRoadParts(ScriptTile::Slope slope_, Array<TileIndex> &&existing, TileIndex start, TileIndex end)
 {
 	::Slope slope = (::Slope)slope_;
-<<<<<<< HEAD
-	int32_t start = start_;
-	int32_t end = end_;
-=======
->>>>>>> e50c1774
 
 	/* The start tile and end tile cannot be the same tile either. */
 	if (start == end) return -1;
