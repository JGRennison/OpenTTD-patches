--- conflicted
+++ resolved
@@ -202,20 +202,13 @@
 		ScriptList::FillListT<Thelper>(helper, vm, list, [](const IterType *) { return true; });
 	}
 
-<<<<<<< HEAD
 	inline size_t GetSize() const
 	{
 		return this->items.size();
 	}
-=======
+
 	virtual bool SaveObject(HSQUIRRELVM vm) override;
 	virtual bool LoadObject(HSQUIRRELVM vm) override;
-
-public:
-	typedef std::set<SQInteger> ScriptItemList;                   ///< The list of items inside the bucket
-	typedef std::map<SQInteger, ScriptItemList> ScriptListBucket; ///< The bucket list per value
-	typedef std::map<SQInteger, SQInteger> ScriptListMap;         ///< List per item
->>>>>>> e818fcbf
 
 public:
 	ScriptListMap items;       ///< The items in the list
