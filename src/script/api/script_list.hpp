--- conflicted
+++ resolved
@@ -59,7 +59,7 @@
 	ScriptListMap::iterator RemoveIter(ScriptListMap::iterator item_iter);
 	ScriptListValueSet::iterator RemoveValueIter(ScriptListValueSet::iterator value_iter);
 
-	template<typename T>
+	template <typename T>
 	struct FillListHelper {
 		using IterType = T;
 
@@ -75,19 +75,14 @@
 	};
 
 protected:
-<<<<<<< HEAD
-	template<typename T, typename... Targs>
+	template <typename T, typename... Targs>
 	static void FillList(Targs... args)
 	{
 		FillListT<FillListHelper<T>>(FillListHelper<T>{}, args...);
 	}
 
-	template<typename Thelper, class ItemValid, class ItemFilter>
+	template <typename Thelper, class ItemValid, class ItemFilter>
 	static void FillListT(Thelper helper, ScriptList *list, ItemValid item_valid, ItemFilter item_filter)
-=======
-	template <typename T, class ItemValid, class ItemFilter>
-	static void FillList(ScriptList *list, ItemValid item_valid, ItemFilter item_filter)
->>>>>>> b653f875
 	{
 		using IterType = typename Thelper::IterType;
 
@@ -103,39 +98,24 @@
 		ScriptController::DecreaseOps(opcode_charge + helper.OpcodeCharge(item_count));
 	}
 
-<<<<<<< HEAD
-	template<typename Thelper, class ItemValid>
+	template <typename Thelper, class ItemValid>
 	static void FillListT(Thelper helper, ScriptList *list, ItemValid item_valid)
-=======
-	template <typename T, class ItemValid>
-	static void FillList(ScriptList *list, ItemValid item_valid)
->>>>>>> b653f875
 	{
 		using IterType = typename Thelper::IterType;
 
 		ScriptList::FillListT<Thelper>(helper, list, item_valid, [](const IterType *) { return true; });
 	}
 
-<<<<<<< HEAD
-	template<typename Thelper>
+	template <typename Thelper>
 	static void FillListT(Thelper helper, ScriptList *list)
-=======
-	template <typename T>
-	static void FillList(ScriptList *list)
->>>>>>> b653f875
 	{
 		using IterType = typename Thelper::IterType;
 
 		ScriptList::FillListT<Thelper>(list, [](const IterType *) { return true; });
 	}
 
-<<<<<<< HEAD
-	template<typename Thelper, class ItemValid>
+	template <typename Thelper, class ItemValid>
 	static void FillListT(Thelper helper, HSQUIRRELVM vm, ScriptList *list, ItemValid item_valid)
-=======
-	template <typename T, class ItemValid>
-	static void FillList(HSQUIRRELVM vm, ScriptList *list, ItemValid item_valid)
->>>>>>> b653f875
 	{
 		using IterType = typename Thelper::IterType;
 
@@ -208,13 +188,8 @@
 		ScriptObject::SetAllowDoCommand(backup_allow);
 	}
 
-<<<<<<< HEAD
-	template<typename Thelper>
+	template <typename Thelper>
 	static void FillListT(Thelper helper, HSQUIRRELVM vm, ScriptList *list)
-=======
-	template <typename T>
-	static void FillList(HSQUIRRELVM vm, ScriptList *list)
->>>>>>> b653f875
 	{
 		using IterType = typename Thelper::IterType;
 
