/*
 * This file is part of OpenTTD.
 * OpenTTD is free software; you can redistribute it and/or modify it under the terms of the GNU General Public License as published by the Free Software Foundation, version 2.
 * OpenTTD is distributed in the hope that it will be useful, but WITHOUT ANY WARRANTY; without even the implied warranty of MERCHANTABILITY or FITNESS FOR A PARTICULAR PURPOSE.
 * See the GNU General Public License for more details. You should have received a copy of the GNU General Public License along with OpenTTD. If not, see <http://www.gnu.org/licenses/>.
 */

/** @file script_list.hpp A list which can keep item/value pairs, which you can walk. */
/** @defgroup ScriptList Classes that create a list of items. */

#ifndef SCRIPT_LIST_HPP
#define SCRIPT_LIST_HPP

#include "script_object.hpp"
#include "script_controller.hpp"
#include "../../3rdparty/cpp-btree/safe_btree_set.h"
#include "../../3rdparty/cpp-btree/safe_btree_map.h"

/** Maximum number of operations allowed for valuating a list. */
static const int MAX_VALUATE_OPS = 1000000;

class ScriptListSorter;

/**
 * Class that creates a list which can keep item/value pairs, which you can walk.
 * @api ai game
 */
class ScriptList : public ScriptObject {
public:
	/** Type of sorter */
	enum SorterType {
		SORT_BY_VALUE, ///< Sort the list based on the value of the item.
		SORT_BY_ITEM,  ///< Sort the list based on the item itself.
	};

	/** Sort ascending */
	static const bool SORT_ASCENDING = true;
	/** Sort descending */
	static const bool SORT_DESCENDING = false;

	/**
	 * The safe btree variants ars used because these automatically manage refreshing iterators
	 * which have been invalidated by adding/removing items.
	 */
	typedef btree::safe_btree_map<SQInteger, SQInteger> ScriptListMap;                 ///< Key to value map
	typedef btree::safe_btree_set<std::pair<SQInteger, SQInteger>> ScriptListValueSet; ///< [Value, Key] set

private:
	std::unique_ptr<ScriptListSorter> sorter; ///< Sorting algorithm
	SorterType sorter_type;       ///< Sorting type
	bool sort_ascending;          ///< Whether to sort ascending or descending
	bool initialized;             ///< Whether an iteration has been started
	bool values_inited;           ///< Whether the 'values' field has been initialised
	int modifications;            ///< Number of modification that has been done. To prevent changing data while valuating.

	void InitValues();
	void InitSorter();
	void SetIterValue(ScriptListMap::iterator item_iter, SQInteger value);
	ScriptListMap::iterator RemoveIter(ScriptListMap::iterator item_iter);
	ScriptListValueSet::iterator RemoveValueIter(ScriptListValueSet::iterator value_iter);

	template <typename T>
	struct FillListHelper {
		using IterType = T;

		auto Iterate()
		{
			return T::Iterate();
		}

		int OpcodeCharge([[maybe_unused]] int item_count)
		{
			return (int)(T::GetNumItems() / 2);
		}
	};

protected:
<<<<<<< HEAD
	template <typename T, typename... Targs>
	static void FillList(Targs... args)
	{
		FillListT<FillListHelper<T>>(FillListHelper<T>{}, args...);
	}

	template <typename Thelper, class ItemValid, class ItemFilter>
	static void FillListT(Thelper helper, ScriptList *list, ItemValid item_valid, ItemFilter item_filter)
=======
	/* Temporary helper functions to get the raw index from either strongly and non-strongly typed pool items. */
	template <typename T>
	static auto GetRawIndex(const T &index) { return index; }
	template <ConvertibleThroughBase T>
	static auto GetRawIndex(const T &index) { return index.base(); }

	template <typename T, class ItemValid, class ItemFilter>
	static void FillList(ScriptList *list, ItemValid item_valid, ItemFilter item_filter)
>>>>>>> 29294111
	{
		using IterType = typename Thelper::IterType;

		int opcode_charge = 0;
		int item_count = 0;
		for (const IterType *item : helper.Iterate()) {
			item_count++;
			if (!item_valid(item)) continue;
			if (!item_filter(item)) continue;
<<<<<<< HEAD
			list->AddItem(item->index);
			opcode_charge += 3;
=======
			list->AddItem(GetRawIndex(item->index));
>>>>>>> 29294111
		}
		ScriptController::DecreaseOps(opcode_charge + helper.OpcodeCharge(item_count));
	}

	template <typename Thelper, class ItemValid>
	static void FillListT(Thelper helper, ScriptList *list, ItemValid item_valid)
	{
		using IterType = typename Thelper::IterType;

		ScriptList::FillListT<Thelper>(helper, list, item_valid, [](const IterType *) { return true; });
	}

	template <typename Thelper>
	static void FillListT(Thelper helper, ScriptList *list)
	{
		using IterType = typename Thelper::IterType;

		ScriptList::FillListT<Thelper>(list, [](const IterType *) { return true; });
	}

	template <typename Thelper, class ItemValid>
	static void FillListT(Thelper helper, HSQUIRRELVM vm, ScriptList *list, ItemValid item_valid)
	{
		using IterType = typename Thelper::IterType;

		int nparam = sq_gettop(vm) - 1;
		if (nparam >= 1) {
			/* Make sure the filter function is really a function, and not any
			 * other type. It's parameter 2 for us, but for the user it's the
			 * first parameter they give. */
			SQObjectType valuator_type = sq_gettype(vm, 2);
			if (valuator_type != OT_CLOSURE && valuator_type != OT_NATIVECLOSURE) {
				throw sq_throwerror(vm, "parameter 1 has an invalid type (expected function)");
			}

			/* Push the function to call */
			sq_push(vm, 2);
		}

		/* Don't allow docommand from a Valuator, as we can't resume in
		 * mid C++-code. */
		bool backup_allow = ScriptObject::GetAllowDoCommand();
		ScriptObject::SetAllowDoCommand(false);


		if (nparam < 1) {
			ScriptList::FillListT<Thelper>(helper, list, item_valid);
		} else {
			/* Limit the total number of ops that can be consumed by a filter operation, if a filter function is present */
			SQOpsLimiter limiter(vm, MAX_VALUATE_OPS, "list filter function");

			ScriptList::FillListT<Thelper>(helper, list, item_valid,
				[vm, nparam, backup_allow](const IterType *item) {
					/* Push the root table as instance object, this is what squirrel does for meta-functions. */
					sq_pushroottable(vm);
					/* Push all arguments for the valuator function. */
					sq_pushinteger(vm, GetRawIndex(item->index));
					for (int i = 0; i < nparam - 1; i++) {
						sq_push(vm, i + 3);
					}

					/* Call the function. Squirrel pops all parameters and pushes the return value. */
					if (SQ_FAILED(sq_call(vm, nparam + 1, SQTrue, SQTrue))) {
						ScriptObject::SetAllowDoCommand(backup_allow);
						throw sq_throwerror(vm, "failed to run filter");
					}

					SQBool add = SQFalse;

					/* Retrieve the return value */
					switch (sq_gettype(vm, -1)) {
						case OT_BOOL:
							sq_getbool(vm, -1, &add);
							break;

						default:
							ScriptObject::SetAllowDoCommand(backup_allow);
							throw sq_throwerror(vm, "return value of filter is not valid (not bool)");
					}

					/* Pop the return value. */
					sq_poptop(vm);

					return add;
				}
			);

			/* Pop the filter function */
			sq_poptop(vm);
		}

		ScriptObject::SetAllowDoCommand(backup_allow);
	}

	template <typename Thelper>
	static void FillListT(Thelper helper, HSQUIRRELVM vm, ScriptList *list)
	{
		using IterType = typename Thelper::IterType;

		ScriptList::FillListT<Thelper>(helper, vm, list, [](const IterType *) { return true; });
	}

	inline size_t GetSize() const
	{
		return this->items.size();
	}

public:
	ScriptListMap items;       ///< The items in the list
	ScriptListValueSet values; ///< The items in the list, sorted by value

	ScriptList();
	~ScriptList();

#ifdef DOXYGEN_API
	/**
	 * Add a single item to the list.
	 * @param item the item to add. Should be unique, otherwise it is ignored.
	 * @param value the value to assign.
	 */
	void AddItem(SQInteger item, SQInteger value);
#else
	void AddItem(SQInteger item, SQInteger value = 0);
#endif /* DOXYGEN_API */

	/**
	 * @api -all
	 */
	void AddOrSetItem(SQInteger item, SQInteger value);

	/**
	 * @api -all
	 */
	void AddToItemValue(SQInteger item, SQInteger value_to_add);

	/**
	 * Remove a single item from the list.
	 * @param item the item to remove. If not existing, it is ignored.
	 */
	void RemoveItem(SQInteger item);

	/**
	 * Clear the list, making Count() returning 0 and IsEmpty() returning true.
	 */
	void Clear();

	/**
	 * Check if an item is in the list.
	 * @param item the item to check for.
	 * @return true if the item is in the list.
	 */
	bool HasItem(SQInteger item);

	/**
	 * Go to the beginning of the list and return the item. To get the value use list.GetValue(list.Begin()).
	 * @return the first item.
	 * @note returns 0 if beyond end-of-list. Use IsEnd() to check for end-of-list.
	 */
	SQInteger Begin();

	/**
	 * Go to the next item in the list and return the item. To get the value use list.GetValue(list.Next()).
	 * @return the next item.
	 * @note returns 0 if beyond end-of-list. Use IsEnd() to check for end-of-list.
	 */
	SQInteger Next();

	/**
	 * Check if a list is empty.
	 * @return true if the list is empty.
	 */
	bool IsEmpty();

	/**
	 * Check if there is a element left. In other words, if this is false,
	 * the last call to Begin() or Next() returned a valid item.
	 * @return true if the current item is beyond end-of-list.
	 */
	bool IsEnd();

	/**
	 * Returns the amount of items in the list.
	 * @return amount of items in the list.
	 */
	SQInteger Count();

	/**
	 * Get the value that belongs to this item.
	 * @param item the item to get the value from
	 * @return the value that belongs to this item.
	 */
	SQInteger GetValue(SQInteger item);

	/**
	 * Set a value of an item directly.
	 * @param item the item to set the value for.
	 * @param value the value to give to the item
	 * @return true if we could set the item to value, false otherwise.
	 * @note Changing values of items while looping through a list might cause
	 *  entries to be skipped. Be very careful with such operations.
	 */
	bool SetValue(SQInteger item, SQInteger value);

	/**
	 * Sort this list by the given sorter and direction.
	 * @param sorter    the type of sorter to use
	 * @param ascending if true, lowest value is on top, else at bottom.
	 * @note the current item stays at the same place.
	 * @see SORT_ASCENDING SORT_DESCENDING
	 */
	void Sort(SorterType sorter, bool ascending);

	/**
	 * Add one list to another one.
	 * @param list The list that will be added to the caller.
	 * @post The list to be added ('list') stays unmodified.
	 * @note All added items keep their value as it was in 'list'.
	 * @note If the item already exists inside the caller, the value of the
	 *  list that is added is set on the item.
	 */
	void AddList(ScriptList *list);

	/**
	 * Swap the contents of two lists.
	 * @param list The list that will be swapped with.
	 */
	void SwapList(ScriptList *list);

	/**
	 * Removes all items with a higher value than 'value'.
	 * @param value the value above which all items are removed.
	 */
	void RemoveAboveValue(SQInteger value);

	/**
	 * Removes all items with a lower value than 'value'.
	 * @param value the value below which all items are removed.
	 */
	void RemoveBelowValue(SQInteger value);

	/**
	 * Removes all items with a value above start and below end.
	 * @param start the lower bound of the to be removed values (exclusive).
	 * @param end   the upper bound of the to be removed values (exclusive).
	 */
	void RemoveBetweenValue(SQInteger start, SQInteger end);

	/**
	 * Remove all items with this value.
	 * @param value the value to remove.
	 */
	void RemoveValue(SQInteger value);

	/**
	 * Remove the first count items.
	 * @param count the amount of items to remove.
	 */
	void RemoveTop(SQInteger count);

	/**
	 * Remove the last count items.
	 * @param count the amount of items to remove.
	 */
	void RemoveBottom(SQInteger count);

	/**
	 * Remove everything that is in the given list from this list (same item index that is).
	 * @param list the list of items to remove.
	 * @pre list != null
	 */
	void RemoveList(ScriptList *list);

	/**
	 * Keep all items with a higher value than 'value'.
	 * @param value the value above which all items are kept.
	 */
	void KeepAboveValue(SQInteger value);

	/**
	 * Keep all items with a lower value than 'value'.
	 * @param value the value below which all items are kept.
	 */
	void KeepBelowValue(SQInteger value);

	/**
	 * Keep all items with a value above start and below end.
	 * @param start the lower bound of the to be kept values (exclusive).
	 * @param end   the upper bound of the to be kept values (exclusive).
	 */
	void KeepBetweenValue(SQInteger start, SQInteger end);

	/**
	 * Keep all items with this value.
	 * @param value the value to keep.
	 */
	void KeepValue(SQInteger value);

	/**
	 * Keep the first count items, i.e. remove everything except the first count items.
	 * @param count the amount of items to keep.
	 */
	void KeepTop(SQInteger count);

	/**
	 * Keep the last count items, i.e. remove everything except the last count items.
	 * @param count the amount of items to keep.
	 */
	void KeepBottom(SQInteger count);

	/**
	 * Keeps everything that is in the given list from this list (same item index that is).
	 * @param list the list of items to keep.
	 * @pre list != null
	 */
	void KeepList(ScriptList *list);

#ifndef DOXYGEN_API
	/**
	 * Used for 'foreach()' and [] get from Squirrel.
	 */
	SQInteger _get(HSQUIRRELVM vm);

	/**
	 * Used for [] set from Squirrel.
	 */
	SQInteger _set(HSQUIRRELVM vm);

	/**
	 * Used for 'foreach()' from Squirrel.
	 */
	SQInteger _nexti(HSQUIRRELVM vm);

	/**
	 * The Valuate() wrapper from Squirrel.
	 */
	SQInteger Valuate(HSQUIRRELVM vm);
#else
	/**
	 * Give all items a value defined by the valuator you give.
	 * @param valuator_function The function which will be doing the valuation.
	 * @param ... The params to give to the valuators (minus the first param,
	 *  which is always the index-value we are valuating).
	 * @note You may not add, remove or change (setting the value of) items while
	 *  valuating. You may also not (re)sort while valuating.
	 * @note You can write your own valuators and use them. Just remember that
	 *  the first parameter should be the index-value, and it should return
	 *  an integer.
	 * @note Example:
	 * @code
	 *  list.Valuate(ScriptBridge.GetPrice, 5);
	 *  list.Valuate(ScriptBridge.GetMaxLength);
	 *  function MyVal(bridge_id, myparam)
	 *  {
	 *    return myparam * bridge_id; // This is silly
	 *  }
	 *  list.Valuate(MyVal, 12);
	 * @endcode
	 */
	void Valuate(function valuator_function, ...);
#endif /* DOXYGEN_API */
};

#endif /* SCRIPT_LIST_HPP */<|MERGE_RESOLUTION|>--- conflicted
+++ resolved
@@ -75,25 +75,20 @@
 	};
 
 protected:
-<<<<<<< HEAD
-	template <typename T, typename... Targs>
-	static void FillList(Targs... args)
-	{
-		FillListT<FillListHelper<T>>(FillListHelper<T>{}, args...);
-	}
-
-	template <typename Thelper, class ItemValid, class ItemFilter>
-	static void FillListT(Thelper helper, ScriptList *list, ItemValid item_valid, ItemFilter item_filter)
-=======
 	/* Temporary helper functions to get the raw index from either strongly and non-strongly typed pool items. */
 	template <typename T>
 	static auto GetRawIndex(const T &index) { return index; }
-	template <ConvertibleThroughBase T>
+	template <typename T> requires std::is_base_of_v<struct PoolIDBase, T>
 	static auto GetRawIndex(const T &index) { return index.base(); }
 
-	template <typename T, class ItemValid, class ItemFilter>
-	static void FillList(ScriptList *list, ItemValid item_valid, ItemFilter item_filter)
->>>>>>> 29294111
+	template <typename T, typename... Targs>
+	static void FillList(Targs... args)
+	{
+		FillListT<FillListHelper<T>>(FillListHelper<T>{}, args...);
+	}
+
+	template <typename Thelper, class ItemValid, class ItemFilter>
+	static void FillListT(Thelper helper, ScriptList *list, ItemValid item_valid, ItemFilter item_filter)
 	{
 		using IterType = typename Thelper::IterType;
 
@@ -103,12 +98,8 @@
 			item_count++;
 			if (!item_valid(item)) continue;
 			if (!item_filter(item)) continue;
-<<<<<<< HEAD
-			list->AddItem(item->index);
+			list->AddItem(GetRawIndex(item->index));
 			opcode_charge += 3;
-=======
-			list->AddItem(GetRawIndex(item->index));
->>>>>>> 29294111
 		}
 		ScriptController::DecreaseOps(opcode_charge + helper.OpcodeCharge(item_count));
 	}
