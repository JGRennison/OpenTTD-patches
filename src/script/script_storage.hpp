/*
 * This file is part of OpenTTD.
 * OpenTTD is free software; you can redistribute it and/or modify it under the terms of the GNU General Public License as published by the Free Software Foundation, version 2.
 * OpenTTD is distributed in the hope that it will be useful, but WITHOUT ANY WARRANTY; without even the implied warranty of MERCHANTABILITY or FITNESS FOR A PARTICULAR PURPOSE.
 * See the GNU General Public License for more details. You should have received a copy of the GNU General Public License along with OpenTTD. If not, see <http://www.gnu.org/licenses/>.
 */

/** @file script_storage.hpp Defines ScriptStorage and includes all files required for it. */

#ifndef SCRIPT_STORAGE_HPP
#define SCRIPT_STORAGE_HPP

<<<<<<< HEAD
#include "../command_type.h"
#include "../rail_type.h"
=======
#include <queue>

#include "../signs_func.h"
#include "../vehicle_func.h"
>>>>>>> 54de376c
#include "../road_type.h"
#include "../3rdparty/robin_hood/robin_hood.h"

#include "script_types.hpp"
#include "script_log_types.hpp"
#include "script_object.hpp"

class ScriptEvent;

/* This is a "struct", so we can forward declare it, and use as incomplete type. */
struct ScriptEventQueue : std::queue<ScriptObjectRef<ScriptEvent>> {
};

#include <vector>

/**
 * The callback function for Mode-classes.
 */
typedef bool (ScriptModeProc)();

/**
 * The callback function for Async Mode-classes.
 */
typedef bool (ScriptAsyncModeProc)();

/**
 * The storage for each script. It keeps track of important information.
 */
class ScriptStorage {
friend class ScriptObject;
private:
<<<<<<< HEAD
	ScriptModeProc *mode;                    ///< The current build mode we are int.
	class ScriptObject *mode_instance;       ///< The instance belonging to the current build mode.
	ScriptAsyncModeProc *async_mode;         ///< The current command async mode we are in.
	class ScriptObject *async_mode_instance; ///< The instance belonging to the current command async mode.
	CompanyID root_company;                  ///< The root company, the company that the script really belongs to.
	CompanyID company;                       ///< The current company.

	uint delay;                      ///< The ticks of delay each DoCommand has.
	bool allow_do_command;           ///< Is the usage of DoCommands restricted?

	CommandCost costs;               ///< The costs the script is tracking.
	Money last_cost;                 ///< The last cost of the command.
	CommandResultData last_result;   ///< The last result data of the command.
	ScriptErrorType last_error{};    ///< The last error of the command.
	bool last_command_res;           ///< The last result of the command.

	Commands last_cmd;               ///< The last cmd passed to a command.
	TileIndex last_tile;             ///< The last tile passed to a command.
	CallbackParameter last_cb_param; ///< The last callback parameter passed to a command.
=======
	ScriptModeProc *mode = nullptr; ///< The current build mode we are int.
	class ScriptObject *mode_instance = nullptr; ///< The instance belonging to the current build mode.
	ScriptAsyncModeProc *async_mode = nullptr; ///< The current command async mode we are in.
	class ScriptObject *async_mode_instance = nullptr; ///< The instance belonging to the current command async mode.
	CompanyID root_company = INVALID_OWNER; ///< The root company, the company that the script really belongs to.
	CompanyID company = INVALID_OWNER; ///< The current company.

	uint delay = 1; ///< The ticks of delay each DoCommand has.
	bool allow_do_command = true; ///< Is the usage of DoCommands restricted?

	CommandCost costs; ///< The costs the script is tracking.
	Money last_cost = 0; ///< The last cost of the command.
	ScriptErrorType last_error{}; ///< The last error of the command.
	bool last_command_res = true; ///< The last result of the command.

	CommandDataBuffer last_data; ///< The last data passed to a command.
	Commands last_cmd = CMD_END; ///< The last cmd passed to a command.
	CommandDataBuffer last_cmd_ret; ///< The extra data returned by the last command.
>>>>>>> 54de376c

	std::vector<int> callback_value; ///< The values which need to survive a callback.

	RoadType road_type = INVALID_ROADTYPE; ///< The current roadtype we build.
	RailType rail_type = INVALID_RAILTYPE; ///< The current railtype we build.

	ScriptEventQueue event_queue; ///< Event queue for this script.
	ScriptLogTypes::LogData log_data; ///< Log data storage.

	robin_hood::unordered_node_set<std::string> seen_unique_log_messages; ///< Messages which have already been logged once and don't need to be logged again

public:
<<<<<<< HEAD
	ScriptStorage() :
		mode              (nullptr),
		mode_instance     (nullptr),
		async_mode        (nullptr),
		async_mode_instance (nullptr),
		root_company      (INVALID_OWNER),
		company           (INVALID_OWNER),
		delay             (1),
		allow_do_command  (true),
		/* costs (can't be set) */
		last_cost         (0),
		last_result       ({}),
		last_command_res  (true),
		last_cmd          (CMD_END),
		last_tile         (INVALID_TILE),
		last_cb_param     (0),
		/* calback_value (can't be set) */
		road_type         (INVALID_ROADTYPE),
		rail_type         (INVALID_RAILTYPE),
		event_data        (nullptr)
	{ }

=======
	ScriptStorage();
>>>>>>> 54de376c
	~ScriptStorage();
};

#endif /* SCRIPT_STORAGE_HPP */<|MERGE_RESOLUTION|>--- conflicted
+++ resolved
@@ -10,16 +10,10 @@
 #ifndef SCRIPT_STORAGE_HPP
 #define SCRIPT_STORAGE_HPP
 
-<<<<<<< HEAD
 #include "../command_type.h"
 #include "../rail_type.h"
-=======
-#include <queue>
-
-#include "../signs_func.h"
-#include "../vehicle_func.h"
->>>>>>> 54de376c
 #include "../road_type.h"
+#include "../core/ring_buffer_queue.hpp"
 #include "../3rdparty/robin_hood/robin_hood.h"
 
 #include "script_types.hpp"
@@ -29,7 +23,7 @@
 class ScriptEvent;
 
 /* This is a "struct", so we can forward declare it, and use as incomplete type. */
-struct ScriptEventQueue : std::queue<ScriptObjectRef<ScriptEvent>> {
+struct ScriptEventQueue : ring_buffer_queue<ScriptObjectRef<ScriptEvent>> {
 };
 
 #include <vector>
@@ -50,84 +44,38 @@
 class ScriptStorage {
 friend class ScriptObject;
 private:
-<<<<<<< HEAD
-	ScriptModeProc *mode;                    ///< The current build mode we are int.
-	class ScriptObject *mode_instance;       ///< The instance belonging to the current build mode.
-	ScriptAsyncModeProc *async_mode;         ///< The current command async mode we are in.
-	class ScriptObject *async_mode_instance; ///< The instance belonging to the current command async mode.
-	CompanyID root_company;                  ///< The root company, the company that the script really belongs to.
-	CompanyID company;                       ///< The current company.
+	ScriptModeProc *mode = nullptr;                    ///< The current build mode we are int.
+	class ScriptObject *mode_instance = nullptr;       ///< The instance belonging to the current build mode.
+	ScriptAsyncModeProc *async_mode = nullptr;         ///< The current command async mode we are in.
+	class ScriptObject *async_mode_instance = nullptr; ///< The instance belonging to the current command async mode.
+	CompanyID root_company = INVALID_OWNER;            ///< The root company, the company that the script really belongs to.
+	CompanyID company = INVALID_OWNER;                 ///< The current company.
 
-	uint delay;                      ///< The ticks of delay each DoCommand has.
-	bool allow_do_command;           ///< Is the usage of DoCommands restricted?
+	uint delay = 1;                        ///< The ticks of delay each DoCommand has.
+	bool allow_do_command = true;          ///< Is the usage of DoCommands restricted?
 
-	CommandCost costs;               ///< The costs the script is tracking.
-	Money last_cost;                 ///< The last cost of the command.
-	CommandResultData last_result;   ///< The last result data of the command.
-	ScriptErrorType last_error{};    ///< The last error of the command.
-	bool last_command_res;           ///< The last result of the command.
+	CommandCost costs;                     ///< The costs the script is tracking.
+	Money last_cost = 0;                   ///< The last cost of the command.
+	CommandResultData last_result{};       ///< The last result data of the command.
+	ScriptErrorType last_error{};          ///< The last error of the command.
+	bool last_command_res = true;          ///< The last result of the command.
 
-	Commands last_cmd;               ///< The last cmd passed to a command.
-	TileIndex last_tile;             ///< The last tile passed to a command.
-	CallbackParameter last_cb_param; ///< The last callback parameter passed to a command.
-=======
-	ScriptModeProc *mode = nullptr; ///< The current build mode we are int.
-	class ScriptObject *mode_instance = nullptr; ///< The instance belonging to the current build mode.
-	ScriptAsyncModeProc *async_mode = nullptr; ///< The current command async mode we are in.
-	class ScriptObject *async_mode_instance = nullptr; ///< The instance belonging to the current command async mode.
-	CompanyID root_company = INVALID_OWNER; ///< The root company, the company that the script really belongs to.
-	CompanyID company = INVALID_OWNER; ///< The current company.
+	Commands last_cmd = CMD_END;           ///< The last cmd passed to a command.
+	TileIndex last_tile = INVALID_TILE;    ///< The last tile passed to a command.
+	CallbackParameter last_cb_param{};     ///< The last callback parameter passed to a command.
 
-	uint delay = 1; ///< The ticks of delay each DoCommand has.
-	bool allow_do_command = true; ///< Is the usage of DoCommands restricted?
-
-	CommandCost costs; ///< The costs the script is tracking.
-	Money last_cost = 0; ///< The last cost of the command.
-	ScriptErrorType last_error{}; ///< The last error of the command.
-	bool last_command_res = true; ///< The last result of the command.
-
-	CommandDataBuffer last_data; ///< The last data passed to a command.
-	Commands last_cmd = CMD_END; ///< The last cmd passed to a command.
-	CommandDataBuffer last_cmd_ret; ///< The extra data returned by the last command.
->>>>>>> 54de376c
-
-	std::vector<int> callback_value; ///< The values which need to survive a callback.
+	std::vector<int> callback_value;       ///< The values which need to survive a callback.
 
 	RoadType road_type = INVALID_ROADTYPE; ///< The current roadtype we build.
 	RailType rail_type = INVALID_RAILTYPE; ///< The current railtype we build.
 
-	ScriptEventQueue event_queue; ///< Event queue for this script.
-	ScriptLogTypes::LogData log_data; ///< Log data storage.
+	ScriptEventQueue event_queue;          ///< Event queue for this script.
+	ScriptLogTypes::LogData log_data;      ///< Log data storage.
 
 	robin_hood::unordered_node_set<std::string> seen_unique_log_messages; ///< Messages which have already been logged once and don't need to be logged again
 
 public:
-<<<<<<< HEAD
-	ScriptStorage() :
-		mode              (nullptr),
-		mode_instance     (nullptr),
-		async_mode        (nullptr),
-		async_mode_instance (nullptr),
-		root_company      (INVALID_OWNER),
-		company           (INVALID_OWNER),
-		delay             (1),
-		allow_do_command  (true),
-		/* costs (can't be set) */
-		last_cost         (0),
-		last_result       ({}),
-		last_command_res  (true),
-		last_cmd          (CMD_END),
-		last_tile         (INVALID_TILE),
-		last_cb_param     (0),
-		/* calback_value (can't be set) */
-		road_type         (INVALID_ROADTYPE),
-		rail_type         (INVALID_RAILTYPE),
-		event_data        (nullptr)
-	{ }
-
-=======
 	ScriptStorage();
->>>>>>> 54de376c
 	~ScriptStorage();
 };
 
