--- conflicted
+++ resolved
@@ -52,12 +52,8 @@
 
 	CommandCost costs;               ///< The costs the script is tracking.
 	Money last_cost;                 ///< The last cost of the command.
-<<<<<<< HEAD
 	uint32_t last_result;            ///< The last result data of the command.
-	uint last_error;                 ///< The last error of the command.
-=======
-	ScriptErrorType last_error{}; ///< The last error of the command.
->>>>>>> 666f7bfe
+	ScriptErrorType last_error{};    ///< The last error of the command.
 	bool last_command_res;           ///< The last result of the command.
 
 	TileIndex last_tile;             ///< The last tile passed to a command.
@@ -95,11 +91,7 @@
 		allow_do_command  (true),
 		/* costs (can't be set) */
 		last_cost         (0),
-<<<<<<< HEAD
 		last_result       (0),
-		last_error        (STR_NULL),
-=======
->>>>>>> 666f7bfe
 		last_command_res  (true),
 		last_tile         (INVALID_TILE),
 		last_p1           (0),
