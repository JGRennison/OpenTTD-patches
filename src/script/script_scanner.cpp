/*
 * This file is part of OpenTTD.
 * OpenTTD is free software; you can redistribute it and/or modify it under the terms of the GNU General Public License as published by the Free Software Foundation, version 2.
 * OpenTTD is distributed in the hope that it will be useful, but WITHOUT ANY WARRANTY; without even the implied warranty of MERCHANTABILITY or FITNESS FOR A PARTICULAR PURPOSE.
 * See the GNU General Public License for more details. You should have received a copy of the GNU General Public License along with OpenTTD. If not, see <http://www.gnu.org/licenses/>.
 */

/** @file script_scanner.cpp Allows scanning for scripts. */

#include "../stdafx.h"
#include "../debug.h"
#include "../string_func.h"
#include "../settings_type.h"

#include "../script/squirrel.hpp"
#include "script_scanner.hpp"
#include "script_info.hpp"
#include "script_fatalerror.hpp"

#include "../network/network_content.h"
#include "../3rdparty/md5/md5.h"
#include "../tar_type.h"
#include "../core/format.hpp"

#include "../safeguards.h"

bool ScriptScanner::AddFile(const std::string &filename, size_t, const std::string &tar_filename)
{
	this->main_script = filename;
	this->tar_file = tar_filename;

	auto p = this->main_script.find_last_of(PATHSEPCHAR);
	this->main_script.erase(p != std::string::npos ? p + 1 : 0);
	this->main_script += "main.nut";

	if (!FioCheckFileExists(filename, this->subdir) || !FioCheckFileExists(this->main_script, this->subdir)) return false;

	this->ResetEngine();
	try {
		this->engine->LoadScript(filename);
	} catch (Script_FatalError &e) {
		Debug(script, 0, "Fatal error '{}' when trying to load the script '{}'.", e.GetErrorMessage(), filename);
		return false;
	}
	return true;
}

ScriptScanner::ScriptScanner() :
	engine(nullptr)
{
}

void ScriptScanner::ResetEngine()
{
	this->engine->Reset();
	this->engine->SetGlobalPointer(this);
	this->RegisterAPI(this->engine);
}

void ScriptScanner::Initialize(const char *name)
{
	this->engine = new Squirrel(name);

	this->RescanDir();

	this->ResetEngine();
}

ScriptScanner::~ScriptScanner()
{
	this->Reset();

	delete this->engine;
}

void ScriptScanner::RescanDir()
{
	/* Forget about older scans */
	this->Reset();

	/* Scan for scripts */
	this->Scan(this->GetFileName(), this->GetDirectory());
}

void ScriptScanner::Reset()
{
	for (const auto &item : this->info_list) {
		delete item.second;
	}

	this->info_list.clear();
	this->info_single_list.clear();
}

void ScriptScanner::RegisterScript(ScriptInfo *info)
{
	std::string script_original_name = this->GetScriptName(info);
	std::string script_name = fmt::format("{}.{}", script_original_name, info->GetVersion());

	/* Check if GetShortName follows the rules */
	if (info->GetShortName().size() != 4) {
		Debug(script, 0, "The script '{}' returned a string from GetShortName() which is not four characters. Unable to load the script.", info->GetName());
		delete info;
		return;
	}

	if (this->info_list.find(script_name) != this->info_list.end()) {
		/* This script was already registered */
#ifdef _WIN32
		/* Windows doesn't care about the case */
		if (StrEqualsIgnoreCase(this->info_list[script_name]->GetMainScript(), info->GetMainScript())) {
#else
		if (this->info_list[script_name]->GetMainScript() == info->GetMainScript()) {
#endif
			delete info;
			return;
		}

		Debug(script, 1, "Registering two scripts with the same name and version");
		Debug(script, 1, "  1: {}", this->info_list[script_name]->GetMainScript());
		Debug(script, 1, "  2: {}", info->GetMainScript());
		Debug(script, 1, "The first is taking precedence.");

		delete info;
		return;
	}

	this->info_list[script_name] = info;

	if (!info->IsDeveloperOnly() || _settings_client.gui.ai_developer_tools) {
		/* Add the script to the 'unique' script list, where only the highest version
		 *  of the script is registered. */
		auto it = this->info_single_list.find(script_original_name);
		if (it == this->info_single_list.end()) {
			this->info_single_list[script_original_name] = info;
		} else if (it->second->GetVersion() < info->GetVersion()) {
			it->second = info;
		}
	}
}

std::string ScriptScanner::GetConsoleList(bool newest_only) const
{
	std::string p = fmt::format("List of {}:\n", this->GetScannerName());
	const ScriptInfoList &list = newest_only ? this->info_single_list : this->info_list;
	for (const auto &item : list) {
		ScriptInfo *i = item.second;
		fmt::format_to(std::back_inserter(p), "{:10} (v{}): {}\n", i->GetName(), i->GetVersion(), i->GetDescription());
	}
	p += "\n";

	return p;
}

/** Helper for creating a MD5sum of all files within of a script. */
struct ScriptFileChecksumCreator : FileScanner {
	MD5Hash md5sum; ///< The final md5sum.
	Subdirectory dir; ///< The directory to look in.

	/**
	 * Initialise the md5sum to be all zeroes,
	 * so we can easily xor the data.
	 */
	ScriptFileChecksumCreator(Subdirectory dir) : dir(dir) {}

	/* Add the file and calculate the md5 sum. */
	bool AddFile(const std::string &filename, size_t, const std::string &) override
	{
		Md5 checksum;
		uint8_t buffer[1024];
		size_t len, size;

		/* Open the file ... */
<<<<<<< HEAD
		FILE *f = FioFOpenFile(filename.c_str(), "rb", this->dir, &size);
		if (f == nullptr) return false;
=======
		auto f = FioFOpenFile(filename, "rb", this->dir, &size);
		if (!f.has_value()) return false;
>>>>>>> c813b2b4

		/* ... calculate md5sum... */
		while ((len = fread(buffer, 1, (size > sizeof(buffer)) ? sizeof(buffer) : size, *f)) != 0 && size != 0) {
			size -= len;
			checksum.Append(buffer, len);
		}

		MD5Hash tmp_md5sum;
		checksum.Finish(tmp_md5sum);

		/* ... and xor it to the overall md5sum. */
		this->md5sum ^= tmp_md5sum;

		return true;
	}
};

/**
 * Check whether the script given in info is the same as in ci based
 * on the shortname and md5 sum.
 * @param ci The information to compare to.
 * @param md5sum Whether to check the MD5 checksum.
 * @param info The script to get the shortname and md5 sum from.
 * @return True iff they're the same.
 */
static bool IsSameScript(const ContentInfo *ci, bool md5sum, ScriptInfo *info, Subdirectory dir)
{
	uint32_t id = 0;
	const char *str = info->GetShortName().c_str();
	for (int j = 0; j < 4 && *str != '\0'; j++, str++) id |= *str << (8 * j);

	if (id != ci->unique_id) return false;
	if (!md5sum) return true;

	ScriptFileChecksumCreator checksum(dir);
	auto tar_filename = info->GetTarFile();
	TarList::iterator iter;
	if (!tar_filename.empty() && (iter = _tar_list[dir].find(tar_filename)) != _tar_list[dir].end()) {
		/* The main script is in a tar file, so find all files that
		 * are in the same tar and add them to the MD5 checksumming. */
		for (const auto &tar : _tar_filelist[dir]) {
			/* Not in the same tar. */
			if (tar.second.tar_filename != iter->first) continue;

			/* Check the extension. */
			const char *ext = strrchr(tar.first.c_str(), '.');
			if (ext == nullptr || !StrEqualsIgnoreCase(ext, ".nut")) continue;

			checksum.AddFile(tar.first, 0, tar_filename);
		}
	} else {
		/* There'll always be at least 1 path separator character in a script
		 * main script name as the search algorithm requires the main script to
		 * be in a subdirectory of the script directory; so <dir>/<path>/main.nut. */
		const std::string &main_script = info->GetMainScript();
		std::string path = main_script.substr(0, main_script.find_last_of(PATHSEPCHAR));
		checksum.Scan(".nut", path);
	}

	return ci->md5sum == checksum.md5sum;
}

bool ScriptScanner::HasScript(const ContentInfo *ci, bool md5sum)
{
	for (const auto &item : this->info_list) {
		if (IsSameScript(ci, md5sum, item.second, this->GetDirectory())) return true;
	}
	return false;
}

const char *ScriptScanner::FindMainScript(const ContentInfo *ci, bool md5sum)
{
	for (const auto &item : this->info_list) {
		if (IsSameScript(ci, md5sum, item.second, this->GetDirectory())) return item.second->GetMainScript().c_str();
	}
	return nullptr;
}<|MERGE_RESOLUTION|>--- conflicted
+++ resolved
@@ -171,13 +171,8 @@
 		size_t len, size;
 
 		/* Open the file ... */
-<<<<<<< HEAD
-		FILE *f = FioFOpenFile(filename.c_str(), "rb", this->dir, &size);
-		if (f == nullptr) return false;
-=======
 		auto f = FioFOpenFile(filename, "rb", this->dir, &size);
 		if (!f.has_value()) return false;
->>>>>>> c813b2b4
 
 		/* ... calculate md5sum... */
 		while ((len = fread(buffer, 1, (size > sizeof(buffer)) ? sizeof(buffer) : size, *f)) != 0 && size != 0) {
