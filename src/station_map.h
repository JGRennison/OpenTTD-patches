--- conflicted
+++ resolved
@@ -364,20 +364,9 @@
  * @pre IsBayRoadStopTile(t)
  * @return the direction of the entrance
  */
-<<<<<<< HEAD
-inline DiagDirection GetRoadStopDir(TileIndex t)
-{
-	StationGfx gfx = GetStationGfx(t);
-	dbg_assert_tile(IsAnyRoadStopTile(t), t);
-	if (gfx < GFX_TRUCK_BUS_DRIVETHROUGH_OFFSET) {
-		return (DiagDirection)(gfx);
-	} else {
-		return (DiagDirection)(gfx - GFX_TRUCK_BUS_DRIVETHROUGH_OFFSET);
-	}
-=======
-inline DiagDirection GetBayRoadStopDir(Tile t)
-{
-	assert(IsBayRoadStopTile(t));
+inline DiagDirection GetBayRoadStopDir(TileIndex t)
+{
+	dbg_assert_tile(IsBayRoadStopTile(t), t);
 	return static_cast<DiagDirection>(GetStationGfx(t));
 }
 
@@ -387,11 +376,10 @@
  * @pre IsDriveThroughStopTile(t)
  * @return the axis the drive through is in
  */
-inline Axis GetDriveThroughStopAxis(Tile t)
-{
-	assert(IsDriveThroughStopTile(t));
+inline Axis GetDriveThroughStopAxis(TileIndex t)
+{
+	dbg_assert_tile(IsDriveThroughStopTile(t), t);
 	return static_cast<Axis>(GetStationGfx(t) - GFX_TRUCK_BUS_DRIVETHROUGH_OFFSET);
->>>>>>> e50c1774
 }
 
 /**
