/*
 * This file is part of OpenTTD.
 * OpenTTD is free software; you can redistribute it and/or modify it under the terms of the GNU General Public License as published by the Free Software Foundation, version 2.
 * OpenTTD is distributed in the hope that it will be useful, but WITHOUT ANY WARRANTY; without even the implied warranty of MERCHANTABILITY or FITNESS FOR A PARTICULAR PURPOSE.
 * See the GNU General Public License for more details. You should have received a copy of the GNU General Public License along with OpenTTD. If not, see <http://www.gnu.org/licenses/>.
 */

/** @file station_map.h Maps accessors for stations. */

#ifndef STATION_MAP_H
#define STATION_MAP_H

#include "rail_map.h"
#include "road_map.h"
#include "water_map.h"
#include "station_func.h"
#include "rail.h"
#include "road.h"

typedef uint8_t StationGfx; ///< Index of station graphics. @see _station_display_datas

/**
 * Get StationID from a tile
 * @param t Tile to query station ID from
 * @pre IsTileType(t, MP_STATION)
 * @return Station ID of the station at \a t
 */
inline StationID GetStationIndex(TileIndex t)
{
	dbg_assert_tile(IsTileType(t, MP_STATION), t);
	return (StationID)_m[t].m2;
}


static const int GFX_DOCK_BASE_WATER_PART          =  4; ///< The offset for the water parts.
static const int GFX_TRUCK_BUS_DRIVETHROUGH_OFFSET =  4; ///< The offset for the drive through parts.

/**
 * Get the station type of this tile
 * @param t the tile to query
 * @pre IsTileType(t, MP_STATION)
 * @return the station type
 */
inline StationType GetStationType(TileIndex t)
{
	dbg_assert_tile(IsTileType(t, MP_STATION), t);
	return (StationType)GB(_me[t].m6, 3, 4);
}

/**
 * Get the road stop type of this tile
 * @param t the tile to query
 * @pre GetStationType(t) == StationType::Truck || GetStationType(t) == StationType::Bus
 * @return the road stop type
 */
inline RoadStopType GetRoadStopType(TileIndex t)
{
<<<<<<< HEAD
	dbg_assert_tile(GetStationType(t) == STATION_TRUCK || GetStationType(t) == STATION_BUS, t);
	return GetStationType(t) == STATION_TRUCK ? ROADSTOP_TRUCK : ROADSTOP_BUS;
=======
	assert(GetStationType(t) == StationType::Truck || GetStationType(t) == StationType::Bus);
	return GetStationType(t) == StationType::Truck ? RoadStopType::Truck : RoadStopType::Bus;
>>>>>>> 60d0d7b8
}

/**
 * Get the station graphics of this tile
 * @param t the tile to query
 * @pre IsTileType(t, MP_STATION)
 * @return the station graphics
 */
inline StationGfx GetStationGfx(TileIndex t)
{
	dbg_assert_tile(IsTileType(t, MP_STATION), t);
	return _m[t].m5;
}

/**
 * Set the station graphics of this tile
 * @param t the tile to update
 * @param gfx the new graphics
 * @pre IsTileType(t, MP_STATION)
 */
inline void SetStationGfx(TileIndex t, StationGfx gfx)
{
	dbg_assert_tile(IsTileType(t, MP_STATION), t);
	_m[t].m5 = gfx;
}

/**
 * Is this station tile a rail station?
 * @param t the tile to get the information from
 * @pre IsTileType(t, MP_STATION)
 * @return true if and only if the tile is a rail station
 */
inline bool IsRailStation(TileIndex t)
{
	return GetStationType(t) == StationType::Rail;
}

/**
 * Is this tile a station tile and a rail station?
 * @param t the tile to get the information from
 * @return true if and only if the tile is a rail station
 */
inline bool IsRailStationTile(TileIndex t)
{
	return IsTileType(t, MP_STATION) && IsRailStation(t);
}

/**
 * Is this station tile a rail waypoint?
 * @param t the tile to get the information from
 * @pre IsTileType(t, MP_STATION)
 * @return true if and only if the tile is a rail waypoint
 */
inline bool IsRailWaypoint(TileIndex t)
{
	return GetStationType(t) == StationType::RailWaypoint;
}

/**
 * Is this tile a station tile and a rail waypoint?
 * @param t the tile to get the information from
 * @return true if and only if the tile is a rail waypoint
 */
inline bool IsRailWaypointTile(TileIndex t)
{
	return IsTileType(t, MP_STATION) && IsRailWaypoint(t);
}

/**
 * Has this station tile a rail? In other words, is this station
 * tile a rail station or rail waypoint?
 * @param t the tile to check
 * @pre IsTileType(t, MP_STATION)
 * @return true if and only if the tile has rail
 */
inline bool HasStationRail(TileIndex t)
{
	return IsRailStation(t) || IsRailWaypoint(t);
}

/**
 * Has this station tile a rail? In other words, is this station
 * tile a rail station or rail waypoint?
 * @param t the tile to check
 * @return true if and only if the tile is a station tile and has rail
 */
inline bool HasStationTileRail(TileIndex t)
{
	return IsTileType(t, MP_STATION) && HasStationRail(t);
}

/**
 * Is this station tile an airport?
 * @param t the tile to get the information from
 * @pre IsTileType(t, MP_STATION)
 * @return true if and only if the tile is an airport
 */
inline bool IsAirport(TileIndex t)
{
	return GetStationType(t) == StationType::Airport;
}

/**
 * Is this tile a station tile and an airport tile?
 * @param t the tile to get the information from
 * @return true if and only if the tile is an airport
 */
inline bool IsAirportTile(TileIndex t)
{
	return IsTileType(t, MP_STATION) && IsAirport(t);
}

bool IsHangar(TileIndex t);

/**
 * Is the station at \a t a truck stop?
 * @param t Tile to check
 * @pre IsTileType(t, MP_STATION)
 * @return \c true if station is a truck stop, \c false otherwise
 */
inline bool IsTruckStop(TileIndex t)
{
	return GetStationType(t) == StationType::Truck;
}

/**
 * Is the station at \a t a bus stop?
 * @param t Tile to check
 * @pre IsTileType(t, MP_STATION)
 * @return \c true if station is a bus stop, \c false otherwise
 */
inline bool IsBusStop(TileIndex t)
{
	return GetStationType(t) == StationType::Bus;
}

/**
 * Is the station at \a t a road waypoint?
 * @param t Tile to check
 * @pre IsTileType(t, MP_STATION)
 * @return \c true if station is a road waypoint, \c false otherwise
 */
inline bool IsRoadWaypoint(TileIndex t)
{
	return GetStationType(t) == StationType::RoadWaypoint;
}

/**
 * Is this tile a station tile and a road waypoint?
 * @param t the tile to get the information from
 * @return true if and only if the tile is a road waypoint
 */
inline bool IsRoadWaypointTile(TileIndex t)
{
	return IsTileType(t, MP_STATION) && IsRoadWaypoint(t);
}

/**
 * Is the station at \a t a road station?
 * @param t Tile to check
 * @pre IsTileType(t, MP_STATION)
 * @return \c true if station at the tile is a bus stop, truck stop \c false otherwise
 */
inline bool IsStationRoadStop(TileIndex t)
{
	dbg_assert_tile(IsTileType(t, MP_STATION), t);
	return IsTruckStop(t) || IsBusStop(t);
}

/**
 * Is tile \a t a road stop station?
 * @param t Tile to check
 * @return \c true if the tile is a station tile and a road stop
 */
inline bool IsStationRoadStopTile(TileIndex t)
{
	return IsTileType(t, MP_STATION) && IsStationRoadStop(t);
}

/**
 * Is the station at \a t a road station?
 * @param t Tile to check
 * @pre IsTileType(t, MP_STATION)
 * @return \c true if station at the tile is a bus stop, truck stop or road waypoint, \c false otherwise
 */
inline bool IsAnyRoadStop(TileIndex t)
{
	dbg_assert_tile(IsTileType(t, MP_STATION), t);
	return IsTruckStop(t) || IsBusStop(t) || IsRoadWaypoint(t);
}

/**
 * Is tile \a t a road stop station?
 * @param t Tile to check
 * @return \c true if the tile is a station tile and a road stop
 */
inline bool IsAnyRoadStopTile(TileIndex t)
{
	return IsTileType(t, MP_STATION) && IsAnyRoadStop(t);
}

/**
 * Is tile \a t a bay (non-drive through) road stop station?
 * @param t Tile to check
 * @return \c true if the tile is a station tile and a bay road stop
 */
inline bool IsBayRoadStopTile(TileIndex t)
{
	return IsAnyRoadStopTile(t) && GetStationGfx(t) < GFX_TRUCK_BUS_DRIVETHROUGH_OFFSET;
}

/**
 * Is tile \a t a drive through road stop station?
 * @param t Tile to check
 * @return \c true if the tile is a station tile and a drive through road stop
 */
inline bool IsDriveThroughStopTile(TileIndex t)
{
	return IsAnyRoadStopTile(t) && GetStationGfx(t) >= GFX_TRUCK_BUS_DRIVETHROUGH_OFFSET;
}

/**
 * Gets the disallowed directions
 * @param t the tile to get the directions from
 * @return the disallowed directions
 */
inline DisallowedRoadDirections GetDriveThroughStopDisallowedRoadDirections(TileIndex t)
{
	dbg_assert_tile(IsDriveThroughStopTile(t), t);
	return (DisallowedRoadDirections)GB(_m[t].m3, 0, 2);
}

/**
 * Sets the disallowed directions
 * @param t   the tile to set the directions for
 * @param drd the disallowed directions
 */
inline void SetDriveThroughStopDisallowedRoadDirections(TileIndex t, DisallowedRoadDirections drd)
{
	dbg_assert_tile(IsDriveThroughStopTile(t), t);
	dbg_assert(drd < DRD_END);
	SB(_m[t].m3, 0, 2, drd);
}

/**
 * Get the decorations of a road waypoint.
 * @param tile The tile to query.
 * @return The road decoration of the tile.
 */
inline Roadside GetRoadWaypointRoadside(TileIndex tile)
{
	dbg_assert_tile(IsRoadWaypointTile(tile), tile);
	return (Roadside)GB(_m[tile].m3, 2, 2);
}

/**
 * Set the decorations of a road waypoint.
 * @param tile The tile to change.
 * @param s    The new road decoration of the tile.
 */
inline void SetRoadWaypointRoadside(TileIndex tile, Roadside s)
{
	dbg_assert_tile(IsRoadWaypointTile(tile), tile);
	SB(_m[tile].m3, 2, 2, s);
}

/**
 * Check if a road waypoint tile has snow/desert.
 * @param t The tile to query.
 * @return True if the tile has snow/desert.
 */
inline bool IsRoadWaypointOnSnowOrDesert(TileIndex t)
{
	dbg_assert_tile(IsRoadWaypointTile(t), t);
	return HasBit(_me[t].m8, 15);
}

/**
 * Toggle the snow/desert state of a road waypoint tile.
 * @param t The tile to change.
 */
inline void ToggleRoadWaypointOnSnowOrDesert(TileIndex t)
{
	dbg_assert_tile(IsRoadWaypointTile(t), t);
	ToggleBit(_me[t].m8, 15);
}

StationGfx GetTranslatedAirportTileID(StationGfx gfx);

/**
 * Get the station graphics of this airport tile
 * @param t the tile to query
 * @pre IsAirport(t)
 * @return the station graphics
 */
inline StationGfx GetAirportGfx(TileIndex t)
{
	dbg_assert_tile(IsAirport(t), t);
	return GetTranslatedAirportTileID(GetStationGfx(t));
}

/**
 * Gets the direction the bay road stop entrance points towards.
 * @param t the tile of the road stop
 * @pre IsBayRoadStopTile(t)
 * @return the direction of the entrance
 */
inline DiagDirection GetBayRoadStopDir(TileIndex t)
{
	dbg_assert_tile(IsBayRoadStopTile(t), t);
	return static_cast<DiagDirection>(GetStationGfx(t));
}

/**
 * Gets the axis of the drive through stop.
 * @param t the tile of the road stop
 * @pre IsDriveThroughStopTile(t)
 * @return the axis the drive through is in
 */
inline Axis GetDriveThroughStopAxis(TileIndex t)
{
	dbg_assert_tile(IsDriveThroughStopTile(t), t);
	return static_cast<Axis>(GetStationGfx(t) - GFX_TRUCK_BUS_DRIVETHROUGH_OFFSET);
}

/**
 * Is tile \a t part of an oilrig?
 * @param t Tile to check
 * @pre IsTileType(t, MP_STATION)
 * @return \c true if the tile is an oilrig tile
 */
inline bool IsOilRig(TileIndex t)
{
	return GetStationType(t) == StationType::Oilrig;
}

/**
 * Is tile \a t a dock tile?
 * @param t Tile to check
 * @pre IsTileType(t, MP_STATION)
 * @return \c true if the tile is a dock
 */
inline bool IsDock(TileIndex t)
{
	return GetStationType(t) == StationType::Dock;
}

/**
 * Is tile \a t a dock tile?
 * @param t Tile to check
 * @return \c true if the tile is a dock
 */
inline bool IsDockTile(TileIndex t)
{
	return IsTileType(t, MP_STATION) && GetStationType(t) == StationType::Dock;
}

/**
 * Is tile \a t a buoy tile?
 * @param t Tile to check
 * @pre IsTileType(t, MP_STATION)
 * @return \c true if the tile is a buoy
 */
inline bool IsBuoy(TileIndex t)
{
	return GetStationType(t) == StationType::Buoy;
}

/**
 * Is tile \a t a buoy tile?
 * @param t Tile to check
 * @return \c true if the tile is a buoy
 */
inline bool IsBuoyTile(TileIndex t)
{
	return IsTileType(t, MP_STATION) && IsBuoy(t);
}

/**
 * Is tile \a t an hangar tile?
 * @param t Tile to check
 * @return \c true if the tile is an hangar
 */
inline bool IsHangarTile(TileIndex t)
{
	return IsTileType(t, MP_STATION) && IsHangar(t);
}

/**
 * Is tile \a t a blocked tile?
 * @pre HasStationRail(t)
 * @param t Tile to check
 * @return \c true if the tile is blocked
 */
inline bool IsStationTileBlocked(TileIndex t)
{
	assert(HasStationRail(t));
	return HasBit(_me[t].m6, 0);
}

/**
 * Set the blocked state of the rail station
 * @pre HasStationRail(t)
 * @param t the station tile
 * @param b the blocked state
 */
inline void SetStationTileBlocked(TileIndex t, bool b)
{
	assert(HasStationRail(t));
	AssignBit(_me[t].m6, 0, b);
}

/**
 * Can tile \a t have catenary wires?
 * @pre HasStationRail(t)
 * @param t Tile to check
 * @return \c true if the tile can have catenary wires
 */
inline bool CanStationTileHaveWires(TileIndex t)
{
	assert(HasStationRail(t));
	return HasBit(_me[t].m6, 1);
}

/**
 * Set the catenary wires state of the rail station
 * @pre HasStationRail(t)
 * @param t the station tile
 * @param b the catenary wires state
 */
inline void SetStationTileHaveWires(TileIndex t, bool b)
{
	assert(HasStationRail(t));
	AssignBit(_me[t].m6, 1, b);
}

/**
 * Can tile \a t have catenary pylons?
 * @pre HasStationRail(t)
 * @param t Tile to check
 * @return \c true if the tile can have catenary pylons
 */
inline bool CanStationTileHavePylons(TileIndex t)
{
	assert(HasStationRail(t));
	return HasBit(_me[t].m6, 7);
}

/**
 * Set the catenary pylon state of the rail station
 * @pre HasStationRail(t)
 * @param t the station tile
 * @param b the catenary pylons state
 */
inline void SetStationTileHavePylons(TileIndex t, bool b)
{
	assert(HasStationRail(t));
	AssignBit(_me[t].m6, 7, b);
}

/**
 * Get the rail direction of a rail station.
 * @param t Tile to query
 * @pre HasStationRail(t)
 * @return The direction of the rails on tile \a t.
 */
inline Axis GetRailStationAxis(TileIndex t)
{
	dbg_assert_tile(HasStationRail(t), t);
	return HasBit(GetStationGfx(t), 0) ? AXIS_Y : AXIS_X;
}

/**
 * Get the rail track of a rail station tile.
 * @param t Tile to query
 * @pre HasStationRail(t)
 * @return The rail track of the rails on tile \a t.
 */
inline Track GetRailStationTrack(TileIndex t)
{
	return AxisToTrack(GetRailStationAxis(t));
}

/**
 * Get the trackbits of a rail station tile.
 * @param t Tile to query
 * @pre HasStationRail(t)
 * @return The trackbits of the rails on tile \a t.
 */
inline TrackBits GetRailStationTrackBits(TileIndex t)
{
	return AxisToTrackBits(GetRailStationAxis(t));
}

/**
 * Check if a tile is a valid continuation to a railstation tile.
 * The tile \a test_tile is a valid continuation to \a station_tile, if all of the following are true:
 * \li \a test_tile is a rail station tile
 * \li the railtype of \a test_tile is compatible with the railtype of \a station_tile
 * \li the tracks on \a test_tile and \a station_tile are in the same direction
 * \li both tiles belong to the same station
 * \li \a test_tile is not blocked (@see IsStationTileBlocked)
 * @param test_tile Tile to test
 * @param station_tile Station tile to compare with
 * @pre IsRailStationTile(station_tile)
 * @return true if the two tiles are compatible
 */
inline bool IsCompatibleTrainStationTile(TileIndex test_tile, TileIndex station_tile)
{
	dbg_assert_tile(IsRailStationTile(station_tile), station_tile);
	return IsRailStationTile(test_tile) && !IsStationTileBlocked(test_tile) &&
			IsCompatibleRail(GetRailType(test_tile), GetRailType(station_tile)) &&
			GetRailStationAxis(test_tile) == GetRailStationAxis(station_tile) &&
			GetStationIndex(test_tile) == GetStationIndex(station_tile);
}

/**
 * Get the reservation state of the rail station
 * @pre HasStationRail(t)
 * @param t the station tile
 * @return reservation state
 */
inline bool HasStationReservation(TileIndex t)
{
	dbg_assert_tile(HasStationRail(t), t);
	return HasBit(_me[t].m6, 2);
}

/**
 * Set the reservation state of the rail station
 * @pre HasStationRail(t)
 * @param t the station tile
 * @param b the reservation state
 */
inline void SetRailStationReservation(TileIndex t, bool b)
{
	dbg_assert_tile(HasStationRail(t), t);
	AssignBit(_me[t].m6, 2, b);
}

/**
 * Get the reserved track bits for a waypoint
 * @pre HasStationRail(t)
 * @param t the tile
 * @return reserved track bits
 */
inline TrackBits GetStationReservationTrackBits(TileIndex t)
{
	return HasStationReservation(t) ? GetRailStationTrackBits(t) : TRACK_BIT_NONE;
}

/**
 * Get the direction of a dock.
 * @param t Tile to query
 * @pre IsDock(t)
 * @pre \a t is the land part of the dock
 * @return The direction of the dock on tile \a t.
 */
inline DiagDirection GetDockDirection(TileIndex t)
{
	StationGfx gfx = GetStationGfx(t);
	dbg_assert_tile(IsDock(t) && gfx < GFX_DOCK_BASE_WATER_PART, t);
	return (DiagDirection)(gfx);
}

/**
 * Check whether a dock tile is the tile on water.
 */
inline bool IsDockWaterPart(TileIndex t)
{
	assert(IsDockTile(t));
	StationGfx gfx = GetStationGfx(t);
	return gfx >= GFX_DOCK_BASE_WATER_PART;
}

/**
 * Is there a custom rail station spec on this tile?
 * @param t Tile to query
 * @pre HasStationTileRail(t)
 * @return True if this station is part of a newgrf station.
 */
inline bool IsCustomStationSpecIndex(TileIndex t)
{
	dbg_assert_tile(HasStationTileRail(t), t);
	return _m[t].m4 != 0;
}

/**
 * Set the custom station spec for this tile.
 * @param t Tile to set the stationspec of.
 * @param specindex The new spec.
 * @pre HasStationTileRail(t)
 */
inline void SetCustomStationSpecIndex(TileIndex t, uint8_t specindex)
{
	dbg_assert_tile(HasStationTileRail(t), t);
	_m[t].m4 = specindex;
}

/**
 * Get the custom station spec for this tile.
 * @param t Tile to query
 * @pre HasStationTileRail(t)
 * @return The custom station spec of this tile.
 */
inline uint GetCustomStationSpecIndex(TileIndex t)
{
	dbg_assert_tile(HasStationTileRail(t), t);
	return _m[t].m4;
}

/**
 * Is there a custom road stop spec on this tile?
 * @param t Tile to query
 * @pre IsAnyRoadStopTile(t)
 * @return True if this station is part of a newgrf station.
 */
inline bool IsCustomRoadStopSpecIndex(TileIndex t)
{
	dbg_assert_tile(IsAnyRoadStopTile(t), t);
	return GB(_me[t].m8, 0, 6) != 0;
}

/**
 * Set the custom road stop spec for this tile.
 * @param t Tile to set the stationspec of.
 * @param specindex The new spec.
 * @pre IsAnyRoadStopTile(t)
 */
inline void SetCustomRoadStopSpecIndex(TileIndex t, uint8_t specindex)
{
	dbg_assert_tile(IsAnyRoadStopTile(t), t);
	SB(_me[t].m8, 0, 6, specindex);
}

/**
 * Get the custom road stop spec for this tile.
 * @param t Tile to query
 * @pre IsAnyRoadStopTile(t)
 * @return The custom station spec of this tile.
 */
inline uint GetCustomRoadStopSpecIndex(TileIndex t)
{
	dbg_assert_tile(IsAnyRoadStopTile(t), t);
	return GB(_me[t].m8, 0, 6);
}

/**
 * Set the random bits for a station tile.
 * @param t Tile to set random bits for.
 * @param random_bits The random bits.
 * @pre IsTileType(t, MP_STATION)
 */
inline void SetStationTileRandomBits(TileIndex t, uint8_t random_bits)
{
	dbg_assert_tile(IsTileType(t, MP_STATION), t);
	SB(_m[t].m3, 4, 4, random_bits);
}

/**
 * Get the random bits of a station tile.
 * @param t Tile to query
 * @pre IsTileType(t, MP_STATION)
 * @return The random bits for this station tile.
 */
inline uint8_t GetStationTileRandomBits(TileIndex t)
{
	dbg_assert_tile(IsTileType(t, MP_STATION), t);
	return GB(_m[t].m3, 4, 4);
}

/**
 * Make the given tile a station tile.
 * @param t the tile to make a station tile
 * @param o the owner of the station
 * @param sid the station to which this tile belongs
 * @param st the type this station tile
 * @param section the StationGfx to be used for this tile
 * @param wc The water class of the station
 */
inline void MakeStation(TileIndex t, Owner o, StationID sid, StationType st, uint8_t section, WaterClass wc = WATER_CLASS_INVALID)
{
	SetTileType(t, MP_STATION);
	SetTileOwner(t, o);
	SetWaterClass(t, wc);
	SetDockingTile(t, false);
<<<<<<< HEAD
	_m[t].m2 = sid;
	_m[t].m3 = 0;
	_m[t].m4 = 0;
	_m[t].m5 = section;
	SB(_me[t].m6, 2, 1, 0);
	SB(_me[t].m6, 3, 4, st);
	_me[t].m7 = 0;
	_me[t].m8 = 0;
=======
	t.m2() = sid;
	t.m3() = 0;
	t.m4() = 0;
	t.m5() = section;
	SB(t.m6(), 2, 1, 0);
	SB(t.m6(), 3, 4, to_underlying(st));
	t.m7() = 0;
	t.m8() = 0;
>>>>>>> 60d0d7b8
}

/**
 * Make the given tile a rail station tile.
 * @param t the tile to make a rail station tile
 * @param o the owner of the station
 * @param sid the station to which this tile belongs
 * @param a the axis of this tile
 * @param section the StationGfx to be used for this tile
 * @param rt the railtype of this tile
 */
inline void MakeRailStation(TileIndex t, Owner o, StationID sid, Axis a, uint8_t section, RailType rt)
{
	MakeStation(t, o, sid, StationType::Rail, section + a);
	SetRailType(t, rt);
	SetRailStationReservation(t, false);
}

/**
 * Make the given tile a rail waypoint tile.
 * @param t the tile to make a rail waypoint
 * @param o the owner of the waypoint
 * @param sid the waypoint to which this tile belongs
 * @param a the axis of this tile
 * @param section the StationGfx to be used for this tile
 * @param rt the railtype of this tile
 */
inline void MakeRailWaypoint(TileIndex t, Owner o, StationID sid, Axis a, uint8_t section, RailType rt)
{
	MakeStation(t, o, sid, StationType::RailWaypoint, section + a);
	SetRailType(t, rt);
	SetRailStationReservation(t, false);
}

/**
 * Make the given tile a roadstop tile.
 * @param t the tile to make a roadstop
 * @param o the owner of the roadstop
 * @param sid the station to which this tile belongs
 * @param rst the type of roadstop to make this tile
 * @param road_rt the road roadtype on this tile
 * @param tram_rt the tram roadtype on this tile
 * @param d the direction of the roadstop
 */
inline void MakeRoadStop(TileIndex t, Owner o, StationID sid, RoadStopType rst, RoadType road_rt, RoadType tram_rt, DiagDirection d)
{
	MakeStation(t, o, sid, (rst == RoadStopType::Bus ? StationType::Bus : StationType::Truck), d);
	SetRoadTypes(t, road_rt, tram_rt);
	SetRoadOwner(t, RTT_ROAD, o);
	SetRoadOwner(t, RTT_TRAM, o);
}

/**
 * Make the given tile a drivethrough roadstop tile.
 * @param t the tile to make a roadstop
 * @param station the owner of the roadstop
 * @param road the owner of the road
 * @param tram the owner of the tram
 * @param sid the station to which this tile belongs
 * @param rst the type of roadstop to make this tile
 * @param road_rt the road roadtype on this tile
 * @param tram_rt the tram roadtype on this tile
 * @param a the direction of the roadstop
 */
inline void MakeDriveThroughRoadStop(TileIndex t, Owner station, Owner road, Owner tram, StationID sid, StationType rst, RoadType road_rt, RoadType tram_rt, Axis a)
{
	MakeStation(t, station, sid, rst, GFX_TRUCK_BUS_DRIVETHROUGH_OFFSET + a);
	SetRoadTypes(t, road_rt, tram_rt);
	SetRoadOwner(t, RTT_ROAD, road);
	SetRoadOwner(t, RTT_TRAM, tram);
}

/**
 * Make the given tile an airport tile.
 * @param t the tile to make a airport
 * @param o the owner of the airport
 * @param sid the station to which this tile belongs
 * @param section the StationGfx to be used for this tile
 * @param wc the type of water on this tile
 */
inline void MakeAirport(TileIndex t, Owner o, StationID sid, uint8_t section, WaterClass wc)
{
	MakeStation(t, o, sid, StationType::Airport, section, wc);
}

/**
 * Make the given tile a buoy tile.
 * @param t the tile to make a buoy
 * @param sid the station to which this tile belongs
 * @param wc the type of water on this tile
 */
inline void MakeBuoy(TileIndex t, StationID sid, WaterClass wc)
{
	/* Make the owner of the buoy tile the same as the current owner of the
	 * water tile. In this way, we can reset the owner of the water to its
	 * original state when the buoy gets removed. */
	MakeStation(t, GetTileOwner(t), sid, StationType::Buoy, 0, wc);
}

/**
 * Make the given tile a dock tile.
 * @param t the tile to make a dock
 * @param o the owner of the dock
 * @param sid the station to which this tile belongs
 * @param d the direction of the dock
 * @param wc the type of water on this tile
 */
inline void MakeDock(TileIndex t, Owner o, StationID sid, DiagDirection d, WaterClass wc)
{
<<<<<<< HEAD
	MakeStation(t, o, sid, STATION_DOCK, d);
	MakeStation(t + TileOffsByDiagDir(d), o, sid, STATION_DOCK, GFX_DOCK_BASE_WATER_PART + DiagDirToAxis(d), wc);
=======
	MakeStation(t, o, sid, StationType::Dock, d);
	MakeStation(TileIndex(t) + TileOffsByDiagDir(d), o, sid, StationType::Dock, GFX_DOCK_BASE_WATER_PART + DiagDirToAxis(d), wc);
>>>>>>> 60d0d7b8
}

/**
 * Make the given tile an oilrig tile.
 * @param t the tile to make an oilrig
 * @param sid the station to which this tile belongs
 * @param wc the type of water on this tile
 */
inline void MakeOilrig(TileIndex t, StationID sid, WaterClass wc)
{
	MakeStation(t, OWNER_NONE, sid, StationType::Oilrig, 0, wc);
}

#endif /* STATION_MAP_H */<|MERGE_RESOLUTION|>--- conflicted
+++ resolved
@@ -55,13 +55,8 @@
  */
 inline RoadStopType GetRoadStopType(TileIndex t)
 {
-<<<<<<< HEAD
-	dbg_assert_tile(GetStationType(t) == STATION_TRUCK || GetStationType(t) == STATION_BUS, t);
-	return GetStationType(t) == STATION_TRUCK ? ROADSTOP_TRUCK : ROADSTOP_BUS;
-=======
-	assert(GetStationType(t) == StationType::Truck || GetStationType(t) == StationType::Bus);
+	dbg_assert_tile(GetStationType(t) == StationType::Truck || GetStationType(t) == StationType::Bus, t);
 	return GetStationType(t) == StationType::Truck ? RoadStopType::Truck : RoadStopType::Bus;
->>>>>>> 60d0d7b8
 }
 
 /**
@@ -748,25 +743,14 @@
 	SetTileOwner(t, o);
 	SetWaterClass(t, wc);
 	SetDockingTile(t, false);
-<<<<<<< HEAD
 	_m[t].m2 = sid;
 	_m[t].m3 = 0;
 	_m[t].m4 = 0;
 	_m[t].m5 = section;
 	SB(_me[t].m6, 2, 1, 0);
-	SB(_me[t].m6, 3, 4, st);
+	SB(_me[t].m6, 3, 4, to_underlying(st));
 	_me[t].m7 = 0;
 	_me[t].m8 = 0;
-=======
-	t.m2() = sid;
-	t.m3() = 0;
-	t.m4() = 0;
-	t.m5() = section;
-	SB(t.m6(), 2, 1, 0);
-	SB(t.m6(), 3, 4, to_underlying(st));
-	t.m7() = 0;
-	t.m8() = 0;
->>>>>>> 60d0d7b8
 }
 
 /**
@@ -876,13 +860,8 @@
  */
 inline void MakeDock(TileIndex t, Owner o, StationID sid, DiagDirection d, WaterClass wc)
 {
-<<<<<<< HEAD
-	MakeStation(t, o, sid, STATION_DOCK, d);
-	MakeStation(t + TileOffsByDiagDir(d), o, sid, STATION_DOCK, GFX_DOCK_BASE_WATER_PART + DiagDirToAxis(d), wc);
-=======
 	MakeStation(t, o, sid, StationType::Dock, d);
-	MakeStation(TileIndex(t) + TileOffsByDiagDir(d), o, sid, StationType::Dock, GFX_DOCK_BASE_WATER_PART + DiagDirToAxis(d), wc);
->>>>>>> 60d0d7b8
+	MakeStation(t + TileOffsByDiagDir(d), o, sid, StationType::Dock, GFX_DOCK_BASE_WATER_PART + DiagDirToAxis(d), wc);
 }
 
 /**
