--- conflicted
+++ resolved
@@ -84,11 +84,7 @@
 
 		/* Land info of nearby tiles */
 		case 0x60: return GetNearbyIndustryTileInformation(parameter, this->tile,
-<<<<<<< HEAD
-				this->industry == nullptr ? (IndustryID)INVALID_INDUSTRY : this->industry->index, true, this->ro.grffile->grf_version >= 8, extra.mask);
-=======
-				this->industry == nullptr ? (IndustryID)IndustryID::Invalid() : this->industry->index, true, this->ro.grffile->grf_version >= 8);
->>>>>>> 53dd1258
+				this->industry == nullptr ? IndustryID::Invalid() : this->industry->index, true, this->ro.grffile->grf_version >= 8, extra.mask);
 
 		/* Animation stage of nearby tiles */
 		case 0x61: {
@@ -113,28 +109,17 @@
 
 /* virtual */ uint32_t IndustryTileScopeResolver::GetRandomBits() const
 {
-<<<<<<< HEAD
 	assert_tile(this->industry != nullptr && IsValidTile(this->tile), this->tile);
-	assert_tile(this->industry->index == INVALID_INDUSTRY || IsTileType(this->tile, MP_INDUSTRY), this->tile);
-=======
-	assert(this->industry != nullptr && IsValidTile(this->tile));
-	assert(this->industry->index == IndustryID::Invalid() || IsTileType(this->tile, MP_INDUSTRY));
->>>>>>> 53dd1258
+	assert_tile(this->industry->index == IndustryID::Invalid() || IsTileType(this->tile, MP_INDUSTRY), this->tile);
 
 	return (this->industry->index != IndustryID::Invalid()) ? GetIndustryRandomBits(this->tile) : 0;
 }
 
 /* virtual */ uint32_t IndustryTileScopeResolver::GetTriggers() const
 {
-<<<<<<< HEAD
 	assert_tile(this->industry != nullptr && IsValidTile(this->tile), this->tile);
-	assert_tile(this->industry->index == INVALID_INDUSTRY || IsTileType(this->tile, MP_INDUSTRY), this->tile);
-	if (this->industry->index == INVALID_INDUSTRY) return 0;
-=======
-	assert(this->industry != nullptr && IsValidTile(this->tile));
-	assert(this->industry->index == IndustryID::Invalid() || IsTileType(this->tile, MP_INDUSTRY));
+	assert_tile(this->industry->index == IndustryID::Invalid() || IsTileType(this->tile, MP_INDUSTRY), this->tile);
 	if (this->industry->index == IndustryID::Invalid()) return 0;
->>>>>>> 53dd1258
 	return GetIndustryTriggers(this->tile);
 }
 
@@ -203,13 +188,8 @@
 
 uint16_t GetIndustryTileCallback(CallbackID callback, uint32_t param1, uint32_t param2, IndustryGfx gfx_id, Industry *industry, TileIndex tile)
 {
-<<<<<<< HEAD
 	assert_tile(industry != nullptr && IsValidTile(tile), tile);
-	assert_tile(industry->index == INVALID_INDUSTRY || IsTileType(tile, MP_INDUSTRY), tile);
-=======
-	assert(industry != nullptr && IsValidTile(tile));
-	assert(industry->index == IndustryID::Invalid() || IsTileType(tile, MP_INDUSTRY));
->>>>>>> 53dd1258
+	assert_tile(industry->index == IndustryID::Invalid() || IsTileType(tile, MP_INDUSTRY), tile);
 
 	IndustryTileResolverObject object(gfx_id, tile, industry, callback, param1, param2);
 	return object.ResolveCallback();
