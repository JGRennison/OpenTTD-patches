--- conflicted
+++ resolved
@@ -62,11 +62,7 @@
 	return ((y & 0xF) << 20) | ((x & 0xF) << 16) | (y << 8) | x;
 }
 
-<<<<<<< HEAD
 /* virtual */ uint32 IndustryTileScopeResolver::GetVariable(uint16 variable, uint32 parameter, GetVariableExtra *extra) const
-=======
-/* virtual */ uint32_t IndustryTileScopeResolver::GetVariable(byte variable, [[maybe_unused]] uint32_t parameter, bool *available) const
->>>>>>> 077b08bb
 {
 	switch (variable) {
 		/* Construction state of the tile: a value between 0 and 3 */
@@ -259,11 +255,7 @@
 }
 
 /* Simple wrapper for GetHouseCallback to keep the animation unified. */
-<<<<<<< HEAD
 uint16 GetSimpleIndustryCallback(CallbackID callback, uint32 param1, uint32 param2, const IndustryTileSpec *spec, Industry *ind, TileIndex tile, int extra_data)
-=======
-uint16_t GetSimpleIndustryCallback(CallbackID callback, uint32_t param1, uint32_t param2, const IndustryTileSpec *spec, Industry *ind, TileIndex tile, int)
->>>>>>> 077b08bb
 {
 	return GetIndustryTileCallback(callback, param1, param2, spec - GetIndustryTileSpec(0), ind, tile);
 }
