/*
 * This file is part of OpenTTD.
 * OpenTTD is free software; you can redistribute it and/or modify it under the terms of the GNU General Public License as published by the Free Software Foundation, version 2.
 * OpenTTD is distributed in the hope that it will be useful, but WITHOUT ANY WARRANTY; without even the implied warranty of MERCHANTABILITY or FITNESS FOR A PARTICULAR PURPOSE.
 * See the GNU General Public License for more details. You should have received a copy of the GNU General Public License along with OpenTTD. If not, see <http://www.gnu.org/licenses/>.
 */

/** @file goal_cmd.h Command definitions related to goals. */

#ifndef GOAL_CMD_H
#define GOAL_CMD_H

#include "command_type.h"
#include "company_type.h"
#include "goal_type.h"

<<<<<<< HEAD
DEF_CMD_TUPLE_NT(CMD_CREATE_GOAL,          CmdCreateGoal,              CMD_STR_CTRL | CMD_DEITY | CMD_LOG_AUX, CMDT_OTHER_MANAGEMENT, CmdDataT<CompanyID, GoalType, GoalTypeID, std::string>)
DEF_CMD_TUPLE_NT(CMD_REMOVE_GOAL,          CmdRemoveGoal,                             CMD_DEITY | CMD_LOG_AUX, CMDT_OTHER_MANAGEMENT, CmdDataT<GoalID>)
DEF_CMD_TUPLE_NT(CMD_SET_GOAL_DESTINATION, CmdSetGoalDestination,                     CMD_DEITY | CMD_LOG_AUX, CMDT_OTHER_MANAGEMENT, CmdDataT<GoalID, GoalType, GoalTypeID>)
DEF_CMD_TUPLE_NT(CMD_SET_GOAL_TEXT,        CmdSetGoalText,             CMD_STR_CTRL | CMD_DEITY | CMD_LOG_AUX, CMDT_OTHER_MANAGEMENT, CmdDataT<GoalID, std::string>)
DEF_CMD_TUPLE_NT(CMD_SET_GOAL_PROGRESS,    CmdSetGoalProgress,         CMD_STR_CTRL | CMD_DEITY | CMD_LOG_AUX, CMDT_OTHER_MANAGEMENT, CmdDataT<GoalID, std::string>)
DEF_CMD_TUPLE_NT(CMD_SET_GOAL_COMPLETED,   CmdSetGoalCompleted,        CMD_STR_CTRL | CMD_DEITY | CMD_LOG_AUX, CMDT_OTHER_MANAGEMENT, CmdDataT<GoalID, bool>)
DEF_CMD_TUPLE_NT(CMD_GOAL_QUESTION,        CmdGoalQuestion,            CMD_STR_CTRL | CMD_DEITY | CMD_LOG_AUX, CMDT_OTHER_MANAGEMENT, CmdDataT<uint16_t, uint32_t, bool, uint32_t, GoalQuestionType, std::string>)
DEF_CMD_TUPLE_NT(CMD_GOAL_QUESTION_ANSWER, CmdGoalQuestionAnswer,                     CMD_DEITY | CMD_LOG_AUX, CMDT_OTHER_MANAGEMENT, CmdDataT<uint16_t, uint8_t>)
=======
std::tuple<CommandCost, GoalID> CmdCreateGoal(DoCommandFlags flags, CompanyID company, GoalType type, GoalTypeID dest, const EncodedString &text);
CommandCost CmdRemoveGoal(DoCommandFlags flags, GoalID goal);
CommandCost CmdSetGoalDestination(DoCommandFlags flags, GoalID goal, GoalType type, GoalTypeID dest);
CommandCost CmdSetGoalText(DoCommandFlags flags, GoalID goal, const EncodedString &text);
CommandCost CmdSetGoalProgress(DoCommandFlags flags, GoalID goal, const EncodedString &text);
CommandCost CmdSetGoalCompleted(DoCommandFlags flags, GoalID goal, bool completed);
CommandCost CmdGoalQuestion(DoCommandFlags flags, uint16_t uniqueid, uint32_t target, bool is_client, uint32_t button_mask, GoalQuestionType type, const EncodedString &text);
CommandCost CmdGoalQuestionAnswer(DoCommandFlags flags, uint16_t uniqueid, uint8_t button);

DEF_CMD_TRAIT(CMD_CREATE_GOAL,          CmdCreateGoal,         CommandFlags({CommandFlag::Deity, CommandFlag::StrCtrl}), CMDT_OTHER_MANAGEMENT)
DEF_CMD_TRAIT(CMD_REMOVE_GOAL,          CmdRemoveGoal,         CommandFlag::Deity, CMDT_OTHER_MANAGEMENT)
DEF_CMD_TRAIT(CMD_SET_GOAL_DESTINATION, CmdSetGoalDestination, CommandFlags({CommandFlag::Deity, CommandFlag::StrCtrl}), CMDT_OTHER_MANAGEMENT)
DEF_CMD_TRAIT(CMD_SET_GOAL_TEXT,        CmdSetGoalText,        CommandFlags({CommandFlag::Deity, CommandFlag::StrCtrl}), CMDT_OTHER_MANAGEMENT)
DEF_CMD_TRAIT(CMD_SET_GOAL_PROGRESS,    CmdSetGoalProgress,    CommandFlags({CommandFlag::Deity, CommandFlag::StrCtrl}), CMDT_OTHER_MANAGEMENT)
DEF_CMD_TRAIT(CMD_SET_GOAL_COMPLETED,   CmdSetGoalCompleted,   CommandFlags({CommandFlag::Deity, CommandFlag::StrCtrl}), CMDT_OTHER_MANAGEMENT)
DEF_CMD_TRAIT(CMD_GOAL_QUESTION,        CmdGoalQuestion,       CommandFlags({CommandFlag::Deity, CommandFlag::StrCtrl}), CMDT_OTHER_MANAGEMENT)
DEF_CMD_TRAIT(CMD_GOAL_QUESTION_ANSWER, CmdGoalQuestionAnswer, CommandFlag::Deity, CMDT_OTHER_MANAGEMENT)
>>>>>>> 0de7fd3c

#endif /* GOAL_CMD_H */<|MERGE_RESOLUTION|>--- conflicted
+++ resolved
@@ -14,33 +14,13 @@
 #include "company_type.h"
 #include "goal_type.h"
 
-<<<<<<< HEAD
-DEF_CMD_TUPLE_NT(CMD_CREATE_GOAL,          CmdCreateGoal,              CMD_STR_CTRL | CMD_DEITY | CMD_LOG_AUX, CMDT_OTHER_MANAGEMENT, CmdDataT<CompanyID, GoalType, GoalTypeID, std::string>)
+DEF_CMD_TUPLE_NT(CMD_CREATE_GOAL,          CmdCreateGoal,              CMD_STR_CTRL | CMD_DEITY | CMD_LOG_AUX, CMDT_OTHER_MANAGEMENT, CmdDataT<CompanyID, GoalType, GoalTypeID, EncodedString>)
 DEF_CMD_TUPLE_NT(CMD_REMOVE_GOAL,          CmdRemoveGoal,                             CMD_DEITY | CMD_LOG_AUX, CMDT_OTHER_MANAGEMENT, CmdDataT<GoalID>)
 DEF_CMD_TUPLE_NT(CMD_SET_GOAL_DESTINATION, CmdSetGoalDestination,                     CMD_DEITY | CMD_LOG_AUX, CMDT_OTHER_MANAGEMENT, CmdDataT<GoalID, GoalType, GoalTypeID>)
-DEF_CMD_TUPLE_NT(CMD_SET_GOAL_TEXT,        CmdSetGoalText,             CMD_STR_CTRL | CMD_DEITY | CMD_LOG_AUX, CMDT_OTHER_MANAGEMENT, CmdDataT<GoalID, std::string>)
-DEF_CMD_TUPLE_NT(CMD_SET_GOAL_PROGRESS,    CmdSetGoalProgress,         CMD_STR_CTRL | CMD_DEITY | CMD_LOG_AUX, CMDT_OTHER_MANAGEMENT, CmdDataT<GoalID, std::string>)
+DEF_CMD_TUPLE_NT(CMD_SET_GOAL_TEXT,        CmdSetGoalText,             CMD_STR_CTRL | CMD_DEITY | CMD_LOG_AUX, CMDT_OTHER_MANAGEMENT, CmdDataT<GoalID, EncodedString>)
+DEF_CMD_TUPLE_NT(CMD_SET_GOAL_PROGRESS,    CmdSetGoalProgress,         CMD_STR_CTRL | CMD_DEITY | CMD_LOG_AUX, CMDT_OTHER_MANAGEMENT, CmdDataT<GoalID, EncodedString>)
 DEF_CMD_TUPLE_NT(CMD_SET_GOAL_COMPLETED,   CmdSetGoalCompleted,        CMD_STR_CTRL | CMD_DEITY | CMD_LOG_AUX, CMDT_OTHER_MANAGEMENT, CmdDataT<GoalID, bool>)
-DEF_CMD_TUPLE_NT(CMD_GOAL_QUESTION,        CmdGoalQuestion,            CMD_STR_CTRL | CMD_DEITY | CMD_LOG_AUX, CMDT_OTHER_MANAGEMENT, CmdDataT<uint16_t, uint32_t, bool, uint32_t, GoalQuestionType, std::string>)
+DEF_CMD_TUPLE_NT(CMD_GOAL_QUESTION,        CmdGoalQuestion,            CMD_STR_CTRL | CMD_DEITY | CMD_LOG_AUX, CMDT_OTHER_MANAGEMENT, CmdDataT<uint16_t, uint32_t, bool, uint32_t, GoalQuestionType, EncodedString>)
 DEF_CMD_TUPLE_NT(CMD_GOAL_QUESTION_ANSWER, CmdGoalQuestionAnswer,                     CMD_DEITY | CMD_LOG_AUX, CMDT_OTHER_MANAGEMENT, CmdDataT<uint16_t, uint8_t>)
-=======
-std::tuple<CommandCost, GoalID> CmdCreateGoal(DoCommandFlags flags, CompanyID company, GoalType type, GoalTypeID dest, const EncodedString &text);
-CommandCost CmdRemoveGoal(DoCommandFlags flags, GoalID goal);
-CommandCost CmdSetGoalDestination(DoCommandFlags flags, GoalID goal, GoalType type, GoalTypeID dest);
-CommandCost CmdSetGoalText(DoCommandFlags flags, GoalID goal, const EncodedString &text);
-CommandCost CmdSetGoalProgress(DoCommandFlags flags, GoalID goal, const EncodedString &text);
-CommandCost CmdSetGoalCompleted(DoCommandFlags flags, GoalID goal, bool completed);
-CommandCost CmdGoalQuestion(DoCommandFlags flags, uint16_t uniqueid, uint32_t target, bool is_client, uint32_t button_mask, GoalQuestionType type, const EncodedString &text);
-CommandCost CmdGoalQuestionAnswer(DoCommandFlags flags, uint16_t uniqueid, uint8_t button);
-
-DEF_CMD_TRAIT(CMD_CREATE_GOAL,          CmdCreateGoal,         CommandFlags({CommandFlag::Deity, CommandFlag::StrCtrl}), CMDT_OTHER_MANAGEMENT)
-DEF_CMD_TRAIT(CMD_REMOVE_GOAL,          CmdRemoveGoal,         CommandFlag::Deity, CMDT_OTHER_MANAGEMENT)
-DEF_CMD_TRAIT(CMD_SET_GOAL_DESTINATION, CmdSetGoalDestination, CommandFlags({CommandFlag::Deity, CommandFlag::StrCtrl}), CMDT_OTHER_MANAGEMENT)
-DEF_CMD_TRAIT(CMD_SET_GOAL_TEXT,        CmdSetGoalText,        CommandFlags({CommandFlag::Deity, CommandFlag::StrCtrl}), CMDT_OTHER_MANAGEMENT)
-DEF_CMD_TRAIT(CMD_SET_GOAL_PROGRESS,    CmdSetGoalProgress,    CommandFlags({CommandFlag::Deity, CommandFlag::StrCtrl}), CMDT_OTHER_MANAGEMENT)
-DEF_CMD_TRAIT(CMD_SET_GOAL_COMPLETED,   CmdSetGoalCompleted,   CommandFlags({CommandFlag::Deity, CommandFlag::StrCtrl}), CMDT_OTHER_MANAGEMENT)
-DEF_CMD_TRAIT(CMD_GOAL_QUESTION,        CmdGoalQuestion,       CommandFlags({CommandFlag::Deity, CommandFlag::StrCtrl}), CMDT_OTHER_MANAGEMENT)
-DEF_CMD_TRAIT(CMD_GOAL_QUESTION_ANSWER, CmdGoalQuestionAnswer, CommandFlag::Deity, CMDT_OTHER_MANAGEMENT)
->>>>>>> 0de7fd3c
 
 #endif /* GOAL_CMD_H */