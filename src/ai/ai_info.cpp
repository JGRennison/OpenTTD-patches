--- conflicted
+++ resolved
@@ -27,12 +27,7 @@
  */
 static bool CheckAPIVersion(const std::string &api_version)
 {
-<<<<<<< HEAD
-	static constexpr std::initializer_list<const char*> versions{ "0.7", "1.0", "1.1", "1.2", "1.3", "1.4", "1.5", "1.6", "1.7", "1.8", "1.9", "1.10", "1.11", "12", "13", "14", "15" };
-	return std::find_if(versions.begin(), versions.end(), [&](const char *v) { return api_version == v; }) != versions.end();
-=======
-	return std::ranges::find(AIInfo::ApiVersions, api_version) != AIInfo::ApiVersions.end();
->>>>>>> e972033e
+	return std::ranges::find(AIInfo::ApiVersions, api_version) != std::end(AIInfo::ApiVersions);
 }
 
 #if defined(_WIN32)
