--- conflicted
+++ resolved
@@ -257,11 +257,7 @@
 
 			case WID_AIC_MOVE_UP:
 				if (IsEditable(this->selected_slot) && IsEditable((CompanyID)(this->selected_slot - 1))) {
-<<<<<<< HEAD
-					Swap(GetGameSettings().ai_config[this->selected_slot], GetGameSettings().ai_config[CompanyID(this->selected_slot - 1)]);
-=======
-					std::swap(GetGameSettings().ai_config[this->selected_slot], GetGameSettings().ai_config[this->selected_slot - 1]);
->>>>>>> 819e097d
+					std::swap(GetGameSettings().ai_config[this->selected_slot], GetGameSettings().ai_config[CompanyID(this->selected_slot - 1)]);
 					this->selected_slot = CompanyID(this->selected_slot - 1);
 					this->vscroll->ScrollTowards(this->selected_slot.base());
 					this->InvalidateData();
@@ -270,11 +266,7 @@
 
 			case WID_AIC_MOVE_DOWN:
 				if (IsEditable(this->selected_slot) && IsEditable((CompanyID)(this->selected_slot + 1))) {
-<<<<<<< HEAD
-					Swap(GetGameSettings().ai_config[this->selected_slot], GetGameSettings().ai_config[CompanyID(this->selected_slot + 1)]);
-=======
-					std::swap(GetGameSettings().ai_config[this->selected_slot], GetGameSettings().ai_config[this->selected_slot + 1]);
->>>>>>> 819e097d
+					std::swap(GetGameSettings().ai_config[this->selected_slot], GetGameSettings().ai_config[CompanyID(this->selected_slot + 1)]);
 					++this->selected_slot;
 					this->vscroll->ScrollTowards(this->selected_slot.base());
 					this->InvalidateData();
