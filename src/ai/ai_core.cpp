/*
 * This file is part of OpenTTD.
 * OpenTTD is free software; you can redistribute it and/or modify it under the terms of the GNU General Public License as published by the Free Software Foundation, version 2.
 * OpenTTD is distributed in the hope that it will be useful, but WITHOUT ANY WARRANTY; without even the implied warranty of MERCHANTABILITY or FITNESS FOR A PARTICULAR PURPOSE.
 * See the GNU General Public License for more details. You should have received a copy of the GNU General Public License along with OpenTTD. If not, see <http://www.gnu.org/licenses/>.
 */

/** @file ai_core.cpp Implementation of AI. */

#include "../stdafx.h"
#include "../core/backup_type.hpp"
#include "../core/bitmath_func.hpp"
#include "../company_base.h"
#include "../company_func.h"
#include "../network/network.h"
#include "../window_func.h"
#include "../framerate_type.h"
#include "../scope_info.h"
#include "../string_func.h"
#include "ai_scanner.hpp"
#include "ai_instance.hpp"
#include "ai_config.hpp"
#include "ai_info.hpp"
#include "ai.hpp"

#include "../safeguards.h"

/* static */ uint AI::frame_counter = 0;
/* static */ AIScannerInfo *AI::scanner_info = nullptr;
/* static */ AIScannerLibrary *AI::scanner_library = nullptr;

/* static */ bool AI::CanStartNew()
{
	/* Only allow new AIs on the server and only when that is allowed in multiplayer */
	return !_networking || (_network_server && _settings_game.ai.ai_in_multiplayer);
}

/* static */ void AI::StartNew(CompanyID company)
{
	assert(Company::IsValidID(company));

	/* Clients shouldn't start AIs */
	if (_networking && !_network_server) return;

	Backup<CompanyID> cur_company(_current_company, company, FILE_LINE);
	Company *c = Company::Get(company);

	AIConfig *config = c->ai_config.get();
	if (config == nullptr) {
		c->ai_config = std::make_unique<AIConfig>(AIConfig::GetConfig(company, AIConfig::SSS_FORCE_GAME));
		config = c->ai_config.get();
	}

	AIInfo *info = config->GetInfo();
	if (info == nullptr) {
		info = AI::scanner_info->SelectRandomAI();
		assert(info != nullptr);
		/* Load default data and store the name in the settings */
		config->Change(info->GetName(), -1, false);
	}
	config->AnchorUnchangeableSettings();

	c->ai_info = info;
	assert(c->ai_instance == nullptr);
	c->ai_instance = std::make_unique<AIInstance>();
	c->ai_instance->Initialize(info);
	c->ai_instance->LoadOnStack(config->GetToLoadData());
	config->SetToLoadData(nullptr);

	cur_company.Restore();

	InvalidateWindowClassesData(WC_SCRIPT_DEBUG, -1);
	return;
}

/* static */ void AI::GameLoop()
{
	/* If we are in networking, only servers run this function, and that only if it is allowed */
	if (_networking && (!_network_server || !_settings_game.ai.ai_in_multiplayer)) return;

	/* The speed with which AIs go, is limited by the 'competitor_speed' */
	AI::frame_counter++;
	assert(_settings_game.difficulty.competitor_speed <= 4);
	if ((AI::frame_counter & ((1 << (4 - _settings_game.difficulty.competitor_speed)) - 1)) != 0) return;

	Backup<CompanyID> cur_company(_current_company, FILE_LINE);
	for (const Company *c : Company::Iterate()) {
		if (c->is_ai) {
			SCOPE_INFO_FMT([&], "AI::GameLoop: {}: {} (v{})\n", (int)c->index, c->ai_info->GetName(), c->ai_info->GetVersion());
			PerformanceMeasurer framerate((PerformanceElement)(PFE_AI0 + c->index));
			cur_company.Change(c->index);
			c->ai_instance->GameLoop();
			/* Occasionally collect garbage; every 255 ticks do one company.
			 * Effectively collecting garbage once every two months per AI. */
			if ((AI::frame_counter & 255) == 0 && (CompanyID)GB(AI::frame_counter, 8, 4) == c->index) {
				c->ai_instance->CollectGarbage();
			}
		} else {
			PerformanceMeasurer::SetInactive((PerformanceElement)(PFE_AI0 + c->index));
		}
	}
	cur_company.Restore();
}

/* static */ uint AI::GetTick()
{
	return AI::frame_counter;
}

/* static */ void AI::Stop(CompanyID company)
{
	if (_networking && !_network_server) return;
	PerformanceMeasurer::SetInactive((PerformanceElement)(PFE_AI0 + company));

	Backup<CompanyID> cur_company(_current_company, company, FILE_LINE);
	Company *c = Company::Get(company);

	c->ai_instance.reset();
	c->ai_info = nullptr;
	c->ai_config.reset();

	cur_company.Restore();

	InvalidateWindowClassesData(WC_SCRIPT_DEBUG, -1);
}

/* static */ void AI::Pause(CompanyID company)
{
	/* The reason why dedicated servers are forbidden to execute this
	 * command is not because it is unsafe, but because there is no way
	 * for the server owner to unpause the script again. */
	if (_network_dedicated) return;

	Backup<CompanyID> cur_company(_current_company, company, FILE_LINE);
	Company::Get(company)->ai_instance->Pause();

	cur_company.Restore();
}

/* static */ void AI::Unpause(CompanyID company)
{
	Backup<CompanyID> cur_company(_current_company, company, FILE_LINE);
	Company::Get(company)->ai_instance->Unpause();

	cur_company.Restore();
}

/* static */ bool AI::IsPaused(CompanyID company)
{
	Backup<CompanyID> cur_company(_current_company, company, FILE_LINE);
	bool paused = Company::Get(company)->ai_instance->IsPaused();

	cur_company.Restore();

	return paused;
}

/* static */ void AI::KillAll()
{
	/* It might happen there are no companies .. than we have nothing to loop */
	if (Company::GetPoolSize() == 0) return;

	for (const Company *c : Company::Iterate()) {
		if (c->is_ai) AI::Stop(c->index);
	}
}

/* static */ void AI::Initialize()
{
	if (AI::scanner_info != nullptr) AI::Uninitialize(true);

	AI::frame_counter = 0;
	if (AI::scanner_info == nullptr) {
		TarScanner::DoScan(TarScanner::Mode::AI);
		AI::scanner_info = new AIScannerInfo();
		AI::scanner_info->Initialize();
		AI::scanner_library = new AIScannerLibrary();
		AI::scanner_library->Initialize();
	}
}

/* static */ void AI::Uninitialize(bool keepConfig)
{
	AI::KillAll();

	if (keepConfig) {
		/* Do not bother re-scanning AI files, just reset config */
		ResetConfig();
	} else {
<<<<<<< HEAD
		/* Do not bother re-scanning AI files, just delete config */
		for (CompanyID c = COMPANY_FIRST; c < MAX_COMPANIES; c++) {
=======
		delete AI::scanner_info;
		delete AI::scanner_library;
		AI::scanner_info = nullptr;
		AI::scanner_library = nullptr;

		for (CompanyID c = COMPANY_FIRST; c < MAX_COMPANIES; ++c) {
>>>>>>> ab8177ea
			if (_settings_game.ai_config[c] != nullptr) {
				delete _settings_game.ai_config[c];
				_settings_game.ai_config[c] = nullptr;
			}
			if (_settings_newgame.ai_config[c] != nullptr) {
				delete _settings_newgame.ai_config[c];
				_settings_newgame.ai_config[c] = nullptr;
			}
		}
	}
}

/* static */ void AI::ResetConfig()
{
	/* Check for both newgame as current game if we can reload the AIInfo inside
	 *  the AIConfig. If not, remove the AI from the list (which will assign
	 *  a random new AI on reload). */
	for (CompanyID c = COMPANY_FIRST; c < MAX_COMPANIES; ++c) {
		if (_settings_game.ai_config[c] != nullptr && _settings_game.ai_config[c]->HasScript()) {
			if (!_settings_game.ai_config[c]->ResetInfo(true)) {
				Debug(script, 0, "After a reload, the AI by the name '{}' was no longer found, and removed from the list.", _settings_game.ai_config[c]->GetName());
				_settings_game.ai_config[c]->Change(std::nullopt);
			}
		}

		if (_settings_newgame.ai_config[c] != nullptr && _settings_newgame.ai_config[c]->HasScript()) {
			if (!_settings_newgame.ai_config[c]->ResetInfo(false)) {
				Debug(script, 0, "After a reload, the AI by the name '{}' was no longer found, and removed from the list.", _settings_newgame.ai_config[c]->GetName());
				_settings_newgame.ai_config[c]->Change(std::nullopt);
			}
		}

		if (Company::IsValidAiID(c) && Company::Get(c)->ai_config != nullptr) {
			AIConfig *config = Company::Get(c)->ai_config.get();
			if (!config->ResetInfo(true)) {
				/* The code belonging to an already running AI was deleted. We can only do
				 * one thing here to keep everything sane and that is kill the AI. After
				 * killing the offending AI we start a random other one in it's place, just
				 * like what would happen if the AI was missing during loading. */
				AI::Stop(c);
				AI::StartNew(c);
			} else {
				/* Update the reference in the Company struct. */
				Company::Get(c)->ai_info = config->GetInfo();
			}
		}
	}
}

/* static */ void AI::NewEvent(CompanyID company, ScriptEvent *event)
{
	ScriptObjectRef counter(event);

	/* Clients should ignore events */
	if (_networking && !_network_server) {
		return;
	}

	/* Only AIs can have an event-queue */
	if (!Company::IsValidAiID(company)) {
		return;
	}

	/* Queue the event */
	Backup<CompanyID> cur_company(_current_company, company, FILE_LINE);
	Company::Get(_current_company)->ai_instance->InsertEvent(event);
	cur_company.Restore();
}

/* static */ void AI::BroadcastNewEvent(ScriptEvent *event, CompanyID skip_company)
{
	ScriptObjectRef counter(event);

	/* Clients should ignore events */
	if (_networking && !_network_server) {
		return;
	}

	/* Try to send the event to all AIs */
	for (CompanyID c = COMPANY_FIRST; c < MAX_COMPANIES; ++c) {
		if (c != skip_company) AI::NewEvent(c, event);
	}
}

/* static */ void AI::Save(CompanyID company)
{
	if (!_networking || _network_server) {
		Company *c = Company::GetIfValid(company);
		assert(c != nullptr);

		/* When doing emergency saving, an AI can be not fully initialised. */
		if (c->ai_instance != nullptr) {
			Backup<CompanyID> cur_company(_current_company, company, FILE_LINE);
			c->ai_instance->Save();
			cur_company.Restore();
			return;
		}
	}

	AIInstance::SaveEmpty();
}

/* static */ std::string AI::GetConsoleList(bool newest_only)
{
	return AI::scanner_info->GetConsoleList(newest_only);
}

/* static */ std::string AI::GetConsoleLibraryList()
{
	 return AI::scanner_library->GetConsoleList(true);
}

/* static */ const ScriptInfoList *AI::GetInfoList()
{
	return AI::scanner_info->GetInfoList();
}

/* static */ const ScriptInfoList *AI::GetUniqueInfoList()
{
	return AI::scanner_info->GetUniqueInfoList();
}

/* static */ AIInfo *AI::FindInfo(const std::string &name, int version, bool force_exact_match)
{
	return AI::scanner_info->FindInfo(name, version, force_exact_match);
}

/* static */ AILibrary *AI::FindLibrary(const std::string &library, int version)
{
	return AI::scanner_library->FindLibrary(library, version);
}

/* static */ void AI::Rescan()
{
	TarScanner::DoScan(TarScanner::Mode::AI);

	AI::scanner_info->RescanDir();
	AI::scanner_library->RescanDir();
	ResetConfig();

	InvalidateWindowData(WC_SCRIPT_LIST, 0, 1);
	SetWindowClassesDirty(WC_SCRIPT_DEBUG);
	InvalidateWindowClassesData(WC_SCRIPT_SETTINGS);
}

/**
 * Check whether we have an AI (library) with the exact characteristics as ci.
 * @param ci the characteristics to search on (shortname and md5sum)
 * @param md5sum whether to check the MD5 checksum
 * @return true iff we have an AI (library) matching.
 */
/* static */ bool AI::HasAI(const ContentInfo *ci, bool md5sum)
{
	return AI::scanner_info->HasScript(ci, md5sum);
}

/* static */ bool AI::HasAILibrary(const ContentInfo *ci, bool md5sum)
{
	return AI::scanner_library->HasScript(ci, md5sum);
}

/* static */ AIScannerInfo *AI::GetScannerInfo()
{
	return AI::scanner_info;
}

/* static */ AIScannerLibrary *AI::GetScannerLibrary()
{
	return AI::scanner_library;
}
<|MERGE_RESOLUTION|>--- conflicted
+++ resolved
@@ -86,7 +86,7 @@
 	Backup<CompanyID> cur_company(_current_company, FILE_LINE);
 	for (const Company *c : Company::Iterate()) {
 		if (c->is_ai) {
-			SCOPE_INFO_FMT([&], "AI::GameLoop: {}: {} (v{})\n", (int)c->index, c->ai_info->GetName(), c->ai_info->GetVersion());
+			SCOPE_INFO_FMT([&], "AI::GameLoop: {}: {} (v{})\n", c->index, c->ai_info->GetName(), c->ai_info->GetVersion());
 			PerformanceMeasurer framerate((PerformanceElement)(PFE_AI0 + c->index));
 			cur_company.Change(c->index);
 			c->ai_instance->GameLoop();
@@ -187,17 +187,8 @@
 		/* Do not bother re-scanning AI files, just reset config */
 		ResetConfig();
 	} else {
-<<<<<<< HEAD
 		/* Do not bother re-scanning AI files, just delete config */
-		for (CompanyID c = COMPANY_FIRST; c < MAX_COMPANIES; c++) {
-=======
-		delete AI::scanner_info;
-		delete AI::scanner_library;
-		AI::scanner_info = nullptr;
-		AI::scanner_library = nullptr;
-
 		for (CompanyID c = COMPANY_FIRST; c < MAX_COMPANIES; ++c) {
->>>>>>> ab8177ea
 			if (_settings_game.ai_config[c] != nullptr) {
 				delete _settings_game.ai_config[c];
 				_settings_game.ai_config[c] = nullptr;
