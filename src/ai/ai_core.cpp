/*
 * This file is part of OpenTTD.
 * OpenTTD is free software; you can redistribute it and/or modify it under the terms of the GNU General Public License as published by the Free Software Foundation, version 2.
 * OpenTTD is distributed in the hope that it will be useful, but WITHOUT ANY WARRANTY; without even the implied warranty of MERCHANTABILITY or FITNESS FOR A PARTICULAR PURPOSE.
 * See the GNU General Public License for more details. You should have received a copy of the GNU General Public License along with OpenTTD. If not, see <http://www.gnu.org/licenses/>.
 */

/** @file ai_core.cpp Implementation of AI. */

#include "../stdafx.h"
#include "../core/backup_type.hpp"
#include "../core/bitmath_func.hpp"
#include "../company_base.h"
#include "../company_func.h"
#include "../network/network.h"
#include "../window_func.h"
#include "../framerate_type.h"
#include "../scope_info.h"
#include "../string_func.h"
#include "ai_scanner.hpp"
#include "ai_instance.hpp"
#include "ai_config.hpp"
#include "ai_info.hpp"
#include "ai.hpp"

#include "../safeguards.h"

/* static */ uint AI::frame_counter = 0;
/* static */ std::unique_ptr<AIScannerInfo> AI::scanner_info = nullptr;
/* static */ std::unique_ptr<AIScannerLibrary> AI::scanner_library = nullptr;

/* static */ bool AI::CanStartNew()
{
	/* Only allow new AIs on the server and only when that is allowed in multiplayer */
	return !_networking || (_network_server && _settings_game.ai.ai_in_multiplayer);
}

/* static */ void AI::StartNew(CompanyID company)
{
	assert(Company::IsValidID(company));

	/* Clients shouldn't start AIs */
	if (_networking && !_network_server) return;

	Backup<CompanyID> cur_company(_current_company, company, FILE_LINE);
	Company *c = Company::Get(company);

	AIConfig *config = c->ai_config.get();
	if (config == nullptr) {
		c->ai_config = std::make_unique<AIConfig>(*AIConfig::GetConfig(company, AIConfig::SSS_FORCE_GAME));
		config = c->ai_config.get();
	}

	AIInfo *info = config->GetInfo();
	if (info == nullptr) {
		info = AI::scanner_info->SelectRandomAI();
		assert(info != nullptr);
		/* Load default data and store the name in the settings */
		config->Change(info->GetName(), -1, false);
	}
	config->AnchorUnchangeableSettings();

	c->ai_info = info;
	assert(c->ai_instance == nullptr);
	c->ai_instance = std::make_unique<AIInstance>();
	c->ai_instance->Initialize(info);
	c->ai_instance->LoadOnStack(config->GetToLoadData());
	config->SetToLoadData(nullptr);

	cur_company.Restore();

	InvalidateWindowClassesData(WC_SCRIPT_DEBUG, -1);
	return;
}

/* static */ void AI::GameLoop()
{
	/* If we are in networking, only servers run this function, and that only if it is allowed */
	if (_networking && (!_network_server || !_settings_game.ai.ai_in_multiplayer)) return;

	/* The speed with which AIs go, is limited by the 'competitor_speed' */
	AI::frame_counter++;
	assert(_settings_game.difficulty.competitor_speed <= 4);
	if ((AI::frame_counter & ((1 << (4 - _settings_game.difficulty.competitor_speed)) - 1)) != 0) return;

	Backup<CompanyID> cur_company(_current_company, FILE_LINE);
	for (const Company *c : Company::Iterate()) {
		if (c->is_ai) {
			SCOPE_INFO_FMT([&], "AI::GameLoop: {}: {} (v{})\n", c->index, c->ai_info->GetName(), c->ai_info->GetVersion());
			PerformanceMeasurer framerate((PerformanceElement)(PFE_AI0 + c->index));
			cur_company.Change(c->index);
			c->ai_instance->GameLoop();
			/* Occasionally collect garbage; every 255 ticks do one company.
			 * Effectively collecting garbage once every two months per AI. */
			if ((AI::frame_counter & 255) == 0 && (CompanyID)GB(AI::frame_counter, 8, 4) == c->index) {
				c->ai_instance->CollectGarbage();
			}
		} else {
			PerformanceMeasurer::SetInactive((PerformanceElement)(PFE_AI0 + c->index));
		}
	}
	cur_company.Restore();
}

/* static */ uint AI::GetTick()
{
	return AI::frame_counter;
}

/* static */ void AI::Stop(CompanyID company)
{
	if (_networking && !_network_server) return;
	PerformanceMeasurer::SetInactive((PerformanceElement)(PFE_AI0 + company));

	Backup<CompanyID> cur_company(_current_company, company, FILE_LINE);
	Company *c = Company::Get(company);

	c->ai_instance.reset();
	c->ai_info = nullptr;
	c->ai_config.reset();

	cur_company.Restore();

	InvalidateWindowClassesData(WC_SCRIPT_DEBUG, -1);
}

/* static */ void AI::Pause(CompanyID company)
{
	/* The reason why dedicated servers are forbidden to execute this
	 * command is not because it is unsafe, but because there is no way
	 * for the server owner to unpause the script again. */
	if (_network_dedicated) return;

	Backup<CompanyID> cur_company(_current_company, company, FILE_LINE);
	Company::Get(company)->ai_instance->Pause();

	cur_company.Restore();
}

/* static */ void AI::Unpause(CompanyID company)
{
	Backup<CompanyID> cur_company(_current_company, company, FILE_LINE);
	Company::Get(company)->ai_instance->Unpause();

	cur_company.Restore();
}

/* static */ bool AI::IsPaused(CompanyID company)
{
	Backup<CompanyID> cur_company(_current_company, company, FILE_LINE);
	bool paused = Company::Get(company)->ai_instance->IsPaused();

	cur_company.Restore();

	return paused;
}

/* static */ void AI::KillAll()
{
	/* It might happen there are no companies .. than we have nothing to loop */
	if (Company::GetPoolSize() == 0) return;

	for (const Company *c : Company::Iterate()) {
		if (c->is_ai) AI::Stop(c->index);
	}
}

/* static */ void AI::Initialize()
{
	if (AI::scanner_info != nullptr) AI::Uninitialize(true);

	AI::frame_counter = 0;
	if (AI::scanner_info == nullptr) {
		TarScanner::DoScan(TarScanner::Mode::AI);
		AI::scanner_info = std::make_unique<AIScannerInfo>();
		AI::scanner_info->Initialize();
		AI::scanner_library = std::make_unique<AIScannerLibrary>();
		AI::scanner_library->Initialize();
	}
}

/* static */ void AI::Uninitialize(bool keepConfig)
{
	AI::KillAll();

	if (keepConfig) {
		/* Do not bother re-scanning AI files, just reset config */
		ResetConfig();
	} else {
<<<<<<< HEAD
		/* Do not bother re-scanning AI files, just delete config */
=======
		AI::scanner_info.reset();
		AI::scanner_library.reset();

>>>>>>> 9feaa6b7
		for (CompanyID c = CompanyID::Begin(); c < MAX_COMPANIES; ++c) {
			_settings_game.script_config.ai[c].reset();
			_settings_newgame.script_config.ai[c].reset();
		}
	}
}

/* static */ void AI::ResetConfig()
{
	/* Check for both newgame as current game if we can reload the AIInfo inside
	 *  the AIConfig. If not, remove the AI from the list (which will assign
	 *  a random new AI on reload). */
	for (CompanyID c = CompanyID::Begin(); c < MAX_COMPANIES; ++c) {
		if (_settings_game.script_config.ai[c] != nullptr && _settings_game.script_config.ai[c]->HasScript()) {
			if (!_settings_game.script_config.ai[c]->ResetInfo(true)) {
				Debug(script, 0, "After a reload, the AI by the name '{}' was no longer found, and removed from the list.", _settings_game.script_config.ai[c]->GetName());
				_settings_game.script_config.ai[c]->Change(std::nullopt);
			}
		}

		if (_settings_newgame.script_config.ai[c] != nullptr && _settings_newgame.script_config.ai[c]->HasScript()) {
			if (!_settings_newgame.script_config.ai[c]->ResetInfo(false)) {
				Debug(script, 0, "After a reload, the AI by the name '{}' was no longer found, and removed from the list.", _settings_newgame.script_config.ai[c]->GetName());
				_settings_newgame.script_config.ai[c]->Change(std::nullopt);
			}
		}

		if (Company::IsValidAiID(c) && Company::Get(c)->ai_config != nullptr) {
			AIConfig *config = Company::Get(c)->ai_config.get();
			if (!config->ResetInfo(true)) {
				/* The code belonging to an already running AI was deleted. We can only do
				 * one thing here to keep everything sane and that is kill the AI. After
				 * killing the offending AI we start a random other one in it's place, just
				 * like what would happen if the AI was missing during loading. */
				AI::Stop(c);
				AI::StartNew(c);
			} else {
				/* Update the reference in the Company struct. */
				Company::Get(c)->ai_info = config->GetInfo();
			}
		}
	}
}

/* static */ void AI::NewEvent(CompanyID company, ScriptEvent *event)
{
	ScriptObjectRef counter(event);

	/* Clients should ignore events */
	if (_networking && !_network_server) {
		return;
	}

	/* Only AIs can have an event-queue */
	if (!Company::IsValidAiID(company)) {
		return;
	}

	/* Queue the event */
	Backup<CompanyID> cur_company(_current_company, company, FILE_LINE);
	Company::Get(_current_company)->ai_instance->InsertEvent(event);
	cur_company.Restore();
}

/* static */ void AI::BroadcastNewEvent(ScriptEvent *event, CompanyID skip_company)
{
	ScriptObjectRef counter(event);

	/* Clients should ignore events */
	if (_networking && !_network_server) {
		return;
	}

	/* Try to send the event to all AIs */
	for (CompanyID c = CompanyID::Begin(); c < MAX_COMPANIES; ++c) {
		if (c != skip_company) AI::NewEvent(c, event);
	}
}

/* static */ void AI::Save(CompanyID company)
{
	if (!_networking || _network_server) {
		Company *c = Company::GetIfValid(company);
		assert(c != nullptr);

		/* When doing emergency saving, an AI can be not fully initialised. */
		if (c->ai_instance != nullptr) {
			Backup<CompanyID> cur_company(_current_company, company, FILE_LINE);
			c->ai_instance->Save();
			cur_company.Restore();
			return;
		}
	}

	AIInstance::SaveEmpty();
}

/* static */ std::string AI::GetConsoleList(bool newest_only)
{
	return AI::scanner_info->GetConsoleList(newest_only);
}

/* static */ std::string AI::GetConsoleLibraryList()
{
	 return AI::scanner_library->GetConsoleList(true);
}

/* static */ const ScriptInfoList *AI::GetInfoList()
{
	return AI::scanner_info->GetInfoList();
}

/* static */ const ScriptInfoList *AI::GetUniqueInfoList()
{
	return AI::scanner_info->GetUniqueInfoList();
}

/* static */ AIInfo *AI::FindInfo(const std::string &name, int version, bool force_exact_match)
{
	return AI::scanner_info->FindInfo(name, version, force_exact_match);
}

/* static */ AILibrary *AI::FindLibrary(const std::string &library, int version)
{
	return AI::scanner_library->FindLibrary(library, version);
}

/* static */ void AI::Rescan()
{
	TarScanner::DoScan(TarScanner::Mode::AI);

	AI::scanner_info->RescanDir();
	AI::scanner_library->RescanDir();
	ResetConfig();

	InvalidateWindowData(WC_SCRIPT_LIST, 0, 1);
	SetWindowClassesDirty(WC_SCRIPT_DEBUG);
	InvalidateWindowClassesData(WC_SCRIPT_SETTINGS);
}

/**
 * Check whether we have an AI (library) with the exact characteristics as ci.
 * @param ci the characteristics to search on (shortname and md5sum)
 * @param md5sum whether to check the MD5 checksum
 * @return true iff we have an AI (library) matching.
 */
/* static */ bool AI::HasAI(const ContentInfo *ci, bool md5sum)
{
	return AI::scanner_info->HasScript(ci, md5sum);
}

/* static */ bool AI::HasAILibrary(const ContentInfo *ci, bool md5sum)
{
	return AI::scanner_library->HasScript(ci, md5sum);
}

/* static */ AIScannerInfo *AI::GetScannerInfo()
{
	return AI::scanner_info.get();
}

/* static */ AIScannerLibrary *AI::GetScannerLibrary()
{
	return AI::scanner_library.get();
}
<|MERGE_RESOLUTION|>--- conflicted
+++ resolved
@@ -187,13 +187,7 @@
 		/* Do not bother re-scanning AI files, just reset config */
 		ResetConfig();
 	} else {
-<<<<<<< HEAD
 		/* Do not bother re-scanning AI files, just delete config */
-=======
-		AI::scanner_info.reset();
-		AI::scanner_library.reset();
-
->>>>>>> 9feaa6b7
 		for (CompanyID c = CompanyID::Begin(); c < MAX_COMPANIES; ++c) {
 			_settings_game.script_config.ai[c].reset();
 			_settings_newgame.script_config.ai[c].reset();
