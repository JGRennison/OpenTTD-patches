--- conflicted
+++ resolved
@@ -209,12 +209,8 @@
 	} else {
 		SB(this->param[info.param_nr], info.first_bit, info.num_bit, value);
 	}
-<<<<<<< HEAD
-	config->num_params = (uint8_t)std::max<uint>(config->num_params, this->param_nr + 1);
-=======
 
 	this->num_params = std::max<uint>(this->num_params, info.param_nr + 1);
->>>>>>> 00ae20fa
 	SetWindowDirty(WC_GAME_OPTIONS, WN_GAME_OPTIONS_NEWGRF_STATE);
 }
 
