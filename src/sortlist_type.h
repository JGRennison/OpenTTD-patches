/*
 * This file is part of OpenTTD.
 * OpenTTD is free software; you can redistribute it and/or modify it under the terms of the GNU General Public License as published by the Free Software Foundation, version 2.
 * OpenTTD is distributed in the hope that it will be useful, but WITHOUT ANY WARRANTY; without even the implied warranty of MERCHANTABILITY or FITNESS FOR A PARTICULAR PURPOSE.
 * See the GNU General Public License for more details. You should have received a copy of the GNU General Public License along with OpenTTD. If not, see <http://www.gnu.org/licenses/>.
 */

/** @file sortlist_type.h Base types for having sorted lists in GUIs. */

#ifndef SORTLIST_TYPE_H
#define SORTLIST_TYPE_H

#include "core/enum_type.hpp"
<<<<<<< HEAD
#include "core/bitmath_func.hpp"
#include "core/mem_func.hpp"
#include "date_type.h"
#include <vector>
=======
#include "timer/timer_game_tick.h"
>>>>>>> e972033e

/** Flags of the sort list. */
enum class SortListFlag : uint8_t {
	Desc, ///< sort descending or ascending
	Resort, ///< instruct the code to resort the list in the next loop
	Rebuild, ///< rebuild the sort list
	Filter, ///< filter disabled/enabled
};
using SortListFlags = EnumBitSet<SortListFlag, uint8_t>;

/** Data structure describing how to show the list (what sort direction and criteria). */
struct Listing {
	bool order;    ///< Ascending/descending
	uint8_t criteria; ///< Sorting criteria
};
/** Data structure describing what to show in the list (filter criteria). */
struct Filtering {
	bool state;    ///< Filter on/off
	uint8_t criteria; ///< Filtering criteria
};

template <typename T>
struct GUIListParamConfig {
	using SortParameterReference = const T&;
	static const bool constructor_init = true;
};

template <>
struct GUIListParamConfig<std::nullptr_t>
{
	using SortParameterReference = const std::nullptr_t;
	static const bool constructor_init = false;
};

/**
 * List template of 'things' \p T to sort in a GUI.
 * @tparam T Type of data stored in the list to represent each item.
 * @tparam P Type of data passed as additional parameter to the sort function.
 * @tparam F Type of data fed as additional value to the filter function. @see FilterFunction
 */
template <typename T, typename P = std::nullptr_t, typename F = const char*>
class GUIList : public std::vector<T> {
public:
	using SortFunction = std::conditional_t<std::is_same_v<P, std::nullptr_t>, bool (const T&, const T&), bool (const T&, const T&, const P)>; ///< Signature of sort function.
	using FilterFunction = bool(const T*, F); ///< Signature of filter function.

protected:
	std::span<SortFunction * const> sort_func_list;     ///< the sort criteria functions
	std::span<FilterFunction * const> filter_func_list; ///< the filter criteria functions
	SortListFlags flags;                      ///< used to control sorting/resorting/etc.
	uint8_t sort_type;                        ///< what criteria to sort on
	uint8_t filter_type;                      ///< what criteria to filter on
	uint16_t resort_timer;                    ///< resort list after a given amount of ticks if set
	uint16_t resort_interval;                 ///< value to re-initialise resort_timer with after sorting

	/* If sort parameters are used then params must be a reference, however if not then params cannot be a reference as
	 * it will not be able to reference anything. */
	using SortParameterReference = typename GUIListParamConfig<P>::SortParameterReference;
	SortParameterReference params;

	/**
	 * Check if the list is sortable
	 *
	 * @return true if we can sort the list
	 */
	bool IsSortable() const
	{
		return std::vector<T>::size() >= 2;
	}

	/**
	 * Reset the resort timer
	 */
	void ResetResortTimer()
	{
		this->resort_timer = this->resort_interval;
	}

public:
	/* If sort parameters are not used then we don't require a reference to the params. */
	template <typename T_ = T, typename P_ = P, typename _F = F, std::enable_if_t<!GUIListParamConfig<P_>::constructor_init>* = nullptr>
	GUIList() :
		sort_func_list({}),
		filter_func_list({}),
		flags({}),
		sort_type(0),
		filter_type(0),
		resort_timer(1),
		resort_interval(DAY_TICKS * 10), /* Resort every 10 days by default */
		params(P_())
	{};

	/* If sort parameters are used then we require a reference to the params. */
	template <typename T_ = T, typename P_ = P, typename _F = F, std::enable_if_t<GUIListParamConfig<P_>::constructor_init>* = nullptr>
	GUIList(SortParameterReference params) :
		sort_func_list({}),
		filter_func_list({}),
		flags({}),
		sort_type(0),
		filter_type(0),
		resort_timer(1),
		resort_interval(DAY_TICKS * 10), /* Resort every 10 days by default */
		params(params)
	{};

	template <typename T_ = T, typename P_ = P, typename _F = F, std::enable_if_t<!std::is_same_v<P_, std::nullptr_t>>* = nullptr>
	SortParameterReference &SortParameterData() { return this->params; }

	/**
	 * Get the sorttype of the list
	 *
	 * @return The current sorttype
	 */
	uint8_t SortType() const
	{
		return this->sort_type;
	}

	/**
	 * Set the sorttype of the list
	 *
	 * @param n_type the new sort type
	 */
	void SetSortType(uint8_t n_type)
	{
		assert(n_type < std::size(this->sort_func_list));
		if (this->sort_type != n_type) {
			this->flags.Set(SortListFlag::Resort);
			this->sort_type = n_type;
		}
	}

	/**
	 * Export current sort conditions
	 *
	 * @return the current sort conditions
	 */
	Listing GetListing() const
	{
		Listing l;
		l.order = this->flags.Test(SortListFlag::Desc);
		l.criteria = this->sort_type;

		return l;
	}

	/**
	 * Import sort conditions
	 *
	 * @param l The sort conditions we want to use
	 */
	void SetListing(Listing l)
	{
		if (l.order) {
			this->flags.Set(SortListFlag::Desc);
		} else {
			this->flags.Reset(SortListFlag::Desc);
		}
		this->sort_type = l.criteria;
	}

	/**
	 * Get the filtertype of the list
	 *
	 * @return The current filtertype
	 */
	uint8_t FilterType() const
	{
		return this->filter_type;
	}

	/**
	 * Set the filtertype of the list
	 *
	 * @param n_type the new filter type
	 */
	void SetFilterType(uint8_t n_type)
	{
		assert(n_type < std::size(this->filter_func_list));
		if (this->filter_type != n_type) {
			this->filter_type = n_type;
		}
	}

	/**
	 * Export current filter conditions
	 *
	 * @return the current filter conditions
	 */
	Filtering GetFiltering() const
	{
		Filtering f;
		f.state = this->flags.Test(SortListFlag::Filter);
		f.criteria = this->filter_type;

		return f;
	}

	/**
	 * Import filter conditions
	 *
	 * @param f The filter conditions we want to use
	 */
	void SetFiltering(Filtering f)
	{
		if (f.state) {
			this->flags.Set(SortListFlag::Filter);
		} else {
			this->flags.Reset(SortListFlag::Filter);
		}
		this->filter_type = f.criteria;
	}

	/**
	 * Check if a resort is needed next loop
	 *  If used the resort timer will decrease every call
	 *  till 0. If 0 reached the resort bit will be set and
	 *  the timer will be reset.
	 *
	 * @return true if resort bit is set for next loop
	 */
	bool NeedResort()
	{
		if (--this->resort_timer == 0) {
			this->flags.Reset(SortListFlag::Resort);
			this->ResetResortTimer();
			return true;
		}
		return false;
	}

	/**
	 * Force a resort next Sort call
	 *  Reset the resort timer if used too.
	 */
	void ForceResort()
	{
		this->flags.Set(SortListFlag::Resort);
	}

	void SetResortInterval(uint16_t resort_interval)
	{
		this->resort_interval = std::max<uint16_t>(1, resort_interval);
		this->resort_timer = std::min<uint16_t>(this->resort_timer, this->resort_interval);
	}

	/**
	 * Check if the sort order is descending
	 *
	 * @return true if the sort order is descending
	 */
	bool IsDescSortOrder() const
	{
		return this->flags.Test(SortListFlag::Desc);
	}

	/**
	 * Toggle the sort order
	 *  Since that is the worst condition for the sort function
	 *  reverse the list here.
	 */
	void ToggleSortOrder()
	{
		this->flags.Flip(SortListFlag::Desc);

		if (this->IsSortable()) std::reverse(std::vector<T>::begin(), std::vector<T>::end());
	}

	/**
	 * Returns whether Sort() would perform a resort
	 * @return true if a resort would be performed
	 *
	 */
	bool WouldSort() const
	{
		return (this->flags & VL_RESORT) && this->IsSortable();
	}

	/**
	 * Sort the list.
	 * @param compare The function to compare two list items
	 * @return true if the list sequence has been altered
	 *
	 */
	template <typename Comp>
	bool Sort(Comp compare)
	{
		/* Do not sort if the resort bit is not set */
		if (!this->flags.Test(SortListFlag::Resort)) return false;

		this->flags.Reset(SortListFlag::Resort);

		this->ResetResortTimer();

		/* Do not sort when the list is not sortable */
		if (!this->IsSortable()) return false;

		const bool desc = this->flags.Test(SortListFlag::Desc);

		if constexpr (std::is_same_v<P, std::nullptr_t>) {
			std::sort(std::vector<T>::begin(), std::vector<T>::end(), [&](const T &a, const T &b) { return desc ? compare(b, a) : compare(a, b); });
		} else {
			std::sort(std::vector<T>::begin(), std::vector<T>::end(), [&](const T &a, const T &b) { return desc ? compare(b, a, params) : compare(a, b, params); });
		}
		return true;
	}

	/**
	 * Hand the sort function pointers to the GUIList.
	 *
	 * @param n_funcs Span covering the sort function pointers.
	 */
	void SetSortFuncs(std::span<SortFunction * const> n_funcs)
	{
		this->sort_func_list = n_funcs;
	}

	/**
	 * Overload of #Sort(SortFunction *compare)
	 * Overloaded to reduce external code
	 *
	 * @return true if the list sequence has been altered
	 */
	bool Sort()
	{
		if (this->sort_func_list.empty()) return false;
		assert(this->sort_type < this->sort_func_list.size());
		return this->Sort(this->sort_func_list[this->sort_type]);
	}

	/**
	 * Check if the filter is enabled
	 *
	 * @return true if the filter is enabled
	 */
	bool IsFilterEnabled() const
	{
		return this->flags.Test(SortListFlag::Filter);
	}

	/**
	 * Enable or disable the filter
	 *
	 * @param state If filtering should be enabled or disabled
	 */
	void SetFilterState(bool state)
	{
		if (state) {
			this->flags.Set(SortListFlag::Filter);
		} else {
			this->flags.Reset(SortListFlag::Filter);
		}
	}

	/**
	 * Filter the list.
	 *
	 * @param decide The function to decide about an item
	 * @param filter_data Additional data passed to the filter function
	 * @return true if the list has been altered by filtering
	 */
	bool Filter(FilterFunction *decide, F filter_data)
	{
		/* Do not filter if the filter bit is not set */
		if (!this->flags.Test(SortListFlag::Filter)) return false;

		bool changed = false;
		for (auto it = std::vector<T>::begin(); it != std::vector<T>::end(); /* Nothing */) {
			if (!decide(&*it, filter_data)) {
				it = std::vector<T>::erase(it);
				changed = true;
			} else {
				it++;
			}
		}

		return changed;
	}

	/**
	 * Hand the filter function pointers to the GUIList.
	 *
	 * @param n_funcs Span covering the filter function pointers.
	 */
	void SetFilterFuncs(std::span<FilterFunction * const> n_funcs)
	{
		this->filter_func_list = n_funcs;
	}

	/**
	 * Filter the data with the currently selected filter.
	 *
	 * @param filter_data Additional data passed to the filter function.
	 * @return true if the list has been altered by filtering
	 */
	bool Filter(F filter_data)
	{
		if (this->filter_func_list.empty()) return false;
		assert(this->filter_type < this->filter_func_list.size());
		return this->Filter(this->filter_func_list[this->filter_type], filter_data);
	}

	/**
	 * Check if a rebuild is needed
	 * @return true if a rebuild is needed
	 */
	bool NeedRebuild() const
	{
		return this->flags.Test(SortListFlag::Rebuild);
	}

	/**
	 * Force that a rebuild is needed
	 */
	void ForceRebuild()
	{
		this->flags.Set(SortListFlag::Rebuild);
	}

	/**
	 * Notify the sortlist that the rebuild is done
	 *
	 * @note This forces a resort
	 */
	void RebuildDone()
	{
		this->flags.Reset(SortListFlag::Rebuild);
		this->flags.Set(SortListFlag::Resort);
	}
};

#endif /* SORTLIST_TYPE_H */<|MERGE_RESOLUTION|>--- conflicted
+++ resolved
@@ -11,14 +11,8 @@
 #define SORTLIST_TYPE_H
 
 #include "core/enum_type.hpp"
-<<<<<<< HEAD
-#include "core/bitmath_func.hpp"
-#include "core/mem_func.hpp"
 #include "date_type.h"
 #include <vector>
-=======
-#include "timer/timer_game_tick.h"
->>>>>>> e972033e
 
 /** Flags of the sort list. */
 enum class SortListFlag : uint8_t {
@@ -294,7 +288,7 @@
 	 */
 	bool WouldSort() const
 	{
-		return (this->flags & VL_RESORT) && this->IsSortable();
+		return this->flags.Test(SortListFlag::Resort) && this->IsSortable();
 	}
 
 	/**
