--- conflicted
+++ resolved
@@ -94,12 +94,8 @@
 	}
 
 	/* Move the remaining characters over the marker */
-<<<<<<< HEAD
-	this->buf.erase(s - this->buf.begin(), len);
+	this->buf.erase(start, len);
 	if (this->markend >= this->buf.size()) this->markpos = this->markend = 0;
-=======
-	this->buf.erase(start, len);
->>>>>>> cedc5113
 
 	if (backspace) this->caretpos -= static_cast<uint16_t>(len);
 
@@ -240,11 +236,7 @@
 	/* Strip marked characters from buffer. */
 	this->chars -= static_cast<uint16_t>(Utf8StringLength(std::string_view(this->buf).substr(from, to - from)));
 	this->buf.erase(from, to - from);
-<<<<<<< HEAD
 	if (this->markend >= this->buf.size()) this->markpos = this->markend = 0;
-	this->chars -= c;
-=======
->>>>>>> cedc5113
 
 	auto fixup = [&](uint16_t &pos) {
 		if (pos <= from) return;
