/*
 * This file is part of OpenTTD.
 * OpenTTD is free software; you can redistribute it and/or modify it under the terms of the GNU General Public License as published by the Free Software Foundation, version 2.
 * OpenTTD is distributed in the hope that it will be useful, but WITHOUT ANY WARRANTY; without even the implied warranty of MERCHANTABILITY or FITNESS FOR A PARTICULAR PURPOSE.
 * See the GNU General Public License for more details. You should have received a copy of the GNU General Public License along with OpenTTD. If not, see <http://www.gnu.org/licenses/>.
 */

/**
 * @file tunnelbridge_cmd.cpp
 * This file deals with tunnels and bridges (non-gui stuff)
 * @todo separate this file into two
 */

#include "stdafx.h"
#include "newgrf_object.h"
#include "viewport_func.h"
#include "command_func.h"
#include "town.h"
#include "train.h"
#include "ship.h"
#include "roadveh.h"
#include "pathfinder/yapf/yapf_cache.h"
#include "pathfinder/water_regions.h"
#include "newgrf_sound.h"
#include "autoslope.h"
#include "tunnelbridge_map.h"
#include "tunnelbridge_cmd.h"
#include "bridge_signal_map.h"
#include "tunnel_base.h"
#include "strings_func.h"
#include "date_func.h"
#include "clear_func.h"
#include "vehicle_func.h"
#include "vehicle_gui.h"
#include "sound_func.h"
#include "tunnelbridge.h"
#include "cheat_type.h"
#include "elrail_func.h"
#include "pbs.h"
#include "company_base.h"
#include "newgrf_railtype.h"
#include "newgrf_roadtype.h"
#include "object_base.h"
#include "water.h"
#include "company_gui.h"
#include "viewport_func.h"
#include "station_map.h"
#include "industry_map.h"
#include "object_map.h"
#include "newgrf_station.h"
#include "station_func.h"
#include "tracerestrict.h"
#include "newgrf_roadstop.h"
#include "newgrf_newsignals.h"
#include "spritecache.h"
#include "debug.h"
#include "landscape_cmd.h"
#include "terraform_cmd.h"

#include "table/strings.h"
#include "table/bridge_land.h"

#include "safeguards.h"


BridgeSpec _bridge[MAX_BRIDGES]; ///< The specification of all bridges.
TileIndex _build_tunnel_endtile; ///< The end of a tunnel; as hidden return from the tunnel build command for GUI purposes.

/** Z position of the bridge sprites relative to bridge height (downwards) */
static const int BRIDGE_Z_START = 3;

extern void DrawTrackBits(TileInfo *ti, TrackBits track);
extern void DrawRoadBitsTunnelBridge(TileInfo *ti);
extern const RoadBits _invalid_tileh_slopes_road[2][15];

extern CommandCost IsRailStationBridgeAboveOk(TileIndex tile, const StationSpec *statspec, uint8_t layout, TileIndex northern_bridge_end, TileIndex southern_bridge_end, int bridge_height,
		BridgeType bridge_type, TransportType bridge_transport_type);

extern CommandCost IsRoadStopBridgeAboveOK(TileIndex tile, const RoadStopSpec *spec, bool drive_through, DiagDirection entrance,
		TileIndex northern_bridge_end, TileIndex southern_bridge_end, int bridge_height,
		BridgeType bridge_type, TransportType bridge_transport_type);

/**
 * Mark bridge tiles dirty.
 * Note: The bridge does not need to exist, everything is passed via parameters.
 * @param begin Start tile.
 * @param end End tile.
 * @param direction Direction from \a begin to \a end.
 * @param bridge_height Bridge height level.
 */
void MarkBridgeDirty(TileIndex begin, TileIndex end, DiagDirection direction, uint bridge_height, ViewportMarkDirtyFlags flags)
{
	TileIndexDiff delta = TileOffsByDiagDir(direction);
	for (TileIndex t = begin; t != end; t += delta) {
		MarkTileDirtyByTile(t, flags, bridge_height - TileHeight(t));
	}
	MarkTileDirtyByTile(end, flags);
}

/**
 * Mark bridge tiles dirty.
 * @param tile Bridge head.
 * @param end Other end bridge head.
 * @param flags To tell if an update is relevant or not (for example, animations in map mode are not)
 */
void MarkBridgeDirty(TileIndex tile, TileIndex end, ViewportMarkDirtyFlags flags)
{
	MarkBridgeDirty(tile, end, GetTunnelBridgeDirection(tile), GetBridgeHeight(tile), flags);
}

/**
 * Mark bridge or tunnel tiles dirty.
 * @param tile Bridge head or tunnel entrance.
 * @param end Other end bridge head or tunnel entrance.
 * @param flags To tell if an update is relevant or not (for example, animations in map mode are not)
 */
void MarkBridgeOrTunnelDirty(TileIndex tile, TileIndex end, ViewportMarkDirtyFlags flags)
{
	if (IsBridge(tile)) {
		MarkBridgeDirty(tile, end, flags);
	} else {
		MarkTileDirtyByTile(tile, flags);
		MarkTileDirtyByTile(end, flags);
	}
}

/**
 * Mark bridge or tunnel tiles dirty on tunnel/bridge head reservation change
 * @param tile Bridge head or tunnel entrance.
 * @param flags To tell if an update is relevant or not (for example, animations in map mode are not)
 */
void MarkBridgeOrTunnelDirtyOnReservationChange(TileIndex tile, ViewportMarkDirtyFlags flags)
{
	if (IsTunnelBridgeSignalSimulationBidirectional(tile)) {
		/* Redraw whole bridge/tunnel */
		MarkBridgeOrTunnelDirty(tile, GetOtherTunnelBridgeEnd(tile), flags);
	} else if (IsTunnelBridgeWithSignalSimulation(tile)) {
		if (IsBridge(tile)) {
			MarkTileDirtyByTile(tile, flags);
		} else {
			MarkTileGroundDirtyByTile(tile, flags);
		}
	} else if (IsBridge(tile)) {
		MarkBridgeDirty(tile, GetOtherTunnelBridgeEnd(tile), flags);
	} else {
		MarkTileGroundDirtyByTile(tile, flags);
	}
}

uint GetBestTunnelBridgeSignalSimulationSpacing(TileIndex begin, TileIndex end, int target)
{
	if (target <= 2) return target;
	int length = GetTunnelBridgeLength(begin, end);
	if (target > length || ((length + 1) % target) == 0) return target;

	int lower = target - (target / 4);
	int upper = std::min<int>(16, target + (target / 3));

	if ((target * 2) >= length) {
		/* See whether signal would be better in the middle */
		lower = (length + 1) / 2;
	}

	int best_gap = -1;
	int best_spacing = 0;
	for (int i = lower; i <= upper; i++) {
		int gap = length % i;
		if (gap > best_gap) {
			best_gap = gap;
			best_spacing = i;
		}
	}
	return best_spacing;
}

/**
 * Get number of signals on bridge or tunnel with signal simulation.
 * @param begin The begin of the tunnel or bridge.
 * @param end   The end of the tunnel or bridge.
 * @pre IsTunnelBridgeWithSignalSimulation(begin)
 */
uint GetTunnelBridgeSignalSimulationSignalCount(TileIndex begin, TileIndex end)
{
	uint result = 2 + (GetTunnelBridgeLength(begin, end) / GetTunnelBridgeSignalSimulationSpacing(begin));
	if (IsTunnelBridgeSignalSimulationBidirectional(begin)) result *= 2;
	return result;
}

/** Reset the data been eventually changed by the grf loaded. */
void ResetBridges()
{
	std::ranges::copy(_orig_bridge, std::begin(_bridge));
}

/**
 * Calculate the price factor for building a long bridge.
 * Basically the cost delta is 1,1, 1, 2,2, 3,3,3, 4,4,4,4, 5,5,5,5,5, 6,6,6,6,6,6,  7,7,7,7,7,7,7,  8,8,8,8,8,8,8,8,
 * @param length Length of the bridge.
 * @return Price factor for the bridge.
 */
int CalcBridgeLenCostFactor(int length)
{
	if (length < 2) return length;

	length -= 2;
	int sum = 2;
	for (int delta = 1;; delta++) {
		for (int count = 0; count < delta; count++) {
			if (length == 0) return sum;
			sum += delta;
			length--;
		}
	}
}

/**
 * Get the foundation for a bridge.
 * @param tileh The slope to build the bridge on.
 * @param axis The axis of the bridge entrance.
 * @return The foundation required.
 */
Foundation GetBridgeFoundation(Slope tileh, Axis axis)
{
	if (tileh == SLOPE_FLAT ||
			((tileh == SLOPE_NE || tileh == SLOPE_SW) && axis == AXIS_X) ||
			((tileh == SLOPE_NW || tileh == SLOPE_SE) && axis == AXIS_Y)) return FOUNDATION_NONE;

	return (HasSlopeHighestCorner(tileh) ? InclinedFoundation(axis) : FlatteningFoundation(tileh));
}

/**
 * Determines if the track on a bridge ramp is flat or goes up/down.
 *
 * @param tileh Slope of the tile under the bridge head
 * @param axis Orientation of bridge
 * @return true iff the track is flat.
 */
bool HasBridgeFlatRamp(Slope tileh, Axis axis)
{
	ApplyFoundationToSlope(GetBridgeFoundation(tileh, axis), tileh);
	/* If the foundation slope is flat the bridge has a non-flat ramp and vice versa. */
	return (tileh != SLOPE_FLAT);
}

static inline std::span<const PalSpriteID> GetBridgeSpriteTable(int index, BridgePieces table)
{
	const BridgeSpec *bridge = GetBridgeSpec(index);
	assert(table < NUM_BRIDGE_PIECES);
	if (table < bridge->sprite_table.size() && !bridge->sprite_table[table].empty()) return bridge->sprite_table[table];

	return _bridge_sprite_table[index][table];
}


/**
 * Determines the foundation for the bridge head, and tests if the resulting slope is valid.
 *
 * @param bridge_piece Direction of the bridge head.
 * @param axis Axis of the bridge
 * @param tileh Slope of the tile under the north bridge head; returns slope on top of foundation
 * @param z TileZ corresponding to tileh, gets modified as well
 * @return Error or cost for bridge foundation
 */
static CommandCost CheckBridgeSlope(BridgePieces bridge_piece, Axis axis, Slope &tileh, int &z)
{
	assert(bridge_piece == BRIDGE_PIECE_NORTH || bridge_piece == BRIDGE_PIECE_SOUTH);

	Foundation f = GetBridgeFoundation(tileh, axis);
	z += ApplyFoundationToSlope(f, tileh);

	Slope valid_inclined;
	if (bridge_piece == BRIDGE_PIECE_NORTH) {
		valid_inclined = (axis == AXIS_X ? SLOPE_NE : SLOPE_NW);
	} else {
		valid_inclined = (axis == AXIS_X ? SLOPE_SW : SLOPE_SE);
	}
	if ((tileh != SLOPE_FLAT) && (tileh != valid_inclined)) return CMD_ERROR;

	if (f == FOUNDATION_NONE) return CommandCost();

	return CommandCost(EXPENSES_CONSTRUCTION, _price[PR_BUILD_FOUNDATION]);
}

/**
 * Is a bridge of the specified type and length available?
 * @param bridge_type Wanted type of bridge.
 * @param bridge_len  Wanted length of the bridge.
 * @param flags       Type of operation.
 * @return A succeeded (the requested bridge is available) or failed (it cannot be built) command.
 */
CommandCost CheckBridgeAvailability(BridgeType bridge_type, uint bridge_len, DoCommandFlags flags)
{
	if (flags.Test(DoCommandFlag::QueryCost)) {
		if (bridge_len <= _settings_game.construction.max_bridge_length) return CommandCost();
		return CommandCost(STR_ERROR_BRIDGE_TOO_LONG);
	}

	if (bridge_type >= MAX_BRIDGES) return CMD_ERROR;

	const BridgeSpec *b = GetBridgeSpec(bridge_type);
	if (b->avail_year > CalTime::CurYear()) return CMD_ERROR;

	uint max = std::min(b->max_length, _settings_game.construction.max_bridge_length);

	if (b->min_length > bridge_len) return CMD_ERROR;
	if (bridge_len <= max) return CommandCost();
	return CommandCost(STR_ERROR_BRIDGE_TOO_LONG);
}

bool MayTownBuildBridgeType(BridgeType bridge_type)
{
	if (bridge_type >= MAX_BRIDGES) return false;

	const BridgeSpec *b = GetBridgeSpec(bridge_type);
	return !HasBit(b->ctrl_flags, BSCF_NOT_AVAILABLE_TOWN);
}

/**
 * Calculate the base cost of clearing a tunnel/bridge per tile.
 * @param tile Start tile of the tunnel/bridge.
 * @return How much clearing this tunnel/bridge costs per tile.
 */
static Money TunnelBridgeClearCost(TileIndex tile, Price base_price)
{
	Money base_cost = _price[base_price];

	/* Add the cost of the transport that is on the tunnel/bridge. */
	switch (GetTunnelBridgeTransportType(tile)) {
		case TRANSPORT_ROAD: {
			RoadType road_rt = GetRoadTypeRoad(tile);
			RoadType tram_rt = GetRoadTypeTram(tile);

			auto check_rtt = [&](RoadTramType rtt) -> bool {
				return IsTunnel(tile) || DiagDirToRoadBits(GetTunnelBridgeDirection(tile)) & GetCustomBridgeHeadRoadBits(tile, rtt);
			};

			if (road_rt != INVALID_ROADTYPE && check_rtt(RTT_ROAD)) {
				base_cost += 2 * RoadClearCost(road_rt);
			}
			if (tram_rt != INVALID_ROADTYPE && check_rtt(RTT_TRAM)) {
				base_cost += 2 * RoadClearCost(tram_rt);
			}
		} break;

		case TRANSPORT_RAIL: base_cost += RailClearCost(GetRailType(tile)); break;
		/* Aquaducts have their own clear price. */
		case TRANSPORT_WATER: base_cost = _price[PR_CLEAR_AQUEDUCT]; break;
		default: break;
	}

	return base_cost;
}

/**
 * Build a Bridge
 * @param flags type of operation
 * @param tile_end end tile
 * @param tile_start start tile
 * @param transport_type transport type.
 * @param bridge_type bridge type (hi bh)
 * @param road_rail_type rail type or road types.
 * @param build_flags build bridge flags.
 * @return the cost of this operation or an error
 */
CommandCost CmdBuildBridge(DoCommandFlags flags, TileIndex tile_end, TileIndex tile_start, TransportType transport_type, BridgeType bridge_type, uint8_t road_rail_type, BuildBridgeFlags build_flags)
{
	CompanyID company = _current_company;

	RailType railtype = INVALID_RAILTYPE;
	RoadType roadtype = INVALID_ROADTYPE;

	if (!IsValidTile(tile_start)) return CommandCost(STR_ERROR_BRIDGE_THROUGH_MAP_BORDER);

	/* type of bridge */
	switch (transport_type) {
		case TRANSPORT_ROAD:
			roadtype = (RoadType)road_rail_type;
			if (!ValParamRoadType(roadtype)) return CMD_ERROR;
			break;

		case TRANSPORT_RAIL:
			railtype = (RailType)road_rail_type;
			if (!ValParamRailType(railtype)) return CMD_ERROR;
			break;

		case TRANSPORT_WATER:
			break;

		default:
			/* Airports don't have bridges. */
			return CMD_ERROR;
	}

	if (flags.Test(DoCommandFlag::Town) && !(MayTownModifyRoad(tile_start) && MayTownModifyRoad(tile_end))) return CMD_ERROR;

	if (company == OWNER_DEITY) {
		if (transport_type != TRANSPORT_ROAD) return CMD_ERROR;
		const Town *town = CalcClosestTownFromTile(tile_start);

		company = OWNER_TOWN;

		/* If we are not within a town, we are not owned by the town */
		if (town == nullptr || DistanceSquare(tile_start, town->xy) > town->cache.squared_town_zone_radius[HZB_TOWN_EDGE]) {
			company = OWNER_NONE;
		}
	}

	if (tile_start == tile_end) {
		return CommandCost(STR_ERROR_CAN_T_START_AND_END_ON);
	}

	Axis direction;
	if (TileX(tile_start) == TileX(tile_end)) {
		direction = AXIS_Y;
	} else if (TileY(tile_start) == TileY(tile_end)) {
		direction = AXIS_X;
	} else {
		return CommandCost(STR_ERROR_START_AND_END_MUST_BE_IN);
	}

	if (tile_end < tile_start) Swap(tile_start, tile_end);

	uint bridge_len = GetTunnelBridgeLength(tile_start, tile_end);
	if (transport_type != TRANSPORT_WATER) {
		/* set and test bridge length, availability */
		CommandCost ret = CheckBridgeAvailability(bridge_type, bridge_len, flags);
		if (ret.Failed()) return ret;
		if (HasFlag(build_flags, BuildBridgeFlags::ScriptCommand) && HasBit(GetBridgeSpec(bridge_type)->ctrl_flags, BSCF_NOT_AVAILABLE_AI_GS)) return CMD_ERROR;
	} else {
		if (bridge_len > _settings_game.construction.max_bridge_length) return CommandCost(STR_ERROR_BRIDGE_TOO_LONG);
	}
	bridge_len += 2; // begin and end tiles/ramps

	auto [tileh_start, z_start] = GetTileSlopeZ(tile_start);
	auto [tileh_end, z_end] = GetTileSlopeZ(tile_end);

	CommandCost terraform_cost_north = CheckBridgeSlope(BRIDGE_PIECE_NORTH, direction, tileh_start, z_start);
	CommandCost terraform_cost_south = CheckBridgeSlope(BRIDGE_PIECE_SOUTH, direction, tileh_end,   z_end);

	/* Aqueducts can't be built of flat land. */
	if (transport_type == TRANSPORT_WATER && (tileh_start == SLOPE_FLAT || tileh_end == SLOPE_FLAT)) return CommandCost(STR_ERROR_LAND_SLOPED_IN_WRONG_DIRECTION);
	if (z_start != z_end) return CommandCost(STR_ERROR_BRIDGEHEADS_NOT_SAME_HEIGHT);

	CommandCost cost(EXPENSES_CONSTRUCTION);
	Owner owner;
	bool is_new_owner;
	bool is_upgrade = false;
	std::vector<Train *> vehicles_affected;
	if (IsBridgeTile(tile_start) && IsBridgeTile(tile_end) &&
			GetOtherBridgeEnd(tile_start) == tile_end &&
			GetTunnelBridgeTransportType(tile_start) == transport_type) {
		/* Replace a current bridge. */

		/* If this is a railway bridge, make sure the railtypes match. */
		if (transport_type == TRANSPORT_RAIL && GetRailType(tile_start) != railtype) {
			return CommandCost(STR_ERROR_MUST_DEMOLISH_BRIDGE_FIRST);
		}

		/* If this is a road bridge, make sure the roadtype matches. */
		if (transport_type == TRANSPORT_ROAD) {
			RoadType start_existing_rt = GetRoadType(tile_start, GetRoadTramType(roadtype));
			RoadType end_existing_rt = GetRoadType(tile_end, GetRoadTramType(roadtype));
			if ((start_existing_rt != roadtype && start_existing_rt != INVALID_ROADTYPE) || (end_existing_rt != roadtype && end_existing_rt != INVALID_ROADTYPE)) {
				return CommandCost(STR_ERROR_MUST_DEMOLISH_BRIDGE_FIRST);
			}
		}

		if (!flags.Test(DoCommandFlag::QueryCost)) {
			/* Do not replace the bridge with the same bridge type. */
			if ((bridge_type == GetBridgeType(tile_start)) && (transport_type != TRANSPORT_ROAD || (GetRoadType(tile_start, GetRoadTramType(roadtype)) == roadtype && GetRoadType(tile_end, GetRoadTramType(roadtype)) == roadtype))) {
				return CommandCost(STR_ERROR_ALREADY_BUILT);
			}

			/* Do not replace town bridges with lower speed bridges, unless in scenario editor. */
			if (IsTileOwner(tile_start, OWNER_TOWN) && _game_mode != GM_EDITOR) {
				Town *t = ClosestTownFromTile(tile_start, UINT_MAX);
				if (t == nullptr) return CMD_ERROR;

				if (GetBridgeSpec(bridge_type)->speed < GetBridgeSpec(GetBridgeType(tile_start))->speed) {
					return CommandCostWithParam(STR_ERROR_LOCAL_AUTHORITY_REFUSES_TO_ALLOW_THIS, t->index);
				} else {
					ChangeTownRating(t, RATING_TUNNEL_BRIDGE_UP_STEP, RATING_MAXIMUM, flags);
				}
			}
		}

		/* Do not allow replacing another company's bridges. */
		if (!IsTileOwner(tile_start, company) && !IsTileOwner(tile_start, OWNER_TOWN) && !IsTileOwner(tile_start, OWNER_NONE)) {
			return CommandCost(STR_ERROR_AREA_IS_OWNED_BY_ANOTHER);
		}

		if (transport_type == TRANSPORT_RAIL && _settings_game.vehicle.train_braking_model == TBM_REALISTIC && GetBridgeSpec(bridge_type)->speed < GetBridgeSpec(GetBridgeType(tile_start))->speed) {
			CommandCost ret = CheckTrainInTunnelBridgePreventsTrackModification(tile_start, tile_end);
			if (ret.Failed()) return ret;
			for (TileIndex t : { tile_start, tile_end }) {
				TrackBits reserved = GetBridgeReservationTrackBits(t);
				Track track;
				while ((track = RemoveFirstTrack(&reserved)) != INVALID_TRACK) {
					Train *v = GetTrainForReservation(t, track);
					if (v != nullptr) {
						CommandCost ret = CheckTrainReservationPreventsTrackModification(v);
						if (ret.Failed()) return ret;
						if (flags.Test(DoCommandFlag::Execute)) {
							FreeTrainTrackReservation(v);
							vehicles_affected.push_back(v);
						}
					}
				}
			}
		}

		/* The cost of clearing the current bridge. */
		cost.AddCost(bridge_len * TunnelBridgeClearCost(tile_start, PR_CLEAR_BRIDGE));
		owner = GetTileOwner(tile_start);

		/* If bridge belonged to bankrupt company, it has a new owner now */
		is_new_owner = (owner == OWNER_NONE);
		if (is_new_owner) owner = company;

		TileIndexDiff delta = (direction == AXIS_X ? TileDiffXY(1, 0) : TileDiffXY(0, 1));
		for (TileIndex tile = tile_start + delta; tile != tile_end; tile += delta) {
			if (IsTileType(tile, MP_STATION)) {
				switch (GetStationType(tile)) {
					case StationType::Rail:
					case StationType::RailWaypoint: {
						CommandCost ret = IsRailStationBridgeAboveOk(tile, GetStationSpec(tile), GetStationGfx(tile), tile_start, tile_end, z_start + 1, bridge_type, transport_type);
						if (ret.Failed()) {
							if (ret.GetErrorMessage() != INVALID_STRING_ID) return ret;
							ret = Command<CMD_LANDSCAPE_CLEAR>::Do(flags, tile);
							if (ret.Failed()) return ret;
						}
						break;
					}

					case StationType::Bus:
					case StationType::Truck:
					case StationType::RoadWaypoint: {
						CommandCost ret = IsRoadStopBridgeAboveOK(tile, GetRoadStopSpec(tile), IsDriveThroughStopTile(tile), IsDriveThroughStopTile(tile) ? AxisToDiagDir(GetDriveThroughStopAxis(tile)) : GetBayRoadStopDir(tile),
								tile_start, tile_end, z_start + 1, bridge_type, transport_type);
						if (ret.Failed()) {
							if (ret.GetErrorMessage() != INVALID_STRING_ID) return ret;
							ret = Command<CMD_LANDSCAPE_CLEAR>::Do(flags, tile);
							if (ret.Failed()) return ret;
						}
						break;
					}

					case StationType::Buoy:
						/* Buoys are always allowed */
						break;

					default:
						if (!(GetStationType(tile) == StationType::Dock && _settings_game.construction.allow_docks_under_bridges)) {
							CommandCost ret = Command<CMD_LANDSCAPE_CLEAR>::Do(flags, tile);
							if (ret.Failed()) return ret;
						}
						break;
				}
			}
		}

		is_upgrade = true;
	} else {
		/* Build a new bridge. */

		bool allow_on_slopes = (_settings_game.construction.build_on_slopes && transport_type != TRANSPORT_WATER);

		/* Try and clear the start landscape */
		CommandCost ret = Command<CMD_LANDSCAPE_CLEAR>::Do(flags, tile_start);
		if (ret.Failed()) return ret;
		cost = ret;

		if (terraform_cost_north.Failed() || (terraform_cost_north.GetCost() != 0 && !allow_on_slopes)) return CommandCost(STR_ERROR_LAND_SLOPED_IN_WRONG_DIRECTION);
		cost.AddCost(terraform_cost_north);

		/* Try and clear the end landscape */
		ret = Command<CMD_LANDSCAPE_CLEAR>::Do(flags, tile_end);
		if (ret.Failed()) return ret;
		cost.AddCost(ret);

		/* false - end tile slope check */
		if (terraform_cost_south.Failed() || (terraform_cost_south.GetCost() != 0 && !allow_on_slopes)) return CommandCost(STR_ERROR_LAND_SLOPED_IN_WRONG_DIRECTION);
		cost.AddCost(terraform_cost_south);

		const TileIndex heads[] = {tile_start, tile_end};
		for (int i = 0; i < 2; i++) {
			if (IsBridgeAbove(heads[i])) {
				TileIndex north_head = GetNorthernBridgeEnd(heads[i]);

				if (direction == GetBridgeAxis(heads[i])) return CommandCost(STR_ERROR_MUST_DEMOLISH_BRIDGE_FIRST);

				if (z_start + 1 == GetBridgeHeight(north_head)) {
					return CommandCost(STR_ERROR_MUST_DEMOLISH_BRIDGE_FIRST);
				}
			}
		}

		TileIndexDiff delta = TileOffsByAxis(direction);
		for (TileIndex tile = tile_start + delta; tile != tile_end; tile += delta) {
			if (GetTileMaxZ(tile) > z_start) return CommandCost(STR_ERROR_BRIDGE_TOO_LOW_FOR_TERRAIN);

			if (z_start >= (GetTileZ(tile) + _settings_game.construction.max_bridge_height)) {
				/*
				 * Disallow too high bridges.
				 * Properly rendering a map where very high bridges (might) exist is expensive.
				 * See http://www.tt-forums.net/viewtopic.php?f=33&t=40844&start=980#p1131762
				 * for a detailed discussion. z_start here is one heightlevel below the bridge level.
				 */
				return CommandCost(STR_ERROR_BRIDGE_TOO_HIGH_FOR_TERRAIN);
			}

			if (IsBridgeAbove(tile)) {
				/* Disallow crossing bridges for the time being */
				return CommandCost(STR_ERROR_MUST_DEMOLISH_BRIDGE_FIRST);
			}

			switch (GetTileType(tile)) {
				case MP_WATER:
					if (!IsWater(tile) && !IsCoast(tile)) goto not_valid_below;
					break;

				case MP_RAILWAY:
					if (!IsPlainRail(tile)) goto not_valid_below;
					break;

				case MP_ROAD:
					if (IsRoadDepot(tile)) goto not_valid_below;
					break;

				case MP_TUNNELBRIDGE:
					if (IsTunnel(tile)) break;
					if (direction == DiagDirToAxis(GetTunnelBridgeDirection(tile))) goto not_valid_below;
					if (z_start < GetBridgeHeight(tile)) goto not_valid_below;
					break;

				case MP_OBJECT: {
					if (_settings_game.construction.allow_grf_objects_under_bridges && GetObjectType(tile) >= NEW_OBJECT_OFFSET) break;
					const ObjectSpec *spec = ObjectSpec::GetByTile(tile);
					if (!spec->flags.Test(ObjectFlag::AllowUnderBridge)) goto not_valid_below;
					if (GetTileMaxZ(tile) + spec->height > z_start) goto not_valid_below;
					break;
				}

				case MP_STATION: {
					switch (GetStationType(tile)) {
						case StationType::Airport:
							goto not_valid_below;

						case StationType::Rail:
						case StationType::RailWaypoint: {
							CommandCost ret = IsRailStationBridgeAboveOk(tile, GetStationSpec(tile), GetStationGfx(tile), tile_start, tile_end, z_start + 1, bridge_type, transport_type);
							if (ret.Failed()) {
								if (ret.GetErrorMessage() != INVALID_STRING_ID) return ret;
								goto not_valid_below;
							}
							break;
						}

						case StationType::Bus:
						case StationType::Truck:
						case StationType::RoadWaypoint: {
							CommandCost ret = IsRoadStopBridgeAboveOK(tile, GetRoadStopSpec(tile), IsDriveThroughStopTile(tile), IsDriveThroughStopTile(tile) ? AxisToDiagDir(GetDriveThroughStopAxis(tile)) : GetBayRoadStopDir(tile),
									tile_start, tile_end, z_start + 1, bridge_type, transport_type);
							if (ret.Failed()) {
								if (ret.GetErrorMessage() != INVALID_STRING_ID) return ret;
								goto not_valid_below;
							}
							break;
						}

						case StationType::Buoy:
							/* Buoys are always allowed */
							break;

						default:
							if (!(GetStationType(tile) == StationType::Dock && _settings_game.construction.allow_docks_under_bridges)) goto not_valid_below;
							break;
					}
					break;
				}

				case MP_CLEAR:
					break;

				default:
	not_valid_below:;
					/* try and clear the middle landscape */
					ret = Command<CMD_LANDSCAPE_CLEAR>::Do(flags, tile);
					if (ret.Failed()) return ret;
					cost.AddCost(ret);
					break;
			}

			if (flags.Test(DoCommandFlag::Execute)) {
				/* We do this here because when replacing a bridge with another
				 * type calling SetBridgeMiddle isn't needed. After all, the
				 * tile already has the has_bridge_above bits set. */
				SetBridgeMiddle(tile, direction);
			}
		}

		owner = company;
		is_new_owner = true;
	}

	/* do the drill? */
	if (flags.Test(DoCommandFlag::Execute)) {
		DiagDirection dir = AxisToDiagDir(direction);

		Company *c = Company::GetIfValid(company);
		switch (transport_type) {
			case TRANSPORT_RAIL:
				if (is_upgrade) SubtractRailTunnelBridgeInfrastructure(tile_start, tile_end);
				/* Add to company infrastructure count if required. */
				MakeRailBridgeRamp(tile_start, owner, bridge_type, dir,                 railtype, is_upgrade);
				MakeRailBridgeRamp(tile_end,   owner, bridge_type, ReverseDiagDir(dir), railtype, is_upgrade);
				AddRailTunnelBridgeInfrastructure(tile_start, tile_end);
				break;

			case TRANSPORT_ROAD: {
				if (is_upgrade) SubtractRoadTunnelBridgeInfrastructure(tile_start, tile_end);
				auto make_bridge_ramp = [company, owner, is_upgrade, is_new_owner, bridge_type, roadtype](TileIndex t, DiagDirection d) {
					RoadType road_rt = is_upgrade ? GetRoadTypeRoad(t) : INVALID_ROADTYPE;
					RoadType tram_rt = is_upgrade ? GetRoadTypeTram(t) : INVALID_ROADTYPE;
					bool hasroad = road_rt != INVALID_ROADTYPE;
					bool hastram = tram_rt != INVALID_ROADTYPE;
					if (RoadTypeIsRoad(roadtype)) road_rt = roadtype;
					if (RoadTypeIsTram(roadtype)) tram_rt = roadtype;
					if (is_new_owner) {
						/* Also give unowned present roadtypes to new owner */
						if (hasroad && GetRoadOwner(t, RTT_ROAD) == OWNER_NONE) hasroad = false;
						if (hastram && GetRoadOwner(t, RTT_TRAM) == OWNER_NONE) hastram = false;
					}

					Owner owner_road = hasroad ? GetRoadOwner(t, RTT_ROAD) : company;
					Owner owner_tram = hastram ? GetRoadOwner(t, RTT_TRAM) : company;

					if (is_upgrade) {
						RoadBits road_bits = GetCustomBridgeHeadRoadBits(t, RTT_ROAD);
						RoadBits tram_bits = GetCustomBridgeHeadRoadBits(t, RTT_TRAM);
						MakeRoadBridgeRamp(t, owner, owner_road, owner_tram, bridge_type, d, road_rt, tram_rt);
						auto add_road_bits = [roadtype, d, t](RoadTramType rtt, RoadBits bits, RoadType build_rt) {
							if (GetRoadTramType(roadtype) == rtt) {
								bits |= DiagDirToRoadBits(d);
								if (HasAtMostOneBit(bits)) bits |= DiagDirToRoadBits(ReverseDiagDir(d));
							}
							if (build_rt != INVALID_ROADTYPE) SetCustomBridgeHeadRoadBits(t, rtt, bits);
						};
						add_road_bits(RTT_ROAD, road_bits, road_rt);
						add_road_bits(RTT_TRAM, tram_bits, tram_rt);
					} else {
						MakeRoadBridgeRamp(t, owner, owner_road, owner_tram, bridge_type, d, road_rt, tram_rt);
					}
				};
				make_bridge_ramp(tile_start, dir);
				make_bridge_ramp(tile_end, ReverseDiagDir(dir));
				AddRoadTunnelBridgeInfrastructure(tile_start, tile_end);
				if (RoadLayoutChangeNotificationEnabled(true)) {
					if (IsRoadCustomBridgeHead(tile_start) || IsRoadCustomBridgeHead(tile_end)) {
						NotifyRoadLayoutChanged();
					} else {
						NotifyRoadLayoutChangedIfSimpleTunnelBridgeNonLeaf(tile_start, tile_end, dir, GetRoadTramType(roadtype));
					}
				}
				UpdateRoadCachedOneWayStatesAroundTile(tile_start);
				UpdateRoadCachedOneWayStatesAroundTile(tile_end);
				break;
			}

			case TRANSPORT_WATER:
				if (is_new_owner && c != nullptr) c->infrastructure.water += bridge_len * TUNNELBRIDGE_TRACKBIT_FACTOR;
				MakeAqueductBridgeRamp(tile_start, owner, dir);
				MakeAqueductBridgeRamp(tile_end,   owner, ReverseDiagDir(dir));
				CheckForDockingTile(tile_start);
				CheckForDockingTile(tile_end);
				InvalidateWaterRegion(tile_start);
				InvalidateWaterRegion(tile_end);
				break;

			default:
				NOT_REACHED();
		}

		/* Mark all tiles dirty */
		MarkBridgeDirty(tile_start, tile_end, AxisToDiagDir(direction), z_start);
		DirtyCompanyInfrastructureWindows(company);
	}

	if (flags.Test(DoCommandFlag::Execute) && transport_type == TRANSPORT_RAIL) {
		Track track = AxisToTrack(direction);
		AddSideToSignalBuffer(tile_start, INVALID_DIAGDIR, company);
		YapfNotifyTrackLayoutChange(tile_start, track);
		for (uint i = 0; i < vehicles_affected.size(); ++i) {
			TryPathReserve(vehicles_affected[i], true);
		}
	}

	/* Human players that build bridges get a selection to choose from (DoCommandFlag::QueryCost)
	 * It's unnecessary to execute this command every time for every bridge.
	 * So it is done only for humans and cost is computed in bridge_gui.cpp.
	 * For (non-spectated) AI, Towns this has to be of course calculated. */
	Company *c = Company::GetIfValid(company);
	if (!flags.Test(DoCommandFlag::QueryCost) || (c != nullptr && c->is_ai && company != _local_company)) {
		switch (transport_type) {
			case TRANSPORT_ROAD: {
				cost.AddCost(bridge_len * 2 * RoadBuildCost(roadtype));
				if (is_upgrade && DiagDirToRoadBits(GetTunnelBridgeDirection(tile_start)) & GetCustomBridgeHeadRoadBits(tile_start, OtherRoadTramType(GetRoadTramType(roadtype)))) {
					cost.AddCost(bridge_len * 2 * RoadBuildCost(GetRoadType(tile_start, OtherRoadTramType(GetRoadTramType(roadtype)))));
				}
				break;
			}

			case TRANSPORT_RAIL: cost.AddCost(bridge_len * RailBuildCost(railtype)); break;
			default: break;
		}

		if (c != nullptr) bridge_len = CalcBridgeLenCostFactor(bridge_len);

		if (transport_type != TRANSPORT_WATER) {
			cost.AddCost((int64_t)bridge_len * _price[PR_BUILD_BRIDGE] * GetBridgeSpec(bridge_type)->price >> 8);
		} else {
			/* Aqueducts use a separate base cost. */
			cost.AddCost((int64_t)bridge_len * _price[PR_BUILD_AQUEDUCT]);
		}

	}

	return cost;
}

/**
 * Check if the amount of tiles of the chunnel ramp is between allowed limits.
 * @param tile the actual tile.
 * @param ramp ramp_start tile.
 * @param delta the tile offset.
 * @return an empty string if between limits or a formatted string for the error message.
 */
static inline StringID IsRampBetweenLimits(TileIndex ramp_start, TileIndex tile, TileIndexDiff delta)
{
	int min_length = 4;
	int max_length = 9;
	if (Delta(ramp_start, tile) < abs(delta) * min_length || abs(delta) * max_length < Delta(ramp_start, tile)) {
		/* Add 1 in message to have consistency with cursor count in game. */
		SetDParam(0, min_length - 1);
		SetDParam(1, max_length - 1);
		return STR_ERROR_CHUNNEL_RAMP;
	}

	return STR_NULL;
}

/**
 * See if chunnel building is possible.
 * All chunnel related issues are tucked away in one procedure
 * @pre   only on z level 0.
 * @param tile start tile of tunnel.
 * @param direction the direction we want to build.
 * @param is_chunnel pointer to set if chunnel is allowed or not.
 * @param sea_tiles pointer for the amount of tiles used to cross a sea.
 * @return an error message or if success the is_chunnel flag is set to true and the amount of tiles needed to cross the water is returned.
 */
static inline CommandCost CanBuildChunnel(TileIndex tile, DiagDirection direction, bool &is_chunnel, int &sea_tiles)
{
	const int start_z = 0;
	bool crossed_sea = false;
	TileIndex ramp_start = tile;

	if (GetTileZ(tile) > 0) return CommandCost(STR_ERROR_CHUNNEL_ONLY_OVER_SEA);

	const TileIndexDiff delta = TileOffsByDiagDir(direction);
	for (;;) {
		tile += delta;
		if (!IsValidTile(tile)) return CommandCost(STR_ERROR_CHUNNEL_THROUGH_MAP_BORDER);
		_build_tunnel_endtile = tile;
		Slope end_tileh;
		int end_z;
		std::tie(end_tileh, end_z) = GetTileSlopeZ(tile);

		if (start_z == end_z) {

			/* Handle chunnels only on sea level and only one time crossing. */
			if (!crossed_sea &&
					(IsCoastTile(tile) ||
					(IsValidTile(tile + delta) && HasTileWaterGround(tile + delta)) ||
					(IsValidTile(tile + delta * 2) && HasTileWaterGround(tile + delta * 2)))) {

				/* A shore was found, check if start ramp was too short or too long. */
				StringID err_msg = IsRampBetweenLimits(ramp_start, tile, delta);
				if (err_msg > STR_NULL) return CommandCost(err_msg);

				/* Pass the water and find a proper shore tile that potentially
				 * could have a tunnel portal behind. */
				for (;;) {
					end_tileh = GetTileSlope(tile);
					if (direction == DIAGDIR_NE && (end_tileh & SLOPE_NE) == SLOPE_NE) break;
					if (direction == DIAGDIR_SE && (end_tileh & SLOPE_SE) == SLOPE_SE) break;
					if (direction == DIAGDIR_SW && (end_tileh & SLOPE_SW) == SLOPE_SW) break;
					if (direction == DIAGDIR_NW && (end_tileh & SLOPE_NW) == SLOPE_NW) break;

					/* No drilling under oil rigs.*/
					if ((IsTileType(tile, MP_STATION) && IsOilRig(tile)) ||
							(IsTileType(tile, MP_INDUSTRY)               &&
							GetIndustryGfx(tile) >= GFX_OILRIG_1         &&
							GetIndustryGfx(tile) <= GFX_OILRIG_5)) return CommandCost(STR_ERROR_NO_DRILLING_ABOVE_CHUNNEL);

					if (IsTileType(tile, MP_WATER) && IsSea(tile)) crossed_sea = true;
					if (!_cheats.crossing_tunnels.value && IsTunnelInWay(tile, start_z)) return CommandCost(STR_ERROR_ANOTHER_TUNNEL_IN_THE_WAY);

					tile += delta;
					if (!IsValidTile(tile)) return CommandCost(STR_ERROR_CHUNNEL_THROUGH_MAP_BORDER);
					_build_tunnel_endtile = tile;
					sea_tiles++;
				}
				if (!crossed_sea) return CommandCost(STR_ERROR_CHUNNEL_ONLY_OVER_SEA);
				ramp_start = tile;
			} else {
				/* Check if end ramp was too short or too long after crossing the sea. */
				if (crossed_sea) {
					StringID err_msg = IsRampBetweenLimits(ramp_start, tile, delta);
					if (err_msg > STR_NULL) return CommandCost(err_msg);
				}

				break;
			}
		}
		if (!_cheats.crossing_tunnels.value && IsTunnelInWay(tile, start_z)) return CommandCost(STR_ERROR_ANOTHER_TUNNEL_IN_THE_WAY);
	}
	is_chunnel = crossed_sea;

	return CommandCost();
}

/**
 * Build Tunnel.
 * @param flags type of operation
 * @param start_tile start tile of tunnel
 * @param transport_type transport type
 * @param road_rail_type railtype or roadtype
 * @return the cost of this operation or an error
 */
CommandCost CmdBuildTunnel(DoCommandFlags flags, TileIndex start_tile, TransportType transport_type, uint8_t road_rail_type)
{
	CompanyID company = _current_company;

	RailType railtype = INVALID_RAILTYPE;
	RoadType roadtype = INVALID_ROADTYPE;
	_build_tunnel_endtile = TileIndex{};
	switch (transport_type) {
		case TRANSPORT_RAIL:
			railtype = (RailType)road_rail_type;
			if (!ValParamRailType(railtype)) return CMD_ERROR;
			break;

		case TRANSPORT_ROAD:
			roadtype = (RoadType)road_rail_type;
			if (!ValParamRoadType(roadtype)) return CMD_ERROR;
			if (RoadNoTunnels(roadtype)) return CommandCost(STR_ERROR_TUNNEL_DISALLOWED_ROAD);
			break;

		default: return CMD_ERROR;
	}

	if (company == OWNER_DEITY) {
		if (transport_type != TRANSPORT_ROAD) return CMD_ERROR;
		const Town *town = CalcClosestTownFromTile(start_tile);

		company = OWNER_TOWN;

		/* If we are not within a town, we are not owned by the town */
		if (town == nullptr || DistanceSquare(start_tile, town->xy) > town->cache.squared_town_zone_radius[HZB_TOWN_EDGE]) {
			company = OWNER_NONE;
		}
	}

	auto [start_tileh, start_z] = GetTileSlopeZ(start_tile);
	DiagDirection direction = GetInclinedSlopeDirection(start_tileh);
	if (direction == INVALID_DIAGDIR) return CommandCost(STR_ERROR_SITE_UNSUITABLE_FOR_TUNNEL);

	if (HasTileWaterGround(start_tile)) return CommandCost(STR_ERROR_CAN_T_BUILD_ON_WATER);

	CommandCost ret = Command<CMD_LANDSCAPE_CLEAR>::Do(flags, start_tile);
	if (ret.Failed()) return ret;

	/* XXX - do NOT change 'ret' in the loop, as it is used as the price
	 * for the clearing of the entrance of the tunnel. Assigning it to
	 * cost before the loop will yield different costs depending on start-
	 * position, because of increased-cost-by-length: 'cost += cost >> 3' */

	TileIndexDiff delta = TileOffsByDiagDir(direction);

	TileIndex end_tile = start_tile;

	/* Tile shift coefficient. Will decrease for very long tunnels to avoid exponential growth of price*/
	int tiles_coef = 3;
	/* Number of tiles from start of tunnel */
	int tiles = 0;
	/* Number of tiles at which the cost increase coefficient per tile is halved */
	int tiles_bump = 25;
	/* flags for chunnels. */
	bool is_chunnel = false;
	bool crossed_sea = false;
	/* Number of tiles counted for crossing sea */
	int sea_tiles = 0;

	if (start_z == 0 && _settings_game.construction.chunnel) {
		CommandCost chunnel_test = CanBuildChunnel(start_tile, direction, is_chunnel, sea_tiles);
		if (chunnel_test.Failed()) return chunnel_test;
	}

	Slope end_tileh;
	int end_z;
	for (;;) {
		end_tile += delta;
		if (!IsValidTile(end_tile)) return CommandCost(STR_ERROR_TUNNEL_THROUGH_MAP_BORDER);
		std::tie(end_tileh, end_z) = GetTileSlopeZ(end_tile);

		if (start_z == end_z) {
			if (is_chunnel && !crossed_sea){
				end_tile += sea_tiles * delta;
				tiles += sea_tiles;
				crossed_sea = true;
			} else {
				break;
			}
		}
		if (!_cheats.crossing_tunnels.value && IsTunnelInWay(end_tile, start_z)) {
			_build_tunnel_endtile = end_tile;
			return CommandCost(STR_ERROR_ANOTHER_TUNNEL_IN_THE_WAY);
		}
		tiles++;
	}
	/* The cost of the digging. */
	CommandCost cost(EXPENSES_CONSTRUCTION);
	for (int i = 1; i <= tiles; i++) {
		if (i == tiles_bump) {
			tiles_coef++;
			tiles_bump *= 2;
		}

		cost.AddCost(_price[PR_BUILD_TUNNEL]);
		cost.AddCost(cost.GetCost() >> tiles_coef); // add a multiplier for longer tunnels
	}

	/* Add the cost of the entrance */
	cost.AddCost(_price[PR_BUILD_TUNNEL]);
	cost.AddCost(ret);

	/* if the command fails from here on we want the end tile to be highlighted */
	_build_tunnel_endtile = end_tile;

	if (tiles > _settings_game.construction.max_tunnel_length) return CommandCost(STR_ERROR_TUNNEL_TOO_LONG);

	if (HasTileWaterGround(end_tile)) return CommandCost(STR_ERROR_CAN_T_BUILD_ON_WATER);

	/* Clear the tile in any case */
	ret = Command<CMD_LANDSCAPE_CLEAR>::Do(flags, end_tile);
	if (ret.Failed()) return CommandCost(STR_ERROR_UNABLE_TO_EXCAVATE_LAND);
	cost.AddCost(ret);

	/* slope of end tile must be complementary to the slope of the start tile */
	if (end_tileh != ComplementSlope(start_tileh)) {
		/* Mark the tile as already cleared for the terraform command.
		 * Do this for all tiles (like trees), not only objects. */
		ClearedObjectArea *coa = FindClearedObject(end_tile);
		if (coa == nullptr) {
			coa = &_cleared_object_areas.emplace_back(ClearedObjectArea{ end_tile, TileArea(end_tile, 1, 1) });
		}

		/* Hide the tile from the terraforming command */
		TileIndex old_first_tile = coa->first_tile;
		coa->first_tile = INVALID_TILE;

		/* CMD_TERRAFORM_LAND may append further items to _cleared_object_areas,
		 * however it will never erase or re-order existing items.
		 * _cleared_object_areas is a value-type self-resizing vector, therefore appending items
		 * may result in a backing-store re-allocation, which would invalidate the coa pointer.
		 * The index of the coa pointer into the _cleared_object_areas vector remains valid,
		 * and can be used safely after the CMD_TERRAFORM_LAND operation.
		 * Deliberately clear the coa pointer to avoid leaving dangling pointers which could
		 * inadvertently be dereferenced.
		 */
		ClearedObjectArea *begin = _cleared_object_areas.data();
		assert(coa >= begin && coa < begin + _cleared_object_areas.size());
		size_t coa_index = coa - begin;
		assert(coa_index < UINT_MAX); // more than 2**32 cleared areas would be a bug in itself
		coa = nullptr;

		ret = Command<CMD_TERRAFORM_LAND>::Do(flags, end_tile, end_tileh & start_tileh, false);
		_cleared_object_areas[(uint)coa_index].first_tile = old_first_tile;
		if (ret.Failed()) return CommandCost(STR_ERROR_UNABLE_TO_EXCAVATE_LAND);
		cost.AddCost(ret);
	}
	cost.AddCost(_price[PR_BUILD_TUNNEL]);

	/* Pay for the rail/road in the tunnel including entrances */
	switch (transport_type) {
		case TRANSPORT_ROAD: cost.AddCost((tiles + 2) * RoadBuildCost(roadtype) * 2); break;
		case TRANSPORT_RAIL: cost.AddCost((tiles + 2) * RailBuildCost(railtype)); break;
		default: NOT_REACHED();
	}

	if (is_chunnel) cost.MultiplyCost(2);

	if (flags.Test(DoCommandFlag::Execute)) {
		Company *c = Company::GetIfValid(company);
		uint num_pieces = (tiles + 2) * TUNNELBRIDGE_TRACKBIT_FACTOR;

		/* The most northern tile first. */
		TileIndex tn = start_tile;
		TileIndex ts = end_tile;
		if(start_tile > end_tile) Swap(tn, ts);

		if (!Tunnel::CanAllocateItem()) return CommandCost(STR_ERROR_TUNNEL_TOO_MANY);
		const int height = TileHeight(tn);
		const Tunnel *t = new Tunnel(tn, ts, height, is_chunnel);
		ViewportMapStoreTunnel(tn, ts, height, true);

		if (transport_type == TRANSPORT_RAIL) {
			if (!IsTunnelTile(start_tile) && c != nullptr) c->infrastructure.rail[railtype] += num_pieces;
			MakeRailTunnel(start_tile, company, t->index, direction,                 railtype);
			MakeRailTunnel(end_tile,   company, t->index, ReverseDiagDir(direction), railtype);
			AddSideToSignalBuffer(start_tile, INVALID_DIAGDIR, company);
			YapfNotifyTrackLayoutChange(start_tile, DiagDirToDiagTrack(direction));
		} else {
			if (c != nullptr) c->infrastructure.road[roadtype] += num_pieces * 2; // A full diagonal road has two road bits.
			if (RoadLayoutChangeNotificationEnabled(true)) NotifyRoadLayoutChangedIfSimpleTunnelBridgeNonLeaf(start_tile, end_tile, direction, GetRoadTramType(roadtype));
			RoadType road_rt = RoadTypeIsRoad(roadtype) ? roadtype : INVALID_ROADTYPE;
			RoadType tram_rt = RoadTypeIsTram(roadtype) ? roadtype : INVALID_ROADTYPE;
			MakeRoadTunnel(start_tile, company, t->index, direction,                 road_rt, tram_rt);
			MakeRoadTunnel(end_tile,   company, t->index, ReverseDiagDir(direction), road_rt, tram_rt);
			UpdateRoadCachedOneWayStatesAroundTile(start_tile);
			UpdateRoadCachedOneWayStatesAroundTile(end_tile);
		}
		DirtyCompanyInfrastructureWindows(company);
	}

	return cost;
}


/**
 * Are we allowed to remove the tunnel or bridge at \a tile?
 * @param tile End point of the tunnel or bridge.
 * @return A succeeded command if the tunnel or bridge may be removed, a failed command otherwise.
 */
static inline CommandCost CheckAllowRemoveTunnelBridge(TileIndex tile)
{
	/* Floods can remove anything as well as the scenario editor */
	if (_current_company == OWNER_WATER || _game_mode == GM_EDITOR) return CommandCost();

	switch (GetTunnelBridgeTransportType(tile)) {
		case TRANSPORT_ROAD: {
			RoadType road_rt = GetRoadTypeRoad(tile);
			RoadType tram_rt = GetRoadTypeTram(tile);
			Owner road_owner = _current_company;
			Owner tram_owner = _current_company;

			if (road_rt != INVALID_ROADTYPE) road_owner = GetRoadOwner(tile, RTT_ROAD);
			if (tram_rt != INVALID_ROADTYPE) tram_owner = GetRoadOwner(tile, RTT_TRAM);

			/* We can remove unowned road and if the town allows it */
			if (road_owner == OWNER_TOWN && _current_company != OWNER_TOWN && !(_settings_game.construction.extra_dynamite || _cheats.magic_bulldozer.value)) {
				/* Town does not allow */
				return CheckTileOwnership(tile);
			}
			if (road_owner == OWNER_NONE || road_owner == OWNER_TOWN) road_owner = _current_company;
			if (tram_owner == OWNER_NONE) tram_owner = _current_company;

			CommandCost ret = CheckOwnership(road_owner, tile);
			if (ret.Succeeded()) ret = CheckOwnership(tram_owner, tile);
			return ret;
		}

		case TRANSPORT_RAIL:
			return CheckOwnership(GetTileOwner(tile));

		case TRANSPORT_WATER: {
			/* Always allow to remove aqueducts without owner. */
			Owner aqueduct_owner = GetTileOwner(tile);
			if (aqueduct_owner == OWNER_NONE) aqueduct_owner = _current_company;
			return CheckOwnership(aqueduct_owner);
		}

		default: NOT_REACHED();
	}
}

/**
 * Remove a tunnel from the game, update town rating, etc.
 * @param tile Tile containing one of the endpoints of the tunnel.
 * @param flags Command flags.
 * @return Succeeded or failed command.
 */
static CommandCost DoClearTunnel(TileIndex tile, DoCommandFlags flags)
{
	CommandCost ret = CheckAllowRemoveTunnelBridge(tile);
	if (ret.Failed()) return ret;

	const Axis axis = DiagDirToAxis(GetTunnelBridgeDirection(tile));
	TileIndex endtile = GetOtherTunnelEnd(tile);

	ret = TunnelBridgeIsFree(tile, endtile);
	if (ret.Failed()) return ret;

	_build_tunnel_endtile = endtile;

	Town *t = nullptr;
	if (IsTileOwner(tile, OWNER_TOWN) && _game_mode != GM_EDITOR) {
		t = ClosestTownFromTile(tile, UINT_MAX); // town penalty rating

		/* Check if you are allowed to remove the tunnel owned by a town
		 * Removal depends on difficulty settings */
		ret = CheckforTownRating(flags, t, TUNNELBRIDGE_REMOVE);
		if (ret.Failed()) return ret;
	}

	if (GetTunnelBridgeTransportType(tile) == TRANSPORT_RAIL && _settings_game.vehicle.train_braking_model == TBM_REALISTIC) {
		DiagDirection dir = GetTunnelBridgeDirection(tile);
		Track track = DiagDirToDiagTrack(dir);
		if (HasTunnelReservation(tile)) {
			CommandCost ret = CheckTrainReservationPreventsTrackModification(tile, track);
			if (ret.Failed()) return ret;
		}
		if (HasTunnelReservation(endtile)) {
			ret = CheckTrainReservationPreventsTrackModification(endtile, track);
			if (ret.Failed()) return ret;
		}
	}

	/* checks if the owner is town then decrease town rating by RATING_TUNNEL_BRIDGE_DOWN_STEP until
	 * you have a "Poor" (0) town rating */
	if (IsTileOwner(tile, OWNER_TOWN) && _game_mode != GM_EDITOR) {
		ChangeTownRating(t, RATING_TUNNEL_BRIDGE_DOWN_STEP, RATING_TUNNEL_BRIDGE_MINIMUM, flags);
	}

	const bool is_chunnel = Tunnel::GetByTile(tile)->is_chunnel;

	Money base_cost = TunnelBridgeClearCost(tile, PR_CLEAR_TUNNEL);
	uint len = GetTunnelBridgeLength(tile, endtile) + 2; // Don't forget the end tiles.

	if (flags.Test(DoCommandFlag::Execute)) {
		if (GetTunnelBridgeTransportType(tile) == TRANSPORT_RAIL) {
			/* We first need to request values before calling DoClearSquare */
			DiagDirection dir = GetTunnelBridgeDirection(tile);
			Track track = DiagDirToDiagTrack(dir);
			Owner owner = GetTileOwner(tile);

			std::vector<Train *> vehicles_affected;
			auto check_tile = [&](TileIndex t) {
				if (HasTunnelReservation(t)) {
					Train *v = GetTrainForReservation(t, track);
					if (v != nullptr) {
						FreeTrainTrackReservation(v);
						vehicles_affected.push_back(v);
					}
				}
			};
			check_tile(tile);
			check_tile(endtile);

			if (Company::IsValidID(owner)) {
				Company *c = Company::Get(owner);
				c->infrastructure.rail[GetRailType(tile)] -= len * TUNNELBRIDGE_TRACKBIT_FACTOR;
				if (IsTunnelBridgeWithSignalSimulation(tile)) { // handle tunnel/bridge signals.
					c->infrastructure.signal -= GetTunnelBridgeSignalSimulationSignalCount(tile, endtile);
					TraceRestrictNotifySignalRemoval(tile, track);
					TraceRestrictNotifySignalRemoval(endtile, track);
				}
				DirtyCompanyInfrastructureWindows(owner);
			}

			delete Tunnel::GetByTile(tile);

			DoClearSquare(tile);
			DoClearSquare(endtile);

			/* cannot use INVALID_DIAGDIR for signal update because the tunnel doesn't exist anymore */
			AddSideToSignalBuffer(tile,    ReverseDiagDir(dir), owner);
			AddSideToSignalBuffer(endtile, dir,                 owner);

			YapfNotifyTrackLayoutChange(tile,    track);
			YapfNotifyTrackLayoutChange(endtile, track);

			for (Train *v : vehicles_affected) {
				TryPathReserve(v);
			}
		} else {
			/* A full diagonal road tile has two road bits. */
			UpdateCompanyRoadInfrastructure(GetRoadTypeRoad(tile), GetRoadOwner(tile, RTT_ROAD), -(int)(len * 2 * TUNNELBRIDGE_TRACKBIT_FACTOR));
			UpdateCompanyRoadInfrastructure(GetRoadTypeTram(tile), GetRoadOwner(tile, RTT_TRAM), -(int)(len * 2 * TUNNELBRIDGE_TRACKBIT_FACTOR));
			if (RoadLayoutChangeNotificationEnabled(false)) {
				NotifyRoadLayoutChangedIfSimpleTunnelBridgeNonLeaf(tile, endtile, GetTunnelBridgeDirection(tile), RTT_ROAD);
				NotifyRoadLayoutChangedIfSimpleTunnelBridgeNonLeaf(tile, endtile, GetTunnelBridgeDirection(tile), RTT_TRAM);
			}

			delete Tunnel::GetByTile(tile);

			DoClearSquare(tile);
			DoClearSquare(endtile);

			UpdateRoadCachedOneWayStatesAroundTile(tile);
			UpdateRoadCachedOneWayStatesAroundTile(endtile);
		}
		ViewportMapInvalidateTunnelCacheByTile(tile < endtile ? tile : endtile, axis);
	}

	return CommandCost(EXPENSES_CONSTRUCTION, len * base_cost * (is_chunnel ? 2 : 1));
}


/**
 * Remove a bridge from the game, update town rating, etc.
 * @param tile Tile containing one of the endpoints of the bridge.
 * @param flags Command flags.
 * @return Succeeded or failed command.
 */
static CommandCost DoClearBridge(TileIndex tile, DoCommandFlags flags)
{
	CommandCost ret = CheckAllowRemoveTunnelBridge(tile);
	if (ret.Failed()) return ret;

	TileIndex endtile = GetOtherBridgeEnd(tile);

	ret = TunnelBridgeIsFree(tile, endtile);
	if (ret.Failed()) return ret;

	DiagDirection direction = GetTunnelBridgeDirection(tile);
	TileIndexDiff delta = TileOffsByDiagDir(direction);

	Town *t = nullptr;
	if (IsTileOwner(tile, OWNER_TOWN) && _game_mode != GM_EDITOR) {
		t = ClosestTownFromTile(tile, UINT_MAX); // town penalty rating

		/* Check if you are allowed to remove the bridge owned by a town
		 * Removal depends on difficulty settings */
		ret = CheckforTownRating(flags, t, TUNNELBRIDGE_REMOVE);
		if (ret.Failed()) return ret;
	}

	/* checks if the owner is town then decrease town rating by RATING_TUNNEL_BRIDGE_DOWN_STEP until
	 * you have a "Poor" (0) town rating */
	if (IsTileOwner(tile, OWNER_TOWN) && _game_mode != GM_EDITOR) {
		ChangeTownRating(t, RATING_TUNNEL_BRIDGE_DOWN_STEP, RATING_TUNNEL_BRIDGE_MINIMUM, flags);
	}

	CommandCost cost(EXPENSES_CONSTRUCTION);

	const bool rail = GetTunnelBridgeTransportType(tile) == TRANSPORT_RAIL;
	TrackBits tile_tracks = TRACK_BIT_NONE;
	TrackBits endtile_tracks = TRACK_BIT_NONE;
	if (rail) {
		tile_tracks = GetCustomBridgeHeadTrackBits(tile);
		endtile_tracks = GetCustomBridgeHeadTrackBits(endtile);
		cost.AddCost(RailClearCost(GetRailType(tile)) * (CountBits(GetPrimaryTunnelBridgeTrackBits(tile)) + CountBits(GetPrimaryTunnelBridgeTrackBits(endtile)) - 2));
		for (TileIndex t : { tile, endtile }) {
			if (GetSecondaryTunnelBridgeTrackBits(t)) cost.AddCost(RailClearCost(GetSecondaryRailType(t)));
			if (_settings_game.vehicle.train_braking_model == TBM_REALISTIC) {
				TrackBits reserved = GetBridgeReservationTrackBits(t);
				Track track;
				while ((track = RemoveFirstTrack(&reserved)) != INVALID_TRACK) {
					CommandCost ret = CheckTrainReservationPreventsTrackModification(t, track);
					if (ret.Failed()) return ret;
				}
			}
		}
	}

	Money base_cost = TunnelBridgeClearCost(tile, PR_CLEAR_BRIDGE);
	uint middle_len = GetTunnelBridgeLength(tile, endtile);
	uint len = middle_len + 2; // Don't forget the end tiles.

	cost.AddCost(len * base_cost);

	if (flags.Test(DoCommandFlag::Execute)) {
		/* read this value before actual removal of bridge */
		Owner owner = GetTileOwner(tile);
		int height = GetBridgeHeight(tile);
		std::vector<Train *> vehicles_affected;

		if (rail) {
			auto find_train_reservations = [&vehicles_affected](TileIndex tile) {
				TrackBits reserved = GetBridgeReservationTrackBits(tile);
				Track track;
				while ((track = RemoveFirstTrack(&reserved)) != INVALID_TRACK) {
					Train *v = GetTrainForReservation(tile, track);
					if (v != nullptr) {
						FreeTrainTrackReservation(v);
						vehicles_affected.push_back(v);
					}
				}
			};
			find_train_reservations(tile);
			find_train_reservations(endtile);
		}

		bool removetile = false;
		bool removeendtile = false;
		bool update_road = false;

		/* Update company infrastructure counts. */
		if (rail) {
			SubtractRailTunnelBridgeInfrastructure(tile, endtile);
			if (IsTunnelBridgeWithSignalSimulation(tile)) {
				TraceRestrictNotifySignalRemoval(tile, FindFirstTrack(GetAcrossTunnelBridgeTrackBits(tile)));
				TraceRestrictNotifySignalRemoval(endtile, FindFirstTrack(GetAcrossTunnelBridgeTrackBits(endtile)));
			}
		} else if (GetTunnelBridgeTransportType(tile) == TRANSPORT_ROAD) {
			SubtractRoadTunnelBridgeInfrastructure(tile, endtile);
			if (RoadLayoutChangeNotificationEnabled(false)) {
				if (IsRoadCustomBridgeHead(tile) || IsRoadCustomBridgeHead(endtile)) {
					NotifyRoadLayoutChanged();
				} else {
					if (HasRoadTypeRoad(tile)) NotifyRoadLayoutChangedIfSimpleTunnelBridgeNonLeaf(tile, endtile, direction, RTT_ROAD);
					if (HasRoadTypeTram(tile)) NotifyRoadLayoutChangedIfSimpleTunnelBridgeNonLeaf(tile, endtile, direction, RTT_TRAM);
				}
			}
			update_road = true;
		} else { // Aqueduct
			if (Company::IsValidID(owner)) Company::Get(owner)->infrastructure.water -= len * TUNNELBRIDGE_TRACKBIT_FACTOR;
			removetile    = IsDockingTile(tile);
			removeendtile = IsDockingTile(endtile);
		}
		DirtyAllCompanyInfrastructureWindows();

		if (IsTunnelBridgeWithSignalSimulation(tile)) {
			SetBridgeSignalStyle(tile, 0);
			SetBridgeSignalStyle(endtile, 0);
		}
		if (IsTunnelBridgeSignalSimulationEntrance(tile)) {
			ClearBridgeEntranceSimulatedSignals(tile);
		}
		if (IsTunnelBridgeSignalSimulationEntrance(endtile)) {
			ClearBridgeEntranceSimulatedSignals(endtile);
		}

		DoClearSquare(tile);
		DoClearSquare(endtile);

		if (removetile)    RemoveDockingTile(tile);
		if (removeendtile) RemoveDockingTile(endtile);
		for (TileIndex c = tile + delta; c != endtile; c += delta) {
			/* do not let trees appear from 'nowhere' after removing bridge */
			if (IsNormalRoadTile(c) && GetRoadside(c) == ROADSIDE_TREES) {
				int minz = GetTileMaxZ(c) + 3;
				if (height < minz) SetRoadside(c, ROADSIDE_PAVED);
			}
			ClearBridgeMiddle(c);
			MarkTileDirtyByTile(c, VMDF_NOT_MAP_MODE, height - TileHeight(c));
		}

		if (rail) {
			/* cannot use INVALID_DIAGDIR for signal update because the bridge doesn't exist anymore */

			auto notify_track_change = [owner](TileIndex tile, DiagDirection direction, TrackBits tracks) {
				auto check_dir = [&](DiagDirection d) {
					if (DiagdirReachesTracks(d) & tracks) AddSideToSignalBuffer(tile, d, owner);
				};
				check_dir(ChangeDiagDir(direction, DIAGDIRDIFF_90RIGHT));
				check_dir(ChangeDiagDir(direction, DIAGDIRDIFF_REVERSE));
				check_dir(ChangeDiagDir(direction, DIAGDIRDIFF_90LEFT));
				while (tracks != TRACK_BIT_NONE) {
					YapfNotifyTrackLayoutChange(tile, RemoveFirstTrack(&tracks));
				}
			};
			notify_track_change(tile, direction, tile_tracks);
			notify_track_change(endtile, ReverseDiagDir(direction), endtile_tracks);

			for (uint i = 0; i < vehicles_affected.size(); ++i) {
				TryPathReserve(vehicles_affected[i], true);
			}
		}

		if (update_road) {
			UpdateRoadCachedOneWayStatesAroundTile(tile);
			UpdateRoadCachedOneWayStatesAroundTile(endtile);
		}
	}

	return cost;
}

/**
 * Remove a tunnel or a bridge from the game.
 * @param tile Tile containing one of the endpoints.
 * @param flags Command flags.
 * @return Succeeded or failed command.
 */
static CommandCost ClearTile_TunnelBridge(TileIndex tile, DoCommandFlags flags)
{
	if (IsTunnel(tile)) {
		if (flags.Test(DoCommandFlag::Auto)) return CommandCost(STR_ERROR_MUST_DEMOLISH_TUNNEL_FIRST);
		return DoClearTunnel(tile, flags);
	} else { // IsBridge(tile)
		if (flags.Test(DoCommandFlag::Auto)) return CommandCost(STR_ERROR_MUST_DEMOLISH_BRIDGE_FIRST);
		return DoClearBridge(tile, flags);
	}
}

/**
 * Draw a single pillar sprite.
 * @param psid      Pillarsprite
 * @param x         Pillar X
 * @param y         Pillar Y
 * @param z         Pillar Z
 * @param w         Bounding box size in X direction
 * @param h         Bounding box size in Y direction
 * @param subsprite Optional subsprite for drawing halfpillars
 */
static inline void DrawPillar(const PalSpriteID *psid, int x, int y, int z, int w, int h, const SubSprite *subsprite)
{
	static const int PILLAR_Z_OFFSET = TILE_HEIGHT - BRIDGE_Z_START; ///< Start offset of pillar wrt. bridge (downwards)
	AddSortableSpriteToDraw(psid->sprite, psid->pal, x, y, w, h, BB_HEIGHT_UNDER_BRIDGE - PILLAR_Z_OFFSET, z, IsTransparencySet(TO_BRIDGES), 0, 0, -PILLAR_Z_OFFSET, subsprite);
}

/**
 * Draw two bridge pillars (north and south).
 * @param z_bottom Bottom Z
 * @param z_top    Top Z
 * @param psid     Pillarsprite
 * @param x        Pillar X
 * @param y        Pillar Y
 * @param w        Bounding box size in X direction
 * @param h        Bounding box size in Y direction
 * @return Reached Z at the bottom
 */
static int DrawPillarColumn(int z_bottom, int z_top, const PalSpriteID *psid, int x, int y, int w, int h)
{
	int cur_z;
	for (cur_z = z_top; cur_z >= z_bottom; cur_z -= TILE_HEIGHT) {
		DrawPillar(psid, x, y, cur_z, w, h, nullptr);
	}
	return cur_z;
}

/**
 * Draws the pillars under high bridges.
 *
 * @param psid Image and palette of a bridge pillar.
 * @param ti #TileInfo of current bridge-middle-tile.
 * @param axis Orientation of bridge.
 * @param drawfarpillar Whether to draw the pillar at the back
 * @param x Sprite X position of front pillar.
 * @param y Sprite Y position of front pillar.
 * @param z_bridge Absolute height of bridge bottom.
 */
static void DrawBridgePillars(const PalSpriteID *psid, const TileInfo *ti, Axis axis, bool drawfarpillar, int x, int y, int z_bridge)
{
	static const int bounding_box_size[2]  = {16, 2}; ///< bounding box size of pillars along bridge direction
	static const int back_pillar_offset[2] = { 0, 9}; ///< sprite position offset of back facing pillar

	static const int INF = 1000; ///< big number compared to sprite size
	static const SubSprite half_pillar_sub_sprite[2][2] = {
		{ {  -14, -INF, INF, INF }, { -INF, -INF, -15, INF } }, // X axis, north and south
		{ { -INF, -INF,  15, INF }, {   16, -INF, INF, INF } }, // Y axis, north and south
	};

	if (psid->sprite == 0) return;

	/* Determine ground height under pillars */
	DiagDirection south_dir = AxisToDiagDir(axis);
	int z_front_north = ti->z;
	int z_back_north = ti->z;
	int z_front_south = ti->z;
	int z_back_south = ti->z;
	GetSlopePixelZOnEdge(ti->tileh, south_dir, z_front_south, z_back_south);
	GetSlopePixelZOnEdge(ti->tileh, ReverseDiagDir(south_dir), z_front_north, z_back_north);

	/* Shared height of pillars */
	int z_front = std::max(z_front_north, z_front_south);
	int z_back = std::max(z_back_north, z_back_south);

	/* x and y size of bounding-box of pillars */
	int w = bounding_box_size[axis];
	int h = bounding_box_size[OtherAxis(axis)];
	/* sprite position of back facing pillar */
	int x_back = x - back_pillar_offset[axis];
	int y_back = y - back_pillar_offset[OtherAxis(axis)];

	/* Draw front pillars */
	int bottom_z = DrawPillarColumn(z_front, z_bridge, psid, x, y, w, h);
	if (z_front_north < z_front) DrawPillar(psid, x, y, bottom_z, w, h, &half_pillar_sub_sprite[axis][0]);
	if (z_front_south < z_front) DrawPillar(psid, x, y, bottom_z, w, h, &half_pillar_sub_sprite[axis][1]);

	/* Draw back pillars, skip top two parts, which are hidden by the bridge */
	int z_bridge_back = z_bridge - 2 * (int)TILE_HEIGHT;
	if (drawfarpillar && (z_back_north <= z_bridge_back || z_back_south <= z_bridge_back)) {
		bottom_z = DrawPillarColumn(z_back, z_bridge_back, psid, x_back, y_back, w, h);
		if (z_back_north < z_back) DrawPillar(psid, x_back, y_back, bottom_z, w, h, &half_pillar_sub_sprite[axis][0]);
		if (z_back_south < z_back) DrawPillar(psid, x_back, y_back, bottom_z, w, h, &half_pillar_sub_sprite[axis][1]);
	}
}

/**
 * Retrieve the sprites required for catenary on a road/tram bridge.
 * @param rti              RoadTypeInfo for the road or tram type to get catenary for
 * @param head_tile        Bridge head tile with roadtype information
 * @param offset           Sprite offset identifying flat to sloped bridge tiles
 * @param head             Are we drawing bridge head?
 * @param[out] spr_back    Back catenary sprite to use
 * @param[out] spr_front   Front catenary sprite to use
 */
static void GetBridgeRoadCatenary(const RoadTypeInfo *rti, TileIndex head_tile, int offset, bool head, SpriteID &spr_back, SpriteID &spr_front)
{
	static const SpriteID back_offsets[6]  = { 95,  96,  99, 102, 100, 101 };
	static const SpriteID front_offsets[6] = { 97,  98, 103, 106, 104, 105 };

	/* Simplified from DrawRoadTypeCatenary() to remove all the special cases required for regular ground road */
	spr_back = GetCustomRoadSprite(rti, head_tile, ROTSG_CATENARY_BACK, head ? TCX_NORMAL : TCX_ON_BRIDGE);
	spr_front = GetCustomRoadSprite(rti, head_tile, ROTSG_CATENARY_FRONT, head ? TCX_NORMAL : TCX_ON_BRIDGE);
	if (spr_back == 0 && spr_front == 0) {
		spr_back = SPR_TRAMWAY_BASE + back_offsets[offset];
		spr_front = SPR_TRAMWAY_BASE + front_offsets[offset];
	} else {
		if (spr_back != 0) spr_back += 23 + offset;
		if (spr_front != 0) spr_front += 23 + offset;
	}
}

/**
 * Draws the road and trambits over an already drawn (lower end) of a bridge.
 * @param head_tile    bridge head tile with roadtype information
 * @param x            the x of the bridge
 * @param y            the y of the bridge
 * @param z            the z of the bridge
 * @param offset       sprite offset identifying flat to sloped bridge tiles
 * @param head         are we drawing bridge head?
 */
static void DrawBridgeRoadBits(TileIndex head_tile, int x, int y, int z, int offset, bool head)
{
	RoadType road_rt = GetRoadTypeRoad(head_tile);
	RoadType tram_rt = GetRoadTypeTram(head_tile);
	if (IsRoadCustomBridgeHeadTile(head_tile)) {
		RoadBits entrance_bit = DiagDirToRoadBits(GetTunnelBridgeDirection(head_tile));
		if (road_rt != INVALID_ROADTYPE && !(GetCustomBridgeHeadRoadBits(head_tile, RTT_ROAD) & entrance_bit)) road_rt = INVALID_ROADTYPE;
		if (tram_rt != INVALID_ROADTYPE && !(GetCustomBridgeHeadRoadBits(head_tile, RTT_TRAM) & entrance_bit)) tram_rt = INVALID_ROADTYPE;
	}
	const RoadTypeInfo *road_rti = road_rt == INVALID_ROADTYPE ? nullptr : GetRoadTypeInfo(road_rt);
	const RoadTypeInfo *tram_rti = tram_rt == INVALID_ROADTYPE ? nullptr : GetRoadTypeInfo(tram_rt);

	SpriteID seq_back[4] = { 0 };
	bool trans_back[4] = { false };
	SpriteID seq_front[4] = { 0 };
	bool trans_front[4] = { false };

	static const SpriteID overlay_offsets[6] = {   0,   1,  11,  12,  13,  14 };
	if (head || !IsInvisibilitySet(TO_BRIDGES)) {
		/* Road underlay takes precedence over tram */
		trans_back[0] = !head && IsTransparencySet(TO_BRIDGES);
		if (road_rti != nullptr) {
			if (road_rti->UsesOverlay()) {
				seq_back[0] = GetCustomRoadSprite(road_rti, head_tile, ROTSG_BRIDGE, head ? TCX_NORMAL : TCX_ON_BRIDGE) + offset;
			}
		} else if (tram_rti != nullptr) {
			if (tram_rti->UsesOverlay()) {
				seq_back[0] = GetCustomRoadSprite(tram_rti, head_tile, ROTSG_BRIDGE, head ? TCX_NORMAL : TCX_ON_BRIDGE) + offset;
			} else {
				seq_back[0] = SPR_TRAMWAY_BRIDGE + offset;
			}
		}

		/* Draw road overlay */
		trans_back[1] = !head && IsTransparencySet(TO_BRIDGES);
		if (road_rti != nullptr) {
			if (road_rti->UsesOverlay()) {
				seq_back[1] = GetCustomRoadSprite(road_rti, head_tile, ROTSG_OVERLAY, head ? TCX_NORMAL : TCX_ON_BRIDGE);
				if (seq_back[1] != 0) seq_back[1] += overlay_offsets[offset];
			}
		}

		/* Draw tram overlay */
		trans_back[2] = !head && IsTransparencySet(TO_BRIDGES);
		if (tram_rti != nullptr) {
			if (tram_rti->UsesOverlay()) {
				seq_back[2] = GetCustomRoadSprite(tram_rti, head_tile, ROTSG_OVERLAY, head ? TCX_NORMAL : TCX_ON_BRIDGE);
				if (seq_back[2] != 0) seq_back[2] += overlay_offsets[offset];
			} else if (road_rti != nullptr) {
				seq_back[2] = SPR_TRAMWAY_OVERLAY + overlay_offsets[offset];
			}
		}

		/* Road catenary takes precedence over tram */
		trans_back[3] = IsTransparencySet(TO_CATENARY);
		trans_front[0] = IsTransparencySet(TO_CATENARY);
		if (road_rti != nullptr && HasRoadCatenaryDrawn(road_rt)) {
			GetBridgeRoadCatenary(road_rti, head_tile, offset, head, seq_back[3], seq_front[0]);
		} else if (tram_rti != nullptr && HasRoadCatenaryDrawn(tram_rt)) {
			GetBridgeRoadCatenary(tram_rti, head_tile, offset, head, seq_back[3], seq_front[0]);
		}
	}

	static const uint size_x[6] = {  1, 16, 16,  1, 16,  1 };
	static const uint size_y[6] = { 16,  1,  1, 16,  1, 16 };
	static const uint front_bb_offset_x[6] = { 15,  0,  0, 15,  0, 15 };
	static const uint front_bb_offset_y[6] = {  0, 15, 15,  0, 15,  0 };

	/* The sprites under the vehicles are drawn as SpriteCombine. StartSpriteCombine() has already been called
	 * The bounding boxes here are the same as for bridge front/roof */
	auto draw_back_sprite = [&](StringID spr, bool transparent) {
		if (spr != 0) {
			AddSortableSpriteToDraw(spr, PAL_NONE,
				x, y, size_x[offset], size_y[offset], 0x28, z,
				transparent);
		}
	};

	/* Draw first 3 back sprites, then any one-way sprite, then remaining back sprites (catenary) */
	for (uint i = 0; i < 3; ++i) {
		draw_back_sprite(seq_back[i], trans_back[i]);
	}
	if (head && road_rti != nullptr) {
		DisallowedRoadDirections drd = GetBridgeDisallowedRoadDirections(head_tile);
		if (drd != DRD_NONE) {
			SpriteID oneway = GetCustomRoadSprite(road_rti, head_tile, ROTSG_ONEWAY);
			if (oneway == 0) oneway = SPR_ONEWAY_BASE;

			int z_offset = 0;
			if (offset == 2 || offset == 5) {        // SLOPE_NE, SLOPE_NW
				oneway += ONEWAY_SLOPE_N_OFFSET;
				z_offset = TILE_HEIGHT / 2;
			} else if (offset == 3 || offset == 4) { // SLOPE_SE, SLOPE_SW
				oneway += ONEWAY_SLOPE_S_OFFSET;
				z_offset = TILE_HEIGHT / 2;
			}
			static constexpr uint8_t is_x_axis = 0x16;
			AddSortableSpriteToDraw(oneway + drd - 1 + (HasBit(is_x_axis, offset) ? 0 : 3), PAL_NONE,
				x + 8, y + 8, size_x[offset], size_y[offset], 0x28, z + z_offset,
				false);
		}
	}
	for (uint i = 3; i < lengthof(seq_back); ++i) {
		draw_back_sprite(seq_back[i], trans_back[i]);
	}

	/* Start a new SpriteCombine for the front part */
	EndSpriteCombine();
	StartSpriteCombine();

	for (uint i = 0; i < lengthof(seq_front); ++i) {
		if (seq_front[i] != 0) {
			AddSortableSpriteToDraw(seq_front[i], PAL_NONE,
				x, y, size_x[offset] + front_bb_offset_x[offset], size_y[offset] + front_bb_offset_y[offset], 0x28, z,
				trans_front[i],
				front_bb_offset_x[offset], front_bb_offset_y[offset]);
		}
	}
}

static void DrawTunnelBridgeRampSingleSignal(const TileInfo *ti, bool is_green, uint position, SignalType type, bool show_exit)
{
	bool side = (_settings_game.vehicle.road_side != 0) && _settings_game.construction.train_signal_side;
	DiagDirection dir = GetTunnelBridgeDirection(ti->tile);

	uint8_t style = GetTunnelBridgeSignalStyle(ti->tile);
	side ^= HasBit(_signal_style_masks.signal_opposite_side, style);

	static const Point SignalPositions[2][4] = {
		{   /*  X         X         Y         Y     Signals on the left side */
			{13,  3}, { 2, 13}, { 3,  4}, {13, 14}
		}, {/*  X         X         Y         Y     Signals on the right side */
			{14, 13}, { 3,  3}, {13,  2}, { 3, 13}
		}
	};

	uint x = TileX(ti->tile) * TILE_SIZE + SignalPositions[side != show_exit][position ^ (show_exit ? 1 : 0)].x;
	uint y = TileY(ti->tile) * TILE_SIZE + SignalPositions[side != show_exit][position ^ (show_exit ? 1 : 0)].y;
	uint z = ti->z;

	if (ti->tileh == SLOPE_FLAT && side == show_exit && dir == DIAGDIR_SE) z += 2;
	if (ti->tileh == SLOPE_FLAT && side != show_exit && dir == DIAGDIR_SW) z += 2;

	if (ti->tileh != SLOPE_FLAT && IsBridge(ti->tile)) z += 8; // sloped bridge head
	SignalVariant variant = IsTunnelBridgeSemaphore(ti->tile) ? SIG_SEMAPHORE : SIG_ELECTRIC;
	const RailTypeInfo *rti = GetRailTypeInfo(GetRailType(ti->tile));

	uint8_t aspect = 0;
	if (is_green) {
		if (_extra_aspects > 0) {
			aspect = show_exit ? GetTunnelBridgeExitSignalAspect(ti->tile) : GetTunnelBridgeEntranceSignalAspect(ti->tile);
		} else {
			aspect = 1;
		}
	}
	bool show_restricted = IsTunnelBridgeRestrictedSignal(ti->tile);
	const TraceRestrictProgram *prog = show_restricted ? GetExistingTraceRestrictProgram(ti->tile, FindFirstTrack(GetAcrossTunnelBridgeTrackBits(ti->tile))) : nullptr;
	CustomSignalSpriteContext ctx = { show_exit ? CSSC_TUNNEL_BRIDGE_EXIT : CSSC_TUNNEL_BRIDGE_ENTRANCE };
	if (IsTunnel(ti->tile)) ctx.ctx_flags |= CSSCF_TUNNEL;
	const CustomSignalSpriteResult result = GetCustomSignalSprite(rti, ti->tile, type, variant, aspect, ctx, style, prog, z);
	PalSpriteID sprite = result.sprite;
	bool is_custom_sprite = (sprite.sprite != 0);

	if (is_custom_sprite) {
		sprite.sprite += position;
	} else {
		if (variant == SIG_ELECTRIC && type == SIGTYPE_BLOCK) {
			/* Normal electric signals are picked from original sprites. */
			sprite = { SPR_ORIGINAL_SIGNALS_BASE + ((position << 1) + is_green), PAL_NONE };
			if (_settings_client.gui.show_all_signal_default == SSDM_ON) sprite.sprite += SPR_DUP_ORIGINAL_SIGNALS_BASE - SPR_ORIGINAL_SIGNALS_BASE;
		} else {
			/* All other signals are picked from add on sprites. */
			sprite = { SPR_SIGNALS_BASE + ((type - 1) * 16 + variant * 64 + (position << 1) + is_green) + (IsSignalSpritePBS(type) ? 64 : 0), PAL_NONE };
			if (_settings_client.gui.show_all_signal_default == SSDM_ON) sprite.sprite += SPR_DUP_SIGNALS_BASE - SPR_SIGNALS_BASE;
		}
		SpriteFile *file = GetOriginFile(sprite.sprite);
		is_custom_sprite = (file != nullptr) && (file->flags & SFF_USERGRF);
	}

	if (is_custom_sprite && show_restricted && style == 0 && _settings_client.gui.show_restricted_signal_recolour &&
			_settings_client.gui.show_all_signal_default == SSDM_RESTRICTED_RECOLOUR && !result.restricted_valid && variant == SIG_ELECTRIC) {
		/* Use duplicate sprite block, instead of GRF-specified signals */
		sprite = { (type == SIGTYPE_BLOCK && variant == SIG_ELECTRIC) ? SPR_DUP_ORIGINAL_SIGNALS_BASE : SPR_DUP_SIGNALS_BASE - 16, PAL_NONE };
		sprite.sprite += type * 16 + variant * 64 + position * 2 + is_green + (IsSignalSpritePBS(type) ? 64 : 0);
		is_custom_sprite = false;
	}

	if (!is_custom_sprite && show_restricted && variant == SIG_ELECTRIC && _settings_client.gui.show_restricted_signal_recolour) {
		extern void DrawRestrictedSignal(SignalType type, SpriteID sprite, int x, int y, int z, int dz, int bb_offset_z);
		DrawRestrictedSignal(type, sprite.sprite, x, y, z, TILE_HEIGHT, BB_Z_SEPARATOR);
	} else {
		AddSortableSpriteToDraw(sprite.sprite, sprite.pal, x, y, 1, 1, TILE_HEIGHT, z, false, 0, 0, BB_Z_SEPARATOR);
	}
}

SignalType GetTunnelBridgeDisplaySignalType(TileIndex tile)
{
	SignalType sig_type = SIGTYPE_BLOCK;
	if (IsTunnelBridgeSignalSimulationBidirectional(tile)) {
		sig_type = SIGTYPE_PBS;
	} else if (IsTunnelBridgePBS(tile)) {
		sig_type = SIGTYPE_PBS_ONEWAY;
	}
	return sig_type;
}

/* Draws a signal on tunnel / bridge entrance tile. */
static void DrawTunnelBridgeRampSignal(const TileInfo *ti)
{
	DiagDirection dir = GetTunnelBridgeDirection(ti->tile);

	uint position;
	switch (dir) {
		default: NOT_REACHED();
		case DIAGDIR_NE: position = 0; break;
		case DIAGDIR_SE: position = 2; break;
		case DIAGDIR_SW: position = 1; break;
		case DIAGDIR_NW: position = 3; break;
	}

	if (IsTunnelBridgeSignalSimulationExit(ti->tile)) {
		DrawTunnelBridgeRampSingleSignal(ti, (GetTunnelBridgeExitSignalState(ti->tile) == SIGNAL_STATE_GREEN), position ^ 1, GetTunnelBridgeDisplaySignalType(ti->tile), true);
	}
	if (IsTunnelBridgeSignalSimulationEntrance(ti->tile)) {
		SignalState state = GetTunnelBridgeEntranceSignalState(ti->tile);
		if (state == SIGNAL_STATE_GREEN && IsTunnelBridgeSignalSimulationBidirectional(ti->tile) && _settings_game.vehicle.train_braking_model == TBM_REALISTIC) {
			/* Bidirectional tunnel/bridge in realistic braking mode: display green entrance signals as visually red
			 * when entrance is not reserved, or exit signal is green. */
			if (!HasAcrossTunnelBridgeReservation(ti->tile) || GetTunnelBridgeExitSignalState(ti->tile) == SIGNAL_STATE_GREEN) {
				state = SIGNAL_STATE_RED;
			}
		}
		DrawTunnelBridgeRampSingleSignal(ti, (state == SIGNAL_STATE_GREEN), position, GetTunnelBridgeDisplaySignalType(ti->tile), false);
	}
}

static void GetBridgeSignalXY(TileIndex tile, DiagDirection bridge_direction, bool opposite_side, uint &position, uint &x, uint &y)
{
	bool side = (_settings_game.vehicle.road_side != 0) && _settings_game.construction.train_signal_side;
	side ^= opposite_side;

	static const Point SignalPositions[2][4] = {
		{   /*  X         X         Y         Y     Signals on the left side */
			{11,  3}, { 4, 13}, { 3,  4}, {11, 13}
		}, {/*  X         X         Y         Y     Signals on the right side */
			{11, 13}, { 4,  3}, {13,  4}, { 3, 11}
		}
	};

	switch (bridge_direction) {
		default: NOT_REACHED();
		case DIAGDIR_NE: position = 0; break;
		case DIAGDIR_SE: position = 2; break;
		case DIAGDIR_SW: position = 1; break;
		case DIAGDIR_NW: position = 3; break;
	}

	x = TileX(tile) * TILE_SIZE + SignalPositions[side][position].x;
	y = TileY(tile) * TILE_SIZE + SignalPositions[side][position].y;
}

/* Draws a signal on tunnel / bridge entrance tile. */
static void DrawBridgeSignalOnMiddlePart(const TileInfo *ti, TileIndex bridge_start_tile, TileIndex bridge_end_tile, uint z)
{
	uint bridge_signal_position = 0;
	int m2_position = 0;

	const uint bridge_section = GetTunnelBridgeLength(ti->tile, bridge_start_tile) + 1;
	const uint simulated_wormhole_signals = GetTunnelBridgeSignalSimulationSpacing(bridge_start_tile);

	while (bridge_signal_position <= bridge_section) {
		bridge_signal_position += simulated_wormhole_signals;
		if (bridge_signal_position == bridge_section) {
			uint8_t style = GetBridgeSignalStyle(bridge_start_tile);

			uint position, x, y;
			GetBridgeSignalXY(ti->tile, GetTunnelBridgeDirection(bridge_start_tile), HasBit(_signal_style_masks.signal_opposite_side, style), position, x, y);

			SignalVariant variant = IsTunnelBridgeSemaphore(bridge_start_tile) ? SIG_SEMAPHORE : SIG_ELECTRIC;
			SignalState state = GetBridgeEntranceSimulatedSignalState(bridge_start_tile, m2_position);
			if (state == SIGNAL_STATE_GREEN && IsTunnelBridgeSignalSimulationBidirectional(bridge_start_tile) && _settings_game.vehicle.train_braking_model == TBM_REALISTIC) {
				/* Bidirectional tunnel/bridge in realistic braking mode: display green middle signals as visually red when
				 * other end is reserved in incoming direction, or when both entrance signals are green and the entrance is not reserved. */
				if (HasAcrossTunnelBridgeReservation(bridge_end_tile) &&
						GetTunnelBridgeExitSignalState(bridge_end_tile) != SIGNAL_STATE_GREEN &&
						GetTunnelBridgeEntranceSignalState(bridge_end_tile) == SIGNAL_STATE_GREEN) {
					state = SIGNAL_STATE_RED;
				} else if (!HasAcrossTunnelBridgeReservation(bridge_start_tile) &&
						GetTunnelBridgeEntranceSignalState(bridge_start_tile) == SIGNAL_STATE_GREEN &&
						GetTunnelBridgeEntranceSignalState(bridge_end_tile) == SIGNAL_STATE_GREEN) {
					state = SIGNAL_STATE_RED;
				}
			}
			uint8_t aspect = 0;
			if (state == SIGNAL_STATE_GREEN) {
				aspect = 1;
				if (_extra_aspects > 0) {
					const uint bridge_length = GetTunnelBridgeLength(bridge_start_tile, bridge_end_tile) + 1;
					while (true) {
						bridge_signal_position += simulated_wormhole_signals;
						if (bridge_signal_position >= bridge_length) {
							if (GetTunnelBridgeExitSignalState(bridge_end_tile) == SIGNAL_STATE_GREEN) {
								aspect += GetTunnelBridgeExitSignalAspectForInternalPropagation(bridge_end_tile);
							}
							break;
						}
						m2_position++;
						if (GetBridgeEntranceSimulatedSignalState(bridge_start_tile, m2_position) != SIGNAL_STATE_GREEN) break;
						aspect++;
						if (aspect >= GetMaximumSignalAspect()) break;
					}
				}
			}

			const RailTypeInfo *rti = GetRailTypeInfo(GetRailType(bridge_start_tile));
			SignalType type = GetTunnelBridgeDisplaySignalType(bridge_start_tile);
			PalSpriteID sprite = GetCustomSignalSprite(rti, bridge_start_tile, type, variant, aspect, { CSSC_BRIDGE_MIDDLE }, style).sprite;

			if (sprite.sprite != 0) {
				sprite.sprite += position;
			} else {
				bool is_green = (state == SIGNAL_STATE_GREEN);
				if (variant == SIG_ELECTRIC && type == SIGTYPE_BLOCK) {
					/* Normal electric signals are picked from original sprites. */
					sprite = { SPR_ORIGINAL_SIGNALS_BASE + ((position << 1) + is_green), PAL_NONE };
					if (_settings_client.gui.show_all_signal_default == SSDM_ON) sprite.sprite += SPR_DUP_ORIGINAL_SIGNALS_BASE - SPR_ORIGINAL_SIGNALS_BASE;
				} else {
					/* All other signals are picked from add on sprites. */
					sprite = { SPR_SIGNALS_BASE + ((type - 1) * 16 + variant * 64 + (position << 1) + is_green) + (IsSignalSpritePBS(type) ? 64 : 0), PAL_NONE };
					if (_settings_client.gui.show_all_signal_default == SSDM_ON) sprite.sprite += SPR_DUP_SIGNALS_BASE - SPR_SIGNALS_BASE;
				}
				sprite.pal = PAL_NONE;
			}

			AddSortableSpriteToDraw(sprite.sprite, sprite.pal, x, y, 1, 1, TILE_HEIGHT, z + 5, false, 0, 0, BB_Z_SEPARATOR);
			break;
		}
		m2_position++;
	}
}

void MarkSingleBridgeSignalDirty(TileIndex tile, TileIndex bridge_start_tile)
{
	if (_signal_sprite_oversized) {
		MarkTileDirtyByTile(tile, VMDF_NOT_MAP_MODE);
		return;
	}

	bool opposite_side = false;
	if (_signal_style_masks.signal_opposite_side != 0) {
		opposite_side = HasBit(_signal_style_masks.signal_opposite_side, GetTunnelBridgeSignalStyle(bridge_start_tile));
	}

	uint position, x, y;
	GetBridgeSignalXY(tile, GetTunnelBridgeDirection(bridge_start_tile), opposite_side, position, x, y);
	Point pt = RemapCoords(x, y, GetBridgePixelHeight(bridge_start_tile) + 5 - BRIDGE_Z_START);
	MarkAllViewportsDirty(
			pt.x - SIGNAL_DIRTY_LEFT,
			pt.y - SIGNAL_DIRTY_TOP,
			pt.x + SIGNAL_DIRTY_RIGHT,
			pt.y + SIGNAL_DIRTY_BOTTOM,
			VMDF_NOT_MAP_MODE
	);
}

static int GetTunnelBridgeSignalZNonRailCustom(TileIndex tile, bool side, bool exit, DiagDirection dir)
{
	int z;
	if (IsTunnel(tile)) {
		z = GetTileZ(tile) * TILE_HEIGHT;
	} else {
		Slope slope;
		std::tie(slope, z) = GetTilePixelSlope(tile);
		if (slope == SLOPE_FLAT) {
			if (side == exit && dir == DIAGDIR_SE) z += 2;
			if (side != exit && dir == DIAGDIR_SW) z += 2;
		} else {
			z += 8;
		}
	}

	return z;
}

int GetTunnelBridgeSignalZ(TileIndex tile, bool exit)
{
	if (IsRailCustomBridgeHeadTile(tile)) {
		return GetTileMaxPixelZ(tile);
	}

	bool opposite_side = false;
	if (_signal_style_masks.signal_opposite_side != 0) {
		opposite_side = HasBit(_signal_style_masks.signal_opposite_side, GetTunnelBridgeSignalStyle(tile));
	}

	bool side = (_settings_game.vehicle.road_side != 0) && _settings_game.construction.train_signal_side;
	side ^= opposite_side;

	return GetTunnelBridgeSignalZNonRailCustom(tile, side, exit, GetTunnelBridgeDirection(tile));
}

void MarkTunnelBridgeSignalDirty(TileIndex tile, bool exit)
{
	if (_signal_sprite_oversized) {
		MarkTileDirtyByTile(tile, VMDF_NOT_MAP_MODE);
		return;
	}

	bool opposite_side = false;
	if (_signal_style_masks.signal_opposite_side != 0) {
		opposite_side = HasBit(_signal_style_masks.signal_opposite_side, GetTunnelBridgeSignalStyle(tile));
	}

	if (IsRailCustomBridgeHeadTile(tile)) {
		Trackdir td = exit ? GetTunnelBridgeExitTrackdir(tile) : GetTunnelBridgeEntranceTrackdir(tile);
		MarkSingleSignalDirtyAtZ(tile, td, opposite_side, GetTileMaxPixelZ(tile));
		return;
	}

	bool side = (_settings_game.vehicle.road_side != 0) && _settings_game.construction.train_signal_side;
	DiagDirection dir = GetTunnelBridgeDirection(tile);

	side ^= opposite_side;

	uint position;
	switch (dir) {
		default: NOT_REACHED();
		case DIAGDIR_NE: position = 0; break;
		case DIAGDIR_SE: position = 2; break;
		case DIAGDIR_SW: position = 1; break;
		case DIAGDIR_NW: position = 3; break;
	}

	static const Point SignalPositions[2][4] = {
		{   /*  X         X         Y         Y     Signals on the left side */
			{13,  3}, { 2, 13}, { 3,  4}, {13, 14}
		}, {/*  X         X         Y         Y     Signals on the right side */
			{14, 13}, { 3,  3}, {13,  2}, { 3, 13}
		}
	};

	uint x = TileX(tile) * TILE_SIZE + SignalPositions[side != exit][position].x;
	uint y = TileY(tile) * TILE_SIZE + SignalPositions[side != exit][position].y;

	int z = GetTunnelBridgeSignalZNonRailCustom(tile, side, exit, dir);

	Point pt = RemapCoords(x, y, z);
	MarkAllViewportsDirty(
			pt.x - SIGNAL_DIRTY_LEFT,
			pt.y - SIGNAL_DIRTY_TOP,
			pt.x + SIGNAL_DIRTY_RIGHT,
			pt.y + SIGNAL_DIRTY_BOTTOM,
			VMDF_NOT_MAP_MODE
	);
}

/**
 * Draws a tunnel of bridge tile.
 * For tunnels, this is rather simple, as you only need to draw the entrance.
 * Bridges are a bit more complex. base_offset is where the sprite selection comes into play
 * and it works a bit like a bitmask.<p> For bridge heads:
 * @param ti TileInfo of the structure to draw
 * <ul><li>Bit 0: direction</li>
 * <li>Bit 1: northern or southern heads</li>
 * <li>Bit 2: Set if the bridge head is sloped</li>
 * <li>Bit 3 and more: Railtype Specific subset</li>
 * </ul>
 * Please note that in this code, "roads" are treated as railtype 1, whilst the real railtypes are 0, 2 and 3
 */
static void DrawTile_TunnelBridge(TileInfo *ti, DrawTileProcParams params)
{
	TransportType transport_type = GetTunnelBridgeTransportType(ti->tile);
	DiagDirection tunnelbridge_direction = GetTunnelBridgeDirection(ti->tile);

	if (IsTunnel(ti->tile)) {
		/* Front view of tunnel bounding boxes:
		 *
		 *   122223  <- BB_Z_SEPARATOR
		 *   1    3
		 *   1    3                1,3 = empty helper BB
		 *   1    3                  2 = SpriteCombine of tunnel-roof and catenary (tram & elrail)
		 *
		 */

		static const int _tunnel_BB[4][12] = {
			/*  tunnnel-roof  |  Z-separator  | tram-catenary
			 * w  h  bb_x bb_y| x   y   w   h |bb_x bb_y w h */
			{  1,  0, -15, -14,  0, 15, 16,  1, 0, 1, 16, 15 }, // NE
			{  0,  1, -14, -15, 15,  0,  1, 16, 1, 0, 15, 16 }, // SE
			{  1,  0, -15, -14,  0, 15, 16,  1, 0, 1, 16, 15 }, // SW
			{  0,  1, -14, -15, 15,  0,  1, 16, 1, 0, 15, 16 }, // NW
		};
		const int *BB_data = _tunnel_BB[tunnelbridge_direction];

		bool catenary = false;

		SpriteID image;
		SpriteID railtype_overlay = 0;
		if (transport_type == TRANSPORT_RAIL) {
			const RailTypeInfo *rti = GetRailTypeInfo(GetRailType(ti->tile));
			image = rti->base_sprites.tunnel;
			if (rti->UsesOverlay()) {
				/* Check if the railtype has custom tunnel portals. */
				railtype_overlay = GetCustomRailSprite(rti, ti->tile, RTSG_TUNNEL_PORTAL);
				if (railtype_overlay != 0) image = SPR_RAILTYPE_TUNNEL_BASE; // Draw blank grass tunnel base.
			}
		} else {
			image = SPR_TUNNEL_ENTRY_REAR_ROAD;
		}

		if (HasTunnelBridgeSnowOrDesert(ti->tile)) image += railtype_overlay != 0 ? 8 : 32;

		image += tunnelbridge_direction * 2;
		DrawGroundSprite(image, PAL_NONE);

		if (transport_type == TRANSPORT_ROAD) {
			RoadType road_rt = GetRoadTypeRoad(ti->tile);
			RoadType tram_rt = GetRoadTypeTram(ti->tile);
			const RoadTypeInfo *road_rti = road_rt == INVALID_ROADTYPE ? nullptr : GetRoadTypeInfo(road_rt);
			const RoadTypeInfo *tram_rti = tram_rt == INVALID_ROADTYPE ? nullptr : GetRoadTypeInfo(tram_rt);
			uint sprite_offset = DiagDirToAxis(tunnelbridge_direction) == AXIS_X ? 1 : 0;
			bool draw_underlay = true;

			/* Road underlay takes precedence over tram */
			if (road_rti != nullptr) {
				if (road_rti->UsesOverlay()) {
					SpriteID ground = GetCustomRoadSprite(road_rti, ti->tile, ROTSG_TUNNEL);
					if (ground != 0) {
						DrawGroundSprite(ground + tunnelbridge_direction, PAL_NONE);
						draw_underlay = false;
					}
				}
			} else {
				if (tram_rti->UsesOverlay()) {
					SpriteID ground = GetCustomRoadSprite(tram_rti, ti->tile, ROTSG_TUNNEL);
					if (ground != 0) {
						DrawGroundSprite(ground + tunnelbridge_direction, PAL_NONE);
						draw_underlay = false;
					}
				}
			}

			DrawRoadOverlays(ti, PAL_NONE, road_rti, tram_rti, sprite_offset, sprite_offset, draw_underlay);

			/* Road catenary takes precedence over tram */
			SpriteID catenary_sprite_base = 0;
			if (road_rti != nullptr && HasRoadCatenaryDrawn(road_rt)) {
				catenary_sprite_base = GetCustomRoadSprite(road_rti, ti->tile, ROTSG_CATENARY_FRONT);
				if (catenary_sprite_base == 0) {
					catenary_sprite_base = SPR_TRAMWAY_TUNNEL_WIRES;
				} else {
					catenary_sprite_base += 19;
				}
			} else if (tram_rti != nullptr && HasRoadCatenaryDrawn(tram_rt)) {
				catenary_sprite_base = GetCustomRoadSprite(tram_rti, ti->tile, ROTSG_CATENARY_FRONT);
				if (catenary_sprite_base == 0) {
					catenary_sprite_base = SPR_TRAMWAY_TUNNEL_WIRES;
				} else {
					catenary_sprite_base += 19;
				}
			}

			if (catenary_sprite_base != 0) {
				catenary = true;
				StartSpriteCombine();
				AddSortableSpriteToDraw(catenary_sprite_base + tunnelbridge_direction, PAL_NONE, ti->x, ti->y, BB_data[10], BB_data[11], TILE_HEIGHT, ti->z, IsTransparencySet(TO_CATENARY), BB_data[8], BB_data[9], BB_Z_SEPARATOR);
			}
		} else {
			const RailTypeInfo *rti = GetRailTypeInfo(GetRailType(ti->tile));
			if (rti->UsesOverlay()) {
				SpriteID surface = GetCustomRailSprite(rti, ti->tile, RTSG_TUNNEL);
				if (surface != 0) DrawGroundSprite(surface + tunnelbridge_direction, PAL_NONE);
			}

			/* PBS debugging, draw reserved tracks darker */
			if (_game_mode != GM_MENU && _settings_client.gui.show_track_reservation && HasTunnelReservation(ti->tile)) {
				if (rti->UsesOverlay()) {
					SpriteID overlay = GetCustomRailSprite(rti, ti->tile, RTSG_OVERLAY);
					DrawGroundSprite(overlay + RTO_X + DiagDirToAxis(tunnelbridge_direction), PALETTE_CRASH);
				} else {
					DrawGroundSprite(DiagDirToAxis(tunnelbridge_direction) == AXIS_X ? rti->base_sprites.single_x : rti->base_sprites.single_y, PALETTE_CRASH);
				}
			}

			if (HasRailCatenaryDrawn(GetRailType(ti->tile))) {
				/* Maybe draw pylons on the entry side */
				DrawRailCatenary(ti);

				catenary = true;
				StartSpriteCombine();
				/* Draw wire above the ramp */
				DrawRailCatenaryOnTunnel(ti);
			}
		}

		if (railtype_overlay != 0 && !catenary) StartSpriteCombine();

		AddSortableSpriteToDraw(image + 1, PAL_NONE, ti->x + TILE_SIZE - 1, ti->y + TILE_SIZE - 1, BB_data[0], BB_data[1], TILE_HEIGHT, ti->z, false, BB_data[2], BB_data[3], BB_Z_SEPARATOR);
		/* Draw railtype tunnel portal overlay if defined. */
		if (railtype_overlay != 0) AddSortableSpriteToDraw(railtype_overlay + tunnelbridge_direction, PAL_NONE, ti->x + TILE_SIZE - 1, ti->y + TILE_SIZE - 1, BB_data[0], BB_data[1], TILE_HEIGHT, ti->z, false, BB_data[2], BB_data[3], BB_Z_SEPARATOR);

		if (catenary || railtype_overlay != 0) EndSpriteCombine();

		/* Add helper BB for sprite sorting that separates the tunnel from things beside of it. */
		AddSortableSpriteToDraw(SPR_EMPTY_BOUNDING_BOX, PAL_NONE, ti->x,              ti->y,              BB_data[6], BB_data[7], TILE_HEIGHT, ti->z);
		AddSortableSpriteToDraw(SPR_EMPTY_BOUNDING_BOX, PAL_NONE, ti->x + BB_data[4], ti->y + BB_data[5], BB_data[6], BB_data[7], TILE_HEIGHT, ti->z);

		/* Draw signals for tunnel. */
		if (IsTunnelBridgeWithSignalSimulation(ti->tile)) DrawTunnelBridgeRampSignal(ti);

		DrawBridgeMiddle(ti);
	} else { // IsBridge(ti->tile)
		if (transport_type == TRANSPORT_ROAD && IsRoadCustomBridgeHead(ti->tile)) {
			DrawRoadBitsTunnelBridge(ti);
			DrawBridgeMiddle(ti);
			return;
		}
		if (transport_type == TRANSPORT_RAIL && IsRailCustomBridgeHead(ti->tile)) {
			const RailTypeInfo *rti = GetRailTypeInfo(GetRailType(ti->tile));
			DrawTrackBits(ti, GetCustomBridgeHeadTrackBits(ti->tile));
			if (HasBit(_display_opt, DO_FULL_DETAIL)) {
				extern void DrawTrackDetails(const TileInfo *ti, const RailTypeInfo *rti, const RailGroundType rgt);
				DrawTrackDetails(ti, rti, GetTunnelBridgeGroundType(ti->tile));
			}
			if (HasRailCatenaryDrawn(GetRailType(ti->tile), GetTileSecondaryRailTypeIfValid(ti->tile))) {
				DrawRailCatenary(ti);
			}

			if (IsTunnelBridgeWithSignalSimulation(ti->tile)) {
				extern void DrawSingleSignal(TileIndex tile, const RailTypeInfo *rti, Track track, SignalState condition,
						SignalOffsets image, uint pos, SignalType type, SignalVariant variant, const TraceRestrictProgram *prog, CustomSignalSpriteContext context);

				DiagDirection dir = GetTunnelBridgeDirection(ti->tile);
				SignalVariant variant = IsTunnelBridgeSemaphore(ti->tile) ? SIG_SEMAPHORE : SIG_ELECTRIC;

				Track t = FindFirstTrack(GetAcrossTunnelBridgeTrackBits(ti->tile));
				auto draw_signals = [&](uint position, SignalOffsets image, DiagDirection towards) {
					if (dir == towards) {
						/* flip signal directions */
						position ^= 1;
						image = (SignalOffsets)(image ^ 1);
					}
					const TraceRestrictProgram *prog = IsTunnelBridgeRestrictedSignal(ti->tile) ? GetExistingTraceRestrictProgram(ti->tile, t) : nullptr;
					if (IsTunnelBridgeSignalSimulationEntrance(ti->tile)) {
						CustomSignalSpriteContext ctx = { CSSC_TUNNEL_BRIDGE_ENTRANCE };
						DrawSingleSignal(ti->tile, rti, t, GetTunnelBridgeEntranceSignalState(ti->tile), image, position, SIGTYPE_BLOCK, variant, prog, ctx);
					}
					if (IsTunnelBridgeSignalSimulationExit(ti->tile)) {
						SignalType type = SIGTYPE_BLOCK;
						if (IsTunnelBridgePBS(ti->tile)) {
							type = IsTunnelBridgeSignalSimulationEntrance(ti->tile) ? SIGTYPE_PBS : SIGTYPE_PBS_ONEWAY;
						}
						CustomSignalSpriteContext ctx = { CSSC_TUNNEL_BRIDGE_EXIT };
						DrawSingleSignal(ti->tile, rti, t, GetTunnelBridgeExitSignalState(ti->tile), (SignalOffsets)(image ^ 1), position ^ 1, type, variant, prog, ctx);
					}
				};
				switch (t) {
					default: NOT_REACHED();
					case TRACK_X:     draw_signals( 8, SIGNAL_TO_SOUTHWEST, DIAGDIR_SW); break;
					case TRACK_Y:     draw_signals(10, SIGNAL_TO_SOUTHEAST, DIAGDIR_NW); break;
					case TRACK_UPPER: draw_signals( 4, SIGNAL_TO_WEST,      DIAGDIR_NW); break;
					case TRACK_LOWER: draw_signals( 6, SIGNAL_TO_WEST,      DIAGDIR_SW); break;
					case TRACK_LEFT:  draw_signals( 0, SIGNAL_TO_NORTH,     DIAGDIR_NW); break;
					case TRACK_RIGHT: draw_signals( 2, SIGNAL_TO_NORTH,     DIAGDIR_NE); break;
				}
			}

			DrawBridgeMiddle(ti);
			return;
		}

		const PalSpriteID *psid;
		int base_offset;
		bool ice = HasTunnelBridgeSnowOrDesert(ti->tile);

		if (transport_type == TRANSPORT_RAIL) {
			base_offset = GetRailTypeInfo(GetRailType(ti->tile))->bridge_offset;
			assert(base_offset != 8); // This one is used for roads
		} else {
			base_offset = 8;
		}

		/* as the lower 3 bits are used for other stuff, make sure they are clear */
		assert( (base_offset & 0x07) == 0x00);

		DrawFoundation(ti, GetBridgeFoundation(ti->tileh, DiagDirToAxis(tunnelbridge_direction)));

		/* HACK Wizardry to convert the bridge ramp direction into a sprite offset */
		base_offset += (6 - tunnelbridge_direction) % 4;

		/* Table number BRIDGE_PIECE_HEAD always refers to the bridge heads for any bridge type */
		if (transport_type != TRANSPORT_WATER) {
			if (ti->tileh == SLOPE_FLAT) base_offset += 4; // sloped bridge head
			psid = &GetBridgeSpriteTable(GetBridgeType(ti->tile), BRIDGE_PIECE_HEAD)[base_offset];
		} else {
			psid = _aqueduct_sprites + base_offset;
		}

		if (!ice) {
			TileIndex next = ti->tile + TileOffsByDiagDir(tunnelbridge_direction);
			if (ti->tileh != SLOPE_FLAT && ti->z == 0 && HasTileWaterClass(next) && GetWaterClass(next) == WATER_CLASS_SEA) {
				DrawShoreTile(ti->tileh);
			} else {
				DrawClearLandTile(ti, 3);
			}
		} else {
			DrawGroundSprite(SPR_FLAT_SNOW_DESERT_TILE + SlopeToSpriteOffset(ti->tileh), PAL_NONE);
		}

		/* draw ramp */

		/* Draw Trambits and PBS Reservation as SpriteCombine */
		if (transport_type == TRANSPORT_ROAD || transport_type == TRANSPORT_RAIL) StartSpriteCombine();

		/* HACK set the height of the BB of a sloped ramp to 1 so a vehicle on
		 * it doesn't disappear behind it
		 */
		/* Bridge heads are drawn solid no matter how invisibility/transparency is set */
		AddSortableSpriteToDraw(psid->sprite, psid->pal, ti->x, ti->y, 16, 16, ti->tileh == SLOPE_FLAT ? 0 : 8, ti->z);

		if (transport_type == TRANSPORT_ROAD) {
			uint offset = tunnelbridge_direction;
			int z = ti->z;
			if (ti->tileh != SLOPE_FLAT) {
				offset = (offset + 1) & 1;
				z += TILE_HEIGHT;
			} else {
				offset += 2;
			}

			/* DrawBridgeRoadBits() calls EndSpriteCombine() and StartSpriteCombine() */
			DrawBridgeRoadBits(ti->tile, ti->x, ti->y, z, offset, true);

			EndSpriteCombine();
		} else if (transport_type == TRANSPORT_RAIL) {
			const RailTypeInfo *rti = GetRailTypeInfo(GetRailType(ti->tile));
			if (rti->UsesOverlay()) {
				SpriteID surface = GetCustomRailSprite(rti, ti->tile, RTSG_BRIDGE);
				if (surface != 0) {
					if (HasBridgeFlatRamp(ti->tileh, DiagDirToAxis(tunnelbridge_direction))) {
						AddSortableSpriteToDraw(surface + ((DiagDirToAxis(tunnelbridge_direction) == AXIS_X) ? RTBO_X : RTBO_Y), PAL_NONE, ti->x, ti->y, 16, 16, 0, ti->z + 8);
					} else {
						AddSortableSpriteToDraw(surface + RTBO_SLOPE + tunnelbridge_direction, PAL_NONE, ti->x, ti->y, 16, 16, 8, ti->z);
					}
				}
				/* Don't fallback to non-overlay sprite -- the spec states that
				 * if an overlay is present then the bridge surface must be
				 * present. */
			}

			/* PBS debugging, draw reserved tracks darker */
			if (_game_mode != GM_MENU && _settings_client.gui.show_track_reservation && GetBridgeReservationTrackBits(ti->tile) != TRACK_BIT_NONE) {
				if (rti->UsesOverlay()) {
					SpriteID overlay = GetCustomRailSprite(rti, ti->tile, RTSG_OVERLAY);
					if (HasBridgeFlatRamp(ti->tileh, DiagDirToAxis(tunnelbridge_direction))) {
						AddSortableSpriteToDraw(overlay + RTO_X + DiagDirToAxis(tunnelbridge_direction), PALETTE_CRASH, ti->x, ti->y, 16, 16, 0, ti->z + 8);
					} else {
						AddSortableSpriteToDraw(overlay + RTO_SLOPE_NE + tunnelbridge_direction, PALETTE_CRASH, ti->x, ti->y, 16, 16, 8, ti->z);
					}
				} else {
					if (HasBridgeFlatRamp(ti->tileh, DiagDirToAxis(tunnelbridge_direction))) {
						AddSortableSpriteToDraw(DiagDirToAxis(tunnelbridge_direction) == AXIS_X ? rti->base_sprites.single_x : rti->base_sprites.single_y, PALETTE_CRASH, ti->x, ti->y, 16, 16, 0, ti->z + 8);
					} else {
						AddSortableSpriteToDraw(rti->base_sprites.single_sloped + tunnelbridge_direction, PALETTE_CRASH, ti->x, ti->y, 16, 16, 8, ti->z);
					}
				}
			}

			EndSpriteCombine();
			if (HasRailCatenaryDrawn(GetRailType(ti->tile))) {
				DrawRailCatenary(ti);
			}
		}

		/* Draw signals for bridge. */
		if (IsTunnelBridgeWithSignalSimulation(ti->tile)) DrawTunnelBridgeRampSignal(ti);

		DrawBridgeMiddle(ti);
	}
}


/**
 * Compute bridge piece. Computes the bridge piece to display depending on the position inside the bridge.
 * bridges pieces sequence (middle parts).
 * Note that it is not covering the bridge heads, which are always referenced by the same sprite table.
 * bridge len 1: BRIDGE_PIECE_NORTH
 * bridge len 2: BRIDGE_PIECE_NORTH  BRIDGE_PIECE_SOUTH
 * bridge len 3: BRIDGE_PIECE_NORTH  BRIDGE_PIECE_MIDDLE_ODD   BRIDGE_PIECE_SOUTH
 * bridge len 4: BRIDGE_PIECE_NORTH  BRIDGE_PIECE_INNER_NORTH  BRIDGE_PIECE_INNER_SOUTH  BRIDGE_PIECE_SOUTH
 * bridge len 5: BRIDGE_PIECE_NORTH  BRIDGE_PIECE_INNER_NORTH  BRIDGE_PIECE_MIDDLE_EVEN  BRIDGE_PIECE_INNER_SOUTH  BRIDGE_PIECE_SOUTH
 * bridge len 6: BRIDGE_PIECE_NORTH  BRIDGE_PIECE_INNER_NORTH  BRIDGE_PIECE_INNER_SOUTH  BRIDGE_PIECE_INNER_NORTH  BRIDGE_PIECE_INNER_SOUTH  BRIDGE_PIECE_SOUTH
 * bridge len 7: BRIDGE_PIECE_NORTH  BRIDGE_PIECE_INNER_NORTH  BRIDGE_PIECE_INNER_SOUTH  BRIDGE_PIECE_MIDDLE_ODD   BRIDGE_PIECE_INNER_NORTH  BRIDGE_PIECE_INNER_SOUTH  BRIDGE_PIECE_SOUTH
 * #0 - always as first, #1 - always as last (if len>1)
 * #2,#3 are to pair in order
 * for odd bridges: #5 is going in the bridge middle if on even position, #4 on odd (counting from 0)
 * @param north Northernmost tile of bridge
 * @param south Southernmost tile of bridge
 * @return Index of bridge piece
 */
static BridgePieces CalcBridgePiece(uint north, uint south)
{
	if (north == 1) {
		return BRIDGE_PIECE_NORTH;
	} else if (south == 1) {
		return BRIDGE_PIECE_SOUTH;
	} else if (north < south) {
		return north & 1 ? BRIDGE_PIECE_INNER_SOUTH : BRIDGE_PIECE_INNER_NORTH;
	} else if (north > south) {
		return south & 1 ? BRIDGE_PIECE_INNER_NORTH : BRIDGE_PIECE_INNER_SOUTH;
	} else {
		return north & 1 ? BRIDGE_PIECE_MIDDLE_EVEN : BRIDGE_PIECE_MIDDLE_ODD;
	}
}

BridgePiecePillarFlags GetBridgeTilePillarFlags(TileIndex tile, TileIndex northern_bridge_end, TileIndex southern_bridge_end, BridgeType bridge_type, TransportType bridge_transport_type)
{
	if (bridge_transport_type == TRANSPORT_WATER) return BPPF_ALL_CORNERS;

	BridgePieces piece = CalcBridgePiece(
		GetTunnelBridgeLength(tile, northern_bridge_end) + 1,
		GetTunnelBridgeLength(tile, southern_bridge_end) + 1
	);
	assert(piece < BRIDGE_PIECE_HEAD);

	const BridgeSpec *spec = GetBridgeSpec(bridge_type);
	const Axis axis = TileX(northern_bridge_end) == TileX(southern_bridge_end) ? AXIS_Y : AXIS_X;
	if (!HasBit(spec->ctrl_flags, BSCF_INVALID_PILLAR_FLAGS)) {
		return (BridgePiecePillarFlags) spec->pillar_flags[piece * 2 + (axis == AXIS_Y ? 1 : 0)];
	} else {
		uint base_offset;
		if (bridge_transport_type == TRANSPORT_RAIL) {
			base_offset = GetRailTypeInfo(GetRailType(southern_bridge_end))->bridge_offset;
		} else {
			base_offset = 8;
		}

		const PalSpriteID *psid = &GetBridgeSpriteTable(bridge_type, piece)[base_offset];
		if (axis == AXIS_Y) psid += 4;
		return (BridgePiecePillarFlags) (psid[2].sprite != 0 ? BPPF_ALL_CORNERS : 0);
	}
}

BridgePieceDebugInfo GetBridgePieceDebugInfo(TileIndex tile)
{
	TileIndex rampnorth = GetNorthernBridgeEnd(tile);
	TileIndex rampsouth = GetSouthernBridgeEnd(tile);

	BridgePieces piece = CalcBridgePiece(
		GetTunnelBridgeLength(tile, rampnorth) + 1,
		GetTunnelBridgeLength(tile, rampsouth) + 1
	);
	BridgePiecePillarFlags pillar_flags = GetBridgeTilePillarFlags(tile, rampnorth, rampsouth, GetBridgeType(rampnorth), GetTunnelBridgeTransportType(rampnorth));
	const Axis axis = TileX(rampnorth) == TileX(rampsouth) ? AXIS_Y : AXIS_X;
	uint pillar_index = piece * 2 + (axis == AXIS_Y ? 1 : 0);
	return { piece, pillar_flags, pillar_index };
}

/**
 * Draw the middle bits of a bridge.
 * @param ti Tile information of the tile to draw it on.
 */
void DrawBridgeMiddle(const TileInfo *ti)
{
	/* Sectional view of bridge bounding boxes:
	 *
	 *  1           2                                1,2 = SpriteCombine of Bridge front/(back&floor) and RoadCatenary
	 *  1           2                                  3 = empty helper BB
	 *  1     7     2                                4,5 = pillars under higher bridges
	 *  1 6 88888 6 2                                  6 = elrail-pylons
	 *  1 6 88888 6 2                                  7 = elrail-wire
	 *  1 6 88888 6 2  <- TILE_HEIGHT                  8 = rail-vehicle on bridge
	 *  3333333333333  <- BB_Z_SEPARATOR
	 *                 <- unused
	 *    4       5    <- BB_HEIGHT_UNDER_BRIDGE
	 *    4       5
	 *    4       5
	 *
	 */

	if (!IsBridgeAbove(ti->tile)) return;

	TileIndex rampnorth = GetNorthernBridgeEnd(ti->tile);
	TileIndex rampsouth = GetSouthernBridgeEnd(ti->tile);
	TransportType transport_type = GetTunnelBridgeTransportType(rampsouth);

	Axis axis = GetBridgeAxis(ti->tile);
	BridgePieces piece = CalcBridgePiece(
		GetTunnelBridgeLength(ti->tile, rampnorth) + 1,
		GetTunnelBridgeLength(ti->tile, rampsouth) + 1
	);

	const PalSpriteID *psid;
	bool drawfarpillar;
	if (transport_type != TRANSPORT_WATER) {
		BridgeType type =  GetBridgeType(rampsouth);
		drawfarpillar = !HasBit(GetBridgeSpec(type)->flags, 0);

		uint base_offset;
		if (transport_type == TRANSPORT_RAIL) {
			base_offset = GetRailTypeInfo(GetRailType(rampsouth))->bridge_offset;
		} else {
			base_offset = 8;
		}

		psid = &GetBridgeSpriteTable(type, piece)[base_offset];
	} else {
		drawfarpillar = true;
		psid = _aqueduct_sprites;
	}

	if (axis != AXIS_X) psid += 4;

	int x = ti->x;
	int y = ti->y;
	uint bridge_z = GetBridgePixelHeight(rampsouth);
	int z = bridge_z - BRIDGE_Z_START;

	/* Add a bounding box that separates the bridge from things below it. */
	ViewportSortableSpriteSpecialFlags special_flags = VSSF_NONE;
	if (IsPlainRailTile(ti->tile) && (GetTrackBits(ti->tile) & (TRACK_BIT_LEFT | TRACK_BIT_RIGHT | TRACK_BIT_LOWER)) != 0) {
		/* Problematic diagonal rail track is underneath this bridge */
		special_flags = VSSSF_SORT_SPECIAL | VSSSF_SORT_SORT_BRIDGE_BB;
	}
	AddSortableSpriteToDraw(SPR_EMPTY_BOUNDING_BOX, PAL_NONE, x, y, 16, 16, 1, bridge_z - TILE_HEIGHT + BB_Z_SEPARATOR, false, 0, 0, 0, nullptr, special_flags);

	/* Draw Trambits as SpriteCombine */
	if (transport_type == TRANSPORT_ROAD || transport_type == TRANSPORT_RAIL) StartSpriteCombine();

	/* Draw floor and far part of bridge*/
	if (!IsInvisibilitySet(TO_BRIDGES)) {
		if (axis == AXIS_X) {
			AddSortableSpriteToDraw(psid->sprite, psid->pal, x, y, 16, 1, 0x28, z, IsTransparencySet(TO_BRIDGES), 0, 0, BRIDGE_Z_START);
		} else {
			AddSortableSpriteToDraw(psid->sprite, psid->pal, x, y, 1, 16, 0x28, z, IsTransparencySet(TO_BRIDGES), 0, 0, BRIDGE_Z_START);
		}
	}

	psid++;

	if (transport_type == TRANSPORT_ROAD) {
		/* DrawBridgeRoadBits() calls EndSpriteCombine() and StartSpriteCombine() */
		DrawBridgeRoadBits(rampsouth, x, y, bridge_z, axis ^ 1, false);
	} else if (transport_type == TRANSPORT_RAIL) {
		const RailTypeInfo *rti = GetRailTypeInfo(GetRailType(rampsouth));
		if (rti->UsesOverlay() && !IsInvisibilitySet(TO_BRIDGES)) {
			SpriteID surface = GetCustomRailSprite(rti, rampsouth, RTSG_BRIDGE, TCX_ON_BRIDGE);
			if (surface != 0) {
				AddSortableSpriteToDraw(surface + axis, PAL_NONE, x, y, 16, 16, 0, bridge_z, IsTransparencySet(TO_BRIDGES));
			}
		}

		if (_game_mode != GM_MENU && _settings_client.gui.show_track_reservation && !IsInvisibilitySet(TO_BRIDGES)
				&& !IsTunnelBridgeWithSignalSimulation(rampnorth) && (HasAcrossBridgeReservation(rampnorth) || HasAcrossBridgeReservation(rampsouth))) {
			if (rti->UsesOverlay()) {
				SpriteID overlay = GetCustomRailSprite(rti, ti->tile, RTSG_OVERLAY);
				AddSortableSpriteToDraw(overlay + RTO_X + axis, PALETTE_CRASH, ti->x, ti->y, 16, 16, 0, bridge_z, IsTransparencySet(TO_BRIDGES));
			} else {
				AddSortableSpriteToDraw(axis == AXIS_X ? rti->base_sprites.single_x : rti->base_sprites.single_y, PALETTE_CRASH, ti->x, ti->y, 16, 16, 0, bridge_z, IsTransparencySet(TO_BRIDGES));
			}
		}

		EndSpriteCombine();

		if (HasRailCatenaryDrawn(GetRailType(rampsouth))) {
			DrawRailCatenaryOnBridge(ti);
		}
		if (IsTunnelBridgeSignalSimulationEntrance(rampsouth)) DrawBridgeSignalOnMiddlePart(ti, rampsouth, rampnorth, z);
		if (IsTunnelBridgeSignalSimulationEntrance(rampnorth)) DrawBridgeSignalOnMiddlePart(ti, rampnorth, rampsouth, z);
	}

	/* draw roof, the component of the bridge which is logically between the vehicle and the camera */
	if (!IsInvisibilitySet(TO_BRIDGES)) {
		if (axis == AXIS_X) {
			y += 12;
			if (psid->sprite & SPRITE_MASK) AddSortableSpriteToDraw(psid->sprite, psid->pal, x, y, 16, 4, 0x28, z, IsTransparencySet(TO_BRIDGES), 0, 3, BRIDGE_Z_START);
		} else {
			x += 12;
			if (psid->sprite & SPRITE_MASK) AddSortableSpriteToDraw(psid->sprite, psid->pal, x, y, 4, 16, 0x28, z, IsTransparencySet(TO_BRIDGES), 3, 0, BRIDGE_Z_START);
		}
	}

	/* Draw TramFront as SpriteCombine */
	if (transport_type == TRANSPORT_ROAD) EndSpriteCombine();

	/* Do not draw anything more if bridges are invisible */
	if (IsInvisibilitySet(TO_BRIDGES)) return;

	psid++;
	DrawBridgePillars(psid, ti, axis, drawfarpillar, x, y, z);
}


static int GetSlopePixelZ_TunnelBridge(TileIndex tile, uint x, uint y, bool ground_vehicle)
{
	auto [tileh, z] = GetTilePixelSlope(tile);

	x &= 0xF;
	y &= 0xF;

	if (IsTunnel(tile)) {
		/* In the tunnel entrance? */
		if (ground_vehicle) return z;
	} else { // IsBridge(tile)
		if (IsCustomBridgeHeadTile(tile)) {
			return z + TILE_HEIGHT + (IsSteepSlope(tileh) ? TILE_HEIGHT : 0);
		}

		DiagDirection dir = GetTunnelBridgeDirection(tile);
		z += ApplyPixelFoundationToSlope(GetBridgeFoundation(tileh, DiagDirToAxis(dir)), tileh);

		/* On the bridge ramp? */
		if (ground_vehicle) {
			if (tileh != SLOPE_FLAT) return z + TILE_HEIGHT;

			switch (dir) {
				default: NOT_REACHED();
				case DIAGDIR_NE: tileh = SLOPE_NE; break;
				case DIAGDIR_SE: tileh = SLOPE_SE; break;
				case DIAGDIR_SW: tileh = SLOPE_SW; break;
				case DIAGDIR_NW: tileh = SLOPE_NW; break;
			}
		}
	}

	return z + GetPartialPixelZ(x, y, tileh);
}

static Foundation GetFoundation_TunnelBridge(TileIndex tile, Slope tileh)
{
	if (IsCustomBridgeHeadTile(tile)) return FOUNDATION_LEVELED;
	return IsTunnel(tile) ? FOUNDATION_NONE : GetBridgeFoundation(tileh, DiagDirToAxis(GetTunnelBridgeDirection(tile)));
}

static void GetTileDesc_TunnelBridge(TileIndex tile, TileDesc &td)
{
	TransportType tt = GetTunnelBridgeTransportType(tile);

	if (IsTunnel(tile)) {
<<<<<<< HEAD
		if (Tunnel::GetByTile(tile)->is_chunnel) {
			td->str = (tt == TRANSPORT_RAIL) ? IsTunnelBridgeWithSignalSimulation(tile) ? STR_LAI_TUNNEL_DESCRIPTION_RAILROAD_SIGNAL_CHUNNEL : STR_LAI_TUNNEL_DESCRIPTION_RAILROAD_CHUNNEL : STR_LAI_TUNNEL_DESCRIPTION_ROAD_CHUNNEL;
		} else {
			td->str = (tt == TRANSPORT_RAIL) ? IsTunnelBridgeWithSignalSimulation(tile) ? STR_LAI_TUNNEL_DESCRIPTION_RAILROAD_SIGNAL : STR_LAI_TUNNEL_DESCRIPTION_RAILROAD : STR_LAI_TUNNEL_DESCRIPTION_ROAD;
		}
	} else { // IsBridge(tile)
		td->str = (tt == TRANSPORT_WATER) ? STR_LAI_BRIDGE_DESCRIPTION_AQUEDUCT : IsTunnelBridgeWithSignalSimulation(tile) ? STR_LAI_BRIDGE_DESCRIPTION_RAILROAD_SIGNAL : GetBridgeSpec(GetBridgeType(tile))->transport_name[tt];
	}

	if (tt == TRANSPORT_RAIL) {
		uint8_t style = GetTunnelBridgeSignalStyle(tile);
		if (style > 0) {
			/* Add suffix about signal style */
			td->dparam[0] = td->str;
			td->dparam[1] = _new_signal_styles[style - 1].name;
			td->str = STR_LAI_RAIL_DESCRIPTION_TRACK_SIGNAL_STYLE;
		}
		if (IsTunnelBridgeWithSignalSimulation(tile) && IsTunnelBridgeRestrictedSignal(tile)) {
			td->dparam[3] = td->dparam[2];
			td->dparam[2] = td->dparam[1];
			td->dparam[1] = td->dparam[0];
			td->dparam[0] = td->str;
			td->str = STR_LAI_RAIL_DESCRIPTION_RESTRICTED_SIGNAL;
		}
=======
		td.str = (tt == TRANSPORT_RAIL) ? STR_LAI_TUNNEL_DESCRIPTION_RAILROAD : STR_LAI_TUNNEL_DESCRIPTION_ROAD;
	} else { // IsBridge(tile)
		td.str = (tt == TRANSPORT_WATER) ? STR_LAI_BRIDGE_DESCRIPTION_AQUEDUCT : GetBridgeSpec(GetBridgeType(tile))->transport_name[tt];
	}
	td.owner[0] = GetTileOwner(tile);

	Owner road_owner = INVALID_OWNER;
	Owner tram_owner = INVALID_OWNER;
	RoadType road_rt = GetRoadTypeRoad(tile);
	RoadType tram_rt = GetRoadTypeTram(tile);
	if (road_rt != INVALID_ROADTYPE) {
		const RoadTypeInfo *rti = GetRoadTypeInfo(road_rt);
		td.roadtype = rti->strings.name;
		td.road_speed = rti->max_speed / 2;
		road_owner = GetRoadOwner(tile, RTT_ROAD);
	}
	if (tram_rt != INVALID_ROADTYPE) {
		const RoadTypeInfo *rti = GetRoadTypeInfo(tram_rt);
		td.tramtype = rti->strings.name;
		td.tram_speed = rti->max_speed / 2;
		tram_owner = GetRoadOwner(tile, RTT_TRAM);
>>>>>>> dddad0dc
	}
	td->owner[0] = GetTileOwner(tile);

<<<<<<< HEAD
	if (tt == TRANSPORT_ROAD) {
		Owner road_owner = INVALID_OWNER;
		Owner tram_owner = INVALID_OWNER;
		RoadType road_rt = GetRoadTypeRoad(tile);
		RoadType tram_rt = GetRoadTypeTram(tile);
		if (road_rt != INVALID_ROADTYPE) {
			const RoadTypeInfo *rti = GetRoadTypeInfo(road_rt);
			td->roadtype = rti->strings.name;
			td->road_speed = rti->max_speed / 2;
			road_owner = GetRoadOwner(tile, RTT_ROAD);
		}
		if (tram_rt != INVALID_ROADTYPE) {
			const RoadTypeInfo *rti = GetRoadTypeInfo(tram_rt);
			td->tramtype = rti->strings.name;
			td->tram_speed = rti->max_speed / 2;
			tram_owner = GetRoadOwner(tile, RTT_TRAM);
		}

		/* Is there a mix of owners? */
		if ((tram_owner != INVALID_OWNER && tram_owner != td->owner[0]) ||
				(road_owner != INVALID_OWNER && road_owner != td->owner[0])) {
			uint i = 1;
			if (road_owner != INVALID_OWNER) {
				td->owner_type[i] = STR_LAND_AREA_INFORMATION_ROAD_OWNER;
				td->owner[i] = road_owner;
				i++;
			}
			if (tram_owner != INVALID_OWNER) {
				td->owner_type[i] = STR_LAND_AREA_INFORMATION_TRAM_OWNER;
				td->owner[i] = tram_owner;
			}
		}

		if (!IsTunnel(tile)) {
			uint16_t spd = GetBridgeSpec(GetBridgeType(tile))->speed;
			/* road speed special-cases 0 as unlimited, hides display of limit etc. */
			if (spd == UINT16_MAX) spd = 0;
			if (road_rt != INVALID_ROADTYPE && (td->road_speed == 0 || spd < td->road_speed)) td->road_speed = spd;
			if (tram_rt != INVALID_ROADTYPE && (td->tram_speed == 0 || spd < td->tram_speed)) td->tram_speed = spd;
=======
	/* Is there a mix of owners? */
	if ((tram_owner != INVALID_OWNER && tram_owner != td.owner[0]) ||
			(road_owner != INVALID_OWNER && road_owner != td.owner[0])) {
		uint i = 1;
		if (road_owner != INVALID_OWNER) {
			td.owner_type[i] = STR_LAND_AREA_INFORMATION_ROAD_OWNER;
			td.owner[i] = road_owner;
			i++;
		}
		if (tram_owner != INVALID_OWNER) {
			td.owner_type[i] = STR_LAND_AREA_INFORMATION_TRAM_OWNER;
			td.owner[i] = tram_owner;
>>>>>>> dddad0dc
		}
	}

	if (tt == TRANSPORT_RAIL) {
<<<<<<< HEAD
		RailType rt = GetRailType(tile);
		const RailTypeInfo *rti = GetRailTypeInfo(rt);
		td->rail_speed = rti->max_speed;
		td->railtype = rti->strings.name;
		RailType secondary_rt = GetTileSecondaryRailTypeIfValid(tile);
		if (secondary_rt != rt && secondary_rt != INVALID_RAILTYPE) {
			const RailTypeInfo *secondary_rti = GetRailTypeInfo(secondary_rt);
			td->rail_speed2 = secondary_rti->max_speed;
			td->railtype2 = secondary_rti->strings.name;
		}
=======
		const RailTypeInfo *rti = GetRailTypeInfo(GetRailType(tile));
		td.rail_speed = rti->max_speed;
		td.railtype = rti->strings.name;
>>>>>>> dddad0dc

		if (!IsTunnel(tile)) {
			uint16_t spd = GetBridgeSpec(GetBridgeType(tile))->speed;
			/* rail speed special-cases 0 as unlimited, hides display of limit etc. */
			if (spd == UINT16_MAX) spd = 0;
			if (td.rail_speed == 0 || spd < td.rail_speed) {
				td.rail_speed = spd;
			}
		}
<<<<<<< HEAD
=======
	} else if (tt == TRANSPORT_ROAD && !IsTunnel(tile)) {
		uint16_t spd = GetBridgeSpec(GetBridgeType(tile))->speed;
		/* road speed special-cases 0 as unlimited, hides display of limit etc. */
		if (spd == UINT16_MAX) spd = 0;
		if (road_rt != INVALID_ROADTYPE && (td.road_speed == 0 || spd < td.road_speed)) td.road_speed = spd;
		if (tram_rt != INVALID_ROADTYPE && (td.tram_speed == 0 || spd < td.tram_speed)) td.tram_speed = spd;
>>>>>>> dddad0dc
	}
}

static const RailGroundType _tunnel_bridge_fence_table[4][5] = {
	{ // DIAGDIR_NE
		RAIL_GROUND_FENCE_NW,
		RAIL_GROUND_FENCE_SE,
		RAIL_GROUND_FENCE_SW,
		RAIL_GROUND_FENCE_VERT2,
		RAIL_GROUND_FENCE_HORIZ1,
	},
	{ // DIAGDIR_SE
		RAIL_GROUND_FENCE_NW,
		RAIL_GROUND_FENCE_NE,
		RAIL_GROUND_FENCE_SW,
		RAIL_GROUND_FENCE_VERT2,
		RAIL_GROUND_FENCE_HORIZ2,
	},
	{ // DIAGDIR_SW
		RAIL_GROUND_FENCE_NW,
		RAIL_GROUND_FENCE_SE,
		RAIL_GROUND_FENCE_NE,
		RAIL_GROUND_FENCE_VERT1,
		RAIL_GROUND_FENCE_HORIZ2,
	},
	{ // DIAGDIR_NW
		RAIL_GROUND_FENCE_SE,
		RAIL_GROUND_FENCE_NE,
		RAIL_GROUND_FENCE_SW,
		RAIL_GROUND_FENCE_VERT1,
		RAIL_GROUND_FENCE_HORIZ1,
	},
};

RailGroundType GetTunnelBridgeGroundType(TileIndex tile)
{
	uint8_t ground_bits = GetTunnelBridgeGroundBits(tile);
	if (ground_bits == 0) return RAIL_GROUND_GRASS;
	if (ground_bits == 1) return RAIL_GROUND_ICE_DESERT;
	if (ground_bits == 2) return RAIL_GROUND_BARREN;
	return _tunnel_bridge_fence_table[GetTunnelBridgeDirection(tile)][ground_bits - 3];
}

static uint8_t MapTunnelBridgeGroundTypeBits(TileIndex tile, RailGroundType type)
{
	uint8_t ground_bits;
	switch (type) {
		case RAIL_GROUND_BARREN:
			ground_bits = 2;
			break;

		case RAIL_GROUND_GRASS:
			ground_bits = 0;
			break;

		case RAIL_GROUND_FENCE_NW:
			ground_bits = 3;
			break;

		case RAIL_GROUND_FENCE_SE:
			ground_bits = GetTunnelBridgeDirection(tile) == DIAGDIR_NW ? 3 : 4;
			break;

		case RAIL_GROUND_FENCE_NE:
			ground_bits = GetTunnelBridgeDirection(tile) == DIAGDIR_SW ? 5 : 4;
			break;

		case RAIL_GROUND_FENCE_SW:
			ground_bits = 5;
			break;

		case RAIL_GROUND_FENCE_VERT1:
		case RAIL_GROUND_FENCE_VERT2:
			ground_bits = 6;
			break;

		case RAIL_GROUND_FENCE_HORIZ1:
		case RAIL_GROUND_FENCE_HORIZ2:
			ground_bits = 7;
			break;

		case RAIL_GROUND_ICE_DESERT:
			ground_bits = 1;
			break;

		default:
			NOT_REACHED();
	}
	return ground_bits;
}

static void TileLoop_TunnelBridge(TileIndex tile)
{
	const uint8_t old_ground_bits = GetTunnelBridgeGroundBits(tile);
	bool snow_or_desert = false;
	switch (_settings_game.game_creation.landscape) {
		case LandscapeType::Arctic: {
			/* As long as we do not have a snow density, we want to use the density
			 * from the entry edge. For tunnels this is the lowest point for bridges the highest point.
			 * (Independent of foundations) */
			int z = IsBridge(tile) ? GetTileMaxZ(tile) : GetTileZ(tile);
			snow_or_desert = (z > GetSnowLine());
			break;
		}

		case LandscapeType::Tropic:
			snow_or_desert = (GetTropicZone(tile) == TROPICZONE_DESERT);
			break;

		default:
			break;
	}

	RailGroundType new_ground;
	if (snow_or_desert) {
		new_ground = RAIL_GROUND_ICE_DESERT;
	} else {
		new_ground = RAIL_GROUND_GRASS;
		if (IsRailCustomBridgeHeadTile(tile) && old_ground_bits != 2) { // wait until bottom is green
			/* determine direction of fence */
			TrackBits rail = GetCustomBridgeHeadTrackBits(tile);
			extern RailGroundType RailTrackToFence(TileIndex tile, TrackBits rail);
			new_ground = RailTrackToFence(tile, rail);
		}
	}
	uint8_t ground_bits = MapTunnelBridgeGroundTypeBits(tile, new_ground);
	if (ground_bits != old_ground_bits) {
		SetTunnelBridgeGroundBits(tile, ground_bits);
		MarkTileDirtyByTile(tile);
	}
}

static bool ClickTile_TunnelBridge(TileIndex tile)
{
	if (_ctrl_pressed && IsTunnelBridgeWithSignalSimulation(tile)) {
		TrackBits trackbits = TrackdirBitsToTrackBits(GetTileTrackdirBits(tile, TRANSPORT_RAIL, 0));

		if (trackbits & TRACK_BIT_VERT) { // N-S direction
			trackbits = (_tile_fract_coords.x <= _tile_fract_coords.y) ? TRACK_BIT_RIGHT : TRACK_BIT_LEFT;
		}

		if (trackbits & TRACK_BIT_HORZ) { // E-W direction
			trackbits = (_tile_fract_coords.x + _tile_fract_coords.y <= 15) ? TRACK_BIT_UPPER : TRACK_BIT_LOWER;
		}

		Track track = FindFirstTrack(trackbits);
		if (HasTrack(GetAcrossTunnelBridgeTrackBits(tile), track)) {
			ShowTraceRestrictProgramWindow(tile, track);
			return true;
		}
	}

	/* Show vehicles found in tunnel. */
	if (IsTunnelTile(tile)) {
		TileIndex tile_end = GetOtherTunnelBridgeEnd(tile);
		VehicleType veh_type = GetTunnelBridgeTransportType(tile) == TRANSPORT_RAIL ? VEH_TRAIN : VEH_ROAD;

		std::vector<const Vehicle *> candidates;
		for (TileIndex test_tile : { tile, tile_end }) {
			for (const Vehicle *v = GetFirstVehicleOnPos(test_tile, veh_type); v != nullptr; v = v->HashTileNext()) {
				if (v->IsFrontEngine()) candidates.push_back(v);
			}
		}
		std::sort(candidates.begin(), candidates.end(), [&](const Vehicle *a, const Vehicle *b) {
			return a->index < b->index;
		});

		/* No more than 20 windows open */
		if (candidates.size() > 20) candidates.resize(20);

		for (const Vehicle *v : candidates) {
			ShowVehicleViewWindow(v);
		}

		if (!candidates.empty()) return true;
	}
	return false;
}

extern const TrackBits _road_trackbits[16];

static TrackStatus GetTileTrackStatus_TunnelBridge(TileIndex tile, TransportType mode, uint sub_mode, DiagDirection side)
{
	TransportType transport_type = GetTunnelBridgeTransportType(tile);
	if (transport_type != mode || (transport_type == TRANSPORT_ROAD && !HasTileRoadType(tile, (RoadTramType)GB(sub_mode, 0, 8)))) return 0;

	DiagDirection dir = GetTunnelBridgeDirection(tile);

	if (side != INVALID_DIAGDIR && side == dir) return 0;

	TrackBits bits;
	if (mode == TRANSPORT_ROAD && IsRoadCustomBridgeHeadTile(tile)) {
		bits = _road_trackbits[GetCustomBridgeHeadRoadBits(tile, (RoadTramType)GB(sub_mode, 0, 8))];
	} else {
		bits = (mode == TRANSPORT_RAIL) ? GetTunnelBridgeTrackBits(tile) : DiagDirToDiagTrackBits(dir);
	}

	DisallowedRoadDirections drd = DRD_NONE;
	if (mode == TRANSPORT_ROAD && (RoadTramType)GB(sub_mode, 0, 8) == RTT_ROAD) {
		RoadCachedOneWayState rcows = GetRoadCachedOneWayState(tile);
		switch (rcows) {
			case RCOWS_NORMAL:
			case RCOWS_NON_JUNCTION_A:
			case RCOWS_NON_JUNCTION_B:
			case RCOWS_NO_ACCESS:
				drd = (DisallowedRoadDirections)rcows;
				break;

			default:
				NOT_REACHED();
		}
	}
	const uint drd_to_multiplier[DRD_END] = { 0x101, 0x100, 0x1, 0x0 };
	return CombineTrackStatus((TrackdirBits)(bits * drd_to_multiplier[drd]), TRACKDIR_BIT_NONE);
}

static void UpdateRoadTunnelBridgeInfrastructure(TileIndex begin, TileIndex end, bool add) {
	/* A full diagonal road has two road bits. */
	const uint half_middle_len = GetTunnelBridgeLength(begin, end) * TUNNELBRIDGE_TRACKBIT_FACTOR;
	const uint half_len = half_middle_len + (2 * TUNNELBRIDGE_TRACKBIT_FACTOR);

	for (TileIndex t : { begin, end }) {
		for (RoadTramType rtt : _roadtramtypes) {
			RoadType rt = GetRoadType(t, rtt);
			if (rt == INVALID_ROADTYPE) continue;
			Company * const c = Company::GetIfValid(GetRoadOwner(t, rtt));
			if (c != nullptr) {
				uint infra = 0;
				if (IsBridge(t)) {
					const RoadBits bits = GetCustomBridgeHeadRoadBits(t, rtt);
					infra += CountBits(bits) * TUNNELBRIDGE_TRACKBIT_FACTOR;
					if (bits & DiagDirToRoadBits(GetTunnelBridgeDirection(t))) {
						infra += half_middle_len;
					}
				} else {
					infra += half_len;
				}
				if (add) {
					c->infrastructure.road[rt] += infra;
				} else {
					c->infrastructure.road[rt] -= infra;
				}
			}
		}
	}
}

void AddRoadTunnelBridgeInfrastructure(TileIndex begin, TileIndex end) {
	UpdateRoadTunnelBridgeInfrastructure(begin, end, true);
}

void SubtractRoadTunnelBridgeInfrastructure(TileIndex begin, TileIndex end) {
	UpdateRoadTunnelBridgeInfrastructure(begin, end, false);
}

static void UpdateRailTunnelBridgeInfrastructure(Company *c, TileIndex begin, TileIndex end, bool add) {
	const uint middle_len = GetTunnelBridgeLength(begin, end) * TUNNELBRIDGE_TRACKBIT_FACTOR;

	if (c != nullptr) {
		uint primary_count = middle_len + GetTunnelBridgeHeadOnlyPrimaryRailInfrastructureCount(begin) + GetTunnelBridgeHeadOnlyPrimaryRailInfrastructureCount(end);
		if (add) {
			c->infrastructure.rail[GetRailType(begin)] += primary_count;
		} else {
			c->infrastructure.rail[GetRailType(begin)] -= primary_count;
		}

		auto add_secondary_railtype = [&](TileIndex t) {
			uint secondary_count = GetTunnelBridgeHeadOnlySecondaryRailInfrastructureCount(t);
			if (secondary_count) {
				if (add) {
					c->infrastructure.rail[GetSecondaryRailType(t)] += secondary_count;
				} else {
					c->infrastructure.rail[GetSecondaryRailType(t)] -= secondary_count;
				}
			}
		};
		add_secondary_railtype(begin);
		add_secondary_railtype(end);

		if (IsTunnelBridgeWithSignalSimulation(begin)) {
			if (add) {
				c->infrastructure.signal += GetTunnelBridgeSignalSimulationSignalCount(begin, end);
			} else {
				c->infrastructure.signal -= GetTunnelBridgeSignalSimulationSignalCount(begin, end);
			}
		}
	}
}

void AddRailTunnelBridgeInfrastructure(Company *c, TileIndex begin, TileIndex end) {
	UpdateRailTunnelBridgeInfrastructure(c, begin, end, true);
}

void SubtractRailTunnelBridgeInfrastructure(Company *c, TileIndex begin, TileIndex end) {
	UpdateRailTunnelBridgeInfrastructure(c, begin, end, false);
}

void AddRailTunnelBridgeInfrastructure(TileIndex begin, TileIndex end) {
	UpdateRailTunnelBridgeInfrastructure(Company::GetIfValid(GetTileOwner(begin)), begin, end, true);
}

void SubtractRailTunnelBridgeInfrastructure(TileIndex begin, TileIndex end) {
	UpdateRailTunnelBridgeInfrastructure(Company::GetIfValid(GetTileOwner(begin)), begin, end, false);
}

void SetTunnelBridgeSignalStyleExtended(TileIndex t, uint8_t style)
{
	if (IsTunnel(t)) {
		SetTunnelSignalStyle(t, style);
	} else {
		SetBridgeSignalStyle(t, style);
	}
	SetTunnelBridgeCombinedNormalShuntSignalStyle(t, HasBit(_signal_style_masks.combined_normal_shunt, style));
}

static void ChangeTileOwner_TunnelBridge(TileIndex tile, Owner old_owner, Owner new_owner)
{
	const TileIndex other_end = GetOtherTunnelBridgeEnd(tile);
	const TransportType tt = GetTunnelBridgeTransportType(tile);

	if (tt == TRANSPORT_ROAD && tile < other_end) {
		/* Only execute this for one of the two ends */
		SubtractRoadTunnelBridgeInfrastructure(tile, other_end);

		for (RoadTramType rtt : _roadtramtypes) {
			/* Update all roadtypes, no matter if they are present */
			if (GetRoadOwner(tile, rtt) == old_owner) {
				SetRoadOwner(tile, rtt, new_owner == INVALID_OWNER ? OWNER_NONE : new_owner);
			}
			if (GetRoadOwner(other_end, rtt) == old_owner) {
				SetRoadOwner(other_end, rtt, new_owner == INVALID_OWNER ? OWNER_NONE : new_owner);
			}
		}

		AddRoadTunnelBridgeInfrastructure(tile, other_end);
	}

	if (!IsTileOwner(tile, old_owner)) return;

	/* Update company infrastructure counts for rail and water as well.
	 * No need to dirty windows here, we'll redraw the whole screen anyway. */

	Company *old = Company::Get(old_owner);
	if (tt == TRANSPORT_RAIL && tile < other_end) {
		/* Only execute this for one of the two ends */
		SubtractRailTunnelBridgeInfrastructure(old, tile, other_end);
		if (new_owner != INVALID_OWNER) AddRailTunnelBridgeInfrastructure(Company::Get(new_owner), tile, other_end);
	}
	if (tt == TRANSPORT_WATER) {
		/* Set number of pieces to zero if it's the southern tile as we
		 * don't want to update the infrastructure counts twice. */
		const uint num_pieces = tile < other_end ? (GetTunnelBridgeLength(tile, other_end) + 2) * TUNNELBRIDGE_TRACKBIT_FACTOR : 0;
		old->infrastructure.water -= num_pieces;
		if (new_owner != INVALID_OWNER) Company::Get(new_owner)->infrastructure.water += num_pieces;
	}

	if (new_owner != INVALID_OWNER) {
		SetTileOwner(tile, new_owner);
	} else {
		if (tt == TRANSPORT_RAIL) {
			/* Since all of our vehicles have been removed, it is safe to remove the rail
			 * bridge / tunnel. */
			[[maybe_unused]] CommandCost ret = Command<CMD_LANDSCAPE_CLEAR>::Do({DoCommandFlag::Execute, DoCommandFlag::Bankrupt}, tile);
			assert(ret.Succeeded());
		} else {
			/* In any other case, we can safely reassign the ownership to OWNER_NONE. */
			SetTileOwner(tile, OWNER_NONE);
		}
	}
}

/**
 * Helper to prepare the ground vehicle when entering a bridge. This get called
 * when entering the bridge, at the last frame of travel on the bridge head.
 * Our calling function gets called before UpdateInclination/UpdateZPosition,
 * which normally controls the Z-coordinate. However, in the wormhole of the
 * bridge the vehicle is in a strange state so UpdateInclination does not get
 * called for the wormhole of the bridge and as such the going up/down bits
 * would remain set. As such, this function clears those. In doing so, the call
 * to UpdateInclination will not update the Z-coordinate, so that has to be
 * done here as well.
 * @param gv The ground vehicle entering the bridge.
 */
template <typename T>
static void PrepareToEnterBridge(T *gv)
{
	if (HasBit(gv->gv_flags, GVF_GOINGUP_BIT)) {
		gv->z_pos++;
		ClrBit(gv->gv_flags, GVF_GOINGUP_BIT);
	} else {
		ClrBit(gv->gv_flags, GVF_GOINGDOWN_BIT);
	}
}

/**
 * Frame when the 'enter tunnel' sound should be played. This is the second
 * frame on a tile, so the sound is played shortly after entering the tunnel
 * tile, while the vehicle is still visible.
 */
static const uint8_t TUNNEL_SOUND_FRAME = 1;

/**
 * Frame when a vehicle should be hidden in a tunnel with a certain direction.
 * This differs per direction, because of visibility / bounding box issues.
 * Note that direction, in this case, is the direction leading into the tunnel.
 * When entering a tunnel, hide the vehicle when it reaches the given frame.
 * When leaving a tunnel, show the vehicle when it is one frame further
 * to the 'outside', i.e. at (TILE_SIZE-1) - (frame) + 1
 */
extern const uint8_t _tunnel_visibility_frame[DIAGDIR_END] = {12, 8, 8, 12};

extern const uint8_t _tunnel_turnaround_pre_visibility_frame[DIAGDIR_END] = {31, 27, 27, 31};

static VehicleEnterTileStatus VehicleEnter_TunnelBridge(Vehicle *v, TileIndex tile, int x, int y)
{
	/* Direction into the wormhole */
	const DiagDirection dir = GetTunnelBridgeDirection(tile);
	/* New position of the vehicle on the tile */
	int pos = (DiagDirToAxis(dir) == AXIS_X ? x - (TileX(tile) * TILE_SIZE) : y - (TileY(tile) * TILE_SIZE));
	/* Number of units moved by the vehicle since entering the tile */
	int frame = (dir == DIAGDIR_NE || dir == DIAGDIR_NW) ? TILE_SIZE - 1 - pos : pos;

	if (frame > (int) TILE_SIZE || frame < 0) return VETSB_CANNOT_ENTER;
	if (frame == TILE_SIZE) {
		TileIndexDiffC offset = TileIndexDiffCByDiagDir(ReverseDiagDir(dir));
		x += offset.x;
		y += offset.y;
	}

	int z = GetSlopePixelZ(x, y, true) - v->z_pos;

	if (abs(z) > 2) return VETSB_CANNOT_ENTER;

	if (IsTunnel(tile)) {
		/* Direction of the vehicle */
		const DiagDirection vdir = DirToDiagDir(v->direction);
		if (v->type == VEH_TRAIN) {
			Train *t = Train::From(v);

			if (!(t->track & TRACK_BIT_WORMHOLE) && dir == vdir) {
				if (t->IsFrontEngine() && frame == TUNNEL_SOUND_FRAME) {
					if (!PlayVehicleSound(t, VSE_TUNNEL) && RailVehInfo(t->engine_type)->engclass == 0) {
						SndPlayVehicleFx(SND_05_TRAIN_THROUGH_TUNNEL, v);
					}
					return VETSB_CONTINUE;
				}
				if (frame == _tunnel_visibility_frame[dir]) {
					t->tile = tile;
					t->track = TRACK_BIT_WORMHOLE;
					if (Tunnel::GetByTile(tile)->is_chunnel) SetBit(t->gv_flags, GVF_CHUNNEL_BIT);
					t->vehstatus |= VS_HIDDEN;
					t->UpdateIsDrawn();
					return VETSB_ENTERED_WORMHOLE;
				}
			}

			if (dir == ReverseDiagDir(vdir) && frame == (int) (_tunnel_visibility_frame[dir] - 1) && z == 0) {
				/* We're at the tunnel exit ?? */
				if (t->tile != tile && GetOtherTunnelEnd(t->tile) != tile) return VETSB_CONTINUE; // In chunnel
				t->tile = tile;
				t->track = DiagDirToDiagTrackBits(vdir);
				assert(t->track);
				t->vehstatus &= ~VS_HIDDEN;
				t->UpdateIsDrawn();
				return VETSB_ENTERED_WORMHOLE;
			}
		} else if (v->type == VEH_ROAD) {
			RoadVehicle *rv = RoadVehicle::From(v);

			/* Enter tunnel? */
			if (rv->state != RVSB_WORMHOLE && dir == vdir) {
				if (frame == _tunnel_visibility_frame[dir]) {
					/* Frame should be equal to the next frame number in the RV's movement */
					assert_msg(frame == rv->frame + 1 || rv->frame == _tunnel_turnaround_pre_visibility_frame[dir],
							"frame: {}, rv->frame: {}, dir: {}, _tunnel_turnaround_pre_visibility_frame[dir]: {}", frame, rv->frame, dir, _tunnel_turnaround_pre_visibility_frame[dir]);
					rv->tile = tile;
					rv->InvalidateImageCache();
					rv->state = RVSB_WORMHOLE;
					if (Tunnel::GetByTile(tile)->is_chunnel) SetBit(rv->gv_flags, GVF_CHUNNEL_BIT);
					rv->vehstatus |= VS_HIDDEN;
					rv->UpdateIsDrawn();
					return VETSB_ENTERED_WORMHOLE;
				} else {
					return VETSB_CONTINUE;
				}
			}

			/* We're at the tunnel exit ?? */
			if (dir == ReverseDiagDir(vdir) && frame == (int) (_tunnel_visibility_frame[dir] - 1) && z == 0) {
				if (rv->tile != tile && GetOtherTunnelEnd(rv->tile) != tile) return VETSB_CONTINUE; // In chunnel
				rv->tile = tile;
				rv->InvalidateImageCache();
				rv->state = DiagDirToDiagTrackdir(vdir);
				rv->frame = TILE_SIZE - (frame + 1);
				rv->vehstatus &= ~VS_HIDDEN;
				rv->UpdateIsDrawn();
				return VETSB_ENTERED_WORMHOLE;
			}
		}
	} else { // IsBridge(tile)
		if (v->vehstatus & VS_HIDDEN) return VETSB_CONTINUE; // Building bridges between chunnel portals allowed.
		if (v->type != VEH_SHIP) {
			/* modify speed of vehicle */
			uint16_t spd = GetBridgeSpec(GetBridgeType(tile))->speed;

			if (v->type == VEH_ROAD) spd *= 2;
			Vehicle *first = v->First();
			first->cur_speed = std::min(first->cur_speed, spd);
		}

		const Direction bridge_dir = DiagDirToDir(dir);
		if (v->direction == bridge_dir) {
			switch (v->type) {
				case VEH_TRAIN: {
					/* Trains enter bridge at the first frame beyond this tile. */
					if (frame != TILE_SIZE) return VETSB_CONTINUE;
					Train *t = Train::From(v);
					t->track = TRACK_BIT_WORMHOLE;
					SetBit(t->First()->flags, VRF_CONSIST_SPEED_REDUCTION);

					/* Do not call PrepareToEnterBridge because that also increments z_pos if
					 * GVF_GOINGUP_BIT is set.
					 * That is not required because this is occurring at frame == TILE_SIZE,
					 * instead at TILE_SIZE - 1 */
					ClrBit(t->gv_flags, GVF_GOINGUP_BIT);
					ClrBit(t->gv_flags, GVF_GOINGDOWN_BIT);
					break;
				}

				case VEH_ROAD: {
					/* Non-train vehicles enter bridge at the last frame inside this tile. */
					if (frame != TILE_SIZE - 1) return VETSB_CONTINUE;
					RoadVehicle *rv = RoadVehicle::From(v);
					if (IsRoadCustomBridgeHeadTile(tile)) {
						RoadBits bits = ROAD_NONE;
						if (HasRoadTypeRoad(tile) && HasBit(rv->compatible_roadtypes, GetRoadTypeRoad(tile))) bits |= GetCustomBridgeHeadRoadBits(tile, RTT_ROAD);
						if (HasRoadTypeTram(tile) && HasBit(rv->compatible_roadtypes, GetRoadTypeTram(tile))) bits |= GetCustomBridgeHeadRoadBits(tile, RTT_TRAM);
						if (!(bits & DiagDirToRoadBits(GetTunnelBridgeDirection(tile)))) return VETSB_CONTINUE;
					}
					rv->InvalidateImageCache();
					rv->state = RVSB_WORMHOLE;
					PrepareToEnterBridge(rv);
					break;
				}

				case VEH_SHIP:
					/* Non-train vehicles enter bridge at the last frame inside this tile. */
					if (frame != TILE_SIZE - 1) return VETSB_CONTINUE;
					Ship::From(v)->state = TRACK_BIT_WORMHOLE;
					break;

				default: NOT_REACHED();
			}
			return VETSB_ENTERED_WORMHOLE;
		} else if (v->direction == ReverseDir(bridge_dir)) {
			switch (v->type) {
				case VEH_TRAIN: {
					Train *t = Train::From(v);
					if (t->track & TRACK_BIT_WORMHOLE) {
						if (IsRailCustomBridgeHeadTile(tile)) {
							return VETSB_ENTERED_WORMHOLE;
						} else {
							v->tile = tile;
							t->track = DiagDirToDiagTrackBits(DirToDiagDir(v->direction));
						}
						return VETSB_ENTERED_WORMHOLE;
					}
					break;
				}

				case VEH_ROAD: {
					v->tile = tile;
					RoadVehicle *rv = RoadVehicle::From(v);
					if (rv->state == RVSB_WORMHOLE) {
						rv->InvalidateImageCache();
						rv->state = DiagDirToDiagTrackdir(DirToDiagDir(v->direction));
						rv->frame = 0;
						return VETSB_ENTERED_WORMHOLE;
					}
					break;
				}

				case VEH_SHIP: {
					v->tile = tile;
					Ship *ship = Ship::From(v);
					if (ship->state == TRACK_BIT_WORMHOLE) {
						ship->state = DiagDirToDiagTrackBits(DirToDiagDir(v->direction));
						return VETSB_ENTERED_WORMHOLE;
					}
					break;
				}

				default: NOT_REACHED();
			}
		} else if (v->type == VEH_TRAIN && IsRailCustomBridgeHeadTile(tile)) {
			DirDiff dir_diff = DirDifference(v->direction, bridge_dir);
			DirDiff reverse_dir_diff = DirDifference(v->direction, ReverseDir(bridge_dir));

			if (dir_diff == DIRDIFF_45RIGHT || dir_diff == DIRDIFF_45LEFT) {
				if (frame != TILE_SIZE) return VETSB_CONTINUE;

				Train *t = Train::From(v);
				TileIndex other = GetOtherTunnelBridgeEnd(tile);
				if (GetTunnelBridgeLength(tile, other) == 0 && IsRailCustomBridgeHead(other))  {
					t->track |= TRACK_BIT_WORMHOLE;
				} else {
					t->direction = bridge_dir;
					t->track = TRACK_BIT_WORMHOLE;
				}
				SetBit(t->First()->flags, VRF_CONSIST_SPEED_REDUCTION);
				ClrBit(t->gv_flags, GVF_GOINGUP_BIT);
				ClrBit(t->gv_flags, GVF_GOINGDOWN_BIT);
				return VETSB_ENTERED_WORMHOLE;
			}
			if (reverse_dir_diff == DIRDIFF_45RIGHT || reverse_dir_diff == DIRDIFF_45LEFT) {
				Train *t = Train::From(v);
				if (t->track & TRACK_BIT_WORMHOLE) return VETSB_ENTERED_WORMHOLE;
			}
		}
	}
	return VETSB_CONTINUE;
}

static CommandCost TerraformTile_TunnelBridge(TileIndex tile, DoCommandFlags flags, int z_new, Slope tileh_new)
{
	if (_settings_game.construction.build_on_slopes && AutoslopeEnabled() && IsBridge(tile) && GetTunnelBridgeTransportType(tile) != TRANSPORT_WATER) {
		DiagDirection direction = GetTunnelBridgeDirection(tile);
		Axis axis = DiagDirToAxis(direction);
		CommandCost res;
		auto [tileh_old, z_old] = GetTileSlopeZ(tile);

		if (IsRoadCustomBridgeHeadTile(tile)) {
			const RoadBits pieces = GetCustomBridgeHeadAllRoadBits(tile);
			const RoadBits entrance_piece = DiagDirToRoadBits(direction);

			/* Steep slopes behave the same as slopes with one corner raised. */
			const Slope normalised_tileh_new = IsSteepSlope(tileh_new) ? SlopeWithOneCornerRaised(GetHighestSlopeCorner(tileh_new)) : tileh_new;

			if ((_invalid_tileh_slopes_road[0][normalised_tileh_new & SLOPE_ELEVATED] & (pieces & ~entrance_piece)) != ROAD_NONE) {
				return Command<CMD_LANDSCAPE_CLEAR>::Do(flags, tile);
			}
		}
		if (IsRailCustomBridgeHeadTile(tile)) {
			extern bool IsValidFlatRailBridgeHeadTrackBits(Slope normalised_slope, DiagDirection bridge_direction, TrackBits tracks);

			/* Steep slopes behave the same as slopes with one corner raised. */
			const Slope normalised_tileh_new = IsSteepSlope(tileh_new) ? SlopeWithOneCornerRaised(GetHighestSlopeCorner(tileh_new)) : tileh_new;

			if (!IsValidFlatRailBridgeHeadTrackBits(normalised_tileh_new, direction, GetCustomBridgeHeadTrackBits(tile))) {
				return Command<CMD_LANDSCAPE_CLEAR>::Do(flags, tile);
			}
		}

		/* Check if new slope is valid for bridges in general (so we can safely call GetBridgeFoundation()) */
		if ((direction == DIAGDIR_NW) || (direction == DIAGDIR_NE)) {
			CheckBridgeSlope(BRIDGE_PIECE_SOUTH, axis, tileh_old, z_old);
			res = CheckBridgeSlope(BRIDGE_PIECE_SOUTH, axis, tileh_new, z_new);
		} else {
			CheckBridgeSlope(BRIDGE_PIECE_NORTH, axis, tileh_old, z_old);
			res = CheckBridgeSlope(BRIDGE_PIECE_NORTH, axis, tileh_new, z_new);
		}

		/* Surface slope is valid and remains unchanged? */
		if (res.Succeeded() && (z_old == z_new) && (tileh_old == tileh_new)) return CommandCost(EXPENSES_CONSTRUCTION, _price[PR_BUILD_FOUNDATION]);
	}

	return Command<CMD_LANDSCAPE_CLEAR>::Do(flags, tile);
}

extern const TileTypeProcs _tile_type_tunnelbridge_procs = {
	DrawTile_TunnelBridge,           // draw_tile_proc
	GetSlopePixelZ_TunnelBridge,     // get_slope_z_proc
	ClearTile_TunnelBridge,          // clear_tile_proc
	nullptr,                            // add_accepted_cargo_proc
	GetTileDesc_TunnelBridge,        // get_tile_desc_proc
	GetTileTrackStatus_TunnelBridge, // get_tile_track_status_proc
	ClickTile_TunnelBridge,          // click_tile_proc
	nullptr,                            // animate_tile_proc
	TileLoop_TunnelBridge,           // tile_loop_proc
	ChangeTileOwner_TunnelBridge,    // change_tile_owner_proc
	nullptr,                            // add_produced_cargo_proc
	VehicleEnter_TunnelBridge,       // vehicle_enter_tile_proc
	GetFoundation_TunnelBridge,      // get_foundation_proc
	TerraformTile_TunnelBridge,      // terraform_tile_proc
};<|MERGE_RESOLUTION|>--- conflicted
+++ resolved
@@ -2664,58 +2664,33 @@
 	TransportType tt = GetTunnelBridgeTransportType(tile);
 
 	if (IsTunnel(tile)) {
-<<<<<<< HEAD
 		if (Tunnel::GetByTile(tile)->is_chunnel) {
-			td->str = (tt == TRANSPORT_RAIL) ? IsTunnelBridgeWithSignalSimulation(tile) ? STR_LAI_TUNNEL_DESCRIPTION_RAILROAD_SIGNAL_CHUNNEL : STR_LAI_TUNNEL_DESCRIPTION_RAILROAD_CHUNNEL : STR_LAI_TUNNEL_DESCRIPTION_ROAD_CHUNNEL;
+			td.str = (tt == TRANSPORT_RAIL) ? IsTunnelBridgeWithSignalSimulation(tile) ? STR_LAI_TUNNEL_DESCRIPTION_RAILROAD_SIGNAL_CHUNNEL : STR_LAI_TUNNEL_DESCRIPTION_RAILROAD_CHUNNEL : STR_LAI_TUNNEL_DESCRIPTION_ROAD_CHUNNEL;
 		} else {
-			td->str = (tt == TRANSPORT_RAIL) ? IsTunnelBridgeWithSignalSimulation(tile) ? STR_LAI_TUNNEL_DESCRIPTION_RAILROAD_SIGNAL : STR_LAI_TUNNEL_DESCRIPTION_RAILROAD : STR_LAI_TUNNEL_DESCRIPTION_ROAD;
+			td.str = (tt == TRANSPORT_RAIL) ? IsTunnelBridgeWithSignalSimulation(tile) ? STR_LAI_TUNNEL_DESCRIPTION_RAILROAD_SIGNAL : STR_LAI_TUNNEL_DESCRIPTION_RAILROAD : STR_LAI_TUNNEL_DESCRIPTION_ROAD;
 		}
 	} else { // IsBridge(tile)
-		td->str = (tt == TRANSPORT_WATER) ? STR_LAI_BRIDGE_DESCRIPTION_AQUEDUCT : IsTunnelBridgeWithSignalSimulation(tile) ? STR_LAI_BRIDGE_DESCRIPTION_RAILROAD_SIGNAL : GetBridgeSpec(GetBridgeType(tile))->transport_name[tt];
+		td.str = (tt == TRANSPORT_WATER) ? STR_LAI_BRIDGE_DESCRIPTION_AQUEDUCT : IsTunnelBridgeWithSignalSimulation(tile) ? STR_LAI_BRIDGE_DESCRIPTION_RAILROAD_SIGNAL : GetBridgeSpec(GetBridgeType(tile))->transport_name[tt];
 	}
 
 	if (tt == TRANSPORT_RAIL) {
 		uint8_t style = GetTunnelBridgeSignalStyle(tile);
 		if (style > 0) {
 			/* Add suffix about signal style */
-			td->dparam[0] = td->str;
-			td->dparam[1] = _new_signal_styles[style - 1].name;
-			td->str = STR_LAI_RAIL_DESCRIPTION_TRACK_SIGNAL_STYLE;
+			td.dparam[0] = td.str;
+			td.dparam[1] = _new_signal_styles[style - 1].name;
+			td.str = STR_LAI_RAIL_DESCRIPTION_TRACK_SIGNAL_STYLE;
 		}
 		if (IsTunnelBridgeWithSignalSimulation(tile) && IsTunnelBridgeRestrictedSignal(tile)) {
-			td->dparam[3] = td->dparam[2];
-			td->dparam[2] = td->dparam[1];
-			td->dparam[1] = td->dparam[0];
-			td->dparam[0] = td->str;
-			td->str = STR_LAI_RAIL_DESCRIPTION_RESTRICTED_SIGNAL;
-		}
-=======
-		td.str = (tt == TRANSPORT_RAIL) ? STR_LAI_TUNNEL_DESCRIPTION_RAILROAD : STR_LAI_TUNNEL_DESCRIPTION_ROAD;
-	} else { // IsBridge(tile)
-		td.str = (tt == TRANSPORT_WATER) ? STR_LAI_BRIDGE_DESCRIPTION_AQUEDUCT : GetBridgeSpec(GetBridgeType(tile))->transport_name[tt];
+			td.dparam[3] = td.dparam[2];
+			td.dparam[2] = td.dparam[1];
+			td.dparam[1] = td.dparam[0];
+			td.dparam[0] = td.str;
+			td.str = STR_LAI_RAIL_DESCRIPTION_RESTRICTED_SIGNAL;
+		}
 	}
 	td.owner[0] = GetTileOwner(tile);
 
-	Owner road_owner = INVALID_OWNER;
-	Owner tram_owner = INVALID_OWNER;
-	RoadType road_rt = GetRoadTypeRoad(tile);
-	RoadType tram_rt = GetRoadTypeTram(tile);
-	if (road_rt != INVALID_ROADTYPE) {
-		const RoadTypeInfo *rti = GetRoadTypeInfo(road_rt);
-		td.roadtype = rti->strings.name;
-		td.road_speed = rti->max_speed / 2;
-		road_owner = GetRoadOwner(tile, RTT_ROAD);
-	}
-	if (tram_rt != INVALID_ROADTYPE) {
-		const RoadTypeInfo *rti = GetRoadTypeInfo(tram_rt);
-		td.tramtype = rti->strings.name;
-		td.tram_speed = rti->max_speed / 2;
-		tram_owner = GetRoadOwner(tile, RTT_TRAM);
->>>>>>> dddad0dc
-	}
-	td->owner[0] = GetTileOwner(tile);
-
-<<<<<<< HEAD
 	if (tt == TRANSPORT_ROAD) {
 		Owner road_owner = INVALID_OWNER;
 		Owner tram_owner = INVALID_OWNER;
@@ -2723,29 +2698,29 @@
 		RoadType tram_rt = GetRoadTypeTram(tile);
 		if (road_rt != INVALID_ROADTYPE) {
 			const RoadTypeInfo *rti = GetRoadTypeInfo(road_rt);
-			td->roadtype = rti->strings.name;
-			td->road_speed = rti->max_speed / 2;
+			td.roadtype = rti->strings.name;
+			td.road_speed = rti->max_speed / 2;
 			road_owner = GetRoadOwner(tile, RTT_ROAD);
 		}
 		if (tram_rt != INVALID_ROADTYPE) {
 			const RoadTypeInfo *rti = GetRoadTypeInfo(tram_rt);
-			td->tramtype = rti->strings.name;
-			td->tram_speed = rti->max_speed / 2;
+			td.tramtype = rti->strings.name;
+			td.tram_speed = rti->max_speed / 2;
 			tram_owner = GetRoadOwner(tile, RTT_TRAM);
 		}
 
 		/* Is there a mix of owners? */
-		if ((tram_owner != INVALID_OWNER && tram_owner != td->owner[0]) ||
-				(road_owner != INVALID_OWNER && road_owner != td->owner[0])) {
+		if ((tram_owner != INVALID_OWNER && tram_owner != td.owner[0]) ||
+				(road_owner != INVALID_OWNER && road_owner != td.owner[0])) {
 			uint i = 1;
 			if (road_owner != INVALID_OWNER) {
-				td->owner_type[i] = STR_LAND_AREA_INFORMATION_ROAD_OWNER;
-				td->owner[i] = road_owner;
+				td.owner_type[i] = STR_LAND_AREA_INFORMATION_ROAD_OWNER;
+				td.owner[i] = road_owner;
 				i++;
 			}
 			if (tram_owner != INVALID_OWNER) {
-				td->owner_type[i] = STR_LAND_AREA_INFORMATION_TRAM_OWNER;
-				td->owner[i] = tram_owner;
+				td.owner_type[i] = STR_LAND_AREA_INFORMATION_TRAM_OWNER;
+				td.owner[i] = tram_owner;
 			}
 		}
 
@@ -2753,42 +2728,22 @@
 			uint16_t spd = GetBridgeSpec(GetBridgeType(tile))->speed;
 			/* road speed special-cases 0 as unlimited, hides display of limit etc. */
 			if (spd == UINT16_MAX) spd = 0;
-			if (road_rt != INVALID_ROADTYPE && (td->road_speed == 0 || spd < td->road_speed)) td->road_speed = spd;
-			if (tram_rt != INVALID_ROADTYPE && (td->tram_speed == 0 || spd < td->tram_speed)) td->tram_speed = spd;
-=======
-	/* Is there a mix of owners? */
-	if ((tram_owner != INVALID_OWNER && tram_owner != td.owner[0]) ||
-			(road_owner != INVALID_OWNER && road_owner != td.owner[0])) {
-		uint i = 1;
-		if (road_owner != INVALID_OWNER) {
-			td.owner_type[i] = STR_LAND_AREA_INFORMATION_ROAD_OWNER;
-			td.owner[i] = road_owner;
-			i++;
-		}
-		if (tram_owner != INVALID_OWNER) {
-			td.owner_type[i] = STR_LAND_AREA_INFORMATION_TRAM_OWNER;
-			td.owner[i] = tram_owner;
->>>>>>> dddad0dc
+			if (road_rt != INVALID_ROADTYPE && (td.road_speed == 0 || spd < td.road_speed)) td.road_speed = spd;
+			if (tram_rt != INVALID_ROADTYPE && (td.tram_speed == 0 || spd < td.tram_speed)) td.tram_speed = spd;
 		}
 	}
 
 	if (tt == TRANSPORT_RAIL) {
-<<<<<<< HEAD
 		RailType rt = GetRailType(tile);
 		const RailTypeInfo *rti = GetRailTypeInfo(rt);
-		td->rail_speed = rti->max_speed;
-		td->railtype = rti->strings.name;
+		td.rail_speed = rti->max_speed;
+		td.railtype = rti->strings.name;
 		RailType secondary_rt = GetTileSecondaryRailTypeIfValid(tile);
 		if (secondary_rt != rt && secondary_rt != INVALID_RAILTYPE) {
 			const RailTypeInfo *secondary_rti = GetRailTypeInfo(secondary_rt);
-			td->rail_speed2 = secondary_rti->max_speed;
-			td->railtype2 = secondary_rti->strings.name;
-		}
-=======
-		const RailTypeInfo *rti = GetRailTypeInfo(GetRailType(tile));
-		td.rail_speed = rti->max_speed;
-		td.railtype = rti->strings.name;
->>>>>>> dddad0dc
+			td.rail_speed2 = secondary_rti->max_speed;
+			td.railtype2 = secondary_rti->strings.name;
+		}
 
 		if (!IsTunnel(tile)) {
 			uint16_t spd = GetBridgeSpec(GetBridgeType(tile))->speed;
@@ -2798,15 +2753,6 @@
 				td.rail_speed = spd;
 			}
 		}
-<<<<<<< HEAD
-=======
-	} else if (tt == TRANSPORT_ROAD && !IsTunnel(tile)) {
-		uint16_t spd = GetBridgeSpec(GetBridgeType(tile))->speed;
-		/* road speed special-cases 0 as unlimited, hides display of limit etc. */
-		if (spd == UINT16_MAX) spd = 0;
-		if (road_rt != INVALID_ROADTYPE && (td.road_speed == 0 || spd < td.road_speed)) td.road_speed = spd;
-		if (tram_rt != INVALID_ROADTYPE && (td.tram_speed == 0 || spd < td.tram_speed)) td.tram_speed = spd;
->>>>>>> dddad0dc
 	}
 }
 
