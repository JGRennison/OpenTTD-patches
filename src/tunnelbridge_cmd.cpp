--- conflicted
+++ resolved
@@ -375,11 +375,7 @@
  * @param build_flags build bridge flags.
  * @return the cost of this operation or an error
  */
-<<<<<<< HEAD
-CommandCost CmdBuildBridge(DoCommandFlag flags, TileIndex tile_end, TileIndex tile_start, TransportType transport_type, BridgeType bridge_type, uint8_t road_rail_type, BuildBridgeFlags build_flags)
-=======
-CommandCost CmdBuildBridge(DoCommandFlags flags, TileIndex tile_end, TileIndex tile_start, TransportType transport_type, BridgeType bridge_type, uint8_t road_rail_type)
->>>>>>> c3d5e6d2
+CommandCost CmdBuildBridge(DoCommandFlags flags, TileIndex tile_end, TileIndex tile_start, TransportType transport_type, BridgeType bridge_type, uint8_t road_rail_type, BuildBridgeFlags build_flags)
 {
 	CompanyID company = _current_company;
 
@@ -408,7 +404,7 @@
 			return CMD_ERROR;
 	}
 
-	if ((flags & DC_TOWN) && !(MayTownModifyRoad(tile_start) && MayTownModifyRoad(tile_end))) return CMD_ERROR;
+	if (flags.Test(DoCommandFlag::Town) && !(MayTownModifyRoad(tile_start) && MayTownModifyRoad(tile_end))) return CMD_ERROR;
 
 	if (company == OWNER_DEITY) {
 		if (transport_type != TRANSPORT_ROAD) return CMD_ERROR;
@@ -518,7 +514,7 @@
 					if (v != nullptr) {
 						CommandCost ret = CheckTrainReservationPreventsTrackModification(v);
 						if (ret.Failed()) return ret;
-						if (flags & DC_EXEC) {
+						if (flags.Test(DoCommandFlag::Execute)) {
 							FreeTrainTrackReservation(v);
 							vehicles_affected.push_back(v);
 						}
@@ -1117,13 +1113,9 @@
 		default: NOT_REACHED();
 	}
 
-<<<<<<< HEAD
 	if (is_chunnel) cost.MultiplyCost(2);
 
-	if (flags & DC_EXEC) {
-=======
 	if (flags.Test(DoCommandFlag::Execute)) {
->>>>>>> c3d5e6d2
 		Company *c = Company::GetIfValid(company);
 		uint num_pieces = (tiles + 2) * TUNNELBRIDGE_TRACKBIT_FACTOR;
 
