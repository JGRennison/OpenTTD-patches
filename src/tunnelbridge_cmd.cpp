/*
 * This file is part of OpenTTD.
 * OpenTTD is free software; you can redistribute it and/or modify it under the terms of the GNU General Public License as published by the Free Software Foundation, version 2.
 * OpenTTD is distributed in the hope that it will be useful, but WITHOUT ANY WARRANTY; without even the implied warranty of MERCHANTABILITY or FITNESS FOR A PARTICULAR PURPOSE.
 * See the GNU General Public License for more details. You should have received a copy of the GNU General Public License along with OpenTTD. If not, see <http://www.gnu.org/licenses/>.
 */

/**
 * @file tunnelbridge_cmd.cpp
 * This file deals with tunnels and bridges (non-gui stuff)
 * @todo separate this file into two
 */

#include "stdafx.h"
#include "newgrf_object.h"
#include "viewport_func.h"
#include "cmd_helper.h"
#include "command_func.h"
#include "town.h"
#include "train.h"
#include "ship.h"
#include "roadveh.h"
#include "pathfinder/yapf/yapf_cache.h"
#include "newgrf_sound.h"
#include "autoslope.h"
#include "tunnelbridge_map.h"
#include "bridge_signal_map.h"
#include "tunnel_base.h"
#include "strings_func.h"
#include "date_func.h"
#include "clear_func.h"
#include "vehicle_func.h"
#include "vehicle_gui.h"
#include "sound_func.h"
#include "tunnelbridge.h"
#include "cheat_type.h"
#include "elrail_func.h"
#include "pbs.h"
#include "company_base.h"
#include "newgrf_railtype.h"
#include "newgrf_roadtype.h"
#include "object_base.h"
#include "water.h"
#include "company_gui.h"
#include "viewport_func.h"
#include "station_map.h"
#include "industry_map.h"
#include "object_map.h"
#include "newgrf_station.h"
#include "station_func.h"
#include "tracerestrict.h"
#include "newgrf_roadstop.h"
#include "newgrf_newsignals.h"

#include "table/strings.h"
#include "table/bridge_land.h"

#include "safeguards.h"


BridgeSpec _bridge[MAX_BRIDGES]; ///< The specification of all bridges.
TileIndex _build_tunnel_endtile; ///< The end of a tunnel; as hidden return from the tunnel build command for GUI purposes.

/** Z position of the bridge sprites relative to bridge height (downwards) */
static const int BRIDGE_Z_START = 3;

extern void DrawTrackBits(TileInfo *ti, TrackBits track);
extern void DrawRoadBitsTunnelBridge(TileInfo *ti);
extern const RoadBits _invalid_tileh_slopes_road[2][15];

extern CommandCost IsRailStationBridgeAboveOk(TileIndex tile, const StationSpec *statspec, byte layout, TileIndex northern_bridge_end, TileIndex southern_bridge_end, int bridge_height,
		BridgeType bridge_type, TransportType bridge_transport_type);

extern CommandCost IsRoadStopBridgeAboveOK(TileIndex tile, const RoadStopSpec *spec, bool drive_through, DiagDirection entrance,
		TileIndex northern_bridge_end, TileIndex southern_bridge_end, int bridge_height,
		BridgeType bridge_type, TransportType bridge_transport_type);

/**
 * Mark bridge tiles dirty.
 * Note: The bridge does not need to exist, everything is passed via parameters.
 * @param begin Start tile.
 * @param end End tile.
 * @param direction Direction from \a begin to \a end.
 * @param bridge_height Bridge height level.
 */
void MarkBridgeDirty(TileIndex begin, TileIndex end, DiagDirection direction, uint bridge_height, ViewportMarkDirtyFlags flags)
{
	TileIndexDiff delta = TileOffsByDiagDir(direction);
	for (TileIndex t = begin; t != end; t += delta) {
		MarkTileDirtyByTile(t, flags, bridge_height - TileHeight(t));
	}
	MarkTileDirtyByTile(end, flags);
}

/**
 * Mark bridge tiles dirty.
 * @param tile Bridge head.
 */
void MarkBridgeDirty(TileIndex tile, ViewportMarkDirtyFlags flags)
{
	MarkBridgeDirty(tile, GetOtherTunnelBridgeEnd(tile), GetTunnelBridgeDirection(tile), GetBridgeHeight(tile), flags);
}

/**
 * Mark bridge or tunnel tiles dirty.
 * @param tile Bridge head or tunnel entrance.
 */
void MarkBridgeOrTunnelDirty(TileIndex tile, ViewportMarkDirtyFlags flags)
{
	if (IsBridge(tile)) {
		MarkBridgeDirty(tile, flags);
	} else {
		MarkTileDirtyByTile(tile, flags);
		MarkTileDirtyByTile(GetOtherTunnelBridgeEnd(tile), flags);
	}
}

/**
 * Mark bridge or tunnel tiles dirty on tunnel/bridge head reservation change
 * @param tile Bridge head or tunnel entrance.
 */
void MarkBridgeOrTunnelDirtyOnReservationChange(TileIndex tile, ViewportMarkDirtyFlags flags)
{
	if (IsTunnelBridgeWithSignalSimulation(tile)) {
		if (IsBridge(tile)) {
			MarkTileDirtyByTile(tile, flags);
		} else {
			MarkTileGroundDirtyByTile(tile, flags);
		}
	} else if (IsBridge(tile)) {
		MarkBridgeDirty(tile, flags);
	} else {
		MarkTileGroundDirtyByTile(tile, flags);
	}
}

uint GetBestTunnelBridgeSignalSimulationSpacing(TileIndex begin, TileIndex end, int target)
{
	if (target <= 2) return target;
	int length = GetTunnelBridgeLength(begin, end);
	if (target > length || ((length + 1) % target) == 0) return target;

	int lower = target - (target / 4);
	int upper = std::min<int>(16, target + (target / 3));

	if ((target * 2) >= length) {
		/* See whether signal would be better in the middle */
		lower = (length + 1) / 2;
	}

	int best_gap = -1;
	int best_spacing = 0;
	for (int i = lower; i <= upper; i++) {
		int gap = length % i;
		if (gap > best_gap) {
			best_gap = gap;
			best_spacing = i;
		}
	}
	return best_spacing;
}

/**
 * Get number of signals on bridge or tunnel with signal simulation.
 * @param begin The begin of the tunnel or bridge.
 * @param end   The end of the tunnel or bridge.
 * @pre IsTunnelBridgeWithSignalSimulation(begin)
 */
uint GetTunnelBridgeSignalSimulationSignalCount(TileIndex begin, TileIndex end)
{
	uint result = 2 + (GetTunnelBridgeLength(begin, end) / GetTunnelBridgeSignalSimulationSpacing(begin));
	if (IsTunnelBridgeSignalSimulationBidirectional(begin)) result *= 2;
	return result;
}

/** Reset the data been eventually changed by the grf loaded. */
void ResetBridges()
{
	/* First, free sprite table data */
	for (BridgeType i = 0; i < MAX_BRIDGES; i++) {
		if (_bridge[i].sprite_table != nullptr) {
			for (BridgePieces j = BRIDGE_PIECE_NORTH; j < BRIDGE_PIECE_INVALID; j++) free(_bridge[i].sprite_table[j]);
			free(_bridge[i].sprite_table);
		}
	}

	/* Then, wipe out current bridges */
	memset(&_bridge, 0, sizeof(_bridge));
	/* And finally, reinstall default data */
	memcpy(&_bridge, &_orig_bridge, sizeof(_orig_bridge));
}

/**
 * Calculate the price factor for building a long bridge.
 * Basically the cost delta is 1,1, 1, 2,2, 3,3,3, 4,4,4,4, 5,5,5,5,5, 6,6,6,6,6,6,  7,7,7,7,7,7,7,  8,8,8,8,8,8,8,8,
 * @param length Length of the bridge.
 * @return Price factor for the bridge.
 */
int CalcBridgeLenCostFactor(int length)
{
	if (length < 2) return length;

	length -= 2;
	int sum = 2;
	for (int delta = 1;; delta++) {
		for (int count = 0; count < delta; count++) {
			if (length == 0) return sum;
			sum += delta;
			length--;
		}
	}
}

/**
 * Get the foundation for a bridge.
 * @param tileh The slope to build the bridge on.
 * @param axis The axis of the bridge entrance.
 * @return The foundation required.
 */
Foundation GetBridgeFoundation(Slope tileh, Axis axis)
{
	if (tileh == SLOPE_FLAT ||
			((tileh == SLOPE_NE || tileh == SLOPE_SW) && axis == AXIS_X) ||
			((tileh == SLOPE_NW || tileh == SLOPE_SE) && axis == AXIS_Y)) return FOUNDATION_NONE;

	return (HasSlopeHighestCorner(tileh) ? InclinedFoundation(axis) : FlatteningFoundation(tileh));
}

/**
 * Determines if the track on a bridge ramp is flat or goes up/down.
 *
 * @param tileh Slope of the tile under the bridge head
 * @param axis Orientation of bridge
 * @return true iff the track is flat.
 */
bool HasBridgeFlatRamp(Slope tileh, Axis axis)
{
	ApplyFoundationToSlope(GetBridgeFoundation(tileh, axis), &tileh);
	/* If the foundation slope is flat the bridge has a non-flat ramp and vice versa. */
	return (tileh != SLOPE_FLAT);
}

static inline const PalSpriteID *GetBridgeSpriteTable(int index, BridgePieces table)
{
	const BridgeSpec *bridge = GetBridgeSpec(index);
	assert(table < BRIDGE_PIECE_INVALID);
	if (bridge->sprite_table == nullptr || bridge->sprite_table[table] == nullptr) {
		return _bridge_sprite_table[index][table];
	} else {
		return bridge->sprite_table[table];
	}
}


/**
 * Determines the foundation for the bridge head, and tests if the resulting slope is valid.
 *
 * @param bridge_piece Direction of the bridge head.
 * @param axis Axis of the bridge
 * @param tileh Slope of the tile under the north bridge head; returns slope on top of foundation
 * @param z TileZ corresponding to tileh, gets modified as well
 * @return Error or cost for bridge foundation
 */
static CommandCost CheckBridgeSlope(BridgePieces bridge_piece, Axis axis, Slope *tileh, int *z)
{
	assert(bridge_piece == BRIDGE_PIECE_NORTH || bridge_piece == BRIDGE_PIECE_SOUTH);

	Foundation f = GetBridgeFoundation(*tileh, axis);
	*z += ApplyFoundationToSlope(f, tileh);

	Slope valid_inclined;
	if (bridge_piece == BRIDGE_PIECE_NORTH) {
		valid_inclined = (axis == AXIS_X ? SLOPE_NE : SLOPE_NW);
	} else {
		valid_inclined = (axis == AXIS_X ? SLOPE_SW : SLOPE_SE);
	}
	if ((*tileh != SLOPE_FLAT) && (*tileh != valid_inclined)) return CMD_ERROR;

	if (f == FOUNDATION_NONE) return CommandCost();

	return CommandCost(EXPENSES_CONSTRUCTION, _price[PR_BUILD_FOUNDATION]);
}

/**
 * Is a bridge of the specified type and length available?
 * @param bridge_type Wanted type of bridge.
 * @param bridge_len  Wanted length of the bridge.
 * @param flags       Type of operation.
 * @return A succeeded (the requested bridge is available) or failed (it cannot be built) command.
 */
CommandCost CheckBridgeAvailability(BridgeType bridge_type, uint bridge_len, DoCommandFlag flags)
{
	if (flags & DC_QUERY_COST) {
		if (bridge_len <= _settings_game.construction.max_bridge_length) return CommandCost();
		return_cmd_error(STR_ERROR_BRIDGE_TOO_LONG);
	}

	if (bridge_type >= MAX_BRIDGES) return CMD_ERROR;

	const BridgeSpec *b = GetBridgeSpec(bridge_type);
	if (b->avail_year > _cur_year) return CMD_ERROR;

	uint max = std::min(b->max_length, _settings_game.construction.max_bridge_length);

	if (b->min_length > bridge_len) return CMD_ERROR;
	if (bridge_len <= max) return CommandCost();
	return_cmd_error(STR_ERROR_BRIDGE_TOO_LONG);
}

bool MayTownBuildBridgeType(BridgeType bridge_type)
{
	if (bridge_type >= MAX_BRIDGES) return false;

	const BridgeSpec *b = GetBridgeSpec(bridge_type);
	return !HasBit(b->ctrl_flags, BSCF_NOT_AVAILABLE_TOWN);
}

/**
 * Calculate the base cost of clearing a tunnel/bridge per tile.
 * @param tile Start tile of the tunnel/bridge.
 * @return How much clearing this tunnel/bridge costs per tile.
 */
static Money TunnelBridgeClearCost(TileIndex tile, Price base_price)
{
	Money base_cost = _price[base_price];

	/* Add the cost of the transport that is on the tunnel/bridge. */
	switch (GetTunnelBridgeTransportType(tile)) {
		case TRANSPORT_ROAD: {
			RoadType road_rt = GetRoadTypeRoad(tile);
			RoadType tram_rt = GetRoadTypeTram(tile);

			auto check_rtt = [&](RoadTramType rtt) -> bool {
				return IsTunnel(tile) || DiagDirToRoadBits(GetTunnelBridgeDirection(tile)) & GetCustomBridgeHeadRoadBits(tile, rtt);
			};

			if (road_rt != INVALID_ROADTYPE && check_rtt(RTT_ROAD)) {
				base_cost += 2 * RoadClearCost(road_rt);
			}
			if (tram_rt != INVALID_ROADTYPE && check_rtt(RTT_TRAM)) {
				base_cost += 2 * RoadClearCost(tram_rt);
			}
		} break;

		case TRANSPORT_RAIL: base_cost += RailClearCost(GetRailType(tile)); break;
		/* Aquaducts have their own clear price. */
		case TRANSPORT_WATER: base_cost = _price[PR_CLEAR_AQUEDUCT]; break;
		default: break;
	}

	return base_cost;
}

/**
 * Build a Bridge
 * @param end_tile end tile
 * @param flags type of operation
 * @param p1 packed start tile coords (~ dx)
 * @param p2 various bitstuffed elements
 * - p2 = (bit  0- 7) - bridge type (hi bh)
 * - p2 = (bit  8-13) - rail type or road types.
 * - p2 = (bit 15-16) - transport type.
 * - p2 = (bit 17)    - script command
 * @param text unused
 * @return the cost of this operation or an error
 */
CommandCost CmdBuildBridge(TileIndex end_tile, DoCommandFlag flags, uint32 p1, uint32 p2, const char *text)
{
	CompanyID company = _current_company;

	RailType railtype = INVALID_RAILTYPE;
	RoadType roadtype = INVALID_ROADTYPE;

	/* unpack parameters */
	BridgeType bridge_type = GB(p2, 0, 8);

	if (!IsValidTile(p1)) return_cmd_error(STR_ERROR_BRIDGE_THROUGH_MAP_BORDER);

	TransportType transport_type = Extract<TransportType, 15, 2>(p2);

	bool script_cmd = HasBit(p2, 17);

	/* type of bridge */
	switch (transport_type) {
		case TRANSPORT_ROAD:
			roadtype = Extract<RoadType, 8, 6>(p2);
			if (!ValParamRoadType(roadtype)) return CMD_ERROR;
			break;

		case TRANSPORT_RAIL:
			railtype = Extract<RailType, 8, 6>(p2);
			if (!ValParamRailtype(railtype)) return CMD_ERROR;
			break;

		case TRANSPORT_WATER:
			break;

		default:
			/* Airports don't have bridges. */
			return CMD_ERROR;
	}
	TileIndex tile_start = p1;
	TileIndex tile_end = end_tile;

	if ((flags & DC_TOWN) && !(MayTownModifyRoad(tile_start) && MayTownModifyRoad(tile_end))) return CMD_ERROR;

	if (company == OWNER_DEITY) {
		if (transport_type != TRANSPORT_ROAD) return CMD_ERROR;
		const Town *town = CalcClosestTownFromTile(tile_start);

		company = OWNER_TOWN;

		/* If we are not within a town, we are not owned by the town */
		if (town == nullptr || DistanceSquare(tile_start, town->xy) > town->cache.squared_town_zone_radius[HZB_TOWN_EDGE]) {
			company = OWNER_NONE;
		}
	}

	if (tile_start == tile_end) {
		return_cmd_error(STR_ERROR_CAN_T_START_AND_END_ON);
	}

	Axis direction;
	if (TileX(tile_start) == TileX(tile_end)) {
		direction = AXIS_Y;
	} else if (TileY(tile_start) == TileY(tile_end)) {
		direction = AXIS_X;
	} else {
		return_cmd_error(STR_ERROR_START_AND_END_MUST_BE_IN);
	}

	if (tile_end < tile_start) Swap(tile_start, tile_end);

	uint bridge_len = GetTunnelBridgeLength(tile_start, tile_end);
	if (transport_type != TRANSPORT_WATER) {
		/* set and test bridge length, availability */
		CommandCost ret = CheckBridgeAvailability(bridge_type, bridge_len, flags);
		if (ret.Failed()) return ret;
		if (script_cmd && HasBit(GetBridgeSpec(bridge_type)->ctrl_flags, BSCF_NOT_AVAILABLE_AI_GS)) return CMD_ERROR;
	} else {
		if (bridge_len > _settings_game.construction.max_bridge_length) return_cmd_error(STR_ERROR_BRIDGE_TOO_LONG);
	}
	bridge_len += 2; // begin and end tiles/ramps

	int z_start;
	int z_end;
	Slope tileh_start = GetTileSlope(tile_start, &z_start);
	Slope tileh_end = GetTileSlope(tile_end, &z_end);

	CommandCost terraform_cost_north = CheckBridgeSlope(BRIDGE_PIECE_NORTH, direction, &tileh_start, &z_start);
	CommandCost terraform_cost_south = CheckBridgeSlope(BRIDGE_PIECE_SOUTH, direction, &tileh_end,   &z_end);

	/* Aqueducts can't be built of flat land. */
	if (transport_type == TRANSPORT_WATER && (tileh_start == SLOPE_FLAT || tileh_end == SLOPE_FLAT)) return_cmd_error(STR_ERROR_LAND_SLOPED_IN_WRONG_DIRECTION);
	if (z_start != z_end) return_cmd_error(STR_ERROR_BRIDGEHEADS_NOT_SAME_HEIGHT);

	CommandCost cost(EXPENSES_CONSTRUCTION);
	Owner owner;
	bool is_new_owner;
	bool is_upgrade = false;
	std::vector<Train *> vehicles_affected;
	if (IsBridgeTile(tile_start) && IsBridgeTile(tile_end) &&
			GetOtherBridgeEnd(tile_start) == tile_end &&
			GetTunnelBridgeTransportType(tile_start) == transport_type) {
		/* Replace a current bridge. */

		/* If this is a railway bridge, make sure the railtypes match. */
		if (transport_type == TRANSPORT_RAIL && GetRailType(tile_start) != railtype) {
			return_cmd_error(STR_ERROR_MUST_DEMOLISH_BRIDGE_FIRST);
		}

		/* If this is a road bridge, make sure the roadtype matches. */
		if (transport_type == TRANSPORT_ROAD) {
			RoadType start_existing_rt = GetRoadType(tile_start, GetRoadTramType(roadtype));
			RoadType end_existing_rt = GetRoadType(tile_end, GetRoadTramType(roadtype));
			if ((start_existing_rt != roadtype && start_existing_rt != INVALID_ROADTYPE) || (end_existing_rt != roadtype && end_existing_rt != INVALID_ROADTYPE)) {
				return_cmd_error(STR_ERROR_MUST_DEMOLISH_BRIDGE_FIRST);
			}
		}

		/* Do not replace town bridges with lower speed bridges, unless in scenario editor. */
		if (!(flags & DC_QUERY_COST) && IsTileOwner(tile_start, OWNER_TOWN) &&
				GetBridgeSpec(bridge_type)->speed < GetBridgeSpec(GetBridgeType(tile_start))->speed &&
				_game_mode != GM_EDITOR) {
			Town *t = ClosestTownFromTile(tile_start, UINT_MAX);

			if (t == nullptr) {
				return CMD_ERROR;
			} else {
				SetDParam(0, t->index);
				return_cmd_error(STR_ERROR_LOCAL_AUTHORITY_REFUSES_TO_ALLOW_THIS);
			}
		}

		/* Do not replace the bridge with the same bridge type. */
		if (!(flags & DC_QUERY_COST) && (bridge_type == GetBridgeType(tile_start)) && (transport_type != TRANSPORT_ROAD || (GetRoadType(tile_start, GetRoadTramType(roadtype)) == roadtype && GetRoadType(tile_end, GetRoadTramType(roadtype)) == roadtype))) {
			return_cmd_error(STR_ERROR_ALREADY_BUILT);
		}

		/* Do not allow replacing another company's bridges. */
		if (!IsTileOwner(tile_start, company) && !IsTileOwner(tile_start, OWNER_TOWN) && !IsTileOwner(tile_start, OWNER_NONE)) {
			return_cmd_error(STR_ERROR_AREA_IS_OWNED_BY_ANOTHER);
		}

		if (transport_type == TRANSPORT_RAIL && _settings_game.vehicle.train_braking_model == TBM_REALISTIC && GetBridgeSpec(bridge_type)->speed < GetBridgeSpec(GetBridgeType(tile_start))->speed) {
			CommandCost ret = CheckTrainInTunnelBridgePreventsTrackModification(tile_start, tile_end);
			if (ret.Failed()) return ret;
			for (TileIndex t : { tile_start, tile_end }) {
				TrackBits reserved = GetBridgeReservationTrackBits(t);
				Track track;
				while ((track = RemoveFirstTrack(&reserved)) != INVALID_TRACK) {
					Train *v = GetTrainForReservation(t, track);
					if (v != nullptr) {
						CommandCost ret = CheckTrainReservationPreventsTrackModification(v);
						if (ret.Failed()) return ret;
						if (flags & DC_EXEC) {
							FreeTrainTrackReservation(v);
							vehicles_affected.push_back(v);
						}
					}
				}
			}
		}

		/* The cost of clearing the current bridge. */
		cost.AddCost(bridge_len * TunnelBridgeClearCost(tile_start, PR_CLEAR_BRIDGE));
		owner = GetTileOwner(tile_start);

		/* If bridge belonged to bankrupt company, it has a new owner now */
		is_new_owner = (owner == OWNER_NONE);
		if (is_new_owner) owner = company;

		TileIndexDiff delta = (direction == AXIS_X ? TileDiffXY(1, 0) : TileDiffXY(0, 1));
		for (TileIndex tile = tile_start + delta; tile != tile_end; tile += delta) {
			if (IsTileType(tile, MP_STATION)) {
				switch (GetStationType(tile)) {
					case STATION_RAIL:
					case STATION_WAYPOINT: {
						CommandCost ret = IsRailStationBridgeAboveOk(tile, GetStationSpec(tile), GetStationGfx(tile), tile_start, tile_end, z_start + 1, bridge_type, transport_type);
						if (ret.Failed()) {
							if (ret.GetErrorMessage() != INVALID_STRING_ID) return ret;
							ret = DoCommand(tile, 0, 0, flags, CMD_LANDSCAPE_CLEAR);
							if (ret.Failed()) return ret;
						}
						break;
					}

					case STATION_BUS:
					case STATION_TRUCK:
					case STATION_ROADWAYPOINT: {
						CommandCost ret = IsRoadStopBridgeAboveOK(tile, GetRoadStopSpec(tile), IsDriveThroughStopTile(tile), GetRoadStopDir(tile),
								tile_start, tile_end, z_start + 1, bridge_type, transport_type);
						if (ret.Failed()) {
							if (ret.GetErrorMessage() != INVALID_STRING_ID) return ret;
							ret = DoCommand(tile, 0, 0, flags, CMD_LANDSCAPE_CLEAR);
							if (ret.Failed()) return ret;
						}
						break;
					}

					case STATION_BUOY:
						/* Buoys are always allowed */
						break;

					default:
						if (!(GetStationType(tile) == STATION_DOCK && _settings_game.construction.allow_docks_under_bridges)) {
							CommandCost ret = DoCommand(tile, 0, 0, flags, CMD_LANDSCAPE_CLEAR);
							if (ret.Failed()) return ret;
						}
						break;
				}
			}
		}

		is_upgrade = true;
	} else {
		/* Build a new bridge. */

		bool allow_on_slopes = (_settings_game.construction.build_on_slopes && transport_type != TRANSPORT_WATER);

		/* Try and clear the start landscape */
		CommandCost ret = DoCommand(tile_start, 0, 0, flags, CMD_LANDSCAPE_CLEAR);
		if (ret.Failed()) return ret;
		cost = ret;

		if (terraform_cost_north.Failed() || (terraform_cost_north.GetCost() != 0 && !allow_on_slopes)) return_cmd_error(STR_ERROR_LAND_SLOPED_IN_WRONG_DIRECTION);
		cost.AddCost(terraform_cost_north);

		/* Try and clear the end landscape */
		ret = DoCommand(tile_end, 0, 0, flags, CMD_LANDSCAPE_CLEAR);
		if (ret.Failed()) return ret;
		cost.AddCost(ret);

		/* false - end tile slope check */
		if (terraform_cost_south.Failed() || (terraform_cost_south.GetCost() != 0 && !allow_on_slopes)) return_cmd_error(STR_ERROR_LAND_SLOPED_IN_WRONG_DIRECTION);
		cost.AddCost(terraform_cost_south);

		const TileIndex heads[] = {tile_start, tile_end};
		for (int i = 0; i < 2; i++) {
			if (IsBridgeAbove(heads[i])) {
				TileIndex north_head = GetNorthernBridgeEnd(heads[i]);

				if (direction == GetBridgeAxis(heads[i])) return_cmd_error(STR_ERROR_MUST_DEMOLISH_BRIDGE_FIRST);

				if (z_start + 1 == GetBridgeHeight(north_head)) {
					return_cmd_error(STR_ERROR_MUST_DEMOLISH_BRIDGE_FIRST);
				}
			}
		}

		TileIndexDiff delta = (direction == AXIS_X ? TileDiffXY(1, 0) : TileDiffXY(0, 1));
		for (TileIndex tile = tile_start + delta; tile != tile_end; tile += delta) {
			if (GetTileMaxZ(tile) > z_start) return_cmd_error(STR_ERROR_BRIDGE_TOO_LOW_FOR_TERRAIN);

			if (z_start >= (GetTileZ(tile) + _settings_game.construction.max_bridge_height)) {
				/*
				 * Disallow too high bridges.
				 * Properly rendering a map where very high bridges (might) exist is expensive.
				 * See http://www.tt-forums.net/viewtopic.php?f=33&t=40844&start=980#p1131762
				 * for a detailed discussion. z_start here is one heightlevel below the bridge level.
				 */
				return_cmd_error(STR_ERROR_BRIDGE_TOO_HIGH_FOR_TERRAIN);
			}

			if (IsBridgeAbove(tile)) {
				/* Disallow crossing bridges for the time being */
				return_cmd_error(STR_ERROR_MUST_DEMOLISH_BRIDGE_FIRST);
			}

			switch (GetTileType(tile)) {
				case MP_WATER:
					if (!IsWater(tile) && !IsCoast(tile)) goto not_valid_below;
					break;

				case MP_RAILWAY:
					if (!IsPlainRail(tile)) goto not_valid_below;
					break;

				case MP_ROAD:
					if (IsRoadDepot(tile)) goto not_valid_below;
					break;

				case MP_TUNNELBRIDGE:
					if (IsTunnel(tile)) break;
					if (direction == DiagDirToAxis(GetTunnelBridgeDirection(tile))) goto not_valid_below;
					if (z_start < GetBridgeHeight(tile)) goto not_valid_below;
					break;

				case MP_OBJECT: {
					if (_settings_game.construction.allow_grf_objects_under_bridges && GetObjectType(tile) >= NEW_OBJECT_OFFSET) break;
					const ObjectSpec *spec = ObjectSpec::GetByTile(tile);
					if ((spec->flags & OBJECT_FLAG_ALLOW_UNDER_BRIDGE) == 0) goto not_valid_below;
					if (GetTileMaxZ(tile) + spec->height > z_start) goto not_valid_below;
					break;
				}

				case MP_STATION: {
					switch (GetStationType(tile)) {
						case STATION_AIRPORT:
							goto not_valid_below;

						case STATION_RAIL:
						case STATION_WAYPOINT: {
							CommandCost ret = IsRailStationBridgeAboveOk(tile, GetStationSpec(tile), GetStationGfx(tile), tile_start, tile_end, z_start + 1, bridge_type, transport_type);
							if (ret.Failed()) {
								if (ret.GetErrorMessage() != INVALID_STRING_ID) return ret;
								goto not_valid_below;
							}
							break;
						}

						case STATION_BUS:
						case STATION_TRUCK:
						case STATION_ROADWAYPOINT: {
							CommandCost ret = IsRoadStopBridgeAboveOK(tile, GetRoadStopSpec(tile), IsDriveThroughStopTile(tile), GetRoadStopDir(tile),
									tile_start, tile_end, z_start + 1, bridge_type, transport_type);
							if (ret.Failed()) {
								if (ret.GetErrorMessage() != INVALID_STRING_ID) return ret;
								goto not_valid_below;
							}
							break;
						}

						case STATION_BUOY:
							/* Buoys are always allowed */
							break;

						default:
							if (!(GetStationType(tile) == STATION_DOCK && _settings_game.construction.allow_docks_under_bridges)) goto not_valid_below;
							break;
					}
					break;
				}

				case MP_CLEAR:
					break;

				default:
	not_valid_below:;
					/* try and clear the middle landscape */
					ret = DoCommand(tile, 0, 0, flags, CMD_LANDSCAPE_CLEAR);
					if (ret.Failed()) return ret;
					cost.AddCost(ret);
					break;
			}

			if (flags & DC_EXEC) {
				/* We do this here because when replacing a bridge with another
				 * type calling SetBridgeMiddle isn't needed. After all, the
				 * tile already has the has_bridge_above bits set. */
				SetBridgeMiddle(tile, direction);
			}
		}

		owner = company;
		is_new_owner = true;
	}

	/* do the drill? */
	if (flags & DC_EXEC) {
		DiagDirection dir = AxisToDiagDir(direction);

		Company *c = Company::GetIfValid(company);
		switch (transport_type) {
			case TRANSPORT_RAIL:
				if (is_upgrade) SubtractRailTunnelBridgeInfrastructure(tile_start, tile_end);
				/* Add to company infrastructure count if required. */
				MakeRailBridgeRamp(tile_start, owner, bridge_type, dir,                 railtype, is_upgrade);
				MakeRailBridgeRamp(tile_end,   owner, bridge_type, ReverseDiagDir(dir), railtype, is_upgrade);
				AddRailTunnelBridgeInfrastructure(tile_start, tile_end);
				break;

			case TRANSPORT_ROAD: {
				if (is_upgrade) SubtractRoadTunnelBridgeInfrastructure(tile_start, tile_end);
				auto make_bridge_ramp = [company, owner, is_upgrade, is_new_owner, bridge_type, roadtype](TileIndex t, DiagDirection d) {
					RoadType road_rt = is_upgrade ? GetRoadTypeRoad(t) : INVALID_ROADTYPE;
					RoadType tram_rt = is_upgrade ? GetRoadTypeTram(t) : INVALID_ROADTYPE;
					bool hasroad = road_rt != INVALID_ROADTYPE;
					bool hastram = tram_rt != INVALID_ROADTYPE;
					if (RoadTypeIsRoad(roadtype)) road_rt = roadtype;
					if (RoadTypeIsTram(roadtype)) tram_rt = roadtype;
					if (is_new_owner) {
						/* Also give unowned present roadtypes to new owner */
						if (hasroad && GetRoadOwner(t, RTT_ROAD) == OWNER_NONE) hasroad = false;
						if (hastram && GetRoadOwner(t, RTT_TRAM) == OWNER_NONE) hastram = false;
					}

					Owner owner_road = hasroad ? GetRoadOwner(t, RTT_ROAD) : company;
					Owner owner_tram = hastram ? GetRoadOwner(t, RTT_TRAM) : company;

					if (is_upgrade) {
						RoadBits road_bits = GetCustomBridgeHeadRoadBits(t, RTT_ROAD);
						RoadBits tram_bits = GetCustomBridgeHeadRoadBits(t, RTT_TRAM);
						MakeRoadBridgeRamp(t, owner, owner_road, owner_tram, bridge_type, d, road_rt, tram_rt);
						auto add_road_bits = [roadtype, d, t](RoadTramType rtt, RoadBits bits, RoadType build_rt) {
							if (GetRoadTramType(roadtype) == rtt) {
								bits |= DiagDirToRoadBits(d);
								if (HasAtMostOneBit(bits)) bits |= DiagDirToRoadBits(ReverseDiagDir(d));
							}
							if (build_rt != INVALID_ROADTYPE) SetCustomBridgeHeadRoadBits(t, rtt, bits);
						};
						add_road_bits(RTT_ROAD, road_bits, road_rt);
						add_road_bits(RTT_TRAM, tram_bits, tram_rt);
					} else {
						MakeRoadBridgeRamp(t, owner, owner_road, owner_tram, bridge_type, d, road_rt, tram_rt);
					}
				};
				make_bridge_ramp(tile_start, dir);
				make_bridge_ramp(tile_end, ReverseDiagDir(dir));
				AddRoadTunnelBridgeInfrastructure(tile_start, tile_end);
				if (RoadLayoutChangeNotificationEnabled(true)) {
					if (IsRoadCustomBridgeHead(tile_start) || IsRoadCustomBridgeHead(tile_end)) {
						NotifyRoadLayoutChanged();
					} else {
						NotifyRoadLayoutChangedIfSimpleTunnelBridgeNonLeaf(tile_start, tile_end, dir, GetRoadTramType(roadtype));
					}
				}
				UpdateRoadCachedOneWayStatesAroundTile(tile_start);
				UpdateRoadCachedOneWayStatesAroundTile(tile_end);
				break;
			}

			case TRANSPORT_WATER:
				if (is_new_owner && c != nullptr) c->infrastructure.water += bridge_len * TUNNELBRIDGE_TRACKBIT_FACTOR;
				MakeAqueductBridgeRamp(tile_start, owner, dir);
				MakeAqueductBridgeRamp(tile_end,   owner, ReverseDiagDir(dir));
				CheckForDockingTile(tile_start);
				CheckForDockingTile(tile_end);
				break;

			default:
				NOT_REACHED();
		}

		/* Mark all tiles dirty */
		MarkBridgeDirty(tile_start, tile_end, AxisToDiagDir(direction), z_start);
		DirtyCompanyInfrastructureWindows(company);
	}

	if ((flags & DC_EXEC) && transport_type == TRANSPORT_RAIL) {
		Track track = AxisToTrack(direction);
		AddSideToSignalBuffer(tile_start, INVALID_DIAGDIR, company);
		YapfNotifyTrackLayoutChange(tile_start, track);
		for (uint i = 0; i < vehicles_affected.size(); ++i) {
			TryPathReserve(vehicles_affected[i], true);
		}
	}

	/* Human players that build bridges get a selection to choose from (DC_QUERY_COST)
	 * It's unnecessary to execute this command every time for every bridge.
	 * So it is done only for humans and cost is computed in bridge_gui.cpp.
	 * For (non-spectated) AI, Towns this has to be of course calculated. */
	Company *c = Company::GetIfValid(company);
	if (!(flags & DC_QUERY_COST) || (c != nullptr && c->is_ai && company != _local_company)) {
		switch (transport_type) {
			case TRANSPORT_ROAD: {
				cost.AddCost(bridge_len * 2 * RoadBuildCost(roadtype));
				if (is_upgrade && DiagDirToRoadBits(GetTunnelBridgeDirection(tile_start)) & GetCustomBridgeHeadRoadBits(tile_start, OtherRoadTramType(GetRoadTramType(roadtype)))) {
					cost.AddCost(bridge_len * 2 * RoadBuildCost(GetRoadType(tile_start, OtherRoadTramType(GetRoadTramType(roadtype)))));
				}
				break;
			}

			case TRANSPORT_RAIL: cost.AddCost(bridge_len * RailBuildCost(railtype)); break;
			default: break;
		}

		if (c != nullptr) bridge_len = CalcBridgeLenCostFactor(bridge_len);

		if (transport_type != TRANSPORT_WATER) {
			cost.AddCost((int64)bridge_len * _price[PR_BUILD_BRIDGE] * GetBridgeSpec(bridge_type)->price >> 8);
		} else {
			/* Aqueducts use a separate base cost. */
			cost.AddCost((int64)bridge_len * _price[PR_BUILD_AQUEDUCT]);
		}

	}

	return cost;
}

/**
 * Check if the amount of tiles of the chunnel ramp is between allowed limits.
 * @param tile the actual tile.
 * @param ramp ramp_start tile.
 * @param delta the tile offset.
 * @return an empty string if between limits or a formatted string for the error message.
 */
static inline StringID IsRampBetweenLimits(TileIndex ramp_start, TileIndex tile, TileIndexDiff delta)
{
	uint min_length = 4;
	uint max_length = 7;
	if (Delta(ramp_start, tile) < (uint)abs(delta) * min_length || (uint)abs(delta) * max_length < Delta(ramp_start, tile)) {
		/* Add 1 in message to have consistency with cursor count in game. */
		SetDParam(0, max_length + 1);
		return STR_ERROR_CHUNNEL_RAMP;
	}

	return STR_NULL;
}

/**
 * See if chunnel building is possible.
 * All chunnel related issues are tucked away in one procedure
 * @pre   only on z level 0.
 * @param tile start tile of tunnel.
 * @param direction the direction we want to build.
 * @param is_chunnel pointer to set if chunnel is allowed or not.
 * @param sea_tiles pointer for the amount of tiles used to cross a sea.
 * @return an error message or if success the is_chunnel flag is set to true and the amount of tiles needed to cross the water is returned.
 */
static inline CommandCost CanBuildChunnel(TileIndex tile, DiagDirection direction, bool &is_chunnel, int &sea_tiles)
{
	const int start_z = 0;
	bool crossed_sea = false;
	TileIndex ramp_start = tile;

	if (GetTileZ(tile) > 0) return_cmd_error(STR_ERROR_CHUNNEL_ONLY_OVER_SEA);

	const TileIndexDiff delta = TileOffsByDiagDir(direction);
	for (;;) {
		tile += delta;
		if (!IsValidTile(tile)) return_cmd_error(STR_ERROR_CHUNNEL_THROUGH_MAP_BORDER);
		_build_tunnel_endtile = tile;
		int end_z;
		Slope end_tileh = GetTileSlope(tile, &end_z);

		if (start_z == end_z) {

			/* Handle chunnels only on sea level and only one time crossing. */
			if (!crossed_sea &&
					(IsCoastTile(tile) ||
					(IsValidTile(tile + delta) && HasTileWaterGround(tile + delta)) ||
					(IsValidTile(tile + delta * 2) && HasTileWaterGround(tile + delta * 2)))) {

				/* A shore was found, check if start ramp was too short or too long. */
				StringID err_msg = IsRampBetweenLimits(ramp_start, tile, delta);
				if (err_msg > STR_NULL) return_cmd_error(err_msg);

				/* Pass the water and find a proper shore tile that potentially
				 * could have a tunnel portal behind. */
				for (;;) {
					end_tileh = GetTileSlope(tile);
					if (direction == DIAGDIR_NE && (end_tileh & SLOPE_NE) == SLOPE_NE) break;
					if (direction == DIAGDIR_SE && (end_tileh & SLOPE_SE) == SLOPE_SE) break;
					if (direction == DIAGDIR_SW && (end_tileh & SLOPE_SW) == SLOPE_SW) break;
					if (direction == DIAGDIR_NW && (end_tileh & SLOPE_NW) == SLOPE_NW) break;

					/* No drilling under oil rigs.*/
					if ((IsTileType(tile, MP_STATION) && IsOilRig(tile)) ||
							(IsTileType(tile, MP_INDUSTRY)               &&
							GetIndustryGfx(tile) >= GFX_OILRIG_1         &&
							GetIndustryGfx(tile) <= GFX_OILRIG_5)) return_cmd_error(STR_ERROR_NO_DRILLING_ABOVE_CHUNNEL);

					if (IsTileType(tile, MP_WATER) && IsSea(tile)) crossed_sea = true;
					if (!_cheats.crossing_tunnels.value && IsTunnelInWay(tile, start_z)) return_cmd_error(STR_ERROR_ANOTHER_TUNNEL_IN_THE_WAY);

					tile += delta;
					if (!IsValidTile(tile)) return_cmd_error(STR_ERROR_CHUNNEL_THROUGH_MAP_BORDER);
					_build_tunnel_endtile = tile;
					sea_tiles++;
				}
				if (!crossed_sea) return_cmd_error(STR_ERROR_CHUNNEL_ONLY_OVER_SEA);
				ramp_start = tile;
			} else {
				/* Check if end ramp was too short or too long after crossing the sea. */
				if (crossed_sea) {
					StringID err_msg = IsRampBetweenLimits(ramp_start, tile, delta);
					if (err_msg > STR_NULL) return_cmd_error(err_msg);
				}

				break;
			}
		}
		if (!_cheats.crossing_tunnels.value && IsTunnelInWay(tile, start_z)) return_cmd_error(STR_ERROR_ANOTHER_TUNNEL_IN_THE_WAY);
	}
	is_chunnel = crossed_sea;

	return CommandCost();
}

/**
 * Build Tunnel.
 * @param start_tile start tile of tunnel
 * @param flags type of operation
 * @param p1 bit 0-5 railtype or roadtype
 *           bit 8-9 transport type
 * @param p2 unused
 * @param text unused
 * @return the cost of this operation or an error
 */
CommandCost CmdBuildTunnel(TileIndex start_tile, DoCommandFlag flags, uint32 p1, uint32 p2, const char *text)
{
	CompanyID company = _current_company;

	TransportType transport_type = Extract<TransportType, 8, 2>(p1);
	RailType railtype = INVALID_RAILTYPE;
	RoadType roadtype = INVALID_ROADTYPE;
	_build_tunnel_endtile = 0;
	switch (transport_type) {
		case TRANSPORT_RAIL:
			railtype = Extract<RailType, 0, 6>(p1);
			if (!ValParamRailtype(railtype)) return CMD_ERROR;
			break;

		case TRANSPORT_ROAD:
			roadtype = Extract<RoadType, 0, 6>(p1);
			if (!ValParamRoadType(roadtype)) return CMD_ERROR;
			break;

		default: return CMD_ERROR;
	}

	if (company == OWNER_DEITY) {
		if (transport_type != TRANSPORT_ROAD) return CMD_ERROR;
		const Town *town = CalcClosestTownFromTile(start_tile);

		company = OWNER_TOWN;

		/* If we are not within a town, we are not owned by the town */
		if (town == nullptr || DistanceSquare(start_tile, town->xy) > town->cache.squared_town_zone_radius[HZB_TOWN_EDGE]) {
			company = OWNER_NONE;
		}
	}

	int start_z;
	int end_z;
	Slope start_tileh = GetTileSlope(start_tile, &start_z);
	DiagDirection direction = GetInclinedSlopeDirection(start_tileh);
	if (direction == INVALID_DIAGDIR) return_cmd_error(STR_ERROR_SITE_UNSUITABLE_FOR_TUNNEL);

	if (HasTileWaterGround(start_tile)) return_cmd_error(STR_ERROR_CAN_T_BUILD_ON_WATER);

	CommandCost ret = DoCommand(start_tile, 0, 0, flags, CMD_LANDSCAPE_CLEAR);
	if (ret.Failed()) return ret;

	/* XXX - do NOT change 'ret' in the loop, as it is used as the price
	 * for the clearing of the entrance of the tunnel. Assigning it to
	 * cost before the loop will yield different costs depending on start-
	 * position, because of increased-cost-by-length: 'cost += cost >> 3' */

	TileIndexDiff delta = TileOffsByDiagDir(direction);
<<<<<<< HEAD
=======
	DiagDirection tunnel_in_way_dir;
	if (DiagDirToAxis(direction) == AXIS_Y) {
		tunnel_in_way_dir = (TileX(start_tile) < (Map::MaxX() / 2)) ? DIAGDIR_SW : DIAGDIR_NE;
	} else {
		tunnel_in_way_dir = (TileY(start_tile) < (Map::MaxX() / 2)) ? DIAGDIR_SE : DIAGDIR_NW;
	}
>>>>>>> 97844df1

	TileIndex end_tile = start_tile;

	/* Tile shift coefficient. Will decrease for very long tunnels to avoid exponential growth of price*/
	int tiles_coef = 3;
	/* Number of tiles from start of tunnel */
	int tiles = 0;
	/* Number of tiles at which the cost increase coefficient per tile is halved */
	int tiles_bump = 25;
	/* flags for chunnels. */
	bool is_chunnel = false;
	bool crossed_sea = false;
	/* Number of tiles counted for crossing sea */
	int sea_tiles = 0;

	if (start_z == 0 && _settings_game.construction.chunnel) {
		CommandCost chunnel_test = CanBuildChunnel(start_tile, direction, is_chunnel, sea_tiles);
		if (chunnel_test.Failed()) return chunnel_test;
	}

	Slope end_tileh;
	for (;;) {
		end_tile += delta;
		if (!IsValidTile(end_tile)) return_cmd_error(STR_ERROR_TUNNEL_THROUGH_MAP_BORDER);
		end_tileh = GetTileSlope(end_tile, &end_z);

		if (start_z == end_z) {
			if (is_chunnel && !crossed_sea){
				end_tile += sea_tiles * delta;
				tiles += sea_tiles;
				crossed_sea = true;
			} else {
				break;
			}
		}
		if (!_cheats.crossing_tunnels.value && IsTunnelInWay(end_tile, start_z)) {
			_build_tunnel_endtile = end_tile;
			return_cmd_error(STR_ERROR_ANOTHER_TUNNEL_IN_THE_WAY);
		}
		tiles++;
	}
	/* The cost of the digging. */
	CommandCost cost(EXPENSES_CONSTRUCTION);
	for (int i = 1; i <= tiles; i++) {
		if (i == tiles_bump) {
			tiles_coef++;
			tiles_bump *= 2;
		}

		cost.AddCost(_price[PR_BUILD_TUNNEL]);
		cost.AddCost(cost.GetCost() >> tiles_coef); // add a multiplier for longer tunnels
	}

	/* Add the cost of the entrance */
	cost.AddCost(_price[PR_BUILD_TUNNEL]);
	cost.AddCost(ret);

	/* if the command fails from here on we want the end tile to be highlighted */
	_build_tunnel_endtile = end_tile;

	if (tiles > _settings_game.construction.max_tunnel_length) return_cmd_error(STR_ERROR_TUNNEL_TOO_LONG);

	if (HasTileWaterGround(end_tile)) return_cmd_error(STR_ERROR_CAN_T_BUILD_ON_WATER);

	/* Clear the tile in any case */
	ret = DoCommand(end_tile, 0, 0, flags, CMD_LANDSCAPE_CLEAR);
	if (ret.Failed()) return_cmd_error(STR_ERROR_UNABLE_TO_EXCAVATE_LAND);
	cost.AddCost(ret);

	/* slope of end tile must be complementary to the slope of the start tile */
	if (end_tileh != ComplementSlope(start_tileh)) {
		/* Mark the tile as already cleared for the terraform command.
		 * Do this for all tiles (like trees), not only objects. */
		ClearedObjectArea *coa = FindClearedObject(end_tile);
		if (coa == nullptr) {
			coa = &_cleared_object_areas.emplace_back(ClearedObjectArea{ end_tile, TileArea(end_tile, 1, 1) });
		}

		/* Hide the tile from the terraforming command */
		TileIndex old_first_tile = coa->first_tile;
		coa->first_tile = INVALID_TILE;

		/* CMD_TERRAFORM_LAND may append further items to _cleared_object_areas,
		 * however it will never erase or re-order existing items.
		 * _cleared_object_areas is a value-type self-resizing vector, therefore appending items
		 * may result in a backing-store re-allocation, which would invalidate the coa pointer.
		 * The index of the coa pointer into the _cleared_object_areas vector remains valid,
		 * and can be used safely after the CMD_TERRAFORM_LAND operation.
		 * Deliberately clear the coa pointer to avoid leaving dangling pointers which could
		 * inadvertently be dereferenced.
		 */
		ClearedObjectArea *begin = _cleared_object_areas.data();
		assert(coa >= begin && coa < begin + _cleared_object_areas.size());
		size_t coa_index = coa - begin;
		assert(coa_index < UINT_MAX); // more than 2**32 cleared areas would be a bug in itself
		coa = nullptr;

		ret = DoCommand(end_tile, end_tileh & start_tileh, 0, flags, CMD_TERRAFORM_LAND);
		_cleared_object_areas[(uint)coa_index].first_tile = old_first_tile;
		if (ret.Failed()) return_cmd_error(STR_ERROR_UNABLE_TO_EXCAVATE_LAND);
		cost.AddCost(ret);
	}
	cost.AddCost(_price[PR_BUILD_TUNNEL]);

	/* Pay for the rail/road in the tunnel including entrances */
	switch (transport_type) {
		case TRANSPORT_ROAD: cost.AddCost((tiles + 2) * RoadBuildCost(roadtype) * 2); break;
		case TRANSPORT_RAIL: cost.AddCost((tiles + 2) * RailBuildCost(railtype)); break;
		default: NOT_REACHED();
	}

	if (is_chunnel) cost.MultiplyCost(2);

	if (flags & DC_EXEC) {
		Company *c = Company::GetIfValid(company);
		uint num_pieces = (tiles + 2) * TUNNELBRIDGE_TRACKBIT_FACTOR;

		/* The most northern tile first. */
		TileIndex tn = start_tile;
		TileIndex ts = end_tile;
		if(start_tile > end_tile) Swap(tn, ts);

		if (!Tunnel::CanAllocateItem()) return_cmd_error(STR_ERROR_TUNNEL_TOO_MANY);
		const int height = TileHeight(tn);
		const Tunnel *t = new Tunnel(tn, ts, height, is_chunnel);
		ViewportMapStoreTunnel(tn, ts, height, true);

		if (transport_type == TRANSPORT_RAIL) {
			if (!IsTunnelTile(start_tile) && c != nullptr) c->infrastructure.rail[railtype] += num_pieces;
			MakeRailTunnel(start_tile, company, t->index, direction,                 railtype);
			MakeRailTunnel(end_tile,   company, t->index, ReverseDiagDir(direction), railtype);
			AddSideToSignalBuffer(start_tile, INVALID_DIAGDIR, company);
			YapfNotifyTrackLayoutChange(start_tile, DiagDirToDiagTrack(direction));
		} else {
			if (c != nullptr) c->infrastructure.road[roadtype] += num_pieces * 2; // A full diagonal road has two road bits.
			if (RoadLayoutChangeNotificationEnabled(true)) NotifyRoadLayoutChangedIfSimpleTunnelBridgeNonLeaf(start_tile, end_tile, direction, GetRoadTramType(roadtype));
			RoadType road_rt = RoadTypeIsRoad(roadtype) ? roadtype : INVALID_ROADTYPE;
			RoadType tram_rt = RoadTypeIsTram(roadtype) ? roadtype : INVALID_ROADTYPE;
			MakeRoadTunnel(start_tile, company, t->index, direction,                 road_rt, tram_rt);
			MakeRoadTunnel(end_tile,   company, t->index, ReverseDiagDir(direction), road_rt, tram_rt);
			UpdateRoadCachedOneWayStatesAroundTile(start_tile);
			UpdateRoadCachedOneWayStatesAroundTile(end_tile);
		}
		DirtyCompanyInfrastructureWindows(company);
	}

	return cost;
}


/**
 * Are we allowed to remove the tunnel or bridge at \a tile?
 * @param tile End point of the tunnel or bridge.
 * @return A succeeded command if the tunnel or bridge may be removed, a failed command otherwise.
 */
static inline CommandCost CheckAllowRemoveTunnelBridge(TileIndex tile)
{
	/* Floods can remove anything as well as the scenario editor */
	if (_current_company == OWNER_WATER || _game_mode == GM_EDITOR) return CommandCost();

	switch (GetTunnelBridgeTransportType(tile)) {
		case TRANSPORT_ROAD: {
			RoadType road_rt = GetRoadTypeRoad(tile);
			RoadType tram_rt = GetRoadTypeTram(tile);
			Owner road_owner = _current_company;
			Owner tram_owner = _current_company;

			if (road_rt != INVALID_ROADTYPE) road_owner = GetRoadOwner(tile, RTT_ROAD);
			if (tram_rt != INVALID_ROADTYPE) tram_owner = GetRoadOwner(tile, RTT_TRAM);

			/* We can remove unowned road and if the town allows it */
			if (road_owner == OWNER_TOWN && _current_company != OWNER_TOWN && !(_settings_game.construction.extra_dynamite || _cheats.magic_bulldozer.value)) {
				/* Town does not allow */
				return CheckTileOwnership(tile);
			}
			if (road_owner == OWNER_NONE || road_owner == OWNER_TOWN) road_owner = _current_company;
			if (tram_owner == OWNER_NONE) tram_owner = _current_company;

			CommandCost ret = CheckOwnership(road_owner, tile);
			if (ret.Succeeded()) ret = CheckOwnership(tram_owner, tile);
			return ret;
		}

		case TRANSPORT_RAIL:
			return CheckOwnership(GetTileOwner(tile));

		case TRANSPORT_WATER: {
			/* Always allow to remove aqueducts without owner. */
			Owner aqueduct_owner = GetTileOwner(tile);
			if (aqueduct_owner == OWNER_NONE) aqueduct_owner = _current_company;
			return CheckOwnership(aqueduct_owner);
		}

		default: NOT_REACHED();
	}
}

/**
 * Remove a tunnel from the game, update town rating, etc.
 * @param tile Tile containing one of the endpoints of the tunnel.
 * @param flags Command flags.
 * @return Succeeded or failed command.
 */
static CommandCost DoClearTunnel(TileIndex tile, DoCommandFlag flags)
{
	CommandCost ret = CheckAllowRemoveTunnelBridge(tile);
	if (ret.Failed()) return ret;

	const Axis axis = DiagDirToAxis(GetTunnelBridgeDirection(tile));
	TileIndex endtile = GetOtherTunnelEnd(tile);

	ret = TunnelBridgeIsFree(tile, endtile);
	if (ret.Failed()) return ret;

	_build_tunnel_endtile = endtile;

	Town *t = nullptr;
	if (IsTileOwner(tile, OWNER_TOWN) && _game_mode != GM_EDITOR) {
		t = ClosestTownFromTile(tile, UINT_MAX); // town penalty rating

		/* Check if you are allowed to remove the tunnel owned by a town
		 * Removal depends on difficulty settings */
		CommandCost ret = CheckforTownRating(flags, t, TUNNELBRIDGE_REMOVE);
		if (ret.Failed()) return ret;
	}

	if (GetTunnelBridgeTransportType(tile) == TRANSPORT_RAIL && _settings_game.vehicle.train_braking_model == TBM_REALISTIC) {
		DiagDirection dir = GetTunnelBridgeDirection(tile);
		Track track = DiagDirToDiagTrack(dir);
		if (HasTunnelReservation(tile)) {
			CommandCost ret = CheckTrainReservationPreventsTrackModification(tile, track);
			if (ret.Failed()) return ret;
		}
		if (HasTunnelReservation(endtile)) {
			ret = CheckTrainReservationPreventsTrackModification(endtile, track);
			if (ret.Failed()) return ret;
		}
	}

	/* checks if the owner is town then decrease town rating by RATING_TUNNEL_BRIDGE_DOWN_STEP until
	 * you have a "Poor" (0) town rating */
	if (IsTileOwner(tile, OWNER_TOWN) && _game_mode != GM_EDITOR) {
		ChangeTownRating(t, RATING_TUNNEL_BRIDGE_DOWN_STEP, RATING_TUNNEL_BRIDGE_MINIMUM, flags);
	}

	const bool is_chunnel = Tunnel::GetByTile(tile)->is_chunnel;

	Money base_cost = TunnelBridgeClearCost(tile, PR_CLEAR_TUNNEL);
	uint len = GetTunnelBridgeLength(tile, endtile) + 2; // Don't forget the end tiles.

	if (flags & DC_EXEC) {
		if (GetTunnelBridgeTransportType(tile) == TRANSPORT_RAIL) {
			/* We first need to request values before calling DoClearSquare */
			DiagDirection dir = GetTunnelBridgeDirection(tile);
			Track track = DiagDirToDiagTrack(dir);
			Owner owner = GetTileOwner(tile);

			std::vector<Train *> vehicles_affected;
			auto check_tile = [&](TileIndex t) {
				if (HasTunnelReservation(t)) {
					Train *v = GetTrainForReservation(t, track);
					if (v != nullptr) {
						FreeTrainTrackReservation(v);
						vehicles_affected.push_back(v);
					}
				}
			};
			check_tile(tile);
			check_tile(endtile);

			if (Company::IsValidID(owner)) {
				Company *c = Company::Get(owner);
				c->infrastructure.rail[GetRailType(tile)] -= len * TUNNELBRIDGE_TRACKBIT_FACTOR;
				if (IsTunnelBridgeWithSignalSimulation(tile)) { // handle tunnel/bridge signals.
					c->infrastructure.signal -= GetTunnelBridgeSignalSimulationSignalCount(tile, endtile);
					TraceRestrictNotifySignalRemoval(tile, track);
					TraceRestrictNotifySignalRemoval(endtile, track);
				}
				DirtyCompanyInfrastructureWindows(owner);
			}

			delete Tunnel::GetByTile(tile);

			DoClearSquare(tile);
			DoClearSquare(endtile);

			/* cannot use INVALID_DIAGDIR for signal update because the tunnel doesn't exist anymore */
			AddSideToSignalBuffer(tile,    ReverseDiagDir(dir), owner);
			AddSideToSignalBuffer(endtile, dir,                 owner);

			YapfNotifyTrackLayoutChange(tile,    track);
			YapfNotifyTrackLayoutChange(endtile, track);

			for (Train *v : vehicles_affected) {
				TryPathReserve(v);
			}
		} else {
			/* A full diagonal road tile has two road bits. */
			UpdateCompanyRoadInfrastructure(GetRoadTypeRoad(tile), GetRoadOwner(tile, RTT_ROAD), -(int)(len * 2 * TUNNELBRIDGE_TRACKBIT_FACTOR));
			UpdateCompanyRoadInfrastructure(GetRoadTypeTram(tile), GetRoadOwner(tile, RTT_TRAM), -(int)(len * 2 * TUNNELBRIDGE_TRACKBIT_FACTOR));
			if (RoadLayoutChangeNotificationEnabled(false)) {
				NotifyRoadLayoutChangedIfSimpleTunnelBridgeNonLeaf(tile, endtile, GetTunnelBridgeDirection(tile), RTT_ROAD);
				NotifyRoadLayoutChangedIfSimpleTunnelBridgeNonLeaf(tile, endtile, GetTunnelBridgeDirection(tile), RTT_TRAM);
			}

			delete Tunnel::GetByTile(tile);

			DoClearSquare(tile);
			DoClearSquare(endtile);

			UpdateRoadCachedOneWayStatesAroundTile(tile);
			UpdateRoadCachedOneWayStatesAroundTile(endtile);
		}
		ViewportMapInvalidateTunnelCacheByTile(tile < endtile ? tile : endtile, axis);
	}

	return CommandCost(EXPENSES_CONSTRUCTION, len * base_cost * (is_chunnel ? 2 : 1));
}


/**
 * Remove a bridge from the game, update town rating, etc.
 * @param tile Tile containing one of the endpoints of the bridge.
 * @param flags Command flags.
 * @return Succeeded or failed command.
 */
static CommandCost DoClearBridge(TileIndex tile, DoCommandFlag flags)
{
	CommandCost ret = CheckAllowRemoveTunnelBridge(tile);
	if (ret.Failed()) return ret;

	TileIndex endtile = GetOtherBridgeEnd(tile);

	ret = TunnelBridgeIsFree(tile, endtile);
	if (ret.Failed()) return ret;

	DiagDirection direction = GetTunnelBridgeDirection(tile);
	TileIndexDiff delta = TileOffsByDiagDir(direction);

	Town *t = nullptr;
	if (IsTileOwner(tile, OWNER_TOWN) && _game_mode != GM_EDITOR) {
		t = ClosestTownFromTile(tile, UINT_MAX); // town penalty rating

		/* Check if you are allowed to remove the bridge owned by a town
		 * Removal depends on difficulty settings */
		CommandCost ret = CheckforTownRating(flags, t, TUNNELBRIDGE_REMOVE);
		if (ret.Failed()) return ret;
	}

	/* checks if the owner is town then decrease town rating by RATING_TUNNEL_BRIDGE_DOWN_STEP until
	 * you have a "Poor" (0) town rating */
	if (IsTileOwner(tile, OWNER_TOWN) && _game_mode != GM_EDITOR) {
		ChangeTownRating(t, RATING_TUNNEL_BRIDGE_DOWN_STEP, RATING_TUNNEL_BRIDGE_MINIMUM, flags);
	}

	CommandCost cost(EXPENSES_CONSTRUCTION);

	const bool rail = GetTunnelBridgeTransportType(tile) == TRANSPORT_RAIL;
	TrackBits tile_tracks = TRACK_BIT_NONE;
	TrackBits endtile_tracks = TRACK_BIT_NONE;
	if (rail) {
		tile_tracks = GetCustomBridgeHeadTrackBits(tile);
		endtile_tracks = GetCustomBridgeHeadTrackBits(endtile);
		cost.AddCost(RailClearCost(GetRailType(tile)) * (CountBits(GetPrimaryTunnelBridgeTrackBits(tile)) + CountBits(GetPrimaryTunnelBridgeTrackBits(endtile)) - 2));
		for (TileIndex t : { tile, endtile }) {
			if (GetSecondaryTunnelBridgeTrackBits(t)) cost.AddCost(RailClearCost(GetSecondaryRailType(t)));
			if (_settings_game.vehicle.train_braking_model == TBM_REALISTIC) {
				TrackBits reserved = GetBridgeReservationTrackBits(t);
				Track track;
				while ((track = RemoveFirstTrack(&reserved)) != INVALID_TRACK) {
					CommandCost ret = CheckTrainReservationPreventsTrackModification(t, track);
					if (ret.Failed()) return ret;
				}
			}
		}
	}

	Money base_cost = TunnelBridgeClearCost(tile, PR_CLEAR_BRIDGE);
	uint middle_len = GetTunnelBridgeLength(tile, endtile);
	uint len = middle_len + 2; // Don't forget the end tiles.

	cost.AddCost(len * base_cost);

	if (flags & DC_EXEC) {
		/* read this value before actual removal of bridge */
		Owner owner = GetTileOwner(tile);
		int height = GetBridgeHeight(tile);
		std::vector<Train *> vehicles_affected;

		if (rail) {
			auto find_train_reservations = [&vehicles_affected](TileIndex tile) {
				TrackBits reserved = GetBridgeReservationTrackBits(tile);
				Track track;
				while ((track = RemoveFirstTrack(&reserved)) != INVALID_TRACK) {
					Train *v = GetTrainForReservation(tile, track);
					if (v != nullptr) {
						FreeTrainTrackReservation(v);
						vehicles_affected.push_back(v);
					}
				}
			};
			find_train_reservations(tile);
			find_train_reservations(endtile);
		}

		bool removetile = false;
		bool removeendtile = false;
		bool update_road = false;

		/* Update company infrastructure counts. */
		if (rail) {
			SubtractRailTunnelBridgeInfrastructure(tile, endtile);
			if (IsTunnelBridgeWithSignalSimulation(tile)) {
				TraceRestrictNotifySignalRemoval(tile, FindFirstTrack(GetAcrossTunnelBridgeTrackBits(tile)));
				TraceRestrictNotifySignalRemoval(endtile, FindFirstTrack(GetAcrossTunnelBridgeTrackBits(endtile)));
			}
		} else if (GetTunnelBridgeTransportType(tile) == TRANSPORT_ROAD) {
			SubtractRoadTunnelBridgeInfrastructure(tile, endtile);
			if (RoadLayoutChangeNotificationEnabled(false)) {
				if (IsRoadCustomBridgeHead(tile) || IsRoadCustomBridgeHead(endtile)) {
					NotifyRoadLayoutChanged();
				} else {
					if (HasRoadTypeRoad(tile)) NotifyRoadLayoutChangedIfSimpleTunnelBridgeNonLeaf(tile, endtile, direction, RTT_ROAD);
					if (HasRoadTypeTram(tile)) NotifyRoadLayoutChangedIfSimpleTunnelBridgeNonLeaf(tile, endtile, direction, RTT_TRAM);
				}
			}
			update_road = true;
		} else { // Aqueduct
			if (Company::IsValidID(owner)) Company::Get(owner)->infrastructure.water -= len * TUNNELBRIDGE_TRACKBIT_FACTOR;
			removetile    = IsDockingTile(tile);
			removeendtile = IsDockingTile(endtile);
		}
		DirtyAllCompanyInfrastructureWindows();

		if (IsTunnelBridgeSignalSimulationEntrance(tile)) {
			ClearBridgeEntranceSimulatedSignals(tile);
			SetBridgeSignalStyle(tile, 0);
		}
		if (IsTunnelBridgeSignalSimulationEntrance(endtile)) {
			ClearBridgeEntranceSimulatedSignals(endtile);
			SetBridgeSignalStyle(endtile, 0);
		}

		DoClearSquare(tile);
		DoClearSquare(endtile);

		if (removetile)    RemoveDockingTile(tile);
		if (removeendtile) RemoveDockingTile(endtile);
		for (TileIndex c = tile + delta; c != endtile; c += delta) {
			/* do not let trees appear from 'nowhere' after removing bridge */
			if (IsNormalRoadTile(c) && GetRoadside(c) == ROADSIDE_TREES) {
				int minz = GetTileMaxZ(c) + 3;
				if (height < minz) SetRoadside(c, ROADSIDE_PAVED);
			}
			ClearBridgeMiddle(c);
			MarkTileDirtyByTile(c, VMDF_NOT_MAP_MODE, height - TileHeight(c));
		}

		if (rail) {
			/* cannot use INVALID_DIAGDIR for signal update because the bridge doesn't exist anymore */

			auto notify_track_change = [owner](TileIndex tile, DiagDirection direction, TrackBits tracks) {
				auto check_dir = [&](DiagDirection d) {
					if (DiagdirReachesTracks(d) & tracks) AddSideToSignalBuffer(tile, d, owner);
				};
				check_dir(ChangeDiagDir(direction, DIAGDIRDIFF_90RIGHT));
				check_dir(ChangeDiagDir(direction, DIAGDIRDIFF_REVERSE));
				check_dir(ChangeDiagDir(direction, DIAGDIRDIFF_90LEFT));
				while (tracks != TRACK_BIT_NONE) {
					YapfNotifyTrackLayoutChange(tile, RemoveFirstTrack(&tracks));
				}
			};
			notify_track_change(tile, direction, tile_tracks);
			notify_track_change(endtile, ReverseDiagDir(direction), endtile_tracks);

			for (uint i = 0; i < vehicles_affected.size(); ++i) {
				TryPathReserve(vehicles_affected[i], true);
			}
		}

		if (update_road) {
			UpdateRoadCachedOneWayStatesAroundTile(tile);
			UpdateRoadCachedOneWayStatesAroundTile(endtile);
		}
	}

	return cost;
}

/**
 * Remove a tunnel or a bridge from the game.
 * @param tile Tile containing one of the endpoints.
 * @param flags Command flags.
 * @return Succeeded or failed command.
 */
static CommandCost ClearTile_TunnelBridge(TileIndex tile, DoCommandFlag flags)
{
	if (IsTunnel(tile)) {
		if (flags & DC_AUTO) return_cmd_error(STR_ERROR_MUST_DEMOLISH_TUNNEL_FIRST);
		return DoClearTunnel(tile, flags);
	} else { // IsBridge(tile)
		if (flags & DC_AUTO) return_cmd_error(STR_ERROR_MUST_DEMOLISH_BRIDGE_FIRST);
		return DoClearBridge(tile, flags);
	}
}

/**
 * Draw a single pillar sprite.
 * @param psid      Pillarsprite
 * @param x         Pillar X
 * @param y         Pillar Y
 * @param z         Pillar Z
 * @param w         Bounding box size in X direction
 * @param h         Bounding box size in Y direction
 * @param subsprite Optional subsprite for drawing halfpillars
 */
static inline void DrawPillar(const PalSpriteID *psid, int x, int y, int z, int w, int h, const SubSprite *subsprite)
{
	static const int PILLAR_Z_OFFSET = TILE_HEIGHT - BRIDGE_Z_START; ///< Start offset of pillar wrt. bridge (downwards)
	AddSortableSpriteToDraw(psid->sprite, psid->pal, x, y, w, h, BB_HEIGHT_UNDER_BRIDGE - PILLAR_Z_OFFSET, z, IsTransparencySet(TO_BRIDGES), 0, 0, -PILLAR_Z_OFFSET, subsprite);
}

/**
 * Draw two bridge pillars (north and south).
 * @param z_bottom Bottom Z
 * @param z_top    Top Z
 * @param psid     Pillarsprite
 * @param x        Pillar X
 * @param y        Pillar Y
 * @param w        Bounding box size in X direction
 * @param h        Bounding box size in Y direction
 * @return Reached Z at the bottom
 */
static int DrawPillarColumn(int z_bottom, int z_top, const PalSpriteID *psid, int x, int y, int w, int h)
{
	int cur_z;
	for (cur_z = z_top; cur_z >= z_bottom; cur_z -= TILE_HEIGHT) {
		DrawPillar(psid, x, y, cur_z, w, h, nullptr);
	}
	return cur_z;
}

/**
 * Draws the pillars under high bridges.
 *
 * @param psid Image and palette of a bridge pillar.
 * @param ti #TileInfo of current bridge-middle-tile.
 * @param axis Orientation of bridge.
 * @param drawfarpillar Whether to draw the pillar at the back
 * @param x Sprite X position of front pillar.
 * @param y Sprite Y position of front pillar.
 * @param z_bridge Absolute height of bridge bottom.
 */
static void DrawBridgePillars(const PalSpriteID *psid, const TileInfo *ti, Axis axis, bool drawfarpillar, int x, int y, int z_bridge)
{
	static const int bounding_box_size[2]  = {16, 2}; ///< bounding box size of pillars along bridge direction
	static const int back_pillar_offset[2] = { 0, 9}; ///< sprite position offset of back facing pillar

	static const int INF = 1000; ///< big number compared to sprite size
	static const SubSprite half_pillar_sub_sprite[2][2] = {
		{ {  -14, -INF, INF, INF }, { -INF, -INF, -15, INF } }, // X axis, north and south
		{ { -INF, -INF,  15, INF }, {   16, -INF, INF, INF } }, // Y axis, north and south
	};

	if (psid->sprite == 0) return;

	/* Determine ground height under pillars */
	DiagDirection south_dir = AxisToDiagDir(axis);
	int z_front_north = ti->z;
	int z_back_north = ti->z;
	int z_front_south = ti->z;
	int z_back_south = ti->z;
	GetSlopePixelZOnEdge(ti->tileh, south_dir, &z_front_south, &z_back_south);
	GetSlopePixelZOnEdge(ti->tileh, ReverseDiagDir(south_dir), &z_front_north, &z_back_north);

	/* Shared height of pillars */
	int z_front = std::max(z_front_north, z_front_south);
	int z_back = std::max(z_back_north, z_back_south);

	/* x and y size of bounding-box of pillars */
	int w = bounding_box_size[axis];
	int h = bounding_box_size[OtherAxis(axis)];
	/* sprite position of back facing pillar */
	int x_back = x - back_pillar_offset[axis];
	int y_back = y - back_pillar_offset[OtherAxis(axis)];

	/* Draw front pillars */
	int bottom_z = DrawPillarColumn(z_front, z_bridge, psid, x, y, w, h);
	if (z_front_north < z_front) DrawPillar(psid, x, y, bottom_z, w, h, &half_pillar_sub_sprite[axis][0]);
	if (z_front_south < z_front) DrawPillar(psid, x, y, bottom_z, w, h, &half_pillar_sub_sprite[axis][1]);

	/* Draw back pillars, skip top two parts, which are hidden by the bridge */
	int z_bridge_back = z_bridge - 2 * (int)TILE_HEIGHT;
	if (drawfarpillar && (z_back_north <= z_bridge_back || z_back_south <= z_bridge_back)) {
		bottom_z = DrawPillarColumn(z_back, z_bridge_back, psid, x_back, y_back, w, h);
		if (z_back_north < z_back) DrawPillar(psid, x_back, y_back, bottom_z, w, h, &half_pillar_sub_sprite[axis][0]);
		if (z_back_south < z_back) DrawPillar(psid, x_back, y_back, bottom_z, w, h, &half_pillar_sub_sprite[axis][1]);
	}
}

/**
 * Retrieve the sprites required for catenary on a road/tram bridge.
 * @param rti              RoadTypeInfo for the road or tram type to get catenary for
 * @param head_tile        Bridge head tile with roadtype information
 * @param offset           Sprite offset identifying flat to sloped bridge tiles
 * @param head             Are we drawing bridge head?
 * @param[out] spr_back    Back catenary sprite to use
 * @param[out] spr_front   Front catenary sprite to use
 */
static void GetBridgeRoadCatenary(const RoadTypeInfo *rti, TileIndex head_tile, int offset, bool head, SpriteID &spr_back, SpriteID &spr_front)
{
	static const SpriteID back_offsets[6]  = { 95,  96,  99, 102, 100, 101 };
	static const SpriteID front_offsets[6] = { 97,  98, 103, 106, 104, 105 };

	/* Simplified from DrawRoadTypeCatenary() to remove all the special cases required for regular ground road */
	spr_back = GetCustomRoadSprite(rti, head_tile, ROTSG_CATENARY_BACK, head ? TCX_NORMAL : TCX_ON_BRIDGE);
	spr_front = GetCustomRoadSprite(rti, head_tile, ROTSG_CATENARY_FRONT, head ? TCX_NORMAL : TCX_ON_BRIDGE);
	if (spr_back == 0 && spr_front == 0) {
		spr_back = SPR_TRAMWAY_BASE + back_offsets[offset];
		spr_front = SPR_TRAMWAY_BASE + front_offsets[offset];
	} else {
		if (spr_back != 0) spr_back += 23 + offset;
		if (spr_front != 0) spr_front += 23 + offset;
	}
}

/**
 * Draws the road and trambits over an already drawn (lower end) of a bridge.
 * @param head_tile    bridge head tile with roadtype information
 * @param x            the x of the bridge
 * @param y            the y of the bridge
 * @param z            the z of the bridge
 * @param offset       sprite offset identifying flat to sloped bridge tiles
 * @param head         are we drawing bridge head?
 */
static void DrawBridgeRoadBits(TileIndex head_tile, int x, int y, int z, int offset, bool head)
{
	RoadType road_rt = GetRoadTypeRoad(head_tile);
	RoadType tram_rt = GetRoadTypeTram(head_tile);
	if (IsRoadCustomBridgeHeadTile(head_tile)) {
		RoadBits entrance_bit = DiagDirToRoadBits(GetTunnelBridgeDirection(head_tile));
		if (road_rt != INVALID_ROADTYPE && !(GetCustomBridgeHeadRoadBits(head_tile, RTT_ROAD) & entrance_bit)) road_rt = INVALID_ROADTYPE;
		if (tram_rt != INVALID_ROADTYPE && !(GetCustomBridgeHeadRoadBits(head_tile, RTT_TRAM) & entrance_bit)) tram_rt = INVALID_ROADTYPE;
	}
	const RoadTypeInfo *road_rti = road_rt == INVALID_ROADTYPE ? nullptr : GetRoadTypeInfo(road_rt);
	const RoadTypeInfo *tram_rti = tram_rt == INVALID_ROADTYPE ? nullptr : GetRoadTypeInfo(tram_rt);

	SpriteID seq_back[4] = { 0 };
	bool trans_back[4] = { false };
	SpriteID seq_front[4] = { 0 };
	bool trans_front[4] = { false };

	static const SpriteID overlay_offsets[6] = {   0,   1,  11,  12,  13,  14 };
	if (head || !IsInvisibilitySet(TO_BRIDGES)) {
		/* Road underlay takes precedence over tram */
		trans_back[0] = !head && IsTransparencySet(TO_BRIDGES);
		if (road_rti != nullptr) {
			if (road_rti->UsesOverlay()) {
				seq_back[0] = GetCustomRoadSprite(road_rti, head_tile, ROTSG_BRIDGE, head ? TCX_NORMAL : TCX_ON_BRIDGE) + offset;
			}
		} else if (tram_rti != nullptr) {
			if (tram_rti->UsesOverlay()) {
				seq_back[0] = GetCustomRoadSprite(tram_rti, head_tile, ROTSG_BRIDGE, head ? TCX_NORMAL : TCX_ON_BRIDGE) + offset;
			} else {
				seq_back[0] = SPR_TRAMWAY_BRIDGE + offset;
			}
		}

		/* Draw road overlay */
		trans_back[1] = !head && IsTransparencySet(TO_BRIDGES);
		if (road_rti != nullptr) {
			if (road_rti->UsesOverlay()) {
				seq_back[1] = GetCustomRoadSprite(road_rti, head_tile, ROTSG_OVERLAY, head ? TCX_NORMAL : TCX_ON_BRIDGE);
				if (seq_back[1] != 0) seq_back[1] += overlay_offsets[offset];
			}
		}

		/* Draw tram overlay */
		trans_back[2] = !head && IsTransparencySet(TO_BRIDGES);
		if (tram_rti != nullptr) {
			if (tram_rti->UsesOverlay()) {
				seq_back[2] = GetCustomRoadSprite(tram_rti, head_tile, ROTSG_OVERLAY, head ? TCX_NORMAL : TCX_ON_BRIDGE);
				if (seq_back[2] != 0) seq_back[2] += overlay_offsets[offset];
			} else if (road_rti != nullptr) {
				seq_back[2] = SPR_TRAMWAY_OVERLAY + overlay_offsets[offset];
			}
		}

		/* Road catenary takes precedence over tram */
		trans_back[3] = IsTransparencySet(TO_CATENARY);
		trans_front[0] = IsTransparencySet(TO_CATENARY);
		if (road_rti != nullptr && HasRoadCatenaryDrawn(road_rt)) {
			GetBridgeRoadCatenary(road_rti, head_tile, offset, head, seq_back[3], seq_front[0]);
		} else if (tram_rti != nullptr && HasRoadCatenaryDrawn(tram_rt)) {
			GetBridgeRoadCatenary(tram_rti, head_tile, offset, head, seq_back[3], seq_front[0]);
		}
	}

	static const uint size_x[6] = {  1, 16, 16,  1, 16,  1 };
	static const uint size_y[6] = { 16,  1,  1, 16,  1, 16 };
	static const uint front_bb_offset_x[6] = { 15,  0,  0, 15,  0, 15 };
	static const uint front_bb_offset_y[6] = {  0, 15, 15,  0, 15,  0 };

	/* The sprites under the vehicles are drawn as SpriteCombine. StartSpriteCombine() has already been called
	 * The bounding boxes here are the same as for bridge front/roof */
	for (uint i = 0; i < lengthof(seq_back); ++i) {
		if (seq_back[i] != 0) {
			AddSortableSpriteToDraw(seq_back[i], PAL_NONE,
				x, y, size_x[offset], size_y[offset], 0x28, z,
				trans_back[i]);
		}
	}

	/* Start a new SpriteCombine for the front part */
	EndSpriteCombine();
	StartSpriteCombine();

	for (uint i = 0; i < lengthof(seq_front); ++i) {
		if (seq_front[i] != 0) {
			AddSortableSpriteToDraw(seq_front[i], PAL_NONE,
				x, y, size_x[offset] + front_bb_offset_x[offset], size_y[offset] + front_bb_offset_y[offset], 0x28, z,
				trans_front[i],
				front_bb_offset_x[offset], front_bb_offset_y[offset]);
		}
	}
}

static void DrawTunnelBridgeRampSingleSignal(const TileInfo *ti, bool is_green, uint position, SignalType type, bool show_exit)
{
	bool side = (_settings_game.vehicle.road_side != 0) && _settings_game.construction.train_signal_side;
	DiagDirection dir = GetTunnelBridgeDirection(ti->tile);

	uint8 style = GetTunnelBridgeSignalStyle(ti->tile);
	side ^= HasBit(_signal_style_masks.signal_opposite_side, style);

	static const Point SignalPositions[2][4] = {
		{   /*  X         X         Y         Y     Signals on the left side */
			{13,  3}, { 2, 13}, { 3,  4}, {13, 14}
		}, {/*  X         X         Y         Y     Signals on the right side */
			{14, 13}, { 3,  3}, {13,  2}, { 3, 13}
		}
	};

	uint x = TileX(ti->tile) * TILE_SIZE + SignalPositions[side != show_exit][position ^ (show_exit ? 1 : 0)].x;
	uint y = TileY(ti->tile) * TILE_SIZE + SignalPositions[side != show_exit][position ^ (show_exit ? 1 : 0)].y;
	uint z = ti->z;

	if (ti->tileh == SLOPE_FLAT && side == show_exit && dir == DIAGDIR_SE) z += 2;
	if (ti->tileh == SLOPE_FLAT && side != show_exit && dir == DIAGDIR_SW) z += 2;

	if (ti->tileh != SLOPE_FLAT && IsBridge(ti->tile)) z += 8; // sloped bridge head
	SignalVariant variant = IsTunnelBridgeSemaphore(ti->tile) ? SIG_SEMAPHORE : SIG_ELECTRIC;
	const RailtypeInfo *rti = GetRailTypeInfo(GetRailType(ti->tile));

	uint8 aspect = 0;
	if (is_green) {
		if (_extra_aspects > 0) {
			aspect = show_exit ? GetTunnelBridgeExitSignalAspect(ti->tile) : GetTunnelBridgeEntranceSignalAspect(ti->tile);
		} else {
			aspect = 1;
		}
	}
	bool show_restricted = IsTunnelBridgeRestrictedSignal(ti->tile);
	const TraceRestrictProgram *prog = show_restricted ? GetExistingTraceRestrictProgram(ti->tile, FindFirstTrack(GetAcrossTunnelBridgeTrackBits(ti->tile))) : nullptr;
	const CustomSignalSpriteResult result = GetCustomSignalSprite(rti, ti->tile, type, variant, aspect, show_exit ? CSSC_TUNNEL_BRIDGE_EXIT : CSSC_TUNNEL_BRIDGE_ENTRANCE, style, prog);
	PalSpriteID sprite = result.sprite;
	bool is_custom_sprite = (sprite.sprite != 0);

	if (is_custom_sprite) {
		sprite.sprite += position;
	} else {
		if (variant == SIG_ELECTRIC && type == SIGTYPE_NORMAL) {
			/* Normal electric signals are picked from original sprites. */
			sprite = { SPR_ORIGINAL_SIGNALS_BASE + ((position << 1) + is_green), PAL_NONE };
			if (_settings_client.gui.show_all_signal_default) sprite.sprite += SPR_DUP_ORIGINAL_SIGNALS_BASE - SPR_ORIGINAL_SIGNALS_BASE;
		} else {
			/* All other signals are picked from add on sprites. */
			sprite = { SPR_SIGNALS_BASE + ((type - 1) * 16 + variant * 64 + (position << 1) + is_green) + (IsSignalSpritePBS(type) ? 64 : 0), PAL_NONE };
			if (_settings_client.gui.show_all_signal_default) sprite.sprite += SPR_DUP_SIGNALS_BASE - SPR_SIGNALS_BASE;
		}
	}

	if (is_custom_sprite && show_restricted && _settings_client.gui.show_restricted_signal_default && !result.restricted_valid && variant == SIG_ELECTRIC && style == 0) {
		/* Use duplicate sprite block, instead of GRF-specified signals */
		sprite = { (type == SIGTYPE_NORMAL && variant == SIG_ELECTRIC) ? SPR_DUP_ORIGINAL_SIGNALS_BASE : SPR_DUP_SIGNALS_BASE - 16, PAL_NONE };
		sprite.sprite += type * 16 + variant * 64 + position * 2 + is_green + (IsSignalSpritePBS(type) ? 64 : 0);
		is_custom_sprite = false;
	}

	if (!is_custom_sprite && show_restricted && variant == SIG_ELECTRIC) {
		if (type == SIGTYPE_PBS || type == SIGTYPE_PBS_ONEWAY) {
			static const SubSprite lower_part = { -50, -10, 50, 50 };
			static const SubSprite upper_part = { -50, -50, 50, -11 };

			AddSortableSpriteToDraw(sprite.sprite, SPR_TRACERESTRICT_BASE, x, y, 1, 1, TILE_HEIGHT, z, false, 0, 0, BB_Z_SEPARATOR, &lower_part);
			AddSortableSpriteToDraw(sprite.sprite,               PAL_NONE, x, y, 1, 1, TILE_HEIGHT, z, false, 0, 0, BB_Z_SEPARATOR, &upper_part);
		} else {
			AddSortableSpriteToDraw(sprite.sprite, SPR_TRACERESTRICT_BASE + (type == SIGTYPE_NO_ENTRY ? 0 : 1), x, y, 1, 1, TILE_HEIGHT, z, false, 0, 0, BB_Z_SEPARATOR);
		}
	} else {
		AddSortableSpriteToDraw(sprite.sprite, sprite.pal, x, y, 1, 1, TILE_HEIGHT, z, false, 0, 0, BB_Z_SEPARATOR);
	}
}

/* Draws a signal on tunnel / bridge entrance tile. */
static void DrawTunnelBridgeRampSignal(const TileInfo *ti)
{
	DiagDirection dir = GetTunnelBridgeDirection(ti->tile);

	uint position;
	switch (dir) {
		default: NOT_REACHED();
		case DIAGDIR_NE: position = 0; break;
		case DIAGDIR_SE: position = 2; break;
		case DIAGDIR_SW: position = 1; break;
		case DIAGDIR_NW: position = 3; break;
	}

	if (IsTunnelBridgeSignalSimulationExit(ti->tile)) {
		SignalType type = SIGTYPE_NORMAL;
		if (IsTunnelBridgePBS(ti->tile)) {
			type = IsTunnelBridgeSignalSimulationEntrance(ti->tile) ? SIGTYPE_PBS : SIGTYPE_PBS_ONEWAY;
		}
		DrawTunnelBridgeRampSingleSignal(ti, (GetTunnelBridgeExitSignalState(ti->tile) == SIGNAL_STATE_GREEN), position ^ 1, type, true);
	}
	if (IsTunnelBridgeSignalSimulationEntrance(ti->tile)) {
		DrawTunnelBridgeRampSingleSignal(ti, (GetTunnelBridgeEntranceSignalState(ti->tile) == SIGNAL_STATE_GREEN), position, SIGTYPE_NORMAL, false);
	}
}

static void GetBridgeSignalXY(TileIndex tile, DiagDirection bridge_direction, bool opposite_side, uint &position, uint &x, uint &y)
{
	bool side = (_settings_game.vehicle.road_side != 0) && _settings_game.construction.train_signal_side;
	side ^= opposite_side;

	static const Point SignalPositions[2][4] = {
		{   /*  X         X         Y         Y     Signals on the left side */
			{11,  3}, { 4, 13}, { 3,  4}, {11, 13}
		}, {/*  X         X         Y         Y     Signals on the right side */
			{11, 13}, { 4,  3}, {13,  4}, { 3, 11}
		}
	};

	switch (bridge_direction) {
		default: NOT_REACHED();
		case DIAGDIR_NE: position = 0; break;
		case DIAGDIR_SE: position = 2; break;
		case DIAGDIR_SW: position = 1; break;
		case DIAGDIR_NW: position = 3; break;
	}

	x = TileX(tile) * TILE_SIZE + SignalPositions[side][position].x;
	y = TileY(tile) * TILE_SIZE + SignalPositions[side][position].y;
}

/* Draws a signal on tunnel / bridge entrance tile. */
static void DrawBridgeSignalOnMiddlePart(const TileInfo *ti, TileIndex bridge_start_tile, TileIndex bridge_end_tile, uint z)
{
	uint bridge_signal_position = 0;
	int m2_position = 0;

	const uint bridge_section = GetTunnelBridgeLength(ti->tile, bridge_start_tile) + 1;
	const uint simulated_wormhole_signals = GetTunnelBridgeSignalSimulationSpacing(bridge_start_tile);

	while (bridge_signal_position <= bridge_section) {
		bridge_signal_position += simulated_wormhole_signals;
		if (bridge_signal_position == bridge_section) {
			uint8 style = GetBridgeSignalStyle(bridge_start_tile);

			uint position, x, y;
			GetBridgeSignalXY(ti->tile, GetTunnelBridgeDirection(bridge_start_tile), HasBit(_signal_style_masks.signal_opposite_side, style), position, x, y);

			SignalVariant variant = IsTunnelBridgeSemaphore(bridge_start_tile) ? SIG_SEMAPHORE : SIG_ELECTRIC;
			SignalState state = GetBridgeEntranceSimulatedSignalState(bridge_start_tile, m2_position);
			uint8 aspect = 0;
			if (state == SIGNAL_STATE_GREEN) {
				aspect = 1;
				if (_extra_aspects > 0) {
					const uint bridge_length = GetTunnelBridgeLength(bridge_start_tile, bridge_end_tile) + 1;
					while (true) {
						bridge_signal_position += simulated_wormhole_signals;
						if (bridge_signal_position >= bridge_length) {
							if (GetTunnelBridgeExitSignalState(bridge_end_tile) == SIGNAL_STATE_GREEN) aspect += GetTunnelBridgeExitSignalAspect(bridge_end_tile);
							break;
						}
						m2_position++;
						if (GetBridgeEntranceSimulatedSignalState(bridge_start_tile, m2_position) != SIGNAL_STATE_GREEN) break;
						aspect++;
						if (aspect >= GetMaximumSignalAspect()) break;
					}
				}
			}

			const RailtypeInfo *rti = GetRailTypeInfo(GetRailType(bridge_start_tile));
			PalSpriteID sprite = GetCustomSignalSprite(rti, bridge_start_tile, SIGTYPE_NORMAL, variant, aspect, CSSC_BRIDGE_MIDDLE, style).sprite;

			if (sprite.sprite != 0) {
				sprite.sprite += position;
			} else {
				if (variant == SIG_ELECTRIC) {
					/* Normal electric signals are picked from original sprites. */
					sprite.sprite = SPR_ORIGINAL_SIGNALS_BASE + (position << 1) + (state == SIGNAL_STATE_GREEN ? 1 : 0);
					if (_settings_client.gui.show_all_signal_default) sprite.sprite += SPR_DUP_ORIGINAL_SIGNALS_BASE - SPR_ORIGINAL_SIGNALS_BASE;
				} else {
					/* All other signals are picked from add on sprites. */
					sprite.sprite = SPR_SIGNALS_BASE + (variant * 64) + (position << 1) - 16 + (state == SIGNAL_STATE_GREEN ? 1 : 0);
					if (_settings_client.gui.show_all_signal_default) sprite.sprite += SPR_DUP_SIGNALS_BASE - SPR_SIGNALS_BASE;
				}
				sprite.pal = PAL_NONE;
			}

			AddSortableSpriteToDraw(sprite.sprite, sprite.pal, x, y, 1, 1, TILE_HEIGHT, z + 5, false, 0, 0, BB_Z_SEPARATOR);
			break;
		}
		m2_position++;
	}
}

void MarkSingleBridgeSignalDirty(TileIndex tile, TileIndex bridge_start_tile)
{
	if (_signal_sprite_oversized) {
		MarkTileDirtyByTile(tile, VMDF_NOT_MAP_MODE);
		return;
	}

	bool opposite_side = false;
	if (_signal_style_masks.signal_opposite_side != 0) {
		opposite_side = HasBit(_signal_style_masks.signal_opposite_side, GetTunnelBridgeSignalStyle(bridge_start_tile));
	}

	uint position, x, y;
	GetBridgeSignalXY(tile, GetTunnelBridgeDirection(bridge_start_tile), opposite_side, position, x, y);
	Point pt = RemapCoords(x, y, GetBridgePixelHeight(bridge_start_tile) + 5 - BRIDGE_Z_START);
	MarkAllViewportsDirty(
			pt.x - SIGNAL_DIRTY_LEFT,
			pt.y - SIGNAL_DIRTY_TOP,
			pt.x + SIGNAL_DIRTY_RIGHT,
			pt.y + SIGNAL_DIRTY_BOTTOM,
			VMDF_NOT_MAP_MODE
	);
}

void MarkTunnelBridgeSignalDirty(TileIndex tile, bool exit)
{
	if (_signal_sprite_oversized) {
		MarkTileDirtyByTile(tile, VMDF_NOT_MAP_MODE);
		return;
	}

	bool opposite_side = false;
	if (_signal_style_masks.signal_opposite_side != 0) {
		opposite_side = HasBit(_signal_style_masks.signal_opposite_side, GetTunnelBridgeSignalStyle(tile));
	}

	if (IsRailCustomBridgeHeadTile(tile)) {
		Trackdir td = exit ? GetTunnelBridgeExitTrackdir(tile) : GetTunnelBridgeEntranceTrackdir(tile);
		MarkSingleSignalDirtyAtZ(tile, td, opposite_side, GetTileMaxPixelZ(tile));
		return;
	}

	bool side = (_settings_game.vehicle.road_side != 0) && _settings_game.construction.train_signal_side;
	DiagDirection dir = GetTunnelBridgeDirection(tile);

	side ^= opposite_side;

	uint position;
	switch (dir) {
		default: NOT_REACHED();
		case DIAGDIR_NE: position = 0; break;
		case DIAGDIR_SE: position = 2; break;
		case DIAGDIR_SW: position = 1; break;
		case DIAGDIR_NW: position = 3; break;
	}

	static const Point SignalPositions[2][4] = {
		{   /*  X         X         Y         Y     Signals on the left side */
			{13,  3}, { 2, 13}, { 3,  4}, {13, 14}
		}, {/*  X         X         Y         Y     Signals on the right side */
			{14, 13}, { 3,  3}, {13,  2}, { 3, 13}
		}
	};

	uint x = TileX(tile) * TILE_SIZE + SignalPositions[side != exit][position].x;
	uint y = TileY(tile) * TILE_SIZE + SignalPositions[side != exit][position].y;

	int z;
	if (IsTunnel(tile)) {
		z = GetTileZ(tile) * TILE_HEIGHT;
	} else {
		Slope slope = GetTilePixelSlope(tile, &z);
		if (slope == SLOPE_FLAT) {
			if (side == exit && dir == DIAGDIR_SE) z += 2;
			if (side != exit && dir == DIAGDIR_SW) z += 2;
		} else {
			z += 8;
		}
	}

	Point pt = RemapCoords(x, y, z);
	MarkAllViewportsDirty(
			pt.x - SIGNAL_DIRTY_LEFT,
			pt.y - SIGNAL_DIRTY_TOP,
			pt.x + SIGNAL_DIRTY_RIGHT,
			pt.y + SIGNAL_DIRTY_BOTTOM,
			VMDF_NOT_MAP_MODE
	);
}

/**
 * Draws a tunnel of bridge tile.
 * For tunnels, this is rather simple, as you only need to draw the entrance.
 * Bridges are a bit more complex. base_offset is where the sprite selection comes into play
 * and it works a bit like a bitmask.<p> For bridge heads:
 * @param ti TileInfo of the structure to draw
 * <ul><li>Bit 0: direction</li>
 * <li>Bit 1: northern or southern heads</li>
 * <li>Bit 2: Set if the bridge head is sloped</li>
 * <li>Bit 3 and more: Railtype Specific subset</li>
 * </ul>
 * Please note that in this code, "roads" are treated as railtype 1, whilst the real railtypes are 0, 2 and 3
 */
static void DrawTile_TunnelBridge(TileInfo *ti, DrawTileProcParams params)
{
	TransportType transport_type = GetTunnelBridgeTransportType(ti->tile);
	DiagDirection tunnelbridge_direction = GetTunnelBridgeDirection(ti->tile);

	if (IsTunnel(ti->tile)) {
		/* Front view of tunnel bounding boxes:
		 *
		 *   122223  <- BB_Z_SEPARATOR
		 *   1    3
		 *   1    3                1,3 = empty helper BB
		 *   1    3                  2 = SpriteCombine of tunnel-roof and catenary (tram & elrail)
		 *
		 */

		static const int _tunnel_BB[4][12] = {
			/*  tunnnel-roof  |  Z-separator  | tram-catenary
			 * w  h  bb_x bb_y| x   y   w   h |bb_x bb_y w h */
			{  1,  0, -15, -14,  0, 15, 16,  1, 0, 1, 16, 15 }, // NE
			{  0,  1, -14, -15, 15,  0,  1, 16, 1, 0, 15, 16 }, // SE
			{  1,  0, -15, -14,  0, 15, 16,  1, 0, 1, 16, 15 }, // SW
			{  0,  1, -14, -15, 15,  0,  1, 16, 1, 0, 15, 16 }, // NW
		};
		const int *BB_data = _tunnel_BB[tunnelbridge_direction];

		bool catenary = false;

		SpriteID image;
		SpriteID railtype_overlay = 0;
		if (transport_type == TRANSPORT_RAIL) {
			const RailtypeInfo *rti = GetRailTypeInfo(GetRailType(ti->tile));
			image = rti->base_sprites.tunnel;
			if (rti->UsesOverlay()) {
				/* Check if the railtype has custom tunnel portals. */
				railtype_overlay = GetCustomRailSprite(rti, ti->tile, RTSG_TUNNEL_PORTAL);
				if (railtype_overlay != 0) image = SPR_RAILTYPE_TUNNEL_BASE; // Draw blank grass tunnel base.
			}
		} else {
			image = SPR_TUNNEL_ENTRY_REAR_ROAD;
		}

		if (HasTunnelBridgeSnowOrDesert(ti->tile)) image += railtype_overlay != 0 ? 8 : 32;

		image += tunnelbridge_direction * 2;
		DrawGroundSprite(image, PAL_NONE);

		if (transport_type == TRANSPORT_ROAD) {
			RoadType road_rt = GetRoadTypeRoad(ti->tile);
			RoadType tram_rt = GetRoadTypeTram(ti->tile);
			const RoadTypeInfo *road_rti = road_rt == INVALID_ROADTYPE ? nullptr : GetRoadTypeInfo(road_rt);
			const RoadTypeInfo *tram_rti = tram_rt == INVALID_ROADTYPE ? nullptr : GetRoadTypeInfo(tram_rt);
			uint sprite_offset = DiagDirToAxis(tunnelbridge_direction) == AXIS_X ? 1 : 0;
			bool draw_underlay = true;

			/* Road underlay takes precedence over tram */
			if (road_rti != nullptr) {
				if (road_rti->UsesOverlay()) {
					SpriteID ground = GetCustomRoadSprite(road_rti, ti->tile, ROTSG_TUNNEL);
					if (ground != 0) {
						DrawGroundSprite(ground + tunnelbridge_direction, PAL_NONE);
						draw_underlay = false;
					}
				}
			} else {
				if (tram_rti->UsesOverlay()) {
					SpriteID ground = GetCustomRoadSprite(tram_rti, ti->tile, ROTSG_TUNNEL);
					if (ground != 0) {
						DrawGroundSprite(ground + tunnelbridge_direction, PAL_NONE);
						draw_underlay = false;
					}
				}
			}

			DrawRoadOverlays(ti, PAL_NONE, road_rti, tram_rti, sprite_offset, sprite_offset, draw_underlay);

			/* Road catenary takes precedence over tram */
			SpriteID catenary_sprite_base = 0;
			if (road_rti != nullptr && HasRoadCatenaryDrawn(road_rt)) {
				catenary_sprite_base = GetCustomRoadSprite(road_rti, ti->tile, ROTSG_CATENARY_FRONT);
				if (catenary_sprite_base == 0) {
					catenary_sprite_base = SPR_TRAMWAY_TUNNEL_WIRES;
				} else {
					catenary_sprite_base += 19;
				}
			} else if (tram_rti != nullptr && HasRoadCatenaryDrawn(tram_rt)) {
				catenary_sprite_base = GetCustomRoadSprite(tram_rti, ti->tile, ROTSG_CATENARY_FRONT);
				if (catenary_sprite_base == 0) {
					catenary_sprite_base = SPR_TRAMWAY_TUNNEL_WIRES;
				} else {
					catenary_sprite_base += 19;
				}
			}

			if (catenary_sprite_base != 0) {
				catenary = true;
				StartSpriteCombine();
				AddSortableSpriteToDraw(catenary_sprite_base + tunnelbridge_direction, PAL_NONE, ti->x, ti->y, BB_data[10], BB_data[11], TILE_HEIGHT, ti->z, IsTransparencySet(TO_CATENARY), BB_data[8], BB_data[9], BB_Z_SEPARATOR);
			}
		} else {
			const RailtypeInfo *rti = GetRailTypeInfo(GetRailType(ti->tile));
			if (rti->UsesOverlay()) {
				SpriteID surface = GetCustomRailSprite(rti, ti->tile, RTSG_TUNNEL);
				if (surface != 0) DrawGroundSprite(surface + tunnelbridge_direction, PAL_NONE);
			}

			/* PBS debugging, draw reserved tracks darker */
			if (_game_mode != GM_MENU && _settings_client.gui.show_track_reservation && HasTunnelReservation(ti->tile)) {
				if (rti->UsesOverlay()) {
					SpriteID overlay = GetCustomRailSprite(rti, ti->tile, RTSG_OVERLAY);
					DrawGroundSprite(overlay + RTO_X + DiagDirToAxis(tunnelbridge_direction), PALETTE_CRASH);
				} else {
					DrawGroundSprite(DiagDirToAxis(tunnelbridge_direction) == AXIS_X ? rti->base_sprites.single_x : rti->base_sprites.single_y, PALETTE_CRASH);
				}
			}

			if (HasRailCatenaryDrawn(GetRailType(ti->tile))) {
				/* Maybe draw pylons on the entry side */
				DrawRailCatenary(ti);

				catenary = true;
				StartSpriteCombine();
				/* Draw wire above the ramp */
				DrawRailCatenaryOnTunnel(ti);
			}
		}

		if (railtype_overlay != 0 && !catenary) StartSpriteCombine();

		AddSortableSpriteToDraw(image + 1, PAL_NONE, ti->x + TILE_SIZE - 1, ti->y + TILE_SIZE - 1, BB_data[0], BB_data[1], TILE_HEIGHT, ti->z, false, BB_data[2], BB_data[3], BB_Z_SEPARATOR);
		/* Draw railtype tunnel portal overlay if defined. */
		if (railtype_overlay != 0) AddSortableSpriteToDraw(railtype_overlay + tunnelbridge_direction, PAL_NONE, ti->x + TILE_SIZE - 1, ti->y + TILE_SIZE - 1, BB_data[0], BB_data[1], TILE_HEIGHT, ti->z, false, BB_data[2], BB_data[3], BB_Z_SEPARATOR);

		if (catenary || railtype_overlay != 0) EndSpriteCombine();

		/* Add helper BB for sprite sorting that separates the tunnel from things beside of it. */
		AddSortableSpriteToDraw(SPR_EMPTY_BOUNDING_BOX, PAL_NONE, ti->x,              ti->y,              BB_data[6], BB_data[7], TILE_HEIGHT, ti->z);
		AddSortableSpriteToDraw(SPR_EMPTY_BOUNDING_BOX, PAL_NONE, ti->x + BB_data[4], ti->y + BB_data[5], BB_data[6], BB_data[7], TILE_HEIGHT, ti->z);

		/* Draw signals for tunnel. */
		if (IsTunnelBridgeWithSignalSimulation(ti->tile)) DrawTunnelBridgeRampSignal(ti);

		DrawBridgeMiddle(ti);
	} else { // IsBridge(ti->tile)
		if (transport_type == TRANSPORT_ROAD && IsRoadCustomBridgeHead(ti->tile)) {
			DrawRoadBitsTunnelBridge(ti);
			DrawBridgeMiddle(ti);
			return;
		}
		if (transport_type == TRANSPORT_RAIL && IsRailCustomBridgeHead(ti->tile)) {
			const RailtypeInfo *rti = GetRailTypeInfo(GetRailType(ti->tile));
			DrawTrackBits(ti, GetCustomBridgeHeadTrackBits(ti->tile));
			if (HasBit(_display_opt, DO_FULL_DETAIL)) {
				extern void DrawTrackDetails(const TileInfo *ti, const RailtypeInfo *rti, const RailGroundType rgt);
				DrawTrackDetails(ti, rti, GetTunnelBridgeGroundType(ti->tile));
			}
			if (HasRailCatenaryDrawn(GetRailType(ti->tile), GetTileSecondaryRailTypeIfValid(ti->tile))) {
				DrawRailCatenary(ti);
			}

			if (IsTunnelBridgeWithSignalSimulation(ti->tile)) {
				extern void DrawSingleSignal(TileIndex tile, const RailtypeInfo *rti, Track track, SignalState condition,
						SignalOffsets image, uint pos, SignalType type, SignalVariant variant, const TraceRestrictProgram *prog, CustomSignalSpriteContext context);

				DiagDirection dir = GetTunnelBridgeDirection(ti->tile);
				SignalVariant variant = IsTunnelBridgeSemaphore(ti->tile) ? SIG_SEMAPHORE : SIG_ELECTRIC;

				Track t = FindFirstTrack(GetAcrossTunnelBridgeTrackBits(ti->tile));
				auto draw_signals = [&](uint position, SignalOffsets image, DiagDirection towards) {
					if (dir == towards) {
						/* flip signal directions */
						position ^= 1;
						image = (SignalOffsets)(image ^ 1);
					}
					const TraceRestrictProgram *prog = IsTunnelBridgeRestrictedSignal(ti->tile) ? GetExistingTraceRestrictProgram(ti->tile, t) : nullptr;
					if (IsTunnelBridgeSignalSimulationEntrance(ti->tile)) {
						DrawSingleSignal(ti->tile, rti, t, GetTunnelBridgeEntranceSignalState(ti->tile), image, position, SIGTYPE_NORMAL, variant, prog, CSSC_TUNNEL_BRIDGE_ENTRANCE);
					}
					if (IsTunnelBridgeSignalSimulationExit(ti->tile)) {
						SignalType type = SIGTYPE_NORMAL;
						if (IsTunnelBridgePBS(ti->tile)) {
							type = IsTunnelBridgeSignalSimulationEntrance(ti->tile) ? SIGTYPE_PBS : SIGTYPE_PBS_ONEWAY;
						}
						DrawSingleSignal(ti->tile, rti, t, GetTunnelBridgeExitSignalState(ti->tile), (SignalOffsets)(image ^ 1), position ^ 1, type, variant, prog, CSSC_TUNNEL_BRIDGE_EXIT);
					}
				};
				switch (t) {
					default: NOT_REACHED();
					case TRACK_X:     draw_signals( 8, SIGNAL_TO_SOUTHWEST, DIAGDIR_SW); break;
					case TRACK_Y:     draw_signals(10, SIGNAL_TO_SOUTHEAST, DIAGDIR_NW); break;
					case TRACK_UPPER: draw_signals( 4, SIGNAL_TO_WEST,      DIAGDIR_NW); break;
					case TRACK_LOWER: draw_signals( 6, SIGNAL_TO_WEST,      DIAGDIR_SW); break;
					case TRACK_LEFT:  draw_signals( 0, SIGNAL_TO_NORTH,     DIAGDIR_NW); break;
					case TRACK_RIGHT: draw_signals( 2, SIGNAL_TO_NORTH,     DIAGDIR_NE); break;
				}
			}

			DrawBridgeMiddle(ti);
			return;
		}

		const PalSpriteID *psid;
		int base_offset;
		bool ice = HasTunnelBridgeSnowOrDesert(ti->tile);

		if (transport_type == TRANSPORT_RAIL) {
			base_offset = GetRailTypeInfo(GetRailType(ti->tile))->bridge_offset;
			assert(base_offset != 8); // This one is used for roads
		} else {
			base_offset = 8;
		}

		/* as the lower 3 bits are used for other stuff, make sure they are clear */
		assert( (base_offset & 0x07) == 0x00);

		DrawFoundation(ti, GetBridgeFoundation(ti->tileh, DiagDirToAxis(tunnelbridge_direction)));

		/* HACK Wizardry to convert the bridge ramp direction into a sprite offset */
		base_offset += (6 - tunnelbridge_direction) % 4;

		/* Table number BRIDGE_PIECE_HEAD always refers to the bridge heads for any bridge type */
		if (transport_type != TRANSPORT_WATER) {
			if (ti->tileh == SLOPE_FLAT) base_offset += 4; // sloped bridge head
			psid = &GetBridgeSpriteTable(GetBridgeType(ti->tile), BRIDGE_PIECE_HEAD)[base_offset];
		} else {
			psid = _aqueduct_sprites + base_offset;
		}

		if (!ice) {
			TileIndex next = ti->tile + TileOffsByDiagDir(tunnelbridge_direction);
			if (ti->tileh != SLOPE_FLAT && ti->z == 0 && HasTileWaterClass(next) && GetWaterClass(next) == WATER_CLASS_SEA) {
				DrawShoreTile(ti->tileh);
			} else {
				DrawClearLandTile(ti, 3);
			}
		} else {
			DrawGroundSprite(SPR_FLAT_SNOW_DESERT_TILE + SlopeToSpriteOffset(ti->tileh), PAL_NONE);
		}

		/* draw ramp */

		/* Draw Trambits and PBS Reservation as SpriteCombine */
		if (transport_type == TRANSPORT_ROAD || transport_type == TRANSPORT_RAIL) StartSpriteCombine();

		/* HACK set the height of the BB of a sloped ramp to 1 so a vehicle on
		 * it doesn't disappear behind it
		 */
		/* Bridge heads are drawn solid no matter how invisibility/transparency is set */
		AddSortableSpriteToDraw(psid->sprite, psid->pal, ti->x, ti->y, 16, 16, ti->tileh == SLOPE_FLAT ? 0 : 8, ti->z);

		if (transport_type == TRANSPORT_ROAD) {
			uint offset = tunnelbridge_direction;
			int z = ti->z;
			if (ti->tileh != SLOPE_FLAT) {
				offset = (offset + 1) & 1;
				z += TILE_HEIGHT;
			} else {
				offset += 2;
			}

			/* DrawBridgeRoadBits() calls EndSpriteCombine() and StartSpriteCombine() */
			DrawBridgeRoadBits(ti->tile, ti->x, ti->y, z, offset, true);

			EndSpriteCombine();
		} else if (transport_type == TRANSPORT_RAIL) {
			const RailtypeInfo *rti = GetRailTypeInfo(GetRailType(ti->tile));
			if (rti->UsesOverlay()) {
				SpriteID surface = GetCustomRailSprite(rti, ti->tile, RTSG_BRIDGE);
				if (surface != 0) {
					if (HasBridgeFlatRamp(ti->tileh, DiagDirToAxis(tunnelbridge_direction))) {
						AddSortableSpriteToDraw(surface + ((DiagDirToAxis(tunnelbridge_direction) == AXIS_X) ? RTBO_X : RTBO_Y), PAL_NONE, ti->x, ti->y, 16, 16, 0, ti->z + 8);
					} else {
						AddSortableSpriteToDraw(surface + RTBO_SLOPE + tunnelbridge_direction, PAL_NONE, ti->x, ti->y, 16, 16, 8, ti->z);
					}
				}
				/* Don't fallback to non-overlay sprite -- the spec states that
				 * if an overlay is present then the bridge surface must be
				 * present. */
			}

			/* PBS debugging, draw reserved tracks darker */
			if (_game_mode != GM_MENU && _settings_client.gui.show_track_reservation && GetBridgeReservationTrackBits(ti->tile) != TRACK_BIT_NONE) {
				if (rti->UsesOverlay()) {
					SpriteID overlay = GetCustomRailSprite(rti, ti->tile, RTSG_OVERLAY);
					if (HasBridgeFlatRamp(ti->tileh, DiagDirToAxis(tunnelbridge_direction))) {
						AddSortableSpriteToDraw(overlay + RTO_X + DiagDirToAxis(tunnelbridge_direction), PALETTE_CRASH, ti->x, ti->y, 16, 16, 0, ti->z + 8);
					} else {
						AddSortableSpriteToDraw(overlay + RTO_SLOPE_NE + tunnelbridge_direction, PALETTE_CRASH, ti->x, ti->y, 16, 16, 8, ti->z);
					}
				} else {
					if (HasBridgeFlatRamp(ti->tileh, DiagDirToAxis(tunnelbridge_direction))) {
						AddSortableSpriteToDraw(DiagDirToAxis(tunnelbridge_direction) == AXIS_X ? rti->base_sprites.single_x : rti->base_sprites.single_y, PALETTE_CRASH, ti->x, ti->y, 16, 16, 0, ti->z + 8);
					} else {
						AddSortableSpriteToDraw(rti->base_sprites.single_sloped + tunnelbridge_direction, PALETTE_CRASH, ti->x, ti->y, 16, 16, 8, ti->z);
					}
				}
			}

			EndSpriteCombine();
			if (HasRailCatenaryDrawn(GetRailType(ti->tile))) {
				DrawRailCatenary(ti);
			}
		}

		/* Draw signals for bridge. */
		if (IsTunnelBridgeWithSignalSimulation(ti->tile)) DrawTunnelBridgeRampSignal(ti);

		DrawBridgeMiddle(ti);
	}
}


/**
 * Compute bridge piece. Computes the bridge piece to display depending on the position inside the bridge.
 * bridges pieces sequence (middle parts).
 * Note that it is not covering the bridge heads, which are always referenced by the same sprite table.
 * bridge len 1: BRIDGE_PIECE_NORTH
 * bridge len 2: BRIDGE_PIECE_NORTH  BRIDGE_PIECE_SOUTH
 * bridge len 3: BRIDGE_PIECE_NORTH  BRIDGE_PIECE_MIDDLE_ODD   BRIDGE_PIECE_SOUTH
 * bridge len 4: BRIDGE_PIECE_NORTH  BRIDGE_PIECE_INNER_NORTH  BRIDGE_PIECE_INNER_SOUTH  BRIDGE_PIECE_SOUTH
 * bridge len 5: BRIDGE_PIECE_NORTH  BRIDGE_PIECE_INNER_NORTH  BRIDGE_PIECE_MIDDLE_EVEN  BRIDGE_PIECE_INNER_SOUTH  BRIDGE_PIECE_SOUTH
 * bridge len 6: BRIDGE_PIECE_NORTH  BRIDGE_PIECE_INNER_NORTH  BRIDGE_PIECE_INNER_SOUTH  BRIDGE_PIECE_INNER_NORTH  BRIDGE_PIECE_INNER_SOUTH  BRIDGE_PIECE_SOUTH
 * bridge len 7: BRIDGE_PIECE_NORTH  BRIDGE_PIECE_INNER_NORTH  BRIDGE_PIECE_INNER_SOUTH  BRIDGE_PIECE_MIDDLE_ODD   BRIDGE_PIECE_INNER_NORTH  BRIDGE_PIECE_INNER_SOUTH  BRIDGE_PIECE_SOUTH
 * #0 - always as first, #1 - always as last (if len>1)
 * #2,#3 are to pair in order
 * for odd bridges: #5 is going in the bridge middle if on even position, #4 on odd (counting from 0)
 * @param north Northernmost tile of bridge
 * @param south Southernmost tile of bridge
 * @return Index of bridge piece
 */
static BridgePieces CalcBridgePiece(uint north, uint south)
{
	if (north == 1) {
		return BRIDGE_PIECE_NORTH;
	} else if (south == 1) {
		return BRIDGE_PIECE_SOUTH;
	} else if (north < south) {
		return north & 1 ? BRIDGE_PIECE_INNER_SOUTH : BRIDGE_PIECE_INNER_NORTH;
	} else if (north > south) {
		return south & 1 ? BRIDGE_PIECE_INNER_NORTH : BRIDGE_PIECE_INNER_SOUTH;
	} else {
		return north & 1 ? BRIDGE_PIECE_MIDDLE_EVEN : BRIDGE_PIECE_MIDDLE_ODD;
	}
}

BridgePiecePillarFlags GetBridgeTilePillarFlags(TileIndex tile, TileIndex northern_bridge_end, TileIndex southern_bridge_end, BridgeType bridge_type, TransportType bridge_transport_type)
{
	if (bridge_transport_type == TRANSPORT_WATER) return BPPF_ALL_CORNERS;

	BridgePieces piece = CalcBridgePiece(
		GetTunnelBridgeLength(tile, northern_bridge_end) + 1,
		GetTunnelBridgeLength(tile, southern_bridge_end) + 1
	);
	assert(piece < BRIDGE_PIECE_HEAD);

	const BridgeSpec *spec = GetBridgeSpec(bridge_type);
	const Axis axis = TileX(northern_bridge_end) == TileX(southern_bridge_end) ? AXIS_Y : AXIS_X;
	if (!HasBit(spec->ctrl_flags, BSCF_INVALID_PILLAR_FLAGS)) {
		return (BridgePiecePillarFlags) spec->pillar_flags[piece * 2 + (axis == AXIS_Y ? 1 : 0)];
	} else {
		uint base_offset;
		if (bridge_transport_type == TRANSPORT_RAIL) {
			base_offset = GetRailTypeInfo(GetRailType(southern_bridge_end))->bridge_offset;
		} else {
			base_offset = 8;
		}

		const PalSpriteID *psid = base_offset + GetBridgeSpriteTable(bridge_type, piece);
		if (axis == AXIS_Y) psid += 4;
		return (BridgePiecePillarFlags) (psid[2].sprite != 0 ? BPPF_ALL_CORNERS : 0);
	}
}

BridgePieceDebugInfo GetBridgePieceDebugInfo(TileIndex tile)
{
	TileIndex rampnorth = GetNorthernBridgeEnd(tile);
	TileIndex rampsouth = GetSouthernBridgeEnd(tile);

	BridgePieces piece = CalcBridgePiece(
		GetTunnelBridgeLength(tile, rampnorth) + 1,
		GetTunnelBridgeLength(tile, rampsouth) + 1
	);
	BridgePiecePillarFlags pillar_flags = GetBridgeTilePillarFlags(tile, rampnorth, rampsouth, GetBridgeType(rampnorth), GetTunnelBridgeTransportType(rampnorth));
	const Axis axis = TileX(rampnorth) == TileX(rampsouth) ? AXIS_Y : AXIS_X;
	uint pillar_index = piece * 2 + (axis == AXIS_Y ? 1 : 0);
	return { piece, pillar_flags, pillar_index };
}

/**
 * Draw the middle bits of a bridge.
 * @param ti Tile information of the tile to draw it on.
 */
void DrawBridgeMiddle(const TileInfo *ti)
{
	/* Sectional view of bridge bounding boxes:
	 *
	 *  1           2                                1,2 = SpriteCombine of Bridge front/(back&floor) and RoadCatenary
	 *  1           2                                  3 = empty helper BB
	 *  1     7     2                                4,5 = pillars under higher bridges
	 *  1 6 88888 6 2                                  6 = elrail-pylons
	 *  1 6 88888 6 2                                  7 = elrail-wire
	 *  1 6 88888 6 2  <- TILE_HEIGHT                  8 = rail-vehicle on bridge
	 *  3333333333333  <- BB_Z_SEPARATOR
	 *                 <- unused
	 *    4       5    <- BB_HEIGHT_UNDER_BRIDGE
	 *    4       5
	 *    4       5
	 *
	 */

	if (!IsBridgeAbove(ti->tile)) return;

	TileIndex rampnorth = GetNorthernBridgeEnd(ti->tile);
	TileIndex rampsouth = GetSouthernBridgeEnd(ti->tile);
	TransportType transport_type = GetTunnelBridgeTransportType(rampsouth);

	Axis axis = GetBridgeAxis(ti->tile);
	BridgePieces piece = CalcBridgePiece(
		GetTunnelBridgeLength(ti->tile, rampnorth) + 1,
		GetTunnelBridgeLength(ti->tile, rampsouth) + 1
	);

	const PalSpriteID *psid;
	bool drawfarpillar;
	if (transport_type != TRANSPORT_WATER) {
		BridgeType type =  GetBridgeType(rampsouth);
		drawfarpillar = !HasBit(GetBridgeSpec(type)->flags, 0);

		uint base_offset;
		if (transport_type == TRANSPORT_RAIL) {
			base_offset = GetRailTypeInfo(GetRailType(rampsouth))->bridge_offset;
		} else {
			base_offset = 8;
		}

		psid = base_offset + GetBridgeSpriteTable(type, piece);
	} else {
		drawfarpillar = true;
		psid = _aqueduct_sprites;
	}

	if (axis != AXIS_X) psid += 4;

	int x = ti->x;
	int y = ti->y;
	uint bridge_z = GetBridgePixelHeight(rampsouth);
	int z = bridge_z - BRIDGE_Z_START;

	/* Add a bounding box that separates the bridge from things below it. */
	AddSortableSpriteToDraw(SPR_EMPTY_BOUNDING_BOX, PAL_NONE, x, y, 16, 16, 1, bridge_z - TILE_HEIGHT + BB_Z_SEPARATOR);

	/* Draw Trambits as SpriteCombine */
	if (transport_type == TRANSPORT_ROAD || transport_type == TRANSPORT_RAIL) StartSpriteCombine();

	/* Draw floor and far part of bridge*/
	if (!IsInvisibilitySet(TO_BRIDGES)) {
		if (axis == AXIS_X) {
			AddSortableSpriteToDraw(psid->sprite, psid->pal, x, y, 16, 1, 0x28, z, IsTransparencySet(TO_BRIDGES), 0, 0, BRIDGE_Z_START);
		} else {
			AddSortableSpriteToDraw(psid->sprite, psid->pal, x, y, 1, 16, 0x28, z, IsTransparencySet(TO_BRIDGES), 0, 0, BRIDGE_Z_START);
		}
	}

	psid++;

	if (transport_type == TRANSPORT_ROAD) {
		/* DrawBridgeRoadBits() calls EndSpriteCombine() and StartSpriteCombine() */
		DrawBridgeRoadBits(rampsouth, x, y, bridge_z, axis ^ 1, false);
	} else if (transport_type == TRANSPORT_RAIL) {
		const RailtypeInfo *rti = GetRailTypeInfo(GetRailType(rampsouth));
		if (rti->UsesOverlay() && !IsInvisibilitySet(TO_BRIDGES)) {
			SpriteID surface = GetCustomRailSprite(rti, rampsouth, RTSG_BRIDGE, TCX_ON_BRIDGE);
			if (surface != 0) {
				AddSortableSpriteToDraw(surface + axis, PAL_NONE, x, y, 16, 16, 0, bridge_z, IsTransparencySet(TO_BRIDGES));
			}
		}

		if (_game_mode != GM_MENU && _settings_client.gui.show_track_reservation && !IsInvisibilitySet(TO_BRIDGES)
				&& !IsTunnelBridgeWithSignalSimulation(rampnorth) && (HasAcrossBridgeReservation(rampnorth) || HasAcrossBridgeReservation(rampsouth))) {
			if (rti->UsesOverlay()) {
				SpriteID overlay = GetCustomRailSprite(rti, ti->tile, RTSG_OVERLAY);
				AddSortableSpriteToDraw(overlay + RTO_X + axis, PALETTE_CRASH, ti->x, ti->y, 16, 16, 0, bridge_z, IsTransparencySet(TO_BRIDGES));
			} else {
				AddSortableSpriteToDraw(axis == AXIS_X ? rti->base_sprites.single_x : rti->base_sprites.single_y, PALETTE_CRASH, ti->x, ti->y, 16, 16, 0, bridge_z, IsTransparencySet(TO_BRIDGES));
			}
		}

		EndSpriteCombine();

		if (HasRailCatenaryDrawn(GetRailType(rampsouth))) {
			DrawRailCatenaryOnBridge(ti);
		}
		if (IsTunnelBridgeSignalSimulationEntrance(rampsouth)) DrawBridgeSignalOnMiddlePart(ti, rampsouth, rampnorth, z);
		if (IsTunnelBridgeSignalSimulationEntrance(rampnorth)) DrawBridgeSignalOnMiddlePart(ti, rampnorth, rampsouth, z);
	}

	/* draw roof, the component of the bridge which is logically between the vehicle and the camera */
	if (!IsInvisibilitySet(TO_BRIDGES)) {
		if (axis == AXIS_X) {
			y += 12;
			if (psid->sprite & SPRITE_MASK) AddSortableSpriteToDraw(psid->sprite, psid->pal, x, y, 16, 4, 0x28, z, IsTransparencySet(TO_BRIDGES), 0, 3, BRIDGE_Z_START);
		} else {
			x += 12;
			if (psid->sprite & SPRITE_MASK) AddSortableSpriteToDraw(psid->sprite, psid->pal, x, y, 4, 16, 0x28, z, IsTransparencySet(TO_BRIDGES), 3, 0, BRIDGE_Z_START);
		}
	}

	/* Draw TramFront as SpriteCombine */
	if (transport_type == TRANSPORT_ROAD) EndSpriteCombine();

	/* Do not draw anything more if bridges are invisible */
	if (IsInvisibilitySet(TO_BRIDGES)) return;

	psid++;
	DrawBridgePillars(psid, ti, axis, drawfarpillar, x, y, z);
}


static int GetSlopePixelZ_TunnelBridge(TileIndex tile, uint x, uint y)
{
	int z;
	Slope tileh = GetTilePixelSlope(tile, &z);

	x &= 0xF;
	y &= 0xF;

	if (IsTunnel(tile)) {
		uint pos = (DiagDirToAxis(GetTunnelBridgeDirection(tile)) == AXIS_X ? y : x);

		/* In the tunnel entrance? */
		if (5 <= pos && pos <= 10) return z;
	} else { // IsBridge(tile)
		if (IsCustomBridgeHeadTile(tile)) {
			return z + TILE_HEIGHT + (IsSteepSlope(tileh) ? TILE_HEIGHT : 0);
		}

		DiagDirection dir = GetTunnelBridgeDirection(tile);
		uint pos = (DiagDirToAxis(dir) == AXIS_X ? y : x);

		z += ApplyPixelFoundationToSlope(GetBridgeFoundation(tileh, DiagDirToAxis(dir)), &tileh);

		/* On the bridge ramp? */
		if (5 <= pos && pos <= 10) {
			int delta;

			if (tileh != SLOPE_FLAT) return z + TILE_HEIGHT;

			switch (dir) {
				default: NOT_REACHED();
				case DIAGDIR_NE: delta = (TILE_SIZE - 1 - x) / 2; break;
				case DIAGDIR_SE: delta = y / 2; break;
				case DIAGDIR_SW: delta = x / 2; break;
				case DIAGDIR_NW: delta = (TILE_SIZE - 1 - y) / 2; break;
			}
			return z + 1 + delta;
		}
	}

	return z + GetPartialPixelZ(x, y, tileh);
}

static Foundation GetFoundation_TunnelBridge(TileIndex tile, Slope tileh)
{
	if (IsCustomBridgeHeadTile(tile)) return FOUNDATION_LEVELED;
	return IsTunnel(tile) ? FOUNDATION_NONE : GetBridgeFoundation(tileh, DiagDirToAxis(GetTunnelBridgeDirection(tile)));
}

static void GetTileDesc_TunnelBridge(TileIndex tile, TileDesc *td)
{
	TransportType tt = GetTunnelBridgeTransportType(tile);

	if (IsTunnel(tile)) {
		if (Tunnel::GetByTile(tile)->is_chunnel) {
			td->str = (tt == TRANSPORT_RAIL) ? IsTunnelBridgeWithSignalSimulation(tile) ? STR_LAI_TUNNEL_DESCRIPTION_RAILROAD_SIGNAL_CHUNNEL : STR_LAI_TUNNEL_DESCRIPTION_RAILROAD_CHUNNEL : STR_LAI_TUNNEL_DESCRIPTION_ROAD_CHUNNEL;
		} else {
			td->str = (tt == TRANSPORT_RAIL) ? IsTunnelBridgeWithSignalSimulation(tile) ? STR_LAI_TUNNEL_DESCRIPTION_RAILROAD_SIGNAL : STR_LAI_TUNNEL_DESCRIPTION_RAILROAD : STR_LAI_TUNNEL_DESCRIPTION_ROAD;
		}
	} else { // IsBridge(tile)
		td->str = (tt == TRANSPORT_WATER) ? STR_LAI_BRIDGE_DESCRIPTION_AQUEDUCT : IsTunnelBridgeWithSignalSimulation(tile) ? STR_LAI_BRIDGE_DESCRIPTION_RAILROAD_SIGNAL : GetBridgeSpec(GetBridgeType(tile))->transport_name[tt];
	}

	if (tt == TRANSPORT_RAIL) {
		uint8 style = GetTunnelBridgeSignalStyle(tile);
		if (style > 0) {
			/* Add suffix about signal style */
			SetDParamX(td->dparam, 0, td->str);
			td->dparam[1] = style == 0 ? STR_BUILD_SIGNAL_DEFAULT_STYLE : _new_signal_styles[style - 1].name;
			td->str = STR_LAI_RAIL_DESCRIPTION_TRACK_SIGNAL_STYLE;
		}
		if (IsTunnelBridgeWithSignalSimulation(tile) && IsTunnelBridgeRestrictedSignal(tile)) {
			td->dparam[3] = td->dparam[2];
			td->dparam[2] = td->dparam[1];
			td->dparam[1] = td->dparam[0];
			SetDParamX(td->dparam, 0, td->str);
			SetDParamX(td->dparam, 0, td->str);
			td->str = STR_LAI_RAIL_DESCRIPTION_RESTRICTED_SIGNAL;
		}
	}
	td->owner[0] = GetTileOwner(tile);

	if (tt == TRANSPORT_ROAD) {
		Owner road_owner = INVALID_OWNER;
		Owner tram_owner = INVALID_OWNER;
		RoadType road_rt = GetRoadTypeRoad(tile);
		RoadType tram_rt = GetRoadTypeTram(tile);
		if (road_rt != INVALID_ROADTYPE) {
			const RoadTypeInfo *rti = GetRoadTypeInfo(road_rt);
			td->roadtype = rti->strings.name;
			td->road_speed = rti->max_speed / 2;
			road_owner = GetRoadOwner(tile, RTT_ROAD);
		}
		if (tram_rt != INVALID_ROADTYPE) {
			const RoadTypeInfo *rti = GetRoadTypeInfo(tram_rt);
			td->tramtype = rti->strings.name;
			td->tram_speed = rti->max_speed / 2;
			tram_owner = GetRoadOwner(tile, RTT_TRAM);
		}

		/* Is there a mix of owners? */
		if ((tram_owner != INVALID_OWNER && tram_owner != td->owner[0]) ||
				(road_owner != INVALID_OWNER && road_owner != td->owner[0])) {
			uint i = 1;
			if (road_owner != INVALID_OWNER) {
				td->owner_type[i] = STR_LAND_AREA_INFORMATION_ROAD_OWNER;
				td->owner[i] = road_owner;
				i++;
			}
			if (tram_owner != INVALID_OWNER) {
				td->owner_type[i] = STR_LAND_AREA_INFORMATION_TRAM_OWNER;
				td->owner[i] = tram_owner;
			}
		}

		if (!IsTunnel(tile)) {
			uint16 spd = GetBridgeSpec(GetBridgeType(tile))->speed;
			if (road_rt != INVALID_ROADTYPE && (td->road_speed == 0 || spd < td->road_speed)) td->road_speed = spd;
			if (tram_rt != INVALID_ROADTYPE && (td->tram_speed == 0 || spd < td->tram_speed)) td->tram_speed = spd;
		}
	}

	if (tt == TRANSPORT_RAIL) {
		RailType rt = GetRailType(tile);
		const RailtypeInfo *rti = GetRailTypeInfo(rt);
		td->rail_speed = rti->max_speed;
		td->railtype = rti->strings.name;
		RailType secondary_rt = GetTileSecondaryRailTypeIfValid(tile);
		if (secondary_rt != rt && secondary_rt != INVALID_RAILTYPE) {
			const RailtypeInfo *secondary_rti = GetRailTypeInfo(secondary_rt);
			td->rail_speed2 = secondary_rti->max_speed;
			td->railtype2 = secondary_rti->strings.name;
		}

		if (!IsTunnel(tile)) {
			uint16 spd = GetBridgeSpec(GetBridgeType(tile))->speed;
			/* rail speed special-cases 0 as unlimited, hides display of limit etc. */
			if (spd == UINT16_MAX) spd = 0;
			if (td->rail_speed == 0 || spd < td->rail_speed) {
				td->rail_speed = spd;
			}
		}
<<<<<<< HEAD
=======
	} else if (tt == TRANSPORT_ROAD && !IsTunnel(tile)) {
		uint16 spd = GetBridgeSpec(GetBridgeType(tile))->speed;
		/* road speed special-cases 0 as unlimited, hides display of limit etc. */
		if (spd == UINT16_MAX) spd = 0;
		if (road_rt != INVALID_ROADTYPE && (td->road_speed == 0 || spd < td->road_speed)) td->road_speed = spd;
		if (tram_rt != INVALID_ROADTYPE && (td->tram_speed == 0 || spd < td->tram_speed)) td->tram_speed = spd;
>>>>>>> 97844df1
	}
}

static const RailGroundType _tunnel_bridge_fence_table[4][5] = {
	{ // DIAGDIR_NE
		RAIL_GROUND_FENCE_NW,
		RAIL_GROUND_FENCE_SE,
		RAIL_GROUND_FENCE_SW,
		RAIL_GROUND_FENCE_VERT2,
		RAIL_GROUND_FENCE_HORIZ1,
	},
	{ // DIAGDIR_SE
		RAIL_GROUND_FENCE_NW,
		RAIL_GROUND_FENCE_NE,
		RAIL_GROUND_FENCE_SW,
		RAIL_GROUND_FENCE_VERT2,
		RAIL_GROUND_FENCE_HORIZ2,
	},
	{ // DIAGDIR_SW
		RAIL_GROUND_FENCE_NW,
		RAIL_GROUND_FENCE_SE,
		RAIL_GROUND_FENCE_NE,
		RAIL_GROUND_FENCE_VERT1,
		RAIL_GROUND_FENCE_HORIZ2,
	},
	{ // DIAGDIR_NW
		RAIL_GROUND_FENCE_SE,
		RAIL_GROUND_FENCE_NE,
		RAIL_GROUND_FENCE_SW,
		RAIL_GROUND_FENCE_VERT1,
		RAIL_GROUND_FENCE_HORIZ1,
	},
};

RailGroundType GetTunnelBridgeGroundType(TileIndex tile)
{
	uint8 ground_bits = GetTunnelBridgeGroundBits(tile);
	if (ground_bits == 0) return RAIL_GROUND_GRASS;
	if (ground_bits == 1) return RAIL_GROUND_ICE_DESERT;
	if (ground_bits == 2) return RAIL_GROUND_BARREN;
	return _tunnel_bridge_fence_table[GetTunnelBridgeDirection(tile)][ground_bits - 3];
}

static uint8 MapTunnelBridgeGroundTypeBits(TileIndex tile, RailGroundType type)
{
	uint8 ground_bits;
	switch (type) {
		case RAIL_GROUND_BARREN:
			ground_bits = 2;
			break;

		case RAIL_GROUND_GRASS:
			ground_bits = 0;
			break;

		case RAIL_GROUND_FENCE_NW:
			ground_bits = 3;
			break;

		case RAIL_GROUND_FENCE_SE:
			ground_bits = GetTunnelBridgeDirection(tile) == DIAGDIR_NW ? 3 : 4;
			break;

		case RAIL_GROUND_FENCE_NE:
			ground_bits = GetTunnelBridgeDirection(tile) == DIAGDIR_SW ? 5 : 4;
			break;

		case RAIL_GROUND_FENCE_SW:
			ground_bits = 5;
			break;

		case RAIL_GROUND_FENCE_VERT1:
		case RAIL_GROUND_FENCE_VERT2:
			ground_bits = 6;
			break;

		case RAIL_GROUND_FENCE_HORIZ1:
		case RAIL_GROUND_FENCE_HORIZ2:
			ground_bits = 7;
			break;

		case RAIL_GROUND_ICE_DESERT:
			ground_bits = 1;
			break;

		default:
			NOT_REACHED();
	}
	return ground_bits;
}

static void TileLoop_TunnelBridge(TileIndex tile)
{
	const uint8 old_ground_bits = GetTunnelBridgeGroundBits(tile);
	bool snow_or_desert = false;
	switch (_settings_game.game_creation.landscape) {
		case LT_ARCTIC: {
			/* As long as we do not have a snow density, we want to use the density
			 * from the entry edge. For tunnels this is the lowest point for bridges the highest point.
			 * (Independent of foundations) */
			int z = IsBridge(tile) ? GetTileMaxZ(tile) : GetTileZ(tile);
			snow_or_desert = (z > GetSnowLine());
			break;
		}

		case LT_TROPIC:
			snow_or_desert = (GetTropicZone(tile) == TROPICZONE_DESERT);
			break;

		default:
			break;
	}

	RailGroundType new_ground;
	if (snow_or_desert) {
		new_ground = RAIL_GROUND_ICE_DESERT;
	} else {
		new_ground = RAIL_GROUND_GRASS;
		if (IsRailCustomBridgeHeadTile(tile) && old_ground_bits != 2) { // wait until bottom is green
			/* determine direction of fence */
			TrackBits rail = GetCustomBridgeHeadTrackBits(tile);
			extern RailGroundType RailTrackToFence(TileIndex tile, TrackBits rail);
			new_ground = RailTrackToFence(tile, rail);
		}
	}
	uint8 ground_bits = MapTunnelBridgeGroundTypeBits(tile, new_ground);
	if (ground_bits != old_ground_bits) {
		SetTunnelBridgeGroundBits(tile, ground_bits);
		MarkTileDirtyByTile(tile);
	}
}

static bool ClickTile_TunnelBridge(TileIndex tile)
{
	if (_ctrl_pressed && IsTunnelBridgeWithSignalSimulation(tile)) {
		TrackBits trackbits = TrackStatusToTrackBits(GetTileTrackStatus(tile, TRANSPORT_RAIL, 0));

		if (trackbits & TRACK_BIT_VERT) { // N-S direction
			trackbits = (_tile_fract_coords.x <= _tile_fract_coords.y) ? TRACK_BIT_RIGHT : TRACK_BIT_LEFT;
		}

		if (trackbits & TRACK_BIT_HORZ) { // E-W direction
			trackbits = (_tile_fract_coords.x + _tile_fract_coords.y <= 15) ? TRACK_BIT_UPPER : TRACK_BIT_LOWER;
		}

		Track track = FindFirstTrack(trackbits);
		if (HasTrack(GetAcrossTunnelBridgeTrackBits(tile), track)) {
			ShowTraceRestrictProgramWindow(tile, track);
			return true;
		}
	}

	/* Show vehicles found in tunnel. */
	if (IsTunnelTile(tile)) {
		int count = 0;
		TileIndex tile_end = GetOtherTunnelBridgeEnd(tile);
		for (const Train *t : Train::Iterate()) {
			if (!t->IsFrontEngine()) continue;
			if (tile == t->tile || tile_end == t->tile) {
				ShowVehicleViewWindow(t);
				count++;
			}
			if (count > 19) break;  // no more than 20 windows open
		}
		if (count > 0) return true;
	}
	return false;
}

extern const TrackBits _road_trackbits[16];

static TrackStatus GetTileTrackStatus_TunnelBridge(TileIndex tile, TransportType mode, uint sub_mode, DiagDirection side)
{
	TransportType transport_type = GetTunnelBridgeTransportType(tile);
	if (transport_type != mode || (transport_type == TRANSPORT_ROAD && !HasTileRoadType(tile, (RoadTramType)sub_mode))) return 0;

	DiagDirection dir = GetTunnelBridgeDirection(tile);

	if (side != INVALID_DIAGDIR && side == dir) return 0;
	if (mode == TRANSPORT_ROAD && IsRoadCustomBridgeHeadTile(tile)) {
		TrackBits bits = _road_trackbits[GetCustomBridgeHeadRoadBits(tile, (RoadTramType)sub_mode)];
		return CombineTrackStatus(TrackBitsToTrackdirBits(bits), TRACKDIR_BIT_NONE);
	}
	return CombineTrackStatus(TrackBitsToTrackdirBits(mode == TRANSPORT_RAIL ? GetTunnelBridgeTrackBits(tile) : DiagDirToDiagTrackBits(dir)), TRACKDIR_BIT_NONE);
}

static void UpdateRoadTunnelBridgeInfrastructure(TileIndex begin, TileIndex end, bool add) {
	/* A full diagonal road has two road bits. */
	const uint middle_len = 2 * GetTunnelBridgeLength(begin, end) * TUNNELBRIDGE_TRACKBIT_FACTOR;
	const uint len = middle_len + (4 * TUNNELBRIDGE_TRACKBIT_FACTOR);

	for (RoadTramType rtt : _roadtramtypes) {
		RoadType rt = GetRoadType(begin, rtt);
		if (rt == INVALID_ROADTYPE) continue;
		Company * const c = Company::GetIfValid(GetRoadOwner(begin, rtt));
		if (c != nullptr) {
			uint infra = 0;
			if (IsBridge(begin)) {
				const RoadBits bits = GetCustomBridgeHeadRoadBits(begin, rtt);
				infra += CountBits(bits) * TUNNELBRIDGE_TRACKBIT_FACTOR;
				if (bits & DiagDirToRoadBits(GetTunnelBridgeDirection(begin))) {
					infra += middle_len;
				}
			} else {
				infra += len;
			}
			if (add) {
				c->infrastructure.road[rt] += infra;
			} else {
				c->infrastructure.road[rt] -= infra;
			}
		}
	}
	for (RoadTramType rtt : _roadtramtypes) {
		RoadType rt = GetRoadType(end, rtt);
		if (rt == INVALID_ROADTYPE) continue;
		Company * const c = Company::GetIfValid(GetRoadOwner(end, rtt));
		if (c != nullptr) {
			uint infra = 0;
			if (IsBridge(end)) {
				const RoadBits bits = GetCustomBridgeHeadRoadBits(end, rtt);
				infra += CountBits(bits) * TUNNELBRIDGE_TRACKBIT_FACTOR;
			}
			if (add) {
				c->infrastructure.road[rt] += infra;
			} else {
				c->infrastructure.road[rt] -= infra;
			}
		}
	}
}

void AddRoadTunnelBridgeInfrastructure(TileIndex begin, TileIndex end) {
	UpdateRoadTunnelBridgeInfrastructure(begin, end, true);
}

void SubtractRoadTunnelBridgeInfrastructure(TileIndex begin, TileIndex end) {
	UpdateRoadTunnelBridgeInfrastructure(begin, end, false);
}

static void UpdateRailTunnelBridgeInfrastructure(Company *c, TileIndex begin, TileIndex end, bool add) {
	const uint middle_len = GetTunnelBridgeLength(begin, end) * TUNNELBRIDGE_TRACKBIT_FACTOR;

	if (c != nullptr) {
		uint primary_count = middle_len + GetTunnelBridgeHeadOnlyPrimaryRailInfrastructureCount(begin) + GetTunnelBridgeHeadOnlyPrimaryRailInfrastructureCount(end);
		if (add) {
			c->infrastructure.rail[GetRailType(begin)] += primary_count;
		} else {
			c->infrastructure.rail[GetRailType(begin)] -= primary_count;
		}

		auto add_secondary_railtype = [&](TileIndex t) {
			uint secondary_count = GetTunnelBridgeHeadOnlySecondaryRailInfrastructureCount(t);
			if (secondary_count) {
				if (add) {
					c->infrastructure.rail[GetSecondaryRailType(t)] += secondary_count;
				} else {
					c->infrastructure.rail[GetSecondaryRailType(t)] -= secondary_count;
				}
			}
		};
		add_secondary_railtype(begin);
		add_secondary_railtype(end);

		if (IsTunnelBridgeWithSignalSimulation(begin)) {
			if (add) {
				c->infrastructure.signal += GetTunnelBridgeSignalSimulationSignalCount(begin, end);
			} else {
				c->infrastructure.signal -= GetTunnelBridgeSignalSimulationSignalCount(begin, end);
			}
		}
	}
}

void AddRailTunnelBridgeInfrastructure(Company *c, TileIndex begin, TileIndex end) {
	UpdateRailTunnelBridgeInfrastructure(c, begin, end, true);
}

void SubtractRailTunnelBridgeInfrastructure(Company *c, TileIndex begin, TileIndex end) {
	UpdateRailTunnelBridgeInfrastructure(c, begin, end, false);
}

void AddRailTunnelBridgeInfrastructure(TileIndex begin, TileIndex end) {
	UpdateRailTunnelBridgeInfrastructure(Company::GetIfValid(GetTileOwner(begin)), begin, end, true);
}

void SubtractRailTunnelBridgeInfrastructure(TileIndex begin, TileIndex end) {
	UpdateRailTunnelBridgeInfrastructure(Company::GetIfValid(GetTileOwner(begin)), begin, end, false);
}

void SetTunnelBridgeSignalStyleExtended(TileIndex t, TileIndex end, uint8 style)
{
	if (IsTunnel(t)) {
		SetTunnelSignalStyle(t, end, style);
	} else {
		SetBridgeSignalStyle(t, style);
		SetBridgeSignalStyle(end, style);
	}
}

static void ChangeTileOwner_TunnelBridge(TileIndex tile, Owner old_owner, Owner new_owner)
{
	const TileIndex other_end = GetOtherTunnelBridgeEnd(tile);
	const TransportType tt = GetTunnelBridgeTransportType(tile);

	if (tt == TRANSPORT_ROAD && tile < other_end) {
		/* Only execute this for one of the two ends */
		SubtractRoadTunnelBridgeInfrastructure(tile, other_end);

		for (RoadTramType rtt : _roadtramtypes) {
			/* Update all roadtypes, no matter if they are present */
			if (GetRoadOwner(tile, rtt) == old_owner) {
				SetRoadOwner(tile, rtt, new_owner == INVALID_OWNER ? OWNER_NONE : new_owner);
			}
			if (GetRoadOwner(other_end, rtt) == old_owner) {
				SetRoadOwner(other_end, rtt, new_owner == INVALID_OWNER ? OWNER_NONE : new_owner);
			}
		}

		AddRoadTunnelBridgeInfrastructure(tile, other_end);
	}

	if (!IsTileOwner(tile, old_owner)) return;

	/* Update company infrastructure counts for rail and water as well.
	 * No need to dirty windows here, we'll redraw the whole screen anyway. */

	Company *old = Company::Get(old_owner);
	if (tt == TRANSPORT_RAIL && tile < other_end) {
		/* Only execute this for one of the two ends */
		SubtractRailTunnelBridgeInfrastructure(old, tile, other_end);
		if (new_owner != INVALID_OWNER) AddRailTunnelBridgeInfrastructure(Company::Get(new_owner), tile, other_end);
	}
	if (tt == TRANSPORT_WATER) {
		/* Set number of pieces to zero if it's the southern tile as we
		 * don't want to update the infrastructure counts twice. */
		const uint num_pieces = tile < other_end ? (GetTunnelBridgeLength(tile, other_end) + 2) * TUNNELBRIDGE_TRACKBIT_FACTOR : 0;
		old->infrastructure.water -= num_pieces;
		if (new_owner != INVALID_OWNER) Company::Get(new_owner)->infrastructure.water += num_pieces;
	}

	if (new_owner != INVALID_OWNER) {
		SetTileOwner(tile, new_owner);
	} else {
		if (tt == TRANSPORT_RAIL) {
			/* Since all of our vehicles have been removed, it is safe to remove the rail
			 * bridge / tunnel. */
			[[maybe_unused]] CommandCost ret = DoCommand(tile, 0, 0, DC_EXEC | DC_BANKRUPT, CMD_LANDSCAPE_CLEAR);
			assert(ret.Succeeded());
		} else {
			/* In any other case, we can safely reassign the ownership to OWNER_NONE. */
			SetTileOwner(tile, OWNER_NONE);
		}
	}
}

/**
 * Frame when the 'enter tunnel' sound should be played. This is the second
 * frame on a tile, so the sound is played shortly after entering the tunnel
 * tile, while the vehicle is still visible.
 */
static const byte TUNNEL_SOUND_FRAME = 1;

/**
 * Frame when a vehicle should be hidden in a tunnel with a certain direction.
 * This differs per direction, because of visibility / bounding box issues.
 * Note that direction, in this case, is the direction leading into the tunnel.
 * When entering a tunnel, hide the vehicle when it reaches the given frame.
 * When leaving a tunnel, show the vehicle when it is one frame further
 * to the 'outside', i.e. at (TILE_SIZE-1) - (frame) + 1
 */
extern const byte _tunnel_visibility_frame[DIAGDIR_END] = {12, 8, 8, 12};

extern const byte _tunnel_turnaround_pre_visibility_frame[DIAGDIR_END] = {31, 27, 27, 31};

static VehicleEnterTileStatus VehicleEnter_TunnelBridge(Vehicle *v, TileIndex tile, int x, int y)
{
	/* Direction into the wormhole */
	const DiagDirection dir = GetTunnelBridgeDirection(tile);
	/* New position of the vehicle on the tile */
	int pos = (DiagDirToAxis(dir) == AXIS_X ? x - (TileX(tile) * TILE_SIZE) : y - (TileY(tile) * TILE_SIZE));
	/* Number of units moved by the vehicle since entering the tile */
	int frame = (dir == DIAGDIR_NE || dir == DIAGDIR_NW) ? TILE_SIZE - 1 - pos : pos;

	if (frame > (int) TILE_SIZE || frame < 0) return VETSB_CANNOT_ENTER;
	if (frame == TILE_SIZE) {
		TileIndexDiffC offset = TileIndexDiffCByDiagDir(ReverseDiagDir(dir));
		x += offset.x;
		y += offset.y;
	}

	int z = GetSlopePixelZ(x, y) - v->z_pos;

	if (abs(z) > 2) return VETSB_CANNOT_ENTER;

	if (IsTunnel(tile)) {
		/* Direction of the vehicle */
		const DiagDirection vdir = DirToDiagDir(v->direction);
		if (v->type == VEH_TRAIN) {
			Train *t = Train::From(v);

			if (!(t->track & TRACK_BIT_WORMHOLE) && dir == vdir) {
				if (t->IsFrontEngine() && frame == TUNNEL_SOUND_FRAME) {
					if (!PlayVehicleSound(t, VSE_TUNNEL) && RailVehInfo(t->engine_type)->engclass == 0) {
						SndPlayVehicleFx(SND_05_TRAIN_THROUGH_TUNNEL, v);
					}
					return VETSB_CONTINUE;
				}
				if (frame == _tunnel_visibility_frame[dir]) {
					t->tile = tile;
					t->track = TRACK_BIT_WORMHOLE;
					if (Tunnel::GetByTile(tile)->is_chunnel) SetBit(t->gv_flags, GVF_CHUNNEL_BIT);
					t->vehstatus |= VS_HIDDEN;
					t->UpdateIsDrawn();
					return VETSB_ENTERED_WORMHOLE;
				}
			}

			if (dir == ReverseDiagDir(vdir) && frame == (int) (_tunnel_visibility_frame[dir] - 1) && z == 0) {
				/* We're at the tunnel exit ?? */
				if (t->tile != tile && GetOtherTunnelEnd(t->tile) != tile) return VETSB_CONTINUE; // In chunnel
				t->tile = tile;
				t->track = DiagDirToDiagTrackBits(vdir);
				assert(t->track);
				t->vehstatus &= ~VS_HIDDEN;
				t->UpdateIsDrawn();
				return VETSB_ENTERED_WORMHOLE;
			}
		} else if (v->type == VEH_ROAD) {
			RoadVehicle *rv = RoadVehicle::From(v);

			/* Enter tunnel? */
			if (rv->state != RVSB_WORMHOLE && dir == vdir) {
				if (frame == _tunnel_visibility_frame[dir]) {
					/* Frame should be equal to the next frame number in the RV's movement */
					assert_msg(frame == rv->frame + 1 || rv->frame == _tunnel_turnaround_pre_visibility_frame[dir],
							"frame: %u, rv->frame: %u, dir: %u, _tunnel_turnaround_pre_visibility_frame[dir]: %u", frame, rv->frame, dir, _tunnel_turnaround_pre_visibility_frame[dir]);
					rv->tile = tile;
					rv->InvalidateImageCache();
					rv->state = RVSB_WORMHOLE;
					if (Tunnel::GetByTile(tile)->is_chunnel) SetBit(rv->gv_flags, GVF_CHUNNEL_BIT);
					rv->vehstatus |= VS_HIDDEN;
					rv->UpdateIsDrawn();
					return VETSB_ENTERED_WORMHOLE;
				} else {
					return VETSB_CONTINUE;
				}
			}

			/* We're at the tunnel exit ?? */
			if (dir == ReverseDiagDir(vdir) && frame == (int) (_tunnel_visibility_frame[dir] - 1) && z == 0) {
				if (rv->tile != tile && GetOtherTunnelEnd(rv->tile) != tile) return VETSB_CONTINUE; // In chunnel
				rv->tile = tile;
				rv->InvalidateImageCache();
				rv->state = DiagDirToDiagTrackdir(vdir);
				rv->frame = TILE_SIZE - (frame + 1);
				rv->vehstatus &= ~VS_HIDDEN;
				rv->UpdateIsDrawn();
				return VETSB_ENTERED_WORMHOLE;
			}
		}
	} else { // IsBridge(tile)
		if (v->vehstatus & VS_HIDDEN) return VETSB_CONTINUE; // Building bridges between chunnel portals allowed.
		if (v->type != VEH_SHIP) {
			/* modify speed of vehicle */
			uint16 spd = GetBridgeSpec(GetBridgeType(tile))->speed;

			if (v->type == VEH_ROAD) spd *= 2;
			Vehicle *first = v->First();
			first->cur_speed = std::min(first->cur_speed, spd);
		}

		const Direction bridge_dir = DiagDirToDir(dir);
		if (v->direction == bridge_dir) {
			switch (v->type) {
				case VEH_TRAIN: {
					/* Trains enter bridge at the first frame beyond this tile. */
					if (frame != TILE_SIZE) return VETSB_CONTINUE;
					Train *t = Train::From(v);
					t->track = TRACK_BIT_WORMHOLE;
					SetBit(t->First()->flags, VRF_CONSIST_SPEED_REDUCTION);
					ClrBit(t->gv_flags, GVF_GOINGUP_BIT);
					ClrBit(t->gv_flags, GVF_GOINGDOWN_BIT);
					break;
				}

				case VEH_ROAD: {
					/* Non-train vehicles enter bridge at the last frame inside this tile. */
					if (frame != TILE_SIZE - 1) return VETSB_CONTINUE;
					RoadVehicle *rv = RoadVehicle::From(v);
					if (IsRoadCustomBridgeHeadTile(tile)) {
						RoadBits bits = ROAD_NONE;
						if (HasRoadTypeRoad(tile) && HasBit(rv->compatible_roadtypes, GetRoadTypeRoad(tile))) bits |= GetCustomBridgeHeadRoadBits(tile, RTT_ROAD);
						if (HasRoadTypeTram(tile) && HasBit(rv->compatible_roadtypes, GetRoadTypeTram(tile))) bits |= GetCustomBridgeHeadRoadBits(tile, RTT_TRAM);
						if (!(bits & DiagDirToRoadBits(GetTunnelBridgeDirection(tile)))) return VETSB_CONTINUE;
					}
					rv->InvalidateImageCache();
					rv->state = RVSB_WORMHOLE;
					/* There are no slopes inside bridges / tunnels. */
					ClrBit(rv->gv_flags, GVF_GOINGUP_BIT);
					ClrBit(rv->gv_flags, GVF_GOINGDOWN_BIT);
					break;
				}

				case VEH_SHIP:
					/* Non-train vehicles enter bridge at the last frame inside this tile. */
					if (frame != TILE_SIZE - 1) return VETSB_CONTINUE;
					Ship::From(v)->state = TRACK_BIT_WORMHOLE;
					break;

				default: NOT_REACHED();
			}
			return VETSB_ENTERED_WORMHOLE;
		} else if (v->direction == ReverseDir(bridge_dir)) {
			switch (v->type) {
				case VEH_TRAIN: {
					Train *t = Train::From(v);
					if (t->track & TRACK_BIT_WORMHOLE) {
						if (IsRailCustomBridgeHeadTile(tile)) {
							return VETSB_ENTERED_WORMHOLE;
						} else {
							v->tile = tile;
							t->track = DiagDirToDiagTrackBits(DirToDiagDir(v->direction));
						}
						return VETSB_ENTERED_WORMHOLE;
					}
					break;
				}

				case VEH_ROAD: {
					v->tile = tile;
					RoadVehicle *rv = RoadVehicle::From(v);
					if (rv->state == RVSB_WORMHOLE) {
						rv->InvalidateImageCache();
						rv->state = DiagDirToDiagTrackdir(DirToDiagDir(v->direction));
						rv->frame = 0;
						return VETSB_ENTERED_WORMHOLE;
					}
					break;
				}

				case VEH_SHIP: {
					v->tile = tile;
					Ship *ship = Ship::From(v);
					if (ship->state == TRACK_BIT_WORMHOLE) {
						ship->state = DiagDirToDiagTrackBits(DirToDiagDir(v->direction));
						return VETSB_ENTERED_WORMHOLE;
					}
					break;
				}

				default: NOT_REACHED();
			}
		} else if (v->type == VEH_TRAIN && IsRailCustomBridgeHeadTile(tile)) {
			DirDiff dir_diff = DirDifference(v->direction, bridge_dir);
			DirDiff reverse_dir_diff = DirDifference(v->direction, ReverseDir(bridge_dir));

			if (dir_diff == DIRDIFF_45RIGHT || dir_diff == DIRDIFF_45LEFT) {
				if (frame != TILE_SIZE) return VETSB_CONTINUE;

				Train *t = Train::From(v);
				TileIndex other = GetOtherTunnelBridgeEnd(tile);
				if (GetTunnelBridgeLength(tile, other) == 0 && IsRailCustomBridgeHead(other))  {
					t->track |= TRACK_BIT_WORMHOLE;
				} else {
					t->direction = bridge_dir;
					t->track = TRACK_BIT_WORMHOLE;
				}
				SetBit(t->First()->flags, VRF_CONSIST_SPEED_REDUCTION);
				ClrBit(t->gv_flags, GVF_GOINGUP_BIT);
				ClrBit(t->gv_flags, GVF_GOINGDOWN_BIT);
				return VETSB_ENTERED_WORMHOLE;
			}
			if (reverse_dir_diff == DIRDIFF_45RIGHT || reverse_dir_diff == DIRDIFF_45LEFT) {
				Train *t = Train::From(v);
				if (t->track & TRACK_BIT_WORMHOLE) return VETSB_ENTERED_WORMHOLE;
			}
		}
	}
	return VETSB_CONTINUE;
}

static CommandCost TerraformTile_TunnelBridge(TileIndex tile, DoCommandFlag flags, int z_new, Slope tileh_new)
{
	if (_settings_game.construction.build_on_slopes && AutoslopeEnabled() && IsBridge(tile) && GetTunnelBridgeTransportType(tile) != TRANSPORT_WATER) {
		DiagDirection direction = GetTunnelBridgeDirection(tile);
		Axis axis = DiagDirToAxis(direction);
		CommandCost res;
		int z_old;
		Slope tileh_old = GetTileSlope(tile, &z_old);

		if (IsRoadCustomBridgeHeadTile(tile)) {
			const RoadBits pieces = GetCustomBridgeHeadAllRoadBits(tile);
			const RoadBits entrance_piece = DiagDirToRoadBits(direction);

			/* Steep slopes behave the same as slopes with one corner raised. */
			const Slope normalised_tileh_new = IsSteepSlope(tileh_new) ? SlopeWithOneCornerRaised(GetHighestSlopeCorner(tileh_new)) : tileh_new;

			if ((_invalid_tileh_slopes_road[0][normalised_tileh_new & SLOPE_ELEVATED] & (pieces & ~entrance_piece)) != ROAD_NONE) {
				return DoCommand(tile, 0, 0, flags, CMD_LANDSCAPE_CLEAR);
			}
		}
		if (IsRailCustomBridgeHeadTile(tile)) {
			extern bool IsValidFlatRailBridgeHeadTrackBits(Slope normalised_slope, DiagDirection bridge_direction, TrackBits tracks);

			/* Steep slopes behave the same as slopes with one corner raised. */
			const Slope normalised_tileh_new = IsSteepSlope(tileh_new) ? SlopeWithOneCornerRaised(GetHighestSlopeCorner(tileh_new)) : tileh_new;

			if (!IsValidFlatRailBridgeHeadTrackBits(normalised_tileh_new, direction, GetCustomBridgeHeadTrackBits(tile))) {
				return DoCommand(tile, 0, 0, flags, CMD_LANDSCAPE_CLEAR);
			}
		}

		/* Check if new slope is valid for bridges in general (so we can safely call GetBridgeFoundation()) */
		if ((direction == DIAGDIR_NW) || (direction == DIAGDIR_NE)) {
			CheckBridgeSlope(BRIDGE_PIECE_SOUTH, axis, &tileh_old, &z_old);
			res = CheckBridgeSlope(BRIDGE_PIECE_SOUTH, axis, &tileh_new, &z_new);
		} else {
			CheckBridgeSlope(BRIDGE_PIECE_NORTH, axis, &tileh_old, &z_old);
			res = CheckBridgeSlope(BRIDGE_PIECE_NORTH, axis, &tileh_new, &z_new);
		}

		/* Surface slope is valid and remains unchanged? */
		if (res.Succeeded() && (z_old == z_new) && (tileh_old == tileh_new)) return CommandCost(EXPENSES_CONSTRUCTION, _price[PR_BUILD_FOUNDATION]);
	}

	return DoCommand(tile, 0, 0, flags, CMD_LANDSCAPE_CLEAR);
}

extern const TileTypeProcs _tile_type_tunnelbridge_procs = {
	DrawTile_TunnelBridge,           // draw_tile_proc
	GetSlopePixelZ_TunnelBridge,     // get_slope_z_proc
	ClearTile_TunnelBridge,          // clear_tile_proc
	nullptr,                            // add_accepted_cargo_proc
	GetTileDesc_TunnelBridge,        // get_tile_desc_proc
	GetTileTrackStatus_TunnelBridge, // get_tile_track_status_proc
	ClickTile_TunnelBridge,          // click_tile_proc
	nullptr,                            // animate_tile_proc
	TileLoop_TunnelBridge,           // tile_loop_proc
	ChangeTileOwner_TunnelBridge,    // change_tile_owner_proc
	nullptr,                            // add_produced_cargo_proc
	VehicleEnter_TunnelBridge,       // vehicle_enter_tile_proc
	GetFoundation_TunnelBridge,      // get_foundation_proc
	TerraformTile_TunnelBridge,      // terraform_tile_proc
};<|MERGE_RESOLUTION|>--- conflicted
+++ resolved
@@ -1000,15 +1000,6 @@
 	 * position, because of increased-cost-by-length: 'cost += cost >> 3' */
 
 	TileIndexDiff delta = TileOffsByDiagDir(direction);
-<<<<<<< HEAD
-=======
-	DiagDirection tunnel_in_way_dir;
-	if (DiagDirToAxis(direction) == AXIS_Y) {
-		tunnel_in_way_dir = (TileX(start_tile) < (Map::MaxX() / 2)) ? DIAGDIR_SW : DIAGDIR_NE;
-	} else {
-		tunnel_in_way_dir = (TileY(start_tile) < (Map::MaxX() / 2)) ? DIAGDIR_SE : DIAGDIR_NW;
-	}
->>>>>>> 97844df1
 
 	TileIndex end_tile = start_tile;
 
@@ -2664,6 +2655,8 @@
 
 		if (!IsTunnel(tile)) {
 			uint16 spd = GetBridgeSpec(GetBridgeType(tile))->speed;
+			/* road speed special-cases 0 as unlimited, hides display of limit etc. */
+			if (spd == UINT16_MAX) spd = 0;
 			if (road_rt != INVALID_ROADTYPE && (td->road_speed == 0 || spd < td->road_speed)) td->road_speed = spd;
 			if (tram_rt != INVALID_ROADTYPE && (td->tram_speed == 0 || spd < td->tram_speed)) td->tram_speed = spd;
 		}
@@ -2689,15 +2682,6 @@
 				td->rail_speed = spd;
 			}
 		}
-<<<<<<< HEAD
-=======
-	} else if (tt == TRANSPORT_ROAD && !IsTunnel(tile)) {
-		uint16 spd = GetBridgeSpec(GetBridgeType(tile))->speed;
-		/* road speed special-cases 0 as unlimited, hides display of limit etc. */
-		if (spd == UINT16_MAX) spd = 0;
-		if (road_rt != INVALID_ROADTYPE && (td->road_speed == 0 || spd < td->road_speed)) td->road_speed = spd;
-		if (tram_rt != INVALID_ROADTYPE && (td->tram_speed == 0 || spd < td->tram_speed)) td->tram_speed = spd;
->>>>>>> 97844df1
 	}
 }
 
