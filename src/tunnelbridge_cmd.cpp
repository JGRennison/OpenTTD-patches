/*
 * This file is part of OpenTTD.
 * OpenTTD is free software; you can redistribute it and/or modify it under the terms of the GNU General Public License as published by the Free Software Foundation, version 2.
 * OpenTTD is distributed in the hope that it will be useful, but WITHOUT ANY WARRANTY; without even the implied warranty of MERCHANTABILITY or FITNESS FOR A PARTICULAR PURPOSE.
 * See the GNU General Public License for more details. You should have received a copy of the GNU General Public License along with OpenTTD. If not, see <http://www.gnu.org/licenses/>.
 */

/**
 * @file tunnelbridge_cmd.cpp
 * This file deals with tunnels and bridges (non-gui stuff)
 * @todo separate this file into two
 */

#include "stdafx.h"
#include "newgrf_object.h"
#include "viewport_func.h"
#include "command_func.h"
#include "town.h"
#include "train.h"
#include "ship.h"
#include "roadveh.h"
#include "pathfinder/yapf/yapf_cache.h"
#include "pathfinder/water_regions.h"
#include "newgrf_sound.h"
#include "autoslope.h"
#include "tunnelbridge_map.h"
#include "tunnelbridge_cmd.h"
#include "bridge_signal_map.h"
#include "tunnel_base.h"
#include "strings_func.h"
#include "date_func.h"
#include "clear_func.h"
#include "vehicle_func.h"
#include "vehicle_gui.h"
#include "sound_func.h"
#include "tunnelbridge.h"
#include "cheat_type.h"
#include "elrail_func.h"
#include "pbs.h"
#include "company_base.h"
#include "newgrf_railtype.h"
#include "newgrf_roadtype.h"
#include "object_base.h"
#include "water.h"
#include "company_gui.h"
#include "viewport_func.h"
#include "station_map.h"
#include "industry_map.h"
#include "object_map.h"
#include "newgrf_station.h"
#include "station_func.h"
#include "tracerestrict.h"
#include "newgrf_roadstop.h"
#include "newgrf_newsignals.h"
#include "spritecache.h"
#include "debug.h"
#include "landscape_cmd.h"
#include "terraform_cmd.h"

#include "table/strings.h"
#include "table/bridge_land.h"

#include "safeguards.h"


BridgeSpec _bridge[MAX_BRIDGES]; ///< The specification of all bridges.
TileIndex _build_tunnel_endtile; ///< The end of a tunnel; as hidden return from the tunnel build command for GUI purposes.

/** Z position of the bridge sprites relative to bridge height (downwards) */
static const int BRIDGE_Z_START = 3;

extern void DrawTrackBits(TileInfo *ti, TrackBits track);
extern void DrawRoadBitsTunnelBridge(TileInfo *ti);
extern const RoadBits _invalid_tileh_slopes_road[2][15];

extern CommandCost IsRailStationBridgeAboveOk(TileIndex tile, const StationSpec *statspec, uint8_t layout, TileIndex northern_bridge_end, TileIndex southern_bridge_end, int bridge_height,
		BridgeType bridge_type, TransportType bridge_transport_type);

extern CommandCost IsRoadStopBridgeAboveOK(TileIndex tile, const RoadStopSpec *spec, bool drive_through, DiagDirection entrance,
		TileIndex northern_bridge_end, TileIndex southern_bridge_end, int bridge_height,
		BridgeType bridge_type, TransportType bridge_transport_type);

/**
 * Mark bridge tiles dirty.
 * Note: The bridge does not need to exist, everything is passed via parameters.
 * @param begin Start tile.
 * @param end End tile.
 * @param direction Direction from \a begin to \a end.
 * @param bridge_height Bridge height level.
 */
void MarkBridgeDirty(TileIndex begin, TileIndex end, DiagDirection direction, uint bridge_height, ViewportMarkDirtyFlags flags)
{
	TileIndexDiff delta = TileOffsByDiagDir(direction);
	for (TileIndex t = begin; t != end; t += delta) {
		MarkTileDirtyByTile(t, flags, bridge_height - TileHeight(t));
	}
	MarkTileDirtyByTile(end, flags);
}

/**
 * Mark bridge tiles dirty.
 * @param tile Bridge head.
 * @param end Other end bridge head.
 * @param flags To tell if an update is relevant or not (for example, animations in map mode are not)
 */
void MarkBridgeDirty(TileIndex tile, TileIndex end, ViewportMarkDirtyFlags flags)
{
	MarkBridgeDirty(tile, end, GetTunnelBridgeDirection(tile), GetBridgeHeight(tile), flags);
}

/**
 * Mark bridge or tunnel tiles dirty.
 * @param tile Bridge head or tunnel entrance.
 * @param end Other end bridge head or tunnel entrance.
 * @param flags To tell if an update is relevant or not (for example, animations in map mode are not)
 */
void MarkBridgeOrTunnelDirty(TileIndex tile, TileIndex end, ViewportMarkDirtyFlags flags)
{
	if (IsBridge(tile)) {
		MarkBridgeDirty(tile, end, flags);
	} else {
		MarkTileDirtyByTile(tile, flags);
		MarkTileDirtyByTile(end, flags);
	}
}

/**
 * Mark bridge or tunnel tiles dirty on tunnel/bridge head reservation change
 * @param tile Bridge head or tunnel entrance.
 * @param flags To tell if an update is relevant or not (for example, animations in map mode are not)
 */
void MarkBridgeOrTunnelDirtyOnReservationChange(TileIndex tile, ViewportMarkDirtyFlags flags)
{
	if (IsTunnelBridgeSignalSimulationBidirectional(tile)) {
		/* Redraw whole bridge/tunnel */
		MarkBridgeOrTunnelDirty(tile, GetOtherTunnelBridgeEnd(tile), flags);
	} else if (IsTunnelBridgeWithSignalSimulation(tile)) {
		if (IsBridge(tile)) {
			MarkTileDirtyByTile(tile, flags);
		} else {
			MarkTileGroundDirtyByTile(tile, flags);
		}
	} else if (IsBridge(tile)) {
		MarkBridgeDirty(tile, GetOtherTunnelBridgeEnd(tile), flags);
	} else {
		MarkTileGroundDirtyByTile(tile, flags);
	}
}

uint GetBestTunnelBridgeSignalSimulationSpacing(TileIndex begin, TileIndex end, int target)
{
	if (target <= 2) return target;
	int length = GetTunnelBridgeLength(begin, end);
	if (target > length || ((length + 1) % target) == 0) return target;

	int lower = target - (target / 4);
	int upper = std::min<int>(16, target + (target / 3));

	if ((target * 2) >= length) {
		/* See whether signal would be better in the middle */
		lower = (length + 1) / 2;
	}

	int best_gap = -1;
	int best_spacing = 0;
	for (int i = lower; i <= upper; i++) {
		int gap = length % i;
		if (gap > best_gap) {
			best_gap = gap;
			best_spacing = i;
		}
	}
	return best_spacing;
}

/**
 * Get number of signals on bridge or tunnel with signal simulation.
 * @param begin The begin of the tunnel or bridge.
 * @param end   The end of the tunnel or bridge.
 * @pre IsTunnelBridgeWithSignalSimulation(begin)
 */
uint GetTunnelBridgeSignalSimulationSignalCount(TileIndex begin, TileIndex end)
{
	uint result = 2 + (GetTunnelBridgeLength(begin, end) / GetTunnelBridgeSignalSimulationSpacing(begin));
	if (IsTunnelBridgeSignalSimulationBidirectional(begin)) result *= 2;
	return result;
}

/** Reset the data been eventually changed by the grf loaded. */
void ResetBridges()
{
	std::ranges::copy(_orig_bridge, std::begin(_bridge));
}

/**
 * Calculate the price factor for building a long bridge.
 * Basically the cost delta is 1,1, 1, 2,2, 3,3,3, 4,4,4,4, 5,5,5,5,5, 6,6,6,6,6,6,  7,7,7,7,7,7,7,  8,8,8,8,8,8,8,8,
 * @param length Length of the bridge.
 * @return Price factor for the bridge.
 */
int CalcBridgeLenCostFactor(int length)
{
	if (length < 2) return length;

	length -= 2;
	int sum = 2;
	for (int delta = 1;; delta++) {
		for (int count = 0; count < delta; count++) {
			if (length == 0) return sum;
			sum += delta;
			length--;
		}
	}
}

/**
 * Get the foundation for a bridge.
 * @param tileh The slope to build the bridge on.
 * @param axis The axis of the bridge entrance.
 * @return The foundation required.
 */
Foundation GetBridgeFoundation(Slope tileh, Axis axis)
{
	if (tileh == SLOPE_FLAT ||
			((tileh == SLOPE_NE || tileh == SLOPE_SW) && axis == AXIS_X) ||
			((tileh == SLOPE_NW || tileh == SLOPE_SE) && axis == AXIS_Y)) return FOUNDATION_NONE;

	return (HasSlopeHighestCorner(tileh) ? InclinedFoundation(axis) : FlatteningFoundation(tileh));
}

/**
 * Determines if the track on a bridge ramp is flat or goes up/down.
 *
 * @param tileh Slope of the tile under the bridge head
 * @param axis Orientation of bridge
 * @return true iff the track is flat.
 */
bool HasBridgeFlatRamp(Slope tileh, Axis axis)
{
	ApplyFoundationToSlope(GetBridgeFoundation(tileh, axis), tileh);
	/* If the foundation slope is flat the bridge has a non-flat ramp and vice versa. */
	return (tileh != SLOPE_FLAT);
}

static inline std::span<const PalSpriteID> GetBridgeSpriteTable(int index, BridgePieces table)
{
	const BridgeSpec *bridge = GetBridgeSpec(index);
	assert(table < NUM_BRIDGE_PIECES);
	if (table < bridge->sprite_table.size() && !bridge->sprite_table[table].empty()) return bridge->sprite_table[table];

	return _bridge_sprite_table[index][table];
}


/**
 * Determines the foundation for the bridge head, and tests if the resulting slope is valid.
 *
 * @param bridge_piece Direction of the bridge head.
 * @param axis Axis of the bridge
 * @param tileh Slope of the tile under the north bridge head; returns slope on top of foundation
 * @param z TileZ corresponding to tileh, gets modified as well
 * @return Error or cost for bridge foundation
 */
static CommandCost CheckBridgeSlope(BridgePieces bridge_piece, Axis axis, Slope &tileh, int &z)
{
	assert(bridge_piece == BRIDGE_PIECE_NORTH || bridge_piece == BRIDGE_PIECE_SOUTH);

	Foundation f = GetBridgeFoundation(tileh, axis);
	z += ApplyFoundationToSlope(f, tileh);

	Slope valid_inclined;
	if (bridge_piece == BRIDGE_PIECE_NORTH) {
		valid_inclined = (axis == AXIS_X ? SLOPE_NE : SLOPE_NW);
	} else {
		valid_inclined = (axis == AXIS_X ? SLOPE_SW : SLOPE_SE);
	}
	if ((tileh != SLOPE_FLAT) && (tileh != valid_inclined)) return CMD_ERROR;

	if (f == FOUNDATION_NONE) return CommandCost();

	return CommandCost(EXPENSES_CONSTRUCTION, _price[PR_BUILD_FOUNDATION]);
}

/**
 * Is a bridge of the specified type and length available?
 * @param bridge_type Wanted type of bridge.
 * @param bridge_len  Wanted length of the bridge.
 * @param flags       Type of operation.
 * @return A succeeded (the requested bridge is available) or failed (it cannot be built) command.
 */
CommandCost CheckBridgeAvailability(BridgeType bridge_type, uint bridge_len, DoCommandFlags flags)
{
	if (flags.Test(DoCommandFlag::QueryCost)) {
		if (bridge_len <= _settings_game.construction.max_bridge_length) return CommandCost();
		return CommandCost(STR_ERROR_BRIDGE_TOO_LONG);
	}

	if (bridge_type >= MAX_BRIDGES) return CMD_ERROR;

	const BridgeSpec *b = GetBridgeSpec(bridge_type);
	if (b->avail_year > CalTime::CurYear()) return CMD_ERROR;

	uint max = std::min(b->max_length, _settings_game.construction.max_bridge_length);

	if (b->min_length > bridge_len) return CMD_ERROR;
	if (bridge_len <= max) return CommandCost();
	return CommandCost(STR_ERROR_BRIDGE_TOO_LONG);
}

bool MayTownBuildBridgeType(BridgeType bridge_type)
{
	if (bridge_type >= MAX_BRIDGES) return false;

	const BridgeSpec *b = GetBridgeSpec(bridge_type);
	return !HasBit(b->ctrl_flags, BSCF_NOT_AVAILABLE_TOWN);
}

/**
 * Calculate the base cost of clearing a tunnel/bridge per tile.
 * @param tile Start tile of the tunnel/bridge.
 * @return How much clearing this tunnel/bridge costs per tile.
 */
static Money TunnelBridgeClearCost(TileIndex tile, Price base_price)
{
	Money base_cost = _price[base_price];

	/* Add the cost of the transport that is on the tunnel/bridge. */
	switch (GetTunnelBridgeTransportType(tile)) {
		case TRANSPORT_ROAD: {
			RoadType road_rt = GetRoadTypeRoad(tile);
			RoadType tram_rt = GetRoadTypeTram(tile);

			auto check_rtt = [&](RoadTramType rtt) -> bool {
				return IsTunnel(tile) || DiagDirToRoadBits(GetTunnelBridgeDirection(tile)) & GetCustomBridgeHeadRoadBits(tile, rtt);
			};

			if (road_rt != INVALID_ROADTYPE && check_rtt(RTT_ROAD)) {
				base_cost += 2 * RoadClearCost(road_rt);
			}
			if (tram_rt != INVALID_ROADTYPE && check_rtt(RTT_TRAM)) {
				base_cost += 2 * RoadClearCost(tram_rt);
			}
		} break;

		case TRANSPORT_RAIL: base_cost += RailClearCost(GetRailType(tile)); break;
		/* Aquaducts have their own clear price. */
		case TRANSPORT_WATER: base_cost = _price[PR_CLEAR_AQUEDUCT]; break;
		default: break;
	}

	return base_cost;
}

/**
 * Build a Bridge
 * @param flags type of operation
 * @param tile_end end tile
 * @param tile_start start tile
 * @param transport_type transport type.
 * @param bridge_type bridge type (hi bh)
 * @param road_rail_type rail type or road types.
 * @param build_flags build bridge flags.
 * @return the cost of this operation or an error
 */
CommandCost CmdBuildBridge(DoCommandFlags flags, TileIndex tile_end, TileIndex tile_start, TransportType transport_type, BridgeType bridge_type, uint8_t road_rail_type, BuildBridgeFlags build_flags)
{
	CompanyID company = _current_company;

	RailType railtype = INVALID_RAILTYPE;
	RoadType roadtype = INVALID_ROADTYPE;

	if (!IsValidTile(tile_start)) return CommandCost(STR_ERROR_BRIDGE_THROUGH_MAP_BORDER);

	/* type of bridge */
	switch (transport_type) {
		case TRANSPORT_ROAD:
			roadtype = (RoadType)road_rail_type;
			if (!ValParamRoadType(roadtype)) return CMD_ERROR;
			break;

		case TRANSPORT_RAIL:
			railtype = (RailType)road_rail_type;
			if (!ValParamRailType(railtype)) return CMD_ERROR;
			break;

		case TRANSPORT_WATER:
			break;

		default:
			/* Airports don't have bridges. */
			return CMD_ERROR;
	}

	if (flags.Test(DoCommandFlag::Town) && !(MayTownModifyRoad(tile_start) && MayTownModifyRoad(tile_end))) return CMD_ERROR;

	if (company == OWNER_DEITY) {
		if (transport_type != TRANSPORT_ROAD) return CMD_ERROR;
		const Town *town = CalcClosestTownFromTile(tile_start);

		company = OWNER_TOWN;

		/* If we are not within a town, we are not owned by the town */
		if (town == nullptr || DistanceSquare(tile_start, town->xy) > town->cache.squared_town_zone_radius[HZB_TOWN_EDGE]) {
			company = OWNER_NONE;
		}
	}

	if (tile_start == tile_end) {
		return CommandCost(STR_ERROR_CAN_T_START_AND_END_ON);
	}

	Axis direction;
	if (TileX(tile_start) == TileX(tile_end)) {
		direction = AXIS_Y;
	} else if (TileY(tile_start) == TileY(tile_end)) {
		direction = AXIS_X;
	} else {
		return CommandCost(STR_ERROR_START_AND_END_MUST_BE_IN);
	}

	if (tile_end < tile_start) std::swap(tile_start, tile_end);

	uint bridge_len = GetTunnelBridgeLength(tile_start, tile_end);
	if (transport_type != TRANSPORT_WATER) {
		/* set and test bridge length, availability */
		CommandCost ret = CheckBridgeAvailability(bridge_type, bridge_len, flags);
		if (ret.Failed()) return ret;
		if (HasFlag(build_flags, BuildBridgeFlags::ScriptCommand) && HasBit(GetBridgeSpec(bridge_type)->ctrl_flags, BSCF_NOT_AVAILABLE_AI_GS)) return CMD_ERROR;
	} else {
		if (bridge_len > _settings_game.construction.max_bridge_length) return CommandCost(STR_ERROR_BRIDGE_TOO_LONG);
	}
	bridge_len += 2; // begin and end tiles/ramps

	auto [tileh_start, z_start] = GetTileSlopeZ(tile_start);
	auto [tileh_end, z_end] = GetTileSlopeZ(tile_end);

	CommandCost terraform_cost_north = CheckBridgeSlope(BRIDGE_PIECE_NORTH, direction, tileh_start, z_start);
	CommandCost terraform_cost_south = CheckBridgeSlope(BRIDGE_PIECE_SOUTH, direction, tileh_end,   z_end);

	/* Aqueducts can't be built of flat land. */
	if (transport_type == TRANSPORT_WATER && (tileh_start == SLOPE_FLAT || tileh_end == SLOPE_FLAT)) return CommandCost(STR_ERROR_LAND_SLOPED_IN_WRONG_DIRECTION);
	if (z_start != z_end) return CommandCost(STR_ERROR_BRIDGEHEADS_NOT_SAME_HEIGHT);

	CommandCost cost(EXPENSES_CONSTRUCTION);
	Owner owner;
	bool is_new_owner;
	bool is_upgrade = false;
	std::vector<Train *> vehicles_affected;
	if (IsBridgeTile(tile_start) && IsBridgeTile(tile_end) &&
			GetOtherBridgeEnd(tile_start) == tile_end &&
			GetTunnelBridgeTransportType(tile_start) == transport_type) {
		/* Replace a current bridge. */

		/* If this is a railway bridge, make sure the railtypes match. */
		if (transport_type == TRANSPORT_RAIL && GetRailType(tile_start) != railtype) {
			return CommandCost(STR_ERROR_MUST_DEMOLISH_BRIDGE_FIRST);
		}

		/* If this is a road bridge, make sure the roadtype matches. */
		if (transport_type == TRANSPORT_ROAD) {
			RoadType start_existing_rt = GetRoadType(tile_start, GetRoadTramType(roadtype));
			RoadType end_existing_rt = GetRoadType(tile_end, GetRoadTramType(roadtype));
			if ((start_existing_rt != roadtype && start_existing_rt != INVALID_ROADTYPE) || (end_existing_rt != roadtype && end_existing_rt != INVALID_ROADTYPE)) {
				return CommandCost(STR_ERROR_MUST_DEMOLISH_BRIDGE_FIRST);
			}
		}

		if (!flags.Test(DoCommandFlag::QueryCost)) {
			/* Do not replace the bridge with the same bridge type. */
			if ((bridge_type == GetBridgeType(tile_start)) && (transport_type != TRANSPORT_ROAD || (GetRoadType(tile_start, GetRoadTramType(roadtype)) == roadtype && GetRoadType(tile_end, GetRoadTramType(roadtype)) == roadtype))) {
				return CommandCost(STR_ERROR_ALREADY_BUILT);
			}

			/* Do not replace town bridges with lower speed bridges, unless in scenario editor. */
			if (IsTileOwner(tile_start, OWNER_TOWN) && _game_mode != GM_EDITOR) {
				Town *t = ClosestTownFromTile(tile_start, UINT_MAX);
				if (t == nullptr) return CMD_ERROR;

				if (GetBridgeSpec(bridge_type)->speed < GetBridgeSpec(GetBridgeType(tile_start))->speed) {
					return CommandCostWithParam(STR_ERROR_LOCAL_AUTHORITY_REFUSES_TO_ALLOW_THIS, t->index);
				} else {
					ChangeTownRating(t, RATING_TUNNEL_BRIDGE_UP_STEP, RATING_MAXIMUM, flags);
				}
			}
		}

		/* Do not allow replacing another company's bridges. */
		if (!IsTileOwner(tile_start, company) && !IsTileOwner(tile_start, OWNER_TOWN) && !IsTileOwner(tile_start, OWNER_NONE)) {
			return CommandCost(STR_ERROR_AREA_IS_OWNED_BY_ANOTHER);
		}

		if (transport_type == TRANSPORT_RAIL && _settings_game.vehicle.train_braking_model == TBM_REALISTIC && GetBridgeSpec(bridge_type)->speed < GetBridgeSpec(GetBridgeType(tile_start))->speed) {
			CommandCost ret = CheckTrainInTunnelBridgePreventsTrackModification(tile_start, tile_end);
			if (ret.Failed()) return ret;
			for (TileIndex t : { tile_start, tile_end }) {
				TrackBits reserved = GetBridgeReservationTrackBits(t);
				Track track;
				while ((track = RemoveFirstTrack(&reserved)) != INVALID_TRACK) {
					Train *v = GetTrainForReservation(t, track);
					if (v != nullptr) {
						CommandCost ret = CheckTrainReservationPreventsTrackModification(v);
						if (ret.Failed()) return ret;
						if (flags.Test(DoCommandFlag::Execute)) {
							FreeTrainTrackReservation(v);
							vehicles_affected.push_back(v);
						}
					}
				}
			}
		}

		/* The cost of clearing the current bridge. */
		cost.AddCost(bridge_len * TunnelBridgeClearCost(tile_start, PR_CLEAR_BRIDGE));
		owner = GetTileOwner(tile_start);

		/* If bridge belonged to bankrupt company, it has a new owner now */
		is_new_owner = (owner == OWNER_NONE);
		if (is_new_owner) owner = company;

		TileIndexDiff delta = (direction == AXIS_X ? TileDiffXY(1, 0) : TileDiffXY(0, 1));
		for (TileIndex tile = tile_start + delta; tile != tile_end; tile += delta) {
			if (IsTileType(tile, MP_STATION)) {
				switch (GetStationType(tile)) {
					case StationType::Rail:
					case StationType::RailWaypoint: {
						CommandCost ret = IsRailStationBridgeAboveOk(tile, GetStationSpec(tile), GetStationGfx(tile), tile_start, tile_end, z_start + 1, bridge_type, transport_type);
						if (ret.Failed()) {
							if (ret.GetErrorMessage() != INVALID_STRING_ID) return ret;
							ret = Command<CMD_LANDSCAPE_CLEAR>::Do(flags, tile);
							if (ret.Failed()) return ret;
						}
						break;
					}

					case StationType::Bus:
					case StationType::Truck:
					case StationType::RoadWaypoint: {
						CommandCost ret = IsRoadStopBridgeAboveOK(tile, GetRoadStopSpec(tile), IsDriveThroughStopTile(tile), IsDriveThroughStopTile(tile) ? AxisToDiagDir(GetDriveThroughStopAxis(tile)) : GetBayRoadStopDir(tile),
								tile_start, tile_end, z_start + 1, bridge_type, transport_type);
						if (ret.Failed()) {
							if (ret.GetErrorMessage() != INVALID_STRING_ID) return ret;
							ret = Command<CMD_LANDSCAPE_CLEAR>::Do(flags, tile);
							if (ret.Failed()) return ret;
						}
						break;
					}

					case StationType::Buoy:
						/* Buoys are always allowed */
						break;

					default:
						if (!(GetStationType(tile) == StationType::Dock && _settings_game.construction.allow_docks_under_bridges)) {
							CommandCost ret = Command<CMD_LANDSCAPE_CLEAR>::Do(flags, tile);
							if (ret.Failed()) return ret;
						}
						break;
				}
			}
		}

		is_upgrade = true;
	} else {
		/* Build a new bridge. */

		bool allow_on_slopes = (_settings_game.construction.build_on_slopes && transport_type != TRANSPORT_WATER);

		/* Try and clear the start landscape */
		CommandCost ret = Command<CMD_LANDSCAPE_CLEAR>::Do(flags, tile_start);
		if (ret.Failed()) return ret;
		cost = ret;

		if (terraform_cost_north.Failed() || (terraform_cost_north.GetCost() != 0 && !allow_on_slopes)) return CommandCost(STR_ERROR_LAND_SLOPED_IN_WRONG_DIRECTION);
		cost.AddCost(terraform_cost_north.GetCost());

		/* Try and clear the end landscape */
		ret = Command<CMD_LANDSCAPE_CLEAR>::Do(flags, tile_end);
		if (ret.Failed()) return ret;
		cost.AddCost(ret.GetCost());

		/* false - end tile slope check */
		if (terraform_cost_south.Failed() || (terraform_cost_south.GetCost() != 0 && !allow_on_slopes)) return CommandCost(STR_ERROR_LAND_SLOPED_IN_WRONG_DIRECTION);
		cost.AddCost(terraform_cost_south.GetCost());

		const TileIndex heads[] = {tile_start, tile_end};
		for (int i = 0; i < 2; i++) {
			if (IsBridgeAbove(heads[i])) {
				TileIndex north_head = GetNorthernBridgeEnd(heads[i]);

				if (direction == GetBridgeAxis(heads[i])) return CommandCost(STR_ERROR_MUST_DEMOLISH_BRIDGE_FIRST);

				if (z_start + 1 == GetBridgeHeight(north_head)) {
					return CommandCost(STR_ERROR_MUST_DEMOLISH_BRIDGE_FIRST);
				}
			}
		}

		TileIndexDiff delta = TileOffsByAxis(direction);
		for (TileIndex tile = tile_start + delta; tile != tile_end; tile += delta) {
			if (GetTileMaxZ(tile) > z_start) return CommandCost(STR_ERROR_BRIDGE_TOO_LOW_FOR_TERRAIN);

			if (z_start >= (GetTileZ(tile) + _settings_game.construction.max_bridge_height)) {
				/*
				 * Disallow too high bridges.
				 * Properly rendering a map where very high bridges (might) exist is expensive.
				 * See http://www.tt-forums.net/viewtopic.php?f=33&t=40844&start=980#p1131762
				 * for a detailed discussion. z_start here is one heightlevel below the bridge level.
				 */
				return CommandCost(STR_ERROR_BRIDGE_TOO_HIGH_FOR_TERRAIN);
			}

			if (IsBridgeAbove(tile)) {
				/* Disallow crossing bridges for the time being */
				return CommandCost(STR_ERROR_MUST_DEMOLISH_BRIDGE_FIRST);
			}

			switch (GetTileType(tile)) {
				case MP_WATER:
					if (!IsWater(tile) && !IsCoast(tile)) goto not_valid_below;
					break;

				case MP_RAILWAY:
					if (!IsPlainRail(tile)) goto not_valid_below;
					break;

				case MP_ROAD:
					if (IsRoadDepot(tile)) goto not_valid_below;
					break;

				case MP_TUNNELBRIDGE:
					if (IsTunnel(tile)) break;
					if (direction == DiagDirToAxis(GetTunnelBridgeDirection(tile))) goto not_valid_below;
					if (z_start < GetBridgeHeight(tile)) goto not_valid_below;
					break;

				case MP_OBJECT: {
					if (_settings_game.construction.allow_grf_objects_under_bridges && GetObjectType(tile) >= NEW_OBJECT_OFFSET) break;
					const ObjectSpec *spec = ObjectSpec::GetByTile(tile);
					if (!spec->flags.Test(ObjectFlag::AllowUnderBridge)) goto not_valid_below;
					if (GetTileMaxZ(tile) + spec->height > z_start) goto not_valid_below;
					break;
				}

				case MP_STATION: {
					switch (GetStationType(tile)) {
						case StationType::Airport:
							goto not_valid_below;

						case StationType::Rail:
						case StationType::RailWaypoint: {
							CommandCost ret = IsRailStationBridgeAboveOk(tile, GetStationSpec(tile), GetStationGfx(tile), tile_start, tile_end, z_start + 1, bridge_type, transport_type);
							if (ret.Failed()) {
								if (ret.GetErrorMessage() != INVALID_STRING_ID) return ret;
								goto not_valid_below;
							}
							break;
						}

						case StationType::Bus:
						case StationType::Truck:
						case StationType::RoadWaypoint: {
							CommandCost ret = IsRoadStopBridgeAboveOK(tile, GetRoadStopSpec(tile), IsDriveThroughStopTile(tile), IsDriveThroughStopTile(tile) ? AxisToDiagDir(GetDriveThroughStopAxis(tile)) : GetBayRoadStopDir(tile),
									tile_start, tile_end, z_start + 1, bridge_type, transport_type);
							if (ret.Failed()) {
								if (ret.GetErrorMessage() != INVALID_STRING_ID) return ret;
								goto not_valid_below;
							}
							break;
						}

						case StationType::Buoy:
							/* Buoys are always allowed */
							break;

						default:
							if (!(GetStationType(tile) == StationType::Dock && _settings_game.construction.allow_docks_under_bridges)) goto not_valid_below;
							break;
					}
					break;
				}

				case MP_CLEAR:
					break;

				default:
	not_valid_below:;
					/* try and clear the middle landscape */
					ret = Command<CMD_LANDSCAPE_CLEAR>::Do(flags, tile);
					if (ret.Failed()) return ret;
					cost.AddCost(ret.GetCost());
					break;
			}

			if (flags.Test(DoCommandFlag::Execute)) {
				/* We do this here because when replacing a bridge with another
				 * type calling SetBridgeMiddle isn't needed. After all, the
				 * tile already has the has_bridge_above bits set. */
				SetBridgeMiddle(tile, direction);
			}
		}

		owner = company;
		is_new_owner = true;
	}

	/* do the drill? */
	if (flags.Test(DoCommandFlag::Execute)) {
		DiagDirection dir = AxisToDiagDir(direction);

		Company *c = Company::GetIfValid(company);
		switch (transport_type) {
			case TRANSPORT_RAIL:
				if (is_upgrade) SubtractRailTunnelBridgeInfrastructure(tile_start, tile_end);
				/* Add to company infrastructure count if required. */
				MakeRailBridgeRamp(tile_start, owner, bridge_type, dir,                 railtype, is_upgrade);
				MakeRailBridgeRamp(tile_end,   owner, bridge_type, ReverseDiagDir(dir), railtype, is_upgrade);
				AddRailTunnelBridgeInfrastructure(tile_start, tile_end);
				break;

			case TRANSPORT_ROAD: {
				if (is_upgrade) SubtractRoadTunnelBridgeInfrastructure(tile_start, tile_end);
				auto make_bridge_ramp = [company, owner, is_upgrade, is_new_owner, bridge_type, roadtype](TileIndex t, DiagDirection d) {
					RoadType road_rt = is_upgrade ? GetRoadTypeRoad(t) : INVALID_ROADTYPE;
					RoadType tram_rt = is_upgrade ? GetRoadTypeTram(t) : INVALID_ROADTYPE;
					bool hasroad = road_rt != INVALID_ROADTYPE;
					bool hastram = tram_rt != INVALID_ROADTYPE;
					if (RoadTypeIsRoad(roadtype)) road_rt = roadtype;
					if (RoadTypeIsTram(roadtype)) tram_rt = roadtype;
					if (is_new_owner) {
						/* Also give unowned present roadtypes to new owner */
						if (hasroad && GetRoadOwner(t, RTT_ROAD) == OWNER_NONE) hasroad = false;
						if (hastram && GetRoadOwner(t, RTT_TRAM) == OWNER_NONE) hastram = false;
					}

					Owner owner_road = hasroad ? GetRoadOwner(t, RTT_ROAD) : company;
					Owner owner_tram = hastram ? GetRoadOwner(t, RTT_TRAM) : company;

					if (is_upgrade) {
						RoadBits road_bits = GetCustomBridgeHeadRoadBits(t, RTT_ROAD);
						RoadBits tram_bits = GetCustomBridgeHeadRoadBits(t, RTT_TRAM);
						MakeRoadBridgeRamp(t, owner, owner_road, owner_tram, bridge_type, d, road_rt, tram_rt);
						auto add_road_bits = [roadtype, d, t](RoadTramType rtt, RoadBits bits, RoadType build_rt) {
							if (GetRoadTramType(roadtype) == rtt) {
								bits |= DiagDirToRoadBits(d);
								if (HasAtMostOneBit(bits)) bits |= DiagDirToRoadBits(ReverseDiagDir(d));
							}
							if (build_rt != INVALID_ROADTYPE) SetCustomBridgeHeadRoadBits(t, rtt, bits);
						};
						add_road_bits(RTT_ROAD, road_bits, road_rt);
						add_road_bits(RTT_TRAM, tram_bits, tram_rt);
					} else {
						MakeRoadBridgeRamp(t, owner, owner_road, owner_tram, bridge_type, d, road_rt, tram_rt);
					}
				};
				make_bridge_ramp(tile_start, dir);
				make_bridge_ramp(tile_end, ReverseDiagDir(dir));
				AddRoadTunnelBridgeInfrastructure(tile_start, tile_end);
				if (RoadLayoutChangeNotificationEnabled(true)) {
					if (IsRoadCustomBridgeHead(tile_start) || IsRoadCustomBridgeHead(tile_end)) {
						NotifyRoadLayoutChanged();
					} else {
						NotifyRoadLayoutChangedIfSimpleTunnelBridgeNonLeaf(tile_start, tile_end, dir, GetRoadTramType(roadtype));
					}
				}
				UpdateRoadCachedOneWayStatesAroundTile(tile_start);
				UpdateRoadCachedOneWayStatesAroundTile(tile_end);
				break;
			}

			case TRANSPORT_WATER:
				if (is_new_owner && c != nullptr) c->infrastructure.water += bridge_len * TUNNELBRIDGE_TRACKBIT_FACTOR;
				MakeAqueductBridgeRamp(tile_start, owner, dir);
				MakeAqueductBridgeRamp(tile_end,   owner, ReverseDiagDir(dir));
				CheckForDockingTile(tile_start);
				CheckForDockingTile(tile_end);
				InvalidateWaterRegion(tile_start);
				InvalidateWaterRegion(tile_end);
				break;

			default:
				NOT_REACHED();
		}

		/* Mark all tiles dirty */
		MarkBridgeDirty(tile_start, tile_end, AxisToDiagDir(direction), z_start);
		DirtyCompanyInfrastructureWindows(company);
	}

	if (flags.Test(DoCommandFlag::Execute) && transport_type == TRANSPORT_RAIL) {
		Track track = AxisToTrack(direction);
		AddSideToSignalBuffer(tile_start, INVALID_DIAGDIR, company);
		YapfNotifyTrackLayoutChange(tile_start, track);
		for (uint i = 0; i < vehicles_affected.size(); ++i) {
			TryPathReserve(vehicles_affected[i], true);
		}
	}

	/* Human players that build bridges get a selection to choose from (DoCommandFlag::QueryCost)
	 * It's unnecessary to execute this command every time for every bridge.
	 * So it is done only for humans and cost is computed in bridge_gui.cpp.
	 * For (non-spectated) AI, Towns this has to be of course calculated. */
	Company *c = Company::GetIfValid(company);
	if (!flags.Test(DoCommandFlag::QueryCost) || (c != nullptr && c->is_ai && company != _local_company)) {
		switch (transport_type) {
			case TRANSPORT_ROAD: {
				cost.AddCost(bridge_len * 2 * RoadBuildCost(roadtype));
				if (is_upgrade && DiagDirToRoadBits(GetTunnelBridgeDirection(tile_start)) & GetCustomBridgeHeadRoadBits(tile_start, OtherRoadTramType(GetRoadTramType(roadtype)))) {
					cost.AddCost(bridge_len * 2 * RoadBuildCost(GetRoadType(tile_start, OtherRoadTramType(GetRoadTramType(roadtype)))));
				}
				break;
			}

			case TRANSPORT_RAIL: cost.AddCost(bridge_len * RailBuildCost(railtype)); break;
			default: break;
		}

		if (c != nullptr) bridge_len = CalcBridgeLenCostFactor(bridge_len);

		if (transport_type != TRANSPORT_WATER) {
			cost.AddCost((int64_t)bridge_len * _price[PR_BUILD_BRIDGE] * GetBridgeSpec(bridge_type)->price >> 8);
		} else {
			/* Aqueducts use a separate base cost. */
			cost.AddCost((int64_t)bridge_len * _price[PR_BUILD_AQUEDUCT]);
		}

	}

	return cost;
}

static constexpr int CHUNNEL_MIN_RAMP_LENGTH = 4;
static constexpr int CHUNNEL_MAX_RAMP_LENGTH = 9;

/**
 * Check if the amount of tiles of the chunnel ramp is between allowed limits.
 * @param tile the actual tile.
 * @param ramp ramp_start tile.
 * @param delta the tile offset.
 * @return true if allowed.
 */
static inline bool IsRampBetweenLimits(TileIndex ramp_start, TileIndex tile, TileIndexDiff delta)
{
	constexpr int min_length = CHUNNEL_MIN_RAMP_LENGTH;
	constexpr int max_length = CHUNNEL_MAX_RAMP_LENGTH;
	if (Delta(ramp_start, tile) < abs(delta) * min_length || abs(delta) * max_length < Delta(ramp_start, tile)) {
		/* Add 1 in message to have consistency with cursor count in game. */
		return false;
	}

	return true;
}

static CommandCost GetRampBetweenLimitsError()
{
	CommandCost err(STR_ERROR_CHUNNEL_RAMP);
	err.SetEncodedMessage(GetEncodedString(STR_ERROR_CHUNNEL_RAMP, CHUNNEL_MIN_RAMP_LENGTH - 1, CHUNNEL_MAX_RAMP_LENGTH - 1));
	return err;
}

/**
 * See if chunnel building is possible.
 * All chunnel related issues are tucked away in one procedure
 * @pre   only on z level 0.
 * @param tile start tile of tunnel.
 * @param direction the direction we want to build.
 * @param is_chunnel pointer to set if chunnel is allowed or not.
 * @param sea_tiles pointer for the amount of tiles used to cross a sea.
 * @return an error message or if success the is_chunnel flag is set to true and the amount of tiles needed to cross the water is returned.
 */
static inline CommandCost CanBuildChunnel(TileIndex tile, DiagDirection direction, bool &is_chunnel, int &sea_tiles)
{
	const int start_z = 0;
	bool crossed_sea = false;
	TileIndex ramp_start = tile;

	if (GetTileZ(tile) > 0) return CommandCost(STR_ERROR_CHUNNEL_ONLY_OVER_SEA);

	const TileIndexDiff delta = TileOffsByDiagDir(direction);
	for (;;) {
		tile += delta;
		if (!IsValidTile(tile)) return CommandCost(STR_ERROR_CHUNNEL_THROUGH_MAP_BORDER);
		_build_tunnel_endtile = tile;
		Slope end_tileh;
		int end_z;
		std::tie(end_tileh, end_z) = GetTileSlopeZ(tile);

		if (start_z == end_z) {

			/* Handle chunnels only on sea level and only one time crossing. */
			if (!crossed_sea &&
					(IsCoastTile(tile) ||
					(IsValidTile(tile + delta) && HasTileWaterGround(tile + delta)) ||
					(IsValidTile(tile + delta * 2) && HasTileWaterGround(tile + delta * 2)))) {

				/* A shore was found, check if start ramp was too short or too long. */
				if (!IsRampBetweenLimits(ramp_start, tile, delta)) {
					return GetRampBetweenLimitsError();
				}

				/* Pass the water and find a proper shore tile that potentially
				 * could have a tunnel portal behind. */
				for (;;) {
					end_tileh = GetTileSlope(tile);
					if (direction == DIAGDIR_NE && (end_tileh & SLOPE_NE) == SLOPE_NE) break;
					if (direction == DIAGDIR_SE && (end_tileh & SLOPE_SE) == SLOPE_SE) break;
					if (direction == DIAGDIR_SW && (end_tileh & SLOPE_SW) == SLOPE_SW) break;
					if (direction == DIAGDIR_NW && (end_tileh & SLOPE_NW) == SLOPE_NW) break;

					/* No drilling under oil rigs.*/
					if ((IsTileType(tile, MP_STATION) && IsOilRig(tile)) ||
							(IsTileType(tile, MP_INDUSTRY)               &&
							GetIndustryGfx(tile) >= GFX_OILRIG_1         &&
							GetIndustryGfx(tile) <= GFX_OILRIG_5)) return CommandCost(STR_ERROR_NO_DRILLING_ABOVE_CHUNNEL);

					if (IsTileType(tile, MP_WATER) && IsSea(tile)) crossed_sea = true;
					if (!_cheats.crossing_tunnels.value && IsTunnelInWay(tile, start_z)) return CommandCost(STR_ERROR_ANOTHER_TUNNEL_IN_THE_WAY);

					tile += delta;
					if (!IsValidTile(tile)) return CommandCost(STR_ERROR_CHUNNEL_THROUGH_MAP_BORDER);
					_build_tunnel_endtile = tile;
					sea_tiles++;
				}
				if (!crossed_sea) return CommandCost(STR_ERROR_CHUNNEL_ONLY_OVER_SEA);
				ramp_start = tile;
			} else {
				/* Check if end ramp was too short or too long after crossing the sea. */
				if (crossed_sea && !IsRampBetweenLimits(ramp_start, tile, delta)) {
					return GetRampBetweenLimitsError();
				}

				break;
			}
		}
		if (!_cheats.crossing_tunnels.value && IsTunnelInWay(tile, start_z)) return CommandCost(STR_ERROR_ANOTHER_TUNNEL_IN_THE_WAY);
	}
	is_chunnel = crossed_sea;

	return CommandCost();
}

/**
 * Build Tunnel.
 * @param flags type of operation
 * @param start_tile start tile of tunnel
 * @param transport_type transport type
 * @param road_rail_type railtype or roadtype
 * @return the cost of this operation or an error
 */
CommandCost CmdBuildTunnel(DoCommandFlags flags, TileIndex start_tile, TransportType transport_type, uint8_t road_rail_type)
{
	CompanyID company = _current_company;

	RailType railtype = INVALID_RAILTYPE;
	RoadType roadtype = INVALID_ROADTYPE;
	_build_tunnel_endtile = TileIndex{};
	switch (transport_type) {
		case TRANSPORT_RAIL:
			railtype = (RailType)road_rail_type;
			if (!ValParamRailType(railtype)) return CMD_ERROR;
			break;

		case TRANSPORT_ROAD:
			roadtype = (RoadType)road_rail_type;
			if (!ValParamRoadType(roadtype)) return CMD_ERROR;
			if (RoadNoTunnels(roadtype)) return CommandCost(STR_ERROR_TUNNEL_DISALLOWED_ROAD);
			break;

		default: return CMD_ERROR;
	}

	if (company == OWNER_DEITY) {
		if (transport_type != TRANSPORT_ROAD) return CMD_ERROR;
		const Town *town = CalcClosestTownFromTile(start_tile);

		company = OWNER_TOWN;

		/* If we are not within a town, we are not owned by the town */
		if (town == nullptr || DistanceSquare(start_tile, town->xy) > town->cache.squared_town_zone_radius[HZB_TOWN_EDGE]) {
			company = OWNER_NONE;
		}
	}

	auto [start_tileh, start_z] = GetTileSlopeZ(start_tile);
	DiagDirection direction = GetInclinedSlopeDirection(start_tileh);
	if (direction == INVALID_DIAGDIR) return CommandCost(STR_ERROR_SITE_UNSUITABLE_FOR_TUNNEL);

	if (HasTileWaterGround(start_tile)) return CommandCost(STR_ERROR_CAN_T_BUILD_ON_WATER);

	CommandCost ret = Command<CMD_LANDSCAPE_CLEAR>::Do(flags, start_tile);
	if (ret.Failed()) return ret;

	/* XXX - do NOT change 'ret' in the loop, as it is used as the price
	 * for the clearing of the entrance of the tunnel. Assigning it to
	 * cost before the loop will yield different costs depending on start-
	 * position, because of increased-cost-by-length: 'cost += cost >> 3' */

	TileIndexDiff delta = TileOffsByDiagDir(direction);

	TileIndex end_tile = start_tile;

	/* Tile shift coefficient. Will decrease for very long tunnels to avoid exponential growth of price*/
	int tiles_coef = 3;
	/* Number of tiles from start of tunnel */
	int tiles = 0;
	/* Number of tiles at which the cost increase coefficient per tile is halved */
	int tiles_bump = 25;
	/* flags for chunnels. */
	bool is_chunnel = false;
	bool crossed_sea = false;
	/* Number of tiles counted for crossing sea */
	int sea_tiles = 0;

	if (start_z == 0 && _settings_game.construction.chunnel) {
		CommandCost chunnel_test = CanBuildChunnel(start_tile, direction, is_chunnel, sea_tiles);
		if (chunnel_test.Failed()) return chunnel_test;
	}

	Slope end_tileh;
	int end_z;
	for (;;) {
		end_tile += delta;
		if (!IsValidTile(end_tile)) return CommandCost(STR_ERROR_TUNNEL_THROUGH_MAP_BORDER);
		std::tie(end_tileh, end_z) = GetTileSlopeZ(end_tile);

		if (start_z == end_z) {
			if (is_chunnel && !crossed_sea){
				end_tile += sea_tiles * delta;
				tiles += sea_tiles;
				crossed_sea = true;
			} else {
				break;
			}
		}
		if (!_cheats.crossing_tunnels.value && IsTunnelInWay(end_tile, start_z)) {
			_build_tunnel_endtile = end_tile;
			return CommandCost(STR_ERROR_ANOTHER_TUNNEL_IN_THE_WAY);
		}
		tiles++;
	}
	/* The cost of the digging. */
	CommandCost cost(EXPENSES_CONSTRUCTION);
	for (int i = 1; i <= tiles; i++) {
		if (i == tiles_bump) {
			tiles_coef++;
			tiles_bump *= 2;
		}

		cost.AddCost(_price[PR_BUILD_TUNNEL]);
		cost.AddCost(cost.GetCost() >> tiles_coef); // add a multiplier for longer tunnels
	}

	/* Add the cost of the entrance */
	cost.AddCost(_price[PR_BUILD_TUNNEL]);
	cost.AddCost(ret.GetCost());

	/* if the command fails from here on we want the end tile to be highlighted */
	_build_tunnel_endtile = end_tile;

	if (tiles > _settings_game.construction.max_tunnel_length) return CommandCost(STR_ERROR_TUNNEL_TOO_LONG);

	if (HasTileWaterGround(end_tile)) return CommandCost(STR_ERROR_CAN_T_BUILD_ON_WATER);

	/* Clear the tile in any case */
	ret = Command<CMD_LANDSCAPE_CLEAR>::Do(flags, end_tile);
	if (ret.Failed()) return CommandCost(STR_ERROR_UNABLE_TO_EXCAVATE_LAND);
	cost.AddCost(ret.GetCost());

	/* slope of end tile must be complementary to the slope of the start tile */
	if (end_tileh != ComplementSlope(start_tileh)) {
		/* Mark the tile as already cleared for the terraform command.
		 * Do this for all tiles (like trees), not only objects. */
		ClearedObjectArea *coa = FindClearedObject(end_tile);
		if (coa == nullptr) {
			coa = &_cleared_object_areas.emplace_back(end_tile, TileArea(end_tile, 1, 1));
		}

		/* Hide the tile from the terraforming command */
		TileIndex old_first_tile = coa->first_tile;
		coa->first_tile = INVALID_TILE;

		/* CMD_TERRAFORM_LAND may append further items to _cleared_object_areas,
		 * however it will never erase or re-order existing items.
		 * _cleared_object_areas is a value-type self-resizing vector, therefore appending items
		 * may result in a backing-store re-allocation, which would invalidate the coa pointer.
		 * The index of the coa pointer into the _cleared_object_areas vector remains valid,
		 * and can be used safely after the CMD_TERRAFORM_LAND operation.
		 * Deliberately clear the coa pointer to avoid leaving dangling pointers which could
		 * inadvertently be dereferenced.
		 */
		ClearedObjectArea *begin = _cleared_object_areas.data();
		assert(coa >= begin && coa < begin + _cleared_object_areas.size());
		size_t coa_index = coa - begin;
		assert(coa_index < UINT_MAX); // more than 2**32 cleared areas would be a bug in itself
		coa = nullptr;

		ret = Command<CMD_TERRAFORM_LAND>::Do(flags, end_tile, end_tileh & start_tileh, false);
		_cleared_object_areas[(uint)coa_index].first_tile = old_first_tile;
		if (ret.Failed()) return CommandCost(STR_ERROR_UNABLE_TO_EXCAVATE_LAND);
		cost.AddCost(ret.GetCost());
	}
	cost.AddCost(_price[PR_BUILD_TUNNEL]);

	/* Pay for the rail/road in the tunnel including entrances */
	switch (transport_type) {
		case TRANSPORT_ROAD: cost.AddCost((tiles + 2) * RoadBuildCost(roadtype) * 2); break;
		case TRANSPORT_RAIL: cost.AddCost((tiles + 2) * RailBuildCost(railtype)); break;
		default: NOT_REACHED();
	}

	if (is_chunnel) cost.MultiplyCost(2);

	if (flags.Test(DoCommandFlag::Execute)) {
		Company *c = Company::GetIfValid(company);
		uint num_pieces = (tiles + 2) * TUNNELBRIDGE_TRACKBIT_FACTOR;

		/* The most northern tile first. */
		TileIndex tn = start_tile;
		TileIndex ts = end_tile;
		if(start_tile > end_tile) std::swap(tn, ts);

		if (!Tunnel::CanAllocateItem()) return CommandCost(STR_ERROR_TUNNEL_TOO_MANY);
		const int height = TileHeight(tn);
		const Tunnel *t = new Tunnel(tn, ts, height, is_chunnel);
		ViewportMapStoreTunnel(tn, ts, height, true);

		if (transport_type == TRANSPORT_RAIL) {
			if (!IsTunnelTile(start_tile) && c != nullptr) c->infrastructure.rail[railtype] += num_pieces;
			MakeRailTunnel(start_tile, company, t->index, direction,                 railtype);
			MakeRailTunnel(end_tile,   company, t->index, ReverseDiagDir(direction), railtype);
			AddSideToSignalBuffer(start_tile, INVALID_DIAGDIR, company);
			YapfNotifyTrackLayoutChange(start_tile, DiagDirToDiagTrack(direction));
		} else {
			if (c != nullptr) c->infrastructure.road[roadtype] += num_pieces * 2; // A full diagonal road has two road bits.
			if (RoadLayoutChangeNotificationEnabled(true)) NotifyRoadLayoutChangedIfSimpleTunnelBridgeNonLeaf(start_tile, end_tile, direction, GetRoadTramType(roadtype));
			RoadType road_rt = RoadTypeIsRoad(roadtype) ? roadtype : INVALID_ROADTYPE;
			RoadType tram_rt = RoadTypeIsTram(roadtype) ? roadtype : INVALID_ROADTYPE;
			MakeRoadTunnel(start_tile, company, t->index, direction,                 road_rt, tram_rt);
			MakeRoadTunnel(end_tile,   company, t->index, ReverseDiagDir(direction), road_rt, tram_rt);
			UpdateRoadCachedOneWayStatesAroundTile(start_tile);
			UpdateRoadCachedOneWayStatesAroundTile(end_tile);
		}
		DirtyCompanyInfrastructureWindows(company);
	}

	return cost;
}


/**
 * Are we allowed to remove the tunnel or bridge at \a tile?
 * @param tile End point of the tunnel or bridge.
 * @return A succeeded command if the tunnel or bridge may be removed, a failed command otherwise.
 */
static inline CommandCost CheckAllowRemoveTunnelBridge(TileIndex tile)
{
	/* Floods can remove anything as well as the scenario editor */
	if (_current_company == OWNER_WATER || _game_mode == GM_EDITOR) return CommandCost();

	switch (GetTunnelBridgeTransportType(tile)) {
		case TRANSPORT_ROAD: {
			RoadType road_rt = GetRoadTypeRoad(tile);
			RoadType tram_rt = GetRoadTypeTram(tile);
			Owner road_owner = _current_company;
			Owner tram_owner = _current_company;

			if (road_rt != INVALID_ROADTYPE) road_owner = GetRoadOwner(tile, RTT_ROAD);
			if (tram_rt != INVALID_ROADTYPE) tram_owner = GetRoadOwner(tile, RTT_TRAM);

			/* We can remove unowned road and if the town allows it */
			if (road_owner == OWNER_TOWN && _current_company != OWNER_TOWN && !(_settings_game.construction.extra_dynamite || _cheats.magic_bulldozer.value)) {
				/* Town does not allow */
				return CheckTileOwnership(tile);
			}
			if (road_owner == OWNER_NONE || road_owner == OWNER_TOWN) road_owner = _current_company;
			if (tram_owner == OWNER_NONE) tram_owner = _current_company;

			CommandCost ret = CheckOwnership(road_owner, tile);
			if (ret.Succeeded()) ret = CheckOwnership(tram_owner, tile);
			return ret;
		}

		case TRANSPORT_RAIL:
			return CheckOwnership(GetTileOwner(tile));

		case TRANSPORT_WATER: {
			/* Always allow to remove aqueducts without owner. */
			Owner aqueduct_owner = GetTileOwner(tile);
			if (aqueduct_owner == OWNER_NONE) aqueduct_owner = _current_company;
			return CheckOwnership(aqueduct_owner);
		}

		default: NOT_REACHED();
	}
}

/**
 * Remove a tunnel from the game, update town rating, etc.
 * @param tile Tile containing one of the endpoints of the tunnel.
 * @param flags Command flags.
 * @return Succeeded or failed command.
 */
static CommandCost DoClearTunnel(TileIndex tile, DoCommandFlags flags)
{
	CommandCost ret = CheckAllowRemoveTunnelBridge(tile);
	if (ret.Failed()) return ret;

	const Axis axis = DiagDirToAxis(GetTunnelBridgeDirection(tile));
	TileIndex endtile = GetOtherTunnelEnd(tile);

	ret = TunnelBridgeIsFree(tile, endtile);
	if (ret.Failed()) return ret;

	_build_tunnel_endtile = endtile;

	Town *t = nullptr;
	if (IsTileOwner(tile, OWNER_TOWN) && _game_mode != GM_EDITOR) {
		t = ClosestTownFromTile(tile, UINT_MAX); // town penalty rating

		/* Check if you are allowed to remove the tunnel owned by a town
		 * Removal depends on difficulty settings */
		ret = CheckforTownRating(flags, t, TUNNELBRIDGE_REMOVE);
		if (ret.Failed()) return ret;
	}

	if (GetTunnelBridgeTransportType(tile) == TRANSPORT_RAIL && _settings_game.vehicle.train_braking_model == TBM_REALISTIC) {
		DiagDirection dir = GetTunnelBridgeDirection(tile);
		Track track = DiagDirToDiagTrack(dir);
		if (HasTunnelReservation(tile)) {
			CommandCost ret = CheckTrainReservationPreventsTrackModification(tile, track);
			if (ret.Failed()) return ret;
		}
		if (HasTunnelReservation(endtile)) {
			ret = CheckTrainReservationPreventsTrackModification(endtile, track);
			if (ret.Failed()) return ret;
		}
	}

	/* checks if the owner is town then decrease town rating by RATING_TUNNEL_BRIDGE_DOWN_STEP until
	 * you have a "Poor" (0) town rating */
	if (IsTileOwner(tile, OWNER_TOWN) && _game_mode != GM_EDITOR) {
		ChangeTownRating(t, RATING_TUNNEL_BRIDGE_DOWN_STEP, RATING_TUNNEL_BRIDGE_MINIMUM, flags);
	}

	const bool is_chunnel = Tunnel::GetByTile(tile)->is_chunnel;

	Money base_cost = TunnelBridgeClearCost(tile, PR_CLEAR_TUNNEL);
	uint len = GetTunnelBridgeLength(tile, endtile) + 2; // Don't forget the end tiles.

	if (flags.Test(DoCommandFlag::Execute)) {
		if (GetTunnelBridgeTransportType(tile) == TRANSPORT_RAIL) {
			/* We first need to request values before calling DoClearSquare */
			DiagDirection dir = GetTunnelBridgeDirection(tile);
			Track track = DiagDirToDiagTrack(dir);
			Owner owner = GetTileOwner(tile);

			std::vector<Train *> vehicles_affected;
			auto check_tile = [&](TileIndex t) {
				if (HasTunnelReservation(t)) {
					Train *v = GetTrainForReservation(t, track);
					if (v != nullptr) {
						FreeTrainTrackReservation(v);
						vehicles_affected.push_back(v);
					}
				}
			};
			check_tile(tile);
			check_tile(endtile);

			if (Company::IsValidID(owner)) {
				Company *c = Company::Get(owner);
				c->infrastructure.rail[GetRailType(tile)] -= len * TUNNELBRIDGE_TRACKBIT_FACTOR;
				if (IsTunnelBridgeWithSignalSimulation(tile)) { // handle tunnel/bridge signals.
					c->infrastructure.signal -= GetTunnelBridgeSignalSimulationSignalCount(tile, endtile);
					TraceRestrictNotifySignalRemoval(tile, track);
					TraceRestrictNotifySignalRemoval(endtile, track);
				}
				DirtyCompanyInfrastructureWindows(owner);
			}

			delete Tunnel::GetByTile(tile);

			DoClearSquare(tile);
			DoClearSquare(endtile);

			/* cannot use INVALID_DIAGDIR for signal update because the tunnel doesn't exist anymore */
			AddSideToSignalBuffer(tile,    ReverseDiagDir(dir), owner);
			AddSideToSignalBuffer(endtile, dir,                 owner);

			YapfNotifyTrackLayoutChange(tile,    track);
			YapfNotifyTrackLayoutChange(endtile, track);

			for (Train *v : vehicles_affected) {
				TryPathReserve(v);
			}
		} else {
			/* A full diagonal road tile has two road bits. */
			UpdateCompanyRoadInfrastructure(GetRoadTypeRoad(tile), GetRoadOwner(tile, RTT_ROAD), -(int)(len * 2 * TUNNELBRIDGE_TRACKBIT_FACTOR));
			UpdateCompanyRoadInfrastructure(GetRoadTypeTram(tile), GetRoadOwner(tile, RTT_TRAM), -(int)(len * 2 * TUNNELBRIDGE_TRACKBIT_FACTOR));
			if (RoadLayoutChangeNotificationEnabled(false)) {
				NotifyRoadLayoutChangedIfSimpleTunnelBridgeNonLeaf(tile, endtile, GetTunnelBridgeDirection(tile), RTT_ROAD);
				NotifyRoadLayoutChangedIfSimpleTunnelBridgeNonLeaf(tile, endtile, GetTunnelBridgeDirection(tile), RTT_TRAM);
			}

			delete Tunnel::GetByTile(tile);

			DoClearSquare(tile);
			DoClearSquare(endtile);

			UpdateRoadCachedOneWayStatesAroundTile(tile);
			UpdateRoadCachedOneWayStatesAroundTile(endtile);
		}
		ViewportMapInvalidateTunnelCacheByTile(tile < endtile ? tile : endtile, axis);
	}

	return CommandCost(EXPENSES_CONSTRUCTION, len * base_cost * (is_chunnel ? 2 : 1));
}


/**
 * Remove a bridge from the game, update town rating, etc.
 * @param tile Tile containing one of the endpoints of the bridge.
 * @param flags Command flags.
 * @return Succeeded or failed command.
 */
static CommandCost DoClearBridge(TileIndex tile, DoCommandFlags flags)
{
	CommandCost ret = CheckAllowRemoveTunnelBridge(tile);
	if (ret.Failed()) return ret;

	TileIndex endtile = GetOtherBridgeEnd(tile);

	ret = TunnelBridgeIsFree(tile, endtile);
	if (ret.Failed()) return ret;

	DiagDirection direction = GetTunnelBridgeDirection(tile);
	TileIndexDiff delta = TileOffsByDiagDir(direction);

	Town *t = nullptr;
	if (IsTileOwner(tile, OWNER_TOWN) && _game_mode != GM_EDITOR) {
		t = ClosestTownFromTile(tile, UINT_MAX); // town penalty rating

		/* Check if you are allowed to remove the bridge owned by a town
		 * Removal depends on difficulty settings */
		ret = CheckforTownRating(flags, t, TUNNELBRIDGE_REMOVE);
		if (ret.Failed()) return ret;
	}

	/* checks if the owner is town then decrease town rating by RATING_TUNNEL_BRIDGE_DOWN_STEP until
	 * you have a "Poor" (0) town rating */
	if (IsTileOwner(tile, OWNER_TOWN) && _game_mode != GM_EDITOR) {
		ChangeTownRating(t, RATING_TUNNEL_BRIDGE_DOWN_STEP, RATING_TUNNEL_BRIDGE_MINIMUM, flags);
	}

	CommandCost cost(EXPENSES_CONSTRUCTION);

	const bool rail = GetTunnelBridgeTransportType(tile) == TRANSPORT_RAIL;
	TrackBits tile_tracks = TRACK_BIT_NONE;
	TrackBits endtile_tracks = TRACK_BIT_NONE;
	if (rail) {
		tile_tracks = GetCustomBridgeHeadTrackBits(tile);
		endtile_tracks = GetCustomBridgeHeadTrackBits(endtile);
		cost.AddCost(RailClearCost(GetRailType(tile)) * (CountBits(GetPrimaryTunnelBridgeTrackBits(tile)) + CountBits(GetPrimaryTunnelBridgeTrackBits(endtile)) - 2));
		for (TileIndex t : { tile, endtile }) {
			if (GetSecondaryTunnelBridgeTrackBits(t)) cost.AddCost(RailClearCost(GetSecondaryRailType(t)));
			if (_settings_game.vehicle.train_braking_model == TBM_REALISTIC) {
				TrackBits reserved = GetBridgeReservationTrackBits(t);
				Track track;
				while ((track = RemoveFirstTrack(&reserved)) != INVALID_TRACK) {
					CommandCost ret = CheckTrainReservationPreventsTrackModification(t, track);
					if (ret.Failed()) return ret;
				}
			}
		}
	}

	Money base_cost = TunnelBridgeClearCost(tile, PR_CLEAR_BRIDGE);
	uint middle_len = GetTunnelBridgeLength(tile, endtile);
	uint len = middle_len + 2; // Don't forget the end tiles.

	cost.AddCost(len * base_cost);

	if (flags.Test(DoCommandFlag::Execute)) {
		/* read this value before actual removal of bridge */
		Owner owner = GetTileOwner(tile);
		int height = GetBridgeHeight(tile);
		std::vector<Train *> vehicles_affected;

		if (rail) {
			auto find_train_reservations = [&vehicles_affected](TileIndex tile) {
				TrackBits reserved = GetBridgeReservationTrackBits(tile);
				Track track;
				while ((track = RemoveFirstTrack(&reserved)) != INVALID_TRACK) {
					Train *v = GetTrainForReservation(tile, track);
					if (v != nullptr) {
						FreeTrainTrackReservation(v);
						vehicles_affected.push_back(v);
					}
				}
			};
			find_train_reservations(tile);
			find_train_reservations(endtile);
		}

		bool removetile = false;
		bool removeendtile = false;
		bool update_road = false;

		/* Update company infrastructure counts. */
		if (rail) {
			SubtractRailTunnelBridgeInfrastructure(tile, endtile);
			if (IsTunnelBridgeWithSignalSimulation(tile)) {
				TraceRestrictNotifySignalRemoval(tile, FindFirstTrack(GetAcrossTunnelBridgeTrackBits(tile)));
				TraceRestrictNotifySignalRemoval(endtile, FindFirstTrack(GetAcrossTunnelBridgeTrackBits(endtile)));
			}
		} else if (GetTunnelBridgeTransportType(tile) == TRANSPORT_ROAD) {
			SubtractRoadTunnelBridgeInfrastructure(tile, endtile);
			if (RoadLayoutChangeNotificationEnabled(false)) {
				if (IsRoadCustomBridgeHead(tile) || IsRoadCustomBridgeHead(endtile)) {
					NotifyRoadLayoutChanged();
				} else {
					if (HasRoadTypeRoad(tile)) NotifyRoadLayoutChangedIfSimpleTunnelBridgeNonLeaf(tile, endtile, direction, RTT_ROAD);
					if (HasRoadTypeTram(tile)) NotifyRoadLayoutChangedIfSimpleTunnelBridgeNonLeaf(tile, endtile, direction, RTT_TRAM);
				}
			}
			update_road = true;
		} else { // Aqueduct
			if (Company::IsValidID(owner)) Company::Get(owner)->infrastructure.water -= len * TUNNELBRIDGE_TRACKBIT_FACTOR;
			removetile    = IsDockingTile(tile);
			removeendtile = IsDockingTile(endtile);
		}
		DirtyAllCompanyInfrastructureWindows();

		if (IsTunnelBridgeWithSignalSimulation(tile)) {
			SetBridgeSignalStyle(tile, 0);
			SetBridgeSignalStyle(endtile, 0);
		}
		if (IsTunnelBridgeSignalSimulationEntrance(tile)) {
			ClearBridgeEntranceSimulatedSignals(tile);
		}
		if (IsTunnelBridgeSignalSimulationEntrance(endtile)) {
			ClearBridgeEntranceSimulatedSignals(endtile);
		}

		DoClearSquare(tile);
		DoClearSquare(endtile);

		if (removetile)    RemoveDockingTile(tile);
		if (removeendtile) RemoveDockingTile(endtile);
		for (TileIndex c = tile + delta; c != endtile; c += delta) {
			/* do not let trees appear from 'nowhere' after removing bridge */
			if (IsNormalRoadTile(c) && GetRoadside(c) == ROADSIDE_TREES) {
				int minz = GetTileMaxZ(c) + 3;
				if (height < minz) SetRoadside(c, ROADSIDE_PAVED);
			}
			ClearBridgeMiddle(c);
			MarkTileDirtyByTile(c, VMDF_NOT_MAP_MODE, height - TileHeight(c));
		}

		if (rail) {
			/* cannot use INVALID_DIAGDIR for signal update because the bridge doesn't exist anymore */

			auto notify_track_change = [owner](TileIndex tile, DiagDirection direction, TrackBits tracks) {
				auto check_dir = [&](DiagDirection d) {
					if (DiagdirReachesTracks(d) & tracks) AddSideToSignalBuffer(tile, d, owner);
				};
				check_dir(ChangeDiagDir(direction, DIAGDIRDIFF_90RIGHT));
				check_dir(ChangeDiagDir(direction, DIAGDIRDIFF_REVERSE));
				check_dir(ChangeDiagDir(direction, DIAGDIRDIFF_90LEFT));
				while (tracks != TRACK_BIT_NONE) {
					YapfNotifyTrackLayoutChange(tile, RemoveFirstTrack(&tracks));
				}
			};
			notify_track_change(tile, direction, tile_tracks);
			notify_track_change(endtile, ReverseDiagDir(direction), endtile_tracks);

			for (uint i = 0; i < vehicles_affected.size(); ++i) {
				TryPathReserve(vehicles_affected[i], true);
			}
		}

		if (update_road) {
			UpdateRoadCachedOneWayStatesAroundTile(tile);
			UpdateRoadCachedOneWayStatesAroundTile(endtile);
		}
	}

	return cost;
}

/**
 * Remove a tunnel or a bridge from the game.
 * @param tile Tile containing one of the endpoints.
 * @param flags Command flags.
 * @return Succeeded or failed command.
 */
static CommandCost ClearTile_TunnelBridge(TileIndex tile, DoCommandFlags flags)
{
	if (IsTunnel(tile)) {
		if (flags.Test(DoCommandFlag::Auto)) return CommandCost(STR_ERROR_MUST_DEMOLISH_TUNNEL_FIRST);
		return DoClearTunnel(tile, flags);
	} else { // IsBridge(tile)
		if (flags.Test(DoCommandFlag::Auto)) return CommandCost(STR_ERROR_MUST_DEMOLISH_BRIDGE_FIRST);
		return DoClearBridge(tile, flags);
	}
}

/**
 * Draw a single pillar sprite.
 * @param psid      Pillarsprite
 * @param x         Pillar X
 * @param y         Pillar Y
 * @param z         Pillar Z
 * @param w         Bounding box size in X direction
 * @param h         Bounding box size in Y direction
 * @param subsprite Optional subsprite for drawing halfpillars
 */
static inline void DrawPillar(const PalSpriteID *psid, int x, int y, int z, int w, int h, const SubSprite *subsprite)
{
	static const int PILLAR_Z_OFFSET = TILE_HEIGHT - BRIDGE_Z_START; ///< Start offset of pillar wrt. bridge (downwards)
	AddSortableSpriteToDraw(psid->sprite, psid->pal, x, y, w, h, BB_HEIGHT_UNDER_BRIDGE - PILLAR_Z_OFFSET, z, IsTransparencySet(TO_BRIDGES), 0, 0, -PILLAR_Z_OFFSET, subsprite);
}

/**
 * Draw two bridge pillars (north and south).
 * @param z_bottom Bottom Z
 * @param z_top    Top Z
 * @param psid     Pillarsprite
 * @param x        Pillar X
 * @param y        Pillar Y
 * @param w        Bounding box size in X direction
 * @param h        Bounding box size in Y direction
 * @return Reached Z at the bottom
 */
static int DrawPillarColumn(int z_bottom, int z_top, const PalSpriteID *psid, int x, int y, int w, int h)
{
	int cur_z;
	for (cur_z = z_top; cur_z >= z_bottom; cur_z -= TILE_HEIGHT) {
		DrawPillar(psid, x, y, cur_z, w, h, nullptr);
	}
	return cur_z;
}

/**
 * Draws the pillars under high bridges.
 *
 * @param psid Image and palette of a bridge pillar.
 * @param ti #TileInfo of current bridge-middle-tile.
 * @param axis Orientation of bridge.
 * @param drawfarpillar Whether to draw the pillar at the back
 * @param x Sprite X position of front pillar.
 * @param y Sprite Y position of front pillar.
 * @param z_bridge Absolute height of bridge bottom.
 */
static void DrawBridgePillars(const PalSpriteID *psid, const TileInfo *ti, Axis axis, bool drawfarpillar, int x, int y, int z_bridge)
{
	static const int bounding_box_size[2]  = {16, 2}; ///< bounding box size of pillars along bridge direction
	static const int back_pillar_offset[2] = { 0, 9}; ///< sprite position offset of back facing pillar

	static const int INF = 1000; ///< big number compared to sprite size
	static const SubSprite half_pillar_sub_sprite[2][2] = {
		{ {  -14, -INF, INF, INF }, { -INF, -INF, -15, INF } }, // X axis, north and south
		{ { -INF, -INF,  15, INF }, {   16, -INF, INF, INF } }, // Y axis, north and south
	};

	if (psid->sprite == 0) return;

	/* Determine ground height under pillars */
	DiagDirection south_dir = AxisToDiagDir(axis);
	int z_front_north = ti->z;
	int z_back_north = ti->z;
	int z_front_south = ti->z;
	int z_back_south = ti->z;
	GetSlopePixelZOnEdge(ti->tileh, south_dir, z_front_south, z_back_south);
	GetSlopePixelZOnEdge(ti->tileh, ReverseDiagDir(south_dir), z_front_north, z_back_north);

	/* Shared height of pillars */
	int z_front = std::max(z_front_north, z_front_south);
	int z_back = std::max(z_back_north, z_back_south);

	/* x and y size of bounding-box of pillars */
	int w = bounding_box_size[axis];
	int h = bounding_box_size[OtherAxis(axis)];
	/* sprite position of back facing pillar */
	int x_back = x - back_pillar_offset[axis];
	int y_back = y - back_pillar_offset[OtherAxis(axis)];

	/* Draw front pillars */
	int bottom_z = DrawPillarColumn(z_front, z_bridge, psid, x, y, w, h);
	if (z_front_north < z_front) DrawPillar(psid, x, y, bottom_z, w, h, &half_pillar_sub_sprite[axis][0]);
	if (z_front_south < z_front) DrawPillar(psid, x, y, bottom_z, w, h, &half_pillar_sub_sprite[axis][1]);

	/* Draw back pillars, skip top two parts, which are hidden by the bridge */
	int z_bridge_back = z_bridge - 2 * (int)TILE_HEIGHT;
	if (drawfarpillar && (z_back_north <= z_bridge_back || z_back_south <= z_bridge_back)) {
		bottom_z = DrawPillarColumn(z_back, z_bridge_back, psid, x_back, y_back, w, h);
		if (z_back_north < z_back) DrawPillar(psid, x_back, y_back, bottom_z, w, h, &half_pillar_sub_sprite[axis][0]);
		if (z_back_south < z_back) DrawPillar(psid, x_back, y_back, bottom_z, w, h, &half_pillar_sub_sprite[axis][1]);
	}
}

/**
 * Retrieve the sprites required for catenary on a road/tram bridge.
 * @param rti              RoadTypeInfo for the road or tram type to get catenary for
 * @param head_tile        Bridge head tile with roadtype information
 * @param offset           Sprite offset identifying flat to sloped bridge tiles
 * @param head             Are we drawing bridge head?
 * @param[out] spr_back    Back catenary sprite to use
 * @param[out] spr_front   Front catenary sprite to use
 */
static void GetBridgeRoadCatenary(const RoadTypeInfo *rti, TileIndex head_tile, int offset, bool head, SpriteID &spr_back, SpriteID &spr_front)
{
	static const SpriteID back_offsets[6]  = { 95,  96,  99, 102, 100, 101 };
	static const SpriteID front_offsets[6] = { 97,  98, 103, 106, 104, 105 };

	/* Simplified from DrawRoadTypeCatenary() to remove all the special cases required for regular ground road */
	spr_back = GetCustomRoadSprite(rti, head_tile, ROTSG_CATENARY_BACK, head ? TCX_NORMAL : TCX_ON_BRIDGE);
	spr_front = GetCustomRoadSprite(rti, head_tile, ROTSG_CATENARY_FRONT, head ? TCX_NORMAL : TCX_ON_BRIDGE);
	if (spr_back == 0 && spr_front == 0) {
		spr_back = SPR_TRAMWAY_BASE + back_offsets[offset];
		spr_front = SPR_TRAMWAY_BASE + front_offsets[offset];
	} else {
		if (spr_back != 0) spr_back += 23 + offset;
		if (spr_front != 0) spr_front += 23 + offset;
	}
}

/**
 * Draws the road and trambits over an already drawn (lower end) of a bridge.
 * @param head_tile    bridge head tile with roadtype information
 * @param x            the x of the bridge
 * @param y            the y of the bridge
 * @param z            the z of the bridge
 * @param offset       sprite offset identifying flat to sloped bridge tiles
 * @param head         are we drawing bridge head?
 */
static void DrawBridgeRoadBits(TileIndex head_tile, int x, int y, int z, int offset, bool head)
{
	RoadType road_rt = GetRoadTypeRoad(head_tile);
	RoadType tram_rt = GetRoadTypeTram(head_tile);
	if (IsRoadCustomBridgeHeadTile(head_tile)) {
		RoadBits entrance_bit = DiagDirToRoadBits(GetTunnelBridgeDirection(head_tile));
		if (road_rt != INVALID_ROADTYPE && !(GetCustomBridgeHeadRoadBits(head_tile, RTT_ROAD) & entrance_bit)) road_rt = INVALID_ROADTYPE;
		if (tram_rt != INVALID_ROADTYPE && !(GetCustomBridgeHeadRoadBits(head_tile, RTT_TRAM) & entrance_bit)) tram_rt = INVALID_ROADTYPE;
	}
	const RoadTypeInfo *road_rti = road_rt == INVALID_ROADTYPE ? nullptr : GetRoadTypeInfo(road_rt);
	const RoadTypeInfo *tram_rti = tram_rt == INVALID_ROADTYPE ? nullptr : GetRoadTypeInfo(tram_rt);

	SpriteID seq_back[4] = { 0 };
	bool trans_back[4] = { false };
	SpriteID seq_front[4] = { 0 };
	bool trans_front[4] = { false };

	static const SpriteID overlay_offsets[6] = {   0,   1,  11,  12,  13,  14 };
	if (head || !IsInvisibilitySet(TO_BRIDGES)) {
		/* Road underlay takes precedence over tram */
		trans_back[0] = !head && IsTransparencySet(TO_BRIDGES);
		if (road_rti != nullptr) {
			if (road_rti->UsesOverlay()) {
				seq_back[0] = GetCustomRoadSprite(road_rti, head_tile, ROTSG_BRIDGE, head ? TCX_NORMAL : TCX_ON_BRIDGE) + offset;
			}
		} else if (tram_rti != nullptr) {
			if (tram_rti->UsesOverlay()) {
				seq_back[0] = GetCustomRoadSprite(tram_rti, head_tile, ROTSG_BRIDGE, head ? TCX_NORMAL : TCX_ON_BRIDGE) + offset;
			} else {
				seq_back[0] = SPR_TRAMWAY_BRIDGE + offset;
			}
		}

		/* Draw road overlay */
		trans_back[1] = !head && IsTransparencySet(TO_BRIDGES);
		if (road_rti != nullptr) {
			if (road_rti->UsesOverlay()) {
				seq_back[1] = GetCustomRoadSprite(road_rti, head_tile, ROTSG_OVERLAY, head ? TCX_NORMAL : TCX_ON_BRIDGE);
				if (seq_back[1] != 0) seq_back[1] += overlay_offsets[offset];
			}
		}

		/* Draw tram overlay */
		trans_back[2] = !head && IsTransparencySet(TO_BRIDGES);
		if (tram_rti != nullptr) {
			if (tram_rti->UsesOverlay()) {
				seq_back[2] = GetCustomRoadSprite(tram_rti, head_tile, ROTSG_OVERLAY, head ? TCX_NORMAL : TCX_ON_BRIDGE);
				if (seq_back[2] != 0) seq_back[2] += overlay_offsets[offset];
			} else if (road_rti != nullptr) {
				seq_back[2] = SPR_TRAMWAY_OVERLAY + overlay_offsets[offset];
			}
		}

		/* Road catenary takes precedence over tram */
		trans_back[3] = IsTransparencySet(TO_CATENARY);
		trans_front[0] = IsTransparencySet(TO_CATENARY);
		if (road_rti != nullptr && HasRoadCatenaryDrawn(road_rt)) {
			GetBridgeRoadCatenary(road_rti, head_tile, offset, head, seq_back[3], seq_front[0]);
		} else if (tram_rti != nullptr && HasRoadCatenaryDrawn(tram_rt)) {
			GetBridgeRoadCatenary(tram_rti, head_tile, offset, head, seq_back[3], seq_front[0]);
		}
	}

	static const uint size_x[6] = {  1, 16, 16,  1, 16,  1 };
	static const uint size_y[6] = { 16,  1,  1, 16,  1, 16 };
	static const uint front_bb_offset_x[6] = { 15,  0,  0, 15,  0, 15 };
	static const uint front_bb_offset_y[6] = {  0, 15, 15,  0, 15,  0 };

	/* The sprites under the vehicles are drawn as SpriteCombine. StartSpriteCombine() has already been called
	 * The bounding boxes here are the same as for bridge front/roof */
	auto draw_back_sprite = [&](StringID spr, bool transparent) {
		if (spr != 0) {
			AddSortableSpriteToDraw(spr, PAL_NONE,
				x, y, size_x[offset], size_y[offset], 0x28, z,
				transparent);
		}
	};

	/* Draw first 3 back sprites, then any one-way sprite, then remaining back sprites (catenary) */
	for (uint i = 0; i < 3; ++i) {
		draw_back_sprite(seq_back[i], trans_back[i]);
	}
	if (head && road_rti != nullptr) {
		DisallowedRoadDirections drd = GetBridgeDisallowedRoadDirections(head_tile);
		if (drd != DRD_NONE) {
			SpriteID oneway = GetCustomRoadSprite(road_rti, head_tile, ROTSG_ONEWAY);
			if (oneway == 0) oneway = SPR_ONEWAY_BASE;

			int z_offset = 0;
			if (offset == 2 || offset == 5) {        // SLOPE_NE, SLOPE_NW
				oneway += ONEWAY_SLOPE_N_OFFSET;
				z_offset = TILE_HEIGHT / 2;
			} else if (offset == 3 || offset == 4) { // SLOPE_SE, SLOPE_SW
				oneway += ONEWAY_SLOPE_S_OFFSET;
				z_offset = TILE_HEIGHT / 2;
			}
			static constexpr uint8_t is_x_axis = 0x16;
			AddSortableSpriteToDraw(oneway + drd - 1 + (HasBit(is_x_axis, offset) ? 0 : 3), PAL_NONE,
				x + 8, y + 8, size_x[offset], size_y[offset], 0x28, z + z_offset,
				false);
		}
	}
	for (uint i = 3; i < lengthof(seq_back); ++i) {
		draw_back_sprite(seq_back[i], trans_back[i]);
	}

	/* Start a new SpriteCombine for the front part */
	EndSpriteCombine();
	StartSpriteCombine();

	for (uint i = 0; i < lengthof(seq_front); ++i) {
		if (seq_front[i] != 0) {
			AddSortableSpriteToDraw(seq_front[i], PAL_NONE,
				x, y, size_x[offset] + front_bb_offset_x[offset], size_y[offset] + front_bb_offset_y[offset], 0x28, z,
				trans_front[i],
				front_bb_offset_x[offset], front_bb_offset_y[offset]);
		}
	}
}

static void DrawTunnelBridgeRampSingleSignal(const TileInfo *ti, bool is_green, uint position, SignalType type, bool show_exit)
{
	bool side = (_settings_game.vehicle.road_side != 0) && _settings_game.construction.train_signal_side;
	DiagDirection dir = GetTunnelBridgeDirection(ti->tile);

	uint8_t style = GetTunnelBridgeSignalStyle(ti->tile);
	side ^= HasBit(_signal_style_masks.signal_opposite_side, style);

	static const Point SignalPositions[2][4] = {
		{   /*  X         X         Y         Y     Signals on the left side */
			{13,  3}, { 2, 13}, { 3,  4}, {13, 14}
		}, {/*  X         X         Y         Y     Signals on the right side */
			{14, 13}, { 3,  3}, {13,  2}, { 3, 13}
		}
	};

	uint x = TileX(ti->tile) * TILE_SIZE + SignalPositions[side != show_exit][position ^ (show_exit ? 1 : 0)].x;
	uint y = TileY(ti->tile) * TILE_SIZE + SignalPositions[side != show_exit][position ^ (show_exit ? 1 : 0)].y;
	uint z = ti->z;

	if (ti->tileh == SLOPE_FLAT && side == show_exit && dir == DIAGDIR_SE) z += 2;
	if (ti->tileh == SLOPE_FLAT && side != show_exit && dir == DIAGDIR_SW) z += 2;

	if (ti->tileh != SLOPE_FLAT && IsBridge(ti->tile)) z += 8; // sloped bridge head
	SignalVariant variant = IsTunnelBridgeSemaphore(ti->tile) ? SIG_SEMAPHORE : SIG_ELECTRIC;
	const RailTypeInfo *rti = GetRailTypeInfo(GetRailType(ti->tile));

	uint8_t aspect = 0;
	if (is_green) {
		if (_extra_aspects > 0) {
			aspect = show_exit ? GetTunnelBridgeExitSignalAspect(ti->tile) : GetTunnelBridgeEntranceSignalAspect(ti->tile);
		} else {
			aspect = 1;
		}
	}
	bool show_restricted = IsTunnelBridgeRestrictedSignal(ti->tile);
	const TraceRestrictProgram *prog = show_restricted ? GetExistingTraceRestrictProgram(ti->tile, FindFirstTrack(GetAcrossTunnelBridgeTrackBits(ti->tile))) : nullptr;
	CustomSignalSpriteContext ctx = { show_exit ? CSSC_TUNNEL_BRIDGE_EXIT : CSSC_TUNNEL_BRIDGE_ENTRANCE };
	if (IsTunnel(ti->tile)) ctx.ctx_flags |= CSSCF_TUNNEL;
	const CustomSignalSpriteResult result = GetCustomSignalSprite(rti, ti->tile, type, variant, aspect, ctx, style, prog, z);
	PalSpriteID sprite = result.sprite;
	bool is_custom_sprite = (sprite.sprite != 0);

	if (is_custom_sprite) {
		sprite.sprite += position;
	} else {
		if (variant == SIG_ELECTRIC && type == SIGTYPE_BLOCK) {
			/* Normal electric signals are picked from original sprites. */
			sprite = { SPR_ORIGINAL_SIGNALS_BASE + ((position << 1) + is_green), PAL_NONE };
			if (_settings_client.gui.show_all_signal_default == SSDM_ON) sprite.sprite += SPR_DUP_ORIGINAL_SIGNALS_BASE - SPR_ORIGINAL_SIGNALS_BASE;
		} else {
			/* All other signals are picked from add on sprites. */
			sprite = { SPR_SIGNALS_BASE + ((type - 1) * 16 + variant * 64 + (position << 1) + is_green) + (IsSignalSpritePBS(type) ? 64 : 0), PAL_NONE };
			if (_settings_client.gui.show_all_signal_default == SSDM_ON) sprite.sprite += SPR_DUP_SIGNALS_BASE - SPR_SIGNALS_BASE;
		}
		SpriteFile *file = GetOriginFile(sprite.sprite);
		is_custom_sprite = (file != nullptr) && (file->flags & SFF_USERGRF);
	}

	if (is_custom_sprite && show_restricted && style == 0 && _settings_client.gui.show_restricted_signal_recolour &&
			_settings_client.gui.show_all_signal_default == SSDM_RESTRICTED_RECOLOUR && !result.restricted_valid && variant == SIG_ELECTRIC) {
		/* Use duplicate sprite block, instead of GRF-specified signals */
		sprite = { (type == SIGTYPE_BLOCK && variant == SIG_ELECTRIC) ? SPR_DUP_ORIGINAL_SIGNALS_BASE : SPR_DUP_SIGNALS_BASE - 16, PAL_NONE };
		sprite.sprite += type * 16 + variant * 64 + position * 2 + is_green + (IsSignalSpritePBS(type) ? 64 : 0);
		is_custom_sprite = false;
	}

	if (!is_custom_sprite && show_restricted && variant == SIG_ELECTRIC && _settings_client.gui.show_restricted_signal_recolour) {
		extern void DrawRestrictedSignal(SignalType type, SpriteID sprite, int x, int y, int z, int dz, int bb_offset_z);
		DrawRestrictedSignal(type, sprite.sprite, x, y, z, TILE_HEIGHT, BB_Z_SEPARATOR);
	} else {
		AddSortableSpriteToDraw(sprite.sprite, sprite.pal, x, y, 1, 1, TILE_HEIGHT, z, false, 0, 0, BB_Z_SEPARATOR);
	}
}

SignalType GetTunnelBridgeDisplaySignalType(TileIndex tile)
{
	SignalType sig_type = SIGTYPE_BLOCK;
	if (IsTunnelBridgeSignalSimulationBidirectional(tile)) {
		sig_type = SIGTYPE_PBS;
	} else if (IsTunnelBridgePBS(tile)) {
		sig_type = SIGTYPE_PBS_ONEWAY;
	}
	return sig_type;
}

/* Draws a signal on tunnel / bridge entrance tile. */
static void DrawTunnelBridgeRampSignal(const TileInfo *ti)
{
	DiagDirection dir = GetTunnelBridgeDirection(ti->tile);

	uint position;
	switch (dir) {
		default: NOT_REACHED();
		case DIAGDIR_NE: position = 0; break;
		case DIAGDIR_SE: position = 2; break;
		case DIAGDIR_SW: position = 1; break;
		case DIAGDIR_NW: position = 3; break;
	}

	if (IsTunnelBridgeSignalSimulationExit(ti->tile)) {
		DrawTunnelBridgeRampSingleSignal(ti, (GetTunnelBridgeExitSignalState(ti->tile) == SIGNAL_STATE_GREEN), position ^ 1, GetTunnelBridgeDisplaySignalType(ti->tile), true);
	}
	if (IsTunnelBridgeSignalSimulationEntrance(ti->tile)) {
		SignalState state = GetTunnelBridgeEntranceSignalState(ti->tile);
		if (state == SIGNAL_STATE_GREEN && IsTunnelBridgeSignalSimulationBidirectional(ti->tile) && _settings_game.vehicle.train_braking_model == TBM_REALISTIC) {
			/* Bidirectional tunnel/bridge in realistic braking mode: display green entrance signals as visually red
			 * when entrance is not reserved, or exit signal is green. */
			if (!HasAcrossTunnelBridgeReservation(ti->tile) || GetTunnelBridgeExitSignalState(ti->tile) == SIGNAL_STATE_GREEN) {
				state = SIGNAL_STATE_RED;
			}
		}
		DrawTunnelBridgeRampSingleSignal(ti, (state == SIGNAL_STATE_GREEN), position, GetTunnelBridgeDisplaySignalType(ti->tile), false);
	}
}

static void GetBridgeSignalXY(TileIndex tile, DiagDirection bridge_direction, bool opposite_side, uint &position, uint &x, uint &y)
{
	bool side = (_settings_game.vehicle.road_side != 0) && _settings_game.construction.train_signal_side;
	side ^= opposite_side;

	static const Point SignalPositions[2][4] = {
		{   /*  X         X         Y         Y     Signals on the left side */
			{11,  3}, { 4, 13}, { 3,  4}, {11, 13}
		}, {/*  X         X         Y         Y     Signals on the right side */
			{11, 13}, { 4,  3}, {13,  4}, { 3, 11}
		}
	};

	switch (bridge_direction) {
		default: NOT_REACHED();
		case DIAGDIR_NE: position = 0; break;
		case DIAGDIR_SE: position = 2; break;
		case DIAGDIR_SW: position = 1; break;
		case DIAGDIR_NW: position = 3; break;
	}

	x = TileX(tile) * TILE_SIZE + SignalPositions[side][position].x;
	y = TileY(tile) * TILE_SIZE + SignalPositions[side][position].y;
}

/* Draws a signal on tunnel / bridge entrance tile. */
static void DrawBridgeSignalOnMiddlePart(const TileInfo *ti, TileIndex bridge_start_tile, TileIndex bridge_end_tile, uint z)
{
	uint bridge_signal_position = 0;
	int m2_position = 0;

	const uint bridge_section = GetTunnelBridgeLength(ti->tile, bridge_start_tile) + 1;
	const uint simulated_wormhole_signals = GetTunnelBridgeSignalSimulationSpacing(bridge_start_tile);

	while (bridge_signal_position <= bridge_section) {
		bridge_signal_position += simulated_wormhole_signals;
		if (bridge_signal_position == bridge_section) {
			uint8_t style = GetBridgeSignalStyle(bridge_start_tile);

			uint position, x, y;
			GetBridgeSignalXY(ti->tile, GetTunnelBridgeDirection(bridge_start_tile), HasBit(_signal_style_masks.signal_opposite_side, style), position, x, y);

			SignalVariant variant = IsTunnelBridgeSemaphore(bridge_start_tile) ? SIG_SEMAPHORE : SIG_ELECTRIC;
			SignalState state = GetBridgeEntranceSimulatedSignalState(bridge_start_tile, m2_position);
			if (state == SIGNAL_STATE_GREEN && IsTunnelBridgeSignalSimulationBidirectional(bridge_start_tile) && _settings_game.vehicle.train_braking_model == TBM_REALISTIC) {
				/* Bidirectional tunnel/bridge in realistic braking mode: display green middle signals as visually red when
				 * other end is reserved in incoming direction, or when both entrance signals are green and the entrance is not reserved. */
				if (HasAcrossTunnelBridgeReservation(bridge_end_tile) &&
						GetTunnelBridgeExitSignalState(bridge_end_tile) != SIGNAL_STATE_GREEN &&
						GetTunnelBridgeEntranceSignalState(bridge_end_tile) == SIGNAL_STATE_GREEN) {
					state = SIGNAL_STATE_RED;
				} else if (!HasAcrossTunnelBridgeReservation(bridge_start_tile) &&
						GetTunnelBridgeEntranceSignalState(bridge_start_tile) == SIGNAL_STATE_GREEN &&
						GetTunnelBridgeEntranceSignalState(bridge_end_tile) == SIGNAL_STATE_GREEN) {
					state = SIGNAL_STATE_RED;
				}
			}
			uint8_t aspect = 0;
			if (state == SIGNAL_STATE_GREEN) {
				aspect = 1;
				if (_extra_aspects > 0) {
					const uint bridge_length = GetTunnelBridgeLength(bridge_start_tile, bridge_end_tile) + 1;
					while (true) {
						bridge_signal_position += simulated_wormhole_signals;
						if (bridge_signal_position >= bridge_length) {
							if (GetTunnelBridgeExitSignalState(bridge_end_tile) == SIGNAL_STATE_GREEN) {
								aspect += GetTunnelBridgeExitSignalAspectForInternalPropagation(bridge_end_tile);
							}
							break;
						}
						m2_position++;
						if (GetBridgeEntranceSimulatedSignalState(bridge_start_tile, m2_position) != SIGNAL_STATE_GREEN) break;
						aspect++;
						if (aspect >= GetMaximumSignalAspect()) break;
					}
				}
			}

			const RailTypeInfo *rti = GetRailTypeInfo(GetRailType(bridge_start_tile));
			SignalType type = GetTunnelBridgeDisplaySignalType(bridge_start_tile);
			PalSpriteID sprite = GetCustomSignalSprite(rti, bridge_start_tile, type, variant, aspect, { CSSC_BRIDGE_MIDDLE }, style).sprite;

			if (sprite.sprite != 0) {
				sprite.sprite += position;
			} else {
				bool is_green = (state == SIGNAL_STATE_GREEN);
				if (variant == SIG_ELECTRIC && type == SIGTYPE_BLOCK) {
					/* Normal electric signals are picked from original sprites. */
					sprite = { SPR_ORIGINAL_SIGNALS_BASE + ((position << 1) + is_green), PAL_NONE };
					if (_settings_client.gui.show_all_signal_default == SSDM_ON) sprite.sprite += SPR_DUP_ORIGINAL_SIGNALS_BASE - SPR_ORIGINAL_SIGNALS_BASE;
				} else {
					/* All other signals are picked from add on sprites. */
					sprite = { SPR_SIGNALS_BASE + ((type - 1) * 16 + variant * 64 + (position << 1) + is_green) + (IsSignalSpritePBS(type) ? 64 : 0), PAL_NONE };
					if (_settings_client.gui.show_all_signal_default == SSDM_ON) sprite.sprite += SPR_DUP_SIGNALS_BASE - SPR_SIGNALS_BASE;
				}
				sprite.pal = PAL_NONE;
			}

			AddSortableSpriteToDraw(sprite.sprite, sprite.pal, x, y, 1, 1, TILE_HEIGHT, z + 5, false, 0, 0, BB_Z_SEPARATOR);
			break;
		}
		m2_position++;
	}
}

void MarkSingleBridgeSignalDirty(TileIndex tile, TileIndex bridge_start_tile)
{
	if (_signal_sprite_oversized) {
		MarkTileDirtyByTile(tile, VMDF_NOT_MAP_MODE);
		return;
	}

	bool opposite_side = false;
	if (_signal_style_masks.signal_opposite_side != 0) {
		opposite_side = HasBit(_signal_style_masks.signal_opposite_side, GetTunnelBridgeSignalStyle(bridge_start_tile));
	}

	uint position, x, y;
	GetBridgeSignalXY(tile, GetTunnelBridgeDirection(bridge_start_tile), opposite_side, position, x, y);
	Point pt = RemapCoords(x, y, GetBridgePixelHeight(bridge_start_tile) + 5 - BRIDGE_Z_START);
	MarkAllViewportsDirty(
			pt.x - SIGNAL_DIRTY_LEFT,
			pt.y - SIGNAL_DIRTY_TOP,
			pt.x + SIGNAL_DIRTY_RIGHT,
			pt.y + SIGNAL_DIRTY_BOTTOM,
			VMDF_NOT_MAP_MODE
	);
}

static int GetTunnelBridgeSignalZNonRailCustom(TileIndex tile, bool side, bool exit, DiagDirection dir)
{
	int z;
	if (IsTunnel(tile)) {
		z = GetTileZ(tile) * TILE_HEIGHT;
	} else {
		Slope slope;
		std::tie(slope, z) = GetTilePixelSlope(tile);
		if (slope == SLOPE_FLAT) {
			if (side == exit && dir == DIAGDIR_SE) z += 2;
			if (side != exit && dir == DIAGDIR_SW) z += 2;
		} else {
			z += 8;
		}
	}

	return z;
}

int GetTunnelBridgeSignalZ(TileIndex tile, bool exit)
{
	if (IsRailCustomBridgeHeadTile(tile)) {
		return GetTileMaxPixelZ(tile);
	}

	bool opposite_side = false;
	if (_signal_style_masks.signal_opposite_side != 0) {
		opposite_side = HasBit(_signal_style_masks.signal_opposite_side, GetTunnelBridgeSignalStyle(tile));
	}

	bool side = (_settings_game.vehicle.road_side != 0) && _settings_game.construction.train_signal_side;
	side ^= opposite_side;

	return GetTunnelBridgeSignalZNonRailCustom(tile, side, exit, GetTunnelBridgeDirection(tile));
}

void MarkTunnelBridgeSignalDirty(TileIndex tile, bool exit)
{
	if (_signal_sprite_oversized) {
		MarkTileDirtyByTile(tile, VMDF_NOT_MAP_MODE);
		return;
	}

	bool opposite_side = false;
	if (_signal_style_masks.signal_opposite_side != 0) {
		opposite_side = HasBit(_signal_style_masks.signal_opposite_side, GetTunnelBridgeSignalStyle(tile));
	}

	if (IsRailCustomBridgeHeadTile(tile)) {
		Trackdir td = exit ? GetTunnelBridgeExitTrackdir(tile) : GetTunnelBridgeEntranceTrackdir(tile);
		MarkSingleSignalDirtyAtZ(tile, td, opposite_side, GetTileMaxPixelZ(tile));
		return;
	}

	bool side = (_settings_game.vehicle.road_side != 0) && _settings_game.construction.train_signal_side;
	DiagDirection dir = GetTunnelBridgeDirection(tile);

	side ^= opposite_side;

	uint position;
	switch (dir) {
		default: NOT_REACHED();
		case DIAGDIR_NE: position = 0; break;
		case DIAGDIR_SE: position = 2; break;
		case DIAGDIR_SW: position = 1; break;
		case DIAGDIR_NW: position = 3; break;
	}

	static const Point SignalPositions[2][4] = {
		{   /*  X         X         Y         Y     Signals on the left side */
			{13,  3}, { 2, 13}, { 3,  4}, {13, 14}
		}, {/*  X         X         Y         Y     Signals on the right side */
			{14, 13}, { 3,  3}, {13,  2}, { 3, 13}
		}
	};

	uint x = TileX(tile) * TILE_SIZE + SignalPositions[side != exit][position].x;
	uint y = TileY(tile) * TILE_SIZE + SignalPositions[side != exit][position].y;

	int z = GetTunnelBridgeSignalZNonRailCustom(tile, side, exit, dir);

	Point pt = RemapCoords(x, y, z);
	MarkAllViewportsDirty(
			pt.x - SIGNAL_DIRTY_LEFT,
			pt.y - SIGNAL_DIRTY_TOP,
			pt.x + SIGNAL_DIRTY_RIGHT,
			pt.y + SIGNAL_DIRTY_BOTTOM,
			VMDF_NOT_MAP_MODE
	);
}

/**
 * Draws a tunnel of bridge tile.
 * For tunnels, this is rather simple, as you only need to draw the entrance.
 * Bridges are a bit more complex. base_offset is where the sprite selection comes into play
 * and it works a bit like a bitmask.<p> For bridge heads:
 * @param ti TileInfo of the structure to draw
 * <ul><li>Bit 0: direction</li>
 * <li>Bit 1: northern or southern heads</li>
 * <li>Bit 2: Set if the bridge head is sloped</li>
 * <li>Bit 3 and more: Railtype Specific subset</li>
 * </ul>
 * Please note that in this code, "roads" are treated as railtype 1, whilst the real railtypes are 0, 2 and 3
 */
static void DrawTile_TunnelBridge(TileInfo *ti, DrawTileProcParams params)
{
	TransportType transport_type = GetTunnelBridgeTransportType(ti->tile);
	DiagDirection tunnelbridge_direction = GetTunnelBridgeDirection(ti->tile);

	if (IsTunnel(ti->tile)) {
		/* Front view of tunnel bounding boxes:
		 *
		 *   122223  <- BB_Z_SEPARATOR
		 *   1    3
		 *   1    3                1,3 = empty helper BB
		 *   1    3                  2 = SpriteCombine of tunnel-roof and catenary (tram & elrail)
		 *
		 */

		static const int _tunnel_BB[4][12] = {
			/*  tunnnel-roof  |  Z-separator  | tram-catenary
			 * w  h  bb_x bb_y| x   y   w   h |bb_x bb_y w h */
			{  1,  0, -15, -14,  0, 15, 16,  1, 0, 1, 16, 15 }, // NE
			{  0,  1, -14, -15, 15,  0,  1, 16, 1, 0, 15, 16 }, // SE
			{  1,  0, -15, -14,  0, 15, 16,  1, 0, 1, 16, 15 }, // SW
			{  0,  1, -14, -15, 15,  0,  1, 16, 1, 0, 15, 16 }, // NW
		};
		const int *BB_data = _tunnel_BB[tunnelbridge_direction];

		bool catenary = false;

		SpriteID image;
		SpriteID railtype_overlay = 0;
		if (transport_type == TRANSPORT_RAIL) {
			const RailTypeInfo *rti = GetRailTypeInfo(GetRailType(ti->tile));
			image = rti->base_sprites.tunnel;
			if (rti->UsesOverlay()) {
				/* Check if the railtype has custom tunnel portals. */
				railtype_overlay = GetCustomRailSprite(rti, ti->tile, RTSG_TUNNEL_PORTAL);
				if (railtype_overlay != 0) image = SPR_RAILTYPE_TUNNEL_BASE; // Draw blank grass tunnel base.
			}
		} else {
			image = SPR_TUNNEL_ENTRY_REAR_ROAD;
		}

		if (HasTunnelBridgeSnowOrDesert(ti->tile)) image += railtype_overlay != 0 ? 8 : 32;

		image += tunnelbridge_direction * 2;
		DrawGroundSprite(image, PAL_NONE);

		if (transport_type == TRANSPORT_ROAD) {
			RoadType road_rt = GetRoadTypeRoad(ti->tile);
			RoadType tram_rt = GetRoadTypeTram(ti->tile);
			const RoadTypeInfo *road_rti = road_rt == INVALID_ROADTYPE ? nullptr : GetRoadTypeInfo(road_rt);
			const RoadTypeInfo *tram_rti = tram_rt == INVALID_ROADTYPE ? nullptr : GetRoadTypeInfo(tram_rt);
			uint sprite_offset = DiagDirToAxis(tunnelbridge_direction) == AXIS_X ? 1 : 0;
			bool draw_underlay = true;

			/* Road underlay takes precedence over tram */
			if (road_rti != nullptr) {
				if (road_rti->UsesOverlay()) {
					SpriteID ground = GetCustomRoadSprite(road_rti, ti->tile, ROTSG_TUNNEL);
					if (ground != 0) {
						DrawGroundSprite(ground + tunnelbridge_direction, PAL_NONE);
						draw_underlay = false;
					}
				}
			} else {
				if (tram_rti->UsesOverlay()) {
					SpriteID ground = GetCustomRoadSprite(tram_rti, ti->tile, ROTSG_TUNNEL);
					if (ground != 0) {
						DrawGroundSprite(ground + tunnelbridge_direction, PAL_NONE);
						draw_underlay = false;
					}
				}
			}

			DrawRoadOverlays(ti, PAL_NONE, road_rti, tram_rti, sprite_offset, sprite_offset, draw_underlay);

			/* Road catenary takes precedence over tram */
			SpriteID catenary_sprite_base = 0;
			if (road_rti != nullptr && HasRoadCatenaryDrawn(road_rt)) {
				catenary_sprite_base = GetCustomRoadSprite(road_rti, ti->tile, ROTSG_CATENARY_FRONT);
				if (catenary_sprite_base == 0) {
					catenary_sprite_base = SPR_TRAMWAY_TUNNEL_WIRES;
				} else {
					catenary_sprite_base += 19;
				}
			} else if (tram_rti != nullptr && HasRoadCatenaryDrawn(tram_rt)) {
				catenary_sprite_base = GetCustomRoadSprite(tram_rti, ti->tile, ROTSG_CATENARY_FRONT);
				if (catenary_sprite_base == 0) {
					catenary_sprite_base = SPR_TRAMWAY_TUNNEL_WIRES;
				} else {
					catenary_sprite_base += 19;
				}
			}

			if (catenary_sprite_base != 0) {
				catenary = true;
				StartSpriteCombine();
				AddSortableSpriteToDraw(catenary_sprite_base + tunnelbridge_direction, PAL_NONE, ti->x, ti->y, BB_data[10], BB_data[11], TILE_HEIGHT, ti->z, IsTransparencySet(TO_CATENARY), BB_data[8], BB_data[9], BB_Z_SEPARATOR);
			}
		} else {
			const RailTypeInfo *rti = GetRailTypeInfo(GetRailType(ti->tile));
			if (rti->UsesOverlay()) {
				SpriteID surface = GetCustomRailSprite(rti, ti->tile, RTSG_TUNNEL);
				if (surface != 0) DrawGroundSprite(surface + tunnelbridge_direction, PAL_NONE);
			}

			/* PBS debugging, draw reserved tracks darker */
			if (_game_mode != GM_MENU && _settings_client.gui.show_track_reservation && HasTunnelReservation(ti->tile)) {
				if (rti->UsesOverlay()) {
					SpriteID overlay = GetCustomRailSprite(rti, ti->tile, RTSG_OVERLAY);
					DrawGroundSprite(overlay + RTO_X + DiagDirToAxis(tunnelbridge_direction), PALETTE_CRASH);
				} else {
					DrawGroundSprite(DiagDirToAxis(tunnelbridge_direction) == AXIS_X ? rti->base_sprites.single_x : rti->base_sprites.single_y, PALETTE_CRASH);
				}
			}

			if (HasRailCatenaryDrawn(GetRailType(ti->tile))) {
				/* Maybe draw pylons on the entry side */
				DrawRailCatenary(ti);

				catenary = true;
				StartSpriteCombine();
				/* Draw wire above the ramp */
				DrawRailCatenaryOnTunnel(ti);
			}
		}

		if (railtype_overlay != 0 && !catenary) StartSpriteCombine();

		AddSortableSpriteToDraw(image + 1, PAL_NONE, ti->x + TILE_SIZE - 1, ti->y + TILE_SIZE - 1, BB_data[0], BB_data[1], TILE_HEIGHT, ti->z, false, BB_data[2], BB_data[3], BB_Z_SEPARATOR);
		/* Draw railtype tunnel portal overlay if defined. */
		if (railtype_overlay != 0) AddSortableSpriteToDraw(railtype_overlay + tunnelbridge_direction, PAL_NONE, ti->x + TILE_SIZE - 1, ti->y + TILE_SIZE - 1, BB_data[0], BB_data[1], TILE_HEIGHT, ti->z, false, BB_data[2], BB_data[3], BB_Z_SEPARATOR);

		if (catenary || railtype_overlay != 0) EndSpriteCombine();

		/* Add helper BB for sprite sorting that separates the tunnel from things beside of it. */
		AddSortableSpriteToDraw(SPR_EMPTY_BOUNDING_BOX, PAL_NONE, ti->x,              ti->y,              BB_data[6], BB_data[7], TILE_HEIGHT, ti->z);
		AddSortableSpriteToDraw(SPR_EMPTY_BOUNDING_BOX, PAL_NONE, ti->x + BB_data[4], ti->y + BB_data[5], BB_data[6], BB_data[7], TILE_HEIGHT, ti->z);

		/* Draw signals for tunnel. */
		if (IsTunnelBridgeWithSignalSimulation(ti->tile)) DrawTunnelBridgeRampSignal(ti);

		DrawBridgeMiddle(ti);
	} else { // IsBridge(ti->tile)
		if (transport_type == TRANSPORT_ROAD && IsRoadCustomBridgeHead(ti->tile)) {
			DrawRoadBitsTunnelBridge(ti);
			DrawBridgeMiddle(ti);
			return;
		}
		if (transport_type == TRANSPORT_RAIL && IsRailCustomBridgeHead(ti->tile)) {
			const RailTypeInfo *rti = GetRailTypeInfo(GetRailType(ti->tile));
			DrawTrackBits(ti, GetCustomBridgeHeadTrackBits(ti->tile));
			if (HasBit(_display_opt, DO_FULL_DETAIL)) {
				extern void DrawTrackDetails(const TileInfo *ti, const RailTypeInfo *rti, const RailGroundType rgt);
				DrawTrackDetails(ti, rti, GetTunnelBridgeGroundType(ti->tile));
			}
			if (HasRailCatenaryDrawn(GetRailType(ti->tile), GetTileSecondaryRailTypeIfValid(ti->tile))) {
				DrawRailCatenary(ti);
			}

			if (IsTunnelBridgeWithSignalSimulation(ti->tile)) {
				extern void DrawSingleSignal(TileIndex tile, const RailTypeInfo *rti, Track track, SignalState condition,
						SignalOffsets image, uint pos, SignalType type, SignalVariant variant, const TraceRestrictProgram *prog, CustomSignalSpriteContext context);

				DiagDirection dir = GetTunnelBridgeDirection(ti->tile);
				SignalVariant variant = IsTunnelBridgeSemaphore(ti->tile) ? SIG_SEMAPHORE : SIG_ELECTRIC;

				Track t = FindFirstTrack(GetAcrossTunnelBridgeTrackBits(ti->tile));
				auto draw_signals = [&](uint position, SignalOffsets image, DiagDirection towards) {
					if (dir == towards) {
						/* flip signal directions */
						position ^= 1;
						image = (SignalOffsets)(image ^ 1);
					}
					const TraceRestrictProgram *prog = IsTunnelBridgeRestrictedSignal(ti->tile) ? GetExistingTraceRestrictProgram(ti->tile, t) : nullptr;
					if (IsTunnelBridgeSignalSimulationEntrance(ti->tile)) {
						CustomSignalSpriteContext ctx = { CSSC_TUNNEL_BRIDGE_ENTRANCE };
						DrawSingleSignal(ti->tile, rti, t, GetTunnelBridgeEntranceSignalState(ti->tile), image, position, SIGTYPE_BLOCK, variant, prog, ctx);
					}
					if (IsTunnelBridgeSignalSimulationExit(ti->tile)) {
						SignalType type = SIGTYPE_BLOCK;
						if (IsTunnelBridgePBS(ti->tile)) {
							type = IsTunnelBridgeSignalSimulationEntrance(ti->tile) ? SIGTYPE_PBS : SIGTYPE_PBS_ONEWAY;
						}
						CustomSignalSpriteContext ctx = { CSSC_TUNNEL_BRIDGE_EXIT };
						DrawSingleSignal(ti->tile, rti, t, GetTunnelBridgeExitSignalState(ti->tile), (SignalOffsets)(image ^ 1), position ^ 1, type, variant, prog, ctx);
					}
				};
				switch (t) {
					default: NOT_REACHED();
					case TRACK_X:     draw_signals( 8, SIGNAL_TO_SOUTHWEST, DIAGDIR_SW); break;
					case TRACK_Y:     draw_signals(10, SIGNAL_TO_SOUTHEAST, DIAGDIR_NW); break;
					case TRACK_UPPER: draw_signals( 4, SIGNAL_TO_WEST,      DIAGDIR_NW); break;
					case TRACK_LOWER: draw_signals( 6, SIGNAL_TO_WEST,      DIAGDIR_SW); break;
					case TRACK_LEFT:  draw_signals( 0, SIGNAL_TO_NORTH,     DIAGDIR_NW); break;
					case TRACK_RIGHT: draw_signals( 2, SIGNAL_TO_NORTH,     DIAGDIR_NE); break;
				}
			}

			DrawBridgeMiddle(ti);
			return;
		}

		const PalSpriteID *psid;
		int base_offset;
		bool ice = HasTunnelBridgeSnowOrDesert(ti->tile);

		if (transport_type == TRANSPORT_RAIL) {
			base_offset = GetRailTypeInfo(GetRailType(ti->tile))->bridge_offset;
			assert(base_offset != 8); // This one is used for roads
		} else {
			base_offset = 8;
		}

		/* as the lower 3 bits are used for other stuff, make sure they are clear */
		assert( (base_offset & 0x07) == 0x00);

		DrawFoundation(ti, GetBridgeFoundation(ti->tileh, DiagDirToAxis(tunnelbridge_direction)));

		/* HACK Wizardry to convert the bridge ramp direction into a sprite offset */
		base_offset += (6 - tunnelbridge_direction) % 4;

		/* Table number BRIDGE_PIECE_HEAD always refers to the bridge heads for any bridge type */
		if (transport_type != TRANSPORT_WATER) {
			if (ti->tileh == SLOPE_FLAT) base_offset += 4; // sloped bridge head
			psid = &GetBridgeSpriteTable(GetBridgeType(ti->tile), BRIDGE_PIECE_HEAD)[base_offset];
		} else {
			psid = _aqueduct_sprites + base_offset;
		}

		if (!ice) {
			TileIndex next = ti->tile + TileOffsByDiagDir(tunnelbridge_direction);
			if (ti->tileh != SLOPE_FLAT && ti->z == 0 && HasTileWaterClass(next) && GetWaterClass(next) == WATER_CLASS_SEA) {
				DrawShoreTile(ti->tileh);
			} else {
				DrawClearLandTile(ti, 3);
			}
		} else {
			DrawGroundSprite(SPR_FLAT_SNOW_DESERT_TILE + SlopeToSpriteOffset(ti->tileh), PAL_NONE);
		}

		/* draw ramp */

		/* Draw Trambits and PBS Reservation as SpriteCombine */
		if (transport_type == TRANSPORT_ROAD || transport_type == TRANSPORT_RAIL) StartSpriteCombine();

		/* HACK set the height of the BB of a sloped ramp to 1 so a vehicle on
		 * it doesn't disappear behind it
		 */
		/* Bridge heads are drawn solid no matter how invisibility/transparency is set */
		AddSortableSpriteToDraw(psid->sprite, psid->pal, ti->x, ti->y, 16, 16, ti->tileh == SLOPE_FLAT ? 0 : 8, ti->z);

		if (transport_type == TRANSPORT_ROAD) {
			uint offset = tunnelbridge_direction;
			int z = ti->z;
			if (ti->tileh != SLOPE_FLAT) {
				offset = (offset + 1) & 1;
				z += TILE_HEIGHT;
			} else {
				offset += 2;
			}

			/* DrawBridgeRoadBits() calls EndSpriteCombine() and StartSpriteCombine() */
			DrawBridgeRoadBits(ti->tile, ti->x, ti->y, z, offset, true);

			EndSpriteCombine();
		} else if (transport_type == TRANSPORT_RAIL) {
			const RailTypeInfo *rti = GetRailTypeInfo(GetRailType(ti->tile));
			if (rti->UsesOverlay()) {
				SpriteID surface = GetCustomRailSprite(rti, ti->tile, RTSG_BRIDGE);
				if (surface != 0) {
					if (HasBridgeFlatRamp(ti->tileh, DiagDirToAxis(tunnelbridge_direction))) {
						AddSortableSpriteToDraw(surface + ((DiagDirToAxis(tunnelbridge_direction) == AXIS_X) ? RTBO_X : RTBO_Y), PAL_NONE, ti->x, ti->y, 16, 16, 0, ti->z + 8);
					} else {
						AddSortableSpriteToDraw(surface + RTBO_SLOPE + tunnelbridge_direction, PAL_NONE, ti->x, ti->y, 16, 16, 8, ti->z);
					}
				}
				/* Don't fallback to non-overlay sprite -- the spec states that
				 * if an overlay is present then the bridge surface must be
				 * present. */
			}

			/* PBS debugging, draw reserved tracks darker */
			if (_game_mode != GM_MENU && _settings_client.gui.show_track_reservation && GetBridgeReservationTrackBits(ti->tile) != TRACK_BIT_NONE) {
				if (rti->UsesOverlay()) {
					SpriteID overlay = GetCustomRailSprite(rti, ti->tile, RTSG_OVERLAY);
					if (HasBridgeFlatRamp(ti->tileh, DiagDirToAxis(tunnelbridge_direction))) {
						AddSortableSpriteToDraw(overlay + RTO_X + DiagDirToAxis(tunnelbridge_direction), PALETTE_CRASH, ti->x, ti->y, 16, 16, 0, ti->z + 8);
					} else {
						AddSortableSpriteToDraw(overlay + RTO_SLOPE_NE + tunnelbridge_direction, PALETTE_CRASH, ti->x, ti->y, 16, 16, 8, ti->z);
					}
				} else {
					if (HasBridgeFlatRamp(ti->tileh, DiagDirToAxis(tunnelbridge_direction))) {
						AddSortableSpriteToDraw(DiagDirToAxis(tunnelbridge_direction) == AXIS_X ? rti->base_sprites.single_x : rti->base_sprites.single_y, PALETTE_CRASH, ti->x, ti->y, 16, 16, 0, ti->z + 8);
					} else {
						AddSortableSpriteToDraw(rti->base_sprites.single_sloped + tunnelbridge_direction, PALETTE_CRASH, ti->x, ti->y, 16, 16, 8, ti->z);
					}
				}
			}

			EndSpriteCombine();
			if (HasRailCatenaryDrawn(GetRailType(ti->tile))) {
				DrawRailCatenary(ti);
			}
		}

		/* Draw signals for bridge. */
		if (IsTunnelBridgeWithSignalSimulation(ti->tile)) DrawTunnelBridgeRampSignal(ti);

		DrawBridgeMiddle(ti);
	}
}


/**
 * Compute bridge piece. Computes the bridge piece to display depending on the position inside the bridge.
 * bridges pieces sequence (middle parts).
 * Note that it is not covering the bridge heads, which are always referenced by the same sprite table.
 * bridge len 1: BRIDGE_PIECE_NORTH
 * bridge len 2: BRIDGE_PIECE_NORTH  BRIDGE_PIECE_SOUTH
 * bridge len 3: BRIDGE_PIECE_NORTH  BRIDGE_PIECE_MIDDLE_ODD   BRIDGE_PIECE_SOUTH
 * bridge len 4: BRIDGE_PIECE_NORTH  BRIDGE_PIECE_INNER_NORTH  BRIDGE_PIECE_INNER_SOUTH  BRIDGE_PIECE_SOUTH
 * bridge len 5: BRIDGE_PIECE_NORTH  BRIDGE_PIECE_INNER_NORTH  BRIDGE_PIECE_MIDDLE_EVEN  BRIDGE_PIECE_INNER_SOUTH  BRIDGE_PIECE_SOUTH
 * bridge len 6: BRIDGE_PIECE_NORTH  BRIDGE_PIECE_INNER_NORTH  BRIDGE_PIECE_INNER_SOUTH  BRIDGE_PIECE_INNER_NORTH  BRIDGE_PIECE_INNER_SOUTH  BRIDGE_PIECE_SOUTH
 * bridge len 7: BRIDGE_PIECE_NORTH  BRIDGE_PIECE_INNER_NORTH  BRIDGE_PIECE_INNER_SOUTH  BRIDGE_PIECE_MIDDLE_ODD   BRIDGE_PIECE_INNER_NORTH  BRIDGE_PIECE_INNER_SOUTH  BRIDGE_PIECE_SOUTH
 * #0 - always as first, #1 - always as last (if len>1)
 * #2,#3 are to pair in order
 * for odd bridges: #5 is going in the bridge middle if on even position, #4 on odd (counting from 0)
 * @param north Northernmost tile of bridge
 * @param south Southernmost tile of bridge
 * @return Index of bridge piece
 */
static BridgePieces CalcBridgePiece(uint north, uint south)
{
	if (north == 1) {
		return BRIDGE_PIECE_NORTH;
	} else if (south == 1) {
		return BRIDGE_PIECE_SOUTH;
	} else if (north < south) {
		return north & 1 ? BRIDGE_PIECE_INNER_SOUTH : BRIDGE_PIECE_INNER_NORTH;
	} else if (north > south) {
		return south & 1 ? BRIDGE_PIECE_INNER_NORTH : BRIDGE_PIECE_INNER_SOUTH;
	} else {
		return north & 1 ? BRIDGE_PIECE_MIDDLE_EVEN : BRIDGE_PIECE_MIDDLE_ODD;
	}
}

BridgePiecePillarFlags GetBridgeTilePillarFlags(TileIndex tile, TileIndex northern_bridge_end, TileIndex southern_bridge_end, BridgeType bridge_type, TransportType bridge_transport_type)
{
	if (bridge_transport_type == TRANSPORT_WATER) return BPPF_ALL_CORNERS;

	BridgePieces piece = CalcBridgePiece(
		GetTunnelBridgeLength(tile, northern_bridge_end) + 1,
		GetTunnelBridgeLength(tile, southern_bridge_end) + 1
	);
	assert(piece < BRIDGE_PIECE_HEAD);

	const BridgeSpec *spec = GetBridgeSpec(bridge_type);
	const Axis axis = TileX(northern_bridge_end) == TileX(southern_bridge_end) ? AXIS_Y : AXIS_X;
	if (!HasBit(spec->ctrl_flags, BSCF_INVALID_PILLAR_FLAGS)) {
		return (BridgePiecePillarFlags) spec->pillar_flags[piece * 2 + (axis == AXIS_Y ? 1 : 0)];
	} else {
		uint base_offset;
		if (bridge_transport_type == TRANSPORT_RAIL) {
			base_offset = GetRailTypeInfo(GetRailType(southern_bridge_end))->bridge_offset;
		} else {
			base_offset = 8;
		}

		const PalSpriteID *psid = &GetBridgeSpriteTable(bridge_type, piece)[base_offset];
		if (axis == AXIS_Y) psid += 4;
		return (BridgePiecePillarFlags) (psid[2].sprite != 0 ? BPPF_ALL_CORNERS : 0);
	}
}

BridgePieceDebugInfo GetBridgePieceDebugInfo(TileIndex tile)
{
	TileIndex rampnorth = GetNorthernBridgeEnd(tile);
	TileIndex rampsouth = GetSouthernBridgeEnd(tile);

	BridgePieces piece = CalcBridgePiece(
		GetTunnelBridgeLength(tile, rampnorth) + 1,
		GetTunnelBridgeLength(tile, rampsouth) + 1
	);
	BridgePiecePillarFlags pillar_flags = GetBridgeTilePillarFlags(tile, rampnorth, rampsouth, GetBridgeType(rampnorth), GetTunnelBridgeTransportType(rampnorth));
	const Axis axis = TileX(rampnorth) == TileX(rampsouth) ? AXIS_Y : AXIS_X;
	uint pillar_index = piece * 2 + (axis == AXIS_Y ? 1 : 0);
	return { piece, pillar_flags, pillar_index };
}

/**
 * Draw the middle bits of a bridge.
 * @param ti Tile information of the tile to draw it on.
 */
void DrawBridgeMiddle(const TileInfo *ti)
{
	/* Sectional view of bridge bounding boxes:
	 *
	 *  1           2                                1,2 = SpriteCombine of Bridge front/(back&floor) and RoadCatenary
	 *  1           2                                  3 = empty helper BB
	 *  1     7     2                                4,5 = pillars under higher bridges
	 *  1 6 88888 6 2                                  6 = elrail-pylons
	 *  1 6 88888 6 2                                  7 = elrail-wire
	 *  1 6 88888 6 2  <- TILE_HEIGHT                  8 = rail-vehicle on bridge
	 *  3333333333333  <- BB_Z_SEPARATOR
	 *                 <- unused
	 *    4       5    <- BB_HEIGHT_UNDER_BRIDGE
	 *    4       5
	 *    4       5
	 *
	 */

	if (!IsBridgeAbove(ti->tile)) return;

	TileIndex rampnorth = GetNorthernBridgeEnd(ti->tile);
	TileIndex rampsouth = GetSouthernBridgeEnd(ti->tile);
	TransportType transport_type = GetTunnelBridgeTransportType(rampsouth);

	Axis axis = GetBridgeAxis(ti->tile);
	BridgePieces piece = CalcBridgePiece(
		GetTunnelBridgeLength(ti->tile, rampnorth) + 1,
		GetTunnelBridgeLength(ti->tile, rampsouth) + 1
	);

	const PalSpriteID *psid;
	bool drawfarpillar;
	if (transport_type != TRANSPORT_WATER) {
		BridgeType type =  GetBridgeType(rampsouth);
		drawfarpillar = !HasBit(GetBridgeSpec(type)->flags, 0);

		uint base_offset;
		if (transport_type == TRANSPORT_RAIL) {
			base_offset = GetRailTypeInfo(GetRailType(rampsouth))->bridge_offset;
		} else {
			base_offset = 8;
		}

		psid = &GetBridgeSpriteTable(type, piece)[base_offset];
	} else {
		drawfarpillar = true;
		psid = _aqueduct_sprites;
	}

	if (axis != AXIS_X) psid += 4;

	int x = ti->x;
	int y = ti->y;
	uint bridge_z = GetBridgePixelHeight(rampsouth);
	int z = bridge_z - BRIDGE_Z_START;

	/* Add a bounding box that separates the bridge from things below it. */
	ViewportSortableSpriteSpecialFlags special_flags = VSSF_NONE;
	if (IsPlainRailTile(ti->tile) && (GetTrackBits(ti->tile) & (TRACK_BIT_LEFT | TRACK_BIT_RIGHT | TRACK_BIT_LOWER)) != 0) {
		/* Problematic diagonal rail track is underneath this bridge */
		special_flags = VSSSF_SORT_SPECIAL | VSSSF_SORT_SORT_BRIDGE_BB;
	}
	AddSortableSpriteToDraw(SPR_EMPTY_BOUNDING_BOX, PAL_NONE, x, y, 16, 16, 1, bridge_z - TILE_HEIGHT + BB_Z_SEPARATOR, false, 0, 0, 0, nullptr, special_flags);

	/* Draw Trambits as SpriteCombine */
	if (transport_type == TRANSPORT_ROAD || transport_type == TRANSPORT_RAIL) StartSpriteCombine();

	/* Draw floor and far part of bridge*/
	if (!IsInvisibilitySet(TO_BRIDGES)) {
		if (axis == AXIS_X) {
			AddSortableSpriteToDraw(psid->sprite, psid->pal, x, y, 16, 1, 0x28, z, IsTransparencySet(TO_BRIDGES), 0, 0, BRIDGE_Z_START);
		} else {
			AddSortableSpriteToDraw(psid->sprite, psid->pal, x, y, 1, 16, 0x28, z, IsTransparencySet(TO_BRIDGES), 0, 0, BRIDGE_Z_START);
		}
	}

	psid++;

	if (transport_type == TRANSPORT_ROAD) {
		/* DrawBridgeRoadBits() calls EndSpriteCombine() and StartSpriteCombine() */
		DrawBridgeRoadBits(rampsouth, x, y, bridge_z, axis ^ 1, false);
	} else if (transport_type == TRANSPORT_RAIL) {
		const RailTypeInfo *rti = GetRailTypeInfo(GetRailType(rampsouth));
		if (rti->UsesOverlay() && !IsInvisibilitySet(TO_BRIDGES)) {
			SpriteID surface = GetCustomRailSprite(rti, rampsouth, RTSG_BRIDGE, TCX_ON_BRIDGE);
			if (surface != 0) {
				AddSortableSpriteToDraw(surface + axis, PAL_NONE, x, y, 16, 16, 0, bridge_z, IsTransparencySet(TO_BRIDGES));
			}
		}

		if (_game_mode != GM_MENU && _settings_client.gui.show_track_reservation && !IsInvisibilitySet(TO_BRIDGES)
				&& !IsTunnelBridgeWithSignalSimulation(rampnorth) && (HasAcrossBridgeReservation(rampnorth) || HasAcrossBridgeReservation(rampsouth))) {
			if (rti->UsesOverlay()) {
				SpriteID overlay = GetCustomRailSprite(rti, ti->tile, RTSG_OVERLAY);
				AddSortableSpriteToDraw(overlay + RTO_X + axis, PALETTE_CRASH, ti->x, ti->y, 16, 16, 0, bridge_z, IsTransparencySet(TO_BRIDGES));
			} else {
				AddSortableSpriteToDraw(axis == AXIS_X ? rti->base_sprites.single_x : rti->base_sprites.single_y, PALETTE_CRASH, ti->x, ti->y, 16, 16, 0, bridge_z, IsTransparencySet(TO_BRIDGES));
			}
		}

		EndSpriteCombine();

		if (HasRailCatenaryDrawn(GetRailType(rampsouth))) {
			DrawRailCatenaryOnBridge(ti);
		}
		if (IsTunnelBridgeSignalSimulationEntrance(rampsouth)) DrawBridgeSignalOnMiddlePart(ti, rampsouth, rampnorth, z);
		if (IsTunnelBridgeSignalSimulationEntrance(rampnorth)) DrawBridgeSignalOnMiddlePart(ti, rampnorth, rampsouth, z);
	}

	/* draw roof, the component of the bridge which is logically between the vehicle and the camera */
	if (!IsInvisibilitySet(TO_BRIDGES)) {
		if (axis == AXIS_X) {
			y += 12;
			if (psid->sprite & SPRITE_MASK) AddSortableSpriteToDraw(psid->sprite, psid->pal, x, y, 16, 4, 0x28, z, IsTransparencySet(TO_BRIDGES), 0, 3, BRIDGE_Z_START);
		} else {
			x += 12;
			if (psid->sprite & SPRITE_MASK) AddSortableSpriteToDraw(psid->sprite, psid->pal, x, y, 4, 16, 0x28, z, IsTransparencySet(TO_BRIDGES), 3, 0, BRIDGE_Z_START);
		}
	}

	/* Draw TramFront as SpriteCombine */
	if (transport_type == TRANSPORT_ROAD) EndSpriteCombine();

	/* Do not draw anything more if bridges are invisible */
	if (IsInvisibilitySet(TO_BRIDGES)) return;

	psid++;
	DrawBridgePillars(psid, ti, axis, drawfarpillar, x, y, z);
}


static int GetSlopePixelZ_TunnelBridge(TileIndex tile, uint x, uint y, bool ground_vehicle)
{
	auto [tileh, z] = GetTilePixelSlope(tile);

	x &= 0xF;
	y &= 0xF;

	if (IsTunnel(tile)) {
		/* In the tunnel entrance? */
		if (ground_vehicle) return z;
	} else { // IsBridge(tile)
		if (IsCustomBridgeHeadTile(tile)) {
			return z + TILE_HEIGHT + (IsSteepSlope(tileh) ? TILE_HEIGHT : 0);
		}

		DiagDirection dir = GetTunnelBridgeDirection(tile);
		z += ApplyPixelFoundationToSlope(GetBridgeFoundation(tileh, DiagDirToAxis(dir)), tileh);

		/* On the bridge ramp? */
		if (ground_vehicle) {
			if (tileh != SLOPE_FLAT) return z + TILE_HEIGHT;

			switch (dir) {
				default: NOT_REACHED();
				case DIAGDIR_NE: tileh = SLOPE_NE; break;
				case DIAGDIR_SE: tileh = SLOPE_SE; break;
				case DIAGDIR_SW: tileh = SLOPE_SW; break;
				case DIAGDIR_NW: tileh = SLOPE_NW; break;
			}
		}
	}

	return z + GetPartialPixelZ(x, y, tileh);
}

static Foundation GetFoundation_TunnelBridge(TileIndex tile, Slope tileh)
{
	if (IsCustomBridgeHeadTile(tile)) return FOUNDATION_LEVELED;
	return IsTunnel(tile) ? FOUNDATION_NONE : GetBridgeFoundation(tileh, DiagDirToAxis(GetTunnelBridgeDirection(tile)));
}

static void GetTileDesc_TunnelBridge(TileIndex tile, TileDesc &td)
{
	TransportType tt = GetTunnelBridgeTransportType(tile);

	if (IsTunnel(tile)) {
		if (Tunnel::GetByTile(tile)->is_chunnel) {
			td.str = (tt == TRANSPORT_RAIL) ? IsTunnelBridgeWithSignalSimulation(tile) ? STR_LAI_TUNNEL_DESCRIPTION_RAILROAD_SIGNAL_CHUNNEL : STR_LAI_TUNNEL_DESCRIPTION_RAILROAD_CHUNNEL : STR_LAI_TUNNEL_DESCRIPTION_ROAD_CHUNNEL;
		} else {
			td.str = (tt == TRANSPORT_RAIL) ? IsTunnelBridgeWithSignalSimulation(tile) ? STR_LAI_TUNNEL_DESCRIPTION_RAILROAD_SIGNAL : STR_LAI_TUNNEL_DESCRIPTION_RAILROAD : STR_LAI_TUNNEL_DESCRIPTION_ROAD;
		}
	} else { // IsBridge(tile)
		td.str = (tt == TRANSPORT_WATER) ? STR_LAI_BRIDGE_DESCRIPTION_AQUEDUCT : IsTunnelBridgeWithSignalSimulation(tile) ? STR_LAI_BRIDGE_DESCRIPTION_RAILROAD_SIGNAL : GetBridgeSpec(GetBridgeType(tile))->transport_name[tt];
	}

	if (tt == TRANSPORT_RAIL) {
		uint8_t style = GetTunnelBridgeSignalStyle(tile);
		if (style > 0) {
			/* Add suffix about signal style */
			td.dparam[0] = td.str;
			td.dparam[1] = _new_signal_styles[style - 1].name;
			td.str = STR_LAI_RAIL_DESCRIPTION_TRACK_SIGNAL_STYLE;
		}
		if (IsTunnelBridgeWithSignalSimulation(tile) && IsTunnelBridgeRestrictedSignal(tile)) {
			td.dparam[3] = td.dparam[2];
			td.dparam[2] = td.dparam[1];
			td.dparam[1] = td.dparam[0];
			td.dparam[0] = td.str;
			td.str = STR_LAI_RAIL_DESCRIPTION_RESTRICTED_SIGNAL;
		}
	}
	td.owner[0] = GetTileOwner(tile);

	if (tt == TRANSPORT_ROAD) {
		Owner road_owner = INVALID_OWNER;
		Owner tram_owner = INVALID_OWNER;
		RoadType road_rt = GetRoadTypeRoad(tile);
		RoadType tram_rt = GetRoadTypeTram(tile);
		if (road_rt != INVALID_ROADTYPE) {
			const RoadTypeInfo *rti = GetRoadTypeInfo(road_rt);
			td.roadtype = rti->strings.name;
			td.road_speed = rti->max_speed / 2;
			road_owner = GetRoadOwner(tile, RTT_ROAD);
		}
		if (tram_rt != INVALID_ROADTYPE) {
			const RoadTypeInfo *rti = GetRoadTypeInfo(tram_rt);
			td.tramtype = rti->strings.name;
			td.tram_speed = rti->max_speed / 2;
			tram_owner = GetRoadOwner(tile, RTT_TRAM);
		}

		/* Is there a mix of owners? */
		if ((tram_owner != INVALID_OWNER && tram_owner != td.owner[0]) ||
				(road_owner != INVALID_OWNER && road_owner != td.owner[0])) {
			uint i = 1;
			if (road_owner != INVALID_OWNER) {
				td.owner_type[i] = STR_LAND_AREA_INFORMATION_ROAD_OWNER;
				td.owner[i] = road_owner;
				i++;
			}
			if (tram_owner != INVALID_OWNER) {
				td.owner_type[i] = STR_LAND_AREA_INFORMATION_TRAM_OWNER;
				td.owner[i] = tram_owner;
			}
		}

		if (!IsTunnel(tile)) {
			uint16_t spd = GetBridgeSpec(GetBridgeType(tile))->speed;
			/* road speed special-cases 0 as unlimited, hides display of limit etc. */
			if (spd == UINT16_MAX) spd = 0;
			if (road_rt != INVALID_ROADTYPE && (td.road_speed == 0 || spd < td.road_speed)) td.road_speed = spd;
			if (tram_rt != INVALID_ROADTYPE && (td.tram_speed == 0 || spd < td.tram_speed)) td.tram_speed = spd;
		}
	}

	if (tt == TRANSPORT_RAIL) {
		RailType rt = GetRailType(tile);
		const RailTypeInfo *rti = GetRailTypeInfo(rt);
		td.rail_speed = rti->max_speed;
		td.railtype = rti->strings.name;
		RailType secondary_rt = GetTileSecondaryRailTypeIfValid(tile);
		if (secondary_rt != rt && secondary_rt != INVALID_RAILTYPE) {
			const RailTypeInfo *secondary_rti = GetRailTypeInfo(secondary_rt);
			td.rail_speed2 = secondary_rti->max_speed;
			td.railtype2 = secondary_rti->strings.name;
		}

		if (!IsTunnel(tile)) {
			uint16_t spd = GetBridgeSpec(GetBridgeType(tile))->speed;
			/* rail speed special-cases 0 as unlimited, hides display of limit etc. */
			if (spd == UINT16_MAX) spd = 0;
			if (td.rail_speed == 0 || spd < td.rail_speed) {
				td.rail_speed = spd;
			}
		}
	}
}

static const RailGroundType _tunnel_bridge_fence_table[4][5] = {
	{ // DIAGDIR_NE
		RAIL_GROUND_FENCE_NW,
		RAIL_GROUND_FENCE_SE,
		RAIL_GROUND_FENCE_SW,
		RAIL_GROUND_FENCE_VERT2,
		RAIL_GROUND_FENCE_HORIZ1,
	},
	{ // DIAGDIR_SE
		RAIL_GROUND_FENCE_NW,
		RAIL_GROUND_FENCE_NE,
		RAIL_GROUND_FENCE_SW,
		RAIL_GROUND_FENCE_VERT2,
		RAIL_GROUND_FENCE_HORIZ2,
	},
	{ // DIAGDIR_SW
		RAIL_GROUND_FENCE_NW,
		RAIL_GROUND_FENCE_SE,
		RAIL_GROUND_FENCE_NE,
		RAIL_GROUND_FENCE_VERT1,
		RAIL_GROUND_FENCE_HORIZ2,
	},
	{ // DIAGDIR_NW
		RAIL_GROUND_FENCE_SE,
		RAIL_GROUND_FENCE_NE,
		RAIL_GROUND_FENCE_SW,
		RAIL_GROUND_FENCE_VERT1,
		RAIL_GROUND_FENCE_HORIZ1,
	},
};

RailGroundType GetTunnelBridgeGroundType(TileIndex tile)
{
	uint8_t ground_bits = GetTunnelBridgeGroundBits(tile);
	if (ground_bits == 0) return RAIL_GROUND_GRASS;
	if (ground_bits == 1) return RAIL_GROUND_ICE_DESERT;
	if (ground_bits == 2) return RAIL_GROUND_BARREN;
	return _tunnel_bridge_fence_table[GetTunnelBridgeDirection(tile)][ground_bits - 3];
}

static uint8_t MapTunnelBridgeGroundTypeBits(TileIndex tile, RailGroundType type)
{
	uint8_t ground_bits;
	switch (type) {
		case RAIL_GROUND_BARREN:
			ground_bits = 2;
			break;

		case RAIL_GROUND_GRASS:
			ground_bits = 0;
			break;

		case RAIL_GROUND_FENCE_NW:
			ground_bits = 3;
			break;

		case RAIL_GROUND_FENCE_SE:
			ground_bits = GetTunnelBridgeDirection(tile) == DIAGDIR_NW ? 3 : 4;
			break;

		case RAIL_GROUND_FENCE_NE:
			ground_bits = GetTunnelBridgeDirection(tile) == DIAGDIR_SW ? 5 : 4;
			break;

		case RAIL_GROUND_FENCE_SW:
			ground_bits = 5;
			break;

		case RAIL_GROUND_FENCE_VERT1:
		case RAIL_GROUND_FENCE_VERT2:
			ground_bits = 6;
			break;

		case RAIL_GROUND_FENCE_HORIZ1:
		case RAIL_GROUND_FENCE_HORIZ2:
			ground_bits = 7;
			break;

		case RAIL_GROUND_ICE_DESERT:
			ground_bits = 1;
			break;

		default:
			NOT_REACHED();
	}
	return ground_bits;
}

static void TileLoop_TunnelBridge(TileIndex tile)
{
	const uint8_t old_ground_bits = GetTunnelBridgeGroundBits(tile);
	bool snow_or_desert = false;
	switch (_settings_game.game_creation.landscape) {
		case LandscapeType::Arctic: {
			/* As long as we do not have a snow density, we want to use the density
			 * from the entry edge. For tunnels this is the lowest point for bridges the highest point.
			 * (Independent of foundations) */
			int z = IsBridge(tile) ? GetTileMaxZ(tile) : GetTileZ(tile);
			snow_or_desert = (z > GetSnowLine());
			break;
		}

		case LandscapeType::Tropic:
			snow_or_desert = (GetTropicZone(tile) == TROPICZONE_DESERT);
			break;

		default:
			break;
	}

	RailGroundType new_ground;
	if (snow_or_desert) {
		new_ground = RAIL_GROUND_ICE_DESERT;
	} else {
		new_ground = RAIL_GROUND_GRASS;
		if (IsRailCustomBridgeHeadTile(tile) && old_ground_bits != 2) { // wait until bottom is green
			/* determine direction of fence */
			TrackBits rail = GetCustomBridgeHeadTrackBits(tile);
			extern RailGroundType RailTrackToFence(TileIndex tile, TrackBits rail);
			new_ground = RailTrackToFence(tile, rail);
		}
	}
	uint8_t ground_bits = MapTunnelBridgeGroundTypeBits(tile, new_ground);
	if (ground_bits != old_ground_bits) {
		SetTunnelBridgeGroundBits(tile, ground_bits);
		MarkTileDirtyByTile(tile);
	}
}

static bool ClickTile_TunnelBridge(TileIndex tile)
{
	if (_ctrl_pressed && IsTunnelBridgeWithSignalSimulation(tile)) {
		TrackBits trackbits = TrackdirBitsToTrackBits(GetTileTrackdirBits(tile, TRANSPORT_RAIL, 0));

		if (trackbits & TRACK_BIT_VERT) { // N-S direction
			trackbits = (_tile_fract_coords.x <= _tile_fract_coords.y) ? TRACK_BIT_RIGHT : TRACK_BIT_LEFT;
		}

		if (trackbits & TRACK_BIT_HORZ) { // E-W direction
			trackbits = (_tile_fract_coords.x + _tile_fract_coords.y <= 15) ? TRACK_BIT_UPPER : TRACK_BIT_LOWER;
		}

		Track track = FindFirstTrack(trackbits);
		if (HasTrack(GetAcrossTunnelBridgeTrackBits(tile), track)) {
			ShowTraceRestrictProgramWindow(tile, track);
			return true;
		}
	}

	/* Show vehicles found in tunnel. */
	if (IsTunnelTile(tile)) {
		TileIndex tile_end = GetOtherTunnelBridgeEnd(tile);
		VehicleType veh_type = GetTunnelBridgeTransportType(tile) == TRANSPORT_RAIL ? VEH_TRAIN : VEH_ROAD;

		std::vector<const Vehicle *> candidates;
		for (TileIndex test_tile : { tile, tile_end }) {
			for (const Vehicle *v = GetFirstVehicleOnPos(test_tile, veh_type); v != nullptr; v = v->HashTileNext()) {
				if (v->IsFrontEngine()) candidates.push_back(v);
			}
		}
		std::sort(candidates.begin(), candidates.end(), [&](const Vehicle *a, const Vehicle *b) {
			return a->index < b->index;
		});

		/* No more than 20 windows open */
		if (candidates.size() > 20) candidates.resize(20);

		for (const Vehicle *v : candidates) {
			ShowVehicleViewWindow(v);
		}

		if (!candidates.empty()) return true;
	}
	return false;
}

extern const TrackBits _road_trackbits[16];

static TrackStatus GetTileTrackStatus_TunnelBridge(TileIndex tile, TransportType mode, uint sub_mode, DiagDirection side)
{
	TransportType transport_type = GetTunnelBridgeTransportType(tile);
	if (transport_type != mode || (transport_type == TRANSPORT_ROAD && !HasTileRoadType(tile, (RoadTramType)GB(sub_mode, 0, 8)))) return 0;

	DiagDirection dir = GetTunnelBridgeDirection(tile);

	if (side != INVALID_DIAGDIR && side == dir) return 0;

	TrackBits bits;
	if (mode == TRANSPORT_ROAD && IsRoadCustomBridgeHeadTile(tile)) {
		bits = _road_trackbits[GetCustomBridgeHeadRoadBits(tile, (RoadTramType)GB(sub_mode, 0, 8))];
	} else {
		bits = (mode == TRANSPORT_RAIL) ? GetTunnelBridgeTrackBits(tile) : DiagDirToDiagTrackBits(dir);
	}

	DisallowedRoadDirections drd = DRD_NONE;
	if (mode == TRANSPORT_ROAD && (RoadTramType)GB(sub_mode, 0, 8) == RTT_ROAD) {
		RoadCachedOneWayState rcows = GetRoadCachedOneWayState(tile);
		switch (rcows) {
			case RCOWS_NORMAL:
			case RCOWS_NON_JUNCTION_A:
			case RCOWS_NON_JUNCTION_B:
			case RCOWS_NO_ACCESS:
				drd = (DisallowedRoadDirections)rcows;
				break;

			default:
				NOT_REACHED();
		}
	}
	const uint drd_to_multiplier[DRD_END] = { 0x101, 0x100, 0x1, 0x0 };
	return CombineTrackStatus((TrackdirBits)(bits * drd_to_multiplier[drd]), TRACKDIR_BIT_NONE);
}

static void UpdateRoadTunnelBridgeInfrastructure(TileIndex begin, TileIndex end, bool add) {
	/* A full diagonal road has two road bits. */
	const uint half_middle_len = GetTunnelBridgeLength(begin, end) * TUNNELBRIDGE_TRACKBIT_FACTOR;
	const uint half_len = half_middle_len + (2 * TUNNELBRIDGE_TRACKBIT_FACTOR);

	for (TileIndex t : { begin, end }) {
		for (RoadTramType rtt : _roadtramtypes) {
			RoadType rt = GetRoadType(t, rtt);
			if (rt == INVALID_ROADTYPE) continue;
			Company * const c = Company::GetIfValid(GetRoadOwner(t, rtt));
			if (c != nullptr) {
				uint infra = 0;
				if (IsBridge(t)) {
					const RoadBits bits = GetCustomBridgeHeadRoadBits(t, rtt);
					infra += CountBits(bits) * TUNNELBRIDGE_TRACKBIT_FACTOR;
					if (bits & DiagDirToRoadBits(GetTunnelBridgeDirection(t))) {
						infra += half_middle_len;
					}
				} else {
					infra += half_len;
				}
				if (add) {
					c->infrastructure.road[rt] += infra;
				} else {
					c->infrastructure.road[rt] -= infra;
				}
			}
		}
	}
}

void AddRoadTunnelBridgeInfrastructure(TileIndex begin, TileIndex end) {
	UpdateRoadTunnelBridgeInfrastructure(begin, end, true);
}

void SubtractRoadTunnelBridgeInfrastructure(TileIndex begin, TileIndex end) {
	UpdateRoadTunnelBridgeInfrastructure(begin, end, false);
}

static void UpdateRailTunnelBridgeInfrastructure(Company *c, TileIndex begin, TileIndex end, bool add) {
	const uint middle_len = GetTunnelBridgeLength(begin, end) * TUNNELBRIDGE_TRACKBIT_FACTOR;

	if (c != nullptr) {
		uint primary_count = middle_len + GetTunnelBridgeHeadOnlyPrimaryRailInfrastructureCount(begin) + GetTunnelBridgeHeadOnlyPrimaryRailInfrastructureCount(end);
		if (add) {
			c->infrastructure.rail[GetRailType(begin)] += primary_count;
		} else {
			c->infrastructure.rail[GetRailType(begin)] -= primary_count;
		}

		auto add_secondary_railtype = [&](TileIndex t) {
			uint secondary_count = GetTunnelBridgeHeadOnlySecondaryRailInfrastructureCount(t);
			if (secondary_count) {
				if (add) {
					c->infrastructure.rail[GetSecondaryRailType(t)] += secondary_count;
				} else {
					c->infrastructure.rail[GetSecondaryRailType(t)] -= secondary_count;
				}
			}
		};
		add_secondary_railtype(begin);
		add_secondary_railtype(end);

		if (IsTunnelBridgeWithSignalSimulation(begin)) {
			if (add) {
				c->infrastructure.signal += GetTunnelBridgeSignalSimulationSignalCount(begin, end);
			} else {
				c->infrastructure.signal -= GetTunnelBridgeSignalSimulationSignalCount(begin, end);
			}
		}
	}
}

void AddRailTunnelBridgeInfrastructure(Company *c, TileIndex begin, TileIndex end) {
	UpdateRailTunnelBridgeInfrastructure(c, begin, end, true);
}

void SubtractRailTunnelBridgeInfrastructure(Company *c, TileIndex begin, TileIndex end) {
	UpdateRailTunnelBridgeInfrastructure(c, begin, end, false);
}

void AddRailTunnelBridgeInfrastructure(TileIndex begin, TileIndex end) {
	UpdateRailTunnelBridgeInfrastructure(Company::GetIfValid(GetTileOwner(begin)), begin, end, true);
}

void SubtractRailTunnelBridgeInfrastructure(TileIndex begin, TileIndex end) {
	UpdateRailTunnelBridgeInfrastructure(Company::GetIfValid(GetTileOwner(begin)), begin, end, false);
}

void SetTunnelBridgeSignalStyleExtended(TileIndex t, uint8_t style)
{
	if (IsTunnel(t)) {
		SetTunnelSignalStyle(t, style);
	} else {
		SetBridgeSignalStyle(t, style);
	}
	SetTunnelBridgeCombinedNormalShuntSignalStyle(t, HasBit(_signal_style_masks.combined_normal_shunt, style));
}

static void ChangeTileOwner_TunnelBridge(TileIndex tile, Owner old_owner, Owner new_owner)
{
	const TileIndex other_end = GetOtherTunnelBridgeEnd(tile);
	const TransportType tt = GetTunnelBridgeTransportType(tile);

	if (tt == TRANSPORT_ROAD && tile < other_end) {
		/* Only execute this for one of the two ends */
		SubtractRoadTunnelBridgeInfrastructure(tile, other_end);

		for (RoadTramType rtt : _roadtramtypes) {
			/* Update all roadtypes, no matter if they are present */
			if (GetRoadOwner(tile, rtt) == old_owner) {
				SetRoadOwner(tile, rtt, new_owner == INVALID_OWNER ? OWNER_NONE : new_owner);
			}
			if (GetRoadOwner(other_end, rtt) == old_owner) {
				SetRoadOwner(other_end, rtt, new_owner == INVALID_OWNER ? OWNER_NONE : new_owner);
			}
		}

		AddRoadTunnelBridgeInfrastructure(tile, other_end);
	}

	if (!IsTileOwner(tile, old_owner)) return;

	/* Update company infrastructure counts for rail and water as well.
	 * No need to dirty windows here, we'll redraw the whole screen anyway. */

	Company *old = Company::Get(old_owner);
	if (tt == TRANSPORT_RAIL && tile < other_end) {
		/* Only execute this for one of the two ends */
		SubtractRailTunnelBridgeInfrastructure(old, tile, other_end);
		if (new_owner != INVALID_OWNER) AddRailTunnelBridgeInfrastructure(Company::Get(new_owner), tile, other_end);
	}
	if (tt == TRANSPORT_WATER) {
		/* Set number of pieces to zero if it's the southern tile as we
		 * don't want to update the infrastructure counts twice. */
		const uint num_pieces = tile < other_end ? (GetTunnelBridgeLength(tile, other_end) + 2) * TUNNELBRIDGE_TRACKBIT_FACTOR : 0;
		old->infrastructure.water -= num_pieces;
		if (new_owner != INVALID_OWNER) Company::Get(new_owner)->infrastructure.water += num_pieces;
	}

	if (new_owner != INVALID_OWNER) {
		SetTileOwner(tile, new_owner);
	} else {
		if (tt == TRANSPORT_RAIL) {
			/* Since all of our vehicles have been removed, it is safe to remove the rail
			 * bridge / tunnel. */
			[[maybe_unused]] CommandCost ret = Command<CMD_LANDSCAPE_CLEAR>::Do({DoCommandFlag::Execute, DoCommandFlag::Bankrupt}, tile);
			assert(ret.Succeeded());
		} else {
			/* In any other case, we can safely reassign the ownership to OWNER_NONE. */
			SetTileOwner(tile, OWNER_NONE);
		}
	}
}

/**
 * Helper to prepare the ground vehicle when entering a bridge. This get called
 * when entering the bridge, at the last frame of travel on the bridge head.
 * Our calling function gets called before UpdateInclination/UpdateZPosition,
 * which normally controls the Z-coordinate. However, in the wormhole of the
 * bridge the vehicle is in a strange state so UpdateInclination does not get
 * called for the wormhole of the bridge and as such the going up/down bits
 * would remain set. As such, this function clears those. In doing so, the call
 * to UpdateInclination will not update the Z-coordinate, so that has to be
 * done here as well.
 * @param gv The ground vehicle entering the bridge.
 */
template <typename T>
static void PrepareToEnterBridge(T *gv)
{
	if (HasBit(gv->gv_flags, GVF_GOINGUP_BIT)) {
		gv->z_pos++;
		ClrBit(gv->gv_flags, GVF_GOINGUP_BIT);
	} else {
		ClrBit(gv->gv_flags, GVF_GOINGDOWN_BIT);
	}
}

/**
 * Frame when the 'enter tunnel' sound should be played. This is the second
 * frame on a tile, so the sound is played shortly after entering the tunnel
 * tile, while the vehicle is still visible.
 */
static const uint8_t TUNNEL_SOUND_FRAME = 1;

/**
 * Frame when a vehicle should be hidden in a tunnel with a certain direction.
 * This differs per direction, because of visibility / bounding box issues.
 * Note that direction, in this case, is the direction leading into the tunnel.
 * When entering a tunnel, hide the vehicle when it reaches the given frame.
 * When leaving a tunnel, show the vehicle when it is one frame further
 * to the 'outside', i.e. at (TILE_SIZE-1) - (frame) + 1
 */
extern const uint8_t _tunnel_visibility_frame[DIAGDIR_END] = {12, 8, 8, 12};

<<<<<<< HEAD
extern const uint8_t _tunnel_turnaround_pre_visibility_frame[DIAGDIR_END] = {31, 27, 27, 31};

static VehicleEnterTileStatus VehicleEnter_TunnelBridge(Vehicle *v, TileIndex tile, int x, int y)
{
=======
static VehicleEnterTileStates VehicleEnter_TunnelBridge(Vehicle *v, TileIndex tile, int x, int y)
{
	int z = GetSlopePixelZ(x, y, true) - v->z_pos;

	if (abs(z) > 2) return VehicleEnterTileState::CannotEnter;
>>>>>>> 7d03cee5
	/* Direction into the wormhole */
	const DiagDirection dir = GetTunnelBridgeDirection(tile);
	/* New position of the vehicle on the tile */
	int pos = (DiagDirToAxis(dir) == AXIS_X ? x - (TileX(tile) * TILE_SIZE) : y - (TileY(tile) * TILE_SIZE));
	/* Number of units moved by the vehicle since entering the tile */
	int frame = (dir == DIAGDIR_NE || dir == DIAGDIR_NW) ? TILE_SIZE - 1 - pos : pos;

	if (frame > (int) TILE_SIZE || frame < 0) return VETSB_CANNOT_ENTER;
	if (frame == TILE_SIZE) {
		TileIndexDiffC offset = TileIndexDiffCByDiagDir(ReverseDiagDir(dir));
		x += offset.x;
		y += offset.y;
	}

	int z = GetSlopePixelZ(x, y, true) - v->z_pos;

	if (abs(z) > 2) return VETSB_CANNOT_ENTER;

	if (IsTunnel(tile)) {
		/* Direction of the vehicle */
		const DiagDirection vdir = DirToDiagDir(v->direction);
		if (v->type == VEH_TRAIN) {
			Train *t = Train::From(v);

			if (!(t->track & TRACK_BIT_WORMHOLE) && dir == vdir) {
				if (t->IsFrontEngine() && frame == TUNNEL_SOUND_FRAME) {
					if (!PlayVehicleSound(t, VSE_TUNNEL) && RailVehInfo(t->engine_type)->engclass == 0) {
						SndPlayVehicleFx(SND_05_TRAIN_THROUGH_TUNNEL, v);
					}
					return {};
				}
				if (frame == _tunnel_visibility_frame[dir]) {
					t->tile = tile;
					t->track = TRACK_BIT_WORMHOLE;
					if (Tunnel::GetByTile(tile)->is_chunnel) SetBit(t->gv_flags, GVF_CHUNNEL_BIT);
					t->vehstatus.Set(VehState::Hidden);
<<<<<<< HEAD
					t->UpdateIsDrawn();
					return VETSB_ENTERED_WORMHOLE;
=======
					return VehicleEnterTileState::EnteredWormhole;
>>>>>>> 7d03cee5
				}
			}

			if (dir == ReverseDiagDir(vdir) && frame == (int) (_tunnel_visibility_frame[dir] - 1) && z == 0) {
				/* We're at the tunnel exit ?? */
				if (t->tile != tile && GetOtherTunnelEnd(t->tile) != tile) return VETSB_CONTINUE; // In chunnel
				t->tile = tile;
				t->track = DiagDirToDiagTrackBits(vdir);
				assert(t->track);
				t->vehstatus.Reset(VehState::Hidden);
<<<<<<< HEAD
				t->UpdateIsDrawn();
				return VETSB_ENTERED_WORMHOLE;
=======
				return VehicleEnterTileState::EnteredWormhole;
>>>>>>> 7d03cee5
			}
		} else if (v->type == VEH_ROAD) {
			RoadVehicle *rv = RoadVehicle::From(v);

			/* Enter tunnel? */
			if (rv->state != RVSB_WORMHOLE && dir == vdir) {
				if (frame == _tunnel_visibility_frame[dir]) {
					/* Frame should be equal to the next frame number in the RV's movement */
					assert_msg(frame == rv->frame + 1 || rv->frame == _tunnel_turnaround_pre_visibility_frame[dir],
							"frame: {}, rv->frame: {}, dir: {}, _tunnel_turnaround_pre_visibility_frame[dir]: {}", frame, rv->frame, dir, _tunnel_turnaround_pre_visibility_frame[dir]);
					rv->tile = tile;
					rv->InvalidateImageCache();
					rv->state = RVSB_WORMHOLE;
					if (Tunnel::GetByTile(tile)->is_chunnel) SetBit(rv->gv_flags, GVF_CHUNNEL_BIT);
					rv->vehstatus.Set(VehState::Hidden);
<<<<<<< HEAD
					rv->UpdateIsDrawn();
					return VETSB_ENTERED_WORMHOLE;
=======
					return VehicleEnterTileState::EnteredWormhole;
>>>>>>> 7d03cee5
				} else {
					return {};
				}
			}

			/* We're at the tunnel exit ?? */
			if (dir == ReverseDiagDir(vdir) && frame == (int) (_tunnel_visibility_frame[dir] - 1) && z == 0) {
				if (rv->tile != tile && GetOtherTunnelEnd(rv->tile) != tile) return VETSB_CONTINUE; // In chunnel
				rv->tile = tile;
				rv->InvalidateImageCache();
				rv->state = DiagDirToDiagTrackdir(vdir);
				rv->frame = TILE_SIZE - (frame + 1);
				rv->vehstatus.Reset(VehState::Hidden);
<<<<<<< HEAD
				rv->UpdateIsDrawn();
				return VETSB_ENTERED_WORMHOLE;
=======
				return VehicleEnterTileState::EnteredWormhole;
>>>>>>> 7d03cee5
			}
		}
	} else { // IsBridge(tile)
		if (v->vehstatus.Test(VehState::Hidden)) return VETSB_CONTINUE; // Building bridges between chunnel portals allowed.
		if (v->type != VEH_SHIP) {
			/* modify speed of vehicle */
			uint16_t spd = GetBridgeSpec(GetBridgeType(tile))->speed;

			if (v->type == VEH_ROAD) spd *= 2;
			Vehicle *first = v->First();
			first->cur_speed = std::min(first->cur_speed, spd);
		}

<<<<<<< HEAD
		const Direction bridge_dir = DiagDirToDir(dir);
		if (v->direction == bridge_dir) {
=======
		if (vdir == dir) {
			/* Vehicle enters bridge at the last frame inside this tile. */
			if (frame != TILE_SIZE - 1) return {};
>>>>>>> 7d03cee5
			switch (v->type) {
				case VEH_TRAIN: {
					/* Trains enter bridge at the first frame beyond this tile. */
					if (frame != TILE_SIZE) return VETSB_CONTINUE;
					Train *t = Train::From(v);
					t->track = TRACK_BIT_WORMHOLE;
					SetBit(t->First()->flags, VRF_CONSIST_SPEED_REDUCTION);

					/* Do not call PrepareToEnterBridge because that also increments z_pos if
					 * GVF_GOINGUP_BIT is set.
					 * That is not required because this is occurring at frame == TILE_SIZE,
					 * instead at TILE_SIZE - 1 */
					ClrBit(t->gv_flags, GVF_GOINGUP_BIT);
					ClrBit(t->gv_flags, GVF_GOINGDOWN_BIT);
					break;
				}

				case VEH_ROAD: {
					/* Non-train vehicles enter bridge at the last frame inside this tile. */
					if (frame != TILE_SIZE - 1) return VETSB_CONTINUE;
					RoadVehicle *rv = RoadVehicle::From(v);
					if (IsRoadCustomBridgeHeadTile(tile)) {
						RoadBits bits = ROAD_NONE;
						if (HasRoadTypeRoad(tile) && rv->compatible_roadtypes.Test(GetRoadTypeRoad(tile))) bits |= GetCustomBridgeHeadRoadBits(tile, RTT_ROAD);
						if (HasRoadTypeTram(tile) && rv->compatible_roadtypes.Test(GetRoadTypeTram(tile))) bits |= GetCustomBridgeHeadRoadBits(tile, RTT_TRAM);
						if (!(bits & DiagDirToRoadBits(GetTunnelBridgeDirection(tile)))) return VETSB_CONTINUE;
					}
					rv->InvalidateImageCache();
					rv->state = RVSB_WORMHOLE;
					PrepareToEnterBridge(rv);
					break;
				}

				case VEH_SHIP:
					/* Non-train vehicles enter bridge at the last frame inside this tile. */
					if (frame != TILE_SIZE - 1) return VETSB_CONTINUE;
					Ship::From(v)->state = TRACK_BIT_WORMHOLE;
					break;

				default: NOT_REACHED();
			}
<<<<<<< HEAD
			return VETSB_ENTERED_WORMHOLE;
		} else if (v->direction == ReverseDir(bridge_dir)) {
			switch (v->type) {
				case VEH_TRAIN: {
					Train *t = Train::From(v);
					if (t->track & TRACK_BIT_WORMHOLE) {
						if (IsRailCustomBridgeHeadTile(tile)) {
							return VETSB_ENTERED_WORMHOLE;
						} else {
							v->tile = tile;
							t->track = DiagDirToDiagTrackBits(DirToDiagDir(v->direction));
						}
						return VETSB_ENTERED_WORMHOLE;
=======
			return VehicleEnterTileState::EnteredWormhole;
		} else if (vdir == ReverseDiagDir(dir)) {
			v->tile = tile;
			switch (v->type) {
				case VEH_TRAIN: {
					Train *t = Train::From(v);
					if (t->track == TRACK_BIT_WORMHOLE) {
						t->track = DiagDirToDiagTrackBits(vdir);
						return VehicleEnterTileState::EnteredWormhole;
>>>>>>> 7d03cee5
					}
					break;
				}

				case VEH_ROAD: {
					v->tile = tile;
					RoadVehicle *rv = RoadVehicle::From(v);
					if (rv->state == RVSB_WORMHOLE) {
						rv->InvalidateImageCache();
						rv->state = DiagDirToDiagTrackdir(DirToDiagDir(v->direction));
						rv->frame = 0;
						return VehicleEnterTileState::EnteredWormhole;
					}
					break;
				}

				case VEH_SHIP: {
					v->tile = tile;
					Ship *ship = Ship::From(v);
					if (ship->state == TRACK_BIT_WORMHOLE) {
<<<<<<< HEAD
						ship->state = DiagDirToDiagTrackBits(DirToDiagDir(v->direction));
						return VETSB_ENTERED_WORMHOLE;
=======
						ship->state = DiagDirToDiagTrackBits(vdir);
						return VehicleEnterTileState::EnteredWormhole;
>>>>>>> 7d03cee5
					}
					break;
				}

				default: NOT_REACHED();
			}
		} else if (v->type == VEH_TRAIN && IsRailCustomBridgeHeadTile(tile)) {
			DirDiff dir_diff = DirDifference(v->direction, bridge_dir);
			DirDiff reverse_dir_diff = DirDifference(v->direction, ReverseDir(bridge_dir));

			if (dir_diff == DIRDIFF_45RIGHT || dir_diff == DIRDIFF_45LEFT) {
				if (frame != TILE_SIZE) return VETSB_CONTINUE;

				Train *t = Train::From(v);
				TileIndex other = GetOtherTunnelBridgeEnd(tile);
				if (GetTunnelBridgeLength(tile, other) == 0 && IsRailCustomBridgeHead(other))  {
					t->track |= TRACK_BIT_WORMHOLE;
				} else {
					t->direction = bridge_dir;
					t->track = TRACK_BIT_WORMHOLE;
				}
				SetBit(t->First()->flags, VRF_CONSIST_SPEED_REDUCTION);
				ClrBit(t->gv_flags, GVF_GOINGUP_BIT);
				ClrBit(t->gv_flags, GVF_GOINGDOWN_BIT);
				return VETSB_ENTERED_WORMHOLE;
			}
			if (reverse_dir_diff == DIRDIFF_45RIGHT || reverse_dir_diff == DIRDIFF_45LEFT) {
				Train *t = Train::From(v);
				if (t->track & TRACK_BIT_WORMHOLE) return VETSB_ENTERED_WORMHOLE;
			}
		}
	}
	return {};
}

static CommandCost TerraformTile_TunnelBridge(TileIndex tile, DoCommandFlags flags, int z_new, Slope tileh_new)
{
	if (_settings_game.construction.build_on_slopes && AutoslopeEnabled() && IsBridge(tile) && GetTunnelBridgeTransportType(tile) != TRANSPORT_WATER) {
		DiagDirection direction = GetTunnelBridgeDirection(tile);
		Axis axis = DiagDirToAxis(direction);
		CommandCost res;
		auto [tileh_old, z_old] = GetTileSlopeZ(tile);

		if (IsRoadCustomBridgeHeadTile(tile)) {
			const RoadBits pieces = GetCustomBridgeHeadAllRoadBits(tile);
			const RoadBits entrance_piece = DiagDirToRoadBits(direction);

			/* Steep slopes behave the same as slopes with one corner raised. */
			const Slope normalised_tileh_new = IsSteepSlope(tileh_new) ? SlopeWithOneCornerRaised(GetHighestSlopeCorner(tileh_new)) : tileh_new;

			if ((_invalid_tileh_slopes_road[0][normalised_tileh_new & SLOPE_ELEVATED] & (pieces & ~entrance_piece)) != ROAD_NONE) {
				return Command<CMD_LANDSCAPE_CLEAR>::Do(flags, tile);
			}
		}
		if (IsRailCustomBridgeHeadTile(tile)) {
			extern bool IsValidFlatRailBridgeHeadTrackBits(Slope normalised_slope, DiagDirection bridge_direction, TrackBits tracks);

			/* Steep slopes behave the same as slopes with one corner raised. */
			const Slope normalised_tileh_new = IsSteepSlope(tileh_new) ? SlopeWithOneCornerRaised(GetHighestSlopeCorner(tileh_new)) : tileh_new;

			if (!IsValidFlatRailBridgeHeadTrackBits(normalised_tileh_new, direction, GetCustomBridgeHeadTrackBits(tile))) {
				return Command<CMD_LANDSCAPE_CLEAR>::Do(flags, tile);
			}
		}

		/* Check if new slope is valid for bridges in general (so we can safely call GetBridgeFoundation()) */
		if ((direction == DIAGDIR_NW) || (direction == DIAGDIR_NE)) {
			CheckBridgeSlope(BRIDGE_PIECE_SOUTH, axis, tileh_old, z_old);
			res = CheckBridgeSlope(BRIDGE_PIECE_SOUTH, axis, tileh_new, z_new);
		} else {
			CheckBridgeSlope(BRIDGE_PIECE_NORTH, axis, tileh_old, z_old);
			res = CheckBridgeSlope(BRIDGE_PIECE_NORTH, axis, tileh_new, z_new);
		}

		/* Surface slope is valid and remains unchanged? */
		if (res.Succeeded() && (z_old == z_new) && (tileh_old == tileh_new)) return CommandCost(EXPENSES_CONSTRUCTION, _price[PR_BUILD_FOUNDATION]);
	}

	return Command<CMD_LANDSCAPE_CLEAR>::Do(flags, tile);
}

extern const TileTypeProcs _tile_type_tunnelbridge_procs = {
	DrawTile_TunnelBridge,           // draw_tile_proc
	GetSlopePixelZ_TunnelBridge,     // get_slope_z_proc
	ClearTile_TunnelBridge,          // clear_tile_proc
	nullptr,                            // add_accepted_cargo_proc
	GetTileDesc_TunnelBridge,        // get_tile_desc_proc
	GetTileTrackStatus_TunnelBridge, // get_tile_track_status_proc
	ClickTile_TunnelBridge,          // click_tile_proc
	nullptr,                            // animate_tile_proc
	TileLoop_TunnelBridge,           // tile_loop_proc
	ChangeTileOwner_TunnelBridge,    // change_tile_owner_proc
	nullptr,                            // add_produced_cargo_proc
	VehicleEnter_TunnelBridge,       // vehicle_enter_tile_proc
	GetFoundation_TunnelBridge,      // get_foundation_proc
	TerraformTile_TunnelBridge,      // terraform_tile_proc
};<|MERGE_RESOLUTION|>--- conflicted
+++ resolved
@@ -3172,18 +3172,10 @@
  */
 extern const uint8_t _tunnel_visibility_frame[DIAGDIR_END] = {12, 8, 8, 12};
 
-<<<<<<< HEAD
 extern const uint8_t _tunnel_turnaround_pre_visibility_frame[DIAGDIR_END] = {31, 27, 27, 31};
 
-static VehicleEnterTileStatus VehicleEnter_TunnelBridge(Vehicle *v, TileIndex tile, int x, int y)
-{
-=======
 static VehicleEnterTileStates VehicleEnter_TunnelBridge(Vehicle *v, TileIndex tile, int x, int y)
 {
-	int z = GetSlopePixelZ(x, y, true) - v->z_pos;
-
-	if (abs(z) > 2) return VehicleEnterTileState::CannotEnter;
->>>>>>> 7d03cee5
 	/* Direction into the wormhole */
 	const DiagDirection dir = GetTunnelBridgeDirection(tile);
 	/* New position of the vehicle on the tile */
@@ -3191,7 +3183,7 @@
 	/* Number of units moved by the vehicle since entering the tile */
 	int frame = (dir == DIAGDIR_NE || dir == DIAGDIR_NW) ? TILE_SIZE - 1 - pos : pos;
 
-	if (frame > (int) TILE_SIZE || frame < 0) return VETSB_CANNOT_ENTER;
+	if (frame > (int) TILE_SIZE || frame < 0) return VehicleEnterTileState::CannotEnter;
 	if (frame == TILE_SIZE) {
 		TileIndexDiffC offset = TileIndexDiffCByDiagDir(ReverseDiagDir(dir));
 		x += offset.x;
@@ -3200,7 +3192,7 @@
 
 	int z = GetSlopePixelZ(x, y, true) - v->z_pos;
 
-	if (abs(z) > 2) return VETSB_CANNOT_ENTER;
+	if (abs(z) > 2) return VehicleEnterTileState::CannotEnter;
 
 	if (IsTunnel(tile)) {
 		/* Direction of the vehicle */
@@ -3220,28 +3212,20 @@
 					t->track = TRACK_BIT_WORMHOLE;
 					if (Tunnel::GetByTile(tile)->is_chunnel) SetBit(t->gv_flags, GVF_CHUNNEL_BIT);
 					t->vehstatus.Set(VehState::Hidden);
-<<<<<<< HEAD
 					t->UpdateIsDrawn();
-					return VETSB_ENTERED_WORMHOLE;
-=======
 					return VehicleEnterTileState::EnteredWormhole;
->>>>>>> 7d03cee5
 				}
 			}
 
 			if (dir == ReverseDiagDir(vdir) && frame == (int) (_tunnel_visibility_frame[dir] - 1) && z == 0) {
 				/* We're at the tunnel exit ?? */
-				if (t->tile != tile && GetOtherTunnelEnd(t->tile) != tile) return VETSB_CONTINUE; // In chunnel
+				if (t->tile != tile && GetOtherTunnelEnd(t->tile) != tile) return {}; // In chunnel
 				t->tile = tile;
 				t->track = DiagDirToDiagTrackBits(vdir);
 				assert(t->track);
 				t->vehstatus.Reset(VehState::Hidden);
-<<<<<<< HEAD
 				t->UpdateIsDrawn();
-				return VETSB_ENTERED_WORMHOLE;
-=======
 				return VehicleEnterTileState::EnteredWormhole;
->>>>>>> 7d03cee5
 			}
 		} else if (v->type == VEH_ROAD) {
 			RoadVehicle *rv = RoadVehicle::From(v);
@@ -3257,12 +3241,8 @@
 					rv->state = RVSB_WORMHOLE;
 					if (Tunnel::GetByTile(tile)->is_chunnel) SetBit(rv->gv_flags, GVF_CHUNNEL_BIT);
 					rv->vehstatus.Set(VehState::Hidden);
-<<<<<<< HEAD
 					rv->UpdateIsDrawn();
-					return VETSB_ENTERED_WORMHOLE;
-=======
 					return VehicleEnterTileState::EnteredWormhole;
->>>>>>> 7d03cee5
 				} else {
 					return {};
 				}
@@ -3270,22 +3250,18 @@
 
 			/* We're at the tunnel exit ?? */
 			if (dir == ReverseDiagDir(vdir) && frame == (int) (_tunnel_visibility_frame[dir] - 1) && z == 0) {
-				if (rv->tile != tile && GetOtherTunnelEnd(rv->tile) != tile) return VETSB_CONTINUE; // In chunnel
+				if (rv->tile != tile && GetOtherTunnelEnd(rv->tile) != tile) return {}; // In chunnel
 				rv->tile = tile;
 				rv->InvalidateImageCache();
 				rv->state = DiagDirToDiagTrackdir(vdir);
 				rv->frame = TILE_SIZE - (frame + 1);
 				rv->vehstatus.Reset(VehState::Hidden);
-<<<<<<< HEAD
 				rv->UpdateIsDrawn();
-				return VETSB_ENTERED_WORMHOLE;
-=======
 				return VehicleEnterTileState::EnteredWormhole;
->>>>>>> 7d03cee5
 			}
 		}
 	} else { // IsBridge(tile)
-		if (v->vehstatus.Test(VehState::Hidden)) return VETSB_CONTINUE; // Building bridges between chunnel portals allowed.
+		if (v->vehstatus.Test(VehState::Hidden)) return {}; // Building bridges between chunnel portals allowed.
 		if (v->type != VEH_SHIP) {
 			/* modify speed of vehicle */
 			uint16_t spd = GetBridgeSpec(GetBridgeType(tile))->speed;
@@ -3295,18 +3271,12 @@
 			first->cur_speed = std::min(first->cur_speed, spd);
 		}
 
-<<<<<<< HEAD
 		const Direction bridge_dir = DiagDirToDir(dir);
 		if (v->direction == bridge_dir) {
-=======
-		if (vdir == dir) {
-			/* Vehicle enters bridge at the last frame inside this tile. */
-			if (frame != TILE_SIZE - 1) return {};
->>>>>>> 7d03cee5
 			switch (v->type) {
 				case VEH_TRAIN: {
 					/* Trains enter bridge at the first frame beyond this tile. */
-					if (frame != TILE_SIZE) return VETSB_CONTINUE;
+					if (frame != TILE_SIZE) return {};
 					Train *t = Train::From(v);
 					t->track = TRACK_BIT_WORMHOLE;
 					SetBit(t->First()->flags, VRF_CONSIST_SPEED_REDUCTION);
@@ -3322,13 +3292,13 @@
 
 				case VEH_ROAD: {
 					/* Non-train vehicles enter bridge at the last frame inside this tile. */
-					if (frame != TILE_SIZE - 1) return VETSB_CONTINUE;
+					if (frame != TILE_SIZE - 1) return {};
 					RoadVehicle *rv = RoadVehicle::From(v);
 					if (IsRoadCustomBridgeHeadTile(tile)) {
 						RoadBits bits = ROAD_NONE;
 						if (HasRoadTypeRoad(tile) && rv->compatible_roadtypes.Test(GetRoadTypeRoad(tile))) bits |= GetCustomBridgeHeadRoadBits(tile, RTT_ROAD);
 						if (HasRoadTypeTram(tile) && rv->compatible_roadtypes.Test(GetRoadTypeTram(tile))) bits |= GetCustomBridgeHeadRoadBits(tile, RTT_TRAM);
-						if (!(bits & DiagDirToRoadBits(GetTunnelBridgeDirection(tile)))) return VETSB_CONTINUE;
+						if (!(bits & DiagDirToRoadBits(GetTunnelBridgeDirection(tile)))) return {};
 					}
 					rv->InvalidateImageCache();
 					rv->state = RVSB_WORMHOLE;
@@ -3338,37 +3308,25 @@
 
 				case VEH_SHIP:
 					/* Non-train vehicles enter bridge at the last frame inside this tile. */
-					if (frame != TILE_SIZE - 1) return VETSB_CONTINUE;
+					if (frame != TILE_SIZE - 1) return {};
 					Ship::From(v)->state = TRACK_BIT_WORMHOLE;
 					break;
 
 				default: NOT_REACHED();
 			}
-<<<<<<< HEAD
-			return VETSB_ENTERED_WORMHOLE;
+			return VehicleEnterTileState::EnteredWormhole;
 		} else if (v->direction == ReverseDir(bridge_dir)) {
 			switch (v->type) {
 				case VEH_TRAIN: {
 					Train *t = Train::From(v);
 					if (t->track & TRACK_BIT_WORMHOLE) {
 						if (IsRailCustomBridgeHeadTile(tile)) {
-							return VETSB_ENTERED_WORMHOLE;
+							return VehicleEnterTileState::EnteredWormhole;
 						} else {
 							v->tile = tile;
 							t->track = DiagDirToDiagTrackBits(DirToDiagDir(v->direction));
 						}
-						return VETSB_ENTERED_WORMHOLE;
-=======
-			return VehicleEnterTileState::EnteredWormhole;
-		} else if (vdir == ReverseDiagDir(dir)) {
-			v->tile = tile;
-			switch (v->type) {
-				case VEH_TRAIN: {
-					Train *t = Train::From(v);
-					if (t->track == TRACK_BIT_WORMHOLE) {
-						t->track = DiagDirToDiagTrackBits(vdir);
 						return VehicleEnterTileState::EnteredWormhole;
->>>>>>> 7d03cee5
 					}
 					break;
 				}
@@ -3389,13 +3347,8 @@
 					v->tile = tile;
 					Ship *ship = Ship::From(v);
 					if (ship->state == TRACK_BIT_WORMHOLE) {
-<<<<<<< HEAD
 						ship->state = DiagDirToDiagTrackBits(DirToDiagDir(v->direction));
-						return VETSB_ENTERED_WORMHOLE;
-=======
-						ship->state = DiagDirToDiagTrackBits(vdir);
 						return VehicleEnterTileState::EnteredWormhole;
->>>>>>> 7d03cee5
 					}
 					break;
 				}
@@ -3407,7 +3360,7 @@
 			DirDiff reverse_dir_diff = DirDifference(v->direction, ReverseDir(bridge_dir));
 
 			if (dir_diff == DIRDIFF_45RIGHT || dir_diff == DIRDIFF_45LEFT) {
-				if (frame != TILE_SIZE) return VETSB_CONTINUE;
+				if (frame != TILE_SIZE) return {};
 
 				Train *t = Train::From(v);
 				TileIndex other = GetOtherTunnelBridgeEnd(tile);
@@ -3420,11 +3373,11 @@
 				SetBit(t->First()->flags, VRF_CONSIST_SPEED_REDUCTION);
 				ClrBit(t->gv_flags, GVF_GOINGUP_BIT);
 				ClrBit(t->gv_flags, GVF_GOINGDOWN_BIT);
-				return VETSB_ENTERED_WORMHOLE;
+				return VehicleEnterTileState::EnteredWormhole;
 			}
 			if (reverse_dir_diff == DIRDIFF_45RIGHT || reverse_dir_diff == DIRDIFF_45LEFT) {
 				Train *t = Train::From(v);
-				if (t->track & TRACK_BIT_WORMHOLE) return VETSB_ENTERED_WORMHOLE;
+				if (t->track & TRACK_BIT_WORMHOLE) return VehicleEnterTileState::EnteredWormhole;
 			}
 		}
 	}
