--- conflicted
+++ resolved
@@ -382,18 +382,14 @@
 	RailType railtype = INVALID_RAILTYPE;
 	RoadType roadtype = INVALID_ROADTYPE;
 
-<<<<<<< HEAD
 	/* unpack parameters */
 	BridgeType bridge_type = GB(p2, 0, 8);
 
-	if (!IsValidTile(p1)) return_cmd_error(STR_ERROR_BRIDGE_THROUGH_MAP_BORDER);
+	if (!IsValidTile(p1)) return CommandCost(STR_ERROR_BRIDGE_THROUGH_MAP_BORDER);
 
 	TransportType transport_type = Extract<TransportType, 15, 2>(p2);
 
 	bool script_cmd = HasBit(p2, 17);
-=======
-	if (!IsValidTile(tile_start)) return CommandCost(STR_ERROR_BRIDGE_THROUGH_MAP_BORDER);
->>>>>>> 56510b5d
 
 	/* type of bridge */
 	switch (transport_type) {
@@ -484,28 +480,17 @@
 
 		/* If this is a road bridge, make sure the roadtype matches. */
 		if (transport_type == TRANSPORT_ROAD) {
-<<<<<<< HEAD
 			RoadType start_existing_rt = GetRoadType(tile_start, GetRoadTramType(roadtype));
 			RoadType end_existing_rt = GetRoadType(tile_end, GetRoadTramType(roadtype));
 			if ((start_existing_rt != roadtype && start_existing_rt != INVALID_ROADTYPE) || (end_existing_rt != roadtype && end_existing_rt != INVALID_ROADTYPE)) {
-				return_cmd_error(STR_ERROR_MUST_DEMOLISH_BRIDGE_FIRST);
-=======
-			RoadType existing_rt = RoadTypeIsRoad(roadtype) ? road_rt : tram_rt;
-			if (existing_rt != roadtype && existing_rt != INVALID_ROADTYPE) {
 				return CommandCost(STR_ERROR_MUST_DEMOLISH_BRIDGE_FIRST);
->>>>>>> 56510b5d
 			}
 		}
 
 		if (!(flags & DC_QUERY_COST)) {
 			/* Do not replace the bridge with the same bridge type. */
-<<<<<<< HEAD
 			if ((bridge_type == GetBridgeType(tile_start)) && (transport_type != TRANSPORT_ROAD || (GetRoadType(tile_start, GetRoadTramType(roadtype)) == roadtype && GetRoadType(tile_end, GetRoadTramType(roadtype)) == roadtype))) {
-				return_cmd_error(STR_ERROR_ALREADY_BUILT);
-=======
-			if ((bridge_type == GetBridgeType(tile_start)) && (transport_type != TRANSPORT_ROAD || road_rt == roadtype || tram_rt == roadtype)) {
 				return CommandCost(STR_ERROR_ALREADY_BUILT);
->>>>>>> 56510b5d
 			}
 
 			/* Do not replace town bridges with lower speed bridges, unless in scenario editor. */
@@ -903,12 +888,12 @@
 	bool crossed_sea = false;
 	TileIndex ramp_start = tile;
 
-	if (GetTileZ(tile) > 0) return_cmd_error(STR_ERROR_CHUNNEL_ONLY_OVER_SEA);
+	if (GetTileZ(tile) > 0) return CommandCost(STR_ERROR_CHUNNEL_ONLY_OVER_SEA);
 
 	const TileIndexDiff delta = TileOffsByDiagDir(direction);
 	for (;;) {
 		tile += delta;
-		if (!IsValidTile(tile)) return_cmd_error(STR_ERROR_CHUNNEL_THROUGH_MAP_BORDER);
+		if (!IsValidTile(tile)) return CommandCost(STR_ERROR_CHUNNEL_THROUGH_MAP_BORDER);
 		_build_tunnel_endtile = tile;
 		Slope end_tileh;
 		int end_z;
@@ -924,7 +909,7 @@
 
 				/* A shore was found, check if start ramp was too short or too long. */
 				StringID err_msg = IsRampBetweenLimits(ramp_start, tile, delta);
-				if (err_msg > STR_NULL) return_cmd_error(err_msg);
+				if (err_msg > STR_NULL) return CommandCost(err_msg);
 
 				/* Pass the water and find a proper shore tile that potentially
 				 * could have a tunnel portal behind. */
@@ -939,29 +924,29 @@
 					if ((IsTileType(tile, MP_STATION) && IsOilRig(tile)) ||
 							(IsTileType(tile, MP_INDUSTRY)               &&
 							GetIndustryGfx(tile) >= GFX_OILRIG_1         &&
-							GetIndustryGfx(tile) <= GFX_OILRIG_5)) return_cmd_error(STR_ERROR_NO_DRILLING_ABOVE_CHUNNEL);
+							GetIndustryGfx(tile) <= GFX_OILRIG_5)) return CommandCost(STR_ERROR_NO_DRILLING_ABOVE_CHUNNEL);
 
 					if (IsTileType(tile, MP_WATER) && IsSea(tile)) crossed_sea = true;
-					if (!_cheats.crossing_tunnels.value && IsTunnelInWay(tile, start_z)) return_cmd_error(STR_ERROR_ANOTHER_TUNNEL_IN_THE_WAY);
+					if (!_cheats.crossing_tunnels.value && IsTunnelInWay(tile, start_z)) return CommandCost(STR_ERROR_ANOTHER_TUNNEL_IN_THE_WAY);
 
 					tile += delta;
-					if (!IsValidTile(tile)) return_cmd_error(STR_ERROR_CHUNNEL_THROUGH_MAP_BORDER);
+					if (!IsValidTile(tile)) return CommandCost(STR_ERROR_CHUNNEL_THROUGH_MAP_BORDER);
 					_build_tunnel_endtile = tile;
 					sea_tiles++;
 				}
-				if (!crossed_sea) return_cmd_error(STR_ERROR_CHUNNEL_ONLY_OVER_SEA);
+				if (!crossed_sea) return CommandCost(STR_ERROR_CHUNNEL_ONLY_OVER_SEA);
 				ramp_start = tile;
 			} else {
 				/* Check if end ramp was too short or too long after crossing the sea. */
 				if (crossed_sea) {
 					StringID err_msg = IsRampBetweenLimits(ramp_start, tile, delta);
-					if (err_msg > STR_NULL) return_cmd_error(err_msg);
+					if (err_msg > STR_NULL) return CommandCost(err_msg);
 				}
 
 				break;
 			}
 		}
-		if (!_cheats.crossing_tunnels.value && IsTunnelInWay(tile, start_z)) return_cmd_error(STR_ERROR_ANOTHER_TUNNEL_IN_THE_WAY);
+		if (!_cheats.crossing_tunnels.value && IsTunnelInWay(tile, start_z)) return CommandCost(STR_ERROR_ANOTHER_TUNNEL_IN_THE_WAY);
 	}
 	is_chunnel = crossed_sea;
 
@@ -995,7 +980,7 @@
 		case TRANSPORT_ROAD:
 			roadtype = Extract<RoadType, 0, 6>(p1);
 			if (!ValParamRoadType(roadtype)) return CMD_ERROR;
-			if (RoadNoTunnels(roadtype)) return_cmd_error(STR_ERROR_TUNNEL_DISALLOWED_ROAD);
+			if (RoadNoTunnels(roadtype)) return CommandCost(STR_ERROR_TUNNEL_DISALLOWED_ROAD);
 			break;
 
 		default: return CMD_ERROR;
@@ -1055,7 +1040,6 @@
 		if (!IsValidTile(end_tile)) return CommandCost(STR_ERROR_TUNNEL_THROUGH_MAP_BORDER);
 		std::tie(end_tileh, end_z) = GetTileSlopeZ(end_tile);
 
-<<<<<<< HEAD
 		if (start_z == end_z) {
 			if (is_chunnel && !crossed_sea){
 				end_tile += sea_tiles * delta;
@@ -1067,13 +1051,7 @@
 		}
 		if (!_cheats.crossing_tunnels.value && IsTunnelInWay(end_tile, start_z)) {
 			_build_tunnel_endtile = end_tile;
-			return_cmd_error(STR_ERROR_ANOTHER_TUNNEL_IN_THE_WAY);
-=======
-		if (start_z == end_z) break;
-
-		if (!_cheats.crossing_tunnels.value && IsTunnelInWayDir(end_tile, start_z, tunnel_in_way_dir)) {
 			return CommandCost(STR_ERROR_ANOTHER_TUNNEL_IN_THE_WAY);
->>>>>>> 56510b5d
 		}
 		tiles++;
 	}
@@ -1101,13 +1079,8 @@
 	if (HasTileWaterGround(end_tile)) return CommandCost(STR_ERROR_CAN_T_BUILD_ON_WATER);
 
 	/* Clear the tile in any case */
-<<<<<<< HEAD
 	ret = DoCommand(end_tile, 0, 0, flags, CMD_LANDSCAPE_CLEAR);
-	if (ret.Failed()) return_cmd_error(STR_ERROR_UNABLE_TO_EXCAVATE_LAND);
-=======
-	ret = Command<CMD_LANDSCAPE_CLEAR>::Do(flags, end_tile);
 	if (ret.Failed()) return CommandCost(STR_ERROR_UNABLE_TO_EXCAVATE_LAND);
->>>>>>> 56510b5d
 	cost.AddCost(ret);
 
 	/* slope of end tile must be complementary to the slope of the start tile */
@@ -1163,7 +1136,7 @@
 		TileIndex ts = end_tile;
 		if(start_tile > end_tile) Swap(tn, ts);
 
-		if (!Tunnel::CanAllocateItem()) return_cmd_error(STR_ERROR_TUNNEL_TOO_MANY);
+		if (!Tunnel::CanAllocateItem()) return CommandCost(STR_ERROR_TUNNEL_TOO_MANY);
 		const int height = TileHeight(tn);
 		const Tunnel *t = new Tunnel(tn, ts, height, is_chunnel);
 		ViewportMapStoreTunnel(tn, ts, height, true);
