--- conflicted
+++ resolved
@@ -2872,16 +2872,8 @@
 			break;
 		}
 
-<<<<<<< HEAD
-		case LT_TROPIC:
+		case LandscapeType::Tropic:
 			snow_or_desert = (GetTropicZone(tile) == TROPICZONE_DESERT);
-=======
-		case LandscapeType::Tropic:
-			if (GetTropicZone(tile) == TROPICZONE_DESERT && !snow_or_desert) {
-				SetTunnelBridgeSnowOrDesert(tile, true);
-				MarkTileDirtyByTile(tile);
-			}
->>>>>>> 5ffaf6cd
 			break;
 
 		default:
