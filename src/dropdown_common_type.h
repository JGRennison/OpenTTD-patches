/*
 * This file is part of OpenTTD.
 * OpenTTD is free software; you can redistribute it and/or modify it under the terms of the GNU General Public License as published by the Free Software Foundation, version 2.
 * OpenTTD is distributed in the hope that it will be useful, but WITHOUT ANY WARRANTY; without even the implied warranty of MERCHANTABILITY or FITNESS FOR A PARTICULAR PURPOSE.
 * See the GNU General Public License for more details. You should have received a copy of the GNU General Public License along with OpenTTD. If not, see <http://www.gnu.org/licenses/>.
 */

/** @file dropdown_common_type.h Common drop down list components. */

#ifndef DROPDOWN_COMMON_TYPE_H
#define DROPDOWN_COMMON_TYPE_H

#include "gfx_func.h"
#include "gfx_type.h"
#include "palette_func.h"
#include "string_func.h"
#include "strings_func.h"
#include "table/strings.h"
#include "window_gui.h"

/**
 * Drop down divider component.
 * @tparam TBase Base component.
 * @tparam TFs Font size -- used to determine height.
 */
template <class TBase, FontSize TFs = FS_NORMAL>
class DropDownDivider : public TBase {
public:
	template <typename... Args>
	explicit DropDownDivider(Args&&... args) : TBase(std::forward<Args>(args)...) {}

	bool Selectable() const override { return false; }
	uint Height() const override { return std::max<uint>(GetCharacterHeight(TFs), this->TBase::Height()); }

	void Draw(const Rect &full, const Rect &, bool, Colours bg_colour) const override
	{
		uint8_t c1 = GetColourGradient(bg_colour, SHADE_DARK);
		uint8_t c2 = GetColourGradient(bg_colour, SHADE_LIGHTEST);

		int mid = CenterBounds(full.top, full.bottom, 0);
		GfxFillRect(full.left, mid - WidgetDimensions::scaled.bevel.bottom, full.right, mid - 1, c1);
		GfxFillRect(full.left, mid, full.right, mid + WidgetDimensions::scaled.bevel.top - 1, c2);
	}
};

/**
 * Drop down string component.
 * @tparam TBase Base component.
 * @tparam TFs Font size.
 * @tparam TEnd Position string at end if true, or start if false.
 */
template <class TBase, FontSize TFs = FS_NORMAL, bool TEnd = false>
class DropDownString : public TBase {
	std::string string; ///< String to be drawn.
	Dimension dim; ///< Dimensions of string.
public:
	template <typename... Args>
	explicit DropDownString(StringID string, Args&&... args) : TBase(std::forward<Args>(args)...)
	{
		this->SetString(GetString(string));
	}

	template <typename... Args>
	explicit DropDownString(const std::string &string, Args&&... args) : TBase(std::forward<Args>(args)...)
	{
		SetDParamStr(0, string);
		this->SetString(GetString(STR_JUST_RAW_STRING));
	}

	void SetString(std::string &&string)
	{
		this->string = std::move(string);
		this->dim = GetStringBoundingBox(this->string, TFs);
	}

	uint Height() const override
	{
		return std::max<uint>(this->dim.height, this->TBase::Height());
	}

	uint Width() const override { return this->dim.width + this->TBase::Width(); }

	void Draw(const Rect &full, const Rect &r, bool sel, Colours bg_colour) const override
	{
		bool rtl = TEnd ^ (_current_text_dir == TD_RTL);
		DrawStringMultiLine(r.WithWidth(this->dim.width, rtl), this->string, this->GetColour(sel), SA_CENTER, false, TFs);
		this->TBase::Draw(full, r.Indent(this->dim.width, rtl), sel, bg_colour);
	}

	void SetColourFlags(TextColour colour_flags) { this->colour_flags = colour_flags; }

	/**
	 * Natural sorting comparator function for DropDownList::sort().
	 * @param first Left side of comparison.
	 * @param second Right side of comparison.
	 * @return true if \a first precedes \a second.
	 * @warning All items in the list need to be derivates of DropDownListStringItem.
	 */
	static bool NatSortFunc(std::unique_ptr<const DropDownListItem> const &first, std::unique_ptr<const DropDownListItem> const &second)
	{
		const std::string &str1 = static_cast<const DropDownString*>(first.get())->string;
		const std::string &str2 = static_cast<const DropDownString*>(second.get())->string;
		return StrNaturalCompare(str1, str2) < 0;
	}
};

/**
 * Drop down icon component.
 * @tparam TBase Base component.
 * @tparam TEnd Position icon at end if true, or start if false.
 */
template <class TBase, bool TEnd = false>
class DropDownIcon : public TBase {
	SpriteID sprite; ///< Sprite ID to be drawn.
	PaletteID palette; ///< Palette ID to use.
	Dimension dsprite; ///< Bounding box dimensions of sprite.
	Dimension dbounds; ///< Bounding box dimensions of bounds.
public:
	template <typename... Args>
	explicit DropDownIcon(SpriteID sprite, PaletteID palette, Args&&... args) : TBase(std::forward<Args>(args)...), sprite(sprite), palette(palette)
	{
		this->dsprite = GetSpriteSize(this->sprite);
		this->dbounds = this->dsprite;
	}

	template <typename... Args>
	explicit DropDownIcon(const Dimension &dim, SpriteID sprite, PaletteID palette, Args&&... args) : TBase(std::forward<Args>(args)...), sprite(sprite), palette(palette), dbounds(dim)
	{
		this->dsprite = GetSpriteSize(this->sprite);
	}

	uint Height() const override { return std::max(this->dbounds.height, this->TBase::Height()); }
	uint Width() const override { return this->dbounds.width + WidgetDimensions::scaled.hsep_normal + this->TBase::Width(); }

	void Draw(const Rect &full, const Rect &r, bool sel, Colours bg_colour) const override
	{
		bool rtl = TEnd ^ (_current_text_dir == TD_RTL);
		Rect ir = r.WithWidth(this->dbounds.width, rtl);
		DrawSprite(this->sprite, this->palette, CenterBounds(ir.left, ir.right, this->dsprite.width), CenterBounds(r.top, r.bottom, this->dsprite.height));
		this->TBase::Draw(full, r.Indent(this->dbounds.width + WidgetDimensions::scaled.hsep_normal, rtl), sel, bg_colour);
	}
};

/**
 * Drop down checkmark component.
 * @tparam TBase Base component.
 * @tparam TFs Font size.
 * @tparam TEnd Position checkmark at end if true, or start if false.
 */
template <class TBase, bool TEnd = false, FontSize TFs = FS_NORMAL>
class DropDownCheck : public TBase {
	bool checked; ///< Is item checked.
	Dimension dim; ///< Dimension of checkmark.
public:
	template <typename... Args>
	explicit DropDownCheck(bool checked, Args&&... args) : TBase(std::forward<Args>(args)...), checked(checked)
	{
		this->dim = GetStringBoundingBox(STR_JUST_CHECKMARK, TFs);
	}

	uint Height() const override { return std::max<uint>(this->dim.height, this->TBase::Height()); }
	uint Width() const override { return this->dim.width + WidgetDimensions::scaled.hsep_wide + this->TBase::Width(); }

	void Draw(const Rect &full, const Rect &r, bool sel, Colours bg_colour) const override
	{
		bool rtl = TEnd ^ (_current_text_dir == TD_RTL);
		if (this->checked) {
			DrawStringMultiLine(r.WithWidth(this->dim.width, rtl), STR_JUST_CHECKMARK, this->GetColour(sel), SA_CENTER, false, TFs);
		}
		this->TBase::Draw(full, r.Indent(this->dim.width + WidgetDimensions::scaled.hsep_wide, rtl), sel, bg_colour);
	}
};

/**
 * Drop down indent component.
 * @tparam TBase Base component.
<<<<<<< HEAD
 * @tparam TEnd Position indent at end if true, or start if false.
 */
template <class TBase, bool TEnd = false>
class DropDownIndent : public TBase {
	uint indent; ///< Indent level.
=======
 * @tparam TEnd Position checkmark at end if true, or start if false.
 */
template <class TBase, bool TEnd = false>
class DropDownIndent : public TBase {
	uint indent;
>>>>>>> 60d0d7b8
public:
	template <typename... Args>
	explicit DropDownIndent(uint indent, Args&&... args) : TBase(std::forward<Args>(args)...), indent(indent) {}

<<<<<<< HEAD
	uint Width() const override { return (WidgetDimensions::scaled.hsep_indent * this->indent) + this->TBase::Width(); }
=======
	uint Width() const override { return this->indent * WidgetDimensions::scaled.hsep_indent + this->TBase::Width(); }
>>>>>>> 60d0d7b8

	void Draw(const Rect &full, const Rect &r, bool sel, Colours bg_colour) const override
	{
		bool rtl = TEnd ^ (_current_text_dir == TD_RTL);
<<<<<<< HEAD
		this->TBase::Draw(full, r.Indent((WidgetDimensions::scaled.hsep_indent * this->indent), rtl), sel, bg_colour);
=======
		this->TBase::Draw(full, r.Indent(this->indent * WidgetDimensions::scaled.hsep_indent, rtl), sel, bg_colour);
>>>>>>> 60d0d7b8
	}
};

/* Commonly used drop down list items. */
using DropDownListDividerItem = DropDownDivider<DropDownListItem>;
using DropDownListStringItem = DropDownString<DropDownListItem>;
using DropDownListIconItem = DropDownIcon<DropDownString<DropDownListItem>>;
<<<<<<< HEAD
using DropDownListCheckedItem = DropDownCheck<DropDownString<DropDownListItem>>;
using DropDownListIndentStringItem = DropDownIndent<DropDownString<DropDownListItem>>;
=======
using DropDownListCheckedItem = DropDownIndent<DropDownCheck<DropDownString<DropDownListItem>>>;
>>>>>>> 60d0d7b8

#endif /* DROPDOWN_COMMON_TYPE_H */<|MERGE_RESOLUTION|>--- conflicted
+++ resolved
@@ -174,37 +174,21 @@
 /**
  * Drop down indent component.
  * @tparam TBase Base component.
-<<<<<<< HEAD
  * @tparam TEnd Position indent at end if true, or start if false.
  */
 template <class TBase, bool TEnd = false>
 class DropDownIndent : public TBase {
 	uint indent; ///< Indent level.
-=======
- * @tparam TEnd Position checkmark at end if true, or start if false.
- */
-template <class TBase, bool TEnd = false>
-class DropDownIndent : public TBase {
-	uint indent;
->>>>>>> 60d0d7b8
 public:
 	template <typename... Args>
 	explicit DropDownIndent(uint indent, Args&&... args) : TBase(std::forward<Args>(args)...), indent(indent) {}
 
-<<<<<<< HEAD
-	uint Width() const override { return (WidgetDimensions::scaled.hsep_indent * this->indent) + this->TBase::Width(); }
-=======
 	uint Width() const override { return this->indent * WidgetDimensions::scaled.hsep_indent + this->TBase::Width(); }
->>>>>>> 60d0d7b8
-
-	void Draw(const Rect &full, const Rect &r, bool sel, Colours bg_colour) const override
-	{
-		bool rtl = TEnd ^ (_current_text_dir == TD_RTL);
-<<<<<<< HEAD
-		this->TBase::Draw(full, r.Indent((WidgetDimensions::scaled.hsep_indent * this->indent), rtl), sel, bg_colour);
-=======
+
+	void Draw(const Rect &full, const Rect &r, bool sel, Colours bg_colour) const override
+	{
+		bool rtl = TEnd ^ (_current_text_dir == TD_RTL);
 		this->TBase::Draw(full, r.Indent(this->indent * WidgetDimensions::scaled.hsep_indent, rtl), sel, bg_colour);
->>>>>>> 60d0d7b8
 	}
 };
 
@@ -212,11 +196,7 @@
 using DropDownListDividerItem = DropDownDivider<DropDownListItem>;
 using DropDownListStringItem = DropDownString<DropDownListItem>;
 using DropDownListIconItem = DropDownIcon<DropDownString<DropDownListItem>>;
-<<<<<<< HEAD
-using DropDownListCheckedItem = DropDownCheck<DropDownString<DropDownListItem>>;
+using DropDownListCheckedItem = DropDownIndent<DropDownCheck<DropDownString<DropDownListItem>>>;
 using DropDownListIndentStringItem = DropDownIndent<DropDownString<DropDownListItem>>;
-=======
-using DropDownListCheckedItem = DropDownIndent<DropDownCheck<DropDownString<DropDownListItem>>>;
->>>>>>> 60d0d7b8
 
 #endif /* DROPDOWN_COMMON_TYPE_H */