--- conflicted
+++ resolved
@@ -834,11 +834,7 @@
 {
 	FindTrainOnTrackInfo *info = (FindTrainOnTrackInfo *)data;
 
-<<<<<<< HEAD
-	if ((v->vehstatus & VS_CRASHED)) return nullptr;
-=======
-	if (v->type != VEH_TRAIN || v->vehstatus.Test(VehState::Crashed)) return nullptr;
->>>>>>> 0de7fd3c
+	if (v->vehstatus.Test(VehState::Crashed)) return nullptr;
 
 	Train *t = Train::From(v);
 	if (t->track & TRACK_BIT_WORMHOLE) {
@@ -1384,7 +1380,7 @@
 CommandCost CheckTrainReservationPreventsTrackModification(const Train *v)
 {
 	if (_settings_game.vehicle.train_braking_model == TBM_REALISTIC && !_settings_game.vehicle.track_edit_ignores_realistic_braking &&
-			v != nullptr && v->UsingRealisticBraking() && (v->cur_speed > 0 || !(v->vehstatus & (VS_STOPPED | VS_CRASHED)))) {
+			v != nullptr && v->UsingRealisticBraking() && (v->cur_speed > 0 || !v->vehstatus.Any({VehState::Stopped, VehState::Crashed}))) {
 		return CommandCost(STR_ERROR_CANNOT_MODIFY_TRACK_TRAIN_APPROACHING);
 	}
 	return CommandCost();
