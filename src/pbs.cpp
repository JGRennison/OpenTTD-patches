/*
 * This file is part of OpenTTD.
 * OpenTTD is free software; you can redistribute it and/or modify it under the terms of the GNU General Public License as published by the Free Software Foundation, version 2.
 * OpenTTD is distributed in the hope that it will be useful, but WITHOUT ANY WARRANTY; without even the implied warranty of MERCHANTABILITY or FITNESS FOR A PARTICULAR PURPOSE.
 * See the GNU General Public License for more details. You should have received a copy of the GNU General Public License along with OpenTTD. If not, see <http://www.gnu.org/licenses/>.
 */

/** @file pbs.cpp PBS support routines */

#include "stdafx.h"
#include "debug.h"
#include "viewport_func.h"
#include "vehicle_func.h"
#include "newgrf_station.h"
#include "pathfinder/follow_track.hpp"
#include "tracerestrict.h"
#include "newgrf_newsignals.h"
#include "train_speed_adaptation.h"
#include "bridge_signal_map.h"

#include "safeguards.h"

/**
 * Get the reserved trackbits for any tile, regardless of type.
 * @param t the tile
 * @return the reserved trackbits. TRACK_BIT_NONE on nothing reserved or
 *     a tile without rail.
 */
TrackBits GetReservedTrackbits(TileIndex t)
{
	switch (GetTileType(t)) {
		case MP_RAILWAY:
			if (IsRailDepot(t)) return GetDepotReservationTrackBits(t);
			if (IsPlainRail(t)) return GetRailReservationTrackBits(t);
			break;

		case MP_ROAD:
			if (IsLevelCrossing(t)) return GetCrossingReservationTrackBits(t);
			break;

		case MP_STATION:
			if (HasStationRail(t)) return GetStationReservationTrackBits(t);
			break;

		case MP_TUNNELBRIDGE:
			if (GetTunnelBridgeTransportType(t) == TRANSPORT_RAIL) return GetTunnelBridgeReservationTrackBits(t);
			break;

		default:
			break;
	}
	return TRACK_BIT_NONE;
}

/**
 * Set the reservation for a complete station platform.
 * @pre IsRailStationTile(start)
 * @param start starting tile of the platform
 * @param dir the direction in which to follow the platform
 * @param b the state the reservation should be set to
 */
void SetRailStationPlatformReservation(TileIndex start, DiagDirection dir, bool b)
{
	TileIndex     tile = start;
	TileIndexDiff diff = TileOffsByDiagDir(dir);

	assert_tile(IsRailStationTile(start), start);
	assert_tile(GetRailStationAxis(start) == DiagDirToAxis(dir), start);

	do {
		SetRailStationReservation(tile, b);
		MarkTileDirtyByTile(tile, VMDF_NOT_MAP_MODE);
		tile = TileAdd(tile, diff);
	} while (IsCompatibleTrainStationTile(tile, start));
}

/**
 * Try to reserve a specific track on a tile
 * This also sets PBS signals to green if reserving through the facing track direction
 * @param v the train performing the reservation
 * @param tile the tile
 * @param t the track
 * @param trigger_stations whether to call station randomisation trigger
 * @return \c true if reservation was successful, i.e. the track was
 *     free and didn't cross any other reserved tracks.
 */
bool TryReserveRailTrackdir(const Train *v, TileIndex tile, Trackdir td, bool trigger_stations)
{
	bool success = TryReserveRailTrack(tile, TrackdirToTrack(td), trigger_stations);
	if (success && HasPbsSignalOnTrackdir(tile, td)) {
		SetSignalStateByTrackdir(tile, td, SIGNAL_STATE_GREEN);
		MarkSingleSignalDirty(tile, td);
		if (_extra_aspects > 0) {
			SetSignalAspect(tile, TrackdirToTrack(td), 0);
			UpdateAspectDeferredWithVehicleRail(v, tile, td);
		}
	}
	return success;
}

/**
 * Try to reserve a specific track on a tile
 * @param tile the tile
 * @param track the track
 * @param trigger_stations whether to call station randomisation trigger
 * @return \c true if reservation was successful, i.e. the track was
 *     free and didn't cross any other reserved tracks.
 */
bool TryReserveRailTrack(TileIndex tile, Track track, bool trigger_stations)
{
	assert_msg_tile((TrackdirBitsToTrackBits(GetTileTrackdirBits(tile, TRANSPORT_RAIL, 0)) & TrackToTrackBits(track)) != 0, tile,
			"{:X}, {:X}, {:X}", TrackdirBitsToTrackBits(GetTileTrackdirBits(tile, TRANSPORT_RAIL, 0)), track, TrackToTrackBits(track));

	switch (GetTileType(tile)) {
		case MP_RAILWAY:
			if (IsPlainRail(tile)) {
				bool changed = TryReserveTrack(tile, track);
				if (changed && _settings_client.gui.show_track_reservation) MarkTileGroundDirtyByTile(tile, VMDF_NOT_MAP_MODE);
				return changed;
			}
			if (IsRailDepot(tile)) {
				if (!HasDepotReservation(tile)) {
					SetDepotReservation(tile, true);
					MarkTileDirtyByTile(tile, VMDF_NOT_MAP_MODE); // some GRFs change their appearance when tile is reserved
					return true;
				}
			}
			break;

		case MP_ROAD:
			if (IsLevelCrossing(tile) && !HasCrossingReservation(tile)) {
				if (_settings_game.vehicle.safer_crossings) {
					if (IsCrossingOccupiedByRoadVehicle(tile)) return false;
					if (_settings_game.vehicle.adjacent_crossings) {
						const Axis axis = GetCrossingRoadAxis(tile);
						for (TileIndex t = tile; t < MapSize() && IsLevelCrossingTile(t) && GetCrossingRoadAxis(t) == axis; t = TileAddByDiagDir(t, AxisToDiagDir(GetCrossingRoadAxis(t)))) {
							if (IsCrossingOccupiedByRoadVehicle(t)) return false;
						}
						for (TileIndex t = tile; t < MapSize() && IsLevelCrossingTile(t) && GetCrossingRoadAxis(t) == axis; t = TileAddByDiagDir(t, ReverseDiagDir(AxisToDiagDir(GetCrossingRoadAxis(t))))) {
							if (IsCrossingOccupiedByRoadVehicle(t)) return false;
						}
					}
				}
				SetCrossingReservation(tile, true);
				UpdateLevelCrossing(tile, false);
				if (_settings_client.gui.show_track_reservation) MarkTileGroundDirtyByTile(tile, VMDF_NOT_MAP_MODE);
				return true;
			}
			break;

		case MP_STATION:
			if (HasStationRail(tile) && !HasStationReservation(tile)) {
				SetRailStationReservation(tile, true);
				if (trigger_stations && IsRailStation(tile)) TriggerStationRandomisation(nullptr, tile, SRT_PATH_RESERVATION);
				MarkTileDirtyByTile(tile, VMDF_NOT_MAP_MODE); // some GRFs need redraw after reserving track
				return true;
			}
			break;

		case MP_TUNNELBRIDGE:
			if (GetTunnelBridgeTransportType(tile) == TRANSPORT_RAIL) {
				if (IsTunnel(tile) && !HasTunnelReservation(tile)) {
					SetTunnelReservation(tile, true);
					MarkBridgeOrTunnelDirtyOnReservationChange(tile, VMDF_NOT_MAP_MODE);
					return true;
				}
				if (IsBridge(tile) && TryReserveRailBridgeHead(tile, track)) {
					MarkBridgeOrTunnelDirtyOnReservationChange(tile, VMDF_NOT_MAP_MODE);
					return true;
				}
			}
			break;

		default:
			break;
	}
	return false;
}

/**
 * Lift the reservation of a specific trackdir on a tile
 * This also sets PBS signals to red if unreserving through the facing track direction
 * @param tile the tile
 * @param t the track
 */
void UnreserveRailTrackdir(TileIndex tile, Trackdir td)
{
	if (HasPbsSignalOnTrackdir(tile, td)) {
		SetSignalStateByTrackdir(tile, td, SIGNAL_STATE_RED);
		MarkSingleSignalDirty(tile, td);
	}
	UnreserveRailTrack(tile, TrackdirToTrack(td));
}

/**
 * Lift the reservation of a specific track on a tile
 * @param tile the tile
 * @param t the track
 */
void UnreserveRailTrack(TileIndex tile, Track t)
{
	assert_msg_tile(TrackdirBitsToTrackBits(GetTileTrackdirBits(tile, TRANSPORT_RAIL, 0)) & TrackToTrackBits(t), tile, "track: {:X}", t);

	switch (GetTileType(tile)) {
		case MP_RAILWAY:
			if (IsRailDepot(tile)) {
				SetDepotReservation(tile, false);
				MarkTileDirtyByTile(tile, VMDF_NOT_MAP_MODE);
				break;
			}
			if (IsPlainRail(tile)) {
				UnreserveTrack(tile, t);
				if (_settings_client.gui.show_track_reservation) MarkTileGroundDirtyByTile(tile, VMDF_NOT_MAP_MODE);
			}
			break;

		case MP_ROAD:
			if (IsLevelCrossing(tile)) {
				SetCrossingReservation(tile, false);
				UpdateLevelCrossing(tile);
				if (_settings_client.gui.show_track_reservation) MarkTileGroundDirtyByTile(tile, VMDF_NOT_MAP_MODE);
			}
			break;

		case MP_STATION:
			if (HasStationRail(tile)) {
				SetRailStationReservation(tile, false);
				MarkTileDirtyByTile(tile, VMDF_NOT_MAP_MODE);
			}
			break;

		case MP_TUNNELBRIDGE:
			if (GetTunnelBridgeTransportType(tile) == TRANSPORT_RAIL) {
				if (IsTunnel(tile)) {
					SetTunnelReservation(tile, false);
				} else {
					UnreserveRailBridgeHeadTrack(tile, t);
				}
				if (IsTunnelBridgeSignalSimulationExit(tile) && IsTunnelBridgeEffectivelyPBS(tile) && IsTrackAcrossTunnelBridge(tile, t)) {
					if (IsTunnelBridgePBS(tile)) {
						SetTunnelBridgeExitSignalState(tile, SIGNAL_STATE_RED);
						if (_extra_aspects > 0) PropagateAspectChange(tile, GetTunnelBridgeExitTrackdir(tile), 0);
					} else {
						UpdateSignalsOnSegment(tile, INVALID_DIAGDIR, GetTileOwner(tile));
					}
				}
				MarkBridgeOrTunnelDirtyOnReservationChange(tile, VMDF_NOT_MAP_MODE);
			}
			break;

		default:
			break;
	}
}

/** Flags for FollowReservation */
enum FollowReservationFlags {
	FRF_NONE                 = 0,        ///< No flags
	FRF_IGNORE_ONEWAY        = 0x01,     ///< Ignore one way signals in the opposite direction
	FRF_TB_EXIT_FREE         = 0x02,     ///< Exit of starting tunnel/bridge is free
};
DECLARE_ENUM_AS_BIT_SET(FollowReservationFlags)

static void CheckCurveLookAhead(const Train *v, TrainReservationLookAhead *lookahead, int end_position, int z, RailType rt)
{
	/* Coarse filter: remove curves beyond train length */
	while (!lookahead->curves.empty() && lookahead->curves.front().position < end_position - v->gcache.cached_total_length) {
		lookahead->curves.pop_front();
	}

	if (lookahead->curves.empty() || v->Next() == nullptr) return;

	static const int absolute_max_speed = UINT16_MAX;
	int max_speed = absolute_max_speed;

	int curvecount[2] = {0, 0};

	/* first find the curve speed limit */
	int numcurve = 0;
	int sum = 0;
	int pos = 0;
	int lastpos = -1;
	const Train *u = v->Next();
	int veh_offset = v->CalcNextVehicleOffset();
	for (auto iter = lookahead->curves.rbegin(); iter != lookahead->curves.rend(); ++iter) {
		const TrainReservationLookAheadCurve &curve = *iter;
		int delta = end_position - curve.position;
		while (delta >= veh_offset) {
			if (u->Next() != nullptr) {
				veh_offset += u->CalcNextVehicleOffset();
				u = u->Next();
				pos++;
			} else {
				u = nullptr;
				break;
			}
		}
		if (u == nullptr) break;

		if (curve.dir_diff == DIRDIFF_45LEFT) curvecount[0]++;
		if (curve.dir_diff == DIRDIFF_45RIGHT) curvecount[1]++;
		if (curve.dir_diff == DIRDIFF_45LEFT || curve.dir_diff == DIRDIFF_45RIGHT) {
			if (lastpos != -1) {
				numcurve++;
				sum += pos - lastpos;
				if (pos - lastpos == 1 && max_speed > 88) {
					max_speed = 88;
				}
			}
			lastpos = pos;
		}

		/* if we have a 90 degree turn, fix the speed limit to 60 */
		if (curve.dir_diff == DIRDIFF_90LEFT || curve.dir_diff == DIRDIFF_90RIGHT) {
			max_speed = 61;
		}
	}

	if (numcurve > 0 && max_speed > 88) {
		if (curvecount[0] == 1 && curvecount[1] == 1) {
			max_speed = absolute_max_speed;
		} else {
			sum /= numcurve;
			max_speed = 232 - (13 - Clamp(sum, 1, 12)) * (13 - Clamp(sum, 1, 12));
		}
	}

	if (max_speed != absolute_max_speed) {
		/* Apply the engine's rail type curve speed advantage, if it slowed by curves */
		const RailTypeInfo *rti = GetRailTypeInfo(rt);
		max_speed += (max_speed / 2) * rti->curve_speed;

		if (v->tcache.cached_tflags & TCF_TILT) {
			/* Apply max_speed bonus of 20% for a tilting train */
			max_speed += max_speed / 5;
		}

		lookahead->AddCurveSpeedLimit(max_speed, 4, z);
	}
}

static int LookaheadTileHeightForChunnel(int length, int offset)
{
	if (offset == 0) return 0;
	if (offset < 3) return -1 * (int)TILE_HEIGHT;
	if (offset < length - 3) return -2 * (int)TILE_HEIGHT;
	if (offset < length) return -1 * (int)TILE_HEIGHT;
	return 0;
}

static uint16_t ApplyTunnelBridgeLookaheadSignalSpeedRestriction(TileIndex tile, Trackdir trackdir, const Train *v,
		uint16_t initial_speed_restriction, TrainReservationLookAhead *lookahead, int offset, int16_t z)
{
	uint16_t speed_restriction = initial_speed_restriction;

	if (v != nullptr && IsTunnelBridgeRestrictedSignal(tile)) {
		if (trackdir == INVALID_TRACKDIR) {
			trackdir = GetTunnelBridgeExitTrackdir(tile);
		}
		const TraceRestrictProgram *prog = GetExistingTraceRestrictProgram(tile, TrackdirToTrack(trackdir));
		if (prog != nullptr && prog->actions_used_flags & TRPAUF_SPEED_RESTRICTION) {
			TraceRestrictProgramResult out;
			TraceRestrictProgramInput input(tile, trackdir, nullptr, nullptr);
			prog->Execute(v, input, out);
			if (out.flags & TRPRF_SPEED_RESTRICTION_SET) {
				int duration;
				if (TrackdirEntersTunnelBridge(tile, trackdir)) {
					duration = 4 + (IsDiagonalTrackdir(trackdir) ? 16 : 8);
				} else {
					duration = 4;
				}
				lookahead->AddSpeedRestriction(out.speed_restriction, offset, duration, z);
				if (out.speed_restriction != 0 && (speed_restriction == 0 || out.speed_restriction < speed_restriction)) {
					/* lower of the speed restrictions before or after the signal */
					speed_restriction = out.speed_restriction;
				}
			}
		}
	}

	return speed_restriction;
}

static uint16_t GetTrainSpeedLimitForRailtype(const Train *v, RailType rt, TileIndex tile, Track track)
{
	uint16_t speed = GetRailTypeInfo(rt)->max_speed;
	if (v->tcache.cached_tflags & TCF_SPD_RAILTYPE) {
		for (const Train *u = v; u != nullptr; u = u->Next()) {
			if (u->GetEngine()->callbacks_used & SGCU_CB36_SPEED_RAILTYPE) {
				const TileIndex prev_tile = u->tile;
				const TrackBits prev_track = u->track;
				const_cast<Train *>(u)->tile = tile;
				const_cast<Train *>(u)->track = TrackToTrackBits(track);
				uint16_t cb_speed = GetVehicleProperty(u, PROP_TRAIN_SPEED, speed);
				if (cb_speed != 0 && (cb_speed < speed || speed == 0)) speed = cb_speed;
				const_cast<Train *>(u)->tile = prev_tile;
				const_cast<Train *>(u)->track = prev_track;
			}
		}
	}
	return speed;
}

static void AddSignalToLookAhead(const Train *v, TrainReservationLookAhead *lookahead, uint16_t signal_speed, uint16_t signal_flags, TileIndex signal_tile, uint16_t signal_track, int offset, int16_t z_pos)
{
	lookahead->AddSignal(signal_speed, offset, z_pos, signal_flags);
	if (_settings_game.vehicle.train_speed_adaptation) {
		lookahead->AddSpeedAdaptation(signal_tile, signal_track, offset, z_pos);
	}
}

/** Follow a reservation starting from a specific tile to the end. */
static PBSTileInfo FollowReservation(Owner o, RailTypes rts, TileIndex tile, Trackdir trackdir, FollowReservationFlags flags, const Train *v, TrainReservationLookAhead *lookahead)
{
	TileIndex start_tile = tile;
	Trackdir  start_trackdir = trackdir;
	bool      first_loop = true;

	/* Start track not reserved? This can happen if two trains
	 * are on the same tile. The reservation on the next tile
	 * is not ours in this case, so exit. */
	if (!(flags & FRF_TB_EXIT_FREE) && !HasReservedTracks(tile, TrackToTrackBits(TrackdirToTrack(trackdir)))) return PBSTileInfo(tile, trackdir, false);

	RailType rt = INVALID_RAILTYPE;
	Direction dir = INVALID_DIR;
	int z = 0;
	auto update_z = [&](TileIndex t, Trackdir td, bool force) {
		if (force || TrackdirToTrack(td) == TRACK_X || TrackdirToTrack(td) == TRACK_Y) {
			if (IsBridgeTile(t) && TrackdirToExitdir(td) == GetTunnelBridgeDirection(t)) {
				z = GetBridgePixelHeight(t);
			} else {
				int x = (TileX(t) * TILE_SIZE) + 8;
				int y = (TileY(t) * TILE_SIZE) + 8;
				if (!IsTunnelTile(tile)) {
					switch (TrackdirToExitdir(td)) {
						case DIAGDIR_NE: x -= 8; break;
						case DIAGDIR_SE: y += 7; break;
						case DIAGDIR_SW: x += 7; break;
						case DIAGDIR_NW: y -= 8; break;
						default: NOT_REACHED();
					}
				}
				z = GetSlopePixelZ(x, y, true);
			}
		}
	};

	if (lookahead != nullptr) {
		rt = GetRailTypeByTrack(tile, TrackdirToTrack(trackdir));
		dir = TrackdirToDirection(trackdir);
		update_z(tile, trackdir, true);
	}

	auto check_rail_type = [&](TileIndex t, Trackdir td, int offset) {
		RailType new_rt = GetRailTypeByTrack(t, TrackdirToTrack(td));
		if (new_rt != rt) {
			uint16_t rail_speed = GetTrainSpeedLimitForRailtype(v, new_rt, t, TrackdirToTrack(td));
			if (rail_speed > 0) lookahead->AddTrackSpeedLimit(rail_speed, offset, 4, z);
			if (GetRailTypeInfo(rt)->curve_speed != GetRailTypeInfo(new_rt)->curve_speed) {
				CheckCurveLookAhead(v, lookahead, lookahead->RealEndPosition() + 4 + offset, z, new_rt);
			}
			rt = new_rt;
		}
	};

	auto check_direction = [&](Direction new_dir, int offset, TileIndex tile) {
		if (dir == new_dir) return;
		DirDiff dirdiff = DirDifference(dir, new_dir);
		int end = lookahead->RealEndPosition() + 4;
		lookahead->curves.push_back({ end + offset, dirdiff });
		dir = new_dir;
		CheckCurveLookAhead(v, lookahead, end + offset, z, rt);
	};

	/* Do not disallow 90 deg turns as the setting might have changed between reserving and now. */
	CFollowTrackRail ft(o, rts);
<<<<<<< HEAD
	auto check_tunnel_bridge = [&]() -> bool {
		if (IsTunnelBridgeWithSignalSimulation(tile) && TrackdirEntersTunnelBridge(tile, trackdir)) {
			if (_settings_game.vehicle.train_braking_model == TBM_REALISTIC && IsTunnelBridgeSignalSimulationEntrance(tile)) {
				TileIndex end = GetOtherTunnelBridgeEnd(tile);
				if (HasAcrossTunnelBridgeReservation(end) && GetTunnelBridgeExitSignalState(end) == SIGNAL_STATE_GREEN &&
						((flags & FRF_TB_EXIT_FREE) || TunnelBridgeIsFree(tile, end, nullptr, TBIFM_ACROSS_ONLY).Succeeded())) {
					/* skip far end */
					if (lookahead != nullptr) {
						lookahead->reservation_end_position += (DistanceManhattan(tile, end) - 1) * TILE_SIZE;
					}
					Trackdir end_trackdir = GetTunnelBridgeExitTrackdir(end);
					if (lookahead != nullptr) {
						if ((flags & FRF_TB_EXIT_FREE) && GetTunnelBridgeLength(tile, end) > 1) {
							/* middle part of bridge is in wormhole direction */
							dir = DiagDirToDir(GetTunnelBridgeDirection(tile));
						}
						check_direction(TrackdirToDirection(end_trackdir), 0, end);
						lookahead->reservation_end_position += (IsDiagonalTrackdir(end_trackdir) ? 16 : 8);
						update_z(end, end_trackdir, false);
					}
					tile = end;
					trackdir = end_trackdir;
					return true;
				}
			}
			if ((flags & FRF_IGNORE_ONEWAY) && _settings_game.vehicle.train_braking_model == TBM_REALISTIC && IsTunnelBridgeSignalSimulationExit(tile) &&
					GetTunnelBridgeExitSignalState(tile) == SIGNAL_STATE_GREEN) {
				TileIndex end = GetOtherTunnelBridgeEnd(tile);
				if (HasAcrossTunnelBridgeReservation(end) && TunnelBridgeIsFree(tile, end, nullptr, TBIFM_ACROSS_ONLY).Succeeded()) {
					/* skip far end */
					tile = end;
					trackdir = GetTunnelBridgeExitTrackdir(tile);
					return true;
				}
			}
			return false;
		}
		return true;
	};
	while (check_tunnel_bridge() && ft.Follow(tile, trackdir)) {
		flags &= ~FRF_TB_EXIT_FREE;
		TrackdirBits reserved = ft.m_new_td_bits & TrackBitsToTrackdirBits(GetReservedTrackbits(ft.m_new_tile));
=======
	while (ft.Follow(tile, trackdir)) {
		TrackdirBits reserved = ft.new_td_bits & TrackBitsToTrackdirBits(GetReservedTrackbits(ft.new_tile));
>>>>>>> e50c1774

		/* No reservation --> path end found */
		if (reserved == TRACKDIR_BIT_NONE) {
			if (ft.is_station) {
				/* Check skipped station tiles as well, maybe our reservation ends inside the station. */
<<<<<<< HEAD
				TileIndexDiff diff = TileOffsByDiagDir(ft.m_exitdir);
				while (ft.m_tiles_skipped-- > 0) {
					ft.m_new_tile -= diff;
					if (HasStationReservation(ft.m_new_tile)) {
						if (lookahead != nullptr) {
							lookahead->AddStation(1 + ft.m_tiles_skipped, GetStationIndex(ft.m_new_tile), z);
							lookahead->reservation_end_position += (1 + ft.m_tiles_skipped) * TILE_SIZE;
						}
						tile = ft.m_new_tile;
						trackdir = DiagDirToDiagTrackdir(ft.m_exitdir);
=======
				TileIndexDiff diff = TileOffsByDiagDir(ft.exitdir);
				while (ft.tiles_skipped-- > 0) {
					ft.new_tile -= diff;
					if (HasStationReservation(ft.new_tile)) {
						tile = ft.new_tile;
						trackdir = DiagDirToDiagTrackdir(ft.exitdir);
>>>>>>> e50c1774
						break;
					}
				}
			}
			break;
		}

		/* Can't have more than one reserved trackdir */
		Trackdir new_trackdir = FindFirstTrackdir(reserved);

		/* One-way signal against us. The reservation can't be ours as it is not
		 * a safe position from our direction and we can never pass the signal. */
<<<<<<< HEAD
		if (!(flags & FRF_IGNORE_ONEWAY) && HasOnewaySignalBlockingTrackdir(ft.m_new_tile, new_trackdir)) break;
=======
		if (!ignore_oneway && HasOnewaySignalBlockingTrackdir(ft.new_tile, new_trackdir)) break;
>>>>>>> e50c1774

		tile = ft.new_tile;
		trackdir = new_trackdir;

		if (lookahead != nullptr) {
			if (ft.m_tiles_skipped > 0) {
				DiagDirection skip_dir = ReverseDiagDir(TrackdirToExitdir(ReverseTrackdir(trackdir)));
				check_direction(DiagDirToDir(skip_dir), 0, tile);
			}
			if (ft.m_is_station) {
				if (ft.m_tiles_skipped > 0) {
					TileIndexDiff diff = TileOffsByDiagDir(TrackdirToExitdir(trackdir));
					TileIndex start = tile - (diff * ft.m_tiles_skipped);
					for (int i = 0; i < ft.m_tiles_skipped; i++) {
						check_rail_type(start, trackdir, i * TILE_SIZE);
						start += diff;
					}
				}
				check_rail_type(tile, trackdir, ft.m_tiles_skipped * TILE_SIZE);
				lookahead->AddStation(1 + ft.m_tiles_skipped, GetStationIndex(ft.m_new_tile), z);
			} else {
				check_rail_type(tile, trackdir, 0);
			}
			check_direction(TrackdirToDirection(trackdir), ft.m_tiles_skipped * TILE_SIZE, tile);
			if (IsTileType(tile, MP_TUNNELBRIDGE) && TrackdirEntersTunnelBridge(tile, trackdir)) {
				uint16_t bridge_speed = 0;
				if (IsBridge(tile)) {
					bridge_speed = GetBridgeSpec(GetBridgeType(tile))->speed;
					lookahead->AddTrackSpeedLimit(bridge_speed, 0, 8, z);
				}
				const int start_offset = (IsDiagonalTrackdir(trackdir) ? 16 : 8);
				const Tunnel *tunnel = IsTunnel(tile) ? Tunnel::GetByTile(tile) : nullptr;
				const TileIndex end = IsTunnel(tile) ? tunnel->GetOtherEnd(tile) : GetOtherBridgeEnd(tile);
				const int length = GetTunnelBridgeLength(tile, end);
				if (IsTunnelBridgeSignalSimulationEntrance(tile)) {
					const int spacing = GetTunnelBridgeSignalSimulationSpacing(tile);
					const int signals = length / spacing;

					uint16_t speed_restriction = ApplyTunnelBridgeLookaheadSignalSpeedRestriction(tile, trackdir, v, lookahead->speed_restriction, lookahead, 0, z);

					uint16_t signal_speed = GetRailTypeInfo(rt)->max_speed;
					if (signal_speed == 0 || (speed_restriction != 0 && speed_restriction < signal_speed)) signal_speed = speed_restriction;
					if (signal_speed == 0 || (bridge_speed != 0 && bridge_speed < signal_speed)) signal_speed = bridge_speed;

					const uint16_t entrance_signal_flags = ((tunnel != nullptr) ? tunnel->GetSignalStyle(tile) : GetBridgeSignalStyle(tile)) << 8;

					/* Entrance signal */
					AddSignalToLookAhead(v, lookahead, signal_speed, entrance_signal_flags, tile, TrackdirToTrack(trackdir), 0, z);

					update_z(tile, trackdir, false);

					if (length > 1) {
						check_direction(DiagDirToDir(GetTunnelBridgeDirection(tile)), start_offset, tile);
					}

					bool chunnel = (tunnel != nullptr) && tunnel->is_chunnel;

					/* Middle signals */
					int offset = start_offset - TILE_SIZE;
					for (int i = 0; i < signals; i++) {
						offset += TILE_SIZE * spacing;
						const int signal_z = chunnel ? LookaheadTileHeightForChunnel(length, i * spacing) : z;
						AddSignalToLookAhead(v, lookahead, signal_speed, entrance_signal_flags, tile, 0x100 + i, offset, signal_z);
					}

					/* Exit signal */
					const int end_offset = start_offset + (TILE_SIZE * length);
					const uint8_t exit_signal_style = ((tunnel != nullptr) ? tunnel->GetSignalStyle(end) : GetBridgeSignalStyle(end));
					uint16_t exit_signal_flags = exit_signal_style << 8;

					uint16_t exit_speed_restriction = ApplyTunnelBridgeLookaheadSignalSpeedRestriction(end, INVALID_TRACKDIR, v, lookahead->speed_restriction, lookahead, end_offset, z);
					if (exit_speed_restriction != speed_restriction) {
						speed_restriction = exit_speed_restriction;
						signal_speed = GetRailTypeInfo(rt)->max_speed;
						if (signal_speed == 0 || (speed_restriction != 0 && speed_restriction < signal_speed)) signal_speed = speed_restriction;
						if (signal_speed == 0 || (bridge_speed != 0 && bridge_speed < signal_speed)) signal_speed = bridge_speed;
					}

					if (HasBit(_signal_style_masks.combined_normal_shunt, exit_signal_style)) {
						SetBit(exit_signal_flags, TRSLAI_COMBINED);
						SetBit(lookahead->flags, TRLF_TB_CMB_DEFER);
					}
					AddSignalToLookAhead(v, lookahead, signal_speed, exit_signal_flags, end, FindFirstTrack(GetAcrossTunnelBridgeTrackBits(end)), end_offset, z);

					lookahead->SetNextExtendPositionIfUnset();
				} else {
					update_z(tile, trackdir, false);
					if (length > 1) {
						check_direction(DiagDirToDir(GetTunnelBridgeDirection(tile)), start_offset, tile);
					}
				}
			}

			if (IsTileType(tile, MP_RAILWAY) && HasSignalOnTrack(tile, TrackdirToTrack(trackdir))) {
				TraceRestrictProgramActionsUsedFlags au_flags;
				if (HasSignalOnTrackdir(tile, trackdir)) {
					/* Passing through a signal from the front side */
					au_flags = TRPAUF_SPEED_RESTRICTION;
				} else {
					/* Passing through a signal from the rear side */
					au_flags = TRPAUF_SPEED_RESTRICTION | TRPAUF_REVERSE_BEHIND;
				}
				uint16_t speed_restriction = lookahead->speed_restriction;
				if (v != nullptr) {
					const TraceRestrictProgram *prog = GetExistingTraceRestrictProgram(tile, TrackdirToTrack(trackdir));
					if (prog != nullptr && prog->actions_used_flags & au_flags) {
						TraceRestrictProgramResult out;
						TraceRestrictProgramInput input(tile, trackdir, nullptr, nullptr);
						prog->Execute(v, input, out);
						if (out.flags & TRPRF_REVERSE_BEHIND && au_flags & TRPAUF_REVERSE_BEHIND) {
							lookahead->AddReverse(z);
						}
						if (out.flags & TRPRF_SPEED_RESTRICTION_SET) {
							lookahead->AddSpeedRestriction(out.speed_restriction, 0, 0, z);
							if (out.speed_restriction != 0 && (speed_restriction == 0 || out.speed_restriction < speed_restriction)) {
								/* lower of the speed restrictions before or after the signal */
								speed_restriction = out.speed_restriction;
							}
						}
					}
				}
				if (!(au_flags & TRPAUF_REVERSE_BEHIND)) {
					/* Passing through a signal from the front side */
					uint16_t signal_speed = GetRailTypeInfo(rt)->max_speed;
					if (signal_speed == 0 || (speed_restriction != 0 && speed_restriction < signal_speed)) signal_speed = speed_restriction;
					uint8_t signal_style = GetSignalStyle(tile, TrackdirToTrack(trackdir));
					uint16_t signal_flags = signal_style << 8;
					if (HasBit(_signal_style_masks.non_aspect_inc, signal_style)) {
						SetBit(signal_flags, TRSLAI_NO_ASPECT_INC);
					}
					if (HasBit(_signal_style_masks.next_only, signal_style)) {
						SetBit(signal_flags, TRSLAI_NEXT_ONLY);
					}
					if (HasBit(_signal_style_masks.combined_normal_shunt, signal_style)) {
						SetBit(signal_flags, TRSLAI_COMBINED);
						UpdateLookaheadCombinedNormalShuntSignalDeferred(tile, trackdir, lookahead->RealEndPosition());
					}
					AddSignalToLookAhead(v, lookahead, signal_speed, signal_flags, tile, TrackdirToTrack(trackdir), 0, z);
					lookahead->SetNextExtendPositionIfUnset();
				}
			}

			lookahead->reservation_end_position += (IsDiagonalTrackdir(trackdir) ? 16 : 8) + (ft.m_tiles_skipped * 16);
			update_z(tile, trackdir, false);
		}

		if (first_loop) {
			/* Update the start tile after we followed the track the first
			 * time. This is necessary because the track follower can skip
			 * tiles (in stations for example) which means that we might
			 * never visit our original starting tile again. */
			start_tile = tile;
			start_trackdir = trackdir;
			first_loop = false;
		} else {
			/* Loop encountered? */
			if (tile == start_tile && trackdir == start_trackdir) break;
		}
		/* Depot tile? Can't continue. */
		if (IsRailDepotTile(tile)) {
			if (lookahead != nullptr) SetBit(lookahead->flags, TRLF_DEPOT_END);
			break;
		}
		/* Non-pbs signal? Reservation can't continue. */
		if (IsTileType(tile, MP_RAILWAY) && HasSignalOnTrackdir(tile, trackdir) && !IsPbsSignal(GetSignalType(tile, TrackdirToTrack(trackdir)))) break;
	}

	if (lookahead != nullptr) lookahead->reservation_end_z = z;

	return PBSTileInfo(tile, trackdir, false);
}

/** Follow a reservation starting from a specific tile to the end. */
template <typename T>
static void FollowReservationEnumerate(Owner o, RailTypes rts, TileIndex tile, Trackdir trackdir, FollowReservationFlags flags, T handler)
{
	TileIndex start_tile = tile;
	Trackdir  start_trackdir = trackdir;
	bool      first_loop = true;

	/* Start track not reserved? This can happen if two trains
	 * are on the same tile. The reservation on the next tile
	 * is not ours in this case, so exit. */
	if (!(flags & FRF_TB_EXIT_FREE) && !HasReservedTracks(tile, TrackToTrackBits(TrackdirToTrack(trackdir)))) return;

	if (handler(start_tile, start_trackdir)) return;

	/* Do not disallow 90 deg turns as the setting might have changed between reserving and now. */
	CFollowTrackRail ft(o, rts);
	auto check_tunnel_bridge = [&]() -> bool {
		if (IsTunnelBridgeWithSignalSimulation(tile) && TrackdirEntersTunnelBridge(tile, trackdir)) {
			if (_settings_game.vehicle.train_braking_model == TBM_REALISTIC && IsTunnelBridgeSignalSimulationEntrance(tile)) {
				TileIndex end = GetOtherTunnelBridgeEnd(tile);
				if (HasAcrossTunnelBridgeReservation(end) && GetTunnelBridgeExitSignalState(end) == SIGNAL_STATE_GREEN &&
						((flags & FRF_TB_EXIT_FREE) || TunnelBridgeIsFree(tile, end, nullptr, TBIFM_ACROSS_ONLY).Succeeded())) {
					/* skip far end */
					Trackdir end_trackdir = GetTunnelBridgeExitTrackdir(end);
					tile = end;
					trackdir = end_trackdir;
					if (handler(tile, trackdir)) return false;
					return true;
				}
			}
			if ((flags & FRF_IGNORE_ONEWAY) && _settings_game.vehicle.train_braking_model == TBM_REALISTIC && IsTunnelBridgeSignalSimulationExit(tile) &&
					GetTunnelBridgeExitSignalState(tile) == SIGNAL_STATE_GREEN) {
				TileIndex end = GetOtherTunnelBridgeEnd(tile);
				if (HasAcrossTunnelBridgeReservation(end) && TunnelBridgeIsFree(tile, end, nullptr, TBIFM_ACROSS_ONLY).Succeeded()) {
					/* skip far end */
					tile = end;
					trackdir = GetTunnelBridgeExitTrackdir(tile);
					if (handler(tile, trackdir)) return false;
					return true;
				}
			}
			return false;
		}
		return true;
	};
	while (check_tunnel_bridge() && ft.Follow(tile, trackdir)) {
		flags &= ~FRF_TB_EXIT_FREE;
		TrackdirBits reserved = ft.m_new_td_bits & TrackBitsToTrackdirBits(GetReservedTrackbits(ft.m_new_tile));

		if (ft.m_is_station) {
			/* Check skipped station tiles as well, maybe our reservation ends inside the station. */
			TileIndexDiff diff = TileOffsByDiagDir(ft.m_exitdir);
			TileIndex t = ft.m_new_tile - (ft.m_tiles_skipped * diff);
			while (ft.m_tiles_skipped-- > 0) {
				if (HasStationReservation(t)) {
					if (handler(t, DiagDirToDiagTrackdir(ft.m_exitdir))) return;
				} else {
					break;
				}
				t += diff;
			}
		}

		/* No reservation --> path end found */
		if (reserved == TRACKDIR_BIT_NONE) {
			break;
		}

		/* Can't have more than one reserved trackdir */
		Trackdir new_trackdir = FindFirstTrackdir(reserved);

		/* One-way signal against us. The reservation can't be ours as it is not
		 * a safe position from our direction and we can never pass the signal. */
		if (!(flags & FRF_IGNORE_ONEWAY) && HasOnewaySignalBlockingTrackdir(ft.m_new_tile, new_trackdir)) break;

		tile = ft.m_new_tile;
		trackdir = new_trackdir;

		if (handler(tile, trackdir)) return;

		if (first_loop) {
			/* Update the start tile after we followed the track the first
			 * time. This is necessary because the track follower can skip
			 * tiles (in stations for example) which means that we might
			 * never visit our original starting tile again. */
			start_tile = tile;
			start_trackdir = trackdir;
			first_loop = false;
		} else {
			/* Loop encountered? */
			if (tile == start_tile && trackdir == start_trackdir) break;
		}
		/* Depot tile? Can't continue. */
		if (IsRailDepotTile(tile)) {
			break;
		}
		/* Non-pbs signal? Reservation can't continue. */
		if (IsTileType(tile, MP_RAILWAY) && HasSignalOnTrackdir(tile, trackdir) && !IsPbsSignal(GetSignalType(tile, TrackdirToTrack(trackdir)))) break;
	}
}

/**
 * Helper struct for finding the best matching vehicle on a specific track.
 */
struct FindTrainOnTrackInfo {
	PBSTileInfo res; ///< Information about the track.
	Train *best;     ///< The currently "best" vehicle we have found.

	/** Init the best location to nullptr always! */
	FindTrainOnTrackInfo() : best(nullptr) {}
};

/** Callback for Has/FindVehicleOnPos to find a train on a specific track. */
static Vehicle *FindTrainOnTrackEnum(Vehicle *v, void *data)
{
	FindTrainOnTrackInfo *info = (FindTrainOnTrackInfo *)data;

	if ((v->vehstatus & VS_CRASHED)) return nullptr;

	Train *t = Train::From(v);
	if (t->track & TRACK_BIT_WORMHOLE) {
		/* Do not find trains inside signalled bridge/tunnels.
		 * Trains on the ramp/entrance itself are found though.
		 */
		if (IsTileType(info->res.tile, MP_TUNNELBRIDGE) && IsTunnelBridgeWithSignalSimulation(info->res.tile) && info->res.tile != TileVirtXY(t->x_pos, t->y_pos)) {
			return nullptr;
		}
	}
	if (t->track & TRACK_BIT_WORMHOLE || HasBit((TrackBits)t->track, TrackdirToTrack(info->res.trackdir))) {
		t = t->First();

		/* ALWAYS return the lowest ID (anti-desync!) */
		if (info->best == nullptr || t->index < info->best->index) info->best = t;
		return t;
	}

	return nullptr;
}

void TrainReservationLookAhead::SetNextExtendPosition()
{
	int32_t threshold = this->current_position + 24;
	for (const TrainReservationLookAheadItem &item : this->items) {
		if (item.type == TRLIT_SIGNAL && item.start > threshold) {
			this->next_extend_position = item.start - 24;
			return;
		}
	}
	this->next_extend_position = this->current_position;
}

bool ValidateLookAhead(const Train *v)
{
	TileIndex tile = v->lookahead->reservation_end_tile;
	Trackdir trackdir = v->lookahead->reservation_end_trackdir;

	if (HasBit(v->lookahead->flags, TRLF_TB_EXIT_FREE)) {
		if (!likely(IsRailTunnelBridgeTile(tile) && TrackdirEntersTunnelBridge(tile, trackdir))) {
			return false;
		}
	}
	if (HasBit(v->lookahead->flags, TRLF_DEPOT_END) && !IsRailDepotTile(tile)) return false;

	TrackdirBits trackdirbits = GetTileTrackdirBits(tile, TRANSPORT_RAIL, 0);
	if (!HasTrackdir(trackdirbits, trackdir)) return false;

	return true;
}

/**
 * Follow a train reservation to the last tile.
 *
 * @param v the vehicle
 * @param train_on_res Is set to a train we might encounter
 * @returns The last tile of the reservation or the current train tile if no reservation present.
 */
PBSTileInfo FollowTrainReservation(const Train *v, Vehicle **train_on_res, FollowTrainReservationFlags flags)
{
	assert(v->type == VEH_TRAIN);

	TileIndex tile;
	Trackdir  trackdir;

	if (!(flags & FTRF_IGNORE_LOOKAHEAD) && _settings_game.vehicle.train_braking_model == TBM_REALISTIC && v->lookahead != nullptr) {
		tile = v->lookahead->reservation_end_tile;
		trackdir = v->lookahead->reservation_end_trackdir;
		if (HasBit(v->lookahead->flags, TRLF_DEPOT_END)) return PBSTileInfo(tile, trackdir, false);
		if (HasBit(v->lookahead->flags, TRLF_TB_EXIT_FREE)) {
			TileIndex exit_tile = GetOtherTunnelBridgeEnd(tile);
			if (IsTunnelBridgeSignalSimulationExit(exit_tile) && GetTunnelBridgeExitSignalState(exit_tile) == SIGNAL_STATE_GREEN && HasAcrossTunnelBridgeReservation(exit_tile)) {
				tile = exit_tile;
				trackdir = GetTunnelBridgeExitTrackdir(exit_tile);
			}
		}
	} else {
		tile = v->tile;
		trackdir = v->GetVehicleTrackdir();
	}

	if (IsRailDepotTile(tile) && !GetDepotReservationTrackBits(tile)) return PBSTileInfo(tile, trackdir, false);

	FindTrainOnTrackInfo ftoti;
	ftoti.res = FollowReservation(v->owner, GetRailTypeInfo(v->railtype)->all_compatible_railtypes, tile, trackdir, FRF_NONE, v, nullptr);
	ftoti.res.okay = (flags & FTRF_OKAY_UNUSED) ? false : IsSafeWaitingPosition(v, ftoti.res.tile, ftoti.res.trackdir, true, _settings_game.pf.forbid_90_deg);
	if (train_on_res != nullptr) {
		FindVehicleOnPos(ftoti.res.tile, VEH_TRAIN, &ftoti, FindTrainOnTrackEnum);
		if (ftoti.best != nullptr) *train_on_res = ftoti.best->First();
		if (*train_on_res == nullptr && IsRailStationTile(ftoti.res.tile)) {
			/* The target tile is a rail station. The track follower
			 * has stopped on the last platform tile where we haven't
			 * found a train. Also check all previous platform tiles
			 * for a possible train. */
			TileIndexDiff diff = TileOffsByDiagDir(TrackdirToExitdir(ReverseTrackdir(ftoti.res.trackdir)));
			for (TileIndex st_tile = ftoti.res.tile + diff; *train_on_res == nullptr && IsCompatibleTrainStationTile(st_tile, ftoti.res.tile); st_tile += diff) {
				FindVehicleOnPos(st_tile, VEH_TRAIN, &ftoti, FindTrainOnTrackEnum);
				if (ftoti.best != nullptr) *train_on_res = ftoti.best->First();
			}
		}
		if (*train_on_res == nullptr && IsTileType(ftoti.res.tile, MP_TUNNELBRIDGE) && IsTrackAcrossTunnelBridge(ftoti.res.tile, TrackdirToTrack(ftoti.res.trackdir)) && !IsTunnelBridgeWithSignalSimulation(ftoti.res.tile)) {
			/* The target tile is a bridge/tunnel, also check the other end tile. */
			FindVehicleOnPos(GetOtherTunnelBridgeEnd(ftoti.res.tile), VEH_TRAIN, &ftoti, FindTrainOnTrackEnum);
			if (ftoti.best != nullptr) *train_on_res = ftoti.best->First();
		}
	}
	return ftoti.res;
}

void ApplyAvailableFreeTunnelBridgeTiles(TrainReservationLookAhead *lookahead, int free_tiles, TileIndex tile, TileIndex end)
{
	AssignBit(lookahead->flags, TRLF_TB_EXIT_FREE, free_tiles == INT_MAX);
	if (free_tiles == INT_MAX) {
		/* whole tunnel/bridge is empty */
		if (unlikely(end == INVALID_TILE)) end = GetOtherTunnelBridgeEnd(tile);
		free_tiles = DistanceManhattan(tile, end) - 1;
	} else {
		if (free_tiles > 0) {
			int spacing = GetTunnelBridgeSignalSimulationSpacing(tile);
			free_tiles = (((free_tiles - 1) / spacing) * spacing) - 1;
		} else {
			free_tiles = -1;
		}
	}
	lookahead->reservation_end_position += ((free_tiles - lookahead->tunnel_bridge_reserved_tiles) * TILE_SIZE);
	lookahead->tunnel_bridge_reserved_tiles = free_tiles;
	if (HasBit(lookahead->flags, TRLF_CHUNNEL)) {
		if (unlikely(end == INVALID_TILE)) end = GetOtherTunnelBridgeEnd(tile);
		lookahead->reservation_end_z = LookaheadTileHeightForChunnel(GetTunnelBridgeLength(tile, end), free_tiles + 1);
	}
}

void FillLookAheadCurveDataFromTrainPosition(Train *t)
{
	TileIndex tile = TileVirtXY(t->x_pos, t->y_pos);
	Direction dir = t->direction;
	int32_t current_pos = t->lookahead->reservation_end_position + 4 - ((dir & 1) ? 16 : 8);
	for (Train *u = t->Next(); u != nullptr; u = u->Next()) {
		TileIndex cur_tile = TileVirtXY(u->x_pos, u->y_pos);
		if (cur_tile == tile) continue;
		tile = cur_tile;
		if (u->direction != dir) {
			DirDiff dirdiff = DirDifference(u->direction, dir);
			t->lookahead->curves.push_front({ current_pos, dirdiff });
			dir = u->direction;
		}
		current_pos -= ((dir & 1) ? 16 : 8);
	}
}

static int ScanTrainPositionForLookAheadStation(Train *t, TileIndex start_tile)
{
	StationID prev = INVALID_STATION;
	int offset = 0;
	int start_offset_tiles = 0;
	TileIndex cur_tile = start_tile;
	for (const Train *u = t; u != nullptr; u = u->Next()) {
		if (u != t) {
			TileIndex u_tile = TileVirtXY(u->x_pos, u->y_pos);
			if (u_tile != cur_tile) {
				offset += (IsDiagonalTrackdir(u->GetVehicleTrackdir()) ? 16 : 8);
				cur_tile = u_tile;
			}
		}
		if (HasStationTileRail(u->tile)) {
			StationID current = GetStationIndex(u->tile);
			if (current != prev) {
				/* Train is in a station, add that to the lookahead */
				TileIndex tile = u->tile;
				Trackdir trackdir = u->GetVehicleTrackdir();

				RailType rt = GetRailTypeByTrack(tile, TrackdirToTrack(trackdir));
				int z = GetTileMaxPixelZ(tile);

				DiagDirection forward_dir = TrackdirToExitdir(trackdir);
				TileIndexDiff diff = TileOffsByDiagDir(forward_dir);
				uint forward_length = BaseStation::GetByTile(tile)->GetPlatformLength(tile, forward_dir);
				uint reverse_length = BaseStation::GetByTile(tile)->GetPlatformLength(tile, ReverseDiagDir(forward_dir));

				if (u == t) {
					for (uint i = 1; i < forward_length; i++) {
						/* Check for mid platform rail type change */
						TileIndex new_tile = tile + (i * diff);
						RailType new_rt = GetRailTypeByTrack(new_tile, TrackdirToTrack(trackdir));
						if (new_rt != rt) {
							uint16_t rail_speed = GetTrainSpeedLimitForRailtype(t, new_rt, new_tile, TrackdirToTrack(trackdir));
							if (rail_speed > 0) t->lookahead->AddTrackSpeedLimit(rail_speed, (i - 1) * TILE_SIZE, 4, z);
							rt = new_rt;
						}
					}
					start_offset_tiles = forward_length - 1;
				}

				t->lookahead->AddStation(forward_length - 1, current, z);
				t->lookahead->items.back().start -= offset + (reverse_length * TILE_SIZE);
				t->lookahead->items.back().end -= offset;

				prev = current;
			}
		} else {
			prev = INVALID_STATION;
		}
		if (!HasBit(u->flags, VRF_BEYOND_PLATFORM_END)) break;
	}
	return start_offset_tiles;
}

void TryCreateLookAheadForTrainInTunnelBridge(Train *t)
{
	if (IsTunnelBridgeSignalSimulationExitOnly(t->tile)) return;
	DiagDirection tb_dir = GetTunnelBridgeDirection(t->tile);
	if (DirToDiagDirAlongAxis(t->direction, DiagDirToAxis(tb_dir)) == tb_dir) {
		/* going in the right direction, allocate a new lookahead */
		t->lookahead.reset(new TrainReservationLookAhead());
		t->lookahead->reservation_end_tile = t->tile;
		t->lookahead->reservation_end_trackdir = GetTunnelBridgeEntranceTrackdir(t->tile);
		t->lookahead->reservation_end_z = t->z_pos;
		t->lookahead->current_position = 0;
		t->lookahead->next_extend_position = 0;
		t->lookahead->tunnel_bridge_reserved_tiles = DistanceManhattan(t->tile, TileVirtXY(t->x_pos, t->y_pos));
		t->lookahead->reservation_end_position = GetTileMarginInFrontOfTrain(t);
		t->lookahead->flags = 0;
		t->lookahead->speed_restriction = t->speed_restriction;
		t->lookahead->cached_zpos = t->CalculateOverallZPos();
		t->lookahead->zpos_refresh_remaining = t->GetZPosCacheUpdateInterval();
		if (IsTunnel(t->tile) && Tunnel::GetByTile(t->tile)->is_chunnel) SetBit(t->lookahead->flags, TRLF_CHUNNEL);

		if (IsTunnelBridgeSignalSimulationEntrance(t->tile)) {
			const uint16_t bridge_speed = IsBridge(t->tile) ? GetBridgeSpec(GetBridgeType(t->tile))->speed : 0;
			const TileIndex end = GetOtherTunnelBridgeEnd(t->tile);
			const int length = GetTunnelBridgeLength(t->tile, end);
			const int spacing = GetTunnelBridgeSignalSimulationSpacing(t->tile);
			const int signals = length / spacing;

			const RailType rt = GetRailTypeByTrack(t->tile, TrackdirToTrack(t->lookahead->reservation_end_trackdir));
			uint16_t signal_speed = GetRailTypeInfo(rt)->max_speed;
			if (signal_speed == 0 || (t->speed_restriction != 0 && t->speed_restriction < signal_speed)) signal_speed = t->speed_restriction;
			if (signal_speed == 0 || (bridge_speed != 0 && bridge_speed < signal_speed)) signal_speed = bridge_speed;

			int z = IsBridge(t->tile) ? GetBridgeHeight(t->tile) : GetTilePixelZ(t->tile);

			const uint16_t signal_flags = GetTunnelBridgeSignalStyle(t->tile) << 8;

			/* Middle signals */
			int offset = -(int)TILE_SIZE;
			for (int i = 0; i < signals; i++) {
				offset += TILE_SIZE * spacing;
				const int signal_z = HasBit(t->lookahead->flags, TRLF_CHUNNEL) ? LookaheadTileHeightForChunnel(length, i * spacing) : z;
				AddSignalToLookAhead(t, t->lookahead.get(), signal_speed, signal_flags, t->tile, 0x100 + i, offset, signal_z);
			}

			/* Exit signal */
			const int end_offset = TILE_SIZE * length;

			uint16_t exit_speed_restriction = ApplyTunnelBridgeLookaheadSignalSpeedRestriction(end, INVALID_TRACKDIR, t, t->speed_restriction, t->lookahead.get(), end_offset, z);
			if (exit_speed_restriction != t->speed_restriction) {
				signal_speed = GetRailTypeInfo(rt)->max_speed;
				if (signal_speed == 0 || (exit_speed_restriction != 0 && exit_speed_restriction < signal_speed)) signal_speed = exit_speed_restriction;
				if (signal_speed == 0 || (bridge_speed != 0 && bridge_speed < signal_speed)) signal_speed = bridge_speed;
			}

			AddSignalToLookAhead(t, t->lookahead.get(), signal_speed, signal_flags, end, FindFirstTrack(GetAcrossTunnelBridgeTrackBits(end)), end_offset, z);

			t->lookahead->SetNextExtendPositionIfUnset();
		}

		FillLookAheadCurveDataFromTrainPosition(t);
		TileIndex end = GetOtherTunnelBridgeEnd(t->tile);
		int raw_free_tiles = GetAvailableFreeTilesInSignalledTunnelBridgeWithStartOffset(t->tile, end, t->lookahead->tunnel_bridge_reserved_tiles + 1);
		ApplyAvailableFreeTunnelBridgeTiles(t->lookahead.get(), raw_free_tiles, t->tile, end);
		ScanTrainPositionForLookAheadStation(t, TileVirtXY(t->x_pos, t->y_pos));
	}
}

int AdvanceTrainReservationLookaheadEnd(const Train *v, int lookahead_end_position)
{
	if (_settings_game.vehicle.realistic_braking_aspect_limited != TRBALM_ON || _extra_aspects == 0) {
		return v->lookahead->reservation_end_position + 1;
	}

	if (lookahead_end_position > v->lookahead->reservation_end_position) return lookahead_end_position;

	int32_t threshold = v->lookahead->current_position + 24;
	uint8_t known_signals_ahead = 1;
	bool allow_skip_no_aspect_inc = false;
	if (v->IsInDepot()) {
		if (_default_signal_style_lookahead_extra_aspects == 0xFF) {
			/* Default signal style (depot) has unlimited lookahead */
			return v->lookahead->reservation_end_position + 1;
		}
		known_signals_ahead = _default_signal_style_lookahead_extra_aspects + 1;
		allow_skip_no_aspect_inc = true;
	}
	for (const TrainReservationLookAheadItem &item : v->lookahead->items) {
		if (item.end >= v->lookahead->reservation_end_position) break;
		if (item.type == TRLIT_SIGNAL) {
			if (HasBit(item.data_aux, TRSLAI_COMBINED_SHUNT)) {
				/* Combined normal/shunt in shunt mode */
				allow_skip_no_aspect_inc = false;
				if (item.start <= threshold) {
					known_signals_ahead = 1;
					continue;
				} else {
					if (item.start > lookahead_end_position) lookahead_end_position = item.start;
					return lookahead_end_position;
				}
			}

			if (item.start <= threshold) {
				/* Signal is within visual range */
				uint8_t style = item.data_aux >> 8;
				uint8_t max_aspect = (style == 0) ? _default_signal_style_lookahead_extra_aspects : _new_signal_styles[style - 1].lookahead_extra_aspects;
				if (max_aspect == 0xFF) {
					/* This signal has unlimited lookahead */
					return v->lookahead->reservation_end_position + 1;
				}
				if (!HasBit(item.data_aux, TRSLAI_NEXT_ONLY)) allow_skip_no_aspect_inc = true;
				max_aspect += ((HasBit(item.data_aux, TRSLAI_NO_ASPECT_INC) && allow_skip_no_aspect_inc) ? 1 : 2);
				if (max_aspect > known_signals_ahead) known_signals_ahead = max_aspect;
			}
			if (!HasBit(item.data_aux, TRSLAI_NO_ASPECT_INC) || !allow_skip_no_aspect_inc) {
				known_signals_ahead--;
				if (known_signals_ahead == 0) {
					if (item.start > lookahead_end_position) lookahead_end_position = item.start;
					return lookahead_end_position;
				}
			}
		}
	}

	/* Didn't need to stop at a signal along the reservation */
	if (v->lookahead->reservation_end_position >= lookahead_end_position) {
		lookahead_end_position = v->lookahead->reservation_end_position;
		if (known_signals_ahead > 1) lookahead_end_position++;
	}
	return lookahead_end_position;
}

void SetTrainReservationLookaheadEnd(Train *v)
{
	v->lookahead->lookahead_end_position = AdvanceTrainReservationLookaheadEnd(v, v->lookahead->lookahead_end_position);
}

void FillTrainReservationLookAhead(Train *v)
{
	TileIndex tile;
	Trackdir  trackdir;

	if (v->lookahead == nullptr && (v->track & TRACK_BIT_WORMHOLE)) {
		TryCreateLookAheadForTrainInTunnelBridge(v);
		if (v->lookahead == nullptr) return;
	}

	int32_t old_reservation_end_position = 0;

	if (v->lookahead == nullptr) {
		v->lookahead.reset(new TrainReservationLookAhead());
		v->lookahead->current_position = 0;
		v->lookahead->next_extend_position = 0;

		/* Special case, if called from TrainController,
		 * v->tile, v->track and v->direction can be updated to the new tile,
		 * but v->x_pos and v->y_pos can still use the cordinates on the old tile,
		 * GetTileMarginInFrontOfTrain could erroneously return -5 if the old and
		 * new directions don't match. */
		v->lookahead->reservation_end_position = std::max(GetTileMarginInFrontOfTrain(v), -4);

		v->lookahead->tunnel_bridge_reserved_tiles = 0;
		v->lookahead->flags = 0;
		v->lookahead->speed_restriction = v->speed_restriction;
		v->lookahead->cached_zpos = v->CalculateOverallZPos();
		v->lookahead->zpos_refresh_remaining = v->GetZPosCacheUpdateInterval();
		FillLookAheadCurveDataFromTrainPosition(v);
		tile = v->tile;
		trackdir = v->GetVehicleTrackdir();
		TileIndex virt_tile = TileVirtXY(v->x_pos, v->y_pos);
		if (tile != virt_tile) {
			v->lookahead->reservation_end_position += (IsDiagonalDirection(v->direction) ? 16 : 8);
		}
		int station_offset_tiles = ScanTrainPositionForLookAheadStation(v, tile);
		if (station_offset_tiles > 0) {
			TileIndexDiff diff = TileOffsByDiagDir(TrackdirToExitdir(trackdir));
			tile += station_offset_tiles * diff;
			v->lookahead->reservation_end_position += station_offset_tiles * TILE_SIZE;
		}
	} else {
		old_reservation_end_position = v->lookahead->reservation_end_position;
		tile = v->lookahead->reservation_end_tile;
		trackdir = v->lookahead->reservation_end_trackdir;
		if (IsTunnelBridgeSignalSimulationEntranceTile(tile) && TrackdirEntersTunnelBridge(tile, trackdir)) {
			TileIndex end = GetOtherTunnelBridgeEnd(tile);
			int raw_free_tiles;
			if (HasBit(v->lookahead->flags, TRLF_TB_EXIT_FREE)) {
				raw_free_tiles = INT_MAX;
			} else {
				raw_free_tiles = GetAvailableFreeTilesInSignalledTunnelBridgeWithStartOffset(tile, end, v->lookahead->tunnel_bridge_reserved_tiles + 1);
				ApplyAvailableFreeTunnelBridgeTiles(v->lookahead.get(), raw_free_tiles, tile, end);
			}
			if (!(HasAcrossTunnelBridgeReservation(end) && GetTunnelBridgeExitSignalState(end) == SIGNAL_STATE_GREEN && raw_free_tiles == INT_MAX)) {
				/* do not attempt to follow through a signalled tunnel/bridge if it is not empty or the far end is not reserved */
				FlushDeferredDetermineCombineNormalShuntMode(v);
				SetTrainReservationLookaheadEnd(v);
				return;
			}
			if (HasBit(v->lookahead->flags, TRLF_TB_CMB_DEFER) && IsTunnelBridgeSignalSimulationExitTile(end)) {
				for (auto iter = v->lookahead->items.rbegin(); iter != v->lookahead->items.rend(); ++iter) {
					const TrainReservationLookAheadItem &item = *iter;
					if (item.type == TRLIT_SIGNAL && HasBit(item.data_aux, TRSLAI_COMBINED)) {
						UpdateLookaheadCombinedNormalShuntSignalDeferred(end, GetTunnelBridgeExitTrackdir(end), v->lookahead->reservation_end_position);
						break;
					}
				}
				ClrBit(v->lookahead->flags, TRLF_TB_CMB_DEFER);
			}
		}
	}

	if (IsRailDepotTile(tile) && !GetDepotReservationTrackBits(tile)) {
		FlushDeferredDetermineCombineNormalShuntMode(v);
		SetTrainReservationLookaheadEnd(v);
		return;
	}

	FollowReservationFlags flags = FRF_NONE;
	if (HasBit(v->lookahead->flags, TRLF_TB_EXIT_FREE)) flags |= FRF_TB_EXIT_FREE;
	PBSTileInfo res = FollowReservation(v->owner, GetRailTypeInfo(v->railtype)->all_compatible_railtypes, tile, trackdir, flags, v, v->lookahead.get());

	if (IsTunnelBridgeWithSignalSimulation(res.tile) && TrackdirEntersTunnelBridge(res.tile, res.trackdir)) {
		AssignBit(v->lookahead->flags, TRLF_CHUNNEL, IsTunnel(res.tile) && Tunnel::GetByTile(res.tile)->is_chunnel);
		if (v->lookahead->current_position < v->lookahead->reservation_end_position - ((int)TILE_SIZE * (1 + v->lookahead->tunnel_bridge_reserved_tiles))) {
			/* Vehicle is not itself in this tunnel/bridge, scan how much is available */
			TileIndex end = INVALID_TILE;
			int free_tiles;
			if (GetTunnelBridgeEntranceSignalState(res.tile) == SIGNAL_STATE_GREEN) {
				end = GetOtherTunnelBridgeEnd(res.tile);
				free_tiles = GetAvailableFreeTilesInSignalledTunnelBridge(res.tile, end, res.tile);
			} else {
				free_tiles = -1;
			}
			ApplyAvailableFreeTunnelBridgeTiles(v->lookahead.get(), free_tiles, res.tile, end);
		}
	} else {
		ClrBit(v->lookahead->flags, TRLF_TB_EXIT_FREE);
		ClrBit(v->lookahead->flags, TRLF_CHUNNEL);
		if (v->lookahead->tunnel_bridge_reserved_tiles != 0) {
			v->lookahead->reservation_end_position -= (v->lookahead->tunnel_bridge_reserved_tiles * (int)TILE_SIZE);
			v->lookahead->tunnel_bridge_reserved_tiles = 0;
		}
	}

	v->lookahead->reservation_end_tile = res.tile;
	v->lookahead->reservation_end_trackdir = res.trackdir;

	FlushDeferredDetermineCombineNormalShuntMode(v);
	SetTrainReservationLookaheadEnd(v);

	if (_settings_game.vehicle.train_speed_adaptation && v->signal_speed_restriction > 0 && v->lookahead->reservation_end_position > old_reservation_end_position) {
		for (const TrainReservationLookAheadItem &item : v->lookahead->items) {
			if (item.type == TRLIT_SPEED_ADAPTATION && item.end + 1 >= old_reservation_end_position && item.end + 1 < v->lookahead->reservation_end_position) {
				uint16_t signal_speed = GetLowestSpeedTrainAdaptationSpeedAtSignal(item.data_id, item.data_aux);

				if (signal_speed == 0) {
					/* unrestricted signal ahead, remove current speed adaptation */
					v->UpdateTrainSpeedAdaptationLimit(0);
					break;
				}
				if (signal_speed > v->signal_speed_restriction) {
					/* signal ahead with higher speed, increase current speed adaptation */
					v->UpdateTrainSpeedAdaptationLimit(signal_speed);
				}
			}
		}
	}
}

/**
 * Find the train which has reserved a specific path.
 *
 * @param tile A tile on the path.
 * @param track A reserved track on the tile.
 * @return The vehicle holding the reservation or nullptr if the path is stray.
 */
Train *GetTrainForReservation(TileIndex tile, Track track)
{
	assert_msg_tile(HasReservedTracks(tile, TrackToTrackBits(track)), tile, "track: {:X}", track);
	Trackdir  trackdir = TrackToTrackdir(track);

	RailTypes rts = GetRailTypeInfo(GetTileRailTypeByTrack(tile, track))->all_compatible_railtypes;

	/* Follow the path from tile to both ends, one of the end tiles should
	 * have a train on it. We need FollowReservation to ignore one-way signals
	 * here, as one of the two search directions will be the "wrong" way. */
	for (int i = 0; i < 2; ++i, trackdir = ReverseTrackdir(trackdir)) {
		/* If the tile has a one-way block signal in the current trackdir, skip the
		 * search in this direction as the reservation can't come from this side.*/
		if (HasOnewaySignalBlockingTrackdir(tile, ReverseTrackdir(trackdir)) && !HasPbsSignalOnTrackdir(tile, trackdir)) continue;

		FindTrainOnTrackInfo ftoti;
		ftoti.res = FollowReservation(GetTileOwner(tile), rts, tile, trackdir, FRF_IGNORE_ONEWAY, nullptr, nullptr);

		FindVehicleOnPos(ftoti.res.tile, VEH_TRAIN, &ftoti, FindTrainOnTrackEnum);
		if (ftoti.best != nullptr) return ftoti.best;

		/* Special case for stations: check the whole platform for a vehicle. */
		if (IsRailStationTile(ftoti.res.tile)) {
			TileIndexDiff diff = TileOffsByDiagDir(TrackdirToExitdir(ReverseTrackdir(ftoti.res.trackdir)));
			for (TileIndex st_tile = ftoti.res.tile + diff; IsCompatibleTrainStationTile(st_tile, ftoti.res.tile); st_tile += diff) {
				FindVehicleOnPos(st_tile, VEH_TRAIN, &ftoti, FindTrainOnTrackEnum);
				if (ftoti.best != nullptr) return ftoti.best;
			}
		}

		if (IsTileType(ftoti.res.tile, MP_TUNNELBRIDGE) && IsTrackAcrossTunnelBridge(ftoti.res.tile, TrackdirToTrack(ftoti.res.trackdir))) {
			if (IsTunnelBridgeWithSignalSimulation(ftoti.res.tile)) {
				/* Special case for signalled bridges/tunnels: find best train on bridge/tunnel if exit reserved. */
				if (IsTunnelBridgeSignalSimulationExit(ftoti.res.tile) && !(IsTunnelBridgeEffectivelyPBS(ftoti.res.tile) && GetTunnelBridgeExitSignalState(ftoti.res.tile) == SIGNAL_STATE_RED)) {
					ftoti.best = GetTrainClosestToTunnelBridgeEnd(ftoti.res.tile, GetOtherTunnelBridgeEnd(ftoti.res.tile));
				}
			} else {
				/* Special case for bridges/tunnels: check the other end as well. */
				FindVehicleOnPos(GetOtherTunnelBridgeEnd(ftoti.res.tile), VEH_TRAIN, &ftoti, FindTrainOnTrackEnum);
			}
			if (ftoti.best != nullptr) return ftoti.best;
		}
	}

	return nullptr;
}

CommandCost CheckTrainReservationPreventsTrackModification(TileIndex tile, Track track)
{
	if (_settings_game.vehicle.train_braking_model == TBM_REALISTIC && !_settings_game.vehicle.track_edit_ignores_realistic_braking) {
		return CheckTrainReservationPreventsTrackModification(GetTrainForReservation(tile, track));
	}
	return CommandCost();
}

CommandCost CheckTrainReservationPreventsTrackModification(const Train *v)
{
	if (_settings_game.vehicle.train_braking_model == TBM_REALISTIC && !_settings_game.vehicle.track_edit_ignores_realistic_braking &&
			v != nullptr && v->UsingRealisticBraking() && (v->cur_speed > 0 || !(v->vehstatus & (VS_STOPPED | VS_CRASHED)))) {
		return_cmd_error(STR_ERROR_CANNOT_MODIFY_TRACK_TRAIN_APPROACHING);
	}
	return CommandCost();
}

static Vehicle *TrainInTunnelBridgePreventsTrackModificationEnum(Vehicle *v, void *)
{
	if (CheckTrainReservationPreventsTrackModification(Train::From(v)->First()).Failed()) return v;

	return nullptr;
}

CommandCost CheckTrainInTunnelBridgePreventsTrackModification(TileIndex start, TileIndex end)
{
	if (_settings_game.vehicle.train_braking_model != TBM_REALISTIC || _settings_game.vehicle.track_edit_ignores_realistic_braking) return CommandCost();

	if (HasVehicleOnPos(start, VEH_TRAIN, nullptr, &TrainInTunnelBridgePreventsTrackModificationEnum) ||
			HasVehicleOnPos(end, VEH_TRAIN, nullptr, &TrainInTunnelBridgePreventsTrackModificationEnum)) {
		return_cmd_error(STR_ERROR_CANNOT_MODIFY_TRACK_TRAIN_APPROACHING);
	}
	return CommandCost();
}

/**
 * This is called to retrieve the previous signal, as required
 * This is not run all the time as it is somewhat expensive and most restrictions will not test for the previous signal
 */
TileIndex VehiclePosTraceRestrictPreviousSignalCallback(const Train *v, const void *, TraceRestrictPBSEntrySignalAuxField mode)
{
	if (mode == TRPESAF_RES_END_TILE) return INVALID_TILE;

	TileIndex tile;
	Trackdir  trackdir;

	if (mode == TRPESAF_RES_END && v->lookahead != nullptr) {
		tile = v->lookahead->reservation_end_tile;
		trackdir = v->lookahead->reservation_end_trackdir;
	} else {
		if (IsRailDepotTile(v->tile)) {
			return v->tile;
		}
		if (v->track & TRACK_BIT_WORMHOLE && IsTileType(v->tile, MP_TUNNELBRIDGE) && IsTunnelBridgeSignalSimulationExit(v->tile) && IsTunnelBridgeEffectivelyPBS(v->tile)) {
			return v->tile;
		}
		tile = v->tile;
		trackdir = v->GetVehicleTrackdir();
	}

	// scan forwards from vehicle position, for the case that train is waiting at/approaching PBS signal

	CFollowTrackRail ft(v);

	for (;;) {
		if (IsTileType(tile, MP_RAILWAY) && HasSignalOnTrackdir(tile, trackdir)) {
			if (HasPbsSignalOnTrackdir(tile, trackdir)) {
				// found PBS signal
				return tile;
			} else {
				// wrong type of signal
				return INVALID_TILE;
			}
		}

		if (IsTileType(tile, MP_TUNNELBRIDGE) && IsTunnelBridgeSignalSimulationExit(tile) && IsTunnelBridgeEffectivelyPBS(tile) && TrackdirExitsTunnelBridge(tile, trackdir)) {
			return tile;
		}

		// advance to next tile
		if (!ft.Follow(tile, trackdir)) {
			// ran out of track
			return INVALID_TILE;
		}

		if (KillFirstBit(ft.m_new_td_bits) != TRACKDIR_BIT_NONE) {
			// reached a junction tile
			return INVALID_TILE;
		}

		tile = ft.m_new_tile;
		trackdir = FindFirstTrackdir(ft.m_new_td_bits);
	}
}

/**
 * Test whether a train's reservation passes through a given tile.
 */
bool TrainReservationPassesThroughTile(const Train *v, TileIndex search_tile)
{
	bool found = false;
	FollowReservationEnumerate(v->owner, GetRailTypeInfo(v->railtype)->all_compatible_railtypes, v->tile, v->GetVehicleTrackdir(), FRF_NONE, [&](TileIndex tile, Trackdir trackdir) -> bool {
		if (tile == search_tile) {
			found = true;
			return true;
		}
		return false;
	});
	return found;
}

/**
 * Determine whether a certain track on a tile is a safe position to end a path.
 *
 * @param v the vehicle to test for
 * @param tile The tile
 * @param trackdir The trackdir to test
 * @param include_line_end Should end-of-line tiles be considered safe?
 * @param forbid_90deg Don't allow trains to make 90 degree turns
 * @return True if it is a safe position
 */
bool IsSafeWaitingPosition(const Train *v, TileIndex tile, Trackdir trackdir, bool include_line_end, bool forbid_90deg)
{
	if (IsRailDepotTile(tile)) return true;

	if (IsTileType(tile, MP_RAILWAY)) {
		/* For non-pbs signals, stop on the signal tile. */
		if (HasSignalOnTrackdir(tile, trackdir) && !IsPbsSignal(GetSignalType(tile, TrackdirToTrack(trackdir)))) return true;
	}

	if (IsTunnelBridgeSignalSimulationEntranceTile(tile) && IsTrackAcrossTunnelBridge(tile, TrackdirToTrack(trackdir))) {
		return true;
	}

	/* Check next tile. For performance reasons, we check for 90 degree turns ourself. */
	CFollowTrackRail ft(v, GetRailTypeInfo(v->railtype)->all_compatible_railtypes);

	/* End of track? */
	if (!ft.Follow(tile, trackdir)) {
		/* Last tile of a terminus station is a safe position. */
		if (include_line_end) return true;
	}

	/* Check for reachable tracks. */
<<<<<<< HEAD
	ft.m_new_td_bits &= DiagdirReachesTrackdirs(ft.m_exitdir);
	if (ft.m_tiles_skipped == 0 && Rail90DegTurnDisallowedTilesFromTrackdir(ft.m_old_tile, ft.m_new_tile, ft.m_old_td, forbid_90deg)) ft.m_new_td_bits &= ~TrackdirCrossesTrackdirs(trackdir);
	if (ft.m_new_td_bits == TRACKDIR_BIT_NONE) return include_line_end;

	if (ft.m_new_td_bits != TRACKDIR_BIT_NONE && KillFirstBit(ft.m_new_td_bits) == TRACKDIR_BIT_NONE) {
		Trackdir td = FindFirstTrackdir(ft.m_new_td_bits);
		/* PBS signal on next trackdir? Conditionally safe position. */
		if (HasPbsSignalOnTrackdir(ft.m_new_tile, td)) {
			const Track track = TrackdirToTrack(td);
			if (GetSignalType(ft.m_new_tile, track) == SIGTYPE_NO_ENTRY) return include_line_end;
			if (GetSignalAlwaysReserveThrough(ft.m_new_tile, track)) return false;
			if (GetSignalSpecialPropagationFlag(ft.m_new_tile, track)) {
				const TraceRestrictProgram *prog = GetExistingTraceRestrictProgram(ft.m_new_tile, track);
				if (prog != nullptr && prog->actions_used_flags & TRPAUF_RESERVE_THROUGH) {
					TraceRestrictProgramResult out;
					prog->Execute(v, TraceRestrictProgramInput(ft.m_new_tile, td, &VehiclePosTraceRestrictPreviousSignalCallback, nullptr), out);
					if (out.flags & TRPRF_RESERVE_THROUGH) {
						return false;
					}
				}
			}
			return true;
		}
=======
	ft.new_td_bits &= DiagdirReachesTrackdirs(ft.exitdir);
	if (Rail90DegTurnDisallowed(GetTileRailType(ft.old_tile), GetTileRailType(ft.new_tile), forbid_90deg)) ft.new_td_bits &= ~TrackdirCrossesTrackdirs(trackdir);
	if (ft.new_td_bits == TRACKDIR_BIT_NONE) return include_line_end;

	if (ft.new_td_bits != TRACKDIR_BIT_NONE && KillFirstBit(ft.new_td_bits) == TRACKDIR_BIT_NONE) {
		Trackdir td = FindFirstTrackdir(ft.new_td_bits);
		/* PBS signal on next trackdir? Safe position. */
		if (HasPbsSignalOnTrackdir(ft.new_tile, td)) return true;
>>>>>>> e50c1774
		/* One-way PBS signal against us? Safe if end-of-line is allowed. */
		if (IsTileType(ft.new_tile, MP_RAILWAY) && HasSignalOnTrackdir(ft.new_tile, ReverseTrackdir(td)) &&
				GetSignalType(ft.new_tile, TrackdirToTrack(td)) == SIGTYPE_PBS_ONEWAY) {
			return include_line_end;
		}
		if (IsRailTunnelBridgeTile(ft.m_new_tile) &&
				IsTrackAcrossTunnelBridge(ft.m_new_tile, TrackdirToTrack(td)) &&
				IsTunnelBridgeSignalSimulationExitOnly(ft.m_new_tile) && IsTunnelBridgeEffectivelyPBS(ft.m_new_tile)) {
			return include_line_end;
		}
	}

	return false;
}

void PBSWaitingPositionRestrictedSignalState::TraceRestrictExecuteResEndSlotIntl(const Train *v)
{
	TraceRestrictProgramActionsUsedFlags actions_used_flags = TRPAUF_PBS_RES_END_SLOT;
	const bool tb_entrance_slots = _settings_game.vehicle.train_braking_model == TBM_REALISTIC && IsTunnelBridgeSignalSimulationEntranceTile(this->tile);
	if (tb_entrance_slots) actions_used_flags |= TRPAUF_SLOT_ACQUIRE;

	if (prog->actions_used_flags & actions_used_flags) {
		TraceRestrictProgramResult out;
		TraceRestrictProgramInput input(this->tile, this->trackdir, &VehiclePosTraceRestrictPreviousSignalCallback, nullptr);
		input.permitted_slot_operations = TRPISP_PBS_RES_END_ACQUIRE;
		if (tb_entrance_slots) input.permitted_slot_operations |= TRPISP_ACQUIRE;
		prog->Execute(v, input, out);
	}
}

bool IsWaitingPositionFreeTraceRestrictExecute(const TraceRestrictProgram *prog, const Train *v, TileIndex tile, Trackdir trackdir)
{
	if (prog != nullptr && prog->actions_used_flags & TRPAUF_PBS_RES_END_WAIT) {
		TraceRestrictProgramInput input(tile, trackdir, &VehiclePosTraceRestrictPreviousSignalCallback, nullptr);
		input.permitted_slot_operations = TRPISP_PBS_RES_END_ACQ_DRY;
		TraceRestrictProgramResult out;
		prog->Execute(v, input, out);
		if (out.flags & TRPRF_PBS_RES_END_WAIT) {
			return false;
		}
	}
	return true;
}

/**
 * Check if a safe position is free.
 *
 * @param v the vehicle to test for
 * @param tile The tile
 * @param trackdir The trackdir to test
 * @param forbid_90deg Don't allow trains to make 90 degree turns
 * @param restricted_signal_state Restricted signal state in/out
 * @return True if the position is free
 */
bool IsWaitingPositionFree(const Train *v, TileIndex tile, Trackdir trackdir, bool forbid_90deg, PBSWaitingPositionRestrictedSignalState *restricted_signal_state)
{
	Track     track = TrackdirToTrack(trackdir);
	TrackBits reserved = GetReservedTrackbits(tile);

	/* Tile reserved? Can never be a free waiting position. */
	if (TrackOverlapsTracks(reserved, track)) return false;

	/* Not reserved and depot or not a pbs signal -> free. */
	if (IsRailDepotTile(tile)) return true;

	auto pbs_res_end_wait_test = [v, restricted_signal_state](TileIndex t, Trackdir td, bool tunnel_bridge) -> bool {
		if (tunnel_bridge ? IsTunnelBridgeRestrictedSignal(t) : IsRestrictedSignal(t)) {
			const TraceRestrictProgram *prog = GetExistingTraceRestrictProgram(t, TrackdirToTrack(td));
			if (restricted_signal_state != nullptr && prog != nullptr) {
				restricted_signal_state->prog = prog;
				restricted_signal_state->tile = t;
				restricted_signal_state->trackdir = td;
				if (restricted_signal_state->defer_test_if_slot_conditional && (prog->actions_used_flags & TRPAUF_SLOT_CONDITIONALS) && (prog->actions_used_flags & TRPAUF_PBS_RES_END_WAIT)) {
					restricted_signal_state->deferred_test = true;
					return true;
				}
			}
			return IsWaitingPositionFreeTraceRestrictExecute(prog, v, t, td);
		}
		return true;
	};

	if (IsTileType(tile, MP_RAILWAY) && HasSignalOnTrackdir(tile, trackdir) && !IsPbsSignal(GetSignalType(tile, track))) {
		return pbs_res_end_wait_test(tile, trackdir, false);
	}

	if (IsTunnelBridgeSignalSimulationEntranceTile(tile) && IsTrackAcrossTunnelBridge(tile, TrackdirToTrack(trackdir))) {
		bool free = pbs_res_end_wait_test(tile, trackdir, true);
		if (free && IsTunnelBridgeSignalSimulationBidirectional(tile)) {
			TileIndex other_end = GetOtherTunnelBridgeEnd(tile);
			if (HasAcrossTunnelBridgeReservation(other_end) && GetTunnelBridgeExitSignalState(other_end) == SIGNAL_STATE_RED) return false;
			Direction dir = DiagDirToDir(GetTunnelBridgeDirection(other_end));
			if (HasVehicleOnPos(other_end, VEH_TRAIN, &dir, [](Vehicle *v, void *data) -> Vehicle * {
				DirDiff diff = DirDifference(v->direction, *((Direction *) data));
				if (diff == DIRDIFF_SAME) return v;
				if (diff == DIRDIFF_45RIGHT || diff == DIRDIFF_45LEFT) {
					if (GetAcrossTunnelBridgeTrackBits(v->tile) & Train::From(v)->track) return v;
				}
				return nullptr;
			})) return false;
		}
		return free;
	}

	/* Check the next tile, if it's a PBS signal, it has to be free as well. */
	CFollowTrackRail ft(v, GetRailTypeInfo(v->railtype)->all_compatible_railtypes);

	if (!ft.Follow(tile, trackdir)) return true;

	/* Check for reachable tracks. */
<<<<<<< HEAD
	ft.m_new_td_bits &= DiagdirReachesTrackdirs(ft.m_exitdir);
	if (Rail90DegTurnDisallowedTilesFromTrackdir(ft.m_old_tile, ft.m_new_tile, ft.m_old_td, forbid_90deg)) ft.m_new_td_bits &= ~TrackdirCrossesTrackdirs(trackdir);

	if (HasReservedTracks(ft.m_new_tile, TrackdirBitsToTrackBits(ft.m_new_td_bits))) return false;

	if (ft.m_new_td_bits != TRACKDIR_BIT_NONE && KillFirstBit(ft.m_new_td_bits) == TRACKDIR_BIT_NONE) {
		Trackdir td = FindFirstTrackdir(ft.m_new_td_bits);
		/* PBS signal on next trackdir? */
		if (HasPbsSignalOnTrackdir(ft.m_new_tile, td)) {
			return pbs_res_end_wait_test(ft.m_new_tile, td, false);
		}
	}

	return true;
=======
	ft.new_td_bits &= DiagdirReachesTrackdirs(ft.exitdir);
	if (Rail90DegTurnDisallowed(GetTileRailType(ft.old_tile), GetTileRailType(ft.new_tile), forbid_90deg)) ft.new_td_bits &= ~TrackdirCrossesTrackdirs(trackdir);

	return !HasReservedTracks(ft.new_tile, TrackdirBitsToTrackBits(ft.new_td_bits));
>>>>>>> e50c1774
}<|MERGE_RESOLUTION|>--- conflicted
+++ resolved
@@ -474,7 +474,6 @@
 
 	/* Do not disallow 90 deg turns as the setting might have changed between reserving and now. */
 	CFollowTrackRail ft(o, rts);
-<<<<<<< HEAD
 	auto check_tunnel_bridge = [&]() -> bool {
 		if (IsTunnelBridgeWithSignalSimulation(tile) && TrackdirEntersTunnelBridge(tile, trackdir)) {
 			if (_settings_game.vehicle.train_braking_model == TBM_REALISTIC && IsTunnelBridgeSignalSimulationEntrance(tile)) {
@@ -516,35 +515,22 @@
 	};
 	while (check_tunnel_bridge() && ft.Follow(tile, trackdir)) {
 		flags &= ~FRF_TB_EXIT_FREE;
-		TrackdirBits reserved = ft.m_new_td_bits & TrackBitsToTrackdirBits(GetReservedTrackbits(ft.m_new_tile));
-=======
-	while (ft.Follow(tile, trackdir)) {
 		TrackdirBits reserved = ft.new_td_bits & TrackBitsToTrackdirBits(GetReservedTrackbits(ft.new_tile));
->>>>>>> e50c1774
 
 		/* No reservation --> path end found */
 		if (reserved == TRACKDIR_BIT_NONE) {
 			if (ft.is_station) {
 				/* Check skipped station tiles as well, maybe our reservation ends inside the station. */
-<<<<<<< HEAD
-				TileIndexDiff diff = TileOffsByDiagDir(ft.m_exitdir);
-				while (ft.m_tiles_skipped-- > 0) {
-					ft.m_new_tile -= diff;
-					if (HasStationReservation(ft.m_new_tile)) {
-						if (lookahead != nullptr) {
-							lookahead->AddStation(1 + ft.m_tiles_skipped, GetStationIndex(ft.m_new_tile), z);
-							lookahead->reservation_end_position += (1 + ft.m_tiles_skipped) * TILE_SIZE;
-						}
-						tile = ft.m_new_tile;
-						trackdir = DiagDirToDiagTrackdir(ft.m_exitdir);
-=======
 				TileIndexDiff diff = TileOffsByDiagDir(ft.exitdir);
 				while (ft.tiles_skipped-- > 0) {
 					ft.new_tile -= diff;
 					if (HasStationReservation(ft.new_tile)) {
+						if (lookahead != nullptr) {
+							lookahead->AddStation(1 + ft.tiles_skipped, GetStationIndex(ft.new_tile), z);
+							lookahead->reservation_end_position += (1 + ft.tiles_skipped) * TILE_SIZE;
+						}
 						tile = ft.new_tile;
 						trackdir = DiagDirToDiagTrackdir(ft.exitdir);
->>>>>>> e50c1774
 						break;
 					}
 				}
@@ -557,35 +543,31 @@
 
 		/* One-way signal against us. The reservation can't be ours as it is not
 		 * a safe position from our direction and we can never pass the signal. */
-<<<<<<< HEAD
-		if (!(flags & FRF_IGNORE_ONEWAY) && HasOnewaySignalBlockingTrackdir(ft.m_new_tile, new_trackdir)) break;
-=======
-		if (!ignore_oneway && HasOnewaySignalBlockingTrackdir(ft.new_tile, new_trackdir)) break;
->>>>>>> e50c1774
+		if (!(flags & FRF_IGNORE_ONEWAY) && HasOnewaySignalBlockingTrackdir(ft.new_tile, new_trackdir)) break;
 
 		tile = ft.new_tile;
 		trackdir = new_trackdir;
 
 		if (lookahead != nullptr) {
-			if (ft.m_tiles_skipped > 0) {
+			if (ft.tiles_skipped > 0) {
 				DiagDirection skip_dir = ReverseDiagDir(TrackdirToExitdir(ReverseTrackdir(trackdir)));
 				check_direction(DiagDirToDir(skip_dir), 0, tile);
 			}
-			if (ft.m_is_station) {
-				if (ft.m_tiles_skipped > 0) {
+			if (ft.is_station) {
+				if (ft.tiles_skipped > 0) {
 					TileIndexDiff diff = TileOffsByDiagDir(TrackdirToExitdir(trackdir));
-					TileIndex start = tile - (diff * ft.m_tiles_skipped);
-					for (int i = 0; i < ft.m_tiles_skipped; i++) {
+					TileIndex start = tile - (diff * ft.tiles_skipped);
+					for (int i = 0; i < ft.tiles_skipped; i++) {
 						check_rail_type(start, trackdir, i * TILE_SIZE);
 						start += diff;
 					}
 				}
-				check_rail_type(tile, trackdir, ft.m_tiles_skipped * TILE_SIZE);
-				lookahead->AddStation(1 + ft.m_tiles_skipped, GetStationIndex(ft.m_new_tile), z);
+				check_rail_type(tile, trackdir, ft.tiles_skipped * TILE_SIZE);
+				lookahead->AddStation(1 + ft.tiles_skipped, GetStationIndex(ft.new_tile), z);
 			} else {
 				check_rail_type(tile, trackdir, 0);
 			}
-			check_direction(TrackdirToDirection(trackdir), ft.m_tiles_skipped * TILE_SIZE, tile);
+			check_direction(TrackdirToDirection(trackdir), ft.tiles_skipped * TILE_SIZE, tile);
 			if (IsTileType(tile, MP_TUNNELBRIDGE) && TrackdirEntersTunnelBridge(tile, trackdir)) {
 				uint16_t bridge_speed = 0;
 				if (IsBridge(tile)) {
@@ -704,7 +686,7 @@
 				}
 			}
 
-			lookahead->reservation_end_position += (IsDiagonalTrackdir(trackdir) ? 16 : 8) + (ft.m_tiles_skipped * 16);
+			lookahead->reservation_end_position += (IsDiagonalTrackdir(trackdir) ? 16 : 8) + (ft.tiles_skipped * 16);
 			update_z(tile, trackdir, false);
 		}
 
@@ -782,15 +764,15 @@
 	};
 	while (check_tunnel_bridge() && ft.Follow(tile, trackdir)) {
 		flags &= ~FRF_TB_EXIT_FREE;
-		TrackdirBits reserved = ft.m_new_td_bits & TrackBitsToTrackdirBits(GetReservedTrackbits(ft.m_new_tile));
-
-		if (ft.m_is_station) {
+		TrackdirBits reserved = ft.new_td_bits & TrackBitsToTrackdirBits(GetReservedTrackbits(ft.new_tile));
+
+		if (ft.is_station) {
 			/* Check skipped station tiles as well, maybe our reservation ends inside the station. */
-			TileIndexDiff diff = TileOffsByDiagDir(ft.m_exitdir);
-			TileIndex t = ft.m_new_tile - (ft.m_tiles_skipped * diff);
-			while (ft.m_tiles_skipped-- > 0) {
+			TileIndexDiff diff = TileOffsByDiagDir(ft.exitdir);
+			TileIndex t = ft.new_tile - (ft.tiles_skipped * diff);
+			while (ft.tiles_skipped-- > 0) {
 				if (HasStationReservation(t)) {
-					if (handler(t, DiagDirToDiagTrackdir(ft.m_exitdir))) return;
+					if (handler(t, DiagDirToDiagTrackdir(ft.exitdir))) return;
 				} else {
 					break;
 				}
@@ -808,9 +790,9 @@
 
 		/* One-way signal against us. The reservation can't be ours as it is not
 		 * a safe position from our direction and we can never pass the signal. */
-		if (!(flags & FRF_IGNORE_ONEWAY) && HasOnewaySignalBlockingTrackdir(ft.m_new_tile, new_trackdir)) break;
-
-		tile = ft.m_new_tile;
+		if (!(flags & FRF_IGNORE_ONEWAY) && HasOnewaySignalBlockingTrackdir(ft.new_tile, new_trackdir)) break;
+
+		tile = ft.new_tile;
 		trackdir = new_trackdir;
 
 		if (handler(tile, trackdir)) return;
@@ -1467,13 +1449,13 @@
 			return INVALID_TILE;
 		}
 
-		if (KillFirstBit(ft.m_new_td_bits) != TRACKDIR_BIT_NONE) {
+		if (KillFirstBit(ft.new_td_bits) != TRACKDIR_BIT_NONE) {
 			// reached a junction tile
 			return INVALID_TILE;
 		}
 
-		tile = ft.m_new_tile;
-		trackdir = FindFirstTrackdir(ft.m_new_td_bits);
+		tile = ft.new_tile;
+		trackdir = FindFirstTrackdir(ft.new_td_bits);
 	}
 }
 
@@ -1526,23 +1508,22 @@
 	}
 
 	/* Check for reachable tracks. */
-<<<<<<< HEAD
-	ft.m_new_td_bits &= DiagdirReachesTrackdirs(ft.m_exitdir);
-	if (ft.m_tiles_skipped == 0 && Rail90DegTurnDisallowedTilesFromTrackdir(ft.m_old_tile, ft.m_new_tile, ft.m_old_td, forbid_90deg)) ft.m_new_td_bits &= ~TrackdirCrossesTrackdirs(trackdir);
-	if (ft.m_new_td_bits == TRACKDIR_BIT_NONE) return include_line_end;
-
-	if (ft.m_new_td_bits != TRACKDIR_BIT_NONE && KillFirstBit(ft.m_new_td_bits) == TRACKDIR_BIT_NONE) {
-		Trackdir td = FindFirstTrackdir(ft.m_new_td_bits);
+	ft.new_td_bits &= DiagdirReachesTrackdirs(ft.exitdir);
+	if (ft.tiles_skipped == 0 && Rail90DegTurnDisallowedTilesFromTrackdir(ft.old_tile, ft.new_tile, ft.old_td, forbid_90deg)) ft.new_td_bits &= ~TrackdirCrossesTrackdirs(trackdir);
+	if (ft.new_td_bits == TRACKDIR_BIT_NONE) return include_line_end;
+
+	if (ft.new_td_bits != TRACKDIR_BIT_NONE && KillFirstBit(ft.new_td_bits) == TRACKDIR_BIT_NONE) {
+		Trackdir td = FindFirstTrackdir(ft.new_td_bits);
 		/* PBS signal on next trackdir? Conditionally safe position. */
-		if (HasPbsSignalOnTrackdir(ft.m_new_tile, td)) {
+		if (HasPbsSignalOnTrackdir(ft.new_tile, td)) {
 			const Track track = TrackdirToTrack(td);
-			if (GetSignalType(ft.m_new_tile, track) == SIGTYPE_NO_ENTRY) return include_line_end;
-			if (GetSignalAlwaysReserveThrough(ft.m_new_tile, track)) return false;
-			if (GetSignalSpecialPropagationFlag(ft.m_new_tile, track)) {
-				const TraceRestrictProgram *prog = GetExistingTraceRestrictProgram(ft.m_new_tile, track);
+			if (GetSignalType(ft.new_tile, track) == SIGTYPE_NO_ENTRY) return include_line_end;
+			if (GetSignalAlwaysReserveThrough(ft.new_tile, track)) return false;
+			if (GetSignalSpecialPropagationFlag(ft.new_tile, track)) {
+				const TraceRestrictProgram *prog = GetExistingTraceRestrictProgram(ft.new_tile, track);
 				if (prog != nullptr && prog->actions_used_flags & TRPAUF_RESERVE_THROUGH) {
 					TraceRestrictProgramResult out;
-					prog->Execute(v, TraceRestrictProgramInput(ft.m_new_tile, td, &VehiclePosTraceRestrictPreviousSignalCallback, nullptr), out);
+					prog->Execute(v, TraceRestrictProgramInput(ft.new_tile, td, &VehiclePosTraceRestrictPreviousSignalCallback, nullptr), out);
 					if (out.flags & TRPRF_RESERVE_THROUGH) {
 						return false;
 					}
@@ -1550,24 +1531,14 @@
 			}
 			return true;
 		}
-=======
-	ft.new_td_bits &= DiagdirReachesTrackdirs(ft.exitdir);
-	if (Rail90DegTurnDisallowed(GetTileRailType(ft.old_tile), GetTileRailType(ft.new_tile), forbid_90deg)) ft.new_td_bits &= ~TrackdirCrossesTrackdirs(trackdir);
-	if (ft.new_td_bits == TRACKDIR_BIT_NONE) return include_line_end;
-
-	if (ft.new_td_bits != TRACKDIR_BIT_NONE && KillFirstBit(ft.new_td_bits) == TRACKDIR_BIT_NONE) {
-		Trackdir td = FindFirstTrackdir(ft.new_td_bits);
-		/* PBS signal on next trackdir? Safe position. */
-		if (HasPbsSignalOnTrackdir(ft.new_tile, td)) return true;
->>>>>>> e50c1774
 		/* One-way PBS signal against us? Safe if end-of-line is allowed. */
 		if (IsTileType(ft.new_tile, MP_RAILWAY) && HasSignalOnTrackdir(ft.new_tile, ReverseTrackdir(td)) &&
 				GetSignalType(ft.new_tile, TrackdirToTrack(td)) == SIGTYPE_PBS_ONEWAY) {
 			return include_line_end;
 		}
-		if (IsRailTunnelBridgeTile(ft.m_new_tile) &&
-				IsTrackAcrossTunnelBridge(ft.m_new_tile, TrackdirToTrack(td)) &&
-				IsTunnelBridgeSignalSimulationExitOnly(ft.m_new_tile) && IsTunnelBridgeEffectivelyPBS(ft.m_new_tile)) {
+		if (IsRailTunnelBridgeTile(ft.new_tile) &&
+				IsTrackAcrossTunnelBridge(ft.new_tile, TrackdirToTrack(td)) &&
+				IsTunnelBridgeSignalSimulationExitOnly(ft.new_tile) && IsTunnelBridgeEffectivelyPBS(ft.new_tile)) {
 			return include_line_end;
 		}
 	}
@@ -1670,25 +1641,18 @@
 	if (!ft.Follow(tile, trackdir)) return true;
 
 	/* Check for reachable tracks. */
-<<<<<<< HEAD
-	ft.m_new_td_bits &= DiagdirReachesTrackdirs(ft.m_exitdir);
-	if (Rail90DegTurnDisallowedTilesFromTrackdir(ft.m_old_tile, ft.m_new_tile, ft.m_old_td, forbid_90deg)) ft.m_new_td_bits &= ~TrackdirCrossesTrackdirs(trackdir);
-
-	if (HasReservedTracks(ft.m_new_tile, TrackdirBitsToTrackBits(ft.m_new_td_bits))) return false;
-
-	if (ft.m_new_td_bits != TRACKDIR_BIT_NONE && KillFirstBit(ft.m_new_td_bits) == TRACKDIR_BIT_NONE) {
-		Trackdir td = FindFirstTrackdir(ft.m_new_td_bits);
+	ft.new_td_bits &= DiagdirReachesTrackdirs(ft.exitdir);
+	if (Rail90DegTurnDisallowedTilesFromTrackdir(ft.old_tile, ft.new_tile, ft.old_td, forbid_90deg)) ft.new_td_bits &= ~TrackdirCrossesTrackdirs(trackdir);
+
+	if (HasReservedTracks(ft.new_tile, TrackdirBitsToTrackBits(ft.new_td_bits))) return false;
+
+	if (ft.new_td_bits != TRACKDIR_BIT_NONE && KillFirstBit(ft.new_td_bits) == TRACKDIR_BIT_NONE) {
+		Trackdir td = FindFirstTrackdir(ft.new_td_bits);
 		/* PBS signal on next trackdir? */
-		if (HasPbsSignalOnTrackdir(ft.m_new_tile, td)) {
-			return pbs_res_end_wait_test(ft.m_new_tile, td, false);
+		if (HasPbsSignalOnTrackdir(ft.new_tile, td)) {
+			return pbs_res_end_wait_test(ft.new_tile, td, false);
 		}
 	}
 
 	return true;
-=======
-	ft.new_td_bits &= DiagdirReachesTrackdirs(ft.exitdir);
-	if (Rail90DegTurnDisallowed(GetTileRailType(ft.old_tile), GetTileRailType(ft.new_tile), forbid_90deg)) ft.new_td_bits &= ~TrackdirCrossesTrackdirs(trackdir);
-
-	return !HasReservedTracks(ft.new_tile, TrackdirBitsToTrackBits(ft.new_td_bits));
->>>>>>> e50c1774
 }