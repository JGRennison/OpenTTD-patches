--- conflicted
+++ resolved
@@ -252,12 +252,8 @@
 		/* Update the viewport position. */
 		mw->viewport->dest_scrollpos_x = mw->viewport->scrollpos_x = pos.x;
 		mw->viewport->dest_scrollpos_y = mw->viewport->scrollpos_y = pos.y;
-<<<<<<< HEAD
-		UpdateNextViewportPosition(mw);
+		UpdateNextViewportPosition(mw, delta_ms);
 		ApplyNextViewportPosition(mw);
-=======
-		UpdateViewportPosition(mw, delta_ms);
->>>>>>> 461d69a8
 		mw->SetDirty(); // Required during panning, otherwise logo graphics disappears
 
 		/* If there is only one command, we just executed it and don't need to do any more */
