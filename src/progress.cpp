--- conflicted
+++ resolved
@@ -11,21 +11,10 @@
 #include "progress.h"
 #include "video/video_driver.hpp"
 
-#include <chrono>
-#include <mutex>
-#include <condition_variable>
-#if defined(__MINGW32__)
-#include "3rdparty/mingw-std-threads/mingw.mutex.h"
-#include "3rdparty/mingw-std-threads/mingw.condition_variable.h"
-#endif
-
 #include "safeguards.h"
 
 /** Are we in a modal progress or not? */
 bool _in_modal_progress = false;
-
-static std::mutex _modal_progress_cv_mutex;
-static std::condition_variable _modal_progress_cv;
 
 /**
  * Set the modal progress state.
@@ -33,49 +22,5 @@
  */
 void SetModalProgress(bool state)
 {
-	_modal_progress_cv_mutex.lock();
 	_in_modal_progress = state;
-<<<<<<< HEAD
-	_first_in_modal_loop = true;
-	_modal_progress_cv_mutex.unlock();
-	if (!state) _modal_progress_cv.notify_all();
-}
-
-/**
- * Check whether this is the first modal progress loop.
- * @note Set by SetModalProgress, unset by calling this method.
- * @return True if this is the first loop.
- */
-bool IsFirstModalProgressLoop()
-{
-	bool ret = _first_in_modal_loop;
-	_first_in_modal_loop = false;
-	return ret;
-}
-
-void SleepWhileModalProgress(int milliseconds)
-{
-	std::unique_lock<std::mutex> lk(_modal_progress_cv_mutex);
-	_modal_progress_cv.wait_for(lk, std::chrono::milliseconds(milliseconds), []{ return !_in_modal_progress; });
-}
-
-void WaitUntilModalProgressCompleted()
-{
-	if (HasModalProgress()) {
-		_modal_progress_paint_mutex.unlock();
-		_modal_progress_work_mutex.unlock();
-
-		{
-			std::unique_lock<std::mutex> lk(_modal_progress_cv_mutex);
-			_modal_progress_cv.wait(lk, []{ return !_in_modal_progress; });
-		}
-
-		/* Modal progress thread may need blitter access while we are waiting for it. */
-		VideoDriver::GetInstance()->ReleaseBlitterLock();
-		_modal_progress_paint_mutex.lock();
-		VideoDriver::GetInstance()->AcquireBlitterLock();
-		_modal_progress_work_mutex.lock();
-	}
-=======
->>>>>>> 9bfa7198
 }