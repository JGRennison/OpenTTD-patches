--- conflicted
+++ resolved
@@ -120,15 +120,8 @@
 	uint16_t width_normal; ///< The width when not zoomed out (normal font)
 	uint16_t width_small;  ///< The width when zoomed out (small font)
 
-<<<<<<< HEAD
-	void UpdatePosition(ZoomLevel maxzoom, int center, int top, StringID str, StringID str_small = STR_NULL);
+	void UpdatePosition(ZoomLevel maxzoom, int center, int top, std::span<StringParameter> params, StringID str, StringID str_small = STR_NULL);
 	void MarkDirty(ZoomLevel maxzoom) const;
-=======
-	auto operator<=>(const ViewportSign &) const = default;
-
-	void UpdatePosition(int center, int top, std::string_view str, std::string_view str_small = {});
-	void MarkDirty(ZoomLevel maxzoom = ZOOM_LVL_MAX) const;
->>>>>>> 9a6fc4eb
 };
 
 /** Specialised ViewportSign that tracks whether it is valid for entering into a Kdtree */
@@ -139,14 +132,10 @@
 	 * Update the position of the viewport sign.
 	 * Note that this function hides the base class function.
 	 */
-<<<<<<< HEAD
-	void UpdatePosition(ZoomLevel maxzoom, int center, int top, StringID str, StringID str_small = STR_NULL)
-=======
-	void UpdatePosition(int center, int top, std::string_view str, std::string_view str_small = {})
->>>>>>> 9a6fc4eb
+	void UpdatePosition(ZoomLevel maxzoom, int center, int top, std::span<StringParameter> params, StringID str, StringID str_small = STR_NULL)
 	{
 		this->kdtree_valid = true;
-		this->ViewportSign::UpdatePosition(maxzoom, center, top, str, str_small);
+		this->ViewportSign::UpdatePosition(maxzoom, center, top, params, str, str_small);
 	}
 
 
