--- conflicted
+++ resolved
@@ -11,7 +11,6 @@
 #define TRUETYPEFONTCACHE_H
 
 #include "../fontcache.h"
-#include "../3rdparty/cpp-btree/btree_map.h"
 
 
 static const int MAX_FONT_SIZE = 72; ///< Maximum font size.
@@ -28,12 +27,6 @@
 	int req_size;  ///< Requested font size.
 	int used_size; ///< Used font size.
 
-<<<<<<< HEAD
-	using FontTable = btree::btree_map<uint32_t, std::pair<size_t, const void *>>; ///< Table with font table cache
-	FontTable font_tables; ///< Cached font tables.
-
-=======
->>>>>>> 5bc3723b
 	/** Container for information about a glyph. */
 	struct GlyphEntry {
 		Sprite *sprite; ///< The loaded sprite.
