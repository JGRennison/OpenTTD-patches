/*
 * This file is part of OpenTTD.
 * OpenTTD is free software; you can redistribute it and/or modify it under the terms of the GNU General Public License as published by the Free Software Foundation, version 2.
 * OpenTTD is distributed in the hope that it will be useful, but WITHOUT ANY WARRANTY; without even the implied warranty of MERCHANTABILITY or FITNESS FOR A PARTICULAR PURPOSE.
 * See the GNU General Public License for more details. You should have received a copy of the GNU General Public License along with OpenTTD. If not, see <http://www.gnu.org/licenses/>.
 */

/** @file smallmap_gui.h Smallmap GUI functions. */

#ifndef SMALLMAP_GUI_H
#define SMALLMAP_GUI_H

#include "industry_type.h"
#include "company_base.h"
#include "window_gui.h"
#include "blitter/factory.hpp"
#include "linkgraph/linkgraph_gui.h"
#include "widgets/smallmap_widget.h"
#include "guitimer_func.h"
#include <vector>

static const int NUM_NO_COMPANY_ENTRIES = 4; ///< Number of entries in the owner legend that are not companies.

/** Mapping of tile type to importance of the tile (higher number means more interesting to show). */
static const uint8_t _tiletype_importance[] = {
	2, // MP_CLEAR
	8, // MP_RAILWAY
	7, // MP_ROAD
	5, // MP_HOUSE
	2, // MP_TREES
	9, // MP_STATION
	2, // MP_WATER
	1, // MP_VOID
	6, // MP_INDUSTRY
	8, // MP_TUNNELBRIDGE
	2, // MP_OBJECT
	0,
};

/* set up the cargos to be displayed in the smallmap's route legend */
void BuildLinkStatsLegend();

struct TunnelBridgeToMap {
	TileIndex from_tile;
	TileIndex to_tile;
};
typedef std::vector<TunnelBridgeToMap> TunnelBridgeToMapVector;

void UpdateSmallMapSelectedIndustries();
void BuildIndustriesLegend();
void ShowSmallMap();
void BuildLandLegend();
void BuildOwnerLegend();

<<<<<<< HEAD
/** Structure for holding relevant data for legends in small map */
struct LegendAndColour {
	uint8_t colour;            ///< Colour of the item on the map.
	StringID legend;           ///< String corresponding to the coloured item.
	IndustryType type;         ///< Type of industry. Only valid for industry entries.
	uint8_t height;            ///< Height in tiles. Only valid for height legend entries.
	CompanyID company;         ///< Company to display. Only valid for company entries of the owner legend.
	bool show_on_map;          ///< For filtering industries, if \c true, industry is shown on the map in colour.
	bool end;                  ///< This is the end of the list.
	bool col_break;            ///< Perform a column break and go further at the next column.
};

/** Types of legends in the #WID_SM_LEGEND widget. */
enum SmallMapType : uint8_t {
	SMT_CONTOUR,
	SMT_VEHICLES,
	SMT_INDUSTRY,
	SMT_LINKSTATS,
	SMT_ROUTES,
	SMT_VEGETATION,
	SMT_OWNER,
=======
/** Enum for how to include the heightmap pixels/colours in small map related functions */
enum class IncludeHeightmap : uint8_t {
	Never,      ///< Never include the heightmap
	IfEnabled,  ///< Only include the heightmap if its enabled in the gui by the player
	Always      ///< Always include the heightmap
>>>>>>> 6d1f56ce
};
DECLARE_ENUM_AS_ADDABLE(SmallMapType)

/** Class managing the smallmap window. */
class SmallMapWindow : public Window {
protected:
	/** Available kinds of zoomlevel changes. */
	enum ZoomLevelChange {
		ZLC_INITIALIZE, ///< Initialize zoom level.
		ZLC_ZOOM_OUT,   ///< Zoom out.
		ZLC_ZOOM_IN,    ///< Zoom in.
	};

	static SmallMapType map_type; ///< Currently displayed legends.
	static bool show_towns;       ///< Display town names in the smallmap.
	static bool show_ind_names;   ///< Display industry names in the smallmap.
	static int map_height_limit;  ///< Currently used/cached map height limit.

	static const uint INDUSTRY_MIN_NUMBER_OF_COLUMNS = 2;     ///< Minimal number of columns in the #WID_SM_LEGEND widget for the #SMT_INDUSTRY legend.
	static const uint FORCE_REFRESH_PERIOD = 930;             ///< map is redrawn after that many milliseconds (default).
	static const uint FORCE_REFRESH_PERIOD_VEH = 240;         ///< map is redrawn after that many milliseconds (modes with vehicles).
	static const uint FORCE_REFRESH_PERIOD_LINK_GRAPH = 2850; ///< map is redrawn after that many milliseconds (link graph mode).
	static const uint BLINK_PERIOD         = 450;             ///< highlight blinking interval in milliseconds.

	uint min_number_of_columns;    ///< Minimal number of columns in legends.
	uint min_number_of_fixed_rows; ///< Minimal number of rows in the legends for the fixed layouts only (all except #SMT_INDUSTRY).
	uint column_width;             ///< Width of a column in the #WID_SM_LEGEND widget.
	uint legend_width;             ///< Width of legend 'blob'.

	int32_t scroll_x;  ///< Horizontal world coordinate of the base tile left of the top-left corner of the smallmap display.
	int32_t scroll_y;  ///< Vertical world coordinate of the base tile left of the top-left corner of the smallmap display.
	int tile_zoom;     ///< Tile zoom level. Bigger number means more zoom-out (further away).
	int ui_zoom;       ///< UI (pixel doubling) Zoom level. Bigger number means more zoom-in (closer).
	int zoom = 1;      ///< Zoom level. Bigger number means more zoom-out (further away).

	GUITimer refresh; ///< Refresh timer.
	std::unique_ptr<LinkGraphOverlay> overlay;

	static void BreakIndustryChainLink();

	/**
	 * Draws vertical part of map indicator
	 * @param x X coord of left/right border of main viewport
	 * @param y Y coord of top border of main viewport
	 * @param y2 Y coord of bottom border of main viewport
	 */
	static inline void DrawVertMapIndicator(int x, int y, int y2)
	{
		GfxFillRect(x, y,      x, y + 3, PC_VERY_LIGHT_YELLOW);
		GfxFillRect(x, y2 - 3, x, y2,    PC_VERY_LIGHT_YELLOW);
	}

	/**
	 * Draws horizontal part of map indicator
	 * @param x X coord of left border of main viewport
	 * @param x2 X coord of right border of main viewport
	 * @param y Y coord of top/bottom border of main viewport
	 */
	static inline void DrawHorizMapIndicator(int x, int x2, int y)
	{
		GfxFillRect(x,      y, x + 3, y, PC_VERY_LIGHT_YELLOW);
		GfxFillRect(x2 - 3, y, x2,    y, PC_VERY_LIGHT_YELLOW);
	}

	/**
	 * Compute minimal required width of the legends.
	 * @return Minimally needed width for displaying the smallmap legends in pixels.
	 */
	inline uint GetMinLegendWidth() const
	{
		return WidgetDimensions::scaled.framerect.left + this->min_number_of_columns * this->column_width;
	}

	/**
	 * Return number of columns that can be displayed in \a width pixels.
	 * @return Number of columns to display.
	 */
	inline uint GetNumberColumnsLegend(uint width) const
	{
		return width / this->column_width;
	}

	/**
	 * Compute height given a number of columns.
	 * @param num_columns Number of columns.
	 * @return Needed height for displaying the smallmap legends in pixels.
	 */
	inline uint GetLegendHeight(uint num_columns) const
	{
		return WidgetDimensions::scaled.framerect.Vertical() +
				this->GetNumberRowsLegend(num_columns) * GetCharacterHeight(FS_SMALL);
	}

	/**
	 * Get a bitmask for company links to be displayed. Usually this will be
	 * the _local_company. Spectators get to see all companies' links.
	 * @return Company mask.
	 */
	inline CompanyMask GetOverlayCompanyMask() const
	{
		return Company::IsValidID(_local_company) ? 1U << _local_company : MAX_UVALUE(CompanyMask);
	}

	uint GetNumberRowsLegend(uint columns) const;
	void SelectLegendItem(int click_pos, LegendAndColour *legend, int end_legend_item, int begin_legend_item = 0);
	void SwitchMapType(SmallMapType map_type);
	uint GetRefreshPeriod() const;
	uint PausedAdjustRefreshTimeDelta(uint delta_ms) const;

	void DrawMapIndicators() const;
	void DrawSmallMapColumn(void *dst, uint xc, uint yc, int pitch, int reps, int start_pos, int end_pos, int y, int end_y, Blitter *blitter) const;
	void DrawVehicles(const DrawPixelInfo *dpi, Blitter *blitter) const;
	void DrawTowns(const DrawPixelInfo *dpi, const int vertical_padding) const;
	void DrawIndustryNames(const DrawPixelInfo *dpi, const int vertical_padding) const;
	void DrawSmallMap(DrawPixelInfo *dpi, bool draw_indicators = true) const;

	Point TileToPixel(int tx, int ty) const;
	Point PixelToTile(int px, int py) const;
	void SetZoomLevel(ZoomLevelChange change, const Point *zoom_pt);
	void SetOverlayCargoMask();
	void SetupWidgetData();
	uint32_t GetTileColours(const TileArea &ta) const;

	int GetPositionOnLegend(Point pt);

public:
	friend class NWidgetSmallmapDisplay;

	SmallMapWindow(WindowDesc &desc, int window_number);

	static void RebuildColourIndexIfNecessary();

	void SmallMapCenterOnCurrentPos();
	Point GetStationMiddle(const Station *st) const;

	void Close([[maybe_unused]] int data = 0) override;
	void SetStringParameters(WidgetID widget) const override;
	void OnInit() override;
	void OnPaint() override;
	void DrawWidget(const Rect &r, WidgetID widget) const override;
	void OnClick([[maybe_unused]] Point pt, WidgetID widget, [[maybe_unused]] int click_count) override;
	void OnInvalidateData(int data = 0, bool gui_scope = true) override;
	bool OnRightClick(Point pt, WidgetID widget) override;
	void OnMouseWheel(int wheel) override;
	void OnRealtimeTick(uint delta_ms) override;
	void OnScroll(Point delta) override;
	void OnMouseOver(Point pt, WidgetID widget) override;

	void TakeScreenshot();
	void ScreenshotCallbackHandler(void *buf, uint y, uint pitch, uint n);
};

#endif /* SMALLMAP_GUI_H */<|MERGE_RESOLUTION|>--- conflicted
+++ resolved
@@ -52,7 +52,6 @@
 void BuildLandLegend();
 void BuildOwnerLegend();
 
-<<<<<<< HEAD
 /** Structure for holding relevant data for legends in small map */
 struct LegendAndColour {
 	uint8_t colour;            ///< Colour of the item on the map.
@@ -74,13 +73,6 @@
 	SMT_ROUTES,
 	SMT_VEGETATION,
 	SMT_OWNER,
-=======
-/** Enum for how to include the heightmap pixels/colours in small map related functions */
-enum class IncludeHeightmap : uint8_t {
-	Never,      ///< Never include the heightmap
-	IfEnabled,  ///< Only include the heightmap if its enabled in the gui by the player
-	Always      ///< Always include the heightmap
->>>>>>> 6d1f56ce
 };
 DECLARE_ENUM_AS_ADDABLE(SmallMapType)
 
@@ -88,7 +80,7 @@
 class SmallMapWindow : public Window {
 protected:
 	/** Available kinds of zoomlevel changes. */
-	enum ZoomLevelChange {
+	enum ZoomLevelChange : uint8_t {
 		ZLC_INITIALIZE, ///< Initialize zoom level.
 		ZLC_ZOOM_OUT,   ///< Zoom out.
 		ZLC_ZOOM_IN,    ///< Zoom in.
