/*
 * This file is part of OpenTTD.
 * OpenTTD is free software; you can redistribute it and/or modify it under the terms of the GNU General Public License as published by the Free Software Foundation, version 2.
 * OpenTTD is distributed in the hope that it will be useful, but WITHOUT ANY WARRANTY; without even the implied warranty of MERCHANTABILITY or FITNESS FOR A PARTICULAR PURPOSE.
 * See the GNU General Public License for more details. You should have received a copy of the GNU General Public License along with OpenTTD. If not, see <http://www.gnu.org/licenses/>.
 */

/** @file fios_gui.cpp GUIs for loading/saving games, scenarios, heightmaps, ... */

#include "stdafx.h"
#include "load_check.h"
#include "sl/saveload.h"
#include "error.h"
#include "gui.h"
#include "gfx_func.h"
#include "command_func.h"
#include "network/network.h"
#include "network/network_content.h"
#include "strings_func.h"
#include "fileio_func.h"
#include "fios.h"
#include "window_func.h"
#include "tilehighlight_func.h"
#include "querystring_gui.h"
#include "engine_func.h"
#include "landscape_type.h"
#include "date_func.h"
#include "core/geometry_func.hpp"
#include "gamelog.h"
#include "stringfilter_type.h"
#include "gamelog.h"

#include "widgets/fios_widget.h"

#include "table/sprites.h"
#include "table/strings.h"

#include "safeguards.h"

LoadCheckData _load_check_data;    ///< Data loaded from save during SL_LOAD_CHECK.

static bool _fios_path_changed;
static bool _savegame_sort_dirty;


/**
 * Reset read data.
 */
void LoadCheckData::Clear()
{
	this->checkable = false;
	this->error = INVALID_STRING_ID;
	this->error_msg.clear();

	this->map_size_x = this->map_size_y = 256; // Default for old savegames which do not store mapsize.
	this->current_date = 0;
	this->settings = {};

	companies.clear();

	GamelogFree(this->gamelog_actions);

	ClearGRFConfigList(&this->grfconfig);

	this->debug_log_data.clear();
	this->debug_config_data.clear();

	this->sl_is_ext_version = false;
	this->version_name.clear();
}

/** Load game/scenario with optional content download */
static const NWidgetPart _nested_load_dialog_widgets[] = {
	NWidget(NWID_HORIZONTAL),
		NWidget(WWT_CLOSEBOX, COLOUR_GREY),
		NWidget(WWT_CAPTION, COLOUR_GREY, WID_SL_CAPTION),
		NWidget(WWT_DEFSIZEBOX, COLOUR_GREY),
	EndContainer(),
	/* Current directory and free space */
	NWidget(WWT_PANEL, COLOUR_GREY, WID_SL_BACKGROUND), SetFill(1, 0), SetResize(1, 0), EndContainer(),

	NWidget(NWID_HORIZONTAL, NC_EQUALSIZE),
		/* Left side : filter box and available files */
		NWidget(NWID_VERTICAL),
			/* Filter box with label */
			NWidget(WWT_PANEL, COLOUR_GREY), SetFill(1, 1), SetResize(1, 1),
				NWidget(NWID_HORIZONTAL), SetPadding(WidgetDimensions::unscaled.framerect.top, 0, WidgetDimensions::unscaled.framerect.bottom, 0),
					SetPIP(WidgetDimensions::unscaled.frametext.left, WidgetDimensions::unscaled.frametext.right, 0),
						NWidget(WWT_TEXT, COLOUR_GREY), SetFill(0, 1), SetDataTip(STR_SAVELOAD_FILTER_TITLE , STR_NULL),
						NWidget(WWT_EDITBOX, COLOUR_GREY, WID_SL_FILTER), SetFill(1, 0), SetMinimalSize(50, 12), SetResize(1, 0),
							SetDataTip(STR_LIST_FILTER_OSKTITLE, STR_LIST_FILTER_TOOLTIP),
				EndContainer(),
			EndContainer(),
			/* Sort buttons */
			NWidget(NWID_HORIZONTAL),
				NWidget(NWID_HORIZONTAL, NC_EQUALSIZE),
					NWidget(WWT_PUSHTXTBTN, COLOUR_GREY, WID_SL_SORT_BYNAME), SetDataTip(STR_SORT_BY_CAPTION_NAME, STR_TOOLTIP_SORT_ORDER), SetFill(1, 0), SetResize(1, 0),
					NWidget(WWT_PUSHTXTBTN, COLOUR_GREY, WID_SL_SORT_BYDATE), SetDataTip(STR_SORT_BY_CAPTION_DATE, STR_TOOLTIP_SORT_ORDER), SetFill(1, 0), SetResize(1, 0),
				EndContainer(),
				NWidget(WWT_PUSHIMGBTN, COLOUR_GREY, WID_SL_HOME_BUTTON), SetMinimalSize(12, 12), SetDataTip(SPR_HOUSE_ICON, STR_SAVELOAD_HOME_BUTTON),
			EndContainer(),
			/* Files */
			NWidget(NWID_HORIZONTAL),
				NWidget(WWT_PANEL, COLOUR_GREY, WID_SL_FILE_BACKGROUND),
					NWidget(WWT_INSET, COLOUR_GREY, WID_SL_DRIVES_DIRECTORIES_LIST), SetFill(1, 1), SetPadding(2, 2, 2, 2),
							SetDataTip(0x0, STR_SAVELOAD_LIST_TOOLTIP), SetResize(1, 10), SetScrollbar(WID_SL_SCROLLBAR), EndContainer(),
				EndContainer(),
				NWidget(NWID_VSCROLLBAR, COLOUR_GREY, WID_SL_SCROLLBAR),
			EndContainer(),
			/* Online Content button */
			NWidget(NWID_SELECTION, INVALID_COLOUR, WID_SL_CONTENT_DOWNLOAD_SEL),
				NWidget(WWT_PUSHTXTBTN, COLOUR_GREY, WID_SL_CONTENT_DOWNLOAD), SetResize(1, 0),
						SetDataTip(STR_INTRO_ONLINE_CONTENT, STR_INTRO_TOOLTIP_ONLINE_CONTENT),
			EndContainer(),
		EndContainer(),

		/* Right side : game details */
		NWidget(NWID_VERTICAL),
			NWidget(WWT_PANEL, COLOUR_GREY, WID_SL_DETAILS), SetResize(1, 1), SetFill(1, 1),
			EndContainer(),
			NWidget(WWT_PUSHTXTBTN, COLOUR_GREY, WID_SL_MISSING_NEWGRFS), SetDataTip(STR_NEWGRF_SETTINGS_FIND_MISSING_CONTENT_BUTTON, STR_NEWGRF_SETTINGS_FIND_MISSING_CONTENT_TOOLTIP), SetFill(1, 0), SetResize(1, 0),
			NWidget(NWID_HORIZONTAL),
				NWidget(NWID_HORIZONTAL, NC_EQUALSIZE),
					NWidget(WWT_PUSHTXTBTN, COLOUR_GREY, WID_SL_NEWGRF_INFO), SetDataTip(STR_INTRO_NEWGRF_SETTINGS, STR_NULL), SetFill(1, 0), SetResize(1, 0),
					NWidget(WWT_PUSHTXTBTN, COLOUR_GREY, WID_SL_LOAD_BUTTON), SetDataTip(STR_SAVELOAD_LOAD_BUTTON, STR_SAVELOAD_LOAD_TOOLTIP), SetFill(1, 0), SetResize(1, 0),
				EndContainer(),
				NWidget(WWT_RESIZEBOX, COLOUR_GREY),
			EndContainer(),
		EndContainer(),
	EndContainer(),
};

/** Load heightmap with content download */
static const NWidgetPart _nested_load_heightmap_dialog_widgets[] = {
	NWidget(NWID_HORIZONTAL),
		NWidget(WWT_CLOSEBOX, COLOUR_GREY),
		NWidget(WWT_CAPTION, COLOUR_GREY, WID_SL_CAPTION),
		NWidget(WWT_DEFSIZEBOX, COLOUR_GREY),
	EndContainer(),
	/* Current directory and free space */
	NWidget(WWT_PANEL, COLOUR_GREY, WID_SL_BACKGROUND), SetFill(1, 0), SetResize(1, 0), EndContainer(),

	/* Filter box with label */
	NWidget(WWT_PANEL, COLOUR_GREY), SetFill(1, 1), SetResize(1, 1),
		NWidget(NWID_HORIZONTAL), SetPadding(WidgetDimensions::unscaled.framerect.top, 0, WidgetDimensions::unscaled.framerect.bottom, 0),
			SetPIP(WidgetDimensions::unscaled.frametext.left, WidgetDimensions::unscaled.frametext.right, 0),
				NWidget(WWT_TEXT, COLOUR_GREY), SetFill(0, 1), SetDataTip(STR_SAVELOAD_FILTER_TITLE , STR_NULL),
				NWidget(WWT_EDITBOX, COLOUR_GREY, WID_SL_FILTER), SetFill(1, 0), SetMinimalSize(50, 12), SetResize(1, 0),
					SetDataTip(STR_LIST_FILTER_OSKTITLE, STR_LIST_FILTER_TOOLTIP),
		EndContainer(),
	EndContainer(),
	/* Sort Buttons */
	NWidget(NWID_HORIZONTAL),
		NWidget(NWID_HORIZONTAL, NC_EQUALSIZE),
			NWidget(WWT_PUSHTXTBTN, COLOUR_GREY, WID_SL_SORT_BYNAME), SetDataTip(STR_SORT_BY_CAPTION_NAME, STR_TOOLTIP_SORT_ORDER), SetFill(1, 0), SetResize(1, 0),
			NWidget(WWT_PUSHTXTBTN, COLOUR_GREY, WID_SL_SORT_BYDATE), SetDataTip(STR_SORT_BY_CAPTION_DATE, STR_TOOLTIP_SORT_ORDER), SetFill(1, 0), SetResize(1, 0),
		EndContainer(),
		NWidget(WWT_PUSHIMGBTN, COLOUR_GREY, WID_SL_HOME_BUTTON), SetMinimalSize(12, 12), SetDataTip(SPR_HOUSE_ICON, STR_SAVELOAD_HOME_BUTTON),
	EndContainer(),
	/* Files */
	NWidget(NWID_HORIZONTAL),
		NWidget(WWT_PANEL, COLOUR_GREY, WID_SL_FILE_BACKGROUND),
			NWidget(WWT_INSET, COLOUR_GREY, WID_SL_DRIVES_DIRECTORIES_LIST), SetFill(1, 1), SetPadding(2, 2, 2, 2),
					SetDataTip(0x0, STR_SAVELOAD_LIST_TOOLTIP), SetResize(1, 10), SetScrollbar(WID_SL_SCROLLBAR), EndContainer(),
		EndContainer(),
		NWidget(NWID_VSCROLLBAR, COLOUR_GREY, WID_SL_SCROLLBAR),
	EndContainer(),
	/* Online Content and Load button */
	NWidget(NWID_HORIZONTAL, NC_EQUALSIZE),
		NWidget(WWT_PUSHTXTBTN, COLOUR_GREY, WID_SL_CONTENT_DOWNLOAD), SetResize(1, 0), SetFill(1, 0),
				SetDataTip(STR_INTRO_ONLINE_CONTENT, STR_INTRO_TOOLTIP_ONLINE_CONTENT),
		NWidget(WWT_PUSHTXTBTN, COLOUR_GREY, WID_SL_LOAD_BUTTON), SetResize(1, 0), SetFill(1, 0),
				SetDataTip(STR_SAVELOAD_LOAD_BUTTON, STR_SAVELOAD_LOAD_HEIGHTMAP_TOOLTIP),
		NWidget(WWT_RESIZEBOX, COLOUR_GREY),
	EndContainer(),
};

/** Save game/scenario */
static const NWidgetPart _nested_save_dialog_widgets[] = {
	NWidget(NWID_HORIZONTAL),
		NWidget(WWT_CLOSEBOX, COLOUR_GREY),
		NWidget(WWT_CAPTION, COLOUR_GREY, WID_SL_CAPTION),
		NWidget(WWT_DEFSIZEBOX, COLOUR_GREY),
	EndContainer(),
	/* Current directory and free space */
	NWidget(WWT_PANEL, COLOUR_GREY, WID_SL_BACKGROUND), SetFill(1, 0), SetResize(1, 0), EndContainer(),
	NWidget(NWID_HORIZONTAL, NC_EQUALSIZE),
		/* Left side : filter box and available files */
		NWidget(NWID_VERTICAL),
			/* Filter box with label */
			NWidget(WWT_PANEL, COLOUR_GREY), SetFill(1, 1), SetResize(1, 1),
				NWidget(NWID_HORIZONTAL), SetPadding(WidgetDimensions::unscaled.framerect.top, 0, WidgetDimensions::unscaled.framerect.bottom, 0),
					SetPIP(WidgetDimensions::unscaled.frametext.left, WidgetDimensions::unscaled.frametext.right, 0),
					NWidget(WWT_TEXT, COLOUR_GREY), SetFill(0, 1), SetDataTip(STR_SAVELOAD_FILTER_TITLE , STR_NULL),
					NWidget(WWT_EDITBOX, COLOUR_GREY, WID_SL_FILTER), SetFill(1, 0), SetMinimalSize(50, 12), SetResize(1, 0),
						SetDataTip(STR_LIST_FILTER_OSKTITLE, STR_LIST_FILTER_TOOLTIP),
				EndContainer(),
			EndContainer(),
			/* Sort buttons */
			NWidget(NWID_HORIZONTAL),
				NWidget(NWID_HORIZONTAL, NC_EQUALSIZE),
					NWidget(WWT_PUSHTXTBTN, COLOUR_GREY, WID_SL_SORT_BYNAME), SetDataTip(STR_SORT_BY_CAPTION_NAME, STR_TOOLTIP_SORT_ORDER), SetFill(1, 0), SetResize(1, 0),
					NWidget(WWT_PUSHTXTBTN, COLOUR_GREY, WID_SL_SORT_BYDATE), SetDataTip(STR_SORT_BY_CAPTION_DATE, STR_TOOLTIP_SORT_ORDER), SetFill(1, 0), SetResize(1, 0),
				EndContainer(),
				NWidget(WWT_PUSHIMGBTN, COLOUR_GREY, WID_SL_HOME_BUTTON), SetMinimalSize(12, 12), SetDataTip(SPR_HOUSE_ICON, STR_SAVELOAD_HOME_BUTTON),
			EndContainer(),
			/* Files */
			NWidget(NWID_HORIZONTAL),
				NWidget(WWT_PANEL, COLOUR_GREY, WID_SL_FILE_BACKGROUND),
					NWidget(WWT_INSET, COLOUR_GREY, WID_SL_DRIVES_DIRECTORIES_LIST), SetPadding(2, 2, 2, 2),
							SetDataTip(0x0, STR_SAVELOAD_LIST_TOOLTIP), SetResize(1, 10), SetScrollbar(WID_SL_SCROLLBAR), EndContainer(),
				EndContainer(),
				NWidget(NWID_VSCROLLBAR, COLOUR_GREY, WID_SL_SCROLLBAR),
			EndContainer(),
			NWidget(WWT_PANEL, COLOUR_GREY),
				NWidget(WWT_EDITBOX, COLOUR_GREY, WID_SL_SAVE_OSK_TITLE), SetPadding(2, 2, 2, 2), SetFill(1, 0), SetResize(1, 0),
						SetDataTip(STR_SAVELOAD_OSKTITLE, STR_SAVELOAD_EDITBOX_TOOLTIP),
			EndContainer(),
			/* Save/delete buttons */
			NWidget(NWID_HORIZONTAL),
				NWidget(WWT_PUSHTXTBTN, COLOUR_GREY, WID_SL_DELETE_SELECTION), SetDataTip(STR_SAVELOAD_DELETE_BUTTON, STR_SAVELOAD_DELETE_TOOLTIP), SetFill(1, 0), SetResize(1, 0),
				NWidget(WWT_PUSHTXTBTN, COLOUR_GREY, WID_SL_SAVE_GAME),        SetDataTip(STR_SAVELOAD_SAVE_BUTTON, STR_SAVELOAD_SAVE_TOOLTIP),     SetFill(1, 0), SetResize(1, 0),
			EndContainer(),
		EndContainer(),

		/* Right side : game details */
		NWidget(NWID_VERTICAL),
			NWidget(WWT_PANEL, COLOUR_GREY, WID_SL_DETAILS), SetResize(1, 1), SetFill(1, 1), EndContainer(),
			NWidget(NWID_HORIZONTAL),
				NWidget(WWT_PANEL, COLOUR_GREY), SetResize(1, 0), SetFill(1, 1), EndContainer(),
				NWidget(WWT_RESIZEBOX, COLOUR_GREY),
			EndContainer(),
		EndContainer(),
	EndContainer(),
};

/** Text colours of #DetailedFileType fios entries in the window. */
static const TextColour _fios_colours[] = {
	TC_LIGHT_BROWN,  // DFT_OLD_GAME_FILE
	TC_ORANGE,       // DFT_GAME_FILE
	TC_YELLOW,       // DFT_HEIGHTMAP_BMP
	TC_ORANGE,       // DFT_HEIGHTMAP_PNG
	TC_LIGHT_BLUE,   // DFT_FIOS_DRIVE
	TC_DARK_GREEN,   // DFT_FIOS_PARENT
	TC_DARK_GREEN,   // DFT_FIOS_DIR
	TC_ORANGE,       // DFT_FIOS_DIRECT
};


/**
 * Sort the collected list save games prior to displaying it in the save/load gui.
 * @param[in,out] file_list List of save game files found in the directory.
 */
static void SortSaveGameList(FileList &file_list)
{
	size_t sort_start = 0;
	size_t sort_end = 0;

	/* Directories are always above the files (FIOS_TYPE_DIR)
	 * Drives (A:\ (windows only) are always under the files (FIOS_TYPE_DRIVE)
	 * Only sort savegames/scenarios, not directories
	 */
	for (const auto &item : file_list) {
		switch (item.type) {
			case FIOS_TYPE_DIR:    sort_start++; break;
			case FIOS_TYPE_PARENT: sort_start++; break;
			case FIOS_TYPE_DRIVE:  sort_end++;   break;
			default: break;
		}
	}

	std::sort(file_list.begin() + sort_start, file_list.end() - sort_end);
}

void SaveGameConfirmationCallback(Window *w, bool confirmed);

struct SaveLoadWindow : public Window {
private:
	static const uint EDITBOX_MAX_SIZE   =  50;

	QueryString filename_editbox; ///< Filename editbox.
	AbstractFileType abstract_filetype; /// Type of file to select.
	SaveLoadOperation fop;        ///< File operation to perform.
	FileList fios_items;          ///< Save game list.
	FiosItem o_dir;               ///< Original dir (home dir for this browser)
	const FiosItem *selected;     ///< Selected game in #fios_items, or \c nullptr.
	const FiosItem *highlighted;  ///< Item in fios_items highlighted by mouse pointer, or \c nullptr.
	Scrollbar *vscroll;

	StringFilter string_filter; ///< Filter for available games.
	QueryString filter_editbox; ///< Filter editbox;
	std::vector<FiosItem *> display_list; ///< Filtered display list

	static void SaveGameConfirmationCallback(Window *, bool confirmed)
	{
		/* File name has already been written to _file_to_saveload */
		if (confirmed) _switch_mode = SM_SAVE_GAME;
	}

	static void SaveHeightmapConfirmationCallback(Window *, bool confirmed)
	{
		/* File name has already been written to _file_to_saveload */
		if (confirmed) _switch_mode = SM_SAVE_HEIGHTMAP;
	}

public:

	/** Generate a default save filename. */
	void GenerateFileName()
	{
		GenerateDefaultSaveName(this->filename_editbox.text.buf, &this->filename_editbox.text.buf[this->filename_editbox.text.max_bytes - 1]);
		this->filename_editbox.text.UpdateSize();
	}

	SaveLoadWindow(WindowDesc *desc, AbstractFileType abstract_filetype, SaveLoadOperation fop)
			: Window(desc), filename_editbox(64), abstract_filetype(abstract_filetype), fop(fop), filter_editbox(EDITBOX_MAX_SIZE)
	{
		assert(this->fop == SLO_SAVE || this->fop == SLO_LOAD);

		/* For saving, construct an initial file name. */
		if (this->fop == SLO_SAVE) {
			switch (this->abstract_filetype) {
				case FT_SAVEGAME:
					this->GenerateFileName();
					break;

				case FT_SCENARIO:
				case FT_HEIGHTMAP:
					this->filename_editbox.text.Assign("UNNAMED");
					break;

				default:
					NOT_REACHED();
			}
		}
		this->querystrings[WID_SL_SAVE_OSK_TITLE] = &this->filename_editbox;
		this->filename_editbox.ok_button = WID_SL_SAVE_GAME;

		this->CreateNestedTree(true);
		if (this->fop == SLO_LOAD && this->abstract_filetype == FT_SAVEGAME) {
			this->GetWidget<NWidgetStacked>(WID_SL_CONTENT_DOWNLOAD_SEL)->SetDisplayedPlane(SZSP_HORIZONTAL);
		}

		/* Select caption string of the window. */
		StringID caption_string;
		switch (this->abstract_filetype) {
			case FT_SAVEGAME:
				caption_string = (this->fop == SLO_SAVE) ? STR_SAVELOAD_SAVE_CAPTION : STR_SAVELOAD_LOAD_CAPTION;
				break;

			case FT_SCENARIO:
				caption_string = (this->fop == SLO_SAVE) ? STR_SAVELOAD_SAVE_SCENARIO : STR_SAVELOAD_LOAD_SCENARIO;
				break;

			case FT_HEIGHTMAP:
				caption_string = (this->fop == SLO_SAVE) ? STR_SAVELOAD_SAVE_HEIGHTMAP : STR_SAVELOAD_LOAD_HEIGHTMAP;
				break;

			default:
				NOT_REACHED();
		}
		this->GetWidget<NWidgetCore>(WID_SL_CAPTION)->widget_data = caption_string;

		this->vscroll = this->GetScrollbar(WID_SL_SCROLLBAR);
		this->FinishInitNested(0);

		this->LowerWidget(WID_SL_DRIVES_DIRECTORIES_LIST);
		this->querystrings[WID_SL_FILTER] = &this->filter_editbox;
		this->filter_editbox.cancel_button = QueryString::ACTION_CLEAR;

		/* pause is only used in single-player, non-editor mode, non-menu mode. It
		 * will be unpaused in the WE_DESTROY event handler. */
		if (_game_mode != GM_MENU && !_networking && _game_mode != GM_EDITOR) {
			DoCommandP(0, PM_PAUSED_SAVELOAD, 1, CMD_PAUSE);
		}
		SetObjectToPlace(SPR_CURSOR_ZZZ, PAL_NONE, HT_NONE, WC_MAIN_WINDOW, 0);

		this->OnInvalidateData(SLIWD_RESCAN_FILES);

		ResetObjectToPlace();

		/* Select the initial directory. */
		o_dir.type = FIOS_TYPE_DIRECT;
		switch (this->abstract_filetype) {
			case FT_SAVEGAME:
				o_dir.name = FioFindDirectory(SAVE_DIR);
				break;

			case FT_SCENARIO:
				o_dir.name = FioFindDirectory(SCENARIO_DIR);
				break;

			case FT_HEIGHTMAP:
				o_dir.name = FioFindDirectory(HEIGHTMAP_DIR);
				break;

			default:
				o_dir.name = _personal_dir;
		}

		switch (this->fop) {
			case SLO_SAVE:
				/* Focus the edit box by default in the save window */
				this->SetFocusedWidget(WID_SL_SAVE_OSK_TITLE);
				break;

			default:
				this->SetFocusedWidget(WID_SL_FILTER);
		}
	}

	void Close() override
	{
		/* pause is only used in single-player, non-editor mode, non menu mode */
		if (!_networking && _game_mode != GM_EDITOR && _game_mode != GM_MENU) {
			DoCommandP(0, PM_PAUSED_SAVELOAD, 0, CMD_PAUSE);
		}
		this->Window::Close();
	}

	void DrawWidget(const Rect &r, int widget) const override
	{
		switch (widget) {
			case WID_SL_SORT_BYNAME:
			case WID_SL_SORT_BYDATE:
				if (((_savegame_sort_order & SORT_BY_NAME) != 0) == (widget == WID_SL_SORT_BYNAME)) {
					this->DrawSortButtonState(widget, _savegame_sort_order & SORT_DESCENDING ? SBS_DOWN : SBS_UP);
				}
				break;

			case WID_SL_BACKGROUND: {
				static std::string path;
				static std::optional<uint64_t> free_space = std::nullopt;

				if (_fios_path_changed) {
					path = FiosGetCurrentPath();
					free_space = FiosGetDiskFreeSpace(path);
					_fios_path_changed = false;
				}

				Rect ir = r.Shrink(WidgetDimensions::scaled.framerect);

				if (free_space.has_value()) SetDParam(0, free_space.value());
				DrawString(ir.left, ir.right, ir.top + FONT_HEIGHT_NORMAL, free_space.has_value() ? STR_SAVELOAD_BYTES_FREE : STR_ERROR_UNABLE_TO_READ_DRIVE);
				DrawString(ir.left, ir.right, ir.top, path, TC_BLACK);
				break;
			}

			case WID_SL_DRIVES_DIRECTORIES_LIST: {
				const Rect br = r.Shrink(WidgetDimensions::scaled.bevel);
				GfxFillRect(br, PC_BLACK);

				Rect tr = r.Shrink(WidgetDimensions::scaled.inset).WithHeight(this->resize.step_height);
				uint scroll_pos = this->vscroll->GetPosition();
				for (auto it = this->display_list.begin() + scroll_pos; it != this->display_list.end() && tr.top < br.bottom; ++it) {
					const FiosItem *item = *it;

					if (item == this->selected) {
						GfxFillRect(br.left, tr.top, br.right, tr.bottom, PC_DARK_BLUE);
					} else if (item == this->highlighted) {
						GfxFillRect(br.left, tr.top, br.right, tr.bottom, PC_VERY_DARK_BLUE);
					}
					DrawString(tr, item->title, _fios_colours[GetDetailedFileType(item->type)]);
					tr = tr.Translate(0, this->resize.step_height);
				}
				break;
			}

			case WID_SL_DETAILS:
				this->DrawDetails(r);
				break;
		}
	}

	void DrawDetails(const Rect &r) const
	{
		/* Header panel */
		int HEADER_HEIGHT = FONT_HEIGHT_NORMAL + WidgetDimensions::scaled.frametext.Vertical();

		Rect hr = r.WithHeight(HEADER_HEIGHT).Shrink(WidgetDimensions::scaled.frametext);
		Rect tr = r.Shrink(WidgetDimensions::scaled.frametext);
		tr.top += HEADER_HEIGHT;

		/* Create the nice grayish rectangle at the details top */
		GfxFillRect(r.WithHeight(HEADER_HEIGHT).Shrink(WidgetDimensions::scaled.bevel.left, WidgetDimensions::scaled.bevel.top, WidgetDimensions::scaled.bevel.right, 0), PC_GREY);
		DrawString(hr.left, hr.right, hr.top, STR_SAVELOAD_DETAIL_CAPTION, TC_FROMSTRING, SA_HOR_CENTER);

		if (this->selected == nullptr) return;

		/* Details panel */
		tr.bottom -= FONT_HEIGHT_NORMAL - 1;
		if (tr.top > tr.bottom) return;

		if (!_load_check_data.version_name.empty()) {
			SetDParamStr(0, _load_check_data.version_name);
			tr.top = DrawStringMultiLine(tr, STR_JUST_RAW_STRING, TC_GREEN);
		}

		if (!_load_check_data.checkable) {
			/* Old savegame, no information available */
			DrawString(tr, STR_SAVELOAD_DETAIL_NOT_AVAILABLE);
			tr.top += FONT_HEIGHT_NORMAL;
		} else if (_load_check_data.error != INVALID_STRING_ID) {
			/* Incompatible / broken savegame */
			SetDParamStr(0, _load_check_data.error_msg);
			tr.top = DrawStringMultiLine(tr, _load_check_data.error, TC_RED);
		} else {
			/* Warning if save unique id differ when saving */
			if (this->fop == SLO_SAVE) {
				if (_load_check_data.settings.game_creation.generation_unique_id == 0) {
					DrawString(tr.left, tr.right, tr.bottom - FONT_HEIGHT_NORMAL, STR_SAVELOAD_UNKNOWN_ID);
					tr.bottom -= FONT_HEIGHT_NORMAL;
				} else if (_load_check_data.settings.game_creation.generation_unique_id != _settings_game.game_creation.generation_unique_id) {
					DrawString(tr.left, tr.right, tr.bottom - FONT_HEIGHT_NORMAL, STR_SAVELOAD_DIFFERENT_ID);
					tr.bottom -= FONT_HEIGHT_NORMAL;
				}
			}

			/* Mapsize */
			SetDParam(0, _load_check_data.map_size_x);
			SetDParam(1, _load_check_data.map_size_y);
			DrawString(tr, STR_NETWORK_SERVER_LIST_MAP_SIZE);
			tr.top += FONT_HEIGHT_NORMAL;
			if (tr.top > tr.bottom) return;

			/* Climate */
			byte landscape = _load_check_data.settings.game_creation.landscape;
			if (landscape < NUM_LANDSCAPE) {
				SetDParam(0, STR_CLIMATE_TEMPERATE_LANDSCAPE + landscape);
				DrawString(tr, STR_NETWORK_SERVER_LIST_LANDSCAPE);
				tr.top += FONT_HEIGHT_NORMAL;
			}

			tr.top += WidgetDimensions::scaled.vsep_normal;
			if (tr.top > tr.bottom) return;

			/* Start date (if available) */
			if (_load_check_data.settings.game_creation.starting_year != 0) {
				SetDParam(0, ConvertYMDToDate(_load_check_data.settings.game_creation.starting_year, 0, 1));
				DrawString(tr, STR_NETWORK_SERVER_LIST_START_DATE);
				tr.top += FONT_HEIGHT_NORMAL;
			}
			if (tr.top > tr.bottom) return;

			/* Hide current date for scenarios */
			if (this->abstract_filetype != FT_SCENARIO) {
				/* Current date */
				SetDParam(0, _load_check_data.current_date);
				DrawString(tr, STR_NETWORK_SERVER_LIST_CURRENT_DATE);
				tr.top += FONT_HEIGHT_NORMAL;
			}

			/* Hide the NewGRF stuff when saving. We also hide the button. */
			if (this->fop == SLO_LOAD && (this->abstract_filetype == FT_SAVEGAME || this->abstract_filetype == FT_SCENARIO)) {
				tr.top += WidgetDimensions::scaled.vsep_normal;
				if (tr.top > tr.bottom) return;

				/* NewGrf compatibility */
				SetDParam(0, _load_check_data.grfconfig == nullptr ? STR_NEWGRF_LIST_NONE :
						STR_NEWGRF_LIST_ALL_FOUND + _load_check_data.grf_compatibility);
				DrawString(tr, STR_SAVELOAD_DETAIL_GRFSTATUS);
				tr.top += FONT_HEIGHT_NORMAL;
			}
			if (tr.top > tr.bottom) return;

			/* Hide the company stuff for scenarios */
			if (this->abstract_filetype != FT_SCENARIO) {
				tr.top += WidgetDimensions::scaled.vsep_wide;
				if (tr.top > tr.bottom) return;

				/* Companies / AIs */
				for (auto &pair : _load_check_data.companies) {
					SetDParam(0, pair.first + 1);
					const CompanyProperties &c = *pair.second;
					if (!c.name.empty()) {
						SetDParam(1, STR_JUST_RAW_STRING);
						SetDParamStr(2, c.name);
					} else {
						SetDParam(1, c.name_1);
						SetDParam(2, c.name_2);
					}
					DrawString(tr, STR_SAVELOAD_DETAIL_COMPANY_INDEX);
					tr.top += FONT_HEIGHT_NORMAL;
					if (tr.top > tr.bottom) break;
				}
			}
		}
	}

	void UpdateWidgetSize(int widget, Dimension *size, [[maybe_unused]] const Dimension &padding, [[maybe_unused]] Dimension *fill, [[maybe_unused]] Dimension *resize) override
	{
		switch (widget) {
			case WID_SL_BACKGROUND:
				size->height = 2 * FONT_HEIGHT_NORMAL + padding.height;
				break;

			case WID_SL_DRIVES_DIRECTORIES_LIST:
				resize->height = FONT_HEIGHT_NORMAL;
				size->height = resize->height * 10 + padding.height;
				break;
			case WID_SL_SORT_BYNAME:
			case WID_SL_SORT_BYDATE: {
				Dimension d = GetStringBoundingBox(this->GetWidget<NWidgetCore>(widget)->widget_data);
				d.width += padding.width + Window::SortButtonWidth() * 2; // Doubled since the string is centred and it also looks better.
				d.height += padding.height;
				*size = maxdim(*size, d);
				break;
			}
		}
	}

	void OnPaint() override
	{
		if (_savegame_sort_dirty) {
			_savegame_sort_dirty = false;
			SortSaveGameList(this->fios_items);
			this->OnInvalidateData(SLIWD_FILTER_CHANGES);
		}

		this->DrawWidgets();
	}

	void OnClick([[maybe_unused]] Point pt, int widget, [[maybe_unused]] int click_count) override
	{
		switch (widget) {
			case WID_SL_SORT_BYNAME: // Sort save names by name
				_savegame_sort_order = (_savegame_sort_order == SORT_BY_NAME) ?
					SORT_BY_NAME | SORT_DESCENDING : SORT_BY_NAME;
				_savegame_sort_dirty = true;
				this->SetDirty();
				break;

			case WID_SL_SORT_BYDATE: // Sort save names by date
				_savegame_sort_order = (_savegame_sort_order == SORT_BY_DATE) ?
					SORT_BY_DATE | SORT_DESCENDING : SORT_BY_DATE;
				_savegame_sort_dirty = true;
				this->SetDirty();
				break;

			case WID_SL_HOME_BUTTON: // OpenTTD 'button', jumps to OpenTTD directory
				FiosBrowseTo(&o_dir);
				this->InvalidateData(SLIWD_RESCAN_FILES);
				break;

			case WID_SL_LOAD_BUTTON: {
				if (this->selected == nullptr || _load_check_data.HasErrors()) break;

				_file_to_saveload.Set(*this->selected);

				if (this->abstract_filetype == FT_HEIGHTMAP) {
					this->Close();
					ShowHeightmapLoad();
				} else if (!_load_check_data.HasNewGrfs() || _load_check_data.grf_compatibility != GLC_NOT_FOUND || _settings_client.gui.UserIsAllowedToChangeNewGRFs()) {
					_switch_mode = (_game_mode == GM_EDITOR) ? SM_LOAD_SCENARIO : SM_LOAD_GAME;
					ClearErrorMessages();
					this->Close();
				}
				break;
			}

			case WID_SL_NEWGRF_INFO:
				if (_load_check_data.HasNewGrfs()) {
					ShowNewGRFSettings(false, false, false, &_load_check_data.grfconfig);
				}
				break;

			case WID_SL_MISSING_NEWGRFS:
				if (!_network_available) {
					ShowErrorMessage(STR_NETWORK_ERROR_NOTAVAILABLE, INVALID_STRING_ID, WL_ERROR);
				} else if (_load_check_data.HasNewGrfs()) {
					ShowMissingContentWindow(_load_check_data.grfconfig);
				}
				break;

			case WID_SL_DRIVES_DIRECTORIES_LIST: { // Click the listbox
				auto it = this->vscroll->GetScrolledItemFromWidget(this->display_list, pt.y, this, WID_SL_DRIVES_DIRECTORIES_LIST, WidgetDimensions::scaled.inset.top);
				if (it == this->display_list.end()) return;

				/* Get the corresponding non-filtered out item from the list */
				const FiosItem *file = *it;

				if (FiosBrowseTo(file)) {
					/* Changed directory, need refresh. */
					this->InvalidateData(SLIWD_RESCAN_FILES);
					break;
				}

				if (click_count == 1) {
					if (this->selected != file) {
						this->selected = file;
						_load_check_data.Clear();

						if (GetDetailedFileType(file->type) == DFT_GAME_FILE) {
							/* Other detailed file types cannot be checked before. */
							SaveOrLoad(file->name, SLO_CHECK, DFT_GAME_FILE, NO_DIRECTORY, false);
						}

						this->InvalidateData(SLIWD_SELECTION_CHANGES);
					}
					if (this->fop == SLO_SAVE) {
						/* Copy clicked name to editbox */
						this->filename_editbox.text.Assign(file->title);
						this->SetWidgetDirty(WID_SL_SAVE_OSK_TITLE);
					}
				} else if (!_load_check_data.HasErrors()) {
					this->selected = file;
					if (this->fop == SLO_LOAD) {
						if (this->abstract_filetype == FT_SAVEGAME || this->abstract_filetype == FT_SCENARIO) {
							this->OnClick(pt, WID_SL_LOAD_BUTTON, 1);
						} else {
							assert(this->abstract_filetype == FT_HEIGHTMAP);
							_file_to_saveload.Set(*file);

							this->Close();
							ShowHeightmapLoad();
						}
					}
				}
				break;
			}

			case WID_SL_CONTENT_DOWNLOAD:
				if (!_network_available) {
					ShowErrorMessage(STR_NETWORK_ERROR_NOTAVAILABLE, INVALID_STRING_ID, WL_ERROR);
				} else {
					assert(this->fop == SLO_LOAD);
					switch (this->abstract_filetype) {
						default: NOT_REACHED();
						case FT_SCENARIO:  ShowNetworkContentListWindow(nullptr, CONTENT_TYPE_SCENARIO);  break;
						case FT_HEIGHTMAP: ShowNetworkContentListWindow(nullptr, CONTENT_TYPE_HEIGHTMAP); break;
					}
				}
				break;

			case WID_SL_DELETE_SELECTION: // Delete
				break;

			case WID_SL_SAVE_GAME: // Save game
				/* Note, this is also called via the OSK; and we need to lower the button. */
				this->HandleButtonClick(WID_SL_SAVE_GAME);
				break;
		}
	}

	void OnMouseOver([[maybe_unused]] Point pt, int widget) override
	{
		if (widget == WID_SL_DRIVES_DIRECTORIES_LIST) {
			auto it = this->vscroll->GetScrolledItemFromWidget(this->display_list, pt.y, this, WID_SL_DRIVES_DIRECTORIES_LIST, WidgetDimensions::scaled.inset.top);
			if (it == this->display_list.end()) return;

			/* Get the corresponding non-filtered out item from the list */
			const FiosItem *file = *it;

			if (file != this->highlighted) {
				this->highlighted = file;
				this->SetWidgetDirty(WID_SL_DRIVES_DIRECTORIES_LIST);
			}
		} else if (this->highlighted != nullptr) {
			this->highlighted = nullptr;
			this->SetWidgetDirty(WID_SL_DRIVES_DIRECTORIES_LIST);
		}
	}

<<<<<<< HEAD
	EventState OnKeyPress(WChar key, uint16 keycode) override
=======
	EventState OnKeyPress([[maybe_unused]] char32_t key, uint16_t keycode) override
>>>>>>> 077b08bb
	{
		if (keycode == WKC_ESC) {
			this->Close();
			return ES_HANDLED;
		}

		return ES_NOT_HANDLED;
	}

	void OnTimeout() override
	{
		/* Widgets WID_SL_DELETE_SELECTION and WID_SL_SAVE_GAME only exist when saving to a file. */
		if (this->fop != SLO_SAVE) return;

		if (this->IsWidgetLowered(WID_SL_DELETE_SELECTION)) { // Delete button clicked
			if (!FiosDelete(this->filename_editbox.text.buf)) {
				ShowErrorMessage(STR_ERROR_UNABLE_TO_DELETE_FILE, INVALID_STRING_ID, WL_ERROR);
			} else {
				this->InvalidateData(SLIWD_RESCAN_FILES);
				/* Reset file name to current date on successful delete */
				if (this->abstract_filetype == FT_SAVEGAME) GenerateFileName();
			}
		} else if (this->IsWidgetLowered(WID_SL_SAVE_GAME)) { // Save button clicked
			if (this->abstract_filetype == FT_SAVEGAME || this->abstract_filetype == FT_SCENARIO) {
				_file_to_saveload.name = FiosMakeSavegameName(this->filename_editbox.text.buf);
				const bool known_id = _load_check_data.settings.game_creation.generation_unique_id != 0;
				const bool different_id = known_id && _load_check_data.settings.game_creation.generation_unique_id != _settings_game.game_creation.generation_unique_id;
				const bool file_exists = FioCheckFileExists(_file_to_saveload.name, Subdirectory::SAVE_DIR);
				if (_settings_client.gui.savegame_overwrite_confirm >= 1 && different_id && file_exists) {
					/* The save has a different id to the current game */
					/* Show a caption box asking whether the user is sure to overwrite the save */
					ShowQuery(STR_SAVELOAD_OVERWRITE_TITLE_DIFFERENT_ID, STR_SAVELOAD_OVERWRITE_WARNING_DIFFERENT_ID, this, SaveLoadWindow::SaveGameConfirmationCallback);
				} else if (_settings_client.gui.savegame_overwrite_confirm >= (known_id ? 3 : 2) && file_exists) {
					if (this->selected != nullptr && !_load_check_data.sl_is_ext_version) {
						const char *version = GamelogGetLastRevision(_load_check_data.gamelog_actions);

						SetDParam(0, STR_SAVELOAD_OVERWRITE_TITLE);
						std::string caption = GetString(STR_SAVELOAD_OVERWRITE_TITLE_DIFFERENT_VERSION_SUFFIX);

						SetDParam(0, STR_SAVELOAD_OVERWRITE_WARNING);
						SetDParam(1, (version != nullptr) ? STR_SAVELOAD_OVERWRITE_WARNING_VERSION_NAME : STR_EMPTY);
						SetDParamStr(2, version);
						std::string message = GetString(STR_SAVELOAD_OVERWRITE_WARNING_DIFFERENT_VERSION_SUFFIX);

						ShowQuery(std::move(caption), std::move(message), this, SaveLoadWindow::SaveGameConfirmationCallback);
					} else {
						ShowQuery(STR_SAVELOAD_OVERWRITE_TITLE, STR_SAVELOAD_OVERWRITE_WARNING, this, SaveLoadWindow::SaveGameConfirmationCallback);
					}
				} else {
					_switch_mode = SM_SAVE_GAME;
				}
			} else {
				_file_to_saveload.name = FiosMakeHeightmapName(this->filename_editbox.text.buf);
				if (_settings_client.gui.savegame_overwrite_confirm >= 1 && FioCheckFileExists(_file_to_saveload.name, Subdirectory::SAVE_DIR)) {
					ShowQuery(STR_SAVELOAD_OVERWRITE_TITLE, STR_SAVELOAD_OVERWRITE_WARNING, this, SaveLoadWindow::SaveHeightmapConfirmationCallback);
				} else {
					_switch_mode = SM_SAVE_HEIGHTMAP;
				}
			}

			/* In the editor set up the vehicle engines correctly (date might have changed) */
			if (_game_mode == GM_EDITOR) StartupEngines();
		}
	}

	void OnResize() override
	{
		this->vscroll->SetCapacityFromWidget(this, WID_SL_DRIVES_DIRECTORIES_LIST);
	}

	void BuildDisplayList()
	{
		/* Filter changes */
		this->display_list.clear();
		this->display_list.reserve(this->fios_items.size());

		if (this->string_filter.IsEmpty()) {
			/* We don't filter anything out if the filter editbox is empty */
			for (auto &it : this->fios_items) {
				this->display_list.push_back(&it);
			}
		} else {
			for (auto &it : this->fios_items) {
				this->string_filter.ResetState();
				this->string_filter.AddLine(it.title);
				/* We set the vector to show this fios element as filtered depending on the result of the filter */
				if (this->string_filter.GetState()) {
					this->display_list.push_back(&it);
				} else if (&it == this->selected) {
					/* The selected element has been filtered out */
					this->selected = nullptr;
					this->OnInvalidateData(SLIWD_SELECTION_CHANGES);
				}
			}
		}

		this->vscroll->SetCount(this->display_list.size());
	}

	/**
	 * Some data on this window has become invalid.
	 * @param data Information about the changed data.
	 * @param gui_scope Whether the call is done from GUI scope. You may not do everything when not in GUI scope. See #InvalidateWindowData() for details.
	 */
	void OnInvalidateData(int data = 0, bool gui_scope = true) override
	{
		switch (data) {
			case SLIWD_RESCAN_FILES:
				/* Rescan files */
				this->selected = nullptr;
				_load_check_data.Clear();
				if (!gui_scope) break;

				_fios_path_changed = true;
				this->fios_items.BuildFileList(this->abstract_filetype, this->fop);
				this->selected = nullptr;
				_load_check_data.Clear();

				/* We reset the files filtered */
				this->OnInvalidateData(SLIWD_FILTER_CHANGES);

				FALLTHROUGH;

			case SLIWD_SELECTION_CHANGES:
				/* Selection changes */
				if (!gui_scope) break;

				if (this->fop != SLO_LOAD) break;

				switch (this->abstract_filetype) {
					case FT_HEIGHTMAP:
						this->SetWidgetDisabledState(WID_SL_LOAD_BUTTON, this->selected == nullptr || _load_check_data.HasErrors());
						break;

					case FT_SAVEGAME:
					case FT_SCENARIO: {
						bool disabled = this->selected == nullptr || _load_check_data.HasErrors();
						if (!_settings_client.gui.UserIsAllowedToChangeNewGRFs()) {
							disabled |= _load_check_data.HasNewGrfs() && _load_check_data.grf_compatibility == GLC_NOT_FOUND;
						}
						this->SetWidgetDisabledState(WID_SL_LOAD_BUTTON, disabled);
						this->SetWidgetDisabledState(WID_SL_NEWGRF_INFO, !_load_check_data.HasNewGrfs());
						this->SetWidgetDisabledState(WID_SL_MISSING_NEWGRFS,
								!_load_check_data.HasNewGrfs() || _load_check_data.grf_compatibility == GLC_ALL_GOOD);
						break;
					}

					default:
						NOT_REACHED();
				}
				break;

			case SLIWD_FILTER_CHANGES:
				this->BuildDisplayList();
				break;
		}
	}

	void OnEditboxChanged(int wid) override
	{
		if (wid == WID_SL_FILTER) {
			this->string_filter.SetFilterTerm(this->filter_editbox.text.buf);
			this->InvalidateData(SLIWD_FILTER_CHANGES);
		}
	}
};

/** Load game/scenario */
static WindowDesc _load_dialog_desc(
	WDP_CENTER, "load_game", 500, 294,
	WC_SAVELOAD, WC_NONE,
	0,
	std::begin(_nested_load_dialog_widgets), std::end(_nested_load_dialog_widgets)
);

/** Load heightmap */
static WindowDesc _load_heightmap_dialog_desc(
	WDP_CENTER, "load_heightmap", 257, 320,
	WC_SAVELOAD, WC_NONE,
	0,
	std::begin(_nested_load_heightmap_dialog_widgets), std::end(_nested_load_heightmap_dialog_widgets)
);

/** Save game/scenario */
static WindowDesc _save_dialog_desc(
	WDP_CENTER, "save_game", 500, 294,
	WC_SAVELOAD, WC_NONE,
	0,
	std::begin(_nested_save_dialog_widgets), std::end(_nested_save_dialog_widgets)
);

/**
 * Launch save/load dialog in the given mode.
 * @param abstract_filetype Kind of file to handle.
 * @param fop File operation to perform (load or save).
 */
void ShowSaveLoadDialog(AbstractFileType abstract_filetype, SaveLoadOperation fop)
{
	CloseWindowById(WC_SAVELOAD, 0);

	WindowDesc *sld;
	if (fop == SLO_SAVE) {
		sld = &_save_dialog_desc;
	} else {
		/* Dialogue for loading a file. */
		sld = (abstract_filetype == FT_HEIGHTMAP) ? &_load_heightmap_dialog_desc : &_load_dialog_desc;
	}

	new SaveLoadWindow(sld, abstract_filetype, fop);
}<|MERGE_RESOLUTION|>--- conflicted
+++ resolved
@@ -761,11 +761,7 @@
 		}
 	}
 
-<<<<<<< HEAD
 	EventState OnKeyPress(WChar key, uint16 keycode) override
-=======
-	EventState OnKeyPress([[maybe_unused]] char32_t key, uint16_t keycode) override
->>>>>>> 077b08bb
 	{
 		if (keycode == WKC_ESC) {
 			this->Close();
