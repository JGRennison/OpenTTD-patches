--- conflicted
+++ resolved
@@ -850,56 +850,49 @@
 		} else if (this->IsWidgetLowered(WID_SL_SAVE_GAME)) { // Save button clicked
 			if (this->abstract_filetype == FT_SAVEGAME || this->abstract_filetype == FT_SCENARIO) {
 				_file_to_saveload.name = FiosMakeSavegameName(this->filename_editbox.text.GetText());
-<<<<<<< HEAD
 				const bool known_id = _load_check_data.settings.game_creation.generation_unique_id != 0;
 				const bool different_id = known_id && _load_check_data.settings.game_creation.generation_unique_id != _settings_game.game_creation.generation_unique_id;
 				const bool file_exists = FioCheckFileExists(_file_to_saveload.name, Subdirectory::SAVE_DIR);
 				if (_settings_client.gui.savegame_overwrite_confirm >= 1 && different_id && file_exists) {
 					/* The save has a different id to the current game */
 					/* Show a caption box asking whether the user is sure to overwrite the save */
-					ShowQuery(STR_SAVELOAD_OVERWRITE_TITLE_DIFFERENT_ID, STR_SAVELOAD_OVERWRITE_WARNING_DIFFERENT_ID, this, SaveLoadWindow::SaveGameConfirmationCallback);
+					ShowQuery(
+						GetEncodedString(STR_SAVELOAD_OVERWRITE_TITLE_DIFFERENT_ID),
+						GetEncodedString(STR_SAVELOAD_OVERWRITE_WARNING_DIFFERENT_ID),
+						this, SaveLoadWindow::SaveGameConfirmationCallback);
 				} else if (_settings_client.gui.savegame_overwrite_confirm >= (known_id ? 3 : 2) && file_exists) {
 					if (this->selected != nullptr && !_load_check_data.sl_is_ext_version) {
 						const char *version = GamelogGetLastRevision(_load_check_data.gamelog_actions);
 
-						SetDParam(0, STR_SAVELOAD_OVERWRITE_TITLE);
-						std::string caption = GetString(STR_SAVELOAD_OVERWRITE_TITLE_DIFFERENT_VERSION_SUFFIX);
-
-						SetDParam(0, STR_SAVELOAD_OVERWRITE_WARNING);
+						EncodedString message;
 						if (version != nullptr) {
-							SetDParam(1, STR_SAVELOAD_OVERWRITE_WARNING_VERSION_NAME);
-							SetDParamStr(2, version);
-						 } else {
-							SetDParam(1, STR_EMPTY);
-						 }
-						std::string message = GetString(STR_SAVELOAD_OVERWRITE_WARNING_DIFFERENT_VERSION_SUFFIX);
-
-						ShowQuery(std::move(caption), std::move(message), this, SaveLoadWindow::SaveGameConfirmationCallback);
+							message = GetEncodedString(STR_SAVELOAD_OVERWRITE_WARNING_DIFFERENT_VERSION_SUFFIX,
+									STR_SAVELOAD_OVERWRITE_WARNING, STR_SAVELOAD_OVERWRITE_WARNING_VERSION_NAME, version);
+						} else {
+							message = GetEncodedString(STR_SAVELOAD_OVERWRITE_WARNING_DIFFERENT_VERSION_SUFFIX,
+									STR_SAVELOAD_OVERWRITE_WARNING, STR_EMPTY, STR_NULL);
+						}
+
+						ShowQuery(
+							GetEncodedString(STR_SAVELOAD_OVERWRITE_TITLE_DIFFERENT_VERSION_SUFFIX, STR_SAVELOAD_OVERWRITE_TITLE),
+							std::move(message),
+							this, SaveLoadWindow::SaveGameConfirmationCallback);
 					} else {
-						ShowQuery(STR_SAVELOAD_OVERWRITE_TITLE, STR_SAVELOAD_OVERWRITE_WARNING, this, SaveLoadWindow::SaveGameConfirmationCallback);
+						ShowQuery(
+							GetEncodedString(STR_SAVELOAD_OVERWRITE_TITLE),
+							GetEncodedString(STR_SAVELOAD_OVERWRITE_WARNING),
+							this, SaveLoadWindow::SaveGameConfirmationCallback);
 					}
-=======
-				if (FioCheckFileExists(_file_to_saveload.name, Subdirectory::SAVE_DIR)) {
-					ShowQuery(
-						GetEncodedString(STR_SAVELOAD_OVERWRITE_TITLE),
-						GetEncodedString(STR_SAVELOAD_OVERWRITE_WARNING),
-						this, SaveLoadWindow::SaveGameConfirmationCallback);
->>>>>>> b2c57123
 				} else {
 					_switch_mode = SM_SAVE_GAME;
 				}
 			} else {
 				_file_to_saveload.name = FiosMakeHeightmapName(this->filename_editbox.text.GetText());
-<<<<<<< HEAD
 				if (_settings_client.gui.savegame_overwrite_confirm >= 1 && FioCheckFileExists(_file_to_saveload.name, Subdirectory::SAVE_DIR)) {
-					ShowQuery(STR_SAVELOAD_OVERWRITE_TITLE, STR_SAVELOAD_OVERWRITE_WARNING, this, SaveLoadWindow::SaveHeightmapConfirmationCallback);
-=======
-				if (FioCheckFileExists(_file_to_saveload.name, Subdirectory::SAVE_DIR)) {
 					ShowQuery(
 						GetEncodedString(STR_SAVELOAD_OVERWRITE_TITLE),
 						GetEncodedString(STR_SAVELOAD_OVERWRITE_WARNING),
 						this, SaveLoadWindow::SaveHeightmapConfirmationCallback);
->>>>>>> b2c57123
 				} else {
 					_switch_mode = SM_SAVE_HEIGHTMAP;
 				}
