/*
 * This file is part of OpenTTD.
 * OpenTTD is free software; you can redistribute it and/or modify it under the terms of the GNU General Public License as published by the Free Software Foundation, version 2.
 * OpenTTD is distributed in the hope that it will be useful, but WITHOUT ANY WARRANTY; without even the implied warranty of MERCHANTABILITY or FITNESS FOR A PARTICULAR PURPOSE.
 * See the GNU General Public License for more details. You should have received a copy of the GNU General Public License along with OpenTTD. If not, see <http://www.gnu.org/licenses/>.
 */

/** @file fios_gui.cpp GUIs for loading/saving games, scenarios, heightmaps, ... */

#include "stdafx.h"
#include "load_check.h"
#include "sl/saveload.h"
#include "error.h"
#include "gui.h"
#include "gfx_func.h"
#include "command_func.h"
#include "network/network.h"
#include "network/network_content.h"
#include "strings_func.h"
#include "fileio_func.h"
#include "fios.h"
#include "window_func.h"
#include "tilehighlight_func.h"
#include "querystring_gui.h"
#include "engine_func.h"
#include "landscape_type.h"
#include "genworld.h"
#include "date_func.h"
#include "core/geometry_func.hpp"
#include "gamelog.h"
#include "stringfilter_type.h"
#include "gamelog.h"

#include "widgets/fios_widget.h"

#include "table/sprites.h"
#include "table/strings.h"

#include "safeguards.h"

LoadCheckData _load_check_data;    ///< Data loaded from save during SL_LOAD_CHECK.

static bool _fios_path_changed;
static bool _savegame_sort_dirty;


/**
 * Reset read data.
 */
void LoadCheckData::Clear()
{
	this->checkable = false;
	this->error = INVALID_STRING_ID;
	this->error_msg.clear();

	this->map_size_x = this->map_size_y = 256; // Default for old savegames which do not store mapsize.
	this->current_date = CalTime::MIN_DATE;
	this->settings = {};

	companies.clear();

	GamelogFree(this->gamelog_actions);

	ClearGRFConfigList(&this->grfconfig);

	this->debug_log_data.clear();
	this->debug_config_data.clear();

	this->sl_is_ext_version = false;
	this->version_name.clear();
}

/** Load game/scenario with optional content download */
static constexpr NWidgetPart _nested_load_dialog_widgets[] = {
	NWidget(NWID_HORIZONTAL),
		NWidget(WWT_CLOSEBOX, COLOUR_GREY),
		NWidget(WWT_CAPTION, COLOUR_GREY, WID_SL_CAPTION),
		NWidget(WWT_DEFSIZEBOX, COLOUR_GREY),
	EndContainer(),
	/* Current directory and free space */
	NWidget(WWT_PANEL, COLOUR_GREY, WID_SL_BACKGROUND), SetFill(1, 0), SetResize(1, 0),
	EndContainer(),

	NWidget(NWID_HORIZONTAL, NC_EQUALSIZE),
		/* Left side : filter box and available files */
		NWidget(NWID_VERTICAL),
			/* Filter box with label */
			NWidget(WWT_PANEL, COLOUR_GREY), SetFill(1, 1), SetResize(1, 1),
				NWidget(NWID_HORIZONTAL), SetPadding(WidgetDimensions::unscaled.framerect.top, 0, WidgetDimensions::unscaled.framerect.bottom, 0),
						SetPIP(WidgetDimensions::unscaled.frametext.left, WidgetDimensions::unscaled.frametext.right, 0),
					NWidget(WWT_TEXT, INVALID_COLOUR), SetFill(0, 1), SetStringTip(STR_SAVELOAD_FILTER_TITLE),
					NWidget(WWT_EDITBOX, COLOUR_GREY, WID_SL_FILTER), SetFill(1, 0), SetResize(1, 0),
							SetStringTip(STR_LIST_FILTER_OSKTITLE, STR_LIST_FILTER_TOOLTIP),
				EndContainer(),
			EndContainer(),
			/* Sort buttons */
			NWidget(NWID_HORIZONTAL),
				NWidget(NWID_HORIZONTAL, NC_EQUALSIZE),
					NWidget(WWT_PUSHTXTBTN, COLOUR_GREY, WID_SL_SORT_BYNAME), SetStringTip(STR_SORT_BY_CAPTION_NAME, STR_TOOLTIP_SORT_ORDER), SetFill(1, 0), SetResize(1, 0),
					NWidget(WWT_PUSHTXTBTN, COLOUR_GREY, WID_SL_SORT_BYDATE), SetStringTip(STR_SORT_BY_CAPTION_DATE, STR_TOOLTIP_SORT_ORDER), SetFill(1, 0), SetResize(1, 0),
				EndContainer(),
				NWidget(WWT_PUSHIMGBTN, COLOUR_GREY, WID_SL_HOME_BUTTON), SetAspect(1), SetSpriteTip(SPR_HOUSE_ICON, STR_SAVELOAD_HOME_BUTTON_TOOLTIP),
			EndContainer(),
			/* Files */
			NWidget(NWID_HORIZONTAL),
				NWidget(WWT_PANEL, COLOUR_GREY, WID_SL_FILE_BACKGROUND),
					NWidget(WWT_INSET, COLOUR_GREY, WID_SL_DRIVES_DIRECTORIES_LIST), SetFill(1, 1), SetPadding(2, 2, 2, 2),
							SetToolTip(STR_SAVELOAD_LIST_TOOLTIP), SetResize(1, 10), SetScrollbar(WID_SL_SCROLLBAR),
					EndContainer(),
				EndContainer(),
				NWidget(NWID_VSCROLLBAR, COLOUR_GREY, WID_SL_SCROLLBAR),
			EndContainer(),
			/* Online Content button */
			NWidget(NWID_SELECTION, INVALID_COLOUR, WID_SL_CONTENT_DOWNLOAD_SEL),
				NWidget(WWT_PUSHTXTBTN, COLOUR_GREY, WID_SL_CONTENT_DOWNLOAD), SetResize(1, 0),
						SetStringTip(STR_INTRO_ONLINE_CONTENT, STR_INTRO_TOOLTIP_ONLINE_CONTENT),
			EndContainer(),
		EndContainer(),

		/* Right side : game details */
		NWidget(NWID_VERTICAL),
			NWidget(WWT_PANEL, COLOUR_GREY, WID_SL_DETAILS), SetResize(1, 1), SetFill(1, 1),
			EndContainer(),
			NWidget(WWT_PUSHTXTBTN, COLOUR_GREY, WID_SL_MISSING_NEWGRFS), SetStringTip(STR_NEWGRF_SETTINGS_FIND_MISSING_CONTENT_BUTTON, STR_NEWGRF_SETTINGS_FIND_MISSING_CONTENT_TOOLTIP), SetFill(1, 0), SetResize(1, 0),
			NWidget(NWID_HORIZONTAL),
				NWidget(NWID_HORIZONTAL, NC_EQUALSIZE),
					NWidget(WWT_PUSHTXTBTN, COLOUR_GREY, WID_SL_NEWGRF_INFO), SetStringTip(STR_INTRO_NEWGRF_SETTINGS), SetFill(1, 0), SetResize(1, 0),
					NWidget(WWT_PUSHTXTBTN, COLOUR_GREY, WID_SL_LOAD_BUTTON), SetStringTip(STR_SAVELOAD_LOAD_BUTTON, STR_SAVELOAD_LOAD_TOOLTIP), SetFill(1, 0), SetResize(1, 0),
				EndContainer(),
				NWidget(WWT_RESIZEBOX, COLOUR_GREY),
			EndContainer(),
		EndContainer(),
	EndContainer(),
};

/** Load heightmap with content download */
static constexpr NWidgetPart _nested_load_heightmap_dialog_widgets[] = {
	NWidget(NWID_HORIZONTAL),
		NWidget(WWT_CLOSEBOX, COLOUR_GREY),
		NWidget(WWT_CAPTION, COLOUR_GREY, WID_SL_CAPTION),
		NWidget(WWT_DEFSIZEBOX, COLOUR_GREY),
	EndContainer(),
	/* Current directory and free space */
	NWidget(WWT_PANEL, COLOUR_GREY, WID_SL_BACKGROUND), SetFill(1, 0), SetResize(1, 0),
	EndContainer(),

	/* Filter box with label */
	NWidget(WWT_PANEL, COLOUR_GREY), SetFill(1, 1), SetResize(1, 1),
		NWidget(NWID_HORIZONTAL), SetPadding(WidgetDimensions::unscaled.framerect.top, 0, WidgetDimensions::unscaled.framerect.bottom, 0),
				SetPIP(WidgetDimensions::unscaled.frametext.left, WidgetDimensions::unscaled.frametext.right, 0),
			NWidget(WWT_TEXT, INVALID_COLOUR), SetFill(0, 1), SetStringTip(STR_SAVELOAD_FILTER_TITLE),
			NWidget(WWT_EDITBOX, COLOUR_GREY, WID_SL_FILTER), SetFill(1, 0), SetResize(1, 0),
					SetStringTip(STR_LIST_FILTER_OSKTITLE, STR_LIST_FILTER_TOOLTIP),
		EndContainer(),
	EndContainer(),
	/* Sort Buttons */
	NWidget(NWID_HORIZONTAL),
		NWidget(NWID_HORIZONTAL, NC_EQUALSIZE),
			NWidget(WWT_PUSHTXTBTN, COLOUR_GREY, WID_SL_SORT_BYNAME), SetStringTip(STR_SORT_BY_CAPTION_NAME, STR_TOOLTIP_SORT_ORDER), SetFill(1, 0), SetResize(1, 0),
			NWidget(WWT_PUSHTXTBTN, COLOUR_GREY, WID_SL_SORT_BYDATE), SetStringTip(STR_SORT_BY_CAPTION_DATE, STR_TOOLTIP_SORT_ORDER), SetFill(1, 0), SetResize(1, 0),
		EndContainer(),
		NWidget(WWT_PUSHIMGBTN, COLOUR_GREY, WID_SL_HOME_BUTTON), SetAspect(1), SetSpriteTip(SPR_HOUSE_ICON, STR_SAVELOAD_HOME_BUTTON_TOOLTIP),
	EndContainer(),
	/* Files */
	NWidget(NWID_HORIZONTAL),
		NWidget(WWT_PANEL, COLOUR_GREY, WID_SL_FILE_BACKGROUND),
			NWidget(WWT_INSET, COLOUR_GREY, WID_SL_DRIVES_DIRECTORIES_LIST), SetFill(1, 1), SetPadding(2, 2, 2, 2),
					SetToolTip(STR_SAVELOAD_LIST_TOOLTIP), SetResize(1, 10), SetScrollbar(WID_SL_SCROLLBAR),
			EndContainer(),
		EndContainer(),
		NWidget(NWID_VSCROLLBAR, COLOUR_GREY, WID_SL_SCROLLBAR),
	EndContainer(),
	/* Online Content and Load button */
	NWidget(NWID_HORIZONTAL, NC_EQUALSIZE),
		NWidget(WWT_PUSHTXTBTN, COLOUR_GREY, WID_SL_CONTENT_DOWNLOAD), SetResize(1, 0), SetFill(1, 0),
				SetStringTip(STR_INTRO_ONLINE_CONTENT, STR_INTRO_TOOLTIP_ONLINE_CONTENT),
		NWidget(WWT_PUSHTXTBTN, COLOUR_GREY, WID_SL_LOAD_BUTTON), SetResize(1, 0), SetFill(1, 0),
				SetStringTip(STR_SAVELOAD_LOAD_BUTTON, STR_SAVELOAD_LOAD_HEIGHTMAP_TOOLTIP),
		NWidget(WWT_RESIZEBOX, COLOUR_GREY),
	EndContainer(),
};

/** Load town data */
static constexpr NWidgetPart _nested_load_town_data_dialog_widgets[] = {
	NWidget(NWID_HORIZONTAL),
		NWidget(WWT_CLOSEBOX, COLOUR_GREY),
		NWidget(WWT_CAPTION, COLOUR_GREY, WID_SL_CAPTION),
		NWidget(WWT_DEFSIZEBOX, COLOUR_GREY),
	EndContainer(),
	/* Current directory and free space */
	NWidget(WWT_PANEL, COLOUR_GREY, WID_SL_BACKGROUND), SetFill(1, 0), SetResize(1, 0), EndContainer(),

	/* Filter box with label */
	NWidget(WWT_PANEL, COLOUR_GREY), SetFill(1, 1), SetResize(1, 1),
		NWidget(NWID_HORIZONTAL), SetPadding(WidgetDimensions::unscaled.framerect.top, 0, WidgetDimensions::unscaled.framerect.bottom, 0),
				SetPIP(WidgetDimensions::unscaled.frametext.left, WidgetDimensions::unscaled.frametext.right, 0),
			NWidget(WWT_TEXT, INVALID_COLOUR), SetFill(0, 1), SetStringTip(STR_SAVELOAD_FILTER_TITLE),
			NWidget(WWT_EDITBOX, COLOUR_GREY, WID_SL_FILTER), SetFill(1, 0), SetResize(1, 0), SetStringTip(STR_LIST_FILTER_OSKTITLE, STR_LIST_FILTER_TOOLTIP),
		EndContainer(),
	EndContainer(),
	/* Sort Buttons */
	NWidget(NWID_HORIZONTAL),
		NWidget(NWID_HORIZONTAL, NC_EQUALSIZE),
			NWidget(WWT_PUSHTXTBTN, COLOUR_GREY, WID_SL_SORT_BYNAME), SetStringTip(STR_SORT_BY_CAPTION_NAME, STR_TOOLTIP_SORT_ORDER), SetFill(1, 0), SetResize(1, 0),
			NWidget(WWT_PUSHTXTBTN, COLOUR_GREY, WID_SL_SORT_BYDATE), SetStringTip(STR_SORT_BY_CAPTION_DATE, STR_TOOLTIP_SORT_ORDER), SetFill(1, 0), SetResize(1, 0),
		EndContainer(),
		NWidget(WWT_PUSHIMGBTN, COLOUR_GREY, WID_SL_HOME_BUTTON), SetAspect(1), SetSpriteTip(SPR_HOUSE_ICON, STR_SAVELOAD_HOME_BUTTON_TOOLTIP),
	EndContainer(),
	/* Files */
	NWidget(NWID_HORIZONTAL),
		NWidget(WWT_PANEL, COLOUR_GREY, WID_SL_FILE_BACKGROUND),
			NWidget(WWT_INSET, COLOUR_GREY, WID_SL_DRIVES_DIRECTORIES_LIST), SetFill(1, 1), SetPadding(2, 2, 2, 2),
					SetToolTip(STR_SAVELOAD_LIST_TOOLTIP), SetResize(1, 10), SetScrollbar(WID_SL_SCROLLBAR), EndContainer(),
		EndContainer(),
		NWidget(NWID_VSCROLLBAR, COLOUR_GREY, WID_SL_SCROLLBAR),
	EndContainer(),
	/* Load button */
	NWidget(NWID_HORIZONTAL, NC_EQUALSIZE),
		NWidget(WWT_PUSHTXTBTN, COLOUR_GREY, WID_SL_LOAD_BUTTON), SetResize(1, 0), SetFill(1, 0),
				SetStringTip(STR_SAVELOAD_LOAD_BUTTON, STR_SAVELOAD_LOAD_TOWN_DATA_TOOLTIP),
		NWidget(WWT_RESIZEBOX, COLOUR_GREY),
	EndContainer(),
};

/** Save game/scenario */
static constexpr NWidgetPart _nested_save_dialog_widgets[] = {
	NWidget(NWID_HORIZONTAL),
		NWidget(WWT_CLOSEBOX, COLOUR_GREY),
		NWidget(WWT_CAPTION, COLOUR_GREY, WID_SL_CAPTION),
		NWidget(WWT_DEFSIZEBOX, COLOUR_GREY),
	EndContainer(),
	/* Current directory and free space */
	NWidget(WWT_PANEL, COLOUR_GREY, WID_SL_BACKGROUND), SetFill(1, 0), SetResize(1, 0),
	EndContainer(),

	NWidget(NWID_HORIZONTAL, NC_EQUALSIZE),
		/* Left side : filter box and available files */
		NWidget(NWID_VERTICAL),
			/* Filter box with label */
			NWidget(WWT_PANEL, COLOUR_GREY), SetFill(1, 1), SetResize(1, 1),
				NWidget(NWID_HORIZONTAL), SetPadding(WidgetDimensions::unscaled.framerect.top, 0, WidgetDimensions::unscaled.framerect.bottom, 0),
						SetPIP(WidgetDimensions::unscaled.frametext.left, WidgetDimensions::unscaled.frametext.right, 0),
					NWidget(WWT_TEXT, INVALID_COLOUR), SetFill(0, 1), SetStringTip(STR_SAVELOAD_FILTER_TITLE),
					NWidget(WWT_EDITBOX, COLOUR_GREY, WID_SL_FILTER), SetFill(1, 0), SetResize(1, 0),
							SetStringTip(STR_LIST_FILTER_OSKTITLE, STR_LIST_FILTER_TOOLTIP),
				EndContainer(),
			EndContainer(),
			/* Sort buttons */
			NWidget(NWID_HORIZONTAL),
				NWidget(NWID_HORIZONTAL, NC_EQUALSIZE),
					NWidget(WWT_PUSHTXTBTN, COLOUR_GREY, WID_SL_SORT_BYNAME), SetStringTip(STR_SORT_BY_CAPTION_NAME, STR_TOOLTIP_SORT_ORDER), SetFill(1, 0), SetResize(1, 0),
					NWidget(WWT_PUSHTXTBTN, COLOUR_GREY, WID_SL_SORT_BYDATE), SetStringTip(STR_SORT_BY_CAPTION_DATE, STR_TOOLTIP_SORT_ORDER), SetFill(1, 0), SetResize(1, 0),
				EndContainer(),
				NWidget(WWT_PUSHIMGBTN, COLOUR_GREY, WID_SL_HOME_BUTTON), SetAspect(1), SetSpriteTip(SPR_HOUSE_ICON, STR_SAVELOAD_HOME_BUTTON_TOOLTIP),
			EndContainer(),
			/* Files */
			NWidget(NWID_HORIZONTAL),
				NWidget(WWT_PANEL, COLOUR_GREY, WID_SL_FILE_BACKGROUND),
					NWidget(WWT_INSET, COLOUR_GREY, WID_SL_DRIVES_DIRECTORIES_LIST), SetPadding(2, 2, 2, 2),
							SetToolTip(STR_SAVELOAD_LIST_TOOLTIP), SetResize(1, 10), SetScrollbar(WID_SL_SCROLLBAR),
					EndContainer(),
				EndContainer(),
				NWidget(NWID_VSCROLLBAR, COLOUR_GREY, WID_SL_SCROLLBAR),
			EndContainer(),
			NWidget(WWT_PANEL, COLOUR_GREY),
				NWidget(WWT_EDITBOX, COLOUR_GREY, WID_SL_SAVE_OSK_TITLE), SetPadding(2, 2, 2, 2), SetFill(1, 0), SetResize(1, 0),
						SetStringTip(STR_SAVELOAD_OSKTITLE, STR_SAVELOAD_EDITBOX_TOOLTIP),
			EndContainer(),
			/* Save/delete buttons */
			NWidget(NWID_HORIZONTAL),
				NWidget(WWT_PUSHTXTBTN, COLOUR_GREY, WID_SL_DELETE_SELECTION), SetStringTip(STR_SAVELOAD_DELETE_BUTTON, STR_SAVELOAD_DELETE_TOOLTIP), SetFill(1, 0), SetResize(1, 0),
				NWidget(WWT_PUSHTXTBTN, COLOUR_GREY, WID_SL_SAVE_GAME),        SetStringTip(STR_SAVELOAD_SAVE_BUTTON, STR_SAVELOAD_SAVE_TOOLTIP),     SetFill(1, 0), SetResize(1, 0),
			EndContainer(),
		EndContainer(),

		/* Right side : game details */
		NWidget(NWID_VERTICAL),
			NWidget(WWT_PANEL, COLOUR_GREY, WID_SL_DETAILS), SetResize(1, 1), SetFill(1, 1),
			EndContainer(),
			NWidget(NWID_HORIZONTAL),
				NWidget(WWT_PANEL, COLOUR_GREY), SetResize(1, 0), SetFill(1, 1),
				EndContainer(),
				NWidget(WWT_RESIZEBOX, COLOUR_GREY),
			EndContainer(),
		EndContainer(),
	EndContainer(),
};

/** Text colours of #DetailedFileType fios entries in the window. */
static const TextColour _fios_colours[] = {
	TC_LIGHT_BROWN,  // DFT_OLD_GAME_FILE
	TC_ORANGE,       // DFT_GAME_FILE
	TC_YELLOW,       // DFT_HEIGHTMAP_BMP
	TC_ORANGE,       // DFT_HEIGHTMAP_PNG
	TC_LIGHT_BROWN,  // DFT_TOWN_DATA_JSON
	TC_LIGHT_BLUE,   // DFT_FIOS_DRIVE
	TC_DARK_GREEN,   // DFT_FIOS_PARENT
	TC_DARK_GREEN,   // DFT_FIOS_DIR
	TC_ORANGE,       // DFT_FIOS_DIRECT
};
/* This should align with the DetailedFileType enum defined in fileio_type.h */
static_assert(std::size(_fios_colours) == DFT_END);

/**
 * Sort the collected list save games prior to displaying it in the save/load gui.
 * @param[in,out] file_list List of save game files found in the directory.
 */
static void SortSaveGameList(FileList &file_list)
{
	size_t sort_start = 0;
	size_t sort_end = 0;

	/* Directories are always above the files (FIOS_TYPE_DIR)
	 * Drives (A:\ (windows only) are always under the files (FIOS_TYPE_DRIVE)
	 * Only sort savegames/scenarios, not directories
	 */
	for (const auto &item : file_list) {
		switch (item.type) {
			case FIOS_TYPE_DIR:    sort_start++; break;
			case FIOS_TYPE_PARENT: sort_start++; break;
			case FIOS_TYPE_DRIVE:  sort_end++;   break;
			default: break;
		}
	}

	std::sort(file_list.begin() + sort_start, file_list.end() - sort_end);
}

void SaveGameConfirmationCallback(Window *w, bool confirmed);

struct SaveLoadWindow : public Window {
private:
	static const uint EDITBOX_MAX_SIZE   =  50;

	QueryString filename_editbox; ///< Filename editbox.
	AbstractFileType abstract_filetype; /// Type of file to select.
	SaveLoadOperation fop;        ///< File operation to perform.
	FileList fios_items;          ///< Save game list.
	FiosItem o_dir;               ///< Original dir (home dir for this browser)
	const FiosItem *selected;     ///< Selected game in #fios_items, or \c nullptr.
	const FiosItem *highlighted;  ///< Item in fios_items highlighted by mouse pointer, or \c nullptr.
	Scrollbar *vscroll;

	StringFilter string_filter; ///< Filter for available games.
	QueryString filter_editbox; ///< Filter editbox;
	std::vector<FiosItem *> display_list; ///< Filtered display list

	static void SaveGameConfirmationCallback(Window *, bool confirmed)
	{
		/* File name has already been written to _file_to_saveload */
		if (confirmed) _switch_mode = SM_SAVE_GAME;
	}

	static void SaveHeightmapConfirmationCallback(Window *, bool confirmed)
	{
		/* File name has already been written to _file_to_saveload */
		if (confirmed) _switch_mode = SM_SAVE_HEIGHTMAP;
	}

public:

	/** Generate a default save filename. */
	void GenerateFileName()
	{
		this->filename_editbox.text.Assign(GenerateDefaultSaveName());
	}

	SaveLoadWindow(WindowDesc &desc, AbstractFileType abstract_filetype, SaveLoadOperation fop)
			: Window(desc), filename_editbox(64), abstract_filetype(abstract_filetype), fop(fop), filter_editbox(EDITBOX_MAX_SIZE)
	{
		assert(this->fop == SLO_SAVE || this->fop == SLO_LOAD);

		/* For saving, construct an initial file name. */
		if (this->fop == SLO_SAVE) {
			switch (this->abstract_filetype) {
				case FT_SAVEGAME:
					this->GenerateFileName();
					break;

				case FT_SCENARIO:
				case FT_HEIGHTMAP:
					this->filename_editbox.text.Assign("UNNAMED");
					break;

				default:
					/* It's not currently possible to save town data. */
					NOT_REACHED();
			}
		}
		this->querystrings[WID_SL_SAVE_OSK_TITLE] = &this->filename_editbox;
		this->filename_editbox.ok_button = WID_SL_SAVE_GAME;

		this->CreateNestedTree();
		if (this->fop == SLO_LOAD && this->abstract_filetype == FT_SAVEGAME) {
			this->GetWidget<NWidgetStacked>(WID_SL_CONTENT_DOWNLOAD_SEL)->SetDisplayedPlane(SZSP_HORIZONTAL);
		}

		/* Select caption string of the window. */
		StringID caption_string;
		switch (this->abstract_filetype) {
			case FT_SAVEGAME:
				caption_string = (this->fop == SLO_SAVE) ? STR_SAVELOAD_SAVE_CAPTION : STR_SAVELOAD_LOAD_CAPTION;
				break;

			case FT_SCENARIO:
				caption_string = (this->fop == SLO_SAVE) ? STR_SAVELOAD_SAVE_SCENARIO : STR_SAVELOAD_LOAD_SCENARIO;
				break;

			case FT_HEIGHTMAP:
				caption_string = (this->fop == SLO_SAVE) ? STR_SAVELOAD_SAVE_HEIGHTMAP : STR_SAVELOAD_LOAD_HEIGHTMAP;
				break;

			case FT_TOWN_DATA:
				caption_string = STR_SAVELOAD_LOAD_TOWN_DATA; // It's not currently possible to save town data.
				break;

			default:
				NOT_REACHED();
		}
		this->GetWidget<NWidgetCore>(WID_SL_CAPTION)->SetString(caption_string);

		this->vscroll = this->GetScrollbar(WID_SL_SCROLLBAR);
		this->FinishInitNested(0);

		this->LowerWidget(WID_SL_DRIVES_DIRECTORIES_LIST);
		this->querystrings[WID_SL_FILTER] = &this->filter_editbox;
		this->filter_editbox.cancel_button = QueryString::ACTION_CLEAR;

		/* pause is only used in single-player, non-editor mode, non-menu mode. It
		 * will be unpaused in the WE_DESTROY event handler. */
		if (_game_mode != GM_MENU && !_networking && _game_mode != GM_EDITOR) {
			DoCommandP(0, PM_PAUSED_SAVELOAD, 1, CMD_PAUSE);
		}
		SetObjectToPlace(SPR_CURSOR_ZZZ, PAL_NONE, HT_NONE, WC_MAIN_WINDOW, 0);

		this->OnInvalidateData(SLIWD_RESCAN_FILES);

		ResetObjectToPlace();

		/* Select the initial directory. */
		o_dir.type = FIOS_TYPE_DIRECT;
		switch (this->abstract_filetype) {
			case FT_SAVEGAME:
				o_dir.name = FioFindDirectory(SAVE_DIR);
				break;

			case FT_SCENARIO:
				o_dir.name = FioFindDirectory(SCENARIO_DIR);
				break;

			case FT_HEIGHTMAP:
			case FT_TOWN_DATA:
				o_dir.name = FioFindDirectory(HEIGHTMAP_DIR);
				break;

			default:
				o_dir.name = _personal_dir;
		}

		switch (this->fop) {
			case SLO_SAVE:
				/* Focus the edit box by default in the save window */
				this->SetFocusedWidget(WID_SL_SAVE_OSK_TITLE);
				break;

			default:
				this->SetFocusedWidget(WID_SL_FILTER);
		}
	}

	void Close([[maybe_unused]] int data = 0) override
	{
		/* pause is only used in single-player, non-editor mode, non menu mode */
		if (!_networking && _game_mode != GM_EDITOR && _game_mode != GM_MENU) {
			DoCommandP(0, PM_PAUSED_SAVELOAD, 0, CMD_PAUSE);
		}
		this->Window::Close();
	}

	void DrawWidget(const Rect &r, WidgetID widget) const override
	{
		switch (widget) {
			case WID_SL_SORT_BYNAME:
			case WID_SL_SORT_BYDATE:
				if (((_savegame_sort_order & SORT_BY_NAME) != 0) == (widget == WID_SL_SORT_BYNAME)) {
					this->DrawSortButtonState(widget, _savegame_sort_order & SORT_DESCENDING ? SBS_DOWN : SBS_UP);
				}
				break;

			case WID_SL_BACKGROUND: {
				static std::string path;
				static std::optional<uint64_t> free_space = std::nullopt;

				if (_fios_path_changed) {
					path = FiosGetCurrentPath();
					free_space = FiosGetDiskFreeSpace(path);
					_fios_path_changed = false;
				}

				Rect ir = r.Shrink(WidgetDimensions::scaled.framerect);

				if (free_space.has_value()) SetDParam(0, free_space.value());
				DrawString(ir.left, ir.right, ir.top + GetCharacterHeight(FS_NORMAL), free_space.has_value() ? STR_SAVELOAD_BYTES_FREE : STR_ERROR_UNABLE_TO_READ_DRIVE);
				DrawString(ir.left, ir.right, ir.top, path, TC_BLACK);
				break;
			}

			case WID_SL_DRIVES_DIRECTORIES_LIST: {
				const Rect br = r.Shrink(WidgetDimensions::scaled.bevel);
				GfxFillRect(br, PC_BLACK);

				Rect tr = r.Shrink(WidgetDimensions::scaled.inset).WithHeight(this->resize.step_height);
				auto [first, last] = this->vscroll->GetVisibleRangeIterators(this->display_list);
				for (auto it = first; it != last; ++it) {
					const FiosItem *item = *it;

					if (item == this->selected) {
						GfxFillRect(br.left, tr.top, br.right, tr.bottom, PC_DARK_BLUE);
					} else if (item == this->highlighted) {
						GfxFillRect(br.left, tr.top, br.right, tr.bottom, PC_VERY_DARK_BLUE);
					}
					DrawString(tr, item->title, _fios_colours[GetDetailedFileType(item->type)]);
					tr = tr.Translate(0, this->resize.step_height);
				}
				break;
			}

			case WID_SL_DETAILS:
				this->DrawDetails(r);
				break;
		}
	}

	void DrawDetails(const Rect &r) const
	{
		/* Header panel */
		int HEADER_HEIGHT = GetCharacterHeight(FS_NORMAL) + WidgetDimensions::scaled.frametext.Vertical();

		Rect hr = r.WithHeight(HEADER_HEIGHT).Shrink(WidgetDimensions::scaled.frametext);
		Rect tr = r.Shrink(WidgetDimensions::scaled.frametext);
		tr.top += HEADER_HEIGHT;

		/* Create the nice grayish rectangle at the details top */
		GfxFillRect(r.WithHeight(HEADER_HEIGHT).Shrink(WidgetDimensions::scaled.bevel.left, WidgetDimensions::scaled.bevel.top, WidgetDimensions::scaled.bevel.right, 0), PC_GREY);
		DrawString(hr.left, hr.right, hr.top, STR_SAVELOAD_DETAIL_CAPTION, TC_FROMSTRING, SA_HOR_CENTER);

		if (this->selected == nullptr) return;

		/* Details panel */
		tr.bottom -= GetCharacterHeight(FS_NORMAL) - 1;
		if (tr.top > tr.bottom) return;

		if (!_load_check_data.version_name.empty()) {
			SetDParamStr(0, _load_check_data.version_name);
			tr.top = DrawStringMultiLine(tr, STR_JUST_RAW_STRING, TC_GREEN);
		}

		if (!_load_check_data.checkable) {
			/* Old savegame, no information available */
			DrawString(tr, STR_SAVELOAD_DETAIL_NOT_AVAILABLE);
			tr.top += GetCharacterHeight(FS_NORMAL);
		} else if (_load_check_data.error != INVALID_STRING_ID) {
			/* Incompatible / broken savegame */
			SetDParamStr(0, _load_check_data.error_msg);
			tr.top = DrawStringMultiLine(tr, _load_check_data.error, TC_RED);
		} else {
			/* Warning if save unique id differ when saving */
			if (this->fop == SLO_SAVE) {
				if (_load_check_data.settings.game_creation.generation_unique_id == 0) {
					DrawString(tr.left, tr.right, tr.bottom - GetCharacterHeight(FS_NORMAL), STR_SAVELOAD_UNKNOWN_ID);
					tr.bottom -= GetCharacterHeight(FS_NORMAL);
				} else if (_load_check_data.settings.game_creation.generation_unique_id != _settings_game.game_creation.generation_unique_id) {
					DrawString(tr.left, tr.right, tr.bottom - GetCharacterHeight(FS_NORMAL), STR_SAVELOAD_DIFFERENT_ID);
					tr.bottom -= GetCharacterHeight(FS_NORMAL);
				}
			}

			/* Mapsize */
			SetDParam(0, _load_check_data.map_size_x);
			SetDParam(1, _load_check_data.map_size_y);
			DrawString(tr, STR_NETWORK_SERVER_LIST_MAP_SIZE);
			tr.top += GetCharacterHeight(FS_NORMAL);
			if (tr.top > tr.bottom) return;

			/* Climate */
			uint8_t landscape = _load_check_data.settings.game_creation.landscape;
			if (landscape < NUM_LANDSCAPE) {
				SetDParam(0, STR_CLIMATE_TEMPERATE_LANDSCAPE + landscape);
				DrawString(tr, STR_NETWORK_SERVER_LIST_LANDSCAPE);
				tr.top += GetCharacterHeight(FS_NORMAL);
			}

			tr.top += WidgetDimensions::scaled.vsep_normal;
			if (tr.top > tr.bottom) return;

			/* Start date (if available) */
			if (_load_check_data.settings.game_creation.starting_year != 0) {
				SetDParam(0, CalTime::ConvertYMDToDate(_load_check_data.settings.game_creation.starting_year, 0, 1));
				DrawString(tr, STR_NETWORK_SERVER_LIST_START_DATE);
				tr.top += GetCharacterHeight(FS_NORMAL);
			}
			if (tr.top > tr.bottom) return;

			/* Hide current date for scenarios */
			if (this->abstract_filetype != FT_SCENARIO) {
				/* Current date */
				SetDParam(0, _load_check_data.current_date);
				DrawString(tr, STR_NETWORK_SERVER_LIST_CURRENT_DATE);
				tr.top += GetCharacterHeight(FS_NORMAL);
			}

			/* Hide the NewGRF stuff when saving. We also hide the button. */
			if (this->fop == SLO_LOAD && (this->abstract_filetype == FT_SAVEGAME || this->abstract_filetype == FT_SCENARIO)) {
				tr.top += WidgetDimensions::scaled.vsep_normal;
				if (tr.top > tr.bottom) return;

				/* NewGrf compatibility */
				SetDParam(0, _load_check_data.grfconfig == nullptr ? STR_NEWGRF_LIST_NONE :
						STR_NEWGRF_LIST_ALL_FOUND + _load_check_data.grf_compatibility);
				DrawString(tr, STR_SAVELOAD_DETAIL_GRFSTATUS);
				tr.top += GetCharacterHeight(FS_NORMAL);
			}
			if (tr.top > tr.bottom) return;

			/* Hide the company stuff for scenarios */
			if (this->abstract_filetype != FT_SCENARIO) {
				tr.top += WidgetDimensions::scaled.vsep_wide;
				if (tr.top > tr.bottom) return;

				/* Companies / AIs */
				for (auto &pair : _load_check_data.companies) {
					SetDParam(0, pair.first + 1);
					const CompanyProperties &c = *pair.second;
					if (!c.name.empty()) {
						SetDParam(1, STR_JUST_RAW_STRING);
						SetDParamStr(2, c.name);
					} else {
						SetDParam(1, c.name_1);
						SetDParam(2, c.name_2);
					}
					DrawString(tr, STR_SAVELOAD_DETAIL_COMPANY_INDEX);
					tr.top += GetCharacterHeight(FS_NORMAL);
					if (tr.top > tr.bottom) break;
				}
			}
		}
	}

	void UpdateWidgetSize(WidgetID widget, Dimension &size, [[maybe_unused]] const Dimension &padding, [[maybe_unused]] Dimension &fill, [[maybe_unused]] Dimension &resize) override
	{
		switch (widget) {
			case WID_SL_BACKGROUND:
				size.height = 2 * GetCharacterHeight(FS_NORMAL) + padding.height;
				break;

			case WID_SL_DRIVES_DIRECTORIES_LIST:
				resize.height = GetCharacterHeight(FS_NORMAL);
				size.height = resize.height * 10 + padding.height;
				break;
			case WID_SL_SORT_BYNAME:
			case WID_SL_SORT_BYDATE: {
				Dimension d = GetStringBoundingBox(this->GetWidget<NWidgetCore>(widget)->GetString());
				d.width += padding.width + Window::SortButtonWidth() * 2; // Doubled since the string is centred and it also looks better.
				d.height += padding.height;
				size = maxdim(size, d);
				break;
			}
		}
	}

	void OnPaint() override
	{
		if (_savegame_sort_dirty) {
			_savegame_sort_dirty = false;
			SortSaveGameList(this->fios_items);
			this->OnInvalidateData(SLIWD_FILTER_CHANGES);
		}

		this->DrawWidgets();
	}

	void OnClick([[maybe_unused]] Point pt, WidgetID widget, [[maybe_unused]] int click_count) override
	{
		switch (widget) {
			case WID_SL_SORT_BYNAME: // Sort save names by name
				_savegame_sort_order = (_savegame_sort_order == SORT_BY_NAME) ?
					SORT_BY_NAME | SORT_DESCENDING : SORT_BY_NAME;
				_savegame_sort_dirty = true;
				this->SetDirty();
				break;

			case WID_SL_SORT_BYDATE: // Sort save names by date
				_savegame_sort_order = (_savegame_sort_order == SORT_BY_DATE) ?
					SORT_BY_DATE | SORT_DESCENDING : SORT_BY_DATE;
				_savegame_sort_dirty = true;
				this->SetDirty();
				break;

			case WID_SL_HOME_BUTTON: // OpenTTD 'button', jumps to OpenTTD directory
				FiosBrowseTo(&o_dir);
				this->InvalidateData(SLIWD_RESCAN_FILES);
				break;

			case WID_SL_LOAD_BUTTON: {
				if (this->selected == nullptr || _load_check_data.HasErrors()) break;

				_file_to_saveload.Set(*this->selected);

				if (this->abstract_filetype == FT_HEIGHTMAP) {
					this->Close();
					ShowHeightmapLoad();
				} else if (this->abstract_filetype == FT_TOWN_DATA) {
					this->Close();
					LoadTownData();
				} else if (!_load_check_data.HasNewGrfs() || _load_check_data.grf_compatibility != GLC_NOT_FOUND || _settings_client.gui.UserIsAllowedToChangeNewGRFs()) {
					_switch_mode = (_game_mode == GM_EDITOR) ? SM_LOAD_SCENARIO : SM_LOAD_GAME;
					ClearErrorMessages();
					this->Close();
				}
				break;
			}

			case WID_SL_NEWGRF_INFO:
				if (_load_check_data.HasNewGrfs()) {
					ShowNewGRFSettings(false, false, false, &_load_check_data.grfconfig);
				}
				break;

			case WID_SL_MISSING_NEWGRFS:
				if (!_network_available) {
					ShowErrorMessage(STR_NETWORK_ERROR_NOTAVAILABLE, INVALID_STRING_ID, WL_ERROR);
				} else if (_load_check_data.HasNewGrfs()) {
					ShowMissingContentWindow(_load_check_data.grfconfig);
				}
				break;

			case WID_SL_DRIVES_DIRECTORIES_LIST: { // Click the listbox
				auto it = this->vscroll->GetScrolledItemFromWidget(this->display_list, pt.y, this, WID_SL_DRIVES_DIRECTORIES_LIST, WidgetDimensions::scaled.inset.top);
				if (it == this->display_list.end()) return;

				/* Get the corresponding non-filtered out item from the list */
				const FiosItem *file = *it;

				if (FiosBrowseTo(file)) {
					/* Changed directory, need refresh. */
					this->InvalidateData(SLIWD_RESCAN_FILES);
					break;
				}

				if (click_count == 1) {
					if (this->selected != file) {
						this->selected = file;
						_load_check_data.Clear();

						if (GetDetailedFileType(file->type) == DFT_GAME_FILE) {
							/* Other detailed file types cannot be checked before. */
							SaveOrLoad(file->name, SLO_CHECK, DFT_GAME_FILE, NO_DIRECTORY, false);
						}

						this->InvalidateData(SLIWD_SELECTION_CHANGES);
					}
					if (this->fop == SLO_SAVE) {
						/* Copy clicked name to editbox */
						this->filename_editbox.text.Assign(file->title);
						this->SetWidgetDirty(WID_SL_SAVE_OSK_TITLE);
					}
				} else if (!_load_check_data.HasErrors()) {
					this->selected = file;
					if (this->fop == SLO_LOAD) {
						if (this->abstract_filetype == FT_SAVEGAME || this->abstract_filetype == FT_SCENARIO || this->abstract_filetype == FT_TOWN_DATA) {
							this->OnClick(pt, WID_SL_LOAD_BUTTON, 1);
						} else {
							assert(this->abstract_filetype == FT_HEIGHTMAP);
							_file_to_saveload.Set(*file);

							this->Close();
							ShowHeightmapLoad();
						}
					}
				}
				break;
			}

			case WID_SL_CONTENT_DOWNLOAD:
				if (!_network_available) {
					ShowErrorMessage(STR_NETWORK_ERROR_NOTAVAILABLE, INVALID_STRING_ID, WL_ERROR);
				} else {
					assert(this->fop == SLO_LOAD);
					switch (this->abstract_filetype) {
						default: NOT_REACHED();
						case FT_SCENARIO:  ShowNetworkContentListWindow(nullptr, CONTENT_TYPE_SCENARIO);  break;
						case FT_HEIGHTMAP: ShowNetworkContentListWindow(nullptr, CONTENT_TYPE_HEIGHTMAP); break;
					}
				}
				break;

			case WID_SL_DELETE_SELECTION: // Delete
				break;

			case WID_SL_SAVE_GAME: // Save game
				/* Note, this is also called via the OSK; and we need to lower the button. */
				this->HandleButtonClick(WID_SL_SAVE_GAME);
				break;
		}
	}

	void OnMouseOver([[maybe_unused]] Point pt, WidgetID widget) override
	{
		if (widget == WID_SL_DRIVES_DIRECTORIES_LIST) {
			auto it = this->vscroll->GetScrolledItemFromWidget(this->display_list, pt.y, this, WID_SL_DRIVES_DIRECTORIES_LIST, WidgetDimensions::scaled.inset.top);
			if (it == this->display_list.end()) return;

			/* Get the corresponding non-filtered out item from the list */
			const FiosItem *file = *it;

			if (file != this->highlighted) {
				this->highlighted = file;
				this->SetWidgetDirty(WID_SL_DRIVES_DIRECTORIES_LIST);
			}
		} else if (this->highlighted != nullptr) {
			this->highlighted = nullptr;
			this->SetWidgetDirty(WID_SL_DRIVES_DIRECTORIES_LIST);
		}
	}

	EventState OnKeyPress(char32_t key, uint16_t keycode) override
	{
		if (keycode == WKC_ESC) {
			this->Close();
			return ES_HANDLED;
		}

		return ES_NOT_HANDLED;
	}

	void OnTimeout() override
	{
		/* Widgets WID_SL_DELETE_SELECTION and WID_SL_SAVE_GAME only exist when saving to a file. */
		if (this->fop != SLO_SAVE) return;

		if (this->IsWidgetLowered(WID_SL_DELETE_SELECTION)) { // Delete button clicked
			if (!FiosDelete(this->filename_editbox.text.GetText())) {
				ShowErrorMessage(STR_ERROR_UNABLE_TO_DELETE_FILE, INVALID_STRING_ID, WL_ERROR);
			} else {
				this->InvalidateData(SLIWD_RESCAN_FILES);
				/* Reset file name to current date on successful delete */
				if (this->abstract_filetype == FT_SAVEGAME) GenerateFileName();
			}
		} else if (this->IsWidgetLowered(WID_SL_SAVE_GAME)) { // Save button clicked
			if (this->abstract_filetype == FT_SAVEGAME || this->abstract_filetype == FT_SCENARIO) {
<<<<<<< HEAD
				_file_to_saveload.name = FiosMakeSavegameName(this->filename_editbox.text.buf);
				const bool known_id = _load_check_data.settings.game_creation.generation_unique_id != 0;
				const bool different_id = known_id && _load_check_data.settings.game_creation.generation_unique_id != _settings_game.game_creation.generation_unique_id;
				const bool file_exists = FioCheckFileExists(_file_to_saveload.name, Subdirectory::SAVE_DIR);
				if (_settings_client.gui.savegame_overwrite_confirm >= 1 && different_id && file_exists) {
					/* The save has a different id to the current game */
					/* Show a caption box asking whether the user is sure to overwrite the save */
					ShowQuery(STR_SAVELOAD_OVERWRITE_TITLE_DIFFERENT_ID, STR_SAVELOAD_OVERWRITE_WARNING_DIFFERENT_ID, this, SaveLoadWindow::SaveGameConfirmationCallback);
				} else if (_settings_client.gui.savegame_overwrite_confirm >= (known_id ? 3 : 2) && file_exists) {
					if (this->selected != nullptr && !_load_check_data.sl_is_ext_version) {
						const char *version = GamelogGetLastRevision(_load_check_data.gamelog_actions);

						SetDParam(0, STR_SAVELOAD_OVERWRITE_TITLE);
						std::string caption = GetString(STR_SAVELOAD_OVERWRITE_TITLE_DIFFERENT_VERSION_SUFFIX);

						SetDParam(0, STR_SAVELOAD_OVERWRITE_WARNING);
						if (version != nullptr) {
							SetDParam(1, STR_SAVELOAD_OVERWRITE_WARNING_VERSION_NAME);
							SetDParamStr(2, version);
						 } else {
							SetDParam(1, STR_EMPTY);
						 }
						std::string message = GetString(STR_SAVELOAD_OVERWRITE_WARNING_DIFFERENT_VERSION_SUFFIX);

						ShowQuery(std::move(caption), std::move(message), this, SaveLoadWindow::SaveGameConfirmationCallback);
					} else {
						ShowQuery(STR_SAVELOAD_OVERWRITE_TITLE, STR_SAVELOAD_OVERWRITE_WARNING, this, SaveLoadWindow::SaveGameConfirmationCallback);
					}
=======
				_file_to_saveload.name = FiosMakeSavegameName(this->filename_editbox.text.GetText());
				if (FioCheckFileExists(_file_to_saveload.name, Subdirectory::SAVE_DIR)) {
					ShowQuery(STR_SAVELOAD_OVERWRITE_TITLE, STR_SAVELOAD_OVERWRITE_WARNING, this, SaveLoadWindow::SaveGameConfirmationCallback);
>>>>>>> 60d0d7b8
				} else {
					_switch_mode = SM_SAVE_GAME;
				}
			} else {
<<<<<<< HEAD
				_file_to_saveload.name = FiosMakeHeightmapName(this->filename_editbox.text.buf);
				if (_settings_client.gui.savegame_overwrite_confirm >= 1 && FioCheckFileExists(_file_to_saveload.name, Subdirectory::SAVE_DIR)) {
=======
				_file_to_saveload.name = FiosMakeHeightmapName(this->filename_editbox.text.GetText());
				if (FioCheckFileExists(_file_to_saveload.name, Subdirectory::SAVE_DIR)) {
>>>>>>> 60d0d7b8
					ShowQuery(STR_SAVELOAD_OVERWRITE_TITLE, STR_SAVELOAD_OVERWRITE_WARNING, this, SaveLoadWindow::SaveHeightmapConfirmationCallback);
				} else {
					_switch_mode = SM_SAVE_HEIGHTMAP;
				}
			}

			/* In the editor set up the vehicle engines correctly (date might have changed) */
			if (_game_mode == GM_EDITOR) StartupEngines();
		}
	}

	void OnResize() override
	{
		this->vscroll->SetCapacityFromWidget(this, WID_SL_DRIVES_DIRECTORIES_LIST);
	}

	void BuildDisplayList()
	{
		/* Filter changes */
		this->display_list.clear();
		this->display_list.reserve(this->fios_items.size());

		if (this->string_filter.IsEmpty()) {
			/* We don't filter anything out if the filter editbox is empty */
			for (auto &it : this->fios_items) {
				this->display_list.push_back(&it);
			}
		} else {
			for (auto &it : this->fios_items) {
				this->string_filter.ResetState();
				this->string_filter.AddLine(it.title);
				/* We set the vector to show this fios element as filtered depending on the result of the filter */
				if (this->string_filter.GetState()) {
					this->display_list.push_back(&it);
				} else if (&it == this->selected) {
					/* The selected element has been filtered out */
					this->selected = nullptr;
					this->OnInvalidateData(SLIWD_SELECTION_CHANGES);
				}
			}
		}

		this->vscroll->SetCount(this->display_list.size());
	}

	/**
	 * Some data on this window has become invalid.
	 * @param data Information about the changed data.
	 * @param gui_scope Whether the call is done from GUI scope. You may not do everything when not in GUI scope. See #InvalidateWindowData() for details.
	 */
	void OnInvalidateData(int data = 0, bool gui_scope = true) override
	{
		switch (data) {
			case SLIWD_RESCAN_FILES:
				/* Rescan files */
				this->selected = nullptr;
				_load_check_data.Clear();
				if (!gui_scope) break;

				_fios_path_changed = true;
				this->fios_items.BuildFileList(this->abstract_filetype, this->fop, true);
				this->selected = nullptr;
				_load_check_data.Clear();

				/* We reset the files filtered */
				this->OnInvalidateData(SLIWD_FILTER_CHANGES);

				[[fallthrough]];

			case SLIWD_SELECTION_CHANGES:
				/* Selection changes */
				if (!gui_scope) break;

				if (this->fop != SLO_LOAD) break;

				switch (this->abstract_filetype) {
					case FT_HEIGHTMAP:
					case FT_TOWN_DATA:
						this->SetWidgetDisabledState(WID_SL_LOAD_BUTTON, this->selected == nullptr || _load_check_data.HasErrors());
						break;

					case FT_SAVEGAME:
					case FT_SCENARIO: {
						bool disabled = this->selected == nullptr || _load_check_data.HasErrors();
						if (!_settings_client.gui.UserIsAllowedToChangeNewGRFs()) {
							disabled |= _load_check_data.HasNewGrfs() && _load_check_data.grf_compatibility == GLC_NOT_FOUND;
						}
						this->SetWidgetDisabledState(WID_SL_LOAD_BUTTON, disabled);
						this->SetWidgetDisabledState(WID_SL_NEWGRF_INFO, !_load_check_data.HasNewGrfs());
						this->SetWidgetDisabledState(WID_SL_MISSING_NEWGRFS,
								!_load_check_data.HasNewGrfs() || _load_check_data.grf_compatibility == GLC_ALL_GOOD);
						break;
					}

					default:
						NOT_REACHED();
				}
				break;

			case SLIWD_FILTER_CHANGES:
				this->BuildDisplayList();
				break;
		}
	}

	void OnEditboxChanged(WidgetID wid) override
	{
		if (wid == WID_SL_FILTER) {
			this->string_filter.SetFilterTerm(this->filter_editbox.text.GetText());
			this->InvalidateData(SLIWD_FILTER_CHANGES);
		}
	}
};

/** Load game/scenario */
static WindowDesc _load_dialog_desc(__FILE__, __LINE__,
	WDP_CENTER, "load_game", 500, 294,
	WC_SAVELOAD, WC_NONE,
	0,
	_nested_load_dialog_widgets
);

/** Load heightmap */
static WindowDesc _load_heightmap_dialog_desc(__FILE__, __LINE__,
	WDP_CENTER, "load_heightmap", 257, 320,
	WC_SAVELOAD, WC_NONE,
	0,
	_nested_load_heightmap_dialog_widgets
);

/** Load town data */
static WindowDesc _load_town_data_dialog_desc(__FILE__, __LINE__,
	WDP_CENTER, "load_town_data", 257, 320,
	WC_SAVELOAD, WC_NONE,
	0,
	_nested_load_town_data_dialog_widgets
);

/** Save game/scenario */
static WindowDesc _save_dialog_desc(__FILE__, __LINE__,
	WDP_CENTER, "save_game", 500, 294,
	WC_SAVELOAD, WC_NONE,
	0,
	_nested_save_dialog_widgets
);

/**
 * Launch save/load dialog in the given mode.
 * @param abstract_filetype Kind of file to handle.
 * @param fop File operation to perform (load or save).
 */
void ShowSaveLoadDialog(AbstractFileType abstract_filetype, SaveLoadOperation fop)
{
	CloseWindowById(WC_SAVELOAD, 0);

	if (fop == SLO_SAVE) {
		new SaveLoadWindow(_save_dialog_desc, abstract_filetype, fop);
	} else {
		/* Dialogue for loading a file. */
		switch (abstract_filetype) {
			case FT_HEIGHTMAP:
				new SaveLoadWindow(_load_heightmap_dialog_desc, abstract_filetype, fop);
				break;

			case FT_TOWN_DATA:
				new SaveLoadWindow(_load_town_data_dialog_desc, abstract_filetype, fop);
				break;

			default:
				new SaveLoadWindow(_load_dialog_desc, abstract_filetype, fop);
		}
	}
}<|MERGE_RESOLUTION|>--- conflicted
+++ resolved
@@ -848,8 +848,7 @@
 			}
 		} else if (this->IsWidgetLowered(WID_SL_SAVE_GAME)) { // Save button clicked
 			if (this->abstract_filetype == FT_SAVEGAME || this->abstract_filetype == FT_SCENARIO) {
-<<<<<<< HEAD
-				_file_to_saveload.name = FiosMakeSavegameName(this->filename_editbox.text.buf);
+				_file_to_saveload.name = FiosMakeSavegameName(this->filename_editbox.text.GetText());
 				const bool known_id = _load_check_data.settings.game_creation.generation_unique_id != 0;
 				const bool different_id = known_id && _load_check_data.settings.game_creation.generation_unique_id != _settings_game.game_creation.generation_unique_id;
 				const bool file_exists = FioCheckFileExists(_file_to_saveload.name, Subdirectory::SAVE_DIR);
@@ -877,22 +876,12 @@
 					} else {
 						ShowQuery(STR_SAVELOAD_OVERWRITE_TITLE, STR_SAVELOAD_OVERWRITE_WARNING, this, SaveLoadWindow::SaveGameConfirmationCallback);
 					}
-=======
-				_file_to_saveload.name = FiosMakeSavegameName(this->filename_editbox.text.GetText());
-				if (FioCheckFileExists(_file_to_saveload.name, Subdirectory::SAVE_DIR)) {
-					ShowQuery(STR_SAVELOAD_OVERWRITE_TITLE, STR_SAVELOAD_OVERWRITE_WARNING, this, SaveLoadWindow::SaveGameConfirmationCallback);
->>>>>>> 60d0d7b8
 				} else {
 					_switch_mode = SM_SAVE_GAME;
 				}
 			} else {
-<<<<<<< HEAD
-				_file_to_saveload.name = FiosMakeHeightmapName(this->filename_editbox.text.buf);
+				_file_to_saveload.name = FiosMakeHeightmapName(this->filename_editbox.text.GetText());
 				if (_settings_client.gui.savegame_overwrite_confirm >= 1 && FioCheckFileExists(_file_to_saveload.name, Subdirectory::SAVE_DIR)) {
-=======
-				_file_to_saveload.name = FiosMakeHeightmapName(this->filename_editbox.text.GetText());
-				if (FioCheckFileExists(_file_to_saveload.name, Subdirectory::SAVE_DIR)) {
->>>>>>> 60d0d7b8
 					ShowQuery(STR_SAVELOAD_OVERWRITE_TITLE, STR_SAVELOAD_OVERWRITE_WARNING, this, SaveLoadWindow::SaveHeightmapConfirmationCallback);
 				} else {
 					_switch_mode = SM_SAVE_HEIGHTMAP;
