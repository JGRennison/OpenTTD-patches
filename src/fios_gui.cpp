/*
 * This file is part of OpenTTD.
 * OpenTTD is free software; you can redistribute it and/or modify it under the terms of the GNU General Public License as published by the Free Software Foundation, version 2.
 * OpenTTD is distributed in the hope that it will be useful, but WITHOUT ANY WARRANTY; without even the implied warranty of MERCHANTABILITY or FITNESS FOR A PARTICULAR PURPOSE.
 * See the GNU General Public License for more details. You should have received a copy of the GNU General Public License along with OpenTTD. If not, see <http://www.gnu.org/licenses/>.
 */

/** @file fios_gui.cpp GUIs for loading/saving games, scenarios, heightmaps, ... */

#include "stdafx.h"
#include "load_check.h"
#include "sl/saveload.h"
#include "error.h"
#include "gui.h"
#include "gfx_func.h"
#include "command_func.h"
#include "network/network.h"
#include "network/network_content.h"
#include "strings_func.h"
#include "fileio_func.h"
#include "fios.h"
#include "window_func.h"
#include "tilehighlight_func.h"
#include "querystring_gui.h"
#include "engine_func.h"
#include "landscape_type.h"
#include "genworld.h"
#include "date_func.h"
#include "core/geometry_func.hpp"
#include "gamelog.h"
#include "stringfilter_type.h"
#include "gamelog.h"
#include "misc_cmd.h"
#include "vehicle_base.h"
#include "order_serialisation.h"

#include "widgets/fios_widget.h"

#include "table/sprites.h"
#include "table/strings.h"

#include "safeguards.h"

LoadCheckData _load_check_data;    ///< Data loaded from save during SL_LOAD_CHECK.

static bool _fios_path_changed;
static bool _savegame_sort_dirty;


/**
 * Reset read data.
 */
void LoadCheckData::Clear()
{
	this->checkable = false;
	this->error = INVALID_STRING_ID;
	this->error_msg.clear();

	this->map_size_x = this->map_size_y = 256; // Default for old savegames which do not store mapsize.
	this->current_date = CalTime::MIN_DATE;
	this->settings = {};

	companies.clear();

	GamelogFree(this->gamelog_actions);

	ClearGRFConfigList(this->grfconfig);

	this->debug_log_data.clear();
	this->debug_config_data.clear();

	this->sl_is_ext_version = false;
	this->version_name.clear();
}

/** Load game/scenario with optional content download */
static constexpr NWidgetPart _nested_load_dialog_widgets[] = {
	NWidget(NWID_HORIZONTAL),
		NWidget(WWT_CLOSEBOX, COLOUR_GREY),
		NWidget(WWT_CAPTION, COLOUR_GREY, WID_SL_CAPTION),
		NWidget(WWT_DEFSIZEBOX, COLOUR_GREY),
	EndContainer(),
	/* Current directory and free space */
	NWidget(WWT_PANEL, COLOUR_GREY, WID_SL_BACKGROUND), SetFill(1, 0), SetResize(1, 0),
	EndContainer(),

	NWidget(NWID_HORIZONTAL, NWidContainerFlag::EqualSize),
		/* Left side : filter box and available files */
		NWidget(NWID_VERTICAL),
			/* Filter box with label */
			NWidget(WWT_PANEL, COLOUR_GREY), SetFill(1, 1), SetResize(1, 1),
				NWidget(NWID_HORIZONTAL), SetPadding(WidgetDimensions::unscaled.framerect.top, 0, WidgetDimensions::unscaled.framerect.bottom, 0),
						SetPIP(WidgetDimensions::unscaled.frametext.left, WidgetDimensions::unscaled.frametext.right, 0),
					NWidget(WWT_TEXT, INVALID_COLOUR), SetFill(0, 1), SetStringTip(STR_SAVELOAD_FILTER_TITLE),
					NWidget(WWT_EDITBOX, COLOUR_GREY, WID_SL_FILTER), SetFill(1, 0), SetResize(1, 0),
							SetStringTip(STR_LIST_FILTER_OSKTITLE, STR_LIST_FILTER_TOOLTIP),
				EndContainer(),
			EndContainer(),
			/* Sort buttons */
			NWidget(NWID_HORIZONTAL),
				NWidget(NWID_HORIZONTAL, NWidContainerFlag::EqualSize),
					NWidget(WWT_PUSHTXTBTN, COLOUR_GREY, WID_SL_SORT_BYNAME), SetStringTip(STR_SORT_BY_CAPTION_NAME, STR_TOOLTIP_SORT_ORDER), SetFill(1, 0), SetResize(1, 0),
					NWidget(WWT_PUSHTXTBTN, COLOUR_GREY, WID_SL_SORT_BYDATE), SetStringTip(STR_SORT_BY_CAPTION_DATE, STR_TOOLTIP_SORT_ORDER), SetFill(1, 0), SetResize(1, 0),
				EndContainer(),
				NWidget(WWT_PUSHIMGBTN, COLOUR_GREY, WID_SL_HOME_BUTTON), SetAspect(1), SetSpriteTip(SPR_HOUSE_ICON, STR_SAVELOAD_HOME_BUTTON_TOOLTIP),
			EndContainer(),
			/* Files */
			NWidget(NWID_HORIZONTAL),
				NWidget(WWT_PANEL, COLOUR_GREY, WID_SL_FILE_BACKGROUND),
					NWidget(WWT_INSET, COLOUR_GREY, WID_SL_DRIVES_DIRECTORIES_LIST), SetFill(1, 1), SetPadding(2, 2, 2, 2),
							SetToolTip(STR_SAVELOAD_LIST_TOOLTIP), SetResize(1, 10), SetScrollbar(WID_SL_SCROLLBAR),
					EndContainer(),
				EndContainer(),
				NWidget(NWID_VSCROLLBAR, COLOUR_GREY, WID_SL_SCROLLBAR),
			EndContainer(),
			/* Online Content button */
			NWidget(NWID_SELECTION, INVALID_COLOUR, WID_SL_CONTENT_DOWNLOAD_SEL),
				NWidget(WWT_PUSHTXTBTN, COLOUR_GREY, WID_SL_CONTENT_DOWNLOAD), SetResize(1, 0),
						SetStringTip(STR_INTRO_ONLINE_CONTENT, STR_INTRO_TOOLTIP_ONLINE_CONTENT),
			EndContainer(),
		EndContainer(),

		/* Right side : game details */
		NWidget(NWID_VERTICAL),
			NWidget(WWT_PANEL, COLOUR_GREY, WID_SL_DETAILS), SetResize(1, 1), SetFill(1, 1),
			EndContainer(),
			NWidget(WWT_PUSHTXTBTN, COLOUR_GREY, WID_SL_MISSING_NEWGRFS), SetStringTip(STR_NEWGRF_SETTINGS_FIND_MISSING_CONTENT_BUTTON, STR_NEWGRF_SETTINGS_FIND_MISSING_CONTENT_TOOLTIP), SetFill(1, 0), SetResize(1, 0),
			NWidget(NWID_HORIZONTAL),
				NWidget(NWID_HORIZONTAL, NWidContainerFlag::EqualSize),
					NWidget(WWT_PUSHTXTBTN, COLOUR_GREY, WID_SL_NEWGRF_INFO), SetStringTip(STR_INTRO_NEWGRF_SETTINGS), SetFill(1, 0), SetResize(1, 0),
					NWidget(WWT_PUSHTXTBTN, COLOUR_GREY, WID_SL_LOAD_BUTTON), SetStringTip(STR_SAVELOAD_LOAD_BUTTON, STR_SAVELOAD_LOAD_TOOLTIP), SetFill(1, 0), SetResize(1, 0),
				EndContainer(),
				NWidget(WWT_RESIZEBOX, COLOUR_GREY),
			EndContainer(),
		EndContainer(),
	EndContainer(),
};

/** Load heightmap with content download */
static constexpr NWidgetPart _nested_load_heightmap_dialog_widgets[] = {
	NWidget(NWID_HORIZONTAL),
		NWidget(WWT_CLOSEBOX, COLOUR_GREY),
		NWidget(WWT_CAPTION, COLOUR_GREY, WID_SL_CAPTION),
		NWidget(WWT_DEFSIZEBOX, COLOUR_GREY),
	EndContainer(),
	/* Current directory and free space */
	NWidget(WWT_PANEL, COLOUR_GREY, WID_SL_BACKGROUND), SetFill(1, 0), SetResize(1, 0),
	EndContainer(),

	/* Filter box with label */
	NWidget(WWT_PANEL, COLOUR_GREY), SetFill(1, 1), SetResize(1, 1),
		NWidget(NWID_HORIZONTAL), SetPadding(WidgetDimensions::unscaled.framerect.top, 0, WidgetDimensions::unscaled.framerect.bottom, 0),
				SetPIP(WidgetDimensions::unscaled.frametext.left, WidgetDimensions::unscaled.frametext.right, 0),
			NWidget(WWT_TEXT, INVALID_COLOUR), SetFill(0, 1), SetStringTip(STR_SAVELOAD_FILTER_TITLE),
			NWidget(WWT_EDITBOX, COLOUR_GREY, WID_SL_FILTER), SetFill(1, 0), SetResize(1, 0),
					SetStringTip(STR_LIST_FILTER_OSKTITLE, STR_LIST_FILTER_TOOLTIP),
		EndContainer(),
	EndContainer(),
	/* Sort Buttons */
	NWidget(NWID_HORIZONTAL),
		NWidget(NWID_HORIZONTAL, NWidContainerFlag::EqualSize),
			NWidget(WWT_PUSHTXTBTN, COLOUR_GREY, WID_SL_SORT_BYNAME), SetStringTip(STR_SORT_BY_CAPTION_NAME, STR_TOOLTIP_SORT_ORDER), SetFill(1, 0), SetResize(1, 0),
			NWidget(WWT_PUSHTXTBTN, COLOUR_GREY, WID_SL_SORT_BYDATE), SetStringTip(STR_SORT_BY_CAPTION_DATE, STR_TOOLTIP_SORT_ORDER), SetFill(1, 0), SetResize(1, 0),
		EndContainer(),
		NWidget(WWT_PUSHIMGBTN, COLOUR_GREY, WID_SL_HOME_BUTTON), SetAspect(1), SetSpriteTip(SPR_HOUSE_ICON, STR_SAVELOAD_HOME_BUTTON_TOOLTIP),
	EndContainer(),
	/* Files */
	NWidget(NWID_HORIZONTAL),
		NWidget(WWT_PANEL, COLOUR_GREY, WID_SL_FILE_BACKGROUND),
			NWidget(WWT_INSET, COLOUR_GREY, WID_SL_DRIVES_DIRECTORIES_LIST), SetFill(1, 1), SetPadding(2, 2, 2, 2),
					SetToolTip(STR_SAVELOAD_LIST_TOOLTIP), SetResize(1, 10), SetScrollbar(WID_SL_SCROLLBAR),
			EndContainer(),
		EndContainer(),
		NWidget(NWID_VSCROLLBAR, COLOUR_GREY, WID_SL_SCROLLBAR),
	EndContainer(),
	/* Online Content and Load button */
	NWidget(NWID_HORIZONTAL, NWidContainerFlag::EqualSize),
		NWidget(WWT_PUSHTXTBTN, COLOUR_GREY, WID_SL_CONTENT_DOWNLOAD), SetResize(1, 0), SetFill(1, 0),
				SetStringTip(STR_INTRO_ONLINE_CONTENT, STR_INTRO_TOOLTIP_ONLINE_CONTENT),
		NWidget(WWT_PUSHTXTBTN, COLOUR_GREY, WID_SL_LOAD_BUTTON), SetResize(1, 0), SetFill(1, 0),
				SetStringTip(STR_SAVELOAD_LOAD_BUTTON, STR_SAVELOAD_LOAD_HEIGHTMAP_TOOLTIP),
		NWidget(WWT_RESIZEBOX, COLOUR_GREY),
	EndContainer(),
};

/** Load town data */
static constexpr NWidgetPart _nested_load_town_data_dialog_widgets[] = {
	NWidget(NWID_HORIZONTAL),
		NWidget(WWT_CLOSEBOX, COLOUR_GREY),
		NWidget(WWT_CAPTION, COLOUR_GREY, WID_SL_CAPTION),
		NWidget(WWT_DEFSIZEBOX, COLOUR_GREY),
	EndContainer(),
	/* Current directory and free space */
	NWidget(WWT_PANEL, COLOUR_GREY, WID_SL_BACKGROUND), SetFill(1, 0), SetResize(1, 0), EndContainer(),

	/* Filter box with label */
	NWidget(WWT_PANEL, COLOUR_GREY), SetFill(1, 1), SetResize(1, 1),
		NWidget(NWID_HORIZONTAL), SetPadding(WidgetDimensions::unscaled.framerect.top, 0, WidgetDimensions::unscaled.framerect.bottom, 0),
				SetPIP(WidgetDimensions::unscaled.frametext.left, WidgetDimensions::unscaled.frametext.right, 0),
			NWidget(WWT_TEXT, INVALID_COLOUR), SetFill(0, 1), SetStringTip(STR_SAVELOAD_FILTER_TITLE),
			NWidget(WWT_EDITBOX, COLOUR_GREY, WID_SL_FILTER), SetFill(1, 0), SetResize(1, 0), SetStringTip(STR_LIST_FILTER_OSKTITLE, STR_LIST_FILTER_TOOLTIP),
		EndContainer(),
	EndContainer(),
	/* Sort Buttons */
	NWidget(NWID_HORIZONTAL),
		NWidget(NWID_HORIZONTAL, NWidContainerFlag::EqualSize),
			NWidget(WWT_PUSHTXTBTN, COLOUR_GREY, WID_SL_SORT_BYNAME), SetStringTip(STR_SORT_BY_CAPTION_NAME, STR_TOOLTIP_SORT_ORDER), SetFill(1, 0), SetResize(1, 0),
			NWidget(WWT_PUSHTXTBTN, COLOUR_GREY, WID_SL_SORT_BYDATE), SetStringTip(STR_SORT_BY_CAPTION_DATE, STR_TOOLTIP_SORT_ORDER), SetFill(1, 0), SetResize(1, 0),
		EndContainer(),
		NWidget(WWT_PUSHIMGBTN, COLOUR_GREY, WID_SL_HOME_BUTTON), SetAspect(1), SetSpriteTip(SPR_HOUSE_ICON, STR_SAVELOAD_HOME_BUTTON_TOOLTIP),
	EndContainer(),
	/* Files */
	NWidget(NWID_HORIZONTAL),
		NWidget(WWT_PANEL, COLOUR_GREY, WID_SL_FILE_BACKGROUND),
			NWidget(WWT_INSET, COLOUR_GREY, WID_SL_DRIVES_DIRECTORIES_LIST), SetFill(1, 1), SetPadding(2, 2, 2, 2),
					SetToolTip(STR_SAVELOAD_LIST_TOOLTIP), SetResize(1, 10), SetScrollbar(WID_SL_SCROLLBAR), EndContainer(),
		EndContainer(),
		NWidget(NWID_VSCROLLBAR, COLOUR_GREY, WID_SL_SCROLLBAR),
	EndContainer(),
	/* Load button */
	NWidget(NWID_HORIZONTAL, NWidContainerFlag::EqualSize),
		NWidget(WWT_PUSHTXTBTN, COLOUR_GREY, WID_SL_LOAD_BUTTON), SetResize(1, 0), SetFill(1, 0),
				SetStringTip(STR_SAVELOAD_LOAD_BUTTON, STR_SAVELOAD_LOAD_TOWN_DATA_TOOLTIP),
		NWidget(WWT_RESIZEBOX, COLOUR_GREY),
	EndContainer(),
};

/** Save game/scenario */
static constexpr NWidgetPart _nested_save_dialog_widgets[] = {
	NWidget(NWID_HORIZONTAL),
		NWidget(WWT_CLOSEBOX, COLOUR_GREY),
		NWidget(WWT_CAPTION, COLOUR_GREY, WID_SL_CAPTION),
		NWidget(WWT_DEFSIZEBOX, COLOUR_GREY),
	EndContainer(),
	/* Current directory and free space */
	NWidget(WWT_PANEL, COLOUR_GREY, WID_SL_BACKGROUND), SetFill(1, 0), SetResize(1, 0),
	EndContainer(),

	NWidget(NWID_HORIZONTAL, NWidContainerFlag::EqualSize),
		/* Left side : filter box and available files */
		NWidget(NWID_VERTICAL),
			/* Filter box with label */
			NWidget(WWT_PANEL, COLOUR_GREY), SetFill(1, 1), SetResize(1, 1),
				NWidget(NWID_HORIZONTAL), SetPadding(WidgetDimensions::unscaled.framerect.top, 0, WidgetDimensions::unscaled.framerect.bottom, 0),
						SetPIP(WidgetDimensions::unscaled.frametext.left, WidgetDimensions::unscaled.frametext.right, 0),
					NWidget(WWT_TEXT, INVALID_COLOUR), SetFill(0, 1), SetStringTip(STR_SAVELOAD_FILTER_TITLE),
					NWidget(WWT_EDITBOX, COLOUR_GREY, WID_SL_FILTER), SetFill(1, 0), SetResize(1, 0),
							SetStringTip(STR_LIST_FILTER_OSKTITLE, STR_LIST_FILTER_TOOLTIP),
				EndContainer(),
			EndContainer(),
			/* Sort buttons */
			NWidget(NWID_HORIZONTAL),
				NWidget(NWID_HORIZONTAL, NWidContainerFlag::EqualSize),
					NWidget(WWT_PUSHTXTBTN, COLOUR_GREY, WID_SL_SORT_BYNAME), SetStringTip(STR_SORT_BY_CAPTION_NAME, STR_TOOLTIP_SORT_ORDER), SetFill(1, 0), SetResize(1, 0),
					NWidget(WWT_PUSHTXTBTN, COLOUR_GREY, WID_SL_SORT_BYDATE), SetStringTip(STR_SORT_BY_CAPTION_DATE, STR_TOOLTIP_SORT_ORDER), SetFill(1, 0), SetResize(1, 0),
				EndContainer(),
				NWidget(WWT_PUSHIMGBTN, COLOUR_GREY, WID_SL_HOME_BUTTON), SetAspect(1), SetSpriteTip(SPR_HOUSE_ICON, STR_SAVELOAD_HOME_BUTTON_TOOLTIP),
			EndContainer(),
			/* Files */
			NWidget(NWID_HORIZONTAL),
				NWidget(WWT_PANEL, COLOUR_GREY, WID_SL_FILE_BACKGROUND),
					NWidget(WWT_INSET, COLOUR_GREY, WID_SL_DRIVES_DIRECTORIES_LIST), SetPadding(2, 2, 2, 2),
							SetToolTip(STR_SAVELOAD_LIST_TOOLTIP), SetResize(1, 10), SetScrollbar(WID_SL_SCROLLBAR),
					EndContainer(),
				EndContainer(),
				NWidget(NWID_VSCROLLBAR, COLOUR_GREY, WID_SL_SCROLLBAR),
			EndContainer(),
			NWidget(WWT_PANEL, COLOUR_GREY),
				NWidget(WWT_EDITBOX, COLOUR_GREY, WID_SL_SAVE_OSK_TITLE), SetPadding(2, 2, 2, 2), SetFill(1, 0), SetResize(1, 0),
						SetStringTip(STR_SAVELOAD_OSKTITLE, STR_SAVELOAD_EDITBOX_TOOLTIP),
			EndContainer(),
			/* Save/delete buttons */
			NWidget(NWID_HORIZONTAL),
				NWidget(WWT_PUSHTXTBTN, COLOUR_GREY, WID_SL_DELETE_SELECTION), SetStringTip(STR_SAVELOAD_DELETE_BUTTON, STR_SAVELOAD_DELETE_TOOLTIP), SetFill(1, 0), SetResize(1, 0),
				NWidget(WWT_PUSHTXTBTN, COLOUR_GREY, WID_SL_SAVE_GAME),        SetStringTip(STR_SAVELOAD_SAVE_BUTTON, STR_SAVELOAD_SAVE_TOOLTIP),     SetFill(1, 0), SetResize(1, 0),
			EndContainer(),
		EndContainer(),

		/* Right side : game details */
		NWidget(NWID_VERTICAL),
			NWidget(WWT_PANEL, COLOUR_GREY, WID_SL_DETAILS), SetResize(1, 1), SetFill(1, 1),
			EndContainer(),
			NWidget(NWID_HORIZONTAL),
				NWidget(WWT_PANEL, COLOUR_GREY), SetResize(1, 0), SetFill(1, 1),
				EndContainer(),
				NWidget(WWT_RESIZEBOX, COLOUR_GREY),
			EndContainer(),
		EndContainer(),
	EndContainer(),
};

/** Save Orderlist */
static constexpr NWidgetPart _nested_save_orderlist_dialog_widgets[] = {
	NWidget(NWID_HORIZONTAL),
		NWidget(WWT_CLOSEBOX, COLOUR_GREY),
		NWidget(WWT_CAPTION, COLOUR_GREY, WID_SL_CAPTION),
		NWidget(WWT_DEFSIZEBOX, COLOUR_GREY),
	EndContainer(),
	/* Current directory and free space */
	NWidget(WWT_PANEL, COLOUR_GREY, WID_SL_BACKGROUND), SetFill(1, 0), SetResize(1, 0),
	EndContainer(),

	NWidget(NWID_HORIZONTAL, NWidContainerFlag::EqualSize),
		/* Left side : filter box and available files */
		NWidget(NWID_VERTICAL),
			/* Filter box with label */
			NWidget(WWT_PANEL, COLOUR_GREY), SetFill(1, 1), SetResize(1, 1),
				NWidget(NWID_HORIZONTAL), SetPadding(WidgetDimensions::unscaled.framerect.top, 0, WidgetDimensions::unscaled.framerect.bottom, 0),
						SetPIP(WidgetDimensions::unscaled.frametext.left, WidgetDimensions::unscaled.frametext.right, 0),
					NWidget(WWT_TEXT, INVALID_COLOUR), SetFill(0, 1), SetStringTip(STR_SAVELOAD_FILTER_TITLE , STR_NULL),
					NWidget(WWT_EDITBOX, COLOUR_GREY, WID_SL_FILTER), SetFill(1, 0), SetMinimalSize(50, 12), SetResize(1, 0),
						SetStringTip(STR_LIST_FILTER_OSKTITLE, STR_LIST_FILTER_TOOLTIP),
				EndContainer(),
			EndContainer(),
			/* Sort buttons */
			NWidget(NWID_HORIZONTAL),
				NWidget(NWID_HORIZONTAL, NWidContainerFlag::EqualSize),
					NWidget(WWT_PUSHTXTBTN, COLOUR_GREY, WID_SL_SORT_BYNAME), SetStringTip(STR_SORT_BY_CAPTION_NAME, STR_TOOLTIP_SORT_ORDER), SetFill(1, 0), SetResize(1, 0),
					NWidget(WWT_PUSHTXTBTN, COLOUR_GREY, WID_SL_SORT_BYDATE), SetStringTip(STR_SORT_BY_CAPTION_DATE, STR_TOOLTIP_SORT_ORDER), SetFill(1, 0), SetResize(1, 0),
				EndContainer(),
				NWidget(WWT_PUSHIMGBTN, COLOUR_GREY, WID_SL_HOME_BUTTON), SetMinimalSize(12, 12), SetSpriteTip(SPR_HOUSE_ICON, STR_SAVELOAD_HOME_BUTTON_TOOLTIP),
			EndContainer(),
			/* Files */
			NWidget(NWID_HORIZONTAL),
				NWidget(WWT_PANEL, COLOUR_GREY, WID_SL_FILE_BACKGROUND),
					NWidget(WWT_INSET, COLOUR_GREY, WID_SL_DRIVES_DIRECTORIES_LIST), SetPadding(2, 2, 2, 2),
							SetStringTip(0x0, STR_SAVELOAD_LIST_TOOLTIP), SetResize(1, 10), SetScrollbar(WID_SL_SCROLLBAR), EndContainer(),
				EndContainer(),
				NWidget(NWID_VSCROLLBAR, COLOUR_GREY, WID_SL_SCROLLBAR),
			EndContainer(),
			NWidget(WWT_PANEL, COLOUR_GREY),
				NWidget(WWT_EDITBOX, COLOUR_GREY, WID_SL_SAVE_OSK_TITLE), SetPadding(2, 2, 2, 2), SetFill(1, 0), SetResize(1, 0),
						SetStringTip(STR_SAVELOAD_OSKTITLE, STR_SAVELOAD_EDITBOX_TOOLTIP),
			EndContainer(),

			/* Save button*/
			NWidget(NWID_HORIZONTAL),
				NWidget(WWT_PUSHTXTBTN, COLOUR_GREY, WID_SL_DELETE_SELECTION), SetStringTip(STR_SAVELOAD_DELETE_BUTTON, STR_SAVELOAD_DELETE_TOOLTIP), SetFill(1, 0), SetResize(1, 0),
				NWidget(WWT_PUSHTXTBTN, COLOUR_GREY, WID_SL_SAVE_GAME),        SetStringTip(STR_SAVELOAD_SAVE_BUTTON, STR_SAVELOAD_SAVE_TOOLTIP),     SetFill(1, 0), SetResize(1, 0),
			EndContainer(),

		EndContainer(),
	EndContainer(),
};

/** Load Orderlist */
static constexpr NWidgetPart _nested_load_orderlist_dialog_widgets[] = {
	NWidget(NWID_HORIZONTAL),
		NWidget(WWT_CLOSEBOX, COLOUR_GREY),
		NWidget(WWT_CAPTION, COLOUR_GREY, WID_SL_CAPTION),
		NWidget(WWT_DEFSIZEBOX, COLOUR_GREY),
	EndContainer(),
	/* Current directory and free space */
	NWidget(WWT_PANEL, COLOUR_GREY, WID_SL_BACKGROUND), SetFill(1, 0), SetResize(1, 0), EndContainer(),

	NWidget(NWID_HORIZONTAL, NWidContainerFlag::EqualSize),
		/* Left side : filter box and available files */
		NWidget(NWID_VERTICAL),
			/* Filter box with label */
			NWidget(WWT_PANEL, COLOUR_GREY), SetFill(1, 1), SetResize(1, 1),
				NWidget(NWID_HORIZONTAL), SetPadding(WidgetDimensions::unscaled.framerect.top, 0, WidgetDimensions::unscaled.framerect.bottom, 0),
					SetPIP(WidgetDimensions::unscaled.frametext.left, WidgetDimensions::unscaled.frametext.right, 0),
						NWidget(WWT_TEXT, INVALID_COLOUR), SetFill(0, 1), SetStringTip(STR_SAVELOAD_FILTER_TITLE , STR_NULL),
						NWidget(WWT_EDITBOX, COLOUR_GREY, WID_SL_FILTER), SetFill(1, 0), SetMinimalSize(50, 12), SetResize(1, 0),
							SetStringTip(STR_LIST_FILTER_OSKTITLE, STR_LIST_FILTER_TOOLTIP),
				EndContainer(),
			EndContainer(),
			/* Sort buttons */
			NWidget(NWID_HORIZONTAL),
				NWidget(NWID_HORIZONTAL, NWidContainerFlag::EqualSize),
					NWidget(WWT_PUSHTXTBTN, COLOUR_GREY, WID_SL_SORT_BYNAME), SetStringTip(STR_SORT_BY_CAPTION_NAME, STR_TOOLTIP_SORT_ORDER), SetFill(1, 0), SetResize(1, 0),
					NWidget(WWT_PUSHTXTBTN, COLOUR_GREY, WID_SL_SORT_BYDATE), SetStringTip(STR_SORT_BY_CAPTION_DATE, STR_TOOLTIP_SORT_ORDER), SetFill(1, 0), SetResize(1, 0),
				EndContainer(),
				NWidget(WWT_PUSHIMGBTN, COLOUR_GREY, WID_SL_HOME_BUTTON), SetMinimalSize(12, 12), SetSpriteTip(SPR_HOUSE_ICON, STR_SAVELOAD_HOME_BUTTON_TOOLTIP),
			EndContainer(),
			/* Files */
			NWidget(NWID_HORIZONTAL),
				NWidget(WWT_PANEL, COLOUR_GREY, WID_SL_FILE_BACKGROUND),
					NWidget(WWT_INSET, COLOUR_GREY, WID_SL_DRIVES_DIRECTORIES_LIST), SetFill(1, 1), SetPadding(2, 2, 2, 2),
							SetStringTip(0x0, STR_SAVELOAD_LIST_TOOLTIP), SetResize(1, 10), SetScrollbar(WID_SL_SCROLLBAR), EndContainer(),
				EndContainer(),
				NWidget(NWID_VSCROLLBAR, COLOUR_GREY, WID_SL_SCROLLBAR),
			EndContainer(),
			NWidget(WWT_PUSHTXTBTN, COLOUR_GREY, WID_SL_LOAD_BUTTON), SetStringTip(STR_SAVELOAD_LOAD_BUTTON, STR_SAVELOAD_LOAD_TOOLTIP), SetFill(1, 0), SetResize(1, 0),
		EndContainer(),
	EndContainer(),
};

/** Text colours of #DetailedFileType fios entries in the window. */
static const TextColour _fios_colours[] = {
	TC_LIGHT_BROWN,  // DFT_OLD_GAME_FILE
	TC_ORANGE,       // DFT_GAME_FILE
	TC_YELLOW,       // DFT_HEIGHTMAP_BMP
	TC_ORANGE,       // DFT_HEIGHTMAP_PNG
	TC_LIGHT_BROWN,  // DFT_TOWN_DATA_JSON
	TC_WHITE,        // DFT_ORDERLIST_JSON
	TC_LIGHT_BLUE,   // DFT_FIOS_DRIVE
	TC_DARK_GREEN,   // DFT_FIOS_PARENT
	TC_DARK_GREEN,   // DFT_FIOS_DIR
	TC_ORANGE,       // DFT_FIOS_DIRECT
};
/* This should align with the DetailedFileType enum defined in fileio_type.h */
static_assert(std::size(_fios_colours) == DFT_END);

/**
 * Sort the collected list save games prior to displaying it in the save/load gui.
 * @param[in,out] file_list List of save game files found in the directory.
 */
static void SortSaveGameList(FileList &file_list)
{
	size_t sort_start = 0;
	size_t sort_end = 0;

	/* Directories are always above the files (FIOS_TYPE_DIR)
	 * Drives (A:\ (windows only) are always under the files (FIOS_TYPE_DRIVE)
	 * Only sort savegames/scenarios, not directories
	 */
	for (const auto &item : file_list) {
		switch (item.type) {
			case FIOS_TYPE_DIR:    sort_start++; break;
			case FIOS_TYPE_PARENT: sort_start++; break;
			case FIOS_TYPE_DRIVE:  sort_end++;   break;
			default: break;
		}
	}

	std::sort(file_list.begin() + sort_start, file_list.end() - sort_end);
}

struct SaveLoadWindow : public Window {
private:
	static const uint EDITBOX_MAX_SIZE   =  50;

	const Vehicle *veh;           ///< Vehicle ID used for order list import.
	QueryString filename_editbox; ///< Filename editbox.
	AbstractFileType abstract_filetype{}; /// Type of file to select.
	SaveLoadOperation fop{}; ///< File operation to perform.
	FileList fios_items{}; ///< Save game list.
	FiosItem o_dir{}; ///< Original dir (home dir for this browser)
	const FiosItem *selected = nullptr; ///< Selected game in #fios_items, or \c nullptr.
	const FiosItem *highlighted = nullptr; ///< Item in fios_items highlighted by mouse pointer, or \c nullptr.
	Scrollbar *vscroll = nullptr;

	StringFilter string_filter{}; ///< Filter for available games.
	QueryString filter_editbox; ///< Filter editbox;
	std::vector<FiosItem *> display_list{}; ///< Filtered display list

	static void SaveGameConfirmationCallback(Window *, bool confirmed)
	{
		/* File name has already been written to _file_to_saveload */
		if (confirmed) _switch_mode = SM_SAVE_GAME;
	}

	static void SaveHeightmapConfirmationCallback(Window *, bool confirmed)
	{
		/* File name has already been written to _file_to_saveload */
		if (confirmed) _switch_mode = SM_SAVE_HEIGHTMAP;
	}

public:

	/** Generate a default save filename. */
	void GenerateFileName()
	{
		this->filename_editbox.text.Assign(GenerateDefaultSaveName());
	}

	SaveLoadWindow(WindowDesc &desc, AbstractFileType abstract_filetype, SaveLoadOperation fop, const Vehicle *veh = nullptr)
			: Window(desc), veh(veh), filename_editbox(64), abstract_filetype(abstract_filetype), fop(fop), filter_editbox(EDITBOX_MAX_SIZE)
	{
		assert(this->fop == SLO_SAVE || this->fop == SLO_LOAD);

		/* For saving, construct an initial file name. */
		if (this->fop == SLO_SAVE) {
			switch (this->abstract_filetype) {
				case FT_SAVEGAME:
					this->GenerateFileName();
					break;

				case FT_SCENARIO:
				case FT_HEIGHTMAP:
				case FT_ORDERLIST:
					this->filename_editbox.text.Assign("UNNAMED");
					break;

				default:
					/* It's not currently possible to save town data. */
					NOT_REACHED();
			}
		}
		this->querystrings[WID_SL_SAVE_OSK_TITLE] = &this->filename_editbox;
		this->filename_editbox.ok_button = WID_SL_SAVE_GAME;

		this->CreateNestedTree();
		if (this->fop == SLO_LOAD && this->abstract_filetype == FT_SAVEGAME) {
			this->GetWidget<NWidgetStacked>(WID_SL_CONTENT_DOWNLOAD_SEL)->SetDisplayedPlane(SZSP_HORIZONTAL);
		}

		/* Select caption string of the window. */
		StringID caption_string;
		switch (this->abstract_filetype) {
			case FT_SAVEGAME:
				caption_string = (this->fop == SLO_SAVE) ? STR_SAVELOAD_SAVE_CAPTION : STR_SAVELOAD_LOAD_CAPTION;
				break;

			case FT_SCENARIO:
				caption_string = (this->fop == SLO_SAVE) ? STR_SAVELOAD_SAVE_SCENARIO : STR_SAVELOAD_LOAD_SCENARIO;
				break;

			case FT_HEIGHTMAP:
				caption_string = (this->fop == SLO_SAVE) ? STR_SAVELOAD_SAVE_HEIGHTMAP : STR_SAVELOAD_LOAD_HEIGHTMAP;
				break;

			case FT_ORDERLIST:
				caption_string = (this->fop == SLO_SAVE) ? STR_SAVELOAD_SAVE_ORDERLIST : STR_SAVELOAD_LOAD_ORDERLIST;
				break;

			case FT_TOWN_DATA:
				caption_string = STR_SAVELOAD_LOAD_TOWN_DATA; // It's not currently possible to save town data.
				break;

			default:
				NOT_REACHED();
		}
		this->GetWidget<NWidgetCore>(WID_SL_CAPTION)->SetString(caption_string);

		this->vscroll = this->GetScrollbar(WID_SL_SCROLLBAR);
		this->FinishInitNested(0);

		this->LowerWidget(WID_SL_DRIVES_DIRECTORIES_LIST);
		this->querystrings[WID_SL_FILTER] = &this->filter_editbox;
		this->filter_editbox.cancel_button = QueryString::ACTION_CLEAR;

		/* pause is only used in single-player, non-editor mode, non-menu mode, when not operating on orderlists. It
		 * will be unpaused in the WE_DESTROY event handler. */
		if (_game_mode != GM_MENU && !_networking && _game_mode != GM_EDITOR) {
			Command<CMD_PAUSE>::Post(PauseMode::SaveLoad, true);
		}
		SetObjectToPlace(SPR_CURSOR_ZZZ, PAL_NONE, HT_NONE, WC_MAIN_WINDOW, 0);

		this->OnInvalidateData(SLIWD_RESCAN_FILES);

		ResetObjectToPlace();

		/* Select the initial directory. */
		o_dir.type = FIOS_TYPE_DIRECT;
		switch (this->abstract_filetype) {
			case FT_SAVEGAME:
				o_dir.name = FioFindDirectory(SAVE_DIR);
				break;

			case FT_SCENARIO:
				o_dir.name = FioFindDirectory(SCENARIO_DIR);
				break;

			case FT_HEIGHTMAP:
			case FT_TOWN_DATA:
				o_dir.name = FioFindDirectory(HEIGHTMAP_DIR);
				break;

			case FT_ORDERLIST:
				o_dir.name = FioFindDirectory(ORDERLIST_DIR);
				break;

			default:
				o_dir.name = _personal_dir;
		}

		switch (this->fop) {
			case SLO_SAVE:
				/* Focus the edit box by default in the save window */
				this->SetFocusedWidget(WID_SL_SAVE_OSK_TITLE);
				break;

			default:
				this->SetFocusedWidget(WID_SL_FILTER);
		}
	}

	void Close([[maybe_unused]] int data = 0) override
	{
		/* pause is only used in single-player, non-editor mode, non menu mode */
		if (!_networking && _game_mode != GM_EDITOR && _game_mode != GM_MENU) {
			Command<CMD_PAUSE>::Post(PauseMode::SaveLoad, false);
		}
		this->Window::Close();
	}

	void DrawWidget(const Rect &r, WidgetID widget) const override
	{
		switch (widget) {
			case WID_SL_SORT_BYNAME:
			case WID_SL_SORT_BYDATE:
				if (((_savegame_sort_order & SORT_BY_NAME) != 0) == (widget == WID_SL_SORT_BYNAME)) {
					this->DrawSortButtonState(widget, _savegame_sort_order & SORT_DESCENDING ? SBS_DOWN : SBS_UP);
				}
				break;

			case WID_SL_BACKGROUND: {
				static std::string path;
				static std::optional<uint64_t> free_space = std::nullopt;

				if (_fios_path_changed) {
					path = FiosGetCurrentPath();
					free_space = FiosGetDiskFreeSpace(path);
					_fios_path_changed = false;
				}

				Rect ir = r.Shrink(WidgetDimensions::scaled.framerect);

				if (free_space.has_value()) {
					DrawString(ir.left, ir.right, ir.top + GetCharacterHeight(FS_NORMAL), GetString(STR_SAVELOAD_BYTES_FREE, free_space.value()));
				} else {
					DrawString(ir.left, ir.right, ir.top + GetCharacterHeight(FS_NORMAL), STR_ERROR_UNABLE_TO_READ_DRIVE);
				}
				DrawString(ir.left, ir.right, ir.top, path, TC_BLACK);
				break;
			}

			case WID_SL_DRIVES_DIRECTORIES_LIST: {
				const Rect br = r.Shrink(WidgetDimensions::scaled.bevel);
				GfxFillRect(br, PC_BLACK);

				Rect tr = r.Shrink(WidgetDimensions::scaled.inset).WithHeight(this->resize.step_height);
				auto [first, last] = this->vscroll->GetVisibleRangeIterators(this->display_list);
				for (auto it = first; it != last; ++it) {
					const FiosItem *item = *it;

					if (item == this->selected) {
						GfxFillRect(br.left, tr.top, br.right, tr.bottom, PC_DARK_BLUE);
					} else if (item == this->highlighted) {
						GfxFillRect(br.left, tr.top, br.right, tr.bottom, PC_VERY_DARK_BLUE);
					}
					DrawString(tr, item->title, _fios_colours[GetDetailedFileType(item->type)]);
					tr = tr.Translate(0, this->resize.step_height);
				}
				break;
			}

			case WID_SL_DETAILS:
				this->DrawDetails(r);
				break;
		}
	}

	void DrawDetails(const Rect &r) const
	{
		/* Header panel */
		int HEADER_HEIGHT = GetCharacterHeight(FS_NORMAL) + WidgetDimensions::scaled.frametext.Vertical();

		Rect hr = r.WithHeight(HEADER_HEIGHT).Shrink(WidgetDimensions::scaled.frametext);
		Rect tr = r.Shrink(WidgetDimensions::scaled.frametext);
		tr.top += HEADER_HEIGHT;

		/* Create the nice grayish rectangle at the details top */
		GfxFillRect(r.WithHeight(HEADER_HEIGHT).Shrink(WidgetDimensions::scaled.bevel.left, WidgetDimensions::scaled.bevel.top, WidgetDimensions::scaled.bevel.right, 0), PC_GREY);
		DrawString(hr.left, hr.right, hr.top, STR_SAVELOAD_DETAIL_CAPTION, TC_FROMSTRING, SA_HOR_CENTER);

		if (this->selected == nullptr) return;

		/* Details panel */
		tr.bottom -= GetCharacterHeight(FS_NORMAL) - 1;
		if (tr.top > tr.bottom) return;

		if (!_load_check_data.version_name.empty()) {
			SetDParamStr(0, _load_check_data.version_name);
			tr.top = DrawStringMultiLine(tr, STR_JUST_RAW_STRING, TC_GREEN);
		}

		if (!_load_check_data.checkable) {
			/* Old savegame, no information available */
			DrawString(tr, STR_SAVELOAD_DETAIL_NOT_AVAILABLE);
			tr.top += GetCharacterHeight(FS_NORMAL);
		} else if (_load_check_data.error != INVALID_STRING_ID) {
			/* Incompatible / broken savegame */
			tr.top = DrawStringMultiLine(tr, GetString(_load_check_data.error, _load_check_data.error_msg), TC_RED);
		} else {
			/* Warning if save unique id differ when saving */
			if (this->fop == SLO_SAVE) {
				if (_load_check_data.settings.game_creation.generation_unique_id == 0) {
					DrawString(tr.left, tr.right, tr.bottom - GetCharacterHeight(FS_NORMAL), STR_SAVELOAD_UNKNOWN_ID);
					tr.bottom -= GetCharacterHeight(FS_NORMAL);
				} else if (_load_check_data.settings.game_creation.generation_unique_id != _settings_game.game_creation.generation_unique_id) {
					DrawString(tr.left, tr.right, tr.bottom - GetCharacterHeight(FS_NORMAL), STR_SAVELOAD_DIFFERENT_ID);
					tr.bottom -= GetCharacterHeight(FS_NORMAL);
				}
			}

			/* Mapsize */
			DrawString(tr, GetString(STR_NETWORK_SERVER_LIST_MAP_SIZE, _load_check_data.map_size_x, _load_check_data.map_size_y));
			tr.top += GetCharacterHeight(FS_NORMAL);
			if (tr.top > tr.bottom) return;

			/* Climate */
			LandscapeType landscape = _load_check_data.settings.game_creation.landscape;
			if (to_underlying(landscape) < NUM_LANDSCAPE) {
				DrawString(tr, GetString(STR_NETWORK_SERVER_LIST_LANDSCAPE, STR_CLIMATE_TEMPERATE_LANDSCAPE + to_underlying(landscape)));
				tr.top += GetCharacterHeight(FS_NORMAL);
			}

			tr.top += WidgetDimensions::scaled.vsep_normal;
			if (tr.top > tr.bottom) return;

			/* Start date (if available) */
			if (_load_check_data.settings.game_creation.starting_year != 0) {
<<<<<<< HEAD
				SetDParam(0, CalTime::ConvertYMDToDate(_load_check_data.settings.game_creation.starting_year, 0, 1));
				DrawString(tr, STR_NETWORK_SERVER_LIST_START_DATE);
=======
				DrawString(tr, GetString(STR_NETWORK_SERVER_LIST_START_DATE, TimerGameCalendar::ConvertYMDToDate(_load_check_data.settings.game_creation.starting_year, 0, 1)));
>>>>>>> 321debf7
				tr.top += GetCharacterHeight(FS_NORMAL);
			}
			if (tr.top > tr.bottom) return;

			/* Hide current date for scenarios */
			if (this->abstract_filetype != FT_SCENARIO) {
				/* Current date */
				DrawString(tr, GetString(STR_NETWORK_SERVER_LIST_CURRENT_DATE, _load_check_data.current_date));
				tr.top += GetCharacterHeight(FS_NORMAL);
			}

			/* Hide the NewGRF stuff when saving. We also hide the button. */
			if (this->fop == SLO_LOAD && (this->abstract_filetype == FT_SAVEGAME || this->abstract_filetype == FT_SCENARIO)) {
				tr.top += WidgetDimensions::scaled.vsep_normal;
				if (tr.top > tr.bottom) return;

				/* NewGrf compatibility */
				DrawString(tr, GetString(STR_SAVELOAD_DETAIL_GRFSTATUS, _load_check_data.grfconfig.empty() ? STR_NEWGRF_LIST_NONE : STR_NEWGRF_LIST_ALL_FOUND + _load_check_data.grf_compatibility));
				tr.top += GetCharacterHeight(FS_NORMAL);
			}
			if (tr.top > tr.bottom) return;

			/* Hide the company stuff for scenarios */
			if (this->abstract_filetype != FT_SCENARIO) {
				tr.top += WidgetDimensions::scaled.vsep_wide;
				if (tr.top > tr.bottom) return;

				/* Companies / AIs */
				for (auto &pair : _load_check_data.companies) {
					const CompanyProperties &c = *pair.second;
					if (c.name.empty()) {
						DrawString(tr, GetString(STR_SAVELOAD_DETAIL_COMPANY_INDEX, pair.first + 1, c.name_1, c.name_2));
					} else {
						DrawString(tr, GetString(STR_SAVELOAD_DETAIL_COMPANY_INDEX, pair.first + 1, STR_JUST_RAW_STRING, c.name));
					}

					tr.top += GetCharacterHeight(FS_NORMAL);
					if (tr.top > tr.bottom) break;
				}
			}
		}
	}

	void UpdateWidgetSize(WidgetID widget, Dimension &size, [[maybe_unused]] const Dimension &padding, [[maybe_unused]] Dimension &fill, [[maybe_unused]] Dimension &resize) override
	{
		switch (widget) {
			case WID_SL_BACKGROUND:
				size.height = 2 * GetCharacterHeight(FS_NORMAL) + padding.height;
				break;

			case WID_SL_DRIVES_DIRECTORIES_LIST:
				resize.height = GetCharacterHeight(FS_NORMAL);
				size.height = resize.height * 10 + padding.height;
				break;
			case WID_SL_SORT_BYNAME:
			case WID_SL_SORT_BYDATE: {
				Dimension d = GetStringBoundingBox(this->GetWidget<NWidgetCore>(widget)->GetString());
				d.width += padding.width + Window::SortButtonWidth() * 2; // Doubled since the string is centred and it also looks better.
				d.height += padding.height;
				size = maxdim(size, d);
				break;
			}
		}
	}

	void OnPaint() override
	{
		if (_savegame_sort_dirty) {
			_savegame_sort_dirty = false;
			SortSaveGameList(this->fios_items);
			this->OnInvalidateData(SLIWD_FILTER_CHANGES);
		}

		this->DrawWidgets();
	}

	void OnClick([[maybe_unused]] Point pt, WidgetID widget, [[maybe_unused]] int click_count) override
	{
		switch (widget) {
			case WID_SL_SORT_BYNAME: // Sort save names by name
				_savegame_sort_order = (_savegame_sort_order == SORT_BY_NAME) ?
					SORT_BY_NAME | SORT_DESCENDING : SORT_BY_NAME;
				_savegame_sort_dirty = true;
				this->SetDirty();
				break;

			case WID_SL_SORT_BYDATE: // Sort save names by date
				_savegame_sort_order = (_savegame_sort_order == SORT_BY_DATE) ?
					SORT_BY_DATE | SORT_DESCENDING : SORT_BY_DATE;
				_savegame_sort_dirty = true;
				this->SetDirty();
				break;

			case WID_SL_HOME_BUTTON: // OpenTTD 'button', jumps to OpenTTD directory
				FiosBrowseTo(&o_dir);
				this->InvalidateData(SLIWD_RESCAN_FILES);
				break;

			case WID_SL_LOAD_BUTTON: {
				if (this->selected == nullptr || _load_check_data.HasErrors()) break;

				_file_to_saveload.Set(*this->selected);

				if (this->abstract_filetype == FT_HEIGHTMAP) {
					this->Close();
					ShowHeightmapLoad();
				} else if (this->abstract_filetype == FT_ORDERLIST) {
					auto callback = [](Window *w, bool confirmed) -> void {
						if (!confirmed) return;
						SaveLoadWindow *slo = (SaveLoadWindow *)w;

						auto file = FioFOpenFile(slo->selected->name, "rb", NO_DIRECTORY);
						if (file.has_value()) {
							std::optional<UniqueBuffer<uint8_t>> buffer = ReadFileToBuffer(*file, 1 << 20);
							if (buffer.has_value()) {
								OrderImportErrors errs = ImportJsonOrderList(slo->veh, std::string_view((const char *)buffer->get(), buffer->size()));
								if (errs.HasErrors()) {
									ShowErrorMessage(GetEncodedString(STR_ERROR_JSON), GetEncodedString(STR_ERROR_ORDERLIST_JSON_IMPORTED_WITH_ERRORS), WL_ERROR);
									ShowOrderListImportErrorsWindow(slo->veh, std::move(errs));
								}
							}
						}

						slo->Close();
					};

					if (this->veh->orders != nullptr) {
						ShowQuery(GetEncodedString(STR_ORDERLIST_JSON_CONFIRM_OVERRIDE_QUERY_CAPTION), GetEncodedString(STR_ORDERLIST_JSON_CONFIRM_OVERRIDE), this, callback);
					} else {
						callback(this, true);
					}
				} else if (this->abstract_filetype == FT_TOWN_DATA) {
					this->Close();
					LoadTownData();
				} else if (!_load_check_data.HasNewGrfs() || _load_check_data.grf_compatibility != GLC_NOT_FOUND || _settings_client.gui.UserIsAllowedToChangeNewGRFs()) {
					_switch_mode = (_game_mode == GM_EDITOR) ? SM_LOAD_SCENARIO : SM_LOAD_GAME;
					ClearErrorMessages();
					this->Close();
				}
				break;
			}

			case WID_SL_NEWGRF_INFO:
				if (_load_check_data.HasNewGrfs()) {
					ShowNewGRFSettings(false, false, false, _load_check_data.grfconfig);
				}
				break;

			case WID_SL_MISSING_NEWGRFS:
				if (!_network_available) {
					ShowErrorMessage(GetEncodedString(STR_NETWORK_ERROR_NOTAVAILABLE), {}, WL_ERROR);
				} else if (_load_check_data.HasNewGrfs()) {
					ShowMissingContentWindow(_load_check_data.grfconfig);
				}
				break;

			case WID_SL_DRIVES_DIRECTORIES_LIST: { // Click the listbox
				auto it = this->vscroll->GetScrolledItemFromWidget(this->display_list, pt.y, this, WID_SL_DRIVES_DIRECTORIES_LIST, WidgetDimensions::scaled.inset.top);
				if (it == this->display_list.end()) return;

				/* Get the corresponding non-filtered out item from the list */
				const FiosItem *file = *it;

				if (FiosBrowseTo(file)) {
					/* Changed directory, need refresh. */
					this->InvalidateData(SLIWD_RESCAN_FILES);
					break;
				}

				if (click_count == 1) {
					if (this->selected != file) {
						this->selected = file;
						_load_check_data.Clear();

						if (GetDetailedFileType(file->type) == DFT_GAME_FILE) {
							/* Other detailed file types cannot be checked before. */
							SaveOrLoad(file->name, SLO_CHECK, DFT_GAME_FILE, NO_DIRECTORY, false);
						}

						this->InvalidateData(SLIWD_SELECTION_CHANGES);
					}
					if (this->fop == SLO_SAVE) {
						/* Copy clicked name to editbox */
						this->filename_editbox.text.Assign(file->title);
						this->SetWidgetDirty(WID_SL_SAVE_OSK_TITLE);
					}
				} else if (!_load_check_data.HasErrors()) {
					this->selected = file;
					if (this->fop == SLO_LOAD) {
						if (this->abstract_filetype == FT_SAVEGAME || this->abstract_filetype == FT_SCENARIO || this->abstract_filetype == FT_ORDERLIST || this->abstract_filetype == FT_TOWN_DATA) {
							this->OnClick(pt, WID_SL_LOAD_BUTTON, 1);
						} else {
							assert(this->abstract_filetype == FT_HEIGHTMAP);
							_file_to_saveload.Set(*file);

							this->Close();
							ShowHeightmapLoad();
						}
					}
				}
				break;
			}

			case WID_SL_CONTENT_DOWNLOAD:
				if (!_network_available) {
					ShowErrorMessage(GetEncodedString(STR_NETWORK_ERROR_NOTAVAILABLE), {}, WL_ERROR);
				} else {
					assert(this->fop == SLO_LOAD);
					switch (this->abstract_filetype) {
						default: NOT_REACHED();
						case FT_SCENARIO:  ShowNetworkContentListWindow(nullptr, CONTENT_TYPE_SCENARIO);  break;
						case FT_HEIGHTMAP: ShowNetworkContentListWindow(nullptr, CONTENT_TYPE_HEIGHTMAP); break;
					}
				}
				break;

			case WID_SL_DELETE_SELECTION: // Delete
				break;

			case WID_SL_SAVE_GAME: // Save game
				/* Note, this is also called via the OSK; and we need to lower the button. */
				this->HandleButtonClick(WID_SL_SAVE_GAME);
				break;
		}
	}

	void OnMouseOver([[maybe_unused]] Point pt, WidgetID widget) override
	{
		if (widget == WID_SL_DRIVES_DIRECTORIES_LIST) {
			auto it = this->vscroll->GetScrolledItemFromWidget(this->display_list, pt.y, this, WID_SL_DRIVES_DIRECTORIES_LIST, WidgetDimensions::scaled.inset.top);
			if (it == this->display_list.end()) return;

			/* Get the corresponding non-filtered out item from the list */
			const FiosItem *file = *it;

			if (file != this->highlighted) {
				this->highlighted = file;
				this->SetWidgetDirty(WID_SL_DRIVES_DIRECTORIES_LIST);
			}
		} else if (this->highlighted != nullptr) {
			this->highlighted = nullptr;
			this->SetWidgetDirty(WID_SL_DRIVES_DIRECTORIES_LIST);
		}
	}

	EventState OnKeyPress(char32_t key, uint16_t keycode) override
	{
		if (keycode == WKC_ESC) {
			this->Close();
			return ES_HANDLED;
		}

		return ES_NOT_HANDLED;
	}

	void OnTimeout() override
	{
		/* Widgets WID_SL_DELETE_SELECTION and WID_SL_SAVE_GAME only exist when saving to a file. */
		if (this->fop != SLO_SAVE) return;

		if (this->IsWidgetLowered(WID_SL_DELETE_SELECTION)) { // Delete button clicked
			if (!FiosDelete(this->filename_editbox.text.GetText().c_str(), this->abstract_filetype)) {
				ShowErrorMessage(GetEncodedString(STR_ERROR_UNABLE_TO_DELETE_FILE), {}, WL_ERROR);
			} else {
				this->InvalidateData(SLIWD_RESCAN_FILES);
				/* Reset file name to current date on successful delete */
				if (this->abstract_filetype == FT_SAVEGAME) GenerateFileName();
			}
		} else if (this->IsWidgetLowered(WID_SL_SAVE_GAME)) { // Save button clicked
			if (this->abstract_filetype == FT_SAVEGAME || this->abstract_filetype == FT_SCENARIO) {
				_file_to_saveload.name = FiosMakeSavegameName(this->filename_editbox.text.GetText().c_str());
				const bool known_id = _load_check_data.settings.game_creation.generation_unique_id != 0;
				const bool different_id = known_id && _load_check_data.settings.game_creation.generation_unique_id != _settings_game.game_creation.generation_unique_id;
				const bool file_exists = FioCheckFileExists(_file_to_saveload.name, Subdirectory::SAVE_DIR);
				if (_settings_client.gui.savegame_overwrite_confirm >= 1 && different_id && file_exists) {
					/* The save has a different id to the current game */
					/* Show a caption box asking whether the user is sure to overwrite the save */
					ShowQuery(
						GetEncodedString(STR_SAVELOAD_OVERWRITE_TITLE_DIFFERENT_ID),
						GetEncodedString(STR_SAVELOAD_OVERWRITE_WARNING_DIFFERENT_ID),
						this, SaveLoadWindow::SaveGameConfirmationCallback);
				} else if (_settings_client.gui.savegame_overwrite_confirm >= (known_id ? 3 : 2) && file_exists) {
					if (this->selected != nullptr && !_load_check_data.sl_is_ext_version) {
						const char *version = GamelogGetLastRevision(_load_check_data.gamelog_actions);

						EncodedString message;
						if (version != nullptr) {
							message = GetEncodedString(STR_SAVELOAD_OVERWRITE_WARNING_DIFFERENT_VERSION_SUFFIX,
									STR_SAVELOAD_OVERWRITE_WARNING, STR_SAVELOAD_OVERWRITE_WARNING_VERSION_NAME, version);
						} else {
							message = GetEncodedString(STR_SAVELOAD_OVERWRITE_WARNING_DIFFERENT_VERSION_SUFFIX,
									STR_SAVELOAD_OVERWRITE_WARNING, STR_EMPTY, STR_NULL);
						}

						ShowQuery(
							GetEncodedString(STR_SAVELOAD_OVERWRITE_TITLE_DIFFERENT_VERSION_SUFFIX, STR_SAVELOAD_OVERWRITE_TITLE),
							std::move(message),
							this, SaveLoadWindow::SaveGameConfirmationCallback);
					} else {
						ShowQuery(
							GetEncodedString(STR_SAVELOAD_OVERWRITE_TITLE),
							GetEncodedString(STR_SAVELOAD_OVERWRITE_WARNING),
							this, SaveLoadWindow::SaveGameConfirmationCallback);
					}
				} else {
					_switch_mode = SM_SAVE_GAME;
				}
			} else if (this->abstract_filetype == FT_ORDERLIST) {
				auto fh = FileHandle::Open(FiosMakeOrderListName(this->filename_editbox.text.GetText().c_str()), "w");
				if (fh.has_value()) {
					std::string data = OrderListToJSONString(this->veh->orders);
					fwrite(data.data(), 1, data.size(), *fh);
					this->Close();
				}
				return;
			} else {
				_file_to_saveload.name = FiosMakeHeightmapName(this->filename_editbox.text.GetText().c_str());
				if (_settings_client.gui.savegame_overwrite_confirm >= 1 && FioCheckFileExists(_file_to_saveload.name, Subdirectory::SAVE_DIR)) {
					ShowQuery(
						GetEncodedString(STR_SAVELOAD_OVERWRITE_TITLE),
						GetEncodedString(STR_SAVELOAD_OVERWRITE_WARNING),
						this, SaveLoadWindow::SaveHeightmapConfirmationCallback);
				} else {
					_switch_mode = SM_SAVE_HEIGHTMAP;
				}
			}

			/* In the editor set up the vehicle engines correctly (date might have changed) */
			if (_game_mode == GM_EDITOR) StartupEngines();
		}
	}

	void OnResize() override
	{
		this->vscroll->SetCapacityFromWidget(this, WID_SL_DRIVES_DIRECTORIES_LIST);
	}

	void BuildDisplayList()
	{
		/* Filter changes */
		this->display_list.clear();
		this->display_list.reserve(this->fios_items.size());

		if (this->string_filter.IsEmpty()) {
			/* We don't filter anything out if the filter editbox is empty */
			for (auto &it : this->fios_items) {
				this->display_list.push_back(&it);
			}
		} else {
			for (auto &it : this->fios_items) {
				this->string_filter.ResetState();
				this->string_filter.AddLine(it.title);
				/* We set the vector to show this fios element as filtered depending on the result of the filter */
				if (this->string_filter.GetState()) {
					this->display_list.push_back(&it);
				} else if (&it == this->selected) {
					/* The selected element has been filtered out */
					this->selected = nullptr;
					this->OnInvalidateData(SLIWD_SELECTION_CHANGES);
				}
			}
		}

		this->vscroll->SetCount(this->display_list.size());
	}

	/**
	 * Some data on this window has become invalid.
	 * @param data Information about the changed data.
	 * @param gui_scope Whether the call is done from GUI scope. You may not do everything when not in GUI scope. See #InvalidateWindowData() for details.
	 */
	void OnInvalidateData(int data = 0, bool gui_scope = true) override
	{
		switch (data) {
			case SLIWD_RESCAN_FILES:
				/* Rescan files */
				this->selected = nullptr;
				_load_check_data.Clear();
				if (!gui_scope) break;

				_fios_path_changed = true;
				this->fios_items.BuildFileList(this->abstract_filetype, this->fop, true);
				this->selected = nullptr;
				_load_check_data.Clear();

				/* We reset the files filtered */
				this->OnInvalidateData(SLIWD_FILTER_CHANGES);

				[[fallthrough]];

			case SLIWD_SELECTION_CHANGES:
				/* Selection changes */
				if (!gui_scope) break;

				if (this->fop != SLO_LOAD) break;

				switch (this->abstract_filetype) {
					case FT_HEIGHTMAP:
					case FT_TOWN_DATA:
						this->SetWidgetDisabledState(WID_SL_LOAD_BUTTON, this->selected == nullptr || _load_check_data.HasErrors());
						break;

					case FT_SAVEGAME:
					case FT_SCENARIO: {
						bool disabled = this->selected == nullptr || _load_check_data.HasErrors();
						if (!_settings_client.gui.UserIsAllowedToChangeNewGRFs()) {
							disabled |= _load_check_data.HasNewGrfs() && _load_check_data.grf_compatibility == GLC_NOT_FOUND;
						}
						this->SetWidgetDisabledState(WID_SL_LOAD_BUTTON, disabled);
						this->SetWidgetDisabledState(WID_SL_NEWGRF_INFO, !_load_check_data.HasNewGrfs());
						this->SetWidgetDisabledState(WID_SL_MISSING_NEWGRFS,
								!_load_check_data.HasNewGrfs() || _load_check_data.grf_compatibility == GLC_ALL_GOOD);
						break;
					}

					default:
						break;
				}
				break;

			case SLIWD_FILTER_CHANGES:
				this->BuildDisplayList();
				break;
		}
	}

	void OnEditboxChanged(WidgetID wid) override
	{
		if (wid == WID_SL_FILTER) {
			this->string_filter.SetFilterTerm(this->filter_editbox.text.GetText());
			this->InvalidateData(SLIWD_FILTER_CHANGES);
		}
	}
};

/** Load game/scenario */
static WindowDesc _load_dialog_desc(__FILE__, __LINE__,
	WDP_CENTER, "load_game", 500, 294,
	WC_SAVELOAD, WC_NONE,
	{},
	_nested_load_dialog_widgets
);

/** Load heightmap */
static WindowDesc _load_heightmap_dialog_desc(__FILE__, __LINE__,
	WDP_CENTER, "load_heightmap", 257, 320,
	WC_SAVELOAD, WC_NONE,
	{},
	_nested_load_heightmap_dialog_widgets
);

/** Load town data */
static WindowDesc _load_town_data_dialog_desc(__FILE__, __LINE__,
	WDP_CENTER, "load_town_data", 257, 320,
	WC_SAVELOAD, WC_NONE,
	{},
	_nested_load_town_data_dialog_widgets
);

/** Load orderlist */
static WindowDesc _load_orderlist_dialog_desc(__FILE__, __LINE__,
	WDP_CENTER, "load_orderlist", 257, 320,
	WC_SAVELOAD, WC_NONE,
	{},
	_nested_load_orderlist_dialog_widgets
);

/** Save game/scenario */
static WindowDesc _save_dialog_desc(__FILE__, __LINE__,
	WDP_CENTER, "save_game", 500, 294,
	WC_SAVELOAD, WC_NONE,
	{},
	_nested_save_dialog_widgets
);

/** Save orderlist */
static WindowDesc _save_orderlist_dialog_desc(__FILE__, __LINE__,
	WDP_CENTER, "save_orderlist", 257, 320,
	WC_SAVELOAD, WC_NONE,
	{},
	_nested_save_orderlist_dialog_widgets
);

/**
 * Launch save/load dialog in the given mode.
 * @param abstract_filetype Kind of file to handle.
 * @param fop File operation to perform (load or save).
 */
void ShowSaveLoadDialog(AbstractFileType abstract_filetype, SaveLoadOperation fop,const Vehicle * veh)
{
	CloseWindowById(WC_SAVELOAD, 0);

	if (fop == SLO_SAVE) {
		switch (abstract_filetype) {
			case FT_ORDERLIST:
				new SaveLoadWindow(_save_orderlist_dialog_desc, abstract_filetype, fop, veh);
				break;

			default:
				new SaveLoadWindow(_save_dialog_desc, abstract_filetype, fop);
		}
	} else {
		/* Dialogue for loading a file. */
		switch (abstract_filetype) {
			case FT_HEIGHTMAP:
				new SaveLoadWindow(_load_heightmap_dialog_desc, abstract_filetype, fop);
				break;

			case FT_TOWN_DATA:
				new SaveLoadWindow(_load_town_data_dialog_desc, abstract_filetype, fop);
				break;

			case FT_ORDERLIST:
				new SaveLoadWindow(_load_orderlist_dialog_desc, abstract_filetype, fop, veh);
				break;

			default:
				new SaveLoadWindow(_load_dialog_desc, abstract_filetype, fop);
		}
	}
}<|MERGE_RESOLUTION|>--- conflicted
+++ resolved
@@ -703,12 +703,7 @@
 
 			/* Start date (if available) */
 			if (_load_check_data.settings.game_creation.starting_year != 0) {
-<<<<<<< HEAD
-				SetDParam(0, CalTime::ConvertYMDToDate(_load_check_data.settings.game_creation.starting_year, 0, 1));
-				DrawString(tr, STR_NETWORK_SERVER_LIST_START_DATE);
-=======
-				DrawString(tr, GetString(STR_NETWORK_SERVER_LIST_START_DATE, TimerGameCalendar::ConvertYMDToDate(_load_check_data.settings.game_creation.starting_year, 0, 1)));
->>>>>>> 321debf7
+				DrawString(tr, GetString(STR_NETWORK_SERVER_LIST_START_DATE, CalTime::ConvertYMDToDate(_load_check_data.settings.game_creation.starting_year, 0, 1)));
 				tr.top += GetCharacterHeight(FS_NORMAL);
 			}
 			if (tr.top > tr.bottom) return;
