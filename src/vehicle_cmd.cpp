/*
 * This file is part of OpenTTD.
 * OpenTTD is free software; you can redistribute it and/or modify it under the terms of the GNU General Public License as published by the Free Software Foundation, version 2.
 * OpenTTD is distributed in the hope that it will be useful, but WITHOUT ANY WARRANTY; without even the implied warranty of MERCHANTABILITY or FITNESS FOR A PARTICULAR PURPOSE.
 * See the GNU General Public License for more details. You should have received a copy of the GNU General Public License along with OpenTTD. If not, see <http://www.gnu.org/licenses/>.
 */

/** @file vehicle_cmd.cpp Commands for vehicles. */

#include "stdafx.h"
#include "roadveh.h"
#include "news_func.h"
#include "airport.h"
#include "cmd_helper.h"
#include "command_func.h"
#include "company_func.h"
#include "train.h"
#include "aircraft.h"
#include "newgrf_text.h"
#include "vehicle_func.h"
#include "string_func.h"
#include "depot_map.h"
#include "vehiclelist.h"
#include "engine_func.h"
#include "articulated_vehicles.h"
#include "autoreplace_gui.h"
#include "group.h"
#include "order_backup.h"
#include "infrastructure_func.h"
#include "ship.h"
#include "newgrf.h"
#include "company_base.h"
#include "core/random_func.hpp"
#include "tbtr_template_vehicle.h"
#include "tbtr_template_vehicle_func.h"
#include "scope.h"
#include <sstream>
#include <iomanip>
#include <cctype>

#include "table/strings.h"

#include "safeguards.h"

/* Tables used in vehicle.h to find the right command for a certain vehicle type */
const uint32_t _veh_build_proc_table[] = {
	CMD_BUILD_VEHICLE | CMD_MSG(STR_ERROR_CAN_T_BUY_TRAIN),
	CMD_BUILD_VEHICLE | CMD_MSG(STR_ERROR_CAN_T_BUY_ROAD_VEHICLE),
	CMD_BUILD_VEHICLE | CMD_MSG(STR_ERROR_CAN_T_BUY_SHIP),
	CMD_BUILD_VEHICLE | CMD_MSG(STR_ERROR_CAN_T_BUY_AIRCRAFT),
};

const uint32_t _veh_sell_proc_table[] = {
	CMD_SELL_VEHICLE | CMD_MSG(STR_ERROR_CAN_T_SELL_TRAIN),
	CMD_SELL_VEHICLE | CMD_MSG(STR_ERROR_CAN_T_SELL_ROAD_VEHICLE),
	CMD_SELL_VEHICLE | CMD_MSG(STR_ERROR_CAN_T_SELL_SHIP),
	CMD_SELL_VEHICLE | CMD_MSG(STR_ERROR_CAN_T_SELL_AIRCRAFT),
};

const uint32_t _veh_refit_proc_table[] = {
	CMD_REFIT_VEHICLE | CMD_MSG(STR_ERROR_CAN_T_REFIT_TRAIN),
	CMD_REFIT_VEHICLE | CMD_MSG(STR_ERROR_CAN_T_REFIT_ROAD_VEHICLE),
	CMD_REFIT_VEHICLE | CMD_MSG(STR_ERROR_CAN_T_REFIT_SHIP),
	CMD_REFIT_VEHICLE | CMD_MSG(STR_ERROR_CAN_T_REFIT_AIRCRAFT),
};

const uint32_t _send_to_depot_proc_table[] = {
	CMD_SEND_VEHICLE_TO_DEPOT | CMD_MSG(STR_ERROR_CAN_T_SEND_TRAIN_TO_DEPOT),
	CMD_SEND_VEHICLE_TO_DEPOT | CMD_MSG(STR_ERROR_CAN_T_SEND_ROAD_VEHICLE_TO_DEPOT),
	CMD_SEND_VEHICLE_TO_DEPOT | CMD_MSG(STR_ERROR_CAN_T_SEND_SHIP_TO_DEPOT),
	CMD_SEND_VEHICLE_TO_DEPOT | CMD_MSG(STR_ERROR_CAN_T_SEND_AIRCRAFT_TO_HANGAR),
};


CommandCost CmdBuildRailVehicle(TileIndex tile, DoCommandFlag flags, const Engine *e, Vehicle **v);
CommandCost CmdBuildRoadVehicle(TileIndex tile, DoCommandFlag flags, const Engine *e, Vehicle **v);
CommandCost CmdBuildShip       (TileIndex tile, DoCommandFlag flags, const Engine *e, Vehicle **v);
CommandCost CmdBuildAircraft   (TileIndex tile, DoCommandFlag flags, const Engine *e, Vehicle **v);
static CommandCost GetRefitCost(const Vehicle *v, EngineID engine_type, CargoID new_cid, byte new_subtype, bool *auto_refit_allowed);

/**
 * Build a vehicle.
 * @param tile tile of depot where the vehicle is built
 * @param flags for command
 * @param p1 various bitstuffed data
 *  bits  0-15: vehicle type being built.
 *  bits 16-23: vehicle type specific bits.
 *              Trains:
 *              * bit 16: prevent any free cars from being added to the train.
 *  bits 24-31: refit cargo type.
 * @param p2 User
 * @param text unused
 * @return the cost of this operation or an error
 */
CommandCost CmdBuildVehicle(TileIndex tile, DoCommandFlag flags, uint32_t p1, uint32_t p2, const char *text)
{
	/* Elementary check for valid location. */
	if (!IsDepotTile(tile)) return CMD_ERROR;

	VehicleType type = GetDepotVehicleType(tile);
	if (!IsTileOwner(tile, _current_company)) {
		if (!_settings_game.economy.infrastructure_sharing[type]) return_cmd_error(STR_ERROR_CANT_PURCHASE_OTHER_COMPANY_DEPOT);

		const Company *c = Company::GetIfValid(GetTileOwner(tile));
		if (c == nullptr || !c->settings.infra_others_buy_in_depot[type]) return_cmd_error(STR_ERROR_CANT_PURCHASE_OTHER_COMPANY_DEPOT);
	}

	/* Validate the engine type. */
	EngineID eid = GB(p1, 0, 16);
	if (!IsEngineBuildable(eid, type, _current_company)) return_cmd_error(STR_ERROR_RAIL_VEHICLE_NOT_AVAILABLE + type);

	/* Validate the cargo type. */
	CargoID cargo = GB(p1, 24, 8);
	if (cargo >= NUM_CARGO && cargo != INVALID_CARGO) return CMD_ERROR;

	const Engine *e = Engine::Get(eid);
	CommandCost value(EXPENSES_NEW_VEHICLES, e->GetCost());

	/* Engines without valid cargo should not be available */
	CargoID default_cargo = e->GetDefaultCargoType();
	if (default_cargo == INVALID_CARGO) return CMD_ERROR;

	bool refitting = cargo != INVALID_CARGO && cargo != default_cargo;

	/* Check whether the number of vehicles we need to build can be built according to pool space. */
	uint num_vehicles;
	switch (type) {
		case VEH_TRAIN:    num_vehicles = (e->u.rail.railveh_type == RAILVEH_MULTIHEAD ? 2 : 1) + CountArticulatedParts(eid, false); break;
		case VEH_ROAD:     num_vehicles = 1 + CountArticulatedParts(eid, false); break;
		case VEH_SHIP:     num_vehicles = 1 + CountArticulatedParts(eid, false); break;
		case VEH_AIRCRAFT: num_vehicles = e->u.air.subtype & AIR_CTOL ? 2 : 3; break;
		default: NOT_REACHED(); // Safe due to IsDepotTile()
	}
	if (!Vehicle::CanAllocateItem(num_vehicles)) return_cmd_error(STR_ERROR_TOO_MANY_VEHICLES_IN_GAME);

	/* Check whether we can allocate a unit number. Autoreplace does not allocate
	 * an unit number as it will (always) reuse the one of the replaced vehicle
	 * and (train) wagons don't have an unit number in any scenario. */
	UnitID unit_num = (flags & DC_QUERY_COST || flags & DC_AUTOREPLACE || (type == VEH_TRAIN && e->u.rail.railveh_type == RAILVEH_WAGON)) ? 0 : GetFreeUnitNumber(type);
	if (unit_num == UINT16_MAX) return_cmd_error(STR_ERROR_TOO_MANY_VEHICLES_IN_GAME);

	/* If we are refitting we need to temporarily purchase the vehicle to be able to
	 * test it. */
	DoCommandFlag subflags = flags;
	if (refitting && !(flags & DC_EXEC)) subflags |= DC_EXEC | DC_AUTOREPLACE;

	/* Vehicle construction needs random bits, so we have to save the random
	 * seeds to prevent desyncs. */
	SavedRandomSeeds saved_seeds;
	SaveRandomSeeds(&saved_seeds);

	Vehicle *v = nullptr;
	switch (type) {
		case VEH_TRAIN:    value.AddCost(CmdBuildRailVehicle(tile, subflags, e, &v)); break;
		case VEH_ROAD:     value.AddCost(CmdBuildRoadVehicle(tile, subflags, e, &v)); break;
		case VEH_SHIP:     value.AddCost(CmdBuildShip       (tile, subflags, e, &v)); break;
		case VEH_AIRCRAFT: value.AddCost(CmdBuildAircraft   (tile, subflags, e, &v)); break;
		default: NOT_REACHED(); // Safe due to IsDepotTile()
	}

	if (value.Succeeded()) {
		if (subflags & DC_EXEC) {
			v->unitnumber = unit_num;
			v->value      = value.GetCost();
		}

		if (refitting) {
			/* Refit only one vehicle. If we purchased an engine, it may have gained free wagons.
			 * For ships try to refit all parts. */
			value.AddCost(CmdRefitVehicle(tile, flags, v->index, cargo | (v->type == VEH_SHIP ? 0 : (1 << 16)), nullptr));
		} else {
			/* Fill in non-refitted capacities */
			if (e->type == VEH_TRAIN || e->type == VEH_ROAD || e->type == VEH_SHIP) {
				_returned_vehicle_capacities = GetCapacityOfArticulatedParts(eid);
				_returned_refit_capacity = _returned_vehicle_capacities[default_cargo];
				_returned_mail_refit_capacity = 0;
			} else {
<<<<<<< HEAD
				_returned_refit_capacity = e->GetDisplayDefaultCapacity(&_returned_mail_refit_capacity);
				_returned_vehicle_capacities.Clear();
				_returned_vehicle_capacities[default_cargo] = _returned_refit_capacity;
				_returned_vehicle_capacities[CT_MAIL] = _returned_mail_refit_capacity;
=======
				refitted_capacity = e->GetDisplayDefaultCapacity(&refitted_mail_capacity);
				cargo_capacities[default_cargo] = refitted_capacity;
				CargoID mail = GetCargoIDByLabel(CT_MAIL);
				if (IsValidCargoID(mail)) cargo_capacities[mail] = refitted_mail_capacity;
>>>>>>> 60b6c6c7
			}
		}

		if (flags & DC_EXEC) {
			if (type == VEH_TRAIN && !HasBit(p1, 16) && !(flags & DC_AUTOREPLACE) && Train::From(v)->IsEngine()) {
				/* Move any free wagons to the new vehicle. */
				NormalizeTrainVehInDepot(Train::From(v));
			}

			InvalidateWindowData(WC_VEHICLE_DEPOT, v->tile);
			InvalidateWindowClassesData(GetWindowClassForVehicleType(type), 0);
			InvalidateWindowClassesData(WC_DEPARTURES_BOARD, 0);
			SetWindowDirty(WC_COMPANY, _current_company);
			if (IsLocalCompany()) {
				InvalidateAutoreplaceWindow(v->engine_type, v->group_id); // updates the auto replace window (must be called before incrementing num_engines)
			}
		}

		if (subflags & DC_EXEC) {
			GroupStatistics::CountEngine(v, 1);
			GroupStatistics::UpdateAutoreplace(_current_company);

			if (v->IsPrimaryVehicle()) {
				GroupStatistics::CountVehicle(v, 1);
				if (!(subflags & DC_AUTOREPLACE)) OrderBackup::Restore(v, p2);
			}
		}


		/* If we are not in DC_EXEC undo everything */
		if (flags != subflags) {
			DoCommand(0, v->index, 0, DC_EXEC, GetCmdSellVeh(v));
		}
	}

	/* Only restore if we actually did some refitting */
	if (flags != subflags) RestoreRandomSeeds(saved_seeds);

	return value;
}

CommandCost CmdSellRailWagon(DoCommandFlag flags, Vehicle *v, uint16_t data, uint32_t user);

/**
 * Sell a vehicle.
 * @param tile unused.
 * @param flags for command.
 * @param p1 various bitstuffed data.
 *  bits  0-19: vehicle ID being sold.
 *  bits 20-30: vehicle type specific bits passed on to the vehicle build functions.
 *  bit     31: make a backup of the vehicle's order (if an engine).
 * @param p2 User.
 * @param text unused.
 * @return the cost of this operation or an error.
 */
CommandCost CmdSellVehicle(TileIndex tile, DoCommandFlag flags, uint32_t p1, uint32_t p2, const char *text)
{
	Vehicle *v = Vehicle::GetIfValid(GB(p1, 0, 20));
	if (v == nullptr) return CMD_ERROR;

	Vehicle *front = v->First();

	CommandCost ret = CheckOwnership(front->owner);
	if (ret.Failed()) return ret;

	if (front->vehstatus & VS_CRASHED) return_cmd_error(STR_ERROR_VEHICLE_IS_DESTROYED);

	/* Do this check only if the vehicle to be moved is non-virtual */
	if (!HasBit(p1, 21)) {
		if (!front->IsStoppedInDepot()) return_cmd_error(STR_ERROR_TRAIN_MUST_BE_STOPPED_INSIDE_DEPOT + front->type);
	}

	/* Can we actually make the order backup, i.e. are there enough orders? */
	if (p1 & MAKE_ORDER_BACKUP_FLAG &&
			front->orders != nullptr &&
			!front->orders->IsShared() &&
			!Order::CanAllocateItem(front->orders->GetNumOrders())) {
		/* Only happens in exceptional cases when there aren't enough orders anyhow.
		 * Thus it should be safe to just drop the orders in that case. */
		p1 &= ~MAKE_ORDER_BACKUP_FLAG;
	}

	if (v->type == VEH_TRAIN) {
		ret = CmdSellRailWagon(flags, v, GB(p1, 20, 12), p2);
	} else {
		ret = CommandCost(EXPENSES_NEW_VEHICLES, -front->value);

		if (flags & DC_EXEC) {
			if (front->IsPrimaryVehicle() && p1 & MAKE_ORDER_BACKUP_FLAG) OrderBackup::Backup(front, p2);
			delete front;
		}
	}

	return ret;
}

CommandCost CmdSellVirtualVehicle(TileIndex tile, DoCommandFlag flags, uint32_t p1, uint32_t p2, const char *text)
{
	Train *v = Train::GetIfValid(GB(p1, 0, 20));
	if (v == nullptr || !v->IsVirtual()) return CMD_ERROR;

	return CmdSellVehicle(tile, flags, p1, p2, text);
}

/**
 * Helper to run the refit cost callback.
 * @param v The vehicle we are refitting, can be nullptr.
 * @param engine_type Which engine to refit
 * @param new_cid Cargo type we are refitting to.
 * @param new_subtype New cargo subtype.
 * @param[out] auto_refit_allowed The refit is allowed as an auto-refit.
 * @return Price for refitting
 */
static int GetRefitCostFactor(const Vehicle *v, EngineID engine_type, CargoID new_cid, byte new_subtype, bool *auto_refit_allowed)
{
	/* Prepare callback param with info about the new cargo type. */
	const Engine *e = Engine::Get(engine_type);

	/* Is this vehicle a NewGRF vehicle? */
	if (e->GetGRF() != nullptr && (e->callbacks_used & SGCU_VEHICLE_REFIT_COST) != 0) {
		const CargoSpec *cs = CargoSpec::Get(new_cid);
		uint32_t param1 = (cs->classes << 16) | (new_subtype << 8) | e->GetGRF()->cargo_map[new_cid];

		uint16_t cb_res = GetVehicleCallback(CBID_VEHICLE_REFIT_COST, param1, 0, engine_type, v);
		if (cb_res != CALLBACK_FAILED) {
			*auto_refit_allowed = HasBit(cb_res, 14);
			int factor = GB(cb_res, 0, 14);
			if (factor >= 0x2000) factor -= 0x4000; // Treat as signed integer.
			return factor;
		}
	}

	*auto_refit_allowed = e->info.refit_cost == 0;
	return (v == nullptr || v->cargo_type != new_cid) ? e->info.refit_cost : 0;
}

/**
 * Learn the price of refitting a certain engine
 * @param v The vehicle we are refitting, can be nullptr.
 * @param engine_type Which engine to refit
 * @param new_cid Cargo type we are refitting to.
 * @param new_subtype New cargo subtype.
 * @param[out] auto_refit_allowed The refit is allowed as an auto-refit.
 * @return Price for refitting
 */
static CommandCost GetRefitCost(const Vehicle *v, EngineID engine_type, CargoID new_cid, byte new_subtype, bool *auto_refit_allowed)
{
	ExpensesType expense_type;
	const Engine *e = Engine::Get(engine_type);
	Price base_price;
	int cost_factor = GetRefitCostFactor(v, engine_type, new_cid, new_subtype, auto_refit_allowed);
	switch (e->type) {
		case VEH_SHIP:
			base_price = PR_BUILD_VEHICLE_SHIP;
			expense_type = EXPENSES_SHIP_RUN;
			break;

		case VEH_ROAD:
			base_price = PR_BUILD_VEHICLE_ROAD;
			expense_type = EXPENSES_ROADVEH_RUN;
			break;

		case VEH_AIRCRAFT:
			base_price = PR_BUILD_VEHICLE_AIRCRAFT;
			expense_type = EXPENSES_AIRCRAFT_RUN;
			break;

		case VEH_TRAIN:
			base_price = (e->u.rail.railveh_type == RAILVEH_WAGON) ? PR_BUILD_VEHICLE_WAGON : PR_BUILD_VEHICLE_TRAIN;
			cost_factor <<= 1;
			expense_type = EXPENSES_TRAIN_RUN;
			break;

		default: NOT_REACHED();
	}
	if (cost_factor < 0) {
		return CommandCost(expense_type, -GetPrice(base_price, -cost_factor, e->GetGRF(), -10));
	} else {
		return CommandCost(expense_type, GetPrice(base_price, cost_factor, e->GetGRF(), -10));
	}
}

/** Helper structure for RefitVehicle() */
struct RefitResult {
	Vehicle *v;         ///< Vehicle to refit
	uint capacity;      ///< New capacity of vehicle
	uint mail_capacity; ///< New mail capacity of aircraft
	byte subtype;       ///< cargo subtype to refit to
};

/**
 * Refits a vehicle (chain).
 * This is the vehicle-type independent part of the CmdRefitXXX functions.
 * @param v            The vehicle to refit.
 * @param only_this    Whether to only refit this vehicle, or to check the rest of them.
 * @param num_vehicles Number of vehicles to refit (not counting articulated parts). Zero means the whole chain.
 * @param new_cid      Cargotype to refit to
 * @param new_subtype  Cargo subtype to refit to. 0xFF means to try keeping the same subtype according to GetBestFittingSubType().
 * @param flags        Command flags
 * @param auto_refit   Refitting is done as automatic refitting outside a depot.
 * @return Refit cost.
 */
static CommandCost RefitVehicle(Vehicle *v, bool only_this, uint8_t num_vehicles, CargoID new_cid, byte new_subtype, DoCommandFlag flags, bool auto_refit)
{
	CommandCost cost(v->GetExpenseType(false));
	uint total_capacity = 0;
	uint total_mail_capacity = 0;
	num_vehicles = num_vehicles == 0 ? UINT8_MAX : num_vehicles;
	_returned_vehicle_capacities.Clear();

	VehicleSet vehicles_to_refit;
	if (!only_this) {
		GetVehicleSet(vehicles_to_refit, v, num_vehicles);
		/* In this case, we need to check the whole chain. */
		v = v->First();
	}

	std::vector<RefitResult> refit_result;

	v->InvalidateNewGRFCacheOfChain();
	byte actual_subtype = new_subtype;
	for (; v != nullptr; v = (only_this ? nullptr : v->Next())) {
		/* Reset actual_subtype for every new vehicle */
		if (!v->IsArticulatedPart()) actual_subtype = new_subtype;

		if (v->type == VEH_TRAIN && std::find(vehicles_to_refit.begin(), vehicles_to_refit.end(), v->index) == vehicles_to_refit.end() && !only_this) continue;

		const Engine *e = v->GetEngine();
		if (!e->CanCarryCargo()) continue;

		/* If the vehicle is not refittable, or does not allow automatic refitting,
		 * count its capacity nevertheless if the cargo matches */
		bool refittable = HasBit(e->info.refit_mask, new_cid) && (!auto_refit || HasBit(e->info.misc_flags, EF_AUTO_REFIT));
		if (!refittable && v->cargo_type != new_cid) {
			uint amount = e->DetermineCapacity(v, nullptr);
			if (amount > 0) _returned_vehicle_capacities[v->cargo_type] += amount;
			continue;
		}

		/* Determine best fitting subtype if requested */
		if (actual_subtype == 0xFF) {
			actual_subtype = GetBestFittingSubType(v, v, new_cid);
		}

		/* Back up the vehicle's cargo type */
		CargoID temp_cid = v->cargo_type;
		byte temp_subtype = v->cargo_subtype;
		if (refittable) {
			v->cargo_type = new_cid;
			v->cargo_subtype = actual_subtype;
		}

		uint16_t mail_capacity = 0;
		uint amount = e->DetermineCapacity(v, &mail_capacity);
		total_capacity += amount;
		/* mail_capacity will always be zero if the vehicle is not an aircraft. */
		total_mail_capacity += mail_capacity;

<<<<<<< HEAD
		_returned_vehicle_capacities[new_cid] += amount;
		_returned_vehicle_capacities[CT_MAIL] += mail_capacity;
=======
		cargo_capacities[new_cid] += amount;
		CargoID mail = GetCargoIDByLabel(CT_MAIL);
		if (IsValidCargoID(mail)) cargo_capacities[mail] += mail_capacity;
>>>>>>> 60b6c6c7

		if (!refittable) continue;

		/* Restore the original cargo type */
		v->cargo_type = temp_cid;
		v->cargo_subtype = temp_subtype;

		bool auto_refit_allowed;
		CommandCost refit_cost = GetRefitCost(v, v->engine_type, new_cid, actual_subtype, &auto_refit_allowed);
		if (auto_refit && (flags & DC_QUERY_COST) == 0 && !auto_refit_allowed) {
			/* Sorry, auto-refitting not allowed, subtract the cargo amount again from the total.
			 * When querrying cost/capacity (for example in order refit GUI), we always assume 'allowed'.
			 * It is not predictable. */
			total_capacity -= amount;
			total_mail_capacity -= mail_capacity;

			if (v->cargo_type == new_cid) {
				/* Add the old capacity nevertheless, if the cargo matches */
				total_capacity += v->cargo_cap;
				if (v->type == VEH_AIRCRAFT) total_mail_capacity += v->Next()->cargo_cap;
			}
			continue;
		}
		cost.AddCost(refit_cost);

		/* Record the refitting.
		 * Do not execute the refitting immediately, so DetermineCapacity and GetRefitCost do the same in test and exec run.
		 * (weird NewGRFs)
		 * Note:
		 *  - If the capacity of vehicles depends on other vehicles in the chain, the actual capacity is
		 *    set after RefitVehicle() via ConsistChanged() and friends. The estimation via _returned_refit_capacity will be wrong.
		 *  - We have to call the refit cost callback with the pre-refit configuration of the chain because we want refit and
		 *    autorefit to behave the same, and we need its result for auto_refit_allowed.
		 */
		refit_result.push_back({v, amount, mail_capacity, actual_subtype});
	}

	if (flags & DC_EXEC) {
		/* Store the result */
		for (RefitResult &result : refit_result) {
			Vehicle *u = result.v;
			u->refit_cap = (u->cargo_type == new_cid) ? std::min<uint16_t>(result.capacity, u->refit_cap) : 0;
			if (u->cargo.TotalCount() > u->refit_cap) u->cargo.Truncate(u->cargo.TotalCount() - u->refit_cap);
			u->cargo_type = new_cid;
			u->cargo_cap = result.capacity;
			u->cargo_subtype = result.subtype;
			if (u->type == VEH_AIRCRAFT) {
				Vehicle *w = u->Next();
				assert(w != nullptr);
				w->refit_cap = std::min<uint16_t>(w->refit_cap, result.mail_capacity);
				w->cargo_cap = result.mail_capacity;
				if (w->cargo.TotalCount() > w->refit_cap) w->cargo.Truncate(w->cargo.TotalCount() - w->refit_cap);
			}
		}
	}

	refit_result.clear();
	_returned_refit_capacity = total_capacity;
	_returned_mail_refit_capacity = total_mail_capacity;
	return cost;
}

/**
 * Refits a vehicle to the specified cargo type.
 * @param tile unused
 * @param flags type of operation
 * @param p1 vehicle ID to refit
 * @param p2 various bitstuffed elements
 * - p2 = (bit 0-7)   - New cargo type to refit to.
 * - p2 = (bit 8-15)  - New cargo subtype to refit to. 0xFF means to try keeping the same subtype according to GetBestFittingSubType().
 * - p2 = (bit 16-23) - Number of vehicles to refit (not counting articulated parts). Zero means all vehicles.
 *                      Only used if "refit only this vehicle" is false.
 * - p2 = (bit 24)     - Automatic refitting.
 * - p2 = (bit 25)     - Refit only this vehicle. Used only for cloning vehicles.
 * @param text unused
 * @return the cost of this operation or an error
 */
CommandCost CmdRefitVehicle(TileIndex tile, DoCommandFlag flags, uint32_t p1, uint32_t p2, const char *text)
{
	Vehicle *v = Vehicle::GetIfValid(p1);
	if (v == nullptr) return CMD_ERROR;

	/* Don't allow disasters and sparks and such to be refitted.
	 * We cannot check for IsPrimaryVehicle as autoreplace also refits in free wagon chains. */
	if (!IsCompanyBuildableVehicleType(v->type)) return CMD_ERROR;

	Vehicle *front = v->First();

	bool auto_refit = HasBit(p2, 24);
	bool is_virtual_train = v->type == VEH_TRAIN && Train::From(front)->IsVirtual();
	bool free_wagon = v->type == VEH_TRAIN && Train::From(front)->IsFreeWagon(); // used by autoreplace/renew

	if (is_virtual_train) {
		CommandCost ret = CheckOwnership(front->owner);
		if (ret.Failed()) return ret;
	} else {
		CommandCost ret = CheckVehicleControlAllowed(v);
		if (ret.Failed()) return ret;
	}

	/* Don't allow shadows and such to be refitted. */
	if (v != front && (v->type == VEH_AIRCRAFT)) return CMD_ERROR;

	/* Allow auto-refitting only during loading and normal refitting only in a depot. */
	if (!is_virtual_train) {
		if ((flags & DC_QUERY_COST) == 0 && // used by the refit GUI, including the order refit GUI.
				!free_wagon && // used by autoreplace/renew
				(!auto_refit || !front->current_order.IsType(OT_LOADING)) && // refit inside stations
				!front->IsStoppedInDepot()) { // refit inside depots
			return_cmd_error(STR_ERROR_TRAIN_MUST_BE_STOPPED_INSIDE_DEPOT + front->type);
		}
	}

	if (front->vehstatus & VS_CRASHED) return_cmd_error(STR_ERROR_VEHICLE_IS_DESTROYED);

	/* Check cargo */
	CargoID new_cid = GB(p2, 0, 8);
	byte new_subtype = GB(p2, 8, 8);
	if (new_cid >= NUM_CARGO) return CMD_ERROR;

	/* For aircraft there is always only one. */
	uint8_t num_vehicles = GB(p2, 16, 8);
	bool only_this = HasBit(p2, 25) || front->type == VEH_AIRCRAFT || (front->type == VEH_SHIP && num_vehicles == 1);

	CommandCost cost = RefitVehicle(v, only_this, num_vehicles, new_cid, new_subtype, flags, auto_refit);
	if (is_virtual_train && !(flags & DC_QUERY_COST)) cost.MultiplyCost(0);

	if (flags & DC_EXEC) {
		/* Update the cached variables */
		switch (v->type) {
			case VEH_TRAIN:
				Train::From(front)->ConsistChanged(auto_refit ? CCF_AUTOREFIT : CCF_REFIT);
				break;
			case VEH_ROAD:
				RoadVehUpdateCache(RoadVehicle::From(front), auto_refit);
				if (_settings_game.vehicle.roadveh_acceleration_model != AM_ORIGINAL) RoadVehicle::From(front)->CargoChanged();
				break;

			case VEH_SHIP:
				v->InvalidateNewGRFCacheOfChain();
				Ship::From(front)->UpdateCache();
				break;

			case VEH_AIRCRAFT:
				v->InvalidateNewGRFCacheOfChain();
				UpdateAircraftCache(Aircraft::From(v), true);
				break;

			default: NOT_REACHED();
		}
		front->MarkDirty();

		if (!free_wagon) {
			InvalidateWindowData(WC_VEHICLE_DETAILS, front->index);
			InvalidateWindowClassesData(GetWindowClassForVehicleType(v->type), 0);
			InvalidateWindowClassesData(WC_DEPARTURES_BOARD, 0);
		}
		/* virtual vehicles get their cargo changed by the TemplateCreateWindow, so set this dirty instead of a depot window */
		if (HasBit(front->subtype, GVSF_VIRTUAL)) {
			SetWindowClassesDirty(WC_CREATE_TEMPLATE);
		} else {
			SetWindowDirty(WC_VEHICLE_DEPOT, front->tile);
		}
	} else {
		/* Always invalidate the cache; querycost might have filled it. */
		v->InvalidateNewGRFCacheOfChain();
	}

	return cost;
}

/**
 * Start/Stop a vehicle
 * @param tile unused
 * @param flags type of operation
 * @param p1 vehicle to start/stop, don't forget to change CcStartStopVehicle if you modify this!
 * @param p2 bit 0: Shall the start/stop newgrf callback be evaluated (only valid with DC_AUTOREPLACE for network safety)
 * @param text unused
 * @return the cost of this operation or an error
 */
CommandCost CmdStartStopVehicle(TileIndex tile, DoCommandFlag flags, uint32_t p1, uint32_t p2, const char *text)
{
	/* Disable the effect of p2 bit 0, when DC_AUTOREPLACE is not set */
	if ((flags & DC_AUTOREPLACE) == 0) SetBit(p2, 0);

	Vehicle *v = Vehicle::GetIfValid(p1);
	if (v == nullptr || !v->IsPrimaryVehicle()) return CMD_ERROR;

	CommandCost ret = CheckVehicleControlAllowed(v);
	if (ret.Failed()) return ret;

	if (v->vehstatus & VS_CRASHED) return_cmd_error(STR_ERROR_VEHICLE_IS_DESTROYED);

	switch (v->type) {
		case VEH_TRAIN:
			if ((v->vehstatus & VS_STOPPED) && Train::From(v)->gcache.cached_power == 0) return_cmd_error(STR_ERROR_TRAIN_START_NO_POWER);
			break;

		case VEH_SHIP:
		case VEH_ROAD:
			break;

		case VEH_AIRCRAFT: {
			Aircraft *a = Aircraft::From(v);
			/* cannot stop airplane when in flight, or when taking off / landing */
			if (a->state >= STARTTAKEOFF && a->state < TERM7) return_cmd_error(STR_ERROR_AIRCRAFT_IS_IN_FLIGHT);
			if (HasBit(a->flags, VAF_HELI_DIRECT_DESCENT)) return_cmd_error(STR_ERROR_AIRCRAFT_IS_IN_FLIGHT);
			break;
		}

		default: return CMD_ERROR;
	}

	if (HasBit(p2, 0)) {
		/* Check if this vehicle can be started/stopped. Failure means 'allow'. */
		uint16_t callback = GetVehicleCallback(CBID_VEHICLE_START_STOP_CHECK, 0, 0, v->engine_type, v);
		StringID error = STR_NULL;
		if (callback != CALLBACK_FAILED) {
			if (v->GetGRF()->grf_version < 8) {
				/* 8 bit result 0xFF means 'allow' */
				if (callback < 0x400 && GB(callback, 0, 8) != 0xFF) error = GetGRFStringID(v->GetGRFID(), 0xD000 + callback);
			} else {
				if (callback < 0x400) {
					error = GetGRFStringID(v->GetGRFID(), 0xD000 + callback);
				} else {
					switch (callback) {
						case 0x400: // allow
							break;

						default: // unknown reason -> disallow
							error = STR_ERROR_INCOMPATIBLE_RAIL_TYPES;
							break;
					}
				}
			}
		}
		if (error != STR_NULL) return_cmd_error(error);
	}

	if (flags & DC_EXEC) {
		if (v->IsStoppedInDepot() && (flags & DC_AUTOREPLACE) == 0) DeleteVehicleNews(p1, STR_NEWS_TRAIN_IS_WAITING + v->type);

		v->ClearSeparation();
		if (HasBit(v->vehicle_flags, VF_TIMETABLE_SEPARATION)) ClrBit(v->vehicle_flags, VF_TIMETABLE_STARTED);

		v->vehstatus ^= VS_STOPPED;
		if (v->type == VEH_ROAD) {
			if (!RoadVehicle::From(v)->IsRoadVehicleOnLevelCrossing()) v->cur_speed = 0;
		} else if (v->type != VEH_TRAIN) {
			v->cur_speed = 0; // trains can stop 'slowly'
		}
		if (v->type == VEH_TRAIN && !(v->vehstatus & VS_STOPPED) && v->cur_speed == 0 && Train::From(v)->lookahead != nullptr) {
			/* Starting train from stationary with a lookahead, refresh it */
			Train::From(v)->lookahead.reset();
			FillTrainReservationLookAhead(Train::From(v));
		}

		/* Unbunching data is no longer valid. */
		v->ResetDepotUnbunching();

		v->MarkDirty();
		SetWindowWidgetDirty(WC_VEHICLE_VIEW, v->index, WID_VV_START_STOP);
		SetWindowDirty(WC_VEHICLE_DEPOT, v->tile);
		DirtyVehicleListWindowForVehicle(v);
		InvalidateWindowData(WC_VEHICLE_VIEW, v->index);
	}
	return CommandCost();
}

/**
 * Starts or stops a lot of vehicles
 * @param tile Tile of the depot where the vehicles are started/stopped (only used for depots)
 * @param flags type of operation
 * @param p1 bitmask
 *   - bit 0 set = start vehicles, unset = stop vehicles
 *   - bit 1 if set, then it's a vehicle list window, not a depot and Tile is ignored in this case
 *   - bit 8-15 Cargo filter
 * @param p2 packed VehicleListIdentifier
 * @param text unused
 * @return the cost of this operation or an error
 */
CommandCost CmdMassStartStopVehicle(TileIndex tile, DoCommandFlag flags, uint32_t p1, uint32_t p2, const char *text)
{
	VehicleList list;
	bool do_start = HasBit(p1, 0);
	bool vehicle_list_window = HasBit(p1, 1);

	VehicleListIdentifier vli;
	if (!vli.UnpackIfValid(p2)) return CMD_ERROR;
	if (!IsCompanyBuildableVehicleType(vli.vtype)) return CMD_ERROR;

	if (vehicle_list_window) {
		if (!GenerateVehicleSortList(&list, vli, GB(p1, 8, 8))) return CMD_ERROR;
	} else {
		if (!IsDepotTile(tile)) return CMD_ERROR;
		/* Get the list of vehicles in the depot */
		BuildDepotVehicleList(vli.vtype, tile, &list, nullptr);
	}

	for (uint i = 0; i < list.size(); i++) {
		const Vehicle *v = list[i];

		if (!!(v->vehstatus & VS_STOPPED) != do_start) continue;

		if (!vehicle_list_window && !v->IsChainInDepot()) continue;

		/* Just try and don't care if some vehicle's can't be stopped. */
		DoCommand(tile, v->index, 0, flags, CMD_START_STOP_VEHICLE);
	}

	return CommandCost();
}

/**
 * Sells all vehicles in a depot
 * @param tile Tile of the depot where the depot is
 * @param flags type of operation
 * @param p1 Vehicle type
 * @param p2 unused
 * @param text unused
 * @return the cost of this operation or an error
 */
CommandCost CmdDepotSellAllVehicles(TileIndex tile, DoCommandFlag flags, uint32_t p1, uint32_t p2, const char *text)
{
	VehicleList list;

	CommandCost cost(EXPENSES_NEW_VEHICLES);
	VehicleType vehicle_type = Extract<VehicleType, 0, 3>(p1);

	if (!IsCompanyBuildableVehicleType(vehicle_type)) return CMD_ERROR;
	if (!IsDepotTile(tile) || !IsTileOwner(tile, _current_company)) return CMD_ERROR;

	uint sell_command = GetCmdSellVeh(vehicle_type);

	/* Get the list of vehicles in the depot */
	BuildDepotVehicleList(vehicle_type, tile, &list, &list);

	CommandCost last_error = CMD_ERROR;
	bool had_success = false;
	for (uint i = 0; i < list.size(); i++) {
		CommandCost ret = DoCommand(tile, list[i]->index | (1 << 20), 0, flags, sell_command);
		if (ret.Succeeded()) {
			cost.AddCost(ret);
			had_success = true;
		} else {
			last_error = ret;
		}
	}

	return had_success ? cost : last_error;
}

/**
 * Autoreplace all vehicles in the depot
 * @param tile Tile of the depot where the vehicles are
 * @param flags type of operation
 * @param p1 Type of vehicle
 * @param p2 unused
 * @param text unused
 * @return the cost of this operation or an error
 */
CommandCost CmdDepotMassAutoReplace(TileIndex tile, DoCommandFlag flags, uint32_t p1, uint32_t p2, const char *text)
{
	VehicleList list;
	CommandCost cost = CommandCost(EXPENSES_NEW_VEHICLES);
	VehicleType vehicle_type = Extract<VehicleType, 0, 3>(p1);

	if (!IsCompanyBuildableVehicleType(vehicle_type)) return CMD_ERROR;
	if (!IsDepotTile(tile) || !IsInfraUsageAllowed(vehicle_type, _current_company, GetTileOwner(tile))) return CMD_ERROR;

	/* Get the list of vehicles in the depot */
	BuildDepotVehicleList(vehicle_type, tile, &list, &list, true);

	for (uint i = 0; i < list.size(); i++) {
		const Vehicle *v = list[i];

		/* Ensure that the vehicle completely in the depot */
		if (!v->IsChainInDepot()) continue;

		if (v->type == VEH_TRAIN) {
			_new_vehicle_id = INVALID_VEHICLE;

			CommandCost ret = DoCommand(v->tile, v->index, 0, flags, CMD_TEMPLATE_REPLACE_VEHICLE);
			if (ret.Succeeded()) cost.AddCost(ret);

			if (_new_vehicle_id != INVALID_VEHICLE) {
				v = Vehicle::Get(_new_vehicle_id);
			}
		}

		CommandCost ret = DoCommand(0, v->index, 0, flags, CMD_AUTOREPLACE_VEHICLE);

		if (ret.Succeeded()) cost.AddCost(ret);
	}
	return cost;
}

/**
 * Test if a name is unique among vehicle names.
 * @param name Name to test.
 * @return True if the name is unique.
 */
bool IsUniqueVehicleName(const char *name)
{
	for (const Vehicle *v : Vehicle::Iterate()) {
		if (!v->name.empty() && v->name == name) return false;
	}

	return true;
}

/**
 * Clone the custom name of a vehicle, adding or incrementing a number.
 * @param src Source vehicle, with a custom name.
 * @param dst Destination vehicle.
 */
static void CloneVehicleName(const Vehicle *src, Vehicle *dst)
{
	std::string new_name = src->name.c_str();

	if (!std::isdigit(*new_name.rbegin())) {
		// No digit at the end, so start at number 1 (this will get incremented to 2)
		new_name += " 1";
	}

	int max_iterations = 1000;
	do {
		size_t pos = new_name.length() - 1;
		// Handle any carrying
		for (; pos != std::string::npos && new_name[pos] == '9'; --pos) {
			new_name[pos] = '0';
		}

		if (pos != std::string::npos && std::isdigit(new_name[pos])) {
			++new_name[pos];
		} else {
			new_name[++pos] = '1';
			new_name.push_back('0');
		}
		--max_iterations;
	} while(max_iterations > 0 && !IsUniqueVehicleName(new_name.c_str()));

	if (max_iterations > 0) {
		dst->name = new_name;
	}

	/* All done. If we didn't find a name, it'll just use its default. */
}

/**
 * Toggles 'reuse depot vehicles' on a template vehicle.
 * @param tile unused
 * @param flags type of operation
 * @param p1 the template vehicle's index
 * @param p2 unused
 * @param text unused
 * @return the cost of this operation or an error
 */
CommandCost CmdToggleReuseDepotVehicles(TileIndex tile, DoCommandFlag flags, uint32_t p1, uint32_t p2, const char *text)
{
	// Identify template to toggle
	TemplateVehicle *template_vehicle = TemplateVehicle::GetIfValid(p1);

	if (template_vehicle == nullptr) return CMD_ERROR;
	CommandCost ret = CheckOwnership(template_vehicle->owner);
	if (ret.Failed()) return ret;

	bool should_execute = (flags & DC_EXEC) != 0;

	if (should_execute) {
		template_vehicle->ToggleReuseDepotVehicles();

		InvalidateWindowClassesData(WC_TEMPLATEGUI_MAIN, 0);
	}

	return CommandCost();
}

/**
 * Toggles 'keep remaining vehicles' on a template vehicle.
 * @param tile unused
 * @param flags type of operation
 * @param p1 the template vehicle's index
 * @param p2 unused
 * @param text unused
 * @return the cost of this operation or an error
 */
CommandCost CmdToggleKeepRemainingVehicles(TileIndex tile, DoCommandFlag flags, uint32_t p1, uint32_t p2, const char *text)
{
	// Identify template to toggle
	TemplateVehicle *template_vehicle = TemplateVehicle::GetIfValid(p1);

	if (template_vehicle == nullptr) return CMD_ERROR;
	CommandCost ret = CheckOwnership(template_vehicle->owner);
	if (ret.Failed()) return ret;

	bool should_execute = (flags & DC_EXEC) != 0;

	if (should_execute) {
		template_vehicle->ToggleKeepRemainingVehicles();

		InvalidateWindowClassesData(WC_TEMPLATEGUI_MAIN, 0);
	}

	return CommandCost();
}

/**
 * Set/unset 'refit as template' on a template vehicle.
 * @param tile unused
 * @param flags type of operation
 * @param p1 the template vehicle's index
 * @param p2 whether 'refit as template' should be set
 * @param text unused
 * @return the cost of this operation or an error
 */
CommandCost CmdSetRefitAsTemplate(TileIndex tile, DoCommandFlag flags, uint32_t p1, uint32_t p2, const char *text)
{
	// Identify template to toggle
	TemplateVehicle *template_vehicle = TemplateVehicle::GetIfValid(p1);

	if (template_vehicle == nullptr) return CMD_ERROR;
	CommandCost ret = CheckOwnership(template_vehicle->owner);
	if (ret.Failed()) return ret;

	bool should_execute = (flags & DC_EXEC) != 0;

	if (should_execute) {
		template_vehicle->SetRefitAsTemplate(p2 != 0);
		MarkTrainsUsingTemplateAsPendingTemplateReplacement(template_vehicle);

		InvalidateWindowClassesData(WC_TEMPLATEGUI_MAIN, 0);
	}

	return CommandCost();
}

/**
 * Toggles replace old only on a template vehicle.
 * @param tile unused
 * @param flags type of operation
 * @param p1 the template vehicle's index
 * @param p2 unused
 * @param text unused
 * @return the cost of this operation or an error
 */
CommandCost CmdToggleTemplateReplaceOldOnly(TileIndex tile, DoCommandFlag flags, uint32_t p1, uint32_t p2, const char *text)
{
	// Identify template to toggle
	TemplateVehicle *template_vehicle = TemplateVehicle::GetIfValid(p1);

	if (template_vehicle == nullptr) return CMD_ERROR;
	CommandCost ret = CheckOwnership(template_vehicle->owner);
	if (ret.Failed()) return ret;

	bool should_execute = (flags & DC_EXEC) != 0;

	if (should_execute) {
		template_vehicle->ToggleReplaceOldOnly();
		MarkTrainsUsingTemplateAsPendingTemplateReplacement(template_vehicle);

		InvalidateWindowClassesData(WC_TEMPLATEGUI_MAIN, 0);
	}

	return CommandCost();
}

/**
 * Rename a template vehicle.
 * @param tile unused
 * @param flags type of operation
 * @param p1 the template vehicle's index
 * @param p2 unused
 * @param text new name
 * @return the cost of this operation or an error
 */
CommandCost CmdRenameTemplateReplace(TileIndex tile, DoCommandFlag flags, uint32_t p1, uint32_t p2, const char *text)
{
	TemplateVehicle *template_vehicle = TemplateVehicle::GetIfValid(p1);

	if (template_vehicle == nullptr) return CMD_ERROR;
	CommandCost ret = CheckOwnership(template_vehicle->owner);
	if (ret.Failed()) return ret;

	bool reset = StrEmpty(text);

	if (!reset) {
		if (Utf8StringLength(text) >= MAX_LENGTH_GROUP_NAME_CHARS) return CMD_ERROR;
	}

	if (flags & DC_EXEC) {
		/* Assign the new one */
		if (reset) {
			template_vehicle->name.clear();
		} else {
			template_vehicle->name = text;
		}

		InvalidateWindowClassesData(WC_TEMPLATEGUI_MAIN, 0);
	}

	return CommandCost();
}

/**
 * Create a virtual train from a template vehicle.
 * @param tile unused
 * @param flags type of operation
 * @param p1 the original vehicle's index
 * @param p2 unused
 * @param text unused
 * @return the cost of this operation or an error
 */
CommandCost CmdVirtualTrainFromTemplateVehicle(TileIndex tile, DoCommandFlag flags, uint32_t p1, uint32_t p2, const char *text)
{
	VehicleID template_vehicle_id = p1;

	TemplateVehicle* tv = TemplateVehicle::GetIfValid(template_vehicle_id);

	if (tv == nullptr) return CMD_ERROR;
	CommandCost ret = CheckOwnership(tv->owner);
	if (ret.Failed()) return ret;

	bool should_execute = (flags & DC_EXEC) != 0;

	if (should_execute) {
		StringID err = INVALID_STRING_ID;
		Train* train = VirtualTrainFromTemplateVehicle(tv, err, p2);

		if (train == nullptr) {
			return_cmd_error(err);
		}
	}

	return CommandCost();
}

CommandCost CmdDeleteVirtualTrain(TileIndex tile, DoCommandFlag flags, uint32_t p1, uint32_t p2, const char *text);

template <typename T>
void UpdateNewVirtualTrainFromSource(Train *v, const T *src)
{
	struct helper {
		static bool IsTrainPartReversed(const Train *src) { return HasBit(src->flags, VRF_REVERSE_DIRECTION); }
		static bool IsTrainPartReversed(const TemplateVehicle *src) { return HasBit(src->ctrl_flags, TVCF_REVERSED); }
		static const Train *GetTrainMultiheadOtherPart(const Train *src) { return src->other_multiheaded_part; }
		static const TemplateVehicle *GetTrainMultiheadOtherPart(const TemplateVehicle *src) { return src; }
	};

	SB(v->flags, VRF_REVERSE_DIRECTION, 1, helper::IsTrainPartReversed(src) ? 1 : 0);

	if (v->IsMultiheaded()) {
		const T *other = helper::GetTrainMultiheadOtherPart(src);
		/* For template vehicles, just use the front part, fix any discrepancy later */
		v->other_multiheaded_part->cargo_type = other->cargo_type;
		v->other_multiheaded_part->cargo_subtype = other->cargo_subtype;
	}

	while (true) {
		v->cargo_type = src->cargo_type;
		v->cargo_subtype = src->cargo_subtype;

		if (v->HasArticulatedPart()) {
			v = v->Next();
		} else {
			break;
		}

		if (src->HasArticulatedPart()) {
			src = src->Next();
		} else {
			break;
		}
	}

	v->First()->ConsistChanged(CCF_ARRANGE);
	InvalidateVehicleTickCaches();
}

Train* VirtualTrainFromTemplateVehicle(const TemplateVehicle* tv, StringID &err, uint32_t user)
{
	CommandCost c;
	Train *tmp, *head, *tail;
	const TemplateVehicle* tv_head = tv;

	assert(tv->owner == _current_company);

	head = BuildVirtualRailVehicle(tv->engine_type, err, user, true);
	if (!head) return nullptr;

	UpdateNewVirtualTrainFromSource(head, tv);

	tail = head;
	tv = tv->GetNextUnit();
	while (tv) {
		tmp = BuildVirtualRailVehicle(tv->engine_type, err, user, true);
		if (!tmp) {
			CmdDeleteVirtualTrain(INVALID_TILE, DC_EXEC, head->index, 0, nullptr);
			return nullptr;
		}

		UpdateNewVirtualTrainFromSource(tmp, tv);

		CmdMoveRailVehicle(INVALID_TILE, DC_EXEC, (1 << 21) | tmp->index, tail->index, 0);
		tail = tmp;

		tv = tv->GetNextUnit();
	}

	for (tv = tv_head, tmp = head; tv != nullptr && tmp != nullptr; tv = tv->Next(), tmp = tmp->Next()) {
		tmp->cargo_type = tv->cargo_type;
		tmp->cargo_subtype = tv->cargo_subtype;
	}

	_new_vehicle_id = head->index;

	return head;
}

/**
 * Create a virtual train from a regular train.
 * @param tile unused
 * @param flags type of operation
 * @param p1 the train index
 * @param p2 user
 * @param text unused
 * @return the cost of this operation or an error
 */
CommandCost CmdVirtualTrainFromTrain(TileIndex tile, DoCommandFlag flags, uint32_t p1, uint32_t p2, const char *text)
{
	VehicleID vehicle_id = p1;
	Vehicle* vehicle = Vehicle::GetIfValid(vehicle_id);

	if (vehicle == nullptr || vehicle->type != VEH_TRAIN) {
		return CMD_ERROR;
	}

	Train* train = Train::From(vehicle);

	bool should_execute = (flags & DC_EXEC) != 0;

	if (should_execute) {
		CommandCost c;
		Train *tmp, *head, *tail;
		StringID err = INVALID_STRING_ID;

		head = BuildVirtualRailVehicle(train->engine_type, err, p2, true);
		if (!head) return_cmd_error(err);

		UpdateNewVirtualTrainFromSource(head, train);

		tail = head;
		train = train->GetNextUnit();
		while (train) {
			tmp = BuildVirtualRailVehicle(train->engine_type, err, p2, true);
			if (!tmp) {
				CmdDeleteVirtualTrain(tile, flags, head->index, 0, nullptr);
				return_cmd_error(err);
			}

			UpdateNewVirtualTrainFromSource(tmp, train);

			CmdMoveRailVehicle(0, DC_EXEC, (1 << 21) | tmp->index, tail->index, 0);
			tail = tmp;

			train = train->GetNextUnit();
		}

		_new_vehicle_id = head->index;
	}

	return CommandCost();
}

/**
 * Delete a virtual train
 * @param tile unused
 * @param flags type of operation
 * @param p1 the vehicle's index
 * @param p2 unused
 * @param text unused
 * @return the cost of this operation or an error
 */
CommandCost CmdDeleteVirtualTrain(TileIndex tile, DoCommandFlag flags, uint32_t p1, uint32_t p2, const char *text)
{
	VehicleID vehicle_id = p1;

	Vehicle* vehicle = Vehicle::GetIfValid(vehicle_id);

	if (vehicle == nullptr || vehicle->type != VEH_TRAIN) {
		return CMD_ERROR;
	}
	CommandCost ret = CheckOwnership(vehicle->owner);
	if (ret.Failed()) return ret;

	vehicle = vehicle->First();

	Train* train = Train::From(vehicle);
	if (!train->IsVirtual()) {
		return CMD_ERROR;
	}

	bool should_execute = (flags & DC_EXEC) != 0;

	if (should_execute) {
		delete train;
	}

	return CommandCost();
}

/**
 * Replace a template vehicle with another one based on a virtual train.
 * @param tile unused
 * @param flags type of operation
 * @param p1 the template vehicle's index
 * @param p2 the virtual train's index
 * @param text unused
 * @return the cost of this operation or an error
 */
CommandCost CmdReplaceTemplateVehicle(TileIndex tile, DoCommandFlag flags, uint32_t p1, uint32_t p2, const char *text)
{
	VehicleID template_vehicle_id = p1;
	VehicleID virtual_train_id = p2;

	TemplateVehicle *template_vehicle = TemplateVehicle::GetIfValid(template_vehicle_id);
	Vehicle *vehicle = Vehicle::GetIfValid(virtual_train_id);

	if (vehicle == nullptr || vehicle->type != VEH_TRAIN) {
		return CMD_ERROR;
	}
	CommandCost ret = CheckOwnership(vehicle->owner);
	if (ret.Failed()) return ret;
	if (template_vehicle != nullptr) {
		ret = CheckOwnership(template_vehicle->owner);
		if (ret.Failed()) return ret;
	}

	vehicle = vehicle->First();

	Train* train = Train::From(vehicle);
	if (!train->IsVirtual()) {
		return CMD_ERROR;
	}
	if (!TemplateVehicle::CanAllocateItem(CountVehiclesInChain(train))) {
		return CMD_ERROR;
	}

	bool should_execute = (flags & DC_EXEC) != 0;

	if (should_execute) {
		VehicleID old_ID = INVALID_VEHICLE;

		bool restore_flags = false;
		bool reuse_depot_vehicles = false;
		bool keep_remaining_vehicles = false;
		bool refit_as_template = true;
		bool replace_old_only = false;
		std::string name;

		if (template_vehicle != nullptr) {
			old_ID = template_vehicle->index;
			restore_flags = true;
			reuse_depot_vehicles = template_vehicle->reuse_depot_vehicles;
			keep_remaining_vehicles = template_vehicle->keep_remaining_vehicles;
			refit_as_template = template_vehicle->refit_as_template;
			replace_old_only = template_vehicle->replace_old_only;
			name = std::move(template_vehicle->name);
			delete template_vehicle;
			template_vehicle = nullptr;
		}

		template_vehicle = TemplateVehicleFromVirtualTrain(train);

		if (restore_flags) {
			template_vehicle->reuse_depot_vehicles = reuse_depot_vehicles;
			template_vehicle->keep_remaining_vehicles = keep_remaining_vehicles;
			template_vehicle->refit_as_template = refit_as_template;
			template_vehicle->replace_old_only = replace_old_only;
			template_vehicle->name = std::move(name);
		}

		// Make sure our replacements still point to the correct thing.
		if (old_ID != INVALID_VEHICLE && old_ID != template_vehicle->index) {
			bool reindex = false;
			for (TemplateReplacement *tr : TemplateReplacement::Iterate()) {
				if (tr->GetTemplateVehicleID() == old_ID) {
					tr->SetTemplate(template_vehicle->index);
					reindex = true;
				}
			}
			if (reindex) {
				ReindexTemplateReplacements();
				MarkTrainsUsingTemplateAsPendingTemplateReplacement(template_vehicle);
			}
		} else if (template_vehicle->NumGroupsUsingTemplate() > 0) {
			MarkTrainsUsingTemplateAsPendingTemplateReplacement(template_vehicle);
		}

		InvalidateWindowClassesData(WC_TEMPLATEGUI_MAIN, 0);
	}

	return CommandCost();
}

/**
 * Clone a vehicle to create a template vehicle.
 * @param tile unused
 * @param flags type of operation
 * @param p1 the original vehicle's index
 * @param p2 unused
 * @param text unused
 * @return the cost of this operation or an error
 */
CommandCost CmdTemplateVehicleFromTrain(TileIndex tile, DoCommandFlag flags, uint32_t p1, uint32_t p2, const char *text)
{
	// create a new template from the clicked vehicle
	TemplateVehicle *tv;

	Vehicle *t = Vehicle::GetIfValid(p1);

	Train *clicked = Train::GetIfValid(t->index);
	if (!clicked) return CMD_ERROR;

	Train *init_clicked = clicked;

	int len = CountVehiclesInChain(clicked);
	if (!TemplateVehicle::CanAllocateItem(len)) {
		return CMD_ERROR;
	}

	for (Train *v = clicked; v != nullptr; v = v->GetNextUnit()) {
		const Engine *e = Engine::GetIfValid(v->engine_type);
		if (e == nullptr || e->type != VEH_TRAIN) {
			return_cmd_error(STR_ERROR_RAIL_VEHICLE_NOT_AVAILABLE + VEH_TRAIN);
		}
	}

	bool should_execute = (flags & DC_EXEC) != 0;

	if (should_execute) {
		TemplateVehicle *tmp = nullptr;
		TemplateVehicle *prev = nullptr;
		for (; clicked != nullptr; clicked = clicked->Next()) {
			tmp = new TemplateVehicle(clicked->engine_type);
			SetupTemplateVehicleFromVirtual(tmp, prev, clicked);
			prev = tmp;
		}

		tmp->First()->SetRealLength(CeilDiv(init_clicked->gcache.cached_total_length * 10, TILE_SIZE));
		tv = tmp->First();

		if (!tv) return CMD_ERROR;

		InvalidateWindowClassesData(WC_TEMPLATEGUI_MAIN, 0);
	}

	return CommandCost();
}

/**
 * Delete a template vehicle.
 * @param tile unused
 * @param flags type of operation
 * @param p1 the template vehicle's index
 * @param p2 unused
 * @param text unused
 * @return the cost of this operation or an error
 */
CommandCost CmdDeleteTemplateVehicle(TileIndex tile, DoCommandFlag flags, uint32_t p1, uint32_t p2, const char *text)
{
	// Identify template to delete
	TemplateVehicle *del = TemplateVehicle::GetIfValid(p1);

	if (del == nullptr) return CMD_ERROR;
	CommandCost ret = CheckOwnership(del->owner);
	if (ret.Failed()) return ret;

	bool should_execute = (flags & DC_EXEC) != 0;

	if (should_execute) {
		// Remove corresponding template replacements if existing
		for (TemplateReplacement *tr : TemplateReplacement::Iterate()) {
			if (tr->Template() == del->index) {
				delete tr;
			}
		}

		delete del;

		InvalidateWindowClassesData(WC_CREATE_TEMPLATE, 0);
		InvalidateWindowClassesData(WC_TEMPLATEGUI_MAIN, 0);
	}

	return CommandCost();
}

/**
 * Issues a template replacement for a vehicle group
 * @param tile unused
 * @param flags type of operation
 * @param p1 the group index
 * @param p2 the template vehicle's index
 * @param text unused
 * @return the cost of this operation or an error
 */
CommandCost CmdIssueTemplateReplacement(TileIndex tile, DoCommandFlag flags, uint32_t p1, uint32_t p2, const char *text)
{
	bool should_execute = (flags & DC_EXEC) != 0;

	GroupID group_id = p1;
	TemplateID template_id = p2;

	if (should_execute) {
		bool succeeded = IssueTemplateReplacement(group_id, template_id);

		if (!succeeded) {
			return CMD_ERROR;
		}

		InvalidateWindowClassesData(WC_TEMPLATEGUI_MAIN, 0);
	}

	return CommandCost();
}

/**
 * Deletes a template replacement from a vehicle group
 * @param tile unused
 * @param flags type of operation
 * @param p1 the group index
 * @param p2 unused
 * @param text unused
 * @return the cost of this operation or an error
 */
CommandCost CmdDeleteTemplateReplacement(TileIndex tile, DoCommandFlag flags, uint32_t p1, uint32_t p2, const char *text)
{
	bool should_execute = (flags & DC_EXEC) != 0;

	GroupID group_id = p1;

	if (should_execute) {
		TemplateReplacement* tr = GetTemplateReplacementByGroupID(group_id);
		if (tr != nullptr) {
			delete tr;
		}

		InvalidateWindowClassesData(WC_TEMPLATEGUI_MAIN, 0);
	}

	return CommandCost();
}


/**
 * Clone a vehicle. If it is a train, it will clone all the cars too
 * @param tile tile of the depot where the cloned vehicle is build
 * @param flags type of operation
 * @param p1 the original vehicle's index
 * @param p2 1 = shared orders, else copied orders
 * @param text unused
 * @return the cost of this operation or an error
 */
CommandCost CmdCloneVehicle(TileIndex tile, DoCommandFlag flags, uint32_t p1, uint32_t p2, const char *text)
{
	CommandCost total_cost(EXPENSES_NEW_VEHICLES);

	Vehicle *v = Vehicle::GetIfValid(p1);
	if (v == nullptr || !v->IsPrimaryVehicle()) return CMD_ERROR;
	Vehicle *v_front = v;
	Vehicle *w = nullptr;
	Vehicle *w_front = nullptr;
	Vehicle *w_rear = nullptr;

	/*
	 * v_front is the front engine in the original vehicle
	 * v is the car/vehicle of the original vehicle that is currently being copied
	 * w_front is the front engine of the cloned vehicle
	 * w is the car/vehicle currently being cloned
	 * w_rear is the rear end of the cloned train. It's used to add more cars and is only used by trains
	 */

	CommandCost ret = CheckOwnership(v->owner);
	if (ret.Failed()) return ret;

	if (v->type == VEH_TRAIN && (!v->IsFrontEngine() || Train::From(v)->crash_anim_pos >= 4400)) return CMD_ERROR;

	/* check that we can allocate enough vehicles */
	if (!(flags & DC_EXEC)) {
		int veh_counter = 0;
		do {
			veh_counter++;
		} while ((v = v->Next()) != nullptr);

		if (!Vehicle::CanAllocateItem(veh_counter)) {
			return_cmd_error(STR_ERROR_TOO_MANY_VEHICLES_IN_GAME);
		}
	}

	v = v_front;

	do {
		if (v->type == VEH_TRAIN && Train::From(v)->IsRearDualheaded()) {
			/* we build the rear ends of multiheaded trains with the front ones */
			continue;
		}

		/* In case we're building a multi headed vehicle and the maximum number of
		 * vehicles is almost reached (e.g. max trains - 1) not all vehicles would
		 * be cloned. When the non-primary engines were build they were seen as
		 * 'new' vehicles whereas they would immediately be joined with a primary
		 * engine. This caused the vehicle to be not build as 'the limit' had been
		 * reached, resulting in partially build vehicles and such. */
		DoCommandFlag build_flags = flags;
		if ((flags & DC_EXEC) && !v->IsPrimaryVehicle()) build_flags |= DC_AUTOREPLACE;

		CommandCost cost = DoCommand(tile, v->engine_type | (1 << 16) | (INVALID_CARGO << 24), 0, build_flags, GetCmdBuildVeh(v));

		if (cost.Failed()) {
			/* Can't build a part, then sell the stuff we already made; clear up the mess */
			if (w_front != nullptr) DoCommand(w_front->tile, w_front->index | (1 << 20), 0, flags, GetCmdSellVeh(w_front));
			return cost;
		}

		total_cost.AddCost(cost);

		if (flags & DC_EXEC) {
			w = Vehicle::Get(_new_vehicle_id);

			if (v->type == VEH_TRAIN && HasBit(Train::From(v)->flags, VRF_REVERSE_DIRECTION)) {
				SetBit(Train::From(w)->flags, VRF_REVERSE_DIRECTION);
			}

			if (v->type == VEH_TRAIN && !v->IsFrontEngine()) {
				/* this s a train car
				 * add this unit to the end of the train */
				CommandCost result = DoCommand(0, w->index | 1 << 20, w_rear->index, flags, CMD_MOVE_RAIL_VEHICLE);
				if (result.Failed()) {
					/* The train can't be joined to make the same consist as the original.
					 * Sell what we already made (clean up) and return an error.           */
					DoCommand(w_front->tile, w_front->index | 1 << 20, 0, flags, GetCmdSellVeh(w_front));
					DoCommand(w_front->tile, w->index       | 1 << 20, 0, flags, GetCmdSellVeh(w));
					return result; // return error and the message returned from CMD_MOVE_RAIL_VEHICLE
				}
			} else {
				/* this is a front engine or not a train. */
				w_front = w;
				w->service_interval = v->service_interval;
				w->SetServiceIntervalIsCustom(v->ServiceIntervalIsCustom());
				w->SetServiceIntervalIsPercent(v->ServiceIntervalIsPercent());
			}
			w_rear = w; // trains needs to know the last car in the train, so they can add more in next loop
		}
	} while (v->type == VEH_TRAIN && (v = v->GetNextVehicle()) != nullptr);

	if ((flags & DC_EXEC) && v_front->type == VEH_TRAIN) {
		/* for trains this needs to be the front engine due to the callback function */
		_new_vehicle_id = w_front->index;
	}

	const Company *owner = Company::GetIfValid(_current_company);
	if ((flags & DC_EXEC) && ((p2 & 1) || owner == nullptr || owner->settings.copy_clone_add_to_group)) {
		/* Cloned vehicles belong to the same group */
		DoCommand(0, v_front->group_id, w_front->index, flags, CMD_ADD_VEHICLE_GROUP);
	}


	/* Take care of refitting. */
	w = w_front;
	v = v_front;

	/* Both building and refitting are influenced by newgrf callbacks, which
	 * makes it impossible to accurately estimate the cloning costs. In
	 * particular, it is possible for engines of the same type to be built with
	 * different numbers of articulated parts, so when refitting we have to
	 * loop over real vehicles first, and then the articulated parts of those
	 * vehicles in a different loop. */
	do {
		do {
			if (flags & DC_EXEC) {
				assert(w != nullptr);

				/* Find out what's the best sub type */
				byte subtype = GetBestFittingSubType(v, w, v->cargo_type);
				if (w->cargo_type != v->cargo_type || w->cargo_subtype != subtype) {
					CommandCost cost = DoCommand(0, w->index, v->cargo_type | 1U << 25 | (subtype << 8), flags, GetCmdRefitVeh(v));
					if (cost.Succeeded()) total_cost.AddCost(cost);
				}

				if (w->IsGroundVehicle() && w->HasArticulatedPart()) {
					w = w->GetNextArticulatedPart();
				} else {
					break;
				}
			} else {
				const Engine *e = v->GetEngine();
				CargoID initial_cargo = (e->CanCarryCargo() ? e->GetDefaultCargoType() : INVALID_CARGO);

				if (v->cargo_type != initial_cargo && initial_cargo != INVALID_CARGO) {
					bool dummy;
					total_cost.AddCost(GetRefitCost(nullptr, v->engine_type, v->cargo_type, v->cargo_subtype, &dummy));
				}
			}

			if (v->IsGroundVehicle() && v->HasArticulatedPart()) {
				v = v->GetNextArticulatedPart();
			} else {
				break;
			}
		} while (v != nullptr);

		if ((flags & DC_EXEC) && (v->type == VEH_TRAIN || v->type == VEH_SHIP)) w = w->GetNextVehicle();
	} while ((v->type == VEH_TRAIN || v->type == VEH_SHIP) && (v = v->GetNextVehicle()) != nullptr);

	if (flags & DC_EXEC) {
		/*
		 * Set the orders of the vehicle. Cannot do it earlier as we need
		 * the vehicle refitted before doing this, otherwise the moved
		 * cargo types might not match (passenger vs non-passenger)
		 */
		CommandCost result = DoCommand(0, w_front->index | (p2 & 1 ? CO_SHARE : CO_COPY) << 30, v_front->index, flags, CMD_CLONE_ORDER);
		if (result.Failed()) {
			/* The vehicle has already been bought, so now it must be sold again. */
			DoCommand(w_front->tile, w_front->index | 1 << 20, 0, flags, GetCmdSellVeh(w_front));
			return result;
		}

		/* Now clone the vehicle's name, if it has one. */
		if (!v_front->name.empty()) CloneVehicleName(v_front, w_front);

		/* Since we can't estimate the cost of cloning a vehicle accurately we must
		 * check whether the company has enough money manually. */
		if (!CheckCompanyHasMoney(total_cost)) {
			/* The vehicle has already been bought, so now it must be sold again. */
			DoCommand(w_front->tile, w_front->index | 1 << 20, 0, flags, GetCmdSellVeh(w_front));
			return total_cost;
		}
	}

	return total_cost;
}

/**
 * Clone a vehicle from a template.
 * @param tile tile of the depot where the cloned vehicle is build
 * @param flags type of operation
 * @param p1 the original template vehicle's index
 * @param p2 unused
 * @param text unused
 * @return the cost of this operation or an error
 */
CommandCost CmdCloneVehicleFromTemplate(TileIndex tile, DoCommandFlag flags, uint32_t p1, uint32_t p2, const char *text)
{
	TemplateVehicle* tv = TemplateVehicle::GetIfValid(p1);

	if (tv == nullptr) {
		return CMD_ERROR;
	}

	CommandCost ret = CheckOwnership(tv->owner);
	if (ret.Failed()) return ret;

	/* Vehicle construction needs random bits, so we have to save the random
	 * seeds to prevent desyncs. */
	SavedRandomSeeds saved_seeds;
	SaveRandomSeeds(&saved_seeds);

	auto guard = scope_guard([&]() {
		if (!(flags & DC_EXEC)) RestoreRandomSeeds(saved_seeds);
	});

	ret = DoCommand(0, tv->index, 0, DC_EXEC, CMD_VIRTUAL_TRAIN_FROM_TEMPLATE_VEHICLE | CMD_MSG(STR_ERROR_CAN_T_BUY_TRAIN));
	if (ret.Failed()) return ret;

	Train* virt = Train::From(Vehicle::Get(_new_vehicle_id));

	ret = DoCommand(tile, _new_vehicle_id, 0, flags, CMD_CLONE_VEHICLE | CMD_MSG(STR_ERROR_CAN_T_BUY_TRAIN));

	delete virt;

	return ret;
}

/**
 * Send all vehicles of type to depots
 * @param flags   the flags used for DoCommand()
 * @param depot_flags depot command flags
 * @param vli     identifier of the vehicle list
 * @return 0 for success and CMD_ERROR if no vehicle is able to go to depot
 */
static CommandCost SendAllVehiclesToDepot(DoCommandFlag flags, DepotCommand depot_flags, const VehicleListIdentifier &vli, const CargoID cid)
{
	VehicleList list;

	if (!GenerateVehicleSortList(&list, vli, cid)) return CMD_ERROR;

	/* Send all the vehicles to a depot */
	bool had_success = false;
	for (uint i = 0; i < list.size(); i++) {
		const Vehicle *v = list[i];
		CommandCost ret = DoCommand(v->tile, v->index | depot_flags, 0, flags, GetCmdSendToDepot(vli.vtype));

		if (ret.Succeeded()) {
			had_success = true;

			/* Return 0 if DC_EXEC is not set this is a valid goto depot command)
			 * In this case we know that at least one vehicle can be sent to a depot
			 * and we will issue the command. We can now safely quit the loop, knowing
			 * it will succeed at least once. With DC_EXEC we really need to send them to the depot */
			if (!(flags & DC_EXEC)) break;
		}
	}

	return had_success ? CommandCost() : CMD_ERROR;
}

/**
 * Send a vehicle to the depot.
 * @param tile unused
 * @param flags for command type
 * @param p1 bitmask
 * - p1 0-19: bitvehicle ID to send to the depot
 * - p1 0- 7: cargo filter for DEPOT_MASS_SEND mode
 * - p1 bits 27-31  - DEPOT_ flags (see vehicle_type.h)
 * @param p2 packed VehicleListIdentifier, or specific depot tile
 * @param text unused
 * @return the cost of this operation or an error
 */
CommandCost CmdSendVehicleToDepot(TileIndex tile, DoCommandFlag flags, uint32_t p1, uint32_t p2, const char *text)
{
	if (p1 & DEPOT_MASS_SEND) {
		/* Mass goto depot requested */
		VehicleListIdentifier vli;
		if (!vli.UnpackIfValid(p2)) return CMD_ERROR;
		uint32_t depot_flags = (p1 & (DEPOT_SERVICE | DEPOT_CANCEL | DEPOT_SELL));
		if (!(p1 & DEPOT_CANCEL)) depot_flags |= DEPOT_DONT_CANCEL;
		return SendAllVehiclesToDepot(flags, (DepotCommand) depot_flags, vli, GB(p1, 0, 8));
	}

	Vehicle *v = Vehicle::GetIfValid(GB(p1, 0, 20));
	if (v == nullptr) return CMD_ERROR;
	if (!v->IsPrimaryVehicle()) return CMD_ERROR;

	return v->SendToDepot(flags, (DepotCommand)(p1 & DEPOT_COMMAND_MASK), p2);
}

/**
 * Sets the vehicle unit number
 * @param tile unused
 * @param flags type of operation
 * @param p1 vehicle ID to set number on
 * @param p2 vehicle unit number
 * @param text unused
 * @return the cost of this operation or an error
 */
CommandCost CmdSetVehicleUnitNumber(TileIndex tile, DoCommandFlag flags, uint32_t p1, uint32_t p2, const char *text)
{
	Vehicle *v = Vehicle::GetIfValid(p1);
	if (v == nullptr || !v->IsPrimaryVehicle()) return CMD_ERROR;

	CommandCost ret = CheckOwnership(v->owner);
	if (ret.Failed()) return ret;

	if (flags & DC_EXEC) {
		v->unitnumber = (UnitID)p2;
	}

	return CommandCost();
}

/**
 * Give a custom name to your vehicle
 * @param tile unused
 * @param flags type of operation
 * @param p1 vehicle ID to name
 * @param p2 unused
 * @param text the new name or an empty string when resetting to the default
 * @return the cost of this operation or an error
 */
CommandCost CmdRenameVehicle(TileIndex tile, DoCommandFlag flags, uint32_t p1, uint32_t p2, const char *text)
{
	Vehicle *v = Vehicle::GetIfValid(p1);
	if (v == nullptr || !v->IsPrimaryVehicle()) return CMD_ERROR;

	CommandCost ret = CheckOwnership(v->owner);
	if (ret.Failed()) return ret;

	bool reset = StrEmpty(text);

	if (!reset) {
		if (Utf8StringLength(text) >= MAX_LENGTH_VEHICLE_NAME_CHARS) return CMD_ERROR;
		if (!(flags & DC_AUTOREPLACE) && !IsUniqueVehicleName(text)) return_cmd_error(STR_ERROR_NAME_MUST_BE_UNIQUE);
	}

	if (flags & DC_EXEC) {
		if (reset) {
			v->name.clear();
		} else {
			v->name = text;
		}
		InvalidateWindowClassesData(GetWindowClassForVehicleType(v->type), 1);
		InvalidateWindowClassesData(WC_DEPARTURES_BOARD, 0);
		MarkWholeScreenDirty();
	}

	return CommandCost();
}


/**
 * Change the service interval of a vehicle
 * @param tile unused
 * @param flags type of operation
 * @param p1 vehicle ID that is being service-interval-changed
 * @param p2 bitmask
 * - p2 = (bit  0-15) - new service interval
 * - p2 = (bit 16)    - service interval is custom flag
 * - p2 = (bit 17)    - service interval is percentage flag
 * @param text unused
 * @return the cost of this operation or an error
 */
CommandCost CmdChangeServiceInt(TileIndex tile, DoCommandFlag flags, uint32_t p1, uint32_t p2, const char *text)
{
	Vehicle *v = Vehicle::GetIfValid(p1);
	if (v == nullptr || !v->IsPrimaryVehicle()) return CMD_ERROR;

	CommandCost ret = CheckOwnership(v->owner);
	if (ret.Failed()) return ret;

	const Company *company = Company::Get(v->owner);
	bool iscustom  = HasBit(p2, 16);
	bool ispercent = iscustom ? HasBit(p2, 17) : company->settings.vehicle.servint_ispercent;

	uint16_t serv_int;
	if (iscustom) {
		serv_int = GB(p2, 0, 16);
		if (serv_int != GetServiceIntervalClamped(serv_int, ispercent)) return CMD_ERROR;
	} else {
		serv_int = CompanyServiceInterval(company, v->type);
	}

	if (flags & DC_EXEC) {
		v->SetServiceInterval(serv_int);
		v->SetServiceIntervalIsCustom(iscustom);
		v->SetServiceIntervalIsPercent(ispercent);
		SetWindowDirty(WC_VEHICLE_DETAILS, v->index);
	}

	return CommandCost();
}<|MERGE_RESOLUTION|>--- conflicted
+++ resolved
@@ -175,17 +175,11 @@
 				_returned_refit_capacity = _returned_vehicle_capacities[default_cargo];
 				_returned_mail_refit_capacity = 0;
 			} else {
-<<<<<<< HEAD
 				_returned_refit_capacity = e->GetDisplayDefaultCapacity(&_returned_mail_refit_capacity);
 				_returned_vehicle_capacities.Clear();
 				_returned_vehicle_capacities[default_cargo] = _returned_refit_capacity;
-				_returned_vehicle_capacities[CT_MAIL] = _returned_mail_refit_capacity;
-=======
-				refitted_capacity = e->GetDisplayDefaultCapacity(&refitted_mail_capacity);
-				cargo_capacities[default_cargo] = refitted_capacity;
 				CargoID mail = GetCargoIDByLabel(CT_MAIL);
-				if (IsValidCargoID(mail)) cargo_capacities[mail] = refitted_mail_capacity;
->>>>>>> 60b6c6c7
+				if (IsValidCargoID(mail)) _returned_vehicle_capacities[mail] = _returned_mail_refit_capacity;
 			}
 		}
 
@@ -444,14 +438,9 @@
 		/* mail_capacity will always be zero if the vehicle is not an aircraft. */
 		total_mail_capacity += mail_capacity;
 
-<<<<<<< HEAD
 		_returned_vehicle_capacities[new_cid] += amount;
-		_returned_vehicle_capacities[CT_MAIL] += mail_capacity;
-=======
-		cargo_capacities[new_cid] += amount;
 		CargoID mail = GetCargoIDByLabel(CT_MAIL);
-		if (IsValidCargoID(mail)) cargo_capacities[mail] += mail_capacity;
->>>>>>> 60b6c6c7
+		if (IsValidCargoID(mail)) _returned_vehicle_capacities[mail] += mail_capacity;
 
 		if (!refittable) continue;
 
