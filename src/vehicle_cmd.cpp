--- conflicted
+++ resolved
@@ -1575,7 +1575,7 @@
  * @param cid Cargo filter (or CargoFilterCriteria::CF_ANY)
  * @return 0 for success and CMD_ERROR if no vehicle is able to go to depot
  */
-static CommandCost SendAllVehiclesToDepot(DoCommandFlag flags, DepotCommand depot_flags, const VehicleListIdentifier &vli, const CargoType cid)
+static CommandCost SendAllVehiclesToDepot(DoCommandFlag flags, DepotCommandFlags depot_flags, const VehicleListIdentifier &vli, const CargoType cid)
 {
 	VehicleList list;
 
@@ -1585,11 +1585,7 @@
 	bool had_success = false;
 	for (uint i = 0; i < list.size(); i++) {
 		const Vehicle *v = list[i];
-<<<<<<< HEAD
 		CommandCost ret = Command<CMD_SEND_VEHICLE_TO_DEPOT>::Do(flags, v->index, depot_flags, {});
-=======
-		CommandCost ret = Command<CMD_SEND_VEHICLE_TO_DEPOT>::Do(flags, v->index, (service ? DepotCommandFlag::Service : DepotCommandFlags{}) | DepotCommandFlag::DontCancel, {});
->>>>>>> 56b1e9df
 
 		if (ret.Succeeded()) {
 			had_success = true;
@@ -1614,19 +1610,8 @@
  * @param text unused
  * @return the cost of this operation or an error
  */
-<<<<<<< HEAD
-CommandCost CmdSendVehicleToDepot(DoCommandFlag flags, VehicleID veh_id, DepotCommand depot_cmd, TileIndex specific_depot)
-{
-=======
-CommandCost CmdSendVehicleToDepot(DoCommandFlag flags, VehicleID veh_id, DepotCommandFlags depot_cmd, const VehicleListIdentifier &vli)
-{
-	if (depot_cmd.Test(DepotCommandFlag::MassSend)) {
-		/* Mass goto depot requested */
-		if (!vli.Valid()) return CMD_ERROR;
-		return SendAllVehiclesToDepot(flags, depot_cmd.Test(DepotCommandFlag::Service), vli);
-	}
-
->>>>>>> 56b1e9df
+CommandCost CmdSendVehicleToDepot(DoCommandFlag flags, VehicleID veh_id, DepotCommandFlags depot_cmd, TileIndex specific_depot)
+{
 	Vehicle *v = Vehicle::GetIfValid(veh_id);
 	if (v == nullptr) return CMD_ERROR;
 	if (!v->IsPrimaryVehicle()) return CMD_ERROR;
@@ -1642,10 +1627,10 @@
  * @param cid Cargo filter (or CargoFilterCriteria::CF_ANY)
  * @return the cost of this operation or an error
  */
-CommandCost CmdMassSendVehicleToDepot(DoCommandFlag flags, DepotCommand depot_cmd, VehicleListIdentifier vli, CargoType cargo_filter)
-{
-	if ((depot_cmd & (DepotCommand::Service | DepotCommand::Cancel | DepotCommand::Sell)) != depot_cmd) return CMD_ERROR;
-	if (!HasFlag(depot_cmd, DepotCommand::Cancel)) depot_cmd |= DepotCommand::DontCancel;
+CommandCost CmdMassSendVehicleToDepot(DoCommandFlag flags, DepotCommandFlags depot_cmd, VehicleListIdentifier vli, CargoType cargo_filter)
+{
+	if ((depot_cmd & DepotCommandFlags{DepotCommandFlag::Service, DepotCommandFlag::Cancel, DepotCommandFlag::Sell}) != depot_cmd) return CMD_ERROR;
+	if (!depot_cmd.Test(DepotCommandFlag::Cancel)) depot_cmd.Set(DepotCommandFlag::DontCancel);
 	return SendAllVehiclesToDepot(flags, depot_cmd, vli, cargo_filter);
 }
 
