/*
 * This file is part of OpenTTD.
 * OpenTTD is free software; you can redistribute it and/or modify it under the terms of the GNU General Public License as published by the Free Software Foundation, version 2.
 * OpenTTD is distributed in the hope that it will be useful, but WITHOUT ANY WARRANTY; without even the implied warranty of MERCHANTABILITY or FITNESS FOR A PARTICULAR PURPOSE.
 * See the GNU General Public License for more details. You should have received a copy of the GNU General Public License along with OpenTTD. If not, see <http://www.gnu.org/licenses/>.
 */

/** @file vehicle_cmd.cpp Commands for vehicles. */

#include "stdafx.h"
#include "roadveh.h"
#include "news_func.h"
#include "airport.h"
#include "cmd_helper.h"
#include "command_func.h"
#include "company_func.h"
#include "train.h"
#include "aircraft.h"
#include "newgrf_text.h"
#include "vehicle_func.h"
#include "string_func.h"
#include "depot_map.h"
#include "vehiclelist.h"
#include "engine_func.h"
#include "articulated_vehicles.h"
#include "autoreplace_gui.h"
#include "group.h"
#include "order_backup.h"
#include "infrastructure_func.h"
#include "ship.h"
#include "newgrf.h"
#include "company_base.h"
#include "core/random_func.hpp"
#include "tbtr_template_vehicle.h"
#include "tbtr_template_vehicle_func.h"
#include "scope.h"

#include "table/strings.h"

#include "safeguards.h"

/* Tables used in vehicle.h to find the right command for a certain vehicle type */
const uint32_t _veh_build_proc_table[] = {
	CMD_BUILD_VEHICLE | CMD_MSG(STR_ERROR_CAN_T_BUY_TRAIN),
	CMD_BUILD_VEHICLE | CMD_MSG(STR_ERROR_CAN_T_BUY_ROAD_VEHICLE),
	CMD_BUILD_VEHICLE | CMD_MSG(STR_ERROR_CAN_T_BUY_SHIP),
	CMD_BUILD_VEHICLE | CMD_MSG(STR_ERROR_CAN_T_BUY_AIRCRAFT),
};

const uint32_t _veh_sell_proc_table[] = {
	CMD_SELL_VEHICLE | CMD_MSG(STR_ERROR_CAN_T_SELL_TRAIN),
	CMD_SELL_VEHICLE | CMD_MSG(STR_ERROR_CAN_T_SELL_ROAD_VEHICLE),
	CMD_SELL_VEHICLE | CMD_MSG(STR_ERROR_CAN_T_SELL_SHIP),
	CMD_SELL_VEHICLE | CMD_MSG(STR_ERROR_CAN_T_SELL_AIRCRAFT),
};

const uint32_t _veh_refit_proc_table[] = {
	CMD_REFIT_VEHICLE | CMD_MSG(STR_ERROR_CAN_T_REFIT_TRAIN),
	CMD_REFIT_VEHICLE | CMD_MSG(STR_ERROR_CAN_T_REFIT_ROAD_VEHICLE),
	CMD_REFIT_VEHICLE | CMD_MSG(STR_ERROR_CAN_T_REFIT_SHIP),
	CMD_REFIT_VEHICLE | CMD_MSG(STR_ERROR_CAN_T_REFIT_AIRCRAFT),
};

const uint32_t _send_to_depot_proc_table[] = {
	CMD_SEND_VEHICLE_TO_DEPOT | CMD_MSG(STR_ERROR_CAN_T_SEND_TRAIN_TO_DEPOT),
	CMD_SEND_VEHICLE_TO_DEPOT | CMD_MSG(STR_ERROR_CAN_T_SEND_ROAD_VEHICLE_TO_DEPOT),
	CMD_SEND_VEHICLE_TO_DEPOT | CMD_MSG(STR_ERROR_CAN_T_SEND_SHIP_TO_DEPOT),
	CMD_SEND_VEHICLE_TO_DEPOT | CMD_MSG(STR_ERROR_CAN_T_SEND_AIRCRAFT_TO_HANGAR),
};


CommandCost CmdBuildRailVehicle(TileIndex tile, DoCommandFlag flags, const Engine *e, Vehicle **v);
CommandCost CmdBuildRoadVehicle(TileIndex tile, DoCommandFlag flags, const Engine *e, Vehicle **v);
CommandCost CmdBuildShip       (TileIndex tile, DoCommandFlag flags, const Engine *e, Vehicle **v);
CommandCost CmdBuildAircraft   (TileIndex tile, DoCommandFlag flags, const Engine *e, Vehicle **v);
static CommandCost GetRefitCost(const Vehicle *v, EngineID engine_type, CargoID new_cid, uint8_t new_subtype, bool *auto_refit_allowed);

/**
 * Build a vehicle.
 * @param tile tile of depot where the vehicle is built
 * @param flags for command
 * @param p1 various bitstuffed data
 *  bits  0-15: vehicle type being built.
 *  bits 16-23: vehicle type specific bits.
 *              Trains:
 *              * bit 16: prevent any free cars from being added to the train.
 *  bits 24-31: refit cargo type.
 * @param p2 User
 * @param text unused
 * @return the cost of this operation or an error
 */
CommandCost CmdBuildVehicle(TileIndex tile, DoCommandFlag flags, uint32_t p1, uint32_t p2, const char *text)
{
	/* Elementary check for valid location. */
	if (!IsDepotTile(tile)) return CMD_ERROR;

	VehicleType type = GetDepotVehicleType(tile);
	if (!IsTileOwner(tile, _current_company)) {
		if (!_settings_game.economy.infrastructure_sharing[type]) return_cmd_error(STR_ERROR_CANT_PURCHASE_OTHER_COMPANY_DEPOT);

		const Company *c = Company::GetIfValid(GetTileOwner(tile));
		if (c == nullptr || !c->settings.infra_others_buy_in_depot[type]) return_cmd_error(STR_ERROR_CANT_PURCHASE_OTHER_COMPANY_DEPOT);
	}

	/* Validate the engine type. */
	EngineID eid = GB(p1, 0, 16);
	if (!IsEngineBuildable(eid, type, _current_company)) return_cmd_error(STR_ERROR_RAIL_VEHICLE_NOT_AVAILABLE + type);

	/* Validate the cargo type. */
	CargoID cargo = GB(p1, 24, 8);
	if (cargo >= NUM_CARGO && cargo != INVALID_CARGO) return CMD_ERROR;

	const Engine *e = Engine::Get(eid);
	CommandCost value(EXPENSES_NEW_VEHICLES, e->GetCost());

	/* Engines without valid cargo should not be available */
	CargoID default_cargo = e->GetDefaultCargoType();
	if (default_cargo == INVALID_CARGO) return CMD_ERROR;

	bool refitting = cargo != INVALID_CARGO && cargo != default_cargo;

	/* Check whether the number of vehicles we need to build can be built according to pool space. */
	uint num_vehicles;
	switch (type) {
		case VEH_TRAIN:    num_vehicles = (e->u.rail.railveh_type == RAILVEH_MULTIHEAD ? 2 : 1) + CountArticulatedParts(eid, false); break;
		case VEH_ROAD:     num_vehicles = 1 + CountArticulatedParts(eid, false); break;
		case VEH_SHIP:     num_vehicles = 1 + CountArticulatedParts(eid, false); break;
		case VEH_AIRCRAFT: num_vehicles = e->u.air.subtype & AIR_CTOL ? 2 : 3; break;
		default: NOT_REACHED(); // Safe due to IsDepotTile()
	}
	if (!Vehicle::CanAllocateItem(num_vehicles)) return_cmd_error(STR_ERROR_TOO_MANY_VEHICLES_IN_GAME);

	/* Check whether we can allocate a unit number. Autoreplace does not allocate
	 * an unit number as it will (always) reuse the one of the replaced vehicle
	 * and (train) wagons don't have an unit number in any scenario. */
	UnitID unit_num = (flags & DC_QUERY_COST || flags & DC_AUTOREPLACE || (type == VEH_TRAIN && e->u.rail.railveh_type == RAILVEH_WAGON)) ? 0 : GetFreeUnitNumber(type);
	if (unit_num == UINT16_MAX) return_cmd_error(STR_ERROR_TOO_MANY_VEHICLES_IN_GAME);

	/* If we are refitting we need to temporarily purchase the vehicle to be able to
	 * test it. */
	DoCommandFlag subflags = flags;
	if (refitting && !(flags & DC_EXEC)) subflags |= DC_EXEC | DC_AUTOREPLACE;

	/* Vehicle construction needs random bits, so we have to save the random
	 * seeds to prevent desyncs. */
	SavedRandomSeeds saved_seeds;
	SaveRandomSeeds(&saved_seeds);

	Vehicle *v = nullptr;
	switch (type) {
		case VEH_TRAIN:    value.AddCost(CmdBuildRailVehicle(tile, subflags, e, &v)); break;
		case VEH_ROAD:     value.AddCost(CmdBuildRoadVehicle(tile, subflags, e, &v)); break;
		case VEH_SHIP:     value.AddCost(CmdBuildShip       (tile, subflags, e, &v)); break;
		case VEH_AIRCRAFT: value.AddCost(CmdBuildAircraft   (tile, subflags, e, &v)); break;
		default: NOT_REACHED(); // Safe due to IsDepotTile()
	}

	if (value.Succeeded()) {
		if (subflags & DC_EXEC) {
			v->unitnumber = unit_num;
			v->value      = value.GetCost();
		}

		if (refitting) {
			/* Refit only one vehicle. If we purchased an engine, it may have gained free wagons.
			 * For ships try to refit all parts. */
			value.AddCost(CmdRefitVehicle(tile, flags, v->index, cargo | (v->type == VEH_SHIP ? 0 : (1 << 16)), nullptr));
		} else {
			/* Fill in non-refitted capacities */
			if (e->type == VEH_TRAIN || e->type == VEH_ROAD || e->type == VEH_SHIP) {
				_returned_vehicle_capacities = GetCapacityOfArticulatedParts(eid);
				_returned_refit_capacity = _returned_vehicle_capacities[default_cargo];
				_returned_mail_refit_capacity = 0;
			} else {
				_returned_refit_capacity = e->GetDisplayDefaultCapacity(&_returned_mail_refit_capacity);
				_returned_vehicle_capacities.Clear();
				_returned_vehicle_capacities[default_cargo] = _returned_refit_capacity;
				CargoID mail = GetCargoIDByLabel(CT_MAIL);
				if (IsValidCargoID(mail)) _returned_vehicle_capacities[mail] = _returned_mail_refit_capacity;
			}
		}

		if (flags & DC_EXEC) {
			if (type == VEH_TRAIN && !HasBit(p1, 16) && !(flags & DC_AUTOREPLACE) && Train::From(v)->IsEngine()) {
				/* Move any free wagons to the new vehicle. */
				NormalizeTrainVehInDepot(Train::From(v));
			}

			InvalidateWindowData(WC_VEHICLE_DEPOT, v->tile);
			InvalidateWindowClassesData(GetWindowClassForVehicleType(type), 0);
			InvalidateWindowClassesData(WC_DEPARTURES_BOARD, 0);
			SetWindowDirty(WC_COMPANY, _current_company);
			if (IsLocalCompany()) {
				InvalidateAutoreplaceWindow(v->engine_type, v->group_id); // updates the auto replace window (must be called before incrementing num_engines)
			}
		}

		if (subflags & DC_EXEC) {
			GroupStatistics::CountEngine(v, 1);
			GroupStatistics::UpdateAutoreplace(_current_company);

			if (v->IsPrimaryVehicle()) {
				GroupStatistics::CountVehicle(v, 1);
				if (!(subflags & DC_AUTOREPLACE)) OrderBackup::Restore(v, p2);
			}

			Company::Get(v->owner)->freeunits[v->type].UseID(v->unitnumber);
		}


		/* If we are not in DC_EXEC undo everything */
		if (flags != subflags) {
			DoCommand(0, v->index, 0, DC_EXEC, GetCmdSellVeh(v));
		}
	}

	/* Only restore if we actually did some refitting */
	if (flags != subflags) RestoreRandomSeeds(saved_seeds);

	return value;
}

CommandCost CmdSellRailWagon(DoCommandFlag flags, Vehicle *v, uint16_t data, uint32_t user);

/**
 * Sell a vehicle.
 * @param tile unused.
 * @param flags for command.
 * @param p1 various bitstuffed data.
 *  bits  0-19: vehicle ID being sold.
 *  bits 20-30: vehicle type specific bits passed on to the vehicle build functions.
 *  bit     31: make a backup of the vehicle's order (if an engine).
 * @param p2 User.
 * @param text unused.
 * @return the cost of this operation or an error.
 */
CommandCost CmdSellVehicle(TileIndex tile, DoCommandFlag flags, uint32_t p1, uint32_t p2, const char *text)
{
	Vehicle *v = Vehicle::GetIfValid(GB(p1, 0, 20));
	if (v == nullptr) return CMD_ERROR;

	Vehicle *front = v->First();

	CommandCost ret = CheckOwnership(front->owner);
	if (ret.Failed()) return ret;

	if (front->vehstatus & VS_CRASHED) return CommandCost(STR_ERROR_VEHICLE_IS_DESTROYED);

<<<<<<< HEAD
	/* Do this check only if the vehicle to be moved is non-virtual */
	if (!HasBit(p1, 21)) {
		if (!front->IsStoppedInDepot()) return_cmd_error(STR_ERROR_TRAIN_MUST_BE_STOPPED_INSIDE_DEPOT + front->type);
=======
	if (!front->IsStoppedInDepot()) return CommandCost(STR_ERROR_TRAIN_MUST_BE_STOPPED_INSIDE_DEPOT + front->type);

	/* Can we actually make the order backup, i.e. are there enough orders? */
	if (backup_order &&
			front->orders != nullptr &&
			!front->orders->IsShared() &&
			!Order::CanAllocateItem(front->orders->GetNumOrders())) {
		/* Only happens in exceptional cases when there aren't enough orders anyhow.
		 * Thus it should be safe to just drop the orders in that case. */
		backup_order = false;
>>>>>>> 56510b5d
	}

	if (v->type == VEH_TRAIN) {
		ret = CmdSellRailWagon(flags, v, GB(p1, 20, 12), p2);
	} else {
		ret = CommandCost(EXPENSES_NEW_VEHICLES, -front->value);

		if (flags & DC_EXEC) {
			if (front->IsPrimaryVehicle() && p1 & MAKE_ORDER_BACKUP_FLAG) OrderBackup::Backup(front, p2);
			delete front;
		}
	}

	return ret;
}

CommandCost CmdSellVirtualVehicle(TileIndex tile, DoCommandFlag flags, uint32_t p1, uint32_t p2, const char *text)
{
	Train *v = Train::GetIfValid(GB(p1, 0, 20));
	if (v == nullptr || !v->IsVirtual()) return CMD_ERROR;

	return CmdSellVehicle(tile, flags, p1, p2, text);
}

/**
 * Helper to run the refit cost callback.
 * @param v The vehicle we are refitting, can be nullptr.
 * @param engine_type Which engine to refit
 * @param new_cid Cargo type we are refitting to.
 * @param new_subtype New cargo subtype.
 * @param[out] auto_refit_allowed The refit is allowed as an auto-refit.
 * @return Price for refitting
 */
static int GetRefitCostFactor(const Vehicle *v, EngineID engine_type, CargoID new_cid, uint8_t new_subtype, bool *auto_refit_allowed)
{
	/* Prepare callback param with info about the new cargo type. */
	const Engine *e = Engine::Get(engine_type);

	/* Is this vehicle a NewGRF vehicle? */
	if (e->GetGRF() != nullptr && (e->callbacks_used & SGCU_VEHICLE_REFIT_COST) != 0) {
		const CargoSpec *cs = CargoSpec::Get(new_cid);
		uint32_t param1 = (cs->classes << 16) | (new_subtype << 8) | e->GetGRF()->cargo_map[new_cid];

		uint16_t cb_res = GetVehicleCallback(CBID_VEHICLE_REFIT_COST, param1, 0, engine_type, v);
		if (cb_res != CALLBACK_FAILED) {
			*auto_refit_allowed = HasBit(cb_res, 14);
			int factor = GB(cb_res, 0, 14);
			if (factor >= 0x2000) factor -= 0x4000; // Treat as signed integer.
			return factor;
		}
	}

	*auto_refit_allowed = e->info.refit_cost == 0;
	return (v == nullptr || v->cargo_type != new_cid) ? e->info.refit_cost : 0;
}

/**
 * Learn the price of refitting a certain engine
 * @param v The vehicle we are refitting, can be nullptr.
 * @param engine_type Which engine to refit
 * @param new_cid Cargo type we are refitting to.
 * @param new_subtype New cargo subtype.
 * @param[out] auto_refit_allowed The refit is allowed as an auto-refit.
 * @return Price for refitting
 */
static CommandCost GetRefitCost(const Vehicle *v, EngineID engine_type, CargoID new_cid, uint8_t new_subtype, bool *auto_refit_allowed)
{
	ExpensesType expense_type;
	const Engine *e = Engine::Get(engine_type);
	Price base_price;
	int cost_factor = GetRefitCostFactor(v, engine_type, new_cid, new_subtype, auto_refit_allowed);
	switch (e->type) {
		case VEH_SHIP:
			base_price = PR_BUILD_VEHICLE_SHIP;
			expense_type = EXPENSES_SHIP_RUN;
			break;

		case VEH_ROAD:
			base_price = PR_BUILD_VEHICLE_ROAD;
			expense_type = EXPENSES_ROADVEH_RUN;
			break;

		case VEH_AIRCRAFT:
			base_price = PR_BUILD_VEHICLE_AIRCRAFT;
			expense_type = EXPENSES_AIRCRAFT_RUN;
			break;

		case VEH_TRAIN:
			base_price = (e->u.rail.railveh_type == RAILVEH_WAGON) ? PR_BUILD_VEHICLE_WAGON : PR_BUILD_VEHICLE_TRAIN;
			cost_factor <<= 1;
			expense_type = EXPENSES_TRAIN_RUN;
			break;

		default: NOT_REACHED();
	}
	if (cost_factor < 0) {
		return CommandCost(expense_type, -GetPrice(base_price, -cost_factor, e->GetGRF(), -10));
	} else {
		return CommandCost(expense_type, GetPrice(base_price, cost_factor, e->GetGRF(), -10));
	}
}

/** Helper structure for RefitVehicle() */
struct RefitResult {
	Vehicle *v;         ///< Vehicle to refit
	uint capacity;      ///< New capacity of vehicle
	uint mail_capacity; ///< New mail capacity of aircraft
	uint8_t subtype;       ///< cargo subtype to refit to
};

/**
 * Refits a vehicle (chain).
 * This is the vehicle-type independent part of the CmdRefitXXX functions.
 * @param v            The vehicle to refit.
 * @param only_this    Whether to only refit this vehicle, or to check the rest of them.
 * @param num_vehicles Number of vehicles to refit (not counting articulated parts). Zero means the whole chain.
 * @param new_cid      Cargotype to refit to
 * @param new_subtype  Cargo subtype to refit to. 0xFF means to try keeping the same subtype according to GetBestFittingSubType().
 * @param flags        Command flags
 * @param auto_refit   Refitting is done as automatic refitting outside a depot.
 * @return Refit cost.
 */
static CommandCost RefitVehicle(Vehicle *v, bool only_this, uint8_t num_vehicles, CargoID new_cid, uint8_t new_subtype, DoCommandFlag flags, bool auto_refit)
{
	CommandCost cost(v->GetExpenseType(false));
	uint total_capacity = 0;
	uint total_mail_capacity = 0;
	num_vehicles = num_vehicles == 0 ? UINT8_MAX : num_vehicles;
	_returned_vehicle_capacities.Clear();

	VehicleSet vehicles_to_refit;
	if (!only_this) {
		GetVehicleSet(vehicles_to_refit, v, num_vehicles);
		/* In this case, we need to check the whole chain. */
		v = v->First();
	}

	std::vector<RefitResult> refit_result;

	v->InvalidateNewGRFCacheOfChain();
	uint8_t actual_subtype = new_subtype;
	for (; v != nullptr; v = (only_this ? nullptr : v->Next())) {
		/* Reset actual_subtype for every new vehicle */
		if (!v->IsArticulatedPart()) actual_subtype = new_subtype;

		if (v->type == VEH_TRAIN && std::ranges::find(vehicles_to_refit, v->index) == vehicles_to_refit.end() && !only_this) continue;

		const Engine *e = v->GetEngine();
		if (!e->CanCarryCargo()) continue;

		/* If the vehicle is not refittable, or does not allow automatic refitting,
		 * count its capacity nevertheless if the cargo matches */
		bool refittable = HasBit(e->info.refit_mask, new_cid) && (!auto_refit || HasBit(e->info.misc_flags, EF_AUTO_REFIT));
		if (!refittable && v->cargo_type != new_cid) {
			uint amount = e->DetermineCapacity(v, nullptr);
			if (amount > 0) _returned_vehicle_capacities[v->cargo_type] += amount;
			continue;
		}

		/* Determine best fitting subtype if requested */
		if (actual_subtype == 0xFF) {
			actual_subtype = GetBestFittingSubType(v, v, new_cid);
		}

		/* Back up the vehicle's cargo type */
		CargoID temp_cid = v->cargo_type;
		uint8_t temp_subtype = v->cargo_subtype;
		if (refittable) {
			v->cargo_type = new_cid;
			v->cargo_subtype = actual_subtype;
		}

		uint16_t mail_capacity = 0;
		uint amount = e->DetermineCapacity(v, &mail_capacity);
		total_capacity += amount;
		/* mail_capacity will always be zero if the vehicle is not an aircraft. */
		total_mail_capacity += mail_capacity;

		_returned_vehicle_capacities[new_cid] += amount;
		CargoID mail = GetCargoIDByLabel(CT_MAIL);
		if (IsValidCargoID(mail)) _returned_vehicle_capacities[mail] += mail_capacity;

		if (!refittable) continue;

		/* Restore the original cargo type */
		v->cargo_type = temp_cid;
		v->cargo_subtype = temp_subtype;

		bool auto_refit_allowed;
		CommandCost refit_cost = GetRefitCost(v, v->engine_type, new_cid, actual_subtype, &auto_refit_allowed);
		if (auto_refit && (flags & DC_QUERY_COST) == 0 && !auto_refit_allowed) {
			/* Sorry, auto-refitting not allowed, subtract the cargo amount again from the total.
			 * When querrying cost/capacity (for example in order refit GUI), we always assume 'allowed'.
			 * It is not predictable. */
			total_capacity -= amount;
			total_mail_capacity -= mail_capacity;

			if (v->cargo_type == new_cid) {
				/* Add the old capacity nevertheless, if the cargo matches */
				total_capacity += v->cargo_cap;
				if (v->type == VEH_AIRCRAFT) total_mail_capacity += v->Next()->cargo_cap;
			}
			continue;
		}
		cost.AddCost(refit_cost);

		/* Record the refitting.
		 * Do not execute the refitting immediately, so DetermineCapacity and GetRefitCost do the same in test and exec run.
		 * (weird NewGRFs)
		 * Note:
		 *  - If the capacity of vehicles depends on other vehicles in the chain, the actual capacity is
		 *    set after RefitVehicle() via ConsistChanged() and friends. The estimation via _returned_refit_capacity will be wrong.
		 *  - We have to call the refit cost callback with the pre-refit configuration of the chain because we want refit and
		 *    autorefit to behave the same, and we need its result for auto_refit_allowed.
		 */
		refit_result.push_back({v, amount, mail_capacity, actual_subtype});
	}

	if (flags & DC_EXEC) {
		/* Store the result */
		for (RefitResult &result : refit_result) {
			Vehicle *u = result.v;
			u->refit_cap = (u->cargo_type == new_cid) ? std::min<uint16_t>(result.capacity, u->refit_cap) : 0;
			if (u->cargo.TotalCount() > u->refit_cap) u->cargo.Truncate(u->cargo.TotalCount() - u->refit_cap);
			u->cargo_type = new_cid;
			u->cargo_cap = result.capacity;
			u->cargo_subtype = result.subtype;
			if (u->type == VEH_AIRCRAFT) {
				Vehicle *w = u->Next();
				assert(w != nullptr);
				w->refit_cap = std::min<uint16_t>(w->refit_cap, result.mail_capacity);
				w->cargo_cap = result.mail_capacity;
				if (w->cargo.TotalCount() > w->refit_cap) w->cargo.Truncate(w->cargo.TotalCount() - w->refit_cap);
			}
		}
	}

	refit_result.clear();
	_returned_refit_capacity = total_capacity;
	_returned_mail_refit_capacity = total_mail_capacity;
	return cost;
}

/**
 * Refits a vehicle to the specified cargo type.
 * @param tile unused
 * @param flags type of operation
 * @param p1 vehicle ID to refit
 * @param p2 various bitstuffed elements
 * - p2 = (bit 0-7)   - New cargo type to refit to.
 * - p2 = (bit 8-15)  - New cargo subtype to refit to. 0xFF means to try keeping the same subtype according to GetBestFittingSubType().
 * - p2 = (bit 16-23) - Number of vehicles to refit (not counting articulated parts). Zero means all vehicles.
 *                      Only used if "refit only this vehicle" is false.
 * - p2 = (bit 24)     - Automatic refitting.
 * - p2 = (bit 25)     - Refit only this vehicle. Used only for cloning vehicles.
 * @param text unused
 * @return the cost of this operation or an error
 */
CommandCost CmdRefitVehicle(TileIndex tile, DoCommandFlag flags, uint32_t p1, uint32_t p2, const char *text)
{
	Vehicle *v = Vehicle::GetIfValid(p1);
	if (v == nullptr) return CMD_ERROR;

	/* Don't allow disasters and sparks and such to be refitted.
	 * We cannot check for IsPrimaryVehicle as autoreplace also refits in free wagon chains. */
	if (!IsCompanyBuildableVehicleType(v->type)) return CMD_ERROR;

	Vehicle *front = v->First();

	bool auto_refit = HasBit(p2, 24);
	bool is_virtual_train = v->type == VEH_TRAIN && Train::From(front)->IsVirtual();
	bool free_wagon = v->type == VEH_TRAIN && Train::From(front)->IsFreeWagon(); // used by autoreplace/renew

	if (is_virtual_train) {
		CommandCost ret = CheckOwnership(front->owner);
		if (ret.Failed()) return ret;
	} else {
		CommandCost ret = CheckVehicleControlAllowed(v);
		if (ret.Failed()) return ret;
	}

	/* Don't allow shadows and such to be refitted. */
	if (v != front && (v->type == VEH_AIRCRAFT)) return CMD_ERROR;

	/* Allow auto-refitting only during loading and normal refitting only in a depot. */
	if (!is_virtual_train) {
		if ((flags & DC_QUERY_COST) == 0 && // used by the refit GUI, including the order refit GUI.
				!free_wagon && // used by autoreplace/renew
				(!auto_refit || !front->current_order.IsType(OT_LOADING)) && // refit inside stations
				!front->IsStoppedInDepot()) { // refit inside depots
			return_cmd_error(STR_ERROR_TRAIN_MUST_BE_STOPPED_INSIDE_DEPOT + front->type);
		}
	}

	if (front->vehstatus & VS_CRASHED) return_cmd_error(STR_ERROR_VEHICLE_IS_DESTROYED);

	/* Check cargo */
	CargoID new_cid = GB(p2, 0, 8);
	uint8_t new_subtype = GB(p2, 8, 8);
	if (new_cid >= NUM_CARGO) return CMD_ERROR;

	/* For aircraft there is always only one. */
	uint8_t num_vehicles = GB(p2, 16, 8);
	bool only_this = HasBit(p2, 25) || front->type == VEH_AIRCRAFT || (front->type == VEH_SHIP && num_vehicles == 1);

	CommandCost cost = RefitVehicle(v, only_this, num_vehicles, new_cid, new_subtype, flags, auto_refit);
	if (is_virtual_train && !(flags & DC_QUERY_COST)) cost.MultiplyCost(0);

	if (flags & DC_EXEC) {
		/* Update the cached variables */
		switch (v->type) {
			case VEH_TRAIN:
				Train::From(front)->ConsistChanged(auto_refit ? CCF_AUTOREFIT : CCF_REFIT);
				break;
			case VEH_ROAD:
				RoadVehUpdateCache(RoadVehicle::From(front), auto_refit);
				if (_settings_game.vehicle.roadveh_acceleration_model != AM_ORIGINAL) RoadVehicle::From(front)->CargoChanged();
				break;

			case VEH_SHIP:
				v->InvalidateNewGRFCacheOfChain();
				Ship::From(front)->UpdateCache();
				break;

			case VEH_AIRCRAFT:
				v->InvalidateNewGRFCacheOfChain();
				UpdateAircraftCache(Aircraft::From(v), true);
				break;

			default: NOT_REACHED();
		}
		front->MarkDirty();

		if (!free_wagon) {
			InvalidateWindowData(WC_VEHICLE_DETAILS, front->index);
			InvalidateWindowClassesData(GetWindowClassForVehicleType(v->type), 0);
			InvalidateWindowClassesData(WC_DEPARTURES_BOARD, 0);
		}
		/* virtual vehicles get their cargo changed by the TemplateCreateWindow, so set this dirty instead of a depot window */
		if (HasBit(front->subtype, GVSF_VIRTUAL)) {
			SetWindowClassesDirty(WC_CREATE_TEMPLATE);
		} else {
			SetWindowDirty(WC_VEHICLE_DEPOT, front->tile);
		}
	} else {
		/* Always invalidate the cache; querycost might have filled it. */
		v->InvalidateNewGRFCacheOfChain();
	}

	return cost;
}

/**
 * Start/Stop a vehicle
 * @param tile unused
 * @param flags type of operation
 * @param p1 vehicle to start/stop, don't forget to change CcStartStopVehicle if you modify this!
 * @param p2 bit 0: Shall the start/stop newgrf callback be evaluated (only valid with DC_AUTOREPLACE for network safety)
 * @param text unused
 * @return the cost of this operation or an error
 */
CommandCost CmdStartStopVehicle(TileIndex tile, DoCommandFlag flags, uint32_t p1, uint32_t p2, const char *text)
{
	/* Disable the effect of p2 bit 0, when DC_AUTOREPLACE is not set */
	if ((flags & DC_AUTOREPLACE) == 0) SetBit(p2, 0);

	Vehicle *v = Vehicle::GetIfValid(p1);
	if (v == nullptr || !v->IsPrimaryVehicle()) return CMD_ERROR;

	CommandCost ret = CheckVehicleControlAllowed(v);
	if (ret.Failed()) return ret;

	if (v->vehstatus & VS_CRASHED) return CommandCost(STR_ERROR_VEHICLE_IS_DESTROYED);

	switch (v->type) {
		case VEH_TRAIN:
			if ((v->vehstatus & VS_STOPPED) && Train::From(v)->gcache.cached_power == 0) return CommandCost(STR_ERROR_TRAIN_START_NO_POWER);
			break;

		case VEH_SHIP:
		case VEH_ROAD:
			break;

		case VEH_AIRCRAFT: {
			Aircraft *a = Aircraft::From(v);
			/* cannot stop airplane when in flight, or when taking off / landing */
			if (a->state >= STARTTAKEOFF && a->state < TERM7) return CommandCost(STR_ERROR_AIRCRAFT_IS_IN_FLIGHT);
			if (HasBit(a->flags, VAF_HELI_DIRECT_DESCENT)) return CommandCost(STR_ERROR_AIRCRAFT_IS_IN_FLIGHT);
			break;
		}

		default: return CMD_ERROR;
	}

	if (HasBit(p2, 0)) {
		/* Check if this vehicle can be started/stopped. Failure means 'allow'. */
		uint16_t callback = GetVehicleCallback(CBID_VEHICLE_START_STOP_CHECK, 0, 0, v->engine_type, v);
		StringID error = STR_NULL;
		if (callback != CALLBACK_FAILED) {
			if (v->GetGRF()->grf_version < 8) {
				/* 8 bit result 0xFF means 'allow' */
				if (callback < 0x400 && GB(callback, 0, 8) != 0xFF) error = GetGRFStringID(v->GetGRF(), 0xD000 + callback);
			} else {
				if (callback < 0x400) {
					error = GetGRFStringID(v->GetGRF(), 0xD000 + callback);
				} else {
					switch (callback) {
						case 0x400: // allow
							break;

						default: // unknown reason -> disallow
							error = STR_ERROR_INCOMPATIBLE_RAIL_TYPES;
							break;
					}
				}
			}
		}
		if (error != STR_NULL) return CommandCost(error);
	}

	if (flags & DC_EXEC) {
		if (v->IsStoppedInDepot() && (flags & DC_AUTOREPLACE) == 0) DeleteVehicleNews(p1, STR_NEWS_TRAIN_IS_WAITING + v->type);

		v->ClearSeparation();
		if (HasBit(v->vehicle_flags, VF_TIMETABLE_SEPARATION)) ClrBit(v->vehicle_flags, VF_TIMETABLE_STARTED);

		v->vehstatus ^= VS_STOPPED;
		if (v->type == VEH_ROAD) {
			if (!RoadVehicle::From(v)->IsRoadVehicleOnLevelCrossing()) v->cur_speed = 0;
		} else if (v->type != VEH_TRAIN) {
			v->cur_speed = 0; // trains can stop 'slowly'
		}
		if (v->type == VEH_TRAIN && !(v->vehstatus & VS_STOPPED) && v->cur_speed == 0 && Train::From(v)->lookahead != nullptr) {
			/* Starting train from stationary with a lookahead, refresh it */
			Train::From(v)->lookahead.reset();
			FillTrainReservationLookAhead(Train::From(v));
		}

		/* Unbunching data is no longer valid. */
		v->ResetDepotUnbunching();

		/* Prevent any attempt to update timetable for current order if now stopped in depot. */
		if (v->IsStoppedInDepot() && (flags & DC_AUTOREPLACE) == 0) {
			v->cur_timetable_order_index = INVALID_VEH_ORDER_ID;
		}

		v->MarkDirty();
		SetWindowWidgetDirty(WC_VEHICLE_VIEW, v->index, WID_VV_START_STOP);
		SetWindowDirty(WC_VEHICLE_DEPOT, v->tile);
		DirtyVehicleListWindowForVehicle(v);
		InvalidateWindowData(WC_VEHICLE_VIEW, v->index);
	}
	return CommandCost();
}

/**
 * Starts or stops a lot of vehicles
 * @param tile Tile of the depot where the vehicles are started/stopped (only used for depots)
 * @param flags type of operation
 * @param p1 bitmask
 *   - bit 0 set = start vehicles, unset = stop vehicles
 *   - bit 1 if set, then it's a vehicle list window, not a depot and Tile is ignored in this case
 *   - bit 8-15 Cargo filter
 * @param p2 packed VehicleListIdentifier
 * @param text unused
 * @return the cost of this operation or an error
 */
CommandCost CmdMassStartStopVehicle(TileIndex tile, DoCommandFlag flags, uint32_t p1, uint32_t p2, const char *text)
{
	VehicleList list;
	bool do_start = HasBit(p1, 0);
	bool vehicle_list_window = HasBit(p1, 1);

	VehicleListIdentifier vli;
	if (!vli.UnpackIfValid(p2)) return CMD_ERROR;
	if (!IsCompanyBuildableVehicleType(vli.vtype)) return CMD_ERROR;

	if (vehicle_list_window) {
		if (!GenerateVehicleSortList(&list, vli, GB(p1, 8, 8))) return CMD_ERROR;
	} else {
		if (!IsDepotTile(tile)) return CMD_ERROR;
		/* Get the list of vehicles in the depot */
		BuildDepotVehicleList(vli.vtype, tile, &list, nullptr);
	}

	for (const Vehicle *v : list) {
		if (!!(v->vehstatus & VS_STOPPED) != do_start) continue;

		if (!vehicle_list_window && !v->IsChainInDepot()) continue;

		/* Just try and don't care if some vehicle's can't be stopped. */
		DoCommand(tile, v->index, 0, flags, CMD_START_STOP_VEHICLE);
	}

	return CommandCost();
}

/**
 * Sells all vehicles in a depot
 * @param tile Tile of the depot where the depot is
 * @param flags type of operation
 * @param p1 Vehicle type
 * @param p2 unused
 * @param text unused
 * @return the cost of this operation or an error
 */
CommandCost CmdDepotSellAllVehicles(TileIndex tile, DoCommandFlag flags, uint32_t p1, uint32_t p2, const char *text)
{
	VehicleList list;

	CommandCost cost(EXPENSES_NEW_VEHICLES);
	VehicleType vehicle_type = Extract<VehicleType, 0, 3>(p1);

	if (!IsCompanyBuildableVehicleType(vehicle_type)) return CMD_ERROR;
	if (!IsDepotTile(tile) || !IsTileOwner(tile, _current_company)) return CMD_ERROR;

	uint sell_command = GetCmdSellVeh(vehicle_type);

	/* Get the list of vehicles in the depot */
	BuildDepotVehicleList(vehicle_type, tile, &list, &list);

	CommandCost last_error = CMD_ERROR;
	bool had_success = false;
	for (const Vehicle *v : list) {
		CommandCost ret = DoCommand(tile, v->index | (1 << 20), 0, flags, sell_command);
		if (ret.Succeeded()) {
			cost.AddCost(ret);
			had_success = true;
		} else {
			last_error = ret;
		}
	}

	return had_success ? cost : last_error;
}

/**
 * Autoreplace all vehicles in the depot
 * @param tile Tile of the depot where the vehicles are
 * @param flags type of operation
 * @param p1 Type of vehicle
 * @param p2 unused
 * @param text unused
 * @return the cost of this operation or an error
 */
CommandCost CmdDepotMassAutoReplace(TileIndex tile, DoCommandFlag flags, uint32_t p1, uint32_t p2, const char *text)
{
	VehicleList list;
	CommandCost cost = CommandCost(EXPENSES_NEW_VEHICLES);
	VehicleType vehicle_type = Extract<VehicleType, 0, 3>(p1);

	if (!IsCompanyBuildableVehicleType(vehicle_type)) return CMD_ERROR;
	if (!IsDepotTile(tile) || !IsInfraUsageAllowed(vehicle_type, _current_company, GetTileOwner(tile))) return CMD_ERROR;

	/* Get the list of vehicles in the depot */
	BuildDepotVehicleList(vehicle_type, tile, &list, &list, true);

	for (const Vehicle *v : list) {
		/* Ensure that the vehicle completely in the depot */
		if (!v->IsChainInDepot()) continue;

		if (v->type == VEH_TRAIN) {
			_new_vehicle_id = INVALID_VEHICLE;

			CommandCost ret = DoCommand(v->tile, v->index, 0, flags, CMD_TEMPLATE_REPLACE_VEHICLE);
			if (ret.Succeeded()) cost.AddCost(ret);

			if (_new_vehicle_id != INVALID_VEHICLE) {
				v = Vehicle::Get(_new_vehicle_id);
			}
		}

		CommandCost ret = DoCommand(0, v->index, 0, flags, CMD_AUTOREPLACE_VEHICLE);

		if (ret.Succeeded()) cost.AddCost(ret);
	}
	return cost;
}

/**
 * Test if a name is unique among vehicle names.
 * @param name Name to test.
 * @return True if the name is unique.
 */
bool IsUniqueVehicleName(const char *name)
{
	for (const Vehicle *v : Vehicle::Iterate()) {
		if (!v->name.empty() && v->name == name) return false;
	}

	return true;
}

/**
 * Clone the custom name of a vehicle, adding or incrementing a number.
 * @param src Source vehicle, with a custom name.
 * @param dst Destination vehicle.
 */
static void CloneVehicleName(const Vehicle *src, Vehicle *dst)
{
	std::string new_name = src->name.c_str();

	if (!std::isdigit(*new_name.rbegin())) {
		// No digit at the end, so start at number 1 (this will get incremented to 2)
		new_name += " 1";
	}

	int max_iterations = 1000;
	do {
		size_t pos = new_name.length() - 1;
		// Handle any carrying
		for (; pos != std::string::npos && new_name[pos] == '9'; --pos) {
			new_name[pos] = '0';
		}

		if (pos != std::string::npos && std::isdigit(new_name[pos])) {
			++new_name[pos];
		} else {
			new_name[++pos] = '1';
			new_name.push_back('0');
		}
		--max_iterations;
	} while(max_iterations > 0 && !IsUniqueVehicleName(new_name.c_str()));

	if (max_iterations > 0) {
		dst->name = new_name;
	}

	/* All done. If we didn't find a name, it'll just use its default. */
}

/**
 * Toggles 'reuse depot vehicles' on a template vehicle.
 * @param tile unused
 * @param flags type of operation
 * @param p1 the template vehicle's index
 * @param p2 unused
 * @param text unused
 * @return the cost of this operation or an error
 */
CommandCost CmdToggleReuseDepotVehicles(TileIndex tile, DoCommandFlag flags, uint32_t p1, uint32_t p2, const char *text)
{
	// Identify template to toggle
	TemplateVehicle *template_vehicle = TemplateVehicle::GetIfValid(p1);

	if (template_vehicle == nullptr) return CMD_ERROR;
	CommandCost ret = CheckOwnership(template_vehicle->owner);
	if (ret.Failed()) return ret;

	bool should_execute = (flags & DC_EXEC) != 0;

	if (should_execute) {
		template_vehicle->ToggleReuseDepotVehicles();

		InvalidateWindowClassesData(WC_TEMPLATEGUI_MAIN, 0);
	}

	return CommandCost();
}

/**
 * Toggles 'keep remaining vehicles' on a template vehicle.
 * @param tile unused
 * @param flags type of operation
 * @param p1 the template vehicle's index
 * @param p2 unused
 * @param text unused
 * @return the cost of this operation or an error
 */
CommandCost CmdToggleKeepRemainingVehicles(TileIndex tile, DoCommandFlag flags, uint32_t p1, uint32_t p2, const char *text)
{
	// Identify template to toggle
	TemplateVehicle *template_vehicle = TemplateVehicle::GetIfValid(p1);

	if (template_vehicle == nullptr) return CMD_ERROR;
	CommandCost ret = CheckOwnership(template_vehicle->owner);
	if (ret.Failed()) return ret;

	bool should_execute = (flags & DC_EXEC) != 0;

	if (should_execute) {
		template_vehicle->ToggleKeepRemainingVehicles();

		InvalidateWindowClassesData(WC_TEMPLATEGUI_MAIN, 0);
	}

	return CommandCost();
}

/**
 * Set/unset 'refit as template' on a template vehicle.
 * @param tile unused
 * @param flags type of operation
 * @param p1 the template vehicle's index
 * @param p2 whether 'refit as template' should be set
 * @param text unused
 * @return the cost of this operation or an error
 */
CommandCost CmdSetRefitAsTemplate(TileIndex tile, DoCommandFlag flags, uint32_t p1, uint32_t p2, const char *text)
{
	// Identify template to toggle
	TemplateVehicle *template_vehicle = TemplateVehicle::GetIfValid(p1);

	if (template_vehicle == nullptr) return CMD_ERROR;
	CommandCost ret = CheckOwnership(template_vehicle->owner);
	if (ret.Failed()) return ret;

	bool should_execute = (flags & DC_EXEC) != 0;

	if (should_execute) {
		template_vehicle->SetRefitAsTemplate(p2 != 0);
		MarkTrainsUsingTemplateAsPendingTemplateReplacement(template_vehicle);

		InvalidateWindowClassesData(WC_TEMPLATEGUI_MAIN, 0);
	}

	return CommandCost();
}

/**
 * Toggles replace old only on a template vehicle.
 * @param tile unused
 * @param flags type of operation
 * @param p1 the template vehicle's index
 * @param p2 unused
 * @param text unused
 * @return the cost of this operation or an error
 */
CommandCost CmdToggleTemplateReplaceOldOnly(TileIndex tile, DoCommandFlag flags, uint32_t p1, uint32_t p2, const char *text)
{
	// Identify template to toggle
	TemplateVehicle *template_vehicle = TemplateVehicle::GetIfValid(p1);

	if (template_vehicle == nullptr) return CMD_ERROR;
	CommandCost ret = CheckOwnership(template_vehicle->owner);
	if (ret.Failed()) return ret;

	bool should_execute = (flags & DC_EXEC) != 0;

	if (should_execute) {
		template_vehicle->ToggleReplaceOldOnly();
		MarkTrainsUsingTemplateAsPendingTemplateReplacement(template_vehicle);

		InvalidateWindowClassesData(WC_TEMPLATEGUI_MAIN, 0);
	}

	return CommandCost();
}

/**
 * Rename a template vehicle.
 * @param tile unused
 * @param flags type of operation
 * @param p1 the template vehicle's index
 * @param p2 unused
 * @param text new name
 * @return the cost of this operation or an error
 */
CommandCost CmdRenameTemplateReplace(TileIndex tile, DoCommandFlag flags, uint32_t p1, uint32_t p2, const char *text)
{
	TemplateVehicle *template_vehicle = TemplateVehicle::GetIfValid(p1);

	if (template_vehicle == nullptr) return CMD_ERROR;
	CommandCost ret = CheckOwnership(template_vehicle->owner);
	if (ret.Failed()) return ret;

	bool reset = StrEmpty(text);

	if (!reset) {
		if (Utf8StringLength(text) >= MAX_LENGTH_GROUP_NAME_CHARS) return CMD_ERROR;
	}

	if (flags & DC_EXEC) {
		/* Assign the new one */
		if (reset) {
			template_vehicle->name.clear();
		} else {
			template_vehicle->name = text;
		}

		InvalidateWindowClassesData(WC_TEMPLATEGUI_MAIN, 0);
	}

	return CommandCost();
}

/**
 * Create a virtual train from a template vehicle.
 * @param tile unused
 * @param flags type of operation
 * @param p1 the original vehicle's index
 * @param p2 unused
 * @param text unused
 * @return the cost of this operation or an error
 */
CommandCost CmdVirtualTrainFromTemplateVehicle(TileIndex tile, DoCommandFlag flags, uint32_t p1, uint32_t p2, const char *text)
{
	VehicleID template_vehicle_id = p1;

	TemplateVehicle* tv = TemplateVehicle::GetIfValid(template_vehicle_id);

	if (tv == nullptr) return CMD_ERROR;
	CommandCost ret = CheckOwnership(tv->owner);
	if (ret.Failed()) return ret;

	bool should_execute = (flags & DC_EXEC) != 0;

	if (should_execute) {
		StringID err = INVALID_STRING_ID;
		Train* train = VirtualTrainFromTemplateVehicle(tv, err, p2);

		if (train == nullptr) {
			return_cmd_error(err);
		}
	}

	return CommandCost();
}

CommandCost CmdDeleteVirtualTrain(TileIndex tile, DoCommandFlag flags, uint32_t p1, uint32_t p2, const char *text);

template <typename T>
void UpdateNewVirtualTrainFromSource(Train *v, const T *src)
{
	struct helper {
		static bool IsTrainPartReversed(const Train *src) { return HasBit(src->flags, VRF_REVERSE_DIRECTION); }
		static bool IsTrainPartReversed(const TemplateVehicle *src) { return HasBit(src->ctrl_flags, TVCF_REVERSED); }
		static const Train *GetTrainMultiheadOtherPart(const Train *src) { return src->other_multiheaded_part; }
		static const TemplateVehicle *GetTrainMultiheadOtherPart(const TemplateVehicle *src) { return src; }
	};

	AssignBit(v->flags, VRF_REVERSE_DIRECTION, helper::IsTrainPartReversed(src));

	if (v->IsMultiheaded()) {
		const T *other = helper::GetTrainMultiheadOtherPart(src);
		/* For template vehicles, just use the front part, fix any discrepancy later */
		v->other_multiheaded_part->cargo_type = other->cargo_type;
		v->other_multiheaded_part->cargo_subtype = other->cargo_subtype;
	}

	while (true) {
		v->cargo_type = src->cargo_type;
		v->cargo_subtype = src->cargo_subtype;

		if (v->HasArticulatedPart()) {
			v = v->Next();
		} else {
			break;
		}

		if (src->HasArticulatedPart()) {
			src = src->Next();
		} else {
			break;
		}
	}

	v->First()->ConsistChanged(CCF_ARRANGE);
	InvalidateVehicleTickCaches();
}

Train* VirtualTrainFromTemplateVehicle(const TemplateVehicle* tv, StringID &err, uint32_t user)
{
	CommandCost c;
	Train *tmp, *head, *tail;
	const TemplateVehicle* tv_head = tv;

	assert(tv->owner == _current_company);

	head = BuildVirtualRailVehicle(tv->engine_type, err, user, true);
	if (!head) return nullptr;

	UpdateNewVirtualTrainFromSource(head, tv);

	tail = head;
	tv = tv->GetNextUnit();
	while (tv) {
		tmp = BuildVirtualRailVehicle(tv->engine_type, err, user, true);
		if (!tmp) {
			CmdDeleteVirtualTrain(INVALID_TILE, DC_EXEC, head->index, 0, nullptr);
			return nullptr;
		}

		UpdateNewVirtualTrainFromSource(tmp, tv);

		CmdMoveRailVehicle(INVALID_TILE, DC_EXEC, (1 << 21) | tmp->index, tail->index, 0);
		tail = tmp;

		tv = tv->GetNextUnit();
	}

	for (tv = tv_head, tmp = head; tv != nullptr && tmp != nullptr; tv = tv->Next(), tmp = tmp->Next()) {
		tmp->cargo_type = tv->cargo_type;
		tmp->cargo_subtype = tv->cargo_subtype;
	}

	_new_vehicle_id = head->index;

	return head;
}

/**
 * Create a virtual train from a regular train.
 * @param tile unused
 * @param flags type of operation
 * @param p1 the train index
 * @param p2 user
 * @param text unused
 * @return the cost of this operation or an error
 */
CommandCost CmdVirtualTrainFromTrain(TileIndex tile, DoCommandFlag flags, uint32_t p1, uint32_t p2, const char *text)
{
	VehicleID vehicle_id = p1;
	Vehicle* vehicle = Vehicle::GetIfValid(vehicle_id);

	if (vehicle == nullptr || vehicle->type != VEH_TRAIN) {
		return CMD_ERROR;
	}

	Train* train = Train::From(vehicle);

	bool should_execute = (flags & DC_EXEC) != 0;

	if (should_execute) {
		CommandCost c;
		Train *tmp, *head, *tail;
		StringID err = INVALID_STRING_ID;

		head = BuildVirtualRailVehicle(train->engine_type, err, p2, true);
		if (!head) return_cmd_error(err);

		UpdateNewVirtualTrainFromSource(head, train);

		tail = head;
		train = train->GetNextUnit();
		while (train) {
			tmp = BuildVirtualRailVehicle(train->engine_type, err, p2, true);
			if (!tmp) {
				CmdDeleteVirtualTrain(tile, flags, head->index, 0, nullptr);
				return_cmd_error(err);
			}

			UpdateNewVirtualTrainFromSource(tmp, train);

			CmdMoveRailVehicle(0, DC_EXEC, (1 << 21) | tmp->index, tail->index, 0);
			tail = tmp;

			train = train->GetNextUnit();
		}

		_new_vehicle_id = head->index;
	}

	return CommandCost();
}

/**
 * Delete a virtual train
 * @param tile unused
 * @param flags type of operation
 * @param p1 the vehicle's index
 * @param p2 unused
 * @param text unused
 * @return the cost of this operation or an error
 */
CommandCost CmdDeleteVirtualTrain(TileIndex tile, DoCommandFlag flags, uint32_t p1, uint32_t p2, const char *text)
{
	VehicleID vehicle_id = p1;

	Vehicle* vehicle = Vehicle::GetIfValid(vehicle_id);

	if (vehicle == nullptr || vehicle->type != VEH_TRAIN) {
		return CMD_ERROR;
	}
	CommandCost ret = CheckOwnership(vehicle->owner);
	if (ret.Failed()) return ret;

	vehicle = vehicle->First();

	Train* train = Train::From(vehicle);
	if (!train->IsVirtual()) {
		return CMD_ERROR;
	}

	bool should_execute = (flags & DC_EXEC) != 0;

	if (should_execute) {
		delete train;
	}

	return CommandCost();
}

/**
 * Replace a template vehicle with another one based on a virtual train.
 * @param tile unused
 * @param flags type of operation
 * @param p1 the template vehicle's index
 * @param p2 the virtual train's index
 * @param text unused
 * @return the cost of this operation or an error
 */
CommandCost CmdReplaceTemplateVehicle(TileIndex tile, DoCommandFlag flags, uint32_t p1, uint32_t p2, const char *text)
{
	VehicleID template_vehicle_id = p1;
	VehicleID virtual_train_id = p2;

	TemplateVehicle *template_vehicle = TemplateVehicle::GetIfValid(template_vehicle_id);
	Vehicle *vehicle = Vehicle::GetIfValid(virtual_train_id);

	if (vehicle == nullptr || vehicle->type != VEH_TRAIN) {
		return CMD_ERROR;
	}
	CommandCost ret = CheckOwnership(vehicle->owner);
	if (ret.Failed()) return ret;
	if (template_vehicle != nullptr) {
		ret = CheckOwnership(template_vehicle->owner);
		if (ret.Failed()) return ret;
	}

	vehicle = vehicle->First();

	Train *train = Train::From(vehicle);
	if (!train->IsVirtual()) {
		return CMD_ERROR;
	}
	if (!TemplateVehicle::CanAllocateItem(CountVehiclesInChain(train))) {
		return CMD_ERROR;
	}

	bool should_execute = (flags & DC_EXEC) != 0;

	if (should_execute) {
		VehicleID old_ID = INVALID_VEHICLE;

		bool restore_flags = false;
		bool reuse_depot_vehicles = false;
		bool keep_remaining_vehicles = false;
		bool refit_as_template = true;
		bool replace_old_only = false;
		std::string name;

		if (template_vehicle != nullptr) {
			old_ID = template_vehicle->index;
			restore_flags = true;
			reuse_depot_vehicles = template_vehicle->reuse_depot_vehicles;
			keep_remaining_vehicles = template_vehicle->keep_remaining_vehicles;
			refit_as_template = template_vehicle->refit_as_template;
			replace_old_only = template_vehicle->replace_old_only;
			name = std::move(template_vehicle->name);
			delete template_vehicle;
			template_vehicle = nullptr;
		}

		template_vehicle = TemplateVehicleFromVirtualTrain(train);

		if (restore_flags) {
			template_vehicle->reuse_depot_vehicles = reuse_depot_vehicles;
			template_vehicle->keep_remaining_vehicles = keep_remaining_vehicles;
			template_vehicle->refit_as_template = refit_as_template;
			template_vehicle->replace_old_only = replace_old_only;
			template_vehicle->name = std::move(name);
		}

		/* Make sure our replacements still point to the correct thing. */
		if (old_ID != INVALID_VEHICLE && old_ID != template_vehicle->index) {
			bool reindex = false;
			for (TemplateReplacement *tr : TemplateReplacement::Iterate()) {
				if (tr->GetTemplateVehicleID() == old_ID) {
					tr->SetTemplate(template_vehicle->index);
					reindex = true;
				}
			}
			if (reindex) {
				ReindexTemplateReplacements();
				MarkTrainsUsingTemplateAsPendingTemplateReplacement(template_vehicle);
			}
		} else if (template_vehicle->NumGroupsUsingTemplate() > 0) {
			MarkTrainsUsingTemplateAsPendingTemplateReplacement(template_vehicle);
		}

		InvalidateWindowClassesData(WC_TEMPLATEGUI_MAIN, 0);
	}

	return CommandCost();
}

/**
 * Clone a vehicle to create a template vehicle.
 * @param tile unused
 * @param flags type of operation
 * @param p1 the original vehicle's index
 * @param p2 unused
 * @param text unused
 * @return the cost of this operation or an error
 */
CommandCost CmdTemplateVehicleFromTrain(TileIndex tile, DoCommandFlag flags, uint32_t p1, uint32_t p2, const char *text)
{
	// create a new template from the clicked vehicle
	TemplateVehicle *tv;

	Vehicle *t = Vehicle::GetIfValid(p1);

	Train *clicked = Train::GetIfValid(t->index);
	if (!clicked) return CMD_ERROR;

	Train *init_clicked = clicked;

	int len = CountVehiclesInChain(clicked);
	if (!TemplateVehicle::CanAllocateItem(len)) {
		return CMD_ERROR;
	}

	for (Train *v = clicked; v != nullptr; v = v->GetNextUnit()) {
		const Engine *e = Engine::GetIfValid(v->engine_type);
		if (e == nullptr || e->type != VEH_TRAIN) {
			return_cmd_error(STR_ERROR_RAIL_VEHICLE_NOT_AVAILABLE + VEH_TRAIN);
		}
	}

	bool should_execute = (flags & DC_EXEC) != 0;

	if (should_execute) {
		TemplateVehicle *tmp = nullptr;
		TemplateVehicle *prev = nullptr;
		for (; clicked != nullptr; clicked = clicked->Next()) {
			tmp = new TemplateVehicle(clicked->engine_type);
			SetupTemplateVehicleFromVirtual(tmp, prev, clicked);
			tmp->owner = _current_company;
			prev = tmp;
		}

		tmp->First()->SetRealLength(CeilDiv(init_clicked->gcache.cached_total_length * 10, TILE_SIZE));
		tv = tmp->First();

		if (!tv) return CMD_ERROR;

		InvalidateWindowClassesData(WC_TEMPLATEGUI_MAIN, 0);
	}

	return CommandCost();
}

/**
 * Delete a template vehicle.
 * @param tile unused
 * @param flags type of operation
 * @param p1 the template vehicle's index
 * @param p2 unused
 * @param text unused
 * @return the cost of this operation or an error
 */
CommandCost CmdDeleteTemplateVehicle(TileIndex tile, DoCommandFlag flags, uint32_t p1, uint32_t p2, const char *text)
{
	// Identify template to delete
	TemplateVehicle *del = TemplateVehicle::GetIfValid(p1);

	if (del == nullptr) return CMD_ERROR;
	CommandCost ret = CheckOwnership(del->owner);
	if (ret.Failed()) return ret;

	bool should_execute = (flags & DC_EXEC) != 0;

	if (should_execute) {
		// Remove corresponding template replacements if existing
		for (TemplateReplacement *tr : TemplateReplacement::Iterate()) {
			if (tr->Template() == del->index) {
				delete tr;
			}
		}

		delete del;

		InvalidateWindowClassesData(WC_CREATE_TEMPLATE, 0);
		InvalidateWindowClassesData(WC_TEMPLATEGUI_MAIN, 0);
	}

	return CommandCost();
}

/**
 * Issues a template replacement for a vehicle group
 * @param tile unused
 * @param flags type of operation
 * @param p1 the group index
 * @param p2 the template vehicle's index
 * @param text unused
 * @return the cost of this operation or an error
 */
CommandCost CmdIssueTemplateReplacement(TileIndex tile, DoCommandFlag flags, uint32_t p1, uint32_t p2, const char *text)
{
	bool should_execute = (flags & DC_EXEC) != 0;

	GroupID group_id = p1;
	TemplateID template_id = p2;

	if (should_execute) {
		bool succeeded = IssueTemplateReplacement(group_id, template_id);

		if (!succeeded) {
			return CMD_ERROR;
		}

		InvalidateWindowClassesData(WC_TEMPLATEGUI_MAIN, 0);
	}

	return CommandCost();
}

/**
 * Deletes a template replacement from a vehicle group
 * @param tile unused
 * @param flags type of operation
 * @param p1 the group index
 * @param p2 unused
 * @param text unused
 * @return the cost of this operation or an error
 */
CommandCost CmdDeleteTemplateReplacement(TileIndex tile, DoCommandFlag flags, uint32_t p1, uint32_t p2, const char *text)
{
	bool should_execute = (flags & DC_EXEC) != 0;

	GroupID group_id = p1;

	if (should_execute) {
		TemplateReplacement* tr = GetTemplateReplacementByGroupID(group_id);
		if (tr != nullptr) {
			delete tr;
		}

		InvalidateWindowClassesData(WC_TEMPLATEGUI_MAIN, 0);
	}

	return CommandCost();
}


/**
 * Clone a vehicle. If it is a train, it will clone all the cars too
 * @param tile tile of the depot where the cloned vehicle is build
 * @param flags type of operation
 * @param p1 the original vehicle's index
 * @param p2 1 = shared orders, else copied orders
 * @param text unused
 * @return the cost of this operation or an error
 */
CommandCost CmdCloneVehicle(TileIndex tile, DoCommandFlag flags, uint32_t p1, uint32_t p2, const char *text)
{
	CommandCost total_cost(EXPENSES_NEW_VEHICLES);

	Vehicle *v = Vehicle::GetIfValid(p1);
	if (v == nullptr || !v->IsPrimaryVehicle()) return CMD_ERROR;
	Vehicle *v_front = v;
	Vehicle *w = nullptr;
	Vehicle *w_front = nullptr;
	Vehicle *w_rear = nullptr;

	/*
	 * v_front is the front engine in the original vehicle
	 * v is the car/vehicle of the original vehicle that is currently being copied
	 * w_front is the front engine of the cloned vehicle
	 * w is the car/vehicle currently being cloned
	 * w_rear is the rear end of the cloned train. It's used to add more cars and is only used by trains
	 */

	CommandCost ret = CheckOwnership(v->owner);
	if (ret.Failed()) return ret;

	if (v->type == VEH_TRAIN && (!v->IsFrontEngine() || Train::From(v)->crash_anim_pos >= 4400)) return CMD_ERROR;

	/* check that we can allocate enough vehicles */
	if (!(flags & DC_EXEC)) {
		int veh_counter = 0;
		do {
			veh_counter++;
		} while ((v = v->Next()) != nullptr);

		if (!Vehicle::CanAllocateItem(veh_counter)) {
			return_cmd_error(STR_ERROR_TOO_MANY_VEHICLES_IN_GAME);
		}
	}

	v = v_front;

	do {
		if (v->type == VEH_TRAIN && Train::From(v)->IsRearDualheaded()) {
			/* we build the rear ends of multiheaded trains with the front ones */
			continue;
		}

		/* In case we're building a multi headed vehicle and the maximum number of
		 * vehicles is almost reached (e.g. max trains - 1) not all vehicles would
		 * be cloned. When the non-primary engines were build they were seen as
		 * 'new' vehicles whereas they would immediately be joined with a primary
		 * engine. This caused the vehicle to be not build as 'the limit' had been
		 * reached, resulting in partially build vehicles and such. */
		DoCommandFlag build_flags = flags;
		if ((flags & DC_EXEC) && !v->IsPrimaryVehicle()) build_flags |= DC_AUTOREPLACE;

		CommandCost cost = DoCommand(tile, v->engine_type | (1 << 16) | (INVALID_CARGO << 24), 0, build_flags, GetCmdBuildVeh(v));

		if (cost.Failed()) {
			/* Can't build a part, then sell the stuff we already made; clear up the mess */
			if (w_front != nullptr) DoCommand(w_front->tile, w_front->index | (1 << 20), 0, flags, GetCmdSellVeh(w_front));
			return cost;
		}

		total_cost.AddCost(cost);

		if (flags & DC_EXEC) {
			w = Vehicle::Get(_new_vehicle_id);

			if (v->type == VEH_TRAIN && HasBit(Train::From(v)->flags, VRF_REVERSE_DIRECTION)) {
				SetBit(Train::From(w)->flags, VRF_REVERSE_DIRECTION);
			}

			if (v->type == VEH_TRAIN && !v->IsFrontEngine()) {
				/* this s a train car
				 * add this unit to the end of the train */
				CommandCost result = DoCommand(0, w->index | 1 << 20, w_rear->index, flags, CMD_MOVE_RAIL_VEHICLE);
				if (result.Failed()) {
					/* The train can't be joined to make the same consist as the original.
					 * Sell what we already made (clean up) and return an error.           */
					DoCommand(w_front->tile, w_front->index | 1 << 20, 0, flags, GetCmdSellVeh(w_front));
					DoCommand(w_front->tile, w->index       | 1 << 20, 0, flags, GetCmdSellVeh(w));
					return result; // return error and the message returned from CMD_MOVE_RAIL_VEHICLE
				}
			} else {
				/* this is a front engine or not a train. */
				w_front = w;
				w->service_interval = v->service_interval;
				w->SetServiceIntervalIsCustom(v->ServiceIntervalIsCustom());
				w->SetServiceIntervalIsPercent(v->ServiceIntervalIsPercent());
			}
			w_rear = w; // trains needs to know the last car in the train, so they can add more in next loop
		}
	} while (v->type == VEH_TRAIN && (v = v->GetNextVehicle()) != nullptr);

	if ((flags & DC_EXEC) && v_front->type == VEH_TRAIN) {
		/* for trains this needs to be the front engine due to the callback function */
		_new_vehicle_id = w_front->index;
	}

	const Company *owner = Company::GetIfValid(_current_company);
	if ((flags & DC_EXEC) && ((p2 & 1) || owner == nullptr || owner->settings.copy_clone_add_to_group)) {
		/* Cloned vehicles belong to the same group */
		DoCommand(0, v_front->group_id, w_front->index, flags, CMD_ADD_VEHICLE_GROUP);
	}


	/* Take care of refitting. */
	w = w_front;
	v = v_front;

	/* Both building and refitting are influenced by newgrf callbacks, which
	 * makes it impossible to accurately estimate the cloning costs. In
	 * particular, it is possible for engines of the same type to be built with
	 * different numbers of articulated parts, so when refitting we have to
	 * loop over real vehicles first, and then the articulated parts of those
	 * vehicles in a different loop. */
	do {
		do {
			if (flags & DC_EXEC) {
				assert(w != nullptr);

				/* Find out what's the best sub type */
				uint8_t subtype = GetBestFittingSubType(v, w, v->cargo_type);
				if (w->cargo_type != v->cargo_type || w->cargo_subtype != subtype) {
					CommandCost cost = DoCommand(0, w->index, v->cargo_type | 1U << 25 | (subtype << 8), flags, GetCmdRefitVeh(v));
					if (cost.Succeeded()) total_cost.AddCost(cost);
				}

				if (w->IsGroundVehicle() && w->HasArticulatedPart()) {
					w = w->GetNextArticulatedPart();
				} else {
					break;
				}
			} else {
				const Engine *e = v->GetEngine();
				CargoID initial_cargo = (e->CanCarryCargo() ? e->GetDefaultCargoType() : INVALID_CARGO);

				if (v->cargo_type != initial_cargo && initial_cargo != INVALID_CARGO) {
					bool dummy;
					total_cost.AddCost(GetRefitCost(nullptr, v->engine_type, v->cargo_type, v->cargo_subtype, &dummy));
				}
			}

			if (v->IsGroundVehicle() && v->HasArticulatedPart()) {
				v = v->GetNextArticulatedPart();
			} else {
				break;
			}
		} while (v != nullptr);

		if ((flags & DC_EXEC) && (v->type == VEH_TRAIN || v->type == VEH_SHIP)) w = w->GetNextVehicle();
	} while ((v->type == VEH_TRAIN || v->type == VEH_SHIP) && (v = v->GetNextVehicle()) != nullptr);

	if (flags & DC_EXEC) {
		/*
		 * Set the orders of the vehicle. Cannot do it earlier as we need
		 * the vehicle refitted before doing this, otherwise the moved
		 * cargo types might not match (passenger vs non-passenger)
		 */
		CommandCost result = DoCommand(0, w_front->index | (p2 & 1 ? CO_SHARE : CO_COPY) << 30, v_front->index, flags, CMD_CLONE_ORDER);
		if (result.Failed()) {
			/* The vehicle has already been bought, so now it must be sold again. */
			DoCommand(w_front->tile, w_front->index | 1 << 20, 0, flags, GetCmdSellVeh(w_front));
			return result;
		}

		/* Now clone the vehicle's name, if it has one. */
		if (!v_front->name.empty()) CloneVehicleName(v_front, w_front);

		/* Since we can't estimate the cost of cloning a vehicle accurately we must
		 * check whether the company has enough money manually. */
		if (!CheckCompanyHasMoney(total_cost)) {
			/* The vehicle has already been bought, so now it must be sold again. */
			DoCommand(w_front->tile, w_front->index | 1 << 20, 0, flags, GetCmdSellVeh(w_front));
			return total_cost;
		}
	}

	return total_cost;
}

/**
 * Clone a vehicle from a template.
 * @param tile tile of the depot where the cloned vehicle is build
 * @param flags type of operation
 * @param p1 the original template vehicle's index
 * @param p2 unused
 * @param text unused
 * @return the cost of this operation or an error
 */
CommandCost CmdCloneVehicleFromTemplate(TileIndex tile, DoCommandFlag flags, uint32_t p1, uint32_t p2, const char *text)
{
	TemplateVehicle* tv = TemplateVehicle::GetIfValid(p1);

	if (tv == nullptr) {
		return CMD_ERROR;
	}

	CommandCost ret = CheckOwnership(tv->owner);
	if (ret.Failed()) return ret;

	/* Vehicle construction needs random bits, so we have to save the random
	 * seeds to prevent desyncs. */
	SavedRandomSeeds saved_seeds;
	SaveRandomSeeds(&saved_seeds);

	auto guard = scope_guard([&]() {
		if (!(flags & DC_EXEC)) RestoreRandomSeeds(saved_seeds);
	});

	ret = DoCommand(0, tv->index, 0, DC_EXEC, CMD_VIRTUAL_TRAIN_FROM_TEMPLATE_VEHICLE | CMD_MSG(STR_ERROR_CAN_T_BUY_TRAIN));
	if (ret.Failed()) return ret;

	Train* virt = Train::From(Vehicle::Get(_new_vehicle_id));

	ret = DoCommand(tile, _new_vehicle_id, 0, flags, CMD_CLONE_VEHICLE | CMD_MSG(STR_ERROR_CAN_T_BUY_TRAIN));

	delete virt;

	return ret;
}

/**
 * Send all vehicles of type to depots
 * @param flags   the flags used for DoCommand()
 * @param depot_flags depot command flags
 * @param vli     identifier of the vehicle list
 * @return 0 for success and CMD_ERROR if no vehicle is able to go to depot
 */
static CommandCost SendAllVehiclesToDepot(DoCommandFlag flags, DepotCommand depot_flags, const VehicleListIdentifier &vli, const CargoID cid)
{
	VehicleList list;

	if (!GenerateVehicleSortList(&list, vli, cid)) return CMD_ERROR;

	/* Send all the vehicles to a depot */
	bool had_success = false;
	for (uint i = 0; i < list.size(); i++) {
		const Vehicle *v = list[i];
		CommandCost ret = DoCommand(v->tile, v->index | depot_flags, 0, flags, GetCmdSendToDepot(vli.vtype));

		if (ret.Succeeded()) {
			had_success = true;

			/* Return 0 if DC_EXEC is not set this is a valid goto depot command)
			 * In this case we know that at least one vehicle can be sent to a depot
			 * and we will issue the command. We can now safely quit the loop, knowing
			 * it will succeed at least once. With DC_EXEC we really need to send them to the depot */
			if (!(flags & DC_EXEC)) break;
		}
	}

	return had_success ? CommandCost() : CMD_ERROR;
}

/**
 * Send a vehicle to the depot.
 * @param tile unused
 * @param flags for command type
 * @param p1 bitmask
 * - p1 0-19: bitvehicle ID to send to the depot
 * - p1 0- 7: cargo filter for DEPOT_MASS_SEND mode
 * - p1 bits 27-31  - DEPOT_ flags (see vehicle_type.h)
 * @param p2 packed VehicleListIdentifier, or specific depot tile
 * @param text unused
 * @return the cost of this operation or an error
 */
CommandCost CmdSendVehicleToDepot(TileIndex tile, DoCommandFlag flags, uint32_t p1, uint32_t p2, const char *text)
{
	if (p1 & DEPOT_MASS_SEND) {
		/* Mass goto depot requested */
		VehicleListIdentifier vli;
		if (!vli.UnpackIfValid(p2)) return CMD_ERROR;
		uint32_t depot_flags = (p1 & (DEPOT_SERVICE | DEPOT_CANCEL | DEPOT_SELL));
		if (!(p1 & DEPOT_CANCEL)) depot_flags |= DEPOT_DONT_CANCEL;
		return SendAllVehiclesToDepot(flags, (DepotCommand) depot_flags, vli, GB(p1, 0, 8));
	}

	Vehicle *v = Vehicle::GetIfValid(GB(p1, 0, 20));
	if (v == nullptr) return CMD_ERROR;
	if (!v->IsPrimaryVehicle()) return CMD_ERROR;

	return v->SendToDepot(flags, (DepotCommand)(p1 & DEPOT_COMMAND_MASK), p2);
}

/**
 * Give a custom name to your vehicle
 * @param tile unused
 * @param flags type of operation
 * @param p1 vehicle ID to name
 * @param p2 unused
 * @param text the new name or an empty string when resetting to the default
 * @return the cost of this operation or an error
 */
CommandCost CmdRenameVehicle(TileIndex tile, DoCommandFlag flags, uint32_t p1, uint32_t p2, const char *text)
{
	Vehicle *v = Vehicle::GetIfValid(p1);
	if (v == nullptr || !v->IsPrimaryVehicle()) return CMD_ERROR;

	CommandCost ret = CheckOwnership(v->owner);
	if (ret.Failed()) return ret;

	bool reset = StrEmpty(text);

	if (!reset) {
		if (Utf8StringLength(text) >= MAX_LENGTH_VEHICLE_NAME_CHARS) return CMD_ERROR;
		if (!(flags & DC_AUTOREPLACE) && !IsUniqueVehicleName(text)) return CommandCost(STR_ERROR_NAME_MUST_BE_UNIQUE);
	}

	if (flags & DC_EXEC) {
		if (reset) {
			v->name.clear();
		} else {
			v->name = text;
		}
		InvalidateWindowClassesData(GetWindowClassForVehicleType(v->type), 1);
		InvalidateWindowClassesData(WC_DEPARTURES_BOARD, 0);
		MarkWholeScreenDirty();
	}

	return CommandCost();
}


/**
 * Change the service interval of a vehicle
 * @param tile unused
 * @param flags type of operation
 * @param p1 vehicle ID that is being service-interval-changed
 * @param p2 bitmask
 * - p2 = (bit  0-15) - new service interval
 * - p2 = (bit 16)    - service interval is custom flag
 * - p2 = (bit 17)    - service interval is percentage flag
 * @param text unused
 * @return the cost of this operation or an error
 */
CommandCost CmdChangeServiceInt(TileIndex tile, DoCommandFlag flags, uint32_t p1, uint32_t p2, const char *text)
{
	Vehicle *v = Vehicle::GetIfValid(p1);
	if (v == nullptr || !v->IsPrimaryVehicle()) return CMD_ERROR;

	CommandCost ret = CheckOwnership(v->owner);
	if (ret.Failed()) return ret;

	const Company *company = Company::Get(v->owner);
	bool iscustom  = HasBit(p2, 16);
	bool ispercent = iscustom ? HasBit(p2, 17) : company->settings.vehicle.servint_ispercent;

	uint16_t serv_int;
	if (iscustom) {
		serv_int = GB(p2, 0, 16);
		if (serv_int != GetServiceIntervalClamped(serv_int, ispercent)) return CMD_ERROR;
	} else {
		serv_int = CompanyServiceInterval(company, v->type);
	}

	if (flags & DC_EXEC) {
		v->SetServiceInterval(serv_int);
		v->SetServiceIntervalIsCustom(iscustom);
		v->SetServiceIntervalIsPercent(ispercent);
		SetWindowDirty(WC_VEHICLE_DETAILS, v->index);
	}

	return CommandCost();
}<|MERGE_RESOLUTION|>--- conflicted
+++ resolved
@@ -96,15 +96,15 @@
 
 	VehicleType type = GetDepotVehicleType(tile);
 	if (!IsTileOwner(tile, _current_company)) {
-		if (!_settings_game.economy.infrastructure_sharing[type]) return_cmd_error(STR_ERROR_CANT_PURCHASE_OTHER_COMPANY_DEPOT);
+		if (!_settings_game.economy.infrastructure_sharing[type]) return CommandCost(STR_ERROR_CANT_PURCHASE_OTHER_COMPANY_DEPOT);
 
 		const Company *c = Company::GetIfValid(GetTileOwner(tile));
-		if (c == nullptr || !c->settings.infra_others_buy_in_depot[type]) return_cmd_error(STR_ERROR_CANT_PURCHASE_OTHER_COMPANY_DEPOT);
+		if (c == nullptr || !c->settings.infra_others_buy_in_depot[type]) return CommandCost(STR_ERROR_CANT_PURCHASE_OTHER_COMPANY_DEPOT);
 	}
 
 	/* Validate the engine type. */
 	EngineID eid = GB(p1, 0, 16);
-	if (!IsEngineBuildable(eid, type, _current_company)) return_cmd_error(STR_ERROR_RAIL_VEHICLE_NOT_AVAILABLE + type);
+	if (!IsEngineBuildable(eid, type, _current_company)) return CommandCost(STR_ERROR_RAIL_VEHICLE_NOT_AVAILABLE + type);
 
 	/* Validate the cargo type. */
 	CargoID cargo = GB(p1, 24, 8);
@@ -128,13 +128,13 @@
 		case VEH_AIRCRAFT: num_vehicles = e->u.air.subtype & AIR_CTOL ? 2 : 3; break;
 		default: NOT_REACHED(); // Safe due to IsDepotTile()
 	}
-	if (!Vehicle::CanAllocateItem(num_vehicles)) return_cmd_error(STR_ERROR_TOO_MANY_VEHICLES_IN_GAME);
+	if (!Vehicle::CanAllocateItem(num_vehicles)) return CommandCost(STR_ERROR_TOO_MANY_VEHICLES_IN_GAME);
 
 	/* Check whether we can allocate a unit number. Autoreplace does not allocate
 	 * an unit number as it will (always) reuse the one of the replaced vehicle
 	 * and (train) wagons don't have an unit number in any scenario. */
 	UnitID unit_num = (flags & DC_QUERY_COST || flags & DC_AUTOREPLACE || (type == VEH_TRAIN && e->u.rail.railveh_type == RAILVEH_WAGON)) ? 0 : GetFreeUnitNumber(type);
-	if (unit_num == UINT16_MAX) return_cmd_error(STR_ERROR_TOO_MANY_VEHICLES_IN_GAME);
+	if (unit_num == UINT16_MAX) return CommandCost(STR_ERROR_TOO_MANY_VEHICLES_IN_GAME);
 
 	/* If we are refitting we need to temporarily purchase the vehicle to be able to
 	 * test it. */
@@ -246,22 +246,9 @@
 
 	if (front->vehstatus & VS_CRASHED) return CommandCost(STR_ERROR_VEHICLE_IS_DESTROYED);
 
-<<<<<<< HEAD
 	/* Do this check only if the vehicle to be moved is non-virtual */
 	if (!HasBit(p1, 21)) {
-		if (!front->IsStoppedInDepot()) return_cmd_error(STR_ERROR_TRAIN_MUST_BE_STOPPED_INSIDE_DEPOT + front->type);
-=======
-	if (!front->IsStoppedInDepot()) return CommandCost(STR_ERROR_TRAIN_MUST_BE_STOPPED_INSIDE_DEPOT + front->type);
-
-	/* Can we actually make the order backup, i.e. are there enough orders? */
-	if (backup_order &&
-			front->orders != nullptr &&
-			!front->orders->IsShared() &&
-			!Order::CanAllocateItem(front->orders->GetNumOrders())) {
-		/* Only happens in exceptional cases when there aren't enough orders anyhow.
-		 * Thus it should be safe to just drop the orders in that case. */
-		backup_order = false;
->>>>>>> 56510b5d
+		if (!front->IsStoppedInDepot()) return CommandCost(STR_ERROR_TRAIN_MUST_BE_STOPPED_INSIDE_DEPOT + front->type);
 	}
 
 	if (v->type == VEH_TRAIN) {
@@ -552,11 +539,11 @@
 				!free_wagon && // used by autoreplace/renew
 				(!auto_refit || !front->current_order.IsType(OT_LOADING)) && // refit inside stations
 				!front->IsStoppedInDepot()) { // refit inside depots
-			return_cmd_error(STR_ERROR_TRAIN_MUST_BE_STOPPED_INSIDE_DEPOT + front->type);
-		}
-	}
-
-	if (front->vehstatus & VS_CRASHED) return_cmd_error(STR_ERROR_VEHICLE_IS_DESTROYED);
+			return CommandCost(STR_ERROR_TRAIN_MUST_BE_STOPPED_INSIDE_DEPOT + front->type);
+		}
+	}
+
+	if (front->vehstatus & VS_CRASHED) return CommandCost(STR_ERROR_VEHICLE_IS_DESTROYED);
 
 	/* Check cargo */
 	CargoID new_cid = GB(p2, 0, 8);
@@ -1074,7 +1061,7 @@
 		Train* train = VirtualTrainFromTemplateVehicle(tv, err, p2);
 
 		if (train == nullptr) {
-			return_cmd_error(err);
+			return CommandCost(err);
 		}
 	}
 
@@ -1191,7 +1178,7 @@
 		StringID err = INVALID_STRING_ID;
 
 		head = BuildVirtualRailVehicle(train->engine_type, err, p2, true);
-		if (!head) return_cmd_error(err);
+		if (!head) return CommandCost(err);
 
 		UpdateNewVirtualTrainFromSource(head, train);
 
@@ -1201,7 +1188,7 @@
 			tmp = BuildVirtualRailVehicle(train->engine_type, err, p2, true);
 			if (!tmp) {
 				CmdDeleteVirtualTrain(tile, flags, head->index, 0, nullptr);
-				return_cmd_error(err);
+				return CommandCost(err);
 			}
 
 			UpdateNewVirtualTrainFromSource(tmp, train);
@@ -1378,7 +1365,7 @@
 	for (Train *v = clicked; v != nullptr; v = v->GetNextUnit()) {
 		const Engine *e = Engine::GetIfValid(v->engine_type);
 		if (e == nullptr || e->type != VEH_TRAIN) {
-			return_cmd_error(STR_ERROR_RAIL_VEHICLE_NOT_AVAILABLE + VEH_TRAIN);
+			return CommandCost(STR_ERROR_RAIL_VEHICLE_NOT_AVAILABLE + VEH_TRAIN);
 		}
 	}
 
@@ -1540,7 +1527,7 @@
 		} while ((v = v->Next()) != nullptr);
 
 		if (!Vehicle::CanAllocateItem(veh_counter)) {
-			return_cmd_error(STR_ERROR_TOO_MANY_VEHICLES_IN_GAME);
+			return CommandCost(STR_ERROR_TOO_MANY_VEHICLES_IN_GAME);
 		}
 	}
 
