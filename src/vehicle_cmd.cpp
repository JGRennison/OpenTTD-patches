/*
 * This file is part of OpenTTD.
 * OpenTTD is free software; you can redistribute it and/or modify it under the terms of the GNU General Public License as published by the Free Software Foundation, version 2.
 * OpenTTD is distributed in the hope that it will be useful, but WITHOUT ANY WARRANTY; without even the implied warranty of MERCHANTABILITY or FITNESS FOR A PARTICULAR PURPOSE.
 * See the GNU General Public License for more details. You should have received a copy of the GNU General Public License along with OpenTTD. If not, see <http://www.gnu.org/licenses/>.
 */

/** @file vehicle_cmd.cpp Commands for vehicles. */

#include "stdafx.h"
#include "roadveh.h"
#include "news_func.h"
#include "airport.h"
#include "cmd_helper.h"
#include "command_func.h"
#include "company_func.h"
#include "train.h"
#include "aircraft.h"
#include "newgrf_text.h"
#include "vehicle_func.h"
#include "string_func.h"
#include "depot_map.h"
#include "vehiclelist.h"
#include "engine_func.h"
#include "articulated_vehicles.h"
#include "autoreplace_gui.h"
#include "group.h"
#include "order_backup.h"
#include "infrastructure_func.h"
#include "ship.h"
#include "newgrf.h"
#include "company_base.h"
#include "core/random_func.hpp"
#include "tbtr_template_vehicle.h"
#include "tbtr_template_vehicle_func.h"
#include "scope.h"

#include "table/strings.h"

#include "safeguards.h"

/* Tables used in vehicle.h to find the right command for a certain vehicle type */
const uint32_t _veh_build_proc_table[] = {
	CMD_BUILD_VEHICLE | CMD_MSG(STR_ERROR_CAN_T_BUY_TRAIN),
	CMD_BUILD_VEHICLE | CMD_MSG(STR_ERROR_CAN_T_BUY_ROAD_VEHICLE),
	CMD_BUILD_VEHICLE | CMD_MSG(STR_ERROR_CAN_T_BUY_SHIP),
	CMD_BUILD_VEHICLE | CMD_MSG(STR_ERROR_CAN_T_BUY_AIRCRAFT),
};

const uint32_t _veh_sell_proc_table[] = {
	CMD_SELL_VEHICLE | CMD_MSG(STR_ERROR_CAN_T_SELL_TRAIN),
	CMD_SELL_VEHICLE | CMD_MSG(STR_ERROR_CAN_T_SELL_ROAD_VEHICLE),
	CMD_SELL_VEHICLE | CMD_MSG(STR_ERROR_CAN_T_SELL_SHIP),
	CMD_SELL_VEHICLE | CMD_MSG(STR_ERROR_CAN_T_SELL_AIRCRAFT),
};

const uint32_t _veh_refit_proc_table[] = {
	CMD_REFIT_VEHICLE | CMD_MSG(STR_ERROR_CAN_T_REFIT_TRAIN),
	CMD_REFIT_VEHICLE | CMD_MSG(STR_ERROR_CAN_T_REFIT_ROAD_VEHICLE),
	CMD_REFIT_VEHICLE | CMD_MSG(STR_ERROR_CAN_T_REFIT_SHIP),
	CMD_REFIT_VEHICLE | CMD_MSG(STR_ERROR_CAN_T_REFIT_AIRCRAFT),
};

const uint32_t _send_to_depot_proc_table[] = {
	CMD_SEND_VEHICLE_TO_DEPOT | CMD_MSG(STR_ERROR_CAN_T_SEND_TRAIN_TO_DEPOT),
	CMD_SEND_VEHICLE_TO_DEPOT | CMD_MSG(STR_ERROR_CAN_T_SEND_ROAD_VEHICLE_TO_DEPOT),
	CMD_SEND_VEHICLE_TO_DEPOT | CMD_MSG(STR_ERROR_CAN_T_SEND_SHIP_TO_DEPOT),
	CMD_SEND_VEHICLE_TO_DEPOT | CMD_MSG(STR_ERROR_CAN_T_SEND_AIRCRAFT_TO_HANGAR),
};


CommandCost CmdBuildRailVehicle(TileIndex tile, DoCommandFlag flags, const Engine *e, Vehicle **v);
CommandCost CmdBuildRoadVehicle(TileIndex tile, DoCommandFlag flags, const Engine *e, Vehicle **v);
CommandCost CmdBuildShip       (TileIndex tile, DoCommandFlag flags, const Engine *e, Vehicle **v);
CommandCost CmdBuildAircraft   (TileIndex tile, DoCommandFlag flags, const Engine *e, Vehicle **v);
static CommandCost GetRefitCost(const Vehicle *v, EngineID engine_type, CargoID new_cid, uint8_t new_subtype, bool *auto_refit_allowed);

/**
 * Build a vehicle.
 * @param tile tile of depot where the vehicle is built
 * @param flags for command
 * @param p1 various bitstuffed data
 *  bits  0-15: vehicle type being built.
 *  bits 16-23: vehicle type specific bits.
 *              Trains:
 *              * bit 16: prevent any free cars from being added to the train.
 *  bits 24-31: refit cargo type.
 * @param p2 User
 * @param text unused
 * @return the cost of this operation or an error
 */
CommandCost CmdBuildVehicle(TileIndex tile, DoCommandFlag flags, uint32_t p1, uint32_t p2, const char *text)
{
	/* Elementary check for valid location. */
	if (!IsDepotTile(tile)) return CMD_ERROR;

	VehicleType type = GetDepotVehicleType(tile);
	if (!IsTileOwner(tile, _current_company)) {
		if (!_settings_game.economy.infrastructure_sharing[type]) return CommandCost(STR_ERROR_CANT_PURCHASE_OTHER_COMPANY_DEPOT);

		const Company *c = Company::GetIfValid(GetTileOwner(tile));
		if (c == nullptr || !c->settings.infra_others_buy_in_depot[type]) return CommandCost(STR_ERROR_CANT_PURCHASE_OTHER_COMPANY_DEPOT);
	}

	/* Validate the engine type. */
	EngineID eid = GB(p1, 0, 16);
	if (!IsEngineBuildable(eid, type, _current_company)) return CommandCost(STR_ERROR_RAIL_VEHICLE_NOT_AVAILABLE + type);

	/* Validate the cargo type. */
	CargoID cargo = GB(p1, 24, 8);
	if (cargo >= NUM_CARGO && cargo != INVALID_CARGO) return CMD_ERROR;

	const Engine *e = Engine::Get(eid);
	CommandCost value(EXPENSES_NEW_VEHICLES, e->GetCost());

	/* Engines without valid cargo should not be available */
	CargoID default_cargo = e->GetDefaultCargoType();
	if (default_cargo == INVALID_CARGO) return CMD_ERROR;

	bool refitting = cargo != INVALID_CARGO && cargo != default_cargo;

	/* Check whether the number of vehicles we need to build can be built according to pool space. */
	uint num_vehicles;
	switch (type) {
		case VEH_TRAIN:    num_vehicles = (e->u.rail.railveh_type == RAILVEH_MULTIHEAD ? 2 : 1) + CountArticulatedParts(eid, false); break;
		case VEH_ROAD:     num_vehicles = 1 + CountArticulatedParts(eid, false); break;
		case VEH_SHIP:     num_vehicles = 1 + CountArticulatedParts(eid, false); break;
		case VEH_AIRCRAFT: num_vehicles = e->u.air.subtype & AIR_CTOL ? 2 : 3; break;
		default: NOT_REACHED(); // Safe due to IsDepotTile()
	}
	if (!Vehicle::CanAllocateItem(num_vehicles)) return CommandCost(STR_ERROR_TOO_MANY_VEHICLES_IN_GAME);

	/* Check whether we can allocate a unit number. Autoreplace does not allocate
	 * an unit number as it will (always) reuse the one of the replaced vehicle
	 * and (train) wagons don't have an unit number in any scenario. */
	UnitID unit_num = (flags & DC_QUERY_COST || flags & DC_AUTOREPLACE || (type == VEH_TRAIN && e->u.rail.railveh_type == RAILVEH_WAGON)) ? 0 : GetFreeUnitNumber(type);
	if (unit_num == UINT16_MAX) return CommandCost(STR_ERROR_TOO_MANY_VEHICLES_IN_GAME);

	/* If we are refitting we need to temporarily purchase the vehicle to be able to
	 * test it. */
	DoCommandFlag subflags = flags;
	if (refitting && !(flags & DC_EXEC)) subflags |= DC_EXEC | DC_AUTOREPLACE;

	/* Vehicle construction needs random bits, so we have to save the random
	 * seeds to prevent desyncs. */
	SavedRandomSeeds saved_seeds;
	SaveRandomSeeds(&saved_seeds);

	Vehicle *v = nullptr;
	switch (type) {
		case VEH_TRAIN:    value.AddCost(CmdBuildRailVehicle(tile, subflags, e, &v)); break;
		case VEH_ROAD:     value.AddCost(CmdBuildRoadVehicle(tile, subflags, e, &v)); break;
		case VEH_SHIP:     value.AddCost(CmdBuildShip       (tile, subflags, e, &v)); break;
		case VEH_AIRCRAFT: value.AddCost(CmdBuildAircraft   (tile, subflags, e, &v)); break;
		default: NOT_REACHED(); // Safe due to IsDepotTile()
	}

	if (value.Succeeded()) {
		if (subflags & DC_EXEC) {
			v->unitnumber = unit_num;
			v->value      = value.GetCost();
		}

		if (refitting) {
			/* Refit only one vehicle. If we purchased an engine, it may have gained free wagons.
			 * For ships try to refit all parts. */
			value.AddCost(CmdRefitVehicle(tile, flags, v->index, cargo | (v->type == VEH_SHIP ? 0 : (1 << 16)), nullptr));
		} else {
			/* Fill in non-refitted capacities */
			if (e->type == VEH_TRAIN || e->type == VEH_ROAD || e->type == VEH_SHIP) {
				_returned_vehicle_capacities = GetCapacityOfArticulatedParts(eid);
				_returned_refit_capacity = _returned_vehicle_capacities[default_cargo];
				_returned_mail_refit_capacity = 0;
			} else {
				_returned_refit_capacity = e->GetDisplayDefaultCapacity(&_returned_mail_refit_capacity);
				_returned_vehicle_capacities.Clear();
				_returned_vehicle_capacities[default_cargo] = _returned_refit_capacity;
				CargoID mail = GetCargoIDByLabel(CT_MAIL);
				if (IsValidCargoID(mail)) _returned_vehicle_capacities[mail] = _returned_mail_refit_capacity;
			}
		}

		if (flags & DC_EXEC) {
			if (type == VEH_TRAIN && !HasBit(p1, 16) && !(flags & DC_AUTOREPLACE) && Train::From(v)->IsEngine()) {
				/* Move any free wagons to the new vehicle. */
				NormalizeTrainVehInDepot(Train::From(v));
			}

			InvalidateWindowData(WC_VEHICLE_DEPOT, v->tile);
			InvalidateWindowClassesData(GetWindowClassForVehicleType(type), 0);
			InvalidateWindowClassesData(WC_DEPARTURES_BOARD, 0);
			SetWindowDirty(WC_COMPANY, _current_company);
			if (IsLocalCompany()) {
				InvalidateAutoreplaceWindow(v->engine_type, v->group_id); // updates the auto replace window (must be called before incrementing num_engines)
			}
		}

		if (subflags & DC_EXEC) {
			GroupStatistics::CountEngine(v, 1);
			GroupStatistics::UpdateAutoreplace(_current_company);

			if (v->IsPrimaryVehicle()) {
				GroupStatistics::CountVehicle(v, 1);
				if (!(subflags & DC_AUTOREPLACE)) OrderBackup::Restore(v, p2);
			}

			Company::Get(v->owner)->freeunits[v->type].UseID(v->unitnumber);
		}


		/* If we are not in DC_EXEC undo everything */
		if (flags != subflags) {
			DoCommand(0, v->index, 0, DC_EXEC, GetCmdSellVeh(v));
		}
	}

	/* Only restore if we actually did some refitting */
	if (flags != subflags) RestoreRandomSeeds(saved_seeds);

	return value;
}

CommandCost CmdSellRailWagon(DoCommandFlag flags, Vehicle *v, uint16_t data, uint32_t user);

/**
 * Sell a vehicle.
 * @param tile unused.
 * @param flags for command.
 * @param p1 various bitstuffed data.
 *  bits  0-19: vehicle ID being sold.
 *  bits 20-30: vehicle type specific bits passed on to the vehicle build functions.
 *  bit     31: make a backup of the vehicle's order (if an engine).
 * @param p2 User.
 * @param text unused.
 * @return the cost of this operation or an error.
 */
CommandCost CmdSellVehicle(TileIndex tile, DoCommandFlag flags, uint32_t p1, uint32_t p2, const char *text)
{
	Vehicle *v = Vehicle::GetIfValid(GB(p1, 0, 20));
	if (v == nullptr) return CMD_ERROR;

	Vehicle *front = v->First();

	CommandCost ret = CheckOwnership(front->owner);
	if (ret.Failed()) return ret;

	if (front->vehstatus & VS_CRASHED) return CommandCost(STR_ERROR_VEHICLE_IS_DESTROYED);

	/* Do this check only if the vehicle to be moved is non-virtual */
	if (!HasBit(p1, 21)) {
		if (!front->IsStoppedInDepot()) return CommandCost(STR_ERROR_TRAIN_MUST_BE_STOPPED_INSIDE_DEPOT + front->type);
	}

	if (v->type == VEH_TRAIN) {
		ret = CmdSellRailWagon(flags, v, GB(p1, 20, 12), p2);
	} else {
		ret = CommandCost(EXPENSES_NEW_VEHICLES, -front->value);

		if (flags & DC_EXEC) {
			if (front->IsPrimaryVehicle() && p1 & MAKE_ORDER_BACKUP_FLAG) OrderBackup::Backup(front, p2);
			delete front;
		}
	}

	return ret;
}

CommandCost CmdSellVirtualVehicle(TileIndex tile, DoCommandFlag flags, uint32_t p1, uint32_t p2, const char *text)
{
	Train *v = Train::GetIfValid(GB(p1, 0, 20));
	if (v == nullptr || !v->IsVirtual()) return CMD_ERROR;

	return CmdSellVehicle(tile, flags, p1, p2, text);
}

/**
 * Helper to run the refit cost callback.
 * @param v The vehicle we are refitting, can be nullptr.
 * @param engine_type Which engine to refit
 * @param new_cid Cargo type we are refitting to.
 * @param new_subtype New cargo subtype.
 * @param[out] auto_refit_allowed The refit is allowed as an auto-refit.
 * @return Price for refitting
 */
static int GetRefitCostFactor(const Vehicle *v, EngineID engine_type, CargoID new_cid, uint8_t new_subtype, bool *auto_refit_allowed)
{
	/* Prepare callback param with info about the new cargo type. */
	const Engine *e = Engine::Get(engine_type);

	/* Is this vehicle a NewGRF vehicle? */
	if (e->GetGRF() != nullptr && (e->callbacks_used & SGCU_VEHICLE_REFIT_COST) != 0) {
		const CargoSpec *cs = CargoSpec::Get(new_cid);
		uint32_t param1 = (cs->classes << 16) | (new_subtype << 8) | e->GetGRF()->cargo_map[new_cid];

		uint16_t cb_res = GetVehicleCallback(CBID_VEHICLE_REFIT_COST, param1, 0, engine_type, v);
		if (cb_res != CALLBACK_FAILED) {
			*auto_refit_allowed = HasBit(cb_res, 14);
			int factor = GB(cb_res, 0, 14);
			if (factor >= 0x2000) factor -= 0x4000; // Treat as signed integer.
			return factor;
		}
	}

	*auto_refit_allowed = e->info.refit_cost == 0;
	return (v == nullptr || v->cargo_type != new_cid) ? e->info.refit_cost : 0;
}

/**
 * Learn the price of refitting a certain engine
 * @param v The vehicle we are refitting, can be nullptr.
 * @param engine_type Which engine to refit
 * @param new_cid Cargo type we are refitting to.
 * @param new_subtype New cargo subtype.
 * @param[out] auto_refit_allowed The refit is allowed as an auto-refit.
 * @return Price for refitting
 */
static CommandCost GetRefitCost(const Vehicle *v, EngineID engine_type, CargoID new_cid, uint8_t new_subtype, bool *auto_refit_allowed)
{
	ExpensesType expense_type;
	const Engine *e = Engine::Get(engine_type);
	Price base_price;
	int cost_factor = GetRefitCostFactor(v, engine_type, new_cid, new_subtype, auto_refit_allowed);
	switch (e->type) {
		case VEH_SHIP:
			base_price = PR_BUILD_VEHICLE_SHIP;
			expense_type = EXPENSES_SHIP_RUN;
			break;

		case VEH_ROAD:
			base_price = PR_BUILD_VEHICLE_ROAD;
			expense_type = EXPENSES_ROADVEH_RUN;
			break;

		case VEH_AIRCRAFT:
			base_price = PR_BUILD_VEHICLE_AIRCRAFT;
			expense_type = EXPENSES_AIRCRAFT_RUN;
			break;

		case VEH_TRAIN:
			base_price = (e->u.rail.railveh_type == RAILVEH_WAGON) ? PR_BUILD_VEHICLE_WAGON : PR_BUILD_VEHICLE_TRAIN;
			cost_factor <<= 1;
			expense_type = EXPENSES_TRAIN_RUN;
			break;

		default: NOT_REACHED();
	}
	if (cost_factor < 0) {
		return CommandCost(expense_type, -GetPrice(base_price, -cost_factor, e->GetGRF(), -10));
	} else {
		return CommandCost(expense_type, GetPrice(base_price, cost_factor, e->GetGRF(), -10));
	}
}

/** Helper structure for RefitVehicle() */
struct RefitResult {
	Vehicle *v;         ///< Vehicle to refit
	uint capacity;      ///< New capacity of vehicle
	uint mail_capacity; ///< New mail capacity of aircraft
	uint8_t subtype;       ///< cargo subtype to refit to
};

/**
 * Refits a vehicle (chain).
 * This is the vehicle-type independent part of the CmdRefitXXX functions.
 * @param v            The vehicle to refit.
 * @param only_this    Whether to only refit this vehicle, or to check the rest of them.
 * @param num_vehicles Number of vehicles to refit (not counting articulated parts). Zero means the whole chain.
 * @param new_cid      Cargotype to refit to
 * @param new_subtype  Cargo subtype to refit to. 0xFF means to try keeping the same subtype according to GetBestFittingSubType().
 * @param flags        Command flags
 * @param auto_refit   Refitting is done as automatic refitting outside a depot.
 * @return Refit cost.
 */
static CommandCost RefitVehicle(Vehicle *v, bool only_this, uint8_t num_vehicles, CargoID new_cid, uint8_t new_subtype, DoCommandFlag flags, bool auto_refit)
{
	CommandCost cost(v->GetExpenseType(false));
	uint total_capacity = 0;
	uint total_mail_capacity = 0;
	num_vehicles = num_vehicles == 0 ? UINT8_MAX : num_vehicles;
	_returned_vehicle_capacities.Clear();

	VehicleSet vehicles_to_refit;
	if (!only_this) {
		GetVehicleSet(vehicles_to_refit, v, num_vehicles);
		/* In this case, we need to check the whole chain. */
		v = v->First();
	}

	std::vector<RefitResult> refit_result;

	v->InvalidateNewGRFCacheOfChain();
	uint8_t actual_subtype = new_subtype;
	for (; v != nullptr; v = (only_this ? nullptr : v->Next())) {
		/* Reset actual_subtype for every new vehicle */
		if (!v->IsArticulatedPart()) actual_subtype = new_subtype;

		if (v->type == VEH_TRAIN && std::ranges::find(vehicles_to_refit, v->index) == vehicles_to_refit.end() && !only_this) continue;

		const Engine *e = v->GetEngine();
		if (!e->CanCarryCargo()) continue;

		/* If the vehicle is not refittable, or does not allow automatic refitting,
		 * count its capacity nevertheless if the cargo matches */
		bool refittable = HasBit(e->info.refit_mask, new_cid) && (!auto_refit || HasBit(e->info.misc_flags, EF_AUTO_REFIT));
		if (!refittable && v->cargo_type != new_cid) {
			uint amount = e->DetermineCapacity(v, nullptr);
			if (amount > 0) _returned_vehicle_capacities[v->cargo_type] += amount;
			continue;
		}

		/* Determine best fitting subtype if requested */
		if (actual_subtype == 0xFF) {
			actual_subtype = GetBestFittingSubType(v, v, new_cid);
		}

		/* Back up the vehicle's cargo type */
		CargoID temp_cid = v->cargo_type;
		uint8_t temp_subtype = v->cargo_subtype;
		if (refittable) {
			v->cargo_type = new_cid;
			v->cargo_subtype = actual_subtype;
		}

		uint16_t mail_capacity = 0;
		uint amount = e->DetermineCapacity(v, &mail_capacity);
		total_capacity += amount;
		/* mail_capacity will always be zero if the vehicle is not an aircraft. */
		total_mail_capacity += mail_capacity;

		_returned_vehicle_capacities[new_cid] += amount;
		CargoID mail = GetCargoIDByLabel(CT_MAIL);
		if (IsValidCargoID(mail)) _returned_vehicle_capacities[mail] += mail_capacity;

		if (!refittable) continue;

		/* Restore the original cargo type */
		v->cargo_type = temp_cid;
		v->cargo_subtype = temp_subtype;

		bool auto_refit_allowed;
		CommandCost refit_cost = GetRefitCost(v, v->engine_type, new_cid, actual_subtype, &auto_refit_allowed);
		if (auto_refit && (flags & DC_QUERY_COST) == 0 && !auto_refit_allowed) {
			/* Sorry, auto-refitting not allowed, subtract the cargo amount again from the total.
			 * When querrying cost/capacity (for example in order refit GUI), we always assume 'allowed'.
			 * It is not predictable. */
			total_capacity -= amount;
			total_mail_capacity -= mail_capacity;

			if (v->cargo_type == new_cid) {
				/* Add the old capacity nevertheless, if the cargo matches */
				total_capacity += v->cargo_cap;
				if (v->type == VEH_AIRCRAFT) total_mail_capacity += v->Next()->cargo_cap;
			}
			continue;
		}
		cost.AddCost(refit_cost);

		/* Record the refitting.
		 * Do not execute the refitting immediately, so DetermineCapacity and GetRefitCost do the same in test and exec run.
		 * (weird NewGRFs)
		 * Note:
		 *  - If the capacity of vehicles depends on other vehicles in the chain, the actual capacity is
		 *    set after RefitVehicle() via ConsistChanged() and friends. The estimation via _returned_refit_capacity will be wrong.
		 *  - We have to call the refit cost callback with the pre-refit configuration of the chain because we want refit and
		 *    autorefit to behave the same, and we need its result for auto_refit_allowed.
		 */
		refit_result.push_back({v, amount, mail_capacity, actual_subtype});
	}

	if (flags & DC_EXEC) {
		/* Store the result */
		for (RefitResult &result : refit_result) {
			Vehicle *u = result.v;
			u->refit_cap = (u->cargo_type == new_cid) ? std::min<uint16_t>(result.capacity, u->refit_cap) : 0;
			if (u->cargo.TotalCount() > u->refit_cap) u->cargo.Truncate(u->cargo.TotalCount() - u->refit_cap);
			u->cargo_type = new_cid;
			u->cargo_cap = result.capacity;
			u->cargo_subtype = result.subtype;
			if (u->type == VEH_AIRCRAFT) {
				Vehicle *w = u->Next();
				assert(w != nullptr);
				w->refit_cap = std::min<uint16_t>(w->refit_cap, result.mail_capacity);
				w->cargo_cap = result.mail_capacity;
				if (w->cargo.TotalCount() > w->refit_cap) w->cargo.Truncate(w->cargo.TotalCount() - w->refit_cap);
			}
		}
	}

	refit_result.clear();
	_returned_refit_capacity = total_capacity;
	_returned_mail_refit_capacity = total_mail_capacity;
	return cost;
}

/**
 * Refits a vehicle to the specified cargo type.
 * @param tile unused
 * @param flags type of operation
 * @param p1 vehicle ID to refit
 * @param p2 various bitstuffed elements
 * - p2 = (bit 0-7)   - New cargo type to refit to.
 * - p2 = (bit 8-15)  - New cargo subtype to refit to. 0xFF means to try keeping the same subtype according to GetBestFittingSubType().
 * - p2 = (bit 16-23) - Number of vehicles to refit (not counting articulated parts). Zero means all vehicles.
 *                      Only used if "refit only this vehicle" is false.
 * - p2 = (bit 24)     - Automatic refitting.
 * - p2 = (bit 25)     - Refit only this vehicle. Used only for cloning vehicles.
 * @param text unused
 * @return the cost of this operation or an error
 */
CommandCost CmdRefitVehicle(TileIndex tile, DoCommandFlag flags, uint32_t p1, uint32_t p2, const char *text)
{
	Vehicle *v = Vehicle::GetIfValid(p1);
	if (v == nullptr) return CMD_ERROR;

	/* Don't allow disasters and sparks and such to be refitted.
	 * We cannot check for IsPrimaryVehicle as autoreplace also refits in free wagon chains. */
	if (!IsCompanyBuildableVehicleType(v->type)) return CMD_ERROR;

	Vehicle *front = v->First();

	bool auto_refit = HasBit(p2, 24);
	bool is_virtual_train = v->type == VEH_TRAIN && Train::From(front)->IsVirtual();
	bool free_wagon = v->type == VEH_TRAIN && Train::From(front)->IsFreeWagon(); // used by autoreplace/renew

	if (is_virtual_train) {
		CommandCost ret = CheckOwnership(front->owner);
		if (ret.Failed()) return ret;
	} else {
		CommandCost ret = CheckVehicleControlAllowed(v);
		if (ret.Failed()) return ret;
	}

	/* Don't allow shadows and such to be refitted. */
	if (v != front && (v->type == VEH_AIRCRAFT)) return CMD_ERROR;

	/* Allow auto-refitting only during loading and normal refitting only in a depot. */
	if (!is_virtual_train) {
		if ((flags & DC_QUERY_COST) == 0 && // used by the refit GUI, including the order refit GUI.
				!free_wagon && // used by autoreplace/renew
				(!auto_refit || !front->current_order.IsType(OT_LOADING)) && // refit inside stations
				!front->IsStoppedInDepot()) { // refit inside depots
			return CommandCost(STR_ERROR_TRAIN_MUST_BE_STOPPED_INSIDE_DEPOT + front->type);
		}
	}

	if (front->vehstatus & VS_CRASHED) return CommandCost(STR_ERROR_VEHICLE_IS_DESTROYED);

	/* Check cargo */
	CargoID new_cid = GB(p2, 0, 8);
	uint8_t new_subtype = GB(p2, 8, 8);
	if (new_cid >= NUM_CARGO) return CMD_ERROR;

	/* For aircraft there is always only one. */
	uint8_t num_vehicles = GB(p2, 16, 8);
	bool only_this = HasBit(p2, 25) || front->type == VEH_AIRCRAFT || (front->type == VEH_SHIP && num_vehicles == 1);

	CommandCost cost = RefitVehicle(v, only_this, num_vehicles, new_cid, new_subtype, flags, auto_refit);
	if (is_virtual_train && !(flags & DC_QUERY_COST)) cost.MultiplyCost(0);

	if (flags & DC_EXEC) {
		/* Update the cached variables */
		switch (v->type) {
			case VEH_TRAIN:
				Train::From(front)->ConsistChanged(auto_refit ? CCF_AUTOREFIT : CCF_REFIT);
				break;
			case VEH_ROAD:
				RoadVehUpdateCache(RoadVehicle::From(front), auto_refit);
				if (_settings_game.vehicle.roadveh_acceleration_model != AM_ORIGINAL) RoadVehicle::From(front)->CargoChanged();
				break;

			case VEH_SHIP:
				v->InvalidateNewGRFCacheOfChain();
				Ship::From(front)->UpdateCache();
				break;

			case VEH_AIRCRAFT:
				v->InvalidateNewGRFCacheOfChain();
				UpdateAircraftCache(Aircraft::From(v), true);
				break;

			default: NOT_REACHED();
		}
		front->MarkDirty();

		if (!free_wagon) {
			InvalidateWindowData(WC_VEHICLE_DETAILS, front->index);
			InvalidateWindowClassesData(GetWindowClassForVehicleType(v->type), 0);
			InvalidateWindowClassesData(WC_DEPARTURES_BOARD, 0);
		}
		/* virtual vehicles get their cargo changed by the TemplateCreateWindow, so set this dirty instead of a depot window */
		if (HasBit(front->subtype, GVSF_VIRTUAL)) {
			SetWindowClassesDirty(WC_CREATE_TEMPLATE);
		} else {
			SetWindowDirty(WC_VEHICLE_DEPOT, front->tile);
		}
	} else {
		/* Always invalidate the cache; querycost might have filled it. */
		v->InvalidateNewGRFCacheOfChain();
	}

	return cost;
}

/**
 * Start/Stop a vehicle
 * @param tile unused
 * @param flags type of operation
 * @param p1 vehicle to start/stop, don't forget to change CcStartStopVehicle if you modify this!
 * @param p2 bit 0: Shall the start/stop newgrf callback be evaluated (only valid with DC_AUTOREPLACE for network safety)
 * @param text unused
 * @return the cost of this operation or an error
 */
CommandCost CmdStartStopVehicle(TileIndex tile, DoCommandFlag flags, uint32_t p1, uint32_t p2, const char *text)
{
	/* Disable the effect of p2 bit 0, when DC_AUTOREPLACE is not set */
	if ((flags & DC_AUTOREPLACE) == 0) SetBit(p2, 0);

	Vehicle *v = Vehicle::GetIfValid(p1);
	if (v == nullptr || !v->IsPrimaryVehicle()) return CMD_ERROR;

	CommandCost ret = CheckVehicleControlAllowed(v);
	if (ret.Failed()) return ret;

	if (v->vehstatus & VS_CRASHED) return CommandCost(STR_ERROR_VEHICLE_IS_DESTROYED);

	switch (v->type) {
		case VEH_TRAIN:
			if ((v->vehstatus & VS_STOPPED) && Train::From(v)->gcache.cached_power == 0) return CommandCost(STR_ERROR_TRAIN_START_NO_POWER);
			break;

		case VEH_SHIP:
		case VEH_ROAD:
			break;

		case VEH_AIRCRAFT: {
			Aircraft *a = Aircraft::From(v);
			/* cannot stop airplane when in flight, or when taking off / landing */
			if (a->state >= STARTTAKEOFF && a->state < TERM7) return CommandCost(STR_ERROR_AIRCRAFT_IS_IN_FLIGHT);
			if (HasBit(a->flags, VAF_HELI_DIRECT_DESCENT)) return CommandCost(STR_ERROR_AIRCRAFT_IS_IN_FLIGHT);
			break;
		}

		default: return CMD_ERROR;
	}

	if (HasBit(p2, 0)) {
		/* Check if this vehicle can be started/stopped. Failure means 'allow'. */
		uint16_t callback = GetVehicleCallback(CBID_VEHICLE_START_STOP_CHECK, 0, 0, v->engine_type, v);
		StringID error = STR_NULL;
		if (callback != CALLBACK_FAILED) {
			if (v->GetGRF()->grf_version < 8) {
				/* 8 bit result 0xFF means 'allow' */
<<<<<<< HEAD
				if (callback < 0x400 && GB(callback, 0, 8) != 0xFF) error = GetGRFStringID(v->GetGRF(), 0xD000 + callback);
			} else {
				if (callback < 0x400) {
					error = GetGRFStringID(v->GetGRF(), 0xD000 + callback);
=======
				if (callback < 0x400 && GB(callback, 0, 8) != 0xFF) error = GetGRFStringID(v->GetGRFID(), GRFSTR_MISC_GRF_TEXT + callback);
			} else {
				if (callback < 0x400) {
					error = GetGRFStringID(v->GetGRFID(), GRFSTR_MISC_GRF_TEXT + callback);
>>>>>>> b653f875
				} else {
					switch (callback) {
						case 0x400: // allow
							break;

						default: // unknown reason -> disallow
							error = STR_ERROR_INCOMPATIBLE_RAIL_TYPES;
							break;
					}
				}
			}
		}
		if (error != STR_NULL) return CommandCost(error);
	}

	if (flags & DC_EXEC) {
		if (v->IsStoppedInDepot() && (flags & DC_AUTOREPLACE) == 0) DeleteVehicleNews(p1, STR_NEWS_TRAIN_IS_WAITING + v->type);

		v->ClearSeparation();
		if (HasBit(v->vehicle_flags, VF_TIMETABLE_SEPARATION)) ClrBit(v->vehicle_flags, VF_TIMETABLE_STARTED);

		v->vehstatus ^= VS_STOPPED;
		if (v->type == VEH_ROAD) {
			if (!RoadVehicle::From(v)->IsRoadVehicleOnLevelCrossing()) v->cur_speed = 0;
		} else if (v->type != VEH_TRAIN) {
			v->cur_speed = 0; // trains can stop 'slowly'
		}
		if (v->type == VEH_TRAIN && !(v->vehstatus & VS_STOPPED) && v->cur_speed == 0 && Train::From(v)->lookahead != nullptr) {
			/* Starting train from stationary with a lookahead, refresh it */
			Train::From(v)->lookahead.reset();
			FillTrainReservationLookAhead(Train::From(v));
		}

		/* Unbunching data is no longer valid. */
		v->ResetDepotUnbunching();

		/* Prevent any attempt to update timetable for current order if now stopped in depot. */
		if (v->IsStoppedInDepot() && (flags & DC_AUTOREPLACE) == 0) {
			v->cur_timetable_order_index = INVALID_VEH_ORDER_ID;
		}

		v->MarkDirty();
		SetWindowWidgetDirty(WC_VEHICLE_VIEW, v->index, WID_VV_START_STOP);
		SetWindowDirty(WC_VEHICLE_DEPOT, v->tile);
		DirtyVehicleListWindowForVehicle(v);
		InvalidateWindowData(WC_VEHICLE_VIEW, v->index);
	}
	return CommandCost();
}

/**
 * Starts or stops a lot of vehicles
 * @param tile Tile of the depot where the vehicles are started/stopped (only used for depots)
 * @param flags type of operation
 * @param p1 bitmask
 *   - bit 0 set = start vehicles, unset = stop vehicles
 *   - bit 1 if set, then it's a vehicle list window, not a depot and Tile is ignored in this case
 *   - bit 8-15 Cargo filter
 * @param p2 packed VehicleListIdentifier
 * @param text unused
 * @return the cost of this operation or an error
 */
CommandCost CmdMassStartStopVehicle(TileIndex tile, DoCommandFlag flags, uint32_t p1, uint32_t p2, const char *text)
{
	VehicleList list;
	bool do_start = HasBit(p1, 0);
	bool vehicle_list_window = HasBit(p1, 1);

	VehicleListIdentifier vli;
	if (!vli.UnpackIfValid(p2)) return CMD_ERROR;
	if (!IsCompanyBuildableVehicleType(vli.vtype)) return CMD_ERROR;

	if (vehicle_list_window) {
		if (!GenerateVehicleSortList(&list, vli, GB(p1, 8, 8))) return CMD_ERROR;
	} else {
		if (!IsDepotTile(tile)) return CMD_ERROR;
		/* Get the list of vehicles in the depot */
		BuildDepotVehicleList(vli.vtype, tile, &list, nullptr);
	}

	for (const Vehicle *v : list) {
		if (!!(v->vehstatus & VS_STOPPED) != do_start) continue;

		if (!vehicle_list_window && !v->IsChainInDepot()) continue;

		/* Just try and don't care if some vehicle's can't be stopped. */
		DoCommand(tile, v->index, 0, flags, CMD_START_STOP_VEHICLE);
	}

	return CommandCost();
}

/**
 * Sells all vehicles in a depot
 * @param tile Tile of the depot where the depot is
 * @param flags type of operation
 * @param p1 Vehicle type
 * @param p2 unused
 * @param text unused
 * @return the cost of this operation or an error
 */
CommandCost CmdDepotSellAllVehicles(TileIndex tile, DoCommandFlag flags, uint32_t p1, uint32_t p2, const char *text)
{
	VehicleList list;

	CommandCost cost(EXPENSES_NEW_VEHICLES);
	VehicleType vehicle_type = Extract<VehicleType, 0, 3>(p1);

	if (!IsCompanyBuildableVehicleType(vehicle_type)) return CMD_ERROR;
	if (!IsDepotTile(tile)) return CMD_ERROR;

	uint sell_command = GetCmdSellVeh(vehicle_type);

	/* Get the list of vehicles in the depot */
	BuildDepotVehicleList(vehicle_type, tile, &list, &list);

	CommandCost last_error = CMD_ERROR;
	bool had_success = false;
	for (const Vehicle *v : list) {
		if (v->owner != _current_company) continue;
		CommandCost ret = DoCommand(tile, v->index | (1 << 20), 0, flags, sell_command);
		if (ret.Succeeded()) {
			cost.AddCost(ret);
			had_success = true;
		} else {
			last_error = ret;
		}
	}

	return had_success ? cost : last_error;
}

/**
 * Autoreplace all vehicles in the depot
 * @param tile Tile of the depot where the vehicles are
 * @param flags type of operation
 * @param p1 Type of vehicle
 * @param p2 unused
 * @param text unused
 * @return the cost of this operation or an error
 */
CommandCost CmdDepotMassAutoReplace(TileIndex tile, DoCommandFlag flags, uint32_t p1, uint32_t p2, const char *text)
{
	VehicleList list;
	CommandCost cost = CommandCost(EXPENSES_NEW_VEHICLES);
	VehicleType vehicle_type = Extract<VehicleType, 0, 3>(p1);

	if (!IsCompanyBuildableVehicleType(vehicle_type)) return CMD_ERROR;
	if (!IsDepotTile(tile) || !IsInfraUsageAllowed(vehicle_type, _current_company, GetTileOwner(tile))) return CMD_ERROR;

	/* Get the list of vehicles in the depot */
	BuildDepotVehicleList(vehicle_type, tile, &list, &list, true);

	for (const Vehicle *v : list) {
		/* Ensure that the vehicle completely in the depot */
		if (!v->IsChainInDepot()) continue;

		if (v->type == VEH_TRAIN) {
			_new_vehicle_id = INVALID_VEHICLE;

			CommandCost ret = DoCommand(v->tile, v->index, 0, flags, CMD_TEMPLATE_REPLACE_VEHICLE);
			if (ret.Succeeded()) cost.AddCost(ret);

			if (_new_vehicle_id != INVALID_VEHICLE) {
				v = Vehicle::Get(_new_vehicle_id);
			}
		}

		CommandCost ret = DoCommand(0, v->index, 0, flags, CMD_AUTOREPLACE_VEHICLE);

		if (ret.Succeeded()) cost.AddCost(ret);
	}
	return cost;
}

/**
 * Test if a name is unique among vehicle names.
 * @param name Name to test.
 * @return True if the name is unique.
 */
bool IsUniqueVehicleName(const char *name)
{
	for (const Vehicle *v : Vehicle::Iterate()) {
		if (!v->name.empty() && v->name == name) return false;
	}

	return true;
}

/**
 * Clone the custom name of a vehicle, adding or incrementing a number.
 * @param src Source vehicle, with a custom name.
 * @param dst Destination vehicle.
 */
static void CloneVehicleName(const Vehicle *src, Vehicle *dst)
{
	std::string new_name = src->name.c_str();

	if (!std::isdigit(*new_name.rbegin())) {
		// No digit at the end, so start at number 1 (this will get incremented to 2)
		new_name += " 1";
	}

	int max_iterations = 1000;
	do {
		size_t pos = new_name.length() - 1;
		// Handle any carrying
		for (; pos != std::string::npos && new_name[pos] == '9'; --pos) {
			new_name[pos] = '0';
		}

		if (pos != std::string::npos && std::isdigit(new_name[pos])) {
			++new_name[pos];
		} else {
			new_name[++pos] = '1';
			new_name.push_back('0');
		}
		--max_iterations;
	} while(max_iterations > 0 && !IsUniqueVehicleName(new_name.c_str()));

	if (max_iterations > 0) {
		dst->name = new_name;
	}

	/* All done. If we didn't find a name, it'll just use its default. */
}

/**
 * Toggles 'reuse depot vehicles' on a template vehicle.
 * @param tile unused
 * @param flags type of operation
 * @param p1 the template vehicle's index
 * @param p2 unused
 * @param text unused
 * @return the cost of this operation or an error
 */
CommandCost CmdToggleReuseDepotVehicles(TileIndex tile, DoCommandFlag flags, uint32_t p1, uint32_t p2, const char *text)
{
	// Identify template to toggle
	TemplateVehicle *template_vehicle = TemplateVehicle::GetIfValid(p1);

	if (template_vehicle == nullptr) return CMD_ERROR;
	CommandCost ret = CheckOwnership(template_vehicle->owner);
	if (ret.Failed()) return ret;

	bool should_execute = (flags & DC_EXEC) != 0;

	if (should_execute) {
		template_vehicle->ToggleReuseDepotVehicles();

		InvalidateWindowClassesData(WC_TEMPLATEGUI_MAIN, 0);
	}

	return CommandCost();
}

/**
 * Toggles 'keep remaining vehicles' on a template vehicle.
 * @param tile unused
 * @param flags type of operation
 * @param p1 the template vehicle's index
 * @param p2 unused
 * @param text unused
 * @return the cost of this operation or an error
 */
CommandCost CmdToggleKeepRemainingVehicles(TileIndex tile, DoCommandFlag flags, uint32_t p1, uint32_t p2, const char *text)
{
	// Identify template to toggle
	TemplateVehicle *template_vehicle = TemplateVehicle::GetIfValid(p1);

	if (template_vehicle == nullptr) return CMD_ERROR;
	CommandCost ret = CheckOwnership(template_vehicle->owner);
	if (ret.Failed()) return ret;

	bool should_execute = (flags & DC_EXEC) != 0;

	if (should_execute) {
		template_vehicle->ToggleKeepRemainingVehicles();

		InvalidateWindowClassesData(WC_TEMPLATEGUI_MAIN, 0);
	}

	return CommandCost();
}

/**
 * Set/unset 'refit as template' on a template vehicle.
 * @param tile unused
 * @param flags type of operation
 * @param p1 the template vehicle's index
 * @param p2 whether 'refit as template' should be set
 * @param text unused
 * @return the cost of this operation or an error
 */
CommandCost CmdSetRefitAsTemplate(TileIndex tile, DoCommandFlag flags, uint32_t p1, uint32_t p2, const char *text)
{
	// Identify template to toggle
	TemplateVehicle *template_vehicle = TemplateVehicle::GetIfValid(p1);

	if (template_vehicle == nullptr) return CMD_ERROR;
	CommandCost ret = CheckOwnership(template_vehicle->owner);
	if (ret.Failed()) return ret;

	bool should_execute = (flags & DC_EXEC) != 0;

	if (should_execute) {
		template_vehicle->SetRefitAsTemplate(p2 != 0);
		MarkTrainsUsingTemplateAsPendingTemplateReplacement(template_vehicle);

		InvalidateWindowClassesData(WC_TEMPLATEGUI_MAIN, 0);
	}

	return CommandCost();
}

/**
 * Toggles replace old only on a template vehicle.
 * @param tile unused
 * @param flags type of operation
 * @param p1 the template vehicle's index
 * @param p2 unused
 * @param text unused
 * @return the cost of this operation or an error
 */
CommandCost CmdToggleTemplateReplaceOldOnly(TileIndex tile, DoCommandFlag flags, uint32_t p1, uint32_t p2, const char *text)
{
	// Identify template to toggle
	TemplateVehicle *template_vehicle = TemplateVehicle::GetIfValid(p1);

	if (template_vehicle == nullptr) return CMD_ERROR;
	CommandCost ret = CheckOwnership(template_vehicle->owner);
	if (ret.Failed()) return ret;

	bool should_execute = (flags & DC_EXEC) != 0;

	if (should_execute) {
		template_vehicle->ToggleReplaceOldOnly();
		MarkTrainsUsingTemplateAsPendingTemplateReplacement(template_vehicle);

		InvalidateWindowClassesData(WC_TEMPLATEGUI_MAIN, 0);
	}

	return CommandCost();
}

/**
 * Rename a template vehicle.
 * @param tile unused
 * @param flags type of operation
 * @param p1 the template vehicle's index
 * @param p2 unused
 * @param text new name
 * @return the cost of this operation or an error
 */
CommandCost CmdRenameTemplateReplace(TileIndex tile, DoCommandFlag flags, uint32_t p1, uint32_t p2, const char *text)
{
	TemplateVehicle *template_vehicle = TemplateVehicle::GetIfValid(p1);

	if (template_vehicle == nullptr) return CMD_ERROR;
	CommandCost ret = CheckOwnership(template_vehicle->owner);
	if (ret.Failed()) return ret;

	bool reset = StrEmpty(text);

	if (!reset) {
		if (Utf8StringLength(text) >= MAX_LENGTH_GROUP_NAME_CHARS) return CMD_ERROR;
	}

	if (flags & DC_EXEC) {
		/* Assign the new one */
		if (reset) {
			template_vehicle->name.clear();
		} else {
			template_vehicle->name = text;
		}

		InvalidateWindowClassesData(WC_TEMPLATEGUI_MAIN, 0);
	}

	return CommandCost();
}

/**
 * Create a virtual train from a template vehicle.
 * @param tile unused
 * @param flags type of operation
 * @param p1 the original vehicle's index
 * @param p2 unused
 * @param text unused
 * @return the cost of this operation or an error
 */
CommandCost CmdVirtualTrainFromTemplateVehicle(TileIndex tile, DoCommandFlag flags, uint32_t p1, uint32_t p2, const char *text)
{
	VehicleID template_vehicle_id = p1;

	TemplateVehicle* tv = TemplateVehicle::GetIfValid(template_vehicle_id);

	if (tv == nullptr) return CMD_ERROR;
	CommandCost ret = CheckOwnership(tv->owner);
	if (ret.Failed()) return ret;

	bool should_execute = (flags & DC_EXEC) != 0;

	if (should_execute) {
		StringID err = INVALID_STRING_ID;
		Train* train = VirtualTrainFromTemplateVehicle(tv, err, p2);

		if (train == nullptr) {
			return CommandCost(err);
		}
	}

	return CommandCost();
}

CommandCost CmdDeleteVirtualTrain(TileIndex tile, DoCommandFlag flags, uint32_t p1, uint32_t p2, const char *text);

template <typename T>
void UpdateNewVirtualTrainFromSource(Train *v, const T *src)
{
	struct helper {
		static bool IsTrainPartReversed(const Train *src) { return HasBit(src->flags, VRF_REVERSE_DIRECTION); }
		static bool IsTrainPartReversed(const TemplateVehicle *src) { return HasBit(src->ctrl_flags, TVCF_REVERSED); }
		static const Train *GetTrainMultiheadOtherPart(const Train *src) { return src->other_multiheaded_part; }
		static const TemplateVehicle *GetTrainMultiheadOtherPart(const TemplateVehicle *src) { return src; }
	};

	AssignBit(v->flags, VRF_REVERSE_DIRECTION, helper::IsTrainPartReversed(src));

	if (v->IsMultiheaded()) {
		const T *other = helper::GetTrainMultiheadOtherPart(src);
		/* For template vehicles, just use the front part, fix any discrepancy later */
		v->other_multiheaded_part->cargo_type = other->cargo_type;
		v->other_multiheaded_part->cargo_subtype = other->cargo_subtype;
	}

	while (true) {
		v->cargo_type = src->cargo_type;
		v->cargo_subtype = src->cargo_subtype;

		if (v->HasArticulatedPart()) {
			v = v->Next();
		} else {
			break;
		}

		if (src->HasArticulatedPart()) {
			src = src->Next();
		} else {
			break;
		}
	}

	v->First()->ConsistChanged(CCF_ARRANGE);
	InvalidateVehicleTickCaches();
}

Train* VirtualTrainFromTemplateVehicle(const TemplateVehicle* tv, StringID &err, uint32_t user)
{
	CommandCost c;
	Train *tmp, *head, *tail;
	const TemplateVehicle* tv_head = tv;

	assert(tv->owner == _current_company);

	head = BuildVirtualRailVehicle(tv->engine_type, err, user, true);
	if (!head) return nullptr;

	UpdateNewVirtualTrainFromSource(head, tv);

	tail = head;
	tv = tv->GetNextUnit();
	while (tv) {
		tmp = BuildVirtualRailVehicle(tv->engine_type, err, user, true);
		if (!tmp) {
			CmdDeleteVirtualTrain(INVALID_TILE, DC_EXEC, head->index, 0, nullptr);
			return nullptr;
		}

		UpdateNewVirtualTrainFromSource(tmp, tv);

		CmdMoveRailVehicle(INVALID_TILE, DC_EXEC, (1 << 21) | tmp->index, tail->index, 0);
		tail = tmp;

		tv = tv->GetNextUnit();
	}

	for (tv = tv_head, tmp = head; tv != nullptr && tmp != nullptr; tv = tv->Next(), tmp = tmp->Next()) {
		tmp->cargo_type = tv->cargo_type;
		tmp->cargo_subtype = tv->cargo_subtype;
	}

	_new_vehicle_id = head->index;

	return head;
}

/**
 * Create a virtual train from a regular train.
 * @param tile unused
 * @param flags type of operation
 * @param p1 the train index
 * @param p2 user
 * @param text unused
 * @return the cost of this operation or an error
 */
CommandCost CmdVirtualTrainFromTrain(TileIndex tile, DoCommandFlag flags, uint32_t p1, uint32_t p2, const char *text)
{
	VehicleID vehicle_id = p1;
	Vehicle* vehicle = Vehicle::GetIfValid(vehicle_id);

	if (vehicle == nullptr || vehicle->type != VEH_TRAIN) {
		return CMD_ERROR;
	}

	Train* train = Train::From(vehicle);

	bool should_execute = (flags & DC_EXEC) != 0;

	if (should_execute) {
		CommandCost c;
		Train *tmp, *head, *tail;
		StringID err = INVALID_STRING_ID;

		head = BuildVirtualRailVehicle(train->engine_type, err, p2, true);
		if (!head) return CommandCost(err);

		UpdateNewVirtualTrainFromSource(head, train);

		tail = head;
		train = train->GetNextUnit();
		while (train) {
			tmp = BuildVirtualRailVehicle(train->engine_type, err, p2, true);
			if (!tmp) {
				CmdDeleteVirtualTrain(tile, flags, head->index, 0, nullptr);
				return CommandCost(err);
			}

			UpdateNewVirtualTrainFromSource(tmp, train);

			CmdMoveRailVehicle(0, DC_EXEC, (1 << 21) | tmp->index, tail->index, 0);
			tail = tmp;

			train = train->GetNextUnit();
		}

		_new_vehicle_id = head->index;
	}

	return CommandCost();
}

/**
 * Delete a virtual train
 * @param tile unused
 * @param flags type of operation
 * @param p1 the vehicle's index
 * @param p2 unused
 * @param text unused
 * @return the cost of this operation or an error
 */
CommandCost CmdDeleteVirtualTrain(TileIndex tile, DoCommandFlag flags, uint32_t p1, uint32_t p2, const char *text)
{
	VehicleID vehicle_id = p1;

	Vehicle* vehicle = Vehicle::GetIfValid(vehicle_id);

	if (vehicle == nullptr || vehicle->type != VEH_TRAIN) {
		return CMD_ERROR;
	}
	CommandCost ret = CheckOwnership(vehicle->owner);
	if (ret.Failed()) return ret;

	vehicle = vehicle->First();

	Train* train = Train::From(vehicle);
	if (!train->IsVirtual()) {
		return CMD_ERROR;
	}

	bool should_execute = (flags & DC_EXEC) != 0;

	if (should_execute) {
		delete train;
	}

	return CommandCost();
}

/**
 * Replace a template vehicle with another one based on a virtual train.
 * @param tile unused
 * @param flags type of operation
 * @param p1 the template vehicle's index
 * @param p2 the virtual train's index
 * @param text unused
 * @return the cost of this operation or an error
 */
CommandCost CmdReplaceTemplateVehicle(TileIndex tile, DoCommandFlag flags, uint32_t p1, uint32_t p2, const char *text)
{
	VehicleID template_vehicle_id = p1;
	VehicleID virtual_train_id = p2;

	TemplateVehicle *template_vehicle = TemplateVehicle::GetIfValid(template_vehicle_id);
	Vehicle *vehicle = Vehicle::GetIfValid(virtual_train_id);

	if (vehicle == nullptr || vehicle->type != VEH_TRAIN) {
		return CMD_ERROR;
	}
	CommandCost ret = CheckOwnership(vehicle->owner);
	if (ret.Failed()) return ret;
	if (template_vehicle != nullptr) {
		ret = CheckOwnership(template_vehicle->owner);
		if (ret.Failed()) return ret;
	}

	vehicle = vehicle->First();

	Train *train = Train::From(vehicle);
	if (!train->IsVirtual()) {
		return CMD_ERROR;
	}
	if (!TemplateVehicle::CanAllocateItem(CountVehiclesInChain(train))) {
		return CMD_ERROR;
	}

	bool should_execute = (flags & DC_EXEC) != 0;

	if (should_execute) {
		VehicleID old_ID = INVALID_VEHICLE;

		bool restore_flags = false;
		bool reuse_depot_vehicles = false;
		bool keep_remaining_vehicles = false;
		bool refit_as_template = true;
		bool replace_old_only = false;
		std::string name;

		if (template_vehicle != nullptr) {
			old_ID = template_vehicle->index;
			restore_flags = true;
			reuse_depot_vehicles = template_vehicle->reuse_depot_vehicles;
			keep_remaining_vehicles = template_vehicle->keep_remaining_vehicles;
			refit_as_template = template_vehicle->refit_as_template;
			replace_old_only = template_vehicle->replace_old_only;
			name = std::move(template_vehicle->name);
			delete template_vehicle;
			template_vehicle = nullptr;
		}

		template_vehicle = TemplateVehicleFromVirtualTrain(train);

		if (restore_flags) {
			template_vehicle->reuse_depot_vehicles = reuse_depot_vehicles;
			template_vehicle->keep_remaining_vehicles = keep_remaining_vehicles;
			template_vehicle->refit_as_template = refit_as_template;
			template_vehicle->replace_old_only = replace_old_only;
			template_vehicle->name = std::move(name);
		}

		/* Make sure our replacements still point to the correct thing. */
		if (old_ID != INVALID_VEHICLE && old_ID != template_vehicle->index) {
			bool reindex = false;
			for (TemplateReplacement *tr : TemplateReplacement::Iterate()) {
				if (tr->GetTemplateVehicleID() == old_ID) {
					tr->SetTemplate(template_vehicle->index);
					reindex = true;
				}
			}
			if (reindex) {
				ReindexTemplateReplacements();
				MarkTrainsUsingTemplateAsPendingTemplateReplacement(template_vehicle);
			}
		} else if (template_vehicle->NumGroupsUsingTemplate() > 0) {
			MarkTrainsUsingTemplateAsPendingTemplateReplacement(template_vehicle);
		}

		InvalidateWindowClassesData(WC_TEMPLATEGUI_MAIN, 0);
	}

	return CommandCost();
}

/**
 * Clone a vehicle to create a template vehicle.
 * @param tile unused
 * @param flags type of operation
 * @param p1 the original vehicle's index
 * @param p2 unused
 * @param text unused
 * @return the cost of this operation or an error
 */
CommandCost CmdTemplateVehicleFromTrain(TileIndex tile, DoCommandFlag flags, uint32_t p1, uint32_t p2, const char *text)
{
	// create a new template from the clicked vehicle
	TemplateVehicle *tv;

	Vehicle *t = Vehicle::GetIfValid(p1);

	Train *clicked = Train::GetIfValid(t->index);
	if (!clicked) return CMD_ERROR;

	Train *init_clicked = clicked;

	int len = CountVehiclesInChain(clicked);
	if (!TemplateVehicle::CanAllocateItem(len)) {
		return CMD_ERROR;
	}

	for (Train *v = clicked; v != nullptr; v = v->GetNextUnit()) {
		const Engine *e = Engine::GetIfValid(v->engine_type);
		if (e == nullptr || e->type != VEH_TRAIN) {
			return CommandCost(STR_ERROR_RAIL_VEHICLE_NOT_AVAILABLE + VEH_TRAIN);
		}
	}

	bool should_execute = (flags & DC_EXEC) != 0;

	if (should_execute) {
		TemplateVehicle *tmp = nullptr;
		TemplateVehicle *prev = nullptr;
		for (; clicked != nullptr; clicked = clicked->Next()) {
			tmp = new TemplateVehicle(clicked->engine_type);
			SetupTemplateVehicleFromVirtual(tmp, prev, clicked);
			tmp->owner = _current_company;
			prev = tmp;
		}

		tmp->First()->SetRealLength(CeilDiv(init_clicked->gcache.cached_total_length * 10, TILE_SIZE));
		tv = tmp->First();

		if (!tv) return CMD_ERROR;

		InvalidateWindowClassesData(WC_TEMPLATEGUI_MAIN, 0);
	}

	return CommandCost();
}

/**
 * Delete a template vehicle.
 * @param tile unused
 * @param flags type of operation
 * @param p1 the template vehicle's index
 * @param p2 unused
 * @param text unused
 * @return the cost of this operation or an error
 */
CommandCost CmdDeleteTemplateVehicle(TileIndex tile, DoCommandFlag flags, uint32_t p1, uint32_t p2, const char *text)
{
	// Identify template to delete
	TemplateVehicle *del = TemplateVehicle::GetIfValid(p1);

	if (del == nullptr) return CMD_ERROR;
	CommandCost ret = CheckOwnership(del->owner);
	if (ret.Failed()) return ret;

	bool should_execute = (flags & DC_EXEC) != 0;

	if (should_execute) {
		// Remove corresponding template replacements if existing
		for (TemplateReplacement *tr : TemplateReplacement::Iterate()) {
			if (tr->Template() == del->index) {
				delete tr;
			}
		}

		delete del;

		InvalidateWindowClassesData(WC_CREATE_TEMPLATE, 0);
		InvalidateWindowClassesData(WC_TEMPLATEGUI_MAIN, 0);
	}

	return CommandCost();
}

/**
 * Issues a template replacement for a vehicle group
 * @param tile unused
 * @param flags type of operation
 * @param p1 the group index
 * @param p2 the template vehicle's index
 * @param text unused
 * @return the cost of this operation or an error
 */
CommandCost CmdIssueTemplateReplacement(TileIndex tile, DoCommandFlag flags, uint32_t p1, uint32_t p2, const char *text)
{
	bool should_execute = (flags & DC_EXEC) != 0;

	GroupID group_id = p1;
	TemplateID template_id = p2;

	if (should_execute) {
		bool succeeded = IssueTemplateReplacement(group_id, template_id);

		if (!succeeded) {
			return CMD_ERROR;
		}

		InvalidateWindowClassesData(WC_TEMPLATEGUI_MAIN, 0);
	}

	return CommandCost();
}

/**
 * Deletes a template replacement from a vehicle group
 * @param tile unused
 * @param flags type of operation
 * @param p1 the group index
 * @param p2 unused
 * @param text unused
 * @return the cost of this operation or an error
 */
CommandCost CmdDeleteTemplateReplacement(TileIndex tile, DoCommandFlag flags, uint32_t p1, uint32_t p2, const char *text)
{
	bool should_execute = (flags & DC_EXEC) != 0;

	GroupID group_id = p1;

	if (should_execute) {
		TemplateReplacement* tr = GetTemplateReplacementByGroupID(group_id);
		if (tr != nullptr) {
			delete tr;
		}

		InvalidateWindowClassesData(WC_TEMPLATEGUI_MAIN, 0);
	}

	return CommandCost();
}


/**
 * Clone a vehicle. If it is a train, it will clone all the cars too
 * @param tile tile of the depot where the cloned vehicle is build
 * @param flags type of operation
 * @param p1 the original vehicle's index
 * @param p2 1 = shared orders, else copied orders
 * @param text unused
 * @return the cost of this operation or an error
 */
CommandCost CmdCloneVehicle(TileIndex tile, DoCommandFlag flags, uint32_t p1, uint32_t p2, const char *text)
{
	CommandCost total_cost(EXPENSES_NEW_VEHICLES);

	Vehicle *v = Vehicle::GetIfValid(p1);
	if (v == nullptr || !v->IsPrimaryVehicle()) return CMD_ERROR;
	Vehicle *v_front = v;
	Vehicle *w = nullptr;
	Vehicle *w_front = nullptr;
	Vehicle *w_rear = nullptr;

	/*
	 * v_front is the front engine in the original vehicle
	 * v is the car/vehicle of the original vehicle that is currently being copied
	 * w_front is the front engine of the cloned vehicle
	 * w is the car/vehicle currently being cloned
	 * w_rear is the rear end of the cloned train. It's used to add more cars and is only used by trains
	 */

	CommandCost ret = CheckOwnership(v->owner);
	if (ret.Failed()) return ret;

	if (v->type == VEH_TRAIN && (!v->IsFrontEngine() || Train::From(v)->crash_anim_pos >= 4400)) return CMD_ERROR;

	/* check that we can allocate enough vehicles */
	if (!(flags & DC_EXEC)) {
		int veh_counter = 0;
		do {
			veh_counter++;
		} while ((v = v->Next()) != nullptr);

		if (!Vehicle::CanAllocateItem(veh_counter)) {
			return CommandCost(STR_ERROR_TOO_MANY_VEHICLES_IN_GAME);
		}
	}

	v = v_front;

	do {
		if (v->type == VEH_TRAIN && Train::From(v)->IsRearDualheaded()) {
			/* we build the rear ends of multiheaded trains with the front ones */
			continue;
		}

		/* In case we're building a multi headed vehicle and the maximum number of
		 * vehicles is almost reached (e.g. max trains - 1) not all vehicles would
		 * be cloned. When the non-primary engines were build they were seen as
		 * 'new' vehicles whereas they would immediately be joined with a primary
		 * engine. This caused the vehicle to be not build as 'the limit' had been
		 * reached, resulting in partially build vehicles and such. */
		DoCommandFlag build_flags = flags;
		if ((flags & DC_EXEC) && !v->IsPrimaryVehicle()) build_flags |= DC_AUTOREPLACE;

		CommandCost cost = DoCommand(tile, v->engine_type | (1 << 16) | (INVALID_CARGO << 24), 0, build_flags, GetCmdBuildVeh(v));

		if (cost.Failed()) {
			/* Can't build a part, then sell the stuff we already made; clear up the mess */
			if (w_front != nullptr) DoCommand(w_front->tile, w_front->index | (1 << 20), 0, flags, GetCmdSellVeh(w_front));
			return cost;
		}

		total_cost.AddCost(cost);

		if (flags & DC_EXEC) {
			w = Vehicle::Get(_new_vehicle_id);

			if (v->type == VEH_TRAIN && HasBit(Train::From(v)->flags, VRF_REVERSE_DIRECTION)) {
				SetBit(Train::From(w)->flags, VRF_REVERSE_DIRECTION);
			}

			if (v->type == VEH_TRAIN && !v->IsFrontEngine()) {
				/* this s a train car
				 * add this unit to the end of the train */
				CommandCost result = DoCommand(0, w->index | 1 << 20, w_rear->index, flags, CMD_MOVE_RAIL_VEHICLE);
				if (result.Failed()) {
					/* The train can't be joined to make the same consist as the original.
					 * Sell what we already made (clean up) and return an error.           */
					DoCommand(w_front->tile, w_front->index | 1 << 20, 0, flags, GetCmdSellVeh(w_front));
					DoCommand(w_front->tile, w->index       | 1 << 20, 0, flags, GetCmdSellVeh(w));
					return result; // return error and the message returned from CMD_MOVE_RAIL_VEHICLE
				}
			} else {
				/* this is a front engine or not a train. */
				w_front = w;
				w->service_interval = v->service_interval;
				w->SetServiceIntervalIsCustom(v->ServiceIntervalIsCustom());
				w->SetServiceIntervalIsPercent(v->ServiceIntervalIsPercent());
			}
			w_rear = w; // trains needs to know the last car in the train, so they can add more in next loop
		}
	} while (v->type == VEH_TRAIN && (v = v->GetNextVehicle()) != nullptr);

	if ((flags & DC_EXEC) && v_front->type == VEH_TRAIN) {
		/* for trains this needs to be the front engine due to the callback function */
		_new_vehicle_id = w_front->index;
	}

	const Company *owner = Company::GetIfValid(_current_company);
	if ((flags & DC_EXEC) && ((p2 & 1) || owner == nullptr || owner->settings.copy_clone_add_to_group)) {
		/* Cloned vehicles belong to the same group */
		DoCommand(0, v_front->group_id, w_front->index, flags, CMD_ADD_VEHICLE_GROUP);
	}


	/* Take care of refitting. */
	w = w_front;
	v = v_front;

	/* Both building and refitting are influenced by newgrf callbacks, which
	 * makes it impossible to accurately estimate the cloning costs. In
	 * particular, it is possible for engines of the same type to be built with
	 * different numbers of articulated parts, so when refitting we have to
	 * loop over real vehicles first, and then the articulated parts of those
	 * vehicles in a different loop. */
	do {
		do {
			if (flags & DC_EXEC) {
				assert(w != nullptr);

				/* Find out what's the best sub type */
				uint8_t subtype = GetBestFittingSubType(v, w, v->cargo_type);
				if (w->cargo_type != v->cargo_type || w->cargo_subtype != subtype) {
					CommandCost cost = DoCommand(0, w->index, v->cargo_type | 1U << 25 | (subtype << 8), flags, GetCmdRefitVeh(v));
					if (cost.Succeeded()) total_cost.AddCost(cost);
				}

				if (w->IsGroundVehicle() && w->HasArticulatedPart()) {
					w = w->GetNextArticulatedPart();
				} else {
					break;
				}
			} else {
				const Engine *e = v->GetEngine();
				CargoID initial_cargo = (e->CanCarryCargo() ? e->GetDefaultCargoType() : INVALID_CARGO);

				if (v->cargo_type != initial_cargo && initial_cargo != INVALID_CARGO) {
					bool dummy;
					total_cost.AddCost(GetRefitCost(nullptr, v->engine_type, v->cargo_type, v->cargo_subtype, &dummy));
				}
			}

			if (v->IsGroundVehicle() && v->HasArticulatedPart()) {
				v = v->GetNextArticulatedPart();
			} else {
				break;
			}
		} while (v != nullptr);

		if ((flags & DC_EXEC) && (v->type == VEH_TRAIN || v->type == VEH_SHIP)) w = w->GetNextVehicle();
	} while ((v->type == VEH_TRAIN || v->type == VEH_SHIP) && (v = v->GetNextVehicle()) != nullptr);

	if (flags & DC_EXEC) {
		/*
		 * Set the orders of the vehicle. Cannot do it earlier as we need
		 * the vehicle refitted before doing this, otherwise the moved
		 * cargo types might not match (passenger vs non-passenger)
		 */
		CommandCost result = DoCommand(0, w_front->index | (p2 & 1 ? CO_SHARE : CO_COPY) << 30, v_front->index, flags, CMD_CLONE_ORDER);
		if (result.Failed()) {
			/* The vehicle has already been bought, so now it must be sold again. */
			DoCommand(w_front->tile, w_front->index | 1 << 20, 0, flags, GetCmdSellVeh(w_front));
			return result;
		}

		/* Now clone the vehicle's name, if it has one. */
		if (!v_front->name.empty()) CloneVehicleName(v_front, w_front);

		/* Since we can't estimate the cost of cloning a vehicle accurately we must
		 * check whether the company has enough money manually. */
		if (!CheckCompanyHasMoney(total_cost)) {
			/* The vehicle has already been bought, so now it must be sold again. */
			DoCommand(w_front->tile, w_front->index | 1 << 20, 0, flags, GetCmdSellVeh(w_front));
			return total_cost;
		}
	}

	return total_cost;
}

/**
 * Clone a vehicle from a template.
 * @param tile tile of the depot where the cloned vehicle is build
 * @param flags type of operation
 * @param p1 the original template vehicle's index
 * @param p2 unused
 * @param text unused
 * @return the cost of this operation or an error
 */
CommandCost CmdCloneVehicleFromTemplate(TileIndex tile, DoCommandFlag flags, uint32_t p1, uint32_t p2, const char *text)
{
	TemplateVehicle* tv = TemplateVehicle::GetIfValid(p1);

	if (tv == nullptr) {
		return CMD_ERROR;
	}

	CommandCost ret = CheckOwnership(tv->owner);
	if (ret.Failed()) return ret;

	/* Vehicle construction needs random bits, so we have to save the random
	 * seeds to prevent desyncs. */
	SavedRandomSeeds saved_seeds;
	SaveRandomSeeds(&saved_seeds);

	auto guard = scope_guard([&]() {
		if (!(flags & DC_EXEC)) RestoreRandomSeeds(saved_seeds);
	});

	ret = DoCommand(0, tv->index, 0, DC_EXEC, CMD_VIRTUAL_TRAIN_FROM_TEMPLATE_VEHICLE | CMD_MSG(STR_ERROR_CAN_T_BUY_TRAIN));
	if (ret.Failed()) return ret;

	Train* virt = Train::From(Vehicle::Get(_new_vehicle_id));

	ret = DoCommand(tile, _new_vehicle_id, 0, flags, CMD_CLONE_VEHICLE | CMD_MSG(STR_ERROR_CAN_T_BUY_TRAIN));

	delete virt;

	return ret;
}

/**
 * Send all vehicles of type to depots
 * @param flags   the flags used for DoCommand()
 * @param depot_flags depot command flags
 * @param vli     identifier of the vehicle list
 * @return 0 for success and CMD_ERROR if no vehicle is able to go to depot
 */
static CommandCost SendAllVehiclesToDepot(DoCommandFlag flags, DepotCommand depot_flags, const VehicleListIdentifier &vli, const CargoID cid)
{
	VehicleList list;

	if (!GenerateVehicleSortList(&list, vli, cid)) return CMD_ERROR;

	/* Send all the vehicles to a depot */
	bool had_success = false;
	for (uint i = 0; i < list.size(); i++) {
		const Vehicle *v = list[i];
		CommandCost ret = DoCommand(v->tile, v->index | depot_flags, 0, flags, GetCmdSendToDepot(vli.vtype));

		if (ret.Succeeded()) {
			had_success = true;

			/* Return 0 if DC_EXEC is not set this is a valid goto depot command)
			 * In this case we know that at least one vehicle can be sent to a depot
			 * and we will issue the command. We can now safely quit the loop, knowing
			 * it will succeed at least once. With DC_EXEC we really need to send them to the depot */
			if (!(flags & DC_EXEC)) break;
		}
	}

	return had_success ? CommandCost() : CMD_ERROR;
}

/**
 * Send a vehicle to the depot.
 * @param tile unused
 * @param flags for command type
 * @param p1 bitmask
 * - p1 0-19: bitvehicle ID to send to the depot
 * - p1 0- 7: cargo filter for DEPOT_MASS_SEND mode
 * - p1 bits 27-31  - DEPOT_ flags (see vehicle_type.h)
 * @param p2 packed VehicleListIdentifier, or specific depot tile
 * @param text unused
 * @return the cost of this operation or an error
 */
CommandCost CmdSendVehicleToDepot(TileIndex tile, DoCommandFlag flags, uint32_t p1, uint32_t p2, const char *text)
{
	if (p1 & DEPOT_MASS_SEND) {
		/* Mass goto depot requested */
		VehicleListIdentifier vli;
		if (!vli.UnpackIfValid(p2)) return CMD_ERROR;
		uint32_t depot_flags = (p1 & (DEPOT_SERVICE | DEPOT_CANCEL | DEPOT_SELL));
		if (!(p1 & DEPOT_CANCEL)) depot_flags |= DEPOT_DONT_CANCEL;
		return SendAllVehiclesToDepot(flags, (DepotCommand) depot_flags, vli, GB(p1, 0, 8));
	}

	Vehicle *v = Vehicle::GetIfValid(GB(p1, 0, 20));
	if (v == nullptr) return CMD_ERROR;
	if (!v->IsPrimaryVehicle()) return CMD_ERROR;

	return v->SendToDepot(flags, (DepotCommand)(p1 & DEPOT_COMMAND_MASK), p2);
}

/**
 * Give a custom name to your vehicle
 * @param tile unused
 * @param flags type of operation
 * @param p1 vehicle ID to name
 * @param p2 unused
 * @param text the new name or an empty string when resetting to the default
 * @return the cost of this operation or an error
 */
CommandCost CmdRenameVehicle(TileIndex tile, DoCommandFlag flags, uint32_t p1, uint32_t p2, const char *text)
{
	Vehicle *v = Vehicle::GetIfValid(p1);
	if (v == nullptr || !v->IsPrimaryVehicle()) return CMD_ERROR;

	CommandCost ret = CheckOwnership(v->owner);
	if (ret.Failed()) return ret;

	bool reset = StrEmpty(text);

	if (!reset) {
		if (Utf8StringLength(text) >= MAX_LENGTH_VEHICLE_NAME_CHARS) return CMD_ERROR;
		if (!(flags & DC_AUTOREPLACE) && !IsUniqueVehicleName(text)) return CommandCost(STR_ERROR_NAME_MUST_BE_UNIQUE);
	}

	if (flags & DC_EXEC) {
		if (reset) {
			v->name.clear();
		} else {
			v->name = text;
		}
		InvalidateWindowClassesData(GetWindowClassForVehicleType(v->type), 1);
		InvalidateWindowClassesData(WC_DEPARTURES_BOARD, 0);
		MarkWholeScreenDirty();
	}

	return CommandCost();
}


/**
 * Change the service interval of a vehicle
 * @param tile unused
 * @param flags type of operation
 * @param p1 vehicle ID that is being service-interval-changed
 * @param p2 bitmask
 * - p2 = (bit  0-15) - new service interval
 * - p2 = (bit 16)    - service interval is custom flag
 * - p2 = (bit 17)    - service interval is percentage flag
 * @param text unused
 * @return the cost of this operation or an error
 */
CommandCost CmdChangeServiceInt(TileIndex tile, DoCommandFlag flags, uint32_t p1, uint32_t p2, const char *text)
{
	Vehicle *v = Vehicle::GetIfValid(p1);
	if (v == nullptr || !v->IsPrimaryVehicle()) return CMD_ERROR;

	CommandCost ret = CheckOwnership(v->owner);
	if (ret.Failed()) return ret;

	const Company *company = Company::Get(v->owner);
	bool iscustom  = HasBit(p2, 16);
	bool ispercent = iscustom ? HasBit(p2, 17) : company->settings.vehicle.servint_ispercent;

	uint16_t serv_int;
	if (iscustom) {
		serv_int = GB(p2, 0, 16);
		if (serv_int != GetServiceIntervalClamped(serv_int, ispercent)) return CMD_ERROR;
	} else {
		serv_int = CompanyServiceInterval(company, v->type);
	}

	if (flags & DC_EXEC) {
		v->SetServiceInterval(serv_int);
		v->SetServiceIntervalIsCustom(iscustom);
		v->SetServiceIntervalIsPercent(ispercent);
		SetWindowDirty(WC_VEHICLE_DETAILS, v->index);
	}

	return CommandCost();
}<|MERGE_RESOLUTION|>--- conflicted
+++ resolved
@@ -650,17 +650,10 @@
 		if (callback != CALLBACK_FAILED) {
 			if (v->GetGRF()->grf_version < 8) {
 				/* 8 bit result 0xFF means 'allow' */
-<<<<<<< HEAD
-				if (callback < 0x400 && GB(callback, 0, 8) != 0xFF) error = GetGRFStringID(v->GetGRF(), 0xD000 + callback);
+				if (callback < 0x400 && GB(callback, 0, 8) != 0xFF) error = GetGRFStringID(v->GetGRF(), GRFSTR_MISC_GRF_TEXT + callback);
 			} else {
 				if (callback < 0x400) {
-					error = GetGRFStringID(v->GetGRF(), 0xD000 + callback);
-=======
-				if (callback < 0x400 && GB(callback, 0, 8) != 0xFF) error = GetGRFStringID(v->GetGRFID(), GRFSTR_MISC_GRF_TEXT + callback);
-			} else {
-				if (callback < 0x400) {
-					error = GetGRFStringID(v->GetGRFID(), GRFSTR_MISC_GRF_TEXT + callback);
->>>>>>> b653f875
+					error = GetGRFStringID(v->GetGRF(), GRFSTR_MISC_GRF_TEXT + callback);
 				} else {
 					switch (callback) {
 						case 0x400: // allow
