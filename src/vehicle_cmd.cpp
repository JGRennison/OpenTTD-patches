/*
 * This file is part of OpenTTD.
 * OpenTTD is free software; you can redistribute it and/or modify it under the terms of the GNU General Public License as published by the Free Software Foundation, version 2.
 * OpenTTD is distributed in the hope that it will be useful, but WITHOUT ANY WARRANTY; without even the implied warranty of MERCHANTABILITY or FITNESS FOR A PARTICULAR PURPOSE.
 * See the GNU General Public License for more details. You should have received a copy of the GNU General Public License along with OpenTTD. If not, see <http://www.gnu.org/licenses/>.
 */

/** @file vehicle_cmd.cpp Commands for vehicles. */

#include "stdafx.h"
#include "roadveh.h"
#include "news_func.h"
#include "airport.h"
#include "command_func.h"
#include "company_func.h"
#include "train.h"
#include "aircraft.h"
#include "newgrf_text.h"
#include "vehicle_func.h"
#include "string_func.h"
#include "depot_map.h"
#include "vehiclelist.h"
#include "engine_func.h"
#include "articulated_vehicles.h"
#include "autoreplace_cmd.h"
#include "autoreplace_gui.h"
#include "group.h"
#include "group_cmd.h"
#include "order_backup.h"
#include "order_cmd.h"
#include "infrastructure_func.h"
#include "ship.h"
#include "newgrf.h"
#include "company_base.h"
#include "core/random_func.hpp"
#include "vehicle_cmd.h"
#include "train_cmd.h"
#include "tbtr_template_vehicle.h"
#include "tbtr_template_vehicle_cmd.h"
#include "tbtr_template_vehicle_func.h"
#include "scope.h"

#include "table/strings.h"

#include "safeguards.h"

/* Tables used in vehicle_func.h to find the right error message for a certain vehicle type */
const StringID _veh_build_msg_table[] = {
	STR_ERROR_CAN_T_BUY_TRAIN,
	STR_ERROR_CAN_T_BUY_ROAD_VEHICLE,
	STR_ERROR_CAN_T_BUY_SHIP,
	STR_ERROR_CAN_T_BUY_AIRCRAFT,
};

const StringID _veh_sell_msg_table[] = {
	STR_ERROR_CAN_T_SELL_TRAIN,
	STR_ERROR_CAN_T_SELL_ROAD_VEHICLE,
	STR_ERROR_CAN_T_SELL_SHIP,
	STR_ERROR_CAN_T_SELL_AIRCRAFT,
};

const StringID _veh_sell_all_msg_table[] = {
	STR_ERROR_CAN_T_SELL_ALL_TRAIN,
	STR_ERROR_CAN_T_SELL_ALL_ROAD_VEHICLE,
	STR_ERROR_CAN_T_SELL_ALL_SHIP,
	STR_ERROR_CAN_T_SELL_ALL_AIRCRAFT,
};

const StringID _veh_autoreplace_msg_table[] = {
	STR_ERROR_CAN_T_AUTOREPLACE_TRAIN,
	STR_ERROR_CAN_T_AUTOREPLACE_ROAD_VEHICLE,
	STR_ERROR_CAN_T_AUTOREPLACE_SHIP,
	STR_ERROR_CAN_T_AUTOREPLACE_AIRCRAFT,
};

const StringID _veh_refit_msg_table[] = {
	STR_ERROR_CAN_T_REFIT_TRAIN,
	STR_ERROR_CAN_T_REFIT_ROAD_VEHICLE,
	STR_ERROR_CAN_T_REFIT_SHIP,
	STR_ERROR_CAN_T_REFIT_AIRCRAFT,
};

const StringID _send_to_depot_msg_table[] = {
	STR_ERROR_CAN_T_SEND_TRAIN_TO_DEPOT,
	STR_ERROR_CAN_T_SEND_ROAD_VEHICLE_TO_DEPOT,
	STR_ERROR_CAN_T_SEND_SHIP_TO_DEPOT,
	STR_ERROR_CAN_T_SEND_AIRCRAFT_TO_HANGAR,
};


CommandCost CmdBuildRailVehicle(TileIndex tile, DoCommandFlags flags, const Engine *e, Vehicle **v);
CommandCost CmdBuildRoadVehicle(TileIndex tile, DoCommandFlags flags, const Engine *e, Vehicle **v);
CommandCost CmdBuildShip       (TileIndex tile, DoCommandFlags flags, const Engine *e, Vehicle **v);
CommandCost CmdBuildAircraft   (TileIndex tile, DoCommandFlags flags, const Engine *e, Vehicle **v);
static CommandCost GetRefitCost(const Vehicle *v, EngineID engine_type, CargoType new_cid, uint8_t new_subtype, bool *auto_refit_allowed);

/**
 * Build a vehicle.
 * @param flags for command
 * @param tile tile of depot where the vehicle is built
 * @param eid vehicle type being built.
 * @param use_free_vehicles use free vehicles when building the vehicle.
 * @param cargo refit cargo type.
 * @param client_id User
 * @return the cost of this operation or an error
 */
CommandCost CmdBuildVehicle(DoCommandFlags flags, TileIndex tile, EngineID eid, bool use_free_vehicles, CargoType cargo, ClientID client_id)
{
	/* Elementary check for valid location. */
	if (!IsDepotTile(tile)) return CMD_ERROR;

	VehicleType type = GetDepotVehicleType(tile);
	if (!IsTileOwner(tile, _current_company)) {
		if (!_settings_game.economy.infrastructure_sharing[type]) return CommandCost(STR_ERROR_CANT_PURCHASE_OTHER_COMPANY_DEPOT);

		const Company *c = Company::GetIfValid(GetTileOwner(tile));
		if (c == nullptr || !c->settings.infra_others_buy_in_depot[type]) return CommandCost(STR_ERROR_CANT_PURCHASE_OTHER_COMPANY_DEPOT);
	}

	/* Validate the engine type. */
	if (!IsEngineBuildable(eid, type, _current_company)) return CommandCost(STR_ERROR_RAIL_VEHICLE_NOT_AVAILABLE + type);

	/* Validate the cargo type. */
	if (cargo >= NUM_CARGO && cargo != INVALID_CARGO) return CMD_ERROR;

	const Engine *e = Engine::Get(eid);
	CommandCost value(EXPENSES_NEW_VEHICLES, e->GetCost());

	/* Engines without valid cargo should not be available */
	CargoType default_cargo = e->GetDefaultCargoType();
	if (default_cargo == INVALID_CARGO) return CMD_ERROR;

	bool refitting = cargo != INVALID_CARGO && cargo != default_cargo;

	/* Check whether the number of vehicles we need to build can be built according to pool space. */
	uint num_vehicles;
	switch (type) {
		case VEH_TRAIN:    num_vehicles = (e->u.rail.railveh_type == RAILVEH_MULTIHEAD ? 2 : 1) + CountArticulatedParts(eid, false); break;
		case VEH_ROAD:     num_vehicles = 1 + CountArticulatedParts(eid, false); break;
		case VEH_SHIP:     num_vehicles = 1 + CountArticulatedParts(eid, false); break;
		case VEH_AIRCRAFT: num_vehicles = e->u.air.subtype & AIR_CTOL ? 2 : 3; break;
		default: NOT_REACHED(); // Safe due to IsDepotTile()
	}
	if (!Vehicle::CanAllocateItem(num_vehicles)) return CommandCost(STR_ERROR_TOO_MANY_VEHICLES_IN_GAME);

	/* Check whether we can allocate a unit number. Autoreplace does not allocate
	 * an unit number as it will (always) reuse the one of the replaced vehicle
	 * and (train) wagons don't have an unit number in any scenario. */
	UnitID unit_num = (flags.Test(DoCommandFlag::QueryCost) || flags.Test(DoCommandFlag::AutoReplace) || (type == VEH_TRAIN && e->u.rail.railveh_type == RAILVEH_WAGON)) ? 0 : GetFreeUnitNumber(type);
	if (unit_num == UINT16_MAX) return CommandCost(STR_ERROR_TOO_MANY_VEHICLES_IN_GAME);

	/* If we are refitting we need to temporarily purchase the vehicle to be able to
	 * test it. */
	DoCommandFlags subflags = flags;
	if (refitting && !flags.Test(DoCommandFlag::Execute)) subflags.Set(DoCommandFlag::Execute).Set(DoCommandFlag::AutoReplace);

	/* Vehicle construction needs random bits, so we have to save the random
	 * seeds to prevent desyncs. */
	SavedRandomSeeds saved_seeds;
	SaveRandomSeeds(&saved_seeds);

	Vehicle *v = nullptr;
	switch (type) {
		case VEH_TRAIN:    value.AddCost(CmdBuildRailVehicle(tile, subflags, e, &v)); break;
		case VEH_ROAD:     value.AddCost(CmdBuildRoadVehicle(tile, subflags, e, &v)); break;
		case VEH_SHIP:     value.AddCost(CmdBuildShip       (tile, subflags, e, &v)); break;
		case VEH_AIRCRAFT: value.AddCost(CmdBuildAircraft   (tile, subflags, e, &v)); break;
		default: NOT_REACHED(); // Safe due to IsDepotTile()
	}

	if (value.Succeeded()) {
		if (subflags.Test(DoCommandFlag::Execute)) {
			v->unitnumber = unit_num;
			v->value      = value.GetCost();
			value.SetResultData(v->index);
		}

		if (refitting) {
<<<<<<< HEAD
			/* Refit only one vehicle. If we purchased an engine, it may have gained free wagons.
			 * For ships try to refit all parts. */
			value.AddCost(CmdRefitVehicle(flags, v->index, cargo, 0, false, false, (v->type == VEH_SHIP) ? 0 : 1));
=======
			/* Refit only one vehicle. If we purchased an engine, it may have gained free wagons. */
			CommandCost cc;
			std::tie(cc, refitted_capacity, refitted_mail_capacity, cargo_capacities) = CmdRefitVehicle(flags, v->index, cargo, 0, false, false, 1);
			value.AddCost(std::move(cc));
>>>>>>> edb101d1
		} else {
			/* Fill in non-refitted capacities */
			if (e->type == VEH_TRAIN || e->type == VEH_ROAD || e->type == VEH_SHIP) {
				_returned_vehicle_capacities = GetCapacityOfArticulatedParts(eid);
				_returned_refit_capacity = _returned_vehicle_capacities[default_cargo];
				_returned_mail_refit_capacity = 0;
			} else {
				_returned_refit_capacity = e->GetDisplayDefaultCapacity(&_returned_mail_refit_capacity);
				_returned_vehicle_capacities.Clear();
				_returned_vehicle_capacities[default_cargo] = _returned_refit_capacity;
				CargoType mail = GetCargoTypeByLabel(CT_MAIL);
				if (IsValidCargoType(mail)) _returned_vehicle_capacities[mail] = _returned_mail_refit_capacity;
			}
		}

		if (flags.Test(DoCommandFlag::Execute)) {
			if (type == VEH_TRAIN && use_free_vehicles && !flags.Test(DoCommandFlag::AutoReplace) && Train::From(v)->IsEngine()) {
				/* Move any free wagons to the new vehicle. */
				NormalizeTrainVehInDepot(Train::From(v));
			}

			InvalidateWindowData(WC_VEHICLE_DEPOT, v->tile.base());
			InvalidateWindowClassesData(GetWindowClassForVehicleType(type), 0);
			InvalidateWindowClassesData(WC_DEPARTURES_BOARD, 0);
			SetWindowDirty(WC_COMPANY, _current_company);
			if (IsLocalCompany()) {
				InvalidateAutoreplaceWindow(v->engine_type, v->group_id); // updates the auto replace window (must be called before incrementing num_engines)
			}
		}

		if (subflags.Test(DoCommandFlag::Execute)) {
			GroupStatistics::CountEngine(v, 1);
			GroupStatistics::UpdateAutoreplace(_current_company);

			if (v->IsPrimaryVehicle()) {
				GroupStatistics::CountVehicle(v, 1);
				if (!subflags.Test(DoCommandFlag::AutoReplace)) OrderBackup::Restore(v, client_id);
			}

			Company::Get(v->owner)->freeunits[v->type].UseID(v->unitnumber);
		}


		/* If we are not in DoCommandFlag::Execute undo everything */
		if (flags != subflags) {
			Command<CMD_SELL_VEHICLE>::Do(DoCommandFlag::Execute, v->index, SellVehicleFlags::None, INVALID_CLIENT_ID);
		}
	}

	/* Only restore if we actually did some refitting */
	if (flags != subflags) RestoreRandomSeeds(saved_seeds);

	return value;
}

CommandCost CmdSellRailWagon(DoCommandFlags flags, Vehicle *t, bool sell_chain, bool backup_order, ClientID user);

/**
 * Sell a vehicle.
 * @param flags for command.
 * @param v_id vehicle ID being sold.
 * @param sell_chain sell the vehicle and all vehicles following it in the chain.
 * @param backup_order make a backup of the vehicle's order (if an engine).
 * @param client_id User.
 * @return the cost of this operation or an error.
 */
CommandCost CmdSellVehicle(DoCommandFlags flags, VehicleID v_id, SellVehicleFlags sell_flags, ClientID client_id)
{
	Vehicle *v = Vehicle::GetIfValid(v_id);
	if (v == nullptr) return CMD_ERROR;

	Vehicle *front = v->First();

	CommandCost ret = CheckOwnership(front->owner);
	if (ret.Failed()) return ret;

	if (HasFlag(sell_flags, SellVehicleFlags::VirtualOnly) != HasBit(front->subtype, GVSF_VIRTUAL)) return CMD_ERROR;

	if (front->vehstatus.Test(VehState::Crashed)) return CommandCost(STR_ERROR_VEHICLE_IS_DESTROYED);

	/* Do this check only if the vehicle to be moved is non-virtual */
	if (!HasFlag(sell_flags, SellVehicleFlags::VirtualOnly) && !front->IsStoppedInDepot()) return CommandCost(STR_ERROR_TRAIN_MUST_BE_STOPPED_INSIDE_DEPOT + front->type);

	if (v->type == VEH_TRAIN) {
		ret = CmdSellRailWagon(flags, v, HasFlag(sell_flags, SellVehicleFlags::SellChain), HasFlag(sell_flags, SellVehicleFlags::BackupOrder), client_id);
	} else {
		ret = CommandCost(EXPENSES_NEW_VEHICLES, -front->value);

		if (flags.Test(DoCommandFlag::Execute)) {
			if (front->IsPrimaryVehicle() && HasFlag(sell_flags, SellVehicleFlags::BackupOrder)) OrderBackup::Backup(front, client_id);
			delete front;
		}
	}

	return ret;
}

CommandCost CmdSellVirtualVehicle(DoCommandFlags flags, VehicleID v_id, SellVehicleFlags sell_flags, ClientID client_id)
{
	Train *v = Train::GetIfValid(v_id);
	if (v == nullptr || !v->IsVirtual()) return CMD_ERROR;

	return CmdSellVehicle(flags, v_id, sell_flags | SellVehicleFlags::VirtualOnly, client_id);
}

/**
 * Helper to run the refit cost callback.
 * @param v The vehicle we are refitting, can be nullptr.
 * @param engine_type Which engine to refit
 * @param new_cargo_type Cargo type we are refitting to.
 * @param new_subtype New cargo subtype.
 * @param[out] auto_refit_allowed The refit is allowed as an auto-refit.
 * @return Price for refitting
 */
static int GetRefitCostFactor(const Vehicle *v, EngineID engine_type, CargoType new_cargo_type, uint8_t new_subtype, bool *auto_refit_allowed)
{
	/* Prepare callback param with info about the new cargo type. */
	const Engine *e = Engine::Get(engine_type);

	/* Is this vehicle a NewGRF vehicle? */
	if (e->GetGRF() != nullptr && (e->callbacks_used & SGCU_VEHICLE_REFIT_COST) != 0) {
		const CargoSpec *cs = CargoSpec::Get(new_cargo_type);
		uint32_t param1 = (cs->classes.base() << 16) | (new_subtype << 8) | e->GetGRF()->cargo_map[new_cargo_type];

		uint16_t cb_res = GetVehicleCallback(CBID_VEHICLE_REFIT_COST, param1, 0, engine_type, v);
		if (cb_res != CALLBACK_FAILED) {
			*auto_refit_allowed = HasBit(cb_res, 14);
			int factor = GB(cb_res, 0, 14);
			if (factor >= 0x2000) factor -= 0x4000; // Treat as signed integer.
			return factor;
		}
	}

	*auto_refit_allowed = e->info.refit_cost == 0;
	return (v == nullptr || v->cargo_type != new_cargo_type) ? e->info.refit_cost : 0;
}

/**
 * Learn the price of refitting a certain engine
 * @param v The vehicle we are refitting, can be nullptr.
 * @param engine_type Which engine to refit
 * @param new_cargo_type Cargo type we are refitting to.
 * @param new_subtype New cargo subtype.
 * @param[out] auto_refit_allowed The refit is allowed as an auto-refit.
 * @return Price for refitting
 */
static CommandCost GetRefitCost(const Vehicle *v, EngineID engine_type, CargoType new_cargo_type, uint8_t new_subtype, bool *auto_refit_allowed)
{
	ExpensesType expense_type;
	const Engine *e = Engine::Get(engine_type);
	Price base_price;
	int cost_factor = GetRefitCostFactor(v, engine_type, new_cargo_type, new_subtype, auto_refit_allowed);
	switch (e->type) {
		case VEH_SHIP:
			base_price = PR_BUILD_VEHICLE_SHIP;
			expense_type = EXPENSES_SHIP_RUN;
			break;

		case VEH_ROAD:
			base_price = PR_BUILD_VEHICLE_ROAD;
			expense_type = EXPENSES_ROADVEH_RUN;
			break;

		case VEH_AIRCRAFT:
			base_price = PR_BUILD_VEHICLE_AIRCRAFT;
			expense_type = EXPENSES_AIRCRAFT_RUN;
			break;

		case VEH_TRAIN:
			base_price = (e->u.rail.railveh_type == RAILVEH_WAGON) ? PR_BUILD_VEHICLE_WAGON : PR_BUILD_VEHICLE_TRAIN;
			cost_factor <<= 1;
			expense_type = EXPENSES_TRAIN_RUN;
			break;

		default: NOT_REACHED();
	}
	if (cost_factor < 0) {
		return CommandCost(expense_type, -GetPrice(base_price, -cost_factor, e->GetGRF(), -10));
	} else {
		return CommandCost(expense_type, GetPrice(base_price, cost_factor, e->GetGRF(), -10));
	}
}

/** Helper structure for RefitVehicle() */
struct RefitResult {
	Vehicle *v;         ///< Vehicle to refit
	uint capacity;      ///< New capacity of vehicle
	uint mail_capacity; ///< New mail capacity of aircraft
	uint8_t subtype;       ///< cargo subtype to refit to
};

/**
 * Refits a vehicle (chain).
 * This is the vehicle-type independent part of the CmdRefitXXX functions.
 * @param v            The vehicle to refit.
 * @param only_this    Whether to only refit this vehicle, or to check the rest of them.
 * @param num_vehicles Number of vehicles to refit (not counting articulated parts). Zero means the whole chain.
 * @param new_cargo_type Cargotype to refit to
 * @param new_subtype  Cargo subtype to refit to. 0xFF means to try keeping the same subtype according to GetBestFittingSubType().
 * @param flags        Command flags
 * @param auto_refit   Refitting is done as automatic refitting outside a depot.
 * @return Refit cost.
 */
static CommandCost RefitVehicle(Vehicle *v, bool only_this, uint8_t num_vehicles, CargoType new_cargo_type, uint8_t new_subtype, DoCommandFlags flags, bool auto_refit)
{
	CommandCost cost(v->GetExpenseType(false));
	uint total_capacity = 0;
	uint total_mail_capacity = 0;
	num_vehicles = num_vehicles == 0 ? UINT8_MAX : num_vehicles;
	_returned_vehicle_capacities.Clear();

	VehicleSet vehicles_to_refit;
	if (!only_this) {
		GetVehicleSet(vehicles_to_refit, v, num_vehicles);
		/* In this case, we need to check the whole chain. */
		v = v->First();
	}

	std::vector<RefitResult> refit_result;

	v->InvalidateNewGRFCacheOfChain();
	uint8_t actual_subtype = new_subtype;
	for (; v != nullptr; v = (only_this ? nullptr : v->Next())) {
		/* Reset actual_subtype for every new vehicle */
		if (!v->IsArticulatedPart()) actual_subtype = new_subtype;

		if (v->type == VEH_TRAIN && std::ranges::find(vehicles_to_refit, v->index) == vehicles_to_refit.end() && !only_this) continue;

		const Engine *e = v->GetEngine();
		if (!e->CanCarryCargo()) continue;

		/* If the vehicle is not refittable, or does not allow automatic refitting,
		 * count its capacity nevertheless if the cargo matches */
		bool refittable = HasBit(e->info.refit_mask, new_cargo_type) && (!auto_refit || e->info.misc_flags.Test(EngineMiscFlag::AutoRefit));
		if (!refittable && v->cargo_type != new_cargo_type) {
			uint amount = e->DetermineCapacity(v, nullptr);
			if (amount > 0) _returned_vehicle_capacities[v->cargo_type] += amount;
			continue;
		}

		/* Determine best fitting subtype if requested */
		if (actual_subtype == 0xFF) {
			actual_subtype = GetBestFittingSubType(v, v, new_cargo_type);
		}

		/* Back up the vehicle's cargo type */
		CargoType temp_cargo_type = v->cargo_type;
		uint8_t temp_subtype = v->cargo_subtype;
		if (refittable) {
			v->cargo_type = new_cargo_type;
			v->cargo_subtype = actual_subtype;
		}

		uint16_t mail_capacity = 0;
		uint amount = e->DetermineCapacity(v, &mail_capacity);
		total_capacity += amount;
		/* mail_capacity will always be zero if the vehicle is not an aircraft. */
		total_mail_capacity += mail_capacity;

		_returned_vehicle_capacities[new_cargo_type] += amount;
		CargoType mail = GetCargoTypeByLabel(CT_MAIL);
		if (IsValidCargoType(mail)) _returned_vehicle_capacities[mail] += mail_capacity;

		if (!refittable) continue;

		/* Restore the original cargo type */
		v->cargo_type = temp_cargo_type;
		v->cargo_subtype = temp_subtype;

		bool auto_refit_allowed;
		CommandCost refit_cost = GetRefitCost(v, v->engine_type, new_cargo_type, actual_subtype, &auto_refit_allowed);
		if (auto_refit && !flags.Test(DoCommandFlag::QueryCost) && !auto_refit_allowed) {
			/* Sorry, auto-refitting not allowed, subtract the cargo amount again from the total.
			 * When querrying cost/capacity (for example in order refit GUI), we always assume 'allowed'.
			 * It is not predictable. */
			total_capacity -= amount;
			total_mail_capacity -= mail_capacity;

			if (v->cargo_type == new_cargo_type) {
				/* Add the old capacity nevertheless, if the cargo matches */
				total_capacity += v->cargo_cap;
				if (v->type == VEH_AIRCRAFT) total_mail_capacity += v->Next()->cargo_cap;
			}
			continue;
		}
		cost.AddCost(std::move(refit_cost));

		/* Record the refitting.
		 * Do not execute the refitting immediately, so DetermineCapacity and GetRefitCost do the same in test and exec run.
		 * (weird NewGRFs)
		 * Note:
		 *  - If the capacity of vehicles depends on other vehicles in the chain, the actual capacity is
		 *    set after RefitVehicle() via ConsistChanged() and friends. The estimation via _returned_refit_capacity will be wrong.
		 *  - We have to call the refit cost callback with the pre-refit configuration of the chain because we want refit and
		 *    autorefit to behave the same, and we need its result for auto_refit_allowed.
		 */
		refit_result.emplace_back(v, amount, mail_capacity, actual_subtype);
	}

	if (flags.Test(DoCommandFlag::Execute)) {
		/* Store the result */
		for (RefitResult &result : refit_result) {
			Vehicle *u = result.v;
			u->refit_cap = (u->cargo_type == new_cargo_type) ? std::min<uint16_t>(result.capacity, u->refit_cap) : 0;
			if (u->cargo.TotalCount() > u->refit_cap) u->cargo.Truncate(u->cargo.TotalCount() - u->refit_cap);
			u->cargo_type = new_cargo_type;
			u->cargo_cap = result.capacity;
			u->cargo_subtype = result.subtype;
			if (u->type == VEH_AIRCRAFT) {
				Vehicle *w = u->Next();
				assert(w != nullptr);
				w->refit_cap = std::min<uint16_t>(w->refit_cap, result.mail_capacity);
				w->cargo_cap = result.mail_capacity;
				if (w->cargo.TotalCount() > w->refit_cap) w->cargo.Truncate(w->cargo.TotalCount() - w->refit_cap);
			}
		}
	}

	refit_result.clear();
	_returned_refit_capacity = total_capacity;
	_returned_mail_refit_capacity = total_mail_capacity;
	return cost;
}

/**
 * Refits a vehicle to the specified cargo type.
 * @param flags type of operation
 * @param veh_id vehicle ID to refit
 * @param new_cargo_type New cargo type to refit to.
 * @param new_subtype New cargo subtype to refit to. 0xFF means to try keeping the same subtype according to GetBestFittingSubType().
 * @param auto_refit Automatic refitting.
 * @param only_this Refit only this vehicle. Used only for cloning vehicles.
 * @param num_vehicles Number of vehicles to refit (not counting articulated parts). Zero means all vehicles.
 *                     Only used if "refit only this vehicle" is false.
 * @return the cost of this operation or an error
 */
CommandCost CmdRefitVehicle(DoCommandFlags flags, VehicleID veh_id, CargoType new_cid, uint8_t new_subtype, bool auto_refit, bool only_this, uint8_t num_vehicles)
{
	Vehicle *v = Vehicle::GetIfValid(veh_id);
	if (v == nullptr) return CMD_ERROR;

	/* Don't allow disasters and sparks and such to be refitted.
	 * We cannot check for IsPrimaryVehicle as autoreplace also refits in free wagon chains. */
	if (!IsCompanyBuildableVehicleType(v->type)) return CMD_ERROR;

	Vehicle *front = v->First();

	bool is_virtual_train = v->type == VEH_TRAIN && Train::From(front)->IsVirtual();
	bool free_wagon = v->type == VEH_TRAIN && Train::From(front)->IsFreeWagon(); // used by autoreplace/renew

	if (is_virtual_train) {
		CommandCost ret = CheckOwnership(front->owner);
		if (ret.Failed()) return ret;
	} else {
		CommandCost ret = CheckVehicleControlAllowed(v);
		if (ret.Failed()) return ret;
	}

	/* Don't allow shadows and such to be refitted. */
	if (v != front && (v->type == VEH_AIRCRAFT)) return CMD_ERROR;

	/* Allow auto-refitting only during loading and normal refitting only in a depot. */
	if (!is_virtual_train) {
		if (!flags.Test(DoCommandFlag::QueryCost) && // used by the refit GUI, including the order refit GUI.
				!free_wagon && // used by autoreplace/renew
				(!auto_refit || !front->current_order.IsType(OT_LOADING)) && // refit inside stations
				!front->IsStoppedInDepot()) { // refit inside depots
			return CommandCost(STR_ERROR_TRAIN_MUST_BE_STOPPED_INSIDE_DEPOT + front->type);
		}
	}

	if (front->vehstatus.Test(VehState::Crashed)) return CommandCost(STR_ERROR_VEHICLE_IS_DESTROYED);

	/* Check cargo */
	if (new_cid >= NUM_CARGO) return CMD_ERROR;

	/* For aircraft there is always only one. */
	only_this |= front->type == VEH_AIRCRAFT || (front->type == VEH_SHIP && num_vehicles == 1);

	CommandCost cost = RefitVehicle(v, only_this, num_vehicles, new_cid, new_subtype, flags, auto_refit);
	if (is_virtual_train && !flags.Test(DoCommandFlag::QueryCost)) cost.MultiplyCost(0);

	if (flags.Test(DoCommandFlag::Execute)) {
		/* Update the cached variables */
		switch (v->type) {
			case VEH_TRAIN:
				Train::From(front)->ConsistChanged(auto_refit ? CCF_AUTOREFIT : CCF_REFIT);
				break;
			case VEH_ROAD:
				RoadVehUpdateCache(RoadVehicle::From(front), auto_refit);
				if (_settings_game.vehicle.roadveh_acceleration_model != AM_ORIGINAL) RoadVehicle::From(front)->CargoChanged();
				break;

			case VEH_SHIP:
				v->InvalidateNewGRFCacheOfChain();
				Ship::From(front)->UpdateCache();
				break;

			case VEH_AIRCRAFT:
				v->InvalidateNewGRFCacheOfChain();
				UpdateAircraftCache(Aircraft::From(v), true);
				break;

			default: NOT_REACHED();
		}
		front->MarkDirty();

		if (!free_wagon) {
			InvalidateWindowData(WC_VEHICLE_DETAILS, front->index);
			InvalidateWindowClassesData(GetWindowClassForVehicleType(v->type), 0);
			InvalidateWindowClassesData(WC_DEPARTURES_BOARD, 0);
		}
		/* virtual vehicles get their cargo changed by the TemplateCreateWindow, so set this dirty instead of a depot window */
		if (HasBit(front->subtype, GVSF_VIRTUAL)) {
			SetWindowClassesDirty(WC_CREATE_TEMPLATE);
		} else {
			SetWindowDirty(WC_VEHICLE_DEPOT, front->tile.base());
		}
	} else {
		/* Always invalidate the cache; querycost might have filled it. */
		v->InvalidateNewGRFCacheOfChain();
	}

	return cost;
}

/**
 * Start/Stop a vehicle
 * @param flags type of operation
 * @param veh_id vehicle to start/stop, don't forget to change CcStartStopVehicle if you modify this!
 * @param evaluate_startstop_cb Shall the start/stop newgrf callback be evaluated (only valid with DoCommandFlag::AutoReplace for network safety)
 * @return the cost of this operation or an error
 */
CommandCost CmdStartStopVehicle(DoCommandFlags flags, VehicleID veh_id, bool evaluate_startstop_cb)
{
	/* Disable the effect of evaluate_startstop_cb, when DoCommandFlag::AutoReplace is not set */
	if (!flags.Test(DoCommandFlag::AutoReplace)) evaluate_startstop_cb = true;

	Vehicle *v = Vehicle::GetIfValid(veh_id);
	if (v == nullptr || !v->IsPrimaryVehicle()) return CMD_ERROR;

	CommandCost ret = CheckVehicleControlAllowed(v);
	if (ret.Failed()) return ret;

	if (v->vehstatus.Test(VehState::Crashed)) return CommandCost(STR_ERROR_VEHICLE_IS_DESTROYED);

	switch (v->type) {
		case VEH_TRAIN:
			if (v->vehstatus.Test(VehState::Stopped) && Train::From(v)->gcache.cached_power == 0) return CommandCost(STR_ERROR_TRAIN_START_NO_POWER);
			break;

		case VEH_SHIP:
		case VEH_ROAD:
			break;

		case VEH_AIRCRAFT: {
			Aircraft *a = Aircraft::From(v);
			/* cannot stop airplane when in flight, or when taking off / landing */
			if (a->state >= STARTTAKEOFF && a->state < TERM7) return CommandCost(STR_ERROR_AIRCRAFT_IS_IN_FLIGHT);
			if (HasBit(a->flags, VAF_HELI_DIRECT_DESCENT)) return CommandCost(STR_ERROR_AIRCRAFT_IS_IN_FLIGHT);
			break;
		}

		default: return CMD_ERROR;
	}

	if (evaluate_startstop_cb) {
		/* Check if this vehicle can be started/stopped. Failure means 'allow'. */
		uint16_t callback = GetVehicleCallback(CBID_VEHICLE_START_STOP_CHECK, 0, 0, v->engine_type, v);
		StringID error = STR_NULL;
		if (callback != CALLBACK_FAILED) {
			if (v->GetGRF()->grf_version < 8) {
				/* 8 bit result 0xFF means 'allow' */
				if (callback < 0x400 && GB(callback, 0, 8) != 0xFF) error = GetGRFStringID(v->GetGRF(), GRFSTR_MISC_GRF_TEXT + callback);
			} else {
				if (callback < 0x400) {
					error = GetGRFStringID(v->GetGRF(), GRFSTR_MISC_GRF_TEXT + callback);
				} else {
					switch (callback) {
						case 0x400: // allow
							break;

						default: // unknown reason -> disallow
							error = STR_ERROR_INCOMPATIBLE_RAIL_TYPES;
							break;
					}
				}
			}
		}
		if (error != STR_NULL) return CommandCost(error);
	}

	if (flags.Test(DoCommandFlag::Execute)) {
		if (v->IsStoppedInDepot() && !flags.Test(DoCommandFlag::AutoReplace)) DeleteVehicleNews(veh_id, AdviceType::VehicleWaiting);

		v->ClearSeparation();
		v->vehicle_flags.Reset(VehicleFlag::TimetableSeparation);

		v->vehstatus.Flip(VehState::Stopped);
		if (v->type == VEH_ROAD) {
			if (!RoadVehicle::From(v)->IsRoadVehicleOnLevelCrossing()) v->cur_speed = 0;
		} else if (v->type != VEH_TRAIN) {
			v->cur_speed = 0; // trains can stop 'slowly'
		}
		if (v->type == VEH_TRAIN && !v->vehstatus.Test(VehState::Stopped) && v->cur_speed == 0 && Train::From(v)->lookahead != nullptr) {
			/* Starting train from stationary with a lookahead, refresh it */
			Train::From(v)->lookahead.reset();
			FillTrainReservationLookAhead(Train::From(v));
		}

		/* Unbunching data is no longer valid. */
		v->ResetDepotUnbunching();

		/* Prevent any attempt to update timetable for current order if now stopped in depot. */
		if (v->IsStoppedInDepot() && !flags.Test(DoCommandFlag::AutoReplace)) {
			v->cur_timetable_order_index = INVALID_VEH_ORDER_ID;
		}

		v->MarkDirty();
		SetWindowWidgetDirty(WC_VEHICLE_VIEW, v->index, WID_VV_START_STOP);
		SetWindowDirty(WC_VEHICLE_DEPOT, v->tile.base());
		DirtyVehicleListWindowForVehicle(v);
		InvalidateWindowData(WC_VEHICLE_VIEW, v->index);
	}
	return CommandCost();
}

/**
 * Starts or stops a lot of vehicles
 * @param flags for command type
 * @param tile Tile of the depot where the vehicles are started/stopped (only used for depots)
 * @param do_start set = start vehicles, unset = stop vehicles
 * @param vehicle_list_window if set, then it's a vehicle list window, not a depot and Tile is ignored in this case
 * @param vli VehicleListIdentifier
 * @param cid Cargo filter (or CargoFilterCriteria::CF_ANY) (only used for vehicle list windows)
 * @return the cost of this operation or an error
 */
CommandCost CmdMassStartStopVehicle(DoCommandFlags flags, TileIndex tile, bool do_start, bool vehicle_list_window, VehicleListIdentifier vli, CargoType cargo_filter)
{
	VehicleList list;

	if (!IsCompanyBuildableVehicleType(vli.vtype)) return CMD_ERROR;

	if (vehicle_list_window) {
		if (!GenerateVehicleSortList(&list, vli, cargo_filter)) return CMD_ERROR;
	} else {
		if (!IsDepotTile(tile)) return CMD_ERROR;
		/* Get the list of vehicles in the depot */
		BuildDepotVehicleList(vli.vtype, tile, &list, nullptr);
	}

	for (const Vehicle *v : list) {
		if (v->vehstatus.Test(VehState::Stopped) != do_start) continue;

		if (!vehicle_list_window && !v->IsChainInDepot()) continue;

		/* Just try and don't care if some vehicle's can't be stopped. */
		Command<CMD_START_STOP_VEHICLE>::Do(flags, v->index, false);
	}

	return CommandCost();
}

/**
 * Sells all vehicles in a depot
 * @param flags type of operation
 * @param tile Tile of the depot where the depot is
 * @param vehicle_type Vehicle type
 * @return the cost of this operation or an error
 */
CommandCost CmdDepotSellAllVehicles(DoCommandFlags flags, TileIndex tile, VehicleType vehicle_type)
{
	VehicleList list;

	CommandCost cost(EXPENSES_NEW_VEHICLES);

	if (!IsCompanyBuildableVehicleType(vehicle_type)) return CMD_ERROR;
	if (!IsDepotTile(tile)) return CMD_ERROR;

	/* Get the list of vehicles in the depot */
	BuildDepotVehicleList(vehicle_type, tile, &list, &list);

	CommandCost last_error = CMD_ERROR;
	bool had_success = false;
	for (const Vehicle *v : list) {
		if (v->owner != _current_company) continue;
		CommandCost ret = Command<CMD_SELL_VEHICLE>::Do(flags, v->index, SellVehicleFlags::SellChain, INVALID_CLIENT_ID);
		if (ret.Succeeded()) {
			cost.AddCost(ret.GetCost());
			had_success = true;
		} else {
			last_error = std::move(ret);
		}
	}

	return had_success ? cost : last_error;
}

/**
 * Autoreplace all vehicles in the depot
 * @param flags type of operation
 * @param tile Tile of the depot where the vehicles are
 * @param vehicle_type Type of vehicle
 * @return the cost of this operation or an error
 */
CommandCost CmdDepotMassAutoReplace(DoCommandFlags flags, TileIndex tile, VehicleType vehicle_type)
{
	VehicleList list;
	CommandCost cost = CommandCost(EXPENSES_NEW_VEHICLES);

	if (!IsCompanyBuildableVehicleType(vehicle_type)) return CMD_ERROR;
	if (!IsDepotTile(tile) || !IsInfraUsageAllowed(vehicle_type, _current_company, GetTileOwner(tile))) return CMD_ERROR;

	/* Get the list of vehicles in the depot */
	BuildDepotVehicleList(vehicle_type, tile, &list, &list, true);

	for (const Vehicle *v : list) {
		/* Ensure that the vehicle completely in the depot */
		if (!v->IsChainInDepot()) continue;

		if (v->type == VEH_TRAIN) {
			CommandCost ret = Command<CMD_TEMPLATE_REPLACE_VEHICLE>::Do(flags, v->index);
			if (ret.Succeeded()) cost.AddCost(ret);
			if (ret.HasResultData()) {
				v = Vehicle::Get(ret.GetResultData());
			}
		}

		CommandCost ret = Command<CMD_AUTOREPLACE_VEHICLE>::Do(flags, v->index, false);

		if (ret.Succeeded()) cost.AddCost(ret.GetCost());
	}
	return cost;
}

/**
 * Test if a name is unique among vehicle names.
 * @param name Name to test.
 * @return True if the name is unique.
 */
bool IsUniqueVehicleName(std::string_view name)
{
	for (const Vehicle *v : Vehicle::Iterate()) {
		if (!v->name.empty() && v->name == name) return false;
	}

	return true;
}

/**
 * Clone the custom name of a vehicle, adding or incrementing a number.
 * @param src Source vehicle, with a custom name.
 * @param dst Destination vehicle.
 */
static void CloneVehicleName(const Vehicle *src, Vehicle *dst)
{
	std::string new_name = src->name.c_str();

	if (!std::isdigit(*new_name.rbegin())) {
		// No digit at the end, so start at number 1 (this will get incremented to 2)
		new_name += " 1";
	}

	int max_iterations = 1000;
	do {
		size_t pos = new_name.length() - 1;
		// Handle any carrying
		for (; pos != std::string::npos && new_name[pos] == '9'; --pos) {
			new_name[pos] = '0';
		}

		if (pos != std::string::npos && std::isdigit(new_name[pos])) {
			++new_name[pos];
		} else {
			new_name[++pos] = '1';
			new_name.push_back('0');
		}
		--max_iterations;
	} while(max_iterations > 0 && !IsUniqueVehicleName(new_name));

	if (max_iterations > 0) {
		dst->name = new_name;
	}

	/* All done. If we didn't find a name, it'll just use its default. */
}

/**
 * Change a flag of a template vehicle.
 * @param flags type of operation
 * @param template_id the template vehicle's index
 * @param change_flag the flag to change
 * @param set whether to set or clear the flag
 * @return the cost of this operation or an error
 */
CommandCost CmdChangeFlagTemplateReplace(DoCommandFlags flags, TemplateID template_id, TemplateReplacementFlag change_flag, bool set)
{
	TemplateVehicle *tv = TemplateVehicle::GetIfValid(template_id);

	if (tv == nullptr) return CMD_ERROR;
	CommandCost ret = CheckOwnership(tv->owner);
	if (ret.Failed()) return ret;

	switch (change_flag) {
		case TemplateReplacementFlag::ReuseDepotVehicles:
		case TemplateReplacementFlag::KeepRemaining:
		case TemplateReplacementFlag::RefitAsTemplate:
		case TemplateReplacementFlag::ReplaceOldOnly:
			break;

		default:
			return CMD_ERROR;
	}

	if (flags.Test(DoCommandFlag::Execute)) {
		switch (change_flag) {
			case TemplateReplacementFlag::ReuseDepotVehicles:
				if (tv->IsSetReuseDepotVehicles() != set) {
					tv->SetReuseDepotVehicles(set);
				}
				break;

			case TemplateReplacementFlag::KeepRemaining:
				if (tv->IsSetKeepRemainingVehicles() != set) {
					tv->SetKeepRemainingVehicles(set);
				}
				break;

			case TemplateReplacementFlag::RefitAsTemplate:
				if (tv->IsSetRefitAsTemplate() != set) {
					tv->SetRefitAsTemplate(set);
					MarkTrainsUsingTemplateAsPendingTemplateReplacement(tv);
				}
				break;

			case TemplateReplacementFlag::ReplaceOldOnly:
				if (tv->IsReplaceOldOnly() != set) {
					tv->SetReplaceOldOnly(set);
					MarkTrainsUsingTemplateAsPendingTemplateReplacement(tv);
				}
				break;

			default:
				return CMD_ERROR;
		}
		InvalidateWindowClassesData(WC_TEMPLATEGUI_MAIN, 0);
	}

	return CommandCost();
}

/**
 * Rename a template vehicle.
 * @param flags type of operation
 * @param template_id the template vehicle's index
 * @param name new name
 * @return the cost of this operation or an error
 */
CommandCost CmdRenameTemplateReplace(DoCommandFlags flags, TemplateID template_id, const std::string &name)
{
	TemplateVehicle *template_vehicle = TemplateVehicle::GetIfValid(template_id);

	if (template_vehicle == nullptr) return CMD_ERROR;
	CommandCost ret = CheckOwnership(template_vehicle->owner);
	if (ret.Failed()) return ret;

	bool reset = name.empty();

	if (!reset) {
		if (Utf8StringLength(name) >= MAX_LENGTH_GROUP_NAME_CHARS) return CMD_ERROR;
	}

	if (flags.Test(DoCommandFlag::Execute)) {
		/* Assign the new one */
		if (reset) {
			template_vehicle->name.clear();
		} else {
			template_vehicle->name = name;
		}

		InvalidateWindowClassesData(WC_TEMPLATEGUI_MAIN, 0);
	}

	return CommandCost();
}

/**
 * Create a virtual train from a template vehicle.
 * @param flags type of operation
 * @param template_id template ID
 * @param client client ID
 * @return the cost of this operation or an error
 */
CommandCost CmdVirtualTrainFromTemplate(DoCommandFlags flags, TemplateID template_id, ClientID client)
{
	TemplateVehicle *tv = TemplateVehicle::GetIfValid(template_id);

	if (tv == nullptr) return CMD_ERROR;
	CommandCost ret = CheckOwnership(tv->owner);
	if (ret.Failed()) return ret;

	if (flags.Test(DoCommandFlag::Execute)) {
		StringID err = INVALID_STRING_ID;
		Train *train = VirtualTrainFromTemplateVehicle(tv, err, client);

		if (train == nullptr) {
			return CommandCost(err);
		}

		CommandCost cost;
		cost.SetResultData(train->index);
		return cost;
	}

	return CommandCost();
}

template <typename T>
void UpdateNewVirtualTrainFromSource(Train *v, const T *src)
{
	struct helper {
		static bool IsTrainPartReversed(const Train *src) { return HasBit(src->flags, VRF_REVERSE_DIRECTION); }
		static bool IsTrainPartReversed(const TemplateVehicle *src) { return HasBit(src->ctrl_flags, TVCF_REVERSED); }
		static const Train *GetTrainMultiheadOtherPart(const Train *src) { return src->other_multiheaded_part; }
		static const TemplateVehicle *GetTrainMultiheadOtherPart(const TemplateVehicle *src) { return src; }
	};

	AssignBit(v->flags, VRF_REVERSE_DIRECTION, helper::IsTrainPartReversed(src));

	if (v->IsMultiheaded()) {
		const T *other = helper::GetTrainMultiheadOtherPart(src);
		/* For template vehicles, just use the front part, fix any discrepancy later */
		v->other_multiheaded_part->cargo_type = other->cargo_type;
		v->other_multiheaded_part->cargo_subtype = other->cargo_subtype;
	}

	while (true) {
		v->cargo_type = src->cargo_type;
		v->cargo_subtype = src->cargo_subtype;

		if (v->HasArticulatedPart()) {
			v = v->Next();
		} else {
			break;
		}

		if (src->HasArticulatedPart()) {
			src = src->Next();
		} else {
			break;
		}
	}

	v->First()->ConsistChanged(CCF_ARRANGE);
	InvalidateVehicleTickCaches();
}

Train *VirtualTrainFromTemplateVehicle(const TemplateVehicle *tv, StringID &err, ClientID user)
{
	const TemplateVehicle *tv_head = tv;

	assert(tv->owner == _current_company);

	Train *head = BuildVirtualRailVehicle(tv->engine_type, err, user, true);
	if (!head) return nullptr;

	UpdateNewVirtualTrainFromSource(head, tv);

	Train *tail = head;
	tv = tv->GetNextUnit();
	while (tv != nullptr) {
		Train *tmp = BuildVirtualRailVehicle(tv->engine_type, err, user, true);
		if (tmp == nullptr) {
			CmdDeleteVirtualTrain(DoCommandFlag::Execute, head->index);
			return nullptr;
		}

		UpdateNewVirtualTrainFromSource(tmp, tv);

		CmdMoveRailVehicle(DoCommandFlag::Execute, tmp->index, tail->index, MoveRailVehicleFlags::Virtual);
		tail = tmp;

		tv = tv->GetNextUnit();
	}

	Train *tmp = nullptr;
	for (tv = tv_head, tmp = head; tv != nullptr && tmp != nullptr; tv = tv->Next(), tmp = tmp->Next()) {
		tmp->cargo_type = tv->cargo_type;
		tmp->cargo_subtype = tv->cargo_subtype;
	}

	return head;
}

/**
 * Create a virtual train from a regular train.
 * @param flags type of operation
 * @param vehicle_id the train index
 * @param client user
 * @return the cost of this operation or an error
 */
CommandCost CmdVirtualTrainFromTrain(DoCommandFlags flags, VehicleID vehicle_id, ClientID client)
{
	Train *train = Train::GetIfValid(vehicle_id);
	if (train == nullptr) return CMD_ERROR;

	if (flags.Test(DoCommandFlag::Execute)) {
		StringID err = INVALID_STRING_ID;

		Train *head = BuildVirtualRailVehicle(train->engine_type, err, client, true);
		if (head == nullptr) return CommandCost(err);

		UpdateNewVirtualTrainFromSource(head, train);

		Train *tail = head;
		train = train->GetNextUnit();
		while (train != nullptr) {
			Train *tmp = BuildVirtualRailVehicle(train->engine_type, err, client, true);
			if (tmp == nullptr) {
				CmdDeleteVirtualTrain(flags, head->index);
				return CommandCost(err);
			}

			UpdateNewVirtualTrainFromSource(tmp, train);

			CmdMoveRailVehicle(DoCommandFlag::Execute, tmp->index, tail->index, MoveRailVehicleFlags::Virtual);
			tail = tmp;

			train = train->GetNextUnit();
		}

		CommandCost cost;
		cost.SetResultData(head->index);
		return cost;
	}

	return CommandCost();
}

/**
 * Delete a virtual train
 * @param flags type of operation
 * @param vehicle_id the vehicle's index
 * @return the cost of this operation or an error
 */
CommandCost CmdDeleteVirtualTrain(DoCommandFlags flags, VehicleID vehicle_id)
{
	Train *train = Train::GetIfValid(vehicle_id);

	if (train == nullptr || !train->IsVirtual()) {
		return CMD_ERROR;
	}

	CommandCost ret = CheckOwnership(train->owner);
	if (ret.Failed()) return ret;

	if (flags.Test(DoCommandFlag::Execute)) {
		delete train->First();
	}

	return CommandCost();
}

/**
 * Replace a template vehicle with another one based on a virtual train.
 * @param flags type of operation
 * @param template_id the template vehicle's index
 * @param virtual_train_id the virtual train's index
 * @return the cost of this operation or an error
 */
CommandCost CmdReplaceTemplateVehicle(DoCommandFlags flags, TemplateID template_id, VehicleID virtual_train_id)
{
	TemplateVehicle *template_vehicle = TemplateVehicle::GetIfValid(template_id);
	Train *train = Train::GetIfValid(virtual_train_id);
	if (train == nullptr || !train->IsVirtual()) return CMD_ERROR;
	train = train->First();

	CommandCost ret = CheckOwnership(train->owner);
	if (ret.Failed()) return ret;
	if (template_vehicle != nullptr) {
		ret = CheckOwnership(template_vehicle->owner);
		if (ret.Failed()) return ret;
	}

	if (!TemplateVehicle::CanAllocateItem(CountVehiclesInChain(train))) {
		return CMD_ERROR;
	}

	if (flags.Test(DoCommandFlag::Execute)) {
		TemplateID old_ID = INVALID_TEMPLATE;

		bool restore_flags = false;
		bool reuse_depot_vehicles = false;
		bool keep_remaining_vehicles = false;
		bool refit_as_template = true;
		bool replace_old_only = false;
		std::string name;

		if (template_vehicle != nullptr) {
			old_ID = template_vehicle->index;
			restore_flags = true;
			reuse_depot_vehicles = template_vehicle->reuse_depot_vehicles;
			keep_remaining_vehicles = template_vehicle->keep_remaining_vehicles;
			refit_as_template = template_vehicle->refit_as_template;
			replace_old_only = template_vehicle->replace_old_only;
			name = std::move(template_vehicle->name);
			delete template_vehicle;
			template_vehicle = nullptr;
		}

		template_vehicle = TemplateVehicleFromVirtualTrain(train);

		if (restore_flags) {
			template_vehicle->reuse_depot_vehicles = reuse_depot_vehicles;
			template_vehicle->keep_remaining_vehicles = keep_remaining_vehicles;
			template_vehicle->refit_as_template = refit_as_template;
			template_vehicle->replace_old_only = replace_old_only;
			template_vehicle->name = std::move(name);
		}

		/* Make sure our replacements still point to the correct thing. */
		if (old_ID != INVALID_TEMPLATE && old_ID != template_vehicle->index) {
			bool reindex = false;
			for (auto &it : _template_replacements) {
				if (it.second == old_ID) {
					it.second = template_vehicle->index;
					reindex = true;
				}
			}
			if (reindex) {
				ReindexTemplateReplacements();
				MarkTrainsUsingTemplateAsPendingTemplateReplacement(template_vehicle);
			}
		} else if (template_vehicle->NumGroupsUsingTemplate() > 0) {
			MarkTrainsUsingTemplateAsPendingTemplateReplacement(template_vehicle);
		}

		InvalidateWindowClassesData(WC_TEMPLATEGUI_MAIN, 0);
	}

	return CommandCost();
}

/**
 * Clone a vehicle to create a template vehicle.
 * @param flags type of operation
 * @param veh_id the original vehicle's index
 * @return the cost of this operation or an error
 */
CommandCost CmdTemplateVehicleFromTrain(DoCommandFlags flags, VehicleID veh_id)
{
	Train *clicked = Train::GetIfValid(veh_id);
	if (clicked == nullptr) return CMD_ERROR;

	Train *init_clicked = clicked;

	uint len = CountVehiclesInChain(clicked);
	if (!TemplateVehicle::CanAllocateItem(len)) {
		return CMD_ERROR;
	}

	for (Train *v = clicked; v != nullptr; v = v->GetNextUnit()) {
		const Engine *e = Engine::GetIfValid(v->engine_type);
		if (e == nullptr || e->type != VEH_TRAIN) {
			return CommandCost(STR_ERROR_RAIL_VEHICLE_NOT_AVAILABLE + VEH_TRAIN);
		}
	}

	if (flags.Test(DoCommandFlag::Execute)) {
		TemplateVehicle *tmp = nullptr;
		TemplateVehicle *prev = nullptr;
		for (; clicked != nullptr; clicked = clicked->Next()) {
			tmp = new TemplateVehicle(clicked->engine_type);
			SetupTemplateVehicleFromVirtual(tmp, prev, clicked);
			tmp->owner = _current_company;
			prev = tmp;
		}

		tmp->First()->SetRealLength(CeilDiv(init_clicked->gcache.cached_total_length * 10, TILE_SIZE));

		InvalidateWindowClassesData(WC_TEMPLATEGUI_MAIN, 0);
	}

	return CommandCost();
}

/**
 * Delete a template vehicle.
 * @param flags type of operation
 * @param template_id the template vehicle's index
 * @return the cost of this operation or an error
 */
CommandCost CmdDeleteTemplateVehicle(DoCommandFlags flags, TemplateID template_id)
{
	/* Identify template to delete */
	TemplateVehicle *del = TemplateVehicle::GetIfValid(template_id);

	if (del == nullptr) return CMD_ERROR;
	CommandCost ret = CheckOwnership(del->owner);
	if (ret.Failed()) return ret;

	if (flags.Test(DoCommandFlag::Execute)) {
		/* Remove corresponding template replacements if existing */
		RemoveTemplateReplacementsReferencingTemplate(del->index);
		delete del;

		InvalidateWindowClassesData(WC_CREATE_TEMPLATE, 0);
		InvalidateWindowClassesData(WC_TEMPLATEGUI_MAIN, 0);
	}

	return CommandCost();
}

/**
 * Issues a template replacement for a vehicle group
 * @param flags type of operation
 * @param group_id the group index
 * @param template_id the template vehicle's index
 * @return the cost of this operation or an error
 */
CommandCost CmdIssueTemplateReplacement(DoCommandFlags flags, GroupID group_id, TemplateID template_id)
{
	Group *g = Group::GetIfValid(group_id);
	if (g == nullptr || g->owner != _current_company) return CMD_ERROR;

	TemplateVehicle *tv = TemplateVehicle::GetIfValid(template_id);
	if (tv == nullptr) return CMD_ERROR;
	CommandCost ret = CheckOwnership(tv->owner);
	if (ret.Failed()) return ret;

	if (flags.Test(DoCommandFlag::Execute)) {
		IssueTemplateReplacement(group_id, template_id);
		InvalidateWindowClassesData(WC_TEMPLATEGUI_MAIN, 0);
	}

	return CommandCost();
}

/**
 * Deletes a template replacement from a vehicle group
 * @param flags type of operation
 * @param group_id the group index
 * @param text unused
 * @return the cost of this operation or an error
 */
CommandCost CmdDeleteTemplateReplacement(DoCommandFlags flags, GroupID group_id)
{
	Group *g = Group::GetIfValid(group_id);
	if (g == nullptr || g->owner != _current_company) return CMD_ERROR;

	if (flags.Test(DoCommandFlag::Execute)) {
		RemoveTemplateReplacement(group_id);
		InvalidateWindowClassesData(WC_TEMPLATEGUI_MAIN, 0);
	}

	return CommandCost();
}


/**
 * Clone a vehicle. If it is a train, it will clone all the cars too
 * @param flags type of operation
 * @param tile tile of the depot where the cloned vehicle is build
 * @param veh_id the original vehicle's index
 * @param share_orders shared orders, else copied orders
 * @return the cost of this operation or an error
 */
CommandCost CmdCloneVehicle(DoCommandFlags flags, TileIndex tile, VehicleID veh_id, bool share_orders)
{
	CommandCost total_cost(EXPENSES_NEW_VEHICLES);

	Vehicle *v = Vehicle::GetIfValid(veh_id);
	if (v == nullptr || !v->IsPrimaryVehicle()) return CMD_ERROR;
	Vehicle *v_front = v;
	Vehicle *w = nullptr;
	Vehicle *w_front = nullptr;
	Vehicle *w_rear = nullptr;

	/*
	 * v_front is the front engine in the original vehicle
	 * v is the car/vehicle of the original vehicle that is currently being copied
	 * w_front is the front engine of the cloned vehicle
	 * w is the car/vehicle currently being cloned
	 * w_rear is the rear end of the cloned train. It's used to add more cars and is only used by trains
	 */

	CommandCost ret = CheckOwnership(v->owner);
	if (ret.Failed()) return ret;

	if (v->type == VEH_TRAIN && (!v->IsFrontEngine() || Train::From(v)->crash_anim_pos >= 4400)) return CMD_ERROR;

	/* check that we can allocate enough vehicles */
	if (!flags.Test(DoCommandFlag::Execute)) {
		int veh_counter = 0;
		do {
			veh_counter++;
		} while ((v = v->Next()) != nullptr);

		if (!Vehicle::CanAllocateItem(veh_counter)) {
			return CommandCost(STR_ERROR_TOO_MANY_VEHICLES_IN_GAME);
		}
	}

	v = v_front;

	do {
		if (v->type == VEH_TRAIN && Train::From(v)->IsRearDualheaded()) {
			/* we build the rear ends of multiheaded trains with the front ones */
			continue;
		}

		/* In case we're building a multi headed vehicle and the maximum number of
		 * vehicles is almost reached (e.g. max trains - 1) not all vehicles would
		 * be cloned. When the non-primary engines were build they were seen as
		 * 'new' vehicles whereas they would immediately be joined with a primary
		 * engine. This caused the vehicle to be not build as 'the limit' had been
		 * reached, resulting in partially build vehicles and such. */
		DoCommandFlags build_flags = flags;
		if (flags.Test(DoCommandFlag::Execute) && !v->IsPrimaryVehicle()) build_flags.Set(DoCommandFlag::AutoReplace);

		CommandCost cost = Command<CMD_BUILD_VEHICLE>::Do(build_flags, tile, v->engine_type, false, INVALID_CARGO, INVALID_CLIENT_ID);

		if (cost.Failed()) {
			/* Can't build a part, then sell the stuff we already made; clear up the mess */
			if (w_front != nullptr) Command<CMD_SELL_VEHICLE>::Do(flags, w_front->index, SellVehicleFlags::SellChain, INVALID_CLIENT_ID);
			return cost;
		}

		total_cost.AddCost(cost.GetCost());

		if (flags.Test(DoCommandFlag::Execute)) {
			w = Vehicle::Get(cost.GetResultData());

			if (v->type == VEH_TRAIN && HasBit(Train::From(v)->flags, VRF_REVERSE_DIRECTION)) {
				SetBit(Train::From(w)->flags, VRF_REVERSE_DIRECTION);
			}

			if (v->type == VEH_TRAIN && !v->IsFrontEngine()) {
				/* this s a train car
				 * add this unit to the end of the train */
				CommandCost result = Command<CMD_MOVE_RAIL_VEHICLE>::Do(flags, w->index, w_rear->index, MoveRailVehicleFlags::MoveChain);
				if (result.Failed()) {
					/* The train can't be joined to make the same consist as the original.
					 * Sell what we already made (clean up) and return an error.           */
					Command<CMD_SELL_VEHICLE>::Do(flags, w_front->index, SellVehicleFlags::SellChain, INVALID_CLIENT_ID);
					Command<CMD_SELL_VEHICLE>::Do(flags, w->index,       SellVehicleFlags::SellChain, INVALID_CLIENT_ID);
					return result; // return error and the message returned from CMD_MOVE_RAIL_VEHICLE
				}
			} else {
				/* this is a front engine or not a train. */
				w_front = w;
				w->service_interval = v->service_interval;
				w->SetServiceIntervalIsCustom(v->ServiceIntervalIsCustom());
				w->SetServiceIntervalIsPercent(v->ServiceIntervalIsPercent());
			}
			w_rear = w; // trains needs to know the last car in the train, so they can add more in next loop
		}
	} while (v->type == VEH_TRAIN && (v = v->GetNextVehicle()) != nullptr);

	if (flags.Test(DoCommandFlag::Execute)) {
		/* for trains this needs to be the front engine due to the callback function */
		total_cost.SetResultData(w_front->index);
	}

	const Company *owner = Company::GetIfValid(_current_company);
	if ((flags.Test(DoCommandFlag::Execute)) && (share_orders || owner == nullptr || owner->settings.copy_clone_add_to_group)) {
		/* Cloned vehicles belong to the same group */
		Command<CMD_ADD_VEHICLE_GROUP>::Do(flags, v_front->group_id, w_front->index, false);
	}


	/* Take care of refitting. */
	w = w_front;
	v = v_front;

	/* Both building and refitting are influenced by newgrf callbacks, which
	 * makes it impossible to accurately estimate the cloning costs. In
	 * particular, it is possible for engines of the same type to be built with
	 * different numbers of articulated parts, so when refitting we have to
	 * loop over real vehicles first, and then the articulated parts of those
	 * vehicles in a different loop. */
	do {
		do {
			if (flags.Test(DoCommandFlag::Execute)) {
				assert(w != nullptr);

				/* Find out what's the best sub type */
				uint8_t subtype = GetBestFittingSubType(v, w, v->cargo_type);
				if (w->cargo_type != v->cargo_type || w->cargo_subtype != subtype) {
<<<<<<< HEAD
					CommandCost cost = Command<CMD_REFIT_VEHICLE>::Do(flags, w->index, v->cargo_type, subtype, false, true, 0);
					if (cost.Succeeded()) total_cost.AddCost(cost);
=======
					CommandCost cost = std::get<0>(Command<CMD_REFIT_VEHICLE>::Do(flags, w->index, v->cargo_type, subtype, false, true, 0));
					if (cost.Succeeded()) total_cost.AddCost(cost.GetCost());
>>>>>>> edb101d1
				}

				if (w->IsGroundVehicle() && w->HasArticulatedPart()) {
					w = w->GetNextArticulatedPart();
				} else {
					break;
				}
			} else {
				const Engine *e = v->GetEngine();
				CargoType initial_cargo = (e->CanCarryCargo() ? e->GetDefaultCargoType() : INVALID_CARGO);

				if (v->cargo_type != initial_cargo && initial_cargo != INVALID_CARGO) {
					bool dummy;
					total_cost.AddCost(GetRefitCost(nullptr, v->engine_type, v->cargo_type, v->cargo_subtype, &dummy));
				}
			}

			if (v->IsGroundVehicle() && v->HasArticulatedPart()) {
				v = v->GetNextArticulatedPart();
			} else {
				break;
			}
		} while (v != nullptr);

		if ((flags.Test(DoCommandFlag::Execute)) && (v->type == VEH_TRAIN || v->type == VEH_SHIP)) w = w->GetNextVehicle();
	} while ((v->type == VEH_TRAIN || v->type == VEH_SHIP) && (v = v->GetNextVehicle()) != nullptr);

	if (flags.Test(DoCommandFlag::Execute)) {
		/*
		 * Set the orders of the vehicle. Cannot do it earlier as we need
		 * the vehicle refitted before doing this, otherwise the moved
		 * cargo types might not match (passenger vs non-passenger)
		 */
		CommandCost result = Command<CMD_CLONE_ORDER>::Do(flags, (share_orders ? CO_SHARE : CO_COPY), w_front->index, v_front->index);
		if (result.Failed()) {
			/* The vehicle has already been bought, so now it must be sold again. */
			Command<CMD_SELL_VEHICLE>::Do(flags, w_front->index, SellVehicleFlags::SellChain, INVALID_CLIENT_ID);
			return result;
		}

		/* Now clone the vehicle's name, if it has one. */
		if (!v_front->name.empty()) CloneVehicleName(v_front, w_front);

		/* Since we can't estimate the cost of cloning a vehicle accurately we must
		 * check whether the company has enough money manually. */
		if (!CheckCompanyHasMoney(total_cost)) {
			/* The vehicle has already been bought, so now it must be sold again. */
			Command<CMD_SELL_VEHICLE>::Do(flags, w_front->index, SellVehicleFlags::SellChain, INVALID_CLIENT_ID);
			return total_cost;
		}
	}

	return total_cost;
}

/**
 * Clone a vehicle from a template.
 * @param flags type of operation
 * @param template_id the original template vehicle's index
 * @return the cost of this operation or an error
 */
CommandCost CmdCloneVehicleFromTemplate(DoCommandFlags flags, TileIndex tile, TemplateID template_id)
{
	TemplateVehicle *tv = TemplateVehicle::GetIfValid(template_id);

	if (tv == nullptr) {
		return CMD_ERROR;
	}

	CommandCost ret = CheckOwnership(tv->owner);
	if (ret.Failed()) return ret;

	/* Vehicle construction needs random bits, so we have to save the random
	 * seeds to prevent desyncs. */
	SavedRandomSeeds saved_seeds;
	SaveRandomSeeds(&saved_seeds);

	auto guard = scope_guard([&]() {
		if (!flags.Test(DoCommandFlag::Execute)) RestoreRandomSeeds(saved_seeds);
	});

	ret = Command<CMD_VIRTUAL_TRAIN_FROM_TEMPLATE>::Do(DoCommandFlag::Execute, tv->index, INVALID_CLIENT_ID);
	if (ret.Failed()) return ret;
	if (!ret.HasResultData()) return CMD_ERROR;

	Train *virt = Train::Get(ret.GetResultData());

	ret = Command<CMD_CLONE_VEHICLE>::Do(flags, tile, ret.GetResultData<VehicleID>(), false);

	delete virt;

	return ret;
}

/**
 * Send all vehicles of type to depots
 * @param flags   the flags used for DoCommand()
 * @param depot_flags depot command flags
 * @param vli     identifier of the vehicle list
 * @param cid Cargo filter (or CargoFilterCriteria::CF_ANY)
 * @return 0 for success and CMD_ERROR if no vehicle is able to go to depot
 */
static CommandCost SendAllVehiclesToDepot(DoCommandFlags flags, DepotCommandFlags depot_flags, const VehicleListIdentifier &vli, const CargoType cid)
{
	VehicleList list;

	if (!GenerateVehicleSortList(&list, vli, cid)) return CMD_ERROR;

	/* Send all the vehicles to a depot */
	bool had_success = false;
	for (uint i = 0; i < list.size(); i++) {
		const Vehicle *v = list[i];
		CommandCost ret = Command<CMD_SEND_VEHICLE_TO_DEPOT>::Do(flags, v->index, depot_flags, {});

		if (ret.Succeeded()) {
			had_success = true;

			/* Return 0 if DoCommandFlag::Execute is not set this is a valid goto depot command)
			 * In this case we know that at least one vehicle can be sent to a depot
			 * and we will issue the command. We can now safely quit the loop, knowing
			 * it will succeed at least once. With DoCommandFlag::Execute we really need to send them to the depot */
			if (!flags.Test(DoCommandFlag::Execute)) break;
		}
	}

	return had_success ? CommandCost() : CMD_ERROR;
}

/**
 * Send a vehicle to the depot.
 * @param flags for command type
 * @param veh_id vehicle ID to send to the depot
 * @param depot_cmd DEPOT_ flags (see vehicle_type.h)
 * @param p2 packed VehicleListIdentifier, or specific depot tile
 * @param text unused
 * @return the cost of this operation or an error
 */
CommandCost CmdSendVehicleToDepot(DoCommandFlags flags, VehicleID veh_id, DepotCommandFlags depot_cmd, TileIndex specific_depot)
{
	Vehicle *v = Vehicle::GetIfValid(veh_id);
	if (v == nullptr) return CMD_ERROR;
	if (!v->IsPrimaryVehicle()) return CMD_ERROR;

	return v->SendToDepot(flags, depot_cmd, specific_depot);
}

/**
 * Send a vehicle to the depot.
 * @param flags for command type
 * @param depot_cmd DEPOT_ flags (see vehicle_type.h)
 * @param vli VehicleListIdentifier
 * @param cid Cargo filter (or CargoFilterCriteria::CF_ANY)
 * @return the cost of this operation or an error
 */
CommandCost CmdMassSendVehicleToDepot(DoCommandFlags flags, DepotCommandFlags depot_cmd, VehicleListIdentifier vli, CargoType cargo_filter)
{
	if ((depot_cmd & DepotCommandFlags{DepotCommandFlag::Service, DepotCommandFlag::Cancel, DepotCommandFlag::Sell}) != depot_cmd) return CMD_ERROR;
	if (!depot_cmd.Test(DepotCommandFlag::Cancel)) depot_cmd.Set(DepotCommandFlag::DontCancel);
	return SendAllVehiclesToDepot(flags, depot_cmd, vli, cargo_filter);
}

/**
 * Give a custom name to your vehicle
 * @param flags type of operation
 * @param veh_id vehicle ID to name
 * @param text the new name or an empty string when resetting to the default
 * @return the cost of this operation or an error
 */
CommandCost CmdRenameVehicle(DoCommandFlags flags, VehicleID veh_id, const std::string &text)
{
	Vehicle *v = Vehicle::GetIfValid(veh_id);
	if (v == nullptr || !v->IsPrimaryVehicle()) return CMD_ERROR;

	CommandCost ret = CheckOwnership(v->owner);
	if (ret.Failed()) return ret;

	bool reset = text.empty();

	if (!reset) {
		if (Utf8StringLength(text) >= MAX_LENGTH_VEHICLE_NAME_CHARS) return CMD_ERROR;
		if (!flags.Test(DoCommandFlag::AutoReplace) && !IsUniqueVehicleName(text)) return CommandCost(STR_ERROR_NAME_MUST_BE_UNIQUE);
	}

	if (flags.Test(DoCommandFlag::Execute)) {
		if (reset) {
			v->name.clear();
		} else {
			v->name = text;
		}
		InvalidateWindowClassesData(GetWindowClassForVehicleType(v->type), 1);
		InvalidateWindowClassesData(WC_DEPARTURES_BOARD, 0);
		MarkWholeScreenDirty();
	}

	return CommandCost();
}


/**
 * Change the service interval of a vehicle
 * @param flags type of operation
 * @param veh_id vehicle ID that is being service-interval-changed
 * @param serv_int new service interval
 * @param is_custom service interval is custom flag
 * @param is_percent service interval is percentage flag
 * @return the cost of this operation or an error
 */
CommandCost CmdChangeServiceInt(DoCommandFlags flags, VehicleID veh_id, uint16_t serv_int, bool is_custom, bool is_percent)
{
	Vehicle *v = Vehicle::GetIfValid(veh_id);
	if (v == nullptr || !v->IsPrimaryVehicle()) return CMD_ERROR;

	CommandCost ret = CheckOwnership(v->owner);
	if (ret.Failed()) return ret;

	const Company *company = Company::Get(v->owner);
	is_percent = is_custom ? is_percent : company->settings.vehicle.servint_ispercent;

	if (is_custom) {
		if (serv_int != GetServiceIntervalClamped(serv_int, is_percent)) return CMD_ERROR;
	} else {
		serv_int = CompanyServiceInterval(company, v->type);
	}

	if (flags.Test(DoCommandFlag::Execute)) {
		v->SetServiceInterval(serv_int);
		v->SetServiceIntervalIsCustom(is_custom);
		v->SetServiceIntervalIsPercent(is_percent);
		SetWindowDirty(WC_VEHICLE_DETAILS, v->index);
	}

	return CommandCost();
}<|MERGE_RESOLUTION|>--- conflicted
+++ resolved
@@ -176,16 +176,9 @@
 		}
 
 		if (refitting) {
-<<<<<<< HEAD
 			/* Refit only one vehicle. If we purchased an engine, it may have gained free wagons.
 			 * For ships try to refit all parts. */
 			value.AddCost(CmdRefitVehicle(flags, v->index, cargo, 0, false, false, (v->type == VEH_SHIP) ? 0 : 1));
-=======
-			/* Refit only one vehicle. If we purchased an engine, it may have gained free wagons. */
-			CommandCost cc;
-			std::tie(cc, refitted_capacity, refitted_mail_capacity, cargo_capacities) = CmdRefitVehicle(flags, v->index, cargo, 0, false, false, 1);
-			value.AddCost(std::move(cc));
->>>>>>> edb101d1
 		} else {
 			/* Fill in non-refitted capacities */
 			if (e->type == VEH_TRAIN || e->type == VEH_ROAD || e->type == VEH_SHIP) {
@@ -808,7 +801,7 @@
 
 		if (v->type == VEH_TRAIN) {
 			CommandCost ret = Command<CMD_TEMPLATE_REPLACE_VEHICLE>::Do(flags, v->index);
-			if (ret.Succeeded()) cost.AddCost(ret);
+			if (ret.Succeeded()) cost.AddCost(ret.GetCost());
 			if (ret.HasResultData()) {
 				v = Vehicle::Get(ret.GetResultData());
 			}
@@ -1475,13 +1468,8 @@
 				/* Find out what's the best sub type */
 				uint8_t subtype = GetBestFittingSubType(v, w, v->cargo_type);
 				if (w->cargo_type != v->cargo_type || w->cargo_subtype != subtype) {
-<<<<<<< HEAD
 					CommandCost cost = Command<CMD_REFIT_VEHICLE>::Do(flags, w->index, v->cargo_type, subtype, false, true, 0);
-					if (cost.Succeeded()) total_cost.AddCost(cost);
-=======
-					CommandCost cost = std::get<0>(Command<CMD_REFIT_VEHICLE>::Do(flags, w->index, v->cargo_type, subtype, false, true, 0));
 					if (cost.Succeeded()) total_cost.AddCost(cost.GetCost());
->>>>>>> edb101d1
 				}
 
 				if (w->IsGroundVehicle() && w->HasArticulatedPart()) {
