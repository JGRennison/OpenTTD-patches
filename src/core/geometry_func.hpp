--- conflicted
+++ resolved
@@ -12,12 +12,8 @@
 
 #include "geometry_type.hpp"
 
-<<<<<<< HEAD
-Dimension maxdim(const Dimension &d1, const Dimension &d2);
-Dimension adddim(const Dimension &d1, const Dimension &d2);
-=======
 [[nodiscard]] Dimension maxdim(const Dimension &d1, const Dimension &d2);
->>>>>>> 115ac262
+[[nodiscard]] Dimension adddim(const Dimension &d1, const Dimension &d2);
 
 /**
  * Check if a rectangle is empty.
