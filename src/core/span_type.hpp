/*
 * This file is part of OpenTTD.
 * OpenTTD is free software; you can redistribute it and/or modify it under the terms of the GNU General Public License as published by the Free Software Foundation, version 2.
 * OpenTTD is distributed in the hope that it will be useful, but WITHOUT ANY WARRANTY; without even the implied warranty of MERCHANTABILITY or FITNESS FOR A PARTICULAR PURPOSE.
 * See the GNU General Public License for more details. You should have received a copy of the GNU General Public License along with OpenTTD. If not, see <http://www.gnu.org/licenses/>.
 */

/** @file span_type.hpp Minimized implementation of C++20 std::span. */

#ifndef CORE_SPAN_TYPE_HPP
#define CORE_SPAN_TYPE_HPP

/* This is a partial copy/paste from https://github.com/gsl-lite/gsl-lite/blob/master/include/gsl/gsl-lite.hpp */

/* Template to check if a template variable defines size() and data(). */
template <class, class = void>
struct has_size_and_data : std::false_type{};
template <class C>
struct has_size_and_data
<
	C, std::void_t<
		decltype(std::size(std::declval<C>())),
		decltype(std::data(std::declval<C>()))>
> : std::true_type{};

/* Template to check if two elements are compatible. */
template <class, class, class = void>
struct is_compatible_element : std::false_type {};
template <class C, class E>
struct is_compatible_element
<
	C, E, std::void_t<
		decltype(std::data(std::declval<C>())),
		typename std::remove_pointer<decltype(std::data( std::declval<C&>()))>::type(*)[]>
> : std::is_convertible<typename std::remove_pointer<decltype(std::data(std::declval<C&>()))>::type(*)[], E(*)[]>{};

/* Template to check if a container is compatible. gsl-lite also includes is_array and is_std_array, but as we don't use them, they are omitted. */
template <class C, class E>
struct is_compatible_container : std::bool_constant
<
	has_size_and_data<C>::value
	&& is_compatible_element<C,E>::value
>{};

/**
 * A trimmed down version of what std::span will be in C++20.
 *
 * It is fully forwards compatible, so if this codebase switches to C++20,
 * all "span" instances can be replaced by "std::span" without loss of
 * functionality.
 *
 * Currently it only supports basic functionality:
 * - size() and friends
 * - begin() and friends
 *
 * It is meant to simplify function parameters, where we only want to walk
 * a continuous list.
 */
template<class T>
class span {
public:
	typedef T element_type;
	typedef typename std::remove_cv< T >::type value_type;

	typedef T &reference;
	typedef T *pointer;
	typedef const T &const_reference;
	typedef const T *const_pointer;

	typedef pointer iterator;
	typedef const_pointer const_iterator;

	typedef size_t size_type;
	typedef std::ptrdiff_t difference_type;

	constexpr span() noexcept : first(nullptr), last(nullptr) {}

	constexpr span(pointer data_in, size_t size_in) : first(data_in), last(data_in + size_in) {}

	template<class Container, typename std::enable_if<(is_compatible_container<Container, element_type>::value), int>::type = 0>
	constexpr span(Container &list) noexcept : first(std::data(list)), last(std::data(list) + std::size(list)) {}
	template<class Container, typename std::enable_if<(std::is_const<element_type>::value && is_compatible_container<Container, element_type>::value), int>::type = 0>
	constexpr span(const Container &list) noexcept : first(std::data(list)), last(std::data(list) + std::size(list)) {}

	constexpr pointer data() const noexcept { return first; }
	constexpr size_t size() const noexcept { return static_cast<size_t>( last - first ); }
	constexpr std::ptrdiff_t ssize() const noexcept { return static_cast<std::ptrdiff_t>( last - first ); }
	constexpr bool empty() const noexcept { return size() == 0; }

	constexpr iterator begin() const noexcept { return iterator(first); }
	constexpr iterator end() const noexcept { return iterator(last); }

	constexpr const_iterator cbegin() const noexcept { return const_iterator(first); }
	constexpr const_iterator cend() const noexcept { return const_iterator(last); }

<<<<<<< HEAD
=======
	constexpr reference operator[](size_type idx) const { return first[idx]; }

	constexpr pointer data() const noexcept { return first; }

	constexpr span<element_type> subspan(size_t offset, size_t count)
	{
		assert(offset + count <= size());
		return span(this->data() + offset, count);
	}

>>>>>>> 5db4473a
private:
	pointer first;
	pointer last;
};

#endif /* CORE_SPAN_TYPE_HPP */<|MERGE_RESOLUTION|>--- conflicted
+++ resolved
@@ -93,11 +93,7 @@
 	constexpr const_iterator cbegin() const noexcept { return const_iterator(first); }
 	constexpr const_iterator cend() const noexcept { return const_iterator(last); }
 
-<<<<<<< HEAD
-=======
 	constexpr reference operator[](size_type idx) const { return first[idx]; }
-
-	constexpr pointer data() const noexcept { return first; }
 
 	constexpr span<element_type> subspan(size_t offset, size_t count)
 	{
@@ -105,7 +101,6 @@
 		return span(this->data() + offset, count);
 	}
 
->>>>>>> 5db4473a
 private:
 	pointer first;
 	pointer last;
