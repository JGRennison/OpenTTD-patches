/*
 * This file is part of OpenTTD.
 * OpenTTD is free software; you can redistribute it and/or modify it under the terms of the GNU General Public License as published by the Free Software Foundation, version 2.
 * OpenTTD is distributed in the hope that it will be useful, but WITHOUT ANY WARRANTY; without even the implied warranty of MERCHANTABILITY or FITNESS FOR A PARTICULAR PURPOSE.
 * See the GNU General Public License for more details. You should have received a copy of the GNU General Public License along with OpenTTD. If not, see <http://www.gnu.org/licenses/>.
 */

/** @file geometry_type.hpp All geometry types in OpenTTD. */

#ifndef GEOMETRY_TYPE_HPP
#define GEOMETRY_TYPE_HPP

#if defined(__APPLE__)
	/* Mac OS X already has both Rect and Point declared */
#	define Rect OTTD_Rect
#	define Point OTTD_Point
#endif /* __APPLE__ */


/** Coordinates of a point in 2D */
struct Point {
	int x;
	int y;

<<<<<<< HEAD
	bool operator==(const Point&) const = default;
=======
	constexpr Point() : x(0), y(0) {}
	constexpr Point(int x, int y) : x(x), y(y) {}
>>>>>>> 6b21368b
};

/** Dimensions (a width and height) of a rectangle in 2D */
struct Dimension {
	uint width;
	uint height;

	constexpr Dimension() : width(0), height(0) {}
	constexpr Dimension(uint w, uint h) : width(w), height(h) {}

	bool operator< (const Dimension &other) const
	{
		int x = (*this).width - other.width;
		if (x != 0) return x < 0;
		return (*this).height < other.height;
	}

	bool operator== (const Dimension &other) const
	{
		return (*this).width == other.width && (*this).height == other.height;
	}
};

/** Padding dimensions to apply to each side of a Rect. */
struct RectPadding {
	uint8_t left;
	uint8_t top;
	uint8_t right;
	uint8_t bottom;

	static const RectPadding zero;

	/**
	 * Get total horizontal padding of RectPadding.
	 * @return total horizontal padding.
	 */
	constexpr uint Horizontal() const { return this->left + this->right; }

	/**
	 * Get total vertical padding of RectPadding.
	 * @return total vertical padding.
	 */
	constexpr uint Vertical() const { return this->top + this->bottom; }
};

inline const RectPadding RectPadding::zero{};

/** Specification of a rectangle with absolute coordinates of all edges */
struct Rect {
	int left;
	int top;
	int right;
	int bottom;

	/**
	 * Get width of Rect.
	 * @return width of Rect.
	 */
	inline int Width() const { return this->right - this->left + 1; }

	/**
	 * Get height of Rect.
	 * @return height of Rect.
	 */
	inline int Height() const { return this->bottom - this->top + 1; }

	/**
	 * Copy and shrink Rect by s pixels.
	 * @param s number of pixels to remove from each side of Rect.
	 * @return the new smaller Rect.
	 */
	[[nodiscard]] inline Rect Shrink(int s) const
	{
		return {this->left + s, this->top + s, this->right - s, this->bottom - s};
	}

	/**
	 * Copy and shrink Rect by h horizontal and v vertical pixels.
	 * @param h number of pixels to remove from left and right sides.
	 * @param v number of pixels to remove from top and bottom sides.
	 * @return the new smaller Rect.
	 */
	[[nodiscard]] inline Rect Shrink(int h, int v) const
	{
		return {this->left + h, this->top + v, this->right - h, this->bottom - v};
	}

	/**
	 * Copy and shrink Rect by pixels.
	 * @param left number of pixels to remove from left side.
	 * @param top number of pixels to remove from top side.
	 * @param right number of pixels to remove from right side.
	 * @param bottom number of pixels to remove from bottom side.
	 * @return the new smaller Rect.
	 */
	[[nodiscard]] inline Rect Shrink(int left, int top, int right, int bottom) const
	{
		return {this->left + left, this->top + top, this->right - right, this->bottom - bottom};
	}

	/**
	 * Copy and shrink Rect by a RectPadding.
	 * @param other RectPadding to remove from each side of Rect.
	 * @return the new smaller Rect.
	 */
	[[nodiscard]] inline Rect Shrink(const RectPadding &other) const
	{
		return {this->left + other.left, this->top + other.top, this->right - other.right, this->bottom - other.bottom};
	}

	/**
	 * Copy and shrink Rect by a different horizontal and vertical RectPadding.
	 * @param horz RectPadding to remove from left and right of Rect.
	 * @param vert RectPadding to remove from top and bottom of Rect.
	 * @return the new smaller Rect.
	 */
	[[nodiscard]] inline Rect Shrink(const RectPadding &horz, const RectPadding &vert) const
	{
		return {this->left + horz.left, this->top + vert.top, this->right - horz.right, this->bottom - vert.bottom};
	}

	/**
	 * Copy and expand Rect by s pixels.
	 * @param s number of pixels to add to each side of Rect.
	 * @return the new larger Rect.
	 */
	[[nodiscard]] inline Rect Expand(int s) const
	{
		return this->Shrink(-s);
	}

	/**
	 * Copy and expand Rect by a RectPadding.
	 * @param other RectPadding to add to each side of Rect.
	 * @return the new larger Rect.
	 */
	[[nodiscard]] inline Rect Expand(const RectPadding &other) const
	{
		return {this->left - other.left, this->top - other.top, this->right + other.right, this->bottom + other.bottom};
	}

	/**
	 * Copy and translate Rect by x,y pixels.
	 * @param x number of pixels to move horizontally.
	 * @param y number of pixels to move vertically.
	 * @return the new translated Rect.
	 */
	[[nodiscard]] inline Rect Translate(int x, int y) const
	{
		return {this->left + x, this->top + y, this->right + x, this->bottom + y};
	}

	/**
	 * Copy Rect and set its width.
	 * @param width width in pixels for new Rect.
	 * @param end   if set, set width at end of Rect, i.e. on right.
	 * @return the new resized Rect.
	 */
	[[nodiscard]] inline Rect WithWidth(int width, bool end) const
	{
		return end
			? Rect {this->right - width + 1, this->top, this->right,            this->bottom}
			: Rect {this->left,              this->top, this->left + width - 1, this->bottom};
	}

	/**
	 * Copy Rect and indent it from its position.
	 * @param indent offset in pixels for new Rect.
	 * @param end   if set, set indent at end of Rect, i.e. on right.
	 * @return the new resized Rect.
	 */
	[[nodiscard]] inline Rect Indent(int indent, bool end) const
	{
		return end
			? Rect {this->left,          this->top, this->right - indent, this->bottom}
			: Rect {this->left + indent, this->top, this->right,          this->bottom};
	}

	/**
	 * Copy Rect and set its height.
	 * @param width height in pixels for new Rect.
	 * @param end   if set, set height at end of Rect, i.e. at bottom.
	 * @return the new resized Rect.
	 */
	[[nodiscard]] inline Rect WithHeight(int height, bool end = false) const
	{
		return end
			? Rect {this->left, this->bottom - height + 1, this->right, this->bottom}
			: Rect {this->left, this->top,                 this->right, this->top + height - 1};
	}

	/**
	 * Test if a point falls inside this Rect.
	 * @param pt the point to test.
	 * @return true iff the point falls inside the Rect.
	 */
	inline bool Contains(const Point &pt) const
	{
		/* This is a local version of IsInsideMM, to avoid including math_func everywhere. */
		return (uint)(pt.x - this->left) < (uint)(this->right - this->left) && (uint)(pt.y - this->top) < (uint)(this->bottom - this->top);
	}
};

struct Rect16 {
	int16_t left;
	int16_t top;
	int16_t right;
	int16_t bottom;
};

template <typename InT, typename OutT>
OutT ConvertRect(const InT &in)
{
	OutT out;
	out.left = in.left;
	out.top = in.top;
	out.right = in.right;
	out.bottom = in.bottom;
	return out;
}

/**
 * Specification of a rectangle with an absolute top-left coordinate and a
 * (relative) width/height
 */
struct PointDimension {
	int x;
	int y;
	int width;
	int height;
};

#endif /* GEOMETRY_TYPE_HPP */<|MERGE_RESOLUTION|>--- conflicted
+++ resolved
@@ -22,12 +22,10 @@
 	int x;
 	int y;
 
-<<<<<<< HEAD
-	bool operator==(const Point&) const = default;
-=======
 	constexpr Point() : x(0), y(0) {}
 	constexpr Point(int x, int y) : x(x), y(y) {}
->>>>>>> 6b21368b
+
+	bool operator==(const Point&) const = default;
 };
 
 /** Dimensions (a width and height) of a rectangle in 2D */
