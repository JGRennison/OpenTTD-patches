--- conflicted
+++ resolved
@@ -10,13 +10,9 @@
 #ifndef ALLOC_TYPE_HPP
 #define ALLOC_TYPE_HPP
 
-<<<<<<< HEAD
-#include "alloc_func.hpp"
 #include <memory>
 #include <vector>
 
-=======
->>>>>>> 426b03b3
 /**
  * A reusable buffer that can be used for places that temporary allocate
  * a bit of memory and do that very often, or for places where static
@@ -66,44 +62,6 @@
 	{
 		return this->buffer.data();
 	}
-};
-
-<<<<<<< HEAD
-/**
- * Base class that provides memory initialization on dynamically created objects.
- * All allocated memory will be zeroed.
- */
-class ZeroedMemoryAllocator
-{
-public:
-	ZeroedMemoryAllocator() {}
-	virtual ~ZeroedMemoryAllocator() = default;
-
-	/**
-	 * Memory allocator for a single class instance.
-	 * @param size the amount of bytes to allocate.
-	 * @return the given amounts of bytes zeroed.
-	 */
-	inline void *operator new(size_t size) { return CallocT<uint8_t>(size); }
-
-	/**
-	 * Memory allocator for an array of class instances.
-	 * @param size the amount of bytes to allocate.
-	 * @return the given amounts of bytes zeroed.
-	 */
-	inline void *operator new[](size_t size) { return CallocT<uint8_t>(size); }
-
-	/**
-	 * Memory release for a single class instance.
-	 * @param ptr  the memory to free.
-	 */
-	inline void operator delete(void *ptr) { free(ptr); }
-
-	/**
-	 * Memory release for an array of class instances.
-	 * @param ptr  the memory to free.
-	 */
-	inline void operator delete[](void *ptr) { free(ptr); }
 };
 
 struct FreeDeleter
@@ -203,6 +161,4 @@
 	}
 };
 
-=======
->>>>>>> 426b03b3
 #endif /* ALLOC_TYPE_HPP */