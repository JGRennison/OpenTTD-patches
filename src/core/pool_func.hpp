--- conflicted
+++ resolved
@@ -21,14 +21,9 @@
  * @param type The return type of the method.
  */
 #define DEFINE_POOL_METHOD(type) \
-<<<<<<< HEAD
-	template <class Titem, typename Tindex, size_t Tgrowth_step, size_t Tmax_size, PoolType Tpool_type, bool Tcache, bool Tzero, typename Tops> \
-	type Pool<Titem, Tindex, Tgrowth_step, Tmax_size, Tpool_type, Tcache, Tzero, Tops>
-=======
-	template <class Titem, typename Tindex, size_t Tgrowth_step, PoolType Tpool_type, bool Tcache, bool Tzero> \
+	template <class Titem, typename Tindex, size_t Tgrowth_step, PoolType Tpool_type, bool Tcache, bool Tzero, typename Tops> \
 	requires std::is_base_of_v<PoolIDBase, Tindex> \
-	type Pool<Titem, Tindex, Tgrowth_step, Tpool_type, Tcache, Tzero>
->>>>>>> 53dd1258
+	type Pool<Titem, Tindex, Tgrowth_step, Tpool_type, Tcache, Tzero, Tops>
 
 /**
  * Create a clean pool.
@@ -58,18 +53,10 @@
  */
 DEFINE_POOL_METHOD(inline void)::ResizeFor(size_t index)
 {
-<<<<<<< HEAD
 	dbg_assert(index >= this->size);
-	dbg_assert(index < Tmax_size);
-
-	size_t new_size = std::min<size_t>(Tmax_size, Align(std::max<size_t>(index + 1, (this->size * 3) / 2), std::max<uint>(64, static_cast<uint>(Tgrowth_step))));
-=======
-	assert(index >= this->data.size());
-	assert(index < MAX_SIZE);
-
-	size_t old_size = this->data.size();
-	size_t new_size = std::min(MAX_SIZE, Align(index + 1, Tgrowth_step));
->>>>>>> 53dd1258
+	dbg_assert(index < MAX_SIZE);
+
+	size_t new_size = std::min<size_t>(MAX_SIZE, Align(std::max<size_t>(index + 1, (this->size * 3) / 2), std::max<uint>(64, static_cast<uint>(Tgrowth_step))));
 
 	this->data = ReallocT(this->data, new_size);
 	MemSetT(this->data + this->size, 0, new_size - this->size);
@@ -109,11 +96,7 @@
 		return this->first_unused;
 	}
 
-<<<<<<< HEAD
-	dbg_assert(this->first_unused == Tmax_size);
-=======
-	assert(this->first_unused == MAX_SIZE);
->>>>>>> 53dd1258
+	dbg_assert(this->first_unused == MAX_SIZE);
 
 	return NO_FREE_ITEM;
 }
@@ -147,21 +130,10 @@
 	} else {
 		item = reinterpret_cast<Titem *>(MallocT<uint8_t>(size));
 	}
-<<<<<<< HEAD
 	this->data[index] = Tops::PutPtr(item, param);
 	SetBit(this->free_bitmap[index / 64], index % 64);
-	if constexpr (std::is_base_of_v<PoolIDBase, Tindex>) {
-		/* MSVC complains about casting to narrower type, so first cast to the base type... then to the strong type. */
-		item->index = static_cast<Tindex>(static_cast<Tindex::BaseType>(index));
-	} else {
-		item->index = static_cast<Tindex>(index);
-	}
-=======
-	this->data[index] = item;
-	SetBit(this->used_bitmap[index / BITMAP_SIZE], index % BITMAP_SIZE);
 	/* MSVC complains about casting to narrower type, so first cast to the base type... then to the strong type. */
 	item->index = static_cast<Tindex>(static_cast<Tindex::BaseType>(index));
->>>>>>> 53dd1258
 	return item;
 }
 
@@ -197,14 +169,9 @@
  */
 DEFINE_POOL_METHOD(void *)::GetNew(size_t size, size_t index, Pool::ParamType param)
 {
-<<<<<<< HEAD
-	if (unlikely(index >= Tmax_size)) {
+	if (unlikely(index >= MAX_SIZE)) {
 		[[noreturn]] extern void PoolOutOfRangeError(const char *name, size_t index, size_t max_size);
-		PoolOutOfRangeError(this->name, index, Tmax_size);
-=======
-	if (index >= MAX_SIZE) {
-		SlErrorCorruptFmt("{} index {} out of range ({})", this->name, index, MAX_SIZE);
->>>>>>> 53dd1258
+		PoolOutOfRangeError(this->name, index, MAX_SIZE);
 	}
 
 	if (index >= this->size) this->ResizeFor(index);
