--- conflicted
+++ resolved
@@ -116,13 +116,8 @@
 
 	Titem *item;
 	if (Tcache && this->alloc_cache != nullptr) {
-<<<<<<< HEAD
 		dbg_assert(sizeof(Titem) == size);
-		item = (Titem *)this->alloc_cache;
-=======
-		assert(sizeof(Titem) == size);
 		item = reinterpret_cast<Titem *>(this->alloc_cache);
->>>>>>> 91217705
 		this->alloc_cache = this->alloc_cache->next;
 		if (Tzero) {
 			/* Explicitly casting to (void *) prevents a clang warning -
