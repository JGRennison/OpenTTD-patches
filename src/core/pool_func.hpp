--- conflicted
+++ resolved
@@ -129,20 +129,14 @@
 	} else {
 		item = reinterpret_cast<Titem *>(MallocT<uint8_t>(size));
 	}
-<<<<<<< HEAD
 	this->data[index] = Tops::PutPtr(item, param);
 	SetBit(this->free_bitmap[index / 64], index % 64);
-	item->index = (Tindex)(uint)index;
-=======
-	this->data[index] = item;
-	SetBit(this->used_bitmap[index / BITMAP_SIZE], index % BITMAP_SIZE);
 	if constexpr (std::is_base_of_v<PoolIDBase, Tindex>) {
 		/* MSVC complains about casting to narrower type, so first cast to the base type... then to the strong type. */
 		item->index = static_cast<Tindex>(static_cast<Tindex::BaseType>(index));
 	} else {
 		item->index = static_cast<Tindex>(index);
 	}
->>>>>>> 29294111
 	return item;
 }
 
