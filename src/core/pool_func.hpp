--- conflicted
+++ resolved
@@ -21,15 +21,9 @@
  * @param type The return type of the method.
  */
 #define DEFINE_POOL_METHOD(type) \
-<<<<<<< HEAD
-	template <class Titem, typename Tindex, size_t Tgrowth_step, PoolType Tpool_type, bool Tcache, bool Tzero, typename Tops> \
+	template <class Titem, typename Tindex, size_t Tgrowth_step, PoolType Tpool_type, bool Tcache, typename Tops> \
 	requires std::is_base_of_v<PoolIDBase, Tindex> \
-	type Pool<Titem, Tindex, Tgrowth_step, Tpool_type, Tcache, Tzero, Tops>
-=======
-	template <class Titem, typename Tindex, size_t Tgrowth_step, PoolType Tpool_type, bool Tcache> \
-	requires std::is_base_of_v<PoolIDBase, Tindex> \
-	type Pool<Titem, Tindex, Tgrowth_step, Tpool_type, Tcache>
->>>>>>> 426b03b3
+	type Pool<Titem, Tindex, Tgrowth_step, Tpool_type, Tcache, Tops>
 
 /**
  * Create a clean pool.
