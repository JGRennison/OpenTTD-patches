--- conflicted
+++ resolved
@@ -90,11 +90,7 @@
  * @tparam Tzero        Whether to zero the memory
  * @warning when Tcache is enabled *all* instances of this pool's item must be of the same size.
  */
-<<<<<<< HEAD
-template <class Titem, typename Tindex, size_t Tgrowth_step, size_t Tmax_size, PoolType Tpool_type = PT_NORMAL, bool Tcache = false, bool Tzero = true, typename Tops = DefaultPoolOps<Titem> >
-=======
-template <class Titem, typename Tindex, size_t Tgrowth_step, size_t Tmax_size, PoolType Tpool_type = PoolType::Normal, bool Tcache = false, bool Tzero = true>
->>>>>>> 5ffaf6cd
+template <class Titem, typename Tindex, size_t Tgrowth_step, size_t Tmax_size, PoolType Tpool_type = PoolType::Normal, bool Tcache = false, bool Tzero = true, typename Tops = DefaultPoolOps<Titem> >
 struct Pool : PoolBase {
 	using ParamType = typename Tops::Tparam_type;
 	using PtrType = typename Tops::Tptr;
