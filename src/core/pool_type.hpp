--- conflicted
+++ resolved
@@ -90,11 +90,7 @@
  * @tparam Tcache       Whether to perform 'alloc' caching, i.e. don't actually free/malloc just reuse the memory
  * @warning when Tcache is enabled *all* instances of this pool's item must be of the same size.
  */
-<<<<<<< HEAD
-template <class Titem, typename Tindex, size_t Tgrowth_step, PoolType Tpool_type = PoolType::Normal, bool Tcache = false, bool Tzero = true, typename Tops = DefaultPoolOps<Titem> >
-=======
-template <class Titem, typename Tindex, size_t Tgrowth_step, PoolType Tpool_type = PoolType::Normal, bool Tcache = false>
->>>>>>> 426b03b3
+template <class Titem, typename Tindex, size_t Tgrowth_step, PoolType Tpool_type = PoolType::Normal, bool Tcache = false, typename Tops = DefaultPoolOps<Titem> >
 requires std::is_base_of_v<PoolIDBase, Tindex>
 struct Pool : PoolBase {
 	using ParamType = typename Tops::Tparam_type;
@@ -266,20 +262,12 @@
 	 * Base class for all PoolItems
 	 * @tparam Tpool The pool this item is going to be part of
 	 */
-<<<<<<< HEAD
-	template <struct Pool<Titem, Tindex, Tgrowth_step, Tpool_type, Tcache, Tzero, Tops> *Tpool>
-=======
-	template <struct Pool<Titem, Tindex, Tgrowth_step, Tpool_type, Tcache> *Tpool>
->>>>>>> 426b03b3
+	template <struct Pool<Titem, Tindex, Tgrowth_step, Tpool_type, Tcache, Tops> *Tpool>
 	struct PoolItem {
 		Tindex index; ///< Index of this pool item
 
 		/** Type of the pool this item is going to be part of */
-<<<<<<< HEAD
-		typedef struct Pool<Titem, Tindex, Tgrowth_step, Tpool_type, Tcache, Tzero, Tops> Pool;
-=======
-		typedef struct Pool<Titem, Tindex, Tgrowth_step, Tpool_type, Tcache> Pool;
->>>>>>> 426b03b3
+		typedef struct Pool<Titem, Tindex, Tgrowth_step, Tpool_type, Tcache, Tops> Pool;
 
 protected:
 		static inline void *NewWithParam(size_t size, ParamType param)
