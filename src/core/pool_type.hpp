--- conflicted
+++ resolved
@@ -43,6 +43,13 @@
  */
 template <typename TBaseType, typename TTag, TBaseType TEnd, TBaseType TInvalid>
 struct EMPTY_BASES PoolID : PoolIDBase {
+	static inline constexpr bool fmt_as_base = true;
+	static inline constexpr bool serialisation_as_base = true;
+	static inline constexpr bool saveload_primitive_type = true;
+	static inline constexpr bool string_parameter_as_base = true;
+	static inline constexpr bool script_stack_value_as_base = true;
+	static inline constexpr bool integer_type_hint = true;
+
 	using BaseType = TBaseType;
 
 	constexpr PoolID() = default;
@@ -56,6 +63,7 @@
 
 	/* Only allow conversion to BaseType via method. */
 	constexpr TBaseType base() const noexcept { return this->value; }
+	constexpr TBaseType &edit_base() { return this->value; }
 
 	static constexpr PoolID Begin() { return PoolID{}; }
 	static constexpr PoolID End() { return PoolID{static_cast<TBaseType>(TEnd)}; }
@@ -351,13 +359,8 @@
 		{
 			if (p == nullptr) return;
 			Titem *pn = static_cast<Titem *>(p);
-<<<<<<< HEAD
-			dbg_assert_msg(pn == Tpool->Get(pn->index), "name: {}", Tpool->name);
-			Tpool->FreeItem(pn->index);
-=======
-			assert(pn == Tpool->Get(Pool::GetRawIndex(pn->index)));
+			dbg_assert_msg(pn == Tpool->Get(Pool::GetRawIndex(pn->index)), "name: {}", Tpool->name);
 			Tpool->FreeItem(Pool::GetRawIndex(pn->index));
->>>>>>> 29294111
 		}
 
 		/**
@@ -368,9 +371,9 @@
 		 * @note can never fail (return nullptr), use CanAllocate() to check first!
 		 * @pre index has to be unused! Else it will crash
 		 */
-		inline void *operator new(size_t size, size_t index)
-		{
-			return NewWithParam(size, index, Tops::DefaultItemParam());
+		inline void *operator new(size_t size, Tindex index)
+		{
+			return NewWithParam(size, Pool::GetRawIndex(index), Tops::DefaultItemParam());
 		}
 
 		/**
