/*
 * This file is part of OpenTTD.
 * OpenTTD is free software; you can redistribute it and/or modify it under the terms of the GNU General Public License as published by the Free Software Foundation, version 2.
 * OpenTTD is distributed in the hope that it will be useful, but WITHOUT ANY WARRANTY; without even the implied warranty of MERCHANTABILITY or FITNESS FOR A PARTICULAR PURPOSE.
 * See the GNU General Public License for more details. You should have received a copy of the GNU General Public License along with OpenTTD. If not, see <http://www.gnu.org/licenses/>.
 */

/** @file pool_type.hpp Definition of Pool, structure used to access PoolItems, and PoolItem, base structure for Vehicle, Town, and other indexed items. */

#ifndef POOL_TYPE_HPP
#define POOL_TYPE_HPP

#include "enum_type.hpp"
#include "pool_id_type.hpp"
#include "../debug_dbg_assert.h"
#include <limits>
#include <vector>

/** Various types of a pool. */
enum class PoolType : uint8_t {
	Normal, ///< Normal pool containing game objects.
	NetworkClient, ///< Network client pools.
	NetworkAdmin, ///< Network admin pool.
	Data, ///< NewGRF or other data, that is not reset together with normal pools.
};
using PoolTypes = EnumBitSet<PoolType, uint8_t>;
static constexpr PoolTypes PT_ALL = {PoolType::Normal, PoolType::NetworkClient, PoolType::NetworkAdmin, PoolType::Data};

typedef std::vector<struct PoolBase *> PoolVector; ///< Vector of pointers to PoolBase

/** Base class for base of all pools. */
struct PoolBase {
	const PoolType type; ///< Type of this pool.

	/**
	 * Function used to access the vector of all pools.
	 * @return pointer to vector of all pools
	 */
	static PoolVector *GetPools()
	{
		static PoolVector *pools = new PoolVector();
		return pools;
	}

	static void Clean(PoolTypes);

	/**
	 * Constructor registers this object in the pool vector.
	 * @param pt type of this pool.
	 */
	PoolBase(PoolType pt) : type(pt)
	{
		PoolBase::GetPools()->push_back(this);
	}

	virtual ~PoolBase();

	/**
	 * Virtual method that deletes all items in the pool.
	 */
	virtual void CleanPool() = 0;

private:
	/**
	 * Dummy private copy constructor to prevent compilers from
	 * copying the structure, which fails due to GetPools().
	 */
	PoolBase(const PoolBase &other);
};

struct DefaultPoolItemParam{};

template <class Titem>
struct DefaultPoolOps {
	using Tptr = Titem *;
	using Tparam_type = DefaultPoolItemParam;

	static constexpr Titem *GetPtr(Titem *ptr) { return ptr; }
	static constexpr Titem *PutPtr(Titem *ptr, DefaultPoolItemParam param) { return ptr; }
	static constexpr Titem *NullValue() { return nullptr; }
	static constexpr DefaultPoolItemParam DefaultItemParam() { return {}; }
};

/**
 * Base class for all pools.
 * @tparam Titem        Type of the class/struct that is going to be pooled
 * @tparam Tindex       Type of the index for this pool
 * @tparam Tgrowth_step Size of growths; if the pool is full increase the size by this amount
 * @tparam Tpool_type   Type of this pool
 * @tparam Tcache       Whether to perform 'alloc' caching, i.e. don't actually free/malloc just reuse the memory
 * @tparam Tzero        Whether to zero the memory
 * @warning when Tcache is enabled *all* instances of this pool's item must be of the same size.
 */
<<<<<<< HEAD
template <class Titem, typename Tindex, size_t Tgrowth_step, size_t Tmax_size, PoolType Tpool_type = PoolType::Normal, bool Tcache = false, bool Tzero = true, typename Tops = DefaultPoolOps<Titem> >
struct Pool : PoolBase {
	using ParamType = typename Tops::Tparam_type;
	using PtrType = typename Tops::Tptr;

private:
	/** Some helper functions to get the maximum value of the provided index. */
	template <typename T>
	static constexpr size_t GetMaxIndexValue(T) { return std::numeric_limits<T>::max(); }
	template <typename T> requires std::is_enum_v<T>
	static constexpr size_t GetMaxIndexValue(T) { return std::numeric_limits<std::underlying_type_t<T>>::max(); }
	template <typename T> requires std::is_base_of_v<PoolIDBase, T>
	static constexpr size_t GetMaxIndexValue(T) { return std::numeric_limits<typename T::BaseType>::max(); }
=======
template <class Titem, typename Tindex, size_t Tgrowth_step, PoolType Tpool_type = PoolType::Normal, bool Tcache = false, bool Tzero = true>
requires std::is_base_of_v<PoolIDBase, Tindex>
struct Pool : PoolBase {
>>>>>>> 53dd1258
public:
	static constexpr size_t MAX_SIZE = Tindex::End().base(); ///< Make template parameter accessible from outside

	const char * const name; ///< Name of this pool

	size_t size;         ///< Current allocated size
	size_t first_free;   ///< No item with index lower than this is free (doesn't say anything about this one!)
	size_t first_unused; ///< This and all higher indexes are free (doesn't say anything about first_unused-1 !)
	size_t items;        ///< Number of used indexes (non-nullptr)
#ifdef WITH_ASSERT
	size_t checked;      ///< Number of items we checked for
#endif /* WITH_ASSERT */
	bool cleaning;       ///< True if cleaning pool (deleting all items)

	PtrType *data;       ///< Pointer to array of Tops::Tptr (by default: pointers to Titem)
	uint64_t *free_bitmap; ///< Pointer to free bitmap

	Pool(const char *name);
	void CleanPool() override;

	inline PtrType &GetRawRef(size_t index)
	{
		dbg_assert_msg(index < this->first_unused, "index: {}, first_unused: {}, name: {}", index, this->first_unused, this->name);
		return this->data[index];
	}

	inline PtrType GetRaw(size_t index)
	{
		return this->GetRawRef(index);
	}

	/**
	 * Returns Titem with given index
	 * @param index of item to get
	 * @return pointer to Titem
	 * @pre index < this->first_unused
	 */
	inline Titem *Get(size_t index)
	{
		return Tops::GetPtr(this->GetRaw(index));
	}

	/**
	 * Tests whether given index can be used to get valid (non-nullptr) Titem
	 * @param index index to examine
	 * @return true if PoolItem::Get(index) will return non-nullptr pointer
	 */
	inline bool IsValidID(size_t index)
	{
		return index < this->first_unused && this->GetRaw(index) != Tops::NullValue();
	}

	/**
	 * Tests whether we can allocate 'n' items
	 * @param n number of items we want to allocate
	 * @return true if 'n' items can be allocated
	 */
	inline bool CanAllocate(size_t n = 1)
	{
		bool ret = this->items <= MAX_SIZE - n;
#ifdef WITH_ASSERT
		this->checked = ret ? n : 0;
#endif /* WITH_ASSERT */
		return ret;
	}

	/**
	 * Iterator to iterate all valid T of a pool
	 * @tparam T Type of the class/struct that is going to be iterated
	 */
	template <class T>
	struct PoolIterator {
		typedef T value_type;
		typedef T *pointer;
		typedef T &reference;
		typedef size_t difference_type;
		typedef std::forward_iterator_tag iterator_category;

		explicit PoolIterator(size_t index) : index(index)
		{
			this->ValidateIndex();
		};

		bool operator==(const PoolIterator &other) const { return this->index == other.index; }
		T * operator*() const { return T::Get(this->index); }
		PoolIterator & operator++() { this->index++; this->ValidateIndex(); return *this; }

	private:
		size_t index;
		void ValidateIndex()
		{
			while (this->index < T::GetPoolSize() && !(T::IsValidID(this->index))) this->index++;
			if (this->index >= T::GetPoolSize()) this->index = T::Pool::MAX_SIZE;
		}
	};

	/*
	 * Iterable ensemble of all valid T
	 * @tparam T Type of the class/struct that is going to be iterated
	 */
	template <class T>
	struct IterateWrapper {
		size_t from;
		IterateWrapper(size_t from = 0) : from(from) {}
		PoolIterator<T> begin() { return PoolIterator<T>(this->from); }
		PoolIterator<T> end() { return PoolIterator<T>(T::Pool::MAX_SIZE); }
		bool empty() { return this->begin() == this->end(); }
	};

	/**
	 * Iterator to iterate all valid T of a pool
	 * @tparam T Type of the class/struct that is going to be iterated
	 */
	template <class T, class F>
	struct PoolIteratorFiltered {
		typedef T value_type;
		typedef T *pointer;
		typedef T &reference;
		typedef size_t difference_type;
		typedef std::forward_iterator_tag iterator_category;

		explicit PoolIteratorFiltered(size_t index, F filter) : index(index), filter(filter)
		{
			this->ValidateIndex();
		};

		bool operator==(const PoolIteratorFiltered &other) const { return this->index == other.index; }
		T * operator*() const { return T::Get(this->index); }
		PoolIteratorFiltered & operator++() { this->index++; this->ValidateIndex(); return *this; }

	private:
		size_t index;
		F filter;
		void ValidateIndex()
		{
			while (this->index < T::GetPoolSize() && !(T::IsValidID(this->index) && this->filter(this->index))) this->index++;
			if (this->index >= T::GetPoolSize()) this->index = T::Pool::MAX_SIZE;
		}
	};

	/*
	 * Iterable ensemble of all valid T
	 * @tparam T Type of the class/struct that is going to be iterated
	 */
	template <class T, class F>
	struct IterateWrapperFiltered {
		size_t from;
		F filter;
		IterateWrapperFiltered(size_t from, F filter) : from(from), filter(filter) {}
		PoolIteratorFiltered<T, F> begin() { return PoolIteratorFiltered<T, F>(this->from, this->filter); }
		PoolIteratorFiltered<T, F> end() { return PoolIteratorFiltered<T, F>(T::Pool::MAX_SIZE, this->filter); }
		bool empty() { return this->begin() == this->end(); }
	};

	/**
	 * Base class for all PoolItems
	 * @tparam Tpool The pool this item is going to be part of
	 */
<<<<<<< HEAD
	template <struct Pool<Titem, Tindex, Tgrowth_step, Tmax_size, Tpool_type, Tcache, Tzero, Tops> *Tpool>
=======
	template <struct Pool<Titem, Tindex, Tgrowth_step, Tpool_type, Tcache, Tzero> *Tpool>
>>>>>>> 53dd1258
	struct PoolItem {
		Tindex index; ///< Index of this pool item

		/** Type of the pool this item is going to be part of */
<<<<<<< HEAD
		typedef struct Pool<Titem, Tindex, Tgrowth_step, Tmax_size, Tpool_type, Tcache, Tzero, Tops> Pool;

protected:
		static inline void *NewWithParam(size_t size, ParamType param)
		{
			return Tpool->GetNew(size, param);
		}

		static inline void *NewWithParam(size_t size, size_t index, ParamType param)
		{
			return Tpool->GetNew(size, index, param);
		}
=======
		typedef struct Pool<Titem, Tindex, Tgrowth_step, Tpool_type, Tcache, Tzero> Pool;
>>>>>>> 53dd1258

public:
		/**
		 * Allocates space for new Titem
		 * @param size size of Titem
		 * @return pointer to allocated memory
		 * @note can never fail (return nullptr), use CanAllocate() to check first!
		 */
		inline void *operator new(size_t size)
		{
			return NewWithParam(size, Tops::DefaultItemParam());
		}

		/**
		 * Marks Titem as free. Its memory is released
		 * @param p memory to free
		 * @note the item has to be allocated in the pool!
		 */
		inline void operator delete(void *p)
		{
			if (p == nullptr) return;
			Titem *pn = static_cast<Titem *>(p);
			dbg_assert_msg(pn == Tpool->Get(Pool::GetRawIndex(pn->index)), "name: {}", Tpool->name);
			Tpool->FreeItem(Pool::GetRawIndex(pn->index));
		}

		/**
		 * Allocates space for new Titem with given index
		 * @param size size of Titem
		 * @param index index of item
		 * @return pointer to allocated memory
		 * @note can never fail (return nullptr), use CanAllocate() to check first!
		 * @pre index has to be unused! Else it will crash
		 */
		inline void *operator new(size_t size, Tindex index)
		{
			return NewWithParam(size, Pool::GetRawIndex(index), Tops::DefaultItemParam());
		}

		/**
		 * Allocates space for new Titem at given memory address
		 * @param ptr where are we allocating the item?
		 * @return pointer to allocated memory (== ptr)
		 * @note use of this is strongly discouraged
		 * @pre the memory must not be allocated in the Pool!
		 */
		inline void *operator new(size_t, void *ptr)
		{
			for (size_t i = 0; i < Tpool->first_unused; i++) {
				/* Don't allow creating new objects over existing.
				 * Even if we called the destructor and reused this memory,
				 * we don't know whether 'size' and size of currently allocated
				 * memory are the same (because of possible inheritance).
				 * Use { size_t index = item->index; delete item; new (index) item; }
				 * instead to make sure destructor is called and no memory leaks. */
				dbg_assert_msg(ptr != Tpool->data[i], "name: {}", Tpool->name);
			}
			return ptr;
		}


		/** Helper functions so we can use PoolItem::Function() instead of _poolitem_pool.Function() */

		/**
		 * Tests whether we can allocate 'n' items
		 * @param n number of items we want to allocate
		 * @return true if 'n' items can be allocated
		 */
		static inline bool CanAllocateItem(size_t n = 1)
		{
			return Tpool->CanAllocate(n);
		}

		/**
		 * Returns current state of pool cleaning - yes or no
		 * @return true iff we are cleaning the pool now
		 */
		static inline bool CleaningPool()
		{
			return Tpool->cleaning;
		}

		/**
		 * Tests whether given index can be used to get valid (non-nullptr) Titem
		 * @param index index to examine
		 * @return true if PoolItem::Get(index) will return non-nullptr pointer
		 */
		static inline bool IsValidID(auto index)
		{
			return Tpool->IsValidID(GetRawIndex(index));
		}

		/**
		 * Returns Titem with given index
		 * @param index of item to get
		 * @return pointer to Titem
		 * @pre index < this->first_unused
		 */
		static inline Titem *Get(auto index)
		{
			return Tpool->Get(GetRawIndex(index));
		}

		/**
		 * Returns Titem with given index
		 * @param index of item to get
		 * @return pointer to Titem
		 * @note returns nullptr for invalid index
		 */
		static inline Titem *GetIfValid(auto index)
		{
			return GetRawIndex(index) < Tpool->first_unused ? Tpool->Get(GetRawIndex(index)) : nullptr;
		}

		/**
		 * Returns first unused index. Useful when iterating over
		 * all pool items.
		 * @return first unused index
		 */
		static inline size_t GetPoolSize()
		{
			return Tpool->first_unused;
		}

		/**
		 * Returns number of valid items in the pool
		 * @return number of valid items in the pool
		 */
		static inline size_t GetNumItems()
		{
			return Tpool->items;
		}

		/**
		 * Dummy function called after destructor of each member.
		 * If you want to use it, override it in PoolItem's subclass.
		 * @param index index of deleted item
		 * @note when this function is called, PoolItem::Get(index) == nullptr.
		 * @note it's called only when !CleaningPool()
		 */
		static inline void PostDestructor([[maybe_unused]] size_t index) { }

		/**
		 * Dummy function called before a pool is about to be cleaned.
		 * If you want to use it, override it in PoolItem's subclass.
		 * @note it's called only when CleaningPool()
		 */
		static inline void PreCleanPool() { }

		/**
		 * Returns an iterable ensemble of all valid Titem
		 * @param from index of the first Titem to consider
		 * @return an iterable ensemble of all valid Titem
		 */
		static Pool::IterateWrapper<Titem> Iterate(size_t from = 0) { return Pool::IterateWrapper<Titem>(from); }
	};

private:
	static const size_t NO_FREE_ITEM = std::numeric_limits<size_t>::max(); ///< Constant to indicate we can't allocate any more items

	/**
	 * Helper struct to cache 'freed' PoolItems so we
	 * do not need to allocate them again.
	 */
	struct AllocCache {
		/** The next in our 'cache' */
		AllocCache *next;
	};

	/** Cache of freed pointers */
	AllocCache *alloc_cache;

	void *AllocateItem(size_t size, size_t index, ParamType param);
	void ResizeFor(size_t index);
	size_t FindFirstFree();

	void *GetNew(size_t size, ParamType param);
	void *GetNew(size_t size, size_t index, ParamType param);

	void FreeItem(size_t index);

	static constexpr size_t GetRawIndex(size_t index) { return index; }
	template <typename T> requires std::is_base_of_v<PoolIDBase, T>
	static constexpr size_t GetRawIndex(const T &index) { return index.base(); }
};

#endif /* POOL_TYPE_HPP */<|MERGE_RESOLUTION|>--- conflicted
+++ resolved
@@ -91,8 +91,8 @@
  * @tparam Tzero        Whether to zero the memory
  * @warning when Tcache is enabled *all* instances of this pool's item must be of the same size.
  */
-<<<<<<< HEAD
-template <class Titem, typename Tindex, size_t Tgrowth_step, size_t Tmax_size, PoolType Tpool_type = PoolType::Normal, bool Tcache = false, bool Tzero = true, typename Tops = DefaultPoolOps<Titem> >
+template <class Titem, typename Tindex, size_t Tgrowth_step, PoolType Tpool_type = PoolType::Normal, bool Tcache = false, bool Tzero = true, typename Tops = DefaultPoolOps<Titem> >
+requires std::is_base_of_v<PoolIDBase, Tindex>
 struct Pool : PoolBase {
 	using ParamType = typename Tops::Tparam_type;
 	using PtrType = typename Tops::Tptr;
@@ -105,11 +105,6 @@
 	static constexpr size_t GetMaxIndexValue(T) { return std::numeric_limits<std::underlying_type_t<T>>::max(); }
 	template <typename T> requires std::is_base_of_v<PoolIDBase, T>
 	static constexpr size_t GetMaxIndexValue(T) { return std::numeric_limits<typename T::BaseType>::max(); }
-=======
-template <class Titem, typename Tindex, size_t Tgrowth_step, PoolType Tpool_type = PoolType::Normal, bool Tcache = false, bool Tzero = true>
-requires std::is_base_of_v<PoolIDBase, Tindex>
-struct Pool : PoolBase {
->>>>>>> 53dd1258
 public:
 	static constexpr size_t MAX_SIZE = Tindex::End().base(); ///< Make template parameter accessible from outside
 
@@ -268,17 +263,12 @@
 	 * Base class for all PoolItems
 	 * @tparam Tpool The pool this item is going to be part of
 	 */
-<<<<<<< HEAD
-	template <struct Pool<Titem, Tindex, Tgrowth_step, Tmax_size, Tpool_type, Tcache, Tzero, Tops> *Tpool>
-=======
-	template <struct Pool<Titem, Tindex, Tgrowth_step, Tpool_type, Tcache, Tzero> *Tpool>
->>>>>>> 53dd1258
+	template <struct Pool<Titem, Tindex, Tgrowth_step, Tpool_type, Tcache, Tzero, Tops> *Tpool>
 	struct PoolItem {
 		Tindex index; ///< Index of this pool item
 
 		/** Type of the pool this item is going to be part of */
-<<<<<<< HEAD
-		typedef struct Pool<Titem, Tindex, Tgrowth_step, Tmax_size, Tpool_type, Tcache, Tzero, Tops> Pool;
+		typedef struct Pool<Titem, Tindex, Tgrowth_step, Tpool_type, Tcache, Tzero, Tops> Pool;
 
 protected:
 		static inline void *NewWithParam(size_t size, ParamType param)
@@ -290,9 +280,6 @@
 		{
 			return Tpool->GetNew(size, index, param);
 		}
-=======
-		typedef struct Pool<Titem, Tindex, Tgrowth_step, Tpool_type, Tcache, Tzero> Pool;
->>>>>>> 53dd1258
 
 public:
 		/**
