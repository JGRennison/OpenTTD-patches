/*
 * This file is part of OpenTTD.
 * OpenTTD is free software; you can redistribute it and/or modify it under the terms of the GNU General Public License as published by the Free Software Foundation, version 2.
 * OpenTTD is distributed in the hope that it will be useful, but WITHOUT ANY WARRANTY; without even the implied warranty of MERCHANTABILITY or FITNESS FOR A PARTICULAR PURPOSE.
 * See the GNU General Public License for more details. You should have received a copy of the GNU General Public License along with OpenTTD. If not, see <http://www.gnu.org/licenses/>.
 */

/** @file pool_type.hpp Definition of Pool, structure used to access PoolItems, and PoolItem, base structure for Vehicle, Town, and other indexed items. */

#ifndef POOL_TYPE_HPP
#define POOL_TYPE_HPP

#include "enum_type.hpp"
#include "../debug_dbg_assert.h"
#include <vector>

/** Various types of a pool. */
enum PoolType : uint8_t {
	PT_NONE    = 0x00, ///< No pool is selected.
	PT_NORMAL  = 0x01, ///< Normal pool containing game objects.
	PT_NCLIENT = 0x02, ///< Network client pools.
	PT_NADMIN  = 0x04, ///< Network admin pool.
	PT_DATA    = 0x08, ///< NewGRF or other data, that is not reset together with normal pools.
	PT_ALL     = 0x0F, ///< All pool types.
};
DECLARE_ENUM_AS_BIT_SET(PoolType)

typedef std::vector<struct PoolBase *> PoolVector; ///< Vector of pointers to PoolBase

/** Base class for base of all pools. */
struct PoolBase {
	const PoolType type; ///< Type of this pool.

	/**
	 * Function used to access the vector of all pools.
	 * @return pointer to vector of all pools
	 */
	static PoolVector *GetPools()
	{
		static PoolVector *pools = new PoolVector();
		return pools;
	}

	static void Clean(PoolType);

	/**
	 * Constructor registers this object in the pool vector.
	 * @param pt type of this pool.
	 */
	PoolBase(PoolType pt) : type(pt)
	{
		PoolBase::GetPools()->push_back(this);
	}

	virtual ~PoolBase();

	/**
	 * Virtual method that deletes all items in the pool.
	 */
	virtual void CleanPool() = 0;

private:
	/**
	 * Dummy private copy constructor to prevent compilers from
	 * copying the structure, which fails due to GetPools().
	 */
	PoolBase(const PoolBase &other);
};

struct DefaultPoolItemParam{};

template <class Titem>
struct DefaultPoolOps {
	using Tptr = Titem *;
	using Tparam_type = DefaultPoolItemParam;

	static constexpr Titem *GetPtr(Titem *ptr) { return ptr; }
	static constexpr Titem *PutPtr(Titem *ptr, DefaultPoolItemParam param) { return ptr; }
	static constexpr Titem *NullValue() { return nullptr; }
	static constexpr DefaultPoolItemParam DefaultItemParam() { return {}; }
};

/**
 * Base class for all pools.
 * @tparam Titem        Type of the class/struct that is going to be pooled
 * @tparam Tindex       Type of the index for this pool
 * @tparam Tgrowth_step Size of growths; if the pool is full increase the size by this amount
 * @tparam Tmax_size    Maximum size of the pool
 * @tparam Tpool_type   Type of this pool
 * @tparam Tcache       Whether to perform 'alloc' caching, i.e. don't actually free/malloc just reuse the memory
 * @tparam Tzero        Whether to zero the memory
 * @warning when Tcache is enabled *all* instances of this pool's item must be of the same size.
 */
template <class Titem, typename Tindex, size_t Tgrowth_step, size_t Tmax_size, PoolType Tpool_type = PT_NORMAL, bool Tcache = false, bool Tzero = true, typename Tops = DefaultPoolOps<Titem> >
struct Pool : PoolBase {
<<<<<<< HEAD
	using ParamType = typename Tops::Tparam_type;
	using PtrType = typename Tops::Tptr;

=======
private:
	/** Some helper functions to get the maximum value of the provided index. */
	template <typename T>
	static constexpr size_t GetMaxIndexValue(T) { return std::numeric_limits<T>::max(); }
	template <typename T> requires std::is_enum_v<T>
	static constexpr size_t GetMaxIndexValue(T) { return std::numeric_limits<std::underlying_type_t<T>>::max(); }
public:
>>>>>>> 2c7b3bb5
	/* Ensure the highest possible index, i.e. Tmax_size -1, is within the bounds of Tindex. */
	static_assert(Tmax_size - 1 <= GetMaxIndexValue(Tindex{}));

	static constexpr size_t MAX_SIZE = Tmax_size; ///< Make template parameter accessible from outside

	const char * const name; ///< Name of this pool

	size_t size;         ///< Current allocated size
	size_t first_free;   ///< No item with index lower than this is free (doesn't say anything about this one!)
	size_t first_unused; ///< This and all higher indexes are free (doesn't say anything about first_unused-1 !)
	size_t items;        ///< Number of used indexes (non-nullptr)
#ifdef WITH_ASSERT
	size_t checked;      ///< Number of items we checked for
#endif /* WITH_ASSERT */
	bool cleaning;       ///< True if cleaning pool (deleting all items)

	PtrType *data;       ///< Pointer to array of Tops::Tptr (by default: pointers to Titem)
	uint64_t *free_bitmap; ///< Pointer to free bitmap

	Pool(const char *name);
	void CleanPool() override;

	inline PtrType &GetRawRef(size_t index)
	{
		dbg_assert_msg(index < this->first_unused, "index: {}, first_unused: {}, name: {}", index, this->first_unused, this->name);
		return this->data[index];
	}

	inline PtrType GetRaw(size_t index)
	{
		return this->GetRawRef(index);
	}

	/**
	 * Returns Titem with given index
	 * @param index of item to get
	 * @return pointer to Titem
	 * @pre index < this->first_unused
	 */
	inline Titem *Get(size_t index)
	{
		return Tops::GetPtr(this->GetRaw(index));
	}

	/**
	 * Tests whether given index can be used to get valid (non-nullptr) Titem
	 * @param index index to examine
	 * @return true if PoolItem::Get(index) will return non-nullptr pointer
	 */
	inline bool IsValidID(size_t index)
	{
		return index < this->first_unused && this->GetRaw(index) != Tops::NullValue();
	}

	/**
	 * Tests whether we can allocate 'n' items
	 * @param n number of items we want to allocate
	 * @return true if 'n' items can be allocated
	 */
	inline bool CanAllocate(size_t n = 1)
	{
		bool ret = this->items <= Tmax_size - n;
#ifdef WITH_ASSERT
		this->checked = ret ? n : 0;
#endif /* WITH_ASSERT */
		return ret;
	}

	/**
	 * Iterator to iterate all valid T of a pool
	 * @tparam T Type of the class/struct that is going to be iterated
	 */
	template <class T>
	struct PoolIterator {
		typedef T value_type;
		typedef T *pointer;
		typedef T &reference;
		typedef size_t difference_type;
		typedef std::forward_iterator_tag iterator_category;

		explicit PoolIterator(size_t index) : index(index)
		{
			this->ValidateIndex();
		};

		bool operator==(const PoolIterator &other) const { return this->index == other.index; }
		bool operator!=(const PoolIterator &other) const { return !(*this == other); }
		T * operator*() const { return T::Get(this->index); }
		PoolIterator & operator++() { this->index++; this->ValidateIndex(); return *this; }

	private:
		size_t index;
		void ValidateIndex()
		{
			while (this->index < T::GetPoolSize() && !(T::IsValidID(this->index))) this->index++;
			if (this->index >= T::GetPoolSize()) this->index = T::Pool::MAX_SIZE;
		}
	};

	/*
	 * Iterable ensemble of all valid T
	 * @tparam T Type of the class/struct that is going to be iterated
	 */
	template <class T>
	struct IterateWrapper {
		size_t from;
		IterateWrapper(size_t from = 0) : from(from) {}
		PoolIterator<T> begin() { return PoolIterator<T>(this->from); }
		PoolIterator<T> end() { return PoolIterator<T>(T::Pool::MAX_SIZE); }
		bool empty() { return this->begin() == this->end(); }
	};

	/**
	 * Iterator to iterate all valid T of a pool
	 * @tparam T Type of the class/struct that is going to be iterated
	 */
	template <class T, class F>
	struct PoolIteratorFiltered {
		typedef T value_type;
		typedef T *pointer;
		typedef T &reference;
		typedef size_t difference_type;
		typedef std::forward_iterator_tag iterator_category;

		explicit PoolIteratorFiltered(size_t index, F filter) : index(index), filter(filter)
		{
			this->ValidateIndex();
		};

		bool operator==(const PoolIteratorFiltered &other) const { return this->index == other.index; }
		bool operator!=(const PoolIteratorFiltered &other) const { return !(*this == other); }
		T * operator*() const { return T::Get(this->index); }
		PoolIteratorFiltered & operator++() { this->index++; this->ValidateIndex(); return *this; }

	private:
		size_t index;
		F filter;
		void ValidateIndex()
		{
			while (this->index < T::GetPoolSize() && !(T::IsValidID(this->index) && this->filter(this->index))) this->index++;
			if (this->index >= T::GetPoolSize()) this->index = T::Pool::MAX_SIZE;
		}
	};

	/*
	 * Iterable ensemble of all valid T
	 * @tparam T Type of the class/struct that is going to be iterated
	 */
	template <class T, class F>
	struct IterateWrapperFiltered {
		size_t from;
		F filter;
		IterateWrapperFiltered(size_t from, F filter) : from(from), filter(filter) {}
		PoolIteratorFiltered<T, F> begin() { return PoolIteratorFiltered<T, F>(this->from, this->filter); }
		PoolIteratorFiltered<T, F> end() { return PoolIteratorFiltered<T, F>(T::Pool::MAX_SIZE, this->filter); }
		bool empty() { return this->begin() == this->end(); }
	};

	/**
	 * Base class for all PoolItems
	 * @tparam Tpool The pool this item is going to be part of
	 */
	template <struct Pool<Titem, Tindex, Tgrowth_step, Tmax_size, Tpool_type, Tcache, Tzero, Tops> *Tpool>
	struct PoolItem {
		Tindex index; ///< Index of this pool item

		/** Type of the pool this item is going to be part of */
		typedef struct Pool<Titem, Tindex, Tgrowth_step, Tmax_size, Tpool_type, Tcache, Tzero, Tops> Pool;

protected:
		static inline void *NewWithParam(size_t size, ParamType param)
		{
			return Tpool->GetNew(size, param);
		}

		static inline void *NewWithParam(size_t size, size_t index, ParamType param)
		{
			return Tpool->GetNew(size, index, param);
		}

public:
		/**
		 * Allocates space for new Titem
		 * @param size size of Titem
		 * @return pointer to allocated memory
		 * @note can never fail (return nullptr), use CanAllocate() to check first!
		 */
		inline void *operator new(size_t size)
		{
			return NewWithParam(size, Tops::DefaultItemParam());
		}

		/**
		 * Marks Titem as free. Its memory is released
		 * @param p memory to free
		 * @note the item has to be allocated in the pool!
		 */
		inline void operator delete(void *p)
		{
			if (p == nullptr) return;
			Titem *pn = static_cast<Titem *>(p);
			dbg_assert_msg(pn == Tpool->Get(pn->index), "name: {}", Tpool->name);
			Tpool->FreeItem(pn->index);
		}

		/**
		 * Allocates space for new Titem with given index
		 * @param size size of Titem
		 * @param index index of item
		 * @return pointer to allocated memory
		 * @note can never fail (return nullptr), use CanAllocate() to check first!
		 * @pre index has to be unused! Else it will crash
		 */
		inline void *operator new(size_t size, size_t index)
		{
			return NewWithParam(size, index, Tops::DefaultItemParam());
		}

		/**
		 * Allocates space for new Titem at given memory address
		 * @param ptr where are we allocating the item?
		 * @return pointer to allocated memory (== ptr)
		 * @note use of this is strongly discouraged
		 * @pre the memory must not be allocated in the Pool!
		 */
		inline void *operator new(size_t, void *ptr)
		{
			for (size_t i = 0; i < Tpool->first_unused; i++) {
				/* Don't allow creating new objects over existing.
				 * Even if we called the destructor and reused this memory,
				 * we don't know whether 'size' and size of currently allocated
				 * memory are the same (because of possible inheritance).
				 * Use { size_t index = item->index; delete item; new (index) item; }
				 * instead to make sure destructor is called and no memory leaks. */
				dbg_assert_msg(ptr != Tpool->data[i], "name: {}", Tpool->name);
			}
			return ptr;
		}


		/** Helper functions so we can use PoolItem::Function() instead of _poolitem_pool.Function() */

		/**
		 * Tests whether we can allocate 'n' items
		 * @param n number of items we want to allocate
		 * @return true if 'n' items can be allocated
		 */
		static inline bool CanAllocateItem(size_t n = 1)
		{
			return Tpool->CanAllocate(n);
		}

		/**
		 * Returns current state of pool cleaning - yes or no
		 * @return true iff we are cleaning the pool now
		 */
		static inline bool CleaningPool()
		{
			return Tpool->cleaning;
		}

		/**
		 * Tests whether given index can be used to get valid (non-nullptr) Titem
		 * @param index index to examine
		 * @return true if PoolItem::Get(index) will return non-nullptr pointer
		 */
		static inline bool IsValidID(size_t index)
		{
			return Tpool->IsValidID(index);
		}

		/**
		 * Returns Titem with given index
		 * @param index of item to get
		 * @return pointer to Titem
		 * @pre index < this->first_unused
		 */
		static inline Titem *Get(size_t index)
		{
			return Tpool->Get(index);
		}

		/**
		 * Returns Titem with given index
		 * @param index of item to get
		 * @return pointer to Titem
		 * @note returns nullptr for invalid index
		 */
		static inline Titem *GetIfValid(size_t index)
		{
			return index < Tpool->first_unused ? Tpool->Get(index) : nullptr;
		}

		/**
		 * Returns first unused index. Useful when iterating over
		 * all pool items.
		 * @return first unused index
		 */
		static inline size_t GetPoolSize()
		{
			return Tpool->first_unused;
		}

		/**
		 * Returns number of valid items in the pool
		 * @return number of valid items in the pool
		 */
		static inline size_t GetNumItems()
		{
			return Tpool->items;
		}

		/**
		 * Dummy function called after destructor of each member.
		 * If you want to use it, override it in PoolItem's subclass.
		 * @param index index of deleted item
		 * @note when this function is called, PoolItem::Get(index) == nullptr.
		 * @note it's called only when !CleaningPool()
		 */
		static inline void PostDestructor([[maybe_unused]] size_t index) { }

		/**
		 * Dummy function called before a pool is about to be cleaned.
		 * If you want to use it, override it in PoolItem's subclass.
		 * @note it's called only when CleaningPool()
		 */
		static inline void PreCleanPool() { }

		/**
		 * Returns an iterable ensemble of all valid Titem
		 * @param from index of the first Titem to consider
		 * @return an iterable ensemble of all valid Titem
		 */
		static Pool::IterateWrapper<Titem> Iterate(size_t from = 0) { return Pool::IterateWrapper<Titem>(from); }
	};

private:
	static const size_t NO_FREE_ITEM = std::numeric_limits<size_t>::max(); ///< Constant to indicate we can't allocate any more items

	/**
	 * Helper struct to cache 'freed' PoolItems so we
	 * do not need to allocate them again.
	 */
	struct AllocCache {
		/** The next in our 'cache' */
		AllocCache *next;
	};

	/** Cache of freed pointers */
	AllocCache *alloc_cache;

	void *AllocateItem(size_t size, size_t index, ParamType param);
	void ResizeFor(size_t index);
	size_t FindFirstFree();

	void *GetNew(size_t size, ParamType param);
	void *GetNew(size_t size, size_t index, ParamType param);

	void FreeItem(size_t index);
};

#endif /* POOL_TYPE_HPP */<|MERGE_RESOLUTION|>--- conflicted
+++ resolved
@@ -93,11 +93,9 @@
  */
 template <class Titem, typename Tindex, size_t Tgrowth_step, size_t Tmax_size, PoolType Tpool_type = PT_NORMAL, bool Tcache = false, bool Tzero = true, typename Tops = DefaultPoolOps<Titem> >
 struct Pool : PoolBase {
-<<<<<<< HEAD
 	using ParamType = typename Tops::Tparam_type;
 	using PtrType = typename Tops::Tptr;
 
-=======
 private:
 	/** Some helper functions to get the maximum value of the provided index. */
 	template <typename T>
@@ -105,7 +103,6 @@
 	template <typename T> requires std::is_enum_v<T>
 	static constexpr size_t GetMaxIndexValue(T) { return std::numeric_limits<std::underlying_type_t<T>>::max(); }
 public:
->>>>>>> 2c7b3bb5
 	/* Ensure the highest possible index, i.e. Tmax_size -1, is within the bounds of Tindex. */
 	static_assert(Tmax_size - 1 <= GetMaxIndexValue(Tindex{}));
 
