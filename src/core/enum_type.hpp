/*
 * This file is part of OpenTTD.
 * OpenTTD is free software; you can redistribute it and/or modify it under the terms of the GNU General Public License as published by the Free Software Foundation, version 2.
 * OpenTTD is distributed in the hope that it will be useful, but WITHOUT ANY WARRANTY; without even the implied warranty of MERCHANTABILITY or FITNESS FOR A PARTICULAR PURPOSE.
 * See the GNU General Public License for more details. You should have received a copy of the GNU General Public License along with OpenTTD. If not, see <http://www.gnu.org/licenses/>.
 */

/** @file enum_type.hpp Type (helpers) for enums */

#ifndef ENUM_TYPE_HPP
#define ENUM_TYPE_HPP

/** Implementation of std::to_underlying (from C++23) */
template <typename enum_type>
constexpr std::underlying_type_t<enum_type> to_underlying(enum_type e) { return static_cast<std::underlying_type_t<enum_type>>(e); }

<<<<<<< HEAD
/** Some enums need to have allowed incrementing (i.e. StationClassID) */
#define DECLARE_POSTFIX_INCREMENT(enum_type) \
	inline enum_type operator ++(enum_type& e, int) \
	{ \
		enum_type e_org = e; \
		e = static_cast<enum_type>(to_underlying(e) + 1); \
		return e_org; \
	} \
	inline enum_type operator --(enum_type& e, int) \
	{ \
		enum_type e_org = e; \
		e = static_cast<enum_type>(to_underlying(e) - 1); \
		return e_org; \
	}
=======
/** Trait to enable prefix/postfix incrementing operators. */
template <typename enum_type>
struct is_enum_incrementable {
	static constexpr bool value = false;
};
>>>>>>> 6d1f56ce

template <typename enum_type>
constexpr bool is_enum_incrementable_v = is_enum_incrementable<enum_type>::value;

/** Prefix increment. */
template <typename enum_type, std::enable_if_t<is_enum_incrementable_v<enum_type>, bool> = true>
inline constexpr enum_type &operator ++(enum_type &e)
{
	e = static_cast<enum_type>(to_underlying(e) + 1);
	return e;
}

/** Postfix increment, uses prefix increment. */
template <typename enum_type, std::enable_if_t<is_enum_incrementable_v<enum_type>, bool> = true>
inline constexpr enum_type operator ++(enum_type &e, int)
{
	enum_type e_org = e;
	++e;
	return e_org;
}

/** Prefix decrement. */
template <typename enum_type, std::enable_if_t<is_enum_incrementable_v<enum_type>, bool> = true>
inline constexpr enum_type &operator --(enum_type &e)
{
	e = static_cast<enum_type>(to_underlying(e) - 1);
	return e;
}

/** Postfix decrement, uses prefix decrement. */
template <typename enum_type, std::enable_if_t<is_enum_incrementable_v<enum_type>, bool> = true>
inline constexpr enum_type operator --(enum_type &e, int)
{
	enum_type e_org = e;
	--e;
	return e_org;
}

/** For some enums it is useful to have pre/post increment/decrement operators */
#define DECLARE_INCREMENT_DECREMENT_OPERATORS(enum_type) \
	template <> struct is_enum_incrementable<enum_type> { \
		static const bool value = true; \
	};


/** Operators to allow to work with enum as with type safe bit set in C++ */
#define DECLARE_ENUM_AS_BIT_SET(enum_type) \
	inline constexpr enum_type operator | (enum_type m1, enum_type m2) { return static_cast<enum_type>(to_underlying(m1) | to_underlying(m2)); } \
	inline constexpr enum_type operator & (enum_type m1, enum_type m2) { return static_cast<enum_type>(to_underlying(m1) & to_underlying(m2)); } \
	inline constexpr enum_type operator ^ (enum_type m1, enum_type m2) { return static_cast<enum_type>(to_underlying(m1) ^ to_underlying(m2)); } \
	inline constexpr enum_type& operator |= (enum_type& m1, enum_type m2) { m1 = m1 | m2; return m1; } \
	inline constexpr enum_type& operator &= (enum_type& m1, enum_type m2) { m1 = m1 & m2; return m1; } \
	inline constexpr enum_type& operator ^= (enum_type& m1, enum_type m2) { m1 = m1 ^ m2; return m1; } \
	inline constexpr enum_type operator ~(enum_type m) { return static_cast<enum_type>(~to_underlying(m)); }

/** Operator that allows this enumeration to be added to any other enumeration. */
#define DECLARE_ENUM_AS_ADDABLE(EnumType) \
	template <typename OtherEnumType, typename = typename std::enable_if<std::is_enum_v<OtherEnumType>, OtherEnumType>::type> \
	constexpr OtherEnumType operator + (OtherEnumType m1, EnumType m2) { \
		return static_cast<OtherEnumType>(to_underlying(m1) + to_underlying(m2)); \
	}

/**
 * Checks if a value in a bitset enum is set.
 * @param x The value to check.
 * @param y The flag to check.
 * @return True iff the flag is set.
 */
template <typename T, class = typename std::enable_if_t<std::is_enum_v<T>>>
debug_inline constexpr bool HasFlag(const T x, const T y)
{
	return (x & y) == y;
}

/**
 * Toggle a value in a bitset enum.
 * @param x The value to change.
 * @param y The flag to toggle.
 */
template <typename T, class = typename std::enable_if_t<std::is_enum_v<T>>>
debug_inline constexpr void ToggleFlag(T &x, const T y)
{
	x ^= y;
}

/**
 * Set or unset a value in a bitset enum.
 * @param x The value to change.
 * @param y The flag to apply.
 * @param set Whether to set or unset the flag.
 */
template <typename T, class = typename std::enable_if_t<std::is_enum_v<T>>>
debug_inline constexpr void SetFlagState(T &x, const T y, bool set)
{
	if (set) {
		x |= y;
	} else {
		x &= ~y;
	}
}

/**
 * Enum-as-bit-set wrapper.
 * Allows wrapping enum values as a bit set. Methods are loosely modelled on std::bitset.
 * @tparam Tenum Enum values to wrap.
 * @tparam Tsorage Storage type required to hold eenum values.
 */
template <typename Tenum, typename Tstorage>
class EnumBitSet {
public:
	using enum_type = Tenum; ///< Enum type of this EnumBitSet.
	using storage_type = Tstorage; ///< Storage type of this EnumBitSet.

	constexpr EnumBitSet() : data(0) {}
	constexpr EnumBitSet(Tenum value) : data(0) { this->Set(value); }
	explicit constexpr EnumBitSet(Tstorage data) : data(data) {}

	/**
	 * Construct an EnumBitSet from a list of enum values.
	 * @param values List of enum values.
	 */
	constexpr EnumBitSet(std::initializer_list<const Tenum> values) : data(0)
	{
		for (const Tenum &value : values) {
			this->Set(value);
		}
	}

	constexpr auto operator <=>(const EnumBitSet &) const noexcept = default;

	/**
	 * Set the enum value.
	 * @param value Enum value to set.
	 * @returns The EnumBitset
	 */
	inline constexpr EnumBitSet &Set(Tenum value)
	{
		this->data |= (1U << to_underlying(value));
		return *this;
	}

	/**
	 * Reset the enum value to not set.
	 * @param value Enum value to reset.
	 * @returns The EnumBitset
	 */
	inline constexpr EnumBitSet &Reset(Tenum value)
	{
		this->data &= ~(1U << to_underlying(value));
		return *this;
	}

	/**
	 * Flip the enum value.
	 * @param value Enum value to flip.
	 * @returns The EnumBitset
	 */
	inline constexpr EnumBitSet &Flip(Tenum value)
	{
		if (this->Test(value)) {
			return this->Reset(value);
		} else {
			return this->Set(value);
		}
	}

	/**
	 * Test if the enum value is set.
	 * @param value Enum value to check.
	 * @returns true iff the requested value is set.
	 */
	inline constexpr bool Test(Tenum value) const
	{
		return (this->data & (1U << to_underlying(value))) != 0;
	}

	inline constexpr EnumBitSet operator |(const EnumBitSet &other) const
	{
		return EnumBitSet{static_cast<Tstorage>(this->data | other.data)};
	}

	inline constexpr EnumBitSet operator &(const EnumBitSet &other) const
	{
		return EnumBitSet{static_cast<Tstorage>(this->data & other.data)};
	}

	/**
	 * Retrieve the raw value behind this EnumBitSet.
	 * @returns the raw value.
	 */
	inline constexpr Tstorage base() const noexcept
	{
		return this->data;
	}

private:
	Tstorage data; ///< Bitmask of enum values.
};

#endif /* ENUM_TYPE_HPP */<|MERGE_RESOLUTION|>--- conflicted
+++ resolved
@@ -14,28 +14,11 @@
 template <typename enum_type>
 constexpr std::underlying_type_t<enum_type> to_underlying(enum_type e) { return static_cast<std::underlying_type_t<enum_type>>(e); }
 
-<<<<<<< HEAD
-/** Some enums need to have allowed incrementing (i.e. StationClassID) */
-#define DECLARE_POSTFIX_INCREMENT(enum_type) \
-	inline enum_type operator ++(enum_type& e, int) \
-	{ \
-		enum_type e_org = e; \
-		e = static_cast<enum_type>(to_underlying(e) + 1); \
-		return e_org; \
-	} \
-	inline enum_type operator --(enum_type& e, int) \
-	{ \
-		enum_type e_org = e; \
-		e = static_cast<enum_type>(to_underlying(e) - 1); \
-		return e_org; \
-	}
-=======
 /** Trait to enable prefix/postfix incrementing operators. */
 template <typename enum_type>
 struct is_enum_incrementable {
 	static constexpr bool value = false;
 };
->>>>>>> 6d1f56ce
 
 template <typename enum_type>
 constexpr bool is_enum_incrementable_v = is_enum_incrementable<enum_type>::value;
@@ -137,6 +120,8 @@
 	}
 }
 
+struct EnumBitSetBase {};
+
 /**
  * Enum-as-bit-set wrapper.
  * Allows wrapping enum values as a bit set. Methods are loosely modelled on std::bitset.
@@ -144,7 +129,7 @@
  * @tparam Tsorage Storage type required to hold eenum values.
  */
 template <typename Tenum, typename Tstorage>
-class EnumBitSet {
+class EnumBitSet : public EnumBitSetBase {
 public:
 	using enum_type = Tenum; ///< Enum type of this EnumBitSet.
 	using storage_type = Tstorage; ///< Storage type of this EnumBitSet.
@@ -222,14 +207,8 @@
 		return EnumBitSet{static_cast<Tstorage>(this->data & other.data)};
 	}
 
-	/**
-	 * Retrieve the raw value behind this EnumBitSet.
-	 * @returns the raw value.
-	 */
-	inline constexpr Tstorage base() const noexcept
-	{
-		return this->data;
-	}
+	inline constexpr Tstorage base() const { return this->data; }
+	inline constexpr Tstorage &edit_base() { return this->data; }
 
 private:
 	Tstorage data; ///< Bitmask of enum values.
