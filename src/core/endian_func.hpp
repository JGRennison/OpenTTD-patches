--- conflicted
+++ resolved
@@ -12,40 +12,6 @@
 
 #include "bitmath_func.hpp"
 
-<<<<<<< HEAD
-/* Setup alignment and conversion macros */
-#if TTD_ENDIAN == TTD_BIG_ENDIAN
-	#define FROM_BE16(x) (x)
-	#define FROM_BE32(x) (x)
-	#define FROM_BE64(x) (x)
-	#define TO_BE16(x)   (x)
-	#define TO_BE32(x)   (x)
-	#define TO_BE32X(x)  (x)
-	#define TO_BE64(x)   (x)
-	#define FROM_LE16(x) BSWAP16(x)
-	#define FROM_LE32(x) BSWAP32(x)
-	#define FROM_LE64(x) BSWAP64(x)
-	#define TO_LE16(x)   BSWAP16(x)
-	#define TO_LE32(x)   BSWAP32(x)
-	#define TO_LE32X(x)  BSWAP32(x)
-	#define TO_LE64(x)   BSWAP64(x)
-#else
-	#define FROM_BE16(x) BSWAP16(x)
-	#define FROM_BE32(x) BSWAP32(x)
-	#define FROM_BE64(x) BSWAP64(x)
-	#define TO_BE16(x)   BSWAP16(x)
-	#define TO_BE32(x)   BSWAP32(x)
-	#define TO_BE32X(x)  BSWAP32(x)
-	#define TO_BE64(x)   BSWAP64(x)
-	#define FROM_LE16(x) (x)
-	#define FROM_LE32(x) (x)
-	#define FROM_LE64(x) (x)
-	#define TO_LE16(x)   (x)
-	#define TO_LE32(x)   (x)
-	#define TO_LE32X(x)  (x)
-	#define TO_LE64(x)   (x)
-#endif /* TTD_ENDIAN == TTD_BIG_ENDIAN */
-=======
 static constexpr uint16_t FROM_BE16(uint16_t x)
 {
 	if constexpr (std::endian::native == std::endian::big) return x;
@@ -53,6 +19,12 @@
 }
 
 static constexpr uint32_t FROM_BE32(uint32_t x)
+{
+	if constexpr (std::endian::native == std::endian::big) return x;
+	return std::byteswap(x);
+}
+
+static constexpr uint64_t FROM_BE64(uint64_t x)
 {
 	if constexpr (std::endian::native == std::endian::big) return x;
 	return std::byteswap(x);
@@ -70,6 +42,12 @@
 	return std::byteswap(x);
 }
 
+static constexpr uint64_t TO_BE64(uint64_t x)
+{
+	if constexpr (std::endian::native == std::endian::big) return x;
+	return std::byteswap(x);
+}
+
 static constexpr uint16_t FROM_LE16(uint16_t x)
 {
 	if constexpr (std::endian::native == std::endian::little) return x;
@@ -77,6 +55,12 @@
 }
 
 static constexpr uint32_t FROM_LE32(uint32_t x)
+{
+	if constexpr (std::endian::native == std::endian::little) return x;
+	return std::byteswap(x);
+}
+
+static constexpr uint64_t FROM_LE64(uint64_t x)
 {
 	if constexpr (std::endian::native == std::endian::little) return x;
 	return std::byteswap(x);
@@ -93,6 +77,11 @@
 	if constexpr (std::endian::native == std::endian::little) return x;
 	return std::byteswap(x);
 }
->>>>>>> 6d1f56ce
+
+static constexpr uint64_t TO_LE64(uint64_t x)
+{
+	if constexpr (std::endian::native == std::endian::little) return x;
+	return std::byteswap(x);
+}
 
 #endif /* ENDIAN_FUNC_HPP */