/*
 * This file is part of OpenTTD.
 * OpenTTD is free software; you can redistribute it and/or modify it under the terms of the GNU General Public License as published by the Free Software Foundation, version 2.
 * OpenTTD is distributed in the hope that it will be useful, but WITHOUT ANY WARRANTY; without even the implied warranty of MERCHANTABILITY or FITNESS FOR A PARTICULAR PURPOSE.
 * See the GNU General Public License for more details. You should have received a copy of the GNU General Public License along with OpenTTD. If not, see <http://www.gnu.org/licenses/>.
 */

/** @file bitmath_func.hpp Functions related to bit mathematics. */

#ifndef BITMATH_FUNC_HPP
#define BITMATH_FUNC_HPP

#include <bit>
#include <limits>
#include <type_traits>

/**
 * Fetch \a n bits from \a x, started at bit \a s.
 *
 * This function can be used to fetch \a n bits from the value \a x. The
 * \a s value set the start position to read. The start position is
 * count from the LSB and starts at \c 0. The result starts at a
 * LSB, as this isn't just an and-bitmask but also some
 * bit-shifting operations. GB(0xFF, 2, 1) will so
 * return 0x01 (0000 0001) instead of
 * 0x04 (0000 0100).
 *
 * @param x The value to read some bits.
 * @param s The start position to read some bits.
 * @param n The number of bits to read.
 * @pre n < sizeof(T) * 8
 * @pre s + n <= sizeof(T) * 8
 * @return The selected bits, aligned to a LSB.
 */
template <typename T>
debug_inline constexpr static uint GB(const T x, const uint8_t s, const uint8_t n)
{
	return (x >> s) & (((T)1U << n) - 1);
}

/**
 * Set \a n bits in \a x starting at bit \a s to \a d
 *
 * This function sets \a n bits from \a x which started as bit \a s to the value of
 * \a d. The parameters \a x, \a s and \a n works the same as the parameters of
 * #GB. The result is saved in \a x again. Unused bits in the window
 * provided by n are set to 0 if the value of \a d isn't "big" enough.
 * This is not a bug, its a feature.
 *
 * @note Parameter \a x must be a variable as the result is saved there.
 * @note To avoid unexpected results the value of \a d should not use more
 *       space as the provided space of \a n bits (log2)
 * @param x The variable to change some bits
 * @param s The start position for the new bits
 * @param n The size/window for the new bits
 * @param d The actually new bits to save in the defined position.
 * @pre n < sizeof(T) * 8
 * @pre s + n <= sizeof(T) * 8
 * @return The new value of \a x
 */
template <typename T, typename U>
constexpr T SB(T &x, const uint8_t s, const uint8_t n, const U d)
{
	x &= (T)(~((((T)1U << n) - 1) << s));
	typename std::make_unsigned<T>::type td = d;
	x |= (T)(td << s);
	return x;
}

/**
 * Add \a i to \a n bits of \a x starting at bit \a s.
 *
 * This adds the value of \a i on \a n bits of \a x starting at bit \a s. The parameters \a x,
 * \a s, \a i are similar to #GB. Besides, \ a x must be a variable as the result are
 * saved there. An overflow does not affect the following bits of the given
 * bit window and is simply ignored.
 *
 * @note Parameter x must be a variable as the result is saved there.
 * @param x The variable to add some bits at some position
 * @param s The start position of the addition
 * @param n The size/window for the addition
 * @pre n < sizeof(T) * 8
 * @pre s + n <= sizeof(T) * 8
 * @param i The value to add at the given start position in the given window.
 * @return The new value of \a x
 */
template <typename T, typename U>
constexpr T AB(T &x, const uint8_t s, const uint8_t n, const U i)
{
	const T mask = ((((T)1U << n) - 1) << s);
	x = (T)((x & ~mask) | ((x + (i << s)) & mask));
	return x;
}

/**
 * Checks if a bit in a value is set.
 *
 * This function checks if a bit inside a value is set or not.
 * The \a y value specific the position of the bit, started at the
 * LSB and count from \c 0.
 *
 * @param x The value to check
 * @param y The position of the bit to check, started from the LSB
 * @pre y < sizeof(T) * 8
 * @return True if the bit is set, false else.
 */
template <typename T>
debug_inline constexpr bool HasBit(const T x, const uint8_t y)
{
	return (x & ((T)1U << y)) != 0;
}

/**
 * Set a bit in a variable.
 *
 * This function sets a bit in a variable. The variable is changed
 * and the value is also returned. Parameter y defines the bit and
 * starts at the LSB with 0.
 *
 * @param x The variable to set a bit
 * @param y The bit position to set
 * @pre y < sizeof(T) * 8
 * @return The new value of the old value with the bit set
 */
template <typename T>
constexpr T SetBit(T &x, const uint8_t y)
{
	return x = (T)(x | ((T)1U << y));
}

/**
 * Sets several bits in a variable.
 *
 * This macro sets several bits in a variable. The bits to set are provided
 * by a value. The new value is also returned.
 *
 * @param x The variable to set some bits
 * @param y The value with set bits for setting them in the variable
 * @return The new value of x
 */
#define SETBITS(x, y) ((x) |= (y))

/**
 * Clears a bit in a variable.
 *
 * This function clears a bit in a variable. The variable is
 * changed and the value is also returned. Parameter y defines the bit
 * to clear and starts at the LSB with 0.
 *
 * @param x The variable to clear the bit
 * @param y The bit position to clear
 * @pre y < sizeof(T) * 8
 * @return The new value of the old value with the bit cleared
 */
template <typename T>
constexpr T ClrBit(T &x, const uint8_t y)
{
	return x = (T)(x & ~((T)1U << y));
}

/**
 * Clears several bits in a variable.
 *
 * This macro clears several bits in a variable. The bits to clear are
 * provided by a value. The new value is also returned.
 *
 * @param x The variable to clear some bits
 * @param y The value with set bits for clearing them in the variable
 * @return The new value of x
 */
#define CLRBITS(x, y) ((x) &= ~(y))

/**
 * Toggles a bit in a variable.
 *
 * This function toggles a bit in a variable. The variable is
 * changed and the value is also returned. Parameter y defines the bit
 * to toggle and starts at the LSB with 0.
 *
 * @param x The variable to toggle the bit
 * @param y The bit position to toggle
 * @pre y < sizeof(T) * 8
 * @return The new value of the old value with the bit toggled
 */
template <typename T>
constexpr T ToggleBit(T &x, const uint8_t y)
{
	return x = (T)(x ^ ((T)1U << y));
}

/**
 * Assigns a bit in a variable.
 *
 * This function assigns a single bit in a variable. The variable is
 * changed and the value is also returned. Parameter y defines the bit
 * to assign and starts at the LSB with 0.
 *
 * @param x The variable to assign the bit
 * @param y The bit position to assign
 * @param value The new bit value
 * @pre y < sizeof(T) * 8
 * @return The new value of the old value with the bit assigned
 */
template <typename T>
constexpr T AssignBit(T &x, const uint8_t y, bool value)
{
	return SB<T>(x, y, 1, value ? 1 : 0);
}

/**
 * Return a bit mask of count bits starting at start.
 *
 * @param start The start bit
 * @param count The number of bits
 * @return The bit mask
 */
template <typename T>
constexpr T GetBitMaskSC(const uint8_t start, const uint8_t count)
{
	using U = typename std::make_unsigned<T>::type;
	constexpr uint BIT_WIDTH = std::numeric_limits<U>::digits;

	U mask = ((static_cast<U>(1) << (count & (BIT_WIDTH - 1))) - 1) | (count >= BIT_WIDTH ? ~static_cast<U>(0) : 0);
	return (T)(mask << start);
}

/**
 * Return a bit mask of bits from first to last (inclusive).
 *
 * @param first The first bit
 * @param last The last bits (inclusive)
 * @pre first <= last && last < sizeof(T) * 8
 * @return The bit mask
 */
template <typename T>
constexpr T GetBitMaskFL(const uint8_t first, const uint8_t last)
{
	return GetBitMaskSC<T>(first, 1 + last - first);
}

/**
 * Return a bit mask of bits, set by bit number.
 *
 * @param bits The bits to set
 * @pre each bit < sizeof(T) * 8
 * @return The bit mask
 */
template <typename T, typename... Args>
constexpr T GetBitMaskBN(Args... bits)
{
	T value = static_cast<T>(0);
	(SetBit<T>(value, bits), ...);
	return value;
}

/**
 * Search the first set bit in a value.
 * When no bit is set, it returns 0.
 *
 * @param x The value to search.
 * @return The position of the first bit set.
 */
template <typename T>
constexpr uint8_t FindFirstBit(T x)
{
	if (x == 0) return 0;

	if constexpr (std::is_enum_v<T>) {
		return std::countr_zero<std::underlying_type_t<T>>(x);
	} else {
		return std::countr_zero(x);
	}
}

/**
 * Search the last set bit in a value.
 * When no bit is set, it returns 0.
 *
 * @param x The value to search.
 * @return The position of the last bit set.
 */
template <typename T>
constexpr uint8_t FindLastBit(T x)
{
	if (x == 0) return 0;

	return std::countl_zero<T>(1) - std::countl_zero<T>(x);
}

/**
 * Clear the first bit in an integer.
 *
 * This function returns a value where the first bit (from LSB)
 * is cleared.
 * So, 110100 returns 110000, 000001 returns 000000, etc.
 *
 * @param value The value to clear the first bit
 * @return The new value with the first bit cleared
 */
template <typename T>
constexpr T KillFirstBit(T value)
{
	return value &= (T)(value - 1);
}

/**
 * Counts the number of set bits in a variable.
 *
 * @param value the value to count the number of bits in.
 * @return the number of bits.
 */
template <typename T>
constexpr uint CountBits(T value)
{
	if constexpr (std::is_enum_v<T>) {
		return std::popcount<std::underlying_type_t<T>>(value);
	} else {
		return std::popcount(value);
	}
}

/**
 * Return whether the input has odd parity (odd number of bits set).
 *
 * @param value the value to return the parity of.
 * @return true if the parity is odd.
 */
template <typename T>
inline bool IsOddParity(T value)
{
	static_assert(sizeof(T) <= sizeof(unsigned long long));
	typename std::make_unsigned<T>::type unsigned_value = value;
#ifdef WITH_BITMATH_BUILTINS
	if (sizeof(T) <= sizeof(unsigned int)) {
		return __builtin_parity(unsigned_value);
	} else if (sizeof(T) == sizeof(unsigned long)) {
		return __builtin_parityl(unsigned_value);
	} else {
		return __builtin_parityll(unsigned_value);
	}
#else
	return CountBits(unsigned_value) & 1;
#endif
}

/**
 * Test whether \a value has exactly 1 bit set
 *
 * @param value the value to test.
 * @return does \a value have exactly 1 bit set?
 */
template <typename T>
constexpr bool HasExactlyOneBit(T value)
{
	return value != 0 && (value & (value - 1)) == 0;
}

/**
 * Test whether \a value has at most 1 bit set
 *
 * @param value the value to test.
 * @return does \a value have at most 1 bit set?
 */
template <typename T>
constexpr bool HasAtMostOneBit(T value)
{
	return (value & (value - 1)) == 0;
}

 /**
 * Iterable ensemble of each set bit in a value.
 * @tparam Tbitpos Type of the position variable.
 * @tparam Tbitset Type of the bitset value.
 */
template <typename Tbitpos = uint, typename Tbitset = uint>
struct SetBitIterator {
	struct Iterator {
		typedef Tbitpos value_type;
		typedef value_type *pointer;
		typedef value_type &reference;
		typedef size_t difference_type;
		typedef std::forward_iterator_tag iterator_category;

		explicit Iterator(Tbitset bitset) : bitset(bitset), bitpos(static_cast<Tbitpos>(0))
		{
			this->Validate();
		}

		bool operator==(const Iterator &other) const
		{
			return this->bitset == other.bitset;
		}
		bool operator!=(const Iterator &other) const { return !(*this == other); }
		Tbitpos operator*() const { return this->bitpos; }
		Iterator & operator++() { this->Next(); this->Validate(); return *this; }

	private:
		Tbitset bitset;
		Tbitpos bitpos;
		void Validate()
		{
			if (this->bitset != 0) {
				typename std::make_unsigned<Tbitset>::type unsigned_value = this->bitset;
				this->bitpos = static_cast<Tbitpos>(FindFirstBit(unsigned_value));
			}
		}
		void Next()
		{
			this->bitset = KillFirstBit(this->bitset);
		}
	};

	SetBitIterator(Tbitset bitset) : bitset(bitset) {}
	Iterator begin() { return Iterator(this->bitset); }
	Iterator end() { return Iterator(static_cast<Tbitset>(0)); }
	bool empty() { return this->begin() == this->end(); }

private:
	Tbitset bitset;
};

<<<<<<< HEAD
#if defined(__APPLE__)
	/* Make endian swapping use Apple's macros to increase speed
	 * (since it will use hardware swapping if available).
	 * Even though they should return uint16_t and uint32_t, we get
	 * warnings if we don't cast those (why?) */
	#define BSWAP64(x) ((uint64_t)CFSwapInt64((uint64_t)(x)))
	#define BSWAP32(x) ((uint32_t)CFSwapInt32((uint32_t)(x)))
	#define BSWAP16(x) ((uint16_t)CFSwapInt16((uint16_t)(x)))
#elif defined(_MSC_VER)
	/* MSVC has intrinsics for swapping, resulting in faster code */
	#define BSWAP64(x) ((uint64_t)_byteswap_uint64((uint64_t)(x)))
	#define BSWAP32(x) ((uint32_t)_byteswap_ulong((uint32_t)(x)))
	#define BSWAP16(x) ((uint16_t)_byteswap_ushort((uint16_t)(x)))
#else
	/**
	 * Perform a 64 bits endianness bitswap on x.
	 * @param x the variable to bitswap
	 * @return the bitswapped value.
	 */
	static inline uint64_t BSWAP64(uint64_t x)
	{
#if !defined(__ICC) && (defined(__GNUC__) || defined(__clang__))
		/* GCC >= 4.3 provides a builtin, resulting in faster code */
		return (uint64_t)__builtin_bswap64((uint64_t)x);
#else
		return ((x >> 56) & 0xFFULL) | ((x >> 40) & 0xFF00ULL) | ((x >> 24) & 0xFF0000ULL) | ((x >> 8) & 0xFF000000ULL) |
				((x << 8) & 0xFF00000000ULL) | ((x << 24) & 0xFF0000000000ULL) | ((x << 40) & 0xFF000000000000ULL) | ((x << 56) & 0xFF00000000000000ULL);
				;
#endif /* __GNUC__ || __clang__ */
	}

	/**
	 * Perform a 32 bits endianness bitswap on x.
=======
namespace std {
	/**
	 * Custom implementation of std::byteswap; remove once we build with C++23.
	 * Perform an endianness bitswap on x.
>>>>>>> 6d1f56ce
	 * @param x the variable to bitswap
	 * @return the bitswapped value.
	 */
	template <typename T>
	[[nodiscard]] constexpr enable_if_t<is_integral_v<T>, T> byteswap(T x) noexcept
	{
<<<<<<< HEAD
#if !defined(__ICC) && (defined(__GNUC__) || defined(__clang__))
		/* GCC >= 4.3 provides a builtin, resulting in faster code */
		return (uint32_t)__builtin_bswap32((uint32_t)x);
#else
		return ((x >> 24) & 0xFF) | ((x >> 8) & 0xFF00) | ((x << 8) & 0xFF0000) | ((x << 24) & 0xFF000000);
#endif /* __GNUC__ || __clang__ */
	}

	/**
	 * Perform a 16 bits endianness bitswap on x.
	 * @param x the variable to bitswap
	 * @return the bitswapped value.
	 */
	static inline uint16_t BSWAP16(uint16_t x)
	{
#if !defined(__ICC) && (defined(__GNUC__) || defined(__clang__))
		/* GCC >= 4.3 provides a builtin, resulting in faster code */
		return (uint16_t)__builtin_bswap16((uint16_t)x);
#else
		return (x >> 8) | (x << 8);
#endif /* __GNUC__ || __clang__ */
	}
#endif /* __APPLE__ */
=======
		if constexpr (sizeof(T) == 1) return x;
		if constexpr (sizeof(T) == 2) return (x >> 8) | (x << 8);
		if constexpr (sizeof(T) == 4) return ((x >> 24) & 0xFF) | ((x >> 8) & 0xFF00) | ((x << 8) & 0xFF0000) | ((x << 24) & 0xFF000000);
	}
}
>>>>>>> 6d1f56ce

#endif /* BITMATH_FUNC_HPP */<|MERGE_RESOLUTION|>--- conflicted
+++ resolved
@@ -419,82 +419,28 @@
 	Tbitset bitset;
 };
 
-<<<<<<< HEAD
-#if defined(__APPLE__)
-	/* Make endian swapping use Apple's macros to increase speed
-	 * (since it will use hardware swapping if available).
-	 * Even though they should return uint16_t and uint32_t, we get
-	 * warnings if we don't cast those (why?) */
-	#define BSWAP64(x) ((uint64_t)CFSwapInt64((uint64_t)(x)))
-	#define BSWAP32(x) ((uint32_t)CFSwapInt32((uint32_t)(x)))
-	#define BSWAP16(x) ((uint16_t)CFSwapInt16((uint16_t)(x)))
-#elif defined(_MSC_VER)
-	/* MSVC has intrinsics for swapping, resulting in faster code */
-	#define BSWAP64(x) ((uint64_t)_byteswap_uint64((uint64_t)(x)))
-	#define BSWAP32(x) ((uint32_t)_byteswap_ulong((uint32_t)(x)))
-	#define BSWAP16(x) ((uint16_t)_byteswap_ushort((uint16_t)(x)))
-#else
-	/**
-	 * Perform a 64 bits endianness bitswap on x.
-	 * @param x the variable to bitswap
-	 * @return the bitswapped value.
-	 */
-	static inline uint64_t BSWAP64(uint64_t x)
-	{
-#if !defined(__ICC) && (defined(__GNUC__) || defined(__clang__))
-		/* GCC >= 4.3 provides a builtin, resulting in faster code */
-		return (uint64_t)__builtin_bswap64((uint64_t)x);
-#else
-		return ((x >> 56) & 0xFFULL) | ((x >> 40) & 0xFF00ULL) | ((x >> 24) & 0xFF0000ULL) | ((x >> 8) & 0xFF000000ULL) |
-				((x << 8) & 0xFF00000000ULL) | ((x << 24) & 0xFF0000000000ULL) | ((x << 40) & 0xFF000000000000ULL) | ((x << 56) & 0xFF00000000000000ULL);
-				;
-#endif /* __GNUC__ || __clang__ */
-	}
-
-	/**
-	 * Perform a 32 bits endianness bitswap on x.
-=======
 namespace std {
 	/**
 	 * Custom implementation of std::byteswap; remove once we build with C++23.
 	 * Perform an endianness bitswap on x.
->>>>>>> 6d1f56ce
 	 * @param x the variable to bitswap
 	 * @return the bitswapped value.
 	 */
 	template <typename T>
 	[[nodiscard]] constexpr enable_if_t<is_integral_v<T>, T> byteswap(T x) noexcept
 	{
-<<<<<<< HEAD
+		if constexpr (sizeof(T) == 1) return x;
 #if !defined(__ICC) && (defined(__GNUC__) || defined(__clang__))
-		/* GCC >= 4.3 provides a builtin, resulting in faster code */
-		return (uint32_t)__builtin_bswap32((uint32_t)x);
+		if constexpr (sizeof(T) == 2) return static_cast<T>(__builtin_bswap16((uint16_t)x));
+		if constexpr (sizeof(T) == 4) return static_cast<T>(__builtin_bswap32((uint32_t)x));
+		if constexpr (sizeof(T) == 8) return static_cast<T>(__builtin_bswap64((uint64_t)x));
 #else
-		return ((x >> 24) & 0xFF) | ((x >> 8) & 0xFF00) | ((x << 8) & 0xFF0000) | ((x << 24) & 0xFF000000);
-#endif /* __GNUC__ || __clang__ */
-	}
-
-	/**
-	 * Perform a 16 bits endianness bitswap on x.
-	 * @param x the variable to bitswap
-	 * @return the bitswapped value.
-	 */
-	static inline uint16_t BSWAP16(uint16_t x)
-	{
-#if !defined(__ICC) && (defined(__GNUC__) || defined(__clang__))
-		/* GCC >= 4.3 provides a builtin, resulting in faster code */
-		return (uint16_t)__builtin_bswap16((uint16_t)x);
-#else
-		return (x >> 8) | (x << 8);
-#endif /* __GNUC__ || __clang__ */
-	}
-#endif /* __APPLE__ */
-=======
-		if constexpr (sizeof(T) == 1) return x;
 		if constexpr (sizeof(T) == 2) return (x >> 8) | (x << 8);
 		if constexpr (sizeof(T) == 4) return ((x >> 24) & 0xFF) | ((x >> 8) & 0xFF00) | ((x << 8) & 0xFF0000) | ((x << 24) & 0xFF000000);
+		if constexpr (sizeof(T) == 8) return ((x >> 56) & 0xFFULL) | ((x >> 40) & 0xFF00ULL) | ((x >> 24) & 0xFF0000ULL) | ((x >> 8) & 0xFF000000ULL) |
+				((x << 8) & 0xFF00000000ULL) | ((x << 24) & 0xFF0000000000ULL) | ((x << 40) & 0xFF000000000000ULL) | ((x << 56) & 0xFF00000000000000ULL)
+#endif
 	}
 }
->>>>>>> 6d1f56ce
 
 #endif /* BITMATH_FUNC_HPP */