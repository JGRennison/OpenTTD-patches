/*
 * This file is part of OpenTTD.
 * OpenTTD is free software; you can redistribute it and/or modify it under the terms of the GNU General Public License as published by the Free Software Foundation, version 2.
 * OpenTTD is distributed in the hope that it will be useful, but WITHOUT ANY WARRANTY; without even the implied warranty of MERCHANTABILITY or FITNESS FOR A PARTICULAR PURPOSE.
 * See the GNU General Public License for more details. You should have received a copy of the GNU General Public License along with OpenTTD. If not, see <http://www.gnu.org/licenses/>.
 */

/** @file overflowsafe_type.hpp An overflow safe integer-like type. */

#ifndef OVERFLOWSAFE_TYPE_HPP
#define OVERFLOWSAFE_TYPE_HPP

#include "math_func.hpp"
#include <type_traits>
#include <limits>

/**
 * Overflow safe template for integers, i.e. integers that will never overflow
 * when you multiply the maximum value with 2, or add 2, or subtract something
 * from the minimum value, etc.
 * @param T     the type these integers are stored with.
 */
template <class T>
class OverflowSafeInt
{
private:
	static constexpr T T_MAX = std::numeric_limits<T>::max();
	static constexpr T T_MIN = std::numeric_limits<T>::min();

	/** The non-overflow safe backend to store the value in. */
	T m_value;
	typedef typename std::make_unsigned<T>::type T_unsigned;
public:
	constexpr OverflowSafeInt() : m_value(0) { }

	constexpr OverflowSafeInt(const OverflowSafeInt &other) : m_value(other.m_value) { }
	constexpr OverflowSafeInt(const T int_) : m_value(int_) { }

	inline constexpr OverflowSafeInt& operator = (const OverflowSafeInt& other) { this->m_value = other.m_value; return *this; }

	inline constexpr OverflowSafeInt operator - () const { return OverflowSafeInt(this->m_value == T_MIN ? T_MAX : -this->m_value); }

	/**
	 * Safe implementation of addition.
	 * @param other the amount to add
	 * @note when the addition would yield more than T_MAX (or less than T_MIN),
	 *       it will be T_MAX (respectively T_MIN).
	 */
	inline constexpr OverflowSafeInt& operator += (const OverflowSafeInt& other)
	{
#ifdef WITH_OVERFLOW_BUILTINS
		if (unlikely(__builtin_add_overflow(this->m_value, other.m_value, &this->m_value))) {
			this->m_value = (other.m_value < 0) ? T_MIN : T_MAX;
		}
#else
		if ((this->m_value > 0) && (other.m_value > 0) && (T_MAX - other.m_value) < this->m_value) {
			this->m_value = T_MAX;
		} else if ((this->m_value < 0) && (other.m_value < 0) && (this->m_value == T_MIN || other.m_value == T_MIN || ((T_MAX + this->m_value) + other.m_value < (T_MIN + T_MAX)))) {
			this->m_value = T_MIN;
		} else {
			this->m_value += other.m_value;
		}
#endif
		return *this;
	}

	/**
	 * Safe implementation of subtraction.
	 * @param other the amount to subtract
	 * @note when the subtraction would yield less than T_MIN, it will be T_MIN.
	 */
	inline constexpr OverflowSafeInt& operator -= (const OverflowSafeInt& other)
	{
#ifdef WITH_OVERFLOW_BUILTINS
		if (unlikely(__builtin_sub_overflow(this->m_value, other.m_value, &this->m_value))) {
			this->m_value = (other.m_value < 0) ? T_MAX : T_MIN;
		}
#else
		if ((this->m_value > 0) && (other.m_value < 0) && (T_MAX + other.m_value) < this->m_value) {
			this->m_value = T_MAX;
		} else if ((this->m_value < 0) && (other.m_value > 0) && (T_MAX + this->m_value) < (T_MIN + T_MAX) + other.m_value) {
			this->m_value = T_MIN;
		} else {
			this->m_value -= other.m_value;
		}
#endif
		return *this;
	}

	/* Operators for addition and subtraction. */
	inline constexpr OverflowSafeInt  operator +  (const OverflowSafeInt& other) const { OverflowSafeInt result = *this; result += other; return result; }
	inline constexpr OverflowSafeInt  operator +  (const int              other) const { OverflowSafeInt result = *this; result += (int64_t)other; return result; }
	inline constexpr OverflowSafeInt  operator +  (const uint             other) const { OverflowSafeInt result = *this; result += (int64_t)other; return result; }
	inline constexpr OverflowSafeInt  operator -  (const OverflowSafeInt& other) const { OverflowSafeInt result = *this; result -= other; return result; }
	inline constexpr OverflowSafeInt  operator -  (const int              other) const { OverflowSafeInt result = *this; result -= (int64_t)other; return result; }
	inline constexpr OverflowSafeInt  operator -  (const uint             other) const { OverflowSafeInt result = *this; result -= (int64_t)other; return result; }

	inline constexpr OverflowSafeInt& operator ++ () { return *this += 1; }
	inline constexpr OverflowSafeInt& operator -- () { return *this += -1; }
	inline constexpr OverflowSafeInt operator ++ (int) { OverflowSafeInt org = *this; *this += 1; return org; }
	inline constexpr OverflowSafeInt operator -- (int) { OverflowSafeInt org = *this; *this += -1; return org; }

	/**
	 * Safe implementation of multiplication.
	 * @param factor the factor to multiply this with.
	 * @note when the multiplication would yield more than T_MAX (or less than T_MIN),
	 *       it will be T_MAX (respectively T_MIN).
	 */
	inline constexpr OverflowSafeInt& operator *= (const int factor)
	{
#ifdef WITH_OVERFLOW_BUILTINS
		T out = 0;
		if (likely(!__builtin_mul_overflow(this->m_value, factor, &out))) {
			this->m_value = out;
		} else {
			this->m_value = ((this->m_value < 0) == (factor < 0)) ? T_MAX : T_MIN;
		}
#else
		if (factor == -1) {
			this->m_value = (this->m_value == T_MIN) ? T_MAX : -this->m_value;
		} else if ((factor > 0) && (this->m_value > 0) && (T_MAX / factor) < this->m_value) {
			this->m_value = T_MAX;
		} else if ((factor > 0) && (this->m_value < 0) && (T_MIN / factor) > this->m_value) {
			this->m_value = T_MIN;
		} else if ((factor < 0) && (this->m_value > 0) && (T_MIN / factor) < this->m_value) {
			this->m_value = T_MIN;
		} else if ((factor < 0) && (this->m_value < 0) && (T_MAX / factor) > this->m_value) {
			this->m_value = T_MAX;
		} else {
			this->m_value *= factor;
		}
#endif
		return *this;
	}

	/* Operators for multiplication. */
	inline constexpr OverflowSafeInt operator * (const int64_t  factor) const { OverflowSafeInt result = *this; result *= factor; return result; }
	inline constexpr OverflowSafeInt operator * (const int      factor) const { OverflowSafeInt result = *this; result *= (int64_t)factor; return result; }
	inline constexpr OverflowSafeInt operator * (const uint     factor) const { OverflowSafeInt result = *this; result *= (int64_t)factor; return result; }
	inline constexpr OverflowSafeInt operator * (const uint16_t factor) const { OverflowSafeInt result = *this; result *= (int64_t)factor; return result; }
<<<<<<< HEAD
	inline constexpr OverflowSafeInt operator * (const byte     factor) const { OverflowSafeInt result = *this; result *= (int64_t)factor; return result; }
=======
	inline constexpr OverflowSafeInt operator * (const uint8_t   factor) const { OverflowSafeInt result = *this; result *= (int64_t)factor; return result; }
>>>>>>> 6c5a8f55

	/* Operators for division. */
	inline constexpr OverflowSafeInt& operator /= (const int64_t          divisor)       { this->m_value /= divisor; return *this; }
	inline constexpr OverflowSafeInt  operator /  (const OverflowSafeInt& divisor) const { OverflowSafeInt result = *this; result /= divisor.m_value; return result; }
	inline constexpr OverflowSafeInt  operator /  (const int              divisor) const { OverflowSafeInt result = *this; result /= divisor; return result; }
	inline constexpr OverflowSafeInt  operator /  (const uint             divisor) const { OverflowSafeInt result = *this; result /= (int)divisor; return result; }

	/* Operators for modulo */
	inline constexpr OverflowSafeInt& operator %= (const int  divisor)       { this->m_value %= divisor; return *this; }
	inline constexpr OverflowSafeInt  operator %  (const int  divisor) const { OverflowSafeInt result = *this; result %= divisor; return result; }

	/* Operators for shifting. */
	inline constexpr OverflowSafeInt& operator <<= (const int shift)       { this->m_value = ((T_unsigned) this->m_value) << shift; return *this; }
	inline constexpr OverflowSafeInt  operator <<  (const int shift) const { OverflowSafeInt result = *this; result <<= shift; return result; }
	inline constexpr OverflowSafeInt& operator >>= (const int shift)       { this->m_value >>= shift; return *this; }
	inline constexpr OverflowSafeInt  operator >>  (const int shift) const { OverflowSafeInt result = *this; result >>= shift; return result; }

	/* Operators for (in)equality when comparing overflow safe ints. */
	inline constexpr bool operator == (const OverflowSafeInt& other) const { return this->m_value == other.m_value; }
	inline constexpr bool operator != (const OverflowSafeInt& other) const { return !(*this == other); }
	inline constexpr bool operator >  (const OverflowSafeInt& other) const { return this->m_value > other.m_value; }
	inline constexpr bool operator >= (const OverflowSafeInt& other) const { return this->m_value >= other.m_value; }
	inline constexpr bool operator <  (const OverflowSafeInt& other) const { return !(*this >= other); }
	inline constexpr bool operator <= (const OverflowSafeInt& other) const { return !(*this > other); }

	/* Operators for (in)equality when comparing non-overflow safe ints. */
	inline constexpr bool operator == (const int other) const { return this->m_value == other; }
	inline constexpr bool operator != (const int other) const { return !(*this == other); }
	inline constexpr bool operator >  (const int other) const { return this->m_value > other; }
	inline constexpr bool operator >= (const int other) const { return this->m_value >= other; }
	inline constexpr bool operator <  (const int other) const { return !(*this >= other); }
	inline constexpr bool operator <= (const int other) const { return !(*this > other); }

	inline constexpr operator T () const { return this->m_value; }

	static inline constexpr OverflowSafeInt<T> max() { return T_MAX; }
	static inline constexpr OverflowSafeInt<T> min() { return T_MIN; }
};


/* Sometimes we got int64_t operator OverflowSafeInt instead of vice versa. Handle that properly. */
template <class T> inline constexpr OverflowSafeInt<T> operator + (const int64_t a, const OverflowSafeInt<T> b) { return b + a; }
template <class T> inline constexpr OverflowSafeInt<T> operator - (const int64_t a, const OverflowSafeInt<T> b) { return -b + a; }
template <class T> inline constexpr OverflowSafeInt<T> operator * (const int64_t a, const OverflowSafeInt<T> b) { return b * a; }
template <class T> inline constexpr OverflowSafeInt<T> operator / (const int64_t a, const OverflowSafeInt<T> b) { return (OverflowSafeInt<T>)a / (int)b; }

/* Sometimes we got int operator OverflowSafeInt instead of vice versa. Handle that properly. */
template <class T> inline constexpr OverflowSafeInt<T> operator + (const int   a, const OverflowSafeInt<T> b) { return b + a; }
template <class T> inline constexpr OverflowSafeInt<T> operator - (const int   a, const OverflowSafeInt<T> b) { return -b + a; }
template <class T> inline constexpr OverflowSafeInt<T> operator * (const int   a, const OverflowSafeInt<T> b) { return b * a; }
template <class T> inline constexpr OverflowSafeInt<T> operator / (const int   a, const OverflowSafeInt<T> b) { return (OverflowSafeInt<T>)a / (int)b; }

/* Sometimes we got uint operator OverflowSafeInt instead of vice versa. Handle that properly. */
template <class T> inline constexpr OverflowSafeInt<T> operator + (const uint  a, const OverflowSafeInt<T> b) { return b + a; }
template <class T> inline constexpr OverflowSafeInt<T> operator - (const uint  a, const OverflowSafeInt<T> b) { return -b + a; }
template <class T> inline constexpr OverflowSafeInt<T> operator * (const uint  a, const OverflowSafeInt<T> b) { return b * a; }
template <class T> inline constexpr OverflowSafeInt<T> operator / (const uint  a, const OverflowSafeInt<T> b) { return (OverflowSafeInt<T>)a / (int)b; }

/* Sometimes we got byte operator OverflowSafeInt instead of vice versa. Handle that properly. */
template <class T> inline constexpr OverflowSafeInt<T> operator + (const uint8_t  a, const OverflowSafeInt<T> b) { return b + (uint)a; }
template <class T> inline constexpr OverflowSafeInt<T> operator - (const uint8_t  a, const OverflowSafeInt<T> b) { return -b + (uint)a; }
template <class T> inline constexpr OverflowSafeInt<T> operator * (const uint8_t  a, const OverflowSafeInt<T> b) { return b * (uint)a; }
template <class T> inline constexpr OverflowSafeInt<T> operator / (const uint8_t  a, const OverflowSafeInt<T> b) { return (OverflowSafeInt<T>)a / (int)b; }

typedef OverflowSafeInt<int64_t> OverflowSafeInt64;
typedef OverflowSafeInt<int32_t> OverflowSafeInt32;

/* Some basic "unit tests". Also has the bonus of confirming that constexpr is working. */
static_assert(OverflowSafeInt32(INT32_MIN) - 1 == OverflowSafeInt32(INT32_MIN));
static_assert(OverflowSafeInt32(INT32_MAX) + 1 == OverflowSafeInt32(INT32_MAX));
static_assert(OverflowSafeInt32(INT32_MAX) * 2 == OverflowSafeInt32(INT32_MAX));
static_assert(OverflowSafeInt32(INT32_MIN) * 2 == OverflowSafeInt32(INT32_MIN));

/* Specialisation of the generic ClampTo function for overflow safe integers to normal integers. */
template <typename To, typename From>
constexpr To ClampTo(OverflowSafeInt<From> value) { return ClampTo<To>(From(value)); }

#endif /* OVERFLOWSAFE_TYPE_HPP */<|MERGE_RESOLUTION|>--- conflicted
+++ resolved
@@ -138,11 +138,7 @@
 	inline constexpr OverflowSafeInt operator * (const int      factor) const { OverflowSafeInt result = *this; result *= (int64_t)factor; return result; }
 	inline constexpr OverflowSafeInt operator * (const uint     factor) const { OverflowSafeInt result = *this; result *= (int64_t)factor; return result; }
 	inline constexpr OverflowSafeInt operator * (const uint16_t factor) const { OverflowSafeInt result = *this; result *= (int64_t)factor; return result; }
-<<<<<<< HEAD
-	inline constexpr OverflowSafeInt operator * (const byte     factor) const { OverflowSafeInt result = *this; result *= (int64_t)factor; return result; }
-=======
-	inline constexpr OverflowSafeInt operator * (const uint8_t   factor) const { OverflowSafeInt result = *this; result *= (int64_t)factor; return result; }
->>>>>>> 6c5a8f55
+	inline constexpr OverflowSafeInt operator * (const uint8_t  factor) const { OverflowSafeInt result = *this; result *= (int64_t)factor; return result; }
 
 	/* Operators for division. */
 	inline constexpr OverflowSafeInt& operator /= (const int64_t          divisor)       { this->m_value /= divisor; return *this; }
@@ -201,7 +197,7 @@
 template <class T> inline constexpr OverflowSafeInt<T> operator * (const uint  a, const OverflowSafeInt<T> b) { return b * a; }
 template <class T> inline constexpr OverflowSafeInt<T> operator / (const uint  a, const OverflowSafeInt<T> b) { return (OverflowSafeInt<T>)a / (int)b; }
 
-/* Sometimes we got byte operator OverflowSafeInt instead of vice versa. Handle that properly. */
+/* Sometimes we got uint8_t operator OverflowSafeInt instead of vice versa. Handle that properly. */
 template <class T> inline constexpr OverflowSafeInt<T> operator + (const uint8_t  a, const OverflowSafeInt<T> b) { return b + (uint)a; }
 template <class T> inline constexpr OverflowSafeInt<T> operator - (const uint8_t  a, const OverflowSafeInt<T> b) { return -b + (uint)a; }
 template <class T> inline constexpr OverflowSafeInt<T> operator * (const uint8_t  a, const OverflowSafeInt<T> b) { return b * (uint)a; }
