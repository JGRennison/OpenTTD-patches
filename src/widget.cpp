/*
 * This file is part of OpenTTD.
 * OpenTTD is free software; you can redistribute it and/or modify it under the terms of the GNU General Public License as published by the Free Software Foundation, version 2.
 * OpenTTD is distributed in the hope that it will be useful, but WITHOUT ANY WARRANTY; without even the implied warranty of MERCHANTABILITY or FITNESS FOR A PARTICULAR PURPOSE.
 * See the GNU General Public License for more details. You should have received a copy of the GNU General Public License along with OpenTTD. If not, see <http://www.gnu.org/licenses/>.
 */

/** @file widget.cpp Handling of the default/simple widgets. */

#include "stdafx.h"
#include "core/backup_type.hpp"
#include "company_func.h"
#include "window_gui.h"
#include "viewport_func.h"
#include "zoom_func.h"
#include "strings_func.h"
#include "transparency.h"
#include "core/geometry_func.hpp"
#include "settings_type.h"
#include "querystring_gui.h"

#include "table/sprites.h"
#include "table/strings.h"
#include "table/string_colours.h"

#include <numeric>

#include "safeguards.h"

WidgetDimensions WidgetDimensions::scaled = {};

/**
 * Scale a RectPadding to GUI zoom level.
 * @param r RectPadding at ZOOM_LVL_BASE (traditional "normal" interface size).
 * @return RectPadding at #ZOOM_LVL_GUI (current interface size).
 */
static inline RectPadding ScaleGUITrad(const RectPadding &r)
{
	return {(uint8_t)ScaleGUITrad(r.left), (uint8_t)ScaleGUITrad(r.top), (uint8_t)ScaleGUITrad(r.right), (uint8_t)ScaleGUITrad(r.bottom)};
}

/**
 * Scale a Dimension to GUI zoom level.
 * @param d Dimension at ZOOM_LVL_BASE (traditional "normal" interface size).
 * @return Dimension at #ZOOM_LVL_GUI (current interface size).
 */
static inline Dimension ScaleGUITrad(const Dimension &dim)
{
	return {(uint)ScaleGUITrad(dim.width), (uint)ScaleGUITrad(dim.height)};
}

/**
 * Scale sprite size for GUI.
 * Offset is ignored.
 */
Dimension GetScaledSpriteSize(SpriteID sprid)
{
	Point offset;
	Dimension d = GetSpriteSize(sprid, &offset, ZOOM_LVL_OUT_4X);
	d.width  -= offset.x;
	d.height -= offset.y;
	return ScaleGUITrad(d);
}

/**
 * Set up pre-scaled versions of Widget Dimensions.
 */
void SetupWidgetDimensions()
{
	WidgetDimensions::scaled.imgbtn       = ScaleGUITrad(WidgetDimensions::unscaled.imgbtn);
	WidgetDimensions::scaled.inset        = ScaleGUITrad(WidgetDimensions::unscaled.inset);
	WidgetDimensions::scaled.vscrollbar   = ScaleGUITrad(WidgetDimensions::unscaled.vscrollbar);
	WidgetDimensions::scaled.hscrollbar   = ScaleGUITrad(WidgetDimensions::unscaled.hscrollbar);
	if (_settings_client.gui.scale_bevels) {
		WidgetDimensions::scaled.bevel    = ScaleGUITrad(WidgetDimensions::unscaled.bevel);
	} else {
		WidgetDimensions::scaled.bevel    = WidgetDimensions::unscaled.bevel;
	}
	WidgetDimensions::scaled.fullbevel    = ScaleGUITrad(WidgetDimensions::unscaled.fullbevel);
	WidgetDimensions::scaled.framerect    = ScaleGUITrad(WidgetDimensions::unscaled.framerect);
	WidgetDimensions::scaled.frametext    = ScaleGUITrad(WidgetDimensions::unscaled.frametext);
	WidgetDimensions::scaled.matrix       = ScaleGUITrad(WidgetDimensions::unscaled.matrix);
	WidgetDimensions::scaled.shadebox     = ScaleGUITrad(WidgetDimensions::unscaled.shadebox);
	WidgetDimensions::scaled.stickybox    = ScaleGUITrad(WidgetDimensions::unscaled.stickybox);
	WidgetDimensions::scaled.debugbox     = ScaleGUITrad(WidgetDimensions::unscaled.debugbox);
	WidgetDimensions::scaled.defsizebox   = ScaleGUITrad(WidgetDimensions::unscaled.defsizebox);
	WidgetDimensions::scaled.resizebox    = ScaleGUITrad(WidgetDimensions::unscaled.resizebox);
	WidgetDimensions::scaled.closebox     = ScaleGUITrad(WidgetDimensions::unscaled.closebox);
	WidgetDimensions::scaled.captiontext  = ScaleGUITrad(WidgetDimensions::unscaled.captiontext);
	WidgetDimensions::scaled.dropdowntext = ScaleGUITrad(WidgetDimensions::unscaled.dropdowntext);
	WidgetDimensions::scaled.dropdownlist = ScaleGUITrad(WidgetDimensions::unscaled.dropdownlist);
	WidgetDimensions::scaled.modalpopup   = ScaleGUITrad(WidgetDimensions::unscaled.modalpopup);

	WidgetDimensions::scaled.vsep_normal  = ScaleGUITrad(WidgetDimensions::unscaled.vsep_normal);
	WidgetDimensions::scaled.vsep_wide    = ScaleGUITrad(WidgetDimensions::unscaled.vsep_wide);
	WidgetDimensions::scaled.hsep_normal  = ScaleGUITrad(WidgetDimensions::unscaled.hsep_normal);
	WidgetDimensions::scaled.hsep_wide    = ScaleGUITrad(WidgetDimensions::unscaled.hsep_wide);
	WidgetDimensions::scaled.hsep_indent  = ScaleGUITrad(WidgetDimensions::unscaled.hsep_indent);
}

/**
 * Calculate x and y coordinates for an aligned object within a window.
 * @param r     Rectangle of the widget to be drawn in.
 * @param d     Dimension of the object to be drawn.
 * @param align Alignment of the object.
 * @return A point containing the position at which to draw.
 */
static inline Point GetAlignedPosition(const Rect &r, const Dimension &d, StringAlignment align)
{
	Point p;
	/* In case we have a RTL language we swap the alignment. */
	if (!(align & SA_FORCE) && _current_text_dir == TD_RTL && (align & SA_HOR_MASK) != SA_HOR_CENTER) align ^= SA_RIGHT;
	switch (align & SA_HOR_MASK) {
		case SA_LEFT:       p.x = r.left; break;
		case SA_HOR_CENTER: p.x = CenterBounds(r.left, r.right, d.width); break;
		case SA_RIGHT:      p.x = r.right + 1 - d.width; break;
		default: NOT_REACHED();
	}
	switch (align & SA_VERT_MASK) {
		case SA_TOP:         p.y = r.top; break;
		case SA_VERT_CENTER: p.y = CenterBounds(r.top, r.bottom, d.height); break;
		case SA_BOTTOM:      p.y = r.bottom + 1 - d.height; break;
		default: NOT_REACHED();
	}
	return p;
}

/**
 * Compute the vertical position of the draggable part of scrollbar
 * @param sb     Scrollbar list data
 * @param top    Top position of the scrollbar (top position of the up-button)
 * @param bottom Bottom position of the scrollbar (bottom position of the down-button)
 * @param horizontal Whether the scrollbar is horizontal or not
 * @return A Point, with x containing the top coordinate of the draggable part, and
 *                       y containing the bottom coordinate of the draggable part
 */
static Point HandleScrollbarHittest(const Scrollbar *sb, int top, int bottom, bool horizontal)
{
	/* Base for reversion */
	int rev_base = top + bottom;
	int button_size;
	if (horizontal) {
		button_size = NWidgetScrollbar::GetHorizontalDimension().width;
	} else {
		button_size = NWidgetScrollbar::GetVerticalDimension().height;
	}
	top += button_size;    // top    points to just below the up-button
	bottom -= button_size; // bottom points to top of the down-button

	int height = (bottom - top);
	int pos = sb->GetPosition();
	int count = sb->GetCount();
	int cap = sb->GetCapacity();

	if (count != 0) top += height * pos / count;

	if (cap > count) cap = count;
	if (count != 0) bottom -= (count - pos - cap) * height / count;

	Point pt;
	if (horizontal && _current_text_dir == TD_RTL) {
		pt.x = rev_base - bottom;
		pt.y = rev_base - top;
	} else {
		pt.x = top;
		pt.y = bottom;
	}
	return pt;
}

/**
 * Compute new position of the scrollbar after a click and updates the window flags.
 * @param w   Window on which a scroll was performed.
 * @param sb  Scrollbar
 * @param mi  Minimum coordinate of the scroll bar.
 * @param ma  Maximum coordinate of the scroll bar.
 * @param x   The X coordinate of the mouse click.
 * @param y   The Y coordinate of the mouse click.
 */
static void ScrollbarClickPositioning(Window *w, NWidgetScrollbar *sb, int x, int y, int mi, int ma)
{
	int pos;
	int button_size;
	bool rtl = false;
	bool changed = false;

	if (sb->type == NWID_HSCROLLBAR) {
		pos = x;
		rtl = _current_text_dir == TD_RTL;
		button_size = NWidgetScrollbar::GetHorizontalDimension().width;
	} else {
		pos = y;
		button_size = NWidgetScrollbar::GetVerticalDimension().height;
	}
	if (pos < mi + button_size) {
		/* Pressing the upper button? */
		SetBit(sb->disp_flags, NDB_SCROLLBAR_UP);
		if (_scroller_click_timeout <= 1) {
			_scroller_click_timeout = 3;
			changed = sb->UpdatePosition(rtl ? 1 : -1);
		}
		w->mouse_capture_widget = sb->index;
	} else if (pos >= ma - button_size) {
		/* Pressing the lower button? */
		SetBit(sb->disp_flags, NDB_SCROLLBAR_DOWN);

		if (_scroller_click_timeout <= 1) {
			_scroller_click_timeout = 3;
			changed = sb->UpdatePosition(rtl ? -1 : 1);
		}
		w->mouse_capture_widget = sb->index;
	} else {
		Point pt = HandleScrollbarHittest(sb, mi, ma, sb->type == NWID_HSCROLLBAR);

		if (pos < pt.x) {
			changed = sb->UpdatePosition(rtl ? 1 : -1, Scrollbar::SS_BIG);
		} else if (pos > pt.y) {
			changed = sb->UpdatePosition(rtl ? -1 : 1, Scrollbar::SS_BIG);
		} else {
			_scrollbar_start_pos = pt.x - mi - button_size;
			_scrollbar_size = ma - mi - button_size * 2;
			w->mouse_capture_widget = sb->index;
			_cursorpos_drag_start = _cursor.pos;
		}
	}

	if (changed) {
		/* Position changed so refresh the window */
		w->SetDirty();
	} else {
		/* No change so only refresh this scrollbar */
		sb->SetDirty(w);
	}
}

/**
 * Special handling for the scrollbar widget type.
 * Handles the special scrolling buttons and other scrolling.
 * @param w Window on which a scroll was performed.
 * @param nw Pointer to the scrollbar widget.
 * @param x The X coordinate of the mouse click.
 * @param y The Y coordinate of the mouse click.
 */
void ScrollbarClickHandler(Window *w, NWidgetCore *nw, int x, int y)
{
	int mi, ma;

	if (nw->type == NWID_HSCROLLBAR) {
		mi = nw->pos_x;
		ma = nw->pos_x + nw->current_x;
	} else {
		mi = nw->pos_y;
		ma = nw->pos_y + nw->current_y;
	}
	NWidgetScrollbar *scrollbar = dynamic_cast<NWidgetScrollbar*>(nw);
	assert(scrollbar != nullptr);
	ScrollbarClickPositioning(w, scrollbar, x, y, mi, ma);
}

/**
 * Returns the index for the widget located at the given position
 * relative to the window. It includes all widget-corner pixels as well.
 * @param *w Window to look inside
 * @param  x The Window client X coordinate
 * @param  y The Window client y coordinate
 * @return A widget index, or -1 if no widget was found.
 */
WidgetID GetWidgetFromPos(const Window *w, int x, int y)
{
	NWidgetCore *nw = w->nested_root->GetWidgetFromPos(x, y);
	return (nw != nullptr) ? nw->index : -1;
}

/**
 * Draw frame rectangle.
 * @param left   Left edge of the frame
 * @param top    Top edge of the frame
 * @param right  Right edge of the frame
 * @param bottom Bottom edge of the frame
 * @param colour Colour table to use. @see _colour_gradient
 * @param flags  Flags controlling how to draw the frame. @see FrameFlags
 */
void DrawFrameRect(int left, int top, int right, int bottom, Colours colour, FrameFlags flags)
{
	assert(colour < COLOUR_END);

	uint dark         = _colour_gradient[colour][3];
	uint medium_dark  = _colour_gradient[colour][5];
	uint medium_light = _colour_gradient[colour][6];
	uint light        = _colour_gradient[colour][7];

	if (flags & FR_TRANSPARENT) {
		GfxFillRect(left, top, right, bottom, PALETTE_TO_TRANSPARENT, FILLRECT_RECOLOUR);
	} else {
		uint interior;

		Rect outer = {left, top, right, bottom};                   // Outside rectangle
		Rect inner = outer.Shrink(WidgetDimensions::scaled.bevel); // Inside rectangle

		if (flags & FR_LOWERED) {
			GfxFillRect(outer.left,      outer.top,        inner.left - 1,  outer.bottom, dark);   // Left
			GfxFillRect(inner.left,      outer.top,        outer.right,     inner.top - 1, dark);  // Top
			GfxFillRect(inner.right + 1, inner.top,        outer.right,     inner.bottom,  light); // Right
			GfxFillRect(inner.left,      inner.bottom + 1, outer.right,     outer.bottom, light);  // Bottom
			interior = (flags & FR_DARKENED ? medium_dark : medium_light);
		} else {
			GfxFillRect(outer.left,      outer.top,        inner.left - 1, inner.bottom,  light); // Left
			GfxFillRect(inner.left,      outer.top,        inner.right,    inner.top - 1, light); // Top
			GfxFillRect(inner.right + 1, outer.top,        outer.right,    inner.bottom,  dark);  // Right
			GfxFillRect(outer.left,      inner.bottom + 1, outer.right,    outer.bottom, dark);   // Bottom
			interior = medium_dark;
		}
		if (!(flags & FR_BORDERONLY)) {
			GfxFillRect(inner.left,  inner.top, inner.right, inner.bottom, interior); // Inner
		}
	}
}

void DrawSpriteIgnorePadding(SpriteID img, PaletteID pal, const Rect &r, StringAlignment align)
{
	Point offset;
	Dimension d = GetSpriteSize(img, &offset);
	d.width  -= offset.x;
	d.height -= offset.y;

	Point p = GetAlignedPosition(r, d, align);
	DrawSprite(img, pal, p.x - offset.x, p.y - offset.y);
}

/**
 * Draw an image button.
 * @param r       Rectangle of the button.
 * @param type    Widget type (#WWT_IMGBTN or #WWT_IMGBTN_2).
 * @param colour  Colour of the button.
 * @param clicked Button is clicked.
 * @param img     Sprite to draw.
 * @param align   Alignment of the sprite.
 */
static inline void DrawImageButtons(const Rect &r, WidgetType type, Colours colour, bool clicked, SpriteID img, StringAlignment align)
{
	assert(img != 0);
	DrawFrameRect(r.left, r.top, r.right, r.bottom, colour, (clicked) ? FR_LOWERED : FR_NONE);

	if ((type & WWT_MASK) == WWT_IMGBTN_2 && clicked) img++; // Show different image when clicked for #WWT_IMGBTN_2.
	DrawSpriteIgnorePadding(img, PAL_NONE, r, align);
}

/**
 * Draw the label-part of a widget.
 * @param r       Rectangle of the label background.
 * @param type    Widget type (#WWT_TEXTBTN, #WWT_TEXTBTN_2, or #WWT_LABEL).
 * @param clicked Label is clicked.
 * @param colour  Colour of the text.
 * @param str     Text to draw.
 * @param align   Alignment of the text.
 * @param fs      Font size of the text.
 */
static inline void DrawLabel(const Rect &r, WidgetType type, bool clicked, TextColour colour, StringID str, StringAlignment align, FontSize fs)
{
	if (str == STR_NULL) return;
	if ((type & WWT_MASK) == WWT_TEXTBTN_2 && clicked) str++;
	Dimension d = GetStringBoundingBox(str, fs);
	Point p = GetAlignedPosition(r, d, align);
	DrawString(r.left, r.right, p.y, str, colour, align, false, fs);
}

/**
 * Draw text.
 * @param r      Rectangle of the background.
 * @param colour Colour of the text.
 * @param str    Text to draw.
 * @param align  Alignment of the text.
 * @param fs     Font size of the text.
 */
static inline void DrawText(const Rect &r, TextColour colour, StringID str, StringAlignment align, FontSize fs)
{
	Dimension d = GetStringBoundingBox(str, fs);
	Point p = GetAlignedPosition(r, d, align);
	if (str != STR_NULL) DrawString(r.left, r.right, p.y, str, colour, align, false, fs);
}

/**
 * Draw an inset widget.
 * @param r           Rectangle of the background.
 * @param colour      Colour of the inset.
 * @param text_colour Colour of the text.
 * @param str         Text to draw.
 * @param align       Alignment of the text.
 * @param fs          Font size of the text.
 */
static inline void DrawInset(const Rect &r, Colours colour, TextColour text_colour, StringID str, StringAlignment align, FontSize fs)
{
	DrawFrameRect(r.left, r.top, r.right, r.bottom, colour, FR_LOWERED | FR_DARKENED);
	if (str != STR_NULL) DrawString(r.Shrink(WidgetDimensions::scaled.inset), str, text_colour, align, false, fs);
}

/**
 * Draw a matrix widget.
 * @param r       Rectangle of the matrix background.
 * @param colour  Colour of the background.
 * @param clicked Matrix is rendered lowered.
 * @param data    Data of the widget, number of rows and columns of the widget.
 * @param resize_x Matrix resize unit size.
 * @param resize_y Matrix resize unit size.
 */
static inline void DrawMatrix(const Rect &r, Colours colour, bool clicked, uint16_t data, uint resize_x, uint resize_y)
{
	DrawFrameRect(r.left, r.top, r.right, r.bottom, colour, (clicked) ? FR_LOWERED : FR_NONE);

	int num_columns = GB(data, MAT_COL_START, MAT_COL_BITS);  // Lower 8 bits of the widget data: Number of columns in the matrix.
	int column_width; // Width of a single column in the matrix.
	if (num_columns == 0) {
		column_width = resize_x;
		num_columns = r.Width() / column_width;
	} else {
		column_width = r.Width() / num_columns;
	}

	int num_rows = GB(data, MAT_ROW_START, MAT_ROW_BITS); // Upper 8 bits of the widget data: Number of rows in the matrix.
	int row_height; // Height of a single row in the matrix.
	if (num_rows == 0) {
		row_height = resize_y;
		num_rows = r.Height() / row_height;
	} else {
		row_height = r.Height() / num_rows;
	}

	int col = _colour_gradient[colour & 0xF][6];

	int x = r.left;
	for (int ctr = num_columns; ctr > 1; ctr--) {
		x += column_width;
		GfxFillRect(x, r.top + WidgetDimensions::scaled.bevel.top, x + WidgetDimensions::scaled.bevel.left - 1, r.bottom - WidgetDimensions::scaled.bevel.bottom, col);
	}

	x = r.top;
	for (int ctr = num_rows; ctr > 1; ctr--) {
		x += row_height;
		GfxFillRect(r.left + WidgetDimensions::scaled.bevel.left, x, r.right - WidgetDimensions::scaled.bevel.right, x + WidgetDimensions::scaled.bevel.top - 1, col);
	}

	col = _colour_gradient[colour & 0xF][4];

	x = r.left - 1;
	for (int ctr = num_columns; ctr > 1; ctr--) {
		x += column_width;
		GfxFillRect(x - WidgetDimensions::scaled.bevel.right + 1, r.top + WidgetDimensions::scaled.bevel.top, x, r.bottom - WidgetDimensions::scaled.bevel.bottom, col);
	}

	x = r.top - 1;
	for (int ctr = num_rows; ctr > 1; ctr--) {
		x += row_height;
		GfxFillRect(r.left + WidgetDimensions::scaled.bevel.left, x - WidgetDimensions::scaled.bevel.bottom + 1, r.right - WidgetDimensions::scaled.bevel.right, x, col);
	}
}

/**
 * Draw a vertical scrollbar.
 * @param r            Rectangle of the scrollbar widget.
 * @param colour       Colour of the scrollbar widget.
 * @param up_clicked   Up-arrow is clicked.
 * @param bar_dragged  Bar is dragged.
 * @param down_clicked Down-arrow is clicked.
 * @param scrollbar    Scrollbar size, offset, and capacity information.
 */
static inline void DrawVerticalScrollbar(const Rect &r, Colours colour, bool up_clicked, bool bar_dragged, bool down_clicked, const Scrollbar *scrollbar)
{
	int height = NWidgetScrollbar::GetVerticalDimension().height;

	/* draw up/down buttons */
	DrawImageButtons(r.WithHeight(height, false),  NWID_VSCROLLBAR, colour, up_clicked,   SPR_ARROW_UP,   SA_CENTER);
	DrawImageButtons(r.WithHeight(height, true),   NWID_VSCROLLBAR, colour, down_clicked, SPR_ARROW_DOWN, SA_CENTER);

	int c1 = _colour_gradient[colour & 0xF][3];
	int c2 = _colour_gradient[colour & 0xF][7];

	/* draw "shaded" background */
	GfxFillRect(r.left, r.top + height, r.right, r.bottom - height, c2);
	GfxFillRect(r.left, r.top + height, r.right, r.bottom - height, c1, FILLRECT_CHECKER);

	/* track positions. These fractions are based on original 1x dimensions, but scale better. */
	int left  = r.left + r.Width() * 3 / 11; /*  left track is positioned 3/11ths from the left */
	int right = r.left + r.Width() * 8 / 11; /* right track is positioned 8/11ths from the left */
	const uint8_t bl = WidgetDimensions::scaled.bevel.left;
	const uint8_t br = WidgetDimensions::scaled.bevel.right;

	/* draw shaded lines */
	GfxFillRect(left - bl,  r.top + height, left       - 1, r.bottom - height, c1);
	GfxFillRect(left,       r.top + height, left + br  - 1, r.bottom - height, c2);
	GfxFillRect(right - bl, r.top + height, right      - 1, r.bottom - height, c1);
	GfxFillRect(right,      r.top + height, right + br - 1, r.bottom - height, c2);

	Point pt = HandleScrollbarHittest(scrollbar, r.top, r.bottom, false);
	DrawFrameRect(r.left, pt.x, r.right, pt.y, colour, bar_dragged ? FR_LOWERED : FR_NONE);
}

/**
 * Draw a horizontal scrollbar.
 * @param r             Rectangle of the scrollbar widget.
 * @param colour        Colour of the scrollbar widget.
 * @param left_clicked  Left-arrow is clicked.
 * @param bar_dragged   Bar is dragged.
 * @param right_clicked Right-arrow is clicked.
 * @param scrollbar     Scrollbar size, offset, and capacity information.
 */
static inline void DrawHorizontalScrollbar(const Rect &r, Colours colour, bool left_clicked, bool bar_dragged, bool right_clicked, const Scrollbar *scrollbar)
{
	int width = NWidgetScrollbar::GetHorizontalDimension().width;

	DrawImageButtons(r.WithWidth(width, false), NWID_HSCROLLBAR, colour, left_clicked,  SPR_ARROW_LEFT,  SA_CENTER);
	DrawImageButtons(r.WithWidth(width, true),  NWID_HSCROLLBAR, colour, right_clicked, SPR_ARROW_RIGHT, SA_CENTER);

	int c1 = _colour_gradient[colour & 0xF][3];
	int c2 = _colour_gradient[colour & 0xF][7];

	/* draw "shaded" background */
	GfxFillRect(r.left + width, r.top, r.right - width, r.bottom, c2);
	GfxFillRect(r.left + width, r.top, r.right - width, r.bottom, c1, FILLRECT_CHECKER);

	/* track positions. These fractions are based on original 1x dimensions, but scale better. */
	int top    = r.top + r.Height() * 3 / 11; /*    top track is positioned 3/11ths from the top */
	int bottom = r.top + r.Height() * 8 / 11; /* bottom track is positioned 8/11ths from the top */
	const uint8_t bt = WidgetDimensions::scaled.bevel.top;
	const uint8_t bb = WidgetDimensions::scaled.bevel.bottom;

	/* draw shaded lines */
	GfxFillRect(r.left + width, top - bt,    r.right - width, top         - 1, c1);
	GfxFillRect(r.left + width, top,         r.right - width, top + bb    - 1, c2);
	GfxFillRect(r.left + width, bottom - bt, r.right - width, bottom      - 1, c1);
	GfxFillRect(r.left + width, bottom,      r.right - width, bottom + bb - 1, c2);

	/* draw actual scrollbar */
	Point pt = HandleScrollbarHittest(scrollbar, r.left, r.right, true);
	DrawFrameRect(pt.x, r.top, pt.y, r.bottom, colour, bar_dragged ? FR_LOWERED : FR_NONE);
}

/**
 * Draw a frame widget.
 * @param r           Rectangle of the frame.
 * @param colour      Colour of the frame.
 * @param text_colour Colour of the text.
 * @param str         Text of the frame.
 * @param align       Alignment of the text in the frame.
 * @param fs          Font size of the text.
 */
static inline void DrawFrame(const Rect &r, Colours colour, TextColour text_colour, StringID str, StringAlignment align, FontSize fs)
{
	int x2 = r.left; // by default the left side is the left side of the widget

	if (str != STR_NULL) x2 = DrawString(r.left + WidgetDimensions::scaled.frametext.left, r.right - WidgetDimensions::scaled.frametext.right, r.top, str, text_colour, align, false, fs);

	int c1 = _colour_gradient[colour][3];
	int c2 = _colour_gradient[colour][7];

	/* If the frame has text, adjust the top bar to fit half-way through */
	Rect inner = r.Shrink(ScaleGUITrad(1));
	if (str != STR_NULL) inner.top = r.top + GetCharacterHeight(FS_NORMAL) / 2;

	Rect outer  = inner.Expand(WidgetDimensions::scaled.bevel);
	Rect inside = inner.Shrink(WidgetDimensions::scaled.bevel);

	if (_current_text_dir == TD_LTR) {
		/* Line from upper left corner to start of text */
		GfxFillRect(outer.left, outer.top, r.left + WidgetDimensions::scaled.frametext.left - WidgetDimensions::scaled.bevel.left - 1, inner.top  - 1, c1);
		GfxFillRect(inner.left, inner.top, r.left + WidgetDimensions::scaled.frametext.left - WidgetDimensions::scaled.bevel.left - 1, inside.top - 1, c2);

		/* Line from end of text to upper right corner */
		GfxFillRect(x2 + WidgetDimensions::scaled.bevel.right, outer.top, inner.right,  inner.top  - 1, c1);
		GfxFillRect(x2 + WidgetDimensions::scaled.bevel.right, inner.top, inside.right, inside.top - 1, c2);
	} else {
		/* Line from upper left corner to start of text */
		GfxFillRect(outer.left, outer.top, x2 - WidgetDimensions::scaled.bevel.left - 1, inner.top  - 1, c1);
		GfxFillRect(inner.left, inner.top, x2 - WidgetDimensions::scaled.bevel.left - 1, inside.top - 1, c2);

		/* Line from end of text to upper right corner */
		GfxFillRect(r.right - WidgetDimensions::scaled.frametext.right + WidgetDimensions::scaled.bevel.right, outer.top, inner.right,  inner.top  - 1, c1);
		GfxFillRect(r.right - WidgetDimensions::scaled.frametext.right + WidgetDimensions::scaled.bevel.right, inner.top, inside.right, inside.top - 1, c2);
	}

	/* Line from upper left corner to bottom left corner */
	GfxFillRect(outer.left, inner.top,  inner.left  - 1, inner.bottom,  c1);
	GfxFillRect(inner.left, inside.top, inside.left - 1, inside.bottom, c2);

	/* Line from upper right corner to bottom right corner */
	GfxFillRect(inside.right + 1, inner.top, inner.right, inside.bottom, c1);
	GfxFillRect(inner.right  + 1, outer.top, outer.right, inner.bottom,  c2);

	/* Line from bottom left corner to bottom right corner */
	GfxFillRect(inner.left, inside.bottom + 1, inner.right, inner.bottom, c1);
	GfxFillRect(outer.left, inner.bottom  + 1, outer.right, outer.bottom, c2);
}

/**
 * Draw a shade box.
 * @param r       Rectangle of the box.
 * @param colour  Colour of the shade box.
 * @param clicked Box is lowered.
 */
static inline void DrawShadeBox(const Rect &r, Colours colour, bool clicked)
{
	DrawImageButtons(r, WWT_SHADEBOX, colour, clicked, clicked ? SPR_WINDOW_SHADE: SPR_WINDOW_UNSHADE, SA_CENTER);
}

/**
 * Draw a sticky box.
 * @param r       Rectangle of the box.
 * @param colour  Colour of the sticky box.
 * @param clicked Box is lowered.
 */
static inline void DrawStickyBox(const Rect &r, Colours colour, bool clicked)
{
	DrawImageButtons(r, WWT_STICKYBOX, colour, clicked, clicked ? SPR_PIN_UP : SPR_PIN_DOWN, SA_CENTER);
}

/**
 * Draw a defsize box.
 * @param r       Rectangle of the box.
 * @param colour  Colour of the defsize box.
 * @param clicked Box is lowered.
 */
static inline void DrawDefSizeBox(const Rect &r, Colours colour, bool clicked)
{
	DrawImageButtons(r, WWT_DEFSIZEBOX, colour, clicked, SPR_WINDOW_DEFSIZE, SA_CENTER);
}

/**
 * Draw a NewGRF debug box.
 * @param r       Rectangle of the box.
 * @param colour  Colour of the debug box.
 * @param clicked Box is lowered.
 */
static inline void DrawDebugBox(const Rect &r, Colours colour, bool clicked)
{
	DrawImageButtons(r, WWT_DEBUGBOX, colour, clicked, SPR_WINDOW_DEBUG, SA_CENTER);
}

/**
 * Draw a resize box.
 * @param r       Rectangle of the box.
 * @param colour  Colour of the resize box.
 * @param at_left Resize box is at left-side of the window,
 * @param clicked Box is lowered.
 * @param bevel   Draw bevel iff set.
 */
static inline void DrawResizeBox(const Rect &r, Colours colour, bool at_left, bool clicked, bool bevel)
{
	if (bevel) {
		DrawFrameRect(r.left, r.top, r.right, r.bottom, colour, (clicked) ? FR_LOWERED : FR_NONE);
	} else if (clicked) {
		GfxFillRect(r.Shrink(WidgetDimensions::scaled.bevel), _colour_gradient[colour][6]);
	}
	DrawSpriteIgnorePadding(at_left ? SPR_WINDOW_RESIZE_LEFT : SPR_WINDOW_RESIZE_RIGHT, PAL_NONE, r.Shrink(ScaleGUITrad(2)), at_left ? (SA_LEFT | SA_BOTTOM | SA_FORCE) : (SA_RIGHT | SA_BOTTOM | SA_FORCE));
}

/**
 * Draw a close box.
 * @param r      Rectangle of the box.`
 * @param colour Colour of the close box.
 */
static inline void DrawCloseBox(const Rect &r, Colours colour)
{
	if (colour != COLOUR_WHITE) DrawFrameRect(r.left, r.top, r.right, r.bottom, colour, FR_NONE);
	Point offset;
	Dimension d = GetSpriteSize(SPR_CLOSEBOX, &offset);
	d.width  -= offset.x;
	d.height -= offset.y;
	int s = ScaleSpriteTrad(1); /* Offset to account for shadow of SPR_CLOSEBOX */
	DrawSprite(SPR_CLOSEBOX, (colour != COLOUR_WHITE ? TC_BLACK : TC_SILVER) | (1U << PALETTE_TEXT_RECOLOUR), CenterBounds(r.left, r.right, d.width - s) - offset.x, CenterBounds(r.top, r.bottom, d.height - s) - offset.y);
}

/**
 * Draw a caption bar.
 * @param r           Rectangle of the bar.
 * @param colour      Colour of the window.
 * @param owner       'Owner' of the window.
 * @param text_colour Colour of the text.
 * @param str         Text to draw in the bar.
 * @param align       Alignment of the text.
 * @param fs          Font size of the text.
 */
void DrawCaption(const Rect &r, Colours colour, Owner owner, TextColour text_colour, StringID str, StringAlignment align, FontSize fs)
{
	bool company_owned = owner < MAX_COMPANIES;

	DrawFrameRect(r, colour, FR_BORDERONLY);
	Rect ir = r.Shrink(WidgetDimensions::scaled.bevel);
	DrawFrameRect(ir, colour, company_owned ? FR_LOWERED | FR_DARKENED | FR_BORDERONLY : FR_LOWERED | FR_DARKENED);

	if (company_owned) {
		GfxFillRect(ir.Shrink(WidgetDimensions::scaled.bevel), _colour_gradient[_company_colours[owner]][4]);
	}

	if (str != STR_NULL) {
		Dimension d = GetStringBoundingBox(str);
		Point p = GetAlignedPosition(r, d, align);
		DrawString(r.left + WidgetDimensions::scaled.captiontext.left, r.right - WidgetDimensions::scaled.captiontext.left, p.y, str, text_colour, align, false, fs);
	}
}

/**
 * Draw a button with a dropdown (#WWT_DROPDOWN and #NWID_BUTTON_DROPDOWN).
 * @param r                Rectangle containing the widget.
 * @param colour           Background colour of the widget.
 * @param clicked_button   The button-part is clicked.
 * @param clicked_dropdown The drop-down part is clicked.
 * @param str              Text of the button.
 * @param align            Alignment of the text within the dropdown.
 *
 * @note Magic constants are also used in #NWidgetLeaf::ButtonHit.
 */
static inline void DrawButtonDropdown(const Rect &r, Colours colour, bool clicked_button, bool clicked_dropdown, StringID str, StringAlignment align)
{
	int dd_width  = NWidgetLeaf::GetDropdownBoxDimension().width;

	if (_current_text_dir == TD_LTR) {
		DrawFrameRect(r.left, r.top, r.right - dd_width, r.bottom, colour, clicked_button ? FR_LOWERED : FR_NONE);
		DrawImageButtons(r.WithWidth(dd_width, true), WWT_DROPDOWN, colour, clicked_dropdown, SPR_ARROW_DOWN, SA_CENTER);
		if (str != STR_NULL) {
			DrawString(r.left + WidgetDimensions::scaled.dropdowntext.left, r.right - dd_width - WidgetDimensions::scaled.dropdowntext.right, CenterBounds(r.top, r.bottom, GetCharacterHeight(FS_NORMAL)), str, TC_BLACK, align);
		}
	} else {
		DrawFrameRect(r.left + dd_width, r.top, r.right, r.bottom, colour, clicked_button ? FR_LOWERED : FR_NONE);
		DrawImageButtons(r.WithWidth(dd_width, false), WWT_DROPDOWN, colour, clicked_dropdown, SPR_ARROW_DOWN, SA_CENTER);
		if (str != STR_NULL) {
			DrawString(r.left + dd_width + WidgetDimensions::scaled.dropdowntext.left, r.right - WidgetDimensions::scaled.dropdowntext.right, CenterBounds(r.top, r.bottom, GetCharacterHeight(FS_NORMAL)), str, TC_BLACK, align);
		}
	}
}

/**
 * Paint all widgets of a window.
 */
void Window::DrawWidgets() const
{
	this->nested_root->Draw(this);

	if (this->flags & WF_WHITE_BORDER) {
		DrawFrameRect(0, 0, this->width - 1, this->height - 1, COLOUR_WHITE, FR_BORDERONLY);
	}

	if (this->flags & WF_HIGHLIGHTED) {
		extern bool _window_highlight_colour;
		for (const auto &pair : this->widget_lookup) {
			const NWidgetBase *widget = pair.second;
			if (!widget->IsHighlighted()) continue;

			Rect outer = widget->GetCurrentRect();
			Rect inner = outer.Shrink(WidgetDimensions::scaled.bevel).Expand(1);

			int colour = _string_colourmap[_window_highlight_colour ? widget->GetHighlightColour() : TC_WHITE];

			GfxFillRect(outer.left,     outer.top,    inner.left,      inner.bottom, colour);
			GfxFillRect(inner.left + 1, outer.top,    inner.right - 1, inner.top,    colour);
			GfxFillRect(inner.right,    outer.top,    outer.right,     inner.bottom, colour);
			GfxFillRect(outer.left + 1, inner.bottom, outer.right - 1, outer.bottom, colour);
		}
	}
}

/**
 * Draw a sort button's up or down arrow symbol.
 * @param widget Sort button widget
 * @param state State of sort button
 */
void Window::DrawSortButtonState(WidgetID widget, SortButtonState state) const
{
	if (state == SBS_OFF) return;

	assert(!this->widget_lookup.empty());
	Rect r = this->GetWidget<NWidgetBase>(widget)->GetCurrentRect();

	/* Sort button uses the same sprites as vertical scrollbar */
	Dimension dim = NWidgetScrollbar::GetVerticalDimension();

	DrawSpriteIgnorePadding(state == SBS_DOWN ? SPR_ARROW_DOWN : SPR_ARROW_UP, PAL_NONE, r.WithWidth(dim.width, _current_text_dir == TD_LTR), SA_CENTER);
}

/**
 * Get width of up/down arrow of sort button state.
 * @return Width of space required by sort button arrow.
 */
int Window::SortButtonWidth()
{
	return NWidgetScrollbar::GetVerticalDimension().width + 1;
}

bool _draw_widget_outlines;

static void DrawOutline(const Window *, const NWidgetBase *wid)
{
	if (!_draw_widget_outlines || wid->current_x == 0 || wid->current_y == 0) return;

	DrawRectOutline(wid->GetCurrentRect(), PC_WHITE, 1, 4);
}

/**
 * @defgroup NestedWidgets Hierarchical widgets
 * Hierarchical widgets, also known as nested widgets, are widgets stored in a tree. At the leafs of the tree are (mostly) the 'real' widgets
 * visible to the user. At higher levels, widgets get organized in container widgets, until all widgets of the window are merged.
 *
 * \section nestedwidgetkinds Hierarchical widget kinds
 * A leaf widget is one of
 * <ul>
 * <li> #NWidgetLeaf for widgets visible for the user, or
 * <li> #NWidgetSpacer for creating (flexible) empty space between widgets.
 * </ul>
 * The purpose of a leaf widget is to provide interaction with the user by displaying settings, and/or allowing changing the settings.
 *
 * A container widget is one of
 * <ul>
 * <li> #NWidgetHorizontal for organizing child widgets in a (horizontal) row. The row switches order depending on the language setting (thus supporting
 *      right-to-left languages),
 * <li> #NWidgetHorizontalLTR for organizing child widgets in a (horizontal) row, always in the same order. All children below this container will also
 *      never swap order.
 * <li> #NWidgetVertical for organizing child widgets underneath each other.
 * <li> #NWidgetMatrix for organizing child widgets in a matrix form.
 * <li> #NWidgetBackground for adding a background behind its child widget.
 * <li> #NWidgetStacked for stacking child widgets on top of each other.
 * </ul>
 * The purpose of a container widget is to structure its leafs and sub-containers to allow proper resizing.
 *
 * \section nestedwidgetscomputations Hierarchical widget computations
 * The first 'computation' is the creation of the nested widgets tree by calling the constructors of the widgets listed above and calling \c Add() for every child,
 * or by means of specifying the tree as a collection of nested widgets parts and instantiating the tree from the array.
 *
 * After the creation step,
 * - The leafs have their own minimal size (\e min_x, \e min_y), filling (\e fill_x, \e fill_y), and resize steps (\e resize_x, \e resize_y).
 * - Containers only know what their children are, \e fill_x, \e fill_y, \e resize_x, and \e resize_y are not initialized.
 *
 * Computations in the nested widgets take place as follows:
 * <ol>
 * <li> A bottom-up sweep by recursively calling NWidgetBase::SetupSmallestSize() to initialize the smallest size (\e smallest_x, \e smallest_y) and
 *      to propagate filling and resize steps upwards to the root of the tree.
 * <li> A top-down sweep by recursively calling NWidgetBase::AssignSizePosition() with #ST_SMALLEST to make the smallest sizes consistent over
 *      the entire tree, and to assign the top-left (\e pos_x, \e pos_y) position of each widget in the tree. This step uses \e fill_x and \e fill_y at each
 *      node in the tree to decide how to fill each widget towards consistent sizes. Also the current size (\e current_x and \e current_y) is set.
 * <li> After initializing the smallest size in the widget tree with #ST_SMALLEST, the tree can be resized (the current size modified) by calling
 *      NWidgetBase::AssignSizePosition() at the root with #ST_RESIZE and the new size of the window. For proper functioning, the new size should be the smallest
 *      size + a whole number of resize steps in both directions (ie you can only resize in steps of length resize_{x,y} from smallest_{x,y}).
 * </ol>
 * After the second step, the current size of the widgets are set to the smallest size.
 *
 * To resize, perform the last step with the new window size. This can be done as often as desired.
 * When the smallest size of at least one widget changes, the whole procedure has to be redone from the start.
 *
 * @see NestedWidgetParts
 */

/**
 * Base class constructor.
 * @param tp Nested widget type.
 */
NWidgetBase::NWidgetBase(WidgetType tp) : ZeroedMemoryAllocator()
{
	this->type = tp;
}

/* ~NWidgetContainer() takes care of #next and #prev data members. */

/**
 * @fn void NWidgetBase::SetupSmallestSize(Window *w)
 * Compute smallest size needed by the widget.
 *
 * The smallest size of a widget is the smallest size that a widget needs to
 * display itself properly. In addition, filling and resizing of the widget are computed.
 * The function calls #Window::UpdateWidgetSize for each leaf widget and
 * background widget without child with a non-negative index.
 *
 * @param w          Window owning the widget.
 *
 * @note After the computation, the results can be queried by accessing the #smallest_x and #smallest_y data members of the widget.
 */

/**
 * @fn void NWidgetBase::AssignSizePosition(SizingType sizing, int x, int y, uint given_width, uint given_height, bool rtl)
 * Assign size and position to the widget.
 * @param sizing       Type of resizing to perform.
 * @param x            Horizontal offset of the widget relative to the left edge of the window.
 * @param y            Vertical offset of the widget relative to the top edge of the window.
 * @param given_width  Width allocated to the widget.
 * @param given_height Height allocated to the widget.
 * @param rtl          Adapt for right-to-left languages (position contents of horizontal containers backwards).
 *
 * Afterwards, \e pos_x and \e pos_y contain the top-left position of the widget, \e smallest_x and \e smallest_y contain
 * the smallest size such that all widgets of the window are consistent, and \e current_x and \e current_y contain the current size.
 */

/**
 * @fn void NWidgetBase::FillWidgetLookup(WidgetLookup &widget_lookup)
 * Fill the Window::widget_lookup with pointers to nested widgets in the tree.
 * @param widget_lookup The WidgetLookup.
 */

/**
 * @fn void NWidgetBase::Draw(const Window *w)
 * Draw the widgets of the tree.
 * The function calls #Window::DrawWidget for each widget with a non-negative index, after the widget itself is painted.
 * @param w Window that owns the tree.
 */

/**
 * Mark the widget as 'dirty' (in need of repaint).
 * @param w Window owning the widget.
 */
void NWidgetBase::SetDirty(Window *w)
{
	this->base_flags |= WBF_DIRTY;
	w->flags |= WF_WIDGETS_DIRTY;
}

/**
 * @fn NWidgetCore *NWidgetBase::GetWidgetFromPos(int x, int y)
 * Retrieve a widget by its position.
 * @param x Horizontal position relative to the left edge of the window.
 * @param y Vertical position relative to the top edge of the window.
 * @return Returns the deepest nested widget that covers the given position, or \c nullptr if no widget can be found.
 */

/**
 * Retrieve a widget by its type.
 * @param tp Widget type to search for.
 * @return Returns the first widget of the specified type, or \c nullptr if no widget can be found.
 */
NWidgetBase *NWidgetBase::GetWidgetOfType(WidgetType tp)
{
	return (this->type == tp) ? this : nullptr;
}

void NWidgetBase::AdjustPaddingForZoom()
{
	this->padding = ScaleGUITrad(this->uz_padding);
}

/**
 * Constructor for resizable nested widgets.
 * @param tp     Nested widget type.
 * @param fill_x Horizontal fill step size, \c 0 means no filling is allowed.
 * @param fill_y Vertical fill step size, \c 0 means no filling is allowed.
 */
NWidgetResizeBase::NWidgetResizeBase(WidgetType tp, uint fill_x, uint fill_y) : NWidgetBase(tp)
{
	this->fill_x = fill_x;
	this->fill_y = fill_y;
}

void NWidgetResizeBase::AdjustPaddingForZoom()
{
	if (!this->absolute) {
		this->min_x = ScaleGUITrad(this->uz_min_x);
		this->min_y = std::max(ScaleGUITrad(this->uz_min_y), this->uz_text_lines * GetCharacterHeight(this->uz_text_size) + ScaleGUITrad(this->uz_text_spacing));
	}
	NWidgetBase::AdjustPaddingForZoom();
}

/**
 * Set minimal size of the widget.
 * @param min_x Horizontal minimal size of the widget.
 * @param min_y Vertical minimal size of the widget.
 */
void NWidgetResizeBase::SetMinimalSize(uint min_x, uint min_y)
{
	this->uz_min_x = std::max(this->uz_min_x, min_x);
	this->uz_min_y = std::max(this->uz_min_y, min_y);
	this->min_x = ScaleGUITrad(this->uz_min_x);
	this->min_y = std::max(ScaleGUITrad(this->uz_min_y), this->uz_text_lines * GetCharacterHeight(this->uz_text_size) + ScaleGUITrad(this->uz_text_spacing));
}

/**
 * Set absolute (post-scaling) minimal size of the widget.
 * @param min_x Horizontal minimal size of the widget.
 * @param min_y Vertical minimal size of the widget.
 */
void NWidgetResizeBase::SetMinimalSizeAbsolute(uint min_x, uint min_y)
{
	this->absolute = true;
	this->min_x = std::max(this->min_x, min_x);
	this->min_y = std::max(this->min_y, min_y);
}

/**
 * Set minimal text lines for the widget.
 * @param min_lines Number of text lines of the widget.
 * @param spacing   Extra unscaled spacing (eg WidgetDimensions::unscaled.framerect.Vertical()) of the widget.
 * @param size      Font size of text.
 */
void NWidgetResizeBase::SetMinimalTextLines(uint8_t min_lines, uint8_t spacing, FontSize size)
{
	this->uz_text_lines = min_lines;
	this->uz_text_spacing = spacing;
	this->uz_text_size = size;
	this->min_y = std::max(ScaleGUITrad(this->uz_min_y), this->uz_text_lines * GetCharacterHeight(this->uz_text_size) + ScaleGUITrad(this->uz_text_spacing));
}

/**
 * Set the filling of the widget from initial size.
 * @param fill_x Horizontal fill step size, \c 0 means no filling is allowed.
 * @param fill_y Vertical fill step size, \c 0 means no filling is allowed.
 */
void NWidgetResizeBase::SetFill(uint fill_x, uint fill_y)
{
	this->fill_x = fill_x;
	this->fill_y = fill_y;
}

/**
 * Set resize step of the widget.
 * @param resize_x Resize step in horizontal direction, value \c 0 means no resize, otherwise the step size in pixels.
 * @param resize_y Resize step in vertical direction, value \c 0 means no resize, otherwise the step size in pixels.
 */
void NWidgetResizeBase::SetResize(uint resize_x, uint resize_y)
{
	this->resize_x = resize_x;
	this->resize_y = resize_y;
}

/**
 * Try to set optimum widget size for a multiline text widget.
 * The window will need to be reinited if the size is changed.
 * @param str Multiline string contents that will fill the widget.
 * @param max_line Maximum number of lines.
 * @return true iff the widget minimum size has changed.
 */
bool NWidgetResizeBase::UpdateMultilineWidgetSize(const std::string &str, int max_lines)
{
	int y = GetStringHeight(str, this->current_x);
	if (y > max_lines * GetCharacterHeight(FS_NORMAL)) {
		/* Text at the current width is too tall, so try to guess a better width. */
		Dimension d = GetStringBoundingBox(str);
		d.height *= max_lines;
		d.width /= 2;
		return this->UpdateSize(d.width, d.height);
	}
	return this->UpdateVerticalSize(y);
}

/**
 * Set absolute (post-scaling) minimal size of the widget.
 * The window will need to be reinited if the size is changed.
 * @param min_x Horizontal minimal size of the widget.
 * @param min_y Vertical minimal size of the widget.
 * @return true iff the widget minimum size has changed.
 */
bool NWidgetResizeBase::UpdateSize(uint min_x, uint min_y)
{
	if (min_x == this->min_x && min_y == this->min_y) return false;
	this->min_x = min_x;
	this->min_y = min_y;
	return true;
}

/**
 * Set absolute (post-scaling) minimal size of the widget.
 * The window will need to be reinited if the size is changed.
 * @param min_y Vertical minimal size of the widget.
 * @return true iff the widget minimum size has changed.
 */
bool NWidgetResizeBase::UpdateVerticalSize(uint min_y)
{
	if (min_y == this->min_y) return false;
	this->min_y = min_y;
	return true;
}

void NWidgetResizeBase::AssignSizePosition(SizingType sizing, int x, int y, uint given_width, uint given_height, bool)
{
	this->StoreSizePosition(sizing, x, y, given_width, given_height);
}

/**
 * Initialization of a 'real' widget.
 * @param tp          Type of the widget.
 * @param colour      Colour of the widget.
 * @param index       Index of the widget.
 * @param fill_x      Default horizontal filling.
 * @param fill_y      Default vertical filling.
 * @param widget_data Data component of the widget. @see Widget::data
 * @param tool_tip    Tool tip of the widget. @see Widget::tooltips
 */
NWidgetCore::NWidgetCore(WidgetType tp, Colours colour, WidgetID index, uint fill_x, uint fill_y, uint32_t widget_data, StringID tool_tip) : NWidgetResizeBase(tp, fill_x, fill_y), index(index)
{
	this->colour = colour;
	this->widget_data = widget_data;
	this->tool_tip = tool_tip;
	this->scrollbar_index = -1;
	this->text_colour = tp == WWT_CAPTION ? TC_WHITE : TC_BLACK;
	this->text_size = FS_NORMAL;
	this->align = SA_CENTER;
}

/**
 * Set data and tool tip of the nested widget.
 * @param widget_data Data to use.
 * @param tool_tip    Tool tip string to use.
 */
void NWidgetCore::SetDataTip(uint32_t widget_data, StringID tool_tip)
{
	this->widget_data = widget_data;
	this->tool_tip = tool_tip;
}

/**
 * Set the text style of the nested widget.
 * @param colour TextColour to use.
 * @param size Font size to use.
 */
void NWidgetCore::SetTextStyle(TextColour colour, FontSize size)
{
	this->text_colour = colour;
	this->text_size = size;
}

/**
 * Set the tool tip of the nested widget.
 * @param tool_tip Tool tip string to use.
 */
void NWidgetCore::SetToolTip(StringID tool_tip)
{
	this->tool_tip = tool_tip;
}

/**
 * Set the text/image alignment of the nested widget.
 * @param align Alignment to use.
 */
void NWidgetCore::SetAlignment(StringAlignment align)
{
	this->align = align;
}

void NWidgetCore::FillWidgetLookup(WidgetLookup &widget_lookup)
{
	if (this->index >= 0) widget_lookup[this->index] = this;
}

NWidgetCore *NWidgetCore::GetWidgetFromPos(int x, int y)
{
	return (IsInsideBS(x, this->pos_x, this->current_x) && IsInsideBS(y, this->pos_y, this->current_y)) ? this : nullptr;
}

void NWidgetCore::FillDirtyWidgets(std::vector<NWidgetBase *> &dirty_widgets)
{
	if (this->base_flags & WBF_DIRTY) dirty_widgets.push_back(this);
}

NWidgetBase *NWidgetContainer::GetWidgetOfType(WidgetType tp)
{
	if (this->type == tp) return this;
	for (const auto &child_wid : this->children) {
		NWidgetBase *nwid = child_wid->GetWidgetOfType(tp);
		if (nwid != nullptr) return nwid;
	}
	return nullptr;
}

void NWidgetContainer::AdjustPaddingForZoom()
{
	for (const auto &child_wid : this->children) {
		child_wid->AdjustPaddingForZoom();
	}
	NWidgetBase::AdjustPaddingForZoom();
}

/**
 * Append widget \a wid to container.
 * @param wid Widget to append.
 */
void NWidgetContainer::Add(std::unique_ptr<NWidgetBase> &&wid)
{
	assert(wid != nullptr);
	wid->parent = this;
	this->children.push_back(std::move(wid));
}

void NWidgetContainer::FillWidgetLookup(WidgetLookup &widget_lookup)
{
	for (const auto &child_wid : this->children) {
		child_wid->FillWidgetLookup(widget_lookup);
	}
}

void NWidgetContainer::Draw(const Window *w)
{
	for (const auto &child_wid : this->children) {
		child_wid->Draw(w);
	}

	DrawOutline(w, this);
}

NWidgetCore *NWidgetContainer::GetWidgetFromPos(int x, int y)
{
	if (!IsInsideBS(x, this->pos_x, this->current_x) || !IsInsideBS(y, this->pos_y, this->current_y)) return nullptr;

	for (const auto &child_wid : this->children) {
		NWidgetCore *nwid = child_wid->GetWidgetFromPos(x, y);
		if (nwid != nullptr) return nwid;
	}
	return nullptr;
}

void NWidgetContainer::FillDirtyWidgets(std::vector<NWidgetBase *> &dirty_widgets)
{
	if (this->base_flags & WBF_DIRTY) {
		dirty_widgets.push_back(this);
	} else {
		for (const auto &child_wid : this->children) {
			child_wid->FillDirtyWidgets(dirty_widgets);
		}
	}
}

/**
 * Widgets stacked on top of each other.
 */
NWidgetStacked::NWidgetStacked(WidgetID index) : NWidgetContainer(NWID_SELECTION), index(index)
{
}

void NWidgetStacked::AdjustPaddingForZoom()
{
	for (const auto &child_wid : this->children) {
		child_wid->AdjustPaddingForZoom();
	}
	NWidgetContainer::AdjustPaddingForZoom();
}

void NWidgetStacked::SetupSmallestSize(Window *w)
{
	/* Zero size plane selected */
	if (this->shown_plane >= SZSP_BEGIN) {
		Dimension size    = {0, 0};
		Dimension padding = {0, 0};
		Dimension fill    = {(this->shown_plane == SZSP_HORIZONTAL), (this->shown_plane == SZSP_VERTICAL)};
		Dimension resize  = {(this->shown_plane == SZSP_HORIZONTAL), (this->shown_plane == SZSP_VERTICAL)};
		/* Here we're primarily interested in the value of resize */
		if (this->index >= 0) w->UpdateWidgetSize(this->index, &size, padding, &fill, &resize);

		this->smallest_x = size.width;
		this->smallest_y = size.height;
		this->fill_x = fill.width;
		this->fill_y = fill.height;
		this->resize_x = resize.width;
		this->resize_y = resize.height;
		return;
	}

	/* First sweep, recurse down and compute minimal size and filling. */
	this->smallest_x = 0;
	this->smallest_y = 0;
	this->fill_x = this->IsEmpty() ? 0 : 1;
	this->fill_y = this->IsEmpty() ? 0 : 1;
	this->resize_x = this->IsEmpty() ? 0 : 1;
	this->resize_y = this->IsEmpty() ? 0 : 1;
	int plane = -1;
	for (const auto &child_wid : this->children) {
		plane++;
		if (this->independent_planes && plane != this->shown_plane) continue;

		child_wid->SetupSmallestSize(w);

		this->smallest_x = std::max(this->smallest_x, child_wid->smallest_x + child_wid->padding.Horizontal());
		this->smallest_y = std::max(this->smallest_y, child_wid->smallest_y + child_wid->padding.Vertical());
		this->fill_x = std::lcm(this->fill_x, child_wid->fill_x);
		this->fill_y = std::lcm(this->fill_y, child_wid->fill_y);
		this->resize_x = std::lcm(this->resize_x, child_wid->resize_x);
		this->resize_y = std::lcm(this->resize_y, child_wid->resize_y);
	}
}

void NWidgetStacked::AssignSizePosition(SizingType sizing, int x, int y, uint given_width, uint given_height, bool rtl)
{
	assert(given_width >= this->smallest_x && given_height >= this->smallest_y);
	this->StoreSizePosition(sizing, x, y, given_width, given_height);

	if (this->shown_plane >= SZSP_BEGIN) return;

	int plane = -1;
	for (const auto &child_wid : this->children) {
		plane++;
		if (this->independent_planes && plane != this->shown_plane) continue;
		uint hor_step = (sizing == ST_SMALLEST) ? 1 : child_wid->GetHorizontalStepSize(sizing);
		uint child_width = ComputeMaxSize(child_wid->smallest_x, given_width - child_wid->padding.Horizontal(), hor_step);
		uint child_pos_x = (rtl ? child_wid->padding.right : child_wid->padding.left);

		uint vert_step = (sizing == ST_SMALLEST) ? 1 : child_wid->GetVerticalStepSize(sizing);
		uint child_height = ComputeMaxSize(child_wid->smallest_y, given_height - child_wid->padding.Vertical(), vert_step);
		uint child_pos_y = child_wid->padding.top;

		child_wid->AssignSizePosition(sizing, x + child_pos_x, y + child_pos_y, child_width, child_height, rtl);
	}
}

void NWidgetStacked::FillWidgetLookup(WidgetLookup &widget_lookup)
{
	if (this->index >= 0) widget_lookup[this->index] = this;
	NWidgetContainer::FillWidgetLookup(widget_lookup);
}

void NWidgetStacked::Draw(const Window *w)
{
	if (this->IsOutsideDrawArea()) return;
	this->base_flags &= ~WBF_DIRTY;
	if (this->shown_plane >= SZSP_BEGIN) return;

	assert(static_cast<size_t>(this->shown_plane) < this->children.size());
	this->children[shown_plane]->Draw(w);
	DrawOutline(w, this);
}

NWidgetCore *NWidgetStacked::GetWidgetFromPos(int x, int y)
{
	if (this->shown_plane >= SZSP_BEGIN) return nullptr;

	if (!IsInsideBS(x, this->pos_x, this->current_x) || !IsInsideBS(y, this->pos_y, this->current_y)) return nullptr;

	if (static_cast<size_t>(this->shown_plane) >= this->children.size()) return nullptr;
	return this->children[shown_plane]->GetWidgetFromPos(x, y);
}

void NWidgetStacked::FillDirtyWidgets(std::vector<NWidgetBase *> &dirty_widgets)
{
	if (this->base_flags & WBF_DIRTY) {
		dirty_widgets.push_back(this);
	} else {
		int plane = -1;
		for (const auto &child_wid : this->children) {
			plane++;
			if (plane == this->shown_plane) {
				child_wid->FillDirtyWidgets(dirty_widgets);
				return;
			}
		}
	}
}

/**
 * Select which plane to show (for #NWID_SELECTION only).
 * @param plane Plane number to display.
 * @return true iff the shown plane changed.
 */
bool NWidgetStacked::SetDisplayedPlane(int plane)
{
	if (this->shown_plane == plane) return false;
	this->shown_plane = plane;
	return true;
}

NWidgetPIPContainer::NWidgetPIPContainer(WidgetType tp, NWidContainerFlags flags) : NWidgetContainer(tp)
{
	this->flags = flags;
}

void NWidgetPIPContainer::AdjustPaddingForZoom()
{
	this->pip_pre = ScaleGUITrad(this->uz_pip_pre);
	this->pip_inter = ScaleGUITrad(this->uz_pip_inter);
	this->pip_post = ScaleGUITrad(this->uz_pip_post);
	NWidgetContainer::AdjustPaddingForZoom();
}

/**
 * Set additional pre/inter/post space for the container.
 *
 * @param pip_pre   Additional space in front of the first child widget (above
 *                  for the vertical container, at the left for the horizontal container).
 * @param pip_inter Additional space between two child widgets.
 * @param pip_post  Additional space after the last child widget (below for the
 *                  vertical container, at the right for the horizontal container).
 */
void NWidgetPIPContainer::SetPIP(uint8_t pip_pre, uint8_t pip_inter, uint8_t pip_post)
{
	this->uz_pip_pre = pip_pre;
	this->uz_pip_inter = pip_inter;
	this->uz_pip_post = pip_post;

	this->pip_pre = ScaleGUITrad(this->uz_pip_pre);
	this->pip_inter = ScaleGUITrad(this->uz_pip_inter);
	this->pip_post = ScaleGUITrad(this->uz_pip_post);
}

/**
 * Set additional pre/inter/post space for the container.
 *
 * @param pip_ratio_pre   Ratio of additional space in front of the first child widget (above
 *                        for the vertical container, at the left for the horizontal container).
 * @param pip_ratio_inter Ratio of additional space between two child widgets.
 * @param pip_ratio_post  Ratio of additional space after the last child widget (below for the
 *                        vertical container, at the right for the horizontal container).
 */
void NWidgetPIPContainer::SetPIPRatio(uint8_t pip_ratio_pre, uint8_t pip_ratio_inter, uint8_t pip_ratio_post)
{
	this->pip_ratio_pre = pip_ratio_pre;
	this->pip_ratio_inter = pip_ratio_inter;
	this->pip_ratio_post = pip_ratio_post;
}

/** Horizontal container widget. */
NWidgetHorizontal::NWidgetHorizontal(NWidContainerFlags flags) : NWidgetPIPContainer(NWID_HORIZONTAL, flags)
{
}

void NWidgetHorizontal::SetupSmallestSize(Window *w)
{
	this->smallest_x = 0; // Sum of minimal size of all children.
	this->smallest_y = 0; // Biggest child.
	this->fill_x = 0;     // smallest non-zero child widget fill step.
	this->fill_y = 1;     // smallest common child fill step.
	this->resize_x = 0;   // smallest non-zero child widget resize step.
	this->resize_y = 1;   // smallest common child resize step.
	this->gaps = 0;

	/* 1a. Forward call, collect longest/widest child length. */
	uint longest = 0; // Longest child found.
	uint max_vert_fill = 0; // Biggest vertical fill step.
	for (const auto &child_wid : this->children) {
		child_wid->SetupSmallestSize(w);
		longest = std::max(longest, child_wid->smallest_x);
		max_vert_fill = std::max(max_vert_fill, child_wid->GetVerticalStepSize(ST_SMALLEST));
		this->smallest_y = std::max(this->smallest_y, child_wid->smallest_y + child_wid->padding.Vertical());
		if (child_wid->smallest_x != 0 || child_wid->fill_x != 0) this->gaps++;
	}
	if (this->gaps > 0) this->gaps--; // Number of gaps is number of widgets less one.
	/* 1b. Make the container higher if needed to accommodate all children nicely. */
	[[maybe_unused]] uint max_smallest = this->smallest_y + 3 * max_vert_fill; // Upper limit to computing smallest height.
	uint cur_height = this->smallest_y;
	for (;;) {
		for (const auto &child_wid : this->children) {
			uint step_size = child_wid->GetVerticalStepSize(ST_SMALLEST);
			uint child_height = child_wid->smallest_y + child_wid->padding.Vertical();
			if (step_size > 1 && child_height < cur_height) { // Small step sizes or already fitting children are not interesting.
				uint remainder = (cur_height - child_height) % step_size;
				if (remainder > 0) { // Child did not fit entirely, widen the container.
					cur_height += step_size - remainder;
					assert(cur_height < max_smallest); // Safeguard against infinite height expansion.
					/* Remaining children will adapt to the new cur_height, thus speeding up the computation. */
				}
			}
		}
		if (this->smallest_y == cur_height) break;
		this->smallest_y = cur_height; // Smallest height got changed, try again.
	}
	/* 2. For containers that must maintain equal width, extend child minimal size. */
	if (this->flags & NC_EQUALSIZE) {
		for (const auto &child_wid : this->children) {
			if (child_wid->fill_x == 1) child_wid->smallest_x = longest;
		}
	}
	/* 3. Compute smallest, fill, and resize values of the container. */
	for (const auto &child_wid : this->children) {
		this->smallest_x += child_wid->smallest_x + child_wid->padding.Horizontal();
		if (child_wid->fill_x > 0) {
			if (this->fill_x == 0 || this->fill_x > child_wid->fill_x) this->fill_x = child_wid->fill_x;
		}
		this->fill_y = std::lcm(this->fill_y, child_wid->fill_y);

		if (child_wid->resize_x > 0) {
			if (this->resize_x == 0 || this->resize_x > child_wid->resize_x) this->resize_x = child_wid->resize_x;
		}
		this->resize_y = std::lcm(this->resize_y, child_wid->resize_y);
	}
	if (this->fill_x == 0 && this->pip_ratio_pre + this->pip_ratio_inter + this->pip_ratio_post > 0) this->fill_x = 1;
	/* 4. Increase by required PIP space. */
	this->smallest_x += this->pip_pre + this->gaps * this->pip_inter + this->pip_post;
}

void NWidgetHorizontal::AssignSizePosition(SizingType sizing, int x, int y, uint given_width, uint given_height, bool rtl)
{
	assert(given_width >= this->smallest_x && given_height >= this->smallest_y);

	/* Compute additional width given to us. */
	uint additional_length = given_width - (this->pip_pre + this->gaps * this->pip_inter + this->pip_post);
	for (const auto &child_wid : this->children) {
		if (child_wid->smallest_x != 0 || child_wid->fill_x != 0) additional_length -= child_wid->smallest_x + child_wid->padding.Horizontal();
	}

	this->StoreSizePosition(sizing, x, y, given_width, given_height);

	/* In principle, the additional horizontal space is distributed evenly over the available resizable children. Due to step sizes, this may not always be feasible.
	 * To make resizing work as good as possible, first children with biggest step sizes are done. These may get less due to rounding down.
	 * This additional space is then given to children with smaller step sizes. This will give a good result when resize steps of each child is a multiple
	 * of the child with the smallest non-zero stepsize.
	 *
	 * Since child sizes are computed out of order, positions cannot be calculated until all sizes are known. That means it is not possible to compute the child
	 * size and position, and directly call child->AssignSizePosition() with the computed values.
	 * Instead, computed child widths and heights are stored in child->current_x and child->current_y values. That is allowed, since this method overwrites those values
	 * then we call the child.
	 */

	/* First loop: Find biggest stepsize, find number of children that want a piece of the pie, handle vertical size for all children,
	 * handle horizontal size for non-resizing children.
	 */
	int num_changing_childs = 0; // Number of children that can change size.
	uint biggest_stepsize = 0;
	for (const auto &child_wid : this->children) {
		uint hor_step = child_wid->GetHorizontalStepSize(sizing);
		if (hor_step > 0) {
			if (!(flags & NC_BIGFIRST)) num_changing_childs++;
			biggest_stepsize = std::max(biggest_stepsize, hor_step);
		} else {
			child_wid->current_x = child_wid->smallest_x;
		}

		uint vert_step = (sizing == ST_SMALLEST) ? 1 : child_wid->GetVerticalStepSize(sizing);
		child_wid->current_y = ComputeMaxSize(child_wid->smallest_y, given_height - child_wid->padding.Vertical(), vert_step);
	}

	/* First.5 loop: count how many children are of the biggest step size. */
	if ((flags & NC_BIGFIRST) && biggest_stepsize > 0) {
		for (const auto &child_wid : this->children) {
			uint hor_step = child_wid->GetHorizontalStepSize(sizing);
			if (hor_step == biggest_stepsize) {
				num_changing_childs++;
			}
		}
	}

	/* Second loop: Allocate the additional horizontal space over the resizing children, starting with the biggest resize steps. */
	while (biggest_stepsize > 0) {
		uint next_biggest_stepsize = 0;
		for (const auto &child_wid : this->children) {
			uint hor_step = child_wid->GetHorizontalStepSize(sizing);
			if (hor_step > biggest_stepsize) continue; // Already done
			if (hor_step == biggest_stepsize) {
				uint increment = additional_length / num_changing_childs;
				num_changing_childs--;
				if (hor_step > 1) increment -= increment % hor_step;
				child_wid->current_x = child_wid->smallest_x + increment;
				additional_length -= increment;
				continue;
			}
			next_biggest_stepsize = std::max(next_biggest_stepsize, hor_step);
		}
		biggest_stepsize = next_biggest_stepsize;

		if (num_changing_childs == 0 && (flags & NC_BIGFIRST) && biggest_stepsize > 0) {
			/* Second.5 loop: count how many children are of the updated biggest step size. */
			for (const auto &child_wid : this->children) {
				uint hor_step = child_wid->GetHorizontalStepSize(sizing);
				if (hor_step == biggest_stepsize) {
					num_changing_childs++;
				}
			}
		}
	}
	assert(num_changing_childs == 0);

	uint pre = this->pip_pre;
	uint inter = this->pip_inter;

	if (additional_length > 0) {
		/* Allocate remaining space by pip ratios. If this doesn't round exactly, the unused space will fall into pip_post
		 * which is never explicitly needed. */
		int r = this->pip_ratio_pre + this->gaps * this->pip_ratio_inter + this->pip_ratio_post;
		if (r > 0) {
			pre += this->pip_ratio_pre * additional_length / r;
			if (this->gaps > 0) inter += this->pip_ratio_inter * additional_length / r;
		}
	}

	/* Third loop: Compute position and call the child. */
	uint position = rtl ? this->current_x - pre : pre; // Place to put next child relative to origin of the container.
	for (const auto &child_wid : this->children) {
		uint child_width = child_wid->current_x;
		uint child_x = x + (rtl ? position - child_width - child_wid->padding.left : position + child_wid->padding.left);
		uint child_y = y + child_wid->padding.top;

		child_wid->AssignSizePosition(sizing, child_x, child_y, child_width, child_wid->current_y, rtl);
		if (child_wid->current_x != 0) {
			uint padded_child_width = child_width + child_wid->padding.Horizontal() + inter;
			position = rtl ? position - padded_child_width : position + padded_child_width;
		}
	}
}

/** Horizontal left-to-right container widget. */
NWidgetHorizontalLTR::NWidgetHorizontalLTR(NWidContainerFlags flags) : NWidgetHorizontal(flags)
{
	this->type = NWID_HORIZONTAL_LTR;
}

void NWidgetHorizontalLTR::AssignSizePosition(SizingType sizing, int x, int y, uint given_width, uint given_height, bool)
{
	NWidgetHorizontal::AssignSizePosition(sizing, x, y, given_width, given_height, false);
}

/** Vertical container widget. */
NWidgetVertical::NWidgetVertical(NWidContainerFlags flags) : NWidgetPIPContainer(NWID_VERTICAL, flags)
{
}

void NWidgetVertical::SetupSmallestSize(Window *w)
{
	this->smallest_x = 0; // Biggest child.
	this->smallest_y = 0; // Sum of minimal size of all children.
	this->fill_x = 1;     // smallest common child fill step.
	this->fill_y = 0;     // smallest non-zero child widget fill step.
	this->resize_x = 1;   // smallest common child resize step.
	this->resize_y = 0;   // smallest non-zero child widget resize step.
	this->gaps = 0;

	/* 1a. Forward call, collect longest/widest child length. */
	uint highest = 0; // Highest child found.
	uint max_hor_fill = 0; // Biggest horizontal fill step.
	for (const auto &child_wid : this->children) {
		child_wid->SetupSmallestSize(w);
		highest = std::max(highest, child_wid->smallest_y);
		max_hor_fill = std::max(max_hor_fill, child_wid->GetHorizontalStepSize(ST_SMALLEST));
		this->smallest_x = std::max(this->smallest_x, child_wid->smallest_x + child_wid->padding.Horizontal());
		if (child_wid->smallest_y != 0 || child_wid->fill_y != 0) this->gaps++;
	}
	if (this->gaps > 0) this->gaps--; // Number of gaps is number of widgets less one.
	/* 1b. Make the container wider if needed to accommodate all children nicely. */
	[[maybe_unused]] uint max_smallest = this->smallest_x + 3 * max_hor_fill; // Upper limit to computing smallest height.
	uint cur_width = this->smallest_x;
	for (;;) {
		for (const auto &child_wid : this->children) {
			uint step_size = child_wid->GetHorizontalStepSize(ST_SMALLEST);
			uint child_width = child_wid->smallest_x + child_wid->padding.Horizontal();
			if (step_size > 1 && child_width < cur_width) { // Small step sizes or already fitting children are not interesting.
				uint remainder = (cur_width - child_width) % step_size;
				if (remainder > 0) { // Child did not fit entirely, widen the container.
					cur_width += step_size - remainder;
					assert(cur_width < max_smallest); // Safeguard against infinite width expansion.
					/* Remaining children will adapt to the new cur_width, thus speeding up the computation. */
				}
			}
		}
		if (this->smallest_x == cur_width) break;
		this->smallest_x = cur_width; // Smallest width got changed, try again.
	}
	/* 2. For containers that must maintain equal width, extend children minimal size. */
	if (this->flags & NC_EQUALSIZE) {
		for (const auto &child_wid : this->children) {
			if (child_wid->fill_y == 1) child_wid->smallest_y = highest;
		}
	}
	/* 3. Compute smallest, fill, and resize values of the container. */
	for (const auto &child_wid : this->children) {
		this->smallest_y += child_wid->smallest_y + child_wid->padding.Vertical();
		if (child_wid->fill_y > 0) {
			if (this->fill_y == 0 || this->fill_y > child_wid->fill_y) this->fill_y = child_wid->fill_y;
		}
		this->fill_x = std::lcm(this->fill_x, child_wid->fill_x);

		if (child_wid->resize_y > 0) {
			if (this->resize_y == 0 || this->resize_y > child_wid->resize_y) this->resize_y = child_wid->resize_y;
		}
		this->resize_x = std::lcm(this->resize_x, child_wid->resize_x);
	}
	if (this->fill_y == 0 && this->pip_ratio_pre + this->pip_ratio_inter + this->pip_ratio_post > 0) this->fill_y = 1;
	/* 4. Increase by required PIP space. */
	this->smallest_y += this->pip_pre + this->gaps * this->pip_inter + this->pip_post;
}

void NWidgetVertical::AssignSizePosition(SizingType sizing, int x, int y, uint given_width, uint given_height, bool rtl)
{
	assert(given_width >= this->smallest_x && given_height >= this->smallest_y);

	/* Compute additional height given to us. */
	uint additional_length = given_height - (this->pip_pre + this->gaps * this->pip_inter + this->pip_post);
	for (const auto &child_wid : this->children) {
		if (child_wid->smallest_y != 0 || child_wid->fill_y != 0) additional_length -= child_wid->smallest_y + child_wid->padding.Vertical();
	}

	this->StoreSizePosition(sizing, x, y, given_width, given_height);

	/* Like the horizontal container, the vertical container also distributes additional height evenly, starting with the children with the biggest resize steps.
	 * It also stores computed widths and heights into current_x and current_y values of the child.
	 */

	/* First loop: Find biggest stepsize, find number of children that want a piece of the pie, handle horizontal size for all children, handle vertical size for non-resizing child. */
	int num_changing_childs = 0; // Number of children that can change size.
	uint biggest_stepsize = 0;
	for (const auto &child_wid : this->children) {
		uint vert_step = child_wid->GetVerticalStepSize(sizing);
		if (vert_step > 0) {
			if (!(flags & NC_BIGFIRST)) num_changing_childs++;
			biggest_stepsize = std::max(biggest_stepsize, vert_step);
		} else {
			child_wid->current_y = child_wid->smallest_y;
		}

		uint hor_step = (sizing == ST_SMALLEST) ? 1 : child_wid->GetHorizontalStepSize(sizing);
		child_wid->current_x = ComputeMaxSize(child_wid->smallest_x, given_width - child_wid->padding.Horizontal(), hor_step);
	}

	/* First.5 loop: count how many children are of the biggest step size. */
	if ((this->flags & NC_BIGFIRST) && biggest_stepsize > 0) {
		for (const auto &child_wid : this->children) {
			uint vert_step = child_wid->GetVerticalStepSize(sizing);
			if (vert_step == biggest_stepsize) {
				num_changing_childs++;
			}
		}
	}

	/* Second loop: Allocate the additional vertical space over the resizing children, starting with the biggest resize steps. */
	while (biggest_stepsize > 0) {
		uint next_biggest_stepsize = 0;
		for (const auto &child_wid : this->children) {
			uint vert_step = child_wid->GetVerticalStepSize(sizing);
			if (vert_step > biggest_stepsize) continue; // Already done
			if (vert_step == biggest_stepsize) {
				uint increment = additional_length / num_changing_childs;
				num_changing_childs--;
				if (vert_step > 1) increment -= increment % vert_step;
				child_wid->current_y = child_wid->smallest_y + increment;
				additional_length -= increment;
				continue;
			}
			next_biggest_stepsize = std::max(next_biggest_stepsize, vert_step);
		}
		biggest_stepsize = next_biggest_stepsize;

		if (num_changing_childs == 0 && (flags & NC_BIGFIRST) && biggest_stepsize > 0) {
			/* Second.5 loop: count how many children are of the updated biggest step size. */
			for (const auto &child_wid : this->children) {
				uint vert_step = child_wid->GetVerticalStepSize(sizing);
				if (vert_step == biggest_stepsize) {
					num_changing_childs++;
				}
			}
		}
	}
	assert(num_changing_childs == 0);

	uint pre = this->pip_pre;
	uint inter = this->pip_inter;

	if (additional_length > 0) {
		/* Allocate remaining space by pip ratios. If this doesn't round exactly, the unused space will fall into pip_post
		 * which is never explicitly needed. */
		int r = this->pip_ratio_pre + this->gaps * this->pip_ratio_inter + this->pip_ratio_post;
		if (r > 0) {
			pre += this->pip_ratio_pre * additional_length / r;
			if (this->gaps > 0) inter += this->pip_ratio_inter * additional_length / r;
		}
	}

	/* Third loop: Compute position and call the child. */
	uint position = pre; // Place to put next child relative to origin of the container.
	for (const auto &child_wid : this->children) {
		uint child_x = x + (rtl ? child_wid->padding.right : child_wid->padding.left);
		uint child_height = child_wid->current_y;

		child_wid->AssignSizePosition(sizing, child_x, y + position + child_wid->padding.top, child_wid->current_x, child_height, rtl);
		if (child_wid->current_y != 0) {
			position += child_height + child_wid->padding.Vertical() + inter;
		}
	}
}

/**
 * Generic spacer widget.
 * @param width  Horizontal size of the spacer widget.
 * @param height Vertical size of the spacer widget.
 */
NWidgetSpacer::NWidgetSpacer(int width, int height) : NWidgetResizeBase(NWID_SPACER, 0, 0)
{
	this->SetMinimalSize(width, height);
	this->SetResize(0, 0);
}

void NWidgetSpacer::SetupSmallestSize(Window *)
{
	this->smallest_x = this->min_x;
	this->smallest_y = this->min_y;
}

void NWidgetSpacer::FillWidgetLookup(WidgetLookup &)
{
}

void NWidgetSpacer::Draw(const Window *w)
{
	/* Spacer widget is never normally visible. */

	if (_draw_widget_outlines && this->current_x != 0 && this->current_y != 0) {
		/* Spacers indicate a potential design issue, so get extra highlighting. */
		GfxFillRect(this->GetCurrentRect(), PC_WHITE, FILLRECT_CHECKER);

		DrawOutline(w, this);
	}
}

void NWidgetSpacer::SetDirty(Window *w)
{
	/* Spacer widget never need repainting. */
}

NWidgetCore *NWidgetSpacer::GetWidgetFromPos(int, int)
{
	return nullptr;
}

void NWidgetSpacer::FillDirtyWidgets(std::vector<NWidgetBase *> &dirty_widgets)
{
	/* Spacer widget never need repainting. */
}

NWidgetMatrix::NWidgetMatrix(Colours colour, WidgetID index) : NWidgetPIPContainer(NWID_MATRIX, NC_EQUALSIZE), index(index), clicked(-1), count(-1)
{
	this->colour = colour;
}

/**
 * Sets the clicked element in the matrix.
 * @param clicked The clicked element.
 */
void NWidgetMatrix::SetClicked(int clicked)
{
	this->clicked = clicked;
	if (this->clicked >= 0 && this->sb != nullptr && this->widgets_x != 0) {
		int vpos = (this->clicked / this->widgets_x) * this->widget_h; // Vertical position of the top.
		/* Need to scroll down -> Scroll to the bottom.
		 * However, last entry has no 'this->pip_inter' underneath, and we must stay below this->sb->GetCount() */
		if (this->sb->GetPosition() < vpos) vpos += this->widget_h - this->pip_inter - 1;
		this->sb->ScrollTowards(vpos);
	}
}

/**
 * Set the number of elements in this matrix.
 * @note Updates the number of elements/capacity of the real scrollbar.
 * @param count The number of elements.
 */
void NWidgetMatrix::SetCount(int count)
{
	this->count = count;

	if (this->sb == nullptr || this->widgets_x == 0) return;

	/* We need to get the number of pixels the matrix is high/wide.
	 * So, determine the number of rows/columns based on the number of
	 * columns/rows (one is constant/unscrollable).
	 * Then multiply that by the height of a widget, and add the pre
	 * and post spacing "offsets". */
	count = CeilDiv(count, this->sb->IsVertical() ? this->widgets_x : this->widgets_y);
	count *= (this->sb->IsVertical() ? this->children.front()->smallest_y : this->children.front()->smallest_x) + this->pip_inter;
	if (count > 0) count -= this->pip_inter; // We counted an inter too much in the multiplication above
	count += this->pip_pre + this->pip_post;
	this->sb->SetCount(count);
	this->sb->SetCapacity(this->sb->IsVertical() ? this->current_y : this->current_x);
	this->sb->SetStepSize(this->sb->IsVertical() ? this->widget_h  : this->widget_w);
}

/**
 * Assign a scrollbar to this matrix.
 * @param sb The scrollbar to assign to us.
 */
void NWidgetMatrix::SetScrollbar(Scrollbar *sb)
{
	this->sb = sb;
}

/**
 * Get current element.
 * @returns index of current element.
 */
int NWidgetMatrix::GetCurrentElement() const
{
	return this->current_element;
}

void NWidgetMatrix::SetupSmallestSize(Window *w)
{
	assert(this->children.size() == 1);

	this->children.front()->SetupSmallestSize(w);

	Dimension padding = { (uint)this->pip_pre + this->pip_post, (uint)this->pip_pre + this->pip_post};
	Dimension size    = {this->children.front()->smallest_x + padding.width, this->children.front()->smallest_y + padding.height};
	Dimension fill    = {0, 0};
	Dimension resize  = {this->pip_inter + this->children.front()->smallest_x, this->pip_inter + this->children.front()->smallest_y};

	if (this->index >= 0) w->UpdateWidgetSize(this->index, &size, padding, &fill, &resize);

	this->smallest_x = size.width;
	this->smallest_y = size.height;
	this->fill_x = fill.width;
	this->fill_y = fill.height;
	this->resize_x = resize.width;
	this->resize_y = resize.height;
}

void NWidgetMatrix::AssignSizePosition(SizingType, int x, int y, uint given_width, uint given_height, bool)
{
	assert(given_width >= this->smallest_x && given_height >= this->smallest_y);

	this->pos_x = x;
	this->pos_y = y;
	this->current_x = given_width;
	this->current_y = given_height;

	/* Determine the size of the widgets, and the number of visible widgets on each of the axis. */
	this->widget_w = this->children.front()->smallest_x + this->pip_inter;
	this->widget_h = this->children.front()->smallest_y + this->pip_inter;

	/* Account for the pip_inter is between widgets, so we need to account for that when
	 * the division assumes pip_inter is used for all widgets. */
	this->widgets_x = CeilDiv(this->current_x - this->pip_pre - this->pip_post + this->pip_inter, this->widget_w);
	this->widgets_y = CeilDiv(this->current_y - this->pip_pre - this->pip_post + this->pip_inter, this->widget_h);

	/* When resizing, update the scrollbar's count. E.g. with a vertical
	 * scrollbar becoming wider or narrower means the amount of rows in
	 * the scrollbar becomes respectively smaller or higher. */
	this->SetCount(this->count);
}

void NWidgetMatrix::FillWidgetLookup(WidgetLookup &widget_lookup)
{
	if (this->index >= 0) widget_lookup[this->index] = this;
	NWidgetContainer::FillWidgetLookup(widget_lookup);
}

NWidgetCore *NWidgetMatrix::GetWidgetFromPos(int x, int y)
{
	/* Falls outside of the matrix widget. */
	if (!IsInsideBS(x, this->pos_x, this->current_x) || !IsInsideBS(y, this->pos_y, this->current_y)) return nullptr;

	int start_x, start_y, base_offs_x, base_offs_y;
	this->GetScrollOffsets(start_x, start_y, base_offs_x, base_offs_y);

	bool rtl = _current_text_dir == TD_RTL;

	int widget_col = (rtl ?
				-x + (int)this->pip_post + this->pos_x + base_offs_x + this->widget_w - 1 - (int)this->pip_inter :
				 x - (int)this->pip_pre  - this->pos_x - base_offs_x
			) / this->widget_w;

	int widget_row = (y - base_offs_y - (int)this->pip_pre - this->pos_y) / this->widget_h;

	this->current_element = (widget_row + start_y) * this->widgets_x + start_x + widget_col;
	if (this->current_element >= this->count) return nullptr;

	NWidgetCore *child = dynamic_cast<NWidgetCore *>(this->children.front().get());
	assert(child != nullptr);
	child->AssignSizePosition(ST_RESIZE,
			this->pos_x + (rtl ? this->pip_post - widget_col * this->widget_w : this->pip_pre + widget_col * this->widget_w) + base_offs_x,
			this->pos_y + this->pip_pre + widget_row * this->widget_h + base_offs_y,
			child->smallest_x, child->smallest_y, rtl);

	return child->GetWidgetFromPos(x, y);
}

void NWidgetMatrix::FillDirtyWidgets(std::vector<NWidgetBase *> &dirty_widgets)
{
	if (this->base_flags & WBF_DIRTY) {
		dirty_widgets.push_back(this);
	}
}

/* virtual */ void NWidgetMatrix::Draw(const Window *w)
{
	if (this->IsOutsideDrawArea()) return;
	this->base_flags &= ~WBF_DIRTY;

	/* Fill the background. */
	GfxFillRect(this->GetCurrentRect(), _colour_gradient[this->colour & 0xF][5]);

	/* Set up a clipping area for the previews. */
	bool rtl = _current_text_dir == TD_RTL;
	DrawPixelInfo tmp_dpi;
	if (!FillDrawPixelInfo(&tmp_dpi, this->pos_x + (rtl ? this->pip_post : this->pip_pre), this->pos_y + this->pip_pre, this->current_x - this->pip_pre - this->pip_post, this->current_y - this->pip_pre - this->pip_post)) return;

	{
		AutoRestoreBackup dpi_backup(_cur_dpi, &tmp_dpi);

		/* Get the appropriate offsets so we can draw the right widgets. */
		NWidgetCore *child = dynamic_cast<NWidgetCore *>(this->children.front().get());
		assert(child != nullptr);
		int start_x, start_y, base_offs_x, base_offs_y;
		this->GetScrollOffsets(start_x, start_y, base_offs_x, base_offs_y);

		int offs_y = base_offs_y;
		for (int y = start_y; y < start_y + this->widgets_y + 1; y++, offs_y += this->widget_h) {
			/* Are we within bounds? */
			if (offs_y + child->smallest_y <= 0) continue;
			if (offs_y >= (int)this->current_y) break;

			/* We've passed our amount of widgets. */
			if (y * this->widgets_x >= this->count) break;

			int offs_x = base_offs_x;
			for (int x = start_x; x < start_x + this->widgets_x + 1; x++, offs_x += rtl ? -this->widget_w : this->widget_w) {
				/* Are we within bounds? */
				if (offs_x + child->smallest_x <= 0) continue;
				if (offs_x >= (int)this->current_x) continue;

				/* Do we have this many widgets? */
				this->current_element = y * this->widgets_x + x;
				if (this->current_element >= this->count) break;

				child->AssignSizePosition(ST_RESIZE, offs_x, offs_y, child->smallest_x, child->smallest_y, rtl);
				child->SetLowered(this->clicked == this->current_element);
				child->Draw(w);
			}
		}
	}

	DrawOutline(w, this);
}

/**
 * Get the different offsets that are influenced by scrolling.
 * @param[out] start_x     The start position in columns (index of the left-most column, swapped in RTL).
 * @param[out] start_y     The start position in rows.
 * @param[out] base_offs_x The base horizontal offset in pixels (X position of the column \a start_x).
 * @param[out] base_offs_y The base vertical offset in pixels (Y position of the column \a start_y).
 */
void NWidgetMatrix::GetScrollOffsets(int &start_x, int &start_y, int &base_offs_x, int &base_offs_y)
{
	base_offs_x = _current_text_dir == TD_RTL ? this->widget_w * (this->widgets_x - 1) : 0;
	base_offs_y = 0;
	start_x = 0;
	start_y = 0;
	if (this->sb != nullptr) {
		if (this->sb->IsVertical()) {
			start_y = this->sb->GetPosition() / this->widget_h;
			base_offs_y += -this->sb->GetPosition() + start_y * this->widget_h;
		} else {
			start_x = this->sb->GetPosition() / this->widget_w;
			int sub_x = this->sb->GetPosition() - start_x * this->widget_w;
			if (_current_text_dir == TD_RTL) {
				base_offs_x += sub_x;
			} else {
				base_offs_x -= sub_x;
			}
		}
	}
}

/**
 * Constructor parent nested widgets.
 * @param tp     Type of parent widget.
 * @param colour Colour of the parent widget.
 * @param index  Index of the widget.
 * @param child  Child container widget (if supplied). If not supplied, a
 *               vertical container will be inserted while adding the first
 *               child widget.
 */
NWidgetBackground::NWidgetBackground(WidgetType tp, Colours colour, WidgetID index, std::unique_ptr<NWidgetPIPContainer> child) : NWidgetCore(tp, colour, index, 1, 1, 0x0, STR_NULL)
{
	assert(tp == WWT_PANEL || tp == WWT_INSET || tp == WWT_FRAME);
	this->child = std::move(child);
	if (this->child != nullptr) this->child->parent = this;
	this->SetAlignment(SA_TOP | SA_LEFT);
}

/**
 * Add a child to the parent.
 * @param nwid Nested widget to add to the background widget.
 *
 * Unless a child container has been given in the constructor, a parent behaves as a vertical container.
 * You can add several children to it, and they are put underneath each other.
 */
void NWidgetBackground::Add(std::unique_ptr<NWidgetBase> &&nwid)
{
	if (this->child == nullptr) {
		this->child = std::make_unique<NWidgetVertical>();
	}
	nwid->parent = this->child.get();
	this->child->Add(std::move(nwid));
}

/**
 * Set additional pre/inter/post space for the background widget.
 *
 * @param pip_pre   Additional space in front of the first child widget (above
 *                  for the vertical container, at the left for the horizontal container).
 * @param pip_inter Additional space between two child widgets.
 * @param pip_post  Additional space after the last child widget (below for the
 *                  vertical container, at the right for the horizontal container).
 * @note Using this function implies that the widget has (or will have) child widgets.
 */
void NWidgetBackground::SetPIP(uint8_t pip_pre, uint8_t pip_inter, uint8_t pip_post)
{
	if (this->child == nullptr) {
		this->child = std::make_unique<NWidgetVertical>();
	}
	this->child->parent = this;
	this->child->SetPIP(pip_pre, pip_inter, pip_post);
}

/**
 * Set additional pre/inter/post space ratios for the background widget.
 *
 * @param pip_ratio_pre   Ratio of additional space in front of the first child widget (above
 *                        for the vertical container, at the left for the horizontal container).
 * @param pip_ratio_inter Ratio of additional space between two child widgets.
 * @param pip_ratio_post  Ratio of additional space after the last child widget (below for the
 *                        vertical container, at the right for the horizontal container).
 * @note Using this function implies that the widget has (or will have) child widgets.
 */
void NWidgetBackground::SetPIPRatio(uint8_t pip_ratio_pre, uint8_t pip_ratio_inter, uint8_t pip_ratio_post)
{
	if (this->child == nullptr) {
		this->child = std::make_unique<NWidgetVertical>();
	}
	this->child->parent = this;
	this->child->SetPIPRatio(pip_ratio_pre, pip_ratio_inter, pip_ratio_post);
}

void NWidgetBackground::AdjustPaddingForZoom()
{
	if (child != nullptr) child->AdjustPaddingForZoom();
	NWidgetCore::AdjustPaddingForZoom();
}

void NWidgetBackground::SetupSmallestSize(Window *w)
{
	if (this->child != nullptr) {
		this->child->SetupSmallestSize(w);

		this->smallest_x = this->child->smallest_x;
		this->smallest_y = this->child->smallest_y;
		this->fill_x = this->child->fill_x;
		this->fill_y = this->child->fill_y;
		this->resize_x = this->child->resize_x;
		this->resize_y = this->child->resize_y;

		/* Don't apply automatic padding if there is no child widget. */
		if (w == nullptr) return;

		if (this->type == WWT_FRAME) {
			/* Account for the size of the frame's text if that exists */
			this->child->padding     = WidgetDimensions::scaled.frametext;
			this->child->padding.top = std::max<uint8_t>(WidgetDimensions::scaled.frametext.top, this->widget_data != STR_NULL ? GetCharacterHeight(FS_NORMAL) + WidgetDimensions::scaled.frametext.top / 2 : 0);

			this->smallest_x += this->child->padding.Horizontal();
			this->smallest_y += this->child->padding.Vertical();

			if (this->index >= 0) w->SetStringParameters(this->index);
			this->smallest_x = std::max(this->smallest_x, GetStringBoundingBox(this->widget_data, this->text_size).width + WidgetDimensions::scaled.frametext.Horizontal());
		} else if (this->type == WWT_INSET) {
			/* Apply automatic padding for bevel thickness. */
			this->child->padding = WidgetDimensions::scaled.bevel;

			this->smallest_x += this->child->padding.Horizontal();
			this->smallest_y += this->child->padding.Vertical();
		}
	} else {
		Dimension d = {this->min_x, this->min_y};
		Dimension fill = {this->fill_x, this->fill_y};
		Dimension resize  = {this->resize_x, this->resize_y};
		if (w != nullptr) { // A non-nullptr window pointer acts as switch to turn dynamic widget size on.
			if (this->type == WWT_FRAME || this->type == WWT_INSET) {
				if (this->index >= 0) w->SetStringParameters(this->index);
				Dimension background = GetStringBoundingBox(this->widget_data, this->text_size);
				background.width += (this->type == WWT_FRAME) ? (WidgetDimensions::scaled.frametext.Horizontal()) : (WidgetDimensions::scaled.inset.Horizontal());
				d = maxdim(d, background);
			}
			if (this->index >= 0) {
				Dimension padding;
				switch (this->type) {
					default: NOT_REACHED();
					case WWT_PANEL: padding = {WidgetDimensions::scaled.framerect.Horizontal(), WidgetDimensions::scaled.framerect.Vertical()}; break;
					case WWT_FRAME: padding = {WidgetDimensions::scaled.frametext.Horizontal(), WidgetDimensions::scaled.frametext.Vertical()}; break;
					case WWT_INSET: padding = {WidgetDimensions::scaled.inset.Horizontal(),     WidgetDimensions::scaled.inset.Vertical()};     break;
				}
				w->UpdateWidgetSize(this->index, &d, padding, &fill, &resize);
			}
		}
		this->smallest_x = d.width;
		this->smallest_y = d.height;
		this->fill_x = fill.width;
		this->fill_y = fill.height;
		this->resize_x = resize.width;
		this->resize_y = resize.height;
	}
}

void NWidgetBackground::AssignSizePosition(SizingType sizing, int x, int y, uint given_width, uint given_height, bool rtl)
{
	this->StoreSizePosition(sizing, x, y, given_width, given_height);

	if (this->child != nullptr) {
		uint x_offset = (rtl ? this->child->padding.right : this->child->padding.left);
		uint width = given_width - this->child->padding.Horizontal();
		uint height = given_height - this->child->padding.Vertical();
		this->child->AssignSizePosition(sizing, x + x_offset, y + this->child->padding.top, width, height, rtl);
	}
}

void NWidgetBackground::FillWidgetLookup(WidgetLookup &widget_lookup)
{
	if (this->index >= 0) widget_lookup[this->index] = this;
	if (this->child != nullptr) this->child->FillWidgetLookup(widget_lookup);
}

void NWidgetBackground::Draw(const Window *w)
{
	if (this->IsOutsideDrawArea()) return;
	this->base_flags &= ~WBF_DIRTY;

	if (this->current_x == 0 || this->current_y == 0) return;

	Rect r = this->GetCurrentRect();

	const DrawPixelInfo *dpi = _cur_dpi;
	if (dpi->left > r.right || dpi->left + dpi->width <= r.left || dpi->top > r.bottom || dpi->top + dpi->height <= r.top) return;

	switch (this->type) {
		case WWT_PANEL:
			assert(this->widget_data == 0);
			DrawFrameRect(r.left, r.top, r.right, r.bottom, this->colour, this->IsLowered() ? FR_LOWERED : FR_NONE);
			break;

		case WWT_FRAME:
			if (this->index >= 0) w->SetStringParameters(this->index);
			DrawFrame(r, this->colour, this->text_colour, this->widget_data, this->align, this->text_size);
			break;

		case WWT_INSET:
			if (this->index >= 0) w->SetStringParameters(this->index);
			DrawInset(r, this->colour, this->text_colour, this->widget_data, this->align, this->text_size);
			break;

		default:
			NOT_REACHED();
	}

	if (this->index >= 0) w->DrawWidget(r, this->index);
	if (this->child != nullptr) this->child->Draw(w);

	if (this->IsDisabled()) {
		GfxFillRect(r.Shrink(WidgetDimensions::scaled.bevel), _colour_gradient[this->colour & 0xF][2], FILLRECT_CHECKER);
	}

	DrawOutline(w, this);
}

NWidgetCore *NWidgetBackground::GetWidgetFromPos(int x, int y)
{
	NWidgetCore *nwid = nullptr;
	if (IsInsideBS(x, this->pos_x, this->current_x) && IsInsideBS(y, this->pos_y, this->current_y)) {
		if (this->child != nullptr) nwid = this->child->GetWidgetFromPos(x, y);
		if (nwid == nullptr) nwid = this;
	}
	return nwid;
}

void NWidgetBackground::FillDirtyWidgets(std::vector<NWidgetBase *> &dirty_widgets)
{
	if (this->base_flags & WBF_DIRTY) {
		dirty_widgets.push_back(this);
	} else {
		if (this->child != nullptr) this->child->FillDirtyWidgets(dirty_widgets);
	}
}

NWidgetBase *NWidgetBackground::GetWidgetOfType(WidgetType tp)
{
	NWidgetBase *nwid = nullptr;
	if (this->child != nullptr) nwid = this->child->GetWidgetOfType(tp);
	if (nwid == nullptr && this->type == tp) nwid = this;
	return nwid;
}

NWidgetViewport::NWidgetViewport(WidgetID index) : NWidgetCore(NWID_VIEWPORT, INVALID_COLOUR, index, 1, 1, 0x0, STR_NULL)
{
}

void NWidgetViewport::SetupSmallestSize(Window *)
{
	this->smallest_x = this->min_x;
	this->smallest_y = this->min_y;
}

void NWidgetViewport::Draw(const Window *w)
{
	if (this->current_x == 0 || this->current_y == 0 || this->IsOutsideDrawArea()) return;
	this->base_flags &= ~WBF_DIRTY;

	if (this->disp_flags & ND_NO_TRANSPARENCY) {
		TransparencyOptionBits to_backup = _transparency_opt;
		_transparency_opt &= (1 << TO_SIGNS) | (1 << TO_LOADING); // Disable all transparency, except textual stuff
		w->DrawViewport(this->disp_flags);
		_transparency_opt = to_backup;
	} else {
		w->DrawViewport(this->disp_flags);
	}

	DrawOutline(w, this);
}

/**
 * Initialize the viewport of the window.
 * @param w            Window owning the viewport.
 * @param follow_flags Type of viewport, see #InitializeWindowViewport().
 * @param zoom         Zoom level.
 */
void NWidgetViewport::InitializeViewport(Window *w, uint32_t follow_flags, ZoomLevel zoom)
{
	InitializeWindowViewport(w, this->pos_x, this->pos_y, this->current_x, this->current_y, follow_flags, zoom);
	w->viewport_widget = this;
}

/**
 * Update the position and size of the viewport (after eg a resize).
 * @param w Window owning the viewport.
 */
void NWidgetViewport::UpdateViewportCoordinates(Window *w)
{
	Viewport *vp = w->viewport;
	if (vp != nullptr) {
		vp->left = w->left + this->pos_x;
		vp->top  = w->top + this->pos_y;
		vp->width  = w->IsShaded() ? 0 : this->current_x;
		vp->height = w->IsShaded() ? 0 : this->current_y;

		vp->virtual_width  = ScaleByZoom(vp->width, vp->zoom);
		vp->virtual_height = ScaleByZoom(vp->height, vp->zoom);
		UpdateViewportSizeZoom(vp);
	}
}

/**
 * Compute the row of a scrolled widget that a user clicked in.
 * @param clickpos    Vertical position of the mouse click (without taking scrolling into account).
 * @param w           The window the click was in.
 * @param widget      Widget number of the widget clicked in.
 * @param padding     Amount of empty space between the widget edge and the top of the first row. Default value is \c 0.
 * @param line_height Height of a single row. A negative value means using the vertical resize step of the widget.
 * @return Row number clicked at. If clicked at a wrong position, #INT_MAX is returned.
 */
int Scrollbar::GetScrolledRowFromWidget(int clickpos, const Window * const w, WidgetID widget, int padding, int line_height) const
{
	uint pos = w->GetRowFromWidget(clickpos, widget, padding, line_height);
	if (pos != INT_MAX) pos += this->GetPosition();
	return (pos >= this->GetCount()) ? INT_MAX : pos;
}

/**
 * Update the given list position as if it were on this scroll bar when the given keycode was pressed.
 * This does not update the actual position of this scroll bar, that is left to the caller. It does,
 * however use the capacity and count of the scroll bar for the bounds and amount to scroll.
 *
 * When the count is 0 or the return is ES_NOT_HANDLED, then the position is not updated.
 * With WKC_UP and WKC_DOWN the position goes one up or down respectively.
 * With WKC_PAGEUP and WKC_PAGEDOWN the position goes one capacity up or down respectively.
 * With WKC_HOME the first position is selected and with WKC_END the last position is selected.
 * This function ensures that pos is in the range [0..count).
 * @param list_position The current position in the list.
 * @param key_code      The pressed key code.
 * @return ES_NOT_HANDLED when another key than the 6 specific keys was pressed, otherwise ES_HANDLED.
 */
EventState Scrollbar::UpdateListPositionOnKeyPress(int &list_position, uint16_t keycode) const
{
	int new_pos = list_position;
	switch (keycode) {
		case WKC_UP:
			/* scroll up by one */
			new_pos--;
			break;

		case WKC_DOWN:
			/* scroll down by one */
			new_pos++;
			break;

		case WKC_PAGEUP:
			/* scroll up a page */
			new_pos -= this->GetCapacity();
			break;

		case WKC_PAGEDOWN:
			/* scroll down a page */
			new_pos += this->GetCapacity();
			break;

		case WKC_HOME:
			/* jump to beginning */
			new_pos = 0;
			break;

		case WKC_END:
			/* jump to end */
			new_pos = this->GetCount() - 1;
			break;

		default:
			return ES_NOT_HANDLED;
	}

	/* If there are no elements, there is nothing to scroll/update. */
	if (this->GetCount() != 0) {
		list_position = Clamp(new_pos, 0, this->GetCount() - 1);
	}
	return ES_HANDLED;
}


/**
 * Set capacity of visible elements from the size and resize properties of a widget.
 * @param w       Window.
 * @param widget  Widget with size and resize properties.
 * @param padding Padding to subtract from the size.
 * @note Updates the position if needed.
 */
void Scrollbar::SetCapacityFromWidget(Window *w, WidgetID widget, int padding)
{
	NWidgetBase *nwid = w->GetWidget<NWidgetBase>(widget);
	if (this->IsVertical()) {
		this->SetCapacity(((int)nwid->current_y - padding) / (int)nwid->resize_y);
	} else {
		this->SetCapacity(((int)nwid->current_x - padding) / (int)nwid->resize_x);
	}
}

/**
 * Scrollbar widget.
 * @param tp     Scrollbar type. (horizontal/vertical)
 * @param colour Colour of the scrollbar.
 * @param index  Index of the widget.
 */
NWidgetScrollbar::NWidgetScrollbar(WidgetType tp, Colours colour, WidgetID index) : NWidgetCore(tp, colour, index, 1, 1, 0x0, STR_NULL), Scrollbar(tp != NWID_HSCROLLBAR)
{
	assert(tp == NWID_HSCROLLBAR || tp == NWID_VSCROLLBAR);

	switch (this->type) {
		case NWID_HSCROLLBAR:
			this->SetResize(1, 0);
			this->SetFill(1, 0);
			this->SetDataTip(0x0, STR_TOOLTIP_HSCROLL_BAR_SCROLLS_LIST);
			break;

		case NWID_VSCROLLBAR:
			this->SetResize(0, 1);
			this->SetFill(0, 1);
			this->SetDataTip(0x0, STR_TOOLTIP_VSCROLL_BAR_SCROLLS_LIST);
			break;

		default: NOT_REACHED();
	}
}

void NWidgetScrollbar::SetupSmallestSize(Window *)
{
	this->min_x = 0;
	this->min_y = 0;

	switch (this->type) {
		case NWID_HSCROLLBAR:
			this->SetMinimalSizeAbsolute(NWidgetScrollbar::GetHorizontalDimension().width * 3, NWidgetScrollbar::GetHorizontalDimension().height);
			break;

		case NWID_VSCROLLBAR:
			this->SetMinimalSizeAbsolute(NWidgetScrollbar::GetVerticalDimension().width, NWidgetScrollbar::GetVerticalDimension().height * 3);
			break;

		default: NOT_REACHED();
	}

	this->smallest_x = this->min_x;
	this->smallest_y = this->min_y;
}

void NWidgetScrollbar::Draw(const Window *w)
{
	if (this->IsOutsideDrawArea()) return;
	this->base_flags &= ~WBF_DIRTY;

	if (this->current_x == 0 || this->current_y == 0) return;

	Rect r = this->GetCurrentRect();

	const DrawPixelInfo *dpi = _cur_dpi;
	if (dpi->left > r.right || dpi->left + dpi->width <= r.left || dpi->top > r.bottom || dpi->top + dpi->height <= r.top) return;

	bool up_lowered = HasBit(this->disp_flags, NDB_SCROLLBAR_UP);
	bool down_lowered = HasBit(this->disp_flags, NDB_SCROLLBAR_DOWN);
	bool middle_lowered = !(this->disp_flags & ND_SCROLLBAR_BTN) && w->mouse_capture_widget == this->index;

	if (this->type == NWID_HSCROLLBAR) {
		DrawHorizontalScrollbar(r, this->colour, up_lowered, middle_lowered, down_lowered, this);
	} else {
		DrawVerticalScrollbar(r, this->colour, up_lowered, middle_lowered, down_lowered, this);
	}

	if (this->IsDisabled()) {
		GfxFillRect(r.Shrink(WidgetDimensions::scaled.bevel), _colour_gradient[this->colour & 0xF][2], FILLRECT_CHECKER);
	}

	DrawOutline(w, this);
}

/* static */ void NWidgetScrollbar::InvalidateDimensionCache()
{
	vertical_dimension.width   = vertical_dimension.height   = 0;
	horizontal_dimension.width = horizontal_dimension.height = 0;
}

/* static */ Dimension NWidgetScrollbar::GetVerticalDimension()
{
	if (vertical_dimension.width == 0) {
		vertical_dimension = maxdim(GetScaledSpriteSize(SPR_ARROW_UP), GetScaledSpriteSize(SPR_ARROW_DOWN));
		vertical_dimension.width += WidgetDimensions::scaled.vscrollbar.Horizontal();
		vertical_dimension.height += WidgetDimensions::scaled.vscrollbar.Vertical();
	}
	return vertical_dimension;
}

/* static */ Dimension NWidgetScrollbar::GetHorizontalDimension()
{
	if (horizontal_dimension.width == 0) {
		horizontal_dimension = maxdim(GetScaledSpriteSize(SPR_ARROW_LEFT), GetScaledSpriteSize(SPR_ARROW_RIGHT));
		horizontal_dimension.width += WidgetDimensions::scaled.hscrollbar.Horizontal();
		horizontal_dimension.height += WidgetDimensions::scaled.hscrollbar.Vertical();
	}
	return horizontal_dimension;
}

Dimension NWidgetScrollbar::vertical_dimension = {0, 0};
Dimension NWidgetScrollbar::horizontal_dimension = {0, 0};

/** Reset the cached dimensions. */
/* static */ void NWidgetLeaf::InvalidateDimensionCache()
{
	shadebox_dimension.width   = shadebox_dimension.height   = 0;
	debugbox_dimension.width   = debugbox_dimension.height   = 0;
	defsizebox_dimension.width = defsizebox_dimension.height = 0;
	stickybox_dimension.width  = stickybox_dimension.height  = 0;
	resizebox_dimension.width  = resizebox_dimension.height  = 0;
	closebox_dimension.width   = closebox_dimension.height   = 0;
	dropdown_dimension.width   = dropdown_dimension.height   = 0;
}

Dimension NWidgetLeaf::shadebox_dimension   = {0, 0};
Dimension NWidgetLeaf::debugbox_dimension   = {0, 0};
Dimension NWidgetLeaf::defsizebox_dimension = {0, 0};
Dimension NWidgetLeaf::stickybox_dimension  = {0, 0};
Dimension NWidgetLeaf::resizebox_dimension  = {0, 0};
Dimension NWidgetLeaf::closebox_dimension   = {0, 0};
Dimension NWidgetLeaf::dropdown_dimension   = {0, 0};

/**
 * Nested leaf widget.
 * @param tp     Type of leaf widget.
 * @param colour Colour of the leaf widget.
 * @param index  Index of the widget.
 * @param data   Data of the widget.
 * @param tip    Tooltip of the widget.
 */
NWidgetLeaf::NWidgetLeaf(WidgetType tp, Colours colour, WidgetID index, uint32_t data, StringID tip) : NWidgetCore(tp, colour, index, 1, 1, data, tip)
{
	assert(index >= 0 || tp == WWT_LABEL || tp == WWT_TEXT || tp == WWT_CAPTION || tp == WWT_RESIZEBOX || tp == WWT_SHADEBOX || tp == WWT_DEFSIZEBOX || tp == WWT_DEBUGBOX || tp == WWT_STICKYBOX || tp == WWT_CLOSEBOX);
	this->min_x = 0;
	this->min_y = 0;
	this->SetResize(0, 0);

	switch (tp) {
		case WWT_EMPTY:
			break;

		case WWT_TEXT:
			this->SetFill(0, 0);
			this->SetAlignment(SA_LEFT | SA_VERT_CENTER);
			break;

		case WWT_PUSHBTN:
		case WWT_IMGBTN:
		case WWT_PUSHIMGBTN:
		case WWT_IMGBTN_2:
		case WWT_TEXTBTN:
		case WWT_PUSHTXTBTN:
		case WWT_TEXTBTN_2:
		case WWT_LABEL:
		case WWT_MATRIX:
		case NWID_BUTTON_DROPDOWN:
		case NWID_PUSHBUTTON_DROPDOWN:
		case WWT_ARROWBTN:
		case WWT_PUSHARROWBTN:
			this->SetFill(0, 0);
			break;

		case WWT_EDITBOX:
			this->SetFill(0, 0);
			break;

		case WWT_CAPTION:
			this->SetFill(1, 0);
			this->SetResize(1, 0);
			this->SetMinimalSize(0, WidgetDimensions::WD_CAPTION_HEIGHT);
			this->SetMinimalTextLines(1, WidgetDimensions::unscaled.captiontext.Vertical(), FS_NORMAL);
			this->SetDataTip(data, STR_TOOLTIP_WINDOW_TITLE_DRAG_THIS);
			break;

		case WWT_STICKYBOX:
			this->SetFill(0, 0);
			this->SetMinimalSize(WidgetDimensions::WD_STICKYBOX_WIDTH, WidgetDimensions::WD_CAPTION_HEIGHT);
			this->SetDataTip(STR_NULL, STR_TOOLTIP_STICKY);
			break;

		case WWT_SHADEBOX:
			this->SetFill(0, 0);
			this->SetMinimalSize(WidgetDimensions::WD_SHADEBOX_WIDTH, WidgetDimensions::WD_CAPTION_HEIGHT);
			this->SetDataTip(STR_NULL, STR_TOOLTIP_SHADE);
			break;

		case WWT_DEBUGBOX:
			this->SetFill(0, 0);
			this->SetMinimalSize(WidgetDimensions::WD_DEBUGBOX_WIDTH, WidgetDimensions::WD_CAPTION_HEIGHT);
			this->SetDataTip(STR_NULL, STR_TOOLTIP_DEBUG);
			break;

		case WWT_DEFSIZEBOX:
			this->SetFill(0, 0);
			this->SetMinimalSize(WidgetDimensions::WD_DEFSIZEBOX_WIDTH, WidgetDimensions::WD_CAPTION_HEIGHT);
			this->SetDataTip(STR_NULL, STR_TOOLTIP_DEFSIZE);
			break;

		case WWT_RESIZEBOX:
			this->SetFill(0, 0);
			this->SetMinimalSize(WidgetDimensions::WD_RESIZEBOX_WIDTH, 12);
			this->SetDataTip(RWV_SHOW_BEVEL, STR_TOOLTIP_RESIZE);
			break;

		case WWT_CLOSEBOX:
			this->SetFill(0, 0);
			this->SetMinimalSize(WidgetDimensions::WD_CLOSEBOX_WIDTH, WidgetDimensions::WD_CAPTION_HEIGHT);
			this->SetDataTip(STR_NULL, STR_TOOLTIP_CLOSE_WINDOW);
			break;

		case WWT_DROPDOWN:
			this->SetFill(0, 0);
			this->SetMinimalSize(0, WidgetDimensions::WD_DROPDOWN_HEIGHT);
			this->SetAlignment(SA_TOP | SA_LEFT);
			break;

		default:
			NOT_REACHED();
	}
}

/* static */ void NWidgetLeaf::UpdateDropdownBoxDimension()
{
	NWidgetLeaf::dropdown_dimension = GetScaledSpriteSize(SPR_ARROW_DOWN);
	NWidgetLeaf::dropdown_dimension.width += WidgetDimensions::scaled.vscrollbar.Horizontal();
	NWidgetLeaf::dropdown_dimension.height += WidgetDimensions::scaled.vscrollbar.Vertical();
}

/* static */ void NWidgetLeaf::UpdateResizeBoxDimension()
{
	NWidgetLeaf::resizebox_dimension = maxdim(GetScaledSpriteSize(SPR_WINDOW_RESIZE_LEFT), GetScaledSpriteSize(SPR_WINDOW_RESIZE_RIGHT));
	NWidgetLeaf::resizebox_dimension.width += WidgetDimensions::scaled.resizebox.Horizontal();
	NWidgetLeaf::resizebox_dimension.height += WidgetDimensions::scaled.resizebox.Vertical();
}

/* static */ void NWidgetLeaf::UpdateCloseBoxDimension()
{
	NWidgetLeaf::closebox_dimension = GetScaledSpriteSize(SPR_CLOSEBOX);
	NWidgetLeaf::closebox_dimension.width += WidgetDimensions::scaled.closebox.Horizontal();
	NWidgetLeaf::closebox_dimension.height += WidgetDimensions::scaled.closebox.Vertical();
}

void NWidgetLeaf::SetupSmallestSize(Window *w)
{
	Dimension padding = {0, 0};
	Dimension size = {this->min_x, this->min_y};
	Dimension fill = {this->fill_x, this->fill_y};
	Dimension resize = {this->resize_x, this->resize_y};
	switch (this->type) {
		case WWT_EMPTY: {
			break;
		}
		case WWT_MATRIX: {
			padding = {WidgetDimensions::scaled.matrix.Horizontal(), WidgetDimensions::scaled.matrix.Vertical()};
			break;
		}
		case WWT_SHADEBOX: {
			padding = {WidgetDimensions::scaled.shadebox.Horizontal(), WidgetDimensions::scaled.shadebox.Vertical()};
			if (NWidgetLeaf::shadebox_dimension.width == 0) {
				NWidgetLeaf::shadebox_dimension = maxdim(GetScaledSpriteSize(SPR_WINDOW_SHADE), GetScaledSpriteSize(SPR_WINDOW_UNSHADE));
				NWidgetLeaf::shadebox_dimension.width += padding.width;
				NWidgetLeaf::shadebox_dimension.height += padding.height;
			}
			size = maxdim(size, NWidgetLeaf::shadebox_dimension);
			break;
		}
		case WWT_DEBUGBOX:
			if (_settings_client.gui.newgrf_developer_tools && w->IsNewGRFInspectable()) {
				padding = {WidgetDimensions::scaled.debugbox.Horizontal(), WidgetDimensions::scaled.debugbox.Vertical()};
				if (NWidgetLeaf::debugbox_dimension.width == 0) {
					NWidgetLeaf::debugbox_dimension = GetScaledSpriteSize(SPR_WINDOW_DEBUG);
					NWidgetLeaf::debugbox_dimension.width += padding.width;
					NWidgetLeaf::debugbox_dimension.height += padding.height;
				}
				size = maxdim(size, NWidgetLeaf::debugbox_dimension);
			} else {
				/* If the setting is disabled we don't want to see it! */
				size.width = 0;
				fill.width = 0;
				resize.width = 0;
			}
			break;

		case WWT_STICKYBOX: {
			padding = {WidgetDimensions::scaled.stickybox.Horizontal(), WidgetDimensions::scaled.stickybox.Vertical()};
			if (NWidgetLeaf::stickybox_dimension.width == 0) {
				NWidgetLeaf::stickybox_dimension = maxdim(GetScaledSpriteSize(SPR_PIN_UP), GetScaledSpriteSize(SPR_PIN_DOWN));
				NWidgetLeaf::stickybox_dimension.width += padding.width;
				NWidgetLeaf::stickybox_dimension.height += padding.height;
			}
			size = maxdim(size, NWidgetLeaf::stickybox_dimension);
			break;
		}

		case WWT_DEFSIZEBOX: {
			padding = {WidgetDimensions::scaled.defsizebox.Horizontal(), WidgetDimensions::scaled.defsizebox.Vertical()};
			if (NWidgetLeaf::defsizebox_dimension.width == 0) {
				NWidgetLeaf::defsizebox_dimension = GetScaledSpriteSize(SPR_WINDOW_DEFSIZE);
				NWidgetLeaf::defsizebox_dimension.width += padding.width;
				NWidgetLeaf::defsizebox_dimension.height += padding.height;
			}
			size = maxdim(size, NWidgetLeaf::defsizebox_dimension);
			break;
		}

		case WWT_RESIZEBOX: {
			padding = {WidgetDimensions::scaled.resizebox.Horizontal(), WidgetDimensions::scaled.resizebox.Vertical()};
			size = maxdim(size, NWidgetLeaf::GetResizeBoxDimension());
			break;
		}
		case WWT_EDITBOX: {
			Dimension sprite_size = GetScaledSpriteSize(_current_text_dir == TD_RTL ? SPR_IMG_DELETE_RIGHT : SPR_IMG_DELETE_LEFT);
			size.width = std::max(size.width, ScaleGUITrad(30) + sprite_size.width);
			size.height = std::max(sprite_size.height, GetStringBoundingBox("_").height + WidgetDimensions::scaled.framerect.Vertical());
		}
		[[fallthrough]];
		case WWT_PUSHBTN: {
			padding = {WidgetDimensions::scaled.frametext.Horizontal(), WidgetDimensions::scaled.framerect.Vertical()};
			break;
		}
		case WWT_IMGBTN:
		case WWT_IMGBTN_2:
		case WWT_PUSHIMGBTN: {
			padding = {WidgetDimensions::scaled.imgbtn.Horizontal(), WidgetDimensions::scaled.imgbtn.Vertical()};
			Dimension d2 = GetScaledSpriteSize(this->widget_data);
			if (this->type == WWT_IMGBTN_2) d2 = maxdim(d2, GetScaledSpriteSize(this->widget_data + 1));
			d2.width += padding.width;
			d2.height += padding.height;
			size = maxdim(size, d2);
			break;
		}
		case WWT_ARROWBTN:
		case WWT_PUSHARROWBTN: {
			padding = {WidgetDimensions::scaled.imgbtn.Horizontal(), WidgetDimensions::scaled.imgbtn.Vertical()};
			Dimension d2 = maxdim(GetScaledSpriteSize(SPR_ARROW_LEFT), GetScaledSpriteSize(SPR_ARROW_RIGHT));
			d2.width += padding.width;
			d2.height += padding.height;
			size = maxdim(size, d2);
			break;
		}

		case WWT_CLOSEBOX: {
			padding = {WidgetDimensions::scaled.closebox.Horizontal(), WidgetDimensions::scaled.closebox.Vertical()};
			size = maxdim(size, NWidgetLeaf::GetCloseBoxDimension());
			break;
		}
		case WWT_TEXTBTN:
		case WWT_PUSHTXTBTN:
		case WWT_TEXTBTN_2: {
			padding = {WidgetDimensions::scaled.framerect.Horizontal(), WidgetDimensions::scaled.framerect.Vertical()};
			if (this->index >= 0) w->SetStringParameters(this->index);
			Dimension d2 = GetStringBoundingBox(this->widget_data, this->text_size);
			d2.width += padding.width;
			d2.height += padding.height;
			size = maxdim(size, d2);
			break;
		}
		case WWT_LABEL:
		case WWT_TEXT: {
			if (this->index >= 0) w->SetStringParameters(this->index);
			size = maxdim(size, GetStringBoundingBox(this->widget_data, this->text_size));
			break;
		}
		case WWT_CAPTION: {
			padding = {WidgetDimensions::scaled.captiontext.Horizontal(), WidgetDimensions::scaled.captiontext.Vertical()};
			if (this->index >= 0) w->SetStringParameters(this->index);
			Dimension d2 = GetStringBoundingBox(this->widget_data, this->text_size);
			d2.width += padding.width;
			d2.height += padding.height;
			size = maxdim(size, d2);
			break;
		}
		case WWT_DROPDOWN:
		case NWID_BUTTON_DROPDOWN:
		case NWID_PUSHBUTTON_DROPDOWN: {
			const Dimension &dropdown_dim = NWidgetLeaf::GetDropdownBoxDimension();
			padding = {WidgetDimensions::scaled.dropdowntext.Horizontal() + dropdown_dim.width + WidgetDimensions::scaled.fullbevel.Horizontal(), WidgetDimensions::scaled.dropdowntext.Vertical()};
			if (this->index >= 0) w->SetStringParameters(this->index);
			Dimension d2 = GetStringBoundingBox(this->widget_data, this->text_size);
			d2.width += padding.width;
			d2.height = std::max(d2.height + padding.height, dropdown_dim.height);
			size = maxdim(size, d2);
			break;
		}
		default:
			NOT_REACHED();
	}

	if (this->index >= 0) w->UpdateWidgetSize(this->index, &size, padding, &fill, &resize);

	this->smallest_x = size.width;
	this->smallest_y = size.height;
	this->fill_x = fill.width;
	this->fill_y = fill.height;
	this->resize_x = resize.width;
	this->resize_y = resize.height;
}

void NWidgetLeaf::Draw(const Window *w)
{
	if (this->IsOutsideDrawArea()) return;
	this->base_flags &= ~WBF_DIRTY;

	if (this->current_x == 0 || this->current_y == 0) return;

	/* Setup a clipping rectangle... for WWT_EMPTY or WWT_TEXT, an extra scaled pixel is allowed in case text shadow encroaches. */
	int extra = (this->type == WWT_EMPTY || this->type == WWT_TEXT) ? ScaleGUITrad(1) : 0;
	DrawPixelInfo new_dpi;
	if (!FillDrawPixelInfo(&new_dpi, this->pos_x, this->pos_y, this->current_x + extra, this->current_y + extra)) return;
	/* ...but keep coordinates relative to the window. */
	new_dpi.left += this->pos_x;
	new_dpi.top += this->pos_y;

	AutoRestoreBackup dpi_backup(_cur_dpi, &new_dpi);

	Rect r = this->GetCurrentRect();

	bool clicked = this->IsLowered();
	switch (this->type) {
		case WWT_EMPTY:
			/* WWT_EMPTY used as a spacer indicates a potential design issue. */
			if (this->index == -1 && _draw_widget_outlines) {
				GfxFillRect(r, PC_BLACK, FILLRECT_CHECKER);
			}
			break;

		case WWT_PUSHBTN:
			assert(this->widget_data == 0);
			DrawFrameRect(r.left, r.top, r.right, r.bottom, this->colour, (clicked) ? FR_LOWERED : FR_NONE);
			break;

		case WWT_IMGBTN:
		case WWT_PUSHIMGBTN:
		case WWT_IMGBTN_2:
			DrawImageButtons(r, this->type, this->colour, clicked, this->widget_data, this->align);
			break;

		case WWT_TEXTBTN:
		case WWT_PUSHTXTBTN:
		case WWT_TEXTBTN_2:
			if (this->index >= 0) w->SetStringParameters(this->index);
			DrawFrameRect(r.left, r.top, r.right, r.bottom, this->colour, (clicked) ? FR_LOWERED : FR_NONE);
			DrawLabel(r, this->type, clicked, this->text_colour, this->widget_data, this->align, this->text_size);
			break;

		case WWT_ARROWBTN:
		case WWT_PUSHARROWBTN: {
			SpriteID sprite;
			switch (this->widget_data) {
				case AWV_DECREASE: sprite = _current_text_dir != TD_RTL ? SPR_ARROW_LEFT : SPR_ARROW_RIGHT; break;
				case AWV_INCREASE: sprite = _current_text_dir == TD_RTL ? SPR_ARROW_LEFT : SPR_ARROW_RIGHT; break;
				case AWV_LEFT:     sprite = SPR_ARROW_LEFT;  break;
				case AWV_RIGHT:    sprite = SPR_ARROW_RIGHT; break;
				default: NOT_REACHED();
			}
			DrawImageButtons(r, WWT_PUSHIMGBTN, this->colour, clicked, sprite, this->align);
			break;
		}

		case WWT_LABEL:
			if (this->index >= 0) w->SetStringParameters(this->index);
			DrawLabel(r, this->type, clicked, this->text_colour, this->widget_data, this->align, this->text_size);
			break;

		case WWT_TEXT:
			if (this->index >= 0) w->SetStringParameters(this->index);
			DrawText(r, this->text_colour, this->widget_data, this->align, this->text_size);
			break;

		case WWT_MATRIX:
			DrawMatrix(r, this->colour, clicked, this->widget_data, this->resize_x, this->resize_y);
			break;

		case WWT_EDITBOX: {
			const QueryString *query = w->GetQueryString(this->index);
			if (query != nullptr) query->DrawEditBox(w, this->index);
			break;
		}

		case WWT_CAPTION:
			if (this->index >= 0) w->SetStringParameters(this->index);
			DrawCaption(r, this->colour, w->owner, this->text_colour, this->widget_data, this->align, this->text_size);
			break;

		case WWT_SHADEBOX:
			assert(this->widget_data == 0);
			DrawShadeBox(r, this->colour, w->IsShaded());
			break;

		case WWT_DEBUGBOX:
			DrawDebugBox(r, this->colour, clicked);
			break;

		case WWT_STICKYBOX:
			assert(this->widget_data == 0);
			DrawStickyBox(r, this->colour, !!(w->flags & WF_STICKY));
			break;

		case WWT_DEFSIZEBOX:
			assert(this->widget_data == 0);
			DrawDefSizeBox(r, this->colour, clicked);
			break;

		case WWT_RESIZEBOX:
			DrawResizeBox(r, this->colour, this->pos_x < (w->width / 2), !!(w->flags & WF_SIZING), this->widget_data == 0);
			break;

		case WWT_CLOSEBOX:
			DrawCloseBox(r, this->colour);
			break;

		case WWT_DROPDOWN:
			if (this->index >= 0) w->SetStringParameters(this->index);
			DrawButtonDropdown(r, this->colour, false, clicked, this->widget_data, this->align);
			break;

		case NWID_BUTTON_DROPDOWN:
		case NWID_PUSHBUTTON_DROPDOWN:
			if (this->index >= 0) w->SetStringParameters(this->index);
			DrawButtonDropdown(r, this->colour, clicked, (this->disp_flags & ND_DROPDOWN_ACTIVE) != 0, this->widget_data, this->align);
			break;

		default:
			NOT_REACHED();
	}
	if (this->index >= 0) w->DrawWidget(r, this->index);

	if (this->IsDisabled()) {
		GfxFillRect(r.Shrink(WidgetDimensions::scaled.bevel), _colour_gradient[this->colour & 0xF][2], FILLRECT_CHECKER);
	}

	DrawOutline(w, this);
}

/**
 * For a #NWID_BUTTON_DROPDOWN, test whether \a pt refers to the button or to the drop-down.
 * @param pt Point in the widget.
 * @return The point refers to the button.
 *
 * @note The magic constants are also used at #DrawButtonDropdown.
 */
bool NWidgetLeaf::ButtonHit(const Point &pt)
{
	const Dimension &dimension = NWidgetLeaf::GetDropdownBoxDimension();
	if (_current_text_dir == TD_LTR) {
		int button_width = this->pos_x + this->current_x - dimension.width;
		return pt.x < button_width;
	} else {
		int button_left = this->pos_x + dimension.width;
		return pt.x >= button_left;
	}
}

/* == Conversion code from NWidgetPart array to NWidgetBase* tree == */

/**
 * Construct a single nested widget in \a *dest from its parts.
 *
 * Construct a NWidgetBase object from a #NWidget function, and apply all
 * settings that follow it, until encountering a #EndContainer, another
 * #NWidget, or the end of the parts array.
 *
 * @param nwid_begin Pointer to beginning of nested widget parts.
 * @param nwid_end Pointer to ending of nested widget parts.
 * @param dest  Address of pointer to use for returning the composed widget.
 * @param fill_dest Fill the composed widget with child widgets.
 * @return Pointer to remaining nested widget parts.
 */
static const NWidgetPart *MakeNWidget(const NWidgetPart *nwid_begin, const NWidgetPart *nwid_end, std::unique_ptr<NWidgetBase> &dest, bool *fill_dest)
{
	dest = nullptr;
	*fill_dest = false;

	while (nwid_begin < nwid_end) {
		switch (nwid_begin->type) {
			case NWID_SPACER:
				if (dest != nullptr) return nwid_begin;
				dest = std::make_unique<NWidgetSpacer>(0, 0);
				break;

			case NWID_HORIZONTAL:
				if (dest != nullptr) return nwid_begin;
				dest = std::make_unique<NWidgetHorizontal>(nwid_begin->u.cont_flags);
				*fill_dest = true;
				break;

			case NWID_HORIZONTAL_LTR:
				if (dest != nullptr) return nwid_begin;
				dest = std::make_unique<NWidgetHorizontalLTR>(nwid_begin->u.cont_flags);
				*fill_dest = true;
				break;

			case WWT_PANEL:
			case WWT_INSET:
			case WWT_FRAME:
				if (dest != nullptr) return nwid_begin;
				dest = std::make_unique<NWidgetBackground>(nwid_begin->type, nwid_begin->u.widget.colour, nwid_begin->u.widget.index);
				*fill_dest = true;
				break;

			case NWID_VERTICAL:
				if (dest != nullptr) return nwid_begin;
				dest = std::make_unique<NWidgetVertical>(nwid_begin->u.cont_flags);
				*fill_dest = true;
				break;

			case NWID_MATRIX: {
				if (dest != nullptr) return nwid_begin;
				dest = std::make_unique<NWidgetMatrix>(nwid_begin->u.widget.colour, nwid_begin->u.widget.index);
				*fill_dest = true;
				break;
			}

			case WPT_FUNCTION: {
				if (dest != nullptr) return nwid_begin;
				dest = nwid_begin->u.func_ptr();
				*fill_dest = false;
				break;
			}

			case WPT_RESIZE: {
				NWidgetResizeBase *nwrb = dynamic_cast<NWidgetResizeBase *>(dest.get());
<<<<<<< HEAD
				if (nwrb != nullptr) {
					assert(nwid_begin->u.xy.x >= 0 && nwid_begin->u.xy.y >= 0);
					nwrb->SetResize(nwid_begin->u.xy.x, nwid_begin->u.xy.y);
				}
=======
				if (nwrb == nullptr) [[unlikely]] throw std::runtime_error("WPT_RESIZE requires NWidgetResizeBase");
				assert(nwid_begin->u.xy.x >= 0 && nwid_begin->u.xy.y >= 0);
				nwrb->SetResize(nwid_begin->u.xy.x, nwid_begin->u.xy.y);
>>>>>>> 22eed961
				break;
			}

			case WPT_MINSIZE: {
				NWidgetResizeBase *nwrb = dynamic_cast<NWidgetResizeBase *>(dest.get());
<<<<<<< HEAD
				if (nwrb != nullptr) {
					assert(nwid_begin->u.xy.x >= 0 && nwid_begin->u.xy.y >= 0);
					nwrb->SetMinimalSize(nwid_begin->u.xy.x, nwid_begin->u.xy.y);
				}
=======
				if (nwrb == nullptr) [[unlikely]] throw std::runtime_error("WPT_MINSIZE requires NWidgetResizeBase");
				assert(nwid_begin->u.xy.x >= 0 && nwid_begin->u.xy.y >= 0);
				nwrb->SetMinimalSize(nwid_begin->u.xy.x, nwid_begin->u.xy.y);
>>>>>>> 22eed961
				break;
			}

			case WPT_MINTEXTLINES: {
				NWidgetResizeBase *nwrb = dynamic_cast<NWidgetResizeBase *>(dest.get());
<<<<<<< HEAD
				if (nwrb != nullptr) {
					assert(nwid_begin->u.text_lines.size >= FS_BEGIN && nwid_begin->u.text_lines.size < FS_END);
					nwrb->SetMinimalTextLines(nwid_begin->u.text_lines.lines, nwid_begin->u.text_lines.spacing, nwid_begin->u.text_lines.size);
				}
=======
				if (nwrb == nullptr) [[unlikely]] throw std::runtime_error("WPT_MINTEXTLINES requires NWidgetResizeBase");
				assert(nwid_begin->u.text_lines.size >= FS_BEGIN && nwid_begin->u.text_lines.size < FS_END);
				nwrb->SetMinimalTextLines(nwid_begin->u.text_lines.lines, nwid_begin->u.text_lines.spacing, nwid_begin->u.text_lines.size);
>>>>>>> 22eed961
				break;
			}

			case WPT_TEXTSTYLE: {
				NWidgetCore *nwc = dynamic_cast<NWidgetCore *>(dest.get());
<<<<<<< HEAD
				if (nwc != nullptr) {
					nwc->SetTextStyle(nwid_begin->u.text_style.colour, nwid_begin->u.text_style.size);
				}
=======
				if (nwc == nullptr) [[unlikely]] throw std::runtime_error("WPT_TEXTSTYLE requires NWidgetCore");
				nwc->SetTextStyle(nwid_begin->u.text_style.colour, nwid_begin->u.text_style.size);
>>>>>>> 22eed961
				break;
			}

			case WPT_ALIGNMENT: {
				NWidgetCore *nwc = dynamic_cast<NWidgetCore *>(dest.get());
<<<<<<< HEAD
				if (nwc != nullptr) {
					nwc->SetAlignment(nwid_begin->u.align.align);
				}
=======
				if (nwc == nullptr) [[unlikely]] throw std::runtime_error("WPT_ALIGNMENT requires NWidgetCore");
				nwc->SetAlignment(nwid_begin->u.align.align);
>>>>>>> 22eed961
				break;
			}

			case WPT_FILL: {
				NWidgetResizeBase *nwrb = dynamic_cast<NWidgetResizeBase *>(dest.get());
<<<<<<< HEAD
				if (nwrb != nullptr) nwrb->SetFill(nwid_begin->u.xy.x, nwid_begin->u.xy.y);
=======
				if (nwrb == nullptr) [[unlikely]] throw std::runtime_error("WPT_FILL requires NWidgetResizeBase");
				nwrb->SetFill(nwid_begin->u.xy.x, nwid_begin->u.xy.y);
>>>>>>> 22eed961
				break;
			}

			case WPT_DATATIP: {
				NWidgetCore *nwc = dynamic_cast<NWidgetCore *>(dest.get());
<<<<<<< HEAD
				if (nwc != nullptr) {
					nwc->widget_data = nwid_begin->u.data_tip.data;
					nwc->tool_tip = nwid_begin->u.data_tip.tooltip;
				}
=======
				if (nwc == nullptr) [[unlikely]] throw std::runtime_error("WPT_DATATIP requires NWidgetCore");
				nwc->widget_data = nwid_begin->u.data_tip.data;
				nwc->tool_tip = nwid_begin->u.data_tip.tooltip;
>>>>>>> 22eed961
				break;
			}

			case WPT_PADDING:
<<<<<<< HEAD
				if (dest != nullptr) dest->SetPadding(nwid_begin->u.padding);
=======
				if (dest == nullptr) [[unlikely]] throw std::runtime_error("WPT_PADDING requires NWidgetBase");
				dest->SetPadding(nwid_begin->u.padding);
>>>>>>> 22eed961
				break;

			case WPT_PIPSPACE: {
				NWidgetPIPContainer *nwc = dynamic_cast<NWidgetPIPContainer *>(dest.get());
				if (nwc != nullptr) nwc->SetPIP(nwid_begin->u.pip.pre, nwid_begin->u.pip.inter, nwid_begin->u.pip.post);

				NWidgetBackground *nwb = dynamic_cast<NWidgetBackground *>(dest.get());
				if (nwb != nullptr) nwb->SetPIP(nwid_begin->u.pip.pre, nwid_begin->u.pip.inter, nwid_begin->u.pip.post);
<<<<<<< HEAD
=======

				if (nwc == nullptr && nwb == nullptr) [[unlikely]] throw std::runtime_error("WPT_PIPSPACE requires NWidgetPIPContainer or NWidgetBackground");
>>>>>>> 22eed961
				break;
			}

			case WPT_PIPRATIO: {
				NWidgetPIPContainer *nwc = dynamic_cast<NWidgetPIPContainer *>(dest.get());
				if (nwc != nullptr) nwc->SetPIPRatio(nwid_begin->u.pip.pre, nwid_begin->u.pip.inter, nwid_begin->u.pip.post);

				NWidgetBackground *nwb = dynamic_cast<NWidgetBackground *>(dest.get());
				if (nwb != nullptr) nwb->SetPIPRatio(nwid_begin->u.pip.pre, nwid_begin->u.pip.inter, nwid_begin->u.pip.post);

				if (nwc == nullptr && nwb == nullptr) [[unlikely]] throw std::runtime_error("WPT_PIPRATIO requires NWidgetPIPContainer or NWidgetBackground");
				break;
			}

			case WPT_SCROLLBAR: {
				NWidgetCore *nwc = dynamic_cast<NWidgetCore *>(dest.get());
<<<<<<< HEAD
				if (nwc != nullptr) {
					nwc->scrollbar_index = nwid_begin->u.widget.index;
				}
=======
				if (nwc == nullptr) [[unlikely]] throw std::runtime_error("WPT_SCROLLBAR requires NWidgetCore");
				nwc->scrollbar_index = nwid_begin->u.widget.index;
>>>>>>> 22eed961
				break;
			}

			case WPT_ENDCONTAINER:
				return nwid_begin;

			case NWID_VIEWPORT:
				if (dest != nullptr) return nwid_begin;
				dest = std::make_unique<NWidgetViewport>(nwid_begin->u.widget.index);
				break;

			case NWID_HSCROLLBAR:
			case NWID_VSCROLLBAR:
				if (dest != nullptr) return nwid_begin;
				dest = std::make_unique<NWidgetScrollbar>(nwid_begin->type, nwid_begin->u.widget.colour, nwid_begin->u.widget.index);
				break;

			case NWID_SELECTION: {
				if (dest != nullptr) return nwid_begin;
				dest = std::make_unique<NWidgetStacked>(nwid_begin->u.widget.index);
				*fill_dest = true;
				break;
			}

			default:
				if (dest != nullptr) return nwid_begin;
				assert((nwid_begin->type & WWT_MASK) < WWT_LAST || (nwid_begin->type & WWT_MASK) == NWID_BUTTON_DROPDOWN);
				dest = std::make_unique<NWidgetLeaf>(nwid_begin->type, nwid_begin->u.widget.colour, nwid_begin->u.widget.index, 0x0, STR_NULL);
				break;
		}
		nwid_begin++;
	}

	return nwid_begin;
}

/**
 * Test if WidgetType is a container widget.
 * @param tp WidgetType to test.
 * @return True iff WidgetType is a container widget.
 */
bool IsContainerWidgetType(WidgetType tp)
{
	return tp == NWID_HORIZONTAL || tp == NWID_HORIZONTAL_LTR || tp == NWID_VERTICAL || tp == NWID_MATRIX
		|| tp == WWT_PANEL || tp == WWT_FRAME || tp == WWT_INSET || tp == NWID_SELECTION;
}

/**
 * Build a nested widget tree by recursively filling containers with nested widgets read from their parts.
 * @param nwid_begin Pointer to beginning of nested widget parts.
 * @param nwid_end Pointer to ending of nested widget parts.
 * @param parent Pointer or container to use for storing the child widgets (*parent == nullptr or *parent == container or background widget).
 * @return Pointer to remaining nested widget parts.
 */
static const NWidgetPart *MakeWidgetTree(const NWidgetPart *nwid_begin, const NWidgetPart *nwid_end, std::unique_ptr<NWidgetBase> &parent)
{
	/* If *parent == nullptr, only the first widget is read and returned. Otherwise, *parent must point to either
	 * a #NWidgetContainer or a #NWidgetBackground object, and parts are added as much as possible. */
	NWidgetContainer *nwid_cont = dynamic_cast<NWidgetContainer *>(parent.get());
	NWidgetBackground *nwid_parent = dynamic_cast<NWidgetBackground *>(parent.get());
	assert(parent == nullptr || (nwid_cont != nullptr && nwid_parent == nullptr) || (nwid_cont == nullptr && nwid_parent != nullptr));

	for (;;) {
		std::unique_ptr<NWidgetBase> sub_widget = nullptr;
		bool fill_sub = false;
		nwid_begin = MakeNWidget(nwid_begin, nwid_end, sub_widget, &fill_sub);

		/* Break out of loop when end reached */
		if (sub_widget == nullptr) break;

		/* If sub-widget is a container, recursively fill that container. */
		if (fill_sub && IsContainerWidgetType(sub_widget->type)) {
			nwid_begin = MakeWidgetTree(nwid_begin, nwid_end, sub_widget);
		}

		/* Add sub_widget to parent container if available, otherwise return the widget to the caller. */
		if (nwid_cont != nullptr) nwid_cont->Add(std::move(sub_widget));
		if (nwid_parent != nullptr) nwid_parent->Add(std::move(sub_widget));
		if (nwid_cont == nullptr && nwid_parent == nullptr) {
			parent = std::move(sub_widget);
			return nwid_begin;
		}
	}

	if (nwid_begin == nwid_end) return nwid_begin; // Reached the end of the array of parts?

	assert(nwid_begin < nwid_end);
	assert(nwid_begin->type == WPT_ENDCONTAINER);
	return nwid_begin + 1; // *nwid_begin is also 'used'
}

/**
 * Construct a nested widget tree from an array of parts.
 * @param nwid_begin Pointer to beginning of nested widget parts.
 * @param nwid_end Pointer to ending of nested widget parts.
 * @param container Container to add the nested widgets to. In case it is nullptr a vertical container is used.
 * @return Root of the nested widget tree, a vertical container containing the entire GUI.
 * @ingroup NestedWidgetParts
 */
std::unique_ptr<NWidgetBase> MakeNWidgets(const NWidgetPart *nwid_begin, const NWidgetPart *nwid_end, std::unique_ptr<NWidgetBase> container)
{
	if (container == nullptr) container = std::make_unique<NWidgetVertical>();
	[[maybe_unused]] const NWidgetPart *nwid_part = MakeWidgetTree(nwid_begin, nwid_end, container);
#ifdef WITH_ASSERT
	if (nwid_part != nwid_end) [[unlikely]] throw std::runtime_error("Did not consume all NWidgetParts");
#endif
	return container;
}

/**
 * Make a nested widget tree for a window from a parts array. Besides loading, it inserts a shading selection widget
 * between the title bar and the window body if the first widget in the parts array looks like a title bar (it is a horizontal
 * container with a caption widget) and has a shade box widget.
 * @param nwid_begin Pointer to beginning of nested widget parts.
 * @param nwid_end Pointer to ending of nested widget parts.
 * @param[out] shade_select Pointer to the inserted shade selection widget (\c nullptr if not unserted).
 * @return Root of the nested widget tree, a vertical container containing the entire GUI.
 * @ingroup NestedWidgetParts
 */
std::unique_ptr<NWidgetBase> MakeWindowNWidgetTree(const NWidgetPart *nwid_begin, const NWidgetPart *nwid_end, NWidgetStacked **shade_select)
{
	*shade_select = nullptr;

	/* Read the first widget recursively from the array. */
	std::unique_ptr<NWidgetBase> nwid = nullptr;
	nwid_begin = MakeWidgetTree(nwid_begin, nwid_end, nwid);
	assert(nwid != nullptr);

	NWidgetHorizontal *hor_cont = dynamic_cast<NWidgetHorizontal *>(nwid.get());

	auto root = std::make_unique<NWidgetVertical>();
	root->Add(std::move(nwid));
	if (nwid_begin == nwid_end) return root; // There is no body at all.

	if (hor_cont != nullptr && hor_cont->GetWidgetOfType(WWT_CAPTION) != nullptr && hor_cont->GetWidgetOfType(WWT_SHADEBOX) != nullptr) {
		/* If the first widget has a title bar and a shade box, silently add a shade selection widget in the tree. */
		auto shade_stack = std::make_unique<NWidgetStacked>(-1);
		*shade_select = shade_stack.get();
		/* Load the remaining parts into the shade stack. */
		shade_stack->Add(MakeNWidgets(nwid_begin, nwid_end, std::make_unique<NWidgetVertical>()));
		root->Add(std::move(shade_stack));
		return root;
	}

	/* Load the remaining parts into 'root'. */
	return MakeNWidgets(nwid_begin, nwid_end, std::move(root));
}

/**
 * Make a number of rows with button-like graphics, for enabling/disabling each company.
 * @param widget_first The first widget index to use.
 * @param widget_last The last widget index to use.
 * @param colour The colour in which to draw the button.
 * @param max_length Maximal number of company buttons in one row.
 * @param button_tooltip The tooltip-string of every button.
 * @param resizable Whether the rows are resizable.
 * @return Panel with rows of company buttons.
 */
std::unique_ptr<NWidgetBase> MakeCompanyButtonRows(WidgetID widget_first, WidgetID widget_last, Colours button_colour, int max_length, StringID button_tooltip, bool resizable)
{
	assert(max_length >= 1);
	std::unique_ptr<NWidgetVertical> vert = nullptr; // Storage for all rows.
	std::unique_ptr<NWidgetHorizontal> hor = nullptr; // Storage for buttons in one row.
	int hor_length = 0;

	Dimension sprite_size = GetSpriteSize(SPR_COMPANY_ICON, nullptr, ZOOM_LVL_OUT_4X);
	sprite_size.width  += WidgetDimensions::unscaled.matrix.Horizontal();
	sprite_size.height += WidgetDimensions::unscaled.matrix.Vertical();

	for (WidgetID widnum = widget_first; widnum <= widget_last; widnum++) {
		/* Ensure there is room in 'hor' for another button. */
		if (hor_length == max_length) {
			if (vert == nullptr) vert = std::make_unique<NWidgetVertical>();
			vert->Add(std::move(hor));
			hor = nullptr;
			hor_length = 0;
		}
		if (hor == nullptr) {
			hor = std::make_unique<NWidgetHorizontal>();
			hor_length = 0;
		}

		auto panel = std::make_unique<NWidgetBackground>(WWT_PANEL, button_colour, widnum);
		panel->SetMinimalSize(sprite_size.width, sprite_size.height);
		panel->SetFill(1, 1);
		if (resizable) panel->SetResize(1, 0);
		panel->SetDataTip(0x0, button_tooltip);
		hor->Add(std::move(panel));
		hor_length++;
	}
	if (vert == nullptr) return hor; // All buttons fit in a single row.

	if (hor_length > 0 && hor_length < max_length) {
		/* Last row is partial, add a spacer at the end to force all buttons to the left. */
		auto spc = std::make_unique<NWidgetSpacer>(sprite_size.width, sprite_size.height);
		spc->SetFill(1, 1);
		if (resizable) spc->SetResize(1, 0);
		hor->Add(std::move(spc));
	}
	if (hor != nullptr) vert->Add(std::move(hor));
	return vert;
}<|MERGE_RESOLUTION|>--- conflicted
+++ resolved
@@ -3034,108 +3034,64 @@
 
 			case WPT_RESIZE: {
 				NWidgetResizeBase *nwrb = dynamic_cast<NWidgetResizeBase *>(dest.get());
-<<<<<<< HEAD
 				if (nwrb != nullptr) {
 					assert(nwid_begin->u.xy.x >= 0 && nwid_begin->u.xy.y >= 0);
 					nwrb->SetResize(nwid_begin->u.xy.x, nwid_begin->u.xy.y);
 				}
-=======
-				if (nwrb == nullptr) [[unlikely]] throw std::runtime_error("WPT_RESIZE requires NWidgetResizeBase");
-				assert(nwid_begin->u.xy.x >= 0 && nwid_begin->u.xy.y >= 0);
-				nwrb->SetResize(nwid_begin->u.xy.x, nwid_begin->u.xy.y);
->>>>>>> 22eed961
 				break;
 			}
 
 			case WPT_MINSIZE: {
 				NWidgetResizeBase *nwrb = dynamic_cast<NWidgetResizeBase *>(dest.get());
-<<<<<<< HEAD
 				if (nwrb != nullptr) {
 					assert(nwid_begin->u.xy.x >= 0 && nwid_begin->u.xy.y >= 0);
 					nwrb->SetMinimalSize(nwid_begin->u.xy.x, nwid_begin->u.xy.y);
 				}
-=======
-				if (nwrb == nullptr) [[unlikely]] throw std::runtime_error("WPT_MINSIZE requires NWidgetResizeBase");
-				assert(nwid_begin->u.xy.x >= 0 && nwid_begin->u.xy.y >= 0);
-				nwrb->SetMinimalSize(nwid_begin->u.xy.x, nwid_begin->u.xy.y);
->>>>>>> 22eed961
 				break;
 			}
 
 			case WPT_MINTEXTLINES: {
 				NWidgetResizeBase *nwrb = dynamic_cast<NWidgetResizeBase *>(dest.get());
-<<<<<<< HEAD
 				if (nwrb != nullptr) {
 					assert(nwid_begin->u.text_lines.size >= FS_BEGIN && nwid_begin->u.text_lines.size < FS_END);
 					nwrb->SetMinimalTextLines(nwid_begin->u.text_lines.lines, nwid_begin->u.text_lines.spacing, nwid_begin->u.text_lines.size);
 				}
-=======
-				if (nwrb == nullptr) [[unlikely]] throw std::runtime_error("WPT_MINTEXTLINES requires NWidgetResizeBase");
-				assert(nwid_begin->u.text_lines.size >= FS_BEGIN && nwid_begin->u.text_lines.size < FS_END);
-				nwrb->SetMinimalTextLines(nwid_begin->u.text_lines.lines, nwid_begin->u.text_lines.spacing, nwid_begin->u.text_lines.size);
->>>>>>> 22eed961
 				break;
 			}
 
 			case WPT_TEXTSTYLE: {
 				NWidgetCore *nwc = dynamic_cast<NWidgetCore *>(dest.get());
-<<<<<<< HEAD
 				if (nwc != nullptr) {
 					nwc->SetTextStyle(nwid_begin->u.text_style.colour, nwid_begin->u.text_style.size);
 				}
-=======
-				if (nwc == nullptr) [[unlikely]] throw std::runtime_error("WPT_TEXTSTYLE requires NWidgetCore");
-				nwc->SetTextStyle(nwid_begin->u.text_style.colour, nwid_begin->u.text_style.size);
->>>>>>> 22eed961
 				break;
 			}
 
 			case WPT_ALIGNMENT: {
 				NWidgetCore *nwc = dynamic_cast<NWidgetCore *>(dest.get());
-<<<<<<< HEAD
 				if (nwc != nullptr) {
 					nwc->SetAlignment(nwid_begin->u.align.align);
 				}
-=======
-				if (nwc == nullptr) [[unlikely]] throw std::runtime_error("WPT_ALIGNMENT requires NWidgetCore");
-				nwc->SetAlignment(nwid_begin->u.align.align);
->>>>>>> 22eed961
 				break;
 			}
 
 			case WPT_FILL: {
 				NWidgetResizeBase *nwrb = dynamic_cast<NWidgetResizeBase *>(dest.get());
-<<<<<<< HEAD
 				if (nwrb != nullptr) nwrb->SetFill(nwid_begin->u.xy.x, nwid_begin->u.xy.y);
-=======
-				if (nwrb == nullptr) [[unlikely]] throw std::runtime_error("WPT_FILL requires NWidgetResizeBase");
-				nwrb->SetFill(nwid_begin->u.xy.x, nwid_begin->u.xy.y);
->>>>>>> 22eed961
 				break;
 			}
 
 			case WPT_DATATIP: {
 				NWidgetCore *nwc = dynamic_cast<NWidgetCore *>(dest.get());
-<<<<<<< HEAD
 				if (nwc != nullptr) {
 					nwc->widget_data = nwid_begin->u.data_tip.data;
 					nwc->tool_tip = nwid_begin->u.data_tip.tooltip;
 				}
-=======
-				if (nwc == nullptr) [[unlikely]] throw std::runtime_error("WPT_DATATIP requires NWidgetCore");
-				nwc->widget_data = nwid_begin->u.data_tip.data;
-				nwc->tool_tip = nwid_begin->u.data_tip.tooltip;
->>>>>>> 22eed961
 				break;
 			}
 
 			case WPT_PADDING:
-<<<<<<< HEAD
 				if (dest != nullptr) dest->SetPadding(nwid_begin->u.padding);
-=======
-				if (dest == nullptr) [[unlikely]] throw std::runtime_error("WPT_PADDING requires NWidgetBase");
-				dest->SetPadding(nwid_begin->u.padding);
->>>>>>> 22eed961
 				break;
 
 			case WPT_PIPSPACE: {
@@ -3144,11 +3100,6 @@
 
 				NWidgetBackground *nwb = dynamic_cast<NWidgetBackground *>(dest.get());
 				if (nwb != nullptr) nwb->SetPIP(nwid_begin->u.pip.pre, nwid_begin->u.pip.inter, nwid_begin->u.pip.post);
-<<<<<<< HEAD
-=======
-
-				if (nwc == nullptr && nwb == nullptr) [[unlikely]] throw std::runtime_error("WPT_PIPSPACE requires NWidgetPIPContainer or NWidgetBackground");
->>>>>>> 22eed961
 				break;
 			}
 
@@ -3165,14 +3116,9 @@
 
 			case WPT_SCROLLBAR: {
 				NWidgetCore *nwc = dynamic_cast<NWidgetCore *>(dest.get());
-<<<<<<< HEAD
 				if (nwc != nullptr) {
 					nwc->scrollbar_index = nwid_begin->u.widget.index;
 				}
-=======
-				if (nwc == nullptr) [[unlikely]] throw std::runtime_error("WPT_SCROLLBAR requires NWidgetCore");
-				nwc->scrollbar_index = nwid_begin->u.widget.index;
->>>>>>> 22eed961
 				break;
 			}
 
