--- conflicted
+++ resolved
@@ -2389,7 +2389,6 @@
  */
 void NWidgetViewport::UpdateViewportCoordinates(Window *w)
 {
-<<<<<<< HEAD
 	Viewport *vp = w->viewport;
 	if (vp != nullptr) {
 		vp->left = w->left + this->pos_x;
@@ -2401,18 +2400,6 @@
 		vp->virtual_height = ScaleByZoom(vp->height, vp->zoom);
 		UpdateViewportSizeZoom(vp);
 	}
-=======
-	if (w->viewport == nullptr) return;
-
-	Viewport &vp = *w->viewport;
-	vp.left = w->left + this->pos_x;
-	vp.top  = w->top + this->pos_y;
-	vp.width  = this->current_x;
-	vp.height = this->current_y;
-
-	vp.virtual_width  = ScaleByZoom(vp.width, vp.zoom);
-	vp.virtual_height = ScaleByZoom(vp.height, vp.zoom);
->>>>>>> 786893a8
 }
 
 /**
