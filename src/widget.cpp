--- conflicted
+++ resolved
@@ -1886,16 +1886,12 @@
 	return nullptr;
 }
 
-<<<<<<< HEAD
 void NWidgetSpacer::FillDirtyWidgets(std::vector<NWidgetBase *> &dirty_widgets)
 {
 	/* Spacer widget never need repainting. */
 }
 
-NWidgetMatrix::NWidgetMatrix(Colours colour, WidgetID index) : NWidgetPIPContainer(NWID_MATRIX, NC_EQUALSIZE), index(index), clicked(-1), count(-1)
-=======
 NWidgetMatrix::NWidgetMatrix(Colours colour, WidgetID index) : NWidgetPIPContainer(NWID_MATRIX, NWidContainerFlag::EqualSize), index(index), clicked(-1), count(-1)
->>>>>>> 8ca03a37
 {
 	this->colour = colour;
 }
@@ -2378,16 +2374,7 @@
 		w->DrawViewport(this->disp_flags);
 		_transparency_opt = to_backup;
 	} else {
-<<<<<<< HEAD
 		w->DrawViewport(this->disp_flags);
-=======
-		w->DrawViewport();
-	}
-
-	/* Optionally shade the viewport. */
-	if (this->disp_flags.Any({NWidgetDisplayFlag::ShadeGrey, NWidgetDisplayFlag::ShadeDimmed})) {
-		GfxFillRect(this->GetCurrentRect(), this->disp_flags.Test(NWidgetDisplayFlag::ShadeDimmed) ? PALETTE_TO_TRANSPARENT : PALETTE_NEWSPAPER, FILLRECT_RECOLOUR);
->>>>>>> 8ca03a37
 	}
 
 	DrawOutline(w, this);
