/*
 * This file is part of OpenTTD.
 * OpenTTD is free software; you can redistribute it and/or modify it under the terms of the GNU General Public License as published by the Free Software Foundation, version 2.
 * OpenTTD is distributed in the hope that it will be useful, but WITHOUT ANY WARRANTY; without even the implied warranty of MERCHANTABILITY or FITNESS FOR A PARTICULAR PURPOSE.
 * See the GNU General Public License for more details. You should have received a copy of the GNU General Public License along with OpenTTD. If not, see <http://www.gnu.org/licenses/>.
 */

/** @file widget.cpp Handling of the default/simple widgets. */

#include "stdafx.h"
#include "core/backup_type.hpp"
#include "company_func.h"
#include "window_gui.h"
#include "viewport_func.h"
#include "zoom_func.h"
#include "strings_func.h"
#include "transparency.h"
#include "core/geometry_func.hpp"
#include "settings_type.h"
#include "querystring_gui.h"

#include "table/sprites.h"
#include "table/strings.h"
#include "table/string_colours.h"

#include <stdexcept>
#include <numeric>

#include "safeguards.h"

WidgetDimensions WidgetDimensions::scaled = {};

/**
 * Scale a RectPadding to GUI zoom level.
 * @param r RectPadding at ZOOM_BASE (traditional "normal" interface size).
 * @return RectPadding at #ZOOM_LVL_GUI (current interface size).
 */
static inline RectPadding ScaleGUITrad(const RectPadding &r)
{
	return {(uint8_t)ScaleGUITrad(r.left), (uint8_t)ScaleGUITrad(r.top), (uint8_t)ScaleGUITrad(r.right), (uint8_t)ScaleGUITrad(r.bottom)};
}

/**
 * Scale a Dimension to GUI zoom level.
 * @param d Dimension at ZOOM_BASE (traditional "normal" interface size).
 * @return Dimension at #ZOOM_LVL_GUI (current interface size).
 */
static inline Dimension ScaleGUITrad(const Dimension &dim)
{
	return {(uint)ScaleGUITrad(dim.width), (uint)ScaleGUITrad(dim.height)};
}

/**
 * Scale sprite size for GUI.
 * Offset is ignored.
 */
Dimension GetScaledSpriteSize(SpriteID sprid)
{
	Point offset;
	Dimension d = GetSpriteSize(sprid, &offset, ZOOM_LVL_NORMAL);
	d.width  -= offset.x;
	d.height -= offset.y;
	return ScaleGUITrad(d);
}

/**
 * Set up pre-scaled versions of Widget Dimensions.
 */
void SetupWidgetDimensions()
{
	WidgetDimensions::scaled.imgbtn       = ScaleGUITrad(WidgetDimensions::unscaled.imgbtn);
	WidgetDimensions::scaled.inset        = ScaleGUITrad(WidgetDimensions::unscaled.inset);
	WidgetDimensions::scaled.vscrollbar   = ScaleGUITrad(WidgetDimensions::unscaled.vscrollbar);
	WidgetDimensions::scaled.hscrollbar   = ScaleGUITrad(WidgetDimensions::unscaled.hscrollbar);
	if (_settings_client.gui.scale_bevels) {
		WidgetDimensions::scaled.bevel    = ScaleGUITrad(WidgetDimensions::unscaled.bevel);
	} else {
		WidgetDimensions::scaled.bevel    = WidgetDimensions::unscaled.bevel;
	}
	WidgetDimensions::scaled.fullbevel    = ScaleGUITrad(WidgetDimensions::unscaled.fullbevel);
	WidgetDimensions::scaled.framerect    = ScaleGUITrad(WidgetDimensions::unscaled.framerect);
	WidgetDimensions::scaled.frametext    = ScaleGUITrad(WidgetDimensions::unscaled.frametext);
	WidgetDimensions::scaled.matrix       = ScaleGUITrad(WidgetDimensions::unscaled.matrix);
	WidgetDimensions::scaled.shadebox     = ScaleGUITrad(WidgetDimensions::unscaled.shadebox);
	WidgetDimensions::scaled.stickybox    = ScaleGUITrad(WidgetDimensions::unscaled.stickybox);
	WidgetDimensions::scaled.debugbox     = ScaleGUITrad(WidgetDimensions::unscaled.debugbox);
	WidgetDimensions::scaled.defsizebox   = ScaleGUITrad(WidgetDimensions::unscaled.defsizebox);
	WidgetDimensions::scaled.resizebox    = ScaleGUITrad(WidgetDimensions::unscaled.resizebox);
	WidgetDimensions::scaled.closebox     = ScaleGUITrad(WidgetDimensions::unscaled.closebox);
	WidgetDimensions::scaled.captiontext  = ScaleGUITrad(WidgetDimensions::unscaled.captiontext);
	WidgetDimensions::scaled.dropdowntext = ScaleGUITrad(WidgetDimensions::unscaled.dropdowntext);
	WidgetDimensions::scaled.dropdownlist = ScaleGUITrad(WidgetDimensions::unscaled.dropdownlist);
	WidgetDimensions::scaled.modalpopup   = ScaleGUITrad(WidgetDimensions::unscaled.modalpopup);

	WidgetDimensions::scaled.vsep_normal  = ScaleGUITrad(WidgetDimensions::unscaled.vsep_normal);
	WidgetDimensions::scaled.vsep_wide    = ScaleGUITrad(WidgetDimensions::unscaled.vsep_wide);
	WidgetDimensions::scaled.hsep_normal  = ScaleGUITrad(WidgetDimensions::unscaled.hsep_normal);
	WidgetDimensions::scaled.hsep_wide    = ScaleGUITrad(WidgetDimensions::unscaled.hsep_wide);
	WidgetDimensions::scaled.hsep_indent  = ScaleGUITrad(WidgetDimensions::unscaled.hsep_indent);
}

/**
 * Calculate x and y coordinates for an aligned object within a window.
 * @param r     Rectangle of the widget to be drawn in.
 * @param d     Dimension of the object to be drawn.
 * @param align Alignment of the object.
 * @return A point containing the position at which to draw.
 */
static inline Point GetAlignedPosition(const Rect &r, const Dimension &d, StringAlignment align)
{
	Point p;
	/* In case we have a RTL language we swap the alignment. */
	if (!(align & SA_FORCE) && _current_text_dir == TD_RTL && (align & SA_HOR_MASK) != SA_HOR_CENTER) align ^= SA_RIGHT;
	switch (align & SA_HOR_MASK) {
		case SA_LEFT:       p.x = r.left; break;
		case SA_HOR_CENTER: p.x = CenterBounds(r.left, r.right, d.width); break;
		case SA_RIGHT:      p.x = r.right + 1 - d.width; break;
		default: NOT_REACHED();
	}
	switch (align & SA_VERT_MASK) {
		case SA_TOP:         p.y = r.top; break;
		case SA_VERT_CENTER: p.y = CenterBounds(r.top, r.bottom, d.height); break;
		case SA_BOTTOM:      p.y = r.bottom + 1 - d.height; break;
		default: NOT_REACHED();
	}
	return p;
}

/**
 * Compute the vertical position of the draggable part of scrollbar
 * @param sb     Scrollbar list data
 * @param top    Top position of the scrollbar (top position of the up-button)
 * @param bottom Bottom position of the scrollbar (bottom position of the down-button)
 * @param horizontal Whether the scrollbar is horizontal or not
 * @return A Point, with x containing the top coordinate of the draggable part, and
 *                       y containing the bottom coordinate of the draggable part
 */
static Point HandleScrollbarHittest(const Scrollbar *sb, int top, int bottom, bool horizontal)
{
	/* Base for reversion */
	int rev_base = top + bottom;
	int button_size;
	if (horizontal) {
		button_size = NWidgetScrollbar::GetHorizontalDimension().width;
	} else {
		button_size = NWidgetScrollbar::GetVerticalDimension().height;
	}
	top += button_size;    // top    points to just below the up-button
	bottom -= button_size; // bottom points to top of the down-button

	int count = sb->GetCount();
	int cap = sb->GetCapacity();

	if (count > cap) {
		int height = (bottom - top);
		int slider_height = std::max(button_size, cap * height / count);
		height -= slider_height;

		top += height * sb->GetPosition() / (count - cap);
		bottom = top + slider_height;
	}

	Point pt;
	if (horizontal && _current_text_dir == TD_RTL) {
		pt.x = rev_base - bottom;
		pt.y = rev_base - top;
	} else {
		pt.x = top;
		pt.y = bottom;
	}
	return pt;
}

/**
 * Compute new position of the scrollbar after a click and updates the window flags.
 * @param w   Window on which a scroll was performed.
 * @param sb  Scrollbar
 * @param mi  Minimum coordinate of the scroll bar.
 * @param ma  Maximum coordinate of the scroll bar.
 * @param x   The X coordinate of the mouse click.
 * @param y   The Y coordinate of the mouse click.
 */
static void ScrollbarClickPositioning(Window *w, NWidgetScrollbar *sb, int x, int y, int mi, int ma)
{
	int pos;
	int button_size;
	bool rtl = false;
	bool changed = false;

	if (sb->type == NWID_HSCROLLBAR) {
		pos = x;
		rtl = _current_text_dir == TD_RTL;
		button_size = NWidgetScrollbar::GetHorizontalDimension().width;
	} else {
		pos = y;
		button_size = NWidgetScrollbar::GetVerticalDimension().height;
	}
	if (pos < mi + button_size) {
		/* Pressing the upper button? */
		SetBit(sb->disp_flags, NDB_SCROLLBAR_UP);
		if (_scroller_click_timeout <= 1) {
			_scroller_click_timeout = 3;
			changed = sb->UpdatePosition(rtl ? 1 : -1);
		}
		w->mouse_capture_widget = sb->index;
	} else if (pos >= ma - button_size) {
		/* Pressing the lower button? */
		SetBit(sb->disp_flags, NDB_SCROLLBAR_DOWN);

		if (_scroller_click_timeout <= 1) {
			_scroller_click_timeout = 3;
			changed = sb->UpdatePosition(rtl ? -1 : 1);
		}
		w->mouse_capture_widget = sb->index;
	} else {
		Point pt = HandleScrollbarHittest(sb, mi, ma, sb->type == NWID_HSCROLLBAR);

		if (pos < pt.x) {
			changed = sb->UpdatePosition(rtl ? 1 : -1, Scrollbar::SS_BIG);
		} else if (pos > pt.y) {
			changed = sb->UpdatePosition(rtl ? -1 : 1, Scrollbar::SS_BIG);
		} else {
			_scrollbar_start_pos = pt.x - mi - button_size;
			_scrollbar_size = ma - mi - button_size * 2 - (pt.y - pt.x);
			w->mouse_capture_widget = sb->index;
			_cursorpos_drag_start = _cursor.pos;
		}
	}

	if (changed) {
		/* Position changed so refresh the window */
		w->SetDirty();
	} else {
		/* No change so only refresh this scrollbar */
		sb->SetDirty(w);
	}
}

/**
 * Special handling for the scrollbar widget type.
 * Handles the special scrolling buttons and other scrolling.
 * @param w Window on which a scroll was performed.
 * @param nw Pointer to the scrollbar widget.
 * @param x The X coordinate of the mouse click.
 * @param y The Y coordinate of the mouse click.
 */
void ScrollbarClickHandler(Window *w, NWidgetCore *nw, int x, int y)
{
	int mi, ma;

	if (nw->type == NWID_HSCROLLBAR) {
		mi = nw->pos_x;
		ma = nw->pos_x + nw->current_x;
	} else {
		mi = nw->pos_y;
		ma = nw->pos_y + nw->current_y;
	}
	NWidgetScrollbar *scrollbar = dynamic_cast<NWidgetScrollbar*>(nw);
	assert(scrollbar != nullptr);
	ScrollbarClickPositioning(w, scrollbar, x, y, mi, ma);
}

/**
 * Returns the index for the widget located at the given position
 * relative to the window. It includes all widget-corner pixels as well.
 * @param *w Window to look inside
 * @param  x The Window client X coordinate
 * @param  y The Window client y coordinate
 * @return A widget index, or -1 if no widget was found.
 */
WidgetID GetWidgetFromPos(const Window *w, int x, int y)
{
	NWidgetCore *nw = w->nested_root->GetWidgetFromPos(x, y);
	return (nw != nullptr) ? nw->index : -1;
}

/**
 * Draw frame rectangle.
 * @param left   Left edge of the frame
 * @param top    Top edge of the frame
 * @param right  Right edge of the frame
 * @param bottom Bottom edge of the frame
 * @param colour Colour table to use. @see Colours
 * @param flags  Flags controlling how to draw the frame. @see FrameFlags
 */
void DrawFrameRect(int left, int top, int right, int bottom, Colours colour, FrameFlags flags)
{
	if (flags & FR_TRANSPARENT) {
		GfxFillRect(left, top, right, bottom, PALETTE_TO_TRANSPARENT, FILLRECT_RECOLOUR);
	} else {
		assert(colour < COLOUR_END);

		const uint dark         = GetColourGradient(colour, SHADE_DARK);
		const uint medium_dark  = GetColourGradient(colour, SHADE_LIGHT);
		const uint medium_light = GetColourGradient(colour, SHADE_LIGHTER);
		const uint light        = GetColourGradient(colour, SHADE_LIGHTEST);
		uint interior;

		Rect outer = {left, top, right, bottom};                   // Outside rectangle
		Rect inner = outer.Shrink(WidgetDimensions::scaled.bevel); // Inside rectangle

		if (flags & FR_LOWERED) {
			GfxFillRect(outer.left,      outer.top,        inner.left - 1,  outer.bottom, dark);   // Left
			GfxFillRect(inner.left,      outer.top,        outer.right,     inner.top - 1, dark);  // Top
			GfxFillRect(inner.right + 1, inner.top,        outer.right,     inner.bottom,  light); // Right
			GfxFillRect(inner.left,      inner.bottom + 1, outer.right,     outer.bottom, light);  // Bottom
			interior = (flags & FR_DARKENED ? medium_dark : medium_light);
		} else {
			GfxFillRect(outer.left,      outer.top,        inner.left - 1, inner.bottom,  light); // Left
			GfxFillRect(inner.left,      outer.top,        inner.right,    inner.top - 1, light); // Top
			GfxFillRect(inner.right + 1, outer.top,        outer.right,    inner.bottom,  dark);  // Right
			GfxFillRect(outer.left,      inner.bottom + 1, outer.right,    outer.bottom, dark);   // Bottom
			interior = medium_dark;
		}
		if (!(flags & FR_BORDERONLY)) {
			GfxFillRect(inner.left,  inner.top, inner.right, inner.bottom, interior); // Inner
		}
	}
}

void DrawSpriteIgnorePadding(SpriteID img, PaletteID pal, const Rect &r, StringAlignment align)
{
	Point offset;
	Dimension d = GetSpriteSize(img, &offset);
	d.width  -= offset.x;
	d.height -= offset.y;

	Point p = GetAlignedPosition(r, d, align);
	DrawSprite(img, pal, p.x - offset.x, p.y - offset.y);
}

/**
 * Draw an image button.
 * @param r       Rectangle of the button.
 * @param type    Widget type (#WWT_IMGBTN or #WWT_IMGBTN_2).
 * @param colour  Colour of the button.
 * @param clicked Button is clicked.
 * @param img     Sprite to draw.
 * @param align   Alignment of the sprite.
 */
static inline void DrawImageButtons(const Rect &r, WidgetType type, Colours colour, bool clicked, SpriteID img, StringAlignment align)
{
	assert(img != 0);
	DrawFrameRect(r.left, r.top, r.right, r.bottom, colour, (clicked) ? FR_LOWERED : FR_NONE);

	if ((type & WWT_MASK) == WWT_IMGBTN_2 && clicked) img++; // Show different image when clicked for #WWT_IMGBTN_2.
	DrawSpriteIgnorePadding(img, PAL_NONE, r, align);
}

/**
 * Draw the label-part of a widget.
 * @param r       Rectangle of the label background.
 * @param type    Widget type (#WWT_TEXTBTN, #WWT_TEXTBTN_2, or #WWT_LABEL).
 * @param clicked Label is clicked.
 * @param colour  Colour of the text.
 * @param str     Text to draw.
 * @param align   Alignment of the text.
 * @param fs      Font size of the text.
 */
static inline void DrawLabel(const Rect &r, WidgetType type, bool clicked, TextColour colour, StringID str, StringAlignment align, FontSize fs)
{
	if (str == STR_NULL) return;
	if ((type & WWT_MASK) == WWT_TEXTBTN_2 && clicked) str++;
	Dimension d = GetStringBoundingBox(str, fs);
	Point p = GetAlignedPosition(r, d, align);
	DrawString(r.left, r.right, p.y, str, colour, align, false, fs);
}

/**
 * Draw text.
 * @param r      Rectangle of the background.
 * @param colour Colour of the text.
 * @param str    Text to draw.
 * @param align  Alignment of the text.
 * @param fs     Font size of the text.
 */
static inline void DrawText(const Rect &r, TextColour colour, StringID str, StringAlignment align, FontSize fs)
{
	Dimension d = GetStringBoundingBox(str, fs);
	Point p = GetAlignedPosition(r, d, align);
	if (str != STR_NULL) DrawString(r.left, r.right, p.y, str, colour, align, false, fs);
}

/**
 * Draw an inset widget.
 * @param r           Rectangle of the background.
 * @param colour      Colour of the inset.
 * @param text_colour Colour of the text.
 * @param str         Text to draw.
 * @param align       Alignment of the text.
 * @param fs          Font size of the text.
 */
static inline void DrawInset(const Rect &r, Colours colour, TextColour text_colour, StringID str, StringAlignment align, FontSize fs)
{
	DrawFrameRect(r.left, r.top, r.right, r.bottom, colour, FR_LOWERED | FR_DARKENED);
	if (str != STR_NULL) DrawString(r.Shrink(WidgetDimensions::scaled.inset), str, text_colour, align, false, fs);
}

/**
 * Draw a matrix widget.
 * @param r       Rectangle of the matrix background.
 * @param colour  Colour of the background.
 * @param clicked Matrix is rendered lowered.
 * @param num_columns The number of columns in the matrix.
 * @param num_rows The number of rows in the matrix.
 * @param resize_x Matrix resize unit size.
 * @param resize_y Matrix resize unit size.
 */
static inline void DrawMatrix(const Rect &r, Colours colour, bool clicked, uint32_t num_columns, uint32_t num_rows, uint resize_x, uint resize_y)
{
	DrawFrameRect(r.left, r.top, r.right, r.bottom, colour, (clicked) ? FR_LOWERED : FR_NONE);

	int column_width; // Width of a single column in the matrix.
	if (num_columns == 0) {
		column_width = resize_x;
		num_columns = r.Width() / column_width;
	} else {
		column_width = r.Width() / num_columns;
	}

	int row_height; // Height of a single row in the matrix.
	if (num_rows == 0) {
		row_height = resize_y;
		num_rows = r.Height() / row_height;
	} else {
		row_height = r.Height() / num_rows;
	}

	int col = GetColourGradient(colour, SHADE_LIGHTER);

	int x = r.left;
	for (int ctr = num_columns; ctr > 1; ctr--) {
		x += column_width;
		GfxFillRect(x, r.top + WidgetDimensions::scaled.bevel.top, x + WidgetDimensions::scaled.bevel.left - 1, r.bottom - WidgetDimensions::scaled.bevel.bottom, col);
	}

	x = r.top;
	for (int ctr = num_rows; ctr > 1; ctr--) {
		x += row_height;
		GfxFillRect(r.left + WidgetDimensions::scaled.bevel.left, x, r.right - WidgetDimensions::scaled.bevel.right, x + WidgetDimensions::scaled.bevel.top - 1, col);
	}

	col = GetColourGradient(colour, SHADE_NORMAL);

	x = r.left - 1;
	for (int ctr = num_columns; ctr > 1; ctr--) {
		x += column_width;
		GfxFillRect(x - WidgetDimensions::scaled.bevel.right + 1, r.top + WidgetDimensions::scaled.bevel.top, x, r.bottom - WidgetDimensions::scaled.bevel.bottom, col);
	}

	x = r.top - 1;
	for (int ctr = num_rows; ctr > 1; ctr--) {
		x += row_height;
		GfxFillRect(r.left + WidgetDimensions::scaled.bevel.left, x - WidgetDimensions::scaled.bevel.bottom + 1, r.right - WidgetDimensions::scaled.bevel.right, x, col);
	}
}

/**
 * Draw a vertical scrollbar.
 * @param r            Rectangle of the scrollbar widget.
 * @param colour       Colour of the scrollbar widget.
 * @param up_clicked   Up-arrow is clicked.
 * @param bar_dragged  Bar is dragged.
 * @param down_clicked Down-arrow is clicked.
 * @param scrollbar    Scrollbar size, offset, and capacity information.
 */
static inline void DrawVerticalScrollbar(const Rect &r, Colours colour, bool up_clicked, bool bar_dragged, bool down_clicked, const Scrollbar *scrollbar)
{
	int height = NWidgetScrollbar::GetVerticalDimension().height;

	/* draw up/down buttons */
	DrawImageButtons(r.WithHeight(height, false),  NWID_VSCROLLBAR, colour, up_clicked,   SPR_ARROW_UP,   SA_CENTER);
	DrawImageButtons(r.WithHeight(height, true),   NWID_VSCROLLBAR, colour, down_clicked, SPR_ARROW_DOWN, SA_CENTER);

	int c1 = GetColourGradient(colour, SHADE_DARK);
	int c2 = GetColourGradient(colour, SHADE_LIGHTEST);

	/* draw "shaded" background */
	GfxFillRect(r.left, r.top + height, r.right, r.bottom - height, c2);
	GfxFillRect(r.left, r.top + height, r.right, r.bottom - height, c1, FILLRECT_CHECKER);

	/* track positions. These fractions are based on original 1x dimensions, but scale better. */
	int left  = r.left + r.Width() * 3 / 11; /*  left track is positioned 3/11ths from the left */
	int right = r.left + r.Width() * 8 / 11; /* right track is positioned 8/11ths from the left */
	const uint8_t bl = WidgetDimensions::scaled.bevel.left;
	const uint8_t br = WidgetDimensions::scaled.bevel.right;

	/* draw shaded lines */
	GfxFillRect(left - bl,  r.top + height, left       - 1, r.bottom - height, c1);
	GfxFillRect(left,       r.top + height, left + br  - 1, r.bottom - height, c2);
	GfxFillRect(right - bl, r.top + height, right      - 1, r.bottom - height, c1);
	GfxFillRect(right,      r.top + height, right + br - 1, r.bottom - height, c2);

	Point pt = HandleScrollbarHittest(scrollbar, r.top, r.bottom, false);
	DrawFrameRect(r.left, pt.x, r.right, pt.y, colour, bar_dragged ? FR_LOWERED : FR_NONE);
}

/**
 * Draw a horizontal scrollbar.
 * @param r             Rectangle of the scrollbar widget.
 * @param colour        Colour of the scrollbar widget.
 * @param left_clicked  Left-arrow is clicked.
 * @param bar_dragged   Bar is dragged.
 * @param right_clicked Right-arrow is clicked.
 * @param scrollbar     Scrollbar size, offset, and capacity information.
 */
static inline void DrawHorizontalScrollbar(const Rect &r, Colours colour, bool left_clicked, bool bar_dragged, bool right_clicked, const Scrollbar *scrollbar)
{
	int width = NWidgetScrollbar::GetHorizontalDimension().width;

	DrawImageButtons(r.WithWidth(width, false), NWID_HSCROLLBAR, colour, left_clicked,  SPR_ARROW_LEFT,  SA_CENTER);
	DrawImageButtons(r.WithWidth(width, true),  NWID_HSCROLLBAR, colour, right_clicked, SPR_ARROW_RIGHT, SA_CENTER);

	int c1 = GetColourGradient(colour, SHADE_DARK);
	int c2 = GetColourGradient(colour, SHADE_LIGHTEST);

	/* draw "shaded" background */
	GfxFillRect(r.left + width, r.top, r.right - width, r.bottom, c2);
	GfxFillRect(r.left + width, r.top, r.right - width, r.bottom, c1, FILLRECT_CHECKER);

	/* track positions. These fractions are based on original 1x dimensions, but scale better. */
	int top    = r.top + r.Height() * 3 / 11; /*    top track is positioned 3/11ths from the top */
	int bottom = r.top + r.Height() * 8 / 11; /* bottom track is positioned 8/11ths from the top */
	const uint8_t bt = WidgetDimensions::scaled.bevel.top;
	const uint8_t bb = WidgetDimensions::scaled.bevel.bottom;

	/* draw shaded lines */
	GfxFillRect(r.left + width, top - bt,    r.right - width, top         - 1, c1);
	GfxFillRect(r.left + width, top,         r.right - width, top + bb    - 1, c2);
	GfxFillRect(r.left + width, bottom - bt, r.right - width, bottom      - 1, c1);
	GfxFillRect(r.left + width, bottom,      r.right - width, bottom + bb - 1, c2);

	/* draw actual scrollbar */
	Point pt = HandleScrollbarHittest(scrollbar, r.left, r.right, true);
	DrawFrameRect(pt.x, r.top, pt.y, r.bottom, colour, bar_dragged ? FR_LOWERED : FR_NONE);
}

/**
 * Draw a frame widget.
 * @param r           Rectangle of the frame.
 * @param colour      Colour of the frame.
 * @param text_colour Colour of the text.
 * @param str         Text of the frame.
 * @param align       Alignment of the text in the frame.
 * @param fs          Font size of the text.
 */
static inline void DrawFrame(const Rect &r, Colours colour, TextColour text_colour, StringID str, StringAlignment align, FontSize fs)
{
	int x2 = r.left; // by default the left side is the left side of the widget

	if (str != STR_NULL) x2 = DrawString(r.left + WidgetDimensions::scaled.frametext.left, r.right - WidgetDimensions::scaled.frametext.right, r.top, str, text_colour, align, false, fs);

	int c1 = GetColourGradient(colour, SHADE_DARK);
	int c2 = GetColourGradient(colour, SHADE_LIGHTEST);

	/* If the frame has text, adjust the top bar to fit half-way through */
	Rect inner = r.Shrink(ScaleGUITrad(1));
	if (str != STR_NULL) inner.top = r.top + GetCharacterHeight(FS_NORMAL) / 2;

	Rect outer  = inner.Expand(WidgetDimensions::scaled.bevel);
	Rect inside = inner.Shrink(WidgetDimensions::scaled.bevel);

	if (_current_text_dir == TD_LTR) {
		/* Line from upper left corner to start of text */
		GfxFillRect(outer.left, outer.top, r.left + WidgetDimensions::scaled.frametext.left - WidgetDimensions::scaled.bevel.left - 1, inner.top  - 1, c1);
		GfxFillRect(inner.left, inner.top, r.left + WidgetDimensions::scaled.frametext.left - WidgetDimensions::scaled.bevel.left - 1, inside.top - 1, c2);

		/* Line from end of text to upper right corner */
		GfxFillRect(x2 + WidgetDimensions::scaled.bevel.right, outer.top, inner.right,  inner.top  - 1, c1);
		GfxFillRect(x2 + WidgetDimensions::scaled.bevel.right, inner.top, inside.right, inside.top - 1, c2);
	} else {
		/* Line from upper left corner to start of text */
		GfxFillRect(outer.left, outer.top, x2 - WidgetDimensions::scaled.bevel.left - 1, inner.top  - 1, c1);
		GfxFillRect(inner.left, inner.top, x2 - WidgetDimensions::scaled.bevel.left - 1, inside.top - 1, c2);

		/* Line from end of text to upper right corner */
		GfxFillRect(r.right - WidgetDimensions::scaled.frametext.right + WidgetDimensions::scaled.bevel.right, outer.top, inner.right,  inner.top  - 1, c1);
		GfxFillRect(r.right - WidgetDimensions::scaled.frametext.right + WidgetDimensions::scaled.bevel.right, inner.top, inside.right, inside.top - 1, c2);
	}

	/* Line from upper left corner to bottom left corner */
	GfxFillRect(outer.left, inner.top,  inner.left  - 1, inner.bottom,  c1);
	GfxFillRect(inner.left, inside.top, inside.left - 1, inside.bottom, c2);

	/* Line from upper right corner to bottom right corner */
	GfxFillRect(inside.right + 1, inner.top, inner.right, inside.bottom, c1);
	GfxFillRect(inner.right  + 1, outer.top, outer.right, inner.bottom,  c2);

	/* Line from bottom left corner to bottom right corner */
	GfxFillRect(inner.left, inside.bottom + 1, inner.right, inner.bottom, c1);
	GfxFillRect(outer.left, inner.bottom  + 1, outer.right, outer.bottom, c2);
}

/**
 * Draw a shade box.
 * @param r       Rectangle of the box.
 * @param colour  Colour of the shade box.
 * @param clicked Box is lowered.
 */
static inline void DrawShadeBox(const Rect &r, Colours colour, bool clicked)
{
	DrawImageButtons(r, WWT_SHADEBOX, colour, clicked, clicked ? SPR_WINDOW_SHADE: SPR_WINDOW_UNSHADE, SA_CENTER);
}

/**
 * Draw a sticky box.
 * @param r       Rectangle of the box.
 * @param colour  Colour of the sticky box.
 * @param clicked Box is lowered.
 */
static inline void DrawStickyBox(const Rect &r, Colours colour, bool clicked)
{
	DrawImageButtons(r, WWT_STICKYBOX, colour, clicked, clicked ? SPR_PIN_UP : SPR_PIN_DOWN, SA_CENTER);
}

/**
 * Draw a defsize box.
 * @param r       Rectangle of the box.
 * @param colour  Colour of the defsize box.
 * @param clicked Box is lowered.
 */
static inline void DrawDefSizeBox(const Rect &r, Colours colour, bool clicked)
{
	DrawImageButtons(r, WWT_DEFSIZEBOX, colour, clicked, SPR_WINDOW_DEFSIZE, SA_CENTER);
}

/**
 * Draw a NewGRF debug box.
 * @param r       Rectangle of the box.
 * @param colour  Colour of the debug box.
 * @param clicked Box is lowered.
 */
static inline void DrawDebugBox(const Rect &r, Colours colour, bool clicked)
{
	DrawImageButtons(r, WWT_DEBUGBOX, colour, clicked, SPR_WINDOW_DEBUG, SA_CENTER);
}

/**
 * Draw a resize box.
 * @param r       Rectangle of the box.
 * @param colour  Colour of the resize box.
 * @param at_left Resize box is at left-side of the window,
 * @param clicked Box is lowered.
 * @param bevel   Draw bevel iff set.
 */
static inline void DrawResizeBox(const Rect &r, Colours colour, bool at_left, bool clicked, bool bevel)
{
	if (bevel) {
		DrawFrameRect(r.left, r.top, r.right, r.bottom, colour, (clicked) ? FR_LOWERED : FR_NONE);
	} else if (clicked) {
		GfxFillRect(r.Shrink(WidgetDimensions::scaled.bevel), GetColourGradient(colour, SHADE_LIGHTER));
	}
	DrawSpriteIgnorePadding(at_left ? SPR_WINDOW_RESIZE_LEFT : SPR_WINDOW_RESIZE_RIGHT, PAL_NONE, r.Shrink(ScaleGUITrad(2)), at_left ? (SA_LEFT | SA_BOTTOM | SA_FORCE) : (SA_RIGHT | SA_BOTTOM | SA_FORCE));
}

/**
 * Draw a close box.
 * @param r      Rectangle of the box.`
 * @param colour Colour of the close box.
 */
static inline void DrawCloseBox(const Rect &r, Colours colour)
{
	if (colour != COLOUR_WHITE) DrawFrameRect(r.left, r.top, r.right, r.bottom, colour, FR_NONE);
	Point offset;
	Dimension d = GetSpriteSize(SPR_CLOSEBOX, &offset);
	d.width  -= offset.x;
	d.height -= offset.y;
	int s = ScaleSpriteTrad(1); /* Offset to account for shadow of SPR_CLOSEBOX */
	DrawSprite(SPR_CLOSEBOX, (colour != COLOUR_WHITE ? TC_BLACK : TC_SILVER) | (1U << PALETTE_TEXT_RECOLOUR), CenterBounds(r.left, r.right, d.width - s) - offset.x, CenterBounds(r.top, r.bottom, d.height - s) - offset.y);
}

/**
 * Draw a caption bar.
 * @param r           Rectangle of the bar.
 * @param colour      Colour of the window.
 * @param owner       'Owner' of the window.
 * @param text_colour Colour of the text.
 * @param str         Text to draw in the bar.
 * @param align       Alignment of the text.
 * @param fs          Font size of the text.
 */
void DrawCaption(const Rect &r, Colours colour, Owner owner, TextColour text_colour, StringID str, StringAlignment align, FontSize fs)
{
	bool company_owned = owner < MAX_COMPANIES;

	DrawFrameRect(r, colour, FR_BORDERONLY);
	Rect ir = r.Shrink(WidgetDimensions::scaled.bevel);
	DrawFrameRect(ir, colour, company_owned ? FR_LOWERED | FR_DARKENED | FR_BORDERONLY : FR_LOWERED | FR_DARKENED);

	if (company_owned) {
		GfxFillRect(ir.Shrink(WidgetDimensions::scaled.bevel), GetColourGradient(_company_colours[owner], SHADE_NORMAL));
	}

	if (str != STR_NULL) {
		Dimension d = GetStringBoundingBox(str);
		Point p = GetAlignedPosition(r, d, align);
		DrawString(r.left + WidgetDimensions::scaled.captiontext.left, r.right - WidgetDimensions::scaled.captiontext.left, p.y, str, text_colour, align, false, fs);
	}
}

/**
 * Draw a button with a dropdown (#WWT_DROPDOWN and #NWID_BUTTON_DROPDOWN).
 * @param r                Rectangle containing the widget.
 * @param colour           Background colour of the widget.
 * @param clicked_button   The button-part is clicked.
 * @param clicked_dropdown The drop-down part is clicked.
 * @param str              Text of the button.
 * @param align            Alignment of the text within the dropdown.
 *
 * @note Magic constants are also used in #NWidgetLeaf::ButtonHit.
 */
static inline void DrawButtonDropdown(const Rect &r, Colours colour, bool clicked_button, bool clicked_dropdown, StringID str, StringAlignment align)
{
	int dd_width  = NWidgetLeaf::GetDropdownBoxDimension().width;

	if (_current_text_dir == TD_LTR) {
		DrawFrameRect(r.left, r.top, r.right - dd_width, r.bottom, colour, clicked_button ? FR_LOWERED : FR_NONE);
		DrawImageButtons(r.WithWidth(dd_width, true), WWT_DROPDOWN, colour, clicked_dropdown, SPR_ARROW_DOWN, SA_CENTER);
		if (str != STR_NULL) {
			DrawString(r.left + WidgetDimensions::scaled.dropdowntext.left, r.right - dd_width - WidgetDimensions::scaled.dropdowntext.right, CenterBounds(r.top, r.bottom, GetCharacterHeight(FS_NORMAL)), str, TC_BLACK, align);
		}
	} else {
		DrawFrameRect(r.left + dd_width, r.top, r.right, r.bottom, colour, clicked_button ? FR_LOWERED : FR_NONE);
		DrawImageButtons(r.WithWidth(dd_width, false), WWT_DROPDOWN, colour, clicked_dropdown, SPR_ARROW_DOWN, SA_CENTER);
		if (str != STR_NULL) {
			DrawString(r.left + dd_width + WidgetDimensions::scaled.dropdowntext.left, r.right - WidgetDimensions::scaled.dropdowntext.right, CenterBounds(r.top, r.bottom, GetCharacterHeight(FS_NORMAL)), str, TC_BLACK, align);
		}
	}
}

/**
 * Paint all widgets of a window.
 */
void Window::DrawWidgets() const
{
	this->nested_root->Draw(this);

	if (this->flags & WF_WHITE_BORDER) {
		DrawFrameRect(0, 0, this->width - 1, this->height - 1, COLOUR_WHITE, FR_BORDERONLY);
	}

	if (this->flags & WF_HIGHLIGHTED) {
		extern bool _window_highlight_colour;
		for (const auto &pair : this->widget_lookup) {
			const NWidgetBase *widget = pair.second;
			if (!widget->IsHighlighted()) continue;

			Rect outer = widget->GetCurrentRect();
			Rect inner = outer.Shrink(WidgetDimensions::scaled.bevel).Expand(1);

			int colour = _string_colourmap[_window_highlight_colour ? widget->GetHighlightColour() : TC_WHITE];

			GfxFillRect(outer.left,     outer.top,    inner.left,      inner.bottom, colour);
			GfxFillRect(inner.left + 1, outer.top,    inner.right - 1, inner.top,    colour);
			GfxFillRect(inner.right,    outer.top,    outer.right,     inner.bottom, colour);
			GfxFillRect(outer.left + 1, inner.bottom, outer.right - 1, outer.bottom, colour);
		}
	}
}

/**
 * Draw a sort button's up or down arrow symbol.
 * @param widget Sort button widget
 * @param state State of sort button
 */
void Window::DrawSortButtonState(WidgetID widget, SortButtonState state) const
{
	if (state == SBS_OFF) return;

	assert(!this->widget_lookup.empty());
	Rect r = this->GetWidget<NWidgetBase>(widget)->GetCurrentRect();

	/* Sort button uses the same sprites as vertical scrollbar */
	Dimension dim = NWidgetScrollbar::GetVerticalDimension();

	DrawSpriteIgnorePadding(state == SBS_DOWN ? SPR_ARROW_DOWN : SPR_ARROW_UP, PAL_NONE, r.WithWidth(dim.width, _current_text_dir == TD_LTR), SA_CENTER);
}

/**
 * Get width of up/down arrow of sort button state.
 * @return Width of space required by sort button arrow.
 */
int Window::SortButtonWidth()
{
	return NWidgetScrollbar::GetVerticalDimension().width + 1;
}

bool _draw_widget_outlines;

static void DrawOutline(const Window *, const NWidgetBase *wid)
{
	if (!_draw_widget_outlines || wid->current_x == 0 || wid->current_y == 0) return;

	DrawRectOutline(wid->GetCurrentRect(), PC_WHITE, 1, 4);
}

/**
 * @defgroup NestedWidgets Hierarchical widgets
 * Hierarchical widgets, also known as nested widgets, are widgets stored in a tree. At the leafs of the tree are (mostly) the 'real' widgets
 * visible to the user. At higher levels, widgets get organized in container widgets, until all widgets of the window are merged.
 *
 * \section nestedwidgetkinds Hierarchical widget kinds
 * A leaf widget is one of
 * <ul>
 * <li> #NWidgetLeaf for widgets visible for the user, or
 * <li> #NWidgetSpacer for creating (flexible) empty space between widgets.
 * </ul>
 * The purpose of a leaf widget is to provide interaction with the user by displaying settings, and/or allowing changing the settings.
 *
 * A container widget is one of
 * <ul>
 * <li> #NWidgetHorizontal for organizing child widgets in a (horizontal) row. The row switches order depending on the language setting (thus supporting
 *      right-to-left languages),
 * <li> #NWidgetHorizontalLTR for organizing child widgets in a (horizontal) row, always in the same order. All children below this container will also
 *      never swap order.
 * <li> #NWidgetVertical for organizing child widgets underneath each other.
 * <li> #NWidgetMatrix for organizing child widgets in a matrix form.
 * <li> #NWidgetBackground for adding a background behind its child widget.
 * <li> #NWidgetStacked for stacking child widgets on top of each other.
 * </ul>
 * The purpose of a container widget is to structure its leafs and sub-containers to allow proper resizing.
 *
 * \section nestedwidgetscomputations Hierarchical widget computations
 * The first 'computation' is the creation of the nested widgets tree by calling the constructors of the widgets listed above and calling \c Add() for every child,
 * or by means of specifying the tree as a collection of nested widgets parts and instantiating the tree from the array.
 *
 * After the creation step,
 * - The leafs have their own minimal size (\e min_x, \e min_y), filling (\e fill_x, \e fill_y), and resize steps (\e resize_x, \e resize_y).
 * - Containers only know what their children are, \e fill_x, \e fill_y, \e resize_x, and \e resize_y are not initialized.
 *
 * Computations in the nested widgets take place as follows:
 * <ol>
 * <li> A bottom-up sweep by recursively calling NWidgetBase::SetupSmallestSize() to initialize the smallest size (\e smallest_x, \e smallest_y) and
 *      to propagate filling and resize steps upwards to the root of the tree.
 * <li> A top-down sweep by recursively calling NWidgetBase::AssignSizePosition() with #ST_SMALLEST to make the smallest sizes consistent over
 *      the entire tree, and to assign the top-left (\e pos_x, \e pos_y) position of each widget in the tree. This step uses \e fill_x and \e fill_y at each
 *      node in the tree to decide how to fill each widget towards consistent sizes. Also the current size (\e current_x and \e current_y) is set.
 * <li> After initializing the smallest size in the widget tree with #ST_SMALLEST, the tree can be resized (the current size modified) by calling
 *      NWidgetBase::AssignSizePosition() at the root with #ST_RESIZE and the new size of the window. For proper functioning, the new size should be the smallest
 *      size + a whole number of resize steps in both directions (ie you can only resize in steps of length resize_{x,y} from smallest_{x,y}).
 * </ol>
 * After the second step, the current size of the widgets are set to the smallest size.
 *
 * To resize, perform the last step with the new window size. This can be done as often as desired.
 * When the smallest size of at least one widget changes, the whole procedure has to be redone from the start.
 *
 * @see NestedWidgetParts
 */

/**
 * Base class constructor.
 * @param tp Nested widget type.
 */
NWidgetBase::NWidgetBase(WidgetType tp) : ZeroedMemoryAllocator()
{
	this->type = tp;
}

/* ~NWidgetContainer() takes care of #next and #prev data members. */

/**
 * @fn void NWidgetBase::SetupSmallestSize(Window *w)
 * Compute smallest size needed by the widget.
 *
 * The smallest size of a widget is the smallest size that a widget needs to
 * display itself properly. In addition, filling and resizing of the widget are computed.
 * The function calls #Window::UpdateWidgetSize for each leaf widget and
 * background widget without child with a non-negative index.
 *
 * @param w          Window owning the widget.
 *
 * @note After the computation, the results can be queried by accessing the #smallest_x and #smallest_y data members of the widget.
 */

/**
 * @fn void NWidgetBase::AssignSizePosition(SizingType sizing, int x, int y, uint given_width, uint given_height, bool rtl)
 * Assign size and position to the widget.
 * @param sizing       Type of resizing to perform.
 * @param x            Horizontal offset of the widget relative to the left edge of the window.
 * @param y            Vertical offset of the widget relative to the top edge of the window.
 * @param given_width  Width allocated to the widget.
 * @param given_height Height allocated to the widget.
 * @param rtl          Adapt for right-to-left languages (position contents of horizontal containers backwards).
 *
 * Afterwards, \e pos_x and \e pos_y contain the top-left position of the widget, \e smallest_x and \e smallest_y contain
 * the smallest size such that all widgets of the window are consistent, and \e current_x and \e current_y contain the current size.
 */

/**
 * @fn void NWidgetBase::FillWidgetLookup(WidgetLookup &widget_lookup)
 * Fill the Window::widget_lookup with pointers to nested widgets in the tree.
 * @param widget_lookup The WidgetLookup.
 */

/**
 * @fn void NWidgetBase::Draw(const Window *w)
 * Draw the widgets of the tree.
 * The function calls #Window::DrawWidget for each widget with a non-negative index, after the widget itself is painted.
 * @param w Window that owns the tree.
 */

/**
 * Mark the widget as 'dirty' (in need of repaint).
 * @param w Window owning the widget.
 */
void NWidgetBase::SetDirty(Window *w)
{
	this->base_flags |= WBF_DIRTY;
	w->flags |= WF_WIDGETS_DIRTY;
}

/**
 * @fn NWidgetCore *NWidgetBase::GetWidgetFromPos(int x, int y)
 * Retrieve a widget by its position.
 * @param x Horizontal position relative to the left edge of the window.
 * @param y Vertical position relative to the top edge of the window.
 * @return Returns the deepest nested widget that covers the given position, or \c nullptr if no widget can be found.
 */

/**
 * Retrieve a widget by its type.
 * @param tp Widget type to search for.
 * @return Returns the first widget of the specified type, or \c nullptr if no widget can be found.
 */
NWidgetBase *NWidgetBase::GetWidgetOfType(WidgetType tp)
{
	return (this->type == tp) ? this : nullptr;
}

void NWidgetBase::ApplyAspectRatio()
{
	if (this->aspect_ratio == 0) return;
	if (this->smallest_x == 0 || this->smallest_y == 0) return;

	uint x = this->smallest_x;
	uint y = this->smallest_y;
	if (HasFlag(this->aspect_flags, AspectFlags::ResizeX)) x = std::max(this->smallest_x, static_cast<uint>(this->smallest_y * std::abs(this->aspect_ratio)));
	if (HasFlag(this->aspect_flags, AspectFlags::ResizeY)) y = std::max(this->smallest_y, static_cast<uint>(this->smallest_x / std::abs(this->aspect_ratio)));

	this->smallest_x = x;
	this->smallest_y = y;
}

void NWidgetBase::AdjustPaddingForZoom()
{
	this->padding = ScaleGUITrad(this->uz_padding);
}

/**
 * Constructor for resizable nested widgets.
 * @param tp     Nested widget type.
 * @param fill_x Horizontal fill step size, \c 0 means no filling is allowed.
 * @param fill_y Vertical fill step size, \c 0 means no filling is allowed.
 */
NWidgetResizeBase::NWidgetResizeBase(WidgetType tp, uint fill_x, uint fill_y) : NWidgetBase(tp)
{
	this->fill_x = fill_x;
	this->fill_y = fill_y;
}

/**
 * Set desired aspect ratio of this widget.
 * @param ratio Desired aspect ratio, or 0 for none.
 * @param flags Dimensions which should be resized.
 */
void NWidgetResizeBase::SetAspect(float ratio, AspectFlags flags)
{
	this->aspect_ratio = ratio;
	this->aspect_flags = flags;
}

/**
 * Set desired aspect ratio of this widget, in terms of horizontal and vertical dimensions.
 * @param x_ratio Desired horizontal component of aspect ratio.
 * @param y_ratio Desired vertical component of aspect ratio.
 * @param flags Dimensions which should be resized.
 */
void NWidgetResizeBase::SetAspect(int x_ratio, int y_ratio, AspectFlags flags)
{
	this->SetAspect(static_cast<float>(x_ratio) / static_cast<float>(y_ratio), flags);
}

void NWidgetResizeBase::AdjustPaddingForZoom()
{
	if (!this->absolute) {
		this->min_x = ScaleGUITrad(this->uz_min_x);
		this->min_y = std::max(ScaleGUITrad(this->uz_min_y), this->uz_text_lines * GetCharacterHeight(this->uz_text_size) + ScaleGUITrad(this->uz_text_spacing));
	}
	NWidgetBase::AdjustPaddingForZoom();
}

/**
 * Set minimal size of the widget.
 * @param min_x Horizontal minimal size of the widget.
 * @param min_y Vertical minimal size of the widget.
 */
void NWidgetResizeBase::SetMinimalSize(uint min_x, uint min_y)
{
	this->uz_min_x = std::max(this->uz_min_x, min_x);
	this->uz_min_y = std::max(this->uz_min_y, min_y);
	this->min_x = ScaleGUITrad(this->uz_min_x);
	this->min_y = std::max(ScaleGUITrad(this->uz_min_y), this->uz_text_lines * GetCharacterHeight(this->uz_text_size) + ScaleGUITrad(this->uz_text_spacing));
}

/**
 * Set absolute (post-scaling) minimal size of the widget.
 * @param min_x Horizontal minimal size of the widget.
 * @param min_y Vertical minimal size of the widget.
 */
void NWidgetResizeBase::SetMinimalSizeAbsolute(uint min_x, uint min_y)
{
	this->absolute = true;
	this->min_x = std::max(this->min_x, min_x);
	this->min_y = std::max(this->min_y, min_y);
}

/**
 * Set minimal text lines for the widget.
 * @param min_lines Number of text lines of the widget.
 * @param spacing   Extra unscaled spacing (eg WidgetDimensions::unscaled.framerect.Vertical()) of the widget.
 * @param size      Font size of text.
 */
void NWidgetResizeBase::SetMinimalTextLines(uint8_t min_lines, uint8_t spacing, FontSize size)
{
	this->uz_text_lines = min_lines;
	this->uz_text_spacing = spacing;
	this->uz_text_size = size;
	this->min_y = std::max(ScaleGUITrad(this->uz_min_y), this->uz_text_lines * GetCharacterHeight(this->uz_text_size) + ScaleGUITrad(this->uz_text_spacing));
}

/**
 * Set the filling of the widget from initial size.
 * @param fill_x Horizontal fill step size, \c 0 means no filling is allowed.
 * @param fill_y Vertical fill step size, \c 0 means no filling is allowed.
 */
void NWidgetResizeBase::SetFill(uint fill_x, uint fill_y)
{
	this->fill_x = fill_x;
	this->fill_y = fill_y;
}

/**
 * Set resize step of the widget.
 * @param resize_x Resize step in horizontal direction, value \c 0 means no resize, otherwise the step size in pixels.
 * @param resize_y Resize step in vertical direction, value \c 0 means no resize, otherwise the step size in pixels.
 */
void NWidgetResizeBase::SetResize(uint resize_x, uint resize_y)
{
	this->resize_x = resize_x;
	this->resize_y = resize_y;
}

/**
 * Try to set optimum widget size for a multiline text widget.
 * The window will need to be reinited if the size is changed.
 * @param str Multiline string contents that will fill the widget.
 * @param max_line Maximum number of lines.
 * @return true iff the widget minimum size has changed.
 */
bool NWidgetResizeBase::UpdateMultilineWidgetSize(const std::string &str, int max_lines)
{
	int y = GetStringHeight(str, this->current_x);
	if (y > max_lines * GetCharacterHeight(FS_NORMAL)) {
		/* Text at the current width is too tall, so try to guess a better width. */
		Dimension d = GetStringBoundingBox(str);
		d.height *= max_lines;
		d.width /= 2;
		return this->UpdateSize(d.width, d.height);
	}
	return this->UpdateVerticalSize(y);
}

/**
 * Set absolute (post-scaling) minimal size of the widget.
 * The window will need to be reinited if the size is changed.
 * @param min_x Horizontal minimal size of the widget.
 * @param min_y Vertical minimal size of the widget.
 * @return true iff the widget minimum size has changed.
 */
bool NWidgetResizeBase::UpdateSize(uint min_x, uint min_y)
{
	if (min_x == this->min_x && min_y == this->min_y) return false;
	this->min_x = min_x;
	this->min_y = min_y;
	return true;
}

/**
 * Set absolute (post-scaling) minimal size of the widget.
 * The window will need to be reinited if the size is changed.
 * @param min_y Vertical minimal size of the widget.
 * @return true iff the widget minimum size has changed.
 */
bool NWidgetResizeBase::UpdateVerticalSize(uint min_y)
{
	if (min_y == this->min_y) return false;
	this->min_y = min_y;
	return true;
}

void NWidgetResizeBase::AssignSizePosition(SizingType sizing, int x, int y, uint given_width, uint given_height, bool)
{
	this->StoreSizePosition(sizing, x, y, given_width, given_height);
}

/**
 * Initialization of a 'real' widget.
 * @param tp          Type of the widget.
 * @param colour      Colour of the widget.
 * @param index       Index of the widget.
 * @param fill_x      Default horizontal filling.
 * @param fill_y      Default vertical filling.
 * @param widget_data Data component of the widget. @see Widget::data
 * @param tool_tip    Tool tip of the widget. @see Widget::tooltips
 */
NWidgetCore::NWidgetCore(WidgetType tp, Colours colour, WidgetID index, uint fill_x, uint fill_y, const WidgetData &widget_data, StringID tool_tip) : NWidgetResizeBase(tp, fill_x, fill_y), index(index)
{
	this->colour = colour;
	this->widget_data = widget_data;
	this->SetToolTip(tool_tip);
	this->scrollbar_index = -1;
	this->text_colour = tp == WWT_CAPTION ? TC_WHITE : TC_BLACK;
	this->text_size = FS_NORMAL;
	this->align = SA_CENTER;
}

/**
 * Set string of the nested widget.
 * @param string The new string.
 */
void NWidgetCore::SetString(StringID string)
{
	this->widget_data.string = string;
}

/**
 * Set string and tool tip of the nested widget.
 * @param stringThe new string.
 * @param tool_tip The new tool_tip.
 */
void NWidgetCore::SetStringTip(StringID string, StringID tool_tip)
{
	this->SetString(string);
	this->SetToolTip(tool_tip);
}

/**
 * Set sprite of the nested widget.
 * @param sprite The new sprite.
 */
void NWidgetCore::SetSprite(SpriteID sprite)
{
	this->widget_data.sprite = sprite;
}

/**
 * Set sprite and tool tip of the nested widget.
 * @param sprite The new sprite.
 * @param tool_tip The new tool_tip.
 */
void NWidgetCore::SetSpriteTip(SpriteID sprite, StringID tool_tip)
{
	this->SetSprite(sprite);
	this->SetToolTip(tool_tip);
}

/**
 * Set the matrix dimension.
 * @param columns The number of columns in the matrix (0 for autoscaling).
 * @param rows The number of rows in the matrix (0 for autoscaling).
 */
void NWidgetCore::SetMatrixDimension(uint32_t columns, uint32_t rows)
{
	this->widget_data.matrix = { columns, rows };
}

/**
 * Set the resize widget type of the nested widget.
 * @param type The new resize widget.
 */
void NWidgetCore::SetResizeWidgetType(ResizeWidgetValues type)
{
	this->widget_data.resize_widget_type = type;
}

/**
 * Set the text style of the nested widget.
 * @param colour TextColour to use.
 * @param size Font size to use.
 */
void NWidgetCore::SetTextStyle(TextColour colour, FontSize size)
{
	this->text_colour = colour;
	this->text_size = size;
}

/**
 * Set the tool tip of the nested widget.
 * @param tool_tip Tool tip string to use.
 */
void NWidgetCore::SetToolTip(StringID tool_tip)
{
	this->tool_tip = tool_tip;
}

/**
 * Get the tool tip of the nested widget.
 * @return The tool tip string.
 */
StringID NWidgetCore::GetToolTip() const
{
	return this->tool_tip;
}

/**
 * Set the text/image alignment of the nested widget.
 * @param align Alignment to use.
 */
void NWidgetCore::SetAlignment(StringAlignment align)
{
	this->align = align;
}

/**
 * Get the string that has been set for this nested widget.
 * @return The string.
 */
StringID NWidgetCore::GetString() const
{
	return this->widget_data.string;
}

void NWidgetCore::FillWidgetLookup(WidgetLookup &widget_lookup)
{
	if (this->index >= 0) widget_lookup[this->index] = this;
}

bool NWidgetCore::IsActiveInLayout() const
{
	if (this->IsDisabled()) return false;

	const NWidgetBase *child = this;
	for (const NWidgetBase *nwid_parent = this->parent; nwid_parent != nullptr; child = nwid_parent, nwid_parent = nwid_parent->parent) {
		if (const NWidgetStacked *stack = dynamic_cast<const NWidgetStacked *>(nwid_parent); stack != nullptr) {
			if (!stack->IsChildSelected(child)) return false;
		}
	}

	return true;
}

NWidgetCore *NWidgetCore::GetWidgetFromPos(int x, int y)
{
	return (IsInsideBS(x, this->pos_x, this->current_x) && IsInsideBS(y, this->pos_y, this->current_y)) ? this : nullptr;
}

void NWidgetCore::FillDirtyWidgets(std::vector<NWidgetBase *> &dirty_widgets)
{
	if (this->base_flags & WBF_DIRTY) dirty_widgets.push_back(this);
}

NWidgetBase *NWidgetContainer::GetWidgetOfType(WidgetType tp)
{
	if (this->type == tp) return this;
	for (const auto &child_wid : this->children) {
		NWidgetBase *nwid = child_wid->GetWidgetOfType(tp);
		if (nwid != nullptr) return nwid;
	}
	return nullptr;
}

void NWidgetContainer::AdjustPaddingForZoom()
{
	for (const auto &child_wid : this->children) {
		child_wid->AdjustPaddingForZoom();
	}
	NWidgetBase::AdjustPaddingForZoom();
}

/**
 * Append widget \a wid to container.
 * @param wid Widget to append.
 */
void NWidgetContainer::Add(std::unique_ptr<NWidgetBase> &&wid)
{
	assert(wid != nullptr);
	wid->parent = this;
	this->children.push_back(std::move(wid));
}

void NWidgetContainer::FillWidgetLookup(WidgetLookup &widget_lookup)
{
	for (const auto &child_wid : this->children) {
		child_wid->FillWidgetLookup(widget_lookup);
	}
}

void NWidgetContainer::Draw(const Window *w)
{
	for (const auto &child_wid : this->children) {
		child_wid->Draw(w);
	}

	DrawOutline(w, this);
}

NWidgetCore *NWidgetContainer::GetWidgetFromPos(int x, int y)
{
	if (!IsInsideBS(x, this->pos_x, this->current_x) || !IsInsideBS(y, this->pos_y, this->current_y)) return nullptr;

	for (const auto &child_wid : this->children) {
		NWidgetCore *nwid = child_wid->GetWidgetFromPos(x, y);
		if (nwid != nullptr) return nwid;
	}
	return nullptr;
}

void NWidgetContainer::FillDirtyWidgets(std::vector<NWidgetBase *> &dirty_widgets)
{
	if (this->base_flags & WBF_DIRTY) {
		dirty_widgets.push_back(this);
	} else {
		for (const auto &child_wid : this->children) {
			child_wid->FillDirtyWidgets(dirty_widgets);
		}
	}
}

/**
 * Widgets stacked on top of each other.
 */
NWidgetStacked::NWidgetStacked(WidgetID index) : NWidgetContainer(NWID_SELECTION), index(index)
{
}

void NWidgetStacked::SetupSmallestSize(Window *w)
{
	/* Zero size plane selected */
	if (this->shown_plane >= SZSP_BEGIN) {
		Dimension size    = {0, 0};
		Dimension padding = {0, 0};
		Dimension fill    = {(this->shown_plane == SZSP_HORIZONTAL), (this->shown_plane == SZSP_VERTICAL)};
		Dimension resize  = {(this->shown_plane == SZSP_HORIZONTAL), (this->shown_plane == SZSP_VERTICAL)};
		/* Here we're primarily interested in the value of resize */
		if (this->index >= 0) w->UpdateWidgetSize(this->index, size, padding, fill, resize);

		this->smallest_x = size.width;
		this->smallest_y = size.height;
		this->fill_x = fill.width;
		this->fill_y = fill.height;
		this->resize_x = resize.width;
		this->resize_y = resize.height;
		this->ApplyAspectRatio();
		return;
	}

	/* First sweep, recurse down and compute minimal size and filling. */
	this->smallest_x = 0;
	this->smallest_y = 0;
	this->fill_x = this->IsEmpty() ? 0 : 1;
	this->fill_y = this->IsEmpty() ? 0 : 1;
	this->resize_x = this->IsEmpty() ? 0 : 1;
	this->resize_y = this->IsEmpty() ? 0 : 1;
	int plane = -1;
	for (const auto &child_wid : this->children) {
		plane++;
		if (this->independent_planes && plane != this->shown_plane) continue;

		child_wid->SetupSmallestSize(w);

		this->smallest_x = std::max(this->smallest_x, child_wid->smallest_x + child_wid->padding.Horizontal());
		this->smallest_y = std::max(this->smallest_y, child_wid->smallest_y + child_wid->padding.Vertical());
		this->fill_x = std::lcm(this->fill_x, child_wid->fill_x);
		this->fill_y = std::lcm(this->fill_y, child_wid->fill_y);
		this->resize_x = std::lcm(this->resize_x, child_wid->resize_x);
		this->resize_y = std::lcm(this->resize_y, child_wid->resize_y);
		this->ApplyAspectRatio();
	}
}

void NWidgetStacked::AssignSizePosition(SizingType sizing, int x, int y, uint given_width, uint given_height, bool rtl)
{
	assert(given_width >= this->smallest_x && given_height >= this->smallest_y);
	this->StoreSizePosition(sizing, x, y, given_width, given_height);

	if (this->shown_plane >= SZSP_BEGIN) return;

	int plane = -1;
	for (const auto &child_wid : this->children) {
		plane++;
		if (this->independent_planes && plane != this->shown_plane) continue;
		uint hor_step = (sizing == ST_SMALLEST) ? 1 : child_wid->GetHorizontalStepSize(sizing);
		uint child_width = ComputeMaxSize(child_wid->smallest_x, given_width - child_wid->padding.Horizontal(), hor_step);
		uint child_pos_x = (rtl ? child_wid->padding.right : child_wid->padding.left);

		uint vert_step = (sizing == ST_SMALLEST) ? 1 : child_wid->GetVerticalStepSize(sizing);
		uint child_height = ComputeMaxSize(child_wid->smallest_y, given_height - child_wid->padding.Vertical(), vert_step);
		uint child_pos_y = child_wid->padding.top;

		child_wid->AssignSizePosition(sizing, x + child_pos_x, y + child_pos_y, child_width, child_height, rtl);
	}
}

void NWidgetStacked::FillWidgetLookup(WidgetLookup &widget_lookup)
{
	/* We need to update widget_lookup later. */
	this->widget_lookup = &widget_lookup;

	if (this->index >= 0) widget_lookup[this->index] = this;
	NWidgetContainer::FillWidgetLookup(widget_lookup);
	/* In case widget IDs are repeated, make sure Window::GetWidget works on displayed widgets. */
	if (static_cast<size_t>(this->shown_plane) < this->children.size()) this->children[shown_plane]->FillWidgetLookup(widget_lookup);
}

void NWidgetStacked::Draw(const Window *w)
{
	if (this->IsOutsideDrawArea()) return;
	this->base_flags &= ~WBF_DIRTY;
	if (this->shown_plane >= SZSP_BEGIN) return;

	assert(static_cast<size_t>(this->shown_plane) < this->children.size());
	this->children[shown_plane]->Draw(w);
	DrawOutline(w, this);
}

NWidgetCore *NWidgetStacked::GetWidgetFromPos(int x, int y)
{
	if (this->shown_plane >= SZSP_BEGIN) return nullptr;

	if (!IsInsideBS(x, this->pos_x, this->current_x) || !IsInsideBS(y, this->pos_y, this->current_y)) return nullptr;

	if (static_cast<size_t>(this->shown_plane) >= this->children.size()) return nullptr;
	return this->children[shown_plane]->GetWidgetFromPos(x, y);
}

void NWidgetStacked::FillDirtyWidgets(std::vector<NWidgetBase *> &dirty_widgets)
{
	if (this->base_flags & WBF_DIRTY) {
		dirty_widgets.push_back(this);
	} else {
		int plane = -1;
		for (const auto &child_wid : this->children) {
			plane++;
			if (plane == this->shown_plane) {
				child_wid->FillDirtyWidgets(dirty_widgets);
				return;
			}
		}
	}
}

/**
 * Select which plane to show (for #NWID_SELECTION only).
 * @param plane Plane number to display.
 * @return true iff the shown plane changed.
 */
bool NWidgetStacked::SetDisplayedPlane(int plane)
{
	if (this->shown_plane == plane) return false;
	this->shown_plane = plane;
	/* In case widget IDs are repeated, make sure Window::GetWidget works on displayed widgets. */
	if (static_cast<size_t>(this->shown_plane) < this->children.size()) this->children[shown_plane]->FillWidgetLookup(*this->widget_lookup);
	return true;
}

bool NWidgetStacked::IsChildSelected(const NWidgetBase *child) const
{
	if (this->shown_plane >= SZSP_BEGIN || static_cast<size_t>(this->shown_plane) >= this->children.size()) return false;
	return this->children[this->shown_plane].get() == child;
}

class NWidgetLayer : public NWidgetContainer {
public:
	NWidgetLayer(WidgetID index);

	void SetupSmallestSize(Window *w) override;
	void AssignSizePosition(SizingType sizing, int x, int y, uint given_width, uint given_height, bool rtl) override;

	void Draw(const Window *w) override;

	const WidgetID index; ///< If non-negative, index in the #Window::widget_lookup.
};

NWidgetLayer::NWidgetLayer(WidgetID index) : NWidgetContainer(NWID_LAYER), index(index) {}

void NWidgetLayer::SetupSmallestSize(Window *w)
{
	/* First sweep, recurse down and compute minimal size and filling. */
	this->smallest_x = 0;
	this->smallest_y = 0;
	this->fill_x = this->IsEmpty() ? 0 : 1;
	this->fill_y = this->IsEmpty() ? 0 : 1;
	this->resize_x = this->IsEmpty() ? 0 : 1;
	this->resize_y = this->IsEmpty() ? 0 : 1;
	for (const auto &child_wid : this->children) {
		child_wid->SetupSmallestSize(w);

		this->smallest_x = std::max(this->smallest_x, child_wid->smallest_x + child_wid->padding.Horizontal());
		this->smallest_y = std::max(this->smallest_y, child_wid->smallest_y + child_wid->padding.Vertical());
		this->fill_x = std::lcm(this->fill_x, child_wid->fill_x);
		this->fill_y = std::lcm(this->fill_y, child_wid->fill_y);
		this->resize_x = std::lcm(this->resize_x, child_wid->resize_x);
		this->resize_y = std::lcm(this->resize_y, child_wid->resize_y);
		this->ApplyAspectRatio();
	}
}

void NWidgetLayer::AssignSizePosition(SizingType sizing, int x, int y, uint given_width, uint given_height, bool rtl)
{
	assert(given_width >= this->smallest_x && given_height >= this->smallest_y);
	this->StoreSizePosition(sizing, x, y, given_width, given_height);

	for (const auto &child_wid : this->children) {
		uint hor_step = (sizing == ST_SMALLEST) ? 1 : child_wid->GetHorizontalStepSize(sizing);
		uint child_width = ComputeMaxSize(child_wid->smallest_x, given_width - child_wid->padding.Horizontal(), hor_step);
		uint child_pos_x = (rtl ? child_wid->padding.right : child_wid->padding.left);

		uint vert_step = (sizing == ST_SMALLEST) ? 1 : child_wid->GetVerticalStepSize(sizing);
		uint child_height = ComputeMaxSize(child_wid->smallest_y, given_height - child_wid->padding.Vertical(), vert_step);
		uint child_pos_y = child_wid->padding.top;

		child_wid->AssignSizePosition(sizing, x + child_pos_x, y + child_pos_y, child_width, child_height, rtl);
	}
}

void NWidgetLayer::Draw(const Window *w)
{
	/* Draw in reverse order, as layers are arranged top-down. */
	for (auto it = std::rbegin(this->children); it != std::rend(this->children); ++it) {
		(*it)->Draw(w);
	}

	DrawOutline(w, this);
}

NWidgetPIPContainer::NWidgetPIPContainer(WidgetType tp, NWidContainerFlags flags) : NWidgetContainer(tp)
{
	this->flags = flags;
}

void NWidgetPIPContainer::AdjustPaddingForZoom()
{
	this->pip_pre = ScaleGUITrad(this->uz_pip_pre);
	this->pip_inter = ScaleGUITrad(this->uz_pip_inter);
	this->pip_post = ScaleGUITrad(this->uz_pip_post);
	NWidgetContainer::AdjustPaddingForZoom();
}

/**
 * Set additional pre/inter/post space for the container.
 *
 * @param pip_pre   Additional space in front of the first child widget (above
 *                  for the vertical container, at the left for the horizontal container).
 * @param pip_inter Additional space between two child widgets.
 * @param pip_post  Additional space after the last child widget (below for the
 *                  vertical container, at the right for the horizontal container).
 */
void NWidgetPIPContainer::SetPIP(uint8_t pip_pre, uint8_t pip_inter, uint8_t pip_post)
{
	this->uz_pip_pre = pip_pre;
	this->uz_pip_inter = pip_inter;
	this->uz_pip_post = pip_post;

	this->pip_pre = ScaleGUITrad(this->uz_pip_pre);
	this->pip_inter = ScaleGUITrad(this->uz_pip_inter);
	this->pip_post = ScaleGUITrad(this->uz_pip_post);
}

/**
 * Set additional pre/inter/post space for the container.
 *
 * @param pip_ratio_pre   Ratio of additional space in front of the first child widget (above
 *                        for the vertical container, at the left for the horizontal container).
 * @param pip_ratio_inter Ratio of additional space between two child widgets.
 * @param pip_ratio_post  Ratio of additional space after the last child widget (below for the
 *                        vertical container, at the right for the horizontal container).
 */
void NWidgetPIPContainer::SetPIPRatio(uint8_t pip_ratio_pre, uint8_t pip_ratio_inter, uint8_t pip_ratio_post)
{
	this->pip_ratio_pre = pip_ratio_pre;
	this->pip_ratio_inter = pip_ratio_inter;
	this->pip_ratio_post = pip_ratio_post;
}

/** Horizontal container widget. */
NWidgetHorizontal::NWidgetHorizontal(NWidContainerFlags flags) : NWidgetPIPContainer(NWID_HORIZONTAL, flags)
{
}

void NWidgetHorizontal::SetupSmallestSize(Window *w)
{
	this->smallest_x = 0; // Sum of minimal size of all children.
	this->smallest_y = 0; // Biggest child.
	this->fill_x = 0;     // smallest non-zero child widget fill step.
	this->fill_y = 1;     // smallest common child fill step.
	this->resize_x = 0;   // smallest non-zero child widget resize step.
	this->resize_y = 1;   // smallest common child resize step.
	this->gaps = 0;

	/* 1a. Forward call, collect longest/widest child length. */
	uint longest = 0; // Longest child found.
	uint max_vert_fill = 0; // Biggest vertical fill step.
	for (const auto &child_wid : this->children) {
		child_wid->SetupSmallestSize(w);
		longest = std::max(longest, child_wid->smallest_x);
		max_vert_fill = std::max(max_vert_fill, child_wid->GetVerticalStepSize(ST_SMALLEST));
		this->smallest_y = std::max(this->smallest_y, child_wid->smallest_y + child_wid->padding.Vertical());
		if (child_wid->smallest_x != 0 || child_wid->fill_x != 0) this->gaps++;
	}
	if (this->gaps > 0) this->gaps--; // Number of gaps is number of widgets less one.
	/* 1b. Make the container higher if needed to accommodate all children nicely. */
	[[maybe_unused]] uint max_smallest = this->smallest_y + 3 * max_vert_fill; // Upper limit to computing smallest height.
	uint cur_height = this->smallest_y;
	for (;;) {
		for (const auto &child_wid : this->children) {
			uint step_size = child_wid->GetVerticalStepSize(ST_SMALLEST);
			uint child_height = child_wid->smallest_y + child_wid->padding.Vertical();
			if (step_size > 1 && child_height < cur_height) { // Small step sizes or already fitting children are not interesting.
				uint remainder = (cur_height - child_height) % step_size;
				if (remainder > 0) { // Child did not fit entirely, widen the container.
					cur_height += step_size - remainder;
					assert(cur_height < max_smallest); // Safeguard against infinite height expansion.
					/* Remaining children will adapt to the new cur_height, thus speeding up the computation. */
				}
			}
		}
		if (this->smallest_y == cur_height) break;
		this->smallest_y = cur_height; // Smallest height got changed, try again.
	}
	/* 2. For containers that must maintain equal width, extend child minimal size. */
	for (const auto &child_wid : this->children) {
		child_wid->smallest_y = this->smallest_y - child_wid->padding.Vertical();
		child_wid->ApplyAspectRatio();
		longest = std::max(longest, child_wid->smallest_x);
	}
	if (this->flags & NC_EQUALSIZE) {
		for (const auto &child_wid : this->children) {
			if (child_wid->fill_x == 1) child_wid->smallest_x = longest;
		}
	}
	/* 3. Compute smallest, fill, and resize values of the container. */
	for (const auto &child_wid : this->children) {
		this->smallest_x += child_wid->smallest_x + child_wid->padding.Horizontal();
		if (child_wid->fill_x > 0) {
			if (this->fill_x == 0 || this->fill_x > child_wid->fill_x) this->fill_x = child_wid->fill_x;
		}
		this->fill_y = std::lcm(this->fill_y, child_wid->fill_y);

		if (child_wid->resize_x > 0) {
			if (this->resize_x == 0 || this->resize_x > child_wid->resize_x) this->resize_x = child_wid->resize_x;
		}
		this->resize_y = std::lcm(this->resize_y, child_wid->resize_y);
	}
	if (this->fill_x == 0 && this->pip_ratio_pre + this->pip_ratio_inter + this->pip_ratio_post > 0) this->fill_x = 1;
	/* 4. Increase by required PIP space. */
	this->smallest_x += this->pip_pre + this->gaps * this->pip_inter + this->pip_post;
}

void NWidgetHorizontal::AssignSizePosition(SizingType sizing, int x, int y, uint given_width, uint given_height, bool rtl)
{
	assert(given_width >= this->smallest_x && given_height >= this->smallest_y);

	/* Compute additional width given to us. */
	uint additional_length = given_width - (this->pip_pre + this->gaps * this->pip_inter + this->pip_post);
	for (const auto &child_wid : this->children) {
		if (child_wid->smallest_x != 0 || child_wid->fill_x != 0) additional_length -= child_wid->smallest_x + child_wid->padding.Horizontal();
	}

	this->StoreSizePosition(sizing, x, y, given_width, given_height);

	/* In principle, the additional horizontal space is distributed evenly over the available resizable children. Due to step sizes, this may not always be feasible.
	 * To make resizing work as good as possible, first children with biggest step sizes are done. These may get less due to rounding down.
	 * This additional space is then given to children with smaller step sizes. This will give a good result when resize steps of each child is a multiple
	 * of the child with the smallest non-zero stepsize.
	 *
	 * Since child sizes are computed out of order, positions cannot be calculated until all sizes are known. That means it is not possible to compute the child
	 * size and position, and directly call child->AssignSizePosition() with the computed values.
	 * Instead, computed child widths and heights are stored in child->current_x and child->current_y values. That is allowed, since this method overwrites those values
	 * then we call the child.
	 */

	/* First loop: Find biggest stepsize, find number of children that want a piece of the pie, handle vertical size for all children,
	 * handle horizontal size for non-resizing children.
	 */
	int num_changing_childs = 0; // Number of children that can change size.
	uint biggest_stepsize = 0;
	for (const auto &child_wid : this->children) {
		uint hor_step = child_wid->GetHorizontalStepSize(sizing);
		if (hor_step > 0) {
			if (!(flags & NC_BIGFIRST)) num_changing_childs++;
			biggest_stepsize = std::max(biggest_stepsize, hor_step);
		} else {
			child_wid->current_x = child_wid->smallest_x;
		}

		uint vert_step = (sizing == ST_SMALLEST) ? 1 : child_wid->GetVerticalStepSize(sizing);
		child_wid->current_y = ComputeMaxSize(child_wid->smallest_y, given_height - child_wid->padding.Vertical(), vert_step);
	}

	/* First.5 loop: count how many children are of the biggest step size. */
	if ((flags & NC_BIGFIRST) && biggest_stepsize > 0) {
		for (const auto &child_wid : this->children) {
			uint hor_step = child_wid->GetHorizontalStepSize(sizing);
			if (hor_step == biggest_stepsize) {
				num_changing_childs++;
			}
		}
	}

	/* Second loop: Allocate the additional horizontal space over the resizing children, starting with the biggest resize steps. */
	while (biggest_stepsize > 0) {
		uint next_biggest_stepsize = 0;
		for (const auto &child_wid : this->children) {
			uint hor_step = child_wid->GetHorizontalStepSize(sizing);
			if (hor_step > biggest_stepsize) continue; // Already done
			if (hor_step == biggest_stepsize) {
				uint increment = additional_length / num_changing_childs;
				num_changing_childs--;
				if (hor_step > 1) increment -= increment % hor_step;
				child_wid->current_x = child_wid->smallest_x + increment;
				additional_length -= increment;
				continue;
			}
			next_biggest_stepsize = std::max(next_biggest_stepsize, hor_step);
		}
		biggest_stepsize = next_biggest_stepsize;

		if (num_changing_childs == 0 && (flags & NC_BIGFIRST) && biggest_stepsize > 0) {
			/* Second.5 loop: count how many children are of the updated biggest step size. */
			for (const auto &child_wid : this->children) {
				uint hor_step = child_wid->GetHorizontalStepSize(sizing);
				if (hor_step == biggest_stepsize) {
					num_changing_childs++;
				}
			}
		}
	}
	assert(num_changing_childs == 0);

	uint pre = this->pip_pre;
	uint inter = this->pip_inter;

	if (additional_length > 0) {
		/* Allocate remaining space by pip ratios. If this doesn't round exactly, the unused space will fall into pip_post
		 * which is never explicitly needed. */
		int r = this->pip_ratio_pre + this->gaps * this->pip_ratio_inter + this->pip_ratio_post;
		if (r > 0) {
			pre += this->pip_ratio_pre * additional_length / r;
			if (this->gaps > 0) inter += this->pip_ratio_inter * additional_length / r;
		}
	}

	/* Third loop: Compute position and call the child. */
	uint position = rtl ? this->current_x - pre : pre; // Place to put next child relative to origin of the container.
	for (const auto &child_wid : this->children) {
		uint child_width = child_wid->current_x;
		uint child_x = x + (rtl ? position - child_width - child_wid->padding.left : position + child_wid->padding.left);
		uint child_y = y + child_wid->padding.top;

		child_wid->AssignSizePosition(sizing, child_x, child_y, child_width, child_wid->current_y, rtl);
		if (child_wid->current_x != 0) {
			uint padded_child_width = child_width + child_wid->padding.Horizontal() + inter;
			position = rtl ? position - padded_child_width : position + padded_child_width;
		}
	}
}

/** Horizontal left-to-right container widget. */
NWidgetHorizontalLTR::NWidgetHorizontalLTR(NWidContainerFlags flags) : NWidgetHorizontal(flags)
{
	this->type = NWID_HORIZONTAL_LTR;
}

void NWidgetHorizontalLTR::AssignSizePosition(SizingType sizing, int x, int y, uint given_width, uint given_height, bool)
{
	NWidgetHorizontal::AssignSizePosition(sizing, x, y, given_width, given_height, false);
}

/** Vertical container widget. */
NWidgetVertical::NWidgetVertical(NWidContainerFlags flags) : NWidgetPIPContainer(NWID_VERTICAL, flags)
{
}

void NWidgetVertical::SetupSmallestSize(Window *w)
{
	this->smallest_x = 0; // Biggest child.
	this->smallest_y = 0; // Sum of minimal size of all children.
	this->fill_x = 1;     // smallest common child fill step.
	this->fill_y = 0;     // smallest non-zero child widget fill step.
	this->resize_x = 1;   // smallest common child resize step.
	this->resize_y = 0;   // smallest non-zero child widget resize step.
	this->gaps = 0;

	/* 1a. Forward call, collect longest/widest child length. */
	uint highest = 0; // Highest child found.
	uint max_hor_fill = 0; // Biggest horizontal fill step.
	for (const auto &child_wid : this->children) {
		child_wid->SetupSmallestSize(w);
		highest = std::max(highest, child_wid->smallest_y);
		max_hor_fill = std::max(max_hor_fill, child_wid->GetHorizontalStepSize(ST_SMALLEST));
		this->smallest_x = std::max(this->smallest_x, child_wid->smallest_x + child_wid->padding.Horizontal());
		if (child_wid->smallest_y != 0 || child_wid->fill_y != 0) this->gaps++;
	}
	if (this->gaps > 0) this->gaps--; // Number of gaps is number of widgets less one.
	/* 1b. Make the container wider if needed to accommodate all children nicely. */
	[[maybe_unused]] uint max_smallest = this->smallest_x + 3 * max_hor_fill; // Upper limit to computing smallest height.
	uint cur_width = this->smallest_x;
	for (;;) {
		for (const auto &child_wid : this->children) {
			uint step_size = child_wid->GetHorizontalStepSize(ST_SMALLEST);
			uint child_width = child_wid->smallest_x + child_wid->padding.Horizontal();
			if (step_size > 1 && child_width < cur_width) { // Small step sizes or already fitting children are not interesting.
				uint remainder = (cur_width - child_width) % step_size;
				if (remainder > 0) { // Child did not fit entirely, widen the container.
					cur_width += step_size - remainder;
					assert(cur_width < max_smallest); // Safeguard against infinite width expansion.
					/* Remaining children will adapt to the new cur_width, thus speeding up the computation. */
				}
			}
		}
		if (this->smallest_x == cur_width) break;
		this->smallest_x = cur_width; // Smallest width got changed, try again.
	}
	/* 2. For containers that must maintain equal width, extend children minimal size. */
	for (const auto &child_wid : this->children) {
		child_wid->smallest_x = this->smallest_x - child_wid->padding.Horizontal();
		child_wid->ApplyAspectRatio();
		highest = std::max(highest, child_wid->smallest_y);
	}
	if (this->flags & NC_EQUALSIZE) {
		for (const auto &child_wid : this->children) {
			if (child_wid->fill_y == 1) child_wid->smallest_y = highest;
		}
	}
	/* 3. Compute smallest, fill, and resize values of the container. */
	for (const auto &child_wid : this->children) {
		this->smallest_y += child_wid->smallest_y + child_wid->padding.Vertical();
		if (child_wid->fill_y > 0) {
			if (this->fill_y == 0 || this->fill_y > child_wid->fill_y) this->fill_y = child_wid->fill_y;
		}
		this->fill_x = std::lcm(this->fill_x, child_wid->fill_x);

		if (child_wid->resize_y > 0) {
			if (this->resize_y == 0 || this->resize_y > child_wid->resize_y) this->resize_y = child_wid->resize_y;
		}
		this->resize_x = std::lcm(this->resize_x, child_wid->resize_x);
	}
	if (this->fill_y == 0 && this->pip_ratio_pre + this->pip_ratio_inter + this->pip_ratio_post > 0) this->fill_y = 1;
	/* 4. Increase by required PIP space. */
	this->smallest_y += this->pip_pre + this->gaps * this->pip_inter + this->pip_post;
}

void NWidgetVertical::AssignSizePosition(SizingType sizing, int x, int y, uint given_width, uint given_height, bool rtl)
{
	assert(given_width >= this->smallest_x && given_height >= this->smallest_y);

	/* Compute additional height given to us. */
	uint additional_length = given_height - (this->pip_pre + this->gaps * this->pip_inter + this->pip_post);
	for (const auto &child_wid : this->children) {
		if (child_wid->smallest_y != 0 || child_wid->fill_y != 0) additional_length -= child_wid->smallest_y + child_wid->padding.Vertical();
	}

	this->StoreSizePosition(sizing, x, y, given_width, given_height);

	/* Like the horizontal container, the vertical container also distributes additional height evenly, starting with the children with the biggest resize steps.
	 * It also stores computed widths and heights into current_x and current_y values of the child.
	 */

	/* First loop: Find biggest stepsize, find number of children that want a piece of the pie, handle horizontal size for all children, handle vertical size for non-resizing child. */
	int num_changing_childs = 0; // Number of children that can change size.
	uint biggest_stepsize = 0;
	for (const auto &child_wid : this->children) {
		uint vert_step = child_wid->GetVerticalStepSize(sizing);
		if (vert_step > 0) {
			if (!(flags & NC_BIGFIRST)) num_changing_childs++;
			biggest_stepsize = std::max(biggest_stepsize, vert_step);
		} else {
			child_wid->current_y = child_wid->smallest_y;
		}

		uint hor_step = (sizing == ST_SMALLEST) ? 1 : child_wid->GetHorizontalStepSize(sizing);
		child_wid->current_x = ComputeMaxSize(child_wid->smallest_x, given_width - child_wid->padding.Horizontal(), hor_step);
	}

	/* First.5 loop: count how many children are of the biggest step size. */
	if ((this->flags & NC_BIGFIRST) && biggest_stepsize > 0) {
		for (const auto &child_wid : this->children) {
			uint vert_step = child_wid->GetVerticalStepSize(sizing);
			if (vert_step == biggest_stepsize) {
				num_changing_childs++;
			}
		}
	}

	/* Second loop: Allocate the additional vertical space over the resizing children, starting with the biggest resize steps. */
	while (biggest_stepsize > 0) {
		uint next_biggest_stepsize = 0;
		for (const auto &child_wid : this->children) {
			uint vert_step = child_wid->GetVerticalStepSize(sizing);
			if (vert_step > biggest_stepsize) continue; // Already done
			if (vert_step == biggest_stepsize) {
				uint increment = additional_length / num_changing_childs;
				num_changing_childs--;
				if (vert_step > 1) increment -= increment % vert_step;
				child_wid->current_y = child_wid->smallest_y + increment;
				additional_length -= increment;
				continue;
			}
			next_biggest_stepsize = std::max(next_biggest_stepsize, vert_step);
		}
		biggest_stepsize = next_biggest_stepsize;

		if (num_changing_childs == 0 && (flags & NC_BIGFIRST) && biggest_stepsize > 0) {
			/* Second.5 loop: count how many children are of the updated biggest step size. */
			for (const auto &child_wid : this->children) {
				uint vert_step = child_wid->GetVerticalStepSize(sizing);
				if (vert_step == biggest_stepsize) {
					num_changing_childs++;
				}
			}
		}
	}
	assert(num_changing_childs == 0);

	uint pre = this->pip_pre;
	uint inter = this->pip_inter;

	if (additional_length > 0) {
		/* Allocate remaining space by pip ratios. If this doesn't round exactly, the unused space will fall into pip_post
		 * which is never explicitly needed. */
		int r = this->pip_ratio_pre + this->gaps * this->pip_ratio_inter + this->pip_ratio_post;
		if (r > 0) {
			pre += this->pip_ratio_pre * additional_length / r;
			if (this->gaps > 0) inter += this->pip_ratio_inter * additional_length / r;
		}
	}

	/* Third loop: Compute position and call the child. */
	uint position = pre; // Place to put next child relative to origin of the container.
	for (const auto &child_wid : this->children) {
		uint child_x = x + (rtl ? child_wid->padding.right : child_wid->padding.left);
		uint child_height = child_wid->current_y;

		child_wid->AssignSizePosition(sizing, child_x, y + position + child_wid->padding.top, child_wid->current_x, child_height, rtl);
		if (child_wid->current_y != 0) {
			position += child_height + child_wid->padding.Vertical() + inter;
		}
	}
}

/**
 * Generic spacer widget.
 * @param width  Horizontal size of the spacer widget.
 * @param height Vertical size of the spacer widget.
 */
NWidgetSpacer::NWidgetSpacer(int width, int height) : NWidgetResizeBase(NWID_SPACER, 0, 0)
{
	this->SetMinimalSize(width, height);
	this->SetResize(0, 0);
}

void NWidgetSpacer::SetupSmallestSize(Window *)
{
	this->smallest_x = this->min_x;
	this->smallest_y = this->min_y;
	this->ApplyAspectRatio();
}

void NWidgetSpacer::FillWidgetLookup(WidgetLookup &)
{
}

void NWidgetSpacer::Draw(const Window *w)
{
	/* Spacer widget is never normally visible. */

	if (_draw_widget_outlines && this->current_x != 0 && this->current_y != 0) {
		/* Spacers indicate a potential design issue, so get extra highlighting. */
		GfxFillRect(this->GetCurrentRect(), PC_WHITE, FILLRECT_CHECKER);

		DrawOutline(w, this);
	}
}

void NWidgetSpacer::SetDirty(Window *w)
{
	/* Spacer widget never need repainting. */
}

NWidgetCore *NWidgetSpacer::GetWidgetFromPos(int, int)
{
	return nullptr;
}

void NWidgetSpacer::FillDirtyWidgets(std::vector<NWidgetBase *> &dirty_widgets)
{
	/* Spacer widget never need repainting. */
}

NWidgetMatrix::NWidgetMatrix(Colours colour, WidgetID index) : NWidgetPIPContainer(NWID_MATRIX, NC_EQUALSIZE), index(index), clicked(-1), count(-1)
{
	this->colour = colour;
}

/**
 * Sets the clicked element in the matrix.
 * @param clicked The clicked element.
 */
void NWidgetMatrix::SetClicked(int clicked)
{
	this->clicked = clicked;
	if (this->clicked >= 0 && this->sb != nullptr && this->widgets_x != 0) {
		int vpos = (this->clicked / this->widgets_x) * this->widget_h; // Vertical position of the top.
		/* Need to scroll down -> Scroll to the bottom.
		 * However, last entry has no 'this->pip_inter' underneath, and we must stay below this->sb->GetCount() */
		if (this->sb->GetPosition() < vpos) vpos += this->widget_h - this->pip_inter - 1;
		this->sb->ScrollTowards(vpos);
	}
}

/**
 * Set the number of elements in this matrix.
 * @note Updates the number of elements/capacity of the real scrollbar.
 * @param count The number of elements.
 */
void NWidgetMatrix::SetCount(int count)
{
	this->count = count;

	if (this->sb == nullptr || this->widgets_x == 0) return;

	/* We need to get the number of pixels the matrix is high/wide.
	 * So, determine the number of rows/columns based on the number of
	 * columns/rows (one is constant/unscrollable).
	 * Then multiply that by the height of a widget, and add the pre
	 * and post spacing "offsets". */
	count = CeilDiv(count, this->sb->IsVertical() ? this->widgets_x : this->widgets_y);
	count *= (this->sb->IsVertical() ? this->children.front()->smallest_y : this->children.front()->smallest_x) + this->pip_inter;
	if (count > 0) count -= this->pip_inter; // We counted an inter too much in the multiplication above
	count += this->pip_pre + this->pip_post;
	this->sb->SetCount(count);
	this->sb->SetCapacity(this->sb->IsVertical() ? this->current_y : this->current_x);
	this->sb->SetStepSize(this->sb->IsVertical() ? this->widget_h  : this->widget_w);
}

/**
 * Assign a scrollbar to this matrix.
 * @param sb The scrollbar to assign to us.
 */
void NWidgetMatrix::SetScrollbar(Scrollbar *sb)
{
	this->sb = sb;
}

/**
 * Get current element.
 * @returns index of current element.
 */
int NWidgetMatrix::GetCurrentElement() const
{
	return this->current_element;
}

void NWidgetMatrix::SetupSmallestSize(Window *w)
{
	assert(this->children.size() == 1);

	this->children.front()->SetupSmallestSize(w);

	Dimension padding = { (uint)this->pip_pre + this->pip_post, (uint)this->pip_pre + this->pip_post};
	Dimension size    = {this->children.front()->smallest_x + padding.width, this->children.front()->smallest_y + padding.height};
	Dimension fill    = {0, 0};
	Dimension resize  = {this->pip_inter + this->children.front()->smallest_x, this->pip_inter + this->children.front()->smallest_y};

	if (this->index >= 0) w->UpdateWidgetSize(this->index, size, padding, fill, resize);

	this->smallest_x = size.width;
	this->smallest_y = size.height;
	this->fill_x = fill.width;
	this->fill_y = fill.height;
	this->resize_x = resize.width;
	this->resize_y = resize.height;
	this->ApplyAspectRatio();
}

void NWidgetMatrix::AssignSizePosition(SizingType, int x, int y, uint given_width, uint given_height, bool)
{
	assert(given_width >= this->smallest_x && given_height >= this->smallest_y);

	this->pos_x = x;
	this->pos_y = y;
	this->current_x = given_width;
	this->current_y = given_height;

	/* Determine the size of the widgets, and the number of visible widgets on each of the axis. */
	this->widget_w = this->children.front()->smallest_x + this->pip_inter;
	this->widget_h = this->children.front()->smallest_y + this->pip_inter;

	/* Account for the pip_inter is between widgets, so we need to account for that when
	 * the division assumes pip_inter is used for all widgets. */
	this->widgets_x = CeilDiv(this->current_x - this->pip_pre - this->pip_post + this->pip_inter, this->widget_w);
	this->widgets_y = CeilDiv(this->current_y - this->pip_pre - this->pip_post + this->pip_inter, this->widget_h);

	/* When resizing, update the scrollbar's count. E.g. with a vertical
	 * scrollbar becoming wider or narrower means the amount of rows in
	 * the scrollbar becomes respectively smaller or higher. */
	this->SetCount(this->count);
}

void NWidgetMatrix::FillWidgetLookup(WidgetLookup &widget_lookup)
{
	if (this->index >= 0) widget_lookup[this->index] = this;
	NWidgetContainer::FillWidgetLookup(widget_lookup);
}

NWidgetCore *NWidgetMatrix::GetWidgetFromPos(int x, int y)
{
	/* Falls outside of the matrix widget. */
	if (!IsInsideBS(x, this->pos_x, this->current_x) || !IsInsideBS(y, this->pos_y, this->current_y)) return nullptr;

	int start_x, start_y, base_offs_x, base_offs_y;
	this->GetScrollOffsets(start_x, start_y, base_offs_x, base_offs_y);

	bool rtl = _current_text_dir == TD_RTL;

	int widget_col = (rtl ?
				-x + (int)this->pip_post + this->pos_x + base_offs_x + this->widget_w - 1 - (int)this->pip_inter :
				 x - (int)this->pip_pre  - this->pos_x - base_offs_x
			) / this->widget_w;

	int widget_row = (y - base_offs_y - (int)this->pip_pre - this->pos_y) / this->widget_h;

	this->current_element = (widget_row + start_y) * this->widgets_x + start_x + widget_col;
	if (this->current_element >= this->count) return nullptr;

	NWidgetCore *child = dynamic_cast<NWidgetCore *>(this->children.front().get());
	assert(child != nullptr);
	child->AssignSizePosition(ST_RESIZE,
			this->pos_x + (rtl ? this->pip_post - widget_col * this->widget_w : this->pip_pre + widget_col * this->widget_w) + base_offs_x,
			this->pos_y + this->pip_pre + widget_row * this->widget_h + base_offs_y,
			child->smallest_x, child->smallest_y, rtl);

	return child->GetWidgetFromPos(x, y);
}

void NWidgetMatrix::FillDirtyWidgets(std::vector<NWidgetBase *> &dirty_widgets)
{
	if (this->base_flags & WBF_DIRTY) {
		dirty_widgets.push_back(this);
	}
}

/* virtual */ void NWidgetMatrix::Draw(const Window *w)
{
	if (this->IsOutsideDrawArea()) return;
	this->base_flags &= ~WBF_DIRTY;

	/* Fill the background. */
	GfxFillRect(this->GetCurrentRect(), GetColourGradient(this->colour, SHADE_LIGHT));

	/* Set up a clipping area for the previews. */
	bool rtl = _current_text_dir == TD_RTL;
	DrawPixelInfo tmp_dpi;
	if (!FillDrawPixelInfo(&tmp_dpi, this->pos_x + (rtl ? this->pip_post : this->pip_pre), this->pos_y + this->pip_pre, this->current_x - this->pip_pre - this->pip_post, this->current_y - this->pip_pre - this->pip_post)) return;

	{
		AutoRestoreBackup dpi_backup(_cur_dpi, &tmp_dpi);

		/* Get the appropriate offsets so we can draw the right widgets. */
		NWidgetCore *child = dynamic_cast<NWidgetCore *>(this->children.front().get());
		assert(child != nullptr);
		int start_x, start_y, base_offs_x, base_offs_y;
		this->GetScrollOffsets(start_x, start_y, base_offs_x, base_offs_y);

		int offs_y = base_offs_y;
		for (int y = start_y; y < start_y + this->widgets_y + 1; y++, offs_y += this->widget_h) {
			/* Are we within bounds? */
			if (offs_y + child->smallest_y <= 0) continue;
			if (offs_y >= (int)this->current_y) break;

			/* We've passed our amount of widgets. */
			if (y * this->widgets_x >= this->count) break;

			int offs_x = base_offs_x;
			for (int x = start_x; x < start_x + this->widgets_x + 1; x++, offs_x += rtl ? -this->widget_w : this->widget_w) {
				/* Are we within bounds? */
				if (offs_x + child->smallest_x <= 0) continue;
				if (offs_x >= (int)this->current_x) continue;

				/* Do we have this many widgets? */
				this->current_element = y * this->widgets_x + x;
				if (this->current_element >= this->count) break;

				child->AssignSizePosition(ST_RESIZE, offs_x, offs_y, child->smallest_x, child->smallest_y, rtl);
				child->SetLowered(this->clicked == this->current_element);
				child->Draw(w);
			}
		}
	}

	DrawOutline(w, this);
}

/**
 * Get the different offsets that are influenced by scrolling.
 * @param[out] start_x     The start position in columns (index of the left-most column, swapped in RTL).
 * @param[out] start_y     The start position in rows.
 * @param[out] base_offs_x The base horizontal offset in pixels (X position of the column \a start_x).
 * @param[out] base_offs_y The base vertical offset in pixels (Y position of the column \a start_y).
 */
void NWidgetMatrix::GetScrollOffsets(int &start_x, int &start_y, int &base_offs_x, int &base_offs_y)
{
	base_offs_x = _current_text_dir == TD_RTL ? this->widget_w * (this->widgets_x - 1) : 0;
	base_offs_y = 0;
	start_x = 0;
	start_y = 0;
	if (this->sb != nullptr) {
		if (this->sb->IsVertical()) {
			start_y = this->sb->GetPosition() / this->widget_h;
			base_offs_y += -this->sb->GetPosition() + start_y * this->widget_h;
		} else {
			start_x = this->sb->GetPosition() / this->widget_w;
			int sub_x = this->sb->GetPosition() - start_x * this->widget_w;
			if (_current_text_dir == TD_RTL) {
				base_offs_x += sub_x;
			} else {
				base_offs_x -= sub_x;
			}
		}
	}
}

/**
 * Constructor parent nested widgets.
 * @param tp     Type of parent widget.
 * @param colour Colour of the parent widget.
 * @param index  Index of the widget.
 * @param child  Child container widget (if supplied). If not supplied, a
 *               vertical container will be inserted while adding the first
 *               child widget.
 */
<<<<<<< HEAD
NWidgetBackground::NWidgetBackground(WidgetType tp, Colours colour, WidgetID index, std::unique_ptr<NWidgetPIPContainer> child) : NWidgetCore(tp, colour, index, 1, 1, 0x0, STR_NULL)
=======
NWidgetBackground::NWidgetBackground(WidgetType tp, Colours colour, WidgetID index, std::unique_ptr<NWidgetPIPContainer> &&child) : NWidgetCore(tp, colour, index, 1, 1, {}, STR_NULL)
>>>>>>> b653f875
{
	assert(tp == WWT_PANEL || tp == WWT_INSET || tp == WWT_FRAME);
	this->child = std::move(child);
	if (this->child != nullptr) this->child->parent = this;
	this->SetAlignment(SA_TOP | SA_LEFT);
}

/**
 * Add a child to the parent.
 * @param nwid Nested widget to add to the background widget.
 *
 * Unless a child container has been given in the constructor, a parent behaves as a vertical container.
 * You can add several children to it, and they are put underneath each other.
 */
void NWidgetBackground::Add(std::unique_ptr<NWidgetBase> &&nwid)
{
	if (this->child == nullptr) {
		this->child = std::make_unique<NWidgetVertical>();
	}
	nwid->parent = this->child.get();
	this->child->Add(std::move(nwid));
}

/**
 * Set additional pre/inter/post space for the background widget.
 *
 * @param pip_pre   Additional space in front of the first child widget (above
 *                  for the vertical container, at the left for the horizontal container).
 * @param pip_inter Additional space between two child widgets.
 * @param pip_post  Additional space after the last child widget (below for the
 *                  vertical container, at the right for the horizontal container).
 * @note Using this function implies that the widget has (or will have) child widgets.
 */
void NWidgetBackground::SetPIP(uint8_t pip_pre, uint8_t pip_inter, uint8_t pip_post)
{
	if (this->child == nullptr) {
		this->child = std::make_unique<NWidgetVertical>();
	}
	this->child->parent = this;
	this->child->SetPIP(pip_pre, pip_inter, pip_post);
}

/**
 * Set additional pre/inter/post space ratios for the background widget.
 *
 * @param pip_ratio_pre   Ratio of additional space in front of the first child widget (above
 *                        for the vertical container, at the left for the horizontal container).
 * @param pip_ratio_inter Ratio of additional space between two child widgets.
 * @param pip_ratio_post  Ratio of additional space after the last child widget (below for the
 *                        vertical container, at the right for the horizontal container).
 * @note Using this function implies that the widget has (or will have) child widgets.
 */
void NWidgetBackground::SetPIPRatio(uint8_t pip_ratio_pre, uint8_t pip_ratio_inter, uint8_t pip_ratio_post)
{
	if (this->child == nullptr) {
		this->child = std::make_unique<NWidgetVertical>();
	}
	this->child->parent = this;
	this->child->SetPIPRatio(pip_ratio_pre, pip_ratio_inter, pip_ratio_post);
}

void NWidgetBackground::AdjustPaddingForZoom()
{
	if (child != nullptr) child->AdjustPaddingForZoom();
	NWidgetCore::AdjustPaddingForZoom();
}

void NWidgetBackground::SetupSmallestSize(Window *w)
{
	if (this->child != nullptr) {
		this->child->SetupSmallestSize(w);

		this->smallest_x = this->child->smallest_x;
		this->smallest_y = this->child->smallest_y;
		this->fill_x = this->child->fill_x;
		this->fill_y = this->child->fill_y;
		this->resize_x = this->child->resize_x;
		this->resize_y = this->child->resize_y;

		/* Don't apply automatic padding if there is no child widget. */
		if (w == nullptr) return;

		if (this->type == WWT_FRAME) {
			/* Account for the size of the frame's text if that exists */
			this->child->padding     = WidgetDimensions::scaled.frametext;
			this->child->padding.top = std::max<uint8_t>(WidgetDimensions::scaled.frametext.top, this->GetString() != STR_NULL ? GetCharacterHeight(FS_NORMAL) + WidgetDimensions::scaled.frametext.top / 2 : 0);

			this->smallest_x += this->child->padding.Horizontal();
			this->smallest_y += this->child->padding.Vertical();

			if (this->index >= 0) w->SetStringParameters(this->index);
			this->smallest_x = std::max(this->smallest_x, GetStringBoundingBox(this->GetString(), this->text_size).width + WidgetDimensions::scaled.frametext.Horizontal());
		} else if (this->type == WWT_INSET) {
			/* Apply automatic padding for bevel thickness. */
			this->child->padding = WidgetDimensions::scaled.bevel;

			this->smallest_x += this->child->padding.Horizontal();
			this->smallest_y += this->child->padding.Vertical();
		}
		this->ApplyAspectRatio();
	} else {
		Dimension d = {this->min_x, this->min_y};
		Dimension fill = {this->fill_x, this->fill_y};
		Dimension resize  = {this->resize_x, this->resize_y};
		if (w != nullptr) { // A non-nullptr window pointer acts as switch to turn dynamic widget size on.
			if (this->type == WWT_FRAME || this->type == WWT_INSET) {
				if (this->index >= 0) w->SetStringParameters(this->index);
				Dimension background = GetStringBoundingBox(this->GetString(), this->text_size);
				background.width += (this->type == WWT_FRAME) ? (WidgetDimensions::scaled.frametext.Horizontal()) : (WidgetDimensions::scaled.inset.Horizontal());
				d = maxdim(d, background);
			}
			if (this->index >= 0) {
				Dimension padding;
				switch (this->type) {
					default: NOT_REACHED();
					case WWT_PANEL: padding = {WidgetDimensions::scaled.framerect.Horizontal(), WidgetDimensions::scaled.framerect.Vertical()}; break;
					case WWT_FRAME: padding = {WidgetDimensions::scaled.frametext.Horizontal(), WidgetDimensions::scaled.frametext.Vertical()}; break;
					case WWT_INSET: padding = {WidgetDimensions::scaled.inset.Horizontal(),     WidgetDimensions::scaled.inset.Vertical()};     break;
				}
				w->UpdateWidgetSize(this->index, d, padding, fill, resize);
			}
		}
		this->smallest_x = d.width;
		this->smallest_y = d.height;
		this->fill_x = fill.width;
		this->fill_y = fill.height;
		this->resize_x = resize.width;
		this->resize_y = resize.height;
		this->ApplyAspectRatio();
	}
}

void NWidgetBackground::AssignSizePosition(SizingType sizing, int x, int y, uint given_width, uint given_height, bool rtl)
{
	this->StoreSizePosition(sizing, x, y, given_width, given_height);

	if (this->child != nullptr) {
		uint x_offset = (rtl ? this->child->padding.right : this->child->padding.left);
		uint width = given_width - this->child->padding.Horizontal();
		uint height = given_height - this->child->padding.Vertical();
		this->child->AssignSizePosition(sizing, x + x_offset, y + this->child->padding.top, width, height, rtl);
	}
}

void NWidgetBackground::FillWidgetLookup(WidgetLookup &widget_lookup)
{
	if (this->index >= 0) widget_lookup[this->index] = this;
	if (this->child != nullptr) this->child->FillWidgetLookup(widget_lookup);
}

void NWidgetBackground::Draw(const Window *w)
{
	if (this->IsOutsideDrawArea()) return;
	this->base_flags &= ~WBF_DIRTY;

	if (this->current_x == 0 || this->current_y == 0) return;

	Rect r = this->GetCurrentRect();

	const DrawPixelInfo *dpi = _cur_dpi;
	if (dpi->left > r.right || dpi->left + dpi->width <= r.left || dpi->top > r.bottom || dpi->top + dpi->height <= r.top) return;

	switch (this->type) {
		case WWT_PANEL:
			DrawFrameRect(r.left, r.top, r.right, r.bottom, this->colour, this->IsLowered() ? FR_LOWERED : FR_NONE);
			break;

		case WWT_FRAME:
			if (this->index >= 0) w->SetStringParameters(this->index);
			DrawFrame(r, this->colour, this->text_colour, this->GetString(), this->align, this->text_size);
			break;

		case WWT_INSET:
			if (this->index >= 0) w->SetStringParameters(this->index);
			DrawInset(r, this->colour, this->text_colour, this->GetString(), this->align, this->text_size);
			break;

		default:
			NOT_REACHED();
	}

	if (this->index >= 0) w->DrawWidget(r, this->index);
	if (this->child != nullptr) this->child->Draw(w);

	if (this->IsDisabled()) {
		GfxFillRect(r.Shrink(WidgetDimensions::scaled.bevel), GetColourGradient(this->colour, SHADE_DARKER), FILLRECT_CHECKER);
	}

	DrawOutline(w, this);
}

NWidgetCore *NWidgetBackground::GetWidgetFromPos(int x, int y)
{
	NWidgetCore *nwid = nullptr;
	if (IsInsideBS(x, this->pos_x, this->current_x) && IsInsideBS(y, this->pos_y, this->current_y)) {
		if (this->child != nullptr) nwid = this->child->GetWidgetFromPos(x, y);
		if (nwid == nullptr) nwid = this;
	}
	return nwid;
}

void NWidgetBackground::FillDirtyWidgets(std::vector<NWidgetBase *> &dirty_widgets)
{
	if (this->base_flags & WBF_DIRTY) {
		dirty_widgets.push_back(this);
	} else {
		if (this->child != nullptr) this->child->FillDirtyWidgets(dirty_widgets);
	}
}

NWidgetBase *NWidgetBackground::GetWidgetOfType(WidgetType tp)
{
	NWidgetBase *nwid = nullptr;
	if (this->child != nullptr) nwid = this->child->GetWidgetOfType(tp);
	if (nwid == nullptr && this->type == tp) nwid = this;
	return nwid;
}

NWidgetViewport::NWidgetViewport(WidgetID index) : NWidgetCore(NWID_VIEWPORT, INVALID_COLOUR, index, 1, 1, {}, STR_NULL)
{
}

void NWidgetViewport::SetupSmallestSize(Window *)
{
	this->smallest_x = this->min_x;
	this->smallest_y = this->min_y;
	this->ApplyAspectRatio();
}

void NWidgetViewport::Draw(const Window *w)
{
	if (this->current_x == 0 || this->current_y == 0 || this->IsOutsideDrawArea()) return;
	this->base_flags &= ~WBF_DIRTY;

	if (this->disp_flags & ND_NO_TRANSPARENCY) {
		TransparencyOptionBits to_backup = _transparency_opt;
		_transparency_opt &= (1 << TO_SIGNS) | (1 << TO_LOADING); // Disable all transparency, except textual stuff
		w->DrawViewport(this->disp_flags);
		_transparency_opt = to_backup;
	} else {
		w->DrawViewport(this->disp_flags);
	}

	DrawOutline(w, this);
}

/**
 * Initialize the viewport of the window.
 * @param w            Window owning the viewport.
 * @param follow_flags Type of viewport, see #InitializeWindowViewport().
 * @param zoom         Zoom level.
 */
void NWidgetViewport::InitializeViewport(Window *w, uint32_t follow_flags, ZoomLevel zoom)
{
	InitializeWindowViewport(w, this->pos_x, this->pos_y, this->current_x, this->current_y, follow_flags, zoom);
	w->viewport_widget = this;
}

/**
 * Update the position and size of the viewport (after eg a resize).
 * @param w Window owning the viewport.
 */
void NWidgetViewport::UpdateViewportCoordinates(Window *w)
{
	Viewport *vp = w->viewport;
	if (vp != nullptr) {
		vp->left = w->left + this->pos_x;
		vp->top  = w->top + this->pos_y;
		vp->width  = w->IsShaded() ? 0 : this->current_x;
		vp->height = w->IsShaded() ? 0 : this->current_y;

		vp->virtual_width  = ScaleByZoom(vp->width, vp->zoom);
		vp->virtual_height = ScaleByZoom(vp->height, vp->zoom);
		UpdateViewportSizeZoom(vp);
	}
}

/**
 * Compute the row of a scrolled widget that a user clicked in.
 * @param clickpos    Vertical position of the mouse click (without taking scrolling into account).
 * @param w           The window the click was in.
 * @param widget      Widget number of the widget clicked in.
 * @param padding     Amount of empty space between the widget edge and the top of the first row. Default value is \c 0.
 * @param line_height Height of a single row. A negative value means using the vertical resize step of the widget.
 * @return Row number clicked at. If clicked at a wrong position, #Scrollbar::npos is returned.
 */
Scrollbar::size_type Scrollbar::GetScrolledRowFromWidget(int clickpos, const Window * const w, WidgetID widget, int padding, int line_height) const
{
	int pos = w->GetRowFromWidget(clickpos, widget, padding, line_height);
	if (pos != INT_MAX) pos += this->GetPosition();
	return (pos < 0 || pos >= this->GetCount()) ? Scrollbar::npos : pos;
}

/**
 * Update the given list position as if it were on this scroll bar when the given keycode was pressed.
 * This does not update the actual position of this scroll bar, that is left to the caller. It does,
 * however use the capacity and count of the scroll bar for the bounds and amount to scroll.
 *
 * When the count is 0 or the return is ES_NOT_HANDLED, then the position is not updated.
 * With WKC_UP and WKC_DOWN the position goes one up or down respectively.
 * With WKC_PAGEUP and WKC_PAGEDOWN the position goes one capacity up or down respectively.
 * With WKC_HOME the first position is selected and with WKC_END the last position is selected.
 * This function ensures that pos is in the range [0..count).
 * @param list_position The current position in the list.
 * @param key_code      The pressed key code.
 * @return ES_NOT_HANDLED when another key than the 6 specific keys was pressed, otherwise ES_HANDLED.
 */
EventState Scrollbar::UpdateListPositionOnKeyPress(int &list_position, uint16_t keycode) const
{
	int new_pos = list_position;
	switch (keycode) {
		case WKC_UP:
			/* scroll up by one */
			new_pos--;
			break;

		case WKC_DOWN:
			/* scroll down by one */
			new_pos++;
			break;

		case WKC_PAGEUP:
			/* scroll up a page */
			new_pos -= this->GetCapacity();
			break;

		case WKC_PAGEDOWN:
			/* scroll down a page */
			new_pos += this->GetCapacity();
			break;

		case WKC_HOME:
			/* jump to beginning */
			new_pos = 0;
			break;

		case WKC_END:
			/* jump to end */
			new_pos = this->GetCount() - 1;
			break;

		default:
			return ES_NOT_HANDLED;
	}

	/* If there are no elements, there is nothing to scroll/update. */
	if (this->GetCount() != 0) {
		list_position = Clamp(new_pos, 0, this->GetCount() - 1);
	}
	return ES_HANDLED;
}


/**
 * Set capacity of visible elements from the size and resize properties of a widget.
 * @param w       Window.
 * @param widget  Widget with size and resize properties.
 * @param padding Padding to subtract from the size.
 * @note Updates the position if needed.
 */
void Scrollbar::SetCapacityFromWidget(Window *w, WidgetID widget, int padding)
{
	NWidgetBase *nwid = w->GetWidget<NWidgetBase>(widget);
	if (this->IsVertical()) {
		this->SetCapacity(((int)nwid->current_y - padding) / (int)nwid->resize_y);
	} else {
		this->SetCapacity(((int)nwid->current_x - padding) / (int)nwid->resize_x);
	}
}

/**
 * Apply 'scroll' to a rect to be drawn in.
 * @param r Rect to be 'scrolled'.
 * @param sb The scrollbar affecting the scroll.
 * @param resize_step Resize step of the widget/scrollbar (1 if the scrollbar is pixel-based.)
 * @returns Scrolled rect.
 */
Rect ScrollRect(Rect r, const Scrollbar &sb, int resize_step)
{
	const int count = sb.GetCount() * resize_step;
	const int position = sb.GetPosition() * resize_step;

	if (sb.IsVertical()) {
		r.top -= position;
		r.bottom = r.top + count;
	} else {
		bool rtl = _current_text_dir == TD_RTL;
		if (rtl) {
			r.right += position;
			r.left = r.right - count;
		} else {
			r.left -= position;
			r.right = r.left + count;
		}
	}

	return r;
}

/**
 * Scrollbar widget.
 * @param tp     Scrollbar type. (horizontal/vertical)
 * @param colour Colour of the scrollbar.
 * @param index  Index of the widget.
 */
NWidgetScrollbar::NWidgetScrollbar(WidgetType tp, Colours colour, WidgetID index) : NWidgetCore(tp, colour, index, 1, 1, {}, STR_NULL), Scrollbar(tp != NWID_HSCROLLBAR)
{
	assert(tp == NWID_HSCROLLBAR || tp == NWID_VSCROLLBAR);

	switch (this->type) {
		case NWID_HSCROLLBAR:
			this->SetResize(1, 0);
			this->SetFill(1, 0);
			this->SetToolTip(STR_TOOLTIP_HSCROLL_BAR_SCROLLS_LIST);
			break;

		case NWID_VSCROLLBAR:
			this->SetResize(0, 1);
			this->SetFill(0, 1);
			this->SetToolTip(STR_TOOLTIP_VSCROLL_BAR_SCROLLS_LIST);
			break;

		default: NOT_REACHED();
	}
}

void NWidgetScrollbar::SetupSmallestSize(Window *)
{
	this->min_x = 0;
	this->min_y = 0;

	switch (this->type) {
		case NWID_HSCROLLBAR:
			this->SetMinimalSizeAbsolute(NWidgetScrollbar::GetHorizontalDimension().width * 3, NWidgetScrollbar::GetHorizontalDimension().height);
			break;

		case NWID_VSCROLLBAR:
			this->SetMinimalSizeAbsolute(NWidgetScrollbar::GetVerticalDimension().width, NWidgetScrollbar::GetVerticalDimension().height * 3);
			break;

		default: NOT_REACHED();
	}

	this->smallest_x = this->min_x;
	this->smallest_y = this->min_y;
}

void NWidgetScrollbar::Draw(const Window *w)
{
	if (this->IsOutsideDrawArea()) return;
	this->base_flags &= ~WBF_DIRTY;

	if (this->current_x == 0 || this->current_y == 0) return;

	Rect r = this->GetCurrentRect();

	const DrawPixelInfo *dpi = _cur_dpi;
	if (dpi->left > r.right || dpi->left + dpi->width <= r.left || dpi->top > r.bottom || dpi->top + dpi->height <= r.top) return;

	bool up_lowered = HasBit(this->disp_flags, NDB_SCROLLBAR_UP);
	bool down_lowered = HasBit(this->disp_flags, NDB_SCROLLBAR_DOWN);
	bool middle_lowered = !(this->disp_flags & ND_SCROLLBAR_BTN) && w->mouse_capture_widget == this->index;

	if (this->type == NWID_HSCROLLBAR) {
		DrawHorizontalScrollbar(r, this->colour, up_lowered, middle_lowered, down_lowered, this);
	} else {
		DrawVerticalScrollbar(r, this->colour, up_lowered, middle_lowered, down_lowered, this);
	}

	if (this->IsDisabled()) {
		GfxFillRect(r.Shrink(WidgetDimensions::scaled.bevel), GetColourGradient(this->colour, SHADE_DARKER), FILLRECT_CHECKER);
	}

	DrawOutline(w, this);
}

/* static */ void NWidgetScrollbar::InvalidateDimensionCache()
{
	vertical_dimension.width   = vertical_dimension.height   = 0;
	horizontal_dimension.width = horizontal_dimension.height = 0;
}

/* static */ Dimension NWidgetScrollbar::GetVerticalDimension()
{
	if (vertical_dimension.width == 0) {
		vertical_dimension = maxdim(GetScaledSpriteSize(SPR_ARROW_UP), GetScaledSpriteSize(SPR_ARROW_DOWN));
		vertical_dimension.width += WidgetDimensions::scaled.vscrollbar.Horizontal();
		vertical_dimension.height += WidgetDimensions::scaled.vscrollbar.Vertical();
	}
	return vertical_dimension;
}

/* static */ Dimension NWidgetScrollbar::GetHorizontalDimension()
{
	if (horizontal_dimension.width == 0) {
		horizontal_dimension = maxdim(GetScaledSpriteSize(SPR_ARROW_LEFT), GetScaledSpriteSize(SPR_ARROW_RIGHT));
		horizontal_dimension.width += WidgetDimensions::scaled.hscrollbar.Horizontal();
		horizontal_dimension.height += WidgetDimensions::scaled.hscrollbar.Vertical();
	}
	return horizontal_dimension;
}

Dimension NWidgetScrollbar::vertical_dimension = {0, 0};
Dimension NWidgetScrollbar::horizontal_dimension = {0, 0};

/** Reset the cached dimensions. */
/* static */ void NWidgetLeaf::InvalidateDimensionCache()
{
	shadebox_dimension.width   = shadebox_dimension.height   = 0;
	debugbox_dimension.width   = debugbox_dimension.height   = 0;
	defsizebox_dimension.width = defsizebox_dimension.height = 0;
	stickybox_dimension.width  = stickybox_dimension.height  = 0;
	resizebox_dimension.width  = resizebox_dimension.height  = 0;
	closebox_dimension.width   = closebox_dimension.height   = 0;
	dropdown_dimension.width   = dropdown_dimension.height   = 0;
}

Dimension NWidgetLeaf::shadebox_dimension   = {0, 0};
Dimension NWidgetLeaf::debugbox_dimension   = {0, 0};
Dimension NWidgetLeaf::defsizebox_dimension = {0, 0};
Dimension NWidgetLeaf::stickybox_dimension  = {0, 0};
Dimension NWidgetLeaf::resizebox_dimension  = {0, 0};
Dimension NWidgetLeaf::closebox_dimension   = {0, 0};
Dimension NWidgetLeaf::dropdown_dimension   = {0, 0};

/**
 * Nested leaf widget.
 * @param tp     Type of leaf widget.
 * @param colour Colour of the leaf widget.
 * @param index  Index of the widget.
 * @param data   Data of the widget.
 * @param tip    Tooltip of the widget.
 */
NWidgetLeaf::NWidgetLeaf(WidgetType tp, Colours colour, WidgetID index, const WidgetData &data, StringID tip) : NWidgetCore(tp, colour, index, 1, 1, data, tip)
{
	assert(index >= 0 || tp == WWT_LABEL || tp == WWT_TEXT || tp == WWT_CAPTION || tp == WWT_RESIZEBOX || tp == WWT_SHADEBOX || tp == WWT_DEFSIZEBOX || tp == WWT_DEBUGBOX || tp == WWT_STICKYBOX || tp == WWT_CLOSEBOX);
	this->min_x = 0;
	this->min_y = 0;
	this->SetResize(0, 0);

	switch (tp) {
		case WWT_EMPTY:
			if (colour != INVALID_COLOUR) [[unlikely]] throw std::runtime_error("WWT_EMPTY should not have a colour");
			break;

		case WWT_TEXT:
			if (colour != INVALID_COLOUR) [[unlikely]] throw std::runtime_error("WWT_TEXT should not have a colour");
			this->SetFill(0, 0);
			this->SetAlignment(SA_LEFT | SA_VERT_CENTER);
			break;

		case WWT_LABEL:
			if (colour != INVALID_COLOUR) [[unlikely]] throw std::runtime_error("WWT_LABEL should not have a colour");
			[[fallthrough]];

		case WWT_PUSHBTN:
		case WWT_IMGBTN:
		case WWT_PUSHIMGBTN:
		case WWT_IMGBTN_2:
		case WWT_TEXTBTN:
		case WWT_PUSHTXTBTN:
		case WWT_TEXTBTN_2:
		case WWT_MATRIX:
		case NWID_BUTTON_DROPDOWN:
		case NWID_PUSHBUTTON_DROPDOWN:
			this->SetFill(0, 0);
			break;

		case WWT_ARROWBTN:
		case WWT_PUSHARROWBTN:
			this->SetFill(0, 0);
			this->SetAspect(WidgetDimensions::ASPECT_LEFT_RIGHT_BUTTON);
			break;

		case WWT_EDITBOX:
			this->SetFill(0, 0);
			break;

		case WWT_CAPTION:
			this->SetFill(1, 0);
			this->SetResize(1, 0);
			this->SetMinimalSize(0, WidgetDimensions::WD_CAPTION_HEIGHT);
			this->SetMinimalTextLines(1, WidgetDimensions::unscaled.captiontext.Vertical(), FS_NORMAL);
			this->SetToolTip(STR_TOOLTIP_WINDOW_TITLE_DRAG_THIS);
			break;

		case WWT_STICKYBOX:
			this->SetFill(0, 0);
			this->SetMinimalSize(WidgetDimensions::WD_STICKYBOX_WIDTH, WidgetDimensions::WD_CAPTION_HEIGHT);
			this->SetToolTip(STR_TOOLTIP_STICKY);
			this->SetAspect(this->min_x, this->min_y);
			break;

		case WWT_SHADEBOX:
			this->SetFill(0, 0);
			this->SetMinimalSize(WidgetDimensions::WD_SHADEBOX_WIDTH, WidgetDimensions::WD_CAPTION_HEIGHT);
			this->SetToolTip(STR_TOOLTIP_SHADE);
			this->SetAspect(this->min_x, this->min_y);
			break;

		case WWT_DEBUGBOX:
			this->SetFill(0, 0);
			this->SetMinimalSize(WidgetDimensions::WD_DEBUGBOX_WIDTH, WidgetDimensions::WD_CAPTION_HEIGHT);
			this->SetToolTip(STR_TOOLTIP_DEBUG);
			this->SetAspect(this->min_x, this->min_y);
			break;

		case WWT_DEFSIZEBOX:
			this->SetFill(0, 0);
			this->SetMinimalSize(WidgetDimensions::WD_DEFSIZEBOX_WIDTH, WidgetDimensions::WD_CAPTION_HEIGHT);
			this->SetToolTip(STR_TOOLTIP_DEFSIZE);
			this->SetAspect(this->min_x, this->min_y);
			break;

		case WWT_RESIZEBOX:
			this->SetFill(0, 0);
			this->SetMinimalSize(WidgetDimensions::WD_RESIZEBOX_WIDTH, 12);
			this->SetResizeWidgetType(RWV_SHOW_BEVEL);
			this->SetToolTip(STR_TOOLTIP_RESIZE);
			break;

		case WWT_CLOSEBOX:
			this->SetFill(0, 0);
			this->SetMinimalSize(WidgetDimensions::WD_CLOSEBOX_WIDTH, WidgetDimensions::WD_CAPTION_HEIGHT);
			this->SetToolTip(STR_TOOLTIP_CLOSE_WINDOW);
			this->SetAspect(this->min_x, this->min_y);
			break;

		case WWT_DROPDOWN:
			this->SetFill(0, 0);
			this->SetMinimalSize(0, WidgetDimensions::WD_DROPDOWN_HEIGHT);
			this->SetAlignment(SA_TOP | SA_LEFT);
			break;

		default:
			NOT_REACHED();
	}
}

/* static */ void NWidgetLeaf::UpdateDropdownBoxDimension()
{
	NWidgetLeaf::dropdown_dimension = GetScaledSpriteSize(SPR_ARROW_DOWN);
	NWidgetLeaf::dropdown_dimension.width += WidgetDimensions::scaled.vscrollbar.Horizontal();
	NWidgetLeaf::dropdown_dimension.height += WidgetDimensions::scaled.vscrollbar.Vertical();
}

/* static */ void NWidgetLeaf::UpdateResizeBoxDimension()
{
	NWidgetLeaf::resizebox_dimension = maxdim(GetScaledSpriteSize(SPR_WINDOW_RESIZE_LEFT), GetScaledSpriteSize(SPR_WINDOW_RESIZE_RIGHT));
	NWidgetLeaf::resizebox_dimension.width += WidgetDimensions::scaled.resizebox.Horizontal();
	NWidgetLeaf::resizebox_dimension.height += WidgetDimensions::scaled.resizebox.Vertical();
}

/* static */ void NWidgetLeaf::UpdateCloseBoxDimension()
{
	NWidgetLeaf::closebox_dimension = GetScaledSpriteSize(SPR_CLOSEBOX);
	NWidgetLeaf::closebox_dimension.width += WidgetDimensions::scaled.closebox.Horizontal();
	NWidgetLeaf::closebox_dimension.height += WidgetDimensions::scaled.closebox.Vertical();
}

void NWidgetLeaf::SetupSmallestSize(Window *w)
{
	Dimension padding = {0, 0};
	Dimension size = {this->min_x, this->min_y};
	Dimension fill = {this->fill_x, this->fill_y};
	Dimension resize = {this->resize_x, this->resize_y};
	switch (this->type) {
		case WWT_EMPTY: {
			break;
		}
		case WWT_MATRIX: {
			padding = {WidgetDimensions::scaled.matrix.Horizontal(), WidgetDimensions::scaled.matrix.Vertical()};
			break;
		}
		case WWT_SHADEBOX: {
			padding = {WidgetDimensions::scaled.shadebox.Horizontal(), WidgetDimensions::scaled.shadebox.Vertical()};
			if (NWidgetLeaf::shadebox_dimension.width == 0) {
				NWidgetLeaf::shadebox_dimension = maxdim(GetScaledSpriteSize(SPR_WINDOW_SHADE), GetScaledSpriteSize(SPR_WINDOW_UNSHADE));
				NWidgetLeaf::shadebox_dimension.width += padding.width;
				NWidgetLeaf::shadebox_dimension.height += padding.height;
			}
			size = maxdim(size, NWidgetLeaf::shadebox_dimension);
			break;
		}
		case WWT_DEBUGBOX:
			if (_settings_client.gui.newgrf_developer_tools && w->IsNewGRFInspectable()) {
				padding = {WidgetDimensions::scaled.debugbox.Horizontal(), WidgetDimensions::scaled.debugbox.Vertical()};
				if (NWidgetLeaf::debugbox_dimension.width == 0) {
					NWidgetLeaf::debugbox_dimension = GetScaledSpriteSize(SPR_WINDOW_DEBUG);
					NWidgetLeaf::debugbox_dimension.width += padding.width;
					NWidgetLeaf::debugbox_dimension.height += padding.height;
				}
				size = maxdim(size, NWidgetLeaf::debugbox_dimension);
			} else {
				/* If the setting is disabled we don't want to see it! */
				size.width = 0;
				fill.width = 0;
				resize.width = 0;
			}
			break;

		case WWT_STICKYBOX: {
			padding = {WidgetDimensions::scaled.stickybox.Horizontal(), WidgetDimensions::scaled.stickybox.Vertical()};
			if (NWidgetLeaf::stickybox_dimension.width == 0) {
				NWidgetLeaf::stickybox_dimension = maxdim(GetScaledSpriteSize(SPR_PIN_UP), GetScaledSpriteSize(SPR_PIN_DOWN));
				NWidgetLeaf::stickybox_dimension.width += padding.width;
				NWidgetLeaf::stickybox_dimension.height += padding.height;
			}
			size = maxdim(size, NWidgetLeaf::stickybox_dimension);
			break;
		}

		case WWT_DEFSIZEBOX: {
			padding = {WidgetDimensions::scaled.defsizebox.Horizontal(), WidgetDimensions::scaled.defsizebox.Vertical()};
			if (NWidgetLeaf::defsizebox_dimension.width == 0) {
				NWidgetLeaf::defsizebox_dimension = GetScaledSpriteSize(SPR_WINDOW_DEFSIZE);
				NWidgetLeaf::defsizebox_dimension.width += padding.width;
				NWidgetLeaf::defsizebox_dimension.height += padding.height;
			}
			size = maxdim(size, NWidgetLeaf::defsizebox_dimension);
			break;
		}

		case WWT_RESIZEBOX: {
			padding = {WidgetDimensions::scaled.resizebox.Horizontal(), WidgetDimensions::scaled.resizebox.Vertical()};
			size = maxdim(size, NWidgetLeaf::GetResizeBoxDimension());
			break;
		}
		case WWT_EDITBOX: {
			Dimension sprite_size = GetScaledSpriteSize(_current_text_dir == TD_RTL ? SPR_IMG_DELETE_RIGHT : SPR_IMG_DELETE_LEFT);
			size.width = std::max(size.width, ScaleGUITrad(30) + sprite_size.width);
			size.height = std::max(sprite_size.height, GetStringBoundingBox("_").height + WidgetDimensions::scaled.framerect.Vertical());
		}
		[[fallthrough]];
		case WWT_PUSHBTN: {
			padding = {WidgetDimensions::scaled.frametext.Horizontal(), WidgetDimensions::scaled.framerect.Vertical()};
			break;
		}
		case WWT_IMGBTN:
		case WWT_IMGBTN_2:
		case WWT_PUSHIMGBTN: {
			padding = {WidgetDimensions::scaled.imgbtn.Horizontal(), WidgetDimensions::scaled.imgbtn.Vertical()};
			Dimension d2 = GetScaledSpriteSize(this->widget_data.sprite);
			if (this->type == WWT_IMGBTN_2) d2 = maxdim(d2, GetScaledSpriteSize(this->widget_data.sprite + 1));
			d2.width += padding.width;
			d2.height += padding.height;
			size = maxdim(size, d2);
			break;
		}
		case WWT_ARROWBTN:
		case WWT_PUSHARROWBTN: {
			padding = {WidgetDimensions::scaled.imgbtn.Horizontal(), WidgetDimensions::scaled.imgbtn.Vertical()};
			Dimension d2 = maxdim(GetScaledSpriteSize(SPR_ARROW_LEFT), GetScaledSpriteSize(SPR_ARROW_RIGHT));
			d2.width += padding.width;
			d2.height += padding.height;
			size = maxdim(size, d2);
			break;
		}

		case WWT_CLOSEBOX: {
			padding = {WidgetDimensions::scaled.closebox.Horizontal(), WidgetDimensions::scaled.closebox.Vertical()};
			size = maxdim(size, NWidgetLeaf::GetCloseBoxDimension());
			break;
		}
		case WWT_TEXTBTN:
		case WWT_PUSHTXTBTN:
		case WWT_TEXTBTN_2: {
			padding = {WidgetDimensions::scaled.framerect.Horizontal(), WidgetDimensions::scaled.framerect.Vertical()};
			if (this->index >= 0) w->SetStringParameters(this->index);
			Dimension d2 = GetStringBoundingBox(this->GetString(), this->text_size);
			d2.width += padding.width;
			d2.height += padding.height;
			size = maxdim(size, d2);
			break;
		}
		case WWT_LABEL:
		case WWT_TEXT: {
			if (this->index >= 0) w->SetStringParameters(this->index);
			size = maxdim(size, GetStringBoundingBox(this->GetString(), this->text_size));
			break;
		}
		case WWT_CAPTION: {
			padding = {WidgetDimensions::scaled.captiontext.Horizontal(), WidgetDimensions::scaled.captiontext.Vertical()};
			if (this->index >= 0) w->SetStringParameters(this->index);
			Dimension d2 = GetStringBoundingBox(this->GetString(), this->text_size);
			d2.width += padding.width;
			d2.height += padding.height;
			size = maxdim(size, d2);
			break;
		}
		case WWT_DROPDOWN:
		case NWID_BUTTON_DROPDOWN:
		case NWID_PUSHBUTTON_DROPDOWN: {
			const Dimension &dropdown_dim = NWidgetLeaf::GetDropdownBoxDimension();
			padding = {WidgetDimensions::scaled.dropdowntext.Horizontal() + dropdown_dim.width + WidgetDimensions::scaled.fullbevel.Horizontal(), WidgetDimensions::scaled.dropdowntext.Vertical()};
			if (this->index >= 0) w->SetStringParameters(this->index);
			Dimension d2 = GetStringBoundingBox(this->GetString(), this->text_size);
			d2.width += padding.width;
			d2.height = std::max(d2.height + padding.height, dropdown_dim.height);
			size = maxdim(size, d2);
			break;
		}
		default:
			NOT_REACHED();
	}

	if (this->index >= 0) w->UpdateWidgetSize(this->index, size, padding, fill, resize);

	this->smallest_x = size.width;
	this->smallest_y = size.height;
	this->fill_x = fill.width;
	this->fill_y = fill.height;
	this->resize_x = resize.width;
	this->resize_y = resize.height;
	this->ApplyAspectRatio();
}

void NWidgetLeaf::Draw(const Window *w)
{
	if (this->IsOutsideDrawArea()) return;
	this->base_flags &= ~WBF_DIRTY;

	if (this->current_x == 0 || this->current_y == 0) return;

	/* Setup a clipping rectangle... for WWT_EMPTY or WWT_TEXT, an extra scaled pixel is allowed in case text shadow encroaches. */
	int extra = (this->type == WWT_EMPTY || this->type == WWT_TEXT) ? ScaleGUITrad(1) : 0;
	DrawPixelInfo new_dpi;
	if (!FillDrawPixelInfo(&new_dpi, this->pos_x, this->pos_y, this->current_x + extra, this->current_y + extra)) return;
	/* ...but keep coordinates relative to the window. */
	new_dpi.left += this->pos_x;
	new_dpi.top += this->pos_y;

	AutoRestoreBackup dpi_backup(_cur_dpi, &new_dpi);

	Rect r = this->GetCurrentRect();

	bool clicked = this->IsLowered();
	switch (this->type) {
		case WWT_EMPTY:
			/* WWT_EMPTY used as a spacer indicates a potential design issue. */
			if (this->index == -1 && _draw_widget_outlines) {
				GfxFillRect(r, PC_BLACK, FILLRECT_CHECKER);
			}
			break;

		case WWT_PUSHBTN:
			DrawFrameRect(r.left, r.top, r.right, r.bottom, this->colour, (clicked) ? FR_LOWERED : FR_NONE);
			break;

		case WWT_IMGBTN:
		case WWT_PUSHIMGBTN:
		case WWT_IMGBTN_2:
			DrawImageButtons(r, this->type, this->colour, clicked, this->widget_data.sprite, this->align);
			break;

		case WWT_TEXTBTN:
		case WWT_PUSHTXTBTN:
		case WWT_TEXTBTN_2:
			if (this->index >= 0) w->SetStringParameters(this->index);
			DrawFrameRect(r.left, r.top, r.right, r.bottom, this->colour, (clicked) ? FR_LOWERED : FR_NONE);
			DrawLabel(r, this->type, clicked, this->text_colour, this->GetString(), this->align, this->text_size);
			break;

		case WWT_ARROWBTN:
		case WWT_PUSHARROWBTN: {
			SpriteID sprite;
			switch (this->widget_data.arrow_widget_type) {
				case AWV_DECREASE: sprite = _current_text_dir != TD_RTL ? SPR_ARROW_LEFT : SPR_ARROW_RIGHT; break;
				case AWV_INCREASE: sprite = _current_text_dir == TD_RTL ? SPR_ARROW_LEFT : SPR_ARROW_RIGHT; break;
				case AWV_LEFT:     sprite = SPR_ARROW_LEFT;  break;
				case AWV_RIGHT:    sprite = SPR_ARROW_RIGHT; break;
				default: NOT_REACHED();
			}
			DrawImageButtons(r, WWT_PUSHIMGBTN, this->colour, clicked, sprite, this->align);
			break;
		}

		case WWT_LABEL:
			if (this->index >= 0) w->SetStringParameters(this->index);
			DrawLabel(r, this->type, clicked, this->text_colour, this->GetString(), this->align, this->text_size);
			break;

		case WWT_TEXT:
			if (this->index >= 0) w->SetStringParameters(this->index);
			DrawText(r, this->text_colour, this->GetString(), this->align, this->text_size);
			break;

		case WWT_MATRIX:
			DrawMatrix(r, this->colour, clicked, this->widget_data.matrix.width, this->widget_data.matrix.height, this->resize_x, this->resize_y);
			break;

		case WWT_EDITBOX: {
			const QueryString *query = w->GetQueryString(this->index);
			if (query != nullptr) query->DrawEditBox(w, this->index);
			break;
		}

		case WWT_CAPTION:
			if (this->index >= 0) w->SetStringParameters(this->index);
			DrawCaption(r, this->colour, w->owner, this->text_colour, this->GetString(), this->align, this->text_size);
			break;

		case WWT_SHADEBOX:
			DrawShadeBox(r, this->colour, w->IsShaded());
			break;

		case WWT_DEBUGBOX:
			DrawDebugBox(r, this->colour, clicked);
			break;

		case WWT_STICKYBOX:
			DrawStickyBox(r, this->colour, !!(w->flags & WF_STICKY));
			break;

		case WWT_DEFSIZEBOX:
			DrawDefSizeBox(r, this->colour, clicked);
			break;

		case WWT_RESIZEBOX:
			DrawResizeBox(r, this->colour, this->pos_x < (w->width / 2), !!(w->flags & WF_SIZING), this->widget_data.resize_widget_type == RWV_SHOW_BEVEL);
			break;

		case WWT_CLOSEBOX:
			DrawCloseBox(r, this->colour);
			break;

		case WWT_DROPDOWN:
			if (this->index >= 0) w->SetStringParameters(this->index);
			DrawButtonDropdown(r, this->colour, false, clicked, this->GetString(), this->align);
			break;

		case NWID_BUTTON_DROPDOWN:
		case NWID_PUSHBUTTON_DROPDOWN:
			if (this->index >= 0) w->SetStringParameters(this->index);
			DrawButtonDropdown(r, this->colour, clicked, (this->disp_flags & ND_DROPDOWN_ACTIVE) != 0, this->GetString(), this->align);
			break;

		default:
			NOT_REACHED();
	}
	if (this->index >= 0) w->DrawWidget(r, this->index);

	if (this->IsDisabled()) {
		GfxFillRect(r.Shrink(WidgetDimensions::scaled.bevel), GetColourGradient(this->colour, SHADE_DARKER), FILLRECT_CHECKER);
	}

	DrawOutline(w, this);
}

/**
 * For a #NWID_BUTTON_DROPDOWN, test whether \a pt refers to the button or to the drop-down.
 * @param pt Point in the widget.
 * @return The point refers to the button.
 *
 * @note The magic constants are also used at #DrawButtonDropdown.
 */
bool NWidgetLeaf::ButtonHit(const Point &pt)
{
	const Dimension &dimension = NWidgetLeaf::GetDropdownBoxDimension();
	if (_current_text_dir == TD_LTR) {
		int button_width = this->pos_x + this->current_x - dimension.width;
		return pt.x < button_width;
	} else {
		int button_left = this->pos_x + dimension.width;
		return pt.x >= button_left;
	}
}

/* == Conversion code from NWidgetPart array to NWidgetBase* tree == */

/**
 * Test if (an NWidgetPart) WidgetType is an attribute widget part type.
 * @param tp WidgetType to test.
 * @return True iff WidgetType is an attribute widget.
 */
static bool IsAttributeWidgetPartType(WidgetType tp)
{
	return tp > WPT_ATTRIBUTE_BEGIN && tp < WPT_ATTRIBUTE_END;
}

/**
 * Apply an attribute NWidgetPart to an NWidget.
 * @param nwid Attribute NWidgetPart
 * @param dest NWidget to apply attribute to.
 * @pre NWidgetPart must be an attribute NWidgetPart.
 */
static void ApplyNWidgetPartAttribute(const NWidgetPart &nwid, NWidgetBase *dest)
{
	switch (nwid.type) {
		case WPT_RESIZE: {
			NWidgetResizeBase *nwrb = dynamic_cast<NWidgetResizeBase *>(dest);
			if (nwrb == nullptr) [[unlikely]] throw std::runtime_error("WPT_RESIZE requires NWidgetResizeBase");
			assert(nwid.u.xy.x >= 0 && nwid.u.xy.y >= 0);
			nwrb->SetResize(nwid.u.xy.x, nwid.u.xy.y);
			break;
		}

		case WPT_MINSIZE: {
			NWidgetResizeBase *nwrb = dynamic_cast<NWidgetResizeBase *>(dest);
			if (nwrb == nullptr) [[unlikely]] throw std::runtime_error("WPT_MINSIZE requires NWidgetResizeBase");
			assert(nwid.u.xy.x >= 0 && nwid.u.xy.y >= 0);
			nwrb->SetMinimalSize(nwid.u.xy.x, nwid.u.xy.y);
			break;
		}

		case WPT_MINTEXTLINES: {
			NWidgetResizeBase *nwrb = dynamic_cast<NWidgetResizeBase *>(dest);
			if (nwrb == nullptr) [[unlikely]] throw std::runtime_error("WPT_MINTEXTLINES requires NWidgetResizeBase");
			assert(nwid.u.text_lines.size >= FS_BEGIN && nwid.u.text_lines.size < FS_END);
			nwrb->SetMinimalTextLines(nwid.u.text_lines.lines, nwid.u.text_lines.spacing, nwid.u.text_lines.size);
			break;
		}

		case WPT_TEXTSTYLE: {
			NWidgetCore *nwc = dynamic_cast<NWidgetCore *>(dest);
			if (nwc == nullptr) [[unlikely]] throw std::runtime_error("WPT_TEXTSTYLE requires NWidgetCore");
			nwc->SetTextStyle(nwid.u.text_style.colour, nwid.u.text_style.size);
			break;
		}

		case WPT_ALIGNMENT: {
			NWidgetCore *nwc = dynamic_cast<NWidgetCore *>(dest);
			if (nwc == nullptr) [[unlikely]] throw std::runtime_error("WPT_ALIGNMENT requires NWidgetCore");
			nwc->SetAlignment(nwid.u.align.align);
			break;
		}

		case WPT_FILL: {
			NWidgetResizeBase *nwrb = dynamic_cast<NWidgetResizeBase *>(dest);
			if (nwrb == nullptr) [[unlikely]] throw std::runtime_error("WPT_FILL requires NWidgetResizeBase");
			nwrb->SetFill(nwid.u.xy.x, nwid.u.xy.y);
			break;
		}

		case WPT_DATATIP: {
			NWidgetCore *nwc = dynamic_cast<NWidgetCore *>(dest);
			if (nwc == nullptr) [[unlikely]] throw std::runtime_error("WPT_DATATIP requires NWidgetCore");
			nwc->widget_data = nwid.u.data_tip.data;
			nwc->SetToolTip(nwid.u.data_tip.tooltip);
			break;
		}

		case WPT_PADDING:
			if (dest == nullptr) [[unlikely]] throw std::runtime_error("WPT_PADDING requires NWidgetBase");
			dest->SetPadding(nwid.u.padding);
			break;

		case WPT_PIPSPACE: {
			NWidgetPIPContainer *nwc = dynamic_cast<NWidgetPIPContainer *>(dest);
			if (nwc != nullptr) nwc->SetPIP(nwid.u.pip.pre, nwid.u.pip.inter, nwid.u.pip.post);

			NWidgetBackground *nwb = dynamic_cast<NWidgetBackground *>(dest);
			if (nwb != nullptr) nwb->SetPIP(nwid.u.pip.pre, nwid.u.pip.inter, nwid.u.pip.post);

			if (nwc == nullptr && nwb == nullptr) [[unlikely]] throw std::runtime_error("WPT_PIPSPACE requires NWidgetPIPContainer or NWidgetBackground");
			break;
		}

		case WPT_PIPRATIO: {
			NWidgetPIPContainer *nwc = dynamic_cast<NWidgetPIPContainer *>(dest);
			if (nwc != nullptr) nwc->SetPIPRatio(nwid.u.pip.pre, nwid.u.pip.inter, nwid.u.pip.post);

			NWidgetBackground *nwb = dynamic_cast<NWidgetBackground *>(dest);
			if (nwb != nullptr) nwb->SetPIPRatio(nwid.u.pip.pre, nwid.u.pip.inter, nwid.u.pip.post);

			if (nwc == nullptr && nwb == nullptr) [[unlikely]] throw std::runtime_error("WPT_PIPRATIO requires NWidgetPIPContainer or NWidgetBackground");
			break;
		}

		case WPT_SCROLLBAR: {
			NWidgetCore *nwc = dynamic_cast<NWidgetCore *>(dest);
			if (nwc == nullptr) [[unlikely]] throw std::runtime_error("WPT_SCROLLBAR requires NWidgetCore");
			nwc->scrollbar_index = nwid.u.widget.index;
			break;
		}

		case WPT_ASPECT: {
			if (dest == nullptr) [[unlikely]] throw std::runtime_error("WPT_ASPECT requires NWidgetBase");
			dest->aspect_ratio = nwid.u.aspect.ratio;
			dest->aspect_flags = nwid.u.aspect.flags;
			break;
		}

		default:
			NOT_REACHED();
	}
}

/**
 * Make NWidget from an NWidgetPart.
 * @param nwid NWidgetPart.
 * @pre NWidgetPart must not be an attribute NWidgetPart nor WPT_ENDCONTAINER.
 * @return Pointer to created NWidget.
 */
static std::unique_ptr<NWidgetBase> MakeNWidget(const NWidgetPart &nwid)
{
	assert(!IsAttributeWidgetPartType(nwid.type));
	assert(nwid.type != WPT_ENDCONTAINER);

	switch (nwid.type) {
		case NWID_SPACER: return std::make_unique<NWidgetSpacer>(0, 0);

		case WWT_PANEL: [[fallthrough]];
		case WWT_INSET: [[fallthrough]];
		case WWT_FRAME: return std::make_unique<NWidgetBackground>(nwid.type, nwid.u.widget.colour, nwid.u.widget.index);

		case NWID_HORIZONTAL: return std::make_unique<NWidgetHorizontal>(nwid.u.cont_flags);
		case NWID_HORIZONTAL_LTR: return std::make_unique<NWidgetHorizontalLTR>(nwid.u.cont_flags);
		case NWID_VERTICAL: return std::make_unique<NWidgetVertical>(nwid.u.cont_flags);
		case NWID_SELECTION: return std::make_unique<NWidgetStacked>(nwid.u.widget.index);
		case NWID_MATRIX: return std::make_unique<NWidgetMatrix>(nwid.u.widget.colour, nwid.u.widget.index);
		case NWID_VIEWPORT: return std::make_unique<NWidgetViewport>(nwid.u.widget.index);
		case NWID_LAYER: return std::make_unique<NWidgetLayer>(nwid.u.widget.index);

		case NWID_HSCROLLBAR: [[fallthrough]];
		case NWID_VSCROLLBAR: return std::make_unique<NWidgetScrollbar>(nwid.type, nwid.u.widget.colour, nwid.u.widget.index);

		case WPT_FUNCTION: return nwid.u.func_ptr();

		default:
			assert((nwid.type & WWT_MASK) < WWT_LAST || (nwid.type & WWT_MASK) == NWID_BUTTON_DROPDOWN);
			return std::make_unique<NWidgetLeaf>(nwid.type, nwid.u.widget.colour, nwid.u.widget.index, WidgetData{}, STR_NULL);
	}
}

/**
 * Construct a single nested widget in \a *dest from its parts.
 *
 * Construct a NWidgetBase object from a #NWidget function, and apply all
 * attributes that follow it, until encountering a #EndContainer, another
 * #NWidget, or the end of the parts array.
 *
 * @param nwid_begin Iterator to beginning of nested widget parts.
 * @param nwid_end Iterator to ending of nested widget parts.
 * @param[out] dest Address of pointer to use for returning the composed widget.
 * @param[out] fill_dest Fill the composed widget with child widgets.
 * @return Iterator to remaining nested widget parts.
 */
static std::span<const NWidgetPart>::iterator MakeNWidget(std::span<const NWidgetPart>::iterator nwid_begin, std::span<const NWidgetPart>::iterator nwid_end, std::unique_ptr<NWidgetBase> &dest, bool &fill_dest)
{
	dest = nullptr;

	if (IsAttributeWidgetPartType(nwid_begin->type)) [[unlikely]] throw std::runtime_error("Expected non-attribute NWidgetPart type");
	if (nwid_begin->type == WPT_ENDCONTAINER) return nwid_begin;

	fill_dest = IsContainerWidgetType(nwid_begin->type);
	dest = MakeNWidget(*nwid_begin);
	if (dest == nullptr) return nwid_begin;

	++nwid_begin;

	/* Once a widget is created, we're now looking for attributes. */
	while (nwid_begin != nwid_end && IsAttributeWidgetPartType(nwid_begin->type)) {
		ApplyNWidgetPartAttribute(*nwid_begin, dest.get());
		++nwid_begin;
	}

	return nwid_begin;
}

/**
 * Test if WidgetType is a container widget.
 * @param tp WidgetType to test.
 * @return True iff WidgetType is a container widget.
 */
bool IsContainerWidgetType(WidgetType tp)
{
	return tp == NWID_HORIZONTAL || tp == NWID_HORIZONTAL_LTR || tp == NWID_VERTICAL || tp == NWID_MATRIX
		|| tp == WWT_PANEL || tp == WWT_FRAME || tp == WWT_INSET || tp == NWID_SELECTION || tp == NWID_LAYER;
}

/**
 * Build a nested widget tree by recursively filling containers with nested widgets read from their parts.
 * @param nwid_begin Iterator to beginning of nested widget parts.
 * @param nwid_end Iterator to ending of nested widget parts.
 * @param parent Pointer or container to use for storing the child widgets (*parent == nullptr or *parent == container or background widget).
 * @return Iterator to remaining nested widget parts.
 */
static std::span<const NWidgetPart>::iterator MakeWidgetTree(std::span<const NWidgetPart>::iterator nwid_begin, std::span<const NWidgetPart>::iterator nwid_end, std::unique_ptr<NWidgetBase> &parent)
{
	/* If *parent == nullptr, only the first widget is read and returned. Otherwise, *parent must point to either
	 * a #NWidgetContainer or a #NWidgetBackground object, and parts are added as much as possible. */
	NWidgetContainer *nwid_cont = dynamic_cast<NWidgetContainer *>(parent.get());
	NWidgetBackground *nwid_parent = dynamic_cast<NWidgetBackground *>(parent.get());
	assert(parent == nullptr || (nwid_cont != nullptr && nwid_parent == nullptr) || (nwid_cont == nullptr && nwid_parent != nullptr));

	while (nwid_begin != nwid_end) {
		std::unique_ptr<NWidgetBase> sub_widget = nullptr;
		bool fill_sub = false;
		nwid_begin = MakeNWidget(nwid_begin, nwid_end, sub_widget, fill_sub);

		/* Break out of loop when end reached */
		if (sub_widget == nullptr) break;

		/* If sub-widget is a container, recursively fill that container. */
		if (fill_sub && IsContainerWidgetType(sub_widget->type)) {
			nwid_begin = MakeWidgetTree(nwid_begin, nwid_end, sub_widget);
		}

		/* Add sub_widget to parent container if available, otherwise return the widget to the caller. */
		if (nwid_cont != nullptr) nwid_cont->Add(std::move(sub_widget));
		if (nwid_parent != nullptr) nwid_parent->Add(std::move(sub_widget));
		if (nwid_cont == nullptr && nwid_parent == nullptr) {
			parent = std::move(sub_widget);
			return nwid_begin;
		}
	}

	if (nwid_begin == nwid_end) return nwid_begin; // Reached the end of the array of parts?

	assert(nwid_begin < nwid_end);
	assert(nwid_begin->type == WPT_ENDCONTAINER);
	return std::next(nwid_begin); // *nwid_begin is also 'used'
}

/**
 * Construct a nested widget tree from an array of parts.
 * @param nwid_parts Span of nested widget parts.
 * @param container Container to add the nested widgets to. In case it is nullptr a vertical container is used.
 * @return Root of the nested widget tree, a vertical container containing the entire GUI.
 * @ingroup NestedWidgetParts
 */
std::unique_ptr<NWidgetBase> MakeNWidgets(std::span<const NWidgetPart> nwid_parts, std::unique_ptr<NWidgetBase> container)
{
	if (container == nullptr) container = std::make_unique<NWidgetVertical>();
	[[maybe_unused]] auto nwid_part = MakeWidgetTree(std::begin(nwid_parts), std::end(nwid_parts), container);
#ifdef WITH_ASSERT
	if (nwid_part != std::end(nwid_parts)) [[unlikely]] throw std::runtime_error("Did not consume all NWidgetParts");
#endif
	return container;
}

/**
 * Make a nested widget tree for a window from a parts array. Besides loading, it inserts a shading selection widget
 * between the title bar and the window body if the first widget in the parts array looks like a title bar (it is a horizontal
 * container with a caption widget) and has a shade box widget.
 * @param nwid_parts Span of nested widget parts.
 * @param[out] shade_select Pointer to the inserted shade selection widget (\c nullptr if not unserted).
 * @return Root of the nested widget tree, a vertical container containing the entire GUI.
 * @ingroup NestedWidgetParts
 */
std::unique_ptr<NWidgetBase> MakeWindowNWidgetTree(std::span<const NWidgetPart> nwid_parts, NWidgetStacked **shade_select)
{
	auto nwid_begin = std::begin(nwid_parts);
	auto nwid_end = std::end(nwid_parts);

	*shade_select = nullptr;

	/* Read the first widget recursively from the array. */
	std::unique_ptr<NWidgetBase> nwid = nullptr;
	nwid_begin = MakeWidgetTree(nwid_begin, nwid_end, nwid);
	assert(nwid != nullptr);

	NWidgetHorizontal *hor_cont = dynamic_cast<NWidgetHorizontal *>(nwid.get());

	auto root = std::make_unique<NWidgetVertical>();
	root->Add(std::move(nwid));
	if (nwid_begin == nwid_end) return root; // There is no body at all.

	if (hor_cont != nullptr && hor_cont->GetWidgetOfType(WWT_CAPTION) != nullptr && hor_cont->GetWidgetOfType(WWT_SHADEBOX) != nullptr) {
		/* If the first widget has a title bar and a shade box, silently add a shade selection widget in the tree. */
		auto shade_stack = std::make_unique<NWidgetStacked>(-1);
		*shade_select = shade_stack.get();
		/* Load the remaining parts into the shade stack. */
		shade_stack->Add(MakeNWidgets({nwid_begin, nwid_end}, std::make_unique<NWidgetVertical>()));
		root->Add(std::move(shade_stack));
		return root;
	}

	/* Load the remaining parts into 'root'. */
	return MakeNWidgets({nwid_begin, nwid_end}, std::move(root));
}

/**
 * Make a number of rows with button-like graphics, for enabling/disabling each company.
 * @param widget_first The first widget index to use.
 * @param widget_last The last widget index to use.
 * @param colour The colour in which to draw the button.
 * @param max_length Maximal number of company buttons in one row.
 * @param button_tooltip The tooltip-string of every button.
 * @param resizable Whether the rows are resizable.
 * @return Panel with rows of company buttons.
 */
std::unique_ptr<NWidgetBase> MakeCompanyButtonRows(WidgetID widget_first, WidgetID widget_last, Colours button_colour, int max_length, StringID button_tooltip, bool resizable)
{
	assert(max_length >= 1);
	std::unique_ptr<NWidgetVertical> vert = nullptr; // Storage for all rows.
	std::unique_ptr<NWidgetHorizontal> hor = nullptr; // Storage for buttons in one row.
	int hor_length = 0;

	Dimension sprite_size = GetSpriteSize(SPR_COMPANY_ICON, nullptr, ZOOM_LVL_NORMAL);
	sprite_size.width  += WidgetDimensions::unscaled.matrix.Horizontal();
	sprite_size.height += WidgetDimensions::unscaled.matrix.Vertical();

	for (WidgetID widnum = widget_first; widnum <= widget_last; widnum++) {
		/* Ensure there is room in 'hor' for another button. */
		if (hor_length == max_length) {
			if (vert == nullptr) vert = std::make_unique<NWidgetVertical>();
			vert->Add(std::move(hor));
			hor = nullptr;
			hor_length = 0;
		}
		if (hor == nullptr) {
			hor = std::make_unique<NWidgetHorizontal>();
			hor_length = 0;
		}

		auto panel = std::make_unique<NWidgetBackground>(WWT_PANEL, button_colour, widnum);
		panel->SetMinimalSize(sprite_size.width, sprite_size.height);
		panel->SetFill(1, 1);
		if (resizable) panel->SetResize(1, 0);
		panel->SetToolTip(button_tooltip);
		hor->Add(std::move(panel));
		hor_length++;
	}
	if (vert == nullptr) return hor; // All buttons fit in a single row.

	if (hor_length > 0 && hor_length < max_length) {
		/* Last row is partial, add a spacer at the end to force all buttons to the left. */
		auto spc = std::make_unique<NWidgetSpacer>(sprite_size.width, sprite_size.height);
		spc->SetFill(1, 1);
		if (resizable) spc->SetResize(1, 0);
		hor->Add(std::move(spc));
	}
	if (hor != nullptr) vert->Add(std::move(hor));
	return vert;
}<|MERGE_RESOLUTION|>--- conflicted
+++ resolved
@@ -2239,11 +2239,7 @@
  *               vertical container will be inserted while adding the first
  *               child widget.
  */
-<<<<<<< HEAD
-NWidgetBackground::NWidgetBackground(WidgetType tp, Colours colour, WidgetID index, std::unique_ptr<NWidgetPIPContainer> child) : NWidgetCore(tp, colour, index, 1, 1, 0x0, STR_NULL)
-=======
-NWidgetBackground::NWidgetBackground(WidgetType tp, Colours colour, WidgetID index, std::unique_ptr<NWidgetPIPContainer> &&child) : NWidgetCore(tp, colour, index, 1, 1, {}, STR_NULL)
->>>>>>> b653f875
+NWidgetBackground::NWidgetBackground(WidgetType tp, Colours colour, WidgetID index, std::unique_ptr<NWidgetPIPContainer> child) : NWidgetCore(tp, colour, index, 1, 1, {}, STR_NULL)
 {
 	assert(tp == WWT_PANEL || tp == WWT_INSET || tp == WWT_FRAME);
 	this->child = std::move(child);
