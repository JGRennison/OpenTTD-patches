--- conflicted
+++ resolved
@@ -85,13 +85,8 @@
 		if (widget != WID_EP_QUESTION) return;
 
 		/* Get size of engine sprite, on loan from depot_gui.cpp */
-<<<<<<< HEAD
-		EngineID engine = this->window_number;
+		EngineID engine = static_cast<EngineID>(this->window_number);
 		EngineImageType image_type = EIT_PREVIEW;
-=======
-		EngineID engine = static_cast<EngineID>(this->window_number);
-		EngineImageType image_type = EIT_PURCHASE;
->>>>>>> 2cb59b18
 		uint x, y;
 		int x_offs, y_offs;
 
