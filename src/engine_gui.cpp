/*
 * This file is part of OpenTTD.
 * OpenTTD is free software; you can redistribute it and/or modify it under the terms of the GNU General Public License as published by the Free Software Foundation, version 2.
 * OpenTTD is distributed in the hope that it will be useful, but WITHOUT ANY WARRANTY; without even the implied warranty of MERCHANTABILITY or FITNESS FOR A PARTICULAR PURPOSE.
 * See the GNU General Public License for more details. You should have received a copy of the GNU General Public License along with OpenTTD. If not, see <http://www.gnu.org/licenses/>.
 */

/** @file engine_gui.cpp GUI to show engine related information. */

#include "stdafx.h"
#include "window_gui.h"
#include "engine_base.h"
#include "command_func.h"
#include "strings_func.h"
#include "engine_gui.h"
#include "articulated_vehicles.h"
#include "vehicle_func.h"
#include "company_func.h"
#include "rail.h"
#include "road.h"
#include "settings_type.h"
#include "train.h"
#include "roadveh.h"
#include "ship.h"
#include "aircraft.h"
#include "zoom_func.h"

#include "widgets/engine_widget.h"

#include "table/strings.h"

#include "safeguards.h"

/**
 * Return the category of an engine.
 * @param engine Engine to examine.
 * @return String describing the category ("road veh", "train". "airplane", or "ship") of the engine.
 */
StringID GetEngineCategoryName(EngineID engine)
{
	const Engine *e = Engine::Get(engine);
	switch (e->type) {
		default: NOT_REACHED();
		case VEH_ROAD:
			return GetRoadTypeInfo(e->u.road.roadtype)->strings.new_engine;
		case VEH_AIRCRAFT:          return STR_ENGINE_PREVIEW_AIRCRAFT;
		case VEH_SHIP:              return STR_ENGINE_PREVIEW_SHIP;
		case VEH_TRAIN:
			return GetRailTypeInfo(e->u.rail.railtype)->strings.new_loco;
	}
}

static constexpr NWidgetPart _nested_engine_preview_widgets[] = {
	NWidget(NWID_HORIZONTAL),
		NWidget(WWT_CLOSEBOX, COLOUR_LIGHT_BLUE),
		NWidget(WWT_CAPTION, COLOUR_LIGHT_BLUE), SetDataTip(STR_ENGINE_PREVIEW_CAPTION, STR_TOOLTIP_WINDOW_TITLE_DRAG_THIS),
	EndContainer(),
	NWidget(WWT_PANEL, COLOUR_LIGHT_BLUE),
		NWidget(NWID_VERTICAL), SetPIP(0, WidgetDimensions::unscaled.vsep_wide, 0), SetPadding(WidgetDimensions::unscaled.modalpopup),
			NWidget(WWT_EMPTY, INVALID_COLOUR, WID_EP_QUESTION), SetMinimalSize(300, 0), SetFill(1, 0),
			NWidget(NWID_HORIZONTAL, NC_EQUALSIZE), SetPIP(85, WidgetDimensions::unscaled.hsep_wide, 85),
				NWidget(WWT_PUSHTXTBTN, COLOUR_LIGHT_BLUE, WID_EP_NO), SetDataTip(STR_QUIT_NO, STR_NULL), SetFill(1, 0),
				NWidget(WWT_PUSHTXTBTN, COLOUR_LIGHT_BLUE, WID_EP_YES), SetDataTip(STR_QUIT_YES, STR_NULL), SetFill(1, 0),
			EndContainer(),
		EndContainer(),
	EndContainer(),
};

struct EnginePreviewWindow : Window {
	int vehicle_space; // The space to show the vehicle image

	EnginePreviewWindow(WindowDesc *desc, WindowNumber window_number) : Window(desc)
	{
		this->InitNested(window_number);

		/* There is no way to recover the window; so disallow closure via DEL; unless SHIFT+DEL */
		this->flags |= WF_STICKY;
	}

	void UpdateWidgetSize(WidgetID widget, Dimension *size, [[maybe_unused]] const Dimension &padding, [[maybe_unused]] Dimension *fill, [[maybe_unused]] Dimension *resize) override
	{
		if (widget != WID_EP_QUESTION) return;

		/* Get size of engine sprite, on loan from depot_gui.cpp */
		EngineID engine = this->window_number;
		EngineImageType image_type = EIT_PREVIEW;
		uint x, y;
		int x_offs, y_offs;

		const Engine *e = Engine::Get(engine);
		switch (e->type) {
			default: NOT_REACHED();
			case VEH_TRAIN:    GetTrainSpriteSize(   engine, x, y, x_offs, y_offs, image_type); break;
			case VEH_ROAD:     GetRoadVehSpriteSize( engine, x, y, x_offs, y_offs, image_type); break;
			case VEH_SHIP:     GetShipSpriteSize(    engine, x, y, x_offs, y_offs, image_type); break;
			case VEH_AIRCRAFT: GetAircraftSpriteSize(engine, x, y, x_offs, y_offs, image_type); break;
		}
		this->vehicle_space = std::max<int>(ScaleSpriteTrad(40), y - y_offs);

		size->width = std::max(size->width, x - x_offs);
		SetDParam(0, GetEngineCategoryName(engine));
		size->height = GetStringHeight(STR_ENGINE_PREVIEW_MESSAGE, size->width) + WidgetDimensions::scaled.vsep_wide + GetCharacterHeight(FS_NORMAL) + this->vehicle_space;
		SetDParam(0, engine);
		size->height += GetStringHeight(GetEngineInfoString(engine), size->width);
	}

	void DrawWidget(const Rect &r, WidgetID widget) const override
	{
		if (widget != WID_EP_QUESTION) return;

		EngineID engine = this->window_number;
		SetDParam(0, GetEngineCategoryName(engine));
		int y = DrawStringMultiLine(r, STR_ENGINE_PREVIEW_MESSAGE, TC_FROMSTRING, SA_HOR_CENTER | SA_TOP) + WidgetDimensions::scaled.vsep_wide;

		SetDParam(0, PackEngineNameDParam(engine, EngineNameContext::PreviewNews));
		DrawString(r.left, r.right, y, STR_ENGINE_NAME, TC_BLACK, SA_HOR_CENTER);
		y += GetCharacterHeight(FS_NORMAL);

		DrawVehicleEngine(r.left, r.right, this->width >> 1, y + this->vehicle_space / 2, engine, GetEnginePalette(engine, _local_company), EIT_PREVIEW);

		y += this->vehicle_space;
		DrawStringMultiLine(r.left, r.right, y, r.bottom, GetEngineInfoString(engine), TC_FROMSTRING, SA_CENTER);
	}

	void OnClick([[maybe_unused]] Point pt, WidgetID widget, [[maybe_unused]] int click_count) override
	{
		switch (widget) {
			case WID_EP_YES:
<<<<<<< HEAD
				DoCommandP(0, this->window_number, 0, CMD_WANT_ENGINE_PREVIEW);
				FALLTHROUGH;
=======
				Command<CMD_WANT_ENGINE_PREVIEW>::Post(this->window_number);
				[[fallthrough]];
>>>>>>> 22eed961
			case WID_EP_NO:
				if (!_shift_pressed) this->Close();
				break;
		}
	}

	void OnInvalidateData([[maybe_unused]] int data = 0, [[maybe_unused]] bool gui_scope = true) override
	{
		if (!gui_scope) return;

		EngineID engine = this->window_number;
		if (Engine::Get(engine)->preview_company != _local_company) this->Close();
	}
};

static WindowDesc _engine_preview_desc(__FILE__, __LINE__,
	WDP_CENTER, nullptr, 0, 0,
	WC_ENGINE_PREVIEW, WC_NONE,
	WDF_CONSTRUCTION,
	std::begin(_nested_engine_preview_widgets), std::end(_nested_engine_preview_widgets)
);


void ShowEnginePreviewWindow(EngineID engine)
{
	AllocateWindowDescFront<EnginePreviewWindow>(&_engine_preview_desc, engine);
}

/**
 * Get the capacity of an engine with articulated parts.
 * @param engine The engine to get the capacity of.
 * @return The capacity.
 */
uint GetTotalCapacityOfArticulatedParts(EngineID engine)
{
	CargoArray cap = GetCapacityOfArticulatedParts(engine);
	return cap.GetSum<uint>();
}

static StringID GetEngineInfoCapacityStringParameter(EngineID engine)
{
	CargoArray cap = GetCapacityOfArticulatedParts(engine);
	if (cap.GetSum<uint>() == 0) {
		/* no cargo at all */
		auto tmp_params = MakeParameters(INVALID_CARGO, 0);
		_temp_special_strings[1] = GetStringWithArgs(STR_JUST_CARGO, tmp_params);
	} else {
		std::string buffer;
		for (uint i = 0; i < NUM_CARGO; i++) {
			if (cap[i] == 0) continue;

			if (!buffer.empty()) {
				auto tmp_params = MakeParameters();
				GetStringWithArgs(StringBuilder(buffer), STR_COMMA_SEPARATOR, tmp_params);
			}

			auto tmp_params = MakeParameters(i, cap[i]);
			GetStringWithArgs(StringBuilder(buffer), STR_JUST_CARGO, tmp_params);
		}
		_temp_special_strings[1] = std::move(buffer);
	}

	return SPECSTR_TEMP_START + 1;
}

static StringID ProcessEngineCapacityString(StringID str)
{
	char str_buffer[1024];
	strecpy(str_buffer, GetStringPtr(str), lastof(str_buffer));
	str_replace_wchar(str_buffer, lastof(str_buffer), SCC_CARGO_LONG, SCC_STRING1);
	_temp_special_strings[0].assign(str_buffer);
	return SPECSTR_TEMP_START;
}

static StringID GetRunningCostString()
{
	if (EconTime::UsingWallclockUnits()) {
		return STR_ENGINE_PREVIEW_RUNCOST_PERIOD;
	} else if (DayLengthFactor() > 1) {
		return STR_ENGINE_PREVIEW_RUNCOST_ORIG_YEAR;
	} else {
		return STR_ENGINE_PREVIEW_RUNCOST_YEAR;
	}
}

static StringID GetTrainEngineInfoString(const Engine *e)
{
	SetDParam(0, STR_ENGINE_PREVIEW_COST_WEIGHT);
	SetDParam(1, e->GetCost());
	SetDParam(2, e->GetDisplayWeight());

	SetDParam(3, (_settings_game.vehicle.train_acceleration_model != AM_ORIGINAL && GetRailTypeInfo(e->u.rail.railtype)->acceleration_type != 2) ? STR_ENGINE_PREVIEW_SPEED_POWER_MAX_TE : STR_ENGINE_PREVIEW_SPEED_POWER);
	SetDParam(4, PackVelocity(e->GetDisplayMaxSpeed(), e->type));
	SetDParam(5, e->GetPower());
	SetDParam(6, e->GetDisplayMaxTractiveEffort());

	SetDParam(7, GetRunningCostString());
	SetDParam(8, e->GetDisplayRunningCost());

	SetDParam(9, ProcessEngineCapacityString(STR_ENGINE_PREVIEW_CAPACITY));
	SetDParam(10, GetEngineInfoCapacityStringParameter(e->index));

	return STR_ENGINE_PREVIEW_TEXT4;
}

static StringID GetAircraftEngineInfoString(const Engine *e)
{
	CargoID cargo = e->GetDefaultCargoType();
	uint16_t mail_capacity;
	uint capacity = e->GetDisplayDefaultCapacity(&mail_capacity);
	uint16_t range = e->GetRange();

	SetDParam(0, STR_ENGINE_PREVIEW_COST_MAX_SPEED);
	SetDParam(1, e->GetCost());
	SetDParam(2, PackVelocity(e->GetDisplayMaxSpeed(), e->type));

	SetDParam(3, range > 0 ? STR_ENGINE_PREVIEW_TYPE_RANGE : STR_ENGINE_PREVIEW_TYPE);
	SetDParam(4, e->GetAircraftTypeText());
	SetDParam(5, range);

	SetDParam(7, GetRunningCostString());
	SetDParam(8, e->GetDisplayRunningCost());

	SetDParam(9, mail_capacity > 0 ? STR_ENGINE_PREVIEW_CAPACITY_2 : STR_ENGINE_PREVIEW_CAPACITY);
	SetDParam(10, cargo);
	SetDParam(11, capacity);
	SetDParam(12, CT_MAIL);
	SetDParam(13, mail_capacity);

	return STR_ENGINE_PREVIEW_TEXT4;
}

static StringID GetRoadVehEngineInfoString(const Engine *e)
{
	SetDParam(7, GetRunningCostString());
	SetDParam(8, e->GetDisplayRunningCost());

	SetDParam(9, ProcessEngineCapacityString(STR_ENGINE_PREVIEW_CAPACITY));
	SetDParam(10, GetEngineInfoCapacityStringParameter(e->index));

	if (_settings_game.vehicle.roadveh_acceleration_model == AM_ORIGINAL) {
		SetDParam(0, STR_ENGINE_PREVIEW_COST_MAX_SPEED);
		SetDParam(1, e->GetCost());
		SetDParam(2, PackVelocity(e->GetDisplayMaxSpeed(), e->type));

		return STR_ENGINE_PREVIEW_TEXT3;
	} else {
		SetDParam(0, STR_ENGINE_PREVIEW_COST_WEIGHT);
		SetDParam(1, e->GetCost());
		SetDParam(2, e->GetDisplayWeight());

		SetDParam(3, STR_ENGINE_PREVIEW_SPEED_POWER_MAX_TE);
		SetDParam(4, PackVelocity(e->GetDisplayMaxSpeed(), e->type));
		SetDParam(5, e->GetPower());
		SetDParam(6, e->GetDisplayMaxTractiveEffort());

		return STR_ENGINE_PREVIEW_TEXT4;
	}
}

static StringID GetShipEngineInfoString(const Engine *e)
{
	SetDParam(0, STR_ENGINE_PREVIEW_COST_MAX_SPEED);
	SetDParam(1, e->GetCost());
	SetDParam(2, PackVelocity(e->GetDisplayMaxSpeed(), e->type));

	SetDParam(7, GetRunningCostString());
	SetDParam(8, e->GetDisplayRunningCost());

	SetDParam(9, ProcessEngineCapacityString(STR_ENGINE_PREVIEW_CAPACITY));
	SetDParam(10, GetEngineInfoCapacityStringParameter(e->index));

	return STR_ENGINE_PREVIEW_TEXT3;
}


/**
 * Get a multi-line string with some technical data, describing the engine.
 * @param engine Engine to describe.
 * @return String describing the engine.
 * @post \c DParam array is set up for printing the string.
 */
StringID GetEngineInfoString(EngineID engine)
{
	const Engine *e = Engine::Get(engine);

	switch (e->type) {
		case VEH_TRAIN:
			return GetTrainEngineInfoString(e);

		case VEH_ROAD:
			return GetRoadVehEngineInfoString(e);

		case VEH_SHIP:
			return GetShipEngineInfoString(e);

		case VEH_AIRCRAFT:
			return GetAircraftEngineInfoString(e);

		default: NOT_REACHED();
	}
}

/**
 * Draw an engine.
 * @param left   Minimum horizontal position to use for drawing the engine
 * @param right  Maximum horizontal position to use for drawing the engine
 * @param preferred_x Horizontal position to use for drawing the engine.
 * @param y      Vertical position to use for drawing the engine.
 * @param engine Engine to draw.
 * @param pal    Palette to use for drawing.
 */
void DrawVehicleEngine(int left, int right, int preferred_x, int y, EngineID engine, PaletteID pal, EngineImageType image_type)
{
	const Engine *e = Engine::Get(engine);

	switch (e->type) {
		case VEH_TRAIN:
			DrawTrainEngine(left, right, preferred_x, y, engine, pal, image_type);
			break;

		case VEH_ROAD:
			DrawRoadVehEngine(left, right, preferred_x, y, engine, pal, image_type);
			break;

		case VEH_SHIP:
			DrawShipEngine(left, right, preferred_x, y, engine, pal, image_type);
			break;

		case VEH_AIRCRAFT:
			DrawAircraftEngine(left, right, preferred_x, y, engine, pal, image_type);
			break;

		default: NOT_REACHED();
	}
}

/**
 * Sort all items using quick sort and given 'CompareItems' function
 * @param el list to be sorted
 * @param compare function for evaluation of the quicksort
 */
void EngList_Sort(GUIEngineList &el, EngList_SortTypeFunction compare)
{
	if (el.size() < 2) return;
	std::sort(el.begin(), el.end(), compare);
}

/**
 * Sort selected range of items (on indices @ <begin, begin+num_items-1>)
 * @param el list to be sorted
 * @param compare function for evaluation of the quicksort
 * @param begin start of sorting
 * @param num_items count of items to be sorted
 */
void EngList_SortPartial(GUIEngineList &el, EngList_SortTypeFunction compare, size_t begin, size_t num_items)
{
	if (num_items < 2) return;
	assert(begin < el.size());
	assert(begin + num_items <= el.size());
	std::sort(el.begin() + begin, el.begin() + begin + num_items, compare);
}
<|MERGE_RESOLUTION|>--- conflicted
+++ resolved
@@ -126,13 +126,8 @@
 	{
 		switch (widget) {
 			case WID_EP_YES:
-<<<<<<< HEAD
 				DoCommandP(0, this->window_number, 0, CMD_WANT_ENGINE_PREVIEW);
-				FALLTHROUGH;
-=======
-				Command<CMD_WANT_ENGINE_PREVIEW>::Post(this->window_number);
 				[[fallthrough]];
->>>>>>> 22eed961
 			case WID_EP_NO:
 				if (!_shift_pressed) this->Close();
 				break;
