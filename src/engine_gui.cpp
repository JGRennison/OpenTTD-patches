/*
 * This file is part of OpenTTD.
 * OpenTTD is free software; you can redistribute it and/or modify it under the terms of the GNU General Public License as published by the Free Software Foundation, version 2.
 * OpenTTD is distributed in the hope that it will be useful, but WITHOUT ANY WARRANTY; without even the implied warranty of MERCHANTABILITY or FITNESS FOR A PARTICULAR PURPOSE.
 * See the GNU General Public License for more details. You should have received a copy of the GNU General Public License along with OpenTTD. If not, see <http://www.gnu.org/licenses/>.
 */

/** @file engine_gui.cpp GUI to show engine related information. */

#include "stdafx.h"
#include "window_gui.h"
#include "engine_base.h"
#include "command_func.h"
#include "strings_func.h"
#include "engine_gui.h"
#include "articulated_vehicles.h"
#include "vehicle_func.h"
#include "company_func.h"
#include "rail.h"
#include "road.h"
#include "settings_type.h"
#include "train.h"
#include "roadveh.h"
#include "ship.h"
#include "aircraft.h"
#include "zoom_func.h"

#include "widgets/engine_widget.h"

#include "table/strings.h"

#include "safeguards.h"

/**
 * Return the category of an engine.
 * @param engine Engine to examine.
 * @return String describing the category ("road veh", "train". "airplane", or "ship") of the engine.
 */
StringID GetEngineCategoryName(EngineID engine)
{
	const Engine *e = Engine::Get(engine);
	switch (e->type) {
		default: NOT_REACHED();
		case VEH_ROAD:
			return GetRoadTypeInfo(e->u.road.roadtype)->strings.new_engine;
		case VEH_AIRCRAFT:          return STR_ENGINE_PREVIEW_AIRCRAFT;
		case VEH_SHIP:              return STR_ENGINE_PREVIEW_SHIP;
		case VEH_TRAIN:
			return GetRailTypeInfo(e->u.rail.railtype)->strings.new_loco;
	}
}

static const NWidgetPart _nested_engine_preview_widgets[] = {
	NWidget(NWID_HORIZONTAL),
		NWidget(WWT_CLOSEBOX, COLOUR_LIGHT_BLUE),
		NWidget(WWT_CAPTION, COLOUR_LIGHT_BLUE), SetDataTip(STR_ENGINE_PREVIEW_CAPTION, STR_TOOLTIP_WINDOW_TITLE_DRAG_THIS),
	EndContainer(),
	NWidget(WWT_PANEL, COLOUR_LIGHT_BLUE),
		NWidget(NWID_VERTICAL), SetPIP(0, WidgetDimensions::unscaled.vsep_wide, 0), SetPadding(WidgetDimensions::unscaled.modalpopup),
			NWidget(WWT_EMPTY, INVALID_COLOUR, WID_EP_QUESTION), SetMinimalSize(300, 0), SetFill(1, 0),
			NWidget(NWID_HORIZONTAL, NC_EQUALSIZE), SetPIP(85, WidgetDimensions::unscaled.hsep_wide, 85),
				NWidget(WWT_PUSHTXTBTN, COLOUR_LIGHT_BLUE, WID_EP_NO), SetDataTip(STR_QUIT_NO, STR_NULL), SetFill(1, 0),
				NWidget(WWT_PUSHTXTBTN, COLOUR_LIGHT_BLUE, WID_EP_YES), SetDataTip(STR_QUIT_YES, STR_NULL), SetFill(1, 0),
			EndContainer(),
		EndContainer(),
	EndContainer(),
};

struct EnginePreviewWindow : Window {
	int vehicle_space; // The space to show the vehicle image

	EnginePreviewWindow(WindowDesc *desc, WindowNumber window_number) : Window(desc)
	{
		this->InitNested(window_number);

		/* There is no way to recover the window; so disallow closure via DEL; unless SHIFT+DEL */
		this->flags |= WF_STICKY;
	}

	void UpdateWidgetSize(WidgetID widget, Dimension *size, [[maybe_unused]] const Dimension &padding, [[maybe_unused]] Dimension *fill, [[maybe_unused]] Dimension *resize) override
	{
		if (widget != WID_EP_QUESTION) return;

		/* Get size of engine sprite, on loan from depot_gui.cpp */
		EngineID engine = this->window_number;
		EngineImageType image_type = EIT_PREVIEW;
		uint x, y;
		int x_offs, y_offs;

		const Engine *e = Engine::Get(engine);
		switch (e->type) {
			default: NOT_REACHED();
			case VEH_TRAIN:    GetTrainSpriteSize(   engine, x, y, x_offs, y_offs, image_type); break;
			case VEH_ROAD:     GetRoadVehSpriteSize( engine, x, y, x_offs, y_offs, image_type); break;
			case VEH_SHIP:     GetShipSpriteSize(    engine, x, y, x_offs, y_offs, image_type); break;
			case VEH_AIRCRAFT: GetAircraftSpriteSize(engine, x, y, x_offs, y_offs, image_type); break;
		}
		this->vehicle_space = std::max<int>(ScaleSpriteTrad(40), y - y_offs);

		size->width = std::max(size->width, x - x_offs);
		SetDParam(0, GetEngineCategoryName(engine));
		size->height = GetStringHeight(STR_ENGINE_PREVIEW_MESSAGE, size->width) + WidgetDimensions::scaled.vsep_wide + GetCharacterHeight(FS_NORMAL) + this->vehicle_space;
		SetDParam(0, engine);
		size->height += GetStringHeight(GetEngineInfoString(engine), size->width);
	}

	void DrawWidget(const Rect &r, WidgetID widget) const override
	{
		if (widget != WID_EP_QUESTION) return;

		EngineID engine = this->window_number;
		SetDParam(0, GetEngineCategoryName(engine));
		int y = DrawStringMultiLine(r, STR_ENGINE_PREVIEW_MESSAGE, TC_FROMSTRING, SA_HOR_CENTER | SA_TOP) + WidgetDimensions::scaled.vsep_wide;

		SetDParam(0, PackEngineNameDParam(engine, EngineNameContext::PreviewNews));
		DrawString(r.left, r.right, y, STR_ENGINE_NAME, TC_BLACK, SA_HOR_CENTER);
		y += GetCharacterHeight(FS_NORMAL);

		DrawVehicleEngine(r.left, r.right, this->width >> 1, y + this->vehicle_space / 2, engine, GetEnginePalette(engine, _local_company), EIT_PREVIEW);

		y += this->vehicle_space;
		DrawStringMultiLine(r.left, r.right, y, r.bottom, GetEngineInfoString(engine), TC_FROMSTRING, SA_CENTER);
	}

	void OnClick([[maybe_unused]] Point pt, WidgetID widget, [[maybe_unused]] int click_count) override
	{
		switch (widget) {
			case WID_EP_YES:
				DoCommandP(0, this->window_number, 0, CMD_WANT_ENGINE_PREVIEW);
				FALLTHROUGH;
			case WID_EP_NO:
				if (!_shift_pressed) this->Close();
				break;
		}
	}

	void OnInvalidateData([[maybe_unused]] int data = 0, [[maybe_unused]] bool gui_scope = true) override
	{
		if (!gui_scope) return;

		EngineID engine = this->window_number;
		if (Engine::Get(engine)->preview_company != _local_company) this->Close();
	}
};

static WindowDesc _engine_preview_desc(__FILE__, __LINE__,
	WDP_CENTER, nullptr, 0, 0,
	WC_ENGINE_PREVIEW, WC_NONE,
	WDF_CONSTRUCTION,
	std::begin(_nested_engine_preview_widgets), std::end(_nested_engine_preview_widgets)
);


void ShowEnginePreviewWindow(EngineID engine)
{
	AllocateWindowDescFront<EnginePreviewWindow>(&_engine_preview_desc, engine);
}

/**
 * Get the capacity of an engine with articulated parts.
 * @param engine The engine to get the capacity of.
 * @return The capacity.
 */
uint GetTotalCapacityOfArticulatedParts(EngineID engine)
{
	CargoArray cap = GetCapacityOfArticulatedParts(engine);
	return cap.GetSum<uint>();
}

static StringID GetEngineInfoCapacityString(EngineID engine)
{
	CargoArray cap = GetCapacityOfArticulatedParts(engine);
	if (cap.GetSum<uint>() == 0) {
		/* no cargo at all */
		auto tmp_params = MakeParameters(CT_INVALID, 0);
		_temp_special_strings[1] = GetStringWithArgs(STR_JUST_CARGO, tmp_params);
	} else {
		std::string buffer;
		for (uint i = 0; i < NUM_CARGO; i++) {
			if (cap[i] == 0) continue;

			if (!buffer.empty()) {
				auto tmp_params = MakeParameters();
				GetStringWithArgs(StringBuilder(buffer), STR_COMMA_SEPARATOR, tmp_params);
			}

			auto tmp_params = MakeParameters(i, cap[i]);
			GetStringWithArgs(StringBuilder(buffer), STR_JUST_CARGO, tmp_params);
		}
		_temp_special_strings[1] = std::move(buffer);
	}

	return SPECSTR_TEMP_START + 1;
}

static StringID ProcessEngineInfoString(StringID str)
{
	char str_buffer[1024];
	strecpy(str_buffer, GetStringPtr(str), lastof(str_buffer));
	str_replace_wchar(str_buffer, lastof(str_buffer), SCC_CARGO_LONG, SCC_STRING1);
	_temp_special_strings[0].assign(str_buffer);
	return SPECSTR_TEMP_START;
}

static StringID GetTrainEngineInfoString(const Engine *e)
{
	SetDParam(0, e->GetCost());
	SetDParam(2, PackVelocity(e->GetDisplayMaxSpeed(), e->type));
	SetDParam(3, e->GetPower());
	SetDParam(1, e->GetDisplayWeight());
	SetDParam(7, e->GetDisplayMaxTractiveEffort());

	SetDParam(4, e->GetDisplayRunningCost());

	SetDParam(5, GetEngineInfoCapacityString(e->index));

<<<<<<< HEAD
=======
	uint capacity = GetTotalCapacityOfArticulatedParts(e->index);
	if (capacity != 0) {
		SetDParam(5, e->GetDefaultCargoType());
		SetDParam(6, capacity);
	} else {
		SetDParam(5, INVALID_CARGO);
	}
>>>>>>> f7bd70ba
	return (_settings_game.vehicle.train_acceleration_model != AM_ORIGINAL && GetRailTypeInfo(e->u.rail.railtype)->acceleration_type != 2) ? STR_ENGINE_PREVIEW_COST_WEIGHT_SPEED_POWER_MAX_TE : STR_ENGINE_PREVIEW_COST_WEIGHT_SPEED_POWER;
}

static StringID GetAircraftEngineInfoString(const Engine *e)
{
	CargoID cargo = e->GetDefaultCargoType();
	uint16_t mail_capacity;
	uint capacity = e->GetDisplayDefaultCapacity(&mail_capacity);
	uint16_t range = e->GetRange();

	uint i = 0;
	SetDParam(i++, e->GetCost());
	SetDParam(i++, PackVelocity(e->GetDisplayMaxSpeed(), e->type));
	SetDParam(i++, e->GetAircraftTypeText());
	if (range > 0) SetDParam(i++, range);
	SetDParam(i++, cargo);
	SetDParam(i++, capacity);

	if (mail_capacity > 0) {
		SetDParam(i++, CT_MAIL);
		SetDParam(i++, mail_capacity);
		SetDParam(i++, e->GetDisplayRunningCost());
		return range > 0 ? STR_ENGINE_PREVIEW_COST_MAX_SPEED_TYPE_RANGE_CAP_CAP_RUNCOST : STR_ENGINE_PREVIEW_COST_MAX_SPEED_TYPE_CAP_CAP_RUNCOST;
	} else {
		SetDParam(i++, e->GetDisplayRunningCost());
		return range > 0 ? STR_ENGINE_PREVIEW_COST_MAX_SPEED_TYPE_RANGE_CAP_RUNCOST : STR_ENGINE_PREVIEW_COST_MAX_SPEED_TYPE_CAP_RUNCOST;
	}
}

static StringID GetRoadVehEngineInfoString(const Engine *e)
{
	if (_settings_game.vehicle.roadveh_acceleration_model == AM_ORIGINAL) {
		SetDParam(0, e->GetCost());
		SetDParam(1, PackVelocity(e->GetDisplayMaxSpeed(), e->type));
<<<<<<< HEAD
		SetDParam(2, GetEngineInfoCapacityString(e->index));
		SetDParam(4, e->GetDisplayRunningCost());
=======
		uint capacity = GetTotalCapacityOfArticulatedParts(e->index);
		if (capacity != 0) {
			SetDParam(2, e->GetDefaultCargoType());
			SetDParam(3, capacity);
		} else {
			SetDParam(2, INVALID_CARGO);
		}
		SetDParam(4, e->GetRunningCost());
>>>>>>> f7bd70ba
		return STR_ENGINE_PREVIEW_COST_MAX_SPEED_CAP_RUNCOST;
	} else {
		SetDParam(0, e->GetCost());
		SetDParam(2, PackVelocity(e->GetDisplayMaxSpeed(), e->type));
		SetDParam(3, e->GetPower());
		SetDParam(1, e->GetDisplayWeight());
		SetDParam(7, e->GetDisplayMaxTractiveEffort());

		SetDParam(4, e->GetDisplayRunningCost());

<<<<<<< HEAD
		SetDParam(5, GetEngineInfoCapacityString(e->index));
=======
		uint capacity = GetTotalCapacityOfArticulatedParts(e->index);
		if (capacity != 0) {
			SetDParam(5, e->GetDefaultCargoType());
			SetDParam(6, capacity);
		} else {
			SetDParam(5, INVALID_CARGO);
		}
>>>>>>> f7bd70ba
		return STR_ENGINE_PREVIEW_COST_WEIGHT_SPEED_POWER_MAX_TE;
	}
}

static StringID GetShipEngineInfoString(const Engine *e)
{
	SetDParam(0, e->GetCost());
	SetDParam(1, PackVelocity(e->GetDisplayMaxSpeed(), e->type));
	SetDParam(2, GetEngineInfoCapacityString(e->index));
	SetDParam(4, e->GetDisplayRunningCost());
	return STR_ENGINE_PREVIEW_COST_MAX_SPEED_CAP_RUNCOST;
}


/**
 * Get a multi-line string with some technical data, describing the engine.
 * @param engine Engine to describe.
 * @return String describing the engine.
 * @post \c DParam array is set up for printing the string.
 */
StringID GetEngineInfoString(EngineID engine)
{
	const Engine *e = Engine::Get(engine);

	switch (e->type) {
		case VEH_TRAIN:
			return ProcessEngineInfoString(GetTrainEngineInfoString(e));

		case VEH_ROAD:
			return ProcessEngineInfoString(GetRoadVehEngineInfoString(e));

		case VEH_SHIP:
			return ProcessEngineInfoString(GetShipEngineInfoString(e));

		case VEH_AIRCRAFT:
			return GetAircraftEngineInfoString(e);

		default: NOT_REACHED();
	}
}

/**
 * Draw an engine.
 * @param left   Minimum horizontal position to use for drawing the engine
 * @param right  Maximum horizontal position to use for drawing the engine
 * @param preferred_x Horizontal position to use for drawing the engine.
 * @param y      Vertical position to use for drawing the engine.
 * @param engine Engine to draw.
 * @param pal    Palette to use for drawing.
 */
void DrawVehicleEngine(int left, int right, int preferred_x, int y, EngineID engine, PaletteID pal, EngineImageType image_type)
{
	const Engine *e = Engine::Get(engine);

	switch (e->type) {
		case VEH_TRAIN:
			DrawTrainEngine(left, right, preferred_x, y, engine, pal, image_type);
			break;

		case VEH_ROAD:
			DrawRoadVehEngine(left, right, preferred_x, y, engine, pal, image_type);
			break;

		case VEH_SHIP:
			DrawShipEngine(left, right, preferred_x, y, engine, pal, image_type);
			break;

		case VEH_AIRCRAFT:
			DrawAircraftEngine(left, right, preferred_x, y, engine, pal, image_type);
			break;

		default: NOT_REACHED();
	}
}

/**
 * Sort all items using quick sort and given 'CompareItems' function
 * @param el list to be sorted
 * @param compare function for evaluation of the quicksort
 */
void EngList_Sort(GUIEngineList &el, EngList_SortTypeFunction compare)
{
	if (el.size() < 2) return;
	std::sort(el.begin(), el.end(), compare);
}

/**
 * Sort selected range of items (on indices @ <begin, begin+num_items-1>)
 * @param el list to be sorted
 * @param compare function for evaluation of the quicksort
 * @param begin start of sorting
 * @param num_items count of items to be sorted
 */
void EngList_SortPartial(GUIEngineList &el, EngList_SortTypeFunction compare, size_t begin, size_t num_items)
{
	if (num_items < 2) return;
	assert(begin < el.size());
	assert(begin + num_items <= el.size());
	std::sort(el.begin() + begin, el.begin() + begin + num_items, compare);
}
<|MERGE_RESOLUTION|>--- conflicted
+++ resolved
@@ -172,7 +172,7 @@
 	CargoArray cap = GetCapacityOfArticulatedParts(engine);
 	if (cap.GetSum<uint>() == 0) {
 		/* no cargo at all */
-		auto tmp_params = MakeParameters(CT_INVALID, 0);
+		auto tmp_params = MakeParameters(INVALID_CARGO, 0);
 		_temp_special_strings[1] = GetStringWithArgs(STR_JUST_CARGO, tmp_params);
 	} else {
 		std::string buffer;
@@ -214,16 +214,6 @@
 
 	SetDParam(5, GetEngineInfoCapacityString(e->index));
 
-<<<<<<< HEAD
-=======
-	uint capacity = GetTotalCapacityOfArticulatedParts(e->index);
-	if (capacity != 0) {
-		SetDParam(5, e->GetDefaultCargoType());
-		SetDParam(6, capacity);
-	} else {
-		SetDParam(5, INVALID_CARGO);
-	}
->>>>>>> f7bd70ba
 	return (_settings_game.vehicle.train_acceleration_model != AM_ORIGINAL && GetRailTypeInfo(e->u.rail.railtype)->acceleration_type != 2) ? STR_ENGINE_PREVIEW_COST_WEIGHT_SPEED_POWER_MAX_TE : STR_ENGINE_PREVIEW_COST_WEIGHT_SPEED_POWER;
 }
 
@@ -258,19 +248,8 @@
 	if (_settings_game.vehicle.roadveh_acceleration_model == AM_ORIGINAL) {
 		SetDParam(0, e->GetCost());
 		SetDParam(1, PackVelocity(e->GetDisplayMaxSpeed(), e->type));
-<<<<<<< HEAD
 		SetDParam(2, GetEngineInfoCapacityString(e->index));
 		SetDParam(4, e->GetDisplayRunningCost());
-=======
-		uint capacity = GetTotalCapacityOfArticulatedParts(e->index);
-		if (capacity != 0) {
-			SetDParam(2, e->GetDefaultCargoType());
-			SetDParam(3, capacity);
-		} else {
-			SetDParam(2, INVALID_CARGO);
-		}
-		SetDParam(4, e->GetRunningCost());
->>>>>>> f7bd70ba
 		return STR_ENGINE_PREVIEW_COST_MAX_SPEED_CAP_RUNCOST;
 	} else {
 		SetDParam(0, e->GetCost());
@@ -281,17 +260,7 @@
 
 		SetDParam(4, e->GetDisplayRunningCost());
 
-<<<<<<< HEAD
 		SetDParam(5, GetEngineInfoCapacityString(e->index));
-=======
-		uint capacity = GetTotalCapacityOfArticulatedParts(e->index);
-		if (capacity != 0) {
-			SetDParam(5, e->GetDefaultCargoType());
-			SetDParam(6, capacity);
-		} else {
-			SetDParam(5, INVALID_CARGO);
-		}
->>>>>>> f7bd70ba
 		return STR_ENGINE_PREVIEW_COST_WEIGHT_SPEED_POWER_MAX_TE;
 	}
 }
