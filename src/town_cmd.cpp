/*
 * This file is part of OpenTTD.
 * OpenTTD is free software; you can redistribute it and/or modify it under the terms of the GNU General Public License as published by the Free Software Foundation, version 2.
 * OpenTTD is distributed in the hope that it will be useful, but WITHOUT ANY WARRANTY; without even the implied warranty of MERCHANTABILITY or FITNESS FOR A PARTICULAR PURPOSE.
 * See the GNU General Public License for more details. You should have received a copy of the GNU General Public License along with OpenTTD. If not, see <http://www.gnu.org/licenses/>.
 */

/** @file town_cmd.cpp Handling of town tiles. */

#include "stdafx.h"

#include <bitset>

#include "road.h"
#include "road_internal.h" /* Cleaning up road bits */
#include "road_cmd.h"
#include "landscape.h"
#include "landscape_cmd.h"
#include "viewport_func.h"
#include "viewport_kdtree.h"
#include "command_func.h"
#include "company_func.h"
#include "industry.h"
#include "station_base.h"
#include "waypoint_base.h"
#include "station_kdtree.h"
#include "company_base.h"
#include "news_func.h"
#include "error.h"
#include "object.h"
#include "genworld.h"
#include "newgrf_debug.h"
#include "newgrf_house.h"
#include "autoslope.h"
#include "tunnelbridge_cmd.h"
#include "tunnelbridge_map.h"
#include "strings_func.h"
#include "window_func.h"
#include "string_func.h"
#include "newgrf_cargo.h"
#include "cheat_type.h"
#include "animated_tile_func.h"
#include "date_func.h"
#include "subsidy_func.h"
#include "core/pool_func.hpp"
#include "town.h"
#include "town_cmd.h"
#include "town_kdtree.h"
#include "townname_func.h"
#include "core/random_func.hpp"
#include "core/backup_type.hpp"
#include "depot_base.h"
#include "object_map.h"
#include "object_base.h"
#include "ai/ai.hpp"
#include "game/game.hpp"
#include "zoom_func.h"
#include "zoning.h"
#include "terraform_cmd.h"
#include "scope.h"
#include "3rdparty/robin_hood/robin_hood.h"

#include "table/strings.h"
#include "table/town_land.h"

#include "safeguards.h"

static bool _record_house_coords = false;
static Rect _record_house_rect;

/* Initialize the town-pool */
TownPool _town_pool("Town");
INSTANTIATE_POOL_METHODS(Town)

static bool CanFollowRoad(const Town *t, TileIndex tile, DiagDirection dir);

TownKdtree _town_kdtree{};

void RebuildTownKdtree()
{
	std::vector<TownID> townids;
	for (const Town *town : Town::Iterate()) {
		townids.push_back(town->index);
	}
	_town_kdtree.Build(townids.begin(), townids.end());
}

/** Set if a town is being generated. */
static bool _generating_town = false;

/**
 * Check if a town 'owns' a bridge.
 * Bridges do not directly have an owner, so we check the tiles adjacent to the bridge ends.
 * If either adjacent tile belongs to the town then it will be assumed that the town built
 * the bridge.
 * @param tile The bridge tile to test
 * @param t The town we are interested in
 * @return true If town 'owns' a bridge.
 */
static bool TestTownOwnsBridge(TileIndex tile, const Town *t)
{
	if (!IsTileOwner(tile, OWNER_TOWN)) return false;

	TileIndex adjacent = tile + TileOffsByDiagDir(ReverseDiagDir(GetTunnelBridgeDirection(tile)));
	bool town_owned = IsTileType(adjacent, MP_ROAD) && IsTileOwner(adjacent, OWNER_TOWN) && GetTownIndex(adjacent) == t->index;

	if (!town_owned) {
		/* Or other adjacent road */
		adjacent = tile + TileOffsByDiagDir(ReverseDiagDir(GetTunnelBridgeDirection(GetOtherTunnelBridgeEnd(tile))));
		town_owned = IsTileType(adjacent, MP_ROAD) && IsTileOwner(adjacent, OWNER_TOWN) && GetTownIndex(adjacent) == t->index;
	}

	return town_owned;
}

Town::Town(TileIndex tile) : xy(tile) {}

Town::~Town()
{
	if (CleaningPool()) return;

	/* Delete town authority window
	 * and remove from list of sorted towns */
	CloseWindowById(WC_TOWN_VIEW, this->index);

#ifdef WITH_ASSERT
	/* Check no industry is related to us. */
	for (const Industry *i : Industry::Iterate()) {
		assert(i->town != this);
	}

	/* ... and no object is related to us. */
	for (const Object *o : Object::Iterate()) {
		assert(o->town != this);
	}

	/* Check no tile is related to us. */
	for (TileIndex tile(0); tile < Map::Size(); ++tile) {
		switch (GetTileType(tile)) {
			case MP_HOUSE:
				assert_tile(GetTownIndex(tile) != this->index, tile);
				break;

			case MP_ROAD:
				assert_tile(!HasTownOwnedRoad(tile) || GetTownIndex(tile) != this->index, tile);
				break;

			case MP_TUNNELBRIDGE:
				assert_tile(!TestTownOwnsBridge(tile, this), tile);
				break;

			default:
				break;
		}
	}
#endif /* WITH_ASSERT */

	/* Clear the persistent storage list. */
	for (auto &psa : this->psa_list) {
		delete psa;
	}
	this->psa_list.clear();

	DeleteSubsidyWith(SourceType::Town, this->index);
	DeleteNewGRFInspectWindow(GSF_FAKE_TOWNS, this->index);
	CargoPacket::InvalidateAllFrom(SourceType::Town, this->index);
	MarkWholeScreenDirty();
}


/**
 * Invalidating of the "nearest town cache" has to be done
 * after removing item from the pool.
 */
void Town::PostDestructor(size_t)
{
	InvalidateWindowData(WC_TOWN_DIRECTORY, 0, TDIWD_FORCE_REBUILD);
	UpdateNearestTownForRoadTiles(false);

	/* Give objects a new home! */
	for (Object *o : Object::Iterate()) {
		if (o->town == nullptr) o->town = CalcClosestTownFromTile(o->location.tile, UINT_MAX);
	}
}

/**
 * Assign the town layout.
 * @param layout The desired layout. If TL_RANDOM, we pick one based on TileHash.
 */
void Town::InitializeLayout(TownLayout layout)
{
	if (layout != TL_RANDOM) {
		this->layout = layout;
		return;
	}

	this->layout = static_cast<TownLayout>(TileHash(TileX(this->xy), TileY(this->xy)) % (NUM_TLS - 1));
}

/**
 * Return a random valid town.
 * @return A random town, or nullptr if there are no towns.
 */
/* static */ Town *Town::GetRandom()
{
	if (Town::GetNumItems() == 0) return nullptr;
	int num = RandomRange((uint16_t)Town::GetNumItems());
	size_t index = MAX_UVALUE(size_t);

	while (num >= 0) {
		num--;
		index++;

		/* Make sure we have a valid town */
		while (!Town::IsValidID(index)) {
			index++;
			assert(index < Town::GetPoolSize());
		}
	}

	return Town::Get(index);
}

/**
 * Updates the town label of the town after changes in rating. The colour scheme is:
 * Red: Appalling and Very poor ratings.
 * Orange: Poor and mediocre ratings.
 * Yellow: Good rating.
 * White: Very good rating (standard).
 * Green: Excellent and outstanding ratings.
 */
void Town::UpdateLabel()
{
	if (!(_game_mode == GM_EDITOR) && (_local_company < MAX_COMPANIES)) {
		int r = this->ratings[_local_company];
		int town_rating = 0;                     // Appalling and Very Poor
		if (r > RATING_VERYPOOR)  town_rating++; // Poor and Mediocre
		if (r > RATING_MEDIOCRE)  town_rating++; // Good
		if (r > RATING_GOOD)      town_rating++; // Very Good
		if (r > RATING_VERYGOOD)  town_rating++; // Excellent and Outstanding

		static const uint8_t tcs[] = { TC_RED, TC_ORANGE, TC_YELLOW, TC_WHITE, TC_GREEN };
		this->town_label_rating = tcs[town_rating];
	}
}

/**
 * Get the second dparam value for town viewport labels
 */
uint64_t Town::LabelParam2() const
{
	uint64_t value = this->cache.population;
	if (!(_game_mode == GM_EDITOR) && (_local_company < MAX_COMPANIES)) {
		SB(value, 32, 8, this->town_label_rating);
	} else {
		SB(value, 32, 8, TC_WHITE);
	}
	if (_settings_client.gui.population_in_label) SetBit(value, 40);
	if (_settings_client.gui.city_in_label && this->larger_town) SetBit(value, 41);
	return value;
}

void Town::FillCachedName() const
{
	this->cached_name = GetTownName(this);
}

/**
 * Get the cost for removing this house.
 * @return The cost adjusted for inflation, etc.
 */
Money HouseSpec::GetRemovalCost() const
{
	return (_price[PR_CLEAR_HOUSE] * this->removal_cost) >> 8;
}

/* Local */
static int _grow_town_result;

/* The possible states of town growth. */
enum TownGrowthResult {
	GROWTH_SUCCEED         = -1,
	GROWTH_SEARCH_STOPPED  =  0
//	GROWTH_SEARCH_RUNNING >=  1
};

static bool TryBuildTownHouse(Town *t, TileIndex tile);
static Town *CreateRandomTown(uint attempts, uint32_t townnameparts, TownSize size, bool city, TownLayout layout);

static void TownDrawHouseLift(const TileInfo *ti)
{
	AddChildSpriteScreen(SPR_LIFT, PAL_NONE, 14, 60 - GetLiftPosition(ti->tile));
}

typedef void TownDrawTileProc(const TileInfo *ti);
static TownDrawTileProc * const _town_draw_tile_procs[1] = {
	TownDrawHouseLift
};

/**
 * Return a random direction
 *
 * @return a random direction
 */
static inline DiagDirection RandomDiagDir()
{
	return (DiagDirection)(RandomRange(DIAGDIR_END));
}

/**
 * Draw a house and its tile. This is a tile callback routine.
 * @param ti TileInfo of the tile to draw
 */
static void DrawTile_Town(TileInfo *ti, DrawTileProcParams params)
{
	HouseID house_id = GetHouseType(ti->tile);

	if (house_id >= NEW_HOUSE_OFFSET) {
		/* Houses don't necessarily need new graphics. If they don't have a
		 * spritegroup associated with them, then the sprite for the substitute
		 * house id is drawn instead. */
		if (HouseSpec::Get(house_id)->grf_prop.GetSpriteGroup() != nullptr) {
			DrawNewHouseTile(ti, house_id);
			return;
		} else {
			house_id = HouseSpec::Get(house_id)->grf_prop.subst_id;
		}
	}

	/* Retrieve pointer to the draw town tile struct */
	const DrawBuildingsTileStruct *dcts = &_town_draw_tile_data[house_id << 4 | TileHash2Bit(ti->x, ti->y) << 2 | GetHouseBuildingStage(ti->tile)];

	if (ti->tileh != SLOPE_FLAT) DrawFoundation(ti, FOUNDATION_LEVELED);

	DrawGroundSprite(dcts->ground.sprite, dcts->ground.pal);

	/* If houses are invisible, do not draw the upper part */
	if (IsInvisibilitySet(TO_HOUSES)) return;

	/* Add a house on top of the ground? */
	SpriteID image = dcts->building.sprite;
	if (image != 0) {
		AddSortableSpriteToDraw(image, dcts->building.pal,
			ti->x + dcts->subtile_x,
			ti->y + dcts->subtile_y,
			dcts->width,
			dcts->height,
			dcts->dz,
			ti->z,
			IsTransparencySet(TO_HOUSES)
		);

		if (IsTransparencySet(TO_HOUSES)) return;
	}

	{
		int proc = dcts->draw_proc - 1;

		if (proc >= 0) _town_draw_tile_procs[proc](ti);
	}
}

static int GetSlopePixelZ_Town(TileIndex tile, uint x, uint y, bool ground_vehicle)
{
	return GetTileMaxPixelZ(tile);
}

/**
 * Get the foundation for a house. This is a tile callback routine.
 * @param tile The tile to find a foundation for.
 * @param tileh The slope of the tile.
 */
static Foundation GetFoundation_Town(TileIndex tile, Slope tileh)
{
	HouseID hid = GetHouseType(tile);

	/* For NewGRF house tiles we might not be drawing a foundation. We need to
	 * account for this, as other structures should
	 * draw the wall of the foundation in this case.
	 */
	if (hid >= NEW_HOUSE_OFFSET) {
		const HouseSpec *hs = HouseSpec::Get(hid);
		if (hs->grf_prop.GetSpriteGroup() != nullptr && HasBit(hs->callback_mask, CBM_HOUSE_DRAW_FOUNDATIONS)) {
			uint32_t callback_res = GetHouseCallback(CBID_HOUSE_DRAW_FOUNDATIONS, 0, 0, hid, Town::GetByTile(tile), tile);
			if (callback_res != CALLBACK_FAILED && !ConvertBooleanCallback(hs->grf_prop.grffile, CBID_HOUSE_DRAW_FOUNDATIONS, callback_res)) return FOUNDATION_NONE;
		}
	}
	return FlatteningFoundation(tileh);
}

uint8_t GetAnimatedTileSpeed_Town(TileIndex tile)
{
	if (GetHouseType(tile) >= NEW_HOUSE_OFFSET) {
		return GetNewHouseTileAnimationSpeed(tile);
	}
	return 2;
}

/**
 * Animate a tile for a town.
 * Only certain houses can be animated.
 * The newhouses animation supersedes regular ones.
 * @param tile TileIndex of the house to animate.
 */
void AnimateTile_Town(TileIndex tile)
{
	if (GetHouseType(tile) >= NEW_HOUSE_OFFSET) {
		AnimateNewHouseTile(tile);
		return;
	}

	if (_scaled_tick_counter & 3) return;

	/* If the house is not one with a lift anymore, then stop this animating.
	 * Not exactly sure when this happens, but probably when a house changes.
	 * Before this was just a return...so it'd leak animated tiles..
	 * That bug seems to have been here since day 1?? */
	if (!(HouseSpec::Get(GetHouseType(tile))->building_flags & BUILDING_IS_ANIMATED)) {
		DeleteAnimatedTile(tile);
		return;
	}

	if (!LiftHasDestination(tile)) {
		uint i;

		/* Building has 6 floors, number 0 .. 6, where 1 is illegal.
		 * This is due to the fact that the first floor is, in the graphics,
		 *  the height of 2 'normal' floors.
		 * Furthermore, there are 6 lift positions from floor N (incl) to floor N + 1 (excl) */
		do {
			i = RandomRange(7);
		} while (i == 1 || i * 6 == GetLiftPosition(tile));

		SetLiftDestination(tile, i);
	}

	int pos = GetLiftPosition(tile);
	int dest = GetLiftDestination(tile) * 6;
	pos += (pos < dest) ? 1 : -1;
	SetLiftPosition(tile, pos);

	if (pos == dest) {
		HaltLift(tile);
		DeleteAnimatedTile(tile);
	}

	MarkTileDirtyByTile(tile, VMDF_NOT_MAP_MODE);
}

/**
 * Determines if a town is close to a tile.
 * @param tile TileIndex of the tile to query.
 * @param dist The maximum distance to be accepted.
 * @returns true if the tile is within the specified distance.
 */
static bool IsCloseToTown(TileIndex tile, uint dist)
{
	if (_town_kdtree.Count() == 0) return false;
	Town *t = Town::Get(_town_kdtree.FindNearest(TileX(tile), TileY(tile)));
	return DistanceManhattan(tile, t->xy) < dist;
}

/** Resize the sign (label) of the town after it changes population. */
void Town::UpdateVirtCoord(bool only_if_label_changed)
{
	if (IsHeadless()) return;

	auto label_rating = this->town_label_rating;
	this->UpdateLabel();
	if (only_if_label_changed && label_rating == this->town_label_rating) return;

	Point pt = RemapCoords2(TileX(this->xy) * TILE_SIZE, TileY(this->xy) * TILE_SIZE);

	if (_viewport_sign_kdtree_valid && this->cache.sign.kdtree_valid) _viewport_sign_kdtree.Remove(ViewportSignKdtreeItem::MakeTown(this->index));

	SetDParam(0, this->index);
	SetDParam(1, this->LabelParam2());
	this->cache.sign.UpdatePosition(HasBit(_display_opt, DO_SHOW_TOWN_NAMES) ? ZOOM_LVL_OUT_32X : ZOOM_LVL_END, pt.x, pt.y - 24 * ZOOM_BASE, STR_VIEWPORT_TOWN_LABEL, STR_TOWN_NAME);

	if (_viewport_sign_kdtree_valid) _viewport_sign_kdtree.Insert(ViewportSignKdtreeItem::MakeTown(this->index));

	SetWindowDirty(WC_TOWN_VIEW, this->index);
}

/** Update the virtual coords needed to draw the town sign for all towns. */
void UpdateAllTownVirtCoords()
{
	if (IsHeadless()) return;
	for (Town *t : Town::Iterate()) {
		t->UpdateVirtCoord();
	}
}

/** Clear the cached_name of all towns. */
void ClearAllTownCachedNames()
{
	for (Town *t : Town::Iterate()) {
		t->cached_name.clear();
	}
}

/**
 * Change the town's population as recorded in the town cache, town label, and town directory.
 * @param t The town which has changed.
 * @param mod The population change (can be positive or negative).
 */
static void ChangePopulation(Town *t, int mod)
{
	t->cache.population += mod;
	if (_generating_town) [[unlikely]] return;

	InvalidateWindowData(WC_TOWN_VIEW, t->index); // Cargo requirements may appear/vanish for small populations
	if (_settings_client.gui.population_in_label) t->UpdateVirtCoord();

	InvalidateWindowData(WC_TOWN_DIRECTORY, 0, TDIWD_POPULATION_CHANGE);
}

/**
 * Determines the world population
 * Basically, count population of all towns, one by one
 * @return uint32_t the calculated population of the world
 */
uint32_t GetWorldPopulation()
{
	uint32_t pop = 0;
	for (const Town *t : Town::Iterate()) pop += t->cache.population;
	return pop;
}

/**
 * Remove stations from nearby station list if a town is no longer in the catchment area of each.
 * To improve performance only checks stations that cover the provided house area (doesn't need to contain an actual house).
 * @param t Town to work on.
 * @param tile Location of house area (north tile).
 * @param flags BuildingFlags containing the size of house area.
 */
static void RemoveNearbyStations(Town *t, TileIndex tile, BuildingFlags flags)
{
	for (StationList::iterator it = t->stations_near.begin(); it != t->stations_near.end(); /* incremented inside loop */) {
		const Station *st = *it;

		bool covers_area = st->TileIsInCatchment(tile);
		if (flags & BUILDING_2_TILES_Y)   covers_area |= st->TileIsInCatchment(tile + TileDiffXY(0, 1));
		if (flags & BUILDING_2_TILES_X)   covers_area |= st->TileIsInCatchment(tile + TileDiffXY(1, 0));
		if (flags & BUILDING_HAS_4_TILES) covers_area |= st->TileIsInCatchment(tile + TileDiffXY(1, 1));

		if (covers_area && !st->CatchmentCoversTown(t->index)) {
			it = t->stations_near.erase(it);
		} else {
			++it;
		}
	}
}

/**
 * Helper function for house construction stage progression.
 * @param tile TileIndex of the house (or parts of it) to construct.
 */
static void AdvanceSingleHouseConstruction(TileIndex tile)
{
	assert_tile(IsTileType(tile, MP_HOUSE), tile);

	/* Progress in construction stages */
	IncHouseConstructionTick(tile);
	if (GetHouseConstructionTick(tile) != 0) return;

	AnimateNewHouseConstruction(tile);

	if (IsHouseCompleted(tile)) {
		/* Now that construction is complete, we can add the population of the
		 * building to the town. */
		ChangePopulation(Town::GetByTile(tile), HouseSpec::Get(GetHouseType(tile))->population);
		ResetHouseAge(tile);
	}
	MarkTileDirtyByTile(tile, VMDF_NOT_MAP_MODE);
}

/**
 * Increase the construction stage of a house.
 * @param tile The tile of the house under construction.
 */
static void AdvanceHouseConstruction(TileIndex tile)
{
	uint flags = HouseSpec::Get(GetHouseType(tile))->building_flags;
	if (flags & BUILDING_HAS_1_TILE)  AdvanceSingleHouseConstruction(TileAddXY(tile, 0, 0));
	if (flags & BUILDING_2_TILES_Y)   AdvanceSingleHouseConstruction(TileAddXY(tile, 0, 1));
	if (flags & BUILDING_2_TILES_X)   AdvanceSingleHouseConstruction(TileAddXY(tile, 1, 0));
	if (flags & BUILDING_HAS_4_TILES) AdvanceSingleHouseConstruction(TileAddXY(tile, 1, 1));
}

/**
 * Generate cargo for a town (house).
 *
 * The amount of cargo should be and will be greater than zero.
 *
 * @param t current town
 * @param ct type of cargo to generate, usually CT_PASSENGERS or CT_MAIL
 * @param amount how many units of cargo
 * @param stations available stations for this house
 * @param economy_adjust true if amount should be reduced during recession
 */
static void TownGenerateCargo(Town *t, CargoType ct, uint amount, StationFinder &stations, bool economy_adjust)
{
	/* When the economy flunctuates, everyone wants to stay at home */
	if (economy_adjust && EconomyIsInRecession()) {
		amount = (amount + 1) >> 1;
	}

	amount = _town_cargo_scaler.ScaleAllowTrunc(amount);

	if (amount == 0) return;

	t->supplied[ct].new_max += amount;
	t->supplied[ct].new_act += MoveGoodsToStation(ct, amount, SourceType::Town, t->index, stations.GetStations());
}

/**
 * Generate cargo for a house using the original algorithm.
 * @param t The current town.
 * @param tpe The town production effect.
 * @param rate The town's product rate for this production.
 * @param stations Available stations for this house.
 */
static void TownGenerateCargoOriginal(Town *t, TownProductionEffect tpe, uint8_t rate, StationFinder &stations)
{
	for (CargoType cid : SetCargoBitIterator(CargoSpec::town_production_cargo_mask[tpe])) {
		const CargoSpec *cs = CargoSpec::Get(cid);
		uint32_t r = Random();
		if (GB(r, 0, 8) < rate) {
			CargoType cargo_type = cs->Index();
			uint amt = (GB(r, 0, 8) * cs->town_production_multiplier / TOWN_PRODUCTION_DIVISOR) / 8 + 1;

			TownGenerateCargo(t, cargo_type, amt, stations, true);
		}
	}
}

/**
 * Generate cargo for a house using the binomial algorithm.
 * @param t The current town.
 * @param tpe The town production effect.
 * @param rate The town's product rate for this production.
 * @param stations Available stations for this house.
 */
static void TownGenerateCargoBinomial(Town *t, TownProductionEffect tpe, uint8_t rate, StationFinder &stations)
{
	for (CargoType cargo_type : SetCargoBitIterator(CargoSpec::town_production_cargo_mask[tpe])) {
		const CargoSpec *cs = CargoSpec::Get(cargo_type);
		uint32_t r = Random();

		/* Make a bitmask with up to 32 bits set, one for each potential pax. */
		int genmax = (rate + 7) / 8;
		uint32_t genmask = (genmax >= 32) ? 0xFFFFFFFF : ((1 << genmax) - 1);

		/* Mask random value by potential pax and count number of actual pax. */
		uint amt = CountBits(r & genmask) * cs->town_production_multiplier / TOWN_PRODUCTION_DIVISOR;

		TownGenerateCargo(t, cargo_type, amt, stations, true);
	}
}

/**
 * Tile callback function.
 *
 * Periodic tic handler for houses and town
 * @param tile been asked to do its stuff
 */
static void TileLoop_Town(TileIndex tile)
{
	HouseID house_id = GetHouseType(tile);

	/* NewHouseTileLoop returns false if Callback 21 succeeded, i.e. the house
	 * doesn't exist any more, so don't continue here. */
	if (house_id >= NEW_HOUSE_OFFSET && !NewHouseTileLoop(tile)) return;

	if (!IsHouseCompleted(tile)) {
		/* Construction is not completed, so we advance a construction stage. */
		AdvanceHouseConstruction(tile);
		return;
	}

	const HouseSpec *hs = HouseSpec::Get(house_id);

	/* If the lift has a destination, it is already an animated tile. */
	if ((hs->building_flags & BUILDING_IS_ANIMATED) &&
			house_id < NEW_HOUSE_OFFSET &&
			!LiftHasDestination(tile) &&
			Chance16(1, 2)) {
		AddAnimatedTile(tile);
	}

	Town *t = Town::GetByTile(tile);
	uint32_t r = Random();

	StationFinder stations(TileArea(tile, 1, 1));

	if (HasBit(hs->callback_mask, CBM_HOUSE_PRODUCE_CARGO)) {
		for (uint i = 0; i < 256; i++) {
			uint16_t callback = GetHouseCallback(CBID_HOUSE_PRODUCE_CARGO, i, r, house_id, t, tile);

			if (callback == CALLBACK_FAILED || callback == CALLBACK_HOUSEPRODCARGO_END) break;

			CargoType cargo = GetCargoTranslation(GB(callback, 8, 7), hs->grf_prop.grffile);
			if (cargo == INVALID_CARGO) continue;

			uint amt = GB(callback, 0, 8);
			if (amt == 0) continue;

			// XXX: no economy flunctuation for GRF cargos?
			TownGenerateCargo(t, cargo, amt, stations, false);
		}
	} else {
		switch (_settings_game.economy.town_cargogen_mode) {
			case TCGM_ORIGINAL:
				/* Original (quadratic) cargo generation algorithm */
				TownGenerateCargoOriginal(t, TPE_PASSENGERS, hs->population, stations);
				TownGenerateCargoOriginal(t, TPE_MAIL, hs->mail_generation, stations);
				break;

			case TCGM_BITCOUNT:
				/* Binomial distribution per tick, by a series of coin flips */
				/* Reduce generation rate to a 1/4, using tile bits to spread out distribution.
				 * As tick counter is incremented by 256 between each call, we ignore the lower 8 bits. */
				if (GB(_tick_counter, 8, 2) == GB(tile.base(), 0, 2)) {
					TownGenerateCargoBinomial(t, TPE_PASSENGERS, hs->population, stations);
					TownGenerateCargoBinomial(t, TPE_MAIL, hs->mail_generation, stations);
				}
				break;

			default:
				NOT_REACHED();
		}
	}

	Backup<CompanyID> cur_company(_current_company, OWNER_TOWN, FILE_LINE);

	if ((hs->building_flags & BUILDING_HAS_1_TILE) &&
			HasBit(t->flags, TOWN_IS_GROWING) &&
			CanDeleteHouse(tile) &&
			GetHouseAge(tile) >= hs->minimum_life &&
			--t->time_until_rebuild == 0) {
		t->time_until_rebuild = GB(r, 16, 8) + 192;

		ClearTownHouse(t, tile);

		/* Rebuild with another house? */
		if (GB(r, 24, 8) >= 12) {
			/* If we are multi-tile houses, make sure to replace the house
			 * closest to city center. If we do not do this, houses tend to
			 * wander away from roads and other houses. */
			if (hs->building_flags & BUILDING_HAS_2_TILES) {
				/* House tiles are always the most north tile. Move the new
				 * house to the south if we are north of the city center. */
				TileIndexDiffC grid_pos = TileIndexToTileIndexDiffC(t->xy, tile);
				int x = Clamp(grid_pos.x, 0, 1);
				int y = Clamp(grid_pos.y, 0, 1);

				if (hs->building_flags & TILE_SIZE_2x2) {
					tile = TileAddXY(tile, x, y);
				} else if (hs->building_flags & TILE_SIZE_1x2) {
					tile = TileAddXY(tile, 0, y);
				} else if (hs->building_flags & TILE_SIZE_2x1) {
					tile = TileAddXY(tile, x, 0);
				}
			}

			TryBuildTownHouse(t, tile);
		}
	}

	cur_company.Restore();
}

/**
 * Callback function to clear a house tile.
 * @param tile The tile to clear.
 * @param flags Type of operation.
 * @return The cost of this operation or an error.
 */
static CommandCost ClearTile_Town(TileIndex tile, DoCommandFlag flags)
{
	if (flags & DC_AUTO) return CommandCost(STR_ERROR_BUILDING_MUST_BE_DEMOLISHED);
	if (!CanDeleteHouse(tile)) return CMD_ERROR;

	const HouseSpec *hs = HouseSpec::Get(GetHouseType(tile));

	CommandCost cost(EXPENSES_CONSTRUCTION);
	cost.AddCost(hs->GetRemovalCost());

	int rating = hs->remove_rating_decrease;
	Town *t = Town::GetByTile(tile);

	if (Company::IsValidID(_current_company)) {
		if (!_cheats.magic_bulldozer.value && !(flags & DC_NO_TEST_TOWN_RATING)) {
			/* NewGRFs can add indestructible houses. */
			if (rating > RATING_MAXIMUM) {
				SetDParam(0, t->index);
				return CommandCost(CMD_ERROR);
			}
			/* If town authority controls removal, check the company's rating. */
			if (rating > t->ratings[_current_company] && !_cheats.town_rating.value && _settings_game.difficulty.town_council_tolerance != TOWN_COUNCIL_PERMISSIVE) {
				SetDParam(0, t->index);
				return CommandCost(STR_ERROR_LOCAL_AUTHORITY_REFUSES_TO_ALLOW_THIS);
			}
		}
	}

	ChangeTownRating(t, -rating, RATING_HOUSE_MINIMUM, flags);
	if (flags & DC_EXEC) {
		ClearTownHouse(t, tile);
	}

	return cost;
}

static void AddProducedHouseCargo(HouseID house_id, TileIndex tile, CargoArray &produced)
{
	const HouseSpec *hs = HouseSpec::Get(house_id);

	if (HasBit(hs->callback_mask, CBM_HOUSE_PRODUCE_CARGO)) {
		Town *t = (tile == INVALID_TILE) ? nullptr : Town::GetByTile(tile);
		for (uint i = 0; i < 256; i++) {
			uint16_t callback = GetHouseCallback(CBID_HOUSE_PRODUCE_CARGO, i, 0, house_id, t, tile);

			if (callback == CALLBACK_FAILED || callback == CALLBACK_HOUSEPRODCARGO_END) break;

			CargoType cargo = GetCargoTranslation(GB(callback, 8, 7), hs->grf_prop.grffile);

			if (cargo == INVALID_CARGO) continue;
			produced[cargo]++;
		}
	} else {
		if (hs->population > 0) {
			for (CargoType cid : SetCargoBitIterator(CargoSpec::town_production_cargo_mask[TPE_PASSENGERS])) {
				produced[cid]++;
			}
		}
		if (hs->mail_generation > 0) {
			for (CargoType cid : SetCargoBitIterator(CargoSpec::town_production_cargo_mask[TPE_MAIL])) {
				produced[cid]++;
			}
		}
	}
}

static void AddProducedCargo_Town(TileIndex tile, CargoArray &produced)
{
	AddProducedHouseCargo(GetHouseType(tile), tile, produced);
}

/**
 * Fill cargo acceptance array and always_accepted mask, if cargo type is valid.
 * @param cargo Cargo type to add.
 * @param amount Amount of cargo to add.
 * @param[out] acceptance Output array containing amount of cargo accepted.
 * @param[out] always_accepted Output mask of accepted cargo types.
 */
static void AddAcceptedCargoSetMask(CargoType cargo, uint amount, CargoArray &acceptance, CargoTypes &always_accepted)
{
	if (cargo == INVALID_CARGO || amount == 0) return;
	acceptance[cargo] += amount;
	SetBit(always_accepted, cargo);
}

/**
 * Determine accepted cargo for a house.
 * @param tile Tile of house, or INVALID_TILE if not yet built.
 * @param house HouseID of house.
 * @param hs HouseSpec of house.
 * @param t Town that house belongs to, or nullptr if not yet built.
 * @param[out] acceptance CargoArray to be filled with acceptance information.
 * @param[out] always_accepted Bitmask of always accepted cargo types
 */
void AddAcceptedCargoOfHouse(TileIndex tile, HouseID house, const HouseSpec *hs, Town *t, CargoArray &acceptance, CargoTypes &always_accepted)
{
	CargoType accepts[lengthof(hs->accepts_cargo)];

	/* Set the initial accepted cargo types */
	for (uint8_t i = 0; i < lengthof(accepts); i++) {
		accepts[i] = hs->accepts_cargo[i];
	}

	/* Check for custom accepted cargo types */
	if (HasBit(hs->callback_mask, CBM_HOUSE_ACCEPT_CARGO)) {
		uint16_t callback = GetHouseCallback(CBID_HOUSE_ACCEPT_CARGO, 0, 0, house, t, tile, tile == INVALID_TILE);
		if (callback != CALLBACK_FAILED) {
			/* Replace accepted cargo types with translated values from callback */
			accepts[0] = GetCargoTranslation(GB(callback,  0, 5), hs->grf_prop.grffile);
			accepts[1] = GetCargoTranslation(GB(callback,  5, 5), hs->grf_prop.grffile);
			accepts[2] = GetCargoTranslation(GB(callback, 10, 5), hs->grf_prop.grffile);
		}
	}

	/* Check for custom cargo acceptance */
	if (HasBit(hs->callback_mask, CBM_HOUSE_CARGO_ACCEPTANCE)) {
		uint16_t callback = GetHouseCallback(CBID_HOUSE_CARGO_ACCEPTANCE, 0, 0, house, t, tile, tile == INVALID_TILE);
		if (callback != CALLBACK_FAILED) {
			AddAcceptedCargoSetMask(accepts[0], GB(callback, 0, 4), acceptance, always_accepted);
			AddAcceptedCargoSetMask(accepts[1], GB(callback, 4, 4), acceptance, always_accepted);
			if (_settings_game.game_creation.landscape != LT_TEMPERATE && HasBit(callback, 12)) {
				/* The 'S' bit indicates food instead of goods */
				AddAcceptedCargoSetMask(GetCargoTypeByLabel(CT_FOOD), GB(callback, 8, 4), acceptance, always_accepted);
			} else {
				AddAcceptedCargoSetMask(accepts[2], GB(callback, 8, 4), acceptance, always_accepted);
			}
			return;
		}
	}

	/* No custom acceptance, so fill in with the default values */
	for (uint8_t i = 0; i < lengthof(accepts); i++) {
		AddAcceptedCargoSetMask(accepts[i], hs->cargo_acceptance[i], acceptance, always_accepted);
	}
}

static void AddAcceptedCargo_Town(TileIndex tile, CargoArray &acceptance, CargoTypes &always_accepted)
{
	HouseID house = GetHouseType(tile);
	AddAcceptedCargoOfHouse(tile, house, HouseSpec::Get(house), Town::GetByTile(tile), acceptance, always_accepted);
}

/**
 * Get accepted cargo of a house prototype.
 * @param hs Spec of the house.
 * @return CargoArray filled with cargo accepted by the house.
 */
CargoArray GetAcceptedCargoOfHouse(const HouseSpec *hs)
{
	CargoTypes always_accepted;
	CargoArray acceptance{};
	AddAcceptedCargoOfHouse(INVALID_TILE, hs->Index(), hs, nullptr, acceptance, always_accepted);
	return acceptance;
}

static void GetTileDesc_Town(TileIndex tile, TileDesc *td)
{
	const HouseID house = GetHouseType(tile);

	td->str = GetHouseName(house, tile);
	td->town_can_upgrade = !IsHouseProtected(tile);

	if (!IsHouseCompleted(tile)) {
		td->dparam[0] = td->str;
		td->str = STR_LAI_TOWN_INDUSTRY_DESCRIPTION_UNDER_CONSTRUCTION;
	}

	const HouseSpec *hs = HouseSpec::Get(house);
	if (hs->grf_prop.HasGrfFile()) {
		const GRFConfig *gc = GetGRFConfig(hs->grf_prop.grfid);
		td->grf = gc->GetName();
	}

	td->owner[0] = OWNER_TOWN;
}

static TrackStatus GetTileTrackStatus_Town(TileIndex, TransportType, uint, DiagDirection)
{
	/* not used */
	return 0;
}

static void ChangeTileOwner_Town(TileIndex, Owner, Owner)
{
	/* not used */
}

static bool GrowTown(Town *t);

/**
 * Handle the town tick for a single town, by growing the town if desired.
 * @param t The town to try growing.
 */
static void TownTickHandler(Town *t)
{
	if (HasBit(t->flags, TOWN_IS_GROWING)) {
		int i = (int)t->grow_counter - 1;
		if (i < 0) {
			if (GrowTown(t)) {
				i = t->growth_rate;
			} else {
				/* If growth failed wait a bit before retrying */
				i = std::min<uint16_t>(t->growth_rate, TOWN_GROWTH_TICKS - 1);
			}
		}
		t->grow_counter = i;
	}
}

/** Iterate through all towns and call their tick handler. */
void OnTick_Town()
{
	if (_game_mode == GM_EDITOR) return;

	for (Town *t : Town::Iterate()) {
		TownTickHandler(t);
	}
}

/**
 * Return the RoadBits of a tile, ignoring depot and bay road stops.
 * @param tile The tile to check.
 * @return The roadbits of the given tile.
 */
static RoadBits GetTownRoadBits(TileIndex tile)
{
	if (IsRoadDepotTile(tile) || IsBayRoadStopTile(tile)) return ROAD_NONE;
	if (!MayTownModifyRoad(tile)) return ROAD_NONE;

	return GetAnyRoadBits(tile, RTT_ROAD, true);
}

/**
 * Get the road type that towns should build at this current moment.
 * They may have built a different type in the past.
 */
RoadType GetTownRoadType()
{
	RoadType best_rt = ROADTYPE_ROAD;
	const RoadTypeInfo *best = nullptr;
	const uint16_t assume_max_speed = 50;

	for (RoadType rt = ROADTYPE_BEGIN; rt != ROADTYPE_END; rt++) {
		if (RoadTypeIsTram(rt)) continue;

		const RoadTypeInfo *rti = GetRoadTypeInfo(rt);

		/* Unused road type. */
		if (rti->label == 0) continue;

		/* Can town build this road. */
<<<<<<< HEAD
		if (!HasBit(rti->flags, ROTF_TOWN_BUILD)) continue;
		if (HasBit(rti->extra_flags, RXTF_NO_TOWN_MODIFICATION)) continue;
=======
		if (!rti->flags.Test(RoadTypeFlag::TownBuild)) continue;
>>>>>>> 1dd4adc5

		/* Not yet introduced at this date. */
		if (IsInsideMM(rti->introduction_date, 0, CalTime::MAX_DATE.base()) && rti->introduction_date > CalTime::CurDate()) continue;

		if (best != nullptr) {
			if ((rti->max_speed == 0 ? assume_max_speed : rti->max_speed) < (best->max_speed == 0 ? assume_max_speed : best->max_speed)) continue;
		}

		best_rt = rt;
		best = rti;
	}

	return best_rt;
}

bool MayTownModifyRoad(TileIndex tile)
{
	if (MayHaveRoad(tile)) {
		RoadType present_road = GetRoadTypeRoad(tile);
		if (present_road != INVALID_ROADTYPE && HasBit(GetRoadTypeInfo(present_road)->extra_flags, RXTF_NO_TOWN_MODIFICATION)) return false;
		RoadType present_tram = GetRoadTypeTram(tile);
		if (present_tram != INVALID_ROADTYPE && HasBit(GetRoadTypeInfo(present_tram)->extra_flags, RXTF_NO_TOWN_MODIFICATION)) return false;
	}
	return true;
}

/**
 * Get the calendar date of the earliest town-buildable road type.
 * @return introduction date of earliest road type, or INT32_MAX if none available.
 */
static CalTime::Date GetTownRoadTypeFirstIntroductionDate()
{
	const RoadTypeInfo *best = nullptr;
	for (RoadType rt = ROADTYPE_BEGIN; rt != ROADTYPE_END; rt++) {
		if (RoadTypeIsTram(rt)) continue;
		const RoadTypeInfo *rti = GetRoadTypeInfo(rt);
		if (rti->label == 0) continue; // Unused road type.
		if (!rti->flags.Test(RoadTypeFlag::TownBuild)) continue; // Town can't build this road type.

		if (best != nullptr && rti->introduction_date >= best->introduction_date) continue;
		best = rti;
	}

	if (best == nullptr) return CalTime::Date(INT32_MAX);
	return best->introduction_date;
}

/**
 * Check if towns are able to build road.
 * @return true iff the towns are currently able to build road.
 */
bool CheckTownRoadTypes()
{
	auto min_date = GetTownRoadTypeFirstIntroductionDate();
	if (min_date <= CalTime::CurDate()) return true;

	if (min_date < INT32_MAX) {
		SetDParam(0, min_date);
		ShowErrorMessage(STR_ERROR_NO_TOWN_ROADTYPES_AVAILABLE_YET, STR_ERROR_NO_TOWN_ROADTYPES_AVAILABLE_YET_EXPLANATION, WL_CRITICAL);
	} else {
		ShowErrorMessage(STR_ERROR_NO_TOWN_ROADTYPES_AVAILABLE_AT_ALL, STR_ERROR_NO_TOWN_ROADTYPES_AVAILABLE_AT_ALL_EXPLANATION, WL_CRITICAL);
	}
	return false;
}

/**
 * Check for parallel road inside a given distance.
 *   Assuming a road from (tile - TileOffsByDiagDir(dir)) to tile,
 *   is there a parallel road left or right of it within distance dist_multi?
 *
 * @param tile The current tile.
 * @param dir The target direction.
 * @param dist_multi The distance multiplier.
 * @return true if there is a parallel road.
 */
static bool IsNeighbourRoadTile(TileIndex tile, const DiagDirection dir, uint dist_multi)
{
	if (!IsValidTile(tile)) return false;

	/* Lookup table for the used diff values */
	const TileIndexDiff tid_lt[3] = {
		TileOffsByDiagDir(ChangeDiagDir(dir, DIAGDIRDIFF_90RIGHT)),
		TileOffsByDiagDir(ChangeDiagDir(dir, DIAGDIRDIFF_90LEFT)),
		TileOffsByDiagDir(ReverseDiagDir(dir)),
	};

	dist_multi = (dist_multi + 1) * 4;
	for (uint pos = 4; pos < dist_multi; pos++) {
		/* Go (pos / 4) tiles to the left or the right */
		TileIndexDiff cur = tid_lt[(pos & 1) ? 0 : 1] * (pos / 4);

		/* Use the current tile as origin, or go one tile backwards */
		if (pos & 2) cur += tid_lt[2];

		/* Test for roadbit parallel to dir and facing towards the middle axis */
		if (IsValidTile(tile + cur) &&
				GetTownRoadBits(TileAdd(tile, cur)) & DiagDirToRoadBits((pos & 2) ? dir : ReverseDiagDir(dir))) return true;
	}
	return false;
}

/**
 * Check if a Road is allowed on a given tile.
 *
 * @param t The current town.
 * @param tile The target tile.
 * @param dir The direction in which we want to extend the town.
 * @return true if it is allowed.
 */
static bool IsRoadAllowedHere(Town *t, TileIndex tile, DiagDirection dir)
{
	if (DistanceFromEdge(tile) == 0) return false;

	/* Prevent towns from building roads under bridges along the bridge. Looks silly. */
	if (IsBridgeAbove(tile) && GetBridgeAxis(tile) == DiagDirToAxis(dir)) return false;

	/* Check if there already is a road at this point? */
	if (GetTownRoadBits(tile) == ROAD_NONE) {
		/* No, try if we are able to build a road piece there.
		 * If that fails clear the land, and if that fails exit.
		 * This is to make sure that we can build a road here later. */
		RoadType rt = GetTownRoadType();
		if (Command<CMD_BUILD_ROAD>::Do(DC_AUTO | DC_NO_WATER, tile, (dir == DIAGDIR_NW || dir == DIAGDIR_SE) ? ROAD_Y : ROAD_X, rt, DRD_NONE, t->index, BuildRoadFlags::None).Failed() &&
				Command<CMD_LANDSCAPE_CLEAR>::Do(DC_AUTO | DC_NO_WATER | DC_TOWN, tile).Failed()) {
			return false;
		}
	}

	Slope cur_slope = _settings_game.construction.build_on_slopes ? std::get<0>(GetFoundationSlope(tile)) : GetTileSlope(tile);
	bool ret = !IsNeighbourRoadTile(tile, dir, t->layout == TL_ORIGINAL ? 1 : 2);
	if (cur_slope == SLOPE_FLAT) return ret;

	/* If the tile is not a slope in the right direction, then
	 * maybe terraform some. */
	Slope desired_slope = (dir == DIAGDIR_NW || dir == DIAGDIR_SE) ? SLOPE_NW : SLOPE_NE;
	if (desired_slope != cur_slope && ComplementSlope(desired_slope) != cur_slope) {
		if (Chance16(1, 8)) {
			CommandCost res = CMD_ERROR;
			if (!_generating_world && Chance16(1, 10)) {
				/* Note: Do not replace "^ SLOPE_ELEVATED" with ComplementSlope(). The slope might be steep. */
				res = Command<CMD_TERRAFORM_LAND>::Do(DC_EXEC | DC_AUTO | DC_NO_WATER,
						tile, Chance16(1, 16) ? cur_slope : cur_slope ^ SLOPE_ELEVATED, false);
			}
			if (res.Failed() && Chance16(1, 3)) {
				/* We can consider building on the slope, though. */
				return ret;
			}
		}
		return false;
	}
	return ret;
}

static bool TerraformTownTile(TileIndex tile, Slope edges, int dir)
{
	assert(tile < Map::Size());

	CommandCost r = Command<CMD_TERRAFORM_LAND>::Do(DC_AUTO | DC_NO_WATER, tile, edges, dir);
	if (r.Failed() || r.GetCost() >= (_price[PR_TERRAFORM] + 2) * 8) return false;
	Command<CMD_TERRAFORM_LAND>::Do(DC_AUTO | DC_NO_WATER | DC_EXEC, tile, edges, dir);
	return true;
}

static void LevelTownLand(TileIndex tile)
{
	assert(tile < Map::Size());

	/* Don't terraform if land is plain or if there's a house there. */
	if (IsTileType(tile, MP_HOUSE)) return;
	Slope tileh = GetTileSlope(tile);
	if (tileh == SLOPE_FLAT) return;

	/* First try up, then down */
	if (!TerraformTownTile(tile, ~tileh & SLOPE_ELEVATED, 1)) {
		TerraformTownTile(tile, tileh & SLOPE_ELEVATED, 0);
	}
}

/**
 * Generate the RoadBits of a grid tile.
 *
 * @param t The current town.
 * @param tile The tile in reference to the town.
 * @param dir The direction to which we are growing.
 * @return The RoadBit of the current tile regarding the selected town layout.
 */
static RoadBits GetTownRoadGridElement(Town *t, TileIndex tile, DiagDirection dir)
{
	/* align the grid to the downtown */
	TileIndexDiffC grid_pos = TileIndexToTileIndexDiffC(t->xy, tile); // Vector from downtown to the tile
	RoadBits rcmd = ROAD_NONE;

	switch (t->layout) {
		default: NOT_REACHED();

		case TL_2X2_GRID:
			if ((grid_pos.x % 3) == 0) rcmd |= ROAD_Y;
			if ((grid_pos.y % 3) == 0) rcmd |= ROAD_X;
			break;

		case TL_3X3_GRID:
			if ((grid_pos.x % 4) == 0) rcmd |= ROAD_Y;
			if ((grid_pos.y % 4) == 0) rcmd |= ROAD_X;
			break;
	}

	/* Optimise only X-junctions */
	if (rcmd != ROAD_ALL) return rcmd;

	RoadBits rb_template;

	switch (GetTileSlope(tile)) {
		default:       rb_template = ROAD_ALL; break;
		case SLOPE_W:  rb_template = ROAD_NW | ROAD_SW; break;
		case SLOPE_SW: rb_template = ROAD_Y  | ROAD_SW; break;
		case SLOPE_S:  rb_template = ROAD_SW | ROAD_SE; break;
		case SLOPE_SE: rb_template = ROAD_X  | ROAD_SE; break;
		case SLOPE_E:  rb_template = ROAD_SE | ROAD_NE; break;
		case SLOPE_NE: rb_template = ROAD_Y  | ROAD_NE; break;
		case SLOPE_N:  rb_template = ROAD_NE | ROAD_NW; break;
		case SLOPE_NW: rb_template = ROAD_X  | ROAD_NW; break;
		case SLOPE_STEEP_W:
		case SLOPE_STEEP_S:
		case SLOPE_STEEP_E:
		case SLOPE_STEEP_N:
			rb_template = ROAD_NONE;
			break;
	}

	/* Stop if the template is compatible to the growth dir */
	if (DiagDirToRoadBits(ReverseDiagDir(dir)) & rb_template) return rb_template;
	/* If not generate a straight road in the direction of the growth */
	return DiagDirToRoadBits(dir) | DiagDirToRoadBits(ReverseDiagDir(dir));
}

/**
 * Grows the town with an extra house.
 *  Check if there are enough neighbour house tiles
 *  next to the current tile. If there are enough
 *  add another house.
 *
 * @param t The current town.
 * @param tile The target tile for the extra house.
 * @return true if an extra house has been added.
 */
static bool GrowTownWithExtraHouse(Town *t, TileIndex tile)
{
	/* We can't look further than that. */
	if (DistanceFromEdge(tile) == 0) return false;

	uint counter = 0; // counts the house neighbour tiles

	/* Check the tiles E,N,W and S of the current tile for houses */
	for (DiagDirection dir = DIAGDIR_BEGIN; dir < DIAGDIR_END; dir++) {
		/* Count both void and house tiles for checking whether there
		 * are enough houses in the area. This to make it likely that
		 * houses get build up to the edge of the map. */
		switch (GetTileType(TileAddByDiagDir(tile, dir))) {
			case MP_HOUSE:
			case MP_VOID:
				counter++;
				break;

			default:
				break;
		}

		/* If there are enough neighbours stop here */
		if (counter >= 3) {
			if (TryBuildTownHouse(t, tile)) {
				_grow_town_result = GROWTH_SUCCEED;
				return true;
			}
			return false;
		}
	}
	return false;
}

/**
 * Grows the town with a road piece.
 *
 * @param t The current town.
 * @param tile The current tile.
 * @param rcmd The RoadBits we want to build on the tile.
 * @return true if the RoadBits have been added.
 */
static bool GrowTownWithRoad(const Town *t, TileIndex tile, RoadBits rcmd)
{
	RoadType rt = GetTownRoadType();
	if (Command<CMD_BUILD_ROAD>::Do(DC_EXEC | DC_AUTO | DC_NO_WATER, tile, rcmd, rt, DRD_NONE, t->index, BuildRoadFlags::None).Succeeded()) {
		_grow_town_result = GROWTH_SUCCEED;
		return true;
	}
	return false;
}

/**
 * Checks if a town road can be continued into the next tile.
 *  Road vehicle stations, bridges, and tunnels are fine, as long as they are facing the right direction.
 *
 * @param t The current town
 * @param tile The tile where the road would be built
 * @param road_dir The direction of the road
 * @return true if the road can be continued, else false
 */
static bool CanRoadContinueIntoNextTile(const Town *t, const TileIndex tile, const DiagDirection road_dir)
{
	const TileIndexDiff delta = TileOffsByDiagDir(road_dir); // +1 tile in the direction of the road
	TileIndex next_tile = tile + delta; // The tile beyond which must be connectable to the target tile

	/* Before we try anything, make sure the tile is on the map and not the void. */
	if (!IsValidTile(next_tile)) return false;

	/* If the next tile is a bridge or tunnel, allow if it's continuing in the same direction. */
	if (IsTileType(next_tile, MP_TUNNELBRIDGE)) {
		return GetTunnelBridgeTransportType(next_tile) == TRANSPORT_ROAD && GetTunnelBridgeDirection(next_tile) == road_dir;
	}

	/* If the next tile is a station, allow if it's a road station facing the proper direction. Otherwise return false. */
	if (IsTileType(next_tile, MP_STATION)) {
		/* If the next tile is a road station, allow if it can be entered by the new tunnel/bridge, otherwise disallow. */
		if (IsDriveThroughStopTile(next_tile)) return GetDriveThroughStopAxis(next_tile) == DiagDirToAxis(road_dir);
		if (IsBayRoadStopTile(next_tile)) return GetBayRoadStopDir(next_tile) == ReverseDiagDir(road_dir);
		return false;
	}

	/* If the next tile is a road depot, allow if it's facing the right way. */
	if (IsTileType(next_tile, MP_ROAD)) {
		return IsRoadDepot(next_tile) && GetRoadDepotDirection(next_tile) == ReverseDiagDir(road_dir);
	}

	/* If the next tile is a railroad track, check if towns are allowed to build level crossings.
	 * If level crossing are not allowed, reject the construction. Else allow DoCommandOld to determine if the rail track is buildable. */
	if (IsTileType(next_tile, MP_RAILWAY) && !t->GetAllowBuildLevelCrossings()) return false;

	RoadBits rcmd = DiagDirToRoadBits(ReverseDiagDir(road_dir));
	RoadType rt = GetTownRoadType();

	/* If a road tile can be built, the construction is allowed. */
	return Command<CMD_BUILD_ROAD>::Do(DC_AUTO | DC_NO_WATER, next_tile, rcmd, rt, DRD_NONE, t->index, BuildRoadFlags::None).Succeeded();
}

/**
 * CircularTileSearch proc which checks for a nearby parallel bridge to avoid building redundant bridges.
 * @param tile The tile to search.
 * @param user_data Reference to the valid direction of the proposed bridge.
 * @return true if another bridge exists, else false.
 */
static bool RedundantBridgeExistsNearby(TileIndex tile, void *user_data)
{
	/* Don't look into the void. */
	if (!IsValidTile(tile)) return false;

	/* Only consider bridge head tiles. */
	if (!IsBridgeTile(tile)) return false;

	/* Only consider road bridges. */
	if (GetTunnelBridgeTransportType(tile) != TRANSPORT_ROAD) return false;

	/* If the bridge is facing the same direction as the proposed bridge, we've found a redundant bridge. */
	return (GetTileSlope(tile) & InclinedSlope(ReverseDiagDir(*(DiagDirection *)user_data)));
}

/**
 * Grows the town with a bridge.
 *  At first we check if a bridge is reasonable.
 *  If so we check if we are able to build it.
 *
 * @param t The current town
 * @param tile The current tile
 * @param bridge_dir The valid direction in which to grow a bridge
 * @return true if a bridge has been build else false
 */
static bool GrowTownWithBridge(const Town *t, const TileIndex tile, const DiagDirection bridge_dir)
{
	assert(bridge_dir < DIAGDIR_END);

	if (!t->GetAllowBuildBridges()) return false;

	const Slope slope = GetTileSlope(tile);

	/* Make sure the direction is compatible with the slope.
	 * Well we check if the slope has an up bit set in the
	 * reverse direction. */
	if (slope != SLOPE_FLAT && slope & InclinedSlope(bridge_dir)) return false;

	/* Assure that the bridge is connectable to the start side */
	if (!(GetTownRoadBits(TileAddByDiagDir(tile, ReverseDiagDir(bridge_dir))) & DiagDirToRoadBits(bridge_dir))) return false;

	/* We are in the right direction */
	uint bridge_length = 0;       // This value stores the length of the possible bridge
	TileIndex bridge_tile = tile; // Used to store the other waterside

	const TileIndexDiff delta = TileOffsByDiagDir(bridge_dir);

	/* To prevent really small towns from building disproportionately
	 * long bridges, make the max a function of its population. */
	const uint TOWN_BRIDGE_LENGTH_CAP = 11;
	uint base_bridge_length = 5;
	uint max_bridge_length = std::min(t->cache.population / 1000 + base_bridge_length, TOWN_BRIDGE_LENGTH_CAP);

	if (slope == SLOPE_FLAT) {
		/* Bridges starting on flat tiles are only allowed when crossing rivers, rails or one-way roads. */
		do {
			if (bridge_length++ >= base_bridge_length) {
				/* Allow to cross rivers, not big lakes, nor large amounts of rails or one-way roads. */
				return false;
			}
			bridge_tile += delta;
		} while (IsValidTile(bridge_tile) && ((IsWaterTile(bridge_tile) && !IsSea(bridge_tile)) || IsPlainRailTile(bridge_tile) || (IsNormalRoadTile(bridge_tile) && GetDisallowedRoadDirections(bridge_tile) != DRD_NONE)));
	} else {
		do {
			if (bridge_length++ >= max_bridge_length) {
				/* Ensure the bridge is not longer than the max allowed length. */
				return false;
			}
			bridge_tile += delta;
		} while (IsValidTile(bridge_tile) && (IsWaterTile(bridge_tile) || IsPlainRailTile(bridge_tile) || (IsNormalRoadTile(bridge_tile) && GetDisallowedRoadDirections(bridge_tile) != DRD_NONE)));
	}

	/* Don't allow a bridge where the start and end tiles are adjacent with no span between. */
	if (bridge_length == 1) return false;

	if (!MayTownModifyRoad(bridge_tile)) return false;
	if (IsValidTile(bridge_tile + delta) && !MayTownModifyRoad(bridge_tile + delta)) return false;

	/* Make sure the road can be continued past the bridge. At this point, bridge_tile holds the end tile of the bridge. */
	if (!CanRoadContinueIntoNextTile(t, bridge_tile, bridge_dir)) return false;

	/* If another parallel bridge exists nearby, this one would be redundant and shouldn't be built. We don't care about flat bridges. */
	TileIndex search = tile;
	DiagDirection direction_to_match = bridge_dir;
	if (slope != SLOPE_FLAT && CircularTileSearch(&search, bridge_length, 0, 0, RedundantBridgeExistsNearby, &direction_to_match)) return false;

	std::bitset <MAX_BRIDGES> tried;
	uint n = MAX_BRIDGES;
	uint8_t bridge_type = RandomRange(n);

	for (;;) {
		/* Can we actually build the bridge? */
		RoadType rt = GetTownRoadType();
		if (MayTownBuildBridgeType(bridge_type) && Command<CMD_BUILD_BRIDGE>::Do(CommandFlagsToDCFlags(GetCommandFlags<CMD_BUILD_BRIDGE>()), tile, bridge_tile, TRANSPORT_ROAD, bridge_type, rt, BuildBridgeFlags::None).Succeeded()) {
			Command<CMD_BUILD_BRIDGE>::Do(DC_EXEC | CommandFlagsToDCFlags(GetCommandFlags<CMD_BUILD_BRIDGE>()), tile, bridge_tile, TRANSPORT_ROAD, bridge_type, rt, BuildBridgeFlags::None);
			_grow_town_result = GROWTH_SUCCEED;
			return true;
		}

		/* Try a different bridge. */
		tried[bridge_type] = true;
		n--;
		assert(n + tried.count() == MAX_BRIDGES);
		if (n == 0) break;

		bridge_type = 0;
		uint i = RandomRange(n);
		while (tried[bridge_type] || (i-- > 0)) {
			bridge_type++;
			assert(bridge_type < MAX_BRIDGES);
		}
	}

	/* Quit if no bridge can be built. */
	return false;
}

/**
 * Grows the town with a tunnel.
 *  First we check if a tunnel is reasonable.
 *  If so we check if we are able to build it.
 *
 * @param t The current town
 * @param tile The current tile
 * @param tunnel_dir The valid direction in which to grow a tunnel
 * @return true if a tunnel has been built, else false
 */
static bool GrowTownWithTunnel(const Town *t, const TileIndex tile, const DiagDirection tunnel_dir)
{
	assert(tunnel_dir < DIAGDIR_END);

	const TownTunnelMode tunnel_mode = t->GetBuildTunnelMode();
	if (tunnel_mode == TTM_FORBIDDEN) return false;

	Slope slope = GetTileSlope(tile);

	/* Only consider building a tunnel if the starting tile is sloped properly. */
	if (slope != InclinedSlope(tunnel_dir)) return false;

	/* Assure that the tunnel is connectable to the start side */
	if (!(GetTownRoadBits(TileAddByDiagDir(tile, ReverseDiagDir(tunnel_dir))) & DiagDirToRoadBits(tunnel_dir))) return false;

	const TileIndexDiff delta = TileOffsByDiagDir(tunnel_dir);
	int max_tunnel_length = 0;

	/* There are two conditions for building tunnels: Under a mountain and under an obstruction. */
	if (CanRoadContinueIntoNextTile(t, tile, tunnel_dir)) {
		if (tunnel_mode != TTM_ALLOWED) return false;

		/* Only tunnel under a mountain if the slope is continuous for at least 4 tiles. We want tunneling to be a last resort for large hills. */
		TileIndex slope_tile = tile;
		for (uint8_t tiles = 0; tiles < 4; tiles++) {
			if (!IsValidTile(slope_tile)) return false;
			slope = GetTileSlope(slope_tile);
			if (slope != InclinedSlope(tunnel_dir) && !IsSteepSlope(slope) && !IsSlopeWithOneCornerRaised(slope)) return false;
			slope_tile += delta;
		}

		/* More population means longer tunnels, but make sure we can at least cover the smallest mountain which neccesitates tunneling. */
		max_tunnel_length = (t->cache.population / 1000) + 7;
	} else {
		/* When tunneling under an obstruction, the length limit is 5, enough to tunnel under a four-track railway. */
		max_tunnel_length = 5;
	}

	uint8_t tunnel_length = 0;
	TileIndex tunnel_tile = tile; // Iteratator to store the other end tile of the tunnel.

	/* Find the end tile of the tunnel for length and continuation checks. */
	do {
		if (tunnel_length++ >= max_tunnel_length) return false;
		tunnel_tile += delta;
		/* The tunnel ends when start and end tiles are the same height. */
	} while (IsValidTile(tunnel_tile) && GetTileZ(tile) != GetTileZ(tunnel_tile));

	/* Don't allow a tunnel where the start and end tiles are adjacent. */
	if (tunnel_length == 1) return false;

	/* Make sure the road can be continued past the tunnel. At this point, tunnel_tile holds the end tile of the tunnel. */
	if (!CanRoadContinueIntoNextTile(t, tunnel_tile, tunnel_dir)) return false;

	/* Attempt to build the tunnel. Return false if it fails to let the town build a road instead. */
	RoadType rt = GetTownRoadType();
	if (Command<CMD_BUILD_TUNNEL>::Do(CommandFlagsToDCFlags(GetCommandFlags<CMD_BUILD_TUNNEL>()), tile, TRANSPORT_ROAD, rt).Succeeded()) {
		Command<CMD_BUILD_TUNNEL>::Do(DC_EXEC | CommandFlagsToDCFlags(GetCommandFlags<CMD_BUILD_TUNNEL>()), tile, TRANSPORT_ROAD, rt);
		_grow_town_result = GROWTH_SUCCEED;
		return true;
	}

	return false;
}

/**
 * Checks whether at least one surrounding road allows to build a house here.
 *
 * @param t The tile where the house will be built.
 * @return true if at least one surrounding roadtype allows building houses here.
 */
static inline bool RoadTypesAllowHouseHere(TileIndex t)
{
	static const TileIndexDiffC tiles[] = { {-1, -1}, {-1, 0}, {-1, 1}, {0, -1}, {0, 1}, {1, -1}, {1, 0}, {1, 1} };
	bool allow = false;

	for (const auto &ptr : tiles) {
		TileIndex cur_tile = t + ToTileIndexDiff(ptr);
		if (!IsValidTile(cur_tile)) continue;

		if (!(IsTileType(cur_tile, MP_ROAD) || IsAnyRoadStopTile(cur_tile))) continue;
		allow = true;

		RoadType road_rt = GetRoadTypeRoad(cur_tile);
		RoadType tram_rt = GetRoadTypeTram(cur_tile);
		if (road_rt != INVALID_ROADTYPE && !GetRoadTypeInfo(road_rt)->flags.Test(RoadTypeFlag::NoHouses)) return true;
		if (tram_rt != INVALID_ROADTYPE && !GetRoadTypeInfo(tram_rt)->flags.Test(RoadTypeFlag::NoHouses)) return true;
	}

	/* If no road was found surrounding the tile we can allow building the house since there is
	 * nothing which forbids it, if a road was found but the execution reached this point, then
	 * all the found roads don't allow houses to be built */
	return !allow;
}

/** Test if town can grow road onto a specific tile.
 * @param tile Tile to build upon.
 * @return true iff the tile's road type don't prevent extending the road.
 */
static bool TownCanGrowRoad(TileIndex tile)
{
	if (!MayTownModifyRoad(tile)) return false;
	if (!IsTileType(tile, MP_ROAD)) return true;

	/* Allow extending on roadtypes which can be built by town, or if the road type matches the type the town will build.
	 * If allow_town_road_branch_non_build is enabled and the road type allows houses, then allow extending. */
	RoadType rt = GetRoadTypeRoad(tile);
<<<<<<< HEAD
	if (rt == INVALID_ROADTYPE) return true;
	if (HasBit(GetRoadTypeInfo(rt)->flags, ROTF_TOWN_BUILD)) return true;
	if (_settings_game.economy.allow_town_road_branch_non_build && !HasBit(GetRoadTypeInfo(rt)->flags, ROTF_NO_HOUSES)) return true;
	return GetTownRoadType() == rt;
=======
	return GetRoadTypeInfo(rt)->flags.Test(RoadTypeFlag::TownBuild) || GetTownRoadType() == rt;
>>>>>>> 1dd4adc5
}

/**
 * Check if the town is allowed to build roads.
 * @return true If the town is allowed to build roads.
 */
static inline bool TownAllowedToBuildRoads(const Town *t)
{
	return t->GetAllowBuildRoads() || _generating_world || _game_mode == GM_EDITOR;
}

/**
 * Grows the given town.
 * There are at the moment 3 possible way's for
 * the town expansion:
 *  @li Generate a random tile and check if there is a road allowed
 *  @li TL_ORIGINAL
 *  @li TL_BETTER_ROADS
 *  @li Check if the town geometry allows a road and which one
 *  @li TL_2X2_GRID
 *  @li TL_3X3_GRID
 *  @li Forbid roads, only build houses
 *
 * @param tile_ptr The current tile
 * @param cur_rb The current tiles RoadBits
 * @param target_dir The target road dir
 * @param t1 The current town
 */
static void GrowTownInTile(TileIndex *tile_ptr, RoadBits cur_rb, DiagDirection target_dir, Town *t1)
{
	RoadBits rcmd = ROAD_NONE;  // RoadBits for the road construction command
	TileIndex tile = *tile_ptr; // The main tile on which we base our growth

	assert(tile < Map::Size());

	if (cur_rb == ROAD_NONE) {
		/* Tile has no road. First reset the status counter
		 * to say that this is the last iteration. */
		_grow_town_result = GROWTH_SEARCH_STOPPED;

		if (!TownAllowedToBuildRoads(t1)) return;
		if (!t1->GetAllowBuildLevelCrossings() && IsTileType(tile, MP_RAILWAY)) return;
		if (!MayTownModifyRoad(tile)) return;

		/* Remove hills etc */
		if (!_settings_game.construction.build_on_slopes || Chance16(1, 6)) LevelTownLand(tile);

		/* Is a road allowed here? */
		switch (t1->layout) {
			default: NOT_REACHED();

			case TL_3X3_GRID:
			case TL_2X2_GRID:
				rcmd = GetTownRoadGridElement(t1, tile, target_dir);
				if (rcmd == ROAD_NONE) return;
				break;

			case TL_BETTER_ROADS:
			case TL_ORIGINAL:
				if (!IsRoadAllowedHere(t1, tile, target_dir)) return;

				DiagDirection source_dir = ReverseDiagDir(target_dir);

				if (Chance16(1, 4)) {
					/* Randomize a new target dir */
					do target_dir = RandomDiagDir(); while (target_dir == source_dir);
				}

				if (!IsRoadAllowedHere(t1, TileAddByDiagDir(tile, target_dir), target_dir)) {
					/* A road is not allowed to continue the randomized road,
					 *  return if the road we're trying to build is curved. */
					if (target_dir != ReverseDiagDir(source_dir)) return;

					/* Return if neither side of the new road is a house */
					if (!IsTileType(TileAddByDiagDir(tile, ChangeDiagDir(target_dir, DIAGDIRDIFF_90RIGHT)), MP_HOUSE) &&
							!IsTileType(TileAddByDiagDir(tile, ChangeDiagDir(target_dir, DIAGDIRDIFF_90LEFT)), MP_HOUSE)) {
						return;
					}

					/* That means that the road is only allowed if there is a house
					 *  at any side of the new road. */
				}

				rcmd = DiagDirToRoadBits(target_dir) | DiagDirToRoadBits(source_dir);
				break;
		}

		const uint8_t max_road_slope = t1->GetBuildMaxRoadSlope();
		if (max_road_slope > 0 && ((rcmd == ROAD_X) || (rcmd == ROAD_Y))) {
			/* Limit consecutive sloped road tiles */

			auto get_road_slope = [rcmd](TileIndex t) -> Slope {
				Slope slope = GetTileSlope(t);
				extern Foundation GetRoadFoundation(Slope tileh, RoadBits bits);
				ApplyFoundationToSlope(GetRoadFoundation(slope, rcmd), slope);
				return slope;
			};

			const Slope slope = get_road_slope(tile);
			if (slope != SLOPE_FLAT) {
				const int delta = TileOffsByDiagDir(ReverseDiagDir(target_dir));
				bool ok = false;
				TileIndex t = tile;
				for (uint i = 0; i < max_road_slope; i++) {
					t += delta;
					if (!IsValidTile(t) || !IsNormalRoadTile(t) || GetRoadBits(t, RTT_ROAD) != rcmd || get_road_slope(t) != slope) {
						ok = true;
						break;
					}
				}
				if (!ok) {
					/* All tested tiles had the same incline, disallow road */
					return;
				}
			}
		}

	} else if (target_dir < DIAGDIR_END && !(cur_rb & DiagDirToRoadBits(ReverseDiagDir(target_dir)))) {
		if (!TownCanGrowRoad(tile)) return;

		/* Continue building on a partial road.
		 * Should be always OK, so we only generate
		 * the fitting RoadBits */
		_grow_town_result = GROWTH_SEARCH_STOPPED;

		if (!TownAllowedToBuildRoads(t1)) return;

		switch (t1->layout) {
			default: NOT_REACHED();

			case TL_3X3_GRID:
			case TL_2X2_GRID:
				rcmd = GetTownRoadGridElement(t1, tile, target_dir);
				break;

			case TL_BETTER_ROADS:
			case TL_ORIGINAL:
				rcmd = DiagDirToRoadBits(ReverseDiagDir(target_dir));
				break;
		}
	} else {
		bool allow_house = true; // Value which decides if we want to construct a house

		/* Reached a tunnel/bridge? Then continue at the other side of it, unless
		 * it is the starting tile. Half the time, we stay on this side then.
		 * For custom bridge heads decide whether or not to cross depending on the available
		 * head road bits. */
		if (IsTileType(tile, MP_TUNNELBRIDGE)) {
			if (IsRoadCustomBridgeHeadTile(tile)) {
				if (target_dir != DIAGDIR_END) {
					/* don't go back to the source direction */
					cur_rb &= ~DiagDirToRoadBits(ReverseDiagDir(target_dir));
				}

				/* randomly pick a usable head road bit */
				do {
					if (cur_rb == ROAD_NONE) return;
					RoadBits target_bits;
					do {
						target_dir = RandomDiagDir();
						target_bits = DiagDirToRoadBits(target_dir);
					} while (!(cur_rb & target_bits));
					cur_rb &= ~target_bits;
				} while (!(target_dir == GetTunnelBridgeDirection(tile) || CanFollowRoad(t1, tile, target_dir)));
				if (target_dir == GetTunnelBridgeDirection(tile)) {
					/* cross the bridge */
					*tile_ptr = GetOtherTunnelBridgeEnd(tile);
				}
			} else if (GetTunnelBridgeTransportType(tile) == TRANSPORT_ROAD && (target_dir != DIAGDIR_END || Chance16(1, 2))) {
				*tile_ptr = GetOtherTunnelBridgeEnd(tile);
			}
			return;
		}

		/* Possibly extend the road in a direction.
		 * Randomize a direction and if it has a road, bail out. */
		target_dir = RandomDiagDir();
		RoadBits target_rb = DiagDirToRoadBits(target_dir);
		TileIndex house_tile; // position of a possible house

		if (cur_rb & target_rb) {
			/* If it's a road turn possibly build a house in a corner.
			 * Use intersection with straight road as an indicator
			 * that we randomed corner house position.
			 * A turn (and we check for that later) always has only
			 * one common bit with a straight road so it has the same
			 * chance to be chosen as the house on the side of a road.
			 */
			if ((cur_rb & ROAD_X) != target_rb) return;

			/* Check whether it is a turn and if so determine
			 * position of the corner tile */
			switch (cur_rb) {
				case ROAD_N:
					house_tile = TileAddByDir(tile, DIR_S);
					break;
				case ROAD_S:
					house_tile = TileAddByDir(tile, DIR_N);
					break;
				case ROAD_E:
					house_tile = TileAddByDir(tile, DIR_W);
					break;
				case ROAD_W:
					house_tile = TileAddByDir(tile, DIR_E);
					break;
				default:
					return;  // not a turn
			}
			target_dir = DIAGDIR_END;
		} else {
			house_tile = TileAddByDiagDir(tile, target_dir);
		}

		/* Don't walk into water. */
		if (HasTileWaterGround(house_tile)) return;

		if (!IsValidTile(house_tile)) return;

		if (target_dir != DIAGDIR_END && TownAllowedToBuildRoads(t1)) {
			switch (t1->layout) {
				default: NOT_REACHED();

				case TL_3X3_GRID: // Use 2x2 grid afterwards!
					GrowTownWithExtraHouse(t1, TileAddByDiagDir(house_tile, target_dir));
					[[fallthrough]];

				case TL_2X2_GRID:
					rcmd = GetTownRoadGridElement(t1, tile, target_dir);
					allow_house = (rcmd & target_rb) == ROAD_NONE;
					break;

				case TL_BETTER_ROADS: // Use original afterwards!
					GrowTownWithExtraHouse(t1, TileAddByDiagDir(house_tile, target_dir));
					[[fallthrough]];

				case TL_ORIGINAL:
					/* Allow a house at the edge. 60% chance or
					 * always ok if no road allowed. */
					rcmd = target_rb;
					allow_house = (!IsRoadAllowedHere(t1, house_tile, target_dir) || Chance16(6, 10));
					break;
			}
		}

		allow_house &= RoadTypesAllowHouseHere(house_tile);

		if (allow_house) {
			/* Build a house, but not if there already is a house there. */
			if (!IsTileType(house_tile, MP_HOUSE)) {
				/* Level the land if possible */
				if (Chance16(1, 6)) LevelTownLand(house_tile);

				/* And build a house.
				 * Set result to -1 if we managed to build it. */
				if (TryBuildTownHouse(t1, house_tile)) {
					_grow_town_result = GROWTH_SUCCEED;
				}
			}
			return;
		}

		if (!TownCanGrowRoad(tile)) return;

		_grow_town_result = GROWTH_SEARCH_STOPPED;
	}

	/* Return if a water tile */
	if (HasTileWaterGround(tile)) return;

	/* Make the roads look nicer */
	rcmd = CleanUpRoadBits(tile, rcmd);
	if (rcmd == ROAD_NONE) return;

	/* Only use the target direction for bridges and tunnels to ensure they're connected.
	 * The target_dir is as computed previously according to town layout, so
	 * it will match it perfectly. */
	if (GrowTownWithBridge(t1, tile, target_dir)) return;
	if (GrowTownWithTunnel(t1, tile, target_dir)) return;

	GrowTownWithRoad(t1, tile, rcmd);
}

/**
 * Checks whether a road can be followed or is a dead end, that can not be extended to the next tile.
 * This only checks trivial but often cases.
 * @param t Town doing the following
 * @param tile Start tile for road.
 * @param dir Direction for road to follow or build.
 * @return true If road is or can be connected in the specified direction.
 */
static bool CanFollowRoad(const Town *t, TileIndex tile, DiagDirection dir)
{
	TileIndex target_tile = tile + TileOffsByDiagDir(dir);
	if (!IsValidTile(target_tile)) return false;
	if (HasTileWaterGround(target_tile)) return false;

	RoadBits target_rb = GetTownRoadBits(target_tile);
	if (TownAllowedToBuildRoads(t) && TownCanGrowRoad(target_tile)) {
		/* Check whether a road connection exists or can be build. */
		switch (GetTileType(target_tile)) {
			case MP_ROAD:
				return target_rb != ROAD_NONE;

			case MP_STATION:
				return IsDriveThroughStopTile(target_tile) && DiagDirToAxis(dir) == GetDriveThroughStopAxis(target_tile);

			case MP_TUNNELBRIDGE:
				return GetTunnelBridgeTransportType(target_tile) == TRANSPORT_ROAD;

			case MP_HOUSE:
			case MP_INDUSTRY:
			case MP_OBJECT:
				return false;

			default:
				/* Checked for void and water earlier */
				return true;
		}
	} else {
		/* Check whether a road connection already exists,
		 * and it leads somewhere else. */
		RoadBits back_rb = DiagDirToRoadBits(ReverseDiagDir(dir));
		return (target_rb & back_rb) != 0 && (target_rb & ~back_rb) != 0;
	}
}

/**
 * Try to grow a town at a given road tile.
 * @param t The town to grow.
 * @param tile The road tile to try growing from.
 * @return true if we successfully expanded the town.
 */
static bool GrowTownAtRoad(Town *t, TileIndex tile)
{
	/* Special case.
	 * @see GrowTownInTile Check the else if
	 */
	DiagDirection target_dir = DIAGDIR_END; // The direction in which we want to extend the town

	assert(tile < Map::Size());

	/* Number of times to search.
	 * Better roads, 2X2 and 3X3 grid grow quite fast so we give
	 * them a little handicap. */
	switch (t->layout) {
		case TL_BETTER_ROADS:
			_grow_town_result = 10 + t->cache.num_houses * 2 / 9;
			break;

		case TL_3X3_GRID:
		case TL_2X2_GRID:
			_grow_town_result = 10 + t->cache.num_houses * 1 / 9;
			break;

		default:
			_grow_town_result = 10 + t->cache.num_houses * 4 / 9;
			break;
	}

	do {
		RoadBits cur_rb = GetTownRoadBits(tile); // The RoadBits of the current tile

		TileIndex orig_tile = tile;

		/* Try to grow the town from this point */
		GrowTownInTile(&tile, cur_rb, target_dir, t);
		if (_grow_town_result == GROWTH_SUCCEED) return true;

		if (orig_tile == tile) {
			/* Exclude the source position from the bitmask
			 * and return if no more road blocks available */
			if (IsValidDiagDirection(target_dir)) cur_rb &= ~DiagDirToRoadBits(ReverseDiagDir(target_dir));
		} else {
			/* Crossed bridge/tunnel, no need to mask bits */
			cur_rb = GetTownRoadBits(tile);
		}
		if (cur_rb == ROAD_NONE) return false;

		const bool custom_bridge_head = IsRoadCustomBridgeHeadTile(tile);
		if (IsTileType(tile, MP_TUNNELBRIDGE) && !custom_bridge_head) {
			/* Only build in the direction away from the tunnel or bridge. */
			target_dir = ReverseDiagDir(GetTunnelBridgeDirection(tile));
		} else {
			if (custom_bridge_head) {
				/* Do not build into the bridge */
				cur_rb &= ~DiagDirToRoadBits(GetTunnelBridgeDirection(tile));
			}
			/* Select a random bit from the blockmask, walk a step
			 * and continue the search from there. */
			do {
				if (cur_rb == ROAD_NONE) return false;
				RoadBits target_bits;
				do {
					target_dir = RandomDiagDir();
					target_bits = DiagDirToRoadBits(target_dir);
				} while (!(cur_rb & target_bits));
				cur_rb &= ~target_bits;
			} while (!CanFollowRoad(t, tile, target_dir));
		}
		tile = TileAddByDiagDir(tile, target_dir);

		if (IsTileType(tile, MP_ROAD) && !IsRoadDepot(tile) && HasTileRoadType(tile, RTT_ROAD)) {
			/* Don't allow building over roads of other cities */
			if (IsRoadOwner(tile, RTT_ROAD, OWNER_TOWN) && Town::GetByTile(tile) != t) {
				return false;
			} else if (IsRoadOwner(tile, RTT_ROAD, OWNER_NONE) && _game_mode == GM_EDITOR) {
				/* If we are in the SE, and this road-piece has no town owner yet, it just found an
				 * owner :) (happy happy happy road now) */
				SetRoadOwner(tile, RTT_ROAD, OWNER_TOWN);
				SetTownIndex(tile, t->index);
			}
		}

		/* Max number of times is checked. */
	} while (--_grow_town_result >= 0);

	return false;
}

/**
 * Generate a random road block.
 * The probability of a straight road
 * is somewhat higher than a curved.
 *
 * @return A RoadBits value with 2 bits set
 */
static RoadBits GenRandomRoadBits()
{
	uint32_t r = Random();
	uint a = GB(r, 0, 2);
	uint b = GB(r, 8, 2);
	if (a == b) b ^= 2;
	return (RoadBits)((ROAD_NW << a) + (ROAD_NW << b));
}

/**
 * Grow the town.
 * @param t The town to grow
 * @return true if we successfully grew the town with a road or house.
 */
static bool GrowTown(Town *t)
{
	static const TileIndexDiffC _town_coord_mod[] = {
		{-1,  0},
		{ 1,  1},
		{ 1, -1},
		{-1, -1},
		{-1,  0},
		{ 0,  2},
		{ 2,  0},
		{ 0, -2},
		{-1, -1},
		{-2,  2},
		{ 2,  2},
		{ 2, -2},
		{ 0,  0}
	};

	/* Current "company" is a town */
	Backup<CompanyID> cur_company(_current_company, OWNER_TOWN, FILE_LINE);

	TileIndex tile = t->xy; // The tile we are working with ATM

	/* Find a road that we can base the construction on. */
	for (const auto &ptr : _town_coord_mod) {
		if (GetTownRoadBits(tile) != ROAD_NONE) {
			bool success = GrowTownAtRoad(t, tile);
			cur_company.Restore();
			return success;
		}
		tile = TileAdd(tile, ToTileIndexDiff(ptr));
	}

	/* No road available, try to build a random road block by
	 * clearing some land and then building a road there. */
	if (TownAllowedToBuildRoads(t)) {
		tile = t->xy;
		for (const auto &ptr : _town_coord_mod) {
			/* Only work with plain land that not already has a house */
			if (!IsTileType(tile, MP_HOUSE) && IsTileFlat(tile)) {
				if (Command<CMD_LANDSCAPE_CLEAR>::Do(DC_AUTO | DC_NO_WATER | DC_TOWN, tile).Succeeded()) {
					RoadType rt = GetTownRoadType();
					Command<CMD_BUILD_ROAD>::Do(DC_EXEC | DC_AUTO, tile, GenRandomRoadBits(), rt, DRD_NONE, t->index, BuildRoadFlags::None);
					cur_company.Restore();
					return true;
				}
			}
			tile = TileAdd(tile, ToTileIndexDiff(ptr));
		}
	}

	cur_company.Restore();
	return false;
}

/**
 * Update the cached town zone radii of a town, based on the number of houses.
 * @param t The town to update.
 */
void UpdateTownRadius(Town *t)
{
	static const std::array<std::array<uint32_t, HZB_END>, 23> _town_squared_town_zone_radius_data = {{
		{  4,  0,  0,  0,  0}, // 0
		{ 16,  0,  0,  0,  0},
		{ 25,  0,  0,  0,  0},
		{ 36,  0,  0,  0,  0},
		{ 49,  0,  4,  0,  0},
		{ 64,  0,  4,  0,  0}, // 20
		{ 64,  0,  9,  0,  1},
		{ 64,  0,  9,  0,  4},
		{ 64,  0, 16,  0,  4},
		{ 81,  0, 16,  0,  4},
		{ 81,  0, 16,  0,  4}, // 40
		{ 81,  0, 25,  0,  9},
		{ 81, 36, 25,  0,  9},
		{ 81, 36, 25, 16,  9},
		{ 81, 49,  0, 25,  9},
		{ 81, 64,  0, 25,  9}, // 60
		{ 81, 64,  0, 36,  9},
		{ 81, 64,  0, 36, 16},
		{100, 81,  0, 49, 16},
		{100, 81,  0, 49, 25},
		{121, 81,  0, 49, 25}, // 80
		{121, 81,  0, 49, 25},
		{121, 81,  0, 49, 36}, // 88
	}};

	if (_settings_game.economy.town_zone_calc_mode) {
		int mass = t->cache.num_houses / 8;
		if (t->larger_town) {
			t->cache.squared_town_zone_radius[0] = mass * _settings_game.economy.city_zone_0_mult;
			t->cache.squared_town_zone_radius[1] = mass * _settings_game.economy.city_zone_1_mult;
			t->cache.squared_town_zone_radius[2] = mass * _settings_game.economy.city_zone_2_mult;
			t->cache.squared_town_zone_radius[3] = mass * _settings_game.economy.city_zone_3_mult;
			t->cache.squared_town_zone_radius[4] = mass * _settings_game.economy.city_zone_4_mult;
		} else {
			t->cache.squared_town_zone_radius[0] = mass * _settings_game.economy.town_zone_0_mult;
			t->cache.squared_town_zone_radius[1] = mass * _settings_game.economy.town_zone_1_mult;
			t->cache.squared_town_zone_radius[2] = mass * _settings_game.economy.town_zone_2_mult;
			t->cache.squared_town_zone_radius[3] = mass * _settings_game.economy.town_zone_3_mult;
			t->cache.squared_town_zone_radius[4] = mass * _settings_game.economy.town_zone_4_mult;
		}
		return;
	}

	t->cache.squared_town_zone_radius = {};

	uint16_t cb_result = GetTownZonesCallback(t);
	if (cb_result == 0) {
		t->cache.squared_town_zone_radius[0] = GetRegister(0x100);
		t->cache.squared_town_zone_radius[1] = GetRegister(0x101);
		t->cache.squared_town_zone_radius[2] = GetRegister(0x102);
		t->cache.squared_town_zone_radius[3] = GetRegister(0x103);
		t->cache.squared_town_zone_radius[4] = GetRegister(0x104);
		return;
	}

	if (t->cache.num_houses < std::size(_town_squared_town_zone_radius_data) * 4) {
		t->cache.squared_town_zone_radius = _town_squared_town_zone_radius_data[t->cache.num_houses / 4];
	} else {
		int mass = t->cache.num_houses / 8;
		/* Actually we are proportional to sqrt() but that's right because we are covering an area.
		 * The offsets are to make sure the radii do not decrease in size when going from the table
		 * to the calculated value.*/
		t->cache.squared_town_zone_radius[HZB_TOWN_EDGE] = mass * 15 - 40;
		t->cache.squared_town_zone_radius[HZB_TOWN_OUTSKIRT] = mass * 9 - 15;
		t->cache.squared_town_zone_radius[HZB_TOWN_OUTER_SUBURB] = 0;
		t->cache.squared_town_zone_radius[HZB_TOWN_INNER_SUBURB] = mass * 5 - 5;
		t->cache.squared_town_zone_radius[HZB_TOWN_CENTRE] = mass * 3 + 5;
	}
}

void UpdateTownRadii()
{
	for (Town *town : Town::Iterate()) {
		UpdateTownRadius(town);
	}
}

void UpdateTownMaxPass(Town *t)
{
	for (CargoType cid : SetCargoBitIterator(CargoSpec::town_production_cargo_mask[TPE_PASSENGERS])) {
		t->supplied[cid].old_max = _town_cargo_scaler.Scale(t->cache.population >> 3);
	}
	for (CargoType cid : SetCargoBitIterator(CargoSpec::town_production_cargo_mask[TPE_MAIL])) {
		t->supplied[cid].old_max = _town_cargo_scaler.Scale(t->cache.population >> 4);
	}
}

static void UpdateTownGrowthRate(Town *t);
static void UpdateTownGrowth(Town *t);

/**
 * Actually create a town.
 *
 * @param t The town.
 * @param tile Where to put it.
 * @param townnameparts The town name.
 * @param size The preset size of the town.
 * @param city Should we create a city?
 * @param layout The road layout of the town.
 * @param manual Was the town placed manually?
 */
static void DoCreateTown(Town *t, TileIndex tile, uint32_t townnameparts, TownSize size, bool city, TownLayout layout, bool manual)
{
	AutoRestoreBackup backup(_generating_town, true);

	t->xy = tile;
	t->cache.num_houses = 0;
	t->time_until_rebuild = 10;
	UpdateTownRadius(t);
	t->flags = 0;
	t->cache.population = 0;
	InitializeBuildingCounts(t);
	/* Spread growth across ticks so even if there are many
	 * similar towns they're unlikely to grow all in one tick */
	t->grow_counter = t->index % TOWN_GROWTH_TICKS;
	t->growth_rate = TownTicksToGameTicks(250);
	t->show_zone = false;

	_town_kdtree.Insert(t->index);

	/* Set the default cargo requirement for town growth */
	switch (_settings_game.game_creation.landscape) {
		case LT_ARCTIC:
			if (FindFirstCargoWithTownAcceptanceEffect(TAE_FOOD) != nullptr) t->goal[TAE_FOOD] = TOWN_GROWTH_WINTER;
			break;

		case LT_TROPIC:
			if (FindFirstCargoWithTownAcceptanceEffect(TAE_FOOD) != nullptr) t->goal[TAE_FOOD] = TOWN_GROWTH_DESERT;
			if (FindFirstCargoWithTownAcceptanceEffect(TAE_WATER) != nullptr) t->goal[TAE_WATER] = TOWN_GROWTH_DESERT;
			break;
	}

	t->fund_buildings_months = 0;

	for (uint i = 0; i != MAX_COMPANIES; i++) t->ratings[i] = RATING_INITIAL;

	t->have_ratings = 0;
	t->exclusivity = INVALID_COMPANY;
	t->exclusive_counter = 0;
	t->statues = 0;

	{
		TownNameParams tnp(_settings_game.game_creation.town_name);
		t->townnamegrfid = tnp.grfid;
		t->townnametype = tnp.type;
	}
	t->townnameparts = townnameparts;

	t->InitializeLayout(layout);

	t->larger_town = city;

	int x = (int)size * 16 + 3;
	if (size == TSZ_RANDOM) x = (Random() & 0xF) + 8;
	/* Don't create huge cities when founding town in-game */
	if (city && (!manual || _game_mode == GM_EDITOR)) x *= _settings_game.economy.initial_city_size;

	t->cache.num_houses += x;
	UpdateTownRadius(t);

	int i = x * 4;
	do {
		GrowTown(t);
	} while (--i);

	t->UpdateVirtCoord();
	InvalidateWindowData(WC_TOWN_DIRECTORY, 0, TDIWD_FORCE_REBUILD);

	t->cache.num_houses -= x;
	UpdateTownRadius(t);
	UpdateTownGrowthRate(t);
	UpdateTownMaxPass(t);
	UpdateAirportsNoise();
}

/**
 * Check if it's possible to place a town on a given tile.
 * @param tile The tile to check.
 * @return A zero cost if allowed, otherwise an error.
 */
static CommandCost TownCanBePlacedHere(TileIndex tile, bool city)
{
	/* Check if too close to the edge of map */
	if (DistanceFromEdge(tile) < 12) {
		return CommandCost(STR_ERROR_TOO_CLOSE_TO_EDGE_OF_MAP_SUB);
	}

	/* Check distance to all other towns. */
	if (IsCloseToTown(tile, _settings_game.economy.town_min_distance)) {
		return CommandCost(STR_ERROR_TOO_CLOSE_TO_ANOTHER_TOWN);
	}

	/* Check max height level. */
	if (GetTileZ(tile) > _settings_game.economy.max_town_heightlevel) {
		return CommandCost(STR_ERROR_SITE_UNSUITABLE);
	}

	/* Can only build on clear flat areas, possibly with trees. */
	if ((!IsTileType(tile, MP_CLEAR) && !IsTileType(tile, MP_TREES)) || !IsTileFlat(tile)) {
		return CommandCost(STR_ERROR_SITE_UNSUITABLE);
	}

	uint min_land_area = city ? _settings_game.economy.min_city_land_area : _settings_game.economy.min_town_land_area;
	if (min_land_area > 0) {
		if (!EnoughContiguousTilesMatchingCondition(tile, min_land_area, [](TileIndex t, void *data) -> bool {
			if (!HasTileWaterClass(t) || GetWaterClass(t) == WATER_CLASS_INVALID) return true;
			if (IsCoastTile(t) && !IsSlopeWithOneCornerRaised(GetTileSlope(t))) return true;
			return false;
		}, nullptr)) {
			return CommandCost(STR_ERROR_SITE_UNSUITABLE);
		}
	}

	return CommandCost(EXPENSES_OTHER);
}

/**
 * Verifies this custom name is unique. Only custom names are checked.
 * @param name The name to check.
 * @return true if the name is unique
 */
static bool IsUniqueTownName(std::string_view name)
{
	for (const Town *t : Town::Iterate()) {
		if (!t->name.empty() && t->name == name) return false;
	}

	return true;
}

/**
 * Create a new town.
 * @param flags The type of operation.
 * @param tile The coordinates where town is built.
 * @param size The size of the town (@see TownSize).
 * @param city Should we build a city?
 * @param layout The town road layout (@see TownLayout).
 * @param random_location Should we use a random location? (randomize \c tile )
 * @param townnameparts Town name parts.
 * @param text Custom name for the town. If empty, the town name parts will be used.
 * @return The cost of this operation or an error.
 */
CommandCost CmdFoundTown(DoCommandFlag flags, TileIndex tile, TownSize size, bool city, TownLayout layout, bool random_location, uint32_t townnameparts, const std::string &text)
{
	TownNameParams par(_settings_game.game_creation.town_name);

	if (size >= TSZ_END) return CMD_ERROR;
	if (layout >= NUM_TLS) return CMD_ERROR;

	/* Some things are allowed only in the scenario editor and for game scripts. */
	if (_game_mode != GM_EDITOR && _current_company != OWNER_DEITY) {
		if (_settings_game.economy.found_town == TF_FORBIDDEN) return CMD_ERROR;
		if (size == TSZ_LARGE) return CMD_ERROR;
		if (random_location) return CMD_ERROR;
		if (_settings_game.economy.found_town != TF_CUSTOM_LAYOUT && layout != _settings_game.economy.town_layout) {
			return CMD_ERROR;
		}
	} else if (_current_company == OWNER_DEITY && random_location) {
		/* Random parameter is not allowed for Game Scripts. */
		return CMD_ERROR;
	}

	if (text.empty()) {
		/* If supplied name is empty, townnameparts has to generate unique automatic name */
		if (!VerifyTownName(townnameparts, &par)) return CommandCost(STR_ERROR_NAME_MUST_BE_UNIQUE);
	} else {
		/* If name is not empty, it has to be unique custom name */
		if (Utf8StringLength(text) >= MAX_LENGTH_TOWN_NAME_CHARS) return CMD_ERROR;
		if (!IsUniqueTownName(text)) return CommandCost(STR_ERROR_NAME_MUST_BE_UNIQUE);
	}

	/* Allocate town struct */
	if (!Town::CanAllocateItem()) return CommandCost(STR_ERROR_TOO_MANY_TOWNS);

	if (!random_location) {
		CommandCost ret = TownCanBePlacedHere(tile, city);
		if (ret.Failed()) return ret;
	}

	static const uint8_t price_mult[][TSZ_RANDOM + 1] = {{ 15, 25, 40, 25 }, { 20, 35, 55, 35 }};
	/* multidimensional arrays have to have defined length of non-first dimension */
	static_assert(lengthof(price_mult[0]) == 4);

	CommandCost cost(EXPENSES_OTHER, _price[PR_BUILD_TOWN]);
	uint8_t mult = price_mult[city][size];

	cost.MultiplyCost(mult);

	/* Create the town */
	if (flags & DC_EXEC) {
		if (cost.GetCost() > GetAvailableMoneyForCommand()) {
			CommandCost result(EXPENSES_OTHER);
			result.SetAdditionalCashRequired(cost.GetCost());
			return result;
		}

		_record_house_coords = !_generating_world;
		if (_record_house_coords) {
			_record_house_rect = { (int)Map::SizeX(), (int)Map::SizeY(), 0, 0 };
		}
		Backup<bool> old_generating_world(_generating_world, true, FILE_LINE);
		UpdateNearestTownForRoadTiles(true);
		Town *t;
		if (random_location) {
			t = CreateRandomTown(20, townnameparts, size, city, layout);
		} else {
			t = new Town(tile);
			DoCreateTown(t, tile, townnameparts, size, city, layout, true);
		}

		UpdateNearestTownForRoadTiles(false);
		old_generating_world.Restore();

		if (t == nullptr) return CommandCost(STR_ERROR_NO_SPACE_FOR_TOWN);
		cost.SetResultData(t->index);

		if (!text.empty()) {
			t->name = text;
			t->UpdateVirtCoord();
		}

		if (t != nullptr && _record_house_coords && _record_house_rect.left < _record_house_rect.right) {
			ForAllStationsAroundTiles(TileArea(TileXY(_record_house_rect.left, _record_house_rect.top), _record_house_rect.right - _record_house_rect.left, _record_house_rect.bottom - _record_house_rect.top), [](Station *st, TileIndex tile) {
				st->RecomputeCatchment(true);
				return true;
			});
		}
		_record_house_coords = false;

		if (_game_mode != GM_EDITOR) {
			/* 't' can't be nullptr since 'random' is false outside scenedit */
			assert(!random_location);

			if (_current_company == OWNER_DEITY) {
				SetDParam(0, t->index);
				AddTileNewsItem(STR_NEWS_NEW_TOWN_UNSPONSORED, NT_INDUSTRY_OPEN, tile);
			} else {
				SetDParam(0, _current_company);
				std::string company_name = GetString(STR_COMPANY_NAME);

				SetDParamStr(0, company_name);
				SetDParam(1, t->index);

				AddTileNewsItem(STR_NEWS_NEW_TOWN, NT_INDUSTRY_OPEN, tile);
			}
			AI::BroadcastNewEvent(new ScriptEventTownFounded(t->index));
			Game::NewEvent(new ScriptEventTownFounded(t->index));
		}
	}
	return cost;
}

/**
 * Towns must all be placed on the same grid or when they eventually
 * interpenetrate their road networks will not mesh nicely; this
 * function adjusts a tile so that it aligns properly.
 *
 * @param tile The tile to start at.
 * @param layout The town layout in effect.
 * @return The adjusted tile.
 */
static TileIndex AlignTileToGrid(TileIndex tile, TownLayout layout)
{
	switch (layout) {
		case TL_2X2_GRID: return TileXY(TileX(tile) - TileX(tile) % 3, TileY(tile) - TileY(tile) % 3);
		case TL_3X3_GRID: return TileXY(TileX(tile) & ~3, TileY(tile) & ~3);
		default:          return tile;
	}
}

/**
 * Towns must all be placed on the same grid or when they eventually
 * interpenetrate their road networks will not mesh nicely; this
 * function tells you if a tile is properly aligned.
 *
 * @param tile The tile to start at.
 * @param layout The town layout in effect.
 * @return true if the tile is in the correct location.
 */
static bool IsTileAlignedToGrid(TileIndex tile, TownLayout layout)
{
	switch (layout) {
		case TL_2X2_GRID: return TileX(tile) % 3 == 0 && TileY(tile) % 3 == 0;
		case TL_3X3_GRID: return TileX(tile) % 4 == 0 && TileY(tile) % 4 == 0;
		default:          return true;
	}
}

/**
 * Used as the user_data for FindFurthestFromWater
 */
struct SpotData {
	TileIndex tile; ///< holds the tile that was found
	uint max_dist;  ///< holds the distance that tile is from the water
	TownLayout layout; ///< tells us what kind of town we're building
};

/**
 * CircularTileSearch callback; finds the tile furthest from any
 * water. slightly bit tricky, since it has to do a search of its own
 * in order to find the distance to the water from each square in the
 * radius.
 *
 * Also, this never returns true, because it needs to take into
 * account all locations being searched before it knows which is the
 * furthest.
 *
 * @param tile Start looking from this tile
 * @param user_data Storage area for data that must last across calls;
 * must be a pointer to struct SpotData
 *
 * @return always false
 */
static bool FindFurthestFromWater(TileIndex tile, void *user_data)
{
	SpotData *sp = (SpotData*)user_data;
	uint dist = GetClosestWaterDistance(tile, true);

	if (IsTileType(tile, MP_CLEAR) &&
			IsTileFlat(tile) &&
			IsTileAlignedToGrid(tile, sp->layout) &&
			dist > sp->max_dist) {
		sp->tile = tile;
		sp->max_dist = dist;
	}

	return false;
}

/**
 * CircularTileSearch callback to find the nearest land tile.
 * @param tile Start looking from this tile
 */
static bool FindNearestEmptyLand(TileIndex tile, void *)
{
	return IsTileType(tile, MP_CLEAR);
}

/**
 * Given a spot on the map (presumed to be a water tile), find a good
 * coastal spot to build a city. We don't want to build too close to
 * the edge if we can help it (since that inhibits city growth) hence
 * the search within a search within a search. O(n*m^2), where n is
 * how far to search for land, and m is how far inland to look for a
 * flat spot.
 *
 * @param tile Start looking from this spot.
 * @param layout the road layout to search for
 * @return tile that was found
 */
static TileIndex FindNearestGoodCoastalTownSpot(TileIndex tile, TownLayout layout)
{
	SpotData sp = { INVALID_TILE, 0, layout };

	TileIndex coast = tile;
	if (CircularTileSearch(&coast, 40, FindNearestEmptyLand, nullptr)) {
		CircularTileSearch(&coast, 10, FindFurthestFromWater, &sp);
		return sp.tile;
	}

	/* if we get here just give up */
	return INVALID_TILE;
}

static Town *CreateRandomTown(uint attempts, uint32_t townnameparts, TownSize size, bool city, TownLayout layout)
{
	assert(_game_mode == GM_EDITOR || _generating_world); // These are the preconditions for CMD_DELETE_TOWN

	if (!Town::CanAllocateItem()) return nullptr;

	do {
		/* Generate a tile index not too close from the edge */
		TileIndex tile = AlignTileToGrid(RandomTile(), layout);

		/* if we tried to place the town on water, slide it over onto
		 * the nearest likely-looking spot */
		if (IsTileType(tile, MP_WATER)) {
			tile = FindNearestGoodCoastalTownSpot(tile, layout);
			if (tile == INVALID_TILE) continue;
		}

		/* Make sure town can be placed here */
		if (TownCanBePlacedHere(tile, city).Failed()) continue;

		/* Allocate a town struct */
		Town *t = new Town(tile);

		DoCreateTown(t, tile, townnameparts, size, city, layout, false);

		/* if the population is still 0 at the point, then the
		 * placement is so bad it couldn't grow at all */
		if (t->cache.population > 0) return t;

		Backup<CompanyID> cur_company(_current_company, OWNER_TOWN, FILE_LINE);
		[[maybe_unused]] CommandCost rc = Command<CMD_DELETE_TOWN>::Do(DC_EXEC, t->index);
		cur_company.Restore();
		assert(rc.Succeeded());

		/* We already know that we can allocate a single town when
		 * entering this function. However, we create and delete
		 * a town which "resets" the allocation checks. As such we
		 * need to check again when assertions are enabled. */
		assert(Town::CanAllocateItem());
	} while (--attempts != 0);

	return nullptr;
}

static const uint8_t _num_initial_towns[4] = {5, 11, 23, 46};  // very low, low, normal, high

/**
 * Generate a number of towns with a given layout.
 * This function is used by the Random Towns button in Scenario Editor as well as in world generation.
 * @param layout The road layout to build.
 * @return true if towns have been successfully created.
 */
bool GenerateTowns(TownLayout layout)
{
	uint current_number = 0;
	uint difficulty = (_game_mode != GM_EDITOR) ? _settings_game.difficulty.number_towns : 0;
	uint total = (difficulty == (uint)CUSTOM_TOWN_NUMBER_DIFFICULTY) ? _settings_game.game_creation.custom_town_number : Map::ScaleBySize(_num_initial_towns[difficulty] + (Random() & 7));
	total = std::min<uint>(TownPool::MAX_SIZE, total);
	uint32_t townnameparts;
	TownNames town_names;

	SetGeneratingWorldProgress(GWP_TOWN, total);

	/* Pre-populate the town names list with the names of any towns already on the map */
	for (const Town *town : Town::Iterate()) {
		town_names.insert(town->GetCachedName());
	}

	/* Randomised offset for city status. This means with e.g. 1-in-4 towns being cities, a map with 10 towns
	 * may have 2 or 3 cities, instead of always 3. */
	uint city_random_offset = _settings_game.economy.larger_towns == 0 ? 0 : (Random() % _settings_game.economy.larger_towns);

	/* First attempt will be made at creating the suggested number of towns.
	 * Note that this is really a suggested value, not a required one.
	 * We would not like the system to lock up just because the user wanted 100 cities on a 64*64 map, would we? */
	do {
		bool city = (_settings_game.economy.larger_towns != 0 && ((city_random_offset + current_number) % _settings_game.economy.larger_towns) == 0);
		IncreaseGeneratingWorldProgress(GWP_TOWN);
		/* Get a unique name for the town. */
		if (!GenerateTownName(_random, &townnameparts, &town_names)) continue;
		/* try 20 times to create a random-sized town for the first loop. */
		if (CreateRandomTown(20, townnameparts, TSZ_RANDOM, city, layout) != nullptr) current_number++; // If creation was successful, raise a flag.
	} while (--total);

	town_names.clear();

	/* Build the town k-d tree again to make sure it's well balanced */
	RebuildTownKdtree();

	if (current_number != 0) return true;

	/* If current_number is still zero at this point, it means that not a single town has been created.
	 * So give it a last try, but now more aggressive */
	if (GenerateTownName(_random, &townnameparts) &&
			CreateRandomTown(10000, townnameparts, TSZ_RANDOM, _settings_game.economy.larger_towns != 0, layout) != nullptr) {
		return true;
	}

	/* If there are no towns at all and we are generating new game, bail out */
	if (Town::GetNumItems() == 0 && _game_mode != GM_EDITOR) {
		ShowErrorMessage(STR_ERROR_COULD_NOT_CREATE_TOWN, INVALID_STRING_ID, WL_CRITICAL);
	}

	return false;  // we are still without a town? we failed, simply
}


/**
 * Returns the bit corresponding to the town zone of the specified tile
 * or #HZB_END if the tile is outside of the town.
 *
 * @param t Town on which town zone is to be found
 * @param tile TileIndex where town zone needs to be found
 * @return the bit position of the given zone, as defined in HouseZones
 *
 * @see GetTownRadiusGroup
 */
HouseZonesBits TryGetTownRadiusGroup(const Town *t, TileIndex tile)
{
	uint dist = DistanceSquare(tile, t->xy);

	if (t->fund_buildings_months && dist <= 25) return HZB_TOWN_CENTRE;

	HouseZonesBits smallest = HZB_END;
	for (HouseZonesBits i = HZB_BEGIN; i < HZB_END; i++) {
		if (dist < t->cache.squared_town_zone_radius[i]) smallest = i;
	}

	return smallest;
}

/**
 * Returns the bit corresponding to the town zone of the specified tile.
 * Returns #HZB_TOWN_EDGE if the tile is either in an edge zone or outside of the town.
 *
 * @param t Town on which town zone is to be found
 * @param tile TileIndex where town zone needs to be found
 * @return the bit position of the given zone, as defined in HouseZones
 *
 * @see TryGetTownRadiusGroup
 */
HouseZonesBits GetTownRadiusGroup(const Town *t, TileIndex tile)
{
	HouseZonesBits ret = TryGetTownRadiusGroup(t, tile);
	return ret != HZB_END ? ret : HZB_TOWN_EDGE;
}

/**
 * Clears tile and builds a house or house part.
 * @param tile The tile to build upon.
 * @param t The town which will own the house.
 * @param counter The construction stage counter for the house.
 * @param stage The current construction stage of the house.
 * @param type The type of house.
 * @param random_bits Random bits for newgrf houses to use.
 * @param is_protected Whether the house is protected from the town upgrading it.
 * @pre The house can be built here.
 */
static inline void ClearMakeHouseTile(TileIndex tile, Town *t, uint8_t counter, uint8_t stage, HouseID type, uint8_t random_bits, bool is_protected)
{
	[[maybe_unused]] CommandCost cc = Command<CMD_LANDSCAPE_CLEAR>::Do(DC_EXEC | DC_AUTO | DC_NO_WATER | DC_TOWN, tile);
	assert(cc.Succeeded());

	IncreaseBuildingCount(t, type);
	MakeHouseTile(tile, t->index, counter, stage, type, random_bits, is_protected);
	if (HouseSpec::Get(type)->building_flags & BUILDING_IS_ANIMATED) AddAnimatedTile(tile, false);

	MarkTileDirtyByTile(tile);
}


/**
 * Write house information into the map. For multi-tile houses, all tiles are marked.
 * @param town The town related to this house
 * @param t The tile to build on. If a multi-tile house, this is the northern-most tile.
 * @param counter The counter of the construction stage.
 * @param stage The current construction stage.
 * @param The type of house.
 * @param random_bits Random bits for newgrf houses to use.
 * @param is_protected Whether the house is protected from the town upgrading it.
 * @pre The house can be built here.
 */
static void MakeTownHouse(TileIndex tile, Town *t, uint8_t counter, uint8_t stage, HouseID type, uint8_t random_bits, bool is_protected)
{
	BuildingFlags size = HouseSpec::Get(type)->building_flags;

	ClearMakeHouseTile(tile, t, counter, stage, type, random_bits, is_protected);
	if (size & BUILDING_2_TILES_Y)   ClearMakeHouseTile(tile + TileDiffXY(0, 1), t, counter, stage, ++type, random_bits, is_protected);
	if (size & BUILDING_2_TILES_X)   ClearMakeHouseTile(tile + TileDiffXY(1, 0), t, counter, stage, ++type, random_bits, is_protected);
	if (size & BUILDING_HAS_4_TILES) ClearMakeHouseTile(tile + TileDiffXY(1, 1), t, counter, stage, ++type, random_bits, is_protected);

	if (!_generating_world) {
		ForAllStationsAroundTiles(TileArea(tile, (size & BUILDING_2_TILES_X) ? 2 : 1, (size & BUILDING_2_TILES_Y) ? 2 : 1), [t](Station *st, TileIndex tile) {
			t->stations_near.insert(st);
			return true;
		});
	}
	if (_record_house_coords) {
		_record_house_rect.left = std::min(_record_house_rect.left, (int)TileX(tile));
		_record_house_rect.top = std::min(_record_house_rect.top, (int)TileY(tile));
		_record_house_rect.right = std::max(_record_house_rect.right, (int)TileX(tile) + ((size & BUILDING_2_TILES_X) ? 2 : 1));
		_record_house_rect.bottom = std::max(_record_house_rect.bottom, (int)TileY(tile) + ((size & BUILDING_2_TILES_Y) ? 2 : 1));
	}
}


/**
 * Checks if a house can be built here. Important is slope, bridge above
 * and ability to clear the land.
 * @param tile tile to check
 * @param town town that is checking
 * @param noslope are slopes (foundations) allowed?
 * @return success if house can be built here, error message otherwise
 */
static inline CommandCost CanBuildHouseHere(TileIndex tile, TownID town, bool noslope)
{
	/* cannot build on these slopes... */
	if (noslope) {
		if (!IsTileFlat(tile)) return CommandCost(STR_ERROR_FLAT_LAND_REQUIRED);
	} else {
		if (IsSteepSlope(GetTileSlope(tile))) return CommandCost(STR_ERROR_LAND_SLOPED_IN_WRONG_DIRECTION);
	}

	/* at least one RoadTypes allow building the house here? */
	if (!RoadTypesAllowHouseHere(tile)) return CommandCost(STR_ERROR_NO_SUITABLE_ROAD);

	/* building under a bridge? */
	if (IsBridgeAbove(tile)) return CommandCost(STR_ERROR_MUST_DEMOLISH_BRIDGE_FIRST);

	/* can we clear the land? */
	CommandCost ret = Command<CMD_LANDSCAPE_CLEAR>::Do(DC_AUTO | DC_NO_WATER | DC_TOWN, tile);
	if (ret.Failed()) return ret;

	/* do not try to build over house owned by another town */
	if (IsTileType(tile, MP_HOUSE) && GetTownIndex(tile) != town) return CMD_ERROR;

	return CommandCost();
}


/**
 * Checks if a house can be built here. Important is slope, bridge above
 * and ability to clear the land.
 *
 * @param ta tile area to check
 * @param town town that is checking
 * @param maxz z level of the house, check if all tiles have this max z level
 * @param noslope are slopes (foundations) allowed?
 * @return success if house can be built here, error message otherwise
 *
 * @see TownLayoutAllowsHouseHere
 */
static inline CommandCost CanBuildHouseHere(const TileArea &ta, TownID town, int maxz, bool noslope)
{
	for (TileIndex tile : ta) {
		CommandCost ret = CanBuildHouseHere(tile, town, noslope);
		/* if building on slopes is allowed, there will be flattening foundation (to tile max z) */
		if (ret.Succeeded() && GetTileMaxZ(tile) != maxz) ret = CommandCost(STR_ERROR_LAND_SLOPED_IN_WRONG_DIRECTION);
		if (ret.Failed()) return ret;
	}

	return CommandCost();
}


/**
 * Test whether houses of given type are available in current game.
 *
 * The function will check whether the house is available at all e.g. is not overridden.
 * Also availability for current climate and given house zone will be tested.
 *
 * @param house house type
 * @param above_snowline true to test availability above the snow line, false for below (arctic climate only)
 * @param zone return error if houses are forbidden in this house zone
 * @return success if house is available, error message otherwise
 */
static inline CommandCost IsHouseTypeAllowed(HouseID house, bool above_snowline, HouseZonesBits zone)
 {
	const HouseSpec *hs = HouseSpec::Get(house);
	/* Disallow disabled and replaced houses. */
	if (!hs->enabled || hs->grf_prop.override != INVALID_HOUSE_ID) return CMD_ERROR;

	/* Check if we can build this house in current climate. */
	if (_settings_game.game_creation.landscape != LT_ARCTIC) {
		if (!(hs->building_availability & (HZ_TEMP << _settings_game.game_creation.landscape))) return CMD_ERROR;
	} else if (above_snowline) {
		if (!(hs->building_availability & HZ_SUBARTC_ABOVE)) return CommandCost(STR_ERROR_BUILDING_NOT_ALLOWED_ABOVE_SNOW_LINE);
	} else {
		if (!(hs->building_availability & HZ_SUBARTC_BELOW)) return CommandCost(STR_ERROR_BUILDING_NOT_ALLOWED_BELOW_SNOW_LINE);
	}

	/* Check if the house zone is allowed for this type of houses. */
	if (!HasBit(hs->building_availability & HZ_ZONALL, zone)) {
		return CommandCost(STR_ERROR_BUILDING_NOT_ALLOWED_IN_THIS_TOWN_ZONE);
	}

	return CommandCost();
}


/**
 * Check whether a town can hold more house types.
 * @param t the town we want to check
 * @param house type of the house we want to add
 * @return success if houses of this type are allowed, error message otherwise
 */
static inline CommandCost IsAnotherHouseTypeAllowedInTown(Town *t, HouseID house)
{
	const HouseSpec *hs = HouseSpec::Get(house);

	/* Don't let these counters overflow. Global counters are 32bit, there will never be that many houses. */
	if (hs->class_id != HOUSE_NO_CLASS) {
		/* id_count is always <= class_count, so it doesn't need to be checked */
		if (t->cache.building_counts.class_count[hs->class_id] == UINT16_MAX) return CommandCost(STR_ERROR_TOO_MANY_HOUSE_SETS);
	} else {
		/* If the house has no class, check id_count instead */
		if (t->cache.building_counts.id_count[house] == UINT16_MAX) return CommandCost(STR_ERROR_TOO_MANY_HOUSE_TYPES);
	}

	return CommandCost();
}

/**
 * Checks if current town layout allows building here
 * @param t town
 * @param ta tile area to check
 * @return true iff town layout allows building here
 * @note see layouts
 */
static inline bool TownLayoutAllowsHouseHere(Town *t, const TileArea &ta)
{
	/* Allow towns everywhere when we don't build roads */
	if (!TownAllowedToBuildRoads(t)) return true;

	TileIndexDiffC grid_pos = TileIndexToTileIndexDiffC(t->xy, ta.tile);

	const uint overflow = 3 * 4 * UINT16_MAX; // perform "floor division"
	switch (t->layout) {
		case TL_2X2_GRID: return (uint)(grid_pos.x + overflow) % 3 >= ta.w && (uint)(grid_pos.y + overflow) % 3 >= ta.h;
		case TL_3X3_GRID: return (uint)(grid_pos.x + overflow) % 4 >= ta.w && (uint)(grid_pos.y + overflow) % 4 >= ta.h;
		default: return true;
	}
}


/**
 * Find a suitable place (free of any obstacles) for a new town house. Search around a given location
 * taking into account the layout of the town.
 *
 * @param tile tile that must be included by the building
 * @param t the town we are building in
 * @param house house type
 * @return where the building can be placed, INVALID_TILE if no lacation was found
 *
 * @pre CanBuildHouseHere(tile, t->index, false)
 *
 * @see CanBuildHouseHere
 */
static TileIndex FindPlaceForTownHouseAroundTile(TileIndex tile, Town *t, HouseID house)
{
	const HouseSpec *hs = HouseSpec::Get(house);
	bool noslope = (hs->building_flags & TILE_NOT_SLOPED) != 0;

	TileArea ta(tile, 1, 1);
	DiagDirection dir;
	uint count;
	if (hs->building_flags & TILE_SIZE_2x2) {
		ta.w = ta.h = 2;
		dir = DIAGDIR_NW; // 'd' goes through DIAGDIR_NW, DIAGDIR_NE, DIAGDIR_SE
		count = 4;
	} else if (hs->building_flags & TILE_SIZE_2x1) {
		ta.w = 2;
		dir = DIAGDIR_NE;
		count = 2;
	} else if (hs->building_flags & TILE_SIZE_1x2) {
		ta.h = 2;
		dir = DIAGDIR_NW;
		count = 2;
	} else { // TILE_SIZE_1x1
		/* CanBuildHouseHere(tile, t->index, false) already checked */
		if (noslope && !IsTileFlat(tile)) return INVALID_TILE;
		return tile;
	}

	int maxz = GetTileMaxZ(tile);
	/* Drift around the tile and find a place for the house. For 1x2 and 2x1 houses just two
	 * positions will be checked (at the exact tile and the other). In case of 2x2 houses
	 * 4 positions have to be checked (clockwise). */
	while (count-- > 0) {
		if (!TownLayoutAllowsHouseHere(t, ta)) continue;
		if (CanBuildHouseHere(ta, t->index, maxz, noslope).Succeeded()) return ta.tile;
		ta.tile += TileOffsByDiagDir(dir);
		dir = ChangeDiagDir(dir, DIAGDIRDIFF_90RIGHT);
	}

	return INVALID_TILE;
}


/**
 * Check if a given house can be built in a given town.
 * @param house house type
 * @param t the town
 * @return success if house can be built, error message otherwise
 */
static CommandCost CheckCanBuildHouse(HouseID house, const Town *t)
{
	const HouseSpec *hs = HouseSpec::Get(house);

	if (!_generating_world && _game_mode != GM_EDITOR && (hs->extra_flags & BUILDING_IS_HISTORICAL) != 0) {
		return CMD_ERROR;
	}

	if (CalTime::CurYear() > hs->max_year) return CommandCost(STR_ERROR_BUILDING_IS_TOO_OLD);
	if (CalTime::CurYear() < hs->min_year) return CommandCost(STR_ERROR_BUILDING_IS_TOO_MODERN);

	/* Special houses that there can be only one of. */
	if (hs->building_flags & BUILDING_IS_CHURCH) {
		if (t->church_count >= 1) return CommandCost(STR_ERROR_ONLY_ONE_BUILDING_ALLOWED_PER_TOWN);
	} else if (hs->building_flags & BUILDING_IS_STADIUM) {
		if (t->stadium_count >= 1) return CommandCost(STR_ERROR_ONLY_ONE_BUILDING_ALLOWED_PER_TOWN);
	}

	return CommandCost();
}


/**
 * Build a house at this tile.
 * @param t The town the house will belong to.
 * @param tile The tile to try building on.
 * @param hs The @a HouseSpec of the house.
 * @param house The @a HouseID of the house.
 * @param random_bits The random data to be associated with the house.
 * @param house_completed Should the house be placed already complete, instead of under construction?
 * @param is_protected Whether the house is protected from the town upgrading it.
 */
static void BuildTownHouse(Town *t, TileIndex tile, const HouseSpec *hs, HouseID house, uint8_t random_bits, bool house_completed, bool is_protected)
{
	t->cache.num_houses++;

	/* Special houses that there can be only one of. */
	if (hs->building_flags & BUILDING_IS_CHURCH) {
		t->church_count++;
	} else if (hs->building_flags & BUILDING_IS_STADIUM) {
		t->stadium_count++;
	}

	uint8_t construction_counter = 0;
	uint8_t construction_stage = 0;

	if (_generating_world || _game_mode == GM_EDITOR || house_completed) {
		uint32_t construction_random = Random();

		construction_stage = TOWN_HOUSE_COMPLETED;
		if (_generating_world && !HasFlag(hs->extra_flags, HouseExtraFlags::BUILDING_IS_HISTORICAL) && Chance16(1, 7)) construction_stage = GB(construction_random, 0, 2);

		if (construction_stage == TOWN_HOUSE_COMPLETED) {
			ChangePopulation(t, hs->population);
		} else {
			construction_counter = GB(construction_random, 2, 2);
		}
	}

	MakeTownHouse(tile, t, construction_counter, construction_stage, house, random_bits, is_protected);
	UpdateTownRadius(t);
	UpdateTownGrowthRate(t);
}

/**
 * Tries to build a house at this tile.
 * @param t The town the house will belong to.
 * @param tile The tile to try building on.
 * @return false iff no house can be built on this tile.
 */
static bool TryBuildTownHouse(Town *t, TileIndex tile)
{
	/* forbidden building here by town layout */
	if (!TownLayoutAllowsHouseHere(t, TileArea(tile, 1, 1))) return false;

	/* no house allowed at all, bail out */
	if (CanBuildHouseHere(tile, t->index, false).Failed()) return false;

	bool above_snowline = _settings_game.game_creation.landscape == LT_ARCTIC && GetTileMaxZ(tile) > HighestSnowLine();
	HouseZonesBits zone = GetTownRadiusGroup(t, tile);

	/* bits 0-4 are used
	 * bits 11-15 are used
	 * bits 5-10 are not used. */
	static std::vector<std::pair<HouseID, uint>> probs;
	probs.clear();

	uint probability_max = 0;

	/* Generate a list of all possible houses that can be built. */
	for (const auto &hs : HouseSpec::Specs()) {
		if (IsHouseTypeAllowed(hs.Index(), above_snowline, zone).Failed()) continue;
		if (IsAnotherHouseTypeAllowedInTown(t, hs.Index()).Failed()) continue;

		uint cur_prob = hs.probability;
		probability_max += cur_prob;
		probs.emplace_back(hs.Index(), cur_prob);
	}

	TileIndex baseTile = tile;

	while (probability_max > 0) {
		/* Building a multitile building can change the location of tile.
		 * The building would still be built partially on that tile, but
		 * its northern tile would be elsewhere. However, if the callback
		 * fails we would be basing further work from the changed tile.
		 * So a next 1x1 tile building could be built on the wrong tile. */
		tile = baseTile;

		uint r = RandomRange(probability_max);
		uint i;
		for (i = 0; i < probs.size(); i++) {
			if (probs[i].second > r) break;
			r -= probs[i].second;
		}

		HouseID house = probs[i].first;
		probability_max -= probs[i].second;

		/* remove tested house from the set */
		probs[i] = probs.back();
		probs.pop_back();

		CommandCost ret = CheckCanBuildHouse(house, t);
		if (ret.Failed()) continue;

		tile = FindPlaceForTownHouseAroundTile(tile, t, house);
		if (tile == INVALID_TILE) continue;

		uint8_t random_bits = Random();

		/* Check if GRF allows this house */
		if (!HouseAllowsConstruction(house, tile, t, random_bits)) continue;

		const HouseSpec *hs = HouseSpec::Get(house);
		BuildTownHouse(t, tile, hs, house, random_bits, false, HasFlag(hs->extra_flags, BUILDING_IS_PROTECTED));
		return true;
	}

	return false;
}

/**
 * Place an individual house.
 * @param flags Type of operation.
 * @param tile Tile on which to place the house.
 * @param HouseID The HouseID of the house spec.
 * @param is_protected Whether the house is protected from the town upgrading it.
 * @param town_id Town ID, or INVALID_TOWN to pick a town automatically.
 * @return Empty cost or an error.
 */
CommandCost CmdPlaceHouse(DoCommandFlag flags, TileIndex tile, HouseID house, bool is_protected, TownID town_id)
{
	if (_game_mode != GM_EDITOR && _settings_game.economy.place_houses == PH_FORBIDDEN) return CMD_ERROR;

	if (Town::GetNumItems() == 0) return CommandCost(STR_ERROR_MUST_FOUND_TOWN_FIRST);

	if (static_cast<size_t>(house) >= HouseSpec::Specs().size()) return CMD_ERROR;
	const HouseSpec *hs = HouseSpec::Get(house);
	if (!hs->enabled) return CMD_ERROR;

	Town *t;
	if (town_id == INVALID_TOWN) {
		t = ClosestTownFromTile(tile, UINT_MAX);
	} else {
		t = Town::GetIfValid(town_id);
		if (t == nullptr) return CMD_ERROR;
	}

	int max_z = GetTileMaxZ(tile);

	/* Make sure there is no slope? */
	bool noslope = (hs->building_flags & TILE_NOT_SLOPED) != 0;

	uint w = (hs->building_flags & BUILDING_2_TILES_X) ? 2 : 1;
	uint h = (hs->building_flags & BUILDING_2_TILES_Y) ? 2 : 1;

	CommandCost cost = IsAnotherHouseTypeAllowedInTown(t, house);
	if (!cost.Succeeded()) return cost;

	cost = CanBuildHouseHere(TileArea(tile, w, h), t->index, max_z, noslope);
	if (!cost.Succeeded()) return cost;

	if (flags & DC_EXEC) {
		bool house_completed = _settings_game.economy.place_houses == PH_ALLOWED_CONSTRUCTED;
		BuildTownHouse(t, tile, hs, house, Random(), house_completed, is_protected);
	}

	return CommandCost();
}

/**
 * Update data structures when a house is removed
 * @param tile  Tile of the house
 * @param t     Town owning the house
 * @param house House type
 */
static void DoClearTownHouseHelper(TileIndex tile, Town *t, HouseID house)
{
	assert_tile(IsTileType(tile, MP_HOUSE), tile);
	DecreaseBuildingCount(t, house);
	DoClearSquare(tile);
	DeleteAnimatedTile(tile);

	DeleteNewGRFInspectWindow(GSF_HOUSES, tile.base());
}

/**
 * Determines if a given HouseID is part of a multitile house.
 * The given ID is set to the ID of the north tile and the TileDiff to the north tile is returned.
 *
 * @param house Is changed to the HouseID of the north tile of the same house
 * @return TileDiff from the tile of the given HouseID to the north tile
 */
TileIndexDiff GetHouseNorthPart(HouseID &house)
{
	if (house >= 3) { // house id 0,1,2 MUST be single tile houses, or this code breaks.
		if (HouseSpec::Get(house - 1)->building_flags & TILE_SIZE_2x1) {
			house--;
			return TileDiffXY(-1, 0);
		} else if (HouseSpec::Get(house - 1)->building_flags & BUILDING_2_TILES_Y) {
			house--;
			return TileDiffXY(0, -1);
		} else if (HouseSpec::Get(house - 2)->building_flags & BUILDING_HAS_4_TILES) {
			house -= 2;
			return TileDiffXY(-1, 0);
		} else if (HouseSpec::Get(house - 3)->building_flags & BUILDING_HAS_4_TILES) {
			house -= 3;
			return TileDiffXY(-1, -1);
		}
	}
	return TileDiffXY(0, 0);
}

/**
 * Clear a town house.
 * @param t The town which owns the house.
 * @param tile The tile to clear.
 */
void ClearTownHouse(Town *t, TileIndex tile)
{
	assert_tile(IsTileType(tile, MP_HOUSE), tile);

	HouseID house = GetHouseType(tile);

	/* The northernmost tile of the house is the main house. */
	tile += GetHouseNorthPart(house);

	const HouseSpec *hs = HouseSpec::Get(house);

	/* Remove population from the town if the house is finished. */
	if (IsHouseCompleted(tile)) {
		ChangePopulation(t, -hs->population);
	}

	t->cache.num_houses--;

	/* Clear flags for houses that only may exist once/town. */
	if (hs->building_flags & BUILDING_IS_CHURCH) {
		t->church_count--;
	} else if (hs->building_flags & BUILDING_IS_STADIUM) {
		t->stadium_count--;
	}

	/* Do the actual clearing of tiles */
	DoClearTownHouseHelper(tile, t, house);
	if (hs->building_flags & BUILDING_2_TILES_Y)   DoClearTownHouseHelper(tile + TileDiffXY(0, 1), t, ++house);
	if (hs->building_flags & BUILDING_2_TILES_X)   DoClearTownHouseHelper(tile + TileDiffXY(1, 0), t, ++house);
	if (hs->building_flags & BUILDING_HAS_4_TILES) DoClearTownHouseHelper(tile + TileDiffXY(1, 1), t, ++house);

	RemoveNearbyStations(t, tile, hs->building_flags);

	UpdateTownRadius(t);
}

/**
 * Rename a town (server-only).
 * @param flags type of operation
 * @param town_id town ID to rename
 * @param text the new name or an empty string when resetting to the default
 * @return the cost of this operation or an error
 */
CommandCost CmdRenameTown(DoCommandFlag flags, TownID town_id, const std::string &text)
{
	Town *t = Town::GetIfValid(town_id);
	if (t == nullptr) return CMD_ERROR;

	bool reset = text.empty();

	if (!reset) {
		if (Utf8StringLength(text) >= MAX_LENGTH_TOWN_NAME_CHARS) return CMD_ERROR;
		if (!IsUniqueTownName(text)) return CommandCost(STR_ERROR_NAME_MUST_BE_UNIQUE);
	}

	if (flags & DC_EXEC) {
		t->cached_name.clear();
		if (reset) {
			t->name.clear();
		} else {
			t->name = text;
		}

		t->UpdateVirtCoord();
		InvalidateWindowData(WC_TOWN_DIRECTORY, 0, TDIWD_FORCE_RESORT);
		ClearAllStationCachedNames();
		ClearAllIndustryCachedNames();
		UpdateAllStationVirtCoords();
	}
	return CommandCost();
}


/**
 * Rename a town (non-admin use).
 * @param flags type of operation
 * @param town_id town ID to rename
 * @param text the new name or an empty string when resetting to the default
 * @return the cost of this operation or an error
 */
CommandCost CmdRenameTownNonAdmin(DoCommandFlag flags, TownID town_id, const std::string &text)
{
	if (_networking && !_settings_game.difficulty.rename_towns_in_multiplayer) return CMD_ERROR;

	return CmdRenameTown(flags, town_id, text);
}

/**
 * Determines the first cargo with a certain town effect
 * @param effect Town effect of interest
 * @return first active cargo slot with that effect
 */
const CargoSpec *FindFirstCargoWithTownAcceptanceEffect(TownAcceptanceEffect effect)
{
	for (const CargoSpec *cs : CargoSpec::Iterate()) {
		if (cs->town_acceptance_effect == effect) return cs;
	}
	return nullptr;
}

/**
 * Change the cargo goal of a town.
 * @param flags Type of operation.
 * @param town_id Town ID to cargo game of.
 * @param tae TownEffect to change the game of.
 * @param goal The new goal value.
 * @return Empty cost or an error.
 */
CommandCost CmdTownCargoGoal(DoCommandFlag flags, TownID town_id, TownAcceptanceEffect tae, uint32_t goal)
{
	if (_current_company != OWNER_DEITY) return CMD_ERROR;

	if (tae < TAE_BEGIN || tae >= TAE_END) return CMD_ERROR;

	Town *t = Town::GetIfValid(town_id);
	if (t == nullptr) return CMD_ERROR;

	/* Validate if there is a cargo which is the requested TownAcceptanceEffect */
	const CargoSpec *cargo = FindFirstCargoWithTownAcceptanceEffect(tae);
	if (cargo == nullptr) return CMD_ERROR;

	if (flags & DC_EXEC) {
		t->goal[tae] = goal;
		UpdateTownGrowth(t);
		InvalidateWindowData(WC_TOWN_VIEW, town_id);
	}

	return CommandCost();
}

/**
 * Set a custom text in the Town window.
 * @param flags Type of operation.
 * @param town_id Town ID to change the text of.
 * @param text The new text (empty to remove the text).
 * @return Empty cost or an error.
 */
CommandCost CmdTownSetText(DoCommandFlag flags, TownID town_id, const std::string &text)
{
	if (_current_company != OWNER_DEITY) return CMD_ERROR;
	Town *t = Town::GetIfValid(town_id);
	if (t == nullptr) return CMD_ERROR;

	if (flags & DC_EXEC) {
		t->text.clear();
		if (!text.empty()) t->text = text;
		InvalidateWindowData(WC_TOWN_VIEW, town_id);
	}

	return CommandCost();
}

/**
 * Change the growth rate of the town.
 * @param flags Type of operation.
 * @param town_id Town ID to cargo game of.
 * @param growth_rate Amount of days between growth, or TOWN_GROWTH_RATE_NONE, or 0 to reset custom growth rate.
 * @return Empty cost or an error.
 */
CommandCost CmdTownGrowthRate(DoCommandFlag flags, TownID town_id, uint16_t growth_rate)
{
	if (_current_company != OWNER_DEITY) return CMD_ERROR;

	Town *t = Town::GetIfValid(town_id);
	if (t == nullptr) return CMD_ERROR;

	if (flags & DC_EXEC) {
		if (growth_rate == 0) {
			/* Just clear the flag, UpdateTownGrowth will determine a proper growth rate */
			ClrBit(t->flags, TOWN_CUSTOM_GROWTH);
		} else {
			uint old_rate = t->growth_rate;
			if (t->grow_counter >= old_rate) {
				/* This also catches old_rate == 0 */
				t->grow_counter = growth_rate;
			} else {
				/* Scale grow_counter, so half finished houses stay half finished */
				t->grow_counter = t->grow_counter * growth_rate / old_rate;
			}
			t->growth_rate = growth_rate;
			SetBit(t->flags, TOWN_CUSTOM_GROWTH);
		}
		UpdateTownGrowth(t);
		InvalidateWindowData(WC_TOWN_VIEW, town_id);
	}

	return CommandCost();
}

/**
 * Change the rating of a company in a town
 * @param flags Type of operation.
 * @param town_id Town ID to change, bit 16..23 =
 * @param company_id Company ID to change.
 * @param rating New rating of company (signed int16_t).
 * @return Empty cost or an error.
 */
CommandCost CmdTownRating(DoCommandFlag flags, TownID town_id, CompanyID company_id, int16_t rating)
{
	if (_current_company != OWNER_DEITY) return CMD_ERROR;

	Town *t = Town::GetIfValid(town_id);
	if (t == nullptr) return CMD_ERROR;

	if (!Company::IsValidID(company_id)) return CMD_ERROR;

	int16_t new_rating = Clamp(rating, RATING_MINIMUM, RATING_MAXIMUM);
	if (_cheats.town_rating.value) {
		new_rating = RATING_MAXIMUM;
	}
	if (flags & DC_EXEC) {
		t->ratings[company_id] = new_rating;
		InvalidateWindowData(WC_TOWN_AUTHORITY, town_id);
	}

	return CommandCost();
}

/**
 * Expand a town (scenario editor only).
 * @param flags Type of operation.
 * @param TownID Town ID to expand.
 * @param grow_amount Amount to grow, or 0 to grow a random size up to the current amount of houses.
 * @return Empty cost or an error.
 */
CommandCost CmdExpandTown(DoCommandFlag flags, TownID town_id, uint32_t grow_amount)
{
	if (_game_mode != GM_EDITOR && _current_company != OWNER_DEITY) return CMD_ERROR;
	Town *t = Town::GetIfValid(town_id);
	if (t == nullptr) return CMD_ERROR;

	if (flags & DC_EXEC) {
		/* The more houses, the faster we grow */
		if (grow_amount == 0) {
			uint amount = RandomRange(ClampTo<uint16_t>(t->cache.num_houses / 10)) + 3;
			t->cache.num_houses += amount;
			UpdateTownRadius(t);

			uint n = amount * 10;
			do GrowTown(t); while (--n);

			t->cache.num_houses -= amount;
		} else {
			for (; grow_amount > 0; grow_amount--) {
				/* Try several times to grow, as we are really suppose to grow */
				for (uint i = 0; i < 25; i++) if (GrowTown(t)) break;
			}
		}
		UpdateTownRadius(t);

		UpdateTownMaxPass(t);
	}

	return CommandCost();
}

/**
 * Delete a town (scenario editor or worldgen only).
 * @param flags Type of operation.
 * @param town_id Town ID to delete.
 * @return Empty cost or an error.
 */
CommandCost CmdDeleteTown(DoCommandFlag flags, TownID town_id)
{
	if (_game_mode != GM_EDITOR && !_generating_world) return CMD_ERROR;
	Town *t = Town::GetIfValid(town_id);
	if (t == nullptr) return CMD_ERROR;

	/* Stations refer to towns. */
	for (const Station *st : Station::Iterate()) {
		if (st->town == t) {
			/* Non-oil rig stations are always a problem. */
			if (!(st->facilities & FACIL_AIRPORT) || st->airport.type != AT_OILRIG) return CMD_ERROR;
			/* We can only automatically delete oil rigs *if* there's no vehicle on them. */
			CommandCost ret = Command<CMD_LANDSCAPE_CLEAR>::Do(flags, st->airport.tile);
			if (ret.Failed()) return ret;
		}
	}

	/* Waypoints refer to towns. */
	for (const Waypoint *wp : Waypoint::Iterate()) {
		if (wp->town == t) return CMD_ERROR;
	}

	/* Depots refer to towns. */
	for (const Depot *d : Depot::Iterate()) {
		if (d->town == t) return CMD_ERROR;
	}

	/* Check all tiles for town ownership. First check for bridge tiles, as
	 * these do not directly have an owner so we need to check adjacent
	 * tiles. This won't work correctly in the same loop if the adjacent
	 * tile was already deleted earlier in the loop. */
	for (TileIndex current_tile{0}; current_tile < Map::Size(); ++current_tile) {
		if (IsTileType(current_tile, MP_TUNNELBRIDGE) && TestTownOwnsBridge(current_tile, t)) {
			CommandCost ret = Command<CMD_LANDSCAPE_CLEAR>::Do(flags, current_tile);
			if (ret.Failed()) return ret;
		}
	}

	/* Check all remaining tiles for town ownership. */
	for (TileIndex current_tile{0}; current_tile < Map::Size(); ++current_tile) {
		bool try_clear = false;
		switch (GetTileType(current_tile)) {
			case MP_ROAD:
				try_clear = HasTownOwnedRoad(current_tile) && GetTownIndex(current_tile) == t->index;
				break;

			case MP_HOUSE:
				try_clear = GetTownIndex(current_tile) == t->index;
				break;

			case MP_INDUSTRY:
				try_clear = Industry::GetByTile(current_tile)->town == t;
				break;

			case MP_OBJECT:
				if (Town::GetNumItems() == 1) {
					/* No towns will be left, remove it! */
					try_clear = true;
				} else {
					Object *o = Object::GetByTile(current_tile);
					if (o->town == t) {
						if (o->type == OBJECT_STATUE) {
							/* Statue... always remove. */
							try_clear = true;
						} else {
							/* Tell to find a new town. */
							if (flags & DC_EXEC) o->town = nullptr;
						}
					}
				}
				break;

			default:
				break;
		}
		if (try_clear) {
			CommandCost ret = Command<CMD_LANDSCAPE_CLEAR>::Do(flags, current_tile);
			if (ret.Failed()) return ret;
		}
	}

	/* The town destructor will delete the other things related to the town. */
	if (flags & DC_EXEC) {
		_town_kdtree.Remove(t->index);
		if (_viewport_sign_kdtree_valid && t->cache.sign.kdtree_valid) _viewport_sign_kdtree.Remove(ViewportSignKdtreeItem::MakeTown(t->index));
		delete t;
	}

	return CommandCost();
}

/**
 * Factor in the cost of each town action.
 * @see TownActions
 */
const uint8_t _town_action_costs[TACT_COUNT] = {
	2, 4, 9, 35, 48, 53, 117, 175
};

/**
 * Perform the "small advertising campaign" town action.
 * @param t The town to advertise in.
 * @param flags Type of operation.
 * @return An empty cost.
 */
static CommandCost TownActionAdvertiseSmall(Town *t, DoCommandFlag flags)
{
	if (flags & DC_EXEC) {
		ModifyStationRatingAround(t->xy, _current_company, 0x40, 10);
	}
	return CommandCost();
}

/**
 * Perform the "medium advertising campaign" town action.
 * @param t The town to advertise in.
 * @param flags Type of operation.
 * @return An empty cost.
 */
static CommandCost TownActionAdvertiseMedium(Town *t, DoCommandFlag flags)
{
	if (flags & DC_EXEC) {
		ModifyStationRatingAround(t->xy, _current_company, 0x70, 15);
	}
	return CommandCost();
}

/**
 * Perform the "large advertising campaign" town action.
 * @param t The town to advertise in.
 * @param flags Type of operation.
 * @return An empty cost.
 */
static CommandCost TownActionAdvertiseLarge(Town *t, DoCommandFlag flags)
{
	if (flags & DC_EXEC) {
		ModifyStationRatingAround(t->xy, _current_company, 0xA0, 20);
	}
	return CommandCost();
}

/**
 * Perform the "local road reconstruction" town action.
 * @param t The town to grief in.
 * @param flags Type of operation.
 * @return An empty cost.
 */
static CommandCost TownActionRoadRebuild(Town *t, DoCommandFlag flags)
{
	/* Check if the company is allowed to fund new roads. */
	if (!_settings_game.economy.fund_roads) return CMD_ERROR;

	if (flags & DC_EXEC) {
		t->road_build_months = 6;

		SetDParam(0, _current_company);
		std::string company_name = GetString(STR_COMPANY_NAME);

		SetDParam(0, t->index);
		SetDParamStr(1, std::move(company_name));

		StringID msg;
		if (EconTime::UsingWallclockUnits()) {
			msg = ReplaceWallclockMinutesUnit() ? STR_NEWS_ROAD_REBUILDING_PERIODS : STR_NEWS_ROAD_REBUILDING_MINUTES;
		} else {
			msg = STR_NEWS_ROAD_REBUILDING_MONTHS;
		}
		AddNewsItem(msg, NT_GENERAL, NF_NORMAL, NR_TOWN, t->index, NR_NONE, UINT32_MAX);
		AI::BroadcastNewEvent(new ScriptEventRoadReconstruction(_current_company, t->index));
		Game::NewEvent(new ScriptEventRoadReconstruction(_current_company, t->index));
	}
	return CommandCost();
}

/**
 * Check whether the land can be cleared.
 * @param tile Tile to check.
 * @return true if the tile can be cleared.
 */
static bool CheckClearTile(TileIndex tile)
{
	Backup<CompanyID> cur_company(_current_company, OWNER_NONE, FILE_LINE);
	CommandCost r = Command<CMD_LANDSCAPE_CLEAR>::Do(DC_TOWN, tile);
	cur_company.Restore();
	return r.Succeeded();
}

/** Structure for storing data while searching the best place to build a statue. */
struct StatueBuildSearchData {
	TileIndex best_position; ///< Best position found so far.
	int tile_count;          ///< Number of tiles tried.

	StatueBuildSearchData(TileIndex best_pos, int count) : best_position(best_pos), tile_count(count) { }
};

/**
 * Search callback function for #TownActionBuildStatue.
 * @param tile Tile on which to perform the search.
 * @param user_data Reference to the statue search data.
 * @return Result of the test.
 */
static bool SearchTileForStatue(TileIndex tile, void *user_data)
{
	static const int STATUE_NUMBER_INNER_TILES = 25; // Number of tiles int the center of the city, where we try to protect houses.

	StatueBuildSearchData *statue_data = (StatueBuildSearchData *)user_data;
	statue_data->tile_count++;

	/* Statues can be build on slopes, just like houses. Only the steep slopes is a no go. */
	if (IsSteepSlope(GetTileSlope(tile))) return false;
	/* Don't build statues under bridges. */
	if (IsBridgeAbove(tile)) return false;

	/* A clear-able open space is always preferred. */
	if ((IsTileType(tile, MP_CLEAR) || IsTileType(tile, MP_TREES)) && CheckClearTile(tile)) {
		statue_data->best_position = tile;
		return true;
	}

	bool house = IsTileType(tile, MP_HOUSE);

	/* Searching inside the inner circle. */
	if (statue_data->tile_count <= STATUE_NUMBER_INNER_TILES) {
		/* Save first house in inner circle. */
		if (house && statue_data->best_position == INVALID_TILE && CheckClearTile(tile)) {
			statue_data->best_position = tile;
		}

		/* If we have reached the end of the inner circle, and have a saved house, terminate the search. */
		return statue_data->tile_count == STATUE_NUMBER_INNER_TILES && statue_data->best_position != INVALID_TILE;
	}

	/* Searching outside the circle, just pick the first possible spot. */
	statue_data->best_position = tile; // Is optimistic, the condition below must also hold.
	return house && CheckClearTile(tile);
}

/**
 * Perform a 9x9 tiles circular search from the center of the town
 * in order to find a free tile to place a statue
 * @param t town to search in
 * @param flags Used to check if the statue must be built or not.
 * @return Empty cost or an error.
 */
static CommandCost TownActionBuildStatue(Town *t, DoCommandFlag flags)
{
	if (!Object::CanAllocateItem()) return CommandCost(STR_ERROR_TOO_MANY_OBJECTS);

	TileIndex tile = t->xy;
	StatueBuildSearchData statue_data(INVALID_TILE, 0);
	if (!CircularTileSearch(&tile, 9, SearchTileForStatue, &statue_data)) return CommandCost(STR_ERROR_STATUE_NO_SUITABLE_PLACE);

	if (flags & DC_EXEC) {
		Backup<CompanyID> cur_company(_current_company, OWNER_NONE, FILE_LINE);
		Command<CMD_LANDSCAPE_CLEAR>::Do(DC_EXEC | DC_TOWN, statue_data.best_position);
		cur_company.Restore();
		BuildObject(OBJECT_STATUE, statue_data.best_position, _current_company, t);
		SetBit(t->statues, _current_company); // Once found and built, "inform" the Town.
		MarkTileDirtyByTile(statue_data.best_position);
	}
	return CommandCost();
}

/**
 * Perform the "fund new buildings" town action.
 * @param t The town to fund buildings in.
 * @param flags Type of operation.
 * @return An empty cost.
 */
static CommandCost TownActionFundBuildings(Town *t, DoCommandFlag flags)
{
	/* Check if it's allowed to buy the rights */
	if (!_settings_game.economy.fund_buildings) return CMD_ERROR;

	if (flags & DC_EXEC) {
		/* And grow for 3 months */
		t->fund_buildings_months = 3;

		/* Enable growth (also checking GameScript's opinion) */
		UpdateTownGrowth(t);

		/* Build a new house, but add a small delay to make sure
		 * that spamming funding doesn't let town grow any faster
		 * than 1 house per 2 * TOWN_GROWTH_TICKS ticks.
		 * Also emulate original behaviour when town was only growing in
		 * TOWN_GROWTH_TICKS intervals, to make sure that it's not too
		 * tick-perfect and gives player some time window where they can
		 * spam funding with the exact same efficiency.
		 */
		t->grow_counter = std::min<uint16_t>(t->grow_counter, 2 * TOWN_GROWTH_TICKS - (t->growth_rate - t->grow_counter) % TOWN_GROWTH_TICKS);

		SetWindowDirty(WC_TOWN_VIEW, t->index);
	}
	return CommandCost();
}

/**
 * Perform the "buy exclusive transport rights" town action.
 * @param t The town to buy exclusivity in.
 * @param flags Type of operation.
 * @return An empty cost.
 */
static CommandCost TownActionBuyRights(Town *t, DoCommandFlag flags)
{
	/* Check if it's allowed to buy the rights */
	if (!_settings_game.economy.exclusive_rights) return CMD_ERROR;
	if (t->exclusivity != INVALID_COMPANY) return CMD_ERROR;

	if (flags & DC_EXEC) {
		t->exclusive_counter = 12;
		t->exclusivity = _current_company;

		ModifyStationRatingAround(t->xy, _current_company, 130, 17);

		SetWindowClassesDirty(WC_STATION_VIEW);

		/* Spawn news message */
		auto cni = std::make_unique<CompanyNewsInformation>(Company::Get(_current_company));
		SetDParam(0, STR_NEWS_EXCLUSIVE_RIGHTS_TITLE);
		if (EconTime::UsingWallclockUnits()) {
			SetDParam(1, ReplaceWallclockMinutesUnit() ? STR_NEWS_EXCLUSIVE_RIGHTS_DESCRIPTION_PERIOD : STR_NEWS_EXCLUSIVE_RIGHTS_DESCRIPTION_MINUTES);
		} else {
			SetDParam(1, STR_NEWS_EXCLUSIVE_RIGHTS_DESCRIPTION_MONTHS);
		}
		SetDParam(2, t->index);
		SetDParamStr(3, cni->company_name);
		AddNewsItem(STR_MESSAGE_NEWS_FORMAT, NT_GENERAL, NF_COMPANY, NR_TOWN, t->index, NR_NONE, UINT32_MAX, std::move(cni));
		AI::BroadcastNewEvent(new ScriptEventExclusiveTransportRights(_current_company, t->index));
		Game::NewEvent(new ScriptEventExclusiveTransportRights(_current_company, t->index));
	}
	return CommandCost();
}

/**
 * Perform the "bribe" town action.
 * @param t The town to bribe.
 * @param flags Type of operation.
 * @return An empty cost.
 */
static CommandCost TownActionBribe(Town *t, DoCommandFlag flags)
{
	if (flags & DC_EXEC) {
		if (Chance16(1, 14)) {
			/* set as unwanted for 6 months */
			t->unwanted[_current_company] = 6;

			/* set all close by station ratings to 0 */
			for (Station *st : Station::Iterate()) {
				if (st->town == t && st->owner == _current_company) {
					for (GoodsEntry &ge : st->goods) ge.rating = 0;
				}
			}

			/* only show error message to the executing player. All errors are handled command.c
			 * but this is special, because it can only 'fail' on a DC_EXEC */
			if (IsLocalCompany()) ShowErrorMessage(STR_ERROR_BRIBE_FAILED, INVALID_STRING_ID, WL_INFO);

			/* decrease by a lot!
			 * ChangeTownRating is only for stuff in demolishing. Bribe failure should
			 * be independent of any cheat settings
			 */
			if (t->ratings[_current_company] > RATING_BRIBE_DOWN_TO) {
				t->ratings[_current_company] = RATING_BRIBE_DOWN_TO;
				t->UpdateVirtCoord();
				SetWindowDirty(WC_TOWN_AUTHORITY, t->index);
			}
		} else {
			ChangeTownRating(t, RATING_BRIBE_UP_STEP, RATING_BRIBE_MAXIMUM, DC_EXEC);
			if (t->exclusivity != _current_company && t->exclusivity != INVALID_COMPANY) {
				t->exclusivity = INVALID_COMPANY;
				t->exclusive_counter = 0;
			}
		}
	}
	return CommandCost();
}

typedef CommandCost TownActionProc(Town *t, DoCommandFlag flags);
static TownActionProc * const _town_action_proc[] = {
	TownActionAdvertiseSmall,
	TownActionAdvertiseMedium,
	TownActionAdvertiseLarge,
	TownActionRoadRebuild,
	TownActionBuildStatue,
	TownActionFundBuildings,
	TownActionBuyRights,
	TownActionBribe
};

/**
 * Get a list of available town authority actions.
 * @param nump if not nullptr, store the number of available actions
 * @param cid The company that is querying the town.
 * @param t The town that is queried.
 * @return The bitmasked value of enabled actions.
 */
uint GetMaskOfTownActions(int *nump, CompanyID cid, const Town *t)
{
	int num = 0;
	TownActions buttons = TACT_NONE;

	/* Spectators and unwanted have no options */
	if (cid != COMPANY_SPECTATOR && !(_settings_game.economy.bribe && t->unwanted[cid])) {

		/* Things worth more than this are not shown */
		Money avail = GetAvailableMoney(cid) + _price[PR_STATION_VALUE] * 200;

		/* Check the action bits for validity and
		 * if they are valid add them */
		for (uint i = 0; i != lengthof(_town_action_costs); i++) {
			const TownActions cur = (TownActions)(1 << i);

			/* Is the company prohibited from bribing ? */
			if (cur == TACT_BRIBE) {
				/* Company can't bribe if setting is disabled */
				if (!_settings_game.economy.bribe) continue;
				/* Company can bribe if another company has exclusive transport rights,
				 * or its standing with the town is less than outstanding. */
				if (t->ratings[cid] >= RATING_BRIBE_MAXIMUM) {
					if (t->exclusivity == _current_company) continue;
					if (t->exclusive_counter == 0) continue;
				}
			}

			/* Is the company not able to buy exclusive rights ? */
			if (cur == TACT_BUY_RIGHTS && (!_settings_game.economy.exclusive_rights || t->exclusive_counter != 0)) continue;

			/* Is the company not able to fund buildings ? */
			if (cur == TACT_FUND_BUILDINGS && !_settings_game.economy.fund_buildings) continue;

			/* Is the company not able to fund local road reconstruction? */
			if (cur == TACT_ROAD_REBUILD && !_settings_game.economy.fund_roads) continue;

			/* Is the company not able to build a statue ? */
			if (cur == TACT_BUILD_STATUE && HasBit(t->statues, cid)) continue;

			if (avail >= _town_action_costs[i] * _price[PR_TOWN_ACTION] >> 8) {
				buttons |= cur;
				num++;
			}
		}
	}

	if (nump != nullptr) *nump = num;
	return buttons;
}

/**
 * Do a town action.
 * This performs an action such as advertising, building a statue, funding buildings,
 * but also bribing the town-council
 * @param flags type of operation
 * @param town_id town to do the action at
 * @param action action to perform, @see _town_action_proc for the list of available actions
 * @return the cost of this operation or an error
 */
CommandCost CmdDoTownAction(DoCommandFlag flags, TownID town_id, uint8_t action)
{
	Town *t = Town::GetIfValid(town_id);
	if (t == nullptr || action >= lengthof(_town_action_proc)) return CMD_ERROR;

	if (!HasBit(GetMaskOfTownActions(nullptr, _current_company, t), action)) return CMD_ERROR;

	CommandCost cost(EXPENSES_OTHER, _price[PR_TOWN_ACTION] * _town_action_costs[action] >> 8);

	CommandCost ret = _town_action_proc[action](t, flags);
	if (ret.Failed()) return ret;

	if (flags & DC_EXEC) {
		SetWindowDirty(WC_TOWN_AUTHORITY, town_id);
	}

	return cost;
}

/**
 * Override a town setting
 * @param flags type of operation
 * @param town town to do the action at
 * @param setting what setting to change
 * @param is_override whether to override the value, or use the default
 * @param value the value to apply, if is_override is true
 * @return the cost of this operation or an error
 */
CommandCost CmdOverrideTownSetting(DoCommandFlag flags, TownID town, TownSettingOverrideFlags setting, bool is_override, uint8_t value)
{
	Town *t = Town::GetIfValid(town);
	if (t == nullptr) return CMD_ERROR;

	switch (setting) {
		case TSOF_OVERRIDE_GROWTH:
		case TSOF_OVERRIDE_BUILD_ROADS:
		case TSOF_OVERRIDE_BUILD_LEVEL_CROSSINGS:
		case TSOF_OVERRIDE_BUILD_BRIDGES:
			if (is_override && value != 0 && value != 1) return CMD_ERROR;
			break;
		case TSOF_OVERRIDE_BUILD_TUNNELS:
			if (is_override && value >= TTM_END) return CMD_ERROR;
			break;
		case TSOF_OVERRIDE_BUILD_INCLINED_ROADS:
			if (is_override && value > 8) return CMD_ERROR;
			break;
		default:
			return CMD_ERROR;
	}

	if (flags & DC_EXEC) {
		AssignBit(t->override_flags, setting, is_override);
		if (is_override) {
			switch (setting) {
				case TSOF_OVERRIDE_GROWTH:
				case TSOF_OVERRIDE_BUILD_ROADS:
				case TSOF_OVERRIDE_BUILD_LEVEL_CROSSINGS:
				case TSOF_OVERRIDE_BUILD_BRIDGES:
					AssignBit(t->override_values, setting, value & 1);
					break;
				case TSOF_OVERRIDE_BUILD_TUNNELS:
					t->build_tunnels = (TownTunnelMode)value;
					break;
				case TSOF_OVERRIDE_BUILD_INCLINED_ROADS:
					t->max_road_slope = value;
					break;
				default:
					NOT_REACHED();
			}
		}
		SetWindowDirty(WC_TOWN_AUTHORITY, town);
		if (setting == TSOF_OVERRIDE_GROWTH) UpdateTownGrowth(t);
	}

	return CommandCost();
}

/**
 * Override a town setting (non-admin use)
 * @param flags type of operation
 * @param town town to do the action at
 * @param setting what setting to change
 * @param is_override whether to override the value, or use the default
 * @param value the value to apply, if is_override is true
 * @return the cost of this operation or an error
 */
CommandCost CmdOverrideTownSettingNonAdmin(DoCommandFlag flags, TownID town, TownSettingOverrideFlags setting, bool is_override, uint8_t value)
{
	if (_networking && !_settings_game.difficulty.override_town_settings_in_multiplayer) return CMD_ERROR;

	return CmdOverrideTownSetting(flags, town, setting, is_override, value);
}

template <typename Func>
static void ForAllStationsNearTown(Town *t, Func func)
{
	/* Ideally the search radius should be close to the actual town zone 0 radius.
	 * The true radius is not stored or calculated anywhere, only the squared radius. */
	/* The efficiency of this search might be improved for large towns and many stations on the map,
	 * by using an integer square root approximation giving a value not less than the true square root. */
	uint search_radius = t->cache.squared_town_zone_radius[HZB_TOWN_EDGE] / 2;
	ForAllStationsRadius(t->xy, search_radius, [&](const Station * st) {
		if (DistanceSquare(st->xy, t->xy) <= t->cache.squared_town_zone_radius[HZB_TOWN_EDGE]) {
			func(st);
		}
	});
}

/**
 * Monthly callback to update town and station ratings.
 * @param t The town to update.
 */
static void UpdateTownRating(Town *t)
{
	if (_cheats.town_rating.value) return;

	/* Increase company ratings if they're low */
	for (const Company *c : Company::Iterate()) {
		if (t->ratings[c->index] < RATING_GROWTH_MAXIMUM) {
			t->ratings[c->index] = std::min((int)RATING_GROWTH_MAXIMUM, t->ratings[c->index] + RATING_GROWTH_UP_STEP);
		}
	}

	ForAllStationsNearTown(t, [&](const Station *st) {
		if (st->time_since_load <= 20 || st->time_since_unload <= 20) {
			if (Company::IsValidID(st->owner)) {
				int new_rating = t->ratings[st->owner] + RATING_STATION_UP_STEP;
				t->ratings[st->owner] = std::min<int>(new_rating, INT16_MAX); // do not let it overflow
			}
		} else {
			if (Company::IsValidID(st->owner)) {
				int new_rating = t->ratings[st->owner] + RATING_STATION_DOWN_STEP;
				t->ratings[st->owner] = std::max(new_rating, INT16_MIN);
			}
		}
	});

	/* clamp all ratings to valid values */
	for (uint i = 0; i < MAX_COMPANIES; i++) {
		t->ratings[i] = Clamp(t->ratings[i], RATING_MINIMUM, RATING_MAXIMUM);
	}

	t->UpdateVirtCoord(true);
	SetWindowDirty(WC_TOWN_AUTHORITY, t->index);
}


/**
 * Updates town grow counter after growth rate change.
 * Preserves relative house builting progress whenever it can.
 * @param t The town to calculate grow counter for
 * @param prev_growth_rate Town growth rate before it changed (one that was used with grow counter to be updated)
 */
static void UpdateTownGrowCounter(Town *t, uint16_t prev_growth_rate)
{
	if (t->growth_rate == TOWN_GROWTH_RATE_NONE || t->IsTownGrowthDisabledByOverride()) return;
	if (prev_growth_rate == TOWN_GROWTH_RATE_NONE) {
		t->grow_counter = std::min<uint16_t>(t->growth_rate, t->grow_counter);
		return;
	}
	t->grow_counter = RoundDivSU((uint32_t)t->grow_counter * (t->growth_rate + 1), prev_growth_rate + 1);
}

/**
 * Calculates amount of active stations in the range of town (HZB_TOWN_EDGE).
 * @param t The town to calculate stations for
 * @returns Amount of active stations
 */
static int CountActiveStations(Town *t)
{
	int n = 0;
	ForAllStationsNearTown(t, [&](const Station * st) {
		if (st->time_since_load <= 20 || st->time_since_unload <= 20) {
			n++;
		}
	});
	return n;
}

/**
 * Calculates town growth rate in normal conditions (custom growth rate not set).
 * If town growth speed is set to None(0) returns the same rate as if it was Normal(2).
 * @param t The town to calculate growth rate for
 * @returns Calculated growth rate
 */
static uint GetNormalGrowthRate(Town *t)
{
	/**
	 * Note:
	 * Unserviced+unfunded towns get an additional malus in UpdateTownGrowth(),
	 * so the "320" is actually not better than the "420".
	 */
	static const uint16_t _grow_count_values[2][6] = {
		{ 120, 120, 120, 100,  80,  60 }, // Fund new buildings has been activated
		{ 320, 420, 300, 220, 160, 100 }  // Normal values
	};

	int n = CountActiveStations(t);
	uint16_t m = _grow_count_values[t->fund_buildings_months != 0 ? 0 : 1][std::min(n, 5)];

	int growth_multiplier;
	if (_settings_game.economy.town_growth_rate == 0) {
		growth_multiplier = 1;
	} else if (_settings_game.economy.town_growth_rate > 0) {
		growth_multiplier = _settings_game.economy.town_growth_rate - 1;
	} else {
		growth_multiplier = _settings_game.economy.town_growth_rate;
	}

	if (growth_multiplier < 0) {
		m <<= (-growth_multiplier);
	} else {
		m >>= growth_multiplier;
	}
	if (t->larger_town) m /= 2;

	if (_settings_game.economy.town_growth_cargo_transported > 0) {
		/* The standard growth rate here is proportional to 1/m.
		 * town_growth_cargo_transported percent of the growth rate is multiplied by the proportion of town cargoes transported.
		 * The growth rate can only be decreased by this setting, not increased.
		 */
		uint32_t inverse_m = UINT32_MAX / m;

		uint32_t cargo_ratio_fix16 = 0;
		for (auto tpe : {TPE_PASSENGERS, TPE_MAIL}) {
			uint32_t old_max = 0;
			uint32_t old_act = 0;
			for (CargoType cid : SetCargoBitIterator(CargoSpec::town_production_cargo_mask[tpe])) {
				const TransportedCargoStat<uint32_t> &stat = t->supplied[cid];
				old_max += stat.old_max;
				old_act += stat.old_act;
			}
			cargo_ratio_fix16 += old_max ? ((uint64_t) (old_act << 15)) / old_max : 1 << 15;
		}

		uint64_t cargo_dependant_part = (((uint64_t) cargo_ratio_fix16) * ((uint64_t) inverse_m) * _settings_game.economy.town_growth_cargo_transported) >> 16;
		uint64_t non_cargo_dependant_part = ((uint64_t) inverse_m) * (100 - _settings_game.economy.town_growth_cargo_transported);
		uint64_t total = (cargo_dependant_part + non_cargo_dependant_part);
		if (total == 0) {
			ClrBit(t->flags, TOWN_IS_GROWING);
			return UINT16_MAX;
		}
		m = ((uint64_t) UINT32_MAX * 100) / total;
	}

	return TownTicksToGameTicks(m / (t->cache.num_houses / 50 + 1));
}

/**
 * Updates town growth rate.
 * @param t The town to update growth rate for
 */
static void UpdateTownGrowthRate(Town *t)
{
	if (HasBit(t->flags, TOWN_CUSTOM_GROWTH)) return;
	if (t->IsTownGrowthDisabledByOverride()) return;
	uint old_rate = t->growth_rate;
	t->growth_rate = GetNormalGrowthRate(t);
	UpdateTownGrowCounter(t, old_rate);
	SetWindowDirty(WC_TOWN_VIEW, t->index);
}

/**
 * Updates town growth state (whether it is growing or not).
 * @param t The town to update growth for
 */
static void UpdateTownGrowth(Town *t)
{
	auto guard = scope_guard([t]() {
		SetWindowDirty(WC_TOWN_VIEW, t->index);
	});

	SetBit(t->flags, TOWN_IS_GROWING);
	UpdateTownGrowthRate(t);
	if (!HasBit(t->flags, TOWN_IS_GROWING)) return;

	ClrBit(t->flags, TOWN_IS_GROWING);

	if (t->IsTownGrowthDisabledByOverride()) return;

	if (_settings_game.economy.town_growth_rate == 0 && t->fund_buildings_months == 0) return;

	if (t->fund_buildings_months == 0) {
		/* Check if all goals are reached for this town to grow (given we are not funding it) */
		for (int i = TAE_BEGIN; i < TAE_END; i++) {
			switch (t->goal[i]) {
				case TOWN_GROWTH_WINTER:
					if (TileHeight(t->xy) >= GetSnowLine() && t->received[i].old_act == 0 && t->cache.population > 90) return;
					break;
				case TOWN_GROWTH_DESERT:
					if (GetTropicZone(t->xy) == TROPICZONE_DESERT && t->received[i].old_act == 0 && t->cache.population > 60) return;
					break;
				default:
					if (t->goal[i] > t->received[i].old_act) return;
					break;
			}
		}
	}

	if (HasBit(t->flags, TOWN_CUSTOM_GROWTH)) {
		if (t->growth_rate != TOWN_GROWTH_RATE_NONE) SetBit(t->flags, TOWN_IS_GROWING);
		return;
	}

	if (t->fund_buildings_months == 0 && CountActiveStations(t) == 0 && !Chance16(1, 12)) return;

	SetBit(t->flags, TOWN_IS_GROWING);
}

/**
 * Checks whether the local authority allows construction of a new station (rail, road, airport, dock) on the given tile
 * @param tile The tile where the station shall be constructed.
 * @param flags Command flags. DC_NO_TEST_TOWN_RATING is tested.
 * @return Succeeded or failed command.
 */
CommandCost CheckIfAuthorityAllowsNewStation(TileIndex tile, DoCommandFlag flags)
{
	/* The required rating is hardcoded to RATING_VERYPOOR (see below), not the authority attitude setting, so we can bail out like this. */
	if (_settings_game.difficulty.town_council_tolerance == TOWN_COUNCIL_PERMISSIVE) return CommandCost();

	if (!Company::IsValidID(_current_company) || (flags & DC_NO_TEST_TOWN_RATING)) return CommandCost();

	Town *t = ClosestTownFromTile(tile, _settings_game.economy.dist_local_authority);
	if (t == nullptr) return CommandCost();

	if (t->ratings[_current_company] > RATING_VERYPOOR || _settings_game.difficulty.town_council_tolerance == TOWN_COUNCIL_PERMISSIVE) return CommandCost();

	SetDParam(0, t->index);
	return CommandCost(STR_ERROR_LOCAL_AUTHORITY_REFUSES_TO_ALLOW_THIS);
}

/**
 * Return the town closest to the given tile within \a threshold.
 * @param tile      Starting point of the search.
 * @param threshold Biggest allowed distance to the town.
 * @return Closest town to \a tile within \a threshold, or \c nullptr if there is no such town.
 *
 * @note This function only uses distance, the #ClosestTownFromTile function also takes town ownership into account.
 */
Town *CalcClosestTownFromTile(TileIndex tile, uint threshold)
{
	if (Town::GetNumItems() == 0) return nullptr;

	TownID tid = _town_kdtree.FindNearest(TileX(tile), TileY(tile));
	Town *town = Town::Get(tid);
	if (DistanceManhattan(tile, town->xy) < threshold) return town;
	return nullptr;
}

/**
 * Return the town closest (in distance or ownership) to a given tile, within a given threshold.
 * @param tile      Starting point of the search.
 * @param threshold Biggest allowed distance to the town.
 * @return Closest town to \a tile within \a threshold, or \c nullptr if there is no such town.
 *
 * @note If you only care about distance, you can use the #CalcClosestTownFromTile function.
 */
Town *ClosestTownFromTile(TileIndex tile, uint threshold)
{
	switch (GetTileType(tile)) {
		case MP_ROAD:
			if (IsRoadDepot(tile)) return CalcClosestTownFromTile(tile, threshold);

			if (!HasTownOwnedRoad(tile)) {
				TownID tid = GetTownIndex(tile);

				if (tid == INVALID_TOWN) {
					/* in the case we are generating "many random towns", this value may be INVALID_TOWN */
					if (_generating_world) return CalcClosestTownFromTile(tile, threshold);
					assert(Town::GetNumItems() == 0);
					return nullptr;
				}

				assert(Town::IsValidID(tid));
				Town *town = Town::Get(tid);

				if (DistanceManhattan(tile, town->xy) >= threshold) town = nullptr;

				return town;
			}
			[[fallthrough]];

		case MP_HOUSE:
			return Town::GetByTile(tile);

		default:
			return CalcClosestTownFromTile(tile, threshold);
	}
}

static bool _town_rating_test = false; ///< If \c true, town rating is in test-mode.
static robin_hood::unordered_flat_map<const Town *, int> _town_test_ratings; ///< Map of towns to modified ratings, while in town rating test-mode.

/**
 * Switch the town rating to test-mode, to allow commands to be tested without affecting current ratings.
 * The function is safe to use in nested calls.
 * @param mode Test mode switch (\c true means go to test-mode, \c false means leave test-mode).
 */
void SetTownRatingTestMode(bool mode)
{
	static int ref_count = 0; // Number of times test-mode is switched on.
	if (mode) {
		if (ref_count == 0) {
			_town_test_ratings.clear();
		}
		ref_count++;
	} else {
		assert(ref_count > 0);
		ref_count--;
	}
	_town_rating_test = !(ref_count == 0);
}

/**
 * Get the rating of a town for the #_current_company.
 * @param t Town to get the rating from.
 * @return Rating of the current company in the given town.
 */
static int GetRating(const Town *t)
{
	if (_town_rating_test) {
		auto it = _town_test_ratings.find(t);
		if (it != _town_test_ratings.end()) {
			return it->second;
		}
	}
	return t->ratings[_current_company];
}

/**
 * Changes town rating of the current company
 * @param t Town to affect
 * @param add Value to add
 * @param max Minimum (add < 0) resp. maximum (add > 0) rating that should be achievable with this change.
 * @param flags Command flags, especially DC_NO_MODIFY_TOWN_RATING is tested
 */
void ChangeTownRating(Town *t, int add, int max, DoCommandFlag flags)
{
	/* if magic_bulldozer cheat is active, town doesn't penalize for removing stuff */
	if (t == nullptr || (flags & DC_NO_MODIFY_TOWN_RATING) ||
			!Company::IsValidID(_current_company) ||
			((_cheats.magic_bulldozer.value || _cheats.town_rating.value) && add < 0)) {
		return;
	}

	const int prev_rating = GetRating(t);
	int rating = prev_rating;
	if (_cheats.town_rating.value) {
		rating = RATING_MAXIMUM;
	} else if (add < 0) {
		if (rating > max) {
			rating += add;
			if (rating < max) rating = max;
		}
	} else {
		if (rating < max) {
			rating += add;
			if (rating > max) rating = max;
		}
	}
	if (_town_rating_test) {
		_town_test_ratings[t] = rating;
	} else {
		if (_local_company == _current_company && (!HasBit(t->have_ratings, _current_company) || ((prev_rating > 0) != (rating > 0)))) {
			ZoningTownAuthorityRatingChange();
		}
		SetBit(t->have_ratings, _current_company);
		t->ratings[_current_company] = rating;
		t->UpdateVirtCoord();
		SetWindowDirty(WC_TOWN_AUTHORITY, t->index);
	}
}


void UpdateAllTownRatings()
{
	if (_cheats.town_rating.value) {
		for (Town *t : Town::Iterate()) {
			if (Company::IsValidID(_local_company) && HasBit(t->have_ratings, _local_company) && t->ratings[_local_company] <= 0) {
				ZoningTownAuthorityRatingChange();
			}
			for (uint8_t c : SetBitIterator(t->have_ratings)) {
				t->ratings[c] = RATING_MAXIMUM;
			}
			if (t->have_ratings != 0) {
				t->UpdateVirtCoord();
				SetWindowDirty(WC_TOWN_AUTHORITY, t->index);
			}
		}
	}
}

/**
 * Does the town authority allow the (destructive) action of the current company?
 * @param flags Checking flags of the command.
 * @param t     Town that must allow the company action.
 * @param type  Type of action that is wanted.
 * @return A succeeded command if the action is allowed, a failed command if it is not allowed.
 */
CommandCost CheckforTownRating(DoCommandFlag flags, Town *t, TownRatingCheckType type)
{
	/* if magic_bulldozer cheat is active, town doesn't restrict your destructive actions */
	if (t == nullptr || !Company::IsValidID(_current_company) ||
			_cheats.magic_bulldozer.value || _cheats.town_rating.value || (flags & DC_NO_TEST_TOWN_RATING)) {
		return CommandCost();
	}

	if (_settings_game.difficulty.town_council_tolerance == TOWN_COUNCIL_PERMISSIVE) {
		return CommandCost();
	}

	/* minimum rating needed to be allowed to remove stuff */
	static const int needed_rating[][TOWN_RATING_CHECK_TYPE_COUNT] = {
		/*                  ROAD_REMOVE,                    TUNNELBRIDGE_REMOVE */
		{    RATING_ROAD_NEEDED_LENIENT,    RATING_TUNNEL_BRIDGE_NEEDED_LENIENT}, // Lenient
		{    RATING_ROAD_NEEDED_NEUTRAL,    RATING_TUNNEL_BRIDGE_NEEDED_NEUTRAL}, // Neutral
		{    RATING_ROAD_NEEDED_HOSTILE,    RATING_TUNNEL_BRIDGE_NEEDED_HOSTILE}, // Hostile
	};

	/* check if you're allowed to remove the road/bridge/tunnel
	 * owned by a town no removal if rating is lower than ... depends now on
	 * difficulty setting. Minimum town rating selected by difficulty level
	 */
	int needed = needed_rating[_settings_game.difficulty.town_council_tolerance][type];

	if (GetRating(t) < needed) {
		SetDParam(0, t->index);
		return CommandCost(STR_ERROR_LOCAL_AUTHORITY_REFUSES_TO_ALLOW_THIS);
	}

	return CommandCost();
}

void TownsMonthlyLoop()
{
	for (Town *t : Town::Iterate()) {
		/* Check for active town actions and decrement their counters. */
		if (t->road_build_months != 0) t->road_build_months--;
		if (t->fund_buildings_months != 0) t->fund_buildings_months--;

		if (t->exclusive_counter != 0) {
			if (--t->exclusive_counter == 0) t->exclusivity = INVALID_COMPANY;
		}

		/* Check for active failed bribe cooloff periods and decrement them. */
		for (const Company *c : Company::Iterate()) {
			if (t->unwanted[c->index] > 0) t->unwanted[c->index]--;
		}

		/* Update cargo statistics. */
		for (auto &supplied : t->supplied) supplied.NewMonth();
		for (auto &received : t->received) received.NewMonth();

		UpdateTownGrowth(t);
		UpdateTownRating(t);

		SetWindowDirty(WC_TOWN_VIEW, t->index);
	}

}

void TownsYearlyLoop()
{
	/* Increment house ages */
	for (TileIndex t(0); t < Map::Size(); t++) {
		if (!IsTileType(t, MP_HOUSE)) continue;
		IncrementHouseAge(t);
	}
}

static CommandCost TerraformTile_Town(TileIndex tile, DoCommandFlag flags, int z_new, Slope tileh_new)
{
	if (AutoslopeEnabled()) {
		HouseID house = GetHouseType(tile);
		GetHouseNorthPart(house); // modifies house to the ID of the north tile
		const HouseSpec *hs = HouseSpec::Get(house);

		/* Here we differ from TTDP by checking TILE_NOT_SLOPED */
		if (((hs->building_flags & TILE_NOT_SLOPED) == 0) && !IsSteepSlope(tileh_new) &&
				(GetTileMaxZ(tile) == z_new + GetSlopeMaxZ(tileh_new))) {
			bool allow_terraform = true;

			/* Call the autosloping callback per tile, not for the whole building at once. */
			house = GetHouseType(tile);
			hs = HouseSpec::Get(house);
			if (HasBit(hs->callback_mask, CBM_HOUSE_AUTOSLOPE)) {
				/* If the callback fails, allow autoslope. */
				uint16_t res = GetHouseCallback(CBID_HOUSE_AUTOSLOPE, 0, 0, house, Town::GetByTile(tile), tile);
				if (res != CALLBACK_FAILED && ConvertBooleanCallback(hs->grf_prop.grffile, CBID_HOUSE_AUTOSLOPE, res)) allow_terraform = false;
			}

			if (allow_terraform) return CommandCost(EXPENSES_CONSTRUCTION, _price[PR_BUILD_FOUNDATION]);
		}
	}

	return Command<CMD_LANDSCAPE_CLEAR>::Do(flags, tile);
}

void UpdateTownGrowthForAllTowns()
{
	for (Town *t : Town::Iterate()) {
		UpdateTownGrowth(t);
	}
	SetWindowClassesDirty(WC_TOWN_AUTHORITY);
}

/** Tile callback functions for a town */
extern const TileTypeProcs _tile_type_town_procs = {
	DrawTile_Town,           // draw_tile_proc
	GetSlopePixelZ_Town,     // get_slope_z_proc
	ClearTile_Town,          // clear_tile_proc
	AddAcceptedCargo_Town,   // add_accepted_cargo_proc
	GetTileDesc_Town,        // get_tile_desc_proc
	GetTileTrackStatus_Town, // get_tile_track_status_proc
	nullptr,                    // click_tile_proc
	AnimateTile_Town,        // animate_tile_proc
	TileLoop_Town,           // tile_loop_proc
	ChangeTileOwner_Town,    // change_tile_owner_proc
	AddProducedCargo_Town,   // add_produced_cargo_proc
	nullptr,                    // vehicle_enter_tile_proc
	GetFoundation_Town,      // get_foundation_proc
	TerraformTile_Town,      // terraform_tile_proc
};

std::span<const DrawBuildingsTileStruct> GetTownDrawTileData()
{
	return _town_draw_tile_data;
}<|MERGE_RESOLUTION|>--- conflicted
+++ resolved
@@ -1028,12 +1028,8 @@
 		if (rti->label == 0) continue;
 
 		/* Can town build this road. */
-<<<<<<< HEAD
-		if (!HasBit(rti->flags, ROTF_TOWN_BUILD)) continue;
+		if (!rti->flags.Test(RoadTypeFlag::TownBuild)) continue;
 		if (HasBit(rti->extra_flags, RXTF_NO_TOWN_MODIFICATION)) continue;
-=======
-		if (!rti->flags.Test(RoadTypeFlag::TownBuild)) continue;
->>>>>>> 1dd4adc5
 
 		/* Not yet introduced at this date. */
 		if (IsInsideMM(rti->introduction_date, 0, CalTime::MAX_DATE.base()) && rti->introduction_date > CalTime::CurDate()) continue;
@@ -1617,14 +1613,10 @@
 	/* Allow extending on roadtypes which can be built by town, or if the road type matches the type the town will build.
 	 * If allow_town_road_branch_non_build is enabled and the road type allows houses, then allow extending. */
 	RoadType rt = GetRoadTypeRoad(tile);
-<<<<<<< HEAD
 	if (rt == INVALID_ROADTYPE) return true;
-	if (HasBit(GetRoadTypeInfo(rt)->flags, ROTF_TOWN_BUILD)) return true;
-	if (_settings_game.economy.allow_town_road_branch_non_build && !HasBit(GetRoadTypeInfo(rt)->flags, ROTF_NO_HOUSES)) return true;
+	if (GetRoadTypeInfo(rt)->flags.Test(RoadTypeFlag::TownBuild)) return true;
+	if (_settings_game.economy.allow_town_road_branch_non_build && !GetRoadTypeInfo(rt)->flags.Test(RoadTypeFlag::NoHouses)) return true;
 	return GetTownRoadType() == rt;
-=======
-	return GetRoadTypeInfo(rt)->flags.Test(RoadTypeFlag::TownBuild) || GetTownRoadType() == rt;
->>>>>>> 1dd4adc5
 }
 
 /**
