--- conflicted
+++ resolved
@@ -337,12 +337,8 @@
 	} else {
 		/* Add a house on top of the ground? */
 		if (dcts->building.sprite != 0) {
-<<<<<<< HEAD
-			DrawSprite(dcts->building.sprite, dcts->building.pal, x + dcts->subtile_x, y + dcts->subtile_y);
-=======
 			Point sub = RemapCoords(dcts->subtile_x, dcts->subtile_y, 0);
 			DrawSprite(dcts->building.sprite, dcts->building.pal, x + UnScaleGUI(sub.x), y + UnScaleGUI(sub.y));
->>>>>>> 0fd34a17
 		}
 		/* Draw the lift */
 		if (dcts->draw_proc == 1) DrawHouseLiftInGUI(x, y);
@@ -350,26 +346,17 @@
 }
 
 /**
-<<<<<<< HEAD
- * Draw image of a house. Image will be centered between the \c left and the \c right and verticaly aligned to the \c bottom.
-=======
  * Draw image of a house. Image will be centered between the \c left and the \c right and vertically aligned to the \c bottom.
->>>>>>> 0fd34a17
  *
  * @param house_id house type
  * @param left left bound of the drawing area
  * @param top top bound of the drawing area
  * @param right right bound of the drawing area
  * @param bottom bottom bound of the drawing area
-<<<<<<< HEAD
- */
-void DrawHouseImage(HouseID house_id, int left, int top, int right, int bottom)
-=======
  * @param image_type Context in which the house is being drawn
  * @param variant house variant
  */
 void DrawHouseImage(HouseID house_id, int left, int top, int right, int bottom, HouseImageType image_type, HouseVariant variant)
->>>>>>> 0fd34a17
 {
 	DrawPixelInfo tmp_dpi;
 	if (!FillDrawPixelInfo(&tmp_dpi, left, top, right - left + 1, bottom - top + 1)) return;
@@ -378,15 +365,6 @@
 
 	const HouseSpec *hs = HouseSpec::Get(house_id);
 
-<<<<<<< HEAD
-	/* sprites are relative to the topmost pixel of the ground tile */
-	uint x = (right - left + 1) / 2;
-	uint y = bottom - top + 1 - TILE_PIXELS;
-	if (hs->building_flags & TILE_SIZE_1x2) x -= TILE_PIXELS / 2;
-	if (hs->building_flags & TILE_SIZE_2x1) x += TILE_PIXELS / 2;
-	if (hs->building_flags & BUILDING_HAS_2_TILES) y -= TILE_PIXELS / 2;
-	if (hs->building_flags & BUILDING_HAS_4_TILES) y -= TILE_PIXELS / 2;
-=======
 	/* sprites are relative to the top corner of the ground tile */
 	const uint gui_tile_pixels = ScaleGUITrad(TILE_PIXELS); // TILE_PIXELS rescaled to current GUI zoom
 	uint x = (right - left) / 2;
@@ -395,7 +373,6 @@
 	if (hs->building_flags & TILE_SIZE_2x1) x += gui_tile_pixels / 2;
 	if (hs->building_flags & BUILDING_HAS_2_TILES) y -= gui_tile_pixels / 2;
 	if (hs->building_flags & BUILDING_HAS_4_TILES) y -= gui_tile_pixels / 2;
->>>>>>> 0fd34a17
 
 	bool new_house = false;
 	if (house_id >= NEW_HOUSE_OFFSET) {
@@ -417,17 +394,10 @@
 		for (uint row = 0; row < num_row; row++) {
 			for (uint col = 0; col < num_col; col++) {
 				Point offset = RemapCoords(row * TILE_SIZE, col * TILE_SIZE, 0); // offset for current tile
-<<<<<<< HEAD
-				offset.x = UnScaleByZoom(offset.x, ZOOM_LVL_GUI);
-				offset.y = UnScaleByZoom(offset.y, ZOOM_LVL_GUI);
-				if (new_house) {
-					DrawNewHouseTileInGUI(x + offset.x, y + offset.y, hid, ground);
-=======
 				offset.x = UnScaleGUI(offset.x);
 				offset.y = UnScaleGUI(offset.y);
 				if (new_house) {
 					DrawNewHouseTileInGUI(x + offset.x, y + offset.y, hid, variant, image_type, ground);
->>>>>>> 0fd34a17
 				} else {
 					DrawOldHouseTileInGUI(x + offset.x, y + offset.y, hid, ground);
 				}
@@ -756,20 +726,13 @@
 	return cost;
 }
 
-<<<<<<< HEAD
-void AddProducedHouseCargo(HouseID house_id, TileIndex tile, CargoArray &produced)
-=======
 void AddProducedHouseCargo(HouseID house_id, TileIndex tile, CargoArray &produced, HouseVariant variant)
->>>>>>> 0fd34a17
 {
 	const HouseSpec *hs = HouseSpec::Get(house_id);
 
 	if (HasBit(hs->callback_mask, CBM_HOUSE_PRODUCE_CARGO)) {
 		Town *t = (tile == INVALID_TILE) ? NULL : Town::GetByTile(tile);
-<<<<<<< HEAD
-=======
 		HouseImageType image_type = (tile == INVALID_TILE) ? HIT_GUI_HOUSE_PREVIEW : HIT_HOUSE_TILE;
->>>>>>> 0fd34a17
 		for (uint i = 0; i < 256; i++) {
 			uint16 callback = GetHouseCallback(CBID_HOUSE_PRODUCE_CARGO, i, 0, house_id, t, tile, image_type, variant);
 
@@ -802,18 +765,11 @@
 	SetBit(*always_accepted, cargo);
 }
 
-<<<<<<< HEAD
-void AddAcceptedHouseCargo(HouseID house_id, TileIndex tile, CargoArray &acceptance, uint32 *always_accepted)
-{
-	const HouseSpec *hs = HouseSpec::Get(house_id);
-	Town *t = (tile == INVALID_TILE) ? NULL : Town::GetByTile(tile);
-=======
 void AddAcceptedHouseCargo(HouseID house_id, TileIndex tile, CargoArray &acceptance, uint32 *always_accepted, HouseVariant variant)
 {
 	const HouseSpec *hs = HouseSpec::Get(house_id);
 	Town *t = (tile == INVALID_TILE) ? NULL : Town::GetByTile(tile);
 	HouseImageType image_type = (tile == INVALID_TILE) ? HIT_GUI_HOUSE_PREVIEW : HIT_HOUSE_TILE;
->>>>>>> 0fd34a17
 	CargoID accepts[3];
 
 	/* Set the initial accepted cargo types */
@@ -823,11 +779,7 @@
 
 	/* Check for custom accepted cargo types */
 	if (HasBit(hs->callback_mask, CBM_HOUSE_ACCEPT_CARGO)) {
-<<<<<<< HEAD
-		uint16 callback = GetHouseCallback(CBID_HOUSE_ACCEPT_CARGO, 0, 0, house_id, t, tile);
-=======
 		uint16 callback = GetHouseCallback(CBID_HOUSE_ACCEPT_CARGO, 0, 0, house_id, t, tile, image_type, variant);
->>>>>>> 0fd34a17
 		if (callback != CALLBACK_FAILED) {
 			/* Replace accepted cargo types with translated values from callback */
 			accepts[0] = GetCargoTranslation(GB(callback,  0, 5), hs->grf_prop.grffile);
@@ -838,11 +790,7 @@
 
 	/* Check for custom cargo acceptance */
 	if (HasBit(hs->callback_mask, CBM_HOUSE_CARGO_ACCEPTANCE)) {
-<<<<<<< HEAD
-		uint16 callback = GetHouseCallback(CBID_HOUSE_CARGO_ACCEPTANCE, 0, 0, house_id, t, tile);
-=======
 		uint16 callback = GetHouseCallback(CBID_HOUSE_CARGO_ACCEPTANCE, 0, 0, house_id, t, tile, image_type, variant);
->>>>>>> 0fd34a17
 		if (callback != CALLBACK_FAILED) {
 			AddAcceptedCargoSetMask(accepts[0], GB(callback, 0, 4), acceptance, always_accepted);
 			AddAcceptedCargoSetMask(accepts[1], GB(callback, 4, 4), acceptance, always_accepted);
@@ -870,15 +818,9 @@
 static void GetTileDesc_Town(TileIndex tile, TileDesc *td)
 {
 	const HouseID house = GetHouseType(tile);
-<<<<<<< HEAD
 
 	td->str = GetHouseName(house, tile);
 
-=======
-
-	td->str = GetHouseName(house, tile);
-
->>>>>>> 0fd34a17
 	if (!IsHouseCompleted(tile)) {
 		SetDParamX(td->dparam, 0, td->str);
 		td->str = STR_LAI_TOWN_INDUSTRY_DESCRIPTION_UNDER_CONSTRUCTION;
@@ -2199,17 +2141,12 @@
 
 
 /**
-<<<<<<< HEAD
- * Returns the bit corresponding to the town zone of the specified tile
- * or #HZB_END if the tile is ouside of the town.
-=======
  * Returns the bit corresponding to the town zone of the specified tile.
  * Also returns bounds of this zone.
  *
  * Unlikely to #GetTownRadiusGroup, returns #HZB_END if the tile is outside of the town.
  *
  * When returning #HZB_END (outside of the town) \c zone_outer will be set to \c UINT_MAX.
->>>>>>> 0fd34a17
  *
  * @param t Town on which town zone is to be found
  * @param tile TileIndex where town zone needs to be found
@@ -2217,26 +2154,13 @@
  * @param [out] zone_inner (may be NULL) squared radius of inner edge of the returned zone (inclusive)
  * @param [out] zone_outer (may be NULL) squared radius of outer edge of the returned zone (exclusive)
  * @return the bit position of the given zone, as defined in HouseZones
- *
- * @see GetTownRadiusGroup
- */
-<<<<<<< HEAD
-HouseZonesBits TryGetTownRadiusGroup(const Town *t, TileIndex tile)
-=======
+ */
 HouseZonesBits TryGetTownRadiusGroup(const Town *t, TileIndex tile, uint *distance, uint *zone_inner, uint *zone_outer)
->>>>>>> 0fd34a17
 {
 	uint dist = DistanceSquare(t->xy, tile);
 	uint funded_rad = (t->fund_buildings_months > 0) ? SQUARED_TOWN_RADIUS_FUNDED_CENTRE : 0;
 	const uint32 (&zones)[HZB_END] = t->cache.squared_town_zone_radius;
 
-<<<<<<< HEAD
-	if (t->fund_buildings_months && dist <= 25) return HZB_TOWN_CENTRE;
-
-	HouseZonesBits smallest = HZB_END;
-	for (HouseZonesBits i = HZB_BEGIN; i < HZB_END; i++) {
-		if (dist < t->cache.squared_town_zone_radius[i]) smallest = i;
-=======
 	/* Check if we are within the town at all. */
 	uint inner_rad = max(zones[HZB_TOWN_EDGE], funded_rad);
 	uint outer_rad = 0;
@@ -2250,7 +2174,6 @@
 			inner_rad = max(inner_rad, outer_rad);
 			outer_rad = zones[ret - 1];
 		}
->>>>>>> 0fd34a17
 	}
 
 	if (distance != NULL) *distance = dist;
@@ -2278,22 +2201,6 @@
 }
 
 /**
- * Returns the bit corresponding to the town zone of the specified tile.
- * Returns #HZB_TOWN_EDGE if the tile is either in an edge zone or ouside of the town.
- *
- * @param t Town on which town zone is to be found
- * @param tile TileIndex where town zone needs to be found
- * @return the bit position of the given zone, as defined in HouseZones
- *
- * @see TryGetTownRadiusGroup
- */
-HouseZonesBits GetTownRadiusGroup(const Town *t, TileIndex tile)
-{
-	HouseZonesBits ret = TryGetTownRadiusGroup(t, tile);
-	return ret != HZB_END ? ret : HZB_TOWN_EDGE;
-}
-
-/**
  * Clears tile and builds a house or house part.
  * @param tile tile index
  * @param t The town to clear the house for
@@ -2344,11 +2251,7 @@
  * @param tile tile to check
  * @param town town that is checking
  * @param noslope are slopes (foundations) allowed?
-<<<<<<< HEAD
- * @return success if house can be built here, error message otherwise
-=======
  * @return cost of building here or error message
->>>>>>> 0fd34a17
  */
 static inline CommandCost CanBuildHouseHere(TileIndex tile, TownID town, bool noslope)
 {
@@ -2369,73 +2272,16 @@
 	/* do not try to build over house owned by another town */
 	if (IsTileType(tile, MP_HOUSE) && GetTownIndex(tile) != town) return CMD_ERROR;
 
-<<<<<<< HEAD
-	return CommandCost();
-=======
 	return ret;
->>>>>>> 0fd34a17
-}
-
-
-/**
- * Checks if a house can be built here. Important is slope, bridge above
- * and ability to clear the land.
- *
- * @param ta tile area to check
+}
+
+
+/**
+ * Checks if a house can be built at this tile, must have the same max z as parameter.
+ * @param tile tile to check
  * @param town town that is checking
- * @param maxz z level of the house, check if all tiles have this max z level
+ * @param z max z of this tile so more parts of a house are at the same height (with foundation)
  * @param noslope are slopes (foundations) allowed?
-<<<<<<< HEAD
- * @return success if house can be built here, error message otherwise
- *
- * @see TownLayoutAllowsHouseHere
- */
-static inline CommandCost CanBuildHouseHere(const TileArea &ta, TownID town, int maxz, bool noslope)
-{
-	TILE_AREA_LOOP(tile, ta) {
-		CommandCost ret = CanBuildHouseHere(tile, town, noslope);
-		/* if building on slopes is allowed, there will be flattening foundation (to tile max z) */
-		if (ret.Succeeded() && GetTileMaxZ(tile) != maxz) ret = CommandCost(STR_ERROR_LAND_SLOPED_IN_WRONG_DIRECTION);
-		if (ret.Failed()) return ret;
-	}
-
-	return CommandCost();
-}
-
-
-/**
- * Test whether houses of given type are avaliable in current game.
- *
- * The function will check whether the house is available at all e.g. is not overriden.
- * Also availability for current climate and given house zone will be tested.
- *
- * @param house house type
- * @param above_snowline true to test availability above the snow line, false for below (arctic climate only)
- * @param zone return error if houses are forbidden in this house zone
- * @return success if house is avaliable, error message otherwise
- */
-static inline CommandCost IsHouseTypeAllowed(HouseID house, bool above_snowline, HouseZonesBits zone)
- {
-	const HouseSpec *hs = HouseSpec::Get(house);
-	/* Disallow disabled and replaced houses. */
-	if (!hs->enabled || hs->grf_prop.override != INVALID_HOUSE_ID) return CMD_ERROR;
-
-	/* Check if we can build this house in current climate. */
-	if (_settings_game.game_creation.landscape != LT_ARCTIC) {
-		if (!(hs->building_availability & (HZ_TEMP << _settings_game.game_creation.landscape))) return CMD_ERROR;
-	} else if (above_snowline) {
-		if (!(hs->building_availability & HZ_SUBARTC_ABOVE)) return_cmd_error(STR_ERROR_BUILDING_NOT_ALLOWED_ABOVE_SNOW_LINE);
-	} else {
-		if (!(hs->building_availability & HZ_SUBARTC_BELOW)) return_cmd_error(STR_ERROR_BUILDING_NOT_ALLOWED_BELOW_SNOW_LINE);
-	}
-
-	/* Check if the house zone is allowed for this type of houses. */
-	if (!HasBit(hs->building_availability & HZ_ZONALL, zone)) {
-		return_cmd_error(STR_ERROR_BUILDING_NOT_ALLOWED_IN_THIS_TOWN_ZONE);
-	}
-
-	return CommandCost();
-=======
  * @return cost of building here or error message
  * @see CanBuildHouseHere()
  */
@@ -2447,40 +2293,31 @@
 	if (ret.Succeeded() && GetTileMaxZ(tile) != z) ret = CommandCost(STR_ERROR_LAND_SLOPED_IN_WRONG_DIRECTION);
 
 	return ret;
->>>>>>> 0fd34a17
-}
-
-
-/**
- * Check whether a town can hold more house types.
- * @param t the town we wan't to check
- * @param house type of the house we wan't to add
- * @return success if houses of this type are allowed, error message otherwise
- */
-static inline CommandCost IsAnotherHouseTypeAllowedInTown(Town *t, HouseID house)
-{
-<<<<<<< HEAD
-	const HouseSpec *hs = HouseSpec::Get(house);
-
-	/* Don't let these counters overflow. Global counters are 32bit, there will never be that many houses. */
-	if (hs->class_id != HOUSE_NO_CLASS) {
-		/* id_count is always <= class_count, so it doesn't need to be checked */
-		if (t->cache.building_counts.class_count[hs->class_id] == UINT16_MAX) return_cmd_error(STR_ERROR_TOO_MANY_HOUSE_SETS);
-	} else {
-		/* If the house has no class, check id_count instead */
-		if (t->cache.building_counts.id_count[house] == UINT16_MAX) return_cmd_error(STR_ERROR_TOO_MANY_HOUSE_TYPES);
-=======
+}
+
+
+/**
+ * Checks if a house of size 2x2 can be built at this tile
+ * @param tile tile, N corner
+ * @param town town that is checking
+ * @param z maximum tile z so all tile have the same max z
+ * @param noslope are slopes (foundations) allowed?
+ * @return true iff house can be built
+ * @see CheckBuildHouseSameZ()
+ */
+static bool CheckFree2x2Area(TileIndex tile, TownID town, int z, bool noslope)
+{
 	/* we need to check this tile too because we can be at different tile now */
 	if (CheckBuildHouseSameZ(tile, town, z, noslope).Failed()) return false;
 
 	for (DiagDirection d = DIAGDIR_SE; d < DIAGDIR_END; d++) {
 		tile += TileOffsByDiagDir(d);
 		if (CheckBuildHouseSameZ(tile, town, z, noslope).Failed()) return false;
->>>>>>> 0fd34a17
-	}
-
-	return CommandCost();
-}
+	}
+
+	return true;
+}
+
 
 /**
  * Check whether houses of given type are buildable in current game.
@@ -2591,129 +2428,82 @@
 /**
  * Checks if current town layout allows building here
  * @param t town
- * @param ta tile area to check
+ * @param tile tile to check
  * @return true iff town layout allows building here
  * @note see layouts
  */
-static inline bool TownLayoutAllowsHouseHere(Town *t, const TileArea &ta)
+static inline bool TownLayoutAllowsHouseHere(Town *t, TileIndex tile)
 {
 	/* Allow towns everywhere when we don't build roads */
 	if (!_settings_game.economy.allow_town_roads && !_generating_world) return true;
 
-	TileIndexDiffC grid_pos = TileIndexToTileIndexDiffC(t->xy, ta.tile);
-
-	const uint overflow = 3 * 4 * UINT16_MAX; // perform "floor division"
+	TileIndexDiffC grid_pos = TileIndexToTileIndexDiffC(t->xy, tile);
+
 	switch (t->layout) {
-		case TL_2X2_GRID: return (uint)(grid_pos.x + overflow) % 3 >= ta.w && (uint)(grid_pos.y + overflow) % 3 >= ta.h;
-		case TL_3X3_GRID: return (uint)(grid_pos.x + overflow) % 4 >= ta.w && (uint)(grid_pos.y + overflow) % 4 >= ta.h;
-		default: return true;
-	}
-}
-
-
-/**
- * Find a suitable place (free of any obstacles) for a new town house. Search around a given location
- * taking into account the layout of the town.
- *
- * @param tile tile that must be included by the building
- * @param t the town we are building in
- * @param house house type
- * @return where the building can be placed, INVALID_TILE if no lacation was found
- *
- * @pre CanBuildHouseHere(tile, t->index, false)
- *
- * @see CanBuildHouseHere
- */
-static TileIndex FindPlaceForTownHouseAroundTile(TileIndex tile, Town *t, HouseID house)
-{
-	const HouseSpec *hs = HouseSpec::Get(house);
-	bool noslope = (hs->building_flags & TILE_NOT_SLOPED) != 0;
-
-	TileArea ta(tile, 1, 1);
-	DiagDirection dir;
-	uint count;
-	if (hs->building_flags & TILE_SIZE_2x2) {
-		ta.w = ta.h = 2;
-		dir = DIAGDIR_NW; // 'd' goes through DIAGDIR_NW, DIAGDIR_NE, DIAGDIR_SE
-		count = 4;
-	} else if (hs->building_flags & TILE_SIZE_2x1) {
-		ta.w = 2;
-		dir = DIAGDIR_NE;
-		count = 2;
-	} else if (hs->building_flags & TILE_SIZE_1x2) {
-		ta.h = 2;
-		dir = DIAGDIR_NW;
-		count = 2;
-	} else { // TILE_SIZE_1x1
-		/* CanBuildHouseHere(tile, t->index, false) already checked */
-		if (noslope && !IsTileFlat(tile)) return INVALID_TILE;
-		return tile;
-	}
-
-	int maxz = GetTileMaxZ(tile);
-	/* Drift around the tile and find a place for the house. For 1x2 and 2x1 houses just two
-	 * positions will be checked (at the exact tile and the other). In case of 2x2 houses
-	 * 4 positions have to be checked (clockwise). */
-	while (count-- > 0) {
-		if (!TownLayoutAllowsHouseHere(t, ta)) continue;
-		if (CanBuildHouseHere(ta, t->index, maxz, noslope).Succeeded()) return ta.tile;
-		ta.tile += TileOffsByDiagDir(dir);
-		dir = ChangeDiagDir(dir, DIAGDIRDIFF_90RIGHT);
-	}
-
-	return INVALID_TILE;
-}
-
-
-/**
- * Check if a given house can be built in a given town.
- * @param house house type
- * @param t the town
- * @return success if house can be built, error message otherwise
- */
-static CommandCost CheckCanBuildHouse(HouseID house, const Town *t)
-{
-	const HouseSpec *hs = HouseSpec::Get(house);
-
-	if (_loaded_newgrf_features.has_newhouses && !_generating_world &&
-			_game_mode != GM_EDITOR && (hs->extra_flags & BUILDING_IS_HISTORICAL) != 0) {
-		return CMD_ERROR;
-	}
-
-	if (_cur_year > hs->max_year) return_cmd_error(STR_ERROR_BUILDING_IS_TOO_OLD);
-	if (_cur_year < hs->min_year) return_cmd_error(STR_ERROR_BUILDING_IS_TOO_MODERN);
-
-	/* Special houses that there can be only one of. */
-	if (hs->building_flags & BUILDING_IS_CHURCH) {
-		if (HasBit(t->flags, TOWN_HAS_CHURCH)) return_cmd_error(STR_ERROR_ONLY_ONE_BUILDING_ALLOWED_PER_TOWN);
-	} else if (hs->building_flags & BUILDING_IS_STADIUM) {
-		if (HasBit(t->flags, TOWN_HAS_STADIUM)) return_cmd_error(STR_ERROR_ONLY_ONE_BUILDING_ALLOWED_PER_TOWN);
-	}
-
-	return CommandCost();
-}
-
-
-/**
- * Really build a house.
- * @param t town to build house in
- * @param tile house location
- * @param house house type
- * @param random_bits random bits for the house
- */
-static void DoBuildHouse(Town *t, TileIndex tile, HouseID house, byte random_bits)
-{
-	t->cache.num_houses++;
-
-<<<<<<< HEAD
-	const HouseSpec *hs = HouseSpec::Get(house);
-
-	/* Special houses that there can be only one of. */
-	if (hs->building_flags & BUILDING_IS_CHURCH) {
-		SetBit(t->flags, TOWN_HAS_CHURCH);
-	} else if (hs->building_flags & BUILDING_IS_STADIUM) {
-		SetBit(t->flags, TOWN_HAS_STADIUM);
-=======
+		case TL_2X2_GRID:
+			if ((grid_pos.x % 3) == 0 || (grid_pos.y % 3) == 0) return false;
+			break;
+
+		case TL_3X3_GRID:
+			if ((grid_pos.x % 4) == 0 || (grid_pos.y % 4) == 0) return false;
+			break;
+
+		default:
+			break;
+	}
+
+	return true;
+}
+
+
+/**
+ * Checks if current town layout allows 2x2 building here
+ * @param t town
+ * @param tile tile to check
+ * @return true iff town layout allows 2x2 building here
+ * @note see layouts
+ */
+static inline bool TownLayoutAllows2x2HouseHere(Town *t, TileIndex tile)
+{
+	/* Allow towns everywhere when we don't build roads */
+	if (!_settings_game.economy.allow_town_roads && !_generating_world) return true;
+
+	/* Compute relative position of tile. (Positive offsets are towards north) */
+	TileIndexDiffC grid_pos = TileIndexToTileIndexDiffC(t->xy, tile);
+
+	switch (t->layout) {
+		case TL_2X2_GRID:
+			grid_pos.x %= 3;
+			grid_pos.y %= 3;
+			if ((grid_pos.x != 2 && grid_pos.x != -1) ||
+				(grid_pos.y != 2 && grid_pos.y != -1)) return false;
+			break;
+
+		case TL_3X3_GRID:
+			if ((grid_pos.x & 3) < 2 || (grid_pos.y & 3) < 2) return false;
+			break;
+
+		default:
+			break;
+	}
+
+	return true;
+}
+
+
+/**
+ * Checks if 1x2 or 2x1 building is allowed here, also takes into account current town layout
+ * Also, tests both building positions that occupy this tile
+ * @param tile tile where the building should be built
+ * @param t town
+ * @param maxz all tiles should have the same height
+ * @param noslope are slopes forbidden?
+ * @param second diagdir from first tile to second tile
+ */
+static bool CheckTownBuild2House(TileIndex *tile, Town *t, int maxz, bool noslope, DiagDirection second)
+{
+	/* 'tile' is already checked in BuildTownHouse() - CanBuildHouseHere() and slope test */
+
 	TileIndex tile2 = *tile + TileOffsByDiagDir(second);
 	if (TownLayoutAllowsHouseHere(t, tile2) && CheckBuildHouseSameZ(tile2, t->index, maxz, noslope).Succeeded()) return true;
 
@@ -2721,77 +2511,36 @@
 	if (TownLayoutAllowsHouseHere(t, tile2) && CheckBuildHouseSameZ(tile2, t->index, maxz, noslope).Succeeded()) {
 		*tile = tile2;
 		return true;
->>>>>>> 0fd34a17
-	}
-
-	byte construction_counter = 0;
-	byte construction_stage = 0;
-
-	if (_generating_world || _game_mode == GM_EDITOR) {
-		uint32 r = Random();
-
-		construction_stage = TOWN_HOUSE_COMPLETED;
-		if (Chance16(1, 7)) construction_stage = GB(r, 0, 2);
-
-		if (construction_stage == TOWN_HOUSE_COMPLETED) {
-			ChangePopulation(t, hs->population);
-		} else {
-			construction_counter = GB(r, 2, 2);
-		}
-	}
-
-	MakeTownHouse(tile, t, construction_counter, construction_stage, house, random_bits);
-	UpdateTownRadius(t);
-	UpdateTownCargoes(t, tile);
-}
-
-/**
- * Place a custom house
- * @param tile tile where the house will be located
- * @param flags flags for the command
- * @param p1 \n
- *    bits  0..15 - the HouseID of the house \n
- *    bits 16..31 - the TownID of the town \n
- * @param p2 \n
- *    bits  0..7  - random bits \n
- * @param text unused
- * @return the cost of this operation or an error
- */
-CommandCost CmdBuildHouse(TileIndex tile, DoCommandFlag flags, uint32 p1, uint32 p2, const char *text)
-{
-	if (_game_mode != GM_EDITOR && // in scenario editor anyone can build a house
-			_current_company != OWNER_TOWN && // towns naturally can build houses
-			_current_company != OWNER_DEITY) { // GameScript can place a house too
-		return CMD_ERROR;
-	}
-
-	HouseID house = GB(p1, 0, 16);
-	Town *t = Town::Get(GB(p1, 16, 16));
-	if (t == NULL) return CMD_ERROR;
-	byte random_bits = GB(p2, 0, 8);
-
-	int max_z = GetTileMaxZ(tile);
-	bool above_snowline = (_settings_game.game_creation.landscape == LT_ARCTIC) && (max_z > HighestSnowLine());
-
-	CommandCost          ret = IsHouseTypeAllowed(house, above_snowline, TryGetTownRadiusGroup(t, tile));
-	if (ret.Succeeded()) ret = IsAnotherHouseTypeAllowedInTown(t, house);
-	if (ret.Succeeded()) ret = CheckCanBuildHouse(house, t);
-	if (ret.Succeeded()) {
-		/* While placing a house manually, try only at exact position and ignore the layout */
-		const HouseSpec *hs = HouseSpec::Get(house);
-		uint w = hs->building_flags & BUILDING_2_TILES_X ? 2 : 1;
-		uint h = hs->building_flags & BUILDING_2_TILES_Y ? 2 : 1;
-		bool noslope = (hs->building_flags & TILE_NOT_SLOPED) != 0;
-		ret = CanBuildHouseHere(TileArea(tile, w, h), t->index, max_z, noslope);
-	}
-	if (ret.Failed()) return ret;
-
-	/* Check if GRF allows this house */
-	if (!HouseAllowsConstruction(house, tile, t, random_bits)) return_cmd_error(STR_ERROR_BUILDING_NOT_ALLOWED);
-
-	if (flags & DC_EXEC) DoBuildHouse(t, tile, house, random_bits);
-	return CommandCost();
-}
+	}
+
+	return false;
+}
+
+
+/**
+ * Checks if 2x2 building is allowed here, also takes into account current town layout
+ * Also, tests all four building positions that occupy this tile
+ * @param tile tile where the building should be built
+ * @param t town
+ * @param maxz all tiles should have the same height
+ * @param noslope are slopes forbidden?
+ */
+static bool CheckTownBuild2x2House(TileIndex *tile, Town *t, int maxz, bool noslope)
+{
+	TileIndex tile2 = *tile;
+
+	for (DiagDirection d = DIAGDIR_SE;; d++) { // 'd' goes through DIAGDIR_SE, DIAGDIR_SW, DIAGDIR_NW, DIAGDIR_END
+		if (TownLayoutAllows2x2HouseHere(t, tile2) && CheckFree2x2Area(tile2, t->index, maxz, noslope)) {
+			*tile = tile2;
+			return true;
+		}
+		if (d == DIAGDIR_END) break;
+		tile2 += TileOffsByDiagDir(ReverseDiagDir(d)); // go clockwise
+	}
+
+	return false;
+}
+
 
 /**
  * Check if a given tile is not too far from town for placing a house.
@@ -2961,19 +2710,10 @@
 static bool BuildTownHouse(Town *t, TileIndex tile)
 {
 	/* forbidden building here by town layout */
-	if (!TownLayoutAllowsHouseHere(t, TileArea(tile, 1, 1))) return false;
+	if (!TownLayoutAllowsHouseHere(t, tile)) return false;
 
 	/* no house allowed at all, bail out */
 	if (CanBuildHouseHere(tile, t->index, false).Failed()) return false;
-<<<<<<< HEAD
-
-	bool above_snowline = _settings_game.game_creation.landscape == LT_ARCTIC && GetTileMaxZ(tile) > HighestSnowLine();
-	HouseZonesBits zone = GetTownRadiusGroup(t, tile);
-
-	/* bits 0-4 are used
-	 * bits 11-15 are used
-	 * bits 5-10 are not used. */
-=======
 
 	Slope slope = GetTileSlope(tile);
 	int maxz = GetTileMaxZ(tile);
@@ -2982,7 +2722,6 @@
 	 * This will allow to easily compare with the specs of the new house to build */
 	HouseZones bitmask = (HouseZones)(HZ_ZON1 << GetTownRadiusGroup(t, tile)) | CurrentClimateHouseZones(maxz);
 
->>>>>>> 0fd34a17
 	HouseID houses[NUM_HOUSES];
 	uint num = 0;
 	uint probs[NUM_HOUSES];
@@ -2990,12 +2729,7 @@
 
 	/* Generate a list of all possible houses that can be built. */
 	for (uint i = 0; i < NUM_HOUSES; i++) {
-<<<<<<< HEAD
-		if (IsHouseTypeAllowed((HouseID)i, above_snowline, zone).Failed()) continue;
-		if (IsAnotherHouseTypeAllowedInTown(t, (HouseID)i).Failed()) continue;
-=======
 		if (IsHouseTypeAllowed(i, bitmask, _generating_world || _game_mode == GM_EDITOR).Failed()) continue;
->>>>>>> 0fd34a17
 
 		/* Without NewHouses, all houses have probability '1' */
 		uint cur_prob = (_loaded_newgrf_features.has_newhouses ? HouseSpec::Get(i)->probability : 1);
@@ -3029,13 +2763,6 @@
 		houses[i] = houses[num];
 		probs[i] = probs[num];
 
-<<<<<<< HEAD
-		CommandCost ret = CheckCanBuildHouse(house, t);
-		if (ret.Failed()) continue;
-
-		tile = FindPlaceForTownHouseAroundTile(tile, t, house);
-		if (tile == INVALID_TILE) continue;
-=======
 		if (CheckCanBuildHouse(house, t, false).Failed()) continue;
 
 		const HouseSpec *hs = HouseSpec::Get(house);
@@ -3053,20 +2780,13 @@
 		} else {
 			/* 1x1 house checks are already done */
 		}
->>>>>>> 0fd34a17
 
 		byte random_bits = Random();
 
 		/* Check if GRF allows this house */
-<<<<<<< HEAD
-		if (!HouseAllowsConstruction(house, tile, t, random_bits)) continue;
-
-		DoBuildHouse(t, tile, house, random_bits);
-=======
 		if (HouseAllowsConstruction(house, HOUSE_NO_VARIANT, tile, t, random_bits).Failed()) continue;
 
 		DoBuildHouse(t, tile, house, HOUSE_NO_VARIANT, random_bits);
->>>>>>> 0fd34a17
 		return true;
 	}
 
