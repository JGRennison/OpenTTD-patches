/*
 * This file is part of OpenTTD.
 * OpenTTD is free software; you can redistribute it and/or modify it under the terms of the GNU General Public License as published by the Free Software Foundation, version 2.
 * OpenTTD is distributed in the hope that it will be useful, but WITHOUT ANY WARRANTY; without even the implied warranty of MERCHANTABILITY or FITNESS FOR A PARTICULAR PURPOSE.
 * See the GNU General Public License for more details. You should have received a copy of the GNU General Public License along with OpenTTD. If not, see <http://www.gnu.org/licenses/>.
 */

/** @file town_cmd.cpp Handling of town tiles. */

#include "stdafx.h"

#include <bitset>

#include "road.h"
#include "road_internal.h" /* Cleaning up road bits */
#include "road_cmd.h"
#include "landscape.h"
#include "viewport_func.h"
#include "viewport_kdtree.h"
#include "cmd_helper.h"
#include "command_func.h"
#include "company_func.h"
#include "industry.h"
#include "station_base.h"
#include "waypoint_base.h"
#include "station_kdtree.h"
#include "company_base.h"
#include "news_func.h"
#include "error.h"
#include "object.h"
#include "genworld.h"
#include "newgrf_debug.h"
#include "newgrf_house.h"
#include "autoslope.h"
#include "tunnelbridge_map.h"
#include "strings_func.h"
#include "window_func.h"
#include "string_func.h"
#include "newgrf_cargo.h"
#include "cheat_type.h"
#include "animated_tile_func.h"
#include "date_func.h"
#include "subsidy_func.h"
#include "core/pool_func.hpp"
#include "town.h"
#include "town_kdtree.h"
#include "townname_func.h"
#include "core/random_func.hpp"
#include "core/backup_type.hpp"
#include "depot_base.h"
#include "object_map.h"
#include "object_base.h"
#include "ai/ai.hpp"
#include "game/game.hpp"
#include "zoom_func.h"
#include "zoning.h"
#include "scope.h"
#include "3rdparty/cpp-btree/btree_map.h"

#include "table/strings.h"
#include "table/town_land.h"

#include "safeguards.h"

TownID _new_town_id;
static bool _record_house_coords = false;
static Rect _record_house_rect;

/* Initialize the town-pool */
TownPool _town_pool("Town");
INSTANTIATE_POOL_METHODS(Town)

static bool CanFollowRoad(const Town *t, TileIndex tile, DiagDirection dir);

TownKdtree _town_kdtree(&Kdtree_TownXYFunc);

void RebuildTownKdtree()
{
	std::vector<TownID> townids;
	for (const Town *town : Town::Iterate()) {
		townids.push_back(town->index);
	}
	_town_kdtree.Build(townids.begin(), townids.end());
}

/** Set if a town is being generated. */
static bool _generating_town = false;

/**
 * Check if a town 'owns' a bridge.
 * Bridges do not directly have an owner, so we check the tiles adjacent to the bridge ends.
 * If either adjacent tile belongs to the town then it will be assumed that the town built
 * the bridge.
 * @param tile The bridge tile to test
 * @param t The town we are interested in
 * @return true If town 'owns' a bridge.
 */
static bool TestTownOwnsBridge(TileIndex tile, const Town *t)
{
	if (!IsTileOwner(tile, OWNER_TOWN)) return false;

	TileIndex adjacent = tile + TileOffsByDiagDir(ReverseDiagDir(GetTunnelBridgeDirection(tile)));
	bool town_owned = IsTileType(adjacent, MP_ROAD) && IsTileOwner(adjacent, OWNER_TOWN) && GetTownIndex(adjacent) == t->index;

	if (!town_owned) {
		/* Or other adjacent road */
		adjacent = tile + TileOffsByDiagDir(ReverseDiagDir(GetTunnelBridgeDirection(GetOtherTunnelBridgeEnd(tile))));
		town_owned = IsTileType(adjacent, MP_ROAD) && IsTileOwner(adjacent, OWNER_TOWN) && GetTownIndex(adjacent) == t->index;
	}

	return town_owned;
}

Town::~Town()
{
	if (CleaningPool()) return;

	/* Delete town authority window
	 * and remove from list of sorted towns */
	CloseWindowById(WC_TOWN_VIEW, this->index);

#ifdef WITH_ASSERT
	/* Check no industry is related to us. */
	for (const Industry *i : Industry::Iterate()) {
		assert(i->town != this);
	}

	/* ... and no object is related to us. */
	for (const Object *o : Object::Iterate()) {
		assert(o->town != this);
	}
#endif /* WITH_ASSERT */

	/* Check no tile is related to us. */
	for (TileIndex tile = 0; tile < MapSize(); ++tile) {
		switch (GetTileType(tile)) {
			case MP_HOUSE:
				assert_tile(GetTownIndex(tile) != this->index, tile);
				break;

			case MP_ROAD:
				assert_tile(!HasTownOwnedRoad(tile) || GetTownIndex(tile) != this->index, tile);
				break;

			case MP_TUNNELBRIDGE:
				assert_tile(!TestTownOwnsBridge(tile, this), tile);
				break;

			default:
				break;
		}
	}

	/* Clear the persistent storage list. */
	this->psa_list.clear();

	DeleteSubsidyWith(SourceType::Town, this->index);
	DeleteNewGRFInspectWindow(GSF_FAKE_TOWNS, this->index);
	CargoPacket::InvalidateAllFrom(SourceType::Town, this->index);
	MarkWholeScreenDirty();
}


/**
 * Invalidating of the "nearest town cache" has to be done
 * after removing item from the pool.
 */
void Town::PostDestructor(size_t)
{
	InvalidateWindowData(WC_TOWN_DIRECTORY, 0, TDIWD_FORCE_REBUILD);
	UpdateNearestTownForRoadTiles(false);

	/* Give objects a new home! */
	for (Object *o : Object::Iterate()) {
		if (o->town == nullptr) o->town = CalcClosestTownFromTile(o->location.tile, UINT_MAX);
	}
}

/**
 * Assign the town layout.
 * @param layout The desired layout. If TL_RANDOM, we pick one based on TileHash.
 */
void Town::InitializeLayout(TownLayout layout)
{
	if (layout != TL_RANDOM) {
		this->layout = layout;
		return;
	}

	this->layout = static_cast<TownLayout>(TileHash(TileX(this->xy), TileY(this->xy)) % (NUM_TLS - 1));
}

/**
 * Return a random valid town.
 * @return A random town, or nullptr if there are no towns.
 */
/* static */ Town *Town::GetRandom()
{
	if (Town::GetNumItems() == 0) return nullptr;
	int num = RandomRange((uint16_t)Town::GetNumItems());
	size_t index = MAX_UVALUE(size_t);

	while (num >= 0) {
		num--;
		index++;

		/* Make sure we have a valid town */
		while (!Town::IsValidID(index)) {
			index++;
			assert(index < Town::GetPoolSize());
		}
	}

	return Town::Get(index);
}

/**
 * Updates the town label of the town after changes in rating. The colour scheme is:
 * Red: Appalling and Very poor ratings.
 * Orange: Poor and mediocre ratings.
 * Yellow: Good rating.
 * White: Very good rating (standard).
 * Green: Excellent and outstanding ratings.
 */
void Town::UpdateLabel()
{
	if (!(_game_mode == GM_EDITOR) && (_local_company < MAX_COMPANIES)) {
		int r = this->ratings[_local_company];
		int town_rating = 0;                     // Appalling and Very Poor
		if (r > RATING_VERYPOOR)  town_rating++; // Poor and Mediocre
		if (r > RATING_MEDIOCRE)  town_rating++; // Good
		if (r > RATING_GOOD)      town_rating++; // Very Good
		if (r > RATING_VERYGOOD)  town_rating++; // Excellent and Outstanding

		static const uint8_t tcs[] = { TC_RED, TC_ORANGE, TC_YELLOW, TC_WHITE, TC_GREEN };
		this->town_label_rating = tcs[town_rating];
	}
}

/**
 * Get the second dparam value for town viewport labels
 */
uint64_t Town::LabelParam2() const
{
	uint64_t value = this->cache.population;
	if (!(_game_mode == GM_EDITOR) && (_local_company < MAX_COMPANIES)) {
		SB(value, 32, 8, this->town_label_rating);
	} else {
		SB(value, 32, 8, TC_WHITE);
	}
	if (_settings_client.gui.population_in_label) SetBit(value, 40);
	if (_settings_client.gui.city_in_label && this->larger_town) SetBit(value, 41);
	return value;
}

void Town::FillCachedName() const
{
	this->cached_name = GetTownName(this);
}

/**
 * Get the cost for removing this house.
 * @return The cost adjusted for inflation, etc.
 */
Money HouseSpec::GetRemovalCost() const
{
	return (_price[PR_CLEAR_HOUSE] * this->removal_cost) >> 8;
}

/* Local */
static int _grow_town_result;

/* The possible states of town growth. */
enum TownGrowthResult {
	GROWTH_SUCCEED         = -1,
	GROWTH_SEARCH_STOPPED  =  0
//	GROWTH_SEARCH_RUNNING >=  1
};

static bool TryBuildTownHouse(Town *t, TileIndex tile);
static Town *CreateRandomTown(uint attempts, uint32_t townnameparts, TownSize size, bool city, TownLayout layout);

static void TownDrawHouseLift(const TileInfo *ti)
{
	AddChildSpriteScreen(SPR_LIFT, PAL_NONE, 14, 60 - GetLiftPosition(ti->tile));
}

typedef void TownDrawTileProc(const TileInfo *ti);
static TownDrawTileProc * const _town_draw_tile_procs[1] = {
	TownDrawHouseLift
};

/**
 * Return a random direction
 *
 * @return a random direction
 */
static inline DiagDirection RandomDiagDir()
{
	return (DiagDirection)(RandomRange(DIAGDIR_END));
}

/**
 * Draw a house and its tile. This is a tile callback routine.
 * @param ti TileInfo of the tile to draw
 */
static void DrawTile_Town(TileInfo *ti, DrawTileProcParams params)
{
	HouseID house_id = GetHouseType(ti->tile);

	if (house_id >= NEW_HOUSE_OFFSET) {
		/* Houses don't necessarily need new graphics. If they don't have a
		 * spritegroup associated with them, then the sprite for the substitute
		 * house id is drawn instead. */
		if (HouseSpec::Get(house_id)->grf_prop.spritegroup[0] != nullptr) {
			DrawNewHouseTile(ti, house_id);
			return;
		} else {
			house_id = HouseSpec::Get(house_id)->grf_prop.subst_id;
		}
	}

	/* Retrieve pointer to the draw town tile struct */
	const DrawBuildingsTileStruct *dcts = &_town_draw_tile_data[house_id << 4 | TileHash2Bit(ti->x, ti->y) << 2 | GetHouseBuildingStage(ti->tile)];

	if (ti->tileh != SLOPE_FLAT) DrawFoundation(ti, FOUNDATION_LEVELED);

	DrawGroundSprite(dcts->ground.sprite, dcts->ground.pal);

	/* If houses are invisible, do not draw the upper part */
	if (IsInvisibilitySet(TO_HOUSES)) return;

	/* Add a house on top of the ground? */
	SpriteID image = dcts->building.sprite;
	if (image != 0) {
		AddSortableSpriteToDraw(image, dcts->building.pal,
			ti->x + dcts->subtile_x,
			ti->y + dcts->subtile_y,
			dcts->width,
			dcts->height,
			dcts->dz,
			ti->z,
			IsTransparencySet(TO_HOUSES)
		);

		if (IsTransparencySet(TO_HOUSES)) return;
	}

	{
		int proc = dcts->draw_proc - 1;

		if (proc >= 0) _town_draw_tile_procs[proc](ti);
	}
}

static int GetSlopePixelZ_Town(TileIndex tile, uint x, uint y, bool ground_vehicle)
{
	return GetTileMaxPixelZ(tile);
}

/**
 * Get the foundation for a house. This is a tile callback routine.
 * @param tile The tile to find a foundation for.
 * @param tileh The slope of the tile.
 */
static Foundation GetFoundation_Town(TileIndex tile, Slope tileh)
{
	HouseID hid = GetHouseType(tile);

	/* For NewGRF house tiles we might not be drawing a foundation. We need to
	 * account for this, as other structures should
	 * draw the wall of the foundation in this case.
	 */
	if (hid >= NEW_HOUSE_OFFSET) {
		const HouseSpec *hs = HouseSpec::Get(hid);
		if (hs->grf_prop.spritegroup[0] != nullptr && HasBit(hs->callback_mask, CBM_HOUSE_DRAW_FOUNDATIONS)) {
			uint32_t callback_res = GetHouseCallback(CBID_HOUSE_DRAW_FOUNDATIONS, 0, 0, hid, Town::GetByTile(tile), tile);
			if (callback_res != CALLBACK_FAILED && !ConvertBooleanCallback(hs->grf_prop.grffile, CBID_HOUSE_DRAW_FOUNDATIONS, callback_res)) return FOUNDATION_NONE;
		}
	}
	return FlatteningFoundation(tileh);
}

uint8_t GetAnimatedTileSpeed_Town(TileIndex tile)
{
	if (GetHouseType(tile) >= NEW_HOUSE_OFFSET) {
		return GetNewHouseTileAnimationSpeed(tile);
	}
	return 2;
}

/**
 * Animate a tile for a town.
 * Only certain houses can be animated.
 * The newhouses animation supersedes regular ones.
 * @param tile TileIndex of the house to animate.
 */
void AnimateTile_Town(TileIndex tile)
{
	if (GetHouseType(tile) >= NEW_HOUSE_OFFSET) {
		AnimateNewHouseTile(tile);
		return;
	}

	if (_scaled_tick_counter & 3) return;

	/* If the house is not one with a lift anymore, then stop this animating.
	 * Not exactly sure when this happens, but probably when a house changes.
	 * Before this was just a return...so it'd leak animated tiles..
	 * That bug seems to have been here since day 1?? */
	if (!(HouseSpec::Get(GetHouseType(tile))->building_flags & BUILDING_IS_ANIMATED)) {
		DeleteAnimatedTile(tile);
		return;
	}

	if (!LiftHasDestination(tile)) {
		uint i;

		/* Building has 6 floors, number 0 .. 6, where 1 is illegal.
		 * This is due to the fact that the first floor is, in the graphics,
		 *  the height of 2 'normal' floors.
		 * Furthermore, there are 6 lift positions from floor N (incl) to floor N + 1 (excl) */
		do {
			i = RandomRange(7);
		} while (i == 1 || i * 6 == GetLiftPosition(tile));

		SetLiftDestination(tile, i);
	}

	int pos = GetLiftPosition(tile);
	int dest = GetLiftDestination(tile) * 6;
	pos += (pos < dest) ? 1 : -1;
	SetLiftPosition(tile, pos);

	if (pos == dest) {
		HaltLift(tile);
		DeleteAnimatedTile(tile);
	}

	MarkTileDirtyByTile(tile, VMDF_NOT_MAP_MODE);
}

/**
 * Determines if a town is close to a tile.
 * @param tile TileIndex of the tile to query.
 * @param dist The maximum distance to be accepted.
 * @returns true if the tile is within the specified distance.
 */
static bool IsCloseToTown(TileIndex tile, uint dist)
{
	if (_town_kdtree.Count() == 0) return false;
	Town *t = Town::Get(_town_kdtree.FindNearest(TileX(tile), TileY(tile)));
	return DistanceManhattan(tile, t->xy) < dist;
}

/** Resize the sign (label) of the town after it changes population. */
void Town::UpdateVirtCoord(bool only_if_label_changed)
{
	if (IsHeadless()) return;

	auto label_rating = this->town_label_rating;
	this->UpdateLabel();
	if (only_if_label_changed && label_rating == this->town_label_rating) return;

	Point pt = RemapCoords2(TileX(this->xy) * TILE_SIZE, TileY(this->xy) * TILE_SIZE);

	if (_viewport_sign_kdtree_valid && this->cache.sign.kdtree_valid) _viewport_sign_kdtree.Remove(ViewportSignKdtreeItem::MakeTown(this->index));

	SetDParam(0, this->index);
	SetDParam(1, this->LabelParam2());
	this->cache.sign.UpdatePosition(HasBit(_display_opt, DO_SHOW_TOWN_NAMES) ? ZOOM_LVL_OUT_32X : ZOOM_LVL_END, pt.x, pt.y - 24 * ZOOM_BASE, STR_VIEWPORT_TOWN_LABEL, STR_VIEWPORT_TOWN_TINY_WHITE);

	if (_viewport_sign_kdtree_valid) _viewport_sign_kdtree.Insert(ViewportSignKdtreeItem::MakeTown(this->index));

	SetWindowDirty(WC_TOWN_VIEW, this->index);
}

/** Update the virtual coords needed to draw the town sign for all towns. */
void UpdateAllTownVirtCoords()
{
	if (IsHeadless()) return;
	for (Town *t : Town::Iterate()) {
		t->UpdateVirtCoord();
	}
}

/** Clear the cached_name of all towns. */
void ClearAllTownCachedNames()
{
	for (Town *t : Town::Iterate()) {
		t->cached_name.clear();
	}
}

/**
 * Change the town's population as recorded in the town cache, town label, and town directory.
 * @param t The town which has changed.
 * @param mod The population change (can be positive or negative).
 */
static void ChangePopulation(Town *t, int mod)
{
	t->cache.population += mod;
	if (_generating_town) [[unlikely]] return;

	InvalidateWindowData(WC_TOWN_VIEW, t->index); // Cargo requirements may appear/vanish for small populations
	if (_settings_client.gui.population_in_label) t->UpdateVirtCoord();

	InvalidateWindowData(WC_TOWN_DIRECTORY, 0, TDIWD_POPULATION_CHANGE);
}

/**
 * Determines the world population
 * Basically, count population of all towns, one by one
 * @return uint32_t the calculated population of the world
 */
uint32_t GetWorldPopulation()
{
	uint32_t pop = 0;
	for (const Town *t : Town::Iterate()) pop += t->cache.population;
	return pop;
}

/**
 * Remove stations from nearby station list if a town is no longer in the catchment area of each.
 * To improve performance only checks stations that cover the provided house area (doesn't need to contain an actual house).
 * @param t Town to work on.
 * @param tile Location of house area (north tile).
 * @param flags BuildingFlags containing the size of house area.
 */
static void RemoveNearbyStations(Town *t, TileIndex tile, BuildingFlags flags)
{
	for (StationList::iterator it = t->stations_near.begin(); it != t->stations_near.end(); /* incremented inside loop */) {
		const Station *st = *it;

		bool covers_area = st->TileIsInCatchment(tile);
		if (flags & BUILDING_2_TILES_Y)   covers_area |= st->TileIsInCatchment(tile + TileDiffXY(0, 1));
		if (flags & BUILDING_2_TILES_X)   covers_area |= st->TileIsInCatchment(tile + TileDiffXY(1, 0));
		if (flags & BUILDING_HAS_4_TILES) covers_area |= st->TileIsInCatchment(tile + TileDiffXY(1, 1));

		if (covers_area && !st->CatchmentCoversTown(t->index)) {
			it = t->stations_near.erase(it);
		} else {
			++it;
		}
	}
}

/**
 * Helper function for house construction stage progression.
 * @param tile TileIndex of the house (or parts of it) to construct.
 */
static void AdvanceSingleHouseConstruction(TileIndex tile)
{
	assert_tile(IsTileType(tile, MP_HOUSE), tile);

	/* Progress in construction stages */
	IncHouseConstructionTick(tile);
	if (GetHouseConstructionTick(tile) != 0) return;

	AnimateNewHouseConstruction(tile);

	if (IsHouseCompleted(tile)) {
		/* Now that construction is complete, we can add the population of the
		 * building to the town. */
		ChangePopulation(Town::GetByTile(tile), HouseSpec::Get(GetHouseType(tile))->population);
		ResetHouseAge(tile);
	}
	MarkTileDirtyByTile(tile, VMDF_NOT_MAP_MODE);
}

/**
 * Increase the construction stage of a house.
 * @param tile The tile of the house under construction.
 */
static void AdvanceHouseConstruction(TileIndex tile)
{
	uint flags = HouseSpec::Get(GetHouseType(tile))->building_flags;
	if (flags & BUILDING_HAS_1_TILE)  AdvanceSingleHouseConstruction(TileAddXY(tile, 0, 0));
	if (flags & BUILDING_2_TILES_Y)   AdvanceSingleHouseConstruction(TileAddXY(tile, 0, 1));
	if (flags & BUILDING_2_TILES_X)   AdvanceSingleHouseConstruction(TileAddXY(tile, 1, 0));
	if (flags & BUILDING_HAS_4_TILES) AdvanceSingleHouseConstruction(TileAddXY(tile, 1, 1));
}

/**
 * Generate cargo for a town (house).
 *
 * The amount of cargo should be and will be greater than zero.
 *
 * @param t current town
 * @param ct type of cargo to generate, usually CT_PASSENGERS or CT_MAIL
 * @param amount how many units of cargo
 * @param stations available stations for this house
 * @param economy_adjust true if amount should be reduced during recession
 */
static void TownGenerateCargo(Town *t, CargoID ct, uint amount, StationFinder &stations, bool economy_adjust)
{
	/* When the economy flunctuates, everyone wants to stay at home */
	if (economy_adjust && EconomyIsInRecession()) {
		amount = (amount + 1) >> 1;
	}

	amount = _town_cargo_scaler.ScaleAllowTrunc(amount);

	if (amount == 0) return;

	t->supplied[ct].new_max += amount;
	t->supplied[ct].new_act += MoveGoodsToStation(ct, amount, SourceType::Town, t->index, stations.GetStations());
}

/**
 * Generate cargo for a house using the original algorithm.
 * @param t The current town.
 * @param tpe The town production effect.
 * @param rate The town's product rate for this production.
 * @param stations Available stations for this house.
 */
static void TownGenerateCargoOriginal(Town *t, TownProductionEffect tpe, uint8_t rate, StationFinder &stations)
{
	for (CargoID cid : SetCargoBitIterator(CargoSpec::town_production_cargo_mask[tpe])) {
		const CargoSpec *cs = CargoSpec::Get(cid);
		uint32_t r = Random();
		if (GB(r, 0, 8) < rate) {
			CargoID cid = cs->Index();
			uint amt = (GB(r, 0, 8) * cs->town_production_multiplier / TOWN_PRODUCTION_DIVISOR) / 8 + 1;

			TownGenerateCargo(t, cid, amt, stations, true);
		}
	}
}

/**
 * Generate cargo for a house using the binominal algorithm.
 * @param t The current town.
 * @param tpe The town production effect.
 * @param rate The town's product rate for this production.
 * @param stations Available stations for this house.
 */
static void TownGenerateCargoBinominal(Town *t, TownProductionEffect tpe, uint8_t rate, StationFinder &stations)
{
	for (CargoID cid : SetCargoBitIterator(CargoSpec::town_production_cargo_mask[tpe])) {
		const CargoSpec *cs = CargoSpec::Get(cid);
		uint32_t r = Random();

		/* Make a bitmask with up to 32 bits set, one for each potential pax. */
		int genmax = (rate + 7) / 8;
		uint32_t genmask = (genmax >= 32) ? 0xFFFFFFFF : ((1 << genmax) - 1);

		/* Mask random value by potential pax and count number of actual pax. */
		uint amt = CountBits(r & genmask) * cs->town_production_multiplier / TOWN_PRODUCTION_DIVISOR;

		TownGenerateCargo(t, cid, amt, stations, true);
	}
}

/**
 * Tile callback function.
 *
 * Periodic tic handler for houses and town
 * @param tile been asked to do its stuff
 */
static void TileLoop_Town(TileIndex tile)
{
	HouseID house_id = GetHouseType(tile);

	/* NewHouseTileLoop returns false if Callback 21 succeeded, i.e. the house
	 * doesn't exist any more, so don't continue here. */
	if (house_id >= NEW_HOUSE_OFFSET && !NewHouseTileLoop(tile)) return;

	if (!IsHouseCompleted(tile)) {
		/* Construction is not completed, so we advance a construction stage. */
		AdvanceHouseConstruction(tile);
		return;
	}

	const HouseSpec *hs = HouseSpec::Get(house_id);

	/* If the lift has a destination, it is already an animated tile. */
	if ((hs->building_flags & BUILDING_IS_ANIMATED) &&
			house_id < NEW_HOUSE_OFFSET &&
			!LiftHasDestination(tile) &&
			Chance16(1, 2)) {
		AddAnimatedTile(tile);
	}

	Town *t = Town::GetByTile(tile);
	uint32_t r = Random();

	StationFinder stations(TileArea(tile, 1, 1));

	if (HasBit(hs->callback_mask, CBM_HOUSE_PRODUCE_CARGO)) {
		for (uint i = 0; i < 256; i++) {
			uint16_t callback = GetHouseCallback(CBID_HOUSE_PRODUCE_CARGO, i, r, house_id, t, tile);

			if (callback == CALLBACK_FAILED || callback == CALLBACK_HOUSEPRODCARGO_END) break;

			CargoID cargo = GetCargoTranslation(GB(callback, 8, 7), hs->grf_prop.grffile);
			if (cargo == INVALID_CARGO) continue;

			uint amt = GB(callback, 0, 8);
			if (amt == 0) continue;

			// XXX: no economy flunctuation for GRF cargos?
			TownGenerateCargo(t, cargo, amt, stations, false);
		}
	} else {
		switch (_settings_game.economy.town_cargogen_mode) {
			case TCGM_ORIGINAL:
				/* Original (quadratic) cargo generation algorithm */
				TownGenerateCargoOriginal(t, TPE_PASSENGERS, hs->population, stations);
				TownGenerateCargoOriginal(t, TPE_MAIL, hs->mail_generation, stations);
				break;

			case TCGM_BITCOUNT:
				/* Binomial distribution per tick, by a series of coin flips */
				/* Reduce generation rate to a 1/4, using tile bits to spread out distribution.
				 * As tick counter is incremented by 256 between each call, we ignore the lower 8 bits. */
				if (GB(_tick_counter, 8, 2) == GB(tile, 0, 2)) {
					TownGenerateCargoBinominal(t, TPE_PASSENGERS, hs->population, stations);
					TownGenerateCargoBinominal(t, TPE_MAIL, hs->mail_generation, stations);
				}
				break;

			default:
				NOT_REACHED();
		}
	}

	Backup<CompanyID> cur_company(_current_company, OWNER_TOWN, FILE_LINE);

	if ((hs->building_flags & BUILDING_HAS_1_TILE) &&
			HasBit(t->flags, TOWN_IS_GROWING) &&
			CanDeleteHouse(tile) &&
			GetHouseAge(tile) >= hs->minimum_life &&
			--t->time_until_rebuild == 0) {
		t->time_until_rebuild = GB(r, 16, 8) + 192;

		ClearTownHouse(t, tile);

		/* Rebuild with another house? */
		if (GB(r, 24, 8) >= 12) {
			/* If we are multi-tile houses, make sure to replace the house
			 * closest to city center. If we do not do this, houses tend to
			 * wander away from roads and other houses. */
			if (hs->building_flags & BUILDING_HAS_2_TILES) {
				/* House tiles are always the most north tile. Move the new
				 * house to the south if we are north of the city center. */
				TileIndexDiffC grid_pos = TileIndexToTileIndexDiffC(t->xy, tile);
				int x = Clamp(grid_pos.x, 0, 1);
				int y = Clamp(grid_pos.y, 0, 1);

				if (hs->building_flags & TILE_SIZE_2x2) {
					tile = TileAddXY(tile, x, y);
				} else if (hs->building_flags & TILE_SIZE_1x2) {
					tile = TileAddXY(tile, 0, y);
				} else if (hs->building_flags & TILE_SIZE_2x1) {
					tile = TileAddXY(tile, x, 0);
				}
			}

			TryBuildTownHouse(t, tile);
		}
	}

	cur_company.Restore();
}

/**
 * Callback function to clear a house tile.
 * @param tile The tile to clear.
 * @param flags Type of operation.
 * @return The cost of this operation or an error.
 */
static CommandCost ClearTile_Town(TileIndex tile, DoCommandFlag flags)
{
	if (flags & DC_AUTO) return_cmd_error(STR_ERROR_BUILDING_MUST_BE_DEMOLISHED);
	if (!CanDeleteHouse(tile)) return CMD_ERROR;

	const HouseSpec *hs = HouseSpec::Get(GetHouseType(tile));

	CommandCost cost(EXPENSES_CONSTRUCTION);
	cost.AddCost(hs->GetRemovalCost());

	int rating = hs->remove_rating_decrease;
	Town *t = Town::GetByTile(tile);

	if (Company::IsValidID(_current_company)) {
		if (rating > t->ratings[_current_company]
			&& !(flags & DC_NO_TEST_TOWN_RATING)
			&& !_cheats.magic_bulldozer.value
			&& !_cheats.town_rating.value
			&& _settings_game.difficulty.town_council_tolerance != TOWN_COUNCIL_PERMISSIVE) {
			SetDParam(0, t->index);
			return_cmd_error(STR_ERROR_LOCAL_AUTHORITY_REFUSES_TO_ALLOW_THIS);
		}
	}

	ChangeTownRating(t, -rating, RATING_HOUSE_MINIMUM, flags);
	if (flags & DC_EXEC) {
		ClearTownHouse(t, tile);
	}

	return cost;
}

static void AddProducedHouseCargo(HouseID house_id, TileIndex tile, CargoArray &produced)
{
	const HouseSpec *hs = HouseSpec::Get(house_id);

	if (HasBit(hs->callback_mask, CBM_HOUSE_PRODUCE_CARGO)) {
		Town *t = (tile == INVALID_TILE) ? nullptr : Town::GetByTile(tile);
		for (uint i = 0; i < 256; i++) {
			uint16_t callback = GetHouseCallback(CBID_HOUSE_PRODUCE_CARGO, i, 0, house_id, t, tile);

			if (callback == CALLBACK_FAILED || callback == CALLBACK_HOUSEPRODCARGO_END) break;

			CargoID cargo = GetCargoTranslation(GB(callback, 8, 7), hs->grf_prop.grffile);

			if (cargo == INVALID_CARGO) continue;
			produced[cargo]++;
		}
	} else {
		if (hs->population > 0) {
			for (CargoID cid : SetCargoBitIterator(CargoSpec::town_production_cargo_mask[TPE_PASSENGERS])) {
				produced[cid]++;
			}
		}
		if (hs->mail_generation > 0) {
			for (CargoID cid : SetCargoBitIterator(CargoSpec::town_production_cargo_mask[TPE_MAIL])) {
				produced[cid]++;
			}
		}
	}
}

<<<<<<< HEAD
static void AddProducedCargo_Town(TileIndex tile, CargoArray &produced)
{
	AddProducedHouseCargo(GetHouseType(tile), tile, produced);
}

static inline void AddAcceptedCargoSetMask(CargoID cargo, uint amount, CargoArray &acceptance, CargoTypes *always_accepted)
=======
/**
 * Fill cargo acceptance array and always_accepted mask, if cargo ID is valid.
 * @param cargo Cargo type to add.
 * @param amount Amount of cargo to add.
 * @param[out] acceptance Output array containing amount of cargo accepted.
 * @param[out] always_accepted Output mask of accepted cargo types.
 */
static void AddAcceptedCargoSetMask(CargoID cargo, uint amount, CargoArray &acceptance, CargoTypes &always_accepted)
>>>>>>> 9965cd91
{
	if (cargo == INVALID_CARGO || amount == 0) return;
	acceptance[cargo] += amount;
	SetBit(always_accepted, cargo);
}

<<<<<<< HEAD
static void AddAcceptedHouseCargo(HouseID house_id, TileIndex tile, CargoArray &acceptance, CargoTypes *always_accepted)
=======
static void AddAcceptedCargo_Town(TileIndex tile, CargoArray &acceptance, CargoTypes &always_accepted)
>>>>>>> 9965cd91
{
	const HouseSpec *hs = HouseSpec::Get(house_id);
	Town *t = (tile == INVALID_TILE) ? nullptr : Town::GetByTile(tile);
	CargoID accepts[lengthof(hs->accepts_cargo)];

	/* Set the initial accepted cargo types */
	for (uint8_t i = 0; i < lengthof(accepts); i++) {
		accepts[i] = hs->accepts_cargo[i];
	}

	/* Check for custom accepted cargo types */
	if (HasBit(hs->callback_mask, CBM_HOUSE_ACCEPT_CARGO)) {
		uint16_t callback = GetHouseCallback(CBID_HOUSE_ACCEPT_CARGO, 0, 0, house_id, t, tile);
		if (callback != CALLBACK_FAILED) {
			/* Replace accepted cargo types with translated values from callback */
			accepts[0] = GetCargoTranslation(GB(callback,  0, 5), hs->grf_prop.grffile);
			accepts[1] = GetCargoTranslation(GB(callback,  5, 5), hs->grf_prop.grffile);
			accepts[2] = GetCargoTranslation(GB(callback, 10, 5), hs->grf_prop.grffile);
		}
	}

	/* Check for custom cargo acceptance */
	if (HasBit(hs->callback_mask, CBM_HOUSE_CARGO_ACCEPTANCE)) {
		uint16_t callback = GetHouseCallback(CBID_HOUSE_CARGO_ACCEPTANCE, 0, 0, house_id, t, tile);
		if (callback != CALLBACK_FAILED) {
			AddAcceptedCargoSetMask(accepts[0], GB(callback, 0, 4), acceptance, always_accepted);
			AddAcceptedCargoSetMask(accepts[1], GB(callback, 4, 4), acceptance, always_accepted);
			if (_settings_game.game_creation.landscape != LT_TEMPERATE && HasBit(callback, 12)) {
				/* The 'S' bit indicates food instead of goods */
				AddAcceptedCargoSetMask(GetCargoIDByLabel(CT_FOOD), GB(callback, 8, 4), acceptance, always_accepted);
			} else {
				AddAcceptedCargoSetMask(accepts[2], GB(callback, 8, 4), acceptance, always_accepted);
			}
			return;
		}
	}

	/* No custom acceptance, so fill in with the default values */
	for (uint8_t i = 0; i < lengthof(accepts); i++) {
		AddAcceptedCargoSetMask(accepts[i], hs->cargo_acceptance[i], acceptance, always_accepted);
	}
}

static void AddAcceptedCargo_Town(TileIndex tile, CargoArray &acceptance, CargoTypes *always_accepted)
{
	AddAcceptedHouseCargo(GetHouseType(tile), tile, acceptance, always_accepted);
}

static void GetTileDesc_Town(TileIndex tile, TileDesc *td)
{
	const HouseID house = GetHouseType(tile);

	td->str = GetHouseName(house, tile);

	if (!IsHouseCompleted(tile)) {
		td->dparam[0] = td->str;
		td->str = STR_LAI_TOWN_INDUSTRY_DESCRIPTION_UNDER_CONSTRUCTION;
	}

	const HouseSpec *hs = HouseSpec::Get(house);
	if (hs->grf_prop.grffile != nullptr) {
		const GRFConfig *gc = GetGRFConfig(hs->grf_prop.grffile->grfid);
		td->grf = gc->GetName();
	}

	td->owner[0] = OWNER_TOWN;
}

static TrackStatus GetTileTrackStatus_Town(TileIndex, TransportType, uint, DiagDirection)
{
	/* not used */
	return 0;
}

static void ChangeTileOwner_Town(TileIndex, Owner, Owner)
{
	/* not used */
}

static bool GrowTown(Town *t);

/**
 * Handle the town tick for a single town, by growing the town if desired.
 * @param t The town to try growing.
 */
static void TownTickHandler(Town *t)
{
	if (HasBit(t->flags, TOWN_IS_GROWING)) {
		int i = (int)t->grow_counter - 1;
		if (i < 0) {
			if (GrowTown(t)) {
				i = t->growth_rate;
			} else {
				/* If growth failed wait a bit before retrying */
				i = std::min<uint16_t>(t->growth_rate, TOWN_GROWTH_TICKS - 1);
			}
		}
		t->grow_counter = i;
	}
}

/** Iterate through all towns and call their tick handler. */
void OnTick_Town()
{
	if (_game_mode == GM_EDITOR) return;

	for (Town *t : Town::Iterate()) {
		TownTickHandler(t);
	}
}

/**
 * Return the RoadBits of a tile, ignoring depot and bay road stops.
 * @param tile The tile to check.
 * @return The roadbits of the given tile.
 */
static RoadBits GetTownRoadBits(TileIndex tile)
{
	if (IsRoadDepotTile(tile) || IsBayRoadStopTile(tile)) return ROAD_NONE;
	if (!MayTownModifyRoad(tile)) return ROAD_NONE;

	return GetAnyRoadBits(tile, RTT_ROAD, true);
}

/**
 * Get the road type that towns should build at this current moment.
 * They may have built a different type in the past.
 */
RoadType GetTownRoadType()
{
	RoadType best_rt = ROADTYPE_ROAD;
	const RoadTypeInfo *best = nullptr;
	const uint16_t assume_max_speed = 50;

	for (RoadType rt = ROADTYPE_BEGIN; rt != ROADTYPE_END; rt++) {
		if (RoadTypeIsTram(rt)) continue;

		const RoadTypeInfo *rti = GetRoadTypeInfo(rt);

		/* Unused road type. */
		if (rti->label == 0) continue;

		/* Can town build this road. */
		if (!HasBit(rti->flags, ROTF_TOWN_BUILD)) continue;
		if (HasBit(rti->extra_flags, RXTF_NO_TOWN_MODIFICATION)) continue;

		/* Not yet introduced at this date. */
		if (IsInsideMM(rti->introduction_date, 0, CalTime::MAX_DATE.base()) && rti->introduction_date > CalTime::CurDate()) continue;

		if (best != nullptr) {
			if ((rti->max_speed == 0 ? assume_max_speed : rti->max_speed) < (best->max_speed == 0 ? assume_max_speed : best->max_speed)) continue;
		}

		best_rt = rt;
		best = rti;
	}

	return best_rt;
}

bool MayTownModifyRoad(TileIndex tile)
{
	if (MayHaveRoad(tile)) {
		RoadType present_road = GetRoadTypeRoad(tile);
		if (present_road != INVALID_ROADTYPE && HasBit(GetRoadTypeInfo(present_road)->extra_flags, RXTF_NO_TOWN_MODIFICATION)) return false;
		RoadType present_tram = GetRoadTypeTram(tile);
		if (present_tram != INVALID_ROADTYPE && HasBit(GetRoadTypeInfo(present_tram)->extra_flags, RXTF_NO_TOWN_MODIFICATION)) return false;
	}
	return true;
}

/**
 * Get the calendar date of the earliest town-buildable road type.
 * @return introduction date of earliest road type, or INT32_MAX if none available.
 */
static CalTime::Date GetTownRoadTypeFirstIntroductionDate()
{
	const RoadTypeInfo *best = nullptr;
	for (RoadType rt = ROADTYPE_BEGIN; rt != ROADTYPE_END; rt++) {
		if (RoadTypeIsTram(rt)) continue;
		const RoadTypeInfo *rti = GetRoadTypeInfo(rt);
		if (rti->label == 0) continue; // Unused road type.
		if (!HasBit(rti->flags, ROTF_TOWN_BUILD)) continue; // Town can't build this road type.

		if (best != nullptr && rti->introduction_date >= best->introduction_date) continue;
		best = rti;
	}

	if (best == nullptr) return INT32_MAX;
	return best->introduction_date;
}

/**
 * Check if towns are able to build road.
 * @return true iff the towns are currently able to build road.
 */
bool CheckTownRoadTypes()
{
	auto min_date = GetTownRoadTypeFirstIntroductionDate();
	if (min_date <= CalTime::CurDate()) return true;

	if (min_date < INT32_MAX) {
		SetDParam(0, min_date);
		ShowErrorMessage(STR_ERROR_NO_TOWN_ROADTYPES_AVAILABLE_YET, STR_ERROR_NO_TOWN_ROADTYPES_AVAILABLE_YET_EXPLANATION, WL_CRITICAL);
	} else {
		ShowErrorMessage(STR_ERROR_NO_TOWN_ROADTYPES_AVAILABLE_AT_ALL, STR_ERROR_NO_TOWN_ROADTYPES_AVAILABLE_AT_ALL_EXPLANATION, WL_CRITICAL);
	}
	return false;
}

/**
 * Check for parallel road inside a given distance.
 *   Assuming a road from (tile - TileOffsByDiagDir(dir)) to tile,
 *   is there a parallel road left or right of it within distance dist_multi?
 *
 * @param tile The current tile.
 * @param dir The target direction.
 * @param dist_multi The distance multiplier.
 * @return true if there is a parallel road.
 */
static bool IsNeighborRoadTile(TileIndex tile, const DiagDirection dir, uint dist_multi)
{
	if (!IsValidTile(tile)) return false;

	/* Lookup table for the used diff values */
	const TileIndexDiff tid_lt[3] = {
		TileOffsByDiagDir(ChangeDiagDir(dir, DIAGDIRDIFF_90RIGHT)),
		TileOffsByDiagDir(ChangeDiagDir(dir, DIAGDIRDIFF_90LEFT)),
		TileOffsByDiagDir(ReverseDiagDir(dir)),
	};

	dist_multi = (dist_multi + 1) * 4;
	for (uint pos = 4; pos < dist_multi; pos++) {
		/* Go (pos / 4) tiles to the left or the right */
		TileIndexDiff cur = tid_lt[(pos & 1) ? 0 : 1] * (pos / 4);

		/* Use the current tile as origin, or go one tile backwards */
		if (pos & 2) cur += tid_lt[2];

		/* Test for roadbit parallel to dir and facing towards the middle axis */
		if (IsValidTile(tile + cur) &&
				GetTownRoadBits(TileAdd(tile, cur)) & DiagDirToRoadBits((pos & 2) ? dir : ReverseDiagDir(dir))) return true;
	}
	return false;
}

/**
 * Check if a Road is allowed on a given tile.
 *
 * @param t The current town.
 * @param tile The target tile.
 * @param dir The direction in which we want to extend the town.
 * @return true if it is allowed.
 */
static bool IsRoadAllowedHere(Town *t, TileIndex tile, DiagDirection dir)
{
	if (DistanceFromEdge(tile) == 0) return false;

	/* Prevent towns from building roads under bridges along the bridge. Looks silly. */
	if (IsBridgeAbove(tile) && GetBridgeAxis(tile) == DiagDirToAxis(dir)) return false;

	/* Check if there already is a road at this point? */
	if (GetTownRoadBits(tile) == ROAD_NONE) {
		/* No, try if we are able to build a road piece there.
		 * If that fails clear the land, and if that fails exit.
		 * This is to make sure that we can build a road here later. */
		RoadType rt = GetTownRoadType();
		if (DoCommand(tile, ((dir == DIAGDIR_NW || dir == DIAGDIR_SE) ? ROAD_Y : ROAD_X) | (rt << 4), 0, DC_AUTO | DC_NO_WATER, CMD_BUILD_ROAD).Failed() &&
				DoCommand(tile, 0, 0, DC_AUTO | DC_NO_WATER | DC_TOWN, CMD_LANDSCAPE_CLEAR).Failed()) {
			return false;
		}
	}

	Slope cur_slope = _settings_game.construction.build_on_slopes ? std::get<0>(GetFoundationSlope(tile)) : GetTileSlope(tile);
	bool ret = !IsNeighborRoadTile(tile, dir, t->layout == TL_ORIGINAL ? 1 : 2);
	if (cur_slope == SLOPE_FLAT) return ret;

	/* If the tile is not a slope in the right direction, then
	 * maybe terraform some. */
	Slope desired_slope = (dir == DIAGDIR_NW || dir == DIAGDIR_SE) ? SLOPE_NW : SLOPE_NE;
	if (desired_slope != cur_slope && ComplementSlope(desired_slope) != cur_slope) {
		if (Chance16(1, 8)) {
			CommandCost res = CMD_ERROR;
			if (!_generating_world && Chance16(1, 10)) {
				/* Note: Do not replace "^ SLOPE_ELEVATED" with ComplementSlope(). The slope might be steep. */
				res = DoCommand(tile, Chance16(1, 16) ? cur_slope : cur_slope ^ SLOPE_ELEVATED, 0,
						DC_EXEC | DC_AUTO | DC_NO_WATER | DC_TOWN, CMD_TERRAFORM_LAND);
			}
			if (res.Failed() && Chance16(1, 3)) {
				/* We can consider building on the slope, though. */
				return ret;
			}
		}
		return false;
	}
	return ret;
}

static bool TerraformTownTile(TileIndex tile, int edges, int dir)
{
	assert(tile < MapSize());

	CommandCost r = DoCommand(tile, edges, dir, DC_AUTO | DC_NO_WATER | DC_TOWN, CMD_TERRAFORM_LAND);
	if (r.Failed() || r.GetCost() >= (_price[PR_TERRAFORM] + 2) * 8) return false;
	DoCommand(tile, edges, dir, DC_AUTO | DC_NO_WATER | DC_TOWN | DC_EXEC, CMD_TERRAFORM_LAND);
	return true;
}

static void LevelTownLand(TileIndex tile)
{
	assert(tile < MapSize());

	/* Don't terraform if land is plain or if there's a house there. */
	if (IsTileType(tile, MP_HOUSE)) return;
	Slope tileh = GetTileSlope(tile);
	if (tileh == SLOPE_FLAT) return;

	/* First try up, then down */
	if (!TerraformTownTile(tile, ~tileh & SLOPE_ELEVATED, 1)) {
		TerraformTownTile(tile, tileh & SLOPE_ELEVATED, 0);
	}
}

/**
 * Generate the RoadBits of a grid tile.
 *
 * @param t The current town.
 * @param tile The tile in reference to the town.
 * @param dir The direction to which we are growing.
 * @return The RoadBit of the current tile regarding the selected town layout.
 */
static RoadBits GetTownRoadGridElement(Town *t, TileIndex tile, DiagDirection dir)
{
	/* align the grid to the downtown */
	TileIndexDiffC grid_pos = TileIndexToTileIndexDiffC(t->xy, tile); // Vector from downtown to the tile
	RoadBits rcmd = ROAD_NONE;

	switch (t->layout) {
		default: NOT_REACHED();

		case TL_2X2_GRID:
			if ((grid_pos.x % 3) == 0) rcmd |= ROAD_Y;
			if ((grid_pos.y % 3) == 0) rcmd |= ROAD_X;
			break;

		case TL_3X3_GRID:
			if ((grid_pos.x % 4) == 0) rcmd |= ROAD_Y;
			if ((grid_pos.y % 4) == 0) rcmd |= ROAD_X;
			break;
	}

	/* Optimise only X-junctions */
	if (rcmd != ROAD_ALL) return rcmd;

	RoadBits rb_template;

	switch (GetTileSlope(tile)) {
		default:       rb_template = ROAD_ALL; break;
		case SLOPE_W:  rb_template = ROAD_NW | ROAD_SW; break;
		case SLOPE_SW: rb_template = ROAD_Y  | ROAD_SW; break;
		case SLOPE_S:  rb_template = ROAD_SW | ROAD_SE; break;
		case SLOPE_SE: rb_template = ROAD_X  | ROAD_SE; break;
		case SLOPE_E:  rb_template = ROAD_SE | ROAD_NE; break;
		case SLOPE_NE: rb_template = ROAD_Y  | ROAD_NE; break;
		case SLOPE_N:  rb_template = ROAD_NE | ROAD_NW; break;
		case SLOPE_NW: rb_template = ROAD_X  | ROAD_NW; break;
		case SLOPE_STEEP_W:
		case SLOPE_STEEP_S:
		case SLOPE_STEEP_E:
		case SLOPE_STEEP_N:
			rb_template = ROAD_NONE;
			break;
	}

	/* Stop if the template is compatible to the growth dir */
	if (DiagDirToRoadBits(ReverseDiagDir(dir)) & rb_template) return rb_template;
	/* If not generate a straight road in the direction of the growth */
	return DiagDirToRoadBits(dir) | DiagDirToRoadBits(ReverseDiagDir(dir));
}

/**
 * Grows the town with an extra house.
 *  Check if there are enough neighbor house tiles
 *  next to the current tile. If there are enough
 *  add another house.
 *
 * @param t The current town.
 * @param tile The target tile for the extra house.
 * @return true if an extra house has been added.
 */
static bool GrowTownWithExtraHouse(Town *t, TileIndex tile)
{
	/* We can't look further than that. */
	if (DistanceFromEdge(tile) == 0) return false;

	uint counter = 0; // counts the house neighbor tiles

	/* Check the tiles E,N,W and S of the current tile for houses */
	for (DiagDirection dir = DIAGDIR_BEGIN; dir < DIAGDIR_END; dir++) {
		/* Count both void and house tiles for checking whether there
		 * are enough houses in the area. This to make it likely that
		 * houses get build up to the edge of the map. */
		switch (GetTileType(TileAddByDiagDir(tile, dir))) {
			case MP_HOUSE:
			case MP_VOID:
				counter++;
				break;

			default:
				break;
		}

		/* If there are enough neighbors stop here */
		if (counter >= 3) {
			if (TryBuildTownHouse(t, tile)) {
				_grow_town_result = GROWTH_SUCCEED;
				return true;
			}
			return false;
		}
	}
	return false;
}

/**
 * Grows the town with a road piece.
 *
 * @param t The current town.
 * @param tile The current tile.
 * @param rcmd The RoadBits we want to build on the tile.
 * @return true if the RoadBits have been added.
 */
static bool GrowTownWithRoad(const Town *t, TileIndex tile, RoadBits rcmd)
{
	RoadType rt = GetTownRoadType();
	if (DoCommand(tile, rcmd | (rt << 4), t->index, DC_EXEC | DC_AUTO | DC_NO_WATER | DC_TOWN, CMD_BUILD_ROAD).Succeeded()) {
		_grow_town_result = GROWTH_SUCCEED;
		return true;
	}
	return false;
}

/**
 * Checks if a town road can be continued into the next tile.
 *  Road vehicle stations, bridges, and tunnels are fine, as long as they are facing the right direction.
 *
 * @param t The current town
 * @param tile The tile where the road would be built
 * @param road_dir The direction of the road
 * @return true if the road can be continued, else false
 */
static bool CanRoadContinueIntoNextTile(const Town *t, const TileIndex tile, const DiagDirection road_dir)
{
	const int delta = TileOffsByDiagDir(road_dir); // +1 tile in the direction of the road
	TileIndex next_tile = tile + delta; // The tile beyond which must be connectable to the target tile

	/* Before we try anything, make sure the tile is on the map and not the void. */
	if (!IsValidTile(next_tile)) return false;

	/* If the next tile is a bridge or tunnel, allow if it's continuing in the same direction. */
	if (IsTileType(next_tile, MP_TUNNELBRIDGE)) {
		return GetTunnelBridgeTransportType(next_tile) == TRANSPORT_ROAD && GetTunnelBridgeDirection(next_tile) == road_dir;
	}

	/* If the next tile is a station, allow if it's a road station facing the proper direction. Otherwise return false. */
	if (IsTileType(next_tile, MP_STATION)) {
		/* If the next tile is a road station, allow if it can be entered by the new tunnel/bridge, otherwise disallow. */
		return IsAnyRoadStop(next_tile) && (GetRoadStopDir(next_tile) == ReverseDiagDir(road_dir) || (IsDriveThroughStopTile(next_tile) && GetRoadStopDir(next_tile) == road_dir));
	}

	/* If the next tile is a road depot, allow if it's facing the right way. */
	if (IsTileType(next_tile, MP_ROAD)) {
		return IsRoadDepot(next_tile) && GetRoadDepotDirection(next_tile) == ReverseDiagDir(road_dir);
	}

	/* If the next tile is a railroad track, check if towns are allowed to build level crossings.
	 * If level crossing are not allowed, reject the construction. Else allow DoCommand to determine if the rail track is buildable. */
	if (IsTileType(next_tile, MP_RAILWAY) && !t->GetAllowBuildLevelCrossings()) return false;

	RoadBits rcmd = DiagDirToRoadBits(ReverseDiagDir(road_dir));
	RoadType rt = GetTownRoadType();

	/* If a road tile can be built, the construction is allowed. */
	return DoCommand(next_tile, rcmd | (rt << 4), t->index, DC_AUTO | DC_NO_WATER, CMD_BUILD_ROAD).Succeeded();
}

/**
 * CircularTileSearch proc which checks for a nearby parallel bridge to avoid building redundant bridges.
 * @param tile The tile to search.
 * @param user_data Reference to the valid direction of the proposed bridge.
 * @return true if another bridge exists, else false.
 */
static bool RedundantBridgeExistsNearby(TileIndex tile, void *user_data)
{
	/* Don't look into the void. */
	if (!IsValidTile(tile)) return false;

	/* Only consider bridge head tiles. */
	if (!IsBridgeTile(tile)) return false;

	/* Only consider road bridges. */
	if (GetTunnelBridgeTransportType(tile) != TRANSPORT_ROAD) return false;

	/* If the bridge is facing the same direction as the proposed bridge, we've found a redundant bridge. */
	return (GetTileSlope(tile) & InclinedSlope(ReverseDiagDir(*(DiagDirection *)user_data)));
}

/**
 * Grows the town with a bridge.
 *  At first we check if a bridge is reasonable.
 *  If so we check if we are able to build it.
 *
 * @param t The current town
 * @param tile The current tile
 * @param bridge_dir The valid direction in which to grow a bridge
 * @return true if a bridge has been build else false
 */
static bool GrowTownWithBridge(const Town *t, const TileIndex tile, const DiagDirection bridge_dir)
{
	assert(bridge_dir < DIAGDIR_END);

	if (!t->GetAllowBuildBridges()) return false;

	const Slope slope = GetTileSlope(tile);

	/* Make sure the direction is compatible with the slope.
	 * Well we check if the slope has an up bit set in the
	 * reverse direction. */
	if (slope != SLOPE_FLAT && slope & InclinedSlope(bridge_dir)) return false;

	/* Assure that the bridge is connectable to the start side */
	if (!(GetTownRoadBits(TileAddByDiagDir(tile, ReverseDiagDir(bridge_dir))) & DiagDirToRoadBits(bridge_dir))) return false;

	/* We are in the right direction */
	uint bridge_length = 0;       // This value stores the length of the possible bridge
	TileIndex bridge_tile = tile; // Used to store the other waterside

	const int delta = TileOffsByDiagDir(bridge_dir);

	/* To prevent really small towns from building disproportionately
	 * long bridges, make the max a function of its population. */
	const uint TOWN_BRIDGE_LENGTH_CAP = 11;
	uint base_bridge_length = 5;
	uint max_bridge_length = std::min(t->cache.population / 1000 + base_bridge_length, TOWN_BRIDGE_LENGTH_CAP);

	if (slope == SLOPE_FLAT) {
		/* Bridges starting on flat tiles are only allowed when crossing rivers, rails or one-way roads. */
		do {
			if (bridge_length++ >= base_bridge_length) {
				/* Allow to cross rivers, not big lakes, nor large amounts of rails or one-way roads. */
				return false;
			}
			bridge_tile += delta;
		} while (IsValidTile(bridge_tile) && ((IsWaterTile(bridge_tile) && !IsSea(bridge_tile)) || IsPlainRailTile(bridge_tile) || (IsNormalRoadTile(bridge_tile) && GetDisallowedRoadDirections(bridge_tile) != DRD_NONE)));
	} else {
		do {
			if (bridge_length++ >= max_bridge_length) {
				/* Ensure the bridge is not longer than the max allowed length. */
				return false;
			}
			bridge_tile += delta;
		} while (IsValidTile(bridge_tile) && (IsWaterTile(bridge_tile) || IsPlainRailTile(bridge_tile) || (IsNormalRoadTile(bridge_tile) && GetDisallowedRoadDirections(bridge_tile) != DRD_NONE)));
	}

	/* Don't allow a bridge where the start and end tiles are adjacent with no span between. */
	if (bridge_length == 1) return false;

	if (!MayTownModifyRoad(bridge_tile)) return false;
	if (IsValidTile(bridge_tile + delta) && !MayTownModifyRoad(bridge_tile + delta)) return false;

	/* Make sure the road can be continued past the bridge. At this point, bridge_tile holds the end tile of the bridge. */
	if (!CanRoadContinueIntoNextTile(t, bridge_tile, bridge_dir)) return false;

	/* If another parallel bridge exists nearby, this one would be redundant and shouldn't be built. We don't care about flat bridges. */
	TileIndex search = tile;
	DiagDirection direction_to_match = bridge_dir;
	if (slope != SLOPE_FLAT && CircularTileSearch(&search, bridge_length, 0, 0, RedundantBridgeExistsNearby, &direction_to_match)) return false;

	std::bitset <MAX_BRIDGES> tried;
	uint n = MAX_BRIDGES;
	uint8_t bridge_type = RandomRange(n);

	for (;;) {
		/* Can we actually build the bridge? */
		RoadType rt = GetTownRoadType();
		if (MayTownBuildBridgeType(bridge_type) && DoCommand(tile, bridge_tile, bridge_type | rt << 8 | TRANSPORT_ROAD << 15, CommandFlagsToDCFlags(GetCommandFlags(CMD_BUILD_BRIDGE)) | DC_TOWN, CMD_BUILD_BRIDGE).Succeeded()) {
			DoCommand(tile, bridge_tile, bridge_type | rt << 8 | TRANSPORT_ROAD << 15, DC_EXEC | CommandFlagsToDCFlags(GetCommandFlags(CMD_BUILD_BRIDGE)) | DC_TOWN, CMD_BUILD_BRIDGE);
			_grow_town_result = GROWTH_SUCCEED;
			return true;
		}

		/* Try a different bridge. */
		tried[bridge_type] = true;
		n--;
		assert(n + tried.count() == MAX_BRIDGES);
		if (n == 0) break;

		bridge_type = 0;
		uint i = RandomRange(n);
		while (tried[bridge_type] || (i-- > 0)) {
			bridge_type++;
			assert(bridge_type < MAX_BRIDGES);
		}
	}

	/* Quit if no bridge can be built. */
	return false;
}

/**
 * Grows the town with a tunnel.
 *  First we check if a tunnel is reasonable.
 *  If so we check if we are able to build it.
 *
 * @param t The current town
 * @param tile The current tile
 * @param tunnel_dir The valid direction in which to grow a tunnel
 * @return true if a tunnel has been built, else false
 */
static bool GrowTownWithTunnel(const Town *t, const TileIndex tile, const DiagDirection tunnel_dir)
{
	assert(tunnel_dir < DIAGDIR_END);

	const TownTunnelMode tunnel_mode = t->GetBuildTunnelMode();
	if (tunnel_mode == TTM_FORBIDDEN) return false;

	Slope slope = GetTileSlope(tile);

	/* Only consider building a tunnel if the starting tile is sloped properly. */
	if (slope != InclinedSlope(tunnel_dir)) return false;

	/* Assure that the tunnel is connectable to the start side */
	if (!(GetTownRoadBits(TileAddByDiagDir(tile, ReverseDiagDir(tunnel_dir))) & DiagDirToRoadBits(tunnel_dir))) return false;

	const int delta = TileOffsByDiagDir(tunnel_dir);
	int max_tunnel_length = 0;

	/* There are two conditions for building tunnels: Under a mountain and under an obstruction. */
	if (CanRoadContinueIntoNextTile(t, tile, tunnel_dir)) {
		if (tunnel_mode != TTM_ALLOWED) return false;

		/* Only tunnel under a mountain if the slope is continuous for at least 4 tiles. We want tunneling to be a last resort for large hills. */
		TileIndex slope_tile = tile;
		for (uint8_t tiles = 0; tiles < 4; tiles++) {
			if (!IsValidTile(slope_tile)) return false;
			slope = GetTileSlope(slope_tile);
			if (slope != InclinedSlope(tunnel_dir) && !IsSteepSlope(slope) && !IsSlopeWithOneCornerRaised(slope)) return false;
			slope_tile += delta;
		}

		/* More population means longer tunnels, but make sure we can at least cover the smallest mountain which neccesitates tunneling. */
		max_tunnel_length = (t->cache.population / 1000) + 7;
	} else {
		/* When tunneling under an obstruction, the length limit is 5, enough to tunnel under a four-track railway. */
		max_tunnel_length = 5;
	}

	uint8_t tunnel_length = 0;
	TileIndex tunnel_tile = tile; // Iteratator to store the other end tile of the tunnel.

	/* Find the end tile of the tunnel for length and continuation checks. */
	do {
		if (tunnel_length++ >= max_tunnel_length) return false;
		tunnel_tile += delta;
		/* The tunnel ends when start and end tiles are the same height. */
	} while (IsValidTile(tunnel_tile) && GetTileZ(tile) != GetTileZ(tunnel_tile));

	/* Don't allow a tunnel where the start and end tiles are adjacent. */
	if (tunnel_length == 1) return false;

	/* Make sure the road can be continued past the tunnel. At this point, tunnel_tile holds the end tile of the tunnel. */
	if (!CanRoadContinueIntoNextTile(t, tunnel_tile, tunnel_dir)) return false;

	/* Attempt to build the tunnel. Return false if it fails to let the town build a road instead. */
	RoadType rt = GetTownRoadType();
	if (DoCommand(tile, rt | (TRANSPORT_ROAD << 8), 0, CommandFlagsToDCFlags(GetCommandFlags(CMD_BUILD_TUNNEL)), CMD_BUILD_TUNNEL).Succeeded()) {
		DoCommand(tile, rt | (TRANSPORT_ROAD << 8), 0, DC_EXEC | CommandFlagsToDCFlags(GetCommandFlags(CMD_BUILD_TUNNEL)), CMD_BUILD_TUNNEL);
		_grow_town_result = GROWTH_SUCCEED;
		return true;
	}

	return false;
}

/**
 * Checks whether at least one surrounding road allows to build a house here.
 *
 * @param t The tile where the house will be built.
 * @return true if at least one surrounding roadtype allows building houses here.
 */
static inline bool RoadTypesAllowHouseHere(TileIndex t)
{
	static const TileIndexDiffC tiles[] = { {-1, -1}, {-1, 0}, {-1, 1}, {0, -1}, {0, 1}, {1, -1}, {1, 0}, {1, 1} };
	bool allow = false;

	for (const auto &ptr : tiles) {
		TileIndex cur_tile = t + ToTileIndexDiff(ptr);
		if (!IsValidTile(cur_tile)) continue;

		if (!(IsTileType(cur_tile, MP_ROAD) || IsAnyRoadStopTile(cur_tile))) continue;
		allow = true;

		RoadType road_rt = GetRoadTypeRoad(cur_tile);
		RoadType tram_rt = GetRoadTypeTram(cur_tile);
		if (road_rt != INVALID_ROADTYPE && !HasBit(GetRoadTypeInfo(road_rt)->flags, ROTF_NO_HOUSES)) return true;
		if (tram_rt != INVALID_ROADTYPE && !HasBit(GetRoadTypeInfo(tram_rt)->flags, ROTF_NO_HOUSES)) return true;
	}

	/* If no road was found surrounding the tile we can allow building the house since there is
	 * nothing which forbids it, if a road was found but the execution reached this point, then
	 * all the found roads don't allow houses to be built */
	return !allow;
}

/** Test if town can grow road onto a specific tile.
 * @param tile Tile to build upon.
 * @return true iff the tile's road type don't prevent extending the road.
 */
static bool TownCanGrowRoad(TileIndex tile)
{
	if (!IsTileType(tile, MP_ROAD)) return true;

	/* Allow extending on roadtypes which can be built by town, or if the road type matches the type the town will build. */
	RoadType rt = GetRoadTypeRoad(tile);
	return HasBit(GetRoadTypeInfo(rt)->flags, ROTF_TOWN_BUILD) || GetTownRoadType() == rt;
}

/**
 * Check if the town is allowed to build roads.
 * @return true If the town is allowed to build roads.
 */
static inline bool TownAllowedToBuildRoads(const Town *t)
{
	return t->GetAllowBuildRoads() || _generating_world || _game_mode == GM_EDITOR;
}

/**
 * Grows the given town.
 * There are at the moment 3 possible way's for
 * the town expansion:
 *  @li Generate a random tile and check if there is a road allowed
 *  @li TL_ORIGINAL
 *  @li TL_BETTER_ROADS
 *  @li Check if the town geometry allows a road and which one
 *  @li TL_2X2_GRID
 *  @li TL_3X3_GRID
 *  @li Forbid roads, only build houses
 *
 * @param tile_ptr The current tile
 * @param cur_rb The current tiles RoadBits
 * @param target_dir The target road dir
 * @param t1 The current town
 */
static void GrowTownInTile(TileIndex *tile_ptr, RoadBits cur_rb, DiagDirection target_dir, Town *t1)
{
	RoadBits rcmd = ROAD_NONE;  // RoadBits for the road construction command
	TileIndex tile = *tile_ptr; // The main tile on which we base our growth

	assert(tile < MapSize());

	if (cur_rb == ROAD_NONE) {
		/* Tile has no road. First reset the status counter
		 * to say that this is the last iteration. */
		_grow_town_result = GROWTH_SEARCH_STOPPED;

		if (!TownAllowedToBuildRoads(t1)) return;
		if (!t1->GetAllowBuildLevelCrossings() && IsTileType(tile, MP_RAILWAY)) return;
		if (!MayTownModifyRoad(tile)) return;

		/* Remove hills etc */
		if (!_settings_game.construction.build_on_slopes || Chance16(1, 6)) LevelTownLand(tile);

		/* Is a road allowed here? */
		switch (t1->layout) {
			default: NOT_REACHED();

			case TL_3X3_GRID:
			case TL_2X2_GRID:
				rcmd = GetTownRoadGridElement(t1, tile, target_dir);
				if (rcmd == ROAD_NONE) return;
				break;

			case TL_BETTER_ROADS:
			case TL_ORIGINAL:
				if (!IsRoadAllowedHere(t1, tile, target_dir)) return;

				DiagDirection source_dir = ReverseDiagDir(target_dir);

				if (Chance16(1, 4)) {
					/* Randomize a new target dir */
					do target_dir = RandomDiagDir(); while (target_dir == source_dir);
				}

				if (!IsRoadAllowedHere(t1, TileAddByDiagDir(tile, target_dir), target_dir)) {
					/* A road is not allowed to continue the randomized road,
					 *  return if the road we're trying to build is curved. */
					if (target_dir != ReverseDiagDir(source_dir)) return;

					/* Return if neither side of the new road is a house */
					if (!IsTileType(TileAddByDiagDir(tile, ChangeDiagDir(target_dir, DIAGDIRDIFF_90RIGHT)), MP_HOUSE) &&
							!IsTileType(TileAddByDiagDir(tile, ChangeDiagDir(target_dir, DIAGDIRDIFF_90LEFT)), MP_HOUSE)) {
						return;
					}

					/* That means that the road is only allowed if there is a house
					 *  at any side of the new road. */
				}

				rcmd = DiagDirToRoadBits(target_dir) | DiagDirToRoadBits(source_dir);
				break;
		}

		const uint8_t max_road_slope = t1->GetBuildMaxRoadSlope();
		if (max_road_slope > 0 && ((rcmd == ROAD_X) || (rcmd == ROAD_Y))) {
			/* Limit consecutive sloped road tiles */

			auto get_road_slope = [rcmd](TileIndex t) -> Slope {
				Slope slope = GetTileSlope(t);
				extern Foundation GetRoadFoundation(Slope tileh, RoadBits bits);
				ApplyFoundationToSlope(GetRoadFoundation(slope, rcmd), slope);
				return slope;
			};

			const Slope slope = get_road_slope(tile);
			if (slope != SLOPE_FLAT) {
				const int delta = TileOffsByDiagDir(ReverseDiagDir(target_dir));
				bool ok = false;
				TileIndex t = tile;
				for (uint i = 0; i < max_road_slope; i++) {
					t += delta;
					if (!IsValidTile(t) || !IsNormalRoadTile(t) || GetRoadBits(t, RTT_ROAD) != rcmd || get_road_slope(t) != slope) {
						ok = true;
						break;
					}
				}
				if (!ok) {
					/* All tested tiles had the same incline, disallow road */
					return;
				}
			}
		}

	} else if (target_dir < DIAGDIR_END && !(cur_rb & DiagDirToRoadBits(ReverseDiagDir(target_dir)))) {
		if (!TownCanGrowRoad(tile)) return;

		/* Continue building on a partial road.
		 * Should be always OK, so we only generate
		 * the fitting RoadBits */
		_grow_town_result = GROWTH_SEARCH_STOPPED;

		if (!TownAllowedToBuildRoads(t1)) return;

		switch (t1->layout) {
			default: NOT_REACHED();

			case TL_3X3_GRID:
			case TL_2X2_GRID:
				rcmd = GetTownRoadGridElement(t1, tile, target_dir);
				break;

			case TL_BETTER_ROADS:
			case TL_ORIGINAL:
				rcmd = DiagDirToRoadBits(ReverseDiagDir(target_dir));
				break;
		}
	} else {
		bool allow_house = true; // Value which decides if we want to construct a house

		/* Reached a tunnel/bridge? Then continue at the other side of it, unless
		 * it is the starting tile. Half the time, we stay on this side then.
		 * For custom bridge heads decide whether or not to cross depending on the available
		 * head road bits. */
		if (IsTileType(tile, MP_TUNNELBRIDGE)) {
			if (IsRoadCustomBridgeHeadTile(tile)) {
				if (target_dir != DIAGDIR_END) {
					/* don't go back to the source direction */
					cur_rb &= ~DiagDirToRoadBits(ReverseDiagDir(target_dir));
				}

				/* randomly pick a usable head road bit */
				do {
					if (cur_rb == ROAD_NONE) return;
					RoadBits target_bits;
					do {
						target_dir = RandomDiagDir();
						target_bits = DiagDirToRoadBits(target_dir);
					} while (!(cur_rb & target_bits));
					cur_rb &= ~target_bits;
				} while (!(target_dir == GetTunnelBridgeDirection(tile) || CanFollowRoad(t1, tile, target_dir)));
				if (target_dir == GetTunnelBridgeDirection(tile)) {
					/* cross the bridge */
					*tile_ptr = GetOtherTunnelBridgeEnd(tile);
				}
			} else if (GetTunnelBridgeTransportType(tile) == TRANSPORT_ROAD && (target_dir != DIAGDIR_END || Chance16(1, 2))) {
				*tile_ptr = GetOtherTunnelBridgeEnd(tile);
			}
			return;
		}

		/* Possibly extend the road in a direction.
		 * Randomize a direction and if it has a road, bail out. */
		target_dir = RandomDiagDir();
		RoadBits target_rb = DiagDirToRoadBits(target_dir);
		TileIndex house_tile; // position of a possible house

		if (cur_rb & target_rb) {
			/* If it's a road turn possibly build a house in a corner.
			 * Use intersection with straight road as an indicator
			 * that we randomed corner house position.
			 * A turn (and we check for that later) always has only
			 * one common bit with a straight road so it has the same
			 * chance to be chosen as the house on the side of a road.
			 */
			if ((cur_rb & ROAD_X) != target_rb) return;

			/* Check whether it is a turn and if so determine
			 * position of the corner tile */
			switch (cur_rb) {
				case ROAD_N:
					house_tile = TileAddByDir(tile, DIR_S);
					break;
				case ROAD_S:
					house_tile = TileAddByDir(tile, DIR_N);
					break;
				case ROAD_E:
					house_tile = TileAddByDir(tile, DIR_W);
					break;
				case ROAD_W:
					house_tile = TileAddByDir(tile, DIR_E);
					break;
				default:
					return;  // not a turn
			}
			target_dir = DIAGDIR_END;
		} else {
			house_tile = TileAddByDiagDir(tile, target_dir);
		}

		/* Don't walk into water. */
		if (HasTileWaterGround(house_tile)) return;

		if (!IsValidTile(house_tile)) return;

		if (target_dir != DIAGDIR_END && TownAllowedToBuildRoads(t1)) {
			switch (t1->layout) {
				default: NOT_REACHED();

				case TL_3X3_GRID: // Use 2x2 grid afterwards!
					GrowTownWithExtraHouse(t1, TileAddByDiagDir(house_tile, target_dir));
					[[fallthrough]];

				case TL_2X2_GRID:
					rcmd = GetTownRoadGridElement(t1, tile, target_dir);
					allow_house = (rcmd & target_rb) == ROAD_NONE;
					break;

				case TL_BETTER_ROADS: // Use original afterwards!
					GrowTownWithExtraHouse(t1, TileAddByDiagDir(house_tile, target_dir));
					[[fallthrough]];

				case TL_ORIGINAL:
					/* Allow a house at the edge. 60% chance or
					 * always ok if no road allowed. */
					rcmd = target_rb;
					allow_house = (!IsRoadAllowedHere(t1, house_tile, target_dir) || Chance16(6, 10));
					break;
			}
		}

		allow_house &= RoadTypesAllowHouseHere(house_tile);

		if (allow_house) {
			/* Build a house, but not if there already is a house there. */
			if (!IsTileType(house_tile, MP_HOUSE)) {
				/* Level the land if possible */
				if (Chance16(1, 6)) LevelTownLand(house_tile);

				/* And build a house.
				 * Set result to -1 if we managed to build it. */
				if (TryBuildTownHouse(t1, house_tile)) {
					_grow_town_result = GROWTH_SUCCEED;
				}
			}
			return;
		}

		if (!TownCanGrowRoad(tile)) return;

		_grow_town_result = GROWTH_SEARCH_STOPPED;
	}

	/* Return if a water tile */
	if (HasTileWaterGround(tile)) return;

	/* Make the roads look nicer */
	rcmd = CleanUpRoadBits(tile, rcmd);
	if (rcmd == ROAD_NONE) return;

	/* Only use the target direction for bridges and tunnels to ensure they're connected.
	 * The target_dir is as computed previously according to town layout, so
	 * it will match it perfectly. */
	if (GrowTownWithBridge(t1, tile, target_dir)) return;
	if (GrowTownWithTunnel(t1, tile, target_dir)) return;

	GrowTownWithRoad(t1, tile, rcmd);
}

/**
 * Checks whether a road can be followed or is a dead end, that can not be extended to the next tile.
 * This only checks trivial but often cases.
 * @param t Town doing the following
 * @param tile Start tile for road.
 * @param dir Direction for road to follow or build.
 * @return true If road is or can be connected in the specified direction.
 */
static bool CanFollowRoad(const Town *t, TileIndex tile, DiagDirection dir)
{
	TileIndex target_tile = tile + TileOffsByDiagDir(dir);
	if (!IsValidTile(target_tile)) return false;
	if (HasTileWaterGround(target_tile)) return false;

	RoadBits target_rb = GetTownRoadBits(target_tile);
	if (TownAllowedToBuildRoads(t)) {
		/* Check whether a road connection exists or can be build. */
		switch (GetTileType(target_tile)) {
			case MP_ROAD:
				return target_rb != ROAD_NONE;

			case MP_STATION:
				return IsDriveThroughStopTile(target_tile);

			case MP_TUNNELBRIDGE:
				return GetTunnelBridgeTransportType(target_tile) == TRANSPORT_ROAD;

			case MP_HOUSE:
			case MP_INDUSTRY:
			case MP_OBJECT:
				return false;

			default:
				/* Checked for void and water earlier */
				return true;
		}
	} else {
		/* Check whether a road connection already exists,
		 * and it leads somewhere else. */
		RoadBits back_rb = DiagDirToRoadBits(ReverseDiagDir(dir));
		return (target_rb & back_rb) != 0 && (target_rb & ~back_rb) != 0;
	}
}

/**
 * Try to grow a town at a given road tile.
 * @param t The town to grow.
 * @param tile The road tile to try growing from.
 * @return true if we successfully expanded the town.
 */
static bool GrowTownAtRoad(Town *t, TileIndex tile)
{
	/* Special case.
	 * @see GrowTownInTile Check the else if
	 */
	DiagDirection target_dir = DIAGDIR_END; // The direction in which we want to extend the town

	assert(tile < MapSize());

	/* Number of times to search.
	 * Better roads, 2X2 and 3X3 grid grow quite fast so we give
	 * them a little handicap. */
	switch (t->layout) {
		case TL_BETTER_ROADS:
			_grow_town_result = 10 + t->cache.num_houses * 2 / 9;
			break;

		case TL_3X3_GRID:
		case TL_2X2_GRID:
			_grow_town_result = 10 + t->cache.num_houses * 1 / 9;
			break;

		default:
			_grow_town_result = 10 + t->cache.num_houses * 4 / 9;
			break;
	}

	do {
		RoadBits cur_rb = GetTownRoadBits(tile); // The RoadBits of the current tile

		TileIndex orig_tile = tile;

		/* Try to grow the town from this point */
		GrowTownInTile(&tile, cur_rb, target_dir, t);
		if (_grow_town_result == GROWTH_SUCCEED) return true;

		if (orig_tile == tile) {
			/* Exclude the source position from the bitmask
			 * and return if no more road blocks available */
			if (IsValidDiagDirection(target_dir)) cur_rb &= ~DiagDirToRoadBits(ReverseDiagDir(target_dir));
		} else {
			/* Crossed bridge/tunnel, no need to mask bits */
			cur_rb = GetTownRoadBits(tile);
		}
		if (cur_rb == ROAD_NONE) return false;

		const bool custom_bridge_head = IsRoadCustomBridgeHeadTile(tile);
		if (IsTileType(tile, MP_TUNNELBRIDGE) && !custom_bridge_head) {
			/* Only build in the direction away from the tunnel or bridge. */
			target_dir = ReverseDiagDir(GetTunnelBridgeDirection(tile));
		} else {
			if (custom_bridge_head) {
				/* Do not build into the bridge */
				cur_rb &= ~DiagDirToRoadBits(GetTunnelBridgeDirection(tile));
			}
			/* Select a random bit from the blockmask, walk a step
			 * and continue the search from there. */
			do {
				if (cur_rb == ROAD_NONE) return false;
				RoadBits target_bits;
				do {
					target_dir = RandomDiagDir();
					target_bits = DiagDirToRoadBits(target_dir);
				} while (!(cur_rb & target_bits));
				cur_rb &= ~target_bits;
			} while (!CanFollowRoad(t, tile, target_dir));
		}
		tile = TileAddByDiagDir(tile, target_dir);

		if (IsTileType(tile, MP_ROAD) && !IsRoadDepot(tile) && HasTileRoadType(tile, RTT_ROAD)) {
			/* Don't allow building over roads of other cities */
			if (IsRoadOwner(tile, RTT_ROAD, OWNER_TOWN) && Town::GetByTile(tile) != t) {
				return false;
			} else if (IsRoadOwner(tile, RTT_ROAD, OWNER_NONE) && _game_mode == GM_EDITOR) {
				/* If we are in the SE, and this road-piece has no town owner yet, it just found an
				 * owner :) (happy happy happy road now) */
				SetRoadOwner(tile, RTT_ROAD, OWNER_TOWN);
				SetTownIndex(tile, t->index);
			}
		}

		/* Max number of times is checked. */
	} while (--_grow_town_result >= 0);

	return false;
}

/**
 * Generate a random road block.
 * The probability of a straight road
 * is somewhat higher than a curved.
 *
 * @return A RoadBits value with 2 bits set
 */
static RoadBits GenRandomRoadBits()
{
	uint32_t r = Random();
	uint a = GB(r, 0, 2);
	uint b = GB(r, 8, 2);
	if (a == b) b ^= 2;
	return (RoadBits)((ROAD_NW << a) + (ROAD_NW << b));
}

/**
 * Grow the town.
 * @param t The town to grow
 * @return true if we successfully grew the town with a road or house.
 */
static bool GrowTown(Town *t)
{
	static const TileIndexDiffC _town_coord_mod[] = {
		{-1,  0},
		{ 1,  1},
		{ 1, -1},
		{-1, -1},
		{-1,  0},
		{ 0,  2},
		{ 2,  0},
		{ 0, -2},
		{-1, -1},
		{-2,  2},
		{ 2,  2},
		{ 2, -2},
		{ 0,  0}
	};

	/* Current "company" is a town */
	Backup<CompanyID> cur_company(_current_company, OWNER_TOWN, FILE_LINE);

	TileIndex tile = t->xy; // The tile we are working with ATM

	/* Find a road that we can base the construction on. */
	for (const auto &ptr : _town_coord_mod) {
		if (GetTownRoadBits(tile) != ROAD_NONE) {
			bool success = GrowTownAtRoad(t, tile);
			cur_company.Restore();
			return success;
		}
		tile = TileAdd(tile, ToTileIndexDiff(ptr));
	}

	/* No road available, try to build a random road block by
	 * clearing some land and then building a road there. */
	if (TownAllowedToBuildRoads(t)) {
		tile = t->xy;
		for (const auto &ptr : _town_coord_mod) {
			/* Only work with plain land that not already has a house */
			if (!IsTileType(tile, MP_HOUSE) && IsTileFlat(tile)) {
				if (DoCommand(tile, 0, 0, DC_AUTO | DC_NO_WATER | DC_TOWN, CMD_LANDSCAPE_CLEAR).Succeeded()) {
					RoadType rt = GetTownRoadType();
					DoCommand(tile, GenRandomRoadBits() | (rt << 4), t->index, DC_EXEC | DC_AUTO | DC_TOWN, CMD_BUILD_ROAD);
					cur_company.Restore();
					return true;
				}
			}
			tile = TileAdd(tile, ToTileIndexDiff(ptr));
		}
	}

	cur_company.Restore();
	return false;
}

/**
 * Update the cached town zone radii of a town, based on the number of houses.
 * @param t The town to update.
 */
void UpdateTownRadius(Town *t)
{
	static const std::array<std::array<uint32_t, HZB_END>, 23> _town_squared_town_zone_radius_data = {{
		{  4,  0,  0,  0,  0}, // 0
		{ 16,  0,  0,  0,  0},
		{ 25,  0,  0,  0,  0},
		{ 36,  0,  0,  0,  0},
		{ 49,  0,  4,  0,  0},
		{ 64,  0,  4,  0,  0}, // 20
		{ 64,  0,  9,  0,  1},
		{ 64,  0,  9,  0,  4},
		{ 64,  0, 16,  0,  4},
		{ 81,  0, 16,  0,  4},
		{ 81,  0, 16,  0,  4}, // 40
		{ 81,  0, 25,  0,  9},
		{ 81, 36, 25,  0,  9},
		{ 81, 36, 25, 16,  9},
		{ 81, 49,  0, 25,  9},
		{ 81, 64,  0, 25,  9}, // 60
		{ 81, 64,  0, 36,  9},
		{ 81, 64,  0, 36, 16},
		{100, 81,  0, 49, 16},
		{100, 81,  0, 49, 25},
		{121, 81,  0, 49, 25}, // 80
		{121, 81,  0, 49, 25},
		{121, 81,  0, 49, 36}, // 88
	}};

	if (_settings_game.economy.town_zone_calc_mode) {
		int mass = t->cache.num_houses / 8;
		if (t->larger_town) {
			t->cache.squared_town_zone_radius[0] = mass * _settings_game.economy.city_zone_0_mult;
			t->cache.squared_town_zone_radius[1] = mass * _settings_game.economy.city_zone_1_mult;
			t->cache.squared_town_zone_radius[2] = mass * _settings_game.economy.city_zone_2_mult;
			t->cache.squared_town_zone_radius[3] = mass * _settings_game.economy.city_zone_3_mult;
			t->cache.squared_town_zone_radius[4] = mass * _settings_game.economy.city_zone_4_mult;
		} else {
			t->cache.squared_town_zone_radius[0] = mass * _settings_game.economy.town_zone_0_mult;
			t->cache.squared_town_zone_radius[1] = mass * _settings_game.economy.town_zone_1_mult;
			t->cache.squared_town_zone_radius[2] = mass * _settings_game.economy.town_zone_2_mult;
			t->cache.squared_town_zone_radius[3] = mass * _settings_game.economy.town_zone_3_mult;
			t->cache.squared_town_zone_radius[4] = mass * _settings_game.economy.town_zone_4_mult;
		}
		return;
	}

	t->cache.squared_town_zone_radius = {};

	uint16_t cb_result = GetTownZonesCallback(t);
	if (cb_result == 0) {
		t->cache.squared_town_zone_radius[0] = GetRegister(0x100);
		t->cache.squared_town_zone_radius[1] = GetRegister(0x101);
		t->cache.squared_town_zone_radius[2] = GetRegister(0x102);
		t->cache.squared_town_zone_radius[3] = GetRegister(0x103);
		t->cache.squared_town_zone_radius[4] = GetRegister(0x104);
		return;
	}

	if (t->cache.num_houses < std::size(_town_squared_town_zone_radius_data) * 4) {
		t->cache.squared_town_zone_radius = _town_squared_town_zone_radius_data[t->cache.num_houses / 4];
	} else {
		int mass = t->cache.num_houses / 8;
		/* Actually we are proportional to sqrt() but that's right because we are covering an area.
		 * The offsets are to make sure the radii do not decrease in size when going from the table
		 * to the calculated value.*/
		t->cache.squared_town_zone_radius[HZB_TOWN_EDGE] = mass * 15 - 40;
		t->cache.squared_town_zone_radius[HZB_TOWN_OUTSKIRT] = mass * 9 - 15;
		t->cache.squared_town_zone_radius[HZB_TOWN_OUTER_SUBURB] = 0;
		t->cache.squared_town_zone_radius[HZB_TOWN_INNER_SUBURB] = mass * 5 - 5;
		t->cache.squared_town_zone_radius[HZB_TOWN_CENTRE] = mass * 3 + 5;
	}
}

void UpdateTownRadii()
{
	for (Town *town : Town::Iterate()) {
		UpdateTownRadius(town);
	}
}

void UpdateTownMaxPass(Town *t)
{
	for (CargoID cid : SetCargoBitIterator(CargoSpec::town_production_cargo_mask[TPE_PASSENGERS])) {
		t->supplied[cid].old_max = _town_cargo_scaler.Scale(t->cache.population >> 3);
	}
	for (CargoID cid : SetCargoBitIterator(CargoSpec::town_production_cargo_mask[TPE_MAIL])) {
		t->supplied[cid].old_max = _town_cargo_scaler.Scale(t->cache.population >> 4);
	}
}

static void UpdateTownGrowthRate(Town *t);
static void UpdateTownGrowth(Town *t);

/**
 * Actually create a town.
 *
 * @param t The town.
 * @param tile Where to put it.
 * @param townnameparts The town name.
 * @param size The preset size of the town.
 * @param city Should we create a city?
 * @param layout The road layout of the town.
 * @param manual Was the town placed manually?
 */
static void DoCreateTown(Town *t, TileIndex tile, uint32_t townnameparts, TownSize size, bool city, TownLayout layout, bool manual)
{
	AutoRestoreBackup backup(_generating_town, true);

	t->xy = tile;
	t->cache.num_houses = 0;
	t->time_until_rebuild = 10;
	UpdateTownRadius(t);
	t->flags = 0;
	t->cache.population = 0;
	InitializeBuildingCounts(t);
	/* Spread growth across ticks so even if there are many
	 * similar towns they're unlikely to grow all in one tick */
	t->grow_counter = t->index % TOWN_GROWTH_TICKS;
	t->growth_rate = TownTicksToGameTicks(250);
	t->show_zone = false;

	_town_kdtree.Insert(t->index);

	/* Set the default cargo requirement for town growth */
	switch (_settings_game.game_creation.landscape) {
		case LT_ARCTIC:
			if (FindFirstCargoWithTownAcceptanceEffect(TAE_FOOD) != nullptr) t->goal[TAE_FOOD] = TOWN_GROWTH_WINTER;
			break;

		case LT_TROPIC:
			if (FindFirstCargoWithTownAcceptanceEffect(TAE_FOOD) != nullptr) t->goal[TAE_FOOD] = TOWN_GROWTH_DESERT;
			if (FindFirstCargoWithTownAcceptanceEffect(TAE_WATER) != nullptr) t->goal[TAE_WATER] = TOWN_GROWTH_DESERT;
			break;
	}

	t->fund_buildings_months = 0;

	for (uint i = 0; i != MAX_COMPANIES; i++) t->ratings[i] = RATING_INITIAL;

	t->have_ratings = 0;
	t->exclusivity = INVALID_COMPANY;
	t->exclusive_counter = 0;
	t->statues = 0;

	{
		TownNameParams tnp(_settings_game.game_creation.town_name);
		t->townnamegrfid = tnp.grfid;
		t->townnametype = tnp.type;
	}
	t->townnameparts = townnameparts;

	t->InitializeLayout(layout);

	t->larger_town = city;

	int x = (int)size * 16 + 3;
	if (size == TSZ_RANDOM) x = (Random() & 0xF) + 8;
	/* Don't create huge cities when founding town in-game */
	if (city && (!manual || _game_mode == GM_EDITOR)) x *= _settings_game.economy.initial_city_size;

	t->cache.num_houses += x;
	UpdateTownRadius(t);

	int i = x * 4;
	do {
		GrowTown(t);
	} while (--i);

	t->UpdateVirtCoord();
	InvalidateWindowData(WC_TOWN_DIRECTORY, 0, TDIWD_FORCE_REBUILD);

	t->cache.num_houses -= x;
	UpdateTownRadius(t);
	UpdateTownGrowthRate(t);
	UpdateTownMaxPass(t);
	UpdateAirportsNoise();
}

/**
 * Check if it's possible to place a town on a given tile.
 * @param tile The tile to check.
 * @return A zero cost if allowed, otherwise an error.
 */
static CommandCost TownCanBePlacedHere(TileIndex tile, bool city)
{
	/* Check if too close to the edge of map */
	if (DistanceFromEdge(tile) < 12) {
		return_cmd_error(STR_ERROR_TOO_CLOSE_TO_EDGE_OF_MAP_SUB);
	}

	/* Check distance to all other towns. */
	if (IsCloseToTown(tile, _settings_game.economy.town_min_distance)) {
		return_cmd_error(STR_ERROR_TOO_CLOSE_TO_ANOTHER_TOWN);
	}

	/* Check max height level. */
	if (GetTileZ(tile) > _settings_game.economy.max_town_heightlevel) {
		return_cmd_error(STR_ERROR_SITE_UNSUITABLE);
	}

	/* Can only build on clear flat areas, possibly with trees. */
	if ((!IsTileType(tile, MP_CLEAR) && !IsTileType(tile, MP_TREES)) || !IsTileFlat(tile)) {
		return_cmd_error(STR_ERROR_SITE_UNSUITABLE);
	}

	uint min_land_area = city ? _settings_game.economy.min_city_land_area : _settings_game.economy.min_town_land_area;
	if (min_land_area > 0) {
		if (!EnoughContiguousTilesMatchingCondition(tile, min_land_area, [](TileIndex t, void *data) -> bool {
			if (!HasTileWaterClass(t) || GetWaterClass(t) == WATER_CLASS_INVALID) return true;
			if (IsCoastTile(t) && !IsSlopeWithOneCornerRaised(GetTileSlope(t))) return true;
			return false;
		}, nullptr)) {
			return_cmd_error(STR_ERROR_SITE_UNSUITABLE);
		}
	}

	return CommandCost(EXPENSES_OTHER);
}

/**
 * Verifies this custom name is unique. Only custom names are checked.
 * @param name The name to check.
 * @return true if the name is unique
 */
static bool IsUniqueTownName(const char *name)
{
	for (const Town *t : Town::Iterate()) {
		if (!t->name.empty() && t->name == name) return false;
	}

	return true;
}

/**
 * Create a new town.
 * @param tile coordinates where town is built
 * @param flags type of operation
 * @param p1  0..1 size of the town (@see TownSize)
 *               2 true iff it should be a city
 *            3..5 town road layout (@see TownLayout)
 *               6 use random location (randomize \c tile )
 * @param p2 town name parts
 * @param text Custom name for the town. If empty, the town name parts will be used.
 * @return The cost of this operation or an error.
 */
CommandCost CmdFoundTown(TileIndex tile, DoCommandFlag flags, uint32_t p1, uint32_t p2, const char *text)
{
	TownSize size = Extract<TownSize, 0, 2>(p1);
	bool city = HasBit(p1, 2);
	TownLayout layout = Extract<TownLayout, 3, 3>(p1);
	TownNameParams par(_settings_game.game_creation.town_name);
	bool random = HasBit(p1, 6);
	uint32_t townnameparts = p2;

	if (size >= TSZ_END) return CMD_ERROR;
	if (layout >= NUM_TLS) return CMD_ERROR;

	/* Some things are allowed only in the scenario editor and for game scripts. */
	if (_game_mode != GM_EDITOR && _current_company != OWNER_DEITY) {
		if (_settings_game.economy.found_town == TF_FORBIDDEN) return CMD_ERROR;
		if (size == TSZ_LARGE) return CMD_ERROR;
		if (random) return CMD_ERROR;
		if (_settings_game.economy.found_town != TF_CUSTOM_LAYOUT && layout != _settings_game.economy.town_layout) {
			return CMD_ERROR;
		}
	} else if (_current_company == OWNER_DEITY && random) {
		/* Random parameter is not allowed for Game Scripts. */
		return CMD_ERROR;
	}

	if (StrEmpty(text)) {
		/* If supplied name is empty, townnameparts has to generate unique automatic name */
		if (!VerifyTownName(townnameparts, &par)) return_cmd_error(STR_ERROR_NAME_MUST_BE_UNIQUE);
	} else {
		/* If name is not empty, it has to be unique custom name */
		if (Utf8StringLength(text) >= MAX_LENGTH_TOWN_NAME_CHARS) return CMD_ERROR;
		if (!IsUniqueTownName(text)) return_cmd_error(STR_ERROR_NAME_MUST_BE_UNIQUE);
	}

	/* Allocate town struct */
	if (!Town::CanAllocateItem()) return_cmd_error(STR_ERROR_TOO_MANY_TOWNS);

	if (!random) {
		CommandCost ret = TownCanBePlacedHere(tile, city);
		if (ret.Failed()) return ret;
	}

	static const uint8_t price_mult[][TSZ_RANDOM + 1] = {{ 15, 25, 40, 25 }, { 20, 35, 55, 35 }};
	/* multidimensional arrays have to have defined length of non-first dimension */
	static_assert(lengthof(price_mult[0]) == 4);

	CommandCost cost(EXPENSES_OTHER, _price[PR_BUILD_TOWN]);
	uint8_t mult = price_mult[city][size];

	cost.MultiplyCost(mult);

	/* Create the town */
	if (flags & DC_EXEC) {
		if (cost.GetCost() > GetAvailableMoneyForCommand()) {
			_additional_cash_required = cost.GetCost();
			return CommandCost(EXPENSES_OTHER);
		}

		_record_house_coords = !_generating_world;
		if (_record_house_coords) {
			_record_house_rect = { (int)MapSizeX(), (int)MapSizeY(), 0, 0 };
		}
		Backup<bool> old_generating_world(_generating_world, true, FILE_LINE);
		UpdateNearestTownForRoadTiles(true);
		Town *t;
		if (random) {
			t = CreateRandomTown(20, townnameparts, size, city, layout);
			if (t == nullptr) {
				cost = CommandCost(STR_ERROR_NO_SPACE_FOR_TOWN);
			} else {
				_new_town_id = t->index;
			}
		} else {
			t = new Town(tile);
			DoCreateTown(t, tile, townnameparts, size, city, layout, true);
		}
		UpdateNearestTownForRoadTiles(false);
		old_generating_world.Restore();

		if (t != nullptr && !StrEmpty(text)) {
			t->name = text;
			t->UpdateVirtCoord();
		}

		if (t != nullptr && _record_house_coords && _record_house_rect.left < _record_house_rect.right) {
			ForAllStationsAroundTiles(TileArea(TileXY(_record_house_rect.left, _record_house_rect.top), _record_house_rect.right - _record_house_rect.left, _record_house_rect.bottom - _record_house_rect.top), [](Station *st, TileIndex tile) {
				st->RecomputeCatchment(true);
				return true;
			});
		}
		_record_house_coords = false;

		if (_game_mode != GM_EDITOR) {
			/* 't' can't be nullptr since 'random' is false outside scenedit */
			assert(!random);

			if (_current_company == OWNER_DEITY) {
				SetDParam(0, t->index);
				AddTileNewsItem(STR_NEWS_NEW_TOWN_UNSPONSORED, NT_INDUSTRY_OPEN, tile);
			} else {
				SetDParam(0, _current_company);
				NewsStringData *company_name = new NewsStringData(GetString(STR_COMPANY_NAME));

				SetDParamStr(0, company_name->string);
				SetDParam(1, t->index);

				AddTileNewsItem(STR_NEWS_NEW_TOWN, NT_INDUSTRY_OPEN, tile, company_name);
			}
			AI::BroadcastNewEvent(new ScriptEventTownFounded(t->index));
			Game::NewEvent(new ScriptEventTownFounded(t->index));
		}
	}
	return cost;
}

/**
 * Towns must all be placed on the same grid or when they eventually
 * interpenetrate their road networks will not mesh nicely; this
 * function adjusts a tile so that it aligns properly.
 *
 * @param tile The tile to start at.
 * @param layout The town layout in effect.
 * @return The adjusted tile.
 */
static TileIndex AlignTileToGrid(TileIndex tile, TownLayout layout)
{
	switch (layout) {
		case TL_2X2_GRID: return TileXY(TileX(tile) - TileX(tile) % 3, TileY(tile) - TileY(tile) % 3);
		case TL_3X3_GRID: return TileXY(TileX(tile) & ~3, TileY(tile) & ~3);
		default:          return tile;
	}
}

/**
 * Towns must all be placed on the same grid or when they eventually
 * interpenetrate their road networks will not mesh nicely; this
 * function tells you if a tile is properly aligned.
 *
 * @param tile The tile to start at.
 * @param layout The town layout in effect.
 * @return true if the tile is in the correct location.
 */
static bool IsTileAlignedToGrid(TileIndex tile, TownLayout layout)
{
	switch (layout) {
		case TL_2X2_GRID: return TileX(tile) % 3 == 0 && TileY(tile) % 3 == 0;
		case TL_3X3_GRID: return TileX(tile) % 4 == 0 && TileY(tile) % 4 == 0;
		default:          return true;
	}
}

/**
 * Used as the user_data for FindFurthestFromWater
 */
struct SpotData {
	TileIndex tile; ///< holds the tile that was found
	uint max_dist;  ///< holds the distance that tile is from the water
	TownLayout layout; ///< tells us what kind of town we're building
};

/**
 * CircularTileSearch callback; finds the tile furthest from any
 * water. slightly bit tricky, since it has to do a search of its own
 * in order to find the distance to the water from each square in the
 * radius.
 *
 * Also, this never returns true, because it needs to take into
 * account all locations being searched before it knows which is the
 * furthest.
 *
 * @param tile Start looking from this tile
 * @param user_data Storage area for data that must last across calls;
 * must be a pointer to struct SpotData
 *
 * @return always false
 */
static bool FindFurthestFromWater(TileIndex tile, void *user_data)
{
	SpotData *sp = (SpotData*)user_data;
	uint dist = GetClosestWaterDistance(tile, true);

	if (IsTileType(tile, MP_CLEAR) &&
			IsTileFlat(tile) &&
			IsTileAlignedToGrid(tile, sp->layout) &&
			dist > sp->max_dist) {
		sp->tile = tile;
		sp->max_dist = dist;
	}

	return false;
}

/**
 * CircularTileSearch callback to find the nearest land tile.
 * @param tile Start looking from this tile
 */
static bool FindNearestEmptyLand(TileIndex tile, void *)
{
	return IsTileType(tile, MP_CLEAR);
}

/**
 * Given a spot on the map (presumed to be a water tile), find a good
 * coastal spot to build a city. We don't want to build too close to
 * the edge if we can help it (since that inhibits city growth) hence
 * the search within a search within a search. O(n*m^2), where n is
 * how far to search for land, and m is how far inland to look for a
 * flat spot.
 *
 * @param tile Start looking from this spot.
 * @param layout the road layout to search for
 * @return tile that was found
 */
static TileIndex FindNearestGoodCoastalTownSpot(TileIndex tile, TownLayout layout)
{
	SpotData sp = { INVALID_TILE, 0, layout };

	TileIndex coast = tile;
	if (CircularTileSearch(&coast, 40, FindNearestEmptyLand, nullptr)) {
		CircularTileSearch(&coast, 10, FindFurthestFromWater, &sp);
		return sp.tile;
	}

	/* if we get here just give up */
	return INVALID_TILE;
}

static Town *CreateRandomTown(uint attempts, uint32_t townnameparts, TownSize size, bool city, TownLayout layout)
{
	assert(_game_mode == GM_EDITOR || _generating_world); // These are the preconditions for CMD_DELETE_TOWN

	if (!Town::CanAllocateItem()) return nullptr;

	do {
		/* Generate a tile index not too close from the edge */
		TileIndex tile = AlignTileToGrid(RandomTile(), layout);

		/* if we tried to place the town on water, slide it over onto
		 * the nearest likely-looking spot */
		if (IsTileType(tile, MP_WATER)) {
			tile = FindNearestGoodCoastalTownSpot(tile, layout);
			if (tile == INVALID_TILE) continue;
		}

		/* Make sure town can be placed here */
		if (TownCanBePlacedHere(tile, city).Failed()) continue;

		/* Allocate a town struct */
		Town *t = new Town(tile);

		DoCreateTown(t, tile, townnameparts, size, city, layout, false);

		/* if the population is still 0 at the point, then the
		 * placement is so bad it couldn't grow at all */
		if (t->cache.population > 0) return t;

		Backup<CompanyID> cur_company(_current_company, OWNER_TOWN, FILE_LINE);
		[[maybe_unused]] CommandCost rc = DoCommand(t->xy, t->index, 0, DC_EXEC, CMD_DELETE_TOWN);
		cur_company.Restore();
		assert(rc.Succeeded());

		/* We already know that we can allocate a single town when
		 * entering this function. However, we create and delete
		 * a town which "resets" the allocation checks. As such we
		 * need to check again when assertions are enabled. */
		assert(Town::CanAllocateItem());
	} while (--attempts != 0);

	return nullptr;
}

static const uint8_t _num_initial_towns[4] = {5, 11, 23, 46};  // very low, low, normal, high

/**
 * Generate a number of towns with a given layout.
 * This function is used by the Random Towns button in Scenario Editor as well as in world generation.
 * @param layout The road layout to build.
 * @return true if towns have been successfully created.
 */
bool GenerateTowns(TownLayout layout)
{
	uint current_number = 0;
	uint difficulty = (_game_mode != GM_EDITOR) ? _settings_game.difficulty.number_towns : 0;
	uint total = (difficulty == (uint)CUSTOM_TOWN_NUMBER_DIFFICULTY) ? _settings_game.game_creation.custom_town_number : ScaleByMapSize(_num_initial_towns[difficulty] + (Random() & 7));
	total = std::min<uint>(TownPool::MAX_SIZE, total);
	uint32_t townnameparts;
	TownNames town_names;

	SetGeneratingWorldProgress(GWP_TOWN, total);

	/* Pre-populate the town names list with the names of any towns already on the map */
	for (const Town *town : Town::Iterate()) {
		town_names.insert(town->GetCachedName());
	}

	/* First attempt will be made at creating the suggested number of towns.
	 * Note that this is really a suggested value, not a required one.
	 * We would not like the system to lock up just because the user wanted 100 cities on a 64*64 map, would we? */
	do {
		bool city = (_settings_game.economy.larger_towns != 0 && Chance16(1, _settings_game.economy.larger_towns));
		IncreaseGeneratingWorldProgress(GWP_TOWN);
		/* Get a unique name for the town. */
		if (!GenerateTownName(_random, &townnameparts, &town_names)) continue;
		/* try 20 times to create a random-sized town for the first loop. */
		if (CreateRandomTown(20, townnameparts, TSZ_RANDOM, city, layout) != nullptr) current_number++; // If creation was successful, raise a flag.
	} while (--total);

	town_names.clear();

	/* Build the town k-d tree again to make sure it's well balanced */
	RebuildTownKdtree();

	if (current_number != 0) return true;

	/* If current_number is still zero at this point, it means that not a single town has been created.
	 * So give it a last try, but now more aggressive */
	if (GenerateTownName(_random, &townnameparts) &&
			CreateRandomTown(10000, townnameparts, TSZ_RANDOM, _settings_game.economy.larger_towns != 0, layout) != nullptr) {
		return true;
	}

	/* If there are no towns at all and we are generating new game, bail out */
	if (Town::GetNumItems() == 0 && _game_mode != GM_EDITOR) {
		ShowErrorMessage(STR_ERROR_COULD_NOT_CREATE_TOWN, INVALID_STRING_ID, WL_CRITICAL);
	}

	return false;  // we are still without a town? we failed, simply
}


/**
 * Returns the bit corresponding to the town zone of the specified tile
 * or #HZB_END if the tile is ouside of the town.
 *
 * @param t Town on which town zone is to be found
 * @param tile TileIndex where town zone needs to be found
 * @return the bit position of the given zone, as defined in HouseZones
 *
 * @see GetTownRadiusGroup
 */
HouseZonesBits TryGetTownRadiusGroup(const Town *t, TileIndex tile)
{
	uint dist = DistanceSquare(tile, t->xy);

	if (t->fund_buildings_months && dist <= 25) return HZB_TOWN_CENTRE;

	HouseZonesBits smallest = HZB_END;
	for (HouseZonesBits i = HZB_BEGIN; i < HZB_END; i++) {
		if (dist < t->cache.squared_town_zone_radius[i]) smallest = i;
	}

	return smallest;
}

/**
 * Returns the bit corresponding to the town zone of the specified tile.
 * Returns #HZB_TOWN_EDGE if the tile is either in an edge zone or ouside of the town.
 *
 * @param t Town on which town zone is to be found
 * @param tile TileIndex where town zone needs to be found
 * @return the bit position of the given zone, as defined in HouseZones
 *
 * @see TryGetTownRadiusGroup
 */
HouseZonesBits GetTownRadiusGroup(const Town *t, TileIndex tile)
{
	HouseZonesBits ret = TryGetTownRadiusGroup(t, tile);
	return ret != HZB_END ? ret : HZB_TOWN_EDGE;
}

/**
 * Clears tile and builds a house or house part.
 * @param tile The tile to build upon.
 * @param t The town which will own the house.
 * @param counter The construction stage counter for the house.
 * @param stage The current construction stage of the house.
 * @param type The type of house.
 * @param random_bits Random bits for newgrf houses to use.
 * @pre The house can be built here.
 */
static inline void ClearMakeHouseTile(TileIndex tile, Town *t, uint8_t counter, uint8_t stage, HouseID type, uint8_t random_bits)
{
	[[maybe_unused]] CommandCost cc = DoCommand(tile, 0, 0, DC_EXEC | DC_AUTO | DC_NO_WATER | DC_TOWN, CMD_LANDSCAPE_CLEAR);
	assert(cc.Succeeded());

	IncreaseBuildingCount(t, type);
	MakeHouseTile(tile, t->index, counter, stage, type, random_bits);
	if (HouseSpec::Get(type)->building_flags & BUILDING_IS_ANIMATED) AddAnimatedTile(tile, false);

	MarkTileDirtyByTile(tile);
}


/**
 * Write house information into the map. For multi-tile houses, all tiles are marked.
 * @param town The town related to this house
 * @param t The tile to build on. If a multi-tile house, this is the northern-most tile.
 * @param counter The counter of the construction stage.
 * @param stage The current construction stage.
 * @param The type of house.
 * @param random_bits Random bits for newgrf houses to use.
 * @pre The house can be built here.
 */
static void MakeTownHouse(TileIndex tile, Town *t, uint8_t counter, uint8_t stage, HouseID type, uint8_t random_bits)
{
	BuildingFlags size = HouseSpec::Get(type)->building_flags;

	ClearMakeHouseTile(tile, t, counter, stage, type, random_bits);
	if (size & BUILDING_2_TILES_Y)   ClearMakeHouseTile(tile + TileDiffXY(0, 1), t, counter, stage, ++type, random_bits);
	if (size & BUILDING_2_TILES_X)   ClearMakeHouseTile(tile + TileDiffXY(1, 0), t, counter, stage, ++type, random_bits);
	if (size & BUILDING_HAS_4_TILES) ClearMakeHouseTile(tile + TileDiffXY(1, 1), t, counter, stage, ++type, random_bits);

	if (!_generating_world) {
		ForAllStationsAroundTiles(TileArea(tile, (size & BUILDING_2_TILES_X) ? 2 : 1, (size & BUILDING_2_TILES_Y) ? 2 : 1), [t](Station *st, TileIndex tile) {
			t->stations_near.insert(st);
			return true;
		});
	}
	if (_record_house_coords) {
		_record_house_rect.left = std::min(_record_house_rect.left, (int)TileX(tile));
		_record_house_rect.top = std::min(_record_house_rect.top, (int)TileY(tile));
		_record_house_rect.right = std::max(_record_house_rect.right, (int)TileX(tile) + ((size & BUILDING_2_TILES_X) ? 2 : 1));
		_record_house_rect.bottom = std::max(_record_house_rect.bottom, (int)TileY(tile) + ((size & BUILDING_2_TILES_Y) ? 2 : 1));
	}
}


/**
 * Checks if a house can be built here. Important is slope, bridge above
 * and ability to clear the land.
 * @param tile tile to check
 * @param town town that is checking
 * @param noslope are slopes (foundations) allowed?
 * @return success if house can be built here, error message otherwise
 */
static inline CommandCost CanBuildHouseHere(TileIndex tile, TownID town, bool noslope)
{
	/* cannot build on these slopes... */
	if (noslope) {
		if (!IsTileFlat(tile)) return_cmd_error(STR_ERROR_FLAT_LAND_REQUIRED);
	} else {
		if (IsSteepSlope(GetTileSlope(tile))) return_cmd_error(STR_ERROR_LAND_SLOPED_IN_WRONG_DIRECTION);
	}

	/* at least one RoadTypes allow building the house here? */
	if (!RoadTypesAllowHouseHere(tile)) return_cmd_error(STR_ERROR_NO_SUITABLE_ROAD);

	/* building under a bridge? */
	if (IsBridgeAbove(tile)) return_cmd_error(STR_ERROR_MUST_DEMOLISH_BRIDGE_FIRST);

	/* can we clear the land? */
	CommandCost ret = DoCommand(tile, 0, 0, DC_AUTO | DC_NO_WATER | DC_TOWN, CMD_LANDSCAPE_CLEAR);
	if (ret.Failed()) return ret;

	/* do not try to build over house owned by another town */
	if (IsTileType(tile, MP_HOUSE) && GetTownIndex(tile) != town) return CMD_ERROR;

	return CommandCost();
}


/**
 * Checks if a house can be built here. Important is slope, bridge above
 * and ability to clear the land.
 *
 * @param ta tile area to check
 * @param town town that is checking
 * @param maxz z level of the house, check if all tiles have this max z level
 * @param noslope are slopes (foundations) allowed?
 * @return success if house can be built here, error message otherwise
 *
 * @see TownLayoutAllowsHouseHere
 */
static inline CommandCost CanBuildHouseHere(const TileArea &ta, TownID town, int maxz, bool noslope)
{
	for (TileIndex tile : ta) {
		CommandCost ret = CanBuildHouseHere(tile, town, noslope);
		/* if building on slopes is allowed, there will be flattening foundation (to tile max z) */
		if (ret.Succeeded() && GetTileMaxZ(tile) != maxz) ret = CommandCost(STR_ERROR_LAND_SLOPED_IN_WRONG_DIRECTION);
		if (ret.Failed()) return ret;
	}

	return CommandCost();
}


/**
 * Test whether houses of given type are avaliable in current game.
 *
 * The function will check whether the house is available at all e.g. is not overriden.
 * Also availability for current climate and given house zone will be tested.
 *
 * @param house house type
 * @param above_snowline true to test availability above the snow line, false for below (arctic climate only)
 * @param zone return error if houses are forbidden in this house zone
 * @return success if house is avaliable, error message otherwise
 */
static inline CommandCost IsHouseTypeAllowed(HouseID house, bool above_snowline, HouseZonesBits zone)
 {
	const HouseSpec *hs = HouseSpec::Get(house);
	/* Disallow disabled and replaced houses. */
	if (!hs->enabled || hs->grf_prop.override != INVALID_HOUSE_ID) return CMD_ERROR;

	/* Check if we can build this house in current climate. */
	if (_settings_game.game_creation.landscape != LT_ARCTIC) {
		if (!(hs->building_availability & (HZ_TEMP << _settings_game.game_creation.landscape))) return CMD_ERROR;
	} else if (above_snowline) {
		if (!(hs->building_availability & HZ_SUBARTC_ABOVE)) return_cmd_error(STR_ERROR_BUILDING_NOT_ALLOWED_ABOVE_SNOW_LINE);
	} else {
		if (!(hs->building_availability & HZ_SUBARTC_BELOW)) return_cmd_error(STR_ERROR_BUILDING_NOT_ALLOWED_BELOW_SNOW_LINE);
	}

	/* Check if the house zone is allowed for this type of houses. */
	if (!HasBit(hs->building_availability & HZ_ZONALL, zone)) {
		return_cmd_error(STR_ERROR_BUILDING_NOT_ALLOWED_IN_THIS_TOWN_ZONE);
	}

	return CommandCost();
}


/**
 * Check whether a town can hold more house types.
 * @param t the town we wan't to check
 * @param house type of the house we wan't to add
 * @return success if houses of this type are allowed, error message otherwise
 */
static inline CommandCost IsAnotherHouseTypeAllowedInTown(Town *t, HouseID house)
{
	const HouseSpec *hs = HouseSpec::Get(house);

	/* Don't let these counters overflow. Global counters are 32bit, there will never be that many houses. */
	if (hs->class_id != HOUSE_NO_CLASS) {
		/* id_count is always <= class_count, so it doesn't need to be checked */
		if (t->cache.building_counts.class_count[hs->class_id] == UINT16_MAX) return_cmd_error(STR_ERROR_TOO_MANY_HOUSE_SETS);
	} else {
		/* If the house has no class, check id_count instead */
		if (t->cache.building_counts.id_count[house] == UINT16_MAX) return_cmd_error(STR_ERROR_TOO_MANY_HOUSE_TYPES);
	}

	return CommandCost();
}

/**
 * Checks if current town layout allows building here
 * @param t town
 * @param ta tile area to check
 * @return true iff town layout allows building here
 * @note see layouts
 */
static inline bool TownLayoutAllowsHouseHere(Town *t, const TileArea &ta)
{
	/* Allow towns everywhere when we don't build roads */
	if (!TownAllowedToBuildRoads(t)) return true;

	TileIndexDiffC grid_pos = TileIndexToTileIndexDiffC(t->xy, ta.tile);

	const uint overflow = 3 * 4 * UINT16_MAX; // perform "floor division"
	switch (t->layout) {
		case TL_2X2_GRID: return (uint)(grid_pos.x + overflow) % 3 >= ta.w && (uint)(grid_pos.y + overflow) % 3 >= ta.h;
		case TL_3X3_GRID: return (uint)(grid_pos.x + overflow) % 4 >= ta.w && (uint)(grid_pos.y + overflow) % 4 >= ta.h;
		default: return true;
	}
}


/**
 * Find a suitable place (free of any obstacles) for a new town house. Search around a given location
 * taking into account the layout of the town.
 *
 * @param tile tile that must be included by the building
 * @param t the town we are building in
 * @param house house type
 * @return where the building can be placed, INVALID_TILE if no lacation was found
 *
 * @pre CanBuildHouseHere(tile, t->index, false)
 *
 * @see CanBuildHouseHere
 */
static TileIndex FindPlaceForTownHouseAroundTile(TileIndex tile, Town *t, HouseID house)
{
	const HouseSpec *hs = HouseSpec::Get(house);
	bool noslope = (hs->building_flags & TILE_NOT_SLOPED) != 0;

	TileArea ta(tile, 1, 1);
	DiagDirection dir;
	uint count;
	if (hs->building_flags & TILE_SIZE_2x2) {
		ta.w = ta.h = 2;
		dir = DIAGDIR_NW; // 'd' goes through DIAGDIR_NW, DIAGDIR_NE, DIAGDIR_SE
		count = 4;
	} else if (hs->building_flags & TILE_SIZE_2x1) {
		ta.w = 2;
		dir = DIAGDIR_NE;
		count = 2;
	} else if (hs->building_flags & TILE_SIZE_1x2) {
		ta.h = 2;
		dir = DIAGDIR_NW;
		count = 2;
	} else { // TILE_SIZE_1x1
		/* CanBuildHouseHere(tile, t->index, false) already checked */
		if (noslope && !IsTileFlat(tile)) return INVALID_TILE;
		return tile;
	}

	int maxz = GetTileMaxZ(tile);
	/* Drift around the tile and find a place for the house. For 1x2 and 2x1 houses just two
	 * positions will be checked (at the exact tile and the other). In case of 2x2 houses
	 * 4 positions have to be checked (clockwise). */
	while (count-- > 0) {
		if (!TownLayoutAllowsHouseHere(t, ta)) continue;
		if (CanBuildHouseHere(ta, t->index, maxz, noslope).Succeeded()) return ta.tile;
		ta.tile += TileOffsByDiagDir(dir);
		dir = ChangeDiagDir(dir, DIAGDIRDIFF_90RIGHT);
	}

	return INVALID_TILE;
}


/**
 * Check if a given house can be built in a given town.
 * @param house house type
 * @param t the town
 * @return success if house can be built, error message otherwise
 */
static CommandCost CheckCanBuildHouse(HouseID house, const Town *t)
{
	const HouseSpec *hs = HouseSpec::Get(house);

	if (!_generating_world && _game_mode != GM_EDITOR && (hs->extra_flags & BUILDING_IS_HISTORICAL) != 0) {
		return CMD_ERROR;
	}

	if (CalTime::CurYear() > hs->max_year) return_cmd_error(STR_ERROR_BUILDING_IS_TOO_OLD);
	if (CalTime::CurYear() < hs->min_year) return_cmd_error(STR_ERROR_BUILDING_IS_TOO_MODERN);

	/* Special houses that there can be only one of. */
	if (hs->building_flags & BUILDING_IS_CHURCH) {
		if (t->church_count >= 1) return_cmd_error(STR_ERROR_ONLY_ONE_BUILDING_ALLOWED_PER_TOWN);
	} else if (hs->building_flags & BUILDING_IS_STADIUM) {
		if (t->stadium_count >= 1) return_cmd_error(STR_ERROR_ONLY_ONE_BUILDING_ALLOWED_PER_TOWN);
	}

	return CommandCost();
}


/**
 * Build a house at this tile.
 * @param t The town the house will belong to.
 * @param tile The tile to try building on.
 * @param hs The @a HouseSpec of the house.
 * @param house The @a HouseID of the house.
 * @param random_bits The random data to be associated with the house.
 */
static void BuildTownHouse(Town *t, TileIndex tile, const HouseSpec *hs, HouseID house, uint8_t random_bits)
{
	t->cache.num_houses++;

	/* Special houses that there can be only one of. */
	if (hs->building_flags & BUILDING_IS_CHURCH) {
		t->church_count++;
	} else if (hs->building_flags & BUILDING_IS_STADIUM) {
		t->stadium_count++;
	}

	uint8_t construction_counter = 0;
	uint8_t construction_stage = 0;

	if (_generating_world || _game_mode == GM_EDITOR) {
		uint32_t construction_random = Random();

		construction_stage = TOWN_HOUSE_COMPLETED;
		if (_generating_world && Chance16(1, 7)) construction_stage = GB(construction_random, 0, 2);

		if (construction_stage == TOWN_HOUSE_COMPLETED) {
			ChangePopulation(t, hs->population);
		} else {
			construction_counter = GB(construction_random, 2, 2);
		}
	}

	MakeTownHouse(tile, t, construction_counter, construction_stage, house, random_bits);
	UpdateTownRadius(t);
	UpdateTownGrowthRate(t);
}

/**
 * Tries to build a house at this tile.
 * @param t The town the house will belong to.
 * @param tile The tile to try building on.
 * @return false iff no house can be built on this tile.
 */
static bool TryBuildTownHouse(Town *t, TileIndex tile)
{
	/* forbidden building here by town layout */
	if (!TownLayoutAllowsHouseHere(t, TileArea(tile, 1, 1))) return false;

	/* no house allowed at all, bail out */
	if (CanBuildHouseHere(tile, t->index, false).Failed()) return false;

	bool above_snowline = _settings_game.game_creation.landscape == LT_ARCTIC && GetTileMaxZ(tile) > HighestSnowLine();
	HouseZonesBits zone = GetTownRadiusGroup(t, tile);

	/* bits 0-4 are used
	 * bits 11-15 are used
	 * bits 5-10 are not used. */
	static std::vector<std::pair<HouseID, uint>> probs;
	probs.clear();

	uint probability_max = 0;

	/* Generate a list of all possible houses that can be built. */
	for (const auto &hs : HouseSpec::Specs()) {
		if (IsHouseTypeAllowed(hs.Index(), above_snowline, zone).Failed()) continue;
		if (IsAnotherHouseTypeAllowedInTown(t, hs.Index()).Failed()) continue;

		uint cur_prob = hs.probability;
		probability_max += cur_prob;
		probs.emplace_back(hs.Index(), cur_prob);
	}

	TileIndex baseTile = tile;

	while (probability_max > 0) {
		/* Building a multitile building can change the location of tile.
		 * The building would still be built partially on that tile, but
		 * its northern tile would be elsewhere. However, if the callback
		 * fails we would be basing further work from the changed tile.
		 * So a next 1x1 tile building could be built on the wrong tile. */
		tile = baseTile;

		uint r = RandomRange(probability_max);
		uint i;
		for (i = 0; i < probs.size(); i++) {
			if (probs[i].second > r) break;
			r -= probs[i].second;
		}

		HouseID house = probs[i].first;
		probability_max -= probs[i].second;

		/* remove tested house from the set */
		probs[i] = probs.back();
		probs.pop_back();

		CommandCost ret = CheckCanBuildHouse(house, t);
		if (ret.Failed()) continue;

		tile = FindPlaceForTownHouseAroundTile(tile, t, house);
		if (tile == INVALID_TILE) continue;

		uint8_t random_bits = Random();

		/* Check if GRF allows this house */
		if (!HouseAllowsConstruction(house, tile, t, random_bits)) continue;

		BuildTownHouse(t, tile, HouseSpec::Get(house), house, random_bits);
		return true;
	}

	return false;
}

CommandCost CmdPlaceHouse(DoCommandFlag flags, TileIndex tile, HouseID house)
{
	if (_game_mode != GM_EDITOR) return CMD_ERROR;
	if (Town::GetNumItems() == 0) return_cmd_error(STR_ERROR_MUST_FOUND_TOWN_FIRST);

	if (static_cast<size_t>(house) >= HouseSpec::Specs().size()) return CMD_ERROR;
	const HouseSpec *hs = HouseSpec::Get(house);
	if (!hs->enabled) return CMD_ERROR;

	Town *t = ClosestTownFromTile(tile, UINT_MAX);

	int max_z = GetTileMaxZ(tile);

	/* Make sure there is no slope? */
	bool noslope = (hs->building_flags & TILE_NOT_SLOPED) != 0;

	uint w = (hs->building_flags & BUILDING_2_TILES_X) ? 2 : 1;
	uint h = (hs->building_flags & BUILDING_2_TILES_Y) ? 2 : 1;

	CommandCost cost = IsAnotherHouseTypeAllowedInTown(t, house);
	if (!cost.Succeeded()) return cost;

	cost = CanBuildHouseHere(TileArea(tile, w, h), t->index, max_z, noslope);
	if (!cost.Succeeded()) return cost;

	if (flags & DC_EXEC) {
		BuildTownHouse(t, tile, hs, house, Random());
	}

	return CommandCost();
}

/**
 * Place a town house (scenario editor or worldgen only).
 * @param tile Tile to place house on.
 * @param flags Type of operation.
 * @param p1 House ID.
 * @param p2 Unused.
 * @param text Unused.
 * @return Empty cost or an error.
 */
CommandCost CmdPlaceHouse(TileIndex tile, DoCommandFlag flags, uint32_t p1, uint32_t p2, const char *text)
{
	return CmdPlaceHouse(flags, tile, static_cast<HouseID>(p1));
}

/**
 * Update data structures when a house is removed
 * @param tile  Tile of the house
 * @param t     Town owning the house
 * @param house House type
 */
static void DoClearTownHouseHelper(TileIndex tile, Town *t, HouseID house)
{
	assert_tile(IsTileType(tile, MP_HOUSE), tile);
	DecreaseBuildingCount(t, house);
	DoClearSquare(tile);
	DeleteAnimatedTile(tile);

	DeleteNewGRFInspectWindow(GSF_HOUSES, tile);
}

/**
 * Determines if a given HouseID is part of a multitile house.
 * The given ID is set to the ID of the north tile and the TileDiff to the north tile is returned.
 *
 * @param house Is changed to the HouseID of the north tile of the same house
 * @return TileDiff from the tile of the given HouseID to the north tile
 */
TileIndexDiff GetHouseNorthPart(HouseID &house)
{
	if (house >= 3) { // house id 0,1,2 MUST be single tile houses, or this code breaks.
		if (HouseSpec::Get(house - 1)->building_flags & TILE_SIZE_2x1) {
			house--;
			return TileDiffXY(-1, 0);
		} else if (HouseSpec::Get(house - 1)->building_flags & BUILDING_2_TILES_Y) {
			house--;
			return TileDiffXY(0, -1);
		} else if (HouseSpec::Get(house - 2)->building_flags & BUILDING_HAS_4_TILES) {
			house -= 2;
			return TileDiffXY(-1, 0);
		} else if (HouseSpec::Get(house - 3)->building_flags & BUILDING_HAS_4_TILES) {
			house -= 3;
			return TileDiffXY(-1, -1);
		}
	}
	return 0;
}

/**
 * Clear a town house.
 * @param t The town which owns the house.
 * @param tile The tile to clear.
 */
void ClearTownHouse(Town *t, TileIndex tile)
{
	assert_tile(IsTileType(tile, MP_HOUSE), tile);

	HouseID house = GetHouseType(tile);

	/* The northernmost tile of the house is the main house. */
	tile += GetHouseNorthPart(house);

	const HouseSpec *hs = HouseSpec::Get(house);

	/* Remove population from the town if the house is finished. */
	if (IsHouseCompleted(tile)) {
		ChangePopulation(t, -hs->population);
	}

	t->cache.num_houses--;

	/* Clear flags for houses that only may exist once/town. */
	if (hs->building_flags & BUILDING_IS_CHURCH) {
		t->church_count--;
	} else if (hs->building_flags & BUILDING_IS_STADIUM) {
		t->stadium_count--;
	}

	/* Do the actual clearing of tiles */
	DoClearTownHouseHelper(tile, t, house);
	if (hs->building_flags & BUILDING_2_TILES_Y)   DoClearTownHouseHelper(tile + TileDiffXY(0, 1), t, ++house);
	if (hs->building_flags & BUILDING_2_TILES_X)   DoClearTownHouseHelper(tile + TileDiffXY(1, 0), t, ++house);
	if (hs->building_flags & BUILDING_HAS_4_TILES) DoClearTownHouseHelper(tile + TileDiffXY(1, 1), t, ++house);

	RemoveNearbyStations(t, tile, hs->building_flags);

	UpdateTownRadius(t);
}

/**
 * Rename a town (server-only).
 * @param tile unused
 * @param flags type of operation
 * @param p1 town ID to rename
 * @param p2 unused
 * @param text the new name or an empty string when resetting to the default
 * @return the cost of this operation or an error
 */
CommandCost CmdRenameTown(TileIndex tile, DoCommandFlag flags, uint32_t p1, uint32_t p2, const char *text)
{
	Town *t = Town::GetIfValid(p1);
	if (t == nullptr) return CMD_ERROR;

	bool reset = StrEmpty(text);

	if (!reset) {
		if (Utf8StringLength(text) >= MAX_LENGTH_TOWN_NAME_CHARS) return CMD_ERROR;
		if (!IsUniqueTownName(text)) return_cmd_error(STR_ERROR_NAME_MUST_BE_UNIQUE);
	}

	if (flags & DC_EXEC) {
		t->cached_name.clear();
		if (reset) {
			t->name.clear();
		} else {
			t->name = text;
		}

		t->UpdateVirtCoord();
		InvalidateWindowData(WC_TOWN_DIRECTORY, 0, TDIWD_FORCE_RESORT);
		ClearAllStationCachedNames();
		ClearAllIndustryCachedNames();
		UpdateAllStationVirtCoords();
	}
	return CommandCost();
}


/**
 * Rename a town (non-admin use).
 * @param tile unused
 * @param flags type of operation
 * @param p1 town ID to rename
 * @param p2 unused
 * @param text the new name or an empty string when resetting to the default
 * @return the cost of this operation or an error
 */
CommandCost CmdRenameTownNonAdmin(TileIndex tile, DoCommandFlag flags, uint32_t p1, uint32_t p2, const char *text)
{
	if (_networking && !_settings_game.difficulty.rename_towns_in_multiplayer) return CMD_ERROR;

	return CmdRenameTown(tile, flags, p1, p2, text);
}

/**
 * Determines the first cargo with a certain town effect
 * @param effect Town effect of interest
 * @return first active cargo slot with that effect
 */
const CargoSpec *FindFirstCargoWithTownAcceptanceEffect(TownAcceptanceEffect effect)
{
	for (const CargoSpec *cs : CargoSpec::Iterate()) {
		if (cs->town_acceptance_effect == effect) return cs;
	}
	return nullptr;
}

/**
 * Change the cargo goal of a town.
 * @param tile Unused.
 * @param flags Type of operation.
 * @param p1 various bitstuffed elements
 * - p1 = (bit  0 - 15) - Town ID to cargo game of.
 * - p1 = (bit 16 - 23) - TownAcceptanceEffect to change the game of.
 * @param p2 The new goal value.
 * @param text Unused.
 * @return Empty cost or an error.
 */
CommandCost CmdTownCargoGoal(TileIndex tile, DoCommandFlag flags, uint32_t p1, uint32_t p2, const char *text)
{
	if (_current_company != OWNER_DEITY) return CMD_ERROR;

	TownAcceptanceEffect tae = (TownAcceptanceEffect)GB(p1, 16, 8);
	if (tae < TAE_BEGIN || tae >= TAE_END) return CMD_ERROR;

	uint16_t index = GB(p1, 0, 16);
	Town *t = Town::GetIfValid(index);
	if (t == nullptr) return CMD_ERROR;

	/* Validate if there is a cargo which is the requested TownAcceptanceEffect */
	const CargoSpec *cargo = FindFirstCargoWithTownAcceptanceEffect(tae);
	if (cargo == nullptr) return CMD_ERROR;

	if (flags & DC_EXEC) {
		t->goal[tae] = p2;
		UpdateTownGrowth(t);
		InvalidateWindowData(WC_TOWN_VIEW, index);
	}

	return CommandCost();
}

/**
 * Set a custom text in the Town window.
 * @param tile Unused.
 * @param flags Type of operation.
 * @param p1 Town ID to change the text of.
 * @param p2 Unused.
 * @param text The new text (empty to remove the text).
 * @return Empty cost or an error.
 */
CommandCost CmdTownSetText(TileIndex tile, DoCommandFlag flags, uint32_t p1, uint32_t p2, const char *text)
{
	if (_current_company != OWNER_DEITY) return CMD_ERROR;
	Town *t = Town::GetIfValid(p1);
	if (t == nullptr) return CMD_ERROR;

	if (flags & DC_EXEC) {
		t->text.clear();
		if (!StrEmpty(text)) t->text = text;
		InvalidateWindowData(WC_TOWN_VIEW, p1);
	}

	return CommandCost();
}

/**
 * Change the growth rate of the town.
 * @param tile Unused.
 * @param flags Type of operation.
 * @param p1 Town ID to cargo game of.
 * @param p2 Amount of days between growth, or TOWN_GROWTH_RATE_NONE, or 0 to reset custom growth rate.
 * @param text Unused.
 * @return Empty cost or an error.
 */
CommandCost CmdTownGrowthRate(TileIndex tile, DoCommandFlag flags, uint32_t p1, uint32_t p2, const char *text)
{
	if (_current_company != OWNER_DEITY) return CMD_ERROR;
	if (GB(p2, 16, 16) != 0) return CMD_ERROR;

	Town *t = Town::GetIfValid(p1);
	if (t == nullptr) return CMD_ERROR;

	if (flags & DC_EXEC) {
		if (p2 == 0) {
			/* Just clear the flag, UpdateTownGrowth will determine a proper growth rate */
			ClrBit(t->flags, TOWN_CUSTOM_GROWTH);
		} else {
			uint old_rate = t->growth_rate;
			if (t->grow_counter >= old_rate) {
				/* This also catches old_rate == 0 */
				t->grow_counter = p2;
			} else {
				/* Scale grow_counter, so half finished houses stay half finished */
				t->grow_counter = t->grow_counter * p2 / old_rate;
			}
			t->growth_rate = p2;
			SetBit(t->flags, TOWN_CUSTOM_GROWTH);
		}
		UpdateTownGrowth(t);
		InvalidateWindowData(WC_TOWN_VIEW, p1);
	}

	return CommandCost();
}

/**
 * Change the rating of a company in a town
 * @param tile Unused.
 * @param flags Type of operation.
 * @param p1 Bit 0..15 = Town ID to change, bit 16..23 = Company ID to change.
 * @param p2 Bit 0..15 = New rating of company (signed int16_t).
 * @param text Unused.
 * @return Empty cost or an error.
 */
CommandCost CmdTownRating(TileIndex tile, DoCommandFlag flags, uint32_t p1, uint32_t p2, const char *text)
{
	if (_current_company != OWNER_DEITY) return CMD_ERROR;

	TownID town_id = (TownID)GB(p1, 0, 16);
	Town *t = Town::GetIfValid(town_id);
	if (t == nullptr) return CMD_ERROR;

	CompanyID company_id = (CompanyID)GB(p1, 16, 8);
	if (!Company::IsValidID(company_id)) return CMD_ERROR;

	int16_t new_rating = Clamp((int16_t)GB(p2, 0, 16), RATING_MINIMUM, RATING_MAXIMUM);
	if (_cheats.town_rating.value) {
		new_rating = RATING_MAXIMUM;
	}
	if (flags & DC_EXEC) {
		t->ratings[company_id] = new_rating;
		InvalidateWindowData(WC_TOWN_AUTHORITY, town_id);
	}

	return CommandCost();
}

/**
 * Expand a town (scenario editor only).
 * @param tile Unused.
 * @param flags Type of operation.
 * @param p1 Town ID to expand.
 * @param p2 Amount to grow, or 0 to grow a random size up to the current amount of houses.
 * @param text Unused.
 * @return Empty cost or an error.
 */
CommandCost CmdExpandTown(TileIndex tile, DoCommandFlag flags, uint32_t p1, uint32_t p2, const char *text)
{
	if (_game_mode != GM_EDITOR && _current_company != OWNER_DEITY) return CMD_ERROR;
	Town *t = Town::GetIfValid(p1);
	if (t == nullptr) return CMD_ERROR;

	if (flags & DC_EXEC) {
		/* The more houses, the faster we grow */
		if (p2 == 0) {
			uint amount = RandomRange(ClampTo<uint16_t>(t->cache.num_houses / 10)) + 3;
			t->cache.num_houses += amount;
			UpdateTownRadius(t);

			uint n = amount * 10;
			do GrowTown(t); while (--n);

			t->cache.num_houses -= amount;
		} else {
			for (; p2 > 0; p2--) {
				/* Try several times to grow, as we are really suppose to grow */
				for (uint i = 0; i < 25; i++) if (GrowTown(t)) break;
			}
		}
		UpdateTownRadius(t);

		UpdateTownMaxPass(t);
	}

	return CommandCost();
}

/**
 * Delete a town (scenario editor or worldgen only).
 * @param tile Unused.
 * @param flags Type of operation.
 * @param p1 Town ID to delete.
 * @param p2 Unused.
 * @param text Unused.
 * @return Empty cost or an error.
 */
CommandCost CmdDeleteTown(TileIndex tile, DoCommandFlag flags, uint32_t p1, uint32_t p2, const char *text)
{
	if (_game_mode != GM_EDITOR && !_generating_world) return CMD_ERROR;
	Town *t = Town::GetIfValid(p1);
	if (t == nullptr) return CMD_ERROR;

	/* Stations refer to towns. */
	for (const Station *st : Station::Iterate()) {
		if (st->town == t) {
			/* Non-oil rig stations are always a problem. */
			if (!(st->facilities & FACIL_AIRPORT) || st->airport.type != AT_OILRIG) return CMD_ERROR;
			/* We can only automatically delete oil rigs *if* there's no vehicle on them. */
			CommandCost ret = DoCommand(st->airport.tile, 0, 0, flags, CMD_LANDSCAPE_CLEAR);
			if (ret.Failed()) return ret;
		}
	}

	/* Waypoints refer to towns. */
	for (const Waypoint *wp : Waypoint::Iterate()) {
		if (wp->town == t) return CMD_ERROR;
	}

	/* Depots refer to towns. */
	for (const Depot *d : Depot::Iterate()) {
		if (d->town == t) return CMD_ERROR;
	}

	/* Check all tiles for town ownership. First check for bridge tiles, as
	 * these do not directly have an owner so we need to check adjacent
	 * tiles. This won't work correctly in the same loop if the adjacent
	 * tile was already deleted earlier in the loop. */
	for (TileIndex current_tile = 0; current_tile < MapSize(); ++current_tile) {
		if (IsTileType(current_tile, MP_TUNNELBRIDGE) && TestTownOwnsBridge(current_tile, t)) {
			CommandCost ret = DoCommand(current_tile, 0, 0, flags, CMD_LANDSCAPE_CLEAR);
			if (ret.Failed()) return ret;
		}
	}

	/* Check all remaining tiles for town ownership. */
	for (TileIndex current_tile = 0; current_tile < MapSize(); ++current_tile) {
		bool try_clear = false;
		switch (GetTileType(current_tile)) {
			case MP_ROAD:
				try_clear = HasTownOwnedRoad(current_tile) && GetTownIndex(current_tile) == t->index;
				break;

			case MP_HOUSE:
				try_clear = GetTownIndex(current_tile) == t->index;
				break;

			case MP_INDUSTRY:
				try_clear = Industry::GetByTile(current_tile)->town == t;
				break;

			case MP_OBJECT:
				if (Town::GetNumItems() == 1) {
					/* No towns will be left, remove it! */
					try_clear = true;
				} else {
					Object *o = Object::GetByTile(current_tile);
					if (o->town == t) {
						if (o->type == OBJECT_STATUE) {
							/* Statue... always remove. */
							try_clear = true;
						} else {
							/* Tell to find a new town. */
							if (flags & DC_EXEC) o->town = nullptr;
						}
					}
				}
				break;

			default:
				break;
		}
		if (try_clear) {
			CommandCost ret = DoCommand(current_tile, 0, 0, flags, CMD_LANDSCAPE_CLEAR);
			if (ret.Failed()) return ret;
		}
	}

	/* The town destructor will delete the other things related to the town. */
	if (flags & DC_EXEC) {
		_town_kdtree.Remove(t->index);
		if (_viewport_sign_kdtree_valid && t->cache.sign.kdtree_valid) _viewport_sign_kdtree.Remove(ViewportSignKdtreeItem::MakeTown(t->index));
		delete t;
	}

	return CommandCost();
}

/**
 * Factor in the cost of each town action.
 * @see TownActions
 */
const uint8_t _town_action_costs[TACT_COUNT] = {
	2, 4, 9, 35, 48, 53, 117, 175
};

/**
 * Perform the "small advertising campaign" town action.
 * @param t The town to advertise in.
 * @param flags Type of operation.
 * @return An empty cost.
 */
static CommandCost TownActionAdvertiseSmall(Town *t, DoCommandFlag flags)
{
	if (flags & DC_EXEC) {
		ModifyStationRatingAround(t->xy, _current_company, 0x40, 10);
	}
	return CommandCost();
}

/**
 * Perform the "medium advertising campaign" town action.
 * @param t The town to advertise in.
 * @param flags Type of operation.
 * @return An empty cost.
 */
static CommandCost TownActionAdvertiseMedium(Town *t, DoCommandFlag flags)
{
	if (flags & DC_EXEC) {
		ModifyStationRatingAround(t->xy, _current_company, 0x70, 15);
	}
	return CommandCost();
}

/**
 * Perform the "large advertising campaign" town action.
 * @param t The town to advertise in.
 * @param flags Type of operation.
 * @return An empty cost.
 */
static CommandCost TownActionAdvertiseLarge(Town *t, DoCommandFlag flags)
{
	if (flags & DC_EXEC) {
		ModifyStationRatingAround(t->xy, _current_company, 0xA0, 20);
	}
	return CommandCost();
}

/**
 * Perform the "local road reconstruction" town action.
 * @param t The town to grief in.
 * @param flags Type of operation.
 * @return An empty cost.
 */
static CommandCost TownActionRoadRebuild(Town *t, DoCommandFlag flags)
{
	/* Check if the company is allowed to fund new roads. */
	if (!_settings_game.economy.fund_roads) return CMD_ERROR;

	if (flags & DC_EXEC) {
		t->road_build_months = 6;

		SetDParam(0, _current_company);
		NewsStringData *company_name = new NewsStringData(GetString(STR_COMPANY_NAME));

		SetDParam(0, t->index);
		SetDParamStr(1, company_name->string);

		StringID msg;
		if (EconTime::UsingWallclockUnits()) {
			msg = (DayLengthFactor() > 1) ? STR_NEWS_ROAD_REBUILDING_PERIODS : STR_NEWS_ROAD_REBUILDING_MINUTES;
		} else {
			msg = STR_NEWS_ROAD_REBUILDING_MONTHS;
		}
		AddNewsItem(msg, NT_GENERAL, NF_NORMAL, NR_TOWN, t->index, NR_NONE, UINT32_MAX, company_name);
		AI::BroadcastNewEvent(new ScriptEventRoadReconstruction((ScriptCompany::CompanyID)(Owner)_current_company, t->index));
		Game::NewEvent(new ScriptEventRoadReconstruction((ScriptCompany::CompanyID)(Owner)_current_company, t->index));
	}
	return CommandCost();
}

/**
 * Check whether the land can be cleared.
 * @param tile Tile to check.
 * @return true if the tile can be cleared.
 */
static bool CheckClearTile(TileIndex tile)
{
	Backup<CompanyID> cur_company(_current_company, OWNER_NONE, FILE_LINE);
	CommandCost r = DoCommand(tile, 0, 0, DC_TOWN, CMD_LANDSCAPE_CLEAR);
	cur_company.Restore();
	return r.Succeeded();
}

/** Structure for storing data while searching the best place to build a statue. */
struct StatueBuildSearchData {
	TileIndex best_position; ///< Best position found so far.
	int tile_count;          ///< Number of tiles tried.

	StatueBuildSearchData(TileIndex best_pos, int count) : best_position(best_pos), tile_count(count) { }
};

/**
 * Search callback function for #TownActionBuildStatue.
 * @param tile Tile on which to perform the search.
 * @param user_data Reference to the statue search data.
 * @return Result of the test.
 */
static bool SearchTileForStatue(TileIndex tile, void *user_data)
{
	static const int STATUE_NUMBER_INNER_TILES = 25; // Number of tiles int the center of the city, where we try to protect houses.

	StatueBuildSearchData *statue_data = (StatueBuildSearchData *)user_data;
	statue_data->tile_count++;

	/* Statues can be build on slopes, just like houses. Only the steep slopes is a no go. */
	if (IsSteepSlope(GetTileSlope(tile))) return false;
	/* Don't build statues under bridges. */
	if (IsBridgeAbove(tile)) return false;

	/* A clear-able open space is always preferred. */
	if ((IsTileType(tile, MP_CLEAR) || IsTileType(tile, MP_TREES)) && CheckClearTile(tile)) {
		statue_data->best_position = tile;
		return true;
	}

	bool house = IsTileType(tile, MP_HOUSE);

	/* Searching inside the inner circle. */
	if (statue_data->tile_count <= STATUE_NUMBER_INNER_TILES) {
		/* Save first house in inner circle. */
		if (house && statue_data->best_position == INVALID_TILE && CheckClearTile(tile)) {
			statue_data->best_position = tile;
		}

		/* If we have reached the end of the inner circle, and have a saved house, terminate the search. */
		return statue_data->tile_count == STATUE_NUMBER_INNER_TILES && statue_data->best_position != INVALID_TILE;
	}

	/* Searching outside the circle, just pick the first possible spot. */
	statue_data->best_position = tile; // Is optimistic, the condition below must also hold.
	return house && CheckClearTile(tile);
}

/**
 * Perform a 9x9 tiles circular search from the center of the town
 * in order to find a free tile to place a statue
 * @param t town to search in
 * @param flags Used to check if the statue must be built or not.
 * @return Empty cost or an error.
 */
static CommandCost TownActionBuildStatue(Town *t, DoCommandFlag flags)
{
	if (!Object::CanAllocateItem()) return_cmd_error(STR_ERROR_TOO_MANY_OBJECTS);

	TileIndex tile = t->xy;
	StatueBuildSearchData statue_data(INVALID_TILE, 0);
	if (!CircularTileSearch(&tile, 9, SearchTileForStatue, &statue_data)) return_cmd_error(STR_ERROR_STATUE_NO_SUITABLE_PLACE);

	if (flags & DC_EXEC) {
		Backup<CompanyID> cur_company(_current_company, OWNER_NONE, FILE_LINE);
		DoCommand(statue_data.best_position, 0, 0, DC_EXEC | DC_TOWN, CMD_LANDSCAPE_CLEAR);
		cur_company.Restore();
		BuildObject(OBJECT_STATUE, statue_data.best_position, _current_company, t);
		SetBit(t->statues, _current_company); // Once found and built, "inform" the Town.
		MarkTileDirtyByTile(statue_data.best_position);
	}
	return CommandCost();
}

/**
 * Perform the "fund new buildings" town action.
 * @param t The town to fund buildings in.
 * @param flags Type of operation.
 * @return An empty cost.
 */
static CommandCost TownActionFundBuildings(Town *t, DoCommandFlag flags)
{
	/* Check if it's allowed to buy the rights */
	if (!_settings_game.economy.fund_buildings) return CMD_ERROR;

	if (flags & DC_EXEC) {
		/* And grow for 3 months */
		t->fund_buildings_months = 3;

		/* Enable growth (also checking GameScript's opinion) */
		UpdateTownGrowth(t);

		/* Build a new house, but add a small delay to make sure
		 * that spamming funding doesn't let town grow any faster
		 * than 1 house per 2 * TOWN_GROWTH_TICKS ticks.
		 * Also emulate original behaviour when town was only growing in
		 * TOWN_GROWTH_TICKS intervals, to make sure that it's not too
		 * tick-perfect and gives player some time window where they can
		 * spam funding with the exact same efficiency.
		 */
		t->grow_counter = std::min<uint16_t>(t->grow_counter, 2 * TOWN_GROWTH_TICKS - (t->growth_rate - t->grow_counter) % TOWN_GROWTH_TICKS);

		SetWindowDirty(WC_TOWN_VIEW, t->index);
	}
	return CommandCost();
}

/**
 * Perform the "buy exclusive transport rights" town action.
 * @param t The town to buy exclusivity in.
 * @param flags Type of operation.
 * @return An empty cost.
 */
static CommandCost TownActionBuyRights(Town *t, DoCommandFlag flags)
{
	/* Check if it's allowed to buy the rights */
	if (!_settings_game.economy.exclusive_rights) return CMD_ERROR;
	if (t->exclusivity != INVALID_COMPANY) return CMD_ERROR;

	if (flags & DC_EXEC) {
		t->exclusive_counter = 12;
		t->exclusivity = _current_company;

		ModifyStationRatingAround(t->xy, _current_company, 130, 17);

		SetWindowClassesDirty(WC_STATION_VIEW);

		/* Spawn news message */
		CompanyNewsInformation *cni = new CompanyNewsInformation(Company::Get(_current_company));
		SetDParam(0, STR_NEWS_EXCLUSIVE_RIGHTS_TITLE);
		if (EconTime::UsingWallclockUnits()) {
			SetDParam(1, (DayLengthFactor() > 1) ? STR_NEWS_EXCLUSIVE_RIGHTS_DESCRIPTION_PERIOD : STR_NEWS_EXCLUSIVE_RIGHTS_DESCRIPTION_MINUTES);
		} else {
			SetDParam(1, STR_NEWS_EXCLUSIVE_RIGHTS_DESCRIPTION_MONTHS);
		}
		SetDParam(2, t->index);
		SetDParamStr(3, cni->company_name);
		AddNewsItem(STR_MESSAGE_NEWS_FORMAT, NT_GENERAL, NF_COMPANY, NR_TOWN, t->index, NR_NONE, UINT32_MAX, cni);
		AI::BroadcastNewEvent(new ScriptEventExclusiveTransportRights((ScriptCompany::CompanyID)(Owner)_current_company, t->index));
		Game::NewEvent(new ScriptEventExclusiveTransportRights((ScriptCompany::CompanyID)(Owner)_current_company, t->index));
	}
	return CommandCost();
}

/**
 * Perform the "bribe" town action.
 * @param t The town to bribe.
 * @param flags Type of operation.
 * @return An empty cost.
 */
static CommandCost TownActionBribe(Town *t, DoCommandFlag flags)
{
	if (flags & DC_EXEC) {
		if (Chance16(1, 14)) {
			/* set as unwanted for 6 months */
			t->unwanted[_current_company] = 6;

			/* set all close by station ratings to 0 */
			for (Station *st : Station::Iterate()) {
				if (st->town == t && st->owner == _current_company) {
					for (GoodsEntry &ge : st->goods) ge.rating = 0;
				}
			}

			/* only show error message to the executing player. All errors are handled command.c
			 * but this is special, because it can only 'fail' on a DC_EXEC */
			if (IsLocalCompany()) ShowErrorMessage(STR_ERROR_BRIBE_FAILED, INVALID_STRING_ID, WL_INFO);

			/* decrease by a lot!
			 * ChangeTownRating is only for stuff in demolishing. Bribe failure should
			 * be independent of any cheat settings
			 */
			if (t->ratings[_current_company] > RATING_BRIBE_DOWN_TO) {
				t->ratings[_current_company] = RATING_BRIBE_DOWN_TO;
				t->UpdateVirtCoord();
				SetWindowDirty(WC_TOWN_AUTHORITY, t->index);
			}
		} else {
			ChangeTownRating(t, RATING_BRIBE_UP_STEP, RATING_BRIBE_MAXIMUM, DC_EXEC);
			if (t->exclusivity != _current_company && t->exclusivity != INVALID_COMPANY) {
				t->exclusivity = INVALID_COMPANY;
				t->exclusive_counter = 0;
			}
		}
	}
	return CommandCost();
}

typedef CommandCost TownActionProc(Town *t, DoCommandFlag flags);
static TownActionProc * const _town_action_proc[] = {
	TownActionAdvertiseSmall,
	TownActionAdvertiseMedium,
	TownActionAdvertiseLarge,
	TownActionRoadRebuild,
	TownActionBuildStatue,
	TownActionFundBuildings,
	TownActionBuyRights,
	TownActionBribe
};

/**
 * Get a list of available town authority actions.
 * @param nump if not nullptr, store the number of available actions
 * @param cid The company that is querying the town.
 * @param t The town that is queried.
 * @return The bitmasked value of enabled actions.
 */
uint GetMaskOfTownActions(int *nump, CompanyID cid, const Town *t)
{
	int num = 0;
	TownActions buttons = TACT_NONE;

	/* Spectators and unwanted have no options */
	if (cid != COMPANY_SPECTATOR && !(_settings_game.economy.bribe && t->unwanted[cid])) {

		/* Things worth more than this are not shown */
		Money avail = GetAvailableMoney(cid) + _price[PR_STATION_VALUE] * 200;

		/* Check the action bits for validity and
		 * if they are valid add them */
		for (uint i = 0; i != lengthof(_town_action_costs); i++) {
			const TownActions cur = (TownActions)(1 << i);

			/* Is the company prohibited from bribing ? */
			if (cur == TACT_BRIBE) {
				/* Company can't bribe if setting is disabled */
				if (!_settings_game.economy.bribe) continue;
				/* Company can bribe if another company has exclusive transport rights,
				 * or its standing with the town is less than outstanding. */
				if (t->ratings[cid] >= RATING_BRIBE_MAXIMUM) {
					if (t->exclusivity == _current_company) continue;
					if (t->exclusive_counter == 0) continue;
				}
			}

			/* Is the company not able to buy exclusive rights ? */
			if (cur == TACT_BUY_RIGHTS && (!_settings_game.economy.exclusive_rights || t->exclusive_counter != 0)) continue;

			/* Is the company not able to fund buildings ? */
			if (cur == TACT_FUND_BUILDINGS && !_settings_game.economy.fund_buildings) continue;

			/* Is the company not able to fund local road reconstruction? */
			if (cur == TACT_ROAD_REBUILD && !_settings_game.economy.fund_roads) continue;

			/* Is the company not able to build a statue ? */
			if (cur == TACT_BUILD_STATUE && HasBit(t->statues, cid)) continue;

			if (avail >= _town_action_costs[i] * _price[PR_TOWN_ACTION] >> 8) {
				buttons |= cur;
				num++;
			}
		}
	}

	if (nump != nullptr) *nump = num;
	return buttons;
}

/**
 * Do a town action.
 * This performs an action such as advertising, building a statue, funding buildings,
 * but also bribing the town-council
 * @param tile unused
 * @param flags type of operation
 * @param p1 town to do the action at
 * @param p2 action to perform, @see _town_action_proc for the list of available actions
 * @param text unused
 * @return the cost of this operation or an error
 */
CommandCost CmdDoTownAction(TileIndex tile, DoCommandFlag flags, uint32_t p1, uint32_t p2, const char *text)
{
	Town *t = Town::GetIfValid(p1);
	if (t == nullptr || p2 >= lengthof(_town_action_proc)) return CMD_ERROR;

	if (!HasBit(GetMaskOfTownActions(nullptr, _current_company, t), p2)) return CMD_ERROR;

	CommandCost cost(EXPENSES_OTHER, _price[PR_TOWN_ACTION] * _town_action_costs[p2] >> 8);

	CommandCost ret = _town_action_proc[p2](t, flags);
	if (ret.Failed()) return ret;

	if (flags & DC_EXEC) {
		SetWindowDirty(WC_TOWN_AUTHORITY, p1);
	}

	return cost;
}

/**
 * Override a town setting
 * @param tile unused
 * @param flags type of operation
 * @param p1 town to do the action at
 * @param p2 various bitstuffed elements
 *  - p2 = (bit 0  -  7) - what setting to change
 *  - p2 = (bit 8  - 15) - the data to modify
 *  - p2 = (bit 16)      - whether to override the value, or use the default
 * @param text unused
 * @return the cost of this operation or an error
 */
CommandCost CmdOverrideTownSetting(TileIndex tile, DoCommandFlag flags, uint32_t p1, uint32_t p2, const char *text)
{
	Town *t = Town::GetIfValid(p1);
	if (t == nullptr) return CMD_ERROR;

	const uint8_t setting = GB(p2, 0, 8);
	const bool is_override = HasBit(p2, 16);
	const uint8_t value = GB(p2, 8, 8);
	switch (setting) {
		case TSOF_OVERRIDE_GROWTH:
			if (is_override && value != 0) return CMD_ERROR;
			break;
		case TSOF_OVERRIDE_BUILD_ROADS:
		case TSOF_OVERRIDE_BUILD_LEVEL_CROSSINGS:
		case TSOF_OVERRIDE_BUILD_BRIDGES:
			if (is_override && value != 0 && value != 1) return CMD_ERROR;
			break;
		case TSOF_OVERRIDE_BUILD_TUNNELS:
			if (is_override && value >= TTM_END) return CMD_ERROR;
			break;
		case TSOF_OVERRIDE_BUILD_INCLINED_ROADS:
			if (is_override && value > 8) return CMD_ERROR;
			break;
		default:
			return CMD_ERROR;
	}

	if (flags & DC_EXEC) {
		AssignBit(t->override_flags, setting, is_override);
		if (is_override) {
			switch (setting) {
				case TSOF_OVERRIDE_GROWTH:
					break;
				case TSOF_OVERRIDE_BUILD_ROADS:
				case TSOF_OVERRIDE_BUILD_LEVEL_CROSSINGS:
				case TSOF_OVERRIDE_BUILD_BRIDGES:
					AssignBit(t->override_values, setting, value & 1);
					break;
				case TSOF_OVERRIDE_BUILD_TUNNELS:
					t->build_tunnels = (TownTunnelMode)value;
					break;
				case TSOF_OVERRIDE_BUILD_INCLINED_ROADS:
					t->max_road_slope = value;
					break;
				default:
					NOT_REACHED();
			}
		}
		SetWindowDirty(WC_TOWN_AUTHORITY, p1);
		if (setting == TSOF_OVERRIDE_GROWTH) UpdateTownGrowth(t);
	}

	return CommandCost();
}

/**
 * Override a town setting (non-admin use)
 * @param tile unused
 * @param flags type of operation
 * @param p1 town to do the action at
 * @param p2 various bitstuffed elements
 *  - p2 = (bit 0  -  7) - what setting to change
 *  - p2 = (bit 8  - 15) - the data to modify
 *  - p2 = (bit 16)      - whether to override the value, or use the default
 * @param text unused
 * @return the cost of this operation or an error
 */
CommandCost CmdOverrideTownSettingNonAdmin(TileIndex tile, DoCommandFlag flags, uint32_t p1, uint32_t p2, const char *text)
{
	if (_networking && !_settings_game.difficulty.override_town_settings_in_multiplayer) return CMD_ERROR;

	return CmdOverrideTownSetting(tile, flags, p1, p2, text);
}

template <typename Func>
static void ForAllStationsNearTown(Town *t, Func func)
{
	/* Ideally the search radius should be close to the actual town zone 0 radius.
	 * The true radius is not stored or calculated anywhere, only the squared radius. */
	/* The efficiency of this search might be improved for large towns and many stations on the map,
	 * by using an integer square root approximation giving a value not less than the true square root. */
	uint search_radius = t->cache.squared_town_zone_radius[HZB_TOWN_EDGE] / 2;
	ForAllStationsRadius(t->xy, search_radius, [&](const Station * st) {
		if (DistanceSquare(st->xy, t->xy) <= t->cache.squared_town_zone_radius[HZB_TOWN_EDGE]) {
			func(st);
		}
	});
}

/**
 * Monthly callback to update town and station ratings.
 * @param t The town to update.
 */
static void UpdateTownRating(Town *t)
{
	if (_cheats.town_rating.value) return;

	/* Increase company ratings if they're low */
	for (const Company *c : Company::Iterate()) {
		if (t->ratings[c->index] < RATING_GROWTH_MAXIMUM) {
			t->ratings[c->index] = std::min((int)RATING_GROWTH_MAXIMUM, t->ratings[c->index] + RATING_GROWTH_UP_STEP);
		}
	}

	ForAllStationsNearTown(t, [&](const Station *st) {
		if (st->time_since_load <= 20 || st->time_since_unload <= 20) {
			if (Company::IsValidID(st->owner)) {
				int new_rating = t->ratings[st->owner] + RATING_STATION_UP_STEP;
				t->ratings[st->owner] = std::min<int>(new_rating, INT16_MAX); // do not let it overflow
			}
		} else {
			if (Company::IsValidID(st->owner)) {
				int new_rating = t->ratings[st->owner] + RATING_STATION_DOWN_STEP;
				t->ratings[st->owner] = std::max(new_rating, INT16_MIN);
			}
		}
	});

	/* clamp all ratings to valid values */
	for (uint i = 0; i < MAX_COMPANIES; i++) {
		t->ratings[i] = Clamp(t->ratings[i], RATING_MINIMUM, RATING_MAXIMUM);
	}

	t->UpdateVirtCoord(true);
	SetWindowDirty(WC_TOWN_AUTHORITY, t->index);
}


/**
 * Updates town grow counter after growth rate change.
 * Preserves relative house builting progress whenever it can.
 * @param t The town to calculate grow counter for
 * @param prev_growth_rate Town growth rate before it changed (one that was used with grow counter to be updated)
 */
static void UpdateTownGrowCounter(Town *t, uint16_t prev_growth_rate)
{
	if (t->growth_rate == TOWN_GROWTH_RATE_NONE || t->IsTownGrowthDisabledByOverride()) return;
	if (prev_growth_rate == TOWN_GROWTH_RATE_NONE) {
		t->grow_counter = std::min<uint16_t>(t->growth_rate, t->grow_counter);
		return;
	}
	t->grow_counter = RoundDivSU((uint32_t)t->grow_counter * (t->growth_rate + 1), prev_growth_rate + 1);
}

/**
 * Calculates amount of active stations in the range of town (HZB_TOWN_EDGE).
 * @param t The town to calculate stations for
 * @returns Amount of active stations
 */
static int CountActiveStations(Town *t)
{
	int n = 0;
	ForAllStationsNearTown(t, [&](const Station * st) {
		if (st->time_since_load <= 20 || st->time_since_unload <= 20) {
			n++;
		}
	});
	return n;
}

/**
 * Calculates town growth rate in normal conditions (custom growth rate not set).
 * If town growth speed is set to None(0) returns the same rate as if it was Normal(2).
 * @param t The town to calculate growth rate for
 * @returns Calculated growth rate
 */
static uint GetNormalGrowthRate(Town *t)
{
	/**
	 * Note:
	 * Unserviced+unfunded towns get an additional malus in UpdateTownGrowth(),
	 * so the "320" is actually not better than the "420".
	 */
	static const uint16_t _grow_count_values[2][6] = {
		{ 120, 120, 120, 100,  80,  60 }, // Fund new buildings has been activated
		{ 320, 420, 300, 220, 160, 100 }  // Normal values
	};

	int n = CountActiveStations(t);
	uint16_t m = _grow_count_values[t->fund_buildings_months != 0 ? 0 : 1][std::min(n, 5)];

	int growth_multiplier;
	if (_settings_game.economy.town_growth_rate == 0) {
		growth_multiplier = 1;
	} else if (_settings_game.economy.town_growth_rate > 0) {
		growth_multiplier = _settings_game.economy.town_growth_rate - 1;
	} else {
		growth_multiplier = _settings_game.economy.town_growth_rate;
	}

	if (growth_multiplier < 0) {
		m <<= (-growth_multiplier);
	} else {
		m >>= growth_multiplier;
	}
	if (t->larger_town) m /= 2;

	if (_settings_game.economy.town_growth_cargo_transported > 0) {
		/* The standard growth rate here is proportional to 1/m.
		 * town_growth_cargo_transported percent of the growth rate is multiplied by the proportion of town cargoes transported.
		 * The growth rate can only be decreased by this setting, not increased.
		 */
		uint32_t inverse_m = UINT32_MAX / m;

		uint32_t cargo_ratio_fix16 = 0;
		for (auto tpe : {TPE_PASSENGERS, TPE_MAIL}) {
			uint32_t old_max = 0;
			uint32_t old_act = 0;
			for (CargoID cid : SetCargoBitIterator(CargoSpec::town_production_cargo_mask[tpe])) {
				const TransportedCargoStat<uint32_t> &stat = t->supplied[cid];
				old_max += stat.old_max;
				old_act += stat.old_act;
			}
			cargo_ratio_fix16 += old_max ? ((uint64_t) (old_act << 15)) / old_max : 1 << 15;
		}

		uint64_t cargo_dependant_part = (((uint64_t) cargo_ratio_fix16) * ((uint64_t) inverse_m) * _settings_game.economy.town_growth_cargo_transported) >> 16;
		uint64_t non_cargo_dependant_part = ((uint64_t) inverse_m) * (100 - _settings_game.economy.town_growth_cargo_transported);
		uint64_t total = (cargo_dependant_part + non_cargo_dependant_part);
		if (total == 0) {
			ClrBit(t->flags, TOWN_IS_GROWING);
			return UINT16_MAX;
		}
		m = ((uint64_t) UINT32_MAX * 100) / total;
	}

	return TownTicksToGameTicks(m / (t->cache.num_houses / 50 + 1));
}

/**
 * Updates town growth rate.
 * @param t The town to update growth rate for
 */
static void UpdateTownGrowthRate(Town *t)
{
	if (HasBit(t->flags, TOWN_CUSTOM_GROWTH)) return;
	if (t->IsTownGrowthDisabledByOverride()) return;
	uint old_rate = t->growth_rate;
	t->growth_rate = GetNormalGrowthRate(t);
	UpdateTownGrowCounter(t, old_rate);
	SetWindowDirty(WC_TOWN_VIEW, t->index);
}

/**
 * Updates town growth state (whether it is growing or not).
 * @param t The town to update growth for
 */
static void UpdateTownGrowth(Town *t)
{
	auto guard = scope_guard([t]() {
		SetWindowDirty(WC_TOWN_VIEW, t->index);
	});

	SetBit(t->flags, TOWN_IS_GROWING);
	UpdateTownGrowthRate(t);
	if (!HasBit(t->flags, TOWN_IS_GROWING)) return;

	ClrBit(t->flags, TOWN_IS_GROWING);

	if (t->IsTownGrowthDisabledByOverride()) return;

	if (_settings_game.economy.town_growth_rate == 0 && t->fund_buildings_months == 0) return;

	if (t->fund_buildings_months == 0) {
		/* Check if all goals are reached for this town to grow (given we are not funding it) */
		for (int i = TAE_BEGIN; i < TAE_END; i++) {
			switch (t->goal[i]) {
				case TOWN_GROWTH_WINTER:
					if (TileHeight(t->xy) >= GetSnowLine() && t->received[i].old_act == 0 && t->cache.population > 90) return;
					break;
				case TOWN_GROWTH_DESERT:
					if (GetTropicZone(t->xy) == TROPICZONE_DESERT && t->received[i].old_act == 0 && t->cache.population > 60) return;
					break;
				default:
					if (t->goal[i] > t->received[i].old_act) return;
					break;
			}
		}
	}

	if (HasBit(t->flags, TOWN_CUSTOM_GROWTH)) {
		if (t->growth_rate != TOWN_GROWTH_RATE_NONE) SetBit(t->flags, TOWN_IS_GROWING);
		return;
	}

	if (t->fund_buildings_months == 0 && CountActiveStations(t) == 0 && !Chance16(1, 12)) return;

	SetBit(t->flags, TOWN_IS_GROWING);
}

/**
 * Checks whether the local authority allows construction of a new station (rail, road, airport, dock) on the given tile
 * @param tile The tile where the station shall be constructed.
 * @param flags Command flags. DC_NO_TEST_TOWN_RATING is tested.
 * @return Succeeded or failed command.
 */
CommandCost CheckIfAuthorityAllowsNewStation(TileIndex tile, DoCommandFlag flags)
{
	/* The required rating is hardcoded to RATING_VERYPOOR (see below), not the authority attitude setting, so we can bail out like this. */
	if (_settings_game.difficulty.town_council_tolerance == TOWN_COUNCIL_PERMISSIVE) return CommandCost();

	if (!Company::IsValidID(_current_company) || (flags & DC_NO_TEST_TOWN_RATING)) return CommandCost();

	Town *t = ClosestTownFromTile(tile, _settings_game.economy.dist_local_authority);
	if (t == nullptr) return CommandCost();

	if (t->ratings[_current_company] > RATING_VERYPOOR || _settings_game.difficulty.town_council_tolerance == TOWN_COUNCIL_PERMISSIVE) return CommandCost();

	SetDParam(0, t->index);
	return_cmd_error(STR_ERROR_LOCAL_AUTHORITY_REFUSES_TO_ALLOW_THIS);
}

/**
 * Return the town closest to the given tile within \a threshold.
 * @param tile      Starting point of the search.
 * @param threshold Biggest allowed distance to the town.
 * @return Closest town to \a tile within \a threshold, or \c nullptr if there is no such town.
 *
 * @note This function only uses distance, the #ClosestTownFromTile function also takes town ownership into account.
 */
Town *CalcClosestTownFromTile(TileIndex tile, uint threshold)
{
	if (Town::GetNumItems() == 0) return nullptr;

	TownID tid = _town_kdtree.FindNearest(TileX(tile), TileY(tile));
	Town *town = Town::Get(tid);
	if (DistanceManhattan(tile, town->xy) < threshold) return town;
	return nullptr;
}

/**
 * Return the town closest (in distance or ownership) to a given tile, within a given threshold.
 * @param tile      Starting point of the search.
 * @param threshold Biggest allowed distance to the town.
 * @return Closest town to \a tile within \a threshold, or \c nullptr if there is no such town.
 *
 * @note If you only care about distance, you can use the #CalcClosestTownFromTile function.
 */
Town *ClosestTownFromTile(TileIndex tile, uint threshold)
{
	switch (GetTileType(tile)) {
		case MP_ROAD:
			if (IsRoadDepot(tile)) return CalcClosestTownFromTile(tile, threshold);

			if (!HasTownOwnedRoad(tile)) {
				TownID tid = GetTownIndex(tile);

				if (tid == INVALID_TOWN) {
					/* in the case we are generating "many random towns", this value may be INVALID_TOWN */
					if (_generating_world) return CalcClosestTownFromTile(tile, threshold);
					assert(Town::GetNumItems() == 0);
					return nullptr;
				}

				assert(Town::IsValidID(tid));
				Town *town = Town::Get(tid);

				if (DistanceManhattan(tile, town->xy) >= threshold) town = nullptr;

				return town;
			}
			[[fallthrough]];

		case MP_HOUSE:
			return Town::GetByTile(tile);

		default:
			return CalcClosestTownFromTile(tile, threshold);
	}
}

static bool _town_rating_test = false; ///< If \c true, town rating is in test-mode.
static btree::btree_map<const Town *, int> _town_test_ratings; ///< Map of towns to modified ratings, while in town rating test-mode.

/**
 * Switch the town rating to test-mode, to allow commands to be tested without affecting current ratings.
 * The function is safe to use in nested calls.
 * @param mode Test mode switch (\c true means go to test-mode, \c false means leave test-mode).
 */
void SetTownRatingTestMode(bool mode)
{
	static int ref_count = 0; // Number of times test-mode is switched on.
	if (mode) {
		if (ref_count == 0) {
			_town_test_ratings.clear();
		}
		ref_count++;
	} else {
		assert(ref_count > 0);
		ref_count--;
	}
	_town_rating_test = !(ref_count == 0);
}

/**
 * Get the rating of a town for the #_current_company.
 * @param t Town to get the rating from.
 * @return Rating of the current company in the given town.
 */
static int GetRating(const Town *t)
{
	if (_town_rating_test) {
		auto it = _town_test_ratings.find(t);
		if (it != _town_test_ratings.end()) {
			return it->second;
		}
	}
	return t->ratings[_current_company];
}

/**
 * Changes town rating of the current company
 * @param t Town to affect
 * @param add Value to add
 * @param max Minimum (add < 0) resp. maximum (add > 0) rating that should be achievable with this change.
 * @param flags Command flags, especially DC_NO_MODIFY_TOWN_RATING is tested
 */
void ChangeTownRating(Town *t, int add, int max, DoCommandFlag flags)
{
	/* if magic_bulldozer cheat is active, town doesn't penalize for removing stuff */
	if (t == nullptr || (flags & DC_NO_MODIFY_TOWN_RATING) ||
			!Company::IsValidID(_current_company) ||
			((_cheats.magic_bulldozer.value || _cheats.town_rating.value) && add < 0)) {
		return;
	}

	const int prev_rating = GetRating(t);
	int rating = prev_rating;
	if (_cheats.town_rating.value) {
		rating = RATING_MAXIMUM;
	} else if (add < 0) {
		if (rating > max) {
			rating += add;
			if (rating < max) rating = max;
		}
	} else {
		if (rating < max) {
			rating += add;
			if (rating > max) rating = max;
		}
	}
	if (_town_rating_test) {
		_town_test_ratings[t] = rating;
	} else {
		if (_local_company == _current_company && (!HasBit(t->have_ratings, _current_company) || ((prev_rating > 0) != (rating > 0)))) {
			ZoningTownAuthorityRatingChange();
		}
		SetBit(t->have_ratings, _current_company);
		t->ratings[_current_company] = rating;
		t->UpdateVirtCoord();
		SetWindowDirty(WC_TOWN_AUTHORITY, t->index);
	}
}


void UpdateAllTownRatings()
{
	if (_cheats.town_rating.value) {
		for (Town *t : Town::Iterate()) {
			if (Company::IsValidID(_local_company) && HasBit(t->have_ratings, _local_company) && t->ratings[_local_company] <= 0) {
				ZoningTownAuthorityRatingChange();
			}
			for (uint8_t c : SetBitIterator(t->have_ratings)) {
				t->ratings[c] = RATING_MAXIMUM;
			}
			if (t->have_ratings != 0) {
				t->UpdateVirtCoord();
				SetWindowDirty(WC_TOWN_AUTHORITY, t->index);
			}
		}
	}
}

/**
 * Does the town authority allow the (destructive) action of the current company?
 * @param flags Checking flags of the command.
 * @param t     Town that must allow the company action.
 * @param type  Type of action that is wanted.
 * @return A succeeded command if the action is allowed, a failed command if it is not allowed.
 */
CommandCost CheckforTownRating(DoCommandFlag flags, Town *t, TownRatingCheckType type)
{
	/* if magic_bulldozer cheat is active, town doesn't restrict your destructive actions */
	if (t == nullptr || !Company::IsValidID(_current_company) ||
			_cheats.magic_bulldozer.value || _cheats.town_rating.value || (flags & DC_NO_TEST_TOWN_RATING)) {
		return CommandCost();
	}

	if (_settings_game.difficulty.town_council_tolerance == TOWN_COUNCIL_PERMISSIVE) {
		return CommandCost();
	}

	/* minimum rating needed to be allowed to remove stuff */
	static const int needed_rating[][TOWN_RATING_CHECK_TYPE_COUNT] = {
		/*                  ROAD_REMOVE,                    TUNNELBRIDGE_REMOVE */
		{    RATING_ROAD_NEEDED_LENIENT,    RATING_TUNNEL_BRIDGE_NEEDED_LENIENT}, // Lenient
		{    RATING_ROAD_NEEDED_NEUTRAL,    RATING_TUNNEL_BRIDGE_NEEDED_NEUTRAL}, // Neutral
		{    RATING_ROAD_NEEDED_HOSTILE,    RATING_TUNNEL_BRIDGE_NEEDED_HOSTILE}, // Hostile
	};

	/* check if you're allowed to remove the road/bridge/tunnel
	 * owned by a town no removal if rating is lower than ... depends now on
	 * difficulty setting. Minimum town rating selected by difficulty level
	 */
	int needed = needed_rating[_settings_game.difficulty.town_council_tolerance][type];

	if (GetRating(t) < needed) {
		SetDParam(0, t->index);
		return_cmd_error(STR_ERROR_LOCAL_AUTHORITY_REFUSES_TO_ALLOW_THIS);
	}

	return CommandCost();
}

void TownsMonthlyLoop()
{
	for (Town *t : Town::Iterate()) {
		/* Check for active town actions and decrement their counters. */
		if (t->road_build_months != 0) t->road_build_months--;
		if (t->fund_buildings_months != 0) t->fund_buildings_months--;

		if (t->exclusive_counter != 0) {
			if (--t->exclusive_counter == 0) t->exclusivity = INVALID_COMPANY;
		}

		/* Check for active failed bribe cooloff periods and decrement them. */
		for (const Company *c : Company::Iterate()) {
			if (t->unwanted[c->index] > 0) t->unwanted[c->index]--;
		}

		/* Update cargo statistics. */
		for (auto &supplied : t->supplied) supplied.NewMonth();
		for (auto &received : t->received) received.NewMonth();

		UpdateTownGrowth(t);
		UpdateTownRating(t);

		SetWindowDirty(WC_TOWN_VIEW, t->index);
	}

}

void TownsYearlyLoop()
{
	/* Increment house ages */
	for (TileIndex t = 0; t < MapSize(); t++) {
		if (!IsTileType(t, MP_HOUSE)) continue;
		IncrementHouseAge(t);
	}
}

static CommandCost TerraformTile_Town(TileIndex tile, DoCommandFlag flags, int z_new, Slope tileh_new)
{
	if (AutoslopeEnabled()) {
		HouseID house = GetHouseType(tile);
		GetHouseNorthPart(house); // modifies house to the ID of the north tile
		const HouseSpec *hs = HouseSpec::Get(house);

		/* Here we differ from TTDP by checking TILE_NOT_SLOPED */
		if (((hs->building_flags & TILE_NOT_SLOPED) == 0) && !IsSteepSlope(tileh_new) &&
				(GetTileMaxZ(tile) == z_new + GetSlopeMaxZ(tileh_new))) {
			bool allow_terraform = true;

			/* Call the autosloping callback per tile, not for the whole building at once. */
			house = GetHouseType(tile);
			hs = HouseSpec::Get(house);
			if (HasBit(hs->callback_mask, CBM_HOUSE_AUTOSLOPE)) {
				/* If the callback fails, allow autoslope. */
				uint16_t res = GetHouseCallback(CBID_HOUSE_AUTOSLOPE, 0, 0, house, Town::GetByTile(tile), tile);
				if (res != CALLBACK_FAILED && ConvertBooleanCallback(hs->grf_prop.grffile, CBID_HOUSE_AUTOSLOPE, res)) allow_terraform = false;
			}

			if (allow_terraform) return CommandCost(EXPENSES_CONSTRUCTION, _price[PR_BUILD_FOUNDATION]);
		}
	}

	return DoCommand(tile, 0, 0, flags, CMD_LANDSCAPE_CLEAR);
}

/** Tile callback functions for a town */
extern const TileTypeProcs _tile_type_town_procs = {
	DrawTile_Town,           // draw_tile_proc
	GetSlopePixelZ_Town,     // get_slope_z_proc
	ClearTile_Town,          // clear_tile_proc
	AddAcceptedCargo_Town,   // add_accepted_cargo_proc
	GetTileDesc_Town,        // get_tile_desc_proc
	GetTileTrackStatus_Town, // get_tile_track_status_proc
	nullptr,                    // click_tile_proc
	AnimateTile_Town,        // animate_tile_proc
	TileLoop_Town,           // tile_loop_proc
	ChangeTileOwner_Town,    // change_tile_owner_proc
	AddProducedCargo_Town,   // add_produced_cargo_proc
	nullptr,                    // vehicle_enter_tile_proc
	GetFoundation_Town,      // get_foundation_proc
	TerraformTile_Town,      // terraform_tile_proc
};

std::span<const DrawBuildingsTileStruct> GetTownDrawTileData()
{
	return _town_draw_tile_data;
}<|MERGE_RESOLUTION|>--- conflicted
+++ resolved
@@ -832,14 +832,11 @@
 	}
 }
 
-<<<<<<< HEAD
 static void AddProducedCargo_Town(TileIndex tile, CargoArray &produced)
 {
 	AddProducedHouseCargo(GetHouseType(tile), tile, produced);
 }
 
-static inline void AddAcceptedCargoSetMask(CargoID cargo, uint amount, CargoArray &acceptance, CargoTypes *always_accepted)
-=======
 /**
  * Fill cargo acceptance array and always_accepted mask, if cargo ID is valid.
  * @param cargo Cargo type to add.
@@ -848,18 +845,13 @@
  * @param[out] always_accepted Output mask of accepted cargo types.
  */
 static void AddAcceptedCargoSetMask(CargoID cargo, uint amount, CargoArray &acceptance, CargoTypes &always_accepted)
->>>>>>> 9965cd91
 {
 	if (cargo == INVALID_CARGO || amount == 0) return;
 	acceptance[cargo] += amount;
 	SetBit(always_accepted, cargo);
 }
 
-<<<<<<< HEAD
-static void AddAcceptedHouseCargo(HouseID house_id, TileIndex tile, CargoArray &acceptance, CargoTypes *always_accepted)
-=======
-static void AddAcceptedCargo_Town(TileIndex tile, CargoArray &acceptance, CargoTypes &always_accepted)
->>>>>>> 9965cd91
+static void AddAcceptedHouseCargo(HouseID house_id, TileIndex tile, CargoArray &acceptance, CargoTypes &always_accepted)
 {
 	const HouseSpec *hs = HouseSpec::Get(house_id);
 	Town *t = (tile == INVALID_TILE) ? nullptr : Town::GetByTile(tile);
@@ -903,7 +895,7 @@
 	}
 }
 
-static void AddAcceptedCargo_Town(TileIndex tile, CargoArray &acceptance, CargoTypes *always_accepted)
+static void AddAcceptedCargo_Town(TileIndex tile, CargoArray &acceptance, CargoTypes &always_accepted)
 {
 	AddAcceptedHouseCargo(GetHouseType(tile), tile, acceptance, always_accepted);
 }
