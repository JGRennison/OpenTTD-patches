/*
 * This file is part of OpenTTD.
 * OpenTTD is free software; you can redistribute it and/or modify it under the terms of the GNU General Public License as published by the Free Software Foundation, version 2.
 * OpenTTD is distributed in the hope that it will be useful, but WITHOUT ANY WARRANTY; without even the implied warranty of MERCHANTABILITY or FITNESS FOR A PARTICULAR PURPOSE.
 * See the GNU General Public License for more details. You should have received a copy of the GNU General Public License along with OpenTTD. If not, see <http://www.gnu.org/licenses/>.
 */

/** @file town_cmd.cpp Handling of town tiles. */

#include "stdafx.h"

#include <bitset>

#include "road.h"
#include "road_internal.h" /* Cleaning up road bits */
#include "road_cmd.h"
#include "landscape.h"
#include "landscape_cmd.h"
#include "viewport_func.h"
#include "viewport_kdtree.h"
#include "command_func.h"
#include "company_func.h"
#include "industry.h"
#include "station_base.h"
#include "waypoint_base.h"
#include "station_kdtree.h"
#include "company_base.h"
#include "news_func.h"
#include "error.h"
#include "object.h"
#include "genworld.h"
#include "newgrf_debug.h"
#include "newgrf_house.h"
#include "autoslope.h"
#include "tunnelbridge_cmd.h"
#include "tunnelbridge_map.h"
#include "strings_func.h"
#include "window_func.h"
#include "string_func.h"
#include "newgrf_cargo.h"
#include "cheat_type.h"
#include "animated_tile_func.h"
#include "date_func.h"
#include "subsidy_func.h"
#include "core/pool_func.hpp"
#include "town.h"
#include "town_cmd.h"
#include "town_kdtree.h"
#include "townname_func.h"
#include "core/random_func.hpp"
#include "core/backup_type.hpp"
#include "depot_base.h"
#include "object_map.h"
#include "object_base.h"
#include "ai/ai.hpp"
#include "game/game.hpp"
#include "zoom_func.h"
#include "zoning.h"
#include "terraform_cmd.h"
#include "scope.h"
#include "3rdparty/robin_hood/robin_hood.h"

#include "table/strings.h"
#include "table/town_land.h"

#include "safeguards.h"

static bool _record_house_coords = false;
static Rect _record_house_rect;

/* Initialize the town-pool */
TownPool _town_pool("Town");
INSTANTIATE_POOL_METHODS(Town)

static bool CanFollowRoad(TileIndex tile, DiagDirection dir, TownExpandModes modes);

TownKdtree _town_kdtree{};

void RebuildTownKdtree()
{
	std::vector<TownID> townids;
	for (const Town *town : Town::Iterate()) {
		townids.push_back(town->index);
	}
	_town_kdtree.Build(townids.begin(), townids.end());
}

/** Set if a town is being generated. */
static bool _generating_town = false;

/**
 * Check if a town 'owns' a bridge.
 * Bridges do not directly have an owner, so we check the tiles adjacent to the bridge ends.
 * If either adjacent tile belongs to the town then it will be assumed that the town built
 * the bridge.
 * @param tile The bridge tile to test
 * @param t The town we are interested in
 * @return true If town 'owns' a bridge.
 */
static bool TestTownOwnsBridge(TileIndex tile, const Town *t)
{
	if (!IsTileOwner(tile, OWNER_TOWN)) return false;

	TileIndex adjacent = tile + TileOffsByDiagDir(ReverseDiagDir(GetTunnelBridgeDirection(tile)));
	bool town_owned = IsTileType(adjacent, MP_ROAD) && IsTileOwner(adjacent, OWNER_TOWN) && GetTownIndex(adjacent) == t->index;

	if (!town_owned) {
		/* Or other adjacent road */
		adjacent = tile + TileOffsByDiagDir(ReverseDiagDir(GetTunnelBridgeDirection(GetOtherTunnelBridgeEnd(tile))));
		town_owned = IsTileType(adjacent, MP_ROAD) && IsTileOwner(adjacent, OWNER_TOWN) && GetTownIndex(adjacent) == t->index;
	}

	return town_owned;
}

Town::Town(TileIndex tile) : xy(tile) {}

Town::~Town()
{
	if (CleaningPool()) return;

	/* Delete town authority window
	 * and remove from list of sorted towns */
	CloseWindowById(WC_TOWN_VIEW, this->index);

#ifdef WITH_ASSERT
	/* Check no industry is related to us. */
	for (const Industry *i : Industry::Iterate()) {
		assert(i->town != this);
	}

	/* ... and no object is related to us. */
	for (const Object *o : Object::Iterate()) {
		assert(o->town != this);
	}

	/* Check no tile is related to us. */
	for (TileIndex tile(0); tile < Map::Size(); ++tile) {
		switch (GetTileType(tile)) {
			case MP_HOUSE:
				assert_tile(GetTownIndex(tile) != this->index, tile);
				break;

			case MP_ROAD:
				assert_tile(!HasTownOwnedRoad(tile) || GetTownIndex(tile) != this->index, tile);
				break;

			case MP_TUNNELBRIDGE:
				assert_tile(!TestTownOwnsBridge(tile, this), tile);
				break;

			default:
				break;
		}
	}
#endif /* WITH_ASSERT */

	/* Clear the persistent storage list. */
	for (auto &psa : this->psa_list) {
		delete psa;
	}
	this->psa_list.clear();

	Source src{this->index, SourceType::Town};
	DeleteSubsidyWith(src);
	DeleteNewGRFInspectWindow(GSF_FAKE_TOWNS, this->index);
	CargoPacket::InvalidateAllFrom(src);
	MarkWholeScreenDirty();
}


/**
 * Invalidating of the "nearest town cache" has to be done
 * after removing item from the pool.
 */
void Town::PostDestructor(size_t)
{
	InvalidateWindowData(WC_TOWN_DIRECTORY, 0, TDIWD_FORCE_REBUILD);
	UpdateNearestTownForRoadTiles(false);

	/* Give objects a new home! */
	for (Object *o : Object::Iterate()) {
		if (o->town == nullptr) o->town = CalcClosestTownFromTile(o->location.tile, UINT_MAX);
	}
}

/**
 * Assign the town layout.
 * @param layout The desired layout. If TL_RANDOM, we pick one based on TileHash.
 */
void Town::InitializeLayout(TownLayout layout)
{
	if (layout != TL_RANDOM) {
		this->layout = layout;
		return;
	}

	this->layout = static_cast<TownLayout>(TileHash(TileX(this->xy), TileY(this->xy)) % (NUM_TLS - 1));
}

/**
 * Return a random valid town.
 * @return A random town, or nullptr if there are no towns.
 */
/* static */ Town *Town::GetRandom()
{
	if (Town::GetNumItems() == 0) return nullptr;
	int num = RandomRange((uint16_t)Town::GetNumItems());
	size_t index = std::numeric_limits<size_t>::max();

	while (num >= 0) {
		num--;
		index++;

		/* Make sure we have a valid town */
		while (!Town::IsValidID(index)) {
			index++;
			assert(index < Town::GetPoolSize());
		}
	}

	return Town::Get(index);
}

/**
 * Updates the town label of the town after changes in rating. The colour scheme is:
 * Red: Appalling and Very poor ratings.
 * Orange: Poor and mediocre ratings.
 * Yellow: Good rating.
 * White: Very good rating (standard).
 * Green: Excellent and outstanding ratings.
 */
void Town::UpdateLabel()
{
	if (!(_game_mode == GM_EDITOR) && (_local_company < MAX_COMPANIES)) {
		if (!this->have_ratings.Test(_local_company)) {
			this->town_label_rating = TC_WHITE;
			return;
		}

		int r = this->ratings[_local_company];
		int town_rating = 0;                     // Appalling and Very Poor
		if (r > RATING_VERYPOOR)  town_rating++; // Poor and Mediocre
		if (r > RATING_MEDIOCRE)  town_rating++; // Good
		if (r > RATING_GOOD)      town_rating++; // Very Good
		if (r > RATING_VERYGOOD)  town_rating++; // Excellent and Outstanding

		static const uint8_t tcs[] = { TC_RED, TC_ORANGE, TC_YELLOW, TC_WHITE, TC_GREEN };
		this->town_label_rating = tcs[town_rating];
	}
}

/**
 * Get the second dparam value for town viewport labels
 */
uint64_t Town::LabelParam2() const
{
	uint64_t value = this->cache.population;
	if (!(_game_mode == GM_EDITOR) && (_local_company < MAX_COMPANIES)) {
		SB(value, 32, 8, this->town_label_rating);
	} else {
		SB(value, 32, 8, TC_WHITE);
	}
	if (_settings_client.gui.population_in_label) SetBit(value, 40);
	if (_settings_client.gui.city_in_label && this->larger_town) SetBit(value, 41);
	return value;
}

void Town::FillCachedName() const
{
	this->cached_name = GetTownName(this);
}

/**
 * Get the cost for removing this house.
 * @return The cost adjusted for inflation, etc.
 */
Money HouseSpec::GetRemovalCost() const
{
	return (_price[PR_CLEAR_HOUSE] * this->removal_cost) >> 8;
}

static bool TryBuildTownHouse(Town *t, TileIndex tile, TownExpandModes modes);
static Town *CreateRandomTown(uint attempts, uint32_t townnameparts, TownSize size, bool city, TownLayout layout);

static void TownDrawHouseLift(const TileInfo *ti)
{
	AddChildSpriteScreen(SPR_LIFT, PAL_NONE, 14, 60 - GetLiftPosition(ti->tile));
}

typedef void TownDrawTileProc(const TileInfo *ti);
static TownDrawTileProc * const _town_draw_tile_procs[1] = {
	TownDrawHouseLift
};

/**
 * Return a random direction
 *
 * @return a random direction
 */
static inline DiagDirection RandomDiagDir()
{
	return (DiagDirection)(RandomRange(DIAGDIR_END));
}

/**
 * Draw a house and its tile. This is a tile callback routine.
 * @param ti TileInfo of the tile to draw
 */
static void DrawTile_Town(TileInfo *ti, DrawTileProcParams params)
{
	HouseID house_id = GetHouseType(ti->tile);

	if (house_id >= NEW_HOUSE_OFFSET) {
		/* Houses don't necessarily need new graphics. If they don't have a
		 * spritegroup associated with them, then the sprite for the substitute
		 * house id is drawn instead. */
		if (HouseSpec::Get(house_id)->grf_prop.GetSpriteGroup() != nullptr) {
			DrawNewHouseTile(ti, house_id);
			return;
		} else {
			house_id = HouseSpec::Get(house_id)->grf_prop.subst_id;
		}
	}

	/* Retrieve pointer to the draw town tile struct */
	const DrawBuildingsTileStruct *dcts = &_town_draw_tile_data[house_id << 4 | TileHash2Bit(ti->x, ti->y) << 2 | GetHouseBuildingStage(ti->tile)];

	if (ti->tileh != SLOPE_FLAT) DrawFoundation(ti, FOUNDATION_LEVELED);

	DrawGroundSprite(dcts->ground.sprite, dcts->ground.pal);

	/* If houses are invisible, do not draw the upper part */
	if (IsInvisibilitySet(TO_HOUSES)) return;

	/* Add a house on top of the ground? */
	SpriteID image = dcts->building.sprite;
	if (image != 0) {
		AddSortableSpriteToDraw(image, dcts->building.pal,
			ti->x + dcts->subtile_x,
			ti->y + dcts->subtile_y,
			dcts->width,
			dcts->height,
			dcts->dz,
			ti->z,
			IsTransparencySet(TO_HOUSES)
		);

		if (IsTransparencySet(TO_HOUSES)) return;
	}

	{
		int proc = dcts->draw_proc - 1;

		if (proc >= 0) _town_draw_tile_procs[proc](ti);
	}
}

static int GetSlopePixelZ_Town(TileIndex tile, uint x, uint y, bool ground_vehicle)
{
	return GetTileMaxPixelZ(tile);
}

/**
 * Get the foundation for a house. This is a tile callback routine.
 * @param tile The tile to find a foundation for.
 * @param tileh The slope of the tile.
 */
static Foundation GetFoundation_Town(TileIndex tile, Slope tileh)
{
	HouseID hid = GetHouseType(tile);

	/* For NewGRF house tiles we might not be drawing a foundation. We need to
	 * account for this, as other structures should
	 * draw the wall of the foundation in this case.
	 */
	if (hid >= NEW_HOUSE_OFFSET) {
		const HouseSpec *hs = HouseSpec::Get(hid);
		if (hs->grf_prop.GetSpriteGroup() != nullptr && hs->callback_mask.Test(HouseCallbackMask::DrawFoundations)) {
			uint32_t callback_res = GetHouseCallback(CBID_HOUSE_DRAW_FOUNDATIONS, 0, 0, hid, Town::GetByTile(tile), tile);
			if (callback_res != CALLBACK_FAILED && !ConvertBooleanCallback(hs->grf_prop.grffile, CBID_HOUSE_DRAW_FOUNDATIONS, callback_res)) return FOUNDATION_NONE;
		}
	}
	return FlatteningFoundation(tileh);
}

uint8_t GetAnimatedTileSpeed_Town(TileIndex tile)
{
	if (GetHouseType(tile) >= NEW_HOUSE_OFFSET) {
		return GetNewHouseTileAnimationSpeed(tile);
	}
	return 2;
}

/**
 * Animate a tile for a town.
 * Only certain houses can be animated.
 * The newhouses animation supersedes regular ones.
 * @param tile TileIndex of the house to animate.
 */
void AnimateTile_Town(TileIndex tile)
{
	if (GetHouseType(tile) >= NEW_HOUSE_OFFSET) {
		AnimateNewHouseTile(tile);
		return;
	}

	if (_scaled_tick_counter & 3) return;

	/* If the house is not one with a lift anymore, then stop this animating.
	 * Not exactly sure when this happens, but probably when a house changes.
	 * Before this was just a return...so it'd leak animated tiles..
	 * That bug seems to have been here since day 1?? */
	if (!HouseSpec::Get(GetHouseType(tile))->building_flags.Test(BuildingFlag::IsAnimated)) {
		DeleteAnimatedTile(tile);
		return;
	}

	if (!LiftHasDestination(tile)) {
		uint i;

		/* Building has 6 floors, number 0 .. 6, where 1 is illegal.
		 * This is due to the fact that the first floor is, in the graphics,
		 *  the height of 2 'normal' floors.
		 * Furthermore, there are 6 lift positions from floor N (incl) to floor N + 1 (excl) */
		do {
			i = RandomRange(7);
		} while (i == 1 || i * 6 == GetLiftPosition(tile));

		SetLiftDestination(tile, i);
	}

	int pos = GetLiftPosition(tile);
	int dest = GetLiftDestination(tile) * 6;
	pos += (pos < dest) ? 1 : -1;
	SetLiftPosition(tile, pos);

	if (pos == dest) {
		HaltLift(tile);
		DeleteAnimatedTile(tile);
	}

	MarkTileDirtyByTile(tile, VMDF_NOT_MAP_MODE);
}

/**
 * Determines if a town is close to a tile.
 * @param tile TileIndex of the tile to query.
 * @param dist The maximum distance to be accepted.
 * @returns true if the tile is within the specified distance.
 */
static bool IsCloseToTown(TileIndex tile, uint dist)
{
	if (_town_kdtree.Count() == 0) return false;
	Town *t = Town::Get(_town_kdtree.FindNearest(TileX(tile), TileY(tile)));
	return DistanceManhattan(tile, t->xy) < dist;
}

/** Resize the sign (label) of the town after it changes population. */
void Town::UpdateVirtCoord(bool only_if_label_changed)
{
	if (IsHeadless()) return;

	auto label_rating = this->town_label_rating;
	this->UpdateLabel();
	if (only_if_label_changed && label_rating == this->town_label_rating) return;

	Point pt = RemapCoords2(TileX(this->xy) * TILE_SIZE, TileY(this->xy) * TILE_SIZE);

	if (_viewport_sign_kdtree_valid && this->cache.sign.kdtree_valid) _viewport_sign_kdtree.Remove(ViewportSignKdtreeItem::MakeTown(this->index));

	auto params = MakeParameters(this->index, this->LabelParam2());
	this->cache.sign.UpdatePosition(HasBit(_display_opt, DO_SHOW_TOWN_NAMES) ? ZOOM_LVL_OUT_32X : ZOOM_LVL_END, pt.x, pt.y - 24 * ZOOM_BASE, params, STR_VIEWPORT_TOWN_LABEL, STR_TOWN_NAME);

	if (_viewport_sign_kdtree_valid) _viewport_sign_kdtree.Insert(ViewportSignKdtreeItem::MakeTown(this->index));

	SetWindowDirty(WC_TOWN_VIEW, this->index);
}

/** Update the virtual coords needed to draw the town sign for all towns. */
void UpdateAllTownVirtCoords()
{
	if (IsHeadless()) return;
	for (Town *t : Town::Iterate()) {
		t->UpdateVirtCoord();
	}
}

/** Clear the cached_name of all towns. */
void ClearAllTownCachedNames()
{
	for (Town *t : Town::Iterate()) {
		t->cached_name.clear();
	}
}

/**
 * Change the town's population as recorded in the town cache, town label, and town directory.
 * @param t The town which has changed.
 * @param mod The population change (can be positive or negative).
 */
static void ChangePopulation(Town *t, int mod)
{
	t->cache.population += mod;
	if (_generating_town) [[unlikely]] return;

	InvalidateWindowData(WC_TOWN_VIEW, t->index); // Cargo requirements may appear/vanish for small populations
	if (_settings_client.gui.population_in_label) t->UpdateVirtCoord();

	InvalidateWindowData(WC_TOWN_DIRECTORY, 0, TDIWD_POPULATION_CHANGE);
}

/**
 * Determines the world population
 * Basically, count population of all towns, one by one
 * @return uint32_t the calculated population of the world
 */
uint32_t GetWorldPopulation()
{
	uint32_t pop = 0;
	for (const Town *t : Town::Iterate()) pop += t->cache.population;
	return pop;
}

/**
 * Remove stations from nearby station list if a town is no longer in the catchment area of each.
 * To improve performance only checks stations that cover the provided house area (doesn't need to contain an actual house).
 * @param t Town to work on.
 * @param tile Location of house area (north tile).
 * @param flags BuildingFlags containing the size of house area.
 */
static void RemoveNearbyStations(Town *t, TileIndex tile, BuildingFlags flags)
{
	for (StationList::iterator it = t->stations_near.begin(); it != t->stations_near.end(); /* incremented inside loop */) {
		const Station *st = *it;

		bool covers_area = st->TileIsInCatchment(tile);
		if (flags.Any(BUILDING_2_TILES_Y))   covers_area |= st->TileIsInCatchment(tile + TileDiffXY(0, 1));
		if (flags.Any(BUILDING_2_TILES_X))   covers_area |= st->TileIsInCatchment(tile + TileDiffXY(1, 0));
		if (flags.Any(BUILDING_HAS_4_TILES)) covers_area |= st->TileIsInCatchment(tile + TileDiffXY(1, 1));

		if (covers_area && !st->CatchmentCoversTown(t->index)) {
			it = t->stations_near.erase(it);
		} else {
			++it;
		}
	}
}

/**
 * Helper function for house construction stage progression.
 * @param tile TileIndex of the house (or parts of it) to construct.
 */
static void AdvanceSingleHouseConstruction(TileIndex tile)
{
	assert_tile(IsTileType(tile, MP_HOUSE), tile);

	/* Progress in construction stages */
	IncHouseConstructionTick(tile);
	if (GetHouseConstructionTick(tile) != 0) return;

	AnimateNewHouseConstruction(tile);

	if (IsHouseCompleted(tile)) {
		/* Now that construction is complete, we can add the population of the
		 * building to the town. */
		ChangePopulation(Town::GetByTile(tile), HouseSpec::Get(GetHouseType(tile))->population);
		ResetHouseAge(tile);
	}
	MarkTileDirtyByTile(tile, VMDF_NOT_MAP_MODE);
}

/**
 * Increase the construction stage of a house.
 * @param tile The tile of the house under construction.
 */
static void AdvanceHouseConstruction(TileIndex tile)
{
	BuildingFlags flags = HouseSpec::Get(GetHouseType(tile))->building_flags;
	if (flags.Any(BUILDING_HAS_1_TILE))  AdvanceSingleHouseConstruction(TileAddXY(tile, 0, 0));
	if (flags.Any(BUILDING_2_TILES_Y))   AdvanceSingleHouseConstruction(TileAddXY(tile, 0, 1));
	if (flags.Any(BUILDING_2_TILES_X))   AdvanceSingleHouseConstruction(TileAddXY(tile, 1, 0));
	if (flags.Any(BUILDING_HAS_4_TILES)) AdvanceSingleHouseConstruction(TileAddXY(tile, 1, 1));
}

/**
 * Generate cargo for a town (house).
 *
 * The amount of cargo should be and will be greater than zero.
 *
 * @param t current town
 * @param ct type of cargo to generate, usually CT_PASSENGERS or CT_MAIL
 * @param amount how many units of cargo
 * @param stations available stations for this house
 * @param economy_adjust true if amount should be reduced during recession
 */
static void TownGenerateCargo(Town *t, CargoType ct, uint amount, StationFinder &stations, bool economy_adjust)
{
	/* When the economy flunctuates, everyone wants to stay at home */
	if (economy_adjust && EconomyIsInRecession()) {
		amount = (amount + 1) >> 1;
	}

	amount = _town_cargo_scaler.ScaleAllowTrunc(amount);

	if (amount == 0) return;

	t->supplied[ct].new_max += amount;
	t->supplied[ct].new_act += MoveGoodsToStation(ct, amount, {t->index, SourceType::Town}, stations.GetStations());
}

/**
 * Generate cargo for a house using the original algorithm.
 * @param t The current town.
 * @param tpe The town production effect.
 * @param rate The town's product rate for this production.
 * @param stations Available stations for this house.
 */
static void TownGenerateCargoOriginal(Town *t, TownProductionEffect tpe, uint8_t rate, StationFinder &stations)
{
	for (CargoType cid : SetCargoBitIterator(CargoSpec::town_production_cargo_mask[tpe])) {
		const CargoSpec *cs = CargoSpec::Get(cid);
		uint32_t r = Random();
		if (GB(r, 0, 8) < rate) {
			CargoType cargo_type = cs->Index();
			uint amt = (GB(r, 0, 8) * cs->town_production_multiplier / TOWN_PRODUCTION_DIVISOR) / 8 + 1;

			TownGenerateCargo(t, cargo_type, amt, stations, true);
		}
	}
}

/**
 * Generate cargo for a house using the binomial algorithm.
 * @param t The current town.
 * @param tpe The town production effect.
 * @param rate The town's product rate for this production.
 * @param stations Available stations for this house.
 */
static void TownGenerateCargoBinomial(Town *t, TownProductionEffect tpe, uint8_t rate, StationFinder &stations)
{
	for (CargoType cargo_type : SetCargoBitIterator(CargoSpec::town_production_cargo_mask[tpe])) {
		const CargoSpec *cs = CargoSpec::Get(cargo_type);
		uint32_t r = Random();

		/* Make a bitmask with up to 32 bits set, one for each potential pax. */
		int genmax = (rate + 7) / 8;
		uint32_t genmask = (genmax >= 32) ? 0xFFFFFFFF : ((1 << genmax) - 1);

		/* Mask random value by potential pax and count number of actual pax. */
		uint amt = CountBits(r & genmask) * cs->town_production_multiplier / TOWN_PRODUCTION_DIVISOR;

		TownGenerateCargo(t, cargo_type, amt, stations, true);
	}
}

/**
 * Tile callback function.
 *
 * Periodic tic handler for houses and town
 * @param tile been asked to do its stuff
 */
static void TileLoop_Town(TileIndex tile)
{
	HouseID house_id = GetHouseType(tile);

	/* NewHouseTileLoop returns false if Callback 21 succeeded, i.e. the house
	 * doesn't exist any more, so don't continue here. */
	if (house_id >= NEW_HOUSE_OFFSET && !NewHouseTileLoop(tile)) return;

	if (!IsHouseCompleted(tile)) {
		/* Construction is not completed, so we advance a construction stage. */
		AdvanceHouseConstruction(tile);
		return;
	}

	const HouseSpec *hs = HouseSpec::Get(house_id);

	/* If the lift has a destination, it is already an animated tile. */
	if (hs->building_flags.Test(BuildingFlag::IsAnimated) &&
			house_id < NEW_HOUSE_OFFSET &&
			!LiftHasDestination(tile) &&
			Chance16(1, 2)) {
		AddAnimatedTile(tile);
	}

	Town *t = Town::GetByTile(tile);
	uint32_t r = Random();

	StationFinder stations(TileArea(tile, 1, 1));

	if (hs->callback_mask.Test(HouseCallbackMask::ProduceCargo)) {
		for (uint i = 0; i < 256; i++) {
			uint16_t callback = GetHouseCallback(CBID_HOUSE_PRODUCE_CARGO, i, r, house_id, t, tile);

			if (callback == CALLBACK_FAILED || callback == CALLBACK_HOUSEPRODCARGO_END) break;

			CargoType cargo = GetCargoTranslation(GB(callback, 8, 7), hs->grf_prop.grffile);
			if (cargo == INVALID_CARGO) continue;

			uint amt = GB(callback, 0, 8);
			if (amt == 0) continue;

			// XXX: no economy flunctuation for GRF cargos?
			TownGenerateCargo(t, cargo, amt, stations, false);
		}
	} else {
		switch (_settings_game.economy.town_cargogen_mode) {
			case TCGM_ORIGINAL:
				/* Original (quadratic) cargo generation algorithm */
				TownGenerateCargoOriginal(t, TPE_PASSENGERS, hs->population, stations);
				TownGenerateCargoOriginal(t, TPE_MAIL, hs->mail_generation, stations);
				break;

			case TCGM_BITCOUNT:
				/* Binomial distribution per tick, by a series of coin flips */
				/* Reduce generation rate to a 1/4, using tile bits to spread out distribution.
				 * As tick counter is incremented by 256 between each call, we ignore the lower 8 bits. */
				if (GB(_tick_counter, 8, 2) == GB(tile.base(), 0, 2)) {
					TownGenerateCargoBinomial(t, TPE_PASSENGERS, hs->population, stations);
					TownGenerateCargoBinomial(t, TPE_MAIL, hs->mail_generation, stations);
				}
				break;

			default:
				NOT_REACHED();
		}
	}

	Backup<CompanyID> cur_company(_current_company, OWNER_TOWN, FILE_LINE);

	if (hs->building_flags.Any(BUILDING_HAS_1_TILE) &&
			HasBit(t->flags, TOWN_IS_GROWING) &&
			CanDeleteHouse(tile) &&
			GetHouseAge(tile) >= hs->minimum_life &&
			--t->time_until_rebuild == 0) {
		t->time_until_rebuild = GB(r, 16, 8) + 192;

		ClearTownHouse(t, tile);

		/* Rebuild with another house? */
		if (GB(r, 24, 8) >= 12) {
			/* If we are multi-tile houses, make sure to replace the house
			 * closest to city center. If we do not do this, houses tend to
			 * wander away from roads and other houses. */
			if (hs->building_flags.Any(BUILDING_HAS_2_TILES)) {
				/* House tiles are always the most north tile. Move the new
				 * house to the south if we are north of the city center. */
				TileIndexDiffC grid_pos = TileIndexToTileIndexDiffC(t->xy, tile);
				int x = Clamp(grid_pos.x, 0, 1);
				int y = Clamp(grid_pos.y, 0, 1);

				if (hs->building_flags.Test(BuildingFlag::Size2x2)) {
					tile = TileAddXY(tile, x, y);
				} else if (hs->building_flags.Test(BuildingFlag::Size1x2)) {
					tile = TileAddXY(tile, 0, y);
				} else if (hs->building_flags.Test(BuildingFlag::Size2x1)) {
					tile = TileAddXY(tile, x, 0);
				}
			}

			TownExpandModes modes{TownExpandMode::Buildings};
			if (t->GetAllowBuildRoads()) modes.Set(TownExpandMode::Roads);

			TryBuildTownHouse(t, tile, modes);
		}
	}

	cur_company.Restore();
}

/**
 * Callback function to clear a house tile.
 * @param tile The tile to clear.
 * @param flags Type of operation.
 * @return The cost of this operation or an error.
 */
static CommandCost ClearTile_Town(TileIndex tile, DoCommandFlags flags)
{
	if (flags.Test(DoCommandFlag::Auto)) return CommandCost(STR_ERROR_BUILDING_MUST_BE_DEMOLISHED);
	if (!CanDeleteHouse(tile)) return CMD_ERROR;

	const HouseSpec *hs = HouseSpec::Get(GetHouseType(tile));

	CommandCost cost(EXPENSES_CONSTRUCTION);
	cost.AddCost(hs->GetRemovalCost());

	int rating = hs->remove_rating_decrease;
	Town *t = Town::GetByTile(tile);

	if (Company::IsValidID(_current_company)) {
		if (!_cheats.magic_bulldozer.value && !flags.Test(DoCommandFlag::NoTestTownRating)) {
			/* NewGRFs can add indestructible houses. */
			if (rating > RATING_MAXIMUM) {
				SetDParam(0, t->index);
				return CommandCost(CMD_ERROR);
			}
			/* If town authority controls removal, check the company's rating. */
			if (rating > t->ratings[_current_company] && !_cheats.town_rating.value && _settings_game.difficulty.town_council_tolerance != TOWN_COUNCIL_PERMISSIVE) {
				SetDParam(0, t->index);
				return CommandCost(STR_ERROR_LOCAL_AUTHORITY_REFUSES_TO_ALLOW_THIS);
			}
		}
	}

	ChangeTownRating(t, -rating, RATING_HOUSE_MINIMUM, flags);
	if (flags.Test(DoCommandFlag::Execute)) {
		ClearTownHouse(t, tile);
	}

	return cost;
}

static void AddProducedHouseCargo(HouseID house_id, TileIndex tile, CargoArray &produced)
{
	const HouseSpec *hs = HouseSpec::Get(house_id);

	if (hs->callback_mask.Test(HouseCallbackMask::ProduceCargo)) {
		Town *t = (tile == INVALID_TILE) ? nullptr : Town::GetByTile(tile);
		for (uint i = 0; i < 256; i++) {
			uint16_t callback = GetHouseCallback(CBID_HOUSE_PRODUCE_CARGO, i, 0, house_id, t, tile);

			if (callback == CALLBACK_FAILED || callback == CALLBACK_HOUSEPRODCARGO_END) break;

			CargoType cargo = GetCargoTranslation(GB(callback, 8, 7), hs->grf_prop.grffile);

			if (cargo == INVALID_CARGO) continue;
			produced[cargo]++;
		}
	} else {
		if (hs->population > 0) {
			for (CargoType cid : SetCargoBitIterator(CargoSpec::town_production_cargo_mask[TPE_PASSENGERS])) {
				produced[cid]++;
			}
		}
		if (hs->mail_generation > 0) {
			for (CargoType cid : SetCargoBitIterator(CargoSpec::town_production_cargo_mask[TPE_MAIL])) {
				produced[cid]++;
			}
		}
	}
}

static void AddProducedCargo_Town(TileIndex tile, CargoArray &produced)
{
	AddProducedHouseCargo(GetHouseType(tile), tile, produced);
}

/**
 * Fill cargo acceptance array and always_accepted mask, if cargo type is valid.
 * @param cargo Cargo type to add.
 * @param amount Amount of cargo to add.
 * @param[out] acceptance Output array containing amount of cargo accepted.
 * @param[out] always_accepted Output mask of accepted cargo types.
 */
static void AddAcceptedCargoSetMask(CargoType cargo, uint amount, CargoArray &acceptance, CargoTypes &always_accepted)
{
	if (cargo == INVALID_CARGO || amount == 0) return;
	acceptance[cargo] += amount;
	SetBit(always_accepted, cargo);
}

/**
 * Determine accepted cargo for a house.
 * @param tile Tile of house, or INVALID_TILE if not yet built.
 * @param house HouseID of house.
 * @param hs HouseSpec of house.
 * @param t Town that house belongs to, or nullptr if not yet built.
 * @param[out] acceptance CargoArray to be filled with acceptance information.
 * @param[out] always_accepted Bitmask of always accepted cargo types
 */
void AddAcceptedCargoOfHouse(TileIndex tile, HouseID house, const HouseSpec *hs, Town *t, CargoArray &acceptance, CargoTypes &always_accepted)
{
	CargoType accepts[lengthof(hs->accepts_cargo)];

	/* Set the initial accepted cargo types */
	for (uint8_t i = 0; i < lengthof(accepts); i++) {
		accepts[i] = hs->accepts_cargo[i];
	}

	/* Check for custom accepted cargo types */
	if (hs->callback_mask.Test(HouseCallbackMask::AcceptCargo)) {
		uint16_t callback = GetHouseCallback(CBID_HOUSE_ACCEPT_CARGO, 0, 0, house, t, tile, tile == INVALID_TILE);
		if (callback != CALLBACK_FAILED) {
			/* Replace accepted cargo types with translated values from callback */
			accepts[0] = GetCargoTranslation(GB(callback,  0, 5), hs->grf_prop.grffile);
			accepts[1] = GetCargoTranslation(GB(callback,  5, 5), hs->grf_prop.grffile);
			accepts[2] = GetCargoTranslation(GB(callback, 10, 5), hs->grf_prop.grffile);
		}
	}

	/* Check for custom cargo acceptance */
	if (hs->callback_mask.Test(HouseCallbackMask::CargoAcceptance)) {
		uint16_t callback = GetHouseCallback(CBID_HOUSE_CARGO_ACCEPTANCE, 0, 0, house, t, tile, tile == INVALID_TILE);
		if (callback != CALLBACK_FAILED) {
			AddAcceptedCargoSetMask(accepts[0], GB(callback, 0, 4), acceptance, always_accepted);
			AddAcceptedCargoSetMask(accepts[1], GB(callback, 4, 4), acceptance, always_accepted);
			if (_settings_game.game_creation.landscape != LandscapeType::Temperate && HasBit(callback, 12)) {
				/* The 'S' bit indicates food instead of goods */
				AddAcceptedCargoSetMask(GetCargoTypeByLabel(CT_FOOD), GB(callback, 8, 4), acceptance, always_accepted);
			} else {
				AddAcceptedCargoSetMask(accepts[2], GB(callback, 8, 4), acceptance, always_accepted);
			}
			return;
		}
	}

	/* No custom acceptance, so fill in with the default values */
	for (uint8_t i = 0; i < lengthof(accepts); i++) {
		AddAcceptedCargoSetMask(accepts[i], hs->cargo_acceptance[i], acceptance, always_accepted);
	}
}

static void AddAcceptedCargo_Town(TileIndex tile, CargoArray &acceptance, CargoTypes &always_accepted)
{
	HouseID house = GetHouseType(tile);
	AddAcceptedCargoOfHouse(tile, house, HouseSpec::Get(house), Town::GetByTile(tile), acceptance, always_accepted);
}

/**
 * Get accepted cargo of a house prototype.
 * @param hs Spec of the house.
 * @return CargoArray filled with cargo accepted by the house.
 */
CargoArray GetAcceptedCargoOfHouse(const HouseSpec *hs)
{
	CargoTypes always_accepted;
	CargoArray acceptance{};
	AddAcceptedCargoOfHouse(INVALID_TILE, hs->Index(), hs, nullptr, acceptance, always_accepted);
	return acceptance;
}

static void GetTileDesc_Town(TileIndex tile, TileDesc *td)
{
	const HouseID house = GetHouseType(tile);

	td->str = GetHouseName(house, tile);
	td->town_can_upgrade = !IsHouseProtected(tile);

	if (!IsHouseCompleted(tile)) {
		td->dparam[0] = td->str;
		td->str = STR_LAI_TOWN_INDUSTRY_DESCRIPTION_UNDER_CONSTRUCTION;
	}

	const HouseSpec *hs = HouseSpec::Get(house);
	if (hs->grf_prop.HasGrfFile()) {
		const GRFConfig *gc = GetGRFConfig(hs->grf_prop.grfid);
		td->grf = gc->GetName();
	}

	td->owner[0] = OWNER_TOWN;
}

static TrackStatus GetTileTrackStatus_Town(TileIndex, TransportType, uint, DiagDirection)
{
	/* not used */
	return 0;
}

static void ChangeTileOwner_Town(TileIndex, Owner, Owner)
{
	/* not used */
}

static bool GrowTown(Town *t, TownExpandModes modes);

/**
 * Handle the town tick for a single town, by growing the town if desired.
 * @param t The town to try growing.
 */
static void TownTickHandler(Town *t)
{
	if (HasBit(t->flags, TOWN_IS_GROWING)) {
		TownExpandModes modes{TownExpandMode::Buildings};
		if (t->GetAllowBuildRoads()) modes.Set(TownExpandMode::Roads);
		int i = (int)t->grow_counter - 1;
		if (i < 0) {
			if (GrowTown(t, modes)) {
				i = t->growth_rate;
			} else {
				/* If growth failed wait a bit before retrying */
				i = std::min<uint16_t>(t->growth_rate, TOWN_GROWTH_TICKS - 1);
			}
		}
		t->grow_counter = i;
	}
}

/** Iterate through all towns and call their tick handler. */
void OnTick_Town()
{
	if (_game_mode == GM_EDITOR) return;

	for (Town *t : Town::Iterate()) {
		TownTickHandler(t);
	}
}

/**
 * Return the RoadBits of a tile, ignoring depot and bay road stops.
 * @param tile The tile to check.
 * @return The roadbits of the given tile.
 */
static RoadBits GetTownRoadBits(TileIndex tile)
{
	if (IsRoadDepotTile(tile) || IsBayRoadStopTile(tile)) return ROAD_NONE;
	if (!MayTownModifyRoad(tile)) return ROAD_NONE;

	return GetAnyRoadBits(tile, RTT_ROAD, true);
}

/**
 * Get the road type that towns should build at this current moment.
 * They may have built a different type in the past.
 */
RoadType GetTownRoadType()
{
	RoadType best_rt = ROADTYPE_ROAD;
	const RoadTypeInfo *best = nullptr;
	const uint16_t assume_max_speed = 50;

	for (RoadType rt = ROADTYPE_BEGIN; rt != ROADTYPE_END; rt++) {
		if (RoadTypeIsTram(rt)) continue;

		const RoadTypeInfo *rti = GetRoadTypeInfo(rt);

		/* Unused road type. */
		if (rti->label == 0) continue;

		/* Can town build this road. */
		if (!rti->flags.Test(RoadTypeFlag::TownBuild)) continue;
		if (rti->extra_flags.Test(RoadTypeExtraFlag::NoTownModification)) continue;

		/* Not yet introduced at this date. */
		if (IsInsideMM(rti->introduction_date, 0, CalTime::MAX_DATE.base()) && rti->introduction_date > CalTime::CurDate()) continue;

		if (best != nullptr) {
			if ((rti->max_speed == 0 ? assume_max_speed : rti->max_speed) < (best->max_speed == 0 ? assume_max_speed : best->max_speed)) continue;
		}

		best_rt = rt;
		best = rti;
	}

	return best_rt;
}

bool MayTownModifyRoad(TileIndex tile)
{
	if (MayHaveRoad(tile)) {
		RoadType present_road = GetRoadTypeRoad(tile);
		if (present_road != INVALID_ROADTYPE && GetRoadTypeInfo(present_road)->extra_flags.Test(RoadTypeExtraFlag::NoTownModification)) return false;
		RoadType present_tram = GetRoadTypeTram(tile);
		if (present_tram != INVALID_ROADTYPE && GetRoadTypeInfo(present_tram)->extra_flags.Test(RoadTypeExtraFlag::NoTownModification)) return false;
	}
	return true;
}

/**
 * Get the calendar date of the earliest town-buildable road type.
 * @return introduction date of earliest road type, or INT32_MAX if none available.
 */
static CalTime::Date GetTownRoadTypeFirstIntroductionDate()
{
	const RoadTypeInfo *best = nullptr;
	for (RoadType rt = ROADTYPE_BEGIN; rt != ROADTYPE_END; rt++) {
		if (RoadTypeIsTram(rt)) continue;
		const RoadTypeInfo *rti = GetRoadTypeInfo(rt);
		if (rti->label == 0) continue; // Unused road type.
		if (!rti->flags.Test(RoadTypeFlag::TownBuild)) continue; // Town can't build this road type.

		if (best != nullptr && rti->introduction_date >= best->introduction_date) continue;
		best = rti;
	}

	if (best == nullptr) return CalTime::Date(INT32_MAX);
	return best->introduction_date;
}

/**
 * Check if towns are able to build road.
 * @return true iff the towns are currently able to build road.
 */
bool CheckTownRoadTypes()
{
	auto min_date = GetTownRoadTypeFirstIntroductionDate();
	if (min_date <= CalTime::CurDate()) return true;

	if (min_date < INT32_MAX) {
		SetDParam(0, min_date);
		ShowErrorMessage(STR_ERROR_NO_TOWN_ROADTYPES_AVAILABLE_YET, STR_ERROR_NO_TOWN_ROADTYPES_AVAILABLE_YET_EXPLANATION, WL_CRITICAL);
	} else {
		ShowErrorMessage(STR_ERROR_NO_TOWN_ROADTYPES_AVAILABLE_AT_ALL, STR_ERROR_NO_TOWN_ROADTYPES_AVAILABLE_AT_ALL_EXPLANATION, WL_CRITICAL);
	}
	return false;
}

/**
 * Check for parallel road inside a given distance.
 *   Assuming a road from (tile - TileOffsByDiagDir(dir)) to tile,
 *   is there a parallel road left or right of it within distance dist_multi?
 *
 * @param tile The current tile.
 * @param dir The target direction.
 * @param dist_multi The distance multiplier.
 * @return true if there is a parallel road.
 */
static bool IsNeighbourRoadTile(TileIndex tile, const DiagDirection dir, uint dist_multi)
{
	if (!IsValidTile(tile)) return false;

	/* Lookup table for the used diff values */
	const TileIndexDiff tid_lt[3] = {
		TileOffsByDiagDir(ChangeDiagDir(dir, DIAGDIRDIFF_90RIGHT)),
		TileOffsByDiagDir(ChangeDiagDir(dir, DIAGDIRDIFF_90LEFT)),
		TileOffsByDiagDir(ReverseDiagDir(dir)),
	};

	dist_multi = (dist_multi + 1) * 4;
	for (uint pos = 4; pos < dist_multi; pos++) {
		/* Go (pos / 4) tiles to the left or the right */
		TileIndexDiff cur = tid_lt[(pos & 1) ? 0 : 1] * (pos / 4);

		/* Use the current tile as origin, or go one tile backwards */
		if (pos & 2) cur += tid_lt[2];

		/* Test for roadbit parallel to dir and facing towards the middle axis */
		if (IsValidTile(tile + cur) &&
				GetTownRoadBits(TileAdd(tile, cur)) & DiagDirToRoadBits((pos & 2) ? dir : ReverseDiagDir(dir))) return true;
	}
	return false;
}

/**
 * Check if a Road is allowed on a given tile.
 *
 * @param t The current town.
 * @param tile The target tile.
 * @param dir The direction in which we want to extend the town.
 * @return true if it is allowed.
 */
static bool IsRoadAllowedHere(Town *t, TileIndex tile, DiagDirection dir)
{
	if (DistanceFromEdge(tile) == 0) return false;

	/* Prevent towns from building roads under bridges along the bridge. Looks silly. */
	if (IsBridgeAbove(tile) && GetBridgeAxis(tile) == DiagDirToAxis(dir)) return false;

	/* Check if there already is a road at this point? */
	if (GetTownRoadBits(tile) == ROAD_NONE) {
		/* No, try if we are able to build a road piece there.
		 * If that fails clear the land, and if that fails exit.
		 * This is to make sure that we can build a road here later. */
		RoadType rt = GetTownRoadType();
<<<<<<< HEAD
		if (Command<CMD_BUILD_ROAD>::Do(DC_AUTO | DC_NO_WATER, tile, (dir == DIAGDIR_NW || dir == DIAGDIR_SE) ? ROAD_Y : ROAD_X, rt, DRD_NONE, t->index, BuildRoadFlags::None).Failed() &&
				Command<CMD_LANDSCAPE_CLEAR>::Do(DC_AUTO | DC_NO_WATER | DC_TOWN, tile).Failed()) {
=======
		if (Command<CMD_BUILD_ROAD>::Do({DoCommandFlag::Auto, DoCommandFlag::NoWater}, tile, (dir == DIAGDIR_NW || dir == DIAGDIR_SE) ? ROAD_Y : ROAD_X, rt, DRD_NONE, t->index).Failed() &&
				Command<CMD_LANDSCAPE_CLEAR>::Do({DoCommandFlag::Auto, DoCommandFlag::NoWater}, tile).Failed()) {
>>>>>>> c3d5e6d2
			return false;
		}
	}

	Slope cur_slope = _settings_game.construction.build_on_slopes ? std::get<0>(GetFoundationSlope(tile)) : GetTileSlope(tile);
	bool ret = !IsNeighbourRoadTile(tile, dir, t->layout == TL_ORIGINAL ? 1 : 2);
	if (cur_slope == SLOPE_FLAT) return ret;

	/* If the tile is not a slope in the right direction, then
	 * maybe terraform some. */
	Slope desired_slope = (dir == DIAGDIR_NW || dir == DIAGDIR_SE) ? SLOPE_NW : SLOPE_NE;
	if (desired_slope != cur_slope && ComplementSlope(desired_slope) != cur_slope) {
		if (Chance16(1, 8)) {
			CommandCost res = CMD_ERROR;
			if (!_generating_world && Chance16(1, 10)) {
				/* Note: Do not replace "^ SLOPE_ELEVATED" with ComplementSlope(). The slope might be steep. */
<<<<<<< HEAD
				res = Command<CMD_TERRAFORM_LAND>::Do(DC_EXEC | DC_AUTO | DC_NO_WATER,
						tile, Chance16(1, 16) ? cur_slope : cur_slope ^ SLOPE_ELEVATED, false);
=======
				res = std::get<0>(Command<CMD_TERRAFORM_LAND>::Do({DoCommandFlag::Execute, DoCommandFlag::Auto, DoCommandFlag::NoWater},
						tile, Chance16(1, 16) ? cur_slope : cur_slope ^ SLOPE_ELEVATED, false));
>>>>>>> c3d5e6d2
			}
			if (res.Failed() && Chance16(1, 3)) {
				/* We can consider building on the slope, though. */
				return ret;
			}
		}
		return false;
	}
	return ret;
}

static bool TerraformTownTile(TileIndex tile, Slope edges, int dir)
{
	assert(tile < Map::Size());

<<<<<<< HEAD
	CommandCost r = Command<CMD_TERRAFORM_LAND>::Do(DC_AUTO | DC_NO_WATER, tile, edges, dir);
=======
	CommandCost r = std::get<0>(Command<CMD_TERRAFORM_LAND>::Do({DoCommandFlag::Auto, DoCommandFlag::NoWater}, tile, edges, dir));
>>>>>>> c3d5e6d2
	if (r.Failed() || r.GetCost() >= (_price[PR_TERRAFORM] + 2) * 8) return false;
	Command<CMD_TERRAFORM_LAND>::Do({DoCommandFlag::Auto, DoCommandFlag::NoWater, DoCommandFlag::Execute}, tile, edges, dir);
	return true;
}

static void LevelTownLand(TileIndex tile)
{
	assert(tile < Map::Size());

	/* Don't terraform if land is plain or if there's a house there. */
	if (IsTileType(tile, MP_HOUSE)) return;
	Slope tileh = GetTileSlope(tile);
	if (tileh == SLOPE_FLAT) return;

	/* First try up, then down */
	if (!TerraformTownTile(tile, ~tileh & SLOPE_ELEVATED, 1)) {
		TerraformTownTile(tile, tileh & SLOPE_ELEVATED, 0);
	}
}

/**
 * Generate the RoadBits of a grid tile.
 *
 * @param t The current town.
 * @param tile The tile in reference to the town.
 * @param dir The direction to which we are growing.
 * @return The RoadBit of the current tile regarding the selected town layout.
 */
static RoadBits GetTownRoadGridElement(Town *t, TileIndex tile, DiagDirection dir)
{
	/* align the grid to the downtown */
	TileIndexDiffC grid_pos = TileIndexToTileIndexDiffC(t->xy, tile); // Vector from downtown to the tile
	RoadBits rcmd = ROAD_NONE;

	switch (t->layout) {
		default: NOT_REACHED();

		case TL_2X2_GRID:
			if ((grid_pos.x % 3) == 0) rcmd |= ROAD_Y;
			if ((grid_pos.y % 3) == 0) rcmd |= ROAD_X;
			break;

		case TL_3X3_GRID:
			if ((grid_pos.x % 4) == 0) rcmd |= ROAD_Y;
			if ((grid_pos.y % 4) == 0) rcmd |= ROAD_X;
			break;
	}

	/* Optimise only X-junctions */
	if (rcmd != ROAD_ALL) return rcmd;

	RoadBits rb_template;

	switch (GetTileSlope(tile)) {
		default:       rb_template = ROAD_ALL; break;
		case SLOPE_W:  rb_template = ROAD_NW | ROAD_SW; break;
		case SLOPE_SW: rb_template = ROAD_Y  | ROAD_SW; break;
		case SLOPE_S:  rb_template = ROAD_SW | ROAD_SE; break;
		case SLOPE_SE: rb_template = ROAD_X  | ROAD_SE; break;
		case SLOPE_E:  rb_template = ROAD_SE | ROAD_NE; break;
		case SLOPE_NE: rb_template = ROAD_Y  | ROAD_NE; break;
		case SLOPE_N:  rb_template = ROAD_NE | ROAD_NW; break;
		case SLOPE_NW: rb_template = ROAD_X  | ROAD_NW; break;
		case SLOPE_STEEP_W:
		case SLOPE_STEEP_S:
		case SLOPE_STEEP_E:
		case SLOPE_STEEP_N:
			rb_template = ROAD_NONE;
			break;
	}

	/* Stop if the template is compatible to the growth dir */
	if (DiagDirToRoadBits(ReverseDiagDir(dir)) & rb_template) return rb_template;
	/* If not generate a straight road in the direction of the growth */
	return DiagDirToRoadBits(dir) | DiagDirToRoadBits(ReverseDiagDir(dir));
}

/**
 * Grows the town with an extra house.
 *  Check if there are enough neighbour house tiles
 *  next to the current tile. If there are enough
 *  add another house.
 *
 * @param t The current town.
 * @param tile The target tile for the extra house.
 * @return true if an extra house has been added.
 */
static bool GrowTownWithExtraHouse(Town *t, TileIndex tile, TownExpandModes modes)
{
	/* We can't look further than that. */
	if (DistanceFromEdge(tile) == 0) return false;

	uint counter = 0; // counts the house neighbour tiles

	/* Check the tiles E,N,W and S of the current tile for houses */
	for (DiagDirection dir = DIAGDIR_BEGIN; dir < DIAGDIR_END; dir++) {
		/* Count both void and house tiles for checking whether there
		 * are enough houses in the area. This to make it likely that
		 * houses get build up to the edge of the map. */
		switch (GetTileType(TileAddByDiagDir(tile, dir))) {
			case MP_HOUSE:
			case MP_VOID:
				counter++;
				break;

			default:
				break;
		}

		/* If there are enough neighbours stop here */
		if (counter >= 3) {
			return TryBuildTownHouse(t, tile, modes);
		}
	}
	return false;
}

/**
 * Grows the town with a road piece.
 *
 * @param t The current town.
 * @param tile The current tile.
 * @param rcmd The RoadBits we want to build on the tile.
 * @return true if the RoadBits have been added.
 */
static bool GrowTownWithRoad(const Town *t, TileIndex tile, RoadBits rcmd)
{
	RoadType rt = GetTownRoadType();
<<<<<<< HEAD
	return Command<CMD_BUILD_ROAD>::Do(DC_EXEC | DC_AUTO | DC_NO_WATER, tile, rcmd, rt, DRD_NONE, t->index, BuildRoadFlags::None).Succeeded();
=======
	if (Command<CMD_BUILD_ROAD>::Do({DoCommandFlag::Execute, DoCommandFlag::Auto, DoCommandFlag::NoWater}, tile, rcmd, rt, DRD_NONE, t->index).Succeeded()) {
		_grow_town_result = GROWTH_SUCCEED;
		return true;
	}
	return false;
>>>>>>> c3d5e6d2
}

/**
 * Checks if a town road can be continued into the next tile.
 *  Road vehicle stations, bridges, and tunnels are fine, as long as they are facing the right direction.
 *
 * @param t The current town
 * @param tile The tile where the road would be built
 * @param road_dir The direction of the road
 * @return true if the road can be continued, else false
 */
static bool CanRoadContinueIntoNextTile(const Town *t, const TileIndex tile, const DiagDirection road_dir)
{
	const TileIndexDiff delta = TileOffsByDiagDir(road_dir); // +1 tile in the direction of the road
	TileIndex next_tile = tile + delta; // The tile beyond which must be connectable to the target tile

	/* Before we try anything, make sure the tile is on the map and not the void. */
	if (!IsValidTile(next_tile)) return false;

	/* If the next tile is a bridge or tunnel, allow if it's continuing in the same direction. */
	if (IsTileType(next_tile, MP_TUNNELBRIDGE)) {
		return GetTunnelBridgeTransportType(next_tile) == TRANSPORT_ROAD && GetTunnelBridgeDirection(next_tile) == road_dir;
	}

	/* If the next tile is a station, allow if it's a road station facing the proper direction. Otherwise return false. */
	if (IsTileType(next_tile, MP_STATION)) {
		/* If the next tile is a road station, allow if it can be entered by the new tunnel/bridge, otherwise disallow. */
		if (IsDriveThroughStopTile(next_tile)) return GetDriveThroughStopAxis(next_tile) == DiagDirToAxis(road_dir);
		if (IsBayRoadStopTile(next_tile)) return GetBayRoadStopDir(next_tile) == ReverseDiagDir(road_dir);
		return false;
	}

	/* If the next tile is a road depot, allow if it's facing the right way. */
	if (IsTileType(next_tile, MP_ROAD)) {
		return IsRoadDepot(next_tile) && GetRoadDepotDirection(next_tile) == ReverseDiagDir(road_dir);
	}

	/* If the next tile is a railroad track, check if towns are allowed to build level crossings.
	 * If level crossing are not allowed, reject the construction. Else allow DoCommandOld to determine if the rail track is buildable. */
	if (IsTileType(next_tile, MP_RAILWAY) && !t->GetAllowBuildLevelCrossings()) return false;

	RoadBits rcmd = DiagDirToRoadBits(ReverseDiagDir(road_dir));
	RoadType rt = GetTownRoadType();

	/* If a road tile can be built, the construction is allowed. */
<<<<<<< HEAD
	return Command<CMD_BUILD_ROAD>::Do(DC_AUTO | DC_NO_WATER, next_tile, rcmd, rt, DRD_NONE, t->index, BuildRoadFlags::None).Succeeded();
=======
	return Command<CMD_BUILD_ROAD>::Do({DoCommandFlag::Auto, DoCommandFlag::NoWater}, next_tile, rcmd, rt, DRD_NONE, t->index).Succeeded();
>>>>>>> c3d5e6d2
}

/**
 * CircularTileSearch proc which checks for a nearby parallel bridge to avoid building redundant bridges.
 * @param tile The tile to search.
 * @param user_data Reference to the valid direction of the proposed bridge.
 * @return true if another bridge exists, else false.
 */
static bool RedundantBridgeExistsNearby(TileIndex tile, void *user_data)
{
	/* Don't look into the void. */
	if (!IsValidTile(tile)) return false;

	/* Only consider bridge head tiles. */
	if (!IsBridgeTile(tile)) return false;

	/* Only consider road bridges. */
	if (GetTunnelBridgeTransportType(tile) != TRANSPORT_ROAD) return false;

	/* If the bridge is facing the same direction as the proposed bridge, we've found a redundant bridge. */
	return (GetTileSlope(tile) & InclinedSlope(ReverseDiagDir(*(DiagDirection *)user_data)));
}

/**
 * Grows the town with a bridge.
 *  At first we check if a bridge is reasonable.
 *  If so we check if we are able to build it.
 *
 * @param t The current town
 * @param tile The current tile
 * @param bridge_dir The valid direction in which to grow a bridge
 * @return true if a bridge has been build else false
 */
static bool GrowTownWithBridge(const Town *t, const TileIndex tile, const DiagDirection bridge_dir)
{
	assert(bridge_dir < DIAGDIR_END);

	if (!t->GetAllowBuildBridges()) return false;

	const Slope slope = GetTileSlope(tile);

	/* Make sure the direction is compatible with the slope.
	 * Well we check if the slope has an up bit set in the
	 * reverse direction. */
	if (slope != SLOPE_FLAT && slope & InclinedSlope(bridge_dir)) return false;

	/* Assure that the bridge is connectable to the start side */
	if (!(GetTownRoadBits(TileAddByDiagDir(tile, ReverseDiagDir(bridge_dir))) & DiagDirToRoadBits(bridge_dir))) return false;

	/* We are in the right direction */
	uint bridge_length = 0;       // This value stores the length of the possible bridge
	TileIndex bridge_tile = tile; // Used to store the other waterside

	const TileIndexDiff delta = TileOffsByDiagDir(bridge_dir);

	/* To prevent really small towns from building disproportionately
	 * long bridges, make the max a function of its population. */
	const uint TOWN_BRIDGE_LENGTH_CAP = 11;
	uint base_bridge_length = 5;
	uint max_bridge_length = std::min(t->cache.population / 1000 + base_bridge_length, TOWN_BRIDGE_LENGTH_CAP);

	if (slope == SLOPE_FLAT) {
		/* Bridges starting on flat tiles are only allowed when crossing rivers, rails or one-way roads. */
		do {
			if (bridge_length++ >= base_bridge_length) {
				/* Allow to cross rivers, not big lakes, nor large amounts of rails or one-way roads. */
				return false;
			}
			bridge_tile += delta;
		} while (IsValidTile(bridge_tile) && ((IsWaterTile(bridge_tile) && !IsSea(bridge_tile)) || IsPlainRailTile(bridge_tile) || (IsNormalRoadTile(bridge_tile) && GetDisallowedRoadDirections(bridge_tile) != DRD_NONE)));
	} else {
		do {
			if (bridge_length++ >= max_bridge_length) {
				/* Ensure the bridge is not longer than the max allowed length. */
				return false;
			}
			bridge_tile += delta;
		} while (IsValidTile(bridge_tile) && (IsWaterTile(bridge_tile) || IsPlainRailTile(bridge_tile) || (IsNormalRoadTile(bridge_tile) && GetDisallowedRoadDirections(bridge_tile) != DRD_NONE)));
	}

	/* Don't allow a bridge where the start and end tiles are adjacent with no span between. */
	if (bridge_length == 1) return false;

	if (!MayTownModifyRoad(bridge_tile)) return false;
	if (IsValidTile(bridge_tile + delta) && !MayTownModifyRoad(bridge_tile + delta)) return false;

	/* Make sure the road can be continued past the bridge. At this point, bridge_tile holds the end tile of the bridge. */
	if (!CanRoadContinueIntoNextTile(t, bridge_tile, bridge_dir)) return false;

	/* If another parallel bridge exists nearby, this one would be redundant and shouldn't be built. We don't care about flat bridges. */
	TileIndex search = tile;
	DiagDirection direction_to_match = bridge_dir;
	if (slope != SLOPE_FLAT && CircularTileSearch(&search, bridge_length, 0, 0, RedundantBridgeExistsNearby, &direction_to_match)) return false;

	std::bitset <MAX_BRIDGES> tried;
	uint n = MAX_BRIDGES;
	uint8_t bridge_type = RandomRange(n);

	for (;;) {
		/* Can we actually build the bridge? */
		RoadType rt = GetTownRoadType();
<<<<<<< HEAD
		if (MayTownBuildBridgeType(bridge_type) && Command<CMD_BUILD_BRIDGE>::Do(CommandFlagsToDCFlags(GetCommandFlags<CMD_BUILD_BRIDGE>()), tile, bridge_tile, TRANSPORT_ROAD, bridge_type, rt, BuildBridgeFlags::None).Succeeded()) {
			Command<CMD_BUILD_BRIDGE>::Do(DC_EXEC | CommandFlagsToDCFlags(GetCommandFlags<CMD_BUILD_BRIDGE>()), tile, bridge_tile, TRANSPORT_ROAD, bridge_type, rt, BuildBridgeFlags::None);
=======
		if (Command<CMD_BUILD_BRIDGE>::Do(CommandFlagsToDCFlags(GetCommandFlags<CMD_BUILD_BRIDGE>()), tile, bridge_tile, TRANSPORT_ROAD, bridge_type, rt).Succeeded()) {
			Command<CMD_BUILD_BRIDGE>::Do(CommandFlagsToDCFlags(GetCommandFlags<CMD_BUILD_BRIDGE>()).Set(DoCommandFlag::Execute), tile, bridge_tile, TRANSPORT_ROAD, bridge_type, rt);
			_grow_town_result = GROWTH_SUCCEED;
>>>>>>> c3d5e6d2
			return true;
		}

		/* Try a different bridge. */
		tried[bridge_type] = true;
		n--;
		assert(n + tried.count() == MAX_BRIDGES);
		if (n == 0) break;

		bridge_type = 0;
		uint i = RandomRange(n);
		while (tried[bridge_type] || (i-- > 0)) {
			bridge_type++;
			assert(bridge_type < MAX_BRIDGES);
		}
	}

	/* Quit if no bridge can be built. */
	return false;
}

/**
 * Grows the town with a tunnel.
 *  First we check if a tunnel is reasonable.
 *  If so we check if we are able to build it.
 *
 * @param t The current town
 * @param tile The current tile
 * @param tunnel_dir The valid direction in which to grow a tunnel
 * @return true if a tunnel has been built, else false
 */
static bool GrowTownWithTunnel(const Town *t, const TileIndex tile, const DiagDirection tunnel_dir)
{
	assert(tunnel_dir < DIAGDIR_END);

	const TownTunnelMode tunnel_mode = t->GetBuildTunnelMode();
	if (tunnel_mode == TTM_FORBIDDEN) return false;

	Slope slope = GetTileSlope(tile);

	/* Only consider building a tunnel if the starting tile is sloped properly. */
	if (slope != InclinedSlope(tunnel_dir)) return false;

	/* Assure that the tunnel is connectable to the start side */
	if (!(GetTownRoadBits(TileAddByDiagDir(tile, ReverseDiagDir(tunnel_dir))) & DiagDirToRoadBits(tunnel_dir))) return false;

	const TileIndexDiff delta = TileOffsByDiagDir(tunnel_dir);
	int max_tunnel_length = 0;

	/* There are two conditions for building tunnels: Under a mountain and under an obstruction. */
	if (CanRoadContinueIntoNextTile(t, tile, tunnel_dir)) {
		if (tunnel_mode != TTM_ALLOWED) return false;

		/* Only tunnel under a mountain if the slope is continuous for at least 4 tiles. We want tunneling to be a last resort for large hills. */
		TileIndex slope_tile = tile;
		for (uint8_t tiles = 0; tiles < 4; tiles++) {
			if (!IsValidTile(slope_tile)) return false;
			slope = GetTileSlope(slope_tile);
			if (slope != InclinedSlope(tunnel_dir) && !IsSteepSlope(slope) && !IsSlopeWithOneCornerRaised(slope)) return false;
			slope_tile += delta;
		}

		/* More population means longer tunnels, but make sure we can at least cover the smallest mountain which neccesitates tunneling. */
		max_tunnel_length = (t->cache.population / 1000) + 7;
	} else {
		/* When tunneling under an obstruction, the length limit is 5, enough to tunnel under a four-track railway. */
		max_tunnel_length = 5;
	}

	uint8_t tunnel_length = 0;
	TileIndex tunnel_tile = tile; // Iteratator to store the other end tile of the tunnel.

	/* Find the end tile of the tunnel for length and continuation checks. */
	do {
		if (tunnel_length++ >= max_tunnel_length) return false;
		tunnel_tile += delta;
		/* The tunnel ends when start and end tiles are the same height. */
	} while (IsValidTile(tunnel_tile) && GetTileZ(tile) != GetTileZ(tunnel_tile));

	/* Don't allow a tunnel where the start and end tiles are adjacent. */
	if (tunnel_length == 1) return false;

	/* Make sure the road can be continued past the tunnel. At this point, tunnel_tile holds the end tile of the tunnel. */
	if (!CanRoadContinueIntoNextTile(t, tunnel_tile, tunnel_dir)) return false;

	/* Attempt to build the tunnel. Return false if it fails to let the town build a road instead. */
	RoadType rt = GetTownRoadType();
	if (Command<CMD_BUILD_TUNNEL>::Do(CommandFlagsToDCFlags(GetCommandFlags<CMD_BUILD_TUNNEL>()), tile, TRANSPORT_ROAD, rt).Succeeded()) {
<<<<<<< HEAD
		Command<CMD_BUILD_TUNNEL>::Do(DC_EXEC | CommandFlagsToDCFlags(GetCommandFlags<CMD_BUILD_TUNNEL>()), tile, TRANSPORT_ROAD, rt);
=======
		Command<CMD_BUILD_TUNNEL>::Do(CommandFlagsToDCFlags(GetCommandFlags<CMD_BUILD_TUNNEL>()).Set(DoCommandFlag::Execute), tile, TRANSPORT_ROAD, rt);
		_grow_town_result = GROWTH_SUCCEED;
>>>>>>> c3d5e6d2
		return true;
	}

	return false;
}

/**
 * Checks whether at least one surrounding road allows to build a house here.
 *
 * @param t The tile where the house will be built.
 * @return true if at least one surrounding roadtype allows building houses here.
 */
static inline bool RoadTypesAllowHouseHere(TileIndex t)
{
	static const TileIndexDiffC tiles[] = { {-1, -1}, {-1, 0}, {-1, 1}, {0, -1}, {0, 1}, {1, -1}, {1, 0}, {1, 1} };
	bool allow = false;

	for (const auto &ptr : tiles) {
		TileIndex cur_tile = t + ToTileIndexDiff(ptr);
		if (!IsValidTile(cur_tile)) continue;

		if (!(IsTileType(cur_tile, MP_ROAD) || IsAnyRoadStopTile(cur_tile))) continue;
		allow = true;

		RoadType road_rt = GetRoadTypeRoad(cur_tile);
		RoadType tram_rt = GetRoadTypeTram(cur_tile);
		if (road_rt != INVALID_ROADTYPE && !GetRoadTypeInfo(road_rt)->flags.Test(RoadTypeFlag::NoHouses)) return true;
		if (tram_rt != INVALID_ROADTYPE && !GetRoadTypeInfo(tram_rt)->flags.Test(RoadTypeFlag::NoHouses)) return true;
	}

	/* If no road was found surrounding the tile we can allow building the house since there is
	 * nothing which forbids it, if a road was found but the execution reached this point, then
	 * all the found roads don't allow houses to be built */
	return !allow;
}

/** Test if town can grow road onto a specific tile.
 * @param tile Tile to build upon.
 * @return true iff the tile's road type don't prevent extending the road.
 */
static bool TownCanGrowRoad(TileIndex tile)
{
	if (!MayTownModifyRoad(tile)) return false;
	if (!IsTileType(tile, MP_ROAD)) return true;

	/* Allow extending on roadtypes which can be built by town, or if the road type matches the type the town will build.
	 * If allow_town_road_branch_non_build is enabled and the road type allows houses, then allow extending. */
	RoadType rt = GetRoadTypeRoad(tile);
	if (rt == INVALID_ROADTYPE) return true;
	if (GetRoadTypeInfo(rt)->flags.Test(RoadTypeFlag::TownBuild)) return true;
	if (_settings_game.economy.allow_town_road_branch_non_build && !GetRoadTypeInfo(rt)->flags.Test(RoadTypeFlag::NoHouses)) return true;
	return GetTownRoadType() == rt;
}

/**
 * Check if the town is allowed to build roads.
 * @return true If the town is allowed to build roads.
 */
static inline bool TownAllowedToBuildRoads(TownExpandModes modes)
{
	return modes.Test(TownExpandMode::Roads);
}

/* The possible states of town growth. */
enum class TownGrowthResult {
	Succeed,
	SearchStopped,
	Continue,
};

/**
 * Grows the given town.
 * There are at the moment 3 possible way's for
 * the town expansion:
 *  @li Generate a random tile and check if there is a road allowed
 *  @li TL_ORIGINAL
 *  @li TL_BETTER_ROADS
 *  @li Check if the town geometry allows a road and which one
 *  @li TL_2X2_GRID
 *  @li TL_3X3_GRID
 *  @li Forbid roads, only build houses
 *
 * @param tile_ptr The current tile
 * @param cur_rb The current tiles RoadBits
 * @param target_dir The target road dir
 * @param t1 The current town
 * @return Result so far.
 */
static TownGrowthResult GrowTownInTile(TileIndex *tile_ptr, RoadBits cur_rb, DiagDirection target_dir, Town *t1, TownExpandModes modes)
{
	RoadBits rcmd = ROAD_NONE;  // RoadBits for the road construction command
	TileIndex tile = *tile_ptr; // The main tile on which we base our growth

	assert(tile < Map::Size());

	if (cur_rb == ROAD_NONE) {
		/* Tile has no road.
		 * We will return TownGrowthResult::SearchStopped to say that this is the last iteration. */

		if (!TownAllowedToBuildRoads(modes)) return TownGrowthResult::SearchStopped;
		if (!t1->GetAllowBuildLevelCrossings() && IsTileType(tile, MP_RAILWAY)) return TownGrowthResult::SearchStopped;
		if (!MayTownModifyRoad(tile)) return TownGrowthResult::SearchStopped;

		/* Remove hills etc */
		if (!_settings_game.construction.build_on_slopes || Chance16(1, 6)) LevelTownLand(tile);

		/* Is a road allowed here? */
		switch (t1->layout) {
			default: NOT_REACHED();

			case TL_3X3_GRID:
			case TL_2X2_GRID:
				rcmd = GetTownRoadGridElement(t1, tile, target_dir);
				if (rcmd == ROAD_NONE) return TownGrowthResult::SearchStopped;
				break;

			case TL_BETTER_ROADS:
			case TL_ORIGINAL:
				if (!IsRoadAllowedHere(t1, tile, target_dir)) return TownGrowthResult::SearchStopped;

				DiagDirection source_dir = ReverseDiagDir(target_dir);

				if (Chance16(1, 4)) {
					/* Randomize a new target dir */
					do target_dir = RandomDiagDir(); while (target_dir == source_dir);
				}

				if (!IsRoadAllowedHere(t1, TileAddByDiagDir(tile, target_dir), target_dir)) {
					/* A road is not allowed to continue the randomized road,
					 *  return if the road we're trying to build is curved. */
					if (target_dir != ReverseDiagDir(source_dir)) return TownGrowthResult::SearchStopped;

					/* Return if neither side of the new road is a house */
					if (!IsTileType(TileAddByDiagDir(tile, ChangeDiagDir(target_dir, DIAGDIRDIFF_90RIGHT)), MP_HOUSE) &&
							!IsTileType(TileAddByDiagDir(tile, ChangeDiagDir(target_dir, DIAGDIRDIFF_90LEFT)), MP_HOUSE)) {
						return TownGrowthResult::SearchStopped;
					}

					/* That means that the road is only allowed if there is a house
					 *  at any side of the new road. */
				}

				rcmd = DiagDirToRoadBits(target_dir) | DiagDirToRoadBits(source_dir);
				break;
		}

		const uint8_t max_road_slope = t1->GetBuildMaxRoadSlope();
		if (max_road_slope > 0 && ((rcmd == ROAD_X) || (rcmd == ROAD_Y))) {
			/* Limit consecutive sloped road tiles */

			auto get_road_slope = [rcmd](TileIndex t) -> Slope {
				Slope slope = GetTileSlope(t);
				extern Foundation GetRoadFoundation(Slope tileh, RoadBits bits);
				ApplyFoundationToSlope(GetRoadFoundation(slope, rcmd), slope);
				return slope;
			};

			const Slope slope = get_road_slope(tile);
			if (slope != SLOPE_FLAT) {
				const int delta = TileOffsByDiagDir(ReverseDiagDir(target_dir));
				bool ok = false;
				TileIndex t = tile;
				for (uint i = 0; i < max_road_slope; i++) {
					t += delta;
					if (!IsValidTile(t) || !IsNormalRoadTile(t) || GetRoadBits(t, RTT_ROAD) != rcmd || get_road_slope(t) != slope) {
						ok = true;
						break;
					}
				}
				if (!ok) {
					/* All tested tiles had the same incline, disallow road */
					return TownGrowthResult::SearchStopped;;
				}
			}
		}

	} else if (target_dir < DIAGDIR_END && !(cur_rb & DiagDirToRoadBits(ReverseDiagDir(target_dir)))) {
		if (!TownCanGrowRoad(tile)) return TownGrowthResult::Continue;

		if (!TownAllowedToBuildRoads(modes)) return TownGrowthResult::SearchStopped;

		/* Continue building on a partial road.
		 * Should be always OK, so we only generate
		 * the fitting RoadBits */
		switch (t1->layout) {
			default: NOT_REACHED();

			case TL_3X3_GRID:
			case TL_2X2_GRID:
				rcmd = GetTownRoadGridElement(t1, tile, target_dir);
				break;

			case TL_BETTER_ROADS:
			case TL_ORIGINAL:
				rcmd = DiagDirToRoadBits(ReverseDiagDir(target_dir));
				break;
		}
	} else {
		bool allow_house = true; // Value which decides if we want to construct a house

		/* Reached a tunnel/bridge? Then continue at the other side of it, unless
		 * it is the starting tile. Half the time, we stay on this side then.
		 * For custom bridge heads decide whether or not to cross depending on the available
		 * head road bits. */
		if (IsTileType(tile, MP_TUNNELBRIDGE)) {
			if (IsRoadCustomBridgeHeadTile(tile)) {
				if (target_dir != DIAGDIR_END) {
					/* don't go back to the source direction */
					cur_rb &= ~DiagDirToRoadBits(ReverseDiagDir(target_dir));
				}

				/* randomly pick a usable head road bit */
				do {
					if (cur_rb == ROAD_NONE) return TownGrowthResult::Continue;
					RoadBits target_bits;
					do {
						target_dir = RandomDiagDir();
						target_bits = DiagDirToRoadBits(target_dir);
					} while (!(cur_rb & target_bits));
					cur_rb &= ~target_bits;
				} while (!(target_dir == GetTunnelBridgeDirection(tile) || CanFollowRoad(tile, target_dir, modes)));
				if (target_dir == GetTunnelBridgeDirection(tile)) {
					/* cross the bridge */
					*tile_ptr = GetOtherTunnelBridgeEnd(tile);
				}
			} else if (GetTunnelBridgeTransportType(tile) == TRANSPORT_ROAD && (target_dir != DIAGDIR_END || Chance16(1, 2))) {
				*tile_ptr = GetOtherTunnelBridgeEnd(tile);
			}
			return TownGrowthResult::Continue;
		}

		/* Possibly extend the road in a direction.
		 * Randomize a direction and if it has a road, bail out. */
		target_dir = RandomDiagDir();
		RoadBits target_rb = DiagDirToRoadBits(target_dir);
		TileIndex house_tile; // position of a possible house

		if (cur_rb & target_rb) {
			/* If it's a road turn possibly build a house in a corner.
			 * Use intersection with straight road as an indicator
			 * that we randomed corner house position.
			 * A turn (and we check for that later) always has only
			 * one common bit with a straight road so it has the same
			 * chance to be chosen as the house on the side of a road.
			 */
			if ((cur_rb & ROAD_X) != target_rb) return TownGrowthResult::Continue;

			/* Check whether it is a turn and if so determine
			 * position of the corner tile */
			switch (cur_rb) {
				case ROAD_N:
					house_tile = TileAddByDir(tile, DIR_S);
					break;
				case ROAD_S:
					house_tile = TileAddByDir(tile, DIR_N);
					break;
				case ROAD_E:
					house_tile = TileAddByDir(tile, DIR_W);
					break;
				case ROAD_W:
					house_tile = TileAddByDir(tile, DIR_E);
					break;
				default:
					return TownGrowthResult::Continue; // not a turn
			}
			target_dir = DIAGDIR_END;
		} else {
			house_tile = TileAddByDiagDir(tile, target_dir);
		}

		/* Don't walk into water. */
		if (HasTileWaterGround(house_tile)) return TownGrowthResult::Continue;

		if (!IsValidTile(house_tile)) return TownGrowthResult::Continue;

		TownGrowthResult result = TownGrowthResult::Continue;

		if (target_dir != DIAGDIR_END && TownAllowedToBuildRoads(modes)) {
			switch (t1->layout) {
				default: NOT_REACHED();

				case TL_3X3_GRID: // Use 2x2 grid afterwards!
					if (GrowTownWithExtraHouse(t1, TileAddByDiagDir(house_tile, target_dir), modes)) {
						result = TownGrowthResult::Succeed;
					}
					[[fallthrough]];

				case TL_2X2_GRID:
					rcmd = GetTownRoadGridElement(t1, tile, target_dir);
					allow_house = (rcmd & target_rb) == ROAD_NONE;
					break;

				case TL_BETTER_ROADS: // Use original afterwards!
					if (GrowTownWithExtraHouse(t1, TileAddByDiagDir(house_tile, target_dir), modes)) {
						result = TownGrowthResult::Succeed;
					}
					[[fallthrough]];

				case TL_ORIGINAL:
					/* Allow a house at the edge. 60% chance or
					 * always ok if no road allowed. */
					rcmd = target_rb;
					allow_house = (!IsRoadAllowedHere(t1, house_tile, target_dir) || Chance16(6, 10));
					break;
			}
		}

		allow_house &= RoadTypesAllowHouseHere(house_tile);

		if (allow_house) {
			/* Build a house, but not if there already is a house there. */
			if (!IsTileType(house_tile, MP_HOUSE)) {
				/* Level the land if possible */
				if (Chance16(1, 6)) LevelTownLand(house_tile);

				/* And build a house.
				 * Set result to -1 if we managed to build it. */
				if (TryBuildTownHouse(t1, house_tile, modes)) {
					result = TownGrowthResult::Succeed;
				}
			}
			return result;
		}

		if (!TownCanGrowRoad(tile)) return result;
	}

	/* Return if a water tile */
	if (HasTileWaterGround(tile)) return TownGrowthResult::SearchStopped;

	/* Make the roads look nicer */
	rcmd = CleanUpRoadBits(tile, rcmd);
	if (rcmd == ROAD_NONE) return TownGrowthResult::SearchStopped;

	/* Only use the target direction for bridges and tunnels to ensure they're connected.
	 * The target_dir is as computed previously according to town layout, so
	 * it will match it perfectly. */
	if (GrowTownWithBridge(t1, tile, target_dir)) {
		return TownGrowthResult::Succeed;
	}
	if (GrowTownWithTunnel(t1, tile, target_dir)) {
		return TownGrowthResult::Succeed;
	}

	if (GrowTownWithRoad(t1, tile, rcmd)) {
		return TownGrowthResult::Succeed;
	}
	return TownGrowthResult::SearchStopped;
}

/**
 * Checks whether a road can be followed or is a dead end, that can not be extended to the next tile.
 * This only checks trivial but often cases.
 * @param tile Start tile for road.
 * @param dir Direction for road to follow or build.
 * @return true If road is or can be connected in the specified direction.
 */
static bool CanFollowRoad(TileIndex tile, DiagDirection dir, TownExpandModes modes)
{
	TileIndex target_tile = tile + TileOffsByDiagDir(dir);
	if (!IsValidTile(target_tile)) return false;
	if (HasTileWaterGround(target_tile)) return false;

	RoadBits target_rb = GetTownRoadBits(target_tile);
	if (TownAllowedToBuildRoads(modes) && TownCanGrowRoad(target_tile)) {
		/* Check whether a road connection exists or can be build. */
		switch (GetTileType(target_tile)) {
			case MP_ROAD:
				return target_rb != ROAD_NONE;

			case MP_STATION:
				return IsDriveThroughStopTile(target_tile) && DiagDirToAxis(dir) == GetDriveThroughStopAxis(target_tile);

			case MP_TUNNELBRIDGE:
				return GetTunnelBridgeTransportType(target_tile) == TRANSPORT_ROAD;

			case MP_HOUSE:
			case MP_INDUSTRY:
			case MP_OBJECT:
				return false;

			default:
				/* Checked for void and water earlier */
				return true;
		}
	} else {
		/* Check whether a road connection already exists,
		 * and it leads somewhere else. */
		RoadBits back_rb = DiagDirToRoadBits(ReverseDiagDir(dir));
		return (target_rb & back_rb) != 0 && (target_rb & ~back_rb) != 0;
	}
}

/**
 * Try to grow a town at a given road tile.
 * @param t The town to grow.
 * @param tile The road tile to try growing from.
 * @return true if we successfully expanded the town.
 */
static bool GrowTownAtRoad(Town *t, TileIndex tile, TownExpandModes modes)
{
	/* Special case.
	 * @see GrowTownInTile Check the else if
	 */
	DiagDirection target_dir = DIAGDIR_END; // The direction in which we want to extend the town

	assert(tile < Map::Size());

	/* Number of times to search.
	 * Better roads, 2X2 and 3X3 grid grow quite fast so we give
	 * them a little handicap. */
	int iterations;
	switch (t->layout) {
		case TL_BETTER_ROADS:
			iterations = 10 + t->cache.num_houses * 2 / 9;
			break;

		case TL_3X3_GRID:
		case TL_2X2_GRID:
			iterations = 10 + t->cache.num_houses * 1 / 9;
			break;

		default:
			iterations = 10 + t->cache.num_houses * 4 / 9;
			break;
	}

	do {
		RoadBits cur_rb = GetTownRoadBits(tile); // The RoadBits of the current tile

		TileIndex orig_tile = tile;

		/* Try to grow the town from this point */
		switch (GrowTownInTile(&tile, cur_rb, target_dir, t, modes)) {
			case TownGrowthResult::Succeed:
				return true;
			case TownGrowthResult::SearchStopped:
				iterations = 0;
				break;
			default:
				break;
		};

		if (orig_tile == tile) {
			/* Exclude the source position from the bitmask
			 * and return if no more road blocks available */
			if (IsValidDiagDirection(target_dir)) cur_rb &= ~DiagDirToRoadBits(ReverseDiagDir(target_dir));
		} else {
			/* Crossed bridge/tunnel, no need to mask bits */
			cur_rb = GetTownRoadBits(tile);
		}
		if (cur_rb == ROAD_NONE) return false;

		const bool custom_bridge_head = IsRoadCustomBridgeHeadTile(tile);
		if (IsTileType(tile, MP_TUNNELBRIDGE) && !custom_bridge_head) {
			/* Only build in the direction away from the tunnel or bridge. */
			target_dir = ReverseDiagDir(GetTunnelBridgeDirection(tile));
		} else {
			if (custom_bridge_head) {
				/* Do not build into the bridge */
				cur_rb &= ~DiagDirToRoadBits(GetTunnelBridgeDirection(tile));
			}
			/* Select a random bit from the blockmask, walk a step
			 * and continue the search from there. */
			do {
				if (cur_rb == ROAD_NONE) return false;
				RoadBits target_bits;
				do {
					target_dir = RandomDiagDir();
					target_bits = DiagDirToRoadBits(target_dir);
				} while (!(cur_rb & target_bits));
				cur_rb &= ~target_bits;
			} while (!CanFollowRoad(tile, target_dir, modes));
		}
		tile = TileAddByDiagDir(tile, target_dir);

		if (IsTileType(tile, MP_ROAD) && !IsRoadDepot(tile) && HasTileRoadType(tile, RTT_ROAD)) {
			/* Don't allow building over roads of other cities */
			if (IsRoadOwner(tile, RTT_ROAD, OWNER_TOWN) && Town::GetByTile(tile) != t) {
				return false;
			} else if (IsRoadOwner(tile, RTT_ROAD, OWNER_NONE) && _game_mode == GM_EDITOR) {
				/* If we are in the SE, and this road-piece has no town owner yet, it just found an
				 * owner :) (happy happy happy road now) */
				SetRoadOwner(tile, RTT_ROAD, OWNER_TOWN);
				SetTownIndex(tile, t->index);
			}
		}

		/* Max number of times is checked. */
	} while (--iterations >= 0);

	return false;
}

/**
 * Generate a random road block.
 * The probability of a straight road
 * is somewhat higher than a curved.
 *
 * @return A RoadBits value with 2 bits set
 */
static RoadBits GenRandomRoadBits()
{
	uint32_t r = Random();
	uint a = GB(r, 0, 2);
	uint b = GB(r, 8, 2);
	if (a == b) b ^= 2;
	return (RoadBits)((ROAD_NW << a) + (ROAD_NW << b));
}

/**
 * Grow the town.
 * @param t The town to grow
 * @return true if we successfully grew the town with a road or house.
 */
static bool GrowTown(Town *t, TownExpandModes modes)
{
	static const TileIndexDiffC _town_coord_mod[] = {
		{-1,  0},
		{ 1,  1},
		{ 1, -1},
		{-1, -1},
		{-1,  0},
		{ 0,  2},
		{ 2,  0},
		{ 0, -2},
		{-1, -1},
		{-2,  2},
		{ 2,  2},
		{ 2, -2},
		{ 0,  0}
	};

	/* Current "company" is a town */
	Backup<CompanyID> cur_company(_current_company, OWNER_TOWN, FILE_LINE);

	TileIndex tile = t->xy; // The tile we are working with ATM

	/* Find a road that we can base the construction on. */
	for (const auto &ptr : _town_coord_mod) {
		if (GetTownRoadBits(tile) != ROAD_NONE) {
			bool success = GrowTownAtRoad(t, tile, modes);
			cur_company.Restore();
			return success;
		}
		tile = TileAdd(tile, ToTileIndexDiff(ptr));
	}

	/* No road available, try to build a random road block by
	 * clearing some land and then building a road there. */
	if (TownAllowedToBuildRoads(modes)) {
		tile = t->xy;
		for (const auto &ptr : _town_coord_mod) {
			/* Only work with plain land that not already has a house */
			if (!IsTileType(tile, MP_HOUSE) && IsTileFlat(tile)) {
<<<<<<< HEAD
				if (Command<CMD_LANDSCAPE_CLEAR>::Do(DC_AUTO | DC_NO_WATER | DC_TOWN, tile).Succeeded()) {
					RoadType rt = GetTownRoadType();
					Command<CMD_BUILD_ROAD>::Do(DC_EXEC | DC_AUTO, tile, GenRandomRoadBits(), rt, DRD_NONE, t->index, BuildRoadFlags::None);
=======
				if (Command<CMD_LANDSCAPE_CLEAR>::Do({DoCommandFlag::Auto, DoCommandFlag::NoWater}, tile).Succeeded()) {
					RoadType rt = GetTownRoadType();
					Command<CMD_BUILD_ROAD>::Do({DoCommandFlag::Execute, DoCommandFlag::Auto}, tile, GenRandomRoadBits(), rt, DRD_NONE, t->index);
>>>>>>> c3d5e6d2
					cur_company.Restore();
					return true;
				}
			}
			tile = TileAdd(tile, ToTileIndexDiff(ptr));
		}
	}

	cur_company.Restore();
	return false;
}

/**
 * Update the cached town zone radii of a town, based on the number of houses.
 * @param t The town to update.
 */
void UpdateTownRadius(Town *t)
{
	static const std::array<std::array<uint32_t, HZB_END>, 23> _town_squared_town_zone_radius_data = {{
		{  4,  0,  0,  0,  0}, // 0
		{ 16,  0,  0,  0,  0},
		{ 25,  0,  0,  0,  0},
		{ 36,  0,  0,  0,  0},
		{ 49,  0,  4,  0,  0},
		{ 64,  0,  4,  0,  0}, // 20
		{ 64,  0,  9,  0,  1},
		{ 64,  0,  9,  0,  4},
		{ 64,  0, 16,  0,  4},
		{ 81,  0, 16,  0,  4},
		{ 81,  0, 16,  0,  4}, // 40
		{ 81,  0, 25,  0,  9},
		{ 81, 36, 25,  0,  9},
		{ 81, 36, 25, 16,  9},
		{ 81, 49,  0, 25,  9},
		{ 81, 64,  0, 25,  9}, // 60
		{ 81, 64,  0, 36,  9},
		{ 81, 64,  0, 36, 16},
		{100, 81,  0, 49, 16},
		{100, 81,  0, 49, 25},
		{121, 81,  0, 49, 25}, // 80
		{121, 81,  0, 49, 25},
		{121, 81,  0, 49, 36}, // 88
	}};

	if (_settings_game.economy.town_zone_calc_mode) {
		int mass = t->cache.num_houses / 8;
		if (t->larger_town) {
			t->cache.squared_town_zone_radius[0] = mass * _settings_game.economy.city_zone_0_mult;
			t->cache.squared_town_zone_radius[1] = mass * _settings_game.economy.city_zone_1_mult;
			t->cache.squared_town_zone_radius[2] = mass * _settings_game.economy.city_zone_2_mult;
			t->cache.squared_town_zone_radius[3] = mass * _settings_game.economy.city_zone_3_mult;
			t->cache.squared_town_zone_radius[4] = mass * _settings_game.economy.city_zone_4_mult;
		} else {
			t->cache.squared_town_zone_radius[0] = mass * _settings_game.economy.town_zone_0_mult;
			t->cache.squared_town_zone_radius[1] = mass * _settings_game.economy.town_zone_1_mult;
			t->cache.squared_town_zone_radius[2] = mass * _settings_game.economy.town_zone_2_mult;
			t->cache.squared_town_zone_radius[3] = mass * _settings_game.economy.town_zone_3_mult;
			t->cache.squared_town_zone_radius[4] = mass * _settings_game.economy.town_zone_4_mult;
		}
		return;
	}

	t->cache.squared_town_zone_radius = {};

	uint16_t cb_result = GetTownZonesCallback(t);
	if (cb_result == 0) {
		t->cache.squared_town_zone_radius[0] = GetRegister(0x100);
		t->cache.squared_town_zone_radius[1] = GetRegister(0x101);
		t->cache.squared_town_zone_radius[2] = GetRegister(0x102);
		t->cache.squared_town_zone_radius[3] = GetRegister(0x103);
		t->cache.squared_town_zone_radius[4] = GetRegister(0x104);
		return;
	}

	if (t->cache.num_houses < std::size(_town_squared_town_zone_radius_data) * 4) {
		t->cache.squared_town_zone_radius = _town_squared_town_zone_radius_data[t->cache.num_houses / 4];
	} else {
		int mass = t->cache.num_houses / 8;
		/* Actually we are proportional to sqrt() but that's right because we are covering an area.
		 * The offsets are to make sure the radii do not decrease in size when going from the table
		 * to the calculated value.*/
		t->cache.squared_town_zone_radius[HZB_TOWN_EDGE] = mass * 15 - 40;
		t->cache.squared_town_zone_radius[HZB_TOWN_OUTSKIRT] = mass * 9 - 15;
		t->cache.squared_town_zone_radius[HZB_TOWN_OUTER_SUBURB] = 0;
		t->cache.squared_town_zone_radius[HZB_TOWN_INNER_SUBURB] = mass * 5 - 5;
		t->cache.squared_town_zone_radius[HZB_TOWN_CENTRE] = mass * 3 + 5;
	}
}

void UpdateTownRadii()
{
	for (Town *town : Town::Iterate()) {
		UpdateTownRadius(town);
	}
}

void UpdateTownMaxPass(Town *t)
{
	for (CargoType cid : SetCargoBitIterator(CargoSpec::town_production_cargo_mask[TPE_PASSENGERS])) {
		t->supplied[cid].old_max = _town_cargo_scaler.Scale(t->cache.population >> 3);
	}
	for (CargoType cid : SetCargoBitIterator(CargoSpec::town_production_cargo_mask[TPE_MAIL])) {
		t->supplied[cid].old_max = _town_cargo_scaler.Scale(t->cache.population >> 4);
	}
}

static void UpdateTownGrowthRate(Town *t);
static void UpdateTownGrowth(Town *t);

/**
 * Actually create a town.
 *
 * @param t The town.
 * @param tile Where to put it.
 * @param townnameparts The town name.
 * @param size The preset size of the town.
 * @param city Should we create a city?
 * @param layout The road layout of the town.
 * @param manual Was the town placed manually?
 */
static void DoCreateTown(Town *t, TileIndex tile, uint32_t townnameparts, TownSize size, bool city, TownLayout layout, bool manual)
{
	AutoRestoreBackup backup(_generating_town, true);

	t->xy = tile;
	t->cache.num_houses = 0;
	t->time_until_rebuild = 10;
	UpdateTownRadius(t);
	t->flags = 0;
	t->cache.population = 0;
	InitializeBuildingCounts(t);
	/* Spread growth across ticks so even if there are many
	 * similar towns they're unlikely to grow all in one tick */
	t->grow_counter = t->index % TOWN_GROWTH_TICKS;
	t->growth_rate = TownTicksToGameTicks(250);
	t->show_zone = false;

	_town_kdtree.Insert(t->index);

	/* Set the default cargo requirement for town growth */
	switch (_settings_game.game_creation.landscape) {
		case LandscapeType::Arctic:
			if (FindFirstCargoWithTownAcceptanceEffect(TAE_FOOD) != nullptr) t->goal[TAE_FOOD] = TOWN_GROWTH_WINTER;
			break;

		case LandscapeType::Tropic:
			if (FindFirstCargoWithTownAcceptanceEffect(TAE_FOOD) != nullptr) t->goal[TAE_FOOD] = TOWN_GROWTH_DESERT;
			if (FindFirstCargoWithTownAcceptanceEffect(TAE_WATER) != nullptr) t->goal[TAE_WATER] = TOWN_GROWTH_DESERT;
			break;

		default:
			break;
	}

	t->fund_buildings_months = 0;

	for (uint i = 0; i != MAX_COMPANIES; i++) t->ratings[i] = RATING_INITIAL;

	t->have_ratings = {};
	t->exclusivity = INVALID_COMPANY;
	t->exclusive_counter = 0;
	t->statues = {};

	{
		TownNameParams tnp(_settings_game.game_creation.town_name);
		t->townnamegrfid = tnp.grfid;
		t->townnametype = tnp.type;
	}
	t->townnameparts = townnameparts;

	t->InitializeLayout(layout);

	t->larger_town = city;

	int x = (int)size * 16 + 3;
	if (size == TSZ_RANDOM) x = (Random() & 0xF) + 8;
	/* Don't create huge cities when founding town in-game */
	if (city && (!manual || _game_mode == GM_EDITOR)) x *= _settings_game.economy.initial_city_size;

	t->cache.num_houses += x;
	UpdateTownRadius(t);

	int i = x * 4;
	do {
		GrowTown(t, {TownExpandMode::Buildings, TownExpandMode::Roads});
	} while (--i);

	t->UpdateVirtCoord();
	InvalidateWindowData(WC_TOWN_DIRECTORY, 0, TDIWD_FORCE_REBUILD);

	t->cache.num_houses -= x;
	UpdateTownRadius(t);
	UpdateTownGrowthRate(t);
	UpdateTownMaxPass(t);
	UpdateAirportsNoise();
}

/**
 * Check if it's possible to place a town on a given tile.
 * @param tile The tile to check.
 * @return A zero cost if allowed, otherwise an error.
 */
static CommandCost TownCanBePlacedHere(TileIndex tile, bool city)
{
	/* Check if too close to the edge of map */
	if (DistanceFromEdge(tile) < 12) {
		return CommandCost(STR_ERROR_TOO_CLOSE_TO_EDGE_OF_MAP_SUB);
	}

	/* Check distance to all other towns. */
	if (IsCloseToTown(tile, _settings_game.economy.town_min_distance)) {
		return CommandCost(STR_ERROR_TOO_CLOSE_TO_ANOTHER_TOWN);
	}

	/* Check max height level. */
	if (GetTileZ(tile) > _settings_game.economy.max_town_heightlevel) {
		return CommandCost(STR_ERROR_SITE_UNSUITABLE);
	}

	/* Can only build on clear flat areas, possibly with trees. */
	if ((!IsTileType(tile, MP_CLEAR) && !IsTileType(tile, MP_TREES)) || !IsTileFlat(tile)) {
		return CommandCost(STR_ERROR_SITE_UNSUITABLE);
	}

	uint min_land_area = city ? _settings_game.economy.min_city_land_area : _settings_game.economy.min_town_land_area;
	if (min_land_area > 0) {
		if (!EnoughContiguousTilesMatchingCondition(tile, min_land_area, [](TileIndex t, void *data) -> bool {
			if (!HasTileWaterClass(t) || GetWaterClass(t) == WATER_CLASS_INVALID) return true;
			if (IsCoastTile(t) && !IsSlopeWithOneCornerRaised(GetTileSlope(t))) return true;
			return false;
		}, nullptr)) {
			return CommandCost(STR_ERROR_SITE_UNSUITABLE);
		}
	}

	return CommandCost(EXPENSES_OTHER);
}

/**
 * Verifies this custom name is unique. Only custom names are checked.
 * @param name The name to check.
 * @return true if the name is unique
 */
static bool IsUniqueTownName(std::string_view name)
{
	for (const Town *t : Town::Iterate()) {
		if (!t->name.empty() && t->name == name) return false;
	}

	return true;
}

/**
 * Create a new town.
 * @param flags The type of operation.
 * @param tile The coordinates where town is built.
 * @param size The size of the town (@see TownSize).
 * @param city Should we build a city?
 * @param layout The town road layout (@see TownLayout).
 * @param random_location Should we use a random location? (randomize \c tile )
 * @param townnameparts Town name parts.
 * @param text Custom name for the town. If empty, the town name parts will be used.
 * @return The cost of this operation or an error.
 */
<<<<<<< HEAD
CommandCost CmdFoundTown(DoCommandFlag flags, TileIndex tile, TownSize size, bool city, TownLayout layout, bool random_location, uint32_t townnameparts, const std::string &text)
=======
std::tuple<CommandCost, Money, TownID> CmdFoundTown(DoCommandFlags flags, TileIndex tile, TownSize size, bool city, TownLayout layout, bool random_location, uint32_t townnameparts, const std::string &text)
>>>>>>> c3d5e6d2
{
	TownNameParams par(_settings_game.game_creation.town_name);

	if (size >= TSZ_END) return CMD_ERROR;
	if (layout >= NUM_TLS) return CMD_ERROR;

	/* Some things are allowed only in the scenario editor and for game scripts. */
	if (_game_mode != GM_EDITOR && _current_company != OWNER_DEITY) {
		if (_settings_game.economy.found_town == TF_FORBIDDEN) return CMD_ERROR;
		if (size == TSZ_LARGE) return CMD_ERROR;
		if (random_location) return CMD_ERROR;
		if (_settings_game.economy.found_town != TF_CUSTOM_LAYOUT && layout != _settings_game.economy.town_layout) {
			return CMD_ERROR;
		}
	} else if (_current_company == OWNER_DEITY && random_location) {
		/* Random parameter is not allowed for Game Scripts. */
		return CMD_ERROR;
	}

	if (text.empty()) {
		/* If supplied name is empty, townnameparts has to generate unique automatic name */
		if (!VerifyTownName(townnameparts, &par)) return CommandCost(STR_ERROR_NAME_MUST_BE_UNIQUE);
	} else {
		/* If name is not empty, it has to be unique custom name */
		if (Utf8StringLength(text) >= MAX_LENGTH_TOWN_NAME_CHARS) return CMD_ERROR;
		if (!IsUniqueTownName(text)) return CommandCost(STR_ERROR_NAME_MUST_BE_UNIQUE);
	}

	/* Allocate town struct */
	if (!Town::CanAllocateItem()) return CommandCost(STR_ERROR_TOO_MANY_TOWNS);

	if (!random_location) {
		CommandCost ret = TownCanBePlacedHere(tile, city);
		if (ret.Failed()) return ret;
	}

	static const uint8_t price_mult[][TSZ_RANDOM + 1] = {{ 15, 25, 40, 25 }, { 20, 35, 55, 35 }};
	/* multidimensional arrays have to have defined length of non-first dimension */
	static_assert(lengthof(price_mult[0]) == 4);

	CommandCost cost(EXPENSES_OTHER, _price[PR_BUILD_TOWN]);
	uint8_t mult = price_mult[city][size];

	cost.MultiplyCost(mult);

	/* Create the town */
<<<<<<< HEAD
	if (flags & DC_EXEC) {
=======
	TownID new_town = INVALID_TOWN;
	if (flags.Test(DoCommandFlag::Execute)) {
>>>>>>> c3d5e6d2
		if (cost.GetCost() > GetAvailableMoneyForCommand()) {
			CommandCost result(EXPENSES_OTHER);
			result.SetAdditionalCashRequired(cost.GetCost());
			return result;
		}

		_record_house_coords = !_generating_world;
		if (_record_house_coords) {
			_record_house_rect = { (int)Map::SizeX(), (int)Map::SizeY(), 0, 0 };
		}
		Backup<bool> old_generating_world(_generating_world, true, FILE_LINE);
		UpdateNearestTownForRoadTiles(true);
		Town *t;
		if (random_location) {
			t = CreateRandomTown(20, townnameparts, size, city, layout);
		} else {
			t = new Town(tile);
			DoCreateTown(t, tile, townnameparts, size, city, layout, true);
		}

		UpdateNearestTownForRoadTiles(false);
		old_generating_world.Restore();

		if (t == nullptr) return CommandCost(STR_ERROR_NO_SPACE_FOR_TOWN);
		cost.SetResultData(t->index);

		if (!text.empty()) {
			t->name = text;
			t->UpdateVirtCoord();
		}

		if (t != nullptr && _record_house_coords && _record_house_rect.left < _record_house_rect.right) {
			ForAllStationsAroundTiles(TileArea(TileXY(_record_house_rect.left, _record_house_rect.top), _record_house_rect.right - _record_house_rect.left, _record_house_rect.bottom - _record_house_rect.top), [](Station *st, TileIndex tile) {
				st->RecomputeCatchment(true);
				return true;
			});
		}
		_record_house_coords = false;

		if (_game_mode != GM_EDITOR) {
			/* 't' can't be nullptr since 'random' is false outside scenedit */
			assert(!random_location);

			if (_current_company == OWNER_DEITY) {
				SetDParam(0, t->index);
				AddTileNewsItem(STR_NEWS_NEW_TOWN_UNSPONSORED, NewsType::IndustryOpen, tile);
			} else {
				SetDParam(0, _current_company);
				std::string company_name = GetString(STR_COMPANY_NAME);

				SetDParamStr(0, company_name);
				SetDParam(1, t->index);

				AddTileNewsItem(STR_NEWS_NEW_TOWN, NewsType::IndustryOpen, tile);
			}
			AI::BroadcastNewEvent(new ScriptEventTownFounded(t->index));
			Game::NewEvent(new ScriptEventTownFounded(t->index));
		}
	}
	return cost;
}

/**
 * Towns must all be placed on the same grid or when they eventually
 * interpenetrate their road networks will not mesh nicely; this
 * function adjusts a tile so that it aligns properly.
 *
 * @param tile The tile to start at.
 * @param layout The town layout in effect.
 * @return The adjusted tile.
 */
static TileIndex AlignTileToGrid(TileIndex tile, TownLayout layout)
{
	switch (layout) {
		case TL_2X2_GRID: return TileXY(TileX(tile) - TileX(tile) % 3, TileY(tile) - TileY(tile) % 3);
		case TL_3X3_GRID: return TileXY(TileX(tile) & ~3, TileY(tile) & ~3);
		default:          return tile;
	}
}

/**
 * Towns must all be placed on the same grid or when they eventually
 * interpenetrate their road networks will not mesh nicely; this
 * function tells you if a tile is properly aligned.
 *
 * @param tile The tile to start at.
 * @param layout The town layout in effect.
 * @return true if the tile is in the correct location.
 */
static bool IsTileAlignedToGrid(TileIndex tile, TownLayout layout)
{
	switch (layout) {
		case TL_2X2_GRID: return TileX(tile) % 3 == 0 && TileY(tile) % 3 == 0;
		case TL_3X3_GRID: return TileX(tile) % 4 == 0 && TileY(tile) % 4 == 0;
		default:          return true;
	}
}

/**
 * Used as the user_data for FindFurthestFromWater
 */
struct SpotData {
	TileIndex tile; ///< holds the tile that was found
	uint max_dist;  ///< holds the distance that tile is from the water
	TownLayout layout; ///< tells us what kind of town we're building
};

/**
 * CircularTileSearch callback; finds the tile furthest from any
 * water. slightly bit tricky, since it has to do a search of its own
 * in order to find the distance to the water from each square in the
 * radius.
 *
 * Also, this never returns true, because it needs to take into
 * account all locations being searched before it knows which is the
 * furthest.
 *
 * @param tile Start looking from this tile
 * @param user_data Storage area for data that must last across calls;
 * must be a pointer to struct SpotData
 *
 * @return always false
 */
static bool FindFurthestFromWater(TileIndex tile, void *user_data)
{
	SpotData *sp = (SpotData*)user_data;
	uint dist = GetClosestWaterDistance(tile, true);

	if (IsTileType(tile, MP_CLEAR) &&
			IsTileFlat(tile) &&
			IsTileAlignedToGrid(tile, sp->layout) &&
			dist > sp->max_dist) {
		sp->tile = tile;
		sp->max_dist = dist;
	}

	return false;
}

/**
 * CircularTileSearch callback to find the nearest land tile.
 * @param tile Start looking from this tile
 */
static bool FindNearestEmptyLand(TileIndex tile, void *)
{
	return IsTileType(tile, MP_CLEAR);
}

/**
 * Given a spot on the map (presumed to be a water tile), find a good
 * coastal spot to build a city. We don't want to build too close to
 * the edge if we can help it (since that inhibits city growth) hence
 * the search within a search within a search. O(n*m^2), where n is
 * how far to search for land, and m is how far inland to look for a
 * flat spot.
 *
 * @param tile Start looking from this spot.
 * @param layout the road layout to search for
 * @return tile that was found
 */
static TileIndex FindNearestGoodCoastalTownSpot(TileIndex tile, TownLayout layout)
{
	SpotData sp = { INVALID_TILE, 0, layout };

	TileIndex coast = tile;
	if (CircularTileSearch(&coast, 40, FindNearestEmptyLand, nullptr)) {
		CircularTileSearch(&coast, 10, FindFurthestFromWater, &sp);
		return sp.tile;
	}

	/* if we get here just give up */
	return INVALID_TILE;
}

static Town *CreateRandomTown(uint attempts, uint32_t townnameparts, TownSize size, bool city, TownLayout layout)
{
	assert(_game_mode == GM_EDITOR || _generating_world); // These are the preconditions for CMD_DELETE_TOWN

	if (!Town::CanAllocateItem()) return nullptr;

	do {
		/* Generate a tile index not too close from the edge */
		TileIndex tile = AlignTileToGrid(RandomTile(), layout);

		/* if we tried to place the town on water, slide it over onto
		 * the nearest likely-looking spot */
		if (IsTileType(tile, MP_WATER)) {
			tile = FindNearestGoodCoastalTownSpot(tile, layout);
			if (tile == INVALID_TILE) continue;
		}

		/* Make sure town can be placed here */
		if (TownCanBePlacedHere(tile, city).Failed()) continue;

		/* Allocate a town struct */
		Town *t = new Town(tile);

		DoCreateTown(t, tile, townnameparts, size, city, layout, false);

		/* if the population is still 0 at the point, then the
		 * placement is so bad it couldn't grow at all */
		if (t->cache.population > 0) return t;

<<<<<<< HEAD
		Backup<CompanyID> cur_company(_current_company, OWNER_TOWN, FILE_LINE);
		[[maybe_unused]] CommandCost rc = Command<CMD_DELETE_TOWN>::Do(DC_EXEC, t->index);
=======
		Backup<CompanyID> cur_company(_current_company, OWNER_TOWN);
		[[maybe_unused]] CommandCost rc = Command<CMD_DELETE_TOWN>::Do(DoCommandFlag::Execute, t->index);
>>>>>>> c3d5e6d2
		cur_company.Restore();
		assert(rc.Succeeded());

		/* We already know that we can allocate a single town when
		 * entering this function. However, we create and delete
		 * a town which "resets" the allocation checks. As such we
		 * need to check again when assertions are enabled. */
		assert(Town::CanAllocateItem());
	} while (--attempts != 0);

	return nullptr;
}

/**
 * Calculate the number of towns which should be on the map according to the current "town density" newgame setting and the map size.
 * If the number of towns is set to "custom", the function will always return that value instead.
 * @return The number of towns.
 */
uint GetDefaultTownsForMapSize()
{
	static const uint8_t num_initial_towns[4] = {5, 11, 23, 46};  // very low, low, normal, high
	if (_settings_game.difficulty.number_towns == static_cast<uint>(CUSTOM_TOWN_NUMBER_DIFFICULTY)) {
		return _settings_newgame.game_creation.custom_town_number;
	}
	return Map::ScaleBySize(num_initial_towns[_settings_game.difficulty.number_towns]);
}

/**
 * Generate a number of towns with a given layout.
 * This function is used by the Random Towns button in Scenario Editor as well as in world generation.
 * @param layout The road layout to build.
 * @param number The number of towns to create. std::nullopt means to use the game settings.
 * @return true if towns have been successfully created.
 */
bool GenerateTowns(TownLayout layout, std::optional<uint> number)
{
	uint current_number = 0;
	uint total;
	if (number.has_value()) {
		total = number.value();
	} else if (_settings_game.difficulty.number_towns == static_cast<uint>(CUSTOM_TOWN_NUMBER_DIFFICULTY)) {
		total = GetDefaultTownsForMapSize();
	} else {
		total = GetDefaultTownsForMapSize() + (Random() & 7);
	}

	total = std::min<uint>(TownPool::MAX_SIZE, total);
	uint32_t townnameparts;
	TownNames town_names;

	SetGeneratingWorldProgress(GWP_TOWN, total);

	/* Pre-populate the town names list with the names of any towns already on the map */
	for (const Town *town : Town::Iterate()) {
		town_names.insert(town->GetCachedName());
	}

	/* Randomised offset for city status. This means with e.g. 1-in-4 towns being cities, a map with 10 towns
	 * may have 2 or 3 cities, instead of always 3. */
	uint city_random_offset = _settings_game.economy.larger_towns == 0 ? 0 : (Random() % _settings_game.economy.larger_towns);

	/* First attempt will be made at creating the suggested number of towns.
	 * Note that this is really a suggested value, not a required one.
	 * We would not like the system to lock up just because the user wanted 100 cities on a 64*64 map, would we? */
	do {
		bool city = (_settings_game.economy.larger_towns != 0 && ((city_random_offset + current_number) % _settings_game.economy.larger_towns) == 0);
		IncreaseGeneratingWorldProgress(GWP_TOWN);
		/* Get a unique name for the town. */
		if (!GenerateTownName(_random, &townnameparts, &town_names)) continue;
		/* try 20 times to create a random-sized town for the first loop. */
		if (CreateRandomTown(20, townnameparts, TSZ_RANDOM, city, layout) != nullptr) current_number++; // If creation was successful, raise a flag.
	} while (--total);

	town_names.clear();

	/* Build the town k-d tree again to make sure it's well balanced */
	RebuildTownKdtree();

	if (current_number != 0) return true;

	/* If current_number is still zero at this point, it means that not a single town has been created.
	 * So give it a last try, but now more aggressive */
	if (GenerateTownName(_random, &townnameparts) &&
			CreateRandomTown(10000, townnameparts, TSZ_RANDOM, _settings_game.economy.larger_towns != 0, layout) != nullptr) {
		return true;
	}

	/* If there are no towns at all and we are generating new game, bail out */
	if (Town::GetNumItems() == 0 && _game_mode != GM_EDITOR) {
		ShowErrorMessage(STR_ERROR_COULD_NOT_CREATE_TOWN, INVALID_STRING_ID, WL_CRITICAL);
	}

	return false;  // we are still without a town? we failed, simply
}


/**
 * Returns the bit corresponding to the town zone of the specified tile
 * or #HZB_END if the tile is outside of the town.
 *
 * @param t Town on which town zone is to be found
 * @param tile TileIndex where town zone needs to be found
 * @return the bit position of the given zone, as defined in HouseZones
 *
 * @see GetTownRadiusGroup
 */
HouseZonesBits TryGetTownRadiusGroup(const Town *t, TileIndex tile)
{
	uint dist = DistanceSquare(tile, t->xy);

	if (t->fund_buildings_months && dist <= 25) return HZB_TOWN_CENTRE;

	HouseZonesBits smallest = HZB_END;
	for (HouseZonesBits i = HZB_BEGIN; i < HZB_END; i++) {
		if (dist < t->cache.squared_town_zone_radius[i]) smallest = i;
	}

	return smallest;
}

/**
 * Returns the bit corresponding to the town zone of the specified tile.
 * Returns #HZB_TOWN_EDGE if the tile is either in an edge zone or outside of the town.
 *
 * @param t Town on which town zone is to be found
 * @param tile TileIndex where town zone needs to be found
 * @return the bit position of the given zone, as defined in HouseZones
 *
 * @see TryGetTownRadiusGroup
 */
HouseZonesBits GetTownRadiusGroup(const Town *t, TileIndex tile)
{
	HouseZonesBits ret = TryGetTownRadiusGroup(t, tile);
	return ret != HZB_END ? ret : HZB_TOWN_EDGE;
}

/**
 * Clears tile and builds a house or house part.
 * @param tile The tile to build upon.
 * @param t The town which will own the house.
 * @param counter The construction stage counter for the house.
 * @param stage The current construction stage of the house.
 * @param type The type of house.
 * @param random_bits Random bits for newgrf houses to use.
 * @param is_protected Whether the house is protected from the town upgrading it.
 * @pre The house can be built here.
 */
static inline void ClearMakeHouseTile(TileIndex tile, Town *t, uint8_t counter, uint8_t stage, HouseID type, uint8_t random_bits, bool is_protected)
{
<<<<<<< HEAD
	[[maybe_unused]] CommandCost cc = Command<CMD_LANDSCAPE_CLEAR>::Do(DC_EXEC | DC_AUTO | DC_NO_WATER | DC_TOWN, tile);
=======
	[[maybe_unused]] CommandCost cc = Command<CMD_LANDSCAPE_CLEAR>::Do({DoCommandFlag::Execute, DoCommandFlag::Auto, DoCommandFlag::NoWater}, tile);
>>>>>>> c3d5e6d2
	assert(cc.Succeeded());

	IncreaseBuildingCount(t, type);
	MakeHouseTile(tile, t->index, counter, stage, type, random_bits, is_protected);
	if (HouseSpec::Get(type)->building_flags.Test(BuildingFlag::IsAnimated)) AddAnimatedTile(tile, false);

	MarkTileDirtyByTile(tile);
}


/**
 * Write house information into the map. For multi-tile houses, all tiles are marked.
 * @param town The town related to this house
 * @param t The tile to build on. If a multi-tile house, this is the northern-most tile.
 * @param counter The counter of the construction stage.
 * @param stage The current construction stage.
 * @param The type of house.
 * @param random_bits Random bits for newgrf houses to use.
 * @param is_protected Whether the house is protected from the town upgrading it.
 * @pre The house can be built here.
 */
static void MakeTownHouse(TileIndex tile, Town *t, uint8_t counter, uint8_t stage, HouseID type, uint8_t random_bits, bool is_protected)
{
	BuildingFlags size = HouseSpec::Get(type)->building_flags;

	ClearMakeHouseTile(tile, t, counter, stage, type, random_bits, is_protected);
	if (size.Any(BUILDING_2_TILES_Y))   ClearMakeHouseTile(tile + TileDiffXY(0, 1), t, counter, stage, ++type, random_bits, is_protected);
	if (size.Any(BUILDING_2_TILES_X))   ClearMakeHouseTile(tile + TileDiffXY(1, 0), t, counter, stage, ++type, random_bits, is_protected);
	if (size.Any(BUILDING_HAS_4_TILES)) ClearMakeHouseTile(tile + TileDiffXY(1, 1), t, counter, stage, ++type, random_bits, is_protected);

	if (!_generating_world) {
		ForAllStationsAroundTiles(TileArea(tile, size.Any(BUILDING_2_TILES_X) ? 2 : 1, size.Any(BUILDING_2_TILES_Y) ? 2 : 1), [t](Station *st, TileIndex tile) {
			t->stations_near.insert(st);
			return true;
		});
	}
	if (_record_house_coords) {
		_record_house_rect.left = std::min(_record_house_rect.left, (int)TileX(tile));
		_record_house_rect.top = std::min(_record_house_rect.top, (int)TileY(tile));
		_record_house_rect.right = std::max(_record_house_rect.right, (int)TileX(tile) + (size.Any(BUILDING_2_TILES_X) ? 2 : 1));
		_record_house_rect.bottom = std::max(_record_house_rect.bottom, (int)TileY(tile) + (size.Any(BUILDING_2_TILES_Y) ? 2 : 1));
	}
}


/**
 * Checks if a house can be built here. Important is slope, bridge above
 * and ability to clear the land.
 * @param tile tile to check
 * @param town town that is checking
 * @param noslope are slopes (foundations) allowed?
 * @return success if house can be built here, error message otherwise
 */
static inline CommandCost CanBuildHouseHere(TileIndex tile, TownID town, bool noslope)
{
	/* cannot build on these slopes... */
	if (noslope) {
		if (!IsTileFlat(tile)) return CommandCost(STR_ERROR_FLAT_LAND_REQUIRED);
	} else {
		if (IsSteepSlope(GetTileSlope(tile))) return CommandCost(STR_ERROR_LAND_SLOPED_IN_WRONG_DIRECTION);
	}

	/* at least one RoadTypes allow building the house here? */
	if (!RoadTypesAllowHouseHere(tile)) return CommandCost(STR_ERROR_NO_SUITABLE_ROAD);

	/* building under a bridge? */
	if (IsBridgeAbove(tile)) return CommandCost(STR_ERROR_MUST_DEMOLISH_BRIDGE_FIRST);

	/* can we clear the land? */
<<<<<<< HEAD
	CommandCost ret = Command<CMD_LANDSCAPE_CLEAR>::Do(DC_AUTO | DC_NO_WATER | DC_TOWN, tile);
	if (ret.Failed()) return ret;

	/* do not try to build over house owned by another town */
	if (IsTileType(tile, MP_HOUSE) && GetTownIndex(tile) != town) return CMD_ERROR;

	return CommandCost();
=======
	return Command<CMD_LANDSCAPE_CLEAR>::Do({DoCommandFlag::Auto, DoCommandFlag::NoWater}, tile).Succeeded();
>>>>>>> c3d5e6d2
}


/**
 * Checks if a house can be built here. Important is slope, bridge above
 * and ability to clear the land.
 *
 * @param ta tile area to check
 * @param town town that is checking
 * @param maxz z level of the house, check if all tiles have this max z level
 * @param noslope are slopes (foundations) allowed?
 * @return success if house can be built here, error message otherwise
 *
 * @see TownLayoutAllowsHouseHere
 */
static inline CommandCost CanBuildHouseHere(const TileArea &ta, TownID town, int maxz, bool noslope)
{
	for (TileIndex tile : ta) {
		CommandCost ret = CanBuildHouseHere(tile, town, noslope);
		/* if building on slopes is allowed, there will be flattening foundation (to tile max z) */
		if (ret.Succeeded() && GetTileMaxZ(tile) != maxz) ret = CommandCost(STR_ERROR_LAND_SLOPED_IN_WRONG_DIRECTION);
		if (ret.Failed()) return ret;
	}

	return CommandCost();
}


/**
 * Test whether houses of given type are available in current game.
 *
 * The function will check whether the house is available at all e.g. is not overridden.
 * Also availability for current climate and given house zone will be tested.
 *
 * @param house house type
 * @param above_snowline true to test availability above the snow line, false for below (arctic climate only)
 * @param zone return error if houses are forbidden in this house zone
 * @return success if house is available, error message otherwise
 */
static inline CommandCost IsHouseTypeAllowed(HouseID house, bool above_snowline, HouseZonesBits zone)
 {
	const HouseSpec *hs = HouseSpec::Get(house);
	/* Disallow disabled and replaced houses. */
	if (!hs->enabled || hs->grf_prop.override != INVALID_HOUSE_ID) return CMD_ERROR;

	/* Check if we can build this house in current climate. */
	if (_settings_game.game_creation.landscape != LandscapeType::Arctic) {
		if (!(hs->building_availability & (HZ_TEMP << to_underlying(_settings_game.game_creation.landscape)))) return CMD_ERROR;
	} else if (above_snowline) {
		if (!(hs->building_availability & HZ_SUBARTC_ABOVE)) return CommandCost(STR_ERROR_BUILDING_NOT_ALLOWED_ABOVE_SNOW_LINE);
	} else {
		if (!(hs->building_availability & HZ_SUBARTC_BELOW)) return CommandCost(STR_ERROR_BUILDING_NOT_ALLOWED_BELOW_SNOW_LINE);
	}

	/* Check if the house zone is allowed for this type of houses. */
	if (!HasBit(hs->building_availability & HZ_ZONALL, zone)) {
		return CommandCost(STR_ERROR_BUILDING_NOT_ALLOWED_IN_THIS_TOWN_ZONE);
	}

	return CommandCost();
}


/**
 * Check whether a town can hold more house types.
 * @param t the town we want to check
 * @param house type of the house we want to add
 * @return success if houses of this type are allowed, error message otherwise
 */
static inline CommandCost IsAnotherHouseTypeAllowedInTown(Town *t, HouseID house)
{
	const HouseSpec *hs = HouseSpec::Get(house);

	/* Don't let these counters overflow. Global counters are 32bit, there will never be that many houses. */
	if (hs->class_id != HOUSE_NO_CLASS) {
		/* id_count is always <= class_count, so it doesn't need to be checked */
		if (t->cache.building_counts.class_count[hs->class_id] == UINT16_MAX) return CommandCost(STR_ERROR_TOO_MANY_HOUSE_SETS);
	} else {
		/* If the house has no class, check id_count instead */
		if (t->cache.building_counts.id_count[house] == UINT16_MAX) return CommandCost(STR_ERROR_TOO_MANY_HOUSE_TYPES);
	}

	return CommandCost();
}

/**
 * Checks if current town layout allows building here
 * @param t town
 * @param ta tile area to check
 * @return true iff town layout allows building here
 * @note see layouts
 */
static inline bool TownLayoutAllowsHouseHere(Town *t, const TileArea &ta, TownExpandModes modes)
{
	if (!modes.Test(TownExpandMode::Buildings)) return false;

	/* Allow towns everywhere when we don't build roads */
	if (!TownAllowedToBuildRoads(modes)) return true;

	TileIndexDiffC grid_pos = TileIndexToTileIndexDiffC(t->xy, ta.tile);

	const uint overflow = 3 * 4 * UINT16_MAX; // perform "floor division"
	switch (t->layout) {
		case TL_2X2_GRID: return (uint)(grid_pos.x + overflow) % 3 >= ta.w && (uint)(grid_pos.y + overflow) % 3 >= ta.h;
		case TL_3X3_GRID: return (uint)(grid_pos.x + overflow) % 4 >= ta.w && (uint)(grid_pos.y + overflow) % 4 >= ta.h;
		default: return true;
	}
}


/**
 * Find a suitable place (free of any obstacles) for a new town house. Search around a given location
 * taking into account the layout of the town.
 *
 * @param tile tile that must be included by the building
 * @param t the town we are building in
 * @param house house type
 * @return where the building can be placed, INVALID_TILE if no lacation was found
 *
 * @pre CanBuildHouseHere(tile, t->index, false)
 *
 * @see CanBuildHouseHere
 */
static TileIndex FindPlaceForTownHouseAroundTile(TileIndex tile, Town *t, HouseID house, TownExpandModes modes)
{
	if (!modes.Test(TownExpandMode::Buildings)) return INVALID_TILE;

	const HouseSpec *hs = HouseSpec::Get(house);
	bool noslope = hs->building_flags.Test(BuildingFlag::NotSloped);

	TileArea ta(tile, 1, 1);
	DiagDirection dir;
	uint count;
	if (hs->building_flags.Test(BuildingFlag::Size2x2)) {
		ta.w = ta.h = 2;
		dir = DIAGDIR_NW; // 'd' goes through DIAGDIR_NW, DIAGDIR_NE, DIAGDIR_SE
		count = 4;
	} else if (hs->building_flags.Test(BuildingFlag::Size2x1)) {
		ta.w = 2;
		dir = DIAGDIR_NE;
		count = 2;
	} else if (hs->building_flags.Test(BuildingFlag::Size1x2)) {
		ta.h = 2;
		dir = DIAGDIR_NW;
		count = 2;
	} else { // TILE_SIZE_1x1
		/* CanBuildHouseHere(tile, t->index, false) already checked */
		if (noslope && !IsTileFlat(tile)) return INVALID_TILE;
		return tile;
	}

	int maxz = GetTileMaxZ(tile);
	/* Drift around the tile and find a place for the house. For 1x2 and 2x1 houses just two
	 * positions will be checked (at the exact tile and the other). In case of 2x2 houses
	 * 4 positions have to be checked (clockwise). */
	while (count-- > 0) {
		if (!TownLayoutAllowsHouseHere(t, ta, modes)) continue;
		if (CanBuildHouseHere(ta, t->index, maxz, noslope).Succeeded()) return ta.tile;
		ta.tile += TileOffsByDiagDir(dir);
		dir = ChangeDiagDir(dir, DIAGDIRDIFF_90RIGHT);
	}

	return INVALID_TILE;
}


/**
 * Check if a given house can be built in a given town.
 * @param house house type
 * @param t the town
 * @return success if house can be built, error message otherwise
 */
static CommandCost CheckCanBuildHouse(HouseID house, const Town *t)
{
	const HouseSpec *hs = HouseSpec::Get(house);

	if (!_generating_world && _game_mode != GM_EDITOR && hs->extra_flags.Test(HouseExtraFlag::BuildingIsHistorical)) {
		return CMD_ERROR;
	}

	if (CalTime::CurYear() > hs->max_year) return CommandCost(STR_ERROR_BUILDING_IS_TOO_OLD);
	if (CalTime::CurYear() < hs->min_year) return CommandCost(STR_ERROR_BUILDING_IS_TOO_MODERN);

	/* Special houses that there can be only one of. */
	if (hs->building_flags.Test(BuildingFlag::IsChurch)) {
		if (t->church_count >= 1) return CommandCost(STR_ERROR_ONLY_ONE_BUILDING_ALLOWED_PER_TOWN);
	} else if (hs->building_flags.Test(BuildingFlag::IsStadium)) {
		if (t->stadium_count >= 1) return CommandCost(STR_ERROR_ONLY_ONE_BUILDING_ALLOWED_PER_TOWN);
	}

	return CommandCost();
}


/**
 * Build a house at this tile.
 * @param t The town the house will belong to.
 * @param tile The tile to try building on.
 * @param hs The @a HouseSpec of the house.
 * @param house The @a HouseID of the house.
 * @param random_bits The random data to be associated with the house.
 * @param house_completed Should the house be placed already complete, instead of under construction?
 * @param is_protected Whether the house is protected from the town upgrading it.
 */
static void BuildTownHouse(Town *t, TileIndex tile, const HouseSpec *hs, HouseID house, uint8_t random_bits, bool house_completed, bool is_protected)
{
	t->cache.num_houses++;

	/* Special houses that there can be only one of. */
	if (hs->building_flags.Test(BuildingFlag::IsChurch)) {
		t->church_count++;
	} else if (hs->building_flags.Test(BuildingFlag::IsStadium)) {
		t->stadium_count++;
	}

	uint8_t construction_counter = 0;
	uint8_t construction_stage = 0;

	if (_generating_world || _game_mode == GM_EDITOR || house_completed) {
		uint32_t construction_random = Random();

		construction_stage = TOWN_HOUSE_COMPLETED;
		if (_generating_world && !hs->extra_flags.Test(HouseExtraFlag::BuildingIsHistorical) && Chance16(1, 7)) construction_stage = GB(construction_random, 0, 2);

		if (construction_stage == TOWN_HOUSE_COMPLETED) {
			ChangePopulation(t, hs->population);
		} else {
			construction_counter = GB(construction_random, 2, 2);
		}
	}

	MakeTownHouse(tile, t, construction_counter, construction_stage, house, random_bits, is_protected);
	UpdateTownRadius(t);
	UpdateTownGrowthRate(t);
}

/**
 * Tries to build a house at this tile.
 * @param t The town the house will belong to.
 * @param tile The tile to try building on.
 * @return false iff no house can be built on this tile.
 */
static bool TryBuildTownHouse(Town *t, TileIndex tile, TownExpandModes modes)
{
	/* forbidden building here by town layout */
	if (!TownLayoutAllowsHouseHere(t, TileArea(tile, 1, 1), modes)) return false;

	/* no house allowed at all, bail out */
	if (CanBuildHouseHere(tile, t->index, false).Failed()) return false;

	bool above_snowline = _settings_game.game_creation.landscape == LandscapeType::Arctic && GetTileMaxZ(tile) > HighestSnowLine();
	HouseZonesBits zone = GetTownRadiusGroup(t, tile);

	/* bits 0-4 are used
	 * bits 11-15 are used
	 * bits 5-10 are not used. */
	static std::vector<std::pair<HouseID, uint>> probs;
	probs.clear();

	uint probability_max = 0;

	/* Generate a list of all possible houses that can be built. */
	for (const auto &hs : HouseSpec::Specs()) {
		if (IsHouseTypeAllowed(hs.Index(), above_snowline, zone).Failed()) continue;
		if (IsAnotherHouseTypeAllowedInTown(t, hs.Index()).Failed()) continue;

		uint cur_prob = hs.probability;
		probability_max += cur_prob;
		probs.emplace_back(hs.Index(), cur_prob);
	}

	TileIndex baseTile = tile;

	while (probability_max > 0) {
		/* Building a multitile building can change the location of tile.
		 * The building would still be built partially on that tile, but
		 * its northern tile would be elsewhere. However, if the callback
		 * fails we would be basing further work from the changed tile.
		 * So a next 1x1 tile building could be built on the wrong tile. */
		tile = baseTile;

		uint r = RandomRange(probability_max);
		uint i;
		for (i = 0; i < probs.size(); i++) {
			if (probs[i].second > r) break;
			r -= probs[i].second;
		}

		HouseID house = probs[i].first;
		probability_max -= probs[i].second;

		/* remove tested house from the set */
		probs[i] = probs.back();
		probs.pop_back();

		CommandCost ret = CheckCanBuildHouse(house, t);
		if (ret.Failed()) continue;

		tile = FindPlaceForTownHouseAroundTile(tile, t, house, modes);
		if (tile == INVALID_TILE) continue;

		uint8_t random_bits = Random();

		/* Check if GRF allows this house */
		if (!HouseAllowsConstruction(house, tile, t, random_bits)) continue;

		const HouseSpec *hs = HouseSpec::Get(house);
		BuildTownHouse(t, tile, hs, house, random_bits, false, hs->extra_flags.Test(HouseExtraFlag::BuildingIsProtected));
		return true;
	}

	return false;
}

/**
 * Place an individual house.
 * @param flags Type of operation.
 * @param tile Tile on which to place the house.
 * @param HouseID The HouseID of the house spec.
 * @param is_protected Whether the house is protected from the town upgrading it.
 * @param town_id Town ID, or INVALID_TOWN to pick a town automatically.
 * @return Empty cost or an error.
 */
<<<<<<< HEAD
CommandCost CmdPlaceHouse(DoCommandFlag flags, TileIndex tile, HouseID house, bool is_protected, TownID town_id)
=======
CommandCost CmdPlaceHouse(DoCommandFlags flags, TileIndex tile, HouseID house, bool is_protected)
>>>>>>> c3d5e6d2
{
	if (_game_mode != GM_EDITOR && _settings_game.economy.place_houses == PH_FORBIDDEN) return CMD_ERROR;

	if (Town::GetNumItems() == 0) return CommandCost(STR_ERROR_MUST_FOUND_TOWN_FIRST);

	if (static_cast<size_t>(house) >= HouseSpec::Specs().size()) return CMD_ERROR;
	const HouseSpec *hs = HouseSpec::Get(house);
	if (!hs->enabled) return CMD_ERROR;

<<<<<<< HEAD
	Town *t;
	if (town_id == INVALID_TOWN) {
		t = ClosestTownFromTile(tile, UINT_MAX);
	} else {
		t = Town::GetIfValid(town_id);
		if (t == nullptr) return CMD_ERROR;
	}
=======
	Town *t = ClosestTownFromTile(tile, UINT_MAX);

	/* cannot build on these slopes... */
	Slope slope = GetTileSlope(tile);
	if (IsSteepSlope(slope)) return CommandCost(STR_ERROR_LAND_SLOPED_IN_WRONG_DIRECTION);

	/* building under a bridge? */
	if (IsBridgeAbove(tile)) return CommandCost(STR_ERROR_MUST_DEMOLISH_BRIDGE_FIRST);

	/* can we clear the land? */
	CommandCost cost = Command<CMD_LANDSCAPE_CLEAR>::Do({DoCommandFlag::Auto, DoCommandFlag::NoWater}, tile);
	if (!cost.Succeeded()) return cost;
>>>>>>> c3d5e6d2

	int max_z = GetTileMaxZ(tile);

	/* Make sure there is no slope? */
	bool noslope = hs->building_flags.Test(BuildingFlag::NotSloped);

	uint w = hs->building_flags.Any(BUILDING_2_TILES_X) ? 2 : 1;
	uint h = hs->building_flags.Any(BUILDING_2_TILES_Y) ? 2 : 1;

<<<<<<< HEAD
	CommandCost cost = IsAnotherHouseTypeAllowedInTown(t, house);
	if (!cost.Succeeded()) return cost;
=======
	/* Check additional tiles covered by this house. */
	for (const TileIndex &subtile : ta) {
		cost = Command<CMD_LANDSCAPE_CLEAR>::Do({DoCommandFlag::Auto, DoCommandFlag::NoWater}, subtile);
		if (!cost.Succeeded()) return cost;
>>>>>>> c3d5e6d2

	cost = CanBuildHouseHere(TileArea(tile, w, h), t->index, max_z, noslope);
	if (!cost.Succeeded()) return cost;

	if (flags.Test(DoCommandFlag::Execute)) {
		bool house_completed = _settings_game.economy.place_houses == PH_ALLOWED_CONSTRUCTED;
		BuildTownHouse(t, tile, hs, house, Random(), house_completed, is_protected);
	}

	return CommandCost();
}

/**
 * Update data structures when a house is removed
 * @param tile  Tile of the house
 * @param t     Town owning the house
 * @param house House type
 */
static void DoClearTownHouseHelper(TileIndex tile, Town *t, HouseID house)
{
	assert_tile(IsTileType(tile, MP_HOUSE), tile);
	DecreaseBuildingCount(t, house);
	DoClearSquare(tile);
	DeleteAnimatedTile(tile);

	DeleteNewGRFInspectWindow(GSF_HOUSES, tile.base());
}

/**
 * Determines if a given HouseID is part of a multitile house.
 * The given ID is set to the ID of the north tile and the TileDiff to the north tile is returned.
 *
 * @param house Is changed to the HouseID of the north tile of the same house
 * @return TileDiff from the tile of the given HouseID to the north tile
 */
TileIndexDiff GetHouseNorthPart(HouseID &house)
{
	if (house >= 3) { // house id 0,1,2 MUST be single tile houses, or this code breaks.
		if (HouseSpec::Get(house - 1)->building_flags.Test(BuildingFlag::Size2x1)) {
			house--;
			return TileDiffXY(-1, 0);
		} else if (HouseSpec::Get(house - 1)->building_flags.Any(BUILDING_2_TILES_Y)) {
			house--;
			return TileDiffXY(0, -1);
		} else if (HouseSpec::Get(house - 2)->building_flags.Any(BUILDING_HAS_4_TILES)) {
			house -= 2;
			return TileDiffXY(-1, 0);
		} else if (HouseSpec::Get(house - 3)->building_flags.Any(BUILDING_HAS_4_TILES)) {
			house -= 3;
			return TileDiffXY(-1, -1);
		}
	}
	return TileDiffXY(0, 0);
}

/**
 * Clear a town house.
 * @param t The town which owns the house.
 * @param tile The tile to clear.
 */
void ClearTownHouse(Town *t, TileIndex tile)
{
	assert_tile(IsTileType(tile, MP_HOUSE), tile);

	HouseID house = GetHouseType(tile);

	/* The northernmost tile of the house is the main house. */
	tile += GetHouseNorthPart(house);

	const HouseSpec *hs = HouseSpec::Get(house);

	/* Remove population from the town if the house is finished. */
	if (IsHouseCompleted(tile)) {
		ChangePopulation(t, -hs->population);
	}

	t->cache.num_houses--;

	/* Clear flags for houses that only may exist once/town. */
	if (hs->building_flags.Test(BuildingFlag::IsChurch)) {
		t->church_count--;
	} else if (hs->building_flags.Test(BuildingFlag::IsStadium)) {
		t->stadium_count--;
	}

	/* Do the actual clearing of tiles */
	DoClearTownHouseHelper(tile, t, house);
	if (hs->building_flags.Any(BUILDING_2_TILES_Y))   DoClearTownHouseHelper(tile + TileDiffXY(0, 1), t, ++house);
	if (hs->building_flags.Any(BUILDING_2_TILES_X))   DoClearTownHouseHelper(tile + TileDiffXY(1, 0), t, ++house);
	if (hs->building_flags.Any(BUILDING_HAS_4_TILES)) DoClearTownHouseHelper(tile + TileDiffXY(1, 1), t, ++house);

	RemoveNearbyStations(t, tile, hs->building_flags);

	UpdateTownRadius(t);
}

/**
 * Rename a town (server-only).
 * @param flags type of operation
 * @param town_id town ID to rename
 * @param text the new name or an empty string when resetting to the default
 * @return the cost of this operation or an error
 */
CommandCost CmdRenameTown(DoCommandFlags flags, TownID town_id, const std::string &text)
{
	Town *t = Town::GetIfValid(town_id);
	if (t == nullptr) return CMD_ERROR;

	bool reset = text.empty();

	if (!reset) {
		if (Utf8StringLength(text) >= MAX_LENGTH_TOWN_NAME_CHARS) return CMD_ERROR;
		if (!IsUniqueTownName(text)) return CommandCost(STR_ERROR_NAME_MUST_BE_UNIQUE);
	}

	if (flags.Test(DoCommandFlag::Execute)) {
		t->cached_name.clear();
		if (reset) {
			t->name.clear();
		} else {
			t->name = text;
		}

		t->UpdateVirtCoord();
		InvalidateWindowData(WC_TOWN_DIRECTORY, 0, TDIWD_FORCE_RESORT);
		ClearAllStationCachedNames();
		ClearAllIndustryCachedNames();
		UpdateAllStationVirtCoords();
	}
	return CommandCost();
}


/**
 * Rename a town (non-admin use).
 * @param flags type of operation
 * @param town_id town ID to rename
 * @param text the new name or an empty string when resetting to the default
 * @return the cost of this operation or an error
 */
CommandCost CmdRenameTownNonAdmin(DoCommandFlag flags, TownID town_id, const std::string &text)
{
	if (_networking && !_settings_game.difficulty.rename_towns_in_multiplayer) return CMD_ERROR;

	return CmdRenameTown(flags, town_id, text);
}

/**
 * Determines the first cargo with a certain town effect
 * @param effect Town effect of interest
 * @return first active cargo slot with that effect
 */
const CargoSpec *FindFirstCargoWithTownAcceptanceEffect(TownAcceptanceEffect effect)
{
	for (const CargoSpec *cs : CargoSpec::Iterate()) {
		if (cs->town_acceptance_effect == effect) return cs;
	}
	return nullptr;
}

/**
 * Change the cargo goal of a town.
 * @param flags Type of operation.
 * @param town_id Town ID to cargo game of.
 * @param tae TownEffect to change the game of.
 * @param goal The new goal value.
 * @return Empty cost or an error.
 */
CommandCost CmdTownCargoGoal(DoCommandFlags flags, TownID town_id, TownAcceptanceEffect tae, uint32_t goal)
{
	if (_current_company != OWNER_DEITY) return CMD_ERROR;

	if (tae < TAE_BEGIN || tae >= TAE_END) return CMD_ERROR;

	Town *t = Town::GetIfValid(town_id);
	if (t == nullptr) return CMD_ERROR;

	/* Validate if there is a cargo which is the requested TownAcceptanceEffect */
	const CargoSpec *cargo = FindFirstCargoWithTownAcceptanceEffect(tae);
	if (cargo == nullptr) return CMD_ERROR;

	if (flags.Test(DoCommandFlag::Execute)) {
		t->goal[tae] = goal;
		UpdateTownGrowth(t);
		InvalidateWindowData(WC_TOWN_VIEW, town_id);
	}

	return CommandCost();
}

/**
 * Set a custom text in the Town window.
 * @param flags Type of operation.
 * @param town_id Town ID to change the text of.
 * @param text The new text (empty to remove the text).
 * @return Empty cost or an error.
 */
CommandCost CmdTownSetText(DoCommandFlags flags, TownID town_id, const std::string &text)
{
	if (_current_company != OWNER_DEITY) return CMD_ERROR;
	Town *t = Town::GetIfValid(town_id);
	if (t == nullptr) return CMD_ERROR;

	if (flags.Test(DoCommandFlag::Execute)) {
		t->text.clear();
		if (!text.empty()) t->text = text;
		InvalidateWindowData(WC_TOWN_VIEW, town_id);
	}

	return CommandCost();
}

/**
 * Change the growth rate of the town.
 * @param flags Type of operation.
 * @param town_id Town ID to cargo game of.
 * @param growth_rate Amount of days between growth, or TOWN_GROWTH_RATE_NONE, or 0 to reset custom growth rate.
 * @return Empty cost or an error.
 */
CommandCost CmdTownGrowthRate(DoCommandFlags flags, TownID town_id, uint16_t growth_rate)
{
	if (_current_company != OWNER_DEITY) return CMD_ERROR;

	Town *t = Town::GetIfValid(town_id);
	if (t == nullptr) return CMD_ERROR;

	if (flags.Test(DoCommandFlag::Execute)) {
		if (growth_rate == 0) {
			/* Just clear the flag, UpdateTownGrowth will determine a proper growth rate */
			ClrBit(t->flags, TOWN_CUSTOM_GROWTH);
		} else {
			uint old_rate = t->growth_rate;
			if (t->grow_counter >= old_rate) {
				/* This also catches old_rate == 0 */
				t->grow_counter = growth_rate;
			} else {
				/* Scale grow_counter, so half finished houses stay half finished */
				t->grow_counter = t->grow_counter * growth_rate / old_rate;
			}
			t->growth_rate = growth_rate;
			SetBit(t->flags, TOWN_CUSTOM_GROWTH);
		}
		UpdateTownGrowth(t);
		InvalidateWindowData(WC_TOWN_VIEW, town_id);
	}

	return CommandCost();
}

/**
 * Change the rating of a company in a town
 * @param flags Type of operation.
 * @param town_id Town ID to change, bit 16..23 =
 * @param company_id Company ID to change.
 * @param rating New rating of company (signed int16_t).
 * @return Empty cost or an error.
 */
CommandCost CmdTownRating(DoCommandFlags flags, TownID town_id, CompanyID company_id, int16_t rating)
{
	if (_current_company != OWNER_DEITY) return CMD_ERROR;

	Town *t = Town::GetIfValid(town_id);
	if (t == nullptr) return CMD_ERROR;

	if (!Company::IsValidID(company_id)) return CMD_ERROR;

	int16_t new_rating = Clamp(rating, RATING_MINIMUM, RATING_MAXIMUM);
<<<<<<< HEAD
	if (_cheats.town_rating.value) {
		new_rating = RATING_MAXIMUM;
	}
	if (flags & DC_EXEC) {
=======
	if (flags.Test(DoCommandFlag::Execute)) {
>>>>>>> c3d5e6d2
		t->ratings[company_id] = new_rating;
		InvalidateWindowData(WC_TOWN_AUTHORITY, town_id);
	}

	return CommandCost();
}

/**
 * Expand a town (scenario editor only).
 * @param flags Type of operation.
 * @param TownID Town ID to expand.
 * @param grow_amount Amount to grow, or 0 to grow a random size up to the current amount of houses.
 * @return Empty cost or an error.
 */
<<<<<<< HEAD
CommandCost CmdExpandTown(DoCommandFlag flags, TownID town_id, uint32_t grow_amount, TownExpandModes modes)
=======
CommandCost CmdExpandTown(DoCommandFlags flags, TownID town_id, uint32_t grow_amount)
>>>>>>> c3d5e6d2
{
	if (_game_mode != GM_EDITOR && _current_company != OWNER_DEITY) return CMD_ERROR;
	if (modes.None()) return CMD_ERROR;
	Town *t = Town::GetIfValid(town_id);
	if (t == nullptr) return CMD_ERROR;

	if (flags.Test(DoCommandFlag::Execute)) {
		/* The more houses, the faster we grow */
		if (grow_amount == 0) {
			uint amount = RandomRange(ClampTo<uint16_t>(t->cache.num_houses / 10)) + 3;
			t->cache.num_houses += amount;
			UpdateTownRadius(t);

			uint n = amount * 10;
			do GrowTown(t, modes); while (--n);

			t->cache.num_houses -= amount;
		} else {
			for (; grow_amount > 0; grow_amount--) {
				/* Try several times to grow, as we are really suppose to grow */
				for (uint i = 0; i < 25; i++) if (GrowTown(t, modes)) break;
			}
		}
		UpdateTownRadius(t);

		UpdateTownMaxPass(t);
	}

	return CommandCost();
}

/**
 * Delete a town (scenario editor or worldgen only).
 * @param flags Type of operation.
 * @param town_id Town ID to delete.
 * @return Empty cost or an error.
 */
CommandCost CmdDeleteTown(DoCommandFlags flags, TownID town_id)
{
	if (_game_mode != GM_EDITOR && !_generating_world) return CMD_ERROR;
	Town *t = Town::GetIfValid(town_id);
	if (t == nullptr) return CMD_ERROR;

	/* Stations refer to towns. */
	for (const Station *st : Station::Iterate()) {
		if (st->town == t) {
			/* Non-oil rig stations are always a problem. */
			if (!st->facilities.Test(StationFacility::Airport) || st->airport.type != AT_OILRIG) return CMD_ERROR;
			/* We can only automatically delete oil rigs *if* there's no vehicle on them. */
			CommandCost ret = Command<CMD_LANDSCAPE_CLEAR>::Do(flags, st->airport.tile);
			if (ret.Failed()) return ret;
		}
	}

	/* Waypoints refer to towns. */
	for (const Waypoint *wp : Waypoint::Iterate()) {
		if (wp->town == t) return CMD_ERROR;
	}

	/* Depots refer to towns. */
	for (const Depot *d : Depot::Iterate()) {
		if (d->town == t) return CMD_ERROR;
	}

	/* Check all tiles for town ownership. First check for bridge tiles, as
	 * these do not directly have an owner so we need to check adjacent
	 * tiles. This won't work correctly in the same loop if the adjacent
	 * tile was already deleted earlier in the loop. */
	for (TileIndex current_tile{0}; current_tile < Map::Size(); ++current_tile) {
		if (IsTileType(current_tile, MP_TUNNELBRIDGE) && TestTownOwnsBridge(current_tile, t)) {
			CommandCost ret = Command<CMD_LANDSCAPE_CLEAR>::Do(flags, current_tile);
			if (ret.Failed()) return ret;
		}
	}

	/* Check all remaining tiles for town ownership. */
	for (TileIndex current_tile{0}; current_tile < Map::Size(); ++current_tile) {
		bool try_clear = false;
		switch (GetTileType(current_tile)) {
			case MP_ROAD:
				try_clear = HasTownOwnedRoad(current_tile) && GetTownIndex(current_tile) == t->index;
				break;

			case MP_HOUSE:
				try_clear = GetTownIndex(current_tile) == t->index;
				break;

			case MP_INDUSTRY:
				try_clear = Industry::GetByTile(current_tile)->town == t;
				break;

			case MP_OBJECT:
				if (Town::GetNumItems() == 1) {
					/* No towns will be left, remove it! */
					try_clear = true;
				} else {
					Object *o = Object::GetByTile(current_tile);
					if (o->town == t) {
						if (o->type == OBJECT_STATUE) {
							/* Statue... always remove. */
							try_clear = true;
						} else {
							/* Tell to find a new town. */
							if (flags.Test(DoCommandFlag::Execute)) o->town = nullptr;
						}
					}
				}
				break;

			default:
				break;
		}
		if (try_clear) {
			CommandCost ret = Command<CMD_LANDSCAPE_CLEAR>::Do(flags, current_tile);
			if (ret.Failed()) return ret;
		}
	}

	/* The town destructor will delete the other things related to the town. */
	if (flags.Test(DoCommandFlag::Execute)) {
		_town_kdtree.Remove(t->index);
		if (_viewport_sign_kdtree_valid && t->cache.sign.kdtree_valid) _viewport_sign_kdtree.Remove(ViewportSignKdtreeItem::MakeTown(t->index));
		delete t;
	}

	return CommandCost();
}

/**
 * Get cost factors for a TownAction
 * @param action TownAction to get cost factor for.
 * @returns Cost factor.
 */
uint8_t GetTownActionCost(TownAction action)
{
	/**
	 * Factor in the cost of each town action.
	 * @see TownActions
	 */
	static const uint8_t town_action_costs[] = {
		2, 4, 9, 35, 48, 53, 117, 175
	};
	static_assert(std::size(town_action_costs) == to_underlying(TownAction::End));

	assert(to_underlying(action) < std::size(town_action_costs));
	return town_action_costs[to_underlying(action)];
}

/**
 * Perform the "small advertising campaign" town action.
 * @param t The town to advertise in.
 * @param flags Type of operation.
 * @return An empty cost.
 */
static CommandCost TownActionAdvertiseSmall(Town *t, DoCommandFlags flags)
{
	if (flags.Test(DoCommandFlag::Execute)) {
		ModifyStationRatingAround(t->xy, _current_company, 0x40, 10);
	}
	return CommandCost();
}

/**
 * Perform the "medium advertising campaign" town action.
 * @param t The town to advertise in.
 * @param flags Type of operation.
 * @return An empty cost.
 */
static CommandCost TownActionAdvertiseMedium(Town *t, DoCommandFlags flags)
{
	if (flags.Test(DoCommandFlag::Execute)) {
		ModifyStationRatingAround(t->xy, _current_company, 0x70, 15);
	}
	return CommandCost();
}

/**
 * Perform the "large advertising campaign" town action.
 * @param t The town to advertise in.
 * @param flags Type of operation.
 * @return An empty cost.
 */
static CommandCost TownActionAdvertiseLarge(Town *t, DoCommandFlags flags)
{
	if (flags.Test(DoCommandFlag::Execute)) {
		ModifyStationRatingAround(t->xy, _current_company, 0xA0, 20);
	}
	return CommandCost();
}

/**
 * Perform the "local road reconstruction" town action.
 * @param t The town to grief in.
 * @param flags Type of operation.
 * @return An empty cost.
 */
static CommandCost TownActionRoadRebuild(Town *t, DoCommandFlags flags)
{
	/* Check if the company is allowed to fund new roads. */
	if (!_settings_game.economy.fund_roads) return CMD_ERROR;

	if (flags.Test(DoCommandFlag::Execute)) {
		t->road_build_months = 6;

		SetDParam(0, _current_company);
		std::string company_name = GetString(STR_COMPANY_NAME);

		SetDParam(0, t->index);
		SetDParamStr(1, std::move(company_name));

		StringID msg;
		if (EconTime::UsingWallclockUnits()) {
			msg = ReplaceWallclockMinutesUnit() ? STR_NEWS_ROAD_REBUILDING_PERIODS : STR_NEWS_ROAD_REBUILDING_MINUTES;
		} else {
			msg = STR_NEWS_ROAD_REBUILDING_MONTHS;
		}
		AddNewsItem(msg, NewsType::General, NewsStyle::Normal, {}, NewsReferenceType::Town, t->index, NewsReferenceType::None, UINT32_MAX);
		AI::BroadcastNewEvent(new ScriptEventRoadReconstruction(_current_company, t->index));
		Game::NewEvent(new ScriptEventRoadReconstruction(_current_company, t->index));
	}
	return CommandCost();
}

/**
 * Check whether the land can be cleared.
 * @param tile Tile to check.
 * @return true if the tile can be cleared.
 */
static bool CheckClearTile(TileIndex tile)
{
<<<<<<< HEAD
	Backup<CompanyID> cur_company(_current_company, OWNER_NONE, FILE_LINE);
	CommandCost r = Command<CMD_LANDSCAPE_CLEAR>::Do(DC_TOWN, tile);
=======
	Backup<CompanyID> cur_company(_current_company, OWNER_NONE);
	CommandCost r = Command<CMD_LANDSCAPE_CLEAR>::Do({}, tile);
>>>>>>> c3d5e6d2
	cur_company.Restore();
	return r.Succeeded();
}

/** Structure for storing data while searching the best place to build a statue. */
struct StatueBuildSearchData {
	TileIndex best_position; ///< Best position found so far.
	int tile_count;          ///< Number of tiles tried.

	StatueBuildSearchData(TileIndex best_pos, int count) : best_position(best_pos), tile_count(count) { }
};

/**
 * Search callback function for #TownActionBuildStatue.
 * @param tile Tile on which to perform the search.
 * @param user_data Reference to the statue search data.
 * @return Result of the test.
 */
static bool SearchTileForStatue(TileIndex tile, void *user_data)
{
	static const int STATUE_NUMBER_INNER_TILES = 25; // Number of tiles int the center of the city, where we try to protect houses.

	StatueBuildSearchData *statue_data = (StatueBuildSearchData *)user_data;
	statue_data->tile_count++;

	/* Statues can be build on slopes, just like houses. Only the steep slopes is a no go. */
	if (IsSteepSlope(GetTileSlope(tile))) return false;
	/* Don't build statues under bridges. */
	if (IsBridgeAbove(tile)) return false;

	/* A clear-able open space is always preferred. */
	if ((IsTileType(tile, MP_CLEAR) || IsTileType(tile, MP_TREES)) && CheckClearTile(tile)) {
		statue_data->best_position = tile;
		return true;
	}

	bool house = IsTileType(tile, MP_HOUSE);

	/* Searching inside the inner circle. */
	if (statue_data->tile_count <= STATUE_NUMBER_INNER_TILES) {
		/* Save first house in inner circle. */
		if (house && statue_data->best_position == INVALID_TILE && CheckClearTile(tile)) {
			statue_data->best_position = tile;
		}

		/* If we have reached the end of the inner circle, and have a saved house, terminate the search. */
		return statue_data->tile_count == STATUE_NUMBER_INNER_TILES && statue_data->best_position != INVALID_TILE;
	}

	/* Searching outside the circle, just pick the first possible spot. */
	statue_data->best_position = tile; // Is optimistic, the condition below must also hold.
	return house && CheckClearTile(tile);
}

/**
 * Perform a 9x9 tiles circular search from the center of the town
 * in order to find a free tile to place a statue
 * @param t town to search in
 * @param flags Used to check if the statue must be built or not.
 * @return Empty cost or an error.
 */
static CommandCost TownActionBuildStatue(Town *t, DoCommandFlags flags)
{
	if (!Object::CanAllocateItem()) return CommandCost(STR_ERROR_TOO_MANY_OBJECTS);

	TileIndex tile = t->xy;
	StatueBuildSearchData statue_data(INVALID_TILE, 0);
	if (!CircularTileSearch(&tile, 9, SearchTileForStatue, &statue_data)) return CommandCost(STR_ERROR_STATUE_NO_SUITABLE_PLACE);

<<<<<<< HEAD
	if (flags & DC_EXEC) {
		Backup<CompanyID> cur_company(_current_company, OWNER_NONE, FILE_LINE);
		Command<CMD_LANDSCAPE_CLEAR>::Do(DC_EXEC | DC_TOWN, statue_data.best_position);
=======
	if (flags.Test(DoCommandFlag::Execute)) {
		Backup<CompanyID> cur_company(_current_company, OWNER_NONE);
		Command<CMD_LANDSCAPE_CLEAR>::Do(DoCommandFlag::Execute, statue_data.best_position);
>>>>>>> c3d5e6d2
		cur_company.Restore();
		BuildObject(OBJECT_STATUE, statue_data.best_position, _current_company, t);
		t->statues.Set(_current_company); // Once found and built, "inform" the Town.
		MarkTileDirtyByTile(statue_data.best_position);
	}
	return CommandCost();
}

/**
 * Perform the "fund new buildings" town action.
 * @param t The town to fund buildings in.
 * @param flags Type of operation.
 * @return An empty cost.
 */
static CommandCost TownActionFundBuildings(Town *t, DoCommandFlags flags)
{
	/* Check if it's allowed to buy the rights */
	if (!_settings_game.economy.fund_buildings) return CMD_ERROR;

	if (flags.Test(DoCommandFlag::Execute)) {
		/* And grow for 3 months */
		t->fund_buildings_months = 3;

		/* Enable growth (also checking GameScript's opinion) */
		UpdateTownGrowth(t);

		/* Build a new house, but add a small delay to make sure
		 * that spamming funding doesn't let town grow any faster
		 * than 1 house per 2 * TOWN_GROWTH_TICKS ticks.
		 * Also emulate original behaviour when town was only growing in
		 * TOWN_GROWTH_TICKS intervals, to make sure that it's not too
		 * tick-perfect and gives player some time window where they can
		 * spam funding with the exact same efficiency.
		 */
		t->grow_counter = std::min<uint16_t>(t->grow_counter, 2 * TOWN_GROWTH_TICKS - (t->growth_rate - t->grow_counter) % TOWN_GROWTH_TICKS);

		SetWindowDirty(WC_TOWN_VIEW, t->index);
	}
	return CommandCost();
}

/**
 * Perform the "buy exclusive transport rights" town action.
 * @param t The town to buy exclusivity in.
 * @param flags Type of operation.
 * @return An empty cost.
 */
static CommandCost TownActionBuyRights(Town *t, DoCommandFlags flags)
{
	/* Check if it's allowed to buy the rights */
	if (!_settings_game.economy.exclusive_rights) return CMD_ERROR;
	if (t->exclusivity != INVALID_COMPANY) return CMD_ERROR;

	if (flags.Test(DoCommandFlag::Execute)) {
		t->exclusive_counter = 12;
		t->exclusivity = _current_company;

		ModifyStationRatingAround(t->xy, _current_company, 130, 17);

		SetWindowClassesDirty(WC_STATION_VIEW);

		/* Spawn news message */
		auto cni = std::make_unique<CompanyNewsInformation>(Company::Get(_current_company));
		SetDParam(0, STR_NEWS_EXCLUSIVE_RIGHTS_TITLE);
		if (EconTime::UsingWallclockUnits()) {
			SetDParam(1, ReplaceWallclockMinutesUnit() ? STR_NEWS_EXCLUSIVE_RIGHTS_DESCRIPTION_PERIOD : STR_NEWS_EXCLUSIVE_RIGHTS_DESCRIPTION_MINUTES);
		} else {
			SetDParam(1, STR_NEWS_EXCLUSIVE_RIGHTS_DESCRIPTION_MONTHS);
		}
		SetDParam(2, t->index);
		SetDParamStr(3, cni->company_name);
		AddNewsItem(STR_MESSAGE_NEWS_FORMAT, NewsType::General, NewsStyle::Company, {}, NewsReferenceType::Town, t->index, NewsReferenceType::None, UINT32_MAX, std::move(cni));
		AI::BroadcastNewEvent(new ScriptEventExclusiveTransportRights(_current_company, t->index));
		Game::NewEvent(new ScriptEventExclusiveTransportRights(_current_company, t->index));
	}
	return CommandCost();
}

/**
 * Perform the "bribe" town action.
 * @param t The town to bribe.
 * @param flags Type of operation.
 * @return An empty cost.
 */
static CommandCost TownActionBribe(Town *t, DoCommandFlags flags)
{
	if (flags.Test(DoCommandFlag::Execute)) {
		if (Chance16(1, 14)) {
			/* set as unwanted for 6 months */
			t->unwanted[_current_company] = 6;

			/* set all close by station ratings to 0 */
			for (Station *st : Station::Iterate()) {
				if (st->town == t && st->owner == _current_company) {
					for (GoodsEntry &ge : st->goods) ge.rating = 0;
				}
			}

			/* only show error message to the executing player. All errors are handled command.c
			 * but this is special, because it can only 'fail' on a DoCommandFlag::Execute */
			if (IsLocalCompany()) ShowErrorMessage(STR_ERROR_BRIBE_FAILED, INVALID_STRING_ID, WL_INFO);

			/* decrease by a lot!
			 * ChangeTownRating is only for stuff in demolishing. Bribe failure should
			 * be independent of any cheat settings
			 */
			if (t->ratings[_current_company] > RATING_BRIBE_DOWN_TO) {
				t->ratings[_current_company] = RATING_BRIBE_DOWN_TO;
				t->UpdateVirtCoord();
				SetWindowDirty(WC_TOWN_AUTHORITY, t->index);
			}
		} else {
			ChangeTownRating(t, RATING_BRIBE_UP_STEP, RATING_BRIBE_MAXIMUM, DoCommandFlag::Execute);
			if (t->exclusivity != _current_company && t->exclusivity != INVALID_COMPANY) {
				t->exclusivity = INVALID_COMPANY;
				t->exclusive_counter = 0;
			}
		}
	}
	return CommandCost();
}

typedef CommandCost TownActionProc(Town *t, DoCommandFlags flags);
static TownActionProc * const _town_action_proc[] = {
	TownActionAdvertiseSmall,
	TownActionAdvertiseMedium,
	TownActionAdvertiseLarge,
	TownActionRoadRebuild,
	TownActionBuildStatue,
	TownActionFundBuildings,
	TownActionBuyRights,
	TownActionBribe
};
static_assert(std::size(_town_action_proc) == to_underlying(TownAction::End));

/**
 * Get a list of available town authority actions.
 * @param cid The company that is querying the town.
 * @param t The town that is queried.
 * @return The bitmasked value of enabled actions.
 */
TownActions GetMaskOfTownActions(CompanyID cid, const Town *t)
{
	TownActions buttons{};

	/* Spectators and unwanted have no options */
	if (cid != COMPANY_SPECTATOR && !(_settings_game.economy.bribe && t->unwanted[cid])) {

		/* Things worth more than this are not shown */
		Money avail = GetAvailableMoney(cid) + _price[PR_STATION_VALUE] * 200;

		/* Check the action bits for validity and
		 * if they are valid add them */
		for (TownAction cur = {}; cur != TownAction::End; ++cur) {

			/* Is the company prohibited from bribing ? */
			if (cur == TownAction::Bribe) {
				/* Company can't bribe if setting is disabled */
				if (!_settings_game.economy.bribe) continue;
				/* Company can bribe if another company has exclusive transport rights,
				 * or its standing with the town is less than outstanding. */
				if (t->ratings[cid] >= RATING_BRIBE_MAXIMUM) {
					if (t->exclusivity == _current_company) continue;
					if (t->exclusive_counter == 0) continue;
				}
			}

			/* Is the company not able to buy exclusive rights ? */
			if (cur == TownAction::BuyRights && (!_settings_game.economy.exclusive_rights || t->exclusive_counter != 0)) continue;

			/* Is the company not able to fund buildings ? */
			if (cur == TownAction::FundBuildings && !_settings_game.economy.fund_buildings) continue;

			/* Is the company not able to fund local road reconstruction? */
			if (cur == TownAction::RoadRebuild && !_settings_game.economy.fund_roads) continue;

			/* Is the company not able to build a statue ? */
			if (cur == TownAction::BuildStatue && t->statues.Test(cid)) continue;

			if (avail >= GetTownActionCost(cur) * _price[PR_TOWN_ACTION] >> 8) {
				buttons.Set(cur);
			}
		}
	}

	return buttons;
}

/**
 * Do a town action.
 * This performs an action such as advertising, building a statue, funding buildings,
 * but also bribing the town-council
 * @param flags type of operation
 * @param town_id town to do the action at
 * @param action action to perform, @see _town_action_proc for the list of available actions
 * @return the cost of this operation or an error
 */
CommandCost CmdDoTownAction(DoCommandFlags flags, TownID town_id, TownAction action)
{
	Town *t = Town::GetIfValid(town_id);
	if (t == nullptr || to_underlying(action) >= std::size(_town_action_proc)) return CMD_ERROR;

	if (!GetMaskOfTownActions(_current_company, t).Test(action)) return CMD_ERROR;

	CommandCost cost(EXPENSES_OTHER, _price[PR_TOWN_ACTION] * GetTownActionCost(action) >> 8);

	CommandCost ret = _town_action_proc[to_underlying(action)](t, flags);
	if (ret.Failed()) return ret;

	if (flags.Test(DoCommandFlag::Execute)) {
		SetWindowDirty(WC_TOWN_AUTHORITY, town_id);
	}

	return cost;
}

/**
 * Override a town setting
 * @param flags type of operation
 * @param town town to do the action at
 * @param setting what setting to change
 * @param is_override whether to override the value, or use the default
 * @param value the value to apply, if is_override is true
 * @return the cost of this operation or an error
 */
CommandCost CmdOverrideTownSetting(DoCommandFlag flags, TownID town, TownSettingOverrideFlags setting, bool is_override, uint8_t value)
{
	Town *t = Town::GetIfValid(town);
	if (t == nullptr) return CMD_ERROR;

	switch (setting) {
		case TSOF_OVERRIDE_GROWTH:
		case TSOF_OVERRIDE_BUILD_ROADS:
		case TSOF_OVERRIDE_BUILD_LEVEL_CROSSINGS:
		case TSOF_OVERRIDE_BUILD_BRIDGES:
			if (is_override && value != 0 && value != 1) return CMD_ERROR;
			break;
		case TSOF_OVERRIDE_BUILD_TUNNELS:
			if (is_override && value >= TTM_END) return CMD_ERROR;
			break;
		case TSOF_OVERRIDE_BUILD_INCLINED_ROADS:
			if (is_override && value > 8) return CMD_ERROR;
			break;
		default:
			return CMD_ERROR;
	}

	if (flags & DC_EXEC) {
		AssignBit(t->override_flags, setting, is_override);
		if (is_override) {
			switch (setting) {
				case TSOF_OVERRIDE_GROWTH:
				case TSOF_OVERRIDE_BUILD_ROADS:
				case TSOF_OVERRIDE_BUILD_LEVEL_CROSSINGS:
				case TSOF_OVERRIDE_BUILD_BRIDGES:
					AssignBit(t->override_values, setting, value & 1);
					break;
				case TSOF_OVERRIDE_BUILD_TUNNELS:
					t->build_tunnels = (TownTunnelMode)value;
					break;
				case TSOF_OVERRIDE_BUILD_INCLINED_ROADS:
					t->max_road_slope = value;
					break;
				default:
					NOT_REACHED();
			}
		}
		SetWindowDirty(WC_TOWN_AUTHORITY, town);
		if (setting == TSOF_OVERRIDE_GROWTH) UpdateTownGrowth(t);
	}

	return CommandCost();
}

/**
 * Override a town setting (non-admin use)
 * @param flags type of operation
 * @param town town to do the action at
 * @param setting what setting to change
 * @param is_override whether to override the value, or use the default
 * @param value the value to apply, if is_override is true
 * @return the cost of this operation or an error
 */
CommandCost CmdOverrideTownSettingNonAdmin(DoCommandFlag flags, TownID town, TownSettingOverrideFlags setting, bool is_override, uint8_t value)
{
	if (_networking && !_settings_game.difficulty.override_town_settings_in_multiplayer) return CMD_ERROR;

	return CmdOverrideTownSetting(flags, town, setting, is_override, value);
}

template <typename Func>
static void ForAllStationsNearTown(Town *t, Func func)
{
	/* Ideally the search radius should be close to the actual town zone 0 radius.
	 * The true radius is not stored or calculated anywhere, only the squared radius. */
	/* The efficiency of this search might be improved for large towns and many stations on the map,
	 * by using an integer square root approximation giving a value not less than the true square root. */
	uint search_radius = t->cache.squared_town_zone_radius[HZB_TOWN_EDGE] / 2;
	ForAllStationsRadius(t->xy, search_radius, [&](const Station * st) {
		if (DistanceSquare(st->xy, t->xy) <= t->cache.squared_town_zone_radius[HZB_TOWN_EDGE]) {
			func(st);
		}
	});
}

/**
 * Monthly callback to update town and station ratings.
 * @param t The town to update.
 */
static void UpdateTownRating(Town *t)
{
	if (_cheats.town_rating.value) return;

	/* Increase company ratings if they're low */
	for (const Company *c : Company::Iterate()) {
		if (t->ratings[c->index] < RATING_GROWTH_MAXIMUM) {
			t->ratings[c->index] = std::min((int)RATING_GROWTH_MAXIMUM, t->ratings[c->index] + RATING_GROWTH_UP_STEP);
		}
	}

	ForAllStationsNearTown(t, [&](const Station *st) {
		if (st->time_since_load <= 20 || st->time_since_unload <= 20) {
			if (Company::IsValidID(st->owner)) {
				int new_rating = t->ratings[st->owner] + RATING_STATION_UP_STEP;
				t->ratings[st->owner] = std::min<int>(new_rating, INT16_MAX); // do not let it overflow
			}
		} else {
			if (Company::IsValidID(st->owner)) {
				int new_rating = t->ratings[st->owner] + RATING_STATION_DOWN_STEP;
				t->ratings[st->owner] = std::max(new_rating, INT16_MIN);
			}
		}
	});

	/* clamp all ratings to valid values */
	for (uint i = 0; i < MAX_COMPANIES; i++) {
		t->ratings[i] = Clamp(t->ratings[i], RATING_MINIMUM, RATING_MAXIMUM);
	}

	t->UpdateVirtCoord(true);
	SetWindowDirty(WC_TOWN_AUTHORITY, t->index);
}


/**
 * Updates town grow counter after growth rate change.
 * Preserves relative house builting progress whenever it can.
 * @param t The town to calculate grow counter for
 * @param prev_growth_rate Town growth rate before it changed (one that was used with grow counter to be updated)
 */
static void UpdateTownGrowCounter(Town *t, uint16_t prev_growth_rate)
{
	if (t->growth_rate == TOWN_GROWTH_RATE_NONE || t->IsTownGrowthDisabledByOverride()) return;
	if (prev_growth_rate == TOWN_GROWTH_RATE_NONE) {
		t->grow_counter = std::min<uint16_t>(t->growth_rate, t->grow_counter);
		return;
	}
	t->grow_counter = RoundDivSU((uint32_t)t->grow_counter * (t->growth_rate + 1), prev_growth_rate + 1);
}

/**
 * Calculates amount of active stations in the range of town (HZB_TOWN_EDGE).
 * @param t The town to calculate stations for
 * @returns Amount of active stations
 */
static int CountActiveStations(Town *t)
{
	int n = 0;
	ForAllStationsNearTown(t, [&](const Station * st) {
		if (st->time_since_load <= 20 || st->time_since_unload <= 20) {
			n++;
		}
	});
	return n;
}

/**
 * Calculates town growth rate in normal conditions (custom growth rate not set).
 * If town growth speed is set to None(0) returns the same rate as if it was Normal(2).
 * @param t The town to calculate growth rate for
 * @returns Calculated growth rate
 */
static uint GetNormalGrowthRate(Town *t)
{
	/**
	 * Note:
	 * Unserviced+unfunded towns get an additional malus in UpdateTownGrowth(),
	 * so the "320" is actually not better than the "420".
	 */
	static const uint16_t _grow_count_values[2][6] = {
		{ 120, 120, 120, 100,  80,  60 }, // Fund new buildings has been activated
		{ 320, 420, 300, 220, 160, 100 }  // Normal values
	};

	int n = CountActiveStations(t);
	uint16_t m = _grow_count_values[t->fund_buildings_months != 0 ? 0 : 1][std::min(n, 5)];

	int growth_multiplier;
	if (_settings_game.economy.town_growth_rate == 0) {
		growth_multiplier = 1;
	} else if (_settings_game.economy.town_growth_rate > 0) {
		growth_multiplier = _settings_game.economy.town_growth_rate - 1;
	} else {
		growth_multiplier = _settings_game.economy.town_growth_rate;
	}

	if (growth_multiplier < 0) {
		m <<= (-growth_multiplier);
	} else {
		m >>= growth_multiplier;
	}
	if (t->larger_town) m /= 2;

	if (_settings_game.economy.town_growth_cargo_transported > 0) {
		/* The standard growth rate here is proportional to 1/m.
		 * town_growth_cargo_transported percent of the growth rate is multiplied by the proportion of town cargoes transported.
		 * The growth rate can only be decreased by this setting, not increased.
		 */
		uint32_t inverse_m = UINT32_MAX / m;

		uint32_t cargo_ratio_fix16 = 0;
		for (auto tpe : {TPE_PASSENGERS, TPE_MAIL}) {
			uint32_t old_max = 0;
			uint32_t old_act = 0;
			for (CargoType cid : SetCargoBitIterator(CargoSpec::town_production_cargo_mask[tpe])) {
				const TransportedCargoStat<uint32_t> &stat = t->supplied[cid];
				old_max += stat.old_max;
				old_act += stat.old_act;
			}
			cargo_ratio_fix16 += old_max ? ((uint64_t) (old_act << 15)) / old_max : 1 << 15;
		}

		uint64_t cargo_dependant_part = (((uint64_t) cargo_ratio_fix16) * ((uint64_t) inverse_m) * _settings_game.economy.town_growth_cargo_transported) >> 16;
		uint64_t non_cargo_dependant_part = ((uint64_t) inverse_m) * (100 - _settings_game.economy.town_growth_cargo_transported);
		uint64_t total = (cargo_dependant_part + non_cargo_dependant_part);
		if (total == 0) {
			ClrBit(t->flags, TOWN_IS_GROWING);
			return UINT16_MAX;
		}
		m = ((uint64_t) UINT32_MAX * 100) / total;
	}

	return TownTicksToGameTicks(m / (t->cache.num_houses / 50 + 1));
}

/**
 * Updates town growth rate.
 * @param t The town to update growth rate for
 */
static void UpdateTownGrowthRate(Town *t)
{
	if (HasBit(t->flags, TOWN_CUSTOM_GROWTH)) return;
	if (t->IsTownGrowthDisabledByOverride()) return;
	uint old_rate = t->growth_rate;
	t->growth_rate = GetNormalGrowthRate(t);
	UpdateTownGrowCounter(t, old_rate);
	SetWindowDirty(WC_TOWN_VIEW, t->index);
}

/**
 * Updates town growth state (whether it is growing or not).
 * @param t The town to update growth for
 */
static void UpdateTownGrowth(Town *t)
{
	auto guard = scope_guard([t]() {
		SetWindowDirty(WC_TOWN_VIEW, t->index);
	});

	SetBit(t->flags, TOWN_IS_GROWING);
	UpdateTownGrowthRate(t);
	if (!HasBit(t->flags, TOWN_IS_GROWING)) return;

	ClrBit(t->flags, TOWN_IS_GROWING);

	if (t->IsTownGrowthDisabledByOverride()) return;

	if (_settings_game.economy.town_growth_rate == 0 && t->fund_buildings_months == 0) return;

	if (t->fund_buildings_months == 0) {
		/* Check if all goals are reached for this town to grow (given we are not funding it) */
		for (int i = TAE_BEGIN; i < TAE_END; i++) {
			switch (t->goal[i]) {
				case TOWN_GROWTH_WINTER:
					if (TileHeight(t->xy) >= GetSnowLine() && t->received[i].old_act == 0 && t->cache.population > 90) return;
					break;
				case TOWN_GROWTH_DESERT:
					if (GetTropicZone(t->xy) == TROPICZONE_DESERT && t->received[i].old_act == 0 && t->cache.population > 60) return;
					break;
				default:
					if (t->goal[i] > t->received[i].old_act) return;
					break;
			}
		}
	}

	if (HasBit(t->flags, TOWN_CUSTOM_GROWTH)) {
		if (t->growth_rate != TOWN_GROWTH_RATE_NONE) SetBit(t->flags, TOWN_IS_GROWING);
		return;
	}

	if (t->fund_buildings_months == 0 && CountActiveStations(t) == 0 && !Chance16(1, 12)) return;

	SetBit(t->flags, TOWN_IS_GROWING);
}

/**
 * Checks whether the local authority allows construction of a new station (rail, road, airport, dock) on the given tile
 * @param tile The tile where the station shall be constructed.
 * @param flags Command flags. DoCommandFlag::NoTestTownRating is tested.
 * @return Succeeded or failed command.
 */
CommandCost CheckIfAuthorityAllowsNewStation(TileIndex tile, DoCommandFlags flags)
{
	/* The required rating is hardcoded to RATING_VERYPOOR (see below), not the authority attitude setting, so we can bail out like this. */
	if (_settings_game.difficulty.town_council_tolerance == TOWN_COUNCIL_PERMISSIVE) return CommandCost();

	if (!Company::IsValidID(_current_company) || flags.Test(DoCommandFlag::NoTestTownRating)) return CommandCost();

	Town *t = ClosestTownFromTile(tile, _settings_game.economy.dist_local_authority);
	if (t == nullptr) return CommandCost();

	if (t->ratings[_current_company] > RATING_VERYPOOR || _settings_game.difficulty.town_council_tolerance == TOWN_COUNCIL_PERMISSIVE) return CommandCost();

	SetDParam(0, t->index);
	return CommandCost(STR_ERROR_LOCAL_AUTHORITY_REFUSES_TO_ALLOW_THIS);
}

/**
 * Return the town closest to the given tile within \a threshold.
 * @param tile      Starting point of the search.
 * @param threshold Biggest allowed distance to the town.
 * @return Closest town to \a tile within \a threshold, or \c nullptr if there is no such town.
 *
 * @note This function only uses distance, the #ClosestTownFromTile function also takes town ownership into account.
 */
Town *CalcClosestTownFromTile(TileIndex tile, uint threshold)
{
	if (Town::GetNumItems() == 0) return nullptr;

	TownID tid = _town_kdtree.FindNearest(TileX(tile), TileY(tile));
	Town *town = Town::Get(tid);
	if (DistanceManhattan(tile, town->xy) < threshold) return town;
	return nullptr;
}

/**
 * Return the town closest (in distance or ownership) to a given tile, within a given threshold.
 * @param tile      Starting point of the search.
 * @param threshold Biggest allowed distance to the town.
 * @return Closest town to \a tile within \a threshold, or \c nullptr if there is no such town.
 *
 * @note If you only care about distance, you can use the #CalcClosestTownFromTile function.
 */
Town *ClosestTownFromTile(TileIndex tile, uint threshold)
{
	switch (GetTileType(tile)) {
		case MP_ROAD:
			if (IsRoadDepot(tile)) return CalcClosestTownFromTile(tile, threshold);

			if (!HasTownOwnedRoad(tile)) {
				TownID tid = GetTownIndex(tile);

				if (tid == INVALID_TOWN) {
					/* in the case we are generating "many random towns", this value may be INVALID_TOWN */
					if (_generating_world) return CalcClosestTownFromTile(tile, threshold);
					assert(Town::GetNumItems() == 0);
					return nullptr;
				}

				assert(Town::IsValidID(tid));
				Town *town = Town::Get(tid);

				if (DistanceManhattan(tile, town->xy) >= threshold) town = nullptr;

				return town;
			}
			[[fallthrough]];

		case MP_HOUSE:
			return Town::GetByTile(tile);

		default:
			return CalcClosestTownFromTile(tile, threshold);
	}
}

static bool _town_rating_test = false; ///< If \c true, town rating is in test-mode.
static robin_hood::unordered_flat_map<const Town *, int> _town_test_ratings; ///< Map of towns to modified ratings, while in town rating test-mode.

/**
 * Switch the town rating to test-mode, to allow commands to be tested without affecting current ratings.
 * The function is safe to use in nested calls.
 * @param mode Test mode switch (\c true means go to test-mode, \c false means leave test-mode).
 */
void SetTownRatingTestMode(bool mode)
{
	static int ref_count = 0; // Number of times test-mode is switched on.
	if (mode) {
		if (ref_count == 0) {
			_town_test_ratings.clear();
		}
		ref_count++;
	} else {
		assert(ref_count > 0);
		ref_count--;
	}
	_town_rating_test = !(ref_count == 0);
}

/**
 * Get the rating of a town for the #_current_company.
 * @param t Town to get the rating from.
 * @return Rating of the current company in the given town.
 */
static int GetRating(const Town *t)
{
	if (_town_rating_test) {
		auto it = _town_test_ratings.find(t);
		if (it != _town_test_ratings.end()) {
			return it->second;
		}
	}
	return t->ratings[_current_company];
}

/**
 * Changes town rating of the current company
 * @param t Town to affect
 * @param add Value to add
 * @param max Minimum (add < 0) resp. maximum (add > 0) rating that should be achievable with this change.
 * @param flags Command flags, especially DoCommandFlag::NoModifyTownRating is tested
 */
void ChangeTownRating(Town *t, int add, int max, DoCommandFlags flags)
{
	/* if magic_bulldozer cheat is active, town doesn't penalize for removing stuff */
	if (t == nullptr || flags.Test(DoCommandFlag::NoModifyTownRating) ||
			!Company::IsValidID(_current_company) ||
			((_cheats.magic_bulldozer.value || _cheats.town_rating.value) && add < 0)) {
		return;
	}

	const int prev_rating = GetRating(t);
	int rating = prev_rating;
	if (_cheats.town_rating.value) {
		rating = RATING_MAXIMUM;
	} else if (add < 0) {
		if (rating > max) {
			rating += add;
			if (rating < max) rating = max;
		}
	} else {
		if (rating < max) {
			rating += add;
			if (rating > max) rating = max;
		}
	}
	if (_town_rating_test) {
		_town_test_ratings[t] = rating;
	} else {
		if (_local_company == _current_company && (!t->have_ratings.Test(_current_company) || ((prev_rating > 0) != (rating > 0)))) {
			ZoningTownAuthorityRatingChange();
		}
		t->have_ratings.Set(_current_company);
		t->ratings[_current_company] = rating;
		t->UpdateVirtCoord();
		SetWindowDirty(WC_TOWN_AUTHORITY, t->index);
	}
}


void UpdateAllTownRatings()
{
	if (_cheats.town_rating.value) {
		for (Town *t : Town::Iterate()) {
			if (Company::IsValidID(_local_company) && t->have_ratings.Test(_local_company) && t->ratings[_local_company] <= 0) {
				ZoningTownAuthorityRatingChange();
			}
			for (CompanyID c : t->have_ratings.IterateSetBits()) {
				t->ratings[c] = RATING_MAXIMUM;
			}
			if (t->have_ratings.Any()) {
				t->UpdateVirtCoord();
				SetWindowDirty(WC_TOWN_AUTHORITY, t->index);
			}
		}
	}
}

/**
 * Does the town authority allow the (destructive) action of the current company?
 * @param flags Checking flags of the command.
 * @param t     Town that must allow the company action.
 * @param type  Type of action that is wanted.
 * @return A succeeded command if the action is allowed, a failed command if it is not allowed.
 */
CommandCost CheckforTownRating(DoCommandFlags flags, Town *t, TownRatingCheckType type)
{
	/* if magic_bulldozer cheat is active, town doesn't restrict your destructive actions */
	if (t == nullptr || !Company::IsValidID(_current_company) ||
<<<<<<< HEAD
			_cheats.magic_bulldozer.value || _cheats.town_rating.value || (flags & DC_NO_TEST_TOWN_RATING)) {
		return CommandCost();
	}

	if (_settings_game.difficulty.town_council_tolerance == TOWN_COUNCIL_PERMISSIVE) {
=======
			_cheats.magic_bulldozer.value || flags.Test(DoCommandFlag::NoTestTownRating)) {
>>>>>>> c3d5e6d2
		return CommandCost();
	}

	/* minimum rating needed to be allowed to remove stuff */
	static const int needed_rating[][TOWN_RATING_CHECK_TYPE_COUNT] = {
		/*                  ROAD_REMOVE,                    TUNNELBRIDGE_REMOVE */
		{    RATING_ROAD_NEEDED_LENIENT,    RATING_TUNNEL_BRIDGE_NEEDED_LENIENT}, // Lenient
		{    RATING_ROAD_NEEDED_NEUTRAL,    RATING_TUNNEL_BRIDGE_NEEDED_NEUTRAL}, // Neutral
		{    RATING_ROAD_NEEDED_HOSTILE,    RATING_TUNNEL_BRIDGE_NEEDED_HOSTILE}, // Hostile
	};

	/* check if you're allowed to remove the road/bridge/tunnel
	 * owned by a town no removal if rating is lower than ... depends now on
	 * difficulty setting. Minimum town rating selected by difficulty level
	 */
	int needed = needed_rating[_settings_game.difficulty.town_council_tolerance][type];

	if (GetRating(t) < needed) {
		SetDParam(0, t->index);
		return CommandCost(STR_ERROR_LOCAL_AUTHORITY_REFUSES_TO_ALLOW_THIS);
	}

	return CommandCost();
}

void TownsMonthlyLoop()
{
	for (Town *t : Town::Iterate()) {
		/* Check for active town actions and decrement their counters. */
		if (t->road_build_months != 0) t->road_build_months--;
		if (t->fund_buildings_months != 0) t->fund_buildings_months--;

		if (t->exclusive_counter != 0) {
			if (--t->exclusive_counter == 0) t->exclusivity = INVALID_COMPANY;
		}

		/* Check for active failed bribe cooloff periods and decrement them. */
		for (const Company *c : Company::Iterate()) {
			if (t->unwanted[c->index] > 0) t->unwanted[c->index]--;
		}

		/* Update cargo statistics. */
		for (auto &supplied : t->supplied) supplied.NewMonth();
		for (auto &received : t->received) received.NewMonth();

		UpdateTownGrowth(t);
		UpdateTownRating(t);

		SetWindowDirty(WC_TOWN_VIEW, t->index);
	}

}

void TownsYearlyLoop()
{
	/* Increment house ages */
	for (TileIndex t(0); t < Map::Size(); t++) {
		if (!IsTileType(t, MP_HOUSE)) continue;
		IncrementHouseAge(t);
	}
}

static CommandCost TerraformTile_Town(TileIndex tile, DoCommandFlags flags, int z_new, Slope tileh_new)
{
	if (AutoslopeEnabled()) {
		HouseID house = GetHouseType(tile);
		GetHouseNorthPart(house); // modifies house to the ID of the north tile
		const HouseSpec *hs = HouseSpec::Get(house);

		/* Here we differ from TTDP by checking BuildingFlag::NotSloped */
		if (!hs->building_flags.Test(BuildingFlag::NotSloped) && !IsSteepSlope(tileh_new) &&
				(GetTileMaxZ(tile) == z_new + GetSlopeMaxZ(tileh_new))) {
			bool allow_terraform = true;

			/* Call the autosloping callback per tile, not for the whole building at once. */
			house = GetHouseType(tile);
			hs = HouseSpec::Get(house);
			if (hs->callback_mask.Test(HouseCallbackMask::Autoslope)) {
				/* If the callback fails, allow autoslope. */
				uint16_t res = GetHouseCallback(CBID_HOUSE_AUTOSLOPE, 0, 0, house, Town::GetByTile(tile), tile);
				if (res != CALLBACK_FAILED && ConvertBooleanCallback(hs->grf_prop.grffile, CBID_HOUSE_AUTOSLOPE, res)) allow_terraform = false;
			}

			if (allow_terraform) return CommandCost(EXPENSES_CONSTRUCTION, _price[PR_BUILD_FOUNDATION]);
		}
	}

	return Command<CMD_LANDSCAPE_CLEAR>::Do(flags, tile);
}

void UpdateTownGrowthForAllTowns()
{
	for (Town *t : Town::Iterate()) {
		UpdateTownGrowth(t);
	}
	SetWindowClassesDirty(WC_TOWN_AUTHORITY);
}

/** Tile callback functions for a town */
extern const TileTypeProcs _tile_type_town_procs = {
	DrawTile_Town,           // draw_tile_proc
	GetSlopePixelZ_Town,     // get_slope_z_proc
	ClearTile_Town,          // clear_tile_proc
	AddAcceptedCargo_Town,   // add_accepted_cargo_proc
	GetTileDesc_Town,        // get_tile_desc_proc
	GetTileTrackStatus_Town, // get_tile_track_status_proc
	nullptr,                    // click_tile_proc
	AnimateTile_Town,        // animate_tile_proc
	TileLoop_Town,           // tile_loop_proc
	ChangeTileOwner_Town,    // change_tile_owner_proc
	AddProducedCargo_Town,   // add_produced_cargo_proc
	nullptr,                    // vehicle_enter_tile_proc
	GetFoundation_Town,      // get_foundation_proc
	TerraformTile_Town,      // terraform_tile_proc
};

std::span<const DrawBuildingsTileStruct> GetTownDrawTileData()
{
	return _town_draw_tile_data;
}<|MERGE_RESOLUTION|>--- conflicted
+++ resolved
@@ -1152,13 +1152,8 @@
 		 * If that fails clear the land, and if that fails exit.
 		 * This is to make sure that we can build a road here later. */
 		RoadType rt = GetTownRoadType();
-<<<<<<< HEAD
-		if (Command<CMD_BUILD_ROAD>::Do(DC_AUTO | DC_NO_WATER, tile, (dir == DIAGDIR_NW || dir == DIAGDIR_SE) ? ROAD_Y : ROAD_X, rt, DRD_NONE, t->index, BuildRoadFlags::None).Failed() &&
-				Command<CMD_LANDSCAPE_CLEAR>::Do(DC_AUTO | DC_NO_WATER | DC_TOWN, tile).Failed()) {
-=======
-		if (Command<CMD_BUILD_ROAD>::Do({DoCommandFlag::Auto, DoCommandFlag::NoWater}, tile, (dir == DIAGDIR_NW || dir == DIAGDIR_SE) ? ROAD_Y : ROAD_X, rt, DRD_NONE, t->index).Failed() &&
-				Command<CMD_LANDSCAPE_CLEAR>::Do({DoCommandFlag::Auto, DoCommandFlag::NoWater}, tile).Failed()) {
->>>>>>> c3d5e6d2
+		if (Command<CMD_BUILD_ROAD>::Do({DoCommandFlag::Auto, DoCommandFlag::NoWater}, tile, (dir == DIAGDIR_NW || dir == DIAGDIR_SE) ? ROAD_Y : ROAD_X, rt, DRD_NONE, t->index, BuildRoadFlags::None).Failed() &&
+				Command<CMD_LANDSCAPE_CLEAR>::Do({DoCommandFlag::Auto, DoCommandFlag::NoWater, DoCommandFlag::Town}, tile).Failed()) {
 			return false;
 		}
 	}
@@ -1175,13 +1170,8 @@
 			CommandCost res = CMD_ERROR;
 			if (!_generating_world && Chance16(1, 10)) {
 				/* Note: Do not replace "^ SLOPE_ELEVATED" with ComplementSlope(). The slope might be steep. */
-<<<<<<< HEAD
-				res = Command<CMD_TERRAFORM_LAND>::Do(DC_EXEC | DC_AUTO | DC_NO_WATER,
+				res = Command<CMD_TERRAFORM_LAND>::Do({DoCommandFlag::Execute, DoCommandFlag::Auto, DoCommandFlag::NoWater},
 						tile, Chance16(1, 16) ? cur_slope : cur_slope ^ SLOPE_ELEVATED, false);
-=======
-				res = std::get<0>(Command<CMD_TERRAFORM_LAND>::Do({DoCommandFlag::Execute, DoCommandFlag::Auto, DoCommandFlag::NoWater},
-						tile, Chance16(1, 16) ? cur_slope : cur_slope ^ SLOPE_ELEVATED, false));
->>>>>>> c3d5e6d2
 			}
 			if (res.Failed() && Chance16(1, 3)) {
 				/* We can consider building on the slope, though. */
@@ -1197,11 +1187,7 @@
 {
 	assert(tile < Map::Size());
 
-<<<<<<< HEAD
-	CommandCost r = Command<CMD_TERRAFORM_LAND>::Do(DC_AUTO | DC_NO_WATER, tile, edges, dir);
-=======
-	CommandCost r = std::get<0>(Command<CMD_TERRAFORM_LAND>::Do({DoCommandFlag::Auto, DoCommandFlag::NoWater}, tile, edges, dir));
->>>>>>> c3d5e6d2
+	CommandCost r = Command<CMD_TERRAFORM_LAND>::Do({DoCommandFlag::Auto, DoCommandFlag::NoWater}, tile, edges, dir);
 	if (r.Failed() || r.GetCost() >= (_price[PR_TERRAFORM] + 2) * 8) return false;
 	Command<CMD_TERRAFORM_LAND>::Do({DoCommandFlag::Auto, DoCommandFlag::NoWater, DoCommandFlag::Execute}, tile, edges, dir);
 	return true;
@@ -1330,15 +1316,7 @@
 static bool GrowTownWithRoad(const Town *t, TileIndex tile, RoadBits rcmd)
 {
 	RoadType rt = GetTownRoadType();
-<<<<<<< HEAD
-	return Command<CMD_BUILD_ROAD>::Do(DC_EXEC | DC_AUTO | DC_NO_WATER, tile, rcmd, rt, DRD_NONE, t->index, BuildRoadFlags::None).Succeeded();
-=======
-	if (Command<CMD_BUILD_ROAD>::Do({DoCommandFlag::Execute, DoCommandFlag::Auto, DoCommandFlag::NoWater}, tile, rcmd, rt, DRD_NONE, t->index).Succeeded()) {
-		_grow_town_result = GROWTH_SUCCEED;
-		return true;
-	}
-	return false;
->>>>>>> c3d5e6d2
+	return Command<CMD_BUILD_ROAD>::Do({DoCommandFlag::Execute, DoCommandFlag::Auto, DoCommandFlag::NoWater}, tile, rcmd, rt, DRD_NONE, t->index, BuildRoadFlags::None).Succeeded();
 }
 
 /**
@@ -1384,11 +1362,7 @@
 	RoadType rt = GetTownRoadType();
 
 	/* If a road tile can be built, the construction is allowed. */
-<<<<<<< HEAD
-	return Command<CMD_BUILD_ROAD>::Do(DC_AUTO | DC_NO_WATER, next_tile, rcmd, rt, DRD_NONE, t->index, BuildRoadFlags::None).Succeeded();
-=======
-	return Command<CMD_BUILD_ROAD>::Do({DoCommandFlag::Auto, DoCommandFlag::NoWater}, next_tile, rcmd, rt, DRD_NONE, t->index).Succeeded();
->>>>>>> c3d5e6d2
+	return Command<CMD_BUILD_ROAD>::Do({DoCommandFlag::Auto, DoCommandFlag::NoWater}, next_tile, rcmd, rt, DRD_NONE, t->index, BuildRoadFlags::None).Succeeded();
 }
 
 /**
@@ -1490,14 +1464,8 @@
 	for (;;) {
 		/* Can we actually build the bridge? */
 		RoadType rt = GetTownRoadType();
-<<<<<<< HEAD
 		if (MayTownBuildBridgeType(bridge_type) && Command<CMD_BUILD_BRIDGE>::Do(CommandFlagsToDCFlags(GetCommandFlags<CMD_BUILD_BRIDGE>()), tile, bridge_tile, TRANSPORT_ROAD, bridge_type, rt, BuildBridgeFlags::None).Succeeded()) {
-			Command<CMD_BUILD_BRIDGE>::Do(DC_EXEC | CommandFlagsToDCFlags(GetCommandFlags<CMD_BUILD_BRIDGE>()), tile, bridge_tile, TRANSPORT_ROAD, bridge_type, rt, BuildBridgeFlags::None);
-=======
-		if (Command<CMD_BUILD_BRIDGE>::Do(CommandFlagsToDCFlags(GetCommandFlags<CMD_BUILD_BRIDGE>()), tile, bridge_tile, TRANSPORT_ROAD, bridge_type, rt).Succeeded()) {
-			Command<CMD_BUILD_BRIDGE>::Do(CommandFlagsToDCFlags(GetCommandFlags<CMD_BUILD_BRIDGE>()).Set(DoCommandFlag::Execute), tile, bridge_tile, TRANSPORT_ROAD, bridge_type, rt);
-			_grow_town_result = GROWTH_SUCCEED;
->>>>>>> c3d5e6d2
+			Command<CMD_BUILD_BRIDGE>::Do(CommandFlagsToDCFlags(GetCommandFlags<CMD_BUILD_BRIDGE>()).Set(DoCommandFlag::Execute), tile, bridge_tile, TRANSPORT_ROAD, bridge_type, rt, BuildBridgeFlags::None);
 			return true;
 		}
 
@@ -1586,12 +1554,7 @@
 	/* Attempt to build the tunnel. Return false if it fails to let the town build a road instead. */
 	RoadType rt = GetTownRoadType();
 	if (Command<CMD_BUILD_TUNNEL>::Do(CommandFlagsToDCFlags(GetCommandFlags<CMD_BUILD_TUNNEL>()), tile, TRANSPORT_ROAD, rt).Succeeded()) {
-<<<<<<< HEAD
-		Command<CMD_BUILD_TUNNEL>::Do(DC_EXEC | CommandFlagsToDCFlags(GetCommandFlags<CMD_BUILD_TUNNEL>()), tile, TRANSPORT_ROAD, rt);
-=======
 		Command<CMD_BUILD_TUNNEL>::Do(CommandFlagsToDCFlags(GetCommandFlags<CMD_BUILD_TUNNEL>()).Set(DoCommandFlag::Execute), tile, TRANSPORT_ROAD, rt);
-		_grow_town_result = GROWTH_SUCCEED;
->>>>>>> c3d5e6d2
 		return true;
 	}
 
@@ -2147,15 +2110,9 @@
 		for (const auto &ptr : _town_coord_mod) {
 			/* Only work with plain land that not already has a house */
 			if (!IsTileType(tile, MP_HOUSE) && IsTileFlat(tile)) {
-<<<<<<< HEAD
-				if (Command<CMD_LANDSCAPE_CLEAR>::Do(DC_AUTO | DC_NO_WATER | DC_TOWN, tile).Succeeded()) {
+				if (Command<CMD_LANDSCAPE_CLEAR>::Do({DoCommandFlag::Auto, DoCommandFlag::NoWater, DoCommandFlag::Town}, tile).Succeeded()) {
 					RoadType rt = GetTownRoadType();
-					Command<CMD_BUILD_ROAD>::Do(DC_EXEC | DC_AUTO, tile, GenRandomRoadBits(), rt, DRD_NONE, t->index, BuildRoadFlags::None);
-=======
-				if (Command<CMD_LANDSCAPE_CLEAR>::Do({DoCommandFlag::Auto, DoCommandFlag::NoWater}, tile).Succeeded()) {
-					RoadType rt = GetTownRoadType();
-					Command<CMD_BUILD_ROAD>::Do({DoCommandFlag::Execute, DoCommandFlag::Auto}, tile, GenRandomRoadBits(), rt, DRD_NONE, t->index);
->>>>>>> c3d5e6d2
+					Command<CMD_BUILD_ROAD>::Do({DoCommandFlag::Execute, DoCommandFlag::Auto}, tile, GenRandomRoadBits(), rt, DRD_NONE, t->index, BuildRoadFlags::None);
 					cur_company.Restore();
 					return true;
 				}
@@ -2420,11 +2377,7 @@
  * @param text Custom name for the town. If empty, the town name parts will be used.
  * @return The cost of this operation or an error.
  */
-<<<<<<< HEAD
-CommandCost CmdFoundTown(DoCommandFlag flags, TileIndex tile, TownSize size, bool city, TownLayout layout, bool random_location, uint32_t townnameparts, const std::string &text)
-=======
-std::tuple<CommandCost, Money, TownID> CmdFoundTown(DoCommandFlags flags, TileIndex tile, TownSize size, bool city, TownLayout layout, bool random_location, uint32_t townnameparts, const std::string &text)
->>>>>>> c3d5e6d2
+CommandCost CmdFoundTown(DoCommandFlags flags, TileIndex tile, TownSize size, bool city, TownLayout layout, bool random_location, uint32_t townnameparts, const std::string &text)
 {
 	TownNameParams par(_settings_game.game_creation.town_name);
 
@@ -2471,12 +2424,7 @@
 	cost.MultiplyCost(mult);
 
 	/* Create the town */
-<<<<<<< HEAD
-	if (flags & DC_EXEC) {
-=======
-	TownID new_town = INVALID_TOWN;
 	if (flags.Test(DoCommandFlag::Execute)) {
->>>>>>> c3d5e6d2
 		if (cost.GetCost() > GetAvailableMoneyForCommand()) {
 			CommandCost result(EXPENSES_OTHER);
 			result.SetAdditionalCashRequired(cost.GetCost());
@@ -2680,13 +2628,8 @@
 		 * placement is so bad it couldn't grow at all */
 		if (t->cache.population > 0) return t;
 
-<<<<<<< HEAD
 		Backup<CompanyID> cur_company(_current_company, OWNER_TOWN, FILE_LINE);
-		[[maybe_unused]] CommandCost rc = Command<CMD_DELETE_TOWN>::Do(DC_EXEC, t->index);
-=======
-		Backup<CompanyID> cur_company(_current_company, OWNER_TOWN);
 		[[maybe_unused]] CommandCost rc = Command<CMD_DELETE_TOWN>::Do(DoCommandFlag::Execute, t->index);
->>>>>>> c3d5e6d2
 		cur_company.Restore();
 		assert(rc.Succeeded());
 
@@ -2836,11 +2779,7 @@
  */
 static inline void ClearMakeHouseTile(TileIndex tile, Town *t, uint8_t counter, uint8_t stage, HouseID type, uint8_t random_bits, bool is_protected)
 {
-<<<<<<< HEAD
-	[[maybe_unused]] CommandCost cc = Command<CMD_LANDSCAPE_CLEAR>::Do(DC_EXEC | DC_AUTO | DC_NO_WATER | DC_TOWN, tile);
-=======
-	[[maybe_unused]] CommandCost cc = Command<CMD_LANDSCAPE_CLEAR>::Do({DoCommandFlag::Execute, DoCommandFlag::Auto, DoCommandFlag::NoWater}, tile);
->>>>>>> c3d5e6d2
+	[[maybe_unused]] CommandCost cc = Command<CMD_LANDSCAPE_CLEAR>::Do({DoCommandFlag::Execute, DoCommandFlag::Auto, DoCommandFlag::NoWater, DoCommandFlag::Town}, tile);
 	assert(cc.Succeeded());
 
 	IncreaseBuildingCount(t, type);
@@ -2910,17 +2849,13 @@
 	if (IsBridgeAbove(tile)) return CommandCost(STR_ERROR_MUST_DEMOLISH_BRIDGE_FIRST);
 
 	/* can we clear the land? */
-<<<<<<< HEAD
-	CommandCost ret = Command<CMD_LANDSCAPE_CLEAR>::Do(DC_AUTO | DC_NO_WATER | DC_TOWN, tile);
+	CommandCost ret = Command<CMD_LANDSCAPE_CLEAR>::Do({DoCommandFlag::Auto, DoCommandFlag::NoWater, DoCommandFlag::Town}, tile);
 	if (ret.Failed()) return ret;
 
 	/* do not try to build over house owned by another town */
 	if (IsTileType(tile, MP_HOUSE) && GetTownIndex(tile) != town) return CMD_ERROR;
 
 	return CommandCost();
-=======
-	return Command<CMD_LANDSCAPE_CLEAR>::Do({DoCommandFlag::Auto, DoCommandFlag::NoWater}, tile).Succeeded();
->>>>>>> c3d5e6d2
 }
 
 
@@ -3244,11 +3179,7 @@
  * @param town_id Town ID, or INVALID_TOWN to pick a town automatically.
  * @return Empty cost or an error.
  */
-<<<<<<< HEAD
-CommandCost CmdPlaceHouse(DoCommandFlag flags, TileIndex tile, HouseID house, bool is_protected, TownID town_id)
-=======
-CommandCost CmdPlaceHouse(DoCommandFlags flags, TileIndex tile, HouseID house, bool is_protected)
->>>>>>> c3d5e6d2
+CommandCost CmdPlaceHouse(DoCommandFlags flags, TileIndex tile, HouseID house, bool is_protected, TownID town_id)
 {
 	if (_game_mode != GM_EDITOR && _settings_game.economy.place_houses == PH_FORBIDDEN) return CMD_ERROR;
 
@@ -3258,7 +3189,6 @@
 	const HouseSpec *hs = HouseSpec::Get(house);
 	if (!hs->enabled) return CMD_ERROR;
 
-<<<<<<< HEAD
 	Town *t;
 	if (town_id == INVALID_TOWN) {
 		t = ClosestTownFromTile(tile, UINT_MAX);
@@ -3266,20 +3196,6 @@
 		t = Town::GetIfValid(town_id);
 		if (t == nullptr) return CMD_ERROR;
 	}
-=======
-	Town *t = ClosestTownFromTile(tile, UINT_MAX);
-
-	/* cannot build on these slopes... */
-	Slope slope = GetTileSlope(tile);
-	if (IsSteepSlope(slope)) return CommandCost(STR_ERROR_LAND_SLOPED_IN_WRONG_DIRECTION);
-
-	/* building under a bridge? */
-	if (IsBridgeAbove(tile)) return CommandCost(STR_ERROR_MUST_DEMOLISH_BRIDGE_FIRST);
-
-	/* can we clear the land? */
-	CommandCost cost = Command<CMD_LANDSCAPE_CLEAR>::Do({DoCommandFlag::Auto, DoCommandFlag::NoWater}, tile);
-	if (!cost.Succeeded()) return cost;
->>>>>>> c3d5e6d2
 
 	int max_z = GetTileMaxZ(tile);
 
@@ -3289,15 +3205,8 @@
 	uint w = hs->building_flags.Any(BUILDING_2_TILES_X) ? 2 : 1;
 	uint h = hs->building_flags.Any(BUILDING_2_TILES_Y) ? 2 : 1;
 
-<<<<<<< HEAD
 	CommandCost cost = IsAnotherHouseTypeAllowedInTown(t, house);
 	if (!cost.Succeeded()) return cost;
-=======
-	/* Check additional tiles covered by this house. */
-	for (const TileIndex &subtile : ta) {
-		cost = Command<CMD_LANDSCAPE_CLEAR>::Do({DoCommandFlag::Auto, DoCommandFlag::NoWater}, subtile);
-		if (!cost.Succeeded()) return cost;
->>>>>>> c3d5e6d2
 
 	cost = CanBuildHouseHere(TileArea(tile, w, h), t->index, max_z, noslope);
 	if (!cost.Succeeded()) return cost;
@@ -3438,7 +3347,7 @@
  * @param text the new name or an empty string when resetting to the default
  * @return the cost of this operation or an error
  */
-CommandCost CmdRenameTownNonAdmin(DoCommandFlag flags, TownID town_id, const std::string &text)
+CommandCost CmdRenameTownNonAdmin(DoCommandFlags flags, TownID town_id, const std::string &text)
 {
 	if (_networking && !_settings_game.difficulty.rename_towns_in_multiplayer) return CMD_ERROR;
 
@@ -3565,14 +3474,10 @@
 	if (!Company::IsValidID(company_id)) return CMD_ERROR;
 
 	int16_t new_rating = Clamp(rating, RATING_MINIMUM, RATING_MAXIMUM);
-<<<<<<< HEAD
 	if (_cheats.town_rating.value) {
 		new_rating = RATING_MAXIMUM;
 	}
-	if (flags & DC_EXEC) {
-=======
 	if (flags.Test(DoCommandFlag::Execute)) {
->>>>>>> c3d5e6d2
 		t->ratings[company_id] = new_rating;
 		InvalidateWindowData(WC_TOWN_AUTHORITY, town_id);
 	}
@@ -3587,11 +3492,7 @@
  * @param grow_amount Amount to grow, or 0 to grow a random size up to the current amount of houses.
  * @return Empty cost or an error.
  */
-<<<<<<< HEAD
-CommandCost CmdExpandTown(DoCommandFlag flags, TownID town_id, uint32_t grow_amount, TownExpandModes modes)
-=======
-CommandCost CmdExpandTown(DoCommandFlags flags, TownID town_id, uint32_t grow_amount)
->>>>>>> c3d5e6d2
+CommandCost CmdExpandTown(DoCommandFlags flags, TownID town_id, uint32_t grow_amount, TownExpandModes modes)
 {
 	if (_game_mode != GM_EDITOR && _current_company != OWNER_DEITY) return CMD_ERROR;
 	if (modes.None()) return CMD_ERROR;
@@ -3822,13 +3723,8 @@
  */
 static bool CheckClearTile(TileIndex tile)
 {
-<<<<<<< HEAD
 	Backup<CompanyID> cur_company(_current_company, OWNER_NONE, FILE_LINE);
-	CommandCost r = Command<CMD_LANDSCAPE_CLEAR>::Do(DC_TOWN, tile);
-=======
-	Backup<CompanyID> cur_company(_current_company, OWNER_NONE);
-	CommandCost r = Command<CMD_LANDSCAPE_CLEAR>::Do({}, tile);
->>>>>>> c3d5e6d2
+	CommandCost r = Command<CMD_LANDSCAPE_CLEAR>::Do(DoCommandFlag::Town, tile);
 	cur_company.Restore();
 	return r.Succeeded();
 }
@@ -3898,15 +3794,9 @@
 	StatueBuildSearchData statue_data(INVALID_TILE, 0);
 	if (!CircularTileSearch(&tile, 9, SearchTileForStatue, &statue_data)) return CommandCost(STR_ERROR_STATUE_NO_SUITABLE_PLACE);
 
-<<<<<<< HEAD
-	if (flags & DC_EXEC) {
+	if (flags.Test(DoCommandFlag::Execute)) {
 		Backup<CompanyID> cur_company(_current_company, OWNER_NONE, FILE_LINE);
-		Command<CMD_LANDSCAPE_CLEAR>::Do(DC_EXEC | DC_TOWN, statue_data.best_position);
-=======
-	if (flags.Test(DoCommandFlag::Execute)) {
-		Backup<CompanyID> cur_company(_current_company, OWNER_NONE);
-		Command<CMD_LANDSCAPE_CLEAR>::Do(DoCommandFlag::Execute, statue_data.best_position);
->>>>>>> c3d5e6d2
+		Command<CMD_LANDSCAPE_CLEAR>::Do({DoCommandFlag::Execute, DoCommandFlag::Town}, statue_data.best_position);
 		cur_company.Restore();
 		BuildObject(OBJECT_STATUE, statue_data.best_position, _current_company, t);
 		t->statues.Set(_current_company); // Once found and built, "inform" the Town.
@@ -4132,7 +4022,7 @@
  * @param value the value to apply, if is_override is true
  * @return the cost of this operation or an error
  */
-CommandCost CmdOverrideTownSetting(DoCommandFlag flags, TownID town, TownSettingOverrideFlags setting, bool is_override, uint8_t value)
+CommandCost CmdOverrideTownSetting(DoCommandFlags flags, TownID town, TownSettingOverrideFlags setting, bool is_override, uint8_t value)
 {
 	Town *t = Town::GetIfValid(town);
 	if (t == nullptr) return CMD_ERROR;
@@ -4154,7 +4044,7 @@
 			return CMD_ERROR;
 	}
 
-	if (flags & DC_EXEC) {
+	if (flags.Test(DoCommandFlag::Execute)) {
 		AssignBit(t->override_flags, setting, is_override);
 		if (is_override) {
 			switch (setting) {
@@ -4190,7 +4080,7 @@
  * @param value the value to apply, if is_override is true
  * @return the cost of this operation or an error
  */
-CommandCost CmdOverrideTownSettingNonAdmin(DoCommandFlag flags, TownID town, TownSettingOverrideFlags setting, bool is_override, uint8_t value)
+CommandCost CmdOverrideTownSettingNonAdmin(DoCommandFlags flags, TownID town, TownSettingOverrideFlags setting, bool is_override, uint8_t value)
 {
 	if (_networking && !_settings_game.difficulty.override_town_settings_in_multiplayer) return CMD_ERROR;
 
@@ -4607,15 +4497,11 @@
 {
 	/* if magic_bulldozer cheat is active, town doesn't restrict your destructive actions */
 	if (t == nullptr || !Company::IsValidID(_current_company) ||
-<<<<<<< HEAD
-			_cheats.magic_bulldozer.value || _cheats.town_rating.value || (flags & DC_NO_TEST_TOWN_RATING)) {
+			_cheats.magic_bulldozer.value || _cheats.town_rating.value || flags.Test(DoCommandFlag::NoTestTownRating)) {
 		return CommandCost();
 	}
 
 	if (_settings_game.difficulty.town_council_tolerance == TOWN_COUNCIL_PERMISSIVE) {
-=======
-			_cheats.magic_bulldozer.value || flags.Test(DoCommandFlag::NoTestTownRating)) {
->>>>>>> c3d5e6d2
 		return CommandCost();
 	}
 
