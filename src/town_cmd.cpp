/*
 * This file is part of OpenTTD.
 * OpenTTD is free software; you can redistribute it and/or modify it under the terms of the GNU General Public License as published by the Free Software Foundation, version 2.
 * OpenTTD is distributed in the hope that it will be useful, but WITHOUT ANY WARRANTY; without even the implied warranty of MERCHANTABILITY or FITNESS FOR A PARTICULAR PURPOSE.
 * See the GNU General Public License for more details. You should have received a copy of the GNU General Public License along with OpenTTD. If not, see <http://www.gnu.org/licenses/>.
 */

/** @file town_cmd.cpp Handling of town tiles. */

#include "stdafx.h"

#include <bitset>

#include "road.h"
#include "road_internal.h" /* Cleaning up road bits */
#include "road_cmd.h"
#include "landscape.h"
#include "viewport_func.h"
#include "viewport_kdtree.h"
#include "cmd_helper.h"
#include "command_func.h"
#include "company_func.h"
#include "industry.h"
#include "station_base.h"
#include "waypoint_base.h"
#include "station_kdtree.h"
#include "company_base.h"
#include "news_func.h"
#include "error.h"
#include "object.h"
#include "genworld.h"
#include "newgrf_debug.h"
#include "newgrf_house.h"
#include "autoslope.h"
#include "tunnelbridge_map.h"
#include "strings_func.h"
#include "window_func.h"
#include "string_func.h"
#include "newgrf_cargo.h"
#include "cheat_type.h"
#include "animated_tile_func.h"
#include "date_func.h"
#include "subsidy_func.h"
#include "core/pool_func.hpp"
#include "town.h"
#include "town_kdtree.h"
#include "townname_func.h"
#include "core/random_func.hpp"
#include "core/backup_type.hpp"
#include "depot_base.h"
#include "object_map.h"
#include "object_base.h"
#include "ai/ai.hpp"
#include "game/game.hpp"
#include "zoom_func.h"
#include "zoning.h"
#include "scope.h"
#include "3rdparty/robin_hood/robin_hood.h"

#include "table/strings.h"
#include "table/town_land.h"

#include "safeguards.h"

static bool _record_house_coords = false;
static Rect _record_house_rect;

/* Initialize the town-pool */
TownPool _town_pool("Town");
INSTANTIATE_POOL_METHODS(Town)

static bool CanFollowRoad(const Town *t, TileIndex tile, DiagDirection dir);

TownKdtree _town_kdtree{};

void RebuildTownKdtree()
{
	std::vector<TownID> townids;
	for (const Town *town : Town::Iterate()) {
		townids.push_back(town->index);
	}
	_town_kdtree.Build(townids.begin(), townids.end());
}

/** Set if a town is being generated. */
static bool _generating_town = false;

/**
 * Check if a town 'owns' a bridge.
 * Bridges do not directly have an owner, so we check the tiles adjacent to the bridge ends.
 * If either adjacent tile belongs to the town then it will be assumed that the town built
 * the bridge.
 * @param tile The bridge tile to test
 * @param t The town we are interested in
 * @return true If town 'owns' a bridge.
 */
static bool TestTownOwnsBridge(TileIndex tile, const Town *t)
{
	if (!IsTileOwner(tile, OWNER_TOWN)) return false;

	TileIndex adjacent = tile + TileOffsByDiagDir(ReverseDiagDir(GetTunnelBridgeDirection(tile)));
	bool town_owned = IsTileType(adjacent, MP_ROAD) && IsTileOwner(adjacent, OWNER_TOWN) && GetTownIndex(adjacent) == t->index;

	if (!town_owned) {
		/* Or other adjacent road */
		adjacent = tile + TileOffsByDiagDir(ReverseDiagDir(GetTunnelBridgeDirection(GetOtherTunnelBridgeEnd(tile))));
		town_owned = IsTileType(adjacent, MP_ROAD) && IsTileOwner(adjacent, OWNER_TOWN) && GetTownIndex(adjacent) == t->index;
	}

	return town_owned;
}

Town::Town(TileIndex tile) : xy(tile) {}

Town::~Town()
{
	if (CleaningPool()) return;

	/* Delete town authority window
	 * and remove from list of sorted towns */
	CloseWindowById(WC_TOWN_VIEW, this->index);

#ifdef WITH_ASSERT
	/* Check no industry is related to us. */
	for (const Industry *i : Industry::Iterate()) {
		assert(i->town != this);
	}

	/* ... and no object is related to us. */
	for (const Object *o : Object::Iterate()) {
		assert(o->town != this);
	}

	/* Check no tile is related to us. */
	for (TileIndex tile = 0; tile < MapSize(); ++tile) {
		switch (GetTileType(tile)) {
			case MP_HOUSE:
				assert_tile(GetTownIndex(tile) != this->index, tile);
				break;

			case MP_ROAD:
				assert_tile(!HasTownOwnedRoad(tile) || GetTownIndex(tile) != this->index, tile);
				break;

			case MP_TUNNELBRIDGE:
				assert_tile(!TestTownOwnsBridge(tile, this), tile);
				break;

			default:
				break;
		}
	}
#endif /* WITH_ASSERT */

	/* Clear the persistent storage list. */
	for (auto &psa : this->psa_list) {
		delete psa;
	}
	this->psa_list.clear();

	DeleteSubsidyWith(SourceType::Town, this->index);
	DeleteNewGRFInspectWindow(GSF_FAKE_TOWNS, this->index);
	CargoPacket::InvalidateAllFrom(SourceType::Town, this->index);
	MarkWholeScreenDirty();
}


/**
 * Invalidating of the "nearest town cache" has to be done
 * after removing item from the pool.
 */
void Town::PostDestructor(size_t)
{
	InvalidateWindowData(WC_TOWN_DIRECTORY, 0, TDIWD_FORCE_REBUILD);
	UpdateNearestTownForRoadTiles(false);

	/* Give objects a new home! */
	for (Object *o : Object::Iterate()) {
		if (o->town == nullptr) o->town = CalcClosestTownFromTile(o->location.tile, UINT_MAX);
	}
}

/**
 * Assign the town layout.
 * @param layout The desired layout. If TL_RANDOM, we pick one based on TileHash.
 */
void Town::InitializeLayout(TownLayout layout)
{
	if (layout != TL_RANDOM) {
		this->layout = layout;
		return;
	}

	this->layout = static_cast<TownLayout>(TileHash(TileX(this->xy), TileY(this->xy)) % (NUM_TLS - 1));
}

/**
 * Return a random valid town.
 * @return A random town, or nullptr if there are no towns.
 */
/* static */ Town *Town::GetRandom()
{
	if (Town::GetNumItems() == 0) return nullptr;
	int num = RandomRange((uint16_t)Town::GetNumItems());
	size_t index = MAX_UVALUE(size_t);

	while (num >= 0) {
		num--;
		index++;

		/* Make sure we have a valid town */
		while (!Town::IsValidID(index)) {
			index++;
			assert(index < Town::GetPoolSize());
		}
	}

	return Town::Get(index);
}

/**
 * Updates the town label of the town after changes in rating. The colour scheme is:
 * Red: Appalling and Very poor ratings.
 * Orange: Poor and mediocre ratings.
 * Yellow: Good rating.
 * White: Very good rating (standard).
 * Green: Excellent and outstanding ratings.
 */
void Town::UpdateLabel()
{
	if (!(_game_mode == GM_EDITOR) && (_local_company < MAX_COMPANIES)) {
		int r = this->ratings[_local_company];
		int town_rating = 0;                     // Appalling and Very Poor
		if (r > RATING_VERYPOOR)  town_rating++; // Poor and Mediocre
		if (r > RATING_MEDIOCRE)  town_rating++; // Good
		if (r > RATING_GOOD)      town_rating++; // Very Good
		if (r > RATING_VERYGOOD)  town_rating++; // Excellent and Outstanding

		static const uint8_t tcs[] = { TC_RED, TC_ORANGE, TC_YELLOW, TC_WHITE, TC_GREEN };
		this->town_label_rating = tcs[town_rating];
	}
}

/**
 * Get the second dparam value for town viewport labels
 */
uint64_t Town::LabelParam2() const
{
	uint64_t value = this->cache.population;
	if (!(_game_mode == GM_EDITOR) && (_local_company < MAX_COMPANIES)) {
		SB(value, 32, 8, this->town_label_rating);
	} else {
		SB(value, 32, 8, TC_WHITE);
	}
	if (_settings_client.gui.population_in_label) SetBit(value, 40);
	if (_settings_client.gui.city_in_label && this->larger_town) SetBit(value, 41);
	return value;
}

void Town::FillCachedName() const
{
	this->cached_name = GetTownName(this);
}

/**
 * Get the cost for removing this house.
 * @return The cost adjusted for inflation, etc.
 */
Money HouseSpec::GetRemovalCost() const
{
	return (_price[PR_CLEAR_HOUSE] * this->removal_cost) >> 8;
}

/* Local */
static int _grow_town_result;

/* The possible states of town growth. */
enum TownGrowthResult {
	GROWTH_SUCCEED         = -1,
	GROWTH_SEARCH_STOPPED  =  0
//	GROWTH_SEARCH_RUNNING >=  1
};

static bool TryBuildTownHouse(Town *t, TileIndex tile);
static Town *CreateRandomTown(uint attempts, uint32_t townnameparts, TownSize size, bool city, TownLayout layout);

static void TownDrawHouseLift(const TileInfo *ti)
{
	AddChildSpriteScreen(SPR_LIFT, PAL_NONE, 14, 60 - GetLiftPosition(ti->tile));
}

typedef void TownDrawTileProc(const TileInfo *ti);
static TownDrawTileProc * const _town_draw_tile_procs[1] = {
	TownDrawHouseLift
};

/**
 * Return a random direction
 *
 * @return a random direction
 */
static inline DiagDirection RandomDiagDir()
{
	return (DiagDirection)(RandomRange(DIAGDIR_END));
}

/**
 * Draw a house and its tile. This is a tile callback routine.
 * @param ti TileInfo of the tile to draw
 */
static void DrawTile_Town(TileInfo *ti, DrawTileProcParams params)
{
	HouseID house_id = GetHouseType(ti->tile);

	if (house_id >= NEW_HOUSE_OFFSET) {
		/* Houses don't necessarily need new graphics. If they don't have a
		 * spritegroup associated with them, then the sprite for the substitute
		 * house id is drawn instead. */
		if (HouseSpec::Get(house_id)->grf_prop.spritegroup[0] != nullptr) {
			DrawNewHouseTile(ti, house_id);
			return;
		} else {
			house_id = HouseSpec::Get(house_id)->grf_prop.subst_id;
		}
	}

	/* Retrieve pointer to the draw town tile struct */
	const DrawBuildingsTileStruct *dcts = &_town_draw_tile_data[house_id << 4 | TileHash2Bit(ti->x, ti->y) << 2 | GetHouseBuildingStage(ti->tile)];

	if (ti->tileh != SLOPE_FLAT) DrawFoundation(ti, FOUNDATION_LEVELED);

	DrawGroundSprite(dcts->ground.sprite, dcts->ground.pal);

	/* If houses are invisible, do not draw the upper part */
	if (IsInvisibilitySet(TO_HOUSES)) return;

	/* Add a house on top of the ground? */
	SpriteID image = dcts->building.sprite;
	if (image != 0) {
		AddSortableSpriteToDraw(image, dcts->building.pal,
			ti->x + dcts->subtile_x,
			ti->y + dcts->subtile_y,
			dcts->width,
			dcts->height,
			dcts->dz,
			ti->z,
			IsTransparencySet(TO_HOUSES)
		);

		if (IsTransparencySet(TO_HOUSES)) return;
	}

	{
		int proc = dcts->draw_proc - 1;

		if (proc >= 0) _town_draw_tile_procs[proc](ti);
	}
}

static int GetSlopePixelZ_Town(TileIndex tile, uint x, uint y, bool ground_vehicle)
{
	return GetTileMaxPixelZ(tile);
}

/**
 * Get the foundation for a house. This is a tile callback routine.
 * @param tile The tile to find a foundation for.
 * @param tileh The slope of the tile.
 */
static Foundation GetFoundation_Town(TileIndex tile, Slope tileh)
{
	HouseID hid = GetHouseType(tile);

	/* For NewGRF house tiles we might not be drawing a foundation. We need to
	 * account for this, as other structures should
	 * draw the wall of the foundation in this case.
	 */
	if (hid >= NEW_HOUSE_OFFSET) {
		const HouseSpec *hs = HouseSpec::Get(hid);
		if (hs->grf_prop.spritegroup[0] != nullptr && HasBit(hs->callback_mask, CBM_HOUSE_DRAW_FOUNDATIONS)) {
			uint32_t callback_res = GetHouseCallback(CBID_HOUSE_DRAW_FOUNDATIONS, 0, 0, hid, Town::GetByTile(tile), tile);
			if (callback_res != CALLBACK_FAILED && !ConvertBooleanCallback(hs->grf_prop.grffile, CBID_HOUSE_DRAW_FOUNDATIONS, callback_res)) return FOUNDATION_NONE;
		}
	}
	return FlatteningFoundation(tileh);
}

uint8_t GetAnimatedTileSpeed_Town(TileIndex tile)
{
	if (GetHouseType(tile) >= NEW_HOUSE_OFFSET) {
		return GetNewHouseTileAnimationSpeed(tile);
	}
	return 2;
}

/**
 * Animate a tile for a town.
 * Only certain houses can be animated.
 * The newhouses animation supersedes regular ones.
 * @param tile TileIndex of the house to animate.
 */
void AnimateTile_Town(TileIndex tile)
{
	if (GetHouseType(tile) >= NEW_HOUSE_OFFSET) {
		AnimateNewHouseTile(tile);
		return;
	}

	if (_scaled_tick_counter & 3) return;

	/* If the house is not one with a lift anymore, then stop this animating.
	 * Not exactly sure when this happens, but probably when a house changes.
	 * Before this was just a return...so it'd leak animated tiles..
	 * That bug seems to have been here since day 1?? */
	if (!(HouseSpec::Get(GetHouseType(tile))->building_flags & BUILDING_IS_ANIMATED)) {
		DeleteAnimatedTile(tile);
		return;
	}

	if (!LiftHasDestination(tile)) {
		uint i;

		/* Building has 6 floors, number 0 .. 6, where 1 is illegal.
		 * This is due to the fact that the first floor is, in the graphics,
		 *  the height of 2 'normal' floors.
		 * Furthermore, there are 6 lift positions from floor N (incl) to floor N + 1 (excl) */
		do {
			i = RandomRange(7);
		} while (i == 1 || i * 6 == GetLiftPosition(tile));

		SetLiftDestination(tile, i);
	}

	int pos = GetLiftPosition(tile);
	int dest = GetLiftDestination(tile) * 6;
	pos += (pos < dest) ? 1 : -1;
	SetLiftPosition(tile, pos);

	if (pos == dest) {
		HaltLift(tile);
		DeleteAnimatedTile(tile);
	}

	MarkTileDirtyByTile(tile, VMDF_NOT_MAP_MODE);
}

/**
 * Determines if a town is close to a tile.
 * @param tile TileIndex of the tile to query.
 * @param dist The maximum distance to be accepted.
 * @returns true if the tile is within the specified distance.
 */
static bool IsCloseToTown(TileIndex tile, uint dist)
{
	if (_town_kdtree.Count() == 0) return false;
	Town *t = Town::Get(_town_kdtree.FindNearest(TileX(tile), TileY(tile)));
	return DistanceManhattan(tile, t->xy) < dist;
}

/** Resize the sign (label) of the town after it changes population. */
void Town::UpdateVirtCoord(bool only_if_label_changed)
{
	if (IsHeadless()) return;

	auto label_rating = this->town_label_rating;
	this->UpdateLabel();
	if (only_if_label_changed && label_rating == this->town_label_rating) return;

	Point pt = RemapCoords2(TileX(this->xy) * TILE_SIZE, TileY(this->xy) * TILE_SIZE);

	if (_viewport_sign_kdtree_valid && this->cache.sign.kdtree_valid) _viewport_sign_kdtree.Remove(ViewportSignKdtreeItem::MakeTown(this->index));

	SetDParam(0, this->index);
<<<<<<< HEAD
	SetDParam(1, this->LabelParam2());
	this->cache.sign.UpdatePosition(HasBit(_display_opt, DO_SHOW_TOWN_NAMES) ? ZOOM_LVL_OUT_32X : ZOOM_LVL_END, pt.x, pt.y - 24 * ZOOM_BASE, STR_VIEWPORT_TOWN_LABEL, STR_VIEWPORT_TOWN_TINY_WHITE);
=======
	SetDParam(1, this->cache.population);
	this->cache.sign.UpdatePosition(pt.x, pt.y - 24 * ZOOM_BASE,
		_settings_client.gui.population_in_label ? STR_VIEWPORT_TOWN_POP : STR_TOWN_NAME,
		STR_TOWN_NAME);
>>>>>>> b653f875

	if (_viewport_sign_kdtree_valid) _viewport_sign_kdtree.Insert(ViewportSignKdtreeItem::MakeTown(this->index));

	SetWindowDirty(WC_TOWN_VIEW, this->index);
}

/** Update the virtual coords needed to draw the town sign for all towns. */
void UpdateAllTownVirtCoords()
{
	if (IsHeadless()) return;
	for (Town *t : Town::Iterate()) {
		t->UpdateVirtCoord();
	}
}

/** Clear the cached_name of all towns. */
void ClearAllTownCachedNames()
{
	for (Town *t : Town::Iterate()) {
		t->cached_name.clear();
	}
}

/**
 * Change the town's population as recorded in the town cache, town label, and town directory.
 * @param t The town which has changed.
 * @param mod The population change (can be positive or negative).
 */
static void ChangePopulation(Town *t, int mod)
{
	t->cache.population += mod;
	if (_generating_town) [[unlikely]] return;

	InvalidateWindowData(WC_TOWN_VIEW, t->index); // Cargo requirements may appear/vanish for small populations
	if (_settings_client.gui.population_in_label) t->UpdateVirtCoord();

	InvalidateWindowData(WC_TOWN_DIRECTORY, 0, TDIWD_POPULATION_CHANGE);
}

/**
 * Determines the world population
 * Basically, count population of all towns, one by one
 * @return uint32_t the calculated population of the world
 */
uint32_t GetWorldPopulation()
{
	uint32_t pop = 0;
	for (const Town *t : Town::Iterate()) pop += t->cache.population;
	return pop;
}

/**
 * Remove stations from nearby station list if a town is no longer in the catchment area of each.
 * To improve performance only checks stations that cover the provided house area (doesn't need to contain an actual house).
 * @param t Town to work on.
 * @param tile Location of house area (north tile).
 * @param flags BuildingFlags containing the size of house area.
 */
static void RemoveNearbyStations(Town *t, TileIndex tile, BuildingFlags flags)
{
	for (StationList::iterator it = t->stations_near.begin(); it != t->stations_near.end(); /* incremented inside loop */) {
		const Station *st = *it;

		bool covers_area = st->TileIsInCatchment(tile);
		if (flags & BUILDING_2_TILES_Y)   covers_area |= st->TileIsInCatchment(tile + TileDiffXY(0, 1));
		if (flags & BUILDING_2_TILES_X)   covers_area |= st->TileIsInCatchment(tile + TileDiffXY(1, 0));
		if (flags & BUILDING_HAS_4_TILES) covers_area |= st->TileIsInCatchment(tile + TileDiffXY(1, 1));

		if (covers_area && !st->CatchmentCoversTown(t->index)) {
			it = t->stations_near.erase(it);
		} else {
			++it;
		}
	}
}

/**
 * Helper function for house construction stage progression.
 * @param tile TileIndex of the house (or parts of it) to construct.
 */
static void AdvanceSingleHouseConstruction(TileIndex tile)
{
	assert_tile(IsTileType(tile, MP_HOUSE), tile);

	/* Progress in construction stages */
	IncHouseConstructionTick(tile);
	if (GetHouseConstructionTick(tile) != 0) return;

	AnimateNewHouseConstruction(tile);

	if (IsHouseCompleted(tile)) {
		/* Now that construction is complete, we can add the population of the
		 * building to the town. */
		ChangePopulation(Town::GetByTile(tile), HouseSpec::Get(GetHouseType(tile))->population);
		ResetHouseAge(tile);
	}
	MarkTileDirtyByTile(tile, VMDF_NOT_MAP_MODE);
}

/**
 * Increase the construction stage of a house.
 * @param tile The tile of the house under construction.
 */
static void AdvanceHouseConstruction(TileIndex tile)
{
	uint flags = HouseSpec::Get(GetHouseType(tile))->building_flags;
	if (flags & BUILDING_HAS_1_TILE)  AdvanceSingleHouseConstruction(TileAddXY(tile, 0, 0));
	if (flags & BUILDING_2_TILES_Y)   AdvanceSingleHouseConstruction(TileAddXY(tile, 0, 1));
	if (flags & BUILDING_2_TILES_X)   AdvanceSingleHouseConstruction(TileAddXY(tile, 1, 0));
	if (flags & BUILDING_HAS_4_TILES) AdvanceSingleHouseConstruction(TileAddXY(tile, 1, 1));
}

/**
 * Generate cargo for a town (house).
 *
 * The amount of cargo should be and will be greater than zero.
 *
 * @param t current town
 * @param ct type of cargo to generate, usually CT_PASSENGERS or CT_MAIL
 * @param amount how many units of cargo
 * @param stations available stations for this house
 * @param economy_adjust true if amount should be reduced during recession
 */
static void TownGenerateCargo(Town *t, CargoID ct, uint amount, StationFinder &stations, bool economy_adjust)
{
	/* When the economy flunctuates, everyone wants to stay at home */
	if (economy_adjust && EconomyIsInRecession()) {
		amount = (amount + 1) >> 1;
	}

	amount = _town_cargo_scaler.ScaleAllowTrunc(amount);

	if (amount == 0) return;

	t->supplied[ct].new_max += amount;
	t->supplied[ct].new_act += MoveGoodsToStation(ct, amount, SourceType::Town, t->index, stations.GetStations());
}

/**
 * Generate cargo for a house using the original algorithm.
 * @param t The current town.
 * @param tpe The town production effect.
 * @param rate The town's product rate for this production.
 * @param stations Available stations for this house.
 */
static void TownGenerateCargoOriginal(Town *t, TownProductionEffect tpe, uint8_t rate, StationFinder &stations)
{
	for (CargoID cid : SetCargoBitIterator(CargoSpec::town_production_cargo_mask[tpe])) {
		const CargoSpec *cs = CargoSpec::Get(cid);
		uint32_t r = Random();
		if (GB(r, 0, 8) < rate) {
			CargoID cid = cs->Index();
			uint amt = (GB(r, 0, 8) * cs->town_production_multiplier / TOWN_PRODUCTION_DIVISOR) / 8 + 1;

			TownGenerateCargo(t, cid, amt, stations, true);
		}
	}
}

/**
 * Generate cargo for a house using the binomial algorithm.
 * @param t The current town.
 * @param tpe The town production effect.
 * @param rate The town's product rate for this production.
 * @param stations Available stations for this house.
 */
static void TownGenerateCargoBinomial(Town *t, TownProductionEffect tpe, uint8_t rate, StationFinder &stations)
{
	for (CargoID cid : SetCargoBitIterator(CargoSpec::town_production_cargo_mask[tpe])) {
		const CargoSpec *cs = CargoSpec::Get(cid);
		uint32_t r = Random();

		/* Make a bitmask with up to 32 bits set, one for each potential pax. */
		int genmax = (rate + 7) / 8;
		uint32_t genmask = (genmax >= 32) ? 0xFFFFFFFF : ((1 << genmax) - 1);

		/* Mask random value by potential pax and count number of actual pax. */
		uint amt = CountBits(r & genmask) * cs->town_production_multiplier / TOWN_PRODUCTION_DIVISOR;

		TownGenerateCargo(t, cid, amt, stations, true);
	}
}

/**
 * Tile callback function.
 *
 * Periodic tic handler for houses and town
 * @param tile been asked to do its stuff
 */
static void TileLoop_Town(TileIndex tile)
{
	HouseID house_id = GetHouseType(tile);

	/* NewHouseTileLoop returns false if Callback 21 succeeded, i.e. the house
	 * doesn't exist any more, so don't continue here. */
	if (house_id >= NEW_HOUSE_OFFSET && !NewHouseTileLoop(tile)) return;

	if (!IsHouseCompleted(tile)) {
		/* Construction is not completed, so we advance a construction stage. */
		AdvanceHouseConstruction(tile);
		return;
	}

	const HouseSpec *hs = HouseSpec::Get(house_id);

	/* If the lift has a destination, it is already an animated tile. */
	if ((hs->building_flags & BUILDING_IS_ANIMATED) &&
			house_id < NEW_HOUSE_OFFSET &&
			!LiftHasDestination(tile) &&
			Chance16(1, 2)) {
		AddAnimatedTile(tile);
	}

	Town *t = Town::GetByTile(tile);
	uint32_t r = Random();

	StationFinder stations(TileArea(tile, 1, 1));

	if (HasBit(hs->callback_mask, CBM_HOUSE_PRODUCE_CARGO)) {
		for (uint i = 0; i < 256; i++) {
			uint16_t callback = GetHouseCallback(CBID_HOUSE_PRODUCE_CARGO, i, r, house_id, t, tile);

			if (callback == CALLBACK_FAILED || callback == CALLBACK_HOUSEPRODCARGO_END) break;

			CargoID cargo = GetCargoTranslation(GB(callback, 8, 7), hs->grf_prop.grffile);
			if (cargo == INVALID_CARGO) continue;

			uint amt = GB(callback, 0, 8);
			if (amt == 0) continue;

			// XXX: no economy flunctuation for GRF cargos?
			TownGenerateCargo(t, cargo, amt, stations, false);
		}
	} else {
		switch (_settings_game.economy.town_cargogen_mode) {
			case TCGM_ORIGINAL:
				/* Original (quadratic) cargo generation algorithm */
				TownGenerateCargoOriginal(t, TPE_PASSENGERS, hs->population, stations);
				TownGenerateCargoOriginal(t, TPE_MAIL, hs->mail_generation, stations);
				break;

			case TCGM_BITCOUNT:
				/* Binomial distribution per tick, by a series of coin flips */
				/* Reduce generation rate to a 1/4, using tile bits to spread out distribution.
				 * As tick counter is incremented by 256 between each call, we ignore the lower 8 bits. */
				if (GB(_tick_counter, 8, 2) == GB(tile, 0, 2)) {
					TownGenerateCargoBinomial(t, TPE_PASSENGERS, hs->population, stations);
					TownGenerateCargoBinomial(t, TPE_MAIL, hs->mail_generation, stations);
				}
				break;

			default:
				NOT_REACHED();
		}
	}

	Backup<CompanyID> cur_company(_current_company, OWNER_TOWN, FILE_LINE);

	if ((hs->building_flags & BUILDING_HAS_1_TILE) &&
			HasBit(t->flags, TOWN_IS_GROWING) &&
			CanDeleteHouse(tile) &&
			GetHouseAge(tile) >= hs->minimum_life &&
			--t->time_until_rebuild == 0) {
		t->time_until_rebuild = GB(r, 16, 8) + 192;

		ClearTownHouse(t, tile);

		/* Rebuild with another house? */
		if (GB(r, 24, 8) >= 12) {
			/* If we are multi-tile houses, make sure to replace the house
			 * closest to city center. If we do not do this, houses tend to
			 * wander away from roads and other houses. */
			if (hs->building_flags & BUILDING_HAS_2_TILES) {
				/* House tiles are always the most north tile. Move the new
				 * house to the south if we are north of the city center. */
				TileIndexDiffC grid_pos = TileIndexToTileIndexDiffC(t->xy, tile);
				int x = Clamp(grid_pos.x, 0, 1);
				int y = Clamp(grid_pos.y, 0, 1);

				if (hs->building_flags & TILE_SIZE_2x2) {
					tile = TileAddXY(tile, x, y);
				} else if (hs->building_flags & TILE_SIZE_1x2) {
					tile = TileAddXY(tile, 0, y);
				} else if (hs->building_flags & TILE_SIZE_2x1) {
					tile = TileAddXY(tile, x, 0);
				}
			}

			TryBuildTownHouse(t, tile);
		}
	}

	cur_company.Restore();
}

/**
 * Callback function to clear a house tile.
 * @param tile The tile to clear.
 * @param flags Type of operation.
 * @return The cost of this operation or an error.
 */
static CommandCost ClearTile_Town(TileIndex tile, DoCommandFlag flags)
{
	if (flags & DC_AUTO) return CommandCost(STR_ERROR_BUILDING_MUST_BE_DEMOLISHED);
	if (!CanDeleteHouse(tile)) return CMD_ERROR;

	const HouseSpec *hs = HouseSpec::Get(GetHouseType(tile));

	CommandCost cost(EXPENSES_CONSTRUCTION);
	cost.AddCost(hs->GetRemovalCost());

	int rating = hs->remove_rating_decrease;
	Town *t = Town::GetByTile(tile);

	if (Company::IsValidID(_current_company)) {
		if (rating > t->ratings[_current_company]
			&& !(flags & DC_NO_TEST_TOWN_RATING)
			&& !_cheats.magic_bulldozer.value
			&& !_cheats.town_rating.value
			&& _settings_game.difficulty.town_council_tolerance != TOWN_COUNCIL_PERMISSIVE) {
			SetDParam(0, t->index);
			return CommandCost(STR_ERROR_LOCAL_AUTHORITY_REFUSES_TO_ALLOW_THIS);
		}
	}

	ChangeTownRating(t, -rating, RATING_HOUSE_MINIMUM, flags);
	if (flags & DC_EXEC) {
		ClearTownHouse(t, tile);
	}

	return cost;
}

static void AddProducedHouseCargo(HouseID house_id, TileIndex tile, CargoArray &produced)
{
	const HouseSpec *hs = HouseSpec::Get(house_id);

	if (HasBit(hs->callback_mask, CBM_HOUSE_PRODUCE_CARGO)) {
		Town *t = (tile == INVALID_TILE) ? nullptr : Town::GetByTile(tile);
		for (uint i = 0; i < 256; i++) {
			uint16_t callback = GetHouseCallback(CBID_HOUSE_PRODUCE_CARGO, i, 0, house_id, t, tile);

			if (callback == CALLBACK_FAILED || callback == CALLBACK_HOUSEPRODCARGO_END) break;

			CargoID cargo = GetCargoTranslation(GB(callback, 8, 7), hs->grf_prop.grffile);

			if (cargo == INVALID_CARGO) continue;
			produced[cargo]++;
		}
	} else {
		if (hs->population > 0) {
			for (CargoID cid : SetCargoBitIterator(CargoSpec::town_production_cargo_mask[TPE_PASSENGERS])) {
				produced[cid]++;
			}
		}
		if (hs->mail_generation > 0) {
			for (CargoID cid : SetCargoBitIterator(CargoSpec::town_production_cargo_mask[TPE_MAIL])) {
				produced[cid]++;
			}
		}
	}
}

static void AddProducedCargo_Town(TileIndex tile, CargoArray &produced)
{
	AddProducedHouseCargo(GetHouseType(tile), tile, produced);
}

/**
 * Fill cargo acceptance array and always_accepted mask, if cargo ID is valid.
 * @param cargo Cargo type to add.
 * @param amount Amount of cargo to add.
 * @param[out] acceptance Output array containing amount of cargo accepted.
 * @param[out] always_accepted Output mask of accepted cargo types.
 */
static void AddAcceptedCargoSetMask(CargoID cargo, uint amount, CargoArray &acceptance, CargoTypes &always_accepted)
{
	if (cargo == INVALID_CARGO || amount == 0) return;
	acceptance[cargo] += amount;
	SetBit(always_accepted, cargo);
}

/**
 * Determine accepted cargo for a house.
 * @param tile Tile of house, or INVALID_TILE if not yet built.
 * @param house HouseID of house.
 * @param hs HouseSpec of house.
 * @param t Town that house belongs to, or nullptr if not yet built.
 * @param[out] acceptance CargoArray to be filled with acceptance information.
 * @param[out] always_accepted Bitmask of always accepted cargo types
 */
void AddAcceptedCargoOfHouse(TileIndex tile, HouseID house, const HouseSpec *hs, Town *t, CargoArray &acceptance, CargoTypes &always_accepted)
{
	CargoID accepts[lengthof(hs->accepts_cargo)];

	/* Set the initial accepted cargo types */
	for (uint8_t i = 0; i < lengthof(accepts); i++) {
		accepts[i] = hs->accepts_cargo[i];
	}

	/* Check for custom accepted cargo types */
	if (HasBit(hs->callback_mask, CBM_HOUSE_ACCEPT_CARGO)) {
		uint16_t callback = GetHouseCallback(CBID_HOUSE_ACCEPT_CARGO, 0, 0, house, t, tile, tile == INVALID_TILE);
		if (callback != CALLBACK_FAILED) {
			/* Replace accepted cargo types with translated values from callback */
			accepts[0] = GetCargoTranslation(GB(callback,  0, 5), hs->grf_prop.grffile);
			accepts[1] = GetCargoTranslation(GB(callback,  5, 5), hs->grf_prop.grffile);
			accepts[2] = GetCargoTranslation(GB(callback, 10, 5), hs->grf_prop.grffile);
		}
	}

	/* Check for custom cargo acceptance */
	if (HasBit(hs->callback_mask, CBM_HOUSE_CARGO_ACCEPTANCE)) {
		uint16_t callback = GetHouseCallback(CBID_HOUSE_CARGO_ACCEPTANCE, 0, 0, house, t, tile, tile == INVALID_TILE);
		if (callback != CALLBACK_FAILED) {
			AddAcceptedCargoSetMask(accepts[0], GB(callback, 0, 4), acceptance, always_accepted);
			AddAcceptedCargoSetMask(accepts[1], GB(callback, 4, 4), acceptance, always_accepted);
			if (_settings_game.game_creation.landscape != LT_TEMPERATE && HasBit(callback, 12)) {
				/* The 'S' bit indicates food instead of goods */
				AddAcceptedCargoSetMask(GetCargoIDByLabel(CT_FOOD), GB(callback, 8, 4), acceptance, always_accepted);
			} else {
				AddAcceptedCargoSetMask(accepts[2], GB(callback, 8, 4), acceptance, always_accepted);
			}
			return;
		}
	}

	/* No custom acceptance, so fill in with the default values */
	for (uint8_t i = 0; i < lengthof(accepts); i++) {
		AddAcceptedCargoSetMask(accepts[i], hs->cargo_acceptance[i], acceptance, always_accepted);
	}
}

static void AddAcceptedCargo_Town(TileIndex tile, CargoArray &acceptance, CargoTypes &always_accepted)
{
	HouseID house = GetHouseType(tile);
	AddAcceptedCargoOfHouse(tile, house, HouseSpec::Get(house), Town::GetByTile(tile), acceptance, always_accepted);
}

/**
 * Get accepted cargo of a house prototype.
 * @param hs Spec of the house.
 * @return CargoArray filled with cargo accepted by the house.
 */
CargoArray GetAcceptedCargoOfHouse(const HouseSpec *hs)
{
	CargoTypes always_accepted;
	CargoArray acceptance{};
	AddAcceptedCargoOfHouse(INVALID_TILE, hs->Index(), hs, nullptr, acceptance, always_accepted);
	return acceptance;
}

static void GetTileDesc_Town(TileIndex tile, TileDesc *td)
{
	const HouseID house = GetHouseType(tile);

	td->str = GetHouseName(house, tile);

<<<<<<< HEAD
	if (!IsHouseCompleted(tile)) {
		td->dparam[0] = td->str;
=======
	uint16_t callback_res = GetHouseCallback(CBID_HOUSE_CUSTOM_NAME, house_completed ? 1 : 0, 0, house, Town::GetByTile(tile), tile);
	if (callback_res != CALLBACK_FAILED && callback_res != 0x400) {
		if (callback_res > 0x400) {
			ErrorUnknownCallbackResult(hs->grf_prop.grfid, CBID_HOUSE_CUSTOM_NAME, callback_res);
		} else {
			StringID new_name = GetGRFStringID(hs->grf_prop.grfid, GRFSTR_MISC_GRF_TEXT + callback_res);
			if (new_name != STR_NULL && new_name != STR_UNDEFINED) {
				td->str = new_name;
			}
		}
	}

	if (!house_completed) {
		td->dparam = td->str;
>>>>>>> b653f875
		td->str = STR_LAI_TOWN_INDUSTRY_DESCRIPTION_UNDER_CONSTRUCTION;
	}

	const HouseSpec *hs = HouseSpec::Get(house);
	if (hs->grf_prop.HasGrfFile()) {
		const GRFConfig *gc = GetGRFConfig(hs->grf_prop.grfid);
		td->grf = gc->GetName();
	}

	td->owner[0] = OWNER_TOWN;
}

static TrackStatus GetTileTrackStatus_Town(TileIndex, TransportType, uint, DiagDirection)
{
	/* not used */
	return 0;
}

static void ChangeTileOwner_Town(TileIndex, Owner, Owner)
{
	/* not used */
}

static bool GrowTown(Town *t);

/**
 * Handle the town tick for a single town, by growing the town if desired.
 * @param t The town to try growing.
 */
static void TownTickHandler(Town *t)
{
	if (HasBit(t->flags, TOWN_IS_GROWING)) {
		int i = (int)t->grow_counter - 1;
		if (i < 0) {
			if (GrowTown(t)) {
				i = t->growth_rate;
			} else {
				/* If growth failed wait a bit before retrying */
				i = std::min<uint16_t>(t->growth_rate, TOWN_GROWTH_TICKS - 1);
			}
		}
		t->grow_counter = i;
	}
}

/** Iterate through all towns and call their tick handler. */
void OnTick_Town()
{
	if (_game_mode == GM_EDITOR) return;

	for (Town *t : Town::Iterate()) {
		TownTickHandler(t);
	}
}

/**
 * Return the RoadBits of a tile, ignoring depot and bay road stops.
 * @param tile The tile to check.
 * @return The roadbits of the given tile.
 */
static RoadBits GetTownRoadBits(TileIndex tile)
{
	if (IsRoadDepotTile(tile) || IsBayRoadStopTile(tile)) return ROAD_NONE;
	if (!MayTownModifyRoad(tile)) return ROAD_NONE;

	return GetAnyRoadBits(tile, RTT_ROAD, true);
}

/**
 * Get the road type that towns should build at this current moment.
 * They may have built a different type in the past.
 */
RoadType GetTownRoadType()
{
	RoadType best_rt = ROADTYPE_ROAD;
	const RoadTypeInfo *best = nullptr;
	const uint16_t assume_max_speed = 50;

	for (RoadType rt = ROADTYPE_BEGIN; rt != ROADTYPE_END; rt++) {
		if (RoadTypeIsTram(rt)) continue;

		const RoadTypeInfo *rti = GetRoadTypeInfo(rt);

		/* Unused road type. */
		if (rti->label == 0) continue;

		/* Can town build this road. */
		if (!HasBit(rti->flags, ROTF_TOWN_BUILD)) continue;
		if (HasBit(rti->extra_flags, RXTF_NO_TOWN_MODIFICATION)) continue;

		/* Not yet introduced at this date. */
		if (IsInsideMM(rti->introduction_date, 0, CalTime::MAX_DATE.base()) && rti->introduction_date > CalTime::CurDate()) continue;

		if (best != nullptr) {
			if ((rti->max_speed == 0 ? assume_max_speed : rti->max_speed) < (best->max_speed == 0 ? assume_max_speed : best->max_speed)) continue;
		}

		best_rt = rt;
		best = rti;
	}

	return best_rt;
}

bool MayTownModifyRoad(TileIndex tile)
{
	if (MayHaveRoad(tile)) {
		RoadType present_road = GetRoadTypeRoad(tile);
		if (present_road != INVALID_ROADTYPE && HasBit(GetRoadTypeInfo(present_road)->extra_flags, RXTF_NO_TOWN_MODIFICATION)) return false;
		RoadType present_tram = GetRoadTypeTram(tile);
		if (present_tram != INVALID_ROADTYPE && HasBit(GetRoadTypeInfo(present_tram)->extra_flags, RXTF_NO_TOWN_MODIFICATION)) return false;
	}
	return true;
}

/**
 * Get the calendar date of the earliest town-buildable road type.
 * @return introduction date of earliest road type, or INT32_MAX if none available.
 */
static CalTime::Date GetTownRoadTypeFirstIntroductionDate()
{
	const RoadTypeInfo *best = nullptr;
	for (RoadType rt = ROADTYPE_BEGIN; rt != ROADTYPE_END; rt++) {
		if (RoadTypeIsTram(rt)) continue;
		const RoadTypeInfo *rti = GetRoadTypeInfo(rt);
		if (rti->label == 0) continue; // Unused road type.
		if (!HasBit(rti->flags, ROTF_TOWN_BUILD)) continue; // Town can't build this road type.

		if (best != nullptr && rti->introduction_date >= best->introduction_date) continue;
		best = rti;
	}

	if (best == nullptr) return CalTime::Date(INT32_MAX);
	return best->introduction_date;
}

/**
 * Check if towns are able to build road.
 * @return true iff the towns are currently able to build road.
 */
bool CheckTownRoadTypes()
{
	auto min_date = GetTownRoadTypeFirstIntroductionDate();
	if (min_date <= CalTime::CurDate()) return true;

	if (min_date < INT32_MAX) {
		SetDParam(0, min_date);
		ShowErrorMessage(STR_ERROR_NO_TOWN_ROADTYPES_AVAILABLE_YET, STR_ERROR_NO_TOWN_ROADTYPES_AVAILABLE_YET_EXPLANATION, WL_CRITICAL);
	} else {
		ShowErrorMessage(STR_ERROR_NO_TOWN_ROADTYPES_AVAILABLE_AT_ALL, STR_ERROR_NO_TOWN_ROADTYPES_AVAILABLE_AT_ALL_EXPLANATION, WL_CRITICAL);
	}
	return false;
}

/**
 * Check for parallel road inside a given distance.
 *   Assuming a road from (tile - TileOffsByDiagDir(dir)) to tile,
 *   is there a parallel road left or right of it within distance dist_multi?
 *
 * @param tile The current tile.
 * @param dir The target direction.
 * @param dist_multi The distance multiplier.
 * @return true if there is a parallel road.
 */
static bool IsNeighbourRoadTile(TileIndex tile, const DiagDirection dir, uint dist_multi)
{
	if (!IsValidTile(tile)) return false;

	/* Lookup table for the used diff values */
	const TileIndexDiff tid_lt[3] = {
		TileOffsByDiagDir(ChangeDiagDir(dir, DIAGDIRDIFF_90RIGHT)),
		TileOffsByDiagDir(ChangeDiagDir(dir, DIAGDIRDIFF_90LEFT)),
		TileOffsByDiagDir(ReverseDiagDir(dir)),
	};

	dist_multi = (dist_multi + 1) * 4;
	for (uint pos = 4; pos < dist_multi; pos++) {
		/* Go (pos / 4) tiles to the left or the right */
		TileIndexDiff cur = tid_lt[(pos & 1) ? 0 : 1] * (pos / 4);

		/* Use the current tile as origin, or go one tile backwards */
		if (pos & 2) cur += tid_lt[2];

		/* Test for roadbit parallel to dir and facing towards the middle axis */
		if (IsValidTile(tile + cur) &&
				GetTownRoadBits(TileAdd(tile, cur)) & DiagDirToRoadBits((pos & 2) ? dir : ReverseDiagDir(dir))) return true;
	}
	return false;
}

/**
 * Check if a Road is allowed on a given tile.
 *
 * @param t The current town.
 * @param tile The target tile.
 * @param dir The direction in which we want to extend the town.
 * @return true if it is allowed.
 */
static bool IsRoadAllowedHere(Town *t, TileIndex tile, DiagDirection dir)
{
	if (DistanceFromEdge(tile) == 0) return false;

	/* Prevent towns from building roads under bridges along the bridge. Looks silly. */
	if (IsBridgeAbove(tile) && GetBridgeAxis(tile) == DiagDirToAxis(dir)) return false;

	/* Check if there already is a road at this point? */
	if (GetTownRoadBits(tile) == ROAD_NONE) {
		/* No, try if we are able to build a road piece there.
		 * If that fails clear the land, and if that fails exit.
		 * This is to make sure that we can build a road here later. */
		RoadType rt = GetTownRoadType();
		if (DoCommand(tile, ((dir == DIAGDIR_NW || dir == DIAGDIR_SE) ? ROAD_Y : ROAD_X) | (rt << 4), t->index, DC_AUTO | DC_NO_WATER | DC_TOWN, CMD_BUILD_ROAD).Failed() &&
				DoCommand(tile, 0, 0, DC_AUTO | DC_NO_WATER | DC_TOWN, CMD_LANDSCAPE_CLEAR).Failed()) {
			return false;
		}
	}

	Slope cur_slope = _settings_game.construction.build_on_slopes ? std::get<0>(GetFoundationSlope(tile)) : GetTileSlope(tile);
	bool ret = !IsNeighbourRoadTile(tile, dir, t->layout == TL_ORIGINAL ? 1 : 2);
	if (cur_slope == SLOPE_FLAT) return ret;

	/* If the tile is not a slope in the right direction, then
	 * maybe terraform some. */
	Slope desired_slope = (dir == DIAGDIR_NW || dir == DIAGDIR_SE) ? SLOPE_NW : SLOPE_NE;
	if (desired_slope != cur_slope && ComplementSlope(desired_slope) != cur_slope) {
		if (Chance16(1, 8)) {
			CommandCost res = CMD_ERROR;
			if (!_generating_world && Chance16(1, 10)) {
				/* Note: Do not replace "^ SLOPE_ELEVATED" with ComplementSlope(). The slope might be steep. */
				res = DoCommand(tile, Chance16(1, 16) ? cur_slope : cur_slope ^ SLOPE_ELEVATED, 0,
						DC_EXEC | DC_AUTO | DC_NO_WATER | DC_TOWN, CMD_TERRAFORM_LAND);
			}
			if (res.Failed() && Chance16(1, 3)) {
				/* We can consider building on the slope, though. */
				return ret;
			}
		}
		return false;
	}
	return ret;
}

static bool TerraformTownTile(TileIndex tile, int edges, int dir)
{
	assert(tile < MapSize());

	CommandCost r = DoCommand(tile, edges, dir, DC_AUTO | DC_NO_WATER | DC_TOWN, CMD_TERRAFORM_LAND);
	if (r.Failed() || r.GetCost() >= (_price[PR_TERRAFORM] + 2) * 8) return false;
	DoCommand(tile, edges, dir, DC_AUTO | DC_NO_WATER | DC_TOWN | DC_EXEC, CMD_TERRAFORM_LAND);
	return true;
}

static void LevelTownLand(TileIndex tile)
{
	assert(tile < MapSize());

	/* Don't terraform if land is plain or if there's a house there. */
	if (IsTileType(tile, MP_HOUSE)) return;
	Slope tileh = GetTileSlope(tile);
	if (tileh == SLOPE_FLAT) return;

	/* First try up, then down */
	if (!TerraformTownTile(tile, ~tileh & SLOPE_ELEVATED, 1)) {
		TerraformTownTile(tile, tileh & SLOPE_ELEVATED, 0);
	}
}

/**
 * Generate the RoadBits of a grid tile.
 *
 * @param t The current town.
 * @param tile The tile in reference to the town.
 * @param dir The direction to which we are growing.
 * @return The RoadBit of the current tile regarding the selected town layout.
 */
static RoadBits GetTownRoadGridElement(Town *t, TileIndex tile, DiagDirection dir)
{
	/* align the grid to the downtown */
	TileIndexDiffC grid_pos = TileIndexToTileIndexDiffC(t->xy, tile); // Vector from downtown to the tile
	RoadBits rcmd = ROAD_NONE;

	switch (t->layout) {
		default: NOT_REACHED();

		case TL_2X2_GRID:
			if ((grid_pos.x % 3) == 0) rcmd |= ROAD_Y;
			if ((grid_pos.y % 3) == 0) rcmd |= ROAD_X;
			break;

		case TL_3X3_GRID:
			if ((grid_pos.x % 4) == 0) rcmd |= ROAD_Y;
			if ((grid_pos.y % 4) == 0) rcmd |= ROAD_X;
			break;
	}

	/* Optimise only X-junctions */
	if (rcmd != ROAD_ALL) return rcmd;

	RoadBits rb_template;

	switch (GetTileSlope(tile)) {
		default:       rb_template = ROAD_ALL; break;
		case SLOPE_W:  rb_template = ROAD_NW | ROAD_SW; break;
		case SLOPE_SW: rb_template = ROAD_Y  | ROAD_SW; break;
		case SLOPE_S:  rb_template = ROAD_SW | ROAD_SE; break;
		case SLOPE_SE: rb_template = ROAD_X  | ROAD_SE; break;
		case SLOPE_E:  rb_template = ROAD_SE | ROAD_NE; break;
		case SLOPE_NE: rb_template = ROAD_Y  | ROAD_NE; break;
		case SLOPE_N:  rb_template = ROAD_NE | ROAD_NW; break;
		case SLOPE_NW: rb_template = ROAD_X  | ROAD_NW; break;
		case SLOPE_STEEP_W:
		case SLOPE_STEEP_S:
		case SLOPE_STEEP_E:
		case SLOPE_STEEP_N:
			rb_template = ROAD_NONE;
			break;
	}

	/* Stop if the template is compatible to the growth dir */
	if (DiagDirToRoadBits(ReverseDiagDir(dir)) & rb_template) return rb_template;
	/* If not generate a straight road in the direction of the growth */
	return DiagDirToRoadBits(dir) | DiagDirToRoadBits(ReverseDiagDir(dir));
}

/**
 * Grows the town with an extra house.
 *  Check if there are enough neighbour house tiles
 *  next to the current tile. If there are enough
 *  add another house.
 *
 * @param t The current town.
 * @param tile The target tile for the extra house.
 * @return true if an extra house has been added.
 */
static bool GrowTownWithExtraHouse(Town *t, TileIndex tile)
{
	/* We can't look further than that. */
	if (DistanceFromEdge(tile) == 0) return false;

	uint counter = 0; // counts the house neighbour tiles

	/* Check the tiles E,N,W and S of the current tile for houses */
	for (DiagDirection dir = DIAGDIR_BEGIN; dir < DIAGDIR_END; dir++) {
		/* Count both void and house tiles for checking whether there
		 * are enough houses in the area. This to make it likely that
		 * houses get build up to the edge of the map. */
		switch (GetTileType(TileAddByDiagDir(tile, dir))) {
			case MP_HOUSE:
			case MP_VOID:
				counter++;
				break;

			default:
				break;
		}

		/* If there are enough neighbours stop here */
		if (counter >= 3) {
			if (TryBuildTownHouse(t, tile)) {
				_grow_town_result = GROWTH_SUCCEED;
				return true;
			}
			return false;
		}
	}
	return false;
}

/**
 * Grows the town with a road piece.
 *
 * @param t The current town.
 * @param tile The current tile.
 * @param rcmd The RoadBits we want to build on the tile.
 * @return true if the RoadBits have been added.
 */
static bool GrowTownWithRoad(const Town *t, TileIndex tile, RoadBits rcmd)
{
	RoadType rt = GetTownRoadType();
	if (DoCommand(tile, rcmd | (rt << 4), t->index, DC_EXEC | DC_AUTO | DC_NO_WATER | DC_TOWN, CMD_BUILD_ROAD).Succeeded()) {
		_grow_town_result = GROWTH_SUCCEED;
		return true;
	}
	return false;
}

/**
 * Checks if a town road can be continued into the next tile.
 *  Road vehicle stations, bridges, and tunnels are fine, as long as they are facing the right direction.
 *
 * @param t The current town
 * @param tile The tile where the road would be built
 * @param road_dir The direction of the road
 * @return true if the road can be continued, else false
 */
static bool CanRoadContinueIntoNextTile(const Town *t, const TileIndex tile, const DiagDirection road_dir)
{
	const TileIndexDiff delta = TileOffsByDiagDir(road_dir); // +1 tile in the direction of the road
	TileIndex next_tile = tile + delta; // The tile beyond which must be connectable to the target tile

	/* Before we try anything, make sure the tile is on the map and not the void. */
	if (!IsValidTile(next_tile)) return false;

	/* If the next tile is a bridge or tunnel, allow if it's continuing in the same direction. */
	if (IsTileType(next_tile, MP_TUNNELBRIDGE)) {
		return GetTunnelBridgeTransportType(next_tile) == TRANSPORT_ROAD && GetTunnelBridgeDirection(next_tile) == road_dir;
	}

	/* If the next tile is a station, allow if it's a road station facing the proper direction. Otherwise return false. */
	if (IsTileType(next_tile, MP_STATION)) {
		/* If the next tile is a road station, allow if it can be entered by the new tunnel/bridge, otherwise disallow. */
		if (IsDriveThroughStopTile(next_tile)) return GetDriveThroughStopAxis(next_tile) == DiagDirToAxis(road_dir);
		if (IsBayRoadStopTile(next_tile)) return GetBayRoadStopDir(next_tile) == ReverseDiagDir(road_dir);
		return false;
	}

	/* If the next tile is a road depot, allow if it's facing the right way. */
	if (IsTileType(next_tile, MP_ROAD)) {
		return IsRoadDepot(next_tile) && GetRoadDepotDirection(next_tile) == ReverseDiagDir(road_dir);
	}

	/* If the next tile is a railroad track, check if towns are allowed to build level crossings.
	 * If level crossing are not allowed, reject the construction. Else allow DoCommand to determine if the rail track is buildable. */
	if (IsTileType(next_tile, MP_RAILWAY) && !t->GetAllowBuildLevelCrossings()) return false;

	RoadBits rcmd = DiagDirToRoadBits(ReverseDiagDir(road_dir));
	RoadType rt = GetTownRoadType();

	/* If a road tile can be built, the construction is allowed. */
	return DoCommand(next_tile, rcmd | (rt << 4), t->index, DC_AUTO | DC_NO_WATER, CMD_BUILD_ROAD).Succeeded();
}

/**
 * CircularTileSearch proc which checks for a nearby parallel bridge to avoid building redundant bridges.
 * @param tile The tile to search.
 * @param user_data Reference to the valid direction of the proposed bridge.
 * @return true if another bridge exists, else false.
 */
static bool RedundantBridgeExistsNearby(TileIndex tile, void *user_data)
{
	/* Don't look into the void. */
	if (!IsValidTile(tile)) return false;

	/* Only consider bridge head tiles. */
	if (!IsBridgeTile(tile)) return false;

	/* Only consider road bridges. */
	if (GetTunnelBridgeTransportType(tile) != TRANSPORT_ROAD) return false;

	/* If the bridge is facing the same direction as the proposed bridge, we've found a redundant bridge. */
	return (GetTileSlope(tile) & InclinedSlope(ReverseDiagDir(*(DiagDirection *)user_data)));
}

/**
 * Grows the town with a bridge.
 *  At first we check if a bridge is reasonable.
 *  If so we check if we are able to build it.
 *
 * @param t The current town
 * @param tile The current tile
 * @param bridge_dir The valid direction in which to grow a bridge
 * @return true if a bridge has been build else false
 */
static bool GrowTownWithBridge(const Town *t, const TileIndex tile, const DiagDirection bridge_dir)
{
	assert(bridge_dir < DIAGDIR_END);

	if (!t->GetAllowBuildBridges()) return false;

	const Slope slope = GetTileSlope(tile);

	/* Make sure the direction is compatible with the slope.
	 * Well we check if the slope has an up bit set in the
	 * reverse direction. */
	if (slope != SLOPE_FLAT && slope & InclinedSlope(bridge_dir)) return false;

	/* Assure that the bridge is connectable to the start side */
	if (!(GetTownRoadBits(TileAddByDiagDir(tile, ReverseDiagDir(bridge_dir))) & DiagDirToRoadBits(bridge_dir))) return false;

	/* We are in the right direction */
	uint bridge_length = 0;       // This value stores the length of the possible bridge
	TileIndex bridge_tile = tile; // Used to store the other waterside

	const TileIndexDiff delta = TileOffsByDiagDir(bridge_dir);

	/* To prevent really small towns from building disproportionately
	 * long bridges, make the max a function of its population. */
	const uint TOWN_BRIDGE_LENGTH_CAP = 11;
	uint base_bridge_length = 5;
	uint max_bridge_length = std::min(t->cache.population / 1000 + base_bridge_length, TOWN_BRIDGE_LENGTH_CAP);

	if (slope == SLOPE_FLAT) {
		/* Bridges starting on flat tiles are only allowed when crossing rivers, rails or one-way roads. */
		do {
			if (bridge_length++ >= base_bridge_length) {
				/* Allow to cross rivers, not big lakes, nor large amounts of rails or one-way roads. */
				return false;
			}
			bridge_tile += delta;
		} while (IsValidTile(bridge_tile) && ((IsWaterTile(bridge_tile) && !IsSea(bridge_tile)) || IsPlainRailTile(bridge_tile) || (IsNormalRoadTile(bridge_tile) && GetDisallowedRoadDirections(bridge_tile) != DRD_NONE)));
	} else {
		do {
			if (bridge_length++ >= max_bridge_length) {
				/* Ensure the bridge is not longer than the max allowed length. */
				return false;
			}
			bridge_tile += delta;
		} while (IsValidTile(bridge_tile) && (IsWaterTile(bridge_tile) || IsPlainRailTile(bridge_tile) || (IsNormalRoadTile(bridge_tile) && GetDisallowedRoadDirections(bridge_tile) != DRD_NONE)));
	}

	/* Don't allow a bridge where the start and end tiles are adjacent with no span between. */
	if (bridge_length == 1) return false;

	if (!MayTownModifyRoad(bridge_tile)) return false;
	if (IsValidTile(bridge_tile + delta) && !MayTownModifyRoad(bridge_tile + delta)) return false;

	/* Make sure the road can be continued past the bridge. At this point, bridge_tile holds the end tile of the bridge. */
	if (!CanRoadContinueIntoNextTile(t, bridge_tile, bridge_dir)) return false;

	/* If another parallel bridge exists nearby, this one would be redundant and shouldn't be built. We don't care about flat bridges. */
	TileIndex search = tile;
	DiagDirection direction_to_match = bridge_dir;
	if (slope != SLOPE_FLAT && CircularTileSearch(&search, bridge_length, 0, 0, RedundantBridgeExistsNearby, &direction_to_match)) return false;

	std::bitset <MAX_BRIDGES> tried;
	uint n = MAX_BRIDGES;
	uint8_t bridge_type = RandomRange(n);

	for (;;) {
		/* Can we actually build the bridge? */
		RoadType rt = GetTownRoadType();
		if (MayTownBuildBridgeType(bridge_type) && DoCommand(tile, bridge_tile, bridge_type | rt << 8 | TRANSPORT_ROAD << 15, CommandFlagsToDCFlags(GetCommandFlags(CMD_BUILD_BRIDGE)) | DC_TOWN, CMD_BUILD_BRIDGE).Succeeded()) {
			DoCommand(tile, bridge_tile, bridge_type | rt << 8 | TRANSPORT_ROAD << 15, DC_EXEC | CommandFlagsToDCFlags(GetCommandFlags(CMD_BUILD_BRIDGE)) | DC_TOWN, CMD_BUILD_BRIDGE);
			_grow_town_result = GROWTH_SUCCEED;
			return true;
		}

		/* Try a different bridge. */
		tried[bridge_type] = true;
		n--;
		assert(n + tried.count() == MAX_BRIDGES);
		if (n == 0) break;

		bridge_type = 0;
		uint i = RandomRange(n);
		while (tried[bridge_type] || (i-- > 0)) {
			bridge_type++;
			assert(bridge_type < MAX_BRIDGES);
		}
	}

	/* Quit if no bridge can be built. */
	return false;
}

/**
 * Grows the town with a tunnel.
 *  First we check if a tunnel is reasonable.
 *  If so we check if we are able to build it.
 *
 * @param t The current town
 * @param tile The current tile
 * @param tunnel_dir The valid direction in which to grow a tunnel
 * @return true if a tunnel has been built, else false
 */
static bool GrowTownWithTunnel(const Town *t, const TileIndex tile, const DiagDirection tunnel_dir)
{
	assert(tunnel_dir < DIAGDIR_END);

	const TownTunnelMode tunnel_mode = t->GetBuildTunnelMode();
	if (tunnel_mode == TTM_FORBIDDEN) return false;

	Slope slope = GetTileSlope(tile);

	/* Only consider building a tunnel if the starting tile is sloped properly. */
	if (slope != InclinedSlope(tunnel_dir)) return false;

	/* Assure that the tunnel is connectable to the start side */
	if (!(GetTownRoadBits(TileAddByDiagDir(tile, ReverseDiagDir(tunnel_dir))) & DiagDirToRoadBits(tunnel_dir))) return false;

	const TileIndexDiff delta = TileOffsByDiagDir(tunnel_dir);
	int max_tunnel_length = 0;

	/* There are two conditions for building tunnels: Under a mountain and under an obstruction. */
	if (CanRoadContinueIntoNextTile(t, tile, tunnel_dir)) {
		if (tunnel_mode != TTM_ALLOWED) return false;

		/* Only tunnel under a mountain if the slope is continuous for at least 4 tiles. We want tunneling to be a last resort for large hills. */
		TileIndex slope_tile = tile;
		for (uint8_t tiles = 0; tiles < 4; tiles++) {
			if (!IsValidTile(slope_tile)) return false;
			slope = GetTileSlope(slope_tile);
			if (slope != InclinedSlope(tunnel_dir) && !IsSteepSlope(slope) && !IsSlopeWithOneCornerRaised(slope)) return false;
			slope_tile += delta;
		}

		/* More population means longer tunnels, but make sure we can at least cover the smallest mountain which neccesitates tunneling. */
		max_tunnel_length = (t->cache.population / 1000) + 7;
	} else {
		/* When tunneling under an obstruction, the length limit is 5, enough to tunnel under a four-track railway. */
		max_tunnel_length = 5;
	}

	uint8_t tunnel_length = 0;
	TileIndex tunnel_tile = tile; // Iteratator to store the other end tile of the tunnel.

	/* Find the end tile of the tunnel for length and continuation checks. */
	do {
		if (tunnel_length++ >= max_tunnel_length) return false;
		tunnel_tile += delta;
		/* The tunnel ends when start and end tiles are the same height. */
	} while (IsValidTile(tunnel_tile) && GetTileZ(tile) != GetTileZ(tunnel_tile));

	/* Don't allow a tunnel where the start and end tiles are adjacent. */
	if (tunnel_length == 1) return false;

	/* Make sure the road can be continued past the tunnel. At this point, tunnel_tile holds the end tile of the tunnel. */
	if (!CanRoadContinueIntoNextTile(t, tunnel_tile, tunnel_dir)) return false;

	/* Attempt to build the tunnel. Return false if it fails to let the town build a road instead. */
	RoadType rt = GetTownRoadType();
	if (DoCommand(tile, rt | (TRANSPORT_ROAD << 8), 0, CommandFlagsToDCFlags(GetCommandFlags(CMD_BUILD_TUNNEL)), CMD_BUILD_TUNNEL).Succeeded()) {
		DoCommand(tile, rt | (TRANSPORT_ROAD << 8), 0, DC_EXEC | CommandFlagsToDCFlags(GetCommandFlags(CMD_BUILD_TUNNEL)), CMD_BUILD_TUNNEL);
		_grow_town_result = GROWTH_SUCCEED;
		return true;
	}

	return false;
}

/**
 * Checks whether at least one surrounding road allows to build a house here.
 *
 * @param t The tile where the house will be built.
 * @return true if at least one surrounding roadtype allows building houses here.
 */
static inline bool RoadTypesAllowHouseHere(TileIndex t)
{
	static const TileIndexDiffC tiles[] = { {-1, -1}, {-1, 0}, {-1, 1}, {0, -1}, {0, 1}, {1, -1}, {1, 0}, {1, 1} };
	bool allow = false;

	for (const auto &ptr : tiles) {
		TileIndex cur_tile = t + ToTileIndexDiff(ptr);
		if (!IsValidTile(cur_tile)) continue;

		if (!(IsTileType(cur_tile, MP_ROAD) || IsAnyRoadStopTile(cur_tile))) continue;
		allow = true;

		RoadType road_rt = GetRoadTypeRoad(cur_tile);
		RoadType tram_rt = GetRoadTypeTram(cur_tile);
		if (road_rt != INVALID_ROADTYPE && !HasBit(GetRoadTypeInfo(road_rt)->flags, ROTF_NO_HOUSES)) return true;
		if (tram_rt != INVALID_ROADTYPE && !HasBit(GetRoadTypeInfo(tram_rt)->flags, ROTF_NO_HOUSES)) return true;
	}

	/* If no road was found surrounding the tile we can allow building the house since there is
	 * nothing which forbids it, if a road was found but the execution reached this point, then
	 * all the found roads don't allow houses to be built */
	return !allow;
}

/** Test if town can grow road onto a specific tile.
 * @param tile Tile to build upon.
 * @return true iff the tile's road type don't prevent extending the road.
 */
static bool TownCanGrowRoad(TileIndex tile)
{
	if (!MayTownModifyRoad(tile)) return false;
	if (!IsTileType(tile, MP_ROAD)) return true;

	/* Allow extending on roadtypes which can be built by town, or if the road type matches the type the town will build.
	 * If allow_town_road_branch_non_build is enabled and the road type allows houses, then allow extending. */
	RoadType rt = GetRoadTypeRoad(tile);
	if (rt == INVALID_ROADTYPE) return true;
	if (HasBit(GetRoadTypeInfo(rt)->flags, ROTF_TOWN_BUILD)) return true;
	if (_settings_game.economy.allow_town_road_branch_non_build && !HasBit(GetRoadTypeInfo(rt)->flags, ROTF_NO_HOUSES)) return true;
	return GetTownRoadType() == rt;
}

/**
 * Check if the town is allowed to build roads.
 * @return true If the town is allowed to build roads.
 */
static inline bool TownAllowedToBuildRoads(const Town *t)
{
	return t->GetAllowBuildRoads() || _generating_world || _game_mode == GM_EDITOR;
}

/**
 * Grows the given town.
 * There are at the moment 3 possible way's for
 * the town expansion:
 *  @li Generate a random tile and check if there is a road allowed
 *  @li TL_ORIGINAL
 *  @li TL_BETTER_ROADS
 *  @li Check if the town geometry allows a road and which one
 *  @li TL_2X2_GRID
 *  @li TL_3X3_GRID
 *  @li Forbid roads, only build houses
 *
 * @param tile_ptr The current tile
 * @param cur_rb The current tiles RoadBits
 * @param target_dir The target road dir
 * @param t1 The current town
 */
static void GrowTownInTile(TileIndex *tile_ptr, RoadBits cur_rb, DiagDirection target_dir, Town *t1)
{
	RoadBits rcmd = ROAD_NONE;  // RoadBits for the road construction command
	TileIndex tile = *tile_ptr; // The main tile on which we base our growth

	assert(tile < MapSize());

	if (cur_rb == ROAD_NONE) {
		/* Tile has no road. First reset the status counter
		 * to say that this is the last iteration. */
		_grow_town_result = GROWTH_SEARCH_STOPPED;

		if (!TownAllowedToBuildRoads(t1)) return;
		if (!t1->GetAllowBuildLevelCrossings() && IsTileType(tile, MP_RAILWAY)) return;
		if (!MayTownModifyRoad(tile)) return;

		/* Remove hills etc */
		if (!_settings_game.construction.build_on_slopes || Chance16(1, 6)) LevelTownLand(tile);

		/* Is a road allowed here? */
		switch (t1->layout) {
			default: NOT_REACHED();

			case TL_3X3_GRID:
			case TL_2X2_GRID:
				rcmd = GetTownRoadGridElement(t1, tile, target_dir);
				if (rcmd == ROAD_NONE) return;
				break;

			case TL_BETTER_ROADS:
			case TL_ORIGINAL:
				if (!IsRoadAllowedHere(t1, tile, target_dir)) return;

				DiagDirection source_dir = ReverseDiagDir(target_dir);

				if (Chance16(1, 4)) {
					/* Randomize a new target dir */
					do target_dir = RandomDiagDir(); while (target_dir == source_dir);
				}

				if (!IsRoadAllowedHere(t1, TileAddByDiagDir(tile, target_dir), target_dir)) {
					/* A road is not allowed to continue the randomized road,
					 *  return if the road we're trying to build is curved. */
					if (target_dir != ReverseDiagDir(source_dir)) return;

					/* Return if neither side of the new road is a house */
					if (!IsTileType(TileAddByDiagDir(tile, ChangeDiagDir(target_dir, DIAGDIRDIFF_90RIGHT)), MP_HOUSE) &&
							!IsTileType(TileAddByDiagDir(tile, ChangeDiagDir(target_dir, DIAGDIRDIFF_90LEFT)), MP_HOUSE)) {
						return;
					}

					/* That means that the road is only allowed if there is a house
					 *  at any side of the new road. */
				}

				rcmd = DiagDirToRoadBits(target_dir) | DiagDirToRoadBits(source_dir);
				break;
		}

		const uint8_t max_road_slope = t1->GetBuildMaxRoadSlope();
		if (max_road_slope > 0 && ((rcmd == ROAD_X) || (rcmd == ROAD_Y))) {
			/* Limit consecutive sloped road tiles */

			auto get_road_slope = [rcmd](TileIndex t) -> Slope {
				Slope slope = GetTileSlope(t);
				extern Foundation GetRoadFoundation(Slope tileh, RoadBits bits);
				ApplyFoundationToSlope(GetRoadFoundation(slope, rcmd), slope);
				return slope;
			};

			const Slope slope = get_road_slope(tile);
			if (slope != SLOPE_FLAT) {
				const int delta = TileOffsByDiagDir(ReverseDiagDir(target_dir));
				bool ok = false;
				TileIndex t = tile;
				for (uint i = 0; i < max_road_slope; i++) {
					t += delta;
					if (!IsValidTile(t) || !IsNormalRoadTile(t) || GetRoadBits(t, RTT_ROAD) != rcmd || get_road_slope(t) != slope) {
						ok = true;
						break;
					}
				}
				if (!ok) {
					/* All tested tiles had the same incline, disallow road */
					return;
				}
			}
		}

	} else if (target_dir < DIAGDIR_END && !(cur_rb & DiagDirToRoadBits(ReverseDiagDir(target_dir)))) {
		if (!TownCanGrowRoad(tile)) return;

		/* Continue building on a partial road.
		 * Should be always OK, so we only generate
		 * the fitting RoadBits */
		_grow_town_result = GROWTH_SEARCH_STOPPED;

		if (!TownAllowedToBuildRoads(t1)) return;

		switch (t1->layout) {
			default: NOT_REACHED();

			case TL_3X3_GRID:
			case TL_2X2_GRID:
				rcmd = GetTownRoadGridElement(t1, tile, target_dir);
				break;

			case TL_BETTER_ROADS:
			case TL_ORIGINAL:
				rcmd = DiagDirToRoadBits(ReverseDiagDir(target_dir));
				break;
		}
	} else {
		bool allow_house = true; // Value which decides if we want to construct a house

		/* Reached a tunnel/bridge? Then continue at the other side of it, unless
		 * it is the starting tile. Half the time, we stay on this side then.
		 * For custom bridge heads decide whether or not to cross depending on the available
		 * head road bits. */
		if (IsTileType(tile, MP_TUNNELBRIDGE)) {
			if (IsRoadCustomBridgeHeadTile(tile)) {
				if (target_dir != DIAGDIR_END) {
					/* don't go back to the source direction */
					cur_rb &= ~DiagDirToRoadBits(ReverseDiagDir(target_dir));
				}

				/* randomly pick a usable head road bit */
				do {
					if (cur_rb == ROAD_NONE) return;
					RoadBits target_bits;
					do {
						target_dir = RandomDiagDir();
						target_bits = DiagDirToRoadBits(target_dir);
					} while (!(cur_rb & target_bits));
					cur_rb &= ~target_bits;
				} while (!(target_dir == GetTunnelBridgeDirection(tile) || CanFollowRoad(t1, tile, target_dir)));
				if (target_dir == GetTunnelBridgeDirection(tile)) {
					/* cross the bridge */
					*tile_ptr = GetOtherTunnelBridgeEnd(tile);
				}
			} else if (GetTunnelBridgeTransportType(tile) == TRANSPORT_ROAD && (target_dir != DIAGDIR_END || Chance16(1, 2))) {
				*tile_ptr = GetOtherTunnelBridgeEnd(tile);
			}
			return;
		}

		/* Possibly extend the road in a direction.
		 * Randomize a direction and if it has a road, bail out. */
		target_dir = RandomDiagDir();
		RoadBits target_rb = DiagDirToRoadBits(target_dir);
		TileIndex house_tile; // position of a possible house

		if (cur_rb & target_rb) {
			/* If it's a road turn possibly build a house in a corner.
			 * Use intersection with straight road as an indicator
			 * that we randomed corner house position.
			 * A turn (and we check for that later) always has only
			 * one common bit with a straight road so it has the same
			 * chance to be chosen as the house on the side of a road.
			 */
			if ((cur_rb & ROAD_X) != target_rb) return;

			/* Check whether it is a turn and if so determine
			 * position of the corner tile */
			switch (cur_rb) {
				case ROAD_N:
					house_tile = TileAddByDir(tile, DIR_S);
					break;
				case ROAD_S:
					house_tile = TileAddByDir(tile, DIR_N);
					break;
				case ROAD_E:
					house_tile = TileAddByDir(tile, DIR_W);
					break;
				case ROAD_W:
					house_tile = TileAddByDir(tile, DIR_E);
					break;
				default:
					return;  // not a turn
			}
			target_dir = DIAGDIR_END;
		} else {
			house_tile = TileAddByDiagDir(tile, target_dir);
		}

		/* Don't walk into water. */
		if (HasTileWaterGround(house_tile)) return;

		if (!IsValidTile(house_tile)) return;

		if (target_dir != DIAGDIR_END && TownAllowedToBuildRoads(t1)) {
			switch (t1->layout) {
				default: NOT_REACHED();

				case TL_3X3_GRID: // Use 2x2 grid afterwards!
					GrowTownWithExtraHouse(t1, TileAddByDiagDir(house_tile, target_dir));
					[[fallthrough]];

				case TL_2X2_GRID:
					rcmd = GetTownRoadGridElement(t1, tile, target_dir);
					allow_house = (rcmd & target_rb) == ROAD_NONE;
					break;

				case TL_BETTER_ROADS: // Use original afterwards!
					GrowTownWithExtraHouse(t1, TileAddByDiagDir(house_tile, target_dir));
					[[fallthrough]];

				case TL_ORIGINAL:
					/* Allow a house at the edge. 60% chance or
					 * always ok if no road allowed. */
					rcmd = target_rb;
					allow_house = (!IsRoadAllowedHere(t1, house_tile, target_dir) || Chance16(6, 10));
					break;
			}
		}

		allow_house &= RoadTypesAllowHouseHere(house_tile);

		if (allow_house) {
			/* Build a house, but not if there already is a house there. */
			if (!IsTileType(house_tile, MP_HOUSE)) {
				/* Level the land if possible */
				if (Chance16(1, 6)) LevelTownLand(house_tile);

				/* And build a house.
				 * Set result to -1 if we managed to build it. */
				if (TryBuildTownHouse(t1, house_tile)) {
					_grow_town_result = GROWTH_SUCCEED;
				}
			}
			return;
		}

		if (!TownCanGrowRoad(tile)) return;

		_grow_town_result = GROWTH_SEARCH_STOPPED;
	}

	/* Return if a water tile */
	if (HasTileWaterGround(tile)) return;

	/* Make the roads look nicer */
	rcmd = CleanUpRoadBits(tile, rcmd);
	if (rcmd == ROAD_NONE) return;

	/* Only use the target direction for bridges and tunnels to ensure they're connected.
	 * The target_dir is as computed previously according to town layout, so
	 * it will match it perfectly. */
	if (GrowTownWithBridge(t1, tile, target_dir)) return;
	if (GrowTownWithTunnel(t1, tile, target_dir)) return;

	GrowTownWithRoad(t1, tile, rcmd);
}

/**
 * Checks whether a road can be followed or is a dead end, that can not be extended to the next tile.
 * This only checks trivial but often cases.
 * @param t Town doing the following
 * @param tile Start tile for road.
 * @param dir Direction for road to follow or build.
 * @return true If road is or can be connected in the specified direction.
 */
static bool CanFollowRoad(const Town *t, TileIndex tile, DiagDirection dir)
{
	TileIndex target_tile = tile + TileOffsByDiagDir(dir);
	if (!IsValidTile(target_tile)) return false;
	if (HasTileWaterGround(target_tile)) return false;

	RoadBits target_rb = GetTownRoadBits(target_tile);
	if (TownAllowedToBuildRoads(t) && TownCanGrowRoad(target_tile)) {
		/* Check whether a road connection exists or can be build. */
		switch (GetTileType(target_tile)) {
			case MP_ROAD:
				return target_rb != ROAD_NONE;

			case MP_STATION:
				return IsDriveThroughStopTile(target_tile) && DiagDirToAxis(dir) == GetDriveThroughStopAxis(target_tile);

			case MP_TUNNELBRIDGE:
				return GetTunnelBridgeTransportType(target_tile) == TRANSPORT_ROAD;

			case MP_HOUSE:
			case MP_INDUSTRY:
			case MP_OBJECT:
				return false;

			default:
				/* Checked for void and water earlier */
				return true;
		}
	} else {
		/* Check whether a road connection already exists,
		 * and it leads somewhere else. */
		RoadBits back_rb = DiagDirToRoadBits(ReverseDiagDir(dir));
		return (target_rb & back_rb) != 0 && (target_rb & ~back_rb) != 0;
	}
}

/**
 * Try to grow a town at a given road tile.
 * @param t The town to grow.
 * @param tile The road tile to try growing from.
 * @return true if we successfully expanded the town.
 */
static bool GrowTownAtRoad(Town *t, TileIndex tile)
{
	/* Special case.
	 * @see GrowTownInTile Check the else if
	 */
	DiagDirection target_dir = DIAGDIR_END; // The direction in which we want to extend the town

	assert(tile < MapSize());

	/* Number of times to search.
	 * Better roads, 2X2 and 3X3 grid grow quite fast so we give
	 * them a little handicap. */
	switch (t->layout) {
		case TL_BETTER_ROADS:
			_grow_town_result = 10 + t->cache.num_houses * 2 / 9;
			break;

		case TL_3X3_GRID:
		case TL_2X2_GRID:
			_grow_town_result = 10 + t->cache.num_houses * 1 / 9;
			break;

		default:
			_grow_town_result = 10 + t->cache.num_houses * 4 / 9;
			break;
	}

	do {
		RoadBits cur_rb = GetTownRoadBits(tile); // The RoadBits of the current tile

		TileIndex orig_tile = tile;

		/* Try to grow the town from this point */
		GrowTownInTile(&tile, cur_rb, target_dir, t);
		if (_grow_town_result == GROWTH_SUCCEED) return true;

		if (orig_tile == tile) {
			/* Exclude the source position from the bitmask
			 * and return if no more road blocks available */
			if (IsValidDiagDirection(target_dir)) cur_rb &= ~DiagDirToRoadBits(ReverseDiagDir(target_dir));
		} else {
			/* Crossed bridge/tunnel, no need to mask bits */
			cur_rb = GetTownRoadBits(tile);
		}
		if (cur_rb == ROAD_NONE) return false;

		const bool custom_bridge_head = IsRoadCustomBridgeHeadTile(tile);
		if (IsTileType(tile, MP_TUNNELBRIDGE) && !custom_bridge_head) {
			/* Only build in the direction away from the tunnel or bridge. */
			target_dir = ReverseDiagDir(GetTunnelBridgeDirection(tile));
		} else {
			if (custom_bridge_head) {
				/* Do not build into the bridge */
				cur_rb &= ~DiagDirToRoadBits(GetTunnelBridgeDirection(tile));
			}
			/* Select a random bit from the blockmask, walk a step
			 * and continue the search from there. */
			do {
				if (cur_rb == ROAD_NONE) return false;
				RoadBits target_bits;
				do {
					target_dir = RandomDiagDir();
					target_bits = DiagDirToRoadBits(target_dir);
				} while (!(cur_rb & target_bits));
				cur_rb &= ~target_bits;
			} while (!CanFollowRoad(t, tile, target_dir));
		}
		tile = TileAddByDiagDir(tile, target_dir);

		if (IsTileType(tile, MP_ROAD) && !IsRoadDepot(tile) && HasTileRoadType(tile, RTT_ROAD)) {
			/* Don't allow building over roads of other cities */
			if (IsRoadOwner(tile, RTT_ROAD, OWNER_TOWN) && Town::GetByTile(tile) != t) {
				return false;
			} else if (IsRoadOwner(tile, RTT_ROAD, OWNER_NONE) && _game_mode == GM_EDITOR) {
				/* If we are in the SE, and this road-piece has no town owner yet, it just found an
				 * owner :) (happy happy happy road now) */
				SetRoadOwner(tile, RTT_ROAD, OWNER_TOWN);
				SetTownIndex(tile, t->index);
			}
		}

		/* Max number of times is checked. */
	} while (--_grow_town_result >= 0);

	return false;
}

/**
 * Generate a random road block.
 * The probability of a straight road
 * is somewhat higher than a curved.
 *
 * @return A RoadBits value with 2 bits set
 */
static RoadBits GenRandomRoadBits()
{
	uint32_t r = Random();
	uint a = GB(r, 0, 2);
	uint b = GB(r, 8, 2);
	if (a == b) b ^= 2;
	return (RoadBits)((ROAD_NW << a) + (ROAD_NW << b));
}

/**
 * Grow the town.
 * @param t The town to grow
 * @return true if we successfully grew the town with a road or house.
 */
static bool GrowTown(Town *t)
{
	static const TileIndexDiffC _town_coord_mod[] = {
		{-1,  0},
		{ 1,  1},
		{ 1, -1},
		{-1, -1},
		{-1,  0},
		{ 0,  2},
		{ 2,  0},
		{ 0, -2},
		{-1, -1},
		{-2,  2},
		{ 2,  2},
		{ 2, -2},
		{ 0,  0}
	};

	/* Current "company" is a town */
	Backup<CompanyID> cur_company(_current_company, OWNER_TOWN, FILE_LINE);

	TileIndex tile = t->xy; // The tile we are working with ATM

	/* Find a road that we can base the construction on. */
	for (const auto &ptr : _town_coord_mod) {
		if (GetTownRoadBits(tile) != ROAD_NONE) {
			bool success = GrowTownAtRoad(t, tile);
			cur_company.Restore();
			return success;
		}
		tile = TileAdd(tile, ToTileIndexDiff(ptr));
	}

	/* No road available, try to build a random road block by
	 * clearing some land and then building a road there. */
	if (TownAllowedToBuildRoads(t)) {
		tile = t->xy;
		for (const auto &ptr : _town_coord_mod) {
			/* Only work with plain land that not already has a house */
			if (!IsTileType(tile, MP_HOUSE) && IsTileFlat(tile)) {
				if (DoCommand(tile, 0, 0, DC_AUTO | DC_NO_WATER | DC_TOWN, CMD_LANDSCAPE_CLEAR).Succeeded()) {
					RoadType rt = GetTownRoadType();
					DoCommand(tile, GenRandomRoadBits() | (rt << 4), t->index, DC_EXEC | DC_AUTO | DC_TOWN, CMD_BUILD_ROAD);
					cur_company.Restore();
					return true;
				}
			}
			tile = TileAdd(tile, ToTileIndexDiff(ptr));
		}
	}

	cur_company.Restore();
	return false;
}

/**
 * Update the cached town zone radii of a town, based on the number of houses.
 * @param t The town to update.
 */
void UpdateTownRadius(Town *t)
{
	static const std::array<std::array<uint32_t, HZB_END>, 23> _town_squared_town_zone_radius_data = {{
		{  4,  0,  0,  0,  0}, // 0
		{ 16,  0,  0,  0,  0},
		{ 25,  0,  0,  0,  0},
		{ 36,  0,  0,  0,  0},
		{ 49,  0,  4,  0,  0},
		{ 64,  0,  4,  0,  0}, // 20
		{ 64,  0,  9,  0,  1},
		{ 64,  0,  9,  0,  4},
		{ 64,  0, 16,  0,  4},
		{ 81,  0, 16,  0,  4},
		{ 81,  0, 16,  0,  4}, // 40
		{ 81,  0, 25,  0,  9},
		{ 81, 36, 25,  0,  9},
		{ 81, 36, 25, 16,  9},
		{ 81, 49,  0, 25,  9},
		{ 81, 64,  0, 25,  9}, // 60
		{ 81, 64,  0, 36,  9},
		{ 81, 64,  0, 36, 16},
		{100, 81,  0, 49, 16},
		{100, 81,  0, 49, 25},
		{121, 81,  0, 49, 25}, // 80
		{121, 81,  0, 49, 25},
		{121, 81,  0, 49, 36}, // 88
	}};

	if (_settings_game.economy.town_zone_calc_mode) {
		int mass = t->cache.num_houses / 8;
		if (t->larger_town) {
			t->cache.squared_town_zone_radius[0] = mass * _settings_game.economy.city_zone_0_mult;
			t->cache.squared_town_zone_radius[1] = mass * _settings_game.economy.city_zone_1_mult;
			t->cache.squared_town_zone_radius[2] = mass * _settings_game.economy.city_zone_2_mult;
			t->cache.squared_town_zone_radius[3] = mass * _settings_game.economy.city_zone_3_mult;
			t->cache.squared_town_zone_radius[4] = mass * _settings_game.economy.city_zone_4_mult;
		} else {
			t->cache.squared_town_zone_radius[0] = mass * _settings_game.economy.town_zone_0_mult;
			t->cache.squared_town_zone_radius[1] = mass * _settings_game.economy.town_zone_1_mult;
			t->cache.squared_town_zone_radius[2] = mass * _settings_game.economy.town_zone_2_mult;
			t->cache.squared_town_zone_radius[3] = mass * _settings_game.economy.town_zone_3_mult;
			t->cache.squared_town_zone_radius[4] = mass * _settings_game.economy.town_zone_4_mult;
		}
		return;
	}

	t->cache.squared_town_zone_radius = {};

	uint16_t cb_result = GetTownZonesCallback(t);
	if (cb_result == 0) {
		t->cache.squared_town_zone_radius[0] = GetRegister(0x100);
		t->cache.squared_town_zone_radius[1] = GetRegister(0x101);
		t->cache.squared_town_zone_radius[2] = GetRegister(0x102);
		t->cache.squared_town_zone_radius[3] = GetRegister(0x103);
		t->cache.squared_town_zone_radius[4] = GetRegister(0x104);
		return;
	}

	if (t->cache.num_houses < std::size(_town_squared_town_zone_radius_data) * 4) {
		t->cache.squared_town_zone_radius = _town_squared_town_zone_radius_data[t->cache.num_houses / 4];
	} else {
		int mass = t->cache.num_houses / 8;
		/* Actually we are proportional to sqrt() but that's right because we are covering an area.
		 * The offsets are to make sure the radii do not decrease in size when going from the table
		 * to the calculated value.*/
		t->cache.squared_town_zone_radius[HZB_TOWN_EDGE] = mass * 15 - 40;
		t->cache.squared_town_zone_radius[HZB_TOWN_OUTSKIRT] = mass * 9 - 15;
		t->cache.squared_town_zone_radius[HZB_TOWN_OUTER_SUBURB] = 0;
		t->cache.squared_town_zone_radius[HZB_TOWN_INNER_SUBURB] = mass * 5 - 5;
		t->cache.squared_town_zone_radius[HZB_TOWN_CENTRE] = mass * 3 + 5;
	}
}

void UpdateTownRadii()
{
	for (Town *town : Town::Iterate()) {
		UpdateTownRadius(town);
	}
}

void UpdateTownMaxPass(Town *t)
{
	for (CargoID cid : SetCargoBitIterator(CargoSpec::town_production_cargo_mask[TPE_PASSENGERS])) {
		t->supplied[cid].old_max = _town_cargo_scaler.Scale(t->cache.population >> 3);
	}
	for (CargoID cid : SetCargoBitIterator(CargoSpec::town_production_cargo_mask[TPE_MAIL])) {
		t->supplied[cid].old_max = _town_cargo_scaler.Scale(t->cache.population >> 4);
	}
}

static void UpdateTownGrowthRate(Town *t);
static void UpdateTownGrowth(Town *t);

/**
 * Actually create a town.
 *
 * @param t The town.
 * @param tile Where to put it.
 * @param townnameparts The town name.
 * @param size The preset size of the town.
 * @param city Should we create a city?
 * @param layout The road layout of the town.
 * @param manual Was the town placed manually?
 */
static void DoCreateTown(Town *t, TileIndex tile, uint32_t townnameparts, TownSize size, bool city, TownLayout layout, bool manual)
{
	AutoRestoreBackup backup(_generating_town, true);

	t->xy = tile;
	t->cache.num_houses = 0;
	t->time_until_rebuild = 10;
	UpdateTownRadius(t);
	t->flags = 0;
	t->cache.population = 0;
	InitializeBuildingCounts(t);
	/* Spread growth across ticks so even if there are many
	 * similar towns they're unlikely to grow all in one tick */
	t->grow_counter = t->index % TOWN_GROWTH_TICKS;
	t->growth_rate = TownTicksToGameTicks(250);
	t->show_zone = false;

	_town_kdtree.Insert(t->index);

	/* Set the default cargo requirement for town growth */
	switch (_settings_game.game_creation.landscape) {
		case LT_ARCTIC:
			if (FindFirstCargoWithTownAcceptanceEffect(TAE_FOOD) != nullptr) t->goal[TAE_FOOD] = TOWN_GROWTH_WINTER;
			break;

		case LT_TROPIC:
			if (FindFirstCargoWithTownAcceptanceEffect(TAE_FOOD) != nullptr) t->goal[TAE_FOOD] = TOWN_GROWTH_DESERT;
			if (FindFirstCargoWithTownAcceptanceEffect(TAE_WATER) != nullptr) t->goal[TAE_WATER] = TOWN_GROWTH_DESERT;
			break;
	}

	t->fund_buildings_months = 0;

	for (uint i = 0; i != MAX_COMPANIES; i++) t->ratings[i] = RATING_INITIAL;

	t->have_ratings = 0;
	t->exclusivity = INVALID_COMPANY;
	t->exclusive_counter = 0;
	t->statues = 0;

	{
		TownNameParams tnp(_settings_game.game_creation.town_name);
		t->townnamegrfid = tnp.grfid;
		t->townnametype = tnp.type;
	}
	t->townnameparts = townnameparts;

	t->InitializeLayout(layout);

	t->larger_town = city;

	int x = (int)size * 16 + 3;
	if (size == TSZ_RANDOM) x = (Random() & 0xF) + 8;
	/* Don't create huge cities when founding town in-game */
	if (city && (!manual || _game_mode == GM_EDITOR)) x *= _settings_game.economy.initial_city_size;

	t->cache.num_houses += x;
	UpdateTownRadius(t);

	int i = x * 4;
	do {
		GrowTown(t);
	} while (--i);

	t->UpdateVirtCoord();
	InvalidateWindowData(WC_TOWN_DIRECTORY, 0, TDIWD_FORCE_REBUILD);

	t->cache.num_houses -= x;
	UpdateTownRadius(t);
	UpdateTownGrowthRate(t);
	UpdateTownMaxPass(t);
	UpdateAirportsNoise();
}

/**
 * Check if it's possible to place a town on a given tile.
 * @param tile The tile to check.
 * @return A zero cost if allowed, otherwise an error.
 */
static CommandCost TownCanBePlacedHere(TileIndex tile, bool city)
{
	/* Check if too close to the edge of map */
	if (DistanceFromEdge(tile) < 12) {
		return CommandCost(STR_ERROR_TOO_CLOSE_TO_EDGE_OF_MAP_SUB);
	}

	/* Check distance to all other towns. */
	if (IsCloseToTown(tile, _settings_game.economy.town_min_distance)) {
		return CommandCost(STR_ERROR_TOO_CLOSE_TO_ANOTHER_TOWN);
	}

	/* Check max height level. */
	if (GetTileZ(tile) > _settings_game.economy.max_town_heightlevel) {
		return CommandCost(STR_ERROR_SITE_UNSUITABLE);
	}

	/* Can only build on clear flat areas, possibly with trees. */
	if ((!IsTileType(tile, MP_CLEAR) && !IsTileType(tile, MP_TREES)) || !IsTileFlat(tile)) {
		return CommandCost(STR_ERROR_SITE_UNSUITABLE);
	}

	uint min_land_area = city ? _settings_game.economy.min_city_land_area : _settings_game.economy.min_town_land_area;
	if (min_land_area > 0) {
		if (!EnoughContiguousTilesMatchingCondition(tile, min_land_area, [](TileIndex t, void *data) -> bool {
			if (!HasTileWaterClass(t) || GetWaterClass(t) == WATER_CLASS_INVALID) return true;
			if (IsCoastTile(t) && !IsSlopeWithOneCornerRaised(GetTileSlope(t))) return true;
			return false;
		}, nullptr)) {
			return CommandCost(STR_ERROR_SITE_UNSUITABLE);
		}
	}

	return CommandCost(EXPENSES_OTHER);
}

/**
 * Verifies this custom name is unique. Only custom names are checked.
 * @param name The name to check.
 * @return true if the name is unique
 */
static bool IsUniqueTownName(const char *name)
{
	for (const Town *t : Town::Iterate()) {
		if (!t->name.empty() && t->name == name) return false;
	}

	return true;
}

/**
 * Create a new town.
 * @param tile coordinates where town is built
 * @param flags type of operation
 * @param p1  0..1 size of the town (@see TownSize)
 *               2 true iff it should be a city
 *            3..5 town road layout (@see TownLayout)
 *               6 use random location (randomize \c tile )
 * @param p2 town name parts
 * @param text Custom name for the town. If empty, the town name parts will be used.
 * @return The cost of this operation or an error.
 */
CommandCost CmdFoundTown(TileIndex tile, DoCommandFlag flags, uint32_t p1, uint32_t p2, const char *text)
{
	TownSize size = Extract<TownSize, 0, 2>(p1);
	bool city = HasBit(p1, 2);
	TownLayout layout = Extract<TownLayout, 3, 3>(p1);
	TownNameParams par(_settings_game.game_creation.town_name);
	bool random = HasBit(p1, 6);
	uint32_t townnameparts = p2;

	if (size >= TSZ_END) return CMD_ERROR;
	if (layout >= NUM_TLS) return CMD_ERROR;

	/* Some things are allowed only in the scenario editor and for game scripts. */
	if (_game_mode != GM_EDITOR && _current_company != OWNER_DEITY) {
		if (_settings_game.economy.found_town == TF_FORBIDDEN) return CMD_ERROR;
		if (size == TSZ_LARGE) return CMD_ERROR;
		if (random) return CMD_ERROR;
		if (_settings_game.economy.found_town != TF_CUSTOM_LAYOUT && layout != _settings_game.economy.town_layout) {
			return CMD_ERROR;
		}
	} else if (_current_company == OWNER_DEITY && random) {
		/* Random parameter is not allowed for Game Scripts. */
		return CMD_ERROR;
	}

	if (StrEmpty(text)) {
		/* If supplied name is empty, townnameparts has to generate unique automatic name */
		if (!VerifyTownName(townnameparts, &par)) return CommandCost(STR_ERROR_NAME_MUST_BE_UNIQUE);
	} else {
		/* If name is not empty, it has to be unique custom name */
		if (Utf8StringLength(text) >= MAX_LENGTH_TOWN_NAME_CHARS) return CMD_ERROR;
		if (!IsUniqueTownName(text)) return CommandCost(STR_ERROR_NAME_MUST_BE_UNIQUE);
	}

	/* Allocate town struct */
	if (!Town::CanAllocateItem()) return CommandCost(STR_ERROR_TOO_MANY_TOWNS);

	if (!random) {
		CommandCost ret = TownCanBePlacedHere(tile, city);
		if (ret.Failed()) return ret;
	}

	static const uint8_t price_mult[][TSZ_RANDOM + 1] = {{ 15, 25, 40, 25 }, { 20, 35, 55, 35 }};
	/* multidimensional arrays have to have defined length of non-first dimension */
	static_assert(lengthof(price_mult[0]) == 4);

	CommandCost cost(EXPENSES_OTHER, _price[PR_BUILD_TOWN]);
	uint8_t mult = price_mult[city][size];

	cost.MultiplyCost(mult);

	/* Create the town */
	if (flags & DC_EXEC) {
		if (cost.GetCost() > GetAvailableMoneyForCommand()) {
			_additional_cash_required = cost.GetCost();
			return CommandCost(EXPENSES_OTHER);
		}

		_record_house_coords = !_generating_world;
		if (_record_house_coords) {
			_record_house_rect = { (int)MapSizeX(), (int)MapSizeY(), 0, 0 };
		}
		Backup<bool> old_generating_world(_generating_world, true, FILE_LINE);
		UpdateNearestTownForRoadTiles(true);
		Town *t;
		if (random) {
			t = CreateRandomTown(20, townnameparts, size, city, layout);
		} else {
			t = new Town(tile);
			DoCreateTown(t, tile, townnameparts, size, city, layout, true);
		}

		UpdateNearestTownForRoadTiles(false);
		old_generating_world.Restore();

		if (t == nullptr) return CommandCost(STR_ERROR_NO_SPACE_FOR_TOWN);
		cost.SetResultData(t->index);

		if (!StrEmpty(text)) {
			t->name = text;
			t->UpdateVirtCoord();
		}

		if (t != nullptr && _record_house_coords && _record_house_rect.left < _record_house_rect.right) {
			ForAllStationsAroundTiles(TileArea(TileXY(_record_house_rect.left, _record_house_rect.top), _record_house_rect.right - _record_house_rect.left, _record_house_rect.bottom - _record_house_rect.top), [](Station *st, TileIndex tile) {
				st->RecomputeCatchment(true);
				return true;
			});
		}
		_record_house_coords = false;

		if (_game_mode != GM_EDITOR) {
			/* 't' can't be nullptr since 'random' is false outside scenedit */
			assert(!random);

			if (_current_company == OWNER_DEITY) {
				SetDParam(0, t->index);
				AddTileNewsItem(STR_NEWS_NEW_TOWN_UNSPONSORED, NT_INDUSTRY_OPEN, tile);
			} else {
				SetDParam(0, _current_company);
				std::string company_name = GetString(STR_COMPANY_NAME);

				SetDParamStr(0, company_name);
				SetDParam(1, t->index);

				AddTileNewsItem(STR_NEWS_NEW_TOWN, NT_INDUSTRY_OPEN, tile);
			}
			AI::BroadcastNewEvent(new ScriptEventTownFounded(t->index));
			Game::NewEvent(new ScriptEventTownFounded(t->index));
		}
	}
	return cost;
}

/**
 * Towns must all be placed on the same grid or when they eventually
 * interpenetrate their road networks will not mesh nicely; this
 * function adjusts a tile so that it aligns properly.
 *
 * @param tile The tile to start at.
 * @param layout The town layout in effect.
 * @return The adjusted tile.
 */
static TileIndex AlignTileToGrid(TileIndex tile, TownLayout layout)
{
	switch (layout) {
		case TL_2X2_GRID: return TileXY(TileX(tile) - TileX(tile) % 3, TileY(tile) - TileY(tile) % 3);
		case TL_3X3_GRID: return TileXY(TileX(tile) & ~3, TileY(tile) & ~3);
		default:          return tile;
	}
}

/**
 * Towns must all be placed on the same grid or when they eventually
 * interpenetrate their road networks will not mesh nicely; this
 * function tells you if a tile is properly aligned.
 *
 * @param tile The tile to start at.
 * @param layout The town layout in effect.
 * @return true if the tile is in the correct location.
 */
static bool IsTileAlignedToGrid(TileIndex tile, TownLayout layout)
{
	switch (layout) {
		case TL_2X2_GRID: return TileX(tile) % 3 == 0 && TileY(tile) % 3 == 0;
		case TL_3X3_GRID: return TileX(tile) % 4 == 0 && TileY(tile) % 4 == 0;
		default:          return true;
	}
}

/**
 * Used as the user_data for FindFurthestFromWater
 */
struct SpotData {
	TileIndex tile; ///< holds the tile that was found
	uint max_dist;  ///< holds the distance that tile is from the water
	TownLayout layout; ///< tells us what kind of town we're building
};

/**
 * CircularTileSearch callback; finds the tile furthest from any
 * water. slightly bit tricky, since it has to do a search of its own
 * in order to find the distance to the water from each square in the
 * radius.
 *
 * Also, this never returns true, because it needs to take into
 * account all locations being searched before it knows which is the
 * furthest.
 *
 * @param tile Start looking from this tile
 * @param user_data Storage area for data that must last across calls;
 * must be a pointer to struct SpotData
 *
 * @return always false
 */
static bool FindFurthestFromWater(TileIndex tile, void *user_data)
{
	SpotData *sp = (SpotData*)user_data;
	uint dist = GetClosestWaterDistance(tile, true);

	if (IsTileType(tile, MP_CLEAR) &&
			IsTileFlat(tile) &&
			IsTileAlignedToGrid(tile, sp->layout) &&
			dist > sp->max_dist) {
		sp->tile = tile;
		sp->max_dist = dist;
	}

	return false;
}

/**
 * CircularTileSearch callback to find the nearest land tile.
 * @param tile Start looking from this tile
 */
static bool FindNearestEmptyLand(TileIndex tile, void *)
{
	return IsTileType(tile, MP_CLEAR);
}

/**
 * Given a spot on the map (presumed to be a water tile), find a good
 * coastal spot to build a city. We don't want to build too close to
 * the edge if we can help it (since that inhibits city growth) hence
 * the search within a search within a search. O(n*m^2), where n is
 * how far to search for land, and m is how far inland to look for a
 * flat spot.
 *
 * @param tile Start looking from this spot.
 * @param layout the road layout to search for
 * @return tile that was found
 */
static TileIndex FindNearestGoodCoastalTownSpot(TileIndex tile, TownLayout layout)
{
	SpotData sp = { INVALID_TILE, 0, layout };

	TileIndex coast = tile;
	if (CircularTileSearch(&coast, 40, FindNearestEmptyLand, nullptr)) {
		CircularTileSearch(&coast, 10, FindFurthestFromWater, &sp);
		return sp.tile;
	}

	/* if we get here just give up */
	return INVALID_TILE;
}

static Town *CreateRandomTown(uint attempts, uint32_t townnameparts, TownSize size, bool city, TownLayout layout)
{
	assert(_game_mode == GM_EDITOR || _generating_world); // These are the preconditions for CMD_DELETE_TOWN

	if (!Town::CanAllocateItem()) return nullptr;

	do {
		/* Generate a tile index not too close from the edge */
		TileIndex tile = AlignTileToGrid(RandomTile(), layout);

		/* if we tried to place the town on water, slide it over onto
		 * the nearest likely-looking spot */
		if (IsTileType(tile, MP_WATER)) {
			tile = FindNearestGoodCoastalTownSpot(tile, layout);
			if (tile == INVALID_TILE) continue;
		}

		/* Make sure town can be placed here */
		if (TownCanBePlacedHere(tile, city).Failed()) continue;

		/* Allocate a town struct */
		Town *t = new Town(tile);

		DoCreateTown(t, tile, townnameparts, size, city, layout, false);

		/* if the population is still 0 at the point, then the
		 * placement is so bad it couldn't grow at all */
		if (t->cache.population > 0) return t;

		Backup<CompanyID> cur_company(_current_company, OWNER_TOWN, FILE_LINE);
		[[maybe_unused]] CommandCost rc = DoCommand(t->xy, t->index, 0, DC_EXEC, CMD_DELETE_TOWN);
		cur_company.Restore();
		assert(rc.Succeeded());

		/* We already know that we can allocate a single town when
		 * entering this function. However, we create and delete
		 * a town which "resets" the allocation checks. As such we
		 * need to check again when assertions are enabled. */
		assert(Town::CanAllocateItem());
	} while (--attempts != 0);

	return nullptr;
}

static const uint8_t _num_initial_towns[4] = {5, 11, 23, 46};  // very low, low, normal, high

/**
 * Generate a number of towns with a given layout.
 * This function is used by the Random Towns button in Scenario Editor as well as in world generation.
 * @param layout The road layout to build.
 * @return true if towns have been successfully created.
 */
bool GenerateTowns(TownLayout layout)
{
	uint current_number = 0;
	uint difficulty = (_game_mode != GM_EDITOR) ? _settings_game.difficulty.number_towns : 0;
	uint total = (difficulty == (uint)CUSTOM_TOWN_NUMBER_DIFFICULTY) ? _settings_game.game_creation.custom_town_number : ScaleByMapSize(_num_initial_towns[difficulty] + (Random() & 7));
	total = std::min<uint>(TownPool::MAX_SIZE, total);
	uint32_t townnameparts;
	TownNames town_names;

	SetGeneratingWorldProgress(GWP_TOWN, total);

	/* Pre-populate the town names list with the names of any towns already on the map */
	for (const Town *town : Town::Iterate()) {
		town_names.insert(town->GetCachedName());
	}

	/* Randomised offset for city status. This means with e.g. 1-in-4 towns being cities, a map with 10 towns
	 * may have 2 or 3 cities, instead of always 3. */
	uint city_random_offset = _settings_game.economy.larger_towns == 0 ? 0 : (Random() % _settings_game.economy.larger_towns);

	/* First attempt will be made at creating the suggested number of towns.
	 * Note that this is really a suggested value, not a required one.
	 * We would not like the system to lock up just because the user wanted 100 cities on a 64*64 map, would we? */
	do {
		bool city = (_settings_game.economy.larger_towns != 0 && ((city_random_offset + current_number) % _settings_game.economy.larger_towns) == 0);
		IncreaseGeneratingWorldProgress(GWP_TOWN);
		/* Get a unique name for the town. */
		if (!GenerateTownName(_random, &townnameparts, &town_names)) continue;
		/* try 20 times to create a random-sized town for the first loop. */
		if (CreateRandomTown(20, townnameparts, TSZ_RANDOM, city, layout) != nullptr) current_number++; // If creation was successful, raise a flag.
	} while (--total);

	town_names.clear();

	/* Build the town k-d tree again to make sure it's well balanced */
	RebuildTownKdtree();

	if (current_number != 0) return true;

	/* If current_number is still zero at this point, it means that not a single town has been created.
	 * So give it a last try, but now more aggressive */
	if (GenerateTownName(_random, &townnameparts) &&
			CreateRandomTown(10000, townnameparts, TSZ_RANDOM, _settings_game.economy.larger_towns != 0, layout) != nullptr) {
		return true;
	}

	/* If there are no towns at all and we are generating new game, bail out */
	if (Town::GetNumItems() == 0 && _game_mode != GM_EDITOR) {
		ShowErrorMessage(STR_ERROR_COULD_NOT_CREATE_TOWN, INVALID_STRING_ID, WL_CRITICAL);
	}

	return false;  // we are still without a town? we failed, simply
}


/**
 * Returns the bit corresponding to the town zone of the specified tile
 * or #HZB_END if the tile is outside of the town.
 *
 * @param t Town on which town zone is to be found
 * @param tile TileIndex where town zone needs to be found
 * @return the bit position of the given zone, as defined in HouseZones
 *
 * @see GetTownRadiusGroup
 */
HouseZonesBits TryGetTownRadiusGroup(const Town *t, TileIndex tile)
{
	uint dist = DistanceSquare(tile, t->xy);

	if (t->fund_buildings_months && dist <= 25) return HZB_TOWN_CENTRE;

	HouseZonesBits smallest = HZB_END;
	for (HouseZonesBits i = HZB_BEGIN; i < HZB_END; i++) {
		if (dist < t->cache.squared_town_zone_radius[i]) smallest = i;
	}

	return smallest;
}

/**
 * Returns the bit corresponding to the town zone of the specified tile.
 * Returns #HZB_TOWN_EDGE if the tile is either in an edge zone or outside of the town.
 *
 * @param t Town on which town zone is to be found
 * @param tile TileIndex where town zone needs to be found
 * @return the bit position of the given zone, as defined in HouseZones
 *
 * @see TryGetTownRadiusGroup
 */
HouseZonesBits GetTownRadiusGroup(const Town *t, TileIndex tile)
{
	HouseZonesBits ret = TryGetTownRadiusGroup(t, tile);
	return ret != HZB_END ? ret : HZB_TOWN_EDGE;
}

/**
 * Clears tile and builds a house or house part.
 * @param tile The tile to build upon.
 * @param t The town which will own the house.
 * @param counter The construction stage counter for the house.
 * @param stage The current construction stage of the house.
 * @param type The type of house.
 * @param random_bits Random bits for newgrf houses to use.
 * @pre The house can be built here.
 */
static inline void ClearMakeHouseTile(TileIndex tile, Town *t, uint8_t counter, uint8_t stage, HouseID type, uint8_t random_bits)
{
	[[maybe_unused]] CommandCost cc = DoCommand(tile, 0, 0, DC_EXEC | DC_AUTO | DC_NO_WATER | DC_TOWN, CMD_LANDSCAPE_CLEAR);
	assert(cc.Succeeded());

	IncreaseBuildingCount(t, type);
	MakeHouseTile(tile, t->index, counter, stage, type, random_bits);
	if (HouseSpec::Get(type)->building_flags & BUILDING_IS_ANIMATED) AddAnimatedTile(tile, false);

	MarkTileDirtyByTile(tile);
}


/**
 * Write house information into the map. For multi-tile houses, all tiles are marked.
 * @param town The town related to this house
 * @param t The tile to build on. If a multi-tile house, this is the northern-most tile.
 * @param counter The counter of the construction stage.
 * @param stage The current construction stage.
 * @param The type of house.
 * @param random_bits Random bits for newgrf houses to use.
 * @pre The house can be built here.
 */
static void MakeTownHouse(TileIndex tile, Town *t, uint8_t counter, uint8_t stage, HouseID type, uint8_t random_bits)
{
	BuildingFlags size = HouseSpec::Get(type)->building_flags;

	ClearMakeHouseTile(tile, t, counter, stage, type, random_bits);
	if (size & BUILDING_2_TILES_Y)   ClearMakeHouseTile(tile + TileDiffXY(0, 1), t, counter, stage, ++type, random_bits);
	if (size & BUILDING_2_TILES_X)   ClearMakeHouseTile(tile + TileDiffXY(1, 0), t, counter, stage, ++type, random_bits);
	if (size & BUILDING_HAS_4_TILES) ClearMakeHouseTile(tile + TileDiffXY(1, 1), t, counter, stage, ++type, random_bits);

	if (!_generating_world) {
		ForAllStationsAroundTiles(TileArea(tile, (size & BUILDING_2_TILES_X) ? 2 : 1, (size & BUILDING_2_TILES_Y) ? 2 : 1), [t](Station *st, TileIndex tile) {
			t->stations_near.insert(st);
			return true;
		});
	}
	if (_record_house_coords) {
		_record_house_rect.left = std::min(_record_house_rect.left, (int)TileX(tile));
		_record_house_rect.top = std::min(_record_house_rect.top, (int)TileY(tile));
		_record_house_rect.right = std::max(_record_house_rect.right, (int)TileX(tile) + ((size & BUILDING_2_TILES_X) ? 2 : 1));
		_record_house_rect.bottom = std::max(_record_house_rect.bottom, (int)TileY(tile) + ((size & BUILDING_2_TILES_Y) ? 2 : 1));
	}
}


/**
 * Checks if a house can be built here. Important is slope, bridge above
 * and ability to clear the land.
 * @param tile tile to check
 * @param town town that is checking
 * @param noslope are slopes (foundations) allowed?
 * @return success if house can be built here, error message otherwise
 */
static inline CommandCost CanBuildHouseHere(TileIndex tile, TownID town, bool noslope)
{
	/* cannot build on these slopes... */
	if (noslope) {
		if (!IsTileFlat(tile)) return CommandCost(STR_ERROR_FLAT_LAND_REQUIRED);
	} else {
		if (IsSteepSlope(GetTileSlope(tile))) return CommandCost(STR_ERROR_LAND_SLOPED_IN_WRONG_DIRECTION);
	}

	/* at least one RoadTypes allow building the house here? */
	if (!RoadTypesAllowHouseHere(tile)) return CommandCost(STR_ERROR_NO_SUITABLE_ROAD);

	/* building under a bridge? */
	if (IsBridgeAbove(tile)) return CommandCost(STR_ERROR_MUST_DEMOLISH_BRIDGE_FIRST);

	/* can we clear the land? */
	CommandCost ret = DoCommand(tile, 0, 0, DC_AUTO | DC_NO_WATER | DC_TOWN, CMD_LANDSCAPE_CLEAR);
	if (ret.Failed()) return ret;

	/* do not try to build over house owned by another town */
	if (IsTileType(tile, MP_HOUSE) && GetTownIndex(tile) != town) return CMD_ERROR;

	return CommandCost();
}


/**
 * Checks if a house can be built here. Important is slope, bridge above
 * and ability to clear the land.
 *
 * @param ta tile area to check
 * @param town town that is checking
 * @param maxz z level of the house, check if all tiles have this max z level
 * @param noslope are slopes (foundations) allowed?
 * @return success if house can be built here, error message otherwise
 *
 * @see TownLayoutAllowsHouseHere
 */
static inline CommandCost CanBuildHouseHere(const TileArea &ta, TownID town, int maxz, bool noslope)
{
	for (TileIndex tile : ta) {
		CommandCost ret = CanBuildHouseHere(tile, town, noslope);
		/* if building on slopes is allowed, there will be flattening foundation (to tile max z) */
		if (ret.Succeeded() && GetTileMaxZ(tile) != maxz) ret = CommandCost(STR_ERROR_LAND_SLOPED_IN_WRONG_DIRECTION);
		if (ret.Failed()) return ret;
	}

	return CommandCost();
}


/**
 * Test whether houses of given type are available in current game.
 *
 * The function will check whether the house is available at all e.g. is not overridden.
 * Also availability for current climate and given house zone will be tested.
 *
 * @param house house type
 * @param above_snowline true to test availability above the snow line, false for below (arctic climate only)
 * @param zone return error if houses are forbidden in this house zone
 * @return success if house is available, error message otherwise
 */
static inline CommandCost IsHouseTypeAllowed(HouseID house, bool above_snowline, HouseZonesBits zone)
 {
	const HouseSpec *hs = HouseSpec::Get(house);
	/* Disallow disabled and replaced houses. */
	if (!hs->enabled || hs->grf_prop.override != INVALID_HOUSE_ID) return CMD_ERROR;

	/* Check if we can build this house in current climate. */
	if (_settings_game.game_creation.landscape != LT_ARCTIC) {
		if (!(hs->building_availability & (HZ_TEMP << _settings_game.game_creation.landscape))) return CMD_ERROR;
	} else if (above_snowline) {
		if (!(hs->building_availability & HZ_SUBARTC_ABOVE)) return CommandCost(STR_ERROR_BUILDING_NOT_ALLOWED_ABOVE_SNOW_LINE);
	} else {
		if (!(hs->building_availability & HZ_SUBARTC_BELOW)) return CommandCost(STR_ERROR_BUILDING_NOT_ALLOWED_BELOW_SNOW_LINE);
	}

	/* Check if the house zone is allowed for this type of houses. */
	if (!HasBit(hs->building_availability & HZ_ZONALL, zone)) {
		return CommandCost(STR_ERROR_BUILDING_NOT_ALLOWED_IN_THIS_TOWN_ZONE);
	}

	return CommandCost();
}


/**
 * Check whether a town can hold more house types.
 * @param t the town we want to check
 * @param house type of the house we want to add
 * @return success if houses of this type are allowed, error message otherwise
 */
static inline CommandCost IsAnotherHouseTypeAllowedInTown(Town *t, HouseID house)
{
	const HouseSpec *hs = HouseSpec::Get(house);

	/* Don't let these counters overflow. Global counters are 32bit, there will never be that many houses. */
	if (hs->class_id != HOUSE_NO_CLASS) {
		/* id_count is always <= class_count, so it doesn't need to be checked */
		if (t->cache.building_counts.class_count[hs->class_id] == UINT16_MAX) return CommandCost(STR_ERROR_TOO_MANY_HOUSE_SETS);
	} else {
		/* If the house has no class, check id_count instead */
		if (t->cache.building_counts.id_count[house] == UINT16_MAX) return CommandCost(STR_ERROR_TOO_MANY_HOUSE_TYPES);
	}

	return CommandCost();
}

/**
 * Checks if current town layout allows building here
 * @param t town
 * @param ta tile area to check
 * @return true iff town layout allows building here
 * @note see layouts
 */
static inline bool TownLayoutAllowsHouseHere(Town *t, const TileArea &ta)
{
	/* Allow towns everywhere when we don't build roads */
	if (!TownAllowedToBuildRoads(t)) return true;

	TileIndexDiffC grid_pos = TileIndexToTileIndexDiffC(t->xy, ta.tile);

	const uint overflow = 3 * 4 * UINT16_MAX; // perform "floor division"
	switch (t->layout) {
		case TL_2X2_GRID: return (uint)(grid_pos.x + overflow) % 3 >= ta.w && (uint)(grid_pos.y + overflow) % 3 >= ta.h;
		case TL_3X3_GRID: return (uint)(grid_pos.x + overflow) % 4 >= ta.w && (uint)(grid_pos.y + overflow) % 4 >= ta.h;
		default: return true;
	}
}


/**
 * Find a suitable place (free of any obstacles) for a new town house. Search around a given location
 * taking into account the layout of the town.
 *
 * @param tile tile that must be included by the building
 * @param t the town we are building in
 * @param house house type
 * @return where the building can be placed, INVALID_TILE if no lacation was found
 *
 * @pre CanBuildHouseHere(tile, t->index, false)
 *
 * @see CanBuildHouseHere
 */
static TileIndex FindPlaceForTownHouseAroundTile(TileIndex tile, Town *t, HouseID house)
{
	const HouseSpec *hs = HouseSpec::Get(house);
	bool noslope = (hs->building_flags & TILE_NOT_SLOPED) != 0;

	TileArea ta(tile, 1, 1);
	DiagDirection dir;
	uint count;
	if (hs->building_flags & TILE_SIZE_2x2) {
		ta.w = ta.h = 2;
		dir = DIAGDIR_NW; // 'd' goes through DIAGDIR_NW, DIAGDIR_NE, DIAGDIR_SE
		count = 4;
	} else if (hs->building_flags & TILE_SIZE_2x1) {
		ta.w = 2;
		dir = DIAGDIR_NE;
		count = 2;
	} else if (hs->building_flags & TILE_SIZE_1x2) {
		ta.h = 2;
		dir = DIAGDIR_NW;
		count = 2;
	} else { // TILE_SIZE_1x1
		/* CanBuildHouseHere(tile, t->index, false) already checked */
		if (noslope && !IsTileFlat(tile)) return INVALID_TILE;
		return tile;
	}

	int maxz = GetTileMaxZ(tile);
	/* Drift around the tile and find a place for the house. For 1x2 and 2x1 houses just two
	 * positions will be checked (at the exact tile and the other). In case of 2x2 houses
	 * 4 positions have to be checked (clockwise). */
	while (count-- > 0) {
		if (!TownLayoutAllowsHouseHere(t, ta)) continue;
		if (CanBuildHouseHere(ta, t->index, maxz, noslope).Succeeded()) return ta.tile;
		ta.tile += TileOffsByDiagDir(dir);
		dir = ChangeDiagDir(dir, DIAGDIRDIFF_90RIGHT);
	}

	return INVALID_TILE;
}


/**
 * Check if a given house can be built in a given town.
 * @param house house type
 * @param t the town
 * @return success if house can be built, error message otherwise
 */
static CommandCost CheckCanBuildHouse(HouseID house, const Town *t)
{
	const HouseSpec *hs = HouseSpec::Get(house);

	if (!_generating_world && _game_mode != GM_EDITOR && (hs->extra_flags & BUILDING_IS_HISTORICAL) != 0) {
		return CMD_ERROR;
	}

	if (CalTime::CurYear() > hs->max_year) return CommandCost(STR_ERROR_BUILDING_IS_TOO_OLD);
	if (CalTime::CurYear() < hs->min_year) return CommandCost(STR_ERROR_BUILDING_IS_TOO_MODERN);

	/* Special houses that there can be only one of. */
	if (hs->building_flags & BUILDING_IS_CHURCH) {
		if (t->church_count >= 1) return CommandCost(STR_ERROR_ONLY_ONE_BUILDING_ALLOWED_PER_TOWN);
	} else if (hs->building_flags & BUILDING_IS_STADIUM) {
		if (t->stadium_count >= 1) return CommandCost(STR_ERROR_ONLY_ONE_BUILDING_ALLOWED_PER_TOWN);
	}

	return CommandCost();
}


/**
 * Build a house at this tile.
 * @param t The town the house will belong to.
 * @param tile The tile to try building on.
 * @param hs The @a HouseSpec of the house.
 * @param house The @a HouseID of the house.
 * @param random_bits The random data to be associated with the house.
 */
static void BuildTownHouse(Town *t, TileIndex tile, const HouseSpec *hs, HouseID house, uint8_t random_bits)
{
	t->cache.num_houses++;

	/* Special houses that there can be only one of. */
	if (hs->building_flags & BUILDING_IS_CHURCH) {
		t->church_count++;
	} else if (hs->building_flags & BUILDING_IS_STADIUM) {
		t->stadium_count++;
	}

	uint8_t construction_counter = 0;
	uint8_t construction_stage = 0;

	if (_generating_world || _game_mode == GM_EDITOR) {
		uint32_t construction_random = Random();

		construction_stage = TOWN_HOUSE_COMPLETED;
		if (_generating_world && Chance16(1, 7)) construction_stage = GB(construction_random, 0, 2);

		if (construction_stage == TOWN_HOUSE_COMPLETED) {
			ChangePopulation(t, hs->population);
		} else {
			construction_counter = GB(construction_random, 2, 2);
		}
	}

	MakeTownHouse(tile, t, construction_counter, construction_stage, house, random_bits);
	UpdateTownRadius(t);
	UpdateTownGrowthRate(t);
}

/**
 * Tries to build a house at this tile.
 * @param t The town the house will belong to.
 * @param tile The tile to try building on.
 * @return false iff no house can be built on this tile.
 */
static bool TryBuildTownHouse(Town *t, TileIndex tile)
{
	/* forbidden building here by town layout */
	if (!TownLayoutAllowsHouseHere(t, TileArea(tile, 1, 1))) return false;

	/* no house allowed at all, bail out */
	if (CanBuildHouseHere(tile, t->index, false).Failed()) return false;

	bool above_snowline = _settings_game.game_creation.landscape == LT_ARCTIC && GetTileMaxZ(tile) > HighestSnowLine();
	HouseZonesBits zone = GetTownRadiusGroup(t, tile);

	/* bits 0-4 are used
	 * bits 11-15 are used
	 * bits 5-10 are not used. */
	static std::vector<std::pair<HouseID, uint>> probs;
	probs.clear();

	uint probability_max = 0;

	/* Generate a list of all possible houses that can be built. */
	for (const auto &hs : HouseSpec::Specs()) {
		if (IsHouseTypeAllowed(hs.Index(), above_snowline, zone).Failed()) continue;
		if (IsAnotherHouseTypeAllowedInTown(t, hs.Index()).Failed()) continue;

		uint cur_prob = hs.probability;
		probability_max += cur_prob;
		probs.emplace_back(hs.Index(), cur_prob);
	}

	TileIndex baseTile = tile;

	while (probability_max > 0) {
		/* Building a multitile building can change the location of tile.
		 * The building would still be built partially on that tile, but
		 * its northern tile would be elsewhere. However, if the callback
		 * fails we would be basing further work from the changed tile.
		 * So a next 1x1 tile building could be built on the wrong tile. */
		tile = baseTile;

		uint r = RandomRange(probability_max);
		uint i;
		for (i = 0; i < probs.size(); i++) {
			if (probs[i].second > r) break;
			r -= probs[i].second;
		}

		HouseID house = probs[i].first;
		probability_max -= probs[i].second;

		/* remove tested house from the set */
		probs[i] = probs.back();
		probs.pop_back();

		CommandCost ret = CheckCanBuildHouse(house, t);
		if (ret.Failed()) continue;

		tile = FindPlaceForTownHouseAroundTile(tile, t, house);
		if (tile == INVALID_TILE) continue;

		uint8_t random_bits = Random();

		/* Check if GRF allows this house */
		if (!HouseAllowsConstruction(house, tile, t, random_bits)) continue;

		BuildTownHouse(t, tile, HouseSpec::Get(house), house, random_bits);
		return true;
	}

	return false;
}

CommandCost CmdPlaceHouse(DoCommandFlag flags, TileIndex tile, HouseID house, TownID town_id)
{
	if (_game_mode != GM_EDITOR) return CMD_ERROR;
	if (Town::GetNumItems() == 0) return CommandCost(STR_ERROR_MUST_FOUND_TOWN_FIRST);

	if (static_cast<size_t>(house) >= HouseSpec::Specs().size()) return CMD_ERROR;
	const HouseSpec *hs = HouseSpec::Get(house);
	if (!hs->enabled) return CMD_ERROR;

	Town *t;
	if (town_id == INVALID_TOWN) {
		t = ClosestTownFromTile(tile, UINT_MAX);
	} else {
		t = Town::GetIfValid(town_id);
		if (t == nullptr) return CMD_ERROR;
	}

	int max_z = GetTileMaxZ(tile);

	/* Make sure there is no slope? */
	bool noslope = (hs->building_flags & TILE_NOT_SLOPED) != 0;

	uint w = (hs->building_flags & BUILDING_2_TILES_X) ? 2 : 1;
	uint h = (hs->building_flags & BUILDING_2_TILES_Y) ? 2 : 1;

	CommandCost cost = IsAnotherHouseTypeAllowedInTown(t, house);
	if (!cost.Succeeded()) return cost;

	cost = CanBuildHouseHere(TileArea(tile, w, h), t->index, max_z, noslope);
	if (!cost.Succeeded()) return cost;

	if (flags & DC_EXEC) {
		BuildTownHouse(t, tile, hs, house, Random());
	}

	return CommandCost();
}

/**
 * Place a town house (scenario editor or worldgen only).
 * @param tile Tile to place house on.
 * @param flags Type of operation.
 * @param p1 House ID.
 * @param p2 Town ID, or INVALID_TOWN to use nearest.
 * @param text Unused.
 * @return Empty cost or an error.
 */
CommandCost CmdPlaceHouse(TileIndex tile, DoCommandFlag flags, uint32_t p1, uint32_t p2, const char *text)
{
	return CmdPlaceHouse(flags, tile, static_cast<HouseID>(p1), static_cast<TownID>(p2));
}

/**
 * Update data structures when a house is removed
 * @param tile  Tile of the house
 * @param t     Town owning the house
 * @param house House type
 */
static void DoClearTownHouseHelper(TileIndex tile, Town *t, HouseID house)
{
	assert_tile(IsTileType(tile, MP_HOUSE), tile);
	DecreaseBuildingCount(t, house);
	DoClearSquare(tile);
	DeleteAnimatedTile(tile);

	DeleteNewGRFInspectWindow(GSF_HOUSES, tile);
}

/**
 * Determines if a given HouseID is part of a multitile house.
 * The given ID is set to the ID of the north tile and the TileDiff to the north tile is returned.
 *
 * @param house Is changed to the HouseID of the north tile of the same house
 * @return TileDiff from the tile of the given HouseID to the north tile
 */
TileIndexDiff GetHouseNorthPart(HouseID &house)
{
	if (house >= 3) { // house id 0,1,2 MUST be single tile houses, or this code breaks.
		if (HouseSpec::Get(house - 1)->building_flags & TILE_SIZE_2x1) {
			house--;
			return TileDiffXY(-1, 0);
		} else if (HouseSpec::Get(house - 1)->building_flags & BUILDING_2_TILES_Y) {
			house--;
			return TileDiffXY(0, -1);
		} else if (HouseSpec::Get(house - 2)->building_flags & BUILDING_HAS_4_TILES) {
			house -= 2;
			return TileDiffXY(-1, 0);
		} else if (HouseSpec::Get(house - 3)->building_flags & BUILDING_HAS_4_TILES) {
			house -= 3;
			return TileDiffXY(-1, -1);
		}
	}
	return TileDiffXY(0, 0);
}

/**
 * Clear a town house.
 * @param t The town which owns the house.
 * @param tile The tile to clear.
 */
void ClearTownHouse(Town *t, TileIndex tile)
{
	assert_tile(IsTileType(tile, MP_HOUSE), tile);

	HouseID house = GetHouseType(tile);

	/* The northernmost tile of the house is the main house. */
	tile += GetHouseNorthPart(house);

	const HouseSpec *hs = HouseSpec::Get(house);

	/* Remove population from the town if the house is finished. */
	if (IsHouseCompleted(tile)) {
		ChangePopulation(t, -hs->population);
	}

	t->cache.num_houses--;

	/* Clear flags for houses that only may exist once/town. */
	if (hs->building_flags & BUILDING_IS_CHURCH) {
		t->church_count--;
	} else if (hs->building_flags & BUILDING_IS_STADIUM) {
		t->stadium_count--;
	}

	/* Do the actual clearing of tiles */
	DoClearTownHouseHelper(tile, t, house);
	if (hs->building_flags & BUILDING_2_TILES_Y)   DoClearTownHouseHelper(tile + TileDiffXY(0, 1), t, ++house);
	if (hs->building_flags & BUILDING_2_TILES_X)   DoClearTownHouseHelper(tile + TileDiffXY(1, 0), t, ++house);
	if (hs->building_flags & BUILDING_HAS_4_TILES) DoClearTownHouseHelper(tile + TileDiffXY(1, 1), t, ++house);

	RemoveNearbyStations(t, tile, hs->building_flags);

	UpdateTownRadius(t);
}

/**
 * Rename a town (server-only).
 * @param tile unused
 * @param flags type of operation
 * @param p1 town ID to rename
 * @param p2 unused
 * @param text the new name or an empty string when resetting to the default
 * @return the cost of this operation or an error
 */
CommandCost CmdRenameTown(TileIndex tile, DoCommandFlag flags, uint32_t p1, uint32_t p2, const char *text)
{
	Town *t = Town::GetIfValid(p1);
	if (t == nullptr) return CMD_ERROR;

	bool reset = StrEmpty(text);

	if (!reset) {
		if (Utf8StringLength(text) >= MAX_LENGTH_TOWN_NAME_CHARS) return CMD_ERROR;
		if (!IsUniqueTownName(text)) return CommandCost(STR_ERROR_NAME_MUST_BE_UNIQUE);
	}

	if (flags & DC_EXEC) {
		t->cached_name.clear();
		if (reset) {
			t->name.clear();
		} else {
			t->name = text;
		}

		t->UpdateVirtCoord();
		InvalidateWindowData(WC_TOWN_DIRECTORY, 0, TDIWD_FORCE_RESORT);
		ClearAllStationCachedNames();
		ClearAllIndustryCachedNames();
		UpdateAllStationVirtCoords();
	}
	return CommandCost();
}


/**
 * Rename a town (non-admin use).
 * @param tile unused
 * @param flags type of operation
 * @param p1 town ID to rename
 * @param p2 unused
 * @param text the new name or an empty string when resetting to the default
 * @return the cost of this operation or an error
 */
CommandCost CmdRenameTownNonAdmin(TileIndex tile, DoCommandFlag flags, uint32_t p1, uint32_t p2, const char *text)
{
	if (_networking && !_settings_game.difficulty.rename_towns_in_multiplayer) return CMD_ERROR;

	return CmdRenameTown(tile, flags, p1, p2, text);
}

/**
 * Determines the first cargo with a certain town effect
 * @param effect Town effect of interest
 * @return first active cargo slot with that effect
 */
const CargoSpec *FindFirstCargoWithTownAcceptanceEffect(TownAcceptanceEffect effect)
{
	for (const CargoSpec *cs : CargoSpec::Iterate()) {
		if (cs->town_acceptance_effect == effect) return cs;
	}
	return nullptr;
}

/**
 * Change the cargo goal of a town.
 * @param tile Unused.
 * @param flags Type of operation.
 * @param p1 various bitstuffed elements
 * - p1 = (bit  0 - 15) - Town ID to cargo game of.
 * - p1 = (bit 16 - 23) - TownAcceptanceEffect to change the game of.
 * @param p2 The new goal value.
 * @param text Unused.
 * @return Empty cost or an error.
 */
CommandCost CmdTownCargoGoal(TileIndex tile, DoCommandFlag flags, uint32_t p1, uint32_t p2, const char *text)
{
	if (_current_company != OWNER_DEITY) return CMD_ERROR;

	TownAcceptanceEffect tae = (TownAcceptanceEffect)GB(p1, 16, 8);
	if (tae < TAE_BEGIN || tae >= TAE_END) return CMD_ERROR;

	uint16_t index = GB(p1, 0, 16);
	Town *t = Town::GetIfValid(index);
	if (t == nullptr) return CMD_ERROR;

	/* Validate if there is a cargo which is the requested TownAcceptanceEffect */
	const CargoSpec *cargo = FindFirstCargoWithTownAcceptanceEffect(tae);
	if (cargo == nullptr) return CMD_ERROR;

	if (flags & DC_EXEC) {
		t->goal[tae] = p2;
		UpdateTownGrowth(t);
		InvalidateWindowData(WC_TOWN_VIEW, index);
	}

	return CommandCost();
}

/**
 * Set a custom text in the Town window.
 * @param tile Unused.
 * @param flags Type of operation.
 * @param p1 Town ID to change the text of.
 * @param p2 Unused.
 * @param text The new text (empty to remove the text).
 * @return Empty cost or an error.
 */
CommandCost CmdTownSetText(TileIndex tile, DoCommandFlag flags, uint32_t p1, uint32_t p2, const char *text)
{
	if (_current_company != OWNER_DEITY) return CMD_ERROR;
	Town *t = Town::GetIfValid(p1);
	if (t == nullptr) return CMD_ERROR;

	if (flags & DC_EXEC) {
		t->text.clear();
		if (!StrEmpty(text)) t->text = text;
		InvalidateWindowData(WC_TOWN_VIEW, p1);
	}

	return CommandCost();
}

/**
 * Change the growth rate of the town.
 * @param tile Unused.
 * @param flags Type of operation.
 * @param p1 Town ID to cargo game of.
 * @param p2 Amount of days between growth, or TOWN_GROWTH_RATE_NONE, or 0 to reset custom growth rate.
 * @param text Unused.
 * @return Empty cost or an error.
 */
CommandCost CmdTownGrowthRate(TileIndex tile, DoCommandFlag flags, uint32_t p1, uint32_t p2, const char *text)
{
	if (_current_company != OWNER_DEITY) return CMD_ERROR;
	if (GB(p2, 16, 16) != 0) return CMD_ERROR;

	Town *t = Town::GetIfValid(p1);
	if (t == nullptr) return CMD_ERROR;

	if (flags & DC_EXEC) {
		if (p2 == 0) {
			/* Just clear the flag, UpdateTownGrowth will determine a proper growth rate */
			ClrBit(t->flags, TOWN_CUSTOM_GROWTH);
		} else {
			uint old_rate = t->growth_rate;
			if (t->grow_counter >= old_rate) {
				/* This also catches old_rate == 0 */
				t->grow_counter = p2;
			} else {
				/* Scale grow_counter, so half finished houses stay half finished */
				t->grow_counter = t->grow_counter * p2 / old_rate;
			}
			t->growth_rate = p2;
			SetBit(t->flags, TOWN_CUSTOM_GROWTH);
		}
		UpdateTownGrowth(t);
		InvalidateWindowData(WC_TOWN_VIEW, p1);
	}

	return CommandCost();
}

/**
 * Change the rating of a company in a town
 * @param tile Unused.
 * @param flags Type of operation.
 * @param p1 Bit 0..15 = Town ID to change, bit 16..23 = Company ID to change.
 * @param p2 Bit 0..15 = New rating of company (signed int16_t).
 * @param text Unused.
 * @return Empty cost or an error.
 */
CommandCost CmdTownRating(TileIndex tile, DoCommandFlag flags, uint32_t p1, uint32_t p2, const char *text)
{
	if (_current_company != OWNER_DEITY) return CMD_ERROR;

	TownID town_id = (TownID)GB(p1, 0, 16);
	Town *t = Town::GetIfValid(town_id);
	if (t == nullptr) return CMD_ERROR;

	CompanyID company_id = (CompanyID)GB(p1, 16, 8);
	if (!Company::IsValidID(company_id)) return CMD_ERROR;

	int16_t new_rating = Clamp((int16_t)GB(p2, 0, 16), RATING_MINIMUM, RATING_MAXIMUM);
	if (_cheats.town_rating.value) {
		new_rating = RATING_MAXIMUM;
	}
	if (flags & DC_EXEC) {
		t->ratings[company_id] = new_rating;
		InvalidateWindowData(WC_TOWN_AUTHORITY, town_id);
	}

	return CommandCost();
}

/**
 * Expand a town (scenario editor only).
 * @param tile Unused.
 * @param flags Type of operation.
 * @param p1 Town ID to expand.
 * @param p2 Amount to grow, or 0 to grow a random size up to the current amount of houses.
 * @param text Unused.
 * @return Empty cost or an error.
 */
CommandCost CmdExpandTown(TileIndex tile, DoCommandFlag flags, uint32_t p1, uint32_t p2, const char *text)
{
	if (_game_mode != GM_EDITOR && _current_company != OWNER_DEITY) return CMD_ERROR;
	Town *t = Town::GetIfValid(p1);
	if (t == nullptr) return CMD_ERROR;

	if (flags & DC_EXEC) {
		/* The more houses, the faster we grow */
		if (p2 == 0) {
			uint amount = RandomRange(ClampTo<uint16_t>(t->cache.num_houses / 10)) + 3;
			t->cache.num_houses += amount;
			UpdateTownRadius(t);

			uint n = amount * 10;
			do GrowTown(t); while (--n);

			t->cache.num_houses -= amount;
		} else {
			for (; p2 > 0; p2--) {
				/* Try several times to grow, as we are really suppose to grow */
				for (uint i = 0; i < 25; i++) if (GrowTown(t)) break;
			}
		}
		UpdateTownRadius(t);

		UpdateTownMaxPass(t);
	}

	return CommandCost();
}

/**
 * Delete a town (scenario editor or worldgen only).
 * @param tile Unused.
 * @param flags Type of operation.
 * @param p1 Town ID to delete.
 * @param p2 Unused.
 * @param text Unused.
 * @return Empty cost or an error.
 */
CommandCost CmdDeleteTown(TileIndex tile, DoCommandFlag flags, uint32_t p1, uint32_t p2, const char *text)
{
	if (_game_mode != GM_EDITOR && !_generating_world) return CMD_ERROR;
	Town *t = Town::GetIfValid(p1);
	if (t == nullptr) return CMD_ERROR;

	/* Stations refer to towns. */
	for (const Station *st : Station::Iterate()) {
		if (st->town == t) {
			/* Non-oil rig stations are always a problem. */
			if (!(st->facilities & FACIL_AIRPORT) || st->airport.type != AT_OILRIG) return CMD_ERROR;
			/* We can only automatically delete oil rigs *if* there's no vehicle on them. */
			CommandCost ret = DoCommand(st->airport.tile, 0, 0, flags, CMD_LANDSCAPE_CLEAR);
			if (ret.Failed()) return ret;
		}
	}

	/* Waypoints refer to towns. */
	for (const Waypoint *wp : Waypoint::Iterate()) {
		if (wp->town == t) return CMD_ERROR;
	}

	/* Depots refer to towns. */
	for (const Depot *d : Depot::Iterate()) {
		if (d->town == t) return CMD_ERROR;
	}

	/* Check all tiles for town ownership. First check for bridge tiles, as
	 * these do not directly have an owner so we need to check adjacent
	 * tiles. This won't work correctly in the same loop if the adjacent
	 * tile was already deleted earlier in the loop. */
	for (TileIndex current_tile = 0; current_tile < MapSize(); ++current_tile) {
		if (IsTileType(current_tile, MP_TUNNELBRIDGE) && TestTownOwnsBridge(current_tile, t)) {
			CommandCost ret = DoCommand(current_tile, 0, 0, flags, CMD_LANDSCAPE_CLEAR);
			if (ret.Failed()) return ret;
		}
	}

	/* Check all remaining tiles for town ownership. */
	for (TileIndex current_tile = 0; current_tile < MapSize(); ++current_tile) {
		bool try_clear = false;
		switch (GetTileType(current_tile)) {
			case MP_ROAD:
				try_clear = HasTownOwnedRoad(current_tile) && GetTownIndex(current_tile) == t->index;
				break;

			case MP_HOUSE:
				try_clear = GetTownIndex(current_tile) == t->index;
				break;

			case MP_INDUSTRY:
				try_clear = Industry::GetByTile(current_tile)->town == t;
				break;

			case MP_OBJECT:
				if (Town::GetNumItems() == 1) {
					/* No towns will be left, remove it! */
					try_clear = true;
				} else {
					Object *o = Object::GetByTile(current_tile);
					if (o->town == t) {
						if (o->type == OBJECT_STATUE) {
							/* Statue... always remove. */
							try_clear = true;
						} else {
							/* Tell to find a new town. */
							if (flags & DC_EXEC) o->town = nullptr;
						}
					}
				}
				break;

			default:
				break;
		}
		if (try_clear) {
			CommandCost ret = DoCommand(current_tile, 0, 0, flags, CMD_LANDSCAPE_CLEAR);
			if (ret.Failed()) return ret;
		}
	}

	/* The town destructor will delete the other things related to the town. */
	if (flags & DC_EXEC) {
		_town_kdtree.Remove(t->index);
		if (_viewport_sign_kdtree_valid && t->cache.sign.kdtree_valid) _viewport_sign_kdtree.Remove(ViewportSignKdtreeItem::MakeTown(t->index));
		delete t;
	}

	return CommandCost();
}

/**
 * Factor in the cost of each town action.
 * @see TownActions
 */
const uint8_t _town_action_costs[TACT_COUNT] = {
	2, 4, 9, 35, 48, 53, 117, 175
};

/**
 * Perform the "small advertising campaign" town action.
 * @param t The town to advertise in.
 * @param flags Type of operation.
 * @return An empty cost.
 */
static CommandCost TownActionAdvertiseSmall(Town *t, DoCommandFlag flags)
{
	if (flags & DC_EXEC) {
		ModifyStationRatingAround(t->xy, _current_company, 0x40, 10);
	}
	return CommandCost();
}

/**
 * Perform the "medium advertising campaign" town action.
 * @param t The town to advertise in.
 * @param flags Type of operation.
 * @return An empty cost.
 */
static CommandCost TownActionAdvertiseMedium(Town *t, DoCommandFlag flags)
{
	if (flags & DC_EXEC) {
		ModifyStationRatingAround(t->xy, _current_company, 0x70, 15);
	}
	return CommandCost();
}

/**
 * Perform the "large advertising campaign" town action.
 * @param t The town to advertise in.
 * @param flags Type of operation.
 * @return An empty cost.
 */
static CommandCost TownActionAdvertiseLarge(Town *t, DoCommandFlag flags)
{
	if (flags & DC_EXEC) {
		ModifyStationRatingAround(t->xy, _current_company, 0xA0, 20);
	}
	return CommandCost();
}

/**
 * Perform the "local road reconstruction" town action.
 * @param t The town to grief in.
 * @param flags Type of operation.
 * @return An empty cost.
 */
static CommandCost TownActionRoadRebuild(Town *t, DoCommandFlag flags)
{
	/* Check if the company is allowed to fund new roads. */
	if (!_settings_game.economy.fund_roads) return CMD_ERROR;

	if (flags & DC_EXEC) {
		t->road_build_months = 6;

		SetDParam(0, _current_company);
		std::string company_name = GetString(STR_COMPANY_NAME);

		SetDParam(0, t->index);
		SetDParamStr(1, std::move(company_name));

		StringID msg;
		if (EconTime::UsingWallclockUnits()) {
			msg = ReplaceWallclockMinutesUnit() ? STR_NEWS_ROAD_REBUILDING_PERIODS : STR_NEWS_ROAD_REBUILDING_MINUTES;
		} else {
			msg = STR_NEWS_ROAD_REBUILDING_MONTHS;
		}
		AddNewsItem(msg, NT_GENERAL, NF_NORMAL, NR_TOWN, t->index, NR_NONE, UINT32_MAX);
		AI::BroadcastNewEvent(new ScriptEventRoadReconstruction((ScriptCompany::CompanyID)(Owner)_current_company, t->index));
		Game::NewEvent(new ScriptEventRoadReconstruction((ScriptCompany::CompanyID)(Owner)_current_company, t->index));
	}
	return CommandCost();
}

/**
 * Check whether the land can be cleared.
 * @param tile Tile to check.
 * @return true if the tile can be cleared.
 */
static bool CheckClearTile(TileIndex tile)
{
	Backup<CompanyID> cur_company(_current_company, OWNER_NONE, FILE_LINE);
	CommandCost r = DoCommand(tile, 0, 0, DC_TOWN, CMD_LANDSCAPE_CLEAR);
	cur_company.Restore();
	return r.Succeeded();
}

/** Structure for storing data while searching the best place to build a statue. */
struct StatueBuildSearchData {
	TileIndex best_position; ///< Best position found so far.
	int tile_count;          ///< Number of tiles tried.

	StatueBuildSearchData(TileIndex best_pos, int count) : best_position(best_pos), tile_count(count) { }
};

/**
 * Search callback function for #TownActionBuildStatue.
 * @param tile Tile on which to perform the search.
 * @param user_data Reference to the statue search data.
 * @return Result of the test.
 */
static bool SearchTileForStatue(TileIndex tile, void *user_data)
{
	static const int STATUE_NUMBER_INNER_TILES = 25; // Number of tiles int the center of the city, where we try to protect houses.

	StatueBuildSearchData *statue_data = (StatueBuildSearchData *)user_data;
	statue_data->tile_count++;

	/* Statues can be build on slopes, just like houses. Only the steep slopes is a no go. */
	if (IsSteepSlope(GetTileSlope(tile))) return false;
	/* Don't build statues under bridges. */
	if (IsBridgeAbove(tile)) return false;

	/* A clear-able open space is always preferred. */
	if ((IsTileType(tile, MP_CLEAR) || IsTileType(tile, MP_TREES)) && CheckClearTile(tile)) {
		statue_data->best_position = tile;
		return true;
	}

	bool house = IsTileType(tile, MP_HOUSE);

	/* Searching inside the inner circle. */
	if (statue_data->tile_count <= STATUE_NUMBER_INNER_TILES) {
		/* Save first house in inner circle. */
		if (house && statue_data->best_position == INVALID_TILE && CheckClearTile(tile)) {
			statue_data->best_position = tile;
		}

		/* If we have reached the end of the inner circle, and have a saved house, terminate the search. */
		return statue_data->tile_count == STATUE_NUMBER_INNER_TILES && statue_data->best_position != INVALID_TILE;
	}

	/* Searching outside the circle, just pick the first possible spot. */
	statue_data->best_position = tile; // Is optimistic, the condition below must also hold.
	return house && CheckClearTile(tile);
}

/**
 * Perform a 9x9 tiles circular search from the center of the town
 * in order to find a free tile to place a statue
 * @param t town to search in
 * @param flags Used to check if the statue must be built or not.
 * @return Empty cost or an error.
 */
static CommandCost TownActionBuildStatue(Town *t, DoCommandFlag flags)
{
	if (!Object::CanAllocateItem()) return CommandCost(STR_ERROR_TOO_MANY_OBJECTS);

	TileIndex tile = t->xy;
	StatueBuildSearchData statue_data(INVALID_TILE, 0);
	if (!CircularTileSearch(&tile, 9, SearchTileForStatue, &statue_data)) return CommandCost(STR_ERROR_STATUE_NO_SUITABLE_PLACE);

	if (flags & DC_EXEC) {
		Backup<CompanyID> cur_company(_current_company, OWNER_NONE, FILE_LINE);
		DoCommand(statue_data.best_position, 0, 0, DC_EXEC | DC_TOWN, CMD_LANDSCAPE_CLEAR);
		cur_company.Restore();
		BuildObject(OBJECT_STATUE, statue_data.best_position, _current_company, t);
		SetBit(t->statues, _current_company); // Once found and built, "inform" the Town.
		MarkTileDirtyByTile(statue_data.best_position);
	}
	return CommandCost();
}

/**
 * Perform the "fund new buildings" town action.
 * @param t The town to fund buildings in.
 * @param flags Type of operation.
 * @return An empty cost.
 */
static CommandCost TownActionFundBuildings(Town *t, DoCommandFlag flags)
{
	/* Check if it's allowed to buy the rights */
	if (!_settings_game.economy.fund_buildings) return CMD_ERROR;

	if (flags & DC_EXEC) {
		/* And grow for 3 months */
		t->fund_buildings_months = 3;

		/* Enable growth (also checking GameScript's opinion) */
		UpdateTownGrowth(t);

		/* Build a new house, but add a small delay to make sure
		 * that spamming funding doesn't let town grow any faster
		 * than 1 house per 2 * TOWN_GROWTH_TICKS ticks.
		 * Also emulate original behaviour when town was only growing in
		 * TOWN_GROWTH_TICKS intervals, to make sure that it's not too
		 * tick-perfect and gives player some time window where they can
		 * spam funding with the exact same efficiency.
		 */
		t->grow_counter = std::min<uint16_t>(t->grow_counter, 2 * TOWN_GROWTH_TICKS - (t->growth_rate - t->grow_counter) % TOWN_GROWTH_TICKS);

		SetWindowDirty(WC_TOWN_VIEW, t->index);
	}
	return CommandCost();
}

/**
 * Perform the "buy exclusive transport rights" town action.
 * @param t The town to buy exclusivity in.
 * @param flags Type of operation.
 * @return An empty cost.
 */
static CommandCost TownActionBuyRights(Town *t, DoCommandFlag flags)
{
	/* Check if it's allowed to buy the rights */
	if (!_settings_game.economy.exclusive_rights) return CMD_ERROR;
	if (t->exclusivity != INVALID_COMPANY) return CMD_ERROR;

	if (flags & DC_EXEC) {
		t->exclusive_counter = 12;
		t->exclusivity = _current_company;

		ModifyStationRatingAround(t->xy, _current_company, 130, 17);

		SetWindowClassesDirty(WC_STATION_VIEW);

		/* Spawn news message */
		auto cni = std::make_unique<CompanyNewsInformation>(Company::Get(_current_company));
		SetDParam(0, STR_NEWS_EXCLUSIVE_RIGHTS_TITLE);
		if (EconTime::UsingWallclockUnits()) {
			SetDParam(1, ReplaceWallclockMinutesUnit() ? STR_NEWS_EXCLUSIVE_RIGHTS_DESCRIPTION_PERIOD : STR_NEWS_EXCLUSIVE_RIGHTS_DESCRIPTION_MINUTES);
		} else {
			SetDParam(1, STR_NEWS_EXCLUSIVE_RIGHTS_DESCRIPTION_MONTHS);
		}
		SetDParam(2, t->index);
		SetDParamStr(3, cni->company_name);
		AddNewsItem(STR_MESSAGE_NEWS_FORMAT, NT_GENERAL, NF_COMPANY, NR_TOWN, t->index, NR_NONE, UINT32_MAX, std::move(cni));
		AI::BroadcastNewEvent(new ScriptEventExclusiveTransportRights((ScriptCompany::CompanyID)(Owner)_current_company, t->index));
		Game::NewEvent(new ScriptEventExclusiveTransportRights((ScriptCompany::CompanyID)(Owner)_current_company, t->index));
	}
	return CommandCost();
}

/**
 * Perform the "bribe" town action.
 * @param t The town to bribe.
 * @param flags Type of operation.
 * @return An empty cost.
 */
static CommandCost TownActionBribe(Town *t, DoCommandFlag flags)
{
	if (flags & DC_EXEC) {
		if (Chance16(1, 14)) {
			/* set as unwanted for 6 months */
			t->unwanted[_current_company] = 6;

			/* set all close by station ratings to 0 */
			for (Station *st : Station::Iterate()) {
				if (st->town == t && st->owner == _current_company) {
					for (GoodsEntry &ge : st->goods) ge.rating = 0;
				}
			}

			/* only show error message to the executing player. All errors are handled command.c
			 * but this is special, because it can only 'fail' on a DC_EXEC */
			if (IsLocalCompany()) ShowErrorMessage(STR_ERROR_BRIBE_FAILED, INVALID_STRING_ID, WL_INFO);

			/* decrease by a lot!
			 * ChangeTownRating is only for stuff in demolishing. Bribe failure should
			 * be independent of any cheat settings
			 */
			if (t->ratings[_current_company] > RATING_BRIBE_DOWN_TO) {
				t->ratings[_current_company] = RATING_BRIBE_DOWN_TO;
				t->UpdateVirtCoord();
				SetWindowDirty(WC_TOWN_AUTHORITY, t->index);
			}
		} else {
			ChangeTownRating(t, RATING_BRIBE_UP_STEP, RATING_BRIBE_MAXIMUM, DC_EXEC);
			if (t->exclusivity != _current_company && t->exclusivity != INVALID_COMPANY) {
				t->exclusivity = INVALID_COMPANY;
				t->exclusive_counter = 0;
			}
		}
	}
	return CommandCost();
}

typedef CommandCost TownActionProc(Town *t, DoCommandFlag flags);
static TownActionProc * const _town_action_proc[] = {
	TownActionAdvertiseSmall,
	TownActionAdvertiseMedium,
	TownActionAdvertiseLarge,
	TownActionRoadRebuild,
	TownActionBuildStatue,
	TownActionFundBuildings,
	TownActionBuyRights,
	TownActionBribe
};

/**
 * Get a list of available town authority actions.
 * @param nump if not nullptr, store the number of available actions
 * @param cid The company that is querying the town.
 * @param t The town that is queried.
 * @return The bitmasked value of enabled actions.
 */
uint GetMaskOfTownActions(int *nump, CompanyID cid, const Town *t)
{
	int num = 0;
	TownActions buttons = TACT_NONE;

	/* Spectators and unwanted have no options */
	if (cid != COMPANY_SPECTATOR && !(_settings_game.economy.bribe && t->unwanted[cid])) {

		/* Things worth more than this are not shown */
		Money avail = GetAvailableMoney(cid) + _price[PR_STATION_VALUE] * 200;

		/* Check the action bits for validity and
		 * if they are valid add them */
		for (uint i = 0; i != lengthof(_town_action_costs); i++) {
			const TownActions cur = (TownActions)(1 << i);

			/* Is the company prohibited from bribing ? */
			if (cur == TACT_BRIBE) {
				/* Company can't bribe if setting is disabled */
				if (!_settings_game.economy.bribe) continue;
				/* Company can bribe if another company has exclusive transport rights,
				 * or its standing with the town is less than outstanding. */
				if (t->ratings[cid] >= RATING_BRIBE_MAXIMUM) {
					if (t->exclusivity == _current_company) continue;
					if (t->exclusive_counter == 0) continue;
				}
			}

			/* Is the company not able to buy exclusive rights ? */
			if (cur == TACT_BUY_RIGHTS && (!_settings_game.economy.exclusive_rights || t->exclusive_counter != 0)) continue;

			/* Is the company not able to fund buildings ? */
			if (cur == TACT_FUND_BUILDINGS && !_settings_game.economy.fund_buildings) continue;

			/* Is the company not able to fund local road reconstruction? */
			if (cur == TACT_ROAD_REBUILD && !_settings_game.economy.fund_roads) continue;

			/* Is the company not able to build a statue ? */
			if (cur == TACT_BUILD_STATUE && HasBit(t->statues, cid)) continue;

			if (avail >= _town_action_costs[i] * _price[PR_TOWN_ACTION] >> 8) {
				buttons |= cur;
				num++;
			}
		}
	}

	if (nump != nullptr) *nump = num;
	return buttons;
}

/**
 * Do a town action.
 * This performs an action such as advertising, building a statue, funding buildings,
 * but also bribing the town-council
 * @param tile unused
 * @param flags type of operation
 * @param p1 town to do the action at
 * @param p2 action to perform, @see _town_action_proc for the list of available actions
 * @param text unused
 * @return the cost of this operation or an error
 */
CommandCost CmdDoTownAction(TileIndex tile, DoCommandFlag flags, uint32_t p1, uint32_t p2, const char *text)
{
	Town *t = Town::GetIfValid(p1);
	if (t == nullptr || p2 >= lengthof(_town_action_proc)) return CMD_ERROR;

	if (!HasBit(GetMaskOfTownActions(nullptr, _current_company, t), p2)) return CMD_ERROR;

	CommandCost cost(EXPENSES_OTHER, _price[PR_TOWN_ACTION] * _town_action_costs[p2] >> 8);

	CommandCost ret = _town_action_proc[p2](t, flags);
	if (ret.Failed()) return ret;

	if (flags & DC_EXEC) {
		SetWindowDirty(WC_TOWN_AUTHORITY, p1);
	}

	return cost;
}

/**
 * Override a town setting
 * @param tile unused
 * @param flags type of operation
 * @param p1 town to do the action at
 * @param p2 various bitstuffed elements
 *  - p2 = (bit 0  -  7) - what setting to change
 *  - p2 = (bit 8  - 15) - the data to modify
 *  - p2 = (bit 16)      - whether to override the value, or use the default
 * @param text unused
 * @return the cost of this operation or an error
 */
CommandCost CmdOverrideTownSetting(TileIndex tile, DoCommandFlag flags, uint32_t p1, uint32_t p2, const char *text)
{
	Town *t = Town::GetIfValid(p1);
	if (t == nullptr) return CMD_ERROR;

	const uint8_t setting = GB(p2, 0, 8);
	const bool is_override = HasBit(p2, 16);
	const uint8_t value = GB(p2, 8, 8);
	switch (setting) {
		case TSOF_OVERRIDE_GROWTH:
		case TSOF_OVERRIDE_BUILD_ROADS:
		case TSOF_OVERRIDE_BUILD_LEVEL_CROSSINGS:
		case TSOF_OVERRIDE_BUILD_BRIDGES:
			if (is_override && value != 0 && value != 1) return CMD_ERROR;
			break;
		case TSOF_OVERRIDE_BUILD_TUNNELS:
			if (is_override && value >= TTM_END) return CMD_ERROR;
			break;
		case TSOF_OVERRIDE_BUILD_INCLINED_ROADS:
			if (is_override && value > 8) return CMD_ERROR;
			break;
		default:
			return CMD_ERROR;
	}

	if (flags & DC_EXEC) {
		AssignBit(t->override_flags, setting, is_override);
		if (is_override) {
			switch (setting) {
				case TSOF_OVERRIDE_GROWTH:
				case TSOF_OVERRIDE_BUILD_ROADS:
				case TSOF_OVERRIDE_BUILD_LEVEL_CROSSINGS:
				case TSOF_OVERRIDE_BUILD_BRIDGES:
					AssignBit(t->override_values, setting, value & 1);
					break;
				case TSOF_OVERRIDE_BUILD_TUNNELS:
					t->build_tunnels = (TownTunnelMode)value;
					break;
				case TSOF_OVERRIDE_BUILD_INCLINED_ROADS:
					t->max_road_slope = value;
					break;
				default:
					NOT_REACHED();
			}
		}
		SetWindowDirty(WC_TOWN_AUTHORITY, p1);
		if (setting == TSOF_OVERRIDE_GROWTH) UpdateTownGrowth(t);
	}

	return CommandCost();
}

/**
 * Override a town setting (non-admin use)
 * @param tile unused
 * @param flags type of operation
 * @param p1 town to do the action at
 * @param p2 various bitstuffed elements
 *  - p2 = (bit 0  -  7) - what setting to change
 *  - p2 = (bit 8  - 15) - the data to modify
 *  - p2 = (bit 16)      - whether to override the value, or use the default
 * @param text unused
 * @return the cost of this operation or an error
 */
CommandCost CmdOverrideTownSettingNonAdmin(TileIndex tile, DoCommandFlag flags, uint32_t p1, uint32_t p2, const char *text)
{
	if (_networking && !_settings_game.difficulty.override_town_settings_in_multiplayer) return CMD_ERROR;

	return CmdOverrideTownSetting(tile, flags, p1, p2, text);
}

template <typename Func>
static void ForAllStationsNearTown(Town *t, Func func)
{
	/* Ideally the search radius should be close to the actual town zone 0 radius.
	 * The true radius is not stored or calculated anywhere, only the squared radius. */
	/* The efficiency of this search might be improved for large towns and many stations on the map,
	 * by using an integer square root approximation giving a value not less than the true square root. */
	uint search_radius = t->cache.squared_town_zone_radius[HZB_TOWN_EDGE] / 2;
	ForAllStationsRadius(t->xy, search_radius, [&](const Station * st) {
		if (DistanceSquare(st->xy, t->xy) <= t->cache.squared_town_zone_radius[HZB_TOWN_EDGE]) {
			func(st);
		}
	});
}

/**
 * Monthly callback to update town and station ratings.
 * @param t The town to update.
 */
static void UpdateTownRating(Town *t)
{
	if (_cheats.town_rating.value) return;

	/* Increase company ratings if they're low */
	for (const Company *c : Company::Iterate()) {
		if (t->ratings[c->index] < RATING_GROWTH_MAXIMUM) {
			t->ratings[c->index] = std::min((int)RATING_GROWTH_MAXIMUM, t->ratings[c->index] + RATING_GROWTH_UP_STEP);
		}
	}

	ForAllStationsNearTown(t, [&](const Station *st) {
		if (st->time_since_load <= 20 || st->time_since_unload <= 20) {
			if (Company::IsValidID(st->owner)) {
				int new_rating = t->ratings[st->owner] + RATING_STATION_UP_STEP;
				t->ratings[st->owner] = std::min<int>(new_rating, INT16_MAX); // do not let it overflow
			}
		} else {
			if (Company::IsValidID(st->owner)) {
				int new_rating = t->ratings[st->owner] + RATING_STATION_DOWN_STEP;
				t->ratings[st->owner] = std::max(new_rating, INT16_MIN);
			}
		}
	});

	/* clamp all ratings to valid values */
	for (uint i = 0; i < MAX_COMPANIES; i++) {
		t->ratings[i] = Clamp(t->ratings[i], RATING_MINIMUM, RATING_MAXIMUM);
	}

	t->UpdateVirtCoord(true);
	SetWindowDirty(WC_TOWN_AUTHORITY, t->index);
}


/**
 * Updates town grow counter after growth rate change.
 * Preserves relative house builting progress whenever it can.
 * @param t The town to calculate grow counter for
 * @param prev_growth_rate Town growth rate before it changed (one that was used with grow counter to be updated)
 */
static void UpdateTownGrowCounter(Town *t, uint16_t prev_growth_rate)
{
	if (t->growth_rate == TOWN_GROWTH_RATE_NONE || t->IsTownGrowthDisabledByOverride()) return;
	if (prev_growth_rate == TOWN_GROWTH_RATE_NONE) {
		t->grow_counter = std::min<uint16_t>(t->growth_rate, t->grow_counter);
		return;
	}
	t->grow_counter = RoundDivSU((uint32_t)t->grow_counter * (t->growth_rate + 1), prev_growth_rate + 1);
}

/**
 * Calculates amount of active stations in the range of town (HZB_TOWN_EDGE).
 * @param t The town to calculate stations for
 * @returns Amount of active stations
 */
static int CountActiveStations(Town *t)
{
	int n = 0;
	ForAllStationsNearTown(t, [&](const Station * st) {
		if (st->time_since_load <= 20 || st->time_since_unload <= 20) {
			n++;
		}
	});
	return n;
}

/**
 * Calculates town growth rate in normal conditions (custom growth rate not set).
 * If town growth speed is set to None(0) returns the same rate as if it was Normal(2).
 * @param t The town to calculate growth rate for
 * @returns Calculated growth rate
 */
static uint GetNormalGrowthRate(Town *t)
{
	/**
	 * Note:
	 * Unserviced+unfunded towns get an additional malus in UpdateTownGrowth(),
	 * so the "320" is actually not better than the "420".
	 */
	static const uint16_t _grow_count_values[2][6] = {
		{ 120, 120, 120, 100,  80,  60 }, // Fund new buildings has been activated
		{ 320, 420, 300, 220, 160, 100 }  // Normal values
	};

	int n = CountActiveStations(t);
	uint16_t m = _grow_count_values[t->fund_buildings_months != 0 ? 0 : 1][std::min(n, 5)];

	int growth_multiplier;
	if (_settings_game.economy.town_growth_rate == 0) {
		growth_multiplier = 1;
	} else if (_settings_game.economy.town_growth_rate > 0) {
		growth_multiplier = _settings_game.economy.town_growth_rate - 1;
	} else {
		growth_multiplier = _settings_game.economy.town_growth_rate;
	}

	if (growth_multiplier < 0) {
		m <<= (-growth_multiplier);
	} else {
		m >>= growth_multiplier;
	}
	if (t->larger_town) m /= 2;

	if (_settings_game.economy.town_growth_cargo_transported > 0) {
		/* The standard growth rate here is proportional to 1/m.
		 * town_growth_cargo_transported percent of the growth rate is multiplied by the proportion of town cargoes transported.
		 * The growth rate can only be decreased by this setting, not increased.
		 */
		uint32_t inverse_m = UINT32_MAX / m;

		uint32_t cargo_ratio_fix16 = 0;
		for (auto tpe : {TPE_PASSENGERS, TPE_MAIL}) {
			uint32_t old_max = 0;
			uint32_t old_act = 0;
			for (CargoID cid : SetCargoBitIterator(CargoSpec::town_production_cargo_mask[tpe])) {
				const TransportedCargoStat<uint32_t> &stat = t->supplied[cid];
				old_max += stat.old_max;
				old_act += stat.old_act;
			}
			cargo_ratio_fix16 += old_max ? ((uint64_t) (old_act << 15)) / old_max : 1 << 15;
		}

		uint64_t cargo_dependant_part = (((uint64_t) cargo_ratio_fix16) * ((uint64_t) inverse_m) * _settings_game.economy.town_growth_cargo_transported) >> 16;
		uint64_t non_cargo_dependant_part = ((uint64_t) inverse_m) * (100 - _settings_game.economy.town_growth_cargo_transported);
		uint64_t total = (cargo_dependant_part + non_cargo_dependant_part);
		if (total == 0) {
			ClrBit(t->flags, TOWN_IS_GROWING);
			return UINT16_MAX;
		}
		m = ((uint64_t) UINT32_MAX * 100) / total;
	}

	return TownTicksToGameTicks(m / (t->cache.num_houses / 50 + 1));
}

/**
 * Updates town growth rate.
 * @param t The town to update growth rate for
 */
static void UpdateTownGrowthRate(Town *t)
{
	if (HasBit(t->flags, TOWN_CUSTOM_GROWTH)) return;
	if (t->IsTownGrowthDisabledByOverride()) return;
	uint old_rate = t->growth_rate;
	t->growth_rate = GetNormalGrowthRate(t);
	UpdateTownGrowCounter(t, old_rate);
	SetWindowDirty(WC_TOWN_VIEW, t->index);
}

/**
 * Updates town growth state (whether it is growing or not).
 * @param t The town to update growth for
 */
static void UpdateTownGrowth(Town *t)
{
	auto guard = scope_guard([t]() {
		SetWindowDirty(WC_TOWN_VIEW, t->index);
	});

	SetBit(t->flags, TOWN_IS_GROWING);
	UpdateTownGrowthRate(t);
	if (!HasBit(t->flags, TOWN_IS_GROWING)) return;

	ClrBit(t->flags, TOWN_IS_GROWING);

	if (t->IsTownGrowthDisabledByOverride()) return;

	if (_settings_game.economy.town_growth_rate == 0 && t->fund_buildings_months == 0) return;

	if (t->fund_buildings_months == 0) {
		/* Check if all goals are reached for this town to grow (given we are not funding it) */
		for (int i = TAE_BEGIN; i < TAE_END; i++) {
			switch (t->goal[i]) {
				case TOWN_GROWTH_WINTER:
					if (TileHeight(t->xy) >= GetSnowLine() && t->received[i].old_act == 0 && t->cache.population > 90) return;
					break;
				case TOWN_GROWTH_DESERT:
					if (GetTropicZone(t->xy) == TROPICZONE_DESERT && t->received[i].old_act == 0 && t->cache.population > 60) return;
					break;
				default:
					if (t->goal[i] > t->received[i].old_act) return;
					break;
			}
		}
	}

	if (HasBit(t->flags, TOWN_CUSTOM_GROWTH)) {
		if (t->growth_rate != TOWN_GROWTH_RATE_NONE) SetBit(t->flags, TOWN_IS_GROWING);
		return;
	}

	if (t->fund_buildings_months == 0 && CountActiveStations(t) == 0 && !Chance16(1, 12)) return;

	SetBit(t->flags, TOWN_IS_GROWING);
}

/**
 * Checks whether the local authority allows construction of a new station (rail, road, airport, dock) on the given tile
 * @param tile The tile where the station shall be constructed.
 * @param flags Command flags. DC_NO_TEST_TOWN_RATING is tested.
 * @return Succeeded or failed command.
 */
CommandCost CheckIfAuthorityAllowsNewStation(TileIndex tile, DoCommandFlag flags)
{
	/* The required rating is hardcoded to RATING_VERYPOOR (see below), not the authority attitude setting, so we can bail out like this. */
	if (_settings_game.difficulty.town_council_tolerance == TOWN_COUNCIL_PERMISSIVE) return CommandCost();

	if (!Company::IsValidID(_current_company) || (flags & DC_NO_TEST_TOWN_RATING)) return CommandCost();

	Town *t = ClosestTownFromTile(tile, _settings_game.economy.dist_local_authority);
	if (t == nullptr) return CommandCost();

	if (t->ratings[_current_company] > RATING_VERYPOOR || _settings_game.difficulty.town_council_tolerance == TOWN_COUNCIL_PERMISSIVE) return CommandCost();

	SetDParam(0, t->index);
	return CommandCost(STR_ERROR_LOCAL_AUTHORITY_REFUSES_TO_ALLOW_THIS);
}

/**
 * Return the town closest to the given tile within \a threshold.
 * @param tile      Starting point of the search.
 * @param threshold Biggest allowed distance to the town.
 * @return Closest town to \a tile within \a threshold, or \c nullptr if there is no such town.
 *
 * @note This function only uses distance, the #ClosestTownFromTile function also takes town ownership into account.
 */
Town *CalcClosestTownFromTile(TileIndex tile, uint threshold)
{
	if (Town::GetNumItems() == 0) return nullptr;

	TownID tid = _town_kdtree.FindNearest(TileX(tile), TileY(tile));
	Town *town = Town::Get(tid);
	if (DistanceManhattan(tile, town->xy) < threshold) return town;
	return nullptr;
}

/**
 * Return the town closest (in distance or ownership) to a given tile, within a given threshold.
 * @param tile      Starting point of the search.
 * @param threshold Biggest allowed distance to the town.
 * @return Closest town to \a tile within \a threshold, or \c nullptr if there is no such town.
 *
 * @note If you only care about distance, you can use the #CalcClosestTownFromTile function.
 */
Town *ClosestTownFromTile(TileIndex tile, uint threshold)
{
	switch (GetTileType(tile)) {
		case MP_ROAD:
			if (IsRoadDepot(tile)) return CalcClosestTownFromTile(tile, threshold);

			if (!HasTownOwnedRoad(tile)) {
				TownID tid = GetTownIndex(tile);

				if (tid == INVALID_TOWN) {
					/* in the case we are generating "many random towns", this value may be INVALID_TOWN */
					if (_generating_world) return CalcClosestTownFromTile(tile, threshold);
					assert(Town::GetNumItems() == 0);
					return nullptr;
				}

				assert(Town::IsValidID(tid));
				Town *town = Town::Get(tid);

				if (DistanceManhattan(tile, town->xy) >= threshold) town = nullptr;

				return town;
			}
			[[fallthrough]];

		case MP_HOUSE:
			return Town::GetByTile(tile);

		default:
			return CalcClosestTownFromTile(tile, threshold);
	}
}

static bool _town_rating_test = false; ///< If \c true, town rating is in test-mode.
static robin_hood::unordered_flat_map<const Town *, int> _town_test_ratings; ///< Map of towns to modified ratings, while in town rating test-mode.

/**
 * Switch the town rating to test-mode, to allow commands to be tested without affecting current ratings.
 * The function is safe to use in nested calls.
 * @param mode Test mode switch (\c true means go to test-mode, \c false means leave test-mode).
 */
void SetTownRatingTestMode(bool mode)
{
	static int ref_count = 0; // Number of times test-mode is switched on.
	if (mode) {
		if (ref_count == 0) {
			_town_test_ratings.clear();
		}
		ref_count++;
	} else {
		assert(ref_count > 0);
		ref_count--;
	}
	_town_rating_test = !(ref_count == 0);
}

/**
 * Get the rating of a town for the #_current_company.
 * @param t Town to get the rating from.
 * @return Rating of the current company in the given town.
 */
static int GetRating(const Town *t)
{
	if (_town_rating_test) {
		auto it = _town_test_ratings.find(t);
		if (it != _town_test_ratings.end()) {
			return it->second;
		}
	}
	return t->ratings[_current_company];
}

/**
 * Changes town rating of the current company
 * @param t Town to affect
 * @param add Value to add
 * @param max Minimum (add < 0) resp. maximum (add > 0) rating that should be achievable with this change.
 * @param flags Command flags, especially DC_NO_MODIFY_TOWN_RATING is tested
 */
void ChangeTownRating(Town *t, int add, int max, DoCommandFlag flags)
{
	/* if magic_bulldozer cheat is active, town doesn't penalize for removing stuff */
	if (t == nullptr || (flags & DC_NO_MODIFY_TOWN_RATING) ||
			!Company::IsValidID(_current_company) ||
			((_cheats.magic_bulldozer.value || _cheats.town_rating.value) && add < 0)) {
		return;
	}

	const int prev_rating = GetRating(t);
	int rating = prev_rating;
	if (_cheats.town_rating.value) {
		rating = RATING_MAXIMUM;
	} else if (add < 0) {
		if (rating > max) {
			rating += add;
			if (rating < max) rating = max;
		}
	} else {
		if (rating < max) {
			rating += add;
			if (rating > max) rating = max;
		}
	}
	if (_town_rating_test) {
		_town_test_ratings[t] = rating;
	} else {
		if (_local_company == _current_company && (!HasBit(t->have_ratings, _current_company) || ((prev_rating > 0) != (rating > 0)))) {
			ZoningTownAuthorityRatingChange();
		}
		SetBit(t->have_ratings, _current_company);
		t->ratings[_current_company] = rating;
		t->UpdateVirtCoord();
		SetWindowDirty(WC_TOWN_AUTHORITY, t->index);
	}
}


void UpdateAllTownRatings()
{
	if (_cheats.town_rating.value) {
		for (Town *t : Town::Iterate()) {
			if (Company::IsValidID(_local_company) && HasBit(t->have_ratings, _local_company) && t->ratings[_local_company] <= 0) {
				ZoningTownAuthorityRatingChange();
			}
			for (uint8_t c : SetBitIterator(t->have_ratings)) {
				t->ratings[c] = RATING_MAXIMUM;
			}
			if (t->have_ratings != 0) {
				t->UpdateVirtCoord();
				SetWindowDirty(WC_TOWN_AUTHORITY, t->index);
			}
		}
	}
}

/**
 * Does the town authority allow the (destructive) action of the current company?
 * @param flags Checking flags of the command.
 * @param t     Town that must allow the company action.
 * @param type  Type of action that is wanted.
 * @return A succeeded command if the action is allowed, a failed command if it is not allowed.
 */
CommandCost CheckforTownRating(DoCommandFlag flags, Town *t, TownRatingCheckType type)
{
	/* if magic_bulldozer cheat is active, town doesn't restrict your destructive actions */
	if (t == nullptr || !Company::IsValidID(_current_company) ||
			_cheats.magic_bulldozer.value || _cheats.town_rating.value || (flags & DC_NO_TEST_TOWN_RATING)) {
		return CommandCost();
	}

	if (_settings_game.difficulty.town_council_tolerance == TOWN_COUNCIL_PERMISSIVE) {
		return CommandCost();
	}

	/* minimum rating needed to be allowed to remove stuff */
	static const int needed_rating[][TOWN_RATING_CHECK_TYPE_COUNT] = {
		/*                  ROAD_REMOVE,                    TUNNELBRIDGE_REMOVE */
		{    RATING_ROAD_NEEDED_LENIENT,    RATING_TUNNEL_BRIDGE_NEEDED_LENIENT}, // Lenient
		{    RATING_ROAD_NEEDED_NEUTRAL,    RATING_TUNNEL_BRIDGE_NEEDED_NEUTRAL}, // Neutral
		{    RATING_ROAD_NEEDED_HOSTILE,    RATING_TUNNEL_BRIDGE_NEEDED_HOSTILE}, // Hostile
	};

	/* check if you're allowed to remove the road/bridge/tunnel
	 * owned by a town no removal if rating is lower than ... depends now on
	 * difficulty setting. Minimum town rating selected by difficulty level
	 */
	int needed = needed_rating[_settings_game.difficulty.town_council_tolerance][type];

	if (GetRating(t) < needed) {
		SetDParam(0, t->index);
		return CommandCost(STR_ERROR_LOCAL_AUTHORITY_REFUSES_TO_ALLOW_THIS);
	}

	return CommandCost();
}

void TownsMonthlyLoop()
{
	for (Town *t : Town::Iterate()) {
		/* Check for active town actions and decrement their counters. */
		if (t->road_build_months != 0) t->road_build_months--;
		if (t->fund_buildings_months != 0) t->fund_buildings_months--;

		if (t->exclusive_counter != 0) {
			if (--t->exclusive_counter == 0) t->exclusivity = INVALID_COMPANY;
		}

		/* Check for active failed bribe cooloff periods and decrement them. */
		for (const Company *c : Company::Iterate()) {
			if (t->unwanted[c->index] > 0) t->unwanted[c->index]--;
		}

		/* Update cargo statistics. */
		for (auto &supplied : t->supplied) supplied.NewMonth();
		for (auto &received : t->received) received.NewMonth();

		UpdateTownGrowth(t);
		UpdateTownRating(t);

		SetWindowDirty(WC_TOWN_VIEW, t->index);
	}

}

void TownsYearlyLoop()
{
	/* Increment house ages */
	for (TileIndex t = 0; t < MapSize(); t++) {
		if (!IsTileType(t, MP_HOUSE)) continue;
		IncrementHouseAge(t);
	}
}

static CommandCost TerraformTile_Town(TileIndex tile, DoCommandFlag flags, int z_new, Slope tileh_new)
{
	if (AutoslopeEnabled()) {
		HouseID house = GetHouseType(tile);
		GetHouseNorthPart(house); // modifies house to the ID of the north tile
		const HouseSpec *hs = HouseSpec::Get(house);

		/* Here we differ from TTDP by checking TILE_NOT_SLOPED */
		if (((hs->building_flags & TILE_NOT_SLOPED) == 0) && !IsSteepSlope(tileh_new) &&
				(GetTileMaxZ(tile) == z_new + GetSlopeMaxZ(tileh_new))) {
			bool allow_terraform = true;

			/* Call the autosloping callback per tile, not for the whole building at once. */
			house = GetHouseType(tile);
			hs = HouseSpec::Get(house);
			if (HasBit(hs->callback_mask, CBM_HOUSE_AUTOSLOPE)) {
				/* If the callback fails, allow autoslope. */
				uint16_t res = GetHouseCallback(CBID_HOUSE_AUTOSLOPE, 0, 0, house, Town::GetByTile(tile), tile);
				if (res != CALLBACK_FAILED && ConvertBooleanCallback(hs->grf_prop.grffile, CBID_HOUSE_AUTOSLOPE, res)) allow_terraform = false;
			}

			if (allow_terraform) return CommandCost(EXPENSES_CONSTRUCTION, _price[PR_BUILD_FOUNDATION]);
		}
	}

	return DoCommand(tile, 0, 0, flags, CMD_LANDSCAPE_CLEAR);
}

void UpdateTownGrowthForAllTowns()
{
	for (Town *t : Town::Iterate()) {
		UpdateTownGrowth(t);
	}
	SetWindowClassesDirty(WC_TOWN_AUTHORITY);
}

/** Tile callback functions for a town */
extern const TileTypeProcs _tile_type_town_procs = {
	DrawTile_Town,           // draw_tile_proc
	GetSlopePixelZ_Town,     // get_slope_z_proc
	ClearTile_Town,          // clear_tile_proc
	AddAcceptedCargo_Town,   // add_accepted_cargo_proc
	GetTileDesc_Town,        // get_tile_desc_proc
	GetTileTrackStatus_Town, // get_tile_track_status_proc
	nullptr,                    // click_tile_proc
	AnimateTile_Town,        // animate_tile_proc
	TileLoop_Town,           // tile_loop_proc
	ChangeTileOwner_Town,    // change_tile_owner_proc
	AddProducedCargo_Town,   // add_produced_cargo_proc
	nullptr,                    // vehicle_enter_tile_proc
	GetFoundation_Town,      // get_foundation_proc
	TerraformTile_Town,      // terraform_tile_proc
};

std::span<const DrawBuildingsTileStruct> GetTownDrawTileData()
{
	return _town_draw_tile_data;
}<|MERGE_RESOLUTION|>--- conflicted
+++ resolved
@@ -471,15 +471,8 @@
 	if (_viewport_sign_kdtree_valid && this->cache.sign.kdtree_valid) _viewport_sign_kdtree.Remove(ViewportSignKdtreeItem::MakeTown(this->index));
 
 	SetDParam(0, this->index);
-<<<<<<< HEAD
 	SetDParam(1, this->LabelParam2());
-	this->cache.sign.UpdatePosition(HasBit(_display_opt, DO_SHOW_TOWN_NAMES) ? ZOOM_LVL_OUT_32X : ZOOM_LVL_END, pt.x, pt.y - 24 * ZOOM_BASE, STR_VIEWPORT_TOWN_LABEL, STR_VIEWPORT_TOWN_TINY_WHITE);
-=======
-	SetDParam(1, this->cache.population);
-	this->cache.sign.UpdatePosition(pt.x, pt.y - 24 * ZOOM_BASE,
-		_settings_client.gui.population_in_label ? STR_VIEWPORT_TOWN_POP : STR_TOWN_NAME,
-		STR_TOWN_NAME);
->>>>>>> b653f875
+	this->cache.sign.UpdatePosition(HasBit(_display_opt, DO_SHOW_TOWN_NAMES) ? ZOOM_LVL_OUT_32X : ZOOM_LVL_END, pt.x, pt.y - 24 * ZOOM_BASE, STR_VIEWPORT_TOWN_LABEL, STR_TOWN_NAME);
 
 	if (_viewport_sign_kdtree_valid) _viewport_sign_kdtree.Insert(ViewportSignKdtreeItem::MakeTown(this->index));
 
@@ -938,25 +931,8 @@
 
 	td->str = GetHouseName(house, tile);
 
-<<<<<<< HEAD
 	if (!IsHouseCompleted(tile)) {
 		td->dparam[0] = td->str;
-=======
-	uint16_t callback_res = GetHouseCallback(CBID_HOUSE_CUSTOM_NAME, house_completed ? 1 : 0, 0, house, Town::GetByTile(tile), tile);
-	if (callback_res != CALLBACK_FAILED && callback_res != 0x400) {
-		if (callback_res > 0x400) {
-			ErrorUnknownCallbackResult(hs->grf_prop.grfid, CBID_HOUSE_CUSTOM_NAME, callback_res);
-		} else {
-			StringID new_name = GetGRFStringID(hs->grf_prop.grfid, GRFSTR_MISC_GRF_TEXT + callback_res);
-			if (new_name != STR_NULL && new_name != STR_UNDEFINED) {
-				td->str = new_name;
-			}
-		}
-	}
-
-	if (!house_completed) {
-		td->dparam = td->str;
->>>>>>> b653f875
 		td->str = STR_LAI_TOWN_INDUSTRY_DESCRIPTION_UNDER_CONSTRUCTION;
 	}
 
