--- conflicted
+++ resolved
@@ -1144,13 +1144,8 @@
 		 * If that fails clear the land, and if that fails exit.
 		 * This is to make sure that we can build a road here later. */
 		RoadType rt = GetTownRoadType();
-<<<<<<< HEAD
 		if (DoCommand(tile, ((dir == DIAGDIR_NW || dir == DIAGDIR_SE) ? ROAD_Y : ROAD_X) | (rt << 4), t->index, DC_AUTO | DC_NO_WATER | DC_TOWN, CMD_BUILD_ROAD).Failed() &&
 				DoCommand(tile, 0, 0, DC_AUTO | DC_NO_WATER | DC_TOWN, CMD_LANDSCAPE_CLEAR).Failed()) {
-=======
-		if (Command<CMD_BUILD_ROAD>::Do(DC_AUTO | DC_NO_WATER, tile, (dir == DIAGDIR_NW || dir == DIAGDIR_SE) ? ROAD_Y : ROAD_X, rt, DRD_NONE, INVALID_TOWN).Failed() &&
-				Command<CMD_LANDSCAPE_CLEAR>::Do(DC_AUTO | DC_NO_WATER, tile).Failed()) {
->>>>>>> 60d0d7b8
 			return false;
 		}
 	}
