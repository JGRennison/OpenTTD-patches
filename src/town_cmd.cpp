--- conflicted
+++ resolved
@@ -589,19 +589,15 @@
  * The amount of cargo should be and will be greater than zero.
  *
  * @param t current town
- * @param ct type of cargo to generate, usually CT_PASSENGERS or CT_MAIL
+ * @param cargo type of cargo to generate, usually CT_PASSENGERS or CT_MAIL
  * @param amount how many units of cargo
  * @param stations available stations for this house
- * @param economy_adjust true if amount should be reduced during recession
- */
-<<<<<<< HEAD
-static void TownGenerateCargo(Town *t, CargoType ct, uint amount, StationFinder &stations, bool economy_adjust)
-=======
+ * @param affected_by_recession true if amount should be reduced during recession
+ */
 static void TownGenerateCargo(Town *t, CargoType cargo, uint amount, StationFinder &stations, bool affected_by_recession)
->>>>>>> 819e097d
 {
 	/* When the economy flunctuates, everyone wants to stay at home */
-	if (economy_adjust && EconomyIsInRecession()) {
+	if (affected_by_recession && EconomyIsInRecession()) {
 		amount = (amount + 1) >> 1;
 	}
 
@@ -609,14 +605,9 @@
 
 	if (amount == 0) return;
 
-<<<<<<< HEAD
-	t->supplied[ct].new_max += amount;
-	t->supplied[ct].new_act += MoveGoodsToStation(ct, amount, Source::Make<SourceType::Town>(t->index), stations.GetStations());
-=======
 	/* Actually generate cargo and update town statistics. */
 	t->supplied[cargo].new_max += amount;
-	t->supplied[cargo].new_act += MoveGoodsToStation(cargo, amount, {t->index, SourceType::Town}, stations.GetStations());;
->>>>>>> 819e097d
+	t->supplied[cargo].new_act += MoveGoodsToStation(cargo, amount, Source::Make<SourceType::Town>(t->index), stations.GetStations());
 }
 
 /**
