--- conflicted
+++ resolved
@@ -3042,17 +3042,16 @@
 
 
 /**
- * Really build a house.
- * @param t town to build house in
- * @param tile house location
- * @param house house type
- * @param random_bits random bits for the house
- */
-static void DoBuildHouse(Town *t, TileIndex tile, HouseID house, uint8_t random_bits)
+ * Build a house at this tile.
+ * @param t The town the house will belong to.
+ * @param tile The tile to try building on.
+ * @param hs The @a HouseSpec of the house.
+ * @param house The @a HouseID of the house.
+ * @param random_bits The random data to be associated with the house.
+ */
+static void BuildTownHouse(Town *t, TileIndex tile, const HouseSpec *hs, HouseID house, uint8_t random_bits)
 {
 	t->cache.num_houses++;
-
-	const HouseSpec *hs = HouseSpec::Get(house);
 
 	/* Special houses that there can be only one of. */
 	if (hs->building_flags & BUILDING_IS_CHURCH) {
@@ -3130,43 +3129,8 @@
 		if (!HouseAllowsConstruction(house, tile, t, random_bits)) return_cmd_error(STR_ERROR_BUILDING_NOT_ALLOWED);
 	}
 
-<<<<<<< HEAD
-	if (flags & DC_EXEC) DoBuildHouse(t, tile, house, random_bits);
+	if (flags & DC_EXEC) BuildTownHouse(t, tile, HouseSpec::Get(house), house, random_bits);
 	return CommandCost();
-=======
-/**
- * Build a house at this tile.
- * @param t The town the house will belong to.
- * @param tile The tile to try building on.
- * @param hs The @a HouseSpec of the house.
- * @param house The @a HouseID of the house.
- * @param random_bits The random data to be associated with the house.
- */
-static void BuildTownHouse(Town *t, TileIndex tile, const HouseSpec *hs, HouseID house, uint8_t random_bits)
-{
-	/* build the house */
-	t->cache.num_houses++;
-
-	uint8_t construction_counter = 0;
-	uint8_t construction_stage = 0;
-
-	if (_generating_world || _game_mode == GM_EDITOR) {
-		uint32_t construction_random = Random();
-
-		construction_stage = TOWN_HOUSE_COMPLETED;
-		if (Chance16(1, 7)) construction_stage = GB(construction_random, 0, 2);
-
-		if (construction_stage == TOWN_HOUSE_COMPLETED) {
-			ChangePopulation(t, hs->population);
-		} else {
-			construction_counter = GB(construction_random, 2, 2);
-		}
-	}
-
-	MakeTownHouse(tile, t, construction_counter, construction_stage, house, random_bits);
-	UpdateTownRadius(t);
-	UpdateTownGrowthRate(t);
->>>>>>> 5bc3723b
 }
 
 /**
@@ -3236,23 +3200,10 @@
 
 		uint8_t random_bits = Random();
 
-<<<<<<< HEAD
 		/* Check if GRF allows this house */
 		if (!HouseAllowsConstruction(house, tile, t, random_bits)) continue;
 
-		DoBuildHouse(t, tile, house, random_bits);
-		return true;
-=======
-		if (HasBit(hs->callback_mask, CBM_HOUSE_ALLOW_CONSTRUCTION)) {
-			uint16_t callback_res = GetHouseCallback(CBID_HOUSE_ALLOW_CONSTRUCTION, 0, 0, house, t, tile, true, random_bits);
-			if (callback_res != CALLBACK_FAILED && !Convert8bitBooleanCallback(hs->grf_prop.grffile, CBID_HOUSE_ALLOW_CONSTRUCTION, callback_res)) continue;
-		}
-
-		/* Special houses that there can be only one of. */
-		t->flags |= oneof;
-
-		BuildTownHouse(t, tile, hs, house, random_bits);
-
+		BuildTownHouse(t, tile, HouseSpec::Get(house), house, random_bits);
 		return true;
 	}
 
@@ -3270,42 +3221,36 @@
 
 	Town *t = ClosestTownFromTile(tile, UINT_MAX);
 
-	/* cannot build on these slopes... */
-	Slope slope = GetTileSlope(tile);
-	if (IsSteepSlope(slope)) return_cmd_error(STR_ERROR_LAND_SLOPED_IN_WRONG_DIRECTION);
-
-	/* building under a bridge? */
-	if (IsBridgeAbove(tile)) return_cmd_error(STR_ERROR_MUST_DEMOLISH_BRIDGE_FIRST);
-
-	/* can we clear the land? */
-	CommandCost cost = Command<CMD_LANDSCAPE_CLEAR>::Do(DC_AUTO | DC_NO_WATER, tile);
-	if (!cost.Succeeded()) return cost;
-
-	int maxz = GetTileMaxZ(tile);
+	int max_z = GetTileMaxZ(tile);
 
 	/* Make sure there is no slope? */
 	bool noslope = (hs->building_flags & TILE_NOT_SLOPED) != 0;
-	if (noslope && slope != SLOPE_FLAT) return_cmd_error(STR_ERROR_FLAT_LAND_REQUIRED);
-
-	TileArea ta = tile;
-	if (hs->building_flags & TILE_SIZE_2x2) ta.Add(TileAddXY(tile, 1, 1));
-	if (hs->building_flags & TILE_SIZE_2x1) ta.Add(TileAddByDiagDir(tile, DIAGDIR_SW));
-	if (hs->building_flags & TILE_SIZE_1x2) ta.Add(TileAddByDiagDir(tile, DIAGDIR_SE));
-
-	/* Check additonal tiles covered by this house. */
-	for (const TileIndex &subtile : ta) {
-		cost = Command<CMD_LANDSCAPE_CLEAR>::Do(DC_AUTO | DC_NO_WATER, subtile);
-		if (!cost.Succeeded()) return cost;
-
-		if (!CheckBuildHouseSameZ(subtile, maxz, noslope)) return_cmd_error(STR_ERROR_LAND_SLOPED_IN_WRONG_DIRECTION);
->>>>>>> 5bc3723b
-	}
+
+	uint w = (hs->building_flags & BUILDING_2_TILES_X) ? 2 : 1;
+	uint h = (hs->building_flags & BUILDING_2_TILES_Y) ? 2 : 1;
+
+	CommandCost cost = CanBuildHouseHere(TileArea(tile, w, h), t->index, max_z, noslope);
+	if (!cost.Succeeded()) return cost;
 
 	if (flags & DC_EXEC) {
 		BuildTownHouse(t, tile, hs, house, Random());
 	}
 
 	return CommandCost();
+}
+
+/**
+ * Place a town house (scenario editor or worldgen only).
+ * @param tile Tile to place house on.
+ * @param flags Type of operation.
+ * @param p1 House ID.
+ * @param p2 Unused.
+ * @param text Unused.
+ * @return Empty cost or an error.
+ */
+CommandCost CmdPlaceHouse(TileIndex tile, DoCommandFlag flags, uint32_t p1, uint32_t p2, const char *text)
+{
+	return CmdPlaceHouse(flags, tile, static_cast<HouseID>(p1));
 }
 
 /**
