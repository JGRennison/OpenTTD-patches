--- conflicted
+++ resolved
@@ -2383,7 +2383,6 @@
 {
 	TownNameParams par(_settings_game.game_creation.town_name);
 
-<<<<<<< HEAD
 	if (size >= TSZ_END) return CMD_ERROR;
 	if (layout >= NUM_TLS) return CMD_ERROR;
 
@@ -2398,27 +2397,10 @@
 	} else if (_current_company == OWNER_DEITY && random_location) {
 		/* Random parameter is not allowed for Game Scripts. */
 		return CMD_ERROR;
-=======
-	if (size >= TSZ_END) return { CMD_ERROR, 0, TownID::Invalid() };
-	if (layout >= NUM_TLS) return { CMD_ERROR, 0, TownID::Invalid() };
-
-	/* Some things are allowed only in the scenario editor and for game scripts. */
-	if (_game_mode != GM_EDITOR && _current_company != OWNER_DEITY) {
-		if (_settings_game.economy.found_town == TF_FORBIDDEN) return { CMD_ERROR, 0, TownID::Invalid() };
-		if (size == TSZ_LARGE) return { CMD_ERROR, 0, TownID::Invalid() };
-		if (random_location) return { CMD_ERROR, 0, TownID::Invalid() };
-		if (_settings_game.economy.found_town != TF_CUSTOM_LAYOUT && layout != _settings_game.economy.town_layout) {
-			return { CMD_ERROR, 0, TownID::Invalid() };
-		}
-	} else if (_current_company == OWNER_DEITY && random_location) {
-		/* Random parameter is not allowed for Game Scripts. */
-		return { CMD_ERROR, 0, TownID::Invalid() };
->>>>>>> 53dd1258
 	}
 
 	if (text.empty()) {
 		/* If supplied name is empty, townnameparts has to generate unique automatic name */
-<<<<<<< HEAD
 		if (!VerifyTownName(townnameparts, &par)) return CommandCost(STR_ERROR_NAME_MUST_BE_UNIQUE);
 	} else {
 		/* If name is not empty, it has to be unique custom name */
@@ -2432,21 +2414,6 @@
 	if (!random_location) {
 		CommandCost ret = TownCanBePlacedHere(tile, city);
 		if (ret.Failed()) return ret;
-=======
-		if (!VerifyTownName(townnameparts, &par)) return { CommandCost(STR_ERROR_NAME_MUST_BE_UNIQUE), 0, TownID::Invalid() };
-	} else {
-		/* If name is not empty, it has to be unique custom name */
-		if (Utf8StringLength(text) >= MAX_LENGTH_TOWN_NAME_CHARS) return { CMD_ERROR, 0, TownID::Invalid() };
-		if (!IsUniqueTownName(text)) return { CommandCost(STR_ERROR_NAME_MUST_BE_UNIQUE), 0, TownID::Invalid() };
-	}
-
-	/* Allocate town struct */
-	if (!Town::CanAllocateItem()) return { CommandCost(STR_ERROR_TOO_MANY_TOWNS), 0, TownID::Invalid() };
-
-	if (!random_location) {
-		CommandCost ret = TownCanBePlacedHere(tile);
-		if (ret.Failed()) return { ret, 0, TownID::Invalid() };
->>>>>>> 53dd1258
 	}
 
 	static const uint8_t price_mult[][TSZ_RANDOM + 1] = {{ 15, 25, 40, 25 }, { 20, 35, 55, 35 }};
@@ -2459,18 +2426,11 @@
 	cost.MultiplyCost(mult);
 
 	/* Create the town */
-<<<<<<< HEAD
 	if (flags.Test(DoCommandFlag::Execute)) {
 		if (cost.GetCost() > GetAvailableMoneyForCommand()) {
 			CommandCost result(EXPENSES_OTHER);
 			result.SetAdditionalCashRequired(cost.GetCost());
 			return result;
-=======
-	TownID new_town = TownID::Invalid();
-	if (flags.Test(DoCommandFlag::Execute)) {
-		if (cost.GetCost() > GetAvailableMoneyForCommand()) {
-			return { CommandCost(EXPENSES_OTHER), cost.GetCost(), TownID::Invalid() };
->>>>>>> 53dd1258
 		}
 
 		_record_house_coords = !_generating_world;
@@ -2490,14 +2450,8 @@
 		UpdateNearestTownForRoadTiles(false);
 		old_generating_world.Restore();
 
-<<<<<<< HEAD
 		if (t == nullptr) return CommandCost(STR_ERROR_NO_SPACE_FOR_TOWN);
 		cost.SetResultData(t->index);
-=======
-		if (t == nullptr) return { CommandCost(STR_ERROR_NO_SPACE_FOR_TOWN), 0, TownID::Invalid() };
-
-		new_town = t->index;
->>>>>>> 53dd1258
 
 		if (!text.empty()) {
 			t->name = text;
@@ -3223,7 +3177,7 @@
  * @param tile Tile on which to place the house.
  * @param HouseID The HouseID of the house spec.
  * @param is_protected Whether the house is protected from the town upgrading it.
- * @param town_id Town ID, or INVALID_TOWN to pick a town automatically.
+ * @param town_id Town ID, or TownID::Invalid() to pick a town automatically.
  * @return Empty cost or an error.
  */
 CommandCost CmdPlaceHouse(DoCommandFlags flags, TileIndex tile, HouseID house, bool is_protected, TownID town_id)
@@ -3237,7 +3191,7 @@
 	if (!hs->enabled) return CMD_ERROR;
 
 	Town *t;
-	if (town_id == INVALID_TOWN) {
+	if (town_id == TownID::Invalid()) {
 		t = ClosestTownFromTile(tile, UINT_MAX);
 	} else {
 		t = Town::GetIfValid(town_id);
