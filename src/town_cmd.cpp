/*
 * This file is part of OpenTTD.
 * OpenTTD is free software; you can redistribute it and/or modify it under the terms of the GNU General Public License as published by the Free Software Foundation, version 2.
 * OpenTTD is distributed in the hope that it will be useful, but WITHOUT ANY WARRANTY; without even the implied warranty of MERCHANTABILITY or FITNESS FOR A PARTICULAR PURPOSE.
 * See the GNU General Public License for more details. You should have received a copy of the GNU General Public License along with OpenTTD. If not, see <http://www.gnu.org/licenses/>.
 */

/** @file town_cmd.cpp Handling of town tiles. */

#include "stdafx.h"

#include <bitset>

#include "road.h"
#include "road_internal.h" /* Cleaning up road bits */
#include "road_cmd.h"
#include "landscape.h"
#include "landscape_cmd.h"
#include "viewport_func.h"
#include "viewport_kdtree.h"
#include "command_func.h"
#include "company_func.h"
#include "industry.h"
#include "station_base.h"
#include "waypoint_base.h"
#include "station_kdtree.h"
#include "company_base.h"
#include "news_func.h"
#include "error.h"
#include "object.h"
#include "genworld.h"
#include "newgrf_debug.h"
#include "newgrf_house.h"
#include "autoslope.h"
#include "tunnelbridge_cmd.h"
#include "tunnelbridge_map.h"
#include "strings_func.h"
#include "window_func.h"
#include "string_func.h"
#include "newgrf_cargo.h"
#include "cheat_type.h"
#include "animated_tile_func.h"
#include "date_func.h"
#include "subsidy_func.h"
#include "core/pool_func.hpp"
#include "town.h"
#include "town_cmd.h"
#include "town_kdtree.h"
#include "townname_func.h"
#include "core/random_func.hpp"
#include "core/backup_type.hpp"
#include "depot_base.h"
#include "object_map.h"
#include "object_base.h"
#include "ai/ai.hpp"
#include "game/game.hpp"
#include "zoom_func.h"
#include "zoning.h"
#include "terraform_cmd.h"
#include "scope.h"
#include "3rdparty/robin_hood/robin_hood.h"

#include "table/strings.h"
#include "table/town_land.h"

#include "safeguards.h"

static bool _record_house_coords = false;
static Rect _record_house_rect;

/* Initialize the town-pool */
TownPool _town_pool("Town");
INSTANTIATE_POOL_METHODS(Town)

static bool CanFollowRoad(const Town *t, TileIndex tile, DiagDirection dir);

TownKdtree _town_kdtree{};

void RebuildTownKdtree()
{
	std::vector<TownID> townids;
	for (const Town *town : Town::Iterate()) {
		townids.push_back(town->index);
	}
	_town_kdtree.Build(townids.begin(), townids.end());
}

/** Set if a town is being generated. */
static bool _generating_town = false;

/**
 * Check if a town 'owns' a bridge.
 * Bridges do not directly have an owner, so we check the tiles adjacent to the bridge ends.
 * If either adjacent tile belongs to the town then it will be assumed that the town built
 * the bridge.
 * @param tile The bridge tile to test
 * @param t The town we are interested in
 * @return true If town 'owns' a bridge.
 */
static bool TestTownOwnsBridge(TileIndex tile, const Town *t)
{
	if (!IsTileOwner(tile, OWNER_TOWN)) return false;

	TileIndex adjacent = tile + TileOffsByDiagDir(ReverseDiagDir(GetTunnelBridgeDirection(tile)));
	bool town_owned = IsTileType(adjacent, MP_ROAD) && IsTileOwner(adjacent, OWNER_TOWN) && GetTownIndex(adjacent) == t->index;

	if (!town_owned) {
		/* Or other adjacent road */
		adjacent = tile + TileOffsByDiagDir(ReverseDiagDir(GetTunnelBridgeDirection(GetOtherTunnelBridgeEnd(tile))));
		town_owned = IsTileType(adjacent, MP_ROAD) && IsTileOwner(adjacent, OWNER_TOWN) && GetTownIndex(adjacent) == t->index;
	}

	return town_owned;
}

Town::Town(TileIndex tile) : xy(tile) {}

Town::~Town()
{
	if (CleaningPool()) return;

	/* Delete town authority window
	 * and remove from list of sorted towns */
	CloseWindowById(WC_TOWN_VIEW, this->index);

#ifdef WITH_ASSERT
	/* Check no industry is related to us. */
	for (const Industry *i : Industry::Iterate()) {
		assert(i->town != this);
	}

	/* ... and no object is related to us. */
	for (const Object *o : Object::Iterate()) {
		assert(o->town != this);
	}

	/* Check no tile is related to us. */
	for (TileIndex tile(0); tile < Map::Size(); ++tile) {
		switch (GetTileType(tile)) {
			case MP_HOUSE:
				assert_tile(GetTownIndex(tile) != this->index, tile);
				break;

			case MP_ROAD:
				assert_tile(!HasTownOwnedRoad(tile) || GetTownIndex(tile) != this->index, tile);
				break;

			case MP_TUNNELBRIDGE:
				assert_tile(!TestTownOwnsBridge(tile, this), tile);
				break;

			default:
				break;
		}
	}
#endif /* WITH_ASSERT */

	/* Clear the persistent storage list. */
	for (auto &psa : this->psa_list) {
		delete psa;
	}
	this->psa_list.clear();

	DeleteSubsidyWith(SourceType::Town, this->index);
	DeleteNewGRFInspectWindow(GSF_FAKE_TOWNS, this->index);
	CargoPacket::InvalidateAllFrom(SourceType::Town, this->index);
	MarkWholeScreenDirty();
}


/**
 * Invalidating of the "nearest town cache" has to be done
 * after removing item from the pool.
 */
void Town::PostDestructor(size_t)
{
	InvalidateWindowData(WC_TOWN_DIRECTORY, 0, TDIWD_FORCE_REBUILD);
	UpdateNearestTownForRoadTiles(false);

	/* Give objects a new home! */
	for (Object *o : Object::Iterate()) {
		if (o->town == nullptr) o->town = CalcClosestTownFromTile(o->location.tile, UINT_MAX);
	}
}

/**
 * Assign the town layout.
 * @param layout The desired layout. If TL_RANDOM, we pick one based on TileHash.
 */
void Town::InitializeLayout(TownLayout layout)
{
	if (layout != TL_RANDOM) {
		this->layout = layout;
		return;
	}

	this->layout = static_cast<TownLayout>(TileHash(TileX(this->xy), TileY(this->xy)) % (NUM_TLS - 1));
}

/**
 * Return a random valid town.
 * @return A random town, or nullptr if there are no towns.
 */
/* static */ Town *Town::GetRandom()
{
	if (Town::GetNumItems() == 0) return nullptr;
	int num = RandomRange((uint16_t)Town::GetNumItems());
	size_t index = std::numeric_limits<size_t>::max();

	while (num >= 0) {
		num--;
		index++;

		/* Make sure we have a valid town */
		while (!Town::IsValidID(index)) {
			index++;
			assert(index < Town::GetPoolSize());
		}
	}

	return Town::Get(index);
}

/**
 * Updates the town label of the town after changes in rating. The colour scheme is:
 * Red: Appalling and Very poor ratings.
 * Orange: Poor and mediocre ratings.
 * Yellow: Good rating.
 * White: Very good rating (standard).
 * Green: Excellent and outstanding ratings.
 */
void Town::UpdateLabel()
{
	if (!(_game_mode == GM_EDITOR) && (_local_company < MAX_COMPANIES)) {
		int r = this->ratings[_local_company];
		int town_rating = 0;                     // Appalling and Very Poor
		if (r > RATING_VERYPOOR)  town_rating++; // Poor and Mediocre
		if (r > RATING_MEDIOCRE)  town_rating++; // Good
		if (r > RATING_GOOD)      town_rating++; // Very Good
		if (r > RATING_VERYGOOD)  town_rating++; // Excellent and Outstanding

		static const uint8_t tcs[] = { TC_RED, TC_ORANGE, TC_YELLOW, TC_WHITE, TC_GREEN };
		this->town_label_rating = tcs[town_rating];
	}
}

/**
 * Get the second dparam value for town viewport labels
 */
uint64_t Town::LabelParam2() const
{
	uint64_t value = this->cache.population;
	if (!(_game_mode == GM_EDITOR) && (_local_company < MAX_COMPANIES)) {
		SB(value, 32, 8, this->town_label_rating);
	} else {
		SB(value, 32, 8, TC_WHITE);
	}
	if (_settings_client.gui.population_in_label) SetBit(value, 40);
	if (_settings_client.gui.city_in_label && this->larger_town) SetBit(value, 41);
	return value;
}

void Town::FillCachedName() const
{
	this->cached_name = GetTownName(this);
}

/**
 * Get the cost for removing this house.
 * @return The cost adjusted for inflation, etc.
 */
Money HouseSpec::GetRemovalCost() const
{
	return (_price[PR_CLEAR_HOUSE] * this->removal_cost) >> 8;
}

/* Local */
static int _grow_town_result;

/* The possible states of town growth. */
enum TownGrowthResult {
	GROWTH_SUCCEED         = -1,
	GROWTH_SEARCH_STOPPED  =  0
//	GROWTH_SEARCH_RUNNING >=  1
};

static bool TryBuildTownHouse(Town *t, TileIndex tile);
static Town *CreateRandomTown(uint attempts, uint32_t townnameparts, TownSize size, bool city, TownLayout layout);

static void TownDrawHouseLift(const TileInfo *ti)
{
	AddChildSpriteScreen(SPR_LIFT, PAL_NONE, 14, 60 - GetLiftPosition(ti->tile));
}

typedef void TownDrawTileProc(const TileInfo *ti);
static TownDrawTileProc * const _town_draw_tile_procs[1] = {
	TownDrawHouseLift
};

/**
 * Return a random direction
 *
 * @return a random direction
 */
static inline DiagDirection RandomDiagDir()
{
	return (DiagDirection)(RandomRange(DIAGDIR_END));
}

/**
 * Draw a house and its tile. This is a tile callback routine.
 * @param ti TileInfo of the tile to draw
 */
static void DrawTile_Town(TileInfo *ti, DrawTileProcParams params)
{
	HouseID house_id = GetHouseType(ti->tile);

	if (house_id >= NEW_HOUSE_OFFSET) {
		/* Houses don't necessarily need new graphics. If they don't have a
		 * spritegroup associated with them, then the sprite for the substitute
		 * house id is drawn instead. */
		if (HouseSpec::Get(house_id)->grf_prop.GetSpriteGroup() != nullptr) {
			DrawNewHouseTile(ti, house_id);
			return;
		} else {
			house_id = HouseSpec::Get(house_id)->grf_prop.subst_id;
		}
	}

	/* Retrieve pointer to the draw town tile struct */
	const DrawBuildingsTileStruct *dcts = &_town_draw_tile_data[house_id << 4 | TileHash2Bit(ti->x, ti->y) << 2 | GetHouseBuildingStage(ti->tile)];

	if (ti->tileh != SLOPE_FLAT) DrawFoundation(ti, FOUNDATION_LEVELED);

	DrawGroundSprite(dcts->ground.sprite, dcts->ground.pal);

	/* If houses are invisible, do not draw the upper part */
	if (IsInvisibilitySet(TO_HOUSES)) return;

	/* Add a house on top of the ground? */
	SpriteID image = dcts->building.sprite;
	if (image != 0) {
		AddSortableSpriteToDraw(image, dcts->building.pal,
			ti->x + dcts->subtile_x,
			ti->y + dcts->subtile_y,
			dcts->width,
			dcts->height,
			dcts->dz,
			ti->z,
			IsTransparencySet(TO_HOUSES)
		);

		if (IsTransparencySet(TO_HOUSES)) return;
	}

	{
		int proc = dcts->draw_proc - 1;

		if (proc >= 0) _town_draw_tile_procs[proc](ti);
	}
}

static int GetSlopePixelZ_Town(TileIndex tile, uint x, uint y, bool ground_vehicle)
{
	return GetTileMaxPixelZ(tile);
}

/**
 * Get the foundation for a house. This is a tile callback routine.
 * @param tile The tile to find a foundation for.
 * @param tileh The slope of the tile.
 */
static Foundation GetFoundation_Town(TileIndex tile, Slope tileh)
{
	HouseID hid = GetHouseType(tile);

	/* For NewGRF house tiles we might not be drawing a foundation. We need to
	 * account for this, as other structures should
	 * draw the wall of the foundation in this case.
	 */
	if (hid >= NEW_HOUSE_OFFSET) {
		const HouseSpec *hs = HouseSpec::Get(hid);
		if (hs->grf_prop.GetSpriteGroup() != nullptr && hs->callback_mask.Test(HouseCallbackMask::DrawFoundations)) {
			uint32_t callback_res = GetHouseCallback(CBID_HOUSE_DRAW_FOUNDATIONS, 0, 0, hid, Town::GetByTile(tile), tile);
			if (callback_res != CALLBACK_FAILED && !ConvertBooleanCallback(hs->grf_prop.grffile, CBID_HOUSE_DRAW_FOUNDATIONS, callback_res)) return FOUNDATION_NONE;
		}
	}
	return FlatteningFoundation(tileh);
}

uint8_t GetAnimatedTileSpeed_Town(TileIndex tile)
{
	if (GetHouseType(tile) >= NEW_HOUSE_OFFSET) {
		return GetNewHouseTileAnimationSpeed(tile);
	}
	return 2;
}

/**
 * Animate a tile for a town.
 * Only certain houses can be animated.
 * The newhouses animation supersedes regular ones.
 * @param tile TileIndex of the house to animate.
 */
void AnimateTile_Town(TileIndex tile)
{
	if (GetHouseType(tile) >= NEW_HOUSE_OFFSET) {
		AnimateNewHouseTile(tile);
		return;
	}

	if (_scaled_tick_counter & 3) return;

	/* If the house is not one with a lift anymore, then stop this animating.
	 * Not exactly sure when this happens, but probably when a house changes.
	 * Before this was just a return...so it'd leak animated tiles..
	 * That bug seems to have been here since day 1?? */
	if (!HouseSpec::Get(GetHouseType(tile))->building_flags.Test(BuildingFlag::IsAnimated)) {
		DeleteAnimatedTile(tile);
		return;
	}

	if (!LiftHasDestination(tile)) {
		uint i;

		/* Building has 6 floors, number 0 .. 6, where 1 is illegal.
		 * This is due to the fact that the first floor is, in the graphics,
		 *  the height of 2 'normal' floors.
		 * Furthermore, there are 6 lift positions from floor N (incl) to floor N + 1 (excl) */
		do {
			i = RandomRange(7);
		} while (i == 1 || i * 6 == GetLiftPosition(tile));

		SetLiftDestination(tile, i);
	}

	int pos = GetLiftPosition(tile);
	int dest = GetLiftDestination(tile) * 6;
	pos += (pos < dest) ? 1 : -1;
	SetLiftPosition(tile, pos);

	if (pos == dest) {
		HaltLift(tile);
		DeleteAnimatedTile(tile);
	}

	MarkTileDirtyByTile(tile, VMDF_NOT_MAP_MODE);
}

/**
 * Determines if a town is close to a tile.
 * @param tile TileIndex of the tile to query.
 * @param dist The maximum distance to be accepted.
 * @returns true if the tile is within the specified distance.
 */
static bool IsCloseToTown(TileIndex tile, uint dist)
{
	if (_town_kdtree.Count() == 0) return false;
	Town *t = Town::Get(_town_kdtree.FindNearest(TileX(tile), TileY(tile)));
	return DistanceManhattan(tile, t->xy) < dist;
}

/** Resize the sign (label) of the town after it changes population. */
void Town::UpdateVirtCoord(bool only_if_label_changed)
{
	if (IsHeadless()) return;

	auto label_rating = this->town_label_rating;
	this->UpdateLabel();
	if (only_if_label_changed && label_rating == this->town_label_rating) return;

	Point pt = RemapCoords2(TileX(this->xy) * TILE_SIZE, TileY(this->xy) * TILE_SIZE);

	if (_viewport_sign_kdtree_valid && this->cache.sign.kdtree_valid) _viewport_sign_kdtree.Remove(ViewportSignKdtreeItem::MakeTown(this->index));

	SetDParam(0, this->index);
	SetDParam(1, this->LabelParam2());
	this->cache.sign.UpdatePosition(HasBit(_display_opt, DO_SHOW_TOWN_NAMES) ? ZOOM_LVL_OUT_32X : ZOOM_LVL_END, pt.x, pt.y - 24 * ZOOM_BASE, STR_VIEWPORT_TOWN_LABEL, STR_TOWN_NAME);

	if (_viewport_sign_kdtree_valid) _viewport_sign_kdtree.Insert(ViewportSignKdtreeItem::MakeTown(this->index));

	SetWindowDirty(WC_TOWN_VIEW, this->index);
}

/** Update the virtual coords needed to draw the town sign for all towns. */
void UpdateAllTownVirtCoords()
{
	if (IsHeadless()) return;
	for (Town *t : Town::Iterate()) {
		t->UpdateVirtCoord();
	}
}

/** Clear the cached_name of all towns. */
void ClearAllTownCachedNames()
{
	for (Town *t : Town::Iterate()) {
		t->cached_name.clear();
	}
}

/**
 * Change the town's population as recorded in the town cache, town label, and town directory.
 * @param t The town which has changed.
 * @param mod The population change (can be positive or negative).
 */
static void ChangePopulation(Town *t, int mod)
{
	t->cache.population += mod;
	if (_generating_town) [[unlikely]] return;

	InvalidateWindowData(WC_TOWN_VIEW, t->index); // Cargo requirements may appear/vanish for small populations
	if (_settings_client.gui.population_in_label) t->UpdateVirtCoord();

	InvalidateWindowData(WC_TOWN_DIRECTORY, 0, TDIWD_POPULATION_CHANGE);
}

/**
 * Determines the world population
 * Basically, count population of all towns, one by one
 * @return uint32_t the calculated population of the world
 */
uint32_t GetWorldPopulation()
{
	uint32_t pop = 0;
	for (const Town *t : Town::Iterate()) pop += t->cache.population;
	return pop;
}

/**
 * Remove stations from nearby station list if a town is no longer in the catchment area of each.
 * To improve performance only checks stations that cover the provided house area (doesn't need to contain an actual house).
 * @param t Town to work on.
 * @param tile Location of house area (north tile).
 * @param flags BuildingFlags containing the size of house area.
 */
static void RemoveNearbyStations(Town *t, TileIndex tile, BuildingFlags flags)
{
	for (StationList::iterator it = t->stations_near.begin(); it != t->stations_near.end(); /* incremented inside loop */) {
		const Station *st = *it;

		bool covers_area = st->TileIsInCatchment(tile);
		if (flags.Any(BUILDING_2_TILES_Y))   covers_area |= st->TileIsInCatchment(tile + TileDiffXY(0, 1));
		if (flags.Any(BUILDING_2_TILES_X))   covers_area |= st->TileIsInCatchment(tile + TileDiffXY(1, 0));
		if (flags.Any(BUILDING_HAS_4_TILES)) covers_area |= st->TileIsInCatchment(tile + TileDiffXY(1, 1));

		if (covers_area && !st->CatchmentCoversTown(t->index)) {
			it = t->stations_near.erase(it);
		} else {
			++it;
		}
	}
}

/**
 * Helper function for house construction stage progression.
 * @param tile TileIndex of the house (or parts of it) to construct.
 */
static void AdvanceSingleHouseConstruction(TileIndex tile)
{
	assert_tile(IsTileType(tile, MP_HOUSE), tile);

	/* Progress in construction stages */
	IncHouseConstructionTick(tile);
	if (GetHouseConstructionTick(tile) != 0) return;

	AnimateNewHouseConstruction(tile);

	if (IsHouseCompleted(tile)) {
		/* Now that construction is complete, we can add the population of the
		 * building to the town. */
		ChangePopulation(Town::GetByTile(tile), HouseSpec::Get(GetHouseType(tile))->population);
		ResetHouseAge(tile);
	}
	MarkTileDirtyByTile(tile, VMDF_NOT_MAP_MODE);
}

/**
 * Increase the construction stage of a house.
 * @param tile The tile of the house under construction.
 */
static void AdvanceHouseConstruction(TileIndex tile)
{
	BuildingFlags flags = HouseSpec::Get(GetHouseType(tile))->building_flags;
	if (flags.Any(BUILDING_HAS_1_TILE))  AdvanceSingleHouseConstruction(TileAddXY(tile, 0, 0));
	if (flags.Any(BUILDING_2_TILES_Y))   AdvanceSingleHouseConstruction(TileAddXY(tile, 0, 1));
	if (flags.Any(BUILDING_2_TILES_X))   AdvanceSingleHouseConstruction(TileAddXY(tile, 1, 0));
	if (flags.Any(BUILDING_HAS_4_TILES)) AdvanceSingleHouseConstruction(TileAddXY(tile, 1, 1));
}

/**
 * Generate cargo for a town (house).
 *
 * The amount of cargo should be and will be greater than zero.
 *
 * @param t current town
 * @param ct type of cargo to generate, usually CT_PASSENGERS or CT_MAIL
 * @param amount how many units of cargo
 * @param stations available stations for this house
 * @param economy_adjust true if amount should be reduced during recession
 */
static void TownGenerateCargo(Town *t, CargoType ct, uint amount, StationFinder &stations, bool economy_adjust)
{
	/* When the economy flunctuates, everyone wants to stay at home */
	if (economy_adjust && EconomyIsInRecession()) {
		amount = (amount + 1) >> 1;
	}

	amount = _town_cargo_scaler.ScaleAllowTrunc(amount);

	if (amount == 0) return;

	t->supplied[ct].new_max += amount;
	t->supplied[ct].new_act += MoveGoodsToStation(ct, amount, SourceType::Town, t->index, stations.GetStations());
}

/**
 * Generate cargo for a house using the original algorithm.
 * @param t The current town.
 * @param tpe The town production effect.
 * @param rate The town's product rate for this production.
 * @param stations Available stations for this house.
 */
static void TownGenerateCargoOriginal(Town *t, TownProductionEffect tpe, uint8_t rate, StationFinder &stations)
{
	for (CargoType cid : SetCargoBitIterator(CargoSpec::town_production_cargo_mask[tpe])) {
		const CargoSpec *cs = CargoSpec::Get(cid);
		uint32_t r = Random();
		if (GB(r, 0, 8) < rate) {
			CargoType cargo_type = cs->Index();
			uint amt = (GB(r, 0, 8) * cs->town_production_multiplier / TOWN_PRODUCTION_DIVISOR) / 8 + 1;

			TownGenerateCargo(t, cargo_type, amt, stations, true);
		}
	}
}

/**
 * Generate cargo for a house using the binomial algorithm.
 * @param t The current town.
 * @param tpe The town production effect.
 * @param rate The town's product rate for this production.
 * @param stations Available stations for this house.
 */
static void TownGenerateCargoBinomial(Town *t, TownProductionEffect tpe, uint8_t rate, StationFinder &stations)
{
	for (CargoType cargo_type : SetCargoBitIterator(CargoSpec::town_production_cargo_mask[tpe])) {
		const CargoSpec *cs = CargoSpec::Get(cargo_type);
		uint32_t r = Random();

		/* Make a bitmask with up to 32 bits set, one for each potential pax. */
		int genmax = (rate + 7) / 8;
		uint32_t genmask = (genmax >= 32) ? 0xFFFFFFFF : ((1 << genmax) - 1);

		/* Mask random value by potential pax and count number of actual pax. */
		uint amt = CountBits(r & genmask) * cs->town_production_multiplier / TOWN_PRODUCTION_DIVISOR;

		TownGenerateCargo(t, cargo_type, amt, stations, true);
	}
}

/**
 * Tile callback function.
 *
 * Periodic tic handler for houses and town
 * @param tile been asked to do its stuff
 */
static void TileLoop_Town(TileIndex tile)
{
	HouseID house_id = GetHouseType(tile);

	/* NewHouseTileLoop returns false if Callback 21 succeeded, i.e. the house
	 * doesn't exist any more, so don't continue here. */
	if (house_id >= NEW_HOUSE_OFFSET && !NewHouseTileLoop(tile)) return;

	if (!IsHouseCompleted(tile)) {
		/* Construction is not completed, so we advance a construction stage. */
		AdvanceHouseConstruction(tile);
		return;
	}

	const HouseSpec *hs = HouseSpec::Get(house_id);

	/* If the lift has a destination, it is already an animated tile. */
	if (hs->building_flags.Test(BuildingFlag::IsAnimated) &&
			house_id < NEW_HOUSE_OFFSET &&
			!LiftHasDestination(tile) &&
			Chance16(1, 2)) {
		AddAnimatedTile(tile);
	}

	Town *t = Town::GetByTile(tile);
	uint32_t r = Random();

	StationFinder stations(TileArea(tile, 1, 1));

	if (hs->callback_mask.Test(HouseCallbackMask::ProduceCargo)) {
		for (uint i = 0; i < 256; i++) {
			uint16_t callback = GetHouseCallback(CBID_HOUSE_PRODUCE_CARGO, i, r, house_id, t, tile);

			if (callback == CALLBACK_FAILED || callback == CALLBACK_HOUSEPRODCARGO_END) break;

			CargoType cargo = GetCargoTranslation(GB(callback, 8, 7), hs->grf_prop.grffile);
			if (cargo == INVALID_CARGO) continue;

			uint amt = GB(callback, 0, 8);
			if (amt == 0) continue;

			// XXX: no economy flunctuation for GRF cargos?
			TownGenerateCargo(t, cargo, amt, stations, false);
		}
	} else {
		switch (_settings_game.economy.town_cargogen_mode) {
			case TCGM_ORIGINAL:
				/* Original (quadratic) cargo generation algorithm */
				TownGenerateCargoOriginal(t, TPE_PASSENGERS, hs->population, stations);
				TownGenerateCargoOriginal(t, TPE_MAIL, hs->mail_generation, stations);
				break;

			case TCGM_BITCOUNT:
				/* Binomial distribution per tick, by a series of coin flips */
				/* Reduce generation rate to a 1/4, using tile bits to spread out distribution.
				 * As tick counter is incremented by 256 between each call, we ignore the lower 8 bits. */
				if (GB(_tick_counter, 8, 2) == GB(tile.base(), 0, 2)) {
					TownGenerateCargoBinomial(t, TPE_PASSENGERS, hs->population, stations);
					TownGenerateCargoBinomial(t, TPE_MAIL, hs->mail_generation, stations);
				}
				break;

			default:
				NOT_REACHED();
		}
	}

	Backup<CompanyID> cur_company(_current_company, OWNER_TOWN, FILE_LINE);

	if (hs->building_flags.Any(BUILDING_HAS_1_TILE) &&
			HasBit(t->flags, TOWN_IS_GROWING) &&
			CanDeleteHouse(tile) &&
			GetHouseAge(tile) >= hs->minimum_life &&
			--t->time_until_rebuild == 0) {
		t->time_until_rebuild = GB(r, 16, 8) + 192;

		ClearTownHouse(t, tile);

		/* Rebuild with another house? */
		if (GB(r, 24, 8) >= 12) {
			/* If we are multi-tile houses, make sure to replace the house
			 * closest to city center. If we do not do this, houses tend to
			 * wander away from roads and other houses. */
			if (hs->building_flags.Any(BUILDING_HAS_2_TILES)) {
				/* House tiles are always the most north tile. Move the new
				 * house to the south if we are north of the city center. */
				TileIndexDiffC grid_pos = TileIndexToTileIndexDiffC(t->xy, tile);
				int x = Clamp(grid_pos.x, 0, 1);
				int y = Clamp(grid_pos.y, 0, 1);

				if (hs->building_flags.Test(BuildingFlag::Size2x2)) {
					tile = TileAddXY(tile, x, y);
				} else if (hs->building_flags.Test(BuildingFlag::Size1x2)) {
					tile = TileAddXY(tile, 0, y);
				} else if (hs->building_flags.Test(BuildingFlag::Size2x1)) {
					tile = TileAddXY(tile, x, 0);
				}
			}

			TryBuildTownHouse(t, tile);
		}
	}

	cur_company.Restore();
}

/**
 * Callback function to clear a house tile.
 * @param tile The tile to clear.
 * @param flags Type of operation.
 * @return The cost of this operation or an error.
 */
static CommandCost ClearTile_Town(TileIndex tile, DoCommandFlag flags)
{
	if (flags & DC_AUTO) return CommandCost(STR_ERROR_BUILDING_MUST_BE_DEMOLISHED);
	if (!CanDeleteHouse(tile)) return CMD_ERROR;

	const HouseSpec *hs = HouseSpec::Get(GetHouseType(tile));

	CommandCost cost(EXPENSES_CONSTRUCTION);
	cost.AddCost(hs->GetRemovalCost());

	int rating = hs->remove_rating_decrease;
	Town *t = Town::GetByTile(tile);

	if (Company::IsValidID(_current_company)) {
		if (!_cheats.magic_bulldozer.value && !(flags & DC_NO_TEST_TOWN_RATING)) {
			/* NewGRFs can add indestructible houses. */
			if (rating > RATING_MAXIMUM) {
				SetDParam(0, t->index);
				return CommandCost(CMD_ERROR);
			}
			/* If town authority controls removal, check the company's rating. */
			if (rating > t->ratings[_current_company] && !_cheats.town_rating.value && _settings_game.difficulty.town_council_tolerance != TOWN_COUNCIL_PERMISSIVE) {
				SetDParam(0, t->index);
				return CommandCost(STR_ERROR_LOCAL_AUTHORITY_REFUSES_TO_ALLOW_THIS);
			}
		}
	}

	ChangeTownRating(t, -rating, RATING_HOUSE_MINIMUM, flags);
	if (flags & DC_EXEC) {
		ClearTownHouse(t, tile);
	}

	return cost;
}

static void AddProducedHouseCargo(HouseID house_id, TileIndex tile, CargoArray &produced)
{
	const HouseSpec *hs = HouseSpec::Get(house_id);

	if (hs->callback_mask.Test(HouseCallbackMask::ProduceCargo)) {
		Town *t = (tile == INVALID_TILE) ? nullptr : Town::GetByTile(tile);
		for (uint i = 0; i < 256; i++) {
			uint16_t callback = GetHouseCallback(CBID_HOUSE_PRODUCE_CARGO, i, 0, house_id, t, tile);

			if (callback == CALLBACK_FAILED || callback == CALLBACK_HOUSEPRODCARGO_END) break;

			CargoType cargo = GetCargoTranslation(GB(callback, 8, 7), hs->grf_prop.grffile);

			if (cargo == INVALID_CARGO) continue;
			produced[cargo]++;
		}
	} else {
		if (hs->population > 0) {
			for (CargoType cid : SetCargoBitIterator(CargoSpec::town_production_cargo_mask[TPE_PASSENGERS])) {
				produced[cid]++;
			}
		}
		if (hs->mail_generation > 0) {
			for (CargoType cid : SetCargoBitIterator(CargoSpec::town_production_cargo_mask[TPE_MAIL])) {
				produced[cid]++;
			}
		}
	}
}

static void AddProducedCargo_Town(TileIndex tile, CargoArray &produced)
{
	AddProducedHouseCargo(GetHouseType(tile), tile, produced);
}

/**
 * Fill cargo acceptance array and always_accepted mask, if cargo type is valid.
 * @param cargo Cargo type to add.
 * @param amount Amount of cargo to add.
 * @param[out] acceptance Output array containing amount of cargo accepted.
 * @param[out] always_accepted Output mask of accepted cargo types.
 */
static void AddAcceptedCargoSetMask(CargoType cargo, uint amount, CargoArray &acceptance, CargoTypes &always_accepted)
{
	if (cargo == INVALID_CARGO || amount == 0) return;
	acceptance[cargo] += amount;
	SetBit(always_accepted, cargo);
}

/**
 * Determine accepted cargo for a house.
 * @param tile Tile of house, or INVALID_TILE if not yet built.
 * @param house HouseID of house.
 * @param hs HouseSpec of house.
 * @param t Town that house belongs to, or nullptr if not yet built.
 * @param[out] acceptance CargoArray to be filled with acceptance information.
 * @param[out] always_accepted Bitmask of always accepted cargo types
 */
void AddAcceptedCargoOfHouse(TileIndex tile, HouseID house, const HouseSpec *hs, Town *t, CargoArray &acceptance, CargoTypes &always_accepted)
{
	CargoType accepts[lengthof(hs->accepts_cargo)];

	/* Set the initial accepted cargo types */
	for (uint8_t i = 0; i < lengthof(accepts); i++) {
		accepts[i] = hs->accepts_cargo[i];
	}

	/* Check for custom accepted cargo types */
	if (hs->callback_mask.Test(HouseCallbackMask::AcceptCargo)) {
		uint16_t callback = GetHouseCallback(CBID_HOUSE_ACCEPT_CARGO, 0, 0, house, t, tile, tile == INVALID_TILE);
		if (callback != CALLBACK_FAILED) {
			/* Replace accepted cargo types with translated values from callback */
			accepts[0] = GetCargoTranslation(GB(callback,  0, 5), hs->grf_prop.grffile);
			accepts[1] = GetCargoTranslation(GB(callback,  5, 5), hs->grf_prop.grffile);
			accepts[2] = GetCargoTranslation(GB(callback, 10, 5), hs->grf_prop.grffile);
		}
	}

	/* Check for custom cargo acceptance */
	if (hs->callback_mask.Test(HouseCallbackMask::CargoAcceptance)) {
		uint16_t callback = GetHouseCallback(CBID_HOUSE_CARGO_ACCEPTANCE, 0, 0, house, t, tile, tile == INVALID_TILE);
		if (callback != CALLBACK_FAILED) {
			AddAcceptedCargoSetMask(accepts[0], GB(callback, 0, 4), acceptance, always_accepted);
			AddAcceptedCargoSetMask(accepts[1], GB(callback, 4, 4), acceptance, always_accepted);
			if (_settings_game.game_creation.landscape != LandscapeType::Temperate && HasBit(callback, 12)) {
				/* The 'S' bit indicates food instead of goods */
				AddAcceptedCargoSetMask(GetCargoTypeByLabel(CT_FOOD), GB(callback, 8, 4), acceptance, always_accepted);
			} else {
				AddAcceptedCargoSetMask(accepts[2], GB(callback, 8, 4), acceptance, always_accepted);
			}
			return;
		}
	}

	/* No custom acceptance, so fill in with the default values */
	for (uint8_t i = 0; i < lengthof(accepts); i++) {
		AddAcceptedCargoSetMask(accepts[i], hs->cargo_acceptance[i], acceptance, always_accepted);
	}
}

static void AddAcceptedCargo_Town(TileIndex tile, CargoArray &acceptance, CargoTypes &always_accepted)
{
	HouseID house = GetHouseType(tile);
	AddAcceptedCargoOfHouse(tile, house, HouseSpec::Get(house), Town::GetByTile(tile), acceptance, always_accepted);
}

/**
 * Get accepted cargo of a house prototype.
 * @param hs Spec of the house.
 * @return CargoArray filled with cargo accepted by the house.
 */
CargoArray GetAcceptedCargoOfHouse(const HouseSpec *hs)
{
	CargoTypes always_accepted;
	CargoArray acceptance{};
	AddAcceptedCargoOfHouse(INVALID_TILE, hs->Index(), hs, nullptr, acceptance, always_accepted);
	return acceptance;
}

static void GetTileDesc_Town(TileIndex tile, TileDesc *td)
{
	const HouseID house = GetHouseType(tile);

	td->str = GetHouseName(house, tile);
	td->town_can_upgrade = !IsHouseProtected(tile);

	if (!IsHouseCompleted(tile)) {
		td->dparam[0] = td->str;
		td->str = STR_LAI_TOWN_INDUSTRY_DESCRIPTION_UNDER_CONSTRUCTION;
	}

	const HouseSpec *hs = HouseSpec::Get(house);
	if (hs->grf_prop.HasGrfFile()) {
		const GRFConfig *gc = GetGRFConfig(hs->grf_prop.grfid);
		td->grf = gc->GetName();
	}

	td->owner[0] = OWNER_TOWN;
}

static TrackStatus GetTileTrackStatus_Town(TileIndex, TransportType, uint, DiagDirection)
{
	/* not used */
	return 0;
}

static void ChangeTileOwner_Town(TileIndex, Owner, Owner)
{
	/* not used */
}

static bool GrowTown(Town *t);

/**
 * Handle the town tick for a single town, by growing the town if desired.
 * @param t The town to try growing.
 */
static void TownTickHandler(Town *t)
{
	if (HasBit(t->flags, TOWN_IS_GROWING)) {
		int i = (int)t->grow_counter - 1;
		if (i < 0) {
			if (GrowTown(t)) {
				i = t->growth_rate;
			} else {
				/* If growth failed wait a bit before retrying */
				i = std::min<uint16_t>(t->growth_rate, TOWN_GROWTH_TICKS - 1);
			}
		}
		t->grow_counter = i;
	}
}

/** Iterate through all towns and call their tick handler. */
void OnTick_Town()
{
	if (_game_mode == GM_EDITOR) return;

	for (Town *t : Town::Iterate()) {
		TownTickHandler(t);
	}
}

/**
 * Return the RoadBits of a tile, ignoring depot and bay road stops.
 * @param tile The tile to check.
 * @return The roadbits of the given tile.
 */
static RoadBits GetTownRoadBits(TileIndex tile)
{
	if (IsRoadDepotTile(tile) || IsBayRoadStopTile(tile)) return ROAD_NONE;
	if (!MayTownModifyRoad(tile)) return ROAD_NONE;

	return GetAnyRoadBits(tile, RTT_ROAD, true);
}

/**
 * Get the road type that towns should build at this current moment.
 * They may have built a different type in the past.
 */
RoadType GetTownRoadType()
{
	RoadType best_rt = ROADTYPE_ROAD;
	const RoadTypeInfo *best = nullptr;
	const uint16_t assume_max_speed = 50;

	for (RoadType rt = ROADTYPE_BEGIN; rt != ROADTYPE_END; rt++) {
		if (RoadTypeIsTram(rt)) continue;

		const RoadTypeInfo *rti = GetRoadTypeInfo(rt);

		/* Unused road type. */
		if (rti->label == 0) continue;

		/* Can town build this road. */
		if (!rti->flags.Test(RoadTypeFlag::TownBuild)) continue;
		if (rti->extra_flags.Test(RoadTypeExtraFlag::NoTownModification)) continue;

		/* Not yet introduced at this date. */
		if (IsInsideMM(rti->introduction_date, 0, CalTime::MAX_DATE.base()) && rti->introduction_date > CalTime::CurDate()) continue;

		if (best != nullptr) {
			if ((rti->max_speed == 0 ? assume_max_speed : rti->max_speed) < (best->max_speed == 0 ? assume_max_speed : best->max_speed)) continue;
		}

		best_rt = rt;
		best = rti;
	}

	return best_rt;
}

bool MayTownModifyRoad(TileIndex tile)
{
	if (MayHaveRoad(tile)) {
		RoadType present_road = GetRoadTypeRoad(tile);
		if (present_road != INVALID_ROADTYPE && GetRoadTypeInfo(present_road)->extra_flags.Test(RoadTypeExtraFlag::NoTownModification)) return false;
		RoadType present_tram = GetRoadTypeTram(tile);
		if (present_tram != INVALID_ROADTYPE && GetRoadTypeInfo(present_tram)->extra_flags.Test(RoadTypeExtraFlag::NoTownModification)) return false;
	}
	return true;
}

/**
 * Get the calendar date of the earliest town-buildable road type.
 * @return introduction date of earliest road type, or INT32_MAX if none available.
 */
static CalTime::Date GetTownRoadTypeFirstIntroductionDate()
{
	const RoadTypeInfo *best = nullptr;
	for (RoadType rt = ROADTYPE_BEGIN; rt != ROADTYPE_END; rt++) {
		if (RoadTypeIsTram(rt)) continue;
		const RoadTypeInfo *rti = GetRoadTypeInfo(rt);
		if (rti->label == 0) continue; // Unused road type.
		if (!rti->flags.Test(RoadTypeFlag::TownBuild)) continue; // Town can't build this road type.

		if (best != nullptr && rti->introduction_date >= best->introduction_date) continue;
		best = rti;
	}

	if (best == nullptr) return CalTime::Date(INT32_MAX);
	return best->introduction_date;
}

/**
 * Check if towns are able to build road.
 * @return true iff the towns are currently able to build road.
 */
bool CheckTownRoadTypes()
{
	auto min_date = GetTownRoadTypeFirstIntroductionDate();
	if (min_date <= CalTime::CurDate()) return true;

	if (min_date < INT32_MAX) {
		SetDParam(0, min_date);
		ShowErrorMessage(STR_ERROR_NO_TOWN_ROADTYPES_AVAILABLE_YET, STR_ERROR_NO_TOWN_ROADTYPES_AVAILABLE_YET_EXPLANATION, WL_CRITICAL);
	} else {
		ShowErrorMessage(STR_ERROR_NO_TOWN_ROADTYPES_AVAILABLE_AT_ALL, STR_ERROR_NO_TOWN_ROADTYPES_AVAILABLE_AT_ALL_EXPLANATION, WL_CRITICAL);
	}
	return false;
}

/**
 * Check for parallel road inside a given distance.
 *   Assuming a road from (tile - TileOffsByDiagDir(dir)) to tile,
 *   is there a parallel road left or right of it within distance dist_multi?
 *
 * @param tile The current tile.
 * @param dir The target direction.
 * @param dist_multi The distance multiplier.
 * @return true if there is a parallel road.
 */
static bool IsNeighbourRoadTile(TileIndex tile, const DiagDirection dir, uint dist_multi)
{
	if (!IsValidTile(tile)) return false;

	/* Lookup table for the used diff values */
	const TileIndexDiff tid_lt[3] = {
		TileOffsByDiagDir(ChangeDiagDir(dir, DIAGDIRDIFF_90RIGHT)),
		TileOffsByDiagDir(ChangeDiagDir(dir, DIAGDIRDIFF_90LEFT)),
		TileOffsByDiagDir(ReverseDiagDir(dir)),
	};

	dist_multi = (dist_multi + 1) * 4;
	for (uint pos = 4; pos < dist_multi; pos++) {
		/* Go (pos / 4) tiles to the left or the right */
		TileIndexDiff cur = tid_lt[(pos & 1) ? 0 : 1] * (pos / 4);

		/* Use the current tile as origin, or go one tile backwards */
		if (pos & 2) cur += tid_lt[2];

		/* Test for roadbit parallel to dir and facing towards the middle axis */
		if (IsValidTile(tile + cur) &&
				GetTownRoadBits(TileAdd(tile, cur)) & DiagDirToRoadBits((pos & 2) ? dir : ReverseDiagDir(dir))) return true;
	}
	return false;
}

/**
 * Check if a Road is allowed on a given tile.
 *
 * @param t The current town.
 * @param tile The target tile.
 * @param dir The direction in which we want to extend the town.
 * @return true if it is allowed.
 */
static bool IsRoadAllowedHere(Town *t, TileIndex tile, DiagDirection dir)
{
	if (DistanceFromEdge(tile) == 0) return false;

	/* Prevent towns from building roads under bridges along the bridge. Looks silly. */
	if (IsBridgeAbove(tile) && GetBridgeAxis(tile) == DiagDirToAxis(dir)) return false;

	/* Check if there already is a road at this point? */
	if (GetTownRoadBits(tile) == ROAD_NONE) {
		/* No, try if we are able to build a road piece there.
		 * If that fails clear the land, and if that fails exit.
		 * This is to make sure that we can build a road here later. */
		RoadType rt = GetTownRoadType();
		if (Command<CMD_BUILD_ROAD>::Do(DC_AUTO | DC_NO_WATER, tile, (dir == DIAGDIR_NW || dir == DIAGDIR_SE) ? ROAD_Y : ROAD_X, rt, DRD_NONE, t->index, BuildRoadFlags::None).Failed() &&
				Command<CMD_LANDSCAPE_CLEAR>::Do(DC_AUTO | DC_NO_WATER | DC_TOWN, tile).Failed()) {
			return false;
		}
	}

	Slope cur_slope = _settings_game.construction.build_on_slopes ? std::get<0>(GetFoundationSlope(tile)) : GetTileSlope(tile);
	bool ret = !IsNeighbourRoadTile(tile, dir, t->layout == TL_ORIGINAL ? 1 : 2);
	if (cur_slope == SLOPE_FLAT) return ret;

	/* If the tile is not a slope in the right direction, then
	 * maybe terraform some. */
	Slope desired_slope = (dir == DIAGDIR_NW || dir == DIAGDIR_SE) ? SLOPE_NW : SLOPE_NE;
	if (desired_slope != cur_slope && ComplementSlope(desired_slope) != cur_slope) {
		if (Chance16(1, 8)) {
			CommandCost res = CMD_ERROR;
			if (!_generating_world && Chance16(1, 10)) {
				/* Note: Do not replace "^ SLOPE_ELEVATED" with ComplementSlope(). The slope might be steep. */
				res = Command<CMD_TERRAFORM_LAND>::Do(DC_EXEC | DC_AUTO | DC_NO_WATER,
						tile, Chance16(1, 16) ? cur_slope : cur_slope ^ SLOPE_ELEVATED, false);
			}
			if (res.Failed() && Chance16(1, 3)) {
				/* We can consider building on the slope, though. */
				return ret;
			}
		}
		return false;
	}
	return ret;
}

static bool TerraformTownTile(TileIndex tile, Slope edges, int dir)
{
	assert(tile < Map::Size());

	CommandCost r = Command<CMD_TERRAFORM_LAND>::Do(DC_AUTO | DC_NO_WATER, tile, edges, dir);
	if (r.Failed() || r.GetCost() >= (_price[PR_TERRAFORM] + 2) * 8) return false;
	Command<CMD_TERRAFORM_LAND>::Do(DC_AUTO | DC_NO_WATER | DC_EXEC, tile, edges, dir);
	return true;
}

static void LevelTownLand(TileIndex tile)
{
	assert(tile < Map::Size());

	/* Don't terraform if land is plain or if there's a house there. */
	if (IsTileType(tile, MP_HOUSE)) return;
	Slope tileh = GetTileSlope(tile);
	if (tileh == SLOPE_FLAT) return;

	/* First try up, then down */
	if (!TerraformTownTile(tile, ~tileh & SLOPE_ELEVATED, 1)) {
		TerraformTownTile(tile, tileh & SLOPE_ELEVATED, 0);
	}
}

/**
 * Generate the RoadBits of a grid tile.
 *
 * @param t The current town.
 * @param tile The tile in reference to the town.
 * @param dir The direction to which we are growing.
 * @return The RoadBit of the current tile regarding the selected town layout.
 */
static RoadBits GetTownRoadGridElement(Town *t, TileIndex tile, DiagDirection dir)
{
	/* align the grid to the downtown */
	TileIndexDiffC grid_pos = TileIndexToTileIndexDiffC(t->xy, tile); // Vector from downtown to the tile
	RoadBits rcmd = ROAD_NONE;

	switch (t->layout) {
		default: NOT_REACHED();

		case TL_2X2_GRID:
			if ((grid_pos.x % 3) == 0) rcmd |= ROAD_Y;
			if ((grid_pos.y % 3) == 0) rcmd |= ROAD_X;
			break;

		case TL_3X3_GRID:
			if ((grid_pos.x % 4) == 0) rcmd |= ROAD_Y;
			if ((grid_pos.y % 4) == 0) rcmd |= ROAD_X;
			break;
	}

	/* Optimise only X-junctions */
	if (rcmd != ROAD_ALL) return rcmd;

	RoadBits rb_template;

	switch (GetTileSlope(tile)) {
		default:       rb_template = ROAD_ALL; break;
		case SLOPE_W:  rb_template = ROAD_NW | ROAD_SW; break;
		case SLOPE_SW: rb_template = ROAD_Y  | ROAD_SW; break;
		case SLOPE_S:  rb_template = ROAD_SW | ROAD_SE; break;
		case SLOPE_SE: rb_template = ROAD_X  | ROAD_SE; break;
		case SLOPE_E:  rb_template = ROAD_SE | ROAD_NE; break;
		case SLOPE_NE: rb_template = ROAD_Y  | ROAD_NE; break;
		case SLOPE_N:  rb_template = ROAD_NE | ROAD_NW; break;
		case SLOPE_NW: rb_template = ROAD_X  | ROAD_NW; break;
		case SLOPE_STEEP_W:
		case SLOPE_STEEP_S:
		case SLOPE_STEEP_E:
		case SLOPE_STEEP_N:
			rb_template = ROAD_NONE;
			break;
	}

	/* Stop if the template is compatible to the growth dir */
	if (DiagDirToRoadBits(ReverseDiagDir(dir)) & rb_template) return rb_template;
	/* If not generate a straight road in the direction of the growth */
	return DiagDirToRoadBits(dir) | DiagDirToRoadBits(ReverseDiagDir(dir));
}

/**
 * Grows the town with an extra house.
 *  Check if there are enough neighbour house tiles
 *  next to the current tile. If there are enough
 *  add another house.
 *
 * @param t The current town.
 * @param tile The target tile for the extra house.
 * @return true if an extra house has been added.
 */
static bool GrowTownWithExtraHouse(Town *t, TileIndex tile)
{
	/* We can't look further than that. */
	if (DistanceFromEdge(tile) == 0) return false;

	uint counter = 0; // counts the house neighbour tiles

	/* Check the tiles E,N,W and S of the current tile for houses */
	for (DiagDirection dir = DIAGDIR_BEGIN; dir < DIAGDIR_END; dir++) {
		/* Count both void and house tiles for checking whether there
		 * are enough houses in the area. This to make it likely that
		 * houses get build up to the edge of the map. */
		switch (GetTileType(TileAddByDiagDir(tile, dir))) {
			case MP_HOUSE:
			case MP_VOID:
				counter++;
				break;

			default:
				break;
		}

		/* If there are enough neighbours stop here */
		if (counter >= 3) {
			if (TryBuildTownHouse(t, tile)) {
				_grow_town_result = GROWTH_SUCCEED;
				return true;
			}
			return false;
		}
	}
	return false;
}

/**
 * Grows the town with a road piece.
 *
 * @param t The current town.
 * @param tile The current tile.
 * @param rcmd The RoadBits we want to build on the tile.
 * @return true if the RoadBits have been added.
 */
static bool GrowTownWithRoad(const Town *t, TileIndex tile, RoadBits rcmd)
{
	RoadType rt = GetTownRoadType();
	if (Command<CMD_BUILD_ROAD>::Do(DC_EXEC | DC_AUTO | DC_NO_WATER, tile, rcmd, rt, DRD_NONE, t->index, BuildRoadFlags::None).Succeeded()) {
		_grow_town_result = GROWTH_SUCCEED;
		return true;
	}
	return false;
}

/**
 * Checks if a town road can be continued into the next tile.
 *  Road vehicle stations, bridges, and tunnels are fine, as long as they are facing the right direction.
 *
 * @param t The current town
 * @param tile The tile where the road would be built
 * @param road_dir The direction of the road
 * @return true if the road can be continued, else false
 */
static bool CanRoadContinueIntoNextTile(const Town *t, const TileIndex tile, const DiagDirection road_dir)
{
	const TileIndexDiff delta = TileOffsByDiagDir(road_dir); // +1 tile in the direction of the road
	TileIndex next_tile = tile + delta; // The tile beyond which must be connectable to the target tile

	/* Before we try anything, make sure the tile is on the map and not the void. */
	if (!IsValidTile(next_tile)) return false;

	/* If the next tile is a bridge or tunnel, allow if it's continuing in the same direction. */
	if (IsTileType(next_tile, MP_TUNNELBRIDGE)) {
		return GetTunnelBridgeTransportType(next_tile) == TRANSPORT_ROAD && GetTunnelBridgeDirection(next_tile) == road_dir;
	}

	/* If the next tile is a station, allow if it's a road station facing the proper direction. Otherwise return false. */
	if (IsTileType(next_tile, MP_STATION)) {
		/* If the next tile is a road station, allow if it can be entered by the new tunnel/bridge, otherwise disallow. */
		if (IsDriveThroughStopTile(next_tile)) return GetDriveThroughStopAxis(next_tile) == DiagDirToAxis(road_dir);
		if (IsBayRoadStopTile(next_tile)) return GetBayRoadStopDir(next_tile) == ReverseDiagDir(road_dir);
		return false;
	}

	/* If the next tile is a road depot, allow if it's facing the right way. */
	if (IsTileType(next_tile, MP_ROAD)) {
		return IsRoadDepot(next_tile) && GetRoadDepotDirection(next_tile) == ReverseDiagDir(road_dir);
	}

	/* If the next tile is a railroad track, check if towns are allowed to build level crossings.
	 * If level crossing are not allowed, reject the construction. Else allow DoCommandOld to determine if the rail track is buildable. */
	if (IsTileType(next_tile, MP_RAILWAY) && !t->GetAllowBuildLevelCrossings()) return false;

	RoadBits rcmd = DiagDirToRoadBits(ReverseDiagDir(road_dir));
	RoadType rt = GetTownRoadType();

	/* If a road tile can be built, the construction is allowed. */
	return Command<CMD_BUILD_ROAD>::Do(DC_AUTO | DC_NO_WATER, next_tile, rcmd, rt, DRD_NONE, t->index, BuildRoadFlags::None).Succeeded();
}

/**
 * CircularTileSearch proc which checks for a nearby parallel bridge to avoid building redundant bridges.
 * @param tile The tile to search.
 * @param user_data Reference to the valid direction of the proposed bridge.
 * @return true if another bridge exists, else false.
 */
static bool RedundantBridgeExistsNearby(TileIndex tile, void *user_data)
{
	/* Don't look into the void. */
	if (!IsValidTile(tile)) return false;

	/* Only consider bridge head tiles. */
	if (!IsBridgeTile(tile)) return false;

	/* Only consider road bridges. */
	if (GetTunnelBridgeTransportType(tile) != TRANSPORT_ROAD) return false;

	/* If the bridge is facing the same direction as the proposed bridge, we've found a redundant bridge. */
	return (GetTileSlope(tile) & InclinedSlope(ReverseDiagDir(*(DiagDirection *)user_data)));
}

/**
 * Grows the town with a bridge.
 *  At first we check if a bridge is reasonable.
 *  If so we check if we are able to build it.
 *
 * @param t The current town
 * @param tile The current tile
 * @param bridge_dir The valid direction in which to grow a bridge
 * @return true if a bridge has been build else false
 */
static bool GrowTownWithBridge(const Town *t, const TileIndex tile, const DiagDirection bridge_dir)
{
	assert(bridge_dir < DIAGDIR_END);

	if (!t->GetAllowBuildBridges()) return false;

	const Slope slope = GetTileSlope(tile);

	/* Make sure the direction is compatible with the slope.
	 * Well we check if the slope has an up bit set in the
	 * reverse direction. */
	if (slope != SLOPE_FLAT && slope & InclinedSlope(bridge_dir)) return false;

	/* Assure that the bridge is connectable to the start side */
	if (!(GetTownRoadBits(TileAddByDiagDir(tile, ReverseDiagDir(bridge_dir))) & DiagDirToRoadBits(bridge_dir))) return false;

	/* We are in the right direction */
	uint bridge_length = 0;       // This value stores the length of the possible bridge
	TileIndex bridge_tile = tile; // Used to store the other waterside

	const TileIndexDiff delta = TileOffsByDiagDir(bridge_dir);

	/* To prevent really small towns from building disproportionately
	 * long bridges, make the max a function of its population. */
	const uint TOWN_BRIDGE_LENGTH_CAP = 11;
	uint base_bridge_length = 5;
	uint max_bridge_length = std::min(t->cache.population / 1000 + base_bridge_length, TOWN_BRIDGE_LENGTH_CAP);

	if (slope == SLOPE_FLAT) {
		/* Bridges starting on flat tiles are only allowed when crossing rivers, rails or one-way roads. */
		do {
			if (bridge_length++ >= base_bridge_length) {
				/* Allow to cross rivers, not big lakes, nor large amounts of rails or one-way roads. */
				return false;
			}
			bridge_tile += delta;
		} while (IsValidTile(bridge_tile) && ((IsWaterTile(bridge_tile) && !IsSea(bridge_tile)) || IsPlainRailTile(bridge_tile) || (IsNormalRoadTile(bridge_tile) && GetDisallowedRoadDirections(bridge_tile) != DRD_NONE)));
	} else {
		do {
			if (bridge_length++ >= max_bridge_length) {
				/* Ensure the bridge is not longer than the max allowed length. */
				return false;
			}
			bridge_tile += delta;
		} while (IsValidTile(bridge_tile) && (IsWaterTile(bridge_tile) || IsPlainRailTile(bridge_tile) || (IsNormalRoadTile(bridge_tile) && GetDisallowedRoadDirections(bridge_tile) != DRD_NONE)));
	}

	/* Don't allow a bridge where the start and end tiles are adjacent with no span between. */
	if (bridge_length == 1) return false;

	if (!MayTownModifyRoad(bridge_tile)) return false;
	if (IsValidTile(bridge_tile + delta) && !MayTownModifyRoad(bridge_tile + delta)) return false;

	/* Make sure the road can be continued past the bridge. At this point, bridge_tile holds the end tile of the bridge. */
	if (!CanRoadContinueIntoNextTile(t, bridge_tile, bridge_dir)) return false;

	/* If another parallel bridge exists nearby, this one would be redundant and shouldn't be built. We don't care about flat bridges. */
	TileIndex search = tile;
	DiagDirection direction_to_match = bridge_dir;
	if (slope != SLOPE_FLAT && CircularTileSearch(&search, bridge_length, 0, 0, RedundantBridgeExistsNearby, &direction_to_match)) return false;

	std::bitset <MAX_BRIDGES> tried;
	uint n = MAX_BRIDGES;
	uint8_t bridge_type = RandomRange(n);

	for (;;) {
		/* Can we actually build the bridge? */
		RoadType rt = GetTownRoadType();
		if (MayTownBuildBridgeType(bridge_type) && Command<CMD_BUILD_BRIDGE>::Do(CommandFlagsToDCFlags(GetCommandFlags<CMD_BUILD_BRIDGE>()), tile, bridge_tile, TRANSPORT_ROAD, bridge_type, rt, BuildBridgeFlags::None).Succeeded()) {
			Command<CMD_BUILD_BRIDGE>::Do(DC_EXEC | CommandFlagsToDCFlags(GetCommandFlags<CMD_BUILD_BRIDGE>()), tile, bridge_tile, TRANSPORT_ROAD, bridge_type, rt, BuildBridgeFlags::None);
			_grow_town_result = GROWTH_SUCCEED;
			return true;
		}

		/* Try a different bridge. */
		tried[bridge_type] = true;
		n--;
		assert(n + tried.count() == MAX_BRIDGES);
		if (n == 0) break;

		bridge_type = 0;
		uint i = RandomRange(n);
		while (tried[bridge_type] || (i-- > 0)) {
			bridge_type++;
			assert(bridge_type < MAX_BRIDGES);
		}
	}

	/* Quit if no bridge can be built. */
	return false;
}

/**
 * Grows the town with a tunnel.
 *  First we check if a tunnel is reasonable.
 *  If so we check if we are able to build it.
 *
 * @param t The current town
 * @param tile The current tile
 * @param tunnel_dir The valid direction in which to grow a tunnel
 * @return true if a tunnel has been built, else false
 */
static bool GrowTownWithTunnel(const Town *t, const TileIndex tile, const DiagDirection tunnel_dir)
{
	assert(tunnel_dir < DIAGDIR_END);

	const TownTunnelMode tunnel_mode = t->GetBuildTunnelMode();
	if (tunnel_mode == TTM_FORBIDDEN) return false;

	Slope slope = GetTileSlope(tile);

	/* Only consider building a tunnel if the starting tile is sloped properly. */
	if (slope != InclinedSlope(tunnel_dir)) return false;

	/* Assure that the tunnel is connectable to the start side */
	if (!(GetTownRoadBits(TileAddByDiagDir(tile, ReverseDiagDir(tunnel_dir))) & DiagDirToRoadBits(tunnel_dir))) return false;

	const TileIndexDiff delta = TileOffsByDiagDir(tunnel_dir);
	int max_tunnel_length = 0;

	/* There are two conditions for building tunnels: Under a mountain and under an obstruction. */
	if (CanRoadContinueIntoNextTile(t, tile, tunnel_dir)) {
		if (tunnel_mode != TTM_ALLOWED) return false;

		/* Only tunnel under a mountain if the slope is continuous for at least 4 tiles. We want tunneling to be a last resort for large hills. */
		TileIndex slope_tile = tile;
		for (uint8_t tiles = 0; tiles < 4; tiles++) {
			if (!IsValidTile(slope_tile)) return false;
			slope = GetTileSlope(slope_tile);
			if (slope != InclinedSlope(tunnel_dir) && !IsSteepSlope(slope) && !IsSlopeWithOneCornerRaised(slope)) return false;
			slope_tile += delta;
		}

		/* More population means longer tunnels, but make sure we can at least cover the smallest mountain which neccesitates tunneling. */
		max_tunnel_length = (t->cache.population / 1000) + 7;
	} else {
		/* When tunneling under an obstruction, the length limit is 5, enough to tunnel under a four-track railway. */
		max_tunnel_length = 5;
	}

	uint8_t tunnel_length = 0;
	TileIndex tunnel_tile = tile; // Iteratator to store the other end tile of the tunnel.

	/* Find the end tile of the tunnel for length and continuation checks. */
	do {
		if (tunnel_length++ >= max_tunnel_length) return false;
		tunnel_tile += delta;
		/* The tunnel ends when start and end tiles are the same height. */
	} while (IsValidTile(tunnel_tile) && GetTileZ(tile) != GetTileZ(tunnel_tile));

	/* Don't allow a tunnel where the start and end tiles are adjacent. */
	if (tunnel_length == 1) return false;

	/* Make sure the road can be continued past the tunnel. At this point, tunnel_tile holds the end tile of the tunnel. */
	if (!CanRoadContinueIntoNextTile(t, tunnel_tile, tunnel_dir)) return false;

	/* Attempt to build the tunnel. Return false if it fails to let the town build a road instead. */
	RoadType rt = GetTownRoadType();
	if (Command<CMD_BUILD_TUNNEL>::Do(CommandFlagsToDCFlags(GetCommandFlags<CMD_BUILD_TUNNEL>()), tile, TRANSPORT_ROAD, rt).Succeeded()) {
		Command<CMD_BUILD_TUNNEL>::Do(DC_EXEC | CommandFlagsToDCFlags(GetCommandFlags<CMD_BUILD_TUNNEL>()), tile, TRANSPORT_ROAD, rt);
		_grow_town_result = GROWTH_SUCCEED;
		return true;
	}

	return false;
}

/**
 * Checks whether at least one surrounding road allows to build a house here.
 *
 * @param t The tile where the house will be built.
 * @return true if at least one surrounding roadtype allows building houses here.
 */
static inline bool RoadTypesAllowHouseHere(TileIndex t)
{
	static const TileIndexDiffC tiles[] = { {-1, -1}, {-1, 0}, {-1, 1}, {0, -1}, {0, 1}, {1, -1}, {1, 0}, {1, 1} };
	bool allow = false;

	for (const auto &ptr : tiles) {
		TileIndex cur_tile = t + ToTileIndexDiff(ptr);
		if (!IsValidTile(cur_tile)) continue;

		if (!(IsTileType(cur_tile, MP_ROAD) || IsAnyRoadStopTile(cur_tile))) continue;
		allow = true;

		RoadType road_rt = GetRoadTypeRoad(cur_tile);
		RoadType tram_rt = GetRoadTypeTram(cur_tile);
		if (road_rt != INVALID_ROADTYPE && !GetRoadTypeInfo(road_rt)->flags.Test(RoadTypeFlag::NoHouses)) return true;
		if (tram_rt != INVALID_ROADTYPE && !GetRoadTypeInfo(tram_rt)->flags.Test(RoadTypeFlag::NoHouses)) return true;
	}

	/* If no road was found surrounding the tile we can allow building the house since there is
	 * nothing which forbids it, if a road was found but the execution reached this point, then
	 * all the found roads don't allow houses to be built */
	return !allow;
}

/** Test if town can grow road onto a specific tile.
 * @param tile Tile to build upon.
 * @return true iff the tile's road type don't prevent extending the road.
 */
static bool TownCanGrowRoad(TileIndex tile)
{
	if (!MayTownModifyRoad(tile)) return false;
	if (!IsTileType(tile, MP_ROAD)) return true;

	/* Allow extending on roadtypes which can be built by town, or if the road type matches the type the town will build.
	 * If allow_town_road_branch_non_build is enabled and the road type allows houses, then allow extending. */
	RoadType rt = GetRoadTypeRoad(tile);
	if (rt == INVALID_ROADTYPE) return true;
	if (GetRoadTypeInfo(rt)->flags.Test(RoadTypeFlag::TownBuild)) return true;
	if (_settings_game.economy.allow_town_road_branch_non_build && !GetRoadTypeInfo(rt)->flags.Test(RoadTypeFlag::NoHouses)) return true;
	return GetTownRoadType() == rt;
}

/**
 * Check if the town is allowed to build roads.
 * @return true If the town is allowed to build roads.
 */
static inline bool TownAllowedToBuildRoads(const Town *t)
{
	return t->GetAllowBuildRoads() || _generating_world || _game_mode == GM_EDITOR;
}

/**
 * Grows the given town.
 * There are at the moment 3 possible way's for
 * the town expansion:
 *  @li Generate a random tile and check if there is a road allowed
 *  @li TL_ORIGINAL
 *  @li TL_BETTER_ROADS
 *  @li Check if the town geometry allows a road and which one
 *  @li TL_2X2_GRID
 *  @li TL_3X3_GRID
 *  @li Forbid roads, only build houses
 *
 * @param tile_ptr The current tile
 * @param cur_rb The current tiles RoadBits
 * @param target_dir The target road dir
 * @param t1 The current town
 */
static void GrowTownInTile(TileIndex *tile_ptr, RoadBits cur_rb, DiagDirection target_dir, Town *t1)
{
	RoadBits rcmd = ROAD_NONE;  // RoadBits for the road construction command
	TileIndex tile = *tile_ptr; // The main tile on which we base our growth

	assert(tile < Map::Size());

	if (cur_rb == ROAD_NONE) {
		/* Tile has no road. First reset the status counter
		 * to say that this is the last iteration. */
		_grow_town_result = GROWTH_SEARCH_STOPPED;

		if (!TownAllowedToBuildRoads(t1)) return;
		if (!t1->GetAllowBuildLevelCrossings() && IsTileType(tile, MP_RAILWAY)) return;
		if (!MayTownModifyRoad(tile)) return;

		/* Remove hills etc */
		if (!_settings_game.construction.build_on_slopes || Chance16(1, 6)) LevelTownLand(tile);

		/* Is a road allowed here? */
		switch (t1->layout) {
			default: NOT_REACHED();

			case TL_3X3_GRID:
			case TL_2X2_GRID:
				rcmd = GetTownRoadGridElement(t1, tile, target_dir);
				if (rcmd == ROAD_NONE) return;
				break;

			case TL_BETTER_ROADS:
			case TL_ORIGINAL:
				if (!IsRoadAllowedHere(t1, tile, target_dir)) return;

				DiagDirection source_dir = ReverseDiagDir(target_dir);

				if (Chance16(1, 4)) {
					/* Randomize a new target dir */
					do target_dir = RandomDiagDir(); while (target_dir == source_dir);
				}

				if (!IsRoadAllowedHere(t1, TileAddByDiagDir(tile, target_dir), target_dir)) {
					/* A road is not allowed to continue the randomized road,
					 *  return if the road we're trying to build is curved. */
					if (target_dir != ReverseDiagDir(source_dir)) return;

					/* Return if neither side of the new road is a house */
					if (!IsTileType(TileAddByDiagDir(tile, ChangeDiagDir(target_dir, DIAGDIRDIFF_90RIGHT)), MP_HOUSE) &&
							!IsTileType(TileAddByDiagDir(tile, ChangeDiagDir(target_dir, DIAGDIRDIFF_90LEFT)), MP_HOUSE)) {
						return;
					}

					/* That means that the road is only allowed if there is a house
					 *  at any side of the new road. */
				}

				rcmd = DiagDirToRoadBits(target_dir) | DiagDirToRoadBits(source_dir);
				break;
		}

		const uint8_t max_road_slope = t1->GetBuildMaxRoadSlope();
		if (max_road_slope > 0 && ((rcmd == ROAD_X) || (rcmd == ROAD_Y))) {
			/* Limit consecutive sloped road tiles */

			auto get_road_slope = [rcmd](TileIndex t) -> Slope {
				Slope slope = GetTileSlope(t);
				extern Foundation GetRoadFoundation(Slope tileh, RoadBits bits);
				ApplyFoundationToSlope(GetRoadFoundation(slope, rcmd), slope);
				return slope;
			};

			const Slope slope = get_road_slope(tile);
			if (slope != SLOPE_FLAT) {
				const int delta = TileOffsByDiagDir(ReverseDiagDir(target_dir));
				bool ok = false;
				TileIndex t = tile;
				for (uint i = 0; i < max_road_slope; i++) {
					t += delta;
					if (!IsValidTile(t) || !IsNormalRoadTile(t) || GetRoadBits(t, RTT_ROAD) != rcmd || get_road_slope(t) != slope) {
						ok = true;
						break;
					}
				}
				if (!ok) {
					/* All tested tiles had the same incline, disallow road */
					return;
				}
			}
		}

	} else if (target_dir < DIAGDIR_END && !(cur_rb & DiagDirToRoadBits(ReverseDiagDir(target_dir)))) {
		if (!TownCanGrowRoad(tile)) return;

		/* Continue building on a partial road.
		 * Should be always OK, so we only generate
		 * the fitting RoadBits */
		_grow_town_result = GROWTH_SEARCH_STOPPED;

		if (!TownAllowedToBuildRoads(t1)) return;

		switch (t1->layout) {
			default: NOT_REACHED();

			case TL_3X3_GRID:
			case TL_2X2_GRID:
				rcmd = GetTownRoadGridElement(t1, tile, target_dir);
				break;

			case TL_BETTER_ROADS:
			case TL_ORIGINAL:
				rcmd = DiagDirToRoadBits(ReverseDiagDir(target_dir));
				break;
		}
	} else {
		bool allow_house = true; // Value which decides if we want to construct a house

		/* Reached a tunnel/bridge? Then continue at the other side of it, unless
		 * it is the starting tile. Half the time, we stay on this side then.
		 * For custom bridge heads decide whether or not to cross depending on the available
		 * head road bits. */
		if (IsTileType(tile, MP_TUNNELBRIDGE)) {
			if (IsRoadCustomBridgeHeadTile(tile)) {
				if (target_dir != DIAGDIR_END) {
					/* don't go back to the source direction */
					cur_rb &= ~DiagDirToRoadBits(ReverseDiagDir(target_dir));
				}

				/* randomly pick a usable head road bit */
				do {
					if (cur_rb == ROAD_NONE) return;
					RoadBits target_bits;
					do {
						target_dir = RandomDiagDir();
						target_bits = DiagDirToRoadBits(target_dir);
					} while (!(cur_rb & target_bits));
					cur_rb &= ~target_bits;
				} while (!(target_dir == GetTunnelBridgeDirection(tile) || CanFollowRoad(t1, tile, target_dir)));
				if (target_dir == GetTunnelBridgeDirection(tile)) {
					/* cross the bridge */
					*tile_ptr = GetOtherTunnelBridgeEnd(tile);
				}
			} else if (GetTunnelBridgeTransportType(tile) == TRANSPORT_ROAD && (target_dir != DIAGDIR_END || Chance16(1, 2))) {
				*tile_ptr = GetOtherTunnelBridgeEnd(tile);
			}
			return;
		}

		/* Possibly extend the road in a direction.
		 * Randomize a direction and if it has a road, bail out. */
		target_dir = RandomDiagDir();
		RoadBits target_rb = DiagDirToRoadBits(target_dir);
		TileIndex house_tile; // position of a possible house

		if (cur_rb & target_rb) {
			/* If it's a road turn possibly build a house in a corner.
			 * Use intersection with straight road as an indicator
			 * that we randomed corner house position.
			 * A turn (and we check for that later) always has only
			 * one common bit with a straight road so it has the same
			 * chance to be chosen as the house on the side of a road.
			 */
			if ((cur_rb & ROAD_X) != target_rb) return;

			/* Check whether it is a turn and if so determine
			 * position of the corner tile */
			switch (cur_rb) {
				case ROAD_N:
					house_tile = TileAddByDir(tile, DIR_S);
					break;
				case ROAD_S:
					house_tile = TileAddByDir(tile, DIR_N);
					break;
				case ROAD_E:
					house_tile = TileAddByDir(tile, DIR_W);
					break;
				case ROAD_W:
					house_tile = TileAddByDir(tile, DIR_E);
					break;
				default:
					return;  // not a turn
			}
			target_dir = DIAGDIR_END;
		} else {
			house_tile = TileAddByDiagDir(tile, target_dir);
		}

		/* Don't walk into water. */
		if (HasTileWaterGround(house_tile)) return;

		if (!IsValidTile(house_tile)) return;

		if (target_dir != DIAGDIR_END && TownAllowedToBuildRoads(t1)) {
			switch (t1->layout) {
				default: NOT_REACHED();

				case TL_3X3_GRID: // Use 2x2 grid afterwards!
					GrowTownWithExtraHouse(t1, TileAddByDiagDir(house_tile, target_dir));
					[[fallthrough]];

				case TL_2X2_GRID:
					rcmd = GetTownRoadGridElement(t1, tile, target_dir);
					allow_house = (rcmd & target_rb) == ROAD_NONE;
					break;

				case TL_BETTER_ROADS: // Use original afterwards!
					GrowTownWithExtraHouse(t1, TileAddByDiagDir(house_tile, target_dir));
					[[fallthrough]];

				case TL_ORIGINAL:
					/* Allow a house at the edge. 60% chance or
					 * always ok if no road allowed. */
					rcmd = target_rb;
					allow_house = (!IsRoadAllowedHere(t1, house_tile, target_dir) || Chance16(6, 10));
					break;
			}
		}

		allow_house &= RoadTypesAllowHouseHere(house_tile);

		if (allow_house) {
			/* Build a house, but not if there already is a house there. */
			if (!IsTileType(house_tile, MP_HOUSE)) {
				/* Level the land if possible */
				if (Chance16(1, 6)) LevelTownLand(house_tile);

				/* And build a house.
				 * Set result to -1 if we managed to build it. */
				if (TryBuildTownHouse(t1, house_tile)) {
					_grow_town_result = GROWTH_SUCCEED;
				}
			}
			return;
		}

		if (!TownCanGrowRoad(tile)) return;

		_grow_town_result = GROWTH_SEARCH_STOPPED;
	}

	/* Return if a water tile */
	if (HasTileWaterGround(tile)) return;

	/* Make the roads look nicer */
	rcmd = CleanUpRoadBits(tile, rcmd);
	if (rcmd == ROAD_NONE) return;

	/* Only use the target direction for bridges and tunnels to ensure they're connected.
	 * The target_dir is as computed previously according to town layout, so
	 * it will match it perfectly. */
	if (GrowTownWithBridge(t1, tile, target_dir)) return;
	if (GrowTownWithTunnel(t1, tile, target_dir)) return;

	GrowTownWithRoad(t1, tile, rcmd);
}

/**
 * Checks whether a road can be followed or is a dead end, that can not be extended to the next tile.
 * This only checks trivial but often cases.
 * @param t Town doing the following
 * @param tile Start tile for road.
 * @param dir Direction for road to follow or build.
 * @return true If road is or can be connected in the specified direction.
 */
static bool CanFollowRoad(const Town *t, TileIndex tile, DiagDirection dir)
{
	TileIndex target_tile = tile + TileOffsByDiagDir(dir);
	if (!IsValidTile(target_tile)) return false;
	if (HasTileWaterGround(target_tile)) return false;

	RoadBits target_rb = GetTownRoadBits(target_tile);
	if (TownAllowedToBuildRoads(t) && TownCanGrowRoad(target_tile)) {
		/* Check whether a road connection exists or can be build. */
		switch (GetTileType(target_tile)) {
			case MP_ROAD:
				return target_rb != ROAD_NONE;

			case MP_STATION:
				return IsDriveThroughStopTile(target_tile) && DiagDirToAxis(dir) == GetDriveThroughStopAxis(target_tile);

			case MP_TUNNELBRIDGE:
				return GetTunnelBridgeTransportType(target_tile) == TRANSPORT_ROAD;

			case MP_HOUSE:
			case MP_INDUSTRY:
			case MP_OBJECT:
				return false;

			default:
				/* Checked for void and water earlier */
				return true;
		}
	} else {
		/* Check whether a road connection already exists,
		 * and it leads somewhere else. */
		RoadBits back_rb = DiagDirToRoadBits(ReverseDiagDir(dir));
		return (target_rb & back_rb) != 0 && (target_rb & ~back_rb) != 0;
	}
}

/**
 * Try to grow a town at a given road tile.
 * @param t The town to grow.
 * @param tile The road tile to try growing from.
 * @return true if we successfully expanded the town.
 */
static bool GrowTownAtRoad(Town *t, TileIndex tile)
{
	/* Special case.
	 * @see GrowTownInTile Check the else if
	 */
	DiagDirection target_dir = DIAGDIR_END; // The direction in which we want to extend the town

	assert(tile < Map::Size());

	/* Number of times to search.
	 * Better roads, 2X2 and 3X3 grid grow quite fast so we give
	 * them a little handicap. */
	switch (t->layout) {
		case TL_BETTER_ROADS:
			_grow_town_result = 10 + t->cache.num_houses * 2 / 9;
			break;

		case TL_3X3_GRID:
		case TL_2X2_GRID:
			_grow_town_result = 10 + t->cache.num_houses * 1 / 9;
			break;

		default:
			_grow_town_result = 10 + t->cache.num_houses * 4 / 9;
			break;
	}

	do {
		RoadBits cur_rb = GetTownRoadBits(tile); // The RoadBits of the current tile

		TileIndex orig_tile = tile;

		/* Try to grow the town from this point */
		GrowTownInTile(&tile, cur_rb, target_dir, t);
		if (_grow_town_result == GROWTH_SUCCEED) return true;

		if (orig_tile == tile) {
			/* Exclude the source position from the bitmask
			 * and return if no more road blocks available */
			if (IsValidDiagDirection(target_dir)) cur_rb &= ~DiagDirToRoadBits(ReverseDiagDir(target_dir));
		} else {
			/* Crossed bridge/tunnel, no need to mask bits */
			cur_rb = GetTownRoadBits(tile);
		}
		if (cur_rb == ROAD_NONE) return false;

		const bool custom_bridge_head = IsRoadCustomBridgeHeadTile(tile);
		if (IsTileType(tile, MP_TUNNELBRIDGE) && !custom_bridge_head) {
			/* Only build in the direction away from the tunnel or bridge. */
			target_dir = ReverseDiagDir(GetTunnelBridgeDirection(tile));
		} else {
			if (custom_bridge_head) {
				/* Do not build into the bridge */
				cur_rb &= ~DiagDirToRoadBits(GetTunnelBridgeDirection(tile));
			}
			/* Select a random bit from the blockmask, walk a step
			 * and continue the search from there. */
			do {
				if (cur_rb == ROAD_NONE) return false;
				RoadBits target_bits;
				do {
					target_dir = RandomDiagDir();
					target_bits = DiagDirToRoadBits(target_dir);
				} while (!(cur_rb & target_bits));
				cur_rb &= ~target_bits;
			} while (!CanFollowRoad(t, tile, target_dir));
		}
		tile = TileAddByDiagDir(tile, target_dir);

		if (IsTileType(tile, MP_ROAD) && !IsRoadDepot(tile) && HasTileRoadType(tile, RTT_ROAD)) {
			/* Don't allow building over roads of other cities */
			if (IsRoadOwner(tile, RTT_ROAD, OWNER_TOWN) && Town::GetByTile(tile) != t) {
				return false;
			} else if (IsRoadOwner(tile, RTT_ROAD, OWNER_NONE) && _game_mode == GM_EDITOR) {
				/* If we are in the SE, and this road-piece has no town owner yet, it just found an
				 * owner :) (happy happy happy road now) */
				SetRoadOwner(tile, RTT_ROAD, OWNER_TOWN);
				SetTownIndex(tile, t->index);
			}
		}

		/* Max number of times is checked. */
	} while (--_grow_town_result >= 0);

	return false;
}

/**
 * Generate a random road block.
 * The probability of a straight road
 * is somewhat higher than a curved.
 *
 * @return A RoadBits value with 2 bits set
 */
static RoadBits GenRandomRoadBits()
{
	uint32_t r = Random();
	uint a = GB(r, 0, 2);
	uint b = GB(r, 8, 2);
	if (a == b) b ^= 2;
	return (RoadBits)((ROAD_NW << a) + (ROAD_NW << b));
}

/**
 * Grow the town.
 * @param t The town to grow
 * @return true if we successfully grew the town with a road or house.
 */
static bool GrowTown(Town *t)
{
	static const TileIndexDiffC _town_coord_mod[] = {
		{-1,  0},
		{ 1,  1},
		{ 1, -1},
		{-1, -1},
		{-1,  0},
		{ 0,  2},
		{ 2,  0},
		{ 0, -2},
		{-1, -1},
		{-2,  2},
		{ 2,  2},
		{ 2, -2},
		{ 0,  0}
	};

	/* Current "company" is a town */
	Backup<CompanyID> cur_company(_current_company, OWNER_TOWN, FILE_LINE);

	TileIndex tile = t->xy; // The tile we are working with ATM

	/* Find a road that we can base the construction on. */
	for (const auto &ptr : _town_coord_mod) {
		if (GetTownRoadBits(tile) != ROAD_NONE) {
			bool success = GrowTownAtRoad(t, tile);
			cur_company.Restore();
			return success;
		}
		tile = TileAdd(tile, ToTileIndexDiff(ptr));
	}

	/* No road available, try to build a random road block by
	 * clearing some land and then building a road there. */
	if (TownAllowedToBuildRoads(t)) {
		tile = t->xy;
		for (const auto &ptr : _town_coord_mod) {
			/* Only work with plain land that not already has a house */
			if (!IsTileType(tile, MP_HOUSE) && IsTileFlat(tile)) {
				if (Command<CMD_LANDSCAPE_CLEAR>::Do(DC_AUTO | DC_NO_WATER | DC_TOWN, tile).Succeeded()) {
					RoadType rt = GetTownRoadType();
					Command<CMD_BUILD_ROAD>::Do(DC_EXEC | DC_AUTO, tile, GenRandomRoadBits(), rt, DRD_NONE, t->index, BuildRoadFlags::None);
					cur_company.Restore();
					return true;
				}
			}
			tile = TileAdd(tile, ToTileIndexDiff(ptr));
		}
	}

	cur_company.Restore();
	return false;
}

/**
 * Update the cached town zone radii of a town, based on the number of houses.
 * @param t The town to update.
 */
void UpdateTownRadius(Town *t)
{
	static const std::array<std::array<uint32_t, HZB_END>, 23> _town_squared_town_zone_radius_data = {{
		{  4,  0,  0,  0,  0}, // 0
		{ 16,  0,  0,  0,  0},
		{ 25,  0,  0,  0,  0},
		{ 36,  0,  0,  0,  0},
		{ 49,  0,  4,  0,  0},
		{ 64,  0,  4,  0,  0}, // 20
		{ 64,  0,  9,  0,  1},
		{ 64,  0,  9,  0,  4},
		{ 64,  0, 16,  0,  4},
		{ 81,  0, 16,  0,  4},
		{ 81,  0, 16,  0,  4}, // 40
		{ 81,  0, 25,  0,  9},
		{ 81, 36, 25,  0,  9},
		{ 81, 36, 25, 16,  9},
		{ 81, 49,  0, 25,  9},
		{ 81, 64,  0, 25,  9}, // 60
		{ 81, 64,  0, 36,  9},
		{ 81, 64,  0, 36, 16},
		{100, 81,  0, 49, 16},
		{100, 81,  0, 49, 25},
		{121, 81,  0, 49, 25}, // 80
		{121, 81,  0, 49, 25},
		{121, 81,  0, 49, 36}, // 88
	}};

	if (_settings_game.economy.town_zone_calc_mode) {
		int mass = t->cache.num_houses / 8;
		if (t->larger_town) {
			t->cache.squared_town_zone_radius[0] = mass * _settings_game.economy.city_zone_0_mult;
			t->cache.squared_town_zone_radius[1] = mass * _settings_game.economy.city_zone_1_mult;
			t->cache.squared_town_zone_radius[2] = mass * _settings_game.economy.city_zone_2_mult;
			t->cache.squared_town_zone_radius[3] = mass * _settings_game.economy.city_zone_3_mult;
			t->cache.squared_town_zone_radius[4] = mass * _settings_game.economy.city_zone_4_mult;
		} else {
			t->cache.squared_town_zone_radius[0] = mass * _settings_game.economy.town_zone_0_mult;
			t->cache.squared_town_zone_radius[1] = mass * _settings_game.economy.town_zone_1_mult;
			t->cache.squared_town_zone_radius[2] = mass * _settings_game.economy.town_zone_2_mult;
			t->cache.squared_town_zone_radius[3] = mass * _settings_game.economy.town_zone_3_mult;
			t->cache.squared_town_zone_radius[4] = mass * _settings_game.economy.town_zone_4_mult;
		}
		return;
	}

	t->cache.squared_town_zone_radius = {};

	uint16_t cb_result = GetTownZonesCallback(t);
	if (cb_result == 0) {
		t->cache.squared_town_zone_radius[0] = GetRegister(0x100);
		t->cache.squared_town_zone_radius[1] = GetRegister(0x101);
		t->cache.squared_town_zone_radius[2] = GetRegister(0x102);
		t->cache.squared_town_zone_radius[3] = GetRegister(0x103);
		t->cache.squared_town_zone_radius[4] = GetRegister(0x104);
		return;
	}

	if (t->cache.num_houses < std::size(_town_squared_town_zone_radius_data) * 4) {
		t->cache.squared_town_zone_radius = _town_squared_town_zone_radius_data[t->cache.num_houses / 4];
	} else {
		int mass = t->cache.num_houses / 8;
		/* Actually we are proportional to sqrt() but that's right because we are covering an area.
		 * The offsets are to make sure the radii do not decrease in size when going from the table
		 * to the calculated value.*/
		t->cache.squared_town_zone_radius[HZB_TOWN_EDGE] = mass * 15 - 40;
		t->cache.squared_town_zone_radius[HZB_TOWN_OUTSKIRT] = mass * 9 - 15;
		t->cache.squared_town_zone_radius[HZB_TOWN_OUTER_SUBURB] = 0;
		t->cache.squared_town_zone_radius[HZB_TOWN_INNER_SUBURB] = mass * 5 - 5;
		t->cache.squared_town_zone_radius[HZB_TOWN_CENTRE] = mass * 3 + 5;
	}
}

void UpdateTownRadii()
{
	for (Town *town : Town::Iterate()) {
		UpdateTownRadius(town);
	}
}

void UpdateTownMaxPass(Town *t)
{
	for (CargoType cid : SetCargoBitIterator(CargoSpec::town_production_cargo_mask[TPE_PASSENGERS])) {
		t->supplied[cid].old_max = _town_cargo_scaler.Scale(t->cache.population >> 3);
	}
	for (CargoType cid : SetCargoBitIterator(CargoSpec::town_production_cargo_mask[TPE_MAIL])) {
		t->supplied[cid].old_max = _town_cargo_scaler.Scale(t->cache.population >> 4);
	}
}

static void UpdateTownGrowthRate(Town *t);
static void UpdateTownGrowth(Town *t);

/**
 * Actually create a town.
 *
 * @param t The town.
 * @param tile Where to put it.
 * @param townnameparts The town name.
 * @param size The preset size of the town.
 * @param city Should we create a city?
 * @param layout The road layout of the town.
 * @param manual Was the town placed manually?
 */
static void DoCreateTown(Town *t, TileIndex tile, uint32_t townnameparts, TownSize size, bool city, TownLayout layout, bool manual)
{
	AutoRestoreBackup backup(_generating_town, true);

	t->xy = tile;
	t->cache.num_houses = 0;
	t->time_until_rebuild = 10;
	UpdateTownRadius(t);
	t->flags = 0;
	t->cache.population = 0;
	InitializeBuildingCounts(t);
	/* Spread growth across ticks so even if there are many
	 * similar towns they're unlikely to grow all in one tick */
	t->grow_counter = t->index % TOWN_GROWTH_TICKS;
	t->growth_rate = TownTicksToGameTicks(250);
	t->show_zone = false;

	_town_kdtree.Insert(t->index);

	/* Set the default cargo requirement for town growth */
	switch (_settings_game.game_creation.landscape) {
		case LandscapeType::Arctic:
			if (FindFirstCargoWithTownAcceptanceEffect(TAE_FOOD) != nullptr) t->goal[TAE_FOOD] = TOWN_GROWTH_WINTER;
			break;

		case LandscapeType::Tropic:
			if (FindFirstCargoWithTownAcceptanceEffect(TAE_FOOD) != nullptr) t->goal[TAE_FOOD] = TOWN_GROWTH_DESERT;
			if (FindFirstCargoWithTownAcceptanceEffect(TAE_WATER) != nullptr) t->goal[TAE_WATER] = TOWN_GROWTH_DESERT;
			break;

		default:
			break;
	}

	t->fund_buildings_months = 0;

	for (uint i = 0; i != MAX_COMPANIES; i++) t->ratings[i] = RATING_INITIAL;

	t->have_ratings = {};
	t->exclusivity = INVALID_COMPANY;
	t->exclusive_counter = 0;
	t->statues = {};

	{
		TownNameParams tnp(_settings_game.game_creation.town_name);
		t->townnamegrfid = tnp.grfid;
		t->townnametype = tnp.type;
	}
	t->townnameparts = townnameparts;

	t->InitializeLayout(layout);

	t->larger_town = city;

	int x = (int)size * 16 + 3;
	if (size == TSZ_RANDOM) x = (Random() & 0xF) + 8;
	/* Don't create huge cities when founding town in-game */
	if (city && (!manual || _game_mode == GM_EDITOR)) x *= _settings_game.economy.initial_city_size;

	t->cache.num_houses += x;
	UpdateTownRadius(t);

	int i = x * 4;
	do {
		GrowTown(t);
	} while (--i);

	t->UpdateVirtCoord();
	InvalidateWindowData(WC_TOWN_DIRECTORY, 0, TDIWD_FORCE_REBUILD);

	t->cache.num_houses -= x;
	UpdateTownRadius(t);
	UpdateTownGrowthRate(t);
	UpdateTownMaxPass(t);
	UpdateAirportsNoise();
}

/**
 * Check if it's possible to place a town on a given tile.
 * @param tile The tile to check.
 * @return A zero cost if allowed, otherwise an error.
 */
static CommandCost TownCanBePlacedHere(TileIndex tile, bool city)
{
	/* Check if too close to the edge of map */
	if (DistanceFromEdge(tile) < 12) {
		return CommandCost(STR_ERROR_TOO_CLOSE_TO_EDGE_OF_MAP_SUB);
	}

	/* Check distance to all other towns. */
	if (IsCloseToTown(tile, _settings_game.economy.town_min_distance)) {
		return CommandCost(STR_ERROR_TOO_CLOSE_TO_ANOTHER_TOWN);
	}

	/* Check max height level. */
	if (GetTileZ(tile) > _settings_game.economy.max_town_heightlevel) {
		return CommandCost(STR_ERROR_SITE_UNSUITABLE);
	}

	/* Can only build on clear flat areas, possibly with trees. */
	if ((!IsTileType(tile, MP_CLEAR) && !IsTileType(tile, MP_TREES)) || !IsTileFlat(tile)) {
		return CommandCost(STR_ERROR_SITE_UNSUITABLE);
	}

	uint min_land_area = city ? _settings_game.economy.min_city_land_area : _settings_game.economy.min_town_land_area;
	if (min_land_area > 0) {
		if (!EnoughContiguousTilesMatchingCondition(tile, min_land_area, [](TileIndex t, void *data) -> bool {
			if (!HasTileWaterClass(t) || GetWaterClass(t) == WATER_CLASS_INVALID) return true;
			if (IsCoastTile(t) && !IsSlopeWithOneCornerRaised(GetTileSlope(t))) return true;
			return false;
		}, nullptr)) {
			return CommandCost(STR_ERROR_SITE_UNSUITABLE);
		}
	}

	return CommandCost(EXPENSES_OTHER);
}

/**
 * Verifies this custom name is unique. Only custom names are checked.
 * @param name The name to check.
 * @return true if the name is unique
 */
static bool IsUniqueTownName(std::string_view name)
{
	for (const Town *t : Town::Iterate()) {
		if (!t->name.empty() && t->name == name) return false;
	}

	return true;
}

/**
 * Create a new town.
 * @param flags The type of operation.
 * @param tile The coordinates where town is built.
 * @param size The size of the town (@see TownSize).
 * @param city Should we build a city?
 * @param layout The town road layout (@see TownLayout).
 * @param random_location Should we use a random location? (randomize \c tile )
 * @param townnameparts Town name parts.
 * @param text Custom name for the town. If empty, the town name parts will be used.
 * @return The cost of this operation or an error.
 */
CommandCost CmdFoundTown(DoCommandFlag flags, TileIndex tile, TownSize size, bool city, TownLayout layout, bool random_location, uint32_t townnameparts, const std::string &text)
{
	TownNameParams par(_settings_game.game_creation.town_name);

	if (size >= TSZ_END) return CMD_ERROR;
	if (layout >= NUM_TLS) return CMD_ERROR;

	/* Some things are allowed only in the scenario editor and for game scripts. */
	if (_game_mode != GM_EDITOR && _current_company != OWNER_DEITY) {
		if (_settings_game.economy.found_town == TF_FORBIDDEN) return CMD_ERROR;
		if (size == TSZ_LARGE) return CMD_ERROR;
		if (random_location) return CMD_ERROR;
		if (_settings_game.economy.found_town != TF_CUSTOM_LAYOUT && layout != _settings_game.economy.town_layout) {
			return CMD_ERROR;
		}
	} else if (_current_company == OWNER_DEITY && random_location) {
		/* Random parameter is not allowed for Game Scripts. */
		return CMD_ERROR;
	}

	if (text.empty()) {
		/* If supplied name is empty, townnameparts has to generate unique automatic name */
		if (!VerifyTownName(townnameparts, &par)) return CommandCost(STR_ERROR_NAME_MUST_BE_UNIQUE);
	} else {
		/* If name is not empty, it has to be unique custom name */
		if (Utf8StringLength(text) >= MAX_LENGTH_TOWN_NAME_CHARS) return CMD_ERROR;
		if (!IsUniqueTownName(text)) return CommandCost(STR_ERROR_NAME_MUST_BE_UNIQUE);
	}

	/* Allocate town struct */
	if (!Town::CanAllocateItem()) return CommandCost(STR_ERROR_TOO_MANY_TOWNS);

	if (!random_location) {
		CommandCost ret = TownCanBePlacedHere(tile, city);
		if (ret.Failed()) return ret;
	}

	static const uint8_t price_mult[][TSZ_RANDOM + 1] = {{ 15, 25, 40, 25 }, { 20, 35, 55, 35 }};
	/* multidimensional arrays have to have defined length of non-first dimension */
	static_assert(lengthof(price_mult[0]) == 4);

	CommandCost cost(EXPENSES_OTHER, _price[PR_BUILD_TOWN]);
	uint8_t mult = price_mult[city][size];

	cost.MultiplyCost(mult);

	/* Create the town */
	if (flags & DC_EXEC) {
		if (cost.GetCost() > GetAvailableMoneyForCommand()) {
			CommandCost result(EXPENSES_OTHER);
			result.SetAdditionalCashRequired(cost.GetCost());
			return result;
		}

		_record_house_coords = !_generating_world;
		if (_record_house_coords) {
			_record_house_rect = { (int)Map::SizeX(), (int)Map::SizeY(), 0, 0 };
		}
		Backup<bool> old_generating_world(_generating_world, true, FILE_LINE);
		UpdateNearestTownForRoadTiles(true);
		Town *t;
		if (random_location) {
			t = CreateRandomTown(20, townnameparts, size, city, layout);
		} else {
			t = new Town(tile);
			DoCreateTown(t, tile, townnameparts, size, city, layout, true);
		}

		UpdateNearestTownForRoadTiles(false);
		old_generating_world.Restore();

		if (t == nullptr) return CommandCost(STR_ERROR_NO_SPACE_FOR_TOWN);
		cost.SetResultData(t->index);

		if (!text.empty()) {
			t->name = text;
			t->UpdateVirtCoord();
		}

		if (t != nullptr && _record_house_coords && _record_house_rect.left < _record_house_rect.right) {
			ForAllStationsAroundTiles(TileArea(TileXY(_record_house_rect.left, _record_house_rect.top), _record_house_rect.right - _record_house_rect.left, _record_house_rect.bottom - _record_house_rect.top), [](Station *st, TileIndex tile) {
				st->RecomputeCatchment(true);
				return true;
			});
		}
		_record_house_coords = false;

		if (_game_mode != GM_EDITOR) {
			/* 't' can't be nullptr since 'random' is false outside scenedit */
			assert(!random_location);

			if (_current_company == OWNER_DEITY) {
				SetDParam(0, t->index);
				AddTileNewsItem(STR_NEWS_NEW_TOWN_UNSPONSORED, NT_INDUSTRY_OPEN, tile);
			} else {
				SetDParam(0, _current_company);
				std::string company_name = GetString(STR_COMPANY_NAME);

				SetDParamStr(0, company_name);
				SetDParam(1, t->index);

				AddTileNewsItem(STR_NEWS_NEW_TOWN, NT_INDUSTRY_OPEN, tile);
			}
			AI::BroadcastNewEvent(new ScriptEventTownFounded(t->index));
			Game::NewEvent(new ScriptEventTownFounded(t->index));
		}
	}
	return cost;
}

/**
 * Towns must all be placed on the same grid or when they eventually
 * interpenetrate their road networks will not mesh nicely; this
 * function adjusts a tile so that it aligns properly.
 *
 * @param tile The tile to start at.
 * @param layout The town layout in effect.
 * @return The adjusted tile.
 */
static TileIndex AlignTileToGrid(TileIndex tile, TownLayout layout)
{
	switch (layout) {
		case TL_2X2_GRID: return TileXY(TileX(tile) - TileX(tile) % 3, TileY(tile) - TileY(tile) % 3);
		case TL_3X3_GRID: return TileXY(TileX(tile) & ~3, TileY(tile) & ~3);
		default:          return tile;
	}
}

/**
 * Towns must all be placed on the same grid or when they eventually
 * interpenetrate their road networks will not mesh nicely; this
 * function tells you if a tile is properly aligned.
 *
 * @param tile The tile to start at.
 * @param layout The town layout in effect.
 * @return true if the tile is in the correct location.
 */
static bool IsTileAlignedToGrid(TileIndex tile, TownLayout layout)
{
	switch (layout) {
		case TL_2X2_GRID: return TileX(tile) % 3 == 0 && TileY(tile) % 3 == 0;
		case TL_3X3_GRID: return TileX(tile) % 4 == 0 && TileY(tile) % 4 == 0;
		default:          return true;
	}
}

/**
 * Used as the user_data for FindFurthestFromWater
 */
struct SpotData {
	TileIndex tile; ///< holds the tile that was found
	uint max_dist;  ///< holds the distance that tile is from the water
	TownLayout layout; ///< tells us what kind of town we're building
};

/**
 * CircularTileSearch callback; finds the tile furthest from any
 * water. slightly bit tricky, since it has to do a search of its own
 * in order to find the distance to the water from each square in the
 * radius.
 *
 * Also, this never returns true, because it needs to take into
 * account all locations being searched before it knows which is the
 * furthest.
 *
 * @param tile Start looking from this tile
 * @param user_data Storage area for data that must last across calls;
 * must be a pointer to struct SpotData
 *
 * @return always false
 */
static bool FindFurthestFromWater(TileIndex tile, void *user_data)
{
	SpotData *sp = (SpotData*)user_data;
	uint dist = GetClosestWaterDistance(tile, true);

	if (IsTileType(tile, MP_CLEAR) &&
			IsTileFlat(tile) &&
			IsTileAlignedToGrid(tile, sp->layout) &&
			dist > sp->max_dist) {
		sp->tile = tile;
		sp->max_dist = dist;
	}

	return false;
}

/**
 * CircularTileSearch callback to find the nearest land tile.
 * @param tile Start looking from this tile
 */
static bool FindNearestEmptyLand(TileIndex tile, void *)
{
	return IsTileType(tile, MP_CLEAR);
}

/**
 * Given a spot on the map (presumed to be a water tile), find a good
 * coastal spot to build a city. We don't want to build too close to
 * the edge if we can help it (since that inhibits city growth) hence
 * the search within a search within a search. O(n*m^2), where n is
 * how far to search for land, and m is how far inland to look for a
 * flat spot.
 *
 * @param tile Start looking from this spot.
 * @param layout the road layout to search for
 * @return tile that was found
 */
static TileIndex FindNearestGoodCoastalTownSpot(TileIndex tile, TownLayout layout)
{
	SpotData sp = { INVALID_TILE, 0, layout };

	TileIndex coast = tile;
	if (CircularTileSearch(&coast, 40, FindNearestEmptyLand, nullptr)) {
		CircularTileSearch(&coast, 10, FindFurthestFromWater, &sp);
		return sp.tile;
	}

	/* if we get here just give up */
	return INVALID_TILE;
}

static Town *CreateRandomTown(uint attempts, uint32_t townnameparts, TownSize size, bool city, TownLayout layout)
{
	assert(_game_mode == GM_EDITOR || _generating_world); // These are the preconditions for CMD_DELETE_TOWN

	if (!Town::CanAllocateItem()) return nullptr;

	do {
		/* Generate a tile index not too close from the edge */
		TileIndex tile = AlignTileToGrid(RandomTile(), layout);

		/* if we tried to place the town on water, slide it over onto
		 * the nearest likely-looking spot */
		if (IsTileType(tile, MP_WATER)) {
			tile = FindNearestGoodCoastalTownSpot(tile, layout);
			if (tile == INVALID_TILE) continue;
		}

		/* Make sure town can be placed here */
		if (TownCanBePlacedHere(tile, city).Failed()) continue;

		/* Allocate a town struct */
		Town *t = new Town(tile);

		DoCreateTown(t, tile, townnameparts, size, city, layout, false);

		/* if the population is still 0 at the point, then the
		 * placement is so bad it couldn't grow at all */
		if (t->cache.population > 0) return t;

		Backup<CompanyID> cur_company(_current_company, OWNER_TOWN, FILE_LINE);
		[[maybe_unused]] CommandCost rc = Command<CMD_DELETE_TOWN>::Do(DC_EXEC, t->index);
		cur_company.Restore();
		assert(rc.Succeeded());

		/* We already know that we can allocate a single town when
		 * entering this function. However, we create and delete
		 * a town which "resets" the allocation checks. As such we
		 * need to check again when assertions are enabled. */
		assert(Town::CanAllocateItem());
	} while (--attempts != 0);

	return nullptr;
}

static const uint8_t _num_initial_towns[4] = {5, 11, 23, 46};  // very low, low, normal, high

/**
 * Generate a number of towns with a given layout.
 * This function is used by the Random Towns button in Scenario Editor as well as in world generation.
 * @param layout The road layout to build.
 * @return true if towns have been successfully created.
 */
bool GenerateTowns(TownLayout layout)
{
	uint current_number = 0;
	uint difficulty = (_game_mode != GM_EDITOR) ? _settings_game.difficulty.number_towns : 0;
	uint total = (difficulty == (uint)CUSTOM_TOWN_NUMBER_DIFFICULTY) ? _settings_game.game_creation.custom_town_number : Map::ScaleBySize(_num_initial_towns[difficulty] + (Random() & 7));
	total = std::min<uint>(TownPool::MAX_SIZE, total);
	uint32_t townnameparts;
	TownNames town_names;

	SetGeneratingWorldProgress(GWP_TOWN, total);

	/* Pre-populate the town names list with the names of any towns already on the map */
	for (const Town *town : Town::Iterate()) {
		town_names.insert(town->GetCachedName());
	}

	/* Randomised offset for city status. This means with e.g. 1-in-4 towns being cities, a map with 10 towns
	 * may have 2 or 3 cities, instead of always 3. */
	uint city_random_offset = _settings_game.economy.larger_towns == 0 ? 0 : (Random() % _settings_game.economy.larger_towns);

	/* First attempt will be made at creating the suggested number of towns.
	 * Note that this is really a suggested value, not a required one.
	 * We would not like the system to lock up just because the user wanted 100 cities on a 64*64 map, would we? */
	do {
		bool city = (_settings_game.economy.larger_towns != 0 && ((city_random_offset + current_number) % _settings_game.economy.larger_towns) == 0);
		IncreaseGeneratingWorldProgress(GWP_TOWN);
		/* Get a unique name for the town. */
		if (!GenerateTownName(_random, &townnameparts, &town_names)) continue;
		/* try 20 times to create a random-sized town for the first loop. */
		if (CreateRandomTown(20, townnameparts, TSZ_RANDOM, city, layout) != nullptr) current_number++; // If creation was successful, raise a flag.
	} while (--total);

	town_names.clear();

	/* Build the town k-d tree again to make sure it's well balanced */
	RebuildTownKdtree();

	if (current_number != 0) return true;

	/* If current_number is still zero at this point, it means that not a single town has been created.
	 * So give it a last try, but now more aggressive */
	if (GenerateTownName(_random, &townnameparts) &&
			CreateRandomTown(10000, townnameparts, TSZ_RANDOM, _settings_game.economy.larger_towns != 0, layout) != nullptr) {
		return true;
	}

	/* If there are no towns at all and we are generating new game, bail out */
	if (Town::GetNumItems() == 0 && _game_mode != GM_EDITOR) {
		ShowErrorMessage(STR_ERROR_COULD_NOT_CREATE_TOWN, INVALID_STRING_ID, WL_CRITICAL);
	}

	return false;  // we are still without a town? we failed, simply
}


/**
 * Returns the bit corresponding to the town zone of the specified tile
 * or #HZB_END if the tile is outside of the town.
 *
 * @param t Town on which town zone is to be found
 * @param tile TileIndex where town zone needs to be found
 * @return the bit position of the given zone, as defined in HouseZones
 *
 * @see GetTownRadiusGroup
 */
HouseZonesBits TryGetTownRadiusGroup(const Town *t, TileIndex tile)
{
	uint dist = DistanceSquare(tile, t->xy);

	if (t->fund_buildings_months && dist <= 25) return HZB_TOWN_CENTRE;

	HouseZonesBits smallest = HZB_END;
	for (HouseZonesBits i = HZB_BEGIN; i < HZB_END; i++) {
		if (dist < t->cache.squared_town_zone_radius[i]) smallest = i;
	}

	return smallest;
}

/**
 * Returns the bit corresponding to the town zone of the specified tile.
 * Returns #HZB_TOWN_EDGE if the tile is either in an edge zone or outside of the town.
 *
 * @param t Town on which town zone is to be found
 * @param tile TileIndex where town zone needs to be found
 * @return the bit position of the given zone, as defined in HouseZones
 *
 * @see TryGetTownRadiusGroup
 */
HouseZonesBits GetTownRadiusGroup(const Town *t, TileIndex tile)
{
	HouseZonesBits ret = TryGetTownRadiusGroup(t, tile);
	return ret != HZB_END ? ret : HZB_TOWN_EDGE;
}

/**
 * Clears tile and builds a house or house part.
 * @param tile The tile to build upon.
 * @param t The town which will own the house.
 * @param counter The construction stage counter for the house.
 * @param stage The current construction stage of the house.
 * @param type The type of house.
 * @param random_bits Random bits for newgrf houses to use.
 * @param is_protected Whether the house is protected from the town upgrading it.
 * @pre The house can be built here.
 */
static inline void ClearMakeHouseTile(TileIndex tile, Town *t, uint8_t counter, uint8_t stage, HouseID type, uint8_t random_bits, bool is_protected)
{
	[[maybe_unused]] CommandCost cc = Command<CMD_LANDSCAPE_CLEAR>::Do(DC_EXEC | DC_AUTO | DC_NO_WATER | DC_TOWN, tile);
	assert(cc.Succeeded());

	IncreaseBuildingCount(t, type);
<<<<<<< HEAD
	MakeHouseTile(tile, t->index, counter, stage, type, random_bits, is_protected);
	if (HouseSpec::Get(type)->building_flags & BUILDING_IS_ANIMATED) AddAnimatedTile(tile, false);
=======
	MakeHouseTile(tile, t->index, counter, stage, type, random_bits);
	if (HouseSpec::Get(type)->building_flags.Test(BuildingFlag::IsAnimated)) AddAnimatedTile(tile, false);
>>>>>>> 5ffaf6cd

	MarkTileDirtyByTile(tile);
}


/**
 * Write house information into the map. For multi-tile houses, all tiles are marked.
 * @param town The town related to this house
 * @param t The tile to build on. If a multi-tile house, this is the northern-most tile.
 * @param counter The counter of the construction stage.
 * @param stage The current construction stage.
 * @param The type of house.
 * @param random_bits Random bits for newgrf houses to use.
 * @param is_protected Whether the house is protected from the town upgrading it.
 * @pre The house can be built here.
 */
static void MakeTownHouse(TileIndex tile, Town *t, uint8_t counter, uint8_t stage, HouseID type, uint8_t random_bits, bool is_protected)
{
	BuildingFlags size = HouseSpec::Get(type)->building_flags;

<<<<<<< HEAD
	ClearMakeHouseTile(tile, t, counter, stage, type, random_bits, is_protected);
	if (size & BUILDING_2_TILES_Y)   ClearMakeHouseTile(tile + TileDiffXY(0, 1), t, counter, stage, ++type, random_bits, is_protected);
	if (size & BUILDING_2_TILES_X)   ClearMakeHouseTile(tile + TileDiffXY(1, 0), t, counter, stage, ++type, random_bits, is_protected);
	if (size & BUILDING_HAS_4_TILES) ClearMakeHouseTile(tile + TileDiffXY(1, 1), t, counter, stage, ++type, random_bits, is_protected);

	if (!_generating_world) {
		ForAllStationsAroundTiles(TileArea(tile, (size & BUILDING_2_TILES_X) ? 2 : 1, (size & BUILDING_2_TILES_Y) ? 2 : 1), [t](Station *st, TileIndex tile) {
			t->stations_near.insert(st);
			return true;
		});
	}
	if (_record_house_coords) {
		_record_house_rect.left = std::min(_record_house_rect.left, (int)TileX(tile));
		_record_house_rect.top = std::min(_record_house_rect.top, (int)TileY(tile));
		_record_house_rect.right = std::max(_record_house_rect.right, (int)TileX(tile) + ((size & BUILDING_2_TILES_X) ? 2 : 1));
		_record_house_rect.bottom = std::max(_record_house_rect.bottom, (int)TileY(tile) + ((size & BUILDING_2_TILES_Y) ? 2 : 1));
	}
=======
	ClearMakeHouseTile(tile, t, counter, stage, type, random_bits);
	if (size.Any(BUILDING_2_TILES_Y))   ClearMakeHouseTile(tile + TileDiffXY(0, 1), t, counter, stage, ++type, random_bits);
	if (size.Any(BUILDING_2_TILES_X))   ClearMakeHouseTile(tile + TileDiffXY(1, 0), t, counter, stage, ++type, random_bits);
	if (size.Any(BUILDING_HAS_4_TILES)) ClearMakeHouseTile(tile + TileDiffXY(1, 1), t, counter, stage, ++type, random_bits);

	ForAllStationsAroundTiles(TileArea(tile, size.Any(BUILDING_2_TILES_X) ? 2 : 1, size.Any(BUILDING_2_TILES_Y) ? 2 : 1), [t](Station *st, TileIndex) {
		t->stations_near.insert(st);
		return true;
	});
>>>>>>> 5ffaf6cd
}


/**
 * Checks if a house can be built here. Important is slope, bridge above
 * and ability to clear the land.
 * @param tile tile to check
 * @param town town that is checking
 * @param noslope are slopes (foundations) allowed?
 * @return success if house can be built here, error message otherwise
 */
static inline CommandCost CanBuildHouseHere(TileIndex tile, TownID town, bool noslope)
{
	/* cannot build on these slopes... */
	if (noslope) {
		if (!IsTileFlat(tile)) return CommandCost(STR_ERROR_FLAT_LAND_REQUIRED);
	} else {
		if (IsSteepSlope(GetTileSlope(tile))) return CommandCost(STR_ERROR_LAND_SLOPED_IN_WRONG_DIRECTION);
	}

	/* at least one RoadTypes allow building the house here? */
	if (!RoadTypesAllowHouseHere(tile)) return CommandCost(STR_ERROR_NO_SUITABLE_ROAD);

	/* building under a bridge? */
	if (IsBridgeAbove(tile)) return CommandCost(STR_ERROR_MUST_DEMOLISH_BRIDGE_FIRST);

	/* can we clear the land? */
	CommandCost ret = Command<CMD_LANDSCAPE_CLEAR>::Do(DC_AUTO | DC_NO_WATER | DC_TOWN, tile);
	if (ret.Failed()) return ret;

	/* do not try to build over house owned by another town */
	if (IsTileType(tile, MP_HOUSE) && GetTownIndex(tile) != town) return CMD_ERROR;

	return CommandCost();
}


/**
 * Checks if a house can be built here. Important is slope, bridge above
 * and ability to clear the land.
 *
 * @param ta tile area to check
 * @param town town that is checking
 * @param maxz z level of the house, check if all tiles have this max z level
 * @param noslope are slopes (foundations) allowed?
 * @return success if house can be built here, error message otherwise
 *
 * @see TownLayoutAllowsHouseHere
 */
static inline CommandCost CanBuildHouseHere(const TileArea &ta, TownID town, int maxz, bool noslope)
{
	for (TileIndex tile : ta) {
		CommandCost ret = CanBuildHouseHere(tile, town, noslope);
		/* if building on slopes is allowed, there will be flattening foundation (to tile max z) */
		if (ret.Succeeded() && GetTileMaxZ(tile) != maxz) ret = CommandCost(STR_ERROR_LAND_SLOPED_IN_WRONG_DIRECTION);
		if (ret.Failed()) return ret;
	}

	return CommandCost();
}


/**
 * Test whether houses of given type are available in current game.
 *
 * The function will check whether the house is available at all e.g. is not overridden.
 * Also availability for current climate and given house zone will be tested.
 *
 * @param house house type
 * @param above_snowline true to test availability above the snow line, false for below (arctic climate only)
 * @param zone return error if houses are forbidden in this house zone
 * @return success if house is available, error message otherwise
 */
static inline CommandCost IsHouseTypeAllowed(HouseID house, bool above_snowline, HouseZonesBits zone)
 {
	const HouseSpec *hs = HouseSpec::Get(house);
	/* Disallow disabled and replaced houses. */
	if (!hs->enabled || hs->grf_prop.override != INVALID_HOUSE_ID) return CMD_ERROR;

	/* Check if we can build this house in current climate. */
	if (_settings_game.game_creation.landscape != LT_ARCTIC) {
		if (!(hs->building_availability & (HZ_TEMP << _settings_game.game_creation.landscape))) return CMD_ERROR;
	} else if (above_snowline) {
		if (!(hs->building_availability & HZ_SUBARTC_ABOVE)) return CommandCost(STR_ERROR_BUILDING_NOT_ALLOWED_ABOVE_SNOW_LINE);
	} else {
		if (!(hs->building_availability & HZ_SUBARTC_BELOW)) return CommandCost(STR_ERROR_BUILDING_NOT_ALLOWED_BELOW_SNOW_LINE);
	}

	/* Check if the house zone is allowed for this type of houses. */
	if (!HasBit(hs->building_availability & HZ_ZONALL, zone)) {
		return CommandCost(STR_ERROR_BUILDING_NOT_ALLOWED_IN_THIS_TOWN_ZONE);
	}

	return CommandCost();
}


/**
 * Check whether a town can hold more house types.
 * @param t the town we want to check
 * @param house type of the house we want to add
 * @return success if houses of this type are allowed, error message otherwise
 */
static inline CommandCost IsAnotherHouseTypeAllowedInTown(Town *t, HouseID house)
{
	const HouseSpec *hs = HouseSpec::Get(house);

	/* Don't let these counters overflow. Global counters are 32bit, there will never be that many houses. */
	if (hs->class_id != HOUSE_NO_CLASS) {
		/* id_count is always <= class_count, so it doesn't need to be checked */
		if (t->cache.building_counts.class_count[hs->class_id] == UINT16_MAX) return CommandCost(STR_ERROR_TOO_MANY_HOUSE_SETS);
	} else {
		/* If the house has no class, check id_count instead */
		if (t->cache.building_counts.id_count[house] == UINT16_MAX) return CommandCost(STR_ERROR_TOO_MANY_HOUSE_TYPES);
	}

	return CommandCost();
}

/**
 * Checks if current town layout allows building here
 * @param t town
 * @param ta tile area to check
 * @return true iff town layout allows building here
 * @note see layouts
 */
static inline bool TownLayoutAllowsHouseHere(Town *t, const TileArea &ta)
{
	/* Allow towns everywhere when we don't build roads */
	if (!TownAllowedToBuildRoads(t)) return true;

	TileIndexDiffC grid_pos = TileIndexToTileIndexDiffC(t->xy, ta.tile);

	const uint overflow = 3 * 4 * UINT16_MAX; // perform "floor division"
	switch (t->layout) {
		case TL_2X2_GRID: return (uint)(grid_pos.x + overflow) % 3 >= ta.w && (uint)(grid_pos.y + overflow) % 3 >= ta.h;
		case TL_3X3_GRID: return (uint)(grid_pos.x + overflow) % 4 >= ta.w && (uint)(grid_pos.y + overflow) % 4 >= ta.h;
		default: return true;
	}
}


/**
 * Find a suitable place (free of any obstacles) for a new town house. Search around a given location
 * taking into account the layout of the town.
 *
 * @param tile tile that must be included by the building
 * @param t the town we are building in
 * @param house house type
 * @return where the building can be placed, INVALID_TILE if no lacation was found
 *
 * @pre CanBuildHouseHere(tile, t->index, false)
 *
 * @see CanBuildHouseHere
 */
static TileIndex FindPlaceForTownHouseAroundTile(TileIndex tile, Town *t, HouseID house)
{
	const HouseSpec *hs = HouseSpec::Get(house);
	bool noslope = (hs->building_flags & TILE_NOT_SLOPED) != 0;

	TileArea ta(tile, 1, 1);
	DiagDirection dir;
	uint count;
	if (hs->building_flags & TILE_SIZE_2x2) {
		ta.w = ta.h = 2;
		dir = DIAGDIR_NW; // 'd' goes through DIAGDIR_NW, DIAGDIR_NE, DIAGDIR_SE
		count = 4;
	} else if (hs->building_flags & TILE_SIZE_2x1) {
		ta.w = 2;
		dir = DIAGDIR_NE;
		count = 2;
	} else if (hs->building_flags & TILE_SIZE_1x2) {
		ta.h = 2;
		dir = DIAGDIR_NW;
		count = 2;
	} else { // TILE_SIZE_1x1
		/* CanBuildHouseHere(tile, t->index, false) already checked */
		if (noslope && !IsTileFlat(tile)) return INVALID_TILE;
		return tile;
	}

	int maxz = GetTileMaxZ(tile);
	/* Drift around the tile and find a place for the house. For 1x2 and 2x1 houses just two
	 * positions will be checked (at the exact tile and the other). In case of 2x2 houses
	 * 4 positions have to be checked (clockwise). */
	while (count-- > 0) {
		if (!TownLayoutAllowsHouseHere(t, ta)) continue;
		if (CanBuildHouseHere(ta, t->index, maxz, noslope).Succeeded()) return ta.tile;
		ta.tile += TileOffsByDiagDir(dir);
		dir = ChangeDiagDir(dir, DIAGDIRDIFF_90RIGHT);
	}

	return INVALID_TILE;
}


/**
 * Check if a given house can be built in a given town.
 * @param house house type
 * @param t the town
 * @return success if house can be built, error message otherwise
 */
static CommandCost CheckCanBuildHouse(HouseID house, const Town *t)
{
	const HouseSpec *hs = HouseSpec::Get(house);

	if (!_generating_world && _game_mode != GM_EDITOR && (hs->extra_flags & BUILDING_IS_HISTORICAL) != 0) {
		return CMD_ERROR;
	}

	if (CalTime::CurYear() > hs->max_year) return CommandCost(STR_ERROR_BUILDING_IS_TOO_OLD);
	if (CalTime::CurYear() < hs->min_year) return CommandCost(STR_ERROR_BUILDING_IS_TOO_MODERN);

	/* Special houses that there can be only one of. */
	if (hs->building_flags & BUILDING_IS_CHURCH) {
		if (t->church_count >= 1) return CommandCost(STR_ERROR_ONLY_ONE_BUILDING_ALLOWED_PER_TOWN);
	} else if (hs->building_flags & BUILDING_IS_STADIUM) {
		if (t->stadium_count >= 1) return CommandCost(STR_ERROR_ONLY_ONE_BUILDING_ALLOWED_PER_TOWN);
	}

	return CommandCost();
}


/**
 * Build a house at this tile.
 * @param t The town the house will belong to.
 * @param tile The tile to try building on.
 * @param hs The @a HouseSpec of the house.
 * @param house The @a HouseID of the house.
 * @param random_bits The random data to be associated with the house.
 * @param house_completed Should the house be placed already complete, instead of under construction?
 * @param is_protected Whether the house is protected from the town upgrading it.
 */
static void BuildTownHouse(Town *t, TileIndex tile, const HouseSpec *hs, HouseID house, uint8_t random_bits, bool house_completed, bool is_protected)
{
	t->cache.num_houses++;

	/* Special houses that there can be only one of. */
	if (hs->building_flags & BUILDING_IS_CHURCH) {
		t->church_count++;
	} else if (hs->building_flags & BUILDING_IS_STADIUM) {
		t->stadium_count++;
	}

	uint8_t construction_counter = 0;
	uint8_t construction_stage = 0;

	if (_generating_world || _game_mode == GM_EDITOR || house_completed) {
		uint32_t construction_random = Random();

		construction_stage = TOWN_HOUSE_COMPLETED;
		if (_generating_world && !hs->extra_flags.Test(HouseExtraFlag::BuildingIsHistorical) && Chance16(1, 7)) construction_stage = GB(construction_random, 0, 2);

		if (construction_stage == TOWN_HOUSE_COMPLETED) {
			ChangePopulation(t, hs->population);
		} else {
			construction_counter = GB(construction_random, 2, 2);
		}
	}

	MakeTownHouse(tile, t, construction_counter, construction_stage, house, random_bits, is_protected);
	UpdateTownRadius(t);
	UpdateTownGrowthRate(t);
}

/**
 * Tries to build a house at this tile.
 * @param t The town the house will belong to.
 * @param tile The tile to try building on.
 * @return false iff no house can be built on this tile.
 */
static bool TryBuildTownHouse(Town *t, TileIndex tile)
{
	/* forbidden building here by town layout */
	if (!TownLayoutAllowsHouseHere(t, TileArea(tile, 1, 1))) return false;

	/* no house allowed at all, bail out */
	if (CanBuildHouseHere(tile, t->index, false).Failed()) return false;

<<<<<<< HEAD
	bool above_snowline = _settings_game.game_creation.landscape == LT_ARCTIC && GetTileMaxZ(tile) > HighestSnowLine();
	HouseZonesBits zone = GetTownRadiusGroup(t, tile);
=======
	Slope slope = GetTileSlope(tile);
	int maxz = GetTileMaxZ(tile);

	/* Get the town zone type of the current tile, as well as the climate.
	 * This will allow to easily compare with the specs of the new house to build */
	HouseZonesBits rad = GetTownRadiusGroup(t, tile);

	/* Above snow? */
	int land = to_underlying(_settings_game.game_creation.landscape);
	if (_settings_game.game_creation.landscape == LandscapeType::Arctic && maxz > HighestSnowLine()) land = -1;

	uint bitmask = (1 << rad) + (1 << (land + 12));
>>>>>>> 5ffaf6cd

	/* bits 0-4 are used
	 * bits 11-15 are used
	 * bits 5-10 are not used. */
	static std::vector<std::pair<HouseID, uint>> probs;
	probs.clear();

	uint probability_max = 0;

	/* Generate a list of all possible houses that can be built. */
	for (const auto &hs : HouseSpec::Specs()) {
		if (IsHouseTypeAllowed(hs.Index(), above_snowline, zone).Failed()) continue;
		if (IsAnotherHouseTypeAllowedInTown(t, hs.Index()).Failed()) continue;

		uint cur_prob = hs.probability;
		probability_max += cur_prob;
		probs.emplace_back(hs.Index(), cur_prob);
	}

	TileIndex baseTile = tile;

	while (probability_max > 0) {
		/* Building a multitile building can change the location of tile.
		 * The building would still be built partially on that tile, but
		 * its northern tile would be elsewhere. However, if the callback
		 * fails we would be basing further work from the changed tile.
		 * So a next 1x1 tile building could be built on the wrong tile. */
		tile = baseTile;

		uint r = RandomRange(probability_max);
		uint i;
		for (i = 0; i < probs.size(); i++) {
			if (probs[i].second > r) break;
			r -= probs[i].second;
		}

		HouseID house = probs[i].first;
		probability_max -= probs[i].second;

		/* remove tested house from the set */
		probs[i] = probs.back();
		probs.pop_back();

<<<<<<< HEAD
		CommandCost ret = CheckCanBuildHouse(house, t);
		if (ret.Failed()) continue;

		tile = FindPlaceForTownHouseAroundTile(tile, t, house);
		if (tile == INVALID_TILE) continue;
=======
		const HouseSpec *hs = HouseSpec::Get(house);

		if (!_generating_world && _game_mode != GM_EDITOR && hs->extra_flags.Test(HouseExtraFlag::BuildingIsHistorical)) {
			continue;
		}

		if (TimerGameCalendar::year < hs->min_year || TimerGameCalendar::year > hs->max_year) continue;

		/* Special houses that there can be only one of. */
		uint oneof = 0;

		if (hs->building_flags.Test(BuildingFlag::IsChurch)) {
			SetBit(oneof, TOWN_HAS_CHURCH);
		} else if (hs->building_flags.Test(BuildingFlag::IsStadium)) {
			SetBit(oneof, TOWN_HAS_STADIUM);
		}

		if (t->flags & oneof) continue;

		/* Make sure there is no slope? */
		bool noslope = hs->building_flags.Test(BuildingFlag::NotSloped);
		if (noslope && slope != SLOPE_FLAT) continue;

		if (hs->building_flags.Test(BuildingFlag::Size2x2)) {
			if (!CheckTownBuild2x2House(&tile, t, maxz, noslope)) continue;
		} else if (hs->building_flags.Test(BuildingFlag::Size2x1)) {
			if (!CheckTownBuild2House(&tile, t, maxz, noslope, DIAGDIR_SW)) continue;
		} else if (hs->building_flags.Test(BuildingFlag::Size1x2)) {
			if (!CheckTownBuild2House(&tile, t, maxz, noslope, DIAGDIR_SE)) continue;
		} else {
			/* 1x1 house checks are already done */
		}
>>>>>>> 5ffaf6cd

		uint8_t random_bits = Random();

		/* Check if GRF allows this house */
		if (!HouseAllowsConstruction(house, tile, t, random_bits)) continue;

		const HouseSpec *hs = HouseSpec::Get(house);
		BuildTownHouse(t, tile, hs, house, random_bits, false, HasFlag(hs->extra_flags, BUILDING_IS_PROTECTED));
		return true;
	}

	return false;
}

/**
 * Place an individual house.
 * @param flags Type of operation.
 * @param tile Tile on which to place the house.
 * @param HouseID The HouseID of the house spec.
 * @param is_protected Whether the house is protected from the town upgrading it.
 * @param town_id Town ID, or INVALID_TOWN to pick a town automatically.
 * @return Empty cost or an error.
 */
CommandCost CmdPlaceHouse(DoCommandFlag flags, TileIndex tile, HouseID house, bool is_protected, TownID town_id)
{
	if (_game_mode != GM_EDITOR && _settings_game.economy.place_houses == PH_FORBIDDEN) return CMD_ERROR;

	if (Town::GetNumItems() == 0) return CommandCost(STR_ERROR_MUST_FOUND_TOWN_FIRST);

	if (static_cast<size_t>(house) >= HouseSpec::Specs().size()) return CMD_ERROR;
	const HouseSpec *hs = HouseSpec::Get(house);
	if (!hs->enabled) return CMD_ERROR;

	Town *t;
	if (town_id == INVALID_TOWN) {
		t = ClosestTownFromTile(tile, UINT_MAX);
	} else {
		t = Town::GetIfValid(town_id);
		if (t == nullptr) return CMD_ERROR;
	}

	int max_z = GetTileMaxZ(tile);

	/* Make sure there is no slope? */
<<<<<<< HEAD
	bool noslope = (hs->building_flags & TILE_NOT_SLOPED) != 0;

	uint w = (hs->building_flags & BUILDING_2_TILES_X) ? 2 : 1;
	uint h = (hs->building_flags & BUILDING_2_TILES_Y) ? 2 : 1;
=======
	bool noslope = hs->building_flags.Test(BuildingFlag::NotSloped);
	if (noslope && slope != SLOPE_FLAT) return CommandCost(STR_ERROR_FLAT_LAND_REQUIRED);

	TileArea ta = tile;
	if (hs->building_flags.Test(BuildingFlag::Size2x2)) ta.Add(TileAddXY(tile, 1, 1));
	if (hs->building_flags.Test(BuildingFlag::Size2x1)) ta.Add(TileAddByDiagDir(tile, DIAGDIR_SW));
	if (hs->building_flags.Test(BuildingFlag::Size1x2)) ta.Add(TileAddByDiagDir(tile, DIAGDIR_SE));
>>>>>>> 5ffaf6cd

	CommandCost cost = IsAnotherHouseTypeAllowedInTown(t, house);
	if (!cost.Succeeded()) return cost;

	cost = CanBuildHouseHere(TileArea(tile, w, h), t->index, max_z, noslope);
	if (!cost.Succeeded()) return cost;

	if (flags & DC_EXEC) {
		bool house_completed = _settings_game.economy.place_houses == PH_ALLOWED_CONSTRUCTED;
		BuildTownHouse(t, tile, hs, house, Random(), house_completed, is_protected);
	}

	return CommandCost();
}

/**
 * Update data structures when a house is removed
 * @param tile  Tile of the house
 * @param t     Town owning the house
 * @param house House type
 */
static void DoClearTownHouseHelper(TileIndex tile, Town *t, HouseID house)
{
	assert_tile(IsTileType(tile, MP_HOUSE), tile);
	DecreaseBuildingCount(t, house);
	DoClearSquare(tile);
	DeleteAnimatedTile(tile);

	DeleteNewGRFInspectWindow(GSF_HOUSES, tile.base());
}

/**
 * Determines if a given HouseID is part of a multitile house.
 * The given ID is set to the ID of the north tile and the TileDiff to the north tile is returned.
 *
 * @param house Is changed to the HouseID of the north tile of the same house
 * @return TileDiff from the tile of the given HouseID to the north tile
 */
TileIndexDiff GetHouseNorthPart(HouseID &house)
{
	if (house >= 3) { // house id 0,1,2 MUST be single tile houses, or this code breaks.
		if (HouseSpec::Get(house - 1)->building_flags.Test(BuildingFlag::Size2x1)) {
			house--;
			return TileDiffXY(-1, 0);
		} else if (HouseSpec::Get(house - 1)->building_flags.Any(BUILDING_2_TILES_Y)) {
			house--;
			return TileDiffXY(0, -1);
		} else if (HouseSpec::Get(house - 2)->building_flags.Any(BUILDING_HAS_4_TILES)) {
			house -= 2;
			return TileDiffXY(-1, 0);
		} else if (HouseSpec::Get(house - 3)->building_flags.Any(BUILDING_HAS_4_TILES)) {
			house -= 3;
			return TileDiffXY(-1, -1);
		}
	}
	return TileDiffXY(0, 0);
}

/**
 * Clear a town house.
 * @param t The town which owns the house.
 * @param tile The tile to clear.
 */
void ClearTownHouse(Town *t, TileIndex tile)
{
	assert_tile(IsTileType(tile, MP_HOUSE), tile);

	HouseID house = GetHouseType(tile);

	/* The northernmost tile of the house is the main house. */
	tile += GetHouseNorthPart(house);

	const HouseSpec *hs = HouseSpec::Get(house);

	/* Remove population from the town if the house is finished. */
	if (IsHouseCompleted(tile)) {
		ChangePopulation(t, -hs->population);
	}

	t->cache.num_houses--;

	/* Clear flags for houses that only may exist once/town. */
<<<<<<< HEAD
	if (hs->building_flags & BUILDING_IS_CHURCH) {
		t->church_count--;
	} else if (hs->building_flags & BUILDING_IS_STADIUM) {
		t->stadium_count--;
=======
	if (hs->building_flags.Test(BuildingFlag::IsChurch)) {
		ClrBit(t->flags, TOWN_HAS_CHURCH);
	} else if (hs->building_flags.Test(BuildingFlag::IsStadium)) {
		ClrBit(t->flags, TOWN_HAS_STADIUM);
>>>>>>> 5ffaf6cd
	}

	/* Do the actual clearing of tiles */
	DoClearTownHouseHelper(tile, t, house);
	if (hs->building_flags.Any(BUILDING_2_TILES_Y))   DoClearTownHouseHelper(tile + TileDiffXY(0, 1), t, ++house);
	if (hs->building_flags.Any(BUILDING_2_TILES_X))   DoClearTownHouseHelper(tile + TileDiffXY(1, 0), t, ++house);
	if (hs->building_flags.Any(BUILDING_HAS_4_TILES)) DoClearTownHouseHelper(tile + TileDiffXY(1, 1), t, ++house);

	RemoveNearbyStations(t, tile, hs->building_flags);

	UpdateTownRadius(t);
}

/**
 * Rename a town (server-only).
 * @param flags type of operation
 * @param town_id town ID to rename
 * @param text the new name or an empty string when resetting to the default
 * @return the cost of this operation or an error
 */
CommandCost CmdRenameTown(DoCommandFlag flags, TownID town_id, const std::string &text)
{
	Town *t = Town::GetIfValid(town_id);
	if (t == nullptr) return CMD_ERROR;

	bool reset = text.empty();

	if (!reset) {
		if (Utf8StringLength(text) >= MAX_LENGTH_TOWN_NAME_CHARS) return CMD_ERROR;
		if (!IsUniqueTownName(text)) return CommandCost(STR_ERROR_NAME_MUST_BE_UNIQUE);
	}

	if (flags & DC_EXEC) {
		t->cached_name.clear();
		if (reset) {
			t->name.clear();
		} else {
			t->name = text;
		}

		t->UpdateVirtCoord();
		InvalidateWindowData(WC_TOWN_DIRECTORY, 0, TDIWD_FORCE_RESORT);
		ClearAllStationCachedNames();
		ClearAllIndustryCachedNames();
		UpdateAllStationVirtCoords();
	}
	return CommandCost();
}


/**
 * Rename a town (non-admin use).
 * @param flags type of operation
 * @param town_id town ID to rename
 * @param text the new name or an empty string when resetting to the default
 * @return the cost of this operation or an error
 */
CommandCost CmdRenameTownNonAdmin(DoCommandFlag flags, TownID town_id, const std::string &text)
{
	if (_networking && !_settings_game.difficulty.rename_towns_in_multiplayer) return CMD_ERROR;

	return CmdRenameTown(flags, town_id, text);
}

/**
 * Determines the first cargo with a certain town effect
 * @param effect Town effect of interest
 * @return first active cargo slot with that effect
 */
const CargoSpec *FindFirstCargoWithTownAcceptanceEffect(TownAcceptanceEffect effect)
{
	for (const CargoSpec *cs : CargoSpec::Iterate()) {
		if (cs->town_acceptance_effect == effect) return cs;
	}
	return nullptr;
}

/**
 * Change the cargo goal of a town.
 * @param flags Type of operation.
 * @param town_id Town ID to cargo game of.
 * @param tae TownEffect to change the game of.
 * @param goal The new goal value.
 * @return Empty cost or an error.
 */
CommandCost CmdTownCargoGoal(DoCommandFlag flags, TownID town_id, TownAcceptanceEffect tae, uint32_t goal)
{
	if (_current_company != OWNER_DEITY) return CMD_ERROR;

	if (tae < TAE_BEGIN || tae >= TAE_END) return CMD_ERROR;

	Town *t = Town::GetIfValid(town_id);
	if (t == nullptr) return CMD_ERROR;

	/* Validate if there is a cargo which is the requested TownAcceptanceEffect */
	const CargoSpec *cargo = FindFirstCargoWithTownAcceptanceEffect(tae);
	if (cargo == nullptr) return CMD_ERROR;

	if (flags & DC_EXEC) {
		t->goal[tae] = goal;
		UpdateTownGrowth(t);
		InvalidateWindowData(WC_TOWN_VIEW, town_id);
	}

	return CommandCost();
}

/**
 * Set a custom text in the Town window.
 * @param flags Type of operation.
 * @param town_id Town ID to change the text of.
 * @param text The new text (empty to remove the text).
 * @return Empty cost or an error.
 */
CommandCost CmdTownSetText(DoCommandFlag flags, TownID town_id, const std::string &text)
{
	if (_current_company != OWNER_DEITY) return CMD_ERROR;
	Town *t = Town::GetIfValid(town_id);
	if (t == nullptr) return CMD_ERROR;

	if (flags & DC_EXEC) {
		t->text.clear();
		if (!text.empty()) t->text = text;
		InvalidateWindowData(WC_TOWN_VIEW, town_id);
	}

	return CommandCost();
}

/**
 * Change the growth rate of the town.
 * @param flags Type of operation.
 * @param town_id Town ID to cargo game of.
 * @param growth_rate Amount of days between growth, or TOWN_GROWTH_RATE_NONE, or 0 to reset custom growth rate.
 * @return Empty cost or an error.
 */
CommandCost CmdTownGrowthRate(DoCommandFlag flags, TownID town_id, uint16_t growth_rate)
{
	if (_current_company != OWNER_DEITY) return CMD_ERROR;

	Town *t = Town::GetIfValid(town_id);
	if (t == nullptr) return CMD_ERROR;

	if (flags & DC_EXEC) {
		if (growth_rate == 0) {
			/* Just clear the flag, UpdateTownGrowth will determine a proper growth rate */
			ClrBit(t->flags, TOWN_CUSTOM_GROWTH);
		} else {
			uint old_rate = t->growth_rate;
			if (t->grow_counter >= old_rate) {
				/* This also catches old_rate == 0 */
				t->grow_counter = growth_rate;
			} else {
				/* Scale grow_counter, so half finished houses stay half finished */
				t->grow_counter = t->grow_counter * growth_rate / old_rate;
			}
			t->growth_rate = growth_rate;
			SetBit(t->flags, TOWN_CUSTOM_GROWTH);
		}
		UpdateTownGrowth(t);
		InvalidateWindowData(WC_TOWN_VIEW, town_id);
	}

	return CommandCost();
}

/**
 * Change the rating of a company in a town
 * @param flags Type of operation.
 * @param town_id Town ID to change, bit 16..23 =
 * @param company_id Company ID to change.
 * @param rating New rating of company (signed int16_t).
 * @return Empty cost or an error.
 */
CommandCost CmdTownRating(DoCommandFlag flags, TownID town_id, CompanyID company_id, int16_t rating)
{
	if (_current_company != OWNER_DEITY) return CMD_ERROR;

	Town *t = Town::GetIfValid(town_id);
	if (t == nullptr) return CMD_ERROR;

	if (!Company::IsValidID(company_id)) return CMD_ERROR;

	int16_t new_rating = Clamp(rating, RATING_MINIMUM, RATING_MAXIMUM);
	if (_cheats.town_rating.value) {
		new_rating = RATING_MAXIMUM;
	}
	if (flags & DC_EXEC) {
		t->ratings[company_id] = new_rating;
		InvalidateWindowData(WC_TOWN_AUTHORITY, town_id);
	}

	return CommandCost();
}

/**
 * Expand a town (scenario editor only).
 * @param flags Type of operation.
 * @param TownID Town ID to expand.
 * @param grow_amount Amount to grow, or 0 to grow a random size up to the current amount of houses.
 * @return Empty cost or an error.
 */
CommandCost CmdExpandTown(DoCommandFlag flags, TownID town_id, uint32_t grow_amount)
{
	if (_game_mode != GM_EDITOR && _current_company != OWNER_DEITY) return CMD_ERROR;
	Town *t = Town::GetIfValid(town_id);
	if (t == nullptr) return CMD_ERROR;

	if (flags & DC_EXEC) {
		/* The more houses, the faster we grow */
		if (grow_amount == 0) {
			uint amount = RandomRange(ClampTo<uint16_t>(t->cache.num_houses / 10)) + 3;
			t->cache.num_houses += amount;
			UpdateTownRadius(t);

			uint n = amount * 10;
			do GrowTown(t); while (--n);

			t->cache.num_houses -= amount;
		} else {
			for (; grow_amount > 0; grow_amount--) {
				/* Try several times to grow, as we are really suppose to grow */
				for (uint i = 0; i < 25; i++) if (GrowTown(t)) break;
			}
		}
		UpdateTownRadius(t);

		UpdateTownMaxPass(t);
	}

	return CommandCost();
}

/**
 * Delete a town (scenario editor or worldgen only).
 * @param flags Type of operation.
 * @param town_id Town ID to delete.
 * @return Empty cost or an error.
 */
CommandCost CmdDeleteTown(DoCommandFlag flags, TownID town_id)
{
	if (_game_mode != GM_EDITOR && !_generating_world) return CMD_ERROR;
	Town *t = Town::GetIfValid(town_id);
	if (t == nullptr) return CMD_ERROR;

	/* Stations refer to towns. */
	for (const Station *st : Station::Iterate()) {
		if (st->town == t) {
			/* Non-oil rig stations are always a problem. */
			if (!(st->facilities & FACIL_AIRPORT) || st->airport.type != AT_OILRIG) return CMD_ERROR;
			/* We can only automatically delete oil rigs *if* there's no vehicle on them. */
			CommandCost ret = Command<CMD_LANDSCAPE_CLEAR>::Do(flags, st->airport.tile);
			if (ret.Failed()) return ret;
		}
	}

	/* Waypoints refer to towns. */
	for (const Waypoint *wp : Waypoint::Iterate()) {
		if (wp->town == t) return CMD_ERROR;
	}

	/* Depots refer to towns. */
	for (const Depot *d : Depot::Iterate()) {
		if (d->town == t) return CMD_ERROR;
	}

	/* Check all tiles for town ownership. First check for bridge tiles, as
	 * these do not directly have an owner so we need to check adjacent
	 * tiles. This won't work correctly in the same loop if the adjacent
	 * tile was already deleted earlier in the loop. */
	for (TileIndex current_tile{0}; current_tile < Map::Size(); ++current_tile) {
		if (IsTileType(current_tile, MP_TUNNELBRIDGE) && TestTownOwnsBridge(current_tile, t)) {
			CommandCost ret = Command<CMD_LANDSCAPE_CLEAR>::Do(flags, current_tile);
			if (ret.Failed()) return ret;
		}
	}

	/* Check all remaining tiles for town ownership. */
	for (TileIndex current_tile{0}; current_tile < Map::Size(); ++current_tile) {
		bool try_clear = false;
		switch (GetTileType(current_tile)) {
			case MP_ROAD:
				try_clear = HasTownOwnedRoad(current_tile) && GetTownIndex(current_tile) == t->index;
				break;

			case MP_HOUSE:
				try_clear = GetTownIndex(current_tile) == t->index;
				break;

			case MP_INDUSTRY:
				try_clear = Industry::GetByTile(current_tile)->town == t;
				break;

			case MP_OBJECT:
				if (Town::GetNumItems() == 1) {
					/* No towns will be left, remove it! */
					try_clear = true;
				} else {
					Object *o = Object::GetByTile(current_tile);
					if (o->town == t) {
						if (o->type == OBJECT_STATUE) {
							/* Statue... always remove. */
							try_clear = true;
						} else {
							/* Tell to find a new town. */
							if (flags & DC_EXEC) o->town = nullptr;
						}
					}
				}
				break;

			default:
				break;
		}
		if (try_clear) {
			CommandCost ret = Command<CMD_LANDSCAPE_CLEAR>::Do(flags, current_tile);
			if (ret.Failed()) return ret;
		}
	}

	/* The town destructor will delete the other things related to the town. */
	if (flags & DC_EXEC) {
		_town_kdtree.Remove(t->index);
		if (_viewport_sign_kdtree_valid && t->cache.sign.kdtree_valid) _viewport_sign_kdtree.Remove(ViewportSignKdtreeItem::MakeTown(t->index));
		delete t;
	}

	return CommandCost();
}

/**
 * Factor in the cost of each town action.
 * @see TownActions
 */
const uint8_t _town_action_costs[TACT_COUNT] = {
	2, 4, 9, 35, 48, 53, 117, 175
};

/**
 * Perform the "small advertising campaign" town action.
 * @param t The town to advertise in.
 * @param flags Type of operation.
 * @return An empty cost.
 */
static CommandCost TownActionAdvertiseSmall(Town *t, DoCommandFlag flags)
{
	if (flags & DC_EXEC) {
		ModifyStationRatingAround(t->xy, _current_company, 0x40, 10);
	}
	return CommandCost();
}

/**
 * Perform the "medium advertising campaign" town action.
 * @param t The town to advertise in.
 * @param flags Type of operation.
 * @return An empty cost.
 */
static CommandCost TownActionAdvertiseMedium(Town *t, DoCommandFlag flags)
{
	if (flags & DC_EXEC) {
		ModifyStationRatingAround(t->xy, _current_company, 0x70, 15);
	}
	return CommandCost();
}

/**
 * Perform the "large advertising campaign" town action.
 * @param t The town to advertise in.
 * @param flags Type of operation.
 * @return An empty cost.
 */
static CommandCost TownActionAdvertiseLarge(Town *t, DoCommandFlag flags)
{
	if (flags & DC_EXEC) {
		ModifyStationRatingAround(t->xy, _current_company, 0xA0, 20);
	}
	return CommandCost();
}

/**
 * Perform the "local road reconstruction" town action.
 * @param t The town to grief in.
 * @param flags Type of operation.
 * @return An empty cost.
 */
static CommandCost TownActionRoadRebuild(Town *t, DoCommandFlag flags)
{
	/* Check if the company is allowed to fund new roads. */
	if (!_settings_game.economy.fund_roads) return CMD_ERROR;

	if (flags & DC_EXEC) {
		t->road_build_months = 6;

		SetDParam(0, _current_company);
		std::string company_name = GetString(STR_COMPANY_NAME);

		SetDParam(0, t->index);
		SetDParamStr(1, std::move(company_name));

		StringID msg;
		if (EconTime::UsingWallclockUnits()) {
			msg = ReplaceWallclockMinutesUnit() ? STR_NEWS_ROAD_REBUILDING_PERIODS : STR_NEWS_ROAD_REBUILDING_MINUTES;
		} else {
			msg = STR_NEWS_ROAD_REBUILDING_MONTHS;
		}
		AddNewsItem(msg, NT_GENERAL, NF_NORMAL, NR_TOWN, t->index, NR_NONE, UINT32_MAX);
		AI::BroadcastNewEvent(new ScriptEventRoadReconstruction(_current_company, t->index));
		Game::NewEvent(new ScriptEventRoadReconstruction(_current_company, t->index));
	}
	return CommandCost();
}

/**
 * Check whether the land can be cleared.
 * @param tile Tile to check.
 * @return true if the tile can be cleared.
 */
static bool CheckClearTile(TileIndex tile)
{
	Backup<CompanyID> cur_company(_current_company, OWNER_NONE, FILE_LINE);
	CommandCost r = Command<CMD_LANDSCAPE_CLEAR>::Do(DC_TOWN, tile);
	cur_company.Restore();
	return r.Succeeded();
}

/** Structure for storing data while searching the best place to build a statue. */
struct StatueBuildSearchData {
	TileIndex best_position; ///< Best position found so far.
	int tile_count;          ///< Number of tiles tried.

	StatueBuildSearchData(TileIndex best_pos, int count) : best_position(best_pos), tile_count(count) { }
};

/**
 * Search callback function for #TownActionBuildStatue.
 * @param tile Tile on which to perform the search.
 * @param user_data Reference to the statue search data.
 * @return Result of the test.
 */
static bool SearchTileForStatue(TileIndex tile, void *user_data)
{
	static const int STATUE_NUMBER_INNER_TILES = 25; // Number of tiles int the center of the city, where we try to protect houses.

	StatueBuildSearchData *statue_data = (StatueBuildSearchData *)user_data;
	statue_data->tile_count++;

	/* Statues can be build on slopes, just like houses. Only the steep slopes is a no go. */
	if (IsSteepSlope(GetTileSlope(tile))) return false;
	/* Don't build statues under bridges. */
	if (IsBridgeAbove(tile)) return false;

	/* A clear-able open space is always preferred. */
	if ((IsTileType(tile, MP_CLEAR) || IsTileType(tile, MP_TREES)) && CheckClearTile(tile)) {
		statue_data->best_position = tile;
		return true;
	}

	bool house = IsTileType(tile, MP_HOUSE);

	/* Searching inside the inner circle. */
	if (statue_data->tile_count <= STATUE_NUMBER_INNER_TILES) {
		/* Save first house in inner circle. */
		if (house && statue_data->best_position == INVALID_TILE && CheckClearTile(tile)) {
			statue_data->best_position = tile;
		}

		/* If we have reached the end of the inner circle, and have a saved house, terminate the search. */
		return statue_data->tile_count == STATUE_NUMBER_INNER_TILES && statue_data->best_position != INVALID_TILE;
	}

	/* Searching outside the circle, just pick the first possible spot. */
	statue_data->best_position = tile; // Is optimistic, the condition below must also hold.
	return house && CheckClearTile(tile);
}

/**
 * Perform a 9x9 tiles circular search from the center of the town
 * in order to find a free tile to place a statue
 * @param t town to search in
 * @param flags Used to check if the statue must be built or not.
 * @return Empty cost or an error.
 */
static CommandCost TownActionBuildStatue(Town *t, DoCommandFlag flags)
{
	if (!Object::CanAllocateItem()) return CommandCost(STR_ERROR_TOO_MANY_OBJECTS);

	TileIndex tile = t->xy;
	StatueBuildSearchData statue_data(INVALID_TILE, 0);
	if (!CircularTileSearch(&tile, 9, SearchTileForStatue, &statue_data)) return CommandCost(STR_ERROR_STATUE_NO_SUITABLE_PLACE);

	if (flags & DC_EXEC) {
		Backup<CompanyID> cur_company(_current_company, OWNER_NONE, FILE_LINE);
		Command<CMD_LANDSCAPE_CLEAR>::Do(DC_EXEC | DC_TOWN, statue_data.best_position);
		cur_company.Restore();
		BuildObject(OBJECT_STATUE, statue_data.best_position, _current_company, t);
		t->statues.Set(_current_company); // Once found and built, "inform" the Town.
		MarkTileDirtyByTile(statue_data.best_position);
	}
	return CommandCost();
}

/**
 * Perform the "fund new buildings" town action.
 * @param t The town to fund buildings in.
 * @param flags Type of operation.
 * @return An empty cost.
 */
static CommandCost TownActionFundBuildings(Town *t, DoCommandFlag flags)
{
	/* Check if it's allowed to buy the rights */
	if (!_settings_game.economy.fund_buildings) return CMD_ERROR;

	if (flags & DC_EXEC) {
		/* And grow for 3 months */
		t->fund_buildings_months = 3;

		/* Enable growth (also checking GameScript's opinion) */
		UpdateTownGrowth(t);

		/* Build a new house, but add a small delay to make sure
		 * that spamming funding doesn't let town grow any faster
		 * than 1 house per 2 * TOWN_GROWTH_TICKS ticks.
		 * Also emulate original behaviour when town was only growing in
		 * TOWN_GROWTH_TICKS intervals, to make sure that it's not too
		 * tick-perfect and gives player some time window where they can
		 * spam funding with the exact same efficiency.
		 */
		t->grow_counter = std::min<uint16_t>(t->grow_counter, 2 * TOWN_GROWTH_TICKS - (t->growth_rate - t->grow_counter) % TOWN_GROWTH_TICKS);

		SetWindowDirty(WC_TOWN_VIEW, t->index);
	}
	return CommandCost();
}

/**
 * Perform the "buy exclusive transport rights" town action.
 * @param t The town to buy exclusivity in.
 * @param flags Type of operation.
 * @return An empty cost.
 */
static CommandCost TownActionBuyRights(Town *t, DoCommandFlag flags)
{
	/* Check if it's allowed to buy the rights */
	if (!_settings_game.economy.exclusive_rights) return CMD_ERROR;
	if (t->exclusivity != INVALID_COMPANY) return CMD_ERROR;

	if (flags & DC_EXEC) {
		t->exclusive_counter = 12;
		t->exclusivity = _current_company;

		ModifyStationRatingAround(t->xy, _current_company, 130, 17);

		SetWindowClassesDirty(WC_STATION_VIEW);

		/* Spawn news message */
		auto cni = std::make_unique<CompanyNewsInformation>(Company::Get(_current_company));
		SetDParam(0, STR_NEWS_EXCLUSIVE_RIGHTS_TITLE);
		if (EconTime::UsingWallclockUnits()) {
			SetDParam(1, ReplaceWallclockMinutesUnit() ? STR_NEWS_EXCLUSIVE_RIGHTS_DESCRIPTION_PERIOD : STR_NEWS_EXCLUSIVE_RIGHTS_DESCRIPTION_MINUTES);
		} else {
			SetDParam(1, STR_NEWS_EXCLUSIVE_RIGHTS_DESCRIPTION_MONTHS);
		}
		SetDParam(2, t->index);
		SetDParamStr(3, cni->company_name);
		AddNewsItem(STR_MESSAGE_NEWS_FORMAT, NT_GENERAL, NF_COMPANY, NR_TOWN, t->index, NR_NONE, UINT32_MAX, std::move(cni));
		AI::BroadcastNewEvent(new ScriptEventExclusiveTransportRights(_current_company, t->index));
		Game::NewEvent(new ScriptEventExclusiveTransportRights(_current_company, t->index));
	}
	return CommandCost();
}

/**
 * Perform the "bribe" town action.
 * @param t The town to bribe.
 * @param flags Type of operation.
 * @return An empty cost.
 */
static CommandCost TownActionBribe(Town *t, DoCommandFlag flags)
{
	if (flags & DC_EXEC) {
		if (Chance16(1, 14)) {
			/* set as unwanted for 6 months */
			t->unwanted[_current_company] = 6;

			/* set all close by station ratings to 0 */
			for (Station *st : Station::Iterate()) {
				if (st->town == t && st->owner == _current_company) {
					for (GoodsEntry &ge : st->goods) ge.rating = 0;
				}
			}

			/* only show error message to the executing player. All errors are handled command.c
			 * but this is special, because it can only 'fail' on a DC_EXEC */
			if (IsLocalCompany()) ShowErrorMessage(STR_ERROR_BRIBE_FAILED, INVALID_STRING_ID, WL_INFO);

			/* decrease by a lot!
			 * ChangeTownRating is only for stuff in demolishing. Bribe failure should
			 * be independent of any cheat settings
			 */
			if (t->ratings[_current_company] > RATING_BRIBE_DOWN_TO) {
				t->ratings[_current_company] = RATING_BRIBE_DOWN_TO;
				t->UpdateVirtCoord();
				SetWindowDirty(WC_TOWN_AUTHORITY, t->index);
			}
		} else {
			ChangeTownRating(t, RATING_BRIBE_UP_STEP, RATING_BRIBE_MAXIMUM, DC_EXEC);
			if (t->exclusivity != _current_company && t->exclusivity != INVALID_COMPANY) {
				t->exclusivity = INVALID_COMPANY;
				t->exclusive_counter = 0;
			}
		}
	}
	return CommandCost();
}

typedef CommandCost TownActionProc(Town *t, DoCommandFlag flags);
static TownActionProc * const _town_action_proc[] = {
	TownActionAdvertiseSmall,
	TownActionAdvertiseMedium,
	TownActionAdvertiseLarge,
	TownActionRoadRebuild,
	TownActionBuildStatue,
	TownActionFundBuildings,
	TownActionBuyRights,
	TownActionBribe
};

/**
 * Get a list of available town authority actions.
 * @param nump if not nullptr, store the number of available actions
 * @param cid The company that is querying the town.
 * @param t The town that is queried.
 * @return The bitmasked value of enabled actions.
 */
uint GetMaskOfTownActions(int *nump, CompanyID cid, const Town *t)
{
	int num = 0;
	TownActions buttons = TACT_NONE;

	/* Spectators and unwanted have no options */
	if (cid != COMPANY_SPECTATOR && !(_settings_game.economy.bribe && t->unwanted[cid])) {

		/* Things worth more than this are not shown */
		Money avail = GetAvailableMoney(cid) + _price[PR_STATION_VALUE] * 200;

		/* Check the action bits for validity and
		 * if they are valid add them */
		for (uint i = 0; i != lengthof(_town_action_costs); i++) {
			const TownActions cur = (TownActions)(1 << i);

			/* Is the company prohibited from bribing ? */
			if (cur == TACT_BRIBE) {
				/* Company can't bribe if setting is disabled */
				if (!_settings_game.economy.bribe) continue;
				/* Company can bribe if another company has exclusive transport rights,
				 * or its standing with the town is less than outstanding. */
				if (t->ratings[cid] >= RATING_BRIBE_MAXIMUM) {
					if (t->exclusivity == _current_company) continue;
					if (t->exclusive_counter == 0) continue;
				}
			}

			/* Is the company not able to buy exclusive rights ? */
			if (cur == TACT_BUY_RIGHTS && (!_settings_game.economy.exclusive_rights || t->exclusive_counter != 0)) continue;

			/* Is the company not able to fund buildings ? */
			if (cur == TACT_FUND_BUILDINGS && !_settings_game.economy.fund_buildings) continue;

			/* Is the company not able to fund local road reconstruction? */
			if (cur == TACT_ROAD_REBUILD && !_settings_game.economy.fund_roads) continue;

			/* Is the company not able to build a statue ? */
			if (cur == TACT_BUILD_STATUE && t->statues.Test(cid)) continue;

			if (avail >= _town_action_costs[i] * _price[PR_TOWN_ACTION] >> 8) {
				buttons |= cur;
				num++;
			}
		}
	}

	if (nump != nullptr) *nump = num;
	return buttons;
}

/**
 * Do a town action.
 * This performs an action such as advertising, building a statue, funding buildings,
 * but also bribing the town-council
 * @param flags type of operation
 * @param town_id town to do the action at
 * @param action action to perform, @see _town_action_proc for the list of available actions
 * @return the cost of this operation or an error
 */
CommandCost CmdDoTownAction(DoCommandFlag flags, TownID town_id, uint8_t action)
{
	Town *t = Town::GetIfValid(town_id);
	if (t == nullptr || action >= lengthof(_town_action_proc)) return CMD_ERROR;

	if (!HasBit(GetMaskOfTownActions(nullptr, _current_company, t), action)) return CMD_ERROR;

	CommandCost cost(EXPENSES_OTHER, _price[PR_TOWN_ACTION] * _town_action_costs[action] >> 8);

	CommandCost ret = _town_action_proc[action](t, flags);
	if (ret.Failed()) return ret;

	if (flags & DC_EXEC) {
		SetWindowDirty(WC_TOWN_AUTHORITY, town_id);
	}

	return cost;
}

/**
 * Override a town setting
 * @param flags type of operation
 * @param town town to do the action at
 * @param setting what setting to change
 * @param is_override whether to override the value, or use the default
 * @param value the value to apply, if is_override is true
 * @return the cost of this operation or an error
 */
CommandCost CmdOverrideTownSetting(DoCommandFlag flags, TownID town, TownSettingOverrideFlags setting, bool is_override, uint8_t value)
{
	Town *t = Town::GetIfValid(town);
	if (t == nullptr) return CMD_ERROR;

	switch (setting) {
		case TSOF_OVERRIDE_GROWTH:
		case TSOF_OVERRIDE_BUILD_ROADS:
		case TSOF_OVERRIDE_BUILD_LEVEL_CROSSINGS:
		case TSOF_OVERRIDE_BUILD_BRIDGES:
			if (is_override && value != 0 && value != 1) return CMD_ERROR;
			break;
		case TSOF_OVERRIDE_BUILD_TUNNELS:
			if (is_override && value >= TTM_END) return CMD_ERROR;
			break;
		case TSOF_OVERRIDE_BUILD_INCLINED_ROADS:
			if (is_override && value > 8) return CMD_ERROR;
			break;
		default:
			return CMD_ERROR;
	}

	if (flags & DC_EXEC) {
		AssignBit(t->override_flags, setting, is_override);
		if (is_override) {
			switch (setting) {
				case TSOF_OVERRIDE_GROWTH:
				case TSOF_OVERRIDE_BUILD_ROADS:
				case TSOF_OVERRIDE_BUILD_LEVEL_CROSSINGS:
				case TSOF_OVERRIDE_BUILD_BRIDGES:
					AssignBit(t->override_values, setting, value & 1);
					break;
				case TSOF_OVERRIDE_BUILD_TUNNELS:
					t->build_tunnels = (TownTunnelMode)value;
					break;
				case TSOF_OVERRIDE_BUILD_INCLINED_ROADS:
					t->max_road_slope = value;
					break;
				default:
					NOT_REACHED();
			}
		}
		SetWindowDirty(WC_TOWN_AUTHORITY, town);
		if (setting == TSOF_OVERRIDE_GROWTH) UpdateTownGrowth(t);
	}

	return CommandCost();
}

/**
 * Override a town setting (non-admin use)
 * @param flags type of operation
 * @param town town to do the action at
 * @param setting what setting to change
 * @param is_override whether to override the value, or use the default
 * @param value the value to apply, if is_override is true
 * @return the cost of this operation or an error
 */
CommandCost CmdOverrideTownSettingNonAdmin(DoCommandFlag flags, TownID town, TownSettingOverrideFlags setting, bool is_override, uint8_t value)
{
	if (_networking && !_settings_game.difficulty.override_town_settings_in_multiplayer) return CMD_ERROR;

	return CmdOverrideTownSetting(flags, town, setting, is_override, value);
}

template <typename Func>
static void ForAllStationsNearTown(Town *t, Func func)
{
	/* Ideally the search radius should be close to the actual town zone 0 radius.
	 * The true radius is not stored or calculated anywhere, only the squared radius. */
	/* The efficiency of this search might be improved for large towns and many stations on the map,
	 * by using an integer square root approximation giving a value not less than the true square root. */
	uint search_radius = t->cache.squared_town_zone_radius[HZB_TOWN_EDGE] / 2;
	ForAllStationsRadius(t->xy, search_radius, [&](const Station * st) {
		if (DistanceSquare(st->xy, t->xy) <= t->cache.squared_town_zone_radius[HZB_TOWN_EDGE]) {
			func(st);
		}
	});
}

/**
 * Monthly callback to update town and station ratings.
 * @param t The town to update.
 */
static void UpdateTownRating(Town *t)
{
	if (_cheats.town_rating.value) return;

	/* Increase company ratings if they're low */
	for (const Company *c : Company::Iterate()) {
		if (t->ratings[c->index] < RATING_GROWTH_MAXIMUM) {
			t->ratings[c->index] = std::min((int)RATING_GROWTH_MAXIMUM, t->ratings[c->index] + RATING_GROWTH_UP_STEP);
		}
	}

	ForAllStationsNearTown(t, [&](const Station *st) {
		if (st->time_since_load <= 20 || st->time_since_unload <= 20) {
			if (Company::IsValidID(st->owner)) {
				int new_rating = t->ratings[st->owner] + RATING_STATION_UP_STEP;
				t->ratings[st->owner] = std::min<int>(new_rating, INT16_MAX); // do not let it overflow
			}
		} else {
			if (Company::IsValidID(st->owner)) {
				int new_rating = t->ratings[st->owner] + RATING_STATION_DOWN_STEP;
				t->ratings[st->owner] = std::max(new_rating, INT16_MIN);
			}
		}
	});

	/* clamp all ratings to valid values */
	for (uint i = 0; i < MAX_COMPANIES; i++) {
		t->ratings[i] = Clamp(t->ratings[i], RATING_MINIMUM, RATING_MAXIMUM);
	}

	t->UpdateVirtCoord(true);
	SetWindowDirty(WC_TOWN_AUTHORITY, t->index);
}


/**
 * Updates town grow counter after growth rate change.
 * Preserves relative house builting progress whenever it can.
 * @param t The town to calculate grow counter for
 * @param prev_growth_rate Town growth rate before it changed (one that was used with grow counter to be updated)
 */
static void UpdateTownGrowCounter(Town *t, uint16_t prev_growth_rate)
{
	if (t->growth_rate == TOWN_GROWTH_RATE_NONE || t->IsTownGrowthDisabledByOverride()) return;
	if (prev_growth_rate == TOWN_GROWTH_RATE_NONE) {
		t->grow_counter = std::min<uint16_t>(t->growth_rate, t->grow_counter);
		return;
	}
	t->grow_counter = RoundDivSU((uint32_t)t->grow_counter * (t->growth_rate + 1), prev_growth_rate + 1);
}

/**
 * Calculates amount of active stations in the range of town (HZB_TOWN_EDGE).
 * @param t The town to calculate stations for
 * @returns Amount of active stations
 */
static int CountActiveStations(Town *t)
{
	int n = 0;
	ForAllStationsNearTown(t, [&](const Station * st) {
		if (st->time_since_load <= 20 || st->time_since_unload <= 20) {
			n++;
		}
	});
	return n;
}

/**
 * Calculates town growth rate in normal conditions (custom growth rate not set).
 * If town growth speed is set to None(0) returns the same rate as if it was Normal(2).
 * @param t The town to calculate growth rate for
 * @returns Calculated growth rate
 */
static uint GetNormalGrowthRate(Town *t)
{
	/**
	 * Note:
	 * Unserviced+unfunded towns get an additional malus in UpdateTownGrowth(),
	 * so the "320" is actually not better than the "420".
	 */
	static const uint16_t _grow_count_values[2][6] = {
		{ 120, 120, 120, 100,  80,  60 }, // Fund new buildings has been activated
		{ 320, 420, 300, 220, 160, 100 }  // Normal values
	};

	int n = CountActiveStations(t);
	uint16_t m = _grow_count_values[t->fund_buildings_months != 0 ? 0 : 1][std::min(n, 5)];

	int growth_multiplier;
	if (_settings_game.economy.town_growth_rate == 0) {
		growth_multiplier = 1;
	} else if (_settings_game.economy.town_growth_rate > 0) {
		growth_multiplier = _settings_game.economy.town_growth_rate - 1;
	} else {
		growth_multiplier = _settings_game.economy.town_growth_rate;
	}

	if (growth_multiplier < 0) {
		m <<= (-growth_multiplier);
	} else {
		m >>= growth_multiplier;
	}
	if (t->larger_town) m /= 2;

	if (_settings_game.economy.town_growth_cargo_transported > 0) {
		/* The standard growth rate here is proportional to 1/m.
		 * town_growth_cargo_transported percent of the growth rate is multiplied by the proportion of town cargoes transported.
		 * The growth rate can only be decreased by this setting, not increased.
		 */
		uint32_t inverse_m = UINT32_MAX / m;

		uint32_t cargo_ratio_fix16 = 0;
		for (auto tpe : {TPE_PASSENGERS, TPE_MAIL}) {
			uint32_t old_max = 0;
			uint32_t old_act = 0;
			for (CargoType cid : SetCargoBitIterator(CargoSpec::town_production_cargo_mask[tpe])) {
				const TransportedCargoStat<uint32_t> &stat = t->supplied[cid];
				old_max += stat.old_max;
				old_act += stat.old_act;
			}
			cargo_ratio_fix16 += old_max ? ((uint64_t) (old_act << 15)) / old_max : 1 << 15;
		}

		uint64_t cargo_dependant_part = (((uint64_t) cargo_ratio_fix16) * ((uint64_t) inverse_m) * _settings_game.economy.town_growth_cargo_transported) >> 16;
		uint64_t non_cargo_dependant_part = ((uint64_t) inverse_m) * (100 - _settings_game.economy.town_growth_cargo_transported);
		uint64_t total = (cargo_dependant_part + non_cargo_dependant_part);
		if (total == 0) {
			ClrBit(t->flags, TOWN_IS_GROWING);
			return UINT16_MAX;
		}
		m = ((uint64_t) UINT32_MAX * 100) / total;
	}

	return TownTicksToGameTicks(m / (t->cache.num_houses / 50 + 1));
}

/**
 * Updates town growth rate.
 * @param t The town to update growth rate for
 */
static void UpdateTownGrowthRate(Town *t)
{
	if (HasBit(t->flags, TOWN_CUSTOM_GROWTH)) return;
	if (t->IsTownGrowthDisabledByOverride()) return;
	uint old_rate = t->growth_rate;
	t->growth_rate = GetNormalGrowthRate(t);
	UpdateTownGrowCounter(t, old_rate);
	SetWindowDirty(WC_TOWN_VIEW, t->index);
}

/**
 * Updates town growth state (whether it is growing or not).
 * @param t The town to update growth for
 */
static void UpdateTownGrowth(Town *t)
{
	auto guard = scope_guard([t]() {
		SetWindowDirty(WC_TOWN_VIEW, t->index);
	});

	SetBit(t->flags, TOWN_IS_GROWING);
	UpdateTownGrowthRate(t);
	if (!HasBit(t->flags, TOWN_IS_GROWING)) return;

	ClrBit(t->flags, TOWN_IS_GROWING);

	if (t->IsTownGrowthDisabledByOverride()) return;

	if (_settings_game.economy.town_growth_rate == 0 && t->fund_buildings_months == 0) return;

	if (t->fund_buildings_months == 0) {
		/* Check if all goals are reached for this town to grow (given we are not funding it) */
		for (int i = TAE_BEGIN; i < TAE_END; i++) {
			switch (t->goal[i]) {
				case TOWN_GROWTH_WINTER:
					if (TileHeight(t->xy) >= GetSnowLine() && t->received[i].old_act == 0 && t->cache.population > 90) return;
					break;
				case TOWN_GROWTH_DESERT:
					if (GetTropicZone(t->xy) == TROPICZONE_DESERT && t->received[i].old_act == 0 && t->cache.population > 60) return;
					break;
				default:
					if (t->goal[i] > t->received[i].old_act) return;
					break;
			}
		}
	}

	if (HasBit(t->flags, TOWN_CUSTOM_GROWTH)) {
		if (t->growth_rate != TOWN_GROWTH_RATE_NONE) SetBit(t->flags, TOWN_IS_GROWING);
		return;
	}

	if (t->fund_buildings_months == 0 && CountActiveStations(t) == 0 && !Chance16(1, 12)) return;

	SetBit(t->flags, TOWN_IS_GROWING);
}

/**
 * Checks whether the local authority allows construction of a new station (rail, road, airport, dock) on the given tile
 * @param tile The tile where the station shall be constructed.
 * @param flags Command flags. DC_NO_TEST_TOWN_RATING is tested.
 * @return Succeeded or failed command.
 */
CommandCost CheckIfAuthorityAllowsNewStation(TileIndex tile, DoCommandFlag flags)
{
	/* The required rating is hardcoded to RATING_VERYPOOR (see below), not the authority attitude setting, so we can bail out like this. */
	if (_settings_game.difficulty.town_council_tolerance == TOWN_COUNCIL_PERMISSIVE) return CommandCost();

	if (!Company::IsValidID(_current_company) || (flags & DC_NO_TEST_TOWN_RATING)) return CommandCost();

	Town *t = ClosestTownFromTile(tile, _settings_game.economy.dist_local_authority);
	if (t == nullptr) return CommandCost();

	if (t->ratings[_current_company] > RATING_VERYPOOR || _settings_game.difficulty.town_council_tolerance == TOWN_COUNCIL_PERMISSIVE) return CommandCost();

	SetDParam(0, t->index);
	return CommandCost(STR_ERROR_LOCAL_AUTHORITY_REFUSES_TO_ALLOW_THIS);
}

/**
 * Return the town closest to the given tile within \a threshold.
 * @param tile      Starting point of the search.
 * @param threshold Biggest allowed distance to the town.
 * @return Closest town to \a tile within \a threshold, or \c nullptr if there is no such town.
 *
 * @note This function only uses distance, the #ClosestTownFromTile function also takes town ownership into account.
 */
Town *CalcClosestTownFromTile(TileIndex tile, uint threshold)
{
	if (Town::GetNumItems() == 0) return nullptr;

	TownID tid = _town_kdtree.FindNearest(TileX(tile), TileY(tile));
	Town *town = Town::Get(tid);
	if (DistanceManhattan(tile, town->xy) < threshold) return town;
	return nullptr;
}

/**
 * Return the town closest (in distance or ownership) to a given tile, within a given threshold.
 * @param tile      Starting point of the search.
 * @param threshold Biggest allowed distance to the town.
 * @return Closest town to \a tile within \a threshold, or \c nullptr if there is no such town.
 *
 * @note If you only care about distance, you can use the #CalcClosestTownFromTile function.
 */
Town *ClosestTownFromTile(TileIndex tile, uint threshold)
{
	switch (GetTileType(tile)) {
		case MP_ROAD:
			if (IsRoadDepot(tile)) return CalcClosestTownFromTile(tile, threshold);

			if (!HasTownOwnedRoad(tile)) {
				TownID tid = GetTownIndex(tile);

				if (tid == INVALID_TOWN) {
					/* in the case we are generating "many random towns", this value may be INVALID_TOWN */
					if (_generating_world) return CalcClosestTownFromTile(tile, threshold);
					assert(Town::GetNumItems() == 0);
					return nullptr;
				}

				assert(Town::IsValidID(tid));
				Town *town = Town::Get(tid);

				if (DistanceManhattan(tile, town->xy) >= threshold) town = nullptr;

				return town;
			}
			[[fallthrough]];

		case MP_HOUSE:
			return Town::GetByTile(tile);

		default:
			return CalcClosestTownFromTile(tile, threshold);
	}
}

static bool _town_rating_test = false; ///< If \c true, town rating is in test-mode.
static robin_hood::unordered_flat_map<const Town *, int> _town_test_ratings; ///< Map of towns to modified ratings, while in town rating test-mode.

/**
 * Switch the town rating to test-mode, to allow commands to be tested without affecting current ratings.
 * The function is safe to use in nested calls.
 * @param mode Test mode switch (\c true means go to test-mode, \c false means leave test-mode).
 */
void SetTownRatingTestMode(bool mode)
{
	static int ref_count = 0; // Number of times test-mode is switched on.
	if (mode) {
		if (ref_count == 0) {
			_town_test_ratings.clear();
		}
		ref_count++;
	} else {
		assert(ref_count > 0);
		ref_count--;
	}
	_town_rating_test = !(ref_count == 0);
}

/**
 * Get the rating of a town for the #_current_company.
 * @param t Town to get the rating from.
 * @return Rating of the current company in the given town.
 */
static int GetRating(const Town *t)
{
	if (_town_rating_test) {
		auto it = _town_test_ratings.find(t);
		if (it != _town_test_ratings.end()) {
			return it->second;
		}
	}
	return t->ratings[_current_company];
}

/**
 * Changes town rating of the current company
 * @param t Town to affect
 * @param add Value to add
 * @param max Minimum (add < 0) resp. maximum (add > 0) rating that should be achievable with this change.
 * @param flags Command flags, especially DC_NO_MODIFY_TOWN_RATING is tested
 */
void ChangeTownRating(Town *t, int add, int max, DoCommandFlag flags)
{
	/* if magic_bulldozer cheat is active, town doesn't penalize for removing stuff */
	if (t == nullptr || (flags & DC_NO_MODIFY_TOWN_RATING) ||
			!Company::IsValidID(_current_company) ||
			((_cheats.magic_bulldozer.value || _cheats.town_rating.value) && add < 0)) {
		return;
	}

	const int prev_rating = GetRating(t);
	int rating = prev_rating;
	if (_cheats.town_rating.value) {
		rating = RATING_MAXIMUM;
	} else if (add < 0) {
		if (rating > max) {
			rating += add;
			if (rating < max) rating = max;
		}
	} else {
		if (rating < max) {
			rating += add;
			if (rating > max) rating = max;
		}
	}
	if (_town_rating_test) {
		_town_test_ratings[t] = rating;
	} else {
		if (_local_company == _current_company && (!t->have_ratings.Test(_current_company) || ((prev_rating > 0) != (rating > 0)))) {
			ZoningTownAuthorityRatingChange();
		}
		t->have_ratings.Set(_current_company);
		t->ratings[_current_company] = rating;
		t->UpdateVirtCoord();
		SetWindowDirty(WC_TOWN_AUTHORITY, t->index);
	}
}


void UpdateAllTownRatings()
{
	if (_cheats.town_rating.value) {
		for (Town *t : Town::Iterate()) {
			if (Company::IsValidID(_local_company) && t->have_ratings.Test(_local_company) && t->ratings[_local_company] <= 0) {
				ZoningTownAuthorityRatingChange();
			}
			for (CompanyID c : t->have_ratings.IterateSetBits()) {
				t->ratings[c] = RATING_MAXIMUM;
			}
			if (t->have_ratings.Any()) {
				t->UpdateVirtCoord();
				SetWindowDirty(WC_TOWN_AUTHORITY, t->index);
			}
		}
	}
}

/**
 * Does the town authority allow the (destructive) action of the current company?
 * @param flags Checking flags of the command.
 * @param t     Town that must allow the company action.
 * @param type  Type of action that is wanted.
 * @return A succeeded command if the action is allowed, a failed command if it is not allowed.
 */
CommandCost CheckforTownRating(DoCommandFlag flags, Town *t, TownRatingCheckType type)
{
	/* if magic_bulldozer cheat is active, town doesn't restrict your destructive actions */
	if (t == nullptr || !Company::IsValidID(_current_company) ||
			_cheats.magic_bulldozer.value || _cheats.town_rating.value || (flags & DC_NO_TEST_TOWN_RATING)) {
		return CommandCost();
	}

	if (_settings_game.difficulty.town_council_tolerance == TOWN_COUNCIL_PERMISSIVE) {
		return CommandCost();
	}

	/* minimum rating needed to be allowed to remove stuff */
	static const int needed_rating[][TOWN_RATING_CHECK_TYPE_COUNT] = {
		/*                  ROAD_REMOVE,                    TUNNELBRIDGE_REMOVE */
		{    RATING_ROAD_NEEDED_LENIENT,    RATING_TUNNEL_BRIDGE_NEEDED_LENIENT}, // Lenient
		{    RATING_ROAD_NEEDED_NEUTRAL,    RATING_TUNNEL_BRIDGE_NEEDED_NEUTRAL}, // Neutral
		{    RATING_ROAD_NEEDED_HOSTILE,    RATING_TUNNEL_BRIDGE_NEEDED_HOSTILE}, // Hostile
	};

	/* check if you're allowed to remove the road/bridge/tunnel
	 * owned by a town no removal if rating is lower than ... depends now on
	 * difficulty setting. Minimum town rating selected by difficulty level
	 */
	int needed = needed_rating[_settings_game.difficulty.town_council_tolerance][type];

	if (GetRating(t) < needed) {
		SetDParam(0, t->index);
		return CommandCost(STR_ERROR_LOCAL_AUTHORITY_REFUSES_TO_ALLOW_THIS);
	}

	return CommandCost();
}

void TownsMonthlyLoop()
{
	for (Town *t : Town::Iterate()) {
		/* Check for active town actions and decrement their counters. */
		if (t->road_build_months != 0) t->road_build_months--;
		if (t->fund_buildings_months != 0) t->fund_buildings_months--;

		if (t->exclusive_counter != 0) {
			if (--t->exclusive_counter == 0) t->exclusivity = INVALID_COMPANY;
		}

		/* Check for active failed bribe cooloff periods and decrement them. */
		for (const Company *c : Company::Iterate()) {
			if (t->unwanted[c->index] > 0) t->unwanted[c->index]--;
		}

		/* Update cargo statistics. */
		for (auto &supplied : t->supplied) supplied.NewMonth();
		for (auto &received : t->received) received.NewMonth();

		UpdateTownGrowth(t);
		UpdateTownRating(t);

		SetWindowDirty(WC_TOWN_VIEW, t->index);
	}

}

void TownsYearlyLoop()
{
	/* Increment house ages */
	for (TileIndex t(0); t < Map::Size(); t++) {
		if (!IsTileType(t, MP_HOUSE)) continue;
		IncrementHouseAge(t);
	}
}

static CommandCost TerraformTile_Town(TileIndex tile, DoCommandFlag flags, int z_new, Slope tileh_new)
{
	if (AutoslopeEnabled()) {
		HouseID house = GetHouseType(tile);
		GetHouseNorthPart(house); // modifies house to the ID of the north tile
		const HouseSpec *hs = HouseSpec::Get(house);

		/* Here we differ from TTDP by checking BuildingFlag::NotSloped */
		if (!hs->building_flags.Test(BuildingFlag::NotSloped) && !IsSteepSlope(tileh_new) &&
				(GetTileMaxZ(tile) == z_new + GetSlopeMaxZ(tileh_new))) {
			bool allow_terraform = true;

			/* Call the autosloping callback per tile, not for the whole building at once. */
			house = GetHouseType(tile);
			hs = HouseSpec::Get(house);
			if (hs->callback_mask.Test(HouseCallbackMask::Autoslope)) {
				/* If the callback fails, allow autoslope. */
				uint16_t res = GetHouseCallback(CBID_HOUSE_AUTOSLOPE, 0, 0, house, Town::GetByTile(tile), tile);
				if (res != CALLBACK_FAILED && ConvertBooleanCallback(hs->grf_prop.grffile, CBID_HOUSE_AUTOSLOPE, res)) allow_terraform = false;
			}

			if (allow_terraform) return CommandCost(EXPENSES_CONSTRUCTION, _price[PR_BUILD_FOUNDATION]);
		}
	}

	return Command<CMD_LANDSCAPE_CLEAR>::Do(flags, tile);
}

void UpdateTownGrowthForAllTowns()
{
	for (Town *t : Town::Iterate()) {
		UpdateTownGrowth(t);
	}
	SetWindowClassesDirty(WC_TOWN_AUTHORITY);
}

/** Tile callback functions for a town */
extern const TileTypeProcs _tile_type_town_procs = {
	DrawTile_Town,           // draw_tile_proc
	GetSlopePixelZ_Town,     // get_slope_z_proc
	ClearTile_Town,          // clear_tile_proc
	AddAcceptedCargo_Town,   // add_accepted_cargo_proc
	GetTileDesc_Town,        // get_tile_desc_proc
	GetTileTrackStatus_Town, // get_tile_track_status_proc
	nullptr,                    // click_tile_proc
	AnimateTile_Town,        // animate_tile_proc
	TileLoop_Town,           // tile_loop_proc
	ChangeTileOwner_Town,    // change_tile_owner_proc
	AddProducedCargo_Town,   // add_produced_cargo_proc
	nullptr,                    // vehicle_enter_tile_proc
	GetFoundation_Town,      // get_foundation_proc
	TerraformTile_Town,      // terraform_tile_proc
};

std::span<const DrawBuildingsTileStruct> GetTownDrawTileData()
{
	return _town_draw_tile_data;
}<|MERGE_RESOLUTION|>--- conflicted
+++ resolved
@@ -2750,13 +2750,8 @@
 	assert(cc.Succeeded());
 
 	IncreaseBuildingCount(t, type);
-<<<<<<< HEAD
 	MakeHouseTile(tile, t->index, counter, stage, type, random_bits, is_protected);
-	if (HouseSpec::Get(type)->building_flags & BUILDING_IS_ANIMATED) AddAnimatedTile(tile, false);
-=======
-	MakeHouseTile(tile, t->index, counter, stage, type, random_bits);
 	if (HouseSpec::Get(type)->building_flags.Test(BuildingFlag::IsAnimated)) AddAnimatedTile(tile, false);
->>>>>>> 5ffaf6cd
 
 	MarkTileDirtyByTile(tile);
 }
@@ -2777,14 +2772,13 @@
 {
 	BuildingFlags size = HouseSpec::Get(type)->building_flags;
 
-<<<<<<< HEAD
 	ClearMakeHouseTile(tile, t, counter, stage, type, random_bits, is_protected);
-	if (size & BUILDING_2_TILES_Y)   ClearMakeHouseTile(tile + TileDiffXY(0, 1), t, counter, stage, ++type, random_bits, is_protected);
-	if (size & BUILDING_2_TILES_X)   ClearMakeHouseTile(tile + TileDiffXY(1, 0), t, counter, stage, ++type, random_bits, is_protected);
-	if (size & BUILDING_HAS_4_TILES) ClearMakeHouseTile(tile + TileDiffXY(1, 1), t, counter, stage, ++type, random_bits, is_protected);
+	if (size.Any(BUILDING_2_TILES_Y))   ClearMakeHouseTile(tile + TileDiffXY(0, 1), t, counter, stage, ++type, random_bits, is_protected);
+	if (size.Any(BUILDING_2_TILES_X))   ClearMakeHouseTile(tile + TileDiffXY(1, 0), t, counter, stage, ++type, random_bits, is_protected);
+	if (size.Any(BUILDING_HAS_4_TILES)) ClearMakeHouseTile(tile + TileDiffXY(1, 1), t, counter, stage, ++type, random_bits, is_protected);
 
 	if (!_generating_world) {
-		ForAllStationsAroundTiles(TileArea(tile, (size & BUILDING_2_TILES_X) ? 2 : 1, (size & BUILDING_2_TILES_Y) ? 2 : 1), [t](Station *st, TileIndex tile) {
+		ForAllStationsAroundTiles(TileArea(tile, size.Any(BUILDING_2_TILES_X) ? 2 : 1, size.Any(BUILDING_2_TILES_Y) ? 2 : 1), [t](Station *st, TileIndex tile) {
 			t->stations_near.insert(st);
 			return true;
 		});
@@ -2792,20 +2786,9 @@
 	if (_record_house_coords) {
 		_record_house_rect.left = std::min(_record_house_rect.left, (int)TileX(tile));
 		_record_house_rect.top = std::min(_record_house_rect.top, (int)TileY(tile));
-		_record_house_rect.right = std::max(_record_house_rect.right, (int)TileX(tile) + ((size & BUILDING_2_TILES_X) ? 2 : 1));
-		_record_house_rect.bottom = std::max(_record_house_rect.bottom, (int)TileY(tile) + ((size & BUILDING_2_TILES_Y) ? 2 : 1));
-	}
-=======
-	ClearMakeHouseTile(tile, t, counter, stage, type, random_bits);
-	if (size.Any(BUILDING_2_TILES_Y))   ClearMakeHouseTile(tile + TileDiffXY(0, 1), t, counter, stage, ++type, random_bits);
-	if (size.Any(BUILDING_2_TILES_X))   ClearMakeHouseTile(tile + TileDiffXY(1, 0), t, counter, stage, ++type, random_bits);
-	if (size.Any(BUILDING_HAS_4_TILES)) ClearMakeHouseTile(tile + TileDiffXY(1, 1), t, counter, stage, ++type, random_bits);
-
-	ForAllStationsAroundTiles(TileArea(tile, size.Any(BUILDING_2_TILES_X) ? 2 : 1, size.Any(BUILDING_2_TILES_Y) ? 2 : 1), [t](Station *st, TileIndex) {
-		t->stations_near.insert(st);
-		return true;
-	});
->>>>>>> 5ffaf6cd
+		_record_house_rect.right = std::max(_record_house_rect.right, (int)TileX(tile) + (size.Any(BUILDING_2_TILES_X) ? 2 : 1));
+		_record_house_rect.bottom = std::max(_record_house_rect.bottom, (int)TileY(tile) + (size.Any(BUILDING_2_TILES_Y) ? 2 : 1));
+	}
 }
 
 
@@ -2886,8 +2869,8 @@
 	if (!hs->enabled || hs->grf_prop.override != INVALID_HOUSE_ID) return CMD_ERROR;
 
 	/* Check if we can build this house in current climate. */
-	if (_settings_game.game_creation.landscape != LT_ARCTIC) {
-		if (!(hs->building_availability & (HZ_TEMP << _settings_game.game_creation.landscape))) return CMD_ERROR;
+	if (_settings_game.game_creation.landscape != LandscapeType::Arctic) {
+		if (!(hs->building_availability & (HZ_TEMP << to_underlying(_settings_game.game_creation.landscape)))) return CMD_ERROR;
 	} else if (above_snowline) {
 		if (!(hs->building_availability & HZ_SUBARTC_ABOVE)) return CommandCost(STR_ERROR_BUILDING_NOT_ALLOWED_ABOVE_SNOW_LINE);
 	} else {
@@ -2964,20 +2947,20 @@
 static TileIndex FindPlaceForTownHouseAroundTile(TileIndex tile, Town *t, HouseID house)
 {
 	const HouseSpec *hs = HouseSpec::Get(house);
-	bool noslope = (hs->building_flags & TILE_NOT_SLOPED) != 0;
+	bool noslope = hs->building_flags.Test(BuildingFlag::NotSloped);
 
 	TileArea ta(tile, 1, 1);
 	DiagDirection dir;
 	uint count;
-	if (hs->building_flags & TILE_SIZE_2x2) {
+	if (hs->building_flags.Test(BuildingFlag::Size2x2)) {
 		ta.w = ta.h = 2;
 		dir = DIAGDIR_NW; // 'd' goes through DIAGDIR_NW, DIAGDIR_NE, DIAGDIR_SE
 		count = 4;
-	} else if (hs->building_flags & TILE_SIZE_2x1) {
+	} else if (hs->building_flags.Test(BuildingFlag::Size2x1)) {
 		ta.w = 2;
 		dir = DIAGDIR_NE;
 		count = 2;
-	} else if (hs->building_flags & TILE_SIZE_1x2) {
+	} else if (hs->building_flags.Test(BuildingFlag::Size1x2)) {
 		ta.h = 2;
 		dir = DIAGDIR_NW;
 		count = 2;
@@ -3012,7 +2995,7 @@
 {
 	const HouseSpec *hs = HouseSpec::Get(house);
 
-	if (!_generating_world && _game_mode != GM_EDITOR && (hs->extra_flags & BUILDING_IS_HISTORICAL) != 0) {
+	if (!_generating_world && _game_mode != GM_EDITOR && hs->extra_flags.Test(HouseExtraFlag::BuildingIsHistorical)) {
 		return CMD_ERROR;
 	}
 
@@ -3020,9 +3003,9 @@
 	if (CalTime::CurYear() < hs->min_year) return CommandCost(STR_ERROR_BUILDING_IS_TOO_MODERN);
 
 	/* Special houses that there can be only one of. */
-	if (hs->building_flags & BUILDING_IS_CHURCH) {
+	if (hs->building_flags.Test(BuildingFlag::IsChurch)) {
 		if (t->church_count >= 1) return CommandCost(STR_ERROR_ONLY_ONE_BUILDING_ALLOWED_PER_TOWN);
-	} else if (hs->building_flags & BUILDING_IS_STADIUM) {
+	} else if (hs->building_flags.Test(BuildingFlag::IsStadium)) {
 		if (t->stadium_count >= 1) return CommandCost(STR_ERROR_ONLY_ONE_BUILDING_ALLOWED_PER_TOWN);
 	}
 
@@ -3045,9 +3028,9 @@
 	t->cache.num_houses++;
 
 	/* Special houses that there can be only one of. */
-	if (hs->building_flags & BUILDING_IS_CHURCH) {
+	if (hs->building_flags.Test(BuildingFlag::IsChurch)) {
 		t->church_count++;
-	} else if (hs->building_flags & BUILDING_IS_STADIUM) {
+	} else if (hs->building_flags.Test(BuildingFlag::IsStadium)) {
 		t->stadium_count++;
 	}
 
@@ -3086,23 +3069,8 @@
 	/* no house allowed at all, bail out */
 	if (CanBuildHouseHere(tile, t->index, false).Failed()) return false;
 
-<<<<<<< HEAD
-	bool above_snowline = _settings_game.game_creation.landscape == LT_ARCTIC && GetTileMaxZ(tile) > HighestSnowLine();
+	bool above_snowline = _settings_game.game_creation.landscape == LandscapeType::Arctic && GetTileMaxZ(tile) > HighestSnowLine();
 	HouseZonesBits zone = GetTownRadiusGroup(t, tile);
-=======
-	Slope slope = GetTileSlope(tile);
-	int maxz = GetTileMaxZ(tile);
-
-	/* Get the town zone type of the current tile, as well as the climate.
-	 * This will allow to easily compare with the specs of the new house to build */
-	HouseZonesBits rad = GetTownRadiusGroup(t, tile);
-
-	/* Above snow? */
-	int land = to_underlying(_settings_game.game_creation.landscape);
-	if (_settings_game.game_creation.landscape == LandscapeType::Arctic && maxz > HighestSnowLine()) land = -1;
-
-	uint bitmask = (1 << rad) + (1 << (land + 12));
->>>>>>> 5ffaf6cd
 
 	/* bits 0-4 are used
 	 * bits 11-15 are used
@@ -3146,46 +3114,11 @@
 		probs[i] = probs.back();
 		probs.pop_back();
 
-<<<<<<< HEAD
 		CommandCost ret = CheckCanBuildHouse(house, t);
 		if (ret.Failed()) continue;
 
 		tile = FindPlaceForTownHouseAroundTile(tile, t, house);
 		if (tile == INVALID_TILE) continue;
-=======
-		const HouseSpec *hs = HouseSpec::Get(house);
-
-		if (!_generating_world && _game_mode != GM_EDITOR && hs->extra_flags.Test(HouseExtraFlag::BuildingIsHistorical)) {
-			continue;
-		}
-
-		if (TimerGameCalendar::year < hs->min_year || TimerGameCalendar::year > hs->max_year) continue;
-
-		/* Special houses that there can be only one of. */
-		uint oneof = 0;
-
-		if (hs->building_flags.Test(BuildingFlag::IsChurch)) {
-			SetBit(oneof, TOWN_HAS_CHURCH);
-		} else if (hs->building_flags.Test(BuildingFlag::IsStadium)) {
-			SetBit(oneof, TOWN_HAS_STADIUM);
-		}
-
-		if (t->flags & oneof) continue;
-
-		/* Make sure there is no slope? */
-		bool noslope = hs->building_flags.Test(BuildingFlag::NotSloped);
-		if (noslope && slope != SLOPE_FLAT) continue;
-
-		if (hs->building_flags.Test(BuildingFlag::Size2x2)) {
-			if (!CheckTownBuild2x2House(&tile, t, maxz, noslope)) continue;
-		} else if (hs->building_flags.Test(BuildingFlag::Size2x1)) {
-			if (!CheckTownBuild2House(&tile, t, maxz, noslope, DIAGDIR_SW)) continue;
-		} else if (hs->building_flags.Test(BuildingFlag::Size1x2)) {
-			if (!CheckTownBuild2House(&tile, t, maxz, noslope, DIAGDIR_SE)) continue;
-		} else {
-			/* 1x1 house checks are already done */
-		}
->>>>>>> 5ffaf6cd
 
 		uint8_t random_bits = Random();
 
@@ -3193,7 +3126,7 @@
 		if (!HouseAllowsConstruction(house, tile, t, random_bits)) continue;
 
 		const HouseSpec *hs = HouseSpec::Get(house);
-		BuildTownHouse(t, tile, hs, house, random_bits, false, HasFlag(hs->extra_flags, BUILDING_IS_PROTECTED));
+		BuildTownHouse(t, tile, hs, house, random_bits, false, hs->extra_flags.Test(HouseExtraFlag::BuildingIsProtected));
 		return true;
 	}
 
@@ -3230,20 +3163,10 @@
 	int max_z = GetTileMaxZ(tile);
 
 	/* Make sure there is no slope? */
-<<<<<<< HEAD
-	bool noslope = (hs->building_flags & TILE_NOT_SLOPED) != 0;
-
-	uint w = (hs->building_flags & BUILDING_2_TILES_X) ? 2 : 1;
-	uint h = (hs->building_flags & BUILDING_2_TILES_Y) ? 2 : 1;
-=======
 	bool noslope = hs->building_flags.Test(BuildingFlag::NotSloped);
-	if (noslope && slope != SLOPE_FLAT) return CommandCost(STR_ERROR_FLAT_LAND_REQUIRED);
-
-	TileArea ta = tile;
-	if (hs->building_flags.Test(BuildingFlag::Size2x2)) ta.Add(TileAddXY(tile, 1, 1));
-	if (hs->building_flags.Test(BuildingFlag::Size2x1)) ta.Add(TileAddByDiagDir(tile, DIAGDIR_SW));
-	if (hs->building_flags.Test(BuildingFlag::Size1x2)) ta.Add(TileAddByDiagDir(tile, DIAGDIR_SE));
->>>>>>> 5ffaf6cd
+
+	uint w = hs->building_flags.Any(BUILDING_2_TILES_X) ? 2 : 1;
+	uint h = hs->building_flags.Any(BUILDING_2_TILES_Y) ? 2 : 1;
 
 	CommandCost cost = IsAnotherHouseTypeAllowedInTown(t, house);
 	if (!cost.Succeeded()) return cost;
@@ -3326,17 +3249,10 @@
 	t->cache.num_houses--;
 
 	/* Clear flags for houses that only may exist once/town. */
-<<<<<<< HEAD
-	if (hs->building_flags & BUILDING_IS_CHURCH) {
+	if (hs->building_flags.Test(BuildingFlag::IsChurch)) {
 		t->church_count--;
-	} else if (hs->building_flags & BUILDING_IS_STADIUM) {
+	} else if (hs->building_flags.Test(BuildingFlag::IsStadium)) {
 		t->stadium_count--;
-=======
-	if (hs->building_flags.Test(BuildingFlag::IsChurch)) {
-		ClrBit(t->flags, TOWN_HAS_CHURCH);
-	} else if (hs->building_flags.Test(BuildingFlag::IsStadium)) {
-		ClrBit(t->flags, TOWN_HAS_STADIUM);
->>>>>>> 5ffaf6cd
 	}
 
 	/* Do the actual clearing of tiles */
