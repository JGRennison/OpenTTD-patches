--- conflicted
+++ resolved
@@ -3934,19 +3934,13 @@
 
 /**
  * Get a list of available town authority actions.
- * @param nump if not nullptr, store the number of available actions
  * @param cid The company that is querying the town.
  * @param t The town that is queried.
  * @return The bitmasked value of enabled actions.
  */
-uint GetMaskOfTownActions(int *nump, CompanyID cid, const Town *t)
-{
-<<<<<<< HEAD
-	int num = 0;
-	TownActions buttons = TACT_NONE;
-=======
+TownActions GetMaskOfTownActions(CompanyID cid, const Town *t)
+{
 	TownActions buttons{};
->>>>>>> f309b90a
 
 	/* Spectators and unwanted have no options */
 	if (cid != COMPANY_SPECTATOR && !(_settings_game.economy.bribe && t->unwanted[cid])) {
@@ -3982,19 +3976,12 @@
 			/* Is the company not able to build a statue ? */
 			if (cur == TownAction::BuildStatue && t->statues.Test(cid)) continue;
 
-<<<<<<< HEAD
-			if (avail >= _town_action_costs[i] * _price[PR_TOWN_ACTION] >> 8) {
-				buttons |= cur;
-				num++;
-=======
 			if (avail >= GetTownActionCost(cur) * _price[PR_TOWN_ACTION] >> 8) {
 				buttons.Set(cur);
->>>>>>> f309b90a
 			}
 		}
 	}
 
-	if (nump != nullptr) *nump = num;
 	return buttons;
 }
 
@@ -4012,11 +3999,7 @@
 	Town *t = Town::GetIfValid(town_id);
 	if (t == nullptr || to_underlying(action) >= std::size(_town_action_proc)) return CMD_ERROR;
 
-<<<<<<< HEAD
-	if (!HasBit(GetMaskOfTownActions(nullptr, _current_company, t), action)) return CMD_ERROR;
-=======
 	if (!GetMaskOfTownActions(_current_company, t).Test(action)) return CMD_ERROR;
->>>>>>> f309b90a
 
 	CommandCost cost(EXPENSES_OTHER, _price[PR_TOWN_ACTION] * GetTownActionCost(action) >> 8);
 
