--- conflicted
+++ resolved
@@ -33,11 +33,7 @@
 		VKI_SIGN,
 	};
 	ItemType type;
-<<<<<<< HEAD
 	IDType id;
-=======
-	std::variant<StationID, TownID, SignID> id;
->>>>>>> e972033e
 	int32_t center;
 	int32_t top;
 
@@ -45,14 +41,25 @@
 	T GetIdAs() const
 	{
 		IDTypeCheck<T>();
-		return T(this->id);
+		if constexpr (std::is_integral_v<T> || std::is_enum_v<T>) {
+			return T(this->id);
+		} else {
+			return T(static_cast<typename T::BaseType>(this->id));
+		}
+
 	}
 
 	template <typename T>
 	void SetID(T id)
 	{
 		IDTypeCheck<T>();
-		this->id = id;
+		if constexpr (std::is_integral_v<T>) {
+			this->id = id;
+		} else if constexpr (std::is_enum_v<T>) {
+			this->id = to_underlying(id);
+		} else {
+			this->id = id.base();
+		}
 	}
 
 	bool operator== (const ViewportSignKdtreeItem &other) const
