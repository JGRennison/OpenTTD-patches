--- conflicted
+++ resolved
@@ -288,12 +288,12 @@
 
 	this->CrashLogFaultSectionCheckpoint(buffer);
 
-	buffer.format("AI Configuration (local: {}) (current: {}):\n", (int)_local_company, (int)_current_company);
+	buffer.format("AI Configuration (local: {}) (current: {}):\n", _local_company, _current_company);
 	for (const Company *c : Company::Iterate()) {
 		if (c->ai_info == nullptr) {
-			buffer.format(" {:2}: Human\n", (int)c->index);
+			buffer.format(" {:2}: Human\n", c->index);
 		} else {
-			buffer.format(" {:2}: {} (v{})\n", (int)c->index, c->ai_info->GetName().c_str(), c->ai_info->GetVersion());
+			buffer.format(" {:2}: {} (v{})\n", c->index, c->ai_info->GetName().c_str(), c->ai_info->GetVersion());
 		}
 	}
 
@@ -673,7 +673,6 @@
 	}
 	buffer.push_back('\n');
 
-<<<<<<< HEAD
 	this->LogOpenTTDVersion(buffer);
 	this->LogOSVersion(buffer);
 	this->LogCompiler(buffer);
@@ -684,12 +683,6 @@
 	this->LogCommandLog(buffer);
 	this->LogGamelog(buffer);
 	this->LogRecentNews(buffer);
-=======
-	{
-		auto &game = this->survey["game"];
-		game["local_company"] = _local_company.base();
-		game["current_company"] = _current_company.base();
->>>>>>> ab8177ea
 
 	DumpDesyncMsgLog(buffer);
 
