--- conflicted
+++ resolved
@@ -467,19 +467,11 @@
 
 	int i = 0;
 	for (const auto &news : GetNews()) {
-<<<<<<< HEAD
 		CalTime::YearMonthDay ymd = CalTime::ConvertDateToYMD(news.date);
-		buffer.format("({}-{:02}-{:02}) StringID: {}, Type: {}, Ref1: {}, {}, Ref2: {}, {}\n",
-				ymd.year, ymd.month + 1, ymd.day, news.string_id, news.type,
+		buffer.format("({}-{:02}-{:02}) String: {}, Type: {}, Ref1: {}, {}, Ref2: {}, {}\n",
+				ymd.year, ymd.month + 1, ymd.day, news.GetStatusText(), news.type,
 				news.ref1.index(), SerialiseNewsReference(news.ref1),
 				news.ref2.index(), SerialiseNewsReference(news.ref2));
-=======
-		TimerGameCalendar::YearMonthDay ymd = TimerGameCalendar::ConvertDateToYMD(news.date);
-		json.push_back(fmt::format("({}-{:02}-{:02}) String: {}, Type: {}, Ref1: {}, {}, Ref2: {}, {}",
-		               ymd.year, ymd.month + 1, ymd.day, news.GetStatusText(), news.type,
-		               news.ref1.index(), SerialiseNewsReference(news.ref1),
-		               news.ref2.index(), SerialiseNewsReference(news.ref2)));
->>>>>>> dddad0dc
 		if (++i > 32) break;
 	}
 	buffer.push_back('\n');
