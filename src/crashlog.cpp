--- conflicted
+++ resolved
@@ -779,24 +779,17 @@
  * @param keep_file_open If non-nullptr, store the FILE * instead of closing it after writing.
  * @return true when the crash log was successfully written.
  */
-bool CrashLog::WriteGeneralLogFile(std::string_view data, char *filename, const char *filename_last, const char *name, FILE **keep_file_open) const
+bool CrashLog::WriteGeneralLogFile(std::string_view data, char *filename, const char *filename_last, const char *name, std::optional<FileHandle> *keep_file_open) const
 {
 	this->PrepareLogFileName(filename, filename_last, name);
 
-<<<<<<< HEAD
-	FILE *file = FioFOpenFile(filename, "w", NO_DIRECTORY);
-	if (file == nullptr) return false;
-=======
-	auto file = FioFOpenFile(this->crashlog_filename, "w", NO_DIRECTORY);
+	auto file = FioFOpenFile(filename, "w", NO_DIRECTORY);
 	if (!file.has_value()) return false;
->>>>>>> c813b2b4
-
-	size_t written = (!data.empty()) ? fwrite(data.data(), 1, data.size(), file) : 0;
+
+	size_t written = (!data.empty()) ? fwrite(data.data(), 1, data.size(), *file) : 0;
 
 	if (keep_file_open != nullptr) {
-		*keep_file_open = file;
-	} else {
-		FioFCloseFile(file);
+		*keep_file_open = std::move(file);
 	}
 	return data.size() == written;
 }
@@ -808,19 +801,12 @@
 	size_t len = ttd_strnlen(this->crash_buffer_write, end - this->crash_buffer_write);
 	if (len == 0) return;
 
-<<<<<<< HEAD
 	this->WriteToLogFile(std::string_view(this->crash_buffer_write, len));
 #if !defined(_WIN32)
 	this->WriteToStdout(std::string_view(this->crash_buffer_write, len));
 #endif
 
 	this->crash_buffer_write += len;
-=======
-	size_t len = survey_json.size();
-	size_t written = fwrite(survey_json.data(), 1, len, *file);
-
-	return len == written;
->>>>>>> c813b2b4
 }
 
 void CrashLog::CloseCrashLogFile(const char *end)
