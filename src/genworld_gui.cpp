/*
 * This file is part of OpenTTD.
 * OpenTTD is free software; you can redistribute it and/or modify it under the terms of the GNU General Public License as published by the Free Software Foundation, version 2.
 * OpenTTD is distributed in the hope that it will be useful, but WITHOUT ANY WARRANTY; without even the implied warranty of MERCHANTABILITY or FITNESS FOR A PARTICULAR PURPOSE.
 * See the GNU General Public License for more details. You should have received a copy of the GNU General Public License along with OpenTTD. If not, see <http://www.gnu.org/licenses/>.
 */

/** @file genworld_gui.cpp GUI to configure and show progress during map generation. */

#include "stdafx.h"
#include "heightmap.h"
#include "debug.h"
#include "genworld.h"
#include "network/network.h"
#include "strings_func.h"
#include "window_func.h"
#include "date_func.h"
#include "sound_func.h"
#include "fios.h"
#include "string_func.h"
#include "gui.h"
#include "widgets/dropdown_type.h"
#include "widgets/dropdown_func.h"
#include "querystring_gui.h"
#include "town.h"
#include "core/geometry_func.hpp"
#include "core/random_func.hpp"
#include "sl/saveload.h"
#include "progress.h"
#include "error.h"
#include "newgrf_townname.h"
#include "townname_type.h"
#include "video/video_driver.hpp"
#include "industry.h"
#include "ai/ai_gui.hpp"
#include "game/game_gui.hpp"

#include "widgets/genworld_widget.h"

#include "safeguards.h"


extern void MakeNewgameSettingsLive();

/** Enum for the modes we can generate in. */
enum GenerateLandscapeWindowMode {
	GLWM_GENERATE,  ///< Generate new game.
	GLWM_HEIGHTMAP, ///< Load from heightmap.
	GLWM_SCENARIO,  ///< Generate flat land.
};

/**
 * Get the map height limit, or if set to "auto", the absolute limit.
 */
static uint GetMapHeightLimit()
{
	if (_settings_newgame.construction.map_height_limit == 0) return MAX_MAP_HEIGHT_LIMIT;
	return _settings_newgame.construction.map_height_limit;
}

/**
 * Changes landscape type and sets genworld window dirty
 * @param landscape new landscape type
 */
void SetNewLandscapeType(byte landscape)
{
	_settings_newgame.game_creation.landscape = landscape;
	InvalidateWindowClassesData(WC_SELECT_GAME);
	InvalidateWindowClassesData(WC_GENERATE_LANDSCAPE);
}

/** Widgets of GenerateLandscapeWindow when generating world */
static const NWidgetPart _nested_generate_landscape_widgets[] = {
	NWidget(NWID_HORIZONTAL),
		NWidget(WWT_CLOSEBOX, COLOUR_BROWN),
		NWidget(WWT_CAPTION, COLOUR_BROWN), SetDataTip(STR_MAPGEN_WORLD_GENERATION_CAPTION, STR_NULL),
	EndContainer(),
	NWidget(WWT_PANEL, COLOUR_BROWN),
		NWidget(NWID_SPACER), SetMinimalSize(0, 10),
		/* Landscape selection. */
		NWidget(NWID_HORIZONTAL), SetPIP(10, 0, 10),
			NWidget(NWID_SPACER), SetFill(1, 0),
			NWidget(WWT_IMGBTN_2, COLOUR_ORANGE, WID_GL_TEMPERATE), SetDataTip(SPR_SELECT_TEMPERATE, STR_INTRO_TOOLTIP_TEMPERATE),
			NWidget(NWID_SPACER), SetFill(1, 0),
			NWidget(WWT_IMGBTN_2, COLOUR_ORANGE, WID_GL_ARCTIC), SetDataTip(SPR_SELECT_SUB_ARCTIC, STR_INTRO_TOOLTIP_SUB_ARCTIC_LANDSCAPE),
			NWidget(NWID_SPACER), SetFill(1, 0),
			NWidget(WWT_IMGBTN_2, COLOUR_ORANGE, WID_GL_TROPICAL), SetDataTip(SPR_SELECT_SUB_TROPICAL, STR_INTRO_TOOLTIP_SUB_TROPICAL_LANDSCAPE),
			NWidget(NWID_SPACER), SetFill(1, 0),
			NWidget(WWT_IMGBTN_2, COLOUR_ORANGE, WID_GL_TOYLAND), SetDataTip(SPR_SELECT_TOYLAND, STR_INTRO_TOOLTIP_TOYLAND_LANDSCAPE),
			NWidget(NWID_SPACER), SetFill(1, 0),
		EndContainer(),
		NWidget(NWID_SPACER), SetMinimalSize(0, 11),
		/* Generation options. */
		NWidget(NWID_HORIZONTAL), SetPIP(10, 5, 10),
			/* Left half (land generation options) */
			NWidget(NWID_VERTICAL),
				NWidget(NWID_HORIZONTAL), SetPIP(0, 3, 0),
					/* Labels on the left side (global column 1). */
					NWidget(NWID_VERTICAL, NC_EQUALSIZE), SetPIP(0, 4, 0),
						NWidget(WWT_TEXT, COLOUR_ORANGE), SetDataTip(STR_MAPGEN_MAPSIZE, STR_MAPGEN_MAPSIZE_TOOLTIP), SetFill(1, 1),
						NWidget(WWT_TEXT, COLOUR_ORANGE), SetDataTip(STR_MAPGEN_TERRAIN_TYPE, STR_NULL), SetFill(1, 1),
						NWidget(WWT_TEXT, COLOUR_ORANGE), SetDataTip(STR_MAPGEN_VARIETY, STR_NULL), SetFill(1, 1),
						NWidget(WWT_TEXT, COLOUR_ORANGE), SetDataTip(STR_MAPGEN_SMOOTHNESS, STR_NULL), SetFill(1, 1),
						NWidget(WWT_TEXT, COLOUR_ORANGE), SetDataTip(STR_MAPGEN_QUANTITY_OF_RIVERS, STR_NULL), SetFill(1, 1),
						NWidget(WWT_TEXT, COLOUR_ORANGE), SetDataTip(STR_MAPGEN_BORDER_TYPE, STR_NULL), SetFill(1, 1),
					EndContainer(),
					/* Widgets on the right side (global column 2). */
					NWidget(NWID_VERTICAL, NC_EQUALSIZE), SetPIP(0, 4, 0),
						/* Mapsize X * Y. */
						NWidget(NWID_HORIZONTAL), SetPIP(0, 4, 0),
							NWidget(WWT_DROPDOWN, COLOUR_ORANGE, WID_GL_MAPSIZE_X_PULLDOWN), SetDataTip(STR_JUST_INT, STR_MAPGEN_MAPSIZE_TOOLTIP), SetFill(1, 0),
							NWidget(WWT_TEXT, COLOUR_ORANGE), SetDataTip(STR_MAPGEN_BY, STR_NULL), SetPadding(1, 0, 0, 0), SetFill(1, 1),
							NWidget(WWT_DROPDOWN, COLOUR_ORANGE, WID_GL_MAPSIZE_Y_PULLDOWN), SetDataTip(STR_JUST_INT, STR_MAPGEN_MAPSIZE_TOOLTIP), SetFill(1, 0),
						EndContainer(),
						NWidget(WWT_DROPDOWN, COLOUR_ORANGE, WID_GL_TERRAIN_PULLDOWN), SetDataTip(STR_JUST_STRING1, STR_NULL), SetFill(1, 0),
						NWidget(WWT_DROPDOWN, COLOUR_ORANGE, WID_GL_VARIETY_PULLDOWN), SetDataTip(STR_JUST_STRING, STR_NULL), SetFill(1, 0),
						NWidget(WWT_DROPDOWN, COLOUR_ORANGE, WID_GL_SMOOTHNESS_PULLDOWN), SetDataTip(STR_JUST_STRING, STR_NULL), SetFill(1, 0),
						NWidget(WWT_DROPDOWN, COLOUR_ORANGE, WID_GL_RIVER_PULLDOWN), SetDataTip(STR_JUST_STRING, STR_NULL), SetFill(1, 0),
						NWidget(WWT_TEXTBTN, COLOUR_ORANGE, WID_GL_BORDERS_RANDOM), SetDataTip(STR_JUST_STRING, STR_NULL), SetFill(1, 0),
					EndContainer(),
				EndContainer(),
			EndContainer(),
			/* Right half (all other options) */
			NWidget(NWID_VERTICAL),
				NWidget(NWID_HORIZONTAL), SetPIP(0, 3, 0),
					/* Labels on the left side (global column 3). */
					NWidget(NWID_VERTICAL, NC_EQUALSIZE), SetPIP(0, 4, 0),
						NWidget(NWID_SELECTION, INVALID_COLOUR, WID_GL_CLIMATE_SEL_LABEL),
							NWidget(WWT_TEXT, COLOUR_ORANGE), SetDataTip(STR_MAPGEN_SNOW_COVERAGE, STR_NULL), SetFill(1, 1),
							NWidget(WWT_TEXT, COLOUR_ORANGE), SetDataTip(STR_MAPGEN_DESERT_COVERAGE, STR_NULL), SetFill(1, 1),
							NWidget(WWT_TEXT, COLOUR_ORANGE), SetDataTip(STR_MAPGEN_SNOW_LINE_HEIGHT, STR_NULL), SetFill(1, 1),
							NWidget(WWT_TEXT, COLOUR_ORANGE), SetDataTip(STR_MAPGEN_RAINFOREST_LINE_HEIGHT, STR_NULL), SetFill(1, 1),
						EndContainer(),
						NWidget(WWT_TEXT, COLOUR_ORANGE), SetDataTip(STR_MAPGEN_DATE, STR_NULL), SetFill(1, 1),
						NWidget(WWT_TEXT, COLOUR_ORANGE), SetDataTip(STR_MAPGEN_TOWN_NAME_LABEL, STR_NULL), SetFill(1, 1),
						NWidget(WWT_TEXT, COLOUR_ORANGE), SetDataTip(STR_MAPGEN_NUMBER_OF_TOWNS, STR_NULL), SetFill(1, 1),
						NWidget(WWT_TEXT, COLOUR_ORANGE), SetDataTip(STR_MAPGEN_NUMBER_OF_INDUSTRIES, STR_NULL), SetFill(1, 1),
						NWidget(WWT_TEXT, COLOUR_ORANGE), SetDataTip(STR_MAPGEN_SEA_LEVEL, STR_NULL), SetFill(1, 1),
					EndContainer(),
					/* Widgets on the right side (global column 4). */
					NWidget(NWID_VERTICAL, NC_EQUALSIZE), SetPIP(0, 4, 0),
						/* Climate selector. */
						NWidget(NWID_SELECTION, INVALID_COLOUR, WID_GL_CLIMATE_SEL_SELECTOR),
							/* Snow coverage. */
							NWidget(NWID_HORIZONTAL),
								NWidget(WWT_IMGBTN, COLOUR_ORANGE, WID_GL_SNOW_COVERAGE_DOWN), SetDataTip(SPR_ARROW_DOWN, STR_MAPGEN_SNOW_COVERAGE_DOWN), SetFill(0, 1),
								NWidget(WWT_TEXTBTN, COLOUR_ORANGE, WID_GL_SNOW_COVERAGE_TEXT), SetDataTip(STR_MAPGEN_SNOW_COVERAGE_TEXT, STR_NULL), SetFill(1, 0),
								NWidget(WWT_IMGBTN, COLOUR_ORANGE, WID_GL_SNOW_COVERAGE_UP), SetDataTip(SPR_ARROW_UP, STR_MAPGEN_SNOW_COVERAGE_UP), SetFill(0, 1),
							EndContainer(),
							/* Desert coverage. */
							NWidget(NWID_HORIZONTAL),
								NWidget(WWT_IMGBTN, COLOUR_ORANGE, WID_GL_DESERT_COVERAGE_DOWN), SetDataTip(SPR_ARROW_DOWN, STR_MAPGEN_DESERT_COVERAGE_DOWN), SetFill(0, 1),
								NWidget(WWT_TEXTBTN, COLOUR_ORANGE, WID_GL_DESERT_COVERAGE_TEXT), SetDataTip(STR_MAPGEN_DESERT_COVERAGE_TEXT, STR_NULL), SetFill(1, 0),
								NWidget(WWT_IMGBTN, COLOUR_ORANGE, WID_GL_DESERT_COVERAGE_UP), SetDataTip(SPR_ARROW_UP, STR_MAPGEN_DESERT_COVERAGE_UP), SetFill(0, 1),
							EndContainer(),
							/* Snow line. */
							NWidget(NWID_HORIZONTAL),
								NWidget(WWT_IMGBTN, COLOUR_ORANGE, WID_GL_SNOW_LEVEL_DOWN), SetDataTip(SPR_ARROW_DOWN, STR_MAPGEN_SNOW_LINE_DOWN), SetFill(0, 1),
								NWidget(WWT_TEXTBTN, COLOUR_ORANGE, WID_GL_SNOW_LEVEL_TEXT), SetDataTip(STR_JUST_INT, STR_NULL), SetFill(1, 0),
								NWidget(WWT_IMGBTN, COLOUR_ORANGE, WID_GL_SNOW_LEVEL_UP), SetDataTip(SPR_ARROW_UP, STR_MAPGEN_SNOW_LINE_UP), SetFill(0, 1),
							EndContainer(),
							/* Rainforest line. */
							NWidget(NWID_HORIZONTAL),
								NWidget(WWT_IMGBTN, COLOUR_ORANGE, WID_GL_RAINFOREST_LEVEL_DOWN), SetDataTip(SPR_ARROW_DOWN, STR_MAPGEN_RAINFOREST_LINE_DOWN), SetFill(0, 1),
								NWidget(WWT_TEXTBTN, COLOUR_ORANGE, WID_GL_RAINFOREST_LEVEL_TEXT), SetDataTip(STR_JUST_INT, STR_NULL), SetFill(1, 0),
								NWidget(WWT_IMGBTN, COLOUR_ORANGE, WID_GL_RAINFOREST_LEVEL_UP), SetDataTip(SPR_ARROW_UP, STR_MAPGEN_RAINFOREST_LINE_UP), SetFill(0, 1),
							EndContainer(),
						EndContainer(),
						/* Starting date. */
						NWidget(NWID_HORIZONTAL),
							NWidget(WWT_IMGBTN, COLOUR_ORANGE, WID_GL_START_DATE_DOWN), SetDataTip(SPR_ARROW_DOWN, STR_SCENEDIT_TOOLBAR_TOOLTIP_MOVE_THE_STARTING_DATE_BACKWARD), SetFill(0, 1),
							NWidget(WWT_PUSHTXTBTN, COLOUR_ORANGE, WID_GL_START_DATE_TEXT), SetDataTip(STR_JUST_DATE_LONG, STR_NULL), SetFill(1, 0),
							NWidget(WWT_IMGBTN, COLOUR_ORANGE, WID_GL_START_DATE_UP), SetDataTip(SPR_ARROW_UP, STR_SCENEDIT_TOOLBAR_TOOLTIP_MOVE_THE_STARTING_DATE_FORWARD), SetFill(0, 1),
						EndContainer(),
						NWidget(WWT_DROPDOWN, COLOUR_ORANGE, WID_GL_TOWNNAME_DROPDOWN), SetDataTip(STR_JUST_STRING, STR_MAPGEN_TOWN_NAME_DROPDOWN_TOOLTIP), SetFill(1, 0),
						NWidget(WWT_DROPDOWN, COLOUR_ORANGE, WID_GL_TOWN_PULLDOWN), SetDataTip(STR_JUST_STRING1, STR_NULL), SetFill(1, 0),
						NWidget(WWT_DROPDOWN, COLOUR_ORANGE, WID_GL_INDUSTRY_PULLDOWN), SetDataTip(STR_JUST_STRING1, STR_NULL), SetFill(1, 0),
						NWidget(WWT_DROPDOWN, COLOUR_ORANGE, WID_GL_WATER_PULLDOWN), SetDataTip(STR_JUST_STRING1, STR_NULL), SetFill(1, 0),
					EndContainer(),
				EndContainer(),
			EndContainer(),
		EndContainer(),
		NWidget(NWID_SPACER), SetMinimalSize(0, 4),
		/* Map borders buttons for each edge. */
		NWidget(NWID_HORIZONTAL, NC_EQUALSIZE), SetPIP(10, 0, 10),
			NWidget(NWID_HORIZONTAL), SetPIP(0, 0, 3),
				NWidget(NWID_SPACER), SetFill(1, 1),
				NWidget(WWT_TEXT, COLOUR_ORANGE), SetDataTip(STR_MAPGEN_NORTHWEST, STR_NULL), SetPadding(1, 0, 0, 0), SetFill(0, 1),
			EndContainer(),
			NWidget(WWT_TEXTBTN, COLOUR_ORANGE, WID_GL_WATER_NW), SetDataTip(STR_JUST_STRING, STR_MAPGEN_NORTHWEST), SetFill(1, 1),
			NWidget(WWT_TEXTBTN, COLOUR_ORANGE, WID_GL_WATER_NE), SetDataTip(STR_JUST_STRING, STR_MAPGEN_NORTHEAST), SetFill(1, 1),
			NWidget(NWID_HORIZONTAL), SetPIP(3, 0, 0),
				NWidget(WWT_TEXT, COLOUR_ORANGE), SetDataTip(STR_MAPGEN_NORTHEAST, STR_NULL), SetPadding(1, 0, 0, 0), SetFill(0, 1),
				NWidget(NWID_SPACER), SetFill(1, 1),
			EndContainer(),
		EndContainer(),
		NWidget(NWID_HORIZONTAL, NC_EQUALSIZE), SetPIP(10, 0, 10),
			NWidget(NWID_HORIZONTAL), SetPIP(0, 0, 3),
				NWidget(NWID_SPACER), SetFill(1, 1),
				NWidget(WWT_TEXT, COLOUR_ORANGE), SetDataTip(STR_MAPGEN_SOUTHWEST, STR_NULL), SetPadding(1, 0, 0, 0), SetFill(0, 1),
			EndContainer(),
			NWidget(WWT_TEXTBTN, COLOUR_ORANGE, WID_GL_WATER_SW), SetDataTip(STR_JUST_STRING, STR_MAPGEN_SOUTHWEST), SetFill(1, 1),
			NWidget(WWT_TEXTBTN, COLOUR_ORANGE, WID_GL_WATER_SE), SetDataTip(STR_JUST_STRING, STR_MAPGEN_SOUTHEAST), SetFill(1, 1),
			NWidget(NWID_HORIZONTAL), SetPIP(3, 0, 0),
				NWidget(WWT_TEXT, COLOUR_ORANGE), SetDataTip(STR_MAPGEN_SOUTHEAST, STR_NULL), SetPadding(1, 0, 0, 0), SetFill(0, 1),
				NWidget(NWID_SPACER), SetFill(1, 1),
			EndContainer(),
		EndContainer(),
		NWidget(NWID_SPACER), SetMinimalSize(0, 6), SetFill(1, 1),
		/* AI, GS, and NewGRF settings */
		NWidget(NWID_HORIZONTAL, NC_EQUALSIZE), SetPIP(10, 0, 10),
			NWidget(WWT_PUSHTXTBTN, COLOUR_ORANGE, WID_GL_AI_BUTTON), SetMinimalSize(0, 24), SetDataTip(STR_MAPGEN_AI_SETTINGS, STR_MAPGEN_AI_SETTINGS_TOOLTIP), SetFill(1, 0),
			NWidget(WWT_PUSHTXTBTN, COLOUR_ORANGE, WID_GL_GS_BUTTON), SetMinimalSize(0, 24), SetDataTip(STR_MAPGEN_GS_SETTINGS, STR_MAPGEN_GS_SETTINGS_TOOLTIP), SetFill(1, 0),
			NWidget(WWT_PUSHTXTBTN, COLOUR_ORANGE, WID_GL_NEWGRF_BUTTON), SetMinimalSize(0, 24), SetDataTip(STR_MAPGEN_NEWGRF_SETTINGS, STR_MAPGEN_NEWGRF_SETTINGS_TOOLTIP), SetFill(1, 0),
		EndContainer(),
		NWidget(NWID_SPACER), SetMinimalSize(0, 7), SetFill(1, 1),
		/* Generate */
		NWidget(WWT_PUSHTXTBTN, COLOUR_GREEN, WID_GL_GENERATE_BUTTON), SetMinimalSize(84, 36), SetDataTip(STR_MAPGEN_GENERATE, STR_NULL), SetPadding(0, 10, 0, 10), SetFill(1, 1),
		NWidget(NWID_SPACER), SetMinimalSize(0, 9), SetFill(1, 1),
	EndContainer(),
};

/** Widgets of GenerateLandscapeWindow when loading heightmap */
static const NWidgetPart _nested_heightmap_load_widgets[] = {
	/* Window header. */
	NWidget(NWID_HORIZONTAL),
		NWidget(WWT_CLOSEBOX, COLOUR_BROWN),
		NWidget(WWT_CAPTION, COLOUR_BROWN), SetDataTip(STR_MAPGEN_WORLD_GENERATION_CAPTION, STR_NULL),
	EndContainer(),
	NWidget(WWT_PANEL, COLOUR_BROWN),
		NWidget(NWID_SPACER), SetMinimalSize(0, 10),
		/* Landscape selection. */
		NWidget(NWID_HORIZONTAL), SetPIP(10, 0, 10),
			NWidget(NWID_SPACER), SetFill(1, 0),
			NWidget(WWT_IMGBTN_2, COLOUR_ORANGE, WID_GL_TEMPERATE), SetDataTip(SPR_SELECT_TEMPERATE, STR_INTRO_TOOLTIP_TEMPERATE),
			NWidget(NWID_SPACER), SetFill(1, 0),
			NWidget(WWT_IMGBTN_2, COLOUR_ORANGE, WID_GL_ARCTIC), SetDataTip(SPR_SELECT_SUB_ARCTIC, STR_INTRO_TOOLTIP_SUB_ARCTIC_LANDSCAPE),
			NWidget(NWID_SPACER), SetFill(1, 0),
			NWidget(WWT_IMGBTN_2, COLOUR_ORANGE, WID_GL_TROPICAL), SetDataTip(SPR_SELECT_SUB_TROPICAL, STR_INTRO_TOOLTIP_SUB_TROPICAL_LANDSCAPE),
			NWidget(NWID_SPACER), SetFill(1, 0),
			NWidget(WWT_IMGBTN_2, COLOUR_ORANGE, WID_GL_TOYLAND), SetDataTip(SPR_SELECT_TOYLAND, STR_INTRO_TOOLTIP_TOYLAND_LANDSCAPE),
			NWidget(NWID_SPACER), SetFill(1, 0),
		EndContainer(),
		NWidget(NWID_SPACER), SetMinimalSize(0, 11), SetFill(0, 1),
		/* Generation options. */
		NWidget(NWID_HORIZONTAL), SetPIP(10, 3, 10),
			/* Left half labels (global column 1) and heightmap name label */
			NWidget(NWID_VERTICAL, NC_EQUALSIZE), SetPIP(0, 4, 0),
			    /* Heightmap name label. */
				NWidget(WWT_TEXT, COLOUR_ORANGE), SetDataTip(STR_MAPGEN_HEIGHTMAP_NAME, STR_NULL), SetFill(1, 1),
				/* Land generation option labels */
				NWidget(WWT_TEXT, COLOUR_ORANGE), SetDataTip(STR_MAPGEN_HEIGHTMAP_SIZE_LABEL, STR_NULL), SetFill(1, 1),
				NWidget(WWT_TEXT, COLOUR_ORANGE), SetDataTip(STR_MAPGEN_MAPSIZE, STR_NULL), SetFill(1, 1),
				NWidget(WWT_TEXT, COLOUR_ORANGE), SetDataTip(STR_MAPGEN_HEIGHTMAP_ROTATION, STR_NULL), SetFill(1, 1),
				NWidget(WWT_TEXT, COLOUR_ORANGE), SetDataTip(STR_MAPGEN_HEIGHTMAP_HEIGHT, STR_NULL), SetFill(1, 1),
				NWidget(WWT_TEXT, COLOUR_ORANGE), SetDataTip(STR_MAPGEN_QUANTITY_OF_RIVERS, STR_NULL), SetFill(1, 1),
			EndContainer(),
			/* All other columns. */
			NWidget(NWID_VERTICAL), SetPIP(0, 4, 0),
				NWidget(WWT_TEXT, COLOUR_ORANGE, WID_GL_HEIGHTMAP_NAME_TEXT), SetTextStyle(TC_ORANGE), SetDataTip(STR_JUST_RAW_STRING, STR_EMPTY), SetFill(1, 0),
				NWidget(NWID_HORIZONTAL), SetPIP(0, 5, 0),
					/* Left half widgets (global column 2) */
					NWidget(NWID_VERTICAL, NC_EQUALSIZE), SetPIP(0, 4, 0),
						NWidget(WWT_TEXT, COLOUR_ORANGE, WID_GL_HEIGHTMAP_SIZE_TEXT), SetDataTip(STR_MAPGEN_HEIGHTMAP_SIZE, STR_NULL), SetFill(1, 0),
						/* Mapsize X * Y. */
						NWidget(NWID_HORIZONTAL), SetPIP(0, 4, 0),
							NWidget(WWT_DROPDOWN, COLOUR_ORANGE, WID_GL_MAPSIZE_X_PULLDOWN), SetDataTip(STR_JUST_INT, STR_NULL), SetFill(1, 0),
							NWidget(WWT_TEXT, COLOUR_ORANGE), SetDataTip(STR_MAPGEN_BY, STR_NULL), SetPadding(1, 0, 0, 0), SetFill(1, 1),
							NWidget(WWT_DROPDOWN, COLOUR_ORANGE, WID_GL_MAPSIZE_Y_PULLDOWN), SetDataTip(STR_JUST_INT, STR_NULL), SetFill(1, 0),
						EndContainer(),
						NWidget(WWT_DROPDOWN, COLOUR_ORANGE, WID_GL_HEIGHTMAP_ROTATION_PULLDOWN), SetDataTip(STR_JUST_STRING, STR_NULL), SetFill(1, 0),
						/* Heightmap highest peak. */
						NWidget(NWID_HORIZONTAL),
							NWidget(WWT_IMGBTN, COLOUR_ORANGE, WID_GL_HEIGHTMAP_HEIGHT_DOWN), SetDataTip(SPR_ARROW_DOWN, STR_MAPGEN_HEIGHTMAP_HEIGHT_DOWN), SetFill(0, 1),
							NWidget(WWT_TEXTBTN, COLOUR_ORANGE, WID_GL_HEIGHTMAP_HEIGHT_TEXT), SetDataTip(STR_JUST_INT, STR_NULL), SetFill(1, 0),
							NWidget(WWT_IMGBTN, COLOUR_ORANGE, WID_GL_HEIGHTMAP_HEIGHT_UP), SetDataTip(SPR_ARROW_UP, STR_MAPGEN_HEIGHTMAP_HEIGHT_UP), SetFill(0, 1),
						EndContainer(),
						NWidget(WWT_DROPDOWN, COLOUR_ORANGE, WID_GL_RIVER_PULLDOWN), SetDataTip(STR_JUST_STRING, STR_NULL), SetFill(1, 0),
					EndContainer(),
					NWidget(NWID_VERTICAL), SetPIP(0, 4, 0),
						NWidget(NWID_HORIZONTAL), SetPIP(0, 3, 0),
							/* Right half labels (global column 3) */
							NWidget(NWID_VERTICAL, NC_EQUALSIZE), SetPIP(0, 4, 0),
								NWidget(NWID_SELECTION, INVALID_COLOUR, WID_GL_CLIMATE_SEL_LABEL),
									NWidget(WWT_TEXT, COLOUR_ORANGE), SetDataTip(STR_MAPGEN_SNOW_COVERAGE, STR_NULL), SetFill(1, 1),
									NWidget(WWT_TEXT, COLOUR_ORANGE), SetDataTip(STR_MAPGEN_DESERT_COVERAGE, STR_NULL), SetFill(1, 1),
									NWidget(WWT_TEXT, COLOUR_ORANGE), SetDataTip(STR_MAPGEN_SNOW_LINE_HEIGHT, STR_NULL), SetFill(1, 1),
									NWidget(WWT_TEXT, COLOUR_ORANGE), SetDataTip(STR_MAPGEN_RAINFOREST_LINE_HEIGHT, STR_NULL), SetFill(1, 1),
								EndContainer(),
								NWidget(WWT_TEXT, COLOUR_ORANGE), SetDataTip(STR_MAPGEN_DATE, STR_NULL), SetFill(1, 1),
								NWidget(WWT_TEXT, COLOUR_ORANGE), SetDataTip(STR_MAPGEN_TOWN_NAME_LABEL, STR_NULL), SetFill(1, 1),
								NWidget(WWT_TEXT, COLOUR_ORANGE), SetDataTip(STR_MAPGEN_NUMBER_OF_TOWNS, STR_NULL), SetFill(1, 1),
								NWidget(WWT_TEXT, COLOUR_ORANGE), SetDataTip(STR_MAPGEN_NUMBER_OF_INDUSTRIES, STR_NULL), SetFill(1, 1),
							EndContainer(),
							/* Right half widgets (global column 4) */
							NWidget(NWID_VERTICAL, NC_EQUALSIZE), SetPIP(0, 4, 0),
								/* Climate selector. */
								NWidget(NWID_SELECTION, INVALID_COLOUR, WID_GL_CLIMATE_SEL_SELECTOR),
									/* Snow coverage. */
									NWidget(NWID_HORIZONTAL),
										NWidget(WWT_IMGBTN, COLOUR_ORANGE, WID_GL_SNOW_COVERAGE_DOWN), SetDataTip(SPR_ARROW_DOWN, STR_MAPGEN_SNOW_COVERAGE_DOWN), SetFill(0, 1),
										NWidget(WWT_TEXTBTN, COLOUR_ORANGE, WID_GL_SNOW_COVERAGE_TEXT), SetDataTip(STR_MAPGEN_SNOW_COVERAGE_TEXT, STR_NULL), SetFill(1, 0),
										NWidget(WWT_IMGBTN, COLOUR_ORANGE, WID_GL_SNOW_COVERAGE_UP), SetDataTip(SPR_ARROW_UP, STR_MAPGEN_SNOW_COVERAGE_UP), SetFill(0, 1),
									EndContainer(),
									/* Desert coverage. */
									NWidget(NWID_HORIZONTAL),
										NWidget(WWT_IMGBTN, COLOUR_ORANGE, WID_GL_DESERT_COVERAGE_DOWN), SetDataTip(SPR_ARROW_DOWN, STR_MAPGEN_DESERT_COVERAGE_DOWN), SetFill(0, 1),
										NWidget(WWT_TEXTBTN, COLOUR_ORANGE, WID_GL_DESERT_COVERAGE_TEXT), SetDataTip(STR_MAPGEN_DESERT_COVERAGE_TEXT, STR_NULL), SetFill(1, 0),
										NWidget(WWT_IMGBTN, COLOUR_ORANGE, WID_GL_DESERT_COVERAGE_UP), SetDataTip(SPR_ARROW_UP, STR_MAPGEN_DESERT_COVERAGE_UP), SetFill(0, 1),
									EndContainer(),
									/* Snow line. */
									NWidget(NWID_HORIZONTAL),
										NWidget(WWT_IMGBTN, COLOUR_ORANGE, WID_GL_SNOW_LEVEL_DOWN), SetDataTip(SPR_ARROW_DOWN, STR_MAPGEN_SNOW_LINE_DOWN), SetFill(0, 1),
										NWidget(WWT_TEXTBTN, COLOUR_ORANGE, WID_GL_SNOW_LEVEL_TEXT), SetDataTip(STR_JUST_INT, STR_NULL), SetFill(1, 0),
										NWidget(WWT_IMGBTN, COLOUR_ORANGE, WID_GL_SNOW_LEVEL_UP), SetDataTip(SPR_ARROW_UP, STR_MAPGEN_SNOW_LINE_UP), SetFill(0, 1),
									EndContainer(),
									/* Rainforest line. */
									NWidget(NWID_HORIZONTAL),
										NWidget(WWT_IMGBTN, COLOUR_ORANGE, WID_GL_RAINFOREST_LEVEL_DOWN), SetDataTip(SPR_ARROW_DOWN, STR_MAPGEN_RAINFOREST_LINE_DOWN), SetFill(0, 1),
										NWidget(WWT_TEXTBTN, COLOUR_ORANGE, WID_GL_RAINFOREST_LEVEL_TEXT), SetDataTip(STR_JUST_INT, STR_NULL), SetFill(1, 0),
										NWidget(WWT_IMGBTN, COLOUR_ORANGE, WID_GL_RAINFOREST_LEVEL_UP), SetDataTip(SPR_ARROW_UP, STR_MAPGEN_RAINFOREST_LINE_UP), SetFill(0, 1),
									EndContainer(),
								EndContainer(),
								/* Starting date. */
								NWidget(NWID_HORIZONTAL),
									NWidget(WWT_IMGBTN, COLOUR_ORANGE, WID_GL_START_DATE_DOWN), SetDataTip(SPR_ARROW_DOWN, STR_SCENEDIT_TOOLBAR_TOOLTIP_MOVE_THE_STARTING_DATE_BACKWARD), SetFill(0, 1),
									NWidget(WWT_PUSHTXTBTN, COLOUR_ORANGE, WID_GL_START_DATE_TEXT), SetDataTip(STR_JUST_DATE_LONG, STR_NULL), SetFill(1, 0),
									NWidget(WWT_IMGBTN, COLOUR_ORANGE, WID_GL_START_DATE_UP), SetDataTip(SPR_ARROW_UP, STR_SCENEDIT_TOOLBAR_TOOLTIP_MOVE_THE_STARTING_DATE_FORWARD), SetFill(0, 1),
								EndContainer(),
								NWidget(WWT_DROPDOWN, COLOUR_ORANGE, WID_GL_TOWNNAME_DROPDOWN), SetDataTip(STR_JUST_STRING, STR_MAPGEN_TOWN_NAME_DROPDOWN_TOOLTIP), SetFill(1, 0),
								NWidget(WWT_DROPDOWN, COLOUR_ORANGE, WID_GL_TOWN_PULLDOWN), SetDataTip(STR_JUST_STRING1, STR_NULL), SetFill(1, 0),
								NWidget(WWT_DROPDOWN, COLOUR_ORANGE, WID_GL_INDUSTRY_PULLDOWN), SetDataTip(STR_JUST_STRING1, STR_NULL), SetFill(1, 0),
							EndContainer(),
						EndContainer(),
					EndContainer(),
				EndContainer(),
			EndContainer(),
		EndContainer(),
		NWidget(NWID_SPACER), SetMinimalSize(0, 6), SetFill(1, 1),
		/* AI, GS, and NewGRF settings */
		NWidget(NWID_HORIZONTAL, NC_EQUALSIZE), SetPIP(10, 0, 10),
			NWidget(WWT_PUSHTXTBTN, COLOUR_ORANGE, WID_GL_AI_BUTTON), SetMinimalSize(0, 24), SetDataTip(STR_MAPGEN_AI_SETTINGS, STR_MAPGEN_AI_SETTINGS_TOOLTIP), SetFill(1, 0),
			NWidget(WWT_PUSHTXTBTN, COLOUR_ORANGE, WID_GL_GS_BUTTON), SetMinimalSize(0, 24), SetDataTip(STR_MAPGEN_GS_SETTINGS, STR_MAPGEN_GS_SETTINGS_TOOLTIP),  SetFill(1, 0),
			NWidget(WWT_PUSHTXTBTN, COLOUR_ORANGE, WID_GL_NEWGRF_BUTTON), SetMinimalSize(0, 24), SetDataTip(STR_MAPGEN_NEWGRF_SETTINGS, STR_MAPGEN_NEWGRF_SETTINGS_TOOLTIP), SetFill(1, 0),
		EndContainer(),
		NWidget(NWID_SPACER), SetMinimalSize(0, 7), SetFill(1, 1),
		/* Generate */
		NWidget(WWT_PUSHTXTBTN, COLOUR_GREEN, WID_GL_GENERATE_BUTTON), SetMinimalSize(84, 36), SetDataTip(STR_MAPGEN_GENERATE, STR_NULL), SetPadding(0, 10, 0, 10), SetFill(1, 1),
		NWidget(NWID_SPACER), SetMinimalSize(0, 9), SetFill(1, 1),
	EndContainer(),
};

static void StartGeneratingLandscape(GenerateLandscapeWindowMode mode)
{
	CloseAllNonVitalWindows();
	ClearErrorMessages();

	/* Copy all XXX_newgame to XXX when coming from outside the editor */
	MakeNewgameSettingsLive();
	ResetGRFConfig(true);

	if (_settings_client.sound.confirm) SndPlayFx(SND_15_BEEP);
	switch (mode) {
		case GLWM_GENERATE:  _switch_mode = (_game_mode == GM_EDITOR) ? SM_GENRANDLAND    : SM_NEWGAME;         break;
		case GLWM_HEIGHTMAP: _switch_mode = (_game_mode == GM_EDITOR) ? SM_LOAD_HEIGHTMAP : SM_START_HEIGHTMAP; break;
		case GLWM_SCENARIO:  _switch_mode = SM_EDITOR; break;
		default: NOT_REACHED();
	}
}

static void LandscapeGenerationCallback(Window *w, bool confirmed)
{
	if (confirmed) StartGeneratingLandscape((GenerateLandscapeWindowMode)w->window_number);
}

/**
 * Check if map size set lies in allowed boundaries.
 * @param print_warning If set to true, messagebox with warning is printed out if size is outside limits.
 * @return true if size is ok, false otherwise.
 */
static bool CheckMapSize(bool print_warning = true)
{
	uint64 tiles = 1ULL << (_settings_newgame.game_creation.map_x + _settings_newgame.game_creation.map_y);

	if (_settings_newgame.game_creation.map_x + _settings_newgame.game_creation.map_y > MAX_MAP_TILES_BITS) {
		if (print_warning) {
			SetDParam(0, MAX_MAP_TILES);
			SetDParam(1, tiles);
			ShowErrorMessage(STR_MAPGEN_TOO_MANY_TILES_MESSAGE, INVALID_STRING_ID, WL_ERROR, 0, 0);
		}
		return false;
	}
	return true;
}

/**
 * Build dropdown list with map sizes
 * Dimension selected in the other dropdown is used to suggest which choices are 'valid'
 * @param other_dimension Dimension specified by the second dropdown.
 */
static DropDownList BuildMapsizeDropDown(int other_dimension)
{
	DropDownList list;

	for (uint i = MIN_MAP_SIZE_BITS; i <= MAX_MAP_SIZE_BITS; i++) {
		SetDParam(0, 1LL << i);
<<<<<<< HEAD
		list.emplace_back(new DropDownListStringItem((i + other_dimension > MAX_MAP_TILES_BITS) ? STR_RED_INT : STR_JUST_INT, i, false));
=======
		list.push_back(std::make_unique<DropDownListStringItem>(STR_JUST_INT, i, false));
>>>>>>> 37f84b73
	}

	return list;
}

static DropDownList BuildTownNameDropDown()
{
	DropDownList list;

	/* Add and sort newgrf townnames generators */
	const auto &grf_names = GetGRFTownNameList();
	for (uint i = 0; i < grf_names.size(); i++) {
		list.push_back(std::make_unique<DropDownListStringItem>(grf_names[i], BUILTIN_TOWNNAME_GENERATOR_COUNT + i, false));
	}
	std::sort(list.begin(), list.end(), DropDownListStringItem::NatSortFunc);

	size_t newgrf_size = list.size();
	/* Insert newgrf_names at the top of the list */
	if (newgrf_size > 0) {
		list.push_back(std::make_unique<DropDownListItem>(-1, false)); // separator line
		newgrf_size++;
	}

	/* Add and sort original townnames generators */
	for (uint i = 0; i < BUILTIN_TOWNNAME_GENERATOR_COUNT; i++) {
		list.push_back(std::make_unique<DropDownListStringItem>(STR_MAPGEN_TOWN_NAME_ORIGINAL_ENGLISH + i, i, false));
	}
	std::sort(list.begin() + newgrf_size, list.end(), DropDownListStringItem::NatSortFunc);

	return list;
}


static const StringID _elevations[]  = {STR_TERRAIN_TYPE_VERY_FLAT, STR_TERRAIN_TYPE_FLAT, STR_TERRAIN_TYPE_HILLY, STR_TERRAIN_TYPE_MOUNTAINOUS, STR_TERRAIN_TYPE_ALPINIST, STR_TERRAIN_TYPE_CUSTOM, INVALID_STRING_ID};
static const StringID _sea_lakes[]   = {STR_SEA_LEVEL_VERY_LOW, STR_SEA_LEVEL_LOW, STR_SEA_LEVEL_MEDIUM, STR_SEA_LEVEL_HIGH, STR_SEA_LEVEL_CUSTOM, INVALID_STRING_ID};
static const StringID _rivers[]      = {STR_RIVERS_NONE, STR_RIVERS_FEW, STR_RIVERS_MODERATE, STR_RIVERS_LOT, STR_RIVERS_VERY_MANY, STR_RIVERS_EXTREMELY_MANY, INVALID_STRING_ID};
static const StringID _smoothness[]  = {STR_CONFIG_SETTING_ROUGHNESS_OF_TERRAIN_VERY_SMOOTH, STR_CONFIG_SETTING_ROUGHNESS_OF_TERRAIN_SMOOTH, STR_CONFIG_SETTING_ROUGHNESS_OF_TERRAIN_ROUGH, STR_CONFIG_SETTING_ROUGHNESS_OF_TERRAIN_VERY_ROUGH, INVALID_STRING_ID};
static const StringID _rotation[]    = {STR_CONFIG_SETTING_HEIGHTMAP_ROTATION_COUNTER_CLOCKWISE, STR_CONFIG_SETTING_HEIGHTMAP_ROTATION_CLOCKWISE, INVALID_STRING_ID};
static const StringID _num_towns[]   = {STR_NUM_VERY_LOW, STR_NUM_LOW, STR_NUM_NORMAL, STR_NUM_HIGH, STR_NUM_CUSTOM, INVALID_STRING_ID};
static const StringID _num_inds[]    = {STR_FUNDING_ONLY, STR_MINIMAL, STR_NUM_VERY_LOW, STR_NUM_LOW, STR_NUM_NORMAL, STR_NUM_HIGH, STR_NUM_CUSTOM, INVALID_STRING_ID};
static const StringID _variety[]     = {STR_VARIETY_NONE, STR_VARIETY_VERY_LOW, STR_VARIETY_LOW, STR_VARIETY_MEDIUM, STR_VARIETY_HIGH, STR_VARIETY_VERY_HIGH, INVALID_STRING_ID};

static_assert(lengthof(_num_inds) == ID_END + 1);

struct GenerateLandscapeWindow : public Window {
	uint widget_id;
	uint x;
	uint y;
	std::string name;
	GenerateLandscapeWindowMode mode;

	void SetDropDownColor()
	{
		/* Draw sizes in mapsize selection dropdowns in red if too large size is selected */
		bool mapsize_valid = CheckMapSize(false);
		this->GetWidget<NWidgetCore>(WID_GL_MAPSIZE_X_PULLDOWN)->widget_data = mapsize_valid ? STR_JUST_INT : STR_RED_INT;
		this->GetWidget<NWidgetCore>(WID_GL_MAPSIZE_Y_PULLDOWN)->widget_data = mapsize_valid ? STR_JUST_INT : STR_RED_INT;
	}

	GenerateLandscapeWindow(WindowDesc *desc, WindowNumber number = 0) : Window(desc)
	{
		this->InitNested(number);

		this->LowerWidget(_settings_newgame.game_creation.landscape + WID_GL_TEMPERATE);

		this->mode = (GenerateLandscapeWindowMode)this->window_number;

		SetDropDownColor();

		/* Disable town and industry in SE */
		this->SetWidgetDisabledState(WID_GL_TOWN_PULLDOWN,     _game_mode == GM_EDITOR);
		this->SetWidgetDisabledState(WID_GL_INDUSTRY_PULLDOWN, _game_mode == GM_EDITOR);

		/* In case the map_height_limit is changed, clamp heightmap_height and custom_terrain_type. */
		_settings_newgame.game_creation.heightmap_height = Clamp(_settings_newgame.game_creation.heightmap_height, MIN_HEIGHTMAP_HEIGHT, GetMapHeightLimit());
		_settings_newgame.game_creation.custom_terrain_type = Clamp(_settings_newgame.game_creation.custom_terrain_type, MIN_CUSTOM_TERRAIN_TYPE, GetMapHeightLimit());

		/* If original landgenerator is selected and alpinist terrain_type was selected, revert to mountainous. */
		if (_settings_newgame.game_creation.land_generator == LG_ORIGINAL) {
			_settings_newgame.difficulty.terrain_type = Clamp(_settings_newgame.difficulty.terrain_type, 0, 3);
		}

		this->OnInvalidateData();
	}


	void SetStringParameters(int widget) const override
	{
		switch (widget) {
			case WID_GL_START_DATE_TEXT:      SetDParam(0, ConvertYMDToDate(_settings_newgame.game_creation.starting_year, 0, 1)); break;
			case WID_GL_MAPSIZE_X_PULLDOWN:   SetDParam(0, 1LL << _settings_newgame.game_creation.map_x); break;
			case WID_GL_MAPSIZE_Y_PULLDOWN:   SetDParam(0, 1LL << _settings_newgame.game_creation.map_y); break;
			case WID_GL_HEIGHTMAP_HEIGHT_TEXT: SetDParam(0, _settings_newgame.game_creation.heightmap_height); break;
			case WID_GL_SNOW_COVERAGE_TEXT:   SetDParam(0, _settings_newgame.game_creation.snow_coverage); break;
			case WID_GL_DESERT_COVERAGE_TEXT: SetDParam(0, _settings_newgame.game_creation.desert_coverage); break;
			case WID_GL_SNOW_LEVEL_TEXT:      SetDParam(0, _settings_newgame.game_creation.snow_line_height); break;
			case WID_GL_RAINFOREST_LEVEL_TEXT:SetDParam(0, _settings_newgame.game_creation.rainforest_line_height); break;

			case WID_GL_TOWN_PULLDOWN:
				if (_game_mode == GM_EDITOR) {
					SetDParam(0, STR_CONFIG_SETTING_OFF);
				} else if (_settings_newgame.difficulty.number_towns == CUSTOM_TOWN_NUMBER_DIFFICULTY) {
					SetDParam(0, STR_NUM_CUSTOM_NUMBER);
					SetDParam(1, _settings_newgame.game_creation.custom_town_number);
				} else {
					SetDParam(0, _num_towns[_settings_newgame.difficulty.number_towns]);
				}
				break;

			case WID_GL_TOWNNAME_DROPDOWN: {
				uint gen = _settings_newgame.game_creation.town_name;
				StringID name = gen < BUILTIN_TOWNNAME_GENERATOR_COUNT ?
						STR_MAPGEN_TOWN_NAME_ORIGINAL_ENGLISH + gen :
						GetGRFTownNameName(gen - BUILTIN_TOWNNAME_GENERATOR_COUNT);
				SetDParam(0, name);
				break;
			}

			case WID_GL_INDUSTRY_PULLDOWN:
				if (_game_mode == GM_EDITOR) {
					SetDParam(0, STR_CONFIG_SETTING_OFF);
				} else if (_settings_newgame.difficulty.industry_density == ID_CUSTOM) {
					SetDParam(0, STR_NUM_CUSTOM_NUMBER);
					SetDParam(1, _settings_newgame.game_creation.custom_industry_number);
				} else {
					SetDParam(0, _num_inds[_settings_newgame.difficulty.industry_density]);
				}
				break;

			case WID_GL_TERRAIN_PULLDOWN:
				if (_settings_newgame.difficulty.terrain_type == CUSTOM_TERRAIN_TYPE_NUMBER_DIFFICULTY) {
					SetDParam(0, STR_TERRAIN_TYPE_CUSTOM_VALUE);
					SetDParam(1, _settings_newgame.game_creation.custom_terrain_type);
				} else {
					SetDParam(0, _elevations[_settings_newgame.difficulty.terrain_type]); break;
				}
				break;

			case WID_GL_WATER_PULLDOWN:
				if (_settings_newgame.difficulty.quantity_sea_lakes == CUSTOM_SEA_LEVEL_NUMBER_DIFFICULTY) {
					SetDParam(0, STR_SEA_LEVEL_CUSTOM_PERCENTAGE);
					SetDParam(1, _settings_newgame.game_creation.custom_sea_level);
				} else {
					SetDParam(0, _sea_lakes[_settings_newgame.difficulty.quantity_sea_lakes]);
				}
				break;

			case WID_GL_HEIGHTMAP_NAME_TEXT: SetDParamStr(0, this->name); break;
			case WID_GL_RIVER_PULLDOWN:      SetDParam(0, _rivers[_settings_newgame.game_creation.amount_of_rivers]); break;
			case WID_GL_SMOOTHNESS_PULLDOWN: SetDParam(0, _smoothness[_settings_newgame.game_creation.tgen_smoothness]); break;
			case WID_GL_VARIETY_PULLDOWN:    SetDParam(0, _variety[_settings_newgame.game_creation.variety]); break;
			case WID_GL_BORDERS_RANDOM:      SetDParam(0, (_settings_newgame.game_creation.water_borders == BORDERS_RANDOM) ? STR_MAPGEN_BORDER_RANDOMIZE : STR_MAPGEN_BORDER_MANUAL); break;
			case WID_GL_WATER_NE: SetDParam(0, (_settings_newgame.game_creation.water_borders == BORDERS_RANDOM) ? STR_MAPGEN_BORDER_RANDOM : HasBit(_settings_newgame.game_creation.water_borders, BORDER_NE) ? STR_MAPGEN_BORDER_WATER : STR_MAPGEN_BORDER_FREEFORM); break;
			case WID_GL_WATER_NW: SetDParam(0, (_settings_newgame.game_creation.water_borders == BORDERS_RANDOM) ? STR_MAPGEN_BORDER_RANDOM : HasBit(_settings_newgame.game_creation.water_borders, BORDER_NW) ? STR_MAPGEN_BORDER_WATER : STR_MAPGEN_BORDER_FREEFORM); break;
			case WID_GL_WATER_SE: SetDParam(0, (_settings_newgame.game_creation.water_borders == BORDERS_RANDOM) ? STR_MAPGEN_BORDER_RANDOM : HasBit(_settings_newgame.game_creation.water_borders, BORDER_SE) ? STR_MAPGEN_BORDER_WATER : STR_MAPGEN_BORDER_FREEFORM); break;
			case WID_GL_WATER_SW: SetDParam(0, (_settings_newgame.game_creation.water_borders == BORDERS_RANDOM) ? STR_MAPGEN_BORDER_RANDOM : HasBit(_settings_newgame.game_creation.water_borders, BORDER_SW) ? STR_MAPGEN_BORDER_WATER : STR_MAPGEN_BORDER_FREEFORM); break;
			case WID_GL_HEIGHTMAP_ROTATION_PULLDOWN: SetDParam(0, _rotation[_settings_newgame.game_creation.heightmap_rotation]); break;

			case WID_GL_HEIGHTMAP_SIZE_TEXT:
				if (_settings_newgame.game_creation.heightmap_rotation == HM_CLOCKWISE) {
					SetDParam(0, this->y);
					SetDParam(1, this->x);
				} else {
					SetDParam(0, this->x);
					SetDParam(1, this->y);
				}
				break;
		}
	}

	/**
	 * Some data on this window has become invalid.
	 * @param data Information about the changed data.
	 * @param gui_scope Whether the call is done from GUI scope. You may not do everything when not in GUI scope. See #InvalidateWindowData() for details.
	 */
	void OnInvalidateData([[maybe_unused]] int data = 0, [[maybe_unused]] bool gui_scope = true) override
	{
		if (!gui_scope) return;
		/* Update the climate buttons */
		this->SetWidgetLoweredState(WID_GL_TEMPERATE, _settings_newgame.game_creation.landscape == LT_TEMPERATE);
		this->SetWidgetLoweredState(WID_GL_ARCTIC,    _settings_newgame.game_creation.landscape == LT_ARCTIC);
		this->SetWidgetLoweredState(WID_GL_TROPICAL,  _settings_newgame.game_creation.landscape == LT_TROPIC);
		this->SetWidgetLoweredState(WID_GL_TOYLAND,   _settings_newgame.game_creation.landscape == LT_TOYLAND);

		/* You can't select smoothness / non-water borders if not terragenesis */
		if (mode == GLWM_GENERATE) {
			this->SetWidgetDisabledState(WID_GL_SMOOTHNESS_PULLDOWN, _settings_newgame.game_creation.land_generator == LG_ORIGINAL);
			this->SetWidgetDisabledState(WID_GL_VARIETY_PULLDOWN, _settings_newgame.game_creation.land_generator == LG_ORIGINAL);
			this->SetWidgetDisabledState(WID_GL_BORDERS_RANDOM, _settings_newgame.game_creation.land_generator == LG_ORIGINAL || !_settings_newgame.construction.freeform_edges);
			this->SetWidgetsDisabledState(_settings_newgame.game_creation.land_generator == LG_ORIGINAL || !_settings_newgame.construction.freeform_edges || _settings_newgame.game_creation.water_borders == BORDERS_RANDOM,
					WID_GL_WATER_NW, WID_GL_WATER_NE, WID_GL_WATER_SE, WID_GL_WATER_SW);

			this->SetWidgetLoweredState(WID_GL_BORDERS_RANDOM, _settings_newgame.game_creation.water_borders == BORDERS_RANDOM);

			this->SetWidgetLoweredState(WID_GL_WATER_NW, HasBit(_settings_newgame.game_creation.water_borders, BORDER_NW));
			this->SetWidgetLoweredState(WID_GL_WATER_NE, HasBit(_settings_newgame.game_creation.water_borders, BORDER_NE));
			this->SetWidgetLoweredState(WID_GL_WATER_SE, HasBit(_settings_newgame.game_creation.water_borders, BORDER_SE));
			this->SetWidgetLoweredState(WID_GL_WATER_SW, HasBit(_settings_newgame.game_creation.water_borders, BORDER_SW));

			this->SetWidgetsDisabledState(_settings_newgame.game_creation.land_generator == LG_ORIGINAL && (_settings_newgame.game_creation.landscape == LT_ARCTIC || _settings_newgame.game_creation.landscape == LT_TROPIC),
					WID_GL_TERRAIN_PULLDOWN, WID_GL_WATER_PULLDOWN);
		}

		/* Disable snowline if not arctic */
		this->SetWidgetDisabledState(WID_GL_SNOW_COVERAGE_TEXT, _settings_newgame.game_creation.landscape != LT_ARCTIC || _settings_newgame.game_creation.climate_threshold_mode != 0);
		this->SetWidgetDisabledState(WID_GL_SNOW_LEVEL_TEXT, _settings_newgame.game_creation.landscape != LT_ARCTIC || _settings_newgame.game_creation.climate_threshold_mode == 0);
		/* Disable desert if not tropic */
		this->SetWidgetDisabledState(WID_GL_DESERT_COVERAGE_TEXT, _settings_newgame.game_creation.landscape != LT_TROPIC || _settings_newgame.game_creation.climate_threshold_mode != 0);
		this->SetWidgetDisabledState(WID_GL_RAINFOREST_LEVEL_TEXT, _settings_newgame.game_creation.landscape != LT_TROPIC || _settings_newgame.game_creation.climate_threshold_mode == 0);

		/* Set snow/rainforest selections */
		int climate_plane = 0;
		switch (_settings_newgame.game_creation.landscape) {
			case LT_TEMPERATE: climate_plane = SZSP_VERTICAL; break;
			case LT_ARCTIC:    climate_plane = _settings_newgame.game_creation.climate_threshold_mode ? 2 : 0; break;
			case LT_TROPIC:    climate_plane = _settings_newgame.game_creation.climate_threshold_mode ? 3 : 1; break;
			case LT_TOYLAND:   climate_plane = SZSP_VERTICAL; break;
		}
		this->GetWidget<NWidgetStacked>(WID_GL_CLIMATE_SEL_LABEL)->SetDisplayedPlane(climate_plane);
		this->GetWidget<NWidgetStacked>(WID_GL_CLIMATE_SEL_SELECTOR)->SetDisplayedPlane(climate_plane);

		/* Update availability of decreasing / increasing start date and snow level */
		if (mode == GLWM_HEIGHTMAP) {
			this->SetWidgetDisabledState(WID_GL_HEIGHTMAP_HEIGHT_DOWN, _settings_newgame.game_creation.heightmap_height <= MIN_HEIGHTMAP_HEIGHT);
			this->SetWidgetDisabledState(WID_GL_HEIGHTMAP_HEIGHT_UP, _settings_newgame.game_creation.heightmap_height >= GetMapHeightLimit());
		}
		this->SetWidgetDisabledState(WID_GL_START_DATE_DOWN, _settings_newgame.game_creation.starting_year <= MIN_YEAR);
		this->SetWidgetDisabledState(WID_GL_START_DATE_UP,   _settings_newgame.game_creation.starting_year >= MAX_YEAR);
		this->SetWidgetDisabledState(WID_GL_SNOW_COVERAGE_DOWN, _settings_newgame.game_creation.snow_coverage <= 0 || _settings_newgame.game_creation.landscape != LT_ARCTIC);
		this->SetWidgetDisabledState(WID_GL_SNOW_COVERAGE_UP,   _settings_newgame.game_creation.snow_coverage >= 100 || _settings_newgame.game_creation.landscape != LT_ARCTIC);
		this->SetWidgetDisabledState(WID_GL_DESERT_COVERAGE_DOWN, _settings_newgame.game_creation.desert_coverage <= 0 || _settings_newgame.game_creation.landscape != LT_TROPIC);
		this->SetWidgetDisabledState(WID_GL_DESERT_COVERAGE_UP,   _settings_newgame.game_creation.desert_coverage >= 100 || _settings_newgame.game_creation.landscape != LT_TROPIC);
		this->SetWidgetDisabledState(WID_GL_SNOW_LEVEL_DOWN, _settings_newgame.game_creation.snow_line_height <= MIN_SNOWLINE_HEIGHT || _settings_newgame.game_creation.landscape != LT_ARCTIC);
		this->SetWidgetDisabledState(WID_GL_SNOW_LEVEL_UP,   _settings_newgame.game_creation.snow_line_height >= MAX_SNOWLINE_HEIGHT || _settings_newgame.game_creation.landscape != LT_ARCTIC);
		this->SetWidgetDisabledState(WID_GL_RAINFOREST_LEVEL_DOWN, _settings_newgame.game_creation.rainforest_line_height <= MIN_RAINFOREST_HEIGHT || _settings_newgame.game_creation.landscape != LT_TROPIC);
		this->SetWidgetDisabledState(WID_GL_RAINFOREST_LEVEL_UP,   _settings_newgame.game_creation.rainforest_line_height >= MAX_RAINFOREST_HEIGHT || _settings_newgame.game_creation.landscape != LT_TROPIC);

		/* Do not allow a custom sea level or terrain type with the original land generator. */
		if (_settings_newgame.game_creation.land_generator == LG_ORIGINAL) {
			if (_settings_newgame.difficulty.quantity_sea_lakes == CUSTOM_SEA_LEVEL_NUMBER_DIFFICULTY) {
				_settings_newgame.difficulty.quantity_sea_lakes = CUSTOM_SEA_LEVEL_MIN_PERCENTAGE;
			}
			if (_settings_newgame.difficulty.terrain_type == CUSTOM_TERRAIN_TYPE_NUMBER_DIFFICULTY) {
				_settings_newgame.difficulty.terrain_type = 1;
			}
		}

		this->SetDirty();
	}

	void UpdateWidgetSize(int widget, Dimension *size, [[maybe_unused]] const Dimension &padding, [[maybe_unused]] Dimension *fill, [[maybe_unused]] Dimension *resize) override
	{
		Dimension d{0, (uint)FONT_HEIGHT_NORMAL};
		const StringID *strs = nullptr;
		switch (widget) {
			case WID_GL_HEIGHTMAP_HEIGHT_TEXT:
				SetDParam(0, MAX_TILE_HEIGHT);
				d = GetStringBoundingBox(STR_JUST_INT);
				break;

			case WID_GL_START_DATE_TEXT:
				SetDParam(0, ConvertYMDToDate(MAX_YEAR, 0, 1));
				d = GetStringBoundingBox(STR_JUST_DATE_LONG);
				break;

			case WID_GL_MAPSIZE_X_PULLDOWN:
			case WID_GL_MAPSIZE_Y_PULLDOWN:
				SetDParamMaxValue(0, MAX_MAP_SIZE);
				d = GetStringBoundingBox(STR_JUST_INT);
				break;

			case WID_GL_SNOW_COVERAGE_TEXT:
				SetDParamMaxValue(0, MAX_TILE_HEIGHT);
				d = GetStringBoundingBox(STR_MAPGEN_SNOW_COVERAGE_TEXT);
				break;

			case WID_GL_DESERT_COVERAGE_TEXT:
				SetDParamMaxValue(0, MAX_TILE_HEIGHT);
				d = GetStringBoundingBox(STR_MAPGEN_DESERT_COVERAGE_TEXT);
				break;

			case WID_GL_SNOW_LEVEL_TEXT:
				SetDParamMaxValue(0, MAX_TILE_HEIGHT);
				*size = maxdim(*size, GetStringBoundingBox(STR_JUST_INT));
				break;

			case WID_GL_RAINFOREST_LEVEL_TEXT:
				SetDParamMaxValue(0, MAX_RAINFOREST_HEIGHT);
				*size = maxdim(*size, GetStringBoundingBox(STR_JUST_INT));
				break;

			case WID_GL_HEIGHTMAP_SIZE_TEXT:
				SetDParam(0, this->x);
				SetDParam(1, this->y);
				d = GetStringBoundingBox(STR_MAPGEN_HEIGHTMAP_SIZE);
				break;

			case WID_GL_TOWN_PULLDOWN:
				strs = _num_towns;
				SetDParamMaxValue(0, CUSTOM_TOWN_MAX_NUMBER);
				d = GetStringBoundingBox(STR_NUM_CUSTOM_NUMBER);
				break;

			case WID_GL_INDUSTRY_PULLDOWN:
				strs = _num_inds;
				SetDParamMaxValue(0, IndustryPool::MAX_SIZE);
				d = GetStringBoundingBox(STR_NUM_CUSTOM_NUMBER);
				break;

			case WID_GL_TERRAIN_PULLDOWN:
				strs = _elevations;
				SetDParamMaxValue(0, MAX_MAP_HEIGHT_LIMIT);
				d = GetStringBoundingBox(STR_TERRAIN_TYPE_CUSTOM_VALUE);
				break;

			case WID_GL_WATER_PULLDOWN:
				strs = _sea_lakes;
				SetDParamMaxValue(0, CUSTOM_SEA_LEVEL_MAX_PERCENTAGE);
				d = GetStringBoundingBox(STR_SEA_LEVEL_CUSTOM_PERCENTAGE);
				break;

			case WID_GL_RIVER_PULLDOWN:      strs = _rivers; break;
			case WID_GL_SMOOTHNESS_PULLDOWN: strs = _smoothness; break;
			case WID_GL_VARIETY_PULLDOWN:    strs = _variety; break;
			case WID_GL_HEIGHTMAP_ROTATION_PULLDOWN: strs = _rotation; break;
			case WID_GL_BORDERS_RANDOM:
				d = maxdim(GetStringBoundingBox(STR_MAPGEN_BORDER_RANDOMIZE), GetStringBoundingBox(STR_MAPGEN_BORDER_MANUAL));
				break;

			case WID_GL_WATER_NE:
			case WID_GL_WATER_NW:
			case WID_GL_WATER_SE:
			case WID_GL_WATER_SW:
				d = maxdim(GetStringBoundingBox(STR_MAPGEN_BORDER_RANDOM), maxdim(GetStringBoundingBox(STR_MAPGEN_BORDER_WATER), GetStringBoundingBox(STR_MAPGEN_BORDER_FREEFORM)));
				break;

			case WID_GL_HEIGHTMAP_NAME_TEXT:
				size->width = 0;
				break;

			default:
				return;
		}
		if (strs != nullptr) {
			while (*strs != INVALID_STRING_ID) {
				d = maxdim(d, GetStringBoundingBox(*strs++));
			}
		}
		d.width += padding.width;
		d.height += padding.height;
		*size = maxdim(*size, d);
	}

	void OnClick([[maybe_unused]] Point pt, int widget, [[maybe_unused]] int click_count) override
	{
		switch (widget) {
			case WID_GL_TEMPERATE:
			case WID_GL_ARCTIC:
			case WID_GL_TROPICAL:
			case WID_GL_TOYLAND:
				SetNewLandscapeType(widget - WID_GL_TEMPERATE);
				break;

			case WID_GL_MAPSIZE_X_PULLDOWN: // Mapsize X
				ShowDropDownList(this, BuildMapsizeDropDown(_settings_newgame.game_creation.map_y), _settings_newgame.game_creation.map_x, WID_GL_MAPSIZE_X_PULLDOWN);
				break;

			case WID_GL_MAPSIZE_Y_PULLDOWN: // Mapsize Y
				ShowDropDownList(this, BuildMapsizeDropDown(_settings_newgame.game_creation.map_x), _settings_newgame.game_creation.map_y, WID_GL_MAPSIZE_Y_PULLDOWN);
				break;

			case WID_GL_TOWN_PULLDOWN: // Number of towns
				ShowDropDownMenu(this, _num_towns, _settings_newgame.difficulty.number_towns, WID_GL_TOWN_PULLDOWN, 0, 0);
				break;

			case WID_GL_TOWNNAME_DROPDOWN: // Townname generator
				ShowDropDownList(this, BuildTownNameDropDown(), _settings_newgame.game_creation.town_name, WID_GL_TOWNNAME_DROPDOWN);
				break;

			case WID_GL_INDUSTRY_PULLDOWN: // Number of industries
				ShowDropDownMenu(this, _num_inds, _settings_newgame.difficulty.industry_density, WID_GL_INDUSTRY_PULLDOWN, 0, 0);
				break;

			case WID_GL_GENERATE_BUTTON: { // Generate
				if (!CheckMapSize()) break;
				/* Get rotated map size. */
				uint map_x;
				uint map_y;
				if (_settings_newgame.game_creation.heightmap_rotation == HM_CLOCKWISE) {
					map_x = this->y;
					map_y = this->x;
				} else {
					map_x = this->x;
					map_y = this->y;
				}
				if (mode == GLWM_HEIGHTMAP &&
						(map_x * 2 < (1U << _settings_newgame.game_creation.map_x) ||
						map_x / 2 > (1U << _settings_newgame.game_creation.map_x) ||
						map_y * 2 < (1U << _settings_newgame.game_creation.map_y) ||
						map_y / 2 > (1U << _settings_newgame.game_creation.map_y))) {
					ShowQuery(
						STR_WARNING_HEIGHTMAP_SCALE_CAPTION,
						STR_WARNING_HEIGHTMAP_SCALE_MESSAGE,
						this,
						LandscapeGenerationCallback);
				} else {
					StartGeneratingLandscape(mode);
				}
				break;
			}

			case WID_GL_HEIGHTMAP_HEIGHT_DOWN:
			case WID_GL_HEIGHTMAP_HEIGHT_UP: // Height level buttons
				/* Don't allow too fast scrolling */
				if (!(this->flags & WF_TIMEOUT) || this->timeout_timer <= 1) {
					this->HandleButtonClick(widget);

					_settings_newgame.game_creation.heightmap_height = Clamp(_settings_newgame.game_creation.heightmap_height + widget - WID_GL_HEIGHTMAP_HEIGHT_TEXT, MIN_HEIGHTMAP_HEIGHT, GetMapHeightLimit());
					this->InvalidateData();
				}
				_left_button_clicked = false;
				break;

			case WID_GL_HEIGHTMAP_HEIGHT_TEXT: // Height level text
				this->widget_id = WID_GL_HEIGHTMAP_HEIGHT_TEXT;
				SetDParam(0, _settings_newgame.game_creation.heightmap_height);
				ShowQueryString(STR_JUST_INT, STR_MAPGEN_HEIGHTMAP_HEIGHT_QUERY_CAPT, 4, this, CS_NUMERAL, QSF_ENABLE_DEFAULT);
				break;


			case WID_GL_START_DATE_DOWN:
			case WID_GL_START_DATE_UP: // Year buttons
				/* Don't allow too fast scrolling */
				if (!(this->flags & WF_TIMEOUT) || this->timeout_timer <= 1) {
					this->HandleButtonClick(widget);

					_settings_newgame.game_creation.starting_year = Clamp(_settings_newgame.game_creation.starting_year + widget - WID_GL_START_DATE_TEXT, MIN_YEAR, MAX_YEAR);
					this->InvalidateData();
				}
				_left_button_clicked = false;
				break;

			case WID_GL_START_DATE_TEXT: // Year text
				this->widget_id = WID_GL_START_DATE_TEXT;
				SetDParam(0, _settings_newgame.game_creation.starting_year);
				ShowQueryString(STR_JUST_INT, STR_MAPGEN_START_DATE_QUERY_CAPT, 8, this, CS_NUMERAL, QSF_ENABLE_DEFAULT);
				break;

			case WID_GL_SNOW_COVERAGE_DOWN:
			case WID_GL_SNOW_COVERAGE_UP: // Snow coverage buttons
				/* Don't allow too fast scrolling */
				if (!(this->flags & WF_TIMEOUT) || this->timeout_timer <= 1) {
					this->HandleButtonClick(widget);

					_settings_newgame.game_creation.snow_coverage = Clamp(_settings_newgame.game_creation.snow_coverage + (widget - WID_GL_SNOW_COVERAGE_TEXT) * 10, 0, 100);
					this->InvalidateData();
				}
				_left_button_clicked = false;
				break;

			case WID_GL_SNOW_COVERAGE_TEXT: // Snow coverage text
				this->widget_id = WID_GL_SNOW_COVERAGE_TEXT;
				SetDParam(0, _settings_newgame.game_creation.snow_coverage);
				ShowQueryString(STR_JUST_INT, STR_MAPGEN_SNOW_COVERAGE_QUERY_CAPT, 4, this, CS_NUMERAL, QSF_ENABLE_DEFAULT);
				break;

			case WID_GL_DESERT_COVERAGE_DOWN:
			case WID_GL_DESERT_COVERAGE_UP: // Desert coverage buttons
				/* Don't allow too fast scrolling */
				if (!(this->flags & WF_TIMEOUT) || this->timeout_timer <= 1) {
					this->HandleButtonClick(widget);

					_settings_newgame.game_creation.desert_coverage = Clamp(_settings_newgame.game_creation.desert_coverage + (widget - WID_GL_DESERT_COVERAGE_TEXT) * 10, 0, 100);
					this->InvalidateData();
				}
				_left_button_clicked = false;
				break;

			case WID_GL_DESERT_COVERAGE_TEXT: // Desert line text
				this->widget_id = WID_GL_DESERT_COVERAGE_TEXT;
				SetDParam(0, _settings_newgame.game_creation.desert_coverage);
				ShowQueryString(STR_JUST_INT, STR_MAPGEN_DESERT_COVERAGE_QUERY_CAPT, 4, this, CS_NUMERAL, QSF_ENABLE_DEFAULT);
				break;

			case WID_GL_SNOW_LEVEL_DOWN:
			case WID_GL_SNOW_LEVEL_UP: // Snow line buttons
				/* Don't allow too fast scrolling */
				if (!(this->flags & WF_TIMEOUT) || this->timeout_timer <= 1) {
					this->HandleButtonClick(widget);

					_settings_newgame.game_creation.snow_line_height = Clamp(_settings_newgame.game_creation.snow_line_height + widget - WID_GL_SNOW_LEVEL_TEXT, MIN_SNOWLINE_HEIGHT, MAX_SNOWLINE_HEIGHT);
					this->InvalidateData();
				}
				_left_button_clicked = false;
				break;

			case WID_GL_SNOW_LEVEL_TEXT: // Snow line text
				this->widget_id = WID_GL_SNOW_LEVEL_TEXT;
				SetDParam(0, _settings_newgame.game_creation.snow_line_height);
				ShowQueryString(STR_JUST_INT, STR_MAPGEN_SNOW_LINE_QUERY_CAPT, 4, this, CS_NUMERAL, QSF_ENABLE_DEFAULT);
				break;

			case WID_GL_RAINFOREST_LEVEL_DOWN:
			case WID_GL_RAINFOREST_LEVEL_UP: // Rainforest line buttons
				/* Don't allow too fast scrolling */
				if (!(this->flags & WF_TIMEOUT) || this->timeout_timer <= 1) {
					this->HandleButtonClick(widget);

					_settings_newgame.game_creation.rainforest_line_height = Clamp(_settings_newgame.game_creation.rainforest_line_height + widget - WID_GL_RAINFOREST_LEVEL_TEXT, MIN_RAINFOREST_HEIGHT, MAX_RAINFOREST_HEIGHT);
					this->InvalidateData();
				}
				_left_button_clicked = false;
				break;

			case WID_GL_RAINFOREST_LEVEL_TEXT: // Rainforest line text
				this->widget_id = WID_GL_RAINFOREST_LEVEL_TEXT;
				SetDParam(0, _settings_newgame.game_creation.rainforest_line_height);
				ShowQueryString(STR_JUST_INT, STR_MAPGEN_RAINFOREST_LINE_QUERY_CAPT, 4, this, CS_NUMERAL, QSF_ENABLE_DEFAULT);
				break;

			case WID_GL_HEIGHTMAP_ROTATION_PULLDOWN: // Heightmap rotation
				ShowDropDownMenu(this, _rotation, _settings_newgame.game_creation.heightmap_rotation, WID_GL_HEIGHTMAP_ROTATION_PULLDOWN, 0, 0);
				break;

			case WID_GL_TERRAIN_PULLDOWN: // Terrain type
				/* For the original map generation only the first four are valid. */
				ShowDropDownMenu(this, _elevations, _settings_newgame.difficulty.terrain_type, WID_GL_TERRAIN_PULLDOWN, 0, _settings_newgame.game_creation.land_generator == LG_ORIGINAL ? ~0xF : 0);
				break;

			case WID_GL_WATER_PULLDOWN: { // Water quantity
				uint32 hidden_mask = 0;
				/* Disable custom water level when the original map generator is active. */
				if (_settings_newgame.game_creation.land_generator == LG_ORIGINAL) {
					SetBit(hidden_mask, CUSTOM_SEA_LEVEL_NUMBER_DIFFICULTY);
				}
				ShowDropDownMenu(this, _sea_lakes, _settings_newgame.difficulty.quantity_sea_lakes, WID_GL_WATER_PULLDOWN, 0, hidden_mask);
				break;
			}

			case WID_GL_RIVER_PULLDOWN: // Amount of rivers
				ShowDropDownMenu(this, _rivers, _settings_newgame.game_creation.amount_of_rivers, WID_GL_RIVER_PULLDOWN, 0, 0);
				break;

			case WID_GL_SMOOTHNESS_PULLDOWN: // Map smoothness
				ShowDropDownMenu(this, _smoothness, _settings_newgame.game_creation.tgen_smoothness, WID_GL_SMOOTHNESS_PULLDOWN, 0, 0);
				break;

			case WID_GL_VARIETY_PULLDOWN: // Map variety
				ShowDropDownMenu(this, _variety, _settings_newgame.game_creation.variety, WID_GL_VARIETY_PULLDOWN, 0, 0);
				break;

			/* Freetype map borders */
			case WID_GL_WATER_NW:
				_settings_newgame.game_creation.water_borders = ToggleBit(_settings_newgame.game_creation.water_borders, BORDER_NW);
				this->InvalidateData();
				break;

			case WID_GL_WATER_NE:
				_settings_newgame.game_creation.water_borders = ToggleBit(_settings_newgame.game_creation.water_borders, BORDER_NE);
				this->InvalidateData();
				break;

			case WID_GL_WATER_SE:
				_settings_newgame.game_creation.water_borders = ToggleBit(_settings_newgame.game_creation.water_borders, BORDER_SE);
				this->InvalidateData();
				break;

			case WID_GL_WATER_SW:
				_settings_newgame.game_creation.water_borders = ToggleBit(_settings_newgame.game_creation.water_borders, BORDER_SW);
				this->InvalidateData();
				break;

			case WID_GL_BORDERS_RANDOM:
				_settings_newgame.game_creation.water_borders = (_settings_newgame.game_creation.water_borders == BORDERS_RANDOM) ? 0 : BORDERS_RANDOM;
				this->InvalidateData();
				break;

			case WID_GL_AI_BUTTON: ///< AI Settings
				ShowAIConfigWindow();
				break;

			case WID_GL_GS_BUTTON: ///< Game Script Settings
				ShowGSConfigWindow();
				break;

			case WID_GL_NEWGRF_BUTTON: ///< NewGRF Settings
				ShowNewGRFSettings(true, true, false, &_grfconfig_newgame);
				break;
		}
	}

	void OnTimeout() override
	{
		if (mode == GLWM_HEIGHTMAP) {
			this->RaiseWidgetsWhenLowered(WID_GL_HEIGHTMAP_HEIGHT_DOWN, WID_GL_HEIGHTMAP_HEIGHT_UP, WID_GL_START_DATE_DOWN, WID_GL_START_DATE_UP,
					WID_GL_SNOW_COVERAGE_UP, WID_GL_SNOW_COVERAGE_DOWN, WID_GL_DESERT_COVERAGE_UP, WID_GL_DESERT_COVERAGE_DOWN, WID_GL_SNOW_LEVEL_UP,
					WID_GL_SNOW_LEVEL_DOWN, WID_GL_RAINFOREST_LEVEL_UP, WID_GL_RAINFOREST_LEVEL_DOWN);
		} else {
			this->RaiseWidgetsWhenLowered(WID_GL_START_DATE_DOWN, WID_GL_START_DATE_UP, WID_GL_SNOW_COVERAGE_UP, WID_GL_SNOW_COVERAGE_DOWN, WID_GL_DESERT_COVERAGE_UP,
					WID_GL_DESERT_COVERAGE_DOWN, WID_GL_SNOW_LEVEL_UP, WID_GL_SNOW_LEVEL_DOWN, WID_GL_RAINFOREST_LEVEL_UP, WID_GL_RAINFOREST_LEVEL_DOWN);
		}
	}

	void OnDropdownSelect(int widget, int index) override
	{
		switch (widget) {
			case WID_GL_MAPSIZE_X_PULLDOWN:
				_settings_newgame.game_creation.map_x = index;
				SetDropDownColor();
				break;
			case WID_GL_MAPSIZE_Y_PULLDOWN:
				_settings_newgame.game_creation.map_y = index;
				SetDropDownColor();
				break;
			case WID_GL_RIVER_PULLDOWN:         _settings_newgame.game_creation.amount_of_rivers = index; break;
			case WID_GL_SMOOTHNESS_PULLDOWN:    _settings_newgame.game_creation.tgen_smoothness = index;  break;
			case WID_GL_VARIETY_PULLDOWN:       _settings_newgame.game_creation.variety = index; break;

			case WID_GL_HEIGHTMAP_ROTATION_PULLDOWN: _settings_newgame.game_creation.heightmap_rotation = index; break;

			case WID_GL_TOWN_PULLDOWN:
				if ((uint)index == CUSTOM_TOWN_NUMBER_DIFFICULTY) {
					this->widget_id = widget;
					SetDParam(0, _settings_newgame.game_creation.custom_town_number);
					ShowQueryString(STR_JUST_INT, STR_MAPGEN_NUMBER_OF_TOWNS, 5, this, CS_NUMERAL, QSF_NONE);
				}
				_settings_newgame.difficulty.number_towns = index;
				break;

			case WID_GL_TOWNNAME_DROPDOWN: // Town names
				if (_game_mode == GM_MENU || Town::GetNumItems() == 0) {
					_settings_newgame.game_creation.town_name = index;
					SetWindowDirty(WC_GAME_OPTIONS, WN_GAME_OPTIONS_GAME_OPTIONS);
				}
				break;

			case WID_GL_INDUSTRY_PULLDOWN:
				if ((uint)index == ID_CUSTOM) {
					this->widget_id = widget;
					SetDParam(0, _settings_newgame.game_creation.custom_industry_number);
					ShowQueryString(STR_JUST_INT, STR_MAPGEN_NUMBER_OF_INDUSTRIES, 5, this, CS_NUMERAL, QSF_NONE);
				}
				_settings_newgame.difficulty.industry_density = index;
				break;

			case WID_GL_TERRAIN_PULLDOWN: {
				if ((uint)index == CUSTOM_TERRAIN_TYPE_NUMBER_DIFFICULTY) {
					this->widget_id = widget;
					SetDParam(0, _settings_newgame.game_creation.custom_terrain_type);
					ShowQueryString(STR_JUST_INT, STR_MAPGEN_TERRAIN_TYPE_QUERY_CAPT, 4, this, CS_NUMERAL, QSF_NONE);
				}
				_settings_newgame.difficulty.terrain_type = index;
				break;
			}

			case WID_GL_WATER_PULLDOWN: {
				if ((uint)index == CUSTOM_SEA_LEVEL_NUMBER_DIFFICULTY) {
					this->widget_id = widget;
					SetDParam(0, _settings_newgame.game_creation.custom_sea_level);
					ShowQueryString(STR_JUST_INT, STR_MAPGEN_SEA_LEVEL, 3, this, CS_NUMERAL, QSF_NONE);
				}
				_settings_newgame.difficulty.quantity_sea_lakes = index;
				break;
			}
		}
		this->InvalidateData();
	}

	void OnQueryTextFinished(char *str) override
	{
		/* Was 'cancel' pressed? */
		if (str == nullptr) return;

		int32 value;
		if (!StrEmpty(str)) {
			value = atoi(str);
		} else {
			/* An empty string means revert to the default */
			switch (this->widget_id) {
				case WID_GL_HEIGHTMAP_HEIGHT_TEXT: value = MAP_HEIGHT_LIMIT_AUTO_MINIMUM; break;
				case WID_GL_START_DATE_TEXT: value = DEF_START_YEAR; break;
				case WID_GL_SNOW_COVERAGE_TEXT: value = DEF_SNOW_COVERAGE; break;
				case WID_GL_DESERT_COVERAGE_TEXT: value = DEF_DESERT_COVERAGE; break;
				case WID_GL_TOWN_PULLDOWN: value = 1; break;
				case WID_GL_INDUSTRY_PULLDOWN: value = 1; break;
				case WID_GL_TERRAIN_PULLDOWN: value = MIN_MAP_HEIGHT_LIMIT; break;
				case WID_GL_WATER_PULLDOWN: value = CUSTOM_SEA_LEVEL_MIN_PERCENTAGE; break;
				case WID_GL_SNOW_LEVEL_TEXT: value = DEF_SNOWLINE_HEIGHT; break;
				case WID_GL_RAINFOREST_LEVEL_TEXT: value = DEF_RAINFOREST_HEIGHT; break;
				default: NOT_REACHED();
			}
		}

		switch (this->widget_id) {
			case WID_GL_HEIGHTMAP_HEIGHT_TEXT:
				this->SetWidgetDirty(WID_GL_HEIGHTMAP_HEIGHT_TEXT);
				_settings_newgame.game_creation.heightmap_height = Clamp(value, MIN_HEIGHTMAP_HEIGHT, GetMapHeightLimit());
				break;

			case WID_GL_START_DATE_TEXT:
				this->SetWidgetDirty(WID_GL_START_DATE_TEXT);
				_settings_newgame.game_creation.starting_year = Clamp(value, MIN_YEAR, MAX_YEAR);
				break;

			case WID_GL_SNOW_COVERAGE_TEXT:
				this->SetWidgetDirty(WID_GL_SNOW_COVERAGE_TEXT);
				_settings_newgame.game_creation.snow_coverage = Clamp(value, 0, 100);
				break;

			case WID_GL_DESERT_COVERAGE_TEXT:
				this->SetWidgetDirty(WID_GL_DESERT_COVERAGE_TEXT);
				_settings_newgame.game_creation.desert_coverage = Clamp(value, 0, 100);
				break;

			case WID_GL_SNOW_LEVEL_TEXT:
				this->SetWidgetDirty(WID_GL_SNOW_LEVEL_TEXT);
				_settings_newgame.game_creation.snow_line_height = Clamp(value, MIN_SNOWLINE_HEIGHT, MAX_SNOWLINE_HEIGHT);
				break;

			case WID_GL_RAINFOREST_LEVEL_TEXT:
				this->SetWidgetDirty(WID_GL_RAINFOREST_LEVEL_TEXT);
				_settings_newgame.game_creation.rainforest_line_height = Clamp(value, MIN_RAINFOREST_HEIGHT, MAX_RAINFOREST_HEIGHT);
				break;

			case WID_GL_TOWN_PULLDOWN:
				_settings_newgame.game_creation.custom_town_number = Clamp(value, 1, CUSTOM_TOWN_MAX_NUMBER);
				break;

			case WID_GL_INDUSTRY_PULLDOWN:
				_settings_newgame.game_creation.custom_industry_number = Clamp(value, 1, IndustryPool::MAX_SIZE);
				break;

			case WID_GL_TERRAIN_PULLDOWN:
				_settings_newgame.game_creation.custom_terrain_type = Clamp(value, MIN_CUSTOM_TERRAIN_TYPE, GetMapHeightLimit());
				break;

			case WID_GL_WATER_PULLDOWN:
				_settings_newgame.game_creation.custom_sea_level = Clamp(value, CUSTOM_SEA_LEVEL_MIN_PERCENTAGE, CUSTOM_SEA_LEVEL_MAX_PERCENTAGE);
				break;
		}

		this->InvalidateData();
	}
};

static WindowDesc _generate_landscape_desc(
	WDP_CENTER, nullptr, 0, 0,
	WC_GENERATE_LANDSCAPE, WC_NONE,
	0,
	std::begin(_nested_generate_landscape_widgets), std::end(_nested_generate_landscape_widgets)
);

static WindowDesc _heightmap_load_desc(
	WDP_CENTER, nullptr, 0, 0,
	WC_GENERATE_LANDSCAPE, WC_NONE,
	0,
	std::begin(_nested_heightmap_load_widgets), std::end(_nested_heightmap_load_widgets)
);

static void _ShowGenerateLandscape(GenerateLandscapeWindowMode mode)
{
	uint x = 0;
	uint y = 0;

	CloseWindowByClass(WC_GENERATE_LANDSCAPE);

	/* Generate a new seed when opening the window */
	_settings_newgame.game_creation.generation_seed = InteractiveRandom();

	if (mode == GLWM_HEIGHTMAP) {
		/* If the function returns negative, it means there was a problem loading the heightmap */
		if (!GetHeightmapDimensions(_file_to_saveload.detail_ftype, _file_to_saveload.name.c_str(), &x, &y)) return;
	}

	WindowDesc *desc = (mode == GLWM_HEIGHTMAP) ? &_heightmap_load_desc : &_generate_landscape_desc;
	GenerateLandscapeWindow *w = AllocateWindowDescFront<GenerateLandscapeWindow>(desc, mode, true);

	if (mode == GLWM_HEIGHTMAP) {
		w->x = x;
		w->y = y;
		w->name = _file_to_saveload.title;
	}

	SetWindowDirty(WC_GENERATE_LANDSCAPE, mode);
}

/** Start with a normal game. */
void ShowGenerateLandscape()
{
	_ShowGenerateLandscape(GLWM_GENERATE);
}

/** Start with loading a heightmap. */
void ShowHeightmapLoad()
{
	_ShowGenerateLandscape(GLWM_HEIGHTMAP);
}

/** Start with a scenario editor. */
void StartScenarioEditor()
{
	StartGeneratingLandscape(GLWM_SCENARIO);
}

/**
 * Start a normal game without the GUI.
 * @param seed The seed of the new game.
 */
void StartNewGameWithoutGUI(uint32 seed)
{
	/* GenerateWorld takes care of the possible GENERATE_NEW_SEED value in 'seed' */
	_settings_newgame.game_creation.generation_seed = seed;

	StartGeneratingLandscape(GLWM_GENERATE);
}

struct CreateScenarioWindow : public Window
{
	uint widget_id;

	void SetDropDownColor()
	{
		/* Draw sizes in mapsize selection dropdowns in red if too large size is selected */
		bool mapsize_valid = CheckMapSize(false);
		this->GetWidget<NWidgetCore>(WID_CS_MAPSIZE_X_PULLDOWN)->widget_data = mapsize_valid ? STR_JUST_INT : STR_RED_INT;
		this->GetWidget<NWidgetCore>(WID_CS_MAPSIZE_Y_PULLDOWN)->widget_data = mapsize_valid ? STR_JUST_INT : STR_RED_INT;
	}

	CreateScenarioWindow(WindowDesc *desc, WindowNumber window_number) : Window(desc)
	{
		this->InitNested(window_number);
		this->LowerWidget(_settings_newgame.game_creation.landscape + WID_CS_TEMPERATE);
		SetDropDownColor();
	}

	void SetStringParameters(int widget) const override
	{
		switch (widget) {
			case WID_CS_START_DATE_TEXT:
				SetDParam(0, ConvertYMDToDate(_settings_newgame.game_creation.starting_year, 0, 1));
				break;

			case WID_CS_MAPSIZE_X_PULLDOWN:
				SetDParam(0, 1LL << _settings_newgame.game_creation.map_x);
				break;

			case WID_CS_MAPSIZE_Y_PULLDOWN:
				SetDParam(0, 1LL << _settings_newgame.game_creation.map_y);
				break;

			case WID_CS_FLAT_LAND_HEIGHT_TEXT:
				SetDParam(0, _settings_newgame.game_creation.se_flat_world_height);
				break;
		}
	}

	void OnPaint() override
	{
		this->SetWidgetDisabledState(WID_CS_START_DATE_DOWN,       _settings_newgame.game_creation.starting_year <= MIN_YEAR);
		this->SetWidgetDisabledState(WID_CS_START_DATE_UP,         _settings_newgame.game_creation.starting_year >= MAX_YEAR);
		this->SetWidgetDisabledState(WID_CS_FLAT_LAND_HEIGHT_DOWN, _settings_newgame.game_creation.se_flat_world_height <= 0);
		this->SetWidgetDisabledState(WID_CS_FLAT_LAND_HEIGHT_UP,   _settings_newgame.game_creation.se_flat_world_height >= GetMapHeightLimit());

		this->SetWidgetLoweredState(WID_CS_TEMPERATE, _settings_newgame.game_creation.landscape == LT_TEMPERATE);
		this->SetWidgetLoweredState(WID_CS_ARCTIC,    _settings_newgame.game_creation.landscape == LT_ARCTIC);
		this->SetWidgetLoweredState(WID_CS_TROPICAL,  _settings_newgame.game_creation.landscape == LT_TROPIC);
		this->SetWidgetLoweredState(WID_CS_TOYLAND,   _settings_newgame.game_creation.landscape == LT_TOYLAND);

		this->DrawWidgets();
	}

	void UpdateWidgetSize(int widget, Dimension *size, [[maybe_unused]] const Dimension &padding, [[maybe_unused]] Dimension *fill, [[maybe_unused]] Dimension *resize) override
	{
		StringID str = STR_JUST_INT;
		switch (widget) {
			case WID_CS_START_DATE_TEXT:
				SetDParam(0, ConvertYMDToDate(MAX_YEAR, 0, 1));
				str = STR_JUST_DATE_LONG;
				break;

			case WID_CS_MAPSIZE_X_PULLDOWN:
			case WID_CS_MAPSIZE_Y_PULLDOWN:
				SetDParamMaxValue(0, MAX_MAP_SIZE);
				break;

			case WID_CS_FLAT_LAND_HEIGHT_TEXT:
				SetDParamMaxValue(0, MAX_TILE_HEIGHT);
				break;

			default:
				return;
		}
		Dimension d = GetStringBoundingBox(str);
		d.width += padding.width;
		d.height += padding.height;
		*size = maxdim(*size, d);
	}

	void OnClick([[maybe_unused]] Point pt, int widget, [[maybe_unused]] int click_count) override
	{
		switch (widget) {
			case WID_CS_TEMPERATE:
			case WID_CS_ARCTIC:
			case WID_CS_TROPICAL:
			case WID_CS_TOYLAND:
				this->RaiseWidget(_settings_newgame.game_creation.landscape + WID_CS_TEMPERATE);
				SetNewLandscapeType(widget - WID_CS_TEMPERATE);
				break;

			case WID_CS_MAPSIZE_X_PULLDOWN: // Mapsize X
				ShowDropDownList(this, BuildMapsizeDropDown(_settings_newgame.game_creation.map_y), _settings_newgame.game_creation.map_x, WID_CS_MAPSIZE_X_PULLDOWN);
				break;

			case WID_CS_MAPSIZE_Y_PULLDOWN: // Mapsize Y
				ShowDropDownList(this, BuildMapsizeDropDown(_settings_newgame.game_creation.map_x), _settings_newgame.game_creation.map_y, WID_CS_MAPSIZE_Y_PULLDOWN);
				break;

			case WID_CS_EMPTY_WORLD: // Empty world / flat world
				if (!CheckMapSize()) break;
				StartGeneratingLandscape(GLWM_SCENARIO);
				break;

			case WID_CS_RANDOM_WORLD: // Generate
				if (!CheckMapSize()) break;
				ShowGenerateLandscape();
				break;

			case WID_CS_START_DATE_DOWN:
			case WID_CS_START_DATE_UP: // Year buttons
				/* Don't allow too fast scrolling */
				if (!(this->flags & WF_TIMEOUT) || this->timeout_timer <= 1) {
					this->HandleButtonClick(widget);
					this->SetDirty();

					_settings_newgame.game_creation.starting_year = Clamp(_settings_newgame.game_creation.starting_year + widget - WID_CS_START_DATE_TEXT, MIN_YEAR, MAX_YEAR);
				}
				_left_button_clicked = false;
				break;

			case WID_CS_START_DATE_TEXT: // Year text
				this->widget_id = WID_CS_START_DATE_TEXT;
				SetDParam(0, _settings_newgame.game_creation.starting_year);
				ShowQueryString(STR_JUST_INT, STR_MAPGEN_START_DATE_QUERY_CAPT, 8, this, CS_NUMERAL, QSF_NONE);
				break;

			case WID_CS_FLAT_LAND_HEIGHT_DOWN:
			case WID_CS_FLAT_LAND_HEIGHT_UP: // Height level buttons
				/* Don't allow too fast scrolling */
				if (!(this->flags & WF_TIMEOUT) || this->timeout_timer <= 1) {
					this->HandleButtonClick(widget);
					this->SetDirty();

					_settings_newgame.game_creation.se_flat_world_height = Clamp(_settings_newgame.game_creation.se_flat_world_height + widget - WID_CS_FLAT_LAND_HEIGHT_TEXT, 0, GetMapHeightLimit());
				}
				_left_button_clicked = false;
				break;

			case WID_CS_FLAT_LAND_HEIGHT_TEXT: // Height level text
				this->widget_id = WID_CS_FLAT_LAND_HEIGHT_TEXT;
				SetDParam(0, _settings_newgame.game_creation.se_flat_world_height);
				ShowQueryString(STR_JUST_INT, STR_SE_MAPGEN_FLAT_WORLD_HEIGHT_QUERY_CAPT, 4, this, CS_NUMERAL, QSF_NONE);
				break;
		}
	}

	void OnTimeout() override
	{
		this->RaiseWidgetsWhenLowered(WID_CS_START_DATE_DOWN, WID_CS_START_DATE_UP, WID_CS_FLAT_LAND_HEIGHT_DOWN, WID_CS_FLAT_LAND_HEIGHT_UP);
	}

	void OnDropdownSelect(int widget, int index) override
	{
		switch (widget) {
			case WID_CS_MAPSIZE_X_PULLDOWN: _settings_newgame.game_creation.map_x = index; break;
			case WID_CS_MAPSIZE_Y_PULLDOWN: _settings_newgame.game_creation.map_y = index; break;
		}
		SetDropDownColor();

		this->SetDirty();
	}

	void OnQueryTextFinished(char *str) override
	{
		if (!StrEmpty(str)) {
			int32 value = atoi(str);

			switch (this->widget_id) {
				case WID_CS_START_DATE_TEXT:
					this->SetWidgetDirty(WID_CS_START_DATE_TEXT);
					_settings_newgame.game_creation.starting_year = Clamp(value, MIN_YEAR, MAX_YEAR);
					break;

				case WID_CS_FLAT_LAND_HEIGHT_TEXT:
					this->SetWidgetDirty(WID_CS_FLAT_LAND_HEIGHT_TEXT);
					_settings_newgame.game_creation.se_flat_world_height = Clamp(value, 0, GetMapHeightLimit());
					break;
			}

			this->SetDirty();
		}
	}
};

static const NWidgetPart _nested_create_scenario_widgets[] = {
	NWidget(NWID_HORIZONTAL),
		NWidget(WWT_CLOSEBOX, COLOUR_BROWN),
		NWidget(WWT_CAPTION, COLOUR_BROWN), SetDataTip(STR_SE_MAPGEN_CAPTION, STR_NULL),
	EndContainer(),
	NWidget(WWT_PANEL, COLOUR_BROWN),
		NWidget(NWID_SPACER), SetMinimalSize(0, 10),
		/* Landscape style selection. */
		NWidget(NWID_HORIZONTAL), SetPIP(10, 3, 10),
			NWidget(WWT_IMGBTN_2, COLOUR_ORANGE, WID_CS_TEMPERATE), SetDataTip(SPR_SELECT_TEMPERATE, STR_INTRO_TOOLTIP_TEMPERATE),
			NWidget(WWT_IMGBTN_2, COLOUR_ORANGE, WID_CS_ARCTIC), SetDataTip(SPR_SELECT_SUB_ARCTIC, STR_INTRO_TOOLTIP_SUB_ARCTIC_LANDSCAPE),
			NWidget(WWT_IMGBTN_2, COLOUR_ORANGE, WID_CS_TROPICAL), SetDataTip(SPR_SELECT_SUB_TROPICAL, STR_INTRO_TOOLTIP_SUB_TROPICAL_LANDSCAPE),
			NWidget(WWT_IMGBTN_2, COLOUR_ORANGE, WID_CS_TOYLAND), SetDataTip(SPR_SELECT_TOYLAND, STR_INTRO_TOOLTIP_TOYLAND_LANDSCAPE),
		EndContainer(),
		NWidget(NWID_HORIZONTAL), SetPIP(10, 8, 10),
			/* Green generation type buttons: 'Flat land' and 'Random land'. */
			NWidget(NWID_VERTICAL), SetPIP(10, 6, 10),
				NWidget(WWT_PUSHTXTBTN, COLOUR_GREEN, WID_CS_EMPTY_WORLD), SetDataTip(STR_SE_MAPGEN_FLAT_WORLD, STR_SE_MAPGEN_FLAT_WORLD_TOOLTIP), SetFill(1, 1),
				NWidget(WWT_PUSHTXTBTN, COLOUR_GREEN, WID_CS_RANDOM_WORLD), SetDataTip(STR_SE_MAPGEN_RANDOM_LAND, STR_TERRAFORM_TOOLTIP_GENERATE_RANDOM_LAND), SetFill(1, 1),
			EndContainer(),
			/* Labels + setting drop-downs */
			NWidget(NWID_VERTICAL), SetPIP(10, 6, 10),
				/* Map size. */
				NWidget(NWID_HORIZONTAL),
					NWidget(WWT_TEXT, COLOUR_ORANGE), SetDataTip(STR_MAPGEN_MAPSIZE, STR_NULL), SetPadding(1, 0, 0, 0),
					NWidget(NWID_SPACER), SetMinimalSize(6, 0), SetFill(1, 0),
					NWidget(WWT_DROPDOWN, COLOUR_ORANGE, WID_CS_MAPSIZE_X_PULLDOWN), SetDataTip(STR_JUST_INT, STR_NULL), SetPadding(0, 4, 0, 0),
					NWidget(WWT_TEXT, COLOUR_ORANGE), SetDataTip(STR_MAPGEN_BY, STR_NULL), SetPadding(1, 2, 0, 0),
					NWidget(WWT_DROPDOWN, COLOUR_ORANGE, WID_CS_MAPSIZE_Y_PULLDOWN), SetDataTip(STR_JUST_INT, STR_NULL),
				EndContainer(),
				/* Date. */
				NWidget(NWID_HORIZONTAL),
					NWidget(WWT_TEXT, COLOUR_ORANGE), SetDataTip(STR_MAPGEN_DATE, STR_NULL), SetPadding(1, 0, 0, 0),
					NWidget(NWID_SPACER), SetMinimalSize(6, 0), SetFill(1, 0),
					NWidget(WWT_IMGBTN, COLOUR_ORANGE, WID_CS_START_DATE_DOWN), SetFill(0, 1), SetDataTip(SPR_ARROW_DOWN, STR_SCENEDIT_TOOLBAR_TOOLTIP_MOVE_THE_STARTING_DATE_BACKWARD),
					NWidget(WWT_PUSHTXTBTN, COLOUR_ORANGE, WID_CS_START_DATE_TEXT), SetDataTip(STR_JUST_DATE_LONG, STR_NULL),
					NWidget(WWT_IMGBTN, COLOUR_ORANGE, WID_CS_START_DATE_UP), SetFill(0, 1), SetDataTip(SPR_ARROW_UP, STR_SCENEDIT_TOOLBAR_TOOLTIP_MOVE_THE_STARTING_DATE_FORWARD),
				EndContainer(),
				/* Flat map height. */
				NWidget(NWID_HORIZONTAL),
					NWidget(WWT_TEXT, COLOUR_ORANGE),
												SetDataTip(STR_SE_MAPGEN_FLAT_WORLD_HEIGHT, STR_NULL), SetPadding(1, 0, 0, 0),
					NWidget(NWID_SPACER), SetMinimalSize(6, 0), SetFill(1, 0),
					NWidget(WWT_IMGBTN, COLOUR_ORANGE, WID_CS_FLAT_LAND_HEIGHT_DOWN), SetFill(0, 1), SetDataTip(SPR_ARROW_DOWN, STR_SE_MAPGEN_FLAT_WORLD_HEIGHT_DOWN),
					NWidget(WWT_PUSHTXTBTN, COLOUR_ORANGE, WID_CS_FLAT_LAND_HEIGHT_TEXT), SetDataTip(STR_JUST_INT, STR_NULL),
					NWidget(WWT_IMGBTN, COLOUR_ORANGE, WID_CS_FLAT_LAND_HEIGHT_UP), SetFill(0, 1), SetDataTip(SPR_ARROW_UP, STR_SE_MAPGEN_FLAT_WORLD_HEIGHT_UP),
				EndContainer(),
			EndContainer(),
		EndContainer(),
	EndContainer(),
};

static WindowDesc _create_scenario_desc(
	WDP_CENTER, nullptr, 0, 0,
	WC_GENERATE_LANDSCAPE, WC_NONE,
	0,
	std::begin(_nested_create_scenario_widgets), std::end(_nested_create_scenario_widgets)
);

/** Show the window to create a scenario. */
void ShowCreateScenario()
{
	CloseWindowByClass(WC_GENERATE_LANDSCAPE);
	new CreateScenarioWindow(&_create_scenario_desc, GLWM_SCENARIO);
}

static const NWidgetPart _nested_generate_progress_widgets[] = {
	NWidget(WWT_CAPTION, COLOUR_GREY), SetDataTip(STR_GENERATION_WORLD, STR_TOOLTIP_WINDOW_TITLE_DRAG_THIS),
	NWidget(WWT_PANEL, COLOUR_GREY),
		NWidget(NWID_VERTICAL), SetPIP(0, WidgetDimensions::unscaled.vsep_wide, 0), SetPadding(WidgetDimensions::unscaled.modalpopup),
			NWidget(WWT_EMPTY, INVALID_COLOUR, WID_GP_PROGRESS_BAR), SetFill(1, 0),
			NWidget(WWT_EMPTY, INVALID_COLOUR, WID_GP_PROGRESS_TEXT), SetFill(1, 0),
			NWidget(WWT_TEXTBTN, COLOUR_WHITE, WID_GP_ABORT), SetDataTip(STR_GENERATION_ABORT, STR_NULL), SetFill(1, 0),
		EndContainer(),
	EndContainer(),
};


static WindowDesc _generate_progress_desc(
	WDP_CENTER, nullptr, 0, 0,
	WC_MODAL_PROGRESS, WC_NONE,
	0,
	std::begin(_nested_generate_progress_widgets), std::end(_nested_generate_progress_widgets)
);

struct GenWorldStatus {
	uint percent;
	StringID cls;
	uint current;
	uint total;
	std::chrono::steady_clock::time_point next_update;
};

static GenWorldStatus _gws;

static const StringID _generation_class_table[]  = {
	STR_GENERATION_WORLD_GENERATION,
	STR_SCENEDIT_TOOLBAR_LANDSCAPE_GENERATION,
	STR_GENERATION_RIVER_GENERATION,
	STR_GENERATION_CLEARING_TILES,
	STR_SCENEDIT_TOOLBAR_TOWN_GENERATION,
	STR_SCENEDIT_TOOLBAR_INDUSTRY_GENERATION,
	STR_GENERATION_OBJECT_GENERATION,
	STR_GENERATION_TREE_GENERATION,
	STR_GENERATION_PUBLIC_ROADS_GENERATION,
	STR_GENERATION_SETTINGUP_GAME,
	STR_GENERATION_PREPARING_TILELOOP,
	STR_GENERATION_PREPARING_SCRIPT,
	STR_GENERATION_PREPARING_GAME
};
static_assert(lengthof(_generation_class_table) == GWP_CLASS_COUNT);


static void AbortGeneratingWorldCallback(Window *, bool confirmed)
{
	if (confirmed) {
		AbortGeneratingWorld();
	} else if (HasModalProgress() && !IsGeneratingWorldAborted()) {
		SetMouseCursor(SPR_CURSOR_ZZZ, PAL_NONE);
	}
}

struct GenerateProgressWindow : public Window {

	GenerateProgressWindow() : Window(&_generate_progress_desc)
	{
		this->InitNested();
	}

	void OnClick([[maybe_unused]] Point pt, int widget, [[maybe_unused]] int click_count) override
	{
		switch (widget) {
			case WID_GP_ABORT:
				SetMouseCursorBusy(false);
				ShowQuery(
					STR_GENERATION_ABORT_CAPTION,
					STR_GENERATION_ABORT_MESSAGE,
					this,
					AbortGeneratingWorldCallback
				);
				break;
		}
	}

	void UpdateWidgetSize(int widget, Dimension *size, [[maybe_unused]] const Dimension &padding, [[maybe_unused]] Dimension *fill, [[maybe_unused]] Dimension *resize) override
	{
		switch (widget) {
			case WID_GP_PROGRESS_BAR: {
				SetDParamMaxValue(0, 100);
				*size = GetStringBoundingBox(STR_GENERATION_PROGRESS);
				/* We need some spacing for the 'border' */
				size->height += WidgetDimensions::scaled.frametext.Horizontal();
				size->width  += WidgetDimensions::scaled.frametext.Vertical();
				break;
			}

			case WID_GP_PROGRESS_TEXT:
				for (uint i = 0; i < GWP_CLASS_COUNT; i++) {
					size->width = std::max(size->width, GetStringBoundingBox(_generation_class_table[i]).width + padding.width);
				}
				size->height = FONT_HEIGHT_NORMAL * 2 + WidgetDimensions::scaled.vsep_normal;
				break;
		}
	}

	void DrawWidget(const Rect &r, int widget) const override
	{
		switch (widget) {
			case WID_GP_PROGRESS_BAR: {
				/* Draw the % complete with a bar and a text */
				DrawFrameRect(r, COLOUR_GREY, FR_BORDERONLY | FR_LOWERED);
				Rect br = r.Shrink(WidgetDimensions::scaled.bevel);
				DrawFrameRect(br.WithWidth(br.Width() * _gws.percent / 100, false), COLOUR_MAUVE, FR_NONE);
				SetDParam(0, _gws.percent);
				DrawString(br.left, br.right, CenterBounds(br.top, br.bottom, FONT_HEIGHT_NORMAL), STR_GENERATION_PROGRESS, TC_FROMSTRING, SA_HOR_CENTER);
				break;
			}

			case WID_GP_PROGRESS_TEXT:
				/* Tell which class we are generating */
				DrawString(r.left, r.right, r.top, _gws.cls, TC_FROMSTRING, SA_HOR_CENTER);

				/* And say where we are in that class */
				SetDParam(0, _gws.current);
				SetDParam(1, _gws.total);
				DrawString(r.left, r.right, r.top + FONT_HEIGHT_NORMAL + WidgetDimensions::scaled.vsep_normal, STR_GENERATION_PROGRESS_NUM, TC_FROMSTRING, SA_HOR_CENTER);
		}
	}
};

/**
 * Initializes the progress counters to the starting point.
 */
void PrepareGenerateWorldProgress()
{
	_gws.cls = STR_GENERATION_WORLD_GENERATION;
	_gws.current = 0;
	_gws.total = 0;
	_gws.percent = 0;
	_gws.next_update = std::chrono::steady_clock::now();
}

/**
 * Show the window where a user can follow the process of the map generation.
 */
void ShowGenerateWorldProgress()
{
	if (BringWindowToFrontById(WC_MODAL_PROGRESS, 0)) return;
	new GenerateProgressWindow();
}

static void _SetGeneratingWorldProgress(GenWorldProgress cls, uint progress, uint total)
{
	static const int percent_table[] = {0, 7, 14, 22, 29, 36, 44, 51, 58, 65, 73, 80, 90, 100 };
	static_assert(lengthof(percent_table) == GWP_CLASS_COUNT + 1);
	assert(cls < GWP_CLASS_COUNT);

	/* Check if we really are generating the world.
	 * For example, placing trees via the SE also calls this function, but
	 * shouldn't try to update the progress.
	 */
	if (!HasModalProgress()) return;

	if (IsGeneratingWorldAborted()) {
		HandleGeneratingWorldAbortion();
		return;
	}

	if (total == 0) {
		assert(_gws.cls == _generation_class_table[cls]);
		_gws.current += progress;
		assert(_gws.current <= _gws.total);
	} else {
		_gws.cls     = _generation_class_table[cls];
		_gws.current = progress;
		_gws.total   = total;
		_gws.percent = percent_table[cls];
	}

	/* Percentage is about the number of completed tasks, so 'current - 1' */
	_gws.percent = percent_table[cls] + (percent_table[cls + 1] - percent_table[cls]) * (_gws.current == 0 ? 0 : _gws.current - 1) / _gws.total;

	if (_network_dedicated) {
		static uint last_percent = 0;

		/* Never display 0% */
		if (_gws.percent == 0) return;
		/* Reset if percent is lower than the last recorded */
		if (_gws.percent < last_percent) last_percent = 0;
		/* Display every 5%, but 6% is also very valid.. just not smaller steps than 5% */
		if (_gws.percent % 5 != 0 && _gws.percent <= last_percent + 5) return;
		/* Never show steps smaller than 2%, even if it is a mod 5% */
		if (_gws.percent <= last_percent + 2) return;

		DEBUG(net, 3, "Map generation percentage complete: %d", _gws.percent);
		last_percent = _gws.percent;

		return;
	}

	SetWindowDirty(WC_MODAL_PROGRESS, 0);

	VideoDriver::GetInstance()->GameLoopPause();
}

/**
 * Set the total of a stage of the world generation.
 * @param cls the current class we are in.
 * @param total Set the total expected items for this class.
 *
 * Warning: this function isn't clever. Don't go from class 4 to 3. Go upwards, always.
 *  Also, progress works if total is zero, total works if progress is zero.
 */
void SetGeneratingWorldProgress(GenWorldProgress cls, uint total)
{
	if (total == 0) return;

	_SetGeneratingWorldProgress(cls, 0, total);
}

/**
 * Increases the current stage of the world generation with one.
 * @param cls the current class we are in.
 *
 * Warning: this function isn't clever. Don't go from class 4 to 3. Go upwards, always.
 *  Also, progress works if total is zero, total works if progress is zero.
 */
void IncreaseGeneratingWorldProgress(GenWorldProgress cls)
{
	/* In fact the param 'class' isn't needed.. but for some security reasons, we want it around */
	_SetGeneratingWorldProgress(cls, 1, 0);
}<|MERGE_RESOLUTION|>--- conflicted
+++ resolved
@@ -404,11 +404,7 @@
 
 	for (uint i = MIN_MAP_SIZE_BITS; i <= MAX_MAP_SIZE_BITS; i++) {
 		SetDParam(0, 1LL << i);
-<<<<<<< HEAD
-		list.emplace_back(new DropDownListStringItem((i + other_dimension > MAX_MAP_TILES_BITS) ? STR_RED_INT : STR_JUST_INT, i, false));
-=======
-		list.push_back(std::make_unique<DropDownListStringItem>(STR_JUST_INT, i, false));
->>>>>>> 37f84b73
+		list.push_back(std::make_unique<DropDownListStringItem>((i + other_dimension > MAX_MAP_TILES_BITS) ? STR_RED_INT : STR_JUST_INT, i, false));
 	}
 
 	return list;
