/*
 * This file is part of OpenTTD.
 * OpenTTD is free software; you can redistribute it and/or modify it under the terms of the GNU General Public License as published by the Free Software Foundation, version 2.
 * OpenTTD is distributed in the hope that it will be useful, but WITHOUT ANY WARRANTY; without even the implied warranty of MERCHANTABILITY or FITNESS FOR A PARTICULAR PURPOSE.
 * See the GNU General Public License for more details. You should have received a copy of the GNU General Public License along with OpenTTD. If not, see <http://www.gnu.org/licenses/>.
 */

/** @file genworld_gui.cpp GUI to configure and show progress during map generation. */

#include "stdafx.h"
#include "heightmap.h"
#include "debug.h"
#include "genworld.h"
#include "network/network.h"
#include "strings_func.h"
#include "window_func.h"
#include "date_func.h"
#include "sound_func.h"
#include "fios.h"
#include "string_func.h"
#include "gui.h"
#include "dropdown_type.h"
#include "dropdown_common_type.h"
#include "dropdown_func.h"
#include "querystring_gui.h"
#include "town.h"
#include "core/geometry_func.hpp"
#include "core/random_func.hpp"
#include "sl/saveload.h"
#include "progress.h"
#include "error.h"
#include "newgrf_townname.h"
#include "townname_type.h"
#include "video/video_driver.hpp"
#include "industry.h"
#include "ai/ai_gui.hpp"
#include "game/game_gui.hpp"

#include "widgets/genworld_widget.h"

#include "safeguards.h"


extern void MakeNewgameSettingsLive();

/** Enum for the modes we can generate in. */
enum GenerateLandscapeWindowMode : uint8_t {
	GLWM_GENERATE,  ///< Generate new game.
	GLWM_HEIGHTMAP, ///< Load from heightmap.
	GLWM_SCENARIO,  ///< Generate flat land.
};

/**
 * Get the map height limit, or if set to "auto", the absolute limit.
 */
static uint GetMapHeightLimit()
{
	if (_settings_newgame.construction.map_height_limit == 0) return MAX_MAP_HEIGHT_LIMIT;
	return _settings_newgame.construction.map_height_limit;
}

/**
 * Changes landscape type and sets genworld window dirty
 * @param landscape new landscape type
 */
void SetNewLandscapeType(LandscapeType landscape)
{
	_settings_newgame.game_creation.landscape = landscape;
	InvalidateWindowClassesData(WC_SELECT_GAME);
	InvalidateWindowClassesData(WC_GENERATE_LANDSCAPE);
}

/** Widgets of GenerateLandscapeWindow when generating world */
static constexpr NWidgetPart _nested_generate_landscape_widgets[] = {
	NWidget(NWID_HORIZONTAL),
		NWidget(WWT_CLOSEBOX, COLOUR_BROWN),
		NWidget(WWT_CAPTION, COLOUR_BROWN), SetStringTip(STR_MAPGEN_WORLD_GENERATION_CAPTION),
	EndContainer(),
	NWidget(WWT_PANEL, COLOUR_BROWN),
		NWidget(NWID_VERTICAL), SetPIP(0, WidgetDimensions::unscaled.vsep_wide, 0), SetPadding(WidgetDimensions::unscaled.sparse),
			/* Landscape selection. */
			NWidget(NWID_HORIZONTAL), SetPIP(0, WidgetDimensions::unscaled.hsep_wide, 0), SetPIPRatio(1, 1, 1),
				NWidget(WWT_IMGBTN_2, COLOUR_ORANGE, WID_GL_TEMPERATE), SetSpriteTip(SPR_SELECT_TEMPERATE, STR_INTRO_TOOLTIP_TEMPERATE),
				NWidget(WWT_IMGBTN_2, COLOUR_ORANGE, WID_GL_ARCTIC), SetSpriteTip(SPR_SELECT_SUB_ARCTIC, STR_INTRO_TOOLTIP_SUB_ARCTIC_LANDSCAPE),
				NWidget(WWT_IMGBTN_2, COLOUR_ORANGE, WID_GL_TROPICAL), SetSpriteTip(SPR_SELECT_SUB_TROPICAL, STR_INTRO_TOOLTIP_SUB_TROPICAL_LANDSCAPE),
				NWidget(WWT_IMGBTN_2, COLOUR_ORANGE, WID_GL_TOYLAND), SetSpriteTip(SPR_SELECT_TOYLAND, STR_INTRO_TOOLTIP_TOYLAND_LANDSCAPE),
			EndContainer(),

			/* Generation options. */
			NWidget(NWID_HORIZONTAL), SetPIP(0, WidgetDimensions::unscaled.hsep_wide, 0),
				/* Left half (land generation options) */
				NWidget(NWID_HORIZONTAL), SetPIP(0, WidgetDimensions::unscaled.hsep_normal, 0),
					/* Labels on the left side (global column 1). */
					NWidget(NWID_VERTICAL, NWidContainerFlag::EqualSize), SetPIP(0, WidgetDimensions::unscaled.vsep_sparse, 0),
						NWidget(WWT_TEXT, INVALID_COLOUR), SetStringTip(STR_MAPGEN_MAPSIZE, STR_MAPGEN_MAPSIZE_TOOLTIP), SetFill(1, 1),
						NWidget(WWT_TEXT, INVALID_COLOUR), SetStringTip(STR_MAPGEN_TERRAIN_TYPE, STR_CONFIG_SETTING_TERRAIN_TYPE_HELPTEXT), SetFill(1, 1),
						NWidget(WWT_TEXT, INVALID_COLOUR), SetStringTip(STR_MAPGEN_VARIETY, STR_CONFIG_SETTING_VARIETY_HELPTEXT), SetFill(1, 1),
						NWidget(WWT_TEXT, INVALID_COLOUR), SetStringTip(STR_MAPGEN_SMOOTHNESS, STR_CONFIG_SETTING_ROUGHNESS_OF_TERRAIN_HELPTEXT), SetFill(1, 1),
						NWidget(WWT_TEXT, INVALID_COLOUR), SetStringTip(STR_MAPGEN_QUANTITY_OF_RIVERS, STR_CONFIG_SETTING_RIVER_AMOUNT_HELPTEXT), SetFill(1, 1),
						NWidget(WWT_TEXT, INVALID_COLOUR), SetStringTip(STR_MAPGEN_BORDER_TYPE, STR_MAPGEN_BORDER_TYPE_TOOLTIP), SetFill(1, 1),
					EndContainer(),

					/* Widgets on the right side (global column 2). */
					NWidget(NWID_VERTICAL, NWidContainerFlag::EqualSize), SetPIP(0, WidgetDimensions::unscaled.vsep_sparse, 0),
						/* Mapsize X * Y. */
						NWidget(NWID_HORIZONTAL), SetPIP(0, WidgetDimensions::unscaled.hsep_normal, 0),
							NWidget(WWT_DROPDOWN, COLOUR_ORANGE, WID_GL_MAPSIZE_X_PULLDOWN), SetStringTip(STR_JUST_INT, STR_MAPGEN_MAPSIZE_TOOLTIP), SetFill(1, 1),
							NWidget(WWT_TEXT, INVALID_COLOUR), SetStringTip(STR_MAPGEN_BY), SetFill(0, 1), SetAlignment(SA_CENTER),
							NWidget(WWT_DROPDOWN, COLOUR_ORANGE, WID_GL_MAPSIZE_Y_PULLDOWN), SetStringTip(STR_JUST_INT, STR_MAPGEN_MAPSIZE_TOOLTIP), SetFill(1, 1),
						EndContainer(),
						NWidget(WWT_DROPDOWN, COLOUR_ORANGE, WID_GL_TERRAIN_PULLDOWN), SetStringTip(STR_JUST_STRING1, STR_CONFIG_SETTING_TERRAIN_TYPE_HELPTEXT), SetFill(1, 1),
						NWidget(WWT_DROPDOWN, COLOUR_ORANGE, WID_GL_VARIETY_PULLDOWN), SetStringTip(STR_JUST_STRING, STR_CONFIG_SETTING_VARIETY_HELPTEXT), SetFill(1, 1),
						NWidget(WWT_DROPDOWN, COLOUR_ORANGE, WID_GL_SMOOTHNESS_PULLDOWN), SetStringTip(STR_JUST_STRING, STR_CONFIG_SETTING_ROUGHNESS_OF_TERRAIN_HELPTEXT), SetFill(1, 1),
						NWidget(WWT_DROPDOWN, COLOUR_ORANGE, WID_GL_RIVER_PULLDOWN), SetStringTip(STR_JUST_STRING, STR_CONFIG_SETTING_RIVER_AMOUNT_HELPTEXT), SetFill(1, 1),
						NWidget(WWT_TEXTBTN, COLOUR_ORANGE, WID_GL_BORDERS_RANDOM), SetStringTip(STR_JUST_STRING, STR_MAPGEN_BORDER_TYPE_TOOLTIP), SetFill(1, 1),
					EndContainer(),
				EndContainer(),

				/* Right half (all other options) */
				NWidget(NWID_HORIZONTAL), SetPIP(0, WidgetDimensions::unscaled.hsep_normal, 0),
					/* Labels on the left side (global column 3). */
					NWidget(NWID_VERTICAL, NWidContainerFlag::EqualSize), SetPIP(0, WidgetDimensions::unscaled.vsep_sparse, 0),
						NWidget(NWID_SELECTION, INVALID_COLOUR, WID_GL_CLIMATE_SEL_LABEL),
							NWidget(WWT_TEXT, INVALID_COLOUR), SetStringTip(STR_MAPGEN_SNOW_COVERAGE, STR_CONFIG_SETTING_SNOW_COVERAGE_HELPTEXT), SetFill(1, 1),
							NWidget(WWT_TEXT, INVALID_COLOUR), SetStringTip(STR_MAPGEN_DESERT_COVERAGE, STR_CONFIG_SETTING_DESERT_COVERAGE_HELPTEXT), SetFill(1, 1),
							NWidget(WWT_TEXT, INVALID_COLOUR), SetStringTip(STR_MAPGEN_SNOW_LINE_HEIGHT, STR_NULL), SetFill(1, 1),
							NWidget(WWT_TEXT, INVALID_COLOUR), SetStringTip(STR_MAPGEN_RAINFOREST_LINE_HEIGHT, STR_NULL), SetFill(1, 1),
							NWidget(NWID_SPACER), SetFill(1, 1),
						EndContainer(),
						NWidget(WWT_TEXT, INVALID_COLOUR), SetStringTip(STR_MAPGEN_DATE, STR_MAPGEN_DATE_TOOLTIP), SetFill(1, 1),
						NWidget(WWT_TEXT, INVALID_COLOUR), SetStringTip(STR_MAPGEN_TOWN_NAME_LABEL, STR_MAPGEN_TOWN_NAME_DROPDOWN_TOOLTIP), SetFill(1, 1),
						NWidget(WWT_TEXT, INVALID_COLOUR), SetStringTip(STR_MAPGEN_NUMBER_OF_TOWNS, STR_MAPGEN_NUMBER_OF_TOWNS_TOOLTIP), SetFill(1, 1),
						NWidget(WWT_TEXT, INVALID_COLOUR), SetStringTip(STR_MAPGEN_NUMBER_OF_INDUSTRIES, STR_MAPGEN_NUMBER_OF_INDUSTRIES_TOOLTIP), SetFill(1, 1),
						NWidget(WWT_TEXT, INVALID_COLOUR), SetStringTip(STR_MAPGEN_SEA_LEVEL, STR_MAPGEN_SEA_LEVEL_TOOLTIP), SetFill(1, 1),
					EndContainer(),

					/* Widgets on the right side (global column 4). */
					NWidget(NWID_VERTICAL, NWidContainerFlag::EqualSize), SetPIP(0, WidgetDimensions::unscaled.vsep_sparse, 0),
						/* Climate selector. */
						NWidget(NWID_SELECTION, INVALID_COLOUR, WID_GL_CLIMATE_SEL_SELECTOR),
							/* Snow coverage. */
							NWidget(NWID_HORIZONTAL),
								NWidget(WWT_IMGBTN, COLOUR_ORANGE, WID_GL_SNOW_COVERAGE_DOWN), SetSpriteTip(SPR_ARROW_DOWN, STR_MAPGEN_SNOW_COVERAGE_DOWN_TOOLTIP), SetFill(0, 1), SetAspect(WidgetDimensions::ASPECT_UP_DOWN_BUTTON),
								NWidget(WWT_TEXTBTN, COLOUR_ORANGE, WID_GL_SNOW_COVERAGE_TEXT), SetStringTip(STR_MAPGEN_SNOW_COVERAGE_TEXT, STR_CONFIG_SETTING_SNOW_COVERAGE_HELPTEXT), SetFill(1, 1),
								NWidget(WWT_IMGBTN, COLOUR_ORANGE, WID_GL_SNOW_COVERAGE_UP), SetSpriteTip(SPR_ARROW_UP, STR_MAPGEN_SNOW_COVERAGE_UP_TOOLTIP), SetFill(0, 1), SetAspect(WidgetDimensions::ASPECT_UP_DOWN_BUTTON),
							EndContainer(),
							/* Desert coverage. */
							NWidget(NWID_HORIZONTAL),
								NWidget(WWT_IMGBTN, COLOUR_ORANGE, WID_GL_DESERT_COVERAGE_DOWN), SetSpriteTip(SPR_ARROW_DOWN, STR_MAPGEN_DESERT_COVERAGE_DOWN_TOOLTIP), SetFill(0, 1), SetAspect(WidgetDimensions::ASPECT_UP_DOWN_BUTTON),
								NWidget(WWT_TEXTBTN, COLOUR_ORANGE, WID_GL_DESERT_COVERAGE_TEXT), SetStringTip(STR_MAPGEN_DESERT_COVERAGE_TEXT, STR_CONFIG_SETTING_DESERT_COVERAGE_HELPTEXT), SetFill(1, 1),
								NWidget(WWT_IMGBTN, COLOUR_ORANGE, WID_GL_DESERT_COVERAGE_UP), SetSpriteTip(SPR_ARROW_UP, STR_MAPGEN_DESERT_COVERAGE_UP_TOOLTIP), SetFill(0, 1), SetAspect(WidgetDimensions::ASPECT_UP_DOWN_BUTTON),
							EndContainer(),
							/* Snow line. */
							NWidget(NWID_HORIZONTAL),
								NWidget(WWT_IMGBTN, COLOUR_ORANGE, WID_GL_SNOW_LEVEL_DOWN), SetSpriteTip(SPR_ARROW_DOWN, STR_MAPGEN_SNOW_LINE_DOWN), SetFill(0, 1),
								NWidget(WWT_TEXTBTN, COLOUR_ORANGE, WID_GL_SNOW_LEVEL_TEXT), SetStringTip(STR_JUST_INT, STR_NULL), SetFill(1, 0),
								NWidget(WWT_IMGBTN, COLOUR_ORANGE, WID_GL_SNOW_LEVEL_UP), SetSpriteTip(SPR_ARROW_UP, STR_MAPGEN_SNOW_LINE_UP), SetFill(0, 1),
							EndContainer(),
							/* Rainforest line. */
							NWidget(NWID_HORIZONTAL),
								NWidget(WWT_IMGBTN, COLOUR_ORANGE, WID_GL_RAINFOREST_LEVEL_DOWN), SetSpriteTip(SPR_ARROW_DOWN, STR_MAPGEN_RAINFOREST_LINE_DOWN), SetFill(0, 1),
								NWidget(WWT_TEXTBTN, COLOUR_ORANGE, WID_GL_RAINFOREST_LEVEL_TEXT), SetStringTip(STR_JUST_INT, STR_NULL), SetFill(1, 0),
								NWidget(WWT_IMGBTN, COLOUR_ORANGE, WID_GL_RAINFOREST_LEVEL_UP), SetSpriteTip(SPR_ARROW_UP, STR_MAPGEN_RAINFOREST_LINE_UP), SetFill(0, 1),
							EndContainer(),
							/* Temperate/Toyland spacer. */
							NWidget(NWID_SPACER), SetFill(1, 1),
						EndContainer(),
						/* Starting date. */
						NWidget(NWID_HORIZONTAL),
							NWidget(WWT_IMGBTN, COLOUR_ORANGE, WID_GL_START_DATE_DOWN), SetSpriteTip(SPR_ARROW_DOWN, STR_SCENEDIT_TOOLBAR_MOVE_THE_STARTING_DATE_BACKWARD_TOOLTIP), SetFill(0, 1), SetAspect(WidgetDimensions::ASPECT_UP_DOWN_BUTTON),
							NWidget(WWT_PUSHTXTBTN, COLOUR_ORANGE, WID_GL_START_DATE_TEXT), SetStringTip(STR_JUST_DATE_LONG, STR_MAPGEN_DATE_TOOLTIP), SetFill(1, 1),
							NWidget(WWT_IMGBTN, COLOUR_ORANGE, WID_GL_START_DATE_UP), SetSpriteTip(SPR_ARROW_UP, STR_SCENEDIT_TOOLBAR_MOVE_THE_STARTING_DATE_FORWARD_TOOLTIP), SetFill(0, 1), SetAspect(WidgetDimensions::ASPECT_UP_DOWN_BUTTON),
						EndContainer(),
						NWidget(WWT_DROPDOWN, COLOUR_ORANGE, WID_GL_TOWNNAME_DROPDOWN), SetStringTip(STR_JUST_STRING, STR_MAPGEN_TOWN_NAME_DROPDOWN_TOOLTIP), SetFill(1, 1),
						NWidget(WWT_DROPDOWN, COLOUR_ORANGE, WID_GL_TOWN_PULLDOWN), SetStringTip(STR_JUST_STRING1, STR_MAPGEN_NUMBER_OF_TOWNS_TOOLTIP), SetFill(1, 1),
						NWidget(WWT_DROPDOWN, COLOUR_ORANGE, WID_GL_INDUSTRY_PULLDOWN), SetStringTip(STR_JUST_STRING1, STR_MAPGEN_NUMBER_OF_INDUSTRIES_TOOLTIP), SetFill(1, 1),
						NWidget(WWT_DROPDOWN, COLOUR_ORANGE, WID_GL_WATER_PULLDOWN), SetStringTip(STR_JUST_STRING1, STR_MAPGEN_SEA_LEVEL_TOOLTIP), SetFill(1, 1),
					EndContainer(),
				EndContainer(),
			EndContainer(),

			/* Map borders buttons for each edge. */
			NWidget(NWID_VERTICAL),
				NWidget(NWID_HORIZONTAL, NWidContainerFlag::EqualSize),
					NWidget(WWT_TEXT, INVALID_COLOUR), SetStringTip(STR_MAPGEN_NORTHWEST), SetPadding(0, WidgetDimensions::unscaled.hsep_normal, 0, 0), SetFill(1, 1), SetAlignment(SA_RIGHT | SA_VERT_CENTER),
					NWidget(WWT_TEXTBTN, COLOUR_ORANGE, WID_GL_WATER_NW), SetStringTip(STR_JUST_STRING, STR_MAPGEN_NORTHWEST), SetFill(1, 1),
					NWidget(WWT_TEXTBTN, COLOUR_ORANGE, WID_GL_WATER_NE), SetStringTip(STR_JUST_STRING, STR_MAPGEN_NORTHEAST), SetFill(1, 1),
					NWidget(WWT_TEXT, INVALID_COLOUR), SetStringTip(STR_MAPGEN_NORTHEAST), SetPadding(0, 0, 0, WidgetDimensions::unscaled.hsep_normal), SetFill(1, 1),
				EndContainer(),
				NWidget(NWID_HORIZONTAL, NWidContainerFlag::EqualSize),
					NWidget(WWT_TEXT, INVALID_COLOUR), SetStringTip(STR_MAPGEN_SOUTHWEST), SetPadding(0, WidgetDimensions::unscaled.hsep_normal, 0, 0), SetFill(1, 1), SetAlignment(SA_RIGHT | SA_VERT_CENTER),
					NWidget(WWT_TEXTBTN, COLOUR_ORANGE, WID_GL_WATER_SW), SetStringTip(STR_JUST_STRING, STR_MAPGEN_SOUTHWEST), SetFill(1, 1),
					NWidget(WWT_TEXTBTN, COLOUR_ORANGE, WID_GL_WATER_SE), SetStringTip(STR_JUST_STRING, STR_MAPGEN_SOUTHEAST), SetFill(1, 1),
					NWidget(WWT_TEXT, INVALID_COLOUR), SetStringTip(STR_MAPGEN_SOUTHEAST), SetPadding(0, 0, 0, WidgetDimensions::unscaled.hsep_normal), SetFill(1, 1),
				EndContainer(),
			EndContainer(),

			/* AI, GS, and NewGRF settings */
			NWidget(NWID_HORIZONTAL, NWidContainerFlag::EqualSize),
				NWidget(WWT_PUSHTXTBTN, COLOUR_ORANGE, WID_GL_AI_BUTTON), SetMinimalTextLines(2, 0), SetStringTip(STR_MAPGEN_AI_SETTINGS, STR_MAPGEN_AI_SETTINGS_TOOLTIP), SetFill(1, 0),
				NWidget(WWT_PUSHTXTBTN, COLOUR_ORANGE, WID_GL_GS_BUTTON), SetMinimalTextLines(2, 0), SetStringTip(STR_MAPGEN_GS_SETTINGS, STR_MAPGEN_GS_SETTINGS_TOOLTIP), SetFill(1, 0),
				NWidget(WWT_PUSHTXTBTN, COLOUR_ORANGE, WID_GL_NEWGRF_BUTTON), SetMinimalTextLines(2, 0), SetStringTip(STR_MAPGEN_NEWGRF_SETTINGS, STR_MAPGEN_NEWGRF_SETTINGS_TOOLTIP), SetFill(1, 0),
			EndContainer(),

			/* Generate */
			NWidget(WWT_PUSHTXTBTN, COLOUR_GREEN, WID_GL_GENERATE_BUTTON), SetMinimalTextLines(3, 0), SetStringTip(STR_MAPGEN_GENERATE, STR_MAPGEN_GENERATE_TOOLTIP), SetFill(1, 1),
		EndContainer(),
	EndContainer(),
};

/** Widgets of GenerateLandscapeWindow when loading heightmap */
static constexpr NWidgetPart _nested_heightmap_load_widgets[] = {
	/* Window header. */
	NWidget(NWID_HORIZONTAL),
		NWidget(WWT_CLOSEBOX, COLOUR_BROWN),
		NWidget(WWT_CAPTION, COLOUR_BROWN), SetStringTip(STR_MAPGEN_WORLD_GENERATION_CAPTION),
	EndContainer(),
	NWidget(WWT_PANEL, COLOUR_BROWN),
		NWidget(NWID_VERTICAL), SetPIP(0, WidgetDimensions::unscaled.vsep_wide, 0), SetPadding(WidgetDimensions::unscaled.sparse),
			/* Landscape selection. */
			NWidget(NWID_HORIZONTAL), SetPIP(0, WidgetDimensions::unscaled.hsep_wide, 0), SetPIPRatio(1, 1, 1),
				NWidget(WWT_IMGBTN_2, COLOUR_ORANGE, WID_GL_TEMPERATE), SetSpriteTip(SPR_SELECT_TEMPERATE, STR_INTRO_TOOLTIP_TEMPERATE),
				NWidget(WWT_IMGBTN_2, COLOUR_ORANGE, WID_GL_ARCTIC), SetSpriteTip(SPR_SELECT_SUB_ARCTIC, STR_INTRO_TOOLTIP_SUB_ARCTIC_LANDSCAPE),
				NWidget(WWT_IMGBTN_2, COLOUR_ORANGE, WID_GL_TROPICAL), SetSpriteTip(SPR_SELECT_SUB_TROPICAL, STR_INTRO_TOOLTIP_SUB_TROPICAL_LANDSCAPE),
				NWidget(WWT_IMGBTN_2, COLOUR_ORANGE, WID_GL_TOYLAND), SetSpriteTip(SPR_SELECT_TOYLAND, STR_INTRO_TOOLTIP_TOYLAND_LANDSCAPE),
			EndContainer(),

			NWidget(NWID_HORIZONTAL), SetPIP(0, WidgetDimensions::unscaled.hsep_normal, 0),
				/* Heightmap name label. */
				NWidget(WWT_TEXT, INVALID_COLOUR), SetStringTip(STR_MAPGEN_HEIGHTMAP_NAME, STR_MAPGEN_HEIGHTMAP_NAME_TOOLTIP),
				NWidget(WWT_TEXT, INVALID_COLOUR, WID_GL_HEIGHTMAP_NAME_TEXT), SetTextStyle(TC_ORANGE), SetStringTip(STR_JUST_RAW_STRING, STR_MAPGEN_HEIGHTMAP_NAME_TOOLTIP), SetFill(1, 0),
			EndContainer(),

			/* Generation options. */
			NWidget(NWID_HORIZONTAL), SetPIP(0, WidgetDimensions::unscaled.hsep_wide, 0),
				/* Left half (land generation options) */
				NWidget(NWID_HORIZONTAL), SetPIP(0, WidgetDimensions::unscaled.hsep_normal, 0),
					/* Labels on the left side (global column 1). */
					NWidget(NWID_VERTICAL, NWidContainerFlag::EqualSize), SetPIP(0, WidgetDimensions::unscaled.vsep_sparse, 0),
						/* Land generation option labels. */
						NWidget(WWT_TEXT, INVALID_COLOUR), SetStringTip(STR_MAPGEN_HEIGHTMAP_SIZE_LABEL, STR_MAPGEN_HEIGHTMAP_SIZE_LABEL_TOOLTIP), SetFill(1, 1),
						NWidget(WWT_TEXT, INVALID_COLOUR), SetStringTip(STR_MAPGEN_MAPSIZE, STR_MAPGEN_MAPSIZE_TOOLTIP), SetFill(1, 1),
						NWidget(WWT_TEXT, INVALID_COLOUR), SetStringTip(STR_MAPGEN_HEIGHTMAP_ROTATION, STR_CONFIG_SETTING_HEIGHTMAP_ROTATION_TOOLTIP), SetFill(1, 1),
						NWidget(WWT_TEXT, INVALID_COLOUR), SetStringTip(STR_MAPGEN_HEIGHTMAP_HEIGHT, STR_MAPGEN_HEIGHTMAP_HEIGHT_TOOLTIP), SetFill(1, 1),
						NWidget(WWT_TEXT, INVALID_COLOUR), SetStringTip(STR_MAPGEN_QUANTITY_OF_RIVERS, STR_CONFIG_SETTING_RIVER_AMOUNT_HELPTEXT), SetFill(1, 1),
					EndContainer(),

					/* Left half widgets (global column 2) */
					NWidget(NWID_VERTICAL, NWidContainerFlag::EqualSize), SetPIP(0, WidgetDimensions::unscaled.vsep_sparse, 0),
						NWidget(WWT_TEXT, INVALID_COLOUR, WID_GL_HEIGHTMAP_SIZE_TEXT), SetStringTip(STR_MAPGEN_HEIGHTMAP_SIZE, STR_MAPGEN_HEIGHTMAP_SIZE_LABEL_TOOLTIP), SetFill(1, 1),
						/* Mapsize X * Y. */
						NWidget(NWID_HORIZONTAL), SetPIP(0, WidgetDimensions::unscaled.hsep_normal, 0),
							NWidget(WWT_DROPDOWN, COLOUR_ORANGE, WID_GL_MAPSIZE_X_PULLDOWN), SetStringTip(STR_JUST_INT, STR_MAPGEN_MAPSIZE_TOOLTIP), SetFill(1, 1),
							NWidget(WWT_TEXT, INVALID_COLOUR), SetStringTip(STR_MAPGEN_BY), SetFill(0, 1), SetAlignment(SA_CENTER),
							NWidget(WWT_DROPDOWN, COLOUR_ORANGE, WID_GL_MAPSIZE_Y_PULLDOWN), SetStringTip(STR_JUST_INT, STR_MAPGEN_MAPSIZE_TOOLTIP), SetFill(1, 1),
						EndContainer(),
						NWidget(WWT_DROPDOWN, COLOUR_ORANGE, WID_GL_HEIGHTMAP_ROTATION_PULLDOWN), SetStringTip(STR_JUST_STRING, STR_CONFIG_SETTING_HEIGHTMAP_ROTATION_TOOLTIP), SetFill(1, 1),
						/* Heightmap highest peak. */
						NWidget(NWID_HORIZONTAL),
							NWidget(WWT_IMGBTN, COLOUR_ORANGE, WID_GL_HEIGHTMAP_HEIGHT_DOWN), SetSpriteTip(SPR_ARROW_DOWN, STR_MAPGEN_HEIGHTMAP_HEIGHT_DOWN_TOOLTIP), SetFill(0, 1), SetAspect(WidgetDimensions::ASPECT_UP_DOWN_BUTTON),
							NWidget(WWT_TEXTBTN, COLOUR_ORANGE, WID_GL_HEIGHTMAP_HEIGHT_TEXT), SetStringTip(STR_JUST_INT, STR_MAPGEN_HEIGHTMAP_HEIGHT_TOOLTIP), SetFill(1, 1),
							NWidget(WWT_IMGBTN, COLOUR_ORANGE, WID_GL_HEIGHTMAP_HEIGHT_UP), SetSpriteTip(SPR_ARROW_UP, STR_MAPGEN_HEIGHTMAP_HEIGHT_UP_TOOLTIP), SetFill(0, 1), SetAspect(WidgetDimensions::ASPECT_UP_DOWN_BUTTON),
						EndContainer(),
						NWidget(WWT_DROPDOWN, COLOUR_ORANGE, WID_GL_RIVER_PULLDOWN), SetStringTip(STR_JUST_STRING, STR_CONFIG_SETTING_RIVER_AMOUNT_HELPTEXT), SetFill(1, 1),
					EndContainer(),
				EndContainer(),

				/* Right half (all other options) */
				NWidget(NWID_HORIZONTAL), SetPIP(0, WidgetDimensions::unscaled.hsep_normal, 0),
					/* Right half labels (global column 3) */
					NWidget(NWID_VERTICAL, NWidContainerFlag::EqualSize), SetPIP(0, WidgetDimensions::unscaled.vsep_sparse, 0),
						NWidget(NWID_SELECTION, INVALID_COLOUR, WID_GL_CLIMATE_SEL_LABEL),
							NWidget(WWT_TEXT, INVALID_COLOUR), SetStringTip(STR_MAPGEN_SNOW_COVERAGE, STR_CONFIG_SETTING_SNOW_COVERAGE_HELPTEXT), SetFill(1, 1),
							NWidget(WWT_TEXT, INVALID_COLOUR), SetStringTip(STR_MAPGEN_DESERT_COVERAGE, STR_CONFIG_SETTING_DESERT_COVERAGE_HELPTEXT), SetFill(1, 1),
							NWidget(WWT_TEXT, INVALID_COLOUR), SetStringTip(STR_MAPGEN_SNOW_LINE_HEIGHT, STR_NULL), SetFill(1, 1),
							NWidget(WWT_TEXT, INVALID_COLOUR), SetStringTip(STR_MAPGEN_RAINFOREST_LINE_HEIGHT, STR_NULL), SetFill(1, 1),
							NWidget(NWID_SPACER), SetFill(1, 1),
						EndContainer(),
						NWidget(WWT_TEXT, INVALID_COLOUR), SetStringTip(STR_MAPGEN_DATE, STR_MAPGEN_DATE_TOOLTIP), SetFill(1, 1),
						NWidget(WWT_TEXT, INVALID_COLOUR), SetStringTip(STR_MAPGEN_TOWN_NAME_LABEL, STR_MAPGEN_TOWN_NAME_DROPDOWN_TOOLTIP), SetFill(1, 1),
						NWidget(WWT_TEXT, INVALID_COLOUR), SetStringTip(STR_MAPGEN_NUMBER_OF_TOWNS, STR_MAPGEN_NUMBER_OF_TOWNS_TOOLTIP), SetFill(1, 1),
						NWidget(WWT_TEXT, INVALID_COLOUR), SetStringTip(STR_MAPGEN_NUMBER_OF_INDUSTRIES, STR_MAPGEN_NUMBER_OF_INDUSTRIES_TOOLTIP), SetFill(1, 1),
					EndContainer(),

					/* Right half widgets (global column 4) */
					NWidget(NWID_VERTICAL, NWidContainerFlag::EqualSize), SetPIP(0, WidgetDimensions::unscaled.vsep_sparse, 0),
						/* Climate selector. */
						NWidget(NWID_SELECTION, INVALID_COLOUR, WID_GL_CLIMATE_SEL_SELECTOR),
							/* Snow coverage. */
							NWidget(NWID_HORIZONTAL),
								NWidget(WWT_IMGBTN, COLOUR_ORANGE, WID_GL_SNOW_COVERAGE_DOWN), SetSpriteTip(SPR_ARROW_DOWN, STR_MAPGEN_SNOW_COVERAGE_DOWN_TOOLTIP), SetFill(0, 1), SetAspect(WidgetDimensions::ASPECT_UP_DOWN_BUTTON),
								NWidget(WWT_TEXTBTN, COLOUR_ORANGE, WID_GL_SNOW_COVERAGE_TEXT), SetStringTip(STR_MAPGEN_SNOW_COVERAGE_TEXT, STR_CONFIG_SETTING_SNOW_COVERAGE_HELPTEXT), SetFill(1, 1),
								NWidget(WWT_IMGBTN, COLOUR_ORANGE, WID_GL_SNOW_COVERAGE_UP), SetSpriteTip(SPR_ARROW_UP, STR_MAPGEN_SNOW_COVERAGE_UP_TOOLTIP), SetFill(0, 1), SetAspect(WidgetDimensions::ASPECT_UP_DOWN_BUTTON),
							EndContainer(),
							/* Desert coverage. */
							NWidget(NWID_HORIZONTAL),
								NWidget(WWT_IMGBTN, COLOUR_ORANGE, WID_GL_DESERT_COVERAGE_DOWN), SetSpriteTip(SPR_ARROW_DOWN, STR_MAPGEN_DESERT_COVERAGE_DOWN_TOOLTIP), SetFill(0, 1), SetAspect(WidgetDimensions::ASPECT_UP_DOWN_BUTTON),
								NWidget(WWT_TEXTBTN, COLOUR_ORANGE, WID_GL_DESERT_COVERAGE_TEXT), SetStringTip(STR_MAPGEN_DESERT_COVERAGE_TEXT, STR_CONFIG_SETTING_DESERT_COVERAGE_HELPTEXT), SetFill(1, 1),
								NWidget(WWT_IMGBTN, COLOUR_ORANGE, WID_GL_DESERT_COVERAGE_UP), SetSpriteTip(SPR_ARROW_UP, STR_MAPGEN_DESERT_COVERAGE_UP_TOOLTIP), SetFill(0, 1), SetAspect(WidgetDimensions::ASPECT_UP_DOWN_BUTTON),
							EndContainer(),
								/* Snow line. */
								NWidget(NWID_HORIZONTAL),
									NWidget(WWT_IMGBTN, COLOUR_ORANGE, WID_GL_SNOW_LEVEL_DOWN), SetSpriteTip(SPR_ARROW_DOWN, STR_MAPGEN_SNOW_LINE_DOWN), SetFill(0, 1),
									NWidget(WWT_TEXTBTN, COLOUR_ORANGE, WID_GL_SNOW_LEVEL_TEXT), SetStringTip(STR_JUST_INT, STR_NULL), SetFill(1, 1),
									NWidget(WWT_IMGBTN, COLOUR_ORANGE, WID_GL_SNOW_LEVEL_UP), SetSpriteTip(SPR_ARROW_UP, STR_MAPGEN_SNOW_LINE_UP), SetFill(0, 1),
								EndContainer(),
								/* Rainforest line. */
								NWidget(NWID_HORIZONTAL),
									NWidget(WWT_IMGBTN, COLOUR_ORANGE, WID_GL_RAINFOREST_LEVEL_DOWN), SetSpriteTip(SPR_ARROW_DOWN, STR_MAPGEN_RAINFOREST_LINE_DOWN), SetFill(0, 1),
									NWidget(WWT_TEXTBTN, COLOUR_ORANGE, WID_GL_RAINFOREST_LEVEL_TEXT), SetStringTip(STR_JUST_INT, STR_NULL), SetFill(1, 1),
									NWidget(WWT_IMGBTN, COLOUR_ORANGE, WID_GL_RAINFOREST_LEVEL_UP), SetSpriteTip(SPR_ARROW_UP, STR_MAPGEN_RAINFOREST_LINE_UP), SetFill(0, 1),
								EndContainer(),
							/* Temperate/Toyland spacer. */
							NWidget(NWID_SPACER), SetFill(1, 1),
						EndContainer(),
						/* Starting date. */
						NWidget(NWID_HORIZONTAL),
							NWidget(WWT_IMGBTN, COLOUR_ORANGE, WID_GL_START_DATE_DOWN), SetSpriteTip(SPR_ARROW_DOWN, STR_SCENEDIT_TOOLBAR_MOVE_THE_STARTING_DATE_BACKWARD_TOOLTIP), SetFill(0, 1), SetAspect(WidgetDimensions::ASPECT_UP_DOWN_BUTTON),
							NWidget(WWT_PUSHTXTBTN, COLOUR_ORANGE, WID_GL_START_DATE_TEXT), SetStringTip(STR_JUST_DATE_LONG, STR_MAPGEN_DATE_TOOLTIP), SetFill(1, 1),
							NWidget(WWT_IMGBTN, COLOUR_ORANGE, WID_GL_START_DATE_UP), SetSpriteTip(SPR_ARROW_UP, STR_SCENEDIT_TOOLBAR_MOVE_THE_STARTING_DATE_FORWARD_TOOLTIP), SetFill(0, 1), SetAspect(WidgetDimensions::ASPECT_UP_DOWN_BUTTON),
						EndContainer(),
						NWidget(WWT_DROPDOWN, COLOUR_ORANGE, WID_GL_TOWNNAME_DROPDOWN), SetStringTip(STR_JUST_STRING, STR_MAPGEN_TOWN_NAME_DROPDOWN_TOOLTIP), SetFill(1, 1),
						NWidget(WWT_DROPDOWN, COLOUR_ORANGE, WID_GL_TOWN_PULLDOWN), SetStringTip(STR_JUST_STRING1, STR_MAPGEN_NUMBER_OF_TOWNS_TOOLTIP), SetFill(1, 1),
						NWidget(WWT_DROPDOWN, COLOUR_ORANGE, WID_GL_INDUSTRY_PULLDOWN), SetStringTip(STR_JUST_STRING1, STR_MAPGEN_NUMBER_OF_INDUSTRIES_TOOLTIP), SetFill(1, 1),
					EndContainer(),
				EndContainer(),
			EndContainer(),

			/* AI, GS, and NewGRF settings */
			NWidget(NWID_HORIZONTAL, NWidContainerFlag::EqualSize),
				NWidget(WWT_PUSHTXTBTN, COLOUR_ORANGE, WID_GL_AI_BUTTON), SetMinimalTextLines(2, 0), SetStringTip(STR_MAPGEN_AI_SETTINGS, STR_MAPGEN_AI_SETTINGS_TOOLTIP), SetFill(1, 0),
				NWidget(WWT_PUSHTXTBTN, COLOUR_ORANGE, WID_GL_GS_BUTTON), SetMinimalTextLines(2, 0), SetStringTip(STR_MAPGEN_GS_SETTINGS, STR_MAPGEN_GS_SETTINGS_TOOLTIP),  SetFill(1, 0),
				NWidget(WWT_PUSHTXTBTN, COLOUR_ORANGE, WID_GL_NEWGRF_BUTTON), SetMinimalTextLines(2, 0), SetStringTip(STR_MAPGEN_NEWGRF_SETTINGS, STR_MAPGEN_NEWGRF_SETTINGS_TOOLTIP), SetFill(1, 0),
			EndContainer(),

			/* Generate */
			NWidget(WWT_PUSHTXTBTN, COLOUR_GREEN, WID_GL_GENERATE_BUTTON), SetMinimalTextLines(3, 0), SetStringTip(STR_MAPGEN_GENERATE, STR_MAPGEN_GENERATE_TOOLTIP), SetFill(1, 1),
		EndContainer(),
	EndContainer(),
};

static void StartGeneratingLandscape(GenerateLandscapeWindowMode mode)
{
	CloseAllNonVitalWindows();
	ClearErrorMessages();

	/* Copy all XXX_newgame to XXX when coming from outside the editor */
	MakeNewgameSettingsLive();
	ResetGRFConfig(true);

	if (_settings_client.sound.confirm) SndPlayFx(SND_15_BEEP);
	switch (mode) {
		case GLWM_GENERATE:  _switch_mode = (_game_mode == GM_EDITOR) ? SM_GENRANDLAND    : SM_NEWGAME;         break;
		case GLWM_HEIGHTMAP: _switch_mode = (_game_mode == GM_EDITOR) ? SM_LOAD_HEIGHTMAP : SM_START_HEIGHTMAP; break;
		case GLWM_SCENARIO:  _switch_mode = SM_EDITOR; break;
		default: NOT_REACHED();
	}
}

static void LandscapeGenerationCallback(Window *w, bool confirmed)
{
	if (confirmed) StartGeneratingLandscape((GenerateLandscapeWindowMode)w->window_number);
}

/**
 * Check if map size set lies in allowed boundaries.
 * @param print_warning If set to true, messagebox with warning is printed out if size is outside limits.
 * @return true if size is ok, false otherwise.
 */
static bool CheckMapSize(bool print_warning = true)
{
	uint64_t tiles = 1ULL << (_settings_newgame.game_creation.map_x + _settings_newgame.game_creation.map_y);

	if (_settings_newgame.game_creation.map_x + _settings_newgame.game_creation.map_y > MAX_MAP_TILES_BITS) {
		if (print_warning) {
			ShowErrorMessage(GetEncodedString(STR_MAPGEN_TOO_MANY_TILES_MESSAGE, MAX_MAP_TILES, tiles), {}, WL_ERROR, 0, 0);
		}
		return false;
	}
	return true;
}

/**
 * Build dropdown list with map sizes
 * Dimension selected in the other dropdown is used to suggest which choices are 'valid'
 * @param other_dimension Dimension specified by the second dropdown.
 */
static DropDownList BuildMapsizeDropDown(int other_dimension)
{
	DropDownList list;

	for (uint i = MIN_MAP_SIZE_BITS; i <= MAX_MAP_SIZE_BITS; i++) {
<<<<<<< HEAD
		SetDParam(0, 1LL << i);
		list.push_back(MakeDropDownListStringItem((i + other_dimension > MAX_MAP_TILES_BITS) ? STR_RED_INT : STR_JUST_INT, i, false));
=======
		list.push_back(MakeDropDownListStringItem(GetString(STR_JUST_INT, 1ULL << i), i));
>>>>>>> 94783fe2
	}

	return list;
}

static DropDownList BuildTownNameDropDown()
{
	DropDownList list;

	/* Add and sort newgrf townnames generators */
	const auto &grf_names = GetGRFTownNameList();
	for (uint i = 0; i < grf_names.size(); i++) {
		list.push_back(MakeDropDownListStringItem(grf_names[i], BUILTIN_TOWNNAME_GENERATOR_COUNT + i));
	}
	std::sort(list.begin(), list.end(), DropDownListStringItem::NatSortFunc);

	size_t newgrf_size = list.size();
	/* Insert newgrf_names at the top of the list */
	if (newgrf_size > 0) {
		list.push_back(MakeDropDownListDividerItem()); // separator line
		newgrf_size++;
	}

	/* Add and sort original townnames generators */
	for (uint i = 0; i < BUILTIN_TOWNNAME_GENERATOR_COUNT; i++) {
		list.push_back(MakeDropDownListStringItem(STR_MAPGEN_TOWN_NAME_ORIGINAL_ENGLISH + i, i));
	}
	std::sort(list.begin() + newgrf_size, list.end(), DropDownListStringItem::NatSortFunc);

	return list;
}


static const StringID _elevations[]  = {STR_TERRAIN_TYPE_VERY_FLAT, STR_TERRAIN_TYPE_FLAT, STR_TERRAIN_TYPE_HILLY, STR_TERRAIN_TYPE_MOUNTAINOUS, STR_TERRAIN_TYPE_ALPINIST, STR_TERRAIN_TYPE_CUSTOM};
static const StringID _sea_lakes[]   = {STR_SEA_LEVEL_VERY_LOW, STR_SEA_LEVEL_LOW, STR_SEA_LEVEL_MEDIUM, STR_SEA_LEVEL_HIGH, STR_SEA_LEVEL_CUSTOM};
static const StringID _rivers[]      = {STR_RIVERS_NONE, STR_RIVERS_FEW, STR_RIVERS_MODERATE, STR_RIVERS_LOT, STR_RIVERS_VERY_MANY, STR_RIVERS_EXTREMELY_MANY};
static const StringID _smoothness[]  = {STR_CONFIG_SETTING_ROUGHNESS_OF_TERRAIN_VERY_SMOOTH, STR_CONFIG_SETTING_ROUGHNESS_OF_TERRAIN_SMOOTH, STR_CONFIG_SETTING_ROUGHNESS_OF_TERRAIN_ROUGH, STR_CONFIG_SETTING_ROUGHNESS_OF_TERRAIN_VERY_ROUGH};
static const StringID _rotation[]    = {STR_CONFIG_SETTING_HEIGHTMAP_ROTATION_COUNTER_CLOCKWISE, STR_CONFIG_SETTING_HEIGHTMAP_ROTATION_CLOCKWISE};
static const StringID _num_towns[]   = {STR_NUM_VERY_LOW, STR_NUM_LOW, STR_NUM_NORMAL, STR_NUM_HIGH, STR_NUM_CUSTOM};
static const StringID _num_inds[]    = {STR_FUNDING_ONLY, STR_MINIMAL, STR_NUM_VERY_LOW, STR_NUM_LOW, STR_NUM_NORMAL, STR_NUM_HIGH, STR_NUM_CUSTOM};
static const StringID _variety[]     = {STR_VARIETY_NONE, STR_VARIETY_VERY_LOW, STR_VARIETY_LOW, STR_VARIETY_MEDIUM, STR_VARIETY_HIGH, STR_VARIETY_VERY_HIGH};

static_assert(std::size(_num_inds) == ID_END);

struct GenerateLandscapeWindow : public Window {
	WidgetID widget_id{};
	uint x = 0;
	uint y = 0;
	std::string name{};
	GenerateLandscapeWindowMode mode{};

	void SetDropDownColor()
	{
		/* Draw sizes in mapsize selection dropdowns in red if too large size is selected */
		bool mapsize_valid = CheckMapSize(false);
		this->GetWidget<NWidgetCore>(WID_GL_MAPSIZE_X_PULLDOWN)->SetString(mapsize_valid ? STR_JUST_INT : STR_RED_INT);
		this->GetWidget<NWidgetCore>(WID_GL_MAPSIZE_Y_PULLDOWN)->SetString(mapsize_valid ? STR_JUST_INT : STR_RED_INT);
	}

	GenerateLandscapeWindow(WindowDesc &desc, WindowNumber number = 0) : Window(desc)
	{
		this->InitNested(number);

		this->LowerWidget(to_underlying(_settings_newgame.game_creation.landscape) + WID_GL_TEMPERATE);

		this->mode = (GenerateLandscapeWindowMode)this->window_number;

		SetDropDownColor();

		/* Disable town and industry in SE */
		this->SetWidgetDisabledState(WID_GL_TOWN_PULLDOWN,     _game_mode == GM_EDITOR);
		this->SetWidgetDisabledState(WID_GL_INDUSTRY_PULLDOWN, _game_mode == GM_EDITOR);

		/* In case the map_height_limit is changed, clamp heightmap_height and custom_terrain_type. */
		_settings_newgame.game_creation.heightmap_height = Clamp(_settings_newgame.game_creation.heightmap_height, MIN_HEIGHTMAP_HEIGHT, GetMapHeightLimit());
		_settings_newgame.game_creation.custom_terrain_type = Clamp(_settings_newgame.game_creation.custom_terrain_type, MIN_CUSTOM_TERRAIN_TYPE, GetMapHeightLimit());

		/* If original landgenerator is selected and alpinist terrain_type was selected, revert to mountainous. */
		if (_settings_newgame.game_creation.land_generator == LG_ORIGINAL) {
			_settings_newgame.difficulty.terrain_type = Clamp(_settings_newgame.difficulty.terrain_type, 0, 3);
		}

		this->OnInvalidateData();
	}


	void SetStringParameters(WidgetID widget) const override
	{
		switch (widget) {
			case WID_GL_START_DATE_TEXT:      SetDParam(0, CalTime::ConvertYMDToDate(_settings_newgame.game_creation.starting_year, 0, 1)); break;
			case WID_GL_MAPSIZE_X_PULLDOWN:   SetDParam(0, 1LL << _settings_newgame.game_creation.map_x); break;
			case WID_GL_MAPSIZE_Y_PULLDOWN:   SetDParam(0, 1LL << _settings_newgame.game_creation.map_y); break;
			case WID_GL_HEIGHTMAP_HEIGHT_TEXT: SetDParam(0, _settings_newgame.game_creation.heightmap_height); break;
			case WID_GL_SNOW_COVERAGE_TEXT:   SetDParam(0, _settings_newgame.game_creation.snow_coverage); break;
			case WID_GL_DESERT_COVERAGE_TEXT: SetDParam(0, _settings_newgame.game_creation.desert_coverage); break;
			case WID_GL_SNOW_LEVEL_TEXT:      SetDParam(0, _settings_newgame.game_creation.snow_line_height); break;
			case WID_GL_RAINFOREST_LEVEL_TEXT:SetDParam(0, _settings_newgame.game_creation.rainforest_line_height); break;

			case WID_GL_TOWN_PULLDOWN:
				if (_game_mode == GM_EDITOR) {
					SetDParam(0, STR_CONFIG_SETTING_OFF);
				} else if (_settings_newgame.difficulty.number_towns == CUSTOM_TOWN_NUMBER_DIFFICULTY) {
					SetDParam(0, STR_NUM_CUSTOM_NUMBER);
					SetDParam(1, _settings_newgame.game_creation.custom_town_number);
				} else {
					SetDParam(0, _num_towns[_settings_newgame.difficulty.number_towns]);
				}
				break;

			case WID_GL_TOWNNAME_DROPDOWN: {
				uint gen = _settings_newgame.game_creation.town_name;
				StringID name = gen < BUILTIN_TOWNNAME_GENERATOR_COUNT ?
						STR_MAPGEN_TOWN_NAME_ORIGINAL_ENGLISH + gen :
						GetGRFTownNameName(gen - BUILTIN_TOWNNAME_GENERATOR_COUNT);
				SetDParam(0, name);
				break;
			}

			case WID_GL_INDUSTRY_PULLDOWN:
				if (_game_mode == GM_EDITOR) {
					SetDParam(0, STR_CONFIG_SETTING_OFF);
				} else if (_settings_newgame.difficulty.industry_density == ID_CUSTOM) {
					SetDParam(0, STR_NUM_CUSTOM_NUMBER);
					SetDParam(1, _settings_newgame.game_creation.custom_industry_number);
				} else {
					SetDParam(0, _num_inds[_settings_newgame.difficulty.industry_density]);
				}
				break;

			case WID_GL_TERRAIN_PULLDOWN:
				if (_settings_newgame.difficulty.terrain_type == CUSTOM_TERRAIN_TYPE_NUMBER_DIFFICULTY) {
					SetDParam(0, STR_TERRAIN_TYPE_CUSTOM_VALUE);
					SetDParam(1, _settings_newgame.game_creation.custom_terrain_type);
				} else {
					SetDParam(0, _elevations[_settings_newgame.difficulty.terrain_type]); break;
				}
				break;

			case WID_GL_WATER_PULLDOWN:
				if (_settings_newgame.difficulty.quantity_sea_lakes == CUSTOM_SEA_LEVEL_NUMBER_DIFFICULTY) {
					SetDParam(0, STR_SEA_LEVEL_CUSTOM_PERCENTAGE);
					SetDParam(1, _settings_newgame.game_creation.custom_sea_level);
				} else {
					SetDParam(0, _sea_lakes[_settings_newgame.difficulty.quantity_sea_lakes]);
				}
				break;

			case WID_GL_HEIGHTMAP_NAME_TEXT: SetDParamStr(0, this->name); break;
			case WID_GL_RIVER_PULLDOWN:      SetDParam(0, _rivers[_settings_newgame.game_creation.amount_of_rivers]); break;
			case WID_GL_SMOOTHNESS_PULLDOWN: SetDParam(0, _smoothness[_settings_newgame.game_creation.tgen_smoothness]); break;
			case WID_GL_VARIETY_PULLDOWN:    SetDParam(0, _variety[_settings_newgame.game_creation.variety]); break;
			case WID_GL_BORDERS_RANDOM:      SetDParam(0, (_settings_newgame.game_creation.water_borders == BorderFlag::RandomBorders) ? STR_MAPGEN_BORDER_RANDOMIZE : STR_MAPGEN_BORDER_MANUAL); break;
			case WID_GL_WATER_NE: SetDParam(0, (_settings_newgame.game_creation.water_borders == BorderFlag::RandomBorders) ? STR_MAPGEN_BORDER_RANDOM : _settings_newgame.game_creation.water_borders.Test(BorderFlag::NorthEast) ? STR_MAPGEN_BORDER_WATER : STR_MAPGEN_BORDER_FREEFORM); break;
			case WID_GL_WATER_NW: SetDParam(0, (_settings_newgame.game_creation.water_borders == BorderFlag::RandomBorders) ? STR_MAPGEN_BORDER_RANDOM : _settings_newgame.game_creation.water_borders.Test(BorderFlag::NorthWest) ? STR_MAPGEN_BORDER_WATER : STR_MAPGEN_BORDER_FREEFORM); break;
			case WID_GL_WATER_SE: SetDParam(0, (_settings_newgame.game_creation.water_borders == BorderFlag::RandomBorders) ? STR_MAPGEN_BORDER_RANDOM : _settings_newgame.game_creation.water_borders.Test(BorderFlag::SouthEast) ? STR_MAPGEN_BORDER_WATER : STR_MAPGEN_BORDER_FREEFORM); break;
			case WID_GL_WATER_SW: SetDParam(0, (_settings_newgame.game_creation.water_borders == BorderFlag::RandomBorders) ? STR_MAPGEN_BORDER_RANDOM : _settings_newgame.game_creation.water_borders.Test(BorderFlag::SouthWest) ? STR_MAPGEN_BORDER_WATER : STR_MAPGEN_BORDER_FREEFORM); break;
			case WID_GL_HEIGHTMAP_ROTATION_PULLDOWN: SetDParam(0, _rotation[_settings_newgame.game_creation.heightmap_rotation]); break;

			case WID_GL_HEIGHTMAP_SIZE_TEXT:
				if (_settings_newgame.game_creation.heightmap_rotation == HM_CLOCKWISE) {
					SetDParam(0, this->y);
					SetDParam(1, this->x);
				} else {
					SetDParam(0, this->x);
					SetDParam(1, this->y);
				}
				break;
		}
	}

	/**
	 * Some data on this window has become invalid.
	 * @param data Information about the changed data.
	 * @param gui_scope Whether the call is done from GUI scope. You may not do everything when not in GUI scope. See #InvalidateWindowData() for details.
	 */
	void OnInvalidateData([[maybe_unused]] int data = 0, [[maybe_unused]] bool gui_scope = true) override
	{
		if (!gui_scope) return;
		/* Update the climate buttons */
		this->SetWidgetLoweredState(WID_GL_TEMPERATE, _settings_newgame.game_creation.landscape == LandscapeType::Temperate);
		this->SetWidgetLoweredState(WID_GL_ARCTIC,    _settings_newgame.game_creation.landscape == LandscapeType::Arctic);
		this->SetWidgetLoweredState(WID_GL_TROPICAL,  _settings_newgame.game_creation.landscape == LandscapeType::Tropic);
		this->SetWidgetLoweredState(WID_GL_TOYLAND,   _settings_newgame.game_creation.landscape == LandscapeType::Toyland);

		/* You can't select smoothness / non-water borders if not terragenesis */
		if (mode == GLWM_GENERATE) {
			this->SetWidgetDisabledState(WID_GL_SMOOTHNESS_PULLDOWN, _settings_newgame.game_creation.land_generator == LG_ORIGINAL);
			this->SetWidgetDisabledState(WID_GL_VARIETY_PULLDOWN, _settings_newgame.game_creation.land_generator == LG_ORIGINAL);
			this->SetWidgetDisabledState(WID_GL_BORDERS_RANDOM, _settings_newgame.game_creation.land_generator == LG_ORIGINAL || !_settings_newgame.construction.freeform_edges);
			this->SetWidgetsDisabledState(_settings_newgame.game_creation.land_generator == LG_ORIGINAL || !_settings_newgame.construction.freeform_edges || _settings_newgame.game_creation.water_borders == BorderFlag::RandomBorders,
					WID_GL_WATER_NW, WID_GL_WATER_NE, WID_GL_WATER_SE, WID_GL_WATER_SW);

			this->SetWidgetLoweredState(WID_GL_BORDERS_RANDOM, _settings_newgame.game_creation.water_borders == BorderFlag::RandomBorders);

			this->SetWidgetLoweredState(WID_GL_WATER_NW, _settings_newgame.game_creation.water_borders.Test(BorderFlag::NorthWest));
			this->SetWidgetLoweredState(WID_GL_WATER_NE, _settings_newgame.game_creation.water_borders.Test(BorderFlag::NorthEast));
			this->SetWidgetLoweredState(WID_GL_WATER_SE, _settings_newgame.game_creation.water_borders.Test(BorderFlag::SouthEast));
			this->SetWidgetLoweredState(WID_GL_WATER_SW, _settings_newgame.game_creation.water_borders.Test(BorderFlag::SouthWest));

			this->SetWidgetsDisabledState(_settings_newgame.game_creation.land_generator == LG_ORIGINAL && (_settings_newgame.game_creation.landscape == LandscapeType::Arctic || _settings_newgame.game_creation.landscape == LandscapeType::Tropic),
					WID_GL_TERRAIN_PULLDOWN, WID_GL_WATER_PULLDOWN);
		}

		/* Disable snowline if not arctic */
		this->SetWidgetDisabledState(WID_GL_SNOW_COVERAGE_TEXT, _settings_newgame.game_creation.landscape != LandscapeType::Arctic || _settings_newgame.game_creation.climate_threshold_mode != 0);
		this->SetWidgetDisabledState(WID_GL_SNOW_LEVEL_TEXT, _settings_newgame.game_creation.landscape != LandscapeType::Arctic || _settings_newgame.game_creation.climate_threshold_mode == 0);
		/* Disable desert if not tropic */
		this->SetWidgetDisabledState(WID_GL_DESERT_COVERAGE_TEXT, _settings_newgame.game_creation.landscape != LandscapeType::Tropic || _settings_newgame.game_creation.climate_threshold_mode != 0);
		this->SetWidgetDisabledState(WID_GL_RAINFOREST_LEVEL_TEXT, _settings_newgame.game_creation.landscape != LandscapeType::Tropic || _settings_newgame.game_creation.climate_threshold_mode == 0);

		/* Set snow/rainforest selections */
		int climate_plane = 0;
		switch (_settings_newgame.game_creation.landscape) {
			case LandscapeType::Temperate: climate_plane = SZSP_VERTICAL; break;
			case LandscapeType::Arctic:    climate_plane = _settings_newgame.game_creation.climate_threshold_mode ? 2 : 0; break;
			case LandscapeType::Tropic:    climate_plane = _settings_newgame.game_creation.climate_threshold_mode ? 3 : 1; break;
			case LandscapeType::Toyland:   climate_plane = SZSP_VERTICAL; break;
		}
		this->GetWidget<NWidgetStacked>(WID_GL_CLIMATE_SEL_LABEL)->SetDisplayedPlane(climate_plane);
		this->GetWidget<NWidgetStacked>(WID_GL_CLIMATE_SEL_SELECTOR)->SetDisplayedPlane(climate_plane);

		/* Update availability of decreasing / increasing start date and snow level */
		if (mode == GLWM_HEIGHTMAP) {
			this->SetWidgetDisabledState(WID_GL_HEIGHTMAP_HEIGHT_DOWN, _settings_newgame.game_creation.heightmap_height <= MIN_HEIGHTMAP_HEIGHT);
			this->SetWidgetDisabledState(WID_GL_HEIGHTMAP_HEIGHT_UP, _settings_newgame.game_creation.heightmap_height >= GetMapHeightLimit());
		}
		this->SetWidgetDisabledState(WID_GL_START_DATE_DOWN, _settings_newgame.game_creation.starting_year <= CalTime::MIN_YEAR);
		this->SetWidgetDisabledState(WID_GL_START_DATE_UP,   _settings_newgame.game_creation.starting_year >= CalTime::MAX_YEAR);
		this->SetWidgetDisabledState(WID_GL_SNOW_COVERAGE_DOWN, _settings_newgame.game_creation.snow_coverage <= 0 || _settings_newgame.game_creation.landscape != LandscapeType::Arctic);
		this->SetWidgetDisabledState(WID_GL_SNOW_COVERAGE_UP,   _settings_newgame.game_creation.snow_coverage >= 100 || _settings_newgame.game_creation.landscape != LandscapeType::Arctic);
		this->SetWidgetDisabledState(WID_GL_DESERT_COVERAGE_DOWN, _settings_newgame.game_creation.desert_coverage <= 0 || _settings_newgame.game_creation.landscape != LandscapeType::Tropic);
		this->SetWidgetDisabledState(WID_GL_DESERT_COVERAGE_UP,   _settings_newgame.game_creation.desert_coverage >= 100 || _settings_newgame.game_creation.landscape != LandscapeType::Tropic);
		this->SetWidgetDisabledState(WID_GL_SNOW_LEVEL_DOWN, _settings_newgame.game_creation.snow_line_height <= MIN_SNOWLINE_HEIGHT || _settings_newgame.game_creation.landscape != LandscapeType::Arctic);
		this->SetWidgetDisabledState(WID_GL_SNOW_LEVEL_UP,   _settings_newgame.game_creation.snow_line_height >= MAX_SNOWLINE_HEIGHT || _settings_newgame.game_creation.landscape != LandscapeType::Arctic);
		this->SetWidgetDisabledState(WID_GL_RAINFOREST_LEVEL_DOWN, _settings_newgame.game_creation.rainforest_line_height <= MIN_RAINFOREST_HEIGHT || _settings_newgame.game_creation.landscape != LandscapeType::Tropic);
		this->SetWidgetDisabledState(WID_GL_RAINFOREST_LEVEL_UP,   _settings_newgame.game_creation.rainforest_line_height >= MAX_RAINFOREST_HEIGHT || _settings_newgame.game_creation.landscape != LandscapeType::Tropic);

		/* Do not allow a custom sea level or terrain type with the original land generator. */
		if (_settings_newgame.game_creation.land_generator == LG_ORIGINAL) {
			if (_settings_newgame.difficulty.quantity_sea_lakes == CUSTOM_SEA_LEVEL_NUMBER_DIFFICULTY) {
				_settings_newgame.difficulty.quantity_sea_lakes = CUSTOM_SEA_LEVEL_MIN_PERCENTAGE;
			}
			if (_settings_newgame.difficulty.terrain_type == CUSTOM_TERRAIN_TYPE_NUMBER_DIFFICULTY) {
				_settings_newgame.difficulty.terrain_type = 1;
			}
		}

		this->SetDirty();
	}

	void UpdateWidgetSize(WidgetID widget, Dimension &size, [[maybe_unused]] const Dimension &padding, [[maybe_unused]] Dimension &fill, [[maybe_unused]] Dimension &resize) override
	{
		Dimension d{0, (uint)GetCharacterHeight(FS_NORMAL)};
		std::span<const StringID> strs;
		switch (widget) {
			case WID_GL_TEMPERATE: case WID_GL_ARCTIC:
			case WID_GL_TROPICAL: case WID_GL_TOYLAND:
				size.width += WidgetDimensions::scaled.fullbevel.Horizontal();
				size.height += WidgetDimensions::scaled.fullbevel.Vertical();
				break;

			case WID_GL_HEIGHTMAP_HEIGHT_TEXT:
				SetDParam(0, MAX_TILE_HEIGHT);
				d = GetStringBoundingBox(STR_JUST_INT);
				break;

			case WID_GL_START_DATE_TEXT:
				SetDParam(0, CalTime::ConvertYMDToDate(CalTime::MAX_YEAR, 0, 1));
				d = GetStringBoundingBox(STR_JUST_DATE_LONG);
				break;

			case WID_GL_MAPSIZE_X_PULLDOWN:
			case WID_GL_MAPSIZE_Y_PULLDOWN:
				SetDParamMaxValue(0, MAX_MAP_SIZE);
				d = GetStringBoundingBox(STR_JUST_INT);
				break;

			case WID_GL_SNOW_COVERAGE_TEXT:
				SetDParamMaxValue(0, MAX_TILE_HEIGHT);
				d = GetStringBoundingBox(STR_MAPGEN_SNOW_COVERAGE_TEXT);
				break;

			case WID_GL_DESERT_COVERAGE_TEXT:
				SetDParamMaxValue(0, MAX_TILE_HEIGHT);
				d = GetStringBoundingBox(STR_MAPGEN_DESERT_COVERAGE_TEXT);
				break;

			case WID_GL_SNOW_LEVEL_TEXT:
				SetDParamMaxValue(0, MAX_TILE_HEIGHT);
				size = maxdim(size, GetStringBoundingBox(STR_JUST_INT));
				break;

			case WID_GL_RAINFOREST_LEVEL_TEXT:
				SetDParamMaxValue(0, MAX_RAINFOREST_HEIGHT);
				size = maxdim(size, GetStringBoundingBox(STR_JUST_INT));
				break;

			case WID_GL_HEIGHTMAP_SIZE_TEXT:
				SetDParam(0, this->x);
				SetDParam(1, this->y);
				d = GetStringBoundingBox(STR_MAPGEN_HEIGHTMAP_SIZE);
				break;

			case WID_GL_TOWN_PULLDOWN:
				strs = _num_towns;
				SetDParamMaxValue(0, CUSTOM_TOWN_MAX_NUMBER);
				d = GetStringBoundingBox(STR_NUM_CUSTOM_NUMBER);
				break;

			case WID_GL_INDUSTRY_PULLDOWN:
				strs = _num_inds;
				SetDParamMaxValue(0, IndustryPool::MAX_SIZE);
				d = GetStringBoundingBox(STR_NUM_CUSTOM_NUMBER);
				break;

			case WID_GL_TERRAIN_PULLDOWN:
				strs = _elevations;
				SetDParamMaxValue(0, MAX_MAP_HEIGHT_LIMIT);
				d = GetStringBoundingBox(STR_TERRAIN_TYPE_CUSTOM_VALUE);
				break;

			case WID_GL_WATER_PULLDOWN:
				strs = _sea_lakes;
				SetDParamMaxValue(0, CUSTOM_SEA_LEVEL_MAX_PERCENTAGE);
				d = GetStringBoundingBox(STR_SEA_LEVEL_CUSTOM_PERCENTAGE);
				break;

			case WID_GL_RIVER_PULLDOWN:      strs = _rivers; break;
			case WID_GL_SMOOTHNESS_PULLDOWN: strs = _smoothness; break;
			case WID_GL_VARIETY_PULLDOWN:    strs = _variety; break;
			case WID_GL_HEIGHTMAP_ROTATION_PULLDOWN: strs = _rotation; break;
			case WID_GL_BORDERS_RANDOM:
				d = maxdim(GetStringBoundingBox(STR_MAPGEN_BORDER_RANDOMIZE), GetStringBoundingBox(STR_MAPGEN_BORDER_MANUAL));
				break;

			case WID_GL_WATER_NE:
			case WID_GL_WATER_NW:
			case WID_GL_WATER_SE:
			case WID_GL_WATER_SW:
				d = maxdim(GetStringBoundingBox(STR_MAPGEN_BORDER_RANDOM), maxdim(GetStringBoundingBox(STR_MAPGEN_BORDER_WATER), GetStringBoundingBox(STR_MAPGEN_BORDER_FREEFORM)));
				break;

			case WID_GL_HEIGHTMAP_NAME_TEXT:
				size.width = 0;
				break;

			default:
				return;
		}
		d = maxdim(d, GetStringListBoundingBox(strs));
		d.width += padding.width;
		d.height += padding.height;
		size = maxdim(size, d);
	}

	void OnClick([[maybe_unused]] Point pt, WidgetID widget, [[maybe_unused]] int click_count) override
	{
		switch (widget) {
			case WID_GL_TEMPERATE:
			case WID_GL_ARCTIC:
			case WID_GL_TROPICAL:
			case WID_GL_TOYLAND:
				SetNewLandscapeType(LandscapeType(widget - WID_GL_TEMPERATE));
				break;

			case WID_GL_MAPSIZE_X_PULLDOWN: // Mapsize X
				ShowDropDownList(this, BuildMapsizeDropDown(_settings_newgame.game_creation.map_y), _settings_newgame.game_creation.map_x, WID_GL_MAPSIZE_X_PULLDOWN);
				break;

			case WID_GL_MAPSIZE_Y_PULLDOWN: // Mapsize Y
				ShowDropDownList(this, BuildMapsizeDropDown(_settings_newgame.game_creation.map_x), _settings_newgame.game_creation.map_y, WID_GL_MAPSIZE_Y_PULLDOWN);
				break;

			case WID_GL_TOWN_PULLDOWN: // Number of towns
				ShowDropDownMenu(this, _num_towns, _settings_newgame.difficulty.number_towns, WID_GL_TOWN_PULLDOWN, 0, 0);
				break;

			case WID_GL_TOWNNAME_DROPDOWN: // Townname generator
				ShowDropDownList(this, BuildTownNameDropDown(), _settings_newgame.game_creation.town_name, WID_GL_TOWNNAME_DROPDOWN);
				break;

			case WID_GL_INDUSTRY_PULLDOWN: // Number of industries
				ShowDropDownMenu(this, _num_inds, _settings_newgame.difficulty.industry_density, WID_GL_INDUSTRY_PULLDOWN, 0, 0);
				break;

			case WID_GL_GENERATE_BUTTON: { // Generate
				if (!CheckMapSize()) break;
				/* Get rotated map size. */
				uint map_x;
				uint map_y;
				if (_settings_newgame.game_creation.heightmap_rotation == HM_CLOCKWISE) {
					map_x = this->y;
					map_y = this->x;
				} else {
					map_x = this->x;
					map_y = this->y;
				}
				if (mode == GLWM_HEIGHTMAP &&
						(map_x * 2 < (1U << _settings_newgame.game_creation.map_x) ||
						map_x / 2 > (1U << _settings_newgame.game_creation.map_x) ||
						map_y * 2 < (1U << _settings_newgame.game_creation.map_y) ||
						map_y / 2 > (1U << _settings_newgame.game_creation.map_y))) {
					ShowQuery(
						GetEncodedString(STR_WARNING_HEIGHTMAP_SCALE_CAPTION),
						GetEncodedString(STR_WARNING_HEIGHTMAP_SCALE_MESSAGE),
						this,
						LandscapeGenerationCallback);
				} else {
					StartGeneratingLandscape(mode);
				}
				break;
			}

			case WID_GL_HEIGHTMAP_HEIGHT_DOWN:
			case WID_GL_HEIGHTMAP_HEIGHT_UP: // Height level buttons
				/* Don't allow too fast scrolling */
				if (!this->flags.Test(WindowFlag::Timeout) || this->timeout_timer <= 1) {
					this->HandleButtonClick(widget);

					_settings_newgame.game_creation.heightmap_height = Clamp(_settings_newgame.game_creation.heightmap_height + widget - WID_GL_HEIGHTMAP_HEIGHT_TEXT, MIN_HEIGHTMAP_HEIGHT, GetMapHeightLimit());
					this->InvalidateData();
				}
				_left_button_clicked = false;
				break;

			case WID_GL_HEIGHTMAP_HEIGHT_TEXT: // Height level text
				this->widget_id = WID_GL_HEIGHTMAP_HEIGHT_TEXT;
				ShowQueryString(GetString(STR_JUST_INT, _settings_newgame.game_creation.heightmap_height), STR_MAPGEN_HEIGHTMAP_HEIGHT_QUERY_CAPT, 4, this, CS_NUMERAL, QSF_ENABLE_DEFAULT);
				break;


			case WID_GL_START_DATE_DOWN:
			case WID_GL_START_DATE_UP: // Year buttons
				/* Don't allow too fast scrolling */
				if (!this->flags.Test(WindowFlag::Timeout) || this->timeout_timer <= 1) {
					this->HandleButtonClick(widget);

					_settings_newgame.game_creation.starting_year = Clamp(_settings_newgame.game_creation.starting_year + widget - WID_GL_START_DATE_TEXT, CalTime::MIN_YEAR, CalTime::MAX_YEAR);
					this->InvalidateData();
				}
				_left_button_clicked = false;
				break;

			case WID_GL_START_DATE_TEXT: // Year text
				this->widget_id = WID_GL_START_DATE_TEXT;
				ShowQueryString(GetString(STR_JUST_INT, _settings_newgame.game_creation.starting_year), STR_MAPGEN_START_DATE_QUERY_CAPT, 8, this, CS_NUMERAL, QSF_ENABLE_DEFAULT);
				break;

			case WID_GL_SNOW_COVERAGE_DOWN:
			case WID_GL_SNOW_COVERAGE_UP: // Snow coverage buttons
				/* Don't allow too fast scrolling */
				if (!this->flags.Test(WindowFlag::Timeout) || this->timeout_timer <= 1) {
					this->HandleButtonClick(widget);

					_settings_newgame.game_creation.snow_coverage = Clamp(_settings_newgame.game_creation.snow_coverage + (widget - WID_GL_SNOW_COVERAGE_TEXT) * 10, 0, 100);
					this->InvalidateData();
				}
				_left_button_clicked = false;
				break;

			case WID_GL_SNOW_COVERAGE_TEXT: // Snow coverage text
				this->widget_id = WID_GL_SNOW_COVERAGE_TEXT;
				ShowQueryString(GetString(STR_JUST_INT, _settings_newgame.game_creation.snow_coverage), STR_MAPGEN_SNOW_COVERAGE_QUERY_CAPT, 4, this, CS_NUMERAL, QSF_ENABLE_DEFAULT);
				break;

			case WID_GL_DESERT_COVERAGE_DOWN:
			case WID_GL_DESERT_COVERAGE_UP: // Desert coverage buttons
				/* Don't allow too fast scrolling */
				if (!this->flags.Test(WindowFlag::Timeout) || this->timeout_timer <= 1) {
					this->HandleButtonClick(widget);

					_settings_newgame.game_creation.desert_coverage = Clamp(_settings_newgame.game_creation.desert_coverage + (widget - WID_GL_DESERT_COVERAGE_TEXT) * 10, 0, 100);
					this->InvalidateData();
				}
				_left_button_clicked = false;
				break;

			case WID_GL_DESERT_COVERAGE_TEXT: // Desert line text
				this->widget_id = WID_GL_DESERT_COVERAGE_TEXT;
				ShowQueryString(GetString(STR_JUST_INT, _settings_newgame.game_creation.desert_coverage), STR_MAPGEN_DESERT_COVERAGE_QUERY_CAPT, 4, this, CS_NUMERAL, QSF_ENABLE_DEFAULT);
				break;

			case WID_GL_SNOW_LEVEL_DOWN:
			case WID_GL_SNOW_LEVEL_UP: // Snow line buttons
				/* Don't allow too fast scrolling */
				if (!this->flags.Test(WindowFlag::Timeout) || this->timeout_timer <= 1) {
					this->HandleButtonClick(widget);

					_settings_newgame.game_creation.snow_line_height = Clamp(_settings_newgame.game_creation.snow_line_height + widget - WID_GL_SNOW_LEVEL_TEXT, MIN_SNOWLINE_HEIGHT, MAX_SNOWLINE_HEIGHT);
					this->InvalidateData();
				}
				_left_button_clicked = false;
				break;

			case WID_GL_SNOW_LEVEL_TEXT: // Snow line text
				this->widget_id = WID_GL_SNOW_LEVEL_TEXT;
				ShowQueryString(GetString(STR_JUST_INT, _settings_newgame.game_creation.snow_line_height), STR_MAPGEN_SNOW_LINE_QUERY_CAPT, 4, this, CS_NUMERAL, QSF_ENABLE_DEFAULT);
				break;

			case WID_GL_RAINFOREST_LEVEL_DOWN:
			case WID_GL_RAINFOREST_LEVEL_UP: // Rainforest line buttons
				/* Don't allow too fast scrolling */
				if (!this->flags.Test(WindowFlag::Timeout) || this->timeout_timer <= 1) {
					this->HandleButtonClick(widget);

					_settings_newgame.game_creation.rainforest_line_height = Clamp(_settings_newgame.game_creation.rainforest_line_height + widget - WID_GL_RAINFOREST_LEVEL_TEXT, MIN_RAINFOREST_HEIGHT, MAX_RAINFOREST_HEIGHT);
					this->InvalidateData();
				}
				_left_button_clicked = false;
				break;

			case WID_GL_RAINFOREST_LEVEL_TEXT: // Rainforest line text
				this->widget_id = WID_GL_RAINFOREST_LEVEL_TEXT;
				ShowQueryString(GetString(STR_JUST_INT, _settings_newgame.game_creation.rainforest_line_height), STR_MAPGEN_RAINFOREST_LINE_QUERY_CAPT, 4, this, CS_NUMERAL, QSF_ENABLE_DEFAULT);
				break;

			case WID_GL_HEIGHTMAP_ROTATION_PULLDOWN: // Heightmap rotation
				ShowDropDownMenu(this, _rotation, _settings_newgame.game_creation.heightmap_rotation, WID_GL_HEIGHTMAP_ROTATION_PULLDOWN, 0, 0);
				break;

			case WID_GL_TERRAIN_PULLDOWN: // Terrain type
				/* For the original map generation only the first four are valid. */
				ShowDropDownMenu(this, _elevations, _settings_newgame.difficulty.terrain_type, WID_GL_TERRAIN_PULLDOWN, 0, _settings_newgame.game_creation.land_generator == LG_ORIGINAL ? ~0xF : 0);
				break;

			case WID_GL_WATER_PULLDOWN: { // Water quantity
				uint32_t hidden_mask = 0;
				/* Disable custom water level when the original map generator is active. */
				if (_settings_newgame.game_creation.land_generator == LG_ORIGINAL) {
					SetBit(hidden_mask, CUSTOM_SEA_LEVEL_NUMBER_DIFFICULTY);
				}
				ShowDropDownMenu(this, _sea_lakes, _settings_newgame.difficulty.quantity_sea_lakes, WID_GL_WATER_PULLDOWN, 0, hidden_mask);
				break;
			}

			case WID_GL_RIVER_PULLDOWN: // Amount of rivers
				ShowDropDownMenu(this, _rivers, _settings_newgame.game_creation.amount_of_rivers, WID_GL_RIVER_PULLDOWN, 0, 0);
				break;

			case WID_GL_SMOOTHNESS_PULLDOWN: // Map smoothness
				ShowDropDownMenu(this, _smoothness, _settings_newgame.game_creation.tgen_smoothness, WID_GL_SMOOTHNESS_PULLDOWN, 0, 0);
				break;

			case WID_GL_VARIETY_PULLDOWN: // Map variety
				ShowDropDownMenu(this, _variety, _settings_newgame.game_creation.variety, WID_GL_VARIETY_PULLDOWN, 0, 0);
				break;

			/* Freetype map borders */
			case WID_GL_WATER_NW:
				_settings_newgame.game_creation.water_borders.Flip(BorderFlag::NorthWest);
				this->InvalidateData();
				break;

			case WID_GL_WATER_NE:
				_settings_newgame.game_creation.water_borders.Flip(BorderFlag::NorthEast);
				this->InvalidateData();
				break;

			case WID_GL_WATER_SE:
				_settings_newgame.game_creation.water_borders.Flip(BorderFlag::SouthEast);
				this->InvalidateData();
				break;

			case WID_GL_WATER_SW:
				_settings_newgame.game_creation.water_borders.Flip(BorderFlag::SouthWest);
				this->InvalidateData();
				break;

			case WID_GL_BORDERS_RANDOM:
				_settings_newgame.game_creation.water_borders = (_settings_newgame.game_creation.water_borders == BorderFlag::RandomBorders) ? BorderFlag{} : BorderFlag::RandomBorders;
				this->InvalidateData();
				break;

			case WID_GL_AI_BUTTON: ///< AI Settings
				ShowAIConfigWindow();
				break;

			case WID_GL_GS_BUTTON: ///< Game Script Settings
				ShowGSConfigWindow();
				break;

			case WID_GL_NEWGRF_BUTTON: ///< NewGRF Settings
				ShowNewGRFSettings(true, true, false, _grfconfig_newgame);
				break;
		}
	}

	void OnTimeout() override
	{
		if (mode == GLWM_HEIGHTMAP) {
			this->RaiseWidgetsWhenLowered(WID_GL_HEIGHTMAP_HEIGHT_DOWN, WID_GL_HEIGHTMAP_HEIGHT_UP, WID_GL_START_DATE_DOWN, WID_GL_START_DATE_UP,
					WID_GL_SNOW_COVERAGE_UP, WID_GL_SNOW_COVERAGE_DOWN, WID_GL_DESERT_COVERAGE_UP, WID_GL_DESERT_COVERAGE_DOWN, WID_GL_SNOW_LEVEL_UP,
					WID_GL_SNOW_LEVEL_DOWN, WID_GL_RAINFOREST_LEVEL_UP, WID_GL_RAINFOREST_LEVEL_DOWN);
		} else {
			this->RaiseWidgetsWhenLowered(WID_GL_START_DATE_DOWN, WID_GL_START_DATE_UP, WID_GL_SNOW_COVERAGE_UP, WID_GL_SNOW_COVERAGE_DOWN, WID_GL_DESERT_COVERAGE_UP,
					WID_GL_DESERT_COVERAGE_DOWN, WID_GL_SNOW_LEVEL_UP, WID_GL_SNOW_LEVEL_DOWN, WID_GL_RAINFOREST_LEVEL_UP, WID_GL_RAINFOREST_LEVEL_DOWN);
		}
	}

	void OnDropdownSelect(WidgetID widget, int index) override
	{
		switch (widget) {
			case WID_GL_MAPSIZE_X_PULLDOWN:
				_settings_newgame.game_creation.map_x = index;
				SetDropDownColor();
				break;
			case WID_GL_MAPSIZE_Y_PULLDOWN:
				_settings_newgame.game_creation.map_y = index;
				SetDropDownColor();
				break;
			case WID_GL_RIVER_PULLDOWN:         _settings_newgame.game_creation.amount_of_rivers = index; break;
			case WID_GL_SMOOTHNESS_PULLDOWN:    _settings_newgame.game_creation.tgen_smoothness = index;  break;
			case WID_GL_VARIETY_PULLDOWN:       _settings_newgame.game_creation.variety = index; break;

			case WID_GL_HEIGHTMAP_ROTATION_PULLDOWN: _settings_newgame.game_creation.heightmap_rotation = index; break;

			case WID_GL_TOWN_PULLDOWN:
				if ((uint)index == CUSTOM_TOWN_NUMBER_DIFFICULTY) {
					this->widget_id = widget;
					ShowQueryString(GetString(STR_JUST_INT, _settings_newgame.game_creation.custom_town_number), STR_MAPGEN_NUMBER_OF_TOWNS, 5, this, CS_NUMERAL, QSF_NONE);
				}
				_settings_newgame.difficulty.number_towns = index;
				break;

			case WID_GL_TOWNNAME_DROPDOWN: // Town names
				if (_game_mode == GM_MENU || Town::GetNumItems() == 0) {
					_settings_newgame.game_creation.town_name = index;
					SetWindowDirty(WC_GAME_OPTIONS, WN_GAME_OPTIONS_GAME_OPTIONS);
				}
				break;

			case WID_GL_INDUSTRY_PULLDOWN:
				if ((uint)index == ID_CUSTOM) {
					this->widget_id = widget;
					ShowQueryString(GetString(STR_JUST_INT, _settings_newgame.game_creation.custom_industry_number), STR_MAPGEN_NUMBER_OF_INDUSTRIES, 5, this, CS_NUMERAL, QSF_NONE);
				}
				_settings_newgame.difficulty.industry_density = index;
				break;

			case WID_GL_TERRAIN_PULLDOWN: {
				if ((uint)index == CUSTOM_TERRAIN_TYPE_NUMBER_DIFFICULTY) {
					this->widget_id = widget;
					ShowQueryString(GetString(STR_JUST_INT, _settings_newgame.game_creation.custom_terrain_type), STR_MAPGEN_TERRAIN_TYPE_QUERY_CAPT, 4, this, CS_NUMERAL, QSF_NONE);
				}
				_settings_newgame.difficulty.terrain_type = index;
				break;
			}

			case WID_GL_WATER_PULLDOWN: {
				if ((uint)index == CUSTOM_SEA_LEVEL_NUMBER_DIFFICULTY) {
					this->widget_id = widget;
					ShowQueryString(GetString(STR_JUST_INT, _settings_newgame.game_creation.custom_sea_level), STR_MAPGEN_SEA_LEVEL, 3, this, CS_NUMERAL, QSF_NONE);
				}
				_settings_newgame.difficulty.quantity_sea_lakes = index;
				break;
			}
		}
		this->InvalidateData();
	}

	void OnQueryTextFinished(std::optional<std::string> str) override
	{
		/* Was 'cancel' pressed? */
		if (!str.has_value()) return;

		int32_t value;
		if (!str->empty()) {
			value = atoi(str->c_str());
		} else {
			/* An empty string means revert to the default */
			switch (this->widget_id) {
				case WID_GL_HEIGHTMAP_HEIGHT_TEXT: value = MAP_HEIGHT_LIMIT_AUTO_MINIMUM; break;
				case WID_GL_START_DATE_TEXT: value = CalTime::DEF_START_YEAR.base(); break;
				case WID_GL_SNOW_COVERAGE_TEXT: value = DEF_SNOW_COVERAGE; break;
				case WID_GL_DESERT_COVERAGE_TEXT: value = DEF_DESERT_COVERAGE; break;
				case WID_GL_TOWN_PULLDOWN: value = 1; break;
				case WID_GL_INDUSTRY_PULLDOWN: value = 1; break;
				case WID_GL_TERRAIN_PULLDOWN: value = MIN_MAP_HEIGHT_LIMIT; break;
				case WID_GL_WATER_PULLDOWN: value = CUSTOM_SEA_LEVEL_MIN_PERCENTAGE; break;
				case WID_GL_SNOW_LEVEL_TEXT: value = DEF_SNOWLINE_HEIGHT; break;
				case WID_GL_RAINFOREST_LEVEL_TEXT: value = DEF_RAINFOREST_HEIGHT; break;
				default: NOT_REACHED();
			}
		}

		switch (this->widget_id) {
			case WID_GL_HEIGHTMAP_HEIGHT_TEXT:
				this->SetWidgetDirty(WID_GL_HEIGHTMAP_HEIGHT_TEXT);
				_settings_newgame.game_creation.heightmap_height = Clamp(value, MIN_HEIGHTMAP_HEIGHT, GetMapHeightLimit());
				break;

			case WID_GL_START_DATE_TEXT:
				this->SetWidgetDirty(WID_GL_START_DATE_TEXT);
				_settings_newgame.game_creation.starting_year = Clamp<CalTime::Year>(CalTime::Year{value}, CalTime::MIN_YEAR, CalTime::MAX_YEAR);
				break;

			case WID_GL_SNOW_COVERAGE_TEXT:
				this->SetWidgetDirty(WID_GL_SNOW_COVERAGE_TEXT);
				_settings_newgame.game_creation.snow_coverage = Clamp(value, 0, 100);
				break;

			case WID_GL_DESERT_COVERAGE_TEXT:
				this->SetWidgetDirty(WID_GL_DESERT_COVERAGE_TEXT);
				_settings_newgame.game_creation.desert_coverage = Clamp(value, 0, 100);
				break;

			case WID_GL_SNOW_LEVEL_TEXT:
				this->SetWidgetDirty(WID_GL_SNOW_LEVEL_TEXT);
				_settings_newgame.game_creation.snow_line_height = Clamp(value, MIN_SNOWLINE_HEIGHT, MAX_SNOWLINE_HEIGHT);
				break;

			case WID_GL_RAINFOREST_LEVEL_TEXT:
				this->SetWidgetDirty(WID_GL_RAINFOREST_LEVEL_TEXT);
				_settings_newgame.game_creation.rainforest_line_height = Clamp(value, MIN_RAINFOREST_HEIGHT, MAX_RAINFOREST_HEIGHT);
				break;

			case WID_GL_TOWN_PULLDOWN:
				_settings_newgame.game_creation.custom_town_number = Clamp(value, 1, CUSTOM_TOWN_MAX_NUMBER);
				break;

			case WID_GL_INDUSTRY_PULLDOWN:
				_settings_newgame.game_creation.custom_industry_number = Clamp(value, 1, IndustryPool::MAX_SIZE);
				break;

			case WID_GL_TERRAIN_PULLDOWN:
				_settings_newgame.game_creation.custom_terrain_type = Clamp(value, MIN_CUSTOM_TERRAIN_TYPE, GetMapHeightLimit());
				break;

			case WID_GL_WATER_PULLDOWN:
				_settings_newgame.game_creation.custom_sea_level = Clamp(value, CUSTOM_SEA_LEVEL_MIN_PERCENTAGE, CUSTOM_SEA_LEVEL_MAX_PERCENTAGE);
				break;
		}

		this->InvalidateData();
	}
};

static WindowDesc _generate_landscape_desc(__FILE__, __LINE__,
	WDP_CENTER, nullptr, 0, 0,
	WC_GENERATE_LANDSCAPE, WC_NONE,
	{},
	_nested_generate_landscape_widgets
);

static WindowDesc _heightmap_load_desc(__FILE__, __LINE__,
	WDP_CENTER, nullptr, 0, 0,
	WC_GENERATE_LANDSCAPE, WC_NONE,
	{},
	_nested_heightmap_load_widgets
);

static void _ShowGenerateLandscape(GenerateLandscapeWindowMode mode)
{
	uint x = 0;
	uint y = 0;

	CloseWindowByClass(WC_GENERATE_LANDSCAPE);

	/* Generate a new seed when opening the window */
	_settings_newgame.game_creation.generation_seed = InteractiveRandom();

	if (mode == GLWM_HEIGHTMAP) {
		/* If the function returns negative, it means there was a problem loading the heightmap */
		if (!GetHeightmapDimensions(_file_to_saveload.detail_ftype, _file_to_saveload.name.c_str(), &x, &y)) return;
	}

	WindowDesc &desc = (mode == GLWM_HEIGHTMAP) ? _heightmap_load_desc : _generate_landscape_desc;
	GenerateLandscapeWindow *w = AllocateWindowDescFront<GenerateLandscapeWindow, true>(desc, mode);

	if (mode == GLWM_HEIGHTMAP) {
		w->x = x;
		w->y = y;
		w->name = _file_to_saveload.title;
	}

	SetWindowDirty(WC_GENERATE_LANDSCAPE, mode);
}

/** Start with a normal game. */
void ShowGenerateLandscape()
{
	_ShowGenerateLandscape(GLWM_GENERATE);
}

/** Start with loading a heightmap. */
void ShowHeightmapLoad()
{
	_ShowGenerateLandscape(GLWM_HEIGHTMAP);
}

/** Start with a scenario editor. */
void StartScenarioEditor()
{
	StartGeneratingLandscape(GLWM_SCENARIO);
}

/**
 * Start a normal game without the GUI.
 * @param seed The seed of the new game.
 */
void StartNewGameWithoutGUI(uint32_t seed)
{
	/* GenerateWorld takes care of the possible GENERATE_NEW_SEED value in 'seed' */
	_settings_newgame.game_creation.generation_seed = seed;

	StartGeneratingLandscape(GLWM_GENERATE);
}

struct CreateScenarioWindow : public Window
{
	WidgetID widget_id{};

	void SetDropDownColor()
	{
		/* Draw sizes in mapsize selection dropdowns in red if too large size is selected */
		bool mapsize_valid = CheckMapSize(false);
		this->GetWidget<NWidgetCore>(WID_CS_MAPSIZE_X_PULLDOWN)->SetString(mapsize_valid ? STR_JUST_INT : STR_RED_INT);
		this->GetWidget<NWidgetCore>(WID_CS_MAPSIZE_Y_PULLDOWN)->SetString(mapsize_valid ? STR_JUST_INT : STR_RED_INT);
	}

	CreateScenarioWindow(WindowDesc &desc, WindowNumber window_number) : Window(desc)
	{
		this->InitNested(window_number);
		this->LowerWidget(to_underlying(_settings_newgame.game_creation.landscape) + WID_CS_TEMPERATE);
		SetDropDownColor();
	}

	void SetStringParameters(WidgetID widget) const override
	{
		switch (widget) {
			case WID_CS_START_DATE_TEXT:
				SetDParam(0, CalTime::ConvertYMDToDate(_settings_newgame.game_creation.starting_year, 0, 1));
				break;

			case WID_CS_MAPSIZE_X_PULLDOWN:
				SetDParam(0, 1LL << _settings_newgame.game_creation.map_x);
				break;

			case WID_CS_MAPSIZE_Y_PULLDOWN:
				SetDParam(0, 1LL << _settings_newgame.game_creation.map_y);
				break;

			case WID_CS_FLAT_LAND_HEIGHT_TEXT:
				SetDParam(0, _settings_newgame.game_creation.se_flat_world_height);
				break;
		}
	}

	void OnPaint() override
	{
		this->SetWidgetDisabledState(WID_CS_START_DATE_DOWN,       _settings_newgame.game_creation.starting_year <= CalTime::MIN_YEAR);
		this->SetWidgetDisabledState(WID_CS_START_DATE_UP,         _settings_newgame.game_creation.starting_year >= CalTime::MAX_YEAR);
		this->SetWidgetDisabledState(WID_CS_FLAT_LAND_HEIGHT_DOWN, _settings_newgame.game_creation.se_flat_world_height <= 0);
		this->SetWidgetDisabledState(WID_CS_FLAT_LAND_HEIGHT_UP,   _settings_newgame.game_creation.se_flat_world_height >= GetMapHeightLimit());

		this->SetWidgetLoweredState(WID_CS_TEMPERATE, _settings_newgame.game_creation.landscape == LandscapeType::Temperate);
		this->SetWidgetLoweredState(WID_CS_ARCTIC,    _settings_newgame.game_creation.landscape == LandscapeType::Arctic);
		this->SetWidgetLoweredState(WID_CS_TROPICAL,  _settings_newgame.game_creation.landscape == LandscapeType::Tropic);
		this->SetWidgetLoweredState(WID_CS_TOYLAND,   _settings_newgame.game_creation.landscape == LandscapeType::Toyland);

		this->DrawWidgets();
	}

	void UpdateWidgetSize(WidgetID widget, Dimension &size, [[maybe_unused]] const Dimension &padding, [[maybe_unused]] Dimension &fill, [[maybe_unused]] Dimension &resize) override
	{
		StringID str = STR_JUST_INT;
		switch (widget) {
			case WID_CS_TEMPERATE: case WID_CS_ARCTIC:
			case WID_CS_TROPICAL: case WID_CS_TOYLAND:
				size.width += WidgetDimensions::scaled.fullbevel.Horizontal();
				size.height += WidgetDimensions::scaled.fullbevel.Vertical();
				return;

			case WID_CS_START_DATE_TEXT:
				SetDParam(0, CalTime::ConvertYMDToDate(CalTime::MAX_YEAR, 0, 1));
				str = STR_JUST_DATE_LONG;
				break;

			case WID_CS_MAPSIZE_X_PULLDOWN:
			case WID_CS_MAPSIZE_Y_PULLDOWN:
				SetDParamMaxValue(0, MAX_MAP_SIZE);
				break;

			case WID_CS_FLAT_LAND_HEIGHT_TEXT:
				SetDParamMaxValue(0, MAX_TILE_HEIGHT);
				break;

			default:
				return;
		}
		Dimension d = GetStringBoundingBox(str);
		d.width += padding.width;
		d.height += padding.height;
		size = maxdim(size, d);
	}

	void OnClick([[maybe_unused]] Point pt, WidgetID widget, [[maybe_unused]] int click_count) override
	{
		switch (widget) {
			case WID_CS_TEMPERATE:
			case WID_CS_ARCTIC:
			case WID_CS_TROPICAL:
			case WID_CS_TOYLAND:
				this->RaiseWidget(to_underlying(_settings_newgame.game_creation.landscape) + WID_CS_TEMPERATE);
				SetNewLandscapeType(LandscapeType(widget - WID_CS_TEMPERATE));
				break;

			case WID_CS_MAPSIZE_X_PULLDOWN: // Mapsize X
				ShowDropDownList(this, BuildMapsizeDropDown(_settings_newgame.game_creation.map_y), _settings_newgame.game_creation.map_x, WID_CS_MAPSIZE_X_PULLDOWN);
				break;

			case WID_CS_MAPSIZE_Y_PULLDOWN: // Mapsize Y
				ShowDropDownList(this, BuildMapsizeDropDown(_settings_newgame.game_creation.map_x), _settings_newgame.game_creation.map_y, WID_CS_MAPSIZE_Y_PULLDOWN);
				break;

			case WID_CS_EMPTY_WORLD: // Empty world / flat world
				if (!CheckMapSize()) break;
				StartGeneratingLandscape(GLWM_SCENARIO);
				break;

			case WID_CS_RANDOM_WORLD: // Generate
				if (!CheckMapSize()) break;
				ShowGenerateLandscape();
				break;

			case WID_CS_START_DATE_DOWN:
			case WID_CS_START_DATE_UP: // Year buttons
				/* Don't allow too fast scrolling */
				if (!this->flags.Test(WindowFlag::Timeout) || this->timeout_timer <= 1) {
					this->HandleButtonClick(widget);
					this->SetDirty();

					_settings_newgame.game_creation.starting_year = Clamp(_settings_newgame.game_creation.starting_year + widget - WID_CS_START_DATE_TEXT, CalTime::MIN_YEAR, CalTime::MAX_YEAR);
				}
				_left_button_clicked = false;
				break;

			case WID_CS_START_DATE_TEXT: // Year text
				this->widget_id = WID_CS_START_DATE_TEXT;
				ShowQueryString(GetString(STR_JUST_INT, _settings_newgame.game_creation.starting_year), STR_MAPGEN_START_DATE_QUERY_CAPT, 8, this, CS_NUMERAL, QSF_NONE);
				break;

			case WID_CS_FLAT_LAND_HEIGHT_DOWN:
			case WID_CS_FLAT_LAND_HEIGHT_UP: // Height level buttons
				/* Don't allow too fast scrolling */
				if (!this->flags.Test(WindowFlag::Timeout) || this->timeout_timer <= 1) {
					this->HandleButtonClick(widget);
					this->SetDirty();

					_settings_newgame.game_creation.se_flat_world_height = Clamp(_settings_newgame.game_creation.se_flat_world_height + widget - WID_CS_FLAT_LAND_HEIGHT_TEXT, 0, GetMapHeightLimit());
				}
				_left_button_clicked = false;
				break;

			case WID_CS_FLAT_LAND_HEIGHT_TEXT: // Height level text
				this->widget_id = WID_CS_FLAT_LAND_HEIGHT_TEXT;
				ShowQueryString(GetString(STR_JUST_INT, _settings_newgame.game_creation.se_flat_world_height), STR_SE_MAPGEN_FLAT_WORLD_HEIGHT_QUERY_CAPT, 4, this, CS_NUMERAL, QSF_NONE);
				break;
		}
	}

	void OnTimeout() override
	{
		this->RaiseWidgetsWhenLowered(WID_CS_START_DATE_DOWN, WID_CS_START_DATE_UP, WID_CS_FLAT_LAND_HEIGHT_DOWN, WID_CS_FLAT_LAND_HEIGHT_UP);
	}

	void OnDropdownSelect(WidgetID widget, int index) override
	{
		switch (widget) {
			case WID_CS_MAPSIZE_X_PULLDOWN: _settings_newgame.game_creation.map_x = index; break;
			case WID_CS_MAPSIZE_Y_PULLDOWN: _settings_newgame.game_creation.map_y = index; break;
		}
		SetDropDownColor();

		this->SetDirty();
	}

	void OnQueryTextFinished(std::optional<std::string> str) override
	{
		if (!str.has_value() || str->empty()) return;

		int32_t value = atoi(str->c_str());

		switch (this->widget_id) {
			case WID_CS_START_DATE_TEXT:
				this->SetWidgetDirty(WID_CS_START_DATE_TEXT);
				_settings_newgame.game_creation.starting_year = Clamp<CalTime::Year>(CalTime::Year{value}, CalTime::MIN_YEAR, CalTime::MAX_YEAR);
				break;

			case WID_CS_FLAT_LAND_HEIGHT_TEXT:
				this->SetWidgetDirty(WID_CS_FLAT_LAND_HEIGHT_TEXT);
				_settings_newgame.game_creation.se_flat_world_height = Clamp(value, 0, GetMapHeightLimit());
				break;
		}

		this->SetDirty();
	}
};

static constexpr NWidgetPart _nested_create_scenario_widgets[] = {
	NWidget(NWID_HORIZONTAL),
		NWidget(WWT_CLOSEBOX, COLOUR_BROWN),
		NWidget(WWT_CAPTION, COLOUR_BROWN), SetStringTip(STR_SE_MAPGEN_CAPTION),
	EndContainer(),
	NWidget(WWT_PANEL, COLOUR_BROWN),
		NWidget(NWID_VERTICAL), SetPIP(0, WidgetDimensions::unscaled.vsep_wide, 0), SetPadding(WidgetDimensions::unscaled.sparse),
			/* Landscape style selection. */
			NWidget(NWID_HORIZONTAL), SetPIP(0, WidgetDimensions::unscaled.hsep_wide, 0), SetPIPRatio(1, 1, 1),
				NWidget(WWT_IMGBTN_2, COLOUR_ORANGE, WID_CS_TEMPERATE), SetSpriteTip(SPR_SELECT_TEMPERATE, STR_INTRO_TOOLTIP_TEMPERATE),
				NWidget(WWT_IMGBTN_2, COLOUR_ORANGE, WID_CS_ARCTIC), SetSpriteTip(SPR_SELECT_SUB_ARCTIC, STR_INTRO_TOOLTIP_SUB_ARCTIC_LANDSCAPE),
				NWidget(WWT_IMGBTN_2, COLOUR_ORANGE, WID_CS_TROPICAL), SetSpriteTip(SPR_SELECT_SUB_TROPICAL, STR_INTRO_TOOLTIP_SUB_TROPICAL_LANDSCAPE),
				NWidget(WWT_IMGBTN_2, COLOUR_ORANGE, WID_CS_TOYLAND), SetSpriteTip(SPR_SELECT_TOYLAND, STR_INTRO_TOOLTIP_TOYLAND_LANDSCAPE),
			EndContainer(),

			NWidget(NWID_HORIZONTAL), SetPIP(0, WidgetDimensions::unscaled.hsep_wide, 0),
				/* Green generation type buttons: 'Flat land' and 'Random land'. */
				NWidget(NWID_VERTICAL, NWidContainerFlag::EqualSize), SetPIP(0, WidgetDimensions::unscaled.vsep_sparse, 0),
					NWidget(WWT_PUSHTXTBTN, COLOUR_GREEN, WID_CS_EMPTY_WORLD), SetStringTip(STR_SE_MAPGEN_FLAT_WORLD, STR_SE_MAPGEN_FLAT_WORLD_TOOLTIP), SetFill(1, 1),
					NWidget(WWT_PUSHTXTBTN, COLOUR_GREEN, WID_CS_RANDOM_WORLD), SetStringTip(STR_SE_MAPGEN_RANDOM_LAND, STR_TERRAFORM_TOOLTIP_GENERATE_RANDOM_LAND), SetFill(1, 1),
				EndContainer(),

				/* Labels + setting drop-downs */
				NWidget(NWID_HORIZONTAL), SetPIP(0, WidgetDimensions::unscaled.hsep_normal, 0),
					/* Labels. */
					NWidget(NWID_VERTICAL, NWidContainerFlag::EqualSize), SetPIP(0, WidgetDimensions::unscaled.vsep_sparse, 0),
						NWidget(WWT_TEXT, INVALID_COLOUR), SetStringTip(STR_MAPGEN_MAPSIZE, STR_MAPGEN_MAPSIZE_TOOLTIP), SetFill(0, 1),
						NWidget(WWT_TEXT, INVALID_COLOUR), SetStringTip(STR_MAPGEN_DATE, STR_MAPGEN_DATE_TOOLTIP), SetFill(0, 1),
						NWidget(WWT_TEXT, INVALID_COLOUR), SetStringTip(STR_SE_MAPGEN_FLAT_WORLD_HEIGHT, STR_SE_MAPGEN_FLAT_WORLD_HEIGHT_TOOLTIP), SetFill(0, 1),
					EndContainer(),

					NWidget(NWID_VERTICAL, NWidContainerFlag::EqualSize), SetPIP(0, WidgetDimensions::unscaled.vsep_sparse, 0),
						/* Map size. */
						NWidget(NWID_HORIZONTAL), SetPIP(0, WidgetDimensions::unscaled.hsep_normal, 0),
							NWidget(WWT_DROPDOWN, COLOUR_ORANGE, WID_CS_MAPSIZE_X_PULLDOWN), SetStringTip(STR_JUST_INT, STR_MAPGEN_MAPSIZE_TOOLTIP), SetFill(1, 1),
							NWidget(WWT_TEXT, INVALID_COLOUR), SetStringTip(STR_MAPGEN_BY), SetFill(0, 1), SetAlignment(SA_CENTER),
							NWidget(WWT_DROPDOWN, COLOUR_ORANGE, WID_CS_MAPSIZE_Y_PULLDOWN), SetStringTip(STR_JUST_INT, STR_MAPGEN_MAPSIZE_TOOLTIP), SetFill(1, 1),
						EndContainer(),

						/* Date. */
						NWidget(NWID_HORIZONTAL),
							NWidget(WWT_IMGBTN, COLOUR_ORANGE, WID_CS_START_DATE_DOWN), SetFill(0, 1), SetSpriteTip(SPR_ARROW_DOWN, STR_SCENEDIT_TOOLBAR_MOVE_THE_STARTING_DATE_BACKWARD_TOOLTIP), SetAspect(WidgetDimensions::ASPECT_UP_DOWN_BUTTON),
							NWidget(WWT_PUSHTXTBTN, COLOUR_ORANGE, WID_CS_START_DATE_TEXT),  SetFill(1, 1), SetStringTip(STR_JUST_DATE_LONG, STR_MAPGEN_DATE_TOOLTIP),
							NWidget(WWT_IMGBTN, COLOUR_ORANGE, WID_CS_START_DATE_UP), SetFill(0, 1), SetSpriteTip(SPR_ARROW_UP, STR_SCENEDIT_TOOLBAR_MOVE_THE_STARTING_DATE_FORWARD_TOOLTIP), SetAspect(WidgetDimensions::ASPECT_UP_DOWN_BUTTON),
						EndContainer(),

						/* Flat map height. */
						NWidget(NWID_HORIZONTAL),
							NWidget(WWT_IMGBTN, COLOUR_ORANGE, WID_CS_FLAT_LAND_HEIGHT_DOWN), SetFill(0, 1), SetSpriteTip(SPR_ARROW_DOWN, STR_SE_MAPGEN_FLAT_WORLD_HEIGHT_DOWN_TOOLTIP), SetAspect(WidgetDimensions::ASPECT_UP_DOWN_BUTTON),
							NWidget(WWT_PUSHTXTBTN, COLOUR_ORANGE, WID_CS_FLAT_LAND_HEIGHT_TEXT),  SetFill(1, 1), SetStringTip(STR_JUST_INT, STR_SE_MAPGEN_FLAT_WORLD_HEIGHT_TOOLTIP),
							NWidget(WWT_IMGBTN, COLOUR_ORANGE, WID_CS_FLAT_LAND_HEIGHT_UP), SetFill(0, 1), SetSpriteTip(SPR_ARROW_UP, STR_SE_MAPGEN_FLAT_WORLD_HEIGHT_UP_TOOLTIP), SetAspect(WidgetDimensions::ASPECT_UP_DOWN_BUTTON),
						EndContainer(),
					EndContainer(),
				EndContainer(),
			EndContainer(),
		EndContainer(),
	EndContainer(),
};

static WindowDesc _create_scenario_desc(__FILE__, __LINE__,
	WDP_CENTER, nullptr, 0, 0,
	WC_GENERATE_LANDSCAPE, WC_NONE,
	{},
	_nested_create_scenario_widgets
);

/** Show the window to create a scenario. */
void ShowCreateScenario()
{
	CloseWindowByClass(WC_GENERATE_LANDSCAPE);
	new CreateScenarioWindow(_create_scenario_desc, GLWM_SCENARIO);
}

static constexpr NWidgetPart _nested_generate_progress_widgets[] = {
	NWidget(WWT_CAPTION, COLOUR_GREY), SetStringTip(STR_GENERATION_WORLD, STR_TOOLTIP_WINDOW_TITLE_DRAG_THIS),
	NWidget(WWT_PANEL, COLOUR_GREY),
		NWidget(NWID_VERTICAL), SetPIP(0, WidgetDimensions::unscaled.vsep_wide, 0), SetPadding(WidgetDimensions::unscaled.modalpopup),
			NWidget(WWT_EMPTY, INVALID_COLOUR, WID_GP_PROGRESS_BAR), SetFill(1, 0),
			NWidget(WWT_EMPTY, INVALID_COLOUR, WID_GP_PROGRESS_TEXT), SetFill(1, 0),
			NWidget(WWT_TEXTBTN, COLOUR_WHITE, WID_GP_ABORT), SetStringTip(STR_GENERATION_ABORT), SetFill(1, 0),
		EndContainer(),
	EndContainer(),
};


static WindowDesc _generate_progress_desc(__FILE__, __LINE__,
	WDP_CENTER, nullptr, 0, 0,
	WC_MODAL_PROGRESS, WC_NONE,
	WindowDefaultFlag::NoClose,
	_nested_generate_progress_widgets
);

struct GenWorldStatus {
	static inline uint percent;
	static inline StringID cls;
	static inline uint current;
	static inline uint total;
	static inline bool single_section; ///< Whether to only use the current section for the overall percentage
};

static const StringID _generation_class_table[]  = {
	STR_GENERATION_WORLD_GENERATION,
	STR_GENERATION_LANDSCAPE_GENERATION,
	STR_GENERATION_RIVER_GENERATION,
	STR_GENERATION_CLEARING_TILES,
	STR_GENERATION_TOWN_GENERATION,
	STR_GENERATION_INDUSTRY_GENERATION,
	STR_GENERATION_OBJECT_GENERATION,
	STR_GENERATION_TREE_GENERATION,
	STR_GENERATION_PUBLIC_ROADS_GENERATION,
	STR_GENERATION_SETTINGUP_GAME,
	STR_GENERATION_PREPARING_TILELOOP,
	STR_GENERATION_PREPARING_SCRIPT,
	STR_GENERATION_PREPARING_GAME
};
static_assert(lengthof(_generation_class_table) == GWP_CLASS_COUNT);


static void AbortGeneratingWorldCallback(Window *, bool confirmed)
{
	if (confirmed) {
		AbortGeneratingWorld();
	} else if (HasModalProgress() && !IsGeneratingWorldAborted()) {
		SetMouseCursor(SPR_CURSOR_ZZZ, PAL_NONE);
	}
}

struct GenerateProgressWindow : public Window {

	GenerateProgressWindow() : Window(_generate_progress_desc)
	{
		this->InitNested();
	}

	void OnClick([[maybe_unused]] Point pt, WidgetID widget, [[maybe_unused]] int click_count) override
	{
		switch (widget) {
			case WID_GP_ABORT:
				SetMouseCursorBusy(false);
				ShowQuery(
					GetEncodedString(STR_GENERATION_ABORT_CAPTION),
					GetEncodedString(STR_GENERATION_ABORT_MESSAGE),
					this,
					AbortGeneratingWorldCallback
				);
				break;
		}
	}

	void UpdateWidgetSize(WidgetID widget, Dimension &size, [[maybe_unused]] const Dimension &padding, [[maybe_unused]] Dimension &fill, [[maybe_unused]] Dimension &resize) override
	{
		switch (widget) {
			case WID_GP_PROGRESS_BAR: {
				SetDParamMaxValue(0, 100);
				size = GetStringBoundingBox(STR_GENERATION_PROGRESS);
				/* We need some spacing for the 'border' */
				size.height += WidgetDimensions::scaled.frametext.Horizontal();
				size.width  += WidgetDimensions::scaled.frametext.Vertical();
				break;
			}

			case WID_GP_PROGRESS_TEXT:
				for (uint i = 0; i < GWP_CLASS_COUNT; i++) {
					size.width = std::max(size.width, GetStringBoundingBox(_generation_class_table[i]).width + padding.width);
				}
				size.height = GetCharacterHeight(FS_NORMAL) * 2 + WidgetDimensions::scaled.vsep_normal;
				break;
		}
	}

	void DrawWidget(const Rect &r, WidgetID widget) const override
	{
		switch (widget) {
			case WID_GP_PROGRESS_BAR: {
				/* Draw the % complete with a bar and a text */
				DrawFrameRect(r, COLOUR_GREY, {FrameFlag::BorderOnly, FrameFlag::Lowered});
				Rect br = r.Shrink(WidgetDimensions::scaled.bevel);
				DrawFrameRect(br.WithWidth(br.Width() * GenWorldStatus::percent / 100, _current_text_dir == TD_RTL), COLOUR_MAUVE, {});
				SetDParam(0, GenWorldStatus::percent);
				DrawString(br.left, br.right, CenterBounds(br.top, br.bottom, GetCharacterHeight(FS_NORMAL)), STR_GENERATION_PROGRESS, TC_FROMSTRING, SA_HOR_CENTER);
				break;
			}

			case WID_GP_PROGRESS_TEXT:
				/* Tell which class we are generating */
				DrawString(r.left, r.right, r.top, GenWorldStatus::cls, TC_FROMSTRING, SA_HOR_CENTER);

				/* And say where we are in that class */
				SetDParam(0, GenWorldStatus::current);
				SetDParam(1, GenWorldStatus::total);
				DrawString(r.left, r.right, r.top + GetCharacterHeight(FS_NORMAL) + WidgetDimensions::scaled.vsep_normal, STR_GENERATION_PROGRESS_NUM, TC_FROMSTRING, SA_HOR_CENTER);
		}
	}
};

/**
 * Initializes the progress counters to the starting point.
 */
void PrepareGenerateWorldProgress(bool single_section_mode)
{
	GenWorldStatus::cls = STR_GENERATION_WORLD_GENERATION;
	GenWorldStatus::current = 0;
	GenWorldStatus::total = 0;
	GenWorldStatus::percent = 0;
	GenWorldStatus::single_section = single_section_mode;
}

/**
 * Show the window where a user can follow the process of the map generation.
 */
void ShowGenerateWorldProgress()
{
	if (BringWindowToFrontById(WC_MODAL_PROGRESS, 0)) return;
	new GenerateProgressWindow();
}

static void _SetGeneratingWorldProgress(GenWorldProgress cls, uint progress, uint total)
{
	static const int percent_table[] = {0, 7, 14, 22, 29, 36, 44, 51, 58, 65, 73, 80, 90, 100 };
	static_assert(lengthof(percent_table) == GWP_CLASS_COUNT + 1);
	assert(cls < GWP_CLASS_COUNT);

	/* Check if we really are generating the world.
	 * For example, placing trees via the SE also calls this function, but
	 * shouldn't try to update the progress.
	 */
	if (!HasModalProgress()) return;

	if (IsGeneratingWorldAborted()) {
		HandleGeneratingWorldAbortion();
		return;
	}

	if (total == 0) {
		assert(GenWorldStatus::cls == _generation_class_table[cls]);
		GenWorldStatus::current += progress;
		assert(GenWorldStatus::current <= GenWorldStatus::total);
	} else {
		GenWorldStatus::cls     = _generation_class_table[cls];
		GenWorldStatus::current = progress;
		GenWorldStatus::total   = total;
		GenWorldStatus::percent = percent_table[cls];
	}

	/* Percentage is about the number of completed tasks, so 'current - 1' */
	if (GenWorldStatus::single_section) {
		GenWorldStatus::percent = (100 * (GenWorldStatus::current == 0 ? 0 : GenWorldStatus::current - 1)) / GenWorldStatus::total;
	} else {
		GenWorldStatus::percent = percent_table[cls] + (percent_table[cls + 1] - percent_table[cls]) * (GenWorldStatus::current == 0 ? 0 : GenWorldStatus::current - 1) / GenWorldStatus::total;
	}

	if (_network_dedicated) {
		static uint last_percent = 0;

		/* Never display 0% */
		if (GenWorldStatus::percent == 0) return;
		/* Reset if percent is lower than the last recorded */
		if (GenWorldStatus::percent < last_percent) last_percent = 0;
		/* Display every 5%, but 6% is also very valid.. just not smaller steps than 5% */
		if (GenWorldStatus::percent % 5 != 0 && GenWorldStatus::percent <= last_percent + 5) return;
		/* Never show steps smaller than 2%, even if it is a mod 5% */
		if (GenWorldStatus::percent <= last_percent + 2) return;

		Debug(net, 3, "Map generation percentage complete: {}", GenWorldStatus::percent);
		last_percent = GenWorldStatus::percent;

		return;
	}

	SetWindowDirty(WC_MODAL_PROGRESS, 0);

	VideoDriver::GetInstance()->GameLoopPause();
}

/**
 * Set the total of a stage of the world generation.
 * @param cls the current class we are in.
 * @param total Set the total expected items for this class.
 *
 * Warning: this function isn't clever. Don't go from class 4 to 3. Go upwards, always.
 *  Also, progress works if total is zero, total works if progress is zero.
 */
void SetGeneratingWorldProgress(GenWorldProgress cls, uint total)
{
	if (total == 0) return;

	_SetGeneratingWorldProgress(cls, 0, total);
}

/**
 * Increases the current stage of the world generation with one.
 * @param cls the current class we are in.
 *
 * Warning: this function isn't clever. Don't go from class 4 to 3. Go upwards, always.
 *  Also, progress works if total is zero, total works if progress is zero.
 */
void IncreaseGeneratingWorldProgress(GenWorldProgress cls)
{
	/* In fact the param 'class' isn't needed.. but for some security reasons, we want it around */
	_SetGeneratingWorldProgress(cls, 1, 0);
}<|MERGE_RESOLUTION|>--- conflicted
+++ resolved
@@ -390,12 +390,8 @@
 	DropDownList list;
 
 	for (uint i = MIN_MAP_SIZE_BITS; i <= MAX_MAP_SIZE_BITS; i++) {
-<<<<<<< HEAD
-		SetDParam(0, 1LL << i);
-		list.push_back(MakeDropDownListStringItem((i + other_dimension > MAX_MAP_TILES_BITS) ? STR_RED_INT : STR_JUST_INT, i, false));
-=======
-		list.push_back(MakeDropDownListStringItem(GetString(STR_JUST_INT, 1ULL << i), i));
->>>>>>> 94783fe2
+		std::string str = GetString((i + other_dimension > MAX_MAP_TILES_BITS) ? STR_RED_INT : STR_JUST_INT, 1ULL << i);
+		list.push_back(MakeDropDownListStringItem(std::move(str), i, false));
 	}
 
 	return list;
