/*
 * This file is part of OpenTTD.
 * OpenTTD is free software; you can redistribute it and/or modify it under the terms of the GNU General Public License as published by the Free Software Foundation, version 2.
 * OpenTTD is distributed in the hope that it will be useful, but WITHOUT ANY WARRANTY; without even the implied warranty of MERCHANTABILITY or FITNESS FOR A PARTICULAR PURPOSE.
 * See the GNU General Public License for more details. You should have received a copy of the GNU General Public License along with OpenTTD. If not, see <http://www.gnu.org/licenses/>.
 */

/** @file genworld_gui.cpp GUI to configure and show progress during map generation. */

#include "stdafx.h"
#include "heightmap.h"
#include "debug.h"
#include "genworld.h"
#include "network/network.h"
#include "strings_func.h"
#include "window_func.h"
#include "date_func.h"
#include "sound_func.h"
#include "fios.h"
#include "string_func.h"
#include "gui.h"
#include "dropdown_type.h"
#include "dropdown_common_type.h"
#include "dropdown_func.h"
#include "querystring_gui.h"
#include "town.h"
#include "core/geometry_func.hpp"
#include "core/random_func.hpp"
#include "sl/saveload.h"
#include "progress.h"
#include "error.h"
#include "newgrf_townname.h"
#include "townname_type.h"
#include "video/video_driver.hpp"
#include "industry.h"
#include "ai/ai_gui.hpp"
#include "game/game_gui.hpp"

#include "widgets/genworld_widget.h"

#include "safeguards.h"


extern void MakeNewgameSettingsLive();

/** Enum for the modes we can generate in. */
enum GenerateLandscapeWindowMode {
	GLWM_GENERATE,  ///< Generate new game.
	GLWM_HEIGHTMAP, ///< Load from heightmap.
	GLWM_SCENARIO,  ///< Generate flat land.
};

/**
 * Get the map height limit, or if set to "auto", the absolute limit.
 */
static uint GetMapHeightLimit()
{
	if (_settings_newgame.construction.map_height_limit == 0) return MAX_MAP_HEIGHT_LIMIT;
	return _settings_newgame.construction.map_height_limit;
}

/**
 * Changes landscape type and sets genworld window dirty
 * @param landscape new landscape type
 */
void SetNewLandscapeType(uint8_t landscape)
{
	_settings_newgame.game_creation.landscape = landscape;
	InvalidateWindowClassesData(WC_SELECT_GAME);
	InvalidateWindowClassesData(WC_GENERATE_LANDSCAPE);
}

/** Widgets of GenerateLandscapeWindow when generating world */
static constexpr NWidgetPart _nested_generate_landscape_widgets[] = {
	NWidget(NWID_HORIZONTAL),
		NWidget(WWT_CLOSEBOX, COLOUR_BROWN),
		NWidget(WWT_CAPTION, COLOUR_BROWN), SetDataTip(STR_MAPGEN_WORLD_GENERATION_CAPTION, STR_NULL),
	EndContainer(),
	NWidget(WWT_PANEL, COLOUR_BROWN),
		NWidget(NWID_VERTICAL), SetPIP(0, WidgetDimensions::unscaled.vsep_wide, 0), SetPadding(WidgetDimensions::unscaled.sparse),
			/* Landscape selection. */
			NWidget(NWID_HORIZONTAL), SetPIP(0, WidgetDimensions::unscaled.hsep_wide, 0), SetPIPRatio(1, 1, 1),
				NWidget(WWT_IMGBTN_2, COLOUR_ORANGE, WID_GL_TEMPERATE), SetDataTip(SPR_SELECT_TEMPERATE, STR_INTRO_TOOLTIP_TEMPERATE),
				NWidget(WWT_IMGBTN_2, COLOUR_ORANGE, WID_GL_ARCTIC), SetDataTip(SPR_SELECT_SUB_ARCTIC, STR_INTRO_TOOLTIP_SUB_ARCTIC_LANDSCAPE),
				NWidget(WWT_IMGBTN_2, COLOUR_ORANGE, WID_GL_TROPICAL), SetDataTip(SPR_SELECT_SUB_TROPICAL, STR_INTRO_TOOLTIP_SUB_TROPICAL_LANDSCAPE),
				NWidget(WWT_IMGBTN_2, COLOUR_ORANGE, WID_GL_TOYLAND), SetDataTip(SPR_SELECT_TOYLAND, STR_INTRO_TOOLTIP_TOYLAND_LANDSCAPE),
			EndContainer(),

			/* Generation options. */
			NWidget(NWID_HORIZONTAL), SetPIP(0, WidgetDimensions::unscaled.hsep_wide, 0),
				/* Left half (land generation options) */
				NWidget(NWID_HORIZONTAL), SetPIP(0, WidgetDimensions::unscaled.hsep_normal, 0),
					/* Labels on the left side (global column 1). */
					NWidget(NWID_VERTICAL, NC_EQUALSIZE), SetPIP(0, WidgetDimensions::unscaled.vsep_sparse, 0),
						NWidget(WWT_TEXT, COLOUR_ORANGE), SetDataTip(STR_MAPGEN_MAPSIZE, STR_MAPGEN_MAPSIZE_TOOLTIP), SetFill(1, 1),
						NWidget(WWT_TEXT, COLOUR_ORANGE), SetDataTip(STR_MAPGEN_TERRAIN_TYPE, STR_CONFIG_SETTING_TERRAIN_TYPE_HELPTEXT), SetFill(1, 1),
						NWidget(WWT_TEXT, COLOUR_ORANGE), SetDataTip(STR_MAPGEN_VARIETY, STR_CONFIG_SETTING_VARIETY_HELPTEXT), SetFill(1, 1),
						NWidget(WWT_TEXT, COLOUR_ORANGE), SetDataTip(STR_MAPGEN_SMOOTHNESS, STR_CONFIG_SETTING_ROUGHNESS_OF_TERRAIN_HELPTEXT), SetFill(1, 1),
						NWidget(WWT_TEXT, COLOUR_ORANGE), SetDataTip(STR_MAPGEN_QUANTITY_OF_RIVERS, STR_CONFIG_SETTING_RIVER_AMOUNT_HELPTEXT), SetFill(1, 1),
						NWidget(WWT_TEXT, COLOUR_ORANGE), SetDataTip(STR_MAPGEN_BORDER_TYPE, STR_MAPGEN_BORDER_TYPE_TOOLTIP), SetFill(1, 1),
					EndContainer(),

					/* Widgets on the right side (global column 2). */
					NWidget(NWID_VERTICAL, NC_EQUALSIZE), SetPIP(0, WidgetDimensions::unscaled.vsep_sparse, 0),
						/* Mapsize X * Y. */
						NWidget(NWID_HORIZONTAL), SetPIP(0, WidgetDimensions::unscaled.hsep_normal, 0),
							NWidget(WWT_DROPDOWN, COLOUR_ORANGE, WID_GL_MAPSIZE_X_PULLDOWN), SetDataTip(STR_JUST_INT, STR_MAPGEN_MAPSIZE_TOOLTIP), SetFill(1, 1),
							NWidget(WWT_TEXT, COLOUR_ORANGE), SetDataTip(STR_MAPGEN_BY, STR_NULL), SetFill(0, 1), SetAlignment(SA_CENTER),
							NWidget(WWT_DROPDOWN, COLOUR_ORANGE, WID_GL_MAPSIZE_Y_PULLDOWN), SetDataTip(STR_JUST_INT, STR_MAPGEN_MAPSIZE_TOOLTIP), SetFill(1, 1),
						EndContainer(),
						NWidget(WWT_DROPDOWN, COLOUR_ORANGE, WID_GL_TERRAIN_PULLDOWN), SetDataTip(STR_JUST_STRING1, STR_CONFIG_SETTING_TERRAIN_TYPE_HELPTEXT), SetFill(1, 1),
						NWidget(WWT_DROPDOWN, COLOUR_ORANGE, WID_GL_VARIETY_PULLDOWN), SetDataTip(STR_JUST_STRING, STR_CONFIG_SETTING_VARIETY_HELPTEXT), SetFill(1, 1),
						NWidget(WWT_DROPDOWN, COLOUR_ORANGE, WID_GL_SMOOTHNESS_PULLDOWN), SetDataTip(STR_JUST_STRING, STR_CONFIG_SETTING_ROUGHNESS_OF_TERRAIN_HELPTEXT), SetFill(1, 1),
						NWidget(WWT_DROPDOWN, COLOUR_ORANGE, WID_GL_RIVER_PULLDOWN), SetDataTip(STR_JUST_STRING, STR_CONFIG_SETTING_RIVER_AMOUNT_HELPTEXT), SetFill(1, 1),
						NWidget(WWT_TEXTBTN, COLOUR_ORANGE, WID_GL_BORDERS_RANDOM), SetDataTip(STR_JUST_STRING, STR_MAPGEN_BORDER_TYPE_TOOLTIP), SetFill(1, 1),
					EndContainer(),
				EndContainer(),

				/* Right half (all other options) */
				NWidget(NWID_HORIZONTAL), SetPIP(0, WidgetDimensions::unscaled.hsep_normal, 0),
					/* Labels on the left side (global column 3). */
					NWidget(NWID_VERTICAL, NC_EQUALSIZE), SetPIP(0, WidgetDimensions::unscaled.vsep_sparse, 0),
						NWidget(NWID_SELECTION, INVALID_COLOUR, WID_GL_CLIMATE_SEL_LABEL),
							NWidget(WWT_TEXT, COLOUR_ORANGE), SetDataTip(STR_MAPGEN_SNOW_COVERAGE, STR_CONFIG_SETTING_SNOW_COVERAGE_HELPTEXT), SetFill(1, 1),
							NWidget(WWT_TEXT, COLOUR_ORANGE), SetDataTip(STR_MAPGEN_DESERT_COVERAGE, STR_CONFIG_SETTING_DESERT_COVERAGE_HELPTEXT), SetFill(1, 1),
							NWidget(WWT_TEXT, COLOUR_ORANGE), SetDataTip(STR_MAPGEN_SNOW_LINE_HEIGHT, STR_NULL), SetFill(1, 1),
							NWidget(WWT_TEXT, COLOUR_ORANGE), SetDataTip(STR_MAPGEN_RAINFOREST_LINE_HEIGHT, STR_NULL), SetFill(1, 1),
							NWidget(NWID_SPACER), SetFill(1, 1),
						EndContainer(),
						NWidget(WWT_TEXT, COLOUR_ORANGE), SetDataTip(STR_MAPGEN_DATE, STR_MAPGEN_DATE_TOOLTIP), SetFill(1, 1),
						NWidget(WWT_TEXT, COLOUR_ORANGE), SetDataTip(STR_MAPGEN_TOWN_NAME_LABEL, STR_MAPGEN_TOWN_NAME_DROPDOWN_TOOLTIP), SetFill(1, 1),
						NWidget(WWT_TEXT, COLOUR_ORANGE), SetDataTip(STR_MAPGEN_NUMBER_OF_TOWNS, STR_MAPGEN_NUMBER_OF_TOWNS_TOOLTIP), SetFill(1, 1),
						NWidget(WWT_TEXT, COLOUR_ORANGE), SetDataTip(STR_MAPGEN_NUMBER_OF_INDUSTRIES, STR_MAPGEN_NUMBER_OF_INDUSTRIES_TOOLTIP), SetFill(1, 1),
						NWidget(WWT_TEXT, COLOUR_ORANGE), SetDataTip(STR_MAPGEN_SEA_LEVEL, STR_MAPGEN_SEA_LEVEL_TOOLTIP), SetFill(1, 1),
					EndContainer(),

					/* Widgets on the right side (global column 4). */
					NWidget(NWID_VERTICAL, NC_EQUALSIZE), SetPIP(0, WidgetDimensions::unscaled.vsep_sparse, 0),
						/* Climate selector. */
						NWidget(NWID_SELECTION, INVALID_COLOUR, WID_GL_CLIMATE_SEL_SELECTOR),
							/* Snow coverage. */
							NWidget(NWID_HORIZONTAL),
								NWidget(WWT_IMGBTN, COLOUR_ORANGE, WID_GL_SNOW_COVERAGE_DOWN), SetDataTip(SPR_ARROW_DOWN, STR_MAPGEN_SNOW_COVERAGE_DOWN), SetFill(0, 1), SetAspect(WidgetDimensions::ASPECT_UP_DOWN_BUTTON),
								NWidget(WWT_TEXTBTN, COLOUR_ORANGE, WID_GL_SNOW_COVERAGE_TEXT), SetDataTip(STR_MAPGEN_SNOW_COVERAGE_TEXT, STR_CONFIG_SETTING_SNOW_COVERAGE_HELPTEXT), SetFill(1, 1),
								NWidget(WWT_IMGBTN, COLOUR_ORANGE, WID_GL_SNOW_COVERAGE_UP), SetDataTip(SPR_ARROW_UP, STR_MAPGEN_SNOW_COVERAGE_UP), SetFill(0, 1), SetAspect(WidgetDimensions::ASPECT_UP_DOWN_BUTTON),
							EndContainer(),
							/* Desert coverage. */
							NWidget(NWID_HORIZONTAL),
								NWidget(WWT_IMGBTN, COLOUR_ORANGE, WID_GL_DESERT_COVERAGE_DOWN), SetDataTip(SPR_ARROW_DOWN, STR_MAPGEN_DESERT_COVERAGE_DOWN), SetFill(0, 1), SetAspect(WidgetDimensions::ASPECT_UP_DOWN_BUTTON),
								NWidget(WWT_TEXTBTN, COLOUR_ORANGE, WID_GL_DESERT_COVERAGE_TEXT), SetDataTip(STR_MAPGEN_DESERT_COVERAGE_TEXT, STR_CONFIG_SETTING_DESERT_COVERAGE_HELPTEXT), SetFill(1, 1),
								NWidget(WWT_IMGBTN, COLOUR_ORANGE, WID_GL_DESERT_COVERAGE_UP), SetDataTip(SPR_ARROW_UP, STR_MAPGEN_DESERT_COVERAGE_UP), SetFill(0, 1), SetAspect(WidgetDimensions::ASPECT_UP_DOWN_BUTTON),
							EndContainer(),
							/* Snow line. */
							NWidget(NWID_HORIZONTAL),
								NWidget(WWT_IMGBTN, COLOUR_ORANGE, WID_GL_SNOW_LEVEL_DOWN), SetDataTip(SPR_ARROW_DOWN, STR_MAPGEN_SNOW_LINE_DOWN), SetFill(0, 1),
								NWidget(WWT_TEXTBTN, COLOUR_ORANGE, WID_GL_SNOW_LEVEL_TEXT), SetDataTip(STR_JUST_INT, STR_NULL), SetFill(1, 0),
								NWidget(WWT_IMGBTN, COLOUR_ORANGE, WID_GL_SNOW_LEVEL_UP), SetDataTip(SPR_ARROW_UP, STR_MAPGEN_SNOW_LINE_UP), SetFill(0, 1),
							EndContainer(),
							/* Rainforest line. */
							NWidget(NWID_HORIZONTAL),
								NWidget(WWT_IMGBTN, COLOUR_ORANGE, WID_GL_RAINFOREST_LEVEL_DOWN), SetDataTip(SPR_ARROW_DOWN, STR_MAPGEN_RAINFOREST_LINE_DOWN), SetFill(0, 1),
								NWidget(WWT_TEXTBTN, COLOUR_ORANGE, WID_GL_RAINFOREST_LEVEL_TEXT), SetDataTip(STR_JUST_INT, STR_NULL), SetFill(1, 0),
								NWidget(WWT_IMGBTN, COLOUR_ORANGE, WID_GL_RAINFOREST_LEVEL_UP), SetDataTip(SPR_ARROW_UP, STR_MAPGEN_RAINFOREST_LINE_UP), SetFill(0, 1),
							EndContainer(),
							/* Temperate/Toyland spacer. */
							NWidget(NWID_SPACER), SetFill(1, 1),
						EndContainer(),
						/* Starting date. */
						NWidget(NWID_HORIZONTAL),
							NWidget(WWT_IMGBTN, COLOUR_ORANGE, WID_GL_START_DATE_DOWN), SetDataTip(SPR_ARROW_DOWN, STR_SCENEDIT_TOOLBAR_TOOLTIP_MOVE_THE_STARTING_DATE_BACKWARD), SetFill(0, 1), SetAspect(WidgetDimensions::ASPECT_UP_DOWN_BUTTON),
							NWidget(WWT_PUSHTXTBTN, COLOUR_ORANGE, WID_GL_START_DATE_TEXT), SetDataTip(STR_JUST_DATE_LONG, STR_MAPGEN_DATE_TOOLTIP), SetFill(1, 1),
							NWidget(WWT_IMGBTN, COLOUR_ORANGE, WID_GL_START_DATE_UP), SetDataTip(SPR_ARROW_UP, STR_SCENEDIT_TOOLBAR_TOOLTIP_MOVE_THE_STARTING_DATE_FORWARD), SetFill(0, 1), SetAspect(WidgetDimensions::ASPECT_UP_DOWN_BUTTON),
						EndContainer(),
						NWidget(WWT_DROPDOWN, COLOUR_ORANGE, WID_GL_TOWNNAME_DROPDOWN), SetDataTip(STR_JUST_STRING, STR_MAPGEN_TOWN_NAME_DROPDOWN_TOOLTIP), SetFill(1, 1),
						NWidget(WWT_DROPDOWN, COLOUR_ORANGE, WID_GL_TOWN_PULLDOWN), SetDataTip(STR_JUST_STRING1, STR_MAPGEN_NUMBER_OF_TOWNS_TOOLTIP), SetFill(1, 1),
						NWidget(WWT_DROPDOWN, COLOUR_ORANGE, WID_GL_INDUSTRY_PULLDOWN), SetDataTip(STR_JUST_STRING1, STR_MAPGEN_NUMBER_OF_INDUSTRIES_TOOLTIP), SetFill(1, 1),
						NWidget(WWT_DROPDOWN, COLOUR_ORANGE, WID_GL_WATER_PULLDOWN), SetDataTip(STR_JUST_STRING1, STR_MAPGEN_SEA_LEVEL_TOOLTIP), SetFill(1, 1),
					EndContainer(),
				EndContainer(),
			EndContainer(),

			/* Map borders buttons for each edge. */
			NWidget(NWID_VERTICAL),
				NWidget(NWID_HORIZONTAL, NC_EQUALSIZE),
					NWidget(WWT_TEXT, COLOUR_ORANGE), SetDataTip(STR_MAPGEN_NORTHWEST, STR_NULL), SetPadding(0, WidgetDimensions::unscaled.hsep_normal, 0, 0), SetFill(1, 1), SetAlignment(SA_RIGHT | SA_VERT_CENTER),
					NWidget(WWT_TEXTBTN, COLOUR_ORANGE, WID_GL_WATER_NW), SetDataTip(STR_JUST_STRING, STR_MAPGEN_NORTHWEST), SetFill(1, 1),
					NWidget(WWT_TEXTBTN, COLOUR_ORANGE, WID_GL_WATER_NE), SetDataTip(STR_JUST_STRING, STR_MAPGEN_NORTHEAST), SetFill(1, 1),
					NWidget(WWT_TEXT, COLOUR_ORANGE), SetDataTip(STR_MAPGEN_NORTHEAST, STR_NULL), SetPadding(0, 0, 0, WidgetDimensions::unscaled.hsep_normal), SetFill(1, 1),
				EndContainer(),
				NWidget(NWID_HORIZONTAL, NC_EQUALSIZE),
					NWidget(WWT_TEXT, COLOUR_ORANGE), SetDataTip(STR_MAPGEN_SOUTHWEST, STR_NULL), SetPadding(0, WidgetDimensions::unscaled.hsep_normal, 0, 0), SetFill(1, 1), SetAlignment(SA_RIGHT | SA_VERT_CENTER),
					NWidget(WWT_TEXTBTN, COLOUR_ORANGE, WID_GL_WATER_SW), SetDataTip(STR_JUST_STRING, STR_MAPGEN_SOUTHWEST), SetFill(1, 1),
					NWidget(WWT_TEXTBTN, COLOUR_ORANGE, WID_GL_WATER_SE), SetDataTip(STR_JUST_STRING, STR_MAPGEN_SOUTHEAST), SetFill(1, 1),
					NWidget(WWT_TEXT, COLOUR_ORANGE), SetDataTip(STR_MAPGEN_SOUTHEAST, STR_NULL), SetPadding(0, 0, 0, WidgetDimensions::unscaled.hsep_normal), SetFill(1, 1),
				EndContainer(),
			EndContainer(),

			/* AI, GS, and NewGRF settings */
			NWidget(NWID_HORIZONTAL, NC_EQUALSIZE),
				NWidget(WWT_PUSHTXTBTN, COLOUR_ORANGE, WID_GL_AI_BUTTON), SetMinimalTextLines(2, 0), SetDataTip(STR_MAPGEN_AI_SETTINGS, STR_MAPGEN_AI_SETTINGS_TOOLTIP), SetFill(1, 0),
				NWidget(WWT_PUSHTXTBTN, COLOUR_ORANGE, WID_GL_GS_BUTTON), SetMinimalTextLines(2, 0), SetDataTip(STR_MAPGEN_GS_SETTINGS, STR_MAPGEN_GS_SETTINGS_TOOLTIP), SetFill(1, 0),
				NWidget(WWT_PUSHTXTBTN, COLOUR_ORANGE, WID_GL_NEWGRF_BUTTON), SetMinimalTextLines(2, 0), SetDataTip(STR_MAPGEN_NEWGRF_SETTINGS, STR_MAPGEN_NEWGRF_SETTINGS_TOOLTIP), SetFill(1, 0),
			EndContainer(),

			/* Generate */
			NWidget(WWT_PUSHTXTBTN, COLOUR_GREEN, WID_GL_GENERATE_BUTTON), SetMinimalTextLines(3, 0), SetDataTip(STR_MAPGEN_GENERATE, STR_MAPGEN_GENERATE_TOOLTIP), SetFill(1, 1),
		EndContainer(),
	EndContainer(),
};

/** Widgets of GenerateLandscapeWindow when loading heightmap */
static constexpr NWidgetPart _nested_heightmap_load_widgets[] = {
	/* Window header. */
	NWidget(NWID_HORIZONTAL),
		NWidget(WWT_CLOSEBOX, COLOUR_BROWN),
		NWidget(WWT_CAPTION, COLOUR_BROWN), SetDataTip(STR_MAPGEN_WORLD_GENERATION_CAPTION, STR_NULL),
	EndContainer(),
	NWidget(WWT_PANEL, COLOUR_BROWN),
		NWidget(NWID_VERTICAL), SetPIP(0, WidgetDimensions::unscaled.vsep_wide, 0), SetPadding(WidgetDimensions::unscaled.sparse),
			/* Landscape selection. */
			NWidget(NWID_HORIZONTAL), SetPIP(0, WidgetDimensions::unscaled.hsep_wide, 0), SetPIPRatio(1, 1, 1),
				NWidget(WWT_IMGBTN_2, COLOUR_ORANGE, WID_GL_TEMPERATE), SetDataTip(SPR_SELECT_TEMPERATE, STR_INTRO_TOOLTIP_TEMPERATE),
				NWidget(WWT_IMGBTN_2, COLOUR_ORANGE, WID_GL_ARCTIC), SetDataTip(SPR_SELECT_SUB_ARCTIC, STR_INTRO_TOOLTIP_SUB_ARCTIC_LANDSCAPE),
				NWidget(WWT_IMGBTN_2, COLOUR_ORANGE, WID_GL_TROPICAL), SetDataTip(SPR_SELECT_SUB_TROPICAL, STR_INTRO_TOOLTIP_SUB_TROPICAL_LANDSCAPE),
				NWidget(WWT_IMGBTN_2, COLOUR_ORANGE, WID_GL_TOYLAND), SetDataTip(SPR_SELECT_TOYLAND, STR_INTRO_TOOLTIP_TOYLAND_LANDSCAPE),
			EndContainer(),

			NWidget(NWID_HORIZONTAL), SetPIP(0, WidgetDimensions::unscaled.hsep_normal, 0),
				/* Heightmap name label. */
				NWidget(WWT_TEXT, COLOUR_ORANGE), SetDataTip(STR_MAPGEN_HEIGHTMAP_NAME, STR_MAPGEN_HEIGHTMAP_NAME_TOOLTIP),
				NWidget(WWT_TEXT, COLOUR_ORANGE, WID_GL_HEIGHTMAP_NAME_TEXT), SetTextStyle(TC_ORANGE), SetDataTip(STR_JUST_RAW_STRING, STR_MAPGEN_HEIGHTMAP_NAME_TOOLTIP), SetFill(1, 0),
			EndContainer(),

			/* Generation options. */
			NWidget(NWID_HORIZONTAL), SetPIP(0, WidgetDimensions::unscaled.hsep_wide, 0),
				/* Left half (land generation options) */
				NWidget(NWID_HORIZONTAL), SetPIP(0, WidgetDimensions::unscaled.hsep_normal, 0),
					/* Labels on the left side (global column 1). */
					NWidget(NWID_VERTICAL, NC_EQUALSIZE), SetPIP(0, WidgetDimensions::unscaled.vsep_sparse, 0),
						/* Land generation option labels. */
						NWidget(WWT_TEXT, COLOUR_ORANGE), SetDataTip(STR_MAPGEN_HEIGHTMAP_SIZE_LABEL, STR_MAPGEN_HEIGHTMAP_SIZE_LABEL_TOOLTIP), SetFill(1, 1),
						NWidget(WWT_TEXT, COLOUR_ORANGE), SetDataTip(STR_MAPGEN_MAPSIZE, STR_MAPGEN_MAPSIZE_TOOLTIP), SetFill(1, 1),
						NWidget(WWT_TEXT, COLOUR_ORANGE), SetDataTip(STR_MAPGEN_HEIGHTMAP_ROTATION, STR_CONFIG_SETTING_HEIGHTMAP_ROTATION_TOOLTIP), SetFill(1, 1),
						NWidget(WWT_TEXT, COLOUR_ORANGE), SetDataTip(STR_MAPGEN_HEIGHTMAP_HEIGHT, STR_MAPGEN_HEIGHTMAP_HEIGHT_TOOLTIP), SetFill(1, 1),
						NWidget(WWT_TEXT, COLOUR_ORANGE), SetDataTip(STR_MAPGEN_QUANTITY_OF_RIVERS, STR_CONFIG_SETTING_RIVER_AMOUNT_HELPTEXT), SetFill(1, 1),
					EndContainer(),

					/* Left half widgets (global column 2) */
					NWidget(NWID_VERTICAL, NC_EQUALSIZE), SetPIP(0, WidgetDimensions::unscaled.vsep_sparse, 0),
						NWidget(WWT_TEXT, COLOUR_ORANGE, WID_GL_HEIGHTMAP_SIZE_TEXT), SetDataTip(STR_MAPGEN_HEIGHTMAP_SIZE, STR_MAPGEN_HEIGHTMAP_SIZE_LABEL_TOOLTIP), SetFill(1, 1),
						/* Mapsize X * Y. */
						NWidget(NWID_HORIZONTAL), SetPIP(0, WidgetDimensions::unscaled.hsep_normal, 0),
							NWidget(WWT_DROPDOWN, COLOUR_ORANGE, WID_GL_MAPSIZE_X_PULLDOWN), SetDataTip(STR_JUST_INT, STR_MAPGEN_MAPSIZE_TOOLTIP), SetFill(1, 1),
							NWidget(WWT_TEXT, COLOUR_ORANGE), SetDataTip(STR_MAPGEN_BY, STR_NULL), SetFill(0, 1), SetAlignment(SA_CENTER),
							NWidget(WWT_DROPDOWN, COLOUR_ORANGE, WID_GL_MAPSIZE_Y_PULLDOWN), SetDataTip(STR_JUST_INT, STR_MAPGEN_MAPSIZE_TOOLTIP), SetFill(1, 1),
						EndContainer(),
						NWidget(WWT_DROPDOWN, COLOUR_ORANGE, WID_GL_HEIGHTMAP_ROTATION_PULLDOWN), SetDataTip(STR_JUST_STRING, STR_CONFIG_SETTING_HEIGHTMAP_ROTATION_TOOLTIP), SetFill(1, 1),
						/* Heightmap highest peak. */
						NWidget(NWID_HORIZONTAL),
							NWidget(WWT_IMGBTN, COLOUR_ORANGE, WID_GL_HEIGHTMAP_HEIGHT_DOWN), SetDataTip(SPR_ARROW_DOWN, STR_MAPGEN_HEIGHTMAP_HEIGHT_DOWN), SetFill(0, 1), SetAspect(WidgetDimensions::ASPECT_UP_DOWN_BUTTON),
							NWidget(WWT_TEXTBTN, COLOUR_ORANGE, WID_GL_HEIGHTMAP_HEIGHT_TEXT), SetDataTip(STR_JUST_INT, STR_MAPGEN_HEIGHTMAP_HEIGHT_TOOLTIP), SetFill(1, 1),
							NWidget(WWT_IMGBTN, COLOUR_ORANGE, WID_GL_HEIGHTMAP_HEIGHT_UP), SetDataTip(SPR_ARROW_UP, STR_MAPGEN_HEIGHTMAP_HEIGHT_UP), SetFill(0, 1), SetAspect(WidgetDimensions::ASPECT_UP_DOWN_BUTTON),
						EndContainer(),
						NWidget(WWT_DROPDOWN, COLOUR_ORANGE, WID_GL_RIVER_PULLDOWN), SetDataTip(STR_JUST_STRING, STR_CONFIG_SETTING_RIVER_AMOUNT_HELPTEXT), SetFill(1, 1),
					EndContainer(),
				EndContainer(),

				/* Right half (all other options) */
				NWidget(NWID_HORIZONTAL), SetPIP(0, WidgetDimensions::unscaled.hsep_normal, 0),
					/* Right half labels (global column 3) */
					NWidget(NWID_VERTICAL, NC_EQUALSIZE), SetPIP(0, WidgetDimensions::unscaled.vsep_sparse, 0),
						NWidget(NWID_SELECTION, INVALID_COLOUR, WID_GL_CLIMATE_SEL_LABEL),
							NWidget(WWT_TEXT, COLOUR_ORANGE), SetDataTip(STR_MAPGEN_SNOW_COVERAGE, STR_CONFIG_SETTING_SNOW_COVERAGE_HELPTEXT), SetFill(1, 1),
							NWidget(WWT_TEXT, COLOUR_ORANGE), SetDataTip(STR_MAPGEN_DESERT_COVERAGE, STR_CONFIG_SETTING_DESERT_COVERAGE_HELPTEXT), SetFill(1, 1),
							NWidget(WWT_TEXT, COLOUR_ORANGE), SetDataTip(STR_MAPGEN_SNOW_LINE_HEIGHT, STR_NULL), SetFill(1, 1),
							NWidget(WWT_TEXT, COLOUR_ORANGE), SetDataTip(STR_MAPGEN_RAINFOREST_LINE_HEIGHT, STR_NULL), SetFill(1, 1),
							NWidget(NWID_SPACER), SetFill(1, 1),
						EndContainer(),
						NWidget(WWT_TEXT, COLOUR_ORANGE), SetDataTip(STR_MAPGEN_DATE, STR_MAPGEN_DATE_TOOLTIP), SetFill(1, 1),
						NWidget(WWT_TEXT, COLOUR_ORANGE), SetDataTip(STR_MAPGEN_TOWN_NAME_LABEL, STR_MAPGEN_TOWN_NAME_DROPDOWN_TOOLTIP), SetFill(1, 1),
						NWidget(WWT_TEXT, COLOUR_ORANGE), SetDataTip(STR_MAPGEN_NUMBER_OF_TOWNS, STR_MAPGEN_NUMBER_OF_TOWNS_TOOLTIP), SetFill(1, 1),
						NWidget(WWT_TEXT, COLOUR_ORANGE), SetDataTip(STR_MAPGEN_NUMBER_OF_INDUSTRIES, STR_MAPGEN_NUMBER_OF_INDUSTRIES_TOOLTIP), SetFill(1, 1),
					EndContainer(),

					/* Right half widgets (global column 4) */
					NWidget(NWID_VERTICAL, NC_EQUALSIZE), SetPIP(0, WidgetDimensions::unscaled.vsep_sparse, 0),
						/* Climate selector. */
						NWidget(NWID_SELECTION, INVALID_COLOUR, WID_GL_CLIMATE_SEL_SELECTOR),
							/* Snow coverage. */
							NWidget(NWID_HORIZONTAL),
								NWidget(WWT_IMGBTN, COLOUR_ORANGE, WID_GL_SNOW_COVERAGE_DOWN), SetDataTip(SPR_ARROW_DOWN, STR_MAPGEN_SNOW_COVERAGE_DOWN), SetFill(0, 1), SetAspect(WidgetDimensions::ASPECT_UP_DOWN_BUTTON),
								NWidget(WWT_TEXTBTN, COLOUR_ORANGE, WID_GL_SNOW_COVERAGE_TEXT), SetDataTip(STR_MAPGEN_SNOW_COVERAGE_TEXT, STR_CONFIG_SETTING_SNOW_COVERAGE_HELPTEXT), SetFill(1, 1),
								NWidget(WWT_IMGBTN, COLOUR_ORANGE, WID_GL_SNOW_COVERAGE_UP), SetDataTip(SPR_ARROW_UP, STR_MAPGEN_SNOW_COVERAGE_UP), SetFill(0, 1), SetAspect(WidgetDimensions::ASPECT_UP_DOWN_BUTTON),
							EndContainer(),
							/* Desert coverage. */
							NWidget(NWID_HORIZONTAL),
								NWidget(WWT_IMGBTN, COLOUR_ORANGE, WID_GL_DESERT_COVERAGE_DOWN), SetDataTip(SPR_ARROW_DOWN, STR_MAPGEN_DESERT_COVERAGE_DOWN), SetFill(0, 1), SetAspect(WidgetDimensions::ASPECT_UP_DOWN_BUTTON),
								NWidget(WWT_TEXTBTN, COLOUR_ORANGE, WID_GL_DESERT_COVERAGE_TEXT), SetDataTip(STR_MAPGEN_DESERT_COVERAGE_TEXT, STR_CONFIG_SETTING_DESERT_COVERAGE_HELPTEXT), SetFill(1, 1),
								NWidget(WWT_IMGBTN, COLOUR_ORANGE, WID_GL_DESERT_COVERAGE_UP), SetDataTip(SPR_ARROW_UP, STR_MAPGEN_DESERT_COVERAGE_UP), SetFill(0, 1), SetAspect(WidgetDimensions::ASPECT_UP_DOWN_BUTTON),
							EndContainer(),
								/* Snow line. */
								NWidget(NWID_HORIZONTAL),
									NWidget(WWT_IMGBTN, COLOUR_ORANGE, WID_GL_SNOW_LEVEL_DOWN), SetDataTip(SPR_ARROW_DOWN, STR_MAPGEN_SNOW_LINE_DOWN), SetFill(0, 1),
									NWidget(WWT_TEXTBTN, COLOUR_ORANGE, WID_GL_SNOW_LEVEL_TEXT), SetDataTip(STR_JUST_INT, STR_NULL), SetFill(1, 1),
									NWidget(WWT_IMGBTN, COLOUR_ORANGE, WID_GL_SNOW_LEVEL_UP), SetDataTip(SPR_ARROW_UP, STR_MAPGEN_SNOW_LINE_UP), SetFill(0, 1),
								EndContainer(),
								/* Rainforest line. */
								NWidget(NWID_HORIZONTAL),
									NWidget(WWT_IMGBTN, COLOUR_ORANGE, WID_GL_RAINFOREST_LEVEL_DOWN), SetDataTip(SPR_ARROW_DOWN, STR_MAPGEN_RAINFOREST_LINE_DOWN), SetFill(0, 1),
									NWidget(WWT_TEXTBTN, COLOUR_ORANGE, WID_GL_RAINFOREST_LEVEL_TEXT), SetDataTip(STR_JUST_INT, STR_NULL), SetFill(1, 1),
									NWidget(WWT_IMGBTN, COLOUR_ORANGE, WID_GL_RAINFOREST_LEVEL_UP), SetDataTip(SPR_ARROW_UP, STR_MAPGEN_RAINFOREST_LINE_UP), SetFill(0, 1),
								EndContainer(),
							/* Temperate/Toyland spacer. */
							NWidget(NWID_SPACER), SetFill(1, 1),
						EndContainer(),
						/* Starting date. */
						NWidget(NWID_HORIZONTAL),
							NWidget(WWT_IMGBTN, COLOUR_ORANGE, WID_GL_START_DATE_DOWN), SetDataTip(SPR_ARROW_DOWN, STR_SCENEDIT_TOOLBAR_TOOLTIP_MOVE_THE_STARTING_DATE_BACKWARD), SetFill(0, 1), SetAspect(WidgetDimensions::ASPECT_UP_DOWN_BUTTON),
							NWidget(WWT_PUSHTXTBTN, COLOUR_ORANGE, WID_GL_START_DATE_TEXT), SetDataTip(STR_JUST_DATE_LONG, STR_MAPGEN_DATE_TOOLTIP), SetFill(1, 1),
							NWidget(WWT_IMGBTN, COLOUR_ORANGE, WID_GL_START_DATE_UP), SetDataTip(SPR_ARROW_UP, STR_SCENEDIT_TOOLBAR_TOOLTIP_MOVE_THE_STARTING_DATE_FORWARD), SetFill(0, 1), SetAspect(WidgetDimensions::ASPECT_UP_DOWN_BUTTON),
						EndContainer(),
						NWidget(WWT_DROPDOWN, COLOUR_ORANGE, WID_GL_TOWNNAME_DROPDOWN), SetDataTip(STR_JUST_STRING, STR_MAPGEN_TOWN_NAME_DROPDOWN_TOOLTIP), SetFill(1, 1),
						NWidget(WWT_DROPDOWN, COLOUR_ORANGE, WID_GL_TOWN_PULLDOWN), SetDataTip(STR_JUST_STRING1, STR_MAPGEN_NUMBER_OF_TOWNS_TOOLTIP), SetFill(1, 1),
						NWidget(WWT_DROPDOWN, COLOUR_ORANGE, WID_GL_INDUSTRY_PULLDOWN), SetDataTip(STR_JUST_STRING1, STR_MAPGEN_NUMBER_OF_INDUSTRIES_TOOLTIP), SetFill(1, 1),
					EndContainer(),
				EndContainer(),
			EndContainer(),

			/* AI, GS, and NewGRF settings */
			NWidget(NWID_HORIZONTAL, NC_EQUALSIZE),
				NWidget(WWT_PUSHTXTBTN, COLOUR_ORANGE, WID_GL_AI_BUTTON), SetMinimalTextLines(2, 0), SetDataTip(STR_MAPGEN_AI_SETTINGS, STR_MAPGEN_AI_SETTINGS_TOOLTIP), SetFill(1, 0),
				NWidget(WWT_PUSHTXTBTN, COLOUR_ORANGE, WID_GL_GS_BUTTON), SetMinimalTextLines(2, 0), SetDataTip(STR_MAPGEN_GS_SETTINGS, STR_MAPGEN_GS_SETTINGS_TOOLTIP),  SetFill(1, 0),
				NWidget(WWT_PUSHTXTBTN, COLOUR_ORANGE, WID_GL_NEWGRF_BUTTON), SetMinimalTextLines(2, 0), SetDataTip(STR_MAPGEN_NEWGRF_SETTINGS, STR_MAPGEN_NEWGRF_SETTINGS_TOOLTIP), SetFill(1, 0),
			EndContainer(),

			/* Generate */
			NWidget(WWT_PUSHTXTBTN, COLOUR_GREEN, WID_GL_GENERATE_BUTTON), SetMinimalTextLines(3, 0), SetDataTip(STR_MAPGEN_GENERATE, STR_MAPGEN_GENERATE_TOOLTIP), SetFill(1, 1),
		EndContainer(),
	EndContainer(),
};

static void StartGeneratingLandscape(GenerateLandscapeWindowMode mode)
{
	CloseAllNonVitalWindows();
	ClearErrorMessages();

	/* Copy all XXX_newgame to XXX when coming from outside the editor */
	MakeNewgameSettingsLive();
	ResetGRFConfig(true);

	if (_settings_client.sound.confirm) SndPlayFx(SND_15_BEEP);
	switch (mode) {
		case GLWM_GENERATE:  _switch_mode = (_game_mode == GM_EDITOR) ? SM_GENRANDLAND    : SM_NEWGAME;         break;
		case GLWM_HEIGHTMAP: _switch_mode = (_game_mode == GM_EDITOR) ? SM_LOAD_HEIGHTMAP : SM_START_HEIGHTMAP; break;
		case GLWM_SCENARIO:  _switch_mode = SM_EDITOR; break;
		default: NOT_REACHED();
	}
}

static void LandscapeGenerationCallback(Window *w, bool confirmed)
{
	if (confirmed) StartGeneratingLandscape((GenerateLandscapeWindowMode)w->window_number);
}

/**
 * Check if map size set lies in allowed boundaries.
 * @param print_warning If set to true, messagebox with warning is printed out if size is outside limits.
 * @return true if size is ok, false otherwise.
 */
static bool CheckMapSize(bool print_warning = true)
{
	uint64_t tiles = 1ULL << (_settings_newgame.game_creation.map_x + _settings_newgame.game_creation.map_y);

	if (_settings_newgame.game_creation.map_x + _settings_newgame.game_creation.map_y > MAX_MAP_TILES_BITS) {
		if (print_warning) {
			SetDParam(0, MAX_MAP_TILES);
			SetDParam(1, tiles);
			ShowErrorMessage(STR_MAPGEN_TOO_MANY_TILES_MESSAGE, INVALID_STRING_ID, WL_ERROR, 0, 0);
		}
		return false;
	}
	return true;
}

/**
 * Build dropdown list with map sizes
 * Dimension selected in the other dropdown is used to suggest which choices are 'valid'
 * @param other_dimension Dimension specified by the second dropdown.
 */
static DropDownList BuildMapsizeDropDown(int other_dimension)
{
	DropDownList list;

	for (uint i = MIN_MAP_SIZE_BITS; i <= MAX_MAP_SIZE_BITS; i++) {
		SetDParam(0, 1LL << i);
		list.push_back(MakeDropDownListStringItem((i + other_dimension > MAX_MAP_TILES_BITS) ? STR_RED_INT : STR_JUST_INT, i, false));
	}

	return list;
}

static DropDownList BuildTownNameDropDown()
{
	DropDownList list;

	/* Add and sort newgrf townnames generators */
	const auto &grf_names = GetGRFTownNameList();
	for (uint i = 0; i < grf_names.size(); i++) {
		list.push_back(MakeDropDownListStringItem(grf_names[i], BUILTIN_TOWNNAME_GENERATOR_COUNT + i));
	}
	std::sort(list.begin(), list.end(), DropDownListStringItem::NatSortFunc);

	size_t newgrf_size = list.size();
	/* Insert newgrf_names at the top of the list */
	if (newgrf_size > 0) {
		list.push_back(MakeDropDownListDividerItem()); // separator line
		newgrf_size++;
	}

	/* Add and sort original townnames generators */
	for (uint i = 0; i < BUILTIN_TOWNNAME_GENERATOR_COUNT; i++) {
		list.push_back(MakeDropDownListStringItem(STR_MAPGEN_TOWN_NAME_ORIGINAL_ENGLISH + i, i));
	}
	std::sort(list.begin() + newgrf_size, list.end(), DropDownListStringItem::NatSortFunc);

	return list;
}


static const StringID _elevations[]  = {STR_TERRAIN_TYPE_VERY_FLAT, STR_TERRAIN_TYPE_FLAT, STR_TERRAIN_TYPE_HILLY, STR_TERRAIN_TYPE_MOUNTAINOUS, STR_TERRAIN_TYPE_ALPINIST, STR_TERRAIN_TYPE_CUSTOM};
static const StringID _sea_lakes[]   = {STR_SEA_LEVEL_VERY_LOW, STR_SEA_LEVEL_LOW, STR_SEA_LEVEL_MEDIUM, STR_SEA_LEVEL_HIGH, STR_SEA_LEVEL_CUSTOM};
static const StringID _rivers[]      = {STR_RIVERS_NONE, STR_RIVERS_FEW, STR_RIVERS_MODERATE, STR_RIVERS_LOT, STR_RIVERS_VERY_MANY, STR_RIVERS_EXTREMELY_MANY};
static const StringID _smoothness[]  = {STR_CONFIG_SETTING_ROUGHNESS_OF_TERRAIN_VERY_SMOOTH, STR_CONFIG_SETTING_ROUGHNESS_OF_TERRAIN_SMOOTH, STR_CONFIG_SETTING_ROUGHNESS_OF_TERRAIN_ROUGH, STR_CONFIG_SETTING_ROUGHNESS_OF_TERRAIN_VERY_ROUGH};
static const StringID _rotation[]    = {STR_CONFIG_SETTING_HEIGHTMAP_ROTATION_COUNTER_CLOCKWISE, STR_CONFIG_SETTING_HEIGHTMAP_ROTATION_CLOCKWISE};
static const StringID _num_towns[]   = {STR_NUM_VERY_LOW, STR_NUM_LOW, STR_NUM_NORMAL, STR_NUM_HIGH, STR_NUM_CUSTOM};
static const StringID _num_inds[]    = {STR_FUNDING_ONLY, STR_MINIMAL, STR_NUM_VERY_LOW, STR_NUM_LOW, STR_NUM_NORMAL, STR_NUM_HIGH, STR_NUM_CUSTOM};
static const StringID _variety[]     = {STR_VARIETY_NONE, STR_VARIETY_VERY_LOW, STR_VARIETY_LOW, STR_VARIETY_MEDIUM, STR_VARIETY_HIGH, STR_VARIETY_VERY_HIGH};

static_assert(std::size(_num_inds) == ID_END);

struct GenerateLandscapeWindow : public Window {
	WidgetID widget_id;
	uint x;
	uint y;
	std::string name;
	GenerateLandscapeWindowMode mode;

<<<<<<< HEAD
	void SetDropDownColor()
	{
		/* Draw sizes in mapsize selection dropdowns in red if too large size is selected */
		bool mapsize_valid = CheckMapSize(false);
		this->GetWidget<NWidgetCore>(WID_GL_MAPSIZE_X_PULLDOWN)->widget_data = mapsize_valid ? STR_JUST_INT : STR_RED_INT;
		this->GetWidget<NWidgetCore>(WID_GL_MAPSIZE_Y_PULLDOWN)->widget_data = mapsize_valid ? STR_JUST_INT : STR_RED_INT;
	}

	GenerateLandscapeWindow(WindowDesc *desc, WindowNumber number = 0) : Window(desc)
=======
	GenerateLandscapeWindow(WindowDesc &desc, WindowNumber number = 0) : Window(desc)
>>>>>>> 7116f143
	{
		this->InitNested(number);

		this->LowerWidget(_settings_newgame.game_creation.landscape + WID_GL_TEMPERATE);

		this->mode = (GenerateLandscapeWindowMode)this->window_number;

		SetDropDownColor();

		/* Disable town and industry in SE */
		this->SetWidgetDisabledState(WID_GL_TOWN_PULLDOWN,     _game_mode == GM_EDITOR);
		this->SetWidgetDisabledState(WID_GL_INDUSTRY_PULLDOWN, _game_mode == GM_EDITOR);

		/* In case the map_height_limit is changed, clamp heightmap_height and custom_terrain_type. */
		_settings_newgame.game_creation.heightmap_height = Clamp(_settings_newgame.game_creation.heightmap_height, MIN_HEIGHTMAP_HEIGHT, GetMapHeightLimit());
		_settings_newgame.game_creation.custom_terrain_type = Clamp(_settings_newgame.game_creation.custom_terrain_type, MIN_CUSTOM_TERRAIN_TYPE, GetMapHeightLimit());

		/* If original landgenerator is selected and alpinist terrain_type was selected, revert to mountainous. */
		if (_settings_newgame.game_creation.land_generator == LG_ORIGINAL) {
			_settings_newgame.difficulty.terrain_type = Clamp(_settings_newgame.difficulty.terrain_type, 0, 3);
		}

		this->OnInvalidateData();
	}


	void SetStringParameters(WidgetID widget) const override
	{
		switch (widget) {
			case WID_GL_START_DATE_TEXT:      SetDParam(0, CalTime::ConvertYMDToDate(_settings_newgame.game_creation.starting_year, 0, 1)); break;
			case WID_GL_MAPSIZE_X_PULLDOWN:   SetDParam(0, 1LL << _settings_newgame.game_creation.map_x); break;
			case WID_GL_MAPSIZE_Y_PULLDOWN:   SetDParam(0, 1LL << _settings_newgame.game_creation.map_y); break;
			case WID_GL_HEIGHTMAP_HEIGHT_TEXT: SetDParam(0, _settings_newgame.game_creation.heightmap_height); break;
			case WID_GL_SNOW_COVERAGE_TEXT:   SetDParam(0, _settings_newgame.game_creation.snow_coverage); break;
			case WID_GL_DESERT_COVERAGE_TEXT: SetDParam(0, _settings_newgame.game_creation.desert_coverage); break;
			case WID_GL_SNOW_LEVEL_TEXT:      SetDParam(0, _settings_newgame.game_creation.snow_line_height); break;
			case WID_GL_RAINFOREST_LEVEL_TEXT:SetDParam(0, _settings_newgame.game_creation.rainforest_line_height); break;

			case WID_GL_TOWN_PULLDOWN:
				if (_game_mode == GM_EDITOR) {
					SetDParam(0, STR_CONFIG_SETTING_OFF);
				} else if (_settings_newgame.difficulty.number_towns == CUSTOM_TOWN_NUMBER_DIFFICULTY) {
					SetDParam(0, STR_NUM_CUSTOM_NUMBER);
					SetDParam(1, _settings_newgame.game_creation.custom_town_number);
				} else {
					SetDParam(0, _num_towns[_settings_newgame.difficulty.number_towns]);
				}
				break;

			case WID_GL_TOWNNAME_DROPDOWN: {
				uint gen = _settings_newgame.game_creation.town_name;
				StringID name = gen < BUILTIN_TOWNNAME_GENERATOR_COUNT ?
						STR_MAPGEN_TOWN_NAME_ORIGINAL_ENGLISH + gen :
						GetGRFTownNameName(gen - BUILTIN_TOWNNAME_GENERATOR_COUNT);
				SetDParam(0, name);
				break;
			}

			case WID_GL_INDUSTRY_PULLDOWN:
				if (_game_mode == GM_EDITOR) {
					SetDParam(0, STR_CONFIG_SETTING_OFF);
				} else if (_settings_newgame.difficulty.industry_density == ID_CUSTOM) {
					SetDParam(0, STR_NUM_CUSTOM_NUMBER);
					SetDParam(1, _settings_newgame.game_creation.custom_industry_number);
				} else {
					SetDParam(0, _num_inds[_settings_newgame.difficulty.industry_density]);
				}
				break;

			case WID_GL_TERRAIN_PULLDOWN:
				if (_settings_newgame.difficulty.terrain_type == CUSTOM_TERRAIN_TYPE_NUMBER_DIFFICULTY) {
					SetDParam(0, STR_TERRAIN_TYPE_CUSTOM_VALUE);
					SetDParam(1, _settings_newgame.game_creation.custom_terrain_type);
				} else {
					SetDParam(0, _elevations[_settings_newgame.difficulty.terrain_type]); break;
				}
				break;

			case WID_GL_WATER_PULLDOWN:
				if (_settings_newgame.difficulty.quantity_sea_lakes == CUSTOM_SEA_LEVEL_NUMBER_DIFFICULTY) {
					SetDParam(0, STR_SEA_LEVEL_CUSTOM_PERCENTAGE);
					SetDParam(1, _settings_newgame.game_creation.custom_sea_level);
				} else {
					SetDParam(0, _sea_lakes[_settings_newgame.difficulty.quantity_sea_lakes]);
				}
				break;

			case WID_GL_HEIGHTMAP_NAME_TEXT: SetDParamStr(0, this->name); break;
			case WID_GL_RIVER_PULLDOWN:      SetDParam(0, _rivers[_settings_newgame.game_creation.amount_of_rivers]); break;
			case WID_GL_SMOOTHNESS_PULLDOWN: SetDParam(0, _smoothness[_settings_newgame.game_creation.tgen_smoothness]); break;
			case WID_GL_VARIETY_PULLDOWN:    SetDParam(0, _variety[_settings_newgame.game_creation.variety]); break;
			case WID_GL_BORDERS_RANDOM:      SetDParam(0, (_settings_newgame.game_creation.water_borders == BORDERS_RANDOM) ? STR_MAPGEN_BORDER_RANDOMIZE : STR_MAPGEN_BORDER_MANUAL); break;
			case WID_GL_WATER_NE: SetDParam(0, (_settings_newgame.game_creation.water_borders == BORDERS_RANDOM) ? STR_MAPGEN_BORDER_RANDOM : HasBit(_settings_newgame.game_creation.water_borders, BORDER_NE) ? STR_MAPGEN_BORDER_WATER : STR_MAPGEN_BORDER_FREEFORM); break;
			case WID_GL_WATER_NW: SetDParam(0, (_settings_newgame.game_creation.water_borders == BORDERS_RANDOM) ? STR_MAPGEN_BORDER_RANDOM : HasBit(_settings_newgame.game_creation.water_borders, BORDER_NW) ? STR_MAPGEN_BORDER_WATER : STR_MAPGEN_BORDER_FREEFORM); break;
			case WID_GL_WATER_SE: SetDParam(0, (_settings_newgame.game_creation.water_borders == BORDERS_RANDOM) ? STR_MAPGEN_BORDER_RANDOM : HasBit(_settings_newgame.game_creation.water_borders, BORDER_SE) ? STR_MAPGEN_BORDER_WATER : STR_MAPGEN_BORDER_FREEFORM); break;
			case WID_GL_WATER_SW: SetDParam(0, (_settings_newgame.game_creation.water_borders == BORDERS_RANDOM) ? STR_MAPGEN_BORDER_RANDOM : HasBit(_settings_newgame.game_creation.water_borders, BORDER_SW) ? STR_MAPGEN_BORDER_WATER : STR_MAPGEN_BORDER_FREEFORM); break;
			case WID_GL_HEIGHTMAP_ROTATION_PULLDOWN: SetDParam(0, _rotation[_settings_newgame.game_creation.heightmap_rotation]); break;

			case WID_GL_HEIGHTMAP_SIZE_TEXT:
				if (_settings_newgame.game_creation.heightmap_rotation == HM_CLOCKWISE) {
					SetDParam(0, this->y);
					SetDParam(1, this->x);
				} else {
					SetDParam(0, this->x);
					SetDParam(1, this->y);
				}
				break;
		}
	}

	/**
	 * Some data on this window has become invalid.
	 * @param data Information about the changed data.
	 * @param gui_scope Whether the call is done from GUI scope. You may not do everything when not in GUI scope. See #InvalidateWindowData() for details.
	 */
	void OnInvalidateData([[maybe_unused]] int data = 0, [[maybe_unused]] bool gui_scope = true) override
	{
		if (!gui_scope) return;
		/* Update the climate buttons */
		this->SetWidgetLoweredState(WID_GL_TEMPERATE, _settings_newgame.game_creation.landscape == LT_TEMPERATE);
		this->SetWidgetLoweredState(WID_GL_ARCTIC,    _settings_newgame.game_creation.landscape == LT_ARCTIC);
		this->SetWidgetLoweredState(WID_GL_TROPICAL,  _settings_newgame.game_creation.landscape == LT_TROPIC);
		this->SetWidgetLoweredState(WID_GL_TOYLAND,   _settings_newgame.game_creation.landscape == LT_TOYLAND);

		/* You can't select smoothness / non-water borders if not terragenesis */
		if (mode == GLWM_GENERATE) {
			this->SetWidgetDisabledState(WID_GL_SMOOTHNESS_PULLDOWN, _settings_newgame.game_creation.land_generator == LG_ORIGINAL);
			this->SetWidgetDisabledState(WID_GL_VARIETY_PULLDOWN, _settings_newgame.game_creation.land_generator == LG_ORIGINAL);
			this->SetWidgetDisabledState(WID_GL_BORDERS_RANDOM, _settings_newgame.game_creation.land_generator == LG_ORIGINAL || !_settings_newgame.construction.freeform_edges);
			this->SetWidgetsDisabledState(_settings_newgame.game_creation.land_generator == LG_ORIGINAL || !_settings_newgame.construction.freeform_edges || _settings_newgame.game_creation.water_borders == BORDERS_RANDOM,
					WID_GL_WATER_NW, WID_GL_WATER_NE, WID_GL_WATER_SE, WID_GL_WATER_SW);

			this->SetWidgetLoweredState(WID_GL_BORDERS_RANDOM, _settings_newgame.game_creation.water_borders == BORDERS_RANDOM);

			this->SetWidgetLoweredState(WID_GL_WATER_NW, HasBit(_settings_newgame.game_creation.water_borders, BORDER_NW));
			this->SetWidgetLoweredState(WID_GL_WATER_NE, HasBit(_settings_newgame.game_creation.water_borders, BORDER_NE));
			this->SetWidgetLoweredState(WID_GL_WATER_SE, HasBit(_settings_newgame.game_creation.water_borders, BORDER_SE));
			this->SetWidgetLoweredState(WID_GL_WATER_SW, HasBit(_settings_newgame.game_creation.water_borders, BORDER_SW));

			this->SetWidgetsDisabledState(_settings_newgame.game_creation.land_generator == LG_ORIGINAL && (_settings_newgame.game_creation.landscape == LT_ARCTIC || _settings_newgame.game_creation.landscape == LT_TROPIC),
					WID_GL_TERRAIN_PULLDOWN, WID_GL_WATER_PULLDOWN);
		}

		/* Disable snowline if not arctic */
		this->SetWidgetDisabledState(WID_GL_SNOW_COVERAGE_TEXT, _settings_newgame.game_creation.landscape != LT_ARCTIC || _settings_newgame.game_creation.climate_threshold_mode != 0);
		this->SetWidgetDisabledState(WID_GL_SNOW_LEVEL_TEXT, _settings_newgame.game_creation.landscape != LT_ARCTIC || _settings_newgame.game_creation.climate_threshold_mode == 0);
		/* Disable desert if not tropic */
		this->SetWidgetDisabledState(WID_GL_DESERT_COVERAGE_TEXT, _settings_newgame.game_creation.landscape != LT_TROPIC || _settings_newgame.game_creation.climate_threshold_mode != 0);
		this->SetWidgetDisabledState(WID_GL_RAINFOREST_LEVEL_TEXT, _settings_newgame.game_creation.landscape != LT_TROPIC || _settings_newgame.game_creation.climate_threshold_mode == 0);

		/* Set snow/rainforest selections */
		int climate_plane = 0;
		switch (_settings_newgame.game_creation.landscape) {
			case LT_TEMPERATE: climate_plane = SZSP_VERTICAL; break;
			case LT_ARCTIC:    climate_plane = _settings_newgame.game_creation.climate_threshold_mode ? 2 : 0; break;
			case LT_TROPIC:    climate_plane = _settings_newgame.game_creation.climate_threshold_mode ? 3 : 1; break;
			case LT_TOYLAND:   climate_plane = SZSP_VERTICAL; break;
		}
		this->GetWidget<NWidgetStacked>(WID_GL_CLIMATE_SEL_LABEL)->SetDisplayedPlane(climate_plane);
		this->GetWidget<NWidgetStacked>(WID_GL_CLIMATE_SEL_SELECTOR)->SetDisplayedPlane(climate_plane);

		/* Update availability of decreasing / increasing start date and snow level */
		if (mode == GLWM_HEIGHTMAP) {
			this->SetWidgetDisabledState(WID_GL_HEIGHTMAP_HEIGHT_DOWN, _settings_newgame.game_creation.heightmap_height <= MIN_HEIGHTMAP_HEIGHT);
			this->SetWidgetDisabledState(WID_GL_HEIGHTMAP_HEIGHT_UP, _settings_newgame.game_creation.heightmap_height >= GetMapHeightLimit());
		}
		this->SetWidgetDisabledState(WID_GL_START_DATE_DOWN, _settings_newgame.game_creation.starting_year <= CalTime::MIN_YEAR);
		this->SetWidgetDisabledState(WID_GL_START_DATE_UP,   _settings_newgame.game_creation.starting_year >= CalTime::MAX_YEAR);
		this->SetWidgetDisabledState(WID_GL_SNOW_COVERAGE_DOWN, _settings_newgame.game_creation.snow_coverage <= 0 || _settings_newgame.game_creation.landscape != LT_ARCTIC);
		this->SetWidgetDisabledState(WID_GL_SNOW_COVERAGE_UP,   _settings_newgame.game_creation.snow_coverage >= 100 || _settings_newgame.game_creation.landscape != LT_ARCTIC);
		this->SetWidgetDisabledState(WID_GL_DESERT_COVERAGE_DOWN, _settings_newgame.game_creation.desert_coverage <= 0 || _settings_newgame.game_creation.landscape != LT_TROPIC);
		this->SetWidgetDisabledState(WID_GL_DESERT_COVERAGE_UP,   _settings_newgame.game_creation.desert_coverage >= 100 || _settings_newgame.game_creation.landscape != LT_TROPIC);
		this->SetWidgetDisabledState(WID_GL_SNOW_LEVEL_DOWN, _settings_newgame.game_creation.snow_line_height <= MIN_SNOWLINE_HEIGHT || _settings_newgame.game_creation.landscape != LT_ARCTIC);
		this->SetWidgetDisabledState(WID_GL_SNOW_LEVEL_UP,   _settings_newgame.game_creation.snow_line_height >= MAX_SNOWLINE_HEIGHT || _settings_newgame.game_creation.landscape != LT_ARCTIC);
		this->SetWidgetDisabledState(WID_GL_RAINFOREST_LEVEL_DOWN, _settings_newgame.game_creation.rainforest_line_height <= MIN_RAINFOREST_HEIGHT || _settings_newgame.game_creation.landscape != LT_TROPIC);
		this->SetWidgetDisabledState(WID_GL_RAINFOREST_LEVEL_UP,   _settings_newgame.game_creation.rainforest_line_height >= MAX_RAINFOREST_HEIGHT || _settings_newgame.game_creation.landscape != LT_TROPIC);

		/* Do not allow a custom sea level or terrain type with the original land generator. */
		if (_settings_newgame.game_creation.land_generator == LG_ORIGINAL) {
			if (_settings_newgame.difficulty.quantity_sea_lakes == CUSTOM_SEA_LEVEL_NUMBER_DIFFICULTY) {
				_settings_newgame.difficulty.quantity_sea_lakes = CUSTOM_SEA_LEVEL_MIN_PERCENTAGE;
			}
			if (_settings_newgame.difficulty.terrain_type == CUSTOM_TERRAIN_TYPE_NUMBER_DIFFICULTY) {
				_settings_newgame.difficulty.terrain_type = 1;
			}
		}

		this->SetDirty();
	}

	void UpdateWidgetSize(WidgetID widget, Dimension &size, [[maybe_unused]] const Dimension &padding, [[maybe_unused]] Dimension &fill, [[maybe_unused]] Dimension &resize) override
	{
		Dimension d{0, (uint)GetCharacterHeight(FS_NORMAL)};
		std::span<const StringID> strs;
		switch (widget) {
			case WID_GL_TEMPERATE: case WID_GL_ARCTIC:
			case WID_GL_TROPICAL: case WID_GL_TOYLAND:
				size.width += WidgetDimensions::scaled.fullbevel.Horizontal();
				size.height += WidgetDimensions::scaled.fullbevel.Vertical();
				break;

			case WID_GL_HEIGHTMAP_HEIGHT_TEXT:
				SetDParam(0, MAX_TILE_HEIGHT);
				d = GetStringBoundingBox(STR_JUST_INT);
				break;

			case WID_GL_START_DATE_TEXT:
				SetDParam(0, CalTime::ConvertYMDToDate(CalTime::MAX_YEAR, 0, 1));
				d = GetStringBoundingBox(STR_JUST_DATE_LONG);
				break;

			case WID_GL_MAPSIZE_X_PULLDOWN:
			case WID_GL_MAPSIZE_Y_PULLDOWN:
				SetDParamMaxValue(0, MAX_MAP_SIZE);
				d = GetStringBoundingBox(STR_JUST_INT);
				break;

			case WID_GL_SNOW_COVERAGE_TEXT:
				SetDParamMaxValue(0, MAX_TILE_HEIGHT);
				d = GetStringBoundingBox(STR_MAPGEN_SNOW_COVERAGE_TEXT);
				break;

			case WID_GL_DESERT_COVERAGE_TEXT:
				SetDParamMaxValue(0, MAX_TILE_HEIGHT);
				d = GetStringBoundingBox(STR_MAPGEN_DESERT_COVERAGE_TEXT);
				break;

			case WID_GL_SNOW_LEVEL_TEXT:
				SetDParamMaxValue(0, MAX_TILE_HEIGHT);
				size = maxdim(size, GetStringBoundingBox(STR_JUST_INT));
				break;

			case WID_GL_RAINFOREST_LEVEL_TEXT:
				SetDParamMaxValue(0, MAX_RAINFOREST_HEIGHT);
				size = maxdim(size, GetStringBoundingBox(STR_JUST_INT));
				break;

			case WID_GL_HEIGHTMAP_SIZE_TEXT:
				SetDParam(0, this->x);
				SetDParam(1, this->y);
				d = GetStringBoundingBox(STR_MAPGEN_HEIGHTMAP_SIZE);
				break;

			case WID_GL_TOWN_PULLDOWN:
				strs = _num_towns;
				SetDParamMaxValue(0, CUSTOM_TOWN_MAX_NUMBER);
				d = GetStringBoundingBox(STR_NUM_CUSTOM_NUMBER);
				break;

			case WID_GL_INDUSTRY_PULLDOWN:
				strs = _num_inds;
				SetDParamMaxValue(0, IndustryPool::MAX_SIZE);
				d = GetStringBoundingBox(STR_NUM_CUSTOM_NUMBER);
				break;

			case WID_GL_TERRAIN_PULLDOWN:
				strs = _elevations;
				SetDParamMaxValue(0, MAX_MAP_HEIGHT_LIMIT);
				d = GetStringBoundingBox(STR_TERRAIN_TYPE_CUSTOM_VALUE);
				break;

			case WID_GL_WATER_PULLDOWN:
				strs = _sea_lakes;
				SetDParamMaxValue(0, CUSTOM_SEA_LEVEL_MAX_PERCENTAGE);
				d = GetStringBoundingBox(STR_SEA_LEVEL_CUSTOM_PERCENTAGE);
				break;

			case WID_GL_RIVER_PULLDOWN:      strs = _rivers; break;
			case WID_GL_SMOOTHNESS_PULLDOWN: strs = _smoothness; break;
			case WID_GL_VARIETY_PULLDOWN:    strs = _variety; break;
			case WID_GL_HEIGHTMAP_ROTATION_PULLDOWN: strs = _rotation; break;
			case WID_GL_BORDERS_RANDOM:
				d = maxdim(GetStringBoundingBox(STR_MAPGEN_BORDER_RANDOMIZE), GetStringBoundingBox(STR_MAPGEN_BORDER_MANUAL));
				break;

			case WID_GL_WATER_NE:
			case WID_GL_WATER_NW:
			case WID_GL_WATER_SE:
			case WID_GL_WATER_SW:
				d = maxdim(GetStringBoundingBox(STR_MAPGEN_BORDER_RANDOM), maxdim(GetStringBoundingBox(STR_MAPGEN_BORDER_WATER), GetStringBoundingBox(STR_MAPGEN_BORDER_FREEFORM)));
				break;

			case WID_GL_HEIGHTMAP_NAME_TEXT:
				size.width = 0;
				break;

			default:
				return;
		}
		d = maxdim(d, GetStringListBoundingBox(strs));
		d.width += padding.width;
		d.height += padding.height;
		size = maxdim(size, d);
	}

	void OnClick([[maybe_unused]] Point pt, WidgetID widget, [[maybe_unused]] int click_count) override
	{
		switch (widget) {
			case WID_GL_TEMPERATE:
			case WID_GL_ARCTIC:
			case WID_GL_TROPICAL:
			case WID_GL_TOYLAND:
				SetNewLandscapeType(widget - WID_GL_TEMPERATE);
				break;

			case WID_GL_MAPSIZE_X_PULLDOWN: // Mapsize X
				ShowDropDownList(this, BuildMapsizeDropDown(_settings_newgame.game_creation.map_y), _settings_newgame.game_creation.map_x, WID_GL_MAPSIZE_X_PULLDOWN);
				break;

			case WID_GL_MAPSIZE_Y_PULLDOWN: // Mapsize Y
				ShowDropDownList(this, BuildMapsizeDropDown(_settings_newgame.game_creation.map_x), _settings_newgame.game_creation.map_y, WID_GL_MAPSIZE_Y_PULLDOWN);
				break;

			case WID_GL_TOWN_PULLDOWN: // Number of towns
				ShowDropDownMenu(this, _num_towns, _settings_newgame.difficulty.number_towns, WID_GL_TOWN_PULLDOWN, 0, 0);
				break;

			case WID_GL_TOWNNAME_DROPDOWN: // Townname generator
				ShowDropDownList(this, BuildTownNameDropDown(), _settings_newgame.game_creation.town_name, WID_GL_TOWNNAME_DROPDOWN);
				break;

			case WID_GL_INDUSTRY_PULLDOWN: // Number of industries
				ShowDropDownMenu(this, _num_inds, _settings_newgame.difficulty.industry_density, WID_GL_INDUSTRY_PULLDOWN, 0, 0);
				break;

			case WID_GL_GENERATE_BUTTON: { // Generate
				if (!CheckMapSize()) break;
				/* Get rotated map size. */
				uint map_x;
				uint map_y;
				if (_settings_newgame.game_creation.heightmap_rotation == HM_CLOCKWISE) {
					map_x = this->y;
					map_y = this->x;
				} else {
					map_x = this->x;
					map_y = this->y;
				}
				if (mode == GLWM_HEIGHTMAP &&
						(map_x * 2 < (1U << _settings_newgame.game_creation.map_x) ||
						map_x / 2 > (1U << _settings_newgame.game_creation.map_x) ||
						map_y * 2 < (1U << _settings_newgame.game_creation.map_y) ||
						map_y / 2 > (1U << _settings_newgame.game_creation.map_y))) {
					ShowQuery(
						STR_WARNING_HEIGHTMAP_SCALE_CAPTION,
						STR_WARNING_HEIGHTMAP_SCALE_MESSAGE,
						this,
						LandscapeGenerationCallback);
				} else {
					StartGeneratingLandscape(mode);
				}
				break;
			}

			case WID_GL_HEIGHTMAP_HEIGHT_DOWN:
			case WID_GL_HEIGHTMAP_HEIGHT_UP: // Height level buttons
				/* Don't allow too fast scrolling */
				if (!(this->flags & WF_TIMEOUT) || this->timeout_timer <= 1) {
					this->HandleButtonClick(widget);

					_settings_newgame.game_creation.heightmap_height = Clamp(_settings_newgame.game_creation.heightmap_height + widget - WID_GL_HEIGHTMAP_HEIGHT_TEXT, MIN_HEIGHTMAP_HEIGHT, GetMapHeightLimit());
					this->InvalidateData();
				}
				_left_button_clicked = false;
				break;

			case WID_GL_HEIGHTMAP_HEIGHT_TEXT: // Height level text
				this->widget_id = WID_GL_HEIGHTMAP_HEIGHT_TEXT;
				SetDParam(0, _settings_newgame.game_creation.heightmap_height);
				ShowQueryString(STR_JUST_INT, STR_MAPGEN_HEIGHTMAP_HEIGHT_QUERY_CAPT, 4, this, CS_NUMERAL, QSF_ENABLE_DEFAULT);
				break;


			case WID_GL_START_DATE_DOWN:
			case WID_GL_START_DATE_UP: // Year buttons
				/* Don't allow too fast scrolling */
				if (!(this->flags & WF_TIMEOUT) || this->timeout_timer <= 1) {
					this->HandleButtonClick(widget);

					_settings_newgame.game_creation.starting_year = Clamp(_settings_newgame.game_creation.starting_year + widget - WID_GL_START_DATE_TEXT, CalTime::MIN_YEAR, CalTime::MAX_YEAR);
					this->InvalidateData();
				}
				_left_button_clicked = false;
				break;

			case WID_GL_START_DATE_TEXT: // Year text
				this->widget_id = WID_GL_START_DATE_TEXT;
				SetDParam(0, _settings_newgame.game_creation.starting_year);
				ShowQueryString(STR_JUST_INT, STR_MAPGEN_START_DATE_QUERY_CAPT, 8, this, CS_NUMERAL, QSF_ENABLE_DEFAULT);
				break;

			case WID_GL_SNOW_COVERAGE_DOWN:
			case WID_GL_SNOW_COVERAGE_UP: // Snow coverage buttons
				/* Don't allow too fast scrolling */
				if (!(this->flags & WF_TIMEOUT) || this->timeout_timer <= 1) {
					this->HandleButtonClick(widget);

					_settings_newgame.game_creation.snow_coverage = Clamp(_settings_newgame.game_creation.snow_coverage + (widget - WID_GL_SNOW_COVERAGE_TEXT) * 10, 0, 100);
					this->InvalidateData();
				}
				_left_button_clicked = false;
				break;

			case WID_GL_SNOW_COVERAGE_TEXT: // Snow coverage text
				this->widget_id = WID_GL_SNOW_COVERAGE_TEXT;
				SetDParam(0, _settings_newgame.game_creation.snow_coverage);
				ShowQueryString(STR_JUST_INT, STR_MAPGEN_SNOW_COVERAGE_QUERY_CAPT, 4, this, CS_NUMERAL, QSF_ENABLE_DEFAULT);
				break;

			case WID_GL_DESERT_COVERAGE_DOWN:
			case WID_GL_DESERT_COVERAGE_UP: // Desert coverage buttons
				/* Don't allow too fast scrolling */
				if (!(this->flags & WF_TIMEOUT) || this->timeout_timer <= 1) {
					this->HandleButtonClick(widget);

					_settings_newgame.game_creation.desert_coverage = Clamp(_settings_newgame.game_creation.desert_coverage + (widget - WID_GL_DESERT_COVERAGE_TEXT) * 10, 0, 100);
					this->InvalidateData();
				}
				_left_button_clicked = false;
				break;

			case WID_GL_DESERT_COVERAGE_TEXT: // Desert line text
				this->widget_id = WID_GL_DESERT_COVERAGE_TEXT;
				SetDParam(0, _settings_newgame.game_creation.desert_coverage);
				ShowQueryString(STR_JUST_INT, STR_MAPGEN_DESERT_COVERAGE_QUERY_CAPT, 4, this, CS_NUMERAL, QSF_ENABLE_DEFAULT);
				break;

			case WID_GL_SNOW_LEVEL_DOWN:
			case WID_GL_SNOW_LEVEL_UP: // Snow line buttons
				/* Don't allow too fast scrolling */
				if (!(this->flags & WF_TIMEOUT) || this->timeout_timer <= 1) {
					this->HandleButtonClick(widget);

					_settings_newgame.game_creation.snow_line_height = Clamp(_settings_newgame.game_creation.snow_line_height + widget - WID_GL_SNOW_LEVEL_TEXT, MIN_SNOWLINE_HEIGHT, MAX_SNOWLINE_HEIGHT);
					this->InvalidateData();
				}
				_left_button_clicked = false;
				break;

			case WID_GL_SNOW_LEVEL_TEXT: // Snow line text
				this->widget_id = WID_GL_SNOW_LEVEL_TEXT;
				SetDParam(0, _settings_newgame.game_creation.snow_line_height);
				ShowQueryString(STR_JUST_INT, STR_MAPGEN_SNOW_LINE_QUERY_CAPT, 4, this, CS_NUMERAL, QSF_ENABLE_DEFAULT);
				break;

			case WID_GL_RAINFOREST_LEVEL_DOWN:
			case WID_GL_RAINFOREST_LEVEL_UP: // Rainforest line buttons
				/* Don't allow too fast scrolling */
				if (!(this->flags & WF_TIMEOUT) || this->timeout_timer <= 1) {
					this->HandleButtonClick(widget);

					_settings_newgame.game_creation.rainforest_line_height = Clamp(_settings_newgame.game_creation.rainforest_line_height + widget - WID_GL_RAINFOREST_LEVEL_TEXT, MIN_RAINFOREST_HEIGHT, MAX_RAINFOREST_HEIGHT);
					this->InvalidateData();
				}
				_left_button_clicked = false;
				break;

			case WID_GL_RAINFOREST_LEVEL_TEXT: // Rainforest line text
				this->widget_id = WID_GL_RAINFOREST_LEVEL_TEXT;
				SetDParam(0, _settings_newgame.game_creation.rainforest_line_height);
				ShowQueryString(STR_JUST_INT, STR_MAPGEN_RAINFOREST_LINE_QUERY_CAPT, 4, this, CS_NUMERAL, QSF_ENABLE_DEFAULT);
				break;

			case WID_GL_HEIGHTMAP_ROTATION_PULLDOWN: // Heightmap rotation
				ShowDropDownMenu(this, _rotation, _settings_newgame.game_creation.heightmap_rotation, WID_GL_HEIGHTMAP_ROTATION_PULLDOWN, 0, 0);
				break;

			case WID_GL_TERRAIN_PULLDOWN: // Terrain type
				/* For the original map generation only the first four are valid. */
				ShowDropDownMenu(this, _elevations, _settings_newgame.difficulty.terrain_type, WID_GL_TERRAIN_PULLDOWN, 0, _settings_newgame.game_creation.land_generator == LG_ORIGINAL ? ~0xF : 0);
				break;

			case WID_GL_WATER_PULLDOWN: { // Water quantity
				uint32_t hidden_mask = 0;
				/* Disable custom water level when the original map generator is active. */
				if (_settings_newgame.game_creation.land_generator == LG_ORIGINAL) {
					SetBit(hidden_mask, CUSTOM_SEA_LEVEL_NUMBER_DIFFICULTY);
				}
				ShowDropDownMenu(this, _sea_lakes, _settings_newgame.difficulty.quantity_sea_lakes, WID_GL_WATER_PULLDOWN, 0, hidden_mask);
				break;
			}

			case WID_GL_RIVER_PULLDOWN: // Amount of rivers
				ShowDropDownMenu(this, _rivers, _settings_newgame.game_creation.amount_of_rivers, WID_GL_RIVER_PULLDOWN, 0, 0);
				break;

			case WID_GL_SMOOTHNESS_PULLDOWN: // Map smoothness
				ShowDropDownMenu(this, _smoothness, _settings_newgame.game_creation.tgen_smoothness, WID_GL_SMOOTHNESS_PULLDOWN, 0, 0);
				break;

			case WID_GL_VARIETY_PULLDOWN: // Map variety
				ShowDropDownMenu(this, _variety, _settings_newgame.game_creation.variety, WID_GL_VARIETY_PULLDOWN, 0, 0);
				break;

			/* Freetype map borders */
			case WID_GL_WATER_NW:
				_settings_newgame.game_creation.water_borders = ToggleBit(_settings_newgame.game_creation.water_borders, BORDER_NW);
				this->InvalidateData();
				break;

			case WID_GL_WATER_NE:
				_settings_newgame.game_creation.water_borders = ToggleBit(_settings_newgame.game_creation.water_borders, BORDER_NE);
				this->InvalidateData();
				break;

			case WID_GL_WATER_SE:
				_settings_newgame.game_creation.water_borders = ToggleBit(_settings_newgame.game_creation.water_borders, BORDER_SE);
				this->InvalidateData();
				break;

			case WID_GL_WATER_SW:
				_settings_newgame.game_creation.water_borders = ToggleBit(_settings_newgame.game_creation.water_borders, BORDER_SW);
				this->InvalidateData();
				break;

			case WID_GL_BORDERS_RANDOM:
				_settings_newgame.game_creation.water_borders = (_settings_newgame.game_creation.water_borders == BORDERS_RANDOM) ? 0 : BORDERS_RANDOM;
				this->InvalidateData();
				break;

			case WID_GL_AI_BUTTON: ///< AI Settings
				ShowAIConfigWindow();
				break;

			case WID_GL_GS_BUTTON: ///< Game Script Settings
				ShowGSConfigWindow();
				break;

			case WID_GL_NEWGRF_BUTTON: ///< NewGRF Settings
				ShowNewGRFSettings(true, true, false, &_grfconfig_newgame);
				break;
		}
	}

	void OnTimeout() override
	{
		if (mode == GLWM_HEIGHTMAP) {
			this->RaiseWidgetsWhenLowered(WID_GL_HEIGHTMAP_HEIGHT_DOWN, WID_GL_HEIGHTMAP_HEIGHT_UP, WID_GL_START_DATE_DOWN, WID_GL_START_DATE_UP,
					WID_GL_SNOW_COVERAGE_UP, WID_GL_SNOW_COVERAGE_DOWN, WID_GL_DESERT_COVERAGE_UP, WID_GL_DESERT_COVERAGE_DOWN, WID_GL_SNOW_LEVEL_UP,
					WID_GL_SNOW_LEVEL_DOWN, WID_GL_RAINFOREST_LEVEL_UP, WID_GL_RAINFOREST_LEVEL_DOWN);
		} else {
			this->RaiseWidgetsWhenLowered(WID_GL_START_DATE_DOWN, WID_GL_START_DATE_UP, WID_GL_SNOW_COVERAGE_UP, WID_GL_SNOW_COVERAGE_DOWN, WID_GL_DESERT_COVERAGE_UP,
					WID_GL_DESERT_COVERAGE_DOWN, WID_GL_SNOW_LEVEL_UP, WID_GL_SNOW_LEVEL_DOWN, WID_GL_RAINFOREST_LEVEL_UP, WID_GL_RAINFOREST_LEVEL_DOWN);
		}
	}

	void OnDropdownSelect(WidgetID widget, int index) override
	{
		switch (widget) {
			case WID_GL_MAPSIZE_X_PULLDOWN:
				_settings_newgame.game_creation.map_x = index;
				SetDropDownColor();
				break;
			case WID_GL_MAPSIZE_Y_PULLDOWN:
				_settings_newgame.game_creation.map_y = index;
				SetDropDownColor();
				break;
			case WID_GL_RIVER_PULLDOWN:         _settings_newgame.game_creation.amount_of_rivers = index; break;
			case WID_GL_SMOOTHNESS_PULLDOWN:    _settings_newgame.game_creation.tgen_smoothness = index;  break;
			case WID_GL_VARIETY_PULLDOWN:       _settings_newgame.game_creation.variety = index; break;

			case WID_GL_HEIGHTMAP_ROTATION_PULLDOWN: _settings_newgame.game_creation.heightmap_rotation = index; break;

			case WID_GL_TOWN_PULLDOWN:
				if ((uint)index == CUSTOM_TOWN_NUMBER_DIFFICULTY) {
					this->widget_id = widget;
					SetDParam(0, _settings_newgame.game_creation.custom_town_number);
					ShowQueryString(STR_JUST_INT, STR_MAPGEN_NUMBER_OF_TOWNS, 5, this, CS_NUMERAL, QSF_NONE);
				}
				_settings_newgame.difficulty.number_towns = index;
				break;

			case WID_GL_TOWNNAME_DROPDOWN: // Town names
				if (_game_mode == GM_MENU || Town::GetNumItems() == 0) {
					_settings_newgame.game_creation.town_name = index;
					SetWindowDirty(WC_GAME_OPTIONS, WN_GAME_OPTIONS_GAME_OPTIONS);
				}
				break;

			case WID_GL_INDUSTRY_PULLDOWN:
				if ((uint)index == ID_CUSTOM) {
					this->widget_id = widget;
					SetDParam(0, _settings_newgame.game_creation.custom_industry_number);
					ShowQueryString(STR_JUST_INT, STR_MAPGEN_NUMBER_OF_INDUSTRIES, 5, this, CS_NUMERAL, QSF_NONE);
				}
				_settings_newgame.difficulty.industry_density = index;
				break;

			case WID_GL_TERRAIN_PULLDOWN: {
				if ((uint)index == CUSTOM_TERRAIN_TYPE_NUMBER_DIFFICULTY) {
					this->widget_id = widget;
					SetDParam(0, _settings_newgame.game_creation.custom_terrain_type);
					ShowQueryString(STR_JUST_INT, STR_MAPGEN_TERRAIN_TYPE_QUERY_CAPT, 4, this, CS_NUMERAL, QSF_NONE);
				}
				_settings_newgame.difficulty.terrain_type = index;
				break;
			}

			case WID_GL_WATER_PULLDOWN: {
				if ((uint)index == CUSTOM_SEA_LEVEL_NUMBER_DIFFICULTY) {
					this->widget_id = widget;
					SetDParam(0, _settings_newgame.game_creation.custom_sea_level);
					ShowQueryString(STR_JUST_INT, STR_MAPGEN_SEA_LEVEL, 3, this, CS_NUMERAL, QSF_NONE);
				}
				_settings_newgame.difficulty.quantity_sea_lakes = index;
				break;
			}
		}
		this->InvalidateData();
	}

	void OnQueryTextFinished(char *str) override
	{
		/* Was 'cancel' pressed? */
		if (str == nullptr) return;

		int32_t value;
		if (!StrEmpty(str)) {
			value = atoi(str);
		} else {
			/* An empty string means revert to the default */
			switch (this->widget_id) {
				case WID_GL_HEIGHTMAP_HEIGHT_TEXT: value = MAP_HEIGHT_LIMIT_AUTO_MINIMUM; break;
				case WID_GL_START_DATE_TEXT: value = CalTime::DEF_START_YEAR.base(); break;
				case WID_GL_SNOW_COVERAGE_TEXT: value = DEF_SNOW_COVERAGE; break;
				case WID_GL_DESERT_COVERAGE_TEXT: value = DEF_DESERT_COVERAGE; break;
				case WID_GL_TOWN_PULLDOWN: value = 1; break;
				case WID_GL_INDUSTRY_PULLDOWN: value = 1; break;
				case WID_GL_TERRAIN_PULLDOWN: value = MIN_MAP_HEIGHT_LIMIT; break;
				case WID_GL_WATER_PULLDOWN: value = CUSTOM_SEA_LEVEL_MIN_PERCENTAGE; break;
				case WID_GL_SNOW_LEVEL_TEXT: value = DEF_SNOWLINE_HEIGHT; break;
				case WID_GL_RAINFOREST_LEVEL_TEXT: value = DEF_RAINFOREST_HEIGHT; break;
				default: NOT_REACHED();
			}
		}

		switch (this->widget_id) {
			case WID_GL_HEIGHTMAP_HEIGHT_TEXT:
				this->SetWidgetDirty(WID_GL_HEIGHTMAP_HEIGHT_TEXT);
				_settings_newgame.game_creation.heightmap_height = Clamp(value, MIN_HEIGHTMAP_HEIGHT, GetMapHeightLimit());
				break;

			case WID_GL_START_DATE_TEXT:
				this->SetWidgetDirty(WID_GL_START_DATE_TEXT);
				_settings_newgame.game_creation.starting_year = Clamp<CalTime::Year>(value, CalTime::MIN_YEAR, CalTime::MAX_YEAR);
				break;

			case WID_GL_SNOW_COVERAGE_TEXT:
				this->SetWidgetDirty(WID_GL_SNOW_COVERAGE_TEXT);
				_settings_newgame.game_creation.snow_coverage = Clamp(value, 0, 100);
				break;

			case WID_GL_DESERT_COVERAGE_TEXT:
				this->SetWidgetDirty(WID_GL_DESERT_COVERAGE_TEXT);
				_settings_newgame.game_creation.desert_coverage = Clamp(value, 0, 100);
				break;

			case WID_GL_SNOW_LEVEL_TEXT:
				this->SetWidgetDirty(WID_GL_SNOW_LEVEL_TEXT);
				_settings_newgame.game_creation.snow_line_height = Clamp(value, MIN_SNOWLINE_HEIGHT, MAX_SNOWLINE_HEIGHT);
				break;

			case WID_GL_RAINFOREST_LEVEL_TEXT:
				this->SetWidgetDirty(WID_GL_RAINFOREST_LEVEL_TEXT);
				_settings_newgame.game_creation.rainforest_line_height = Clamp(value, MIN_RAINFOREST_HEIGHT, MAX_RAINFOREST_HEIGHT);
				break;

			case WID_GL_TOWN_PULLDOWN:
				_settings_newgame.game_creation.custom_town_number = Clamp(value, 1, CUSTOM_TOWN_MAX_NUMBER);
				break;

			case WID_GL_INDUSTRY_PULLDOWN:
				_settings_newgame.game_creation.custom_industry_number = Clamp(value, 1, IndustryPool::MAX_SIZE);
				break;

			case WID_GL_TERRAIN_PULLDOWN:
				_settings_newgame.game_creation.custom_terrain_type = Clamp(value, MIN_CUSTOM_TERRAIN_TYPE, GetMapHeightLimit());
				break;

			case WID_GL_WATER_PULLDOWN:
				_settings_newgame.game_creation.custom_sea_level = Clamp(value, CUSTOM_SEA_LEVEL_MIN_PERCENTAGE, CUSTOM_SEA_LEVEL_MAX_PERCENTAGE);
				break;
		}

		this->InvalidateData();
	}
};

static WindowDesc _generate_landscape_desc(__FILE__, __LINE__,
	WDP_CENTER, nullptr, 0, 0,
	WC_GENERATE_LANDSCAPE, WC_NONE,
	0,
	_nested_generate_landscape_widgets
);

static WindowDesc _heightmap_load_desc(__FILE__, __LINE__,
	WDP_CENTER, nullptr, 0, 0,
	WC_GENERATE_LANDSCAPE, WC_NONE,
	0,
	_nested_heightmap_load_widgets
);

static void _ShowGenerateLandscape(GenerateLandscapeWindowMode mode)
{
	uint x = 0;
	uint y = 0;

	CloseWindowByClass(WC_GENERATE_LANDSCAPE);

	/* Generate a new seed when opening the window */
	_settings_newgame.game_creation.generation_seed = InteractiveRandom();

	if (mode == GLWM_HEIGHTMAP) {
		/* If the function returns negative, it means there was a problem loading the heightmap */
		if (!GetHeightmapDimensions(_file_to_saveload.detail_ftype, _file_to_saveload.name.c_str(), &x, &y)) return;
	}

	WindowDesc &desc = (mode == GLWM_HEIGHTMAP) ? _heightmap_load_desc : _generate_landscape_desc;
	GenerateLandscapeWindow *w = AllocateWindowDescFront<GenerateLandscapeWindow>(desc, mode, true);

	if (mode == GLWM_HEIGHTMAP) {
		w->x = x;
		w->y = y;
		w->name = _file_to_saveload.title;
	}

	SetWindowDirty(WC_GENERATE_LANDSCAPE, mode);
}

/** Start with a normal game. */
void ShowGenerateLandscape()
{
	_ShowGenerateLandscape(GLWM_GENERATE);
}

/** Start with loading a heightmap. */
void ShowHeightmapLoad()
{
	_ShowGenerateLandscape(GLWM_HEIGHTMAP);
}

/** Start with a scenario editor. */
void StartScenarioEditor()
{
	StartGeneratingLandscape(GLWM_SCENARIO);
}

/**
 * Start a normal game without the GUI.
 * @param seed The seed of the new game.
 */
void StartNewGameWithoutGUI(uint32_t seed)
{
	/* GenerateWorld takes care of the possible GENERATE_NEW_SEED value in 'seed' */
	_settings_newgame.game_creation.generation_seed = seed;

	StartGeneratingLandscape(GLWM_GENERATE);
}

struct CreateScenarioWindow : public Window
{
	WidgetID widget_id;

<<<<<<< HEAD
	void SetDropDownColor()
	{
		/* Draw sizes in mapsize selection dropdowns in red if too large size is selected */
		bool mapsize_valid = CheckMapSize(false);
		this->GetWidget<NWidgetCore>(WID_CS_MAPSIZE_X_PULLDOWN)->widget_data = mapsize_valid ? STR_JUST_INT : STR_RED_INT;
		this->GetWidget<NWidgetCore>(WID_CS_MAPSIZE_Y_PULLDOWN)->widget_data = mapsize_valid ? STR_JUST_INT : STR_RED_INT;
	}

	CreateScenarioWindow(WindowDesc *desc, WindowNumber window_number) : Window(desc)
=======
	CreateScenarioWindow(WindowDesc &desc, WindowNumber window_number) : Window(desc)
>>>>>>> 7116f143
	{
		this->InitNested(window_number);
		this->LowerWidget(_settings_newgame.game_creation.landscape + WID_CS_TEMPERATE);
		SetDropDownColor();
	}

	void SetStringParameters(WidgetID widget) const override
	{
		switch (widget) {
			case WID_CS_START_DATE_TEXT:
				SetDParam(0, CalTime::ConvertYMDToDate(_settings_newgame.game_creation.starting_year, 0, 1));
				break;

			case WID_CS_MAPSIZE_X_PULLDOWN:
				SetDParam(0, 1LL << _settings_newgame.game_creation.map_x);
				break;

			case WID_CS_MAPSIZE_Y_PULLDOWN:
				SetDParam(0, 1LL << _settings_newgame.game_creation.map_y);
				break;

			case WID_CS_FLAT_LAND_HEIGHT_TEXT:
				SetDParam(0, _settings_newgame.game_creation.se_flat_world_height);
				break;
		}
	}

	void OnPaint() override
	{
		this->SetWidgetDisabledState(WID_CS_START_DATE_DOWN,       _settings_newgame.game_creation.starting_year <= CalTime::MIN_YEAR);
		this->SetWidgetDisabledState(WID_CS_START_DATE_UP,         _settings_newgame.game_creation.starting_year >= CalTime::MAX_YEAR);
		this->SetWidgetDisabledState(WID_CS_FLAT_LAND_HEIGHT_DOWN, _settings_newgame.game_creation.se_flat_world_height <= 0);
		this->SetWidgetDisabledState(WID_CS_FLAT_LAND_HEIGHT_UP,   _settings_newgame.game_creation.se_flat_world_height >= GetMapHeightLimit());

		this->SetWidgetLoweredState(WID_CS_TEMPERATE, _settings_newgame.game_creation.landscape == LT_TEMPERATE);
		this->SetWidgetLoweredState(WID_CS_ARCTIC,    _settings_newgame.game_creation.landscape == LT_ARCTIC);
		this->SetWidgetLoweredState(WID_CS_TROPICAL,  _settings_newgame.game_creation.landscape == LT_TROPIC);
		this->SetWidgetLoweredState(WID_CS_TOYLAND,   _settings_newgame.game_creation.landscape == LT_TOYLAND);

		this->DrawWidgets();
	}

	void UpdateWidgetSize(WidgetID widget, Dimension &size, [[maybe_unused]] const Dimension &padding, [[maybe_unused]] Dimension &fill, [[maybe_unused]] Dimension &resize) override
	{
		StringID str = STR_JUST_INT;
		switch (widget) {
			case WID_CS_TEMPERATE: case WID_CS_ARCTIC:
			case WID_CS_TROPICAL: case WID_CS_TOYLAND:
				size.width += WidgetDimensions::scaled.fullbevel.Horizontal();
				size.height += WidgetDimensions::scaled.fullbevel.Vertical();
				break;

			case WID_CS_START_DATE_TEXT:
				SetDParam(0, CalTime::ConvertYMDToDate(CalTime::MAX_YEAR, 0, 1));
				str = STR_JUST_DATE_LONG;
				break;

			case WID_CS_MAPSIZE_X_PULLDOWN:
			case WID_CS_MAPSIZE_Y_PULLDOWN:
				SetDParamMaxValue(0, MAX_MAP_SIZE);
				break;

			case WID_CS_FLAT_LAND_HEIGHT_TEXT:
				SetDParamMaxValue(0, MAX_TILE_HEIGHT);
				break;

			default:
				return;
		}
		Dimension d = GetStringBoundingBox(str);
		d.width += padding.width;
		d.height += padding.height;
		size = maxdim(size, d);
	}

	void OnClick([[maybe_unused]] Point pt, WidgetID widget, [[maybe_unused]] int click_count) override
	{
		switch (widget) {
			case WID_CS_TEMPERATE:
			case WID_CS_ARCTIC:
			case WID_CS_TROPICAL:
			case WID_CS_TOYLAND:
				this->RaiseWidget(_settings_newgame.game_creation.landscape + WID_CS_TEMPERATE);
				SetNewLandscapeType(widget - WID_CS_TEMPERATE);
				break;

			case WID_CS_MAPSIZE_X_PULLDOWN: // Mapsize X
				ShowDropDownList(this, BuildMapsizeDropDown(_settings_newgame.game_creation.map_y), _settings_newgame.game_creation.map_x, WID_CS_MAPSIZE_X_PULLDOWN);
				break;

			case WID_CS_MAPSIZE_Y_PULLDOWN: // Mapsize Y
				ShowDropDownList(this, BuildMapsizeDropDown(_settings_newgame.game_creation.map_x), _settings_newgame.game_creation.map_y, WID_CS_MAPSIZE_Y_PULLDOWN);
				break;

			case WID_CS_EMPTY_WORLD: // Empty world / flat world
				if (!CheckMapSize()) break;
				StartGeneratingLandscape(GLWM_SCENARIO);
				break;

			case WID_CS_RANDOM_WORLD: // Generate
				if (!CheckMapSize()) break;
				ShowGenerateLandscape();
				break;

			case WID_CS_START_DATE_DOWN:
			case WID_CS_START_DATE_UP: // Year buttons
				/* Don't allow too fast scrolling */
				if (!(this->flags & WF_TIMEOUT) || this->timeout_timer <= 1) {
					this->HandleButtonClick(widget);
					this->SetDirty();

					_settings_newgame.game_creation.starting_year = Clamp(_settings_newgame.game_creation.starting_year + widget - WID_CS_START_DATE_TEXT, CalTime::MIN_YEAR, CalTime::MAX_YEAR);
				}
				_left_button_clicked = false;
				break;

			case WID_CS_START_DATE_TEXT: // Year text
				this->widget_id = WID_CS_START_DATE_TEXT;
				SetDParam(0, _settings_newgame.game_creation.starting_year);
				ShowQueryString(STR_JUST_INT, STR_MAPGEN_START_DATE_QUERY_CAPT, 8, this, CS_NUMERAL, QSF_NONE);
				break;

			case WID_CS_FLAT_LAND_HEIGHT_DOWN:
			case WID_CS_FLAT_LAND_HEIGHT_UP: // Height level buttons
				/* Don't allow too fast scrolling */
				if (!(this->flags & WF_TIMEOUT) || this->timeout_timer <= 1) {
					this->HandleButtonClick(widget);
					this->SetDirty();

					_settings_newgame.game_creation.se_flat_world_height = Clamp(_settings_newgame.game_creation.se_flat_world_height + widget - WID_CS_FLAT_LAND_HEIGHT_TEXT, 0, GetMapHeightLimit());
				}
				_left_button_clicked = false;
				break;

			case WID_CS_FLAT_LAND_HEIGHT_TEXT: // Height level text
				this->widget_id = WID_CS_FLAT_LAND_HEIGHT_TEXT;
				SetDParam(0, _settings_newgame.game_creation.se_flat_world_height);
				ShowQueryString(STR_JUST_INT, STR_SE_MAPGEN_FLAT_WORLD_HEIGHT_QUERY_CAPT, 4, this, CS_NUMERAL, QSF_NONE);
				break;
		}
	}

	void OnTimeout() override
	{
		this->RaiseWidgetsWhenLowered(WID_CS_START_DATE_DOWN, WID_CS_START_DATE_UP, WID_CS_FLAT_LAND_HEIGHT_DOWN, WID_CS_FLAT_LAND_HEIGHT_UP);
	}

	void OnDropdownSelect(WidgetID widget, int index) override
	{
		switch (widget) {
			case WID_CS_MAPSIZE_X_PULLDOWN: _settings_newgame.game_creation.map_x = index; break;
			case WID_CS_MAPSIZE_Y_PULLDOWN: _settings_newgame.game_creation.map_y = index; break;
		}
		SetDropDownColor();

		this->SetDirty();
	}

	void OnQueryTextFinished(char *str) override
	{
		if (!StrEmpty(str)) {
			int32_t value = atoi(str);

			switch (this->widget_id) {
				case WID_CS_START_DATE_TEXT:
					this->SetWidgetDirty(WID_CS_START_DATE_TEXT);
					_settings_newgame.game_creation.starting_year = Clamp<CalTime::Year>(value, CalTime::MIN_YEAR, CalTime::MAX_YEAR);
					break;

				case WID_CS_FLAT_LAND_HEIGHT_TEXT:
					this->SetWidgetDirty(WID_CS_FLAT_LAND_HEIGHT_TEXT);
					_settings_newgame.game_creation.se_flat_world_height = Clamp(value, 0, GetMapHeightLimit());
					break;
			}

			this->SetDirty();
		}
	}
};

static constexpr NWidgetPart _nested_create_scenario_widgets[] = {
	NWidget(NWID_HORIZONTAL),
		NWidget(WWT_CLOSEBOX, COLOUR_BROWN),
		NWidget(WWT_CAPTION, COLOUR_BROWN), SetDataTip(STR_SE_MAPGEN_CAPTION, STR_NULL),
	EndContainer(),
	NWidget(WWT_PANEL, COLOUR_BROWN),
		NWidget(NWID_VERTICAL), SetPIP(0, WidgetDimensions::unscaled.vsep_wide, 0), SetPadding(WidgetDimensions::unscaled.sparse),
			/* Landscape style selection. */
			NWidget(NWID_HORIZONTAL), SetPIP(0, WidgetDimensions::unscaled.hsep_wide, 0), SetPIPRatio(1, 1, 1),
				NWidget(WWT_IMGBTN_2, COLOUR_ORANGE, WID_CS_TEMPERATE), SetDataTip(SPR_SELECT_TEMPERATE, STR_INTRO_TOOLTIP_TEMPERATE),
				NWidget(WWT_IMGBTN_2, COLOUR_ORANGE, WID_CS_ARCTIC), SetDataTip(SPR_SELECT_SUB_ARCTIC, STR_INTRO_TOOLTIP_SUB_ARCTIC_LANDSCAPE),
				NWidget(WWT_IMGBTN_2, COLOUR_ORANGE, WID_CS_TROPICAL), SetDataTip(SPR_SELECT_SUB_TROPICAL, STR_INTRO_TOOLTIP_SUB_TROPICAL_LANDSCAPE),
				NWidget(WWT_IMGBTN_2, COLOUR_ORANGE, WID_CS_TOYLAND), SetDataTip(SPR_SELECT_TOYLAND, STR_INTRO_TOOLTIP_TOYLAND_LANDSCAPE),
			EndContainer(),

			NWidget(NWID_HORIZONTAL), SetPIP(0, WidgetDimensions::unscaled.hsep_wide, 0),
				/* Green generation type buttons: 'Flat land' and 'Random land'. */
				NWidget(NWID_VERTICAL, NC_EQUALSIZE), SetPIP(0, WidgetDimensions::unscaled.vsep_sparse, 0),
					NWidget(WWT_PUSHTXTBTN, COLOUR_GREEN, WID_CS_EMPTY_WORLD), SetDataTip(STR_SE_MAPGEN_FLAT_WORLD, STR_SE_MAPGEN_FLAT_WORLD_TOOLTIP), SetFill(1, 1),
					NWidget(WWT_PUSHTXTBTN, COLOUR_GREEN, WID_CS_RANDOM_WORLD), SetDataTip(STR_SE_MAPGEN_RANDOM_LAND, STR_TERRAFORM_TOOLTIP_GENERATE_RANDOM_LAND), SetFill(1, 1),
				EndContainer(),

				/* Labels + setting drop-downs */
				NWidget(NWID_HORIZONTAL), SetPIP(0, WidgetDimensions::unscaled.hsep_normal, 0),
					/* Labels. */
					NWidget(NWID_VERTICAL, NC_EQUALSIZE), SetPIP(0, WidgetDimensions::unscaled.vsep_sparse, 0),
						NWidget(WWT_TEXT, COLOUR_ORANGE), SetDataTip(STR_MAPGEN_MAPSIZE, STR_MAPGEN_MAPSIZE_TOOLTIP), SetFill(0, 1),
						NWidget(WWT_TEXT, COLOUR_ORANGE), SetDataTip(STR_MAPGEN_DATE, STR_MAPGEN_DATE_TOOLTIP), SetFill(0, 1),
						NWidget(WWT_TEXT, COLOUR_ORANGE), SetDataTip(STR_SE_MAPGEN_FLAT_WORLD_HEIGHT, STR_SE_MAPGEN_FLAT_WORLD_HEIGHT_TOOLTIP), SetFill(0, 1),
					EndContainer(),

					NWidget(NWID_VERTICAL, NC_EQUALSIZE), SetPIP(0, WidgetDimensions::unscaled.vsep_sparse, 0),
						/* Map size. */
						NWidget(NWID_HORIZONTAL), SetPIP(0, WidgetDimensions::unscaled.hsep_normal, 0),
							NWidget(WWT_DROPDOWN, COLOUR_ORANGE, WID_CS_MAPSIZE_X_PULLDOWN), SetDataTip(STR_JUST_INT, STR_MAPGEN_MAPSIZE_TOOLTIP), SetFill(1, 1),
							NWidget(WWT_TEXT, COLOUR_ORANGE), SetDataTip(STR_MAPGEN_BY, STR_NULL), SetFill(0, 1), SetAlignment(SA_CENTER),
							NWidget(WWT_DROPDOWN, COLOUR_ORANGE, WID_CS_MAPSIZE_Y_PULLDOWN), SetDataTip(STR_JUST_INT, STR_MAPGEN_MAPSIZE_TOOLTIP), SetFill(1, 1),
						EndContainer(),

						/* Date. */
						NWidget(NWID_HORIZONTAL),
							NWidget(WWT_IMGBTN, COLOUR_ORANGE, WID_CS_START_DATE_DOWN), SetFill(0, 1), SetDataTip(SPR_ARROW_DOWN, STR_SCENEDIT_TOOLBAR_TOOLTIP_MOVE_THE_STARTING_DATE_BACKWARD), SetAspect(WidgetDimensions::ASPECT_UP_DOWN_BUTTON),
							NWidget(WWT_PUSHTXTBTN, COLOUR_ORANGE, WID_CS_START_DATE_TEXT),  SetFill(1, 1), SetDataTip(STR_JUST_DATE_LONG, STR_MAPGEN_DATE_TOOLTIP),
							NWidget(WWT_IMGBTN, COLOUR_ORANGE, WID_CS_START_DATE_UP), SetFill(0, 1), SetDataTip(SPR_ARROW_UP, STR_SCENEDIT_TOOLBAR_TOOLTIP_MOVE_THE_STARTING_DATE_FORWARD), SetAspect(WidgetDimensions::ASPECT_UP_DOWN_BUTTON),
						EndContainer(),

						/* Flat map height. */
						NWidget(NWID_HORIZONTAL),
							NWidget(WWT_IMGBTN, COLOUR_ORANGE, WID_CS_FLAT_LAND_HEIGHT_DOWN), SetFill(0, 1), SetDataTip(SPR_ARROW_DOWN, STR_SE_MAPGEN_FLAT_WORLD_HEIGHT_DOWN), SetAspect(WidgetDimensions::ASPECT_UP_DOWN_BUTTON),
							NWidget(WWT_PUSHTXTBTN, COLOUR_ORANGE, WID_CS_FLAT_LAND_HEIGHT_TEXT),  SetFill(1, 1), SetDataTip(STR_JUST_INT, STR_SE_MAPGEN_FLAT_WORLD_HEIGHT_TOOLTIP),
							NWidget(WWT_IMGBTN, COLOUR_ORANGE, WID_CS_FLAT_LAND_HEIGHT_UP), SetFill(0, 1), SetDataTip(SPR_ARROW_UP, STR_SE_MAPGEN_FLAT_WORLD_HEIGHT_UP), SetAspect(WidgetDimensions::ASPECT_UP_DOWN_BUTTON),
						EndContainer(),
					EndContainer(),
				EndContainer(),
			EndContainer(),
		EndContainer(),
	EndContainer(),
};

static WindowDesc _create_scenario_desc(__FILE__, __LINE__,
	WDP_CENTER, nullptr, 0, 0,
	WC_GENERATE_LANDSCAPE, WC_NONE,
	0,
	_nested_create_scenario_widgets
);

/** Show the window to create a scenario. */
void ShowCreateScenario()
{
	CloseWindowByClass(WC_GENERATE_LANDSCAPE);
	new CreateScenarioWindow(_create_scenario_desc, GLWM_SCENARIO);
}

static constexpr NWidgetPart _nested_generate_progress_widgets[] = {
	NWidget(WWT_CAPTION, COLOUR_GREY), SetDataTip(STR_GENERATION_WORLD, STR_TOOLTIP_WINDOW_TITLE_DRAG_THIS),
	NWidget(WWT_PANEL, COLOUR_GREY),
		NWidget(NWID_VERTICAL), SetPIP(0, WidgetDimensions::unscaled.vsep_wide, 0), SetPadding(WidgetDimensions::unscaled.modalpopup),
			NWidget(WWT_EMPTY, INVALID_COLOUR, WID_GP_PROGRESS_BAR), SetFill(1, 0),
			NWidget(WWT_EMPTY, INVALID_COLOUR, WID_GP_PROGRESS_TEXT), SetFill(1, 0),
			NWidget(WWT_TEXTBTN, COLOUR_WHITE, WID_GP_ABORT), SetDataTip(STR_GENERATION_ABORT, STR_NULL), SetFill(1, 0),
		EndContainer(),
	EndContainer(),
};


static WindowDesc _generate_progress_desc(__FILE__, __LINE__,
	WDP_CENTER, nullptr, 0, 0,
	WC_MODAL_PROGRESS, WC_NONE,
	0,
	_nested_generate_progress_widgets
);

struct GenWorldStatus {
	uint percent;
	StringID cls;
	uint current;
	uint total;
	std::chrono::steady_clock::time_point next_update;
};

static GenWorldStatus _gws;

static const StringID _generation_class_table[]  = {
	STR_GENERATION_WORLD_GENERATION,
	STR_GENERATION_LANDSCAPE_GENERATION,
	STR_GENERATION_RIVER_GENERATION,
	STR_GENERATION_CLEARING_TILES,
	STR_GENERATION_TOWN_GENERATION,
	STR_GENERATION_INDUSTRY_GENERATION,
	STR_GENERATION_OBJECT_GENERATION,
	STR_GENERATION_TREE_GENERATION,
	STR_GENERATION_PUBLIC_ROADS_GENERATION,
	STR_GENERATION_SETTINGUP_GAME,
	STR_GENERATION_PREPARING_TILELOOP,
	STR_GENERATION_PREPARING_SCRIPT,
	STR_GENERATION_PREPARING_GAME
};
static_assert(lengthof(_generation_class_table) == GWP_CLASS_COUNT);


static void AbortGeneratingWorldCallback(Window *, bool confirmed)
{
	if (confirmed) {
		AbortGeneratingWorld();
	} else if (HasModalProgress() && !IsGeneratingWorldAborted()) {
		SetMouseCursor(SPR_CURSOR_ZZZ, PAL_NONE);
	}
}

struct GenerateProgressWindow : public Window {

	GenerateProgressWindow() : Window(_generate_progress_desc)
	{
		this->InitNested();
	}

	void OnClick([[maybe_unused]] Point pt, WidgetID widget, [[maybe_unused]] int click_count) override
	{
		switch (widget) {
			case WID_GP_ABORT:
				SetMouseCursorBusy(false);
				ShowQuery(
					STR_GENERATION_ABORT_CAPTION,
					STR_GENERATION_ABORT_MESSAGE,
					this,
					AbortGeneratingWorldCallback
				);
				break;
		}
	}

	void UpdateWidgetSize(WidgetID widget, Dimension &size, [[maybe_unused]] const Dimension &padding, [[maybe_unused]] Dimension &fill, [[maybe_unused]] Dimension &resize) override
	{
		switch (widget) {
			case WID_GP_PROGRESS_BAR: {
				SetDParamMaxValue(0, 100);
				size = GetStringBoundingBox(STR_GENERATION_PROGRESS);
				/* We need some spacing for the 'border' */
				size.height += WidgetDimensions::scaled.frametext.Horizontal();
				size.width  += WidgetDimensions::scaled.frametext.Vertical();
				break;
			}

			case WID_GP_PROGRESS_TEXT:
				for (uint i = 0; i < GWP_CLASS_COUNT; i++) {
					size.width = std::max(size.width, GetStringBoundingBox(_generation_class_table[i]).width + padding.width);
				}
				size.height = GetCharacterHeight(FS_NORMAL) * 2 + WidgetDimensions::scaled.vsep_normal;
				break;
		}
	}

	void DrawWidget(const Rect &r, WidgetID widget) const override
	{
		switch (widget) {
			case WID_GP_PROGRESS_BAR: {
				/* Draw the % complete with a bar and a text */
				DrawFrameRect(r, COLOUR_GREY, FR_BORDERONLY | FR_LOWERED);
				Rect br = r.Shrink(WidgetDimensions::scaled.bevel);
				DrawFrameRect(br.WithWidth(br.Width() * _gws.percent / 100, _current_text_dir == TD_RTL), COLOUR_MAUVE, FR_NONE);
				SetDParam(0, _gws.percent);
				DrawString(br.left, br.right, CenterBounds(br.top, br.bottom, GetCharacterHeight(FS_NORMAL)), STR_GENERATION_PROGRESS, TC_FROMSTRING, SA_HOR_CENTER);
				break;
			}

			case WID_GP_PROGRESS_TEXT:
				/* Tell which class we are generating */
				DrawString(r.left, r.right, r.top, _gws.cls, TC_FROMSTRING, SA_HOR_CENTER);

				/* And say where we are in that class */
				SetDParam(0, _gws.current);
				SetDParam(1, _gws.total);
				DrawString(r.left, r.right, r.top + GetCharacterHeight(FS_NORMAL) + WidgetDimensions::scaled.vsep_normal, STR_GENERATION_PROGRESS_NUM, TC_FROMSTRING, SA_HOR_CENTER);
		}
	}
};

/**
 * Initializes the progress counters to the starting point.
 */
void PrepareGenerateWorldProgress()
{
	_gws.cls = STR_GENERATION_WORLD_GENERATION;
	_gws.current = 0;
	_gws.total = 0;
	_gws.percent = 0;
	_gws.next_update = std::chrono::steady_clock::now();
}

/**
 * Show the window where a user can follow the process of the map generation.
 */
void ShowGenerateWorldProgress()
{
	if (BringWindowToFrontById(WC_MODAL_PROGRESS, 0)) return;
	new GenerateProgressWindow();
}

static void _SetGeneratingWorldProgress(GenWorldProgress cls, uint progress, uint total)
{
	static const int percent_table[] = {0, 7, 14, 22, 29, 36, 44, 51, 58, 65, 73, 80, 90, 100 };
	static_assert(lengthof(percent_table) == GWP_CLASS_COUNT + 1);
	assert(cls < GWP_CLASS_COUNT);

	/* Check if we really are generating the world.
	 * For example, placing trees via the SE also calls this function, but
	 * shouldn't try to update the progress.
	 */
	if (!HasModalProgress()) return;

	if (IsGeneratingWorldAborted()) {
		HandleGeneratingWorldAbortion();
		return;
	}

	if (total == 0) {
		assert(_gws.cls == _generation_class_table[cls]);
		_gws.current += progress;
		assert(_gws.current <= _gws.total);
	} else {
		_gws.cls     = _generation_class_table[cls];
		_gws.current = progress;
		_gws.total   = total;
		_gws.percent = percent_table[cls];
	}

	/* Percentage is about the number of completed tasks, so 'current - 1' */
	_gws.percent = percent_table[cls] + (percent_table[cls + 1] - percent_table[cls]) * (_gws.current == 0 ? 0 : _gws.current - 1) / _gws.total;

	if (_network_dedicated) {
		static uint last_percent = 0;

		/* Never display 0% */
		if (_gws.percent == 0) return;
		/* Reset if percent is lower than the last recorded */
		if (_gws.percent < last_percent) last_percent = 0;
		/* Display every 5%, but 6% is also very valid.. just not smaller steps than 5% */
		if (_gws.percent % 5 != 0 && _gws.percent <= last_percent + 5) return;
		/* Never show steps smaller than 2%, even if it is a mod 5% */
		if (_gws.percent <= last_percent + 2) return;

		DEBUG(net, 3, "Map generation percentage complete: %d", _gws.percent);
		last_percent = _gws.percent;

		return;
	}

	SetWindowDirty(WC_MODAL_PROGRESS, 0);

	VideoDriver::GetInstance()->GameLoopPause();
}

/**
 * Set the total of a stage of the world generation.
 * @param cls the current class we are in.
 * @param total Set the total expected items for this class.
 *
 * Warning: this function isn't clever. Don't go from class 4 to 3. Go upwards, always.
 *  Also, progress works if total is zero, total works if progress is zero.
 */
void SetGeneratingWorldProgress(GenWorldProgress cls, uint total)
{
	if (total == 0) return;

	_SetGeneratingWorldProgress(cls, 0, total);
}

/**
 * Increases the current stage of the world generation with one.
 * @param cls the current class we are in.
 *
 * Warning: this function isn't clever. Don't go from class 4 to 3. Go upwards, always.
 *  Also, progress works if total is zero, total works if progress is zero.
 */
void IncreaseGeneratingWorldProgress(GenWorldProgress cls)
{
	/* In fact the param 'class' isn't needed.. but for some security reasons, we want it around */
	_SetGeneratingWorldProgress(cls, 1, 0);
}<|MERGE_RESOLUTION|>--- conflicted
+++ resolved
@@ -445,7 +445,6 @@
 	std::string name;
 	GenerateLandscapeWindowMode mode;
 
-<<<<<<< HEAD
 	void SetDropDownColor()
 	{
 		/* Draw sizes in mapsize selection dropdowns in red if too large size is selected */
@@ -454,10 +453,7 @@
 		this->GetWidget<NWidgetCore>(WID_GL_MAPSIZE_Y_PULLDOWN)->widget_data = mapsize_valid ? STR_JUST_INT : STR_RED_INT;
 	}
 
-	GenerateLandscapeWindow(WindowDesc *desc, WindowNumber number = 0) : Window(desc)
-=======
 	GenerateLandscapeWindow(WindowDesc &desc, WindowNumber number = 0) : Window(desc)
->>>>>>> 7116f143
 	{
 		this->InitNested(number);
 
@@ -1220,7 +1216,6 @@
 {
 	WidgetID widget_id;
 
-<<<<<<< HEAD
 	void SetDropDownColor()
 	{
 		/* Draw sizes in mapsize selection dropdowns in red if too large size is selected */
@@ -1229,10 +1224,7 @@
 		this->GetWidget<NWidgetCore>(WID_CS_MAPSIZE_Y_PULLDOWN)->widget_data = mapsize_valid ? STR_JUST_INT : STR_RED_INT;
 	}
 
-	CreateScenarioWindow(WindowDesc *desc, WindowNumber window_number) : Window(desc)
-=======
 	CreateScenarioWindow(WindowDesc &desc, WindowNumber window_number) : Window(desc)
->>>>>>> 7116f143
 	{
 		this->InitNested(window_number);
 		this->LowerWidget(_settings_newgame.game_creation.landscape + WID_CS_TEMPERATE);
