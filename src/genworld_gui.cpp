--- conflicted
+++ resolved
@@ -283,7 +283,6 @@
 	if (confirmed) StartGeneratingLandscape((GenerateLandscapeWindowMode)w->window_number);
 }
 
-<<<<<<< HEAD
 /**
  * Check if map size set lies in allowed boundaries.
  * @param print_warning If set to true, messagebox with warning is printed out if size is outside limits.
@@ -309,10 +308,7 @@
  * Dimension selected in the other dropdown is used to suggest which choices are 'valid'
  * @param other_dimension Dimension specified by the second dropdown.
  */
-static DropDownList *BuildMapsizeDropDown(int other_dimension)
-=======
-static DropDownList BuildMapsizeDropDown()
->>>>>>> 3b4f224c
+static DropDownList BuildMapsizeDropDown(int other_dimension)
 {
 	DropDownList list;
 
