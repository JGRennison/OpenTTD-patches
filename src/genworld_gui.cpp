/*
 * This file is part of OpenTTD.
 * OpenTTD is free software; you can redistribute it and/or modify it under the terms of the GNU General Public License as published by the Free Software Foundation, version 2.
 * OpenTTD is distributed in the hope that it will be useful, but WITHOUT ANY WARRANTY; without even the implied warranty of MERCHANTABILITY or FITNESS FOR A PARTICULAR PURPOSE.
 * See the GNU General Public License for more details. You should have received a copy of the GNU General Public License along with OpenTTD. If not, see <http://www.gnu.org/licenses/>.
 */

/** @file genworld_gui.cpp GUI to configure and show progress during map generation. */

#include "stdafx.h"
#include "heightmap.h"
#include "debug.h"
#include "genworld.h"
#include "network/network.h"
#include "strings_func.h"
#include "window_func.h"
#include "date_func.h"
#include "sound_func.h"
#include "fios.h"
#include "string_func.h"
#include "gui.h"
#include "dropdown_type.h"
#include "dropdown_common_type.h"
#include "dropdown_func.h"
#include "querystring_gui.h"
#include "town.h"
#include "core/geometry_func.hpp"
#include "core/random_func.hpp"
#include "sl/saveload.h"
#include "progress.h"
#include "error.h"
#include "newgrf_townname.h"
#include "townname_type.h"
#include "video/video_driver.hpp"
#include "industry.h"
#include "ai/ai_gui.hpp"
#include "game/game_gui.hpp"

#include "widgets/genworld_widget.h"

#include "safeguards.h"


extern void MakeNewgameSettingsLive();

/** Enum for the modes we can generate in. */
enum GenerateLandscapeWindowMode {
	GLWM_GENERATE,  ///< Generate new game.
	GLWM_HEIGHTMAP, ///< Load from heightmap.
	GLWM_SCENARIO,  ///< Generate flat land.
};

/**
 * Get the map height limit, or if set to "auto", the absolute limit.
 */
static uint GetMapHeightLimit()
{
	if (_settings_newgame.construction.map_height_limit == 0) return MAX_MAP_HEIGHT_LIMIT;
	return _settings_newgame.construction.map_height_limit;
}

/**
 * Changes landscape type and sets genworld window dirty
 * @param landscape new landscape type
 */
void SetNewLandscapeType(uint8_t landscape)
{
	_settings_newgame.game_creation.landscape = landscape;
	InvalidateWindowClassesData(WC_SELECT_GAME);
	InvalidateWindowClassesData(WC_GENERATE_LANDSCAPE);
}

/** Widgets of GenerateLandscapeWindow when generating world */
static constexpr NWidgetPart _nested_generate_landscape_widgets[] = {
	NWidget(NWID_HORIZONTAL),
		NWidget(WWT_CLOSEBOX, COLOUR_BROWN),
		NWidget(WWT_CAPTION, COLOUR_BROWN), SetStringTip(STR_MAPGEN_WORLD_GENERATION_CAPTION),
	EndContainer(),
	NWidget(WWT_PANEL, COLOUR_BROWN),
		NWidget(NWID_VERTICAL), SetPIP(0, WidgetDimensions::unscaled.vsep_wide, 0), SetPadding(WidgetDimensions::unscaled.sparse),
			/* Landscape selection. */
			NWidget(NWID_HORIZONTAL), SetPIP(0, WidgetDimensions::unscaled.hsep_wide, 0), SetPIPRatio(1, 1, 1),
				NWidget(WWT_IMGBTN_2, COLOUR_ORANGE, WID_GL_TEMPERATE), SetSpriteTip(SPR_SELECT_TEMPERATE, STR_INTRO_TOOLTIP_TEMPERATE),
				NWidget(WWT_IMGBTN_2, COLOUR_ORANGE, WID_GL_ARCTIC), SetSpriteTip(SPR_SELECT_SUB_ARCTIC, STR_INTRO_TOOLTIP_SUB_ARCTIC_LANDSCAPE),
				NWidget(WWT_IMGBTN_2, COLOUR_ORANGE, WID_GL_TROPICAL), SetSpriteTip(SPR_SELECT_SUB_TROPICAL, STR_INTRO_TOOLTIP_SUB_TROPICAL_LANDSCAPE),
				NWidget(WWT_IMGBTN_2, COLOUR_ORANGE, WID_GL_TOYLAND), SetSpriteTip(SPR_SELECT_TOYLAND, STR_INTRO_TOOLTIP_TOYLAND_LANDSCAPE),
			EndContainer(),

			/* Generation options. */
			NWidget(NWID_HORIZONTAL), SetPIP(0, WidgetDimensions::unscaled.hsep_wide, 0),
				/* Left half (land generation options) */
				NWidget(NWID_HORIZONTAL), SetPIP(0, WidgetDimensions::unscaled.hsep_normal, 0),
					/* Labels on the left side (global column 1). */
					NWidget(NWID_VERTICAL, NC_EQUALSIZE), SetPIP(0, WidgetDimensions::unscaled.vsep_sparse, 0),
						NWidget(WWT_TEXT, INVALID_COLOUR), SetStringTip(STR_MAPGEN_MAPSIZE, STR_MAPGEN_MAPSIZE_TOOLTIP), SetFill(1, 1),
						NWidget(WWT_TEXT, INVALID_COLOUR), SetStringTip(STR_MAPGEN_TERRAIN_TYPE, STR_CONFIG_SETTING_TERRAIN_TYPE_HELPTEXT), SetFill(1, 1),
						NWidget(WWT_TEXT, INVALID_COLOUR), SetStringTip(STR_MAPGEN_VARIETY, STR_CONFIG_SETTING_VARIETY_HELPTEXT), SetFill(1, 1),
						NWidget(WWT_TEXT, INVALID_COLOUR), SetStringTip(STR_MAPGEN_SMOOTHNESS, STR_CONFIG_SETTING_ROUGHNESS_OF_TERRAIN_HELPTEXT), SetFill(1, 1),
						NWidget(WWT_TEXT, INVALID_COLOUR), SetStringTip(STR_MAPGEN_QUANTITY_OF_RIVERS, STR_CONFIG_SETTING_RIVER_AMOUNT_HELPTEXT), SetFill(1, 1),
						NWidget(WWT_TEXT, INVALID_COLOUR), SetStringTip(STR_MAPGEN_BORDER_TYPE, STR_MAPGEN_BORDER_TYPE_TOOLTIP), SetFill(1, 1),
					EndContainer(),

					/* Widgets on the right side (global column 2). */
					NWidget(NWID_VERTICAL, NC_EQUALSIZE), SetPIP(0, WidgetDimensions::unscaled.vsep_sparse, 0),
						/* Mapsize X * Y. */
						NWidget(NWID_HORIZONTAL), SetPIP(0, WidgetDimensions::unscaled.hsep_normal, 0),
							NWidget(WWT_DROPDOWN, COLOUR_ORANGE, WID_GL_MAPSIZE_X_PULLDOWN), SetStringTip(STR_JUST_INT, STR_MAPGEN_MAPSIZE_TOOLTIP), SetFill(1, 1),
							NWidget(WWT_TEXT, INVALID_COLOUR), SetStringTip(STR_MAPGEN_BY), SetFill(0, 1), SetAlignment(SA_CENTER),
							NWidget(WWT_DROPDOWN, COLOUR_ORANGE, WID_GL_MAPSIZE_Y_PULLDOWN), SetStringTip(STR_JUST_INT, STR_MAPGEN_MAPSIZE_TOOLTIP), SetFill(1, 1),
						EndContainer(),
						NWidget(WWT_DROPDOWN, COLOUR_ORANGE, WID_GL_TERRAIN_PULLDOWN), SetStringTip(STR_JUST_STRING1, STR_CONFIG_SETTING_TERRAIN_TYPE_HELPTEXT), SetFill(1, 1),
						NWidget(WWT_DROPDOWN, COLOUR_ORANGE, WID_GL_VARIETY_PULLDOWN), SetStringTip(STR_JUST_STRING, STR_CONFIG_SETTING_VARIETY_HELPTEXT), SetFill(1, 1),
						NWidget(WWT_DROPDOWN, COLOUR_ORANGE, WID_GL_SMOOTHNESS_PULLDOWN), SetStringTip(STR_JUST_STRING, STR_CONFIG_SETTING_ROUGHNESS_OF_TERRAIN_HELPTEXT), SetFill(1, 1),
						NWidget(WWT_DROPDOWN, COLOUR_ORANGE, WID_GL_RIVER_PULLDOWN), SetStringTip(STR_JUST_STRING, STR_CONFIG_SETTING_RIVER_AMOUNT_HELPTEXT), SetFill(1, 1),
						NWidget(WWT_TEXTBTN, COLOUR_ORANGE, WID_GL_BORDERS_RANDOM), SetStringTip(STR_JUST_STRING, STR_MAPGEN_BORDER_TYPE_TOOLTIP), SetFill(1, 1),
					EndContainer(),
				EndContainer(),

				/* Right half (all other options) */
				NWidget(NWID_HORIZONTAL), SetPIP(0, WidgetDimensions::unscaled.hsep_normal, 0),
					/* Labels on the left side (global column 3). */
					NWidget(NWID_VERTICAL, NC_EQUALSIZE), SetPIP(0, WidgetDimensions::unscaled.vsep_sparse, 0),
						NWidget(NWID_SELECTION, INVALID_COLOUR, WID_GL_CLIMATE_SEL_LABEL),
<<<<<<< HEAD
							NWidget(WWT_TEXT, INVALID_COLOUR), SetDataTip(STR_MAPGEN_SNOW_COVERAGE, STR_CONFIG_SETTING_SNOW_COVERAGE_HELPTEXT), SetFill(1, 1),
							NWidget(WWT_TEXT, INVALID_COLOUR), SetDataTip(STR_MAPGEN_DESERT_COVERAGE, STR_CONFIG_SETTING_DESERT_COVERAGE_HELPTEXT), SetFill(1, 1),
							NWidget(WWT_TEXT, INVALID_COLOUR), SetDataTip(STR_MAPGEN_SNOW_LINE_HEIGHT, STR_NULL), SetFill(1, 1),
							NWidget(WWT_TEXT, INVALID_COLOUR), SetDataTip(STR_MAPGEN_RAINFOREST_LINE_HEIGHT, STR_NULL), SetFill(1, 1),
=======
							NWidget(WWT_TEXT, INVALID_COLOUR), SetStringTip(STR_MAPGEN_SNOW_COVERAGE, STR_CONFIG_SETTING_SNOW_COVERAGE_HELPTEXT), SetFill(1, 1),
							NWidget(WWT_TEXT, INVALID_COLOUR), SetStringTip(STR_MAPGEN_DESERT_COVERAGE, STR_CONFIG_SETTING_DESERT_COVERAGE_HELPTEXT), SetFill(1, 1),
>>>>>>> b653f875
							NWidget(NWID_SPACER), SetFill(1, 1),
						EndContainer(),
						NWidget(WWT_TEXT, INVALID_COLOUR), SetStringTip(STR_MAPGEN_DATE, STR_MAPGEN_DATE_TOOLTIP), SetFill(1, 1),
						NWidget(WWT_TEXT, INVALID_COLOUR), SetStringTip(STR_MAPGEN_TOWN_NAME_LABEL, STR_MAPGEN_TOWN_NAME_DROPDOWN_TOOLTIP), SetFill(1, 1),
						NWidget(WWT_TEXT, INVALID_COLOUR), SetStringTip(STR_MAPGEN_NUMBER_OF_TOWNS, STR_MAPGEN_NUMBER_OF_TOWNS_TOOLTIP), SetFill(1, 1),
						NWidget(WWT_TEXT, INVALID_COLOUR), SetStringTip(STR_MAPGEN_NUMBER_OF_INDUSTRIES, STR_MAPGEN_NUMBER_OF_INDUSTRIES_TOOLTIP), SetFill(1, 1),
						NWidget(WWT_TEXT, INVALID_COLOUR), SetStringTip(STR_MAPGEN_SEA_LEVEL, STR_MAPGEN_SEA_LEVEL_TOOLTIP), SetFill(1, 1),
					EndContainer(),

					/* Widgets on the right side (global column 4). */
					NWidget(NWID_VERTICAL, NC_EQUALSIZE), SetPIP(0, WidgetDimensions::unscaled.vsep_sparse, 0),
						/* Climate selector. */
						NWidget(NWID_SELECTION, INVALID_COLOUR, WID_GL_CLIMATE_SEL_SELECTOR),
							/* Snow coverage. */
							NWidget(NWID_HORIZONTAL),
								NWidget(WWT_IMGBTN, COLOUR_ORANGE, WID_GL_SNOW_COVERAGE_DOWN), SetSpriteTip(SPR_ARROW_DOWN, STR_MAPGEN_SNOW_COVERAGE_DOWN_TOOLTIP), SetFill(0, 1), SetAspect(WidgetDimensions::ASPECT_UP_DOWN_BUTTON),
								NWidget(WWT_TEXTBTN, COLOUR_ORANGE, WID_GL_SNOW_COVERAGE_TEXT), SetStringTip(STR_MAPGEN_SNOW_COVERAGE_TEXT, STR_CONFIG_SETTING_SNOW_COVERAGE_HELPTEXT), SetFill(1, 1),
								NWidget(WWT_IMGBTN, COLOUR_ORANGE, WID_GL_SNOW_COVERAGE_UP), SetSpriteTip(SPR_ARROW_UP, STR_MAPGEN_SNOW_COVERAGE_UP_TOOLTIP), SetFill(0, 1), SetAspect(WidgetDimensions::ASPECT_UP_DOWN_BUTTON),
							EndContainer(),
							/* Desert coverage. */
							NWidget(NWID_HORIZONTAL),
								NWidget(WWT_IMGBTN, COLOUR_ORANGE, WID_GL_DESERT_COVERAGE_DOWN), SetSpriteTip(SPR_ARROW_DOWN, STR_MAPGEN_DESERT_COVERAGE_DOWN_TOOLTIP), SetFill(0, 1), SetAspect(WidgetDimensions::ASPECT_UP_DOWN_BUTTON),
								NWidget(WWT_TEXTBTN, COLOUR_ORANGE, WID_GL_DESERT_COVERAGE_TEXT), SetStringTip(STR_MAPGEN_DESERT_COVERAGE_TEXT, STR_CONFIG_SETTING_DESERT_COVERAGE_HELPTEXT), SetFill(1, 1),
								NWidget(WWT_IMGBTN, COLOUR_ORANGE, WID_GL_DESERT_COVERAGE_UP), SetSpriteTip(SPR_ARROW_UP, STR_MAPGEN_DESERT_COVERAGE_UP_TOOLTIP), SetFill(0, 1), SetAspect(WidgetDimensions::ASPECT_UP_DOWN_BUTTON),
							EndContainer(),
							/* Snow line. */
							NWidget(NWID_HORIZONTAL),
								NWidget(WWT_IMGBTN, COLOUR_ORANGE, WID_GL_SNOW_LEVEL_DOWN), SetDataTip(SPR_ARROW_DOWN, STR_MAPGEN_SNOW_LINE_DOWN), SetFill(0, 1),
								NWidget(WWT_TEXTBTN, COLOUR_ORANGE, WID_GL_SNOW_LEVEL_TEXT), SetDataTip(STR_JUST_INT, STR_NULL), SetFill(1, 0),
								NWidget(WWT_IMGBTN, COLOUR_ORANGE, WID_GL_SNOW_LEVEL_UP), SetDataTip(SPR_ARROW_UP, STR_MAPGEN_SNOW_LINE_UP), SetFill(0, 1),
							EndContainer(),
							/* Rainforest line. */
							NWidget(NWID_HORIZONTAL),
								NWidget(WWT_IMGBTN, COLOUR_ORANGE, WID_GL_RAINFOREST_LEVEL_DOWN), SetDataTip(SPR_ARROW_DOWN, STR_MAPGEN_RAINFOREST_LINE_DOWN), SetFill(0, 1),
								NWidget(WWT_TEXTBTN, COLOUR_ORANGE, WID_GL_RAINFOREST_LEVEL_TEXT), SetDataTip(STR_JUST_INT, STR_NULL), SetFill(1, 0),
								NWidget(WWT_IMGBTN, COLOUR_ORANGE, WID_GL_RAINFOREST_LEVEL_UP), SetDataTip(SPR_ARROW_UP, STR_MAPGEN_RAINFOREST_LINE_UP), SetFill(0, 1),
							EndContainer(),
							/* Temperate/Toyland spacer. */
							NWidget(NWID_SPACER), SetFill(1, 1),
						EndContainer(),
						/* Starting date. */
						NWidget(NWID_HORIZONTAL),
							NWidget(WWT_IMGBTN, COLOUR_ORANGE, WID_GL_START_DATE_DOWN), SetSpriteTip(SPR_ARROW_DOWN, STR_SCENEDIT_TOOLBAR_MOVE_THE_STARTING_DATE_BACKWARD_TOOLTIP), SetFill(0, 1), SetAspect(WidgetDimensions::ASPECT_UP_DOWN_BUTTON),
							NWidget(WWT_PUSHTXTBTN, COLOUR_ORANGE, WID_GL_START_DATE_TEXT), SetStringTip(STR_JUST_DATE_LONG, STR_MAPGEN_DATE_TOOLTIP), SetFill(1, 1),
							NWidget(WWT_IMGBTN, COLOUR_ORANGE, WID_GL_START_DATE_UP), SetSpriteTip(SPR_ARROW_UP, STR_SCENEDIT_TOOLBAR_MOVE_THE_STARTING_DATE_FORWARD_TOOLTIP), SetFill(0, 1), SetAspect(WidgetDimensions::ASPECT_UP_DOWN_BUTTON),
						EndContainer(),
						NWidget(WWT_DROPDOWN, COLOUR_ORANGE, WID_GL_TOWNNAME_DROPDOWN), SetStringTip(STR_JUST_STRING, STR_MAPGEN_TOWN_NAME_DROPDOWN_TOOLTIP), SetFill(1, 1),
						NWidget(WWT_DROPDOWN, COLOUR_ORANGE, WID_GL_TOWN_PULLDOWN), SetStringTip(STR_JUST_STRING1, STR_MAPGEN_NUMBER_OF_TOWNS_TOOLTIP), SetFill(1, 1),
						NWidget(WWT_DROPDOWN, COLOUR_ORANGE, WID_GL_INDUSTRY_PULLDOWN), SetStringTip(STR_JUST_STRING1, STR_MAPGEN_NUMBER_OF_INDUSTRIES_TOOLTIP), SetFill(1, 1),
						NWidget(WWT_DROPDOWN, COLOUR_ORANGE, WID_GL_WATER_PULLDOWN), SetStringTip(STR_JUST_STRING1, STR_MAPGEN_SEA_LEVEL_TOOLTIP), SetFill(1, 1),
					EndContainer(),
				EndContainer(),
			EndContainer(),

			/* Map borders buttons for each edge. */
			NWidget(NWID_VERTICAL),
				NWidget(NWID_HORIZONTAL, NC_EQUALSIZE),
					NWidget(WWT_TEXT, INVALID_COLOUR), SetStringTip(STR_MAPGEN_NORTHWEST), SetPadding(0, WidgetDimensions::unscaled.hsep_normal, 0, 0), SetFill(1, 1), SetAlignment(SA_RIGHT | SA_VERT_CENTER),
					NWidget(WWT_TEXTBTN, COLOUR_ORANGE, WID_GL_WATER_NW), SetStringTip(STR_JUST_STRING, STR_MAPGEN_NORTHWEST), SetFill(1, 1),
					NWidget(WWT_TEXTBTN, COLOUR_ORANGE, WID_GL_WATER_NE), SetStringTip(STR_JUST_STRING, STR_MAPGEN_NORTHEAST), SetFill(1, 1),
					NWidget(WWT_TEXT, INVALID_COLOUR), SetStringTip(STR_MAPGEN_NORTHEAST), SetPadding(0, 0, 0, WidgetDimensions::unscaled.hsep_normal), SetFill(1, 1),
				EndContainer(),
				NWidget(NWID_HORIZONTAL, NC_EQUALSIZE),
					NWidget(WWT_TEXT, INVALID_COLOUR), SetStringTip(STR_MAPGEN_SOUTHWEST), SetPadding(0, WidgetDimensions::unscaled.hsep_normal, 0, 0), SetFill(1, 1), SetAlignment(SA_RIGHT | SA_VERT_CENTER),
					NWidget(WWT_TEXTBTN, COLOUR_ORANGE, WID_GL_WATER_SW), SetStringTip(STR_JUST_STRING, STR_MAPGEN_SOUTHWEST), SetFill(1, 1),
					NWidget(WWT_TEXTBTN, COLOUR_ORANGE, WID_GL_WATER_SE), SetStringTip(STR_JUST_STRING, STR_MAPGEN_SOUTHEAST), SetFill(1, 1),
					NWidget(WWT_TEXT, INVALID_COLOUR), SetStringTip(STR_MAPGEN_SOUTHEAST), SetPadding(0, 0, 0, WidgetDimensions::unscaled.hsep_normal), SetFill(1, 1),
				EndContainer(),
			EndContainer(),

			/* AI, GS, and NewGRF settings */
			NWidget(NWID_HORIZONTAL, NC_EQUALSIZE),
				NWidget(WWT_PUSHTXTBTN, COLOUR_ORANGE, WID_GL_AI_BUTTON), SetMinimalTextLines(2, 0), SetStringTip(STR_MAPGEN_AI_SETTINGS, STR_MAPGEN_AI_SETTINGS_TOOLTIP), SetFill(1, 0),
				NWidget(WWT_PUSHTXTBTN, COLOUR_ORANGE, WID_GL_GS_BUTTON), SetMinimalTextLines(2, 0), SetStringTip(STR_MAPGEN_GS_SETTINGS, STR_MAPGEN_GS_SETTINGS_TOOLTIP), SetFill(1, 0),
				NWidget(WWT_PUSHTXTBTN, COLOUR_ORANGE, WID_GL_NEWGRF_BUTTON), SetMinimalTextLines(2, 0), SetStringTip(STR_MAPGEN_NEWGRF_SETTINGS, STR_MAPGEN_NEWGRF_SETTINGS_TOOLTIP), SetFill(1, 0),
			EndContainer(),

			/* Generate */
			NWidget(WWT_PUSHTXTBTN, COLOUR_GREEN, WID_GL_GENERATE_BUTTON), SetMinimalTextLines(3, 0), SetStringTip(STR_MAPGEN_GENERATE, STR_MAPGEN_GENERATE_TOOLTIP), SetFill(1, 1),
		EndContainer(),
	EndContainer(),
};

/** Widgets of GenerateLandscapeWindow when loading heightmap */
static constexpr NWidgetPart _nested_heightmap_load_widgets[] = {
	/* Window header. */
	NWidget(NWID_HORIZONTAL),
		NWidget(WWT_CLOSEBOX, COLOUR_BROWN),
		NWidget(WWT_CAPTION, COLOUR_BROWN), SetStringTip(STR_MAPGEN_WORLD_GENERATION_CAPTION),
	EndContainer(),
	NWidget(WWT_PANEL, COLOUR_BROWN),
		NWidget(NWID_VERTICAL), SetPIP(0, WidgetDimensions::unscaled.vsep_wide, 0), SetPadding(WidgetDimensions::unscaled.sparse),
			/* Landscape selection. */
			NWidget(NWID_HORIZONTAL), SetPIP(0, WidgetDimensions::unscaled.hsep_wide, 0), SetPIPRatio(1, 1, 1),
				NWidget(WWT_IMGBTN_2, COLOUR_ORANGE, WID_GL_TEMPERATE), SetSpriteTip(SPR_SELECT_TEMPERATE, STR_INTRO_TOOLTIP_TEMPERATE),
				NWidget(WWT_IMGBTN_2, COLOUR_ORANGE, WID_GL_ARCTIC), SetSpriteTip(SPR_SELECT_SUB_ARCTIC, STR_INTRO_TOOLTIP_SUB_ARCTIC_LANDSCAPE),
				NWidget(WWT_IMGBTN_2, COLOUR_ORANGE, WID_GL_TROPICAL), SetSpriteTip(SPR_SELECT_SUB_TROPICAL, STR_INTRO_TOOLTIP_SUB_TROPICAL_LANDSCAPE),
				NWidget(WWT_IMGBTN_2, COLOUR_ORANGE, WID_GL_TOYLAND), SetSpriteTip(SPR_SELECT_TOYLAND, STR_INTRO_TOOLTIP_TOYLAND_LANDSCAPE),
			EndContainer(),

			NWidget(NWID_HORIZONTAL), SetPIP(0, WidgetDimensions::unscaled.hsep_normal, 0),
				/* Heightmap name label. */
				NWidget(WWT_TEXT, INVALID_COLOUR), SetStringTip(STR_MAPGEN_HEIGHTMAP_NAME, STR_MAPGEN_HEIGHTMAP_NAME_TOOLTIP),
				NWidget(WWT_TEXT, INVALID_COLOUR, WID_GL_HEIGHTMAP_NAME_TEXT), SetTextStyle(TC_ORANGE), SetStringTip(STR_JUST_RAW_STRING, STR_MAPGEN_HEIGHTMAP_NAME_TOOLTIP), SetFill(1, 0),
			EndContainer(),

			/* Generation options. */
			NWidget(NWID_HORIZONTAL), SetPIP(0, WidgetDimensions::unscaled.hsep_wide, 0),
				/* Left half (land generation options) */
				NWidget(NWID_HORIZONTAL), SetPIP(0, WidgetDimensions::unscaled.hsep_normal, 0),
					/* Labels on the left side (global column 1). */
					NWidget(NWID_VERTICAL, NC_EQUALSIZE), SetPIP(0, WidgetDimensions::unscaled.vsep_sparse, 0),
						/* Land generation option labels. */
						NWidget(WWT_TEXT, INVALID_COLOUR), SetStringTip(STR_MAPGEN_HEIGHTMAP_SIZE_LABEL, STR_MAPGEN_HEIGHTMAP_SIZE_LABEL_TOOLTIP), SetFill(1, 1),
						NWidget(WWT_TEXT, INVALID_COLOUR), SetStringTip(STR_MAPGEN_MAPSIZE, STR_MAPGEN_MAPSIZE_TOOLTIP), SetFill(1, 1),
						NWidget(WWT_TEXT, INVALID_COLOUR), SetStringTip(STR_MAPGEN_HEIGHTMAP_ROTATION, STR_CONFIG_SETTING_HEIGHTMAP_ROTATION_TOOLTIP), SetFill(1, 1),
						NWidget(WWT_TEXT, INVALID_COLOUR), SetStringTip(STR_MAPGEN_HEIGHTMAP_HEIGHT, STR_MAPGEN_HEIGHTMAP_HEIGHT_TOOLTIP), SetFill(1, 1),
						NWidget(WWT_TEXT, INVALID_COLOUR), SetStringTip(STR_MAPGEN_QUANTITY_OF_RIVERS, STR_CONFIG_SETTING_RIVER_AMOUNT_HELPTEXT), SetFill(1, 1),
					EndContainer(),

					/* Left half widgets (global column 2) */
					NWidget(NWID_VERTICAL, NC_EQUALSIZE), SetPIP(0, WidgetDimensions::unscaled.vsep_sparse, 0),
						NWidget(WWT_TEXT, INVALID_COLOUR, WID_GL_HEIGHTMAP_SIZE_TEXT), SetStringTip(STR_MAPGEN_HEIGHTMAP_SIZE, STR_MAPGEN_HEIGHTMAP_SIZE_LABEL_TOOLTIP), SetFill(1, 1),
						/* Mapsize X * Y. */
						NWidget(NWID_HORIZONTAL), SetPIP(0, WidgetDimensions::unscaled.hsep_normal, 0),
							NWidget(WWT_DROPDOWN, COLOUR_ORANGE, WID_GL_MAPSIZE_X_PULLDOWN), SetStringTip(STR_JUST_INT, STR_MAPGEN_MAPSIZE_TOOLTIP), SetFill(1, 1),
							NWidget(WWT_TEXT, INVALID_COLOUR), SetStringTip(STR_MAPGEN_BY), SetFill(0, 1), SetAlignment(SA_CENTER),
							NWidget(WWT_DROPDOWN, COLOUR_ORANGE, WID_GL_MAPSIZE_Y_PULLDOWN), SetStringTip(STR_JUST_INT, STR_MAPGEN_MAPSIZE_TOOLTIP), SetFill(1, 1),
						EndContainer(),
						NWidget(WWT_DROPDOWN, COLOUR_ORANGE, WID_GL_HEIGHTMAP_ROTATION_PULLDOWN), SetStringTip(STR_JUST_STRING, STR_CONFIG_SETTING_HEIGHTMAP_ROTATION_TOOLTIP), SetFill(1, 1),
						/* Heightmap highest peak. */
						NWidget(NWID_HORIZONTAL),
							NWidget(WWT_IMGBTN, COLOUR_ORANGE, WID_GL_HEIGHTMAP_HEIGHT_DOWN), SetSpriteTip(SPR_ARROW_DOWN, STR_MAPGEN_HEIGHTMAP_HEIGHT_DOWN_TOOLTIP), SetFill(0, 1), SetAspect(WidgetDimensions::ASPECT_UP_DOWN_BUTTON),
							NWidget(WWT_TEXTBTN, COLOUR_ORANGE, WID_GL_HEIGHTMAP_HEIGHT_TEXT), SetStringTip(STR_JUST_INT, STR_MAPGEN_HEIGHTMAP_HEIGHT_TOOLTIP), SetFill(1, 1),
							NWidget(WWT_IMGBTN, COLOUR_ORANGE, WID_GL_HEIGHTMAP_HEIGHT_UP), SetSpriteTip(SPR_ARROW_UP, STR_MAPGEN_HEIGHTMAP_HEIGHT_UP_TOOLTIP), SetFill(0, 1), SetAspect(WidgetDimensions::ASPECT_UP_DOWN_BUTTON),
						EndContainer(),
						NWidget(WWT_DROPDOWN, COLOUR_ORANGE, WID_GL_RIVER_PULLDOWN), SetStringTip(STR_JUST_STRING, STR_CONFIG_SETTING_RIVER_AMOUNT_HELPTEXT), SetFill(1, 1),
					EndContainer(),
				EndContainer(),

				/* Right half (all other options) */
				NWidget(NWID_HORIZONTAL), SetPIP(0, WidgetDimensions::unscaled.hsep_normal, 0),
					/* Right half labels (global column 3) */
					NWidget(NWID_VERTICAL, NC_EQUALSIZE), SetPIP(0, WidgetDimensions::unscaled.vsep_sparse, 0),
						NWidget(NWID_SELECTION, INVALID_COLOUR, WID_GL_CLIMATE_SEL_LABEL),
<<<<<<< HEAD
							NWidget(WWT_TEXT, INVALID_COLOUR), SetDataTip(STR_MAPGEN_SNOW_COVERAGE, STR_CONFIG_SETTING_SNOW_COVERAGE_HELPTEXT), SetFill(1, 1),
							NWidget(WWT_TEXT, INVALID_COLOUR), SetDataTip(STR_MAPGEN_DESERT_COVERAGE, STR_CONFIG_SETTING_DESERT_COVERAGE_HELPTEXT), SetFill(1, 1),
							NWidget(WWT_TEXT, INVALID_COLOUR), SetDataTip(STR_MAPGEN_SNOW_LINE_HEIGHT, STR_NULL), SetFill(1, 1),
							NWidget(WWT_TEXT, INVALID_COLOUR), SetDataTip(STR_MAPGEN_RAINFOREST_LINE_HEIGHT, STR_NULL), SetFill(1, 1),
=======
							NWidget(WWT_TEXT, INVALID_COLOUR), SetStringTip(STR_MAPGEN_SNOW_COVERAGE, STR_CONFIG_SETTING_SNOW_COVERAGE_HELPTEXT), SetFill(1, 1),
							NWidget(WWT_TEXT, INVALID_COLOUR), SetStringTip(STR_MAPGEN_DESERT_COVERAGE, STR_CONFIG_SETTING_DESERT_COVERAGE_HELPTEXT), SetFill(1, 1),
>>>>>>> b653f875
							NWidget(NWID_SPACER), SetFill(1, 1),
						EndContainer(),
						NWidget(WWT_TEXT, INVALID_COLOUR), SetStringTip(STR_MAPGEN_DATE, STR_MAPGEN_DATE_TOOLTIP), SetFill(1, 1),
						NWidget(WWT_TEXT, INVALID_COLOUR), SetStringTip(STR_MAPGEN_TOWN_NAME_LABEL, STR_MAPGEN_TOWN_NAME_DROPDOWN_TOOLTIP), SetFill(1, 1),
						NWidget(WWT_TEXT, INVALID_COLOUR), SetStringTip(STR_MAPGEN_NUMBER_OF_TOWNS, STR_MAPGEN_NUMBER_OF_TOWNS_TOOLTIP), SetFill(1, 1),
						NWidget(WWT_TEXT, INVALID_COLOUR), SetStringTip(STR_MAPGEN_NUMBER_OF_INDUSTRIES, STR_MAPGEN_NUMBER_OF_INDUSTRIES_TOOLTIP), SetFill(1, 1),
					EndContainer(),

					/* Right half widgets (global column 4) */
					NWidget(NWID_VERTICAL, NC_EQUALSIZE), SetPIP(0, WidgetDimensions::unscaled.vsep_sparse, 0),
						/* Climate selector. */
						NWidget(NWID_SELECTION, INVALID_COLOUR, WID_GL_CLIMATE_SEL_SELECTOR),
							/* Snow coverage. */
							NWidget(NWID_HORIZONTAL),
								NWidget(WWT_IMGBTN, COLOUR_ORANGE, WID_GL_SNOW_COVERAGE_DOWN), SetSpriteTip(SPR_ARROW_DOWN, STR_MAPGEN_SNOW_COVERAGE_DOWN_TOOLTIP), SetFill(0, 1), SetAspect(WidgetDimensions::ASPECT_UP_DOWN_BUTTON),
								NWidget(WWT_TEXTBTN, COLOUR_ORANGE, WID_GL_SNOW_COVERAGE_TEXT), SetStringTip(STR_MAPGEN_SNOW_COVERAGE_TEXT, STR_CONFIG_SETTING_SNOW_COVERAGE_HELPTEXT), SetFill(1, 1),
								NWidget(WWT_IMGBTN, COLOUR_ORANGE, WID_GL_SNOW_COVERAGE_UP), SetSpriteTip(SPR_ARROW_UP, STR_MAPGEN_SNOW_COVERAGE_UP_TOOLTIP), SetFill(0, 1), SetAspect(WidgetDimensions::ASPECT_UP_DOWN_BUTTON),
							EndContainer(),
							/* Desert coverage. */
							NWidget(NWID_HORIZONTAL),
								NWidget(WWT_IMGBTN, COLOUR_ORANGE, WID_GL_DESERT_COVERAGE_DOWN), SetSpriteTip(SPR_ARROW_DOWN, STR_MAPGEN_DESERT_COVERAGE_DOWN_TOOLTIP), SetFill(0, 1), SetAspect(WidgetDimensions::ASPECT_UP_DOWN_BUTTON),
								NWidget(WWT_TEXTBTN, COLOUR_ORANGE, WID_GL_DESERT_COVERAGE_TEXT), SetStringTip(STR_MAPGEN_DESERT_COVERAGE_TEXT, STR_CONFIG_SETTING_DESERT_COVERAGE_HELPTEXT), SetFill(1, 1),
								NWidget(WWT_IMGBTN, COLOUR_ORANGE, WID_GL_DESERT_COVERAGE_UP), SetSpriteTip(SPR_ARROW_UP, STR_MAPGEN_DESERT_COVERAGE_UP_TOOLTIP), SetFill(0, 1), SetAspect(WidgetDimensions::ASPECT_UP_DOWN_BUTTON),
							EndContainer(),
								/* Snow line. */
								NWidget(NWID_HORIZONTAL),
									NWidget(WWT_IMGBTN, COLOUR_ORANGE, WID_GL_SNOW_LEVEL_DOWN), SetDataTip(SPR_ARROW_DOWN, STR_MAPGEN_SNOW_LINE_DOWN), SetFill(0, 1),
									NWidget(WWT_TEXTBTN, COLOUR_ORANGE, WID_GL_SNOW_LEVEL_TEXT), SetDataTip(STR_JUST_INT, STR_NULL), SetFill(1, 1),
									NWidget(WWT_IMGBTN, COLOUR_ORANGE, WID_GL_SNOW_LEVEL_UP), SetDataTip(SPR_ARROW_UP, STR_MAPGEN_SNOW_LINE_UP), SetFill(0, 1),
								EndContainer(),
								/* Rainforest line. */
								NWidget(NWID_HORIZONTAL),
									NWidget(WWT_IMGBTN, COLOUR_ORANGE, WID_GL_RAINFOREST_LEVEL_DOWN), SetDataTip(SPR_ARROW_DOWN, STR_MAPGEN_RAINFOREST_LINE_DOWN), SetFill(0, 1),
									NWidget(WWT_TEXTBTN, COLOUR_ORANGE, WID_GL_RAINFOREST_LEVEL_TEXT), SetDataTip(STR_JUST_INT, STR_NULL), SetFill(1, 1),
									NWidget(WWT_IMGBTN, COLOUR_ORANGE, WID_GL_RAINFOREST_LEVEL_UP), SetDataTip(SPR_ARROW_UP, STR_MAPGEN_RAINFOREST_LINE_UP), SetFill(0, 1),
								EndContainer(),
							/* Temperate/Toyland spacer. */
							NWidget(NWID_SPACER), SetFill(1, 1),
						EndContainer(),
						/* Starting date. */
						NWidget(NWID_HORIZONTAL),
							NWidget(WWT_IMGBTN, COLOUR_ORANGE, WID_GL_START_DATE_DOWN), SetSpriteTip(SPR_ARROW_DOWN, STR_SCENEDIT_TOOLBAR_MOVE_THE_STARTING_DATE_BACKWARD_TOOLTIP), SetFill(0, 1), SetAspect(WidgetDimensions::ASPECT_UP_DOWN_BUTTON),
							NWidget(WWT_PUSHTXTBTN, COLOUR_ORANGE, WID_GL_START_DATE_TEXT), SetStringTip(STR_JUST_DATE_LONG, STR_MAPGEN_DATE_TOOLTIP), SetFill(1, 1),
							NWidget(WWT_IMGBTN, COLOUR_ORANGE, WID_GL_START_DATE_UP), SetSpriteTip(SPR_ARROW_UP, STR_SCENEDIT_TOOLBAR_MOVE_THE_STARTING_DATE_FORWARD_TOOLTIP), SetFill(0, 1), SetAspect(WidgetDimensions::ASPECT_UP_DOWN_BUTTON),
						EndContainer(),
						NWidget(WWT_DROPDOWN, COLOUR_ORANGE, WID_GL_TOWNNAME_DROPDOWN), SetStringTip(STR_JUST_STRING, STR_MAPGEN_TOWN_NAME_DROPDOWN_TOOLTIP), SetFill(1, 1),
						NWidget(WWT_DROPDOWN, COLOUR_ORANGE, WID_GL_TOWN_PULLDOWN), SetStringTip(STR_JUST_STRING1, STR_MAPGEN_NUMBER_OF_TOWNS_TOOLTIP), SetFill(1, 1),
						NWidget(WWT_DROPDOWN, COLOUR_ORANGE, WID_GL_INDUSTRY_PULLDOWN), SetStringTip(STR_JUST_STRING1, STR_MAPGEN_NUMBER_OF_INDUSTRIES_TOOLTIP), SetFill(1, 1),
					EndContainer(),
				EndContainer(),
			EndContainer(),

			/* AI, GS, and NewGRF settings */
			NWidget(NWID_HORIZONTAL, NC_EQUALSIZE),
				NWidget(WWT_PUSHTXTBTN, COLOUR_ORANGE, WID_GL_AI_BUTTON), SetMinimalTextLines(2, 0), SetStringTip(STR_MAPGEN_AI_SETTINGS, STR_MAPGEN_AI_SETTINGS_TOOLTIP), SetFill(1, 0),
				NWidget(WWT_PUSHTXTBTN, COLOUR_ORANGE, WID_GL_GS_BUTTON), SetMinimalTextLines(2, 0), SetStringTip(STR_MAPGEN_GS_SETTINGS, STR_MAPGEN_GS_SETTINGS_TOOLTIP),  SetFill(1, 0),
				NWidget(WWT_PUSHTXTBTN, COLOUR_ORANGE, WID_GL_NEWGRF_BUTTON), SetMinimalTextLines(2, 0), SetStringTip(STR_MAPGEN_NEWGRF_SETTINGS, STR_MAPGEN_NEWGRF_SETTINGS_TOOLTIP), SetFill(1, 0),
			EndContainer(),

			/* Generate */
			NWidget(WWT_PUSHTXTBTN, COLOUR_GREEN, WID_GL_GENERATE_BUTTON), SetMinimalTextLines(3, 0), SetStringTip(STR_MAPGEN_GENERATE, STR_MAPGEN_GENERATE_TOOLTIP), SetFill(1, 1),
		EndContainer(),
	EndContainer(),
};

static void StartGeneratingLandscape(GenerateLandscapeWindowMode mode)
{
	CloseAllNonVitalWindows();
	ClearErrorMessages();

	/* Copy all XXX_newgame to XXX when coming from outside the editor */
	MakeNewgameSettingsLive();
	ResetGRFConfig(true);

	if (_settings_client.sound.confirm) SndPlayFx(SND_15_BEEP);
	switch (mode) {
		case GLWM_GENERATE:  _switch_mode = (_game_mode == GM_EDITOR) ? SM_GENRANDLAND    : SM_NEWGAME;         break;
		case GLWM_HEIGHTMAP: _switch_mode = (_game_mode == GM_EDITOR) ? SM_LOAD_HEIGHTMAP : SM_START_HEIGHTMAP; break;
		case GLWM_SCENARIO:  _switch_mode = SM_EDITOR; break;
		default: NOT_REACHED();
	}
}

static void LandscapeGenerationCallback(Window *w, bool confirmed)
{
	if (confirmed) StartGeneratingLandscape((GenerateLandscapeWindowMode)w->window_number);
}

/**
 * Check if map size set lies in allowed boundaries.
 * @param print_warning If set to true, messagebox with warning is printed out if size is outside limits.
 * @return true if size is ok, false otherwise.
 */
static bool CheckMapSize(bool print_warning = true)
{
	uint64_t tiles = 1ULL << (_settings_newgame.game_creation.map_x + _settings_newgame.game_creation.map_y);

	if (_settings_newgame.game_creation.map_x + _settings_newgame.game_creation.map_y > MAX_MAP_TILES_BITS) {
		if (print_warning) {
			SetDParam(0, MAX_MAP_TILES);
			SetDParam(1, tiles);
			ShowErrorMessage(STR_MAPGEN_TOO_MANY_TILES_MESSAGE, INVALID_STRING_ID, WL_ERROR, 0, 0);
		}
		return false;
	}
	return true;
}

/**
 * Build dropdown list with map sizes
 * Dimension selected in the other dropdown is used to suggest which choices are 'valid'
 * @param other_dimension Dimension specified by the second dropdown.
 */
static DropDownList BuildMapsizeDropDown(int other_dimension)
{
	DropDownList list;

	for (uint i = MIN_MAP_SIZE_BITS; i <= MAX_MAP_SIZE_BITS; i++) {
		SetDParam(0, 1LL << i);
		list.push_back(MakeDropDownListStringItem((i + other_dimension > MAX_MAP_TILES_BITS) ? STR_RED_INT : STR_JUST_INT, i, false));
	}

	return list;
}

static DropDownList BuildTownNameDropDown()
{
	DropDownList list;

	/* Add and sort newgrf townnames generators */
	const auto &grf_names = GetGRFTownNameList();
	for (uint i = 0; i < grf_names.size(); i++) {
		list.push_back(MakeDropDownListStringItem(grf_names[i], BUILTIN_TOWNNAME_GENERATOR_COUNT + i));
	}
	std::sort(list.begin(), list.end(), DropDownListStringItem::NatSortFunc);

	size_t newgrf_size = list.size();
	/* Insert newgrf_names at the top of the list */
	if (newgrf_size > 0) {
		list.push_back(MakeDropDownListDividerItem()); // separator line
		newgrf_size++;
	}

	/* Add and sort original townnames generators */
	for (uint i = 0; i < BUILTIN_TOWNNAME_GENERATOR_COUNT; i++) {
		list.push_back(MakeDropDownListStringItem(STR_MAPGEN_TOWN_NAME_ORIGINAL_ENGLISH + i, i));
	}
	std::sort(list.begin() + newgrf_size, list.end(), DropDownListStringItem::NatSortFunc);

	return list;
}


static const StringID _elevations[]  = {STR_TERRAIN_TYPE_VERY_FLAT, STR_TERRAIN_TYPE_FLAT, STR_TERRAIN_TYPE_HILLY, STR_TERRAIN_TYPE_MOUNTAINOUS, STR_TERRAIN_TYPE_ALPINIST, STR_TERRAIN_TYPE_CUSTOM};
static const StringID _sea_lakes[]   = {STR_SEA_LEVEL_VERY_LOW, STR_SEA_LEVEL_LOW, STR_SEA_LEVEL_MEDIUM, STR_SEA_LEVEL_HIGH, STR_SEA_LEVEL_CUSTOM};
static const StringID _rivers[]      = {STR_RIVERS_NONE, STR_RIVERS_FEW, STR_RIVERS_MODERATE, STR_RIVERS_LOT, STR_RIVERS_VERY_MANY, STR_RIVERS_EXTREMELY_MANY};
static const StringID _smoothness[]  = {STR_CONFIG_SETTING_ROUGHNESS_OF_TERRAIN_VERY_SMOOTH, STR_CONFIG_SETTING_ROUGHNESS_OF_TERRAIN_SMOOTH, STR_CONFIG_SETTING_ROUGHNESS_OF_TERRAIN_ROUGH, STR_CONFIG_SETTING_ROUGHNESS_OF_TERRAIN_VERY_ROUGH};
static const StringID _rotation[]    = {STR_CONFIG_SETTING_HEIGHTMAP_ROTATION_COUNTER_CLOCKWISE, STR_CONFIG_SETTING_HEIGHTMAP_ROTATION_CLOCKWISE};
static const StringID _num_towns[]   = {STR_NUM_VERY_LOW, STR_NUM_LOW, STR_NUM_NORMAL, STR_NUM_HIGH, STR_NUM_CUSTOM};
static const StringID _num_inds[]    = {STR_FUNDING_ONLY, STR_MINIMAL, STR_NUM_VERY_LOW, STR_NUM_LOW, STR_NUM_NORMAL, STR_NUM_HIGH, STR_NUM_CUSTOM};
static const StringID _variety[]     = {STR_VARIETY_NONE, STR_VARIETY_VERY_LOW, STR_VARIETY_LOW, STR_VARIETY_MEDIUM, STR_VARIETY_HIGH, STR_VARIETY_VERY_HIGH};

static_assert(std::size(_num_inds) == ID_END);

struct GenerateLandscapeWindow : public Window {
	WidgetID widget_id;
	uint x;
	uint y;
	std::string name;
	GenerateLandscapeWindowMode mode;

	void SetDropDownColor()
	{
		/* Draw sizes in mapsize selection dropdowns in red if too large size is selected */
		bool mapsize_valid = CheckMapSize(false);
		this->GetWidget<NWidgetCore>(WID_GL_MAPSIZE_X_PULLDOWN)->widget_data = mapsize_valid ? STR_JUST_INT : STR_RED_INT;
		this->GetWidget<NWidgetCore>(WID_GL_MAPSIZE_Y_PULLDOWN)->widget_data = mapsize_valid ? STR_JUST_INT : STR_RED_INT;
	}

	GenerateLandscapeWindow(WindowDesc &desc, WindowNumber number = 0) : Window(desc)
	{
		this->InitNested(number);

		this->LowerWidget(_settings_newgame.game_creation.landscape + WID_GL_TEMPERATE);

		this->mode = (GenerateLandscapeWindowMode)this->window_number;

		SetDropDownColor();

		/* Disable town and industry in SE */
		this->SetWidgetDisabledState(WID_GL_TOWN_PULLDOWN,     _game_mode == GM_EDITOR);
		this->SetWidgetDisabledState(WID_GL_INDUSTRY_PULLDOWN, _game_mode == GM_EDITOR);

		/* In case the map_height_limit is changed, clamp heightmap_height and custom_terrain_type. */
		_settings_newgame.game_creation.heightmap_height = Clamp(_settings_newgame.game_creation.heightmap_height, MIN_HEIGHTMAP_HEIGHT, GetMapHeightLimit());
		_settings_newgame.game_creation.custom_terrain_type = Clamp(_settings_newgame.game_creation.custom_terrain_type, MIN_CUSTOM_TERRAIN_TYPE, GetMapHeightLimit());

		/* If original landgenerator is selected and alpinist terrain_type was selected, revert to mountainous. */
		if (_settings_newgame.game_creation.land_generator == LG_ORIGINAL) {
			_settings_newgame.difficulty.terrain_type = Clamp(_settings_newgame.difficulty.terrain_type, 0, 3);
		}

		this->OnInvalidateData();
	}


	void SetStringParameters(WidgetID widget) const override
	{
		switch (widget) {
			case WID_GL_START_DATE_TEXT:      SetDParam(0, CalTime::ConvertYMDToDate(_settings_newgame.game_creation.starting_year, 0, 1)); break;
			case WID_GL_MAPSIZE_X_PULLDOWN:   SetDParam(0, 1LL << _settings_newgame.game_creation.map_x); break;
			case WID_GL_MAPSIZE_Y_PULLDOWN:   SetDParam(0, 1LL << _settings_newgame.game_creation.map_y); break;
			case WID_GL_HEIGHTMAP_HEIGHT_TEXT: SetDParam(0, _settings_newgame.game_creation.heightmap_height); break;
			case WID_GL_SNOW_COVERAGE_TEXT:   SetDParam(0, _settings_newgame.game_creation.snow_coverage); break;
			case WID_GL_DESERT_COVERAGE_TEXT: SetDParam(0, _settings_newgame.game_creation.desert_coverage); break;
			case WID_GL_SNOW_LEVEL_TEXT:      SetDParam(0, _settings_newgame.game_creation.snow_line_height); break;
			case WID_GL_RAINFOREST_LEVEL_TEXT:SetDParam(0, _settings_newgame.game_creation.rainforest_line_height); break;

			case WID_GL_TOWN_PULLDOWN:
				if (_game_mode == GM_EDITOR) {
					SetDParam(0, STR_CONFIG_SETTING_OFF);
				} else if (_settings_newgame.difficulty.number_towns == CUSTOM_TOWN_NUMBER_DIFFICULTY) {
					SetDParam(0, STR_NUM_CUSTOM_NUMBER);
					SetDParam(1, _settings_newgame.game_creation.custom_town_number);
				} else {
					SetDParam(0, _num_towns[_settings_newgame.difficulty.number_towns]);
				}
				break;

			case WID_GL_TOWNNAME_DROPDOWN: {
				uint gen = _settings_newgame.game_creation.town_name;
				StringID name = gen < BUILTIN_TOWNNAME_GENERATOR_COUNT ?
						STR_MAPGEN_TOWN_NAME_ORIGINAL_ENGLISH + gen :
						GetGRFTownNameName(gen - BUILTIN_TOWNNAME_GENERATOR_COUNT);
				SetDParam(0, name);
				break;
			}

			case WID_GL_INDUSTRY_PULLDOWN:
				if (_game_mode == GM_EDITOR) {
					SetDParam(0, STR_CONFIG_SETTING_OFF);
				} else if (_settings_newgame.difficulty.industry_density == ID_CUSTOM) {
					SetDParam(0, STR_NUM_CUSTOM_NUMBER);
					SetDParam(1, _settings_newgame.game_creation.custom_industry_number);
				} else {
					SetDParam(0, _num_inds[_settings_newgame.difficulty.industry_density]);
				}
				break;

			case WID_GL_TERRAIN_PULLDOWN:
				if (_settings_newgame.difficulty.terrain_type == CUSTOM_TERRAIN_TYPE_NUMBER_DIFFICULTY) {
					SetDParam(0, STR_TERRAIN_TYPE_CUSTOM_VALUE);
					SetDParam(1, _settings_newgame.game_creation.custom_terrain_type);
				} else {
					SetDParam(0, _elevations[_settings_newgame.difficulty.terrain_type]); break;
				}
				break;

			case WID_GL_WATER_PULLDOWN:
				if (_settings_newgame.difficulty.quantity_sea_lakes == CUSTOM_SEA_LEVEL_NUMBER_DIFFICULTY) {
					SetDParam(0, STR_SEA_LEVEL_CUSTOM_PERCENTAGE);
					SetDParam(1, _settings_newgame.game_creation.custom_sea_level);
				} else {
					SetDParam(0, _sea_lakes[_settings_newgame.difficulty.quantity_sea_lakes]);
				}
				break;

			case WID_GL_HEIGHTMAP_NAME_TEXT: SetDParamStr(0, this->name); break;
			case WID_GL_RIVER_PULLDOWN:      SetDParam(0, _rivers[_settings_newgame.game_creation.amount_of_rivers]); break;
			case WID_GL_SMOOTHNESS_PULLDOWN: SetDParam(0, _smoothness[_settings_newgame.game_creation.tgen_smoothness]); break;
			case WID_GL_VARIETY_PULLDOWN:    SetDParam(0, _variety[_settings_newgame.game_creation.variety]); break;
			case WID_GL_BORDERS_RANDOM:      SetDParam(0, (_settings_newgame.game_creation.water_borders == BORDERS_RANDOM) ? STR_MAPGEN_BORDER_RANDOMIZE : STR_MAPGEN_BORDER_MANUAL); break;
			case WID_GL_WATER_NE: SetDParam(0, (_settings_newgame.game_creation.water_borders == BORDERS_RANDOM) ? STR_MAPGEN_BORDER_RANDOM : HasBit(_settings_newgame.game_creation.water_borders, BORDER_NE) ? STR_MAPGEN_BORDER_WATER : STR_MAPGEN_BORDER_FREEFORM); break;
			case WID_GL_WATER_NW: SetDParam(0, (_settings_newgame.game_creation.water_borders == BORDERS_RANDOM) ? STR_MAPGEN_BORDER_RANDOM : HasBit(_settings_newgame.game_creation.water_borders, BORDER_NW) ? STR_MAPGEN_BORDER_WATER : STR_MAPGEN_BORDER_FREEFORM); break;
			case WID_GL_WATER_SE: SetDParam(0, (_settings_newgame.game_creation.water_borders == BORDERS_RANDOM) ? STR_MAPGEN_BORDER_RANDOM : HasBit(_settings_newgame.game_creation.water_borders, BORDER_SE) ? STR_MAPGEN_BORDER_WATER : STR_MAPGEN_BORDER_FREEFORM); break;
			case WID_GL_WATER_SW: SetDParam(0, (_settings_newgame.game_creation.water_borders == BORDERS_RANDOM) ? STR_MAPGEN_BORDER_RANDOM : HasBit(_settings_newgame.game_creation.water_borders, BORDER_SW) ? STR_MAPGEN_BORDER_WATER : STR_MAPGEN_BORDER_FREEFORM); break;
			case WID_GL_HEIGHTMAP_ROTATION_PULLDOWN: SetDParam(0, _rotation[_settings_newgame.game_creation.heightmap_rotation]); break;

			case WID_GL_HEIGHTMAP_SIZE_TEXT:
				if (_settings_newgame.game_creation.heightmap_rotation == HM_CLOCKWISE) {
					SetDParam(0, this->y);
					SetDParam(1, this->x);
				} else {
					SetDParam(0, this->x);
					SetDParam(1, this->y);
				}
				break;
		}
	}

	/**
	 * Some data on this window has become invalid.
	 * @param data Information about the changed data.
	 * @param gui_scope Whether the call is done from GUI scope. You may not do everything when not in GUI scope. See #InvalidateWindowData() for details.
	 */
	void OnInvalidateData([[maybe_unused]] int data = 0, [[maybe_unused]] bool gui_scope = true) override
	{
		if (!gui_scope) return;
		/* Update the climate buttons */
		this->SetWidgetLoweredState(WID_GL_TEMPERATE, _settings_newgame.game_creation.landscape == LT_TEMPERATE);
		this->SetWidgetLoweredState(WID_GL_ARCTIC,    _settings_newgame.game_creation.landscape == LT_ARCTIC);
		this->SetWidgetLoweredState(WID_GL_TROPICAL,  _settings_newgame.game_creation.landscape == LT_TROPIC);
		this->SetWidgetLoweredState(WID_GL_TOYLAND,   _settings_newgame.game_creation.landscape == LT_TOYLAND);

		/* You can't select smoothness / non-water borders if not terragenesis */
		if (mode == GLWM_GENERATE) {
			this->SetWidgetDisabledState(WID_GL_SMOOTHNESS_PULLDOWN, _settings_newgame.game_creation.land_generator == LG_ORIGINAL);
			this->SetWidgetDisabledState(WID_GL_VARIETY_PULLDOWN, _settings_newgame.game_creation.land_generator == LG_ORIGINAL);
			this->SetWidgetDisabledState(WID_GL_BORDERS_RANDOM, _settings_newgame.game_creation.land_generator == LG_ORIGINAL || !_settings_newgame.construction.freeform_edges);
			this->SetWidgetsDisabledState(_settings_newgame.game_creation.land_generator == LG_ORIGINAL || !_settings_newgame.construction.freeform_edges || _settings_newgame.game_creation.water_borders == BORDERS_RANDOM,
					WID_GL_WATER_NW, WID_GL_WATER_NE, WID_GL_WATER_SE, WID_GL_WATER_SW);

			this->SetWidgetLoweredState(WID_GL_BORDERS_RANDOM, _settings_newgame.game_creation.water_borders == BORDERS_RANDOM);

			this->SetWidgetLoweredState(WID_GL_WATER_NW, HasBit(_settings_newgame.game_creation.water_borders, BORDER_NW));
			this->SetWidgetLoweredState(WID_GL_WATER_NE, HasBit(_settings_newgame.game_creation.water_borders, BORDER_NE));
			this->SetWidgetLoweredState(WID_GL_WATER_SE, HasBit(_settings_newgame.game_creation.water_borders, BORDER_SE));
			this->SetWidgetLoweredState(WID_GL_WATER_SW, HasBit(_settings_newgame.game_creation.water_borders, BORDER_SW));

			this->SetWidgetsDisabledState(_settings_newgame.game_creation.land_generator == LG_ORIGINAL && (_settings_newgame.game_creation.landscape == LT_ARCTIC || _settings_newgame.game_creation.landscape == LT_TROPIC),
					WID_GL_TERRAIN_PULLDOWN, WID_GL_WATER_PULLDOWN);
		}

		/* Disable snowline if not arctic */
		this->SetWidgetDisabledState(WID_GL_SNOW_COVERAGE_TEXT, _settings_newgame.game_creation.landscape != LT_ARCTIC || _settings_newgame.game_creation.climate_threshold_mode != 0);
		this->SetWidgetDisabledState(WID_GL_SNOW_LEVEL_TEXT, _settings_newgame.game_creation.landscape != LT_ARCTIC || _settings_newgame.game_creation.climate_threshold_mode == 0);
		/* Disable desert if not tropic */
		this->SetWidgetDisabledState(WID_GL_DESERT_COVERAGE_TEXT, _settings_newgame.game_creation.landscape != LT_TROPIC || _settings_newgame.game_creation.climate_threshold_mode != 0);
		this->SetWidgetDisabledState(WID_GL_RAINFOREST_LEVEL_TEXT, _settings_newgame.game_creation.landscape != LT_TROPIC || _settings_newgame.game_creation.climate_threshold_mode == 0);

		/* Set snow/rainforest selections */
		int climate_plane = 0;
		switch (_settings_newgame.game_creation.landscape) {
			case LT_TEMPERATE: climate_plane = SZSP_VERTICAL; break;
			case LT_ARCTIC:    climate_plane = _settings_newgame.game_creation.climate_threshold_mode ? 2 : 0; break;
			case LT_TROPIC:    climate_plane = _settings_newgame.game_creation.climate_threshold_mode ? 3 : 1; break;
			case LT_TOYLAND:   climate_plane = SZSP_VERTICAL; break;
		}
		this->GetWidget<NWidgetStacked>(WID_GL_CLIMATE_SEL_LABEL)->SetDisplayedPlane(climate_plane);
		this->GetWidget<NWidgetStacked>(WID_GL_CLIMATE_SEL_SELECTOR)->SetDisplayedPlane(climate_plane);

		/* Update availability of decreasing / increasing start date and snow level */
		if (mode == GLWM_HEIGHTMAP) {
			this->SetWidgetDisabledState(WID_GL_HEIGHTMAP_HEIGHT_DOWN, _settings_newgame.game_creation.heightmap_height <= MIN_HEIGHTMAP_HEIGHT);
			this->SetWidgetDisabledState(WID_GL_HEIGHTMAP_HEIGHT_UP, _settings_newgame.game_creation.heightmap_height >= GetMapHeightLimit());
		}
		this->SetWidgetDisabledState(WID_GL_START_DATE_DOWN, _settings_newgame.game_creation.starting_year <= CalTime::MIN_YEAR);
		this->SetWidgetDisabledState(WID_GL_START_DATE_UP,   _settings_newgame.game_creation.starting_year >= CalTime::MAX_YEAR);
		this->SetWidgetDisabledState(WID_GL_SNOW_COVERAGE_DOWN, _settings_newgame.game_creation.snow_coverage <= 0 || _settings_newgame.game_creation.landscape != LT_ARCTIC);
		this->SetWidgetDisabledState(WID_GL_SNOW_COVERAGE_UP,   _settings_newgame.game_creation.snow_coverage >= 100 || _settings_newgame.game_creation.landscape != LT_ARCTIC);
		this->SetWidgetDisabledState(WID_GL_DESERT_COVERAGE_DOWN, _settings_newgame.game_creation.desert_coverage <= 0 || _settings_newgame.game_creation.landscape != LT_TROPIC);
		this->SetWidgetDisabledState(WID_GL_DESERT_COVERAGE_UP,   _settings_newgame.game_creation.desert_coverage >= 100 || _settings_newgame.game_creation.landscape != LT_TROPIC);
		this->SetWidgetDisabledState(WID_GL_SNOW_LEVEL_DOWN, _settings_newgame.game_creation.snow_line_height <= MIN_SNOWLINE_HEIGHT || _settings_newgame.game_creation.landscape != LT_ARCTIC);
		this->SetWidgetDisabledState(WID_GL_SNOW_LEVEL_UP,   _settings_newgame.game_creation.snow_line_height >= MAX_SNOWLINE_HEIGHT || _settings_newgame.game_creation.landscape != LT_ARCTIC);
		this->SetWidgetDisabledState(WID_GL_RAINFOREST_LEVEL_DOWN, _settings_newgame.game_creation.rainforest_line_height <= MIN_RAINFOREST_HEIGHT || _settings_newgame.game_creation.landscape != LT_TROPIC);
		this->SetWidgetDisabledState(WID_GL_RAINFOREST_LEVEL_UP,   _settings_newgame.game_creation.rainforest_line_height >= MAX_RAINFOREST_HEIGHT || _settings_newgame.game_creation.landscape != LT_TROPIC);

		/* Do not allow a custom sea level or terrain type with the original land generator. */
		if (_settings_newgame.game_creation.land_generator == LG_ORIGINAL) {
			if (_settings_newgame.difficulty.quantity_sea_lakes == CUSTOM_SEA_LEVEL_NUMBER_DIFFICULTY) {
				_settings_newgame.difficulty.quantity_sea_lakes = CUSTOM_SEA_LEVEL_MIN_PERCENTAGE;
			}
			if (_settings_newgame.difficulty.terrain_type == CUSTOM_TERRAIN_TYPE_NUMBER_DIFFICULTY) {
				_settings_newgame.difficulty.terrain_type = 1;
			}
		}

		this->SetDirty();
	}

	void UpdateWidgetSize(WidgetID widget, Dimension &size, [[maybe_unused]] const Dimension &padding, [[maybe_unused]] Dimension &fill, [[maybe_unused]] Dimension &resize) override
	{
		Dimension d{0, (uint)GetCharacterHeight(FS_NORMAL)};
		std::span<const StringID> strs;
		switch (widget) {
			case WID_GL_TEMPERATE: case WID_GL_ARCTIC:
			case WID_GL_TROPICAL: case WID_GL_TOYLAND:
				size.width += WidgetDimensions::scaled.fullbevel.Horizontal();
				size.height += WidgetDimensions::scaled.fullbevel.Vertical();
				break;

			case WID_GL_HEIGHTMAP_HEIGHT_TEXT:
				SetDParam(0, MAX_TILE_HEIGHT);
				d = GetStringBoundingBox(STR_JUST_INT);
				break;

			case WID_GL_START_DATE_TEXT:
				SetDParam(0, CalTime::ConvertYMDToDate(CalTime::MAX_YEAR, 0, 1));
				d = GetStringBoundingBox(STR_JUST_DATE_LONG);
				break;

			case WID_GL_MAPSIZE_X_PULLDOWN:
			case WID_GL_MAPSIZE_Y_PULLDOWN:
				SetDParamMaxValue(0, MAX_MAP_SIZE);
				d = GetStringBoundingBox(STR_JUST_INT);
				break;

			case WID_GL_SNOW_COVERAGE_TEXT:
				SetDParamMaxValue(0, MAX_TILE_HEIGHT);
				d = GetStringBoundingBox(STR_MAPGEN_SNOW_COVERAGE_TEXT);
				break;

			case WID_GL_DESERT_COVERAGE_TEXT:
				SetDParamMaxValue(0, MAX_TILE_HEIGHT);
				d = GetStringBoundingBox(STR_MAPGEN_DESERT_COVERAGE_TEXT);
				break;

			case WID_GL_SNOW_LEVEL_TEXT:
				SetDParamMaxValue(0, MAX_TILE_HEIGHT);
				size = maxdim(size, GetStringBoundingBox(STR_JUST_INT));
				break;

			case WID_GL_RAINFOREST_LEVEL_TEXT:
				SetDParamMaxValue(0, MAX_RAINFOREST_HEIGHT);
				size = maxdim(size, GetStringBoundingBox(STR_JUST_INT));
				break;

			case WID_GL_HEIGHTMAP_SIZE_TEXT:
				SetDParam(0, this->x);
				SetDParam(1, this->y);
				d = GetStringBoundingBox(STR_MAPGEN_HEIGHTMAP_SIZE);
				break;

			case WID_GL_TOWN_PULLDOWN:
				strs = _num_towns;
				SetDParamMaxValue(0, CUSTOM_TOWN_MAX_NUMBER);
				d = GetStringBoundingBox(STR_NUM_CUSTOM_NUMBER);
				break;

			case WID_GL_INDUSTRY_PULLDOWN:
				strs = _num_inds;
				SetDParamMaxValue(0, IndustryPool::MAX_SIZE);
				d = GetStringBoundingBox(STR_NUM_CUSTOM_NUMBER);
				break;

			case WID_GL_TERRAIN_PULLDOWN:
				strs = _elevations;
				SetDParamMaxValue(0, MAX_MAP_HEIGHT_LIMIT);
				d = GetStringBoundingBox(STR_TERRAIN_TYPE_CUSTOM_VALUE);
				break;

			case WID_GL_WATER_PULLDOWN:
				strs = _sea_lakes;
				SetDParamMaxValue(0, CUSTOM_SEA_LEVEL_MAX_PERCENTAGE);
				d = GetStringBoundingBox(STR_SEA_LEVEL_CUSTOM_PERCENTAGE);
				break;

			case WID_GL_RIVER_PULLDOWN:      strs = _rivers; break;
			case WID_GL_SMOOTHNESS_PULLDOWN: strs = _smoothness; break;
			case WID_GL_VARIETY_PULLDOWN:    strs = _variety; break;
			case WID_GL_HEIGHTMAP_ROTATION_PULLDOWN: strs = _rotation; break;
			case WID_GL_BORDERS_RANDOM:
				d = maxdim(GetStringBoundingBox(STR_MAPGEN_BORDER_RANDOMIZE), GetStringBoundingBox(STR_MAPGEN_BORDER_MANUAL));
				break;

			case WID_GL_WATER_NE:
			case WID_GL_WATER_NW:
			case WID_GL_WATER_SE:
			case WID_GL_WATER_SW:
				d = maxdim(GetStringBoundingBox(STR_MAPGEN_BORDER_RANDOM), maxdim(GetStringBoundingBox(STR_MAPGEN_BORDER_WATER), GetStringBoundingBox(STR_MAPGEN_BORDER_FREEFORM)));
				break;

			case WID_GL_HEIGHTMAP_NAME_TEXT:
				size.width = 0;
				break;

			default:
				return;
		}
		d = maxdim(d, GetStringListBoundingBox(strs));
		d.width += padding.width;
		d.height += padding.height;
		size = maxdim(size, d);
	}

	void OnClick([[maybe_unused]] Point pt, WidgetID widget, [[maybe_unused]] int click_count) override
	{
		switch (widget) {
			case WID_GL_TEMPERATE:
			case WID_GL_ARCTIC:
			case WID_GL_TROPICAL:
			case WID_GL_TOYLAND:
				SetNewLandscapeType(widget - WID_GL_TEMPERATE);
				break;

			case WID_GL_MAPSIZE_X_PULLDOWN: // Mapsize X
				ShowDropDownList(this, BuildMapsizeDropDown(_settings_newgame.game_creation.map_y), _settings_newgame.game_creation.map_x, WID_GL_MAPSIZE_X_PULLDOWN);
				break;

			case WID_GL_MAPSIZE_Y_PULLDOWN: // Mapsize Y
				ShowDropDownList(this, BuildMapsizeDropDown(_settings_newgame.game_creation.map_x), _settings_newgame.game_creation.map_y, WID_GL_MAPSIZE_Y_PULLDOWN);
				break;

			case WID_GL_TOWN_PULLDOWN: // Number of towns
				ShowDropDownMenu(this, _num_towns, _settings_newgame.difficulty.number_towns, WID_GL_TOWN_PULLDOWN, 0, 0);
				break;

			case WID_GL_TOWNNAME_DROPDOWN: // Townname generator
				ShowDropDownList(this, BuildTownNameDropDown(), _settings_newgame.game_creation.town_name, WID_GL_TOWNNAME_DROPDOWN);
				break;

			case WID_GL_INDUSTRY_PULLDOWN: // Number of industries
				ShowDropDownMenu(this, _num_inds, _settings_newgame.difficulty.industry_density, WID_GL_INDUSTRY_PULLDOWN, 0, 0);
				break;

			case WID_GL_GENERATE_BUTTON: { // Generate
				if (!CheckMapSize()) break;
				/* Get rotated map size. */
				uint map_x;
				uint map_y;
				if (_settings_newgame.game_creation.heightmap_rotation == HM_CLOCKWISE) {
					map_x = this->y;
					map_y = this->x;
				} else {
					map_x = this->x;
					map_y = this->y;
				}
				if (mode == GLWM_HEIGHTMAP &&
						(map_x * 2 < (1U << _settings_newgame.game_creation.map_x) ||
						map_x / 2 > (1U << _settings_newgame.game_creation.map_x) ||
						map_y * 2 < (1U << _settings_newgame.game_creation.map_y) ||
						map_y / 2 > (1U << _settings_newgame.game_creation.map_y))) {
					ShowQuery(
						STR_WARNING_HEIGHTMAP_SCALE_CAPTION,
						STR_WARNING_HEIGHTMAP_SCALE_MESSAGE,
						this,
						LandscapeGenerationCallback);
				} else {
					StartGeneratingLandscape(mode);
				}
				break;
			}

			case WID_GL_HEIGHTMAP_HEIGHT_DOWN:
			case WID_GL_HEIGHTMAP_HEIGHT_UP: // Height level buttons
				/* Don't allow too fast scrolling */
				if (!(this->flags & WF_TIMEOUT) || this->timeout_timer <= 1) {
					this->HandleButtonClick(widget);

					_settings_newgame.game_creation.heightmap_height = Clamp(_settings_newgame.game_creation.heightmap_height + widget - WID_GL_HEIGHTMAP_HEIGHT_TEXT, MIN_HEIGHTMAP_HEIGHT, GetMapHeightLimit());
					this->InvalidateData();
				}
				_left_button_clicked = false;
				break;

			case WID_GL_HEIGHTMAP_HEIGHT_TEXT: // Height level text
				this->widget_id = WID_GL_HEIGHTMAP_HEIGHT_TEXT;
				SetDParam(0, _settings_newgame.game_creation.heightmap_height);
				ShowQueryString(STR_JUST_INT, STR_MAPGEN_HEIGHTMAP_HEIGHT_QUERY_CAPT, 4, this, CS_NUMERAL, QSF_ENABLE_DEFAULT);
				break;


			case WID_GL_START_DATE_DOWN:
			case WID_GL_START_DATE_UP: // Year buttons
				/* Don't allow too fast scrolling */
				if (!(this->flags & WF_TIMEOUT) || this->timeout_timer <= 1) {
					this->HandleButtonClick(widget);

					_settings_newgame.game_creation.starting_year = Clamp(_settings_newgame.game_creation.starting_year + widget - WID_GL_START_DATE_TEXT, CalTime::MIN_YEAR, CalTime::MAX_YEAR);
					this->InvalidateData();
				}
				_left_button_clicked = false;
				break;

			case WID_GL_START_DATE_TEXT: // Year text
				this->widget_id = WID_GL_START_DATE_TEXT;
				SetDParam(0, _settings_newgame.game_creation.starting_year);
				ShowQueryString(STR_JUST_INT, STR_MAPGEN_START_DATE_QUERY_CAPT, 8, this, CS_NUMERAL, QSF_ENABLE_DEFAULT);
				break;

			case WID_GL_SNOW_COVERAGE_DOWN:
			case WID_GL_SNOW_COVERAGE_UP: // Snow coverage buttons
				/* Don't allow too fast scrolling */
				if (!(this->flags & WF_TIMEOUT) || this->timeout_timer <= 1) {
					this->HandleButtonClick(widget);

					_settings_newgame.game_creation.snow_coverage = Clamp(_settings_newgame.game_creation.snow_coverage + (widget - WID_GL_SNOW_COVERAGE_TEXT) * 10, 0, 100);
					this->InvalidateData();
				}
				_left_button_clicked = false;
				break;

			case WID_GL_SNOW_COVERAGE_TEXT: // Snow coverage text
				this->widget_id = WID_GL_SNOW_COVERAGE_TEXT;
				SetDParam(0, _settings_newgame.game_creation.snow_coverage);
				ShowQueryString(STR_JUST_INT, STR_MAPGEN_SNOW_COVERAGE_QUERY_CAPT, 4, this, CS_NUMERAL, QSF_ENABLE_DEFAULT);
				break;

			case WID_GL_DESERT_COVERAGE_DOWN:
			case WID_GL_DESERT_COVERAGE_UP: // Desert coverage buttons
				/* Don't allow too fast scrolling */
				if (!(this->flags & WF_TIMEOUT) || this->timeout_timer <= 1) {
					this->HandleButtonClick(widget);

					_settings_newgame.game_creation.desert_coverage = Clamp(_settings_newgame.game_creation.desert_coverage + (widget - WID_GL_DESERT_COVERAGE_TEXT) * 10, 0, 100);
					this->InvalidateData();
				}
				_left_button_clicked = false;
				break;

			case WID_GL_DESERT_COVERAGE_TEXT: // Desert line text
				this->widget_id = WID_GL_DESERT_COVERAGE_TEXT;
				SetDParam(0, _settings_newgame.game_creation.desert_coverage);
				ShowQueryString(STR_JUST_INT, STR_MAPGEN_DESERT_COVERAGE_QUERY_CAPT, 4, this, CS_NUMERAL, QSF_ENABLE_DEFAULT);
				break;

			case WID_GL_SNOW_LEVEL_DOWN:
			case WID_GL_SNOW_LEVEL_UP: // Snow line buttons
				/* Don't allow too fast scrolling */
				if (!(this->flags & WF_TIMEOUT) || this->timeout_timer <= 1) {
					this->HandleButtonClick(widget);

					_settings_newgame.game_creation.snow_line_height = Clamp(_settings_newgame.game_creation.snow_line_height + widget - WID_GL_SNOW_LEVEL_TEXT, MIN_SNOWLINE_HEIGHT, MAX_SNOWLINE_HEIGHT);
					this->InvalidateData();
				}
				_left_button_clicked = false;
				break;

			case WID_GL_SNOW_LEVEL_TEXT: // Snow line text
				this->widget_id = WID_GL_SNOW_LEVEL_TEXT;
				SetDParam(0, _settings_newgame.game_creation.snow_line_height);
				ShowQueryString(STR_JUST_INT, STR_MAPGEN_SNOW_LINE_QUERY_CAPT, 4, this, CS_NUMERAL, QSF_ENABLE_DEFAULT);
				break;

			case WID_GL_RAINFOREST_LEVEL_DOWN:
			case WID_GL_RAINFOREST_LEVEL_UP: // Rainforest line buttons
				/* Don't allow too fast scrolling */
				if (!(this->flags & WF_TIMEOUT) || this->timeout_timer <= 1) {
					this->HandleButtonClick(widget);

					_settings_newgame.game_creation.rainforest_line_height = Clamp(_settings_newgame.game_creation.rainforest_line_height + widget - WID_GL_RAINFOREST_LEVEL_TEXT, MIN_RAINFOREST_HEIGHT, MAX_RAINFOREST_HEIGHT);
					this->InvalidateData();
				}
				_left_button_clicked = false;
				break;

			case WID_GL_RAINFOREST_LEVEL_TEXT: // Rainforest line text
				this->widget_id = WID_GL_RAINFOREST_LEVEL_TEXT;
				SetDParam(0, _settings_newgame.game_creation.rainforest_line_height);
				ShowQueryString(STR_JUST_INT, STR_MAPGEN_RAINFOREST_LINE_QUERY_CAPT, 4, this, CS_NUMERAL, QSF_ENABLE_DEFAULT);
				break;

			case WID_GL_HEIGHTMAP_ROTATION_PULLDOWN: // Heightmap rotation
				ShowDropDownMenu(this, _rotation, _settings_newgame.game_creation.heightmap_rotation, WID_GL_HEIGHTMAP_ROTATION_PULLDOWN, 0, 0);
				break;

			case WID_GL_TERRAIN_PULLDOWN: // Terrain type
				/* For the original map generation only the first four are valid. */
				ShowDropDownMenu(this, _elevations, _settings_newgame.difficulty.terrain_type, WID_GL_TERRAIN_PULLDOWN, 0, _settings_newgame.game_creation.land_generator == LG_ORIGINAL ? ~0xF : 0);
				break;

			case WID_GL_WATER_PULLDOWN: { // Water quantity
				uint32_t hidden_mask = 0;
				/* Disable custom water level when the original map generator is active. */
				if (_settings_newgame.game_creation.land_generator == LG_ORIGINAL) {
					SetBit(hidden_mask, CUSTOM_SEA_LEVEL_NUMBER_DIFFICULTY);
				}
				ShowDropDownMenu(this, _sea_lakes, _settings_newgame.difficulty.quantity_sea_lakes, WID_GL_WATER_PULLDOWN, 0, hidden_mask);
				break;
			}

			case WID_GL_RIVER_PULLDOWN: // Amount of rivers
				ShowDropDownMenu(this, _rivers, _settings_newgame.game_creation.amount_of_rivers, WID_GL_RIVER_PULLDOWN, 0, 0);
				break;

			case WID_GL_SMOOTHNESS_PULLDOWN: // Map smoothness
				ShowDropDownMenu(this, _smoothness, _settings_newgame.game_creation.tgen_smoothness, WID_GL_SMOOTHNESS_PULLDOWN, 0, 0);
				break;

			case WID_GL_VARIETY_PULLDOWN: // Map variety
				ShowDropDownMenu(this, _variety, _settings_newgame.game_creation.variety, WID_GL_VARIETY_PULLDOWN, 0, 0);
				break;

			/* Freetype map borders */
			case WID_GL_WATER_NW:
				_settings_newgame.game_creation.water_borders = ToggleBit(_settings_newgame.game_creation.water_borders, BORDER_NW);
				this->InvalidateData();
				break;

			case WID_GL_WATER_NE:
				_settings_newgame.game_creation.water_borders = ToggleBit(_settings_newgame.game_creation.water_borders, BORDER_NE);
				this->InvalidateData();
				break;

			case WID_GL_WATER_SE:
				_settings_newgame.game_creation.water_borders = ToggleBit(_settings_newgame.game_creation.water_borders, BORDER_SE);
				this->InvalidateData();
				break;

			case WID_GL_WATER_SW:
				_settings_newgame.game_creation.water_borders = ToggleBit(_settings_newgame.game_creation.water_borders, BORDER_SW);
				this->InvalidateData();
				break;

			case WID_GL_BORDERS_RANDOM:
				_settings_newgame.game_creation.water_borders = (_settings_newgame.game_creation.water_borders == BORDERS_RANDOM) ? 0 : BORDERS_RANDOM;
				this->InvalidateData();
				break;

			case WID_GL_AI_BUTTON: ///< AI Settings
				ShowAIConfigWindow();
				break;

			case WID_GL_GS_BUTTON: ///< Game Script Settings
				ShowGSConfigWindow();
				break;

			case WID_GL_NEWGRF_BUTTON: ///< NewGRF Settings
				ShowNewGRFSettings(true, true, false, &_grfconfig_newgame);
				break;
		}
	}

	void OnTimeout() override
	{
		if (mode == GLWM_HEIGHTMAP) {
			this->RaiseWidgetsWhenLowered(WID_GL_HEIGHTMAP_HEIGHT_DOWN, WID_GL_HEIGHTMAP_HEIGHT_UP, WID_GL_START_DATE_DOWN, WID_GL_START_DATE_UP,
					WID_GL_SNOW_COVERAGE_UP, WID_GL_SNOW_COVERAGE_DOWN, WID_GL_DESERT_COVERAGE_UP, WID_GL_DESERT_COVERAGE_DOWN, WID_GL_SNOW_LEVEL_UP,
					WID_GL_SNOW_LEVEL_DOWN, WID_GL_RAINFOREST_LEVEL_UP, WID_GL_RAINFOREST_LEVEL_DOWN);
		} else {
			this->RaiseWidgetsWhenLowered(WID_GL_START_DATE_DOWN, WID_GL_START_DATE_UP, WID_GL_SNOW_COVERAGE_UP, WID_GL_SNOW_COVERAGE_DOWN, WID_GL_DESERT_COVERAGE_UP,
					WID_GL_DESERT_COVERAGE_DOWN, WID_GL_SNOW_LEVEL_UP, WID_GL_SNOW_LEVEL_DOWN, WID_GL_RAINFOREST_LEVEL_UP, WID_GL_RAINFOREST_LEVEL_DOWN);
		}
	}

	void OnDropdownSelect(WidgetID widget, int index) override
	{
		switch (widget) {
			case WID_GL_MAPSIZE_X_PULLDOWN:
				_settings_newgame.game_creation.map_x = index;
				SetDropDownColor();
				break;
			case WID_GL_MAPSIZE_Y_PULLDOWN:
				_settings_newgame.game_creation.map_y = index;
				SetDropDownColor();
				break;
			case WID_GL_RIVER_PULLDOWN:         _settings_newgame.game_creation.amount_of_rivers = index; break;
			case WID_GL_SMOOTHNESS_PULLDOWN:    _settings_newgame.game_creation.tgen_smoothness = index;  break;
			case WID_GL_VARIETY_PULLDOWN:       _settings_newgame.game_creation.variety = index; break;

			case WID_GL_HEIGHTMAP_ROTATION_PULLDOWN: _settings_newgame.game_creation.heightmap_rotation = index; break;

			case WID_GL_TOWN_PULLDOWN:
				if ((uint)index == CUSTOM_TOWN_NUMBER_DIFFICULTY) {
					this->widget_id = widget;
					SetDParam(0, _settings_newgame.game_creation.custom_town_number);
					ShowQueryString(STR_JUST_INT, STR_MAPGEN_NUMBER_OF_TOWNS, 5, this, CS_NUMERAL, QSF_NONE);
				}
				_settings_newgame.difficulty.number_towns = index;
				break;

			case WID_GL_TOWNNAME_DROPDOWN: // Town names
				if (_game_mode == GM_MENU || Town::GetNumItems() == 0) {
					_settings_newgame.game_creation.town_name = index;
					SetWindowDirty(WC_GAME_OPTIONS, WN_GAME_OPTIONS_GAME_OPTIONS);
				}
				break;

			case WID_GL_INDUSTRY_PULLDOWN:
				if ((uint)index == ID_CUSTOM) {
					this->widget_id = widget;
					SetDParam(0, _settings_newgame.game_creation.custom_industry_number);
					ShowQueryString(STR_JUST_INT, STR_MAPGEN_NUMBER_OF_INDUSTRIES, 5, this, CS_NUMERAL, QSF_NONE);
				}
				_settings_newgame.difficulty.industry_density = index;
				break;

			case WID_GL_TERRAIN_PULLDOWN: {
				if ((uint)index == CUSTOM_TERRAIN_TYPE_NUMBER_DIFFICULTY) {
					this->widget_id = widget;
					SetDParam(0, _settings_newgame.game_creation.custom_terrain_type);
					ShowQueryString(STR_JUST_INT, STR_MAPGEN_TERRAIN_TYPE_QUERY_CAPT, 4, this, CS_NUMERAL, QSF_NONE);
				}
				_settings_newgame.difficulty.terrain_type = index;
				break;
			}

			case WID_GL_WATER_PULLDOWN: {
				if ((uint)index == CUSTOM_SEA_LEVEL_NUMBER_DIFFICULTY) {
					this->widget_id = widget;
					SetDParam(0, _settings_newgame.game_creation.custom_sea_level);
					ShowQueryString(STR_JUST_INT, STR_MAPGEN_SEA_LEVEL, 3, this, CS_NUMERAL, QSF_NONE);
				}
				_settings_newgame.difficulty.quantity_sea_lakes = index;
				break;
			}
		}
		this->InvalidateData();
	}

	void OnQueryTextFinished(std::optional<std::string> str) override
	{
		/* Was 'cancel' pressed? */
		if (!str.has_value()) return;

		int32_t value;
		if (!str->empty()) {
			value = atoi(str->c_str());
		} else {
			/* An empty string means revert to the default */
			switch (this->widget_id) {
				case WID_GL_HEIGHTMAP_HEIGHT_TEXT: value = MAP_HEIGHT_LIMIT_AUTO_MINIMUM; break;
				case WID_GL_START_DATE_TEXT: value = CalTime::DEF_START_YEAR.base(); break;
				case WID_GL_SNOW_COVERAGE_TEXT: value = DEF_SNOW_COVERAGE; break;
				case WID_GL_DESERT_COVERAGE_TEXT: value = DEF_DESERT_COVERAGE; break;
				case WID_GL_TOWN_PULLDOWN: value = 1; break;
				case WID_GL_INDUSTRY_PULLDOWN: value = 1; break;
				case WID_GL_TERRAIN_PULLDOWN: value = MIN_MAP_HEIGHT_LIMIT; break;
				case WID_GL_WATER_PULLDOWN: value = CUSTOM_SEA_LEVEL_MIN_PERCENTAGE; break;
				case WID_GL_SNOW_LEVEL_TEXT: value = DEF_SNOWLINE_HEIGHT; break;
				case WID_GL_RAINFOREST_LEVEL_TEXT: value = DEF_RAINFOREST_HEIGHT; break;
				default: NOT_REACHED();
			}
		}

		switch (this->widget_id) {
			case WID_GL_HEIGHTMAP_HEIGHT_TEXT:
				this->SetWidgetDirty(WID_GL_HEIGHTMAP_HEIGHT_TEXT);
				_settings_newgame.game_creation.heightmap_height = Clamp(value, MIN_HEIGHTMAP_HEIGHT, GetMapHeightLimit());
				break;

			case WID_GL_START_DATE_TEXT:
				this->SetWidgetDirty(WID_GL_START_DATE_TEXT);
				_settings_newgame.game_creation.starting_year = Clamp<CalTime::Year>(CalTime::Year{value}, CalTime::MIN_YEAR, CalTime::MAX_YEAR);
				break;

			case WID_GL_SNOW_COVERAGE_TEXT:
				this->SetWidgetDirty(WID_GL_SNOW_COVERAGE_TEXT);
				_settings_newgame.game_creation.snow_coverage = Clamp(value, 0, 100);
				break;

			case WID_GL_DESERT_COVERAGE_TEXT:
				this->SetWidgetDirty(WID_GL_DESERT_COVERAGE_TEXT);
				_settings_newgame.game_creation.desert_coverage = Clamp(value, 0, 100);
				break;

			case WID_GL_SNOW_LEVEL_TEXT:
				this->SetWidgetDirty(WID_GL_SNOW_LEVEL_TEXT);
				_settings_newgame.game_creation.snow_line_height = Clamp(value, MIN_SNOWLINE_HEIGHT, MAX_SNOWLINE_HEIGHT);
				break;

			case WID_GL_RAINFOREST_LEVEL_TEXT:
				this->SetWidgetDirty(WID_GL_RAINFOREST_LEVEL_TEXT);
				_settings_newgame.game_creation.rainforest_line_height = Clamp(value, MIN_RAINFOREST_HEIGHT, MAX_RAINFOREST_HEIGHT);
				break;

			case WID_GL_TOWN_PULLDOWN:
				_settings_newgame.game_creation.custom_town_number = Clamp(value, 1, CUSTOM_TOWN_MAX_NUMBER);
				break;

			case WID_GL_INDUSTRY_PULLDOWN:
				_settings_newgame.game_creation.custom_industry_number = Clamp(value, 1, IndustryPool::MAX_SIZE);
				break;

			case WID_GL_TERRAIN_PULLDOWN:
				_settings_newgame.game_creation.custom_terrain_type = Clamp(value, MIN_CUSTOM_TERRAIN_TYPE, GetMapHeightLimit());
				break;

			case WID_GL_WATER_PULLDOWN:
				_settings_newgame.game_creation.custom_sea_level = Clamp(value, CUSTOM_SEA_LEVEL_MIN_PERCENTAGE, CUSTOM_SEA_LEVEL_MAX_PERCENTAGE);
				break;
		}

		this->InvalidateData();
	}
};

static WindowDesc _generate_landscape_desc(__FILE__, __LINE__,
	WDP_CENTER, nullptr, 0, 0,
	WC_GENERATE_LANDSCAPE, WC_NONE,
	0,
	_nested_generate_landscape_widgets
);

static WindowDesc _heightmap_load_desc(__FILE__, __LINE__,
	WDP_CENTER, nullptr, 0, 0,
	WC_GENERATE_LANDSCAPE, WC_NONE,
	0,
	_nested_heightmap_load_widgets
);

static void _ShowGenerateLandscape(GenerateLandscapeWindowMode mode)
{
	uint x = 0;
	uint y = 0;

	CloseWindowByClass(WC_GENERATE_LANDSCAPE);

	/* Generate a new seed when opening the window */
	_settings_newgame.game_creation.generation_seed = InteractiveRandom();

	if (mode == GLWM_HEIGHTMAP) {
		/* If the function returns negative, it means there was a problem loading the heightmap */
		if (!GetHeightmapDimensions(_file_to_saveload.detail_ftype, _file_to_saveload.name.c_str(), &x, &y)) return;
	}

	WindowDesc &desc = (mode == GLWM_HEIGHTMAP) ? _heightmap_load_desc : _generate_landscape_desc;
	GenerateLandscapeWindow *w = AllocateWindowDescFront<GenerateLandscapeWindow>(desc, mode, true);

	if (mode == GLWM_HEIGHTMAP) {
		w->x = x;
		w->y = y;
		w->name = _file_to_saveload.title;
	}

	SetWindowDirty(WC_GENERATE_LANDSCAPE, mode);
}

/** Start with a normal game. */
void ShowGenerateLandscape()
{
	_ShowGenerateLandscape(GLWM_GENERATE);
}

/** Start with loading a heightmap. */
void ShowHeightmapLoad()
{
	_ShowGenerateLandscape(GLWM_HEIGHTMAP);
}

/** Start with a scenario editor. */
void StartScenarioEditor()
{
	StartGeneratingLandscape(GLWM_SCENARIO);
}

/**
 * Start a normal game without the GUI.
 * @param seed The seed of the new game.
 */
void StartNewGameWithoutGUI(uint32_t seed)
{
	/* GenerateWorld takes care of the possible GENERATE_NEW_SEED value in 'seed' */
	_settings_newgame.game_creation.generation_seed = seed;

	StartGeneratingLandscape(GLWM_GENERATE);
}

struct CreateScenarioWindow : public Window
{
	WidgetID widget_id;

	void SetDropDownColor()
	{
		/* Draw sizes in mapsize selection dropdowns in red if too large size is selected */
		bool mapsize_valid = CheckMapSize(false);
		this->GetWidget<NWidgetCore>(WID_CS_MAPSIZE_X_PULLDOWN)->widget_data = mapsize_valid ? STR_JUST_INT : STR_RED_INT;
		this->GetWidget<NWidgetCore>(WID_CS_MAPSIZE_Y_PULLDOWN)->widget_data = mapsize_valid ? STR_JUST_INT : STR_RED_INT;
	}

	CreateScenarioWindow(WindowDesc &desc, WindowNumber window_number) : Window(desc)
	{
		this->InitNested(window_number);
		this->LowerWidget(_settings_newgame.game_creation.landscape + WID_CS_TEMPERATE);
		SetDropDownColor();
	}

	void SetStringParameters(WidgetID widget) const override
	{
		switch (widget) {
			case WID_CS_START_DATE_TEXT:
				SetDParam(0, CalTime::ConvertYMDToDate(_settings_newgame.game_creation.starting_year, 0, 1));
				break;

			case WID_CS_MAPSIZE_X_PULLDOWN:
				SetDParam(0, 1LL << _settings_newgame.game_creation.map_x);
				break;

			case WID_CS_MAPSIZE_Y_PULLDOWN:
				SetDParam(0, 1LL << _settings_newgame.game_creation.map_y);
				break;

			case WID_CS_FLAT_LAND_HEIGHT_TEXT:
				SetDParam(0, _settings_newgame.game_creation.se_flat_world_height);
				break;
		}
	}

	void OnPaint() override
	{
		this->SetWidgetDisabledState(WID_CS_START_DATE_DOWN,       _settings_newgame.game_creation.starting_year <= CalTime::MIN_YEAR);
		this->SetWidgetDisabledState(WID_CS_START_DATE_UP,         _settings_newgame.game_creation.starting_year >= CalTime::MAX_YEAR);
		this->SetWidgetDisabledState(WID_CS_FLAT_LAND_HEIGHT_DOWN, _settings_newgame.game_creation.se_flat_world_height <= 0);
		this->SetWidgetDisabledState(WID_CS_FLAT_LAND_HEIGHT_UP,   _settings_newgame.game_creation.se_flat_world_height >= GetMapHeightLimit());

		this->SetWidgetLoweredState(WID_CS_TEMPERATE, _settings_newgame.game_creation.landscape == LT_TEMPERATE);
		this->SetWidgetLoweredState(WID_CS_ARCTIC,    _settings_newgame.game_creation.landscape == LT_ARCTIC);
		this->SetWidgetLoweredState(WID_CS_TROPICAL,  _settings_newgame.game_creation.landscape == LT_TROPIC);
		this->SetWidgetLoweredState(WID_CS_TOYLAND,   _settings_newgame.game_creation.landscape == LT_TOYLAND);

		this->DrawWidgets();
	}

	void UpdateWidgetSize(WidgetID widget, Dimension &size, [[maybe_unused]] const Dimension &padding, [[maybe_unused]] Dimension &fill, [[maybe_unused]] Dimension &resize) override
	{
		StringID str = STR_JUST_INT;
		switch (widget) {
			case WID_CS_TEMPERATE: case WID_CS_ARCTIC:
			case WID_CS_TROPICAL: case WID_CS_TOYLAND:
				size.width += WidgetDimensions::scaled.fullbevel.Horizontal();
				size.height += WidgetDimensions::scaled.fullbevel.Vertical();
				return;

			case WID_CS_START_DATE_TEXT:
				SetDParam(0, CalTime::ConvertYMDToDate(CalTime::MAX_YEAR, 0, 1));
				str = STR_JUST_DATE_LONG;
				break;

			case WID_CS_MAPSIZE_X_PULLDOWN:
			case WID_CS_MAPSIZE_Y_PULLDOWN:
				SetDParamMaxValue(0, MAX_MAP_SIZE);
				break;

			case WID_CS_FLAT_LAND_HEIGHT_TEXT:
				SetDParamMaxValue(0, MAX_TILE_HEIGHT);
				break;

			default:
				return;
		}
		Dimension d = GetStringBoundingBox(str);
		d.width += padding.width;
		d.height += padding.height;
		size = maxdim(size, d);
	}

	void OnClick([[maybe_unused]] Point pt, WidgetID widget, [[maybe_unused]] int click_count) override
	{
		switch (widget) {
			case WID_CS_TEMPERATE:
			case WID_CS_ARCTIC:
			case WID_CS_TROPICAL:
			case WID_CS_TOYLAND:
				this->RaiseWidget(_settings_newgame.game_creation.landscape + WID_CS_TEMPERATE);
				SetNewLandscapeType(widget - WID_CS_TEMPERATE);
				break;

			case WID_CS_MAPSIZE_X_PULLDOWN: // Mapsize X
				ShowDropDownList(this, BuildMapsizeDropDown(_settings_newgame.game_creation.map_y), _settings_newgame.game_creation.map_x, WID_CS_MAPSIZE_X_PULLDOWN);
				break;

			case WID_CS_MAPSIZE_Y_PULLDOWN: // Mapsize Y
				ShowDropDownList(this, BuildMapsizeDropDown(_settings_newgame.game_creation.map_x), _settings_newgame.game_creation.map_y, WID_CS_MAPSIZE_Y_PULLDOWN);
				break;

			case WID_CS_EMPTY_WORLD: // Empty world / flat world
				if (!CheckMapSize()) break;
				StartGeneratingLandscape(GLWM_SCENARIO);
				break;

			case WID_CS_RANDOM_WORLD: // Generate
				if (!CheckMapSize()) break;
				ShowGenerateLandscape();
				break;

			case WID_CS_START_DATE_DOWN:
			case WID_CS_START_DATE_UP: // Year buttons
				/* Don't allow too fast scrolling */
				if (!(this->flags & WF_TIMEOUT) || this->timeout_timer <= 1) {
					this->HandleButtonClick(widget);
					this->SetDirty();

					_settings_newgame.game_creation.starting_year = Clamp(_settings_newgame.game_creation.starting_year + widget - WID_CS_START_DATE_TEXT, CalTime::MIN_YEAR, CalTime::MAX_YEAR);
				}
				_left_button_clicked = false;
				break;

			case WID_CS_START_DATE_TEXT: // Year text
				this->widget_id = WID_CS_START_DATE_TEXT;
				SetDParam(0, _settings_newgame.game_creation.starting_year);
				ShowQueryString(STR_JUST_INT, STR_MAPGEN_START_DATE_QUERY_CAPT, 8, this, CS_NUMERAL, QSF_NONE);
				break;

			case WID_CS_FLAT_LAND_HEIGHT_DOWN:
			case WID_CS_FLAT_LAND_HEIGHT_UP: // Height level buttons
				/* Don't allow too fast scrolling */
				if (!(this->flags & WF_TIMEOUT) || this->timeout_timer <= 1) {
					this->HandleButtonClick(widget);
					this->SetDirty();

					_settings_newgame.game_creation.se_flat_world_height = Clamp(_settings_newgame.game_creation.se_flat_world_height + widget - WID_CS_FLAT_LAND_HEIGHT_TEXT, 0, GetMapHeightLimit());
				}
				_left_button_clicked = false;
				break;

			case WID_CS_FLAT_LAND_HEIGHT_TEXT: // Height level text
				this->widget_id = WID_CS_FLAT_LAND_HEIGHT_TEXT;
				SetDParam(0, _settings_newgame.game_creation.se_flat_world_height);
				ShowQueryString(STR_JUST_INT, STR_SE_MAPGEN_FLAT_WORLD_HEIGHT_QUERY_CAPT, 4, this, CS_NUMERAL, QSF_NONE);
				break;
		}
	}

	void OnTimeout() override
	{
		this->RaiseWidgetsWhenLowered(WID_CS_START_DATE_DOWN, WID_CS_START_DATE_UP, WID_CS_FLAT_LAND_HEIGHT_DOWN, WID_CS_FLAT_LAND_HEIGHT_UP);
	}

	void OnDropdownSelect(WidgetID widget, int index) override
	{
		switch (widget) {
			case WID_CS_MAPSIZE_X_PULLDOWN: _settings_newgame.game_creation.map_x = index; break;
			case WID_CS_MAPSIZE_Y_PULLDOWN: _settings_newgame.game_creation.map_y = index; break;
		}
		SetDropDownColor();

		this->SetDirty();
	}

	void OnQueryTextFinished(std::optional<std::string> str) override
	{
		if (!str.has_value() || str->empty()) return;

		int32_t value = atoi(str->c_str());

		switch (this->widget_id) {
			case WID_CS_START_DATE_TEXT:
				this->SetWidgetDirty(WID_CS_START_DATE_TEXT);
				_settings_newgame.game_creation.starting_year = Clamp<CalTime::Year>(CalTime::Year{value}, CalTime::MIN_YEAR, CalTime::MAX_YEAR);
				break;

			case WID_CS_FLAT_LAND_HEIGHT_TEXT:
				this->SetWidgetDirty(WID_CS_FLAT_LAND_HEIGHT_TEXT);
				_settings_newgame.game_creation.se_flat_world_height = Clamp(value, 0, GetMapHeightLimit());
				break;
		}

		this->SetDirty();
	}
};

static constexpr NWidgetPart _nested_create_scenario_widgets[] = {
	NWidget(NWID_HORIZONTAL),
		NWidget(WWT_CLOSEBOX, COLOUR_BROWN),
		NWidget(WWT_CAPTION, COLOUR_BROWN), SetStringTip(STR_SE_MAPGEN_CAPTION),
	EndContainer(),
	NWidget(WWT_PANEL, COLOUR_BROWN),
		NWidget(NWID_VERTICAL), SetPIP(0, WidgetDimensions::unscaled.vsep_wide, 0), SetPadding(WidgetDimensions::unscaled.sparse),
			/* Landscape style selection. */
			NWidget(NWID_HORIZONTAL), SetPIP(0, WidgetDimensions::unscaled.hsep_wide, 0), SetPIPRatio(1, 1, 1),
				NWidget(WWT_IMGBTN_2, COLOUR_ORANGE, WID_CS_TEMPERATE), SetSpriteTip(SPR_SELECT_TEMPERATE, STR_INTRO_TOOLTIP_TEMPERATE),
				NWidget(WWT_IMGBTN_2, COLOUR_ORANGE, WID_CS_ARCTIC), SetSpriteTip(SPR_SELECT_SUB_ARCTIC, STR_INTRO_TOOLTIP_SUB_ARCTIC_LANDSCAPE),
				NWidget(WWT_IMGBTN_2, COLOUR_ORANGE, WID_CS_TROPICAL), SetSpriteTip(SPR_SELECT_SUB_TROPICAL, STR_INTRO_TOOLTIP_SUB_TROPICAL_LANDSCAPE),
				NWidget(WWT_IMGBTN_2, COLOUR_ORANGE, WID_CS_TOYLAND), SetSpriteTip(SPR_SELECT_TOYLAND, STR_INTRO_TOOLTIP_TOYLAND_LANDSCAPE),
			EndContainer(),

			NWidget(NWID_HORIZONTAL), SetPIP(0, WidgetDimensions::unscaled.hsep_wide, 0),
				/* Green generation type buttons: 'Flat land' and 'Random land'. */
				NWidget(NWID_VERTICAL, NC_EQUALSIZE), SetPIP(0, WidgetDimensions::unscaled.vsep_sparse, 0),
					NWidget(WWT_PUSHTXTBTN, COLOUR_GREEN, WID_CS_EMPTY_WORLD), SetStringTip(STR_SE_MAPGEN_FLAT_WORLD, STR_SE_MAPGEN_FLAT_WORLD_TOOLTIP), SetFill(1, 1),
					NWidget(WWT_PUSHTXTBTN, COLOUR_GREEN, WID_CS_RANDOM_WORLD), SetStringTip(STR_SE_MAPGEN_RANDOM_LAND, STR_TERRAFORM_TOOLTIP_GENERATE_RANDOM_LAND), SetFill(1, 1),
				EndContainer(),

				/* Labels + setting drop-downs */
				NWidget(NWID_HORIZONTAL), SetPIP(0, WidgetDimensions::unscaled.hsep_normal, 0),
					/* Labels. */
					NWidget(NWID_VERTICAL, NC_EQUALSIZE), SetPIP(0, WidgetDimensions::unscaled.vsep_sparse, 0),
						NWidget(WWT_TEXT, INVALID_COLOUR), SetStringTip(STR_MAPGEN_MAPSIZE, STR_MAPGEN_MAPSIZE_TOOLTIP), SetFill(0, 1),
						NWidget(WWT_TEXT, INVALID_COLOUR), SetStringTip(STR_MAPGEN_DATE, STR_MAPGEN_DATE_TOOLTIP), SetFill(0, 1),
						NWidget(WWT_TEXT, INVALID_COLOUR), SetStringTip(STR_SE_MAPGEN_FLAT_WORLD_HEIGHT, STR_SE_MAPGEN_FLAT_WORLD_HEIGHT_TOOLTIP), SetFill(0, 1),
					EndContainer(),

					NWidget(NWID_VERTICAL, NC_EQUALSIZE), SetPIP(0, WidgetDimensions::unscaled.vsep_sparse, 0),
						/* Map size. */
						NWidget(NWID_HORIZONTAL), SetPIP(0, WidgetDimensions::unscaled.hsep_normal, 0),
							NWidget(WWT_DROPDOWN, COLOUR_ORANGE, WID_CS_MAPSIZE_X_PULLDOWN), SetStringTip(STR_JUST_INT, STR_MAPGEN_MAPSIZE_TOOLTIP), SetFill(1, 1),
							NWidget(WWT_TEXT, INVALID_COLOUR), SetStringTip(STR_MAPGEN_BY), SetFill(0, 1), SetAlignment(SA_CENTER),
							NWidget(WWT_DROPDOWN, COLOUR_ORANGE, WID_CS_MAPSIZE_Y_PULLDOWN), SetStringTip(STR_JUST_INT, STR_MAPGEN_MAPSIZE_TOOLTIP), SetFill(1, 1),
						EndContainer(),

						/* Date. */
						NWidget(NWID_HORIZONTAL),
							NWidget(WWT_IMGBTN, COLOUR_ORANGE, WID_CS_START_DATE_DOWN), SetFill(0, 1), SetSpriteTip(SPR_ARROW_DOWN, STR_SCENEDIT_TOOLBAR_MOVE_THE_STARTING_DATE_BACKWARD_TOOLTIP), SetAspect(WidgetDimensions::ASPECT_UP_DOWN_BUTTON),
							NWidget(WWT_PUSHTXTBTN, COLOUR_ORANGE, WID_CS_START_DATE_TEXT),  SetFill(1, 1), SetStringTip(STR_JUST_DATE_LONG, STR_MAPGEN_DATE_TOOLTIP),
							NWidget(WWT_IMGBTN, COLOUR_ORANGE, WID_CS_START_DATE_UP), SetFill(0, 1), SetSpriteTip(SPR_ARROW_UP, STR_SCENEDIT_TOOLBAR_MOVE_THE_STARTING_DATE_FORWARD_TOOLTIP), SetAspect(WidgetDimensions::ASPECT_UP_DOWN_BUTTON),
						EndContainer(),

						/* Flat map height. */
						NWidget(NWID_HORIZONTAL),
							NWidget(WWT_IMGBTN, COLOUR_ORANGE, WID_CS_FLAT_LAND_HEIGHT_DOWN), SetFill(0, 1), SetSpriteTip(SPR_ARROW_DOWN, STR_SE_MAPGEN_FLAT_WORLD_HEIGHT_DOWN_TOOLTIP), SetAspect(WidgetDimensions::ASPECT_UP_DOWN_BUTTON),
							NWidget(WWT_PUSHTXTBTN, COLOUR_ORANGE, WID_CS_FLAT_LAND_HEIGHT_TEXT),  SetFill(1, 1), SetStringTip(STR_JUST_INT, STR_SE_MAPGEN_FLAT_WORLD_HEIGHT_TOOLTIP),
							NWidget(WWT_IMGBTN, COLOUR_ORANGE, WID_CS_FLAT_LAND_HEIGHT_UP), SetFill(0, 1), SetSpriteTip(SPR_ARROW_UP, STR_SE_MAPGEN_FLAT_WORLD_HEIGHT_UP_TOOLTIP), SetAspect(WidgetDimensions::ASPECT_UP_DOWN_BUTTON),
						EndContainer(),
					EndContainer(),
				EndContainer(),
			EndContainer(),
		EndContainer(),
	EndContainer(),
};

static WindowDesc _create_scenario_desc(__FILE__, __LINE__,
	WDP_CENTER, nullptr, 0, 0,
	WC_GENERATE_LANDSCAPE, WC_NONE,
	0,
	_nested_create_scenario_widgets
);

/** Show the window to create a scenario. */
void ShowCreateScenario()
{
	CloseWindowByClass(WC_GENERATE_LANDSCAPE);
	new CreateScenarioWindow(_create_scenario_desc, GLWM_SCENARIO);
}

static constexpr NWidgetPart _nested_generate_progress_widgets[] = {
	NWidget(WWT_CAPTION, COLOUR_GREY), SetStringTip(STR_GENERATION_WORLD, STR_TOOLTIP_WINDOW_TITLE_DRAG_THIS),
	NWidget(WWT_PANEL, COLOUR_GREY),
		NWidget(NWID_VERTICAL), SetPIP(0, WidgetDimensions::unscaled.vsep_wide, 0), SetPadding(WidgetDimensions::unscaled.modalpopup),
			NWidget(WWT_EMPTY, INVALID_COLOUR, WID_GP_PROGRESS_BAR), SetFill(1, 0),
			NWidget(WWT_EMPTY, INVALID_COLOUR, WID_GP_PROGRESS_TEXT), SetFill(1, 0),
			NWidget(WWT_TEXTBTN, COLOUR_WHITE, WID_GP_ABORT), SetStringTip(STR_GENERATION_ABORT), SetFill(1, 0),
		EndContainer(),
	EndContainer(),
};


static WindowDesc _generate_progress_desc(__FILE__, __LINE__,
	WDP_CENTER, nullptr, 0, 0,
	WC_MODAL_PROGRESS, WC_NONE,
	WDF_NO_CLOSE,
	_nested_generate_progress_widgets
);

struct GenWorldStatus {
	uint percent;
	StringID cls;
	uint current;
	uint total;
	bool single_section; ///< Whether to only use the current section for the overall percentage
};

static GenWorldStatus _gws;

static const StringID _generation_class_table[]  = {
	STR_GENERATION_WORLD_GENERATION,
	STR_GENERATION_LANDSCAPE_GENERATION,
	STR_GENERATION_RIVER_GENERATION,
	STR_GENERATION_CLEARING_TILES,
	STR_GENERATION_TOWN_GENERATION,
	STR_GENERATION_INDUSTRY_GENERATION,
	STR_GENERATION_OBJECT_GENERATION,
	STR_GENERATION_TREE_GENERATION,
	STR_GENERATION_PUBLIC_ROADS_GENERATION,
	STR_GENERATION_SETTINGUP_GAME,
	STR_GENERATION_PREPARING_TILELOOP,
	STR_GENERATION_PREPARING_SCRIPT,
	STR_GENERATION_PREPARING_GAME
};
static_assert(lengthof(_generation_class_table) == GWP_CLASS_COUNT);


static void AbortGeneratingWorldCallback(Window *, bool confirmed)
{
	if (confirmed) {
		AbortGeneratingWorld();
	} else if (HasModalProgress() && !IsGeneratingWorldAborted()) {
		SetMouseCursor(SPR_CURSOR_ZZZ, PAL_NONE);
	}
}

struct GenerateProgressWindow : public Window {

	GenerateProgressWindow() : Window(_generate_progress_desc)
	{
		this->InitNested();
	}

	void OnClick([[maybe_unused]] Point pt, WidgetID widget, [[maybe_unused]] int click_count) override
	{
		switch (widget) {
			case WID_GP_ABORT:
				SetMouseCursorBusy(false);
				ShowQuery(
					STR_GENERATION_ABORT_CAPTION,
					STR_GENERATION_ABORT_MESSAGE,
					this,
					AbortGeneratingWorldCallback
				);
				break;
		}
	}

	void UpdateWidgetSize(WidgetID widget, Dimension &size, [[maybe_unused]] const Dimension &padding, [[maybe_unused]] Dimension &fill, [[maybe_unused]] Dimension &resize) override
	{
		switch (widget) {
			case WID_GP_PROGRESS_BAR: {
				SetDParamMaxValue(0, 100);
				size = GetStringBoundingBox(STR_GENERATION_PROGRESS);
				/* We need some spacing for the 'border' */
				size.height += WidgetDimensions::scaled.frametext.Horizontal();
				size.width  += WidgetDimensions::scaled.frametext.Vertical();
				break;
			}

			case WID_GP_PROGRESS_TEXT:
				for (uint i = 0; i < GWP_CLASS_COUNT; i++) {
					size.width = std::max(size.width, GetStringBoundingBox(_generation_class_table[i]).width + padding.width);
				}
				size.height = GetCharacterHeight(FS_NORMAL) * 2 + WidgetDimensions::scaled.vsep_normal;
				break;
		}
	}

	void DrawWidget(const Rect &r, WidgetID widget) const override
	{
		switch (widget) {
			case WID_GP_PROGRESS_BAR: {
				/* Draw the % complete with a bar and a text */
				DrawFrameRect(r, COLOUR_GREY, FR_BORDERONLY | FR_LOWERED);
				Rect br = r.Shrink(WidgetDimensions::scaled.bevel);
				DrawFrameRect(br.WithWidth(br.Width() * _gws.percent / 100, _current_text_dir == TD_RTL), COLOUR_MAUVE, FR_NONE);
				SetDParam(0, _gws.percent);
				DrawString(br.left, br.right, CenterBounds(br.top, br.bottom, GetCharacterHeight(FS_NORMAL)), STR_GENERATION_PROGRESS, TC_FROMSTRING, SA_HOR_CENTER);
				break;
			}

			case WID_GP_PROGRESS_TEXT:
				/* Tell which class we are generating */
				DrawString(r.left, r.right, r.top, _gws.cls, TC_FROMSTRING, SA_HOR_CENTER);

				/* And say where we are in that class */
				SetDParam(0, _gws.current);
				SetDParam(1, _gws.total);
				DrawString(r.left, r.right, r.top + GetCharacterHeight(FS_NORMAL) + WidgetDimensions::scaled.vsep_normal, STR_GENERATION_PROGRESS_NUM, TC_FROMSTRING, SA_HOR_CENTER);
		}
	}
};

/**
 * Initializes the progress counters to the starting point.
 */
void PrepareGenerateWorldProgress(bool single_section_mode)
{
	_gws.cls = STR_GENERATION_WORLD_GENERATION;
	_gws.current = 0;
	_gws.total = 0;
	_gws.percent = 0;
	_gws.single_section = single_section_mode;
}

/**
 * Show the window where a user can follow the process of the map generation.
 */
void ShowGenerateWorldProgress()
{
	if (BringWindowToFrontById(WC_MODAL_PROGRESS, 0)) return;
	new GenerateProgressWindow();
}

static void _SetGeneratingWorldProgress(GenWorldProgress cls, uint progress, uint total)
{
	static const int percent_table[] = {0, 7, 14, 22, 29, 36, 44, 51, 58, 65, 73, 80, 90, 100 };
	static_assert(lengthof(percent_table) == GWP_CLASS_COUNT + 1);
	assert(cls < GWP_CLASS_COUNT);

	/* Check if we really are generating the world.
	 * For example, placing trees via the SE also calls this function, but
	 * shouldn't try to update the progress.
	 */
	if (!HasModalProgress()) return;

	if (IsGeneratingWorldAborted()) {
		HandleGeneratingWorldAbortion();
		return;
	}

	if (total == 0) {
		assert(_gws.cls == _generation_class_table[cls]);
		_gws.current += progress;
		assert(_gws.current <= _gws.total);
	} else {
		_gws.cls     = _generation_class_table[cls];
		_gws.current = progress;
		_gws.total   = total;
		_gws.percent = percent_table[cls];
	}

	/* Percentage is about the number of completed tasks, so 'current - 1' */
	if (_gws.single_section) {
		_gws.percent = (100 * (_gws.current == 0 ? 0 : _gws.current - 1)) / _gws.total;
	} else {
		_gws.percent = percent_table[cls] + (percent_table[cls + 1] - percent_table[cls]) * (_gws.current == 0 ? 0 : _gws.current - 1) / _gws.total;
	}

	if (_network_dedicated) {
		static uint last_percent = 0;

		/* Never display 0% */
		if (_gws.percent == 0) return;
		/* Reset if percent is lower than the last recorded */
		if (_gws.percent < last_percent) last_percent = 0;
		/* Display every 5%, but 6% is also very valid.. just not smaller steps than 5% */
		if (_gws.percent % 5 != 0 && _gws.percent <= last_percent + 5) return;
		/* Never show steps smaller than 2%, even if it is a mod 5% */
		if (_gws.percent <= last_percent + 2) return;

		Debug(net, 3, "Map generation percentage complete: {}", _gws.percent);
		last_percent = _gws.percent;

		return;
	}

	SetWindowDirty(WC_MODAL_PROGRESS, 0);

	VideoDriver::GetInstance()->GameLoopPause();
}

/**
 * Set the total of a stage of the world generation.
 * @param cls the current class we are in.
 * @param total Set the total expected items for this class.
 *
 * Warning: this function isn't clever. Don't go from class 4 to 3. Go upwards, always.
 *  Also, progress works if total is zero, total works if progress is zero.
 */
void SetGeneratingWorldProgress(GenWorldProgress cls, uint total)
{
	if (total == 0) return;

	_SetGeneratingWorldProgress(cls, 0, total);
}

/**
 * Increases the current stage of the world generation with one.
 * @param cls the current class we are in.
 *
 * Warning: this function isn't clever. Don't go from class 4 to 3. Go upwards, always.
 *  Also, progress works if total is zero, total works if progress is zero.
 */
void IncreaseGeneratingWorldProgress(GenWorldProgress cls)
{
	/* In fact the param 'class' isn't needed.. but for some security reasons, we want it around */
	_SetGeneratingWorldProgress(cls, 1, 0);
}<|MERGE_RESOLUTION|>--- conflicted
+++ resolved
@@ -121,15 +121,10 @@
 					/* Labels on the left side (global column 3). */
 					NWidget(NWID_VERTICAL, NC_EQUALSIZE), SetPIP(0, WidgetDimensions::unscaled.vsep_sparse, 0),
 						NWidget(NWID_SELECTION, INVALID_COLOUR, WID_GL_CLIMATE_SEL_LABEL),
-<<<<<<< HEAD
-							NWidget(WWT_TEXT, INVALID_COLOUR), SetDataTip(STR_MAPGEN_SNOW_COVERAGE, STR_CONFIG_SETTING_SNOW_COVERAGE_HELPTEXT), SetFill(1, 1),
-							NWidget(WWT_TEXT, INVALID_COLOUR), SetDataTip(STR_MAPGEN_DESERT_COVERAGE, STR_CONFIG_SETTING_DESERT_COVERAGE_HELPTEXT), SetFill(1, 1),
-							NWidget(WWT_TEXT, INVALID_COLOUR), SetDataTip(STR_MAPGEN_SNOW_LINE_HEIGHT, STR_NULL), SetFill(1, 1),
-							NWidget(WWT_TEXT, INVALID_COLOUR), SetDataTip(STR_MAPGEN_RAINFOREST_LINE_HEIGHT, STR_NULL), SetFill(1, 1),
-=======
 							NWidget(WWT_TEXT, INVALID_COLOUR), SetStringTip(STR_MAPGEN_SNOW_COVERAGE, STR_CONFIG_SETTING_SNOW_COVERAGE_HELPTEXT), SetFill(1, 1),
 							NWidget(WWT_TEXT, INVALID_COLOUR), SetStringTip(STR_MAPGEN_DESERT_COVERAGE, STR_CONFIG_SETTING_DESERT_COVERAGE_HELPTEXT), SetFill(1, 1),
->>>>>>> b653f875
+							NWidget(WWT_TEXT, INVALID_COLOUR), SetStringTip(STR_MAPGEN_SNOW_LINE_HEIGHT, STR_NULL), SetFill(1, 1),
+							NWidget(WWT_TEXT, INVALID_COLOUR), SetStringTip(STR_MAPGEN_RAINFOREST_LINE_HEIGHT, STR_NULL), SetFill(1, 1),
 							NWidget(NWID_SPACER), SetFill(1, 1),
 						EndContainer(),
 						NWidget(WWT_TEXT, INVALID_COLOUR), SetStringTip(STR_MAPGEN_DATE, STR_MAPGEN_DATE_TOOLTIP), SetFill(1, 1),
@@ -157,15 +152,15 @@
 							EndContainer(),
 							/* Snow line. */
 							NWidget(NWID_HORIZONTAL),
-								NWidget(WWT_IMGBTN, COLOUR_ORANGE, WID_GL_SNOW_LEVEL_DOWN), SetDataTip(SPR_ARROW_DOWN, STR_MAPGEN_SNOW_LINE_DOWN), SetFill(0, 1),
-								NWidget(WWT_TEXTBTN, COLOUR_ORANGE, WID_GL_SNOW_LEVEL_TEXT), SetDataTip(STR_JUST_INT, STR_NULL), SetFill(1, 0),
-								NWidget(WWT_IMGBTN, COLOUR_ORANGE, WID_GL_SNOW_LEVEL_UP), SetDataTip(SPR_ARROW_UP, STR_MAPGEN_SNOW_LINE_UP), SetFill(0, 1),
+								NWidget(WWT_IMGBTN, COLOUR_ORANGE, WID_GL_SNOW_LEVEL_DOWN), SetSpriteTip(SPR_ARROW_DOWN, STR_MAPGEN_SNOW_LINE_DOWN), SetFill(0, 1),
+								NWidget(WWT_TEXTBTN, COLOUR_ORANGE, WID_GL_SNOW_LEVEL_TEXT), SetStringTip(STR_JUST_INT, STR_NULL), SetFill(1, 0),
+								NWidget(WWT_IMGBTN, COLOUR_ORANGE, WID_GL_SNOW_LEVEL_UP), SetSpriteTip(SPR_ARROW_UP, STR_MAPGEN_SNOW_LINE_UP), SetFill(0, 1),
 							EndContainer(),
 							/* Rainforest line. */
 							NWidget(NWID_HORIZONTAL),
-								NWidget(WWT_IMGBTN, COLOUR_ORANGE, WID_GL_RAINFOREST_LEVEL_DOWN), SetDataTip(SPR_ARROW_DOWN, STR_MAPGEN_RAINFOREST_LINE_DOWN), SetFill(0, 1),
-								NWidget(WWT_TEXTBTN, COLOUR_ORANGE, WID_GL_RAINFOREST_LEVEL_TEXT), SetDataTip(STR_JUST_INT, STR_NULL), SetFill(1, 0),
-								NWidget(WWT_IMGBTN, COLOUR_ORANGE, WID_GL_RAINFOREST_LEVEL_UP), SetDataTip(SPR_ARROW_UP, STR_MAPGEN_RAINFOREST_LINE_UP), SetFill(0, 1),
+								NWidget(WWT_IMGBTN, COLOUR_ORANGE, WID_GL_RAINFOREST_LEVEL_DOWN), SetSpriteTip(SPR_ARROW_DOWN, STR_MAPGEN_RAINFOREST_LINE_DOWN), SetFill(0, 1),
+								NWidget(WWT_TEXTBTN, COLOUR_ORANGE, WID_GL_RAINFOREST_LEVEL_TEXT), SetStringTip(STR_JUST_INT, STR_NULL), SetFill(1, 0),
+								NWidget(WWT_IMGBTN, COLOUR_ORANGE, WID_GL_RAINFOREST_LEVEL_UP), SetSpriteTip(SPR_ARROW_UP, STR_MAPGEN_RAINFOREST_LINE_UP), SetFill(0, 1),
 							EndContainer(),
 							/* Temperate/Toyland spacer. */
 							NWidget(NWID_SPACER), SetFill(1, 1),
@@ -275,15 +270,10 @@
 					/* Right half labels (global column 3) */
 					NWidget(NWID_VERTICAL, NC_EQUALSIZE), SetPIP(0, WidgetDimensions::unscaled.vsep_sparse, 0),
 						NWidget(NWID_SELECTION, INVALID_COLOUR, WID_GL_CLIMATE_SEL_LABEL),
-<<<<<<< HEAD
-							NWidget(WWT_TEXT, INVALID_COLOUR), SetDataTip(STR_MAPGEN_SNOW_COVERAGE, STR_CONFIG_SETTING_SNOW_COVERAGE_HELPTEXT), SetFill(1, 1),
-							NWidget(WWT_TEXT, INVALID_COLOUR), SetDataTip(STR_MAPGEN_DESERT_COVERAGE, STR_CONFIG_SETTING_DESERT_COVERAGE_HELPTEXT), SetFill(1, 1),
-							NWidget(WWT_TEXT, INVALID_COLOUR), SetDataTip(STR_MAPGEN_SNOW_LINE_HEIGHT, STR_NULL), SetFill(1, 1),
-							NWidget(WWT_TEXT, INVALID_COLOUR), SetDataTip(STR_MAPGEN_RAINFOREST_LINE_HEIGHT, STR_NULL), SetFill(1, 1),
-=======
 							NWidget(WWT_TEXT, INVALID_COLOUR), SetStringTip(STR_MAPGEN_SNOW_COVERAGE, STR_CONFIG_SETTING_SNOW_COVERAGE_HELPTEXT), SetFill(1, 1),
 							NWidget(WWT_TEXT, INVALID_COLOUR), SetStringTip(STR_MAPGEN_DESERT_COVERAGE, STR_CONFIG_SETTING_DESERT_COVERAGE_HELPTEXT), SetFill(1, 1),
->>>>>>> b653f875
+							NWidget(WWT_TEXT, INVALID_COLOUR), SetStringTip(STR_MAPGEN_SNOW_LINE_HEIGHT, STR_NULL), SetFill(1, 1),
+							NWidget(WWT_TEXT, INVALID_COLOUR), SetStringTip(STR_MAPGEN_RAINFOREST_LINE_HEIGHT, STR_NULL), SetFill(1, 1),
 							NWidget(NWID_SPACER), SetFill(1, 1),
 						EndContainer(),
 						NWidget(WWT_TEXT, INVALID_COLOUR), SetStringTip(STR_MAPGEN_DATE, STR_MAPGEN_DATE_TOOLTIP), SetFill(1, 1),
@@ -310,15 +300,15 @@
 							EndContainer(),
 								/* Snow line. */
 								NWidget(NWID_HORIZONTAL),
-									NWidget(WWT_IMGBTN, COLOUR_ORANGE, WID_GL_SNOW_LEVEL_DOWN), SetDataTip(SPR_ARROW_DOWN, STR_MAPGEN_SNOW_LINE_DOWN), SetFill(0, 1),
-									NWidget(WWT_TEXTBTN, COLOUR_ORANGE, WID_GL_SNOW_LEVEL_TEXT), SetDataTip(STR_JUST_INT, STR_NULL), SetFill(1, 1),
-									NWidget(WWT_IMGBTN, COLOUR_ORANGE, WID_GL_SNOW_LEVEL_UP), SetDataTip(SPR_ARROW_UP, STR_MAPGEN_SNOW_LINE_UP), SetFill(0, 1),
+									NWidget(WWT_IMGBTN, COLOUR_ORANGE, WID_GL_SNOW_LEVEL_DOWN), SetSpriteTip(SPR_ARROW_DOWN, STR_MAPGEN_SNOW_LINE_DOWN), SetFill(0, 1),
+									NWidget(WWT_TEXTBTN, COLOUR_ORANGE, WID_GL_SNOW_LEVEL_TEXT), SetStringTip(STR_JUST_INT, STR_NULL), SetFill(1, 1),
+									NWidget(WWT_IMGBTN, COLOUR_ORANGE, WID_GL_SNOW_LEVEL_UP), SetSpriteTip(SPR_ARROW_UP, STR_MAPGEN_SNOW_LINE_UP), SetFill(0, 1),
 								EndContainer(),
 								/* Rainforest line. */
 								NWidget(NWID_HORIZONTAL),
-									NWidget(WWT_IMGBTN, COLOUR_ORANGE, WID_GL_RAINFOREST_LEVEL_DOWN), SetDataTip(SPR_ARROW_DOWN, STR_MAPGEN_RAINFOREST_LINE_DOWN), SetFill(0, 1),
-									NWidget(WWT_TEXTBTN, COLOUR_ORANGE, WID_GL_RAINFOREST_LEVEL_TEXT), SetDataTip(STR_JUST_INT, STR_NULL), SetFill(1, 1),
-									NWidget(WWT_IMGBTN, COLOUR_ORANGE, WID_GL_RAINFOREST_LEVEL_UP), SetDataTip(SPR_ARROW_UP, STR_MAPGEN_RAINFOREST_LINE_UP), SetFill(0, 1),
+									NWidget(WWT_IMGBTN, COLOUR_ORANGE, WID_GL_RAINFOREST_LEVEL_DOWN), SetSpriteTip(SPR_ARROW_DOWN, STR_MAPGEN_RAINFOREST_LINE_DOWN), SetFill(0, 1),
+									NWidget(WWT_TEXTBTN, COLOUR_ORANGE, WID_GL_RAINFOREST_LEVEL_TEXT), SetStringTip(STR_JUST_INT, STR_NULL), SetFill(1, 1),
+									NWidget(WWT_IMGBTN, COLOUR_ORANGE, WID_GL_RAINFOREST_LEVEL_UP), SetSpriteTip(SPR_ARROW_UP, STR_MAPGEN_RAINFOREST_LINE_UP), SetFill(0, 1),
 								EndContainer(),
 							/* Temperate/Toyland spacer. */
 							NWidget(NWID_SPACER), SetFill(1, 1),
@@ -459,8 +449,8 @@
 	{
 		/* Draw sizes in mapsize selection dropdowns in red if too large size is selected */
 		bool mapsize_valid = CheckMapSize(false);
-		this->GetWidget<NWidgetCore>(WID_GL_MAPSIZE_X_PULLDOWN)->widget_data = mapsize_valid ? STR_JUST_INT : STR_RED_INT;
-		this->GetWidget<NWidgetCore>(WID_GL_MAPSIZE_Y_PULLDOWN)->widget_data = mapsize_valid ? STR_JUST_INT : STR_RED_INT;
+		this->GetWidget<NWidgetCore>(WID_GL_MAPSIZE_X_PULLDOWN)->SetString(mapsize_valid ? STR_JUST_INT : STR_RED_INT);
+		this->GetWidget<NWidgetCore>(WID_GL_MAPSIZE_Y_PULLDOWN)->SetString(mapsize_valid ? STR_JUST_INT : STR_RED_INT);
 	}
 
 	GenerateLandscapeWindow(WindowDesc &desc, WindowNumber number = 0) : Window(desc)
@@ -1230,8 +1220,8 @@
 	{
 		/* Draw sizes in mapsize selection dropdowns in red if too large size is selected */
 		bool mapsize_valid = CheckMapSize(false);
-		this->GetWidget<NWidgetCore>(WID_CS_MAPSIZE_X_PULLDOWN)->widget_data = mapsize_valid ? STR_JUST_INT : STR_RED_INT;
-		this->GetWidget<NWidgetCore>(WID_CS_MAPSIZE_Y_PULLDOWN)->widget_data = mapsize_valid ? STR_JUST_INT : STR_RED_INT;
+		this->GetWidget<NWidgetCore>(WID_CS_MAPSIZE_X_PULLDOWN)->SetString(mapsize_valid ? STR_JUST_INT : STR_RED_INT);
+		this->GetWidget<NWidgetCore>(WID_CS_MAPSIZE_Y_PULLDOWN)->SetString(mapsize_valid ? STR_JUST_INT : STR_RED_INT);
 	}
 
 	CreateScenarioWindow(WindowDesc &desc, WindowNumber window_number) : Window(desc)
