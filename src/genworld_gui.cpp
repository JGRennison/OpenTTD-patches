/*
 * This file is part of OpenTTD.
 * OpenTTD is free software; you can redistribute it and/or modify it under the terms of the GNU General Public License as published by the Free Software Foundation, version 2.
 * OpenTTD is distributed in the hope that it will be useful, but WITHOUT ANY WARRANTY; without even the implied warranty of MERCHANTABILITY or FITNESS FOR A PARTICULAR PURPOSE.
 * See the GNU General Public License for more details. You should have received a copy of the GNU General Public License along with OpenTTD. If not, see <http://www.gnu.org/licenses/>.
 */

/** @file genworld_gui.cpp GUI to configure and show progress during map generation. */

#include "stdafx.h"
#include "heightmap.h"
#include "debug.h"
#include "genworld.h"
#include "network/network.h"
#include "strings_func.h"
#include "window_func.h"
#include "date_func.h"
#include "sound_func.h"
#include "fios.h"
#include "string_func.h"
#include "gui.h"
#include "dropdown_type.h"
#include "dropdown_common_type.h"
#include "dropdown_func.h"
#include "querystring_gui.h"
#include "town.h"
#include "core/geometry_func.hpp"
#include "core/random_func.hpp"
#include "sl/saveload.h"
#include "progress.h"
#include "error.h"
#include "newgrf_townname.h"
#include "townname_type.h"
#include "video/video_driver.hpp"
#include "industry.h"
#include "ai/ai_gui.hpp"
#include "game/game_gui.hpp"

#include "widgets/genworld_widget.h"

#include "safeguards.h"


extern void MakeNewgameSettingsLive();

/** Enum for the modes we can generate in. */
enum GenerateLandscapeWindowMode {
	GLWM_GENERATE,  ///< Generate new game.
	GLWM_HEIGHTMAP, ///< Load from heightmap.
	GLWM_SCENARIO,  ///< Generate flat land.
};

/**
 * Get the map height limit, or if set to "auto", the absolute limit.
 */
static uint GetMapHeightLimit()
{
	if (_settings_newgame.construction.map_height_limit == 0) return MAX_MAP_HEIGHT_LIMIT;
	return _settings_newgame.construction.map_height_limit;
}

/**
 * Changes landscape type and sets genworld window dirty
 * @param landscape new landscape type
 */
void SetNewLandscapeType(uint8_t landscape)
{
	_settings_newgame.game_creation.landscape = landscape;
	InvalidateWindowClassesData(WC_SELECT_GAME);
	InvalidateWindowClassesData(WC_GENERATE_LANDSCAPE);
}

/** Widgets of GenerateLandscapeWindow when generating world */
static constexpr NWidgetPart _nested_generate_landscape_widgets[] = {
	NWidget(NWID_HORIZONTAL),
		NWidget(WWT_CLOSEBOX, COLOUR_BROWN),
		NWidget(WWT_CAPTION, COLOUR_BROWN), SetDataTip(STR_MAPGEN_WORLD_GENERATION_CAPTION, STR_NULL),
	EndContainer(),
	NWidget(WWT_PANEL, COLOUR_BROWN),
		NWidget(NWID_VERTICAL), SetPIP(0, WidgetDimensions::unscaled.vsep_wide, 0), SetPadding(WidgetDimensions::unscaled.sparse),
			/* Landscape selection. */
			NWidget(NWID_HORIZONTAL), SetPIP(0, WidgetDimensions::unscaled.hsep_wide, 0), SetPIPRatio(1, 1, 1),
				NWidget(WWT_IMGBTN_2, COLOUR_ORANGE, WID_GL_TEMPERATE), SetDataTip(SPR_SELECT_TEMPERATE, STR_INTRO_TOOLTIP_TEMPERATE),
				NWidget(WWT_IMGBTN_2, COLOUR_ORANGE, WID_GL_ARCTIC), SetDataTip(SPR_SELECT_SUB_ARCTIC, STR_INTRO_TOOLTIP_SUB_ARCTIC_LANDSCAPE),
				NWidget(WWT_IMGBTN_2, COLOUR_ORANGE, WID_GL_TROPICAL), SetDataTip(SPR_SELECT_SUB_TROPICAL, STR_INTRO_TOOLTIP_SUB_TROPICAL_LANDSCAPE),
				NWidget(WWT_IMGBTN_2, COLOUR_ORANGE, WID_GL_TOYLAND), SetDataTip(SPR_SELECT_TOYLAND, STR_INTRO_TOOLTIP_TOYLAND_LANDSCAPE),
			EndContainer(),

			/* Generation options. */
			NWidget(NWID_HORIZONTAL), SetPIP(0, WidgetDimensions::unscaled.hsep_wide, 0),
				/* Left half (land generation options) */
				NWidget(NWID_HORIZONTAL), SetPIP(0, WidgetDimensions::unscaled.hsep_normal, 0),
					/* Labels on the left side (global column 1). */
					NWidget(NWID_VERTICAL, NC_EQUALSIZE), SetPIP(0, WidgetDimensions::unscaled.vsep_sparse, 0),
						NWidget(WWT_TEXT, COLOUR_ORANGE), SetDataTip(STR_MAPGEN_MAPSIZE, STR_MAPGEN_MAPSIZE_TOOLTIP), SetFill(1, 1),
						NWidget(WWT_TEXT, COLOUR_ORANGE), SetDataTip(STR_MAPGEN_TERRAIN_TYPE, STR_CONFIG_SETTING_TERRAIN_TYPE_HELPTEXT), SetFill(1, 1),
						NWidget(WWT_TEXT, COLOUR_ORANGE), SetDataTip(STR_MAPGEN_VARIETY, STR_CONFIG_SETTING_VARIETY_HELPTEXT), SetFill(1, 1),
						NWidget(WWT_TEXT, COLOUR_ORANGE), SetDataTip(STR_MAPGEN_SMOOTHNESS, STR_CONFIG_SETTING_ROUGHNESS_OF_TERRAIN_HELPTEXT), SetFill(1, 1),
						NWidget(WWT_TEXT, COLOUR_ORANGE), SetDataTip(STR_MAPGEN_QUANTITY_OF_RIVERS, STR_CONFIG_SETTING_RIVER_AMOUNT_HELPTEXT), SetFill(1, 1),
						NWidget(WWT_TEXT, COLOUR_ORANGE), SetDataTip(STR_MAPGEN_BORDER_TYPE, STR_MAPGEN_BORDER_TYPE_TOOLTIP), SetFill(1, 1),
					EndContainer(),

					/* Widgets on the right side (global column 2). */
					NWidget(NWID_VERTICAL, NC_EQUALSIZE), SetPIP(0, WidgetDimensions::unscaled.vsep_sparse, 0),
						/* Mapsize X * Y. */
						NWidget(NWID_HORIZONTAL), SetPIP(0, WidgetDimensions::unscaled.hsep_normal, 0),
							NWidget(WWT_DROPDOWN, COLOUR_ORANGE, WID_GL_MAPSIZE_X_PULLDOWN), SetDataTip(STR_JUST_INT, STR_MAPGEN_MAPSIZE_TOOLTIP), SetFill(1, 1),
							NWidget(WWT_TEXT, COLOUR_ORANGE), SetDataTip(STR_MAPGEN_BY, STR_NULL), SetFill(0, 1), SetAlignment(SA_CENTER),
							NWidget(WWT_DROPDOWN, COLOUR_ORANGE, WID_GL_MAPSIZE_Y_PULLDOWN), SetDataTip(STR_JUST_INT, STR_MAPGEN_MAPSIZE_TOOLTIP), SetFill(1, 1),
						EndContainer(),
						NWidget(WWT_DROPDOWN, COLOUR_ORANGE, WID_GL_TERRAIN_PULLDOWN), SetDataTip(STR_JUST_STRING1, STR_CONFIG_SETTING_TERRAIN_TYPE_HELPTEXT), SetFill(1, 1),
						NWidget(WWT_DROPDOWN, COLOUR_ORANGE, WID_GL_VARIETY_PULLDOWN), SetDataTip(STR_JUST_STRING, STR_CONFIG_SETTING_VARIETY_HELPTEXT), SetFill(1, 1),
						NWidget(WWT_DROPDOWN, COLOUR_ORANGE, WID_GL_SMOOTHNESS_PULLDOWN), SetDataTip(STR_JUST_STRING, STR_CONFIG_SETTING_ROUGHNESS_OF_TERRAIN_HELPTEXT), SetFill(1, 1),
						NWidget(WWT_DROPDOWN, COLOUR_ORANGE, WID_GL_RIVER_PULLDOWN), SetDataTip(STR_JUST_STRING, STR_CONFIG_SETTING_RIVER_AMOUNT_HELPTEXT), SetFill(1, 1),
						NWidget(WWT_TEXTBTN, COLOUR_ORANGE, WID_GL_BORDERS_RANDOM), SetDataTip(STR_JUST_STRING, STR_MAPGEN_BORDER_TYPE_TOOLTIP), SetFill(1, 1),
					EndContainer(),
				EndContainer(),

				/* Right half (all other options) */
				NWidget(NWID_HORIZONTAL), SetPIP(0, WidgetDimensions::unscaled.hsep_normal, 0),
					/* Labels on the left side (global column 3). */
					NWidget(NWID_VERTICAL, NC_EQUALSIZE), SetPIP(0, WidgetDimensions::unscaled.vsep_sparse, 0),
						NWidget(NWID_SELECTION, INVALID_COLOUR, WID_GL_CLIMATE_SEL_LABEL),
							NWidget(WWT_TEXT, COLOUR_ORANGE), SetDataTip(STR_MAPGEN_SNOW_COVERAGE, STR_CONFIG_SETTING_SNOW_COVERAGE_HELPTEXT), SetFill(1, 1),
							NWidget(WWT_TEXT, COLOUR_ORANGE), SetDataTip(STR_MAPGEN_DESERT_COVERAGE, STR_CONFIG_SETTING_DESERT_COVERAGE_HELPTEXT), SetFill(1, 1),
							NWidget(WWT_TEXT, COLOUR_ORANGE), SetDataTip(STR_MAPGEN_SNOW_LINE_HEIGHT, STR_NULL), SetFill(1, 1),
							NWidget(WWT_TEXT, COLOUR_ORANGE), SetDataTip(STR_MAPGEN_RAINFOREST_LINE_HEIGHT, STR_NULL), SetFill(1, 1),
							NWidget(NWID_SPACER), SetFill(1, 1),
						EndContainer(),
						NWidget(WWT_TEXT, COLOUR_ORANGE), SetDataTip(STR_MAPGEN_DATE, STR_MAPGEN_DATE_TOOLTIP), SetFill(1, 1),
						NWidget(WWT_TEXT, COLOUR_ORANGE), SetDataTip(STR_MAPGEN_TOWN_NAME_LABEL, STR_MAPGEN_TOWN_NAME_DROPDOWN_TOOLTIP), SetFill(1, 1),
						NWidget(WWT_TEXT, COLOUR_ORANGE), SetDataTip(STR_MAPGEN_NUMBER_OF_TOWNS, STR_MAPGEN_NUMBER_OF_TOWNS_TOOLTIP), SetFill(1, 1),
						NWidget(WWT_TEXT, COLOUR_ORANGE), SetDataTip(STR_MAPGEN_NUMBER_OF_INDUSTRIES, STR_MAPGEN_NUMBER_OF_INDUSTRIES_TOOLTIP), SetFill(1, 1),
						NWidget(WWT_TEXT, COLOUR_ORANGE), SetDataTip(STR_MAPGEN_SEA_LEVEL, STR_MAPGEN_SEA_LEVEL_TOOLTIP), SetFill(1, 1),
					EndContainer(),

					/* Widgets on the right side (global column 4). */
					NWidget(NWID_VERTICAL, NC_EQUALSIZE), SetPIP(0, WidgetDimensions::unscaled.vsep_sparse, 0),
						/* Climate selector. */
						NWidget(NWID_SELECTION, INVALID_COLOUR, WID_GL_CLIMATE_SEL_SELECTOR),
							/* Snow coverage. */
							NWidget(NWID_HORIZONTAL),
								NWidget(WWT_IMGBTN, COLOUR_ORANGE, WID_GL_SNOW_COVERAGE_DOWN), SetDataTip(SPR_ARROW_DOWN, STR_MAPGEN_SNOW_COVERAGE_DOWN), SetFill(0, 1),
								NWidget(WWT_TEXTBTN, COLOUR_ORANGE, WID_GL_SNOW_COVERAGE_TEXT), SetDataTip(STR_MAPGEN_SNOW_COVERAGE_TEXT, STR_CONFIG_SETTING_SNOW_COVERAGE_HELPTEXT), SetFill(1, 1),
								NWidget(WWT_IMGBTN, COLOUR_ORANGE, WID_GL_SNOW_COVERAGE_UP), SetDataTip(SPR_ARROW_UP, STR_MAPGEN_SNOW_COVERAGE_UP), SetFill(0, 1),
							EndContainer(),
							/* Desert coverage. */
							NWidget(NWID_HORIZONTAL),
								NWidget(WWT_IMGBTN, COLOUR_ORANGE, WID_GL_DESERT_COVERAGE_DOWN), SetDataTip(SPR_ARROW_DOWN, STR_MAPGEN_DESERT_COVERAGE_DOWN), SetFill(0, 1),
								NWidget(WWT_TEXTBTN, COLOUR_ORANGE, WID_GL_DESERT_COVERAGE_TEXT), SetDataTip(STR_MAPGEN_DESERT_COVERAGE_TEXT, STR_CONFIG_SETTING_DESERT_COVERAGE_HELPTEXT), SetFill(1, 1),
								NWidget(WWT_IMGBTN, COLOUR_ORANGE, WID_GL_DESERT_COVERAGE_UP), SetDataTip(SPR_ARROW_UP, STR_MAPGEN_DESERT_COVERAGE_UP), SetFill(0, 1),
							EndContainer(),
							/* Snow line. */
							NWidget(NWID_HORIZONTAL),
								NWidget(WWT_IMGBTN, COLOUR_ORANGE, WID_GL_SNOW_LEVEL_DOWN), SetDataTip(SPR_ARROW_DOWN, STR_MAPGEN_SNOW_LINE_DOWN), SetFill(0, 1),
								NWidget(WWT_TEXTBTN, COLOUR_ORANGE, WID_GL_SNOW_LEVEL_TEXT), SetDataTip(STR_JUST_INT, STR_NULL), SetFill(1, 0),
								NWidget(WWT_IMGBTN, COLOUR_ORANGE, WID_GL_SNOW_LEVEL_UP), SetDataTip(SPR_ARROW_UP, STR_MAPGEN_SNOW_LINE_UP), SetFill(0, 1),
							EndContainer(),
							/* Rainforest line. */
							NWidget(NWID_HORIZONTAL),
								NWidget(WWT_IMGBTN, COLOUR_ORANGE, WID_GL_RAINFOREST_LEVEL_DOWN), SetDataTip(SPR_ARROW_DOWN, STR_MAPGEN_RAINFOREST_LINE_DOWN), SetFill(0, 1),
								NWidget(WWT_TEXTBTN, COLOUR_ORANGE, WID_GL_RAINFOREST_LEVEL_TEXT), SetDataTip(STR_JUST_INT, STR_NULL), SetFill(1, 0),
								NWidget(WWT_IMGBTN, COLOUR_ORANGE, WID_GL_RAINFOREST_LEVEL_UP), SetDataTip(SPR_ARROW_UP, STR_MAPGEN_RAINFOREST_LINE_UP), SetFill(0, 1),
							EndContainer(),
							/* Temperate/Toyland spacer. */
							NWidget(NWID_SPACER), SetFill(1, 1),
						EndContainer(),
						/* Starting date. */
						NWidget(NWID_HORIZONTAL),
							NWidget(WWT_IMGBTN, COLOUR_ORANGE, WID_GL_START_DATE_DOWN), SetDataTip(SPR_ARROW_DOWN, STR_SCENEDIT_TOOLBAR_TOOLTIP_MOVE_THE_STARTING_DATE_BACKWARD), SetFill(0, 1),
							NWidget(WWT_PUSHTXTBTN, COLOUR_ORANGE, WID_GL_START_DATE_TEXT), SetDataTip(STR_JUST_DATE_LONG, STR_MAPGEN_DATE_TOOLTIP), SetFill(1, 1),
							NWidget(WWT_IMGBTN, COLOUR_ORANGE, WID_GL_START_DATE_UP), SetDataTip(SPR_ARROW_UP, STR_SCENEDIT_TOOLBAR_TOOLTIP_MOVE_THE_STARTING_DATE_FORWARD), SetFill(0, 1),
						EndContainer(),
						NWidget(WWT_DROPDOWN, COLOUR_ORANGE, WID_GL_TOWNNAME_DROPDOWN), SetDataTip(STR_JUST_STRING, STR_MAPGEN_TOWN_NAME_DROPDOWN_TOOLTIP), SetFill(1, 1),
						NWidget(WWT_DROPDOWN, COLOUR_ORANGE, WID_GL_TOWN_PULLDOWN), SetDataTip(STR_JUST_STRING1, STR_MAPGEN_NUMBER_OF_TOWNS_TOOLTIP), SetFill(1, 1),
						NWidget(WWT_DROPDOWN, COLOUR_ORANGE, WID_GL_INDUSTRY_PULLDOWN), SetDataTip(STR_JUST_STRING1, STR_MAPGEN_NUMBER_OF_INDUSTRIES_TOOLTIP), SetFill(1, 1),
						NWidget(WWT_DROPDOWN, COLOUR_ORANGE, WID_GL_WATER_PULLDOWN), SetDataTip(STR_JUST_STRING1, STR_MAPGEN_SEA_LEVEL_TOOLTIP), SetFill(1, 1),
					EndContainer(),
				EndContainer(),
			EndContainer(),

			/* Map borders buttons for each edge. */
			NWidget(NWID_VERTICAL),
				NWidget(NWID_HORIZONTAL, NC_EQUALSIZE),
					NWidget(WWT_TEXT, COLOUR_ORANGE), SetDataTip(STR_MAPGEN_NORTHWEST, STR_NULL), SetPadding(0, WidgetDimensions::unscaled.hsep_normal, 0, 0), SetFill(1, 1), SetAlignment(SA_RIGHT | SA_VERT_CENTER),
					NWidget(WWT_TEXTBTN, COLOUR_ORANGE, WID_GL_WATER_NW), SetDataTip(STR_JUST_STRING, STR_MAPGEN_NORTHWEST), SetFill(1, 1),
					NWidget(WWT_TEXTBTN, COLOUR_ORANGE, WID_GL_WATER_NE), SetDataTip(STR_JUST_STRING, STR_MAPGEN_NORTHEAST), SetFill(1, 1),
					NWidget(WWT_TEXT, COLOUR_ORANGE), SetDataTip(STR_MAPGEN_NORTHEAST, STR_NULL), SetPadding(0, 0, 0, WidgetDimensions::unscaled.hsep_normal), SetFill(1, 1),
				EndContainer(),
				NWidget(NWID_HORIZONTAL, NC_EQUALSIZE),
					NWidget(WWT_TEXT, COLOUR_ORANGE), SetDataTip(STR_MAPGEN_SOUTHWEST, STR_NULL), SetPadding(0, WidgetDimensions::unscaled.hsep_normal, 0, 0), SetFill(1, 1), SetAlignment(SA_RIGHT | SA_VERT_CENTER),
					NWidget(WWT_TEXTBTN, COLOUR_ORANGE, WID_GL_WATER_SW), SetDataTip(STR_JUST_STRING, STR_MAPGEN_SOUTHWEST), SetFill(1, 1),
					NWidget(WWT_TEXTBTN, COLOUR_ORANGE, WID_GL_WATER_SE), SetDataTip(STR_JUST_STRING, STR_MAPGEN_SOUTHEAST), SetFill(1, 1),
					NWidget(WWT_TEXT, COLOUR_ORANGE), SetDataTip(STR_MAPGEN_SOUTHEAST, STR_NULL), SetPadding(0, 0, 0, WidgetDimensions::unscaled.hsep_normal), SetFill(1, 1),
				EndContainer(),
			EndContainer(),

			/* AI, GS, and NewGRF settings */
			NWidget(NWID_HORIZONTAL, NC_EQUALSIZE),
				NWidget(WWT_PUSHTXTBTN, COLOUR_ORANGE, WID_GL_AI_BUTTON), SetMinimalTextLines(2, 0), SetDataTip(STR_MAPGEN_AI_SETTINGS, STR_MAPGEN_AI_SETTINGS_TOOLTIP), SetFill(1, 0),
				NWidget(WWT_PUSHTXTBTN, COLOUR_ORANGE, WID_GL_GS_BUTTON), SetMinimalTextLines(2, 0), SetDataTip(STR_MAPGEN_GS_SETTINGS, STR_MAPGEN_GS_SETTINGS_TOOLTIP), SetFill(1, 0),
				NWidget(WWT_PUSHTXTBTN, COLOUR_ORANGE, WID_GL_NEWGRF_BUTTON), SetMinimalTextLines(2, 0), SetDataTip(STR_MAPGEN_NEWGRF_SETTINGS, STR_MAPGEN_NEWGRF_SETTINGS_TOOLTIP), SetFill(1, 0),
			EndContainer(),

			/* Generate */
			NWidget(WWT_PUSHTXTBTN, COLOUR_GREEN, WID_GL_GENERATE_BUTTON), SetMinimalTextLines(3, 0), SetDataTip(STR_MAPGEN_GENERATE, STR_MAPGEN_GENERATE_TOOLTIP), SetFill(1, 1),
		EndContainer(),
	EndContainer(),
};

/** Widgets of GenerateLandscapeWindow when loading heightmap */
static constexpr NWidgetPart _nested_heightmap_load_widgets[] = {
	/* Window header. */
	NWidget(NWID_HORIZONTAL),
		NWidget(WWT_CLOSEBOX, COLOUR_BROWN),
		NWidget(WWT_CAPTION, COLOUR_BROWN), SetDataTip(STR_MAPGEN_WORLD_GENERATION_CAPTION, STR_NULL),
	EndContainer(),
	NWidget(WWT_PANEL, COLOUR_BROWN),
		NWidget(NWID_VERTICAL), SetPIP(0, WidgetDimensions::unscaled.vsep_wide, 0), SetPadding(WidgetDimensions::unscaled.sparse),
			/* Landscape selection. */
			NWidget(NWID_HORIZONTAL), SetPIP(0, WidgetDimensions::unscaled.hsep_wide, 0), SetPIPRatio(1, 1, 1),
				NWidget(WWT_IMGBTN_2, COLOUR_ORANGE, WID_GL_TEMPERATE), SetDataTip(SPR_SELECT_TEMPERATE, STR_INTRO_TOOLTIP_TEMPERATE),
				NWidget(WWT_IMGBTN_2, COLOUR_ORANGE, WID_GL_ARCTIC), SetDataTip(SPR_SELECT_SUB_ARCTIC, STR_INTRO_TOOLTIP_SUB_ARCTIC_LANDSCAPE),
				NWidget(WWT_IMGBTN_2, COLOUR_ORANGE, WID_GL_TROPICAL), SetDataTip(SPR_SELECT_SUB_TROPICAL, STR_INTRO_TOOLTIP_SUB_TROPICAL_LANDSCAPE),
				NWidget(WWT_IMGBTN_2, COLOUR_ORANGE, WID_GL_TOYLAND), SetDataTip(SPR_SELECT_TOYLAND, STR_INTRO_TOOLTIP_TOYLAND_LANDSCAPE),
			EndContainer(),

			NWidget(NWID_HORIZONTAL), SetPIP(0, WidgetDimensions::unscaled.hsep_normal, 0),
				/* Heightmap name label. */
				NWidget(WWT_TEXT, COLOUR_ORANGE), SetDataTip(STR_MAPGEN_HEIGHTMAP_NAME, STR_MAPGEN_HEIGHTMAP_NAME_TOOLTIP),
				NWidget(WWT_TEXT, COLOUR_ORANGE, WID_GL_HEIGHTMAP_NAME_TEXT), SetTextStyle(TC_ORANGE), SetDataTip(STR_JUST_RAW_STRING, STR_MAPGEN_HEIGHTMAP_NAME_TOOLTIP), SetFill(1, 0),
			EndContainer(),

			/* Generation options. */
			NWidget(NWID_HORIZONTAL), SetPIP(0, WidgetDimensions::unscaled.hsep_wide, 0),
				/* Left half (land generation options) */
				NWidget(NWID_HORIZONTAL), SetPIP(0, WidgetDimensions::unscaled.hsep_normal, 0),
					/* Labels on the left side (global column 1). */
					NWidget(NWID_VERTICAL, NC_EQUALSIZE), SetPIP(0, WidgetDimensions::unscaled.vsep_sparse, 0),
						/* Land generation option labels. */
						NWidget(WWT_TEXT, COLOUR_ORANGE), SetDataTip(STR_MAPGEN_HEIGHTMAP_SIZE_LABEL, STR_MAPGEN_HEIGHTMAP_SIZE_LABEL_TOOLTIP), SetFill(1, 1),
						NWidget(WWT_TEXT, COLOUR_ORANGE), SetDataTip(STR_MAPGEN_MAPSIZE, STR_MAPGEN_MAPSIZE_TOOLTIP), SetFill(1, 1),
						NWidget(WWT_TEXT, COLOUR_ORANGE), SetDataTip(STR_MAPGEN_HEIGHTMAP_ROTATION, STR_CONFIG_SETTING_HEIGHTMAP_ROTATION_TOOLTIP), SetFill(1, 1),
						NWidget(WWT_TEXT, COLOUR_ORANGE), SetDataTip(STR_MAPGEN_HEIGHTMAP_HEIGHT, STR_MAPGEN_HEIGHTMAP_HEIGHT_TOOLTIP), SetFill(1, 1),
						NWidget(WWT_TEXT, COLOUR_ORANGE), SetDataTip(STR_MAPGEN_QUANTITY_OF_RIVERS, STR_CONFIG_SETTING_RIVER_AMOUNT_HELPTEXT), SetFill(1, 1),
					EndContainer(),

					/* Left half widgets (global column 2) */
					NWidget(NWID_VERTICAL, NC_EQUALSIZE), SetPIP(0, WidgetDimensions::unscaled.vsep_sparse, 0),
						NWidget(WWT_TEXT, COLOUR_ORANGE, WID_GL_HEIGHTMAP_SIZE_TEXT), SetDataTip(STR_MAPGEN_HEIGHTMAP_SIZE, STR_MAPGEN_HEIGHTMAP_SIZE_LABEL_TOOLTIP), SetFill(1, 1),
						/* Mapsize X * Y. */
						NWidget(NWID_HORIZONTAL), SetPIP(0, WidgetDimensions::unscaled.hsep_normal, 0),
							NWidget(WWT_DROPDOWN, COLOUR_ORANGE, WID_GL_MAPSIZE_X_PULLDOWN), SetDataTip(STR_JUST_INT, STR_MAPGEN_MAPSIZE_TOOLTIP), SetFill(1, 1),
							NWidget(WWT_TEXT, COLOUR_ORANGE), SetDataTip(STR_MAPGEN_BY, STR_NULL), SetFill(0, 1), SetAlignment(SA_CENTER),
							NWidget(WWT_DROPDOWN, COLOUR_ORANGE, WID_GL_MAPSIZE_Y_PULLDOWN), SetDataTip(STR_JUST_INT, STR_MAPGEN_MAPSIZE_TOOLTIP), SetFill(1, 1),
						EndContainer(),
						NWidget(WWT_DROPDOWN, COLOUR_ORANGE, WID_GL_HEIGHTMAP_ROTATION_PULLDOWN), SetDataTip(STR_JUST_STRING, STR_CONFIG_SETTING_HEIGHTMAP_ROTATION_TOOLTIP), SetFill(1, 1),
						/* Heightmap highest peak. */
						NWidget(NWID_HORIZONTAL),
							NWidget(WWT_IMGBTN, COLOUR_ORANGE, WID_GL_HEIGHTMAP_HEIGHT_DOWN), SetDataTip(SPR_ARROW_DOWN, STR_MAPGEN_HEIGHTMAP_HEIGHT_DOWN), SetFill(0, 1),
							NWidget(WWT_TEXTBTN, COLOUR_ORANGE, WID_GL_HEIGHTMAP_HEIGHT_TEXT), SetDataTip(STR_JUST_INT, STR_MAPGEN_HEIGHTMAP_HEIGHT_TOOLTIP), SetFill(1, 1),
							NWidget(WWT_IMGBTN, COLOUR_ORANGE, WID_GL_HEIGHTMAP_HEIGHT_UP), SetDataTip(SPR_ARROW_UP, STR_MAPGEN_HEIGHTMAP_HEIGHT_UP), SetFill(0, 1),
						EndContainer(),
						NWidget(WWT_DROPDOWN, COLOUR_ORANGE, WID_GL_RIVER_PULLDOWN), SetDataTip(STR_JUST_STRING, STR_CONFIG_SETTING_RIVER_AMOUNT_HELPTEXT), SetFill(1, 1),
					EndContainer(),
				EndContainer(),

				/* Right half (all other options) */
				NWidget(NWID_HORIZONTAL), SetPIP(0, WidgetDimensions::unscaled.hsep_normal, 0),
					/* Right half labels (global column 3) */
					NWidget(NWID_VERTICAL, NC_EQUALSIZE), SetPIP(0, WidgetDimensions::unscaled.vsep_sparse, 0),
						NWidget(NWID_SELECTION, INVALID_COLOUR, WID_GL_CLIMATE_SEL_LABEL),
							NWidget(WWT_TEXT, COLOUR_ORANGE), SetDataTip(STR_MAPGEN_SNOW_COVERAGE, STR_CONFIG_SETTING_SNOW_COVERAGE_HELPTEXT), SetFill(1, 1),
							NWidget(WWT_TEXT, COLOUR_ORANGE), SetDataTip(STR_MAPGEN_DESERT_COVERAGE, STR_CONFIG_SETTING_DESERT_COVERAGE_HELPTEXT), SetFill(1, 1),
							NWidget(WWT_TEXT, COLOUR_ORANGE), SetDataTip(STR_MAPGEN_SNOW_LINE_HEIGHT, STR_NULL), SetFill(1, 1),
							NWidget(WWT_TEXT, COLOUR_ORANGE), SetDataTip(STR_MAPGEN_RAINFOREST_LINE_HEIGHT, STR_NULL), SetFill(1, 1),
							NWidget(NWID_SPACER), SetFill(1, 1),
						EndContainer(),
						NWidget(WWT_TEXT, COLOUR_ORANGE), SetDataTip(STR_MAPGEN_DATE, STR_MAPGEN_DATE_TOOLTIP), SetFill(1, 1),
						NWidget(WWT_TEXT, COLOUR_ORANGE), SetDataTip(STR_MAPGEN_TOWN_NAME_LABEL, STR_MAPGEN_TOWN_NAME_DROPDOWN_TOOLTIP), SetFill(1, 1),
						NWidget(WWT_TEXT, COLOUR_ORANGE), SetDataTip(STR_MAPGEN_NUMBER_OF_TOWNS, STR_MAPGEN_NUMBER_OF_TOWNS_TOOLTIP), SetFill(1, 1),
						NWidget(WWT_TEXT, COLOUR_ORANGE), SetDataTip(STR_MAPGEN_NUMBER_OF_INDUSTRIES, STR_MAPGEN_NUMBER_OF_INDUSTRIES_TOOLTIP), SetFill(1, 1),
					EndContainer(),

					/* Right half widgets (global column 4) */
					NWidget(NWID_VERTICAL, NC_EQUALSIZE), SetPIP(0, WidgetDimensions::unscaled.vsep_sparse, 0),
						/* Climate selector. */
						NWidget(NWID_SELECTION, INVALID_COLOUR, WID_GL_CLIMATE_SEL_SELECTOR),
							/* Snow coverage. */
							NWidget(NWID_HORIZONTAL),
								NWidget(WWT_IMGBTN, COLOUR_ORANGE, WID_GL_SNOW_COVERAGE_DOWN), SetDataTip(SPR_ARROW_DOWN, STR_MAPGEN_SNOW_COVERAGE_DOWN), SetFill(0, 1),
								NWidget(WWT_TEXTBTN, COLOUR_ORANGE, WID_GL_SNOW_COVERAGE_TEXT), SetDataTip(STR_MAPGEN_SNOW_COVERAGE_TEXT, STR_CONFIG_SETTING_SNOW_COVERAGE_HELPTEXT), SetFill(1, 1),
								NWidget(WWT_IMGBTN, COLOUR_ORANGE, WID_GL_SNOW_COVERAGE_UP), SetDataTip(SPR_ARROW_UP, STR_MAPGEN_SNOW_COVERAGE_UP), SetFill(0, 1),
							EndContainer(),
							/* Desert coverage. */
							NWidget(NWID_HORIZONTAL),
								NWidget(WWT_IMGBTN, COLOUR_ORANGE, WID_GL_DESERT_COVERAGE_DOWN), SetDataTip(SPR_ARROW_DOWN, STR_MAPGEN_DESERT_COVERAGE_DOWN), SetFill(0, 1),
								NWidget(WWT_TEXTBTN, COLOUR_ORANGE, WID_GL_DESERT_COVERAGE_TEXT), SetDataTip(STR_MAPGEN_DESERT_COVERAGE_TEXT, STR_CONFIG_SETTING_DESERT_COVERAGE_HELPTEXT), SetFill(1, 1),
								NWidget(WWT_IMGBTN, COLOUR_ORANGE, WID_GL_DESERT_COVERAGE_UP), SetDataTip(SPR_ARROW_UP, STR_MAPGEN_DESERT_COVERAGE_UP), SetFill(0, 1),
							EndContainer(),
								/* Snow line. */
								NWidget(NWID_HORIZONTAL),
									NWidget(WWT_IMGBTN, COLOUR_ORANGE, WID_GL_SNOW_LEVEL_DOWN), SetDataTip(SPR_ARROW_DOWN, STR_MAPGEN_SNOW_LINE_DOWN), SetFill(0, 1),
									NWidget(WWT_TEXTBTN, COLOUR_ORANGE, WID_GL_SNOW_LEVEL_TEXT), SetDataTip(STR_JUST_INT, STR_NULL), SetFill(1, 1),
									NWidget(WWT_IMGBTN, COLOUR_ORANGE, WID_GL_SNOW_LEVEL_UP), SetDataTip(SPR_ARROW_UP, STR_MAPGEN_SNOW_LINE_UP), SetFill(0, 1),
								EndContainer(),
								/* Rainforest line. */
								NWidget(NWID_HORIZONTAL),
									NWidget(WWT_IMGBTN, COLOUR_ORANGE, WID_GL_RAINFOREST_LEVEL_DOWN), SetDataTip(SPR_ARROW_DOWN, STR_MAPGEN_RAINFOREST_LINE_DOWN), SetFill(0, 1),
									NWidget(WWT_TEXTBTN, COLOUR_ORANGE, WID_GL_RAINFOREST_LEVEL_TEXT), SetDataTip(STR_JUST_INT, STR_NULL), SetFill(1, 1),
									NWidget(WWT_IMGBTN, COLOUR_ORANGE, WID_GL_RAINFOREST_LEVEL_UP), SetDataTip(SPR_ARROW_UP, STR_MAPGEN_RAINFOREST_LINE_UP), SetFill(0, 1),
								EndContainer(),
							/* Temperate/Toyland spacer. */
							NWidget(NWID_SPACER), SetFill(1, 1),
						EndContainer(),
						/* Starting date. */
						NWidget(NWID_HORIZONTAL),
							NWidget(WWT_IMGBTN, COLOUR_ORANGE, WID_GL_START_DATE_DOWN), SetDataTip(SPR_ARROW_DOWN, STR_SCENEDIT_TOOLBAR_TOOLTIP_MOVE_THE_STARTING_DATE_BACKWARD), SetFill(0, 1),
							NWidget(WWT_PUSHTXTBTN, COLOUR_ORANGE, WID_GL_START_DATE_TEXT), SetDataTip(STR_JUST_DATE_LONG, STR_MAPGEN_DATE_TOOLTIP), SetFill(1, 1),
							NWidget(WWT_IMGBTN, COLOUR_ORANGE, WID_GL_START_DATE_UP), SetDataTip(SPR_ARROW_UP, STR_SCENEDIT_TOOLBAR_TOOLTIP_MOVE_THE_STARTING_DATE_FORWARD), SetFill(0, 1),
						EndContainer(),
						NWidget(WWT_DROPDOWN, COLOUR_ORANGE, WID_GL_TOWNNAME_DROPDOWN), SetDataTip(STR_JUST_STRING, STR_MAPGEN_TOWN_NAME_DROPDOWN_TOOLTIP), SetFill(1, 1),
						NWidget(WWT_DROPDOWN, COLOUR_ORANGE, WID_GL_TOWN_PULLDOWN), SetDataTip(STR_JUST_STRING1, STR_MAPGEN_NUMBER_OF_TOWNS_TOOLTIP), SetFill(1, 1),
						NWidget(WWT_DROPDOWN, COLOUR_ORANGE, WID_GL_INDUSTRY_PULLDOWN), SetDataTip(STR_JUST_STRING1, STR_MAPGEN_NUMBER_OF_INDUSTRIES_TOOLTIP), SetFill(1, 1),
					EndContainer(),
				EndContainer(),
			EndContainer(),

			/* AI, GS, and NewGRF settings */
			NWidget(NWID_HORIZONTAL, NC_EQUALSIZE),
				NWidget(WWT_PUSHTXTBTN, COLOUR_ORANGE, WID_GL_AI_BUTTON), SetMinimalTextLines(2, 0), SetDataTip(STR_MAPGEN_AI_SETTINGS, STR_MAPGEN_AI_SETTINGS_TOOLTIP), SetFill(1, 0),
				NWidget(WWT_PUSHTXTBTN, COLOUR_ORANGE, WID_GL_GS_BUTTON), SetMinimalTextLines(2, 0), SetDataTip(STR_MAPGEN_GS_SETTINGS, STR_MAPGEN_GS_SETTINGS_TOOLTIP),  SetFill(1, 0),
				NWidget(WWT_PUSHTXTBTN, COLOUR_ORANGE, WID_GL_NEWGRF_BUTTON), SetMinimalTextLines(2, 0), SetDataTip(STR_MAPGEN_NEWGRF_SETTINGS, STR_MAPGEN_NEWGRF_SETTINGS_TOOLTIP), SetFill(1, 0),
			EndContainer(),

			/* Generate */
			NWidget(WWT_PUSHTXTBTN, COLOUR_GREEN, WID_GL_GENERATE_BUTTON), SetMinimalTextLines(3, 0), SetDataTip(STR_MAPGEN_GENERATE, STR_MAPGEN_GENERATE_TOOLTIP), SetFill(1, 1),
		EndContainer(),
	EndContainer(),
};

static void StartGeneratingLandscape(GenerateLandscapeWindowMode mode)
{
	CloseAllNonVitalWindows();
	ClearErrorMessages();

	/* Copy all XXX_newgame to XXX when coming from outside the editor */
	MakeNewgameSettingsLive();
	ResetGRFConfig(true);

	if (_settings_client.sound.confirm) SndPlayFx(SND_15_BEEP);
	switch (mode) {
		case GLWM_GENERATE:  _switch_mode = (_game_mode == GM_EDITOR) ? SM_GENRANDLAND    : SM_NEWGAME;         break;
		case GLWM_HEIGHTMAP: _switch_mode = (_game_mode == GM_EDITOR) ? SM_LOAD_HEIGHTMAP : SM_START_HEIGHTMAP; break;
		case GLWM_SCENARIO:  _switch_mode = SM_EDITOR; break;
		default: NOT_REACHED();
	}
}

static void LandscapeGenerationCallback(Window *w, bool confirmed)
{
	if (confirmed) StartGeneratingLandscape((GenerateLandscapeWindowMode)w->window_number);
}

/**
 * Check if map size set lies in allowed boundaries.
 * @param print_warning If set to true, messagebox with warning is printed out if size is outside limits.
 * @return true if size is ok, false otherwise.
 */
static bool CheckMapSize(bool print_warning = true)
{
	uint64_t tiles = 1ULL << (_settings_newgame.game_creation.map_x + _settings_newgame.game_creation.map_y);

	if (_settings_newgame.game_creation.map_x + _settings_newgame.game_creation.map_y > MAX_MAP_TILES_BITS) {
		if (print_warning) {
			SetDParam(0, MAX_MAP_TILES);
			SetDParam(1, tiles);
			ShowErrorMessage(STR_MAPGEN_TOO_MANY_TILES_MESSAGE, INVALID_STRING_ID, WL_ERROR, 0, 0);
		}
		return false;
	}
	return true;
}

/**
 * Build dropdown list with map sizes
 * Dimension selected in the other dropdown is used to suggest which choices are 'valid'
 * @param other_dimension Dimension specified by the second dropdown.
 */
static DropDownList BuildMapsizeDropDown(int other_dimension)
{
	DropDownList list;

	for (uint i = MIN_MAP_SIZE_BITS; i <= MAX_MAP_SIZE_BITS; i++) {
		SetDParam(0, 1LL << i);
<<<<<<< HEAD
		list.push_back(std::make_unique<DropDownListStringItem>((i + other_dimension > MAX_MAP_TILES_BITS) ? STR_RED_INT : STR_JUST_INT, i, false));
=======
		list.push_back(MakeDropDownListStringItem(STR_JUST_INT, i));
>>>>>>> 97bea563
	}

	return list;
}

static DropDownList BuildTownNameDropDown()
{
	DropDownList list;

	/* Add and sort newgrf townnames generators */
	const auto &grf_names = GetGRFTownNameList();
	for (uint i = 0; i < grf_names.size(); i++) {
		list.push_back(MakeDropDownListStringItem(grf_names[i], BUILTIN_TOWNNAME_GENERATOR_COUNT + i));
	}
	std::sort(list.begin(), list.end(), DropDownListStringItem::NatSortFunc);

	size_t newgrf_size = list.size();
	/* Insert newgrf_names at the top of the list */
	if (newgrf_size > 0) {
		list.push_back(MakeDropDownListDividerItem()); // separator line
		newgrf_size++;
	}

	/* Add and sort original townnames generators */
	for (uint i = 0; i < BUILTIN_TOWNNAME_GENERATOR_COUNT; i++) {
		list.push_back(MakeDropDownListStringItem(STR_MAPGEN_TOWN_NAME_ORIGINAL_ENGLISH + i, i));
	}
	std::sort(list.begin() + newgrf_size, list.end(), DropDownListStringItem::NatSortFunc);

	return list;
}


static const StringID _elevations[]  = {STR_TERRAIN_TYPE_VERY_FLAT, STR_TERRAIN_TYPE_FLAT, STR_TERRAIN_TYPE_HILLY, STR_TERRAIN_TYPE_MOUNTAINOUS, STR_TERRAIN_TYPE_ALPINIST, STR_TERRAIN_TYPE_CUSTOM, INVALID_STRING_ID};
static const StringID _sea_lakes[]   = {STR_SEA_LEVEL_VERY_LOW, STR_SEA_LEVEL_LOW, STR_SEA_LEVEL_MEDIUM, STR_SEA_LEVEL_HIGH, STR_SEA_LEVEL_CUSTOM, INVALID_STRING_ID};
static const StringID _rivers[]      = {STR_RIVERS_NONE, STR_RIVERS_FEW, STR_RIVERS_MODERATE, STR_RIVERS_LOT, STR_RIVERS_VERY_MANY, STR_RIVERS_EXTREMELY_MANY, INVALID_STRING_ID};
static const StringID _smoothness[]  = {STR_CONFIG_SETTING_ROUGHNESS_OF_TERRAIN_VERY_SMOOTH, STR_CONFIG_SETTING_ROUGHNESS_OF_TERRAIN_SMOOTH, STR_CONFIG_SETTING_ROUGHNESS_OF_TERRAIN_ROUGH, STR_CONFIG_SETTING_ROUGHNESS_OF_TERRAIN_VERY_ROUGH, INVALID_STRING_ID};
static const StringID _rotation[]    = {STR_CONFIG_SETTING_HEIGHTMAP_ROTATION_COUNTER_CLOCKWISE, STR_CONFIG_SETTING_HEIGHTMAP_ROTATION_CLOCKWISE, INVALID_STRING_ID};
static const StringID _num_towns[]   = {STR_NUM_VERY_LOW, STR_NUM_LOW, STR_NUM_NORMAL, STR_NUM_HIGH, STR_NUM_CUSTOM, INVALID_STRING_ID};
static const StringID _num_inds[]    = {STR_FUNDING_ONLY, STR_MINIMAL, STR_NUM_VERY_LOW, STR_NUM_LOW, STR_NUM_NORMAL, STR_NUM_HIGH, STR_NUM_CUSTOM, INVALID_STRING_ID};
static const StringID _variety[]     = {STR_VARIETY_NONE, STR_VARIETY_VERY_LOW, STR_VARIETY_LOW, STR_VARIETY_MEDIUM, STR_VARIETY_HIGH, STR_VARIETY_VERY_HIGH, INVALID_STRING_ID};

static_assert(lengthof(_num_inds) == ID_END + 1);

struct GenerateLandscapeWindow : public Window {
	WidgetID widget_id;
	uint x;
	uint y;
	std::string name;
	GenerateLandscapeWindowMode mode;

	void SetDropDownColor()
	{
		/* Draw sizes in mapsize selection dropdowns in red if too large size is selected */
		bool mapsize_valid = CheckMapSize(false);
		this->GetWidget<NWidgetCore>(WID_GL_MAPSIZE_X_PULLDOWN)->widget_data = mapsize_valid ? STR_JUST_INT : STR_RED_INT;
		this->GetWidget<NWidgetCore>(WID_GL_MAPSIZE_Y_PULLDOWN)->widget_data = mapsize_valid ? STR_JUST_INT : STR_RED_INT;
	}

	GenerateLandscapeWindow(WindowDesc *desc, WindowNumber number = 0) : Window(desc)
	{
		this->InitNested(number);

		this->LowerWidget(_settings_newgame.game_creation.landscape + WID_GL_TEMPERATE);

		this->mode = (GenerateLandscapeWindowMode)this->window_number;

		SetDropDownColor();

		/* Disable town and industry in SE */
		this->SetWidgetDisabledState(WID_GL_TOWN_PULLDOWN,     _game_mode == GM_EDITOR);
		this->SetWidgetDisabledState(WID_GL_INDUSTRY_PULLDOWN, _game_mode == GM_EDITOR);

		/* In case the map_height_limit is changed, clamp heightmap_height and custom_terrain_type. */
		_settings_newgame.game_creation.heightmap_height = Clamp(_settings_newgame.game_creation.heightmap_height, MIN_HEIGHTMAP_HEIGHT, GetMapHeightLimit());
		_settings_newgame.game_creation.custom_terrain_type = Clamp(_settings_newgame.game_creation.custom_terrain_type, MIN_CUSTOM_TERRAIN_TYPE, GetMapHeightLimit());

		/* If original landgenerator is selected and alpinist terrain_type was selected, revert to mountainous. */
		if (_settings_newgame.game_creation.land_generator == LG_ORIGINAL) {
			_settings_newgame.difficulty.terrain_type = Clamp(_settings_newgame.difficulty.terrain_type, 0, 3);
		}

		this->OnInvalidateData();
	}


	void SetStringParameters(WidgetID widget) const override
	{
		switch (widget) {
			case WID_GL_START_DATE_TEXT:      SetDParam(0, CalTime::ConvertYMDToDate(_settings_newgame.game_creation.starting_year, 0, 1)); break;
			case WID_GL_MAPSIZE_X_PULLDOWN:   SetDParam(0, 1LL << _settings_newgame.game_creation.map_x); break;
			case WID_GL_MAPSIZE_Y_PULLDOWN:   SetDParam(0, 1LL << _settings_newgame.game_creation.map_y); break;
			case WID_GL_HEIGHTMAP_HEIGHT_TEXT: SetDParam(0, _settings_newgame.game_creation.heightmap_height); break;
			case WID_GL_SNOW_COVERAGE_TEXT:   SetDParam(0, _settings_newgame.game_creation.snow_coverage); break;
			case WID_GL_DESERT_COVERAGE_TEXT: SetDParam(0, _settings_newgame.game_creation.desert_coverage); break;
			case WID_GL_SNOW_LEVEL_TEXT:      SetDParam(0, _settings_newgame.game_creation.snow_line_height); break;
			case WID_GL_RAINFOREST_LEVEL_TEXT:SetDParam(0, _settings_newgame.game_creation.rainforest_line_height); break;

			case WID_GL_TOWN_PULLDOWN:
				if (_game_mode == GM_EDITOR) {
					SetDParam(0, STR_CONFIG_SETTING_OFF);
				} else if (_settings_newgame.difficulty.number_towns == CUSTOM_TOWN_NUMBER_DIFFICULTY) {
					SetDParam(0, STR_NUM_CUSTOM_NUMBER);
					SetDParam(1, _settings_newgame.game_creation.custom_town_number);
				} else {
					SetDParam(0, _num_towns[_settings_newgame.difficulty.number_towns]);
				}
				break;

			case WID_GL_TOWNNAME_DROPDOWN: {
				uint gen = _settings_newgame.game_creation.town_name;
				StringID name = gen < BUILTIN_TOWNNAME_GENERATOR_COUNT ?
						STR_MAPGEN_TOWN_NAME_ORIGINAL_ENGLISH + gen :
						GetGRFTownNameName(gen - BUILTIN_TOWNNAME_GENERATOR_COUNT);
				SetDParam(0, name);
				break;
			}

			case WID_GL_INDUSTRY_PULLDOWN:
				if (_game_mode == GM_EDITOR) {
					SetDParam(0, STR_CONFIG_SETTING_OFF);
				} else if (_settings_newgame.difficulty.industry_density == ID_CUSTOM) {
					SetDParam(0, STR_NUM_CUSTOM_NUMBER);
					SetDParam(1, _settings_newgame.game_creation.custom_industry_number);
				} else {
					SetDParam(0, _num_inds[_settings_newgame.difficulty.industry_density]);
				}
				break;

			case WID_GL_TERRAIN_PULLDOWN:
				if (_settings_newgame.difficulty.terrain_type == CUSTOM_TERRAIN_TYPE_NUMBER_DIFFICULTY) {
					SetDParam(0, STR_TERRAIN_TYPE_CUSTOM_VALUE);
					SetDParam(1, _settings_newgame.game_creation.custom_terrain_type);
				} else {
					SetDParam(0, _elevations[_settings_newgame.difficulty.terrain_type]); break;
				}
				break;

			case WID_GL_WATER_PULLDOWN:
				if (_settings_newgame.difficulty.quantity_sea_lakes == CUSTOM_SEA_LEVEL_NUMBER_DIFFICULTY) {
					SetDParam(0, STR_SEA_LEVEL_CUSTOM_PERCENTAGE);
					SetDParam(1, _settings_newgame.game_creation.custom_sea_level);
				} else {
					SetDParam(0, _sea_lakes[_settings_newgame.difficulty.quantity_sea_lakes]);
				}
				break;

			case WID_GL_HEIGHTMAP_NAME_TEXT: SetDParamStr(0, this->name); break;
			case WID_GL_RIVER_PULLDOWN:      SetDParam(0, _rivers[_settings_newgame.game_creation.amount_of_rivers]); break;
			case WID_GL_SMOOTHNESS_PULLDOWN: SetDParam(0, _smoothness[_settings_newgame.game_creation.tgen_smoothness]); break;
			case WID_GL_VARIETY_PULLDOWN:    SetDParam(0, _variety[_settings_newgame.game_creation.variety]); break;
			case WID_GL_BORDERS_RANDOM:      SetDParam(0, (_settings_newgame.game_creation.water_borders == BORDERS_RANDOM) ? STR_MAPGEN_BORDER_RANDOMIZE : STR_MAPGEN_BORDER_MANUAL); break;
			case WID_GL_WATER_NE: SetDParam(0, (_settings_newgame.game_creation.water_borders == BORDERS_RANDOM) ? STR_MAPGEN_BORDER_RANDOM : HasBit(_settings_newgame.game_creation.water_borders, BORDER_NE) ? STR_MAPGEN_BORDER_WATER : STR_MAPGEN_BORDER_FREEFORM); break;
			case WID_GL_WATER_NW: SetDParam(0, (_settings_newgame.game_creation.water_borders == BORDERS_RANDOM) ? STR_MAPGEN_BORDER_RANDOM : HasBit(_settings_newgame.game_creation.water_borders, BORDER_NW) ? STR_MAPGEN_BORDER_WATER : STR_MAPGEN_BORDER_FREEFORM); break;
			case WID_GL_WATER_SE: SetDParam(0, (_settings_newgame.game_creation.water_borders == BORDERS_RANDOM) ? STR_MAPGEN_BORDER_RANDOM : HasBit(_settings_newgame.game_creation.water_borders, BORDER_SE) ? STR_MAPGEN_BORDER_WATER : STR_MAPGEN_BORDER_FREEFORM); break;
			case WID_GL_WATER_SW: SetDParam(0, (_settings_newgame.game_creation.water_borders == BORDERS_RANDOM) ? STR_MAPGEN_BORDER_RANDOM : HasBit(_settings_newgame.game_creation.water_borders, BORDER_SW) ? STR_MAPGEN_BORDER_WATER : STR_MAPGEN_BORDER_FREEFORM); break;
			case WID_GL_HEIGHTMAP_ROTATION_PULLDOWN: SetDParam(0, _rotation[_settings_newgame.game_creation.heightmap_rotation]); break;

			case WID_GL_HEIGHTMAP_SIZE_TEXT:
				if (_settings_newgame.game_creation.heightmap_rotation == HM_CLOCKWISE) {
					SetDParam(0, this->y);
					SetDParam(1, this->x);
				} else {
					SetDParam(0, this->x);
					SetDParam(1, this->y);
				}
				break;
		}
	}

	/**
	 * Some data on this window has become invalid.
	 * @param data Information about the changed data.
	 * @param gui_scope Whether the call is done from GUI scope. You may not do everything when not in GUI scope. See #InvalidateWindowData() for details.
	 */
	void OnInvalidateData([[maybe_unused]] int data = 0, [[maybe_unused]] bool gui_scope = true) override
	{
		if (!gui_scope) return;
		/* Update the climate buttons */
		this->SetWidgetLoweredState(WID_GL_TEMPERATE, _settings_newgame.game_creation.landscape == LT_TEMPERATE);
		this->SetWidgetLoweredState(WID_GL_ARCTIC,    _settings_newgame.game_creation.landscape == LT_ARCTIC);
		this->SetWidgetLoweredState(WID_GL_TROPICAL,  _settings_newgame.game_creation.landscape == LT_TROPIC);
		this->SetWidgetLoweredState(WID_GL_TOYLAND,   _settings_newgame.game_creation.landscape == LT_TOYLAND);

		/* You can't select smoothness / non-water borders if not terragenesis */
		if (mode == GLWM_GENERATE) {
			this->SetWidgetDisabledState(WID_GL_SMOOTHNESS_PULLDOWN, _settings_newgame.game_creation.land_generator == LG_ORIGINAL);
			this->SetWidgetDisabledState(WID_GL_VARIETY_PULLDOWN, _settings_newgame.game_creation.land_generator == LG_ORIGINAL);
			this->SetWidgetDisabledState(WID_GL_BORDERS_RANDOM, _settings_newgame.game_creation.land_generator == LG_ORIGINAL || !_settings_newgame.construction.freeform_edges);
			this->SetWidgetsDisabledState(_settings_newgame.game_creation.land_generator == LG_ORIGINAL || !_settings_newgame.construction.freeform_edges || _settings_newgame.game_creation.water_borders == BORDERS_RANDOM,
					WID_GL_WATER_NW, WID_GL_WATER_NE, WID_GL_WATER_SE, WID_GL_WATER_SW);

			this->SetWidgetLoweredState(WID_GL_BORDERS_RANDOM, _settings_newgame.game_creation.water_borders == BORDERS_RANDOM);

			this->SetWidgetLoweredState(WID_GL_WATER_NW, HasBit(_settings_newgame.game_creation.water_borders, BORDER_NW));
			this->SetWidgetLoweredState(WID_GL_WATER_NE, HasBit(_settings_newgame.game_creation.water_borders, BORDER_NE));
			this->SetWidgetLoweredState(WID_GL_WATER_SE, HasBit(_settings_newgame.game_creation.water_borders, BORDER_SE));
			this->SetWidgetLoweredState(WID_GL_WATER_SW, HasBit(_settings_newgame.game_creation.water_borders, BORDER_SW));

			this->SetWidgetsDisabledState(_settings_newgame.game_creation.land_generator == LG_ORIGINAL && (_settings_newgame.game_creation.landscape == LT_ARCTIC || _settings_newgame.game_creation.landscape == LT_TROPIC),
					WID_GL_TERRAIN_PULLDOWN, WID_GL_WATER_PULLDOWN);
		}

		/* Disable snowline if not arctic */
		this->SetWidgetDisabledState(WID_GL_SNOW_COVERAGE_TEXT, _settings_newgame.game_creation.landscape != LT_ARCTIC || _settings_newgame.game_creation.climate_threshold_mode != 0);
		this->SetWidgetDisabledState(WID_GL_SNOW_LEVEL_TEXT, _settings_newgame.game_creation.landscape != LT_ARCTIC || _settings_newgame.game_creation.climate_threshold_mode == 0);
		/* Disable desert if not tropic */
		this->SetWidgetDisabledState(WID_GL_DESERT_COVERAGE_TEXT, _settings_newgame.game_creation.landscape != LT_TROPIC || _settings_newgame.game_creation.climate_threshold_mode != 0);
		this->SetWidgetDisabledState(WID_GL_RAINFOREST_LEVEL_TEXT, _settings_newgame.game_creation.landscape != LT_TROPIC || _settings_newgame.game_creation.climate_threshold_mode == 0);

		/* Set snow/rainforest selections */
		int climate_plane = 0;
		switch (_settings_newgame.game_creation.landscape) {
			case LT_TEMPERATE: climate_plane = SZSP_VERTICAL; break;
			case LT_ARCTIC:    climate_plane = _settings_newgame.game_creation.climate_threshold_mode ? 2 : 0; break;
			case LT_TROPIC:    climate_plane = _settings_newgame.game_creation.climate_threshold_mode ? 3 : 1; break;
			case LT_TOYLAND:   climate_plane = SZSP_VERTICAL; break;
		}
		this->GetWidget<NWidgetStacked>(WID_GL_CLIMATE_SEL_LABEL)->SetDisplayedPlane(climate_plane);
		this->GetWidget<NWidgetStacked>(WID_GL_CLIMATE_SEL_SELECTOR)->SetDisplayedPlane(climate_plane);

		/* Update availability of decreasing / increasing start date and snow level */
		if (mode == GLWM_HEIGHTMAP) {
			this->SetWidgetDisabledState(WID_GL_HEIGHTMAP_HEIGHT_DOWN, _settings_newgame.game_creation.heightmap_height <= MIN_HEIGHTMAP_HEIGHT);
			this->SetWidgetDisabledState(WID_GL_HEIGHTMAP_HEIGHT_UP, _settings_newgame.game_creation.heightmap_height >= GetMapHeightLimit());
		}
		this->SetWidgetDisabledState(WID_GL_START_DATE_DOWN, _settings_newgame.game_creation.starting_year <= CalTime::MIN_YEAR);
		this->SetWidgetDisabledState(WID_GL_START_DATE_UP,   _settings_newgame.game_creation.starting_year >= CalTime::MAX_YEAR);
		this->SetWidgetDisabledState(WID_GL_SNOW_COVERAGE_DOWN, _settings_newgame.game_creation.snow_coverage <= 0 || _settings_newgame.game_creation.landscape != LT_ARCTIC);
		this->SetWidgetDisabledState(WID_GL_SNOW_COVERAGE_UP,   _settings_newgame.game_creation.snow_coverage >= 100 || _settings_newgame.game_creation.landscape != LT_ARCTIC);
		this->SetWidgetDisabledState(WID_GL_DESERT_COVERAGE_DOWN, _settings_newgame.game_creation.desert_coverage <= 0 || _settings_newgame.game_creation.landscape != LT_TROPIC);
		this->SetWidgetDisabledState(WID_GL_DESERT_COVERAGE_UP,   _settings_newgame.game_creation.desert_coverage >= 100 || _settings_newgame.game_creation.landscape != LT_TROPIC);
		this->SetWidgetDisabledState(WID_GL_SNOW_LEVEL_DOWN, _settings_newgame.game_creation.snow_line_height <= MIN_SNOWLINE_HEIGHT || _settings_newgame.game_creation.landscape != LT_ARCTIC);
		this->SetWidgetDisabledState(WID_GL_SNOW_LEVEL_UP,   _settings_newgame.game_creation.snow_line_height >= MAX_SNOWLINE_HEIGHT || _settings_newgame.game_creation.landscape != LT_ARCTIC);
		this->SetWidgetDisabledState(WID_GL_RAINFOREST_LEVEL_DOWN, _settings_newgame.game_creation.rainforest_line_height <= MIN_RAINFOREST_HEIGHT || _settings_newgame.game_creation.landscape != LT_TROPIC);
		this->SetWidgetDisabledState(WID_GL_RAINFOREST_LEVEL_UP,   _settings_newgame.game_creation.rainforest_line_height >= MAX_RAINFOREST_HEIGHT || _settings_newgame.game_creation.landscape != LT_TROPIC);

		/* Do not allow a custom sea level or terrain type with the original land generator. */
		if (_settings_newgame.game_creation.land_generator == LG_ORIGINAL) {
			if (_settings_newgame.difficulty.quantity_sea_lakes == CUSTOM_SEA_LEVEL_NUMBER_DIFFICULTY) {
				_settings_newgame.difficulty.quantity_sea_lakes = CUSTOM_SEA_LEVEL_MIN_PERCENTAGE;
			}
			if (_settings_newgame.difficulty.terrain_type == CUSTOM_TERRAIN_TYPE_NUMBER_DIFFICULTY) {
				_settings_newgame.difficulty.terrain_type = 1;
			}
		}

		this->SetDirty();
	}

	void UpdateWidgetSize(WidgetID widget, Dimension *size, [[maybe_unused]] const Dimension &padding, [[maybe_unused]] Dimension *fill, [[maybe_unused]] Dimension *resize) override
	{
		Dimension d{0, (uint)GetCharacterHeight(FS_NORMAL)};
		const StringID *strs = nullptr;
		switch (widget) {
			case WID_GL_TEMPERATE: case WID_GL_ARCTIC:
			case WID_GL_TROPICAL: case WID_GL_TOYLAND:
				size->width += WidgetDimensions::scaled.fullbevel.Horizontal();
				size->height += WidgetDimensions::scaled.fullbevel.Vertical();
				break;

			case WID_GL_HEIGHTMAP_HEIGHT_TEXT:
				SetDParam(0, MAX_TILE_HEIGHT);
				d = GetStringBoundingBox(STR_JUST_INT);
				break;

			case WID_GL_START_DATE_TEXT:
				SetDParam(0, CalTime::ConvertYMDToDate(CalTime::MAX_YEAR, 0, 1));
				d = GetStringBoundingBox(STR_JUST_DATE_LONG);
				break;

			case WID_GL_MAPSIZE_X_PULLDOWN:
			case WID_GL_MAPSIZE_Y_PULLDOWN:
				SetDParamMaxValue(0, MAX_MAP_SIZE);
				d = GetStringBoundingBox(STR_JUST_INT);
				break;

			case WID_GL_SNOW_COVERAGE_TEXT:
				SetDParamMaxValue(0, MAX_TILE_HEIGHT);
				d = GetStringBoundingBox(STR_MAPGEN_SNOW_COVERAGE_TEXT);
				break;

			case WID_GL_DESERT_COVERAGE_TEXT:
				SetDParamMaxValue(0, MAX_TILE_HEIGHT);
				d = GetStringBoundingBox(STR_MAPGEN_DESERT_COVERAGE_TEXT);
				break;

			case WID_GL_SNOW_LEVEL_TEXT:
				SetDParamMaxValue(0, MAX_TILE_HEIGHT);
				*size = maxdim(*size, GetStringBoundingBox(STR_JUST_INT));
				break;

			case WID_GL_RAINFOREST_LEVEL_TEXT:
				SetDParamMaxValue(0, MAX_RAINFOREST_HEIGHT);
				*size = maxdim(*size, GetStringBoundingBox(STR_JUST_INT));
				break;

			case WID_GL_HEIGHTMAP_SIZE_TEXT:
				SetDParam(0, this->x);
				SetDParam(1, this->y);
				d = GetStringBoundingBox(STR_MAPGEN_HEIGHTMAP_SIZE);
				break;

			case WID_GL_TOWN_PULLDOWN:
				strs = _num_towns;
				SetDParamMaxValue(0, CUSTOM_TOWN_MAX_NUMBER);
				d = GetStringBoundingBox(STR_NUM_CUSTOM_NUMBER);
				break;

			case WID_GL_INDUSTRY_PULLDOWN:
				strs = _num_inds;
				SetDParamMaxValue(0, IndustryPool::MAX_SIZE);
				d = GetStringBoundingBox(STR_NUM_CUSTOM_NUMBER);
				break;

			case WID_GL_TERRAIN_PULLDOWN:
				strs = _elevations;
				SetDParamMaxValue(0, MAX_MAP_HEIGHT_LIMIT);
				d = GetStringBoundingBox(STR_TERRAIN_TYPE_CUSTOM_VALUE);
				break;

			case WID_GL_WATER_PULLDOWN:
				strs = _sea_lakes;
				SetDParamMaxValue(0, CUSTOM_SEA_LEVEL_MAX_PERCENTAGE);
				d = GetStringBoundingBox(STR_SEA_LEVEL_CUSTOM_PERCENTAGE);
				break;

			case WID_GL_RIVER_PULLDOWN:      strs = _rivers; break;
			case WID_GL_SMOOTHNESS_PULLDOWN: strs = _smoothness; break;
			case WID_GL_VARIETY_PULLDOWN:    strs = _variety; break;
			case WID_GL_HEIGHTMAP_ROTATION_PULLDOWN: strs = _rotation; break;
			case WID_GL_BORDERS_RANDOM:
				d = maxdim(GetStringBoundingBox(STR_MAPGEN_BORDER_RANDOMIZE), GetStringBoundingBox(STR_MAPGEN_BORDER_MANUAL));
				break;

			case WID_GL_WATER_NE:
			case WID_GL_WATER_NW:
			case WID_GL_WATER_SE:
			case WID_GL_WATER_SW:
				d = maxdim(GetStringBoundingBox(STR_MAPGEN_BORDER_RANDOM), maxdim(GetStringBoundingBox(STR_MAPGEN_BORDER_WATER), GetStringBoundingBox(STR_MAPGEN_BORDER_FREEFORM)));
				break;

			case WID_GL_HEIGHTMAP_NAME_TEXT:
				size->width = 0;
				break;

			default:
				return;
		}
		if (strs != nullptr) {
			while (*strs != INVALID_STRING_ID) {
				d = maxdim(d, GetStringBoundingBox(*strs++));
			}
		}
		d.width += padding.width;
		d.height += padding.height;
		*size = maxdim(*size, d);
	}

	void OnClick([[maybe_unused]] Point pt, WidgetID widget, [[maybe_unused]] int click_count) override
	{
		switch (widget) {
			case WID_GL_TEMPERATE:
			case WID_GL_ARCTIC:
			case WID_GL_TROPICAL:
			case WID_GL_TOYLAND:
				SetNewLandscapeType(widget - WID_GL_TEMPERATE);
				break;

			case WID_GL_MAPSIZE_X_PULLDOWN: // Mapsize X
				ShowDropDownList(this, BuildMapsizeDropDown(_settings_newgame.game_creation.map_y), _settings_newgame.game_creation.map_x, WID_GL_MAPSIZE_X_PULLDOWN);
				break;

			case WID_GL_MAPSIZE_Y_PULLDOWN: // Mapsize Y
				ShowDropDownList(this, BuildMapsizeDropDown(_settings_newgame.game_creation.map_x), _settings_newgame.game_creation.map_y, WID_GL_MAPSIZE_Y_PULLDOWN);
				break;

			case WID_GL_TOWN_PULLDOWN: // Number of towns
				ShowDropDownMenu(this, _num_towns, _settings_newgame.difficulty.number_towns, WID_GL_TOWN_PULLDOWN, 0, 0);
				break;

			case WID_GL_TOWNNAME_DROPDOWN: // Townname generator
				ShowDropDownList(this, BuildTownNameDropDown(), _settings_newgame.game_creation.town_name, WID_GL_TOWNNAME_DROPDOWN);
				break;

			case WID_GL_INDUSTRY_PULLDOWN: // Number of industries
				ShowDropDownMenu(this, _num_inds, _settings_newgame.difficulty.industry_density, WID_GL_INDUSTRY_PULLDOWN, 0, 0);
				break;

			case WID_GL_GENERATE_BUTTON: { // Generate
				if (!CheckMapSize()) break;
				/* Get rotated map size. */
				uint map_x;
				uint map_y;
				if (_settings_newgame.game_creation.heightmap_rotation == HM_CLOCKWISE) {
					map_x = this->y;
					map_y = this->x;
				} else {
					map_x = this->x;
					map_y = this->y;
				}
				if (mode == GLWM_HEIGHTMAP &&
						(map_x * 2 < (1U << _settings_newgame.game_creation.map_x) ||
						map_x / 2 > (1U << _settings_newgame.game_creation.map_x) ||
						map_y * 2 < (1U << _settings_newgame.game_creation.map_y) ||
						map_y / 2 > (1U << _settings_newgame.game_creation.map_y))) {
					ShowQuery(
						STR_WARNING_HEIGHTMAP_SCALE_CAPTION,
						STR_WARNING_HEIGHTMAP_SCALE_MESSAGE,
						this,
						LandscapeGenerationCallback);
				} else {
					StartGeneratingLandscape(mode);
				}
				break;
			}

			case WID_GL_HEIGHTMAP_HEIGHT_DOWN:
			case WID_GL_HEIGHTMAP_HEIGHT_UP: // Height level buttons
				/* Don't allow too fast scrolling */
				if (!(this->flags & WF_TIMEOUT) || this->timeout_timer <= 1) {
					this->HandleButtonClick(widget);

					_settings_newgame.game_creation.heightmap_height = Clamp(_settings_newgame.game_creation.heightmap_height + widget - WID_GL_HEIGHTMAP_HEIGHT_TEXT, MIN_HEIGHTMAP_HEIGHT, GetMapHeightLimit());
					this->InvalidateData();
				}
				_left_button_clicked = false;
				break;

			case WID_GL_HEIGHTMAP_HEIGHT_TEXT: // Height level text
				this->widget_id = WID_GL_HEIGHTMAP_HEIGHT_TEXT;
				SetDParam(0, _settings_newgame.game_creation.heightmap_height);
				ShowQueryString(STR_JUST_INT, STR_MAPGEN_HEIGHTMAP_HEIGHT_QUERY_CAPT, 4, this, CS_NUMERAL, QSF_ENABLE_DEFAULT);
				break;


			case WID_GL_START_DATE_DOWN:
			case WID_GL_START_DATE_UP: // Year buttons
				/* Don't allow too fast scrolling */
				if (!(this->flags & WF_TIMEOUT) || this->timeout_timer <= 1) {
					this->HandleButtonClick(widget);

					_settings_newgame.game_creation.starting_year = Clamp(_settings_newgame.game_creation.starting_year + widget - WID_GL_START_DATE_TEXT, CalTime::MIN_YEAR, CalTime::MAX_YEAR);
					this->InvalidateData();
				}
				_left_button_clicked = false;
				break;

			case WID_GL_START_DATE_TEXT: // Year text
				this->widget_id = WID_GL_START_DATE_TEXT;
				SetDParam(0, _settings_newgame.game_creation.starting_year);
				ShowQueryString(STR_JUST_INT, STR_MAPGEN_START_DATE_QUERY_CAPT, 8, this, CS_NUMERAL, QSF_ENABLE_DEFAULT);
				break;

			case WID_GL_SNOW_COVERAGE_DOWN:
			case WID_GL_SNOW_COVERAGE_UP: // Snow coverage buttons
				/* Don't allow too fast scrolling */
				if (!(this->flags & WF_TIMEOUT) || this->timeout_timer <= 1) {
					this->HandleButtonClick(widget);

					_settings_newgame.game_creation.snow_coverage = Clamp(_settings_newgame.game_creation.snow_coverage + (widget - WID_GL_SNOW_COVERAGE_TEXT) * 10, 0, 100);
					this->InvalidateData();
				}
				_left_button_clicked = false;
				break;

			case WID_GL_SNOW_COVERAGE_TEXT: // Snow coverage text
				this->widget_id = WID_GL_SNOW_COVERAGE_TEXT;
				SetDParam(0, _settings_newgame.game_creation.snow_coverage);
				ShowQueryString(STR_JUST_INT, STR_MAPGEN_SNOW_COVERAGE_QUERY_CAPT, 4, this, CS_NUMERAL, QSF_ENABLE_DEFAULT);
				break;

			case WID_GL_DESERT_COVERAGE_DOWN:
			case WID_GL_DESERT_COVERAGE_UP: // Desert coverage buttons
				/* Don't allow too fast scrolling */
				if (!(this->flags & WF_TIMEOUT) || this->timeout_timer <= 1) {
					this->HandleButtonClick(widget);

					_settings_newgame.game_creation.desert_coverage = Clamp(_settings_newgame.game_creation.desert_coverage + (widget - WID_GL_DESERT_COVERAGE_TEXT) * 10, 0, 100);
					this->InvalidateData();
				}
				_left_button_clicked = false;
				break;

			case WID_GL_DESERT_COVERAGE_TEXT: // Desert line text
				this->widget_id = WID_GL_DESERT_COVERAGE_TEXT;
				SetDParam(0, _settings_newgame.game_creation.desert_coverage);
				ShowQueryString(STR_JUST_INT, STR_MAPGEN_DESERT_COVERAGE_QUERY_CAPT, 4, this, CS_NUMERAL, QSF_ENABLE_DEFAULT);
				break;

			case WID_GL_SNOW_LEVEL_DOWN:
			case WID_GL_SNOW_LEVEL_UP: // Snow line buttons
				/* Don't allow too fast scrolling */
				if (!(this->flags & WF_TIMEOUT) || this->timeout_timer <= 1) {
					this->HandleButtonClick(widget);

					_settings_newgame.game_creation.snow_line_height = Clamp(_settings_newgame.game_creation.snow_line_height + widget - WID_GL_SNOW_LEVEL_TEXT, MIN_SNOWLINE_HEIGHT, MAX_SNOWLINE_HEIGHT);
					this->InvalidateData();
				}
				_left_button_clicked = false;
				break;

			case WID_GL_SNOW_LEVEL_TEXT: // Snow line text
				this->widget_id = WID_GL_SNOW_LEVEL_TEXT;
				SetDParam(0, _settings_newgame.game_creation.snow_line_height);
				ShowQueryString(STR_JUST_INT, STR_MAPGEN_SNOW_LINE_QUERY_CAPT, 4, this, CS_NUMERAL, QSF_ENABLE_DEFAULT);
				break;

			case WID_GL_RAINFOREST_LEVEL_DOWN:
			case WID_GL_RAINFOREST_LEVEL_UP: // Rainforest line buttons
				/* Don't allow too fast scrolling */
				if (!(this->flags & WF_TIMEOUT) || this->timeout_timer <= 1) {
					this->HandleButtonClick(widget);

					_settings_newgame.game_creation.rainforest_line_height = Clamp(_settings_newgame.game_creation.rainforest_line_height + widget - WID_GL_RAINFOREST_LEVEL_TEXT, MIN_RAINFOREST_HEIGHT, MAX_RAINFOREST_HEIGHT);
					this->InvalidateData();
				}
				_left_button_clicked = false;
				break;

			case WID_GL_RAINFOREST_LEVEL_TEXT: // Rainforest line text
				this->widget_id = WID_GL_RAINFOREST_LEVEL_TEXT;
				SetDParam(0, _settings_newgame.game_creation.rainforest_line_height);
				ShowQueryString(STR_JUST_INT, STR_MAPGEN_RAINFOREST_LINE_QUERY_CAPT, 4, this, CS_NUMERAL, QSF_ENABLE_DEFAULT);
				break;

			case WID_GL_HEIGHTMAP_ROTATION_PULLDOWN: // Heightmap rotation
				ShowDropDownMenu(this, _rotation, _settings_newgame.game_creation.heightmap_rotation, WID_GL_HEIGHTMAP_ROTATION_PULLDOWN, 0, 0);
				break;

			case WID_GL_TERRAIN_PULLDOWN: // Terrain type
				/* For the original map generation only the first four are valid. */
				ShowDropDownMenu(this, _elevations, _settings_newgame.difficulty.terrain_type, WID_GL_TERRAIN_PULLDOWN, 0, _settings_newgame.game_creation.land_generator == LG_ORIGINAL ? ~0xF : 0);
				break;

			case WID_GL_WATER_PULLDOWN: { // Water quantity
				uint32_t hidden_mask = 0;
				/* Disable custom water level when the original map generator is active. */
				if (_settings_newgame.game_creation.land_generator == LG_ORIGINAL) {
					SetBit(hidden_mask, CUSTOM_SEA_LEVEL_NUMBER_DIFFICULTY);
				}
				ShowDropDownMenu(this, _sea_lakes, _settings_newgame.difficulty.quantity_sea_lakes, WID_GL_WATER_PULLDOWN, 0, hidden_mask);
				break;
			}

			case WID_GL_RIVER_PULLDOWN: // Amount of rivers
				ShowDropDownMenu(this, _rivers, _settings_newgame.game_creation.amount_of_rivers, WID_GL_RIVER_PULLDOWN, 0, 0);
				break;

			case WID_GL_SMOOTHNESS_PULLDOWN: // Map smoothness
				ShowDropDownMenu(this, _smoothness, _settings_newgame.game_creation.tgen_smoothness, WID_GL_SMOOTHNESS_PULLDOWN, 0, 0);
				break;

			case WID_GL_VARIETY_PULLDOWN: // Map variety
				ShowDropDownMenu(this, _variety, _settings_newgame.game_creation.variety, WID_GL_VARIETY_PULLDOWN, 0, 0);
				break;

			/* Freetype map borders */
			case WID_GL_WATER_NW:
				_settings_newgame.game_creation.water_borders = ToggleBit(_settings_newgame.game_creation.water_borders, BORDER_NW);
				this->InvalidateData();
				break;

			case WID_GL_WATER_NE:
				_settings_newgame.game_creation.water_borders = ToggleBit(_settings_newgame.game_creation.water_borders, BORDER_NE);
				this->InvalidateData();
				break;

			case WID_GL_WATER_SE:
				_settings_newgame.game_creation.water_borders = ToggleBit(_settings_newgame.game_creation.water_borders, BORDER_SE);
				this->InvalidateData();
				break;

			case WID_GL_WATER_SW:
				_settings_newgame.game_creation.water_borders = ToggleBit(_settings_newgame.game_creation.water_borders, BORDER_SW);
				this->InvalidateData();
				break;

			case WID_GL_BORDERS_RANDOM:
				_settings_newgame.game_creation.water_borders = (_settings_newgame.game_creation.water_borders == BORDERS_RANDOM) ? 0 : BORDERS_RANDOM;
				this->InvalidateData();
				break;

			case WID_GL_AI_BUTTON: ///< AI Settings
				ShowAIConfigWindow();
				break;

			case WID_GL_GS_BUTTON: ///< Game Script Settings
				ShowGSConfigWindow();
				break;

			case WID_GL_NEWGRF_BUTTON: ///< NewGRF Settings
				ShowNewGRFSettings(true, true, false, &_grfconfig_newgame);
				break;
		}
	}

	void OnTimeout() override
	{
		if (mode == GLWM_HEIGHTMAP) {
			this->RaiseWidgetsWhenLowered(WID_GL_HEIGHTMAP_HEIGHT_DOWN, WID_GL_HEIGHTMAP_HEIGHT_UP, WID_GL_START_DATE_DOWN, WID_GL_START_DATE_UP,
					WID_GL_SNOW_COVERAGE_UP, WID_GL_SNOW_COVERAGE_DOWN, WID_GL_DESERT_COVERAGE_UP, WID_GL_DESERT_COVERAGE_DOWN, WID_GL_SNOW_LEVEL_UP,
					WID_GL_SNOW_LEVEL_DOWN, WID_GL_RAINFOREST_LEVEL_UP, WID_GL_RAINFOREST_LEVEL_DOWN);
		} else {
			this->RaiseWidgetsWhenLowered(WID_GL_START_DATE_DOWN, WID_GL_START_DATE_UP, WID_GL_SNOW_COVERAGE_UP, WID_GL_SNOW_COVERAGE_DOWN, WID_GL_DESERT_COVERAGE_UP,
					WID_GL_DESERT_COVERAGE_DOWN, WID_GL_SNOW_LEVEL_UP, WID_GL_SNOW_LEVEL_DOWN, WID_GL_RAINFOREST_LEVEL_UP, WID_GL_RAINFOREST_LEVEL_DOWN);
		}
	}

	void OnDropdownSelect(WidgetID widget, int index) override
	{
		switch (widget) {
			case WID_GL_MAPSIZE_X_PULLDOWN:
				_settings_newgame.game_creation.map_x = index;
				SetDropDownColor();
				break;
			case WID_GL_MAPSIZE_Y_PULLDOWN:
				_settings_newgame.game_creation.map_y = index;
				SetDropDownColor();
				break;
			case WID_GL_RIVER_PULLDOWN:         _settings_newgame.game_creation.amount_of_rivers = index; break;
			case WID_GL_SMOOTHNESS_PULLDOWN:    _settings_newgame.game_creation.tgen_smoothness = index;  break;
			case WID_GL_VARIETY_PULLDOWN:       _settings_newgame.game_creation.variety = index; break;

			case WID_GL_HEIGHTMAP_ROTATION_PULLDOWN: _settings_newgame.game_creation.heightmap_rotation = index; break;

			case WID_GL_TOWN_PULLDOWN:
				if ((uint)index == CUSTOM_TOWN_NUMBER_DIFFICULTY) {
					this->widget_id = widget;
					SetDParam(0, _settings_newgame.game_creation.custom_town_number);
					ShowQueryString(STR_JUST_INT, STR_MAPGEN_NUMBER_OF_TOWNS, 5, this, CS_NUMERAL, QSF_NONE);
				}
				_settings_newgame.difficulty.number_towns = index;
				break;

			case WID_GL_TOWNNAME_DROPDOWN: // Town names
				if (_game_mode == GM_MENU || Town::GetNumItems() == 0) {
					_settings_newgame.game_creation.town_name = index;
					SetWindowDirty(WC_GAME_OPTIONS, WN_GAME_OPTIONS_GAME_OPTIONS);
				}
				break;

			case WID_GL_INDUSTRY_PULLDOWN:
				if ((uint)index == ID_CUSTOM) {
					this->widget_id = widget;
					SetDParam(0, _settings_newgame.game_creation.custom_industry_number);
					ShowQueryString(STR_JUST_INT, STR_MAPGEN_NUMBER_OF_INDUSTRIES, 5, this, CS_NUMERAL, QSF_NONE);
				}
				_settings_newgame.difficulty.industry_density = index;
				break;

			case WID_GL_TERRAIN_PULLDOWN: {
				if ((uint)index == CUSTOM_TERRAIN_TYPE_NUMBER_DIFFICULTY) {
					this->widget_id = widget;
					SetDParam(0, _settings_newgame.game_creation.custom_terrain_type);
					ShowQueryString(STR_JUST_INT, STR_MAPGEN_TERRAIN_TYPE_QUERY_CAPT, 4, this, CS_NUMERAL, QSF_NONE);
				}
				_settings_newgame.difficulty.terrain_type = index;
				break;
			}

			case WID_GL_WATER_PULLDOWN: {
				if ((uint)index == CUSTOM_SEA_LEVEL_NUMBER_DIFFICULTY) {
					this->widget_id = widget;
					SetDParam(0, _settings_newgame.game_creation.custom_sea_level);
					ShowQueryString(STR_JUST_INT, STR_MAPGEN_SEA_LEVEL, 3, this, CS_NUMERAL, QSF_NONE);
				}
				_settings_newgame.difficulty.quantity_sea_lakes = index;
				break;
			}
		}
		this->InvalidateData();
	}

	void OnQueryTextFinished(char *str) override
	{
		/* Was 'cancel' pressed? */
		if (str == nullptr) return;

		int32_t value;
		if (!StrEmpty(str)) {
			value = atoi(str);
		} else {
			/* An empty string means revert to the default */
			switch (this->widget_id) {
				case WID_GL_HEIGHTMAP_HEIGHT_TEXT: value = MAP_HEIGHT_LIMIT_AUTO_MINIMUM; break;
				case WID_GL_START_DATE_TEXT: value = CalTime::DEF_START_YEAR.base(); break;
				case WID_GL_SNOW_COVERAGE_TEXT: value = DEF_SNOW_COVERAGE; break;
				case WID_GL_DESERT_COVERAGE_TEXT: value = DEF_DESERT_COVERAGE; break;
				case WID_GL_TOWN_PULLDOWN: value = 1; break;
				case WID_GL_INDUSTRY_PULLDOWN: value = 1; break;
				case WID_GL_TERRAIN_PULLDOWN: value = MIN_MAP_HEIGHT_LIMIT; break;
				case WID_GL_WATER_PULLDOWN: value = CUSTOM_SEA_LEVEL_MIN_PERCENTAGE; break;
				case WID_GL_SNOW_LEVEL_TEXT: value = DEF_SNOWLINE_HEIGHT; break;
				case WID_GL_RAINFOREST_LEVEL_TEXT: value = DEF_RAINFOREST_HEIGHT; break;
				default: NOT_REACHED();
			}
		}

		switch (this->widget_id) {
			case WID_GL_HEIGHTMAP_HEIGHT_TEXT:
				this->SetWidgetDirty(WID_GL_HEIGHTMAP_HEIGHT_TEXT);
				_settings_newgame.game_creation.heightmap_height = Clamp(value, MIN_HEIGHTMAP_HEIGHT, GetMapHeightLimit());
				break;

			case WID_GL_START_DATE_TEXT:
				this->SetWidgetDirty(WID_GL_START_DATE_TEXT);
				_settings_newgame.game_creation.starting_year = Clamp<CalTime::Year>(value, CalTime::MIN_YEAR, CalTime::MAX_YEAR);
				break;

			case WID_GL_SNOW_COVERAGE_TEXT:
				this->SetWidgetDirty(WID_GL_SNOW_COVERAGE_TEXT);
				_settings_newgame.game_creation.snow_coverage = Clamp(value, 0, 100);
				break;

			case WID_GL_DESERT_COVERAGE_TEXT:
				this->SetWidgetDirty(WID_GL_DESERT_COVERAGE_TEXT);
				_settings_newgame.game_creation.desert_coverage = Clamp(value, 0, 100);
				break;

			case WID_GL_SNOW_LEVEL_TEXT:
				this->SetWidgetDirty(WID_GL_SNOW_LEVEL_TEXT);
				_settings_newgame.game_creation.snow_line_height = Clamp(value, MIN_SNOWLINE_HEIGHT, MAX_SNOWLINE_HEIGHT);
				break;

			case WID_GL_RAINFOREST_LEVEL_TEXT:
				this->SetWidgetDirty(WID_GL_RAINFOREST_LEVEL_TEXT);
				_settings_newgame.game_creation.rainforest_line_height = Clamp(value, MIN_RAINFOREST_HEIGHT, MAX_RAINFOREST_HEIGHT);
				break;

			case WID_GL_TOWN_PULLDOWN:
				_settings_newgame.game_creation.custom_town_number = Clamp(value, 1, CUSTOM_TOWN_MAX_NUMBER);
				break;

			case WID_GL_INDUSTRY_PULLDOWN:
				_settings_newgame.game_creation.custom_industry_number = Clamp(value, 1, IndustryPool::MAX_SIZE);
				break;

			case WID_GL_TERRAIN_PULLDOWN:
				_settings_newgame.game_creation.custom_terrain_type = Clamp(value, MIN_CUSTOM_TERRAIN_TYPE, GetMapHeightLimit());
				break;

			case WID_GL_WATER_PULLDOWN:
				_settings_newgame.game_creation.custom_sea_level = Clamp(value, CUSTOM_SEA_LEVEL_MIN_PERCENTAGE, CUSTOM_SEA_LEVEL_MAX_PERCENTAGE);
				break;
		}

		this->InvalidateData();
	}
};

static WindowDesc _generate_landscape_desc(__FILE__, __LINE__,
	WDP_CENTER, nullptr, 0, 0,
	WC_GENERATE_LANDSCAPE, WC_NONE,
	0,
	std::begin(_nested_generate_landscape_widgets), std::end(_nested_generate_landscape_widgets)
);

static WindowDesc _heightmap_load_desc(__FILE__, __LINE__,
	WDP_CENTER, nullptr, 0, 0,
	WC_GENERATE_LANDSCAPE, WC_NONE,
	0,
	std::begin(_nested_heightmap_load_widgets), std::end(_nested_heightmap_load_widgets)
);

static void _ShowGenerateLandscape(GenerateLandscapeWindowMode mode)
{
	uint x = 0;
	uint y = 0;

	CloseWindowByClass(WC_GENERATE_LANDSCAPE);

	/* Generate a new seed when opening the window */
	_settings_newgame.game_creation.generation_seed = InteractiveRandom();

	if (mode == GLWM_HEIGHTMAP) {
		/* If the function returns negative, it means there was a problem loading the heightmap */
		if (!GetHeightmapDimensions(_file_to_saveload.detail_ftype, _file_to_saveload.name.c_str(), &x, &y)) return;
	}

	WindowDesc *desc = (mode == GLWM_HEIGHTMAP) ? &_heightmap_load_desc : &_generate_landscape_desc;
	GenerateLandscapeWindow *w = AllocateWindowDescFront<GenerateLandscapeWindow>(desc, mode, true);

	if (mode == GLWM_HEIGHTMAP) {
		w->x = x;
		w->y = y;
		w->name = _file_to_saveload.title;
	}

	SetWindowDirty(WC_GENERATE_LANDSCAPE, mode);
}

/** Start with a normal game. */
void ShowGenerateLandscape()
{
	_ShowGenerateLandscape(GLWM_GENERATE);
}

/** Start with loading a heightmap. */
void ShowHeightmapLoad()
{
	_ShowGenerateLandscape(GLWM_HEIGHTMAP);
}

/** Start with a scenario editor. */
void StartScenarioEditor()
{
	StartGeneratingLandscape(GLWM_SCENARIO);
}

/**
 * Start a normal game without the GUI.
 * @param seed The seed of the new game.
 */
void StartNewGameWithoutGUI(uint32_t seed)
{
	/* GenerateWorld takes care of the possible GENERATE_NEW_SEED value in 'seed' */
	_settings_newgame.game_creation.generation_seed = seed;

	StartGeneratingLandscape(GLWM_GENERATE);
}

struct CreateScenarioWindow : public Window
{
	WidgetID widget_id;

	void SetDropDownColor()
	{
		/* Draw sizes in mapsize selection dropdowns in red if too large size is selected */
		bool mapsize_valid = CheckMapSize(false);
		this->GetWidget<NWidgetCore>(WID_CS_MAPSIZE_X_PULLDOWN)->widget_data = mapsize_valid ? STR_JUST_INT : STR_RED_INT;
		this->GetWidget<NWidgetCore>(WID_CS_MAPSIZE_Y_PULLDOWN)->widget_data = mapsize_valid ? STR_JUST_INT : STR_RED_INT;
	}

	CreateScenarioWindow(WindowDesc *desc, WindowNumber window_number) : Window(desc)
	{
		this->InitNested(window_number);
		this->LowerWidget(_settings_newgame.game_creation.landscape + WID_CS_TEMPERATE);
		SetDropDownColor();
	}

	void SetStringParameters(WidgetID widget) const override
	{
		switch (widget) {
			case WID_CS_START_DATE_TEXT:
				SetDParam(0, CalTime::ConvertYMDToDate(_settings_newgame.game_creation.starting_year, 0, 1));
				break;

			case WID_CS_MAPSIZE_X_PULLDOWN:
				SetDParam(0, 1LL << _settings_newgame.game_creation.map_x);
				break;

			case WID_CS_MAPSIZE_Y_PULLDOWN:
				SetDParam(0, 1LL << _settings_newgame.game_creation.map_y);
				break;

			case WID_CS_FLAT_LAND_HEIGHT_TEXT:
				SetDParam(0, _settings_newgame.game_creation.se_flat_world_height);
				break;
		}
	}

	void OnPaint() override
	{
		this->SetWidgetDisabledState(WID_CS_START_DATE_DOWN,       _settings_newgame.game_creation.starting_year <= CalTime::MIN_YEAR);
		this->SetWidgetDisabledState(WID_CS_START_DATE_UP,         _settings_newgame.game_creation.starting_year >= CalTime::MAX_YEAR);
		this->SetWidgetDisabledState(WID_CS_FLAT_LAND_HEIGHT_DOWN, _settings_newgame.game_creation.se_flat_world_height <= 0);
		this->SetWidgetDisabledState(WID_CS_FLAT_LAND_HEIGHT_UP,   _settings_newgame.game_creation.se_flat_world_height >= GetMapHeightLimit());

		this->SetWidgetLoweredState(WID_CS_TEMPERATE, _settings_newgame.game_creation.landscape == LT_TEMPERATE);
		this->SetWidgetLoweredState(WID_CS_ARCTIC,    _settings_newgame.game_creation.landscape == LT_ARCTIC);
		this->SetWidgetLoweredState(WID_CS_TROPICAL,  _settings_newgame.game_creation.landscape == LT_TROPIC);
		this->SetWidgetLoweredState(WID_CS_TOYLAND,   _settings_newgame.game_creation.landscape == LT_TOYLAND);

		this->DrawWidgets();
	}

	void UpdateWidgetSize(WidgetID widget, Dimension *size, [[maybe_unused]] const Dimension &padding, [[maybe_unused]] Dimension *fill, [[maybe_unused]] Dimension *resize) override
	{
		StringID str = STR_JUST_INT;
		switch (widget) {
			case WID_CS_TEMPERATE: case WID_CS_ARCTIC:
			case WID_CS_TROPICAL: case WID_CS_TOYLAND:
				size->width += WidgetDimensions::scaled.fullbevel.Horizontal();
				size->height += WidgetDimensions::scaled.fullbevel.Vertical();
				break;

			case WID_CS_START_DATE_TEXT:
				SetDParam(0, CalTime::ConvertYMDToDate(CalTime::MAX_YEAR, 0, 1));
				str = STR_JUST_DATE_LONG;
				break;

			case WID_CS_MAPSIZE_X_PULLDOWN:
			case WID_CS_MAPSIZE_Y_PULLDOWN:
				SetDParamMaxValue(0, MAX_MAP_SIZE);
				break;

			case WID_CS_FLAT_LAND_HEIGHT_TEXT:
				SetDParamMaxValue(0, MAX_TILE_HEIGHT);
				break;

			default:
				return;
		}
		Dimension d = GetStringBoundingBox(str);
		d.width += padding.width;
		d.height += padding.height;
		*size = maxdim(*size, d);
	}

	void OnClick([[maybe_unused]] Point pt, WidgetID widget, [[maybe_unused]] int click_count) override
	{
		switch (widget) {
			case WID_CS_TEMPERATE:
			case WID_CS_ARCTIC:
			case WID_CS_TROPICAL:
			case WID_CS_TOYLAND:
				this->RaiseWidget(_settings_newgame.game_creation.landscape + WID_CS_TEMPERATE);
				SetNewLandscapeType(widget - WID_CS_TEMPERATE);
				break;

			case WID_CS_MAPSIZE_X_PULLDOWN: // Mapsize X
				ShowDropDownList(this, BuildMapsizeDropDown(_settings_newgame.game_creation.map_y), _settings_newgame.game_creation.map_x, WID_CS_MAPSIZE_X_PULLDOWN);
				break;

			case WID_CS_MAPSIZE_Y_PULLDOWN: // Mapsize Y
				ShowDropDownList(this, BuildMapsizeDropDown(_settings_newgame.game_creation.map_x), _settings_newgame.game_creation.map_y, WID_CS_MAPSIZE_Y_PULLDOWN);
				break;

			case WID_CS_EMPTY_WORLD: // Empty world / flat world
				if (!CheckMapSize()) break;
				StartGeneratingLandscape(GLWM_SCENARIO);
				break;

			case WID_CS_RANDOM_WORLD: // Generate
				if (!CheckMapSize()) break;
				ShowGenerateLandscape();
				break;

			case WID_CS_START_DATE_DOWN:
			case WID_CS_START_DATE_UP: // Year buttons
				/* Don't allow too fast scrolling */
				if (!(this->flags & WF_TIMEOUT) || this->timeout_timer <= 1) {
					this->HandleButtonClick(widget);
					this->SetDirty();

					_settings_newgame.game_creation.starting_year = Clamp(_settings_newgame.game_creation.starting_year + widget - WID_CS_START_DATE_TEXT, CalTime::MIN_YEAR, CalTime::MAX_YEAR);
				}
				_left_button_clicked = false;
				break;

			case WID_CS_START_DATE_TEXT: // Year text
				this->widget_id = WID_CS_START_DATE_TEXT;
				SetDParam(0, _settings_newgame.game_creation.starting_year);
				ShowQueryString(STR_JUST_INT, STR_MAPGEN_START_DATE_QUERY_CAPT, 8, this, CS_NUMERAL, QSF_NONE);
				break;

			case WID_CS_FLAT_LAND_HEIGHT_DOWN:
			case WID_CS_FLAT_LAND_HEIGHT_UP: // Height level buttons
				/* Don't allow too fast scrolling */
				if (!(this->flags & WF_TIMEOUT) || this->timeout_timer <= 1) {
					this->HandleButtonClick(widget);
					this->SetDirty();

					_settings_newgame.game_creation.se_flat_world_height = Clamp(_settings_newgame.game_creation.se_flat_world_height + widget - WID_CS_FLAT_LAND_HEIGHT_TEXT, 0, GetMapHeightLimit());
				}
				_left_button_clicked = false;
				break;

			case WID_CS_FLAT_LAND_HEIGHT_TEXT: // Height level text
				this->widget_id = WID_CS_FLAT_LAND_HEIGHT_TEXT;
				SetDParam(0, _settings_newgame.game_creation.se_flat_world_height);
				ShowQueryString(STR_JUST_INT, STR_SE_MAPGEN_FLAT_WORLD_HEIGHT_QUERY_CAPT, 4, this, CS_NUMERAL, QSF_NONE);
				break;
		}
	}

	void OnTimeout() override
	{
		this->RaiseWidgetsWhenLowered(WID_CS_START_DATE_DOWN, WID_CS_START_DATE_UP, WID_CS_FLAT_LAND_HEIGHT_DOWN, WID_CS_FLAT_LAND_HEIGHT_UP);
	}

	void OnDropdownSelect(WidgetID widget, int index) override
	{
		switch (widget) {
			case WID_CS_MAPSIZE_X_PULLDOWN: _settings_newgame.game_creation.map_x = index; break;
			case WID_CS_MAPSIZE_Y_PULLDOWN: _settings_newgame.game_creation.map_y = index; break;
		}
		SetDropDownColor();

		this->SetDirty();
	}

	void OnQueryTextFinished(char *str) override
	{
		if (!StrEmpty(str)) {
			int32_t value = atoi(str);

			switch (this->widget_id) {
				case WID_CS_START_DATE_TEXT:
					this->SetWidgetDirty(WID_CS_START_DATE_TEXT);
					_settings_newgame.game_creation.starting_year = Clamp<CalTime::Year>(value, CalTime::MIN_YEAR, CalTime::MAX_YEAR);
					break;

				case WID_CS_FLAT_LAND_HEIGHT_TEXT:
					this->SetWidgetDirty(WID_CS_FLAT_LAND_HEIGHT_TEXT);
					_settings_newgame.game_creation.se_flat_world_height = Clamp(value, 0, GetMapHeightLimit());
					break;
			}

			this->SetDirty();
		}
	}
};

static constexpr NWidgetPart _nested_create_scenario_widgets[] = {
	NWidget(NWID_HORIZONTAL),
		NWidget(WWT_CLOSEBOX, COLOUR_BROWN),
		NWidget(WWT_CAPTION, COLOUR_BROWN), SetDataTip(STR_SE_MAPGEN_CAPTION, STR_NULL),
	EndContainer(),
	NWidget(WWT_PANEL, COLOUR_BROWN),
		NWidget(NWID_VERTICAL), SetPIP(0, WidgetDimensions::unscaled.vsep_wide, 0), SetPadding(WidgetDimensions::unscaled.sparse),
			/* Landscape style selection. */
			NWidget(NWID_HORIZONTAL), SetPIP(0, WidgetDimensions::unscaled.hsep_wide, 0), SetPIPRatio(1, 1, 1),
				NWidget(WWT_IMGBTN_2, COLOUR_ORANGE, WID_CS_TEMPERATE), SetDataTip(SPR_SELECT_TEMPERATE, STR_INTRO_TOOLTIP_TEMPERATE),
				NWidget(WWT_IMGBTN_2, COLOUR_ORANGE, WID_CS_ARCTIC), SetDataTip(SPR_SELECT_SUB_ARCTIC, STR_INTRO_TOOLTIP_SUB_ARCTIC_LANDSCAPE),
				NWidget(WWT_IMGBTN_2, COLOUR_ORANGE, WID_CS_TROPICAL), SetDataTip(SPR_SELECT_SUB_TROPICAL, STR_INTRO_TOOLTIP_SUB_TROPICAL_LANDSCAPE),
				NWidget(WWT_IMGBTN_2, COLOUR_ORANGE, WID_CS_TOYLAND), SetDataTip(SPR_SELECT_TOYLAND, STR_INTRO_TOOLTIP_TOYLAND_LANDSCAPE),
			EndContainer(),

			NWidget(NWID_HORIZONTAL), SetPIP(0, WidgetDimensions::unscaled.hsep_wide, 0),
				/* Green generation type buttons: 'Flat land' and 'Random land'. */
				NWidget(NWID_VERTICAL, NC_EQUALSIZE), SetPIP(0, WidgetDimensions::unscaled.vsep_sparse, 0),
					NWidget(WWT_PUSHTXTBTN, COLOUR_GREEN, WID_CS_EMPTY_WORLD), SetDataTip(STR_SE_MAPGEN_FLAT_WORLD, STR_SE_MAPGEN_FLAT_WORLD_TOOLTIP), SetFill(1, 1),
					NWidget(WWT_PUSHTXTBTN, COLOUR_GREEN, WID_CS_RANDOM_WORLD), SetDataTip(STR_SE_MAPGEN_RANDOM_LAND, STR_TERRAFORM_TOOLTIP_GENERATE_RANDOM_LAND), SetFill(1, 1),
				EndContainer(),

				/* Labels + setting drop-downs */
				NWidget(NWID_HORIZONTAL), SetPIP(0, WidgetDimensions::unscaled.hsep_normal, 0),
					/* Labels. */
					NWidget(NWID_VERTICAL, NC_EQUALSIZE), SetPIP(0, WidgetDimensions::unscaled.vsep_sparse, 0),
						NWidget(WWT_TEXT, COLOUR_ORANGE), SetDataTip(STR_MAPGEN_MAPSIZE, STR_MAPGEN_MAPSIZE_TOOLTIP), SetFill(0, 1),
						NWidget(WWT_TEXT, COLOUR_ORANGE), SetDataTip(STR_MAPGEN_DATE, STR_MAPGEN_DATE_TOOLTIP), SetFill(0, 1),
						NWidget(WWT_TEXT, COLOUR_ORANGE), SetDataTip(STR_SE_MAPGEN_FLAT_WORLD_HEIGHT, STR_SE_MAPGEN_FLAT_WORLD_HEIGHT_TOOLTIP), SetFill(0, 1),
					EndContainer(),

					NWidget(NWID_VERTICAL, NC_EQUALSIZE), SetPIP(0, WidgetDimensions::unscaled.vsep_sparse, 0),
						/* Map size. */
						NWidget(NWID_HORIZONTAL), SetPIP(0, WidgetDimensions::unscaled.hsep_normal, 0),
							NWidget(WWT_DROPDOWN, COLOUR_ORANGE, WID_CS_MAPSIZE_X_PULLDOWN), SetDataTip(STR_JUST_INT, STR_MAPGEN_MAPSIZE_TOOLTIP), SetFill(1, 1),
							NWidget(WWT_TEXT, COLOUR_ORANGE), SetDataTip(STR_MAPGEN_BY, STR_NULL), SetFill(0, 1), SetAlignment(SA_CENTER),
							NWidget(WWT_DROPDOWN, COLOUR_ORANGE, WID_CS_MAPSIZE_Y_PULLDOWN), SetDataTip(STR_JUST_INT, STR_MAPGEN_MAPSIZE_TOOLTIP), SetFill(1, 1),
						EndContainer(),

						/* Date. */
						NWidget(NWID_HORIZONTAL),
							NWidget(WWT_IMGBTN, COLOUR_ORANGE, WID_CS_START_DATE_DOWN), SetFill(0, 1), SetDataTip(SPR_ARROW_DOWN, STR_SCENEDIT_TOOLBAR_TOOLTIP_MOVE_THE_STARTING_DATE_BACKWARD),
							NWidget(WWT_PUSHTXTBTN, COLOUR_ORANGE, WID_CS_START_DATE_TEXT),  SetFill(1, 1), SetDataTip(STR_JUST_DATE_LONG, STR_MAPGEN_DATE_TOOLTIP),
							NWidget(WWT_IMGBTN, COLOUR_ORANGE, WID_CS_START_DATE_UP), SetFill(0, 1), SetDataTip(SPR_ARROW_UP, STR_SCENEDIT_TOOLBAR_TOOLTIP_MOVE_THE_STARTING_DATE_FORWARD),
						EndContainer(),

						/* Flat map height. */
						NWidget(NWID_HORIZONTAL),
							NWidget(WWT_IMGBTN, COLOUR_ORANGE, WID_CS_FLAT_LAND_HEIGHT_DOWN), SetFill(0, 1), SetDataTip(SPR_ARROW_DOWN, STR_SE_MAPGEN_FLAT_WORLD_HEIGHT_DOWN),
							NWidget(WWT_PUSHTXTBTN, COLOUR_ORANGE, WID_CS_FLAT_LAND_HEIGHT_TEXT),  SetFill(1, 1), SetDataTip(STR_JUST_INT, STR_SE_MAPGEN_FLAT_WORLD_HEIGHT_TOOLTIP),
							NWidget(WWT_IMGBTN, COLOUR_ORANGE, WID_CS_FLAT_LAND_HEIGHT_UP), SetFill(0, 1), SetDataTip(SPR_ARROW_UP, STR_SE_MAPGEN_FLAT_WORLD_HEIGHT_UP),
						EndContainer(),
					EndContainer(),
				EndContainer(),
			EndContainer(),
		EndContainer(),
	EndContainer(),
};

static WindowDesc _create_scenario_desc(__FILE__, __LINE__,
	WDP_CENTER, nullptr, 0, 0,
	WC_GENERATE_LANDSCAPE, WC_NONE,
	0,
	std::begin(_nested_create_scenario_widgets), std::end(_nested_create_scenario_widgets)
);

/** Show the window to create a scenario. */
void ShowCreateScenario()
{
	CloseWindowByClass(WC_GENERATE_LANDSCAPE);
	new CreateScenarioWindow(&_create_scenario_desc, GLWM_SCENARIO);
}

static constexpr NWidgetPart _nested_generate_progress_widgets[] = {
	NWidget(WWT_CAPTION, COLOUR_GREY), SetDataTip(STR_GENERATION_WORLD, STR_TOOLTIP_WINDOW_TITLE_DRAG_THIS),
	NWidget(WWT_PANEL, COLOUR_GREY),
		NWidget(NWID_VERTICAL), SetPIP(0, WidgetDimensions::unscaled.vsep_wide, 0), SetPadding(WidgetDimensions::unscaled.modalpopup),
			NWidget(WWT_EMPTY, INVALID_COLOUR, WID_GP_PROGRESS_BAR), SetFill(1, 0),
			NWidget(WWT_EMPTY, INVALID_COLOUR, WID_GP_PROGRESS_TEXT), SetFill(1, 0),
			NWidget(WWT_TEXTBTN, COLOUR_WHITE, WID_GP_ABORT), SetDataTip(STR_GENERATION_ABORT, STR_NULL), SetFill(1, 0),
		EndContainer(),
	EndContainer(),
};


static WindowDesc _generate_progress_desc(__FILE__, __LINE__,
	WDP_CENTER, nullptr, 0, 0,
	WC_MODAL_PROGRESS, WC_NONE,
	0,
	std::begin(_nested_generate_progress_widgets), std::end(_nested_generate_progress_widgets)
);

struct GenWorldStatus {
	uint percent;
	StringID cls;
	uint current;
	uint total;
	std::chrono::steady_clock::time_point next_update;
};

static GenWorldStatus _gws;

static const StringID _generation_class_table[]  = {
	STR_GENERATION_WORLD_GENERATION,
	STR_SCENEDIT_TOOLBAR_LANDSCAPE_GENERATION,
	STR_GENERATION_RIVER_GENERATION,
	STR_GENERATION_CLEARING_TILES,
	STR_SCENEDIT_TOOLBAR_TOWN_GENERATION,
	STR_SCENEDIT_TOOLBAR_INDUSTRY_GENERATION,
	STR_GENERATION_OBJECT_GENERATION,
	STR_GENERATION_TREE_GENERATION,
	STR_GENERATION_PUBLIC_ROADS_GENERATION,
	STR_GENERATION_SETTINGUP_GAME,
	STR_GENERATION_PREPARING_TILELOOP,
	STR_GENERATION_PREPARING_SCRIPT,
	STR_GENERATION_PREPARING_GAME
};
static_assert(lengthof(_generation_class_table) == GWP_CLASS_COUNT);


static void AbortGeneratingWorldCallback(Window *, bool confirmed)
{
	if (confirmed) {
		AbortGeneratingWorld();
	} else if (HasModalProgress() && !IsGeneratingWorldAborted()) {
		SetMouseCursor(SPR_CURSOR_ZZZ, PAL_NONE);
	}
}

struct GenerateProgressWindow : public Window {

	GenerateProgressWindow() : Window(&_generate_progress_desc)
	{
		this->InitNested();
	}

	void OnClick([[maybe_unused]] Point pt, WidgetID widget, [[maybe_unused]] int click_count) override
	{
		switch (widget) {
			case WID_GP_ABORT:
				SetMouseCursorBusy(false);
				ShowQuery(
					STR_GENERATION_ABORT_CAPTION,
					STR_GENERATION_ABORT_MESSAGE,
					this,
					AbortGeneratingWorldCallback
				);
				break;
		}
	}

	void UpdateWidgetSize(WidgetID widget, Dimension *size, [[maybe_unused]] const Dimension &padding, [[maybe_unused]] Dimension *fill, [[maybe_unused]] Dimension *resize) override
	{
		switch (widget) {
			case WID_GP_PROGRESS_BAR: {
				SetDParamMaxValue(0, 100);
				*size = GetStringBoundingBox(STR_GENERATION_PROGRESS);
				/* We need some spacing for the 'border' */
				size->height += WidgetDimensions::scaled.frametext.Horizontal();
				size->width  += WidgetDimensions::scaled.frametext.Vertical();
				break;
			}

			case WID_GP_PROGRESS_TEXT:
				for (uint i = 0; i < GWP_CLASS_COUNT; i++) {
					size->width = std::max(size->width, GetStringBoundingBox(_generation_class_table[i]).width + padding.width);
				}
				size->height = GetCharacterHeight(FS_NORMAL) * 2 + WidgetDimensions::scaled.vsep_normal;
				break;
		}
	}

	void DrawWidget(const Rect &r, WidgetID widget) const override
	{
		switch (widget) {
			case WID_GP_PROGRESS_BAR: {
				/* Draw the % complete with a bar and a text */
				DrawFrameRect(r, COLOUR_GREY, FR_BORDERONLY | FR_LOWERED);
				Rect br = r.Shrink(WidgetDimensions::scaled.bevel);
				DrawFrameRect(br.WithWidth(br.Width() * _gws.percent / 100, false), COLOUR_MAUVE, FR_NONE);
				SetDParam(0, _gws.percent);
				DrawString(br.left, br.right, CenterBounds(br.top, br.bottom, GetCharacterHeight(FS_NORMAL)), STR_GENERATION_PROGRESS, TC_FROMSTRING, SA_HOR_CENTER);
				break;
			}

			case WID_GP_PROGRESS_TEXT:
				/* Tell which class we are generating */
				DrawString(r.left, r.right, r.top, _gws.cls, TC_FROMSTRING, SA_HOR_CENTER);

				/* And say where we are in that class */
				SetDParam(0, _gws.current);
				SetDParam(1, _gws.total);
				DrawString(r.left, r.right, r.top + GetCharacterHeight(FS_NORMAL) + WidgetDimensions::scaled.vsep_normal, STR_GENERATION_PROGRESS_NUM, TC_FROMSTRING, SA_HOR_CENTER);
		}
	}
};

/**
 * Initializes the progress counters to the starting point.
 */
void PrepareGenerateWorldProgress()
{
	_gws.cls = STR_GENERATION_WORLD_GENERATION;
	_gws.current = 0;
	_gws.total = 0;
	_gws.percent = 0;
	_gws.next_update = std::chrono::steady_clock::now();
}

/**
 * Show the window where a user can follow the process of the map generation.
 */
void ShowGenerateWorldProgress()
{
	if (BringWindowToFrontById(WC_MODAL_PROGRESS, 0)) return;
	new GenerateProgressWindow();
}

static void _SetGeneratingWorldProgress(GenWorldProgress cls, uint progress, uint total)
{
	static const int percent_table[] = {0, 7, 14, 22, 29, 36, 44, 51, 58, 65, 73, 80, 90, 100 };
	static_assert(lengthof(percent_table) == GWP_CLASS_COUNT + 1);
	assert(cls < GWP_CLASS_COUNT);

	/* Check if we really are generating the world.
	 * For example, placing trees via the SE also calls this function, but
	 * shouldn't try to update the progress.
	 */
	if (!HasModalProgress()) return;

	if (IsGeneratingWorldAborted()) {
		HandleGeneratingWorldAbortion();
		return;
	}

	if (total == 0) {
		assert(_gws.cls == _generation_class_table[cls]);
		_gws.current += progress;
		assert(_gws.current <= _gws.total);
	} else {
		_gws.cls     = _generation_class_table[cls];
		_gws.current = progress;
		_gws.total   = total;
		_gws.percent = percent_table[cls];
	}

	/* Percentage is about the number of completed tasks, so 'current - 1' */
	_gws.percent = percent_table[cls] + (percent_table[cls + 1] - percent_table[cls]) * (_gws.current == 0 ? 0 : _gws.current - 1) / _gws.total;

	if (_network_dedicated) {
		static uint last_percent = 0;

		/* Never display 0% */
		if (_gws.percent == 0) return;
		/* Reset if percent is lower than the last recorded */
		if (_gws.percent < last_percent) last_percent = 0;
		/* Display every 5%, but 6% is also very valid.. just not smaller steps than 5% */
		if (_gws.percent % 5 != 0 && _gws.percent <= last_percent + 5) return;
		/* Never show steps smaller than 2%, even if it is a mod 5% */
		if (_gws.percent <= last_percent + 2) return;

		DEBUG(net, 3, "Map generation percentage complete: %d", _gws.percent);
		last_percent = _gws.percent;

		return;
	}

	SetWindowDirty(WC_MODAL_PROGRESS, 0);

	VideoDriver::GetInstance()->GameLoopPause();
}

/**
 * Set the total of a stage of the world generation.
 * @param cls the current class we are in.
 * @param total Set the total expected items for this class.
 *
 * Warning: this function isn't clever. Don't go from class 4 to 3. Go upwards, always.
 *  Also, progress works if total is zero, total works if progress is zero.
 */
void SetGeneratingWorldProgress(GenWorldProgress cls, uint total)
{
	if (total == 0) return;

	_SetGeneratingWorldProgress(cls, 0, total);
}

/**
 * Increases the current stage of the world generation with one.
 * @param cls the current class we are in.
 *
 * Warning: this function isn't clever. Don't go from class 4 to 3. Go upwards, always.
 *  Also, progress works if total is zero, total works if progress is zero.
 */
void IncreaseGeneratingWorldProgress(GenWorldProgress cls)
{
	/* In fact the param 'class' isn't needed.. but for some security reasons, we want it around */
	_SetGeneratingWorldProgress(cls, 1, 0);
}<|MERGE_RESOLUTION|>--- conflicted
+++ resolved
@@ -393,11 +393,7 @@
 
 	for (uint i = MIN_MAP_SIZE_BITS; i <= MAX_MAP_SIZE_BITS; i++) {
 		SetDParam(0, 1LL << i);
-<<<<<<< HEAD
-		list.push_back(std::make_unique<DropDownListStringItem>((i + other_dimension > MAX_MAP_TILES_BITS) ? STR_RED_INT : STR_JUST_INT, i, false));
-=======
-		list.push_back(MakeDropDownListStringItem(STR_JUST_INT, i));
->>>>>>> 97bea563
+		list.push_back(MakeDropDownListStringItem((i + other_dimension > MAX_MAP_TILES_BITS) ? STR_RED_INT : STR_JUST_INT, i, false));
 	}
 
 	return list;
