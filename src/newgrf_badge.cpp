--- conflicted
+++ resolved
@@ -15,22 +15,12 @@
 #include "stringfilter_type.h"
 #include "strings_func.h"
 #include "timer/timer_game_calendar.h"
-<<<<<<< HEAD
-#include "window_gui.h"
-#include "zoom_func.h"
 #include "3rdparty/cpp-btree/btree_set.h"
 
 #include "table/strings.h"
 
-#include "dropdown_common_type.h"
-
 #include <numeric>
 
-=======
-
-#include "table/strings.h"
-
->>>>>>> 54de376c
 #include "safeguards.h"
 
 /** Separator to identify badge classes from a label. */
@@ -286,11 +276,7 @@
  * @param remap Palette remap to use if the flag is company-coloured.
  * @returns Custom sprite to draw, or \c 0 if not available.
  */
-<<<<<<< HEAD
-static PalSpriteID GetBadgeSprite(const Badge &badge, GrfSpecFeature feature, std::optional<CalTime::Date> introduction_date, PaletteID remap)
-=======
-PalSpriteID GetBadgeSprite(const Badge &badge, GrfSpecFeature feature, std::optional<TimerGameCalendar::Date> introduction_date, PaletteID remap)
->>>>>>> 54de376c
+PalSpriteID GetBadgeSprite(const Badge &badge, GrfSpecFeature feature, std::optional<CalTime::Date> introduction_date, PaletteID remap)
 {
 	BadgeResolverObject object(badge, feature, introduction_date);
 	const SpriteGroup *group = object.Resolve();
@@ -351,132 +337,4 @@
 bool BadgeTextFilter::Filter(std::span<const BadgeID> badges) const
 {
 	return std::ranges::any_of(badges, [this](const BadgeID &badge) { return std::ranges::binary_search(this->badges, badge); });
-<<<<<<< HEAD
-}
-
-/**
- * Draw names for a list of badge labels.
- * @param r Rect to draw in.
- * @param badges List of badges.
- * @param feature GRF feature being used.
- * @returns Vertical position after drawing is complete.
- */
-int DrawBadgeNameList(Rect r, std::span<const BadgeID> badges, GrfSpecFeature)
-{
-	if (badges.empty()) return r.top;
-
-	btree::btree_set<BadgeClassID> class_indexes;
-	for (const BadgeID &index : badges) class_indexes.insert(GetBadge(index)->class_index);
-
-	std::string_view list_separator = GetListSeparator();
-	for (const BadgeClassID &class_index : class_indexes) {
-		const Badge *class_badge = GetClassBadge(class_index);
-		if (class_badge == nullptr || class_badge->name == STR_NULL) continue;
-
-		std::string s;
-		for (const BadgeID &index : badges) {
-			const Badge *badge = GetBadge(index);
-			if (badge == nullptr || badge->name == STR_NULL) continue;
-			if (badge->class_index != class_index) continue;
-
-			if (!s.empty()) {
-				if (badge->flags.Test(BadgeFlag::NameListFirstOnly)) continue;
-				s += list_separator;
-			}
-			AppendStringInPlace(s, badge->name);
-			if (badge->flags.Test(BadgeFlag::NameListStop)) break;
-		}
-
-		if (s.empty()) continue;
-
-		r.top = DrawStringMultiLine(r, GetString(STR_BADGE_NAME_LIST, class_badge->name, std::move(s)), TC_BLACK);
-	}
-
-	return r.top;
-}
-
-/**
- * Draw a badge column group.
- * @param r rect to draw within.
- * @param column_group column to draw.
- * @param gui_classes gui badge classes.
- * @param badges badges to draw.
- * @param feature feature being used.
- * @param introduction_date introduction date of item.
- * @param remap palette remap to for company-coloured badges.
- */
-void DrawBadgeColumn(Rect r, int column_group, const GUIBadgeClasses &gui_classes, std::span<const BadgeID> badges, GrfSpecFeature feature, std::optional<CalTime::Date> introduction_date, PaletteID remap)
-{
-	bool rtl = _current_text_dir == TD_RTL;
-	for (const auto &gc : gui_classes.GetClasses()) {
-		if (gc.column_group != column_group) continue;
-		if (!gc.visible) continue;
-
-		int width = ScaleGUITrad(gc.size.width);
-		for (const BadgeID &index : badges) {
-			const Badge &badge = *GetBadge(index);
-			if (badge.class_index != gc.class_index) continue;
-
-			PalSpriteID ps = GetBadgeSprite(badge, feature, introduction_date, remap);
-			if (ps.sprite == 0) continue;
-
-			DrawSpriteIgnorePadding(ps.sprite, ps.pal, r.WithWidth(width, rtl), SA_CENTER);
-			break;
-		}
-
-		r = r.Indent(width + WidgetDimensions::scaled.hsep_normal, rtl);
-	}
-}
-
-/** Drop down element that draws a list of badges. */
-template <class TBase, bool TEnd = true, FontSize TFs = FS_NORMAL>
-class DropDownBadges : public TBase {
-public:
-	template <typename... Args>
-	explicit DropDownBadges(const std::shared_ptr<GUIBadgeClasses> &gui_classes, std::span<const BadgeID> badges, GrfSpecFeature feature, std::optional<CalTime::Date> introduction_date, Args&&... args)
-		: TBase(std::forward<Args>(args)...), gui_classes(gui_classes), badges(badges), feature(feature), introduction_date(introduction_date)
-	{
-		for (const auto &gc : gui_classes->GetClasses()) {
-			if (gc.column_group != 0) continue;
-			dim.width += gc.size.width + WidgetDimensions::scaled.hsep_normal;
-			dim.height = std::max(dim.height, gc.size.height);
-		}
-	}
-
-	uint Height() const override { return std::max<uint>(this->dim.height, this->TBase::Height()); }
-	uint Width() const override { return this->dim.width + WidgetDimensions::scaled.hsep_wide + this->TBase::Width(); }
-
-	void Draw(const Rect &full, const Rect &r, bool sel, Colours bg_colour) const override
-	{
-		bool rtl = TEnd ^ (_current_text_dir == TD_RTL);
-
-		DrawBadgeColumn(r.WithWidth(this->dim.width, rtl), 0, *this->gui_classes, this->badges, this->feature, this->introduction_date, PAL_NONE);
-
-		this->TBase::Draw(full, r.Indent(this->dim.width + WidgetDimensions::scaled.hsep_wide, rtl), sel, bg_colour);
-	}
-
-private:
-	std::shared_ptr<GUIBadgeClasses> gui_classes;
-
-	const std::span<const BadgeID> badges;
-	const GrfSpecFeature feature;
-	const std::optional<CalTime::Date> introduction_date;
-
-	Dimension dim{};
-
-};
-
-using DropDownListBadgeItem = DropDownBadges<DropDownListStringItem>;
-using DropDownListBadgeIconItem = DropDownBadges<DropDownListIconItem>;
-
-std::unique_ptr<DropDownListItem> MakeDropDownListBadgeItem(const std::shared_ptr<GUIBadgeClasses> &gui_classes, std::span<const BadgeID> badges, GrfSpecFeature feature, std::optional<CalTime::Date> introduction_date, std::string &&str, int value, bool masked, bool shaded)
-{
-	return std::make_unique<DropDownListBadgeItem>(gui_classes, badges, feature, introduction_date, std::move(str), value, masked, shaded);
-}
-
-std::unique_ptr<DropDownListItem> MakeDropDownListBadgeIconItem(const std::shared_ptr<GUIBadgeClasses> &gui_classes, std::span<const BadgeID> badges, GrfSpecFeature feature, std::optional<CalTime::Date> introduction_date, const Dimension &dim, SpriteID sprite, PaletteID palette, std::string &&str, int value, bool masked, bool shaded)
-{
-	return std::make_unique<DropDownListBadgeIconItem>(gui_classes, badges, feature, introduction_date, dim, sprite, palette, std::move(str), value, masked, shaded);
-=======
->>>>>>> 54de376c
 }