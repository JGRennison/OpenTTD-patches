--- conflicted
+++ resolved
@@ -181,14 +181,8 @@
 	return changed;
 }
 
-<<<<<<< HEAD
 static void StationGetSpecialString(StringBuilder builder, StationFacility x);
-static void GetSpecialTownNameString(StringBuilder builder, int ind, uint32_t seed);
-static void GetSpecialNameString(StringBuilder builder, int ind, StringParameters &args);
-=======
-static void StationGetSpecialString(StringBuilder &builder, StationFacility x);
-static bool GetSpecialNameString(StringBuilder &builder, StringID string, StringParameters &args);
->>>>>>> bf02cb01
+static bool GetSpecialNameString(StringBuilder builder, StringID string, StringParameters &args);
 
 static void FormatString(StringBuilder builder, const char *str, StringParameters &args, uint case_index = 0, bool game_script = false, bool dry_run = false);
 
@@ -265,41 +259,19 @@
 
 	switch (tab) {
 		case TEXT_TAB_TOWN:
-<<<<<<< HEAD
-			if (index >= 0xC0 && !game_script) {
-				GetSpecialTownNameString(builder, index.base() - 0xC0, args.GetNextParameter<uint32_t>());
-=======
 			if (IsInsideMM(string, SPECSTR_TOWNNAME_START, SPECSTR_TOWNNAME_END) && !game_script) {
-				try {
-					GenerateTownNameString(builder, string - SPECSTR_TOWNNAME_START, args.GetNextParameter<uint32_t>());
-				} catch (const std::runtime_error &e) {
-					Debug(misc, 0, "GetStringWithArgs: {}", e.what());
-					builder += "(invalid string parameter)";
-				}
->>>>>>> bf02cb01
+				GenerateTownNameString(builder, string - SPECSTR_TOWNNAME_START, args.GetNextParameter<uint32_t>());
 				return;
 			}
 			break;
 
 		case TEXT_TAB_SPECIAL:
-<<<<<<< HEAD
-			if (index >= 0xE4 && !game_script) {
-				GetSpecialNameString(builder, index.base() - 0xE4, args);
-				return;
+			if (!game_script) {
+				if (GetSpecialNameString(builder, string, args)) return;
 			}
 			if (index < lengthof(_temp_special_strings) && !game_script) {
 				FormatString(builder, _temp_special_strings[index.base()].c_str(), args, case_index);
 				return;
-=======
-			if (!game_script) {
-				try {
-					if (GetSpecialNameString(builder, string, args)) return;
-				} catch (const std::runtime_error &e) {
-					Debug(misc, 0, "GetStringWithArgs: {}", e.what());
-					builder += "(invalid string parameter)";
-					return;
-				}
->>>>>>> bf02cb01
 			}
 			break;
 
@@ -2201,14 +2173,6 @@
 	if ((x & FACIL_AIRPORT) != 0) builder.Utf8Encode(SCC_PLANE);
 }
 
-<<<<<<< HEAD
-static void GetSpecialTownNameString(StringBuilder builder, int ind, uint32_t seed)
-{
-	GenerateTownNameString(builder, ind, seed);
-}
-
-=======
->>>>>>> bf02cb01
 static const char * const _silly_company_names[] = {
 	"Bloggs Brothers",
 	"Tiny Transport Ltd.",
@@ -2315,11 +2279,7 @@
 	builder += GetSurname(seed);
 }
 
-<<<<<<< HEAD
-static void GetSpecialNameString(StringBuilder builder, int ind, StringParameters &args)
-=======
-static bool GetSpecialNameString(StringBuilder &builder, StringID string, StringParameters &args)
->>>>>>> bf02cb01
+static bool GetSpecialNameString(StringBuilder builder, StringID string, StringParameters &args)
 {
 	switch (string) {
 		case SPECSTR_SILLY_NAME: // Not used in new companies, but retained for old-loader savegames
