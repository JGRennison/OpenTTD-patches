/*
 * This file is part of OpenTTD.
 * OpenTTD is free software; you can redistribute it and/or modify it under the terms of the GNU General Public License as published by the Free Software Foundation, version 2.
 * OpenTTD is distributed in the hope that it will be useful, but WITHOUT ANY WARRANTY; without even the implied warranty of MERCHANTABILITY or FITNESS FOR A PARTICULAR PURPOSE.
 * See the GNU General Public License for more details. You should have received a copy of the GNU General Public License along with OpenTTD. If not, see <http://www.gnu.org/licenses/>.
 */

/** @file strings.cpp Handling of translated strings. */

#include "stdafx.h"
#include "currency.h"
#include "station_base.h"
#include "town.h"
#include "waypoint_base.h"
#include "depot_base.h"
#include "industry.h"
#include "newgrf_text.h"
#include "fileio_func.h"
#include "signs_base.h"
#include "fontdetection.h"
#include "error.h"
#include "error_func.h"
#include "strings_func.h"
#include "core/string_builder.hpp"
#include "rev.h"
#include "core/endian_func.hpp"
#include "date_func.h"
#include "vehicle_base.h"
#include "engine_base.h"
#include "language.h"
#include "townname_func.h"
#include "string_func.h"
#include "company_base.h"
#include "smallmap_gui.h"
#include "window_func.h"
#include "debug.h"
#include "unit_conversion.h"
#include "tracerestrict.h"
#include "game/game_text.hpp"
#include "network/network_content_gui.h"
#include "newgrf_engine.h"
#include "tbtr_template_vehicle_func.h"
#include "core/backup_type.hpp"
#include "gfx_layout.h"
#include "core/y_combinator.hpp"
#include "3rdparty/svector/svector.h"
#include <stack>
#include <charconv>
#include <cmath>
#include <optional>

#include "table/strings.h"
#include "table/control_codes.h"

#include "strings_internal.h"

#include "safeguards.h"

std::string _config_language_file;                ///< The file (name) stored in the configuration.
LanguageList _languages;                          ///< The actual list of language meta data.
const LanguageMetadata *_current_language = nullptr; ///< The currently loaded language.

TextDirection _current_text_dir = TD_LTR; ///< Text direction of the currently selected language.

#ifdef WITH_ICU_I18N
std::unique_ptr<icu::Collator> _current_collator;    ///< Collator for the language currently in use.
#endif /* WITH_ICU_I18N */

std::string _temp_special_strings[16];

/**
 * Get the next parameter from our parameters.
 * This updates the offset, so the next time this is called the next parameter
 * will be read.
 * @return The next parameter.
 */
const StringParameter &StringParameters::GetNextParameterReference()
{
	assert(this->next_type == 0 || (SCC_CONTROL_START <= this->next_type && this->next_type <= SCC_CONTROL_END));
	if (this->offset >= this->parameters.size()) {
		throw std::out_of_range("Trying to read invalid string parameter");
	}

	auto &param = this->parameters[this->offset++];
	if (param.type != 0 && param.type != this->next_type) {
		this->next_type = 0;
		throw std::out_of_range("Trying to read string parameter with wrong type");
	}
	param.type = this->next_type;
	this->next_type = 0;
	return param;
}

/**
 * Encode a string with no parameters into an encoded string.
 * @param str The StringID to format.
 * @returns The encoded string.
 */
EncodedString GetEncodedString(StringID str)
{
	return GetEncodedStringWithArgs(str, {});
}

/**
 * Encode a string with its parameters into an encoded string.
 * The encoded string can be stored and decoded later without requiring parameters to be stored separately.
 * @param str The StringID to format.
 * @param params The parameters of the string.
 * @returns The encoded string.
 */
EncodedString GetEncodedStringWithArgs(StringID str, std::span<const StringParameter> params)
{
	std::string result;
	auto output = std::back_inserter(result);
	Utf8Encode(output, SCC_ENCODED_INTERNAL);
	fmt::format_to(output, "{:X}", str);

	struct visitor {
		std::back_insert_iterator<std::string> &output;

		void operator()(const std::monostate &) {}

		void operator()(const uint64_t &arg)
		{
			Utf8Encode(output, SCC_ENCODED_NUMERIC);
			fmt::format_to(this->output, "{:X}", arg);
		}

		void operator()(const std::string &value)
		{
#ifdef WITH_ASSERT
			/* Don't allow an encoded string to contain another encoded string. */
			if (!value.empty()) {
				char32_t c;
				const char *p = value.data();
				if (Utf8Decode(&c, p)) {
					assert(c != SCC_ENCODED && c != SCC_ENCODED_INTERNAL);
				}
			}
#endif /* WITH_ASSERT */
			Utf8Encode(output, SCC_ENCODED_STRING);
			fmt::format_to(this->output, "{}", value);
		}
	};

	visitor v{output};
	for (const auto &param : params) {
		*output = SCC_RECORD_SEPARATOR;
		std::visit(v, param.data);
	}

	return EncodedString{std::move(result)};
}

/**
 * Replace a parameter of this EncodedString.
 * @note If the string cannot be decoded for some reason, an empty EncodedString will be returned instead.
 * @param param Index of parameter to replace.
 * @param data New data for parameter.
 * @returns a new EncodedString with the parameter replaced.
 */
EncodedString EncodedString::ReplaceParam(size_t param, StringParameter &&data) const
{
	if (this->empty()) return {};

	std::vector<StringParameter> params;

	/* We need char * for std::from_chars. Iterate the underlying data, as string's own iterators may interfere. */
	const char *p = this->string.data();
	const char *e = this->string.data() + this->string.length();

	char32_t c = Utf8Consume(p);
	if (c != SCC_ENCODED_INTERNAL) return {};

	StringID str;
	auto result = std::from_chars(p, e, str, 16);
	if (result.ec != std::errc()) return {};
	if (result.ptr != e && *result.ptr != SCC_RECORD_SEPARATOR) return {};
	p = result.ptr;

	while (p != e) {
		auto s = ++p;

		/* Find end of the parameter. */
		for (; p != e && *p != SCC_RECORD_SEPARATOR; ++p) {}

		if (s == p) {
			/* This is an empty parameter. */
			params.emplace_back(std::monostate{});
			continue;
		}

		/* Get the parameter type. */
		char32_t parameter_type;
		size_t len = Utf8Decode(&parameter_type, s);
		s += len;

		switch (parameter_type) {
			case SCC_ENCODED_NUMERIC: {
				uint64_t value;
				result = std::from_chars(s, p, value, 16);
				if (result.ec != std::errc() || result.ptr != p) return {};
				params.emplace_back(value);
				break;
			}

			case SCC_ENCODED_STRING: {
				params.emplace_back(std::string(s, p));
				break;
			}

			default:
				/* Unknown parameter, make it blank. */
				params.emplace_back(std::monostate{});
				break;
		}
	}

	if (param >= std::size(params)) return {};
	params[param] = data;
	return GetEncodedStringWithArgs(str, params);
}

/**
 * Decode the encoded string and append in place into an existing format_buffer.
 * @param result The format_buffer to append to.
 */
void EncodedString::AppendDecodedStringInPlace(format_buffer &result) const
{
	AppendStringInPlace(result, STR_JUST_RAW_STRING, this->string);
}

/**
 * Decode the encoded string.
 * @returns Decoded raw string.
 */
std::string EncodedString::GetDecodedString() const
{
	return GetString(STR_JUST_RAW_STRING, this->string);
}

/**
 * Get some number that is suitable for string size computations.
 * @param count Number of digits which shall be displayable.
 * @param size  Font of the number
 * @returns Number to use for string size computations.
 */
uint64_t GetParamMaxDigits(uint count, FontSize size)
{
	auto [front, next] = GetBroadestDigit(size);
	uint64_t val = count > 1 ? front : next;
	for (; count > 1; count--) {
		val = 10 * val + next;
	}
	return val;
}

/**
 * Get some number that is suitable for string size computations.
 * @param max_value The biggest value which shall be displayed.
 *                  For the result only the number of digits of \a max_value matter.
 * @param min_count Minimum number of digits independent of \a max.
 * @param size  Font of the number
 * @returns Number to use for string size computations.
 */
uint64_t GetParamMaxValue(uint64_t max_value, uint min_count, FontSize size)
{
	uint num_digits = GetBase10DigitsRequired(max_value);
	return GetParamMaxDigits(std::max(min_count, num_digits), size);
}

static void StationGetSpecialString(StringBuilder builder, StationFacilities x);
static bool GetSpecialNameString(StringBuilder builder, StringID string, StringParameters &args);

static void FormatString(StringBuilder builder, const char *str, StringParameters &args, uint case_index = 0, bool game_script = false, bool dry_run = false);

/**
 * Parse most format codes within a string and write the result to a buffer.
 * This is a wrapper for a span of StringParameter which creates the StringParameters state and forwards to the regular call.
 * @param builder The string builder to write the final string to.
 * @param str Pointer to string to format.
 * @param params The span of parameters to pass.
 * @param case_index The current case index.
 * @param game_script True when doing GameScript text processing.
 * @param dry_run True when the args' type data is not yet initialized.
 */
static void FormatString(StringBuilder builder, const char *str, std::span<StringParameter> params, uint case_index = 0, bool game_script = false, bool dry_run = false)
{
	StringParameters tmp_params{params};
	FormatString(builder, str, tmp_params, case_index, game_script, dry_run);
}

struct LanguagePack : public LanguagePackHeader {
	char data[]; // list of strings

	inline void operator delete(void *ptr) { ::operator delete (ptr); }
};

struct LanguagePackDeleter {
	void operator()(LanguagePack *langpack)
	{
		/* LanguagePack is in fact reinterpreted char[], we need to reinterpret it back to free it properly. */
		delete[] reinterpret_cast<uint8_t *>(langpack);
	}
};

struct LoadedLanguagePack {
	std::unique_ptr<LanguagePack, LanguagePackDeleter> langpack;

	std::vector<char *> offsets;

	std::array<uint, TEXT_TAB_END> langtab_num;   ///< Offset into langpack offs
	std::array<uint, TEXT_TAB_END> langtab_start; ///< Offset into langpack offs

	std::string list_separator; ///< Current list separator string.
};

static LoadedLanguagePack _langpack;

static bool _scan_for_gender_data = false;  ///< Are we scanning for the gender of the current string? (instead of formatting it)

/**
 * Get the list separator string for the current language.
 * @returns string containing list separator to use.
 */
std::string_view GetListSeparator()
{
	return _langpack.list_separator;
}

const char *GetStringPtr(StringID string)
{
	switch (GetStringTab(string)) {
		case TEXT_TAB_GAMESCRIPT_START: return GetGameStringPtr(GetStringIndex(string));
		/* 0xD0xx and 0xD4xx IDs have been converted earlier. */
		case TEXT_TAB_OLD_NEWGRF: NOT_REACHED();
		case TEXT_TAB_NEWGRF_START: return GetGRFStringPtr(GetStringIndex(string));
		default: {
			const size_t offset = _langpack.langtab_start[GetStringTab(string)] + GetStringIndex(string).base();
			if (offset < _langpack.offsets.size()) return _langpack.offsets[offset];
			return nullptr;
		}
	}
}

/**
 * Get a parsed string with most special stringcodes replaced by the string parameters.
 * @param builder     The builder of the string.
 * @param string      The ID of the string to parse.
 * @param args        Arguments for the string.
 * @param case_index  The "case index". This will only be set when FormatString wants to print the string in a different case.
 * @param game_script The string is coming directly from a game script.
 */
void GetStringWithArgs(StringBuilder builder, StringID string, StringParameters &args, uint case_index, bool game_script)
{
	if (string == 0) {
		GetStringWithArgs(builder, STR_UNDEFINED, args);
		return;
	}

	StringIndexInTab index = GetStringIndex(string);
	StringTab tab = GetStringTab(string);

	switch (tab) {
		case TEXT_TAB_TOWN:
			if (IsInsideMM(string, SPECSTR_TOWNNAME_START, SPECSTR_TOWNNAME_END) && !game_script) {
				GenerateTownNameString(builder, string - SPECSTR_TOWNNAME_START, args.GetNextParameter<uint32_t>());
				return;
			}
			break;

		case TEXT_TAB_SPECIAL:
			if (!game_script) {
				if (GetSpecialNameString(builder, string, args)) return;
			}
			if (index < lengthof(_temp_special_strings) && !game_script) {
				FormatString(builder, _temp_special_strings[index.base()].c_str(), args, case_index);
				return;
			}
			break;

		case TEXT_TAB_OLD_CUSTOM:
			/* Old table for custom names. This is no longer used */
			if (!game_script) {
				FatalError("Incorrect conversion of custom name string.");
			}
			break;

		case TEXT_TAB_GAMESCRIPT_START: {
			FormatString(builder, GetGameStringPtr(index), args, case_index, true);
			return;
		}

		case TEXT_TAB_OLD_NEWGRF:
			NOT_REACHED();

		case TEXT_TAB_NEWGRF_START: {
			FormatString(builder, GetGRFStringPtr(index), args, case_index);
			return;
		}

		default:
			break;
	}

	if (index >= _langpack.langtab_num[tab]) {
		if (game_script) {
			return GetStringWithArgs(builder, STR_UNDEFINED, args);
		}
		FatalError("String 0x{:X} is invalid. You are probably using an old version of the .lng file.\n", string);
	}

	FormatString(builder, GetStringPtr(string), args, case_index);
}

/**
 * Get a parsed string with most special stringcodes replaced by the string parameters.
 * @param builder The builder of the string.
 * @param string The ID of the string to parse.
 * @param args Span of arguments for the string.
 * @param case_index The "case index". This will only be set when FormatString wants to print the string in a different case.
 * @param game_script The string is coming directly from a game script.
 */
void GetStringWithArgs(StringBuilder builder, StringID string, std::span<StringParameter> params, uint case_index, bool game_script)
{
	StringParameters tmp_params{params};
	GetStringWithArgs(builder, string, tmp_params, case_index, game_script);
}

/**
 * Resolve the given StringID into a std::string with formatting but no parameters.
 * @param string The unique identifier of the translatable string.
 * @return The std::string of the translated string.
 */
std::string GetString(StringID string)
{
	format_buffer buffer;
	GetStringWithArgs(StringBuilder(buffer), string, {});
	return buffer.to_string();
}

static void AppendStringWithArgsInPlaceFixed(format_target &result, StringID string, StringParameters &params)
{
	if (result.has_overflowed()) return;

	format_to_fixed_base::growable_back_buffer temp = static_cast<format_to_fixed_base &>(result).get_growable_back_buffer();
	GetStringWithArgs(StringBuilder(temp), string, params);
}

/**
 * Resolve the given StringID and append in place with most special stringcodes replaced by the string parameters.
 * @param result The format_target to append the translated string.
 * @param string The unique identifier of the translatable string.
 * @param args Span of arguments for the string.
 */
void AppendStringWithArgsInPlace(format_target &result, StringID string, std::span<StringParameter> args)
{
	StringParameters params{args};
	if (unlikely(result.is_format_to_fixed_subtype())) {
		AppendStringWithArgsInPlaceFixed(result, string, params);
	} else {
		GetStringWithArgs(StringBuilder(static_cast<format_to_buffer &>(result)), string, params);
	}
}

/**
 * Resolve the given StringID and append in place with most special stringcodes replaced by the string parameters.
 * @param result The std::string to append the translated string.
 * @param string The unique identifier of the translatable string.
 * @param args Span of arguments for the string.
 */
void AppendStringWithArgsInPlace(std::string &result, StringID string, std::span<StringParameter> args)
{
	format_buffer buffer;
	AppendStringWithArgsInPlace(buffer, string, args);
	result += (std::string_view)buffer;
}

/**
 * Get a parsed string with most special stringcodes replaced by the string parameters.
 * @param string The ID of the string to parse.
 * @param args   Arguments for the string.
 * @return The parsed string.
 */
std::string GetStringWithArgs(StringID string, std::span<StringParameter> args)
{
	format_buffer result;
	StringBuilder builder(result);
	GetStringWithArgs(builder, string, args);
	return result.to_string();
}

/**
 * Format a number into a string.
 * @param builder   the string builder to write to
 * @param number    the number to write down
 * @param last      the last element in the buffer
 * @param separator the thousands-separator to use
 * @param zerofill  minimum number of digits to print for the integer part. The number will be filled with zeros at the front if necessary.
 * @param fractional_digits number of fractional digits to display after a decimal separator. The decimal separator is inserted
 *                          in front of the \a fractional_digits last digit of \a number.
 */
static void FormatNumber(StringBuilder builder, int64_t number, const char *separator, int zerofill = 1, int fractional_digits = 0)
{
	static const int max_digits = 20;
	uint64_t divisor = 10000000000000000000ULL;
	zerofill += fractional_digits;
	int thousands_offset = (max_digits - fractional_digits - 1) % 3;

	if (number < 0) {
		builder += '-';
		number = -number;
	}

	uint64_t num = number;
	uint64_t tot = 0;
	for (int i = 0; i < max_digits; i++) {
		if (i == max_digits - fractional_digits) {
			const char *decimal_separator = _settings_game.locale.digit_decimal_separator.c_str();
			if (StrEmpty(decimal_separator)) decimal_separator = _langpack.langpack->digit_decimal_separator;
			builder += decimal_separator;
		}

		uint64_t quot = 0;
		if (num >= divisor) {
			quot = num / divisor;
			num = num % divisor;
		}
		if ((tot |= quot) || i >= max_digits - zerofill) {
			builder += '0' + quot; // quot is a single digit
			if ((i % 3) == thousands_offset && i < max_digits - 1 - fractional_digits) builder += separator;
		}

		divisor /= 10;
	}
}

static void FormatCommaNumber(StringBuilder builder, int64_t number, int fractional_digits = 0)
{
	const char *separator = _settings_game.locale.digit_group_separator.c_str();
	if (StrEmpty(separator)) separator = _langpack.langpack->digit_group_separator;
	FormatNumber(builder, number, separator, 1, fractional_digits);
}

static void FormatNoCommaNumber(StringBuilder builder, int64_t number)
{
	FormatNumber(builder, number, "");
}

static void FormatZerofillNumber(StringBuilder builder, int64_t number, int count)
{
	FormatNumber(builder, number, "", count);
}

static void FormatHexNumber(StringBuilder builder, uint64_t number)
{
	builder.Format("0x{:X}", number);
}

char32_t GetDecimalSeparatorChar()
{
	char32_t decimal_char = '.';
	const char *decimal_separator = _settings_game.locale.digit_decimal_separator.c_str();
	if (StrEmpty(decimal_separator)) decimal_separator = _langpack.langpack->digit_decimal_separator;
	if (!StrEmpty(decimal_separator)) Utf8Decode(&decimal_char, decimal_separator);
	return decimal_char;
}

/**
 * Format a given number as a number of bytes with the SI prefix.
 * @param builder the string builder to write to
 * @param number  the number of bytes to write down
 */
static void FormatBytes(StringBuilder builder, int64_t number)
{
	assert(number >= 0);

	/*                                   1   2^10  2^20  2^30  2^40  2^50  2^60 */
	const char * const iec_prefixes[] = {"", "Ki", "Mi", "Gi", "Ti", "Pi", "Ei"};
	uint id = 1;
	while (number >= 1024 * 1024) {
		number /= 1024;
		id++;
	}

	const char *decimal_separator = _settings_game.locale.digit_decimal_separator.c_str();
	if (StrEmpty(decimal_separator)) decimal_separator = _langpack.langpack->digit_decimal_separator;

	if (number < 1024) {
		id = 0;
		builder.Format("{}", number);
	} else if (number < 1024 * 10) {
		builder.Format("{}{}{:02}", number / 1024, decimal_separator, (number % 1024) * 100 / 1024);
	} else if (number < 1024 * 100) {
		builder.Format("{}{}{:01}", number / 1024, decimal_separator, (number % 1024) * 10 / 1024);
	} else {
		assert(number < 1024 * 1024);
		builder.Format("{}", number / 1024);
	}

	assert(id < lengthof(iec_prefixes));
	builder.Format(NBSP "{}B", iec_prefixes[id]);
}

static void FormatStateTicksHHMMString(StringBuilder builder, StateTicks ticks, uint case_index)
{
	TickMinutes minutes = _settings_time.ToTickMinutes(ticks);
	char hour[3], minute[3];
	format_to_fixed_z::format_to(hour,   lastof(hour),   "{:02}", minutes.ClockHour());
	format_to_fixed_z::format_to(minute, lastof(minute), "{:02}", minutes.ClockMinute());
	auto tmp_params = MakeParameters(hour, minute);
	FormatString(builder, GetStringPtr(STR_FORMAT_DATE_MINUTES), tmp_params, case_index);
}

static void FormatTimeHHMMString(StringBuilder builder, uint time, uint case_index)
{
	char hour[9], minute[3];
	format_to_fixed_z::format_to(hour,   lastof(hour),   "{:02}", (int) time / 100);
	format_to_fixed_z::format_to(minute, lastof(minute), "{:02}", (int) time % 100);
	auto tmp_params = MakeParameters(hour, minute);
	return FormatString(builder, GetStringPtr(STR_FORMAT_DATE_MINUTES), tmp_params, case_index);
}

static void FormatYmdString(StringBuilder builder, CalTime::Date date, uint case_index)
{
	CalTime::YearMonthDay ymd = CalTime::ConvertDateToYMD(date);

	auto tmp_params = MakeParameters(STR_DAY_NUMBER_1ST + ymd.day - 1, STR_MONTH_ABBREV_JAN + ymd.month, ymd.year);
	FormatString(builder, GetStringPtr(STR_FORMAT_DATE_LONG), tmp_params, case_index);
}

static void FormatMonthAndYear(StringBuilder builder, CalTime::Date date, uint case_index)
{
	CalTime::YearMonthDay ymd = CalTime::ConvertDateToYMD(date);

	auto tmp_params = MakeParameters(STR_MONTH_JAN + ymd.month, ymd.year);
	FormatString(builder, GetStringPtr(STR_FORMAT_DATE_SHORT), tmp_params, case_index);
}

static void FormatTinyOrISODate(StringBuilder builder, CalTime::Date date, StringID str)
{
	CalTime::YearMonthDay ymd = CalTime::ConvertDateToYMD(date);

	/* Day and month are zero-padded with ZEROFILL_NUM, hence the two 2s. */
	auto tmp_params = MakeParameters(ymd.day, 2, ymd.month + 1, 2, ymd.year);
	FormatString(builder, GetStringPtr(str), tmp_params);
}

static void FormatGenericCurrency(StringBuilder builder, const CurrencySpec *spec, Money number, bool compact)
{
	/* We are going to make number absolute for printing, so
	 * keep this piece of data as we need it later on */
	bool negative = number < 0;

	number *= spec->rate;

	/* convert from negative */
	if (number < 0) {
		builder.Utf8Encode(SCC_PUSH_COLOUR);
		builder.Utf8Encode(SCC_RED);
		builder += '-';
		number = -number;
	}

	/* Add prefix part, following symbol_pos specification.
	 * Here, it can can be either 0 (prefix) or 2 (both prefix and suffix).
	 * The only remaining value is 1 (suffix), so everything that is not 1 */
	if (spec->symbol_pos != 1) builder += spec->prefix;

	StringID number_str = STR_NULL;

	/* For huge numbers, compact the number. */
	if (compact) {
		/* Take care of the thousand rounding. Having 1 000 000 k
		 * and 1 000 M is inconsistent, so always use 1 000 M. */
		if (number >= Money(1'000'000'000'000'000) - 500'000'000) {
			number = (number + Money(500'000'000'000)) / Money(1'000'000'000'000);
			number_str = STR_CURRENCY_SHORT_TERA;
		} else if (number >= Money(1'000'000'000'000) - 500'000) {
			number = (number + 500'000'000) / 1'000'000'000;
			number_str = STR_CURRENCY_SHORT_GIGA;
		} else if (number >= 1'000'000'000 - 500) {
			number = (number + 500'000) / 1'000'000;
			number_str = STR_CURRENCY_SHORT_MEGA;
		} else if (number >= 1'000'000) {
			number = (number + 500) / 1'000;
			number_str = STR_CURRENCY_SHORT_KILO;
		}
	}

	const char *separator = _settings_game.locale.digit_group_separator_currency.c_str();
	if (StrEmpty(separator)) separator = GetCurrency().separator.c_str();
	if (StrEmpty(separator)) separator = _langpack.langpack->digit_group_separator_currency;
	FormatNumber(builder, number, separator);
	if (number_str != STR_NULL) {
		FormatString(builder, GetStringPtr(number_str), {});
	}

	/* Add suffix part, following symbol_pos specification.
	 * Here, it can can be either 1 (suffix) or 2 (both prefix and suffix).
	 * The only remaining value is 1 (prefix), so everything that is not 0 */
	if (spec->symbol_pos != 0) builder += spec->suffix;

	if (negative) {
		builder.Utf8Encode(SCC_POP_COLOUR);
	}
}

/**
 * Determine the "plural" index given a plural form and a number.
 * @param count       The number to get the plural index of.
 * @param plural_form The plural form we want an index for.
 * @return The plural index for the given form.
 */
static int DeterminePluralForm(int64_t count, int plural_form)
{
	/* The absolute value determines plurality */
	uint64_t n = abs(count);

	switch (plural_form) {
		default:
			NOT_REACHED();

		/* Two forms: singular used for one only.
		 * Used in:
		 *   Danish, Dutch, English, German, Norwegian, Swedish, Estonian, Finnish,
		 *   Greek, Hebrew, Italian, Portuguese, Spanish, Esperanto */
		case 0:
			return n != 1 ? 1 : 0;

		/* Only one form.
		 * Used in:
		 *   Hungarian, Japanese, Turkish */
		case 1:
			return 0;

		/* Two forms: singular used for 0 and 1.
		 * Used in:
		 *   French, Brazilian Portuguese */
		case 2:
			return n > 1 ? 1 : 0;

		/* Three forms: special cases for 0, and numbers ending in 1 except when ending in 11.
		 * Note: Cases are out of order for hysterical reasons. '0' is last.
		 * Used in:
		 *   Latvian */
		case 3:
			return n % 10 == 1 && n % 100 != 11 ? 0 : n != 0 ? 1 : 2;

		/* Five forms: special cases for 1, 2, 3 to 6, and 7 to 10.
		 * Used in:
		 *   Gaelige (Irish) */
		case 4:
			return n == 1 ? 0 : n == 2 ? 1 : n < 7 ? 2 : n < 11 ? 3 : 4;

		/* Three forms: special cases for numbers ending in 1 except when ending in 11, and 2 to 9 except when ending in 12 to 19.
		 * Used in:
		 *   Lithuanian */
		case 5:
			return n % 10 == 1 && n % 100 != 11 ? 0 : n % 10 >= 2 && (n % 100 < 10 || n % 100 >= 20) ? 1 : 2;

		/* Three forms: special cases for numbers ending in 1 except when ending in 11, and 2 to 4 except when ending in 12 to 14.
		 * Used in:
		 *   Croatian, Russian, Ukrainian */
		case 6:
			return n % 10 == 1 && n % 100 != 11 ? 0 : n % 10 >= 2 && n % 10 <= 4 && (n % 100 < 10 || n % 100 >= 20) ? 1 : 2;

		/* Three forms: special cases for 1, and numbers ending in 2 to 4 except when ending in 12 to 14.
		 * Used in:
		 *   Polish */
		case 7:
			return n == 1 ? 0 : n % 10 >= 2 && n % 10 <= 4 && (n % 100 < 10 || n % 100 >= 20) ? 1 : 2;

		/* Four forms: special cases for numbers ending in 01, 02, and 03 to 04.
		 * Used in:
		 *   Slovenian */
		case 8:
			return n % 100 == 1 ? 0 : n % 100 == 2 ? 1 : n % 100 == 3 || n % 100 == 4 ? 2 : 3;

		/* Two forms: singular used for numbers ending in 1 except when ending in 11.
		 * Used in:
		 *   Icelandic */
		case 9:
			return n % 10 == 1 && n % 100 != 11 ? 0 : 1;

		/* Three forms: special cases for 1, and 2 to 4
		 * Used in:
		 *   Czech, Slovak */
		case 10:
			return n == 1 ? 0 : n >= 2 && n <= 4 ? 1 : 2;

		/* Two forms: cases for numbers ending with a consonant, and with a vowel.
		 * Korean doesn't have the concept of plural, but depending on how a
		 * number is pronounced it needs another version of a particle.
		 * As such the plural system is misused to give this distinction.
		 */
		case 11:
			switch (n % 10) {
				case 0: // yeong
				case 1: // il
				case 3: // sam
				case 6: // yuk
				case 7: // chil
				case 8: // pal
					return 0;

				case 2: // i
				case 4: // sa
				case 5: // o
				case 9: // gu
					return 1;

				default:
					NOT_REACHED();
			}

		/* Four forms: special cases for 1, 0 and numbers ending in 02 to 10, and numbers ending in 11 to 19.
		 * Used in:
		 *  Maltese */
		case 12:
			return (n == 1 ? 0 : n == 0 || (n % 100 > 1 && n % 100 < 11) ? 1 : (n % 100 > 10 && n % 100 < 20) ? 2 : 3);
		/* Four forms: special cases for 1 and 11, 2 and 12, 3 .. 10 and 13 .. 19, other
		 * Used in:
		 *  Scottish Gaelic */
		case 13:
			return ((n == 1 || n == 11) ? 0 : (n == 2 || n == 12) ? 1 : ((n > 2 && n < 11) || (n > 12 && n < 20)) ? 2 : 3);

		/* Three forms: special cases for 1, 0 and numbers ending in 01 to 19.
		 * Used in:
		 *   Romanian */
		case 14:
			return n == 1 ? 0 : (n == 0 || (n % 100 > 0 && n % 100 < 20)) ? 1 : 2;
	}
}

static const char *ParseStringChoice(const char *b, uint form, StringBuilder builder)
{
	/* <NUM> {Length of each string} {each string} */
	uint n = (uint8_t)*b++;
	uint pos, i, mypos = 0;

	for (i = pos = 0; i != n; i++) {
		uint len = (uint8_t)*b++;
		if (i == form) mypos = pos;
		pos += len;
	}

	builder += b + mypos;
	return b + pos;
}

/** Helper for unit conversion. */
struct UnitConversion {
	double factor; ///< Amount to multiply or divide upon conversion.

	/**
	 * Convert value from OpenTTD's internal unit into the displayed value.
	 * @param input The input to convert.
	 * @param round Whether to round the value or not.
	 * @return The converted value.
	 */
	int64_t ToDisplay(int64_t input, bool round = true) const
	{
		return round
			? (int64_t)std::round(input * this->factor)
			: (int64_t)(input * this->factor);
	}

	/**
	 * Convert the displayed value back into a value of OpenTTD's internal unit.
	 * @param input The input to convert.
	 * @param round Whether to round the value up or not.
	 * @param divider Divide the return value by this.
	 * @return The converted value.
	 */
	int64_t FromDisplay(int64_t input, bool round = true, int64_t divider = 1) const
	{
		return round
			? (int64_t)std::round(input / this->factor / divider)
			: (int64_t)(input / this->factor / divider);
	}
};

/** Information about a specific unit system. */
struct Units {
	UnitConversion c; ///< Conversion
	StringID s;       ///< String for the unit
	unsigned int decimal_places; ///< Number of decimal places embedded in the value. For example, 1 if the value is in tenths, and 3 if the value is in thousandths.
};

/** Information about a specific unit system with a long variant. */
struct UnitsLong {
	UnitConversion c; ///< Conversion
	StringID s;       ///< String for the short variant of the unit
	StringID l;       ///< String for the long variant of the unit
	unsigned int decimal_places; ///< Number of decimal places embedded in the value. For example, 1 if the value is in tenths, and 3 if the value is in thousandths.
};

/** Unit conversions for velocity. */
static const Units _units_velocity_calendar[] = {
	{ { 1.0      }, STR_UNITS_VELOCITY_IMPERIAL,      0 },
	{ { 1.609344 }, STR_UNITS_VELOCITY_METRIC,        0 },
	{ { 0.44704  }, STR_UNITS_VELOCITY_SI,            0 },
	{ { 0.578125 }, STR_UNITS_VELOCITY_GAMEUNITS_DAY, 1 },
	{ { 0.868976 }, STR_UNITS_VELOCITY_KNOTS,         0 },
};

/** Unit conversions for velocity. */
static const Units _units_velocity_realtime[] = {
	{ { 1.0      }, STR_UNITS_VELOCITY_IMPERIAL,      0 },
	{ { 1.609344 }, STR_UNITS_VELOCITY_METRIC,        0 },
	{ { 0.44704  }, STR_UNITS_VELOCITY_SI,            0 },
	{ { 0.289352 }, STR_UNITS_VELOCITY_GAMEUNITS_SEC, 1 },
	{ { 0.868976 }, STR_UNITS_VELOCITY_KNOTS,         0 },
};

/** Unit conversions for power. */
static const Units _units_power[] = {
	{ { 1.0      }, STR_UNITS_POWER_IMPERIAL, 0 },
	{ { 1.01387  }, STR_UNITS_POWER_METRIC,   0 },
	{ { 0.745699 }, STR_UNITS_POWER_SI,       0 },
};

/** Unit conversions for power to weight. */
static const Units _units_power_to_weight[] = {
	{ { 0.907185 }, STR_UNITS_POWER_IMPERIAL_TO_WEIGHT_IMPERIAL, 1 },
	{ { 1.0      }, STR_UNITS_POWER_IMPERIAL_TO_WEIGHT_METRIC,   1 },
	{ { 1.0      }, STR_UNITS_POWER_IMPERIAL_TO_WEIGHT_SI,       1 },
	{ { 0.919768 }, STR_UNITS_POWER_METRIC_TO_WEIGHT_IMPERIAL,   1 },
	{ { 1.01387  }, STR_UNITS_POWER_METRIC_TO_WEIGHT_METRIC,     1 },
	{ { 1.01387  }, STR_UNITS_POWER_METRIC_TO_WEIGHT_SI,         1 },
	{ { 0.676487 }, STR_UNITS_POWER_SI_TO_WEIGHT_IMPERIAL,       1 },
	{ { 0.745699 }, STR_UNITS_POWER_SI_TO_WEIGHT_METRIC,         1 },
	{ { 0.745699 }, STR_UNITS_POWER_SI_TO_WEIGHT_SI,             1 },
};

/** Unit conversions for weight. */
static const UnitsLong _units_weight[] = {
	{ {    1.102311 }, STR_UNITS_WEIGHT_SHORT_IMPERIAL, STR_UNITS_WEIGHT_LONG_IMPERIAL, 0 },
	{ {    1.0      }, STR_UNITS_WEIGHT_SHORT_METRIC,   STR_UNITS_WEIGHT_LONG_METRIC,   0 },
	{ { 1000.0      }, STR_UNITS_WEIGHT_SHORT_SI,       STR_UNITS_WEIGHT_LONG_SI,       0 },
};

/** Unit conversions for volume. */
static const UnitsLong _units_volume[] = {
	{ {  264.172 }, STR_UNITS_VOLUME_SHORT_IMPERIAL, STR_UNITS_VOLUME_LONG_IMPERIAL, 0 },
	{ { 1000.0   }, STR_UNITS_VOLUME_SHORT_METRIC,   STR_UNITS_VOLUME_LONG_METRIC,   0 },
	{ {    1.0   }, STR_UNITS_VOLUME_SHORT_SI,       STR_UNITS_VOLUME_LONG_SI,       0 },
};

/** Unit conversions for force. */
static const Units _units_force[] = {
	{ { 0.224809 }, STR_UNITS_FORCE_IMPERIAL, 0 },
	{ { 0.101972 }, STR_UNITS_FORCE_METRIC,   0 },
	{ { 0.001    }, STR_UNITS_FORCE_SI,       0 },
};

/** Unit conversions for height. */
static const Units _units_height[] = {
	{ { 3.0 }, STR_UNITS_HEIGHT_IMPERIAL, 0 }, // "Wrong" conversion factor for more nicer GUI values
	{ { 1.0 }, STR_UNITS_HEIGHT_METRIC,   0 },
	{ { 1.0 }, STR_UNITS_HEIGHT_SI,       0 },
};

/** Unit conversions for time in calendar days or wallclock seconds */
static const Units _units_time_days_or_seconds[] = {
	{ { 1 }, STR_UNITS_DAYS,    0 },
	{ { 2 }, STR_UNITS_SECONDS, 0 },
};

/** Unit conversions for time in calendar months or wallclock minutes */
static const Units _units_time_months_or_minutes[] = {
	{ { 1 }, STR_UNITS_MONTHS,  0 },
	{ { 1 }, STR_UNITS_MINUTES, 0 },
	{ { 1 }, STR_UNITS_PRODUCTION_INTERVALS, 0 },
};

/** Unit conversions for time in calendar years or economic periods */
static const Units _units_time_years_or_periods[] = {
	{ { 1 }, STR_UNITS_YEARS,  0 },
	{ { 1 }, STR_UNITS_PERIODS, 0 },
};

/** Unit conversions for time in calendar years or wallclock minutes */
static const Units _units_time_years_or_minutes[] = {
	{ { 1  }, STR_UNITS_YEARS,  0 },
	{ { 12 }, STR_UNITS_MINUTES, 0 },
	{ { 1  }, STR_UNITS_PERIODS, 0 },
};

StringID GetVelocityUnitName(VehicleType type)
{
	uint8_t setting = (type == VEH_SHIP || type == VEH_AIRCRAFT) ? _settings_game.locale.units_velocity_nautical : _settings_game.locale.units_velocity;

	assert(setting < lengthof(_units_velocity_calendar));
	assert(setting < lengthof(_units_velocity_realtime));
	static_assert(lengthof(_units_velocity_calendar) == 5 && lengthof(_units_velocity_realtime) == 5);

	switch (setting) {
		case 0:
		case 1:
		case 2:
			return STR_UNIT_NAME_VELOCITY_IMPERIAL + setting;

		case 3:
			return EconTime::UsingWallclockUnits() ? STR_UNIT_NAME_VELOCITY_GAMEUNITS_WALLCLOCK : STR_UNIT_NAME_VELOCITY_GAMEUNITS;

		case 4:
			return STR_CONFIG_SETTING_LOCALISATION_UNITS_VELOCITY_KNOTS;

		default:
			NOT_REACHED();
	}
}

/**
 * Get the correct velocity units depending on the vehicle type and whether we're using real-time units.
 * @param type VehicleType to convert velocity for.
 * @return The Units for the proper vehicle and time mode.
 */
static const Units GetVelocityUnits(VehicleType type)
{
	uint8_t setting = (type == VEH_SHIP || type == VEH_AIRCRAFT) ? _settings_game.locale.units_velocity_nautical : _settings_game.locale.units_velocity;

	assert(setting < lengthof(_units_velocity_calendar));
	assert(setting < lengthof(_units_velocity_realtime));

	if (EconTime::UsingWallclockUnits()) return _units_velocity_realtime[setting];

	return _units_velocity_calendar[setting];
}

/**
 * Convert the given (internal) speed to the display speed.
 * @param speed the speed to convert
 * @return the converted speed.
 */
uint ConvertSpeedToDisplaySpeed(uint speed, VehicleType type)
{
	/* For historical reasons we don't want to mess with the
	 * conversion for speed. So, don't round it and keep the
	 * original conversion factors instead of the real ones. */
	return GetVelocityUnits(type).c.ToDisplay(speed, false);
}

/**
 * Convert the given (internal) speed to the display speed, in units (not decimal values).
 * @param speed the speed to convert
 * @return the converted speed.
 */
uint ConvertSpeedToUnitDisplaySpeed(uint speed, VehicleType type)
{
	const Units &units = GetVelocityUnits(type);
	uint result = units.c.ToDisplay(speed, false);
	for (uint i = 0; i < units.decimal_places; i++) {
		result /= 10;
	}
	return result;
}

/**
 * Convert the given display speed to the (internal) speed.
 * @param speed the speed to convert
 * @return the converted speed.
 */
uint ConvertDisplaySpeedToSpeed(uint speed, VehicleType type)
{
	return GetVelocityUnits(type).c.FromDisplay(speed);
}

/**
 * Convert the given km/h-ish speed to the display speed.
 * @param speed the speed to convert
 * @return the converted speed.
 */
uint ConvertKmhishSpeedToDisplaySpeed(uint speed, VehicleType type)
{
	return GetVelocityUnits(type).c.ToDisplay(speed * 10, false) / 16;
}

/**
 * Convert the given display speed to the km/h-ish speed.
 * @param speed the speed to convert
 * @return the converted speed.
 */
uint ConvertDisplaySpeedToKmhishSpeed(uint speed, VehicleType type)
{
	return GetVelocityUnits(type).c.FromDisplay(speed * 16, true, 10);
}

/**
 * Convert the given internal weight to the display weight.
 * @param weight the weight to convert
 * @return the converted weight.
 */
uint ConvertWeightToDisplayWeight(uint weight)
{
	return _units_weight[_settings_game.locale.units_weight].c.ToDisplay(weight);
}

/**
 * Convert the given display weight to the (internal) weight.
 * @param weight the weight to convert
 * @return the converted weight.
 */
uint ConvertDisplayWeightToWeight(uint weight)
{
	return _units_weight[_settings_game.locale.units_weight].c.FromDisplay(weight);
}

/**
 * Convert the given internal power to the display power.
 * @param power the power to convert
 * @return the converted power.
 */
uint ConvertPowerToDisplayPower(uint power)
{
	return _units_power[_settings_game.locale.units_power].c.ToDisplay(power);
}

/**
 * Convert the given display power to the (internal) power.
 * @param power the power to convert
 * @return the converted power.
 */
uint ConvertDisplayPowerToPower(uint power)
{
	return _units_power[_settings_game.locale.units_power].c.FromDisplay(power);
}

/**
 * Convert the given internal force to the display force.
 * @param force the force to convert
 * @return the converted force.
 */
int64_t ConvertForceToDisplayForce(int64_t force)
{
	return _units_force[_settings_game.locale.units_force].c.ToDisplay(force);
}

/**
 * Convert the given display force to the (internal) force.
 * @param force the force to convert
 * @return the converted force.
 */
int64_t ConvertDisplayForceToForce(int64_t force)
{
	return _units_force[_settings_game.locale.units_force].c.FromDisplay(force);
}

static DecimalValue ConvertWeightRatioToDisplay(const Units &unit, int64_t ratio)
{
	int64_t input = ratio;
	int64_t decimals = 2;
	if (_settings_game.locale.units_weight == 2) {
		input *= 1000;
		decimals += 3;
	}

	const UnitConversion &weight_conv = _units_weight[_settings_game.locale.units_weight].c;
	UnitConversion conv = unit.c;
	conv.factor /= weight_conv.factor;

	int64_t value = conv.ToDisplay(input);

	if (unit.c.factor > 100) {
		value /= 100;
		decimals -= 2;
	}

	return { value, decimals };
}

static uint ConvertDisplayToWeightRatio(const Units &unit, double in)
{
	const UnitConversion &weight_conv = _units_weight[_settings_game.locale.units_weight].c;
	UnitConversion conv = unit.c;
	conv.factor /= weight_conv.factor;
	int64_t multiplier = _settings_game.locale.units_weight == 2 ? 1000 : 1;

	return conv.FromDisplay(in * 100 * multiplier, true, multiplier);
}

static void FormatUnitWeightRatio(StringBuilder builder, const Units &unit, int64_t raw_value)
{
	const char *unit_str = GetStringPtr(unit.s);
	const char *weight_str = GetStringPtr(_units_weight[_settings_game.locale.units_weight].s);

	char tmp_buffer[128];
	char *insert_pt = strecpy(tmp_buffer, unit_str, lastof(tmp_buffer));
	strecpy(insert_pt, weight_str, lastof(tmp_buffer));
	str_replace_wchar(insert_pt, lastof(tmp_buffer), SCC_DECIMAL, '/');
	str_replace_wchar(insert_pt, lastof(tmp_buffer), 0xA0 /* NBSP */, 0);

	DecimalValue dv = ConvertWeightRatioToDisplay(unit, raw_value);

	auto tmp_params = MakeParameters(dv.value, dv.decimals);
	FormatString(builder, tmp_buffer, tmp_params);
}

/**
 * Convert the given internal power / weight ratio to the display decimal.
 * @param ratio the power / weight ratio to convert
 * @return value the output value and decimal offset
 */
DecimalValue ConvertPowerWeightRatioToDisplay(int64_t ratio)
{
	return ConvertWeightRatioToDisplay(_units_power[_settings_game.locale.units_power], ratio);
}

/**
 * Convert the given internal force / weight ratio to the display decimal.
 * @param ratio the force / weight ratio to convert
 * @return value the output value and decimal offset
 */
DecimalValue ConvertForceWeightRatioToDisplay(int64_t ratio)
{
	return ConvertWeightRatioToDisplay(_units_force[_settings_game.locale.units_force], ratio);
}

/**
 * Convert the given display value to the internal power / weight ratio.
 * @param in the display value
 * @return the converted power / weight ratio.
 */
uint ConvertDisplayToPowerWeightRatio(double in)
{
	return ConvertDisplayToWeightRatio(_units_power[_settings_game.locale.units_power], in);
}

/**
 * Convert the given display value to the internal force / weight ratio.
 * @param in the display value
 * @return the converted force / weight ratio.
 */
uint ConvertDisplayToForceWeightRatio(double in)
{
	return ConvertDisplayToWeightRatio(_units_force[_settings_game.locale.units_force], in);
}

uint ConvertCargoQuantityToDisplayQuantity(CargoType cargo, uint quantity)
{
	switch (CargoSpec::Get(cargo)->units_volume) {
		case STR_TONS:
			return _units_weight[_settings_game.locale.units_weight].c.ToDisplay(quantity);

		case STR_LITERS:
			return _units_volume[_settings_game.locale.units_volume].c.ToDisplay(quantity);

		default:
			break;
	}
	return quantity;
}

uint ConvertDisplayQuantityToCargoQuantity(CargoType cargo, uint quantity)
{
	switch (CargoSpec::Get(cargo)->units_volume) {
		case STR_TONS:
			return _units_weight[_settings_game.locale.units_weight].c.FromDisplay(quantity);

		case STR_LITERS:
			return _units_volume[_settings_game.locale.units_volume].c.FromDisplay(quantity);

		default:
			break;
	}
	return quantity;
}

/**
 * Decodes an encoded string during FormatString.
 * @param str The buffer of the encoded string.
 * @param game_script Set if decoding a GameScript-encoded string. This affects how string IDs are handled.
 * @param builder The string builder to write the string to.
 * @returns Updated position position in input buffer.
 */
static const char *DecodeEncodedString(const char *str, bool game_script, StringBuilder &builder)
{
	ankerl::svector<StringParameter, 10> sub_args;

	char *p;
	StringIndexInTab id(std::strtoul(str, &p, 16));
	if (*p != SCC_RECORD_SEPARATOR && *p != '\0') {
		while (*p != '\0') p++;
		builder += "(invalid SCC_ENCODED)";
		return p;
	}
	if (game_script && id >= TAB_SIZE_GAMESCRIPT) {
		while (*p != '\0') p++;
		builder += "(invalid StringID)";
		return p;
	}

	while (*p != '\0') {
		/* The start of parameter. */
		const char *s = ++p;

		/* Find end of the parameter. */
		for (; *p != '\0' && *p != SCC_RECORD_SEPARATOR; ++p) {}

		if (s == p) {
			/* This is an empty parameter. */
			sub_args.emplace_back(std::monostate{});
			continue;
		}

		/* Get the parameter type. */
		char32_t parameter_type;
		size_t len = Utf8Decode(&parameter_type, s);
		s += len;

		switch (parameter_type) {
			case SCC_ENCODED: {
				uint64_t param = std::strtoull(s, &p, 16);
				if (param >= TAB_SIZE_GAMESCRIPT) {
					while (*p != '\0') p++;
					builder += "(invalid sub-StringID)";
					return p;
				}
				param = MakeStringID(TEXT_TAB_GAMESCRIPT_START, StringIndexInTab(param));
				sub_args.emplace_back(param);
				break;
			}

			case SCC_ENCODED_NUMERIC: {
				uint64_t param = std::strtoull(s, &p, 16);
				sub_args.emplace_back(param);
				break;
			}

			case SCC_ENCODED_STRING: {
				sub_args.emplace_back(std::string(s, p - s));
				break;
			}

			default:
				/* Unknown parameter, make it blank. */
				sub_args.emplace_back(std::monostate{});
				break;
		}
	}

	StringID stringid = game_script ? MakeStringID(TEXT_TAB_GAMESCRIPT_START, id) : StringID{id.base()};
	GetStringWithArgs(builder, stringid, sub_args, true);

	return p;
}

/**
 * Parse most format codes within a string and write the result to a buffer.
 * @param builder The string builder to write the final string to.
 * @param str_arg The original string with format codes.
 * @param args    Pointer to extra arguments used by various string codes.
 * @param dry_run True when the args' type data is not yet initialized.
 */
static void FormatString(StringBuilder builder, const char *str_arg, StringParameters &args, uint case_index, bool game_script, bool dry_run)
{
	size_t orig_offset = args.GetOffset();

	if (!dry_run) {
		/*
		 * This function is normally called with `dry_run` false, then we call this function again
		 * with `dry_run` being true. The dry run is required for the gender formatting. For the
		 * gender determination we need to format a sub string to get the gender, but for that we
		 * need to know as what string control code type the specific parameter is encoded. Since
		 * gendered words can be before the "parameter" words, this needs to be determined before
		 * the actual formatting.
		 */
		format_buffer buffer;
		StringBuilder dry_run_builder(buffer);
		FormatString(dry_run_builder, str_arg, args, case_index, game_script, true);
		/* We have to restore the original offset here to to read the correct values. */
		args.SetOffset(orig_offset);
	}
	char32_t b = '\0';
	uint next_substr_case_index = 0;
	std::stack<const char *, std::vector<const char *>> str_stack;
	str_stack.push(str_arg);

	for (;;) {
		try {
			while (!str_stack.empty() && (b = Utf8Consume(&str_stack.top())) == '\0') {
				str_stack.pop();
			}
			if (str_stack.empty()) break;
			const char *&str = str_stack.top();

			if (_scan_for_gender_data && builder.CurrentIndex() != 0) {
				/* Early exit when scanning for gender data if target string is already non-empty */
				return;
			}

			if (SCC_NEWGRF_FIRST <= b && b <= SCC_NEWGRF_LAST) {
				/* We need to pass some stuff as it might be modified. */
				b = RemapNewGRFStringControlCode(b, &str);
				if (b == 0) continue;
			}

			if (b < SCC_CONTROL_START || b > SCC_CONTROL_END) {
				builder.Utf8Encode(b);
				continue;
			}

			args.SetTypeOfNextParameter(b);
			switch (b) {
				case SCC_ENCODED:
				case SCC_ENCODED_INTERNAL:
					str = DecodeEncodedString(str, b == SCC_ENCODED, builder);
					break;

				case SCC_NEWGRF_STRINL: {
					StringID substr = Utf8Consume(&str);
					const char *ptr = GetStringPtr(substr);
					if (ptr == nullptr) {
						builder += "(invalid NewGRF string)";
					} else {
						str_stack.push(ptr);
					}
					break;
				}

				case SCC_NEWGRF_PRINT_WORD_STRING_ID: {
					StringID substr = args.GetNextParameter<StringID>();
					const char *ptr = GetStringPtr(substr);
					if (ptr == nullptr) {
						builder += "(invalid NewGRF string)";
					} else {
						str_stack.push(ptr);
					}
					case_index = next_substr_case_index;
					next_substr_case_index = 0;
					break;
				}


				case SCC_GENDER_LIST: { // {G 0 Der Die Das}
					/* First read the meta data from the language file. */
					size_t offset = orig_offset + (uint8_t)*str++;
					int gender = 0;
					if (!dry_run && args.GetTypeAtOffset(offset) != 0) {
						/* Now we need to figure out what text to resolve, i.e.
						 * what do we need to draw? So get the actual raw string
						 * first using the control code to get said string. */
						char input[4 + 1];
						char *p = input + Utf8Encode(input, args.GetTypeAtOffset(offset));
						*p = '\0';

						/* The gender is stored at the start of the formatted string. */
						bool old_sgd = _scan_for_gender_data;
						_scan_for_gender_data = true;
						format_buffer buffer;
						StringBuilder tmp_builder(buffer);
						StringParameters tmp_params = args.GetRemainingParameters(offset);
						FormatString(tmp_builder, input, tmp_params);
						_scan_for_gender_data = old_sgd;

						/* And determine the string. */
						const char *s = buffer.c_str();
						char32_t c = Utf8Consume(&s);
						/* Does this string have a gender, if so, set it */
						if (c == SCC_GENDER_INDEX) gender = (uint8_t)s[0];
					}
					str = ParseStringChoice(str, gender, builder);
					break;
				}

				/* This sets up the gender for the string.
				 * We just ignore this one. It's used in {G 0 Der Die Das} to determine the case. */
				case SCC_GENDER_INDEX: // {GENDER 0}
					if (_scan_for_gender_data) {
						builder.Utf8Encode(SCC_GENDER_INDEX);
						builder += *str++;
						return; // Exit early
					} else {
						str++;
					}
					break;

				case SCC_PLURAL_LIST: { // {P}
					int plural_form = *str++;          // contains the plural form for this string
					size_t offset = orig_offset + (uint8_t)*str++;
					const uint64_t *v = std::get_if<uint64_t>(&args.GetParam(offset)); // contains the number that determines plural
					if (v != nullptr) {
						str = ParseStringChoice(str, DeterminePluralForm(static_cast<int64_t>(*v), plural_form), builder);
					} else {
						builder += "(invalid PLURAL parameter)";
					}
					break;
				}

				case SCC_ARG_INDEX: { // Move argument pointer
					args.SetOffset(orig_offset + (uint8_t)*str++);
					break;
				}

				case SCC_SET_CASE: { // {SET_CASE}
					/* This is a pseudo command, it's outputted when someone does {STRING.ack}
					 * The modifier is added to all subsequent GetStringWithArgs that accept the modifier. */
					next_substr_case_index = (uint8_t)*str++;
					break;
				}

				case SCC_SWITCH_CASE: { // {Used to implement case switching}
					/* <0x9E> <NUM CASES> <CASE1> <LEN1> <STRING1> <CASE2> <LEN2> <STRING2> <CASE3> <LEN3> <STRING3> <STRINGDEFAULT>
					 * Each LEN is printed using 2 bytes in big endian order. */
					uint num = (uint8_t)*str++;
					while (num) {
						if ((uint8_t)str[0] == case_index) {
							/* Found the case, adjust str pointer and continue */
							str += 3;
							break;
						}
						/* Otherwise skip to the next case */
						str += 3 + (static_cast<uint8_t>(str[1]) << 8) + static_cast<uint8_t>(str[2]);
						num--;
					}
					break;
				}

				case SCC_REVISION: // {REV}
					builder += _openttd_revision;
					break;

				case SCC_RAW_STRING_POINTER: { // {RAW_STRING}
					const char *raw_string = args.GetNextParameterString();
					/* raw_string can be nullptr. */
					if (raw_string == nullptr) {
						builder += "(invalid RAW_STRING parameter)";
						break;
					}
					FormatString(builder, raw_string, args);
					break;
				}

				case SCC_STRING: {// {STRING}
					StringID string_id = args.GetNextParameter<StringID>();
					if (game_script && GetStringTab(string_id) != TEXT_TAB_GAMESCRIPT_START) break;
					/* It's prohibited for the included string to consume any arguments. */
					StringParameters tmp_params(args, game_script ? args.GetDataLeft() : 0);
					GetStringWithArgs(builder, string_id, tmp_params, next_substr_case_index, game_script);
					next_substr_case_index = 0;
					break;
				}

				case SCC_STRING1:
				case SCC_STRING2:
				case SCC_STRING3:
				case SCC_STRING4:
				case SCC_STRING5:
				case SCC_STRING6:
				case SCC_STRING7:
				case SCC_STRING8: { // {STRING1..8}
					/* Strings that consume arguments */
					StringID string_id = args.GetNextParameter<StringID>();
					if (game_script && GetStringTab(string_id) != TEXT_TAB_GAMESCRIPT_START) break;
					uint size = b - SCC_STRING1 + 1;
					if (size > args.GetDataLeft()) {
						builder += "(consumed too many parameters)";
					} else {
						StringParameters sub_args(args, game_script ? args.GetDataLeft() : size);
						GetStringWithArgs(builder, string_id, sub_args, next_substr_case_index, game_script);
						args.AdvanceOffset(size);
					}
					next_substr_case_index = 0;
					break;
				}

				case SCC_COMMA: // {COMMA}
					FormatCommaNumber(builder, args.GetNextParameter<int64_t>());
					break;

				case SCC_DECIMAL: { // {DECIMAL}
					int64_t number = args.GetNextParameter<int64_t>();
					int digits = args.GetNextParameter<int>();
					FormatCommaNumber(builder, number, digits);
					break;
				}

				case SCC_DECIMAL1: {// {DECIMAL1}
					int64_t number = args.GetNextParameter<int64_t>();
					FormatCommaNumber(builder, number, 1);
					break;
				}

				case SCC_NUM: // {NUM}
					FormatNoCommaNumber(builder, args.GetNextParameter<int64_t>());
					break;

				case SCC_PLUS_NUM: { // {PLUS_NUM}
					int64_t number = args.GetNextParameter<int64_t>();
					if (number > 0) {
						builder += '+';
					}
					FormatNoCommaNumber(builder, number);
					break;
				}

				case SCC_ZEROFILL_NUM: { // {ZEROFILL_NUM}
					int64_t num = args.GetNextParameter<int64_t>();
					FormatZerofillNumber(builder, num, args.GetNextParameter<int>());
					break;
				}

				case SCC_HEX: // {HEX}
					FormatHexNumber(builder, args.GetNextParameter<uint64_t>());
					break;

				case SCC_BYTES: // {BYTES}
					FormatBytes(builder, args.GetNextParameter<int64_t>());
					break;

				case SCC_CARGO_TINY: { // {CARGO_TINY}
					/* Tiny description of cargotypes. Layout:
					 * param 1: cargo type
					 * param 2: cargo count */
					CargoType cargo = args.GetNextParameter<CargoType>();
					if (cargo >= CargoSpec::GetArraySize()) break;

					StringID cargo_str = CargoSpec::Get(cargo)->units_volume;
					int64_t amount = 0;
					switch (cargo_str) {
						case STR_TONS:
							amount = _units_weight[_settings_game.locale.units_weight].c.ToDisplay(args.GetNextParameter<int64_t>());
							break;

						case STR_LITERS:
							amount = _units_volume[_settings_game.locale.units_volume].c.ToDisplay(args.GetNextParameter<int64_t>());
							break;

						default: {
							amount = args.GetNextParameter<int64_t>();
							break;
						}
					}

					FormatCommaNumber(builder, amount);
					break;
				}

				case SCC_CARGO_SHORT: { // {CARGO_SHORT}
					/* Short description of cargotypes. Layout:
					 * param 1: cargo type
					 * param 2: cargo count */
					CargoType cargo = args.GetNextParameter<CargoType>();
					if (cargo >= CargoSpec::GetArraySize()) break;

					StringID cargo_str = CargoSpec::Get(cargo)->units_volume;
					switch (cargo_str) {
						case STR_TONS: {
							assert(_settings_game.locale.units_weight < lengthof(_units_weight));
							const auto &x = _units_weight[_settings_game.locale.units_weight];
							auto tmp_params = MakeParameters(x.c.ToDisplay(args.GetNextParameter<int64_t>()), x.decimal_places);
							FormatString(builder, GetStringPtr(x.l), tmp_params);
							break;
						}

						case STR_LITERS: {
							assert(_settings_game.locale.units_volume < lengthof(_units_volume));
							const auto &x = _units_volume[_settings_game.locale.units_volume];
							auto tmp_params = MakeParameters(x.c.ToDisplay(args.GetNextParameter<int64_t>()), x.decimal_places);
							FormatString(builder, GetStringPtr(x.l), tmp_params);
							break;
						}

						default: {
							auto tmp_params = MakeParameters(args.GetNextParameter<int64_t>());
							GetStringWithArgs(builder, cargo_str, tmp_params);
							break;
						}
					}
					break;
				}

				case SCC_CARGO_LONG: { // {CARGO_LONG}
					/* First parameter is cargo type, second parameter is cargo count */
					CargoType cargo = args.GetNextParameter<CargoType>();
					if (cargo != INVALID_CARGO && cargo >= CargoSpec::GetArraySize()) break;

					StringID cargo_str = (cargo == INVALID_CARGO) ? STR_QUANTITY_N_A : CargoSpec::Get(cargo)->quantifier;
					auto tmp_args = MakeParameters(args.GetNextParameter<int64_t>());
					GetStringWithArgs(builder, cargo_str, tmp_args);
					break;
				}

				case SCC_CARGO_LIST: { // {CARGO_LIST}
					CargoTypes cmask = args.GetNextParameter<CargoTypes>();
					bool first = true;

					std::string_view list_separator = GetListSeparator();
					for (const auto &cs : _sorted_cargo_specs) {
						if (!HasBit(cmask, cs->Index())) continue;

						if (first) {
							first = false;
						} else {
							/* Add a comma if this is not the first item */
							builder += list_separator;
						}

						GetStringWithArgs(builder, cs->name, args, next_substr_case_index, game_script);
					}

					/* If first is still true then no cargo is accepted */
					if (first) GetStringWithArgs(builder, STR_JUST_NOTHING, args, next_substr_case_index, game_script);

					next_substr_case_index = 0;
					break;
				}

				case SCC_CURRENCY_SHORT: // {CURRENCY_SHORT}
					FormatGenericCurrency(builder, &GetCurrency(), args.GetNextParameter<int64_t>(), true);
					break;

				case SCC_CURRENCY_LONG: // {CURRENCY_LONG}
					FormatGenericCurrency(builder, &GetCurrency(), args.GetNextParameter<int64_t>(), false);
					break;

				case SCC_DATE_TINY: // {DATE_TINY}
					FormatTinyOrISODate(builder, args.GetNextParameter<CalTime::Date>(), STR_FORMAT_DATE_TINY);
					break;

				case SCC_DATE_SHORT: // {DATE_SHORT}
					FormatMonthAndYear(builder, args.GetNextParameter<CalTime::Date>(), next_substr_case_index);
					next_substr_case_index = 0;
					break;

				case SCC_DATE_LONG: // {DATE_LONG}
					FormatYmdString(builder, args.GetNextParameter<CalTime::Date>(), next_substr_case_index);
					next_substr_case_index = 0;
					break;

				case SCC_DATE_ISO: // {DATE_ISO}
					FormatTinyOrISODate(builder, args.GetNextParameter<CalTime::Date>(), STR_FORMAT_DATE_ISO);
					break;

				case SCC_TIME_HHMM: // {TIME_HHMM}
					FormatTimeHHMMString(builder, args.GetNextParameter<uint>(), next_substr_case_index);
					break;

				case SCC_TT_TICKS:      // {TT_TICKS}
				case SCC_TT_TICKS_LONG: // {TT_TICKS_LONG}
					if (_settings_client.gui.timetable_in_ticks) {
						auto tmp_params = MakeParameters(args.GetNextParameter<int64_t>());
						FormatString(builder, GetStringPtr(STR_UNITS_TICKS), tmp_params);
					} else {
						StringID str;
						if (_settings_time.time_in_minutes) {
							str = STR_TIMETABLE_MINUTES;
						} else if (EconTime::UsingWallclockUnits()) {
							str = STR_UNITS_SECONDS;
						} else {
							str = STR_UNITS_DAYS;
						}
						const int64_t ticks = args.GetNextParameter<int64_t>();
						const int64_t ratio = TimetableDisplayUnitSize();
						const int64_t units = ticks / ratio;
						const int64_t leftover = _settings_client.gui.timetable_leftover_ticks ? ticks % ratio : 0;
						auto tmp_params = MakeParameters(units);
						FormatString(builder, GetStringPtr(str), tmp_params);
						if (b == SCC_TT_TICKS_LONG && _settings_time.time_in_minutes && units > 59) {
							int64_t hours = units / 60;
							int64_t minutes = units % 60;
							auto tmp_params = MakeParameters(
								(minutes != 0) ? STR_TIMETABLE_HOURS_MINUTES : STR_TIMETABLE_HOURS,
								hours,
								minutes
							);
							FormatString(builder, GetStringPtr(STR_TIMETABLE_MINUTES_SUFFIX), tmp_params);
						}
						if (leftover != 0) {
							auto tmp_params = MakeParameters(leftover);
							FormatString(builder, GetStringPtr(STR_TIMETABLE_LEFTOVER_TICKS), tmp_params);
						}
					}
					break;

				case SCC_TT_TIME:       // {TT_TIME}
				case SCC_TT_TIME_ABS: { // {TT_TIME_ABS}
					if (_settings_time.time_in_minutes) {
						FormatStateTicksHHMMString(builder, args.GetNextParameter<StateTicks>(), next_substr_case_index);
					} else if (EconTime::UsingWallclockUnits() && b == SCC_TT_TIME) {
						StateTicks tick = args.GetNextParameter<StateTicks>();
						StateTicksDelta offset = tick - _state_ticks;
						auto tmp_params = MakeParameters(offset / TICKS_PER_SECOND);
						FormatString(builder, GetStringPtr(STR_UNITS_SECONDS_SHORT), tmp_params);
					} else {
						FormatTinyOrISODate(builder, StateTicksToCalendarDate(args.GetNextParameter<StateTicks>()), STR_FORMAT_DATE_TINY);
					}
					break;
				}

				case SCC_FORCE: { // {FORCE}
					assert(_settings_game.locale.units_force < lengthof(_units_force));
					const auto &x = _units_force[_settings_game.locale.units_force];
					auto tmp_params = MakeParameters(x.c.ToDisplay(args.GetNextParameter<int64_t>()), x.decimal_places);
					FormatString(builder, GetStringPtr(x.s), tmp_params);
					break;
				}

				case SCC_HEIGHT: { // {HEIGHT}
					assert(_settings_game.locale.units_height < lengthof(_units_height));
					const auto &x = _units_height[_settings_game.locale.units_height];
					auto tmp_params = MakeParameters(x.c.ToDisplay(args.GetNextParameter<int64_t>()), x.decimal_places);
					FormatString(builder, GetStringPtr(x.s), tmp_params);
					break;
				}

				case SCC_POWER: { // {POWER}
					assert(_settings_game.locale.units_power < lengthof(_units_power));
					const auto &x = _units_power[_settings_game.locale.units_power];
					auto tmp_params = MakeParameters(x.c.ToDisplay(args.GetNextParameter<int64_t>()), x.decimal_places);
					FormatString(builder, GetStringPtr(x.s), tmp_params);
					break;
				}

				case SCC_POWER_TO_WEIGHT: { // {POWER_TO_WEIGHT}
					auto setting = _settings_game.locale.units_power * 3u + _settings_game.locale.units_weight;
					assert(setting < lengthof(_units_power_to_weight));
					const auto &x = _units_power_to_weight[setting];
					auto tmp_params = MakeParameters(x.c.ToDisplay(args.GetNextParameter<int64_t>()), x.decimal_places);
					FormatString(builder, GetStringPtr(x.s), tmp_params);
					break;
				}

				case SCC_VELOCITY: { // {VELOCITY}
					int64_t arg = args.GetNextParameter<int64_t>();
					// Unpack vehicle type from packed argument to get desired units.
					VehicleType vt = static_cast<VehicleType>(GB(arg, 56, 8));
					const auto &x = GetVelocityUnits(vt);
					auto tmp_params = MakeParameters(ConvertKmhishSpeedToDisplaySpeed(GB(arg, 0, 56), vt), x.decimal_places);
					FormatString(builder, GetStringPtr(x.s), tmp_params);
					break;
				}

				case SCC_VOLUME_SHORT: { // {VOLUME_SHORT}
					assert(_settings_game.locale.units_volume < lengthof(_units_volume));
					const auto &x = _units_volume[_settings_game.locale.units_volume];
					auto tmp_params = MakeParameters(x.c.ToDisplay(args.GetNextParameter<int64_t>()), x.decimal_places);
					FormatString(builder, GetStringPtr(x.s), tmp_params);
					break;
				}

				case SCC_VOLUME_LONG: { // {VOLUME_LONG}
					assert(_settings_game.locale.units_volume < lengthof(_units_volume));
					const auto &x = _units_volume[_settings_game.locale.units_volume];
					auto tmp_params = MakeParameters(x.c.ToDisplay(args.GetNextParameter<int64_t>()), x.decimal_places);
					FormatString(builder, GetStringPtr(x.l), tmp_params);
					break;
				}

				case SCC_WEIGHT_SHORT: { // {WEIGHT_SHORT}
					assert(_settings_game.locale.units_weight < lengthof(_units_weight));
					const auto &x = _units_weight[_settings_game.locale.units_weight];
					auto tmp_params = MakeParameters(x.c.ToDisplay(args.GetNextParameter<int64_t>()), x.decimal_places);
					FormatString(builder, GetStringPtr(x.s), tmp_params);
					break;
				}

				case SCC_WEIGHT_LONG: { // {WEIGHT_LONG}
					assert(_settings_game.locale.units_weight < lengthof(_units_weight));
					const auto &x = _units_weight[_settings_game.locale.units_weight];
					auto tmp_params = MakeParameters(x.c.ToDisplay(args.GetNextParameter<int64_t>()), x.decimal_places);
					FormatString(builder, GetStringPtr(x.l), tmp_params);
					break;
				}

				case SCC_POWER_WEIGHT_RATIO: { // {POWER_WEIGHT_RATIO}
					assert(_settings_game.locale.units_power < lengthof(_units_power));
					assert(_settings_game.locale.units_weight < lengthof(_units_weight));

					FormatUnitWeightRatio(builder, _units_power[_settings_game.locale.units_power], args.GetNextParameter<int64_t>());
					break;
				}

				case SCC_FORCE_WEIGHT_RATIO: { // {FORCE_WEIGHT_RATIO}
					assert(_settings_game.locale.units_force < lengthof(_units_force));
					assert(_settings_game.locale.units_weight < lengthof(_units_weight));

					FormatUnitWeightRatio(builder, _units_force[_settings_game.locale.units_force], args.GetNextParameter<int64_t>());
					break;
				}

				case SCC_UNITS_DAYS_OR_SECONDS: { // {UNITS_DAYS_OR_SECONDS}
					uint8_t realtime = EconTime::UsingWallclockUnits(_game_mode == GM_MENU);
					const auto &x = _units_time_days_or_seconds[realtime];
					int64_t duration = args.GetNextParameter<int64_t>();
					if (realtime) duration *= DayLengthFactor();
					auto tmp_params = MakeParameters(x.c.ToDisplay(duration), x.decimal_places);
					FormatString(builder, GetStringPtr(x.s), tmp_params);
					break;
				}

				case SCC_UNITS_MONTHS_OR_MINUTES: { // {UNITS_MONTHS_OR_MINUTES}
					uint8_t realtime = EconTime::UsingWallclockUnits(_game_mode == GM_MENU);
					if (realtime > 0 && ReplaceWallclockMinutesUnit()) realtime++;
					const auto &x = _units_time_months_or_minutes[realtime];
					auto tmp_params = MakeParameters(x.c.ToDisplay(args.GetNextParameter<int64_t>()), x.decimal_places);
					FormatString(builder, GetStringPtr(x.s), tmp_params);
					break;
				}

				case SCC_UNITS_YEARS_OR_PERIODS: { // {UNITS_YEARS_OR_PERIODS}
					uint8_t realtime = EconTime::UsingWallclockUnits(_game_mode == GM_MENU);
					const auto &x = _units_time_years_or_periods[realtime];
					auto tmp_params = MakeParameters(x.c.ToDisplay(args.GetNextParameter<int64_t>()), x.decimal_places);
					FormatString(builder, GetStringPtr(x.s), tmp_params);
					break;
				}

				case SCC_UNITS_YEARS_OR_MINUTES: { // {UNITS_YEARS_OR_MINUTES}
					uint8_t realtime = EconTime::UsingWallclockUnits(_game_mode == GM_MENU);
					if (realtime > 0 && ReplaceWallclockMinutesUnit()) realtime++;
					const auto &x = _units_time_years_or_minutes[realtime];
					auto tmp_params = MakeParameters(x.c.ToDisplay(args.GetNextParameter<int64_t>()), x.decimal_places);
					FormatString(builder, GetStringPtr(x.s), tmp_params);
					break;
				}

				case SCC_COMPANY_NAME: { // {COMPANY}
					const Company *c = Company::GetIfValid(args.GetNextParameter<CompanyID>());
					if (c == nullptr) break;

					if (!c->name.empty()) {
						auto tmp_params = MakeParameters(c->name);
						GetStringWithArgs(builder, STR_JUST_RAW_STRING, tmp_params);
					} else {
						auto tmp_params = MakeParameters(c->name_2);
						GetStringWithArgs(builder, c->name_1, tmp_params);
					}
					break;
				}

				case SCC_COMPANY_NUM: { // {COMPANY_NUM}
					CompanyID company = args.GetNextParameter<CompanyID>();

					/* Nothing is added for AI or inactive companies */
					if (Company::IsValidHumanID(company)) {
						auto tmp_params = MakeParameters(company + 1);
						GetStringWithArgs(builder, STR_FORMAT_COMPANY_NUM, tmp_params);
					}
					break;
				}

				case SCC_DEPOT_NAME: { // {DEPOT}
					VehicleType vt = args.GetNextParameter<VehicleType>();
					if (vt == VEH_AIRCRAFT) {
						auto tmp_params = MakeParameters(args.GetNextParameter<StationID>());
						GetStringWithArgs(builder, STR_FORMAT_DEPOT_NAME_AIRCRAFT, tmp_params);
						break;
					}

					const Depot *d = Depot::Get(args.GetNextParameter<DepotID>());
					if (!d->name.empty()) {
						auto tmp_params = MakeParameters(d->name);
						GetStringWithArgs(builder, STR_JUST_RAW_STRING, tmp_params);
					} else {
						auto tmp_params = MakeParameters(d->town->index, d->town_cn + 1);
						GetStringWithArgs(builder, STR_FORMAT_DEPOT_NAME_TRAIN + 2 * vt + (d->town_cn == 0 ? 0 : 1), tmp_params);
					}
					break;
				}

				case SCC_ENGINE_NAME: { // {ENGINE}
					int64_t arg = args.GetNextParameter<int64_t>();
					const Engine *e = Engine::GetIfValid(static_cast<EngineID>(arg));
					if (e == nullptr) break;

					if (!e->name.empty() && e->IsEnabled()) {
						auto tmp_params = MakeParameters(e->name);
						GetStringWithArgs(builder, STR_JUST_RAW_STRING, tmp_params);
						break;
					}

					if (e->info.callback_mask.Test(VehicleCallbackMask::Name)) {
						uint16_t callback = GetVehicleCallback(CBID_VEHICLE_NAME, static_cast<uint32_t>(arg >> 32), 0, e->index, nullptr);
						/* Not calling ErrorUnknownCallbackResult due to being inside string processing. */
						if (callback != CALLBACK_FAILED && callback < 0x400) {
							const GRFFile *grffile = e->GetGRF();
							assert(grffile != nullptr);

							builder += GetGRFStringWithTextStack(grffile, GRFSTR_MISC_GRF_TEXT + callback, 6);
							break;
						}
					}

					GetStringWithArgs(builder, e->info.string_id, {});
					break;
				}

				case SCC_GROUP_NAME: { // {GROUP}
					uint32_t id = args.GetNextParameter<uint32_t>();
					bool recurse = _settings_client.gui.show_group_hierarchy_name && (id & GROUP_NAME_HIERARCHY);
					id &= ~GROUP_NAME_HIERARCHY;
					const Group *group = Group::GetIfValid(GroupID(id));
					if (group == nullptr) break;

					auto handle_group = y_combinator([&](auto handle_group, const Group *g) -> void {
						if (recurse && g->parent != GroupID::Invalid()) {
							handle_group(Group::Get(g->parent));
							auto tmp_params = MakeParameters();
							GetStringWithArgs(builder, STR_HIERARCHY_SEPARATOR, tmp_params);
						}
						if (!g->name.empty()) {
							auto tmp_params = MakeParameters(g->name);
							GetStringWithArgs(builder, STR_JUST_RAW_STRING, tmp_params);
						} else {
							auto tmp_params = MakeParameters(g->number);
							GetStringWithArgs(builder, STR_FORMAT_GROUP_NAME, tmp_params);
						}
					});
					handle_group(group);
					break;
				}

				case SCC_INDUSTRY_NAME: { // {INDUSTRY}
					const Industry *i = Industry::GetIfValid(args.GetNextParameter<IndustryID>());
					if (i == nullptr) break;

					static bool use_cache = true;
					if (_scan_for_gender_data) {
						/* Gender is defined by the industry type.
						 * STR_FORMAT_INDUSTRY_NAME may have the town first, so it would result in the gender of the town name */
						FormatString(builder, GetStringPtr(GetIndustrySpec(i->type)->name), {}, next_substr_case_index);
					} else if (use_cache) { // Use cached version if first call
						AutoRestoreBackup cache_backup(use_cache, false);
						builder += i->GetCachedName();
					} else {
						/* First print the town name and the industry type name. */
						auto tmp_params = MakeParameters(i->town->index, GetIndustrySpec(i->type)->name);
						FormatString(builder, GetStringPtr(STR_FORMAT_INDUSTRY_NAME), tmp_params, next_substr_case_index);
					}
					next_substr_case_index = 0;
					break;
				}

				case SCC_PRESIDENT_NAME: { // {PRESIDENT_NAME}
					const Company *c = Company::GetIfValid(args.GetNextParameter<CompanyID>());
					if (c == nullptr) break;

					if (!c->president_name.empty()) {
						auto tmp_params = MakeParameters(c->president_name);
						GetStringWithArgs(builder, STR_JUST_RAW_STRING, tmp_params);
					} else {
						auto tmp_params = MakeParameters(c->president_name_2);
						GetStringWithArgs(builder, c->president_name_1, tmp_params);
					}
					break;
				}

				case SCC_STATION_NAME: { // {STATION}
					StationID sid = args.GetNextParameter<StationID>();
					const Station *st = Station::GetIfValid(sid);

					if (st == nullptr) {
						/* The station doesn't exist anymore. The only place where we might
						 * be "drawing" an invalid station is in the case of cargo that is
						 * in transit. */
						GetStringWithArgs(builder, STR_UNKNOWN_STATION, {});
						break;
					}

					static bool use_cache = true;
					if (use_cache) { // Use cached version if first call
						AutoRestoreBackup cache_backup(use_cache, false);
						builder += st->GetCachedName();
					} else if (!st->name.empty()) {
						auto tmp_params = MakeParameters(st->name);
						GetStringWithArgs(builder, STR_JUST_RAW_STRING, tmp_params);
					} else {
						StringID string_id = st->string_id;
						if (st->indtype != IT_INVALID) {
							/* Special case where the industry provides the name for the station */
							const IndustrySpec *indsp = GetIndustrySpec(st->indtype);

							/* Industry GRFs can change which might remove the station name and
							 * thus cause very strange things. Here we check for that before we
							 * actually set the station name. */
							if (indsp->station_name != STR_NULL && indsp->station_name != STR_UNDEFINED) {
								string_id = indsp->station_name;
							}
						}
						if (st->extra_name_index != UINT16_MAX && st->extra_name_index < _extra_station_names.size()) {
							string_id = _extra_station_names[st->extra_name_index].str;
						}

						auto tmp_params = MakeParameters(STR_TOWN_NAME, st->town->index, st->index);
						GetStringWithArgs(builder, string_id, tmp_params);
					}
					break;
				}

				case SCC_TOWN_NAME: { // {TOWN}
					const Town *t = Town::GetIfValid(args.GetNextParameter<TownID>());
					if (t == nullptr) break;

					static bool use_cache = true;
					if (use_cache) { // Use cached version if first call
						AutoRestoreBackup cache_backup(use_cache, false);
						builder += t->GetCachedName();
					} else if (!t->name.empty()) {
						auto tmp_params = MakeParameters(t->name);
						GetStringWithArgs(builder, STR_JUST_RAW_STRING, tmp_params);
					} else {
						GetTownName(builder, t);
					}
					break;
				}

				case SCC_VIEWPORT_TOWN_LABEL1:
				case SCC_VIEWPORT_TOWN_LABEL2: { // {VIEWPORT_TOWN_LABEL1..2}
					int32_t t = args.GetNextParameter<int32_t>();
					uint64_t data = args.GetNextParameter<uint64_t>();

					bool tiny = (b == SCC_VIEWPORT_TOWN_LABEL2);
					StringID string_id = STR_VIEWPORT_TOWN_COLOUR;
					if (!tiny) string_id += GB(data, 40, 2);
					auto tmp_params = MakeParameters(t, GB(data, 32, 8), GB(data, 0, 32));
					GetStringWithArgs(builder, string_id, tmp_params);
					break;
				}

				case SCC_WAYPOINT_NAME: { // {WAYPOINT}
					Waypoint *wp = Waypoint::GetIfValid(args.GetNextParameter<StationID>());
					if (wp == nullptr) break;

					if (!wp->name.empty()) {
						auto tmp_params = MakeParameters(wp->name);
						GetStringWithArgs(builder, STR_JUST_RAW_STRING, tmp_params);
					} else {
						auto tmp_params = MakeParameters(wp->town->index, wp->town_cn + 1);
						StringID string_id = ((wp->string_id == STR_SV_STNAME_BUOY) ? STR_FORMAT_BUOY_NAME : STR_FORMAT_WAYPOINT_NAME);
						if (wp->town_cn != 0) string_id++;
						GetStringWithArgs(builder, string_id, tmp_params);
					}
					break;
				}

				case SCC_VEHICLE_NAME: { // {VEHICLE}
					uint32_t id = args.GetNextParameter<uint32_t>();
					uint8_t vehicle_names = _settings_client.gui.vehicle_names;
					if (id & VEHICLE_NAME_NO_GROUP) {
						id &= ~VEHICLE_NAME_NO_GROUP;
						/* Change format from long to traditional */
						if (vehicle_names == 2) vehicle_names = 0;
					}

					const Vehicle *v = Vehicle::GetIfValid(id);
					if (v == nullptr) break;

					if (!v->name.empty()) {
						auto tmp_params = MakeParameters(v->name);
						GetStringWithArgs(builder, STR_JUST_RAW_STRING, tmp_params);
					} else if (v->group_id != DEFAULT_GROUP && vehicle_names != 0 && v->type < VEH_COMPANY_END) {
						/* The vehicle has no name, but is member of a group, so print group name */
						uint32_t group_name = v->group_id.base();
						if (_settings_client.gui.show_vehicle_group_hierarchy_name) group_name |= GROUP_NAME_HIERARCHY;
						if (vehicle_names == 1) {
							auto tmp_params = MakeParameters(group_name, v->unitnumber);
							GetStringWithArgs(builder, STR_FORMAT_GROUP_VEHICLE_NAME, tmp_params);
						} else {
							auto tmp_params = MakeParameters(group_name, STR_TRADITIONAL_TRAIN_NAME + v->type, v->unitnumber);
							GetStringWithArgs(builder, STR_FORMAT_GROUP_VEHICLE_NAME_LONG, tmp_params);
						}
					} else {
						auto tmp_params = MakeParameters(v->unitnumber);

						StringID string_id;
						if (v->type < VEH_COMPANY_END) {
							string_id = ((vehicle_names == 1) ? STR_SV_TRAIN_NAME : STR_TRADITIONAL_TRAIN_NAME) + v->type;
						} else {
							string_id = STR_INVALID_VEHICLE;
						}

						GetStringWithArgs(builder, string_id, tmp_params);
					}
					break;
				}

				case SCC_SIGN_NAME: { // {SIGN}
					const Sign *si = Sign::GetIfValid(args.GetNextParameter<SignID>());
					if (si == nullptr) break;

					if (!si->name.empty()) {
						auto tmp_params = MakeParameters(si->name);
						GetStringWithArgs(builder, STR_JUST_RAW_STRING, tmp_params);
					} else {
						GetStringWithArgs(builder, STR_DEFAULT_SIGN_NAME, {});
					}
					break;
				}

				case SCC_TR_SLOT_NAME: { // {TRSLOT}
					const TraceRestrictSlot *slot = TraceRestrictSlot::GetIfValid(args.GetNextParameter<uint32_t>());
					if (slot == nullptr) break;
					auto tmp_params = MakeParameters(slot->name);
					GetStringWithArgs(builder, STR_JUST_RAW_STRING, tmp_params);
					break;
				}

				case SCC_TR_SLOT_GROUP_NAME: { // {TRSLOTGROUP}
					const TraceRestrictSlotGroup *slot = TraceRestrictSlotGroup::GetIfValid(args.GetNextParameter<uint32_t>());
					if (slot == nullptr) break;
					auto tmp_params = MakeParameters(slot->name);
					GetStringWithArgs(builder, STR_JUST_RAW_STRING, tmp_params);
					break;
				}

				case SCC_TR_COUNTER_NAME: { // {TRCOUNTER}
					const TraceRestrictCounter *ctr = TraceRestrictCounter::GetIfValid(args.GetNextParameter<uint32_t>());
					if (ctr == nullptr) break;
					auto tmp_params = MakeParameters(ctr->name);
					GetStringWithArgs(builder, STR_JUST_RAW_STRING, tmp_params);
					break;
				}

				case SCC_STATION_FEATURES: { // {STATIONFEATURES}
					StationGetSpecialString(builder, args.GetNextParameter<StationFacilities>());
					break;
				}

				case SCC_COLOUR: { // {COLOUR}
					StringControlCode scc = (StringControlCode)(SCC_BLUE + args.GetNextParameter<Colours>());
					if (IsInsideMM(scc, SCC_BLUE, SCC_COLOUR)) builder.Utf8Encode(scc);
					break;
				}

				case SCC_CONSUME_ARG:
					// do nothing
					break;

				default:
					builder.Utf8Encode(b);
					break;
			}
		} catch (std::out_of_range &e) {
			Debug(misc, 0, "FormatString: {}", e.what());
			builder += "(invalid parameter)";
		}
	}
}


static void StationGetSpecialString(StringBuilder builder, StationFacilities x)
{
	if (x.Test(StationFacility::Train)) builder.Utf8Encode(SCC_TRAIN);
	if (x.Test(StationFacility::TruckStop)) builder.Utf8Encode(SCC_LORRY);
	if (x.Test(StationFacility::BusStop)) builder.Utf8Encode(SCC_BUS);
	if (x.Test(StationFacility::Dock)) builder.Utf8Encode(SCC_SHIP);
	if (x.Test(StationFacility::Airport)) builder.Utf8Encode(SCC_PLANE);
}

static const char * const _silly_company_names[] = {
	"Bloggs Brothers",
	"Tiny Transport Ltd.",
	"Express Travel",
	"Comfy-Coach & Co.",
	"Crush & Bump Ltd.",
	"Broken & Late Ltd.",
	"Sam Speedy & Son",
	"Supersonic Travel",
	"Mike's Motors",
	"Lightning International",
	"Pannik & Loozit Ltd.",
	"Inter-City Transport",
	"Getout & Pushit Ltd."
};

static const char * const _surname_list[] = {
	"Adams",
	"Allan",
	"Baker",
	"Bigwig",
	"Black",
	"Bloggs",
	"Brown",
	"Campbell",
	"Gordon",
	"Hamilton",
	"Hawthorn",
	"Higgins",
	"Green",
	"Gribble",
	"Jones",
	"McAlpine",
	"MacDonald",
	"McIntosh",
	"Muir",
	"Murphy",
	"Nelson",
	"O'Donnell",
	"Parker",
	"Phillips",
	"Pilkington",
	"Quigley",
	"Sharkey",
	"Thomson",
	"Watkins"
};

static const char * const _silly_surname_list[] = {
	"Grumpy",
	"Dozy",
	"Speedy",
	"Nosey",
	"Dribble",
	"Mushroom",
	"Cabbage",
	"Sniffle",
	"Fishy",
	"Swindle",
	"Sneaky",
	"Nutkins"
};

static const char _initial_name_letters[] = {
	'A', 'B', 'C', 'D', 'E', 'F', 'G', 'H', 'I', 'J',
	'K', 'L', 'M', 'N', 'P', 'R', 'S', 'T', 'W',
};

static std::span<const char * const> GetSurnameOptions()
{
	if (_settings_game.game_creation.landscape == LandscapeType::Toyland) return _silly_surname_list;
	return _surname_list;
}

/**
 * Get the surname of the president with the given seed.
 * @param seed The seed the surname was generated from.
 * @return The surname.
 */
static const char *GetSurname(uint32_t seed)
{
	auto surname_options = GetSurnameOptions();
	return surname_options[surname_options.size() * GB(seed, 16, 8) >> 8];
}

static void GenAndCoName(StringBuilder &builder, uint32_t seed)
{
	builder += GetSurname(seed);
	builder += " & Co.";
}

static void GenPresidentName(StringBuilder builder, uint32_t seed)
{
	builder += _initial_name_letters[std::size(_initial_name_letters) * GB(seed, 0, 8) >> 8];
	builder += ". ";

	/* The second initial is optional. */
	size_t index = (std::size(_initial_name_letters) + 35) * GB(seed, 8, 8) >> 8;
	if (index < std::size(_initial_name_letters)) {
		builder += _initial_name_letters[index];
		builder += ". ";
	}

	builder += GetSurname(seed);
}

static bool GetSpecialNameString(StringBuilder builder, StringID string, StringParameters &args)
{
	switch (string) {
		case SPECSTR_SILLY_NAME: // Not used in new companies, but retained for old-loader savegames
			builder += _silly_company_names[std::min<size_t>(args.GetNextParameter<uint16_t>(), std::size(_silly_company_names) - 1)];
			return true;

		case SPECSTR_ANDCO_NAME: // used for Foobar & Co company names
			GenAndCoName(builder, args.GetNextParameter<uint32_t>());
			return true;

		case SPECSTR_PRESIDENT_NAME: // President name
			GenPresidentName(builder, args.GetNextParameter<uint32_t>());
			return true;
	}

	/* TownName Transport company names, with the appropriate town name. */
	if (IsInsideMM(string, SPECSTR_COMPANY_NAME_START, SPECSTR_COMPANY_NAME_END)) {
		GenerateTownNameString(builder, string - SPECSTR_COMPANY_NAME_START, args.GetNextParameter<uint32_t>());
		builder += " Transport";
		return true;
	}

	return false;
}

/**
 * Check whether the header is a valid header for OpenTTD.
 * @return true iff the header is deemed valid.
 */
bool LanguagePackHeader::IsValid() const
{
	return this->ident        == TO_LE32(LanguagePackHeader::IDENT) &&
	       this->version      == TO_LE32(LANGUAGE_PACK_VERSION) &&
	       this->plural_form  <  LANGUAGE_MAX_PLURAL &&
	       this->text_dir     <= 1 &&
	       this->newgrflangid < MAX_LANG &&
	       this->num_genders  < MAX_NUM_GENDERS &&
	       this->num_cases    < MAX_NUM_CASES &&
	       StrValid(this->name) &&
	       StrValid(this->own_name) &&
	       StrValid(this->isocode) &&
	       StrValid(this->digit_group_separator) &&
	       StrValid(this->digit_group_separator_currency) &&
	       StrValid(this->digit_decimal_separator);
}

/**
 * Check whether a translation is sufficiently finished to offer it to the public.
 */
bool LanguagePackHeader::IsReasonablyFinished() const
{
	/* "Less than 25% missing" is "sufficiently finished". */
	return 4 * this->missing < LANGUAGE_TOTAL_STRINGS;
}

/**
 * Read a particular language.
 * @param lang The metadata about the language.
 * @return Whether the loading went okay or not.
 */
bool ReadLanguagePack(const LanguageMetadata *lang)
{
	/* Current language pack */
	std::optional<UniqueBuffer<uint8_t>> result = ReadFileToBuffer(lang->file, 1U << 20);
	if (!result.has_value() || !*result) return false;

	size_t len = result->size();
	std::unique_ptr<LanguagePack, LanguagePackDeleter> lang_pack(reinterpret_cast<LanguagePack *>(result->release_buffer().release()));

	/* End of read data (+ terminating zero added in ReadFileToBuffer()) */
	const char *end = (char *)lang_pack.get() + len + 1;

	/* We need at least one byte of lang_pack->data */
	if (end <= lang_pack->data || !lang_pack->IsValid()) {
		return false;
	}

	std::array<uint, TEXT_TAB_END> tab_start, tab_num;

	uint count = 0;
	for (uint i = 0; i < TEXT_TAB_END; i++) {
		uint16_t num = FROM_LE16(lang_pack->offsets[i]);
		if (num > TAB_SIZE) return false;

		tab_start[i] = count;
		tab_num[i] = num;
		count += num;
	}

	/* Allocate offsets */
	std::vector<char *> offs(count);

	/* Fill offsets */
	char *s = lang_pack->data;
	len = (uint8_t)*s++;
	for (uint i = 0; i < count; i++) {
		if (s + len >= end) return false;

		if (len >= 0xC0) {
			len = ((len & 0x3F) << 8) + (uint8_t)*s++;
			if (s + len >= end) return false;
		}
		offs[i] = s;
		s += len;
		len = (uint8_t)*s;
		*s++ = '\0'; // zero terminate the string
	}

	_langpack.langpack = std::move(lang_pack);
	_langpack.offsets = std::move(offs);
	_langpack.langtab_num = tab_num;
	_langpack.langtab_start = tab_start;

	_current_language = lang;
	const TextDirection old_text_dir = _current_text_dir;
	_current_text_dir = (TextDirection)_current_language->text_dir;
	const char *c_file = StrLastPathSegment(_current_language->file);
	_config_language_file = c_file;
	SetCurrentGrfLangID(_current_language->newgrflangid);
	_langpack.list_separator = GetString(STR_LIST_SEPARATOR);

#ifdef _WIN32
	extern void Win32SetCurrentLocaleName(std::string iso_code);
	Win32SetCurrentLocaleName(_current_language->isocode);
#endif

#ifdef WITH_COCOA
	extern void MacOSSetCurrentLocaleName(const char *iso_code);
	MacOSSetCurrentLocaleName(_current_language->isocode);
#endif

#ifdef WITH_ICU_I18N
	/* Create a collator instance for our current locale. */
	UErrorCode status = U_ZERO_ERROR;
	_current_collator.reset(icu::Collator::createInstance(icu::Locale(_current_language->isocode), status));
	/* Sort number substrings by their numerical value. */
	if (_current_collator) _current_collator->setAttribute(UCOL_NUMERIC_COLLATION, UCOL_ON, status);
	/* Avoid using the collator if it is not correctly set. */
	if (U_FAILURE(status)) {
		_current_collator.reset();
	}
#endif /* WITH_ICU_I18N */

	Layouter::Initialize();

	/* Some lists need to be sorted again after a language change. */
	ReconsiderGameScriptLanguage();
	InitializeSortedCargoSpecs();
	SortIndustryTypes();
	BuildIndustriesLegend();
	BuildContentTypeStringList();
	InvalidateWindowClassesData(WC_BUILD_VEHICLE);      // Build vehicle window.
	InvalidateWindowClassesData(WC_BUILD_VIRTUAL_TRAIN);// Build template trains window.
	InvalidateWindowClassesData(WC_TRAINS_LIST);        // Train group window.
	InvalidateWindowClassesData(WC_TRACE_RESTRICT_SLOTS);// Trace restrict slots window.
	InvalidateWindowClassesData(WC_ROADVEH_LIST);       // Road vehicle group window.
	InvalidateWindowClassesData(WC_SHIPS_LIST);         // Ship group window.
	InvalidateWindowClassesData(WC_AIRCRAFT_LIST);      // Aircraft group window.
	InvalidateWindowClassesData(WC_INDUSTRY_DIRECTORY); // Industry directory window.
	InvalidateWindowClassesData(WC_STATION_LIST);       // Station list window.

	if (old_text_dir != _current_text_dir) {
		InvalidateTemplateReplacementImages();
	}

	return true;
}

/* Win32 implementation in win32.cpp.
 * OS X implementation in os/macosx/macos.mm. */
#if !(defined(_WIN32) || defined(__APPLE__))
/**
 * Determine the current charset based on the environment
 * First check some default values, after this one we passed ourselves
 * and if none exist return the value for $LANG
 * @param param environment variable to check conditionally if default ones are not
 *        set. Pass nullptr if you don't want additional checks.
 * @return return string containing current charset, or nullptr if not-determinable
 */
const char *GetCurrentLocale(const char *param)
{
	const char *env;

	env = std::getenv("LANGUAGE");
	if (env != nullptr) return env;

	env = std::getenv("LC_ALL");
	if (env != nullptr) return env;

	if (param != nullptr) {
		env = std::getenv(param);
		if (env != nullptr) return env;
	}

	return std::getenv("LANG");
}
#else
const char *GetCurrentLocale(const char *param);
#endif /* !(defined(_WIN32) || defined(__APPLE__)) */

/**
 * Get the language with the given NewGRF language ID.
 * @param newgrflangid NewGRF languages ID to check.
 * @return The language's metadata, or nullptr if it is not known.
 */
const LanguageMetadata *GetLanguage(uint8_t newgrflangid)
{
	for (const LanguageMetadata &lang : _languages) {
		if (newgrflangid == lang.newgrflangid) return &lang;
	}

	return nullptr;
}

/**
 * Reads the language file header and checks compatibility.
 * @param file the file to read
 * @param hdr  the place to write the header information to
 * @return true if and only if the language file is of a compatible version
 */
static bool GetLanguageFileHeader(const char *file, LanguagePackHeader *hdr)
{
	auto f = FileHandle::Open(file, "rb");
	if (!f.has_value()) return false;

	size_t read = fread(hdr, sizeof(*hdr), 1, *f);

	bool ret = read == 1 && hdr->IsValid();

	/* Convert endianness for the windows language ID */
	if (ret) {
		hdr->missing = FROM_LE16(hdr->missing);
		hdr->winlangid = FROM_LE16(hdr->winlangid);
	}
	return ret;
}

/**
 * Gets a list of languages from the given directory.
 * @param path  the base directory to search in
 */
<<<<<<< HEAD
static void GetLanguageList(const char *path)
{
	DIR *dir = opendir(OTTD2FS(path).c_str());
	if (dir != nullptr) {
		struct dirent *dirent;
		while ((dirent = readdir(dir)) != nullptr) {
			std::string d_name = FS2OTTD(dirent->d_name);
			const char *extension = strrchr(d_name.c_str(), '.');

			/* Not a language file */
			if (extension == nullptr || strcmp(extension, ".lng") != 0) continue;

			LanguageMetadata lmd;
			lmd.file = path;
			lmd.file += d_name;

			/* Check whether the file is of the correct version */
			if (!GetLanguageFileHeader(lmd.file.c_str(), &lmd)) {
				Debug(misc, 3, "{} is not a valid language file", lmd.file);
			} else if (GetLanguage(lmd.newgrflangid) != nullptr) {
				Debug(misc, 3, "{}'s language ID is already known", lmd.file);
			} else {
				_languages.push_back(lmd);
			}
=======
static void FillLanguageList(const std::string &path)
{
	std::error_code error_code;
	for (const auto &dir_entry : std::filesystem::directory_iterator(OTTD2FS(path), error_code)) {
		if (!dir_entry.is_regular_file()) continue;
		if (dir_entry.path().extension() != ".lng") continue;

		LanguageMetadata lmd;
		lmd.file = dir_entry.path();

		/* Check whether the file is of the correct version */
		if (!GetLanguageFileHeader(FS2OTTD(lmd.file), &lmd)) {
			Debug(misc, 3, "{} is not a valid language file", FS2OTTD(lmd.file));
		} else if (GetLanguage(lmd.newgrflangid) != nullptr) {
			Debug(misc, 3, "{}'s language ID is already known", FS2OTTD(lmd.file));
		} else {
			_languages.push_back(std::move(lmd));
>>>>>>> a87b8043
		}
		closedir(dir);
	}
}

/**
 * Make a list of the available language packs. Put the data in
 * #_languages list.
 */
void InitializeLanguagePacks()
{
	for (Searchpath sp : _valid_searchpaths) {
		std::string path = FioGetDirectory(sp, LANG_DIR);
		GetLanguageList(path.c_str());
	}
	if (_languages.empty()) UserError("No available language packs (invalid versions?)");

	/* Acquire the locale of the current system */
	const char *lang = GetCurrentLocale("LC_MESSAGES");
	if (lang == nullptr) lang = "en_GB";

	const LanguageMetadata *chosen_language   = nullptr; ///< Matching the language in the configuration file or the current locale
	const LanguageMetadata *language_fallback = nullptr; ///< Using pt_PT for pt_BR locale when pt_BR is not available
	const LanguageMetadata *en_GB_fallback    = _languages.data(); ///< Fallback when no locale-matching language has been found

	/* Find a proper language. */
	for (const LanguageMetadata &lng : _languages) {
		/* We are trying to find a default language. The priority is by
		 * configuration file, local environment and last, if nothing found,
		 * English. */
		const char *lang_file = StrLastPathSegment(lng.file);
		if (_config_language_file == lang_file) {
			chosen_language = &lng;
			break;
		}

		if (strcmp (lng.isocode, "en_GB") == 0) en_GB_fallback    = &lng;

		/* Only auto-pick finished translations */
		if (!lng.IsReasonablyFinished()) continue;

		if (strncmp(lng.isocode, lang, 5) == 0) chosen_language   = &lng;
		if (strncmp(lng.isocode, lang, 2) == 0) language_fallback = &lng;
	}

	/* We haven't found the language in the config nor the one in the locale.
	 * Now we set it to one of the fallback languages */
	if (chosen_language == nullptr) {
		chosen_language = (language_fallback != nullptr) ? language_fallback : en_GB_fallback;
	}

	if (!ReadLanguagePack(chosen_language)) UserError("Can't read language pack '{}'", chosen_language->file);
}

/**
 * Get the ISO language code of the currently loaded language.
 * @return the ISO code.
 */
const char *GetCurrentLanguageIsoCode()
{
	return _langpack.langpack->isocode;
}

/**
 * Check whether there are glyphs missing in the current language.
 * @return If glyphs are missing, return \c true, else return \c false.
 */
bool MissingGlyphSearcher::FindMissingGlyphs()
{
	InitFontCache(this->Monospace());

	this->Reset();
	for (auto text = this->NextString(); text.has_value(); text = this->NextString()) {
		auto src = text->cbegin();

		FontSize size = this->DefaultSize();
		FontCache *fc = FontCache::Get(size);
		while (src != text->cend()) {
			char32_t c = Utf8Consume(src);

			if (c >= SCC_FIRST_FONT && c <= SCC_LAST_FONT) {
				size = (FontSize)(c - SCC_FIRST_FONT);
				fc = FontCache::Get(size);
			} else if (!IsInsideMM(c, SCC_SPRITE_START, SCC_SPRITE_END) && IsPrintable(c) && !IsTextDirectionChar(c) && fc->MapCharToGlyph(c, false) == 0) {
				/* The character is printable, but not in the normal font. This is the case we were testing for. */
				std::string size_name;

				switch (size) {
					case FS_NORMAL: size_name = "medium"; break;
					case FS_SMALL: size_name = "small"; break;
					case FS_LARGE: size_name = "large"; break;
					case FS_MONO: size_name = "mono"; break;
					default: NOT_REACHED();
				}

				Debug(fontcache, 0, "Font is missing glyphs to display char 0x{:X} in {} font size", (int)c, size_name);
				return true;
			}
		}
	}
	return false;
}

/** Helper for searching through the language pack. */
class LanguagePackGlyphSearcher : public MissingGlyphSearcher {
	uint i; ///< Iterator for the primary language tables.
	uint j; ///< Iterator for the secondary language tables.

	void Reset() override
	{
		this->i = 0;
		this->j = 0;
	}

	FontSize DefaultSize() override
	{
		return FS_NORMAL;
	}

	std::optional<std::string_view> NextString() override
	{
		if (this->i >= TEXT_TAB_END) return std::nullopt;

		const char *ret = _langpack.offsets[_langpack.langtab_start[this->i] + this->j];

		this->j++;
		while (this->i < TEXT_TAB_END && this->j >= _langpack.langtab_num[this->i]) {
			this->i++;
			this->j = 0;
		}

		return ret;
	}

	bool Monospace() override
	{
		return false;
	}

	void SetFontNames([[maybe_unused]] FontCacheSettings *settings, [[maybe_unused]] const char *font_name, [[maybe_unused]] const void *os_data) override
	{
#if defined(WITH_FREETYPE) || defined(_WIN32) || defined(WITH_COCOA)
		settings->small.font = font_name;
		settings->medium.font = font_name;
		settings->large.font = font_name;

		settings->small.os_handle = os_data;
		settings->medium.os_handle = os_data;
		settings->large.os_handle = os_data;
#endif
	}
};

/**
 * Check whether the currently loaded language pack
 * uses characters that the currently loaded font
 * does not support. If this is the case an error
 * message will be shown in English. The error
 * message will not be localized because that would
 * mean it might use characters that are not in the
 * font, which is the whole reason this check has
 * been added.
 * @param base_font Whether to look at the base font as well.
 * @param searcher  The methods to use to search for strings to check.
 *                  If nullptr the loaded language pack searcher is used.
 */
void CheckForMissingGlyphs(bool base_font, MissingGlyphSearcher *searcher)
{
	static LanguagePackGlyphSearcher pack_searcher;
	if (searcher == nullptr) searcher = &pack_searcher;
	bool bad_font = !base_font || searcher->FindMissingGlyphs();
#if defined(WITH_FREETYPE) || defined(_WIN32) || defined(WITH_COCOA)
	if (bad_font) {
		/* We found an unprintable character... lets try whether we can find
		 * a fallback font that can print the characters in the current language. */
		bool any_font_configured = !_fcsettings.medium.font.empty();
		FontCacheSettings backup = _fcsettings;

		_fcsettings.mono.os_handle = nullptr;
		_fcsettings.medium.os_handle = nullptr;

		bad_font = !SetFallbackFont(&_fcsettings, _langpack.langpack->isocode, searcher);

		_fcsettings = std::move(backup);

		if (!bad_font && any_font_configured) {
			/* If the user configured a bad font, and we found a better one,
			 * show that we loaded the better font instead of the configured one.
			 * The colour 'character' might change in the
			 * future, so for safety we just Utf8 Encode it into the string,
			 * which takes exactly three characters, so it replaces the "XXX"
			 * with the colour marker. */
			static std::string err_str("XXXThe current font is missing some of the characters used in the texts for this language. Using system fallback font instead.");
			Utf8Encode(err_str.data(), SCC_YELLOW);
			ShowErrorMessage(GetEncodedString(STR_JUST_RAW_STRING, err_str), {}, WL_WARNING);
		}

		if (bad_font && base_font) {
			/* Our fallback font does miss characters too, so keep the
			 * user chosen font as that is more likely to be any good than
			 * the wild guess we made */
			InitFontCache(searcher->Monospace());
		}
	}
#endif

	if (bad_font) {
		/* All attempts have failed. Display an error. As we do not want the string to be translated by
		 * the translators, we 'force' it into the binary and 'load' it via a BindCString. To do this
		 * properly we have to set the colour of the string, otherwise we end up with a lot of artifacts.
		 * The colour 'character' might change in the future, so for safety we just Utf8 Encode it into
		 * the string, which takes exactly three characters, so it replaces the "XXX" with the colour marker. */
		static std::string err_str("XXXThe current font is missing some of the characters used in the texts for this language. Go to Help & Manuals > Fonts, or read the file docs/fonts.md in your OpenTTD directory, to see how to solve this.");
		Utf8Encode(err_str.data(), SCC_YELLOW);
		ShowErrorMessage(GetEncodedString(STR_JUST_RAW_STRING, err_str), {}, WL_WARNING);

		/* Reset the font width */
		LoadStringWidthTable(searcher->Monospace());
		ReInitAllWindows(false);
		return;
	}

	/* Update the font with cache */
	LoadStringWidthTable(searcher->Monospace());
	ReInitAllWindows(false);

#if !(defined(WITH_ICU_I18N) && defined(WITH_HARFBUZZ)) && !defined(WITH_UNISCRIBE) && !defined(WITH_COCOA)
	/*
	 * For right-to-left languages we need the ICU library. If
	 * we do not have support for that library we warn the user
	 * about it with a message. As we do not want the string to
	 * be translated by the translators, we 'force' it into the
	 * binary and 'load' it via a BindCString. To do this
	 * properly we have to set the colour of the string,
	 * otherwise we end up with a lot of artifacts. The colour
	 * 'character' might change in the future, so for safety
	 * we just Utf8 Encode it into the string, which takes
	 * exactly three characters, so it replaces the "XXX" with
	 * the colour marker.
	 */
	if (_current_text_dir != TD_LTR) {
		static std::string err_str("XXXThis version of OpenTTD does not support right-to-left languages. Recompile with ICU + Harfbuzz enabled.");
		Utf8Encode(err_str.data(), SCC_YELLOW);
		ShowErrorMessage(GetEncodedString(STR_JUST_RAW_STRING, err_str), {}, WL_ERROR);
	}
#endif /* !(WITH_ICU_I18N && WITH_HARFBUZZ) && !WITH_UNISCRIBE && !WITH_COCOA */
}<|MERGE_RESOLUTION|>--- conflicted
+++ resolved
@@ -2598,7 +2598,6 @@
  * Gets a list of languages from the given directory.
  * @param path  the base directory to search in
  */
-<<<<<<< HEAD
 static void GetLanguageList(const char *path)
 {
 	DIR *dir = opendir(OTTD2FS(path).c_str());
@@ -2621,27 +2620,8 @@
 			} else if (GetLanguage(lmd.newgrflangid) != nullptr) {
 				Debug(misc, 3, "{}'s language ID is already known", lmd.file);
 			} else {
-				_languages.push_back(lmd);
+				_languages.push_back(std::move(lmd));
 			}
-=======
-static void FillLanguageList(const std::string &path)
-{
-	std::error_code error_code;
-	for (const auto &dir_entry : std::filesystem::directory_iterator(OTTD2FS(path), error_code)) {
-		if (!dir_entry.is_regular_file()) continue;
-		if (dir_entry.path().extension() != ".lng") continue;
-
-		LanguageMetadata lmd;
-		lmd.file = dir_entry.path();
-
-		/* Check whether the file is of the correct version */
-		if (!GetLanguageFileHeader(FS2OTTD(lmd.file), &lmd)) {
-			Debug(misc, 3, "{} is not a valid language file", FS2OTTD(lmd.file));
-		} else if (GetLanguage(lmd.newgrflangid) != nullptr) {
-			Debug(misc, 3, "{}'s language ID is already known", FS2OTTD(lmd.file));
-		} else {
-			_languages.push_back(std::move(lmd));
->>>>>>> a87b8043
 		}
 		closedir(dir);
 	}
