--- conflicted
+++ resolved
@@ -211,17 +211,8 @@
  */
 uint64_t GetParamMaxValue(uint64_t max_value, uint min_count, FontSize size)
 {
-<<<<<<< HEAD
 	uint num_digits = GetBase10DigitsRequired(max_value);
-	SetDParamMaxDigits(n, std::max(min_count, num_digits), size);
-=======
-	uint num_digits = 1;
-	while (max_value >= 10) {
-		num_digits++;
-		max_value /= 10;
-	}
 	return GetParamMaxDigits(std::max(min_count, num_digits), size);
->>>>>>> 0428f8c6
 }
 
 /**
@@ -234,11 +225,7 @@
  */
 void SetDParamMaxValue(size_t n, uint64_t max_value, uint min_count, FontSize size)
 {
-<<<<<<< HEAD
-	SetDParam(n, GetBroadestDigitsValue(count, size));
-=======
 	SetDParam(n, GetParamMaxValue(max_value, min_count, size));
->>>>>>> 0428f8c6
 }
 
 /**
@@ -455,7 +442,7 @@
  * @param string The unique identifier of the translatable string.
  * @param args Span of arguments for the string.
  */
-void AppendStringInPlaceWithArgs(format_buffer &result, StringID string, std::span<StringParameter> args)
+void AppendStringWithArgsInPlace(format_buffer &result, StringID string, std::span<StringParameter> args)
 {
 	StringParameters params{args};
 	GetStringWithArgs(StringBuilder(result), string, params);
@@ -467,10 +454,10 @@
  * @param string The unique identifier of the translatable string.
  * @param args Span of arguments for the string.
  */
-void AppendStringInPlaceWithArgs(std::string &result, StringID string, std::span<StringParameter> args)
+void AppendStringWithArgsInPlace(std::string &result, StringID string, std::span<StringParameter> args)
 {
 	format_buffer buffer;
-	AppendStringInPlaceWithArgs(buffer, string, args);
+	AppendStringWithArgsInPlace(buffer, string, args);
 	result += (std::string_view)buffer;
 }
 
@@ -484,13 +471,6 @@
 {
 	_global_string_params.PrepareForNextRun();
 	GetStringWithArgs(builder, string, _global_string_params);
-}
-
-void AppendStringWithArgsInPlace(std::string &result, StringID string, std::span<StringParameter> params)
-{
-	StringParameters tmp_params{params};
-	StringBuilder builder(result);
-	GetStringWithArgs(builder, string, tmp_params);
 }
 
 /**
