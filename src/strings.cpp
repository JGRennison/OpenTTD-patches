/*
 * This file is part of OpenTTD.
 * OpenTTD is free software; you can redistribute it and/or modify it under the terms of the GNU General Public License as published by the Free Software Foundation, version 2.
 * OpenTTD is distributed in the hope that it will be useful, but WITHOUT ANY WARRANTY; without even the implied warranty of MERCHANTABILITY or FITNESS FOR A PARTICULAR PURPOSE.
 * See the GNU General Public License for more details. You should have received a copy of the GNU General Public License along with OpenTTD. If not, see <http://www.gnu.org/licenses/>.
 */

/** @file strings.cpp Handling of translated strings. */

#include "stdafx.h"
#include "currency.h"
#include "station_base.h"
#include "town.h"
#include "waypoint_base.h"
#include "depot_base.h"
#include "industry.h"
#include "newgrf_text.h"
#include "fileio_func.h"
#include "signs_base.h"
#include "fontdetection.h"
#include "error.h"
#include "error_func.h"
#include "strings_func.h"
#include "core/string_builder.hpp"
#include "core/utf8.hpp"
#include "rev.h"
#include "core/endian_func.hpp"
#include "date_func.h"
#include "vehicle_base.h"
#include "engine_base.h"
#include "language.h"
#include "townname_func.h"
#include "string_func.h"
#include "company_base.h"
#include "smallmap_gui.h"
#include "window_func.h"
#include "debug.h"
#include "unit_conversion.h"
#include "tracerestrict.h"
#include "game/game_text.hpp"
#include "network/network_content_gui.h"
#include "newgrf_engine.h"
#include "tbtr_template_vehicle_func.h"
#include "core/backup_type.hpp"
#include "gfx_layout.h"
#include "core/y_combinator.hpp"
#include "3rdparty/svector/svector.h"
#include <stack>
#include <charconv>
#include <cmath>
#include <optional>

#include "table/strings.h"
#include "table/control_codes.h"

#include "strings_internal.h"

#include "safeguards.h"

std::string _config_language_file;                ///< The file (name) stored in the configuration.
LanguageList _languages;                          ///< The actual list of language meta data.
const LanguageMetadata *_current_language = nullptr; ///< The currently loaded language.

TextDirection _current_text_dir = TD_LTR; ///< Text direction of the currently selected language.

#ifdef WITH_ICU_I18N
std::unique_ptr<icu::Collator> _current_collator;    ///< Collator for the language currently in use.
#endif /* WITH_ICU_I18N */

std::string _temp_special_strings[16];

/**
 * Get the next parameter from our parameters.
 * This updates the offset, so the next time this is called the next parameter
 * will be read.
 * @return The next parameter.
 */
const StringParameter &StringParameters::GetNextParameterReference()
{
	assert(this->next_type == 0 || (SCC_CONTROL_START <= this->next_type && this->next_type <= SCC_CONTROL_END));
	if (this->offset >= this->parameters.size()) {
		throw std::out_of_range("Trying to read invalid string parameter");
	}

	auto &param = this->parameters[this->offset++];
	if (param.type != 0 && param.type != this->next_type) {
		this->next_type = 0;
		throw std::out_of_range("Trying to read string parameter with wrong type");
	}
	param.type = this->next_type;
	this->next_type = 0;
	return param;
}

/**
 * Encode a string with no parameters into an encoded string.
 * @param str The StringID to format.
 * @returns The encoded string.
 */
EncodedString GetEncodedString(StringID str)
{
	return GetEncodedStringWithArgs(str, {});
}

/**
 * Encode a string with its parameters into an encoded string.
 * The encoded string can be stored and decoded later without requiring parameters to be stored separately.
 * @param str The StringID to format.
 * @param params The parameters of the string.
 * @returns The encoded string.
 */
EncodedString GetEncodedStringWithArgs(StringID str, std::span<const StringParameter> params)
{
	std::string result;
	auto output = std::back_inserter(result);
	Utf8Encode(output, SCC_ENCODED_INTERNAL);
	fmt::format_to(output, "{:X}", str);

	struct visitor {
		std::back_insert_iterator<std::string> &output;

		void operator()(const std::monostate &) {}

		void operator()(const uint64_t &arg)
		{
			Utf8Encode(output, SCC_ENCODED_NUMERIC);
			fmt::format_to(this->output, "{:X}", arg);
		}

		void operator()(const std::string &value)
		{
#ifdef WITH_ASSERT
			/* Don't allow an encoded string to contain another encoded string. */
			if (!value.empty()) {
				char32_t c;
				const char *p = value.data();
				if (Utf8Decode(&c, p)) {
					assert(c != SCC_ENCODED && c != SCC_ENCODED_INTERNAL);
				}
			}
#endif /* WITH_ASSERT */
			Utf8Encode(output, SCC_ENCODED_STRING);
			fmt::format_to(this->output, "{}", value);
		}
	};

	visitor v{output};
	for (const auto &param : params) {
		*output = SCC_RECORD_SEPARATOR;
		std::visit(v, param.data);
	}

	return EncodedString{std::move(result)};
}

/**
 * Replace a parameter of this EncodedString.
 * @note If the string cannot be decoded for some reason, an empty EncodedString will be returned instead.
 * @param param Index of parameter to replace.
 * @param data New data for parameter.
 * @returns a new EncodedString with the parameter replaced.
 */
EncodedString EncodedString::ReplaceParam(size_t param, StringParameter &&data) const
{
	if (this->empty()) return {};

	std::vector<StringParameter> params;

	/* We need char * for std::from_chars. Iterate the underlying data, as string's own iterators may interfere. */
	const char *p = this->string.data();
	const char *e = this->string.data() + this->string.length();

	char32_t c = Utf8Consume(p);
	if (c != SCC_ENCODED_INTERNAL) return {};

	StringID str;
	auto result = std::from_chars(p, e, str, 16);
	if (result.ec != std::errc()) return {};
	if (result.ptr != e && *result.ptr != SCC_RECORD_SEPARATOR) return {};
	p = result.ptr;

	while (p != e) {
		auto s = ++p;

		/* Find end of the parameter. */
		for (; p != e && *p != SCC_RECORD_SEPARATOR; ++p) {}

		if (s == p) {
			/* This is an empty parameter. */
			params.emplace_back(std::monostate{});
			continue;
		}

		/* Get the parameter type. */
		char32_t parameter_type;
		size_t len = Utf8Decode(&parameter_type, s);
		s += len;

		switch (parameter_type) {
			case SCC_ENCODED_NUMERIC: {
				uint64_t value;
				result = std::from_chars(s, p, value, 16);
				if (result.ec != std::errc() || result.ptr != p) return {};
				params.emplace_back(value);
				break;
			}

			case SCC_ENCODED_STRING: {
				params.emplace_back(std::string(s, p));
				break;
			}

			default:
				/* Unknown parameter, make it blank. */
				params.emplace_back(std::monostate{});
				break;
		}
	}

	if (param >= std::size(params)) return {};
	params[param] = data;
	return GetEncodedStringWithArgs(str, params);
}

/**
 * Decode the encoded string and append in place into an existing format_buffer.
 * @param result The format_buffer to append to.
 */
void EncodedString::AppendDecodedStringInPlace(format_buffer &result) const
{
	AppendStringInPlace(result, STR_JUST_RAW_STRING, this->string);
}

/**
 * Decode the encoded string.
 * @returns Decoded raw string.
 */
std::string EncodedString::GetDecodedString() const
{
	return GetString(STR_JUST_RAW_STRING, this->string);
}

/**
 * Get some number that is suitable for string size computations.
 * @param count Number of digits which shall be displayable.
 * @param size  Font of the number
 * @returns Number to use for string size computations.
 */
uint64_t GetParamMaxDigits(uint count, FontSize size)
{
	auto [front, next] = GetBroadestDigit(size);
	uint64_t val = count > 1 ? front : next;
	for (; count > 1; count--) {
		val = 10 * val + next;
	}
	return val;
}

/**
 * Get some number that is suitable for string size computations.
 * @param max_value The biggest value which shall be displayed.
 *                  For the result only the number of digits of \a max_value matter.
 * @param min_count Minimum number of digits independent of \a max.
 * @param size  Font of the number
 * @returns Number to use for string size computations.
 */
uint64_t GetParamMaxValue(uint64_t max_value, uint min_count, FontSize size)
{
	uint num_digits = GetBase10DigitsRequired(max_value);
	return GetParamMaxDigits(std::max(min_count, num_digits), size);
}

static void StationGetSpecialString(StringBuilder builder, StationFacilities x);
static bool GetSpecialNameString(StringBuilder builder, StringID string, StringParameters &args);

<<<<<<< HEAD
static void FormatString(StringBuilder builder, const char *str, StringParameters &args, uint case_index = 0, bool game_script = false, bool dry_run = false);
=======
static void FormatString(StringBuilder &builder, std::string_view str, StringParameters &args, uint case_index = 0, bool game_script = false, bool dry_run = false);
>>>>>>> 819e097d

/**
 * Parse most format codes within a string and write the result to a buffer.
 * This is a wrapper for a span of StringParameter which creates the StringParameters state and forwards to the regular call.
 * @param builder The string builder to write the final string to.
 * @param str Pointer to string to format.
 * @param params The span of parameters to pass.
 * @param case_index The current case index.
 * @param game_script True when doing GameScript text processing.
 * @param dry_run True when the args' type data is not yet initialized.
 */
<<<<<<< HEAD
static void FormatString(StringBuilder builder, const char *str, std::span<StringParameter> params, uint case_index = 0, bool game_script = false, bool dry_run = false)
=======
static void FormatString(StringBuilder &builder, std::string_view str, std::span<StringParameter> params, uint case_index = 0, bool game_script = false, bool dry_run = false)
>>>>>>> 819e097d
{
	StringParameters tmp_params{params};
	FormatString(builder, str, tmp_params, case_index, game_script, dry_run);
}

struct LanguagePack : public LanguagePackHeader {
	char data[]; // list of strings

	inline void operator delete(void *ptr) { ::operator delete (ptr); }
};

struct LanguagePackDeleter {
	void operator()(LanguagePack *langpack)
	{
		/* LanguagePack is in fact reinterpreted char[], we need to reinterpret it back to free it properly. */
		delete[] reinterpret_cast<uint8_t *>(langpack);
	}
};

struct LoadedLanguagePack {
	std::unique_ptr<LanguagePack, LanguagePackDeleter> langpack;

	std::vector<std::string_view> strings;

	std::array<uint, TEXT_TAB_END> langtab_num;   ///< Offset into langpack offs
	std::array<uint, TEXT_TAB_END> langtab_start; ///< Offset into langpack offs

	std::string list_separator; ///< Current list separator string.
};

static LoadedLanguagePack _langpack;

static bool _scan_for_gender_data = false;  ///< Are we scanning for the gender of the current string? (instead of formatting it)

/**
 * Get the list separator string for the current language.
 * @returns string containing list separator to use.
 */
std::string_view GetListSeparator()
{
	return _langpack.list_separator;
}

std::string_view GetStringPtr(StringID string)
{
	switch (GetStringTab(string)) {
		case TEXT_TAB_GAMESCRIPT_START: return GetGameStringPtr(GetStringIndex(string));
		/* 0xD0xx and 0xD4xx IDs have been converted earlier. */
		case TEXT_TAB_OLD_NEWGRF: NOT_REACHED();
		case TEXT_TAB_NEWGRF_START: return GetGRFStringPtr(GetStringIndex(string));
		default: {
			const size_t offset = _langpack.langtab_start[GetStringTab(string)] + GetStringIndex(string).base();
			if (offset < _langpack.strings.size()) return _langpack.strings[offset];
			return "(undefined string)";
		}
	}
}

/**
 * Get a parsed string with most special stringcodes replaced by the string parameters.
 * @param builder     The builder of the string.
 * @param string      The ID of the string to parse.
 * @param args        Arguments for the string.
 * @param case_index  The "case index". This will only be set when FormatString wants to print the string in a different case.
 * @param game_script The string is coming directly from a game script.
 */
void GetStringWithArgs(StringBuilder builder, StringID string, StringParameters &args, uint case_index, bool game_script)
{
	if (string == 0) {
		GetStringWithArgs(builder, STR_UNDEFINED, args);
		return;
	}

	StringIndexInTab index = GetStringIndex(string);
	StringTab tab = GetStringTab(string);

	switch (tab) {
		case TEXT_TAB_TOWN:
			if (IsInsideMM(string, SPECSTR_TOWNNAME_START, SPECSTR_TOWNNAME_END) && !game_script) {
				GenerateTownNameString(builder, string - SPECSTR_TOWNNAME_START, args.GetNextParameter<uint32_t>());
				return;
			}
			break;

		case TEXT_TAB_SPECIAL:
			if (!game_script) {
				if (GetSpecialNameString(builder, string, args)) return;
			}
			if (index < lengthof(_temp_special_strings) && !game_script) {
				FormatString(builder, _temp_special_strings[index.base()].c_str(), args, case_index);
				return;
			}
			break;

		case TEXT_TAB_OLD_CUSTOM:
			/* Old table for custom names. This is no longer used */
			if (!game_script) {
				FatalError("Incorrect conversion of custom name string.");
			}
			break;

		case TEXT_TAB_GAMESCRIPT_START: {
			FormatString(builder, GetGameStringPtr(index), args, case_index, true);
			return;
		}

		case TEXT_TAB_OLD_NEWGRF:
			NOT_REACHED();

		case TEXT_TAB_NEWGRF_START: {
			FormatString(builder, GetGRFStringPtr(index), args, case_index);
			return;
		}

		default:
			break;
	}

	if (index >= _langpack.langtab_num[tab]) {
		if (game_script) {
			return GetStringWithArgs(builder, STR_UNDEFINED, args);
		}
		FatalError("String 0x{:X} is invalid. You are probably using an old version of the .lng file.\n", string);
	}

	FormatString(builder, GetStringPtr(string), args, case_index);
}

/**
 * Get a parsed string with most special stringcodes replaced by the string parameters.
 * @param builder The builder of the string.
 * @param string The ID of the string to parse.
 * @param args Span of arguments for the string.
 * @param case_index The "case index". This will only be set when FormatString wants to print the string in a different case.
 * @param game_script The string is coming directly from a game script.
 */
void GetStringWithArgs(StringBuilder builder, StringID string, std::span<StringParameter> params, uint case_index, bool game_script)
{
	StringParameters tmp_params{params};
	GetStringWithArgs(builder, string, tmp_params, case_index, game_script);
}

/**
 * Resolve the given StringID into a std::string with formatting but no parameters.
 * @param string The unique identifier of the translatable string.
 * @return The std::string of the translated string.
 */
std::string GetString(StringID string)
{
	format_buffer buffer;
	GetStringWithArgs(StringBuilder(buffer), string, {});
	return buffer.to_string();
}

static void AppendStringWithArgsInPlaceFixed(format_target &result, StringID string, StringParameters &params)
{
	if (result.has_overflowed()) return;

	format_to_fixed_base::growable_back_buffer temp = static_cast<format_to_fixed_base &>(result).get_growable_back_buffer();
	GetStringWithArgs(StringBuilder(temp), string, params);
}

/**
 * Resolve the given StringID and append in place with most special stringcodes replaced by the string parameters.
 * @param result The format_target to append the translated string.
 * @param string The unique identifier of the translatable string.
 * @param args Span of arguments for the string.
 */
void AppendStringWithArgsInPlace(format_target &result, StringID string, std::span<StringParameter> args)
{
	StringParameters params{args};
	if (unlikely(result.is_format_to_fixed_subtype())) {
		AppendStringWithArgsInPlaceFixed(result, string, params);
	} else {
		GetStringWithArgs(StringBuilder(static_cast<format_to_buffer &>(result)), string, params);
	}
}

/**
 * Resolve the given StringID and append in place with most special stringcodes replaced by the string parameters.
 * @param result The std::string to append the translated string.
 * @param string The unique identifier of the translatable string.
 * @param args Span of arguments for the string.
 */
void AppendStringWithArgsInPlace(std::string &result, StringID string, std::span<StringParameter> args)
{
	format_buffer buffer;
	AppendStringWithArgsInPlace(buffer, string, args);
	result += (std::string_view)buffer;
}

/**
 * Get a parsed string with most special stringcodes replaced by the string parameters.
 * @param string The ID of the string to parse.
 * @param args   Arguments for the string.
 * @return The parsed string.
 */
std::string GetStringWithArgs(StringID string, std::span<StringParameter> args)
{
	format_buffer result;
	StringBuilder builder(result);
	GetStringWithArgs(builder, string, args);
	return result.to_string();
}

/**
 * Format a number into a string.
 * @param builder   the string builder to write to
 * @param number    the number to write down
 * @param last      the last element in the buffer
 * @param separator the thousands-separator to use
 * @param zerofill  minimum number of digits to print for the integer part. The number will be filled with zeros at the front if necessary.
 * @param fractional_digits number of fractional digits to display after a decimal separator. The decimal separator is inserted
 *                          in front of the \a fractional_digits last digit of \a number.
 */
static void FormatNumber(StringBuilder builder, int64_t number, const char *separator, int zerofill = 1, int fractional_digits = 0)
{
	static const int max_digits = 20;
	uint64_t divisor = 10000000000000000000ULL;
	zerofill += fractional_digits;
	int thousands_offset = (max_digits - fractional_digits - 1) % 3;

	if (number < 0) {
		builder += '-';
		number = -number;
	}

	uint64_t num = number;
	uint64_t tot = 0;
	for (int i = 0; i < max_digits; i++) {
		if (i == max_digits - fractional_digits) {
			const char *decimal_separator = _settings_game.locale.digit_decimal_separator.c_str();
			if (StrEmpty(decimal_separator)) decimal_separator = _langpack.langpack->digit_decimal_separator;
			builder += decimal_separator;
		}

		uint64_t quot = 0;
		if (num >= divisor) {
			quot = num / divisor;
			num = num % divisor;
		}
		if ((tot |= quot) || i >= max_digits - zerofill) {
			builder += '0' + quot; // quot is a single digit
			if ((i % 3) == thousands_offset && i < max_digits - 1 - fractional_digits) builder += separator;
		}

		divisor /= 10;
	}
}

static void FormatCommaNumber(StringBuilder builder, int64_t number, int fractional_digits = 0)
{
	const char *separator = _settings_game.locale.digit_group_separator.c_str();
	if (StrEmpty(separator)) separator = _langpack.langpack->digit_group_separator;
	FormatNumber(builder, number, separator, 1, fractional_digits);
}

static void FormatNoCommaNumber(StringBuilder builder, int64_t number)
{
	FormatNumber(builder, number, "");
}

static void FormatZerofillNumber(StringBuilder builder, int64_t number, int count)
{
	FormatNumber(builder, number, "", count);
}

static void FormatHexNumber(StringBuilder builder, uint64_t number)
{
	builder.Format("0x{:X}", number);
}

char32_t GetDecimalSeparatorChar()
{
	char32_t decimal_char = '.';
	const char *decimal_separator = _settings_game.locale.digit_decimal_separator.c_str();
	if (StrEmpty(decimal_separator)) decimal_separator = _langpack.langpack->digit_decimal_separator;
	if (!StrEmpty(decimal_separator)) Utf8Decode(&decimal_char, decimal_separator);
	return decimal_char;
}

/**
 * Format a given number as a number of bytes with the SI prefix.
 * @param builder the string builder to write to
 * @param number  the number of bytes to write down
 */
static void FormatBytes(StringBuilder builder, int64_t number)
{
	assert(number >= 0);

	/*                                   1   2^10  2^20  2^30  2^40  2^50  2^60 */
	const char * const iec_prefixes[] = {"", "Ki", "Mi", "Gi", "Ti", "Pi", "Ei"};
	uint id = 1;
	while (number >= 1024 * 1024) {
		number /= 1024;
		id++;
	}

	const char *decimal_separator = _settings_game.locale.digit_decimal_separator.c_str();
	if (StrEmpty(decimal_separator)) decimal_separator = _langpack.langpack->digit_decimal_separator;

	if (number < 1024) {
		id = 0;
		builder.Format("{}", number);
	} else if (number < 1024 * 10) {
		builder.Format("{}{}{:02}", number / 1024, decimal_separator, (number % 1024) * 100 / 1024);
	} else if (number < 1024 * 100) {
		builder.Format("{}{}{:01}", number / 1024, decimal_separator, (number % 1024) * 10 / 1024);
	} else {
		assert(number < 1024 * 1024);
		builder.Format("{}", number / 1024);
	}

	assert(id < lengthof(iec_prefixes));
	builder.Format(NBSP "{}B", iec_prefixes[id]);
}

static void FormatStateTicksHHMMString(StringBuilder builder, StateTicks ticks, uint case_index)
{
	TickMinutes minutes = _settings_time.ToTickMinutes(ticks);
	char hour[3], minute[3];
	format_to_fixed_z::format_to(hour,   lastof(hour),   "{:02}", minutes.ClockHour());
	format_to_fixed_z::format_to(minute, lastof(minute), "{:02}", minutes.ClockMinute());
	auto tmp_params = MakeParameters(hour, minute);
	FormatString(builder, GetStringPtr(STR_FORMAT_DATE_MINUTES), tmp_params, case_index);
}

static void FormatTimeHHMMString(StringBuilder builder, uint time, uint case_index)
{
	char hour[9], minute[3];
	format_to_fixed_z::format_to(hour,   lastof(hour),   "{:02}", (int) time / 100);
	format_to_fixed_z::format_to(minute, lastof(minute), "{:02}", (int) time % 100);
	auto tmp_params = MakeParameters(hour, minute);
	return FormatString(builder, GetStringPtr(STR_FORMAT_DATE_MINUTES), tmp_params, case_index);
}

static void FormatYmdString(StringBuilder builder, CalTime::Date date, uint case_index)
{
	CalTime::YearMonthDay ymd = CalTime::ConvertDateToYMD(date);

	auto tmp_params = MakeParameters(STR_DAY_NUMBER_1ST + ymd.day - 1, STR_MONTH_ABBREV_JAN + ymd.month, ymd.year);
	FormatString(builder, GetStringPtr(STR_FORMAT_DATE_LONG), tmp_params, case_index);
}

static void FormatMonthAndYear(StringBuilder builder, CalTime::Date date, uint case_index)
{
	CalTime::YearMonthDay ymd = CalTime::ConvertDateToYMD(date);

	auto tmp_params = MakeParameters(STR_MONTH_JAN + ymd.month, ymd.year);
	FormatString(builder, GetStringPtr(STR_FORMAT_DATE_SHORT), tmp_params, case_index);
}

static void FormatTinyOrISODate(StringBuilder builder, CalTime::Date date, StringID str)
{
	CalTime::YearMonthDay ymd = CalTime::ConvertDateToYMD(date);

	/* Day and month are zero-padded with ZEROFILL_NUM, hence the two 2s. */
	auto tmp_params = MakeParameters(ymd.day, 2, ymd.month + 1, 2, ymd.year);
	FormatString(builder, GetStringPtr(str), tmp_params);
}

static void FormatGenericCurrency(StringBuilder builder, const CurrencySpec *spec, Money number, bool compact)
{
	/* We are going to make number absolute for printing, so
	 * keep this piece of data as we need it later on */
	bool negative = number < 0;

	number *= spec->rate;

	/* convert from negative */
	if (number < 0) {
		builder.Utf8Encode(SCC_PUSH_COLOUR);
		builder.Utf8Encode(SCC_RED);
		builder += '-';
		number = -number;
	}

	/* Add prefix part, following symbol_pos specification.
	 * Here, it can can be either 0 (prefix) or 2 (both prefix and suffix).
	 * The only remaining value is 1 (suffix), so everything that is not 1 */
	if (spec->symbol_pos != 1) builder += spec->prefix;

	StringID number_str = STR_NULL;

	/* For huge numbers, compact the number. */
	if (compact) {
		/* Take care of the thousand rounding. Having 1 000 000 k
		 * and 1 000 M is inconsistent, so always use 1 000 M. */
		if (number >= Money(1'000'000'000'000'000) - 500'000'000) {
			number = (number + Money(500'000'000'000)) / Money(1'000'000'000'000);
			number_str = STR_CURRENCY_SHORT_TERA;
		} else if (number >= Money(1'000'000'000'000) - 500'000) {
			number = (number + 500'000'000) / 1'000'000'000;
			number_str = STR_CURRENCY_SHORT_GIGA;
		} else if (number >= 1'000'000'000 - 500) {
			number = (number + 500'000) / 1'000'000;
			number_str = STR_CURRENCY_SHORT_MEGA;
		} else if (number >= 1'000'000) {
			number = (number + 500) / 1'000;
			number_str = STR_CURRENCY_SHORT_KILO;
		}
	}

	const char *separator = _settings_game.locale.digit_group_separator_currency.c_str();
	if (StrEmpty(separator)) separator = GetCurrency().separator.c_str();
	if (StrEmpty(separator)) separator = _langpack.langpack->digit_group_separator_currency;
	FormatNumber(builder, number, separator);
	if (number_str != STR_NULL) {
		FormatString(builder, GetStringPtr(number_str), {});
	}

	/* Add suffix part, following symbol_pos specification.
	 * Here, it can can be either 1 (suffix) or 2 (both prefix and suffix).
	 * The only remaining value is 1 (prefix), so everything that is not 0 */
	if (spec->symbol_pos != 0) builder += spec->suffix;

	if (negative) {
		builder.Utf8Encode(SCC_POP_COLOUR);
	}
}

/**
 * Determine the "plural" index given a plural form and a number.
 * @param count       The number to get the plural index of.
 * @param plural_form The plural form we want an index for.
 * @return The plural index for the given form.
 */
static int DeterminePluralForm(int64_t count, int plural_form)
{
	/* The absolute value determines plurality */
	uint64_t n = abs(count);

	switch (plural_form) {
		default:
			NOT_REACHED();

		/* Two forms: singular used for one only.
		 * Used in:
		 *   Danish, Dutch, English, German, Norwegian, Swedish, Estonian, Finnish,
		 *   Greek, Hebrew, Italian, Portuguese, Spanish, Esperanto */
		case 0:
			return n != 1 ? 1 : 0;

		/* Only one form.
		 * Used in:
		 *   Hungarian, Japanese, Turkish */
		case 1:
			return 0;

		/* Two forms: singular used for 0 and 1.
		 * Used in:
		 *   French, Brazilian Portuguese */
		case 2:
			return n > 1 ? 1 : 0;

		/* Three forms: special cases for 0, and numbers ending in 1 except when ending in 11.
		 * Note: Cases are out of order for hysterical reasons. '0' is last.
		 * Used in:
		 *   Latvian */
		case 3:
			return n % 10 == 1 && n % 100 != 11 ? 0 : n != 0 ? 1 : 2;

		/* Five forms: special cases for 1, 2, 3 to 6, and 7 to 10.
		 * Used in:
		 *   Gaelige (Irish) */
		case 4:
			return n == 1 ? 0 : n == 2 ? 1 : n < 7 ? 2 : n < 11 ? 3 : 4;

		/* Three forms: special cases for numbers ending in 1 except when ending in 11, and 2 to 9 except when ending in 12 to 19.
		 * Used in:
		 *   Lithuanian */
		case 5:
			return n % 10 == 1 && n % 100 != 11 ? 0 : n % 10 >= 2 && (n % 100 < 10 || n % 100 >= 20) ? 1 : 2;

		/* Three forms: special cases for numbers ending in 1 except when ending in 11, and 2 to 4 except when ending in 12 to 14.
		 * Used in:
		 *   Croatian, Russian, Ukrainian */
		case 6:
			return n % 10 == 1 && n % 100 != 11 ? 0 : n % 10 >= 2 && n % 10 <= 4 && (n % 100 < 10 || n % 100 >= 20) ? 1 : 2;

		/* Three forms: special cases for 1, and numbers ending in 2 to 4 except when ending in 12 to 14.
		 * Used in:
		 *   Polish */
		case 7:
			return n == 1 ? 0 : n % 10 >= 2 && n % 10 <= 4 && (n % 100 < 10 || n % 100 >= 20) ? 1 : 2;

		/* Four forms: special cases for numbers ending in 01, 02, and 03 to 04.
		 * Used in:
		 *   Slovenian */
		case 8:
			return n % 100 == 1 ? 0 : n % 100 == 2 ? 1 : n % 100 == 3 || n % 100 == 4 ? 2 : 3;

		/* Two forms: singular used for numbers ending in 1 except when ending in 11.
		 * Used in:
		 *   Icelandic */
		case 9:
			return n % 10 == 1 && n % 100 != 11 ? 0 : 1;

		/* Three forms: special cases for 1, and 2 to 4
		 * Used in:
		 *   Czech, Slovak */
		case 10:
			return n == 1 ? 0 : n >= 2 && n <= 4 ? 1 : 2;

		/* Two forms: cases for numbers ending with a consonant, and with a vowel.
		 * Korean doesn't have the concept of plural, but depending on how a
		 * number is pronounced it needs another version of a particle.
		 * As such the plural system is misused to give this distinction.
		 */
		case 11:
			switch (n % 10) {
				case 0: // yeong
				case 1: // il
				case 3: // sam
				case 6: // yuk
				case 7: // chil
				case 8: // pal
					return 0;

				case 2: // i
				case 4: // sa
				case 5: // o
				case 9: // gu
					return 1;

				default:
					NOT_REACHED();
			}

		/* Four forms: special cases for 1, 0 and numbers ending in 02 to 10, and numbers ending in 11 to 19.
		 * Used in:
		 *  Maltese */
		case 12:
			return (n == 1 ? 0 : n == 0 || (n % 100 > 1 && n % 100 < 11) ? 1 : (n % 100 > 10 && n % 100 < 20) ? 2 : 3);
		/* Four forms: special cases for 1 and 11, 2 and 12, 3 .. 10 and 13 .. 19, other
		 * Used in:
		 *  Scottish Gaelic */
		case 13:
			return ((n == 1 || n == 11) ? 0 : (n == 2 || n == 12) ? 1 : ((n > 2 && n < 11) || (n > 12 && n < 20)) ? 2 : 3);

		/* Three forms: special cases for 1, 0 and numbers ending in 01 to 19.
		 * Used in:
		 *   Romanian */
		case 14:
			return n == 1 ? 0 : (n == 0 || (n % 100 > 0 && n % 100 < 20)) ? 1 : 2;
	}
}

static const char *ParseStringChoice(const char *b, uint form, StringBuilder builder)
{
	/* <NUM> {Length of each string} {each string} */
	uint n = (uint8_t)*b++;
	size_t form_offset = 0, form_len = 0, total_len = 0;
	for (uint i = 0; i != n; i++) {
		uint len = (uint8_t)*b++;
		if (i == form) {
			form_offset = total_len;
			form_len = len;
		}
		total_len += len;
	}

	builder += std::string_view(b + form_offset, form_len);
	return b + total_len;
}

/** Helper for unit conversion. */
struct UnitConversion {
	double factor; ///< Amount to multiply or divide upon conversion.

	/**
	 * Convert value from OpenTTD's internal unit into the displayed value.
	 * @param input The input to convert.
	 * @param round Whether to round the value or not.
	 * @return The converted value.
	 */
	int64_t ToDisplay(int64_t input, bool round = true) const
	{
		return round
			? (int64_t)std::round(input * this->factor)
			: (int64_t)(input * this->factor);
	}

	/**
	 * Convert the displayed value back into a value of OpenTTD's internal unit.
	 * @param input The input to convert.
	 * @param round Whether to round the value up or not.
	 * @param divider Divide the return value by this.
	 * @return The converted value.
	 */
	int64_t FromDisplay(int64_t input, bool round = true, int64_t divider = 1) const
	{
		return round
			? (int64_t)std::round(input / this->factor / divider)
			: (int64_t)(input / this->factor / divider);
	}
};

/** Information about a specific unit system. */
struct Units {
	UnitConversion c; ///< Conversion
	StringID s;       ///< String for the unit
	unsigned int decimal_places; ///< Number of decimal places embedded in the value. For example, 1 if the value is in tenths, and 3 if the value is in thousandths.
};

/** Information about a specific unit system with a long variant. */
struct UnitsLong {
	UnitConversion c; ///< Conversion
	StringID s;       ///< String for the short variant of the unit
	StringID l;       ///< String for the long variant of the unit
	unsigned int decimal_places; ///< Number of decimal places embedded in the value. For example, 1 if the value is in tenths, and 3 if the value is in thousandths.
};

/** Unit conversions for velocity. */
static const Units _units_velocity_calendar[] = {
	{ { 1.0      }, STR_UNITS_VELOCITY_IMPERIAL,      0 },
	{ { 1.609344 }, STR_UNITS_VELOCITY_METRIC,        0 },
	{ { 0.44704  }, STR_UNITS_VELOCITY_SI,            0 },
	{ { 0.578125 }, STR_UNITS_VELOCITY_GAMEUNITS_DAY, 1 },
	{ { 0.868976 }, STR_UNITS_VELOCITY_KNOTS,         0 },
};

/** Unit conversions for velocity. */
static const Units _units_velocity_realtime[] = {
	{ { 1.0      }, STR_UNITS_VELOCITY_IMPERIAL,      0 },
	{ { 1.609344 }, STR_UNITS_VELOCITY_METRIC,        0 },
	{ { 0.44704  }, STR_UNITS_VELOCITY_SI,            0 },
	{ { 0.289352 }, STR_UNITS_VELOCITY_GAMEUNITS_SEC, 1 },
	{ { 0.868976 }, STR_UNITS_VELOCITY_KNOTS,         0 },
};

/** Unit conversions for power. */
static const Units _units_power[] = {
	{ { 1.0      }, STR_UNITS_POWER_IMPERIAL, 0 },
	{ { 1.01387  }, STR_UNITS_POWER_METRIC,   0 },
	{ { 0.745699 }, STR_UNITS_POWER_SI,       0 },
};

/** Unit conversions for power to weight. */
static const Units _units_power_to_weight[] = {
	{ { 0.907185 }, STR_UNITS_POWER_IMPERIAL_TO_WEIGHT_IMPERIAL, 1 },
	{ { 1.0      }, STR_UNITS_POWER_IMPERIAL_TO_WEIGHT_METRIC,   1 },
	{ { 1.0      }, STR_UNITS_POWER_IMPERIAL_TO_WEIGHT_SI,       1 },
	{ { 0.919768 }, STR_UNITS_POWER_METRIC_TO_WEIGHT_IMPERIAL,   1 },
	{ { 1.01387  }, STR_UNITS_POWER_METRIC_TO_WEIGHT_METRIC,     1 },
	{ { 1.01387  }, STR_UNITS_POWER_METRIC_TO_WEIGHT_SI,         1 },
	{ { 0.676487 }, STR_UNITS_POWER_SI_TO_WEIGHT_IMPERIAL,       1 },
	{ { 0.745699 }, STR_UNITS_POWER_SI_TO_WEIGHT_METRIC,         1 },
	{ { 0.745699 }, STR_UNITS_POWER_SI_TO_WEIGHT_SI,             1 },
};

/** Unit conversions for weight. */
static const UnitsLong _units_weight[] = {
	{ {    1.102311 }, STR_UNITS_WEIGHT_SHORT_IMPERIAL, STR_UNITS_WEIGHT_LONG_IMPERIAL, 0 },
	{ {    1.0      }, STR_UNITS_WEIGHT_SHORT_METRIC,   STR_UNITS_WEIGHT_LONG_METRIC,   0 },
	{ { 1000.0      }, STR_UNITS_WEIGHT_SHORT_SI,       STR_UNITS_WEIGHT_LONG_SI,       0 },
};

/** Unit conversions for volume. */
static const UnitsLong _units_volume[] = {
	{ {  264.172 }, STR_UNITS_VOLUME_SHORT_IMPERIAL, STR_UNITS_VOLUME_LONG_IMPERIAL, 0 },
	{ { 1000.0   }, STR_UNITS_VOLUME_SHORT_METRIC,   STR_UNITS_VOLUME_LONG_METRIC,   0 },
	{ {    1.0   }, STR_UNITS_VOLUME_SHORT_SI,       STR_UNITS_VOLUME_LONG_SI,       0 },
};

/** Unit conversions for force. */
static const Units _units_force[] = {
	{ { 0.224809 }, STR_UNITS_FORCE_IMPERIAL, 0 },
	{ { 0.101972 }, STR_UNITS_FORCE_METRIC,   0 },
	{ { 0.001    }, STR_UNITS_FORCE_SI,       0 },
};

/** Unit conversions for height. */
static const Units _units_height[] = {
	{ { 3.0 }, STR_UNITS_HEIGHT_IMPERIAL, 0 }, // "Wrong" conversion factor for more nicer GUI values
	{ { 1.0 }, STR_UNITS_HEIGHT_METRIC,   0 },
	{ { 1.0 }, STR_UNITS_HEIGHT_SI,       0 },
};

/** Unit conversions for time in calendar days or wallclock seconds */
static const Units _units_time_days_or_seconds[] = {
	{ { 1 }, STR_UNITS_DAYS,    0 },
	{ { 2 }, STR_UNITS_SECONDS, 0 },
};

/** Unit conversions for time in calendar months or wallclock minutes */
static const Units _units_time_months_or_minutes[] = {
	{ { 1 }, STR_UNITS_MONTHS,  0 },
	{ { 1 }, STR_UNITS_MINUTES, 0 },
	{ { 1 }, STR_UNITS_PRODUCTION_INTERVALS, 0 },
};

/** Unit conversions for time in calendar years or economic periods */
static const Units _units_time_years_or_periods[] = {
	{ { 1 }, STR_UNITS_YEARS,  0 },
	{ { 1 }, STR_UNITS_PERIODS, 0 },
};

/** Unit conversions for time in calendar years or wallclock minutes */
static const Units _units_time_years_or_minutes[] = {
	{ { 1  }, STR_UNITS_YEARS,  0 },
	{ { 12 }, STR_UNITS_MINUTES, 0 },
	{ { 1  }, STR_UNITS_PERIODS, 0 },
};

StringID GetVelocityUnitName(VehicleType type)
{
	uint8_t setting = (type == VEH_SHIP || type == VEH_AIRCRAFT) ? _settings_game.locale.units_velocity_nautical : _settings_game.locale.units_velocity;

	assert(setting < lengthof(_units_velocity_calendar));
	assert(setting < lengthof(_units_velocity_realtime));
	static_assert(lengthof(_units_velocity_calendar) == 5 && lengthof(_units_velocity_realtime) == 5);

	switch (setting) {
		case 0:
		case 1:
		case 2:
			return STR_UNIT_NAME_VELOCITY_IMPERIAL + setting;

		case 3:
			return EconTime::UsingWallclockUnits() ? STR_UNIT_NAME_VELOCITY_GAMEUNITS_WALLCLOCK : STR_UNIT_NAME_VELOCITY_GAMEUNITS;

		case 4:
			return STR_CONFIG_SETTING_LOCALISATION_UNITS_VELOCITY_KNOTS;

		default:
			NOT_REACHED();
	}
}

/**
 * Get the correct velocity units depending on the vehicle type and whether we're using real-time units.
 * @param type VehicleType to convert velocity for.
 * @return The Units for the proper vehicle and time mode.
 */
static const Units GetVelocityUnits(VehicleType type)
{
	uint8_t setting = (type == VEH_SHIP || type == VEH_AIRCRAFT) ? _settings_game.locale.units_velocity_nautical : _settings_game.locale.units_velocity;

	assert(setting < lengthof(_units_velocity_calendar));
	assert(setting < lengthof(_units_velocity_realtime));

	if (EconTime::UsingWallclockUnits()) return _units_velocity_realtime[setting];

	return _units_velocity_calendar[setting];
}

/**
 * Convert the given (internal) speed to the display speed.
 * @param speed the speed to convert
 * @return the converted speed.
 */
uint ConvertSpeedToDisplaySpeed(uint speed, VehicleType type)
{
	/* For historical reasons we don't want to mess with the
	 * conversion for speed. So, don't round it and keep the
	 * original conversion factors instead of the real ones. */
	return GetVelocityUnits(type).c.ToDisplay(speed, false);
}

/**
 * Convert the given (internal) speed to the display speed, in units (not decimal values).
 * @param speed the speed to convert
 * @return the converted speed.
 */
uint ConvertSpeedToUnitDisplaySpeed(uint speed, VehicleType type)
{
	const Units &units = GetVelocityUnits(type);
	uint result = units.c.ToDisplay(speed, false);
	for (uint i = 0; i < units.decimal_places; i++) {
		result /= 10;
	}
	return result;
}

/**
 * Convert the given display speed to the (internal) speed.
 * @param speed the speed to convert
 * @return the converted speed.
 */
uint ConvertDisplaySpeedToSpeed(uint speed, VehicleType type)
{
	return GetVelocityUnits(type).c.FromDisplay(speed);
}

/**
 * Convert the given km/h-ish speed to the display speed.
 * @param speed the speed to convert
 * @return the converted speed.
 */
uint ConvertKmhishSpeedToDisplaySpeed(uint speed, VehicleType type)
{
	return GetVelocityUnits(type).c.ToDisplay(speed * 10, false) / 16;
}

/**
 * Convert the given display speed to the km/h-ish speed.
 * @param speed the speed to convert
 * @return the converted speed.
 */
uint ConvertDisplaySpeedToKmhishSpeed(uint speed, VehicleType type)
{
	return GetVelocityUnits(type).c.FromDisplay(speed * 16, true, 10);
}

/**
 * Convert the given internal weight to the display weight.
 * @param weight the weight to convert
 * @return the converted weight.
 */
uint ConvertWeightToDisplayWeight(uint weight)
{
	return _units_weight[_settings_game.locale.units_weight].c.ToDisplay(weight);
}

/**
 * Convert the given display weight to the (internal) weight.
 * @param weight the weight to convert
 * @return the converted weight.
 */
uint ConvertDisplayWeightToWeight(uint weight)
{
	return _units_weight[_settings_game.locale.units_weight].c.FromDisplay(weight);
}

/**
 * Convert the given internal power to the display power.
 * @param power the power to convert
 * @return the converted power.
 */
uint ConvertPowerToDisplayPower(uint power)
{
	return _units_power[_settings_game.locale.units_power].c.ToDisplay(power);
}

/**
 * Convert the given display power to the (internal) power.
 * @param power the power to convert
 * @return the converted power.
 */
uint ConvertDisplayPowerToPower(uint power)
{
	return _units_power[_settings_game.locale.units_power].c.FromDisplay(power);
}

/**
 * Convert the given internal force to the display force.
 * @param force the force to convert
 * @return the converted force.
 */
int64_t ConvertForceToDisplayForce(int64_t force)
{
	return _units_force[_settings_game.locale.units_force].c.ToDisplay(force);
}

/**
 * Convert the given display force to the (internal) force.
 * @param force the force to convert
 * @return the converted force.
 */
int64_t ConvertDisplayForceToForce(int64_t force)
{
	return _units_force[_settings_game.locale.units_force].c.FromDisplay(force);
}

static DecimalValue ConvertWeightRatioToDisplay(const Units &unit, int64_t ratio)
{
	int64_t input = ratio;
	int64_t decimals = 2;
	if (_settings_game.locale.units_weight == 2) {
		input *= 1000;
		decimals += 3;
	}

	const UnitConversion &weight_conv = _units_weight[_settings_game.locale.units_weight].c;
	UnitConversion conv = unit.c;
	conv.factor /= weight_conv.factor;

	int64_t value = conv.ToDisplay(input);

	if (unit.c.factor > 100) {
		value /= 100;
		decimals -= 2;
	}

	return { value, decimals };
}

static uint ConvertDisplayToWeightRatio(const Units &unit, double in)
{
	const UnitConversion &weight_conv = _units_weight[_settings_game.locale.units_weight].c;
	UnitConversion conv = unit.c;
	conv.factor /= weight_conv.factor;
	int64_t multiplier = _settings_game.locale.units_weight == 2 ? 1000 : 1;

	return conv.FromDisplay(in * 100 * multiplier, true, multiplier);
}

static void FormatUnitWeightRatio(StringBuilder builder, const Units &unit, int64_t raw_value)
{
	const char *unit_str = GetStringPtr(unit.s);
	const char *weight_str = GetStringPtr(_units_weight[_settings_game.locale.units_weight].s);

	format_buffer_sized<128> tmp_buffer;
	tmp_buffer.append(unit_str);

	for (char32_t c : Utf8View(weight_str)) {
		if (c == 0xA0) {
			/* NBSP */
			continue;
		}
		if (c == SCC_DECIMAL) {
			c = '/';
		}
		tmp_buffer.append_utf8(c);
	}

	DecimalValue dv = ConvertWeightRatioToDisplay(unit, raw_value);

	auto tmp_params = MakeParameters(dv.value, dv.decimals);
	FormatString(builder, tmp_buffer, tmp_params);
}

/**
 * Convert the given internal power / weight ratio to the display decimal.
 * @param ratio the power / weight ratio to convert
 * @return value the output value and decimal offset
 */
DecimalValue ConvertPowerWeightRatioToDisplay(int64_t ratio)
{
	return ConvertWeightRatioToDisplay(_units_power[_settings_game.locale.units_power], ratio);
}

/**
 * Convert the given internal force / weight ratio to the display decimal.
 * @param ratio the force / weight ratio to convert
 * @return value the output value and decimal offset
 */
DecimalValue ConvertForceWeightRatioToDisplay(int64_t ratio)
{
	return ConvertWeightRatioToDisplay(_units_force[_settings_game.locale.units_force], ratio);
}

/**
 * Convert the given display value to the internal power / weight ratio.
 * @param in the display value
 * @return the converted power / weight ratio.
 */
uint ConvertDisplayToPowerWeightRatio(double in)
{
	return ConvertDisplayToWeightRatio(_units_power[_settings_game.locale.units_power], in);
}

/**
 * Convert the given display value to the internal force / weight ratio.
 * @param in the display value
 * @return the converted force / weight ratio.
 */
uint ConvertDisplayToForceWeightRatio(double in)
{
	return ConvertDisplayToWeightRatio(_units_force[_settings_game.locale.units_force], in);
}

uint ConvertCargoQuantityToDisplayQuantity(CargoType cargo, uint quantity)
{
	switch (CargoSpec::Get(cargo)->units_volume) {
		case STR_TONS:
			return _units_weight[_settings_game.locale.units_weight].c.ToDisplay(quantity);

		case STR_LITERS:
			return _units_volume[_settings_game.locale.units_volume].c.ToDisplay(quantity);

		default:
			break;
	}
	return quantity;
}

uint ConvertDisplayQuantityToCargoQuantity(CargoType cargo, uint quantity)
{
	switch (CargoSpec::Get(cargo)->units_volume) {
		case STR_TONS:
			return _units_weight[_settings_game.locale.units_weight].c.FromDisplay(quantity);

		case STR_LITERS:
			return _units_volume[_settings_game.locale.units_volume].c.FromDisplay(quantity);

		default:
			break;
	}
	return quantity;
}

/**
 * Decodes an encoded string during FormatString.
 * @param str The buffer of the encoded string.
 * @param game_script Set if decoding a GameScript-encoded string. This affects how string IDs are handled.
 * @param builder The string builder to write the string to.
 * @returns Updated position position in input buffer.
 */
static const char *DecodeEncodedString(const char *str, bool game_script, StringBuilder &builder)
{
	ankerl::svector<StringParameter, 10> sub_args;

	char *p;
	StringIndexInTab id(std::strtoul(str, &p, 16));
	if (*p != SCC_RECORD_SEPARATOR && *p != '\0') {
		while (*p != '\0') p++;
		builder += "(invalid SCC_ENCODED)";
		return p;
	}
	if (game_script && id >= TAB_SIZE_GAMESCRIPT) {
		while (*p != '\0') p++;
		builder += "(invalid StringID)";
		return p;
	}

	while (*p != '\0') {
		/* The start of parameter. */
		const char *s = ++p;

		/* Find end of the parameter. */
		for (; *p != '\0' && *p != SCC_RECORD_SEPARATOR; ++p) {}

		if (s == p) {
			/* This is an empty parameter. */
			sub_args.emplace_back(std::monostate{});
			continue;
		}

		/* Get the parameter type. */
		char32_t parameter_type;
		size_t len = Utf8Decode(&parameter_type, s);
		s += len;

		switch (parameter_type) {
			case SCC_ENCODED: {
				uint64_t param = std::strtoull(s, &p, 16);
				if (param >= TAB_SIZE_GAMESCRIPT) {
					while (*p != '\0') p++;
					builder += "(invalid sub-StringID)";
					return p;
				}
				param = MakeStringID(TEXT_TAB_GAMESCRIPT_START, StringIndexInTab(param));
				sub_args.emplace_back(param);
				break;
			}

			case SCC_ENCODED_NUMERIC: {
				uint64_t param = std::strtoull(s, &p, 16);
				sub_args.emplace_back(param);
				break;
			}

			case SCC_ENCODED_STRING: {
				sub_args.emplace_back(std::string(s, p - s));
				break;
			}

			default:
				/* Unknown parameter, make it blank. */
				sub_args.emplace_back(std::monostate{});
				break;
		}
	}

	StringID stringid = game_script ? MakeStringID(TEXT_TAB_GAMESCRIPT_START, id) : StringID{id.base()};
	GetStringWithArgs(builder, stringid, sub_args, true);

	return p;
}

/**
 * Parse most format codes within a string and write the result to a buffer.
 * @param builder The string builder to write the final string to.
 * @param str_arg The original string with format codes.
 * @param args    Pointer to extra arguments used by various string codes.
 * @param dry_run True when the args' type data is not yet initialized.
 */
<<<<<<< HEAD
static void FormatString(StringBuilder builder, const char *str_arg, StringParameters &args, uint orig_case_index, bool game_script, bool dry_run)
=======
static void FormatString(StringBuilder &builder, std::string_view str_arg, StringParameters &args, uint orig_case_index, bool game_script, bool dry_run)
>>>>>>> 819e097d
{
	size_t orig_first_param_offset = args.GetOffset();

	if (!dry_run) {
		/*
		 * This function is normally called with `dry_run` false, then we call this function again
		 * with `dry_run` being true. The dry run is required for the gender formatting. For the
		 * gender determination we need to format a sub string to get the gender, but for that we
		 * need to know as what string control code type the specific parameter is encoded. Since
		 * gendered words can be before the "parameter" words, this needs to be determined before
		 * the actual formatting.
		 */
		format_buffer buffer;
		StringBuilder dry_run_builder(buffer);
		FormatString(dry_run_builder, str_arg, args, orig_case_index, game_script, true);
		/* We have to restore the original offset here to to read the correct values. */
		args.SetOffset(orig_first_param_offset);
	}
	uint next_substr_case_index = 0;
	struct StrStackItem {
		const char *str;
		const char *end;
		size_t first_param_offset;
		uint case_index;

		StrStackItem(std::string_view view, size_t first_param_offset, uint case_index)
			: str(view.data()), end(view.data() + view.size()), first_param_offset(first_param_offset), case_index(case_index)
		{}
	};
	std::stack<StrStackItem, std::vector<StrStackItem>> str_stack;
	str_stack.emplace(str_arg, orig_first_param_offset, orig_case_index);

	for (;;) {
		try {
			while (!str_stack.empty() && str_stack.top().str >= str_stack.top().end) {
				str_stack.pop();
			}
			if (str_stack.empty()) break;
			const char *&str = str_stack.top().str;
			const size_t ref_param_offset = str_stack.top().first_param_offset;
			const uint case_index = str_stack.top().case_index;
			char32_t b = Utf8Consume(&str);
			assert(b != 0);

			if (_scan_for_gender_data && builder.CurrentIndex() != 0) {
				/* Early exit when scanning for gender data if target string is already non-empty */
				return;
			}

			if (SCC_NEWGRF_FIRST <= b && b <= SCC_NEWGRF_LAST) {
				/* We need to pass some stuff as it might be modified. */
				b = RemapNewGRFStringControlCode(b, &str);
				if (b == 0) continue;
			}

			if (b < SCC_CONTROL_START || b > SCC_CONTROL_END) {
				builder.Utf8Encode(b);
				continue;
			}

			args.SetTypeOfNextParameter(b);
			switch (b) {
				case SCC_ENCODED:
				case SCC_ENCODED_INTERNAL:
					str = DecodeEncodedString(str, b == SCC_ENCODED, builder);
					break;

				case SCC_NEWGRF_STRINL: {
					StringID substr = Utf8Consume(&str);
					std::string_view ptr = GetStringPtr(substr);
					str_stack.emplace(ptr, args.GetOffset(), next_substr_case_index); // this may invalidate "str"
					next_substr_case_index = 0;
					break;
				}

				case SCC_NEWGRF_PRINT_WORD_STRING_ID: {
					StringID substr = args.GetNextParameter<StringID>();
					std::string_view ptr = GetStringPtr(substr);
					str_stack.emplace(ptr, args.GetOffset(), next_substr_case_index); // this may invalidate "str"
					next_substr_case_index = 0;
					break;
				}

				case SCC_GENDER_LIST: { // {G 0 Der Die Das}
					/* First read the meta data from the language file. */
					size_t offset = ref_param_offset + (uint8_t)*str++;
					int gender = 0;
					if (offset >= args.GetNumParameters()) {
						/* The offset may come from an external NewGRF, and be invalid. */
						builder += "(invalid GENDER parameter)";
					} else if (!dry_run && args.GetTypeAtOffset(offset) != 0) {
						/* Now we need to figure out what text to resolve, i.e.
						 * what do we need to draw? So get the actual raw string
						 * first using the control code to get said string. */
						char input[4 + 1];
						char *p = input + Utf8Encode(input, args.GetTypeAtOffset(offset));
						*p = '\0';

						/* The gender is stored at the start of the formatted string. */
						bool old_sgd = _scan_for_gender_data;
						_scan_for_gender_data = true;
						format_buffer buffer;
						StringBuilder tmp_builder(buffer);
						StringParameters tmp_params = args.GetRemainingParameters(offset);
						FormatString(tmp_builder, input, tmp_params);
						_scan_for_gender_data = old_sgd;

						/* And determine the string. */
						const char *s = buffer.c_str();
						char32_t c = Utf8Consume(&s);
						/* Does this string have a gender, if so, set it */
						if (c == SCC_GENDER_INDEX) gender = (uint8_t)s[0];
					}
					str = ParseStringChoice(str, gender, builder);
					break;
				}

				/* This sets up the gender for the string.
				 * We just ignore this one. It's used in {G 0 Der Die Das} to determine the case. */
				case SCC_GENDER_INDEX: // {GENDER 0}
					if (_scan_for_gender_data) {
						builder.Utf8Encode(SCC_GENDER_INDEX);
						builder += *str++;
						return; // Exit early
					} else {
						str++;
					}
					break;

				case SCC_PLURAL_LIST: { // {P}
					int plural_form = *str++;          // contains the plural form for this string
					size_t offset = ref_param_offset + (uint8_t)*str++;
					const uint64_t *v = nullptr;
					/* The offset may come from an external NewGRF, and be invalid. */
					if (offset < args.GetNumParameters()) {
						v = std::get_if<uint64_t>(&args.GetParam(offset)); // contains the number that determines plural
					}
					if (v != nullptr) {
						str = ParseStringChoice(str, DeterminePluralForm(static_cast<int64_t>(*v), plural_form), builder);
					} else {
						builder += "(invalid PLURAL parameter)";
					}
					break;
				}

				case SCC_ARG_INDEX: { // Move argument pointer
					args.SetOffset(ref_param_offset + (uint8_t)*str++);
					break;
				}

				case SCC_SET_CASE: { // {SET_CASE}
					/* This is a pseudo command, it's outputted when someone does {STRING.ack}
					 * The modifier is added to all subsequent GetStringWithArgs that accept the modifier. */
					next_substr_case_index = (uint8_t)*str++;
					break;
				}

				case SCC_SWITCH_CASE: { // {Used to implement case switching}
					/* <0x9E> <NUM CASES> <CASE1> <LEN1> <STRING1> <CASE2> <LEN2> <STRING2> <CASE3> <LEN3> <STRING3> <LENDEFAULT> <STRINGDEFAULT>
					 * Each LEN is printed using 2 bytes in little endian order. */
					uint num = (uint8_t)*str++;
					std::optional<std::string_view> found;
					for (; num > 0; --num) {
						uint8_t index = static_cast<uint8_t>(str[0]);
						uint16_t len = static_cast<uint8_t>(str[1]) + (static_cast<uint8_t>(str[2]) << 8);
						str += 3;
						if (index == case_index) {
							/* Found the case */
							found.emplace(str, len);
						}
						str += len;
					}
					uint16_t default_len = static_cast<uint8_t>(str[0]) + (static_cast<uint8_t>(str[1]) << 8);
					str += 2;
					if (!found.has_value()) found.emplace(str, default_len);
					str += default_len;
					assert(str <= str_stack.top().end);
					str_stack.emplace(*found, ref_param_offset, case_index); // this may invalidate "str"
					break;
				}

				case SCC_REVISION: // {REV}
					builder += _openttd_revision;
					break;

				case SCC_RAW_STRING_POINTER: { // {RAW_STRING}
					const char *raw_string = args.GetNextParameterString();
					/* raw_string can be nullptr. */
					if (raw_string == nullptr) {
						builder += "(invalid RAW_STRING parameter)";
						break;
					}
					FormatString(builder, raw_string, args);
					break;
				}

				case SCC_STRING: {// {STRING}
					StringID string_id = args.GetNextParameter<StringID>();
					if (game_script && GetStringTab(string_id) != TEXT_TAB_GAMESCRIPT_START) break;
					/* It's prohibited for the included string to consume any arguments. */
					StringParameters tmp_params(args, game_script ? args.GetDataLeft() : 0);
					GetStringWithArgs(builder, string_id, tmp_params, next_substr_case_index, game_script);
					next_substr_case_index = 0;
					break;
				}

				case SCC_STRING1:
				case SCC_STRING2:
				case SCC_STRING3:
				case SCC_STRING4:
				case SCC_STRING5:
				case SCC_STRING6:
				case SCC_STRING7:
				case SCC_STRING8: { // {STRING1..8}
					/* Strings that consume arguments */
					StringID string_id = args.GetNextParameter<StringID>();
					if (game_script && GetStringTab(string_id) != TEXT_TAB_GAMESCRIPT_START) break;
					uint size = b - SCC_STRING1 + 1;
					if (size > args.GetDataLeft()) {
						builder += "(consumed too many parameters)";
					} else {
						StringParameters sub_args(args, game_script ? args.GetDataLeft() : size);
						GetStringWithArgs(builder, string_id, sub_args, next_substr_case_index, game_script);
						args.AdvanceOffset(size);
					}
					next_substr_case_index = 0;
					break;
				}

				case SCC_COMMA: // {COMMA}
					FormatCommaNumber(builder, args.GetNextParameter<int64_t>());
					break;

				case SCC_DECIMAL: { // {DECIMAL}
					int64_t number = args.GetNextParameter<int64_t>();
					int digits = args.GetNextParameter<int>();
					FormatCommaNumber(builder, number, digits);
					break;
				}

				case SCC_DECIMAL1: {// {DECIMAL1}
					int64_t number = args.GetNextParameter<int64_t>();
					FormatCommaNumber(builder, number, 1);
					break;
				}

				case SCC_NUM: // {NUM}
					FormatNoCommaNumber(builder, args.GetNextParameter<int64_t>());
					break;

				case SCC_PLUS_NUM: { // {PLUS_NUM}
					int64_t number = args.GetNextParameter<int64_t>();
					if (number > 0) {
						builder += '+';
					}
					FormatNoCommaNumber(builder, number);
					break;
				}

				case SCC_ZEROFILL_NUM: { // {ZEROFILL_NUM}
					int64_t num = args.GetNextParameter<int64_t>();
					FormatZerofillNumber(builder, num, args.GetNextParameter<int>());
					break;
				}

				case SCC_HEX: // {HEX}
					FormatHexNumber(builder, args.GetNextParameter<uint64_t>());
					break;

				case SCC_BYTES: // {BYTES}
					FormatBytes(builder, args.GetNextParameter<int64_t>());
					break;

				case SCC_CARGO_TINY: { // {CARGO_TINY}
					/* Tiny description of cargotypes. Layout:
					 * param 1: cargo type
					 * param 2: cargo count */
					CargoType cargo = args.GetNextParameter<CargoType>();
					if (cargo >= CargoSpec::GetArraySize()) break;

					StringID cargo_str = CargoSpec::Get(cargo)->units_volume;
					int64_t amount = 0;
					switch (cargo_str) {
						case STR_TONS:
							amount = _units_weight[_settings_game.locale.units_weight].c.ToDisplay(args.GetNextParameter<int64_t>());
							break;

						case STR_LITERS:
							amount = _units_volume[_settings_game.locale.units_volume].c.ToDisplay(args.GetNextParameter<int64_t>());
							break;

						default: {
							amount = args.GetNextParameter<int64_t>();
							break;
						}
					}

					FormatCommaNumber(builder, amount);
					break;
				}

				case SCC_CARGO_SHORT: { // {CARGO_SHORT}
					/* Short description of cargotypes. Layout:
					 * param 1: cargo type
					 * param 2: cargo count */
					CargoType cargo = args.GetNextParameter<CargoType>();
					if (cargo >= CargoSpec::GetArraySize()) break;

					StringID cargo_str = CargoSpec::Get(cargo)->units_volume;
					switch (cargo_str) {
						case STR_TONS: {
							assert(_settings_game.locale.units_weight < lengthof(_units_weight));
							const auto &x = _units_weight[_settings_game.locale.units_weight];
							auto tmp_params = MakeParameters(x.c.ToDisplay(args.GetNextParameter<int64_t>()), x.decimal_places);
							FormatString(builder, GetStringPtr(x.l), tmp_params);
							break;
						}

						case STR_LITERS: {
							assert(_settings_game.locale.units_volume < lengthof(_units_volume));
							const auto &x = _units_volume[_settings_game.locale.units_volume];
							auto tmp_params = MakeParameters(x.c.ToDisplay(args.GetNextParameter<int64_t>()), x.decimal_places);
							FormatString(builder, GetStringPtr(x.l), tmp_params);
							break;
						}

						default: {
							auto tmp_params = MakeParameters(args.GetNextParameter<int64_t>());
							GetStringWithArgs(builder, cargo_str, tmp_params);
							break;
						}
					}
					break;
				}

				case SCC_CARGO_LONG: { // {CARGO_LONG}
					/* First parameter is cargo type, second parameter is cargo count */
					CargoType cargo = args.GetNextParameter<CargoType>();
					if (cargo != INVALID_CARGO && cargo >= CargoSpec::GetArraySize()) break;

					StringID cargo_str = (cargo == INVALID_CARGO) ? STR_QUANTITY_N_A : CargoSpec::Get(cargo)->quantifier;
					auto tmp_args = MakeParameters(args.GetNextParameter<int64_t>());
					GetStringWithArgs(builder, cargo_str, tmp_args);
					break;
				}

				case SCC_CARGO_LIST: { // {CARGO_LIST}
					CargoTypes cmask = args.GetNextParameter<CargoTypes>();
					bool first = true;

					std::string_view list_separator = GetListSeparator();
					for (const auto &cs : _sorted_cargo_specs) {
						if (!HasBit(cmask, cs->Index())) continue;

						if (first) {
							first = false;
						} else {
							/* Add a comma if this is not the first item */
							builder += list_separator;
						}

						GetStringWithArgs(builder, cs->name, args, next_substr_case_index, game_script);
					}

					/* If first is still true then no cargo is accepted */
					if (first) GetStringWithArgs(builder, STR_JUST_NOTHING, args, next_substr_case_index, game_script);

					next_substr_case_index = 0;
					break;
				}

				case SCC_CURRENCY_SHORT: // {CURRENCY_SHORT}
					FormatGenericCurrency(builder, &GetCurrency(), args.GetNextParameter<int64_t>(), true);
					break;

				case SCC_CURRENCY_LONG: // {CURRENCY_LONG}
					FormatGenericCurrency(builder, &GetCurrency(), args.GetNextParameter<int64_t>(), false);
					break;

				case SCC_DATE_TINY: // {DATE_TINY}
					FormatTinyOrISODate(builder, args.GetNextParameter<CalTime::Date>(), STR_FORMAT_DATE_TINY);
					break;

				case SCC_DATE_SHORT: // {DATE_SHORT}
					FormatMonthAndYear(builder, args.GetNextParameter<CalTime::Date>(), next_substr_case_index);
					next_substr_case_index = 0;
					break;

				case SCC_DATE_LONG: // {DATE_LONG}
					FormatYmdString(builder, args.GetNextParameter<CalTime::Date>(), next_substr_case_index);
					next_substr_case_index = 0;
					break;

				case SCC_DATE_ISO: // {DATE_ISO}
					FormatTinyOrISODate(builder, args.GetNextParameter<CalTime::Date>(), STR_FORMAT_DATE_ISO);
					break;

				case SCC_TIME_HHMM: // {TIME_HHMM}
					FormatTimeHHMMString(builder, args.GetNextParameter<uint>(), next_substr_case_index);
					break;

				case SCC_TT_TICKS:      // {TT_TICKS}
				case SCC_TT_TICKS_LONG: // {TT_TICKS_LONG}
					if (_settings_client.gui.timetable_in_ticks) {
						auto tmp_params = MakeParameters(args.GetNextParameter<int64_t>());
						FormatString(builder, GetStringPtr(STR_UNITS_TICKS), tmp_params);
					} else {
						StringID str;
						if (_settings_time.time_in_minutes) {
							str = STR_TIMETABLE_MINUTES;
						} else if (EconTime::UsingWallclockUnits()) {
							str = STR_UNITS_SECONDS;
						} else {
							str = STR_UNITS_DAYS;
						}
						const int64_t ticks = args.GetNextParameter<int64_t>();
						const int64_t ratio = TimetableDisplayUnitSize();
						const int64_t units = ticks / ratio;
						const int64_t leftover = _settings_client.gui.timetable_leftover_ticks ? ticks % ratio : 0;
						auto tmp_params = MakeParameters(units);
						FormatString(builder, GetStringPtr(str), tmp_params);
						if (b == SCC_TT_TICKS_LONG && _settings_time.time_in_minutes && units > 59) {
							int64_t hours = units / 60;
							int64_t minutes = units % 60;
							auto tmp_params = MakeParameters(
								(minutes != 0) ? STR_TIMETABLE_HOURS_MINUTES : STR_TIMETABLE_HOURS,
								hours,
								minutes
							);
							FormatString(builder, GetStringPtr(STR_TIMETABLE_MINUTES_SUFFIX), tmp_params);
						}
						if (leftover != 0) {
							auto tmp_params = MakeParameters(leftover);
							FormatString(builder, GetStringPtr(STR_TIMETABLE_LEFTOVER_TICKS), tmp_params);
						}
					}
					break;

				case SCC_TT_TIME:       // {TT_TIME}
				case SCC_TT_TIME_ABS: { // {TT_TIME_ABS}
					if (_settings_time.time_in_minutes) {
						FormatStateTicksHHMMString(builder, args.GetNextParameter<StateTicks>(), next_substr_case_index);
					} else if (EconTime::UsingWallclockUnits() && b == SCC_TT_TIME) {
						StateTicks tick = args.GetNextParameter<StateTicks>();
						StateTicksDelta offset = tick - _state_ticks;
						auto tmp_params = MakeParameters(offset / TICKS_PER_SECOND);
						FormatString(builder, GetStringPtr(STR_UNITS_SECONDS_SHORT), tmp_params);
					} else {
						FormatTinyOrISODate(builder, StateTicksToCalendarDate(args.GetNextParameter<StateTicks>()), STR_FORMAT_DATE_TINY);
					}
					break;
				}

				case SCC_FORCE: { // {FORCE}
					assert(_settings_game.locale.units_force < lengthof(_units_force));
					const auto &x = _units_force[_settings_game.locale.units_force];
					auto tmp_params = MakeParameters(x.c.ToDisplay(args.GetNextParameter<int64_t>()), x.decimal_places);
					FormatString(builder, GetStringPtr(x.s), tmp_params);
					break;
				}

				case SCC_HEIGHT: { // {HEIGHT}
					assert(_settings_game.locale.units_height < lengthof(_units_height));
					const auto &x = _units_height[_settings_game.locale.units_height];
					auto tmp_params = MakeParameters(x.c.ToDisplay(args.GetNextParameter<int64_t>()), x.decimal_places);
					FormatString(builder, GetStringPtr(x.s), tmp_params);
					break;
				}

				case SCC_POWER: { // {POWER}
					assert(_settings_game.locale.units_power < lengthof(_units_power));
					const auto &x = _units_power[_settings_game.locale.units_power];
					auto tmp_params = MakeParameters(x.c.ToDisplay(args.GetNextParameter<int64_t>()), x.decimal_places);
					FormatString(builder, GetStringPtr(x.s), tmp_params);
					break;
				}

				case SCC_POWER_TO_WEIGHT: { // {POWER_TO_WEIGHT}
					auto setting = _settings_game.locale.units_power * 3u + _settings_game.locale.units_weight;
					assert(setting < lengthof(_units_power_to_weight));
					const auto &x = _units_power_to_weight[setting];
					auto tmp_params = MakeParameters(x.c.ToDisplay(args.GetNextParameter<int64_t>()), x.decimal_places);
					FormatString(builder, GetStringPtr(x.s), tmp_params);
					break;
				}

				case SCC_VELOCITY: { // {VELOCITY}
					int64_t arg = args.GetNextParameter<int64_t>();
					// Unpack vehicle type from packed argument to get desired units.
					VehicleType vt = static_cast<VehicleType>(GB(arg, 56, 8));
					const auto &x = GetVelocityUnits(vt);
					auto tmp_params = MakeParameters(ConvertKmhishSpeedToDisplaySpeed(GB(arg, 0, 56), vt), x.decimal_places);
					FormatString(builder, GetStringPtr(x.s), tmp_params);
					break;
				}

				case SCC_VOLUME_SHORT: { // {VOLUME_SHORT}
					assert(_settings_game.locale.units_volume < lengthof(_units_volume));
					const auto &x = _units_volume[_settings_game.locale.units_volume];
					auto tmp_params = MakeParameters(x.c.ToDisplay(args.GetNextParameter<int64_t>()), x.decimal_places);
					FormatString(builder, GetStringPtr(x.s), tmp_params);
					break;
				}

				case SCC_VOLUME_LONG: { // {VOLUME_LONG}
					assert(_settings_game.locale.units_volume < lengthof(_units_volume));
					const auto &x = _units_volume[_settings_game.locale.units_volume];
					auto tmp_params = MakeParameters(x.c.ToDisplay(args.GetNextParameter<int64_t>()), x.decimal_places);
					FormatString(builder, GetStringPtr(x.l), tmp_params);
					break;
				}

				case SCC_WEIGHT_SHORT: { // {WEIGHT_SHORT}
					assert(_settings_game.locale.units_weight < lengthof(_units_weight));
					const auto &x = _units_weight[_settings_game.locale.units_weight];
					auto tmp_params = MakeParameters(x.c.ToDisplay(args.GetNextParameter<int64_t>()), x.decimal_places);
					FormatString(builder, GetStringPtr(x.s), tmp_params);
					break;
				}

				case SCC_WEIGHT_LONG: { // {WEIGHT_LONG}
					assert(_settings_game.locale.units_weight < lengthof(_units_weight));
					const auto &x = _units_weight[_settings_game.locale.units_weight];
					auto tmp_params = MakeParameters(x.c.ToDisplay(args.GetNextParameter<int64_t>()), x.decimal_places);
					FormatString(builder, GetStringPtr(x.l), tmp_params);
					break;
				}

				case SCC_POWER_WEIGHT_RATIO: { // {POWER_WEIGHT_RATIO}
					assert(_settings_game.locale.units_power < lengthof(_units_power));
					assert(_settings_game.locale.units_weight < lengthof(_units_weight));

					FormatUnitWeightRatio(builder, _units_power[_settings_game.locale.units_power], args.GetNextParameter<int64_t>());
					break;
				}

				case SCC_FORCE_WEIGHT_RATIO: { // {FORCE_WEIGHT_RATIO}
					assert(_settings_game.locale.units_force < lengthof(_units_force));
					assert(_settings_game.locale.units_weight < lengthof(_units_weight));

					FormatUnitWeightRatio(builder, _units_force[_settings_game.locale.units_force], args.GetNextParameter<int64_t>());
					break;
				}

				case SCC_UNITS_DAYS_OR_SECONDS: { // {UNITS_DAYS_OR_SECONDS}
					uint8_t realtime = EconTime::UsingWallclockUnits(_game_mode == GM_MENU);
					const auto &x = _units_time_days_or_seconds[realtime];
					int64_t duration = args.GetNextParameter<int64_t>();
					if (realtime) duration *= DayLengthFactor();
					auto tmp_params = MakeParameters(x.c.ToDisplay(duration), x.decimal_places);
					FormatString(builder, GetStringPtr(x.s), tmp_params);
					break;
				}

				case SCC_UNITS_MONTHS_OR_MINUTES: { // {UNITS_MONTHS_OR_MINUTES}
					uint8_t realtime = EconTime::UsingWallclockUnits(_game_mode == GM_MENU);
					if (realtime > 0 && ReplaceWallclockMinutesUnit()) realtime++;
					const auto &x = _units_time_months_or_minutes[realtime];
					auto tmp_params = MakeParameters(x.c.ToDisplay(args.GetNextParameter<int64_t>()), x.decimal_places);
					FormatString(builder, GetStringPtr(x.s), tmp_params);
					break;
				}

				case SCC_UNITS_YEARS_OR_PERIODS: { // {UNITS_YEARS_OR_PERIODS}
					uint8_t realtime = EconTime::UsingWallclockUnits(_game_mode == GM_MENU);
					const auto &x = _units_time_years_or_periods[realtime];
					auto tmp_params = MakeParameters(x.c.ToDisplay(args.GetNextParameter<int64_t>()), x.decimal_places);
					FormatString(builder, GetStringPtr(x.s), tmp_params);
					break;
				}

				case SCC_UNITS_YEARS_OR_MINUTES: { // {UNITS_YEARS_OR_MINUTES}
					uint8_t realtime = EconTime::UsingWallclockUnits(_game_mode == GM_MENU);
					if (realtime > 0 && ReplaceWallclockMinutesUnit()) realtime++;
					const auto &x = _units_time_years_or_minutes[realtime];
					auto tmp_params = MakeParameters(x.c.ToDisplay(args.GetNextParameter<int64_t>()), x.decimal_places);
					FormatString(builder, GetStringPtr(x.s), tmp_params);
					break;
				}

				case SCC_COMPANY_NAME: { // {COMPANY}
					const Company *c = Company::GetIfValid(args.GetNextParameter<CompanyID>());
					if (c == nullptr) break;

					if (!c->name.empty()) {
						auto tmp_params = MakeParameters(c->name);
						GetStringWithArgs(builder, STR_JUST_RAW_STRING, tmp_params);
					} else {
						auto tmp_params = MakeParameters(c->name_2);
						GetStringWithArgs(builder, c->name_1, tmp_params);
					}
					break;
				}

				case SCC_COMPANY_NUM: { // {COMPANY_NUM}
					CompanyID company = args.GetNextParameter<CompanyID>();

					/* Nothing is added for AI or inactive companies */
					if (Company::IsValidHumanID(company)) {
						auto tmp_params = MakeParameters(company + 1);
						GetStringWithArgs(builder, STR_FORMAT_COMPANY_NUM, tmp_params);
					}
					break;
				}

				case SCC_DEPOT_NAME: { // {DEPOT}
					VehicleType vt = args.GetNextParameter<VehicleType>();
					if (vt == VEH_AIRCRAFT) {
						auto tmp_params = MakeParameters(args.GetNextParameter<StationID>());
						GetStringWithArgs(builder, STR_FORMAT_DEPOT_NAME_AIRCRAFT, tmp_params);
						break;
					}

					const Depot *d = Depot::Get(args.GetNextParameter<DepotID>());
					if (!d->name.empty()) {
						auto tmp_params = MakeParameters(d->name);
						GetStringWithArgs(builder, STR_JUST_RAW_STRING, tmp_params);
					} else {
						auto tmp_params = MakeParameters(d->town->index, d->town_cn + 1);
						GetStringWithArgs(builder, STR_FORMAT_DEPOT_NAME_TRAIN + 2 * vt + (d->town_cn == 0 ? 0 : 1), tmp_params);
					}
					break;
				}

				case SCC_ENGINE_NAME: { // {ENGINE}
					int64_t arg = args.GetNextParameter<int64_t>();
					const Engine *e = Engine::GetIfValid(static_cast<EngineID>(arg));
					if (e == nullptr) break;

					if (!e->name.empty() && e->IsEnabled()) {
						auto tmp_params = MakeParameters(e->name);
						GetStringWithArgs(builder, STR_JUST_RAW_STRING, tmp_params);
						break;
					}

					if (e->info.callback_mask.Test(VehicleCallbackMask::Name)) {
						uint16_t callback = GetVehicleCallback(CBID_VEHICLE_NAME, static_cast<uint32_t>(arg >> 32), 0, e->index, nullptr);
						/* Not calling ErrorUnknownCallbackResult due to being inside string processing. */
						if (callback != CALLBACK_FAILED && callback < 0x400) {
							const GRFFile *grffile = e->GetGRF();
							assert(grffile != nullptr);

							builder += GetGRFStringWithTextStack(grffile, GRFSTR_MISC_GRF_TEXT + callback, 6);
							break;
						}
					}

					GetStringWithArgs(builder, e->info.string_id, {});
					break;
				}

				case SCC_GROUP_NAME: { // {GROUP}
					uint32_t id = args.GetNextParameter<uint32_t>();
					bool recurse = _settings_client.gui.show_group_hierarchy_name && (id & GROUP_NAME_HIERARCHY);
					id &= ~GROUP_NAME_HIERARCHY;
					const Group *group = Group::GetIfValid(GroupID(id));
					if (group == nullptr) break;

					auto handle_group = y_combinator([&](auto handle_group, const Group *g) -> void {
						if (recurse && g->parent != GroupID::Invalid()) {
							handle_group(Group::Get(g->parent));
							auto tmp_params = MakeParameters();
							GetStringWithArgs(builder, STR_HIERARCHY_SEPARATOR, tmp_params);
						}
						if (!g->name.empty()) {
							auto tmp_params = MakeParameters(g->name);
							GetStringWithArgs(builder, STR_JUST_RAW_STRING, tmp_params);
						} else {
							auto tmp_params = MakeParameters(g->number);
							GetStringWithArgs(builder, STR_FORMAT_GROUP_NAME, tmp_params);
						}
					});
					handle_group(group);
					break;
				}

				case SCC_INDUSTRY_NAME: { // {INDUSTRY}
					const Industry *i = Industry::GetIfValid(args.GetNextParameter<IndustryID>());
					if (i == nullptr) break;

					static bool use_cache = true;
					if (_scan_for_gender_data) {
						/* Gender is defined by the industry type.
						 * STR_FORMAT_INDUSTRY_NAME may have the town first, so it would result in the gender of the town name */
						FormatString(builder, GetStringPtr(GetIndustrySpec(i->type)->name), {}, next_substr_case_index);
					} else if (use_cache) { // Use cached version if first call
						AutoRestoreBackup cache_backup(use_cache, false);
						builder += i->GetCachedName();
					} else {
						/* First print the town name and the industry type name. */
						auto tmp_params = MakeParameters(i->town->index, GetIndustrySpec(i->type)->name);
						FormatString(builder, GetStringPtr(STR_FORMAT_INDUSTRY_NAME), tmp_params, next_substr_case_index);
					}
					next_substr_case_index = 0;
					break;
				}

				case SCC_PRESIDENT_NAME: { // {PRESIDENT_NAME}
					const Company *c = Company::GetIfValid(args.GetNextParameter<CompanyID>());
					if (c == nullptr) break;

					if (!c->president_name.empty()) {
						auto tmp_params = MakeParameters(c->president_name);
						GetStringWithArgs(builder, STR_JUST_RAW_STRING, tmp_params);
					} else {
						auto tmp_params = MakeParameters(c->president_name_2);
						GetStringWithArgs(builder, c->president_name_1, tmp_params);
					}
					break;
				}

				case SCC_STATION_NAME: { // {STATION}
					StationID sid = args.GetNextParameter<StationID>();
					const Station *st = Station::GetIfValid(sid);

					if (st == nullptr) {
						/* The station doesn't exist anymore. The only place where we might
						 * be "drawing" an invalid station is in the case of cargo that is
						 * in transit. */
						GetStringWithArgs(builder, STR_UNKNOWN_STATION, {});
						break;
					}

					static bool use_cache = true;
					if (use_cache) { // Use cached version if first call
						AutoRestoreBackup cache_backup(use_cache, false);
						builder += st->GetCachedName();
					} else if (!st->name.empty()) {
						auto tmp_params = MakeParameters(st->name);
						GetStringWithArgs(builder, STR_JUST_RAW_STRING, tmp_params);
					} else {
						StringID string_id = st->string_id;
						if (st->indtype != IT_INVALID) {
							/* Special case where the industry provides the name for the station */
							const IndustrySpec *indsp = GetIndustrySpec(st->indtype);

							/* Industry GRFs can change which might remove the station name and
							 * thus cause very strange things. Here we check for that before we
							 * actually set the station name. */
							if (indsp->station_name != STR_NULL && indsp->station_name != STR_UNDEFINED) {
								string_id = indsp->station_name;
							}
						}
						if (st->extra_name_index != UINT16_MAX && st->extra_name_index < _extra_station_names.size()) {
							string_id = _extra_station_names[st->extra_name_index].str;
						}

						auto tmp_params = MakeParameters(STR_TOWN_NAME, st->town->index, st->index);
						GetStringWithArgs(builder, string_id, tmp_params);
					}
					break;
				}

				case SCC_TOWN_NAME: { // {TOWN}
					const Town *t = Town::GetIfValid(args.GetNextParameter<TownID>());
					if (t == nullptr) break;

					static bool use_cache = true;
					if (use_cache) { // Use cached version if first call
						AutoRestoreBackup cache_backup(use_cache, false);
						builder += t->GetCachedName();
					} else if (!t->name.empty()) {
						auto tmp_params = MakeParameters(t->name);
						GetStringWithArgs(builder, STR_JUST_RAW_STRING, tmp_params);
					} else {
						GetTownName(builder, t);
					}
					break;
				}

				case SCC_VIEWPORT_TOWN_LABEL1:
				case SCC_VIEWPORT_TOWN_LABEL2: { // {VIEWPORT_TOWN_LABEL1..2}
					int32_t t = args.GetNextParameter<int32_t>();
					uint64_t data = args.GetNextParameter<uint64_t>();

					bool tiny = (b == SCC_VIEWPORT_TOWN_LABEL2);
					StringID string_id = STR_VIEWPORT_TOWN_COLOUR;
					if (!tiny) string_id += GB(data, 40, 2);
					auto tmp_params = MakeParameters(t, GB(data, 32, 8), GB(data, 0, 32));
					GetStringWithArgs(builder, string_id, tmp_params);
					break;
				}

				case SCC_WAYPOINT_NAME: { // {WAYPOINT}
					Waypoint *wp = Waypoint::GetIfValid(args.GetNextParameter<StationID>());
					if (wp == nullptr) break;

					if (!wp->name.empty()) {
						auto tmp_params = MakeParameters(wp->name);
						GetStringWithArgs(builder, STR_JUST_RAW_STRING, tmp_params);
					} else {
						auto tmp_params = MakeParameters(wp->town->index, wp->town_cn + 1);
						StringID string_id = ((wp->string_id == STR_SV_STNAME_BUOY) ? STR_FORMAT_BUOY_NAME : STR_FORMAT_WAYPOINT_NAME);
						if (wp->town_cn != 0) string_id++;
						GetStringWithArgs(builder, string_id, tmp_params);
					}
					break;
				}

				case SCC_VEHICLE_NAME: { // {VEHICLE}
					uint32_t id = args.GetNextParameter<uint32_t>();
					uint8_t vehicle_names = _settings_client.gui.vehicle_names;
					if (id & VEHICLE_NAME_NO_GROUP) {
						id &= ~VEHICLE_NAME_NO_GROUP;
						/* Change format from long to traditional */
						if (vehicle_names == 2) vehicle_names = 0;
					}

					const Vehicle *v = Vehicle::GetIfValid(id);
					if (v == nullptr) break;

					if (!v->name.empty()) {
						auto tmp_params = MakeParameters(v->name);
						GetStringWithArgs(builder, STR_JUST_RAW_STRING, tmp_params);
					} else if (v->group_id != DEFAULT_GROUP && vehicle_names != 0 && v->type < VEH_COMPANY_END) {
						/* The vehicle has no name, but is member of a group, so print group name */
						uint32_t group_name = v->group_id.base();
						if (_settings_client.gui.show_vehicle_group_hierarchy_name) group_name |= GROUP_NAME_HIERARCHY;
						if (vehicle_names == 1) {
							auto tmp_params = MakeParameters(group_name, v->unitnumber);
							GetStringWithArgs(builder, STR_FORMAT_GROUP_VEHICLE_NAME, tmp_params);
						} else {
							auto tmp_params = MakeParameters(group_name, STR_TRADITIONAL_TRAIN_NAME + v->type, v->unitnumber);
							GetStringWithArgs(builder, STR_FORMAT_GROUP_VEHICLE_NAME_LONG, tmp_params);
						}
					} else {
						auto tmp_params = MakeParameters(v->unitnumber);

						StringID string_id;
						if (v->type < VEH_COMPANY_END) {
							string_id = ((vehicle_names == 1) ? STR_SV_TRAIN_NAME : STR_TRADITIONAL_TRAIN_NAME) + v->type;
						} else {
							string_id = STR_INVALID_VEHICLE;
						}

						GetStringWithArgs(builder, string_id, tmp_params);
					}
					break;
				}

				case SCC_SIGN_NAME: { // {SIGN}
					const Sign *si = Sign::GetIfValid(args.GetNextParameter<SignID>());
					if (si == nullptr) break;

					if (!si->name.empty()) {
						auto tmp_params = MakeParameters(si->name);
						GetStringWithArgs(builder, STR_JUST_RAW_STRING, tmp_params);
					} else {
						GetStringWithArgs(builder, STR_DEFAULT_SIGN_NAME, {});
					}
					break;
				}

				case SCC_TR_SLOT_NAME: { // {TRSLOT}
					const TraceRestrictSlot *slot = TraceRestrictSlot::GetIfValid(args.GetNextParameter<uint32_t>());
					if (slot == nullptr) break;
					auto tmp_params = MakeParameters(slot->name);
					GetStringWithArgs(builder, STR_JUST_RAW_STRING, tmp_params);
					break;
				}

				case SCC_TR_SLOT_GROUP_NAME: { // {TRSLOTGROUP}
					const TraceRestrictSlotGroup *slot = TraceRestrictSlotGroup::GetIfValid(args.GetNextParameter<uint32_t>());
					if (slot == nullptr) break;
					auto tmp_params = MakeParameters(slot->name);
					GetStringWithArgs(builder, STR_JUST_RAW_STRING, tmp_params);
					break;
				}

				case SCC_TR_COUNTER_NAME: { // {TRCOUNTER}
					const TraceRestrictCounter *ctr = TraceRestrictCounter::GetIfValid(args.GetNextParameter<uint32_t>());
					if (ctr == nullptr) break;
					auto tmp_params = MakeParameters(ctr->name);
					GetStringWithArgs(builder, STR_JUST_RAW_STRING, tmp_params);
					break;
				}

				case SCC_STATION_FEATURES: { // {STATIONFEATURES}
					StationGetSpecialString(builder, args.GetNextParameter<StationFacilities>());
					break;
				}

				case SCC_COLOUR: { // {COLOUR}
					StringControlCode scc = (StringControlCode)(SCC_BLUE + args.GetNextParameter<Colours>());
					if (IsInsideMM(scc, SCC_BLUE, SCC_COLOUR)) builder.Utf8Encode(scc);
					break;
				}

				case SCC_CONSUME_ARG:
					// do nothing
					break;

				default:
					builder.Utf8Encode(b);
					break;
			}
		} catch (std::out_of_range &e) {
			Debug(misc, 0, "FormatString: {}", e.what());
			builder += "(invalid parameter)";
		}
	}
}


static void StationGetSpecialString(StringBuilder builder, StationFacilities x)
{
	if (x.Test(StationFacility::Train)) builder.Utf8Encode(SCC_TRAIN);
	if (x.Test(StationFacility::TruckStop)) builder.Utf8Encode(SCC_LORRY);
	if (x.Test(StationFacility::BusStop)) builder.Utf8Encode(SCC_BUS);
	if (x.Test(StationFacility::Dock)) builder.Utf8Encode(SCC_SHIP);
	if (x.Test(StationFacility::Airport)) builder.Utf8Encode(SCC_PLANE);
}

static const char * const _silly_company_names[] = {
	"Bloggs Brothers",
	"Tiny Transport Ltd.",
	"Express Travel",
	"Comfy-Coach & Co.",
	"Crush & Bump Ltd.",
	"Broken & Late Ltd.",
	"Sam Speedy & Son",
	"Supersonic Travel",
	"Mike's Motors",
	"Lightning International",
	"Pannik & Loozit Ltd.",
	"Inter-City Transport",
	"Getout & Pushit Ltd."
};

static const char * const _surname_list[] = {
	"Adams",
	"Allan",
	"Baker",
	"Bigwig",
	"Black",
	"Bloggs",
	"Brown",
	"Campbell",
	"Gordon",
	"Hamilton",
	"Hawthorn",
	"Higgins",
	"Green",
	"Gribble",
	"Jones",
	"McAlpine",
	"MacDonald",
	"McIntosh",
	"Muir",
	"Murphy",
	"Nelson",
	"O'Donnell",
	"Parker",
	"Phillips",
	"Pilkington",
	"Quigley",
	"Sharkey",
	"Thomson",
	"Watkins"
};

static const char * const _silly_surname_list[] = {
	"Grumpy",
	"Dozy",
	"Speedy",
	"Nosey",
	"Dribble",
	"Mushroom",
	"Cabbage",
	"Sniffle",
	"Fishy",
	"Swindle",
	"Sneaky",
	"Nutkins"
};

static const char _initial_name_letters[] = {
	'A', 'B', 'C', 'D', 'E', 'F', 'G', 'H', 'I', 'J',
	'K', 'L', 'M', 'N', 'P', 'R', 'S', 'T', 'W',
};

static std::span<const char * const> GetSurnameOptions()
{
	if (_settings_game.game_creation.landscape == LandscapeType::Toyland) return _silly_surname_list;
	return _surname_list;
}

/**
 * Get the surname of the president with the given seed.
 * @param seed The seed the surname was generated from.
 * @return The surname.
 */
static const char *GetSurname(uint32_t seed)
{
	auto surname_options = GetSurnameOptions();
	return surname_options[surname_options.size() * GB(seed, 16, 8) >> 8];
}

static void GenAndCoName(StringBuilder &builder, uint32_t seed)
{
	builder += GetSurname(seed);
	builder += " & Co.";
}

static void GenPresidentName(StringBuilder builder, uint32_t seed)
{
	builder += _initial_name_letters[std::size(_initial_name_letters) * GB(seed, 0, 8) >> 8];
	builder += ". ";

	/* The second initial is optional. */
	size_t index = (std::size(_initial_name_letters) + 35) * GB(seed, 8, 8) >> 8;
	if (index < std::size(_initial_name_letters)) {
		builder += _initial_name_letters[index];
		builder += ". ";
	}

	builder += GetSurname(seed);
}

static bool GetSpecialNameString(StringBuilder builder, StringID string, StringParameters &args)
{
	switch (string) {
		case SPECSTR_SILLY_NAME: // Not used in new companies, but retained for old-loader savegames
			builder += _silly_company_names[std::min<size_t>(args.GetNextParameter<uint16_t>(), std::size(_silly_company_names) - 1)];
			return true;

		case SPECSTR_ANDCO_NAME: // used for Foobar & Co company names
			GenAndCoName(builder, args.GetNextParameter<uint32_t>());
			return true;

		case SPECSTR_PRESIDENT_NAME: // President name
			GenPresidentName(builder, args.GetNextParameter<uint32_t>());
			return true;
	}

	/* TownName Transport company names, with the appropriate town name. */
	if (IsInsideMM(string, SPECSTR_COMPANY_NAME_START, SPECSTR_COMPANY_NAME_END)) {
		GenerateTownNameString(builder, string - SPECSTR_COMPANY_NAME_START, args.GetNextParameter<uint32_t>());
		builder += " Transport";
		return true;
	}

	return false;
}

/**
 * Check whether the header is a valid header for OpenTTD.
 * @return true iff the header is deemed valid.
 */
bool LanguagePackHeader::IsValid() const
{
	return this->ident        == TO_LE32(LanguagePackHeader::IDENT) &&
	       this->version      == TO_LE32(LANGUAGE_PACK_VERSION) &&
	       this->plural_form  <  LANGUAGE_MAX_PLURAL &&
	       this->text_dir     <= 1 &&
	       this->newgrflangid < MAX_LANG &&
	       this->num_genders  < MAX_NUM_GENDERS &&
	       this->num_cases    < MAX_NUM_CASES &&
	       StrValid(this->name) &&
	       StrValid(this->own_name) &&
	       StrValid(this->isocode) &&
	       StrValid(this->digit_group_separator) &&
	       StrValid(this->digit_group_separator_currency) &&
	       StrValid(this->digit_decimal_separator);
}

/**
 * Check whether a translation is sufficiently finished to offer it to the public.
 */
bool LanguagePackHeader::IsReasonablyFinished() const
{
	/* "Less than 25% missing" is "sufficiently finished". */
	return 4 * this->missing < LANGUAGE_TOTAL_STRINGS;
}

/**
 * Read a particular language.
 * @param lang The metadata about the language.
 * @return Whether the loading went okay or not.
 */
bool ReadLanguagePack(const LanguageMetadata *lang)
{
	/* Current language pack */
<<<<<<< HEAD
	std::optional<UniqueBuffer<uint8_t>> result = ReadFileToBuffer(lang->file, 1U << 20);
	if (!result.has_value() || !*result) return false;

	size_t len = result->size();
	std::unique_ptr<LanguagePack, LanguagePackDeleter> lang_pack(reinterpret_cast<LanguagePack *>(result->release_buffer().release()));

	/* End of read data (+ terminating zero added in ReadFileToBuffer()) */
	const char *end = (char *)lang_pack.get() + len + 1;
=======
	size_t total_len = 0;
	std::unique_ptr<LanguagePack, LanguagePackDeleter> lang_pack(reinterpret_cast<LanguagePack *>(ReadFileToMem(FS2OTTD(lang->file), total_len, 1U << 20).release()));
	if (!lang_pack) return false;

	/* End of read data (+ terminating zero added in ReadFileToMem()) */
	const char *end = (char *)lang_pack.get() + total_len + 1;
>>>>>>> 819e097d

	/* We need at least one byte of lang_pack->data */
	if (end <= lang_pack->data || !lang_pack->IsValid()) {
		return false;
	}

	std::array<uint, TEXT_TAB_END> tab_start, tab_num;

	uint count = 0;
	for (uint i = 0; i < TEXT_TAB_END; i++) {
		uint16_t num = FROM_LE16(lang_pack->offsets[i]);
		if (num > TAB_SIZE) return false;

		tab_start[i] = count;
		tab_num[i] = num;
		count += num;
	}

	/* Allocate offsets */
	std::vector<std::string_view> strings;

	/* Fill offsets */
	char *s = lang_pack->data;
	for (uint i = 0; i < count; i++) {
		size_t len = static_cast<uint8_t>(*s++);
		if (s + len >= end) return false;

		if (len >= 0xC0) {
			len = ((len & 0x3F) << 8) + static_cast<uint8_t>(*s++);
			if (s + len >= end) return false;
		}
		strings.emplace_back(s, len);
		s += len;
	}
	assert(strings.size() == count);

	_langpack.langpack = std::move(lang_pack);
	_langpack.strings = std::move(strings);
	_langpack.langtab_num = tab_num;
	_langpack.langtab_start = tab_start;

	_current_language = lang;
	const TextDirection old_text_dir = _current_text_dir;
	_current_text_dir = (TextDirection)_current_language->text_dir;
	const char *c_file = StrLastPathSegment(_current_language->file);
	_config_language_file = c_file;
	SetCurrentGrfLangID(_current_language->newgrflangid);
	_langpack.list_separator = GetString(STR_LIST_SEPARATOR);

#ifdef _WIN32
	extern void Win32SetCurrentLocaleName(std::string iso_code);
	Win32SetCurrentLocaleName(_current_language->isocode);
#endif

#ifdef WITH_COCOA
	extern void MacOSSetCurrentLocaleName(const char *iso_code);
	MacOSSetCurrentLocaleName(_current_language->isocode);
#endif

#ifdef WITH_ICU_I18N
	/* Create a collator instance for our current locale. */
	UErrorCode status = U_ZERO_ERROR;
	_current_collator.reset(icu::Collator::createInstance(icu::Locale(_current_language->isocode), status));
	/* Sort number substrings by their numerical value. */
	if (_current_collator) _current_collator->setAttribute(UCOL_NUMERIC_COLLATION, UCOL_ON, status);
	/* Avoid using the collator if it is not correctly set. */
	if (U_FAILURE(status)) {
		_current_collator.reset();
	}
#endif /* WITH_ICU_I18N */

	Layouter::Initialize();

	/* Some lists need to be sorted again after a language change. */
	ReconsiderGameScriptLanguage();
	InitializeSortedCargoSpecs();
	SortIndustryTypes();
	BuildIndustriesLegend();
	BuildContentTypeStringList();
	InvalidateWindowClassesData(WC_BUILD_VEHICLE);      // Build vehicle window.
	InvalidateWindowClassesData(WC_BUILD_VIRTUAL_TRAIN);// Build template trains window.
	InvalidateWindowClassesData(WC_TRAINS_LIST);        // Train group window.
	InvalidateWindowClassesData(WC_TRACE_RESTRICT_SLOTS);// Trace restrict slots window.
	InvalidateWindowClassesData(WC_ROADVEH_LIST);       // Road vehicle group window.
	InvalidateWindowClassesData(WC_SHIPS_LIST);         // Ship group window.
	InvalidateWindowClassesData(WC_AIRCRAFT_LIST);      // Aircraft group window.
	InvalidateWindowClassesData(WC_INDUSTRY_DIRECTORY); // Industry directory window.
	InvalidateWindowClassesData(WC_STATION_LIST);       // Station list window.

	if (old_text_dir != _current_text_dir) {
		InvalidateTemplateReplacementImages();
	}

	return true;
}

/* Win32 implementation in win32.cpp.
 * OS X implementation in os/macosx/macos.mm. */
#if !(defined(_WIN32) || defined(__APPLE__))
/**
 * Determine the current charset based on the environment
 * First check some default values, after this one we passed ourselves
 * and if none exist return the value for $LANG
 * @param param environment variable to check conditionally if default ones are not
 *        set. Pass nullptr if you don't want additional checks.
 * @return return string containing current charset, or nullptr if not-determinable
 */
const char *GetCurrentLocale(const char *param)
{
	const char *env;

	env = std::getenv("LANGUAGE");
	if (env != nullptr) return env;

	env = std::getenv("LC_ALL");
	if (env != nullptr) return env;

	if (param != nullptr) {
		env = std::getenv(param);
		if (env != nullptr) return env;
	}

	return std::getenv("LANG");
}
#else
const char *GetCurrentLocale(const char *param);
#endif /* !(defined(_WIN32) || defined(__APPLE__)) */

/**
 * Get the language with the given NewGRF language ID.
 * @param newgrflangid NewGRF languages ID to check.
 * @return The language's metadata, or nullptr if it is not known.
 */
const LanguageMetadata *GetLanguage(uint8_t newgrflangid)
{
	for (const LanguageMetadata &lang : _languages) {
		if (newgrflangid == lang.newgrflangid) return &lang;
	}

	return nullptr;
}

/**
 * Reads the language file header and checks compatibility.
 * @param file the file to read
 * @param hdr  the place to write the header information to
 * @return true if and only if the language file is of a compatible version
 */
static bool GetLanguageFileHeader(const char *file, LanguagePackHeader *hdr)
{
	auto f = FileHandle::Open(file, "rb");
	if (!f.has_value()) return false;

	size_t read = fread(hdr, sizeof(*hdr), 1, *f);

	bool ret = read == 1 && hdr->IsValid();

	/* Convert endianness for the windows language ID */
	if (ret) {
		hdr->missing = FROM_LE16(hdr->missing);
		hdr->winlangid = FROM_LE16(hdr->winlangid);
	}
	return ret;
}

/**
 * Gets a list of languages from the given directory.
 * @param path  the base directory to search in
 */
static void GetLanguageList(const char *path)
{
	DIR *dir = opendir(OTTD2FS(path).c_str());
	if (dir != nullptr) {
		struct dirent *dirent;
		while ((dirent = readdir(dir)) != nullptr) {
			std::string d_name = FS2OTTD(dirent->d_name);
			const char *extension = strrchr(d_name.c_str(), '.');

			/* Not a language file */
			if (extension == nullptr || strcmp(extension, ".lng") != 0) continue;

			LanguageMetadata lmd;
			lmd.file = path;
			lmd.file += d_name;

			/* Check whether the file is of the correct version */
			if (!GetLanguageFileHeader(lmd.file.c_str(), &lmd)) {
				Debug(misc, 3, "{} is not a valid language file", lmd.file);
			} else if (GetLanguage(lmd.newgrflangid) != nullptr) {
				Debug(misc, 3, "{}'s language ID is already known", lmd.file);
			} else {
				_languages.push_back(std::move(lmd));
			}
		}
		closedir(dir);
	}
}

/**
 * Make a list of the available language packs. Put the data in
 * #_languages list.
 */
void InitializeLanguagePacks()
{
	for (Searchpath sp : _valid_searchpaths) {
		std::string path = FioGetDirectory(sp, LANG_DIR);
		GetLanguageList(path.c_str());
	}
	if (_languages.empty()) UserError("No available language packs (invalid versions?)");

	/* Acquire the locale of the current system */
	const char *lang = GetCurrentLocale("LC_MESSAGES");
	if (lang == nullptr) lang = "en_GB";

	const LanguageMetadata *chosen_language   = nullptr; ///< Matching the language in the configuration file or the current locale
	const LanguageMetadata *language_fallback = nullptr; ///< Using pt_PT for pt_BR locale when pt_BR is not available
	const LanguageMetadata *en_GB_fallback    = _languages.data(); ///< Fallback when no locale-matching language has been found

	/* Find a proper language. */
	for (const LanguageMetadata &lng : _languages) {
		/* We are trying to find a default language. The priority is by
		 * configuration file, local environment and last, if nothing found,
		 * English. */
		const char *lang_file = StrLastPathSegment(lng.file);
		if (_config_language_file == lang_file) {
			chosen_language = &lng;
			break;
		}

		if (strcmp (lng.isocode, "en_GB") == 0) en_GB_fallback    = &lng;

		/* Only auto-pick finished translations */
		if (!lng.IsReasonablyFinished()) continue;

		if (strncmp(lng.isocode, lang, 5) == 0) chosen_language   = &lng;
		if (strncmp(lng.isocode, lang, 2) == 0) language_fallback = &lng;
	}

	/* We haven't found the language in the config nor the one in the locale.
	 * Now we set it to one of the fallback languages */
	if (chosen_language == nullptr) {
		chosen_language = (language_fallback != nullptr) ? language_fallback : en_GB_fallback;
	}

	if (!ReadLanguagePack(chosen_language)) UserError("Can't read language pack '{}'", chosen_language->file);
}

/**
 * Get the ISO language code of the currently loaded language.
 * @return the ISO code.
 */
const char *GetCurrentLanguageIsoCode()
{
	return _langpack.langpack->isocode;
}

/**
 * Check whether there are glyphs missing in the current language.
 * @return If glyphs are missing, return \c true, else return \c false.
 */
bool MissingGlyphSearcher::FindMissingGlyphs()
{
	InitFontCache(this->Monospace());

	this->Reset();
	for (auto text = this->NextString(); text.has_value(); text = this->NextString()) {
		auto src = text->cbegin();

		FontSize size = this->DefaultSize();
		FontCache *fc = FontCache::Get(size);
		while (src != text->cend()) {
			char32_t c = Utf8Consume(src);

			if (c >= SCC_FIRST_FONT && c <= SCC_LAST_FONT) {
				size = (FontSize)(c - SCC_FIRST_FONT);
				fc = FontCache::Get(size);
			} else if (!IsInsideMM(c, SCC_SPRITE_START, SCC_SPRITE_END) && IsPrintable(c) && !IsTextDirectionChar(c) && fc->MapCharToGlyph(c, false) == 0) {
				/* The character is printable, but not in the normal font. This is the case we were testing for. */
				std::string size_name;

				switch (size) {
					case FS_NORMAL: size_name = "medium"; break;
					case FS_SMALL: size_name = "small"; break;
					case FS_LARGE: size_name = "large"; break;
					case FS_MONO: size_name = "mono"; break;
					default: NOT_REACHED();
				}

				Debug(fontcache, 0, "Font is missing glyphs to display char 0x{:X} in {} font size", (int)c, size_name);
				return true;
			}
		}
	}
	return false;
}

/** Helper for searching through the language pack. */
class LanguagePackGlyphSearcher : public MissingGlyphSearcher {
	uint i; ///< Iterator for the primary language tables.
	uint j; ///< Iterator for the secondary language tables.

	void Reset() override
	{
		this->i = 0;
		this->j = 0;
	}

	FontSize DefaultSize() override
	{
		return FS_NORMAL;
	}

	std::optional<std::string_view> NextString() override
	{
		if (this->i >= TEXT_TAB_END) return std::nullopt;

		std::string_view ret = _langpack.strings[_langpack.langtab_start[this->i] + this->j];

		this->j++;
		while (this->i < TEXT_TAB_END && this->j >= _langpack.langtab_num[this->i]) {
			this->i++;
			this->j = 0;
		}

		return ret;
	}

	bool Monospace() override
	{
		return false;
	}

	void SetFontNames([[maybe_unused]] FontCacheSettings *settings, [[maybe_unused]] const char *font_name, [[maybe_unused]] const void *os_data) override
	{
#if defined(WITH_FREETYPE) || defined(_WIN32) || defined(WITH_COCOA)
		settings->small.font = font_name;
		settings->medium.font = font_name;
		settings->large.font = font_name;

		settings->small.os_handle = os_data;
		settings->medium.os_handle = os_data;
		settings->large.os_handle = os_data;
#endif
	}
};

/**
 * Check whether the currently loaded language pack
 * uses characters that the currently loaded font
 * does not support. If this is the case an error
 * message will be shown in English. The error
 * message will not be localized because that would
 * mean it might use characters that are not in the
 * font, which is the whole reason this check has
 * been added.
 * @param base_font Whether to look at the base font as well.
 * @param searcher  The methods to use to search for strings to check.
 *                  If nullptr the loaded language pack searcher is used.
 */
void CheckForMissingGlyphs(bool base_font, MissingGlyphSearcher *searcher)
{
	static LanguagePackGlyphSearcher pack_searcher;
	if (searcher == nullptr) searcher = &pack_searcher;
	bool bad_font = !base_font || searcher->FindMissingGlyphs();
#if defined(WITH_FREETYPE) || defined(_WIN32) || defined(WITH_COCOA)
	if (bad_font) {
		/* We found an unprintable character... lets try whether we can find
		 * a fallback font that can print the characters in the current language. */
		bool any_font_configured = !_fcsettings.medium.font.empty();
		FontCacheSettings backup = _fcsettings;

		_fcsettings.mono.os_handle = nullptr;
		_fcsettings.medium.os_handle = nullptr;

		bad_font = !SetFallbackFont(&_fcsettings, _langpack.langpack->isocode, searcher);

		_fcsettings = std::move(backup);

		if (!bad_font && any_font_configured) {
			/* If the user configured a bad font, and we found a better one,
			 * show that we loaded the better font instead of the configured one.
			 * The colour 'character' might change in the
			 * future, so for safety we just Utf8 Encode it into the string,
			 * which takes exactly three characters, so it replaces the "XXX"
			 * with the colour marker. */
			static std::string err_str("XXXThe current font is missing some of the characters used in the texts for this language. Using system fallback font instead.");
			Utf8Encode(err_str.data(), SCC_YELLOW);
			ShowErrorMessage(GetEncodedString(STR_JUST_RAW_STRING, err_str), {}, WL_WARNING);
		}

		if (bad_font && base_font) {
			/* Our fallback font does miss characters too, so keep the
			 * user chosen font as that is more likely to be any good than
			 * the wild guess we made */
			InitFontCache(searcher->Monospace());
		}
	}
#endif

	if (bad_font) {
		/* All attempts have failed. Display an error. As we do not want the string to be translated by
		 * the translators, we 'force' it into the binary and 'load' it via a BindCString. To do this
		 * properly we have to set the colour of the string, otherwise we end up with a lot of artifacts.
		 * The colour 'character' might change in the future, so for safety we just Utf8 Encode it into
		 * the string, which takes exactly three characters, so it replaces the "XXX" with the colour marker. */
		static std::string err_str("XXXThe current font is missing some of the characters used in the texts for this language. Go to Help & Manuals > Fonts, or read the file docs/fonts.md in your OpenTTD directory, to see how to solve this.");
		Utf8Encode(err_str.data(), SCC_YELLOW);
		ShowErrorMessage(GetEncodedString(STR_JUST_RAW_STRING, err_str), {}, WL_WARNING);

		/* Reset the font width */
		LoadStringWidthTable(searcher->Monospace());
		ReInitAllWindows(false);
		return;
	}

	/* Update the font with cache */
	LoadStringWidthTable(searcher->Monospace());
	ReInitAllWindows(false);

#if !(defined(WITH_ICU_I18N) && defined(WITH_HARFBUZZ)) && !defined(WITH_UNISCRIBE) && !defined(WITH_COCOA)
	/*
	 * For right-to-left languages we need the ICU library. If
	 * we do not have support for that library we warn the user
	 * about it with a message. As we do not want the string to
	 * be translated by the translators, we 'force' it into the
	 * binary and 'load' it via a BindCString. To do this
	 * properly we have to set the colour of the string,
	 * otherwise we end up with a lot of artifacts. The colour
	 * 'character' might change in the future, so for safety
	 * we just Utf8 Encode it into the string, which takes
	 * exactly three characters, so it replaces the "XXX" with
	 * the colour marker.
	 */
	if (_current_text_dir != TD_LTR) {
		static std::string err_str("XXXThis version of OpenTTD does not support right-to-left languages. Recompile with ICU + Harfbuzz enabled.");
		Utf8Encode(err_str.data(), SCC_YELLOW);
		ShowErrorMessage(GetEncodedString(STR_JUST_RAW_STRING, err_str), {}, WL_ERROR);
	}
#endif /* !(WITH_ICU_I18N && WITH_HARFBUZZ) && !WITH_UNISCRIBE && !WITH_COCOA */
}<|MERGE_RESOLUTION|>--- conflicted
+++ resolved
@@ -273,11 +273,7 @@
 static void StationGetSpecialString(StringBuilder builder, StationFacilities x);
 static bool GetSpecialNameString(StringBuilder builder, StringID string, StringParameters &args);
 
-<<<<<<< HEAD
-static void FormatString(StringBuilder builder, const char *str, StringParameters &args, uint case_index = 0, bool game_script = false, bool dry_run = false);
-=======
-static void FormatString(StringBuilder &builder, std::string_view str, StringParameters &args, uint case_index = 0, bool game_script = false, bool dry_run = false);
->>>>>>> 819e097d
+static void FormatString(StringBuilder builder, std::string_view str, StringParameters &args, uint case_index = 0, bool game_script = false, bool dry_run = false);
 
 /**
  * Parse most format codes within a string and write the result to a buffer.
@@ -289,11 +285,7 @@
  * @param game_script True when doing GameScript text processing.
  * @param dry_run True when the args' type data is not yet initialized.
  */
-<<<<<<< HEAD
-static void FormatString(StringBuilder builder, const char *str, std::span<StringParameter> params, uint case_index = 0, bool game_script = false, bool dry_run = false)
-=======
-static void FormatString(StringBuilder &builder, std::string_view str, std::span<StringParameter> params, uint case_index = 0, bool game_script = false, bool dry_run = false)
->>>>>>> 819e097d
+static void FormatString(StringBuilder builder, std::string_view str, std::span<StringParameter> params, uint case_index = 0, bool game_script = false, bool dry_run = false)
 {
 	StringParameters tmp_params{params};
 	FormatString(builder, str, tmp_params, case_index, game_script, dry_run);
@@ -1194,8 +1186,8 @@
 
 static void FormatUnitWeightRatio(StringBuilder builder, const Units &unit, int64_t raw_value)
 {
-	const char *unit_str = GetStringPtr(unit.s);
-	const char *weight_str = GetStringPtr(_units_weight[_settings_game.locale.units_weight].s);
+	std::string_view unit_str = GetStringPtr(unit.s);
+	std::string_view weight_str = GetStringPtr(_units_weight[_settings_game.locale.units_weight].s);
 
 	format_buffer_sized<128> tmp_buffer;
 	tmp_buffer.append(unit_str);
@@ -1373,11 +1365,7 @@
  * @param args    Pointer to extra arguments used by various string codes.
  * @param dry_run True when the args' type data is not yet initialized.
  */
-<<<<<<< HEAD
-static void FormatString(StringBuilder builder, const char *str_arg, StringParameters &args, uint orig_case_index, bool game_script, bool dry_run)
-=======
-static void FormatString(StringBuilder &builder, std::string_view str_arg, StringParameters &args, uint orig_case_index, bool game_script, bool dry_run)
->>>>>>> 819e097d
+static void FormatString(StringBuilder builder, std::string_view str_arg, StringParameters &args, uint orig_case_index, bool game_script, bool dry_run)
 {
 	size_t orig_first_param_offset = args.GetOffset();
 
@@ -1590,8 +1578,7 @@
 				case SCC_STRING4:
 				case SCC_STRING5:
 				case SCC_STRING6:
-				case SCC_STRING7:
-				case SCC_STRING8: { // {STRING1..8}
+				case SCC_STRING7: { // {STRING1..7}
 					/* Strings that consume arguments */
 					StringID string_id = args.GetNextParameter<StringID>();
 					if (game_script && GetStringTab(string_id) != TEXT_TAB_GAMESCRIPT_START) break;
@@ -2461,23 +2448,14 @@
 bool ReadLanguagePack(const LanguageMetadata *lang)
 {
 	/* Current language pack */
-<<<<<<< HEAD
 	std::optional<UniqueBuffer<uint8_t>> result = ReadFileToBuffer(lang->file, 1U << 20);
 	if (!result.has_value() || !*result) return false;
 
-	size_t len = result->size();
+	size_t total_len = result->size();
 	std::unique_ptr<LanguagePack, LanguagePackDeleter> lang_pack(reinterpret_cast<LanguagePack *>(result->release_buffer().release()));
 
 	/* End of read data (+ terminating zero added in ReadFileToBuffer()) */
-	const char *end = (char *)lang_pack.get() + len + 1;
-=======
-	size_t total_len = 0;
-	std::unique_ptr<LanguagePack, LanguagePackDeleter> lang_pack(reinterpret_cast<LanguagePack *>(ReadFileToMem(FS2OTTD(lang->file), total_len, 1U << 20).release()));
-	if (!lang_pack) return false;
-
-	/* End of read data (+ terminating zero added in ReadFileToMem()) */
 	const char *end = (char *)lang_pack.get() + total_len + 1;
->>>>>>> 819e097d
 
 	/* We need at least one byte of lang_pack->data */
 	if (end <= lang_pack->data || !lang_pack->IsValid()) {
