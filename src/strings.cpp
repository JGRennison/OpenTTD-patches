/*
 * This file is part of OpenTTD.
 * OpenTTD is free software; you can redistribute it and/or modify it under the terms of the GNU General Public License as published by the Free Software Foundation, version 2.
 * OpenTTD is distributed in the hope that it will be useful, but WITHOUT ANY WARRANTY; without even the implied warranty of MERCHANTABILITY or FITNESS FOR A PARTICULAR PURPOSE.
 * See the GNU General Public License for more details. You should have received a copy of the GNU General Public License along with OpenTTD. If not, see <http://www.gnu.org/licenses/>.
 */

/** @file strings.cpp Handling of translated strings. */

#include "stdafx.h"
#include "currency.h"
#include "station_base.h"
#include "town.h"
#include "waypoint_base.h"
#include "depot_base.h"
#include "industry.h"
#include "newgrf_text.h"
#include "fileio_func.h"
#include "signs_base.h"
#include "fontdetection.h"
#include "error.h"
#include "error_func.h"
#include "strings_func.h"
#include "core/string_builder.hpp"
#include "rev.h"
#include "core/endian_func.hpp"
#include "date_func.h"
#include "vehicle_base.h"
#include "engine_base.h"
#include "language.h"
#include "townname_func.h"
#include "string_func.h"
#include "company_base.h"
#include "smallmap_gui.h"
#include "window_func.h"
#include "debug.h"
#include "unit_conversion.h"
#include "tracerestrict.h"
#include "game/game_text.hpp"
#include "network/network_content_gui.h"
#include "newgrf_engine.h"
#include "tbtr_template_vehicle_func.h"
#include "core/backup_type.hpp"
#include "gfx_layout.h"
#include "core/y_combinator.hpp"
#include <stack>
#include <charconv>
#include <cmath>
#include <optional>

#include "table/strings.h"
#include "table/control_codes.h"

#include "strings_internal.h"

#include "safeguards.h"

std::string _config_language_file;                ///< The file (name) stored in the configuration.
LanguageList _languages;                          ///< The actual list of language meta data.
const LanguageMetadata *_current_language = nullptr; ///< The currently loaded language.

TextDirection _current_text_dir = TD_LTR; ///< Text direction of the currently selected language.

#ifdef WITH_ICU_I18N
std::unique_ptr<icu::Collator> _current_collator;    ///< Collator for the language currently in use.
#endif /* WITH_ICU_I18N */

std::array<StringParameter, 20> _global_string_params_data;

static StringParameters _global_string_params(std::span<StringParameter>{ _global_string_params_data.data(), _global_string_params_data.size() });

std::string _temp_special_strings[16];

/**
 * Prepare the string parameters for the next formatting run. This means
 * resetting the type information and resetting the offset to the begin.
 */
void StringParameters::PrepareForNextRun()
{
	for (auto &param : this->parameters) param.type = 0;
	this->offset = 0;
}


/**
 * Get the next parameter from our parameters.
 * This updates the offset, so the next time this is called the next parameter
 * will be read.
 * @return The next parameter.
 */
const StringParameter &StringParameters::GetNextParameterReference()
{
	assert(this->next_type == 0 || (SCC_CONTROL_START <= this->next_type && this->next_type <= SCC_CONTROL_END));
	if (this->offset >= this->parameters.size()) {
		throw std::out_of_range("Trying to read invalid string parameter");
	}

	auto &param = this->parameters[this->offset++];
	if (param.type != 0 && param.type != this->next_type) {
		this->next_type = 0;
		throw std::out_of_range("Trying to read string parameter with wrong type");
	}
	param.type = this->next_type;
	this->next_type = 0;
	return param;
}

/**
 * Encode a string with no parameters into an encoded string.
 * @param str The StringID to format.
 * @returns The encoded string.
 */
EncodedString GetEncodedString(StringID str)
{
	return GetEncodedStringWithArgs(str, {});
}

/**
 * Encode a string with its parameters into an encoded string.
 * The encoded string can be stored and decoded later without requiring parameters to be stored separately.
 * @param str The StringID to format.
 * @param params The parameters of the string.
 * @returns The encoded string.
 */
EncodedString GetEncodedStringWithArgs(StringID str, std::span<const StringParameter> params)
{
	std::string result;
	auto output = std::back_inserter(result);
	Utf8Encode(output, SCC_ENCODED_INTERNAL);
	fmt::format_to(output, "{:X}", str);

	struct visitor {
		std::back_insert_iterator<std::string> &output;

		void operator()(const std::monostate &) {}

		void operator()(const uint64_t &arg)
		{
			Utf8Encode(output, SCC_ENCODED_NUMERIC);
			fmt::format_to(this->output, "{:X}", arg);
		}

		void operator()(const std::string &value)
		{
			Utf8Encode(output, SCC_ENCODED_STRING);
			fmt::format_to(this->output, "{}", value);
		}
	};

	visitor v{output};
	for (const auto &param : params) {
		*output = SCC_RECORD_SEPARATOR;
		std::visit(v, param.data);
	}

	return EncodedString{std::move(result)};
}

/**
 * Decode the encoded string and append in place into an existing format_buffer.
 * @param result The format_buffer to append to.
 */
void EncodedString::AppendDecodedStringInPlace(format_buffer &result) const
{
	AppendStringInPlace(result, STR_JUST_RAW_STRING, this->string);
}

/**
 * Decode the encoded string.
 * @returns Decoded raw string.
 */
std::string EncodedString::GetDecodedString() const
{
	return GetString(STR_JUST_RAW_STRING, this->string);
}

/**
 * Get some number that is suitable for string size computations.
 * @param count Number of digits which shall be displayable.
 * @param size  Font of the number
 * @returns Number to use for string size computations.
 */
uint64_t GetParamMaxDigits(uint count, FontSize size)
{
	auto [front, next] = GetBroadestDigit(size);
	uint64_t val = count > 1 ? front : next;
	for (; count > 1; count--) {
		val = 10 * val + next;
	}
	return val;
}

/**
 * Set DParam n to some number that is suitable for string size computations.
 * @param n Index of the string parameter.
 * @param count Number of digits which shall be displayable.
 * @param size  Font of the number
 */
void SetDParamMaxDigits(size_t n, uint count, FontSize size)
{
	SetDParam(n, GetParamMaxDigits(count, size));
}

/**
 * Get some number that is suitable for string size computations.
 * @param max_value The biggest value which shall be displayed.
 *                  For the result only the number of digits of \a max_value matter.
 * @param min_count Minimum number of digits independent of \a max.
 * @param size  Font of the number
 * @returns Number to use for string size computations.
 */
uint64_t GetParamMaxValue(uint64_t max_value, uint min_count, FontSize size)
{
	uint num_digits = GetBase10DigitsRequired(max_value);
	return GetParamMaxDigits(std::max(min_count, num_digits), size);
}

/**
 * Set DParam n to some number that is suitable for string size computations.
 * @param n Index of the string parameter.
 * @param max_value The biggest value which shall be displayed.
 *                  For the result only the number of digits of \a max_value matter.
 * @param min_count Minimum number of digits independent of \a max.
 * @param size  Font of the number
 */
void SetDParamMaxValue(size_t n, uint64_t max_value, uint min_count, FontSize size)
{
	SetDParam(n, GetParamMaxValue(max_value, min_count, size));
}

/**
 * Copy the parameters from the backup into the global string parameter array.
 * @param backup The backup to copy from.
 */
void CopyInDParam(const std::span<const StringParameterData> backup, uint offset)
{
	for (size_t i = 0; i < backup.size(); i++) {
		_global_string_params.SetParam(i, backup[i]);
	}
}

/**
 * Copy \a num string parameters from the global string parameter array to the \a backup.
 * @param backup The backup to write to.
 * @param num Number of string parameters to copy.
 */
void CopyOutDParam(std::vector<StringParameterData> &backup, size_t num)
{
	backup.resize(num);
	for (size_t i = 0; i < backup.size(); i++) {
		backup[i] = _global_string_params.GetParam(i);
	}
}

static void StationGetSpecialString(StringBuilder builder, StationFacilities x);
static bool GetSpecialNameString(StringBuilder builder, StringID string, StringParameters &args);

static void FormatString(StringBuilder builder, const char *str, StringParameters &args, uint case_index = 0, bool game_script = false, bool dry_run = false);

/**
 * Parse most format codes within a string and write the result to a buffer.
 * This is a wrapper for a span of StringParameter which creates the StringParameters state and forwards to the regular call.
 * @param builder The string builder to write the final string to.
 * @param str Pointer to string to format.
 * @param params The span of parameters to pass.
 * @param case_index The current case index.
 * @param game_script True when doing GameScript text processing.
 * @param dry_run True when the args' type data is not yet initialized.
 */
static void FormatString(StringBuilder builder, const char *str, std::span<StringParameter> params, uint case_index = 0, bool game_script = false, bool dry_run = false)
{
	StringParameters tmp_params{params};
	FormatString(builder, str, tmp_params, case_index, game_script, dry_run);
}

struct LanguagePack : public LanguagePackHeader {
	char data[]; // list of strings

	inline void operator delete(void *ptr) { ::operator delete (ptr); }
};

struct LanguagePackDeleter {
	void operator()(LanguagePack *langpack)
	{
		/* LanguagePack is in fact reinterpreted char[], we need to reinterpret it back to free it properly. */
		delete[] reinterpret_cast<uint8_t *>(langpack);
	}
};

struct LoadedLanguagePack {
	std::unique_ptr<LanguagePack, LanguagePackDeleter> langpack;

	std::vector<char *> offsets;

	std::array<uint, TEXT_TAB_END> langtab_num;   ///< Offset into langpack offs
	std::array<uint, TEXT_TAB_END> langtab_start; ///< Offset into langpack offs

	std::string list_separator; ///< Current list separator string.
};

static LoadedLanguagePack _langpack;

static bool _scan_for_gender_data = false;  ///< Are we scanning for the gender of the current string? (instead of formatting it)

/**
 * Get the list separator string for the current language.
 * @returns string containing list separator to use.
 */
std::string_view GetListSeparator()
{
	return _langpack.list_separator;
}

const char *GetStringPtr(StringID string)
{
	switch (GetStringTab(string)) {
		case TEXT_TAB_GAMESCRIPT_START: return GetGameStringPtr(GetStringIndex(string));
		/* 0xD0xx and 0xD4xx IDs have been converted earlier. */
		case TEXT_TAB_OLD_NEWGRF: NOT_REACHED();
		case TEXT_TAB_NEWGRF_START: return GetGRFStringPtr(GetStringIndex(string));
		default: {
			const size_t offset = _langpack.langtab_start[GetStringTab(string)] + GetStringIndex(string).base();
			if (offset < _langpack.offsets.size()) return _langpack.offsets[offset];
			return nullptr;
		}
	}
}

/**
 * Get a parsed string with most special stringcodes replaced by the string parameters.
 * @param builder     The builder of the string.
 * @param string      The ID of the string to parse.
 * @param args        Arguments for the string.
 * @param case_index  The "case index". This will only be set when FormatString wants to print the string in a different case.
 * @param game_script The string is coming directly from a game script.
 */
void GetStringWithArgs(StringBuilder builder, StringID string, StringParameters &args, uint case_index, bool game_script)
{
	if (string == 0) {
		GetStringWithArgs(builder, STR_UNDEFINED, args);
		return;
	}

	StringIndexInTab index = GetStringIndex(string);
	StringTab tab = GetStringTab(string);

	switch (tab) {
		case TEXT_TAB_TOWN:
			if (IsInsideMM(string, SPECSTR_TOWNNAME_START, SPECSTR_TOWNNAME_END) && !game_script) {
				GenerateTownNameString(builder, string - SPECSTR_TOWNNAME_START, args.GetNextParameter<uint32_t>());
				return;
			}
			break;

		case TEXT_TAB_SPECIAL:
			if (!game_script) {
				if (GetSpecialNameString(builder, string, args)) return;
			}
			if (index < lengthof(_temp_special_strings) && !game_script) {
				FormatString(builder, _temp_special_strings[index.base()].c_str(), args, case_index);
				return;
			}
			break;

		case TEXT_TAB_OLD_CUSTOM:
			/* Old table for custom names. This is no longer used */
			if (!game_script) {
				FatalError("Incorrect conversion of custom name string.");
			}
			break;

		case TEXT_TAB_GAMESCRIPT_START: {
			FormatString(builder, GetGameStringPtr(index), args, case_index, true);
			return;
		}

		case TEXT_TAB_OLD_NEWGRF:
			NOT_REACHED();

		case TEXT_TAB_NEWGRF_START: {
			FormatString(builder, GetGRFStringPtr(index), args, case_index);
			return;
		}

		default:
			break;
	}

	if (index >= _langpack.langtab_num[tab]) {
		if (game_script) {
			return GetStringWithArgs(builder, STR_UNDEFINED, args);
		}
		FatalError("String 0x{:X} is invalid. You are probably using an old version of the .lng file.\n", string);
	}

	FormatString(builder, GetStringPtr(string), args, case_index);
}

/**
 * Get a parsed string with most special stringcodes replaced by the string parameters.
 * @param builder The builder of the string.
 * @param string The ID of the string to parse.
 * @param args Span of arguments for the string.
 * @param case_index The "case index". This will only be set when FormatString wants to print the string in a different case.
 * @param game_script The string is coming directly from a game script.
 */
void GetStringWithArgs(StringBuilder builder, StringID string, std::span<StringParameter> params, uint case_index, bool game_script)
{
	StringParameters tmp_params{params};
	GetStringWithArgs(builder, string, tmp_params, case_index, game_script);
}

/**
 * Resolve the given StringID into a std::string with all the associated
 * DParam lookups and formatting.
 * @param string The unique identifier of the translatable string.
 * @return The std::string of the translated string.
 */
std::string GetString(StringID string)
{
	_global_string_params.PrepareForNextRun();
	format_buffer buffer;
	GetStringWithArgs(StringBuilder(buffer), string, _global_string_params);
	return buffer.to_string();
}

/**
 * Resolve the given StringID and append in place into an existing format_buffer with all the associated
 * DParam lookups and formatting.
 * @param result The format_buffer to place the translated string.
 * @param string The unique identifier of the translatable string.
 */
void AppendStringInPlaceGlobalParams(format_buffer &result, StringID string)
{
	_global_string_params.PrepareForNextRun();
	GetStringWithArgs(StringBuilder(result), string, _global_string_params);
}

/**
 * Resolve the given StringID and append in place with most special stringcodes replaced by the string parameters.
 * @param result The format_buffer to append the translated string.
 * @param string The unique identifier of the translatable string.
 * @param args Span of arguments for the string.
 */
void AppendStringWithArgsInPlace(format_buffer &result, StringID string, std::span<StringParameter> args)
{
	StringParameters params{args};
	GetStringWithArgs(StringBuilder(result), string, params);
}

/**
 * Resolve the given StringID and append in place with most special stringcodes replaced by the string parameters.
 * @param result The std::string to append the translated string.
 * @param string The unique identifier of the translatable string.
 * @param args Span of arguments for the string.
 */
void AppendStringWithArgsInPlace(std::string &result, StringID string, std::span<StringParameter> args)
{
	format_buffer buffer;
	AppendStringWithArgsInPlace(buffer, string, args);
	result += (std::string_view)buffer;
}

/**
 * Resolve the given StringID into a std::string with all the associated
 * DParam lookups and formatting.
 * @param builder   the string builder to write to
 * @param string The unique identifier of the translatable string.
 */
void GetString(StringBuilder builder, StringID string)
{
	_global_string_params.PrepareForNextRun();
	GetStringWithArgs(builder, string, _global_string_params);
}

/**
 * Get a parsed string with most special stringcodes replaced by the string parameters.
 * @param string The ID of the string to parse.
 * @param args   Arguments for the string.
 * @return The parsed string.
 */
std::string GetStringWithArgs(StringID string, std::span<StringParameter> args)
{
	format_buffer result;
	StringBuilder builder(result);
	GetStringWithArgs(builder, string, args);
	return result.to_string();
}

/**
 * This function is used to "bind" a C string to a OpenTTD dparam slot.
 * @param n slot of the string
 * @param str string to bind
 */
void SetDParamStr(size_t n, const char *str)
{
	_global_string_params.SetParam(n, str);
}

/**
 * This function is used to "bind" the std::string to a OpenTTD dparam slot.
 * Contrary to the other \c SetDParamStr function, this moves the string into
 * the parameter slot.
 * @param n slot of the string
 * @param str string to bind
 */
void SetDParamStr(size_t n, std::string str)
{
	_global_string_params.SetParam(n, std::move(str));
}

/**
 * Format a number into a string.
 * @param builder   the string builder to write to
 * @param number    the number to write down
 * @param last      the last element in the buffer
 * @param separator the thousands-separator to use
 * @param zerofill  minimum number of digits to print for the integer part. The number will be filled with zeros at the front if necessary.
 * @param fractional_digits number of fractional digits to display after a decimal separator. The decimal separator is inserted
 *                          in front of the \a fractional_digits last digit of \a number.
 */
static void FormatNumber(StringBuilder builder, int64_t number, const char *separator, int zerofill = 1, int fractional_digits = 0)
{
	static const int max_digits = 20;
	uint64_t divisor = 10000000000000000000ULL;
	zerofill += fractional_digits;
	int thousands_offset = (max_digits - fractional_digits - 1) % 3;

	if (number < 0) {
		builder += '-';
		number = -number;
	}

	uint64_t num = number;
	uint64_t tot = 0;
	for (int i = 0; i < max_digits; i++) {
		if (i == max_digits - fractional_digits) {
			const char *decimal_separator = _settings_game.locale.digit_decimal_separator.c_str();
			if (StrEmpty(decimal_separator)) decimal_separator = _langpack.langpack->digit_decimal_separator;
			builder += decimal_separator;
		}

		uint64_t quot = 0;
		if (num >= divisor) {
			quot = num / divisor;
			num = num % divisor;
		}
		if ((tot |= quot) || i >= max_digits - zerofill) {
			builder += '0' + quot; // quot is a single digit
			if ((i % 3) == thousands_offset && i < max_digits - 1 - fractional_digits) builder += separator;
		}

		divisor /= 10;
	}
}

static void FormatCommaNumber(StringBuilder builder, int64_t number, int fractional_digits = 0)
{
	const char *separator = _settings_game.locale.digit_group_separator.c_str();
	if (StrEmpty(separator)) separator = _langpack.langpack->digit_group_separator;
	FormatNumber(builder, number, separator, 1, fractional_digits);
}

static void FormatNoCommaNumber(StringBuilder builder, int64_t number)
{
	FormatNumber(builder, number, "");
}

static void FormatZerofillNumber(StringBuilder builder, int64_t number, int count)
{
	FormatNumber(builder, number, "", count);
}

static void FormatHexNumber(StringBuilder builder, uint64_t number)
{
	builder.Format("0x{:X}", number);
}

char32_t GetDecimalSeparatorChar()
{
	char32_t decimal_char = '.';
	const char *decimal_separator = _settings_game.locale.digit_decimal_separator.c_str();
	if (StrEmpty(decimal_separator)) decimal_separator = _langpack.langpack->digit_decimal_separator;
	if (!StrEmpty(decimal_separator)) Utf8Decode(&decimal_char, decimal_separator);
	return decimal_char;
}

/**
 * Format a given number as a number of bytes with the SI prefix.
 * @param builder the string builder to write to
 * @param number  the number of bytes to write down
 */
static void FormatBytes(StringBuilder builder, int64_t number)
{
	assert(number >= 0);

	/*                                   1   2^10  2^20  2^30  2^40  2^50  2^60 */
	const char * const iec_prefixes[] = {"", "Ki", "Mi", "Gi", "Ti", "Pi", "Ei"};
	uint id = 1;
	while (number >= 1024 * 1024) {
		number /= 1024;
		id++;
	}

	const char *decimal_separator = _settings_game.locale.digit_decimal_separator.c_str();
	if (StrEmpty(decimal_separator)) decimal_separator = _langpack.langpack->digit_decimal_separator;

	if (number < 1024) {
		id = 0;
		builder.Format("{}", number);
	} else if (number < 1024 * 10) {
		builder.Format("{}{}{:02}", number / 1024, decimal_separator, (number % 1024) * 100 / 1024);
	} else if (number < 1024 * 100) {
		builder.Format("{}{}{:01}", number / 1024, decimal_separator, (number % 1024) * 10 / 1024);
	} else {
		assert(number < 1024 * 1024);
		builder.Format("{}", number / 1024);
	}

	assert(id < lengthof(iec_prefixes));
	builder.Format(NBSP "{}B", iec_prefixes[id]);
}

static void FormatStateTicksHHMMString(StringBuilder builder, StateTicks ticks, uint case_index)
{
	TickMinutes minutes = _settings_time.ToTickMinutes(ticks);
	char hour[3], minute[3];
	format_to_fixed_z::format_to(hour,   lastof(hour),   "{:02}", minutes.ClockHour());
	format_to_fixed_z::format_to(minute, lastof(minute), "{:02}", minutes.ClockMinute());
	auto tmp_params = MakeParameters(hour, minute);
	FormatString(builder, GetStringPtr(STR_FORMAT_DATE_MINUTES), tmp_params, case_index);
}

static void FormatTimeHHMMString(StringBuilder builder, uint time, uint case_index)
{
	char hour[9], minute[3];
	format_to_fixed_z::format_to(hour,   lastof(hour),   "{:02}", (int) time / 100);
	format_to_fixed_z::format_to(minute, lastof(minute), "{:02}", (int) time % 100);
	auto tmp_params = MakeParameters(hour, minute);
	return FormatString(builder, GetStringPtr(STR_FORMAT_DATE_MINUTES), tmp_params, case_index);
}

static void FormatYmdString(StringBuilder builder, CalTime::Date date, uint case_index)
{
	CalTime::YearMonthDay ymd = CalTime::ConvertDateToYMD(date);

	auto tmp_params = MakeParameters(STR_DAY_NUMBER_1ST + ymd.day - 1, STR_MONTH_ABBREV_JAN + ymd.month, ymd.year);
	FormatString(builder, GetStringPtr(STR_FORMAT_DATE_LONG), tmp_params, case_index);
}

static void FormatMonthAndYear(StringBuilder builder, CalTime::Date date, uint case_index)
{
	CalTime::YearMonthDay ymd = CalTime::ConvertDateToYMD(date);

	auto tmp_params = MakeParameters(STR_MONTH_JAN + ymd.month, ymd.year);
	FormatString(builder, GetStringPtr(STR_FORMAT_DATE_SHORT), tmp_params, case_index);
}

static void FormatTinyOrISODate(StringBuilder builder, CalTime::Date date, StringID str)
{
	CalTime::YearMonthDay ymd = CalTime::ConvertDateToYMD(date);

	/* Day and month are zero-padded with ZEROFILL_NUM, hence the two 2s. */
	auto tmp_params = MakeParameters(ymd.day, 2, ymd.month + 1, 2, ymd.year);
	FormatString(builder, GetStringPtr(str), tmp_params);
}

static void FormatGenericCurrency(StringBuilder builder, const CurrencySpec *spec, Money number, bool compact)
{
	/* We are going to make number absolute for printing, so
	 * keep this piece of data as we need it later on */
	bool negative = number < 0;

	number *= spec->rate;

	/* convert from negative */
	if (number < 0) {
		builder.Utf8Encode(SCC_PUSH_COLOUR);
		builder.Utf8Encode(SCC_RED);
		builder += '-';
		number = -number;
	}

	/* Add prefix part, following symbol_pos specification.
	 * Here, it can can be either 0 (prefix) or 2 (both prefix and suffix).
	 * The only remaining value is 1 (suffix), so everything that is not 1 */
	if (spec->symbol_pos != 1) builder += spec->prefix;

	StringID number_str = STR_NULL;

	/* For huge numbers, compact the number. */
	if (compact) {
		/* Take care of the thousand rounding. Having 1 000 000 k
		 * and 1 000 M is inconsistent, so always use 1 000 M. */
		if (number >= Money(1'000'000'000'000'000) - 500'000'000) {
			number = (number + Money(500'000'000'000)) / Money(1'000'000'000'000);
			number_str = STR_CURRENCY_SHORT_TERA;
		} else if (number >= Money(1'000'000'000'000) - 500'000) {
			number = (number + 500'000'000) / 1'000'000'000;
			number_str = STR_CURRENCY_SHORT_GIGA;
		} else if (number >= 1'000'000'000 - 500) {
			number = (number + 500'000) / 1'000'000;
			number_str = STR_CURRENCY_SHORT_MEGA;
		} else if (number >= 1'000'000) {
			number = (number + 500) / 1'000;
			number_str = STR_CURRENCY_SHORT_KILO;
		}
	}

	const char *separator = _settings_game.locale.digit_group_separator_currency.c_str();
	if (StrEmpty(separator)) separator = GetCurrency().separator.c_str();
	if (StrEmpty(separator)) separator = _langpack.langpack->digit_group_separator_currency;
	FormatNumber(builder, number, separator);
	if (number_str != STR_NULL) {
		FormatString(builder, GetStringPtr(number_str), {});
	}

	/* Add suffix part, following symbol_pos specification.
	 * Here, it can can be either 1 (suffix) or 2 (both prefix and suffix).
	 * The only remaining value is 1 (prefix), so everything that is not 0 */
	if (spec->symbol_pos != 0) builder += spec->suffix;

	if (negative) {
		builder.Utf8Encode(SCC_POP_COLOUR);
	}
}

/**
 * Determine the "plural" index given a plural form and a number.
 * @param count       The number to get the plural index of.
 * @param plural_form The plural form we want an index for.
 * @return The plural index for the given form.
 */
static int DeterminePluralForm(int64_t count, int plural_form)
{
	/* The absolute value determines plurality */
	uint64_t n = abs(count);

	switch (plural_form) {
		default:
			NOT_REACHED();

		/* Two forms: singular used for one only.
		 * Used in:
		 *   Danish, Dutch, English, German, Norwegian, Swedish, Estonian, Finnish,
		 *   Greek, Hebrew, Italian, Portuguese, Spanish, Esperanto */
		case 0:
			return n != 1 ? 1 : 0;

		/* Only one form.
		 * Used in:
		 *   Hungarian, Japanese, Turkish */
		case 1:
			return 0;

		/* Two forms: singular used for 0 and 1.
		 * Used in:
		 *   French, Brazilian Portuguese */
		case 2:
			return n > 1 ? 1 : 0;

		/* Three forms: special cases for 0, and numbers ending in 1 except when ending in 11.
		 * Note: Cases are out of order for hysterical reasons. '0' is last.
		 * Used in:
		 *   Latvian */
		case 3:
			return n % 10 == 1 && n % 100 != 11 ? 0 : n != 0 ? 1 : 2;

		/* Five forms: special cases for 1, 2, 3 to 6, and 7 to 10.
		 * Used in:
		 *   Gaelige (Irish) */
		case 4:
			return n == 1 ? 0 : n == 2 ? 1 : n < 7 ? 2 : n < 11 ? 3 : 4;

		/* Three forms: special cases for numbers ending in 1 except when ending in 11, and 2 to 9 except when ending in 12 to 19.
		 * Used in:
		 *   Lithuanian */
		case 5:
			return n % 10 == 1 && n % 100 != 11 ? 0 : n % 10 >= 2 && (n % 100 < 10 || n % 100 >= 20) ? 1 : 2;

		/* Three forms: special cases for numbers ending in 1 except when ending in 11, and 2 to 4 except when ending in 12 to 14.
		 * Used in:
		 *   Croatian, Russian, Ukrainian */
		case 6:
			return n % 10 == 1 && n % 100 != 11 ? 0 : n % 10 >= 2 && n % 10 <= 4 && (n % 100 < 10 || n % 100 >= 20) ? 1 : 2;

		/* Three forms: special cases for 1, and numbers ending in 2 to 4 except when ending in 12 to 14.
		 * Used in:
		 *   Polish */
		case 7:
			return n == 1 ? 0 : n % 10 >= 2 && n % 10 <= 4 && (n % 100 < 10 || n % 100 >= 20) ? 1 : 2;

		/* Four forms: special cases for numbers ending in 01, 02, and 03 to 04.
		 * Used in:
		 *   Slovenian */
		case 8:
			return n % 100 == 1 ? 0 : n % 100 == 2 ? 1 : n % 100 == 3 || n % 100 == 4 ? 2 : 3;

		/* Two forms: singular used for numbers ending in 1 except when ending in 11.
		 * Used in:
		 *   Icelandic */
		case 9:
			return n % 10 == 1 && n % 100 != 11 ? 0 : 1;

		/* Three forms: special cases for 1, and 2 to 4
		 * Used in:
		 *   Czech, Slovak */
		case 10:
			return n == 1 ? 0 : n >= 2 && n <= 4 ? 1 : 2;

		/* Two forms: cases for numbers ending with a consonant, and with a vowel.
		 * Korean doesn't have the concept of plural, but depending on how a
		 * number is pronounced it needs another version of a particle.
		 * As such the plural system is misused to give this distinction.
		 */
		case 11:
			switch (n % 10) {
				case 0: // yeong
				case 1: // il
				case 3: // sam
				case 6: // yuk
				case 7: // chil
				case 8: // pal
					return 0;

				case 2: // i
				case 4: // sa
				case 5: // o
				case 9: // gu
					return 1;

				default:
					NOT_REACHED();
			}

		/* Four forms: special cases for 1, 0 and numbers ending in 02 to 10, and numbers ending in 11 to 19.
		 * Used in:
		 *  Maltese */
		case 12:
			return (n == 1 ? 0 : n == 0 || (n % 100 > 1 && n % 100 < 11) ? 1 : (n % 100 > 10 && n % 100 < 20) ? 2 : 3);
		/* Four forms: special cases for 1 and 11, 2 and 12, 3 .. 10 and 13 .. 19, other
		 * Used in:
		 *  Scottish Gaelic */
		case 13:
			return ((n == 1 || n == 11) ? 0 : (n == 2 || n == 12) ? 1 : ((n > 2 && n < 11) || (n > 12 && n < 20)) ? 2 : 3);

		/* Three forms: special cases for 1, 0 and numbers ending in 01 to 19.
		 * Used in:
		 *   Romanian */
		case 14:
			return n == 1 ? 0 : (n == 0 || (n % 100 > 0 && n % 100 < 20)) ? 1 : 2;
	}
}

static const char *ParseStringChoice(const char *b, uint form, StringBuilder builder)
{
	/* <NUM> {Length of each string} {each string} */
	uint n = (uint8_t)*b++;
	uint pos, i, mypos = 0;

	for (i = pos = 0; i != n; i++) {
		uint len = (uint8_t)*b++;
		if (i == form) mypos = pos;
		pos += len;
	}

	builder += b + mypos;
	return b + pos;
}

/** Helper for unit conversion. */
struct UnitConversion {
	double factor; ///< Amount to multiply or divide upon conversion.

	/**
	 * Convert value from OpenTTD's internal unit into the displayed value.
	 * @param input The input to convert.
	 * @param round Whether to round the value or not.
	 * @return The converted value.
	 */
	int64_t ToDisplay(int64_t input, bool round = true) const
	{
		return round
			? (int64_t)std::round(input * this->factor)
			: (int64_t)(input * this->factor);
	}

	/**
	 * Convert the displayed value back into a value of OpenTTD's internal unit.
	 * @param input The input to convert.
	 * @param round Whether to round the value up or not.
	 * @param divider Divide the return value by this.
	 * @return The converted value.
	 */
	int64_t FromDisplay(int64_t input, bool round = true, int64_t divider = 1) const
	{
		return round
			? (int64_t)std::round(input / this->factor / divider)
			: (int64_t)(input / this->factor / divider);
	}
};

/** Information about a specific unit system. */
struct Units {
	UnitConversion c; ///< Conversion
	StringID s;       ///< String for the unit
	unsigned int decimal_places; ///< Number of decimal places embedded in the value. For example, 1 if the value is in tenths, and 3 if the value is in thousandths.
};

/** Information about a specific unit system with a long variant. */
struct UnitsLong {
	UnitConversion c; ///< Conversion
	StringID s;       ///< String for the short variant of the unit
	StringID l;       ///< String for the long variant of the unit
	unsigned int decimal_places; ///< Number of decimal places embedded in the value. For example, 1 if the value is in tenths, and 3 if the value is in thousandths.
};

/** Unit conversions for velocity. */
static const Units _units_velocity_calendar[] = {
	{ { 1.0      }, STR_UNITS_VELOCITY_IMPERIAL,      0 },
	{ { 1.609344 }, STR_UNITS_VELOCITY_METRIC,        0 },
	{ { 0.44704  }, STR_UNITS_VELOCITY_SI,            0 },
	{ { 0.578125 }, STR_UNITS_VELOCITY_GAMEUNITS_DAY, 1 },
	{ { 0.868976 }, STR_UNITS_VELOCITY_KNOTS,         0 },
};

/** Unit conversions for velocity. */
static const Units _units_velocity_realtime[] = {
	{ { 1.0      }, STR_UNITS_VELOCITY_IMPERIAL,      0 },
	{ { 1.609344 }, STR_UNITS_VELOCITY_METRIC,        0 },
	{ { 0.44704  }, STR_UNITS_VELOCITY_SI,            0 },
	{ { 0.289352 }, STR_UNITS_VELOCITY_GAMEUNITS_SEC, 1 },
	{ { 0.868976 }, STR_UNITS_VELOCITY_KNOTS,         0 },
};

/** Unit conversions for power. */
static const Units _units_power[] = {
	{ { 1.0      }, STR_UNITS_POWER_IMPERIAL, 0 },
	{ { 1.01387  }, STR_UNITS_POWER_METRIC,   0 },
	{ { 0.745699 }, STR_UNITS_POWER_SI,       0 },
};

/** Unit conversions for power to weight. */
static const Units _units_power_to_weight[] = {
	{ { 0.907185 }, STR_UNITS_POWER_IMPERIAL_TO_WEIGHT_IMPERIAL, 1 },
	{ { 1.0      }, STR_UNITS_POWER_IMPERIAL_TO_WEIGHT_METRIC,   1 },
	{ { 1.0      }, STR_UNITS_POWER_IMPERIAL_TO_WEIGHT_SI,       1 },
	{ { 0.919768 }, STR_UNITS_POWER_METRIC_TO_WEIGHT_IMPERIAL,   1 },
	{ { 1.01387  }, STR_UNITS_POWER_METRIC_TO_WEIGHT_METRIC,     1 },
	{ { 1.01387  }, STR_UNITS_POWER_METRIC_TO_WEIGHT_SI,         1 },
	{ { 0.676487 }, STR_UNITS_POWER_SI_TO_WEIGHT_IMPERIAL,       1 },
	{ { 0.745699 }, STR_UNITS_POWER_SI_TO_WEIGHT_METRIC,         1 },
	{ { 0.745699 }, STR_UNITS_POWER_SI_TO_WEIGHT_SI,             1 },
};

/** Unit conversions for weight. */
static const UnitsLong _units_weight[] = {
	{ {    1.102311 }, STR_UNITS_WEIGHT_SHORT_IMPERIAL, STR_UNITS_WEIGHT_LONG_IMPERIAL, 0 },
	{ {    1.0      }, STR_UNITS_WEIGHT_SHORT_METRIC,   STR_UNITS_WEIGHT_LONG_METRIC,   0 },
	{ { 1000.0      }, STR_UNITS_WEIGHT_SHORT_SI,       STR_UNITS_WEIGHT_LONG_SI,       0 },
};

/** Unit conversions for volume. */
static const UnitsLong _units_volume[] = {
	{ {  264.172 }, STR_UNITS_VOLUME_SHORT_IMPERIAL, STR_UNITS_VOLUME_LONG_IMPERIAL, 0 },
	{ { 1000.0   }, STR_UNITS_VOLUME_SHORT_METRIC,   STR_UNITS_VOLUME_LONG_METRIC,   0 },
	{ {    1.0   }, STR_UNITS_VOLUME_SHORT_SI,       STR_UNITS_VOLUME_LONG_SI,       0 },
};

/** Unit conversions for force. */
static const Units _units_force[] = {
	{ { 0.224809 }, STR_UNITS_FORCE_IMPERIAL, 0 },
	{ { 0.101972 }, STR_UNITS_FORCE_METRIC,   0 },
	{ { 0.001    }, STR_UNITS_FORCE_SI,       0 },
};

/** Unit conversions for height. */
static const Units _units_height[] = {
	{ { 3.0 }, STR_UNITS_HEIGHT_IMPERIAL, 0 }, // "Wrong" conversion factor for more nicer GUI values
	{ { 1.0 }, STR_UNITS_HEIGHT_METRIC,   0 },
	{ { 1.0 }, STR_UNITS_HEIGHT_SI,       0 },
};

/** Unit conversions for time in calendar days or wallclock seconds */
static const Units _units_time_days_or_seconds[] = {
	{ { 1 }, STR_UNITS_DAYS,    0 },
	{ { 2 }, STR_UNITS_SECONDS, 0 },
};

/** Unit conversions for time in calendar months or wallclock minutes */
static const Units _units_time_months_or_minutes[] = {
	{ { 1 }, STR_UNITS_MONTHS,  0 },
	{ { 1 }, STR_UNITS_MINUTES, 0 },
	{ { 1 }, STR_UNITS_PRODUCTION_INTERVALS, 0 },
};

/** Unit conversions for time in calendar years or economic periods */
static const Units _units_time_years_or_periods[] = {
	{ { 1 }, STR_UNITS_YEARS,  0 },
	{ { 1 }, STR_UNITS_PERIODS, 0 },
};

/** Unit conversions for time in calendar years or wallclock minutes */
static const Units _units_time_years_or_minutes[] = {
	{ { 1  }, STR_UNITS_YEARS,  0 },
	{ { 12 }, STR_UNITS_MINUTES, 0 },
	{ { 1  }, STR_UNITS_PERIODS, 0 },
};

StringID GetVelocityUnitName(VehicleType type)
{
	uint8_t setting = (type == VEH_SHIP || type == VEH_AIRCRAFT) ? _settings_game.locale.units_velocity_nautical : _settings_game.locale.units_velocity;

	assert(setting < lengthof(_units_velocity_calendar));
	assert(setting < lengthof(_units_velocity_realtime));
	static_assert(lengthof(_units_velocity_calendar) == 5 && lengthof(_units_velocity_realtime) == 5);

	switch (setting) {
		case 0:
		case 1:
		case 2:
			return STR_UNIT_NAME_VELOCITY_IMPERIAL + setting;

		case 3:
			return EconTime::UsingWallclockUnits() ? STR_UNIT_NAME_VELOCITY_GAMEUNITS_WALLCLOCK : STR_UNIT_NAME_VELOCITY_GAMEUNITS;

		case 4:
			return STR_CONFIG_SETTING_LOCALISATION_UNITS_VELOCITY_KNOTS;

		default:
			NOT_REACHED();
	}
}

/**
 * Get the correct velocity units depending on the vehicle type and whether we're using real-time units.
 * @param type VehicleType to convert velocity for.
 * @return The Units for the proper vehicle and time mode.
 */
static const Units GetVelocityUnits(VehicleType type)
{
	uint8_t setting = (type == VEH_SHIP || type == VEH_AIRCRAFT) ? _settings_game.locale.units_velocity_nautical : _settings_game.locale.units_velocity;

	assert(setting < lengthof(_units_velocity_calendar));
	assert(setting < lengthof(_units_velocity_realtime));

	if (EconTime::UsingWallclockUnits()) return _units_velocity_realtime[setting];

	return _units_velocity_calendar[setting];
}

/**
 * Convert the given (internal) speed to the display speed.
 * @param speed the speed to convert
 * @return the converted speed.
 */
uint ConvertSpeedToDisplaySpeed(uint speed, VehicleType type)
{
	/* For historical reasons we don't want to mess with the
	 * conversion for speed. So, don't round it and keep the
	 * original conversion factors instead of the real ones. */
	return GetVelocityUnits(type).c.ToDisplay(speed, false);
}

/**
 * Convert the given (internal) speed to the display speed, in units (not decimal values).
 * @param speed the speed to convert
 * @return the converted speed.
 */
uint ConvertSpeedToUnitDisplaySpeed(uint speed, VehicleType type)
{
	const Units &units = GetVelocityUnits(type);
	uint result = units.c.ToDisplay(speed, false);
	for (uint i = 0; i < units.decimal_places; i++) {
		result /= 10;
	}
	return result;
}

/**
 * Convert the given display speed to the (internal) speed.
 * @param speed the speed to convert
 * @return the converted speed.
 */
uint ConvertDisplaySpeedToSpeed(uint speed, VehicleType type)
{
	return GetVelocityUnits(type).c.FromDisplay(speed);
}

/**
 * Convert the given km/h-ish speed to the display speed.
 * @param speed the speed to convert
 * @return the converted speed.
 */
uint ConvertKmhishSpeedToDisplaySpeed(uint speed, VehicleType type)
{
	return GetVelocityUnits(type).c.ToDisplay(speed * 10, false) / 16;
}

/**
 * Convert the given display speed to the km/h-ish speed.
 * @param speed the speed to convert
 * @return the converted speed.
 */
uint ConvertDisplaySpeedToKmhishSpeed(uint speed, VehicleType type)
{
	return GetVelocityUnits(type).c.FromDisplay(speed * 16, true, 10);
}

/**
 * Convert the given internal weight to the display weight.
 * @param weight the weight to convert
 * @return the converted weight.
 */
uint ConvertWeightToDisplayWeight(uint weight)
{
	return _units_weight[_settings_game.locale.units_weight].c.ToDisplay(weight);
}

/**
 * Convert the given display weight to the (internal) weight.
 * @param weight the weight to convert
 * @return the converted weight.
 */
uint ConvertDisplayWeightToWeight(uint weight)
{
	return _units_weight[_settings_game.locale.units_weight].c.FromDisplay(weight);
}

/**
 * Convert the given internal power to the display power.
 * @param power the power to convert
 * @return the converted power.
 */
uint ConvertPowerToDisplayPower(uint power)
{
	return _units_power[_settings_game.locale.units_power].c.ToDisplay(power);
}

/**
 * Convert the given display power to the (internal) power.
 * @param power the power to convert
 * @return the converted power.
 */
uint ConvertDisplayPowerToPower(uint power)
{
	return _units_power[_settings_game.locale.units_power].c.FromDisplay(power);
}

/**
 * Convert the given internal force to the display force.
 * @param force the force to convert
 * @return the converted force.
 */
int64_t ConvertForceToDisplayForce(int64_t force)
{
	return _units_force[_settings_game.locale.units_force].c.ToDisplay(force);
}

/**
 * Convert the given display force to the (internal) force.
 * @param force the force to convert
 * @return the converted force.
 */
int64_t ConvertDisplayForceToForce(int64_t force)
{
	return _units_force[_settings_game.locale.units_force].c.FromDisplay(force);
}

static DecimalValue ConvertWeightRatioToDisplay(const Units &unit, int64_t ratio)
{
	int64_t input = ratio;
	int64_t decimals = 2;
	if (_settings_game.locale.units_weight == 2) {
		input *= 1000;
		decimals += 3;
	}

	const UnitConversion &weight_conv = _units_weight[_settings_game.locale.units_weight].c;
	UnitConversion conv = unit.c;
	conv.factor /= weight_conv.factor;

	int64_t value = conv.ToDisplay(input);

	if (unit.c.factor > 100) {
		value /= 100;
		decimals -= 2;
	}

	return { value, decimals };
}

static uint ConvertDisplayToWeightRatio(const Units &unit, double in)
{
	const UnitConversion &weight_conv = _units_weight[_settings_game.locale.units_weight].c;
	UnitConversion conv = unit.c;
	conv.factor /= weight_conv.factor;
	int64_t multiplier = _settings_game.locale.units_weight == 2 ? 1000 : 1;

	return conv.FromDisplay(in * 100 * multiplier, true, multiplier);
}

static void FormatUnitWeightRatio(StringBuilder builder, const Units &unit, int64_t raw_value)
{
	const char *unit_str = GetStringPtr(unit.s);
	const char *weight_str = GetStringPtr(_units_weight[_settings_game.locale.units_weight].s);

	char tmp_buffer[128];
	char *insert_pt = strecpy(tmp_buffer, unit_str, lastof(tmp_buffer));
	strecpy(insert_pt, weight_str, lastof(tmp_buffer));
	str_replace_wchar(insert_pt, lastof(tmp_buffer), SCC_DECIMAL, '/');
	str_replace_wchar(insert_pt, lastof(tmp_buffer), 0xA0 /* NBSP */, 0);

	DecimalValue dv = ConvertWeightRatioToDisplay(unit, raw_value);

	auto tmp_params = MakeParameters(dv.value, dv.decimals);
	FormatString(builder, tmp_buffer, tmp_params);
}

/**
 * Convert the given internal power / weight ratio to the display decimal.
 * @param ratio the power / weight ratio to convert
 * @return value the output value and decimal offset
 */
DecimalValue ConvertPowerWeightRatioToDisplay(int64_t ratio)
{
	return ConvertWeightRatioToDisplay(_units_power[_settings_game.locale.units_power], ratio);
}

/**
 * Convert the given internal force / weight ratio to the display decimal.
 * @param ratio the force / weight ratio to convert
 * @return value the output value and decimal offset
 */
DecimalValue ConvertForceWeightRatioToDisplay(int64_t ratio)
{
	return ConvertWeightRatioToDisplay(_units_force[_settings_game.locale.units_force], ratio);
}

/**
 * Convert the given display value to the internal power / weight ratio.
 * @param in the display value
 * @return the converted power / weight ratio.
 */
uint ConvertDisplayToPowerWeightRatio(double in)
{
	return ConvertDisplayToWeightRatio(_units_power[_settings_game.locale.units_power], in);
}

/**
 * Convert the given display value to the internal force / weight ratio.
 * @param in the display value
 * @return the converted force / weight ratio.
 */
uint ConvertDisplayToForceWeightRatio(double in)
{
	return ConvertDisplayToWeightRatio(_units_force[_settings_game.locale.units_force], in);
}

uint ConvertCargoQuantityToDisplayQuantity(CargoType cargo, uint quantity)
{
	switch (CargoSpec::Get(cargo)->units_volume) {
		case STR_TONS:
			return _units_weight[_settings_game.locale.units_weight].c.ToDisplay(quantity);

		case STR_LITERS:
			return _units_volume[_settings_game.locale.units_volume].c.ToDisplay(quantity);

		default:
			break;
	}
	return quantity;
}

uint ConvertDisplayQuantityToCargoQuantity(CargoType cargo, uint quantity)
{
	switch (CargoSpec::Get(cargo)->units_volume) {
		case STR_TONS:
			return _units_weight[_settings_game.locale.units_weight].c.FromDisplay(quantity);

		case STR_LITERS:
			return _units_volume[_settings_game.locale.units_volume].c.FromDisplay(quantity);

		default:
			break;
	}
	return quantity;
}

/**
 * Decodes an encoded string during FormatString.
 * @param str The buffer of the encoded string.
 * @param game_script Set if decoding a GameScript-encoded string. This affects how string IDs are handled.
 * @param builder The string builder to write the string to.
 * @returns Updated position position in input buffer.
 */
static const char *DecodeEncodedString(const char *str, bool game_script, StringBuilder &builder)
{
	ArrayStringParameters<20> sub_args;

	char *p;
	StringIndexInTab id(std::strtoul(str, &p, 16));
	if (*p != SCC_RECORD_SEPARATOR && *p != '\0') {
		while (*p != '\0') p++;
		builder += "(invalid SCC_ENCODED)";
		return p;
	}
	if (game_script && id >= TAB_SIZE_GAMESCRIPT) {
		while (*p != '\0') p++;
		builder += "(invalid StringID)";
		return p;
	}

	int i = 0;
	while (*p != '\0' && i < 20) {
		/* The start of parameter. */
		const char *s = ++p;

		/* Find end of the parameter. */
		for (; *p != '\0' && *p != SCC_RECORD_SEPARATOR; ++p) {}

		if (s == p) {
			/* This is an empty parameter. */
			sub_args.SetParam(i++, std::monostate{});
			continue;
		}

		/* Get the parameter type. */
		char32_t parameter_type;
		size_t len = Utf8Decode(&parameter_type, s);
		s += len;

		switch (parameter_type) {
			case SCC_ENCODED: {
				uint64_t param = std::strtoull(s, &p, 16);
				if (param >= TAB_SIZE_GAMESCRIPT) {
					while (*p != '\0') p++;
					builder += "(invalid sub-StringID)";
					return p;
				}
				param = MakeStringID(TEXT_TAB_GAMESCRIPT_START, StringIndexInTab(param));
				sub_args.SetParam(i++, param);
				break;
			}

			case SCC_ENCODED_NUMERIC: {
				uint64_t param = std::strtoull(s, &p, 16);
				sub_args.SetParam(i++, param);
				break;
			}

			case SCC_ENCODED_STRING: {
				sub_args.SetParam(i++, std::string(s, p - s));
				break;
			}

			default:
				/* Unknown parameter, make it blank. */
				sub_args.SetParam(i++, std::monostate{});
				break;
		}
	}

	StringID stringid = game_script ? MakeStringID(TEXT_TAB_GAMESCRIPT_START, id) : StringID{id.base()};
	GetStringWithArgs(builder, stringid, sub_args, true);

	return p;
}

/**
 * Parse most format codes within a string and write the result to a buffer.
 * @param builder The string builder to write the final string to.
 * @param str_arg The original string with format codes.
 * @param args    Pointer to extra arguments used by various string codes.
 * @param dry_run True when the args' type data is not yet initialized.
 */
static void FormatString(StringBuilder builder, const char *str_arg, StringParameters &args, uint case_index, bool game_script, bool dry_run)
{
	size_t orig_offset = args.GetOffset();

	if (!dry_run) {
		/*
		 * This function is normally called with `dry_run` false, then we call this function again
		 * with `dry_run` being true. The dry run is required for the gender formatting. For the
		 * gender determination we need to format a sub string to get the gender, but for that we
		 * need to know as what string control code type the specific parameter is encoded. Since
		 * gendered words can be before the "parameter" words, this needs to be determined before
		 * the actual formatting.
		 */
		format_buffer buffer;
		StringBuilder dry_run_builder(buffer);
		FormatString(dry_run_builder, str_arg, args, case_index, game_script, true);
		/* We have to restore the original offset here to to read the correct values. */
		args.SetOffset(orig_offset);
	}
	char32_t b = '\0';
	uint next_substr_case_index = 0;
	std::stack<const char *, std::vector<const char *>> str_stack;
	str_stack.push(str_arg);

	for (;;) {
		try {
			while (!str_stack.empty() && (b = Utf8Consume(&str_stack.top())) == '\0') {
				str_stack.pop();
			}
			if (str_stack.empty()) break;
			const char *&str = str_stack.top();

			if (_scan_for_gender_data && builder.CurrentIndex() != 0) {
				/* Early exit when scanning for gender data if target string is already non-empty */
				return;
			}

			if (SCC_NEWGRF_FIRST <= b && b <= SCC_NEWGRF_LAST) {
				/* We need to pass some stuff as it might be modified. */
<<<<<<< HEAD
				StringParameters remaining = args.GetRemainingParameters();
				b = RemapNewGRFStringControlCode(b, builder, &str, remaining, dry_run);
=======
				b = RemapNewGRFStringControlCode(b, &str);
>>>>>>> 23ba18ad
				if (b == 0) continue;
			}

			if (b < SCC_CONTROL_START || b > SCC_CONTROL_END) {
				builder.Utf8Encode(b);
				continue;
			}

			args.SetTypeOfNextParameter(b);
			switch (b) {
				case SCC_ENCODED:
				case SCC_ENCODED_INTERNAL:
					str = DecodeEncodedString(str, b == SCC_ENCODED, builder);
					break;

				case SCC_NEWGRF_STRINL: {
					StringID substr = Utf8Consume(&str);
					const char *ptr = GetStringPtr(substr);
					if (ptr == nullptr) {
						builder += "(invalid NewGRF string)";
					} else {
						str_stack.push(ptr);
					}
					break;
				}

				case SCC_NEWGRF_PRINT_WORD_STRING_ID: {
					StringID substr = args.GetNextParameter<StringID>();
					const char *ptr = GetStringPtr(substr);
					if (ptr == nullptr) {
						builder += "(invalid NewGRF string)";
					} else {
						str_stack.push(ptr);
					}
					case_index = next_substr_case_index;
					next_substr_case_index = 0;
					break;
				}


				case SCC_GENDER_LIST: { // {G 0 Der Die Das}
					/* First read the meta data from the language file. */
					size_t offset = orig_offset + (uint8_t)*str++;
					int gender = 0;
					if (!dry_run && args.GetTypeAtOffset(offset) != 0) {
						/* Now we need to figure out what text to resolve, i.e.
						 * what do we need to draw? So get the actual raw string
						 * first using the control code to get said string. */
						char input[4 + 1];
						char *p = input + Utf8Encode(input, args.GetTypeAtOffset(offset));
						*p = '\0';

						/* The gender is stored at the start of the formatted string. */
						bool old_sgd = _scan_for_gender_data;
						_scan_for_gender_data = true;
						format_buffer buffer;
						StringBuilder tmp_builder(buffer);
						StringParameters tmp_params = args.GetRemainingParameters(offset);
						FormatString(tmp_builder, input, tmp_params);
						_scan_for_gender_data = old_sgd;

						/* And determine the string. */
						const char *s = buffer.c_str();
						char32_t c = Utf8Consume(&s);
						/* Does this string have a gender, if so, set it */
						if (c == SCC_GENDER_INDEX) gender = (uint8_t)s[0];
					}
					str = ParseStringChoice(str, gender, builder);
					break;
				}

				/* This sets up the gender for the string.
				 * We just ignore this one. It's used in {G 0 Der Die Das} to determine the case. */
				case SCC_GENDER_INDEX: // {GENDER 0}
					if (_scan_for_gender_data) {
						builder.Utf8Encode(SCC_GENDER_INDEX);
						builder += *str++;
						return; // Exit early
					} else {
						str++;
					}
					break;

				case SCC_PLURAL_LIST: { // {P}
					int plural_form = *str++;          // contains the plural form for this string
					size_t offset = orig_offset + (uint8_t)*str++;
					const uint64_t *v = std::get_if<uint64_t>(&args.GetParam(offset)); // contains the number that determines plural
					if (v != nullptr) {
						str = ParseStringChoice(str, DeterminePluralForm(static_cast<int64_t>(*v), plural_form), builder);
					} else {
						builder += "(invalid PLURAL parameter)";
					}
					break;
				}

				case SCC_ARG_INDEX: { // Move argument pointer
					args.SetOffset(orig_offset + (uint8_t)*str++);
					break;
				}

				case SCC_SET_CASE: { // {SET_CASE}
					/* This is a pseudo command, it's outputted when someone does {STRING.ack}
					 * The modifier is added to all subsequent GetStringWithArgs that accept the modifier. */
					next_substr_case_index = (uint8_t)*str++;
					break;
				}

				case SCC_SWITCH_CASE: { // {Used to implement case switching}
					/* <0x9E> <NUM CASES> <CASE1> <LEN1> <STRING1> <CASE2> <LEN2> <STRING2> <CASE3> <LEN3> <STRING3> <STRINGDEFAULT>
					 * Each LEN is printed using 2 bytes in big endian order. */
					uint num = (uint8_t)*str++;
					while (num) {
						if ((uint8_t)str[0] == case_index) {
							/* Found the case, adjust str pointer and continue */
							str += 3;
							break;
						}
						/* Otherwise skip to the next case */
						str += 3 + (str[1] << 8) + str[2];
						num--;
					}
					break;
				}

				case SCC_REVISION: // {REV}
					builder += _openttd_revision;
					break;

				case SCC_RAW_STRING_POINTER: { // {RAW_STRING}
					const char *raw_string = args.GetNextParameterString();
					/* raw_string can be nullptr. */
					if (raw_string == nullptr) {
						builder += "(invalid RAW_STRING parameter)";
						break;
					}
					FormatString(builder, raw_string, args);
					break;
				}

				case SCC_STRING: {// {STRING}
					StringID string_id = args.GetNextParameter<StringID>();
					if (game_script && GetStringTab(string_id) != TEXT_TAB_GAMESCRIPT_START) break;
					/* It's prohibited for the included string to consume any arguments. */
					StringParameters tmp_params(args, game_script ? args.GetDataLeft() : 0);
					GetStringWithArgs(builder, string_id, tmp_params, next_substr_case_index, game_script);
					next_substr_case_index = 0;
					break;
				}

				case SCC_STRING1:
				case SCC_STRING2:
				case SCC_STRING3:
				case SCC_STRING4:
				case SCC_STRING5:
				case SCC_STRING6:
				case SCC_STRING7:
				case SCC_STRING8: { // {STRING1..8}
					/* Strings that consume arguments */
					StringID string_id = args.GetNextParameter<StringID>();
					if (game_script && GetStringTab(string_id) != TEXT_TAB_GAMESCRIPT_START) break;
					uint size = b - SCC_STRING1 + 1;
					if (size > args.GetDataLeft()) {
						builder += "(consumed too many parameters)";
					} else {
						StringParameters sub_args(args, game_script ? args.GetDataLeft() : size);
						GetStringWithArgs(builder, string_id, sub_args, next_substr_case_index, game_script);
						args.AdvanceOffset(size);
					}
					next_substr_case_index = 0;
					break;
				}

				case SCC_COMMA: // {COMMA}
					FormatCommaNumber(builder, args.GetNextParameter<int64_t>());
					break;

				case SCC_DECIMAL: { // {DECIMAL}
					int64_t number = args.GetNextParameter<int64_t>();
					int digits = args.GetNextParameter<int>();
					FormatCommaNumber(builder, number, digits);
					break;
				}

				case SCC_DECIMAL1: {// {DECIMAL1}
					int64_t number = args.GetNextParameter<int64_t>();
					FormatCommaNumber(builder, number, 1);
					break;
				}

				case SCC_NUM: // {NUM}
					FormatNoCommaNumber(builder, args.GetNextParameter<int64_t>());
					break;

				case SCC_PLUS_NUM: { // {PLUS_NUM}
					int64_t number = args.GetNextParameter<int64_t>();
					if (number > 0) {
						builder += '+';
					}
					FormatNoCommaNumber(builder, number);
					break;
				}

				case SCC_ZEROFILL_NUM: { // {ZEROFILL_NUM}
					int64_t num = args.GetNextParameter<int64_t>();
					FormatZerofillNumber(builder, num, args.GetNextParameter<int>());
					break;
				}

				case SCC_HEX: // {HEX}
					FormatHexNumber(builder, args.GetNextParameter<uint64_t>());
					break;

				case SCC_BYTES: // {BYTES}
					FormatBytes(builder, args.GetNextParameter<int64_t>());
					break;

				case SCC_CARGO_TINY: { // {CARGO_TINY}
					/* Tiny description of cargotypes. Layout:
					 * param 1: cargo type
					 * param 2: cargo count */
					CargoType cargo = args.GetNextParameter<CargoType>();
					if (cargo >= CargoSpec::GetArraySize()) break;

					StringID cargo_str = CargoSpec::Get(cargo)->units_volume;
					int64_t amount = 0;
					switch (cargo_str) {
						case STR_TONS:
							amount = _units_weight[_settings_game.locale.units_weight].c.ToDisplay(args.GetNextParameter<int64_t>());
							break;

						case STR_LITERS:
							amount = _units_volume[_settings_game.locale.units_volume].c.ToDisplay(args.GetNextParameter<int64_t>());
							break;

						default: {
							amount = args.GetNextParameter<int64_t>();
							break;
						}
					}

					FormatCommaNumber(builder, amount);
					break;
				}

				case SCC_CARGO_SHORT: { // {CARGO_SHORT}
					/* Short description of cargotypes. Layout:
					 * param 1: cargo type
					 * param 2: cargo count */
					CargoType cargo = args.GetNextParameter<CargoType>();
					if (cargo >= CargoSpec::GetArraySize()) break;

					StringID cargo_str = CargoSpec::Get(cargo)->units_volume;
					switch (cargo_str) {
						case STR_TONS: {
							assert(_settings_game.locale.units_weight < lengthof(_units_weight));
							const auto &x = _units_weight[_settings_game.locale.units_weight];
							auto tmp_params = MakeParameters(x.c.ToDisplay(args.GetNextParameter<int64_t>()), x.decimal_places);
							FormatString(builder, GetStringPtr(x.l), tmp_params);
							break;
						}

						case STR_LITERS: {
							assert(_settings_game.locale.units_volume < lengthof(_units_volume));
							const auto &x = _units_volume[_settings_game.locale.units_volume];
							auto tmp_params = MakeParameters(x.c.ToDisplay(args.GetNextParameter<int64_t>()), x.decimal_places);
							FormatString(builder, GetStringPtr(x.l), tmp_params);
							break;
						}

						default: {
							auto tmp_params = MakeParameters(args.GetNextParameter<int64_t>());
							GetStringWithArgs(builder, cargo_str, tmp_params);
							break;
						}
					}
					break;
				}

				case SCC_CARGO_LONG: { // {CARGO_LONG}
					/* First parameter is cargo type, second parameter is cargo count */
					CargoType cargo = args.GetNextParameter<CargoType>();
					if (cargo != INVALID_CARGO && cargo >= CargoSpec::GetArraySize()) break;

					StringID cargo_str = (cargo == INVALID_CARGO) ? STR_QUANTITY_N_A : CargoSpec::Get(cargo)->quantifier;
					auto tmp_args = MakeParameters(args.GetNextParameter<int64_t>());
					GetStringWithArgs(builder, cargo_str, tmp_args);
					break;
				}

				case SCC_CARGO_LIST: { // {CARGO_LIST}
					CargoTypes cmask = args.GetNextParameter<CargoTypes>();
					bool first = true;

					std::string_view list_separator = GetListSeparator();
					for (const auto &cs : _sorted_cargo_specs) {
						if (!HasBit(cmask, cs->Index())) continue;

						if (first) {
							first = false;
						} else {
							/* Add a comma if this is not the first item */
							builder += list_separator;
						}

						GetStringWithArgs(builder, cs->name, args, next_substr_case_index, game_script);
					}

					/* If first is still true then no cargo is accepted */
					if (first) GetStringWithArgs(builder, STR_JUST_NOTHING, args, next_substr_case_index, game_script);

					next_substr_case_index = 0;
					break;
				}

				case SCC_CURRENCY_SHORT: // {CURRENCY_SHORT}
					FormatGenericCurrency(builder, &GetCurrency(), args.GetNextParameter<int64_t>(), true);
					break;

				case SCC_CURRENCY_LONG: // {CURRENCY_LONG}
					FormatGenericCurrency(builder, &GetCurrency(), args.GetNextParameter<int64_t>(), false);
					break;

				case SCC_DATE_TINY: // {DATE_TINY}
					FormatTinyOrISODate(builder, args.GetNextParameter<CalTime::Date>(), STR_FORMAT_DATE_TINY);
					break;

				case SCC_DATE_SHORT: // {DATE_SHORT}
					FormatMonthAndYear(builder, args.GetNextParameter<CalTime::Date>(), next_substr_case_index);
					next_substr_case_index = 0;
					break;

				case SCC_DATE_LONG: // {DATE_LONG}
					FormatYmdString(builder, args.GetNextParameter<CalTime::Date>(), next_substr_case_index);
					next_substr_case_index = 0;
					break;

				case SCC_DATE_ISO: // {DATE_ISO}
					FormatTinyOrISODate(builder, args.GetNextParameter<CalTime::Date>(), STR_FORMAT_DATE_ISO);
					break;

				case SCC_TIME_HHMM: // {TIME_HHMM}
					FormatTimeHHMMString(builder, args.GetNextParameter<uint>(), next_substr_case_index);
					break;

				case SCC_TT_TICKS:      // {TT_TICKS}
				case SCC_TT_TICKS_LONG: // {TT_TICKS_LONG}
					if (_settings_client.gui.timetable_in_ticks) {
						auto tmp_params = MakeParameters(args.GetNextParameter<int64_t>());
						FormatString(builder, GetStringPtr(STR_UNITS_TICKS), tmp_params);
					} else {
						StringID str;
						if (_settings_time.time_in_minutes) {
							str = STR_TIMETABLE_MINUTES;
						} else if (EconTime::UsingWallclockUnits()) {
							str = STR_UNITS_SECONDS;
						} else {
							str = STR_UNITS_DAYS;
						}
						const int64_t ticks = args.GetNextParameter<int64_t>();
						const int64_t ratio = TimetableDisplayUnitSize();
						const int64_t units = ticks / ratio;
						const int64_t leftover = _settings_client.gui.timetable_leftover_ticks ? ticks % ratio : 0;
						auto tmp_params = MakeParameters(units);
						FormatString(builder, GetStringPtr(str), tmp_params);
						if (b == SCC_TT_TICKS_LONG && _settings_time.time_in_minutes && units > 59) {
							int64_t hours = units / 60;
							int64_t minutes = units % 60;
							auto tmp_params = MakeParameters(
								(minutes != 0) ? STR_TIMETABLE_HOURS_MINUTES : STR_TIMETABLE_HOURS,
								hours,
								minutes
							);
							FormatString(builder, GetStringPtr(STR_TIMETABLE_MINUTES_SUFFIX), tmp_params);
						}
						if (leftover != 0) {
							auto tmp_params = MakeParameters(leftover);
							FormatString(builder, GetStringPtr(STR_TIMETABLE_LEFTOVER_TICKS), tmp_params);
						}
					}
					break;

				case SCC_TT_TIME:       // {TT_TIME}
				case SCC_TT_TIME_ABS: { // {TT_TIME_ABS}
					if (_settings_time.time_in_minutes) {
						FormatStateTicksHHMMString(builder, args.GetNextParameter<StateTicks>(), next_substr_case_index);
					} else if (EconTime::UsingWallclockUnits() && b == SCC_TT_TIME) {
						StateTicks tick = args.GetNextParameter<StateTicks>();
						StateTicksDelta offset = tick - _state_ticks;
						auto tmp_params = MakeParameters(offset / TICKS_PER_SECOND);
						FormatString(builder, GetStringPtr(STR_UNITS_SECONDS_SHORT), tmp_params);
					} else {
						FormatTinyOrISODate(builder, StateTicksToCalendarDate(args.GetNextParameter<StateTicks>()), STR_FORMAT_DATE_TINY);
					}
					break;
				}

				case SCC_FORCE: { // {FORCE}
					assert(_settings_game.locale.units_force < lengthof(_units_force));
					const auto &x = _units_force[_settings_game.locale.units_force];
					auto tmp_params = MakeParameters(x.c.ToDisplay(args.GetNextParameter<int64_t>()), x.decimal_places);
					FormatString(builder, GetStringPtr(x.s), tmp_params);
					break;
				}

				case SCC_HEIGHT: { // {HEIGHT}
					assert(_settings_game.locale.units_height < lengthof(_units_height));
					const auto &x = _units_height[_settings_game.locale.units_height];
					auto tmp_params = MakeParameters(x.c.ToDisplay(args.GetNextParameter<int64_t>()), x.decimal_places);
					FormatString(builder, GetStringPtr(x.s), tmp_params);
					break;
				}

				case SCC_POWER: { // {POWER}
					assert(_settings_game.locale.units_power < lengthof(_units_power));
					const auto &x = _units_power[_settings_game.locale.units_power];
					auto tmp_params = MakeParameters(x.c.ToDisplay(args.GetNextParameter<int64_t>()), x.decimal_places);
					FormatString(builder, GetStringPtr(x.s), tmp_params);
					break;
				}

				case SCC_POWER_TO_WEIGHT: { // {POWER_TO_WEIGHT}
					auto setting = _settings_game.locale.units_power * 3u + _settings_game.locale.units_weight;
					assert(setting < lengthof(_units_power_to_weight));
					const auto &x = _units_power_to_weight[setting];
					auto tmp_params = MakeParameters(x.c.ToDisplay(args.GetNextParameter<int64_t>()), x.decimal_places);
					FormatString(builder, GetStringPtr(x.s), tmp_params);
					break;
				}

				case SCC_VELOCITY: { // {VELOCITY}
					int64_t arg = args.GetNextParameter<int64_t>();
					// Unpack vehicle type from packed argument to get desired units.
					VehicleType vt = static_cast<VehicleType>(GB(arg, 56, 8));
					const auto &x = GetVelocityUnits(vt);
					auto tmp_params = MakeParameters(ConvertKmhishSpeedToDisplaySpeed(GB(arg, 0, 56), vt), x.decimal_places);
					FormatString(builder, GetStringPtr(x.s), tmp_params);
					break;
				}

				case SCC_VOLUME_SHORT: { // {VOLUME_SHORT}
					assert(_settings_game.locale.units_volume < lengthof(_units_volume));
					const auto &x = _units_volume[_settings_game.locale.units_volume];
					auto tmp_params = MakeParameters(x.c.ToDisplay(args.GetNextParameter<int64_t>()), x.decimal_places);
					FormatString(builder, GetStringPtr(x.s), tmp_params);
					break;
				}

				case SCC_VOLUME_LONG: { // {VOLUME_LONG}
					assert(_settings_game.locale.units_volume < lengthof(_units_volume));
					const auto &x = _units_volume[_settings_game.locale.units_volume];
					auto tmp_params = MakeParameters(x.c.ToDisplay(args.GetNextParameter<int64_t>()), x.decimal_places);
					FormatString(builder, GetStringPtr(x.l), tmp_params);
					break;
				}

				case SCC_WEIGHT_SHORT: { // {WEIGHT_SHORT}
					assert(_settings_game.locale.units_weight < lengthof(_units_weight));
					const auto &x = _units_weight[_settings_game.locale.units_weight];
					auto tmp_params = MakeParameters(x.c.ToDisplay(args.GetNextParameter<int64_t>()), x.decimal_places);
					FormatString(builder, GetStringPtr(x.s), tmp_params);
					break;
				}

				case SCC_WEIGHT_LONG: { // {WEIGHT_LONG}
					assert(_settings_game.locale.units_weight < lengthof(_units_weight));
					const auto &x = _units_weight[_settings_game.locale.units_weight];
					auto tmp_params = MakeParameters(x.c.ToDisplay(args.GetNextParameter<int64_t>()), x.decimal_places);
					FormatString(builder, GetStringPtr(x.l), tmp_params);
					break;
				}

				case SCC_POWER_WEIGHT_RATIO: { // {POWER_WEIGHT_RATIO}
					assert(_settings_game.locale.units_power < lengthof(_units_power));
					assert(_settings_game.locale.units_weight < lengthof(_units_weight));

					FormatUnitWeightRatio(builder, _units_power[_settings_game.locale.units_power], args.GetNextParameter<int64_t>());
					break;
				}

				case SCC_FORCE_WEIGHT_RATIO: { // {FORCE_WEIGHT_RATIO}
					assert(_settings_game.locale.units_force < lengthof(_units_force));
					assert(_settings_game.locale.units_weight < lengthof(_units_weight));

					FormatUnitWeightRatio(builder, _units_force[_settings_game.locale.units_force], args.GetNextParameter<int64_t>());
					break;
				}

				case SCC_UNITS_DAYS_OR_SECONDS: { // {UNITS_DAYS_OR_SECONDS}
					uint8_t realtime = EconTime::UsingWallclockUnits(_game_mode == GM_MENU);
					const auto &x = _units_time_days_or_seconds[realtime];
					int64_t duration = args.GetNextParameter<int64_t>();
					if (realtime) duration *= DayLengthFactor();
					auto tmp_params = MakeParameters(x.c.ToDisplay(duration), x.decimal_places);
					FormatString(builder, GetStringPtr(x.s), tmp_params);
					break;
				}

				case SCC_UNITS_MONTHS_OR_MINUTES: { // {UNITS_MONTHS_OR_MINUTES}
					uint8_t realtime = EconTime::UsingWallclockUnits(_game_mode == GM_MENU);
					if (realtime > 0 && ReplaceWallclockMinutesUnit()) realtime++;
					const auto &x = _units_time_months_or_minutes[realtime];
					auto tmp_params = MakeParameters(x.c.ToDisplay(args.GetNextParameter<int64_t>()), x.decimal_places);
					FormatString(builder, GetStringPtr(x.s), tmp_params);
					break;
				}

				case SCC_UNITS_YEARS_OR_PERIODS: { // {UNITS_YEARS_OR_PERIODS}
					uint8_t realtime = EconTime::UsingWallclockUnits(_game_mode == GM_MENU);
					const auto &x = _units_time_years_or_periods[realtime];
					auto tmp_params = MakeParameters(x.c.ToDisplay(args.GetNextParameter<int64_t>()), x.decimal_places);
					FormatString(builder, GetStringPtr(x.s), tmp_params);
					break;
				}

				case SCC_UNITS_YEARS_OR_MINUTES: { // {UNITS_YEARS_OR_MINUTES}
					uint8_t realtime = EconTime::UsingWallclockUnits(_game_mode == GM_MENU);
					if (realtime > 0 && ReplaceWallclockMinutesUnit()) realtime++;
					const auto &x = _units_time_years_or_minutes[realtime];
					auto tmp_params = MakeParameters(x.c.ToDisplay(args.GetNextParameter<int64_t>()), x.decimal_places);
					FormatString(builder, GetStringPtr(x.s), tmp_params);
					break;
				}

				case SCC_COMPANY_NAME: { // {COMPANY}
					const Company *c = Company::GetIfValid(args.GetNextParameter<CompanyID>());
					if (c == nullptr) break;

					if (!c->name.empty()) {
						auto tmp_params = MakeParameters(c->name);
						GetStringWithArgs(builder, STR_JUST_RAW_STRING, tmp_params);
					} else {
						auto tmp_params = MakeParameters(c->name_2);
						GetStringWithArgs(builder, c->name_1, tmp_params);
					}
					break;
				}

				case SCC_COMPANY_NUM: { // {COMPANY_NUM}
					CompanyID company = args.GetNextParameter<CompanyID>();

					/* Nothing is added for AI or inactive companies */
					if (Company::IsValidHumanID(company)) {
						auto tmp_params = MakeParameters(company + 1);
						GetStringWithArgs(builder, STR_FORMAT_COMPANY_NUM, tmp_params);
					}
					break;
				}

				case SCC_DEPOT_NAME: { // {DEPOT}
					VehicleType vt = args.GetNextParameter<VehicleType>();
					if (vt == VEH_AIRCRAFT) {
						auto tmp_params = MakeParameters(args.GetNextParameter<StationID>());
						GetStringWithArgs(builder, STR_FORMAT_DEPOT_NAME_AIRCRAFT, tmp_params);
						break;
					}

					const Depot *d = Depot::Get(args.GetNextParameter<DepotID>());
					if (!d->name.empty()) {
						auto tmp_params = MakeParameters(d->name);
						GetStringWithArgs(builder, STR_JUST_RAW_STRING, tmp_params);
					} else {
						auto tmp_params = MakeParameters(d->town->index, d->town_cn + 1);
						GetStringWithArgs(builder, STR_FORMAT_DEPOT_NAME_TRAIN + 2 * vt + (d->town_cn == 0 ? 0 : 1), tmp_params);
					}
					break;
				}

				case SCC_ENGINE_NAME: { // {ENGINE}
					int64_t arg = args.GetNextParameter<int64_t>();
					const Engine *e = Engine::GetIfValid(static_cast<EngineID>(arg));
					if (e == nullptr) break;

					if (!e->name.empty() && e->IsEnabled()) {
						auto tmp_params = MakeParameters(e->name);
						GetStringWithArgs(builder, STR_JUST_RAW_STRING, tmp_params);
						break;
					}

					if (e->info.callback_mask.Test(VehicleCallbackMask::Name)) {
						uint16_t callback = GetVehicleCallback(CBID_VEHICLE_NAME, static_cast<uint32_t>(arg >> 32), 0, e->index, nullptr);
						/* Not calling ErrorUnknownCallbackResult due to being inside string processing. */
						if (callback != CALLBACK_FAILED && callback < 0x400) {
							const GRFFile *grffile = e->GetGRF();
							assert(grffile != nullptr);

<<<<<<< HEAD
							StartTextRefStackUsage(grffile, 6);
							ArrayStringParameters<6> tmp_params;
							GetStringWithArgs(builder, GetGRFStringID(grffile, GRFSTR_MISC_GRF_TEXT + callback), tmp_params);
							StopTextRefStackUsage();

=======
							builder += GetGRFStringWithTextStack(grffile, GRFSTR_MISC_GRF_TEXT + callback, 6);
>>>>>>> 23ba18ad
							break;
						}
					}

					GetStringWithArgs(builder, e->info.string_id, {});
					break;
				}

				case SCC_GROUP_NAME: { // {GROUP}
					uint32_t id = args.GetNextParameter<uint32_t>();
					bool recurse = _settings_client.gui.show_group_hierarchy_name && (id & GROUP_NAME_HIERARCHY);
					id &= ~GROUP_NAME_HIERARCHY;
					const Group *group = Group::GetIfValid(GroupID(id));
					if (group == nullptr) break;

					auto handle_group = y_combinator([&](auto handle_group, const Group *g) -> void {
						if (recurse && g->parent != GroupID::Invalid()) {
							handle_group(Group::Get(g->parent));
							auto tmp_params = MakeParameters();
							GetStringWithArgs(builder, STR_HIERARCHY_SEPARATOR, tmp_params);
						}
						if (!g->name.empty()) {
							auto tmp_params = MakeParameters(g->name);
							GetStringWithArgs(builder, STR_JUST_RAW_STRING, tmp_params);
						} else {
							auto tmp_params = MakeParameters(g->number);
							GetStringWithArgs(builder, STR_FORMAT_GROUP_NAME, tmp_params);
						}
					});
					handle_group(group);
					break;
				}

				case SCC_INDUSTRY_NAME: { // {INDUSTRY}
					const Industry *i = Industry::GetIfValid(args.GetNextParameter<IndustryID>());
					if (i == nullptr) break;

					static bool use_cache = true;
					if (_scan_for_gender_data) {
						/* Gender is defined by the industry type.
						 * STR_FORMAT_INDUSTRY_NAME may have the town first, so it would result in the gender of the town name */
						FormatString(builder, GetStringPtr(GetIndustrySpec(i->type)->name), {}, next_substr_case_index);
					} else if (use_cache) { // Use cached version if first call
						AutoRestoreBackup cache_backup(use_cache, false);
						builder += i->GetCachedName();
					} else {
						/* First print the town name and the industry type name. */
						auto tmp_params = MakeParameters(i->town->index, GetIndustrySpec(i->type)->name);
						FormatString(builder, GetStringPtr(STR_FORMAT_INDUSTRY_NAME), tmp_params, next_substr_case_index);
					}
					next_substr_case_index = 0;
					break;
				}

				case SCC_PRESIDENT_NAME: { // {PRESIDENT_NAME}
					const Company *c = Company::GetIfValid(args.GetNextParameter<CompanyID>());
					if (c == nullptr) break;

					if (!c->president_name.empty()) {
						auto tmp_params = MakeParameters(c->president_name);
						GetStringWithArgs(builder, STR_JUST_RAW_STRING, tmp_params);
					} else {
						auto tmp_params = MakeParameters(c->president_name_2);
						GetStringWithArgs(builder, c->president_name_1, tmp_params);
					}
					break;
				}

				case SCC_STATION_NAME: { // {STATION}
					StationID sid = args.GetNextParameter<StationID>();
					const Station *st = Station::GetIfValid(sid);

					if (st == nullptr) {
						/* The station doesn't exist anymore. The only place where we might
						 * be "drawing" an invalid station is in the case of cargo that is
						 * in transit. */
						GetStringWithArgs(builder, STR_UNKNOWN_STATION, {});
						break;
					}

					static bool use_cache = true;
					if (use_cache) { // Use cached version if first call
						AutoRestoreBackup cache_backup(use_cache, false);
						builder += st->GetCachedName();
					} else if (!st->name.empty()) {
						auto tmp_params = MakeParameters(st->name);
						GetStringWithArgs(builder, STR_JUST_RAW_STRING, tmp_params);
					} else {
						StringID string_id = st->string_id;
						if (st->indtype != IT_INVALID) {
							/* Special case where the industry provides the name for the station */
							const IndustrySpec *indsp = GetIndustrySpec(st->indtype);

							/* Industry GRFs can change which might remove the station name and
							 * thus cause very strange things. Here we check for that before we
							 * actually set the station name. */
							if (indsp->station_name != STR_NULL && indsp->station_name != STR_UNDEFINED) {
								string_id = indsp->station_name;
							}
						}
						if (st->extra_name_index != UINT16_MAX && st->extra_name_index < _extra_station_names.size()) {
							string_id = _extra_station_names[st->extra_name_index].str;
						}

						auto tmp_params = MakeParameters(STR_TOWN_NAME, st->town->index, st->index);
						GetStringWithArgs(builder, string_id, tmp_params);
					}
					break;
				}

				case SCC_TOWN_NAME: { // {TOWN}
					const Town *t = Town::GetIfValid(args.GetNextParameter<TownID>());
					if (t == nullptr) break;

					static bool use_cache = true;
					if (use_cache) { // Use cached version if first call
						AutoRestoreBackup cache_backup(use_cache, false);
						builder += t->GetCachedName();
					} else if (!t->name.empty()) {
						auto tmp_params = MakeParameters(t->name);
						GetStringWithArgs(builder, STR_JUST_RAW_STRING, tmp_params);
					} else {
						GetTownName(builder, t);
					}
					break;
				}

				case SCC_VIEWPORT_TOWN_LABEL1:
				case SCC_VIEWPORT_TOWN_LABEL2: { // {VIEWPORT_TOWN_LABEL1..2}
					int32_t t = args.GetNextParameter<int32_t>();
					uint64_t data = args.GetNextParameter<uint64_t>();

					bool tiny = (b == SCC_VIEWPORT_TOWN_LABEL2);
					StringID string_id = STR_VIEWPORT_TOWN_COLOUR;
					if (!tiny) string_id += GB(data, 40, 2);
					auto tmp_params = MakeParameters(t, GB(data, 32, 8), GB(data, 0, 32));
					GetStringWithArgs(builder, string_id, tmp_params);
					break;
				}

				case SCC_WAYPOINT_NAME: { // {WAYPOINT}
					Waypoint *wp = Waypoint::GetIfValid(args.GetNextParameter<StationID>());
					if (wp == nullptr) break;

					if (!wp->name.empty()) {
						auto tmp_params = MakeParameters(wp->name);
						GetStringWithArgs(builder, STR_JUST_RAW_STRING, tmp_params);
					} else {
						auto tmp_params = MakeParameters(wp->town->index, wp->town_cn + 1);
						StringID string_id = ((wp->string_id == STR_SV_STNAME_BUOY) ? STR_FORMAT_BUOY_NAME : STR_FORMAT_WAYPOINT_NAME);
						if (wp->town_cn != 0) string_id++;
						GetStringWithArgs(builder, string_id, tmp_params);
					}
					break;
				}

				case SCC_VEHICLE_NAME: { // {VEHICLE}
					uint32_t id = args.GetNextParameter<uint32_t>();
					uint8_t vehicle_names = _settings_client.gui.vehicle_names;
					if (id & VEHICLE_NAME_NO_GROUP) {
						id &= ~VEHICLE_NAME_NO_GROUP;
						/* Change format from long to traditional */
						if (vehicle_names == 2) vehicle_names = 0;
					}

					const Vehicle *v = Vehicle::GetIfValid(id);
					if (v == nullptr) break;

					if (!v->name.empty()) {
						auto tmp_params = MakeParameters(v->name);
						GetStringWithArgs(builder, STR_JUST_RAW_STRING, tmp_params);
					} else if (v->group_id != DEFAULT_GROUP && vehicle_names != 0 && v->type < VEH_COMPANY_END) {
						/* The vehicle has no name, but is member of a group, so print group name */
						uint32_t group_name = v->group_id.base();
						if (_settings_client.gui.show_vehicle_group_hierarchy_name) group_name |= GROUP_NAME_HIERARCHY;
						if (vehicle_names == 1) {
							auto tmp_params = MakeParameters(group_name, v->unitnumber);
							GetStringWithArgs(builder, STR_FORMAT_GROUP_VEHICLE_NAME, tmp_params);
						} else {
							auto tmp_params = MakeParameters(group_name, STR_TRADITIONAL_TRAIN_NAME + v->type, v->unitnumber);
							GetStringWithArgs(builder, STR_FORMAT_GROUP_VEHICLE_NAME_LONG, tmp_params);
						}
					} else {
						auto tmp_params = MakeParameters(v->unitnumber);

						StringID string_id;
						if (v->type < VEH_COMPANY_END) {
							string_id = ((vehicle_names == 1) ? STR_SV_TRAIN_NAME : STR_TRADITIONAL_TRAIN_NAME) + v->type;
						} else {
							string_id = STR_INVALID_VEHICLE;
						}

						GetStringWithArgs(builder, string_id, tmp_params);
					}
					break;
				}

				case SCC_SIGN_NAME: { // {SIGN}
					const Sign *si = Sign::GetIfValid(args.GetNextParameter<SignID>());
					if (si == nullptr) break;

					if (!si->name.empty()) {
						auto tmp_params = MakeParameters(si->name);
						GetStringWithArgs(builder, STR_JUST_RAW_STRING, tmp_params);
					} else {
						GetStringWithArgs(builder, STR_DEFAULT_SIGN_NAME, {});
					}
					break;
				}

				case SCC_TR_SLOT_NAME: { // {TRSLOT}
					const TraceRestrictSlot *slot = TraceRestrictSlot::GetIfValid(args.GetNextParameter<uint32_t>());
					if (slot == nullptr) break;
					auto tmp_params = MakeParameters(slot->name);
					GetStringWithArgs(builder, STR_JUST_RAW_STRING, tmp_params);
					break;
				}

				case SCC_TR_SLOT_GROUP_NAME: { // {TRSLOTGROUP}
					const TraceRestrictSlotGroup *slot = TraceRestrictSlotGroup::GetIfValid(args.GetNextParameter<uint32_t>());
					if (slot == nullptr) break;
					auto tmp_params = MakeParameters(slot->name);
					GetStringWithArgs(builder, STR_JUST_RAW_STRING, tmp_params);
					break;
				}

				case SCC_TR_COUNTER_NAME: { // {TRCOUNTER}
					const TraceRestrictCounter *ctr = TraceRestrictCounter::GetIfValid(args.GetNextParameter<uint32_t>());
					if (ctr == nullptr) break;
					auto tmp_params = MakeParameters(ctr->name);
					GetStringWithArgs(builder, STR_JUST_RAW_STRING, tmp_params);
					break;
				}

				case SCC_STATION_FEATURES: { // {STATIONFEATURES}
					StationGetSpecialString(builder, args.GetNextParameter<StationFacilities>());
					break;
				}

				case SCC_COLOUR: { // {COLOUR}
					StringControlCode scc = (StringControlCode)(SCC_BLUE + args.GetNextParameter<Colours>());
					if (IsInsideMM(scc, SCC_BLUE, SCC_COLOUR)) builder.Utf8Encode(scc);
					break;
				}

				case SCC_CONSUME_ARG:
					// do nothing
					break;

				default:
					builder.Utf8Encode(b);
					break;
			}
		} catch (std::out_of_range &e) {
			Debug(misc, 0, "FormatString: {}", e.what());
			builder += "(invalid parameter)";
		}
	}
}


static void StationGetSpecialString(StringBuilder builder, StationFacilities x)
{
	if (x.Test(StationFacility::Train)) builder.Utf8Encode(SCC_TRAIN);
	if (x.Test(StationFacility::TruckStop)) builder.Utf8Encode(SCC_LORRY);
	if (x.Test(StationFacility::BusStop)) builder.Utf8Encode(SCC_BUS);
	if (x.Test(StationFacility::Dock)) builder.Utf8Encode(SCC_SHIP);
	if (x.Test(StationFacility::Airport)) builder.Utf8Encode(SCC_PLANE);
}

static const char * const _silly_company_names[] = {
	"Bloggs Brothers",
	"Tiny Transport Ltd.",
	"Express Travel",
	"Comfy-Coach & Co.",
	"Crush & Bump Ltd.",
	"Broken & Late Ltd.",
	"Sam Speedy & Son",
	"Supersonic Travel",
	"Mike's Motors",
	"Lightning International",
	"Pannik & Loozit Ltd.",
	"Inter-City Transport",
	"Getout & Pushit Ltd."
};

static const char * const _surname_list[] = {
	"Adams",
	"Allan",
	"Baker",
	"Bigwig",
	"Black",
	"Bloggs",
	"Brown",
	"Campbell",
	"Gordon",
	"Hamilton",
	"Hawthorn",
	"Higgins",
	"Green",
	"Gribble",
	"Jones",
	"McAlpine",
	"MacDonald",
	"McIntosh",
	"Muir",
	"Murphy",
	"Nelson",
	"O'Donnell",
	"Parker",
	"Phillips",
	"Pilkington",
	"Quigley",
	"Sharkey",
	"Thomson",
	"Watkins"
};

static const char * const _silly_surname_list[] = {
	"Grumpy",
	"Dozy",
	"Speedy",
	"Nosey",
	"Dribble",
	"Mushroom",
	"Cabbage",
	"Sniffle",
	"Fishy",
	"Swindle",
	"Sneaky",
	"Nutkins"
};

static const char _initial_name_letters[] = {
	'A', 'B', 'C', 'D', 'E', 'F', 'G', 'H', 'I', 'J',
	'K', 'L', 'M', 'N', 'P', 'R', 'S', 'T', 'W',
};

static std::span<const char * const> GetSurnameOptions()
{
	if (_settings_game.game_creation.landscape == LandscapeType::Toyland) return _silly_surname_list;
	return _surname_list;
}

/**
 * Get the surname of the president with the given seed.
 * @param seed The seed the surname was generated from.
 * @return The surname.
 */
static const char *GetSurname(uint32_t seed)
{
	auto surname_options = GetSurnameOptions();
	return surname_options[surname_options.size() * GB(seed, 16, 8) >> 8];
}

static void GenAndCoName(StringBuilder &builder, uint32_t seed)
{
	builder += GetSurname(seed);
	builder += " & Co.";
}

static void GenPresidentName(StringBuilder builder, uint32_t seed)
{
	builder += _initial_name_letters[std::size(_initial_name_letters) * GB(seed, 0, 8) >> 8];
	builder += ". ";

	/* The second initial is optional. */
	size_t index = (std::size(_initial_name_letters) + 35) * GB(seed, 8, 8) >> 8;
	if (index < std::size(_initial_name_letters)) {
		builder += _initial_name_letters[index];
		builder += ". ";
	}

	builder += GetSurname(seed);
}

static bool GetSpecialNameString(StringBuilder builder, StringID string, StringParameters &args)
{
	switch (string) {
		case SPECSTR_SILLY_NAME: // Not used in new companies, but retained for old-loader savegames
			builder += _silly_company_names[std::min<size_t>(args.GetNextParameter<uint16_t>(), std::size(_silly_company_names) - 1)];
			return true;

		case SPECSTR_ANDCO_NAME: // used for Foobar & Co company names
			GenAndCoName(builder, args.GetNextParameter<uint32_t>());
			return true;

		case SPECSTR_PRESIDENT_NAME: // President name
			GenPresidentName(builder, args.GetNextParameter<uint32_t>());
			return true;
	}

	/* TownName Transport company names, with the appropriate town name. */
	if (IsInsideMM(string, SPECSTR_COMPANY_NAME_START, SPECSTR_COMPANY_NAME_END)) {
		GenerateTownNameString(builder, string - SPECSTR_COMPANY_NAME_START, args.GetNextParameter<uint32_t>());
		builder += " Transport";
		return true;
	}

	return false;
}

/**
 * Check whether the header is a valid header for OpenTTD.
 * @return true iff the header is deemed valid.
 */
bool LanguagePackHeader::IsValid() const
{
	return this->ident        == TO_LE32(LanguagePackHeader::IDENT) &&
	       this->version      == TO_LE32(LANGUAGE_PACK_VERSION) &&
	       this->plural_form  <  LANGUAGE_MAX_PLURAL &&
	       this->text_dir     <= 1 &&
	       this->newgrflangid < MAX_LANG &&
	       this->num_genders  < MAX_NUM_GENDERS &&
	       this->num_cases    < MAX_NUM_CASES &&
	       StrValid(this->name) &&
	       StrValid(this->own_name) &&
	       StrValid(this->isocode) &&
	       StrValid(this->digit_group_separator) &&
	       StrValid(this->digit_group_separator_currency) &&
	       StrValid(this->digit_decimal_separator);
}

/**
 * Check whether a translation is sufficiently finished to offer it to the public.
 */
bool LanguagePackHeader::IsReasonablyFinished() const
{
	/* "Less than 25% missing" is "sufficiently finished". */
	return 4 * this->missing < LANGUAGE_TOTAL_STRINGS;
}

/**
 * Read a particular language.
 * @param lang The metadata about the language.
 * @return Whether the loading went okay or not.
 */
bool ReadLanguagePack(const LanguageMetadata *lang)
{
	/* Current language pack */
	std::optional<UniqueBuffer<uint8_t>> result = ReadFileToBuffer(lang->file, 1U << 20);
	if (!result.has_value() || !*result) return false;

	size_t len = result->size();
	std::unique_ptr<LanguagePack, LanguagePackDeleter> lang_pack(reinterpret_cast<LanguagePack *>(result->release_buffer().release()));

	/* End of read data (+ terminating zero added in ReadFileToBuffer()) */
	const char *end = (char *)lang_pack.get() + len + 1;

	/* We need at least one byte of lang_pack->data */
	if (end <= lang_pack->data || !lang_pack->IsValid()) {
		return false;
	}

	std::array<uint, TEXT_TAB_END> tab_start, tab_num;

	uint count = 0;
	for (uint i = 0; i < TEXT_TAB_END; i++) {
		uint16_t num = FROM_LE16(lang_pack->offsets[i]);
		if (num > TAB_SIZE) return false;

		tab_start[i] = count;
		tab_num[i] = num;
		count += num;
	}

	/* Allocate offsets */
	std::vector<char *> offs(count);

	/* Fill offsets */
	char *s = lang_pack->data;
	len = (uint8_t)*s++;
	for (uint i = 0; i < count; i++) {
		if (s + len >= end) return false;

		if (len >= 0xC0) {
			len = ((len & 0x3F) << 8) + (uint8_t)*s++;
			if (s + len >= end) return false;
		}
		offs[i] = s;
		s += len;
		len = (uint8_t)*s;
		*s++ = '\0'; // zero terminate the string
	}

	_langpack.langpack = std::move(lang_pack);
	_langpack.offsets = std::move(offs);
	_langpack.langtab_num = tab_num;
	_langpack.langtab_start = tab_start;

	_current_language = lang;
	const TextDirection old_text_dir = _current_text_dir;
	_current_text_dir = (TextDirection)_current_language->text_dir;
	const char *c_file = StrLastPathSegment(_current_language->file);
	_config_language_file = c_file;
	SetCurrentGrfLangID(_current_language->newgrflangid);
	_langpack.list_separator = GetString(STR_LIST_SEPARATOR);

#ifdef _WIN32
	extern void Win32SetCurrentLocaleName(std::string iso_code);
	Win32SetCurrentLocaleName(_current_language->isocode);
#endif

#ifdef WITH_COCOA
	extern void MacOSSetCurrentLocaleName(const char *iso_code);
	MacOSSetCurrentLocaleName(_current_language->isocode);
#endif

#ifdef WITH_ICU_I18N
	/* Create a collator instance for our current locale. */
	UErrorCode status = U_ZERO_ERROR;
	_current_collator.reset(icu::Collator::createInstance(icu::Locale(_current_language->isocode), status));
	/* Sort number substrings by their numerical value. */
	if (_current_collator) _current_collator->setAttribute(UCOL_NUMERIC_COLLATION, UCOL_ON, status);
	/* Avoid using the collator if it is not correctly set. */
	if (U_FAILURE(status)) {
		_current_collator.reset();
	}
#endif /* WITH_ICU_I18N */

	Layouter::Initialize();

	/* Some lists need to be sorted again after a language change. */
	ReconsiderGameScriptLanguage();
	InitializeSortedCargoSpecs();
	SortIndustryTypes();
	BuildIndustriesLegend();
	BuildContentTypeStringList();
	InvalidateWindowClassesData(WC_BUILD_VEHICLE);      // Build vehicle window.
	InvalidateWindowClassesData(WC_BUILD_VIRTUAL_TRAIN);// Build template trains window.
	InvalidateWindowClassesData(WC_TRAINS_LIST);        // Train group window.
	InvalidateWindowClassesData(WC_TRACE_RESTRICT_SLOTS);// Trace restrict slots window.
	InvalidateWindowClassesData(WC_ROADVEH_LIST);       // Road vehicle group window.
	InvalidateWindowClassesData(WC_SHIPS_LIST);         // Ship group window.
	InvalidateWindowClassesData(WC_AIRCRAFT_LIST);      // Aircraft group window.
	InvalidateWindowClassesData(WC_INDUSTRY_DIRECTORY); // Industry directory window.
	InvalidateWindowClassesData(WC_STATION_LIST);       // Station list window.

	if (old_text_dir != _current_text_dir) {
		InvalidateTemplateReplacementImages();
	}

	return true;
}

/* Win32 implementation in win32.cpp.
 * OS X implementation in os/macosx/macos.mm. */
#if !(defined(_WIN32) || defined(__APPLE__))
/**
 * Determine the current charset based on the environment
 * First check some default values, after this one we passed ourselves
 * and if none exist return the value for $LANG
 * @param param environment variable to check conditionally if default ones are not
 *        set. Pass nullptr if you don't want additional checks.
 * @return return string containing current charset, or nullptr if not-determinable
 */
const char *GetCurrentLocale(const char *param)
{
	const char *env;

	env = std::getenv("LANGUAGE");
	if (env != nullptr) return env;

	env = std::getenv("LC_ALL");
	if (env != nullptr) return env;

	if (param != nullptr) {
		env = std::getenv(param);
		if (env != nullptr) return env;
	}

	return std::getenv("LANG");
}
#else
const char *GetCurrentLocale(const char *param);
#endif /* !(defined(_WIN32) || defined(__APPLE__)) */

/**
 * Get the language with the given NewGRF language ID.
 * @param newgrflangid NewGRF languages ID to check.
 * @return The language's metadata, or nullptr if it is not known.
 */
const LanguageMetadata *GetLanguage(uint8_t newgrflangid)
{
	for (const LanguageMetadata &lang : _languages) {
		if (newgrflangid == lang.newgrflangid) return &lang;
	}

	return nullptr;
}

/**
 * Reads the language file header and checks compatibility.
 * @param file the file to read
 * @param hdr  the place to write the header information to
 * @return true if and only if the language file is of a compatible version
 */
static bool GetLanguageFileHeader(const char *file, LanguagePackHeader *hdr)
{
	auto f = FileHandle::Open(file, "rb");
	if (!f.has_value()) return false;

	size_t read = fread(hdr, sizeof(*hdr), 1, *f);

	bool ret = read == 1 && hdr->IsValid();

	/* Convert endianness for the windows language ID */
	if (ret) {
		hdr->missing = FROM_LE16(hdr->missing);
		hdr->winlangid = FROM_LE16(hdr->winlangid);
	}
	return ret;
}

/**
 * Gets a list of languages from the given directory.
 * @param path  the base directory to search in
 */
static void GetLanguageList(const char *path)
{
	DIR *dir = opendir(OTTD2FS(path).c_str());
	if (dir != nullptr) {
		struct dirent *dirent;
		while ((dirent = readdir(dir)) != nullptr) {
			std::string d_name = FS2OTTD(dirent->d_name);
			const char *extension = strrchr(d_name.c_str(), '.');

			/* Not a language file */
			if (extension == nullptr || strcmp(extension, ".lng") != 0) continue;

			LanguageMetadata lmd;
			lmd.file = path;
			lmd.file += d_name;

			/* Check whether the file is of the correct version */
			if (!GetLanguageFileHeader(lmd.file.c_str(), &lmd)) {
				Debug(misc, 3, "{} is not a valid language file", lmd.file);
			} else if (GetLanguage(lmd.newgrflangid) != nullptr) {
				Debug(misc, 3, "{}'s language ID is already known", lmd.file);
			} else {
				_languages.push_back(lmd);
			}
		}
		closedir(dir);
	}
}

/**
 * Make a list of the available language packs. Put the data in
 * #_languages list.
 */
void InitializeLanguagePacks()
{
	for (Searchpath sp : _valid_searchpaths) {
		std::string path = FioGetDirectory(sp, LANG_DIR);
		GetLanguageList(path.c_str());
	}
	if (_languages.empty()) UserError("No available language packs (invalid versions?)");

	/* Acquire the locale of the current system */
	const char *lang = GetCurrentLocale("LC_MESSAGES");
	if (lang == nullptr) lang = "en_GB";

	const LanguageMetadata *chosen_language   = nullptr; ///< Matching the language in the configuration file or the current locale
	const LanguageMetadata *language_fallback = nullptr; ///< Using pt_PT for pt_BR locale when pt_BR is not available
	const LanguageMetadata *en_GB_fallback    = _languages.data(); ///< Fallback when no locale-matching language has been found

	/* Find a proper language. */
	for (const LanguageMetadata &lng : _languages) {
		/* We are trying to find a default language. The priority is by
		 * configuration file, local environment and last, if nothing found,
		 * English. */
		const char *lang_file = StrLastPathSegment(lng.file);
		if (_config_language_file == lang_file) {
			chosen_language = &lng;
			break;
		}

		if (strcmp (lng.isocode, "en_GB") == 0) en_GB_fallback    = &lng;

		/* Only auto-pick finished translations */
		if (!lng.IsReasonablyFinished()) continue;

		if (strncmp(lng.isocode, lang, 5) == 0) chosen_language   = &lng;
		if (strncmp(lng.isocode, lang, 2) == 0) language_fallback = &lng;
	}

	/* We haven't found the language in the config nor the one in the locale.
	 * Now we set it to one of the fallback languages */
	if (chosen_language == nullptr) {
		chosen_language = (language_fallback != nullptr) ? language_fallback : en_GB_fallback;
	}

	if (!ReadLanguagePack(chosen_language)) UserError("Can't read language pack '{}'", chosen_language->file);
}

/**
 * Get the ISO language code of the currently loaded language.
 * @return the ISO code.
 */
const char *GetCurrentLanguageIsoCode()
{
	return _langpack.langpack->isocode;
}

/**
 * Check whether there are glyphs missing in the current language.
 * @return If glyphs are missing, return \c true, else return \c false.
 */
bool MissingGlyphSearcher::FindMissingGlyphs()
{
	InitFontCache(this->Monospace());

	this->Reset();
	for (auto text = this->NextString(); text.has_value(); text = this->NextString()) {
		auto src = text->cbegin();

		FontSize size = this->DefaultSize();
		FontCache *fc = FontCache::Get(size);
		while (src != text->cend()) {
			char32_t c = Utf8Consume(src);

			if (c >= SCC_FIRST_FONT && c <= SCC_LAST_FONT) {
				size = (FontSize)(c - SCC_FIRST_FONT);
				fc = FontCache::Get(size);
			} else if (!IsInsideMM(c, SCC_SPRITE_START, SCC_SPRITE_END) && IsPrintable(c) && !IsTextDirectionChar(c) && fc->MapCharToGlyph(c, false) == 0) {
				/* The character is printable, but not in the normal font. This is the case we were testing for. */
				std::string size_name;

				switch (size) {
					case FS_NORMAL: size_name = "medium"; break;
					case FS_SMALL: size_name = "small"; break;
					case FS_LARGE: size_name = "large"; break;
					case FS_MONO: size_name = "mono"; break;
					default: NOT_REACHED();
				}

				Debug(fontcache, 0, "Font is missing glyphs to display char 0x{:X} in {} font size", (int)c, size_name);
				return true;
			}
		}
	}
	return false;
}

/** Helper for searching through the language pack. */
class LanguagePackGlyphSearcher : public MissingGlyphSearcher {
	uint i; ///< Iterator for the primary language tables.
	uint j; ///< Iterator for the secondary language tables.

	void Reset() override
	{
		this->i = 0;
		this->j = 0;
	}

	FontSize DefaultSize() override
	{
		return FS_NORMAL;
	}

	std::optional<std::string_view> NextString() override
	{
		if (this->i >= TEXT_TAB_END) return std::nullopt;

		const char *ret = _langpack.offsets[_langpack.langtab_start[this->i] + this->j];

		this->j++;
		while (this->i < TEXT_TAB_END && this->j >= _langpack.langtab_num[this->i]) {
			this->i++;
			this->j = 0;
		}

		return ret;
	}

	bool Monospace() override
	{
		return false;
	}

	void SetFontNames([[maybe_unused]] FontCacheSettings *settings, [[maybe_unused]] const char *font_name, [[maybe_unused]] const void *os_data) override
	{
#if defined(WITH_FREETYPE) || defined(_WIN32) || defined(WITH_COCOA)
		settings->small.font = font_name;
		settings->medium.font = font_name;
		settings->large.font = font_name;

		settings->small.os_handle = os_data;
		settings->medium.os_handle = os_data;
		settings->large.os_handle = os_data;
#endif
	}
};

/**
 * Check whether the currently loaded language pack
 * uses characters that the currently loaded font
 * does not support. If this is the case an error
 * message will be shown in English. The error
 * message will not be localized because that would
 * mean it might use characters that are not in the
 * font, which is the whole reason this check has
 * been added.
 * @param base_font Whether to look at the base font as well.
 * @param searcher  The methods to use to search for strings to check.
 *                  If nullptr the loaded language pack searcher is used.
 */
void CheckForMissingGlyphs(bool base_font, MissingGlyphSearcher *searcher)
{
	static LanguagePackGlyphSearcher pack_searcher;
	if (searcher == nullptr) searcher = &pack_searcher;
	bool bad_font = !base_font || searcher->FindMissingGlyphs();
#if defined(WITH_FREETYPE) || defined(_WIN32) || defined(WITH_COCOA)
	if (bad_font) {
		/* We found an unprintable character... lets try whether we can find
		 * a fallback font that can print the characters in the current language. */
		bool any_font_configured = !_fcsettings.medium.font.empty();
		FontCacheSettings backup = _fcsettings;

		_fcsettings.mono.os_handle = nullptr;
		_fcsettings.medium.os_handle = nullptr;

		bad_font = !SetFallbackFont(&_fcsettings, _langpack.langpack->isocode, searcher);

		_fcsettings = backup;

		if (!bad_font && any_font_configured) {
			/* If the user configured a bad font, and we found a better one,
			 * show that we loaded the better font instead of the configured one.
			 * The colour 'character' might change in the
			 * future, so for safety we just Utf8 Encode it into the string,
			 * which takes exactly three characters, so it replaces the "XXX"
			 * with the colour marker. */
			static std::string err_str("XXXThe current font is missing some of the characters used in the texts for this language. Using system fallback font instead.");
			Utf8Encode(err_str.data(), SCC_YELLOW);
			ShowErrorMessage(GetEncodedString(STR_JUST_RAW_STRING, err_str), {}, WL_WARNING);
		}

		if (bad_font && base_font) {
			/* Our fallback font does miss characters too, so keep the
			 * user chosen font as that is more likely to be any good than
			 * the wild guess we made */
			InitFontCache(searcher->Monospace());
		}
	}
#endif

	if (bad_font) {
		/* All attempts have failed. Display an error. As we do not want the string to be translated by
		 * the translators, we 'force' it into the binary and 'load' it via a BindCString. To do this
		 * properly we have to set the colour of the string, otherwise we end up with a lot of artifacts.
		 * The colour 'character' might change in the future, so for safety we just Utf8 Encode it into
		 * the string, which takes exactly three characters, so it replaces the "XXX" with the colour marker. */
		static std::string err_str("XXXThe current font is missing some of the characters used in the texts for this language. Go to Help & Manuals > Fonts, or read the file docs/fonts.md in your OpenTTD directory, to see how to solve this.");
		Utf8Encode(err_str.data(), SCC_YELLOW);
		ShowErrorMessage(GetEncodedString(STR_JUST_RAW_STRING, err_str), {}, WL_WARNING);

		/* Reset the font width */
		LoadStringWidthTable(searcher->Monospace());
		ReInitAllWindows(false);
		return;
	}

	/* Update the font with cache */
	LoadStringWidthTable(searcher->Monospace());
	ReInitAllWindows(false);

#if !(defined(WITH_ICU_I18N) && defined(WITH_HARFBUZZ)) && !defined(WITH_UNISCRIBE) && !defined(WITH_COCOA)
	/*
	 * For right-to-left languages we need the ICU library. If
	 * we do not have support for that library we warn the user
	 * about it with a message. As we do not want the string to
	 * be translated by the translators, we 'force' it into the
	 * binary and 'load' it via a BindCString. To do this
	 * properly we have to set the colour of the string,
	 * otherwise we end up with a lot of artifacts. The colour
	 * 'character' might change in the future, so for safety
	 * we just Utf8 Encode it into the string, which takes
	 * exactly three characters, so it replaces the "XXX" with
	 * the colour marker.
	 */
	if (_current_text_dir != TD_LTR) {
		static std::string err_str("XXXThis version of OpenTTD does not support right-to-left languages. Recompile with ICU + Harfbuzz enabled.");
		Utf8Encode(err_str.data(), SCC_YELLOW);
		ShowErrorMessage(GetEncodedString(STR_JUST_RAW_STRING, err_str), {}, WL_ERROR);
	}
#endif /* !(WITH_ICU_I18N && WITH_HARFBUZZ) && !WITH_UNISCRIBE && !WITH_COCOA */
}<|MERGE_RESOLUTION|>--- conflicted
+++ resolved
@@ -1413,12 +1413,7 @@
 
 			if (SCC_NEWGRF_FIRST <= b && b <= SCC_NEWGRF_LAST) {
 				/* We need to pass some stuff as it might be modified. */
-<<<<<<< HEAD
-				StringParameters remaining = args.GetRemainingParameters();
-				b = RemapNewGRFStringControlCode(b, builder, &str, remaining, dry_run);
-=======
 				b = RemapNewGRFStringControlCode(b, &str);
->>>>>>> 23ba18ad
 				if (b == 0) continue;
 			}
 
@@ -2004,15 +1999,7 @@
 							const GRFFile *grffile = e->GetGRF();
 							assert(grffile != nullptr);
 
-<<<<<<< HEAD
-							StartTextRefStackUsage(grffile, 6);
-							ArrayStringParameters<6> tmp_params;
-							GetStringWithArgs(builder, GetGRFStringID(grffile, GRFSTR_MISC_GRF_TEXT + callback), tmp_params);
-							StopTextRefStackUsage();
-
-=======
 							builder += GetGRFStringWithTextStack(grffile, GRFSTR_MISC_GRF_TEXT + callback, 6);
->>>>>>> 23ba18ad
 							break;
 						}
 					}
