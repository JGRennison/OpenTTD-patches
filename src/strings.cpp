--- conflicted
+++ resolved
@@ -261,36 +261,18 @@
 	switch (tab) {
 		case TEXT_TAB_TOWN:
 			if (index >= 0xC0 && !game_script) {
-<<<<<<< HEAD
-				GetSpecialTownNameString(builder, index - 0xC0, args.GetNextParameter<uint32_t>());
-=======
-				try {
-					GetSpecialTownNameString(builder, index.base() - 0xC0, args.GetNextParameter<uint32_t>());
-				} catch (const std::runtime_error &e) {
-					Debug(misc, 0, "GetStringWithArgs: {}", e.what());
-					builder += "(invalid string parameter)";
-				}
->>>>>>> b653f875
+				GetSpecialTownNameString(builder, index.base() - 0xC0, args.GetNextParameter<uint32_t>());
 				return;
 			}
 			break;
 
 		case TEXT_TAB_SPECIAL:
 			if (index >= 0xE4 && !game_script) {
-<<<<<<< HEAD
-				GetSpecialNameString(builder, index - 0xE4, args);
+				GetSpecialNameString(builder, index.base() - 0xE4, args);
 				return;
 			}
 			if (index < lengthof(_temp_special_strings) && !game_script) {
-				FormatString(builder, _temp_special_strings[index].c_str(), args, case_index);
-=======
-				try {
-					GetSpecialNameString(builder, index.base() - 0xE4, args);
-				} catch (const std::runtime_error &e) {
-					Debug(misc, 0, "GetStringWithArgs: {}", e.what());
-					builder += "(invalid string parameter)";
-				}
->>>>>>> b653f875
+				FormatString(builder, _temp_special_strings[index.base()].c_str(), args, case_index);
 				return;
 			}
 			break;
@@ -1916,11 +1898,7 @@
 
 							StartTextRefStackUsage(grffile, 6);
 							ArrayStringParameters<6> tmp_params;
-<<<<<<< HEAD
-							GetStringWithArgs(builder, GetGRFStringID(grffile, 0xD000 + callback), tmp_params);
-=======
-							GetStringWithArgs(builder, GetGRFStringID(grffile->grfid, GRFSTR_MISC_GRF_TEXT + callback), tmp_params);
->>>>>>> b653f875
+							GetStringWithArgs(builder, GetGRFStringID(grffile, GRFSTR_MISC_GRF_TEXT + callback), tmp_params);
 							StopTextRefStackUsage();
 
 							break;
