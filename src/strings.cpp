/*
 * This file is part of OpenTTD.
 * OpenTTD is free software; you can redistribute it and/or modify it under the terms of the GNU General Public License as published by the Free Software Foundation, version 2.
 * OpenTTD is distributed in the hope that it will be useful, but WITHOUT ANY WARRANTY; without even the implied warranty of MERCHANTABILITY or FITNESS FOR A PARTICULAR PURPOSE.
 * See the GNU General Public License for more details. You should have received a copy of the GNU General Public License along with OpenTTD. If not, see <http://www.gnu.org/licenses/>.
 */

/** @file strings.cpp Handling of translated strings. */

#include "stdafx.h"
#include "currency.h"
#include "station_base.h"
#include "town.h"
#include "waypoint_base.h"
#include "depot_base.h"
#include "industry.h"
#include "newgrf_text.h"
#include "fileio_func.h"
#include "signs_base.h"
#include "fontdetection.h"
#include "error.h"
#include "strings_func.h"
#include "rev.h"
#include "core/endian_func.hpp"
#include "date_func.h"
#include "vehicle_base.h"
#include "engine_base.h"
#include "language.h"
#include "townname_func.h"
#include "string_func.h"
#include "company_base.h"
#include "smallmap_gui.h"
#include "window_func.h"
#include "debug.h"
#include "unit_conversion.h"
#include "tracerestrict.h"
#include "game/game_text.hpp"
#include "network/network_content_gui.h"
#include "newgrf_engine.h"
#include "tbtr_template_vehicle_func.h"
#include "core/backup_type.hpp"
#include "core/y_combinator.hpp"
#include <stack>
#include <cmath>
#include <optional>

#include "table/strings.h"
#include "table/control_codes.h"

#include "safeguards.h"

std::string _config_language_file;                ///< The file (name) stored in the configuration.
LanguageList _languages;                          ///< The actual list of language meta data.
const LanguageMetadata *_current_language = nullptr; ///< The currently loaded language.

TextDirection _current_text_dir = TD_LTR; ///< Text direction of the currently selected language.

#ifdef WITH_ICU_I18N
std::unique_ptr<icu::Collator> _current_collator;    ///< Collator for the language currently in use.
#endif /* WITH_ICU_I18N */

ArrayStringParameters<20> _global_string_params;

std::string _temp_special_strings[16];

/**
 * Prepare the string parameters for the next formatting run. This means
 * resetting the type information and resetting the offset to the begin.
 */
void StringParameters::PrepareForNextRun()
{
	for (auto &param : this->parameters) param.type = 0;
	this->offset = 0;
}

/**
 * Get the next parameter from our parameters.
 * This updates the offset, so the next time this is called the next parameter
 * will be read.
 * @return The pointer to the next parameter.
 */
StringParameter *StringParameters::GetNextParameterPointer()
{
	assert(this->next_type == 0 || (SCC_CONTROL_START <= this->next_type && this->next_type <= SCC_CONTROL_END));
	if (this->offset >= this->parameters.size()) {
		DEBUG(misc, 0, "Trying to read invalid string parameter");
		return nullptr;
	}

	auto &param = this->parameters[this->offset++];
	if (param.type != 0 && param.type != this->next_type) {
		DEBUG(misc, 0, "Trying to read string parameter with wrong type");
		this->next_type = 0;
		return nullptr;
	}
	param.type = this->next_type;
	this->next_type = 0;
	return &param;
}

/**
 * Set DParam n to some number that is suitable for string size computations.
 * @param n Index of the string parameter.
 * @param max_value The biggest value which shall be displayed.
 *                  For the result only the number of digits of \a max_value matter.
 * @param min_count Minimum number of digits independent of \a max.
 * @param size  Font of the number
 */
void SetDParamMaxValue(size_t n, uint64 max_value, uint min_count, FontSize size)
{
	uint num_digits = 1;
	while (max_value >= 10) {
		num_digits++;
		max_value /= 10;
	}
	SetDParamMaxDigits(n, std::max(min_count, num_digits), size);
}

/**
 * Set DParam n to some number that is suitable for string size computations.
 * @param n Index of the string parameter.
 * @param count Number of digits which shall be displayable.
 * @param size  Font of the number
 */
void SetDParamMaxDigits(size_t n, uint count, FontSize size)
{
	SetDParam(n, GetBroadestDigitsValue(count, size));
}

/**
 * Copy the parameters from the backup into the global string parameter array.
 * @param backup The backup to copy from.
 */
void CopyInDParam(const span<const StringParameterBackup> backup, uint offset)
{
	for (size_t i = 0; i < backup.size(); i++) {
		auto &value = backup[i];
		if (value.string.has_value()) {
			_global_string_params.SetParam(i + offset, value.string.value());
		} else {
			_global_string_params.SetParam(i + offset, value.data);
		}
	}
}

/**
 * Copy \a num string parameters from the global string parameter array to the \a backup.
 * @param backup The backup to write to.
 * @param num Number of string parameters to copy.
 */
void CopyOutDParam(std::vector<StringParameterBackup> &backup, size_t num)
{
	backup.resize(num);
	for (size_t i = 0; i < backup.size(); i++) {
		const char *str = _global_string_params.GetParamStr(i);
		if (str != nullptr) {
			backup[i] = str;
		} else {
			backup[i] = _global_string_params.GetParam(i);
		}
	}
}

/**
 * Checks whether the global string parameters have changed compared to the given backup.
 * @param backup The backup to check against.
 * @return True when the parameters have changed, otherwise false.
 */
bool HaveDParamChanged(const std::vector<StringParameterBackup> &backup)
{
	bool changed = false;
	for (size_t i = 0; !changed && i < backup.size(); i++) {
		bool global_has_string = _global_string_params.GetParamStr(i) != nullptr;
		if (global_has_string != backup[i].string.has_value()) return true;

		if (global_has_string) {
			changed = backup[i].string.value() != _global_string_params.GetParamStr(i);
		} else {
			changed = backup[i].data != _global_string_params.GetParam(i);
		}
	}
	return changed;
}

static char *StationGetSpecialString(char *buff, StationFacility x, const char *last);
static char *GetSpecialTownNameString(char *buff, int ind, uint32 seed, const char *last);
static char *GetSpecialNameString(char *buff, int ind, StringParameters &args, const char *last);

static char *FormatString(char *buff, const char *str, StringParameters &args, const char *last, uint case_index = 0, bool game_script = false, bool dry_run = false);

struct LanguagePack : public LanguagePackHeader {
	char data[]; // list of strings

	inline void operator delete(void *ptr) { ::operator delete (ptr); }
};

struct LanguagePackDeleter {
	void operator()(LanguagePack *langpack)
	{
		/* LanguagePack is in fact reinterpreted char[], we need to reinterpret it back to free it properly. */
		delete[] reinterpret_cast<char*>(langpack);
	}
};

struct LoadedLanguagePack {
	std::unique_ptr<LanguagePack, LanguagePackDeleter> langpack;

	std::vector<char *> offsets;

	std::array<uint, TEXT_TAB_END> langtab_num;   ///< Offset into langpack offs
	std::array<uint, TEXT_TAB_END> langtab_start; ///< Offset into langpack offs
};

static LoadedLanguagePack _langpack;

static bool _scan_for_gender_data = false;  ///< Are we scanning for the gender of the current string? (instead of formatting it)


const char *GetStringPtr(StringID string)
{
	switch (GetStringTab(string)) {
		case TEXT_TAB_GAMESCRIPT_START: return GetGameStringPtr(GetStringIndex(string));
		/* 0xD0xx and 0xD4xx IDs have been converted earlier. */
		case TEXT_TAB_OLD_NEWGRF: NOT_REACHED();
		case TEXT_TAB_NEWGRF_START: return GetGRFStringPtr(GetStringIndex(string));
		default: return _langpack.offsets[_langpack.langtab_start[GetStringTab(string)] + GetStringIndex(string)];
	}
}

/**
 * Get a parsed string with most special stringcodes replaced by the string parameters.
 * @param buffr  Pointer to a string buffer where the formatted string should be written to.
 * @param string
 * @param args   Arguments for the string.
 * @param last   Pointer just past the end of \a buffr.
 * @param case_index  The "case index". This will only be set when FormatString wants to print the string in a different case.
 * @param game_script The string is coming directly from a game script.
 * @return       Pointer to the final zero byte of the formatted string.
 */
char *GetStringWithArgs(char *buffr, StringID string, StringParameters &args, const char *last, uint case_index, bool game_script)
{
	if (string == 0) return GetStringWithArgs(buffr, STR_UNDEFINED, args, last);

	uint index = GetStringIndex(string);
	StringTab tab = GetStringTab(string);

	switch (tab) {
		case TEXT_TAB_TOWN:
			if (index >= 0xC0 && !game_script) {
				return GetSpecialTownNameString(buffr, index - 0xC0, args.GetNextParameter<uint32>(), last);
			}
			break;

		case TEXT_TAB_SPECIAL:
			if (index >= 0xE4 && !game_script) {
				return GetSpecialNameString(buffr, index - 0xE4, args, last);
			}
			if (index < lengthof(_temp_special_strings) && !game_script) {
				return FormatString(buffr, _temp_special_strings[index].c_str(), args, last, case_index);
			}
			break;

		case TEXT_TAB_OLD_CUSTOM:
			/* Old table for custom names. This is no longer used */
			if (!game_script) {
				error("Incorrect conversion of custom name string.");
			}
			break;

		case TEXT_TAB_GAMESCRIPT_START:
			return FormatString(buffr, GetGameStringPtr(index), args, last, case_index, true);

		case TEXT_TAB_OLD_NEWGRF:
			NOT_REACHED();

		case TEXT_TAB_NEWGRF_START:
			return FormatString(buffr, GetGRFStringPtr(index), args, last, case_index);

		default:
			break;
	}

	if (index >= _langpack.langtab_num[tab]) {
		if (game_script) {
			return GetStringWithArgs(buffr, STR_UNDEFINED, args, last);
		}
		error("String 0x%X is invalid. You are probably using an old version of the .lng file.\n", string);
	}

	return FormatString(buffr, GetStringPtr(string), args, last, case_index);
}

char *GetString(char *buffr, StringID string, const char *last)
{
	_global_string_params.PrepareForNextRun();
	return GetStringWithArgs(buffr, string, _global_string_params, last);
}

/**
 * Resolve the given StringID into a std::string with all the associated
 * DParam lookups and formatting.
 * @param string The unique identifier of the translatable string.
 * @return The std::string of the translated string.
 */
std::string GetString(StringID string)
{
	char buffer[DRAW_STRING_BUFFER];
	char *last = GetString(buffer, string, lastof(buffer));
	return { buffer, last };
}

/**
 * This function is used to "bind" a C string to a OpenTTD dparam slot.
 * @param n slot of the string
 * @param str string to bind
 */
void SetDParamStr(size_t n, const char *str)
{
	_global_string_params.SetParam(n, str);
}

/**
 * This function is used to "bind" the std::string to a OpenTTD dparam slot.
 * Contrary to the other \c SetDParamStr function, this moves the string into
 * the parameter slot.
 * @param n slot of the string
 * @param str string to bind
 */
void SetDParamStr(size_t n, std::string str)
{
	_global_string_params.SetParam(n, std::move(str));
}

/**
 * Format a number into a string.
 * @param buff      the buffer to write to
 * @param number    the number to write down
 * @param last      the last element in the buffer
 * @param separator the thousands-separator to use
 * @param zerofill  minimum number of digits to print for the integer part. The number will be filled with zeros at the front if necessary.
 * @param fractional_digits number of fractional digits to display after a decimal separator. The decimal separator is inserted
 *                          in front of the \a fractional_digits last digit of \a number.
 * @return till where we wrote
 */
static char *FormatNumber(char *buff, int64 number, const char *last, const char *separator, int zerofill = 1, int fractional_digits = 0)
{
	static const int max_digits = 20;
	uint64 divisor = 10000000000000000000ULL;
	zerofill += fractional_digits;
	int thousands_offset = (max_digits - fractional_digits - 1) % 3;

	if (number < 0) {
		if (buff != last) *buff++ = '-';
		number = -number;
	}

	uint64 num = number;
	uint64 tot = 0;
	for (int i = 0; i < max_digits; i++) {
		if (i == max_digits - fractional_digits) {
			const char *decimal_separator = _settings_game.locale.digit_decimal_separator.c_str();
			if (StrEmpty(decimal_separator)) decimal_separator = _langpack.langpack->digit_decimal_separator;
			buff = strecpy(buff, decimal_separator, last);
		}

		uint64 quot = 0;
		if (num >= divisor) {
			quot = num / divisor;
			num = num % divisor;
		}
		if ((tot |= quot) || i >= max_digits - zerofill) {
			if (buff != last) *buff++ = '0' + quot; // quot is a single digit
			if ((i % 3) == thousands_offset && i < max_digits - 1 - fractional_digits) buff = strecpy(buff, separator, last);
		}

		divisor /= 10;
	}

	*buff = '\0';

	return buff;
}

static char *FormatCommaNumber(char *buff, int64 number, const char *last, int fractional_digits = 0)
{
	const char *separator = _settings_game.locale.digit_group_separator.c_str();
	if (StrEmpty(separator)) separator = _langpack.langpack->digit_group_separator;
	return FormatNumber(buff, number, last, separator, 1, fractional_digits);
}

static char *FormatNoCommaNumber(char *buff, int64 number, const char *last)
{
	return FormatNumber(buff, number, last, "");
}

static char *FormatZerofillNumber(char *buff, int64 number, int count, const char *last)
{
	return FormatNumber(buff, number, last, "", count);
}

static char *FormatHexNumber(char *buff, uint64 number, const char *last)
{
	return buff + seprintf(buff, last, "0x" OTTD_PRINTFHEX64, number);
}

WChar GetDecimalSeparatorChar()
{
	WChar decimal_char = '.';
	const char *decimal_separator = _settings_game.locale.digit_decimal_separator.c_str();
	if (StrEmpty(decimal_separator)) decimal_separator = _langpack.langpack->digit_decimal_separator;
	if (!StrEmpty(decimal_separator)) Utf8Decode(&decimal_char, decimal_separator);
	return decimal_char;
}

/**
 * Format a given number as a number of bytes with the SI prefix.
 * @param buff   the buffer to write to
 * @param number the number of bytes to write down
 * @param last   the last element in the buffer
 * @return till where we wrote
 */
static char *FormatBytes(char *buff, int64 number, const char *last)
{
	assert(number >= 0);

	/*                                   1   2^10  2^20  2^30  2^40  2^50  2^60 */
	const char * const iec_prefixes[] = {"", "Ki", "Mi", "Gi", "Ti", "Pi", "Ei"};
	uint id = 1;
	while (number >= 1024 * 1024) {
		number /= 1024;
		id++;
	}

	const char *decimal_separator = _settings_game.locale.digit_decimal_separator.c_str();
	if (StrEmpty(decimal_separator)) decimal_separator = _langpack.langpack->digit_decimal_separator;

	if (number < 1024) {
		id = 0;
		buff += seprintf(buff, last, "%i", (int)number);
	} else if (number < 1024 * 10) {
		buff += seprintf(buff, last, "%i%s%02i", (int)number / 1024, decimal_separator, (int)(number % 1024) * 100 / 1024);
	} else if (number < 1024 * 100) {
		buff += seprintf(buff, last, "%i%s%01i", (int)number / 1024, decimal_separator, (int)(number % 1024) * 10 / 1024);
	} else {
		assert(number < 1024 * 1024);
		buff += seprintf(buff, last, "%i", (int)number / 1024);
	}

	assert(id < lengthof(iec_prefixes));
	buff += seprintf(buff, last, NBSP "%sB", iec_prefixes[id]);

	return buff;
}

static char *FormatWallClockString(char *buff, DateTicksScaled ticks, const char *last, bool show_date, uint case_index)
{
	TickMinutes minutes = _settings_time.ToTickMinutes(ticks);
	char hour[3], minute[3];
	seprintf(hour,   lastof(hour),   "%02i", minutes.ClockHour());
	seprintf(minute, lastof(minute), "%02i", minutes.ClockMinute());
	if (show_date) {
		Date date = ScaledDateTicksToDate(ticks);
		int64 final_arg;
		if (_settings_client.gui.date_with_time == 1) {
			YearMonthDay ymd = ConvertDateToYMD(date);
			final_arg = ymd.year;
		} else {
			final_arg = date.base();
		}
		auto tmp_params = MakeParameters(hour, minute, final_arg);
		return FormatString(buff, GetStringPtr(STR_FORMAT_DATE_MINUTES + _settings_client.gui.date_with_time), tmp_params, last, case_index);
	} else {
		auto tmp_params = MakeParameters(hour, minute);
		return FormatString(buff, GetStringPtr(STR_FORMAT_DATE_MINUTES), tmp_params, last, case_index);
	}
}

static char *FormatTimeHHMMString(char *buff, uint time, const char *last, uint case_index)
{
	char hour[9], minute[3];
	seprintf(hour,   lastof(hour),   "%02i", (int) time / 100);
	seprintf(minute, lastof(minute), "%02i", (int) time % 100);
	auto tmp_params = MakeParameters(hour, minute);
	return FormatString(buff, GetStringPtr(STR_FORMAT_DATE_MINUTES), tmp_params, last, case_index);
}

static char *FormatYmdString(char *buff, Date date, const char *last, uint case_index)
{
	YearMonthDay ymd = ConvertDateToYMD(date);

	auto tmp_params = MakeParameters(ymd.day + STR_DAY_NUMBER_1ST - 1, STR_MONTH_ABBREV_JAN + ymd.month, ymd.year);
	return FormatString(buff, GetStringPtr(STR_FORMAT_DATE_LONG), tmp_params, last, case_index);
}

static char *FormatMonthAndYear(char *buff, Date date, const char *last, uint case_index)
{
	YearMonthDay ymd = ConvertDateToYMD(date);

	auto tmp_params = MakeParameters(STR_MONTH_JAN + ymd.month, ymd.year);
	return FormatString(buff, GetStringPtr(STR_FORMAT_DATE_SHORT), tmp_params, last, case_index);
}

static char *FormatTinyOrISODate(char *buff, Date date, StringID str, const char *last)
{
	YearMonthDay ymd = ConvertDateToYMD(date);

	/* Day and month are zero-padded with ZEROFILL_NUM, hence the two 2s. */
	auto tmp_params = MakeParameters(ymd.day, 2, ymd.month + 1, 2, ymd.year);
	return FormatString(buff, GetStringPtr(str), tmp_params, last);
}

static char *FormatGenericCurrency(char *buff, const CurrencySpec *spec, Money number, bool compact, const char *last)
{
	/* We are going to make number absolute for printing, so
	 * keep this piece of data as we need it later on */
	bool negative = number < 0;
	const char *multiplier = "";

	number *= spec->rate;

	/* convert from negative */
	if (number < 0) {
		if (buff + Utf8CharLen(SCC_PUSH_COLOUR) > last) return buff;
		buff += Utf8Encode(buff, SCC_PUSH_COLOUR);
		if (buff + Utf8CharLen(SCC_RED) > last) return buff;
		buff += Utf8Encode(buff, SCC_RED);
		buff = strecpy(buff, "-", last);
		number = -number;
	}

	/* Add prefix part, following symbol_pos specification.
	 * Here, it can can be either 0 (prefix) or 2 (both prefix and suffix).
	 * The only remaining value is 1 (suffix), so everything that is not 1 */
	if (spec->symbol_pos != 1) buff = strecpy(buff, spec->prefix.c_str(), last);

	/* for huge numbers, compact the number into k or M */
	if (compact) {
		/* Take care of the 'k' rounding. Having 1 000 000 k
		 * and 1 000 M is inconsistent, so always use 1 000 M. */
		if (number >= 1000000000 - 500) {
			number = (number + 500000) / 1000000;
			multiplier = NBSP "M";
		} else if (number >= 1000000) {
			number = (number + 500) / 1000;
			multiplier = NBSP "k";
		}
	}

	const char *separator = _settings_game.locale.digit_group_separator_currency.c_str();
	if (StrEmpty(separator)) separator = _currency->separator.c_str();
	if (StrEmpty(separator)) separator = _langpack.langpack->digit_group_separator_currency;
	buff = FormatNumber(buff, number, last, separator);
	buff = strecpy(buff, multiplier, last);

	/* Add suffix part, following symbol_pos specification.
	 * Here, it can can be either 1 (suffix) or 2 (both prefix and suffix).
	 * The only remaining value is 1 (prefix), so everything that is not 0 */
	if (spec->symbol_pos != 0) buff = strecpy(buff, spec->suffix.c_str(), last);

	if (negative) {
		if (buff + Utf8CharLen(SCC_POP_COLOUR) > last) return buff;
		buff += Utf8Encode(buff, SCC_POP_COLOUR);
		*buff = '\0';
	}

	return buff;
}

/**
 * Determine the "plural" index given a plural form and a number.
 * @param count       The number to get the plural index of.
 * @param plural_form The plural form we want an index for.
 * @return The plural index for the given form.
 */
static int DeterminePluralForm(int64 count, int plural_form)
{
	/* The absolute value determines plurality */
	uint64 n = abs(count);

	switch (plural_form) {
		default:
			NOT_REACHED();

		/* Two forms: singular used for one only.
		 * Used in:
		 *   Danish, Dutch, English, German, Norwegian, Swedish, Estonian, Finnish,
		 *   Greek, Hebrew, Italian, Portuguese, Spanish, Esperanto */
		case 0:
			return n != 1 ? 1 : 0;

		/* Only one form.
		 * Used in:
		 *   Hungarian, Japanese, Turkish */
		case 1:
			return 0;

		/* Two forms: singular used for 0 and 1.
		 * Used in:
		 *   French, Brazilian Portuguese */
		case 2:
			return n > 1 ? 1 : 0;

		/* Three forms: special cases for 0, and numbers ending in 1 except when ending in 11.
		 * Note: Cases are out of order for hysterical reasons. '0' is last.
		 * Used in:
		 *   Latvian */
		case 3:
			return n % 10 == 1 && n % 100 != 11 ? 0 : n != 0 ? 1 : 2;

		/* Five forms: special cases for 1, 2, 3 to 6, and 7 to 10.
		 * Used in:
		 *   Gaelige (Irish) */
		case 4:
			return n == 1 ? 0 : n == 2 ? 1 : n < 7 ? 2 : n < 11 ? 3 : 4;

		/* Three forms: special cases for numbers ending in 1 except when ending in 11, and 2 to 9 except when ending in 12 to 19.
		 * Used in:
		 *   Lithuanian */
		case 5:
			return n % 10 == 1 && n % 100 != 11 ? 0 : n % 10 >= 2 && (n % 100 < 10 || n % 100 >= 20) ? 1 : 2;

		/* Three forms: special cases for numbers ending in 1 except when ending in 11, and 2 to 4 except when ending in 12 to 14.
		 * Used in:
		 *   Croatian, Russian, Ukrainian */
		case 6:
			return n % 10 == 1 && n % 100 != 11 ? 0 : n % 10 >= 2 && n % 10 <= 4 && (n % 100 < 10 || n % 100 >= 20) ? 1 : 2;

		/* Three forms: special cases for 1, and numbers ending in 2 to 4 except when ending in 12 to 14.
		 * Used in:
		 *   Polish */
		case 7:
			return n == 1 ? 0 : n % 10 >= 2 && n % 10 <= 4 && (n % 100 < 10 || n % 100 >= 20) ? 1 : 2;

		/* Four forms: special cases for numbers ending in 01, 02, and 03 to 04.
		 * Used in:
		 *   Slovenian */
		case 8:
			return n % 100 == 1 ? 0 : n % 100 == 2 ? 1 : n % 100 == 3 || n % 100 == 4 ? 2 : 3;

		/* Two forms: singular used for numbers ending in 1 except when ending in 11.
		 * Used in:
		 *   Icelandic */
		case 9:
			return n % 10 == 1 && n % 100 != 11 ? 0 : 1;

		/* Three forms: special cases for 1, and 2 to 4
		 * Used in:
		 *   Czech, Slovak */
		case 10:
			return n == 1 ? 0 : n >= 2 && n <= 4 ? 1 : 2;

		/* Two forms: cases for numbers ending with a consonant, and with a vowel.
		 * Korean doesn't have the concept of plural, but depending on how a
		 * number is pronounced it needs another version of a particle.
		 * As such the plural system is misused to give this distinction.
		 */
		case 11:
			switch (n % 10) {
				case 0: // yeong
				case 1: // il
				case 3: // sam
				case 6: // yuk
				case 7: // chil
				case 8: // pal
					return 0;

				case 2: // i
				case 4: // sa
				case 5: // o
				case 9: // gu
					return 1;

				default:
					NOT_REACHED();
			}

		/* Four forms: special cases for 1, 0 and numbers ending in 02 to 10, and numbers ending in 11 to 19.
		 * Used in:
		 *  Maltese */
		case 12:
			return (n == 1 ? 0 : n == 0 || (n % 100 > 1 && n % 100 < 11) ? 1 : (n % 100 > 10 && n % 100 < 20) ? 2 : 3);
		/* Four forms: special cases for 1 and 11, 2 and 12, 3 .. 10 and 13 .. 19, other
		 * Used in:
		 *  Scottish Gaelic */
		case 13:
			return ((n == 1 || n == 11) ? 0 : (n == 2 || n == 12) ? 1 : ((n > 2 && n < 11) || (n > 12 && n < 20)) ? 2 : 3);

		/* Three forms: special cases for 1, 0 and numbers ending in 01 to 19.
		 * Used in:
		 *   Romanian */
		case 14:
			return n == 1 ? 0 : (n == 0 || (n % 100 > 0 && n % 100 < 20)) ? 1 : 2;
	}
}

static const char *ParseStringChoice(const char *b, uint form, char **dst, const char *last)
{
	/* <NUM> {Length of each string} {each string} */
	uint n = (byte)*b++;
	uint pos, i, mypos = 0;

	for (i = pos = 0; i != n; i++) {
		uint len = (byte)*b++;
		if (i == form) mypos = pos;
		pos += len;
	}

	*dst += seprintf(*dst, last, "%s", b + mypos);
	return b + pos;
}

/** Helper for unit conversion. */
struct UnitConversion {
	double factor; ///< Amount to multiply or divide upon conversion.

	/**
	 * Convert value from OpenTTD's internal unit into the displayed value.
	 * @param input The input to convert.
	 * @param round Whether to round the value or not.
	 * @return The converted value.
	 */
	int64 ToDisplay(int64 input, bool round = true) const
	{
		return round
			? (int64_t)std::round(input * this->factor)
			: (int64_t)(input * this->factor);
	}

	/**
	 * Convert the displayed value back into a value of OpenTTD's internal unit.
	 * @param input The input to convert.
	 * @param round Whether to round the value up or not.
	 * @param divider Divide the return value by this.
	 * @return The converted value.
	 */
	int64 FromDisplay(int64 input, bool round = true, int64 divider = 1) const
	{
		return round
			? (int64_t)std::round(input / this->factor / divider)
			: (int64_t)(input / this->factor / divider);
	}
};

/** Information about a specific unit system. */
struct Units {
	UnitConversion c; ///< Conversion
	StringID s;       ///< String for the unit
	unsigned int decimal_places; ///< Number of decimal places embedded in the value. For example, 1 if the value is in tenths, and 3 if the value is in thousandths.
};

/** Information about a specific unit system with a long variant. */
struct UnitsLong {
	UnitConversion c; ///< Conversion
	StringID s;       ///< String for the short variant of the unit
	StringID l;       ///< String for the long variant of the unit
	unsigned int decimal_places; ///< Number of decimal places embedded in the value. For example, 1 if the value is in tenths, and 3 if the value is in thousandths.
};

/** Unit conversions for velocity. */
static const Units _units_velocity[] = {
	{ { 1.0      }, STR_UNITS_VELOCITY_IMPERIAL,  0 },
	{ { 1.609344 }, STR_UNITS_VELOCITY_METRIC,    0 },
	{ { 0.44704  }, STR_UNITS_VELOCITY_SI,        0 },
	{ { 0.578125 }, STR_UNITS_VELOCITY_GAMEUNITS, 1 },
	{ { 0.868976 }, STR_UNITS_VELOCITY_KNOTS,     0 },
};

/** Unit conversions for power. */
static const Units _units_power[] = {
	{ { 1.0      }, STR_UNITS_POWER_IMPERIAL, 0 },
	{ { 1.01387  }, STR_UNITS_POWER_METRIC,   0 },
	{ { 0.745699 }, STR_UNITS_POWER_SI,       0 },
};

/** Unit conversions for power to weight. */
static const Units _units_power_to_weight[] = {
	{ { 0.907185 }, STR_UNITS_POWER_IMPERIAL_TO_WEIGHT_IMPERIAL, 1 },
	{ { 1.0      }, STR_UNITS_POWER_IMPERIAL_TO_WEIGHT_METRIC,   1 },
	{ { 1.0      }, STR_UNITS_POWER_IMPERIAL_TO_WEIGHT_SI,       1 },
	{ { 0.919768 }, STR_UNITS_POWER_METRIC_TO_WEIGHT_IMPERIAL,   1 },
	{ { 1.01387  }, STR_UNITS_POWER_METRIC_TO_WEIGHT_METRIC,     1 },
	{ { 1.01387  }, STR_UNITS_POWER_METRIC_TO_WEIGHT_SI,         1 },
	{ { 0.676487 }, STR_UNITS_POWER_SI_TO_WEIGHT_IMPERIAL,       1 },
	{ { 0.745699 }, STR_UNITS_POWER_SI_TO_WEIGHT_METRIC,         1 },
	{ { 0.745699 }, STR_UNITS_POWER_SI_TO_WEIGHT_SI,             1 },
};

/** Unit conversions for weight. */
static const UnitsLong _units_weight[] = {
	{ {    1.102311 }, STR_UNITS_WEIGHT_SHORT_IMPERIAL, STR_UNITS_WEIGHT_LONG_IMPERIAL, 0 },
	{ {    1.0      }, STR_UNITS_WEIGHT_SHORT_METRIC,   STR_UNITS_WEIGHT_LONG_METRIC,   0 },
	{ { 1000.0      }, STR_UNITS_WEIGHT_SHORT_SI,       STR_UNITS_WEIGHT_LONG_SI,       0 },
};

/** Unit conversions for volume. */
static const UnitsLong _units_volume[] = {
	{ {  264.172 }, STR_UNITS_VOLUME_SHORT_IMPERIAL, STR_UNITS_VOLUME_LONG_IMPERIAL, 0 },
	{ { 1000.0   }, STR_UNITS_VOLUME_SHORT_METRIC,   STR_UNITS_VOLUME_LONG_METRIC,   0 },
	{ {    1.0   }, STR_UNITS_VOLUME_SHORT_SI,       STR_UNITS_VOLUME_LONG_SI,       0 },
};

/** Unit conversions for force. */
static const Units _units_force[] = {
	{ { 0.224809 }, STR_UNITS_FORCE_IMPERIAL, 0 },
	{ { 0.101972 }, STR_UNITS_FORCE_METRIC,   0 },
	{ { 0.001    }, STR_UNITS_FORCE_SI,       0 },
};

/** Unit conversions for height. */
static const Units _units_height[] = {
	{ { 3.0 }, STR_UNITS_HEIGHT_IMPERIAL, 0 }, // "Wrong" conversion factor for more nicer GUI values
	{ { 1.0 }, STR_UNITS_HEIGHT_METRIC,   0 },
	{ { 1.0 }, STR_UNITS_HEIGHT_SI,       0 },
};

/**
 * Get index for velocity conversion units for a vehicle type.
 * @param type VehicleType to convert velocity for.
 * @return Index within velocity conversion units for vehicle type.
 */
static byte GetVelocityUnits(VehicleType type)
{
	if (type == VEH_SHIP || type == VEH_AIRCRAFT) return _settings_game.locale.units_velocity_nautical;

	return _settings_game.locale.units_velocity;
}

/**
 * Convert the given (internal) speed to the display speed.
 * @param speed the speed to convert
 * @return the converted speed.
 */
uint ConvertSpeedToDisplaySpeed(uint speed, VehicleType type)
{
	/* For historical reasons we don't want to mess with the
	 * conversion for speed. So, don't round it and keep the
	 * original conversion factors instead of the real ones. */
	return _units_velocity[GetVelocityUnits(type)].c.ToDisplay(speed, false);
}

/**
 * Convert the given (internal) speed to the display speed, in units (not decimal values).
 * @param speed the speed to convert
 * @return the converted speed.
 */
uint ConvertSpeedToUnitDisplaySpeed(uint speed, VehicleType type)
{
	uint result = ConvertSpeedToDisplaySpeed(speed, type);
	for (uint i = 0; i < _units_velocity[_settings_game.locale.units_velocity].decimal_places; i++) {
		result /= 10;
	}
	return result;
}

/**
 * Convert the given display speed to the (internal) speed.
 * @param speed the speed to convert
 * @return the converted speed.
 */
uint ConvertDisplaySpeedToSpeed(uint speed, VehicleType type)
{
	return _units_velocity[GetVelocityUnits(type)].c.FromDisplay(speed);
}

/**
 * Convert the given km/h-ish speed to the display speed.
 * @param speed the speed to convert
 * @return the converted speed.
 */
uint ConvertKmhishSpeedToDisplaySpeed(uint speed, VehicleType type)
{
	return _units_velocity[GetVelocityUnits(type)].c.ToDisplay(speed * 10, false) / 16;
}

/**
 * Convert the given display speed to the km/h-ish speed.
 * @param speed the speed to convert
 * @return the converted speed.
 */
uint ConvertDisplaySpeedToKmhishSpeed(uint speed, VehicleType type)
{
	return _units_velocity[GetVelocityUnits(type)].c.FromDisplay(speed * 16, true, 10);
}

/**
 * Convert the given internal weight to the display weight.
 * @param weight the weight to convert
 * @return the converted weight.
 */
uint ConvertWeightToDisplayWeight(uint weight)
{
	return _units_weight[_settings_game.locale.units_weight].c.ToDisplay(weight);
}

/**
 * Convert the given display weight to the (internal) weight.
 * @param weight the weight to convert
 * @return the converted weight.
 */
uint ConvertDisplayWeightToWeight(uint weight)
{
	return _units_weight[_settings_game.locale.units_weight].c.FromDisplay(weight);
}

/**
 * Convert the given internal power to the display power.
 * @param power the power to convert
 * @return the converted power.
 */
uint ConvertPowerToDisplayPower(uint power)
{
	return _units_power[_settings_game.locale.units_power].c.ToDisplay(power);
}

/**
 * Convert the given display power to the (internal) power.
 * @param power the power to convert
 * @return the converted power.
 */
uint ConvertDisplayPowerToPower(uint power)
{
	return _units_power[_settings_game.locale.units_power].c.FromDisplay(power);
}

/**
 * Convert the given internal force to the display force.
 * @param force the force to convert
 * @return the converted force.
 */
int64 ConvertForceToDisplayForce(int64 force)
{
	return _units_force[_settings_game.locale.units_force].c.ToDisplay(force);
}

/**
 * Convert the given display force to the (internal) force.
 * @param force the force to convert
 * @return the converted force.
 */
int64 ConvertDisplayForceToForce(int64 force)
{
	return _units_force[_settings_game.locale.units_force].c.FromDisplay(force);
}

static void ConvertWeightRatioToDisplay(const Units &unit, int64 ratio, int64 &value, int64 &decimals)
{
	int64 input = ratio;
	decimals = 2;
	if (_settings_game.locale.units_weight == 2) {
		input *= 1000;
		decimals += 3;
	}

	const UnitConversion &weight_conv = _units_weight[_settings_game.locale.units_weight].c;
	UnitConversion conv = unit.c;
	conv.factor /= weight_conv.factor;

	value = conv.ToDisplay(input);

	if (unit.c.factor > 100) {
		value /= 100;
		decimals -= 2;
	}
}

static uint ConvertDisplayToWeightRatio(const Units &unit, double in)
{
	const UnitConversion &weight_conv = _units_weight[_settings_game.locale.units_weight].c;
	UnitConversion conv = unit.c;
	conv.factor /= weight_conv.factor;
	int64 multiplier = _settings_game.locale.units_weight == 2 ? 1000 : 1;

	return conv.FromDisplay(in * 100 * multiplier, true, multiplier);
}

static char *FormatUnitWeightRatio(char *buff, const char *last, const Units &unit, int64 raw_value)
{
	const char *unit_str = GetStringPtr(unit.s);
	const char *weight_str = GetStringPtr(_units_weight[_settings_game.locale.units_weight].s);

	char tmp_buffer[128];
	char *insert_pt = strecpy(tmp_buffer, unit_str, lastof(tmp_buffer));
	strecpy(insert_pt, weight_str, lastof(tmp_buffer));
	str_replace_wchar(insert_pt, lastof(tmp_buffer), SCC_DECIMAL, '/');
	str_replace_wchar(insert_pt, lastof(tmp_buffer), 0xA0 /* NBSP */, 0);

	int64 value, decimals;
	ConvertWeightRatioToDisplay(unit, raw_value, value, decimals);

	auto tmp_params = MakeParameters(value, decimals);
	buff = FormatString(buff, tmp_buffer, tmp_params, last);
	return buff;
}

/**
 * Convert the given internal power / weight ratio to the display decimal.
 * @param ratio the power / weight ratio to convert
 * @param value the output value
 * @param decimals the output decimal offset
 */
void ConvertPowerWeightRatioToDisplay(int64 ratio, int64 &value, int64 &decimals)
{
	ConvertWeightRatioToDisplay(_units_power[_settings_game.locale.units_power], ratio, value, decimals);
}

/**
 * Convert the given internal force / weight ratio to the display decimal.
 * @param ratio the force / weight ratio to convert
 * @param value the output value
 * @param decimals the output decimal offset
 */
void ConvertForceWeightRatioToDisplay(int64 ratio, int64 &value, int64 &decimals)
{
	ConvertWeightRatioToDisplay(_units_force[_settings_game.locale.units_force], ratio, value, decimals);
}

/**
 * Convert the given display value to the internal power / weight ratio.
 * @param in the display value
 * @return the converted power / weight ratio.
 */
uint ConvertDisplayToPowerWeightRatio(double in)
{
	return ConvertDisplayToWeightRatio(_units_power[_settings_game.locale.units_power], in);
}

/**
 * Convert the given display value to the internal force / weight ratio.
 * @param in the display value
 * @return the converted force / weight ratio.
 */
uint ConvertDisplayToForceWeightRatio(double in)
{
	return ConvertDisplayToWeightRatio(_units_force[_settings_game.locale.units_force], in);
}

uint ConvertCargoQuantityToDisplayQuantity(CargoID cargo, uint quantity)
{
	switch (CargoSpec::Get(cargo)->units_volume) {
		case STR_TONS:
			return _units_weight[_settings_game.locale.units_weight].c.ToDisplay(quantity);

		case STR_LITERS:
			return _units_volume[_settings_game.locale.units_volume].c.ToDisplay(quantity);

		default:
			break;
	}
	return quantity;
}

uint ConvertDisplayQuantityToCargoQuantity(CargoID cargo, uint quantity)
{
	switch (CargoSpec::Get(cargo)->units_volume) {
		case STR_TONS:
			return _units_weight[_settings_game.locale.units_weight].c.FromDisplay(quantity);

		case STR_LITERS:
			return _units_volume[_settings_game.locale.units_volume].c.FromDisplay(quantity);

		default:
			break;
	}
	return quantity;
}

/**
 * Parse most format codes within a string and write the result to a buffer.
 * @param buff    The buffer to write the final string to.
 * @param str_arg The original string with format codes.
 * @param args    Pointer to extra arguments used by various string codes.
 * @param last    Pointer to just past the end of the buff array.
 * @param dry_run True when the argt array is not yet initialized.
 */
static char *FormatString(char *buff, const char *str_arg, StringParameters &args, const char *last, uint case_index, bool game_script, bool dry_run)
{
	size_t orig_offset = args.GetOffset();

	/* When there is no array with types there is no need to do a dry run. */
	if (!dry_run) {
		if (UsingNewGRFTextStack()) {
			/* Values from the NewGRF text stack are only copied to the normal
			 * argv array at the time they are encountered. That means that if
			 * another string command references a value later in the string it
			 * would fail. We solve that by running FormatString twice. The first
			 * pass makes sure the argv array is correctly filled and the second
			 * pass can reference later values without problems. */
			struct TextRefStack *backup = CreateTextRefStackBackup();
			FormatString(buff, str_arg, args, last, case_index, game_script, true);
			RestoreTextRefStackBackup(backup);
		} else {
			FormatString(buff, str_arg, args, last, case_index, game_script, true);
		}
		/* We have to restore the original offset here to to read the correct values. */
		args.SetOffset(orig_offset);
	}
	WChar b = '\0';
	uint next_substr_case_index = 0;
	char *buf_start = buff;
	std::stack<const char *, std::vector<const char *>> str_stack;
	str_stack.push(str_arg);

	for (;;) {
		while (!str_stack.empty() && (b = Utf8Consume(&str_stack.top())) == '\0') {
			str_stack.pop();
		}
		if (str_stack.empty()) break;
		const char *&str = str_stack.top();

		if (SCC_NEWGRF_FIRST <= b && b <= SCC_NEWGRF_LAST) {
			/* We need to pass some stuff as it might be modified. */
			StringParameters remaining = args.GetRemainingParameters();
			b = RemapNewGRFStringControlCode(b, buf_start, &buff, &str, remaining, dry_run);
			if (b == 0) continue;
		}

		if (b < SCC_CONTROL_START || b > SCC_CONTROL_END) {
			if (buff + Utf8CharLen(b) < last) buff += Utf8Encode(buff, b);
			continue;
		}

		args.SetTypeOfNextParameter(b);
		switch (b) {
			case SCC_ENCODED: {
				ArrayStringParameters<20> sub_args;

				char *p;
				uint32 stringid = std::strtoul(str, &p, 16);
				if (*p != ':' && *p != '\0') {
					while (*p != '\0') p++;
					str = p;
					buff = strecpy(buff, "(invalid SCC_ENCODED)", last);
					break;
				}
				if (stringid >= TAB_SIZE_GAMESCRIPT) {
					while (*p != '\0') p++;
					str = p;
					buff = strecpy(buff, "(invalid StringID)", last);
					break;
				}

				int i = 0;
				while (*p != '\0' && i < 20) {
					uint64 param;
					const char *s = ++p;

					/* Find the next value */
					bool instring = false;
					bool escape = false;
					for (;; p++) {
						if (*p == '\\') {
							escape = true;
							continue;
						}
						if (*p == '"' && escape) {
							escape = false;
							continue;
						}
						escape = false;

						if (*p == '"') {
							instring = !instring;
							continue;
						}
						if (instring) {
							continue;
						}

						if (*p == ':') break;
						if (*p == '\0') break;
					}

					if (*s != '"') {
						/* Check if we want to look up another string */
						WChar l;
						size_t len = Utf8Decode(&l, s);
						bool lookup = (l == SCC_ENCODED);
						if (lookup) s += len;

						param = std::strtoull(s, &p, 16);

						if (lookup) {
							if (param >= TAB_SIZE_GAMESCRIPT) {
								while (*p != '\0') p++;
								str = p;
								buff = strecpy(buff, "(invalid sub-StringID)", last);
								break;
							}
							param = MakeStringID(TEXT_TAB_GAMESCRIPT_START, param);
						}

						sub_args.SetParam(i++, param);
					} else {
						s++; // skip the leading \"
						sub_args.SetParam(i++, std::string(s, p - s - 1)); // also skip the trailing \".
					}
				}
				/* If we didn't error out, we can actually print the string. */
				if (*str != '\0') {
					str = p;
					buff = GetStringWithArgs(buff, MakeStringID(TEXT_TAB_GAMESCRIPT_START, stringid), sub_args, last, true);
				}
				break;
			}

			case SCC_NEWGRF_STRINL: {
				StringID substr = Utf8Consume(&str);
				str_stack.push(GetStringPtr(substr));
				break;
			}

			case SCC_NEWGRF_PRINT_WORD_STRING_ID: {
				StringID substr = args.GetNextParameter<StringID>();
				str_stack.push(GetStringPtr(substr));
				case_index = next_substr_case_index;
				next_substr_case_index = 0;
				break;
			}


			case SCC_GENDER_LIST: { // {G 0 Der Die Das}
				/* First read the meta data from the language file. */
				size_t offset = orig_offset + (byte)*str++;
				int gender = 0;
				if (!dry_run && args.GetTypeAtOffset(offset) != 0) {
					/* Now we need to figure out what text to resolve, i.e.
					 * what do we need to draw? So get the actual raw string
					 * first using the control code to get said string. */
					char input[4 + 1];
					char *p = input + Utf8Encode(input, args.GetTypeAtOffset(offset));
					*p = '\0';

					/* Now do the string formatting. */
					char buf[256];
					bool old_sgd = _scan_for_gender_data;
					_scan_for_gender_data = true;
					StringParameters tmp_params = args.GetRemainingParameters(offset);
					p = FormatString(buf, input, tmp_params, lastof(buf));
					_scan_for_gender_data = old_sgd;
					*p = '\0';

					/* And determine the string. */
					const char *s = buf;
					WChar c = Utf8Consume(&s);
					/* Does this string have a gender, if so, set it */
					if (c == SCC_GENDER_INDEX) gender = (byte)s[0];
				}
				str = ParseStringChoice(str, gender, &buff, last);
				break;
			}

			/* This sets up the gender for the string.
			 * We just ignore this one. It's used in {G 0 Der Die Das} to determine the case. */
			case SCC_GENDER_INDEX: // {GENDER 0}
				if (_scan_for_gender_data) {
					buff += Utf8Encode(buff, SCC_GENDER_INDEX);
					*buff++ = *str++;
				} else {
					str++;
				}
				break;

			case SCC_PLURAL_LIST: { // {P}
				int plural_form = *str++;          // contains the plural form for this string
				size_t offset = orig_offset + (byte)*str++;
				int64 v = args.GetParam(offset); // contains the number that determines plural
				str = ParseStringChoice(str, DeterminePluralForm(v, plural_form), &buff, last);
				break;
			}

			case SCC_ARG_INDEX: { // Move argument pointer
				args.SetOffset(orig_offset + (byte)*str++);
				break;
			}

			case SCC_SET_CASE: { // {SET_CASE}
				/* This is a pseudo command, it's outputted when someone does {STRING.ack}
				 * The modifier is added to all subsequent GetStringWithArgs that accept the modifier. */
				next_substr_case_index = (byte)*str++;
				break;
			}

			case SCC_SWITCH_CASE: { // {Used to implement case switching}
				/* <0x9E> <NUM CASES> <CASE1> <LEN1> <STRING1> <CASE2> <LEN2> <STRING2> <CASE3> <LEN3> <STRING3> <STRINGDEFAULT>
				 * Each LEN is printed using 2 bytes in big endian order. */
				uint num = (byte)*str++;
				while (num) {
					if ((byte)str[0] == case_index) {
						/* Found the case, adjust str pointer and continue */
						str += 3;
						break;
					}
					/* Otherwise skip to the next case */
					str += 3 + (str[1] << 8) + str[2];
					num--;
				}
				break;
			}

			case SCC_REVISION: // {REV}
				buff = strecpy(buff, _openttd_revision, last);
				break;

			case SCC_RAW_STRING_POINTER: { // {RAW_STRING}
				const char *raw_string = args.GetNextParameterString();
				/* raw_string can be(come) nullptr when the parameter is out of range and 0 is returned instead. */
				if (raw_string == nullptr) {
					buff = strecpy(buff, "(invalid RAW_STRING parameter)", last);
					break;
				}
				buff = FormatString(buff, raw_string, args, last);
				break;
			}

			case SCC_STRING: {// {STRING}
				StringID string_id = args.GetNextParameter<StringID>();
				if (game_script && GetStringTab(string_id) != TEXT_TAB_GAMESCRIPT_START) break;
<<<<<<< HEAD
				/* WARNING. It's prohibited for the included string to consume any arguments.
				 * For included strings that consume argument, you should use STRING1, STRING2 etc.
				 * To debug stuff you can set argv to nullptr and it will tell you */
				StringParameters tmp_params(args, 0);
				buff = GetStringWithArgs(buff, string_id, tmp_params, last, next_substr_case_index, game_script);
=======
				/* It's prohibited for the included string to consume any arguments. */
				StringParameters tmp_params(args, game_script ? args.GetDataLeft() : 0);
				GetStringWithArgs(builder, string_id, tmp_params, next_substr_case_index, game_script);
>>>>>>> c44faf4e
				next_substr_case_index = 0;
				break;
			}

			case SCC_STRING1:
			case SCC_STRING2:
			case SCC_STRING3:
			case SCC_STRING4:
			case SCC_STRING5:
			case SCC_STRING6:
			case SCC_STRING7:
			case SCC_STRING8: { // {STRING1..8}
				/* Strings that consume arguments */
				StringID string_id = args.GetNextParameter<StringID>();
				if (game_script && GetStringTab(string_id) != TEXT_TAB_GAMESCRIPT_START) break;
				uint size = b - SCC_STRING1 + 1;
				if (size > args.GetDataLeft()) {
					buff = strecpy(buff, "(too many parameters)", last);
				} else {
<<<<<<< HEAD
					StringParameters sub_args(args, size);
					buff = GetStringWithArgs(buff, string_id, sub_args, last, next_substr_case_index, game_script);
=======
					StringParameters sub_args(args, game_script ? args.GetDataLeft() : size);
					GetStringWithArgs(builder, string_id, sub_args, next_substr_case_index, game_script);
					args.AdvanceOffset(size);
>>>>>>> c44faf4e
				}
				next_substr_case_index = 0;
				break;
			}

			case SCC_COMMA: // {COMMA}
				buff = FormatCommaNumber(buff, args.GetNextParameter<int64>(), last);
				break;

			case SCC_DECIMAL: {// {DECIMAL}
				int64 number = args.GetNextParameter<int64>();
				int digits = args.GetNextParameter<int>();
				buff = FormatCommaNumber(buff, number, last, digits);
				break;
			}

			case SCC_DECIMAL1: {// {DECIMAL1}
				int64 number = args.GetNextParameter<int64>();
				buff = FormatCommaNumber(buff, number, last, 1);
				break;
			}

			case SCC_NUM: // {NUM}
				buff = FormatNoCommaNumber(buff, args.GetNextParameter<int64>(), last);
				break;

			case SCC_PLUS_NUM: { // {PLUS_NUM}
				int64 num = args.GetNextParameter<int64>();
				if (num > 0) {
					buff += seprintf(buff, last, "+");
				}
				buff = FormatNoCommaNumber(buff, num, last);
				break;
			}

			case SCC_ZEROFILL_NUM: { // {ZEROFILL_NUM}
				int64 num = args.GetNextParameter<int64>();
				buff = FormatZerofillNumber(buff, num, args.GetNextParameter<int>(), last);
				break;
			}

			case SCC_HEX: // {HEX}
				buff = FormatHexNumber(buff, args.GetNextParameter<uint64>(), last);
				break;

			case SCC_BYTES: // {BYTES}
				buff = FormatBytes(buff, args.GetNextParameter<int64>(), last);
				break;

			case SCC_CARGO_TINY: { // {CARGO_TINY}
				/* Tiny description of cargotypes. Layout:
				 * param 1: cargo type
				 * param 2: cargo count */
				CargoID cargo = args.GetNextParameter<CargoID>();
				if (cargo >= CargoSpec::GetArraySize()) break;

				StringID cargo_str = CargoSpec::Get(cargo)->units_volume;
				int64 amount = 0;
				switch (cargo_str) {
					case STR_TONS:
						amount = _units_weight[_settings_game.locale.units_weight].c.ToDisplay(args.GetNextParameter<int64>());
						break;

					case STR_LITERS:
						amount = _units_volume[_settings_game.locale.units_volume].c.ToDisplay(args.GetNextParameter<int64>());
						break;

					default: {
						amount = args.GetNextParameter<int64>();
						break;
					}
				}

				buff = FormatCommaNumber(buff, amount, last);
				break;
			}

			case SCC_CARGO_SHORT: { // {CARGO_SHORT}
				/* Short description of cargotypes. Layout:
				 * param 1: cargo type
				 * param 2: cargo count */
				CargoID cargo = args.GetNextParameter<CargoID>();
				if (cargo >= CargoSpec::GetArraySize()) break;

				StringID cargo_str = CargoSpec::Get(cargo)->units_volume;
				switch (cargo_str) {
					case STR_TONS: {
						assert(_settings_game.locale.units_weight < lengthof(_units_weight));
						const auto &x = _units_weight[_settings_game.locale.units_weight];
						auto tmp_params = MakeParameters(x.c.ToDisplay(args.GetNextParameter<int64>()), x.decimal_places);
						buff = FormatString(buff, GetStringPtr(x.l), tmp_params, last);
						break;
					}

					case STR_LITERS: {
						assert(_settings_game.locale.units_volume < lengthof(_units_volume));
						const auto &x = _units_volume[_settings_game.locale.units_volume];
						auto tmp_params = MakeParameters(x.c.ToDisplay(args.GetNextParameter<int64>()), x.decimal_places);
						buff = FormatString(buff, GetStringPtr(x.l), tmp_params, last);
						break;
					}

					default: {
						auto tmp_params = MakeParameters(args.GetNextParameter<int64>());
						buff = GetStringWithArgs(buff, cargo_str, tmp_params, last);
						break;
					}
				}
				break;
			}

			case SCC_CARGO_LONG: { // {CARGO_LONG}
				/* First parameter is cargo type, second parameter is cargo count */
				CargoID cargo = args.GetNextParameter<CargoID>();
				if (cargo != CT_INVALID && cargo >= CargoSpec::GetArraySize()) break;

				StringID cargo_str = (cargo == CT_INVALID) ? STR_QUANTITY_N_A : CargoSpec::Get(cargo)->quantifier;
				auto tmp_args = MakeParameters(args.GetNextParameter<int64>());
				buff = GetStringWithArgs(buff, cargo_str, tmp_args, last);
				break;
			}

			case SCC_CARGO_LIST: { // {CARGO_LIST}
				CargoTypes cmask = args.GetNextParameter<CargoTypes>();
				bool first = true;

				for (const auto &cs : _sorted_cargo_specs) {
					if (!HasBit(cmask, cs->Index())) continue;

					if (buff >= last - 2) break; // ',' and ' '

					if (first) {
						first = false;
					} else {
						/* Add a comma if this is not the first item */
						*buff++ = ',';
						*buff++ = ' ';
					}

					buff = GetStringWithArgs(buff, cs->name, args, last, next_substr_case_index, game_script);
				}

				/* If first is still true then no cargo is accepted */
				if (first) buff = GetStringWithArgs(buff, STR_JUST_NOTHING, args, last, next_substr_case_index, game_script);

				*buff = '\0';
				next_substr_case_index = 0;

				/* Make sure we detect any buffer overflow */
				assert(buff < last);
				break;
			}

			case SCC_CURRENCY_SHORT: // {CURRENCY_SHORT}
				buff = FormatGenericCurrency(buff, _currency, args.GetNextParameter<int64>(), true, last);
				break;

			case SCC_CURRENCY_LONG: // {CURRENCY_LONG}
				buff = FormatGenericCurrency(buff, _currency, args.GetNextParameter<int64>(), false, last);
				break;

			case SCC_DATE_TINY: // {DATE_TINY}
				buff = FormatTinyOrISODate(buff, args.GetNextParameter<Date>(), STR_FORMAT_DATE_TINY, last);
				break;

			case SCC_DATE_SHORT: // {DATE_SHORT}
				buff = FormatMonthAndYear(buff, args.GetNextParameter<Date>(), last, next_substr_case_index);
				next_substr_case_index = 0;
				break;

			case SCC_DATE_LONG: // {DATE_LONG}
				buff = FormatYmdString(buff, args.GetNextParameter<Date>(), last, next_substr_case_index);
				next_substr_case_index = 0;
				break;

			case SCC_DATE_WALLCLOCK_LONG: { // {DATE_WALLCLOCK_LONG}
				if (_settings_time.time_in_minutes) {
					buff = FormatWallClockString(buff, args.GetNextParameter<DateTicksScaled>(), last, _settings_client.gui.date_with_time, next_substr_case_index);
				} else {
					buff = FormatYmdString(buff, ScaledDateTicksToDate(args.GetNextParameter<DateTicksScaled>()), last, next_substr_case_index);
				}
				break;
			}

			case SCC_DATE_WALLCLOCK_SHORT: { // {DATE_WALLCLOCK_SHORT}
				if (_settings_time.time_in_minutes) {
					buff = FormatWallClockString(buff, args.GetNextParameter<DateTicksScaled>(), last, _settings_client.gui.date_with_time, next_substr_case_index);
				} else {
					buff = FormatYmdString(buff, ScaledDateTicksToDate(args.GetNextParameter<DateTicksScaled>()), last, next_substr_case_index);
				}
				break;
			}

			case SCC_DATE_WALLCLOCK_TINY: { // {DATE_WALLCLOCK_TINY}
				if (_settings_time.time_in_minutes) {
					buff = FormatWallClockString(buff, args.GetNextParameter<DateTicksScaled>(), last, false, next_substr_case_index);
				} else {
					buff = FormatTinyOrISODate(buff, ScaledDateTicksToDate(args.GetNextParameter<DateTicksScaled>()), STR_FORMAT_DATE_TINY, last);
				}
				break;
			}

			case SCC_DATE_WALLCLOCK_ISO: { // {DATE_WALLCLOCK_ISO}
				if (_settings_time.time_in_minutes) {
					buff = FormatWallClockString(buff, args.GetNextParameter<DateTicksScaled>(), last, false, next_substr_case_index);
				} else {
					buff = FormatTinyOrISODate(buff, ScaledDateTicksToDate(args.GetNextParameter<DateTicksScaled>()), STR_FORMAT_DATE_ISO, last);
				}
				break;
			}

			case SCC_DATE_ISO: // {DATE_ISO}
				buff = FormatTinyOrISODate(buff, args.GetNextParameter<Date>(), STR_FORMAT_DATE_ISO, last);
				break;

			case SCC_TIME_HHMM: // {TIME_HHMM}
				buff = FormatTimeHHMMString(buff, args.GetNextParameter<uint>(), last, next_substr_case_index);
				break;

			case SCC_TT_TICKS:      // {TT_TICKS}
			case SCC_TT_TICKS_LONG: // {TT_TICKS_LONG}
				if (_settings_client.gui.timetable_in_ticks) {
					auto tmp_params = MakeParameters(args.GetNextParameter<int64>());
					buff = FormatString(buff, GetStringPtr(STR_UNITS_TICKS), tmp_params, last);
				} else {
					StringID str = _settings_time.time_in_minutes ? STR_TIMETABLE_MINUTES : STR_UNITS_DAYS;
					int64 ticks = args.GetNextParameter<int64>();
					int64 ratio = DATE_UNIT_SIZE;
					int64 units = ticks / ratio;
					int64 leftover = _settings_client.gui.timetable_leftover_ticks ? ticks % ratio : 0;
					auto tmp_params = MakeParameters(units);
					buff = FormatString(buff, GetStringPtr(str), tmp_params, last);
					if (b == SCC_TT_TICKS_LONG && _settings_time.time_in_minutes && units > 59) {
						int64 hours = units / 60;
						int64 minutes = units % 60;
						auto tmp_params = MakeParameters(
							(minutes != 0) ? STR_TIMETABLE_HOURS_MINUTES : STR_TIMETABLE_HOURS,
							hours,
							minutes
						);
						buff = FormatString(buff, GetStringPtr(STR_TIMETABLE_MINUTES_SUFFIX), tmp_params, last);
					}
					if (leftover != 0) {
						auto tmp_params = MakeParameters(leftover);
						buff = FormatString(buff, GetStringPtr(STR_TIMETABLE_LEFTOVER_TICKS), tmp_params, last);
					}
				}
				break;

			case SCC_FORCE: { // {FORCE}
				assert(_settings_game.locale.units_force < lengthof(_units_force));
				const auto &x = _units_force[_settings_game.locale.units_force];
				auto tmp_params = MakeParameters(x.c.ToDisplay(args.GetNextParameter<int64>()), x.decimal_places);
				buff = FormatString(buff, GetStringPtr(x.s), tmp_params, last);
				break;
			}

			case SCC_HEIGHT: { // {HEIGHT}
				assert(_settings_game.locale.units_height < lengthof(_units_height));
				const auto &x = _units_height[_settings_game.locale.units_height];
				auto tmp_params = MakeParameters(x.c.ToDisplay(args.GetNextParameter<int64>()), x.decimal_places);
				buff = FormatString(buff, GetStringPtr(x.s), tmp_params, last);
				break;
			}

			case SCC_POWER: { // {POWER}
				assert(_settings_game.locale.units_power < lengthof(_units_power));
				const auto &x = _units_power[_settings_game.locale.units_power];
				auto tmp_params = MakeParameters(x.c.ToDisplay(args.GetNextParameter<int64>()), x.decimal_places);
				buff = FormatString(buff, GetStringPtr(x.s), tmp_params, last);
				break;
			}

			case SCC_POWER_TO_WEIGHT: { // {POWER_TO_WEIGHT}
				auto setting = _settings_game.locale.units_power * 3u + _settings_game.locale.units_weight;
				assert(setting < lengthof(_units_power_to_weight));
				const auto &x = _units_power_to_weight[setting];
				auto tmp_params = MakeParameters(x.c.ToDisplay(args.GetNextParameter<int64>()), x.decimal_places);
				buff = FormatString(buff, GetStringPtr(x.s), tmp_params, last);
				break;
			}

			case SCC_VELOCITY: { // {VELOCITY}
				int64 arg = args.GetNextParameter<int64>();
				// Unpack vehicle type from packed argument to get desired units.
				VehicleType vt = static_cast<VehicleType>(GB(arg, 56, 8));
				byte units = GetVelocityUnits(vt);
				assert(units < lengthof(_units_velocity));
				const auto &x = _units_velocity[units];
				auto tmp_params = MakeParameters(ConvertKmhishSpeedToDisplaySpeed(GB(arg, 0, 56), vt), x.decimal_places);
				buff = FormatString(buff, GetStringPtr(x.s), tmp_params, last);
				break;
			}

			case SCC_VOLUME_SHORT: { // {VOLUME_SHORT}
				assert(_settings_game.locale.units_volume < lengthof(_units_volume));
				const auto &x = _units_volume[_settings_game.locale.units_volume];
				auto tmp_params = MakeParameters(x.c.ToDisplay(args.GetNextParameter<int64>()), x.decimal_places);
				buff = FormatString(buff, GetStringPtr(x.s), tmp_params, last);
				break;
			}

			case SCC_VOLUME_LONG: { // {VOLUME_LONG}
				assert(_settings_game.locale.units_volume < lengthof(_units_volume));
				const auto &x = _units_volume[_settings_game.locale.units_volume];
				auto tmp_params = MakeParameters(x.c.ToDisplay(args.GetNextParameter<int64>()), x.decimal_places);
				buff = FormatString(buff, GetStringPtr(x.l), tmp_params, last);
				break;
			}

			case SCC_WEIGHT_SHORT: { // {WEIGHT_SHORT}
				assert(_settings_game.locale.units_weight < lengthof(_units_weight));
				const auto &x = _units_weight[_settings_game.locale.units_weight];
				auto tmp_params = MakeParameters(x.c.ToDisplay(args.GetNextParameter<int64>()), x.decimal_places);
				buff = FormatString(buff, GetStringPtr(x.s), tmp_params, last);
				break;
			}

			case SCC_WEIGHT_LONG: { // {WEIGHT_LONG}
				assert(_settings_game.locale.units_weight < lengthof(_units_weight));
				const auto &x = _units_weight[_settings_game.locale.units_weight];
				auto tmp_params = MakeParameters(x.c.ToDisplay(args.GetNextParameter<int64>()), x.decimal_places);
				buff = FormatString(buff, GetStringPtr(x.l), tmp_params, last);
				break;
			}

			case SCC_POWER_WEIGHT_RATIO: { // {POWER_WEIGHT_RATIO}
				assert(_settings_game.locale.units_power < lengthof(_units_power));
				assert(_settings_game.locale.units_weight < lengthof(_units_weight));

				buff = FormatUnitWeightRatio(buff, last, _units_power[_settings_game.locale.units_power], args.GetNextParameter<int64>());
				break;
			}

			case SCC_FORCE_WEIGHT_RATIO: { // {FORCE_WEIGHT_RATIO}
				assert(_settings_game.locale.units_force < lengthof(_units_force));
				assert(_settings_game.locale.units_weight < lengthof(_units_weight));

				buff = FormatUnitWeightRatio(buff, last, _units_force[_settings_game.locale.units_force], args.GetNextParameter<int64>());
				break;
			}

			case SCC_COMPANY_NAME: { // {COMPANY}
				const Company *c = Company::GetIfValid(args.GetNextParameter<CompanyID>());
				if (c == nullptr) break;

				if (!c->name.empty()) {
					auto tmp_params = MakeParameters(c->name.c_str());
					buff = GetStringWithArgs(buff, STR_JUST_RAW_STRING, tmp_params, last);
				} else {
					auto tmp_params = MakeParameters(c->name_2);
					buff = GetStringWithArgs(buff, c->name_1, tmp_params, last);
				}
				break;
			}

			case SCC_COMPANY_NUM: { // {COMPANY_NUM}
				CompanyID company = args.GetNextParameter<CompanyID>();

				/* Nothing is added for AI or inactive companies */
				if (Company::IsValidHumanID(company)) {
					auto tmp_params = MakeParameters(company + 1);
					buff = GetStringWithArgs(buff, STR_FORMAT_COMPANY_NUM, tmp_params, last);
				}
				break;
			}

			case SCC_DEPOT_NAME: { // {DEPOT}
				VehicleType vt = args.GetNextParameter<VehicleType>();
				if (vt == VEH_AIRCRAFT) {
					auto tmp_params = MakeParameters(args.GetNextParameter<StationID>());
					buff = GetStringWithArgs(buff, STR_FORMAT_DEPOT_NAME_AIRCRAFT, tmp_params, last);
					break;
				}

				const Depot *d = Depot::Get(args.GetNextParameter<DepotID>());
				if (!d->name.empty()) {
					auto tmp_params = MakeParameters(d->name.c_str());
					buff = GetStringWithArgs(buff, STR_JUST_RAW_STRING, tmp_params, last);
				} else {
					auto tmp_params = MakeParameters(d->town->index, d->town_cn + 1);
					buff = GetStringWithArgs(buff, STR_FORMAT_DEPOT_NAME_TRAIN + 2 * vt + (d->town_cn == 0 ? 0 : 1), tmp_params, last);
				}
				break;
			}

			case SCC_ENGINE_NAME: { // {ENGINE}
				int64 arg = args.GetNextParameter<int64>();
				const Engine *e = Engine::GetIfValid(static_cast<EngineID>(arg));
				if (e == nullptr) break;

				if (!e->name.empty() && e->IsEnabled()) {
					auto tmp_params = MakeParameters(e->name.c_str());
					buff = GetStringWithArgs(buff, STR_JUST_RAW_STRING, tmp_params, last);

					break;
				}

				if (HasBit(e->info.callback_mask, CBM_VEHICLE_NAME)) {
					uint16 callback = GetVehicleCallback(CBID_VEHICLE_NAME, static_cast<uint32>(arg >> 32), 0, e->index, nullptr);
					/* Not calling ErrorUnknownCallbackResult due to being inside string processing. */
					if (callback != CALLBACK_FAILED && callback < 0x400) {
						const GRFFile *grffile = e->GetGRF();
						assert(grffile != nullptr);

						StartTextRefStackUsage(grffile, 6);
						ArrayStringParameters<6> tmp_params;
						buff = GetStringWithArgs(buff, GetGRFStringID(grffile->grfid, 0xD000 + callback), tmp_params, last);
						StopTextRefStackUsage();

						break;
					}
				}

				auto tmp_params = MakeParameters();
				buff = GetStringWithArgs(buff, e->info.string_id, tmp_params, last);
				break;
			}

			case SCC_GROUP_NAME: { // {GROUP}
				uint32 id = args.GetNextParameter<uint32>();
				bool recurse = _settings_client.gui.show_group_hierarchy_name && (id & GROUP_NAME_HIERARCHY);
				id &= ~GROUP_NAME_HIERARCHY;
				const Group *group = Group::GetIfValid(id);
				if (group == nullptr) break;

				auto handle_group = y_combinator([&](auto handle_group, const Group *g) -> void {
					if (recurse && g->parent != INVALID_GROUP) {
						handle_group(Group::Get(g->parent));
						auto tmp_params = MakeParameters();
						buff = GetStringWithArgs(buff, STR_HIERARCHY_SEPARATOR, tmp_params, last);
					}
					if (!g->name.empty()) {
						auto tmp_params = MakeParameters(g->name.c_str());
						buff = GetStringWithArgs(buff, STR_JUST_RAW_STRING, tmp_params, last);
					} else {
						auto tmp_params = MakeParameters(g->index);

						buff = GetStringWithArgs(buff, STR_FORMAT_GROUP_NAME, tmp_params, last);
					}
				});
				handle_group(group);
				break;
			}

			case SCC_INDUSTRY_NAME: { // {INDUSTRY}
				const Industry *i = Industry::GetIfValid(args.GetNextParameter<IndustryID>());
				if (i == nullptr) break;

				static bool use_cache = true;
				if (use_cache) { // Use cached version if first call
					AutoRestoreBackup cache_backup(use_cache, false);
					buff = strecpy(buff, i->GetCachedName().c_str(), last);
				} else if (_scan_for_gender_data) {
					/* Gender is defined by the industry type.
					 * STR_FORMAT_INDUSTRY_NAME may have the town first, so it would result in the gender of the town name */
					auto tmp_params = MakeParameters();
					buff = FormatString(buff, GetStringPtr(GetIndustrySpec(i->type)->name), tmp_params, last, next_substr_case_index);
				} else {
					/* First print the town name and the industry type name. */
					auto tmp_params = MakeParameters(i->town->index, GetIndustrySpec(i->type)->name);

					buff = FormatString(buff, GetStringPtr(STR_FORMAT_INDUSTRY_NAME), tmp_params, last, next_substr_case_index);
				}
				next_substr_case_index = 0;
				break;
			}

			case SCC_PRESIDENT_NAME: { // {PRESIDENT_NAME}
				const Company *c = Company::GetIfValid(args.GetNextParameter<CompanyID>());
				if (c == nullptr) break;

				if (!c->president_name.empty()) {
					auto tmp_params = MakeParameters(c->president_name.c_str());
					buff = GetStringWithArgs(buff, STR_JUST_RAW_STRING, tmp_params, last);
				} else {
					auto tmp_params = MakeParameters(c->president_name_2);
					buff = GetStringWithArgs(buff, c->president_name_1, tmp_params, last);
				}
				break;
			}

			case SCC_STATION_NAME: { // {STATION}
				StationID sid = args.GetNextParameter<StationID>();
				const Station *st = Station::GetIfValid(sid);

				if (st == nullptr) {
					/* The station doesn't exist anymore. The only place where we might
					 * be "drawing" an invalid station is in the case of cargo that is
					 * in transit. */
					auto tmp_params = MakeParameters();
					buff = GetStringWithArgs(buff, STR_UNKNOWN_STATION, tmp_params, last);
					break;
				}

				static bool use_cache = true;
				if (use_cache) { // Use cached version if first call
					AutoRestoreBackup cache_backup(use_cache, false);
					buff = strecpy(buff, st->GetCachedName(), last);
				} else if (!st->name.empty()) {
					auto tmp_params = MakeParameters(st->name.c_str());
					buff = GetStringWithArgs(buff, STR_JUST_RAW_STRING, tmp_params, last);
				} else {
					StringID string_id = st->string_id;
					if (st->indtype != IT_INVALID) {
						/* Special case where the industry provides the name for the station */
						const IndustrySpec *indsp = GetIndustrySpec(st->indtype);

						/* Industry GRFs can change which might remove the station name and
						 * thus cause very strange things. Here we check for that before we
						 * actually set the station name. */
						if (indsp->station_name != STR_NULL && indsp->station_name != STR_UNDEFINED) {
							string_id = indsp->station_name;
						}
					}
					if (st->extra_name_index != UINT16_MAX && st->extra_name_index < _extra_station_names_used) {
						string_id = _extra_station_names[st->extra_name_index].str;
					}

					auto tmp_params = MakeParameters(STR_TOWN_NAME, st->town->index, st->index);
					buff = GetStringWithArgs(buff, string_id, tmp_params, last);
				}
				break;
			}

			case SCC_TOWN_NAME: { // {TOWN}
				const Town *t = Town::GetIfValid(args.GetNextParameter<TownID>());
				if (t == nullptr) break;

				static bool use_cache = true;
				if (use_cache) { // Use cached version if first call
					AutoRestoreBackup cache_backup(use_cache, false);
					buff = strecpy(buff, t->GetCachedName(), last);
				} else if (!t->name.empty()) {
					auto tmp_params = MakeParameters(t->name.c_str());
					buff = GetStringWithArgs(buff, STR_JUST_RAW_STRING, tmp_params, last);
				} else {
					buff = GetTownName(buff, t, last);
				}
				break;
			}

			case SCC_VIEWPORT_TOWN_LABEL1:
			case SCC_VIEWPORT_TOWN_LABEL2: { // {VIEWPORT_TOWN_LABEL1..2}
				int32 t = args.GetNextParameter<int32>();
				uint64 data = args.GetNextParameter<uint64>();

				bool tiny = (b == SCC_VIEWPORT_TOWN_LABEL2);
				StringID string_id = STR_VIEWPORT_TOWN_COLOUR;
				if (!tiny) string_id += GB(data, 40, 2);
				auto tmp_params = MakeParameters(t, GB(data, 32, 8), GB(data, 0, 32));
				buff = GetStringWithArgs(buff, string_id, tmp_params, last);
				break;
			}

			case SCC_WAYPOINT_NAME: { // {WAYPOINT}
				Waypoint *wp = Waypoint::GetIfValid(args.GetNextParameter<StationID>());
				if (wp == nullptr) break;

				if (!wp->name.empty()) {
					auto tmp_params = MakeParameters(wp->name.c_str());
					buff = GetStringWithArgs(buff, STR_JUST_RAW_STRING, tmp_params, last);
				} else {
					auto tmp_params = MakeParameters(wp->town->index, wp->town_cn + 1);
					StringID string_id = ((wp->string_id == STR_SV_STNAME_BUOY) ? STR_FORMAT_BUOY_NAME : STR_FORMAT_WAYPOINT_NAME);
					if (wp->town_cn != 0) string_id++;
					buff = GetStringWithArgs(buff, string_id, tmp_params, last);
				}
				break;
			}

			case SCC_VEHICLE_NAME: { // {VEHICLE}
				uint32 id = args.GetNextParameter<uint32>();
				uint8 vehicle_names = _settings_client.gui.vehicle_names;
				if (id & VEHICLE_NAME_NO_GROUP) {
					id &= ~VEHICLE_NAME_NO_GROUP;
					/* Change format from long to traditional */
					if (vehicle_names == 2) vehicle_names = 0;
				}

				const Vehicle *v = Vehicle::GetIfValid(id);
				if (v == nullptr) break;

				if (!v->name.empty()) {
					auto tmp_params = MakeParameters(v->name.c_str());
					buff = GetStringWithArgs(buff, STR_JUST_RAW_STRING, tmp_params, last);
				} else if (v->group_id != DEFAULT_GROUP && vehicle_names != 0 && v->type < VEH_COMPANY_END) {
					/* The vehicle has no name, but is member of a group, so print group name */
					uint32 group_name = v->group_id;
					if (_settings_client.gui.show_vehicle_group_hierarchy_name) group_name |= GROUP_NAME_HIERARCHY;
					if (vehicle_names == 1) {
						auto tmp_params = MakeParameters(group_name, v->unitnumber);
						buff = GetStringWithArgs(buff, STR_FORMAT_GROUP_VEHICLE_NAME, tmp_params, last);
					} else {
						auto tmp_params = MakeParameters(group_name, STR_TRADITIONAL_TRAIN_NAME + v->type, v->unitnumber);
						buff = GetStringWithArgs(buff, STR_FORMAT_GROUP_VEHICLE_NAME_LONG, tmp_params, last);
					}
				} else {
					auto tmp_params = MakeParameters(v->unitnumber);

					StringID string_id;
					if (v->type < VEH_COMPANY_END) {
						string_id = ((vehicle_names == 1) ? STR_SV_TRAIN_NAME : STR_TRADITIONAL_TRAIN_NAME) + v->type;
					} else {
						string_id = STR_INVALID_VEHICLE;
					}

					buff = GetStringWithArgs(buff, string_id, tmp_params, last);
				}
				break;
			}

			case SCC_SIGN_NAME: { // {SIGN}
				const Sign *si = Sign::GetIfValid(args.GetNextParameter<SignID>());
				if (si == nullptr) break;

				if (!si->name.empty()) {
					auto tmp_params = MakeParameters(si->name);
					buff = GetStringWithArgs(buff, STR_JUST_RAW_STRING, tmp_params, last);
				} else {
					auto tmp_params = MakeParameters();
					buff = GetStringWithArgs(buff, STR_DEFAULT_SIGN_NAME, tmp_params, last);
				}
				break;
			}

			case SCC_TR_SLOT_NAME: { // {TRSLOT}
				const TraceRestrictSlot *slot = TraceRestrictSlot::GetIfValid(args.GetNextParameter<uint32>());
				if (slot == nullptr) break;
				auto tmp_params = MakeParameters(slot->name.c_str());
				buff = GetStringWithArgs(buff, STR_JUST_RAW_STRING, tmp_params, last);
				break;
			}

			case SCC_TR_COUNTER_NAME: { // {TRCOUNTER}
				const TraceRestrictCounter *ctr = TraceRestrictCounter::GetIfValid(args.GetNextParameter<uint32>());
				if (ctr == nullptr) break;
				auto tmp_params = MakeParameters(ctr->name.c_str());
				buff = GetStringWithArgs(buff, STR_JUST_RAW_STRING, tmp_params, last);
				break;
			}

			case SCC_STATION_FEATURES: { // {STATIONFEATURES}
				buff = StationGetSpecialString(buff, args.GetNextParameter<StationFacility>(), last);
				break;
			}

			case SCC_COLOUR: {// {COLOUR}
				int64 tc = args.GetNextParameter<Colours>();
				if (tc >= 0 && tc < TC_END) {
					buff += Utf8Encode(buff, SCC_BLUE + tc);
				}
				break;
			}

			case SCC_CONSUME_ARG:
				// do nothing
				break;

			default:
				if (buff + Utf8CharLen(b) < last) buff += Utf8Encode(buff, b);
				break;
		}
	}
	*buff = '\0';
	return buff;
}


static char *StationGetSpecialString(char *buff, StationFacility x, const char *last)
{
	if ((x & FACIL_TRAIN)      && (buff + Utf8CharLen(SCC_TRAIN) < last)) buff += Utf8Encode(buff, SCC_TRAIN);
	if ((x & FACIL_TRUCK_STOP) && (buff + Utf8CharLen(SCC_LORRY) < last)) buff += Utf8Encode(buff, SCC_LORRY);
	if ((x & FACIL_BUS_STOP)   && (buff + Utf8CharLen(SCC_BUS)   < last)) buff += Utf8Encode(buff, SCC_BUS);
	if ((x & FACIL_DOCK)       && (buff + Utf8CharLen(SCC_SHIP)  < last)) buff += Utf8Encode(buff, SCC_SHIP);
	if ((x & FACIL_AIRPORT)    && (buff + Utf8CharLen(SCC_PLANE) < last)) buff += Utf8Encode(buff, SCC_PLANE);
	*buff = '\0';
	return buff;
}

static char *GetSpecialTownNameString(char *buff, int ind, uint32 seed, const char *last)
{
	return GenerateTownNameString(buff, last, ind, seed);
}

static const char * const _silly_company_names[] = {
	"Bloggs Brothers",
	"Tiny Transport Ltd.",
	"Express Travel",
	"Comfy-Coach & Co.",
	"Crush & Bump Ltd.",
	"Broken & Late Ltd.",
	"Sam Speedy & Son",
	"Supersonic Travel",
	"Mike's Motors",
	"Lightning International",
	"Pannik & Loozit Ltd.",
	"Inter-City Transport",
	"Getout & Pushit Ltd."
};

static const char * const _surname_list[] = {
	"Adams",
	"Allan",
	"Baker",
	"Bigwig",
	"Black",
	"Bloggs",
	"Brown",
	"Campbell",
	"Gordon",
	"Hamilton",
	"Hawthorn",
	"Higgins",
	"Green",
	"Gribble",
	"Jones",
	"McAlpine",
	"MacDonald",
	"McIntosh",
	"Muir",
	"Murphy",
	"Nelson",
	"O'Donnell",
	"Parker",
	"Phillips",
	"Pilkington",
	"Quigley",
	"Sharkey",
	"Thomson",
	"Watkins"
};

static const char * const _silly_surname_list[] = {
	"Grumpy",
	"Dozy",
	"Speedy",
	"Nosey",
	"Dribble",
	"Mushroom",
	"Cabbage",
	"Sniffle",
	"Fishy",
	"Swindle",
	"Sneaky",
	"Nutkins"
};

static const char _initial_name_letters[] = {
	'A', 'B', 'C', 'D', 'E', 'F', 'G', 'H', 'I', 'J',
	'K', 'L', 'M', 'N', 'P', 'R', 'S', 'T', 'W',
};

static char *GenAndCoName(char *buff, uint32 arg, const char *last)
{
	const char * const *base;
	uint num;

	if (_settings_game.game_creation.landscape == LT_TOYLAND) {
		base = _silly_surname_list;
		num  = lengthof(_silly_surname_list);
	} else {
		base = _surname_list;
		num  = lengthof(_surname_list);
	}

	buff = strecpy(buff, base[num * GB(arg, 16, 8) >> 8], last);
	buff = strecpy(buff, " & Co.", last);

	return buff;
}

static char *GenPresidentName(char *buff, uint32 x, const char *last)
{
	char initial[] = "?. ";
	const char * const *base;
	uint num;
	uint i;

	initial[0] = _initial_name_letters[sizeof(_initial_name_letters) * GB(x, 0, 8) >> 8];
	buff = strecpy(buff, initial, last);

	i = (sizeof(_initial_name_letters) + 35) * GB(x, 8, 8) >> 8;
	if (i < sizeof(_initial_name_letters)) {
		initial[0] = _initial_name_letters[i];
		buff = strecpy(buff, initial, last);
	}

	if (_settings_game.game_creation.landscape == LT_TOYLAND) {
		base = _silly_surname_list;
		num  = lengthof(_silly_surname_list);
	} else {
		base = _surname_list;
		num  = lengthof(_surname_list);
	}

	buff = strecpy(buff, base[num * GB(x, 16, 8) >> 8], last);

	return buff;
}

static char *GetSpecialNameString(char *buff, int ind, StringParameters &args, const char *last)
{
	switch (ind) {
		case 1: // not used
			return strecpy(buff, _silly_company_names[std::min<uint>(args.GetNextParameter<uint32>() & 0xFFFF, lengthof(_silly_company_names) - 1)], last);

		case 2: // used for Foobar & Co company names
			return GenAndCoName(buff, args.GetNextParameter<uint32>(), last);

		case 3: // President name
			return GenPresidentName(buff, args.GetNextParameter<uint32>(), last);
	}

	/* town name? */
	if (IsInsideMM(ind - 6, 0, SPECSTR_TOWNNAME_LAST - SPECSTR_TOWNNAME_START + 1)) {
		buff = GetSpecialTownNameString(buff, ind - 6, args.GetNextParameter<uint32>(), last);
		return strecpy(buff, " Transport", last);
	}

	NOT_REACHED();
}

/**
 * Check whether the header is a valid header for OpenTTD.
 * @return true iff the header is deemed valid.
 */
bool LanguagePackHeader::IsValid() const
{
	return this->ident        == TO_LE32(LanguagePackHeader::IDENT) &&
	       this->version      == TO_LE32(LANGUAGE_PACK_VERSION) &&
	       this->plural_form  <  LANGUAGE_MAX_PLURAL &&
	       this->text_dir     <= 1 &&
	       this->newgrflangid < MAX_LANG &&
	       this->num_genders  < MAX_NUM_GENDERS &&
	       this->num_cases    < MAX_NUM_CASES &&
	       StrValid(this->name,                           lastof(this->name)) &&
	       StrValid(this->own_name,                       lastof(this->own_name)) &&
	       StrValid(this->isocode,                        lastof(this->isocode)) &&
	       StrValid(this->digit_group_separator,          lastof(this->digit_group_separator)) &&
	       StrValid(this->digit_group_separator_currency, lastof(this->digit_group_separator_currency)) &&
	       StrValid(this->digit_decimal_separator,        lastof(this->digit_decimal_separator));
}

/**
 * Check whether a translation is sufficiently finished to offer it to the public.
 */
bool LanguagePackHeader::IsReasonablyFinished() const
{
	/* "Less than 25% missing" is "sufficiently finished". */
	return 4 * this->missing < LANGUAGE_TOTAL_STRINGS;
}

/**
 * Read a particular language.
 * @param lang The metadata about the language.
 * @return Whether the loading went okay or not.
 */
bool ReadLanguagePack(const LanguageMetadata *lang)
{
	/* Current language pack */
	size_t len = 0;
	std::unique_ptr<LanguagePack, LanguagePackDeleter> lang_pack(reinterpret_cast<LanguagePack *>(ReadFileToMem(lang->file, len, 1U << 20).release()));
	if (!lang_pack) return false;

	/* End of read data (+ terminating zero added in ReadFileToMem()) */
	const char *end = (char *)lang_pack.get() + len + 1;

	/* We need at least one byte of lang_pack->data */
	if (end <= lang_pack->data || !lang_pack->IsValid()) {
		return false;
	}

#if TTD_ENDIAN == TTD_BIG_ENDIAN
	for (uint i = 0; i < TEXT_TAB_END; i++) {
		lang_pack->offsets[i] = ReadLE16Aligned(&lang_pack->offsets[i]);
	}
#endif /* TTD_ENDIAN == TTD_BIG_ENDIAN */

	std::array<uint, TEXT_TAB_END> tab_start, tab_num;

	uint count = 0;
	for (uint i = 0; i < TEXT_TAB_END; i++) {
		uint16 num = lang_pack->offsets[i];
		if (num > TAB_SIZE) return false;

		tab_start[i] = count;
		tab_num[i] = num;
		count += num;
	}

	/* Allocate offsets */
	std::vector<char *> offs(count);

	/* Fill offsets */
	char *s = lang_pack->data;
	len = (byte)*s++;
	for (uint i = 0; i < count; i++) {
		if (s + len >= end) return false;

		if (len >= 0xC0) {
			len = ((len & 0x3F) << 8) + (byte)*s++;
			if (s + len >= end) return false;
		}
		offs[i] = s;
		s += len;
		len = (byte)*s;
		*s++ = '\0'; // zero terminate the string
	}

	_langpack.langpack = std::move(lang_pack);
	_langpack.offsets = std::move(offs);
	_langpack.langtab_num = tab_num;
	_langpack.langtab_start = tab_start;

	_current_language = lang;
	const TextDirection old_text_dir = _current_text_dir;
	_current_text_dir = (TextDirection)_current_language->text_dir;
	const char *c_file = strrchr(_current_language->file, PATHSEPCHAR) + 1;
	_config_language_file = c_file;
	SetCurrentGrfLangID(_current_language->newgrflangid);

#ifdef _WIN32
	extern void Win32SetCurrentLocaleName(std::string iso_code);
	Win32SetCurrentLocaleName(_current_language->isocode);
#endif

#ifdef WITH_COCOA
	extern void MacOSSetCurrentLocaleName(const char *iso_code);
	MacOSSetCurrentLocaleName(_current_language->isocode);
#endif

#ifdef WITH_ICU_I18N
	/* Create a collator instance for our current locale. */
	UErrorCode status = U_ZERO_ERROR;
	_current_collator.reset(icu::Collator::createInstance(icu::Locale(_current_language->isocode), status));
	/* Sort number substrings by their numerical value. */
	if (_current_collator) _current_collator->setAttribute(UCOL_NUMERIC_COLLATION, UCOL_ON, status);
	/* Avoid using the collator if it is not correctly set. */
	if (U_FAILURE(status)) {
		_current_collator.reset();
	}
#endif /* WITH_ICU_I18N */

	/* Some lists need to be sorted again after a language change. */
	ReconsiderGameScriptLanguage();
	InitializeSortedCargoSpecs();
	SortIndustryTypes();
	BuildIndustriesLegend();
	BuildContentTypeStringList();
	InvalidateWindowClassesData(WC_BUILD_VEHICLE);      // Build vehicle window.
	InvalidateWindowClassesData(WC_BUILD_VIRTUAL_TRAIN);// Build template trains window.
	InvalidateWindowClassesData(WC_TRAINS_LIST);        // Train group window.
	InvalidateWindowClassesData(WC_TRACE_RESTRICT_SLOTS);// Trace restrict slots window.
	InvalidateWindowClassesData(WC_ROADVEH_LIST);       // Road vehicle group window.
	InvalidateWindowClassesData(WC_SHIPS_LIST);         // Ship group window.
	InvalidateWindowClassesData(WC_AIRCRAFT_LIST);      // Aircraft group window.
	InvalidateWindowClassesData(WC_INDUSTRY_DIRECTORY); // Industry directory window.
	InvalidateWindowClassesData(WC_STATION_LIST);       // Station list window.

	if (old_text_dir != _current_text_dir) {
		InvalidateTemplateReplacementImages();
	}

	return true;
}

/* Win32 implementation in win32.cpp.
 * OS X implementation in os/macosx/macos.mm. */
#if !(defined(_WIN32) || defined(__APPLE__))
/**
 * Determine the current charset based on the environment
 * First check some default values, after this one we passed ourselves
 * and if none exist return the value for $LANG
 * @param param environment variable to check conditionally if default ones are not
 *        set. Pass nullptr if you don't want additional checks.
 * @return return string containing current charset, or nullptr if not-determinable
 */
const char *GetCurrentLocale(const char *param)
{
	const char *env;

	env = std::getenv("LANGUAGE");
	if (env != nullptr) return env;

	env = std::getenv("LC_ALL");
	if (env != nullptr) return env;

	if (param != nullptr) {
		env = std::getenv(param);
		if (env != nullptr) return env;
	}

	return std::getenv("LANG");
}
#else
const char *GetCurrentLocale(const char *param);
#endif /* !(defined(_WIN32) || defined(__APPLE__)) */

/**
 * Get the language with the given NewGRF language ID.
 * @param newgrflangid NewGRF languages ID to check.
 * @return The language's metadata, or nullptr if it is not known.
 */
const LanguageMetadata *GetLanguage(byte newgrflangid)
{
	for (const LanguageMetadata &lang : _languages) {
		if (newgrflangid == lang.newgrflangid) return &lang;
	}

	return nullptr;
}

/**
 * Reads the language file header and checks compatibility.
 * @param file the file to read
 * @param hdr  the place to write the header information to
 * @return true if and only if the language file is of a compatible version
 */
static bool GetLanguageFileHeader(const char *file, LanguagePackHeader *hdr)
{
	FILE *f = fopen(file, "rb");
	if (f == nullptr) return false;

	size_t read = fread(hdr, sizeof(*hdr), 1, f);
	fclose(f);

	bool ret = read == 1 && hdr->IsValid();

	/* Convert endianness for the windows language ID */
	if (ret) {
		hdr->missing = FROM_LE16(hdr->missing);
		hdr->winlangid = FROM_LE16(hdr->winlangid);
	}
	return ret;
}

/**
 * Gets a list of languages from the given directory.
 * @param path  the base directory to search in
 */
static void GetLanguageList(const char *path)
{
	DIR *dir = ttd_opendir(path);
	if (dir != nullptr) {
		struct dirent *dirent;
		while ((dirent = readdir(dir)) != nullptr) {
			std::string d_name = FS2OTTD(dirent->d_name);
			const char *extension = strrchr(d_name.c_str(), '.');

			/* Not a language file */
			if (extension == nullptr || strcmp(extension, ".lng") != 0) continue;

			LanguageMetadata lmd;
			seprintf(lmd.file, lastof(lmd.file), "%s%s", path, d_name.c_str());

			/* Check whether the file is of the correct version */
			if (!GetLanguageFileHeader(lmd.file, &lmd)) {
				DEBUG(misc, 3, "%s is not a valid language file", lmd.file);
			} else if (GetLanguage(lmd.newgrflangid) != nullptr) {
				DEBUG(misc, 3, "%s's language ID is already known", lmd.file);
			} else {
				_languages.push_back(lmd);
			}
		}
		closedir(dir);
	}
}

/**
 * Make a list of the available language packs. Put the data in
 * #_languages list.
 */
void InitializeLanguagePacks()
{
	for (Searchpath sp : _valid_searchpaths) {
		std::string path = FioGetDirectory(sp, LANG_DIR);
		GetLanguageList(path.c_str());
	}
	if (_languages.empty()) usererror("No available language packs (invalid versions?)");

	/* Acquire the locale of the current system */
	const char *lang = GetCurrentLocale("LC_MESSAGES");
	if (lang == nullptr) lang = "en_GB";

	const LanguageMetadata *chosen_language   = nullptr; ///< Matching the language in the configuration file or the current locale
	const LanguageMetadata *language_fallback = nullptr; ///< Using pt_PT for pt_BR locale when pt_BR is not available
	const LanguageMetadata *en_GB_fallback    = _languages.data(); ///< Fallback when no locale-matching language has been found

	/* Find a proper language. */
	for (const LanguageMetadata &lng : _languages) {
		/* We are trying to find a default language. The priority is by
		 * configuration file, local environment and last, if nothing found,
		 * English. */
		const char *lang_file = strrchr(lng.file, PATHSEPCHAR) + 1;
		if (_config_language_file == lang_file) {
			chosen_language = &lng;
			break;
		}

		if (strcmp (lng.isocode, "en_GB") == 0) en_GB_fallback    = &lng;

		/* Only auto-pick finished translations */
		if (!lng.IsReasonablyFinished()) continue;

		if (strncmp(lng.isocode, lang, 5) == 0) chosen_language   = &lng;
		if (strncmp(lng.isocode, lang, 2) == 0) language_fallback = &lng;
	}

	/* We haven't found the language in the config nor the one in the locale.
	 * Now we set it to one of the fallback languages */
	if (chosen_language == nullptr) {
		chosen_language = (language_fallback != nullptr) ? language_fallback : en_GB_fallback;
	}

	if (!ReadLanguagePack(chosen_language)) usererror("Can't read language pack '%s'", chosen_language->file);
}

/**
 * Get the ISO language code of the currently loaded language.
 * @return the ISO code.
 */
const char *GetCurrentLanguageIsoCode()
{
	return _langpack.langpack->isocode;
}

/**
 * Check whether there are glyphs missing in the current language.
 * @return If glyphs are missing, return \c true, else return \c false.
 */
bool MissingGlyphSearcher::FindMissingGlyphs()
{
	InitFontCache(this->Monospace());
	const Sprite *question_mark[FS_END];

	for (FontSize size = this->Monospace() ? FS_MONO : FS_BEGIN; size < (this->Monospace() ? FS_END : FS_MONO); size++) {
		question_mark[size] = GetGlyph(size, '?');
	}

	this->Reset();
	for (auto text = this->NextString(); text.has_value(); text = this->NextString()) {
		auto src = text->cbegin();

		FontSize size = this->DefaultSize();
		while (src != text->cend()) {
			WChar c = Utf8Consume(src);

			if (c >= SCC_FIRST_FONT && c <= SCC_LAST_FONT) {
				size = (FontSize)(c - SCC_FIRST_FONT);
			} else if (!IsInsideMM(c, SCC_SPRITE_START, SCC_SPRITE_END) && IsPrintable(c) && !IsTextDirectionChar(c) && c != '?' && GetGlyph(size, c) == question_mark[size]) {
				/* The character is printable, but not in the normal font. This is the case we were testing for. */
				std::string size_name;

				switch (size) {
					case FS_NORMAL: size_name = "medium"; break;
					case FS_SMALL: size_name = "small"; break;
					case FS_LARGE: size_name = "large"; break;
					case FS_MONO: size_name = "mono"; break;
					default: NOT_REACHED();
				}

				DEBUG(fontcache, 0, "Font is missing glyphs to display char 0x%X in %s font size", c, size_name.c_str());
				return true;
			}
		}
	}
	return false;
}

/** Helper for searching through the language pack. */
class LanguagePackGlyphSearcher : public MissingGlyphSearcher {
	uint i; ///< Iterator for the primary language tables.
	uint j; ///< Iterator for the secondary language tables.

	void Reset() override
	{
		this->i = 0;
		this->j = 0;
	}

	FontSize DefaultSize() override
	{
		return FS_NORMAL;
	}

	std::optional<std::string_view> NextString() override
	{
		if (this->i >= TEXT_TAB_END) return std::nullopt;

		const char *ret = _langpack.offsets[_langpack.langtab_start[this->i] + this->j];

		this->j++;
		while (this->i < TEXT_TAB_END && this->j >= _langpack.langtab_num[this->i]) {
			this->i++;
			this->j = 0;
		}

		return ret;
	}

	bool Monospace() override
	{
		return false;
	}

	void SetFontNames([[maybe_unused]] FontCacheSettings *settings, [[maybe_unused]] const char *font_name, [[maybe_unused]] const void *os_data) override
	{
#if defined(WITH_FREETYPE) || defined(_WIN32) || defined(WITH_COCOA)
		settings->small.font = font_name;
		settings->medium.font = font_name;
		settings->large.font = font_name;

		settings->small.os_handle = os_data;
		settings->medium.os_handle = os_data;
		settings->large.os_handle = os_data;
#endif
	}
};

/**
 * Check whether the currently loaded language pack
 * uses characters that the currently loaded font
 * does not support. If this is the case an error
 * message will be shown in English. The error
 * message will not be localized because that would
 * mean it might use characters that are not in the
 * font, which is the whole reason this check has
 * been added.
 * @param base_font Whether to look at the base font as well.
 * @param searcher  The methods to use to search for strings to check.
 *                  If nullptr the loaded language pack searcher is used.
 */
void CheckForMissingGlyphs(bool base_font, MissingGlyphSearcher *searcher)
{
	static LanguagePackGlyphSearcher pack_searcher;
	if (searcher == nullptr) searcher = &pack_searcher;
	bool bad_font = !base_font || searcher->FindMissingGlyphs();
#if defined(WITH_FREETYPE) || defined(_WIN32) || defined(WITH_COCOA)
	if (bad_font) {
		/* We found an unprintable character... lets try whether we can find
		 * a fallback font that can print the characters in the current language. */
		bool any_font_configured = !_fcsettings.medium.font.empty();
		FontCacheSettings backup = _fcsettings;

		_fcsettings.mono.os_handle = nullptr;
		_fcsettings.medium.os_handle = nullptr;

		bad_font = !SetFallbackFont(&_fcsettings, _langpack.langpack->isocode, _langpack.langpack->winlangid, searcher);

		_fcsettings = backup;

		if (!bad_font && any_font_configured) {
			/* If the user configured a bad font, and we found a better one,
			 * show that we loaded the better font instead of the configured one.
			 * The colour 'character' might change in the
			 * future, so for safety we just Utf8 Encode it into the string,
			 * which takes exactly three characters, so it replaces the "XXX"
			 * with the colour marker. */
			static std::string err_str("XXXThe current font is missing some of the characters used in the texts for this language. Using system fallback font instead.");
			Utf8Encode(err_str.data(), SCC_YELLOW);
			SetDParamStr(0, err_str);
			ShowErrorMessage(STR_JUST_RAW_STRING, INVALID_STRING_ID, WL_WARNING);
		}

		if (bad_font && base_font) {
			/* Our fallback font does miss characters too, so keep the
			 * user chosen font as that is more likely to be any good than
			 * the wild guess we made */
			InitFontCache(searcher->Monospace());
		}
	}
#endif

	if (bad_font) {
		/* All attempts have failed. Display an error. As we do not want the string to be translated by
		 * the translators, we 'force' it into the binary and 'load' it via a BindCString. To do this
		 * properly we have to set the colour of the string, otherwise we end up with a lot of artifacts.
		 * The colour 'character' might change in the future, so for safety we just Utf8 Encode it into
		 * the string, which takes exactly three characters, so it replaces the "XXX" with the colour marker. */
		static std::string err_str("XXXThe current font is missing some of the characters used in the texts for this language. Read the readme to see how to solve this.");
		Utf8Encode(err_str.data(), SCC_YELLOW);
		SetDParamStr(0, err_str);
		ShowErrorMessage(STR_JUST_RAW_STRING, INVALID_STRING_ID, WL_WARNING);

		/* Reset the font width */
		LoadStringWidthTable(searcher->Monospace());
		ReInitAllWindows(false);
		return;
	}

	/* Update the font with cache */
	LoadStringWidthTable(searcher->Monospace());
	ReInitAllWindows(false);

#if !(defined(WITH_ICU_I18N) && defined(WITH_HARFBUZZ)) && !defined(WITH_UNISCRIBE) && !defined(WITH_COCOA)
	/*
	 * For right-to-left languages we need the ICU library. If
	 * we do not have support for that library we warn the user
	 * about it with a message. As we do not want the string to
	 * be translated by the translators, we 'force' it into the
	 * binary and 'load' it via a BindCString. To do this
	 * properly we have to set the colour of the string,
	 * otherwise we end up with a lot of artifacts. The colour
	 * 'character' might change in the future, so for safety
	 * we just Utf8 Encode it into the string, which takes
	 * exactly three characters, so it replaces the "XXX" with
	 * the colour marker.
	 */
	if (_current_text_dir != TD_LTR) {
		static std::string err_str("XXXThis version of OpenTTD does not support right-to-left languages. Recompile with ICU + Harfbuzz enabled.");
		Utf8Encode(err_str.data(), SCC_YELLOW);
		SetDParamStr(0, err_str);
		ShowErrorMessage(STR_JUST_RAW_STRING, INVALID_STRING_ID, WL_ERROR);
	}
#endif /* !(WITH_ICU_I18N && WITH_HARFBUZZ) && !WITH_UNISCRIBE && !WITH_COCOA */
}<|MERGE_RESOLUTION|>--- conflicted
+++ resolved
@@ -1315,17 +1315,9 @@
 			case SCC_STRING: {// {STRING}
 				StringID string_id = args.GetNextParameter<StringID>();
 				if (game_script && GetStringTab(string_id) != TEXT_TAB_GAMESCRIPT_START) break;
-<<<<<<< HEAD
-				/* WARNING. It's prohibited for the included string to consume any arguments.
-				 * For included strings that consume argument, you should use STRING1, STRING2 etc.
-				 * To debug stuff you can set argv to nullptr and it will tell you */
-				StringParameters tmp_params(args, 0);
-				buff = GetStringWithArgs(buff, string_id, tmp_params, last, next_substr_case_index, game_script);
-=======
 				/* It's prohibited for the included string to consume any arguments. */
 				StringParameters tmp_params(args, game_script ? args.GetDataLeft() : 0);
-				GetStringWithArgs(builder, string_id, tmp_params, next_substr_case_index, game_script);
->>>>>>> c44faf4e
+				buff = GetStringWithArgs(buff, string_id, tmp_params, last, next_substr_case_index, game_script);
 				next_substr_case_index = 0;
 				break;
 			}
@@ -1345,14 +1337,9 @@
 				if (size > args.GetDataLeft()) {
 					buff = strecpy(buff, "(too many parameters)", last);
 				} else {
-<<<<<<< HEAD
-					StringParameters sub_args(args, size);
+					StringParameters sub_args(args, game_script ? args.GetDataLeft() : size);
 					buff = GetStringWithArgs(buff, string_id, sub_args, last, next_substr_case_index, game_script);
-=======
-					StringParameters sub_args(args, game_script ? args.GetDataLeft() : size);
-					GetStringWithArgs(builder, string_id, sub_args, next_substr_case_index, game_script);
 					args.AdvanceOffset(size);
->>>>>>> c44faf4e
 				}
 				next_substr_case_index = 0;
 				break;
