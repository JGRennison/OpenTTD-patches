--- conflicted
+++ resolved
@@ -105,8 +105,6 @@
 	return param;
 }
 
-<<<<<<< HEAD
-=======
 /**
  * Encode a string with no parameters into an encoded string.
  * @param str The StringID to format.
@@ -167,27 +165,6 @@
 	return GetString(STR_JUST_RAW_STRING, this->string);
 }
 
-/**
- * Set a string parameter \a v at index \a n in the global string parameter array.
- * @param n Index of the string parameter.
- * @param v Value of the string parameter.
- */
-void SetDParam(size_t n, uint64_t v)
-{
-	_global_string_params.SetParam(n, v);
-}
-
-/**
- * Get the current string parameter at index \a n from the global string parameter array.
- * @param n Index of the string parameter.
- * @return Value of the requested string parameter.
- */
-uint64_t GetDParam(size_t n)
-{
-	return std::get<uint64_t>(_global_string_params.GetParam(n));
-}
-
->>>>>>> 1f21e9dc
 /**
  * Set DParam n to some number that is suitable for string size computations.
  * @param n Index of the string parameter.
