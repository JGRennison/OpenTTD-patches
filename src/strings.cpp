--- conflicted
+++ resolved
@@ -1354,11 +1354,7 @@
  * @param args    Pointer to extra arguments used by various string codes.
  * @param dry_run True when the args' type data is not yet initialized.
  */
-<<<<<<< HEAD
-static void FormatString(StringBuilder builder, const char *str_arg, StringParameters &args, uint case_index, bool game_script, bool dry_run)
-=======
-static void FormatString(StringBuilder &builder, const char *str_arg, StringParameters &args, uint orig_case_index, bool game_script, bool dry_run)
->>>>>>> 21d2a948
+static void FormatString(StringBuilder builder, const char *str_arg, StringParameters &args, uint orig_case_index, bool game_script, bool dry_run)
 {
 	size_t orig_first_param_offset = args.GetOffset();
 
