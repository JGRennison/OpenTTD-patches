--- conflicted
+++ resolved
@@ -22,6 +22,7 @@
 #include "error_func.h"
 #include "strings_func.h"
 #include "core/string_builder.hpp"
+#include "core/string_consumer.hpp"
 #include "core/utf8.hpp"
 #include "rev.h"
 #include "core/endian_func.hpp"
@@ -44,17 +45,12 @@
 #include "core/backup_type.hpp"
 #include "gfx_layout.h"
 #include "core/utf8.hpp"
-<<<<<<< HEAD
 #include "core/y_combinator.hpp"
 #include "3rdparty/svector/svector.h"
 #include <stack>
 #include <charconv>
 #include <cmath>
 #include <optional>
-=======
-#include "core/string_consumer.hpp"
-#include <stack>
->>>>>>> 47f0f4dd
 
 #include "table/strings.h"
 #include "table/control_codes.h"
@@ -827,11 +823,7 @@
 	}
 }
 
-<<<<<<< HEAD
-static const char *ParseStringChoice(const char *b, uint form, StringBuilder builder)
-=======
-static void ParseStringChoice(StringConsumer &consumer, uint form, StringBuilder &builder)
->>>>>>> 47f0f4dd
+static void ParseStringChoice(StringConsumer &consumer, uint form, StringBuilder builder)
 {
 	/* <NUM> {Length of each string} {each string} */
 	uint n = consumer.ReadUint8();
@@ -1396,8 +1388,7 @@
 			StringConsumer &consumer = str_stack.top().consumer;
 			const size_t ref_param_offset = str_stack.top().first_param_offset;
 			const uint case_index = str_stack.top().case_index;
-<<<<<<< HEAD
-			char32_t b = Utf8Consume(&str);
+			char32_t b = consumer.ReadUtf8();
 			if (b == 0) {
 				/* A NUL character should never be encountered, but for non-debug builds handle it gracefully. */
 				builder += "(unexpected NUL)";
@@ -1408,10 +1399,6 @@
 				/* Early exit when scanning for gender data if target string is already non-empty */
 				return;
 			}
-=======
-			char32_t b = consumer.ReadUtf8();
-			assert(b != 0);
->>>>>>> 47f0f4dd
 
 			if (SCC_NEWGRF_FIRST <= b && b <= SCC_NEWGRF_LAST) {
 				/* We need to pass some stuff as it might be modified. */
@@ -1468,19 +1455,10 @@
 							FormatString(tmp_builder, std::string_view(input.first, input.second), tmp_params);
 						}
 
-<<<<<<< HEAD
 						/* The gender is stored at the start of the formatted string. */
 						auto [bytes, c] = DecodeUtf8((std::string_view)buffer);
 						/* Does this string have a gender, if so, set it */
 						if (c == SCC_GENDER_INDEX) gender = (uint8_t)buffer.data()[bytes];
-=======
-						/* The gender is stored at the start of the formatted string.
-						 * Does this string have a gender, if so, set it. */
-						StringConsumer gender_consumer(buffer);
-						if (gender_consumer.ReadUtf8If(SCC_GENDER_INDEX)) {
-							gender = gender_consumer.ReadUint8();
-						}
->>>>>>> 47f0f4dd
 					}
 					ParseStringChoice(consumer, gender, builder);
 					break;
@@ -1491,16 +1469,9 @@
 				case SCC_GENDER_INDEX: { // {GENDER 0}
 					uint8_t gender = consumer.ReadUint8();
 					if (_scan_for_gender_data) {
-<<<<<<< HEAD
-						builder.Utf8Encode(SCC_GENDER_INDEX);
-						builder += *str++;
-						return; // Exit early
-					} else {
-						str++;
-=======
 						builder.PutUtf8(SCC_GENDER_INDEX);
 						builder.PutUint8(gender);
->>>>>>> 47f0f4dd
+						return; // Exit early
 					}
 					break;
 				}
