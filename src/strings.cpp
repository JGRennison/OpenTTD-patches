--- conflicted
+++ resolved
@@ -22,11 +22,7 @@
 #include "strings_func.h"
 #include "rev.h"
 #include "core/endian_func.hpp"
-<<<<<<< HEAD
 #include "date_func.h"
-=======
-#include "timer/timer_game_calendar.h"
->>>>>>> 045a99dd
 #include "vehicle_base.h"
 #include "engine_base.h"
 #include "language.h"
@@ -481,8 +477,8 @@
 
 static char *FormatYmdString(char *buff, Date date, const char *last, uint case_index)
 {
-	TimerGameCalendar::YearMonthDay ymd;
-	TimerGameCalendar::ConvertDateToYMD(date, &ymd);
+	YearMonthDay ymd;
+	ConvertDateToYMD(date, &ymd);
 
 	int64 args[] = {ymd.day + STR_DAY_NUMBER_1ST - 1, STR_MONTH_ABBREV_JAN + ymd.month, ymd.year};
 	StringParameters tmp_params(args);
@@ -491,8 +487,8 @@
 
 static char *FormatMonthAndYear(char *buff, Date date, const char *last, uint case_index)
 {
-	TimerGameCalendar::YearMonthDay ymd;
-	TimerGameCalendar::ConvertDateToYMD(date, &ymd);
+	YearMonthDay ymd;
+	ConvertDateToYMD(date, &ymd);
 
 	int64 args[] = {STR_MONTH_JAN + ymd.month, ymd.year};
 	StringParameters tmp_params(args);
@@ -501,8 +497,8 @@
 
 static char *FormatTinyOrISODate(char *buff, Date date, StringID str, const char *last)
 {
-	TimerGameCalendar::YearMonthDay ymd;
-	TimerGameCalendar::ConvertDateToYMD(date, &ymd);
+	YearMonthDay ymd;
+	ConvertDateToYMD(date, &ymd);
 
 	/* Day and month are zero-padded with ZEROFILL_NUM, hence the two 2s. */
 	int64 args[] = {ymd.day, 2, ymd.month + 1, 2, ymd.year};
