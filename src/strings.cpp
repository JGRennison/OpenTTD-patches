/*
 * This file is part of OpenTTD.
 * OpenTTD is free software; you can redistribute it and/or modify it under the terms of the GNU General Public License as published by the Free Software Foundation, version 2.
 * OpenTTD is distributed in the hope that it will be useful, but WITHOUT ANY WARRANTY; without even the implied warranty of MERCHANTABILITY or FITNESS FOR A PARTICULAR PURPOSE.
 * See the GNU General Public License for more details. You should have received a copy of the GNU General Public License along with OpenTTD. If not, see <http://www.gnu.org/licenses/>.
 */

/** @file strings.cpp Handling of translated strings. */

#include "stdafx.h"
#include "currency.h"
#include "station_base.h"
#include "town.h"
#include "waypoint_base.h"
#include "depot_base.h"
#include "industry.h"
#include "newgrf_text.h"
#include "fileio_func.h"
#include "signs_base.h"
#include "fontdetection.h"
#include "error.h"
#include "error_func.h"
#include "strings_func.h"
#include "core/string_builder.hpp"
#include "rev.h"
#include "core/endian_func.hpp"
#include "date_func.h"
#include "vehicle_base.h"
#include "engine_base.h"
#include "language.h"
#include "townname_func.h"
#include "string_func.h"
#include "company_base.h"
#include "smallmap_gui.h"
#include "window_func.h"
#include "debug.h"
#include "unit_conversion.h"
#include "tracerestrict.h"
#include "game/game_text.hpp"
#include "network/network_content_gui.h"
#include "newgrf_engine.h"
#include "tbtr_template_vehicle_func.h"
#include "core/backup_type.hpp"
#include "gfx_layout.h"
#include "core/y_combinator.hpp"
#include "3rdparty/svector/svector.h"
#include <stack>
#include <charconv>
#include <cmath>
#include <optional>

#include "table/strings.h"
#include "table/control_codes.h"

#include "strings_internal.h"

#include "safeguards.h"

std::string _config_language_file;                ///< The file (name) stored in the configuration.
LanguageList _languages;                          ///< The actual list of language meta data.
const LanguageMetadata *_current_language = nullptr; ///< The currently loaded language.

TextDirection _current_text_dir = TD_LTR; ///< Text direction of the currently selected language.

#ifdef WITH_ICU_I18N
std::unique_ptr<icu::Collator> _current_collator;    ///< Collator for the language currently in use.
#endif /* WITH_ICU_I18N */

<<<<<<< HEAD
std::array<StringParameter, 20> _global_string_params_data;

static StringParameters _global_string_params(std::span<StringParameter>{ _global_string_params_data.data(), _global_string_params_data.size() });

std::string _temp_special_strings[16];

/**
 * Prepare the string parameters for the next formatting run. This means
 * resetting the type information and resetting the offset to the begin.
 */
void StringParameters::PrepareForNextRun()
{
	for (auto &param : this->parameters) param.type = 0;
	this->offset = 0;
}


=======
>>>>>>> 27761ae4
/**
 * Get the next parameter from our parameters.
 * This updates the offset, so the next time this is called the next parameter
 * will be read.
 * @return The next parameter.
 */
const StringParameter &StringParameters::GetNextParameterReference()
{
	assert(this->next_type == 0 || (SCC_CONTROL_START <= this->next_type && this->next_type <= SCC_CONTROL_END));
	if (this->offset >= this->parameters.size()) {
		throw std::out_of_range("Trying to read invalid string parameter");
	}

	auto &param = this->parameters[this->offset++];
	if (param.type != 0 && param.type != this->next_type) {
		this->next_type = 0;
		throw std::out_of_range("Trying to read string parameter with wrong type");
	}
	param.type = this->next_type;
	this->next_type = 0;
	return param;
}

/**
 * Encode a string with no parameters into an encoded string.
 * @param str The StringID to format.
 * @returns The encoded string.
 */
EncodedString GetEncodedString(StringID str)
{
	return GetEncodedStringWithArgs(str, {});
}

/**
 * Encode a string with its parameters into an encoded string.
 * The encoded string can be stored and decoded later without requiring parameters to be stored separately.
 * @param str The StringID to format.
 * @param params The parameters of the string.
 * @returns The encoded string.
 */
EncodedString GetEncodedStringWithArgs(StringID str, std::span<const StringParameter> params)
{
	std::string result;
	auto output = std::back_inserter(result);
	Utf8Encode(output, SCC_ENCODED_INTERNAL);
	fmt::format_to(output, "{:X}", str);

	struct visitor {
		std::back_insert_iterator<std::string> &output;

		void operator()(const std::monostate &) {}

		void operator()(const uint64_t &arg)
		{
			Utf8Encode(output, SCC_ENCODED_NUMERIC);
			fmt::format_to(this->output, "{:X}", arg);
		}

		void operator()(const std::string &value)
		{
			Utf8Encode(output, SCC_ENCODED_STRING);
			fmt::format_to(this->output, "{}", value);
		}
	};

	visitor v{output};
	for (const auto &param : params) {
		*output = SCC_RECORD_SEPARATOR;
		std::visit(v, param.data);
	}

	return EncodedString{std::move(result)};
}

/**
 * Replace a parameter of this EncodedString.
 * @note If the string cannot be decoded for some reason, an empty EncodedString will be returned instead.
 * @param param Index of parameter to replace.
 * @param data New data for parameter.
 * @returns a new EncodedString with the parameter replaced.
 */
EncodedString EncodedString::ReplaceParam(size_t param, StringParameter &&data) const
{
	if (this->empty()) return {};

	std::vector<StringParameter> params;

	/* We need char * for std::from_chars. Iterate the underlying data, as string's own iterators may interfere. */
	const char *p = this->string.data();
	const char *e = this->string.data() + this->string.length();

	char32_t c = Utf8Consume(p);
	if (c != SCC_ENCODED_INTERNAL) return {};

	StringID str;
	auto result = std::from_chars(p, e, str, 16);
	if (result.ec != std::errc()) return {};
	if (result.ptr != e && *result.ptr != SCC_RECORD_SEPARATOR) return {};
	p = result.ptr;

	while (p != e) {
		auto s = ++p;

		/* Find end of the parameter. */
		for (; p != e && *p != SCC_RECORD_SEPARATOR; ++p) {}

		if (s == p) {
			/* This is an empty parameter. */
			params.emplace_back(std::monostate{});
			continue;
		}

		/* Get the parameter type. */
		char32_t parameter_type;
		size_t len = Utf8Decode(&parameter_type, s);
		s += len;

		switch (parameter_type) {
			case SCC_ENCODED_NUMERIC: {
				uint64_t value;
				result = std::from_chars(s, p, value, 16);
				if (result.ec != std::errc() || result.ptr != p) return {};
				params.emplace_back(value);
				break;
			}

			case SCC_ENCODED_STRING: {
				params.emplace_back(std::string(s, p));
				break;
			}

			default:
				/* Unknown parameter, make it blank. */
				params.emplace_back(std::monostate{});
				break;
		}
	}

	if (param >= std::size(params)) return {};
	params[param] = data;
	return GetEncodedStringWithArgs(str, params);
}

/**
 * Decode the encoded string and append in place into an existing format_buffer.
 * @param result The format_buffer to append to.
 */
void EncodedString::AppendDecodedStringInPlace(format_buffer &result) const
{
	AppendStringInPlace(result, STR_JUST_RAW_STRING, this->string);
}

/**
<<<<<<< HEAD
 * Decode the encoded string.
 * @returns Decoded raw string.
 */
std::string EncodedString::GetDecodedString() const
{
	return GetString(STR_JUST_RAW_STRING, this->string);
}

/**
=======
>>>>>>> 27761ae4
 * Get some number that is suitable for string size computations.
 * @param count Number of digits which shall be displayable.
 * @param size  Font of the number
 * @returns Number to use for string size computations.
 */
uint64_t GetParamMaxDigits(uint count, FontSize size)
{
	auto [front, next] = GetBroadestDigit(size);
	uint64_t val = count > 1 ? front : next;
	for (; count > 1; count--) {
		val = 10 * val + next;
	}
	return val;
}

/**
 * Get some number that is suitable for string size computations.
 * @param max_value The biggest value which shall be displayed.
 *                  For the result only the number of digits of \a max_value matter.
 * @param min_count Minimum number of digits independent of \a max.
 * @param size  Font of the number
 * @returns Number to use for string size computations.
 */
uint64_t GetParamMaxValue(uint64_t max_value, uint min_count, FontSize size)
{
	uint num_digits = GetBase10DigitsRequired(max_value);
	return GetParamMaxDigits(std::max(min_count, num_digits), size);
}

<<<<<<< HEAD
/**
 * Set DParam n to some number that is suitable for string size computations.
 * @param n Index of the string parameter.
 * @param max_value The biggest value which shall be displayed.
 *                  For the result only the number of digits of \a max_value matter.
 * @param min_count Minimum number of digits independent of \a max.
 * @param size  Font of the number
 */
void SetDParamMaxValue(size_t n, uint64_t max_value, uint min_count, FontSize size)
{
	SetDParam(n, GetParamMaxValue(max_value, min_count, size));
}

/**
 * Copy the parameters from the backup into the global string parameter array.
 * @param backup The backup to copy from.
 */
void CopyInDParam(const std::span<const StringParameterData> backup, uint offset)
{
	for (size_t i = 0; i < backup.size(); i++) {
		_global_string_params.SetParam(i, backup[i]);
	}
}

/**
 * Copy \a num string parameters from the global string parameter array to the \a backup.
 * @param backup The backup to write to.
 * @param num Number of string parameters to copy.
 */
void CopyOutDParam(std::vector<StringParameterData> &backup, size_t num)
{
	backup.resize(num);
	for (size_t i = 0; i < backup.size(); i++) {
		backup[i] = _global_string_params.GetParam(i);
	}
}

static void StationGetSpecialString(StringBuilder builder, StationFacilities x);
static bool GetSpecialNameString(StringBuilder builder, StringID string, StringParameters &args);
=======
static void StationGetSpecialString(StringBuilder &builder, StationFacilities x);
static bool GetSpecialNameString(StringBuilder &builder, StringID string, StringParameters &args);
>>>>>>> 27761ae4

static void FormatString(StringBuilder builder, const char *str, StringParameters &args, uint case_index = 0, bool game_script = false, bool dry_run = false);

/**
 * Parse most format codes within a string and write the result to a buffer.
 * This is a wrapper for a span of StringParameter which creates the StringParameters state and forwards to the regular call.
 * @param builder The string builder to write the final string to.
 * @param str Pointer to string to format.
 * @param params The span of parameters to pass.
 * @param case_index The current case index.
 * @param game_script True when doing GameScript text processing.
 * @param dry_run True when the args' type data is not yet initialized.
 */
static void FormatString(StringBuilder builder, const char *str, std::span<StringParameter> params, uint case_index = 0, bool game_script = false, bool dry_run = false)
{
	StringParameters tmp_params{params};
	FormatString(builder, str, tmp_params, case_index, game_script, dry_run);
}

struct LanguagePack : public LanguagePackHeader {
	char data[]; // list of strings

	inline void operator delete(void *ptr) { ::operator delete (ptr); }
};

struct LanguagePackDeleter {
	void operator()(LanguagePack *langpack)
	{
		/* LanguagePack is in fact reinterpreted char[], we need to reinterpret it back to free it properly. */
		delete[] reinterpret_cast<uint8_t *>(langpack);
	}
};

struct LoadedLanguagePack {
	std::unique_ptr<LanguagePack, LanguagePackDeleter> langpack;

	std::vector<char *> offsets;

	std::array<uint, TEXT_TAB_END> langtab_num;   ///< Offset into langpack offs
	std::array<uint, TEXT_TAB_END> langtab_start; ///< Offset into langpack offs

	std::string list_separator; ///< Current list separator string.
};

static LoadedLanguagePack _langpack;

static bool _scan_for_gender_data = false;  ///< Are we scanning for the gender of the current string? (instead of formatting it)

/**
 * Get the list separator string for the current language.
 * @returns string containing list separator to use.
 */
std::string_view GetListSeparator()
{
	return _langpack.list_separator;
}

const char *GetStringPtr(StringID string)
{
	switch (GetStringTab(string)) {
		case TEXT_TAB_GAMESCRIPT_START: return GetGameStringPtr(GetStringIndex(string));
		/* 0xD0xx and 0xD4xx IDs have been converted earlier. */
		case TEXT_TAB_OLD_NEWGRF: NOT_REACHED();
		case TEXT_TAB_NEWGRF_START: return GetGRFStringPtr(GetStringIndex(string));
		default: {
			const size_t offset = _langpack.langtab_start[GetStringTab(string)] + GetStringIndex(string).base();
			if (offset < _langpack.offsets.size()) return _langpack.offsets[offset];
			return nullptr;
		}
	}
}

/**
 * Get a parsed string with most special stringcodes replaced by the string parameters.
 * @param builder     The builder of the string.
 * @param string      The ID of the string to parse.
 * @param args        Arguments for the string.
 * @param case_index  The "case index". This will only be set when FormatString wants to print the string in a different case.
 * @param game_script The string is coming directly from a game script.
 */
void GetStringWithArgs(StringBuilder builder, StringID string, StringParameters &args, uint case_index, bool game_script)
{
	if (string == 0) {
		GetStringWithArgs(builder, STR_UNDEFINED, args);
		return;
	}

	StringIndexInTab index = GetStringIndex(string);
	StringTab tab = GetStringTab(string);

	switch (tab) {
		case TEXT_TAB_TOWN:
			if (IsInsideMM(string, SPECSTR_TOWNNAME_START, SPECSTR_TOWNNAME_END) && !game_script) {
				GenerateTownNameString(builder, string - SPECSTR_TOWNNAME_START, args.GetNextParameter<uint32_t>());
				return;
			}
			break;

		case TEXT_TAB_SPECIAL:
			if (!game_script) {
				if (GetSpecialNameString(builder, string, args)) return;
			}
			if (index < lengthof(_temp_special_strings) && !game_script) {
				FormatString(builder, _temp_special_strings[index.base()].c_str(), args, case_index);
				return;
			}
			break;

		case TEXT_TAB_OLD_CUSTOM:
			/* Old table for custom names. This is no longer used */
			if (!game_script) {
				FatalError("Incorrect conversion of custom name string.");
			}
			break;

		case TEXT_TAB_GAMESCRIPT_START: {
			FormatString(builder, GetGameStringPtr(index), args, case_index, true);
			return;
		}

		case TEXT_TAB_OLD_NEWGRF:
			NOT_REACHED();

		case TEXT_TAB_NEWGRF_START: {
			FormatString(builder, GetGRFStringPtr(index), args, case_index);
			return;
		}

		default:
			break;
	}

	if (index >= _langpack.langtab_num[tab]) {
		if (game_script) {
			return GetStringWithArgs(builder, STR_UNDEFINED, args);
		}
		FatalError("String 0x{:X} is invalid. You are probably using an old version of the .lng file.\n", string);
	}

	FormatString(builder, GetStringPtr(string), args, case_index);
}

/**
 * Get a parsed string with most special stringcodes replaced by the string parameters.
 * @param builder The builder of the string.
 * @param string The ID of the string to parse.
 * @param args Span of arguments for the string.
 * @param case_index The "case index". This will only be set when FormatString wants to print the string in a different case.
 * @param game_script The string is coming directly from a game script.
 */
void GetStringWithArgs(StringBuilder builder, StringID string, std::span<StringParameter> params, uint case_index, bool game_script)
{
	StringParameters tmp_params{params};
	GetStringWithArgs(builder, string, tmp_params, case_index, game_script);
}

/**
 * Resolve the given StringID into a std::string with formatting but no parameters.
 * @param string The unique identifier of the translatable string.
 * @return The std::string of the translated string.
 */
std::string GetString(StringID string)
{
<<<<<<< HEAD
	_global_string_params.PrepareForNextRun();
	format_buffer buffer;
	GetStringWithArgs(StringBuilder(buffer), string, _global_string_params);
	return buffer.to_string();
}

/**
 * Resolve the given StringID and append in place into an existing format_buffer with all the associated
 * DParam lookups and formatting.
 * @param result The format_buffer to place the translated string.
=======
	return GetStringWithArgs(string, {});
}

/**
 * Resolve the given StringID and append in place into an existing std::string with formatting but no parameters.
 * @param result The std::string to place the translated string.
>>>>>>> 27761ae4
 * @param string The unique identifier of the translatable string.
 */
void AppendStringInPlaceGlobalParams(format_buffer &result, StringID string)
{
<<<<<<< HEAD
	_global_string_params.PrepareForNextRun();
	GetStringWithArgs(StringBuilder(result), string, _global_string_params);
=======
	StringBuilder builder(result);
	GetStringWithArgs(builder, string, {});
>>>>>>> 27761ae4
}

static void AppendStringWithArgsInPlaceFixed(format_target &result, StringID string, StringParameters &params)
{
	if (result.has_overflowed()) return;

	format_to_fixed_base::growable_back_buffer temp = static_cast<format_to_fixed_base &>(result).get_growable_back_buffer();
	GetStringWithArgs(StringBuilder(temp), string, params);
}

/**
 * Resolve the given StringID and append in place with most special stringcodes replaced by the string parameters.
 * @param result The format_target to append the translated string.
 * @param string The unique identifier of the translatable string.
 * @param args Span of arguments for the string.
 */
void AppendStringWithArgsInPlace(format_target &result, StringID string, std::span<StringParameter> args)
{
	StringParameters params{args};
	if (unlikely(result.is_format_to_fixed_subtype())) {
		AppendStringWithArgsInPlaceFixed(result, string, params);
	} else {
		GetStringWithArgs(StringBuilder(static_cast<format_to_buffer &>(result)), string, params);
	}
}

/**
 * Resolve the given StringID and append in place with most special stringcodes replaced by the string parameters.
 * @param result The std::string to append the translated string.
 * @param string The unique identifier of the translatable string.
 * @param args Span of arguments for the string.
 */
void AppendStringWithArgsInPlace(std::string &result, StringID string, std::span<StringParameter> args)
{
	format_buffer buffer;
	AppendStringWithArgsInPlace(buffer, string, args);
	result += (std::string_view)buffer;
}

/**
 * Resolve the given StringID into a std::string with all the associated
 * DParam lookups and formatting.
 * @param builder   the string builder to write to
 * @param string The unique identifier of the translatable string.
 */
void GetString(StringBuilder builder, StringID string)
{
	_global_string_params.PrepareForNextRun();
	GetStringWithArgs(builder, string, _global_string_params);
}

/**
 * Get a parsed string with most special stringcodes replaced by the string parameters.
 * @param string The ID of the string to parse.
 * @param args   Arguments for the string.
 * @return The parsed string.
 */
std::string GetStringWithArgs(StringID string, std::span<StringParameter> args)
{
	format_buffer result;
	StringBuilder builder(result);
	GetStringWithArgs(builder, string, args);
	return result.to_string();
}

<<<<<<< HEAD
/**
 * This function is used to "bind" a C string to a OpenTTD dparam slot.
 * @param n slot of the string
 * @param str string to bind
 */
void SetDParamStr(size_t n, const char *str)
{
	_global_string_params.SetParam(n, str);
}

/**
 * This function is used to "bind" the std::string to a OpenTTD dparam slot.
 * Contrary to the other \c SetDParamStr function, this moves the string into
 * the parameter slot.
 * @param n slot of the string
 * @param str string to bind
 */
void SetDParamStr(size_t n, std::string str)
{
	_global_string_params.SetParam(n, std::move(str));
=======
static const char *GetDecimalSeparator()
{
	const char *decimal_separator = _settings_game.locale.digit_decimal_separator.c_str();
	if (StrEmpty(decimal_separator)) decimal_separator = _langpack.langpack->digit_decimal_separator;
	return decimal_separator;
>>>>>>> 27761ae4
}

/**
 * Format a number into a string.
 * @param builder   the string builder to write to
 * @param number    the number to write down
 * @param last      the last element in the buffer
 * @param separator the thousands-separator to use
 * @param zerofill  minimum number of digits to print for the integer part. The number will be filled with zeros at the front if necessary.
 * @param fractional_digits number of fractional digits to display after a decimal separator. The decimal separator is inserted
 *                          in front of the \a fractional_digits last digit of \a number.
 */
static void FormatNumber(StringBuilder builder, int64_t number, const char *separator, int zerofill = 1, int fractional_digits = 0)
{
	static const int max_digits = 20;
	uint64_t divisor = 10000000000000000000ULL;
	zerofill += fractional_digits;
	int thousands_offset = (max_digits - fractional_digits - 1) % 3;

	if (number < 0) {
		builder += '-';
		number = -number;
	}

	uint64_t num = number;
	uint64_t tot = 0;
	for (int i = 0; i < max_digits; i++) {
		if (i == max_digits - fractional_digits) {
			const char *decimal_separator = _settings_game.locale.digit_decimal_separator.c_str();
			if (StrEmpty(decimal_separator)) decimal_separator = _langpack.langpack->digit_decimal_separator;
			builder += decimal_separator;
		}

		uint64_t quot = 0;
		if (num >= divisor) {
			quot = num / divisor;
			num = num % divisor;
		}
		if ((tot |= quot) || i >= max_digits - zerofill) {
			builder += '0' + quot; // quot is a single digit
			if ((i % 3) == thousands_offset && i < max_digits - 1 - fractional_digits) builder += separator;
		}

		divisor /= 10;
	}
}

static void FormatCommaNumber(StringBuilder builder, int64_t number, int fractional_digits = 0)
{
	const char *separator = _settings_game.locale.digit_group_separator.c_str();
	if (StrEmpty(separator)) separator = _langpack.langpack->digit_group_separator;
	FormatNumber(builder, number, separator, 1, fractional_digits);
}

static void FormatNoCommaNumber(StringBuilder builder, int64_t number)
{
	FormatNumber(builder, number, "");
}

static void FormatZerofillNumber(StringBuilder builder, int64_t number, int count)
{
	FormatNumber(builder, number, "", count);
}

static void FormatHexNumber(StringBuilder builder, uint64_t number)
{
	builder.Format("0x{:X}", number);
}

char32_t GetDecimalSeparatorChar()
{
	char32_t decimal_char = '.';
	const char *decimal_separator = _settings_game.locale.digit_decimal_separator.c_str();
	if (StrEmpty(decimal_separator)) decimal_separator = _langpack.langpack->digit_decimal_separator;
	if (!StrEmpty(decimal_separator)) Utf8Decode(&decimal_char, decimal_separator);
	return decimal_char;
}

/**
 * Format a given number as a number of bytes with the SI prefix.
 * @param builder the string builder to write to
 * @param number  the number of bytes to write down
 */
static void FormatBytes(StringBuilder builder, int64_t number)
{
	assert(number >= 0);

	/*                                   1   2^10  2^20  2^30  2^40  2^50  2^60 */
	const char * const iec_prefixes[] = {"", "Ki", "Mi", "Gi", "Ti", "Pi", "Ei"};
	uint id = 1;
	while (number >= 1024 * 1024) {
		number /= 1024;
		id++;
	}

	const char *decimal_separator = _settings_game.locale.digit_decimal_separator.c_str();
	if (StrEmpty(decimal_separator)) decimal_separator = _langpack.langpack->digit_decimal_separator;

	if (number < 1024) {
		id = 0;
		builder.Format("{}", number);
	} else if (number < 1024 * 10) {
		builder.Format("{}{}{:02}", number / 1024, decimal_separator, (number % 1024) * 100 / 1024);
	} else if (number < 1024 * 100) {
		builder.Format("{}{}{:01}", number / 1024, decimal_separator, (number % 1024) * 10 / 1024);
	} else {
		assert(number < 1024 * 1024);
		builder.Format("{}", number / 1024);
	}

	assert(id < lengthof(iec_prefixes));
	builder.Format(NBSP "{}B", iec_prefixes[id]);
}

static void FormatStateTicksHHMMString(StringBuilder builder, StateTicks ticks, uint case_index)
{
	TickMinutes minutes = _settings_time.ToTickMinutes(ticks);
	char hour[3], minute[3];
	format_to_fixed_z::format_to(hour,   lastof(hour),   "{:02}", minutes.ClockHour());
	format_to_fixed_z::format_to(minute, lastof(minute), "{:02}", minutes.ClockMinute());
	auto tmp_params = MakeParameters(hour, minute);
	FormatString(builder, GetStringPtr(STR_FORMAT_DATE_MINUTES), tmp_params, case_index);
}

static void FormatTimeHHMMString(StringBuilder builder, uint time, uint case_index)
{
	char hour[9], minute[3];
	format_to_fixed_z::format_to(hour,   lastof(hour),   "{:02}", (int) time / 100);
	format_to_fixed_z::format_to(minute, lastof(minute), "{:02}", (int) time % 100);
	auto tmp_params = MakeParameters(hour, minute);
	return FormatString(builder, GetStringPtr(STR_FORMAT_DATE_MINUTES), tmp_params, case_index);
}

static void FormatYmdString(StringBuilder builder, CalTime::Date date, uint case_index)
{
	CalTime::YearMonthDay ymd = CalTime::ConvertDateToYMD(date);

	auto tmp_params = MakeParameters(STR_DAY_NUMBER_1ST + ymd.day - 1, STR_MONTH_ABBREV_JAN + ymd.month, ymd.year);
	FormatString(builder, GetStringPtr(STR_FORMAT_DATE_LONG), tmp_params, case_index);
}

static void FormatMonthAndYear(StringBuilder builder, CalTime::Date date, uint case_index)
{
	CalTime::YearMonthDay ymd = CalTime::ConvertDateToYMD(date);

	auto tmp_params = MakeParameters(STR_MONTH_JAN + ymd.month, ymd.year);
	FormatString(builder, GetStringPtr(STR_FORMAT_DATE_SHORT), tmp_params, case_index);
}

static void FormatTinyOrISODate(StringBuilder builder, CalTime::Date date, StringID str)
{
	CalTime::YearMonthDay ymd = CalTime::ConvertDateToYMD(date);

	/* Day and month are zero-padded with ZEROFILL_NUM, hence the two 2s. */
	auto tmp_params = MakeParameters(ymd.day, 2, ymd.month + 1, 2, ymd.year);
	FormatString(builder, GetStringPtr(str), tmp_params);
}

static void FormatGenericCurrency(StringBuilder builder, const CurrencySpec *spec, Money number, bool compact)
{
	/* We are going to make number absolute for printing, so
	 * keep this piece of data as we need it later on */
	bool negative = number < 0;

	number *= spec->rate;

	/* convert from negative */
	if (number < 0) {
		builder.Utf8Encode(SCC_PUSH_COLOUR);
		builder.Utf8Encode(SCC_RED);
		builder += '-';
		number = -number;
	}

	/* Add prefix part, following symbol_pos specification.
	 * Here, it can can be either 0 (prefix) or 2 (both prefix and suffix).
	 * The only remaining value is 1 (suffix), so everything that is not 1 */
	if (spec->symbol_pos != 1) builder += spec->prefix;

	StringID number_str = STR_NULL;

	/* For huge numbers, compact the number. */
	if (compact) {
		/* Take care of the thousand rounding. Having 1 000 000 k
		 * and 1 000 M is inconsistent, so always use 1 000 M. */
		if (number >= Money(1'000'000'000'000'000) - 500'000'000) {
			number = (number + Money(500'000'000'000)) / Money(1'000'000'000'000);
			number_str = STR_CURRENCY_SHORT_TERA;
		} else if (number >= Money(1'000'000'000'000) - 500'000) {
			number = (number + 500'000'000) / 1'000'000'000;
			number_str = STR_CURRENCY_SHORT_GIGA;
		} else if (number >= 1'000'000'000 - 500) {
			number = (number + 500'000) / 1'000'000;
			number_str = STR_CURRENCY_SHORT_MEGA;
		} else if (number >= 1'000'000) {
			number = (number + 500) / 1'000;
			number_str = STR_CURRENCY_SHORT_KILO;
		}
	}

	const char *separator = _settings_game.locale.digit_group_separator_currency.c_str();
	if (StrEmpty(separator)) separator = GetCurrency().separator.c_str();
	if (StrEmpty(separator)) separator = _langpack.langpack->digit_group_separator_currency;
	FormatNumber(builder, number, separator);
	if (number_str != STR_NULL) {
		FormatString(builder, GetStringPtr(number_str), {});
	}

	/* Add suffix part, following symbol_pos specification.
	 * Here, it can can be either 1 (suffix) or 2 (both prefix and suffix).
	 * The only remaining value is 1 (prefix), so everything that is not 0 */
	if (spec->symbol_pos != 0) builder += spec->suffix;

	if (negative) {
		builder.Utf8Encode(SCC_POP_COLOUR);
	}
}

/**
 * Determine the "plural" index given a plural form and a number.
 * @param count       The number to get the plural index of.
 * @param plural_form The plural form we want an index for.
 * @return The plural index for the given form.
 */
static int DeterminePluralForm(int64_t count, int plural_form)
{
	/* The absolute value determines plurality */
	uint64_t n = abs(count);

	switch (plural_form) {
		default:
			NOT_REACHED();

		/* Two forms: singular used for one only.
		 * Used in:
		 *   Danish, Dutch, English, German, Norwegian, Swedish, Estonian, Finnish,
		 *   Greek, Hebrew, Italian, Portuguese, Spanish, Esperanto */
		case 0:
			return n != 1 ? 1 : 0;

		/* Only one form.
		 * Used in:
		 *   Hungarian, Japanese, Turkish */
		case 1:
			return 0;

		/* Two forms: singular used for 0 and 1.
		 * Used in:
		 *   French, Brazilian Portuguese */
		case 2:
			return n > 1 ? 1 : 0;

		/* Three forms: special cases for 0, and numbers ending in 1 except when ending in 11.
		 * Note: Cases are out of order for hysterical reasons. '0' is last.
		 * Used in:
		 *   Latvian */
		case 3:
			return n % 10 == 1 && n % 100 != 11 ? 0 : n != 0 ? 1 : 2;

		/* Five forms: special cases for 1, 2, 3 to 6, and 7 to 10.
		 * Used in:
		 *   Gaelige (Irish) */
		case 4:
			return n == 1 ? 0 : n == 2 ? 1 : n < 7 ? 2 : n < 11 ? 3 : 4;

		/* Three forms: special cases for numbers ending in 1 except when ending in 11, and 2 to 9 except when ending in 12 to 19.
		 * Used in:
		 *   Lithuanian */
		case 5:
			return n % 10 == 1 && n % 100 != 11 ? 0 : n % 10 >= 2 && (n % 100 < 10 || n % 100 >= 20) ? 1 : 2;

		/* Three forms: special cases for numbers ending in 1 except when ending in 11, and 2 to 4 except when ending in 12 to 14.
		 * Used in:
		 *   Croatian, Russian, Ukrainian */
		case 6:
			return n % 10 == 1 && n % 100 != 11 ? 0 : n % 10 >= 2 && n % 10 <= 4 && (n % 100 < 10 || n % 100 >= 20) ? 1 : 2;

		/* Three forms: special cases for 1, and numbers ending in 2 to 4 except when ending in 12 to 14.
		 * Used in:
		 *   Polish */
		case 7:
			return n == 1 ? 0 : n % 10 >= 2 && n % 10 <= 4 && (n % 100 < 10 || n % 100 >= 20) ? 1 : 2;

		/* Four forms: special cases for numbers ending in 01, 02, and 03 to 04.
		 * Used in:
		 *   Slovenian */
		case 8:
			return n % 100 == 1 ? 0 : n % 100 == 2 ? 1 : n % 100 == 3 || n % 100 == 4 ? 2 : 3;

		/* Two forms: singular used for numbers ending in 1 except when ending in 11.
		 * Used in:
		 *   Icelandic */
		case 9:
			return n % 10 == 1 && n % 100 != 11 ? 0 : 1;

		/* Three forms: special cases for 1, and 2 to 4
		 * Used in:
		 *   Czech, Slovak */
		case 10:
			return n == 1 ? 0 : n >= 2 && n <= 4 ? 1 : 2;

		/* Two forms: cases for numbers ending with a consonant, and with a vowel.
		 * Korean doesn't have the concept of plural, but depending on how a
		 * number is pronounced it needs another version of a particle.
		 * As such the plural system is misused to give this distinction.
		 */
		case 11:
			switch (n % 10) {
				case 0: // yeong
				case 1: // il
				case 3: // sam
				case 6: // yuk
				case 7: // chil
				case 8: // pal
					return 0;

				case 2: // i
				case 4: // sa
				case 5: // o
				case 9: // gu
					return 1;

				default:
					NOT_REACHED();
			}

		/* Four forms: special cases for 1, 0 and numbers ending in 02 to 10, and numbers ending in 11 to 19.
		 * Used in:
		 *  Maltese */
		case 12:
			return (n == 1 ? 0 : n == 0 || (n % 100 > 1 && n % 100 < 11) ? 1 : (n % 100 > 10 && n % 100 < 20) ? 2 : 3);
		/* Four forms: special cases for 1 and 11, 2 and 12, 3 .. 10 and 13 .. 19, other
		 * Used in:
		 *  Scottish Gaelic */
		case 13:
			return ((n == 1 || n == 11) ? 0 : (n == 2 || n == 12) ? 1 : ((n > 2 && n < 11) || (n > 12 && n < 20)) ? 2 : 3);

		/* Three forms: special cases for 1, 0 and numbers ending in 01 to 19.
		 * Used in:
		 *   Romanian */
		case 14:
			return n == 1 ? 0 : (n == 0 || (n % 100 > 0 && n % 100 < 20)) ? 1 : 2;
	}
}

static const char *ParseStringChoice(const char *b, uint form, StringBuilder builder)
{
	/* <NUM> {Length of each string} {each string} */
	uint n = (uint8_t)*b++;
	uint pos, i, mypos = 0;

	for (i = pos = 0; i != n; i++) {
		uint len = (uint8_t)*b++;
		if (i == form) mypos = pos;
		pos += len;
	}

	builder += b + mypos;
	return b + pos;
}

/** Helper for unit conversion. */
struct UnitConversion {
	double factor; ///< Amount to multiply or divide upon conversion.

	/**
	 * Convert value from OpenTTD's internal unit into the displayed value.
	 * @param input The input to convert.
	 * @param round Whether to round the value or not.
	 * @return The converted value.
	 */
	int64_t ToDisplay(int64_t input, bool round = true) const
	{
		return round
			? (int64_t)std::round(input * this->factor)
			: (int64_t)(input * this->factor);
	}

	/**
	 * Convert the displayed value back into a value of OpenTTD's internal unit.
	 * @param input The input to convert.
	 * @param round Whether to round the value up or not.
	 * @param divider Divide the return value by this.
	 * @return The converted value.
	 */
	int64_t FromDisplay(int64_t input, bool round = true, int64_t divider = 1) const
	{
		return round
			? (int64_t)std::round(input / this->factor / divider)
			: (int64_t)(input / this->factor / divider);
	}
};

/** Information about a specific unit system. */
struct Units {
	UnitConversion c; ///< Conversion
	StringID s;       ///< String for the unit
	unsigned int decimal_places; ///< Number of decimal places embedded in the value. For example, 1 if the value is in tenths, and 3 if the value is in thousandths.
};

/** Information about a specific unit system with a long variant. */
struct UnitsLong {
	UnitConversion c; ///< Conversion
	StringID s;       ///< String for the short variant of the unit
	StringID l;       ///< String for the long variant of the unit
	unsigned int decimal_places; ///< Number of decimal places embedded in the value. For example, 1 if the value is in tenths, and 3 if the value is in thousandths.
};

/** Unit conversions for velocity. */
static const Units _units_velocity_calendar[] = {
	{ { 1.0      }, STR_UNITS_VELOCITY_IMPERIAL,      0 },
	{ { 1.609344 }, STR_UNITS_VELOCITY_METRIC,        0 },
	{ { 0.44704  }, STR_UNITS_VELOCITY_SI,            0 },
	{ { 0.578125 }, STR_UNITS_VELOCITY_GAMEUNITS_DAY, 1 },
	{ { 0.868976 }, STR_UNITS_VELOCITY_KNOTS,         0 },
};

/** Unit conversions for velocity. */
static const Units _units_velocity_realtime[] = {
	{ { 1.0      }, STR_UNITS_VELOCITY_IMPERIAL,      0 },
	{ { 1.609344 }, STR_UNITS_VELOCITY_METRIC,        0 },
	{ { 0.44704  }, STR_UNITS_VELOCITY_SI,            0 },
	{ { 0.289352 }, STR_UNITS_VELOCITY_GAMEUNITS_SEC, 1 },
	{ { 0.868976 }, STR_UNITS_VELOCITY_KNOTS,         0 },
};

/** Unit conversions for power. */
static const Units _units_power[] = {
	{ { 1.0      }, STR_UNITS_POWER_IMPERIAL, 0 },
	{ { 1.01387  }, STR_UNITS_POWER_METRIC,   0 },
	{ { 0.745699 }, STR_UNITS_POWER_SI,       0 },
};

/** Unit conversions for power to weight. */
static const Units _units_power_to_weight[] = {
	{ { 0.907185 }, STR_UNITS_POWER_IMPERIAL_TO_WEIGHT_IMPERIAL, 1 },
	{ { 1.0      }, STR_UNITS_POWER_IMPERIAL_TO_WEIGHT_METRIC,   1 },
	{ { 1.0      }, STR_UNITS_POWER_IMPERIAL_TO_WEIGHT_SI,       1 },
	{ { 0.919768 }, STR_UNITS_POWER_METRIC_TO_WEIGHT_IMPERIAL,   1 },
	{ { 1.01387  }, STR_UNITS_POWER_METRIC_TO_WEIGHT_METRIC,     1 },
	{ { 1.01387  }, STR_UNITS_POWER_METRIC_TO_WEIGHT_SI,         1 },
	{ { 0.676487 }, STR_UNITS_POWER_SI_TO_WEIGHT_IMPERIAL,       1 },
	{ { 0.745699 }, STR_UNITS_POWER_SI_TO_WEIGHT_METRIC,         1 },
	{ { 0.745699 }, STR_UNITS_POWER_SI_TO_WEIGHT_SI,             1 },
};

/** Unit conversions for weight. */
static const UnitsLong _units_weight[] = {
	{ {    1.102311 }, STR_UNITS_WEIGHT_SHORT_IMPERIAL, STR_UNITS_WEIGHT_LONG_IMPERIAL, 0 },
	{ {    1.0      }, STR_UNITS_WEIGHT_SHORT_METRIC,   STR_UNITS_WEIGHT_LONG_METRIC,   0 },
	{ { 1000.0      }, STR_UNITS_WEIGHT_SHORT_SI,       STR_UNITS_WEIGHT_LONG_SI,       0 },
};

/** Unit conversions for volume. */
static const UnitsLong _units_volume[] = {
	{ {  264.172 }, STR_UNITS_VOLUME_SHORT_IMPERIAL, STR_UNITS_VOLUME_LONG_IMPERIAL, 0 },
	{ { 1000.0   }, STR_UNITS_VOLUME_SHORT_METRIC,   STR_UNITS_VOLUME_LONG_METRIC,   0 },
	{ {    1.0   }, STR_UNITS_VOLUME_SHORT_SI,       STR_UNITS_VOLUME_LONG_SI,       0 },
};

/** Unit conversions for force. */
static const Units _units_force[] = {
	{ { 0.224809 }, STR_UNITS_FORCE_IMPERIAL, 0 },
	{ { 0.101972 }, STR_UNITS_FORCE_METRIC,   0 },
	{ { 0.001    }, STR_UNITS_FORCE_SI,       0 },
};

/** Unit conversions for height. */
static const Units _units_height[] = {
	{ { 3.0 }, STR_UNITS_HEIGHT_IMPERIAL, 0 }, // "Wrong" conversion factor for more nicer GUI values
	{ { 1.0 }, STR_UNITS_HEIGHT_METRIC,   0 },
	{ { 1.0 }, STR_UNITS_HEIGHT_SI,       0 },
};

/** Unit conversions for time in calendar days or wallclock seconds */
static const Units _units_time_days_or_seconds[] = {
	{ { 1 }, STR_UNITS_DAYS,    0 },
	{ { 2 }, STR_UNITS_SECONDS, 0 },
};

/** Unit conversions for time in calendar months or wallclock minutes */
static const Units _units_time_months_or_minutes[] = {
	{ { 1 }, STR_UNITS_MONTHS,  0 },
	{ { 1 }, STR_UNITS_MINUTES, 0 },
	{ { 1 }, STR_UNITS_PRODUCTION_INTERVALS, 0 },
};

/** Unit conversions for time in calendar years or economic periods */
static const Units _units_time_years_or_periods[] = {
	{ { 1 }, STR_UNITS_YEARS,  0 },
	{ { 1 }, STR_UNITS_PERIODS, 0 },
};

/** Unit conversions for time in calendar years or wallclock minutes */
static const Units _units_time_years_or_minutes[] = {
	{ { 1  }, STR_UNITS_YEARS,  0 },
	{ { 12 }, STR_UNITS_MINUTES, 0 },
	{ { 1  }, STR_UNITS_PERIODS, 0 },
};

StringID GetVelocityUnitName(VehicleType type)
{
	uint8_t setting = (type == VEH_SHIP || type == VEH_AIRCRAFT) ? _settings_game.locale.units_velocity_nautical : _settings_game.locale.units_velocity;

	assert(setting < lengthof(_units_velocity_calendar));
	assert(setting < lengthof(_units_velocity_realtime));
	static_assert(lengthof(_units_velocity_calendar) == 5 && lengthof(_units_velocity_realtime) == 5);

	switch (setting) {
		case 0:
		case 1:
		case 2:
			return STR_UNIT_NAME_VELOCITY_IMPERIAL + setting;

		case 3:
			return EconTime::UsingWallclockUnits() ? STR_UNIT_NAME_VELOCITY_GAMEUNITS_WALLCLOCK : STR_UNIT_NAME_VELOCITY_GAMEUNITS;

		case 4:
			return STR_CONFIG_SETTING_LOCALISATION_UNITS_VELOCITY_KNOTS;

		default:
			NOT_REACHED();
	}
}

/**
 * Get the correct velocity units depending on the vehicle type and whether we're using real-time units.
 * @param type VehicleType to convert velocity for.
 * @return The Units for the proper vehicle and time mode.
 */
static const Units GetVelocityUnits(VehicleType type)
{
	uint8_t setting = (type == VEH_SHIP || type == VEH_AIRCRAFT) ? _settings_game.locale.units_velocity_nautical : _settings_game.locale.units_velocity;

	assert(setting < lengthof(_units_velocity_calendar));
	assert(setting < lengthof(_units_velocity_realtime));

	if (EconTime::UsingWallclockUnits()) return _units_velocity_realtime[setting];

	return _units_velocity_calendar[setting];
}

/**
 * Convert the given (internal) speed to the display speed.
 * @param speed the speed to convert
 * @return the converted speed.
 */
uint ConvertSpeedToDisplaySpeed(uint speed, VehicleType type)
{
	/* For historical reasons we don't want to mess with the
	 * conversion for speed. So, don't round it and keep the
	 * original conversion factors instead of the real ones. */
	return GetVelocityUnits(type).c.ToDisplay(speed, false);
}

/**
 * Convert the given (internal) speed to the display speed, in units (not decimal values).
 * @param speed the speed to convert
 * @return the converted speed.
 */
uint ConvertSpeedToUnitDisplaySpeed(uint speed, VehicleType type)
{
	const Units &units = GetVelocityUnits(type);
	uint result = units.c.ToDisplay(speed, false);
	for (uint i = 0; i < units.decimal_places; i++) {
		result /= 10;
	}
	return result;
}

/**
 * Convert the given display speed to the (internal) speed.
 * @param speed the speed to convert
 * @return the converted speed.
 */
uint ConvertDisplaySpeedToSpeed(uint speed, VehicleType type)
{
	return GetVelocityUnits(type).c.FromDisplay(speed);
}

/**
 * Convert the given km/h-ish speed to the display speed.
 * @param speed the speed to convert
 * @return the converted speed.
 */
uint ConvertKmhishSpeedToDisplaySpeed(uint speed, VehicleType type)
{
	return GetVelocityUnits(type).c.ToDisplay(speed * 10, false) / 16;
}

/**
 * Convert the given display speed to the km/h-ish speed.
 * @param speed the speed to convert
 * @return the converted speed.
 */
uint ConvertDisplaySpeedToKmhishSpeed(uint speed, VehicleType type)
{
	return GetVelocityUnits(type).c.FromDisplay(speed * 16, true, 10);
}

/**
 * Convert the given internal weight to the display weight.
 * @param weight the weight to convert
 * @return the converted weight.
 */
uint ConvertWeightToDisplayWeight(uint weight)
{
	return _units_weight[_settings_game.locale.units_weight].c.ToDisplay(weight);
}

/**
 * Convert the given display weight to the (internal) weight.
 * @param weight the weight to convert
 * @return the converted weight.
 */
uint ConvertDisplayWeightToWeight(uint weight)
{
	return _units_weight[_settings_game.locale.units_weight].c.FromDisplay(weight);
}

/**
 * Convert the given internal power to the display power.
 * @param power the power to convert
 * @return the converted power.
 */
uint ConvertPowerToDisplayPower(uint power)
{
	return _units_power[_settings_game.locale.units_power].c.ToDisplay(power);
}

/**
 * Convert the given display power to the (internal) power.
 * @param power the power to convert
 * @return the converted power.
 */
uint ConvertDisplayPowerToPower(uint power)
{
	return _units_power[_settings_game.locale.units_power].c.FromDisplay(power);
}

/**
 * Convert the given internal force to the display force.
 * @param force the force to convert
 * @return the converted force.
 */
int64_t ConvertForceToDisplayForce(int64_t force)
{
	return _units_force[_settings_game.locale.units_force].c.ToDisplay(force);
}

/**
 * Convert the given display force to the (internal) force.
 * @param force the force to convert
 * @return the converted force.
 */
int64_t ConvertDisplayForceToForce(int64_t force)
{
	return _units_force[_settings_game.locale.units_force].c.FromDisplay(force);
}

static DecimalValue ConvertWeightRatioToDisplay(const Units &unit, int64_t ratio)
{
	int64_t input = ratio;
	int64_t decimals = 2;
	if (_settings_game.locale.units_weight == 2) {
		input *= 1000;
		decimals += 3;
	}

	const UnitConversion &weight_conv = _units_weight[_settings_game.locale.units_weight].c;
	UnitConversion conv = unit.c;
	conv.factor /= weight_conv.factor;

	int64_t value = conv.ToDisplay(input);

	if (unit.c.factor > 100) {
		value /= 100;
		decimals -= 2;
	}

	return { value, decimals };
}

static uint ConvertDisplayToWeightRatio(const Units &unit, double in)
{
	const UnitConversion &weight_conv = _units_weight[_settings_game.locale.units_weight].c;
	UnitConversion conv = unit.c;
	conv.factor /= weight_conv.factor;
	int64_t multiplier = _settings_game.locale.units_weight == 2 ? 1000 : 1;

	return conv.FromDisplay(in * 100 * multiplier, true, multiplier);
}

static void FormatUnitWeightRatio(StringBuilder builder, const Units &unit, int64_t raw_value)
{
	const char *unit_str = GetStringPtr(unit.s);
	const char *weight_str = GetStringPtr(_units_weight[_settings_game.locale.units_weight].s);

	char tmp_buffer[128];
	char *insert_pt = strecpy(tmp_buffer, unit_str, lastof(tmp_buffer));
	strecpy(insert_pt, weight_str, lastof(tmp_buffer));
	str_replace_wchar(insert_pt, lastof(tmp_buffer), SCC_DECIMAL, '/');
	str_replace_wchar(insert_pt, lastof(tmp_buffer), 0xA0 /* NBSP */, 0);

	DecimalValue dv = ConvertWeightRatioToDisplay(unit, raw_value);

	auto tmp_params = MakeParameters(dv.value, dv.decimals);
	FormatString(builder, tmp_buffer, tmp_params);
}

/**
 * Convert the given internal power / weight ratio to the display decimal.
 * @param ratio the power / weight ratio to convert
 * @return value the output value and decimal offset
 */
DecimalValue ConvertPowerWeightRatioToDisplay(int64_t ratio)
{
	return ConvertWeightRatioToDisplay(_units_power[_settings_game.locale.units_power], ratio);
}

/**
 * Convert the given internal force / weight ratio to the display decimal.
 * @param ratio the force / weight ratio to convert
 * @return value the output value and decimal offset
 */
DecimalValue ConvertForceWeightRatioToDisplay(int64_t ratio)
{
	return ConvertWeightRatioToDisplay(_units_force[_settings_game.locale.units_force], ratio);
}

/**
 * Convert the given display value to the internal power / weight ratio.
 * @param in the display value
 * @return the converted power / weight ratio.
 */
uint ConvertDisplayToPowerWeightRatio(double in)
{
	return ConvertDisplayToWeightRatio(_units_power[_settings_game.locale.units_power], in);
}

/**
 * Convert the given display value to the internal force / weight ratio.
 * @param in the display value
 * @return the converted force / weight ratio.
 */
uint ConvertDisplayToForceWeightRatio(double in)
{
	return ConvertDisplayToWeightRatio(_units_force[_settings_game.locale.units_force], in);
}

uint ConvertCargoQuantityToDisplayQuantity(CargoType cargo, uint quantity)
{
	switch (CargoSpec::Get(cargo)->units_volume) {
		case STR_TONS:
			return _units_weight[_settings_game.locale.units_weight].c.ToDisplay(quantity);

		case STR_LITERS:
			return _units_volume[_settings_game.locale.units_volume].c.ToDisplay(quantity);

		default:
			break;
	}
	return quantity;
}

uint ConvertDisplayQuantityToCargoQuantity(CargoType cargo, uint quantity)
{
	switch (CargoSpec::Get(cargo)->units_volume) {
		case STR_TONS:
			return _units_weight[_settings_game.locale.units_weight].c.FromDisplay(quantity);

		case STR_LITERS:
			return _units_volume[_settings_game.locale.units_volume].c.FromDisplay(quantity);

		default:
			break;
	}
	return quantity;
}

/**
 * Decodes an encoded string during FormatString.
 * @param str The buffer of the encoded string.
 * @param game_script Set if decoding a GameScript-encoded string. This affects how string IDs are handled.
 * @param builder The string builder to write the string to.
 * @returns Updated position position in input buffer.
 */
static const char *DecodeEncodedString(const char *str, bool game_script, StringBuilder &builder)
{
	ankerl::svector<StringParameter, 10> sub_args;

	char *p;
	StringIndexInTab id(std::strtoul(str, &p, 16));
	if (*p != SCC_RECORD_SEPARATOR && *p != '\0') {
		while (*p != '\0') p++;
		builder += "(invalid SCC_ENCODED)";
		return p;
	}
	if (game_script && id >= TAB_SIZE_GAMESCRIPT) {
		while (*p != '\0') p++;
		builder += "(invalid StringID)";
		return p;
	}

	while (*p != '\0') {
		/* The start of parameter. */
		const char *s = ++p;

		/* Find end of the parameter. */
		for (; *p != '\0' && *p != SCC_RECORD_SEPARATOR; ++p) {}

		if (s == p) {
			/* This is an empty parameter. */
			sub_args.emplace_back(std::monostate{});
			continue;
		}

		/* Get the parameter type. */
		char32_t parameter_type;
		size_t len = Utf8Decode(&parameter_type, s);
		s += len;

		switch (parameter_type) {
			case SCC_ENCODED: {
				uint64_t param = std::strtoull(s, &p, 16);
				if (param >= TAB_SIZE_GAMESCRIPT) {
					while (*p != '\0') p++;
					builder += "(invalid sub-StringID)";
					return p;
				}
				param = MakeStringID(TEXT_TAB_GAMESCRIPT_START, StringIndexInTab(param));
				sub_args.emplace_back(param);
				break;
			}

			case SCC_ENCODED_NUMERIC: {
				uint64_t param = std::strtoull(s, &p, 16);
				sub_args.emplace_back(param);
				break;
			}

			case SCC_ENCODED_STRING: {
				sub_args.emplace_back(std::string(s, p - s));
				break;
			}

			default:
				/* Unknown parameter, make it blank. */
				sub_args.emplace_back(std::monostate{});
				break;
		}
	}

	StringID stringid = game_script ? MakeStringID(TEXT_TAB_GAMESCRIPT_START, id) : StringID{id.base()};
	GetStringWithArgs(builder, stringid, sub_args, true);

	return p;
}

/**
 * Parse most format codes within a string and write the result to a buffer.
 * @param builder The string builder to write the final string to.
 * @param str_arg The original string with format codes.
 * @param args    Pointer to extra arguments used by various string codes.
 * @param dry_run True when the args' type data is not yet initialized.
 */
static void FormatString(StringBuilder builder, const char *str_arg, StringParameters &args, uint case_index, bool game_script, bool dry_run)
{
	size_t orig_offset = args.GetOffset();

	if (!dry_run) {
		/*
		 * This function is normally called with `dry_run` false, then we call this function again
		 * with `dry_run` being true. The dry run is required for the gender formatting. For the
		 * gender determination we need to format a sub string to get the gender, but for that we
		 * need to know as what string control code type the specific parameter is encoded. Since
		 * gendered words can be before the "parameter" words, this needs to be determined before
		 * the actual formatting.
		 */
		format_buffer buffer;
		StringBuilder dry_run_builder(buffer);
		FormatString(dry_run_builder, str_arg, args, case_index, game_script, true);
		/* We have to restore the original offset here to to read the correct values. */
		args.SetOffset(orig_offset);
	}
	char32_t b = '\0';
	uint next_substr_case_index = 0;
	std::stack<const char *, std::vector<const char *>> str_stack;
	str_stack.push(str_arg);

	for (;;) {
		try {
			while (!str_stack.empty() && (b = Utf8Consume(&str_stack.top())) == '\0') {
				str_stack.pop();
			}
			if (str_stack.empty()) break;
			const char *&str = str_stack.top();

			if (_scan_for_gender_data && builder.CurrentIndex() != 0) {
				/* Early exit when scanning for gender data if target string is already non-empty */
				return;
			}

			if (SCC_NEWGRF_FIRST <= b && b <= SCC_NEWGRF_LAST) {
				/* We need to pass some stuff as it might be modified. */
				b = RemapNewGRFStringControlCode(b, &str);
				if (b == 0) continue;
			}

			if (b < SCC_CONTROL_START || b > SCC_CONTROL_END) {
				builder.Utf8Encode(b);
				continue;
			}

			args.SetTypeOfNextParameter(b);
			switch (b) {
				case SCC_ENCODED:
				case SCC_ENCODED_INTERNAL:
					str = DecodeEncodedString(str, b == SCC_ENCODED, builder);
					break;

				case SCC_NEWGRF_STRINL: {
					StringID substr = Utf8Consume(&str);
					const char *ptr = GetStringPtr(substr);
					if (ptr == nullptr) {
						builder += "(invalid NewGRF string)";
					} else {
						str_stack.push(ptr);
					}
					break;
				}

				case SCC_NEWGRF_PRINT_WORD_STRING_ID: {
					StringID substr = args.GetNextParameter<StringID>();
					const char *ptr = GetStringPtr(substr);
					if (ptr == nullptr) {
						builder += "(invalid NewGRF string)";
					} else {
						str_stack.push(ptr);
					}
					case_index = next_substr_case_index;
					next_substr_case_index = 0;
					break;
				}


				case SCC_GENDER_LIST: { // {G 0 Der Die Das}
					/* First read the meta data from the language file. */
					size_t offset = orig_offset + (uint8_t)*str++;
					int gender = 0;
					if (!dry_run && args.GetTypeAtOffset(offset) != 0) {
						/* Now we need to figure out what text to resolve, i.e.
						 * what do we need to draw? So get the actual raw string
						 * first using the control code to get said string. */
						char input[4 + 1];
						char *p = input + Utf8Encode(input, args.GetTypeAtOffset(offset));
						*p = '\0';

						/* The gender is stored at the start of the formatted string. */
						bool old_sgd = _scan_for_gender_data;
						_scan_for_gender_data = true;
						format_buffer buffer;
						StringBuilder tmp_builder(buffer);
						StringParameters tmp_params = args.GetRemainingParameters(offset);
						FormatString(tmp_builder, input, tmp_params);
						_scan_for_gender_data = old_sgd;

						/* And determine the string. */
						const char *s = buffer.c_str();
						char32_t c = Utf8Consume(&s);
						/* Does this string have a gender, if so, set it */
						if (c == SCC_GENDER_INDEX) gender = (uint8_t)s[0];
					}
					str = ParseStringChoice(str, gender, builder);
					break;
				}

				/* This sets up the gender for the string.
				 * We just ignore this one. It's used in {G 0 Der Die Das} to determine the case. */
				case SCC_GENDER_INDEX: // {GENDER 0}
					if (_scan_for_gender_data) {
						builder.Utf8Encode(SCC_GENDER_INDEX);
						builder += *str++;
						return; // Exit early
					} else {
						str++;
					}
					break;

				case SCC_PLURAL_LIST: { // {P}
					int plural_form = *str++;          // contains the plural form for this string
					size_t offset = orig_offset + (uint8_t)*str++;
					const uint64_t *v = std::get_if<uint64_t>(&args.GetParam(offset)); // contains the number that determines plural
					if (v != nullptr) {
						str = ParseStringChoice(str, DeterminePluralForm(static_cast<int64_t>(*v), plural_form), builder);
					} else {
						builder += "(invalid PLURAL parameter)";
					}
					break;
				}

				case SCC_ARG_INDEX: { // Move argument pointer
					args.SetOffset(orig_offset + (uint8_t)*str++);
					break;
				}

				case SCC_SET_CASE: { // {SET_CASE}
					/* This is a pseudo command, it's outputted when someone does {STRING.ack}
					 * The modifier is added to all subsequent GetStringWithArgs that accept the modifier. */
					next_substr_case_index = (uint8_t)*str++;
					break;
				}

				case SCC_SWITCH_CASE: { // {Used to implement case switching}
					/* <0x9E> <NUM CASES> <CASE1> <LEN1> <STRING1> <CASE2> <LEN2> <STRING2> <CASE3> <LEN3> <STRING3> <STRINGDEFAULT>
					 * Each LEN is printed using 2 bytes in big endian order. */
					uint num = (uint8_t)*str++;
					while (num) {
						if ((uint8_t)str[0] == case_index) {
							/* Found the case, adjust str pointer and continue */
							str += 3;
							break;
						}
						/* Otherwise skip to the next case */
						str += 3 + (str[1] << 8) + str[2];
						num--;
					}
					break;
				}

				case SCC_REVISION: // {REV}
					builder += _openttd_revision;
					break;

				case SCC_RAW_STRING_POINTER: { // {RAW_STRING}
					const char *raw_string = args.GetNextParameterString();
					/* raw_string can be nullptr. */
					if (raw_string == nullptr) {
						builder += "(invalid RAW_STRING parameter)";
						break;
					}
					FormatString(builder, raw_string, args);
					break;
				}

				case SCC_STRING: {// {STRING}
					StringID string_id = args.GetNextParameter<StringID>();
					if (game_script && GetStringTab(string_id) != TEXT_TAB_GAMESCRIPT_START) break;
					/* It's prohibited for the included string to consume any arguments. */
					StringParameters tmp_params(args, game_script ? args.GetDataLeft() : 0);
					GetStringWithArgs(builder, string_id, tmp_params, next_substr_case_index, game_script);
					next_substr_case_index = 0;
					break;
				}

				case SCC_STRING1:
				case SCC_STRING2:
				case SCC_STRING3:
				case SCC_STRING4:
				case SCC_STRING5:
				case SCC_STRING6:
				case SCC_STRING7:
				case SCC_STRING8: { // {STRING1..8}
					/* Strings that consume arguments */
					StringID string_id = args.GetNextParameter<StringID>();
					if (game_script && GetStringTab(string_id) != TEXT_TAB_GAMESCRIPT_START) break;
					uint size = b - SCC_STRING1 + 1;
					if (size > args.GetDataLeft()) {
						builder += "(consumed too many parameters)";
					} else {
						StringParameters sub_args(args, game_script ? args.GetDataLeft() : size);
						GetStringWithArgs(builder, string_id, sub_args, next_substr_case_index, game_script);
						args.AdvanceOffset(size);
					}
					next_substr_case_index = 0;
					break;
				}

				case SCC_COMMA: // {COMMA}
					FormatCommaNumber(builder, args.GetNextParameter<int64_t>());
					break;

				case SCC_DECIMAL: { // {DECIMAL}
					int64_t number = args.GetNextParameter<int64_t>();
					int digits = args.GetNextParameter<int>();
					FormatCommaNumber(builder, number, digits);
					break;
				}

				case SCC_DECIMAL1: {// {DECIMAL1}
					int64_t number = args.GetNextParameter<int64_t>();
					FormatCommaNumber(builder, number, 1);
					break;
				}

				case SCC_NUM: // {NUM}
					FormatNoCommaNumber(builder, args.GetNextParameter<int64_t>());
					break;

				case SCC_PLUS_NUM: { // {PLUS_NUM}
					int64_t number = args.GetNextParameter<int64_t>();
					if (number > 0) {
						builder += '+';
					}
					FormatNoCommaNumber(builder, number);
					break;
				}

				case SCC_ZEROFILL_NUM: { // {ZEROFILL_NUM}
					int64_t num = args.GetNextParameter<int64_t>();
					FormatZerofillNumber(builder, num, args.GetNextParameter<int>());
					break;
				}

				case SCC_HEX: // {HEX}
					FormatHexNumber(builder, args.GetNextParameter<uint64_t>());
					break;

				case SCC_BYTES: // {BYTES}
					FormatBytes(builder, args.GetNextParameter<int64_t>());
					break;

				case SCC_CARGO_TINY: { // {CARGO_TINY}
					/* Tiny description of cargotypes. Layout:
					 * param 1: cargo type
					 * param 2: cargo count */
					CargoType cargo = args.GetNextParameter<CargoType>();
					if (cargo >= CargoSpec::GetArraySize()) break;

					StringID cargo_str = CargoSpec::Get(cargo)->units_volume;
					int64_t amount = 0;
					switch (cargo_str) {
						case STR_TONS:
							amount = _units_weight[_settings_game.locale.units_weight].c.ToDisplay(args.GetNextParameter<int64_t>());
							break;

						case STR_LITERS:
							amount = _units_volume[_settings_game.locale.units_volume].c.ToDisplay(args.GetNextParameter<int64_t>());
							break;

						default: {
							amount = args.GetNextParameter<int64_t>();
							break;
						}
					}

					FormatCommaNumber(builder, amount);
					break;
				}

				case SCC_CARGO_SHORT: { // {CARGO_SHORT}
					/* Short description of cargotypes. Layout:
					 * param 1: cargo type
					 * param 2: cargo count */
					CargoType cargo = args.GetNextParameter<CargoType>();
					if (cargo >= CargoSpec::GetArraySize()) break;

					StringID cargo_str = CargoSpec::Get(cargo)->units_volume;
					switch (cargo_str) {
						case STR_TONS: {
							assert(_settings_game.locale.units_weight < lengthof(_units_weight));
							const auto &x = _units_weight[_settings_game.locale.units_weight];
							auto tmp_params = MakeParameters(x.c.ToDisplay(args.GetNextParameter<int64_t>()), x.decimal_places);
							FormatString(builder, GetStringPtr(x.l), tmp_params);
							break;
						}

						case STR_LITERS: {
							assert(_settings_game.locale.units_volume < lengthof(_units_volume));
							const auto &x = _units_volume[_settings_game.locale.units_volume];
							auto tmp_params = MakeParameters(x.c.ToDisplay(args.GetNextParameter<int64_t>()), x.decimal_places);
							FormatString(builder, GetStringPtr(x.l), tmp_params);
							break;
						}

						default: {
							auto tmp_params = MakeParameters(args.GetNextParameter<int64_t>());
							GetStringWithArgs(builder, cargo_str, tmp_params);
							break;
						}
					}
					break;
				}

				case SCC_CARGO_LONG: { // {CARGO_LONG}
					/* First parameter is cargo type, second parameter is cargo count */
					CargoType cargo = args.GetNextParameter<CargoType>();
					if (cargo != INVALID_CARGO && cargo >= CargoSpec::GetArraySize()) break;

					StringID cargo_str = (cargo == INVALID_CARGO) ? STR_QUANTITY_N_A : CargoSpec::Get(cargo)->quantifier;
					auto tmp_args = MakeParameters(args.GetNextParameter<int64_t>());
					GetStringWithArgs(builder, cargo_str, tmp_args);
					break;
				}

				case SCC_CARGO_LIST: { // {CARGO_LIST}
					CargoTypes cmask = args.GetNextParameter<CargoTypes>();
					bool first = true;

					std::string_view list_separator = GetListSeparator();
					for (const auto &cs : _sorted_cargo_specs) {
						if (!HasBit(cmask, cs->Index())) continue;

						if (first) {
							first = false;
						} else {
							/* Add a comma if this is not the first item */
							builder += list_separator;
						}

						GetStringWithArgs(builder, cs->name, args, next_substr_case_index, game_script);
					}

					/* If first is still true then no cargo is accepted */
					if (first) GetStringWithArgs(builder, STR_JUST_NOTHING, args, next_substr_case_index, game_script);

					next_substr_case_index = 0;
					break;
				}

				case SCC_CURRENCY_SHORT: // {CURRENCY_SHORT}
					FormatGenericCurrency(builder, &GetCurrency(), args.GetNextParameter<int64_t>(), true);
					break;

				case SCC_CURRENCY_LONG: // {CURRENCY_LONG}
					FormatGenericCurrency(builder, &GetCurrency(), args.GetNextParameter<int64_t>(), false);
					break;

				case SCC_DATE_TINY: // {DATE_TINY}
					FormatTinyOrISODate(builder, args.GetNextParameter<CalTime::Date>(), STR_FORMAT_DATE_TINY);
					break;

				case SCC_DATE_SHORT: // {DATE_SHORT}
					FormatMonthAndYear(builder, args.GetNextParameter<CalTime::Date>(), next_substr_case_index);
					next_substr_case_index = 0;
					break;

				case SCC_DATE_LONG: // {DATE_LONG}
					FormatYmdString(builder, args.GetNextParameter<CalTime::Date>(), next_substr_case_index);
					next_substr_case_index = 0;
					break;

				case SCC_DATE_ISO: // {DATE_ISO}
					FormatTinyOrISODate(builder, args.GetNextParameter<CalTime::Date>(), STR_FORMAT_DATE_ISO);
					break;

				case SCC_TIME_HHMM: // {TIME_HHMM}
					FormatTimeHHMMString(builder, args.GetNextParameter<uint>(), next_substr_case_index);
					break;

				case SCC_TT_TICKS:      // {TT_TICKS}
				case SCC_TT_TICKS_LONG: // {TT_TICKS_LONG}
					if (_settings_client.gui.timetable_in_ticks) {
						auto tmp_params = MakeParameters(args.GetNextParameter<int64_t>());
						FormatString(builder, GetStringPtr(STR_UNITS_TICKS), tmp_params);
					} else {
						StringID str;
						if (_settings_time.time_in_minutes) {
							str = STR_TIMETABLE_MINUTES;
						} else if (EconTime::UsingWallclockUnits()) {
							str = STR_UNITS_SECONDS;
						} else {
							str = STR_UNITS_DAYS;
						}
						const int64_t ticks = args.GetNextParameter<int64_t>();
						const int64_t ratio = TimetableDisplayUnitSize();
						const int64_t units = ticks / ratio;
						const int64_t leftover = _settings_client.gui.timetable_leftover_ticks ? ticks % ratio : 0;
						auto tmp_params = MakeParameters(units);
						FormatString(builder, GetStringPtr(str), tmp_params);
						if (b == SCC_TT_TICKS_LONG && _settings_time.time_in_minutes && units > 59) {
							int64_t hours = units / 60;
							int64_t minutes = units % 60;
							auto tmp_params = MakeParameters(
								(minutes != 0) ? STR_TIMETABLE_HOURS_MINUTES : STR_TIMETABLE_HOURS,
								hours,
								minutes
							);
							FormatString(builder, GetStringPtr(STR_TIMETABLE_MINUTES_SUFFIX), tmp_params);
						}
						if (leftover != 0) {
							auto tmp_params = MakeParameters(leftover);
							FormatString(builder, GetStringPtr(STR_TIMETABLE_LEFTOVER_TICKS), tmp_params);
						}
					}
					break;

				case SCC_TT_TIME:       // {TT_TIME}
				case SCC_TT_TIME_ABS: { // {TT_TIME_ABS}
					if (_settings_time.time_in_minutes) {
						FormatStateTicksHHMMString(builder, args.GetNextParameter<StateTicks>(), next_substr_case_index);
					} else if (EconTime::UsingWallclockUnits() && b == SCC_TT_TIME) {
						StateTicks tick = args.GetNextParameter<StateTicks>();
						StateTicksDelta offset = tick - _state_ticks;
						auto tmp_params = MakeParameters(offset / TICKS_PER_SECOND);
						FormatString(builder, GetStringPtr(STR_UNITS_SECONDS_SHORT), tmp_params);
					} else {
						FormatTinyOrISODate(builder, StateTicksToCalendarDate(args.GetNextParameter<StateTicks>()), STR_FORMAT_DATE_TINY);
					}
					break;
				}

				case SCC_FORCE: { // {FORCE}
					assert(_settings_game.locale.units_force < lengthof(_units_force));
					const auto &x = _units_force[_settings_game.locale.units_force];
					auto tmp_params = MakeParameters(x.c.ToDisplay(args.GetNextParameter<int64_t>()), x.decimal_places);
					FormatString(builder, GetStringPtr(x.s), tmp_params);
					break;
				}

				case SCC_HEIGHT: { // {HEIGHT}
					assert(_settings_game.locale.units_height < lengthof(_units_height));
					const auto &x = _units_height[_settings_game.locale.units_height];
					auto tmp_params = MakeParameters(x.c.ToDisplay(args.GetNextParameter<int64_t>()), x.decimal_places);
					FormatString(builder, GetStringPtr(x.s), tmp_params);
					break;
				}

				case SCC_POWER: { // {POWER}
					assert(_settings_game.locale.units_power < lengthof(_units_power));
					const auto &x = _units_power[_settings_game.locale.units_power];
					auto tmp_params = MakeParameters(x.c.ToDisplay(args.GetNextParameter<int64_t>()), x.decimal_places);
					FormatString(builder, GetStringPtr(x.s), tmp_params);
					break;
				}

				case SCC_POWER_TO_WEIGHT: { // {POWER_TO_WEIGHT}
					auto setting = _settings_game.locale.units_power * 3u + _settings_game.locale.units_weight;
					assert(setting < lengthof(_units_power_to_weight));
					const auto &x = _units_power_to_weight[setting];
					auto tmp_params = MakeParameters(x.c.ToDisplay(args.GetNextParameter<int64_t>()), x.decimal_places);
					FormatString(builder, GetStringPtr(x.s), tmp_params);
					break;
				}

				case SCC_VELOCITY: { // {VELOCITY}
					int64_t arg = args.GetNextParameter<int64_t>();
					// Unpack vehicle type from packed argument to get desired units.
					VehicleType vt = static_cast<VehicleType>(GB(arg, 56, 8));
					const auto &x = GetVelocityUnits(vt);
					auto tmp_params = MakeParameters(ConvertKmhishSpeedToDisplaySpeed(GB(arg, 0, 56), vt), x.decimal_places);
					FormatString(builder, GetStringPtr(x.s), tmp_params);
					break;
				}

				case SCC_VOLUME_SHORT: { // {VOLUME_SHORT}
					assert(_settings_game.locale.units_volume < lengthof(_units_volume));
					const auto &x = _units_volume[_settings_game.locale.units_volume];
					auto tmp_params = MakeParameters(x.c.ToDisplay(args.GetNextParameter<int64_t>()), x.decimal_places);
					FormatString(builder, GetStringPtr(x.s), tmp_params);
					break;
				}

				case SCC_VOLUME_LONG: { // {VOLUME_LONG}
					assert(_settings_game.locale.units_volume < lengthof(_units_volume));
					const auto &x = _units_volume[_settings_game.locale.units_volume];
					auto tmp_params = MakeParameters(x.c.ToDisplay(args.GetNextParameter<int64_t>()), x.decimal_places);
					FormatString(builder, GetStringPtr(x.l), tmp_params);
					break;
				}

				case SCC_WEIGHT_SHORT: { // {WEIGHT_SHORT}
					assert(_settings_game.locale.units_weight < lengthof(_units_weight));
					const auto &x = _units_weight[_settings_game.locale.units_weight];
					auto tmp_params = MakeParameters(x.c.ToDisplay(args.GetNextParameter<int64_t>()), x.decimal_places);
					FormatString(builder, GetStringPtr(x.s), tmp_params);
					break;
				}

				case SCC_WEIGHT_LONG: { // {WEIGHT_LONG}
					assert(_settings_game.locale.units_weight < lengthof(_units_weight));
					const auto &x = _units_weight[_settings_game.locale.units_weight];
					auto tmp_params = MakeParameters(x.c.ToDisplay(args.GetNextParameter<int64_t>()), x.decimal_places);
					FormatString(builder, GetStringPtr(x.l), tmp_params);
					break;
				}

				case SCC_POWER_WEIGHT_RATIO: { // {POWER_WEIGHT_RATIO}
					assert(_settings_game.locale.units_power < lengthof(_units_power));
					assert(_settings_game.locale.units_weight < lengthof(_units_weight));

					FormatUnitWeightRatio(builder, _units_power[_settings_game.locale.units_power], args.GetNextParameter<int64_t>());
					break;
				}

				case SCC_FORCE_WEIGHT_RATIO: { // {FORCE_WEIGHT_RATIO}
					assert(_settings_game.locale.units_force < lengthof(_units_force));
					assert(_settings_game.locale.units_weight < lengthof(_units_weight));

					FormatUnitWeightRatio(builder, _units_force[_settings_game.locale.units_force], args.GetNextParameter<int64_t>());
					break;
				}

				case SCC_UNITS_DAYS_OR_SECONDS: { // {UNITS_DAYS_OR_SECONDS}
					uint8_t realtime = EconTime::UsingWallclockUnits(_game_mode == GM_MENU);
					const auto &x = _units_time_days_or_seconds[realtime];
					int64_t duration = args.GetNextParameter<int64_t>();
					if (realtime) duration *= DayLengthFactor();
					auto tmp_params = MakeParameters(x.c.ToDisplay(duration), x.decimal_places);
					FormatString(builder, GetStringPtr(x.s), tmp_params);
					break;
				}

				case SCC_UNITS_MONTHS_OR_MINUTES: { // {UNITS_MONTHS_OR_MINUTES}
					uint8_t realtime = EconTime::UsingWallclockUnits(_game_mode == GM_MENU);
					if (realtime > 0 && ReplaceWallclockMinutesUnit()) realtime++;
					const auto &x = _units_time_months_or_minutes[realtime];
					auto tmp_params = MakeParameters(x.c.ToDisplay(args.GetNextParameter<int64_t>()), x.decimal_places);
					FormatString(builder, GetStringPtr(x.s), tmp_params);
					break;
				}

				case SCC_UNITS_YEARS_OR_PERIODS: { // {UNITS_YEARS_OR_PERIODS}
					uint8_t realtime = EconTime::UsingWallclockUnits(_game_mode == GM_MENU);
					const auto &x = _units_time_years_or_periods[realtime];
					auto tmp_params = MakeParameters(x.c.ToDisplay(args.GetNextParameter<int64_t>()), x.decimal_places);
					FormatString(builder, GetStringPtr(x.s), tmp_params);
					break;
				}

				case SCC_UNITS_YEARS_OR_MINUTES: { // {UNITS_YEARS_OR_MINUTES}
					uint8_t realtime = EconTime::UsingWallclockUnits(_game_mode == GM_MENU);
					if (realtime > 0 && ReplaceWallclockMinutesUnit()) realtime++;
					const auto &x = _units_time_years_or_minutes[realtime];
					auto tmp_params = MakeParameters(x.c.ToDisplay(args.GetNextParameter<int64_t>()), x.decimal_places);
					FormatString(builder, GetStringPtr(x.s), tmp_params);
					break;
				}

				case SCC_COMPANY_NAME: { // {COMPANY}
					const Company *c = Company::GetIfValid(args.GetNextParameter<CompanyID>());
					if (c == nullptr) break;

					if (!c->name.empty()) {
						auto tmp_params = MakeParameters(c->name);
						GetStringWithArgs(builder, STR_JUST_RAW_STRING, tmp_params);
					} else {
						auto tmp_params = MakeParameters(c->name_2);
						GetStringWithArgs(builder, c->name_1, tmp_params);
					}
					break;
				}

				case SCC_COMPANY_NUM: { // {COMPANY_NUM}
					CompanyID company = args.GetNextParameter<CompanyID>();

					/* Nothing is added for AI or inactive companies */
					if (Company::IsValidHumanID(company)) {
						auto tmp_params = MakeParameters(company + 1);
						GetStringWithArgs(builder, STR_FORMAT_COMPANY_NUM, tmp_params);
					}
					break;
				}

				case SCC_DEPOT_NAME: { // {DEPOT}
					VehicleType vt = args.GetNextParameter<VehicleType>();
					if (vt == VEH_AIRCRAFT) {
						auto tmp_params = MakeParameters(args.GetNextParameter<StationID>());
						GetStringWithArgs(builder, STR_FORMAT_DEPOT_NAME_AIRCRAFT, tmp_params);
						break;
					}

					const Depot *d = Depot::Get(args.GetNextParameter<DepotID>());
					if (!d->name.empty()) {
						auto tmp_params = MakeParameters(d->name);
						GetStringWithArgs(builder, STR_JUST_RAW_STRING, tmp_params);
					} else {
						auto tmp_params = MakeParameters(d->town->index, d->town_cn + 1);
						GetStringWithArgs(builder, STR_FORMAT_DEPOT_NAME_TRAIN + 2 * vt + (d->town_cn == 0 ? 0 : 1), tmp_params);
					}
					break;
				}

				case SCC_ENGINE_NAME: { // {ENGINE}
					int64_t arg = args.GetNextParameter<int64_t>();
					const Engine *e = Engine::GetIfValid(static_cast<EngineID>(arg));
					if (e == nullptr) break;

					if (!e->name.empty() && e->IsEnabled()) {
						auto tmp_params = MakeParameters(e->name);
						GetStringWithArgs(builder, STR_JUST_RAW_STRING, tmp_params);
						break;
					}

					if (e->info.callback_mask.Test(VehicleCallbackMask::Name)) {
						uint16_t callback = GetVehicleCallback(CBID_VEHICLE_NAME, static_cast<uint32_t>(arg >> 32), 0, e->index, nullptr);
						/* Not calling ErrorUnknownCallbackResult due to being inside string processing. */
						if (callback != CALLBACK_FAILED && callback < 0x400) {
							const GRFFile *grffile = e->GetGRF();
							assert(grffile != nullptr);

							builder += GetGRFStringWithTextStack(grffile, GRFSTR_MISC_GRF_TEXT + callback, 6);
							break;
						}
					}

					GetStringWithArgs(builder, e->info.string_id, {});
					break;
				}

				case SCC_GROUP_NAME: { // {GROUP}
					uint32_t id = args.GetNextParameter<uint32_t>();
					bool recurse = _settings_client.gui.show_group_hierarchy_name && (id & GROUP_NAME_HIERARCHY);
					id &= ~GROUP_NAME_HIERARCHY;
					const Group *group = Group::GetIfValid(GroupID(id));
					if (group == nullptr) break;

					auto handle_group = y_combinator([&](auto handle_group, const Group *g) -> void {
						if (recurse && g->parent != GroupID::Invalid()) {
							handle_group(Group::Get(g->parent));
							auto tmp_params = MakeParameters();
							GetStringWithArgs(builder, STR_HIERARCHY_SEPARATOR, tmp_params);
						}
						if (!g->name.empty()) {
							auto tmp_params = MakeParameters(g->name);
							GetStringWithArgs(builder, STR_JUST_RAW_STRING, tmp_params);
						} else {
							auto tmp_params = MakeParameters(g->number);
							GetStringWithArgs(builder, STR_FORMAT_GROUP_NAME, tmp_params);
						}
					});
					handle_group(group);
					break;
				}

				case SCC_INDUSTRY_NAME: { // {INDUSTRY}
					const Industry *i = Industry::GetIfValid(args.GetNextParameter<IndustryID>());
					if (i == nullptr) break;

					static bool use_cache = true;
					if (_scan_for_gender_data) {
						/* Gender is defined by the industry type.
						 * STR_FORMAT_INDUSTRY_NAME may have the town first, so it would result in the gender of the town name */
						FormatString(builder, GetStringPtr(GetIndustrySpec(i->type)->name), {}, next_substr_case_index);
					} else if (use_cache) { // Use cached version if first call
						AutoRestoreBackup cache_backup(use_cache, false);
						builder += i->GetCachedName();
					} else {
						/* First print the town name and the industry type name. */
						auto tmp_params = MakeParameters(i->town->index, GetIndustrySpec(i->type)->name);
						FormatString(builder, GetStringPtr(STR_FORMAT_INDUSTRY_NAME), tmp_params, next_substr_case_index);
					}
					next_substr_case_index = 0;
					break;
				}

				case SCC_PRESIDENT_NAME: { // {PRESIDENT_NAME}
					const Company *c = Company::GetIfValid(args.GetNextParameter<CompanyID>());
					if (c == nullptr) break;

					if (!c->president_name.empty()) {
						auto tmp_params = MakeParameters(c->president_name);
						GetStringWithArgs(builder, STR_JUST_RAW_STRING, tmp_params);
					} else {
						auto tmp_params = MakeParameters(c->president_name_2);
						GetStringWithArgs(builder, c->president_name_1, tmp_params);
					}
					break;
				}

				case SCC_STATION_NAME: { // {STATION}
					StationID sid = args.GetNextParameter<StationID>();
					const Station *st = Station::GetIfValid(sid);

					if (st == nullptr) {
						/* The station doesn't exist anymore. The only place where we might
						 * be "drawing" an invalid station is in the case of cargo that is
						 * in transit. */
						GetStringWithArgs(builder, STR_UNKNOWN_STATION, {});
						break;
					}

					static bool use_cache = true;
					if (use_cache) { // Use cached version if first call
						AutoRestoreBackup cache_backup(use_cache, false);
						builder += st->GetCachedName();
					} else if (!st->name.empty()) {
						auto tmp_params = MakeParameters(st->name);
						GetStringWithArgs(builder, STR_JUST_RAW_STRING, tmp_params);
					} else {
						StringID string_id = st->string_id;
						if (st->indtype != IT_INVALID) {
							/* Special case where the industry provides the name for the station */
							const IndustrySpec *indsp = GetIndustrySpec(st->indtype);

							/* Industry GRFs can change which might remove the station name and
							 * thus cause very strange things. Here we check for that before we
							 * actually set the station name. */
							if (indsp->station_name != STR_NULL && indsp->station_name != STR_UNDEFINED) {
								string_id = indsp->station_name;
							}
						}
						if (st->extra_name_index != UINT16_MAX && st->extra_name_index < _extra_station_names.size()) {
							string_id = _extra_station_names[st->extra_name_index].str;
						}

						auto tmp_params = MakeParameters(STR_TOWN_NAME, st->town->index, st->index);
						GetStringWithArgs(builder, string_id, tmp_params);
					}
					break;
				}

				case SCC_TOWN_NAME: { // {TOWN}
					const Town *t = Town::GetIfValid(args.GetNextParameter<TownID>());
					if (t == nullptr) break;

					static bool use_cache = true;
					if (use_cache) { // Use cached version if first call
						AutoRestoreBackup cache_backup(use_cache, false);
						builder += t->GetCachedName();
					} else if (!t->name.empty()) {
						auto tmp_params = MakeParameters(t->name);
						GetStringWithArgs(builder, STR_JUST_RAW_STRING, tmp_params);
					} else {
						GetTownName(builder, t);
					}
					break;
				}

				case SCC_VIEWPORT_TOWN_LABEL1:
				case SCC_VIEWPORT_TOWN_LABEL2: { // {VIEWPORT_TOWN_LABEL1..2}
					int32_t t = args.GetNextParameter<int32_t>();
					uint64_t data = args.GetNextParameter<uint64_t>();

					bool tiny = (b == SCC_VIEWPORT_TOWN_LABEL2);
					StringID string_id = STR_VIEWPORT_TOWN_COLOUR;
					if (!tiny) string_id += GB(data, 40, 2);
					auto tmp_params = MakeParameters(t, GB(data, 32, 8), GB(data, 0, 32));
					GetStringWithArgs(builder, string_id, tmp_params);
					break;
				}

				case SCC_WAYPOINT_NAME: { // {WAYPOINT}
					Waypoint *wp = Waypoint::GetIfValid(args.GetNextParameter<StationID>());
					if (wp == nullptr) break;

					if (!wp->name.empty()) {
						auto tmp_params = MakeParameters(wp->name);
						GetStringWithArgs(builder, STR_JUST_RAW_STRING, tmp_params);
					} else {
						auto tmp_params = MakeParameters(wp->town->index, wp->town_cn + 1);
						StringID string_id = ((wp->string_id == STR_SV_STNAME_BUOY) ? STR_FORMAT_BUOY_NAME : STR_FORMAT_WAYPOINT_NAME);
						if (wp->town_cn != 0) string_id++;
						GetStringWithArgs(builder, string_id, tmp_params);
					}
					break;
				}

				case SCC_VEHICLE_NAME: { // {VEHICLE}
					uint32_t id = args.GetNextParameter<uint32_t>();
					uint8_t vehicle_names = _settings_client.gui.vehicle_names;
					if (id & VEHICLE_NAME_NO_GROUP) {
						id &= ~VEHICLE_NAME_NO_GROUP;
						/* Change format from long to traditional */
						if (vehicle_names == 2) vehicle_names = 0;
					}

					const Vehicle *v = Vehicle::GetIfValid(id);
					if (v == nullptr) break;

					if (!v->name.empty()) {
						auto tmp_params = MakeParameters(v->name);
						GetStringWithArgs(builder, STR_JUST_RAW_STRING, tmp_params);
					} else if (v->group_id != DEFAULT_GROUP && vehicle_names != 0 && v->type < VEH_COMPANY_END) {
						/* The vehicle has no name, but is member of a group, so print group name */
						uint32_t group_name = v->group_id.base();
						if (_settings_client.gui.show_vehicle_group_hierarchy_name) group_name |= GROUP_NAME_HIERARCHY;
						if (vehicle_names == 1) {
							auto tmp_params = MakeParameters(group_name, v->unitnumber);
							GetStringWithArgs(builder, STR_FORMAT_GROUP_VEHICLE_NAME, tmp_params);
						} else {
							auto tmp_params = MakeParameters(group_name, STR_TRADITIONAL_TRAIN_NAME + v->type, v->unitnumber);
							GetStringWithArgs(builder, STR_FORMAT_GROUP_VEHICLE_NAME_LONG, tmp_params);
						}
					} else {
						auto tmp_params = MakeParameters(v->unitnumber);

						StringID string_id;
						if (v->type < VEH_COMPANY_END) {
							string_id = ((vehicle_names == 1) ? STR_SV_TRAIN_NAME : STR_TRADITIONAL_TRAIN_NAME) + v->type;
						} else {
							string_id = STR_INVALID_VEHICLE;
						}

						GetStringWithArgs(builder, string_id, tmp_params);
					}
					break;
				}

				case SCC_SIGN_NAME: { // {SIGN}
					const Sign *si = Sign::GetIfValid(args.GetNextParameter<SignID>());
					if (si == nullptr) break;

					if (!si->name.empty()) {
						auto tmp_params = MakeParameters(si->name);
						GetStringWithArgs(builder, STR_JUST_RAW_STRING, tmp_params);
					} else {
						GetStringWithArgs(builder, STR_DEFAULT_SIGN_NAME, {});
					}
					break;
				}

				case SCC_TR_SLOT_NAME: { // {TRSLOT}
					const TraceRestrictSlot *slot = TraceRestrictSlot::GetIfValid(args.GetNextParameter<uint32_t>());
					if (slot == nullptr) break;
					auto tmp_params = MakeParameters(slot->name);
					GetStringWithArgs(builder, STR_JUST_RAW_STRING, tmp_params);
					break;
				}

				case SCC_TR_SLOT_GROUP_NAME: { // {TRSLOTGROUP}
					const TraceRestrictSlotGroup *slot = TraceRestrictSlotGroup::GetIfValid(args.GetNextParameter<uint32_t>());
					if (slot == nullptr) break;
					auto tmp_params = MakeParameters(slot->name);
					GetStringWithArgs(builder, STR_JUST_RAW_STRING, tmp_params);
					break;
				}

				case SCC_TR_COUNTER_NAME: { // {TRCOUNTER}
					const TraceRestrictCounter *ctr = TraceRestrictCounter::GetIfValid(args.GetNextParameter<uint32_t>());
					if (ctr == nullptr) break;
					auto tmp_params = MakeParameters(ctr->name);
					GetStringWithArgs(builder, STR_JUST_RAW_STRING, tmp_params);
					break;
				}

				case SCC_STATION_FEATURES: { // {STATIONFEATURES}
					StationGetSpecialString(builder, args.GetNextParameter<StationFacilities>());
					break;
				}

				case SCC_COLOUR: { // {COLOUR}
					StringControlCode scc = (StringControlCode)(SCC_BLUE + args.GetNextParameter<Colours>());
					if (IsInsideMM(scc, SCC_BLUE, SCC_COLOUR)) builder.Utf8Encode(scc);
					break;
				}

				case SCC_CONSUME_ARG:
					// do nothing
					break;

				default:
					builder.Utf8Encode(b);
					break;
			}
		} catch (std::out_of_range &e) {
			Debug(misc, 0, "FormatString: {}", e.what());
			builder += "(invalid parameter)";
		}
	}
}


static void StationGetSpecialString(StringBuilder builder, StationFacilities x)
{
	if (x.Test(StationFacility::Train)) builder.Utf8Encode(SCC_TRAIN);
	if (x.Test(StationFacility::TruckStop)) builder.Utf8Encode(SCC_LORRY);
	if (x.Test(StationFacility::BusStop)) builder.Utf8Encode(SCC_BUS);
	if (x.Test(StationFacility::Dock)) builder.Utf8Encode(SCC_SHIP);
	if (x.Test(StationFacility::Airport)) builder.Utf8Encode(SCC_PLANE);
}

static const char * const _silly_company_names[] = {
	"Bloggs Brothers",
	"Tiny Transport Ltd.",
	"Express Travel",
	"Comfy-Coach & Co.",
	"Crush & Bump Ltd.",
	"Broken & Late Ltd.",
	"Sam Speedy & Son",
	"Supersonic Travel",
	"Mike's Motors",
	"Lightning International",
	"Pannik & Loozit Ltd.",
	"Inter-City Transport",
	"Getout & Pushit Ltd."
};

static const char * const _surname_list[] = {
	"Adams",
	"Allan",
	"Baker",
	"Bigwig",
	"Black",
	"Bloggs",
	"Brown",
	"Campbell",
	"Gordon",
	"Hamilton",
	"Hawthorn",
	"Higgins",
	"Green",
	"Gribble",
	"Jones",
	"McAlpine",
	"MacDonald",
	"McIntosh",
	"Muir",
	"Murphy",
	"Nelson",
	"O'Donnell",
	"Parker",
	"Phillips",
	"Pilkington",
	"Quigley",
	"Sharkey",
	"Thomson",
	"Watkins"
};

static const char * const _silly_surname_list[] = {
	"Grumpy",
	"Dozy",
	"Speedy",
	"Nosey",
	"Dribble",
	"Mushroom",
	"Cabbage",
	"Sniffle",
	"Fishy",
	"Swindle",
	"Sneaky",
	"Nutkins"
};

static const char _initial_name_letters[] = {
	'A', 'B', 'C', 'D', 'E', 'F', 'G', 'H', 'I', 'J',
	'K', 'L', 'M', 'N', 'P', 'R', 'S', 'T', 'W',
};

static std::span<const char * const> GetSurnameOptions()
{
	if (_settings_game.game_creation.landscape == LandscapeType::Toyland) return _silly_surname_list;
	return _surname_list;
}

/**
 * Get the surname of the president with the given seed.
 * @param seed The seed the surname was generated from.
 * @return The surname.
 */
static const char *GetSurname(uint32_t seed)
{
	auto surname_options = GetSurnameOptions();
	return surname_options[surname_options.size() * GB(seed, 16, 8) >> 8];
}

static void GenAndCoName(StringBuilder &builder, uint32_t seed)
{
	builder += GetSurname(seed);
	builder += " & Co.";
}

static void GenPresidentName(StringBuilder builder, uint32_t seed)
{
	builder += _initial_name_letters[std::size(_initial_name_letters) * GB(seed, 0, 8) >> 8];
	builder += ". ";

	/* The second initial is optional. */
	size_t index = (std::size(_initial_name_letters) + 35) * GB(seed, 8, 8) >> 8;
	if (index < std::size(_initial_name_letters)) {
		builder += _initial_name_letters[index];
		builder += ". ";
	}

	builder += GetSurname(seed);
}

static bool GetSpecialNameString(StringBuilder builder, StringID string, StringParameters &args)
{
	switch (string) {
		case SPECSTR_SILLY_NAME: // Not used in new companies, but retained for old-loader savegames
			builder += _silly_company_names[std::min<size_t>(args.GetNextParameter<uint16_t>(), std::size(_silly_company_names) - 1)];
			return true;

		case SPECSTR_ANDCO_NAME: // used for Foobar & Co company names
			GenAndCoName(builder, args.GetNextParameter<uint32_t>());
			return true;

		case SPECSTR_PRESIDENT_NAME: // President name
			GenPresidentName(builder, args.GetNextParameter<uint32_t>());
			return true;
	}

	/* TownName Transport company names, with the appropriate town name. */
	if (IsInsideMM(string, SPECSTR_COMPANY_NAME_START, SPECSTR_COMPANY_NAME_END)) {
		GenerateTownNameString(builder, string - SPECSTR_COMPANY_NAME_START, args.GetNextParameter<uint32_t>());
		builder += " Transport";
		return true;
	}

	return false;
}

/**
 * Check whether the header is a valid header for OpenTTD.
 * @return true iff the header is deemed valid.
 */
bool LanguagePackHeader::IsValid() const
{
	return this->ident        == TO_LE32(LanguagePackHeader::IDENT) &&
	       this->version      == TO_LE32(LANGUAGE_PACK_VERSION) &&
	       this->plural_form  <  LANGUAGE_MAX_PLURAL &&
	       this->text_dir     <= 1 &&
	       this->newgrflangid < MAX_LANG &&
	       this->num_genders  < MAX_NUM_GENDERS &&
	       this->num_cases    < MAX_NUM_CASES &&
	       StrValid(this->name) &&
	       StrValid(this->own_name) &&
	       StrValid(this->isocode) &&
	       StrValid(this->digit_group_separator) &&
	       StrValid(this->digit_group_separator_currency) &&
	       StrValid(this->digit_decimal_separator);
}

/**
 * Check whether a translation is sufficiently finished to offer it to the public.
 */
bool LanguagePackHeader::IsReasonablyFinished() const
{
	/* "Less than 25% missing" is "sufficiently finished". */
	return 4 * this->missing < LANGUAGE_TOTAL_STRINGS;
}

/**
 * Read a particular language.
 * @param lang The metadata about the language.
 * @return Whether the loading went okay or not.
 */
bool ReadLanguagePack(const LanguageMetadata *lang)
{
	/* Current language pack */
	std::optional<UniqueBuffer<uint8_t>> result = ReadFileToBuffer(lang->file, 1U << 20);
	if (!result.has_value() || !*result) return false;

	size_t len = result->size();
	std::unique_ptr<LanguagePack, LanguagePackDeleter> lang_pack(reinterpret_cast<LanguagePack *>(result->release_buffer().release()));

	/* End of read data (+ terminating zero added in ReadFileToBuffer()) */
	const char *end = (char *)lang_pack.get() + len + 1;

	/* We need at least one byte of lang_pack->data */
	if (end <= lang_pack->data || !lang_pack->IsValid()) {
		return false;
	}

	std::array<uint, TEXT_TAB_END> tab_start, tab_num;

	uint count = 0;
	for (uint i = 0; i < TEXT_TAB_END; i++) {
		uint16_t num = FROM_LE16(lang_pack->offsets[i]);
		if (num > TAB_SIZE) return false;

		tab_start[i] = count;
		tab_num[i] = num;
		count += num;
	}

	/* Allocate offsets */
	std::vector<char *> offs(count);

	/* Fill offsets */
	char *s = lang_pack->data;
	len = (uint8_t)*s++;
	for (uint i = 0; i < count; i++) {
		if (s + len >= end) return false;

		if (len >= 0xC0) {
			len = ((len & 0x3F) << 8) + (uint8_t)*s++;
			if (s + len >= end) return false;
		}
		offs[i] = s;
		s += len;
		len = (uint8_t)*s;
		*s++ = '\0'; // zero terminate the string
	}

	_langpack.langpack = std::move(lang_pack);
	_langpack.offsets = std::move(offs);
	_langpack.langtab_num = tab_num;
	_langpack.langtab_start = tab_start;

	_current_language = lang;
	const TextDirection old_text_dir = _current_text_dir;
	_current_text_dir = (TextDirection)_current_language->text_dir;
	const char *c_file = StrLastPathSegment(_current_language->file);
	_config_language_file = c_file;
	SetCurrentGrfLangID(_current_language->newgrflangid);
	_langpack.list_separator = GetString(STR_LIST_SEPARATOR);

#ifdef _WIN32
	extern void Win32SetCurrentLocaleName(std::string iso_code);
	Win32SetCurrentLocaleName(_current_language->isocode);
#endif

#ifdef WITH_COCOA
	extern void MacOSSetCurrentLocaleName(const char *iso_code);
	MacOSSetCurrentLocaleName(_current_language->isocode);
#endif

#ifdef WITH_ICU_I18N
	/* Create a collator instance for our current locale. */
	UErrorCode status = U_ZERO_ERROR;
	_current_collator.reset(icu::Collator::createInstance(icu::Locale(_current_language->isocode), status));
	/* Sort number substrings by their numerical value. */
	if (_current_collator) _current_collator->setAttribute(UCOL_NUMERIC_COLLATION, UCOL_ON, status);
	/* Avoid using the collator if it is not correctly set. */
	if (U_FAILURE(status)) {
		_current_collator.reset();
	}
#endif /* WITH_ICU_I18N */

	Layouter::Initialize();

	/* Some lists need to be sorted again after a language change. */
	ReconsiderGameScriptLanguage();
	InitializeSortedCargoSpecs();
	SortIndustryTypes();
	BuildIndustriesLegend();
	BuildContentTypeStringList();
	InvalidateWindowClassesData(WC_BUILD_VEHICLE);      // Build vehicle window.
	InvalidateWindowClassesData(WC_BUILD_VIRTUAL_TRAIN);// Build template trains window.
	InvalidateWindowClassesData(WC_TRAINS_LIST);        // Train group window.
	InvalidateWindowClassesData(WC_TRACE_RESTRICT_SLOTS);// Trace restrict slots window.
	InvalidateWindowClassesData(WC_ROADVEH_LIST);       // Road vehicle group window.
	InvalidateWindowClassesData(WC_SHIPS_LIST);         // Ship group window.
	InvalidateWindowClassesData(WC_AIRCRAFT_LIST);      // Aircraft group window.
	InvalidateWindowClassesData(WC_INDUSTRY_DIRECTORY); // Industry directory window.
	InvalidateWindowClassesData(WC_STATION_LIST);       // Station list window.

	if (old_text_dir != _current_text_dir) {
		InvalidateTemplateReplacementImages();
	}

	return true;
}

/* Win32 implementation in win32.cpp.
 * OS X implementation in os/macosx/macos.mm. */
#if !(defined(_WIN32) || defined(__APPLE__))
/**
 * Determine the current charset based on the environment
 * First check some default values, after this one we passed ourselves
 * and if none exist return the value for $LANG
 * @param param environment variable to check conditionally if default ones are not
 *        set. Pass nullptr if you don't want additional checks.
 * @return return string containing current charset, or nullptr if not-determinable
 */
const char *GetCurrentLocale(const char *param)
{
	const char *env;

	env = std::getenv("LANGUAGE");
	if (env != nullptr) return env;

	env = std::getenv("LC_ALL");
	if (env != nullptr) return env;

	if (param != nullptr) {
		env = std::getenv(param);
		if (env != nullptr) return env;
	}

	return std::getenv("LANG");
}
#else
const char *GetCurrentLocale(const char *param);
#endif /* !(defined(_WIN32) || defined(__APPLE__)) */

/**
 * Get the language with the given NewGRF language ID.
 * @param newgrflangid NewGRF languages ID to check.
 * @return The language's metadata, or nullptr if it is not known.
 */
const LanguageMetadata *GetLanguage(uint8_t newgrflangid)
{
	for (const LanguageMetadata &lang : _languages) {
		if (newgrflangid == lang.newgrflangid) return &lang;
	}

	return nullptr;
}

/**
 * Reads the language file header and checks compatibility.
 * @param file the file to read
 * @param hdr  the place to write the header information to
 * @return true if and only if the language file is of a compatible version
 */
static bool GetLanguageFileHeader(const char *file, LanguagePackHeader *hdr)
{
	auto f = FileHandle::Open(file, "rb");
	if (!f.has_value()) return false;

	size_t read = fread(hdr, sizeof(*hdr), 1, *f);

	bool ret = read == 1 && hdr->IsValid();

	/* Convert endianness for the windows language ID */
	if (ret) {
		hdr->missing = FROM_LE16(hdr->missing);
		hdr->winlangid = FROM_LE16(hdr->winlangid);
	}
	return ret;
}

/**
 * Gets a list of languages from the given directory.
 * @param path  the base directory to search in
 */
static void GetLanguageList(const char *path)
{
	DIR *dir = opendir(OTTD2FS(path).c_str());
	if (dir != nullptr) {
		struct dirent *dirent;
		while ((dirent = readdir(dir)) != nullptr) {
			std::string d_name = FS2OTTD(dirent->d_name);
			const char *extension = strrchr(d_name.c_str(), '.');

			/* Not a language file */
			if (extension == nullptr || strcmp(extension, ".lng") != 0) continue;

			LanguageMetadata lmd;
			lmd.file = path;
			lmd.file += d_name;

			/* Check whether the file is of the correct version */
			if (!GetLanguageFileHeader(lmd.file.c_str(), &lmd)) {
				Debug(misc, 3, "{} is not a valid language file", lmd.file);
			} else if (GetLanguage(lmd.newgrflangid) != nullptr) {
				Debug(misc, 3, "{}'s language ID is already known", lmd.file);
			} else {
				_languages.push_back(lmd);
			}
		}
		closedir(dir);
	}
}

/**
 * Make a list of the available language packs. Put the data in
 * #_languages list.
 */
void InitializeLanguagePacks()
{
	for (Searchpath sp : _valid_searchpaths) {
		std::string path = FioGetDirectory(sp, LANG_DIR);
		GetLanguageList(path.c_str());
	}
	if (_languages.empty()) UserError("No available language packs (invalid versions?)");

	/* Acquire the locale of the current system */
	const char *lang = GetCurrentLocale("LC_MESSAGES");
	if (lang == nullptr) lang = "en_GB";

	const LanguageMetadata *chosen_language   = nullptr; ///< Matching the language in the configuration file or the current locale
	const LanguageMetadata *language_fallback = nullptr; ///< Using pt_PT for pt_BR locale when pt_BR is not available
	const LanguageMetadata *en_GB_fallback    = _languages.data(); ///< Fallback when no locale-matching language has been found

	/* Find a proper language. */
	for (const LanguageMetadata &lng : _languages) {
		/* We are trying to find a default language. The priority is by
		 * configuration file, local environment and last, if nothing found,
		 * English. */
		const char *lang_file = StrLastPathSegment(lng.file);
		if (_config_language_file == lang_file) {
			chosen_language = &lng;
			break;
		}

		if (strcmp (lng.isocode, "en_GB") == 0) en_GB_fallback    = &lng;

		/* Only auto-pick finished translations */
		if (!lng.IsReasonablyFinished()) continue;

		if (strncmp(lng.isocode, lang, 5) == 0) chosen_language   = &lng;
		if (strncmp(lng.isocode, lang, 2) == 0) language_fallback = &lng;
	}

	/* We haven't found the language in the config nor the one in the locale.
	 * Now we set it to one of the fallback languages */
	if (chosen_language == nullptr) {
		chosen_language = (language_fallback != nullptr) ? language_fallback : en_GB_fallback;
	}

	if (!ReadLanguagePack(chosen_language)) UserError("Can't read language pack '{}'", chosen_language->file);
}

/**
 * Get the ISO language code of the currently loaded language.
 * @return the ISO code.
 */
const char *GetCurrentLanguageIsoCode()
{
	return _langpack.langpack->isocode;
}

/**
 * Check whether there are glyphs missing in the current language.
 * @return If glyphs are missing, return \c true, else return \c false.
 */
bool MissingGlyphSearcher::FindMissingGlyphs()
{
	InitFontCache(this->Monospace());

	this->Reset();
	for (auto text = this->NextString(); text.has_value(); text = this->NextString()) {
		auto src = text->cbegin();

		FontSize size = this->DefaultSize();
		FontCache *fc = FontCache::Get(size);
		while (src != text->cend()) {
			char32_t c = Utf8Consume(src);

			if (c >= SCC_FIRST_FONT && c <= SCC_LAST_FONT) {
				size = (FontSize)(c - SCC_FIRST_FONT);
				fc = FontCache::Get(size);
			} else if (!IsInsideMM(c, SCC_SPRITE_START, SCC_SPRITE_END) && IsPrintable(c) && !IsTextDirectionChar(c) && fc->MapCharToGlyph(c, false) == 0) {
				/* The character is printable, but not in the normal font. This is the case we were testing for. */
				std::string size_name;

				switch (size) {
					case FS_NORMAL: size_name = "medium"; break;
					case FS_SMALL: size_name = "small"; break;
					case FS_LARGE: size_name = "large"; break;
					case FS_MONO: size_name = "mono"; break;
					default: NOT_REACHED();
				}

				Debug(fontcache, 0, "Font is missing glyphs to display char 0x{:X} in {} font size", (int)c, size_name);
				return true;
			}
		}
	}
	return false;
}

/** Helper for searching through the language pack. */
class LanguagePackGlyphSearcher : public MissingGlyphSearcher {
	uint i; ///< Iterator for the primary language tables.
	uint j; ///< Iterator for the secondary language tables.

	void Reset() override
	{
		this->i = 0;
		this->j = 0;
	}

	FontSize DefaultSize() override
	{
		return FS_NORMAL;
	}

	std::optional<std::string_view> NextString() override
	{
		if (this->i >= TEXT_TAB_END) return std::nullopt;

		const char *ret = _langpack.offsets[_langpack.langtab_start[this->i] + this->j];

		this->j++;
		while (this->i < TEXT_TAB_END && this->j >= _langpack.langtab_num[this->i]) {
			this->i++;
			this->j = 0;
		}

		return ret;
	}

	bool Monospace() override
	{
		return false;
	}

	void SetFontNames([[maybe_unused]] FontCacheSettings *settings, [[maybe_unused]] const char *font_name, [[maybe_unused]] const void *os_data) override
	{
#if defined(WITH_FREETYPE) || defined(_WIN32) || defined(WITH_COCOA)
		settings->small.font = font_name;
		settings->medium.font = font_name;
		settings->large.font = font_name;

		settings->small.os_handle = os_data;
		settings->medium.os_handle = os_data;
		settings->large.os_handle = os_data;
#endif
	}
};

/**
 * Check whether the currently loaded language pack
 * uses characters that the currently loaded font
 * does not support. If this is the case an error
 * message will be shown in English. The error
 * message will not be localized because that would
 * mean it might use characters that are not in the
 * font, which is the whole reason this check has
 * been added.
 * @param base_font Whether to look at the base font as well.
 * @param searcher  The methods to use to search for strings to check.
 *                  If nullptr the loaded language pack searcher is used.
 */
void CheckForMissingGlyphs(bool base_font, MissingGlyphSearcher *searcher)
{
	static LanguagePackGlyphSearcher pack_searcher;
	if (searcher == nullptr) searcher = &pack_searcher;
	bool bad_font = !base_font || searcher->FindMissingGlyphs();
#if defined(WITH_FREETYPE) || defined(_WIN32) || defined(WITH_COCOA)
	if (bad_font) {
		/* We found an unprintable character... lets try whether we can find
		 * a fallback font that can print the characters in the current language. */
		bool any_font_configured = !_fcsettings.medium.font.empty();
		FontCacheSettings backup = _fcsettings;

		_fcsettings.mono.os_handle = nullptr;
		_fcsettings.medium.os_handle = nullptr;

		bad_font = !SetFallbackFont(&_fcsettings, _langpack.langpack->isocode, searcher);

		_fcsettings = backup;

		if (!bad_font && any_font_configured) {
			/* If the user configured a bad font, and we found a better one,
			 * show that we loaded the better font instead of the configured one.
			 * The colour 'character' might change in the
			 * future, so for safety we just Utf8 Encode it into the string,
			 * which takes exactly three characters, so it replaces the "XXX"
			 * with the colour marker. */
			static std::string err_str("XXXThe current font is missing some of the characters used in the texts for this language. Using system fallback font instead.");
			Utf8Encode(err_str.data(), SCC_YELLOW);
			ShowErrorMessage(GetEncodedString(STR_JUST_RAW_STRING, err_str), {}, WL_WARNING);
		}

		if (bad_font && base_font) {
			/* Our fallback font does miss characters too, so keep the
			 * user chosen font as that is more likely to be any good than
			 * the wild guess we made */
			InitFontCache(searcher->Monospace());
		}
	}
#endif

	if (bad_font) {
		/* All attempts have failed. Display an error. As we do not want the string to be translated by
		 * the translators, we 'force' it into the binary and 'load' it via a BindCString. To do this
		 * properly we have to set the colour of the string, otherwise we end up with a lot of artifacts.
		 * The colour 'character' might change in the future, so for safety we just Utf8 Encode it into
		 * the string, which takes exactly three characters, so it replaces the "XXX" with the colour marker. */
		static std::string err_str("XXXThe current font is missing some of the characters used in the texts for this language. Go to Help & Manuals > Fonts, or read the file docs/fonts.md in your OpenTTD directory, to see how to solve this.");
		Utf8Encode(err_str.data(), SCC_YELLOW);
		ShowErrorMessage(GetEncodedString(STR_JUST_RAW_STRING, err_str), {}, WL_WARNING);

		/* Reset the font width */
		LoadStringWidthTable(searcher->Monospace());
		ReInitAllWindows(false);
		return;
	}

	/* Update the font with cache */
	LoadStringWidthTable(searcher->Monospace());
	ReInitAllWindows(false);

#if !(defined(WITH_ICU_I18N) && defined(WITH_HARFBUZZ)) && !defined(WITH_UNISCRIBE) && !defined(WITH_COCOA)
	/*
	 * For right-to-left languages we need the ICU library. If
	 * we do not have support for that library we warn the user
	 * about it with a message. As we do not want the string to
	 * be translated by the translators, we 'force' it into the
	 * binary and 'load' it via a BindCString. To do this
	 * properly we have to set the colour of the string,
	 * otherwise we end up with a lot of artifacts. The colour
	 * 'character' might change in the future, so for safety
	 * we just Utf8 Encode it into the string, which takes
	 * exactly three characters, so it replaces the "XXX" with
	 * the colour marker.
	 */
	if (_current_text_dir != TD_LTR) {
		static std::string err_str("XXXThis version of OpenTTD does not support right-to-left languages. Recompile with ICU + Harfbuzz enabled.");
		Utf8Encode(err_str.data(), SCC_YELLOW);
		ShowErrorMessage(GetEncodedString(STR_JUST_RAW_STRING, err_str), {}, WL_ERROR);
	}
#endif /* !(WITH_ICU_I18N && WITH_HARFBUZZ) && !WITH_UNISCRIBE && !WITH_COCOA */
}<|MERGE_RESOLUTION|>--- conflicted
+++ resolved
@@ -66,26 +66,8 @@
 std::unique_ptr<icu::Collator> _current_collator;    ///< Collator for the language currently in use.
 #endif /* WITH_ICU_I18N */
 
-<<<<<<< HEAD
-std::array<StringParameter, 20> _global_string_params_data;
-
-static StringParameters _global_string_params(std::span<StringParameter>{ _global_string_params_data.data(), _global_string_params_data.size() });
-
 std::string _temp_special_strings[16];
 
-/**
- * Prepare the string parameters for the next formatting run. This means
- * resetting the type information and resetting the offset to the begin.
- */
-void StringParameters::PrepareForNextRun()
-{
-	for (auto &param : this->parameters) param.type = 0;
-	this->offset = 0;
-}
-
-
-=======
->>>>>>> 27761ae4
 /**
  * Get the next parameter from our parameters.
  * This updates the offset, so the next time this is called the next parameter
@@ -239,7 +221,6 @@
 }
 
 /**
-<<<<<<< HEAD
  * Decode the encoded string.
  * @returns Decoded raw string.
  */
@@ -249,8 +230,6 @@
 }
 
 /**
-=======
->>>>>>> 27761ae4
  * Get some number that is suitable for string size computations.
  * @param count Number of digits which shall be displayable.
  * @param size  Font of the number
@@ -280,50 +259,8 @@
 	return GetParamMaxDigits(std::max(min_count, num_digits), size);
 }
 
-<<<<<<< HEAD
-/**
- * Set DParam n to some number that is suitable for string size computations.
- * @param n Index of the string parameter.
- * @param max_value The biggest value which shall be displayed.
- *                  For the result only the number of digits of \a max_value matter.
- * @param min_count Minimum number of digits independent of \a max.
- * @param size  Font of the number
- */
-void SetDParamMaxValue(size_t n, uint64_t max_value, uint min_count, FontSize size)
-{
-	SetDParam(n, GetParamMaxValue(max_value, min_count, size));
-}
-
-/**
- * Copy the parameters from the backup into the global string parameter array.
- * @param backup The backup to copy from.
- */
-void CopyInDParam(const std::span<const StringParameterData> backup, uint offset)
-{
-	for (size_t i = 0; i < backup.size(); i++) {
-		_global_string_params.SetParam(i, backup[i]);
-	}
-}
-
-/**
- * Copy \a num string parameters from the global string parameter array to the \a backup.
- * @param backup The backup to write to.
- * @param num Number of string parameters to copy.
- */
-void CopyOutDParam(std::vector<StringParameterData> &backup, size_t num)
-{
-	backup.resize(num);
-	for (size_t i = 0; i < backup.size(); i++) {
-		backup[i] = _global_string_params.GetParam(i);
-	}
-}
-
 static void StationGetSpecialString(StringBuilder builder, StationFacilities x);
 static bool GetSpecialNameString(StringBuilder builder, StringID string, StringParameters &args);
-=======
-static void StationGetSpecialString(StringBuilder &builder, StationFacilities x);
-static bool GetSpecialNameString(StringBuilder &builder, StringID string, StringParameters &args);
->>>>>>> 27761ae4
 
 static void FormatString(StringBuilder builder, const char *str, StringParameters &args, uint case_index = 0, bool game_script = false, bool dry_run = false);
 
@@ -487,36 +424,9 @@
  */
 std::string GetString(StringID string)
 {
-<<<<<<< HEAD
-	_global_string_params.PrepareForNextRun();
 	format_buffer buffer;
-	GetStringWithArgs(StringBuilder(buffer), string, _global_string_params);
+	GetStringWithArgs(StringBuilder(buffer), string, {});
 	return buffer.to_string();
-}
-
-/**
- * Resolve the given StringID and append in place into an existing format_buffer with all the associated
- * DParam lookups and formatting.
- * @param result The format_buffer to place the translated string.
-=======
-	return GetStringWithArgs(string, {});
-}
-
-/**
- * Resolve the given StringID and append in place into an existing std::string with formatting but no parameters.
- * @param result The std::string to place the translated string.
->>>>>>> 27761ae4
- * @param string The unique identifier of the translatable string.
- */
-void AppendStringInPlaceGlobalParams(format_buffer &result, StringID string)
-{
-<<<<<<< HEAD
-	_global_string_params.PrepareForNextRun();
-	GetStringWithArgs(StringBuilder(result), string, _global_string_params);
-=======
-	StringBuilder builder(result);
-	GetStringWithArgs(builder, string, {});
->>>>>>> 27761ae4
 }
 
 static void AppendStringWithArgsInPlaceFixed(format_target &result, StringID string, StringParameters &params)
@@ -557,18 +467,6 @@
 }
 
 /**
- * Resolve the given StringID into a std::string with all the associated
- * DParam lookups and formatting.
- * @param builder   the string builder to write to
- * @param string The unique identifier of the translatable string.
- */
-void GetString(StringBuilder builder, StringID string)
-{
-	_global_string_params.PrepareForNextRun();
-	GetStringWithArgs(builder, string, _global_string_params);
-}
-
-/**
  * Get a parsed string with most special stringcodes replaced by the string parameters.
  * @param string The ID of the string to parse.
  * @param args   Arguments for the string.
@@ -580,36 +478,6 @@
 	StringBuilder builder(result);
 	GetStringWithArgs(builder, string, args);
 	return result.to_string();
-}
-
-<<<<<<< HEAD
-/**
- * This function is used to "bind" a C string to a OpenTTD dparam slot.
- * @param n slot of the string
- * @param str string to bind
- */
-void SetDParamStr(size_t n, const char *str)
-{
-	_global_string_params.SetParam(n, str);
-}
-
-/**
- * This function is used to "bind" the std::string to a OpenTTD dparam slot.
- * Contrary to the other \c SetDParamStr function, this moves the string into
- * the parameter slot.
- * @param n slot of the string
- * @param str string to bind
- */
-void SetDParamStr(size_t n, std::string str)
-{
-	_global_string_params.SetParam(n, std::move(str));
-=======
-static const char *GetDecimalSeparator()
-{
-	const char *decimal_separator = _settings_game.locale.digit_decimal_separator.c_str();
-	if (StrEmpty(decimal_separator)) decimal_separator = _langpack.langpack->digit_decimal_separator;
-	return decimal_separator;
->>>>>>> 27761ae4
 }
 
 /**
