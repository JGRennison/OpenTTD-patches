--- conflicted
+++ resolved
@@ -59,13 +59,9 @@
 std::unique_ptr<icu::Collator> _current_collator;    ///< Collator for the language currently in use.
 #endif /* WITH_ICU_I18N */
 
-<<<<<<< HEAD
-ArrayStringParameters<20> _global_string_params; ///< Global array of string parameters. To access, use #SetDParam.
+ArrayStringParameters<20> _global_string_params;
 
 std::string _temp_special_strings[16];
-=======
-ArrayStringParameters<20> _global_string_params;
->>>>>>> 96ec9c1b
 
 /**
  * Prepare the string parameters for the next formatting run. This means
@@ -1753,24 +1749,15 @@
 
 						StartTextRefStackUsage(grffile, 6);
 						ArrayStringParameters<6> tmp_params;
-<<<<<<< HEAD
 						buff = GetStringWithArgs(buff, GetGRFStringID(grffile->grfid, 0xD000 + callback), tmp_params, last);
-=======
-						GetStringWithArgs(builder, GetGRFStringID(grffile->grfid, 0xD000 + callback), tmp_params);
->>>>>>> 96ec9c1b
 						StopTextRefStackUsage();
 
 						break;
 					}
 				}
 
-<<<<<<< HEAD
 				auto tmp_params = MakeParameters();
 				buff = GetStringWithArgs(buff, e->info.string_id, tmp_params, last);
-=======
-				auto tmp_params = ArrayStringParameters<0>();
-				GetStringWithArgs(builder, e->info.string_id, tmp_params);
->>>>>>> 96ec9c1b
 				break;
 			}
 
@@ -1811,13 +1798,8 @@
 				} else if (_scan_for_gender_data) {
 					/* Gender is defined by the industry type.
 					 * STR_FORMAT_INDUSTRY_NAME may have the town first, so it would result in the gender of the town name */
-<<<<<<< HEAD
 					auto tmp_params = MakeParameters();
 					buff = FormatString(buff, GetStringPtr(GetIndustrySpec(i->type)->name), tmp_params, last, next_substr_case_index);
-=======
-					auto tmp_params = ArrayStringParameters<0>();
-					FormatString(builder, GetStringPtr(GetIndustrySpec(i->type)->name), tmp_params, next_substr_case_index);
->>>>>>> 96ec9c1b
 				} else {
 					/* First print the town name and the industry type name. */
 					auto tmp_params = MakeParameters(i->town->index, GetIndustrySpec(i->type)->name);
@@ -1850,13 +1832,8 @@
 					/* The station doesn't exist anymore. The only place where we might
 					 * be "drawing" an invalid station is in the case of cargo that is
 					 * in transit. */
-<<<<<<< HEAD
 					auto tmp_params = MakeParameters();
 					buff = GetStringWithArgs(buff, STR_UNKNOWN_STATION, tmp_params, last);
-=======
-					auto tmp_params = ArrayStringParameters<0>();
-					GetStringWithArgs(builder, STR_UNKNOWN_STATION, tmp_params);
->>>>>>> 96ec9c1b
 					break;
 				}
 
@@ -1985,13 +1962,8 @@
 					auto tmp_params = MakeParameters(si->name);
 					buff = GetStringWithArgs(buff, STR_JUST_RAW_STRING, tmp_params, last);
 				} else {
-<<<<<<< HEAD
 					auto tmp_params = MakeParameters();
 					buff = GetStringWithArgs(buff, STR_DEFAULT_SIGN_NAME, tmp_params, last);
-=======
-					auto tmp_params = ArrayStringParameters<0>();
-					GetStringWithArgs(builder, STR_DEFAULT_SIGN_NAME, tmp_params);
->>>>>>> 96ec9c1b
 				}
 				break;
 			}
