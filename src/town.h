/*
 * This file is part of OpenTTD.
 * OpenTTD is free software; you can redistribute it and/or modify it under the terms of the GNU General Public License as published by the Free Software Foundation, version 2.
 * OpenTTD is distributed in the hope that it will be useful, but WITHOUT ANY WARRANTY; without even the implied warranty of MERCHANTABILITY or FITNESS FOR A PARTICULAR PURPOSE.
 * See the GNU General Public License for more details. You should have received a copy of the GNU General Public License along with OpenTTD. If not, see <http://www.gnu.org/licenses/>.
 */

/** @file town.h Base of the town class. */

#ifndef TOWN_H
#define TOWN_H

#include "viewport_type.h"
#include "town_map.h"
#include "subsidy_type.h"
#include "newgrf_storage.h"
#include "cargotype.h"
#include "table/strings.h"
#include "company_func.h"
#include "core/tinystring_type.hpp"
#include "core/typed_container.hpp"
#include <array>
#include <memory>

template <typename T>
struct BuildingCounts {
	std::vector<T> id_count{};
	std::vector<T> class_count{};

	bool operator==(const BuildingCounts&) const = default;
};

static const uint CUSTOM_TOWN_NUMBER_DIFFICULTY  = 4; ///< value for custom town number in difficulty settings
static const uint CUSTOM_TOWN_MAX_NUMBER = 5000;      ///< this is the maximum number of towns a user can specify in customisation

static const uint TOWN_GROWTH_WINTER = 0xFFFFFFFE;    ///< The town only needs this cargo in the winter (any amount)
static const uint TOWN_GROWTH_DESERT = 0xFFFFFFFF;    ///< The town needs the cargo for growth when on desert (any amount)
static const uint16_t TOWN_GROWTH_RATE_NONE = 0xFFFF; ///< Special value for Town::growth_rate to disable town growth.
static const uint16_t MAX_TOWN_GROWTH_TICKS = 930;    ///< Max amount of original town ticks that still fit into uint16_t, about equal to UINT16_MAX / TOWN_GROWTH_TICKS but slightly less to simplify calculations

/** Settings for town council attitudes. */
enum TownCouncilAttitudes {
	TOWN_COUNCIL_LENIENT    = 0,
	TOWN_COUNCIL_TOLERANT   = 1,
	TOWN_COUNCIL_HOSTILE    = 2,
	TOWN_COUNCIL_PERMISSIVE = 3,
};

typedef Pool<Town, TownID, 64> TownPool;
extern TownPool _town_pool;

/** Data structure with cached data of towns. */
struct TownCache {
<<<<<<< HEAD
	uint32_t num_houses;                        ///< Amount of houses
	uint32_t population;                        ///< Current population of people
	TrackedViewportSign sign;                   ///< Location of name sign, UpdateVirtCoord updates this
	PartOfSubsidy part_of_subsidy;              ///< Is this town a source/destination of a subsidy?
	std::array<uint32_t, HZB_END> squared_town_zone_radius; ///< UpdateTownRadius updates this given the house count
	BuildingCounts<uint16_t> building_counts;   ///< The number of each type of building in the town
};
=======
	uint32_t num_houses = 0; ///< Amount of houses
	uint32_t population = 0; ///< Current population of people
	TrackedViewportSign sign{}; ///< Location of name sign, UpdateVirtCoord updates this
	PartOfSubsidy part_of_subsidy{}; ///< Is this town a source/destination of a subsidy?
	std::array<uint32_t, HZB_END> squared_town_zone_radius{}; ///< UpdateTownRadius updates this given the house count
	BuildingCounts<uint16_t> building_counts{}; ///< The number of each type of building in the town
>>>>>>> 0428f8c6

/** Town setting override flags */
enum TownSettingOverrideFlags : uint8_t {
	TSOF_OVERRIDE_BEGIN                     = 0, // Begin marker
	TSOF_OVERRIDE_BUILD_ROADS               = 0,
	TSOF_OVERRIDE_BUILD_LEVEL_CROSSINGS     = 1,
	TSOF_OVERRIDE_BUILD_TUNNELS             = 2,
	TSOF_OVERRIDE_BUILD_INCLINED_ROADS      = 3,
	TSOF_OVERRIDE_GROWTH                    = 4,
	TSOF_OVERRIDE_BUILD_BRIDGES             = 5,
	TSOF_OVERRIDE_END, // End marker
};

/** Town data structure. */
struct Town : TownPool::PoolItem<&_town_pool> {
	TileIndex xy = INVALID_TILE; ///< town center tile

	TownCache cache{}; ///< Container for all cacheable data.

	/* Town name */
<<<<<<< HEAD
	uint32_t townnamegrfid;
	uint16_t townnametype;
	uint32_t townnameparts;
	TinyString name;                 ///< Custom town name. If empty, the town was not renamed and uses the generated name.
	mutable std::string cached_name; ///< NOSAVE: Cache of the resolved name of the town, if not using a custom town name

	uint8_t flags;                   ///< See #TownFlags.

	uint8_t override_flags;          ///< Bitmask of enabled flag overrides. See #TownSettingOverrideFlags.
	uint8_t override_values;         ///< Bitmask of flag override values. See #TownSettingOverrideFlags.
	TownTunnelMode build_tunnels;    ///< If/when towns are allowed to build road tunnels (if TSOF_OVERRIDE_BUILD_TUNNELS set in override_flags)
	uint8_t max_road_slope;          ///< Maximum number of consecutive sloped road tiles which towns are allowed to build (if TSOF_OVERRIDE_BUILD_INCLINED_ROADS set in override_flags)

	uint16_t church_count;           ///< Number of church buildings in the town.
	uint16_t stadium_count;          ///< Number of stadium buildings in the town.
=======
	uint32_t townnamegrfid = 0;
	uint16_t townnametype = 0;
	uint32_t townnameparts = 0;
	std::string name{}; ///< Custom town name. If empty, the town was not renamed and uses the generated name.
	mutable std::string cached_name{}; ///< NOSAVE: Cache of the resolved name of the town, if not using a custom town name

	uint8_t flags = 0; ///< See #TownFlags.
>>>>>>> 0428f8c6

	uint16_t noise_reached = 0; ///< level of noise that all the airports are generating

<<<<<<< HEAD
	CompanyMask statues;             ///< which companies have a statue?

	/* Company ratings. */
	CompanyMask have_ratings;        ///< which companies have a rating
	TypedIndexContainer<std::array<uint8_t, MAX_COMPANIES>, CompanyID> unwanted{}; ///< how many months companies aren't wanted by towns (bribe)
	CompanyID exclusivity;           ///< which company has exclusivity
	uint8_t exclusive_counter;       ///< months till the exclusivity expires
	TypedIndexContainer<std::array<int16_t, MAX_COMPANIES>, CompanyID, TypedIndexContainerPolicy::AllowInteger> ratings{}; ///< ratings of each company for this town
	uint8_t town_label_rating;       ///< Label dependent on _local_company rating.
=======
	CompanyMask statues{}; ///< which companies have a statue?

	/* Company ratings. */
	CompanyMask have_ratings{}; ///< which companies have a rating
	ReferenceThroughBaseContainer<std::array<uint8_t, MAX_COMPANIES>> unwanted{}; ///< how many months companies aren't wanted by towns (bribe)
	CompanyID exclusivity = CompanyID::Invalid(); ///< which company has exclusivity
	uint8_t exclusive_counter = 0; ///< months till the exclusivity expires
	ReferenceThroughBaseContainer<std::array<int16_t, MAX_COMPANIES>> ratings{};  ///< ratings of each company for this town
>>>>>>> 0428f8c6

	std::array<TransportedCargoStat<uint32_t>, NUM_CARGO> supplied{}; ///< Cargo statistics about supplied cargo.
	std::array<TransportedCargoStat<uint16_t>, NUM_TAE> received{}; ///< Cargo statistics about received cargotypes.
	std::array<uint32_t, NUM_TAE> goal{}; ///< Amount of cargo required for the town to grow.

	std::string text{}; ///< General text with additional information.

	inline uint8_t GetPercentTransported(CargoType cargo_type) const
	{
		if (!IsValidCargoType(cargo_type)) return 0;
		return this->supplied[cargo_type].old_act * 256 / (this->supplied[cargo_type].old_max + 1);
	}

	StationList stations_near{}; ///< NOSAVE: List of nearby stations.

<<<<<<< HEAD
	uint16_t time_until_rebuild;     ///< time until we rebuild a house

	uint16_t grow_counter;           ///< counter to count when to grow, value is smaller than or equal to growth_rate
	uint16_t growth_rate;            ///< town growth rate

	uint8_t fund_buildings_months;   ///< fund buildings program in action?
	uint8_t road_build_months;       ///< fund road reconstruction in action?
=======
	uint16_t time_until_rebuild = 0; ///< time until we rebuild a house

	uint16_t grow_counter = 0; ///< counter to count when to grow, value is smaller than or equal to growth_rate
	uint16_t growth_rate = 0; ///< town growth rate

	uint8_t fund_buildings_months = 0; ///< fund buildings program in action?
	uint8_t road_build_months = 0; ///< fund road reconstruction in action?
>>>>>>> 0428f8c6

	bool larger_town = false; ///< if this is a larger town and should grow more quickly
	TownLayout layout{}; ///< town specific road layout

	bool show_zone = false; ///< NOSAVE: mark town to show the local authority zone in the viewports

	std::vector<PersistentStorage *> psa_list{};

	std::vector<struct IndustryLocationCacheEntry> industry_cache; ///< NOSAVE: Industry type and location cache

	/**
	 * Creates a new town.
	 * @param tile center tile of the town
	 */
	Town(TileIndex tile = INVALID_TILE);

	/** Destroy the town. */
	~Town();

	void InitializeLayout(TownLayout layout);

	void UpdateLabel();
	uint64_t LabelParam2() const;

	/**
	 * Calculate the max town noise.
	 * The value is counted using the population divided by the content of the
	 * entry in town_noise_population corresponding to the town's tolerance.
	 * @return the maximum noise level the town will tolerate.
	 */
	inline uint16_t MaxTownNoise() const
	{
		if (_settings_game.difficulty.town_council_tolerance == TOWN_COUNCIL_PERMISSIVE) return UINT16_MAX;

		if (this->cache.population == 0) return 0; // no population? no noise

		/* 3 is added (the noise of the lowest airport), so the  user can at least build a small airfield. */
		return ClampTo<uint16_t>((this->cache.population / _settings_game.economy.town_noise_population[_settings_game.difficulty.town_council_tolerance]) + 3);
	}

	void UpdateVirtCoord(bool only_if_label_changed = false);

	inline const char *GetCachedName() const
	{
		if (!this->name.empty()) return this->name.c_str();
		if (this->cached_name.empty()) this->FillCachedName();
		return this->cached_name.c_str();
	}

	inline bool IsTownGrowthDisabledByOverride() const
	{
		return !(HasBit(this->override_flags, TSOF_OVERRIDE_GROWTH) ? HasBit(this->override_values, TSOF_OVERRIDE_GROWTH) : _settings_game.economy.default_allow_town_growth);
	}

	inline bool GetAllowBuildRoads() const
	{
		return HasBit(this->override_flags, TSOF_OVERRIDE_BUILD_ROADS) ? HasBit(this->override_values, TSOF_OVERRIDE_BUILD_ROADS) : _settings_game.economy.allow_town_roads;
	}

	inline bool GetAllowBuildLevelCrossings() const
	{
		return HasBit(this->override_flags, TSOF_OVERRIDE_BUILD_LEVEL_CROSSINGS) ? HasBit(this->override_values, TSOF_OVERRIDE_BUILD_LEVEL_CROSSINGS) : _settings_game.economy.allow_town_level_crossings;
	}

	inline bool GetAllowBuildBridges() const
	{
		return HasBit(this->override_flags, TSOF_OVERRIDE_BUILD_BRIDGES) ? HasBit(this->override_values, TSOF_OVERRIDE_BUILD_BRIDGES) : _settings_game.economy.allow_town_bridges;
	}

	inline TownTunnelMode GetBuildTunnelMode() const
	{
		return HasBit(this->override_flags, TSOF_OVERRIDE_BUILD_TUNNELS) ? this->build_tunnels : _settings_game.economy.town_build_tunnels;
	}

	inline uint8_t GetBuildMaxRoadSlope() const
	{
		return HasBit(this->override_flags, TSOF_OVERRIDE_BUILD_INCLINED_ROADS) ? this->max_road_slope : _settings_game.economy.town_max_road_slope;
	}

	static inline Town *GetByTile(TileIndex tile)
	{
		return Town::Get(GetTownIndex(tile));
	}

	static Town *GetRandom();
	static void PostDestructor(size_t index);

private:
	void FillCachedName() const;
};

uint32_t GetWorldPopulation();

void UpdateAllTownVirtCoords();
void ClearAllTownCachedNames();
void ShowTownViewWindow(TownID town);
void ExpandTown(Town *t);

void RebuildTownKdtree();

/**
 * Action types that a company must ask permission for to a town authority.
 * @see CheckforTownRating
 */
enum TownRatingCheckType {
	ROAD_REMOVE         = 0,      ///< Removal of a road owned by the town.
	TUNNELBRIDGE_REMOVE = 1,      ///< Removal of a tunnel or bridge owned by the towb.
	TOWN_RATING_CHECK_TYPE_COUNT, ///< Number of town checking action types.
};

/** Special values for town list window for the data parameter of #InvalidateWindowData. */
enum TownDirectoryInvalidateWindowData {
	TDIWD_FORCE_REBUILD,
	TDIWD_POPULATION_CHANGE,
	TDIWD_FORCE_RESORT,
	TDIWD_SHOW_GROWTH_CHANGE,
};

/**
 * This enum is used in conjunction with town->flags.
 * IT simply states what bit is used for.
 * It is pretty unrealistic (IMHO) to only have one church/stadium
 * per town, NO MATTER the population of it.
 * And there are 5 more bits available on flags...
 */
enum TownFlags {
	TOWN_IS_GROWING     = 0,   ///< Conditions for town growth are met. Grow according to Town::growth_rate.
//	TOWN_HAS_CHURCH     = 1,   ///< There can be only one church per town. Replaced by church_count.
//	TOWN_HAS_STADIUM    = 2,   ///< There can be only one stadium per town. Replaced by stadium_count.
	TOWN_CUSTOM_GROWTH  = 3,   ///< Growth rate is controlled by GS.
};

CommandCost CheckforTownRating(DoCommandFlags flags, Town *t, TownRatingCheckType type);


TileIndexDiff GetHouseNorthPart(HouseID &house);

Town *CalcClosestTownFromTile(TileIndex tile, uint threshold = UINT_MAX);

void ResetHouses();

/** Town actions of a company. */
enum class TownAction : uint8_t {
	AdvertiseSmall, ///< Small advertising campaign.
	AdvertiseMedium, ///< Medium advertising campaign.
	AdvertiseLarge, ///< Large advertising campaign.
	RoadRebuild, ///< Rebuild the roads.
	BuildStatue, ///< Build a statue.
	FundBuildings, ///< Fund new buildings.
	BuyRights, ///< Buy exclusive transport rights.
	Bribe, ///< Try to bribe the council.
	End,
};
using TownActions = EnumBitSet<TownAction, uint8_t>;

DECLARE_INCREMENT_DECREMENT_OPERATORS(TownAction);

void ClearTownHouse(Town *t, TileIndex tile);
void UpdateTownMaxPass(Town *t);
void UpdateTownRadius(Town *t);
void UpdateTownRadii();
CommandCost CheckIfAuthorityAllowsNewStation(TileIndex tile, DoCommandFlags flags);
Town *ClosestTownFromTile(TileIndex tile, uint threshold);
void ChangeTownRating(Town *t, int add, int max, DoCommandFlags flags);
HouseZonesBits TryGetTownRadiusGroup(const Town *t, TileIndex tile);
HouseZonesBits GetTownRadiusGroup(const Town *t, TileIndex tile);
void SetTownRatingTestMode(bool mode);
TownActions GetMaskOfTownActions(CompanyID cid, const Town *t);
uint GetDefaultTownsForMapSize();
bool GenerateTowns(TownLayout layout, std::optional<uint> number = std::nullopt);
const CargoSpec *FindFirstCargoWithTownAcceptanceEffect(TownAcceptanceEffect effect);
CargoArray GetAcceptedCargoOfHouse(const HouseSpec *hs);

uint8_t GetTownActionCost(TownAction action);

/**
 * Set the default name for a depot/waypoint
 * @tparam T The type/class to make a default name for
 * @param obj The object/instance we want to find the name for
 */
template <class T>
void MakeDefaultName(T *obj)
{
	/* We only want to set names if it hasn't been set before, or when we're calling from afterload. */
	assert(obj->name.empty() || obj->town_cn == UINT16_MAX);

	obj->town = ClosestTownFromTile(obj->xy, UINT_MAX);

	/* Find first unused number belonging to this town. This can never fail,
	 * as long as there can be at most 65535 waypoints/depots in total.
	 *
	 * This does 'n * m' search, but with 32bit 'used' bitmap, it needs at
	 * most 'n * (1 + ceil(m / 32))' steps (n - number of waypoints in pool,
	 * m - number of waypoints near this town).
	 * Usually, it needs only 'n' steps.
	 *
	 * If it wasn't using 'used' and 'idx', it would just search for increasing 'next',
	 * but this way it is faster */

	uint32_t used = 0; // bitmap of used waypoint numbers, sliding window with 'next' as base
	uint32_t next = 0; // first number in the bitmap
	uint32_t idx  = 0; // index where we will stop
	uint32_t cid  = 0; // current index, goes to T::GetPoolSize()-1, then wraps to 0

	do {
		T *lobj = T::GetIfValid(cid);

		/* check only valid waypoints... */
		if (lobj != nullptr && obj != lobj) {
			/* only objects within the same city and with the same type */
			if (lobj->town == obj->town && lobj->IsOfType(obj)) {
				/* if lobj->town_cn < next, uint will overflow to '+inf' */
				uint i = (uint)lobj->town_cn - next;

				if (i < 32) {
					SetBit(used, i); // update bitmap
					if (i == 0) {
						/* shift bitmap while the lowest bit is '1';
						 * increase the base of the bitmap too */
						do {
							used >>= 1;
							next++;
						} while (HasBit(used, 0));
						/* when we are at 'idx' again at end of the loop and
						 * 'next' hasn't changed, then no object had town_cn == next,
						 * so we can safely use it */
						idx = cid;
					}
				}
			}
		}

		cid++;
		if (cid == T::GetPoolSize()) cid = 0; // wrap to zero...
	} while (cid != idx);

	obj->town_cn = (uint16_t)next; // set index...
}

/*
 * Converts original town ticks counters to plain game ticks. Note that
 * tick 0 is a valid tick so actual amount is one more than the counter value.
 */
inline uint16_t TownTicksToGameTicks(uint16_t ticks)
{
	return (std::min(ticks, MAX_TOWN_GROWTH_TICKS) + 1) * TOWN_GROWTH_TICKS - 1;
}


RoadType GetTownRoadType();
bool CheckTownRoadTypes();
std::span<const DrawBuildingsTileStruct> GetTownDrawTileData();
bool MayTownModifyRoad(TileIndex tile);

#endif /* TOWN_H */<|MERGE_RESOLUTION|>--- conflicted
+++ resolved
@@ -51,22 +51,13 @@
 
 /** Data structure with cached data of towns. */
 struct TownCache {
-<<<<<<< HEAD
-	uint32_t num_houses;                        ///< Amount of houses
-	uint32_t population;                        ///< Current population of people
-	TrackedViewportSign sign;                   ///< Location of name sign, UpdateVirtCoord updates this
-	PartOfSubsidy part_of_subsidy;              ///< Is this town a source/destination of a subsidy?
-	std::array<uint32_t, HZB_END> squared_town_zone_radius; ///< UpdateTownRadius updates this given the house count
-	BuildingCounts<uint16_t> building_counts;   ///< The number of each type of building in the town
-};
-=======
-	uint32_t num_houses = 0; ///< Amount of houses
-	uint32_t population = 0; ///< Current population of people
-	TrackedViewportSign sign{}; ///< Location of name sign, UpdateVirtCoord updates this
-	PartOfSubsidy part_of_subsidy{}; ///< Is this town a source/destination of a subsidy?
+	uint32_t num_houses = 0;                                  ///< Amount of houses
+	uint32_t population = 0;                                  ///< Current population of people
+	TrackedViewportSign sign{};                               ///< Location of name sign, UpdateVirtCoord updates this
+	PartOfSubsidy part_of_subsidy{};                          ///< Is this town a source/destination of a subsidy?
 	std::array<uint32_t, HZB_END> squared_town_zone_radius{}; ///< UpdateTownRadius updates this given the house count
-	BuildingCounts<uint16_t> building_counts{}; ///< The number of each type of building in the town
->>>>>>> 0428f8c6
+	BuildingCounts<uint16_t> building_counts{};               ///< The number of each type of building in the town
+};
 
 /** Town setting override flags */
 enum TownSettingOverrideFlags : uint8_t {
@@ -87,58 +78,37 @@
 	TownCache cache{}; ///< Container for all cacheable data.
 
 	/* Town name */
-<<<<<<< HEAD
-	uint32_t townnamegrfid;
-	uint16_t townnametype;
-	uint32_t townnameparts;
-	TinyString name;                 ///< Custom town name. If empty, the town was not renamed and uses the generated name.
-	mutable std::string cached_name; ///< NOSAVE: Cache of the resolved name of the town, if not using a custom town name
-
-	uint8_t flags;                   ///< See #TownFlags.
-
-	uint8_t override_flags;          ///< Bitmask of enabled flag overrides. See #TownSettingOverrideFlags.
-	uint8_t override_values;         ///< Bitmask of flag override values. See #TownSettingOverrideFlags.
-	TownTunnelMode build_tunnels;    ///< If/when towns are allowed to build road tunnels (if TSOF_OVERRIDE_BUILD_TUNNELS set in override_flags)
-	uint8_t max_road_slope;          ///< Maximum number of consecutive sloped road tiles which towns are allowed to build (if TSOF_OVERRIDE_BUILD_INCLINED_ROADS set in override_flags)
-
-	uint16_t church_count;           ///< Number of church buildings in the town.
-	uint16_t stadium_count;          ///< Number of stadium buildings in the town.
-=======
 	uint32_t townnamegrfid = 0;
 	uint16_t townnametype = 0;
 	uint32_t townnameparts = 0;
-	std::string name{}; ///< Custom town name. If empty, the town was not renamed and uses the generated name.
-	mutable std::string cached_name{}; ///< NOSAVE: Cache of the resolved name of the town, if not using a custom town name
-
-	uint8_t flags = 0; ///< See #TownFlags.
->>>>>>> 0428f8c6
-
-	uint16_t noise_reached = 0; ///< level of noise that all the airports are generating
-
-<<<<<<< HEAD
-	CompanyMask statues;             ///< which companies have a statue?
+	TinyString name{};                   ///< Custom town name. If empty, the town was not renamed and uses the generated name.
+	mutable std::string cached_name{};   ///< NOSAVE: Cache of the resolved name of the town, if not using a custom town name
+
+	uint8_t flags = 0;                   ///< See #TownFlags.
+
+	uint8_t override_flags = 0;          ///< Bitmask of enabled flag overrides. See #TownSettingOverrideFlags.
+	uint8_t override_values = 0;         ///< Bitmask of flag override values. See #TownSettingOverrideFlags.
+	TownTunnelMode build_tunnels{};      ///< If/when towns are allowed to build road tunnels (if TSOF_OVERRIDE_BUILD_TUNNELS set in override_flags)
+	uint8_t max_road_slope = 0;          ///< Maximum number of consecutive sloped road tiles which towns are allowed to build (if TSOF_OVERRIDE_BUILD_INCLINED_ROADS set in override_flags)
+
+	uint16_t church_count = 0;           ///< Number of church buildings in the town.
+	uint16_t stadium_count = 0;          ///< Number of stadium buildings in the town.
+
+	uint16_t noise_reached = 0;                   ///< level of noise that all the airports are generating
+
+	CompanyMask statues{};                        ///< which companies have a statue?
 
 	/* Company ratings. */
-	CompanyMask have_ratings;        ///< which companies have a rating
+	CompanyMask have_ratings{};                   ///< which companies have a rating
 	TypedIndexContainer<std::array<uint8_t, MAX_COMPANIES>, CompanyID> unwanted{}; ///< how many months companies aren't wanted by towns (bribe)
-	CompanyID exclusivity;           ///< which company has exclusivity
-	uint8_t exclusive_counter;       ///< months till the exclusivity expires
+	CompanyID exclusivity = CompanyID::Invalid(); ///< which company has exclusivity
+	uint8_t exclusive_counter;                    ///< months till the exclusivity expires
 	TypedIndexContainer<std::array<int16_t, MAX_COMPANIES>, CompanyID, TypedIndexContainerPolicy::AllowInteger> ratings{}; ///< ratings of each company for this town
-	uint8_t town_label_rating;       ///< Label dependent on _local_company rating.
-=======
-	CompanyMask statues{}; ///< which companies have a statue?
-
-	/* Company ratings. */
-	CompanyMask have_ratings{}; ///< which companies have a rating
-	ReferenceThroughBaseContainer<std::array<uint8_t, MAX_COMPANIES>> unwanted{}; ///< how many months companies aren't wanted by towns (bribe)
-	CompanyID exclusivity = CompanyID::Invalid(); ///< which company has exclusivity
-	uint8_t exclusive_counter = 0; ///< months till the exclusivity expires
-	ReferenceThroughBaseContainer<std::array<int16_t, MAX_COMPANIES>> ratings{};  ///< ratings of each company for this town
->>>>>>> 0428f8c6
+	uint8_t town_label_rating = 0;                ///< Label dependent on _local_company rating.
 
 	std::array<TransportedCargoStat<uint32_t>, NUM_CARGO> supplied{}; ///< Cargo statistics about supplied cargo.
-	std::array<TransportedCargoStat<uint16_t>, NUM_TAE> received{}; ///< Cargo statistics about received cargotypes.
-	std::array<uint32_t, NUM_TAE> goal{}; ///< Amount of cargo required for the town to grow.
+	std::array<TransportedCargoStat<uint16_t>, NUM_TAE> received{};   ///< Cargo statistics about received cargotypes.
+	std::array<uint32_t, NUM_TAE> goal{};                             ///< Amount of cargo required for the town to grow.
 
 	std::string text{}; ///< General text with additional information.
 
@@ -148,30 +118,20 @@
 		return this->supplied[cargo_type].old_act * 256 / (this->supplied[cargo_type].old_max + 1);
 	}
 
-	StationList stations_near{}; ///< NOSAVE: List of nearby stations.
-
-<<<<<<< HEAD
-	uint16_t time_until_rebuild;     ///< time until we rebuild a house
-
-	uint16_t grow_counter;           ///< counter to count when to grow, value is smaller than or equal to growth_rate
-	uint16_t growth_rate;            ///< town growth rate
-
-	uint8_t fund_buildings_months;   ///< fund buildings program in action?
-	uint8_t road_build_months;       ///< fund road reconstruction in action?
-=======
-	uint16_t time_until_rebuild = 0; ///< time until we rebuild a house
-
-	uint16_t grow_counter = 0; ///< counter to count when to grow, value is smaller than or equal to growth_rate
-	uint16_t growth_rate = 0; ///< town growth rate
-
-	uint8_t fund_buildings_months = 0; ///< fund buildings program in action?
-	uint8_t road_build_months = 0; ///< fund road reconstruction in action?
->>>>>>> 0428f8c6
-
-	bool larger_town = false; ///< if this is a larger town and should grow more quickly
-	TownLayout layout{}; ///< town specific road layout
-
-	bool show_zone = false; ///< NOSAVE: mark town to show the local authority zone in the viewports
+	StationList stations_near{};          ///< NOSAVE: List of nearby stations.
+
+	uint16_t time_until_rebuild = 0;;     ///< time until we rebuild a house
+
+	uint16_t grow_counter = 0;;           ///< counter to count when to grow, value is smaller than or equal to growth_rate
+	uint16_t growth_rate = 0;;            ///< town growth rate
+
+	uint8_t fund_buildings_months = 0;;   ///< fund buildings program in action?
+	uint8_t road_build_months = 0;;       ///< fund road reconstruction in action?
+
+	bool larger_town = false;             ///< if this is a larger town and should grow more quickly
+	TownLayout layout{};                  ///< town specific road layout
+
+	bool show_zone = false;               ///< NOSAVE: mark town to show the local authority zone in the viewports
 
 	std::vector<PersistentStorage *> psa_list{};
 
