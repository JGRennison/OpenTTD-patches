--- conflicted
+++ resolved
@@ -51,17 +51,10 @@
 
 /** Data structure with cached data of towns. */
 struct TownCache {
-<<<<<<< HEAD
 	uint32_t num_houses = 0;                                  ///< Amount of houses
 	uint32_t population = 0;                                  ///< Current population of people
 	TrackedViewportSign sign{};                               ///< Location of name sign, UpdateVirtCoord updates this
-	PartOfSubsidy part_of_subsidy{};                          ///< Is this town a source/destination of a subsidy?
-=======
-	uint32_t num_houses = 0; ///< Amount of houses
-	uint32_t population = 0; ///< Current population of people
-	TrackedViewportSign sign{}; ///< Location of name sign, UpdateVirtCoord updates this
-	PartsOfSubsidy part_of_subsidy{}; ///< Is this town a source/destination of a subsidy?
->>>>>>> dc343ca1
+	PartsOfSubsidy part_of_subsidy{};                         ///< Is this town a source/destination of a subsidy?
 	std::array<uint32_t, HZB_END> squared_town_zone_radius{}; ///< UpdateTownRadius updates this given the house count
 	BuildingCounts<uint16_t> building_counts{};               ///< The number of each type of building in the town
 };
