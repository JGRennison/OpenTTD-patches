--- conflicted
+++ resolved
@@ -8,22 +8,15 @@
 /** @file dropdown.cpp Implementation of the dropdown widget. */
 
 #include "stdafx.h"
-<<<<<<< HEAD
-=======
 #include "dropdown_type.h"
 #include "dropdown_func.h"
 #include "dropdown_common_type.h"
-#include "strings_func.h"
-#include "timer/timer.h"
-#include "timer/timer_window.h"
->>>>>>> 97bea563
-#include "window_gui.h"
 #include "string_func.h"
 #include "strings_func.h"
+#include "window_gui.h"
 #include "window_func.h"
 #include "guitimer_func.h"
 #include "zoom_func.h"
-#include "dropdown_type.h"
 
 #include "widgets/dropdown_widget.h"
 
@@ -488,13 +481,8 @@
 	DropDownList list;
 
 	for (uint i = 0; strings[i] != INVALID_STRING_ID; i++) {
-<<<<<<< HEAD
 		if (i >= 32 || !HasBit(hidden_mask, i)) {
-			list.push_back(std::make_unique<DropDownListStringItem>(strings[i], i, i < 32 && HasBit(disabled_mask, i)));
-=======
-		if (!HasBit(hidden_mask, i)) {
-			list.push_back(MakeDropDownListStringItem(strings[i], i, HasBit(disabled_mask, i)));
->>>>>>> 97bea563
+			list.push_back(MakeDropDownListStringItem(strings[i], i, i < 32 && HasBit(disabled_mask, i)));
 		}
 	}
 
