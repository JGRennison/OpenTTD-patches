/*
 * This file is part of OpenTTD.
 * OpenTTD is free software; you can redistribute it and/or modify it under the terms of the GNU General Public License as published by the Free Software Foundation, version 2.
 * OpenTTD is distributed in the hope that it will be useful, but WITHOUT ANY WARRANTY; without even the implied warranty of MERCHANTABILITY or FITNESS FOR A PARTICULAR PURPOSE.
 * See the GNU General Public License for more details. You should have received a copy of the GNU General Public License along with OpenTTD. If not, see <http://www.gnu.org/licenses/>.
 */

/** @file dropdown.cpp Implementation of the dropdown widget. */

#include "stdafx.h"
#include "dropdown_type.h"
#include "dropdown_func.h"
#include "dropdown_common_type.h"
#include "string_func.h"
#include "strings_func.h"
#include "window_gui.h"
#include "window_func.h"
#include "guitimer_func.h"
#include "zoom_func.h"

#include "widgets/dropdown_widget.h"

#include "safeguards.h"

std::unique_ptr<DropDownListItem> MakeDropDownListDividerItem()
{
	return std::make_unique<DropDownListDividerItem>(-1);
}

std::unique_ptr<DropDownListItem> MakeDropDownListStringItem(StringID str, int value, bool masked, bool shaded)
{
	return std::make_unique<DropDownListStringItem>(str, value, masked, shaded);
}

std::unique_ptr<DropDownListItem> MakeDropDownListStringItem(const std::string &str, int value, bool masked, bool shaded)
{
	return std::make_unique<DropDownListStringItem>(str, value, masked, shaded);
}

std::unique_ptr<DropDownListItem> MakeDropDownListIconItem(SpriteID sprite, PaletteID palette, StringID str, int value, bool masked, bool shaded)
{
	return std::make_unique<DropDownListIconItem>(sprite, palette, str, value, masked, shaded);
}

std::unique_ptr<DropDownListItem> MakeDropDownListIconItem(const Dimension &dim, SpriteID sprite, PaletteID palette, StringID str, int value, bool masked, bool shaded)
{
	return std::make_unique<DropDownListIconItem>(dim, sprite, palette, str, value, masked, shaded);
}

std::unique_ptr<DropDownListItem> MakeDropDownListCheckedItem(bool checked, StringID str, int value, bool masked, bool shaded, uint indent)
{
	return std::make_unique<DropDownListCheckedItem>(indent, checked, str, value, masked, shaded);
}

std::unique_ptr<DropDownListItem> MakeDropDownListIndentStringItem(uint indent, StringID str, int value, bool masked, bool shaded)
{
	return std::make_unique<DropDownListIndentStringItem>(indent, str, value, masked, shaded);
}

static constexpr NWidgetPart _nested_dropdown_menu_widgets[] = {
	NWidget(NWID_HORIZONTAL),
		NWidget(WWT_PANEL, COLOUR_END, WID_DM_ITEMS), SetScrollbar(WID_DM_SCROLL), EndContainer(),
		NWidget(NWID_SELECTION, INVALID_COLOUR, WID_DM_SHOW_SCROLL),
			NWidget(NWID_VSCROLLBAR, COLOUR_END, WID_DM_SCROLL),
		EndContainer(),
	EndContainer(),
};

static WindowDesc _dropdown_desc(__FILE__, __LINE__,
	WDP_MANUAL, nullptr, 0, 0,
	WC_DROPDOWN_MENU, WC_NONE,
	WindowDefaultFlag::NoFocus,
	_nested_dropdown_menu_widgets
);

/** Drop-down menu window */
struct DropdownWindow : Window {
	WindowToken parent_wnd_token; ///< Parent window token.
	WidgetID parent_button;       ///< Parent widget number where the window is dropped from.
	Rect wi_rect;                 ///< Rect of the button that opened the dropdown.
	DropDownList list;            ///< List with dropdown menu items.
	int selected_result;          ///< Result value of the selected item in the list.
	uint8_t click_delay = 0;      ///< Timer to delay selection.
	bool drag_mode = true;
	DropDownModeFlags mode_flags; ///< Mode flags.
	int scrolling = 0;            ///< If non-zero, auto-scroll the item list (one time).
	GUITimer scrolling_timer;     ///< Timer for auto-scroll of the item list.
	Point position;               ///< Position of the topleft corner of the window.
	Scrollbar *vscroll;
	DropDownSyncFocus sync_parent_focus; ///< Call parent window's OnFocus[Lost]().

	Dimension items_dim; ///< Calculated cropped and padded dimension for the items widget.

	/**
	 * Create a dropdown menu.
	 * @param parent        Parent window.
	 * @param list          Dropdown item list.
	 * @param selected      Initial selected result of the list.
	 * @param button        Widget of the parent window doing the dropdown.
	 * @param wi_rect       Rect of the button that opened the dropdown.
	 * @param instant_close Close the window when the mouse button is raised.
	 * @param wi_colour     Colour of the parent widget.
	 * @param persist
	 */
	DropdownWindow(Window *parent, DropDownList &&list, int selected, WidgetID button, const Rect wi_rect, DropDownModeFlags mode_flags, Colours wi_colour, DropDownSyncFocus sync_parent_focus)
			: Window(_dropdown_desc)
			, parent_button(button)
			, wi_rect(wi_rect)
			, list(std::move(list))
			, selected_result(selected)
			, mode_flags(mode_flags)
			, sync_parent_focus(sync_parent_focus)
	{
		assert(!this->list.empty());

		this->parent_wnd_token = parent->GetWindowToken();

		this->CreateNestedTree();

		this->GetWidget<NWidgetCore>(WID_DM_ITEMS)->colour = wi_colour;
		this->GetWidget<NWidgetCore>(WID_DM_SCROLL)->colour = wi_colour;
		this->vscroll = this->GetScrollbar(WID_DM_SCROLL);
		this->UpdateSizeAndPosition(parent);

		this->FinishInitNested(0);
		this->flags.Reset(WindowFlag::WhiteBorder);

		this->scrolling_timer  = GUITimer(MILLISECONDS_PER_TICK);
	}

	void Close([[maybe_unused]] int data = 0) override
	{
		this->Window::Close();

<<<<<<< HEAD
		Window *w2 = FindWindowByToken(this->parent_wnd_token);
		if (w2 != nullptr) {
			Point pt = _cursor.pos;
			pt.x -= w2->left;
			pt.y -= w2->top;
			w2->OnDropdownClose(pt, this->parent_button, this->selected_result, (this->mode_flags & DDMF_INSTANT_CLOSE) != 0);
=======
		Point pt = _cursor.pos;
		pt.x -= this->parent->left;
		pt.y -= this->parent->top;
		this->parent->OnDropdownClose(pt, this->parent_button, this->selected_result, this->instant_close);

		/* Set flag on parent widget to indicate that we have just closed. */
		NWidgetCore *nwc = this->parent->GetWidget<NWidgetCore>(this->parent_button);
		if (nwc != nullptr) nwc->disp_flags.Set(NWidgetDisplayFlag::DropdownClosed);
	}

	void OnFocusLost(bool closing) override
	{
		if (!closing) {
			this->instant_close = false;
			this->Close();
>>>>>>> 8ca03a37
		}
	}

	/**
	 * Fit dropdown list into available height, rounding to average item size. Width is adjusted if scrollbar is present.
	 * @param[in,out] desired Desired dimensions of dropdown list.
	 * @param list Dimensions of the list itself, without padding or cropping.
	 * @param available_height Available height to fit list within.
	 */
	void FitAvailableHeight(Dimension &desired, const Dimension &list, uint available_height)
	{
		if (desired.height < available_height) return;

		/* If the dropdown doesn't fully fit, we a need a dropdown. */
		uint avg_height = list.height / (uint)this->list.size();
		uint rows = std::max((available_height - WidgetDimensions::scaled.dropdownlist.Vertical()) / avg_height, 1U);

		desired.width = std::max(list.width, desired.width - NWidgetScrollbar::GetVerticalDimension().width);
		desired.height = rows * avg_height + WidgetDimensions::scaled.dropdownlist.Vertical();
	}

	/**
	 * Update size and position of window to fit dropdown list into available space.
	 */
	void UpdateSizeAndPosition(Window *parent)
	{
		Rect button_rect = this->wi_rect.Translate(parent->left, parent->top);

		/* Get the dimensions required for the list. */
		Dimension list_dim = GetDropDownListDimension(this->list);

		/* Set up dimensions for the items widget. */
		Dimension widget_dim = list_dim;
		widget_dim.width += WidgetDimensions::scaled.dropdownlist.Horizontal();
		widget_dim.height += WidgetDimensions::scaled.dropdownlist.Vertical();

		/* Width should match at least the width of the parent widget. */
		widget_dim.width = std::max<uint>(widget_dim.width, button_rect.Width());

		/* Available height below (or above, if the dropdown is placed above the widget). */
		uint available_height_below = std::max(GetMainViewBottom() - button_rect.bottom - 1, 0);
		uint available_height_above = std::max(button_rect.top - 1 - GetMainViewTop(), 0);

		/* Is it better to place the dropdown above the widget? */
		if (widget_dim.height > available_height_below && available_height_above > available_height_below) {
			FitAvailableHeight(widget_dim, list_dim, available_height_above);
			this->position.y = button_rect.top - widget_dim.height;
		} else {
			FitAvailableHeight(widget_dim, list_dim, available_height_below);
			this->position.y = button_rect.bottom + 1;
		}

		if (_current_text_dir == TD_RTL) {
			/* In case the list is wider than the parent button, the list should be right aligned to the button and overflow to the left. */
			this->position.x = button_rect.right + 1 - (int)(widget_dim.width + (list_dim.height > widget_dim.height ? NWidgetScrollbar::GetVerticalDimension().width : 0));
		} else {
			this->position.x = button_rect.left;
		}

		this->items_dim = widget_dim;
		this->GetWidget<NWidgetStacked>(WID_DM_SHOW_SCROLL)->SetDisplayedPlane(list_dim.height > widget_dim.height ? 0 : SZSP_NONE);

		/* Capacity is the average number of items visible */
		this->vscroll->SetCapacity((widget_dim.height - WidgetDimensions::scaled.dropdownlist.Vertical()) * this->list.size() / list_dim.height);
		this->vscroll->SetCount(this->list.size());

		/* If the dropdown is positioned above the parent widget, start selection at the bottom. */
		if (this->position.y < button_rect.top && list_dim.height > widget_dim.height) this->vscroll->UpdatePosition(INT_MAX);
	}

	void UpdateWidgetSize(WidgetID widget, Dimension &size, [[maybe_unused]] const Dimension &padding, [[maybe_unused]] Dimension &fill, [[maybe_unused]] Dimension &resize) override
	{
		if (widget == WID_DM_ITEMS) size = this->items_dim;
	}

	Point OnInitialPosition([[maybe_unused]] int16_t sm_width, [[maybe_unused]] int16_t sm_height, [[maybe_unused]] int window_number) override
	{
		return this->position;
	}

	/**
	 * Find the dropdown item under the cursor.
	 * @param[out] value Selected item, if function returns \c true.
	 * @return Cursor points to a dropdown item.
	 */
	bool GetDropDownItem(int &value)
	{
		if (GetWidgetFromPos(this, _cursor.pos.x - this->left, _cursor.pos.y - this->top) < 0) return false;

		const Rect &r = this->GetWidget<NWidgetBase>(WID_DM_ITEMS)->GetCurrentRect().Shrink(WidgetDimensions::scaled.dropdownlist);
		int y     = _cursor.pos.y - this->top - r.top;
		int pos   = this->vscroll->GetPosition();

		for (const auto &item : this->list) {
			/* Skip items that are scrolled up */
			if (--pos >= 0) continue;

			int item_height = item->Height();

			if (y < item_height) {
				if (item->masked || !item->Selectable()) return false;
				value = item->result;
				return true;
			}

			y -= item_height;
		}

		return false;
	}

	void DrawWidget(const Rect &r, WidgetID widget) const override
	{
		if (widget != WID_DM_ITEMS) return;

		Colours colour = this->GetWidget<NWidgetCore>(widget)->colour;

		Rect ir = r.Shrink(WidgetDimensions::scaled.dropdownlist);
		int y = ir.top;
		int pos = this->vscroll->GetPosition();
		for (const auto &item : this->list) {
			int item_height = item->Height();

			/* Skip items that are scrolled up */
			if (--pos >= 0) continue;

			if (y + item_height - 1 <= ir.bottom) {
				Rect full{ir.left, y, ir.right, y + item_height - 1};

				bool selected = (this->selected_result == item->result) && item->Selectable();
				if (selected) GfxFillRect(full, PC_BLACK);

				item->Draw(full, full.Shrink(WidgetDimensions::scaled.dropdowntext, RectPadding::zero), selected, colour);
			}
			y += item_height;
		}
	}

	virtual void OnClick(Point pt, WidgetID widget, int click_count) override
	{
		if (widget != WID_DM_ITEMS) return;
		int item;
		if (this->GetDropDownItem(item)) {
			this->click_delay = 4;
			this->selected_result = item;
			this->SetDirty();
		}
	}

	virtual void OnRealtimeTick(uint delta_ms) override
	{
		if (!this->scrolling_timer.Elapsed(delta_ms)) return;
		this->scrolling_timer.SetInterval(MILLISECONDS_PER_TICK);

		if (this->scrolling != 0) {
			if (this->vscroll->UpdatePosition(this->scrolling)) this->SetDirty();

			this->scrolling = 0;
		}
	}

	virtual void OnMouseLoop() override
	{
		Window *w2 = FindWindowByToken(this->parent_wnd_token);
		if (w2 == nullptr) {
			this->Close();
			return;
		}

		if (this->click_delay != 0 && --this->click_delay == 0) {
			if ((this->mode_flags & DDMF_PERSIST) == 0) {
				if (this->sync_parent_focus & DDSF_FOCUS_PARENT_ON_SELECT) {
					SetFocusedWindow(w2);
				}

				/* Close the dropdown, so it doesn't affect new window placement. */
				this->Close();
			}

			w2->OnDropdownSelect(this->parent_button, this->selected_result);
			return;
		}

		if (this->drag_mode) {
			int item;

			if (!_left_button_clicked) {
				this->drag_mode = false;
				if (!this->GetDropDownItem(item)) {
					if ((this->mode_flags & DDMF_INSTANT_CLOSE) != 0) this->Close();
					return;
				}
				this->click_delay = 2;
			} else {
				if (_cursor.pos.y <= this->top + WidgetDimensions::scaled.dropdownlist.top) {
					/* Cursor is above the list, set scroll up */
					this->scrolling = -1;
					return;
				} else if (_cursor.pos.y >= this->top + this->height - WidgetDimensions::scaled.dropdownlist.bottom) {
					/* Cursor is below list, set scroll down */
					this->scrolling = 1;
					return;
				}

				if (!this->GetDropDownItem(item)) return;
			}

			if (this->selected_result != item) {
				this->selected_result = item;
				this->SetDirty();
			}
		}
	}

	virtual void OnFocus(Window *previously_focused_window) override
	{
		if (this->sync_parent_focus & DDSF_NOTIFY_RECV_FOCUS) {
			Window *parent = FindWindowByToken(this->parent_wnd_token);
			if (parent != nullptr) parent->OnFocus(previously_focused_window);
		}
	}

	virtual void OnFocusLost(bool closing, Window *newly_focused_window) override
	{
		if (this->sync_parent_focus & DDSF_NOTIFY_LOST_FOCUS) {
			Window *parent = FindWindowByToken(this->parent_wnd_token);
			if (parent != nullptr) parent->OnFocusLost(false, newly_focused_window);
		}
	}

	void ReplaceList(DropDownList &&list)
	{
		Window *parent = FindWindowByToken(this->parent_wnd_token);
		if (parent == nullptr) return;

		this->list = std::move(list);
		this->UpdateSizeAndPosition(parent);
		this->ReInit(0, 0);
		this->InitializePositionSize(this->position.x, this->position.y, this->nested_root->smallest_x, this->nested_root->smallest_y);
		this->SetDirty();
	}
};

static DropdownWindow *GetDropDownWindowForParent(Window *parent)
{
	for (Window *w : Window::IterateFromFront()) {
		if (w->window_class != WC_DROPDOWN_MENU) continue;

		DropdownWindow *dw = dynamic_cast<DropdownWindow*>(w);
		assert(dw != nullptr);
		if (parent->GetWindowToken() == dw->parent_wnd_token) {
			return dw;
		}
	}

	return nullptr;
}

void ReplaceDropDownList(Window *parent, DropDownList &&list)
{
	DropdownWindow *ddw = GetDropDownWindowForParent(parent);
	if (ddw != nullptr) ddw->ReplaceList(std::move(list));
}

/**
 * Determine width and height required to fully display a DropDownList
 * @param list The list.
 * @return Dimension required to display the list.
 */
Dimension GetDropDownListDimension(const DropDownList &list)
{
	Dimension dim{};
	for (const auto &item : list) {
		dim.height += item->Height();
		dim.width = std::max(dim.width, item->Width());
	}
	dim.width += WidgetDimensions::scaled.dropdowntext.Horizontal();
	return dim;
}

/**
 * Show a drop down list.
 * @param w        Parent window for the list.
 * @param list     Prepopulated DropDownList.
 * @param selected The initially selected list item.
 * @param button   The widget which is passed to Window::OnDropdownSelect and OnDropdownClose.
 *                 Unless you override those functions, this should be then widget index of the dropdown button.
 * @param wi_rect  Coord of the parent drop down button, used to position the dropdown menu.
 * @param mode_flags Mode flags.
 */
void ShowDropDownListAt(Window *w, DropDownList &&list, int selected, WidgetID button, Rect wi_rect, Colours wi_colour, DropDownModeFlags mode_flags, DropDownSyncFocus sync_parent_focus)
{
	CloseWindowByClass(WC_DROPDOWN_MENU);
	new DropdownWindow(w, std::move(list), selected, button, wi_rect, mode_flags, wi_colour, sync_parent_focus);
}

/**
 * Show a drop down list.
 * @param w        Parent window for the list.
 * @param list     Prepopulated DropDownList.
 * @param selected The initially selected list item.
 * @param button   The widget within the parent window that is used to determine
 *                 the list's location.
 * @param width    Override the minimum width determined by the selected widget and list contents.
 * @param mode_flags Mode flags.
 */
void ShowDropDownList(Window *w, DropDownList &&list, int selected, WidgetID button, uint width, DropDownModeFlags mode_flags, DropDownSyncFocus sync_parent_focus)
{
	/* Our parent's button widget is used to determine where to place the drop
	 * down list window. */
	NWidgetCore *nwi = w->GetWidget<NWidgetCore>(button);
	Rect wi_rect      = nwi->GetCurrentRect();
	Colours wi_colour = nwi->colour;

	if ((nwi->type & WWT_MASK) == NWID_BUTTON_DROPDOWN) {
		nwi->disp_flags.Set(NWidgetDisplayFlag::DropdownActive);
	} else {
		nwi->SetLowered(true);
	}
	nwi->SetDirty(w);

	if (width != 0) {
		if (_current_text_dir == TD_RTL) {
			wi_rect.left = wi_rect.right + 1 - ScaleGUITrad(width);
		} else {
			wi_rect.right = wi_rect.left + ScaleGUITrad(width) - 1;
		}
	}

	ShowDropDownListAt(w, std::move(list), selected, button, wi_rect, wi_colour, mode_flags, sync_parent_focus);
}

/**
 * Show a dropdown menu window near a widget of the parent window.
 * The result code of the items is their index in the \a strings list.
 * @param w             Parent window that wants the dropdown menu.
 * @param strings       Menu list.
 * @param selected      Index of initial selected item.
 * @param button        Button widget number of the parent window \a w that wants the dropdown menu.
 * @param disabled_mask Bitmask for disabled items (items with their bit set are displayed, but not selectable in the dropdown list).
 * @param hidden_mask   Bitmask for hidden items (items with their bit set are not copied to the dropdown list).
 * @param width         Minimum width of the dropdown menu.
 */
void ShowDropDownMenu(Window *w, std::span<const StringID> strings, int selected, WidgetID button, uint32_t disabled_mask, uint32_t hidden_mask, uint width, DropDownSyncFocus sync_parent_focus)
{
	DropDownList list;

	uint i = 0;
	for (auto string : strings) {
		if (i >= 32 || !HasBit(hidden_mask, i)) {
			list.push_back(MakeDropDownListStringItem(string, i, i < 32 && HasBit(disabled_mask, i)));
		}
		++i;
	}

	if (!list.empty()) ShowDropDownList(w, std::move(list), selected, button, width, DDMF_NONE, sync_parent_focus);
}

/**
 * Delete the drop-down menu from window \a pw
 * @param pw Parent window of the drop-down menu window
 * @return Parent widget number if the drop-down was found and closed, \c -1 if the window was not found.
 */
int HideDropDownMenu(Window *pw)
{
	DropdownWindow *dw = GetDropDownWindowForParent(pw);
	if (dw != nullptr) {
		int parent_button = dw->parent_button;
		dw->Close();
		return parent_button;
	}

	return -1;
}

void GetDropDownParentWindowInfo(const Window *w, WindowClass &parent_wc, WindowNumber &parent_wn)
{
	const DropdownWindow *dw = dynamic_cast<const DropdownWindow *>(w);
	assert(dw != nullptr);
	Window *parent = FindWindowByToken(dw->parent_wnd_token);
	if (parent != nullptr) {
		parent_wc = parent->window_class;
		parent_wn = parent->window_number;
	} else {
		parent_wc = WC_INVALID;
		parent_wn = 0;
	}
}<|MERGE_RESOLUTION|>--- conflicted
+++ resolved
@@ -132,30 +132,12 @@
 	{
 		this->Window::Close();
 
-<<<<<<< HEAD
 		Window *w2 = FindWindowByToken(this->parent_wnd_token);
 		if (w2 != nullptr) {
 			Point pt = _cursor.pos;
 			pt.x -= w2->left;
 			pt.y -= w2->top;
 			w2->OnDropdownClose(pt, this->parent_button, this->selected_result, (this->mode_flags & DDMF_INSTANT_CLOSE) != 0);
-=======
-		Point pt = _cursor.pos;
-		pt.x -= this->parent->left;
-		pt.y -= this->parent->top;
-		this->parent->OnDropdownClose(pt, this->parent_button, this->selected_result, this->instant_close);
-
-		/* Set flag on parent widget to indicate that we have just closed. */
-		NWidgetCore *nwc = this->parent->GetWidget<NWidgetCore>(this->parent_button);
-		if (nwc != nullptr) nwc->disp_flags.Set(NWidgetDisplayFlag::DropdownClosed);
-	}
-
-	void OnFocusLost(bool closing) override
-	{
-		if (!closing) {
-			this->instant_close = false;
-			this->Close();
->>>>>>> 8ca03a37
 		}
 	}
 
