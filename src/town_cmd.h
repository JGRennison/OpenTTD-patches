/*
 * This file is part of OpenTTD.
 * OpenTTD is free software; you can redistribute it and/or modify it under the terms of the GNU General Public License as published by the Free Software Foundation, version 2.
 * OpenTTD is distributed in the hope that it will be useful, but WITHOUT ANY WARRANTY; without even the implied warranty of MERCHANTABILITY or FITNESS FOR A PARTICULAR PURPOSE.
 * See the GNU General Public License for more details. You should have received a copy of the GNU General Public License along with OpenTTD. If not, see <http://www.gnu.org/licenses/>.
 */

/** @file town_cmd.h Command definitions related to towns. */

#ifndef TOWN_CMD_H
#define TOWN_CMD_H

#include "command_type.h"
#include "company_type.h"
#include "town.h"
#include "town_type.h"

enum TownAcceptanceEffect : uint8_t;
enum TownSettingOverrideFlags : uint8_t;
using HouseID = uint16_t;

<<<<<<< HEAD
DEF_CMD_TUPLE   (CMD_FOUND_TOWN,                      CmdFoundTown,                    CMD_DEITY | CMD_NO_TEST, CMDT_LANDSCAPE_CONSTRUCTION, CmdDataT<TownSize, bool, TownLayout, bool, uint32_t, std::string>) // founding random town can fail only in exec run
DEF_CMD_TUPLE_NT(CMD_RENAME_TOWN,                     CmdRenameTown,                    CMD_DEITY | CMD_SERVER, CMDT_OTHER_MANAGEMENT,       CmdDataT<TownID, std::string>)
DEF_CMD_TUPLE_NT(CMD_RENAME_TOWN_NON_ADMIN,           CmdRenameTownNonAdmin,                                {}, CMDT_OTHER_MANAGEMENT,       CmdDataT<TownID, std::string>)
DEF_CMD_TUPLE_LT(CMD_DO_TOWN_ACTION,                  CmdDoTownAction,                                      {}, CMDT_LANDSCAPE_CONSTRUCTION, CmdDataT<TownID, TownAction>)
DEF_CMD_TUPLE_NT(CMD_TOWN_CARGO_GOAL,                 CmdTownCargoGoal,                CMD_LOG_AUX | CMD_DEITY, CMDT_OTHER_MANAGEMENT,       CmdDataT<TownID, TownAcceptanceEffect, uint32_t>)
DEF_CMD_TUPLE_NT(CMD_TOWN_GROWTH_RATE,                CmdTownGrowthRate,               CMD_LOG_AUX | CMD_DEITY, CMDT_OTHER_MANAGEMENT,       CmdDataT<TownID, uint16_t>)
DEF_CMD_TUPLE_NT(CMD_TOWN_RATING,                     CmdTownRating,                   CMD_LOG_AUX | CMD_DEITY, CMDT_OTHER_MANAGEMENT,       CmdDataT<TownID, CompanyID, int16_t>)
DEF_CMD_TUPLE_NT(CMD_TOWN_SET_TEXT,                   CmdTownSetText,   CMD_LOG_AUX | CMD_STR_CTRL | CMD_DEITY, CMDT_OTHER_MANAGEMENT,       CmdDataT<TownID, std::string>)
DEF_CMD_TUPLE_NT(CMD_EXPAND_TOWN,                     CmdExpandTown,                                 CMD_DEITY, CMDT_LANDSCAPE_CONSTRUCTION, CmdDataT<TownID, uint32_t, TownExpandModes>)
DEF_CMD_TUPLE_NT(CMD_DELETE_TOWN,                     CmdDeleteTown,                               CMD_OFFLINE, CMDT_LANDSCAPE_CONSTRUCTION, CmdDataT<TownID>)
DEF_CMD_TUPLE   (CMD_PLACE_HOUSE,                     CmdPlaceHouse,                                 CMD_DEITY, CMDT_OTHER_MANAGEMENT,       CmdDataT<HouseID, bool, TownID>)
DEF_CMD_TUPLE_NT(CMD_TOWN_SETTING_OVERRIDE,           CmdOverrideTownSetting,           CMD_DEITY | CMD_SERVER, CMDT_OTHER_MANAGEMENT,       CmdDataT<TownID, TownSettingOverrideFlags, bool, uint8_t>)
DEF_CMD_TUPLE_NT(CMD_TOWN_SETTING_OVERRIDE_NON_ADMIN, CmdOverrideTownSettingNonAdmin,                       {}, CMDT_OTHER_MANAGEMENT,       CmdDataT<TownID, TownSettingOverrideFlags, bool, uint8_t>)
=======
std::tuple<CommandCost, Money, TownID> CmdFoundTown(DoCommandFlags flags, TileIndex tile, TownSize size, bool city, TownLayout layout, bool random_location, uint32_t townnameparts, const std::string &text);
CommandCost CmdRenameTown(DoCommandFlags flags, TownID town_id, const std::string &text);
CommandCost CmdDoTownAction(DoCommandFlags flags, TownID town_id, TownAction action);
CommandCost CmdTownGrowthRate(DoCommandFlags flags, TownID town_id, uint16_t growth_rate);
CommandCost CmdTownRating(DoCommandFlags flags, TownID town_id, CompanyID company_id, int16_t rating);
CommandCost CmdTownCargoGoal(DoCommandFlags flags, TownID town_id, TownAcceptanceEffect tae, uint32_t goal);
CommandCost CmdTownSetText(DoCommandFlags flags, TownID town_id, const EncodedString &text);
CommandCost CmdExpandTown(DoCommandFlags flags, TownID town_id, uint32_t grow_amount);
CommandCost CmdDeleteTown(DoCommandFlags flags, TownID town_id);
CommandCost CmdPlaceHouse(DoCommandFlags flags, TileIndex tile, HouseID house, bool house_protected);

DEF_CMD_TRAIT(CMD_FOUND_TOWN,       CmdFoundTown,      CommandFlags({CommandFlag::Deity, CommandFlag::NoTest}),  CMDT_LANDSCAPE_CONSTRUCTION) // founding random town can fail only in exec run
DEF_CMD_TRAIT(CMD_RENAME_TOWN,      CmdRenameTown,     CommandFlags({CommandFlag::Deity, CommandFlag::Server}),  CMDT_OTHER_MANAGEMENT)
DEF_CMD_TRAIT(CMD_DO_TOWN_ACTION,   CmdDoTownAction,   CommandFlags({CommandFlag::Location}),                    CMDT_LANDSCAPE_CONSTRUCTION)
DEF_CMD_TRAIT(CMD_TOWN_CARGO_GOAL,  CmdTownCargoGoal,  CommandFlags({CommandFlag::Deity}),                       CMDT_OTHER_MANAGEMENT)
DEF_CMD_TRAIT(CMD_TOWN_GROWTH_RATE, CmdTownGrowthRate, CommandFlags({CommandFlag::Deity}),                       CMDT_OTHER_MANAGEMENT)
DEF_CMD_TRAIT(CMD_TOWN_RATING,      CmdTownRating,     CommandFlags({CommandFlag::Deity}),                       CMDT_OTHER_MANAGEMENT)
DEF_CMD_TRAIT(CMD_TOWN_SET_TEXT,    CmdTownSetText,    CommandFlags({CommandFlag::Deity, CommandFlag::StrCtrl}), CMDT_OTHER_MANAGEMENT)
DEF_CMD_TRAIT(CMD_EXPAND_TOWN,      CmdExpandTown,     CommandFlags({CommandFlag::Deity}),                       CMDT_LANDSCAPE_CONSTRUCTION)
DEF_CMD_TRAIT(CMD_DELETE_TOWN,      CmdDeleteTown,     CommandFlags({CommandFlag::Offline}),                     CMDT_LANDSCAPE_CONSTRUCTION)
DEF_CMD_TRAIT(CMD_PLACE_HOUSE,      CmdPlaceHouse,     CommandFlags({CommandFlag::Deity}),                       CMDT_OTHER_MANAGEMENT)

CommandCallback CcFoundTown;
void CcFoundRandomTown(Commands cmd, const CommandCost &result, Money, TownID town_id);
>>>>>>> 0de7fd3c

#endif /* TOWN_CMD_H */<|MERGE_RESOLUTION|>--- conflicted
+++ resolved
@@ -19,7 +19,6 @@
 enum TownSettingOverrideFlags : uint8_t;
 using HouseID = uint16_t;
 
-<<<<<<< HEAD
 DEF_CMD_TUPLE   (CMD_FOUND_TOWN,                      CmdFoundTown,                    CMD_DEITY | CMD_NO_TEST, CMDT_LANDSCAPE_CONSTRUCTION, CmdDataT<TownSize, bool, TownLayout, bool, uint32_t, std::string>) // founding random town can fail only in exec run
 DEF_CMD_TUPLE_NT(CMD_RENAME_TOWN,                     CmdRenameTown,                    CMD_DEITY | CMD_SERVER, CMDT_OTHER_MANAGEMENT,       CmdDataT<TownID, std::string>)
 DEF_CMD_TUPLE_NT(CMD_RENAME_TOWN_NON_ADMIN,           CmdRenameTownNonAdmin,                                {}, CMDT_OTHER_MANAGEMENT,       CmdDataT<TownID, std::string>)
@@ -27,37 +26,11 @@
 DEF_CMD_TUPLE_NT(CMD_TOWN_CARGO_GOAL,                 CmdTownCargoGoal,                CMD_LOG_AUX | CMD_DEITY, CMDT_OTHER_MANAGEMENT,       CmdDataT<TownID, TownAcceptanceEffect, uint32_t>)
 DEF_CMD_TUPLE_NT(CMD_TOWN_GROWTH_RATE,                CmdTownGrowthRate,               CMD_LOG_AUX | CMD_DEITY, CMDT_OTHER_MANAGEMENT,       CmdDataT<TownID, uint16_t>)
 DEF_CMD_TUPLE_NT(CMD_TOWN_RATING,                     CmdTownRating,                   CMD_LOG_AUX | CMD_DEITY, CMDT_OTHER_MANAGEMENT,       CmdDataT<TownID, CompanyID, int16_t>)
-DEF_CMD_TUPLE_NT(CMD_TOWN_SET_TEXT,                   CmdTownSetText,   CMD_LOG_AUX | CMD_STR_CTRL | CMD_DEITY, CMDT_OTHER_MANAGEMENT,       CmdDataT<TownID, std::string>)
+DEF_CMD_TUPLE_NT(CMD_TOWN_SET_TEXT,                   CmdTownSetText,   CMD_LOG_AUX | CMD_STR_CTRL | CMD_DEITY, CMDT_OTHER_MANAGEMENT,       CmdDataT<TownID, EncodedString>)
 DEF_CMD_TUPLE_NT(CMD_EXPAND_TOWN,                     CmdExpandTown,                                 CMD_DEITY, CMDT_LANDSCAPE_CONSTRUCTION, CmdDataT<TownID, uint32_t, TownExpandModes>)
 DEF_CMD_TUPLE_NT(CMD_DELETE_TOWN,                     CmdDeleteTown,                               CMD_OFFLINE, CMDT_LANDSCAPE_CONSTRUCTION, CmdDataT<TownID>)
 DEF_CMD_TUPLE   (CMD_PLACE_HOUSE,                     CmdPlaceHouse,                                 CMD_DEITY, CMDT_OTHER_MANAGEMENT,       CmdDataT<HouseID, bool, TownID>)
 DEF_CMD_TUPLE_NT(CMD_TOWN_SETTING_OVERRIDE,           CmdOverrideTownSetting,           CMD_DEITY | CMD_SERVER, CMDT_OTHER_MANAGEMENT,       CmdDataT<TownID, TownSettingOverrideFlags, bool, uint8_t>)
 DEF_CMD_TUPLE_NT(CMD_TOWN_SETTING_OVERRIDE_NON_ADMIN, CmdOverrideTownSettingNonAdmin,                       {}, CMDT_OTHER_MANAGEMENT,       CmdDataT<TownID, TownSettingOverrideFlags, bool, uint8_t>)
-=======
-std::tuple<CommandCost, Money, TownID> CmdFoundTown(DoCommandFlags flags, TileIndex tile, TownSize size, bool city, TownLayout layout, bool random_location, uint32_t townnameparts, const std::string &text);
-CommandCost CmdRenameTown(DoCommandFlags flags, TownID town_id, const std::string &text);
-CommandCost CmdDoTownAction(DoCommandFlags flags, TownID town_id, TownAction action);
-CommandCost CmdTownGrowthRate(DoCommandFlags flags, TownID town_id, uint16_t growth_rate);
-CommandCost CmdTownRating(DoCommandFlags flags, TownID town_id, CompanyID company_id, int16_t rating);
-CommandCost CmdTownCargoGoal(DoCommandFlags flags, TownID town_id, TownAcceptanceEffect tae, uint32_t goal);
-CommandCost CmdTownSetText(DoCommandFlags flags, TownID town_id, const EncodedString &text);
-CommandCost CmdExpandTown(DoCommandFlags flags, TownID town_id, uint32_t grow_amount);
-CommandCost CmdDeleteTown(DoCommandFlags flags, TownID town_id);
-CommandCost CmdPlaceHouse(DoCommandFlags flags, TileIndex tile, HouseID house, bool house_protected);
-
-DEF_CMD_TRAIT(CMD_FOUND_TOWN,       CmdFoundTown,      CommandFlags({CommandFlag::Deity, CommandFlag::NoTest}),  CMDT_LANDSCAPE_CONSTRUCTION) // founding random town can fail only in exec run
-DEF_CMD_TRAIT(CMD_RENAME_TOWN,      CmdRenameTown,     CommandFlags({CommandFlag::Deity, CommandFlag::Server}),  CMDT_OTHER_MANAGEMENT)
-DEF_CMD_TRAIT(CMD_DO_TOWN_ACTION,   CmdDoTownAction,   CommandFlags({CommandFlag::Location}),                    CMDT_LANDSCAPE_CONSTRUCTION)
-DEF_CMD_TRAIT(CMD_TOWN_CARGO_GOAL,  CmdTownCargoGoal,  CommandFlags({CommandFlag::Deity}),                       CMDT_OTHER_MANAGEMENT)
-DEF_CMD_TRAIT(CMD_TOWN_GROWTH_RATE, CmdTownGrowthRate, CommandFlags({CommandFlag::Deity}),                       CMDT_OTHER_MANAGEMENT)
-DEF_CMD_TRAIT(CMD_TOWN_RATING,      CmdTownRating,     CommandFlags({CommandFlag::Deity}),                       CMDT_OTHER_MANAGEMENT)
-DEF_CMD_TRAIT(CMD_TOWN_SET_TEXT,    CmdTownSetText,    CommandFlags({CommandFlag::Deity, CommandFlag::StrCtrl}), CMDT_OTHER_MANAGEMENT)
-DEF_CMD_TRAIT(CMD_EXPAND_TOWN,      CmdExpandTown,     CommandFlags({CommandFlag::Deity}),                       CMDT_LANDSCAPE_CONSTRUCTION)
-DEF_CMD_TRAIT(CMD_DELETE_TOWN,      CmdDeleteTown,     CommandFlags({CommandFlag::Offline}),                     CMDT_LANDSCAPE_CONSTRUCTION)
-DEF_CMD_TRAIT(CMD_PLACE_HOUSE,      CmdPlaceHouse,     CommandFlags({CommandFlag::Deity}),                       CMDT_OTHER_MANAGEMENT)
-
-CommandCallback CcFoundTown;
-void CcFoundRandomTown(Commands cmd, const CommandCost &result, Money, TownID town_id);
->>>>>>> 0de7fd3c
 
 #endif /* TOWN_CMD_H */