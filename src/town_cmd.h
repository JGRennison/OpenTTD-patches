/*
 * This file is part of OpenTTD.
 * OpenTTD is free software; you can redistribute it and/or modify it under the terms of the GNU General Public License as published by the Free Software Foundation, version 2.
 * OpenTTD is distributed in the hope that it will be useful, but WITHOUT ANY WARRANTY; without even the implied warranty of MERCHANTABILITY or FITNESS FOR A PARTICULAR PURPOSE.
 * See the GNU General Public License for more details. You should have received a copy of the GNU General Public License along with OpenTTD. If not, see <http://www.gnu.org/licenses/>.
 */

/** @file town_cmd.h Command definitions related to towns. */

#ifndef TOWN_CMD_H
#define TOWN_CMD_H

#include "command_type.h"
#include "company_type.h"
#include "town.h"
#include "town_type.h"

enum TownAcceptanceEffect : uint8_t;
enum TownSettingOverrideFlags : uint8_t;
using HouseID = uint16_t;

<<<<<<< HEAD
DEF_CMD_TUPLE   (CMD_FOUND_TOWN,                      CmdFoundTown,                    CMD_DEITY | CMD_NO_TEST, CMDT_LANDSCAPE_CONSTRUCTION, CmdDataT<TownSize, bool, TownLayout, bool, uint32_t, std::string>) // founding random town can fail only in exec run
DEF_CMD_TUPLE_NT(CMD_RENAME_TOWN,                     CmdRenameTown,                    CMD_DEITY | CMD_SERVER, CMDT_OTHER_MANAGEMENT,       CmdDataT<TownID, std::string>)
DEF_CMD_TUPLE_NT(CMD_RENAME_TOWN_NON_ADMIN,           CmdRenameTownNonAdmin,                                {}, CMDT_OTHER_MANAGEMENT,       CmdDataT<TownID, std::string>)
DEF_CMD_TUPLE_LT(CMD_DO_TOWN_ACTION,                  CmdDoTownAction,                                      {}, CMDT_LANDSCAPE_CONSTRUCTION, CmdDataT<TownID, uint8_t>)
DEF_CMD_TUPLE_NT(CMD_TOWN_CARGO_GOAL,                 CmdTownCargoGoal,                CMD_LOG_AUX | CMD_DEITY, CMDT_OTHER_MANAGEMENT,       CmdDataT<TownID, TownAcceptanceEffect, uint32_t>)
DEF_CMD_TUPLE_NT(CMD_TOWN_GROWTH_RATE,                CmdTownGrowthRate,               CMD_LOG_AUX | CMD_DEITY, CMDT_OTHER_MANAGEMENT,       CmdDataT<TownID, uint16_t>)
DEF_CMD_TUPLE_NT(CMD_TOWN_RATING,                     CmdTownRating,                   CMD_LOG_AUX | CMD_DEITY, CMDT_OTHER_MANAGEMENT,       CmdDataT<TownID, CompanyID, int16_t>)
DEF_CMD_TUPLE_NT(CMD_TOWN_SET_TEXT,                   CmdTownSetText,   CMD_LOG_AUX | CMD_STR_CTRL | CMD_DEITY, CMDT_OTHER_MANAGEMENT,       CmdDataT<TownID, std::string>)
DEF_CMD_TUPLE_NT(CMD_EXPAND_TOWN,                     CmdExpandTown,                                 CMD_DEITY, CMDT_LANDSCAPE_CONSTRUCTION, CmdDataT<TownID, uint32_t, TownExpandModes>)
DEF_CMD_TUPLE_NT(CMD_DELETE_TOWN,                     CmdDeleteTown,                               CMD_OFFLINE, CMDT_LANDSCAPE_CONSTRUCTION, CmdDataT<TownID>)
DEF_CMD_TUPLE   (CMD_PLACE_HOUSE,                     CmdPlaceHouse,                                 CMD_DEITY, CMDT_OTHER_MANAGEMENT,       CmdDataT<HouseID, bool, TownID>)
DEF_CMD_TUPLE_NT(CMD_TOWN_SETTING_OVERRIDE,           CmdOverrideTownSetting,           CMD_DEITY | CMD_SERVER, CMDT_OTHER_MANAGEMENT,       CmdDataT<TownID, TownSettingOverrideFlags, bool, uint8_t>)
DEF_CMD_TUPLE_NT(CMD_TOWN_SETTING_OVERRIDE_NON_ADMIN, CmdOverrideTownSettingNonAdmin,                       {}, CMDT_OTHER_MANAGEMENT,       CmdDataT<TownID, TownSettingOverrideFlags, bool, uint8_t>)
=======
std::tuple<CommandCost, Money, TownID> CmdFoundTown(DoCommandFlag flags, TileIndex tile, TownSize size, bool city, TownLayout layout, bool random_location, uint32_t townnameparts, const std::string &text);
CommandCost CmdRenameTown(DoCommandFlag flags, TownID town_id, const std::string &text);
CommandCost CmdDoTownAction(DoCommandFlag flags, TownID town_id, TownAction action);
CommandCost CmdTownGrowthRate(DoCommandFlag flags, TownID town_id, uint16_t growth_rate);
CommandCost CmdTownRating(DoCommandFlag flags, TownID town_id, CompanyID company_id, int16_t rating);
CommandCost CmdTownCargoGoal(DoCommandFlag flags, TownID town_id, TownAcceptanceEffect tae, uint32_t goal);
CommandCost CmdTownSetText(DoCommandFlag flags, TownID town_id, const std::string &text);
CommandCost CmdExpandTown(DoCommandFlag flags, TownID town_id, uint32_t grow_amount);
CommandCost CmdDeleteTown(DoCommandFlag flags, TownID town_id);
CommandCost CmdPlaceHouse(DoCommandFlag flags, TileIndex tile, HouseID house, bool house_protected);

DEF_CMD_TRAIT(CMD_FOUND_TOWN,       CmdFoundTown,      CMD_DEITY | CMD_NO_TEST,  CMDT_LANDSCAPE_CONSTRUCTION) // founding random town can fail only in exec run
DEF_CMD_TRAIT(CMD_RENAME_TOWN,      CmdRenameTown,     CMD_DEITY | CMD_SERVER,   CMDT_OTHER_MANAGEMENT)
DEF_CMD_TRAIT(CMD_DO_TOWN_ACTION,   CmdDoTownAction,   CMD_LOCATION,             CMDT_LANDSCAPE_CONSTRUCTION)
DEF_CMD_TRAIT(CMD_TOWN_CARGO_GOAL,  CmdTownCargoGoal,  CMD_DEITY,                CMDT_OTHER_MANAGEMENT)
DEF_CMD_TRAIT(CMD_TOWN_GROWTH_RATE, CmdTownGrowthRate, CMD_DEITY,                CMDT_OTHER_MANAGEMENT)
DEF_CMD_TRAIT(CMD_TOWN_RATING,      CmdTownRating,     CMD_DEITY,                CMDT_OTHER_MANAGEMENT)
DEF_CMD_TRAIT(CMD_TOWN_SET_TEXT,    CmdTownSetText,    CMD_DEITY | CMD_STR_CTRL, CMDT_OTHER_MANAGEMENT)
DEF_CMD_TRAIT(CMD_EXPAND_TOWN,      CmdExpandTown,     CMD_DEITY,                CMDT_LANDSCAPE_CONSTRUCTION)
DEF_CMD_TRAIT(CMD_DELETE_TOWN,      CmdDeleteTown,     CMD_OFFLINE,              CMDT_LANDSCAPE_CONSTRUCTION)
DEF_CMD_TRAIT(CMD_PLACE_HOUSE,      CmdPlaceHouse,     CMD_DEITY,                CMDT_OTHER_MANAGEMENT)

CommandCallback CcFoundTown;
void CcFoundRandomTown(Commands cmd, const CommandCost &result, Money, TownID town_id);
>>>>>>> f309b90a

#endif /* TOWN_CMD_H */<|MERGE_RESOLUTION|>--- conflicted
+++ resolved
@@ -19,11 +19,10 @@
 enum TownSettingOverrideFlags : uint8_t;
 using HouseID = uint16_t;
 
-<<<<<<< HEAD
 DEF_CMD_TUPLE   (CMD_FOUND_TOWN,                      CmdFoundTown,                    CMD_DEITY | CMD_NO_TEST, CMDT_LANDSCAPE_CONSTRUCTION, CmdDataT<TownSize, bool, TownLayout, bool, uint32_t, std::string>) // founding random town can fail only in exec run
 DEF_CMD_TUPLE_NT(CMD_RENAME_TOWN,                     CmdRenameTown,                    CMD_DEITY | CMD_SERVER, CMDT_OTHER_MANAGEMENT,       CmdDataT<TownID, std::string>)
 DEF_CMD_TUPLE_NT(CMD_RENAME_TOWN_NON_ADMIN,           CmdRenameTownNonAdmin,                                {}, CMDT_OTHER_MANAGEMENT,       CmdDataT<TownID, std::string>)
-DEF_CMD_TUPLE_LT(CMD_DO_TOWN_ACTION,                  CmdDoTownAction,                                      {}, CMDT_LANDSCAPE_CONSTRUCTION, CmdDataT<TownID, uint8_t>)
+DEF_CMD_TUPLE_LT(CMD_DO_TOWN_ACTION,                  CmdDoTownAction,                                      {}, CMDT_LANDSCAPE_CONSTRUCTION, CmdDataT<TownID, TownAction>)
 DEF_CMD_TUPLE_NT(CMD_TOWN_CARGO_GOAL,                 CmdTownCargoGoal,                CMD_LOG_AUX | CMD_DEITY, CMDT_OTHER_MANAGEMENT,       CmdDataT<TownID, TownAcceptanceEffect, uint32_t>)
 DEF_CMD_TUPLE_NT(CMD_TOWN_GROWTH_RATE,                CmdTownGrowthRate,               CMD_LOG_AUX | CMD_DEITY, CMDT_OTHER_MANAGEMENT,       CmdDataT<TownID, uint16_t>)
 DEF_CMD_TUPLE_NT(CMD_TOWN_RATING,                     CmdTownRating,                   CMD_LOG_AUX | CMD_DEITY, CMDT_OTHER_MANAGEMENT,       CmdDataT<TownID, CompanyID, int16_t>)
@@ -33,31 +32,5 @@
 DEF_CMD_TUPLE   (CMD_PLACE_HOUSE,                     CmdPlaceHouse,                                 CMD_DEITY, CMDT_OTHER_MANAGEMENT,       CmdDataT<HouseID, bool, TownID>)
 DEF_CMD_TUPLE_NT(CMD_TOWN_SETTING_OVERRIDE,           CmdOverrideTownSetting,           CMD_DEITY | CMD_SERVER, CMDT_OTHER_MANAGEMENT,       CmdDataT<TownID, TownSettingOverrideFlags, bool, uint8_t>)
 DEF_CMD_TUPLE_NT(CMD_TOWN_SETTING_OVERRIDE_NON_ADMIN, CmdOverrideTownSettingNonAdmin,                       {}, CMDT_OTHER_MANAGEMENT,       CmdDataT<TownID, TownSettingOverrideFlags, bool, uint8_t>)
-=======
-std::tuple<CommandCost, Money, TownID> CmdFoundTown(DoCommandFlag flags, TileIndex tile, TownSize size, bool city, TownLayout layout, bool random_location, uint32_t townnameparts, const std::string &text);
-CommandCost CmdRenameTown(DoCommandFlag flags, TownID town_id, const std::string &text);
-CommandCost CmdDoTownAction(DoCommandFlag flags, TownID town_id, TownAction action);
-CommandCost CmdTownGrowthRate(DoCommandFlag flags, TownID town_id, uint16_t growth_rate);
-CommandCost CmdTownRating(DoCommandFlag flags, TownID town_id, CompanyID company_id, int16_t rating);
-CommandCost CmdTownCargoGoal(DoCommandFlag flags, TownID town_id, TownAcceptanceEffect tae, uint32_t goal);
-CommandCost CmdTownSetText(DoCommandFlag flags, TownID town_id, const std::string &text);
-CommandCost CmdExpandTown(DoCommandFlag flags, TownID town_id, uint32_t grow_amount);
-CommandCost CmdDeleteTown(DoCommandFlag flags, TownID town_id);
-CommandCost CmdPlaceHouse(DoCommandFlag flags, TileIndex tile, HouseID house, bool house_protected);
-
-DEF_CMD_TRAIT(CMD_FOUND_TOWN,       CmdFoundTown,      CMD_DEITY | CMD_NO_TEST,  CMDT_LANDSCAPE_CONSTRUCTION) // founding random town can fail only in exec run
-DEF_CMD_TRAIT(CMD_RENAME_TOWN,      CmdRenameTown,     CMD_DEITY | CMD_SERVER,   CMDT_OTHER_MANAGEMENT)
-DEF_CMD_TRAIT(CMD_DO_TOWN_ACTION,   CmdDoTownAction,   CMD_LOCATION,             CMDT_LANDSCAPE_CONSTRUCTION)
-DEF_CMD_TRAIT(CMD_TOWN_CARGO_GOAL,  CmdTownCargoGoal,  CMD_DEITY,                CMDT_OTHER_MANAGEMENT)
-DEF_CMD_TRAIT(CMD_TOWN_GROWTH_RATE, CmdTownGrowthRate, CMD_DEITY,                CMDT_OTHER_MANAGEMENT)
-DEF_CMD_TRAIT(CMD_TOWN_RATING,      CmdTownRating,     CMD_DEITY,                CMDT_OTHER_MANAGEMENT)
-DEF_CMD_TRAIT(CMD_TOWN_SET_TEXT,    CmdTownSetText,    CMD_DEITY | CMD_STR_CTRL, CMDT_OTHER_MANAGEMENT)
-DEF_CMD_TRAIT(CMD_EXPAND_TOWN,      CmdExpandTown,     CMD_DEITY,                CMDT_LANDSCAPE_CONSTRUCTION)
-DEF_CMD_TRAIT(CMD_DELETE_TOWN,      CmdDeleteTown,     CMD_OFFLINE,              CMDT_LANDSCAPE_CONSTRUCTION)
-DEF_CMD_TRAIT(CMD_PLACE_HOUSE,      CmdPlaceHouse,     CMD_DEITY,                CMDT_OTHER_MANAGEMENT)
-
-CommandCallback CcFoundTown;
-void CcFoundRandomTown(Commands cmd, const CommandCost &result, Money, TownID town_id);
->>>>>>> f309b90a
 
 #endif /* TOWN_CMD_H */