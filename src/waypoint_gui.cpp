/*
 * This file is part of OpenTTD.
 * OpenTTD is free software; you can redistribute it and/or modify it under the terms of the GNU General Public License as published by the Free Software Foundation, version 2.
 * OpenTTD is distributed in the hope that it will be useful, but WITHOUT ANY WARRANTY; without even the implied warranty of MERCHANTABILITY or FITNESS FOR A PARTICULAR PURPOSE.
 * See the GNU General Public License for more details. You should have received a copy of the GNU General Public License along with OpenTTD. If not, see <http://www.gnu.org/licenses/>.
 */

/** @file waypoint_gui.cpp Handling of waypoints gui. */

#include "stdafx.h"
#include "window_gui.h"
#include "gui.h"
#include "textbuf_gui.h"
#include "vehiclelist.h"
#include "vehicle_gui.h"
#include "viewport_func.h"
#include "strings_func.h"
#include "command_func.h"
#include "company_func.h"
#include "company_base.h"
#include "window_func.h"
#include "waypoint_base.h"
#include "departures_gui.h"
#include "newgrf_debug.h"
#include "zoom_func.h"
#include "waypoint_cmd.h"
#include "tilehighlight_func.h"

#include "widgets/waypoint_widget.h"

#include "table/strings.h"

#include "safeguards.h"

/** GUI for accessing waypoints and buoys. */
struct WaypointWindow : Window {
private:
	VehicleType vt; ///< Vehicle type using the waypoint.
	Waypoint *wp;   ///< Waypoint displayed by the window.
	bool show_hide_label; ///< Show hide label button
	bool place_object_active = false;

	/**
	 * Get the center tile of the waypoint.
	 * @return The center tile if the waypoint exists, otherwise the tile with the waypoint name.
	 */
	TileIndex GetCenterTile() const
	{
		if (!this->wp->IsInUse()) return this->wp->xy;

		TileArea ta;
		StationType type;
		switch (this->vt) {
			case VEH_TRAIN:
				type = StationType::RailWaypoint;
				break;

			case VEH_ROAD:
				type = StationType::RoadWaypoint;
				break;

			case VEH_SHIP:
				type = StationType::Buoy;
				break;

			default:
				NOT_REACHED();
		}
		this->wp->GetTileArea(&ta, type);
		return ta.GetCenterTile();
	}

public:
	/**
	 * Construct the window.
	 * @param desc The description of the window.
	 * @param window_number The window number, in this case the waypoint's ID.
	 */
	WaypointWindow(WindowDesc &desc, WindowNumber window_number) : Window(desc)
	{
		this->wp = Waypoint::Get(window_number);
		if (wp->string_id == STR_SV_STNAME_WAYPOINT) {
			this->vt = HasBit(this->wp->waypoint_flags, WPF_ROAD) ? VEH_ROAD : VEH_TRAIN;
		} else {
			this->vt = VEH_SHIP;
		}

		this->CreateNestedTree();
		if (this->vt == VEH_TRAIN) {
			this->GetWidget<NWidgetCore>(WID_W_SHOW_VEHICLES)->SetStringTip(STR_TRAIN, STR_STATION_VIEW_SCHEDULED_TRAINS_TOOLTIP);
		}
		if (this->vt == VEH_ROAD) {
			this->GetWidget<NWidgetCore>(WID_W_SHOW_VEHICLES)->SetStringTip(STR_LORRY, STR_STATION_VIEW_SCHEDULED_ROAD_VEHICLES_TOOLTIP);
		}
		if (this->vt != VEH_SHIP) {
			this->GetWidget<NWidgetCore>(WID_W_CENTER_VIEW)->SetToolTip(STR_WAYPOINT_VIEW_CENTER_TOOLTIP);
			this->GetWidget<NWidgetCore>(WID_W_RENAME)->SetToolTip(STR_WAYPOINT_VIEW_CHANGE_WAYPOINT_NAME);
		}
		this->show_hide_label = (this->vt != VEH_SHIP && _settings_client.gui.allow_hiding_waypoint_labels);
		this->GetWidget<NWidgetStacked>(WID_W_TOGGLE_HIDDEN_SEL)->SetDisplayedPlane(this->show_hide_label ? 0 : SZSP_NONE);
		this->FinishInitNested(window_number);

		this->owner = this->wp->owner;
		this->flags.Set(WindowFlag::DisableVpScroll);

		NWidgetViewport *nvp = this->GetWidget<NWidgetViewport>(WID_W_VIEWPORT);
		nvp->InitializeViewport(this, this->GetCenterTile().base(), ScaleZoomGUI(ZOOM_LVL_VIEWPORT));

		this->OnInvalidateData(0);
	}

	void Close([[maybe_unused]] int data = 0) override
	{
		CloseWindowById(GetWindowClassForVehicleType(this->vt), VehicleListIdentifier(VL_STATION_LIST, this->vt, this->owner, this->window_number).ToWindowNumber(), false);
		SetViewportCatchmentWaypoint(Waypoint::Get(this->window_number), false);
		this->Window::Close();
	}

	void SetStringParameters(WidgetID widget) const override
	{
		if (widget == WID_W_CAPTION) SetDParam(0, this->wp->index);
	}

	bool OnTooltip(Point pt, WidgetID widget, TooltipCloseCondition close_cond) override
	{
		if (widget == WID_W_RENAME) {
			SetDParam(0, this->GetWidget<NWidgetCore>(WID_W_RENAME)->GetToolTip());
			GuiShowTooltips(this, STR_WAYPOINT_VIEW_RENAME_TOOLTIP_EXTRA, close_cond, 1);
			return true;
		}

		return false;
	}

	void OnPaint() override
	{
		extern const Waypoint *_viewport_highlight_waypoint;
		this->SetWidgetDisabledState(WID_W_CATCHMENT, !this->wp->IsInUse());
		this->SetWidgetLoweredState(WID_W_CATCHMENT, _viewport_highlight_waypoint == this->wp);

		this->DrawWidgets();
	}

	void OnClick([[maybe_unused]] Point pt, WidgetID widget, [[maybe_unused]] int click_count) override
	{
		switch (widget) {
			case WID_W_CENTER_VIEW: // scroll to location
				if (_ctrl_pressed) {
					ShowExtraViewportWindow(this->GetCenterTile());
				} else {
					ScrollMainWindowToTile(this->GetCenterTile());
				}
				break;

			case WID_W_RENAME: // rename
<<<<<<< HEAD
				if (_ctrl_pressed) {
					this->ToggleWidgetLoweredState(widget);
					this->SetWidgetDirty(widget);
					if (this->IsWidgetLowered(widget)) {
						this->place_object_active = true;
						SetObjectToPlaceWnd(ANIMCURSOR_PICKSTATION, PAL_NONE, HT_RECT, this);
					} else {
						ResetObjectToPlace();
					}
					break;
				}
				SetDParam(0, this->wp->index);
				ShowQueryString(STR_WAYPOINT_NAME, STR_EDIT_WAYPOINT_NAME, MAX_LENGTH_STATION_NAME_CHARS, this, CS_ALPHANUMERAL, QSF_ENABLE_DEFAULT | QSF_LEN_IN_CHARS);
=======
				ShowQueryString(GetString(STR_WAYPOINT_NAME, this->wp->index), STR_EDIT_WAYPOINT_NAME, MAX_LENGTH_STATION_NAME_CHARS, this, CS_ALPHANUMERAL, QSF_ENABLE_DEFAULT | QSF_LEN_IN_CHARS);
>>>>>>> 9a6fc4eb
				break;

			case WID_W_SHOW_VEHICLES: // show list of vehicles having this waypoint in their orders
				ShowVehicleListWindow(this->wp->owner, this->vt, this->wp->index);
				break;

			case WID_W_DEPARTURES: // show departure times of vehicles
				ShowDeparturesWindow((StationID)this->wp->index);
				break;

			case WID_W_CATCHMENT:
				SetViewportCatchmentWaypoint(Waypoint::Get(this->window_number), !this->IsWidgetLowered(WID_W_CATCHMENT));
				break;

			case WID_W_TOGGLE_HIDDEN:
				Command<CMD_SET_WAYPOINT_LABEL_HIDDEN>::Post(STR_ERROR_CAN_T_DO_THIS, this->window_number, !HasBit(this->wp->waypoint_flags, WPF_HIDE_LABEL));
				break;
		}
	}

	void OnPlaceObject(Point pt, TileIndex tile) override
	{
		if (IsTileType(tile, MP_STATION)) {
			Command<CMD_EXCHANGE_WAYPOINT_NAMES>::Post(STR_ERROR_CAN_T_EXCHANGE_WAYPOINT_NAMES, this->window_number, GetStationIndex(tile));
			ResetObjectToPlace();
		}
	}

	void OnPlaceObjectAbort() override
	{
		this->place_object_active = false;
		this->RaiseWidget(WID_W_RENAME);
		this->SetWidgetDirty(WID_W_RENAME);
	}

	void OnTimeout() override
	{
		if (!this->place_object_active) {
			this->RaiseWidget(WID_W_RENAME);
			this->SetWidgetDirty(WID_W_RENAME);
		}
	}

	/**
	 * Some data on this window has become invalid.
	 * @param data Information about the changed data.
	 * @param gui_scope Whether the call is done from GUI scope. You may not do everything when not in GUI scope. See #InvalidateWindowData() for details.
	 */
	void OnInvalidateData([[maybe_unused]] int data = 0, [[maybe_unused]] bool gui_scope = true) override
	{
		if (!gui_scope) return;
		/* You can only change your own waypoints */
		this->SetWidgetDisabledState(WID_W_RENAME, !this->wp->IsInUse() || (this->wp->owner != _local_company && this->wp->owner != OWNER_NONE));
		this->SetWidgetDisabledState(WID_W_TOGGLE_HIDDEN, !this->wp->IsInUse() || this->wp->owner != _local_company);
		/* Disable the widget for waypoints with no use */
		this->SetWidgetDisabledState(WID_W_SHOW_VEHICLES, !this->wp->IsInUse());

		this->SetWidgetLoweredState(WID_W_TOGGLE_HIDDEN, HasBit(this->wp->waypoint_flags, WPF_HIDE_LABEL));

		bool show_hide_label = (this->vt != VEH_SHIP && _settings_client.gui.allow_hiding_waypoint_labels);
		if (show_hide_label != this->show_hide_label) {
			this->show_hide_label = show_hide_label;
			this->GetWidget<NWidgetStacked>(WID_W_TOGGLE_HIDDEN_SEL)->SetDisplayedPlane(this->show_hide_label ? 0 : SZSP_NONE);
			this->ReInit();
		}

		ScrollWindowToTile(this->GetCenterTile(), this, true);
	}

	void OnResize() override
	{
		if (this->viewport != nullptr) {
			NWidgetViewport *nvp = this->GetWidget<NWidgetViewport>(WID_W_VIEWPORT);
			nvp->UpdateViewportCoordinates(this);
			this->wp->UpdateVirtCoord();

			ScrollWindowToTile(this->GetCenterTile(), this, true); // Re-center viewport.
		}
	}

	void OnQueryTextFinished(std::optional<std::string> str) override
	{
		if (!str.has_value()) return;

		Command<CMD_RENAME_WAYPOINT>::Post(STR_ERROR_CAN_T_CHANGE_WAYPOINT_NAME, this->window_number, *str);
	}

	bool IsNewGRFInspectable() const override
	{
		return ::IsNewGRFInspectable(GSF_FAKE_STATION_STRUCT, this->window_number);
	}

	void ShowNewGRFInspectWindow() const override
	{
		::ShowNewGRFInspectWindow(GSF_FAKE_STATION_STRUCT, this->window_number);
	}
};

/** The widgets of the waypoint view. */
static constexpr NWidgetPart _nested_waypoint_view_widgets[] = {
	NWidget(NWID_HORIZONTAL),
		NWidget(WWT_CLOSEBOX, COLOUR_GREY),
		NWidget(WWT_IMGBTN, COLOUR_GREY, WID_W_RENAME), SetAspect(WidgetDimensions::ASPECT_RENAME), SetSpriteTip(SPR_RENAME, STR_BUOY_VIEW_RENAME_TOOLTIP),
		NWidget(WWT_CAPTION, COLOUR_GREY, WID_W_CAPTION), SetStringTip(STR_WAYPOINT_VIEW_CAPTION, STR_TOOLTIP_WINDOW_TITLE_DRAG_THIS),
		NWidget(WWT_PUSHIMGBTN, COLOUR_GREY, WID_W_CENTER_VIEW), SetAspect(WidgetDimensions::ASPECT_LOCATION), SetSpriteTip(SPR_GOTO_LOCATION, STR_BUOY_VIEW_CENTER_TOOLTIP),
		NWidget(WWT_DEBUGBOX, COLOUR_GREY),
		NWidget(WWT_SHADEBOX, COLOUR_GREY),
		NWidget(WWT_DEFSIZEBOX, COLOUR_GREY),
		NWidget(WWT_STICKYBOX, COLOUR_GREY),
	EndContainer(),
	NWidget(WWT_PANEL, COLOUR_GREY),
		NWidget(WWT_INSET, COLOUR_GREY), SetPadding(2, 2, 2, 2),
			NWidget(NWID_VIEWPORT, COLOUR_GREY, WID_W_VIEWPORT), SetMinimalSize(256, 88), SetResize(1, 1),
		EndContainer(),
	EndContainer(),
	NWidget(NWID_HORIZONTAL),
		NWidget(WWT_PUSHTXTBTN, COLOUR_GREY, WID_W_DEPARTURES), SetMinimalSize(50, 12), SetResize(1, 0), SetFill(1, 0), SetStringTip(STR_STATION_VIEW_DEPARTURES_BUTTON, STR_STATION_VIEW_DEPARTURES_TOOLTIP),
		NWidget(WWT_TEXTBTN, COLOUR_GREY, WID_W_CATCHMENT), SetMinimalSize(50, 12), SetResize(1, 0), SetFill(1, 1), SetStringTip(STR_BUTTON_CATCHMENT, STR_TOOLTIP_CATCHMENT),
		NWidget(NWID_SELECTION, INVALID_COLOUR, WID_W_TOGGLE_HIDDEN_SEL),
			NWidget(WWT_IMGBTN, COLOUR_GREY, WID_W_TOGGLE_HIDDEN), SetMinimalSize(15, 12), SetSpriteTip(SPR_MISC_GUI_BASE, STR_WAYPOINT_VIEW_HIDE_VIEWPORT_LABEL),
		EndContainer(),
		NWidget(WWT_PUSHTXTBTN, COLOUR_GREY, WID_W_SHOW_VEHICLES), SetAspect(WidgetDimensions::ASPECT_VEHICLE_ICON), SetStringTip(STR_SHIP, STR_STATION_VIEW_SCHEDULED_SHIPS_TOOLTIP),
		NWidget(WWT_RESIZEBOX, COLOUR_GREY),
	EndContainer(),
};

/** The description of the waypoint view. */
static WindowDesc _waypoint_view_desc(__FILE__, __LINE__,
	WDP_AUTO, "view_waypoint", 260, 118,
	WC_WAYPOINT_VIEW, WC_NONE,
	{},
	_nested_waypoint_view_widgets
);

/**
 * Show the window for the given waypoint.
 * @param wp The waypoint to show the window for.
 */
void ShowWaypointWindow(const Waypoint *wp)
{
	AllocateWindowDescFront<WaypointWindow>(_waypoint_view_desc, wp->index);
}<|MERGE_RESOLUTION|>--- conflicted
+++ resolved
@@ -153,7 +153,6 @@
 				break;
 
 			case WID_W_RENAME: // rename
-<<<<<<< HEAD
 				if (_ctrl_pressed) {
 					this->ToggleWidgetLoweredState(widget);
 					this->SetWidgetDirty(widget);
@@ -165,11 +164,7 @@
 					}
 					break;
 				}
-				SetDParam(0, this->wp->index);
-				ShowQueryString(STR_WAYPOINT_NAME, STR_EDIT_WAYPOINT_NAME, MAX_LENGTH_STATION_NAME_CHARS, this, CS_ALPHANUMERAL, QSF_ENABLE_DEFAULT | QSF_LEN_IN_CHARS);
-=======
 				ShowQueryString(GetString(STR_WAYPOINT_NAME, this->wp->index), STR_EDIT_WAYPOINT_NAME, MAX_LENGTH_STATION_NAME_CHARS, this, CS_ALPHANUMERAL, QSF_ENABLE_DEFAULT | QSF_LEN_IN_CHARS);
->>>>>>> 9a6fc4eb
 				break;
 
 			case WID_W_SHOW_VEHICLES: // show list of vehicles having this waypoint in their orders
