--- conflicted
+++ resolved
@@ -35,15 +35,10 @@
 /** GUI for accessing waypoints and buoys. */
 struct WaypointWindow : Window {
 private:
-<<<<<<< HEAD
-	VehicleType vt; ///< Vehicle type using the waypoint.
-	Waypoint *wp;   ///< Waypoint displayed by the window.
-	bool show_hide_label; ///< Show hide label button
-	bool place_object_active = false;
-=======
 	VehicleType vt = VEH_INVALID; ///< Vehicle type using the waypoint.
 	Waypoint *wp = nullptr; ///< Waypoint displayed by the window.
->>>>>>> 94783fe2
+	bool show_hide_label = false; ///< Show hide label button
+	bool place_object_active = false;
 
 	/**
 	 * Get the center tile of the waypoint.
