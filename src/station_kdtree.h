/*
 * This file is part of OpenTTD.
 * OpenTTD is free software; you can redistribute it and/or modify it under the terms of the GNU General Public License as published by the Free Software Foundation, version 2.
 * OpenTTD is distributed in the hope that it will be useful, but WITHOUT ANY WARRANTY; without even the implied warranty of MERCHANTABILITY or FITNESS FOR A PARTICULAR PURPOSE.
 * See the GNU General Public License for more details. You should have received a copy of the GNU General Public License along with OpenTTD. If not, see <http://www.gnu.org/licenses/>.
 */

/** @file station_kdtree.h Declarations for accessing the k-d tree of stations */

#ifndef STATION_KDTREE_H
#define STATION_KDTREE_H

#include "core/kdtree.hpp"
#include "core/math_func.hpp"
#include "station_base.h"
#include "map_func.h"

<<<<<<< HEAD
inline uint32_t Kdtree_StationXYFunc(StationID stid, int dim) { return (dim == 0) ? TileX(BaseStation::Get(stid)->xy) : TileY(BaseStation::Get(stid)->xy); }
typedef Kdtree<StationID, decltype(&Kdtree_StationXYFunc), uint32_t, int> StationKdtree;
=======
struct Kdtree_StationXYFunc {
	inline uint16_t operator()(StationID stid, int dim)
	{
		return (dim == 0) ? TileX(BaseStation::Get(stid)->xy) : TileY(BaseStation::Get(stid)->xy);
	}
};

using StationKdtree = Kdtree<StationID, Kdtree_StationXYFunc, uint16_t, int>;
>>>>>>> 1b6a6f1c
extern StationKdtree _station_kdtree;

/**
 * Call a function on all stations whose sign is within a radius of a center tile.
 * @param center  Central tile to search around.
 * @param radius  Distance in both X and Y to search within.
 * @param func    The function to call, must take a single parameter which is Station*.
 */
template <typename Func>
void ForAllStationsRadius(TileIndex center, uint radius, Func func)
{
	uint32_t x1, y1, x2, y2;
	x1 = (uint32_t)std::max<int>(0, TileX(center) - radius);
	x2 = (uint32_t)std::min<int>(TileX(center) + radius + 1, MapSizeX());
	y1 = (uint32_t)std::max<int>(0, TileY(center) - radius);
	y2 = (uint32_t)std::min<int>(TileY(center) + radius + 1, MapSizeY());

	_station_kdtree.FindContained(x1, y1, x2, y2, [&](StationID id) {
		func(Station::Get(id));
	});
}

#endif<|MERGE_RESOLUTION|>--- conflicted
+++ resolved
@@ -15,19 +15,14 @@
 #include "station_base.h"
 #include "map_func.h"
 
-<<<<<<< HEAD
-inline uint32_t Kdtree_StationXYFunc(StationID stid, int dim) { return (dim == 0) ? TileX(BaseStation::Get(stid)->xy) : TileY(BaseStation::Get(stid)->xy); }
-typedef Kdtree<StationID, decltype(&Kdtree_StationXYFunc), uint32_t, int> StationKdtree;
-=======
 struct Kdtree_StationXYFunc {
-	inline uint16_t operator()(StationID stid, int dim)
+	inline uint32_t operator()(StationID stid, int dim)
 	{
 		return (dim == 0) ? TileX(BaseStation::Get(stid)->xy) : TileY(BaseStation::Get(stid)->xy);
 	}
 };
 
-using StationKdtree = Kdtree<StationID, Kdtree_StationXYFunc, uint16_t, int>;
->>>>>>> 1b6a6f1c
+using StationKdtree = Kdtree<StationID, Kdtree_StationXYFunc, uint32_t, int>;
 extern StationKdtree _station_kdtree;
 
 /**
