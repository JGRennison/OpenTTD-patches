--- conflicted
+++ resolved
@@ -1937,19 +1937,11 @@
 
 				if (head->GetGRF()->grf_version < 8) {
 					if (callback == 0xFD) error = STR_ERROR_INCOMPATIBLE_RAIL_TYPES;
-<<<<<<< HEAD
-					if (callback  < 0xFD) error = GetGRFStringID(head->GetGRF(), 0xD000 + callback);
+					if (callback  < 0xFD) error = GetGRFStringID(head->GetGRF(), GRFSTR_MISC_GRF_TEXT + callback);
 					if (callback >= 0x100) ErrorUnknownCallbackResult(head->GetGRFID(), CBID_TRAIN_ALLOW_WAGON_ATTACH, callback);
 				} else {
 					if (callback < 0x400) {
-						error = GetGRFStringID(head->GetGRF(), 0xD000 + callback);
-=======
-					if (callback  < 0xFD) error = GetGRFStringID(head->GetGRFID(), GRFSTR_MISC_GRF_TEXT + callback);
-					if (callback >= 0x100) ErrorUnknownCallbackResult(head->GetGRFID(), CBID_TRAIN_ALLOW_WAGON_ATTACH, callback);
-				} else {
-					if (callback < 0x400) {
-						error = GetGRFStringID(head->GetGRFID(), GRFSTR_MISC_GRF_TEXT + callback);
->>>>>>> b653f875
+						error = GetGRFStringID(head->GetGRF(), GRFSTR_MISC_GRF_TEXT + callback);
 					} else {
 						switch (callback) {
 							case 0x400: // allow if railtypes match (always the case for OpenTTD)
