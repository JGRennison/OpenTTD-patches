--- conflicted
+++ resolved
@@ -390,12 +390,8 @@
 
 	/* store consist weight/max speed in cache */
 	this->vcache.cached_max_speed = max_speed;
-<<<<<<< HEAD
 	this->tcache.cached_tflags = (train_can_tilt ? TCF_TILT : TCF_NONE);
-=======
-	this->tcache.cached_tilt = train_can_tilt;
 	this->tcache.cached_curve_speed_mod = min_curve_speed_mod;
->>>>>>> b67ef1e5
 	this->tcache.cached_max_curve_speed = this->GetCurveSpeedLimit();
 
 	/* recalculate cached weights and power too (we do this *after* the rest, so it is known which wagons are powered and need extra weight added) */
