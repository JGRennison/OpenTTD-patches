/*
 * This file is part of OpenTTD.
 * OpenTTD is free software; you can redistribute it and/or modify it under the terms of the GNU General Public License as published by the Free Software Foundation, version 2.
 * OpenTTD is distributed in the hope that it will be useful, but WITHOUT ANY WARRANTY; without even the implied warranty of MERCHANTABILITY or FITNESS FOR A PARTICULAR PURPOSE.
 * See the GNU General Public License for more details. You should have received a copy of the GNU General Public License along with OpenTTD. If not, see <http://www.gnu.org/licenses/>.
 */

/** @file train_cmd.cpp Handling of trains. */

#include "stdafx.h"
#include "error.h"
#include "articulated_vehicles.h"
#include "command_func.h"
#include "pathfinder/npf/npf_func.h"
#include "pathfinder/yapf/yapf.hpp"
#include "news_func.h"
#include "company_func.h"
#include "newgrf_sound.h"
#include "newgrf_text.h"
#include "strings_func.h"
#include "viewport_func.h"
#include "vehicle_func.h"
#include "sound_func.h"
#include "ai/ai.hpp"
#include "game/game.hpp"
#include "newgrf_station.h"
#include "effectvehicle_func.h"
#include "network/network.h"
#include "spritecache.h"
#include "core/random_func.hpp"
#include "company_base.h"
#include "newgrf.h"
#include "infrastructure_func.h"
#include "order_backup.h"
#include "zoom_func.h"
#include "newgrf_debug.h"
#include "framerate_type.h"
#include "tracerestrict.h"
#include "tbtr_template_vehicle_func.h"
#include "autoreplace_func.h"
#include "engine_func.h"
#include "bridge_signal_map.h"
#include "scope_info.h"
#include "scope.h"
#include "core/checksum_func.hpp"
#include "debug_settings.h"
#include "train_speed_adaptation.h"
#include "event_logs.h"
#include "3rdparty/cpp-btree/btree_map.h"

#include "table/strings.h"
#include "table/train_cmd.h"

#include "safeguards.h"

extern btree::btree_multimap<VehicleID, PendingSpeedRestrictionChange> _pending_speed_restriction_change_map;

enum {
	REALISTIC_BRAKING_MIN_SPEED = 5,
};

enum ChooseTrainTrackLookAheadStateFlags {
	CTTLASF_STOP_FOUND       = 0,         ///< Stopping destination found
	CTTLASF_REVERSE_FOUND    = 1,         ///< Reverse destination found
	CTTLASF_NO_RES_VEH_TILE  = 2,         ///< Do not reserve the vehicle tile
};

struct ChooseTrainTrackLookAheadState {
	uint          order_items_start = 0;  ///< Order items start for VehicleOrderSaver
	uint16        flags = 0;              ///< Flags
	DestinationID reverse_dest = 0;       ///< Reverse station ID when CTTLASF_REVERSE_FOUND is set
};

/** Flags for ChooseTrainTrack */
enum ChooseTrainTrackFlags {
	CTTF_NONE                   = 0,      ///< No flags
	CTTF_FORCE_RES              = 0x01,   ///< Force a reservation to be made
	CTTF_MARK_STUCK             = 0x02,   ///< The train has to be marked as stuck when needed
	CTTF_NON_LOOKAHEAD          = 0x04,   ///< Any lookahead should not be used, if necessary reset the lookahead state
	CTTF_NO_LOOKAHEAD_VALIDATE  = 0x08,   ///< Don't validate the lookahead state as it has already been done
};
DECLARE_ENUM_AS_BIT_SET(ChooseTrainTrackFlags)

std::unordered_map<SignalSpeedKey, SignalSpeedValue, SignalSpeedKeyHashFunc> _signal_speeds(1 << 16);

static void TryLongReserveChooseTrainTrackFromReservationEnd(Train *v, bool no_reserve_vehicle_tile = false);
static Track ChooseTrainTrack(Train *v, TileIndex tile, DiagDirection enterdir, TrackBits tracks, ChooseTrainTrackFlags flags, bool *p_got_reservation, ChooseTrainTrackLookAheadState lookahead_state = {});
static bool TrainApproachingLineEnd(Train *v, bool signal, bool reverse);
static bool TrainCheckIfLineEnds(Train *v, bool reverse = true);
static bool TrainCanLeaveTile(const Train *v);
static inline bool CheckCompatibleRail(const Train *v, TileIndex tile, DiagDirection enterdir);
int ReversingDistanceTargetSpeed(const Train *v);
bool TrainController(Train *v, Vehicle *nomove, bool reverse = true); // Also used in vehicle_sl.cpp.
static TileIndex TrainApproachingCrossingTile(const Train *v);
static void CheckIfTrainNeedsService(Train *v);
static void CheckNextTrainTile(Train *v);
extern TileIndex VehiclePosTraceRestrictPreviousSignalCallback(const Train *v, const void *, TraceRestrictPBSEntrySignalAuxField mode);
static void TrainEnterStation(Train *v, StationID station);
static void UnreserveBridgeTunnelTile(TileIndex tile);
static bool CheckTrainStayInWormHolePathReserve(Train *t, TileIndex tile);

/** Return the scaled date ticks by which the speed restriction
 *  at the current position of the train is going to be invalid */
static DateTicksScaled GetSpeedRestrictionTimeout(const Train *t)
{
	const int64 velocity = std::max<int64>(25, t->cur_speed);
	const int64 look_ahead_distance = Clamp(t->cur_speed / 8, 4, 16); // In tiles, varying between 4 and 16 depending on current speed

	// This assumes travel along the X or Y map axis, not diagonally. See GetAdvanceDistance, GetAdvanceSpeed.
	const int64 ticks_per_tile = (192 * 16 * 4 / 3) / velocity;

	const int64 ticks = ticks_per_tile * look_ahead_distance;

	return _scaled_date_ticks + ticks;
}

/** Checks if the timeout of the specified signal speed restriction value has passed */
static bool IsOutOfDate(const SignalSpeedValue& value)
{
	return _scaled_date_ticks > value.time_stamp;
}

/** Removes all speed restrictions from all signals */
void ClearAllSignalSpeedRestrictions()
{
	_signal_speeds.clear();
}

void AdjustAllSignalSpeedRestrictionTickValues(DateTicksScaled delta)
{
	for (auto &it : _signal_speeds) {
		it.second.time_stamp += delta;
	}
}

/** Removes all speed restrictions which have passed their timeout from all signals */
void ClearOutOfDateSignalSpeedRestrictions()
{
	for (auto key_value_pair = _signal_speeds.begin(); key_value_pair != _signal_speeds.end(); ) {
		if (IsOutOfDate(key_value_pair->second)) {
			key_value_pair = _signal_speeds.erase(key_value_pair);
		} else {
			++key_value_pair;
		}
	}
}

inline void ClearLookAheadIfInvalid(Train *v)
{
	if (v->lookahead != nullptr && !ValidateLookAhead(v)) v->lookahead.reset();
}

static const byte _vehicle_initial_x_fract[4] = {10, 8, 4,  8};
static const byte _vehicle_initial_y_fract[4] = { 8, 4, 8, 10};

template <>
bool IsValidImageIndex<VEH_TRAIN>(uint8 image_index)
{
	return image_index < lengthof(_engine_sprite_base);
}


/**
 * Return the cargo weight multiplier to use for a rail vehicle
 * @param cargo Cargo type to get multiplier for
 * @return Cargo weight multiplier
 */
byte FreightWagonMult(CargoID cargo)
{
	if (!CargoSpec::Get(cargo)->is_freight) return 1;
	return _settings_game.vehicle.freight_trains;
}

/** Checks if lengths of all rail vehicles are valid. If not, shows an error message. */
void CheckTrainsLengths()
{
	bool first = true;

	for (const Train *v : Train::Iterate()) {
		if (v->First() == v && !(v->vehstatus & VS_CRASHED) && !v->IsVirtual()) {
			for (const Train *u = v, *w = v->Next(); w != nullptr; u = w, w = w->Next()) {
				if (u->track != TRACK_BIT_DEPOT) {
					if ((w->track != TRACK_BIT_DEPOT &&
							std::max(abs(u->x_pos - w->x_pos), abs(u->y_pos - w->y_pos)) != u->CalcNextVehicleOffset()) ||
							(w->track == TRACK_BIT_DEPOT && TicksToLeaveDepot(u) <= 0)) {
						SetDParam(0, v->index);
						SetDParam(1, v->owner);
						ShowErrorMessage(STR_BROKEN_VEHICLE_LENGTH, INVALID_STRING_ID, WL_CRITICAL);

						if (!_networking && first) {
							first = false;
							DoCommandP(0, PM_PAUSED_ERROR, 1, CMD_PAUSE);
						}
						/* Break so we warn only once for each train. */
						break;
					}
				}
			}
		}
	}
}

/**
 * Checks the breakdown flags (VehicleRailFlags 9-12) and sets the correct value in the first vehicle of the consist.
 * This function is generally only called to check if a flag may be cleared.
 * @param v the front engine
 * @param flags bitmask of the flags to check.
 */
void CheckBreakdownFlags(Train *v)
{
	dbg_assert(v->IsFrontEngine());
	/* clear the flags we're gonna check first, we'll set them again later (if applicable) */
	CLRBITS(v->flags, (1 << VRF_BREAKDOWN_BRAKING) | VRF_IS_BROKEN);

	for (const Train *w = v; w != nullptr; w = w->Next()) {
		if (v->IsEngine() || w->IsMultiheaded()) {
			if (w->breakdown_ctr == 2) {
				SetBit(v->flags, VRF_BREAKDOWN_BRAKING);
			} else if (w->breakdown_ctr == 1) {
				switch (w->breakdown_type) {
					case BREAKDOWN_CRITICAL:
					case BREAKDOWN_RV_CRASH:
					case BREAKDOWN_EM_STOP:   SetBit(v->flags, VRF_BREAKDOWN_STOPPED); break;
					case BREAKDOWN_LOW_SPEED: SetBit(v->flags, VRF_BREAKDOWN_SPEED);   break;
					case BREAKDOWN_LOW_POWER: SetBit(v->flags, VRF_BREAKDOWN_POWER);   break;
				}
			}
		}
	}
}

uint16 GetTrainVehicleMaxSpeed(const Train *u, const RailVehicleInfo *rvi_u, const Train *front)
{
	const uint16 base_speed = GetVehicleProperty(u, PROP_TRAIN_SPEED, rvi_u->max_speed);
	uint16 speed = base_speed;
	if (HasBit(u->flags, VRF_NEED_REPAIR) && front->IsFrontEngine()) {
		for (uint i = 0; i < u->critical_breakdown_count; i++) {
			speed = std::min<uint16>(speed - (speed / (front->tcache.cached_num_engines + 2)) + 1, speed);
		}
	}

	/* clamp speed to be no less than lower of 5mph and 1/8 of base speed */
	speed = std::max<uint16>(speed, std::min<uint16>(5, (base_speed + 7) >> 3));

	if (HasBit(u->flags, VRF_HAS_HIT_RV) && front->IsFrontEngine()) {
		speed = std::min<uint16>(speed, 30);
	}
	return speed;
}

/**
 * Recalculates the cached stuff of a train. Should be called each time a vehicle is added
 * to/removed from the chain, and when the game is loaded.
 * Note: this needs to be called too for 'wagon chains' (in the depot, without an engine)
 * @param allowed_changes Stuff that is allowed to change.
 */
void Train::ConsistChanged(ConsistChangeFlags allowed_changes)
{
	uint16 max_speed = UINT16_MAX;
<<<<<<< HEAD
	bool isSetMaxSpeed = false;
	
	assert(this->IsFrontEngine() || this->IsFreeWagon());
=======

	dbg_assert(this->IsFrontEngine() || this->IsFreeWagon());
>>>>>>> f0cdd1e6

	const RailVehicleInfo *rvi_v = RailVehInfo(this->engine_type);
	EngineID first_engine = this->IsFrontEngine() ? this->engine_type : INVALID_ENGINE;
	this->gcache.cached_total_length = 0;
	this->compatible_railtypes = RAILTYPES_NONE;
	this->tcache.cached_num_engines = 0;

	bool train_can_tilt = true;
	bool speed_varies_by_railtype = false;
	int min_curve_speed_mod = INT_MAX;

	for (Train *u = this; u != nullptr; u = u->Next()) {
		const RailVehicleInfo *rvi_u = RailVehInfo(u->engine_type);

		/* Check the this->first cache. */
		dbg_assert_msg(u->First() == this, "u: %s, this: %s",
				scope_dumper().VehicleInfo(u), scope_dumper().VehicleInfo(this));

		/* update the 'first engine' */
		u->gcache.first_engine = this == u ? INVALID_ENGINE : first_engine;
		u->railtype = rvi_u->railtype;

		if (u->IsEngine()) first_engine = u->engine_type;

		/* Set user defined data to its default value */
		u->tcache.user_def_data = rvi_u->user_def_data;
		this->InvalidateNewGRFCache();
		u->InvalidateNewGRFCache();
	}

	for (Train *u = this; u != nullptr; u = u->Next()) {
		/* Update user defined data (must be done before other properties) */
		u->tcache.user_def_data = GetVehicleProperty(u, PROP_TRAIN_USER_DATA, u->tcache.user_def_data);
		this->InvalidateNewGRFCache();
		u->InvalidateNewGRFCache();

		if (!u->IsArticulatedPart()) {
			if (u->IsEngine() || u->IsMultiheaded()) {
				this->tcache.cached_num_engines++;
			}
		}
	}

	Vehicle *last_vis_effect = this;
	for (Train *u = this; u != nullptr; u = u->Next()) {
		const Engine *e_u = u->GetEngine();
		const RailVehicleInfo *rvi_u = &e_u->u.rail;

		if (!HasBit(e_u->info.misc_flags, EF_RAIL_TILTS)) train_can_tilt = false;
		if (e_u->callbacks_used & SGCU_CB36_SPEED_RAILTYPE) speed_varies_by_railtype = true;
		min_curve_speed_mod = std::min(min_curve_speed_mod, u->GetCurveSpeedModifier());

		/* Cache wagon override sprite group. nullptr is returned if there is none */
		u->tcache.cached_override = GetWagonOverrideSpriteSet(u->engine_type, u->cargo_type, u->gcache.first_engine);

		/* Reset colour map */
		u->colourmap = PAL_NONE;

		/* Update powered-wagon-status and visual effect */
		u->UpdateVisualEffect(true);
		ClrBit(u->vcache.cached_veh_flags, VCF_LAST_VISUAL_EFFECT);
		if (!(HasBit(u->vcache.cached_vis_effect, VE_ADVANCED_EFFECT) && GB(u->vcache.cached_vis_effect, 0, VE_ADVANCED_EFFECT) == VESM_NONE)) last_vis_effect = u;

		if (rvi_v->pow_wag_power != 0 && rvi_u->railveh_type == RAILVEH_WAGON &&
				UsesWagonOverride(u) && !HasBit(u->vcache.cached_vis_effect, VE_DISABLE_WAGON_POWER)) {
			/* wagon is powered */
			SetBit(u->flags, VRF_POWEREDWAGON); // cache 'powered' status
		} else {
			ClrBit(u->flags, VRF_POWEREDWAGON);
		}

		if (!u->IsArticulatedPart()) {
			/* Do not count powered wagons for the compatible railtypes, as wagons always
			   have railtype normal */
			if (rvi_u->power > 0) {
				this->compatible_railtypes |= GetRailTypeInfo(u->railtype)->powered_railtypes;
			}

			/* Some electric engines can be allowed to run on normal rail. It happens to all
			 * existing electric engines when elrails are disabled and then re-enabled */
			if (HasBit(u->flags, VRF_EL_ENGINE_ALLOWED_NORMAL_RAIL)) {
				u->railtype = RAILTYPE_RAIL;
				u->compatible_railtypes |= RAILTYPES_RAIL;
			}

			/* max speed is the minimum of the speed limits of all vehicles in the consist */
			if ((rvi_u->railveh_type != RAILVEH_WAGON || _settings_game.vehicle.wagon_speed_limits) && !UsesWagonOverride(u)) {
				uint16 speed = GetTrainVehicleMaxSpeed(u, rvi_u, this);
				if (_settings_game.vehicle.max_locomotive_speed_limits)
				{
					if (speed != 0 && HasPowerOnRail(u->railtype, GetRailType(tile)))
					{
						uint16 toCompare = isSetMaxSpeed ? max_speed : 0;
						max_speed = rvi_u->railveh_type != RAILVEH_WAGON ? std::max(speed, toCompare) : std::min(speed, max_speed);
						isSetMaxSpeed = true;
					}
				} else if (speed != 0) max_speed = std::min(speed, max_speed);
			}
		}

		uint16 new_cap = e_u->DetermineCapacity(u);
		if (allowed_changes & CCF_CAPACITY) {
			/* Update vehicle capacity. */
			if (u->cargo_cap > new_cap) u->cargo.Truncate(new_cap);
			u->refit_cap = std::min(new_cap, u->refit_cap);
			u->cargo_cap = new_cap;
		} else {
			/* Verify capacity hasn't changed. */
			if (new_cap != u->cargo_cap) ShowNewGrfVehicleError(u->engine_type, STR_NEWGRF_BROKEN, STR_NEWGRF_BROKEN_CAPACITY, GBUG_VEH_CAPACITY, true);
		}
		u->vcache.cached_cargo_age_period = GetVehicleProperty(u, PROP_TRAIN_CARGO_AGE_PERIOD, e_u->info.cargo_age_period);

		/* check the vehicle length (callback) */
		uint16 veh_len = CALLBACK_FAILED;
		if (e_u->GetGRF() != nullptr && e_u->GetGRF()->grf_version >= 8) {
			/* Use callback 36 */
			veh_len = GetVehicleProperty(u, PROP_TRAIN_SHORTEN_FACTOR, CALLBACK_FAILED);

			if (veh_len != CALLBACK_FAILED && veh_len >= VEHICLE_LENGTH) {
				ErrorUnknownCallbackResult(e_u->GetGRFID(), CBID_VEHICLE_LENGTH, veh_len);
			}
		} else if (HasBit(e_u->info.callback_mask, CBM_VEHICLE_LENGTH)) {
			/* Use callback 11 */
			veh_len = GetVehicleCallback(CBID_VEHICLE_LENGTH, 0, 0, u->engine_type, u);
		}
		if (veh_len == CALLBACK_FAILED) veh_len = rvi_u->shorten_factor;
		veh_len = VEHICLE_LENGTH - Clamp(veh_len, 0, VEHICLE_LENGTH - 1);

		if (allowed_changes & CCF_LENGTH) {
			/* Update vehicle length. */
			u->gcache.cached_veh_length = veh_len;
		} else {
			/* Verify length hasn't changed. */
			if (veh_len != u->gcache.cached_veh_length) VehicleLengthChanged(u);
		}

		this->gcache.cached_total_length += u->gcache.cached_veh_length;
		this->InvalidateNewGRFCache();
		u->InvalidateNewGRFCache();
	}
	SetBit(last_vis_effect->vcache.cached_veh_flags, VCF_LAST_VISUAL_EFFECT);

	/* store consist weight/max speed in cache */
	this->vcache.cached_max_speed = max_speed;
	this->tcache.cached_tflags = (train_can_tilt ? TCF_TILT : TCF_NONE) | (speed_varies_by_railtype ? TCF_SPD_RAILTYPE : TCF_NONE);
	this->tcache.cached_curve_speed_mod = min_curve_speed_mod;
	this->tcache.cached_max_curve_speed = this->GetCurveSpeedLimit();

	/* recalculate cached weights and power too (we do this *after* the rest, so it is known which wagons are powered and need extra weight added) */
	this->CargoChanged();

	this->UpdateAcceleration();
	if (this->IsFrontEngine()) {
		if (!HasBit(this->subtype, GVSF_VIRTUAL)) SetWindowDirty(WC_VEHICLE_DETAILS, this->index);
		InvalidateWindowData(WC_VEHICLE_REFIT, this->index, VIWD_CONSIST_CHANGED);
		InvalidateWindowData(WC_VEHICLE_ORDERS, this->index, VIWD_CONSIST_CHANGED);
		InvalidateNewGRFInspectWindow(GSF_TRAINS, this->index);
	}
	if (allowed_changes & CCF_LENGTH) {
		for (Train *u = this->Next(); u != nullptr; u = u->Next()) {
			u->vcache.cached_max_speed = 0;
			u->gcache.cached_weight = 0;
			u->gcache.cached_max_te = 0;
			u->gcache.cached_axle_resistance = 0;
			u->gcache.cached_max_track_speed = 0;
			u->gcache.cached_power = 0;
			u->gcache.cached_air_drag = 0;
			u->gcache.cached_total_length = 0;
			u->tcache.cached_num_engines = 0;
			u->tcache.cached_centre_mass = 0;
			u->tcache.cached_braking_length = 0;
			u->tcache.cached_deceleration = 0;
			u->tcache.cached_uncapped_decel = 0;
			u->tcache.cached_tflags = TCF_NONE;
			u->tcache.cached_curve_speed_mod = 0;
			u->tcache.cached_max_curve_speed = 0;
		}
	}
}

/**
 * Get the fraction of the vehicle's current tile which is in front of it.
 * This is equal to how many more steps it could travel without having to stop/reverse if it was an end of line.
 *
 * See also wrapper without x_pos, y_pos in train.h
 *
 * @param v              the vehicle to use (not required to be the front)
 * @param x_pos          vehicle x position
 * @param y_pos          vehicle y position
 * @return the fraction of the current tile in front of the vehicle
 */
int GetTileMarginInFrontOfTrain(const Train *v, int x_pos, int y_pos)
{
	if (IsDiagonalDirection(v->direction)) {
		DiagDirection dir = DirToDiagDir(v->direction);
		int offset = ((DiagDirToAxis(dir) == AXIS_X) ? x_pos : y_pos) & 0xF;
		return ((dir == DIAGDIR_SE || dir == DIAGDIR_SW) ? TILE_SIZE - 1 - offset : offset) - ((v->gcache.cached_veh_length + 1) / 2);
	} else {
		/* Calc position within the current tile */
		uint x = x_pos & 0xF;
		uint y = y_pos & 0xF;

		/* for non-diagonal directions, x will be 1, 3, 5, ..., 15 */
		switch (v->direction) {
			case DIR_N : x = ~x + ~y + 25; break;
			case DIR_E : x = ~x + y + 9;   break;
			case DIR_S : x = x + y - 7;    break;
			case DIR_W : x = ~y + x + 9;   break;
			default: break;
		}
		x >>= 1; // x is now in range 0 ... 7
		return (TILE_SIZE / 2) - 1 - x - (v->gcache.cached_veh_length + 1) / 2;
	}
}

/**
 * Get the stop location of (the center) of the front vehicle of a train at
 * a platform of a station.
 *
 * See also wrapper without x_pos, y_pos in train.h
 *
 * @param station_id     the ID of the station where we're stopping
 * @param tile           the tile where the vehicle currently is
 * @param v              the vehicle to get the stop location of
 * @param update_train_state whether the state of the train v may be changed
 * @param station_ahead  'return' the amount of 1/16th tiles in front of the train
 * @param station_length 'return' the station length in 1/16th tiles
 * @return the location, calculated from the begin of the station to stop at.
 */
int GetTrainStopLocation(StationID station_id, TileIndex tile, Train *v, bool update_train_state, int *station_ahead, int *station_length)
{
	Train *front = v->First();
	if (IsRailWaypoint(tile)) {
		*station_ahead = *station_length = TILE_SIZE;
	} else {
		const Station *st = Station::Get(station_id);
		*station_ahead  = st->GetPlatformLength(tile, DirToDiagDir(v->direction)) * TILE_SIZE;
		*station_length = st->GetPlatformLength(tile) * TILE_SIZE;
	}

	/* Default to the middle of the station for stations stops that are not in
	 * the order list like intermediate stations when non-stop is disabled */
	OrderStopLocation osl = OSL_PLATFORM_MIDDLE;
	if (front->current_order.IsType(OT_GOTO_STATION) && front->current_order.GetDestination() == station_id) {
		osl = front->current_order.GetStopLocation();
	} else if (front->current_order.IsType(OT_LOADING_ADVANCE) && front->current_order.GetDestination() == station_id) {
		osl = OSL_PLATFORM_THROUGH;
	} else if (front->current_order.IsType(OT_GOTO_WAYPOINT) && front->current_order.GetDestination() == station_id) {
		osl = OSL_PLATFORM_FAR_END;
	}
	int overhang = front->gcache.cached_total_length - *station_length;
	int adjust = 0;
	if (osl == OSL_PLATFORM_THROUGH && overhang > 0) {
		for (Train *u = front; u != nullptr; u = u->Next()) {
			/* Passengers may not be through-loaded */
			if (u->cargo_cap > 0 && IsCargoInClass(u->cargo_type, CC_PASSENGERS)) {
				osl = OSL_PLATFORM_FAR_END;
				break;
			}
		}
	}
	if (osl == OSL_PLATFORM_THROUGH && overhang > 0) {
		/* The train is longer than the station, and we can run through the station to load/unload */
		bool advance_beyond_platform_end = false;
		if (update_train_state) {
			/* Only advance beyond platform end if there is at least one vehicle with capacity in the active part of the train.
			 * This avoids the entire train being beyond the platform end. */
			for (Train *u = v; u != nullptr; u = u->Next()) {
				if (u->cargo_cap != 0) {
					advance_beyond_platform_end = true;
					break;
				}
			}
		}
		for (Train *u = v; u != nullptr; u = u->Next()) {
			if (advance_beyond_platform_end && overhang > 0 && !HasBit(u->flags, VRF_BEYOND_PLATFORM_END) && !u->IsArticulatedPart()) {
				bool skip = true;
				for (const Train *part = u; part != nullptr; part = part->HasArticulatedPart() ? part->GetNextArticulatedPart() : nullptr) {
					if (part->cargo_cap != 0) {
						skip = false;
						break;
					}
				}
				if (skip) {
					for (Train *part = u; part != nullptr; part = part->HasArticulatedPart() ? part->GetNextArticulatedPart() : nullptr) {
						SetBit(part->flags, VRF_BEYOND_PLATFORM_END);
					}
				}
			}
			if (HasBit(u->flags, VRF_BEYOND_PLATFORM_END)) {
				overhang -= u->gcache.cached_veh_length;
				adjust += u->gcache.cached_veh_length;
			} else {
				break;
			}
		}
		for (Train *u = front; u != v; u = u->Next()) overhang -= u->gcache.cached_veh_length; // only advance until rear of train is in platform
		if (overhang < 0) adjust += overhang;
	} else if (overhang >= 0) {
		/* The train is longer than the station, make it stop at the far end of the platform */
		osl = OSL_PLATFORM_FAR_END;
	}

	/* The stop location of the FRONT! of the train */
	int stop;
	switch (osl) {
		default: NOT_REACHED();

		case OSL_PLATFORM_NEAR_END:
			stop = front->gcache.cached_total_length;
			break;

		case OSL_PLATFORM_MIDDLE:
			stop = *station_length - (*station_length -front->gcache.cached_total_length) / 2;
			break;

		case OSL_PLATFORM_FAR_END:
		case OSL_PLATFORM_THROUGH:
			stop = *station_length;
			break;
	}

	/* Subtract half the front vehicle length of the train so we get the real
	 * stop location of the train. */
	int result = stop - ((v->gcache.cached_veh_length + 1) / 2) + adjust;

	if (osl == OSL_PLATFORM_THROUGH && v != front) {
		/* Check front of train for obstructions */

		if (TrainCanLeaveTile(front)) {
			/* Determine the non-diagonal direction in which we will exit this tile */
			DiagDirection dir = VehicleExitDir(front->direction, front->track);
			/* Calculate next tile */
			TileIndex next_tile = front->tile + TileOffsByDiagDir(dir);

			/* Determine the track status on the next tile */
			TrackdirBits trackdirbits = GetTileTrackdirBits(next_tile, TRANSPORT_RAIL, 0, ReverseDiagDir(dir)) & DiagdirReachesTrackdirs(dir);

			/* mask unreachable track bits if we are forbidden to do 90deg turns */
			TrackBits bits = TrackdirBitsToTrackBits(trackdirbits);
			if (_settings_game.pf.forbid_90_deg) {
				bits &= ~TrackCrossesTracks(FindFirstTrack(front->track));
			}

			if (bits == TRACK_BIT_NONE || !CheckCompatibleRail(front, next_tile, dir) || IsRailDepotTile(next_tile) ||
					(KillFirstBit(trackdirbits) == TRACKDIR_BIT_NONE && HasOnewaySignalBlockingTrackdir(next_tile, FindFirstTrackdir(trackdirbits)))) {
				/* next tile is an effective dead end */
				int current_platform_remaining = *station_ahead - TILE_SIZE + GetTileMarginInFrontOfTrain(v);
				int limit = GetTileMarginInFrontOfTrain(front) + (*station_length - current_platform_remaining) - ((v->gcache.cached_veh_length + 1) / 2);
				result = std::min(limit, result);
			}
		}
	}

	return result;
}


/**
 * Computes train speed limit caused by curves
 * @return imposed speed limit
 */
int Train::GetCurveSpeedLimit() const
{
	dbg_assert(this->First() == this);

	static const int absolute_max_speed = UINT16_MAX;
	int max_speed = absolute_max_speed;

	if (_settings_game.vehicle.train_acceleration_model == AM_ORIGINAL) return max_speed;

	int curvecount[2] = {0, 0};

	/* first find the curve speed limit */
	int numcurve = 0;
	int sum = 0;
	int pos = 0;
	int lastpos = -1;
	for (const Vehicle *u = this; u->Next() != nullptr; u = u->Next(), pos++) {
		Direction this_dir = u->direction;
		Direction next_dir = u->Next()->direction;

		DirDiff dirdiff = DirDifference(this_dir, next_dir);
		if (dirdiff == DIRDIFF_SAME) continue;

		if (dirdiff == DIRDIFF_45LEFT) curvecount[0]++;
		if (dirdiff == DIRDIFF_45RIGHT) curvecount[1]++;
		if (dirdiff == DIRDIFF_45LEFT || dirdiff == DIRDIFF_45RIGHT) {
			if (lastpos != -1) {
				numcurve++;
				sum += pos - lastpos;
				if (pos - lastpos == 1 && max_speed > 88) {
					max_speed = 88;
				}
			}
			lastpos = pos;
		}

		/* if we have a 90 degree turn, fix the speed limit to 60 */
		if (dirdiff == DIRDIFF_90LEFT || dirdiff == DIRDIFF_90RIGHT) {
			max_speed = 61;
		}
	}

	if (numcurve > 0 && max_speed > 88) {
		if (curvecount[0] == 1 && curvecount[1] == 1) {
			max_speed = absolute_max_speed;
		} else {
			sum /= numcurve;
			max_speed = 232 - (13 - Clamp(sum, 1, 12)) * (13 - Clamp(sum, 1, 12));
		}
	}

	if (max_speed != absolute_max_speed) {
		/* Apply the current railtype's curve speed advantage */
		const RailtypeInfo *rti = GetRailTypeInfo(GetRailTypeByTrackBit(this->tile, this->track));
		max_speed += (max_speed / 2) * rti->curve_speed;

		if (this->tcache.cached_tflags & TCF_TILT) {
			/* Apply max_speed bonus of 20% for a tilting train */
			max_speed += max_speed / 5;
		}

		/* Apply max_speed modifier (cached value is fixed-point binary with 8 fractional bits)
		 * and clamp the result to an acceptable range. */
		max_speed += (max_speed * this->tcache.cached_curve_speed_mod) / 256;
		max_speed = Clamp(max_speed, 2, absolute_max_speed);
	}

	return max_speed;
}

void AdvanceOrderIndex(const Vehicle *v, VehicleOrderID &index)
{
	int depth = 0;

	do {
		/* Wrap around. */
		if (index >= v->GetNumOrders()) index = 0;

		Order *order = v->GetOrder(index);
		dbg_assert(order != nullptr);

		switch (order->GetType()) {
			case OT_GOTO_DEPOT:
				/* Skip service in depot orders when the train doesn't need service. */
				if ((order->GetDepotOrderType() & ODTFB_SERVICE) && !v->NeedsServicing()) break;
				FALLTHROUGH;
			case OT_GOTO_STATION:
			case OT_GOTO_WAYPOINT:
				return;
			case OT_CONDITIONAL: {
				VehicleOrderID next = ProcessConditionalOrder(order, v, PCO_DRY_RUN);
				if (next != INVALID_VEH_ORDER_ID) {
					depth++;
					index = next;
					/* Don't increment next, so no break here. */
					continue;
				}
				break;
			}
			default:
				break;
		}
		/* Don't increment inside the while because otherwise conditional
		 * orders can lead to an infinite loop. */
		++index;
		depth++;
	} while (depth < v->GetNumOrders());

	/* Wrap around. */
	if (index >= v->GetNumOrders()) index = 0;
}

int PredictStationStoppingLocation(const Train *v, const Order *order, int station_length, DestinationID dest)
{
	/* Default to the middle of the station for stations stops that are not in
	 * the order list like intermediate stations when non-stop is disabled */
	OrderStopLocation osl = OSL_PLATFORM_MIDDLE;
	if (order->IsType(OT_GOTO_STATION) && order->GetDestination() == dest) {
		osl = order->GetStopLocation();
	} else if (order->IsType(OT_LOADING_ADVANCE) && order->GetDestination() == dest) {
		osl = OSL_PLATFORM_THROUGH;
	} else if (order->IsType(OT_GOTO_WAYPOINT) && order->GetDestination() == dest) {
		osl = OSL_PLATFORM_FAR_END;
	}

	int overhang = v->gcache.cached_total_length - station_length;
	int adjust = 0;
	if (osl == OSL_PLATFORM_THROUGH && overhang > 0) {
		for (const Train *u = v; u != nullptr; u = u->Next()) {
			/* Passengers may not be through-loaded */
			if (u->cargo_cap > 0 && IsCargoInClass(u->cargo_type, CC_PASSENGERS)) {
				osl = OSL_PLATFORM_FAR_END;
				break;
			}
		}
	}
	if (osl == OSL_PLATFORM_THROUGH && overhang > 0) {
		/* The train is longer than the station, and we can run through the station to load/unload */

		/* Check whether the train has already reached the platform and set VRF_BEYOND_PLATFORM_END on the front part */
		if (HasBit(v->flags, VRF_BEYOND_PLATFORM_END)) {
			/* Compute how much of the train should stop beyond the station, using already set flags */
			int beyond = 0;
			for (const Train *u = v; u != nullptr && HasBit(u->flags, VRF_BEYOND_PLATFORM_END); u = u->Next()) {
				beyond += u->gcache.cached_veh_length;
			}
			/* Adjust for the remaining amount of train being less than the station length */
			int overshoot = station_length - std::min(v->gcache.cached_total_length - beyond, station_length);
			adjust = beyond - overshoot;
		} else {
			/* Train hasn't reached the platform yet, or no advancing has occured, use predictive mode */
			for (const Train *u = v; u != nullptr; u = u->Next()) {
				if (overhang > 0 && !u->IsArticulatedPart()) {
					bool skip = true;
					for (const Train *part = u; part != nullptr; part = part->HasArticulatedPart() ? part->GetNextArticulatedPart() : nullptr) {
						if (part->cargo_cap != 0) {
							skip = false;
							break;
						}
					}
					if (skip) {
						for (const Train *part = u; part != nullptr; part = part->HasArticulatedPart() ? part->GetNextArticulatedPart() : nullptr) {
							overhang -= part->gcache.cached_veh_length;
							adjust += part->gcache.cached_veh_length;
						}
						continue;
					}
				}
				break;
			}
			if (overhang < 0) adjust += overhang;
		}
	} else if (overhang >= 0) {
		/* The train is longer than the station, make it stop at the far end of the platform */
		osl = OSL_PLATFORM_FAR_END;
	}

	int stop;
	switch (osl) {
		default: NOT_REACHED();

		case OSL_PLATFORM_NEAR_END:
			stop = v->gcache.cached_total_length;
			break;

		case OSL_PLATFORM_MIDDLE:
			stop = station_length - (station_length - v->gcache.cached_total_length) / 2;
			break;

		case OSL_PLATFORM_FAR_END:
		case OSL_PLATFORM_THROUGH:
			stop = station_length;
			break;
	}
	return stop + adjust;
}

TrainDecelerationStats::TrainDecelerationStats(const Train *t, int z_pos)
{
	this->deceleration_x2 = 2 * t->tcache.cached_deceleration;
	this->uncapped_deceleration_x2 = 2 * t->tcache.cached_uncapped_decel;
	this->z_pos = z_pos;
	this->t = t;
}

static int64 GetRealisticBrakingDistanceForSpeed(const TrainDecelerationStats &stats, int start_speed, int end_speed, int z_delta)
{
	/* v^2 = u^2 + 2as */

	auto sqr = [](int64 speed) -> int64 { return speed * speed; };

	int64 ke_delta = sqr(start_speed) - sqr(end_speed);

	int64 dist = ke_delta / stats.deceleration_x2;

	if (z_delta < 0 && _settings_game.vehicle.train_acceleration_model != AM_ORIGINAL) {
		/* descending */
		/* (5/18) is due to KE being in km/h derived units instead of m/s */
		int64 slope_dist = (ke_delta - (z_delta * ((400 * 5) / 18) * _settings_game.vehicle.train_slope_steepness)) / stats.uncapped_deceleration_x2;
		dist = std::max<int64>(dist, slope_dist);
	}
	return dist;
}

static int GetRealisticBrakingSpeedForDistance(const TrainDecelerationStats &stats, int distance, int end_speed, int z_delta)
{
	/* v^2 = u^2 + 2as */

	auto sqr = [](int64 speed) -> int64 { return speed * speed; };

	int64 target_ke = sqr(end_speed);
	int64 speed_sqr = target_ke + ((int64)stats.deceleration_x2 * (int64)distance);

	if (speed_sqr <= REALISTIC_BRAKING_MIN_SPEED * REALISTIC_BRAKING_MIN_SPEED) return REALISTIC_BRAKING_MIN_SPEED;

	if (z_delta < 0 && _settings_game.vehicle.train_acceleration_model != AM_ORIGINAL) {
		/* descending */
		/* (5/18) is due to KE being in km/h derived units instead of m/s */
		int64 sloped_ke = target_ke + (z_delta * ((400 * 5) / 18) * _settings_game.vehicle.train_slope_steepness);
		int64 slope_speed_sqr = sloped_ke + ((int64)stats.uncapped_deceleration_x2 * (int64)distance);
		if (slope_speed_sqr < speed_sqr &&
				_settings_game.vehicle.train_acceleration_model == AM_REALISTIC && GetRailTypeInfo(stats.t->railtype)->acceleration_type != 2) {
			/* calculate speed at which braking would be sufficient */

			uint weight = stats.t->gcache.cached_weight;
			int64 power_w = (stats.t->gcache.cached_power * 746ll) + (stats.t->tcache.cached_braking_length * (int64)RBC_BRAKE_POWER_PER_LENGTH);
			int64 min_braking_force = (stats.t->tcache.cached_braking_length * (int64)RBC_BRAKE_FORCE_PER_LENGTH) + stats.t->gcache.cached_axle_resistance + (weight * 16);

			/* F = (7/8) * (F_min + ((power_w * 18) / (5 * v)))
			 * v^2 = sloped_ke + F * s / (4 * m)
			 * let k = sloped_ke + ((7 * F_min * s) / (8 * 4 * m))
			 * v^3 - k * v - (7 * 18 * power_w * s) / (5 * 8 * 4 * m) = 0
			 * v^3 + p * v + q = 0
			 *   where: p = -k
			 *          q = -(7 * 18 * power_w * s) / (5 * 8 * 4 * m)
			 *
			 * v = cbrt(-q / 2 + sqrt((q^2 / 4) - (k^3 / 27))) + cbrt(-q / 2 - sqrt((q^2 / 4) - (k^3 / 27)))
			 * let r = - q / 2 = (7 * 9 * power_w * s) / (5 * 8 * 4 * m)
			 * let l = k / 3
			 * v = cbrt(r + sqrt(r^2 - l^3)) + cbrt(r - sqrt(r^2 - l^3))
			 */
			int64 l = (sloped_ke + ((7 * min_braking_force * (int64)distance) / (8 * weight))) / 3;
			int64 r = (7 * 9 * power_w * (int64)distance) / (160 * weight);
			int64 sqrt_factor = (r * r) - (l * l * l);
			if (sqrt_factor >= 0) {
				int64 part = IntSqrt64(sqrt_factor);
				int32 v_calc = IntCbrt(r + part);
				int cb2 = r - part;
				if (cb2 > 0) {
					v_calc += IntCbrt(cb2);
				} else if (cb2 < 0) {
					v_calc -= IntCbrt(-cb2);
				}
				int64 v_calc_sq = sqr(v_calc);
				if (v_calc_sq < speed_sqr && v_calc_sq > slope_speed_sqr) {
					return std::max((int)REALISTIC_BRAKING_MIN_SPEED, v_calc);
				}
			}
		}
		speed_sqr = std::min<int64>(speed_sqr, slope_speed_sqr);
	}
	if (speed_sqr <= REALISTIC_BRAKING_MIN_SPEED * REALISTIC_BRAKING_MIN_SPEED) return REALISTIC_BRAKING_MIN_SPEED;
	if (speed_sqr > UINT_MAX) speed_sqr = UINT_MAX;

	return IntSqrt((uint) speed_sqr);
}

void LimitSpeedFromLookAhead(int &max_speed, const TrainDecelerationStats &stats, int current_position, int position, int end_speed, int z_delta)
{
	if (position <= current_position) {
		max_speed = std::min(max_speed, std::max(15, end_speed));
	} else if (end_speed < max_speed) {
		int64 distance = GetRealisticBrakingDistanceForSpeed(stats, max_speed, end_speed, z_delta);
		if (distance + current_position > position) {
			/* Speed is too fast, we would overshoot */
			if (z_delta < 0 && (position - current_position) < stats.t->gcache.cached_total_length) {
				int effective_length = std::min<int>(stats.t->gcache.cached_total_length, stats.t->tcache.cached_centre_mass * 2);
				if ((position - current_position) < effective_length) {
					/* Reduce z delta near target to compensate for target z not taking into account that z varies across the whole train */
					z_delta = (z_delta * (position - current_position)) / effective_length;
				}
			}
			max_speed = std::min(max_speed, GetRealisticBrakingSpeedForDistance(stats, position - current_position, end_speed, z_delta));
		}
	}
}

static void ApplyLookAheadItem(const Train *v, const TrainReservationLookAheadItem &item, int &max_speed, int &advisory_max_speed,
		VehicleOrderID &current_order_index, const Order *&order, StationID &last_station_visited, const TrainDecelerationStats &stats, int current_position)
{
	auto limit_speed = [&](int position, int end_speed, int z) {
		LimitSpeedFromLookAhead(max_speed, stats, current_position, position, end_speed, z - stats.z_pos);
		advisory_max_speed = std::min(advisory_max_speed, max_speed);
	};
	auto limit_advisory_speed = [&](int position, int end_speed, int z) {
		LimitSpeedFromLookAhead(advisory_max_speed, stats, current_position, position, end_speed, z - stats.z_pos);
	};

	switch (item.type) {
		case TRLIT_STATION: {
			if (order->ShouldStopAtStation(last_station_visited, item.data_id, Waypoint::GetIfValid(item.data_id) != nullptr)) {
				limit_advisory_speed(item.start + PredictStationStoppingLocation(v, order, item.end - item.start, item.data_id), 0, item.z_pos);
				last_station_visited = item.data_id;
			} else if (order->IsType(OT_GOTO_WAYPOINT) && order->GetDestination() == item.data_id && (order->GetWaypointFlags() & OWF_REVERSE)) {
				limit_advisory_speed(item.start + v->gcache.cached_total_length, 0, item.z_pos);
				if (order->IsWaitTimetabled()) last_station_visited = item.data_id;
			}
			if (order->IsBaseStationOrder() && order->GetDestination() == item.data_id && v->GetNumOrders() > 0) {
				current_order_index++;
				AdvanceOrderIndex(v, current_order_index);
				order = v->GetOrder(current_order_index);
				uint16 order_max_speed = order->GetMaxSpeed();
				if (order_max_speed < UINT16_MAX) limit_advisory_speed(item.start, order_max_speed, item.z_pos);
			}
			break;
		}

		case TRLIT_REVERSE:
			limit_advisory_speed(item.start + v->gcache.cached_total_length, 0, item.z_pos);
			break;

		case TRLIT_TRACK_SPEED:
			limit_speed(item.start, item.data_id, item.z_pos);
			break;

		case TRLIT_SPEED_RESTRICTION:
			if (item.data_id > 0) limit_advisory_speed(item.start, item.data_id, item.z_pos);
			break;

		case TRLIT_SIGNAL:
			if (_settings_game.vehicle.realistic_braking_aspect_limited == TRBALM_ON &&
					(v->lookahead->lookahead_end_position == item.start || v->lookahead->lookahead_end_position == item.start + 1)) {
				limit_advisory_speed(item.start, 0, item.z_pos);
			}
			break;

		case TRLIT_CURVE_SPEED:
			if (_settings_game.vehicle.train_acceleration_model != AM_ORIGINAL) limit_speed(item.start, item.data_id, item.z_pos);
			break;
	}
}

static void AdvanceLookAheadPosition(Train *v)
{
	v->lookahead->current_position++;
	if (v->lookahead->zpos_refresh_remaining > 0) v->lookahead->zpos_refresh_remaining--;

	if (v->lookahead->current_position > v->lookahead->reservation_end_position + 8 && v->track != TRACK_BIT_DEPOT) {
		/* Beyond end of lookahead, delete it, it will be recreated later with a new reservation */
		v->lookahead.reset();
		return;
	}

	if (unlikely(v->lookahead->current_position >= (1 << 30))) {
		/* Prevent signed overflow by rebasing all position values */
		const int32 old_position = v->lookahead->current_position;
		v->lookahead->current_position = 0;
		v->lookahead->reservation_end_position -= old_position;
		v->lookahead->lookahead_end_position -= old_position;
		v->lookahead->next_extend_position -= old_position;
		for (TrainReservationLookAheadItem &item : v->lookahead->items) {
			item.start -= old_position;
			item.end -= old_position;
		}
		for (TrainReservationLookAheadCurve &curve : v->lookahead->curves) {
			curve.position -= old_position;
		}
	}

	while (!v->lookahead->items.empty() && v->lookahead->items.front().end < v->lookahead->current_position) {
		if (v->lookahead->items.front().type == TRLIT_STATION) {
			int trim_position = v->lookahead->current_position - 4;
			for (const Train *u = v; u != nullptr; u = u->Next()) {
				if (HasBit(u->flags, VRF_BEYOND_PLATFORM_END)) {
					trim_position -= u->gcache.cached_veh_length;
				} else {
					break;
				}
			}
			if (v->lookahead->items.front().end >= trim_position) break;
		}
		v->lookahead->items.pop_front();
	}

	if (v->lookahead->current_position == v->lookahead->next_extend_position) {
		SetTrainReservationLookaheadEnd(v);
		TryLongReserveChooseTrainTrackFromReservationEnd(v, true);
		v->lookahead->SetNextExtendPositionIfUnset();
	}
}

/**
 * Calculates the maximum speed information of the vehicle under its current conditions.
 * @return Maximum speed information of the vehicle.
 */
Train::MaxSpeedInfo Train::GetCurrentMaxSpeedInfoInternal(bool update_state) const
{
	int max_speed = _settings_game.vehicle.train_acceleration_model == AM_ORIGINAL ?
			this->gcache.cached_max_track_speed :
			std::min<int>(this->tcache.cached_max_curve_speed, this->gcache.cached_max_track_speed);

	if (this->current_order.IsType(OT_LOADING_ADVANCE)) max_speed = std::min<int>(max_speed, _settings_game.vehicle.through_load_speed_limit);

	int advisory_max_speed = max_speed;

	if (_settings_game.vehicle.train_acceleration_model == AM_REALISTIC && this->lookahead == nullptr) {
		Train *v_platform = const_cast<Train *>(this->GetStationLoadingVehicle());
		TileIndex platform_tile = v_platform->tile;
		if (HasStationTileRail(platform_tile)) {
			StationID sid = GetStationIndex(platform_tile);
			if (this->current_order.ShouldStopAtStation(this, sid, IsRailWaypoint(platform_tile))) {
				int station_ahead;
				int station_length;
				int stop_at = GetTrainStopLocation(sid, platform_tile, v_platform, update_state, &station_ahead, &station_length);

				/* The distance to go is whatever is still ahead of the train minus the
				 * distance from the train's stop location to the end of the platform */
				int distance_to_go = station_ahead / TILE_SIZE - (station_length - stop_at) / TILE_SIZE;

				if (distance_to_go > 0) {
					if (this->UsingRealisticBraking()) {
						advisory_max_speed = std::min(advisory_max_speed, 15 * distance_to_go);
					} else {
						int st_max_speed = 120;

						int delta_v = this->cur_speed / (distance_to_go + 1);
						if (max_speed > (this->cur_speed - delta_v)) {
							st_max_speed = this->cur_speed - (delta_v / 10);
						}

						st_max_speed = std::max(st_max_speed, 25 * distance_to_go);
						max_speed = std::min(max_speed, st_max_speed);
					}
				}
			}
		}
	}

	if (HasBit(this->flags, VRF_CONSIST_SPEED_REDUCTION)) {
		ClrBit(const_cast<Train *>(this)->flags, VRF_CONSIST_SPEED_REDUCTION);
		for (const Train *u = this; u != nullptr; u = u->Next()) {
			if (u->track == TRACK_BIT_DEPOT) {
				SetBit(const_cast<Train *>(this)->flags, VRF_CONSIST_SPEED_REDUCTION);
				if (_settings_game.vehicle.train_acceleration_model == AM_REALISTIC) {
					max_speed = std::min<int>(max_speed, _settings_game.vehicle.rail_depot_speed_limit);
				}
				continue;
			}

			/* Vehicle is on the middle part of a bridge. */
			if (u->track & TRACK_BIT_WORMHOLE && !(u->vehstatus & VS_HIDDEN)) {
				SetBit(const_cast<Train *>(this)->flags, VRF_CONSIST_SPEED_REDUCTION);
				max_speed = std::min<int>(max_speed, GetBridgeSpec(GetBridgeType(u->tile))->speed);
			}
		}
	}

	advisory_max_speed = std::min<int>(advisory_max_speed, this->current_order.GetMaxSpeed());
	if (HasBit(this->flags, VRF_BREAKDOWN_SPEED)) {
		advisory_max_speed = std::min<int>(advisory_max_speed, this->GetBreakdownSpeed());
	}
	if (this->speed_restriction != 0) {
		advisory_max_speed = std::min<int>(advisory_max_speed, this->speed_restriction);
	}
	if (this->signal_speed_restriction != 0 && _settings_game.vehicle.train_speed_adaptation && !HasBit(this->flags, VRF_SPEED_ADAPTATION_EXEMPT)) {
		advisory_max_speed = std::min<int>(advisory_max_speed, this->signal_speed_restriction);
	}
	if (this->reverse_distance > 1) {
		advisory_max_speed = std::min<int>(advisory_max_speed, ReversingDistanceTargetSpeed(this));
	}

	if (this->UsingRealisticBraking()) {
		if (this->lookahead != nullptr) {
			if (update_state && this->lookahead->zpos_refresh_remaining == 0) {
				this->lookahead->cached_zpos = this->CalculateOverallZPos();
				this->lookahead->zpos_refresh_remaining = this->GetZPosCacheUpdateInterval();
			}
			TrainDecelerationStats stats(this, this->lookahead->cached_zpos);
			if (HasBit(this->lookahead->flags, TRLF_DEPOT_END)) {
				LimitSpeedFromLookAhead(max_speed, stats, this->lookahead->current_position, this->lookahead->reservation_end_position - TILE_SIZE,
						_settings_game.vehicle.rail_depot_speed_limit, this->lookahead->reservation_end_z - stats.z_pos);
			} else {
				LimitSpeedFromLookAhead(max_speed, stats, this->lookahead->current_position, this->lookahead->reservation_end_position,
						0, this->lookahead->reservation_end_z - stats.z_pos);
			}
			VehicleOrderID current_order_index = this->cur_real_order_index;
			const Order *order = &(this->current_order);
			StationID last_station_visited = this->last_station_visited;
			for (const TrainReservationLookAheadItem &item : this->lookahead->items) {
				ApplyLookAheadItem(this, item, max_speed, advisory_max_speed, current_order_index, order, last_station_visited, stats, this->lookahead->current_position);
			}
			if (HasBit(this->lookahead->flags, TRLF_APPLY_ADVISORY)) {
				max_speed = std::min(max_speed, advisory_max_speed);
			}
		} else {
			advisory_max_speed = std::min(advisory_max_speed, 30);
		}
	}

	return { max_speed, advisory_max_speed };
}

/**
 * Calculates the maximum speed of the vehicle under its current conditions.
 * @return Maximum speed of the vehicle.
 */
int Train::GetCurrentMaxSpeed() const
{
	MaxSpeedInfo info = this->GetCurrentMaxSpeedInfo();
	return std::min(info.strict_max_speed, info.advisory_max_speed);
}

uint32 Train::CalculateOverallZPos() const
{
	if (likely(HasBit(this->vcache.cached_veh_flags, VCF_GV_ZERO_SLOPE_RESIST))) {
		return this->z_pos;
	} else {
		int64 sum = 0;
		for (const Train *u = this; u != nullptr; u = u->Next()) {
			sum += ((int)u->z_pos * (int)u->tcache.cached_veh_weight);
		}
		return sum / this->gcache.cached_weight;
	}
}

/** Update acceleration of the train from the cached power and weight. */
void Train::UpdateAcceleration()
{
	dbg_assert(this->IsFrontEngine() || this->IsFreeWagon());

	uint power = this->gcache.cached_power;
	uint weight = this->gcache.cached_weight;
	assert(weight != 0);
	this->acceleration = Clamp(power / weight * 4, 1, 255);

	if (_settings_game.vehicle.train_braking_model == TBM_REALISTIC && !HasBit(GetRailTypeInfo(this->railtype)->ctrl_flags, RTCF_NOREALISTICBRAKING) && this->IsFrontEngine()) {
		this->tcache.cached_tflags |= TCF_RL_BRAKING;
		switch (_settings_game.vehicle.train_acceleration_model) {
			default: NOT_REACHED();
			case AM_ORIGINAL:
				this->tcache.cached_uncapped_decel = this->tcache.cached_deceleration = Clamp((this->acceleration * 7) / 2, 1, 200);
				this->tcache.cached_braking_length = this->gcache.cached_total_length;
				break;

			case AM_REALISTIC: {
				int acceleration_type = this->GetAccelerationType();
				bool maglev = (acceleration_type == 2);
				int64 power_w = power * 746ll;

				/* Increase the effective length used for brake force/power value when using the freight weight multiplier */
				uint length = this->gcache.cached_total_length;
				if (_settings_game.vehicle.freight_trains > 1) {
					uint adjust = (_settings_game.vehicle.freight_trains - 1);
					for (const Train *u = this; u != nullptr; u = u->Next()) {
						if (u->cargo_cap > 0 && CargoSpec::Get(u->cargo_type)->is_freight) {
							length += ((u->gcache.cached_veh_length * adjust) + 1) / 2;
						}
					}
					length = Clamp<uint>(length, 0, UINT16_MAX);
				}
				this->tcache.cached_braking_length = length;

				int64 min_braking_force = (int64)length * (int64)RBC_BRAKE_FORCE_PER_LENGTH;
				if (!maglev) {
					/* From GroundVehicle::GetAcceleration()
					 * force = power * 18 / (speed * 5);
					 * resistance += (area * this->gcache.cached_air_drag * speed * speed) / 1000;
					 *
					 * let:
					 * F = force + resistance
					 * P = power
					 * v = speed
					 * d = area * this->gcache.cached_air_drag / 1000
					 *
					 * F = (18 P / 5 v) + d v^2
					 * Minimum occurs at d F / d v = 0
					 * This is v^3 = 9 P / 5 d
					 * If d == 0 or v > max v, evaluate at max v
					 */
					int evaluation_speed = this->vcache.cached_max_speed;
					int area = 14;
					int64 power_b = power_w + ((int64)length * RBC_BRAKE_POWER_PER_LENGTH);
					if (this->gcache.cached_air_drag > 0) {
						uint64 v_3 = 1800 * (uint64)power_b / (area * this->gcache.cached_air_drag);
						evaluation_speed = std::min<int>(evaluation_speed, IntCbrt(v_3));
					}
					if (evaluation_speed > 0) {
						min_braking_force += power_b * 18 / (evaluation_speed * 5);
						min_braking_force += (area * this->gcache.cached_air_drag * evaluation_speed * evaluation_speed) / 1000;
					}

					min_braking_force += this->gcache.cached_axle_resistance;
					int rolling_friction = 16; // 16 is the minimum value of v->GetRollingFriction() for a moving vehicle
					min_braking_force += weight * rolling_friction;
				} else {
					/* From GroundVehicle::GetAcceleration()
					 * Braking force does not decrease with speed,
					 * therefore air drag can be omitted.
					 * There is no rolling/axle drag. */
					min_braking_force += power_w / 25;
				}
				min_braking_force -= (min_braking_force >> 3); // Slightly underestimate braking for defensive driving purposes
				this->tcache.cached_uncapped_decel = Clamp(min_braking_force / (weight * 4), 1, UINT16_MAX);
				this->tcache.cached_deceleration = Clamp(this->tcache.cached_uncapped_decel, 1, GetTrainRealisticBrakingTargetDecelerationLimit(acceleration_type));
				break;
			}
		}
	} else {
		this->tcache.cached_tflags &= ~TCF_RL_BRAKING;
		this->tcache.cached_deceleration = 0;
		this->tcache.cached_uncapped_decel = 0;
		this->tcache.cached_braking_length = this->gcache.cached_total_length;
	}

	if (_settings_game.vehicle.improved_breakdowns) {
		if (_settings_game.vehicle.train_acceleration_model == AM_ORIGINAL) {
			this->breakdown_chance_factor = std::max(128 * 3 / (this->tcache.cached_num_engines + 2), 5);
		}
	}
}

bool Train::ConsistNeedsRepair() const
{
	if (!HasBit(this->flags, VRF_CONSIST_BREAKDOWN)) return false;

	for (const Train *u = this; u != nullptr; u = u->Next()) {
		if (HasBit(u->flags, VRF_NEED_REPAIR)) return true;
	}
	return false;
}

int Train::GetCursorImageOffset() const
{
	if (this->gcache.cached_veh_length != 8 && HasBit(this->flags, VRF_REVERSE_DIRECTION) && !HasBit(EngInfo(this->engine_type)->misc_flags, EF_RAIL_FLIPS)) {
		int reference_width = TRAININFO_DEFAULT_VEHICLE_WIDTH;

		const Engine *e = this->GetEngine();
		if (e->GetGRF() != nullptr && is_custom_sprite(e->u.rail.image_index)) {
			reference_width = e->GetGRF()->traininfo_vehicle_width;
		}

		return ScaleSpriteTrad((this->gcache.cached_veh_length - (int)VEHICLE_LENGTH) * reference_width / (int)VEHICLE_LENGTH);
	}
	return 0;
}

/**
 * Get the width of a train vehicle image in the GUI.
 * @param offset Additional offset for positioning the sprite; set to nullptr if not needed
 * @return Width in pixels
 */
int Train::GetDisplayImageWidth(Point *offset) const
{
	int reference_width = TRAININFO_DEFAULT_VEHICLE_WIDTH;
	int vehicle_pitch = 0;

	const Engine *e = this->GetEngine();
	if (e->GetGRF() != nullptr && is_custom_sprite(e->u.rail.image_index)) {
		reference_width = e->GetGRF()->traininfo_vehicle_width;
		vehicle_pitch = e->GetGRF()->traininfo_vehicle_pitch;
	}

	if (offset != nullptr) {
		if (HasBit(this->flags, VRF_REVERSE_DIRECTION) && !HasBit(EngInfo(this->engine_type)->misc_flags, EF_RAIL_FLIPS)) {
			offset->x = ScaleSpriteTrad((this->gcache.cached_veh_length - VEHICLE_LENGTH / 2) * reference_width / VEHICLE_LENGTH);
		} else {
			offset->x = ScaleSpriteTrad(reference_width) / 2;
		}
		offset->y = ScaleSpriteTrad(vehicle_pitch);
	}
	return ScaleSpriteTrad(this->gcache.cached_veh_length * reference_width / VEHICLE_LENGTH);
}

static SpriteID GetDefaultTrainSprite(uint8 spritenum, Direction direction)
{
	dbg_assert(IsValidImageIndex<VEH_TRAIN>(spritenum));
	return ((direction + _engine_sprite_add[spritenum]) & _engine_sprite_and[spritenum]) + _engine_sprite_base[spritenum];
}

/**
 * Get the sprite to display the train.
 * @param direction Direction of view/travel.
 * @param image_type Visualisation context.
 * @return Sprite to display.
 */
void Train::GetImage(Direction direction, EngineImageType image_type, VehicleSpriteSeq *result) const
{
	uint8 spritenum = this->spritenum;

	if (HasBit(this->flags, VRF_REVERSE_DIRECTION)) direction = ReverseDir(direction);

	if (is_custom_sprite(spritenum)) {
		GetCustomVehicleSprite(this, (Direction)(direction + 4 * IS_CUSTOM_SECONDHEAD_SPRITE(spritenum)), image_type, result);
		if (result->IsValid()) return;

		spritenum = this->GetEngine()->original_image_index;
	}

	dbg_assert(IsValidImageIndex<VEH_TRAIN>(spritenum));
	SpriteID sprite = GetDefaultTrainSprite(spritenum, direction);

	if (this->cargo.StoredCount() >= this->cargo_cap / 2U) sprite += _wagon_full_adder[spritenum];

	result->Set(sprite);
}

static void GetRailIcon(EngineID engine, bool rear_head, int &y, EngineImageType image_type, VehicleSpriteSeq *result)
{
	const Engine *e = Engine::Get(engine);
	Direction dir = rear_head ? DIR_E : DIR_W;
	uint8 spritenum = e->u.rail.image_index;

	if (is_custom_sprite(spritenum)) {
		GetCustomVehicleIcon(engine, dir, image_type, result);
		if (result->IsValid()) {
			if (e->GetGRF() != nullptr) {
				y += ScaleSpriteTrad(e->GetGRF()->traininfo_vehicle_pitch);
			}
			return;
		}

		spritenum = Engine::Get(engine)->original_image_index;
	}

	if (rear_head) spritenum++;

	result->Set(GetDefaultTrainSprite(spritenum, DIR_W));
}

void DrawTrainEngine(int left, int right, int preferred_x, int y, EngineID engine, PaletteID pal, EngineImageType image_type)
{
	if (RailVehInfo(engine)->railveh_type == RAILVEH_MULTIHEAD) {
		int yf = y;
		int yr = y;

		VehicleSpriteSeq seqf, seqr;
		GetRailIcon(engine, false, yf, image_type, &seqf);
		GetRailIcon(engine, true, yr, image_type, &seqr);

		Rect16 rectf = seqf.GetBounds();
		Rect16 rectr = seqr.GetBounds();

		preferred_x = SoftClamp(preferred_x,
				left - UnScaleGUI(rectf.left) + ScaleSpriteTrad(14),
				right - UnScaleGUI(rectr.right) - ScaleSpriteTrad(15));

		seqf.Draw(preferred_x - ScaleSpriteTrad(14), yf, pal, pal == PALETTE_CRASH);
		seqr.Draw(preferred_x + ScaleSpriteTrad(15), yr, pal, pal == PALETTE_CRASH);
	} else {
		VehicleSpriteSeq seq;
		GetRailIcon(engine, false, y, image_type, &seq);

		Rect16 rect = seq.GetBounds();
		preferred_x = SoftClamp(preferred_x,
				left - UnScaleGUI(rect.left),
				right - UnScaleGUI(rect.right));

		seq.Draw(preferred_x, y, pal, pal == PALETTE_CRASH);
	}
}

/**
 * Get the size of the sprite of a train sprite heading west, or both heads (used for lists).
 * @param engine The engine to get the sprite from.
 * @param[out] width The width of the sprite.
 * @param[out] height The height of the sprite.
 * @param[out] xoffs Number of pixels to shift the sprite to the right.
 * @param[out] yoffs Number of pixels to shift the sprite downwards.
 * @param image_type Context the sprite is used in.
 */
void GetTrainSpriteSize(EngineID engine, uint &width, uint &height, int &xoffs, int &yoffs, EngineImageType image_type)
{
	int y = 0;

	VehicleSpriteSeq seq;
	GetRailIcon(engine, false, y, image_type, &seq);

	Rect rect = ConvertRect<Rect16, Rect>(seq.GetBounds());

	width  = UnScaleGUI(rect.Width());
	height = UnScaleGUI(rect.Height());
	xoffs  = UnScaleGUI(rect.left);
	yoffs  = UnScaleGUI(rect.top);

	if (RailVehInfo(engine)->railveh_type == RAILVEH_MULTIHEAD) {
		GetRailIcon(engine, true, y, image_type, &seq);
		rect = ConvertRect<Rect16, Rect>(seq.GetBounds());

		/* Calculate values relative to an imaginary center between the two sprites. */
		width = ScaleSpriteTrad(TRAININFO_DEFAULT_VEHICLE_WIDTH) + UnScaleGUI(rect.right) - xoffs;
		height = std::max<uint>(height, UnScaleGUI(rect.Height()));
		xoffs  = xoffs - ScaleSpriteTrad(TRAININFO_DEFAULT_VEHICLE_WIDTH) / 2;
		yoffs  = std::min(yoffs, UnScaleGUI(rect.top));
	}
}

/**
 * Build a railroad wagon.
 * @param tile     tile of the depot where rail-vehicle is built.
 * @param flags    type of operation.
 * @param e        the engine to build.
 * @param[out] ret the vehicle that has been built.
 * @return the cost of this operation or an error.
 */
static CommandCost CmdBuildRailWagon(TileIndex tile, DoCommandFlag flags, const Engine *e, Vehicle **ret)
{
	const RailVehicleInfo *rvi = &e->u.rail;

	/* Check that the wagon can drive on the track in question */
	if (!IsCompatibleRail(rvi->railtype, GetRailType(tile))) return_cmd_error(STR_ERROR_DEPOT_HAS_WRONG_RAIL_TYPE);

	if (flags & DC_EXEC) {
		Train *v = new Train();
		*ret = v;
		v->spritenum = rvi->image_index;

		v->engine_type = e->index;
		v->gcache.first_engine = INVALID_ENGINE; // needs to be set before first callback

		DiagDirection dir = GetRailDepotDirection(tile);

		v->direction = DiagDirToDir(dir);
		v->tile = tile;

		int x = TileX(tile) * TILE_SIZE | _vehicle_initial_x_fract[dir];
		int y = TileY(tile) * TILE_SIZE | _vehicle_initial_y_fract[dir];

		v->x_pos = x;
		v->y_pos = y;
		v->z_pos = GetSlopePixelZ(x, y, true);
		v->owner = _current_company;
		v->track = TRACK_BIT_DEPOT;
		v->vehstatus = VS_HIDDEN | VS_DEFPAL;
		v->reverse_distance = 0;
		v->speed_restriction = 0;
		v->signal_speed_restriction = 0;

		v->SetWagon();

		v->SetFreeWagon();
		InvalidateWindowData(WC_VEHICLE_DEPOT, v->tile);

		v->cargo_type = e->GetDefaultCargoType();
		v->cargo_cap = rvi->capacity;
		v->refit_cap = 0;

		v->railtype = rvi->railtype;

		v->date_of_last_service = _date;
		v->build_year = _cur_year;
		v->sprite_seq.Set(SPR_IMG_QUERY);
		v->random_bits = VehicleRandomBits();

		v->group_id = DEFAULT_GROUP;

		AddArticulatedParts(v);

		_new_vehicle_id = v->index;

		v->UpdatePosition();
		v->First()->ConsistChanged(CCF_ARRANGE);
		UpdateTrainGroupID(v->First());

		CheckConsistencyOfArticulatedVehicle(v);

		/* Try to connect the vehicle to one of free chains of wagons. */
		for (Train *w : Train::Iterate()) {
			if (w->tile == tile &&              ///< Same depot
					w->IsFreeWagon() &&             ///< A free wagon chain
					w->engine_type == e->index &&   ///< Same type
					w->First() != v &&              ///< Don't connect to ourself
					!(w->vehstatus & VS_CRASHED) && ///< Not crashed/flooded
					w->owner == v->owner &&         ///< Same owner
					!w->IsVirtual()) {              ///< Not virtual
					if (DoCommand(0, v->index | 1 << 20, w->Last()->index, DC_EXEC, CMD_MOVE_RAIL_VEHICLE).Succeeded()) {
						break;
					}
			}
		}

		InvalidateVehicleTickCaches();
	}

	return CommandCost();
}

/** Move all free vehicles in the depot to the train */
static void NormalizeTrainVehInDepot(const Train *u)
{
	for (const Train *v : Train::Iterate()) {
		if (v->IsFreeWagon() && v->tile == u->tile &&
				v->track == TRACK_BIT_DEPOT &&
				v->owner == u->owner &&
				!v->IsVirtual()) {
			if (DoCommand(0, v->index | 1 << 20, u->index, DC_EXEC,
					CMD_MOVE_RAIL_VEHICLE).Failed())
				break;
		}
	}
}

static void AddRearEngineToMultiheadedTrain(Train *v)
{
	Train *u = new Train();
	v->value >>= 1;
	u->value = v->value;
	u->direction = v->direction;
	u->owner = v->owner;
	u->tile = v->tile;
	u->x_pos = v->x_pos;
	u->y_pos = v->y_pos;
	u->z_pos = v->z_pos;
	u->track = TRACK_BIT_DEPOT;
	u->vehstatus = v->vehstatus & ~VS_STOPPED;
	u->spritenum = v->spritenum + 1;
	u->cargo_type = v->cargo_type;
	u->cargo_subtype = v->cargo_subtype;
	u->cargo_cap = v->cargo_cap;
	u->refit_cap = v->refit_cap;
	u->railtype = v->railtype;
	u->engine_type = v->engine_type;
	u->reliability = v->reliability;
	u->reliability_spd_dec = v->reliability_spd_dec;
	u->date_of_last_service = v->date_of_last_service;
	u->build_year = v->build_year;
	u->sprite_seq.Set(SPR_IMG_QUERY);
	u->random_bits = VehicleRandomBits();
	v->SetMultiheaded();
	u->SetMultiheaded();
	if (v->IsVirtual()) u->SetVirtual();
	v->SetNext(u);
	u->UpdatePosition();

	/* Now we need to link the front and rear engines together */
	v->other_multiheaded_part = u;
	u->other_multiheaded_part = v;
}

/**
 * Build a railroad vehicle.
 * @param tile     tile of the depot where rail-vehicle is built.
 * @param flags    type of operation.
 * @param e        the engine to build.
 * @param data     bit 0 prevents any free cars from being added to the train.
 * @param[out] ret the vehicle that has been built.
 * @return the cost of this operation or an error.
 */
CommandCost CmdBuildRailVehicle(TileIndex tile, DoCommandFlag flags, const Engine *e, uint16 data, Vehicle **ret)
{
	const RailVehicleInfo *rvi = &e->u.rail;

	if (rvi->railveh_type == RAILVEH_WAGON) return CmdBuildRailWagon(tile, flags, e, ret);

	/* Check if depot and new engine uses the same kind of tracks *
	 * We need to see if the engine got power on the tile to avoid electric engines in non-electric depots */
	if (!HasPowerOnRail(rvi->railtype, GetRailType(tile))) return_cmd_error(STR_ERROR_DEPOT_HAS_WRONG_RAIL_TYPE);

	if (flags & DC_EXEC) {
		DiagDirection dir = GetRailDepotDirection(tile);
		int x = TileX(tile) * TILE_SIZE + _vehicle_initial_x_fract[dir];
		int y = TileY(tile) * TILE_SIZE + _vehicle_initial_y_fract[dir];

		Train *v = new Train();
		*ret = v;
		v->direction = DiagDirToDir(dir);
		v->tile = tile;
		v->owner = _current_company;
		v->x_pos = x;
		v->y_pos = y;
		v->z_pos = GetSlopePixelZ(x, y, true);
		v->track = TRACK_BIT_DEPOT;
		SetBit(v->flags, VRF_CONSIST_SPEED_REDUCTION);
		v->vehstatus = VS_HIDDEN | VS_STOPPED | VS_DEFPAL;
		v->spritenum = rvi->image_index;
		v->cargo_type = e->GetDefaultCargoType();
		v->cargo_cap = rvi->capacity;
		v->refit_cap = 0;
		v->last_station_visited = INVALID_STATION;
		v->last_loading_station = INVALID_STATION;
		v->reverse_distance = 0;
		v->speed_restriction = 0;

		v->engine_type = e->index;
		v->gcache.first_engine = INVALID_ENGINE; // needs to be set before first callback

		v->reliability = e->reliability;
		v->reliability_spd_dec = e->reliability_spd_dec;
		v->max_age = e->GetLifeLengthInDays();

		v->railtype = rvi->railtype;
		_new_vehicle_id = v->index;

		v->SetServiceInterval(Company::Get(_current_company)->settings.vehicle.servint_trains);
		v->date_of_last_service = _date;
		v->build_year = _cur_year;
		v->sprite_seq.Set(SPR_IMG_QUERY);
		v->random_bits = VehicleRandomBits();

		if (e->flags & ENGINE_EXCLUSIVE_PREVIEW) SetBit(v->vehicle_flags, VF_BUILT_AS_PROTOTYPE);
		v->SetServiceIntervalIsPercent(Company::Get(_current_company)->settings.vehicle.servint_ispercent);
		SB(v->vehicle_flags, VF_AUTOMATE_TIMETABLE, 1, Company::Get(_current_company)->settings.vehicle.auto_timetable_by_default);
		SB(v->vehicle_flags, VF_TIMETABLE_SEPARATION, 1, Company::Get(_current_company)->settings.vehicle.auto_separation_by_default);

		v->group_id = DEFAULT_GROUP;

		v->SetFrontEngine();
		v->SetEngine();

		v->UpdatePosition();

		if (rvi->railveh_type == RAILVEH_MULTIHEAD) {
			AddRearEngineToMultiheadedTrain(v);
		} else {
			AddArticulatedParts(v);
		}

		v->ConsistChanged(CCF_ARRANGE);
		UpdateTrainGroupID(v);

		if (!HasBit(data, 0) && !(flags & DC_AUTOREPLACE)) { // check if the cars should be added to the new vehicle
			NormalizeTrainVehInDepot(v);
		}

		CheckConsistencyOfArticulatedVehicle(v);

		InvalidateVehicleTickCaches();
	}

	return CommandCost();
}

static Train *FindGoodVehiclePos(const Train *src)
{
	EngineID eng = src->engine_type;
	TileIndex tile = src->tile;

	for (Train *dst : Train::Iterate()) {
		if (dst->IsFreeWagon() && dst->tile == tile && !(dst->vehstatus & VS_CRASHED) && dst->owner == src->owner && !dst->IsVirtual()) {
			/* check so all vehicles in the line have the same engine. */
			Train *t = dst;
			while (t->engine_type == eng) {
				t = t->Next();
				if (t == nullptr) return dst;
			}
		}
	}

	return nullptr;
}

/** Helper type for lists/vectors of trains */
typedef std::vector<Train *> TrainList;

/**
 * Make a backup of a train into a train list.
 * @param list to make the backup in
 * @param t    the train to make the backup of
 */
static void MakeTrainBackup(TrainList &list, Train *t)
{
	for (; t != nullptr; t = t->Next()) list.push_back(t);
}

/**
 * Restore the train from the backup list.
 * @param list the train to restore.
 */
static void RestoreTrainBackup(TrainList &list)
{
	/* No train, nothing to do. */
	if (list.size() == 0) return;

	Train *prev = nullptr;
	/* Iterate over the list and rebuild it. */
	for (Train *t : list) {
		if (prev != nullptr) {
			prev->SetNext(t);
		} else if (t->Previous() != nullptr) {
			/* Make sure the head of the train is always the first in the chain. */
			t->Previous()->SetNext(nullptr);
		}
		prev = t;
	}
}

/**
 * Remove the given wagon from its consist.
 * @param part the part of the train to remove.
 * @param chain whether to remove the whole chain.
 */
static void RemoveFromConsist(Train *part, bool chain = false)
{
	Train *tail = chain ? part->Last() : part->GetLastEnginePart();

	/* Unlink at the front, but make it point to the next
	 * vehicle after the to be remove part. */
	if (part->Previous() != nullptr) part->Previous()->SetNext(tail->Next());

	/* Unlink at the back */
	tail->SetNext(nullptr);
}

/**
 * Inserts a chain into the train at dst.
 * @param dst   the place where to append after.
 * @param chain the chain to actually add.
 */
static void InsertInConsist(Train *dst, Train *chain)
{
	/* We do not want to add something in the middle of an articulated part. */
	assert(dst != nullptr && (dst->Next() == nullptr || !dst->Next()->IsArticulatedPart()));

	chain->Last()->SetNext(dst->Next());
	dst->SetNext(chain);
}

/**
 * Normalise the dual heads in the train, i.e. if one is
 * missing move that one to this train.
 * @param t the train to normalise.
 */
static void NormaliseDualHeads(Train *t)
{
	for (; t != nullptr; t = t->GetNextVehicle()) {
		if (!t->IsMultiheaded() || !t->IsEngine()) continue;

		/* Make sure that there are no free cars before next engine */
		Train *u;
		for (u = t; u->Next() != nullptr && !u->Next()->IsEngine(); u = u->Next()) {}

		if (u == t->other_multiheaded_part) continue;

		/* Remove the part from the 'wrong' train */
		RemoveFromConsist(t->other_multiheaded_part);
		/* And add it to the 'right' train */
		InsertInConsist(u, t->other_multiheaded_part);
	}
}

/**
 * Normalise the sub types of the parts in this chain.
 * @param chain the chain to normalise.
 */
static void NormaliseSubtypes(Train *chain)
{
	/* Nothing to do */
	if (chain == nullptr) return;

	/* We must be the first in the chain. */
	assert(chain->Previous() == nullptr);

	/* Set the appropriate bits for the first in the chain. */
	if (chain->IsWagon()) {
		chain->SetFreeWagon();
	} else {
		assert(chain->IsEngine());
		chain->SetFrontEngine();
	}

	/* Now clear the bits for the rest of the chain */
	for (Train *t = chain->Next(); t != nullptr; t = t->Next()) {
		t->ClearFreeWagon();
		t->ClearFrontEngine();
	}
}

/**
 * Check/validate whether we may actually build a new train.
 * @note All vehicles are/were 'heads' of their chains.
 * @param original_dst The original destination chain.
 * @param dst          The destination chain after constructing the train.
 * @param original_src The original source chain.
 * @param src          The source chain after constructing the train.
 * @return possible error of this command.
 */
static CommandCost CheckNewTrain(Train *original_dst, Train *dst, Train *original_src, Train *src)
{
	/* Just add 'new' engines and subtract the original ones.
	 * If that's less than or equal to 0 we can be sure we did
	 * not add any engines (read: trains) along the way. */
	if ((src          != nullptr && src->IsEngine()          ? 1 : 0) +
			(dst          != nullptr && dst->IsEngine()          ? 1 : 0) -
			(original_src != nullptr && original_src->IsEngine() ? 1 : 0) -
			(original_dst != nullptr && original_dst->IsEngine() ? 1 : 0) <= 0) {
		return CommandCost();
	}

	/* Get a free unit number and check whether it's within the bounds.
	 * There will always be a maximum of one new train. */
	if (GetFreeUnitNumber(VEH_TRAIN) <= _settings_game.vehicle.max_trains) return CommandCost();

	return_cmd_error(STR_ERROR_TOO_MANY_VEHICLES_IN_GAME);
}

/**
 * Check whether the train parts can be attached.
 * @param t the train to check
 * @return possible error of this command.
 */
static CommandCost CheckTrainAttachment(Train *t)
{
	/* No multi-part train, no need to check. */
	if (t == nullptr || t->Next() == nullptr) return CommandCost();

	/* The maximum length for a train. For each part we decrease this by one
	 * and if the result is negative the train is simply too long. */
	int allowed_len = _settings_game.vehicle.max_train_length * TILE_SIZE - t->gcache.cached_veh_length;

	/* For free-wagon chains, check if they are within the max_train_length limit. */
	if (!t->IsEngine()) {
		t = t->Next();
		while (t != nullptr) {
			allowed_len -= t->gcache.cached_veh_length;

			t = t->Next();
		}

		if (allowed_len < 0) return_cmd_error(STR_ERROR_TRAIN_TOO_LONG);
		return CommandCost();
	}

	Train *head = t;
	Train *prev = t;

	/* Break the prev -> t link so it always holds within the loop. */
	t = t->Next();
	prev->SetNext(nullptr);

	/* Make sure the cache is cleared. */
	head->InvalidateNewGRFCache();

	while (t != nullptr) {
		allowed_len -= t->gcache.cached_veh_length;

		Train *next = t->Next();

		/* Unlink the to-be-added piece; it is already unlinked from the previous
		 * part due to the fact that the prev -> t link is broken. */
		t->SetNext(nullptr);

		/* Don't check callback for articulated or rear dual headed parts */
		if (!t->IsArticulatedPart() && !t->IsRearDualheaded()) {
			/* Back up and clear the first_engine data to avoid using wagon override group */
			EngineID first_engine = t->gcache.first_engine;
			t->gcache.first_engine = INVALID_ENGINE;

			/* We don't want the cache to interfere. head's cache is cleared before
			 * the loop and after each callback does not need to be cleared here. */
			t->InvalidateNewGRFCache();

			uint16 callback = GetVehicleCallbackParent(CBID_TRAIN_ALLOW_WAGON_ATTACH, 0, 0, head->engine_type, t, head);

			/* Restore original first_engine data */
			t->gcache.first_engine = first_engine;

			/* We do not want to remember any cached variables from the test run */
			t->InvalidateNewGRFCache();
			head->InvalidateNewGRFCache();

			if (callback != CALLBACK_FAILED) {
				/* A failing callback means everything is okay */
				StringID error = STR_NULL;

				if (head->GetGRF()->grf_version < 8) {
					if (callback == 0xFD) error = STR_ERROR_INCOMPATIBLE_RAIL_TYPES;
					if (callback  < 0xFD) error = GetGRFStringID(head->GetGRFID(), 0xD000 + callback);
					if (callback >= 0x100) ErrorUnknownCallbackResult(head->GetGRFID(), CBID_TRAIN_ALLOW_WAGON_ATTACH, callback);
				} else {
					if (callback < 0x400) {
						error = GetGRFStringID(head->GetGRFID(), 0xD000 + callback);
					} else {
						switch (callback) {
							case 0x400: // allow if railtypes match (always the case for OpenTTD)
							case 0x401: // allow
								break;

							default:    // unknown reason -> disallow
							case 0x402: // disallow attaching
								error = STR_ERROR_INCOMPATIBLE_RAIL_TYPES;
								break;
						}
					}
				}

				if (error != STR_NULL) return_cmd_error(error);
			}
		}

		/* And link it to the new part. */
		prev->SetNext(t);
		prev = t;
		t = next;
	}

	if (allowed_len < 0) return_cmd_error(STR_ERROR_TRAIN_TOO_LONG);
	return CommandCost();
}

/**
 * Validate whether we are going to create valid trains.
 * @note All vehicles are/were 'heads' of their chains.
 * @param original_dst The original destination chain.
 * @param dst          The destination chain after constructing the train.
 * @param original_src The original source chain.
 * @param src          The source chain after constructing the train.
 * @param check_limit  Whether to check the vehicle limit.
 * @return possible error of this command.
 */
static CommandCost ValidateTrains(Train *original_dst, Train *dst, Train *original_src, Train *src, bool check_limit)
{
	/* Check whether we may actually construct the trains. */
	CommandCost ret = CheckTrainAttachment(src);
	if (ret.Failed()) return ret;
	ret = CheckTrainAttachment(dst);
	if (ret.Failed()) return ret;

	/* Check whether we need to build a new train. */
	return check_limit ? CheckNewTrain(original_dst, dst, original_src, src) : CommandCost();
}

/**
 * Arrange the trains in the wanted way.
 * @param dst_head   The destination chain of the to be moved vehicle.
 * @param dst        The destination for the to be moved vehicle.
 * @param src_head   The source chain of the to be moved vehicle.
 * @param src        The to be moved vehicle.
 * @param move_chain Whether to move all vehicles after src or not.
 */
static void ArrangeTrains(Train **dst_head, Train *dst, Train **src_head, Train *src, bool move_chain)
{
	/* First determine the front of the two resulting trains */
	if (*src_head == *dst_head) {
		/* If we aren't moving part(s) to a new train, we are just moving the
		 * front back and there is not destination head. */
		*dst_head = nullptr;
	} else if (*dst_head == nullptr) {
		/* If we are moving to a new train the head of the move train would become
		 * the head of the new vehicle. */
		*dst_head = src;
	}

	if (src == *src_head) {
		/* If we are moving the front of a train then we are, in effect, creating
		 * a new head for the train. Point to that. Unless we are moving the whole
		 * train in which case there is not 'source' train anymore.
		 * In case we are a multiheaded part we want the complete thing to come
		 * with us, so src->GetNextUnit(), however... when we are e.g. a wagon
		 * that is followed by a rear multihead we do not want to include that. */
		*src_head = move_chain ? nullptr :
				(src->IsMultiheaded() ? src->GetNextUnit() : src->GetNextVehicle());
	}

	/* Now it's just simply removing the part that we are going to move from the
	 * source train and *if* the destination is a not a new train add the chain
	 * at the destination location. */
	RemoveFromConsist(src, move_chain);
	if (*dst_head != src) InsertInConsist(dst, src);

	/* Now normalise the dual heads, that is move the dual heads around in such
	 * a way that the head and rear of a dual head are in the same train */
	NormaliseDualHeads(*src_head);
	NormaliseDualHeads(*dst_head);
}

/**
 * Normalise the head of the train again, i.e. that is tell the world that
 * we have changed and update all kinds of variables.
 * @param head the train to update.
 */
static void NormaliseTrainHead(Train *head)
{
	/* Not much to do! */
	if (head == nullptr) return;

	/* Tell the 'world' the train changed. */
	head->ConsistChanged(CCF_ARRANGE);
	UpdateTrainGroupID(head);
	SetBit(head->flags, VRF_CONSIST_SPEED_REDUCTION);

	/* Not a front engine, i.e. a free wagon chain. No need to do more. */
	if (!head->IsFrontEngine()) return;

	/* Update the refit button and window */
	InvalidateWindowData(WC_VEHICLE_REFIT, head->index, VIWD_CONSIST_CHANGED);
	SetWindowWidgetDirty(WC_VEHICLE_VIEW, head->index, WID_VV_REFIT);

	/* If we don't have a unit number yet, set one. */
	if (head->unitnumber != 0 || HasBit(head->subtype, GVSF_VIRTUAL)) return;
	head->unitnumber = GetFreeUnitNumber(VEH_TRAIN);
}

CommandCost CmdMoveVirtualRailVehicle(TileIndex tile, DoCommandFlag flags, uint32 p1, uint32 p2, const char *text)
{
	Train *src = Train::GetIfValid(GB(p1, 0, 20));
	if (src == nullptr || !src->IsVirtual()) return CMD_ERROR;

	return CmdMoveRailVehicle(tile, flags, p1, p2, text);
}

/**
 * Move a rail vehicle around inside the depot.
 * @param tile unused
 * @param flags type of operation
 *              Note: DC_AUTOREPLACE is set when autoreplace tries to undo its modifications or moves vehicles to temporary locations inside the depot.
 * @param p1 various bitstuffed elements
 * - p1 (bit  0 - 19) source vehicle index
 * - p1 (bit      20) move all vehicles following the source vehicle
 * - p1 (bit      21) this is a virtual vehicle (for creating TemplateVehicles)
 * - p1 (bit      22) when moving a head vehicle, always reset the head state
 * - p1 (bit      23) if move fails, and source vehicle is virtual, delete it
 * @param p2 what wagon to put the source wagon AFTER, XXX - INVALID_VEHICLE to make a new line
 * @param text unused
 * @return the cost of this operation or an error
 */
CommandCost CmdMoveRailVehicle(TileIndex tile, DoCommandFlag flags, uint32 p1, uint32 p2, const char *text)
{
	VehicleID s = GB(p1, 0, 20);
	VehicleID d = GB(p2, 0, 20);
	bool move_chain = HasBit(p1, 20);
	bool new_head = HasBit(p1, 22);
	bool delete_failed_virtual = HasBit(p1, 23);

	Train *src = Train::GetIfValid(s);
	if (src == nullptr) return CMD_ERROR;

	auto check_on_failure = [&](CommandCost cost) -> CommandCost {
		if (delete_failed_virtual && src->IsVirtual()) {
			CommandCost res = DoCommand(src->tile, src->index | (1 << 21), 0, flags, CMD_SELL_VEHICLE);
			if (res.Failed() || cost.GetErrorMessage() == INVALID_STRING_ID) return res;
			cost.MakeSuccessWithMessage();
			return cost;
		} else {
			return cost;
		}
	};

	CommandCost ret = CheckOwnership(src->owner);
	if (ret.Failed()) return check_on_failure(ret);

	/* Do not allow moving crashed vehicles inside the depot, it is likely to cause asserts later */
	if (src->vehstatus & VS_CRASHED) return CMD_ERROR;

	/* if nothing is selected as destination, try and find a matching vehicle to drag to. */
	Train *dst;
	if (d == INVALID_VEHICLE) {
		dst = (src->IsEngine() || (flags & DC_AUTOREPLACE)) ? nullptr : FindGoodVehiclePos(src);
	} else {
		dst = Train::GetIfValid(d);
		if (dst == nullptr) return check_on_failure(CMD_ERROR);

		CommandCost ret = CheckOwnership(dst->owner);
		if (ret.Failed()) return check_on_failure(ret);

		/* Do not allow appending to crashed vehicles, too */
		if (dst->vehstatus & VS_CRASHED) return CMD_ERROR;
	}

	/* if an articulated part is being handled, deal with its parent vehicle */
	src = src->GetFirstEnginePart();
	if (dst != nullptr) {
		dst = dst->GetFirstEnginePart();
		assert(HasBit(dst->subtype, GVSF_VIRTUAL) == HasBit(src->subtype, GVSF_VIRTUAL));
	}

	/* don't move the same vehicle.. */
	if (src == dst) return CommandCost();

	/* locate the head of the two chains */
	Train *src_head = src->First();
	assert(HasBit(src_head->subtype, GVSF_VIRTUAL) == HasBit(src->subtype, GVSF_VIRTUAL));
	Train *dst_head;
	if (dst != nullptr) {
		dst_head = dst->First();
		assert(HasBit(dst_head->subtype, GVSF_VIRTUAL) == HasBit(dst->subtype, GVSF_VIRTUAL));
		if (dst_head->tile != src_head->tile) return CMD_ERROR;
		/* Now deal with articulated part of destination wagon */
		dst = dst->GetLastEnginePart();
	} else {
		dst_head = nullptr;
	}

	if (src->IsRearDualheaded()) return_cmd_error(STR_ERROR_REAR_ENGINE_FOLLOW_FRONT);

	/* When moving all wagons, we can't have the same src_head and dst_head */
	if (move_chain && src_head == dst_head) return CommandCost();

	/* When moving a multiheaded part to be place after itself, bail out. */
	if (!move_chain && dst != nullptr && dst->IsRearDualheaded() && src == dst->other_multiheaded_part) return CommandCost();

	/* Check if all vehicles in the source train are stopped inside a depot. */
	/* Do this check only if the vehicle to be moved is non-virtual */
	if (!HasBit(p1, 21)) {
		if (!src_head->IsStoppedInDepot()) return_cmd_error(STR_ERROR_TRAINS_CAN_ONLY_BE_ALTERED_INSIDE_A_DEPOT);
	}

	/* Check if all vehicles in the destination train are stopped inside a depot. */
	/* Do this check only if the destination vehicle is non-virtual */
	if (!HasBit(p1, 21)) {
		if (dst_head != nullptr && !dst_head->IsStoppedInDepot()) return_cmd_error(STR_ERROR_TRAINS_CAN_ONLY_BE_ALTERED_INSIDE_A_DEPOT);
	}

	/* First make a backup of the order of the trains. That way we can do
	 * whatever we want with the order and later on easily revert. */
	TrainList original_src;
	TrainList original_dst;

	MakeTrainBackup(original_src, src_head);
	MakeTrainBackup(original_dst, dst_head);

	/* Also make backup of the original heads as ArrangeTrains can change them.
	 * For the destination head we do not care if it is the same as the source
	 * head because in that case it's just a copy. */
	Train *original_src_head = src_head;
	Train *original_dst_head = (dst_head == src_head ? nullptr : dst_head);

	/* We want this information from before the rearrangement, but execute this after the validation.
	 * original_src_head can't be nullptr; src is by definition != nullptr, so src_head can't be nullptr as
	 * src->GetFirst() always yields non-nullptr, so eventually original_src_head != nullptr as well. */
	bool original_src_head_front_engine = original_src_head->IsFrontEngine();
	bool original_dst_head_front_engine = original_dst_head != nullptr && original_dst_head->IsFrontEngine();

	/* (Re)arrange the trains in the wanted arrangement. */
	ArrangeTrains(&dst_head, dst, &src_head, src, move_chain);

	if ((flags & DC_AUTOREPLACE) == 0) {
		/* If the autoreplace flag is set we do not need to test for the validity
		 * because we are going to revert the train to its original state. As we
		 * assume the original state was correct autoreplace can skip this. */
		ret = ValidateTrains(original_dst_head, dst_head, original_src_head, src_head, true);
		if (ret.Failed()) {
			/* Restore the train we had. */
			RestoreTrainBackup(original_src);
			RestoreTrainBackup(original_dst);
			return check_on_failure(ret);
		}
	}

	/* do it? */
	if (flags & DC_EXEC) {
		/* Remove old heads from the statistics */
		if (original_src_head_front_engine) GroupStatistics::CountVehicle(original_src_head, -1);
		if (original_dst_head_front_engine) GroupStatistics::CountVehicle(original_dst_head, -1);

		/* First normalise the sub types of the chains. */
		NormaliseSubtypes(src_head);
		NormaliseSubtypes(dst_head);

		/* There are 14 different cases:
		 *  1) front engine gets moved to a new train, it stays a front engine.
		 *     a) the 'next' part is a wagon that becomes a free wagon chain.
		 *     b) the 'next' part is an engine that becomes a front engine.
		 *     c) there is no 'next' part, nothing else happens
		 *  2) front engine gets moved to another train, it is not a front engine anymore
		 *     a) the 'next' part is a wagon that becomes a free wagon chain.
		 *     b) the 'next' part is an engine that becomes a front engine.
		 *     c) there is no 'next' part, nothing else happens
		 *  3) front engine gets moved to later in the current train, it is not a front engine anymore.
		 *     a) the 'next' part is a wagon that becomes a free wagon chain.
		 *     b) the 'next' part is an engine that becomes a front engine.
		 *  4) free wagon gets moved
		 *     a) the 'next' part is a wagon that becomes a free wagon chain.
		 *     b) the 'next' part is an engine that becomes a front engine.
		 *     c) there is no 'next' part, nothing else happens
		 *  5) non front engine gets moved and becomes a new train, nothing else happens
		 *  6) non front engine gets moved within a train / to another train, nothing happens
		 *  7) wagon gets moved, nothing happens
		 */
		if (src == original_src_head && src->IsEngine() && (!src->IsFrontEngine() || new_head)) {
			/* Cases #2 and #3: the front engine gets trashed. */
			DeleteWindowById(WC_VEHICLE_VIEW, src->index);
			DeleteWindowById(WC_VEHICLE_ORDERS, src->index);
			DeleteWindowById(WC_VEHICLE_REFIT, src->index);
			DeleteWindowById(WC_VEHICLE_DETAILS, src->index);
			DeleteWindowById(WC_VEHICLE_TIMETABLE, src->index);
			DeleteWindowById(WC_SCHDISPATCH_SLOTS, src->index);
			DeleteNewGRFInspectWindow(GSF_TRAINS, src->index);
			SetWindowDirty(WC_COMPANY, _current_company);

			/* Delete orders, group stuff and the unit number as we're not the
			 * front of any vehicle anymore. */
			DeleteVehicleOrders(src);
			RemoveVehicleFromGroup(src);
			src->unitnumber = 0;
			if (HasBit(src->vehicle_flags, VF_HAVE_SLOT)) {
				TraceRestrictRemoveVehicleFromAllSlots(src->index);
				ClrBit(src->vehicle_flags, VF_HAVE_SLOT);
			}
			ClrBit(src->vehicle_flags, VF_REPLACEMENT_PENDING);
			OrderBackup::ClearVehicle(src);
		}

		/* We weren't a front engine but are becoming one. So
		 * we should be put in the default group. */
		if ((original_src_head != src || new_head) && dst_head == src) {
			SetTrainGroupID(src, DEFAULT_GROUP);
			SetWindowDirty(WC_COMPANY, _current_company);
		}

		/* Add new heads to statistics */
		if (src_head != nullptr && src_head->IsFrontEngine()) GroupStatistics::CountVehicle(src_head, 1);
		if (dst_head != nullptr && dst_head->IsFrontEngine()) GroupStatistics::CountVehicle(dst_head, 1);

		/* Handle 'new engine' part of cases #1b, #2b, #3b, #4b and #5 in NormaliseTrainHead. */
		NormaliseTrainHead(src_head);
		NormaliseTrainHead(dst_head);

		if ((flags & DC_NO_CARGO_CAP_CHECK) == 0) {
			CheckCargoCapacity(src_head);
			CheckCargoCapacity(dst_head);
		}

		if (src_head != nullptr) {
			src_head->last_loading_station = INVALID_STATION;
			ClrBit(src_head->vehicle_flags, VF_LAST_LOAD_ST_SEP);
		}
		if (dst_head != nullptr) {
			dst_head->last_loading_station = INVALID_STATION;
			ClrBit(dst_head->vehicle_flags, VF_LAST_LOAD_ST_SEP);
		}

		if (src_head != nullptr) src_head->First()->MarkDirty();
		if (dst_head != nullptr) dst_head->First()->MarkDirty();

		/* We are undoubtedly changing something in the depot and train list. */
		/* But only if the moved vehicle is not virtual */
		if (!HasBit(src->subtype, GVSF_VIRTUAL)) {
			InvalidateWindowData(WC_VEHICLE_DEPOT, src->tile);
			InvalidateWindowClassesData(WC_TRAINS_LIST, 0);
			InvalidateWindowClassesData(WC_TRACE_RESTRICT_SLOTS, 0);
			InvalidateWindowClassesData(WC_DEPARTURES_BOARD, 0);
		}
	} else {
		/* We don't want to execute what we're just tried. */
		RestoreTrainBackup(original_src);
		RestoreTrainBackup(original_dst);
	}

	InvalidateVehicleTickCaches();

	return CommandCost();
}

/**
 * Sell a (single) train wagon/engine.
 * @param flags type of operation
 * @param t     the train wagon to sell
 * @param data  the selling mode
 * - data = 0: only sell the single dragged wagon/engine (and any belonging rear-engines)
 * - data = 1: sell the vehicle and all vehicles following it in the chain
 *             if the wagon is dragged, don't delete the possibly belonging rear-engine to some front
 * @param user  the user for the order backup.
 * @return the cost of this operation or an error
 */
CommandCost CmdSellRailWagon(DoCommandFlag flags, Vehicle *t, uint16 data, uint32 user)
{
	/* Sell a chain of vehicles or not? */
	bool sell_chain = HasBit(data, 0);

	Train *v = Train::From(t)->GetFirstEnginePart();
	Train *first = v->First();

	if (v->IsRearDualheaded()) return_cmd_error(STR_ERROR_REAR_ENGINE_FOLLOW_FRONT);

	/* First make a backup of the order of the train. That way we can do
	 * whatever we want with the order and later on easily revert. */
	TrainList original;
	MakeTrainBackup(original, first);

	/* We need to keep track of the new head and the head of what we're going to sell. */
	Train *new_head = first;
	Train *sell_head = nullptr;

	/* Split the train in the wanted way. */
	ArrangeTrains(&sell_head, nullptr, &new_head, v, sell_chain);

	/* We don't need to validate the second train; it's going to be sold. */
	CommandCost ret = ValidateTrains(nullptr, nullptr, first, new_head, (flags & DC_AUTOREPLACE) == 0);
	if (ret.Failed()) {
		/* Restore the train we had. */
		RestoreTrainBackup(original);
		return ret;
	}

	if (first->orders == nullptr && !OrderList::CanAllocateItem()) {
		/* Restore the train we had. */
		RestoreTrainBackup(original);
		return_cmd_error(STR_ERROR_NO_MORE_SPACE_FOR_ORDERS);
	}

	CommandCost cost(EXPENSES_NEW_VEHICLES);
	for (Train *part = sell_head; part != nullptr; part = part->Next()) cost.AddCost(-part->value);

	/* do it? */
	if (flags & DC_EXEC) {
		/* First normalise the sub types of the chain. */
		NormaliseSubtypes(new_head);

		if (v == first && v->IsEngine() && !sell_chain && new_head != nullptr && new_head->IsFrontEngine()) {
			/* We are selling the front engine. In this case we want to
			 * 'give' the order, unit number and such to the new head. */
			new_head->orders = first->orders;
			new_head->AddToShared(first);
			DeleteVehicleOrders(first);

			/* Copy other important data from the front engine */
			new_head->CopyVehicleConfigAndStatistics(first);
			new_head->speed_restriction = first->speed_restriction;
			SB(Train::From(new_head)->flags, VRF_SPEED_ADAPTATION_EXEMPT, 1, GB(Train::From(first)->flags, VRF_SPEED_ADAPTATION_EXEMPT, 1));
			GroupStatistics::CountVehicle(new_head, 1); // after copying over the profit
		} else if (v->IsPrimaryVehicle() && data & (MAKE_ORDER_BACKUP_FLAG >> 20)) {
			OrderBackup::Backup(v, user);
		}

		/* We need to update the information about the train. */
		NormaliseTrainHead(new_head);

		/* We are undoubtedly changing something in the depot and train list. */
		/* Unless its a virtual train */
		if (!HasBit(v->subtype, GVSF_VIRTUAL)) {
			InvalidateWindowData(WC_VEHICLE_DEPOT, v->tile);
			InvalidateWindowClassesData(WC_TRAINS_LIST, 0);
			InvalidateWindowClassesData(WC_TRACE_RESTRICT_SLOTS, 0);
			InvalidateWindowClassesData(WC_DEPARTURES_BOARD, 0);
		}

		/* Actually delete the sold 'goods' */
		delete sell_head;
	} else {
		/* We don't want to execute what we're just tried. */
		RestoreTrainBackup(original);
	}

	return cost;
}

void Train::UpdateDeltaXY()
{
	/* Set common defaults. */
	this->x_offs    = -1;
	this->y_offs    = -1;
	this->x_extent  =  3;
	this->y_extent  =  3;
	this->z_extent  =  6;
	this->x_bb_offs =  0;
	this->y_bb_offs =  0;

	/* Set if flipped and engine is NOT flagged with custom flip handling. */
	int flipped = HasBit(this->flags, VRF_REVERSE_DIRECTION) && !HasBit(EngInfo(this->engine_type)->misc_flags, EF_RAIL_FLIPS);
	/* If flipped and vehicle length is odd, we need to adjust the bounding box offset slightly. */
	int flip_offs = flipped && (this->gcache.cached_veh_length & 1);

	Direction dir = this->direction;
	if (flipped) dir = ReverseDir(dir);

	if (!IsDiagonalDirection(dir)) {
		static const int _sign_table[] =
		{
			/* x, y */
			-1, -1, // DIR_N
			-1,  1, // DIR_E
			 1,  1, // DIR_S
			 1, -1, // DIR_W
		};

		int half_shorten = (VEHICLE_LENGTH - this->gcache.cached_veh_length + flipped) / 2;

		/* For all straight directions, move the bound box to the centre of the vehicle, but keep the size. */
		this->x_offs -= half_shorten * _sign_table[dir];
		this->y_offs -= half_shorten * _sign_table[dir + 1];
		this->x_extent += this->x_bb_offs = half_shorten * _sign_table[dir];
		this->y_extent += this->y_bb_offs = half_shorten * _sign_table[dir + 1];
	} else {
		switch (dir) {
				/* Shorten southern corner of the bounding box according the vehicle length
				 * and center the bounding box on the vehicle. */
			case DIR_NE:
				this->x_offs    = 1 - (this->gcache.cached_veh_length + 1) / 2 + flip_offs;
				this->x_extent  = this->gcache.cached_veh_length - 1;
				this->x_bb_offs = -1;
				break;

			case DIR_NW:
				this->y_offs    = 1 - (this->gcache.cached_veh_length + 1) / 2 + flip_offs;
				this->y_extent  = this->gcache.cached_veh_length - 1;
				this->y_bb_offs = -1;
				break;

				/* Move northern corner of the bounding box down according to vehicle length
				 * and center the bounding box on the vehicle. */
			case DIR_SW:
				this->x_offs    = 1 + (this->gcache.cached_veh_length + 1) / 2 - VEHICLE_LENGTH - flip_offs;
				this->x_extent  = VEHICLE_LENGTH - 1;
				this->x_bb_offs = VEHICLE_LENGTH - this->gcache.cached_veh_length - 1;
				break;

			case DIR_SE:
				this->y_offs    = 1 + (this->gcache.cached_veh_length + 1) / 2 - VEHICLE_LENGTH - flip_offs;
				this->y_extent  = VEHICLE_LENGTH - 1;
				this->y_bb_offs = VEHICLE_LENGTH - this->gcache.cached_veh_length - 1;
				break;

			default:
				NOT_REACHED();
		}
	}
}

/**
 * Mark a train as stuck and stop it if it isn't stopped right now.
 * @param v %Train to mark as being stuck.
 */
static void MarkTrainAsStuck(Train *v, bool waiting_restriction = false)
{
	if (!HasBit(v->flags, VRF_TRAIN_STUCK)) {
		/* It is the first time the problem occurred, set the "train stuck" flag. */
		SetBit(v->flags, VRF_TRAIN_STUCK);
		SB(v->flags, VRF_WAITING_RESTRICTION, 1, waiting_restriction ? 1 : 0);

		v->wait_counter = 0;

		/* Stop train */
		v->cur_speed = 0;
		v->subspeed = 0;
		v->SetLastSpeed();

		SetWindowWidgetDirty(WC_VEHICLE_VIEW, v->index, WID_VV_START_STOP);
	} else if (waiting_restriction != HasBit(v->flags, VRF_WAITING_RESTRICTION)) {
		ToggleBit(v->flags, VRF_WAITING_RESTRICTION);
		SetWindowWidgetDirty(WC_VEHICLE_VIEW, v->index, WID_VV_START_STOP);
	}
}

/**
 * Swap the two up/down flags in two ways:
 * - Swap values of \a swap_flag1 and \a swap_flag2, and
 * - If going up previously (#GVF_GOINGUP_BIT set), the #GVF_GOINGDOWN_BIT is set, and vice versa.
 * @param[in,out] swap_flag1 First train flag.
 * @param[in,out] swap_flag2 Second train flag.
 */
static void SwapTrainFlags(uint16 *swap_flag1, uint16 *swap_flag2)
{
	uint16 flag1 = *swap_flag1;
	uint16 flag2 = *swap_flag2;

	/* Clear the flags */
	ClrBit(*swap_flag1, GVF_GOINGUP_BIT);
	ClrBit(*swap_flag1, GVF_GOINGDOWN_BIT);
	ClrBit(*swap_flag1, GVF_CHUNNEL_BIT);
	ClrBit(*swap_flag2, GVF_GOINGUP_BIT);
	ClrBit(*swap_flag2, GVF_GOINGDOWN_BIT);
	ClrBit(*swap_flag2, GVF_CHUNNEL_BIT);

	/* Reverse the rail-flags (if needed) */
	if (HasBit(flag1, GVF_GOINGUP_BIT)) {
		SetBit(*swap_flag2, GVF_GOINGDOWN_BIT);
	} else if (HasBit(flag1, GVF_GOINGDOWN_BIT)) {
		SetBit(*swap_flag2, GVF_GOINGUP_BIT);
	}
	if (HasBit(flag2, GVF_GOINGUP_BIT)) {
		SetBit(*swap_flag1, GVF_GOINGDOWN_BIT);
	} else if (HasBit(flag2, GVF_GOINGDOWN_BIT)) {
		SetBit(*swap_flag1, GVF_GOINGUP_BIT);
	}
	if (HasBit(flag1, GVF_CHUNNEL_BIT)) {
		SetBit(*swap_flag2, GVF_CHUNNEL_BIT);
	}
	if (HasBit(flag2, GVF_CHUNNEL_BIT)) {
		SetBit(*swap_flag1, GVF_CHUNNEL_BIT);
	}
}

/**
 * Updates some variables after swapping the vehicle.
 * @param v swapped vehicle
 */
static void UpdateStatusAfterSwap(Train *v)
{
	v->InvalidateImageCache();

	/* Reverse the direction. */
	if (v->track != TRACK_BIT_DEPOT) v->direction = ReverseDir(v->direction);

	v->UpdateIsDrawn();

	/* Call the proper EnterTile function unless we are in a wormhole. */
	if (!(v->track & TRACK_BIT_WORMHOLE)) {
		VehicleEnterTile(v, v->tile, v->x_pos, v->y_pos);
	} else {
		/* VehicleEnter_TunnelBridge() may set TRACK_BIT_WORMHOLE when the vehicle
		 * is on the last bit of the bridge head (frame == TILE_SIZE - 1).
		 * If we were swapped with such a vehicle, we have set TRACK_BIT_WORMHOLE,
		 * when we shouldn't have. Check if this is the case. */
		TileIndex vt = TileVirtXY(v->x_pos, v->y_pos);
		if (IsTileType(vt, MP_TUNNELBRIDGE)) {
			VehicleEnterTile(v, vt, v->x_pos, v->y_pos);
			if (!(v->track & TRACK_BIT_WORMHOLE) && IsBridgeTile(v->tile)) {
				/* We have just left the wormhole, possibly set the
				 * "goingdown" bit. UpdateInclination() can be used
				 * because we are at the border of the tile. */
				v->UpdatePosition();
				v->UpdateInclination(true, true);
				return;
			}
		}
	}

	v->UpdatePosition();
	if (v->track & TRACK_BIT_WORMHOLE) v->UpdateInclination(false, false, true);
	v->UpdateViewport(true, true);
}

/**
 * Swap vehicles \a l and \a r in consist \a v, and reverse their direction.
 * @param v Consist to change.
 * @param l %Vehicle index in the consist of the first vehicle.
 * @param r %Vehicle index in the consist of the second vehicle.
 */
void ReverseTrainSwapVeh(Train *v, int l, int r)
{
	Train *a, *b;

	/* locate vehicles to swap */
	for (a = v; l != 0; l--) a = a->Next();
	for (b = v; r != 0; r--) b = b->Next();

	if (a != b) {
		/* swap the hidden bits */
		{
			uint16 tmp = (a->vehstatus & ~VS_HIDDEN) | (b->vehstatus & VS_HIDDEN);
			b->vehstatus = (b->vehstatus & ~VS_HIDDEN) | (a->vehstatus & VS_HIDDEN);
			a->vehstatus = tmp;
		}

		Swap(a->track, b->track);
		Swap(a->direction, b->direction);
		Swap(a->x_pos, b->x_pos);
		Swap(a->y_pos, b->y_pos);
		Swap(a->tile,  b->tile);
		Swap(a->z_pos, b->z_pos);

		SwapTrainFlags(&a->gv_flags, &b->gv_flags);

		UpdateStatusAfterSwap(a);
		UpdateStatusAfterSwap(b);
	} else {
		/* Swap GVF_GOINGUP_BIT/GVF_GOINGDOWN_BIT.
		 * This is a little bit redundant way, a->gv_flags will
		 * be (re)set twice, but it reduces code duplication */
		SwapTrainFlags(&a->gv_flags, &a->gv_flags);
		UpdateStatusAfterSwap(a);
	}
}


/**
 * Check if the vehicle is a train
 * @param v vehicle on tile
 * @return v if it is a train, nullptr otherwise
 */
static Vehicle *TrainOnTileEnum(Vehicle *v, void *)
{
	return v;
}

/**
 * Check if a level crossing tile has a train on it
 * @param tile tile to test
 * @return true if a train is on the crossing
 * @pre tile is a level crossing
 */
bool TrainOnCrossing(TileIndex tile)
{
	assert(IsLevelCrossingTile(tile));

	return HasVehicleOnPos(tile, VEH_TRAIN, nullptr, &TrainOnTileEnum);
}


/**
 * Checks if a train is approaching a rail-road crossing
 * @param v vehicle on tile
 * @param data tile with crossing we are testing
 * @return v if it is approaching a crossing, nullptr otherwise
 */
static Vehicle *TrainApproachingCrossingEnum(Vehicle *v, void *data)
{
	if ((v->vehstatus & VS_CRASHED)) return nullptr;

	Train *t = Train::From(v);
	if (!t->IsFrontEngine()) return nullptr;

	TileIndex tile = (TileIndex) reinterpret_cast<uintptr_t>(data);

	if (TrainApproachingCrossingTile(t) != tile) return nullptr;

	return t;
}


/**
 * Finds a vehicle approaching rail-road crossing
 * @param tile tile to test
 * @return true if a vehicle is approaching the crossing
 * @pre tile is a rail-road crossing
 */
static bool TrainApproachingCrossing(TileIndex tile)
{
	dbg_assert_tile(IsLevelCrossingTile(tile), tile);

	DiagDirection dir = AxisToDiagDir(GetCrossingRailAxis(tile));
	TileIndex tile_from = tile + TileOffsByDiagDir(dir);

	if (HasVehicleOnPos(tile_from, VEH_TRAIN, reinterpret_cast<void *>((uintptr_t)tile), &TrainApproachingCrossingEnum)) return true;

	dir = ReverseDiagDir(dir);
	tile_from = tile + TileOffsByDiagDir(dir);

	return HasVehicleOnPos(tile_from, VEH_TRAIN, reinterpret_cast<void *>((uintptr_t)tile), &TrainApproachingCrossingEnum);
}

/** Check if the crossing should be closed
 *  @return train on crossing || train approaching crossing || reserved
 */
static inline bool CheckLevelCrossing(TileIndex tile)
{
	/* reserved || train on crossing || train approaching crossing */
	return HasCrossingReservation(tile) || TrainOnCrossing(tile) || TrainApproachingCrossing(tile);
}

/**
 * Sets correct crossing state
 * @param tile tile to update
 * @param sound should we play sound?
 * @param is_forced force set the crossing state to that of forced_state
 * @param forced_state the crossing state to set when using is_forced
 * @pre tile is a rail-road crossing
 */
static void UpdateLevelCrossingTile(TileIndex tile, bool sound, bool is_forced, bool forced_state)
{
	dbg_assert_tile(IsLevelCrossingTile(tile), tile);
	bool new_state;

	if (is_forced) {
		new_state = forced_state;
	} else {
		new_state = CheckLevelCrossing(tile);
	}

	if (new_state != IsCrossingBarred(tile)) {
		if (new_state && sound) {
			if (_settings_client.sound.ambient) SndPlayTileFx(SND_0E_LEVEL_CROSSING, tile);
		}
		SetCrossingBarred(tile, new_state);
		MarkTileDirtyByTile(tile, VMDF_NOT_MAP_MODE);
	}
}

/**
 * Cycles the adjacent crossings and sets their state
 * @param tile tile to update
 * @param sound should we play sound?
 * @param force_close force close the crossing
 */
void UpdateLevelCrossing(TileIndex tile, bool sound, bool force_close)
{
	bool forced_state = force_close;
	if (!IsLevelCrossingTile(tile)) return;

	const Axis axis = GetCrossingRoadAxis(tile);
	const DiagDirection dir = AxisToDiagDir(axis);
	const DiagDirection reverse_dir = ReverseDiagDir(dir);

	const bool adjacent_crossings = _settings_game.vehicle.adjacent_crossings;
	if (adjacent_crossings) {
		for (TileIndex t = tile; !forced_state && t < MapSize() && IsLevelCrossingTile(t) && GetCrossingRoadAxis(t) == axis; t = TileAddByDiagDir(t, dir)) {
			forced_state |= CheckLevelCrossing(t);
		}
		for (TileIndex t = TileAddByDiagDir(tile, reverse_dir); !forced_state && t < MapSize() && IsLevelCrossingTile(t) && GetCrossingRoadAxis(t) == axis; t = TileAddByDiagDir(t, reverse_dir)) {
			forced_state |= CheckLevelCrossing(t);
		}
	}

	UpdateLevelCrossingTile(tile, sound, adjacent_crossings || force_close, forced_state);
	for (TileIndex t = TileAddByDiagDir(tile, dir); t < MapSize() && IsLevelCrossingTile(t) && GetCrossingRoadAxis(t) == axis; t = TileAddByDiagDir(t, dir)) {
		UpdateLevelCrossingTile(t, sound, adjacent_crossings, forced_state);
	}
	for (TileIndex t = TileAddByDiagDir(tile, reverse_dir); t < MapSize() && IsLevelCrossingTile(t) && GetCrossingRoadAxis(t) == axis; t = TileAddByDiagDir(t, reverse_dir)) {
		UpdateLevelCrossingTile(t, sound, adjacent_crossings, forced_state);
	}
}

void MarkDirtyAdjacentLevelCrossingTilesOnAddRemove(TileIndex tile, Axis road_axis)
{
	if (!_settings_game.vehicle.adjacent_crossings) return;

	const DiagDirection dir1 = AxisToDiagDir(road_axis);
	const DiagDirection dir2 = ReverseDiagDir(dir1);
	for (DiagDirection dir : { dir1, dir2 }) {
		const TileIndex t = TileAddByDiagDir(tile, dir);
		if (t < MapSize() && IsLevelCrossingTile(t) && GetCrossingRoadAxis(t) == road_axis) {
			MarkTileDirtyByTile(t, VMDF_NOT_MAP_MODE);
		}
	}
}

/**
 * Check if the level crossing is occupied by road vehicle(s).
 * @param t The tile to query.
 * @pre IsLevelCrossing(t)
 * @return True if the level crossing is marked as occupied.
 */
bool IsCrossingOccupiedByRoadVehicle(TileIndex t)
{
	if (!IsCrossingPossiblyOccupiedByRoadVehicle(t)) return false;
	const bool occupied = IsTrainCollidableRoadVehicleOnGround(t);
	SetCrossingOccupiedByRoadVehicle(t, occupied);
	return occupied;
}


/**
 * Bars crossing and plays ding-ding sound if not barred already
 * @param tile tile with crossing
 * @pre tile is a rail-road crossing
 */
static inline void MaybeBarCrossingWithSound(TileIndex tile)
{
	if (!IsCrossingBarred(tile)) {
		UpdateLevelCrossing(tile, true, true);
	}
}


/**
 * Advances wagons for train reversing, needed for variable length wagons.
 * This one is called before the train is reversed.
 * @param v First vehicle in chain
 */
static void AdvanceWagonsBeforeSwap(Train *v)
{
	Train *base = v;
	Train *first = base; // first vehicle to move
	Train *last = v->Last(); // last vehicle to move
	uint length = CountVehiclesInChain(v);

	while (length > 2) {
		last = last->Previous();
		first = first->Next();

		int differential = base->CalcNextVehicleOffset() - last->CalcNextVehicleOffset();

		/* do not update images now
		 * negative differential will be handled in AdvanceWagonsAfterSwap() */
		for (int i = 0; i < differential; i++) TrainController(first, last->Next());

		base = first; // == base->Next()
		length -= 2;
	}
}


/**
 * Advances wagons for train reversing, needed for variable length wagons.
 * This one is called after the train is reversed.
 * @param v First vehicle in chain
 */
static void AdvanceWagonsAfterSwap(Train *v)
{
	/* first of all, fix the situation when the train was entering a depot */
	Train *dep = v; // last vehicle in front of just left depot
	while (dep->Next() != nullptr && (dep->track == TRACK_BIT_DEPOT || dep->Next()->track != TRACK_BIT_DEPOT)) {
		dep = dep->Next(); // find first vehicle outside of a depot, with next vehicle inside a depot
	}

	Train *leave = dep->Next(); // first vehicle in a depot we are leaving now

	if (leave != nullptr) {
		/* 'pull' next wagon out of the depot, so we won't miss it (it could stay in depot forever) */
		int d = TicksToLeaveDepot(dep);

		if (d <= 0) {
			leave->vehstatus &= ~VS_HIDDEN; // move it out of the depot
			leave->track = TrackToTrackBits(GetRailDepotTrack(leave->tile));
			for (int i = 0; i >= d; i--) TrainController(leave, nullptr); // maybe move it, and maybe let another wagon leave
		}
	} else {
		dep = nullptr; // no vehicle in a depot, so no vehicle leaving a depot
	}

	Train *base = v;
	Train *first = base; // first vehicle to move
	Train *last = v->Last(); // last vehicle to move
	uint length = CountVehiclesInChain(v);

	/* We have to make sure all wagons that leave a depot because of train reversing are moved correctly
	 * they have already correct spacing, so we have to make sure they are moved how they should */
	bool nomove = (dep == nullptr); // If there is no vehicle leaving a depot, limit the number of wagons moved immediately.

	while (length > 2) {
		/* we reached vehicle (originally) in front of a depot, stop now
		 * (we would move wagons that are already moved with new wagon length). */
		if (base == dep) break;

		/* the last wagon was that one leaving a depot, so do not move it anymore */
		if (last == dep) nomove = true;

		last = last->Previous();
		first = first->Next();

		int differential = last->CalcNextVehicleOffset() - base->CalcNextVehicleOffset();

		/* do not update images now */
		for (int i = 0; i < differential; i++) TrainController(first, (nomove ? last->Next() : nullptr));

		base = first; // == base->Next()
		length -= 2;
	}
}

static bool IsWholeTrainInsideDepot(const Train *v)
{
	for (const Train *u = v; u != nullptr; u = u->Next()) {
		if (u->track != TRACK_BIT_DEPOT || u->tile != v->tile) return false;
	}
	return true;
}

/**
 * Turn a train around.
 * @param v %Train to turn around.
 */
void ReverseTrainDirection(Train *v)
{
	if (IsRailDepotTile(v->tile)) {
		if (IsWholeTrainInsideDepot(v)) return;
		InvalidateWindowData(WC_VEHICLE_DEPOT, v->tile);
	}

	if (_local_company == v->owner && (v->current_order.IsType(OT_LOADING_ADVANCE) || HasBit(v->flags, VRF_BEYOND_PLATFORM_END))) {
		SetDParam(0, v->index);
		SetDParam(1, v->current_order.GetDestination());
		AddNewsItem(STR_VEHICLE_LOAD_THROUGH_ABORTED_INSUFFICIENT_TRACK, NT_ADVICE, NF_INCOLOUR | NF_SMALL | NF_VEHICLE_PARAM0,
				NR_VEHICLE, v->index,
				NR_STATION, v->current_order.GetDestination());
	}
	if (v->current_order.IsType(OT_LOADING_ADVANCE)) {
		v->LeaveStation();

		/* Only advance to next order if we are loading at the current one */
		const Order *order = v->GetOrder(v->cur_implicit_order_index);
		if (order != nullptr && order->IsType(OT_GOTO_STATION) && order->GetDestination() == v->last_station_visited) {
			v->IncrementImplicitOrderIndex();
		}
	} else if (v->current_order.IsAnyLoadingType()) {
		const Vehicle *last = v;
		while (last->Next() != nullptr) last = last->Next();

		/* not a station || different station --> leave the station */
		if (!IsTileType(last->tile, MP_STATION) || !IsTileType(v->tile, MP_STATION) ||
				GetStationIndex(last->tile) != GetStationIndex(v->tile) ||
				HasBit(v->flags, VRF_BEYOND_PLATFORM_END)) {
			v->LeaveStation();
		}
	}

	for (Train *u = v; u != nullptr; u = u->Next()) {
		ClrBit(u->flags, VRF_BEYOND_PLATFORM_END);
		ClrBit(u->flags, VRF_NOT_YET_IN_PLATFORM);
	}

	v->reverse_distance = 0;

	bool no_near_end_unreserve = false;
	bool no_far_end_unreserve = false;
	{
		/* Temporarily clear and restore reservations to bidi tunnel/bridge entrances when reversing train inside,
		 * to avoid outgoing and incoming reservations becoming merged */
		auto find_train_reservations = [&v](TileIndex tile, bool &found_reservation) {
			TrackBits reserved = GetAcrossTunnelBridgeReservationTrackBits(tile);
			Track track;
			while ((track = RemoveFirstTrack(&reserved)) != INVALID_TRACK) {
				Train *res_train = GetTrainForReservation(tile, track);
				if (res_train != nullptr && res_train != v) {
					found_reservation = true;
				}
			}
		};
		if (IsTunnelBridgeWithSignalSimulation(v->tile) && IsTunnelBridgeSignalSimulationBidirectional(v->tile)) {
			find_train_reservations(v->tile, no_near_end_unreserve);
			find_train_reservations(GetOtherTunnelBridgeEnd(v->tile), no_far_end_unreserve);
		}
	}

	/* Clear path reservation in front if train is not stuck. */
	if (!HasBit(v->flags, VRF_TRAIN_STUCK) && !no_near_end_unreserve && !no_far_end_unreserve) {
		FreeTrainTrackReservation(v);
	} else {
		v->lookahead.reset();
	}

	if ((v->track & TRACK_BIT_WORMHOLE) && IsTunnelBridgeWithSignalSimulation(v->tile)) {
		/* Clear exit tile reservation if train was on approach to exit and had reserved it */
		Axis axis = DiagDirToAxis(GetTunnelBridgeDirection(v->tile));
		DiagDirection axial_dir = DirToDiagDirAlongAxis(v->direction, axis);
		TileIndex next_tile = TileVirtXY(v->x_pos, v->y_pos) + TileOffsByDiagDir(axial_dir);
		if ((!no_near_end_unreserve && next_tile == v->tile) || (!no_far_end_unreserve && next_tile == GetOtherTunnelBridgeEnd(v->tile))) {
			Trackdir exit_td = GetTunnelBridgeExitTrackdir(next_tile);
			CFollowTrackRail ft(GetTileOwner(next_tile), GetRailTypeInfo(v->railtype)->all_compatible_railtypes);
			if (ft.Follow(next_tile, exit_td)) {
				TrackdirBits reserved = ft.m_new_td_bits & TrackBitsToTrackdirBits(GetReservedTrackbits(ft.m_new_tile));
				if (reserved == TRACKDIR_BIT_NONE) {
					UnreserveBridgeTunnelTile(next_tile);
					MarkTileDirtyByTile(next_tile, VMDF_NOT_MAP_MODE);
				}
			} else {
				UnreserveBridgeTunnelTile(next_tile);
				MarkTileDirtyByTile(next_tile, VMDF_NOT_MAP_MODE);
			}
		}
	}

	/* Check if we were approaching a rail/road-crossing */
	TileIndex crossing = TrainApproachingCrossingTile(v);

	/* count number of vehicles */
	int r = CountVehiclesInChain(v) - 1;  // number of vehicles - 1

	AdvanceWagonsBeforeSwap(v);

	/* swap start<>end, start+1<>end-1, ... */
	int l = 0;
	do {
		ReverseTrainSwapVeh(v, l++, r--);
	} while (l <= r);

	AdvanceWagonsAfterSwap(v);

	ClrBit(v->vcache.cached_veh_flags, VCF_GV_ZERO_SLOPE_RESIST);

	if (IsRailDepotTile(v->tile)) {
		InvalidateWindowData(WC_VEHICLE_DEPOT, v->tile);
	}

	ToggleBit(v->flags, VRF_TOGGLE_REVERSE);

	ClrBit(v->flags, VRF_REVERSING);

	/* recalculate cached data */
	v->ConsistChanged(CCF_TRACK);

	/* update all images */
	for (Train *u = v; u != nullptr; u = u->Next()) u->UpdateViewport(false, false);

	/* update crossing we were approaching */
	if (crossing != INVALID_TILE) UpdateLevelCrossing(crossing);

	/* maybe we are approaching crossing now, after reversal */
	crossing = TrainApproachingCrossingTile(v);
	if (crossing != INVALID_TILE) MaybeBarCrossingWithSound(crossing);

	if (HasBit(v->flags, VRF_PENDING_SPEED_RESTRICTION)) {
		for (auto it = _pending_speed_restriction_change_map.lower_bound(v->index); it != _pending_speed_restriction_change_map.end() && it->first == v->index;) {
			it->second.distance = (v->gcache.cached_total_length + (HasBit(it->second.flags, PSRCF_DIAGONAL) ? 8 : 4)) - it->second.distance;
			if (it->second.distance == 0) {
				v->speed_restriction = it->second.prev_speed;
				it = _pending_speed_restriction_change_map.erase(it);
			} else {
				std::swap(it->second.prev_speed, it->second.new_speed);
				++it;
			}
		}
	}

	/* If we are inside a depot after reversing, don't bother with path reserving. */
	if (v->track == TRACK_BIT_DEPOT) {
		/* Can't be stuck here as inside a depot is always a safe tile. */
		if (HasBit(v->flags, VRF_TRAIN_STUCK)) SetWindowWidgetDirty(WC_VEHICLE_VIEW, v->index, WID_VV_START_STOP);
		ClrBit(v->flags, VRF_TRAIN_STUCK);
		return;
	}

	auto update_check_tunnel_bridge_signal_counters = [](Train *t) {
		if (!(t->track & TRACK_BIT_WORMHOLE)) {
			/* Not in wormhole, clear counters */
			t->wait_counter = 0;
			t->tunnel_bridge_signal_num = 0;
			return;
		}

		DiagDirection tb_dir = GetTunnelBridgeDirection(t->tile);
		if (DirToDiagDirAlongAxis(t->direction, DiagDirToAxis(tb_dir)) == tb_dir) {
			/* Now going in correct direction, fix counters */
			const uint simulated_wormhole_signals = GetTunnelBridgeSignalSimulationSpacing(t->tile);
			const uint delta = DistanceManhattan(t->tile, TileVirtXY(t->x_pos, t->y_pos));
			t->wait_counter = TILE_SIZE * ((simulated_wormhole_signals - 1) - (delta % simulated_wormhole_signals));
			t->tunnel_bridge_signal_num = delta / simulated_wormhole_signals;
		} else {
			/* Now going in wrong direction, all bets are off.
			 * Prevent setting the wrong signals by making wait_counter a non-integer multiple of TILE_SIZE.
			 * Use a huge value so that the train will reverse again if there is another vehicle coming the other way.
			 */
			t->wait_counter = static_cast<uint16>(-((int)TILE_SIZE / 2));
			t->tunnel_bridge_signal_num = 0;
		}
	};

	Train *last = v->Last();
	if (IsTunnelBridgeWithSignalSimulation(last->tile) && IsTunnelBridgeSignalSimulationEntrance(last->tile)) {
		update_check_tunnel_bridge_signal_counters(last);
	}

	/* We are inside tunnel/bridge with signals, reversing will close the entrance. */
	if (IsTunnelBridgeWithSignalSimulation(v->tile) && IsTunnelBridgeSignalSimulationEntrance(v->tile)) {
		/* Flip signal on tunnel entrance tile red. */
		SetTunnelBridgeEntranceSignalState(v->tile, SIGNAL_STATE_RED);
		if (_extra_aspects > 0) {
			PropagateAspectChange(v->tile, GetTunnelBridgeEntranceTrackdir(v->tile), 0);
		}
		MarkTileDirtyByTile(v->tile, VMDF_NOT_MAP_MODE);
		update_check_tunnel_bridge_signal_counters(v);
		ClrBit(v->flags, VRF_TRAIN_STUCK);
		return;
	}

	/* VehicleExitDir does not always produce the desired dir for depots and
	 * tunnels/bridges that is needed for UpdateSignalsOnSegment. */
	DiagDirection dir = VehicleExitDir(v->direction, v->track);
	if (IsRailDepotTile(v->tile) || (IsTileType(v->tile, MP_TUNNELBRIDGE) && (v->track & TRACK_BIT_WORMHOLE || dir == GetTunnelBridgeDirection(v->tile)))) dir = INVALID_DIAGDIR;

	if (UpdateSignalsOnSegment(v->tile, dir, v->owner) == SIGSEG_PBS || _settings_game.pf.reserve_paths) {
		/* If we are currently on a tile with conventional signals, we can't treat the
		 * current tile as a safe tile or we would enter a PBS block without a reservation. */
		bool first_tile_okay = !(IsTileType(v->tile, MP_RAILWAY) &&
			HasSignalOnTrackdir(v->tile, v->GetVehicleTrackdir()) &&
			!IsPbsSignal(GetSignalType(v->tile, FindFirstTrack(v->track))));

		/* If we are on a depot tile facing outwards, do not treat the current tile as safe. */
		if (IsRailDepotTile(v->tile) && TrackdirToExitdir(v->GetVehicleTrackdir()) == GetRailDepotDirection(v->tile)) first_tile_okay = false;

		if (IsRailStationTile(v->tile)) SetRailStationPlatformReservation(v->tile, TrackdirToExitdir(v->GetVehicleTrackdir()), true);
		if (TryPathReserve(v, false, first_tile_okay)) {
			/* Do a look-ahead now in case our current tile was already a safe tile. */
			CheckNextTrainTile(v);
		} else if (v->current_order.GetType() != OT_LOADING) {
			/* Do not wait for a way out when we're still loading */
			MarkTrainAsStuck(v);
		}
	} else if (HasBit(v->flags, VRF_TRAIN_STUCK)) {
		/* A train not inside a PBS block can't be stuck. */
		ClrBit(v->flags, VRF_TRAIN_STUCK);
		v->wait_counter = 0;
	}
}

/**
 * Reverse train.
 * @param tile unused
 * @param flags type of operation
 * @param p1 train to reverse
 * @param p2 if true, reverse a unit in a train (needs to be in a depot)
 * @param text unused
 * @return the cost of this operation or an error
 */
CommandCost CmdReverseTrainDirection(TileIndex tile, DoCommandFlag flags, uint32 p1, uint32 p2, const char *text)
{
	Train *v = Train::GetIfValid(p1);
	if (v == nullptr) return CMD_ERROR;

	CommandCost ret = CheckOwnership(v->owner);
	if (ret.Failed()) return ret;

	if (p2 != 0) {
		/* turn a single unit around */

		if (v->IsMultiheaded() || HasBit(EngInfo(v->engine_type)->callback_mask, CBM_VEHICLE_ARTIC_ENGINE)) {
			return_cmd_error(STR_ERROR_CAN_T_REVERSE_DIRECTION_RAIL_VEHICLE_MULTIPLE_UNITS);
		}

		Train *front = v->First();
		/* make sure the vehicle is stopped in the depot */
		if (!front->IsStoppedInDepot() && !front->IsVirtual()) {
			return_cmd_error(STR_ERROR_TRAINS_CAN_ONLY_BE_ALTERED_INSIDE_A_DEPOT);
		}

		if (flags & DC_EXEC) {
			ToggleBit(v->flags, VRF_REVERSE_DIRECTION);

			front->ConsistChanged(CCF_ARRANGE);
			SetWindowDirty(WC_VEHICLE_DEPOT, front->tile);
			SetWindowDirty(WC_VEHICLE_DETAILS, front->index);
			SetWindowDirty(WC_VEHICLE_VIEW, front->index);
			DirtyVehicleListWindowForVehicle(front);
		}
	} else {
		/* turn the whole train around */
		if (!v->IsPrimaryVehicle()) return CMD_ERROR;
		if ((v->vehstatus & VS_CRASHED) || HasBit(v->flags, VRF_BREAKDOWN_STOPPED)) return CMD_ERROR;

		if (flags & DC_EXEC) {
			/* Properly leave the station if we are loading and won't be loading anymore */
			if (v->current_order.IsAnyLoadingType()) {
				const Vehicle *last = v;
				while (last->Next() != nullptr) last = last->Next();

				/* not a station || different station --> leave the station */
				if (!IsTileType(last->tile, MP_STATION) || !IsTileType(v->tile, MP_STATION) ||
						GetStationIndex(last->tile) != GetStationIndex(v->tile) ||
						HasBit(v->flags, VRF_BEYOND_PLATFORM_END) ||
						v->current_order.IsType(OT_LOADING_ADVANCE)) {
					v->LeaveStation();
				}
			}

			/* We cancel any 'skip signal at dangers' here */
			v->force_proceed = TFP_NONE;
			SetWindowDirty(WC_VEHICLE_VIEW, v->index);

			if (_settings_game.vehicle.train_acceleration_model != AM_ORIGINAL && v->cur_speed != 0) {
				ToggleBit(v->flags, VRF_REVERSING);
			} else {
				v->cur_speed = 0;
				v->SetLastSpeed();
				HideFillingPercent(&v->fill_percent_te_id);
				ReverseTrainDirection(v);
			}
		}
	}
	return CommandCost();
}

/**
 * Force a train through a red signal
 * @param tile unused
 * @param flags type of operation
 * @param p1 train to ignore the red signal
 * @param p2 unused
 * @param text unused
 * @return the cost of this operation or an error
 */
CommandCost CmdForceTrainProceed(TileIndex tile, DoCommandFlag flags, uint32 p1, uint32 p2, const char *text)
{
	Train *t = Train::GetIfValid(p1);
	if (t == nullptr) return CMD_ERROR;

	if (!t->IsPrimaryVehicle()) return CMD_ERROR;

	CommandCost ret = CheckVehicleControlAllowed(t);
	if (ret.Failed()) return ret;


	if (flags & DC_EXEC) {
		/* If we are forced to proceed, cancel that order.
		 * If we are marked stuck we would want to force the train
		 * to proceed to the next signal. In the other cases we
		 * would like to pass the signal at danger and run till the
		 * next signal we encounter. */
		t->force_proceed = t->force_proceed == TFP_SIGNAL ? TFP_NONE : HasBit(t->flags, VRF_TRAIN_STUCK) || t->IsChainInDepot() ? TFP_STUCK : TFP_SIGNAL;
		SetWindowDirty(WC_VEHICLE_VIEW, t->index);
	}

	return CommandCost();
}

/**
 * Try to find a depot nearby.
 * @param v %Train that wants a depot.
 * @param max_distance Maximal search distance.
 * @return Information where the closest train depot is located.
 * @pre The given vehicle must not be crashed!
 */
static FindDepotData FindClosestTrainDepot(Train *v, int max_distance)
{
	assert(!(v->vehstatus & VS_CRASHED));

	if (IsRailDepotTile(v->tile)) return FindDepotData(v->tile, 0);

	if (v->lookahead != nullptr && !ValidateLookAhead(v)) return FindDepotData();

	PBSTileInfo origin = FollowTrainReservation(v, nullptr, FTRF_OKAY_UNUSED);
	if (IsRailDepotTile(origin.tile)) return FindDepotData(origin.tile, 0);

	switch (_settings_game.pf.pathfinder_for_trains) {
		case VPF_NPF: return NPFTrainFindNearestDepot(v, max_distance);
		case VPF_YAPF: return YapfTrainFindNearestDepot(v, max_distance);

		default: NOT_REACHED();
	}
}

ClosestDepot Train::FindClosestDepot()
{
	FindDepotData tfdd = FindClosestTrainDepot(this, 0);
	if (tfdd.best_length == UINT_MAX) return ClosestDepot();

	return ClosestDepot(tfdd.tile, GetDepotIndex(tfdd.tile), tfdd.reverse);
}

/** Play a sound for a train leaving the station. */
void Train::PlayLeaveStationSound(bool force) const
{
	static const SoundFx sfx[] = {
		SND_04_DEPARTURE_STEAM,
		SND_0A_DEPARTURE_TRAIN,
		SND_0A_DEPARTURE_TRAIN,
		SND_47_DEPARTURE_MONORAIL,
		SND_41_DEPARTURE_MAGLEV
	};

	if (PlayVehicleSound(this, VSE_START, force)) return;

	SndPlayVehicleFx(sfx[RailVehInfo(this->engine_type)->engclass], this);
}

/**
 * Check if the train is on the last reserved tile and try to extend the path then.
 * @param v %Train that needs its path extended.
 */
static void CheckNextTrainTile(Train *v)
{
	/* Don't do any look-ahead if path_backoff_interval is 255. */
	if (_settings_game.pf.path_backoff_interval == 255) return;

	/* Exit if we are inside a depot. */
	if (v->track == TRACK_BIT_DEPOT) return;

	/* Exit if we are currently in a waiting order */
	if (v->current_order.IsType(OT_WAITING)) return;

	/* Exit if we are on a station tile and are going to stop. */
	if (HasStationTileRail(v->tile) && v->current_order.ShouldStopAtStation(v, GetStationIndex(v->tile), IsRailWaypoint(v->tile))) return;

	switch (v->current_order.GetType()) {
		/* Exit if we reached our destination depot. */
		case OT_GOTO_DEPOT:
			if (v->tile == v->dest_tile) return;
			break;

		case OT_GOTO_WAYPOINT:
			/* If we reached our waypoint, make sure we see that. */
			if (IsRailWaypointTile(v->tile) && GetStationIndex(v->tile) == v->current_order.GetDestination()) ProcessOrders(v);
			break;

		case OT_NOTHING:
		case OT_LEAVESTATION:
		case OT_LOADING:
			/* Exit if the current order doesn't have a destination, but the train has orders. */
			if (v->GetNumOrders() > 0) return;
			break;

		default:
			break;
	}

	Trackdir td = v->GetVehicleTrackdir();

	/* On a tile with a red non-pbs signal, don't look ahead. */
	if (IsTileType(v->tile, MP_RAILWAY) && HasSignalOnTrackdir(v->tile, td) &&
			!IsPbsSignal(GetSignalType(v->tile, TrackdirToTrack(td))) &&
			GetSignalStateByTrackdir(v->tile, td) == SIGNAL_STATE_RED) return;

	CFollowTrackRail ft(v);
	if (!ft.Follow(v->tile, td)) return;

	if (!HasReservedTracks(ft.m_new_tile, TrackdirBitsToTrackBits(ft.m_new_td_bits))) {
		/* Next tile is not reserved. */
		if (KillFirstBit(ft.m_new_td_bits) == TRACKDIR_BIT_NONE) {
			Trackdir td = FindFirstTrackdir(ft.m_new_td_bits);
			if (HasPbsSignalOnTrackdir(ft.m_new_tile, td) && !IsNoEntrySignal(ft.m_new_tile, TrackdirToTrack(td))) {
				/* If the next tile is a PBS signal, try to make a reservation. */
				TrackBits tracks = TrackdirBitsToTrackBits(ft.m_new_td_bits);
				if (ft.m_tiles_skipped == 0 && Rail90DegTurnDisallowedTilesFromTrackdir(ft.m_old_tile, ft.m_new_tile, ft.m_old_td)) {
					tracks &= ~TrackCrossesTracks(TrackdirToTrack(ft.m_old_td));
				}
				ChooseTrainTrack(v, ft.m_new_tile, ft.m_exitdir, tracks, CTTF_NONE, nullptr);
			}
		}
	} else if (v->lookahead != nullptr && v->lookahead->reservation_end_tile == ft.m_new_tile && IsTileType(ft.m_new_tile, MP_TUNNELBRIDGE) && IsTunnelBridgeSignalSimulationEntrance(ft.m_new_tile) &&
			v->lookahead->reservation_end_trackdir == FindFirstTrackdir(ft.m_new_td_bits)) {
		/* If the lookahead ends at the next tile which is a signalled tunnel/bridge entrance, try to make a reservation. */
		TryLongReserveChooseTrainTrackFromReservationEnd(v);
	}
}

/**
 * Will the train stay in the depot the next tick?
 * @param v %Train to check.
 * @return True if it stays in the depot, false otherwise.
 */
static bool CheckTrainStayInDepot(Train *v)
{
	/* bail out if not all wagons are in the same depot or not in a depot at all */
	for (const Train *u = v; u != nullptr; u = u->Next()) {
		if (u->track != TRACK_BIT_DEPOT || u->tile != v->tile) return false;
	}

	/* if the train got no power, then keep it in the depot */
	if (v->gcache.cached_power == 0) {
		v->vehstatus |= VS_STOPPED;
		SetWindowDirty(WC_VEHICLE_DEPOT, v->tile);
		return true;
	}

	if (v->current_order.IsWaitTimetabled()) {
		v->HandleWaiting(false, true);
	}
	if (v->current_order.IsType(OT_WAITING)) {
		return true;
	}

	if (v->reverse_distance > 0) {
		v->reverse_distance--;
		if (v->reverse_distance == 0) SetWindowWidgetDirty(WC_VEHICLE_VIEW, v->index, WID_VV_START_STOP);
		return true;
	}

	SigSegState seg_state;
	bool exit_blocked = false;

	if (v->force_proceed == TFP_NONE) {
		/* force proceed was not pressed */
		if (++v->wait_counter < 37) {
			return true;
		}

		v->wait_counter = 0;

		seg_state = _settings_game.pf.reserve_paths ? SIGSEG_PBS : UpdateSignalsOnSegment(v->tile, INVALID_DIAGDIR, v->owner);
		if (seg_state == SIGSEG_FULL || HasDepotReservation(v->tile)) {
			/* Full and no PBS signal in block or depot reserved, can't exit. */
			exit_blocked = true;
		}
	} else {
		seg_state = _settings_game.pf.reserve_paths ? SIGSEG_PBS : UpdateSignalsOnSegment(v->tile, INVALID_DIAGDIR, v->owner);
	}

	/* We are leaving a depot, but have to go to the exact same one; re-enter. */
	if (v->current_order.IsType(OT_GOTO_DEPOT) && v->tile == v->dest_tile) {
		if (exit_blocked) return true;
		/* Service when depot has no reservation. */
		if (!HasDepotReservation(v->tile)) VehicleEnterDepot(v);
		return true;
	}

	if (_settings_game.pf.pathfinder_for_trains == VPF_YAPF && _settings_game.vehicle.drive_through_train_depot) {
		const TileIndex depot_tile = v->tile;
		const DiagDirection depot_dir = GetRailDepotDirection(depot_tile);
		const DiagDirection behind_depot_dir = ReverseDiagDir(depot_dir);
		const int depot_z = GetTileMaxZ(depot_tile);
		const TileIndexDiffC tile_diff = TileIndexDiffCByDiagDir(behind_depot_dir);

		TileIndex behind_depot_tile = depot_tile;
		uint skipped = 0;

		while (true) {
			TileIndex tile = AddTileIndexDiffCWrap(behind_depot_tile, tile_diff);
			if (tile == INVALID_TILE) break;
			if (!IsRailDepotTile(tile)) break;
			DiagDirection dir = GetRailDepotDirection(tile);
			if (dir != depot_dir && dir != behind_depot_dir) break;
			if (!HasBit(v->compatible_railtypes, GetRailType(tile))) break;
			if (GetTileMaxZ(tile) != depot_z) break;
			behind_depot_tile = tile;
			skipped++;
		}

		if (skipped > 0 && GetRailDepotDirection(behind_depot_tile) == behind_depot_dir &&
				YapfTrainCheckDepotReverse(v, depot_tile, behind_depot_tile)) {
			Direction direction = DiagDirToDir(behind_depot_dir);
			int x = TileX(behind_depot_tile) * TILE_SIZE | _vehicle_initial_x_fract[behind_depot_dir];
			int y = TileY(behind_depot_tile) * TILE_SIZE | _vehicle_initial_y_fract[behind_depot_dir];
			if (v->gcache.cached_total_length < skipped * TILE_SIZE) {
				int delta = (skipped * TILE_SIZE) - v->gcache.cached_total_length;
				int speed = std::max(1, v->GetCurrentMaxSpeed());
				v->reverse_distance = (1 + (((192 * 3 / 2) * delta) / speed));
				SetWindowWidgetDirty(WC_VEHICLE_VIEW, v->index, WID_VV_START_STOP);
			}

			for (Train *u = v; u != nullptr; u = u->Next()) {
				u->tile = behind_depot_tile;
				u->direction = direction;
				u->x_pos = x;
				u->y_pos = y;
				u->UpdatePosition();
				u->Vehicle::UpdateViewport(false);
			}

			InvalidateWindowData(WC_VEHICLE_DEPOT, depot_tile);
			InvalidateWindowData(WC_VEHICLE_DEPOT, behind_depot_tile);
			return true;
		}
	}

	if (exit_blocked) return true;

	/* Only leave when we can reserve a path to our destination. */
	if (seg_state == SIGSEG_PBS && !TryPathReserve(v) && v->force_proceed == TFP_NONE) {
		/* No path and no force proceed. */
		MarkTrainAsStuck(v);
		return true;
	}

	SetDepotReservation(v->tile, true);
	if (_settings_client.gui.show_track_reservation) MarkTileDirtyByTile(v->tile, VMDF_NOT_MAP_MODE);

	VehicleServiceInDepot(v);
	DirtyVehicleListWindowForVehicle(v);
	v->PlayLeaveStationSound();

	v->track = TRACK_BIT_X;
	if (v->direction & 2) v->track = TRACK_BIT_Y;

	v->vehstatus &= ~VS_HIDDEN;
	v->UpdateIsDrawn();
	v->cur_speed = 0;

	v->UpdateViewport(true, true);
	v->UpdatePosition();
	UpdateSignalsOnSegment(v->tile, INVALID_DIAGDIR, v->owner);
	v->UpdateAcceleration();
	InvalidateWindowData(WC_VEHICLE_DEPOT, v->tile);

	return false;
}

static int GetAndClearLastBridgeEntranceSetSignalIndex(TileIndex bridge_entrance)
{
	uint16 m = _m[bridge_entrance].m2;
	if (m & BRIDGE_M2_SIGNAL_STATE_EXT_FLAG) {
		auto it = _long_bridge_signal_sim_map.find(bridge_entrance);
		if (it != _long_bridge_signal_sim_map.end()) {
			LongBridgeSignalStorage &lbss = it->second;
			uint slot = (uint)lbss.signal_red_bits.size();
			while (slot > 0) {
				slot--;
				uint64 &slot_bits = lbss.signal_red_bits[slot];
				if (slot_bits) {
					uint8 i = FindLastBit(slot_bits);
					ClrBit(slot_bits, i);
					return 1 + BRIDGE_M2_SIGNAL_STATE_COUNT + (64 * slot) + i;
				}
			}
		}
	}
	uint16 m_masked = GB(m & (~BRIDGE_M2_SIGNAL_STATE_EXT_FLAG), BRIDGE_M2_SIGNAL_STATE_OFFSET, BRIDGE_M2_SIGNAL_STATE_FIELD_SIZE);
	if (m_masked) {
		uint8 i = FindLastBit(m_masked);
		ClrBit(_m[bridge_entrance].m2, BRIDGE_M2_SIGNAL_STATE_OFFSET + i);
		return 1 + i;
	}

	return 0;
}

static void UpdateTunnelBridgeEntranceSignalAspect(TileIndex tile)
{
	Trackdir trackdir = GetTunnelBridgeEntranceTrackdir(tile);
	uint8 aspect = GetForwardAspectFollowingTrackAndIncrement(tile, trackdir);
	uint8 old_aspect = GetTunnelBridgeEntranceSignalAspect(tile);
	if (aspect != old_aspect) {
		SetTunnelBridgeEntranceSignalAspect(tile, aspect);
		MarkTunnelBridgeSignalDirty(tile, false);
		PropagateAspectChange(tile, trackdir, aspect);
	}
}

static void SetTunnelBridgeEntranceSignalGreen(TileIndex tile)
{
	if (GetTunnelBridgeEntranceSignalState(tile) == SIGNAL_STATE_RED) {
		SetTunnelBridgeEntranceSignalState(tile, SIGNAL_STATE_GREEN);
		MarkTunnelBridgeSignalDirty(tile, false);
		if (_extra_aspects > 0) {
			SetTunnelBridgeEntranceSignalAspect(tile, 0);
			UpdateAspectDeferred(tile, GetTunnelBridgeEntranceTrackdir(tile));
		}
	} else if (_extra_aspects > 0) {
		UpdateTunnelBridgeEntranceSignalAspect(tile);
	}
}

static void UpdateEntranceAspectFromMiddleSignalChange(TileIndex entrance, int signal_number)
{
	if (signal_number < _extra_aspects && GetTunnelBridgeEntranceSignalState(entrance) == SIGNAL_STATE_GREEN) {
		UpdateTunnelBridgeEntranceSignalAspect(entrance);
	}
}

static void UpdateAspectFromBridgeMiddleSignalChange(TileIndex entrance, TileIndexDiff diff, int signal_number)
{
	UpdateEntranceAspectFromMiddleSignalChange(entrance, signal_number);
	if (signal_number > 0) {
		for (int i = std::max<int>(0, signal_number - _extra_aspects); i < signal_number; i++) {
			MarkSingleBridgeSignalDirty(entrance + (diff * (i + 1)), entrance);
		}
	}
}

static void HandleLastTunnelBridgeSignals(TileIndex tile, TileIndex end, DiagDirection dir, bool free)
{
	if (IsBridge(end) && _m[end].m2 != 0 && IsTunnelBridgeSignalSimulationEntrance(end)) {
		/* Clearing last bridge signal. */
		int signal_offset = GetAndClearLastBridgeEntranceSetSignalIndex(end);
		if (signal_offset) {
			TileIndexDiff diff = TileOffsByDiagDir(dir) * GetTunnelBridgeSignalSimulationSpacing(tile);
			TileIndex last_signal_tile = end + (diff * signal_offset);
			MarkSingleBridgeSignalDirty(last_signal_tile, end);
			if (_extra_aspects > 0) UpdateAspectFromBridgeMiddleSignalChange(end, diff, signal_offset - 1);
		}
		MarkTileDirtyByTile(tile, VMDF_NOT_MAP_MODE);
	}
	if (free) {
	/* Open up the wormhole and clear m2. */
		if (IsBridge(end)) {
			bool redraw = false;
			if (IsTunnelBridgeSignalSimulationEntrance(tile)) {
				redraw |= SetAllBridgeEntranceSimulatedSignalsGreen(tile);
			}
			if (IsTunnelBridgeSignalSimulationEntrance(end)) {
				redraw |= SetAllBridgeEntranceSimulatedSignalsGreen(end);
			}
			if (redraw) MarkBridgeDirty(tile, end, GetTunnelBridgeDirection(tile), GetBridgeHeight(tile), VMDF_NOT_MAP_MODE);
		}

		if (IsTunnelBridgeSignalSimulationEntrance(end)) SetTunnelBridgeEntranceSignalGreen(end);
		if (IsTunnelBridgeSignalSimulationEntrance(tile)) SetTunnelBridgeEntranceSignalGreen(tile);
	} else if (IsTunnel(end) && _extra_aspects > 0 && IsTunnelBridgeSignalSimulationEntrance(end)) {
		uint signal_count = GetTunnelBridgeLength(tile, end) / GetTunnelBridgeSignalSimulationSpacing(end);
		if (signal_count > 0) UpdateEntranceAspectFromMiddleSignalChange(end, signal_count - 1);
	}
}

static void UnreserveBridgeTunnelTile(TileIndex tile)
{
	UnreserveAcrossRailTunnelBridge(tile);
	if (IsTunnelBridgeSignalSimulationExit(tile) && IsTunnelBridgeEffectivelyPBS(tile)) {
		if (IsTunnelBridgePBS(tile)) {
			SetTunnelBridgeExitSignalState(tile, SIGNAL_STATE_RED);
			if (_extra_aspects > 0) PropagateAspectChange(tile, GetTunnelBridgeExitTrackdir(tile), 0);
		} else {
			UpdateSignalsOnSegment(tile, INVALID_DIAGDIR, GetTileOwner(tile));
		}
	}
}

/**
 * Clear the reservation of \a tile that was just left by a wagon on \a track_dir.
 * @param v %Train owning the reservation.
 * @param tile Tile with reservation to clear.
 * @param track_dir Track direction to clear.
 * @param tunbridge_clear_unsignaled_other_end Whether to clear the far end of unsignalled tunnels/bridges.
 */
static void ClearPathReservation(const Train *v, TileIndex tile, Trackdir track_dir, bool tunbridge_clear_unsignaled_other_end = false)
{
	if (IsTileType(tile, MP_TUNNELBRIDGE)) {
		if (IsTrackAcrossTunnelBridge(tile, TrackdirToTrack(track_dir))) {
			UnreserveBridgeTunnelTile(tile);

			if (IsTunnelBridgeWithSignalSimulation(tile)) {
				/* Are we just leaving a tunnel/bridge? */
				if (TrackdirExitsTunnelBridge(tile, track_dir)) {
					TileIndex end = GetOtherTunnelBridgeEnd(tile);
					bool free = TunnelBridgeIsFree(tile, end, v, true).Succeeded();
					HandleLastTunnelBridgeSignals(tile, end, ReverseDiagDir(GetTunnelBridgeDirection(tile)), free);
				}
			} else if (tunbridge_clear_unsignaled_other_end) {
				TileIndex end = GetOtherTunnelBridgeEnd(tile);
				UnreserveAcrossRailTunnelBridge(end);
				if (_settings_client.gui.show_track_reservation) {
					MarkTileDirtyByTile(end, VMDF_NOT_MAP_MODE);
				}
			}

			if (_settings_client.gui.show_track_reservation) {
				MarkBridgeOrTunnelDirtyOnReservationChange(tile, VMDF_NOT_MAP_MODE);
			}
		} else {
			UnreserveRailTrack(tile, TrackdirToTrack(track_dir));
			if (_settings_client.gui.show_track_reservation) {
				MarkTileDirtyByTile(tile, VMDF_NOT_MAP_MODE);
			}
		}
	} else if (IsRailStationTile(tile)) {
		DiagDirection dir = TrackdirToExitdir(track_dir);
		TileIndex new_tile = TileAddByDiagDir(tile, dir);
		/* If the new tile is not a further tile of the same station, we
		 * clear the reservation for the whole platform. */
		if (!IsCompatibleTrainStationTile(new_tile, tile)) {
			SetRailStationPlatformReservation(tile, ReverseDiagDir(dir), false);
		}
	} else {
		/* Any other tile */
		UnreserveRailTrack(tile, TrackdirToTrack(track_dir));
	}
}

/**
 * Free the reserved path in front of a vehicle.
 * @param v %Train owning the reserved path.
 * @param origin %Tile to start clearing (if #INVALID_TILE, use the current tile of \a v).
 * @param orig_td Track direction (if #INVALID_TRACKDIR, use the track direction of \a v).
 */
void FreeTrainTrackReservation(Train *v, TileIndex origin, Trackdir orig_td)
{
	assert(v->IsFrontEngine());

	if (origin == INVALID_TILE) v->lookahead.reset();

	bool free_origin_tunnel_bridge = false;

	if (origin == INVALID_TILE && (v->track & TRACK_BIT_WORMHOLE) && IsTunnelBridgeWithSignalSimulation(v->tile)) {
		TileIndex other_end = GetOtherTunnelBridgeEnd(v->tile);
		Axis axis = DiagDirToAxis(GetTunnelBridgeDirection(v->tile));
		DiagDirection axial_dir = DirToDiagDirAlongAxis(v->direction, axis);
		TileIndex exit = v->tile;
		TileIndex entrance = other_end;
		if (axial_dir == GetTunnelBridgeDirection(v->tile)) std::swap(exit, entrance);
		if (GetTrainClosestToTunnelBridgeEnd(exit, entrance) == v) {
			origin = exit;
			TrackBits tracks = GetAcrossTunnelBridgeTrackBits(origin);
			orig_td = ReverseTrackdir(TrackExitdirToTrackdir(FindFirstTrack(tracks), GetTunnelBridgeDirection(origin)));
			free_origin_tunnel_bridge = true;
		} else {
			return;
		}
	}

	TileIndex tile = origin != INVALID_TILE ? origin : v->tile;
	Trackdir  td = orig_td != INVALID_TRACKDIR ? orig_td : v->GetVehicleTrackdir();
	bool      free_tile = tile != v->tile || !(IsRailStationTile(v->tile) || IsTileType(v->tile, MP_TUNNELBRIDGE));
	StationID station_id = IsRailStationTile(v->tile) ? GetStationIndex(v->tile) : INVALID_STATION;

	/* Can't be holding a reservation if we enter a depot. */
	if (IsRailDepotTile(tile) && TrackdirToExitdir(td) != GetRailDepotDirection(tile)) return;
	if (v->track == TRACK_BIT_DEPOT) {
		/* Front engine is in a depot. We enter if some part is not in the depot. */
		for (const Train *u = v; u != nullptr; u = u->Next()) {
			if (u->track != TRACK_BIT_DEPOT || u->tile != v->tile) return;
		}
	}
	/* Don't free reservation if it's not ours. */
	if (TracksOverlap(GetReservedTrackbits(tile) | TrackToTrackBits(TrackdirToTrack(td)))) return;

	/* Do not attempt to unreserve out of a signalled tunnel/bridge entrance, as this would unreserve the reservations of another train coming in */
	if (IsTunnelBridgeWithSignalSimulation(tile) && TrackdirExitsTunnelBridge(tile, td) && IsTunnelBridgeSignalSimulationEntranceOnly(tile)) return;

	if (free_origin_tunnel_bridge) {
		if (!HasReservedTracks(tile, TrackToTrackBits(TrackdirToTrack(td)))) return;
		UnreserveRailTrack(tile, TrackdirToTrack(td));
		if (_settings_game.vehicle.train_braking_model == TBM_REALISTIC && !IsTunnelBridgePBS(tile)) {
			UpdateSignalsOnSegment(tile, INVALID_DIAGDIR, GetTileOwner(tile));
		}
	}

	CFollowTrackRail ft(v, GetRailTypeInfo(v->railtype)->all_compatible_railtypes);
	while (ft.Follow(tile, td)) {
		tile = ft.m_new_tile;
		TrackdirBits bits = ft.m_new_td_bits & TrackBitsToTrackdirBits(GetReservedTrackbits(tile));
		td = RemoveFirstTrackdir(&bits);
		dbg_assert(bits == TRACKDIR_BIT_NONE);

		if (!IsValidTrackdir(td)) break;

		bool update_signal = false;

		if (IsTileType(tile, MP_RAILWAY)) {
			if (HasSignalOnTrackdir(tile, td) && !IsPbsSignal(GetSignalType(tile, TrackdirToTrack(td)))) {
				/* Conventional signal along trackdir: remove reservation and stop. */
				UnreserveRailTrack(tile, TrackdirToTrack(td));
				break;
			}
			if (HasPbsSignalOnTrackdir(tile, td)) {
				if (GetSignalStateByTrackdir(tile, td) == SIGNAL_STATE_RED || IsNoEntrySignal(tile, TrackdirToTrack(td))) {
					/* Red PBS signal? Can't be our reservation, would be green then. */
					break;
				} else {
					/* Turn the signal back to red. */
					if (GetSignalType(tile, TrackdirToTrack(td)) == SIGTYPE_NORMAL) {
						update_signal = true;
					} else {
						SetSignalStateByTrackdir(tile, td, SIGNAL_STATE_RED);
					}
					MarkSingleSignalDirty(tile, td);
				}
			} else if (HasSignalOnTrackdir(tile, ReverseTrackdir(td)) && IsOnewaySignal(tile, TrackdirToTrack(td))) {
				break;
			}
		} else if (IsTunnelBridgeWithSignalSimulation(tile) && TrackdirExitsTunnelBridge(tile, td)) {
			TileIndex end = GetOtherTunnelBridgeEnd(tile);
			bool free = TunnelBridgeIsFree(tile, end, v, true).Succeeded();
			if (!free) break;
		}

		/* Don't free first station/bridge/tunnel if we are on it. */
		if (free_tile || (!(ft.m_is_station && GetStationIndex(ft.m_new_tile) == station_id) && !ft.m_is_tunnel && !ft.m_is_bridge)) ClearPathReservation(v, tile, td);
		if (update_signal) {
			AddSideToSignalBuffer(tile, TrackdirToExitdir(td), GetTileOwner(tile));
			UpdateSignalsInBuffer();
		}

		free_tile = true;
	}
}

static const byte _initial_tile_subcoord[6][4][3] = {
{{ 15, 8, 1 }, { 0, 0, 0 }, { 0, 8, 5 }, { 0,  0, 0 }},
{{  0, 0, 0 }, { 8, 0, 3 }, { 0, 0, 0 }, { 8, 15, 7 }},
{{  0, 0, 0 }, { 7, 0, 2 }, { 0, 7, 6 }, { 0,  0, 0 }},
{{ 15, 8, 2 }, { 0, 0, 0 }, { 0, 0, 0 }, { 8, 15, 6 }},
{{ 15, 7, 0 }, { 8, 0, 4 }, { 0, 0, 0 }, { 0,  0, 0 }},
{{  0, 0, 0 }, { 0, 0, 0 }, { 0, 8, 4 }, { 7, 15, 0 }},
};

/**
 * Perform pathfinding for a train.
 *
 * @param v The train
 * @param tile The tile the train is about to enter
 * @param enterdir Diagonal direction the train is coming from
 * @param tracks Usable tracks on the new tile
 * @param[out] path_found Whether a path has been found or not.
 * @param do_track_reservation Path reservation is requested
 * @param[out] dest State and destination of the requested path
 * @param[out] final_dest Final tile of the best path found
 * @return The best track the train should follow
 */
static Track DoTrainPathfind(const Train *v, TileIndex tile, DiagDirection enterdir, TrackBits tracks, bool &path_found, bool do_track_reservation, PBSTileInfo *dest, TileIndex *final_dest)
{
	if (final_dest != nullptr) *final_dest = INVALID_TILE;

	switch (_settings_game.pf.pathfinder_for_trains) {
		case VPF_NPF: return NPFTrainChooseTrack(v, path_found, do_track_reservation, dest);
		case VPF_YAPF: return YapfTrainChooseTrack(v, tile, enterdir, tracks, path_found, do_track_reservation, dest, final_dest);

		default: NOT_REACHED();
	}
}

/**
 * Extend a train path as far as possible. Stops on encountering a safe tile,
 * another reservation or a track choice.
 * @param v The train.
 * @param origin The tile from which the reservation have to be extended
 * @param new_tracks [out] Tracks to choose from when encountering a choice
 * @param enterdir [out] The direction from which the choice tile is to be entered
 * @return INVALID_TILE indicates that the reservation failed.
 */
static PBSTileInfo ExtendTrainReservation(const Train *v, const PBSTileInfo &origin, TrackBits *new_tracks, DiagDirection *enterdir)
{
	CFollowTrackRail ft(v);

	TileIndex tile = origin.tile;
	Trackdir  cur_td = origin.trackdir;
	while (ft.Follow(tile, cur_td)) {
		if (KillFirstBit(ft.m_new_td_bits) == TRACKDIR_BIT_NONE) {
			/* Possible signal tile. */
			if (HasOnewaySignalBlockingTrackdir(ft.m_new_tile, FindFirstTrackdir(ft.m_new_td_bits))) break;
		}

		if (ft.m_tiles_skipped == 0 && Rail90DegTurnDisallowedTilesFromTrackdir(ft.m_old_tile, ft.m_new_tile, ft.m_old_td)) {
			ft.m_new_td_bits &= ~TrackdirCrossesTrackdirs(ft.m_old_td);
			if (ft.m_new_td_bits == TRACKDIR_BIT_NONE) break;
		}

		/* Station, depot or waypoint are a possible target. */
		bool target_seen = ft.m_is_station || (IsTileType(ft.m_new_tile, MP_RAILWAY) && !IsPlainRail(ft.m_new_tile));
		if (target_seen || KillFirstBit(ft.m_new_td_bits) != TRACKDIR_BIT_NONE) {
			/* Choice found or possible target encountered.
			 * On finding a possible target, we need to stop and let the pathfinder handle the
			 * remaining path. This is because we don't know if this target is in one of our
			 * orders, so we might cause pathfinding to fail later on if we find a choice.
			 * This failure would cause a bogous call to TryReserveSafePath which might reserve
			 * a wrong path not leading to our next destination. */
			if (HasReservedTracks(ft.m_new_tile, TrackdirBitsToTrackBits(TrackdirReachesTrackdirs(ft.m_old_td)))) break;

			/* If we did skip some tiles, backtrack to the first skipped tile so the pathfinder
			 * actually starts its search at the first unreserved tile. */
			if (ft.m_tiles_skipped != 0) ft.m_new_tile -= TileOffsByDiagDir(ft.m_exitdir) * ft.m_tiles_skipped;

			/* Choice found, path valid but not okay. Save info about the choice tile as well. */
			if (new_tracks != nullptr) *new_tracks = TrackdirBitsToTrackBits(ft.m_new_td_bits);
			if (enterdir != nullptr) *enterdir = ft.m_exitdir;
			return PBSTileInfo(ft.m_new_tile, ft.m_old_td, false);
		}

		tile = ft.m_new_tile;
		cur_td = FindFirstTrackdir(ft.m_new_td_bits);

		if (IsSafeWaitingPosition(v, tile, cur_td, true, _settings_game.pf.forbid_90_deg)) {
			PBSWaitingPositionRestrictedSignalInfo restricted_signal_info;
			bool wp_free = IsWaitingPositionFree(v, tile, cur_td, _settings_game.pf.forbid_90_deg, &restricted_signal_info);
			if (!(wp_free && TryReserveRailTrackdir(v, tile, cur_td))) break;
			/* Safe position is all good, path valid and okay. */
			if (restricted_signal_info.tile != INVALID_TILE) {
				const TraceRestrictProgram *prog = GetExistingTraceRestrictProgram(restricted_signal_info.tile, TrackdirToTrack(restricted_signal_info.trackdir));
				if (prog && prog->actions_used_flags & TRPAUF_PBS_RES_END_SLOT) {
					TraceRestrictProgramResult out;
					TraceRestrictProgramInput input(restricted_signal_info.tile, restricted_signal_info.trackdir, &VehiclePosTraceRestrictPreviousSignalCallback, nullptr);
					input.permitted_slot_operations = TRPISP_PBS_RES_END_ACQUIRE | TRPISP_PBS_RES_END_RELEASE;
					prog->Execute(v, input, out);
				}
			}
			return PBSTileInfo(tile, cur_td, true);
		}

		if (!TryReserveRailTrackdir(v, tile, cur_td)) break;
	}

	if (ft.m_err == CFollowTrackRail::EC_OWNER || ft.m_err == CFollowTrackRail::EC_NO_WAY) {
		/* End of line, path valid and okay. */
		return PBSTileInfo(ft.m_old_tile, ft.m_old_td, true);
	}

	/* Sorry, can't reserve path, back out. */
	tile = origin.tile;
	cur_td = origin.trackdir;
	TileIndex stopped = ft.m_old_tile;
	Trackdir  stopped_td = ft.m_old_td;
	while (tile != stopped || cur_td != stopped_td) {
		if (!ft.Follow(tile, cur_td)) break;

		if (ft.m_tiles_skipped == 0 && Rail90DegTurnDisallowedTilesFromTrackdir(ft.m_old_tile, ft.m_new_tile, ft.m_old_td)) {
			ft.m_new_td_bits &= ~TrackdirCrossesTrackdirs(ft.m_old_td);
			dbg_assert(ft.m_new_td_bits != TRACKDIR_BIT_NONE);
		}
		dbg_assert(KillFirstBit(ft.m_new_td_bits) == TRACKDIR_BIT_NONE);

		tile = ft.m_new_tile;
		cur_td = FindFirstTrackdir(ft.m_new_td_bits);

		UnreserveRailTrackdir(tile, cur_td);
	}

	/* Path invalid. */
	return PBSTileInfo();
}

/**
 * Try to reserve any path to a safe tile, ignoring the vehicle's destination.
 * Safe tiles are tiles in front of a signal, depots and station tiles at end of line.
 *
 * @param v The vehicle.
 * @param tile The tile the search should start from.
 * @param td The trackdir the search should start from.
 * @param override_railtype Whether all physically compatible railtypes should be followed.
 * @return True if a path to a safe stopping tile could be reserved.
 */
static bool TryReserveSafeTrack(const Train *v, TileIndex tile, Trackdir td, bool override_railtype)
{
	switch (_settings_game.pf.pathfinder_for_trains) {
		case VPF_NPF: return NPFTrainFindNearestSafeTile(v, tile, td, override_railtype);
		case VPF_YAPF: return YapfTrainFindNearestSafeTile(v, tile, td, override_railtype);

		default: NOT_REACHED();
	}
}

const Order *_choose_train_track_saved_current_order = nullptr;

/** This class will save the current order of a vehicle and restore it on destruction. */
class VehicleOrderSaver {
private:
	Train          *v;
	Order          old_order;
	TileIndex      old_dest_tile;
	StationID      old_last_station_visited;
	VehicleOrderID old_index;
	VehicleOrderID old_impl_index;
	VehicleOrderID old_tt_index;
	bool           suppress_implicit_orders;
	bool           clear_saved_order_ptr;
	bool           restored;

public:
	VehicleOrderSaver(Train *_v) :
		v(_v),
		old_order(_v->current_order),
		old_dest_tile(_v->dest_tile),
		old_last_station_visited(_v->last_station_visited),
		old_index(_v->cur_real_order_index),
		old_impl_index(_v->cur_implicit_order_index),
		old_tt_index(_v->cur_timetable_order_index),
		suppress_implicit_orders(HasBit(_v->gv_flags, GVF_SUPPRESS_IMPLICIT_ORDERS)),
		restored(false)
	{
		if (_choose_train_track_saved_current_order == nullptr) {
			_choose_train_track_saved_current_order = &(this->old_order);
			this->clear_saved_order_ptr = true;
		} else {
			this->clear_saved_order_ptr = false;
		}
	}

	/**
	 * Restore the saved order to the vehicle.
	 */
	void Restore()
	{
		this->v->current_order = std::move(this->old_order);
		this->v->dest_tile = this->old_dest_tile;
		this->v->last_station_visited = this->old_last_station_visited;
		this->v->cur_real_order_index = this->old_index;
		this->v->cur_implicit_order_index = this->old_impl_index;
		this->v->cur_timetable_order_index = this->old_tt_index;
		SB(this->v->gv_flags, GVF_SUPPRESS_IMPLICIT_ORDERS, 1, suppress_implicit_orders ? 1: 0);
		if (this->clear_saved_order_ptr) _choose_train_track_saved_current_order = nullptr;
		this->restored = true;
	}

	/**
	 * Restore the saved order to the vehicle, if Restore() has not already been called.
	 */
	~VehicleOrderSaver()
	{
		if (!this->restored) this->Restore();
	}

	/**
	 * Set the current vehicle order to the next order in the order list.
	 * @param skip_first Shall the first (i.e. active) order be skipped?
	 * @return True if a suitable next order could be found.
	 */
	bool SwitchToNextOrder(bool skip_first)
	{
		if (this->v->GetNumOrders() == 0) return false;

		if (skip_first) ++this->v->cur_real_order_index;

		int depth = 0;

		do {
			/* Wrap around. */
			if (this->v->cur_real_order_index >= this->v->GetNumOrders()) this->v->cur_real_order_index = 0;

			Order *order = this->v->GetOrder(this->v->cur_real_order_index);
			dbg_assert(order != nullptr);

			switch (order->GetType()) {
				case OT_GOTO_DEPOT:
					/* Skip service in depot orders when the train doesn't need service. */
					if ((order->GetDepotOrderType() & ODTFB_SERVICE) && !this->v->NeedsServicing()) break;
					FALLTHROUGH;
				case OT_GOTO_STATION:
				case OT_GOTO_WAYPOINT:
					this->v->current_order = *order;
					return UpdateOrderDest(this->v, order, 0, true);
				case OT_CONDITIONAL: {
					VehicleOrderID next = ProcessConditionalOrder(order, this->v, PCO_DRY_RUN);
					if (next != INVALID_VEH_ORDER_ID) {
						depth++;
						this->v->cur_real_order_index = next;
						/* Don't increment next, so no break here. */
						continue;
					}
					break;
				}
				default:
					break;
			}
			/* Don't increment inside the while because otherwise conditional
			 * orders can lead to an infinite loop. */
			++this->v->cur_real_order_index;
			depth++;
		} while (this->v->cur_real_order_index != this->old_index && depth < this->v->GetNumOrders());

		return false;
	}

	void AdvanceOrdersFromVehiclePosition(ChooseTrainTrackLookAheadState &state)
	{
		/* If the current tile is the destination of the current order and
		 * a reservation was requested, advance to the next order.
		 * Don't advance on a depot order as depots are always safe end points
		 * for a path and no look-ahead is necessary. This also avoids a
		 * problem with depot orders not part of the order list when the
		 * order list itself is empty. */
		Train *v = this->v;
		if (v->current_order.IsType(OT_LEAVESTATION)) {
			this->SwitchToNextOrder(false);
		} else if (v->current_order.IsAnyLoadingType() || (!v->current_order.IsType(OT_GOTO_DEPOT) && (
				v->current_order.IsBaseStationOrder() ?
				HasStationTileRail(v->tile) && v->current_order.GetDestination() == GetStationIndex(v->tile) :
				v->tile == v->dest_tile))) {
			if (_settings_game.vehicle.train_braking_model == TBM_REALISTIC && v->current_order.IsBaseStationOrder()) {
				if (v->current_order.ShouldStopAtStation(v, v->current_order.GetDestination(), v->current_order.IsType(OT_GOTO_WAYPOINT))) {
					SetBit(state.flags, CTTLASF_STOP_FOUND);
					v->last_station_visited = v->current_order.GetDestination();
				}
			}
			if (v->current_order.IsAnyLoadingType() || v->current_order.IsType(OT_WAITING)) SetBit(state.flags, CTTLASF_STOP_FOUND);
			this->SwitchToNextOrder(true);
		}
	}

	void AdvanceOrdersFromLookahead(ChooseTrainTrackLookAheadState &state)
	{
		TrainReservationLookAhead *lookahead = this->v->lookahead.get();
		if (lookahead == nullptr) return;

		for (size_t i = state.order_items_start; i < lookahead->items.size(); i++) {
			const TrainReservationLookAheadItem &item = lookahead->items[i];
			switch (item.type) {
				case TRLIT_STATION:
					if (this->v->current_order.IsBaseStationOrder()) {
						/* we've already seen this station in the lookahead, advance current order */
						if (this->v->current_order.ShouldStopAtStation(this->v, item.data_id, Waypoint::GetIfValid(item.data_id) != nullptr)) {
							SetBit(state.flags, CTTLASF_STOP_FOUND);
							this->v->last_station_visited = item.data_id;
						} else if (this->v->current_order.IsType(OT_GOTO_WAYPOINT) && this->v->current_order.GetDestination() == item.data_id && (this->v->current_order.GetWaypointFlags() & OWF_REVERSE)) {
							if (!HasBit(state.flags, CTTLASF_REVERSE_FOUND)) {
								SetBit(state.flags, CTTLASF_REVERSE_FOUND);
								state.reverse_dest = item.data_id;
								if (this->v->current_order.IsWaitTimetabled()) {
									this->v->last_station_visited = item.data_id;
									SetBit(state.flags, CTTLASF_STOP_FOUND);
								}
							}
						}
						if (this->v->current_order.GetDestination() == item.data_id) {
							this->SwitchToNextOrder(true);
						}
					}
					break;

				default:
					break;
			}
		}
		state.order_items_start = (uint)lookahead->items.size();
	}
};

static bool IsReservationLookAheadLongEnough(const Train *v, const ChooseTrainTrackLookAheadState &lookahead_state)
{
	if (!v->UsingRealisticBraking() || v->lookahead == nullptr) return true;

	if (v->current_order.IsAnyLoadingType() || v->current_order.IsType(OT_WAITING)) return true;

	if (HasBit(lookahead_state.flags, CTTLASF_STOP_FOUND) || HasBit(v->lookahead->flags, TRLF_DEPOT_END)) return true;

	if (v->reverse_distance > 1) {
		if (v->lookahead->reservation_end_position >= v->lookahead->current_position + v->reverse_distance - 1) return true;
	}

	if (v->lookahead->lookahead_end_position <= v->lookahead->reservation_end_position && _settings_game.vehicle.realistic_braking_aspect_limited == TRBALM_ON &&
			v->lookahead->reservation_end_position > v->lookahead->current_position + 24) {
		return true;
	}

	TrainDecelerationStats stats(v, v->lookahead->cached_zpos);

	bool found_signal = false;
	int signal_speed = 0;
	int signal_position = 0;
	int signal_z = 0;

	for (const TrainReservationLookAheadItem &item : v->lookahead->items) {
		if (item.type == TRLIT_REVERSE) {
			if (v->lookahead->reservation_end_position >= item.start + v->gcache.cached_total_length) return true;
		}
		if (item.type == TRLIT_STATION && HasBit(lookahead_state.flags, CTTLASF_REVERSE_FOUND) && lookahead_state.reverse_dest == item.data_id) {
			if (v->lookahead->reservation_end_position >= item.start + v->gcache.cached_total_length) return true;
		}

		if (found_signal) {
			if (item.type == TRLIT_TRACK_SPEED || item.type == TRLIT_SPEED_RESTRICTION || item.type == TRLIT_CURVE_SPEED) {
				if (item.data_id > 0) LimitSpeedFromLookAhead(signal_speed, stats, signal_position, item.start, item.data_id, item.z_pos - stats.z_pos);
			}
		} else if (item.type == TRLIT_SIGNAL && item.start > v->lookahead->current_position + 24) {
			signal_speed = std::min<int>(item.data_id > 0 ? item.data_id : UINT16_MAX, v->vcache.cached_max_speed);
			signal_position = item.start;
			signal_z = item.z_pos;
			found_signal = true;
		}
	}

	if (found_signal) {
		int delta_z = v->lookahead->reservation_end_z - signal_z;
		delta_z += (delta_z >> 2); // Slightly overestimate slope changes to compensate for non-uniform descents
		int64 distance = GetRealisticBrakingDistanceForSpeed(stats, signal_speed, 0, delta_z);
		if (signal_position + distance <= v->lookahead->reservation_end_position) return true;
	}

	return false;
}

static bool LookaheadWithinCurrentTunnelBridge(const Train *t)
{
	return t->lookahead->current_position >= t->lookahead->reservation_end_position - ((int)TILE_SIZE * t->lookahead->tunnel_bridge_reserved_tiles) && !HasBit(t->lookahead->flags, TRLF_TB_EXIT_FREE);
}

static bool HasLongReservePbsSignalOnTrackdir(Train* v, TileIndex tile, Trackdir trackdir, bool default_value)
{
	if (HasPbsSignalOnTrackdir(tile, trackdir)) {
		if (IsNoEntrySignal(tile, TrackdirToTrack(trackdir))) return false;
		if (IsRestrictedSignal(tile)) {
			const TraceRestrictProgram *prog = GetExistingTraceRestrictProgram(tile, TrackdirToTrack(trackdir));
			if (prog && prog->actions_used_flags & TRPAUF_LONG_RESERVE) {
				TraceRestrictProgramResult out;
				if (default_value) out.flags |= TRPRF_LONG_RESERVE;
				prog->Execute(v, TraceRestrictProgramInput(tile, trackdir, &VehiclePosTraceRestrictPreviousSignalCallback, nullptr), out);
				return (out.flags & TRPRF_LONG_RESERVE);
			}
		}
		return default_value;
	}

	return false;
}

static TileIndex CheckLongReservePbsTunnelBridgeOnTrackdir(Train* v, TileIndex tile, Trackdir trackdir, bool restricted_only = false)
{
	if (_settings_game.vehicle.train_braking_model == TBM_REALISTIC && IsTunnelBridgeSignalSimulationEntranceTile(tile) && TrackdirEntersTunnelBridge(tile, trackdir)) {

		TileIndex end = GetOtherTunnelBridgeEnd(tile);
		if (restricted_only && !IsTunnelBridgeRestrictedSignal(end)) return INVALID_TILE;
		int raw_free_tiles;
		if (v->lookahead != nullptr && v->lookahead->reservation_end_tile == tile && v->lookahead->reservation_end_trackdir == trackdir) {
			if (HasBit(v->lookahead->flags, TRLF_TB_EXIT_FREE)) {
				raw_free_tiles = INT_MAX;
			} else {
				raw_free_tiles = GetAvailableFreeTilesInSignalledTunnelBridgeWithStartOffset(tile, end, v->lookahead->tunnel_bridge_reserved_tiles + 1);
				ApplyAvailableFreeTunnelBridgeTiles(v->lookahead.get(), raw_free_tiles, tile, end);
				FlushDeferredDetermineCombineNormalShuntMode(v);
				SetTrainReservationLookaheadEnd(v);
			}
		} else {
			raw_free_tiles = GetAvailableFreeTilesInSignalledTunnelBridge(tile, end, tile);
		}
		if (!HasAcrossTunnelBridgeReservation(end) && raw_free_tiles == INT_MAX) {
			return end;
		}
	}
	return INVALID_TILE;
}

bool _long_reserve_disabled = false;

static void TryLongReserveChooseTrainTrack(Train *v, TileIndex tile, Trackdir td, bool force_res, ChooseTrainTrackLookAheadState lookahead_state)
{
	if (_long_reserve_disabled) return;

	const bool long_enough = IsReservationLookAheadLongEnough(v, lookahead_state);

	// We reserved up to a unoccupied signalled tunnel/bridge, reserve past it as well. recursion
	TileIndex exit_tile = CheckLongReservePbsTunnelBridgeOnTrackdir(v, tile, td, long_enough);
	if (exit_tile != INVALID_TILE) {
		CFollowTrackRail ft(v);
		Trackdir exit_td = GetTunnelBridgeExitTrackdir(exit_tile);
		if (ft.Follow(exit_tile, exit_td)) {
			const TrackBits reserved_bits = GetReservedTrackbits(ft.m_new_tile);
			if ((ft.m_new_td_bits & TrackBitsToTrackdirBits(reserved_bits)) == TRACKDIR_BIT_NONE) {
				/* next tile is not reserved */

				bool long_reserve = !long_enough;
				if (IsTunnelBridgeRestrictedSignal(exit_tile)) {
					const TraceRestrictProgram *prog = GetExistingTraceRestrictProgram(exit_tile, TrackdirToTrack(exit_td));
					if (prog && prog->actions_used_flags & (TRPAUF_WAIT_AT_PBS | TRPAUF_SLOT_ACQUIRE | TRPAUF_SLOT_ACQUIRE_ON_RES | TRPAUF_LONG_RESERVE)) {
						TraceRestrictProgramResult out;
						if (long_reserve) out.flags |= TRPRF_LONG_RESERVE;
						TraceRestrictProgramInput input(exit_tile, exit_td, nullptr, nullptr);
						input.permitted_slot_operations = TRPISP_ACQUIRE | TRPISP_ACQUIRE_ON_RES;
						prog->Execute(v, input, out);
						if (out.flags & TRPRF_WAIT_AT_PBS) {
							return;
						}
						long_reserve = (out.flags & TRPRF_LONG_RESERVE);
					}
				}
				if (!long_reserve) return;

				SignalState exit_state = GetTunnelBridgeExitSignalState(exit_tile);

				/* reserve exit to make contiguous reservation */
				if (IsBridge(exit_tile)) {
					TryReserveRailBridgeHead(exit_tile, FindFirstTrack(GetAcrossTunnelBridgeTrackBits(exit_tile)));
				} else {
					SetTunnelReservation(exit_tile, true);
				}
				SetTunnelBridgeExitSignalState(exit_tile, SIGNAL_STATE_GREEN);

				ChooseTrainTrack(v, ft.m_new_tile, ft.m_exitdir, TrackdirBitsToTrackBits(ft.m_new_td_bits), CTTF_NO_LOOKAHEAD_VALIDATE | (force_res ? CTTF_FORCE_RES : CTTF_NONE), nullptr, lookahead_state);

				if (reserved_bits == GetReservedTrackbits(ft.m_new_tile)) {
					/* next tile is still not reserved, so unreserve exit and restore signal state */
					if (IsBridge(exit_tile)) {
						UnreserveRailBridgeHeadTrack(exit_tile, FindFirstTrack(GetAcrossTunnelBridgeTrackBits(exit_tile)));
					} else {
						SetTunnelReservation(exit_tile, false);
					}
					SetTunnelBridgeExitSignalState(exit_tile, exit_state);
				} else {
					if (_extra_aspects > 0) {
						SetTunnelBridgeExitSignalAspect(exit_tile, 0);
						UpdateAspectDeferred(exit_tile, GetTunnelBridgeExitTrackdir(exit_tile));
					}
					MarkTileDirtyByTile(exit_tile, VMDF_NOT_MAP_MODE);
				}
			}
		}
		return;
	}

	CFollowTrackRail ft(v);
	if (ft.Follow(tile, td) && HasLongReservePbsSignalOnTrackdir(v, ft.m_new_tile, FindFirstTrackdir(ft.m_new_td_bits), !long_enough)) {
		// We reserved up to a LR signal, reserve past it as well. recursion
		ChooseTrainTrack(v, ft.m_new_tile, ft.m_exitdir, TrackdirBitsToTrackBits(ft.m_new_td_bits), CTTF_NO_LOOKAHEAD_VALIDATE | (force_res ? CTTF_FORCE_RES : CTTF_NONE), nullptr, lookahead_state);
	}
}

static void TryLongReserveChooseTrainTrackFromReservationEnd(Train *v, bool no_reserve_vehicle_tile)
{
	ClearLookAheadIfInvalid(v);

	PBSTileInfo origin = FollowTrainReservation(v, nullptr, FTRF_OKAY_UNUSED);
	if (IsRailDepotTile(origin.tile)) return;

	ChooseTrainTrackLookAheadState lookahead_state;
	if (no_reserve_vehicle_tile) SetBit(lookahead_state.flags, CTTLASF_NO_RES_VEH_TILE);
	if (_settings_game.vehicle.train_braking_model == TBM_REALISTIC) {
		VehicleOrderSaver orders(v);
		orders.AdvanceOrdersFromVehiclePosition(lookahead_state);
		orders.AdvanceOrdersFromLookahead(lookahead_state);

		/* Note that this must be called before the VehicleOrderSaver destructor, above */
		TryLongReserveChooseTrainTrack(v, origin.tile, origin.trackdir, true, lookahead_state);
	} else {
		TryLongReserveChooseTrainTrack(v, origin.tile, origin.trackdir, true, lookahead_state);
	}
}

/**
 * Choose a track and reserve if necessary
 *
 * @param v The vehicle
 * @param tile The tile from which to start
 * @param enterdir
 * @param tracks
 * @param flags ChooseTrainTrackFlags flags
 * @param got_reservation [out] If the train has a reservation
 * @return The track the train should take.
 */
static Track ChooseTrainTrack(Train *v, TileIndex tile, DiagDirection enterdir, TrackBits tracks, ChooseTrainTrackFlags flags, bool *p_got_reservation, ChooseTrainTrackLookAheadState lookahead_state)
{
	Track best_track = INVALID_TRACK;
	bool do_track_reservation = _settings_game.pf.reserve_paths || (flags & CTTF_FORCE_RES);
	Trackdir changed_signal = INVALID_TRACKDIR;
	TileIndex final_dest = INVALID_TILE;

	dbg_assert((tracks & ~TRACK_BIT_MASK) == 0);

	bool got_reservation = false;
	if (p_got_reservation != nullptr) *p_got_reservation = got_reservation;

	/* Don't use tracks here as the setting to forbid 90 deg turns might have been switched between reservation and now. */
	TrackBits res_tracks = (TrackBits)(GetReservedTrackbits(tile) & DiagdirReachesTracks(enterdir));
	/* Do we have a suitable reserved track? */
	if (res_tracks != TRACK_BIT_NONE) return FindFirstTrack(res_tracks);

	bool mark_stuck = (flags & CTTF_MARK_STUCK);

	/* Quick return in case only one possible track is available */
	if (KillFirstBit(tracks) == TRACK_BIT_NONE) {
		Track track = FindFirstTrack(tracks);
		/* We need to check for signals only here, as a junction tile can't have signals. */
		if (track != INVALID_TRACK && HasPbsSignalOnTrackdir(tile, TrackEnterdirToTrackdir(track, enterdir)) && !IsNoEntrySignal(tile, track)) {
			if (IsRestrictedSignal(tile) && v->force_proceed != TFP_SIGNAL) {
				const TraceRestrictProgram *prog = GetExistingTraceRestrictProgram(tile, track);
				if (prog && prog->actions_used_flags & (TRPAUF_WAIT_AT_PBS | TRPAUF_SLOT_ACQUIRE | TRPAUF_SLOT_ACQUIRE_ON_RES | TRPAUF_TRAIN_NOT_STUCK)) {
					TraceRestrictProgramResult out;
					TraceRestrictProgramInput input(tile, TrackEnterdirToTrackdir(track, enterdir), nullptr, nullptr);
					input.permitted_slot_operations = TRPISP_ACQUIRE | TRPISP_ACQUIRE_ON_RES;
					prog->Execute(v, input, out);
					if (out.flags & TRPRF_TRAIN_NOT_STUCK && !(v->track & TRACK_BIT_WORMHOLE) && !(v->track == TRACK_BIT_DEPOT)) {
						v->wait_counter = 0;
					}
					if (out.flags & TRPRF_WAIT_AT_PBS) {
						if (mark_stuck) MarkTrainAsStuck(v, true);
						return track;
					}
				}
			}
			ClrBit(v->flags, VRF_WAITING_RESTRICTION);

			do_track_reservation = true;
			changed_signal = TrackEnterdirToTrackdir(track, enterdir);
			SetSignalStateByTrackdir(tile, changed_signal, SIGNAL_STATE_GREEN);
			if (_extra_aspects > 0) {
				SetSignalAspect(tile, track, 0);
				UpdateAspectDeferredWithVehicle(v, tile, changed_signal, true);
			}
		} else if (!do_track_reservation) {
			return track;
		}
		best_track = track;
	}

	if ((flags & CTTF_NON_LOOKAHEAD) && v->lookahead != nullptr) {
		/* We have reached a diverging junction with no reservation, yet we have a lookahead state.
		 * Clear the lookahead state. */
		v->lookahead.reset();
	}

	if (!(flags & CTTF_NO_LOOKAHEAD_VALIDATE)) {
		ClearLookAheadIfInvalid(v);
	}

	PBSTileInfo   origin = FollowTrainReservation(v, nullptr, FTRF_OKAY_UNUSED);
	PBSTileInfo   res_dest(tile, INVALID_TRACKDIR, false);
	DiagDirection dest_enterdir = enterdir;
	if (do_track_reservation) {
		res_dest = ExtendTrainReservation(v, origin, &tracks, &dest_enterdir);
		if (res_dest.tile == INVALID_TILE) {
			/* Reservation failed? */
			if (mark_stuck) MarkTrainAsStuck(v);
			if (changed_signal != INVALID_TRACKDIR) SetSignalStateByTrackdir(tile, changed_signal, SIGNAL_STATE_RED);
			return FindFirstTrack(tracks);
		}
		if (res_dest.okay) {
			bool long_reserve = (CheckLongReservePbsTunnelBridgeOnTrackdir(v, res_dest.tile, res_dest.trackdir) != INVALID_TILE);
			if (!long_reserve) {
				CFollowTrackRail ft(v);
				if (ft.Follow(res_dest.tile, res_dest.trackdir)) {
					Trackdir  new_td = FindFirstTrackdir(ft.m_new_td_bits);
					long_reserve = HasLongReservePbsSignalOnTrackdir(v, ft.m_new_tile, new_td, _settings_game.vehicle.train_braking_model == TBM_REALISTIC);
				}
			}

			if (!long_reserve) {
				/* Got a valid reservation that ends at a safe target, quick exit. */
				if (p_got_reservation != nullptr) *p_got_reservation = true;
				if (changed_signal != INVALID_TRACKDIR) MarkSingleSignalDirty(tile, changed_signal);
				if (!HasBit(lookahead_state.flags, CTTLASF_NO_RES_VEH_TILE)) TryReserveRailTrack(v->tile, TrackdirToTrack(v->GetVehicleTrackdir()));
				if (_settings_game.vehicle.train_braking_model == TBM_REALISTIC) FillTrainReservationLookAhead(v);
				return best_track;
			}
		}

		/* Check if the train needs service here, so it has a chance to always find a depot.
		 * Also check if the current order is a service order so we don't reserve a path to
		 * the destination but instead to the next one if service isn't needed. */
		CheckIfTrainNeedsService(v);
		if (v->current_order.IsType(OT_DUMMY) || v->current_order.IsType(OT_CONDITIONAL) || v->current_order.IsType(OT_GOTO_DEPOT) ||
				v->current_order.IsType(OT_RELEASE_SLOT) || v->current_order.IsType(OT_COUNTER) || v->current_order.IsType(OT_LABEL)) {
			ProcessOrders(v);
		}
	}

	/* Save the current train order. The destructor will restore the old order on function exit. */
	VehicleOrderSaver orders(v);

	if (lookahead_state.order_items_start == 0) {
		orders.AdvanceOrdersFromVehiclePosition(lookahead_state);
	}
	if (_settings_game.vehicle.train_braking_model == TBM_REALISTIC) orders.AdvanceOrdersFromLookahead(lookahead_state);

	if (res_dest.tile != INVALID_TILE && !res_dest.okay) {
		/* Pathfinders are able to tell that route was only 'guessed'. */
		bool      path_found = true;
		TileIndex new_tile = res_dest.tile;

		Track next_track = DoTrainPathfind(v, new_tile, dest_enterdir, tracks, path_found, do_track_reservation, &res_dest, &final_dest);
		DEBUG_UPDATESTATECHECKSUM("ChooseTrainTrack: v: %u, path_found: %d, next_track: %d", v->index, path_found, next_track);
		UpdateStateChecksum((((uint64) v->index) << 32) | (path_found << 16) | next_track);
		if (new_tile == tile) best_track = next_track;
		v->HandlePathfindingResult(path_found);
	}

	/* No track reservation requested -> finished. */
	if (!do_track_reservation) return best_track;

	/* A path was found, but could not be reserved. */
	if (res_dest.tile != INVALID_TILE && !res_dest.okay) {
		if (mark_stuck) MarkTrainAsStuck(v);
		FreeTrainTrackReservation(v, origin.tile, origin.trackdir);
		return best_track;
	}

	/* No possible reservation target found, we are probably lost. */
	if (res_dest.tile == INVALID_TILE) {
		/* Try to find any safe destination. */
		PBSTileInfo path_end = FollowTrainReservation(v, nullptr, FTRF_OKAY_UNUSED);
		if (TryReserveSafeTrack(v, path_end.tile, path_end.trackdir, false)) {
			TrackBits res = GetReservedTrackbits(tile) & DiagdirReachesTracks(enterdir);
			best_track = FindFirstTrack(res);
			if (!HasBit(lookahead_state.flags, CTTLASF_NO_RES_VEH_TILE)) TryReserveRailTrack(v->tile, TrackdirToTrack(v->GetVehicleTrackdir()));
			if (p_got_reservation != nullptr) *p_got_reservation = true;
			if (changed_signal != INVALID_TRACKDIR) MarkSingleSignalDirty(tile, changed_signal);
			if (_settings_game.vehicle.train_braking_model == TBM_REALISTIC) FillTrainReservationLookAhead(v);
		} else {
			FreeTrainTrackReservation(v, origin.tile, origin.trackdir);
			if (mark_stuck) MarkTrainAsStuck(v);
		}
		return best_track;
	}

	got_reservation = true;

	auto check_destination_seen = [&](TileIndex tile) {
		if (_settings_game.vehicle.train_braking_model == TBM_REALISTIC && v->current_order.IsBaseStationOrder() &&
				HasStationTileRail(tile)) {
			if (v->current_order.ShouldStopAtStation(v, GetStationIndex(tile), IsRailWaypoint(tile))) {
				SetBit(lookahead_state.flags, CTTLASF_STOP_FOUND);
			} else if (v->current_order.IsType(OT_GOTO_WAYPOINT) && v->current_order.GetDestination() == GetStationIndex(tile) && (v->current_order.GetWaypointFlags() & OWF_REVERSE)) {
				if (!HasBit(lookahead_state.flags, CTTLASF_REVERSE_FOUND)) {
					SetBit(lookahead_state.flags, CTTLASF_REVERSE_FOUND);
					lookahead_state.reverse_dest = GetStationIndex(tile);
				}
			}
		}
	};

	check_destination_seen(res_dest.tile);

	/* Reservation target found and free, check if it is safe. */
	while (!IsSafeWaitingPosition(v, res_dest.tile, res_dest.trackdir, true, _settings_game.pf.forbid_90_deg)) {
		/* Extend reservation until we have found a safe position. */
		DiagDirection exitdir = TrackdirToExitdir(res_dest.trackdir);
		TileIndex     next_tile = TileAddByDiagDir(res_dest.tile, exitdir);
		TrackBits     reachable = TrackdirBitsToTrackBits(GetTileTrackdirBits(next_tile, TRANSPORT_RAIL, 0)) & DiagdirReachesTracks(exitdir);
		if (Rail90DegTurnDisallowedTilesFromDiagDir(res_dest.tile, next_tile, exitdir)) {
			reachable &= ~TrackCrossesTracks(TrackdirToTrack(res_dest.trackdir));
		}

		/* Get next order with destination. */
		if (orders.SwitchToNextOrder(true)) {
			PBSTileInfo cur_dest;
			bool path_found;
			DoTrainPathfind(v, next_tile, exitdir, reachable, path_found, true, &cur_dest, nullptr);
			if (cur_dest.tile != INVALID_TILE) {
				res_dest = cur_dest;
				if (res_dest.okay) {
					check_destination_seen(res_dest.tile);
					continue;
				}
				/* Path found, but could not be reserved. */
				FreeTrainTrackReservation(v, origin.tile, origin.trackdir);
				if (mark_stuck) MarkTrainAsStuck(v);
				got_reservation = false;
				changed_signal = INVALID_TRACKDIR;
				break;
			}
		}
		/* No order or no safe position found, try any position. */
		if (!TryReserveSafeTrack(v, res_dest.tile, res_dest.trackdir, true)) {
			FreeTrainTrackReservation(v, origin.tile, origin.trackdir);
			if (mark_stuck) MarkTrainAsStuck(v);
			got_reservation = false;
			changed_signal = INVALID_TRACKDIR;
		}
		break;
	}

	if (got_reservation) {
		if (v->current_order.IsBaseStationOrder() && HasStationTileRail(res_dest.tile) && v->current_order.GetDestination() == GetStationIndex(res_dest.tile)) {
			if (v->current_order.ShouldStopAtStation(v, v->current_order.GetDestination(), v->current_order.IsType(OT_GOTO_WAYPOINT))) {
				v->last_station_visited = v->current_order.GetDestination();
			}
			orders.SwitchToNextOrder(true);
		}
		if (_settings_game.vehicle.train_braking_model == TBM_REALISTIC) {
			FillTrainReservationLookAhead(v);
			if (v->lookahead != nullptr) lookahead_state.order_items_start = (uint)v->lookahead->items.size();
		}
		TryLongReserveChooseTrainTrack(v, res_dest.tile, res_dest.trackdir, (flags & CTTF_FORCE_RES), lookahead_state);
	}

	if (!HasBit(lookahead_state.flags, CTTLASF_NO_RES_VEH_TILE)) TryReserveRailTrack(v->tile, TrackdirToTrack(v->GetVehicleTrackdir()));

	if (changed_signal != INVALID_TRACKDIR) MarkSingleSignalDirty(tile, changed_signal);
	if (p_got_reservation != nullptr) *p_got_reservation = got_reservation;

	orders.Restore();
	if (v->current_order.IsType(OT_GOTO_DEPOT) &&
			(v->current_order.GetDepotActionType() & ODATFB_NEAREST_DEPOT) &&
			final_dest != INVALID_TILE && IsRailDepotTile(final_dest)) {
		v->current_order.SetDestination(GetDepotIndex(final_dest));
		v->dest_tile = final_dest;
		SetWindowWidgetDirty(WC_VEHICLE_VIEW, v->index, WID_VV_START_STOP);
	}

	return best_track;
}

/**
 * Try to reserve a path to a safe position.
 *
 * @param v The vehicle
 * @param mark_as_stuck Should the train be marked as stuck on a failed reservation?
 * @param first_tile_okay True if no path should be reserved if the current tile is a safe position.
 * @return True if a path could be reserved.
 */
bool TryPathReserve(Train *v, bool mark_as_stuck, bool first_tile_okay)
{
	dbg_assert(v->IsFrontEngine());

	ClearLookAheadIfInvalid(v);

	if (v->lookahead != nullptr && HasBit(v->lookahead->flags, TRLF_DEPOT_END)) return true;

	/* We have to handle depots specially as the track follower won't look
	 * at the depot tile itself but starts from the next tile. If we are still
	 * inside the depot, a depot reservation can never be ours. */
	if (v->track == TRACK_BIT_DEPOT) {
		if (HasDepotReservation(v->tile)) {
			if (mark_as_stuck) MarkTrainAsStuck(v);
			return false;
		} else {
			/* Depot not reserved, but the next tile might be. */
			TileIndex next_tile = TileAddByDiagDir(v->tile, GetRailDepotDirection(v->tile));
			if (HasReservedTracks(next_tile, DiagdirReachesTracks(GetRailDepotDirection(v->tile)))) return false;
		}
	}

	if (IsTileType(v->tile, MP_TUNNELBRIDGE) && IsTunnelBridgeSignalSimulationExitOnly(v->tile) &&
			TrackdirEntersTunnelBridge(v->tile, v->GetVehicleTrackdir())) {
		/* prevent any attempt to reserve the wrong way onto a tunnel/bridge exit */
		return false;
	}
	if (IsTunnelBridgeWithSignalSimulation(v->tile) && ((v->track & TRACK_BIT_WORMHOLE) || TrackdirEntersTunnelBridge(v->tile, v->GetVehicleTrackdir()))) {
		DiagDirection tunnel_bridge_dir = GetTunnelBridgeDirection(v->tile);
		Axis axis = DiagDirToAxis(tunnel_bridge_dir);
		DiagDirection axial_dir = DirToDiagDirAlongAxis(v->direction, axis);
		if (axial_dir == tunnel_bridge_dir) {
			/* prevent use of the entrance tile for reservations when the train is already in the wormhole */

			if (_settings_game.vehicle.train_braking_model == TBM_REALISTIC) {
				/* Initialise a lookahead if there isn't one already */
				if (v->lookahead == nullptr) FillTrainReservationLookAhead(v);
				if (v->lookahead != nullptr && !LookaheadWithinCurrentTunnelBridge(v)) {
					/* Try to extend the reservation beyond the tunnel/bridge exit */
					TryLongReserveChooseTrainTrackFromReservationEnd(v, true);
				}
			} else {
				TileIndex exit = GetOtherTunnelBridgeEnd(v->tile);
				TileIndex v_pos = TileVirtXY(v->x_pos, v->y_pos);
				if (v_pos != exit) {
					v_pos += TileOffsByDiagDir(tunnel_bridge_dir);
				}
				if (v_pos == exit) {
					return CheckTrainStayInWormHolePathReserve(v, exit);
				}
			}
			return false;
		}
	}

	Vehicle *other_train = nullptr;
	PBSTileInfo origin = FollowTrainReservation(v, &other_train);
	/* The path we are driving on is already blocked by some other train.
	 * This can only happen in certain situations when mixing path and
	 * block signals or when changing tracks and/or signals.
	 * Exit here as doing any further reservations will probably just
	 * make matters worse. */
	if (other_train != nullptr && other_train->index != v->index) {
		if (mark_as_stuck) MarkTrainAsStuck(v);
		return false;
	}
	/* If we have a reserved path and the path ends at a safe tile, we are finished already. */
	if (origin.okay && (v->tile != origin.tile || first_tile_okay)) {
		/* Can't be stuck then. */
		if (HasBit(v->flags, VRF_TRAIN_STUCK)) SetWindowWidgetDirty(WC_VEHICLE_VIEW, v->index, WID_VV_START_STOP);
		ClrBit(v->flags, VRF_TRAIN_STUCK);
		if (_settings_game.vehicle.train_braking_model == TBM_REALISTIC) {
			FillTrainReservationLookAhead(v);
			TryLongReserveChooseTrainTrackFromReservationEnd(v, true);
		}
		return true;
	}

	/* If we are in a depot, tentatively reserve the depot. */
	if (v->track == TRACK_BIT_DEPOT && v->tile == origin.tile) {
		SetDepotReservation(v->tile, true);
		if (_settings_client.gui.show_track_reservation) MarkTileDirtyByTile(v->tile, VMDF_NOT_MAP_MODE);
	}

	DiagDirection exitdir = TrackdirToExitdir(origin.trackdir);
	TileIndex new_tile;
	if (IsTileType(origin.tile, MP_TUNNELBRIDGE) && GetTunnelBridgeDirection(origin.tile) == exitdir) {
		new_tile = GetOtherTunnelBridgeEnd(origin.tile);
	} else {
		new_tile = TileAddByDiagDir(origin.tile, exitdir);
	}
	TrackBits reachable = TrackdirBitsToTrackBits(GetTileTrackdirBits(new_tile, TRANSPORT_RAIL, 0) & DiagdirReachesTrackdirs(exitdir));

	if (Rail90DegTurnDisallowedTilesFromDiagDir(origin.tile, new_tile, exitdir)) reachable &= ~TrackCrossesTracks(TrackdirToTrack(origin.trackdir));

	bool res_made = false;
	if (reachable != TRACK_BIT_NONE) {
		ChooseTrainTrack(v, new_tile, exitdir, reachable, CTTF_FORCE_RES | (mark_as_stuck ? CTTF_MARK_STUCK : CTTF_NONE), &res_made);
	}

	if (!res_made) {
		/* Free the depot reservation as well. */
		if (v->track == TRACK_BIT_DEPOT && v->tile == origin.tile) SetDepotReservation(v->tile, false);
		return false;
	}

	if (HasBit(v->flags, VRF_TRAIN_STUCK)) {
		v->wait_counter = 0;
		SetWindowWidgetDirty(WC_VEHICLE_VIEW, v->index, WID_VV_START_STOP);
	}
	ClrBit(v->flags, VRF_TRAIN_STUCK);
	if (_settings_game.vehicle.train_braking_model == TBM_REALISTIC) FillTrainReservationLookAhead(v);
	return true;
}


static bool CheckReverseTrain(const Train *v)
{
	if (_settings_game.difficulty.line_reverse_mode != 0 ||
			v->track == TRACK_BIT_DEPOT) {
		return false;
	}

	dbg_assert(v->track != TRACK_BIT_NONE);

	switch (_settings_game.pf.pathfinder_for_trains) {
		case VPF_NPF: return NPFTrainCheckReverse(v);
		case VPF_YAPF: return YapfTrainCheckReverse(v);

		default: NOT_REACHED();
	}
}

/**
 * Get the location of the next station to visit.
 * @param station Next station to visit.
 * @return Location of the new station.
 */
TileIndex Train::GetOrderStationLocation(StationID station)
{
	if (station == this->last_station_visited) this->last_station_visited = INVALID_STATION;

	const Station *st = Station::Get(station);
	if (!(st->facilities & FACIL_TRAIN)) {
		/* The destination station has no trainstation tiles. */
		this->IncrementRealOrderIndex();
		return 0;
	}

	return st->xy;
}

/** Goods at the consist have changed, update the graphics, cargo, and acceleration. */
void Train::MarkDirty()
{
	Train *v = this;
	do {
		v->colourmap = PAL_NONE;
		v->InvalidateImageCache();
		v->UpdateViewport(true, false);
	} while ((v = v->Next()) != nullptr);

	/* need to update acceleration and cached values since the goods on the train changed. */
	this->CargoChanged();
	this->UpdateAcceleration();
}

/**
 * This function looks at the vehicle and updates its speed (cur_speed
 * and subspeed) variables. Furthermore, it returns the distance that
 * the train can drive this tick. #Vehicle::GetAdvanceDistance() determines
 * the distance to drive before moving a step on the map.
 * @return distance to drive.
 */
int Train::UpdateSpeed(MaxSpeedInfo max_speed_info)
{
	AccelStatus accel_status = this->GetAccelerationStatus();
	if (this->lookahead != nullptr && HasBit(this->lookahead->flags, TRLF_APPLY_ADVISORY) && this->cur_speed <= max_speed_info.strict_max_speed) {
		ClrBit(this->lookahead->flags, TRLF_APPLY_ADVISORY);
	}
	switch (_settings_game.vehicle.train_acceleration_model) {
		default: NOT_REACHED();
		case AM_ORIGINAL:
			return this->DoUpdateSpeed({ this->acceleration * (accel_status == AS_BRAKE ? -4 : 2), this->acceleration * -4 }, 0,
					max_speed_info.strict_max_speed, max_speed_info.advisory_max_speed, this->UsingRealisticBraking());

		case AM_REALISTIC:
			return this->DoUpdateSpeed(this->GetAcceleration(), accel_status == AS_BRAKE ? 0 : 2,
					max_speed_info.strict_max_speed, max_speed_info.advisory_max_speed, this->UsingRealisticBraking());
	}
}
/**
 * Handle all breakdown related stuff for a train consist.
 * @param v The front engine.
 */
static bool HandlePossibleBreakdowns(Train *v)
{
	dbg_assert(v->IsFrontEngine());
	for (Train *u = v; u != nullptr; u = u->Next()) {
		if (u->breakdown_ctr != 0 && (u->IsEngine() || u->IsMultiheaded())) {
			if (u->breakdown_ctr <= 2) {
				if (u->HandleBreakdown()) return true;
				/* We check the order of v (the first vehicle) instead of u here! */
			} else if (!v->current_order.IsType(OT_LOADING)) {
				u->breakdown_ctr--;
			}
		}
	}
	return false;
}

/**
 * Trains enters a station, send out a news item if it is the first train, and start loading.
 * @param v Train that entered the station.
 * @param station Station visited.
 */
static void TrainEnterStation(Train *v, StationID station)
{
	v->last_station_visited = station;

	BaseStation *bst = BaseStation::Get(station);

	if (Waypoint::IsExpected(bst)) {
		v->DeleteUnreachedImplicitOrders();
		UpdateVehicleTimetable(v, true);
		v->last_station_visited = station;
		v->force_proceed = TFP_NONE;
		SetWindowDirty(WC_VEHICLE_VIEW, v->index);
		v->current_order.MakeWaiting();
		v->current_order.SetNonStopType(ONSF_NO_STOP_AT_ANY_STATION);
		v->cur_speed = 0;
		v->signal_speed_restriction = 0;
		return;
	}

	/* check if a train ever visited this station before */
	Station *st = Station::From(bst);
	if (!(st->had_vehicle_of_type & HVOT_TRAIN)) {
		st->had_vehicle_of_type |= HVOT_TRAIN;
		SetDParam(0, st->index);
		AddVehicleNewsItem(
			STR_NEWS_FIRST_TRAIN_ARRIVAL,
			v->owner == _local_company ? NT_ARRIVAL_COMPANY : NT_ARRIVAL_OTHER,
			v->index,
			st->index
		);
		AI::NewEvent(v->owner, new ScriptEventStationFirstVehicle(st->index, v->index));
		Game::NewEvent(new ScriptEventStationFirstVehicle(st->index, v->index));
	}

	v->force_proceed = TFP_NONE;
	SetWindowDirty(WC_VEHICLE_VIEW, v->index);

	v->BeginLoading();

	TileIndex station_tile = v->GetStationLoadingVehicle()->tile;
	TriggerStationRandomisation(st, station_tile, SRT_TRAIN_ARRIVES);
	TriggerStationAnimation(st, station_tile, SAT_TRAIN_ARRIVES);
}

/* Check if the vehicle is compatible with the specified tile */
static inline bool CheckCompatibleRail(const Train *v, TileIndex tile, DiagDirection enterdir)
{
	return IsInfraTileUsageAllowed(VEH_TRAIN, v->owner, tile) &&
			(!v->IsFrontEngine() || HasBit(v->compatible_railtypes, GetRailTypeByEntryDir(tile, enterdir)));
}

/** Data structure for storing engine speed changes of an acceleration type. */
struct AccelerationSlowdownParams {
	byte small_turn; ///< Speed change due to a small turn.
	byte large_turn; ///< Speed change due to a large turn.
	byte z_up;       ///< Fraction to remove when moving up.
	byte z_down;     ///< Fraction to add when moving down.
};

/** Speed update fractions for each acceleration type. */
static const AccelerationSlowdownParams _accel_slowdown[] = {
	/* normal accel */
	{256 / 4, 256 / 2, 256 / 4, 2}, ///< normal
	{256 / 4, 256 / 2, 256 / 4, 2}, ///< monorail
	{0,       256 / 2, 256 / 4, 2}, ///< maglev
};

/**
 * Modify the speed of the vehicle due to a change in altitude.
 * @param v %Train to update.
 * @param old_z Previous height.
 */
static inline void AffectSpeedByZChange(Train *v, int old_z)
{
	if (old_z == v->z_pos || _settings_game.vehicle.train_acceleration_model != AM_ORIGINAL) return;

	const AccelerationSlowdownParams *asp = &_accel_slowdown[GetRailTypeInfo(v->railtype)->acceleration_type];

	if (old_z < v->z_pos) {
		v->cur_speed -= (v->cur_speed * asp->z_up >> 8);
	} else {
		uint16 spd = v->cur_speed + asp->z_down;
		if (spd <= v->gcache.cached_max_track_speed) v->cur_speed = spd;
	}
}

enum TrainMovedChangeSignalEnum {
	CHANGED_NOTHING, ///< No special signals were changed
	CHANGED_NORMAL_TO_PBS_BLOCK, ///< A PBS block with a non-PBS signal facing us
	CHANGED_LR_PBS ///< A long reserve PBS signal
};

static TrainMovedChangeSignalEnum TrainMovedChangeSignal(Train* v, TileIndex tile, DiagDirection dir, bool front)
{
	if (IsTileType(tile, MP_RAILWAY) &&
			GetRailTileType(tile) == RAIL_TILE_SIGNALS) {
		TrackdirBits tracks = TrackBitsToTrackdirBits(GetTrackBits(tile)) & DiagdirReachesTrackdirs(dir);
		Trackdir trackdir = FindFirstTrackdir(tracks);
		if (UpdateSignalsOnSegment(tile,  TrackdirToExitdir(trackdir), GetTileOwner(tile)) == SIGSEG_PBS && HasSignalOnTrackdir(tile, trackdir)) {
			/* A PBS block with a non-PBS signal facing us? */
			if (!IsPbsSignal(GetSignalType(tile, TrackdirToTrack(trackdir)))) return CHANGED_NORMAL_TO_PBS_BLOCK;

			if (front && HasLongReservePbsSignalOnTrackdir(v, tile, trackdir, _settings_game.vehicle.train_braking_model == TBM_REALISTIC)) return CHANGED_LR_PBS;
		}
	}
	if (IsTileType(tile, MP_TUNNELBRIDGE) && IsTunnelBridgeSignalSimulationExit(tile) && GetTunnelBridgeDirection(tile) == ReverseDiagDir(dir)) {
		if (UpdateSignalsOnSegment(tile, dir, GetTileOwner(tile)) == SIGSEG_PBS) {
			return CHANGED_NORMAL_TO_PBS_BLOCK;
		}
	}
	if (front && _settings_game.vehicle.train_braking_model == TBM_REALISTIC && IsTileType(tile, MP_TUNNELBRIDGE) && IsTunnelBridgeSignalSimulationEntrance(tile)) {
		TrackdirBits tracks = TrackBitsToTrackdirBits(GetTunnelBridgeTrackBits(tile)) & DiagdirReachesTrackdirs(dir);
		Trackdir trackdir = FindFirstTrackdir(tracks);
		if (CheckLongReservePbsTunnelBridgeOnTrackdir(v, tile, trackdir) != INVALID_TILE) return CHANGED_LR_PBS;
	}

	return CHANGED_NOTHING;
}

/** Tries to reserve track under whole train consist. */
void Train::ReserveTrackUnderConsist() const
{
	for (const Train *u = this; u != nullptr; u = u->Next()) {
		if (u->track & TRACK_BIT_WORMHOLE) {
			if (IsRailCustomBridgeHeadTile(u->tile)) {
				/* reserve the first available track */
				TrackBits bits = GetAcrossTunnelBridgeTrackBits(u->tile);
				Track first_track = RemoveFirstTrack(&bits);
				dbg_assert(IsValidTrack(first_track));
				TryReserveRailTrack(u->tile, first_track);
			} else {
				TryReserveRailTrack(u->tile, DiagDirToDiagTrack(GetTunnelBridgeDirection(u->tile)));
			}
		} else if (u->track != TRACK_BIT_DEPOT) {
			TryReserveRailTrack(u->tile, TrackBitsToTrack(u->track));
		}
	}
}

/**
 * The train vehicle crashed!
 * Update its status and other parts around it.
 * @param flooded Crash was caused by flooding.
 * @return Number of people killed.
 */
uint Train::Crash(bool flooded)
{
	uint pass = 0;
	if (this->IsFrontEngine()) {
		pass += 2; // driver

		/* Remove the reserved path in front of the train if it is not stuck.
		 * Also clear all reserved tracks the train is currently on. */
		if (!HasBit(this->flags, VRF_TRAIN_STUCK)) FreeTrainTrackReservation(this);
		for (const Train *v = this; v != nullptr; v = v->Next()) {
			ClearPathReservation(v, v->tile, v->GetVehicleTrackdir(), true);
		}

		/* we may need to update crossing we were approaching,
		 * but must be updated after the train has been marked crashed */
		TileIndex crossing = TrainApproachingCrossingTile(this);
		if (crossing != INVALID_TILE) UpdateLevelCrossing(crossing);

		/* Remove the loading indicators (if any) */
		HideFillingPercent(&this->fill_percent_te_id);
	}

	RegisterGameEvents(GEF_TRAIN_CRASH);

	pass += this->GroundVehicleBase::Crash(flooded);

	this->crash_anim_pos = flooded ? 4000 : 1; // max 4440, disappear pretty fast when flooded
	return pass;
}

/**
 * Marks train as crashed and creates an AI event.
 * Doesn't do anything if the train is crashed already.
 * @param v first vehicle of chain
 * @return number of victims (including 2 drivers; zero if train was already crashed)
 */
static uint TrainCrashed(Train *v)
{
	uint num = 0;

	/* do not crash train twice */
	if (!(v->vehstatus & VS_CRASHED)) {
		num = v->Crash();
		AI::NewEvent(v->owner, new ScriptEventVehicleCrashed(v->index, v->tile, ScriptEventVehicleCrashed::CRASH_TRAIN));
		Game::NewEvent(new ScriptEventVehicleCrashed(v->index, v->tile, ScriptEventVehicleCrashed::CRASH_TRAIN));
	}

	/* Try to re-reserve track under already crashed train too.
	 * Crash() clears the reservation! */
	v->ReserveTrackUnderConsist();

	return num;
}

/** Temporary data storage for testing collisions. */
struct TrainCollideChecker {
	Train *v; ///< %Vehicle we are testing for collision.
	uint num; ///< Total number of victims if train collided.
};

/**
 * Collision test function.
 * @param v %Train vehicle to test collision with.
 * @param data %Train being examined.
 * @return \c nullptr (always continue search)
 */
static Vehicle *FindTrainCollideEnum(Vehicle *v, void *data)
{
	TrainCollideChecker *tcc = (TrainCollideChecker*)data;

	/* not in depot */
	if (Train::From(v)->track == TRACK_BIT_DEPOT) return nullptr;

	if (_settings_game.vehicle.no_train_crash_other_company) {
		/* do not crash into trains of another company. */
		if (v->owner != tcc->v->owner) return nullptr;
	}

	/* get first vehicle now to make most usual checks faster */
	Train *coll = Train::From(v)->First();

	/* can't collide with own wagons */
	if (coll == tcc->v) return nullptr;

	int x_diff = v->x_pos - tcc->v->x_pos;
	int y_diff = v->y_pos - tcc->v->y_pos;

	/* Do fast calculation to check whether trains are not in close vicinity
	 * and quickly reject trains distant enough for any collision.
	 * Differences are shifted by 7, mapping range [-7 .. 8] into [0 .. 15]
	 * Differences are then ORed and then we check for any higher bits */
	uint hash = (y_diff + 7) | (x_diff + 7);
	if (hash & ~15) return nullptr;

	/* Slower check using multiplication */
	int min_diff = (Train::From(v)->gcache.cached_veh_length + 1) / 2 + (tcc->v->gcache.cached_veh_length + 1) / 2 - 1;
	if (x_diff * x_diff + y_diff * y_diff >= min_diff * min_diff) return nullptr;

	/* Happens when there is a train under bridge next to bridge head */
	if (abs(v->z_pos - tcc->v->z_pos) > 5) return nullptr;

	/* crash both trains */
	tcc->num += TrainCrashed(tcc->v);
	tcc->num += TrainCrashed(coll);

	return nullptr; // continue searching
}

/**
 * Checks whether the specified train has a collision with another vehicle. If
 * so, destroys this vehicle, and the other vehicle if its subtype has TS_Front.
 * Reports the incident in a flashy news item, modifies station ratings and
 * plays a sound.
 * @param v %Train to test.
 */
static bool CheckTrainCollision(Train *v)
{
	/* can't collide in depot */
	if (v->track == TRACK_BIT_DEPOT) return false;

	dbg_assert(v->track & TRACK_BIT_WORMHOLE || TileVirtXY(v->x_pos, v->y_pos) == v->tile);

	TrainCollideChecker tcc;
	tcc.v = v;
	tcc.num = 0;

	/* find colliding vehicles */
	if (v->track & TRACK_BIT_WORMHOLE) {
		FindVehicleOnPos(v->tile, VEH_TRAIN, &tcc, FindTrainCollideEnum);
		FindVehicleOnPos(GetOtherTunnelBridgeEnd(v->tile), VEH_TRAIN, &tcc, FindTrainCollideEnum);
	} else {
		FindVehicleOnPosXY(v->x_pos, v->y_pos, VEH_TRAIN, &tcc, FindTrainCollideEnum);
	}

	/* any dead -> no crash */
	if (tcc.num == 0) return false;

	SetDParam(0, tcc.num);
	AddTileNewsItem(STR_NEWS_TRAIN_CRASH, NT_ACCIDENT, v->tile);

	ModifyStationRatingAround(v->tile, v->owner, -160, 30);
	if (_settings_client.sound.disaster) SndPlayVehicleFx(SND_13_TRAIN_COLLISION, v);
	return true;
}

static Vehicle *CheckTrainAtSignal(Vehicle *v, void *data)
{
	if ((v->vehstatus & VS_CRASHED)) return nullptr;

	Train *t = Train::From(v);
	DiagDirection exitdir = *(DiagDirection *)data;

	/* not front engine of a train, inside wormhole or depot, crashed */
	if (!t->IsFrontEngine() || !(t->track & TRACK_BIT_MASK)) return nullptr;

	if (t->cur_speed > 5 || VehicleExitDir(t->direction, t->track) != exitdir) return nullptr;

	return t;
}

struct FindSpaceBetweenTrainsChecker {
	int32 pos;
	uint16 distance;
	DiagDirection direction;
};

/** Find train in front and keep distance between trains in tunnel/bridge. */
static Vehicle *FindSpaceBetweenTrainsEnum(Vehicle *v, void *data)
{
	/* Don't look at wagons between front and back of train. */
	if ((v->Previous() != nullptr && v->Next() != nullptr)) return nullptr;

	if (!IsDiagonalDirection(v->direction)) {
		/* Check for vehicles on non-across track pieces of custom bridge head */
		if ((GetAcrossTunnelBridgeTrackBits(v->tile) & Train::From(v)->track & TRACK_BIT_ALL) == TRACK_BIT_NONE) return nullptr;
	}

	const FindSpaceBetweenTrainsChecker *checker = (FindSpaceBetweenTrainsChecker*) data;
	int32 a, b = 0;

	switch (checker->direction) {
		default: NOT_REACHED();
		case DIAGDIR_NE: a = checker->pos; b = v->x_pos; break;
		case DIAGDIR_SE: a = v->y_pos; b = checker->pos; break;
		case DIAGDIR_SW: a = v->x_pos; b = checker->pos; break;
		case DIAGDIR_NW: a = checker->pos; b = v->y_pos; break;
	}

	if (a > b && a <= (b + (int)(checker->distance)) + (int)(TILE_SIZE) - 1) return v;
	return nullptr;
}

static bool IsTooCloseBehindTrain(Train *t, TileIndex tile, uint16 distance, bool check_endtile)
{
	if (t->force_proceed != 0) return false;

	if (_settings_game.vehicle.train_braking_model == TBM_REALISTIC) {
		if (unlikely(t->lookahead == nullptr)) {
			FillTrainReservationLookAhead(t);
		}
		if (likely(t->lookahead != nullptr)) {
			if (LookaheadWithinCurrentTunnelBridge(t)) {
				/* lookahead is within tunnel/bridge */
				TileIndex end = GetOtherTunnelBridgeEnd(t->tile);
				const int raw_free_tiles = GetAvailableFreeTilesInSignalledTunnelBridge(t->tile, end, tile);
				ApplyAvailableFreeTunnelBridgeTiles(t->lookahead.get(), raw_free_tiles + ((raw_free_tiles != INT_MAX) ? DistanceManhattan(t->tile, tile) : 0), t->tile, end);
				SetTrainReservationLookaheadEnd(t);

				if (!LookaheadWithinCurrentTunnelBridge(t)) {
					/* Try to extend the reservation beyond the tunnel/bridge exit */
					TryLongReserveChooseTrainTrackFromReservationEnd(t, true);
				}

				if (raw_free_tiles <= (int)(distance / TILE_SIZE)) {
					/* Revert train if not going with tunnel direction. */
					DiagDirection tb_dir = GetTunnelBridgeDirection(t->tile);
					if (DirToDiagDirAlongAxis(t->direction, DiagDirToAxis(tb_dir)) != tb_dir) {
						SetBit(t->flags, VRF_REVERSING);
					}
					return true;
				}
				return false;
			} else {
				/* Try to extend the reservation beyond the tunnel/bridge exit */
				TryLongReserveChooseTrainTrackFromReservationEnd(t, true);
			}
		}
	}

	FindSpaceBetweenTrainsChecker checker;
	checker.distance = distance;
	checker.direction = DirToDiagDirAlongAxis(t->direction, DiagDirToAxis(GetTunnelBridgeDirection(t->tile)));
	switch (checker.direction) {
		default: NOT_REACHED();
		case DIAGDIR_NE: checker.pos = (TileX(tile) * TILE_SIZE) + TILE_UNIT_MASK; break;
		case DIAGDIR_SE: checker.pos = (TileY(tile) * TILE_SIZE); break;
		case DIAGDIR_SW: checker.pos = (TileX(tile) * TILE_SIZE); break;
		case DIAGDIR_NW: checker.pos = (TileY(tile) * TILE_SIZE) + TILE_UNIT_MASK; break;
	}

	if (HasVehicleOnPos(t->tile, VEH_TRAIN, &checker, &FindSpaceBetweenTrainsEnum)) {
		/* Revert train if not going with tunnel direction. */
		if (checker.direction != GetTunnelBridgeDirection(t->tile)) {
			SetBit(t->flags, VRF_REVERSING);
		}
		return true;
	}
    /* Cover blind spot at end of tunnel bridge. */
	if (check_endtile){
		if (HasVehicleOnPos(GetOtherTunnelBridgeEnd(t->tile), VEH_TRAIN, &checker, &FindSpaceBetweenTrainsEnum)) {
			/* Revert train if not going with tunnel direction. */
			if (checker.direction != GetTunnelBridgeDirection(t->tile)) {
				SetBit(t->flags, VRF_REVERSING);
			}
			return true;
		}
	}

	return false;
}

static bool CheckTrainStayInWormHolePathReserve(Train *t, TileIndex tile)
{
	bool mark_dirty = false;
	auto guard = scope_guard([&]() {
		if (mark_dirty) MarkTileDirtyByTile(tile, VMDF_NOT_MAP_MODE);
	});

	Trackdir td = GetTunnelBridgeExitTrackdir(tile);
	CFollowTrackRail ft(GetTileOwner(tile), GetRailTypeInfo(t->railtype)->all_compatible_railtypes);

	if (ft.Follow(tile, td)) {
		TrackdirBits reserved = ft.m_new_td_bits & TrackBitsToTrackdirBits(GetReservedTrackbits(ft.m_new_tile));
		if (reserved == TRACKDIR_BIT_NONE) {
			/* next tile is not reserved, so reserve the exit tile */
			if (IsBridge(tile)) {
				TryReserveRailBridgeHead(tile, FindFirstTrack(GetAcrossTunnelBridgeTrackBits(tile)));
			} else {
				SetTunnelReservation(tile, true);
			}
			mark_dirty = true;
		}
	}

	auto try_exit_reservation = [&]() -> bool {
		if (IsTunnelBridgeRestrictedSignal(tile)) {
			const TraceRestrictProgram *prog = GetExistingTraceRestrictProgram(tile, TrackdirToTrack(td));
			if (prog && prog->actions_used_flags & (TRPAUF_WAIT_AT_PBS | TRPAUF_SLOT_ACQUIRE | TRPAUF_SLOT_ACQUIRE_ON_RES)) {
				TraceRestrictProgramResult out;
				TraceRestrictProgramInput input(tile, td, nullptr, nullptr);
				input.permitted_slot_operations = TRPISP_ACQUIRE | TRPISP_ACQUIRE_ON_RES;
				prog->Execute(t, input, out);
				if (out.flags & TRPRF_WAIT_AT_PBS) {
					return false;
				}
			}
		}

		return TryPathReserve(t);
	};

	if (_settings_game.vehicle.train_braking_model == TBM_REALISTIC) {
		if (unlikely(t->lookahead == nullptr)) {
			FillTrainReservationLookAhead(t);
		}
		if (likely(t->lookahead != nullptr)) {
			if (!HasAcrossTunnelBridgeReservation(tile)) return false;
			if (t->lookahead->reservation_end_tile == t->tile && t->lookahead->reservation_end_position - t->lookahead->current_position <= (int)TILE_SIZE && !HasBit(t->lookahead->flags, TRLF_TB_EXIT_FREE)) return false;
			SignalState exit_state = GetTunnelBridgeExitSignalState(tile);
			SetTunnelBridgeExitSignalState(tile, SIGNAL_STATE_GREEN);

			/* Get tile margin before changing vehicle direction */
			const int tile_margin = GetTileMarginInFrontOfTrain(t);

			TileIndex veh_orig_tile = t->tile;
			TrackBits veh_orig_track = t->track;
			Direction veh_orig_direction = t->direction;
			t->tile = tile;
			t->track = TRACK_BIT_WORMHOLE;
			t->direction = TrackdirToDirection(td);

			if (t->Next() == nullptr) {
				/* If this is a single-vehicle train, temporarily update the tile hash so that it can be found when scanning tiles.
				 * This is so that the whole train does not become invisible.
				 * Otherwise if the outgoing reservation reaches the entrance tile at the opposite end of this tunnel/bridge,
				 * the reservation would form a loop, resulting in various ill-effects and invariant violations. */
				t->UpdatePosition();
			}

			bool ok = try_exit_reservation();
			if (!ok && (t->lookahead->reservation_end_position >= t->lookahead->current_position && t->lookahead->reservation_end_position > t->lookahead->current_position + tile_margin)) {
				/* Reservation was made previously and was valid then.
				 * To avoid unexpected braking due to stopping short of the lookahead end,
				 * just carry on even if the end is not a safe waiting point now. */
				ok = true;
			}
			if (ok) {
				if (_extra_aspects > 0) {
					SetTunnelBridgeExitSignalAspect(tile, 0);
					UpdateAspectDeferred(tile, GetTunnelBridgeExitTrackdir(tile));
				}
				mark_dirty = true;
				if (t->lookahead->reservation_end_tile == veh_orig_tile && t->lookahead->reservation_end_position - t->lookahead->current_position <= (int)TILE_SIZE) {
					/* Less than a tile of lookahead, advance tile */
					t->lookahead->reservation_end_tile = tile;
					t->lookahead->reservation_end_trackdir = td;
					ClrBit(t->lookahead->flags, TRLF_TB_EXIT_FREE);
					ClrBit(t->lookahead->flags, TRLF_CHUNNEL);
					t->lookahead->reservation_end_position += (DistanceManhattan(veh_orig_tile, tile) - 1 - t->lookahead->tunnel_bridge_reserved_tiles) * (int)TILE_SIZE;
					t->lookahead->reservation_end_position += IsDiagonalTrackdir(td) ? 16 : 8;
					t->lookahead->tunnel_bridge_reserved_tiles = 0;
					FillTrainReservationLookAhead(t);
				}
				/* Try to extend the reservation */
				TryLongReserveChooseTrainTrackFromReservationEnd(t);
			} else {
				SetTunnelBridgeExitSignalState(tile, exit_state);
			}
			t->tile = veh_orig_tile;
			t->track = veh_orig_track;
			t->direction = veh_orig_direction;
			if (t->Next() == nullptr) {
				/* See equivalent UpdatePosition call above */
				t->UpdatePosition();
			}
			return ok;
		}
	}


	TileIndex veh_orig_tile = t->tile;
	TrackBits veh_orig_track = t->track;
	Direction veh_orig_direction = t->direction;
	t->tile = tile;
	t->track = TRACK_BIT_WORMHOLE;
	t->direction = TrackdirToDirection(td);
	bool ok = try_exit_reservation();
	t->tile = veh_orig_tile;
	t->track = veh_orig_track;
	t->direction = veh_orig_direction;
	if (ok && IsTunnelBridgeEffectivelyPBS(tile)) {
		SetTunnelBridgeExitSignalState(tile, SIGNAL_STATE_GREEN);
		if (_extra_aspects > 0) {
			SetTunnelBridgeExitSignalAspect(tile, 0);
			UpdateAspectDeferred(tile, GetTunnelBridgeExitTrackdir(tile));
		}
		mark_dirty = true;
	}
	return ok;
}

/** Simulate signals in tunnel - bridge. */
static bool CheckTrainStayInWormHole(Train *t, TileIndex tile)
{
	if (t->force_proceed != 0) return false;

	/* When not exit reverse train. */
	if (!IsTunnelBridgeSignalSimulationExit(tile)) {
		SetBit(t->flags, VRF_REVERSING);
		return true;
	}
	SigSegState seg_state = (_settings_game.pf.reserve_paths || IsTunnelBridgeEffectivelyPBS(tile)) ? SIGSEG_PBS : UpdateSignalsOnSegment(tile, INVALID_DIAGDIR, t->owner);
	if (seg_state != SIGSEG_PBS) {
		CFollowTrackRail ft(GetTileOwner(tile), GetRailTypeInfo(t->railtype)->all_compatible_railtypes);
		if (ft.Follow(tile, GetTunnelBridgeExitTrackdir(tile))) {
			if (ft.m_new_td_bits != TRACKDIR_BIT_NONE && KillFirstBit(ft.m_new_td_bits) == TRACKDIR_BIT_NONE) {
				Trackdir td = FindFirstTrackdir(ft.m_new_td_bits);
				if (HasPbsSignalOnTrackdir(ft.m_new_tile, td)) {
					/* immediately after the exit, there is a PBS signal, switch to PBS mode */
					seg_state = SIGSEG_PBS;
				}
			}
		}
	}
	if (seg_state == SIGSEG_FULL || (seg_state == SIGSEG_PBS && !CheckTrainStayInWormHolePathReserve(t, tile))) {
		t->vehstatus |= VS_TRAIN_SLOWING;
		return true;
	}

	return false;
}

static void HandleSignalBehindTrain(Train *v, int signal_number)
{
	if (!IsTunnelBridgeSignalSimulationEntrance(v->tile)) return;

	const uint simulated_wormhole_signals = GetTunnelBridgeSignalSimulationSpacing(v->tile);

	TileIndex tile;
	switch (v->direction) {
		default: NOT_REACHED();
		case DIR_NE: tile = TileVirtXY(v->x_pos + (TILE_SIZE * simulated_wormhole_signals), v->y_pos); break;
		case DIR_SE: tile = TileVirtXY(v->x_pos, v->y_pos - (TILE_SIZE * simulated_wormhole_signals) ); break;
		case DIR_SW: tile = TileVirtXY(v->x_pos - (TILE_SIZE * simulated_wormhole_signals), v->y_pos); break;
		case DIR_NW: tile = TileVirtXY(v->x_pos, v->y_pos + (TILE_SIZE * simulated_wormhole_signals)); break;
	}

	if (tile == v->tile) {
		/* Flip signal on ramp. */
		SetTunnelBridgeEntranceSignalGreen(tile);
	} else if (IsBridge(v->tile) && signal_number >= 0) {
		SetBridgeEntranceSimulatedSignalState(v->tile, signal_number, SIGNAL_STATE_GREEN);
		MarkSingleBridgeSignalDirty(tile, v->tile);
		if (_extra_aspects > 0) UpdateAspectFromBridgeMiddleSignalChange(v->tile, TileOffsByDiagDir(GetTunnelBridgeDirection(v->tile)) * simulated_wormhole_signals, signal_number);
	} else if (IsTunnel(v->tile) && signal_number >= 0 && _extra_aspects > 0) {
		UpdateEntranceAspectFromMiddleSignalChange(v->tile, signal_number);
	}
}

inline void DecreaseReverseDistance(Train *v)
{
	if (v->reverse_distance > 1) {
		v->reverse_distance--;
		if (unlikely(v->reverse_distance == 1 && v->cur_speed > 15 && _settings_game.vehicle.train_acceleration_model == AM_REALISTIC)) {
			/* Train is still moving too fast, extend the reversing point */
			v->reverse_distance++;
		}
	}
}

int ReversingDistanceTargetSpeed(const Train *v)
{
	if (v->UsingRealisticBraking()) {
		TrainDecelerationStats stats(v, v->lookahead != nullptr ? v->lookahead->cached_zpos : v->CalculateOverallZPos());
		return GetRealisticBrakingSpeedForDistance(stats, v->reverse_distance - 1, 0, 0);
	}
	int target_speed;
	if (_settings_game.vehicle.train_acceleration_model == AM_REALISTIC) {
		target_speed = ((v->reverse_distance - 1) * 5) / 2;
	} else {
		target_speed = (v->reverse_distance - 1) * 10 - 5;
	}
	return std::max(0, target_speed);
}

void DecrementPendingSpeedRestrictions(Train *v)
{
	bool remaining = false;
	for (auto it = _pending_speed_restriction_change_map.lower_bound(v->index); it != _pending_speed_restriction_change_map.end() && it->first == v->index;) {
		if (--it->second.distance == 0) {
			v->speed_restriction = it->second.new_speed;
			it = _pending_speed_restriction_change_map.erase(it);
		} else {
			++it;
			remaining = true;
		}
	}
	if (!remaining) ClrBit(v->flags, VRF_PENDING_SPEED_RESTRICTION);
}

void HandleTraceRestrictSpeedRestrictionAction(const TraceRestrictProgramResult &out, Train *v, Trackdir signal_td)
{
	if (out.flags & TRPRF_SPEED_RESTRICTION_SET) {
		SetBit(v->flags, VRF_PENDING_SPEED_RESTRICTION);
		for (auto it = _pending_speed_restriction_change_map.lower_bound(v->index); it != _pending_speed_restriction_change_map.end() && it->first == v->index; ++it) {
			if ((uint16) (out.speed_restriction + 0xFFFF) < (uint16) (it->second.new_speed + 0xFFFF)) it->second.new_speed = out.speed_restriction;
		}
		uint16 flags = 0;
		if (IsDiagonalTrack(TrackdirToTrack(signal_td))) SetBit(flags, PSRCF_DIAGONAL);
		_pending_speed_restriction_change_map.insert({ v->index, { (uint16) (v->gcache.cached_total_length + (HasBit(flags, PSRCF_DIAGONAL) ? 8 : 4)), out.speed_restriction, v->speed_restriction, flags } });
		if ((uint16) (out.speed_restriction + 0xFFFF) < (uint16) (v->speed_restriction + 0xFFFF)) v->speed_restriction = out.speed_restriction;
	}
	if (out.flags & TRPRF_SPEED_ADAPT_EXEMPT && !HasBit(v->flags, VRF_SPEED_ADAPTATION_EXEMPT)) {
		SetBit(v->flags, VRF_SPEED_ADAPTATION_EXEMPT);
		SetWindowDirty(WC_VEHICLE_DETAILS, v->index);
	}
	if (out.flags & TRPRF_RM_SPEED_ADAPT_EXEMPT && HasBit(v->flags, VRF_SPEED_ADAPTATION_EXEMPT)) {
		ClrBit(v->flags, VRF_SPEED_ADAPTATION_EXEMPT);
		SetWindowDirty(WC_VEHICLE_DETAILS, v->index);
	}
}

/**
 * Move a vehicle chain one movement stop forwards.
 * @param v First vehicle to move.
 * @param nomove Stop moving this and all following vehicles.
 * @param reverse Set to false to not execute the vehicle reversing. This does not change any other logic.
 * @return True if the vehicle could be moved forward, false otherwise.
 */
bool TrainController(Train *v, Vehicle *nomove, bool reverse)
{
	Train *first = v->First();
	Train *prev = nullptr;
	SCOPE_INFO_FMT([&], "TrainController: %s, %s, %s", scope_dumper().VehicleInfo(v), scope_dumper().VehicleInfo(prev), scope_dumper().VehicleInfo(nomove));
	bool direction_changed = false; // has direction of any part changed?
	bool update_signal_tunbridge_exit = false;
	Direction old_direction = INVALID_DIR;
	TrackBits old_trackbits = INVALID_TRACK_BIT;
	uint16 old_gv_flags = 0;

	auto notify_direction_changed = [&](Direction old_direction, Direction new_direction) {
		if (prev == nullptr && _settings_game.vehicle.train_acceleration_model == AM_ORIGINAL) {
			const AccelerationSlowdownParams *asp = &_accel_slowdown[GetRailTypeInfo(v->railtype)->acceleration_type];
			DirDiff diff = DirDifference(old_direction, new_direction);
			v->cur_speed -= (diff == DIRDIFF_45RIGHT || diff == DIRDIFF_45LEFT ? asp->small_turn : asp->large_turn) * v->cur_speed >> 8;
		}
		direction_changed = true;
	};

	if (reverse && v->reverse_distance == 1) {
		goto reverse_train_direction;
	}

	/* For every vehicle after and including the given vehicle */
	for (prev = v->Previous(); v != nomove; prev = v, v = v->Next()) {
		old_direction = v->direction;
		old_trackbits = v->track;
		old_gv_flags = v->gv_flags;
		DiagDirection enterdir = DIAGDIR_BEGIN;
		bool update_signals_crossing = false; // will we update signals or crossing state?


		GetNewVehiclePosResult gp = GetNewVehiclePos(v);
		if (!(v->track & TRACK_BIT_WORMHOLE) && gp.old_tile != gp.new_tile &&
				IsRailBridgeHeadTile(gp.old_tile) && DiagdirBetweenTiles(gp.old_tile, gp.new_tile) == GetTunnelBridgeDirection(gp.old_tile)) {
			/* left a bridge headtile into a wormhole */
			Direction old_direction = v->direction;
			uint32 r = VehicleEnterTile(v, gp.old_tile, gp.x, gp.y); // NB: old tile, the bridge head which the train just left
			if (HasBit(r, VETS_CANNOT_ENTER)) {
				goto invalid_rail;
			}
			if (old_direction != v->direction) notify_direction_changed(old_direction, v->direction);
			DiagDirection dir = GetTunnelBridgeDirection(gp.old_tile);
			const byte *b = _initial_tile_subcoord[AxisToTrack(DiagDirToAxis(dir))][dir];
			gp.x = (gp.x & ~0xF) | b[0];
			gp.y = (gp.y & ~0xF) | b[1];
		}
		if (!(v->track & TRACK_BIT_WORMHOLE)) {
			/* Not inside tunnel */
			if (gp.old_tile == gp.new_tile) {
				/* Staying in the old tile */
				if (v->track == TRACK_BIT_DEPOT) {
					/* Inside depot */
					gp.x = v->x_pos;
					gp.y = v->y_pos;
					v->reverse_distance = 0;
				} else {
					/* Not inside depot */

					/* Reverse when we are at the end of the track already, do not move to the new position */
					if (v->IsFrontEngine() && !TrainCheckIfLineEnds(v, reverse)) return false;

					uint32 r = VehicleEnterTile(v, gp.new_tile, gp.x, gp.y);
					if (HasBit(r, VETS_CANNOT_ENTER)) {
						goto invalid_rail;
					}
					if (HasBit(r, VETS_ENTERED_STATION)) {
						/* The new position is the end of the platform */
						TrainEnterStation(v->First(), r >> VETS_STATION_ID_OFFSET);
					}
					if (old_direction != v->direction) notify_direction_changed(old_direction, v->direction);
				}
			} else {
				/* A new tile is about to be entered. */

				/* Determine what direction we're entering the new tile from */
				enterdir = DiagdirBetweenTiles(gp.old_tile, gp.new_tile);
				dbg_assert(IsValidDiagDirection(enterdir));

				enter_new_tile:

				/* Get the status of the tracks in the new tile and mask
				 * away the bits that aren't reachable. */
				TrackStatus ts = GetTileTrackStatus(gp.new_tile, TRANSPORT_RAIL, 0, (v->track & TRACK_BIT_WORMHOLE) ? INVALID_DIAGDIR : ReverseDiagDir(enterdir));
				TrackdirBits reachable_trackdirs = DiagdirReachesTrackdirs(enterdir);

				TrackdirBits trackdirbits = TrackStatusToTrackdirBits(ts) & reachable_trackdirs;
				TrackBits red_signals = TrackdirBitsToTrackBits(TrackStatusToRedSignals(ts) & reachable_trackdirs);

				TrackBits bits = TrackdirBitsToTrackBits(trackdirbits);
				if (Rail90DegTurnDisallowedTilesFromDiagDir(gp.old_tile, gp.new_tile, enterdir) && prev == nullptr) {
					/* We allow wagons to make 90 deg turns, because forbid_90_deg
					 * can be switched on halfway a turn */
					if (!(v->track & TRACK_BIT_WORMHOLE)) {
						bits &= ~TrackCrossesTracks(FindFirstTrack(v->track));
					} else if (v->track & TRACK_BIT_MASK) {
						bits &= ~TrackCrossesTracks(FindFirstTrack(v->track & TRACK_BIT_MASK));
					}
				}

				if (bits == TRACK_BIT_NONE) goto invalid_rail;

				/* Check if the new tile constrains tracks that are compatible
				 * with the current train, if not, bail out. */
				if (!CheckCompatibleRail(v, gp.new_tile, enterdir)) goto invalid_rail;

				TrackBits chosen_track;
				if (prev == nullptr) {
					/* Currently the locomotive is active. Determine which one of the
					 * available tracks to choose */
					chosen_track = TrackToTrackBits(ChooseTrainTrack(v, gp.new_tile, enterdir, bits, CTTF_MARK_STUCK | CTTF_NON_LOOKAHEAD, nullptr));
					dbg_assert_msg_tile(chosen_track & (bits | GetReservedTrackbits(gp.new_tile)), gp.new_tile, "0x%X, 0x%X, 0x%X", chosen_track, bits, GetReservedTrackbits(gp.new_tile));

					if (v->force_proceed != TFP_NONE && IsPlainRailTile(gp.new_tile) && HasSignals(gp.new_tile)) {
						/* For each signal we find decrease the counter by one.
						 * We start at two, so the first signal we pass decreases
						 * this to one, then if we reach the next signal it is
						 * decreased to zero and we won't pass that new signal. */
						Trackdir dir = FindFirstTrackdir(trackdirbits);
						if (HasSignalOnTrackdir(gp.new_tile, dir) ||
								(HasSignalOnTrackdir(gp.new_tile, ReverseTrackdir(dir)) &&
								GetSignalType(gp.new_tile, TrackdirToTrack(dir)) != SIGTYPE_PBS)) {
							/* However, we do not want to be stopped by PBS signals
							 * entered via the back. */
							v->force_proceed = (v->force_proceed == TFP_SIGNAL) ? TFP_STUCK : TFP_NONE;
							SetWindowDirty(WC_VEHICLE_VIEW, v->index);
						}
					}

					/* Check if it's a red signal and that force proceed is not clicked. */
					if ((red_signals & chosen_track) && v->force_proceed == TFP_NONE) {
						/* In front of a red signal */
						Trackdir i = FindFirstTrackdir(trackdirbits);

						/* Don't handle stuck trains here. */
						if (HasBit(v->flags, VRF_TRAIN_STUCK)) return false;

						if (IsNoEntrySignal(gp.new_tile, TrackdirToTrack(i)) && HasSignalOnTrackdir(gp.new_tile, i)) {
							goto reverse_train_direction;
						}

						if (!HasSignalOnTrackdir(gp.new_tile, ReverseTrackdir(i))) {
							v->cur_speed = 0;
							v->subspeed = 0;
							v->progress = 255; // make sure that every bit of acceleration will hit the signal again, so speed stays 0.
							if (!_settings_game.pf.reverse_at_signals || ++v->wait_counter < _settings_game.pf.wait_oneway_signal * DAY_TICKS * 2) return false;
						} else if (HasSignalOnTrackdir(gp.new_tile, i)) {
							v->cur_speed = 0;
							v->subspeed = 0;
							v->progress = 255; // make sure that every bit of acceleration will hit the signal again, so speed stays 0.
							if (!_settings_game.pf.reverse_at_signals || ++v->wait_counter < _settings_game.pf.wait_twoway_signal * DAY_TICKS * 2) {
								DiagDirection exitdir = TrackdirToExitdir(i);
								TileIndex o_tile = TileAddByDiagDir(gp.new_tile, exitdir);

								exitdir = ReverseDiagDir(exitdir);

								/* check if a train is waiting on the other side */
								if (!HasVehicleOnPos(o_tile, VEH_TRAIN, &exitdir, &CheckTrainAtSignal)) return false;
							}
						}

						/* If we would reverse but are currently in a PBS block and
						 * reversing of stuck trains is disabled, don't reverse.
						 * This does not apply if the reason for reversing is a one-way
						 * signal blocking us, because a train would then be stuck forever. */
						if (!_settings_game.pf.reverse_at_signals && !HasOnewaySignalBlockingTrackdir(gp.new_tile, i) &&
								UpdateSignalsOnSegment(v->tile, enterdir, v->owner) == SIGSEG_PBS) {
							v->wait_counter = 0;
							return false;
						}
						goto reverse_train_direction;
					} else {
						TryReserveRailTrack(gp.new_tile, TrackBitsToTrack(chosen_track), false);

						if (IsPlainRailTile(gp.new_tile) && HasSignals(gp.new_tile) && IsRestrictedSignal(gp.new_tile)) {
							const Trackdir dir = FindFirstTrackdir(trackdirbits);
							if (HasSignalOnTrack(gp.new_tile, TrackdirToTrack(dir))) {
								const TraceRestrictProgram *prog = GetExistingTraceRestrictProgram(gp.new_tile, TrackdirToTrack(dir));
								if (prog && prog->actions_used_flags & (TRPAUF_SLOT_ACQUIRE | TRPAUF_SLOT_RELEASE_FRONT | TRPAUF_REVERSE | TRPAUF_SPEED_RESTRICTION | TRPAUF_SPEED_ADAPTATION | TRPAUF_CHANGE_COUNTER)) {
									TraceRestrictProgramResult out;
									TraceRestrictProgramInput input(gp.new_tile, dir, nullptr, nullptr);
									input.permitted_slot_operations = TRPISP_ACQUIRE | TRPISP_RELEASE_FRONT | TRPISP_CHANGE_COUNTER;
									prog->Execute(v, input, out);
									if (out.flags & TRPRF_REVERSE && GetSignalType(gp.new_tile, TrackdirToTrack(dir)) == SIGTYPE_PBS &&
											!HasSignalOnTrackdir(gp.new_tile, dir)) {
										v->reverse_distance = v->gcache.cached_total_length + (IsDiagonalTrack(TrackdirToTrack(dir)) ? 16 : 8);
										SetWindowDirty(WC_VEHICLE_VIEW, v->index);
									}
									HandleTraceRestrictSpeedRestrictionAction(out, v, dir);
								}
							}
						}
					}
				} else {
					/* The wagon is active, simply follow the prev vehicle. */
					if (TileVirtXY(prev->x_pos, prev->y_pos) == gp.new_tile) {
						/* Choose the same track as prev */
						if (prev->track & TRACK_BIT_WORMHOLE) {
							/* Vehicles entering tunnels enter the wormhole earlier than for bridges.
							 * However, just choose the track into the wormhole. */
							dbg_assert_tile(IsTunnel(prev->tile), prev->tile);
							chosen_track = bits;
						} else {
							chosen_track = prev->track;
						}
					} else {
						/* Choose the track that leads to the tile where prev is.
						 * This case is active if 'prev' is already on the second next tile, when 'v' just enters the next tile.
						 * I.e. when the tile between them has only space for a single vehicle like
						 *  1) horizontal/vertical track tiles and
						 *  2) some orientations of tunnel entries, where the vehicle is already inside the wormhole at 8/16 from the tile edge.
						 *     Is also the train just reversing, the wagon inside the tunnel is 'on' the tile of the opposite tunnel entry.
						 */
						static const TrackBits _connecting_track[DIAGDIR_END][DIAGDIR_END] = {
							{TRACK_BIT_X,     TRACK_BIT_LOWER, TRACK_BIT_NONE,  TRACK_BIT_LEFT },
							{TRACK_BIT_UPPER, TRACK_BIT_Y,     TRACK_BIT_LEFT,  TRACK_BIT_NONE },
							{TRACK_BIT_NONE,  TRACK_BIT_RIGHT, TRACK_BIT_X,     TRACK_BIT_UPPER},
							{TRACK_BIT_RIGHT, TRACK_BIT_NONE,  TRACK_BIT_LOWER, TRACK_BIT_Y    }
						};
						DiagDirection exitdir = DiagdirBetweenTiles(gp.new_tile, TileVirtXY(prev->x_pos, prev->y_pos));
						dbg_assert(IsValidDiagDirection(exitdir));
						chosen_track = _connecting_track[enterdir][exitdir];
					}
					chosen_track &= bits;
				}

				/* Make sure chosen track is a valid track */
				dbg_assert(
						chosen_track == TRACK_BIT_X     || chosen_track == TRACK_BIT_Y ||
						chosen_track == TRACK_BIT_UPPER || chosen_track == TRACK_BIT_LOWER ||
						chosen_track == TRACK_BIT_LEFT  || chosen_track == TRACK_BIT_RIGHT);

				/* Update XY to reflect the entrance to the new tile, and select the direction to use */
				const byte *b = _initial_tile_subcoord[FIND_FIRST_BIT(chosen_track)][enterdir];
				gp.x = (gp.x & ~0xF) | b[0];
				gp.y = (gp.y & ~0xF) | b[1];
				Direction chosen_dir = (Direction)b[2];

				/* Call the landscape function and tell it that the vehicle entered the tile */
				uint32 r = (v->track & TRACK_BIT_WORMHOLE) ? 0 : VehicleEnterTile(v, gp.new_tile, gp.x, gp.y);
				if (HasBit(r, VETS_CANNOT_ENTER)) {
					goto invalid_rail;
				}

				if (!(v->track & TRACK_BIT_WORMHOLE) && IsTunnelBridgeWithSignalSimulation(gp.new_tile) && (GetAcrossTunnelBridgeTrackBits(gp.new_tile) & chosen_track)) {
					/* If red signal stop. */
					if (v->IsFrontEngine() && v->force_proceed == 0) {
						if (IsTunnelBridgeSignalSimulationEntrance(gp.new_tile) && GetTunnelBridgeEntranceSignalState(gp.new_tile) == SIGNAL_STATE_RED) {
							v->cur_speed = 0;
							v->vehstatus |= VS_TRAIN_SLOWING;
							return false;
						}
						if (IsTunnelBridgeSignalSimulationExitOnly(gp.new_tile) &&
								TrackdirEntersTunnelBridge(gp.new_tile, TrackDirectionToTrackdir(FindFirstTrack(chosen_track), chosen_dir))) {
							v->cur_speed = 0;
							goto invalid_rail;
						}
						/* Flip signal on tunnel entrance tile red. */
						SetTunnelBridgeEntranceSignalState(gp.new_tile, SIGNAL_STATE_RED);
						if (_extra_aspects > 0) {
							PropagateAspectChange(gp.new_tile, GetTunnelBridgeEntranceTrackdir(gp.new_tile), 0);
						}
						MarkTileDirtyByTile(gp.new_tile, VMDF_NOT_MAP_MODE);
						if (IsTunnelBridgeSignalSimulationBidirectional(gp.new_tile)) {
							/* Set incoming signal in other direction to red as well */
							TileIndex other_end = GetOtherTunnelBridgeEnd(gp.new_tile);
							SetTunnelBridgeEntranceSignalState(other_end, SIGNAL_STATE_RED);
							if (_extra_aspects > 0) {
								PropagateAspectChange(other_end, GetTunnelBridgeEntranceTrackdir(other_end), 0);
							}
							MarkTileDirtyByTile(other_end, VMDF_NOT_MAP_MODE);
						}
					}
				}

				if (!HasBit(r, VETS_ENTERED_WORMHOLE)) {
					Track track = FindFirstTrack(chosen_track);
					Trackdir tdir = TrackDirectionToTrackdir(track, chosen_dir);
					if (v->IsFrontEngine() && HasPbsSignalOnTrackdir(gp.new_tile, tdir)) {
						SetSignalStateByTrackdir(gp.new_tile, tdir, SIGNAL_STATE_RED);
						MarkSingleSignalDirty(gp.new_tile, tdir);
					}

					/* Clear any track reservation when the last vehicle leaves the tile */
					if (v->Next() == nullptr && !(v->track & TRACK_BIT_WORMHOLE)) ClearPathReservation(v, v->tile, v->GetVehicleTrackdir(), true);

					v->tile = gp.new_tile;
					v->track = chosen_track;
					dbg_assert(v->track);

					if (GetTileRailTypeByTrackBit(gp.new_tile, chosen_track) != GetTileRailTypeByTrackBit(gp.old_tile, old_trackbits)) {
						/* v->track and v->tile must both be valid and consistent before this is called */
						v->First()->ConsistChanged(CCF_TRACK);
					}
				}

				/* We need to update signal status, but after the vehicle position hash
				 * has been updated by UpdateInclination() */
				update_signals_crossing = true;

				if (chosen_dir != v->direction) {
					notify_direction_changed(v->direction, chosen_dir);
					v->direction = chosen_dir;
				}

				if (v->IsFrontEngine()) {
					v->wait_counter = 0;

					/* If we are approaching a crossing that is reserved, play the sound now. */
					TileIndex crossing = TrainApproachingCrossingTile(v);
					if (crossing != INVALID_TILE && HasCrossingReservation(crossing) && _settings_client.sound.ambient) SndPlayTileFx(SND_0E_LEVEL_CROSSING, crossing);

					/* Always try to extend the reservation when entering a tile. */
					CheckNextTrainTile(v);
				}

				if (HasBit(r, VETS_ENTERED_STATION)) {
					/* The new position is the location where we want to stop */
					TrainEnterStation(v->First(), r >> VETS_STATION_ID_OFFSET);
				}
			}
		} else {
			/* Handle signal simulation on tunnel/bridge. */
			TileIndex old_tile = TileVirtXY(v->x_pos, v->y_pos);
			if (old_tile != gp.new_tile && IsTunnelBridgeWithSignalSimulation(v->tile) && (v->IsFrontEngine() || v->Next() == nullptr)) {
				const uint simulated_wormhole_signals = GetTunnelBridgeSignalSimulationSpacing(v->tile);
				if (old_tile == v->tile) {
					if (v->IsFrontEngine() && v->force_proceed == 0 && IsTunnelBridgeSignalSimulationExitOnly(v->tile)) goto invalid_rail;
					/* Entered wormhole set counters. */
					v->wait_counter = (TILE_SIZE * simulated_wormhole_signals) - TILE_SIZE;
					v->tunnel_bridge_signal_num = 0;

					if (v->IsFrontEngine() && IsTunnelBridgeSignalSimulationEntrance(old_tile) && (IsTunnelBridgeRestrictedSignal(old_tile) || _settings_game.vehicle.train_speed_adaptation)) {
						const Trackdir trackdir = GetTunnelBridgeEntranceTrackdir(old_tile);
						if (IsTunnelBridgeRestrictedSignal(old_tile)) {
							const TraceRestrictProgram *prog = GetExistingTraceRestrictProgram(old_tile, TrackdirToTrack(trackdir));
							if (prog && prog->actions_used_flags & (TRPAUF_SLOT_ACQUIRE | TRPAUF_SLOT_RELEASE_FRONT | TRPAUF_SPEED_RESTRICTION | TRPAUF_SPEED_ADAPTATION | TRPAUF_CHANGE_COUNTER)) {
								TraceRestrictProgramResult out;
								TraceRestrictProgramInput input(old_tile, trackdir, nullptr, nullptr);
								input.permitted_slot_operations = TRPISP_ACQUIRE | TRPISP_RELEASE_FRONT | TRPISP_CHANGE_COUNTER;
								prog->Execute(v, input, out);
								HandleTraceRestrictSpeedRestrictionAction(out, v, trackdir);
							}
						}
						if (_settings_game.vehicle.train_speed_adaptation) {
							SetSignalTrainAdaptationSpeed(v, old_tile, TrackdirToTrack(trackdir));
						}
					}

					if (v->Next() == nullptr && IsTunnelBridgeSignalSimulationEntrance(old_tile) && (IsTunnelBridgeRestrictedSignal(old_tile) || _settings_game.vehicle.train_speed_adaptation)) {
						const Trackdir trackdir = GetTunnelBridgeEntranceTrackdir(old_tile);
						const Track track = TrackdirToTrack(trackdir);

						if (IsTunnelBridgeRestrictedSignal(old_tile)) {
							const TraceRestrictProgram *prog = GetExistingTraceRestrictProgram(old_tile, track);
							if (prog && prog->actions_used_flags & TRPAUF_SLOT_RELEASE_BACK) {
								TraceRestrictProgramResult out;
								TraceRestrictProgramInput input(old_tile, trackdir, nullptr, nullptr);
								input.permitted_slot_operations = TRPISP_RELEASE_BACK;
								prog->Execute(first, input, out);
							}
						}
						if (_settings_game.vehicle.train_speed_adaptation) {
							ApplySignalTrainAdaptationSpeed(v, old_tile, track);
						}
					}
				}

				uint distance = v->wait_counter;
				bool leaving = false;
				if (distance == 0) v->wait_counter = (TILE_SIZE * simulated_wormhole_signals);

				if (v->IsFrontEngine()) {
					/* Check if track in front is free and see if we can leave wormhole. */
					int z = GetSlopePixelZ(gp.x, gp.y, true) - v->z_pos;
					if (IsTileType(gp.new_tile, MP_TUNNELBRIDGE) &&	!(abs(z) > 2)) {
						if (CheckTrainStayInWormHole(v, gp.new_tile)) {
							v->cur_speed = 0;
							return false;
						}
						leaving = true;
						if (IsTunnelBridgeRestrictedSignal(gp.new_tile) && IsTunnelBridgeSignalSimulationExit(gp.new_tile)) {
							const Trackdir trackdir = GetTunnelBridgeExitTrackdir(gp.new_tile);
							const TraceRestrictProgram *prog = GetExistingTraceRestrictProgram(gp.new_tile, TrackdirToTrack(trackdir));
							if (prog && prog->actions_used_flags & (TRPAUF_SLOT_ACQUIRE | TRPAUF_SLOT_RELEASE_FRONT | TRPAUF_SPEED_RESTRICTION | TRPAUF_SPEED_ADAPTATION | TRPAUF_CHANGE_COUNTER)) {
								TraceRestrictProgramResult out;
								TraceRestrictProgramInput input(gp.new_tile, trackdir, nullptr, nullptr);
								input.permitted_slot_operations = TRPISP_ACQUIRE | TRPISP_RELEASE_FRONT | TRPISP_CHANGE_COUNTER;
								prog->Execute(v, input, out);
								HandleTraceRestrictSpeedRestrictionAction(out, v, trackdir);
							}
						}
					} else {
						if (IsTooCloseBehindTrain(v, gp.new_tile, v->wait_counter, distance == 0)) {
							if (distance == 0) v->wait_counter = 0;
							v->cur_speed = 0;
							v->vehstatus |= VS_TRAIN_SLOWING;
							return false;
						}
						/* flip signal in front to red on bridges*/
						if (distance == 0 && IsBridge(v->tile) && IsTunnelBridgeSignalSimulationEntrance(v->tile)) {
							SetBridgeEntranceSimulatedSignalState(v->tile, v->tunnel_bridge_signal_num, SIGNAL_STATE_RED);
							MarkSingleBridgeSignalDirty(gp.new_tile, v->tile);
						}
						if (_settings_game.vehicle.train_speed_adaptation && distance == 0 && IsTunnelBridgeSignalSimulationEntrance(v->tile)) {
							ApplySignalTrainAdaptationSpeed(v, v->tile, 0x100 + v->tunnel_bridge_signal_num);
						}
					}
				}
				if (v->Next() == nullptr) {
					if (v->tunnel_bridge_signal_num > 0 && distance == (TILE_SIZE * simulated_wormhole_signals) - TILE_SIZE) {
						HandleSignalBehindTrain(v, v->tunnel_bridge_signal_num - 2);
						if (_settings_game.vehicle.train_speed_adaptation) {
							SetSignalTrainAdaptationSpeed(v, v->tile, 0x100 + v->tunnel_bridge_signal_num - 1);
						}
					}
					DiagDirection tunnel_bridge_dir = GetTunnelBridgeDirection(v->tile);
					Axis axis = DiagDirToAxis(tunnel_bridge_dir);
					DiagDirection axial_dir = DirToDiagDirAlongAxis(v->direction, axis);
					if (old_tile == ((axial_dir == tunnel_bridge_dir) ? v->tile : GetOtherTunnelBridgeEnd(v->tile))) {
						/* We left ramp into wormhole. */
						v->x_pos = gp.x;
						v->y_pos = gp.y;
						UpdateSignalsOnSegment(old_tile, INVALID_DIAGDIR, v->owner);
						UnreserveBridgeTunnelTile(old_tile);
						if (_settings_client.gui.show_track_reservation) MarkTileDirtyByTile(old_tile, VMDF_NOT_MAP_MODE);
					}
				}
				if (distance == 0) v->tunnel_bridge_signal_num++;
				v->wait_counter -= TILE_SIZE;

				if (leaving) { // Reset counters.
					v->force_proceed = TFP_NONE;
					v->wait_counter = 0;
					v->tunnel_bridge_signal_num = 0;
					update_signal_tunbridge_exit = true;
				}
			}
			if (old_tile == gp.new_tile && IsTunnelBridgeWithSignalSimulation(v->tile) && v->IsFrontEngine()) {
				Axis axis = DiagDirToAxis(GetTunnelBridgeDirection(v->tile));
				DiagDirection axial_dir = DirToDiagDirAlongAxis(v->direction, axis);
				TileIndex next_tile = old_tile + TileOffsByDiagDir(axial_dir);
				bool is_exit = false;
				if (IsTileType(next_tile, MP_TUNNELBRIDGE) && IsTunnelBridgeWithSignalSimulation(next_tile) &&
						ReverseDiagDir(GetTunnelBridgeDirection(next_tile)) == axial_dir) {
					if (IsBridge(next_tile) && IsBridge(v->tile)) {
						// bridge ramp facing towards us
						is_exit = true;
					} else if (IsTunnel(next_tile) && IsTunnel(v->tile)) {
						// tunnel exit at same height
						is_exit = (GetTileZ(next_tile) == GetTileZ(v->tile));
					}
				}
				if (is_exit) {
					if (CheckTrainStayInWormHole(v, next_tile)) {
						TrainApproachingLineEnd(v, true, false);
					}
				} else if (v->wait_counter == 0) {
					if (IsTooCloseBehindTrain(v, next_tile, TILE_SIZE * GetTunnelBridgeSignalSimulationSpacing(v->tile), true)) {
						TrainApproachingLineEnd(v, true, false);
					}
				}
			}

			if (IsTileType(gp.new_tile, MP_TUNNELBRIDGE) && HasBit(VehicleEnterTile(v, gp.new_tile, gp.x, gp.y), VETS_ENTERED_WORMHOLE)) {
				/* Perform look-ahead on tunnel exit. */
				if (IsRailCustomBridgeHeadTile(gp.new_tile)) {
					enterdir = ReverseDiagDir(GetTunnelBridgeDirection(gp.new_tile));
					goto enter_new_tile;
				}
				if (v->IsFrontEngine()) {
					TryReserveRailTrack(gp.new_tile, DiagDirToDiagTrack(GetTunnelBridgeDirection(gp.new_tile)));
					CheckNextTrainTile(v);
				}
				/* Prevent v->UpdateInclination() being called with wrong parameters.
				 * This could happen if the train was reversed inside the tunnel/bridge. */
				if (gp.old_tile == gp.new_tile) {
					gp.old_tile = GetOtherTunnelBridgeEnd(gp.old_tile);
				}
			} else {
				v->x_pos = gp.x;
				v->y_pos = gp.y;
				v->UpdatePosition();
				v->UpdateDeltaXY();
				DecreaseReverseDistance(v);
				if (v->lookahead != nullptr) AdvanceLookAheadPosition(v);
				if (HasBit(v->flags, VRF_PENDING_SPEED_RESTRICTION)) DecrementPendingSpeedRestrictions(v);
				if (HasBit(v->gv_flags, GVF_CHUNNEL_BIT)) {
					/* update the Z position of the vehicle */
					int old_z = v->UpdateInclination(false, false, true);

					if (prev == nullptr) {
						/* This is the first vehicle in the train */
						AffectSpeedByZChange(v, old_z);
					}
				}
				if (v->IsDrawn()) v->Vehicle::UpdateViewport(true);
				if (update_signal_tunbridge_exit) {
					UpdateSignalsOnSegment(gp.new_tile, INVALID_DIAGDIR, v->owner);
					update_signal_tunbridge_exit = false;
					if (v->IsFrontEngine() && IsTunnelBridgeSignalSimulationExit(gp.new_tile)) {
						SetTunnelBridgeExitSignalState(gp.new_tile, SIGNAL_STATE_RED);
						MarkTileDirtyByTile(gp.new_tile, VMDF_NOT_MAP_MODE);
					}
				}
				continue;
			}
		}

		/* update image of train, as well as delta XY */
		v->UpdateDeltaXY();

		v->x_pos = gp.x;
		v->y_pos = gp.y;
		v->UpdatePosition();
		DecreaseReverseDistance(v);
		if (v->lookahead != nullptr) AdvanceLookAheadPosition(v);
		if (HasBit(v->flags, VRF_PENDING_SPEED_RESTRICTION)) DecrementPendingSpeedRestrictions(v);

		/* update the Z position of the vehicle */
		int old_z = v->UpdateInclination(gp.new_tile != gp.old_tile, false, v->track == TRACK_BIT_WORMHOLE);

		if (prev == nullptr) {
			/* This is the first vehicle in the train */
			AffectSpeedByZChange(v, old_z);
		}

		if (update_signal_tunbridge_exit) {
			UpdateSignalsOnSegment(gp.new_tile, INVALID_DIAGDIR, v->owner);
			update_signal_tunbridge_exit = false;
			if (v->IsFrontEngine() && IsTunnelBridgeSignalSimulationExit(gp.new_tile)) {
				SetTunnelBridgeExitSignalState(gp.new_tile, SIGNAL_STATE_RED);
				MarkTileDirtyByTile(gp.new_tile, VMDF_NOT_MAP_MODE);
			}
		}

		if (update_signals_crossing) {

			if (v->IsFrontEngine()) {
				if (_settings_game.vehicle.train_speed_adaptation && IsTileType(gp.old_tile, MP_RAILWAY) && HasSignals(gp.old_tile)) {
					const TrackdirBits rev_tracks = TrackBitsToTrackdirBits(GetTrackBits(gp.old_tile)) & DiagdirReachesTrackdirs(ReverseDiagDir(enterdir));
					const Trackdir rev_trackdir = FindFirstTrackdir(rev_tracks);
					if (HasSignalOnTrackdir(gp.old_tile, ReverseTrackdir(rev_trackdir))) {
						ApplySignalTrainAdaptationSpeed(v, gp.old_tile, TrackdirToTrack(rev_trackdir));
					}
				}
				if (_settings_game.vehicle.train_speed_adaptation && IsTileType(gp.old_tile, MP_TUNNELBRIDGE) && IsTunnelBridgeSignalSimulationExit(gp.old_tile)) {
					const TrackdirBits rev_tracks = TrackBitsToTrackdirBits(GetTunnelBridgeTrackBits(gp.old_tile)) & DiagdirReachesTrackdirs(ReverseDiagDir(enterdir));
					const Trackdir rev_trackdir = FindFirstTrackdir(rev_tracks);
					ApplySignalTrainAdaptationSpeed(v, gp.old_tile, TrackdirToTrack(rev_trackdir));
				}

				switch (TrainMovedChangeSignal(v, gp.new_tile, enterdir, true)) {
					case CHANGED_NORMAL_TO_PBS_BLOCK:
						/* We are entering a block with PBS signals right now, but
						* not through a PBS signal. This means we don't have a
						* reservation right now. As a conventional signal will only
						* ever be green if no other train is in the block, getting
						* a path should always be possible. If the player built
						* such a strange network that it is not possible, the train
						* will be marked as stuck and the player has to deal with
						* the problem. */
						if ((!HasReservedTracks(gp.new_tile, v->track) &&
								!TryReserveRailTrack(gp.new_tile, FindFirstTrack(v->track))) ||
								!TryPathReserve(v)) {
							MarkTrainAsStuck(v);
						}

						break;

					case CHANGED_LR_PBS:
						{
							/* We went past a long reserve PBS signal. Try to extend the
							* reservation if reserving failed at another LR signal. */
							TryLongReserveChooseTrainTrackFromReservationEnd(v);
							break;
						}

					default:
						break;
				}
			}

			/* Signals can only change when the first
			 * (above) or the last vehicle moves. */
			if (v->Next() == nullptr) {
				TrainMovedChangeSignal(v, gp.old_tile, ReverseDiagDir(enterdir), false);
				if (IsLevelCrossingTile(gp.old_tile)) UpdateLevelCrossing(gp.old_tile);

				if (IsTileType(gp.old_tile, MP_RAILWAY) && HasSignals(gp.old_tile)) {
					const TrackdirBits rev_tracks = TrackBitsToTrackdirBits(GetTrackBits(gp.old_tile)) & DiagdirReachesTrackdirs(ReverseDiagDir(enterdir));
					const Trackdir rev_trackdir = FindFirstTrackdir(rev_tracks);
					const Track track = TrackdirToTrack(rev_trackdir);

					if (_settings_game.vehicle.train_speed_adaptation && HasSignalOnTrackdir(gp.old_tile, ReverseTrackdir(rev_trackdir))) {
						SetSignalTrainAdaptationSpeed(v, gp.old_tile, track);
					}

					if (HasSignalOnTrack(gp.old_tile, track)) {
						if (IsRestrictedSignal(gp.old_tile)) {
							const TraceRestrictProgram *prog = GetExistingTraceRestrictProgram(gp.old_tile, track);
							if (prog && prog->actions_used_flags & TRPAUF_SLOT_RELEASE_BACK) {
								TraceRestrictProgramResult out;
								TraceRestrictProgramInput input(gp.old_tile, ReverseTrackdir(rev_trackdir), nullptr, nullptr);
								input.permitted_slot_operations = TRPISP_RELEASE_BACK;
								prog->Execute(first, input, out);
							}
						}
					}
				}

				if (IsTileType(gp.old_tile, MP_TUNNELBRIDGE) && IsTunnelBridgeSignalSimulationExit(gp.old_tile) && (IsTunnelBridgeRestrictedSignal(gp.old_tile) || _settings_game.vehicle.train_speed_adaptation)) {
					const TrackdirBits rev_tracks = TrackBitsToTrackdirBits(GetTunnelBridgeTrackBits(gp.old_tile)) & DiagdirReachesTrackdirs(ReverseDiagDir(enterdir));
					const Trackdir rev_trackdir = FindFirstTrackdir(rev_tracks);
					const Track track = TrackdirToTrack(rev_trackdir);

					if (TrackdirEntersTunnelBridge(gp.old_tile, rev_trackdir)) {
						if (IsTunnelBridgeRestrictedSignal(gp.old_tile)) {
							const TraceRestrictProgram *prog = GetExistingTraceRestrictProgram(gp.old_tile, track);
							if (prog && prog->actions_used_flags & TRPAUF_SLOT_RELEASE_BACK) {
								TraceRestrictProgramResult out;
								TraceRestrictProgramInput input(gp.old_tile, ReverseTrackdir(rev_trackdir), nullptr, nullptr);
								input.permitted_slot_operations = TRPISP_RELEASE_BACK;
								prog->Execute(first, input, out);
							}
						}
						if (_settings_game.vehicle.train_speed_adaptation) {
							SetSignalTrainAdaptationSpeed(v, gp.old_tile, track);
						}
					}
				}
			}
		}

		/* Do not check on every tick to save some computing time. */
		if (v->IsFrontEngine() && (v->lookahead != nullptr && v->cur_speed > 0 && v->lookahead->reservation_end_position <= v->lookahead->current_position + 24)) {
			TryLongReserveChooseTrainTrackFromReservationEnd(v, true);
		} else if (v->IsFrontEngine() && (v->tick_counter % _settings_game.pf.path_backoff_interval == 0)) {
			CheckNextTrainTile(v);
		}
	}

	if (direction_changed) first->tcache.cached_max_curve_speed = first->GetCurveSpeedLimit();

	return true;

invalid_rail:
	/* We've reached end of line?? */
	if (prev != nullptr) return true; //error("Disconnecting train");

reverse_train_direction:
	if (old_trackbits != INVALID_TRACK_BIT && (v->track ^ old_trackbits) & TRACK_BIT_WORMHOLE) {
		/* Entering/exiting wormhole failed/aborted, back out changes to vehicle direction and track */
		v->track = old_trackbits;
		v->direction = old_direction;
		v->gv_flags = old_gv_flags;
	}
	if (reverse) {
		v->wait_counter = 0;
		v->cur_speed = 0;
		v->subspeed = 0;
		ReverseTrainDirection(v);
	}

	return false;
}

static TrackBits GetTrackbitsFromCrashedVehicle(Train *t)
{
	TrackBits train_tbits = t->track;
	if (train_tbits & TRACK_BIT_WORMHOLE) {
		/* Vehicle is inside a wormhole, v->track contains no useful value then. */
		train_tbits = GetAcrossTunnelBridgeReservationTrackBits(t->tile);
		if (train_tbits != TRACK_BIT_NONE) return train_tbits;
		/* Pick the first available tunnel/bridge head track which could be reserved */
		train_tbits = GetAcrossTunnelBridgeTrackBits(t->tile);
		return train_tbits ^ KillFirstBit(train_tbits);
	} else {
		return train_tbits;
	}
}

/**
 * Collect trackbits of all crashed train vehicles on a tile
 * @param v Vehicle passed from Find/HasVehicleOnPos()
 * @param data trackdirbits for the result
 * @return nullptr to iterate over all vehicles on the tile.
 */
static Vehicle *CollectTrackbitsFromCrashedVehiclesEnum(Vehicle *v, void *data)
{
	TrackBits *trackbits = (TrackBits *)data;

	if ((v->vehstatus & VS_CRASHED) != 0) {
		if (Train::From(v)->track != TRACK_BIT_DEPOT) {
			*trackbits |= GetTrackbitsFromCrashedVehicle(Train::From(v));
		}
	}

	return nullptr;
}

static void SetSignalledBridgeTunnelGreenIfClear(TileIndex tile, TileIndex end)
{
	if (TunnelBridgeIsFree(tile, end, nullptr, true).Succeeded()) {
		auto process_tile = [](TileIndex t) {
			if (IsTunnelBridgeSignalSimulationEntrance(t)) {
				if (IsBridge(t)) {
					SetAllBridgeEntranceSimulatedSignalsGreen(t);
					MarkBridgeDirty(t, VMDF_NOT_MAP_MODE);
				}
				SetTunnelBridgeEntranceSignalGreen(t);
			}
		};
		process_tile(tile);
		process_tile(end);
	}
}

static bool IsRailStationPlatformOccupied(TileIndex tile)
{
	TileIndexDiff delta = (GetRailStationAxis(tile) == AXIS_X ? TileDiffXY(1, 0) : TileDiffXY(0, 1));

	for (TileIndex t = tile; IsCompatibleTrainStationTile(t, tile); t -= delta) {
		if (HasVehicleOnPos(t, VEH_TRAIN, nullptr, &TrainOnTileEnum)) return true;
	}
	for (TileIndex t = tile + delta; IsCompatibleTrainStationTile(t, tile); t += delta) {
		if (HasVehicleOnPos(t, VEH_TRAIN, nullptr, &TrainOnTileEnum)) return true;
	}

	return false;
}

/**
 * Deletes/Clears the last wagon of a crashed train. It takes the engine of the
 * train, then goes to the last wagon and deletes that. Each call to this function
 * will remove the last wagon of a crashed train. If this wagon was on a crossing,
 * or inside a tunnel/bridge, recalculate the signals as they might need updating
 * @param v the Vehicle of which last wagon is to be removed
 */
static void DeleteLastWagon(Train *v)
{
	Train *first = v->First();

	/* Go to the last wagon and delete the link pointing there
	 * *u is then the one-before-last wagon, and *v the last
	 * one which will physically be removed */
	Train *u = v;
	for (; v->Next() != nullptr; v = v->Next()) u = v;
	u->SetNext(nullptr);

	if (first != v) {
		/* Recalculate cached train properties */
		first->ConsistChanged(CCF_ARRANGE);
		/* Update the depot window if the first vehicle is in depot -
		 * if v == first, then it is updated in PreDestructor() */
		if (first->track == TRACK_BIT_DEPOT) {
			SetWindowDirty(WC_VEHICLE_DEPOT, first->tile);
		}
		v->last_station_visited = first->last_station_visited; // for PreDestructor
	}

	/* 'v' shouldn't be accessed after it has been deleted */
	const TrackBits orig_trackbits = v->track;
	TrackBits trackbits = GetTrackbitsFromCrashedVehicle(v);
	const TileIndex tile = v->tile;
	const Owner owner = v->owner;

	delete v;
	v = nullptr; // make sure nobody will try to read 'v' anymore

	Track track = TrackBitsToTrack(trackbits);
	if (HasReservedTracks(tile, trackbits)) {
		UnreserveRailTrack(tile, track);

		/* If there are still crashed vehicles on the tile, give the track reservation to them */
		TrackBits remaining_trackbits = TRACK_BIT_NONE;
		FindVehicleOnPos(tile, VEH_TRAIN, &remaining_trackbits, CollectTrackbitsFromCrashedVehiclesEnum);

		/* It is important that these two are the first in the loop, as reservation cannot deal with every trackbit combination */
		dbg_assert(TRACK_BEGIN == TRACK_X && TRACK_Y == TRACK_BEGIN + 1);
		for (Track t : SetTrackBitIterator(remaining_trackbits)) TryReserveRailTrack(tile, t);
	}

	/* check if the wagon was on a road/rail-crossing */
	if (IsLevelCrossingTile(tile)) UpdateLevelCrossing(tile);

	if (IsRailStationTile(tile)) {
		bool occupied = IsRailStationPlatformOccupied(tile);
		DiagDirection dir = AxisToDiagDir(GetRailStationAxis(tile));
		SetRailStationPlatformReservation(tile, dir, occupied);
		SetRailStationPlatformReservation(tile, ReverseDiagDir(dir), occupied);
	}

	/* Update signals */
	if (IsTunnelBridgeWithSignalSimulation(tile)) {
		TileIndex end = GetOtherTunnelBridgeEnd(tile);
		UpdateSignalsOnSegment(end, INVALID_DIAGDIR, owner);
		SetSignalledBridgeTunnelGreenIfClear(tile, end);
	}
	if ((orig_trackbits & TRACK_BIT_WORMHOLE) || IsRailDepotTile(tile)) {
		UpdateSignalsOnSegment(tile, INVALID_DIAGDIR, owner);
	} else {
		SetSignalsOnBothDir(tile, track, owner);
	}
}

/**
 * Rotate all vehicles of a (crashed) train chain randomly to animate the crash.
 * @param v First crashed vehicle.
 */
static void ChangeTrainDirRandomly(Train *v)
{
	static const DirDiff delta[] = {
		DIRDIFF_45LEFT, DIRDIFF_SAME, DIRDIFF_SAME, DIRDIFF_45RIGHT
	};

	do {
		/* We don't need to twist around vehicles if they're not visible */
		if (!(v->vehstatus & VS_HIDDEN)) {
			v->direction = ChangeDir(v->direction, delta[GB(Random(), 0, 2)]);
			/* Refrain from updating the z position of the vehicle when on
			 * a bridge, because UpdateInclination() will put the vehicle under
			 * the bridge in that case */
			if (!(v->track & TRACK_BIT_WORMHOLE)) {
				v->UpdatePosition();
				v->UpdateInclination(false, true);
			} else {
				v->UpdateViewport(false, true);
			}
		}
	} while ((v = v->Next()) != nullptr);
}

/**
 * Handle a crashed train.
 * @param v First train vehicle.
 * @return %Vehicle chain still exists.
 */
static bool HandleCrashedTrain(Train *v)
{
	int state = ++v->crash_anim_pos;

	if (state == 4 && !(v->vehstatus & VS_HIDDEN)) {
		CreateEffectVehicleRel(v, 4, 4, 8, EV_EXPLOSION_LARGE);
	}

	uint32 r;
	if (state <= 200 && Chance16R(1, 7, r)) {
		int index = (r * 10 >> 16);

		Vehicle *u = v;
		do {
			if (--index < 0) {
				r = Random();

				CreateEffectVehicleRel(u,
					GB(r,  8, 3) + 2,
					GB(r, 16, 3) + 2,
					GB(r,  0, 3) + 5,
					EV_EXPLOSION_SMALL);
				break;
			}
		} while ((u = u->Next()) != nullptr);
	}

	if (state <= 240 && !(v->tick_counter & 3)) ChangeTrainDirRandomly(v);

	if (state >= 4440 && !(v->tick_counter & 0x1F)) {
		bool ret = v->Next() != nullptr;
		DeleteLastWagon(v);
		return ret;
	}

	return true;
}

/** Maximum speeds for train that is broken down or approaching line end */
static const uint16 _breakdown_speeds[16] = {
	225, 210, 195, 180, 165, 150, 135, 120, 105, 90, 75, 60, 45, 30, 15, 15
};


/**
 * Train is approaching line end, slow down and possibly reverse
 *
 * @param v front train engine
 * @param signal not line end, just a red signal
 * @param reverse Set to false to not execute the vehicle reversing. This does not change any other logic.
 * @return true iff we did NOT have to reverse
 */
static bool TrainApproachingLineEnd(Train *v, bool signal, bool reverse)
{
	/* Calc position within the current tile */
	uint x = v->x_pos & 0xF;
	uint y = v->y_pos & 0xF;

	/* for diagonal directions, 'x' will be 0..15 -
	 * for other directions, it will be 1, 3, 5, ..., 15 */
	switch (v->direction) {
		case DIR_N : x = ~x + ~y + 25; break;
		case DIR_NW: x = y;            FALLTHROUGH;
		case DIR_NE: x = ~x + 16;      break;
		case DIR_E : x = ~x + y + 9;   break;
		case DIR_SE: x = y;            break;
		case DIR_S : x = x + y - 7;    break;
		case DIR_W : x = ~y + x + 9;   break;
		default: break;
	}

	/* Do not reverse when approaching red signal. Make sure the vehicle's front
	 * does not cross the tile boundary when we do reverse, but as the vehicle's
	 * location is based on their center, use half a vehicle's length as offset.
	 * Multiply the half-length by two for straight directions to compensate that
	 * we only get odd x offsets there. */
	if (!signal && x + (v->gcache.cached_veh_length + 1) / 2 * (IsDiagonalDirection(v->direction) ? 1 : 2) >= TILE_SIZE) {
		/* we are too near the tile end, reverse now */
		v->cur_speed = 0;
		if (reverse) ReverseTrainDirection(v);
		return false;
	}

	/* slow down */
	v->vehstatus |= VS_TRAIN_SLOWING;
	uint16 break_speed = _breakdown_speeds[x & 0xF];
	if (break_speed < v->cur_speed) v->cur_speed = break_speed;

	return true;
}


/**
 * Determines whether train would like to leave the tile
 * @param v train to test
 * @return true iff vehicle is NOT entering or inside a depot or tunnel/bridge
 */
static bool TrainCanLeaveTile(const Train *v)
{
	/* Exit if inside a tunnel/bridge or a depot */
	if (v->track & TRACK_BIT_WORMHOLE || v->track == TRACK_BIT_DEPOT) return false;

	TileIndex tile = v->tile;

	/* entering a tunnel/bridge? */
	if (IsTileType(tile, MP_TUNNELBRIDGE)) {
		DiagDirection dir = GetTunnelBridgeDirection(tile);
		if (DiagDirToDir(dir) == v->direction) return false;
		if (IsRailCustomBridgeHeadTile(tile) && VehicleExitDir(v->direction, v->track) == dir) {
			if (_settings_game.pf.forbid_90_deg && v->Previous() == nullptr && GetTunnelBridgeLength(tile, GetOtherTunnelBridgeEnd(tile)) == 0) {
				/* Check for 90 degree turn on zero-length bridge span */
				if (!(GetCustomBridgeHeadTrackBits(tile) & ~TrackCrossesTracks(FindFirstTrack(v->track)))) return true;
			}
			return false;
		}
	}

	/* entering a depot? */
	if (IsRailDepotTile(tile)) {
		DiagDirection dir = ReverseDiagDir(GetRailDepotDirection(tile));
		if (DiagDirToDir(dir) == v->direction) return false;
	}

	return true;
}


/**
 * Determines whether train is approaching a rail-road crossing
 *   (thus making it barred)
 * @param v front engine of train
 * @return TileIndex of crossing the train is approaching, else INVALID_TILE
 * @pre v in non-crashed front engine
 */
static TileIndex TrainApproachingCrossingTile(const Train *v)
{
	dbg_assert(v->IsFrontEngine());
	dbg_assert(!(v->vehstatus & VS_CRASHED));

	if (!TrainCanLeaveTile(v)) return INVALID_TILE;

	DiagDirection dir = VehicleExitDir(v->direction, v->track);
	TileIndex tile = v->tile + TileOffsByDiagDir(dir);

	/* not a crossing || wrong axis || unusable rail (wrong type or owner) */
	if (!IsLevelCrossingTile(tile) || DiagDirToAxis(dir) == GetCrossingRoadAxis(tile) ||
			!CheckCompatibleRail(v, tile, dir)) {
		return INVALID_TILE;
	}

	return tile;
}


/**
 * Checks for line end. Also, bars crossing at next tile if needed
 *
 * @param v vehicle we are checking
 * @param reverse Set to false to not execute the vehicle reversing. This does not change any other logic.
 * @return true iff we did NOT have to reverse
 */
static bool TrainCheckIfLineEnds(Train *v, bool reverse)
{
	/* First, handle broken down train */

	if (HasBit(v->flags, VRF_BREAKDOWN_BRAKING)) {
		v->vehstatus |= VS_TRAIN_SLOWING;
	} else {
		v->vehstatus &= ~VS_TRAIN_SLOWING;
	}

	if (!TrainCanLeaveTile(v)) return true;

	/* Determine the non-diagonal direction in which we will exit this tile */
	DiagDirection dir = VehicleExitDir(v->direction, v->track);
	/* Calculate next tile */
	TileIndex tile = v->tile + TileOffsByDiagDir(dir);

	/* Determine the track status on the next tile */
	TrackStatus ts = GetTileTrackStatus(tile, TRANSPORT_RAIL, 0, ReverseDiagDir(dir));
	TrackdirBits reachable_trackdirs = DiagdirReachesTrackdirs(dir);

	TrackdirBits trackdirbits = TrackStatusToTrackdirBits(ts) & reachable_trackdirs;
	TrackdirBits red_signals = TrackStatusToRedSignals(ts) & reachable_trackdirs;

	/* We are sure the train is not entering a depot, it is detected above */

	/* mask unreachable track bits if we are forbidden to do 90deg turns */
	TrackBits bits = TrackdirBitsToTrackBits(trackdirbits);
	if (Rail90DegTurnDisallowedTilesFromDiagDir(v->tile, tile, dir)) {
		bits &= ~TrackCrossesTracks(FindFirstTrack(v->track));
	}

	/* no suitable trackbits at all || unusable rail (wrong type or owner) */
	if (bits == TRACK_BIT_NONE || !CheckCompatibleRail(v, tile, dir)) {
		return TrainApproachingLineEnd(v, false, reverse);
	}

	/* approaching red signal */
	if ((trackdirbits & red_signals) != 0) return TrainApproachingLineEnd(v, true, reverse);

	/* approaching a rail/road crossing? then make it red */
	if (IsLevelCrossingTile(tile)) MaybeBarCrossingWithSound(tile);

	if (IsTunnelBridgeSignalSimulationEntranceTile(tile) && GetTunnelBridgeEntranceSignalState(tile) == SIGNAL_STATE_RED) {
		return TrainApproachingLineEnd(v, true, reverse);
	}

	return true;
}

/* Calculate the summed up value of all parts of a train */
Money Train::CalculateCurrentOverallValue() const
{
	Money ovr_value = 0;
	const Train *v = this;
	do {
		ovr_value += v->value;
	} while ((v = v->GetNextVehicle()) != nullptr);
	return ovr_value;
}

static bool TrainLocoHandler(Train *v, bool mode)
{
	/* train has crashed? */
	if (v->vehstatus & VS_CRASHED) {
		return mode ? true : HandleCrashedTrain(v); // 'this' can be deleted here
	} else if (v->crash_anim_pos > 0) {
		/* Reduce realistic braking brake overheating */
		v->crash_anim_pos--;
	}

	if (v->force_proceed != TFP_NONE) {
		ClrBit(v->flags, VRF_TRAIN_STUCK);
		SetWindowWidgetDirty(WC_VEHICLE_VIEW, v->index, WID_VV_START_STOP);
	}

	/* train is broken down? */
	if (HasBit(v->flags, VRF_CONSIST_BREAKDOWN) && HandlePossibleBreakdowns(v)) return true;

	if (HasBit(v->flags, VRF_REVERSING) && v->cur_speed == 0) {
		ReverseTrainDirection(v);
	}

	/* exit if train is stopped */
	if ((v->vehstatus & VS_STOPPED) && v->cur_speed == 0) return true;

	bool valid_order = !v->current_order.IsType(OT_NOTHING) && v->current_order.GetType() != OT_CONDITIONAL && !v->current_order.IsType(OT_RELEASE_SLOT) && !v->current_order.IsType(OT_COUNTER) && !v->current_order.IsType(OT_LABEL);
	if (ProcessOrders(v) && CheckReverseTrain(v)) {
		v->wait_counter = 0;
		v->cur_speed = 0;
		v->subspeed = 0;
		ClrBit(v->flags, VRF_LEAVING_STATION);
		ReverseTrainDirection(v);
		return true;
	} else if (HasBit(v->flags, VRF_LEAVING_STATION)) {
		/* Try to reserve a path when leaving the station as we
		 * might not be marked as wanting a reservation, e.g.
		 * when an overlength train gets turned around in a station. */
		DiagDirection dir = VehicleExitDir(v->direction, v->track);
		if (IsRailDepotTile(v->tile) || IsTileType(v->tile, MP_TUNNELBRIDGE)) dir = INVALID_DIAGDIR;

		if (UpdateSignalsOnSegment(v->tile, dir, v->owner) == SIGSEG_PBS || _settings_game.pf.reserve_paths) {
			TryPathReserve(v, true, true);
		}
		ClrBit(v->flags, VRF_LEAVING_STATION);
	}

	v->HandleLoading(mode);

	if (v->current_order.IsType(OT_LOADING)) return true;

	if (CheckTrainStayInDepot(v)) return true;

	if (v->current_order.IsType(OT_WAITING) && v->reverse_distance == 0) {
		if (mode) return true;
		v->HandleWaiting(false, true);
		if (v->current_order.IsType(OT_WAITING)) return true;
		if (IsRailWaypointTile(v->tile)) {
			StationID station_id = GetStationIndex(v->tile);
			if (v->current_order.ShouldStopAtStation(v, station_id, true)) {
				UpdateVehicleTimetable(v, true);
				v->last_station_visited = station_id;
				SetWindowDirty(WC_VEHICLE_VIEW, v->index);
				v->current_order.MakeWaiting();
				v->current_order.SetNonStopType(ONSF_NO_STOP_AT_ANY_STATION);
				return true;
			}
		}
	}

	/* We had no order but have an order now, do look ahead. */
	if (!valid_order && !v->current_order.IsType(OT_NOTHING)) {
		CheckNextTrainTile(v);
	}

	/* Handle stuck trains. */
	if (!mode && HasBit(v->flags, VRF_TRAIN_STUCK)) {
		++v->wait_counter;

		/* Should we try reversing this tick if still stuck? */
		bool turn_around = v->wait_counter % (_settings_game.pf.wait_for_pbs_path * DAY_TICKS) == 0 && _settings_game.pf.reverse_at_signals;

		if (!turn_around && v->wait_counter % _settings_game.pf.path_backoff_interval != 0 && v->force_proceed == TFP_NONE) return true;
		if (!TryPathReserve(v)) {
			/* Still stuck. */
			if (turn_around) ReverseTrainDirection(v);

			if (HasBit(v->flags, VRF_TRAIN_STUCK) && v->wait_counter > 2 * _settings_game.pf.wait_for_pbs_path * DAY_TICKS) {
				/* Show message to player. */
				if (v->owner == _local_company && (HasBit(v->flags, VRF_WAITING_RESTRICTION) ? _settings_client.gui.restriction_wait_vehicle_warn : _settings_client.gui.lost_vehicle_warn)) {
					SetDParam(0, v->index);
					AddVehicleAdviceNewsItem(STR_NEWS_TRAIN_IS_STUCK, v->index);
				}
				v->wait_counter = 0;
			}
			/* Exit if force proceed not pressed, else reset stuck flag anyway. */
			if (v->force_proceed == TFP_NONE) return true;
			ClrBit(v->flags, VRF_TRAIN_STUCK);
			v->wait_counter = 0;
			SetWindowWidgetDirty(WC_VEHICLE_VIEW, v->index, WID_VV_START_STOP);
		}
	}

	if (v->current_order.IsType(OT_LEAVESTATION)) {
		StationID station_id = v->current_order.GetDestination();
		v->current_order.Free();

		bool may_reverse = ProcessOrders(v);

		if (IsRailStationTile(v->tile) && GetStationIndex(v->tile) == station_id && Company::Get(v->owner)->settings.remain_if_next_order_same_station) {
			if (v->current_order.IsType(OT_GOTO_STATION) && v->current_order.GetDestination() == station_id &&
					!(v->current_order.GetNonStopType() & ONSF_NO_STOP_AT_DESTINATION_STATION)) {
				v->last_station_visited = station_id;
				v->BeginLoading();
				return true;
			}
		}

		v->PlayLeaveStationSound();

		if (may_reverse && CheckReverseTrain(v)) {
			v->wait_counter = 0;
			v->cur_speed = 0;
			v->subspeed = 0;
			ClrBit(v->flags, VRF_LEAVING_STATION);
			ReverseTrainDirection(v);
		}

		SetWindowWidgetDirty(WC_VEHICLE_VIEW, v->index, WID_VV_START_STOP);
		return true;
	}

	int j;
	{
		Train::MaxSpeedInfo max_speed_info = v->GetCurrentMaxSpeedInfoAndUpdate();

		if (!mode) v->ShowVisualEffect(std::min(max_speed_info.strict_max_speed, max_speed_info.advisory_max_speed));
		j = v->UpdateSpeed(max_speed_info);
	}

	/* we need to invalidate the widget if we are stopping from 'Stopping 0 km/h' to 'Stopped' */
	if (v->cur_speed == 0 && (v->vehstatus & VS_STOPPED)) {
		/* If we manually stopped, we're not force-proceeding anymore. */
		v->force_proceed = TFP_NONE;
		SetWindowDirty(WC_VEHICLE_VIEW, v->index);
	}

	int adv_spd = v->GetAdvanceDistance();
	if (j < adv_spd) {
		/* if the vehicle has speed 0, update the last_speed field. */
		if (v->cur_speed == 0) v->SetLastSpeed();
	} else {
		TrainCheckIfLineEnds(v);
		/* Loop until the train has finished moving. */
		for (;;) {
			j -= adv_spd;
			TrainController(v, nullptr);
			/* Don't continue to move if the train crashed. */
			if (CheckTrainCollision(v)) break;
			/* Determine distance to next map position */
			adv_spd = v->GetAdvanceDistance();

			/* No more moving this tick */
			if (j < adv_spd || v->cur_speed == 0) break;

			OrderType order_type = v->current_order.GetType();
			/* Do not skip waypoints (incl. 'via' stations) when passing through at full speed. */
			if ((order_type == OT_GOTO_WAYPOINT || order_type == OT_GOTO_STATION) &&
						(v->current_order.GetNonStopType() & ONSF_NO_STOP_AT_DESTINATION_STATION) &&
						IsTileType(v->tile, MP_STATION) &&
						v->current_order.GetDestination() == GetStationIndex(v->tile)) {
				ProcessOrders(v);
			}
		}
		v->SetLastSpeed();
	}

	for (Train *u = v; u != nullptr; u = u->Next()) {
		if (!(u->IsDrawn())) continue;

		u->UpdateViewport(false, false);
	}

	if (v->progress == 0) v->progress = j; // Save unused spd for next time, if TrainController didn't set progress

	return true;
}

/**
 * Get running cost for the train consist.
 * @return Yearly running costs.
 */
Money Train::GetRunningCost() const
{
	Money cost = 0;
	const Train *v = this;

	do {
		const Engine *e = v->GetEngine();
		if (e->u.rail.running_cost_class == INVALID_PRICE) continue;

		uint cost_factor = GetVehicleProperty(v, PROP_TRAIN_RUNNING_COST_FACTOR, e->u.rail.running_cost);
		if (cost_factor == 0) continue;

		/* Halve running cost for multiheaded parts */
		if (v->IsMultiheaded()) cost_factor /= 2;

		cost += GetPrice(e->u.rail.running_cost_class, cost_factor, e->GetGRF());
	} while ((v = v->GetNextVehicle()) != nullptr);

	if (this->cur_speed == 0) {
		if (this->IsInDepot()) {
			/* running costs if in depot */
			cost = CeilDivT<Money>(cost, _settings_game.difficulty.vehicle_costs_in_depot);
		} else {
			/* running costs if stopped */
			cost = CeilDivT<Money>(cost, _settings_game.difficulty.vehicle_costs_when_stopped);
		}
	}

	return cost;
}

/**
 * Update train vehicle data for a tick.
 * @return True if the vehicle still exists, false if it has ceased to exist (front of consists only).
 */
bool Train::Tick()
{
	DEBUG_UPDATESTATECHECKSUM("Train::Tick: v: %u, x: %d, y: %d, track: %d", this->index, this->x_pos, this->y_pos, this->track);
	UpdateStateChecksum((((uint64) this->x_pos) << 32) | (this->y_pos << 16) | this->track);
	if (this->IsFrontEngine()) {
		if (!((this->vehstatus & VS_STOPPED) || this->IsWaitingInDepot()) || this->cur_speed > 0) this->running_ticks++;

		this->current_order_time++;

		if (!TrainLocoHandler(this, false)) return false;

		return TrainLocoHandler(this, true);
	} else if (this->IsFreeWagon() && (this->vehstatus & VS_CRASHED)) {
		/* Delete flooded standalone wagon chain */
		if (++this->crash_anim_pos >= 4400) {
			delete this;
			return false;
		}
	}

	return true;
}

/**
 * Check whether a train needs service, and if so, find a depot or service it.
 * @return v %Train to check.
 */
static void CheckIfTrainNeedsService(Train *v)
{
	if (Company::Get(v->owner)->settings.vehicle.servint_trains == 0 || !v->NeedsAutomaticServicing()) return;
	if (v->IsChainInDepot()) {
		VehicleServiceInDepot(v);
		return;
	}

	uint max_penalty;
	switch (_settings_game.pf.pathfinder_for_trains) {
		case VPF_NPF:  max_penalty = _settings_game.pf.npf.maximum_go_to_depot_penalty;  break;
		case VPF_YAPF: max_penalty = _settings_game.pf.yapf.maximum_go_to_depot_penalty; break;
		default: NOT_REACHED();
	}

	FindDepotData tfdd = FindClosestTrainDepot(v, max_penalty * (v->current_order.IsType(OT_GOTO_DEPOT) ? 2 : 1));
	/* Only go to the depot if it is not too far out of our way. */
	if (tfdd.best_length == UINT_MAX || tfdd.best_length > max_penalty * (v->current_order.IsType(OT_GOTO_DEPOT) && v->current_order.GetDestination() == GetDepotIndex(tfdd.tile) ? 2 : 1)) {
		if (v->current_order.IsType(OT_GOTO_DEPOT)) {
			/* If we were already heading for a depot but it has
			 * suddenly moved farther away, we continue our normal
			 * schedule? */
			v->current_order.MakeDummy();
			SetWindowWidgetDirty(WC_VEHICLE_VIEW, v->index, WID_VV_START_STOP);
		}
		return;
	}

	DepotID depot = GetDepotIndex(tfdd.tile);

	if (v->current_order.IsType(OT_GOTO_DEPOT) &&
			v->current_order.GetDestination() != depot &&
			!Chance16(3, 16)) {
		return;
	}

	SetBit(v->gv_flags, GVF_SUPPRESS_IMPLICIT_ORDERS);
	v->current_order.MakeGoToDepot(depot, ODTFB_SERVICE, ONSF_NO_STOP_AT_INTERMEDIATE_STATIONS, ODATFB_NEAREST_DEPOT);
	v->dest_tile = tfdd.tile;
	SetWindowWidgetDirty(WC_VEHICLE_VIEW, v->index, WID_VV_START_STOP);

	for (Train *u = v; u != nullptr; u = u->Next()) {
		ClrBit(u->flags, VRF_BEYOND_PLATFORM_END);
	}
}

/** Update day counters of the train vehicle. */
void Train::OnNewDay()
{
	AgeVehicle(this);

	if ((++this->day_counter & 7) == 0) DecreaseVehicleValue(this);
}

void Train::OnPeriodic()
{
	if (this->IsFrontEngine()) {
		CheckIfTrainNeedsService(this);

		CheckOrders(this);

		/* update destination */
		if (this->current_order.IsType(OT_GOTO_STATION)) {
			TileIndex tile = Station::Get(this->current_order.GetDestination())->train_station.tile;
			if (tile != INVALID_TILE) this->dest_tile = tile;
		}

		if (this->running_ticks != 0) {
			/* running costs */
			CommandCost cost(EXPENSES_TRAIN_RUN, this->GetRunningCost() * this->running_ticks / (DAYS_IN_YEAR  * DAY_TICKS));

			/* sharing fee */
			PayDailyTrackSharingFee(this);

			this->profit_this_year -= cost.GetCost();
			this->running_ticks = 0;

			SubtractMoneyFromCompanyFract(this->owner, cost);

			SetWindowDirty(WC_VEHICLE_DETAILS, this->index);
			DirtyVehicleListWindowForVehicle(this);
		}
	}
	if (IsEngine() || IsMultiheaded()) {
		CheckVehicleBreakdown(this);
	}
}

/**
 * Get the tracks of the train vehicle.
 * @return Current tracks of the vehicle.
 */
Trackdir Train::GetVehicleTrackdir() const
{
	if (this->vehstatus & VS_CRASHED) return INVALID_TRACKDIR;

	if (this->track == TRACK_BIT_DEPOT) {
		/* We'll assume the train is facing outwards */
		return DiagDirToDiagTrackdir(GetRailDepotDirection(this->tile)); // Train in depot
	}

	if (this->track == TRACK_BIT_WORMHOLE) {
		/* Train in tunnel or on bridge, so just use its direction and make an educated guess
		 * given the track bits on the tunnel/bridge head tile.
		 * If a reachable track piece is reserved, use that, otherwise use the first reachable track piece.
		 */
		TrackBits tracks = GetAcrossTunnelBridgeReservationTrackBits(this->tile);
		if (!tracks) tracks = GetAcrossTunnelBridgeTrackBits(this->tile);
		Trackdir td = TrackExitdirToTrackdir(FindFirstTrack(tracks), GetTunnelBridgeDirection(this->tile));
		if (GetTunnelBridgeDirection(this->tile) != DirToDiagDir(this->direction)) td = ReverseTrackdir(td);
		return td;
	} else if (this->track & TRACK_BIT_WORMHOLE) {
		return TrackDirectionToTrackdir(FindFirstTrack(this->track & TRACK_BIT_MASK), this->direction);
	}

	return TrackDirectionToTrackdir(FindFirstTrack(this->track), this->direction);
}

/**
 * Delete a train while it is visible.
 * This happens when a company bankrupts when infrastructure sharing is enabled.
 * @param v The train to delete.
 */
void DeleteVisibleTrain(Train *v)
{
	SCOPE_INFO_FMT([v], "DeleteVisibleTrain: %s", scope_dumper().VehicleInfo(v));

	assert(!v->IsVirtual());

	FreeTrainTrackReservation(v);
	TileIndex crossing = TrainApproachingCrossingTile(v);

	/* delete train from back to front */
	Train *u;
	Train *prev = v->Last();
	FreeTrainStationPlatformReservation(v);
	do {
		u = prev;
		prev = u->Previous();
		if (prev != nullptr) prev->SetNext(nullptr);

		/* 'u' shouldn't be accessed after it has been deleted */
		TileIndex tile = u->tile;
		TrackBits trackbits = u->track;
		bool in_wormhole = trackbits & TRACK_BIT_WORMHOLE;

		delete u;

		if (in_wormhole) {
			/* Vehicle is inside a wormhole, u->track contains no useful value then. */
			if (IsTunnelBridgeWithSignalSimulation(tile)) {
				TileIndex end = GetOtherTunnelBridgeEnd(tile);
				AddSideToSignalBuffer(end, INVALID_DIAGDIR, GetTileOwner(tile));
				SetSignalledBridgeTunnelGreenIfClear(tile, end);
			}
		} else {
			Track track = TrackBitsToTrack(trackbits);
			if (HasReservedTracks(tile, trackbits)) UnreserveRailTrack(tile, track);
			if (IsLevelCrossingTile(tile)) UpdateLevelCrossing(tile);
		}

		/* Update signals */
		if (in_wormhole || IsRailDepotTile(tile)) {
			AddSideToSignalBuffer(tile, INVALID_DIAGDIR, GetTileOwner(tile));
		} else {
			AddTrackToSignalBuffer(tile, TrackBitsToTrack(trackbits), GetTileOwner(tile));
		}
	} while (prev != nullptr);

	if (crossing != INVALID_TILE) UpdateLevelCrossing(crossing);

	UpdateSignalsInBuffer();
}

Train* CmdBuildVirtualRailWagon(const Engine *e, uint32 user, bool no_consist_change)
{
	const RailVehicleInfo *rvi = &e->u.rail;

	Train *v = new Train();

	v->x_pos = 0;
	v->y_pos = 0;

	v->spritenum = rvi->image_index;

	v->engine_type = e->index;
	v->gcache.first_engine = INVALID_ENGINE; // needs to be set before first callback

	v->direction = DIR_W;
	v->tile = 0; // INVALID_TILE;

	v->owner = _current_company;
	v->track = TRACK_BIT_DEPOT;
	SetBit(v->flags, VRF_CONSIST_SPEED_REDUCTION);
	v->vehstatus = VS_HIDDEN | VS_DEFPAL;
	v->motion_counter = user;

	v->SetWagon();
	v->SetFreeWagon();
	v->SetVirtual();

	v->cargo_type = e->GetDefaultCargoType();
	v->cargo_cap = rvi->capacity;

	v->railtype = rvi->railtype;

	v->build_year = _cur_year;
	v->sprite_seq.Set(SPR_IMG_QUERY);
	v->random_bits = VehicleRandomBits();

	v->group_id = DEFAULT_GROUP;

	AddArticulatedParts(v);

	// Make sure we set EVERYTHING to virtual, even articulated parts.
	for (Train* train_part = v; train_part != nullptr; train_part = train_part->Next()) {
		train_part->SetVirtual();
	}

	_new_vehicle_id = v->index;

	if (no_consist_change) return v;

	v->First()->ConsistChanged(CCF_ARRANGE);

	CheckConsistencyOfArticulatedVehicle(v);

	InvalidateVehicleTickCaches();

	return v;
}

Train* BuildVirtualRailVehicle(EngineID eid, StringID &error, uint32 user, bool no_consist_change)
{
	const Engine *e = Engine::GetIfValid(eid);
	if (e == nullptr || e->type != VEH_TRAIN) {
		error = STR_ERROR_RAIL_VEHICLE_NOT_AVAILABLE + VEH_TRAIN;
		return nullptr;
	}

	const RailVehicleInfo *rvi = &e->u.rail;

	int num_vehicles = (e->u.rail.railveh_type == RAILVEH_MULTIHEAD ? 2 : 1) + CountArticulatedParts(eid, false);
	if (!Train::CanAllocateItem(num_vehicles)) {
		error = STR_ERROR_TOO_MANY_VEHICLES_IN_GAME;
		return nullptr;
	}

	RegisterGameEvents(GEF_VIRT_TRAIN);

	if (rvi->railveh_type == RAILVEH_WAGON) {
		return CmdBuildVirtualRailWagon(e, user, no_consist_change);
	}

	Train *v = new Train();

	v->x_pos = 0;
	v->y_pos = 0;

	v->direction = DIR_W;
	v->tile = 0; // INVALID_TILE;
	v->owner = _current_company;
	v->track = TRACK_BIT_DEPOT;
	SetBit(v->flags, VRF_CONSIST_SPEED_REDUCTION);
	v->vehstatus = VS_HIDDEN | VS_STOPPED | VS_DEFPAL;
	v->spritenum = rvi->image_index;
	v->cargo_type = e->GetDefaultCargoType();
	v->cargo_cap = rvi->capacity;
	v->last_station_visited = INVALID_STATION;
	v->motion_counter = user;

	v->engine_type = e->index;
	v->gcache.first_engine = INVALID_ENGINE; // needs to be set before first callback

	v->reliability = e->reliability;
	v->reliability_spd_dec = e->reliability_spd_dec;
	v->max_age = e->GetLifeLengthInDays();

	v->railtype = rvi->railtype;
	_new_vehicle_id = v->index;

	v->build_year = _cur_year;
	v->sprite_seq.Set(SPR_IMG_QUERY);
	v->random_bits = VehicleRandomBits();

	v->group_id = DEFAULT_GROUP;

	v->SetFrontEngine();
	v->SetEngine();
	v->SetVirtual();

	if (rvi->railveh_type == RAILVEH_MULTIHEAD) {
		AddRearEngineToMultiheadedTrain(v);
	} else {
		AddArticulatedParts(v);
	}

	// Make sure we set EVERYTHING to virtual, even articulated parts.
	for (Train* train_part = v; train_part != nullptr; train_part = train_part->Next()) {
		train_part->SetVirtual();
	}

	if (no_consist_change) return v;

	v->ConsistChanged(CCF_ARRANGE);

	CheckConsistencyOfArticulatedVehicle(v);

	InvalidateVehicleTickCaches();

	return v;
}

/**
 * Build a virtual train vehicle.
 * @param tile unused
 * @param flags type of operation
 * @param p1 various bitstuffed data
 *  bits  0-15: vehicle type being built.
 *  bits 24-31: refit cargo type.
 * @param p2 user
 * @param text unused
 * @return the cost of this operation or an error
 */
CommandCost CmdBuildVirtualRailVehicle(TileIndex tile, DoCommandFlag flags, uint32 p1, uint32 p2, const char *text)
{
	EngineID eid = GB(p1, 0, 16);

	if (!IsEngineBuildable(eid, VEH_TRAIN, _current_company)) {
		return_cmd_error(STR_ERROR_RAIL_VEHICLE_NOT_AVAILABLE + VEH_TRAIN);
	}

	/* Validate the cargo type. */
	CargoID cargo = GB(p1, 24, 8);
	if (cargo >= NUM_CARGO && cargo != CT_INVALID) return CMD_ERROR;

	bool should_execute = (flags & DC_EXEC) != 0;

	if (should_execute) {
		StringID err = INVALID_STRING_ID;
		Train* train = BuildVirtualRailVehicle(eid, err, p2, false);

		if (train == nullptr) {
			return_cmd_error(err);
		}

		if (cargo != CT_INVALID) {
			CargoID default_cargo = Engine::Get(eid)->GetDefaultCargoType();
			if (default_cargo != cargo) {
				CommandCost refit_res = CmdRefitVehicle(tile, flags, train->index, cargo, nullptr);
				if (!refit_res.Succeeded()) return refit_res;
			}
		}
	}

	return CommandCost();
}

void ClearVehicleWindows(const Train *v)
{
	if (v->IsPrimaryVehicle()) {
		DeleteWindowById(WC_VEHICLE_VIEW, v->index);
		DeleteWindowById(WC_VEHICLE_ORDERS, v->index);
		DeleteWindowById(WC_VEHICLE_REFIT, v->index);
		DeleteWindowById(WC_VEHICLE_DETAILS, v->index);
		DeleteWindowById(WC_VEHICLE_TIMETABLE, v->index);
		DeleteWindowById(WC_SCHDISPATCH_SLOTS, v->index);
		DeleteWindowById(WC_VEHICLE_CARGO_TYPE_LOAD_ORDERS, v->index);
		DeleteWindowById(WC_VEHICLE_CARGO_TYPE_UNLOAD_ORDERS, v->index);
	}
}

/**
* Replace a vehicle based on a template replacement order.
* @param tile unused
* @param flags type of operation
* @param p1 the ID of the vehicle to replace.
* @param p2 whether the vehicle should leave (1) or stay (0) in the depot.
* @param text unused
* @return the cost of this operation or an error
*/
CommandCost CmdTemplateReplaceVehicle(TileIndex tile, DoCommandFlag flags, uint32 p1, uint32 p2, const char *text)
{
	Train *incoming = Train::GetIfValid(p1);

	if (incoming == nullptr) {
		return CMD_ERROR;
	}

	if (!(flags & DC_EXEC)) {
		return CommandCost();
	}

	const bool leave_depot = (p2 != 0);
	auto guard = scope_guard([&]() {
		_new_vehicle_id = incoming->index;
		if (leave_depot) incoming->vehstatus &= ~VS_STOPPED;
	});

	Train *new_chain = nullptr;
	Train *remainder_chain = nullptr;
	TemplateVehicle *tv = GetTemplateVehicleByGroupIDRecursive(incoming->group_id);
	if (tv == nullptr) {
		return CMD_ERROR;
	}
	EngineID eid = tv->engine_type;

	CommandCost tmp_result(EXPENSES_NEW_VEHICLES);

	/* first some tests on necessity and sanity */
	if (tv == nullptr) return CommandCost();
	if (tv->IsReplaceOldOnly() && !incoming->NeedsAutorenewing(Company::Get(incoming->owner), false)) {
		return CommandCost();
	}
	bool need_replacement = !TrainMatchesTemplate(incoming, tv);
	bool need_refit = !TrainMatchesTemplateRefit(incoming, tv);
	bool use_refit = tv->refit_as_template;
	CargoID store_refit_ct = CT_INVALID;
	uint16 store_refit_csubt = 0;
	// if a train shall keep its old refit, store the refit setting of its first vehicle
	if (!use_refit) {
		for (Train *getc = incoming; getc != nullptr; getc = getc->GetNextUnit()) {
			if (getc->cargo_type != CT_INVALID && getc->cargo_cap > 0) {
				store_refit_ct = getc->cargo_type;
				break;
			}
		}
	}

	if (!need_replacement) {
		if (!need_refit || !use_refit) {
			return CommandCost();
		}
	} else {
		CommandCost buy_cost = TestBuyAllTemplateVehiclesInChain(tv, tile);
		if (buy_cost.Failed()) {
			if (buy_cost.GetErrorMessage() == INVALID_STRING_ID) return CommandCost(STR_ERROR_CAN_T_BUY_TRAIN);
			return buy_cost;
		} else if (!CheckCompanyHasMoney(buy_cost)) {
			return CommandCost(STR_ERROR_NOT_ENOUGH_CASH_REQUIRES_CURRENCY);
		}
	}

	if (need_replacement || (need_refit && use_refit)) RegisterGameEvents(GEF_TBTR_REPLACEMENT);

	TemplateDepotVehicles depot_vehicles;
	if (tv->IsSetReuseDepotVehicles()) depot_vehicles.Init(tile);

	CommandCost buy(EXPENSES_NEW_VEHICLES);

	if (need_replacement) {
		// step 1: generate primary for newchain and generate remainder_chain
		// 1. primary of incoming might already fit the template
		//    leave incoming's primary as is and move the rest to a free chain = remainder_chain
		// 2. needed primary might be one of incoming's member vehicles
		// 3. primary might be available as orphan vehicle in the depot
		// 4. we need to buy a new engine for the primary
		// all options other than 1. need to make sure to copy incoming's primary's status
		auto setup_head = [&]() -> CommandCost {
			/* Case 1 */
			if (eid == incoming->engine_type) {
				new_chain = incoming;
				remainder_chain = incoming->GetNextUnit();
				if (remainder_chain) {
					CommandCost move_cost = CmdMoveRailVehicle(tile, flags, remainder_chain->index | (1 << 20), INVALID_VEHICLE, 0);
					if (move_cost.Failed()) {
						/* This should not fail, if it does give up immediately */
						return move_cost;
					}
				}
				return CommandCost();
			}

			/* Case 2 */
			new_chain = ChainContainsEngine(eid, incoming);
			if (new_chain != nullptr) {
				/* new_chain is the needed engine, move it to an empty spot in the depot */
				CommandCost move_cost = DoCommand(tile, new_chain->index, INVALID_VEHICLE, flags, CMD_MOVE_RAIL_VEHICLE);
				if (move_cost.Succeeded()) {
					remainder_chain = incoming;
					return CommandCost();
				}
			}

			/* Case 3 */
			if (tv->IsSetReuseDepotVehicles()) {
				new_chain = depot_vehicles.ContainsEngine(eid, incoming);
				if (new_chain != nullptr) {
					ClearVehicleWindows(new_chain);
					CommandCost move_cost = DoCommand(tile, new_chain->index, INVALID_VEHICLE, flags, CMD_MOVE_RAIL_VEHICLE);
					if (move_cost.Succeeded()) {
						depot_vehicles.RemoveVehicle(new_chain->index);
						remainder_chain = incoming;
						return CommandCost();
					}
				}
			}

			/* Case 4 */
			CommandCost buy_cost = DoCommand(tile, eid | (1 << 16), 0, flags, CMD_BUILD_VEHICLE);
			/* break up in case buying the vehicle didn't succeed */
			if (buy_cost.Failed()) {
				return buy_cost;
			}
			buy.AddCost(buy_cost);
			new_chain = Train::Get(_new_vehicle_id);
			/* prepare the remainder chain */
			remainder_chain = incoming;
			return CommandCost();
		};
		CommandCost head_result = setup_head();
		if (head_result.Failed()) return head_result;

		// If we bought a new engine or reused one from the depot, copy some parameters from the incoming primary engine
		if (incoming != new_chain) {
			CopyHeadSpecificThings(incoming, new_chain, flags);
			NeutralizeStatus(incoming);

			// additionally, if we don't want to use the template refit, refit as incoming
			// the template refit will be set further down, if we use it at all
			if (!use_refit) {
				buy.AddCost(DoCommand(new_chain->tile, new_chain->index, store_refit_ct | store_refit_csubt << 8 | (1 << 16) | (1 << 31), flags, GetCmdRefitVeh(new_chain)));
			}
		}

		// step 2: fill up newchain according to the template
		// foreach member of template (after primary):
		// 1. needed engine might be within remainder_chain already
		// 2. needed engine might be orphaned within the depot (copy status)
		// 3. we need to buy (again)                           (copy status)
		Train *last_veh = new_chain;
		for (TemplateVehicle *cur_tmpl = tv->GetNextUnit(); cur_tmpl != nullptr; cur_tmpl = cur_tmpl->GetNextUnit()) {
			Train *new_part = nullptr;
			auto setup_chain_part = [&]() {
				/* Case 1: engine contained in remainder chain */
				new_part = ChainContainsEngine(cur_tmpl->engine_type, remainder_chain);
				if (new_part != nullptr) {
					Train *remainder_chain_next = remainder_chain;
					if (new_part == remainder_chain) {
						remainder_chain_next = remainder_chain->GetNextUnit();
					}
					CommandCost move_cost = CmdMoveRailVehicle(tile, flags, new_part->index, last_veh->index, 0);
					if (move_cost.Succeeded()) {
						remainder_chain = remainder_chain_next;
						return;
					}
				}

				/* Case 2: engine contained somewhere else in the depot */
				if (tv->IsSetReuseDepotVehicles()) {
					new_part = depot_vehicles.ContainsEngine(cur_tmpl->engine_type, new_chain);
					if (new_part != nullptr) {
						CommandCost move_cost = CmdMoveRailVehicle(tile, flags, new_part->index, last_veh->index, 0);
						if (move_cost.Succeeded()) {
							depot_vehicles.RemoveVehicle(new_part->index);
							return;
						}
					}
				}

				/* Case 3: must buy new engine */
				CommandCost buy_cost = DoCommand(tile, cur_tmpl->engine_type | (1 << 16), 0, flags, CMD_BUILD_VEHICLE);
				if (buy_cost.Failed()) {
					new_part = nullptr;
					return;
				}
				new_part = Train::Get(_new_vehicle_id);
				CommandCost move_cost = CmdMoveRailVehicle(tile, flags, new_part->index, last_veh->index, 0);
				if (move_cost.Succeeded()) {
					buy.AddCost(buy_cost);
				} else {
					DoCommand(tile, new_part->index, 0, flags, CMD_SELL_VEHICLE);
					new_part = nullptr;
				}
			};
			setup_chain_part();
			if (new_part != nullptr) {
				last_veh = new_part;
			}
			// TODO: is this enough ? might it be that we bought a new wagon here and it now has std refit ?
			if (need_refit && new_part != nullptr) {
				if (use_refit) {
					DoCommand(tile, new_part->index, cur_tmpl->cargo_type | (cur_tmpl->cargo_subtype << 8) | (1 << 16) | (1 << 31), flags, GetCmdRefitVeh(new_part));
				} else {
					DoCommand(tile, new_part->index, store_refit_ct | (store_refit_csubt << 8) | (1 << 16) | (1 << 31), flags, GetCmdRefitVeh(new_part));
				}
				if (HasBit(new_part->flags, VRF_REVERSE_DIRECTION) != HasBit(cur_tmpl->ctrl_flags, TVCF_REVERSED)) {
					DoCommand(tile, new_part->index, true, flags, CMD_REVERSE_TRAIN_DIRECTION | CMD_MSG(STR_ERROR_CAN_T_REVERSE_DIRECTION_RAIL_VEHICLE));
				}
			}

		}
	} else {
		/* no replacement done */
		new_chain = incoming;
	}

	/// step 3: reorder and neutralize the remaining vehicles from incoming
	// wagons remaining from remainder_chain should be filled up in as few free wagon chains as possible
	// each loco might be left as singular in the depot
	// neutralize each remaining engine's status

	// refit, only if the template option is set so
	if (use_refit && (need_refit || need_replacement)) {
		buy.AddCost(CmdRefitTrainFromTemplate(new_chain, tv, flags));
	}

	if (new_chain && remainder_chain) {
		for (Train *ct = remainder_chain; ct != nullptr; ct = ct->Next()) {
			TransferCargoForTrain(ct, new_chain);
		}
	}

	// point incoming to the newly created train so that starting/stopping affects the replacement train
	incoming = new_chain;

	if (remainder_chain && tv->IsSetKeepRemainingVehicles()) {
		BreakUpRemainders(remainder_chain);
	} else if (remainder_chain) {
		buy.AddCost(DoCommand(tile, remainder_chain->index | (1 << 20), 0, flags, CMD_SELL_VEHICLE));
	}

	/* Redraw main gui for changed statistics */
	SetWindowClassesDirty(WC_TEMPLATEGUI_MAIN);

	return buy;
}

void TrainRoadVehicleCrashBreakdown(Vehicle *v)
{
	Train *t = Train::From(v)->First();
	t->breakdown_ctr = 2;
	SetBit(t->flags, VRF_CONSIST_BREAKDOWN);
	t->breakdown_delay = 255;
	t->breakdown_type = BREAKDOWN_RV_CRASH;
	t->breakdown_severity = 0;
	t->reliability = 0;
}

void TrainBrakesOverheatedBreakdown(Vehicle *v)
{
	Train *t = Train::From(v)->First();
	if (t->breakdown_ctr != 0 || (t->vehstatus & VS_CRASHED)) return;

	if (unlikely(HasBit(_misc_debug_flags, MDF_OVERHEAT_BREAKDOWN_OPEN_WIN)) && !_network_dedicated) {
		ShowVehicleViewWindow(t);
	}

	t->crash_anim_pos = std::min<uint>(1500, t->crash_anim_pos + 200);
	if (t->crash_anim_pos < 1500) return;

	t->breakdown_ctr = 2;
	SetBit(t->flags, VRF_CONSIST_BREAKDOWN);
	t->breakdown_delay = 255;
	t->breakdown_type = BREAKDOWN_BRAKE_OVERHEAT;
	t->breakdown_severity = 0;
}

int GetTrainRealisticAccelerationAtSpeed(const int speed, const int mass, const uint32 cached_power, const uint32 max_te, const uint32 air_drag, const RailType railtype)
{
	const int64 power = cached_power * 746ll;
	int64 resistance = 0;

	const bool maglev = (GetRailTypeInfo(railtype)->acceleration_type == 2);

	if (!maglev) {
		/* Static resistance plus rolling friction. */
		resistance = 10 * mass;
		resistance += (int64)mass * (int64)(15 * (512 + speed) / 512);
	}

	const int area = 14;

	resistance += (area * air_drag * speed * speed) / 1000;

	int64 force;

	if (speed > 0) {
		if (!maglev) {
			/* Conversion factor from km/h to m/s is 5/18 to get [N] in the end. */
			force = power * 18 / (speed * 5);

			if (force > static_cast<int>(max_te)) {
				force = max_te;
			}
		} else {
			force = power / 25;
		}
	} else {
		force = (!maglev) ? std::min<uint64>(max_te, power) : power;
		force = std::max(force, (mass * 8) + resistance);
	}

	/* Easy way out when there is no acceleration. */
	if (force == resistance) return 0;

	int acceleration = ClampToI32((force - resistance) / (mass * 4));
	acceleration = force < resistance ? std::min(-1, acceleration) : std::max(1, acceleration);

	return acceleration;
}

int GetTrainEstimatedMaxAchievableSpeed(const Train *train, int mass, const int speed_cap)
{
	int max_speed = 0;
	int acceleration;

	if (mass < 1) mass = 1;

	do
	{
		max_speed++;
		acceleration = GetTrainRealisticAccelerationAtSpeed(max_speed, mass, train->gcache.cached_power, train->gcache.cached_max_te, train->gcache.cached_air_drag, train->railtype);
	} while (acceleration > 0 && max_speed < speed_cap);

	return max_speed;
}

void SetSignalTrainAdaptationSpeed(const Train *v, TileIndex tile, uint16 track)
{
	SignalSpeedKey speed_key = {
		speed_key.signal_tile = tile,
		speed_key.signal_track = track,
		speed_key.last_passing_train_dir = v->GetVehicleTrackdir()
	};
	SignalSpeedValue speed_value = {
		speed_value.train_speed = v->First()->cur_speed,
		speed_value.time_stamp = GetSpeedRestrictionTimeout(v->First())
	};
	_signal_speeds[speed_key] = speed_value;
}

void ApplySignalTrainAdaptationSpeed(Train *v, TileIndex tile, uint16 track)
{
	SignalSpeedKey speed_key = {
		speed_key.signal_tile = tile,
		speed_key.signal_track = track,
		speed_key.last_passing_train_dir = v->GetVehicleTrackdir()
	};
	const auto found_speed_restriction = _signal_speeds.find(speed_key);

	if (found_speed_restriction != _signal_speeds.end()) {
		if (IsOutOfDate(found_speed_restriction->second)) {
			_signal_speeds.erase(found_speed_restriction);
			v->signal_speed_restriction = 0;
		} else {
			v->signal_speed_restriction = std::max<uint16>(25, found_speed_restriction->second.train_speed);
		}
	} else {
		v->signal_speed_restriction = 0;
	}
}

uint16 Train::GetMaxWeight() const
{
	uint16 weight = CargoSpec::Get(this->cargo_type)->WeightOfNUnitsInTrain(this->GetEngine()->DetermineCapacity(this));

	/* Vehicle weight is not added for articulated parts. */
	if (!this->IsArticulatedPart()) {
		weight += GetVehicleProperty(this, PROP_TRAIN_WEIGHT, RailVehInfo(this->engine_type)->weight);
	}

	/* Powered wagons have extra weight added. */
	if (HasBit(this->flags, VRF_POWEREDWAGON)) {
		weight += RailVehInfo(this->gcache.first_engine)->pow_wag_weight;
	}

	return weight;
}<|MERGE_RESOLUTION|>--- conflicted
+++ resolved
@@ -257,14 +257,9 @@
 void Train::ConsistChanged(ConsistChangeFlags allowed_changes)
 {
 	uint16 max_speed = UINT16_MAX;
-<<<<<<< HEAD
 	bool isSetMaxSpeed = false;
 	
-	assert(this->IsFrontEngine() || this->IsFreeWagon());
-=======
-
 	dbg_assert(this->IsFrontEngine() || this->IsFreeWagon());
->>>>>>> f0cdd1e6
 
 	const RailVehicleInfo *rvi_v = RailVehInfo(this->engine_type);
 	EngineID first_engine = this->IsFrontEngine() ? this->engine_type : INVALID_ENGINE;
