/*
 * This file is part of OpenTTD.
 * OpenTTD is free software; you can redistribute it and/or modify it under the terms of the GNU General Public License as published by the Free Software Foundation, version 2.
 * OpenTTD is distributed in the hope that it will be useful, but WITHOUT ANY WARRANTY; without even the implied warranty of MERCHANTABILITY or FITNESS FOR A PARTICULAR PURPOSE.
 * See the GNU General Public License for more details. You should have received a copy of the GNU General Public License along with OpenTTD. If not, see <http://www.gnu.org/licenses/>.
 */

/** @file train_cmd.cpp Handling of trains. */

#include "stdafx.h"
#include "error.h"
#include "articulated_vehicles.h"
#include "command_func.h"
#include "pathfinder/yapf/yapf.hpp"
#include "news_func.h"
#include "company_func.h"
#include "newgrf_sound.h"
#include "newgrf_text.h"
#include "strings_func.h"
#include "viewport_func.h"
#include "vehicle_func.h"
#include "sound_func.h"
#include "ai/ai.hpp"
#include "game/game.hpp"
#include "newgrf_station.h"
#include "effectvehicle_func.h"
#include "network/network.h"
#include "spritecache.h"
#include "core/random_func.hpp"
#include "company_base.h"
#include "newgrf.h"
#include "infrastructure_func.h"
#include "order_backup.h"
#include "zoom_func.h"
#include "newgrf_debug.h"
#include "framerate_type.h"
#include "tracerestrict.h"
#include "tbtr_template_vehicle_func.h"
#include "autoreplace_func.h"
#include "engine_func.h"
#include "bridge_signal_map.h"
#include "scope_info.h"
#include "scope.h"
#include "core/checksum_func.hpp"
#include "debug_dbg_assert.h"
#include "debug_settings.h"
#include "train_speed_adaptation.h"
#include "event_logs.h"
#include "misc_cmd.h"
#include "train_cmd.h"
#include "vehicle_cmd.h"
#include "tbtr_template_vehicle_cmd.h"
#include "3rdparty/cpp-btree/btree_map.h"

#include "table/strings.h"
#include "table/train_cmd.h"

#include "safeguards.h"

extern btree::btree_multimap<VehicleID, PendingSpeedRestrictionChange> _pending_speed_restriction_change_map;

enum {
	REALISTIC_BRAKING_MIN_SPEED = 5,
};

enum ChooseTrainTrackLookAheadStateFlags {
	CTTLASF_STOP_FOUND       = 0,         ///< Stopping destination found
	CTTLASF_REVERSE_FOUND    = 1,         ///< Reverse destination found
	CTTLASF_NO_RES_VEH_TILE  = 2,         ///< Do not reserve the vehicle tile
};

struct ChooseTrainTrackLookAheadState {
	uint          order_items_start = 0;  ///< Order items start for VehicleOrderSaver
	uint16_t      flags = 0;              ///< Flags
	DestinationID reverse_dest = 0;       ///< Reverse station ID when CTTLASF_REVERSE_FOUND is set
};

/** Flags for ChooseTrainTrack */
enum ChooseTrainTrackFlags {
	CTTF_NONE                   = 0,      ///< No flags
	CTTF_FORCE_RES              = 0x01,   ///< Force a reservation to be made
	CTTF_MARK_STUCK             = 0x02,   ///< The train has to be marked as stuck when needed
	CTTF_NON_LOOKAHEAD          = 0x04,   ///< Any lookahead should not be used, if necessary reset the lookahead state
	CTTF_NO_LOOKAHEAD_VALIDATE  = 0x08,   ///< Don't validate the lookahead state as it has already been done
};
DECLARE_ENUM_AS_BIT_SET(ChooseTrainTrackFlags)

/** Result flags for ChooseTrainTrack */
enum ChooseTrainTrackResultFlags {
	CTTRF_NONE                  = 0,      ///< No flags
	CTTRF_RESERVATION_MADE      = 0x01,   ///< A reservation was made
	CTTRF_REVERSE_AT_SIGNAL     = 0x02,   ///< Reverse at signal
};
DECLARE_ENUM_AS_BIT_SET(ChooseTrainTrackResultFlags)

struct ChooseTrainTrackResult {
	Track track;
	ChooseTrainTrackResultFlags ctt_flags;
};

btree::btree_map<SignalSpeedKey, SignalSpeedValue> _signal_speeds;

static void TryLongReserveChooseTrainTrackFromReservationEnd(Train *v, bool no_reserve_vehicle_tile = false);
static ChooseTrainTrackResult ChooseTrainTrack(Train *v, TileIndex tile, DiagDirection enterdir, TrackBits tracks, ChooseTrainTrackFlags flags, ChooseTrainTrackLookAheadState lookahead_state = {});
static bool TrainApproachingLineEnd(Train *v, bool signal, bool reverse);
static bool TrainCheckIfLineEnds(Train *v, bool reverse = true);
static bool TrainCanLeaveTile(const Train *v);
static inline bool CheckCompatibleRail(const Train *v, TileIndex tile, DiagDirection enterdir);
int ReversingDistanceTargetSpeed(const Train *v);
bool TrainController(Train *v, Vehicle *nomove, bool reverse = true); // Also used in vehicle_sl.cpp.
static TileIndex TrainApproachingCrossingTile(const Train *v);
static void CheckIfTrainNeedsService(Train *v);
static void CheckNextTrainTile(Train *v);
extern TileIndex VehiclePosTraceRestrictPreviousSignalCallback(const Train *v, const void *, TraceRestrictPBSEntrySignalAuxField mode);
static void TrainEnterStation(Train *v, StationID station);
static void UnreserveBridgeTunnelTile(TileIndex tile);
static bool CheckTrainStayInWormHolePathReserve(Train *t, TileIndex tile);

/** Return the scaled date ticks by which the speed restriction
 *  at the current position of the train is going to be invalid */
static StateTicks GetSpeedRestrictionTimeout(const Train *t)
{
	const int64_t velocity = std::max<int64_t>(25, t->cur_speed);
	const int64_t look_ahead_distance = Clamp(t->cur_speed / 8, 4, 16); // In tiles, varying between 4 and 16 depending on current speed

	// This assumes travel along the X or Y map axis, not diagonally. See GetAdvanceDistance, GetAdvanceSpeed.
	const int64_t ticks_per_tile = (192 * 16 * 4 / 3) / velocity;

	const int64_t ticks = ticks_per_tile * look_ahead_distance;

	return _state_ticks + ticks;
}

/** Removes all speed restrictions from all signals */
void ClearAllSignalSpeedRestrictions()
{
	_signal_speeds.clear();
}

void AdjustAllSignalSpeedRestrictionTickValues(StateTicksDelta delta)
{
	for (auto &it : _signal_speeds) {
		it.second.time_stamp += delta;
	}
}

/** Removes all speed restrictions which have passed their timeout from all signals */
void ClearOutOfDateSignalSpeedRestrictions()
{
	for (auto key_value_pair = _signal_speeds.begin(); key_value_pair != _signal_speeds.end(); ) {
		if (key_value_pair->second.IsOutOfDate()) {
			key_value_pair = _signal_speeds.erase(key_value_pair);
		} else {
			++key_value_pair;
		}
	}
}

inline void ClearLookAheadIfInvalid(Train *v)
{
	if (v->lookahead != nullptr && !ValidateLookAhead(v)) v->lookahead.reset();
}

static const uint8_t _vehicle_initial_x_fract[4] = {10, 8, 4,  8};
static const uint8_t _vehicle_initial_y_fract[4] = { 8, 4, 8, 10};

template <>
bool IsValidImageIndex<VEH_TRAIN>(uint8_t image_index)
{
	return image_index < lengthof(_engine_sprite_base);
}


/**
 * Return the cargo weight multiplier to use for a rail vehicle
 * @param cargo Cargo type to get multiplier for
 * @return Cargo weight multiplier
 */
uint8_t FreightWagonMult(CargoType cargo)
{
	if (!CargoSpec::Get(cargo)->is_freight) return 1;
	return _settings_game.vehicle.freight_trains;
}

/** Checks if lengths of all rail vehicles are valid. If not, shows an error message. */
void CheckTrainsLengths()
{
	bool first = true;

	for (const Train *v : Train::IterateFrontOnly()) {
		if (!(v->vehstatus & VS_CRASHED) && !v->IsVirtual()) {
			for (const Train *u = v, *w = v->Next(); w != nullptr; u = w, w = w->Next()) {
				if (u->track != TRACK_BIT_DEPOT) {
					if ((w->track != TRACK_BIT_DEPOT &&
							std::max(abs(u->x_pos - w->x_pos), abs(u->y_pos - w->y_pos)) != u->CalcNextVehicleOffset()) ||
							(w->track == TRACK_BIT_DEPOT && TicksToLeaveDepot(u) <= 0)) {
						ShowErrorMessage(GetEncodedString(STR_BROKEN_VEHICLE_LENGTH, v->index, v->owner), {}, WL_CRITICAL);

						if (!_networking && first) {
							first = false;
							Command<CMD_PAUSE>::Post(PauseMode::Error, true);
						}
						/* Break so we warn only once for each train. */
						break;
					}
				}
			}
		}
	}
}

/**
 * Checks the breakdown flags (VehicleRailFlags 9-12) and sets the correct value in the first vehicle of the consist.
 * This function is generally only called to check if a flag may be cleared.
 * @param v the front engine
 * @param flags bitmask of the flags to check.
 */
void CheckBreakdownFlags(Train *v)
{
	dbg_assert(v->IsFrontEngine());
	/* clear the flags we're gonna check first, we'll set them again later (if applicable) */
	CLRBITS(v->flags, (1 << VRF_BREAKDOWN_BRAKING) | VRF_IS_BROKEN);

	for (const Train *w = v; w != nullptr; w = w->Next()) {
		if (v->IsEngine() || w->IsMultiheaded()) {
			if (w->breakdown_ctr == 2) {
				SetBit(v->flags, VRF_BREAKDOWN_BRAKING);
			} else if (w->breakdown_ctr == 1) {
				switch (w->breakdown_type) {
					case BREAKDOWN_CRITICAL:
					case BREAKDOWN_RV_CRASH:
					case BREAKDOWN_EM_STOP:   SetBit(v->flags, VRF_BREAKDOWN_STOPPED); break;
					case BREAKDOWN_LOW_SPEED: SetBit(v->flags, VRF_BREAKDOWN_SPEED);   break;
					case BREAKDOWN_LOW_POWER: SetBit(v->flags, VRF_BREAKDOWN_POWER);   break;
				}
			}
		}
	}
}

uint16_t GetTrainVehicleMaxSpeed(const Train *u, const RailVehicleInfo *rvi_u, const Train *front)
{
	const uint16_t base_speed = GetVehicleProperty(u, PROP_TRAIN_SPEED, rvi_u->max_speed);
	uint16_t speed = base_speed;
	if (HasBit(u->flags, VRF_NEED_REPAIR) && front->IsFrontEngine()) {
		for (uint i = 0; i < u->critical_breakdown_count; i++) {
			speed = std::min<uint16_t>(speed - (speed / (front->tcache.cached_num_engines + 2)) + 1, speed);
		}
	}

	/* clamp speed to be no less than lower of 5mph and 1/8 of base speed */
	speed = std::max<uint16_t>(speed, std::min<uint16_t>(5, (base_speed + 7) >> 3));

	if (HasBit(u->flags, VRF_HAS_HIT_RV) && front->IsFrontEngine()) {
		speed = std::min<uint16_t>(speed, 30);
	}
	return speed;
}

/**
 * Recalculates the cached stuff of a train. Should be called each time a vehicle is added
 * to/removed from the chain, and when the game is loaded.
 * Note: this needs to be called too for 'wagon chains' (in the depot, without an engine)
 * @param allowed_changes Stuff that is allowed to change.
 */
void Train::ConsistChanged(ConsistChangeFlags allowed_changes)
{
	uint16_t max_speed = UINT16_MAX;

	dbg_assert(this->IsFrontEngine() || this->IsFreeWagon());

	const RailVehicleInfo *rvi_v = RailVehInfo(this->engine_type);
	EngineID first_engine = this->IsFrontEngine() ? this->engine_type : EngineID::Invalid();
	this->gcache.cached_total_length = 0;
	this->compatible_railtypes = RAILTYPES_NONE;
	this->tcache.cached_num_engines = 0;

	bool train_can_tilt = true;
	bool speed_varies_by_railtype = false;
	int16_t min_curve_speed_mod = INT16_MAX;

	for (Train *u = this; u != nullptr; u = u->Next()) {
		const RailVehicleInfo *rvi_u = RailVehInfo(u->engine_type);

		/* Check the this->first cache. */
		dbg_assert_msg(u->First() == this, "u: {}, this: {}",
				VehicleInfoDumper(u), VehicleInfoDumper(this));

		/* update the 'first engine' */
		u->gcache.first_engine = this == u ? EngineID::Invalid() : first_engine;
		u->railtype = rvi_u->railtype;

		if (u->IsEngine()) first_engine = u->engine_type;

		/* Set user defined data to its default value */
		u->tcache.user_def_data = rvi_u->user_def_data;
		this->InvalidateNewGRFCache();
		u->InvalidateNewGRFCache();
	}

	for (Train *u = this; u != nullptr; u = u->Next()) {
		/* Update user defined data (must be done before other properties) */
		u->tcache.user_def_data = GetVehicleProperty(u, PROP_TRAIN_USER_DATA, u->tcache.user_def_data);
		this->InvalidateNewGRFCache();
		u->InvalidateNewGRFCache();

		if (!u->IsArticulatedPart()) {
			if (u->IsEngine() || u->IsMultiheaded()) {
				this->tcache.cached_num_engines++;
			}
		}
	}

	Vehicle *last_vis_effect = this;
	for (Train *u = this; u != nullptr; u = u->Next()) {
		const Engine *e_u = u->GetEngine();
		const RailVehicleInfo *rvi_u = &e_u->u.rail;

		if (!e_u->info.misc_flags.Test(EngineMiscFlag::RailTilts)) train_can_tilt = false;
		if (e_u->callbacks_used & SGCU_CB36_SPEED_RAILTYPE) speed_varies_by_railtype = true;
		min_curve_speed_mod = std::min(min_curve_speed_mod, u->GetCurveSpeedModifier());

		/* Cache wagon override sprite group. nullptr is returned if there is none */
		u->tcache.cached_override = GetWagonOverrideSpriteSet(u->engine_type, u->cargo_type, u->gcache.first_engine);

		/* Reset colour map */
		u->colourmap = PAL_NONE;

		/* Update powered-wagon-status and visual effect */
		u->UpdateVisualEffect(true);
		ClrBit(u->vcache.cached_veh_flags, VCF_LAST_VISUAL_EFFECT);
		if (!(HasBit(u->vcache.cached_vis_effect, VE_ADVANCED_EFFECT) && GB(u->vcache.cached_vis_effect, 0, VE_ADVANCED_EFFECT) == VESM_NONE)) last_vis_effect = u;

		if (rvi_v->pow_wag_power != 0 && rvi_u->railveh_type == RAILVEH_WAGON &&
				UsesWagonOverride(u) && !HasBit(u->vcache.cached_vis_effect, VE_DISABLE_WAGON_POWER)) {
			/* wagon is powered */
			SetBit(u->flags, VRF_POWEREDWAGON); // cache 'powered' status
		} else {
			ClrBit(u->flags, VRF_POWEREDWAGON);
		}

		if (!u->IsArticulatedPart()) {
			/* Do not count powered wagons for the compatible railtypes, as wagons always
			   have railtype normal */
			if (rvi_u->power > 0) {
				this->compatible_railtypes |= GetRailTypeInfo(u->railtype)->powered_railtypes;
			}

			/* Some electric engines can be allowed to run on normal rail. It happens to all
			 * existing electric engines when elrails are disabled and then re-enabled */
			if (HasBit(u->flags, VRF_EL_ENGINE_ALLOWED_NORMAL_RAIL)) {
				u->railtype = RAILTYPE_RAIL;
				u->compatible_railtypes |= RAILTYPES_RAIL;
			}

			/* max speed is the minimum of the speed limits of all vehicles in the consist */
			if ((rvi_u->railveh_type != RAILVEH_WAGON || _settings_game.vehicle.wagon_speed_limits) && !UsesWagonOverride(u)) {
				uint16_t speed = GetTrainVehicleMaxSpeed(u, rvi_u, this);
				if (speed != 0) max_speed = std::min(speed, max_speed);
			}
		}

		uint16_t new_cap = e_u->DetermineCapacity(u);
		if (allowed_changes & CCF_CAPACITY) {
			/* Update vehicle capacity. */
			if (u->cargo_cap > new_cap) u->cargo.Truncate(new_cap);
			u->refit_cap = std::min(new_cap, u->refit_cap);
			u->cargo_cap = new_cap;
		} else {
			/* Verify capacity hasn't changed. */
			if (new_cap != u->cargo_cap) ShowNewGrfVehicleError(u->engine_type, STR_NEWGRF_BROKEN, STR_NEWGRF_BROKEN_CAPACITY, GRFBug::VehCapacity, true);
		}
		u->vcache.cached_cargo_age_period = GetVehicleProperty(u, PROP_TRAIN_CARGO_AGE_PERIOD, e_u->info.cargo_age_period);

		/* check the vehicle length (callback) */
		uint16_t veh_len = CALLBACK_FAILED;
		if (e_u->GetGRF() != nullptr && e_u->GetGRF()->grf_version >= 8) {
			/* Use callback 36 */
			veh_len = GetVehicleProperty(u, PROP_TRAIN_SHORTEN_FACTOR, CALLBACK_FAILED);

			if (veh_len != CALLBACK_FAILED && veh_len >= VEHICLE_LENGTH) {
				ErrorUnknownCallbackResult(e_u->GetGRFID(), CBID_VEHICLE_LENGTH, veh_len);
			}
		} else if (e_u->info.callback_mask.Test(VehicleCallbackMask::Length)) {
			/* Use callback 11 */
			veh_len = GetVehicleCallback(CBID_VEHICLE_LENGTH, 0, 0, u->engine_type, u);
		}
		if (veh_len == CALLBACK_FAILED) veh_len = rvi_u->shorten_factor;
		veh_len = VEHICLE_LENGTH - Clamp(veh_len, 0, VEHICLE_LENGTH - 1);

		if (allowed_changes & CCF_LENGTH) {
			/* Update vehicle length. */
			u->gcache.cached_veh_length = veh_len;
		} else {
			/* Verify length hasn't changed. */
			if (veh_len != u->gcache.cached_veh_length) VehicleLengthChanged(u);
		}

		this->gcache.cached_total_length += u->gcache.cached_veh_length;
		this->InvalidateNewGRFCache();
		u->InvalidateNewGRFCache();
	}
	SetBit(last_vis_effect->vcache.cached_veh_flags, VCF_LAST_VISUAL_EFFECT);

	/* store consist weight/max speed in cache */
	this->vcache.cached_max_speed = max_speed;
	this->tcache.cached_tflags = (train_can_tilt ? TCF_TILT : TCF_NONE) | (speed_varies_by_railtype ? TCF_SPD_RAILTYPE : TCF_NONE);
	this->tcache.cached_curve_speed_mod = min_curve_speed_mod;
	this->tcache.cached_max_curve_speed = this->GetCurveSpeedLimit();

	/* recalculate cached weights and power too (we do this *after* the rest, so it is known which wagons are powered and need extra weight added) */
	this->CargoChanged();

	this->UpdateAcceleration();
	if (this->IsFrontEngine()) {
		if (!HasBit(this->subtype, GVSF_VIRTUAL)) SetWindowDirty(WC_VEHICLE_DETAILS, this->index);
		InvalidateWindowData(WC_VEHICLE_REFIT, this->index, VIWD_CONSIST_CHANGED);
		InvalidateWindowData(WC_VEHICLE_ORDERS, this->index, VIWD_CONSIST_CHANGED);
		InvalidateNewGRFInspectWindow(GSF_TRAINS, this->index.base());
	}
	if (allowed_changes & CCF_LENGTH) {
		for (Train *u = this->Next(); u != nullptr; u = u->Next()) {
			u->vcache.cached_max_speed = 0;
			u->gcache.cached_weight = 0;
			u->gcache.cached_max_te = 0;
			u->gcache.cached_axle_resistance = 0;
			u->gcache.cached_max_track_speed = 0;
			u->gcache.cached_power = 0;
			u->gcache.cached_air_drag = 0;
			u->gcache.cached_total_length = 0;
			u->tcache.cached_num_engines = 0;
			u->tcache.cached_centre_mass = 0;
			u->tcache.cached_braking_length = 0;
			u->tcache.cached_deceleration = 0;
			u->tcache.cached_uncapped_decel = 0;
			u->tcache.cached_tflags = TCF_NONE;
			u->tcache.cached_curve_speed_mod = 0;
			u->tcache.cached_max_curve_speed = 0;
		}
	}
}

/**
 * Get the fraction of the vehicle's current tile which is in front of it.
 * This is equal to how many more steps it could travel without having to stop/reverse if it was an end of line.
 *
 * See also wrapper without x_pos, y_pos in train.h
 *
 * @param v              the vehicle to use (not required to be the front)
 * @param x_pos          vehicle x position
 * @param y_pos          vehicle y position
 * @return the fraction of the current tile in front of the vehicle
 */
int GetTileMarginInFrontOfTrain(const Train *v, int x_pos, int y_pos)
{
	if (IsDiagonalDirection(v->direction)) {
		DiagDirection dir = DirToDiagDir(v->direction);
		int offset = ((DiagDirToAxis(dir) == AXIS_X) ? x_pos : y_pos) & 0xF;
		return ((dir == DIAGDIR_SE || dir == DIAGDIR_SW) ? TILE_SIZE - 1 - offset : offset) - ((v->gcache.cached_veh_length + 1) / 2);
	} else {
		/* Calc position within the current tile */
		uint x = x_pos & 0xF;
		uint y = y_pos & 0xF;

		/* for non-diagonal directions, x will be 1, 3, 5, ..., 15 */
		switch (v->direction) {
			case DIR_N : x = ~x + ~y + 25; break;
			case DIR_E : x = ~x + y + 9;   break;
			case DIR_S : x = x + y - 7;    break;
			case DIR_W : x = ~y + x + 9;   break;
			default: break;
		}
		x >>= 1; // x is now in range 0 ... 7
		return (TILE_SIZE / 2) - 1 - x - (v->gcache.cached_veh_length + 1) / 2;
	}
}

/**
 * Get the stop location of (the center) of the front vehicle of a train at
 * a platform of a station.
 *
 * See also wrapper without x_pos, y_pos in train.h
 *
 * @param station_id     the ID of the station where we're stopping
 * @param tile           the tile where the vehicle currently is
 * @param v              the vehicle to get the stop location of
 * @param update_train_state whether the state of the train v may be changed
 * @param station_ahead  'return' the amount of 1/16th tiles in front of the train
 * @param station_length 'return' the station length in 1/16th tiles
 * @return the location, calculated from the begin of the station to stop at.
 */
int GetTrainStopLocation(StationID station_id, TileIndex tile, Train *v, bool update_train_state, int *station_ahead, int *station_length)
{
	Train *front = v->First();
	if (IsRailWaypoint(tile)) {
		*station_ahead = *station_length = TILE_SIZE;
	} else {
		const Station *st = Station::Get(station_id);
		*station_ahead  = st->GetPlatformLength(tile, DirToDiagDir(v->direction)) * TILE_SIZE;
		*station_length = st->GetPlatformLength(tile) * TILE_SIZE;
	}

	/* Default to the middle of the station for stations stops that are not in
	 * the order list like intermediate stations when non-stop is disabled */
	OrderStopLocation osl = OSL_PLATFORM_MIDDLE;
	if (front->current_order.IsType(OT_GOTO_STATION) && front->current_order.GetDestination() == station_id) {
		osl = front->current_order.GetStopLocation();
	} else if (front->current_order.IsType(OT_LOADING_ADVANCE) && front->current_order.GetDestination() == station_id) {
		osl = OSL_PLATFORM_THROUGH;
	} else if (front->current_order.IsType(OT_GOTO_WAYPOINT) && front->current_order.GetDestination() == station_id) {
		osl = OSL_PLATFORM_FAR_END;
	}
	int overhang = front->gcache.cached_total_length - *station_length;
	int adjust = 0;
	if (osl == OSL_PLATFORM_THROUGH && overhang > 0) {
		for (Train *u = front; u != nullptr; u = u->Next()) {
			/* Passengers may not be through-loaded */
			if (u->cargo_cap > 0 && IsCargoInClass(u->cargo_type, CargoClass::Passengers)) {
				osl = OSL_PLATFORM_FAR_END;
				break;
			}
		}
	}
	if (osl == OSL_PLATFORM_THROUGH && overhang > 0) {
		/* The train is longer than the station, and we can run through the station to load/unload */
		bool advance_beyond_platform_end = false;
		if (update_train_state) {
			/* Only advance beyond platform end if there is at least one vehicle with capacity in the active part of the train.
			 * This avoids the entire train being beyond the platform end. */
			for (Train *u = v; u != nullptr; u = u->Next()) {
				if (u->cargo_cap != 0) {
					advance_beyond_platform_end = true;
					break;
				}
			}
		}
		for (Train *u = v; u != nullptr; u = u->Next()) {
			if (advance_beyond_platform_end && overhang > 0 && !HasBit(u->flags, VRF_BEYOND_PLATFORM_END) && !u->IsArticulatedPart()) {
				bool skip = true;
				for (const Train *part = u; part != nullptr; part = part->HasArticulatedPart() ? part->GetNextArticulatedPart() : nullptr) {
					if (part->cargo_cap != 0) {
						skip = false;
						break;
					}
				}
				if (skip) {
					for (Train *part = u; part != nullptr; part = part->HasArticulatedPart() ? part->GetNextArticulatedPart() : nullptr) {
						SetBit(part->flags, VRF_BEYOND_PLATFORM_END);
					}
				}
			}
			if (HasBit(u->flags, VRF_BEYOND_PLATFORM_END)) {
				overhang -= u->gcache.cached_veh_length;
				adjust += u->gcache.cached_veh_length;
			} else {
				break;
			}
		}
		for (Train *u = front; u != v; u = u->Next()) overhang -= u->gcache.cached_veh_length; // only advance until rear of train is in platform
		if (overhang < 0) adjust += overhang;
	} else if (overhang >= 0) {
		/* The train is longer than the station, make it stop at the far end of the platform */
		osl = OSL_PLATFORM_FAR_END;
	}

	/* The stop location of the FRONT! of the train */
	int stop;
	switch (osl) {
		default: NOT_REACHED();

		case OSL_PLATFORM_NEAR_END:
			stop = front->gcache.cached_total_length;
			break;

		case OSL_PLATFORM_MIDDLE:
			stop = *station_length - (*station_length -front->gcache.cached_total_length) / 2;
			break;

		case OSL_PLATFORM_FAR_END:
		case OSL_PLATFORM_THROUGH:
			stop = *station_length;
			break;
	}

	/* Subtract half the front vehicle length of the train so we get the real
	 * stop location of the train. */
	int result = stop - ((v->gcache.cached_veh_length + 1) / 2) + adjust;

	if (osl == OSL_PLATFORM_THROUGH && v != front) {
		/* Check front of train for obstructions */

		if (TrainCanLeaveTile(front)) {
			/* Determine the non-diagonal direction in which we will exit this tile */
			DiagDirection dir = VehicleExitDir(front->direction, front->track);
			/* Calculate next tile */
			TileIndex next_tile = front->tile + TileOffsByDiagDir(dir);

			/* Determine the track status on the next tile */
			TrackdirBits trackdirbits = GetTileTrackdirBits(next_tile, TRANSPORT_RAIL, 0, ReverseDiagDir(dir)) & DiagdirReachesTrackdirs(dir);

			/* mask unreachable track bits if we are forbidden to do 90deg turns */
			TrackBits bits = TrackdirBitsToTrackBits(trackdirbits);
			if (_settings_game.pf.forbid_90_deg) {
				bits &= ~TrackCrossesTracks(FindFirstTrack(front->track));
			}

			if (bits == TRACK_BIT_NONE || !CheckCompatibleRail(front, next_tile, dir) || IsRailDepotTile(next_tile) ||
					(KillFirstBit(trackdirbits) == TRACKDIR_BIT_NONE && HasOnewaySignalBlockingTrackdir(next_tile, FindFirstTrackdir(trackdirbits)))) {
				/* next tile is an effective dead end */
				int current_platform_remaining = *station_ahead - TILE_SIZE + GetTileMarginInFrontOfTrain(v);
				int limit = GetTileMarginInFrontOfTrain(front) + (*station_length - current_platform_remaining) - ((v->gcache.cached_veh_length + 1) / 2);
				result = std::min(limit, result);
			}
		}
	}

	return result;
}


/**
 * Computes train speed limit caused by curves
 * @return imposed speed limit
 */
uint16_t Train::GetCurveSpeedLimit() const
{
	dbg_assert(this->First() == this);

	static const int absolute_max_speed = UINT16_MAX;
	int max_speed = absolute_max_speed;

	if (_settings_game.vehicle.train_acceleration_model == AM_ORIGINAL) return max_speed;

	int curvecount[2] = {0, 0};

	/* first find the curve speed limit */
	int numcurve = 0;
	int sum = 0;
	int pos = 0;
	int lastpos = -1;
	for (const Train *u = this; u->Next() != nullptr; u = u->Next(), pos += u->gcache.cached_veh_length) {
		Direction this_dir = u->direction;
		Direction next_dir = u->Next()->direction;

		DirDiff dirdiff = DirDifference(this_dir, next_dir);
		if (dirdiff == DIRDIFF_SAME) continue;

		if (dirdiff == DIRDIFF_45LEFT) curvecount[0]++;
		if (dirdiff == DIRDIFF_45RIGHT) curvecount[1]++;
		if (dirdiff == DIRDIFF_45LEFT || dirdiff == DIRDIFF_45RIGHT) {
			if (lastpos != -1) {
				numcurve++;
				sum += pos - lastpos;
				if (pos - lastpos <= static_cast<int>(VEHICLE_LENGTH) && max_speed > 88) {
					max_speed = 88;
				}
			}
			lastpos = pos;
		}

		/* if we have a 90 degree turn, fix the speed limit to 60 */
		if (dirdiff == DIRDIFF_90LEFT || dirdiff == DIRDIFF_90RIGHT) {
			max_speed = 61;
		}
	}

	if (numcurve > 0 && max_speed > 88) {
		if (curvecount[0] == 1 && curvecount[1] == 1) {
			max_speed = absolute_max_speed;
		} else {
			sum = CeilDiv(sum, VEHICLE_LENGTH);
			sum /= numcurve;
			max_speed = 232 - (13 - Clamp(sum, 1, 12)) * (13 - Clamp(sum, 1, 12));
		}
	}

	if (max_speed != absolute_max_speed) {
		/* Apply the current railtype's curve speed advantage */
		const RailTypeInfo *rti = GetRailTypeInfo(GetRailTypeByTrackBit(this->tile, this->track));
		max_speed += (max_speed / 2) * rti->curve_speed;

		if (this->tcache.cached_tflags & TCF_TILT) {
			/* Apply max_speed bonus of 20% for a tilting train */
			max_speed += max_speed / 5;
		}

		/* Apply max_speed modifier (cached value is fixed-point binary with 8 fractional bits)
		 * and clamp the result to an acceptable range. */
		max_speed += (max_speed * this->tcache.cached_curve_speed_mod) / 256;
		max_speed = Clamp(max_speed, 2, absolute_max_speed);
	}

	return static_cast<uint16_t>(max_speed);
}

void AdvanceOrderIndex(const Vehicle *v, VehicleOrderID &index)
{
	int depth = 0;

	do {
		/* Wrap around. */
		if (index >= v->GetNumOrders()) index = 0;

		const Order *order = v->GetOrder(index);
		dbg_assert(order != nullptr);

		switch (order->GetType()) {
			case OT_GOTO_DEPOT:
				/* Skip service in depot orders when the train doesn't need service. */
				if ((order->GetDepotOrderType() & ODTFB_SERVICE) && !v->NeedsServicing()) break;
				[[fallthrough]];
			case OT_GOTO_STATION:
			case OT_GOTO_WAYPOINT:
				return;
			case OT_CONDITIONAL: {
				VehicleOrderID next = ProcessConditionalOrder(order, v, PCO_DRY_RUN);
				if (next != INVALID_VEH_ORDER_ID) {
					depth++;
					index = next;
					/* Don't increment next, so no break here. */
					continue;
				}
				break;
			}
			default:
				break;
		}
		/* Don't increment inside the while because otherwise conditional
		 * orders can lead to an infinite loop. */
		++index;
		depth++;
	} while (depth < v->GetNumOrders());

	/* Wrap around. */
	if (index >= v->GetNumOrders()) index = 0;
}

int PredictStationStoppingLocation(const Train *v, const Order *order, int station_length, DestinationID dest)
{
	/* Default to the middle of the station for stations stops that are not in
	 * the order list like intermediate stations when non-stop is disabled */
	OrderStopLocation osl = OSL_PLATFORM_MIDDLE;
	if (order->IsType(OT_GOTO_STATION) && order->GetDestination() == dest) {
		osl = order->GetStopLocation();
	} else if (order->IsType(OT_LOADING_ADVANCE) && order->GetDestination() == dest) {
		osl = OSL_PLATFORM_THROUGH;
	} else if (order->IsType(OT_GOTO_WAYPOINT) && order->GetDestination() == dest) {
		osl = OSL_PLATFORM_FAR_END;
	}

	int overhang = v->gcache.cached_total_length - station_length;
	int adjust = 0;
	if (osl == OSL_PLATFORM_THROUGH && overhang > 0) {
		for (const Train *u = v; u != nullptr; u = u->Next()) {
			/* Passengers may not be through-loaded */
			if (u->cargo_cap > 0 && IsCargoInClass(u->cargo_type, CargoClass::Passengers)) {
				osl = OSL_PLATFORM_FAR_END;
				break;
			}
		}
	}
	if (osl == OSL_PLATFORM_THROUGH && overhang > 0) {
		/* The train is longer than the station, and we can run through the station to load/unload */

		/* Check whether the train has already reached the platform and set VRF_BEYOND_PLATFORM_END on the front part */
		if (HasBit(v->flags, VRF_BEYOND_PLATFORM_END)) {
			/* Compute how much of the train should stop beyond the station, using already set flags */
			int beyond = 0;
			for (const Train *u = v; u != nullptr && HasBit(u->flags, VRF_BEYOND_PLATFORM_END); u = u->Next()) {
				beyond += u->gcache.cached_veh_length;
			}
			/* Adjust for the remaining amount of train being less than the station length */
			int overshoot = station_length - std::min(v->gcache.cached_total_length - beyond, station_length);
			adjust = beyond - overshoot;
		} else {
			/* Train hasn't reached the platform yet, or no advancing has occurred, use predictive mode */
			for (const Train *u = v; u != nullptr; u = u->Next()) {
				if (overhang > 0 && !u->IsArticulatedPart()) {
					bool skip = true;
					for (const Train *part = u; part != nullptr; part = part->HasArticulatedPart() ? part->GetNextArticulatedPart() : nullptr) {
						if (part->cargo_cap != 0) {
							skip = false;
							break;
						}
					}
					if (skip) {
						for (const Train *part = u; part != nullptr; part = part->HasArticulatedPart() ? part->GetNextArticulatedPart() : nullptr) {
							overhang -= part->gcache.cached_veh_length;
							adjust += part->gcache.cached_veh_length;
						}
						continue;
					}
				}
				break;
			}
			if (overhang < 0) adjust += overhang;
		}
	} else if (overhang >= 0) {
		/* The train is longer than the station, make it stop at the far end of the platform */
		osl = OSL_PLATFORM_FAR_END;
	}

	int stop;
	switch (osl) {
		default: NOT_REACHED();

		case OSL_PLATFORM_NEAR_END:
			stop = v->gcache.cached_total_length;
			break;

		case OSL_PLATFORM_MIDDLE:
			stop = station_length - (station_length - v->gcache.cached_total_length) / 2;
			break;

		case OSL_PLATFORM_FAR_END:
		case OSL_PLATFORM_THROUGH:
			stop = station_length;
			break;
	}
	return stop + adjust;
}

TrainDecelerationStats::TrainDecelerationStats(const Train *t, int z_pos)
{
	this->deceleration_x2 = 2 * t->tcache.cached_deceleration;
	this->uncapped_deceleration_x2 = 2 * t->tcache.cached_uncapped_decel;
	this->z_pos = z_pos;
	this->t = t;
}

static int64_t GetRealisticBrakingDistanceForSpeed(const TrainDecelerationStats &stats, int start_speed, int end_speed, int z_delta)
{
	/* v^2 = u^2 + 2as */

	auto sqr = [](int64_t speed) -> int64_t { return speed * speed; };

	int64_t ke_delta = sqr(start_speed) - sqr(end_speed);

	int64_t dist = ke_delta / stats.deceleration_x2;

	if (z_delta < 0 && _settings_game.vehicle.train_acceleration_model != AM_ORIGINAL) {
		/* descending */
		/* (5/18) is due to KE being in km/h derived units instead of m/s */
		int64_t slope_dist = (ke_delta - (z_delta * ((400 * 5) / 18) * _settings_game.vehicle.train_slope_steepness)) / stats.uncapped_deceleration_x2;
		dist = std::max<int64_t>(dist, slope_dist);
	}
	return dist;
}

static int GetRealisticBrakingSpeedForDistance(const TrainDecelerationStats &stats, int distance, int end_speed, int z_delta)
{
	/* v^2 = u^2 + 2as */

	auto sqr = [](int64_t speed) -> int64_t { return speed * speed; };

	int64_t target_ke = sqr(end_speed);
	int64_t speed_sqr = target_ke + ((int64_t)stats.deceleration_x2 * (int64_t)distance);

	if (speed_sqr <= REALISTIC_BRAKING_MIN_SPEED * REALISTIC_BRAKING_MIN_SPEED) return REALISTIC_BRAKING_MIN_SPEED;

	if (z_delta < 0 && _settings_game.vehicle.train_acceleration_model != AM_ORIGINAL) {
		/* descending */
		/* (5/18) is due to KE being in km/h derived units instead of m/s */
		int64_t sloped_ke = target_ke + (z_delta * ((400 * 5) / 18) * _settings_game.vehicle.train_slope_steepness);
		int64_t slope_speed_sqr = sloped_ke + ((int64_t)stats.uncapped_deceleration_x2 * (int64_t)distance);
		if (slope_speed_sqr < speed_sqr &&
				_settings_game.vehicle.train_acceleration_model == AM_REALISTIC && GetRailTypeInfo(stats.t->railtype)->acceleration_type != 2) {
			/* calculate speed at which braking would be sufficient */

			uint weight = stats.t->gcache.cached_weight;
			int64_t power_w = (stats.t->gcache.cached_power * 746ll) + (stats.t->tcache.cached_braking_length * (int64_t)RBC_BRAKE_POWER_PER_LENGTH);
			int64_t min_braking_force = (stats.t->tcache.cached_braking_length * (int64_t)RBC_BRAKE_FORCE_PER_LENGTH) + stats.t->gcache.cached_axle_resistance + (weight * 16);

			/* F = (7/8) * (F_min + ((power_w * 18) / (5 * v)))
			 * v^2 = sloped_ke + F * s / (4 * m)
			 * let k = sloped_ke + ((7 * F_min * s) / (8 * 4 * m))
			 * v^3 - k * v - (7 * 18 * power_w * s) / (5 * 8 * 4 * m) = 0
			 * v^3 + p * v + q = 0
			 *   where: p = -k
			 *          q = -(7 * 18 * power_w * s) / (5 * 8 * 4 * m)
			 *
			 * v = cbrt(-q / 2 + sqrt((q^2 / 4) - (k^3 / 27))) + cbrt(-q / 2 - sqrt((q^2 / 4) - (k^3 / 27)))
			 * let r = - q / 2 = (7 * 9 * power_w * s) / (5 * 8 * 4 * m)
			 * let l = k / 3
			 * v = cbrt(r + sqrt(r^2 - l^3)) + cbrt(r - sqrt(r^2 - l^3))
			 */
			int64_t l = (sloped_ke + ((7 * min_braking_force * (int64_t)distance) / (8 * weight))) / 3;
			int64_t r = (7 * 9 * power_w * (int64_t)distance) / (160 * weight);
			int64_t sqrt_factor = (r * r) - (l * l * l);
			if (sqrt_factor >= 0) {
				int64_t part = IntSqrt64(sqrt_factor);
				int32_t v_calc = IntCbrt(r + part);
				int cb2 = r - part;
				if (cb2 > 0) {
					v_calc += IntCbrt(cb2);
				} else if (cb2 < 0) {
					v_calc -= IntCbrt(-cb2);
				}
				int64_t v_calc_sq = sqr(v_calc);
				if (v_calc_sq < speed_sqr && v_calc_sq > slope_speed_sqr) {
					return std::max((int)REALISTIC_BRAKING_MIN_SPEED, v_calc);
				}
			}
		}
		speed_sqr = std::min<int64_t>(speed_sqr, slope_speed_sqr);
	}
	if (speed_sqr <= REALISTIC_BRAKING_MIN_SPEED * REALISTIC_BRAKING_MIN_SPEED) return REALISTIC_BRAKING_MIN_SPEED;
	if (speed_sqr > UINT_MAX) speed_sqr = UINT_MAX;

	return IntSqrt((uint) speed_sqr);
}

void LimitSpeedFromLookAhead(int &max_speed, const TrainDecelerationStats &stats, int current_position, int position, int end_speed, int z_delta)
{
	if (position <= current_position) {
		max_speed = std::min(max_speed, std::max(15, end_speed));
	} else if (end_speed < max_speed) {
		int64_t distance = GetRealisticBrakingDistanceForSpeed(stats, max_speed, end_speed, z_delta);
		if (distance + current_position > position) {
			/* Speed is too fast, we would overshoot */
			if (z_delta < 0 && (position - current_position) < stats.t->gcache.cached_total_length) {
				int effective_length = std::min<int>(stats.t->gcache.cached_total_length, stats.t->tcache.cached_centre_mass * 2);
				if ((position - current_position) < effective_length) {
					/* Reduce z delta near target to compensate for target z not taking into account that z varies across the whole train */
					z_delta = (z_delta * (position - current_position)) / effective_length;
				}
			}
			max_speed = std::min(max_speed, GetRealisticBrakingSpeedForDistance(stats, position - current_position, end_speed, z_delta));
		}
	}
}

static void ApplyLookAheadItem(const Train *v, const TrainReservationLookAheadItem &item, int &max_speed, int &advisory_max_speed,
		VehicleOrderID &current_order_index, const Order *&order, StationID &last_station_visited, const TrainDecelerationStats &stats, int current_position)
{
	auto limit_speed = [&](int position, int end_speed, int z) {
		LimitSpeedFromLookAhead(max_speed, stats, current_position, position, end_speed, z - stats.z_pos);
		advisory_max_speed = std::min(advisory_max_speed, max_speed);
	};
	auto limit_advisory_speed = [&](int position, int end_speed, int z) {
		LimitSpeedFromLookAhead(advisory_max_speed, stats, current_position, position, end_speed, z - stats.z_pos);
	};

	switch (item.type) {
		case TRLIT_STATION: {
			const StationID st = static_cast<StationID>(item.data_id);
			if (order->ShouldStopAtStation(last_station_visited, st, Waypoint::GetIfValid(st) != nullptr)) {
				limit_advisory_speed(item.start + PredictStationStoppingLocation(v, order, item.end - item.start, st), 0, item.z_pos);
				last_station_visited = st;
			} else if (order->IsType(OT_GOTO_WAYPOINT) && order->GetDestination() == st && (order->GetWaypointFlags() & OWF_REVERSE)) {
				limit_advisory_speed(item.start + v->gcache.cached_total_length, 0, item.z_pos);
				if (order->IsWaitTimetabled()) last_station_visited = st;
			}
			if (order->IsBaseStationOrder() && order->GetDestination() == st && v->GetNumOrders() > 0) {
				current_order_index++;
				AdvanceOrderIndex(v, current_order_index);
				order = v->GetOrder(current_order_index);
				uint16_t order_max_speed = order->GetMaxSpeed();
				if (order_max_speed < UINT16_MAX) limit_advisory_speed(item.start, order_max_speed, item.z_pos);
			}
			break;
		}

		case TRLIT_REVERSE:
			limit_advisory_speed(item.start + v->gcache.cached_total_length, 0, item.z_pos);
			break;

		case TRLIT_TRACK_SPEED:
			limit_speed(item.start, item.data_id, item.z_pos);
			break;

		case TRLIT_SPEED_RESTRICTION:
			if (item.data_id > 0) limit_advisory_speed(item.start, item.data_id, item.z_pos);
			break;

		case TRLIT_SIGNAL:
			if (_settings_game.vehicle.realistic_braking_aspect_limited == TRBALM_ON &&
					(v->lookahead->lookahead_end_position == item.start || v->lookahead->lookahead_end_position == item.start + 1)) {
				limit_advisory_speed(item.start, 0, item.z_pos);
			}
			break;

		case TRLIT_CURVE_SPEED:
			if (_settings_game.vehicle.train_acceleration_model != AM_ORIGINAL) limit_speed(item.start, item.data_id, item.z_pos);
			break;

		case TRLIT_SPEED_ADAPTATION:
			break;
	}
}

static void AdvanceLookAheadPosition(Train *v)
{
	v->lookahead->current_position++;
	if (v->lookahead->zpos_refresh_remaining > 0) v->lookahead->zpos_refresh_remaining--;

	if (v->lookahead->current_position > v->lookahead->reservation_end_position + 8 && v->track != TRACK_BIT_DEPOT) {
		/* Beyond end of lookahead, delete it, it will be recreated later with a new reservation */
		v->lookahead.reset();
		return;
	}

	if (unlikely(v->lookahead->current_position >= (1 << 30))) {
		/* Prevent signed overflow by rebasing all position values */
		const int32_t old_position = v->lookahead->current_position;
		v->lookahead->current_position = 0;
		v->lookahead->reservation_end_position -= old_position;
		v->lookahead->lookahead_end_position -= old_position;
		v->lookahead->next_extend_position -= old_position;
		for (TrainReservationLookAheadItem &item : v->lookahead->items) {
			item.start -= old_position;
			item.end -= old_position;
		}
		for (TrainReservationLookAheadCurve &curve : v->lookahead->curves) {
			curve.position -= old_position;
		}
	}

	while (!v->lookahead->items.empty() && v->lookahead->items.front().end < v->lookahead->current_position) {
		if (v->lookahead->items.front().type == TRLIT_STATION) {
			int trim_position = v->lookahead->current_position - 4;
			for (const Train *u = v; u != nullptr; u = u->Next()) {
				if (HasBit(u->flags, VRF_BEYOND_PLATFORM_END)) {
					trim_position -= u->gcache.cached_veh_length;
				} else {
					break;
				}
			}
			if (v->lookahead->items.front().end >= trim_position) break;
		}
		v->lookahead->items.pop_front();
	}

	if (v->lookahead->current_position == v->lookahead->next_extend_position) {
		SetTrainReservationLookaheadEnd(v);

		/* This may clear the lookahead if it has become invalid */
		TryLongReserveChooseTrainTrackFromReservationEnd(v, true);
		if (v->lookahead == nullptr) return;

		v->lookahead->SetNextExtendPositionIfUnset();
	}
}

/**
 * Calculates the maximum speed information of the vehicle under its current conditions.
 * @return Maximum speed information of the vehicle.
 */
Train::MaxSpeedInfo Train::GetCurrentMaxSpeedInfoInternal(bool update_state) const
{
	int max_speed = _settings_game.vehicle.train_acceleration_model == AM_ORIGINAL ?
			this->gcache.cached_max_track_speed :
			std::min<int>(this->tcache.cached_max_curve_speed, this->gcache.cached_max_track_speed);

	if (this->current_order.IsType(OT_LOADING_ADVANCE)) max_speed = std::min<int>(max_speed, _settings_game.vehicle.through_load_speed_limit);

	int advisory_max_speed = max_speed;

	if (_settings_game.vehicle.train_acceleration_model == AM_REALISTIC && this->lookahead == nullptr) {
		Train *v_platform = const_cast<Train *>(this->GetStationLoadingVehicle());
		TileIndex platform_tile = v_platform->tile;
		if (HasStationTileRail(platform_tile)) {
			StationID sid = GetStationIndex(platform_tile);
			if (this->current_order.ShouldStopAtStation(this, sid, IsRailWaypoint(platform_tile))) {
				int station_ahead;
				int station_length;
				int stop_at = GetTrainStopLocation(sid, platform_tile, v_platform, update_state, &station_ahead, &station_length);

				/* The distance to go is whatever is still ahead of the train minus the
				 * distance from the train's stop location to the end of the platform */
				int distance_to_go = station_ahead / TILE_SIZE - (station_length - stop_at) / TILE_SIZE;

				if (distance_to_go > 0) {
					if (this->UsingRealisticBraking()) {
						advisory_max_speed = std::min(advisory_max_speed, 15 * distance_to_go);
					} else {
						int st_max_speed = 120;

						int delta_v = this->cur_speed / (distance_to_go + 1);
						if (max_speed > (this->cur_speed - delta_v)) {
							st_max_speed = this->cur_speed - (delta_v / 10);
						}

						st_max_speed = std::max(st_max_speed, 25 * distance_to_go);
						max_speed = std::min(max_speed, st_max_speed);
					}
				}
			}
		}
	}

	if (HasBit(this->flags, VRF_CONSIST_SPEED_REDUCTION)) {
		ClrBit(const_cast<Train *>(this)->flags, VRF_CONSIST_SPEED_REDUCTION);
		for (const Train *u = this; u != nullptr; u = u->Next()) {
			if (u->track == TRACK_BIT_DEPOT) {
				SetBit(const_cast<Train *>(this)->flags, VRF_CONSIST_SPEED_REDUCTION);
				if (_settings_game.vehicle.train_acceleration_model == AM_REALISTIC) {
					max_speed = std::min<int>(max_speed, _settings_game.vehicle.rail_depot_speed_limit);
				}
				continue;
			}

			/* Vehicle is on the middle part of a bridge. */
			if (u->track & TRACK_BIT_WORMHOLE && !(u->vehstatus & VS_HIDDEN)) {
				SetBit(const_cast<Train *>(this)->flags, VRF_CONSIST_SPEED_REDUCTION);
				max_speed = std::min<int>(max_speed, GetBridgeSpec(GetBridgeType(u->tile))->speed);
			}
		}
	}

	advisory_max_speed = std::min<int>(advisory_max_speed, this->current_order.GetMaxSpeed());
	if (HasBit(this->flags, VRF_BREAKDOWN_SPEED)) {
		advisory_max_speed = std::min<int>(advisory_max_speed, this->GetBreakdownSpeed());
	}
	if (this->speed_restriction != 0) {
		advisory_max_speed = std::min<int>(advisory_max_speed, this->speed_restriction);
	}
	if (this->signal_speed_restriction != 0 && _settings_game.vehicle.train_speed_adaptation && !HasBit(this->flags, VRF_SPEED_ADAPTATION_EXEMPT)) {
		advisory_max_speed = std::min<int>(advisory_max_speed, this->signal_speed_restriction);
	}
	if (this->reverse_distance >= 1) {
		advisory_max_speed = std::min<int>(advisory_max_speed, ReversingDistanceTargetSpeed(this));
	}

	if (this->UsingRealisticBraking()) {
		if (this->lookahead != nullptr) {
			if (update_state && this->lookahead->zpos_refresh_remaining == 0) {
				this->lookahead->cached_zpos = this->CalculateOverallZPos();
				this->lookahead->zpos_refresh_remaining = this->GetZPosCacheUpdateInterval();
			}
			TrainDecelerationStats stats(this, this->lookahead->cached_zpos);
			if (this->lookahead->flags.Test(TrainReservationLookAheadFlag::DepotEnd)) {
				LimitSpeedFromLookAhead(max_speed, stats, this->lookahead->current_position, this->lookahead->reservation_end_position - TILE_SIZE,
						_settings_game.vehicle.rail_depot_speed_limit, this->lookahead->reservation_end_z - stats.z_pos);
			} else {
				LimitSpeedFromLookAhead(max_speed, stats, this->lookahead->current_position, this->lookahead->reservation_end_position,
						0, this->lookahead->reservation_end_z - stats.z_pos);
			}
			advisory_max_speed = std::min(advisory_max_speed, max_speed);
			VehicleOrderID current_order_index = this->cur_real_order_index;
			const Order *order = &(this->current_order);
			StationID last_station_visited = this->last_station_visited;
			for (const TrainReservationLookAheadItem &item : this->lookahead->items) {
				ApplyLookAheadItem(this, item, max_speed, advisory_max_speed, current_order_index, order, last_station_visited, stats, this->lookahead->current_position);
			}
			if (this->lookahead->flags.Test(TrainReservationLookAheadFlag::ApplyAdvisory)) {
				max_speed = std::min(max_speed, advisory_max_speed);
			}
		} else {
			advisory_max_speed = std::min(advisory_max_speed, 30);
		}
	}

	return { max_speed, advisory_max_speed };
}

/**
 * Calculates the maximum speed of the vehicle under its current conditions.
 * @return Maximum speed of the vehicle.
 */
int Train::GetCurrentMaxSpeed() const
{
	MaxSpeedInfo info = this->GetCurrentMaxSpeedInfo();
	return std::min(info.strict_max_speed, info.advisory_max_speed);
}

uint32_t Train::CalculateOverallZPos() const
{
	if (likely(HasBit(this->vcache.cached_veh_flags, VCF_GV_ZERO_SLOPE_RESIST))) {
		return this->z_pos;
	} else {
		int64_t sum = 0;
		for (const Train *u = this; u != nullptr; u = u->Next()) {
			sum += ((int)u->z_pos * (int)u->tcache.cached_veh_weight);
		}
		return sum / this->gcache.cached_weight;
	}
}

/** Update acceleration of the train from the cached power and weight. */
void Train::UpdateAcceleration()
{
	dbg_assert(this->IsFrontEngine() || this->IsFreeWagon());

	uint power = this->gcache.cached_power;
	uint weight = this->gcache.cached_weight;
	assert(weight != 0);
	this->acceleration = Clamp(power / weight * 4, 1, 255);

	if (_settings_game.vehicle.train_braking_model == TBM_REALISTIC && !GetRailTypeInfo(this->railtype)->ctrl_flags.Test(RailTypeCtrlFlag::NoRealisticBraking) && this->IsFrontEngine()) {
		this->tcache.cached_tflags |= TCF_RL_BRAKING;
		switch (_settings_game.vehicle.train_acceleration_model) {
			default: NOT_REACHED();
			case AM_ORIGINAL:
				this->tcache.cached_uncapped_decel = this->tcache.cached_deceleration = Clamp((this->acceleration * 7) / 2, 1, 200);
				this->tcache.cached_braking_length = this->gcache.cached_total_length;
				break;

			case AM_REALISTIC: {
				int acceleration_type = this->GetAccelerationType();
				bool maglev = (acceleration_type == 2);
				int64_t power_w = power * 746ll;

				/* Increase the effective length used for brake force/power value when using the freight weight multiplier */
				uint length = this->gcache.cached_total_length;
				if (_settings_game.vehicle.freight_trains > 1) {
					uint adjust = (_settings_game.vehicle.freight_trains - 1);
					for (const Train *u = this; u != nullptr; u = u->Next()) {
						if (u->cargo_cap > 0 && CargoSpec::Get(u->cargo_type)->is_freight) {
							length += ((u->gcache.cached_veh_length * adjust) + 1) / 2;
						}
					}
					length = Clamp<uint>(length, 0, UINT16_MAX);
				}
				this->tcache.cached_braking_length = length;

				int64_t min_braking_force = (int64_t)length * (int64_t)RBC_BRAKE_FORCE_PER_LENGTH;
				if (!maglev) {
					/* From GroundVehicle::GetAcceleration()
					 * force = power * 18 / (speed * 5);
					 * resistance += (area * this->gcache.cached_air_drag * speed * speed) / 1000;
					 *
					 * let:
					 * F = force + resistance
					 * P = power
					 * v = speed
					 * d = area * this->gcache.cached_air_drag / 1000
					 *
					 * F = (18 P / 5 v) + d v^2
					 * Minimum occurs at d F / d v = 0
					 * This is v^3 = 9 P / 5 d
					 * If d == 0 or v > max v, evaluate at max v
					 */
					int evaluation_speed = this->vcache.cached_max_speed;
					int area = 14;
					int64_t power_b = power_w + ((int64_t)length * RBC_BRAKE_POWER_PER_LENGTH);
					if (this->gcache.cached_air_drag > 0) {
						uint64_t v_3 = 1800 * (uint64_t)power_b / (area * this->gcache.cached_air_drag);
						evaluation_speed = std::min<int>(evaluation_speed, IntCbrt(v_3));
					}
					if (evaluation_speed > 0) {
						min_braking_force += power_b * 18 / (evaluation_speed * 5);
						min_braking_force += (area * this->gcache.cached_air_drag * evaluation_speed * evaluation_speed) / 1000;
					}

					min_braking_force += this->gcache.cached_axle_resistance;
					int rolling_friction = 16; // 16 is the minimum value of v->GetRollingFriction() for a moving vehicle
					min_braking_force += weight * rolling_friction;
				} else {
					/* From GroundVehicle::GetAcceleration()
					 * Braking force does not decrease with speed,
					 * therefore air drag can be omitted.
					 * There is no rolling/axle drag. */
					min_braking_force += power_w / 25;
				}
				min_braking_force -= (min_braking_force >> 3); // Slightly underestimate braking for defensive driving purposes
				this->tcache.cached_uncapped_decel = Clamp(min_braking_force / (weight * 4), 1, UINT16_MAX);
				this->tcache.cached_deceleration = Clamp(this->tcache.cached_uncapped_decel, 1, GetTrainRealisticBrakingTargetDecelerationLimit(acceleration_type));
				break;
			}
		}
	} else {
		this->tcache.cached_tflags &= ~TCF_RL_BRAKING;
		this->tcache.cached_deceleration = 0;
		this->tcache.cached_uncapped_decel = 0;
		this->tcache.cached_braking_length = this->gcache.cached_total_length;
	}

	if (_settings_game.vehicle.improved_breakdowns) {
		if (_settings_game.vehicle.train_acceleration_model == AM_ORIGINAL) {
			this->breakdown_chance_factor = std::max(128 * 3 / (this->tcache.cached_num_engines + 2), 5);
		}
	}
}

bool Train::ConsistNeedsRepair() const
{
	if (!HasBit(this->flags, VRF_CONSIST_BREAKDOWN)) return false;

	for (const Train *u = this; u != nullptr; u = u->Next()) {
		if (HasBit(u->flags, VRF_NEED_REPAIR)) return true;
	}
	return false;
}

int Train::GetCursorImageOffset() const
{
	if (this->gcache.cached_veh_length != 8 && HasBit(this->flags, VRF_REVERSE_DIRECTION) && !EngInfo(this->engine_type)->misc_flags.Test(EngineMiscFlag::RailFlips)) {
		int reference_width = TRAININFO_DEFAULT_VEHICLE_WIDTH;

		const Engine *e = this->GetEngine();
		if (e->GetGRF() != nullptr && is_custom_sprite(e->u.rail.image_index)) {
			reference_width = e->GetGRF()->traininfo_vehicle_width;
		}

		return ScaleSpriteTrad((this->gcache.cached_veh_length - (int)VEHICLE_LENGTH) * reference_width / (int)VEHICLE_LENGTH);
	}
	return 0;
}

/**
 * Get the width of a train vehicle image in the GUI.
 * @param offset Additional offset for positioning the sprite; set to nullptr if not needed
 * @return Width in pixels
 */
int Train::GetDisplayImageWidth(Point *offset) const
{
	int reference_width = TRAININFO_DEFAULT_VEHICLE_WIDTH;
	int vehicle_pitch = 0;

	const Engine *e = this->GetEngine();
	if (e->GetGRF() != nullptr && is_custom_sprite(e->u.rail.image_index)) {
		reference_width = e->GetGRF()->traininfo_vehicle_width;
		vehicle_pitch = e->GetGRF()->traininfo_vehicle_pitch;
	}

	if (offset != nullptr) {
		if (HasBit(this->flags, VRF_REVERSE_DIRECTION) && !EngInfo(this->engine_type)->misc_flags.Test(EngineMiscFlag::RailFlips)) {
			offset->x = ScaleSpriteTrad(((int)this->gcache.cached_veh_length - (int)VEHICLE_LENGTH / 2) * reference_width / (int)VEHICLE_LENGTH);
		} else {
			offset->x = ScaleSpriteTrad(reference_width) / 2;
		}
		offset->y = ScaleSpriteTrad(vehicle_pitch);
	}
	return ScaleSpriteTrad(this->gcache.cached_veh_length * reference_width / VEHICLE_LENGTH);
}

static SpriteID GetDefaultTrainSprite(uint8_t spritenum, Direction direction)
{
	dbg_assert(IsValidImageIndex<VEH_TRAIN>(spritenum));
	return ((direction + _engine_sprite_add[spritenum]) & _engine_sprite_and[spritenum]) + _engine_sprite_base[spritenum];
}

/**
 * Get the sprite to display the train.
 * @param direction Direction of view/travel.
 * @param image_type Visualisation context.
 * @return Sprite to display.
 */
void Train::GetImage(Direction direction, EngineImageType image_type, VehicleSpriteSeq *result) const
{
	uint8_t spritenum = this->spritenum;

	if (HasBit(this->flags, VRF_REVERSE_DIRECTION)) direction = ReverseDir(direction);

	if (is_custom_sprite(spritenum)) {
		GetCustomVehicleSprite(this, (Direction)(direction + 4 * IS_CUSTOM_SECONDHEAD_SPRITE(spritenum)), image_type, result);
		if (result->IsValid()) return;

		spritenum = this->GetEngine()->original_image_index;
	}

	dbg_assert(IsValidImageIndex<VEH_TRAIN>(spritenum));
	SpriteID sprite = GetDefaultTrainSprite(spritenum, direction);

	if (this->cargo.StoredCount() >= this->cargo_cap / 2U) sprite += _wagon_full_adder[spritenum];

	result->Set(sprite);
}

static void GetRailIcon(EngineID engine, bool rear_head, int &y, EngineImageType image_type, VehicleSpriteSeq *result)
{
	const Engine *e = Engine::Get(engine);
	Direction dir = rear_head ? DIR_E : DIR_W;
	uint8_t spritenum = e->u.rail.image_index;

	if (is_custom_sprite(spritenum)) {
		GetCustomVehicleIcon(engine, dir, image_type, result);
		if (result->IsValid()) {
			if (e->GetGRF() != nullptr) {
				y += ScaleSpriteTrad(e->GetGRF()->traininfo_vehicle_pitch);
			}
			return;
		}

		spritenum = Engine::Get(engine)->original_image_index;
	}

	if (rear_head) spritenum++;

	result->Set(GetDefaultTrainSprite(spritenum, DIR_W));
}

void DrawTrainEngine(int left, int right, int preferred_x, int y, EngineID engine, PaletteID pal, EngineImageType image_type)
{
	if (RailVehInfo(engine)->railveh_type == RAILVEH_MULTIHEAD) {
		int yf = y;
		int yr = y;

		VehicleSpriteSeq seqf, seqr;
		GetRailIcon(engine, false, yf, image_type, &seqf);
		GetRailIcon(engine, true, yr, image_type, &seqr);

		Rect16 rectf = seqf.GetBounds();
		Rect16 rectr = seqr.GetBounds();

		preferred_x = SoftClamp(preferred_x,
				left - UnScaleGUI(rectf.left) + ScaleSpriteTrad(14),
				right - UnScaleGUI(rectr.right) - ScaleSpriteTrad(15));

		seqf.Draw(preferred_x - ScaleSpriteTrad(14), yf, pal, pal == PALETTE_CRASH);
		seqr.Draw(preferred_x + ScaleSpriteTrad(15), yr, pal, pal == PALETTE_CRASH);
	} else {
		VehicleSpriteSeq seq;
		GetRailIcon(engine, false, y, image_type, &seq);

		Rect16 rect = seq.GetBounds();
		preferred_x = SoftClamp(preferred_x,
				left - UnScaleGUI(rect.left),
				right - UnScaleGUI(rect.right));

		seq.Draw(preferred_x, y, pal, pal == PALETTE_CRASH);
	}
}

/**
 * Get the size of the sprite of a train sprite heading west, or both heads (used for lists).
 * @param engine The engine to get the sprite from.
 * @param[out] width The width of the sprite.
 * @param[out] height The height of the sprite.
 * @param[out] xoffs Number of pixels to shift the sprite to the right.
 * @param[out] yoffs Number of pixels to shift the sprite downwards.
 * @param image_type Context the sprite is used in.
 */
void GetTrainSpriteSize(EngineID engine, uint &width, uint &height, int &xoffs, int &yoffs, EngineImageType image_type)
{
	int y = 0;

	VehicleSpriteSeq seq;
	GetRailIcon(engine, false, y, image_type, &seq);

	Rect rect = ConvertRect<Rect16, Rect>(seq.GetBounds());

	width  = UnScaleGUI(rect.Width());
	height = UnScaleGUI(rect.Height());
	xoffs  = UnScaleGUI(rect.left);
	yoffs  = UnScaleGUI(rect.top);

	if (RailVehInfo(engine)->railveh_type == RAILVEH_MULTIHEAD) {
		GetRailIcon(engine, true, y, image_type, &seq);
		rect = ConvertRect<Rect16, Rect>(seq.GetBounds());

		/* Calculate values relative to an imaginary center between the two sprites. */
		width = ScaleSpriteTrad(TRAININFO_DEFAULT_VEHICLE_WIDTH) + UnScaleGUI(rect.right) - xoffs;
		height = std::max<uint>(height, UnScaleGUI(rect.Height()));
		xoffs  = xoffs - ScaleSpriteTrad(TRAININFO_DEFAULT_VEHICLE_WIDTH) / 2;
		yoffs  = std::min(yoffs, UnScaleGUI(rect.top));
	}
}

/**
 * Build a railroad wagon.
 * @param tile     tile of the depot where rail-vehicle is built.
 * @param flags    type of operation.
 * @param e        the engine to build.
 * @param[out] ret the vehicle that has been built.
 * @return the cost of this operation or an error.
 */
static CommandCost CmdBuildRailWagon(TileIndex tile, DoCommandFlags flags, const Engine *e, Vehicle **ret)
{
	const RailVehicleInfo *rvi = &e->u.rail;

	/* Check that the wagon can drive on the track in question */
	if (!IsCompatibleRail(rvi->railtype, GetRailType(tile))) return CommandCost(STR_ERROR_DEPOT_HAS_WRONG_RAIL_TYPE);

	if (flags.Test(DoCommandFlag::Execute)) {
		Train *v = new Train();
		*ret = v;
		v->spritenum = rvi->image_index;

		v->engine_type = e->index;
		v->gcache.first_engine = EngineID::Invalid(); // needs to be set before first callback

		DiagDirection dir = GetRailDepotDirection(tile);

		v->direction = DiagDirToDir(dir);
		v->tile = tile;

		int x = TileX(tile) * TILE_SIZE | _vehicle_initial_x_fract[dir];
		int y = TileY(tile) * TILE_SIZE | _vehicle_initial_y_fract[dir];

		v->x_pos = x;
		v->y_pos = y;
		v->z_pos = GetSlopePixelZ(x, y, true);
		v->owner = _current_company;
		v->track = TRACK_BIT_DEPOT;
		v->vehstatus = VS_HIDDEN | VS_DEFPAL;
		v->reverse_distance = 0;
		v->speed_restriction = 0;
		v->signal_speed_restriction = 0;

		v->SetWagon();

		v->SetFreeWagon();
		InvalidateWindowData(WC_VEHICLE_DEPOT, v->tile.base());

		v->cargo_type = e->GetDefaultCargoType();
		assert(IsValidCargoType(v->cargo_type));
		v->cargo_cap = rvi->capacity;
		v->refit_cap = 0;

		v->railtype = rvi->railtype;

		v->date_of_last_service = EconTime::CurDate();
		v->date_of_last_service_newgrf = CalTime::CurDate();
		v->build_year = CalTime::CurYear();
		v->sprite_seq.Set(SPR_IMG_QUERY);
		v->random_bits = Random();

		v->group_id = DEFAULT_GROUP;

		if (TestVehicleBuildProbability(v, v->engine_type, BuildProbabilityType::Reversed)) SetBit(v->flags, VRF_REVERSE_DIRECTION);
		AddArticulatedParts(v);

		v->UpdatePosition();
		v->First()->ConsistChanged(CCF_ARRANGE);
		UpdateTrainGroupID(v->First());

		CheckConsistencyOfArticulatedVehicle(v);

		/* Try to connect the vehicle to one of free chains of wagons. */
		std::vector<Train *> candidates;
		for (Train *w = Train::From(GetFirstVehicleOnPos(tile, VEH_TRAIN)); w != nullptr; w = w->HashTileNext()) {
			if (w->IsFreeWagon() &&                 ///< A free wagon chain
					w->engine_type == e->index &&   ///< Same type
					w->First() != v &&              ///< Don't connect to ourself
					!(w->vehstatus & VS_CRASHED) && ///< Not crashed/flooded
					w->owner == v->owner) {         ///< Same owner
				candidates.push_back(w);
			}
		}
		std::sort(candidates.begin(), candidates.end(), [](const Train *a, const Train *b) {
			return a->index < b->index;
		});
		for (Train *w : candidates) {
			if (Command<CMD_MOVE_RAIL_VEHICLE>::Do(DoCommandFlag::Execute, v->index, w->Last()->index, MoveRailVehicleFlags::MoveChain).Succeeded()) {
				break;
			}
		}

		InvalidateVehicleTickCaches();
	}

	return CommandCost();
}

/** Move all free vehicles in the depot to the train */
void NormalizeTrainVehInDepot(const Train *u)
{
	assert(u->IsEngine());
	std::vector<Train *> candidates;
	for (Train *v = Train::From(GetFirstVehicleOnPos(u->tile, VEH_TRAIN)); v != nullptr; v = v->HashTileNext()) {
		if (v->IsFreeWagon() &&
				v->track == TRACK_BIT_DEPOT &&
				v->owner == u->owner) {
			candidates.push_back(v);
		}
	}
	std::sort(candidates.begin(), candidates.end(), [](const Train *a, const Train *b) {
		return a->index < b->index;
	});
	for (Train *v : candidates) {
		if (Command<CMD_MOVE_RAIL_VEHICLE>::Do(DoCommandFlag::Execute, v->index, u->index, MoveRailVehicleFlags::MoveChain).Failed()) {
			break;
		}
	}
}

static void AddRearEngineToMultiheadedTrain(Train *v)
{
	Train *u = new Train();
	v->value >>= 1;
	u->value = v->value;
	u->direction = v->direction;
	u->owner = v->owner;
	u->tile = v->tile;
	u->x_pos = v->x_pos;
	u->y_pos = v->y_pos;
	u->z_pos = v->z_pos;
	u->track = TRACK_BIT_DEPOT;
	u->vehstatus = v->vehstatus & ~VS_STOPPED;
	u->spritenum = v->spritenum + 1;
	u->cargo_type = v->cargo_type;
	u->cargo_subtype = v->cargo_subtype;
	u->cargo_cap = v->cargo_cap;
	u->refit_cap = v->refit_cap;
	u->railtype = v->railtype;
	u->engine_type = v->engine_type;
	u->reliability = v->reliability;
	u->reliability_spd_dec = v->reliability_spd_dec;
	u->date_of_last_service = v->date_of_last_service;
	u->date_of_last_service_newgrf = v->date_of_last_service_newgrf;
	u->build_year = v->build_year;
	u->sprite_seq.Set(SPR_IMG_QUERY);
	u->random_bits = Random();
	v->SetMultiheaded();
	u->SetMultiheaded();
	if (v->IsVirtual()) u->SetVirtual();
	v->SetNext(u);
	if (TestVehicleBuildProbability(u, u->engine_type, BuildProbabilityType::Reversed)) SetBit(u->flags, VRF_REVERSE_DIRECTION);
	u->UpdatePosition();

	/* Now we need to link the front and rear engines together */
	v->other_multiheaded_part = u;
	u->other_multiheaded_part = v;
}

/**
 * Build a railroad vehicle.
 * @param tile     tile of the depot where rail-vehicle is built.
 * @param flags    type of operation.
 * @param e        the engine to build.
 * @param[out] ret the vehicle that has been built.
 * @return the cost of this operation or an error.
 */
CommandCost CmdBuildRailVehicle(TileIndex tile, DoCommandFlags flags, const Engine *e, Vehicle **ret)
{
	const RailVehicleInfo *rvi = &e->u.rail;

	if (rvi->railveh_type == RAILVEH_WAGON) return CmdBuildRailWagon(tile, flags, e, ret);

	/* Check if depot and new engine uses the same kind of tracks *
	 * We need to see if the engine got power on the tile to avoid electric engines in non-electric depots */
	if (!HasPowerOnRail(rvi->railtype, GetRailType(tile))) return CommandCost(STR_ERROR_DEPOT_HAS_WRONG_RAIL_TYPE);

	if (flags.Test(DoCommandFlag::Execute)) {
		DiagDirection dir = GetRailDepotDirection(tile);
		int x = TileX(tile) * TILE_SIZE + _vehicle_initial_x_fract[dir];
		int y = TileY(tile) * TILE_SIZE + _vehicle_initial_y_fract[dir];

		Train *v = new Train();
		*ret = v;
		v->direction = DiagDirToDir(dir);
		v->tile = tile;
		v->owner = _current_company;
		v->x_pos = x;
		v->y_pos = y;
		v->z_pos = GetSlopePixelZ(x, y, true);
		v->track = TRACK_BIT_DEPOT;
		SetBit(v->flags, VRF_CONSIST_SPEED_REDUCTION);
		v->vehstatus = VS_HIDDEN | VS_STOPPED | VS_DEFPAL;
		v->spritenum = rvi->image_index;
		v->cargo_type = e->GetDefaultCargoType();
		assert(IsValidCargoType(v->cargo_type));
		v->cargo_cap = rvi->capacity;
		v->refit_cap = 0;
		v->last_station_visited = StationID::Invalid();
		v->last_loading_station = StationID::Invalid();
		v->reverse_distance = 0;
		v->speed_restriction = 0;
		v->signal_speed_restriction = 0;

		v->engine_type = e->index;
		v->gcache.first_engine = EngineID::Invalid(); // needs to be set before first callback

		v->reliability = e->reliability;
		v->reliability_spd_dec = e->reliability_spd_dec;
		v->max_age = e->GetLifeLengthInDays();

		v->railtype = rvi->railtype;

		v->SetServiceInterval(Company::Get(_current_company)->settings.vehicle.servint_trains);
		v->date_of_last_service = EconTime::CurDate();
		v->date_of_last_service_newgrf = CalTime::CurDate();
		v->build_year = CalTime::CurYear();
		v->sprite_seq.Set(SPR_IMG_QUERY);
		v->random_bits = Random();

		if (e->flags.Test(EngineFlag::ExclusivePreview)) SetBit(v->vehicle_flags, VF_BUILT_AS_PROTOTYPE);
		v->SetServiceIntervalIsPercent(Company::Get(_current_company)->settings.vehicle.servint_ispercent);
		AssignBit(v->vehicle_flags, VF_AUTOMATE_TIMETABLE, Company::Get(_current_company)->settings.vehicle.auto_timetable_by_default);
		AssignBit(v->vehicle_flags, VF_TIMETABLE_SEPARATION, Company::Get(_current_company)->settings.vehicle.auto_separation_by_default);

		v->group_id = DEFAULT_GROUP;

		v->SetFrontEngine();
		v->SetEngine();

		if (TestVehicleBuildProbability(v, v->engine_type, BuildProbabilityType::Reversed)) SetBit(v->flags, VRF_REVERSE_DIRECTION);
		v->UpdatePosition();

		if (rvi->railveh_type == RAILVEH_MULTIHEAD) {
			AddRearEngineToMultiheadedTrain(v);
		} else {
			AddArticulatedParts(v);
		}

		v->ConsistChanged(CCF_ARRANGE);
		UpdateTrainGroupID(v);

		CheckConsistencyOfArticulatedVehicle(v);

		InvalidateVehicleTickCaches();
	}

	return CommandCost();
}

static std::vector<Train *> FindGoodVehiclePosList(const Train *src)
{
	EngineID eng = src->engine_type;
	TileIndex tile = src->tile;

	std::vector<Train *> candidates;

	for (Train *dst = Train::From(GetFirstVehicleOnPos(tile, VEH_TRAIN)); dst != nullptr; dst = dst->HashTileNext()) {
		if (dst->IsFreeWagon() && !(dst->vehstatus & VS_CRASHED) && dst->owner == src->owner) {
			/* check so all vehicles in the line have the same engine. */
			Train *t = dst;
			while (t->engine_type == eng) {
				t = t->Next();
				if (t == nullptr) {
					candidates.push_back(dst);
					break;
				}
			}
		}
	}

	std::sort(candidates.begin(), candidates.end(), [](const Train *a, const Train *b) {
		return a->index < b->index;
	});

	return candidates;
}

/** Helper type for lists/vectors of trains */
typedef std::vector<Train *> TrainList;

/**
 * Make a backup of a train into a train list.
 * @param list to make the backup in
 * @param t    the train to make the backup of
 */
static void MakeTrainBackup(TrainList &list, Train *t)
{
	for (; t != nullptr; t = t->Next()) list.push_back(t);
}

/**
 * Restore the train from the backup list.
 * @param list the train to restore.
 */
static void RestoreTrainBackup(TrainList &list)
{
	/* No train, nothing to do. */
	if (list.empty()) return;

	Train *prev = nullptr;
	/* Iterate over the list and rebuild it. */
	for (Train *t : list) {
		if (prev != nullptr) {
			prev->SetNext(t);
		} else if (t->Previous() != nullptr) {
			/* Make sure the head of the train is always the first in the chain. */
			t->Previous()->SetNext(nullptr);
		}
		prev = t;
	}
}

/**
 * Remove the given wagon from its consist.
 * @param part the part of the train to remove.
 * @param chain whether to remove the whole chain.
 */
static void RemoveFromConsist(Train *part, bool chain = false)
{
	Train *tail = chain ? part->Last() : part->GetLastEnginePart();

	/* Unlink at the front, but make it point to the next
	 * vehicle after the to be remove part. */
	if (part->Previous() != nullptr) part->Previous()->SetNext(tail->Next());

	/* Unlink at the back */
	tail->SetNext(nullptr);
}

/**
 * Inserts a chain into the train at dst.
 * @param dst   the place where to append after.
 * @param chain the chain to actually add.
 */
static void InsertInConsist(Train *dst, Train *chain)
{
	/* We do not want to add something in the middle of an articulated part. */
	assert(dst != nullptr && (dst->Next() == nullptr || !dst->Next()->IsArticulatedPart()));

	chain->Last()->SetNext(dst->Next());
	dst->SetNext(chain);
}

/**
 * Normalise the dual heads in the train, i.e. if one is
 * missing move that one to this train.
 * @param t the train to normalise.
 */
static void NormaliseDualHeads(Train *t)
{
	for (; t != nullptr; t = t->GetNextVehicle()) {
		if (!t->IsMultiheaded() || !t->IsEngine()) continue;

		/* Make sure that there are no free cars before next engine */
		Train *u;
		for (u = t; u->Next() != nullptr && !u->Next()->IsEngine(); u = u->Next()) {}

		if (u == t->other_multiheaded_part) continue;

		/* Remove the part from the 'wrong' train */
		RemoveFromConsist(t->other_multiheaded_part);
		/* And add it to the 'right' train */
		InsertInConsist(u, t->other_multiheaded_part);
	}
}

/**
 * Normalise the sub types of the parts in this chain.
 * @param chain the chain to normalise.
 */
static void NormaliseSubtypes(Train *chain)
{
	/* Nothing to do */
	if (chain == nullptr) return;

	/* We must be the first in the chain. */
	assert(chain->Previous() == nullptr);

	/* Set the appropriate bits for the first in the chain. */
	if (chain->IsWagon()) {
		chain->SetFreeWagon();
	} else {
		assert(chain->IsEngine());
		chain->SetFrontEngine();
	}

	/* Now clear the bits for the rest of the chain */
	for (Train *t = chain->Next(); t != nullptr; t = t->Next()) {
		t->ClearFreeWagon();
		t->ClearFrontEngine();
	}
}

/**
 * Check/validate whether we may actually build a new train.
 * @note All vehicles are/were 'heads' of their chains.
 * @param original_dst The original destination chain.
 * @param dst          The destination chain after constructing the train.
 * @param original_src The original source chain.
 * @param src          The source chain after constructing the train.
 * @return possible error of this command.
 */
static CommandCost CheckNewTrain(Train *original_dst, Train *dst, Train *original_src, Train *src)
{
	/* Just add 'new' engines and subtract the original ones.
	 * If that's less than or equal to 0 we can be sure we did
	 * not add any engines (read: trains) along the way. */
	if ((src          != nullptr && src->IsEngine()          ? 1 : 0) +
			(dst          != nullptr && dst->IsEngine()          ? 1 : 0) -
			(original_src != nullptr && original_src->IsEngine() ? 1 : 0) -
			(original_dst != nullptr && original_dst->IsEngine() ? 1 : 0) <= 0) {
		return CommandCost();
	}

	/* Get a free unit number and check whether it's within the bounds.
	 * There will always be a maximum of one new train. */
	if (GetFreeUnitNumber(VEH_TRAIN) <= _settings_game.vehicle.max_trains) return CommandCost();

	return CommandCost(STR_ERROR_TOO_MANY_VEHICLES_IN_GAME);
}

/**
 * Check whether the train parts can be attached.
 * @param t the train to check
 * @return possible error of this command.
 */
static CommandCost CheckTrainAttachment(Train *t)
{
	/* No multi-part train, no need to check. */
	if (t == nullptr || t->Next() == nullptr) return CommandCost();

	/* The maximum length for a train. For each part we decrease this by one
	 * and if the result is negative the train is simply too long. */
	int allowed_len = _settings_game.vehicle.max_train_length * TILE_SIZE - t->gcache.cached_veh_length;

	/* For free-wagon chains, check if they are within the max_train_length limit. */
	if (!t->IsEngine()) {
		t = t->Next();
		while (t != nullptr) {
			allowed_len -= t->gcache.cached_veh_length;

			t = t->Next();
		}

		if (allowed_len < 0) return CommandCost(STR_ERROR_TRAIN_TOO_LONG);
		return CommandCost();
	}

	Train *head = t;
	Train *prev = t;

	/* Break the prev -> t link so it always holds within the loop. */
	t = t->Next();
	prev->SetNext(nullptr);

	/* Make sure the cache is cleared. */
	head->InvalidateNewGRFCache();

	while (t != nullptr) {
		allowed_len -= t->gcache.cached_veh_length;

		Train *next = t->Next();

		/* Unlink the to-be-added piece; it is already unlinked from the previous
		 * part due to the fact that the prev -> t link is broken. */
		t->SetNext(nullptr);

		/* Don't check callback for articulated or rear dual headed parts */
		if (!t->IsArticulatedPart() && !t->IsRearDualheaded()) {
			/* Back up and clear the first_engine data to avoid using wagon override group */
			EngineID first_engine = t->gcache.first_engine;
			t->gcache.first_engine = EngineID::Invalid();

			/* We don't want the cache to interfere. head's cache is cleared before
			 * the loop and after each callback does not need to be cleared here. */
			t->InvalidateNewGRFCache();

			uint16_t callback = GetVehicleCallbackParent(CBID_TRAIN_ALLOW_WAGON_ATTACH, 0, 0, head->engine_type, t, head);

			/* Restore original first_engine data */
			t->gcache.first_engine = first_engine;

			/* We do not want to remember any cached variables from the test run */
			t->InvalidateNewGRFCache();
			head->InvalidateNewGRFCache();

			if (callback != CALLBACK_FAILED) {
				/* A failing callback means everything is okay */
				StringID error = STR_NULL;

				if (head->GetGRF()->grf_version < 8) {
					if (callback == 0xFD) error = STR_ERROR_INCOMPATIBLE_RAIL_TYPES;
					if (callback  < 0xFD) error = GetGRFStringID(head->GetGRF(), GRFSTR_MISC_GRF_TEXT + callback);
					if (callback >= 0x100) ErrorUnknownCallbackResult(head->GetGRFID(), CBID_TRAIN_ALLOW_WAGON_ATTACH, callback);
				} else {
					if (callback < 0x400) {
						error = GetGRFStringID(head->GetGRF(), GRFSTR_MISC_GRF_TEXT + callback);
					} else {
						switch (callback) {
							case 0x400: // allow if railtypes match (always the case for OpenTTD)
							case 0x401: // allow
								break;

							default:    // unknown reason -> disallow
							case 0x402: // disallow attaching
								error = STR_ERROR_INCOMPATIBLE_RAIL_TYPES;
								break;
						}
					}
				}

				if (error != STR_NULL) return CommandCost(error);
			}
		}

		/* And link it to the new part. */
		prev->SetNext(t);
		prev = t;
		t = next;
	}

	if (allowed_len < 0) return CommandCost(STR_ERROR_TRAIN_TOO_LONG);
	return CommandCost();
}

/**
 * Validate whether we are going to create valid trains.
 * @note All vehicles are/were 'heads' of their chains.
 * @param original_dst The original destination chain.
 * @param dst          The destination chain after constructing the train.
 * @param original_src The original source chain.
 * @param src          The source chain after constructing the train.
 * @param check_limit  Whether to check the vehicle limit.
 * @return possible error of this command.
 */
static CommandCost ValidateTrains(Train *original_dst, Train *dst, Train *original_src, Train *src, bool check_limit)
{
	/* Check whether we may actually construct the trains. */
	CommandCost ret = CheckTrainAttachment(src);
	if (ret.Failed()) return ret;
	ret = CheckTrainAttachment(dst);
	if (ret.Failed()) return ret;

	/* Check whether we need to build a new train. */
	return check_limit ? CheckNewTrain(original_dst, dst, original_src, src) : CommandCost();
}

/**
 * Arrange the trains in the wanted way.
 * @param dst_head   The destination chain of the to be moved vehicle.
 * @param dst        The destination for the to be moved vehicle.
 * @param src_head   The source chain of the to be moved vehicle.
 * @param src        The to be moved vehicle.
 * @param move_chain Whether to move all vehicles after src or not.
 */
static void ArrangeTrains(Train **dst_head, Train *dst, Train **src_head, Train *src, bool move_chain)
{
	/* First determine the front of the two resulting trains */
	if (*src_head == *dst_head) {
		/* If we aren't moving part(s) to a new train, we are just moving the
		 * front back and there is not destination head. */
		*dst_head = nullptr;
	} else if (*dst_head == nullptr) {
		/* If we are moving to a new train the head of the move train would become
		 * the head of the new vehicle. */
		*dst_head = src;
	}

	if (src == *src_head) {
		/* If we are moving the front of a train then we are, in effect, creating
		 * a new head for the train. Point to that. Unless we are moving the whole
		 * train in which case there is not 'source' train anymore.
		 * In case we are a multiheaded part we want the complete thing to come
		 * with us, so src->GetNextUnit(), however... when we are e.g. a wagon
		 * that is followed by a rear multihead we do not want to include that. */
		*src_head = move_chain ? nullptr :
				(src->IsMultiheaded() ? src->GetNextUnit() : src->GetNextVehicle());
	}

	/* Now it's just simply removing the part that we are going to move from the
	 * source train and *if* the destination is a not a new train add the chain
	 * at the destination location. */
	RemoveFromConsist(src, move_chain);
	if (*dst_head != src) InsertInConsist(dst, src);

	/* Now normalise the dual heads, that is move the dual heads around in such
	 * a way that the head and rear of a dual head are in the same train */
	NormaliseDualHeads(*src_head);
	NormaliseDualHeads(*dst_head);
}

/**
 * Normalise the head of the train again, i.e. that is tell the world that
 * we have changed and update all kinds of variables.
 * @param head the train to update.
 */
static void NormaliseTrainHead(Train *head)
{
	/* Not much to do! */
	if (head == nullptr) return;

	/* Tell the 'world' the train changed. */
	head->ConsistChanged(CCF_ARRANGE);
	UpdateTrainGroupID(head);
	SetBit(head->flags, VRF_CONSIST_SPEED_REDUCTION);

	/* Not a front engine, i.e. a free wagon chain. No need to do more. */
	if (!head->IsFrontEngine()) return;

	/* Update the refit button and window */
	InvalidateWindowData(WC_VEHICLE_REFIT, head->index, VIWD_CONSIST_CHANGED);
	SetWindowWidgetDirty(WC_VEHICLE_VIEW, head->index, WID_VV_REFIT);

	/* If we don't have a unit number yet, set one. */
	if (head->unitnumber != 0 || HasBit(head->subtype, GVSF_VIRTUAL)) return;
	head->unitnumber = Company::Get(head->owner)->freeunits[head->type].UseID(GetFreeUnitNumber(VEH_TRAIN));
}

CommandCost CmdMoveVirtualRailVehicle(DoCommandFlags flags, VehicleID src_veh, VehicleID dest_veh, MoveRailVehicleFlags move_flags)
{
	Train *src = Train::GetIfValid(src_veh);
	if (src == nullptr || !src->IsVirtual()) return CMD_ERROR;

	return CmdMoveRailVehicle(flags, src_veh, dest_veh, move_flags | MoveRailVehicleFlags::Virtual);
}

/**
 * Move a rail vehicle around inside the depot.
 * @param flags type of operation
 *              Note: DoCommandFlag::AutoReplace is set when autoreplace tries to undo its modifications or moves vehicles to temporary locations inside the depot.
 * @param src_veh source vehicle index
 * @param dest_veh what wagon to put the source wagon AFTER, XXX - VehicleID::Invalid() to make a new line
 * @param move_chain move all vehicles following the source vehicle
 * @return the cost of this operation or an error
 */
CommandCost CmdMoveRailVehicle(DoCommandFlags flags, VehicleID src_veh, VehicleID dest_veh, MoveRailVehicleFlags move_flags)
{
	bool move_chain = HasFlag(move_flags, MoveRailVehicleFlags::MoveChain);
	bool new_head = HasFlag(move_flags, MoveRailVehicleFlags::NewHead);

	Train *src = Train::GetIfValid(src_veh);
	if (src == nullptr) return CMD_ERROR;

	CommandCost ret = CheckOwnership(src->owner);
	if (ret.Failed()) return ret;

	/* Do not allow moving crashed vehicles inside the depot, it is likely to cause asserts later */
	if (src->vehstatus & VS_CRASHED) return CMD_ERROR;

	if (src->IsVirtual() != HasFlag(move_flags, MoveRailVehicleFlags::Virtual)) return CMD_ERROR;

	/* if nothing is selected as destination, try and find a matching vehicle to drag to. */
	Train *dst;
	if (dest_veh == VehicleID::Invalid()) {
		if (!src->IsEngine() && !src->IsVirtual() && !flags.Test(DoCommandFlag::AutoReplace)) {
			/* Try each possible destination target, if none succeed do not append to a free wagon chain */
			std::vector<Train *> destination_candidates = FindGoodVehiclePosList(src);
			for (Train *try_dest : destination_candidates) {
				CommandCost cost = CmdMoveRailVehicle(flags, src_veh, try_dest->index, move_flags);
				if (cost.Succeeded()) return cost;
			}
		}
		dst = nullptr;
	} else {
		dst = Train::GetIfValid(dest_veh);
		if (dst == nullptr) return CMD_ERROR;

		CommandCost ret = CheckOwnership(dst->owner);
		if (ret.Failed()) return ret;

		/* Do not allow appending to crashed vehicles, too */
		if (dst->vehstatus & VS_CRASHED) return CMD_ERROR;

		if (dst->IsVirtual() != HasFlag(move_flags, MoveRailVehicleFlags::Virtual)) return CMD_ERROR;
	}

	/* if an articulated part is being handled, deal with its parent vehicle */
	src = src->GetFirstEnginePart();
	if (dst != nullptr) {
		dst = dst->GetFirstEnginePart();
	}

	/* don't move the same vehicle.. */
	if (src == dst) return CommandCost();

	/* locate the head of the two chains */
	Train *src_head = src->First();
	assert(HasBit(src_head->subtype, GVSF_VIRTUAL) == HasBit(src->subtype, GVSF_VIRTUAL));
	Train *dst_head;
	if (dst != nullptr) {
		dst_head = dst->First();
		assert(HasBit(dst_head->subtype, GVSF_VIRTUAL) == HasBit(dst->subtype, GVSF_VIRTUAL));
		if (dst_head->tile != src_head->tile) return CMD_ERROR;
		/* Now deal with articulated part of destination wagon */
		dst = dst->GetLastEnginePart();
	} else {
		dst_head = nullptr;
	}

	if (src->IsRearDualheaded()) return CommandCost(STR_ERROR_REAR_ENGINE_FOLLOW_FRONT);

	/* When moving all wagons, we can't have the same src_head and dst_head */
	if (move_chain && src_head == dst_head) return CommandCost();

	/* When moving a multiheaded part to be place after itself, bail out. */
	if (!move_chain && dst != nullptr && dst->IsRearDualheaded() && src == dst->other_multiheaded_part) return CommandCost();

	/* Check if all vehicles in the source train are stopped inside a depot. */
	/* Do this check only if the vehicle to be moved is non-virtual */
	if (!HasFlag(move_flags, MoveRailVehicleFlags::Virtual)) {
		if (!src_head->IsStoppedInDepot()) return CommandCost(STR_ERROR_TRAINS_CAN_ONLY_BE_ALTERED_INSIDE_A_DEPOT);
	}

	/* Check if all vehicles in the destination train are stopped inside a depot. */
	/* Do this check only if the destination vehicle is non-virtual */
	if (!HasFlag(move_flags, MoveRailVehicleFlags::Virtual)) {
		if (dst_head != nullptr && !dst_head->IsStoppedInDepot()) return CommandCost(STR_ERROR_TRAINS_CAN_ONLY_BE_ALTERED_INSIDE_A_DEPOT);
	}

	/* First make a backup of the order of the trains. That way we can do
	 * whatever we want with the order and later on easily revert. */
	TrainList original_src;
	TrainList original_dst;

	MakeTrainBackup(original_src, src_head);
	MakeTrainBackup(original_dst, dst_head);

	/* Also make backup of the original heads as ArrangeTrains can change them.
	 * For the destination head we do not care if it is the same as the source
	 * head because in that case it's just a copy. */
	Train *original_src_head = src_head;
	Train *original_dst_head = (dst_head == src_head ? nullptr : dst_head);

	/* We want this information from before the rearrangement, but execute this after the validation.
	 * original_src_head can't be nullptr; src is by definition != nullptr, so src_head can't be nullptr as
	 * src->GetFirst() always yields non-nullptr, so eventually original_src_head != nullptr as well. */
	bool original_src_head_front_engine = original_src_head->IsFrontEngine();
	bool original_dst_head_front_engine = original_dst_head != nullptr && original_dst_head->IsFrontEngine();

	/* (Re)arrange the trains in the wanted arrangement. */
	ArrangeTrains(&dst_head, dst, &src_head, src, move_chain);

	if (!flags.Test(DoCommandFlag::AutoReplace)) {
		/* If the autoreplace flag is set we do not need to test for the validity
		 * because we are going to revert the train to its original state. As we
		 * assume the original state was correct autoreplace can skip this. */
		ret = ValidateTrains(original_dst_head, dst_head, original_src_head, src_head, true);
		if (ret.Failed()) {
			/* Restore the train we had. */
			RestoreTrainBackup(original_src);
			RestoreTrainBackup(original_dst);
			return ret;
		}
	}

	/* do it? */
	if (flags.Test(DoCommandFlag::Execute)) {
		/* Remove old heads from the statistics */
		if (original_src_head_front_engine) GroupStatistics::CountVehicle(original_src_head, -1);
		if (original_dst_head_front_engine) GroupStatistics::CountVehicle(original_dst_head, -1);

		/* First normalise the sub types of the chains. */
		NormaliseSubtypes(src_head);
		NormaliseSubtypes(dst_head);

		/* There are 14 different cases:
		 *  1) front engine gets moved to a new train, it stays a front engine.
		 *     a) the 'next' part is a wagon that becomes a free wagon chain.
		 *     b) the 'next' part is an engine that becomes a front engine.
		 *     c) there is no 'next' part, nothing else happens
		 *  2) front engine gets moved to another train, it is not a front engine anymore
		 *     a) the 'next' part is a wagon that becomes a free wagon chain.
		 *     b) the 'next' part is an engine that becomes a front engine.
		 *     c) there is no 'next' part, nothing else happens
		 *  3) front engine gets moved to later in the current train, it is not a front engine anymore.
		 *     a) the 'next' part is a wagon that becomes a free wagon chain.
		 *     b) the 'next' part is an engine that becomes a front engine.
		 *  4) free wagon gets moved
		 *     a) the 'next' part is a wagon that becomes a free wagon chain.
		 *     b) the 'next' part is an engine that becomes a front engine.
		 *     c) there is no 'next' part, nothing else happens
		 *  5) non front engine gets moved and becomes a new train, nothing else happens
		 *  6) non front engine gets moved within a train / to another train, nothing happens
		 *  7) wagon gets moved, nothing happens
		 */
		if (src == original_src_head && src->IsEngine() && (!src->IsFrontEngine() || new_head)) {
			/* Cases #2 and #3: the front engine gets trashed. */
			CloseWindowById(WC_VEHICLE_VIEW, src->index);
			CloseWindowById(WC_VEHICLE_ORDERS, src->index);
			CloseWindowById(WC_VEHICLE_REFIT, src->index);
			CloseWindowById(WC_VEHICLE_DETAILS, src->index);
			CloseWindowById(WC_VEHICLE_TIMETABLE, src->index);
			CloseWindowById(WC_SCHDISPATCH_SLOTS, src->index);
			CloseWindowById(WC_VEHICLE_ORDER_IMPORT_ERRORS, src->index);
			DeleteNewGRFInspectWindow(GSF_TRAINS, src->index.base());
			SetWindowDirty(WC_COMPANY, _current_company);

			if (src_head != nullptr && src_head->IsFrontEngine()) {
				/* Cases #?b: Transfer order, unit number and other stuff
				 * to the new front engine. */
				src_head->orders = src->orders;
				if (src_head->orders != nullptr) src_head->AddToShared(src);
				src_head->CopyVehicleConfigAndStatistics(src);
			}
			/* Remove stuff not valid anymore for non-front engines. */
			DeleteVehicleOrders(src);
			src->ReleaseUnitNumber();
			src->dispatch_records.clear();
			if (!_settings_game.vehicle.non_leading_engines_keep_name) {
				src->name.clear();
			}
			if (HasBit(src->vehicle_flags, VF_HAVE_SLOT)) {
				TraceRestrictRemoveVehicleFromAllSlots(src->index);
				ClrBit(src->vehicle_flags, VF_HAVE_SLOT);
			}
			ClrBit(src->vehicle_flags, VF_REPLACEMENT_PENDING);
			OrderBackup::ClearVehicle(src);
		}

		/* We weren't a front engine but are becoming one. So
		 * we should be put in the default group. */
		if ((original_src_head != src || new_head) && dst_head == src) {
			SetTrainGroupID(src, DEFAULT_GROUP);
			SetWindowDirty(WC_COMPANY, _current_company);
		}

		/* Handle 'new engine' part of cases #1b, #2b, #3b, #4b and #5 in NormaliseTrainHead. */
		NormaliseTrainHead(src_head);
		NormaliseTrainHead(dst_head);

		/* Add new heads to statistics.
		 * This should be done after NormaliseTrainHead due to engine total limit checks in GetFreeUnitNumber. */
		if (src_head != nullptr && src_head->IsFrontEngine()) GroupStatistics::CountVehicle(src_head, 1);
		if (dst_head != nullptr && dst_head->IsFrontEngine()) GroupStatistics::CountVehicle(dst_head, 1);

		if (!flags.Test(DoCommandFlag::NoCargoCapacityCheck)) {
			CheckCargoCapacity(src_head);
			CheckCargoCapacity(dst_head);
		}

		if (src_head != nullptr) {
			src_head->last_loading_station = StationID::Invalid();
			ClrBit(src_head->vehicle_flags, VF_LAST_LOAD_ST_SEP);
		}
		if (dst_head != nullptr) {
			dst_head->last_loading_station = StationID::Invalid();
			ClrBit(dst_head->vehicle_flags, VF_LAST_LOAD_ST_SEP);
		}

		if (src_head != nullptr) src_head->First()->MarkDirty();
		if (dst_head != nullptr) dst_head->First()->MarkDirty();

		/* We are undoubtedly changing something in the depot and train list. */
		/* But only if the moved vehicle is not virtual */
		if (!HasBit(src->subtype, GVSF_VIRTUAL)) {
			InvalidateWindowData(WC_VEHICLE_DEPOT, src->tile.base());
			InvalidateWindowClassesData(WC_TRAINS_LIST, 0);
			InvalidateWindowClassesData(WC_TRACE_RESTRICT_SLOTS, 0);
			InvalidateWindowClassesData(WC_DEPARTURES_BOARD, 0);
		}
	} else {
		/* We don't want to execute what we're just tried. */
		RestoreTrainBackup(original_src);
		RestoreTrainBackup(original_dst);
	}

	InvalidateVehicleTickCaches();

	return CommandCost();
}

/**
 * Sell a (single) train wagon/engine.
 * @param flags type of operation
 * @param t     the train wagon to sell
 * @param sell_chain  the selling mode
 * - sell_chain = false: only sell the single dragged wagon/engine (and any belonging rear-engines)
 * - sell_chain = true:  sell the vehicle and all vehicles following it in the chain
 *                       if the wagon is dragged, don't delete the possibly belonging rear-engine to some front
 * @param backup_order make order backup?
 * @param user  the user for the order backup.
 * @return the cost of this operation or an error
 */
CommandCost CmdSellRailWagon(DoCommandFlags flags, Vehicle *t, bool sell_chain, bool backup_order, ClientID user)
{
	Train *v = Train::From(t)->GetFirstEnginePart();
	Train *first = v->First();

	if (v->IsRearDualheaded()) return CommandCost(STR_ERROR_REAR_ENGINE_FOLLOW_FRONT);

	/* First make a backup of the order of the train. That way we can do
	 * whatever we want with the order and later on easily revert. */
	TrainList original;
	MakeTrainBackup(original, first);

	/* We need to keep track of the new head and the head of what we're going to sell. */
	Train *new_head = first;
	Train *sell_head = nullptr;

	/* Split the train in the wanted way. */
	ArrangeTrains(&sell_head, nullptr, &new_head, v, sell_chain);

	/* We don't need to validate the second train; it's going to be sold. */
	CommandCost ret = ValidateTrains(nullptr, nullptr, first, new_head, !flags.Test(DoCommandFlag::AutoReplace));
	if (ret.Failed()) {
		/* Restore the train we had. */
		RestoreTrainBackup(original);
		return ret;
	}

	if (first->orders == nullptr && !OrderList::CanAllocateItem()) {
		/* Restore the train we had. */
		RestoreTrainBackup(original);
		return CommandCost(STR_ERROR_NO_MORE_SPACE_FOR_ORDERS);
	}

	CommandCost cost(EXPENSES_NEW_VEHICLES);
	for (Train *part = sell_head; part != nullptr; part = part->Next()) cost.AddCost(-part->value);

	/* do it? */
	if (flags.Test(DoCommandFlag::Execute)) {
		/* First normalise the sub types of the chain. */
		NormaliseSubtypes(new_head);

		if (v == first && !sell_chain && new_head != nullptr && new_head->IsFrontEngine()) {
			if (v->IsEngine()) {
				/* We are selling the front engine. In this case we want to
				 * 'give' the order, unit number and such to the new head. */
				new_head->orders = first->orders;
				new_head->AddToShared(first);
				DeleteVehicleOrders(first);

				/* Copy other important data from the front engine */
				new_head->CopyVehicleConfigAndStatistics(first);
				new_head->speed_restriction = first->speed_restriction;
				AssignBit(Train::From(new_head)->flags, VRF_SPEED_ADAPTATION_EXEMPT, HasBit(Train::From(first)->flags, VRF_SPEED_ADAPTATION_EXEMPT));
			}
			GroupStatistics::CountVehicle(new_head, 1); // after copying over the profit, if required
		} else if (v->IsPrimaryVehicle() && backup_order) {
			OrderBackup::Backup(v, user);
		}

		/* We need to update the information about the train. */
		NormaliseTrainHead(new_head);

		/* We are undoubtedly changing something in the depot and train list. */
		/* Unless its a virtual train */
		if (!HasBit(v->subtype, GVSF_VIRTUAL)) {
			InvalidateWindowData(WC_VEHICLE_DEPOT, v->tile.base());
			InvalidateWindowClassesData(WC_TRAINS_LIST, 0);
			InvalidateWindowClassesData(WC_TRACE_RESTRICT_SLOTS, 0);
			InvalidateWindowClassesData(WC_DEPARTURES_BOARD, 0);
		}

		/* Actually delete the sold 'goods' */
		delete sell_head;
	} else {
		/* We don't want to execute what we're just tried. */
		RestoreTrainBackup(original);
	}

	return cost;
}

void Train::UpdateDeltaXY()
{
	/* Set common defaults. */
	this->x_offs    = -1;
	this->y_offs    = -1;
	this->x_extent  =  3;
	this->y_extent  =  3;
	this->z_extent  =  6;
	this->x_bb_offs =  0;
	this->y_bb_offs =  0;

	/* Set if flipped and engine is NOT flagged with custom flip handling. */
	int flipped = HasBit(this->flags, VRF_REVERSE_DIRECTION) && !EngInfo(this->engine_type)->misc_flags.Test(EngineMiscFlag::RailFlips);
	/* If flipped and vehicle length is odd, we need to adjust the bounding box offset slightly. */
	int flip_offs = flipped && (this->gcache.cached_veh_length & 1);

	Direction dir = this->direction;
	if (flipped) dir = ReverseDir(dir);

	if (!IsDiagonalDirection(dir)) {
		static const int _sign_table[] =
		{
			/* x, y */
			-1, -1, // DIR_N
			-1,  1, // DIR_E
			 1,  1, // DIR_S
			 1, -1, // DIR_W
		};

		int half_shorten = (VEHICLE_LENGTH - this->gcache.cached_veh_length + flipped) / 2;

		/* For all straight directions, move the bound box to the centre of the vehicle, but keep the size. */
		this->x_offs -= half_shorten * _sign_table[dir];
		this->y_offs -= half_shorten * _sign_table[dir + 1];
		this->x_extent += this->x_bb_offs = half_shorten * _sign_table[dir];
		this->y_extent += this->y_bb_offs = half_shorten * _sign_table[dir + 1];
	} else {
		switch (dir) {
				/* Shorten southern corner of the bounding box according the vehicle length
				 * and center the bounding box on the vehicle. */
			case DIR_NE:
				this->x_offs    = 1 - (this->gcache.cached_veh_length + 1) / 2 + flip_offs;
				this->x_extent  = this->gcache.cached_veh_length - 1;
				this->x_bb_offs = -1;
				break;

			case DIR_NW:
				this->y_offs    = 1 - (this->gcache.cached_veh_length + 1) / 2 + flip_offs;
				this->y_extent  = this->gcache.cached_veh_length - 1;
				this->y_bb_offs = -1;
				break;

				/* Move northern corner of the bounding box down according to vehicle length
				 * and center the bounding box on the vehicle. */
			case DIR_SW:
				this->x_offs    = 1 + (this->gcache.cached_veh_length + 1) / 2 - VEHICLE_LENGTH - flip_offs;
				this->x_extent  = VEHICLE_LENGTH - 1;
				this->x_bb_offs = VEHICLE_LENGTH - this->gcache.cached_veh_length - 1;
				break;

			case DIR_SE:
				this->y_offs    = 1 + (this->gcache.cached_veh_length + 1) / 2 - VEHICLE_LENGTH - flip_offs;
				this->y_extent  = VEHICLE_LENGTH - 1;
				this->y_bb_offs = VEHICLE_LENGTH - this->gcache.cached_veh_length - 1;
				break;

			default:
				NOT_REACHED();
		}
	}
}

/**
 * Mark a train as stuck and stop it if it isn't stopped right now.
 * @param v %Train to mark as being stuck.
 */
static void MarkTrainAsStuck(Train *v, bool waiting_restriction = false)
{
	if (!HasBit(v->flags, VRF_TRAIN_STUCK)) {
		/* It is the first time the problem occurred, set the "train stuck" flag. */
		SetBit(v->flags, VRF_TRAIN_STUCK);
		AssignBit(v->flags, VRF_WAITING_RESTRICTION, waiting_restriction);

		v->wait_counter = 0;

		/* Stop train */
		v->cur_speed = 0;
		v->subspeed = 0;
		v->SetLastSpeed();

		SetWindowWidgetDirty(WC_VEHICLE_VIEW, v->index, WID_VV_START_STOP);
	} else if (waiting_restriction != HasBit(v->flags, VRF_WAITING_RESTRICTION)) {
		ToggleBit(v->flags, VRF_WAITING_RESTRICTION);
		SetWindowWidgetDirty(WC_VEHICLE_VIEW, v->index, WID_VV_START_STOP);
	}
}

/**
 * Swap the two up/down flags in two ways:
 * - Swap values of \a swap_flag1 and \a swap_flag2, and
 * - If going up previously (#GVF_GOINGUP_BIT set), the #GVF_GOINGDOWN_BIT is set, and vice versa.
 * @param[in,out] swap_flag1 First train flag.
 * @param[in,out] swap_flag2 Second train flag.
 */
static void SwapTrainFlags(uint16_t *swap_flag1, uint16_t *swap_flag2)
{
	uint16_t flag1 = *swap_flag1;
	uint16_t flag2 = *swap_flag2;

	/* Clear the flags */
	ClrBit(*swap_flag1, GVF_GOINGUP_BIT);
	ClrBit(*swap_flag1, GVF_GOINGDOWN_BIT);
	ClrBit(*swap_flag1, GVF_CHUNNEL_BIT);
	ClrBit(*swap_flag2, GVF_GOINGUP_BIT);
	ClrBit(*swap_flag2, GVF_GOINGDOWN_BIT);
	ClrBit(*swap_flag2, GVF_CHUNNEL_BIT);

	/* Reverse the rail-flags (if needed) */
	if (HasBit(flag1, GVF_GOINGUP_BIT)) {
		SetBit(*swap_flag2, GVF_GOINGDOWN_BIT);
	} else if (HasBit(flag1, GVF_GOINGDOWN_BIT)) {
		SetBit(*swap_flag2, GVF_GOINGUP_BIT);
	}
	if (HasBit(flag2, GVF_GOINGUP_BIT)) {
		SetBit(*swap_flag1, GVF_GOINGDOWN_BIT);
	} else if (HasBit(flag2, GVF_GOINGDOWN_BIT)) {
		SetBit(*swap_flag1, GVF_GOINGUP_BIT);
	}
	if (HasBit(flag1, GVF_CHUNNEL_BIT)) {
		SetBit(*swap_flag2, GVF_CHUNNEL_BIT);
	}
	if (HasBit(flag2, GVF_CHUNNEL_BIT)) {
		SetBit(*swap_flag1, GVF_CHUNNEL_BIT);
	}
}

/**
 * Updates some variables after swapping the vehicle.
 * @param v swapped vehicle
 */
static void UpdateStatusAfterSwap(Train *v)
{
	v->InvalidateImageCache();

	/* Reverse the direction. */
	if (v->track != TRACK_BIT_DEPOT) v->direction = ReverseDir(v->direction);

	v->UpdateIsDrawn();

	/* Call the proper EnterTile function unless we are in a wormhole. */
	if (!(v->track & TRACK_BIT_WORMHOLE)) {
		VehicleEnterTile(v, v->tile, v->x_pos, v->y_pos);
	} else {
		/* VehicleEnter_TunnelBridge() may set TRACK_BIT_WORMHOLE when the vehicle
		 * is on the last bit of the bridge head (frame == TILE_SIZE - 1).
		 * If we were swapped with such a vehicle, we have set TRACK_BIT_WORMHOLE,
		 * when we shouldn't have. Check if this is the case. */
		TileIndex vt = TileVirtXY(v->x_pos, v->y_pos);
		if (IsTileType(vt, MP_TUNNELBRIDGE)) {
			VehicleEnterTile(v, vt, v->x_pos, v->y_pos);
			if (!(v->track & TRACK_BIT_WORMHOLE) && IsBridgeTile(v->tile)) {
				/* We have just left the wormhole, possibly set the
				 * "goingdown" bit. UpdateInclination() can be used
				 * because we are at the border of the tile. */
				v->UpdatePosition();
				v->UpdateInclination(true, true);
				return;
			}
		}
	}

	v->UpdatePosition();
	if (v->track & TRACK_BIT_WORMHOLE) v->UpdateInclination(false, false, true);
	v->UpdateViewport(true, true);
}

/**
 * Swap vehicles \a l and \a r in consist \a v, and reverse their direction.
 * @param v Consist to change.
 * @param l %Vehicle index in the consist of the first vehicle.
 * @param r %Vehicle index in the consist of the second vehicle.
 */
void ReverseTrainSwapVeh(Train *v, int l, int r)
{
	Train *a, *b;

	/* locate vehicles to swap */
	for (a = v; l != 0; l--) a = a->Next();
	for (b = v; r != 0; r--) b = b->Next();

	if (a != b) {
		/* swap the hidden bits */
		{
			uint16_t tmp = (a->vehstatus & ~VS_HIDDEN) | (b->vehstatus & VS_HIDDEN);
			b->vehstatus = (b->vehstatus & ~VS_HIDDEN) | (a->vehstatus & VS_HIDDEN);
			a->vehstatus = tmp;
		}

		Swap(a->track, b->track);
		Swap(a->direction, b->direction);
		Swap(a->x_pos, b->x_pos);
		Swap(a->y_pos, b->y_pos);
		Swap(a->tile,  b->tile);
		Swap(a->z_pos, b->z_pos);

		SwapTrainFlags(&a->gv_flags, &b->gv_flags);

		UpdateStatusAfterSwap(a);
		UpdateStatusAfterSwap(b);
	} else {
		/* Swap GVF_GOINGUP_BIT/GVF_GOINGDOWN_BIT.
		 * This is a little bit redundant way, a->gv_flags will
		 * be (re)set twice, but it reduces code duplication */
		SwapTrainFlags(&a->gv_flags, &a->gv_flags);
		UpdateStatusAfterSwap(a);
	}
}


/**
 * Check if the vehicle is a train
 * @param v vehicle on tile
 * @return v if it is a train, nullptr otherwise
 */
static Vehicle *TrainOnTileEnum(Vehicle *v, void *)
{
	return v;
}

/**
 * Check if a level crossing tile has a train on it
 * @param tile tile to test
 * @return true if a train is on the crossing
 * @pre tile is a level crossing
 */
bool TrainOnCrossing(TileIndex tile)
{
	assert(IsLevelCrossingTile(tile));

	return HasVehicleOnPos(tile, VEH_TRAIN, nullptr, &TrainOnTileEnum);
}


/**
 * Checks if a train is approaching a rail-road crossing
 * @param v vehicle on tile
 * @param data tile with crossing we are testing
 * @return v if it is approaching a crossing, nullptr otherwise
 */
static Vehicle *TrainApproachingCrossingEnum(Vehicle *v, void *data)
{
	if ((v->vehstatus & VS_CRASHED)) return nullptr;

	Train *t = Train::From(v);
	if (!t->IsFrontEngine()) return nullptr;

	TileIndex tile = (TileIndex) reinterpret_cast<uintptr_t>(data);

	if (TrainApproachingCrossingTile(t) != tile) return nullptr;

	return t;
}


/**
 * Finds a vehicle approaching rail-road crossing
 * @param tile tile to test
 * @return true if a vehicle is approaching the crossing
 * @pre tile is a rail-road crossing
 */
static bool TrainApproachingCrossing(TileIndex tile)
{
	dbg_assert_tile(IsLevelCrossingTile(tile), tile);

	DiagDirection dir = AxisToDiagDir(GetCrossingRailAxis(tile));
	TileIndex tile_from = tile + TileOffsByDiagDir(dir);

	if (HasVehicleOnPos(tile_from, VEH_TRAIN, reinterpret_cast<void *>((uintptr_t)tile.base()), &TrainApproachingCrossingEnum)) return true;

	dir = ReverseDiagDir(dir);
	tile_from = tile + TileOffsByDiagDir(dir);

	return HasVehicleOnPos(tile_from, VEH_TRAIN, reinterpret_cast<void *>((uintptr_t)tile.base()), &TrainApproachingCrossingEnum);
}

/** Check if the crossing should be closed
 *  @return train on crossing || train approaching crossing || reserved
 */
static inline bool CheckLevelCrossing(TileIndex tile)
{
	/* reserved || train on crossing || train approaching crossing */
	return HasCrossingReservation(tile) || TrainOnCrossing(tile) || TrainApproachingCrossing(tile);
}

/**
 * Sets correct crossing state
 * @param tile tile to update
 * @param sound should we play sound?
 * @param is_forced force set the crossing state to that of forced_state
 * @param forced_state the crossing state to set when using is_forced
 * @pre tile is a rail-road crossing
 */
static void UpdateLevelCrossingTile(TileIndex tile, bool sound, bool is_forced, bool forced_state)
{
	dbg_assert_tile(IsLevelCrossingTile(tile), tile);
	bool new_state;

	if (is_forced) {
		new_state = forced_state;
	} else {
		new_state = CheckLevelCrossing(tile);
	}

	if (new_state != IsCrossingBarred(tile)) {
		if (new_state && sound) {
			if (_settings_client.sound.ambient) SndPlayTileFx(SND_0E_LEVEL_CROSSING, tile);
		}
		SetCrossingBarred(tile, new_state);
		MarkTileDirtyByTile(tile, VMDF_NOT_MAP_MODE);
	}
}

/**
 * Cycles the adjacent crossings and sets their state
 * @param tile tile to update
 * @param sound should we play sound?
 * @param force_close force close the crossing
 */
void UpdateLevelCrossing(TileIndex tile, bool sound, bool force_close)
{
	bool forced_state = force_close;
	if (!IsLevelCrossingTile(tile)) return;

	const Axis axis = GetCrossingRoadAxis(tile);
	const DiagDirection dir = AxisToDiagDir(axis);
	const DiagDirection reverse_dir = ReverseDiagDir(dir);

	const bool adjacent_crossings = _settings_game.vehicle.adjacent_crossings;
	if (adjacent_crossings) {
		for (TileIndex t = tile; !forced_state && t < Map::Size() && IsLevelCrossingTile(t) && GetCrossingRoadAxis(t) == axis; t = TileAddByDiagDir(t, dir)) {
			forced_state |= CheckLevelCrossing(t);
		}
		for (TileIndex t = TileAddByDiagDir(tile, reverse_dir); !forced_state && t < Map::Size() && IsLevelCrossingTile(t) && GetCrossingRoadAxis(t) == axis; t = TileAddByDiagDir(t, reverse_dir)) {
			forced_state |= CheckLevelCrossing(t);
		}
	}

	UpdateLevelCrossingTile(tile, sound, adjacent_crossings || force_close, forced_state);
	for (TileIndex t = TileAddByDiagDir(tile, dir); t < Map::Size() && IsLevelCrossingTile(t) && GetCrossingRoadAxis(t) == axis; t = TileAddByDiagDir(t, dir)) {
		UpdateLevelCrossingTile(t, sound, adjacent_crossings, forced_state);
	}
	for (TileIndex t = TileAddByDiagDir(tile, reverse_dir); t < Map::Size() && IsLevelCrossingTile(t) && GetCrossingRoadAxis(t) == axis; t = TileAddByDiagDir(t, reverse_dir)) {
		UpdateLevelCrossingTile(t, sound, adjacent_crossings, forced_state);
	}
}

void MarkDirtyAdjacentLevelCrossingTilesOnAdd(TileIndex tile, Axis road_axis)
{
	if (!_settings_game.vehicle.adjacent_crossings) return;

	const DiagDirection dir1 = AxisToDiagDir(road_axis);
	const DiagDirection dir2 = ReverseDiagDir(dir1);
	for (DiagDirection dir : { dir1, dir2 }) {
		const TileIndex t = TileAddByDiagDir(tile, dir);
		if (t < Map::Size() && IsLevelCrossingTile(t) && GetCrossingRoadAxis(t) == road_axis) {
			MarkTileDirtyByTile(t, VMDF_NOT_MAP_MODE);
		}
	}
}

void UpdateAdjacentLevelCrossingTilesOnRemove(TileIndex tile, Axis road_axis)
{
	const DiagDirection dir1 = AxisToDiagDir(road_axis);
	const DiagDirection dir2 = ReverseDiagDir(dir1);
	for (DiagDirection dir : { dir1, dir2 }) {
		const TileIndexDiff diff = TileOffsByDiagDir(dir);
		bool occupied = false;
		for (TileIndex t = tile + diff; IsValidTile(t) && IsLevelCrossingTile(t) && GetCrossingRoadAxis(t) == road_axis; t += diff) {
			occupied |= CheckLevelCrossing(t);
		}
		if (occupied) {
			/* Mark the immediately adjacent tile dirty */
			const TileIndex t = tile + diff;
			if (IsValidTile(t) && IsLevelCrossingTile(t) && GetCrossingRoadAxis(t) == road_axis) {
				MarkTileDirtyByTile(t, VMDF_NOT_MAP_MODE);
			}
		} else {
			/* Unbar the crossing tiles in this direction as necessary */
			for (TileIndex t = tile + diff; IsValidTile(t) && IsLevelCrossingTile(t) && GetCrossingRoadAxis(t) == road_axis; t += diff) {
				if (IsCrossingBarred(t)) {
					/* The crossing tile is barred, unbar it and continue to check the next tile */
					SetCrossingBarred(t, false);
					MarkTileDirtyByTile(t, VMDF_NOT_MAP_MODE);
				} else {
					/* The crossing tile is already unbarred, mark the tile dirty and stop checking */
					MarkTileDirtyByTile(t, VMDF_NOT_MAP_MODE);
					break;
				}
			}
		}
	}
}

/**
 * Check if the level crossing is occupied by road vehicle(s).
 * @param t The tile to query.
 * @pre IsLevelCrossing(t)
 * @return True if the level crossing is marked as occupied.
 */
bool IsCrossingOccupiedByRoadVehicle(TileIndex t)
{
	if (!IsCrossingPossiblyOccupiedByRoadVehicle(t)) return false;
	const bool occupied = IsTrainCollidableRoadVehicleOnGround(t);
	SetCrossingOccupiedByRoadVehicle(t, occupied);
	return occupied;
}


/**
 * Bars crossing and plays ding-ding sound if not barred already
 * @param tile tile with crossing
 * @pre tile is a rail-road crossing
 */
static inline void MaybeBarCrossingWithSound(TileIndex tile)
{
	if (!IsCrossingBarred(tile)) {
		UpdateLevelCrossing(tile, true, true);
	}
}


/**
 * Advances wagons for train reversing, needed for variable length wagons.
 * This one is called before the train is reversed.
 * @param v First vehicle in chain
 */
static void AdvanceWagonsBeforeSwap(Train *v)
{
	Train *base = v;
	Train *first = base; // first vehicle to move
	Train *last = v->Last(); // last vehicle to move
	uint length = CountVehiclesInChain(v);

	while (length > 2) {
		last = last->Previous();
		first = first->Next();

		int differential = base->CalcNextVehicleOffset() - last->CalcNextVehicleOffset();

		/* do not update images now
		 * negative differential will be handled in AdvanceWagonsAfterSwap() */
		for (int i = 0; i < differential; i++) TrainController(first, last->Next());

		base = first; // == base->Next()
		length -= 2;
	}
}


/**
 * Advances wagons for train reversing, needed for variable length wagons.
 * This one is called after the train is reversed.
 * @param v First vehicle in chain
 */
static void AdvanceWagonsAfterSwap(Train *v)
{
	/* first of all, fix the situation when the train was entering a depot */
	Train *dep = v; // last vehicle in front of just left depot
	while (dep->Next() != nullptr && (dep->track == TRACK_BIT_DEPOT || dep->Next()->track != TRACK_BIT_DEPOT)) {
		dep = dep->Next(); // find first vehicle outside of a depot, with next vehicle inside a depot
	}

	Train *leave = dep->Next(); // first vehicle in a depot we are leaving now

	if (leave != nullptr) {
		/* 'pull' next wagon out of the depot, so we won't miss it (it could stay in depot forever) */
		int d = TicksToLeaveDepot(dep);

		if (d <= 0) {
			leave->vehstatus &= ~VS_HIDDEN; // move it out of the depot
			leave->track = TrackToTrackBits(GetRailDepotTrack(leave->tile));
			for (int i = 0; i >= d; i--) TrainController(leave, nullptr); // maybe move it, and maybe let another wagon leave
		}
	} else {
		dep = nullptr; // no vehicle in a depot, so no vehicle leaving a depot
	}

	Train *base = v;
	Train *first = base; // first vehicle to move
	Train *last = v->Last(); // last vehicle to move
	uint length = CountVehiclesInChain(v);

	/* We have to make sure all wagons that leave a depot because of train reversing are moved correctly
	 * they have already correct spacing, so we have to make sure they are moved how they should */
	bool nomove = (dep == nullptr); // If there is no vehicle leaving a depot, limit the number of wagons moved immediately.

	while (length > 2) {
		/* we reached vehicle (originally) in front of a depot, stop now
		 * (we would move wagons that are already moved with new wagon length). */
		if (base == dep) break;

		/* the last wagon was that one leaving a depot, so do not move it anymore */
		if (last == dep) nomove = true;

		last = last->Previous();
		first = first->Next();

		int differential = last->CalcNextVehicleOffset() - base->CalcNextVehicleOffset();

		/* do not update images now */
		for (int i = 0; i < differential; i++) TrainController(first, (nomove ? last->Next() : nullptr));

		base = first; // == base->Next()
		length -= 2;
	}
}

static bool IsWholeTrainInsideDepot(const Train *v)
{
	for (const Train *u = v; u != nullptr; u = u->Next()) {
		if (u->track != TRACK_BIT_DEPOT || u->tile != v->tile) return false;
	}
	return true;
}

/**
 * Turn a train around.
 * @param v %Train to turn around.
 */
void ReverseTrainDirection(Train *v)
{
	if (IsRailDepotTile(v->tile)) {
		if (IsWholeTrainInsideDepot(v)) return;
		InvalidateWindowData(WC_VEHICLE_DEPOT, v->tile.base());
	}

	if (_local_company == v->owner && (v->current_order.IsType(OT_LOADING_ADVANCE) || HasBit(v->flags, VRF_BEYOND_PLATFORM_END))) {
		SetDParam(0, v->index);
		SetDParam(1, v->current_order.GetDestination().ToStationID());
		AddNewsItem(STR_VEHICLE_LOAD_THROUGH_ABORTED_INSUFFICIENT_TRACK, NewsType::Advice, NewsStyle::Small, {NewsFlag::InColour, NewsFlag::VehicleParam0},
				v->index, v->current_order.GetDestination().ToStationID());
	}
	if (v->current_order.IsType(OT_LOADING_ADVANCE)) {
		v->LeaveStation();

		/* Only advance to next order if we are loading at the current one */
		const Order *order = v->GetOrder(v->cur_implicit_order_index);
		if (order != nullptr && order->IsType(OT_GOTO_STATION) && order->GetDestination() == v->last_station_visited) {
			v->IncrementImplicitOrderIndex();
		}
	} else if (v->current_order.IsAnyLoadingType()) {
		const Vehicle *last = v;
		while (last->Next() != nullptr) last = last->Next();

		/* not a station || different station --> leave the station */
		if (!IsTileType(last->tile, MP_STATION) || !IsTileType(v->tile, MP_STATION) ||
				GetStationIndex(last->tile) != GetStationIndex(v->tile) ||
				HasBit(v->flags, VRF_BEYOND_PLATFORM_END)) {
			v->LeaveStation();
		}
	}

	for (Train *u = v; u != nullptr; u = u->Next()) {
		ClrBit(u->flags, VRF_BEYOND_PLATFORM_END);
		ClrBit(u->flags, VRF_NOT_YET_IN_PLATFORM);
	}

	v->reverse_distance = 0;

	bool no_near_end_unreserve = false;
	bool no_far_end_unreserve = false;
	{
		/* Temporarily clear and restore reservations to bidi tunnel/bridge entrances when reversing train inside,
		 * to avoid outgoing and incoming reservations becoming merged */
		auto find_train_reservations = [&v](TileIndex tile, bool &found_reservation) {
			TrackBits reserved = GetAcrossTunnelBridgeReservationTrackBits(tile);
			Track track;
			while ((track = RemoveFirstTrack(&reserved)) != INVALID_TRACK) {
				Train *res_train = GetTrainForReservation(tile, track);
				if (res_train != nullptr && res_train != v) {
					found_reservation = true;
				}
			}
		};
		if (IsTunnelBridgeWithSignalSimulation(v->tile) && IsTunnelBridgeSignalSimulationBidirectional(v->tile)) {
			find_train_reservations(v->tile, no_near_end_unreserve);
			find_train_reservations(GetOtherTunnelBridgeEnd(v->tile), no_far_end_unreserve);
		}
	}

	/* Clear path reservation in front if train is not stuck. */
	if (!HasBit(v->flags, VRF_TRAIN_STUCK) && !no_near_end_unreserve && !no_far_end_unreserve) {
		FreeTrainTrackReservation(v);
	} else {
		v->lookahead.reset();
	}

	if ((v->track & TRACK_BIT_WORMHOLE) && IsTunnelBridgeWithSignalSimulation(v->tile)) {
		/* Clear exit tile reservation if train was on approach to exit and had reserved it */
		Axis axis = DiagDirToAxis(GetTunnelBridgeDirection(v->tile));
		DiagDirection axial_dir = DirToDiagDirAlongAxis(v->direction, axis);
		TileIndex next_tile = TileVirtXY(v->x_pos, v->y_pos) + TileOffsByDiagDir(axial_dir);
		if ((!no_near_end_unreserve && next_tile == v->tile) || (!no_far_end_unreserve && next_tile == GetOtherTunnelBridgeEnd(v->tile))) {
			Trackdir exit_td = GetTunnelBridgeExitTrackdir(next_tile);
			CFollowTrackRail ft(GetTileOwner(next_tile), GetRailTypeInfo(v->railtype)->all_compatible_railtypes);
			if (ft.Follow(next_tile, exit_td)) {
				TrackdirBits reserved = ft.new_td_bits & TrackBitsToTrackdirBits(GetReservedTrackbits(ft.new_tile));
				if (reserved == TRACKDIR_BIT_NONE) {
					UnreserveBridgeTunnelTile(next_tile);
					MarkTileDirtyByTile(next_tile, VMDF_NOT_MAP_MODE);
				}
			} else {
				UnreserveBridgeTunnelTile(next_tile);
				MarkTileDirtyByTile(next_tile, VMDF_NOT_MAP_MODE);
			}
		}
	}

	/* Check if we were approaching a rail/road-crossing */
	TileIndex crossing = TrainApproachingCrossingTile(v);

	/* count number of vehicles */
	int r = CountVehiclesInChain(v) - 1;  // number of vehicles - 1

	AdvanceWagonsBeforeSwap(v);

	/* swap start<>end, start+1<>end-1, ... */
	int l = 0;
	do {
		ReverseTrainSwapVeh(v, l++, r--);
	} while (l <= r);

	AdvanceWagonsAfterSwap(v);

	ClrBit(v->vcache.cached_veh_flags, VCF_GV_ZERO_SLOPE_RESIST);

	if (IsRailDepotTile(v->tile)) {
		InvalidateWindowData(WC_VEHICLE_DEPOT, v->tile.base());
	}

	ToggleBit(v->flags, VRF_TOGGLE_REVERSE);

	ClrBit(v->flags, VRF_REVERSING);

	/* recalculate cached data */
	v->ConsistChanged(CCF_TRACK);

	/* update all images */
	for (Train *u = v; u != nullptr; u = u->Next()) u->UpdateViewport(false, false);

	/* update crossing we were approaching */
	if (crossing != INVALID_TILE) UpdateLevelCrossing(crossing);

	/* maybe we are approaching crossing now, after reversal */
	crossing = TrainApproachingCrossingTile(v);
	if (crossing != INVALID_TILE) MaybeBarCrossingWithSound(crossing);

	if (HasBit(v->flags, VRF_PENDING_SPEED_RESTRICTION)) {
		for (auto it = _pending_speed_restriction_change_map.lower_bound(v->index); it != _pending_speed_restriction_change_map.end() && it->first == v->index;) {
			it->second.distance = (v->gcache.cached_total_length + (HasBit(it->second.flags, PSRCF_DIAGONAL) ? 8 : 4)) - it->second.distance;
			if (it->second.distance == 0) {
				v->speed_restriction = it->second.prev_speed;
				it = _pending_speed_restriction_change_map.erase(it);
			} else {
				std::swap(it->second.prev_speed, it->second.new_speed);
				++it;
			}
		}
	}

	/* If we are inside a depot after reversing, don't bother with path reserving. */
	if (v->track == TRACK_BIT_DEPOT) {
		/* Can't be stuck here as inside a depot is always a safe tile. */
		if (HasBit(v->flags, VRF_TRAIN_STUCK)) SetWindowWidgetDirty(WC_VEHICLE_VIEW, v->index, WID_VV_START_STOP);
		ClrBit(v->flags, VRF_TRAIN_STUCK);
		return;
	}

	auto update_check_tunnel_bridge_signal_counters = [](Train *t) {
		if (!(t->track & TRACK_BIT_WORMHOLE)) {
			/* Not in wormhole, clear counters */
			t->wait_counter = 0;
			t->tunnel_bridge_signal_num = 0;
			return;
		}

		DiagDirection tb_dir = GetTunnelBridgeDirection(t->tile);
		if (DirToDiagDirAlongAxis(t->direction, DiagDirToAxis(tb_dir)) == tb_dir) {
			/* Now going in correct direction, fix counters */
			const uint simulated_wormhole_signals = GetTunnelBridgeSignalSimulationSpacing(t->tile);
			const uint delta = DistanceManhattan(t->tile, TileVirtXY(t->x_pos, t->y_pos));
			t->wait_counter = TILE_SIZE * ((simulated_wormhole_signals - 1) - (delta % simulated_wormhole_signals));
			t->tunnel_bridge_signal_num = delta / simulated_wormhole_signals;
		} else {
			/* Now going in wrong direction, all bets are off.
			 * Prevent setting the wrong signals by making wait_counter a non-integer multiple of TILE_SIZE.
			 * Use a huge value so that the train will reverse again if there is another vehicle coming the other way.
			 */
			t->wait_counter = static_cast<uint16_t>(-((int)TILE_SIZE / 2));
			t->tunnel_bridge_signal_num = 0;
		}
	};

	Train *last = v->Last();
	if (IsTunnelBridgeWithSignalSimulation(last->tile) && IsTunnelBridgeSignalSimulationEntrance(last->tile)) {
		update_check_tunnel_bridge_signal_counters(last);
	}

	/* We are inside tunnel/bridge with signals, reversing will close the entrance. */
	if (IsTunnelBridgeWithSignalSimulation(v->tile) && IsTunnelBridgeSignalSimulationEntrance(v->tile)) {
		/* Flip signal on tunnel entrance tile red. */
		SetTunnelBridgeEntranceSignalState(v->tile, SIGNAL_STATE_RED);
		if (_extra_aspects > 0) {
			PropagateAspectChange(v->tile, GetTunnelBridgeEntranceTrackdir(v->tile), 0);
		}
		MarkTileDirtyByTile(v->tile, VMDF_NOT_MAP_MODE);
		update_check_tunnel_bridge_signal_counters(v);
		if ((v->track & TRACK_BIT_WORMHOLE) || TrackdirEntersTunnelBridge(v->tile, v->GetVehicleTrackdir())) {
			ClrBit(v->flags, VRF_TRAIN_STUCK);
			return;
		}
	}

	/* VehicleExitDir does not always produce the desired dir for depots and
	 * tunnels/bridges that is needed for UpdateSignalsOnSegment. */
	DiagDirection dir = VehicleExitDir(v->direction, v->track);
	if (IsRailDepotTile(v->tile) || (IsTileType(v->tile, MP_TUNNELBRIDGE) && (v->track & TRACK_BIT_WORMHOLE || dir == GetTunnelBridgeDirection(v->tile)))) dir = INVALID_DIAGDIR;

	if (UpdateSignalsOnSegment(v->tile, dir, v->owner) == SIGSEG_PBS || _settings_game.pf.reserve_paths) {
		/* If we are currently on a tile with conventional signals, we can't treat the
		 * current tile as a safe tile or we would enter a PBS block without a reservation. */
		bool first_tile_okay = !(IsTileType(v->tile, MP_RAILWAY) &&
			HasSignalOnTrackdir(v->tile, v->GetVehicleTrackdir()) &&
			!IsPbsSignal(GetSignalType(v->tile, FindFirstTrack(v->track))));

		/* If we are on a depot tile facing outwards, do not treat the current tile as safe. */
		if (IsRailDepotTile(v->tile) && TrackdirToExitdir(v->GetVehicleTrackdir()) == GetRailDepotDirection(v->tile)) first_tile_okay = false;

		/* If we are on a signalled tunnel/bridge end-tile in the exit direction, do not treat the current tile as safe. */
		if (IsTunnelBridgeWithSignalSimulation(v->tile) && !(v->track & TRACK_BIT_WORMHOLE) && TrackdirExitsTunnelBridge(v->tile, v->GetVehicleTrackdir())) first_tile_okay = false;

		if (IsRailStationTile(v->tile)) SetRailStationPlatformReservation(v->tile, TrackdirToExitdir(v->GetVehicleTrackdir()), true);
		if (TryPathReserve(v, false, first_tile_okay)) {
			/* Do a look-ahead now in case our current tile was already a safe tile. */
			CheckNextTrainTile(v);
		} else if (v->current_order.GetType() != OT_LOADING) {
			/* Do not wait for a way out when we're still loading */
			MarkTrainAsStuck(v);
		}
	} else if (HasBit(v->flags, VRF_TRAIN_STUCK)) {
		/* A train not inside a PBS block can't be stuck. */
		ClrBit(v->flags, VRF_TRAIN_STUCK);
		v->wait_counter = 0;
	}
}

/**
 * Reverse train.
 * @param flags type of operation
 * @param veh_id train to reverse
 * @param reverse_single_veh if true, reverse a unit in a train (needs to be in a depot)
 * @return the cost of this operation or an error
 */
CommandCost CmdReverseTrainDirection(DoCommandFlags flags, VehicleID veh_id, bool reverse_single_veh)
{
	Train *v = Train::GetIfValid(veh_id);
	if (v == nullptr) return CMD_ERROR;

	CommandCost ret = CheckOwnership(v->owner);
	if (ret.Failed()) return ret;

	if (reverse_single_veh) {
		/* turn a single unit around */

		if (v->IsMultiheaded() || EngInfo(v->engine_type)->callback_mask.Test(VehicleCallbackMask::ArticEngine)) {
			return CommandCost(STR_ERROR_CAN_T_REVERSE_DIRECTION_RAIL_VEHICLE_MULTIPLE_UNITS);
		}

		Train *front = v->First();
		/* make sure the vehicle is stopped in the depot */
		if (!front->IsStoppedInDepot() && !front->IsVirtual()) {
			return CommandCost(STR_ERROR_TRAINS_CAN_ONLY_BE_ALTERED_INSIDE_A_DEPOT);
		}

		if (flags.Test(DoCommandFlag::Execute)) {
			ToggleBit(v->flags, VRF_REVERSE_DIRECTION);

			front->ConsistChanged(CCF_ARRANGE);
			SetWindowDirty(WC_VEHICLE_DEPOT, front->tile.base());
			SetWindowDirty(WC_VEHICLE_DETAILS, front->index);
			SetWindowDirty(WC_VEHICLE_VIEW, front->index);
			DirtyVehicleListWindowForVehicle(front);
		}
	} else {
		/* turn the whole train around */
		if (!v->IsPrimaryVehicle()) return CMD_ERROR;
		if ((v->vehstatus & VS_CRASHED) || HasBit(v->flags, VRF_BREAKDOWN_STOPPED)) return CMD_ERROR;

		if (flags.Test(DoCommandFlag::Execute)) {
			/* Properly leave the station if we are loading and won't be loading anymore */
			if (v->current_order.IsAnyLoadingType()) {
				const Vehicle *last = v;
				while (last->Next() != nullptr) last = last->Next();

				/* not a station || different station --> leave the station */
				if (!IsTileType(last->tile, MP_STATION) || !IsTileType(v->tile, MP_STATION) ||
						GetStationIndex(last->tile) != GetStationIndex(v->tile) ||
						HasBit(v->flags, VRF_BEYOND_PLATFORM_END) ||
						v->current_order.IsType(OT_LOADING_ADVANCE)) {
					v->LeaveStation();
				}
			}

			/* We cancel any 'skip signal at dangers' here */
			v->force_proceed = TFP_NONE;
			SetWindowDirty(WC_VEHICLE_VIEW, v->index);

			if (_settings_game.vehicle.train_acceleration_model != AM_ORIGINAL && v->cur_speed != 0) {
				ToggleBit(v->flags, VRF_REVERSING);
			} else {
				v->cur_speed = 0;
				v->SetLastSpeed();
				HideFillingPercent(&v->fill_percent_te_id);
				ReverseTrainDirection(v);
			}

			/* Unbunching data is no longer valid. */
			v->ResetDepotUnbunching();
		}
	}
	return CommandCost();
}

/**
 * Force a train through a red signal
 * @param flags type of operation
 * @param veh_id train to ignore the red signal
 * @return the cost of this operation or an error
 */
CommandCost CmdForceTrainProceed(DoCommandFlags flags, VehicleID veh_id)
{
	Train *t = Train::GetIfValid(veh_id);
	if (t == nullptr) return CMD_ERROR;

	if (!t->IsPrimaryVehicle()) return CMD_ERROR;

	CommandCost ret = CheckVehicleControlAllowed(t);
	if (ret.Failed()) return ret;


	if (flags.Test(DoCommandFlag::Execute)) {
		/* If we are forced to proceed, cancel that order.
		 * If we are marked stuck we would want to force the train
		 * to proceed to the next signal. In the other cases we
		 * would like to pass the signal at danger and run till the
		 * next signal we encounter. */
		t->force_proceed = t->force_proceed == TFP_SIGNAL ? TFP_NONE : HasBit(t->flags, VRF_TRAIN_STUCK) || t->IsChainInDepot() ? TFP_STUCK : TFP_SIGNAL;
		SetWindowDirty(WC_VEHICLE_VIEW, t->index);

		/* Unbunching data is no longer valid. */
		t->ResetDepotUnbunching();
	}

	return CommandCost();
}

/**
 * Try to find a depot nearby.
 * @param v %Train that wants a depot.
 * @param max_distance Maximal search distance.
 * @return Information where the closest train depot is located.
 * @pre The given vehicle must not be crashed!
 */
static FindDepotData FindClosestTrainDepot(Train *v, int max_distance)
{
	assert(!(v->vehstatus & VS_CRASHED));

	if (v->lookahead != nullptr && !ValidateLookAhead(v)) return FindDepotData();

	return YapfTrainFindNearestDepot(v, max_distance);
}

ClosestDepot Train::FindClosestDepot()
{
	FindDepotData tfdd = FindClosestTrainDepot(this, 0);
	if (tfdd.best_length == UINT_MAX) return ClosestDepot();

	return ClosestDepot(tfdd.tile, GetDepotIndex(tfdd.tile), tfdd.reverse);
}

/** Play a sound for a train leaving the station. */
void Train::PlayLeaveStationSound(bool force) const
{
	static const SoundFx sfx[] = {
		SND_04_DEPARTURE_STEAM,
		SND_0A_DEPARTURE_TRAIN,
		SND_0A_DEPARTURE_TRAIN,
		SND_47_DEPARTURE_MONORAIL,
		SND_41_DEPARTURE_MAGLEV
	};

	if (PlayVehicleSound(this, VSE_START, force)) return;

	SndPlayVehicleFx(sfx[RailVehInfo(this->engine_type)->engclass], this);
}

/**
 * Check if the train is on the last reserved tile and try to extend the path then.
 * @param v %Train that needs its path extended.
 */
static void CheckNextTrainTile(Train *v)
{
	/* Don't do any look-ahead if path_backoff_interval is 255. */
	if (_settings_game.pf.path_backoff_interval == 255) return;

	/* Exit if we are inside a depot. */
	if (v->track == TRACK_BIT_DEPOT) return;

	/* Exit if we are currently in a waiting order */
	if (v->current_order.IsType(OT_WAITING)) return;

	/* Exit if we are on a station tile and are going to stop. */
	if (HasStationTileRail(v->tile) && v->current_order.ShouldStopAtStation(v, GetStationIndex(v->tile), IsRailWaypoint(v->tile))) return;

	switch (v->current_order.GetType()) {
		/* Exit if we reached our destination depot. */
		case OT_GOTO_DEPOT:
			if (v->tile == v->dest_tile) return;
			break;

		case OT_GOTO_WAYPOINT:
			/* If we reached our waypoint, make sure we see that. */
			if (IsRailWaypointTile(v->tile) && GetStationIndex(v->tile) == v->current_order.GetDestination()) ProcessOrders(v);
			break;

		case OT_NOTHING:
		case OT_LEAVESTATION:
		case OT_LOADING:
			/* Exit if the current order doesn't have a destination, but the train has orders. */
			if (v->GetNumOrders() > 0) return;
			break;

		default:
			break;
	}

	Trackdir td = v->GetVehicleTrackdir();

	/* On a tile with a red non-pbs signal, don't look ahead. */
	if (IsTileType(v->tile, MP_RAILWAY) && HasSignalOnTrackdir(v->tile, td) &&
			!IsPbsSignal(GetSignalType(v->tile, TrackdirToTrack(td))) &&
			GetSignalStateByTrackdir(v->tile, td) == SIGNAL_STATE_RED) return;

	CFollowTrackRail ft(v);
	if (!ft.Follow(v->tile, td)) return;

	if (!HasReservedTracks(ft.new_tile, TrackdirBitsToTrackBits(ft.new_td_bits))) {
		/* Next tile is not reserved. */
		if (KillFirstBit(ft.new_td_bits) == TRACKDIR_BIT_NONE) {
			Trackdir td = FindFirstTrackdir(ft.new_td_bits);
			if (HasPbsSignalOnTrackdir(ft.new_tile, td) && !IsNoEntrySignal(ft.new_tile, TrackdirToTrack(td))) {
				/* If the next tile is a PBS signal, try to make a reservation. */
				TrackBits tracks = TrackdirBitsToTrackBits(ft.new_td_bits);
				if (ft.tiles_skipped == 0 && Rail90DegTurnDisallowedTilesFromTrackdir(ft.old_tile, ft.new_tile, ft.old_td)) {
					tracks &= ~TrackCrossesTracks(TrackdirToTrack(ft.old_td));
				}
				ChooseTrainTrack(v, ft.new_tile, ft.exitdir, tracks, CTTF_NONE);
			}
		}
	} else if (v->lookahead != nullptr && v->lookahead->reservation_end_tile == ft.new_tile && IsTileType(ft.new_tile, MP_TUNNELBRIDGE) && IsTunnelBridgeSignalSimulationEntrance(ft.new_tile) &&
			v->lookahead->reservation_end_trackdir == FindFirstTrackdir(ft.new_td_bits)) {
		/* If the lookahead ends at the next tile which is a signalled tunnel/bridge entrance, try to make a reservation. */
		TryLongReserveChooseTrainTrackFromReservationEnd(v);
	}
}

/**
 * Will the train stay in the depot the next tick?
 * @param v %Train to check.
 * @return True if it stays in the depot, false otherwise.
 */
static bool CheckTrainStayInDepot(Train *v)
{
	/* bail out if not all wagons are in the same depot or not in a depot at all */
	for (const Train *u = v; u != nullptr; u = u->Next()) {
		if (u->track != TRACK_BIT_DEPOT || u->tile != v->tile) return false;
	}

	/* if the train got no power, then keep it in the depot */
	if (v->gcache.cached_power == 0) {
		v->vehstatus |= VS_STOPPED;
		SetWindowDirty(WC_VEHICLE_DEPOT, v->tile.base());
		return true;
	}

	if (v->current_order.IsWaitTimetabled()) {
		v->HandleWaiting(false, true);
	}
	if (v->current_order.IsType(OT_WAITING)) {
		return true;
	}

	/* Check if we should wait here for unbunching. */
	if (v->IsWaitingForUnbunching()) return true;

	if (v->reverse_distance > 0) {
		v->reverse_distance--;
		if (v->reverse_distance == 0) SetWindowWidgetDirty(WC_VEHICLE_VIEW, v->index, WID_VV_START_STOP);
		return true;
	}

	SigSegState seg_state;
	bool exit_blocked = false;

	if (v->force_proceed == TFP_NONE) {
		/* force proceed was not pressed */
		if (++v->wait_counter < 37) {
			return true;
		}

		v->wait_counter = 0;

		seg_state = _settings_game.pf.reserve_paths ? SIGSEG_PBS : UpdateSignalsOnSegment(v->tile, INVALID_DIAGDIR, v->owner);
		if (seg_state == SIGSEG_FULL || HasDepotReservation(v->tile)) {
			/* Full and no PBS signal in block or depot reserved, can't exit. */
			exit_blocked = true;
		}
	} else {
		seg_state = _settings_game.pf.reserve_paths ? SIGSEG_PBS : UpdateSignalsOnSegment(v->tile, INVALID_DIAGDIR, v->owner);
	}

	/* We are leaving a depot, but have to go to the exact same one; re-enter. */
	if (v->current_order.IsType(OT_GOTO_DEPOT) && v->tile == v->dest_tile) {
		if (exit_blocked) return true;
		/* Service when depot has no reservation. */
		if (!HasDepotReservation(v->tile)) VehicleEnterDepot(v);
		return true;
	}

	if (_settings_game.vehicle.drive_through_train_depot) {
		const TileIndex depot_tile = v->tile;
		const DiagDirection depot_dir = GetRailDepotDirection(depot_tile);
		const DiagDirection behind_depot_dir = ReverseDiagDir(depot_dir);
		const int depot_z = GetTileMaxZ(depot_tile);
		const TileIndexDiffC tile_diff = TileIndexDiffCByDiagDir(behind_depot_dir);

		TileIndex behind_depot_tile = depot_tile;
		uint skipped = 0;

		while (true) {
			TileIndex tile = AddTileIndexDiffCWrap(behind_depot_tile, tile_diff);
			if (tile == INVALID_TILE) break;
			if (!IsRailDepotTile(tile)) break;
			DiagDirection dir = GetRailDepotDirection(tile);
			if (dir != depot_dir && dir != behind_depot_dir) break;
			if (!HasBit(v->compatible_railtypes, GetRailType(tile))) break;
			if (GetTileMaxZ(tile) != depot_z) break;
			behind_depot_tile = tile;
			skipped++;
		}

		if (skipped > 0 && GetRailDepotDirection(behind_depot_tile) == behind_depot_dir &&
				YapfTrainCheckDepotReverse(v, depot_tile, behind_depot_tile)) {
			Direction direction = DiagDirToDir(behind_depot_dir);
			int x = TileX(behind_depot_tile) * TILE_SIZE | _vehicle_initial_x_fract[behind_depot_dir];
			int y = TileY(behind_depot_tile) * TILE_SIZE | _vehicle_initial_y_fract[behind_depot_dir];
			if (v->gcache.cached_total_length < skipped * TILE_SIZE) {
				int delta = (skipped * TILE_SIZE) - v->gcache.cached_total_length;
				int speed = std::max(1, v->GetCurrentMaxSpeed());
				v->reverse_distance = (1 + (((192 * 3 / 2) * delta) / speed));
				SetWindowWidgetDirty(WC_VEHICLE_VIEW, v->index, WID_VV_START_STOP);
			}

			for (Train *u = v; u != nullptr; u = u->Next()) {
				u->tile = behind_depot_tile;
				u->direction = direction;
				u->x_pos = x;
				u->y_pos = y;
				u->UpdatePosition();
				u->Vehicle::UpdateViewport(false);
			}

			InvalidateWindowData(WC_VEHICLE_DEPOT, depot_tile.base());
			InvalidateWindowData(WC_VEHICLE_DEPOT, behind_depot_tile.base());
			return true;
		}
	}

	if (exit_blocked) return true;

	/* Only leave when we can reserve a path to our destination. */
	if (seg_state == SIGSEG_PBS && !TryPathReserve(v) && v->force_proceed == TFP_NONE) {
		/* No path and no force proceed. */
		MarkTrainAsStuck(v);
		return true;
	}

	SetDepotReservation(v->tile, true);
	if (_settings_client.gui.show_track_reservation) MarkTileDirtyByTile(v->tile, VMDF_NOT_MAP_MODE);

	VehicleServiceInDepot(v);
	v->LeaveUnbunchingDepot();
	DirtyVehicleListWindowForVehicle(v);
	v->PlayLeaveStationSound();

	v->track = TRACK_BIT_X;
	if (v->direction & 2) v->track = TRACK_BIT_Y;

	v->vehstatus &= ~VS_HIDDEN;
	v->UpdateIsDrawn();
	v->cur_speed = 0;

	v->UpdateViewport(true, true);
	v->UpdatePosition();
	UpdateSignalsOnSegment(v->tile, INVALID_DIAGDIR, v->owner);
	v->UpdateAcceleration();
	InvalidateWindowData(WC_VEHICLE_DEPOT, v->tile.base());

	return false;
}

static int GetAndClearLastBridgeEntranceSetSignalIndex(TileIndex bridge_entrance)
{
	uint16_t m = _m[bridge_entrance].m2;
	if (m & BRIDGE_M2_SIGNAL_STATE_EXT_FLAG) {
		auto it = _long_bridge_signal_sim_map.find(bridge_entrance);
		if (it != _long_bridge_signal_sim_map.end()) {
			LongBridgeSignalStorage &lbss = it->second;
			uint slot = (uint)lbss.signal_red_bits.size();
			while (slot > 0) {
				slot--;
				uint64_t &slot_bits = lbss.signal_red_bits[slot];
				if (slot_bits) {
					uint8_t i = FindLastBit(slot_bits);
					ClrBit(slot_bits, i);
					return 1 + BRIDGE_M2_SIGNAL_STATE_COUNT + (64 * slot) + i;
				}
			}
		}
	}
	uint16_t m_masked = GB(m & (~BRIDGE_M2_SIGNAL_STATE_EXT_FLAG), BRIDGE_M2_SIGNAL_STATE_OFFSET, BRIDGE_M2_SIGNAL_STATE_FIELD_SIZE);
	if (m_masked) {
		uint8_t i = FindLastBit(m_masked);
		ClrBit(_m[bridge_entrance].m2, BRIDGE_M2_SIGNAL_STATE_OFFSET + i);
		return 1 + i;
	}

	return 0;
}

static void UpdateTunnelBridgeEntranceSignalAspect(TileIndex tile)
{
	Trackdir trackdir = GetTunnelBridgeEntranceTrackdir(tile);
	uint8_t aspect = GetForwardAspectFollowingTrackAndIncrement(tile, trackdir);
	uint8_t old_aspect = GetTunnelBridgeEntranceSignalAspect(tile);
	if (aspect != old_aspect) {
		SetTunnelBridgeEntranceSignalAspect(tile, aspect);
		MarkTunnelBridgeSignalDirty(tile, false);
		PropagateAspectChange(tile, trackdir, aspect);
	}
}

static void SetTunnelBridgeEntranceSignalGreen(TileIndex tile)
{
	if (GetTunnelBridgeEntranceSignalState(tile) == SIGNAL_STATE_RED) {
		SetTunnelBridgeEntranceSignalState(tile, SIGNAL_STATE_GREEN);
		MarkTunnelBridgeSignalDirty(tile, false);
		if (_extra_aspects > 0) {
			SetTunnelBridgeEntranceSignalAspect(tile, 0);
			UpdateAspectDeferred(tile, GetTunnelBridgeEntranceTrackdir(tile));
		}
	} else if (_extra_aspects > 0) {
		UpdateTunnelBridgeEntranceSignalAspect(tile);
	}
}

static void UpdateEntranceAspectFromMiddleSignalChange(TileIndex entrance, int signal_number)
{
	if (signal_number < _extra_aspects && GetTunnelBridgeEntranceSignalState(entrance) == SIGNAL_STATE_GREEN) {
		UpdateTunnelBridgeEntranceSignalAspect(entrance);
	}
}

static void UpdateAspectFromBridgeMiddleSignalChange(TileIndex entrance, TileIndexDiff diff, int signal_number)
{
	UpdateEntranceAspectFromMiddleSignalChange(entrance, signal_number);
	if (signal_number > 0) {
		for (int i = std::max<int>(0, signal_number - _extra_aspects); i < signal_number; i++) {
			MarkSingleBridgeSignalDirty(entrance + (diff * (i + 1)), entrance);
		}
	}
}

static void HandleLastTunnelBridgeSignals(TileIndex tile, TileIndex end, DiagDirection dir, bool free)
{
	if (IsBridge(end) && _m[end].m2 != 0 && IsTunnelBridgeSignalSimulationEntrance(end)) {
		/* Clearing last bridge signal. */
		int signal_offset = GetAndClearLastBridgeEntranceSetSignalIndex(end);
		if (signal_offset) {
			TileIndexDiff diff = TileOffsByDiagDir(dir) * GetTunnelBridgeSignalSimulationSpacing(tile);
			TileIndex last_signal_tile = end + (diff * signal_offset);
			MarkSingleBridgeSignalDirty(last_signal_tile, end);
			if (_extra_aspects > 0) UpdateAspectFromBridgeMiddleSignalChange(end, diff, signal_offset - 1);
		}
		MarkTileDirtyByTile(tile, VMDF_NOT_MAP_MODE);
	}
	if (free) {
	/* Open up the wormhole and clear m2. */
		if (IsBridge(end)) {
			bool redraw = false;
			if (IsTunnelBridgeSignalSimulationEntrance(tile)) {
				redraw |= SetAllBridgeEntranceSimulatedSignalsGreen(tile);
			}
			if (IsTunnelBridgeSignalSimulationEntrance(end)) {
				redraw |= SetAllBridgeEntranceSimulatedSignalsGreen(end);
			}
			if (redraw) MarkBridgeDirty(tile, end, GetTunnelBridgeDirection(tile), GetBridgeHeight(tile), VMDF_NOT_MAP_MODE);
		}

		if (IsTunnelBridgeSignalSimulationEntrance(end)) SetTunnelBridgeEntranceSignalGreen(end);
		if (IsTunnelBridgeSignalSimulationEntrance(tile)) SetTunnelBridgeEntranceSignalGreen(tile);
	} else if (IsTunnel(end) && _extra_aspects > 0 && IsTunnelBridgeSignalSimulationEntrance(end)) {
		uint signal_count = GetTunnelBridgeLength(tile, end) / GetTunnelBridgeSignalSimulationSpacing(end);
		if (signal_count > 0) UpdateEntranceAspectFromMiddleSignalChange(end, signal_count - 1);
	}
}

static void UnreserveBridgeTunnelTile(TileIndex tile)
{
	UnreserveAcrossRailTunnelBridge(tile);
	if (IsTunnelBridgeSignalSimulationExit(tile) && IsTunnelBridgeEffectivelyPBS(tile)) {
		if (IsTunnelBridgePBS(tile)) {
			SetTunnelBridgeExitSignalState(tile, SIGNAL_STATE_RED);
			if (_extra_aspects > 0) PropagateAspectChange(tile, GetTunnelBridgeExitTrackdir(tile), 0);
		} else {
			UpdateSignalsOnSegment(tile, INVALID_DIAGDIR, GetTileOwner(tile));
		}
	}
}

/**
 * Clear the reservation of \a tile that was just left by a wagon on \a track_dir.
 * @param v %Train owning the reservation.
 * @param tile Tile with reservation to clear.
 * @param track_dir Track direction to clear.
 * @param tunbridge_clear_unsignaled_other_end Whether to clear the far end of unsignalled tunnels/bridges.
 */
static void ClearPathReservation(const Train *v, TileIndex tile, Trackdir track_dir, bool tunbridge_clear_unsignaled_other_end = false)
{
	if (IsTileType(tile, MP_TUNNELBRIDGE)) {
		if (IsTrackAcrossTunnelBridge(tile, TrackdirToTrack(track_dir))) {
			UnreserveBridgeTunnelTile(tile);

			if (IsTunnelBridgeWithSignalSimulation(tile)) {
				/* Are we just leaving a tunnel/bridge? */
				if (TrackdirExitsTunnelBridge(tile, track_dir)) {
					TileIndex end = GetOtherTunnelBridgeEnd(tile);
					bool free = TunnelBridgeIsFree(tile, end, v, TBIFM_ACROSS_ONLY).Succeeded();
					HandleLastTunnelBridgeSignals(tile, end, ReverseDiagDir(GetTunnelBridgeDirection(tile)), free);
				}
			} else if (tunbridge_clear_unsignaled_other_end) {
				TileIndex end = GetOtherTunnelBridgeEnd(tile);
				UnreserveAcrossRailTunnelBridge(end);
				if (_settings_client.gui.show_track_reservation) {
					MarkTileDirtyByTile(end, VMDF_NOT_MAP_MODE);
				}
			}

			if (_settings_client.gui.show_track_reservation || IsTunnelBridgeSignalSimulationBidirectional(tile)) {
				MarkBridgeOrTunnelDirtyOnReservationChange(tile, VMDF_NOT_MAP_MODE);
			}
		} else {
			UnreserveRailTrack(tile, TrackdirToTrack(track_dir));
			if (_settings_client.gui.show_track_reservation) {
				MarkTileDirtyByTile(tile, VMDF_NOT_MAP_MODE);
			}
		}
	} else if (IsRailStationTile(tile)) {
		DiagDirection dir = TrackdirToExitdir(track_dir);
		TileIndex new_tile = TileAddByDiagDir(tile, dir);
		/* If the new tile is not a further tile of the same station, we
		 * clear the reservation for the whole platform. */
		if (!IsCompatibleTrainStationTile(new_tile, tile)) {
			SetRailStationPlatformReservation(tile, ReverseDiagDir(dir), false);
		}
	} else {
		/* Any other tile */
		UnreserveRailTrack(tile, TrackdirToTrack(track_dir));
	}
}

/**
 * Free the reserved path in front of a vehicle.
 * @param v %Train owning the reserved path.
 * @param origin %Tile to start clearing (if #INVALID_TILE, use the current tile of \a v).
 * @param orig_td Track direction (if #INVALID_TRACKDIR, use the track direction of \a v).
 */
void FreeTrainTrackReservation(Train *v, TileIndex origin, Trackdir orig_td)
{
	assert(v->IsFrontEngine());

	if (origin == INVALID_TILE) v->lookahead.reset();

	bool free_origin_tunnel_bridge = false;

	if (origin == INVALID_TILE && (v->track & TRACK_BIT_WORMHOLE) && IsTunnelBridgeWithSignalSimulation(v->tile)) {
		TileIndex other_end = GetOtherTunnelBridgeEnd(v->tile);
		Axis axis = DiagDirToAxis(GetTunnelBridgeDirection(v->tile));
		DiagDirection axial_dir = DirToDiagDirAlongAxis(v->direction, axis);
		TileIndex exit = v->tile;
		TileIndex entrance = other_end;
		if (axial_dir == GetTunnelBridgeDirection(v->tile)) std::swap(exit, entrance);
		if (GetTrainClosestToTunnelBridgeEnd(exit, entrance) == v) {
			origin = exit;
			TrackBits tracks = GetAcrossTunnelBridgeTrackBits(origin);
			orig_td = ReverseTrackdir(TrackExitdirToTrackdir(FindFirstTrack(tracks), GetTunnelBridgeDirection(origin)));
			free_origin_tunnel_bridge = true;
		} else {
			return;
		}
	}

	TileIndex tile = origin != INVALID_TILE ? origin : v->tile;
	Trackdir  td = orig_td != INVALID_TRACKDIR ? orig_td : v->GetVehicleTrackdir();
	bool      free_tile = tile != v->tile || !(IsRailStationTile(v->tile) || IsTileType(v->tile, MP_TUNNELBRIDGE));
	StationID station_id = IsRailStationTile(v->tile) ? GetStationIndex(v->tile) : StationID::Invalid();

	/* Can't be holding a reservation if we enter a depot. */
	if (IsRailDepotTile(tile) && TrackdirToExitdir(td) != GetRailDepotDirection(tile)) return;
	if (v->track == TRACK_BIT_DEPOT) {
		/* Front engine is in a depot. We enter if some part is not in the depot. */
		for (const Train *u = v; u != nullptr; u = u->Next()) {
			if (u->track != TRACK_BIT_DEPOT || u->tile != v->tile) return;
		}
	}
	/* Don't free reservation if it's not ours. */
	if (TracksOverlap(GetReservedTrackbits(tile) | TrackToTrackBits(TrackdirToTrack(td)))) return;

	/* Do not attempt to unreserve out of a signalled tunnel/bridge entrance, as this would unreserve the reservations of another train coming in */
	if (IsTunnelBridgeWithSignalSimulation(tile) && TrackdirExitsTunnelBridge(tile, td) && IsTunnelBridgeSignalSimulationEntranceOnly(tile)) return;

	if (free_origin_tunnel_bridge) {
		if (!HasReservedTracks(tile, TrackToTrackBits(TrackdirToTrack(td)))) return;
		UnreserveRailTrack(tile, TrackdirToTrack(td));
		if (_settings_game.vehicle.train_braking_model == TBM_REALISTIC && !IsTunnelBridgePBS(tile)) {
			UpdateSignalsOnSegment(tile, INVALID_DIAGDIR, GetTileOwner(tile));
		}
	}

	CFollowTrackRail ft(v, GetRailTypeInfo(v->railtype)->all_compatible_railtypes);
	while (ft.Follow(tile, td)) {
		tile = ft.new_tile;
		TrackdirBits bits = ft.new_td_bits & TrackBitsToTrackdirBits(GetReservedTrackbits(tile));
		td = RemoveFirstTrackdir(&bits);
		dbg_assert(bits == TRACKDIR_BIT_NONE);

		if (!IsValidTrackdir(td)) break;

		bool update_signal = false;

		if (IsTileType(tile, MP_RAILWAY)) {
			if (HasSignalOnTrackdir(tile, td) && !IsPbsSignal(GetSignalType(tile, TrackdirToTrack(td)))) {
				/* Conventional signal along trackdir: remove reservation and stop. */
				UnreserveRailTrack(tile, TrackdirToTrack(td));
				break;
			}
			if (HasPbsSignalOnTrackdir(tile, td)) {
				if (GetSignalStateByTrackdir(tile, td) == SIGNAL_STATE_RED || IsNoEntrySignal(tile, TrackdirToTrack(td))) {
					/* Red PBS signal? Can't be our reservation, would be green then. */
					break;
				} else {
					/* Turn the signal back to red. */
					if (GetSignalType(tile, TrackdirToTrack(td)) == SIGTYPE_BLOCK) {
						update_signal = true;
					} else {
						SetSignalStateByTrackdir(tile, td, SIGNAL_STATE_RED);
					}
					MarkSingleSignalDirty(tile, td);
				}
			} else if (HasSignalOnTrackdir(tile, ReverseTrackdir(td)) && IsOnewaySignal(tile, TrackdirToTrack(td))) {
				break;
			}
		} else if (IsTunnelBridgeWithSignalSimulation(tile) && TrackdirExitsTunnelBridge(tile, td)) {
			TileIndex end = GetOtherTunnelBridgeEnd(tile);
			bool free = TunnelBridgeIsFree(tile, end, v, TBIFM_ACROSS_ONLY).Succeeded();
			if (!free) break;
		} else if (IsTunnelBridgeWithSignalSimulation(tile) && IsTunnelBridgeSignalSimulationExitOnly(tile) && TrackdirEntersTunnelBridge(tile, td)) {
			break;
		}

		/* Don't free first station/bridge/tunnel if we are on it. */
		if (free_tile || (!(ft.is_station && GetStationIndex(ft.new_tile) == station_id) && !ft.is_tunnel && !ft.is_bridge)) ClearPathReservation(v, tile, td);
		if (update_signal) {
			AddSideToSignalBuffer(tile, TrackdirToExitdir(td), GetTileOwner(tile));
			UpdateSignalsInBuffer();
		}

		free_tile = true;
	}
}

static const uint8_t _initial_tile_subcoord[6][4][3] = {
{{ 15, 8, 1 }, { 0, 0, 0 }, { 0, 8, 5 }, { 0,  0, 0 }},
{{  0, 0, 0 }, { 8, 0, 3 }, { 0, 0, 0 }, { 8, 15, 7 }},
{{  0, 0, 0 }, { 7, 0, 2 }, { 0, 7, 6 }, { 0,  0, 0 }},
{{ 15, 8, 2 }, { 0, 0, 0 }, { 0, 0, 0 }, { 8, 15, 6 }},
{{ 15, 7, 0 }, { 8, 0, 4 }, { 0, 0, 0 }, { 0,  0, 0 }},
{{  0, 0, 0 }, { 0, 0, 0 }, { 0, 8, 4 }, { 7, 15, 0 }},
};

/**
 * Perform pathfinding for a train.
 *
 * @param v The train
 * @param tile The tile the train is about to enter
 * @param enterdir Diagonal direction the train is coming from
 * @param tracks Usable tracks on the new tile
 * @param[out] path_found Whether a path has been found or not.
 * @param do_track_reservation Path reservation is requested
 * @param[out] dest State and destination of the requested path
 * @param[out] final_dest Final tile of the best path found
 * @return The best track the train should follow
 */
static Track DoTrainPathfind(const Train *v, TileIndex tile, DiagDirection enterdir, TrackBits tracks, bool &path_found, bool do_track_reservation, PBSTileInfo *dest, TileIndex *final_dest)
{
	if (final_dest != nullptr) *final_dest = INVALID_TILE;
	return YapfTrainChooseTrack(v, tile, enterdir, tracks, path_found, do_track_reservation, dest, final_dest);
}

/**
 * Extend a train path as far as possible. Stops on encountering a safe tile,
 * another reservation or a track choice.
 * @param v The train.
 * @param origin The tile from which the reservation have to be extended
 * @param new_tracks [out] Tracks to choose from when encountering a choice
 * @param enterdir [out] The direction from which the choice tile is to be entered
 * @param temporary_slot_state The temporary slot to use (will be activated/deactivated as necessary if it isn't already)
 * @return INVALID_TILE indicates that the reservation failed.
 */
static PBSTileInfo ExtendTrainReservation(const Train *v, const PBSTileInfo &origin, TrackBits *new_tracks, DiagDirection *enterdir, TraceRestrictSlotTemporaryState &temporary_slot_state)
{
	CFollowTrackRail ft(v);

	TileIndex tile = origin.tile;
	Trackdir  cur_td = origin.trackdir;
	while (ft.Follow(tile, cur_td)) {
		if (KillFirstBit(ft.new_td_bits) == TRACKDIR_BIT_NONE) {
			/* Possible signal tile. */
			if (HasOnewaySignalBlockingTrackdir(ft.new_tile, FindFirstTrackdir(ft.new_td_bits))) break;
		}

		if (ft.tiles_skipped == 0 && Rail90DegTurnDisallowedTilesFromTrackdir(ft.old_tile, ft.new_tile, ft.old_td)) {
			ft.new_td_bits &= ~TrackdirCrossesTrackdirs(ft.old_td);
			if (ft.new_td_bits == TRACKDIR_BIT_NONE) break;
		}

		/* Station, depot or waypoint are a possible target. */
		bool target_seen = ft.is_station || (IsTileType(ft.new_tile, MP_RAILWAY) && !IsPlainRail(ft.new_tile));
		if (target_seen || KillFirstBit(ft.new_td_bits) != TRACKDIR_BIT_NONE) {
			/* Choice found or possible target encountered.
			 * On finding a possible target, we need to stop and let the pathfinder handle the
			 * remaining path. This is because we don't know if this target is in one of our
			 * orders, so we might cause pathfinding to fail later on if we find a choice.
			 * This failure would cause a bogous call to TryReserveSafePath which might reserve
			 * a wrong path not leading to our next destination. */
			if (HasReservedTracks(ft.new_tile, TrackdirBitsToTrackBits(TrackdirReachesTrackdirs(ft.old_td)))) break;

			/* If we did skip some tiles, backtrack to the first skipped tile so the pathfinder
			 * actually starts its search at the first unreserved tile. */
			if (ft.tiles_skipped != 0) ft.new_tile -= TileOffsByDiagDir(ft.exitdir) * ft.tiles_skipped;

			/* Choice found, path valid but not okay. Save info about the choice tile as well. */
			if (new_tracks != nullptr) *new_tracks = TrackdirBitsToTrackBits(ft.new_td_bits);
			if (enterdir != nullptr) *enterdir = ft.exitdir;
			return PBSTileInfo(ft.new_tile, ft.old_td, false);
		}

		tile = ft.new_tile;
		cur_td = FindFirstTrackdir(ft.new_td_bits);

		if (IsSafeWaitingPosition(v, tile, cur_td, true, _settings_game.pf.forbid_90_deg)) {
			PBSWaitingPositionRestrictedSignalState restricted_signal_state;
			bool wp_free = IsWaitingPositionFree(v, tile, cur_td, _settings_game.pf.forbid_90_deg, &restricted_signal_state);
			if (!(wp_free && TryReserveRailTrackdir(v, tile, cur_td))) break;
			/* Safe position is all good, path valid and okay. */
			restricted_signal_state.TraceRestrictExecuteResEndSlot(v);
			return PBSTileInfo(tile, cur_td, true);
		}

		if (IsTileType(tile, MP_RAILWAY) && HasSignals(tile) && IsRestrictedSignal(tile) && HasSignalOnTrack(tile, TrackdirToTrack(cur_td))) {
			const bool front_side = HasSignalOnTrackdir(tile, cur_td);

			TraceRestrictProgramActionsUsedFlags au_flags = TRPAUF_SLOT_ACQUIRE;
			if (front_side) {
				/* Passing through a signal from the front side */
				au_flags |= TRPAUF_WAIT_AT_PBS;
			}

			const TraceRestrictProgram *prog = GetExistingTraceRestrictProgram(tile, TrackdirToTrack(cur_td));
			if (prog != nullptr && prog->actions_used_flags & au_flags) {
				TraceRestrictProgramInput input(tile, cur_td, &VehiclePosTraceRestrictPreviousSignalCallback, nullptr);
				if (prog->actions_used_flags & TRPAUF_SLOT_ACQUIRE) {
					input.permitted_slot_operations = TRPISP_ACQUIRE_TEMP_STATE;

					if (!temporary_slot_state.IsActive()) {
						/* The temporary slot state needs to be be pushed because permission to use it is granted by TRPISP_ACQUIRE_TEMP_STATE */
						temporary_slot_state.PushToChangeStack();
					}
				}

				TraceRestrictProgramResult out;
				prog->Execute(v, input, out);
				if (front_side && (out.flags & TRPRF_WAIT_AT_PBS)) {
					/* Wait at PBS is set, take this as waiting at the start signal, handle as a reservation failure */
					break;
				}
			}
		}

		if (!TryReserveRailTrackdir(v, tile, cur_td)) break;
	}

	if (ft.err == CFollowTrackRail::EC_OWNER || ft.err == CFollowTrackRail::EC_NO_WAY) {
		/* End of line, path valid and okay. */
		return PBSTileInfo(ft.old_tile, ft.old_td, true);
	}

	/* Sorry, can't reserve path, back out. */
	tile = origin.tile;
	cur_td = origin.trackdir;
	TileIndex stopped = ft.old_tile;
	Trackdir  stopped_td = ft.old_td;
	while (tile != stopped || cur_td != stopped_td) {
		if (!ft.Follow(tile, cur_td)) break;

		if (ft.tiles_skipped == 0 && Rail90DegTurnDisallowedTilesFromTrackdir(ft.old_tile, ft.new_tile, ft.old_td)) {
			ft.new_td_bits &= ~TrackdirCrossesTrackdirs(ft.old_td);
			dbg_assert(ft.new_td_bits != TRACKDIR_BIT_NONE);
		}
		dbg_assert(KillFirstBit(ft.new_td_bits) == TRACKDIR_BIT_NONE);

		tile = ft.new_tile;
		cur_td = FindFirstTrackdir(ft.new_td_bits);

		UnreserveRailTrackdir(tile, cur_td);
	}

	if (temporary_slot_state.IsActive()) temporary_slot_state.PopFromChangeStackRevertTemporaryChanges(v->index);

	/* Path invalid. */
	return PBSTileInfo();
}

/**
 * Try to reserve any path to a safe tile, ignoring the vehicle's destination.
 * Safe tiles are tiles in front of a signal, depots and station tiles at end of line.
 *
 * @param v The vehicle.
 * @param tile The tile the search should start from.
 * @param td The trackdir the search should start from.
 * @param override_railtype Whether all physically compatible railtypes should be followed.
 * @return True if a path to a safe stopping tile could be reserved.
 */
static bool TryReserveSafeTrack(const Train *v, TileIndex tile, Trackdir td, bool override_railtype)
{
	return YapfTrainFindNearestSafeTile(v, tile, td, override_railtype);
}

const Order *_choose_train_track_saved_current_order = nullptr;

/** This class will save the current order of a vehicle and restore it on destruction. */
class VehicleOrderSaver {
private:
	Train          *v;
	Order          old_order;
	TileIndex      old_dest_tile;
	StationID      old_last_station_visited;
	VehicleOrderID old_index;
	VehicleOrderID old_impl_index;
	VehicleOrderID old_tt_index;
	bool           suppress_implicit_orders;
	bool           clear_saved_order_ptr;
	bool           restored;

public:
	VehicleOrderSaver(Train *_v) :
		v(_v),
		old_order(_v->current_order),
		old_dest_tile(_v->dest_tile),
		old_last_station_visited(_v->last_station_visited),
		old_index(_v->cur_real_order_index),
		old_impl_index(_v->cur_implicit_order_index),
		old_tt_index(_v->cur_timetable_order_index),
		suppress_implicit_orders(HasBit(_v->gv_flags, GVF_SUPPRESS_IMPLICIT_ORDERS)),
		restored(false)
	{
		if (_choose_train_track_saved_current_order == nullptr) {
#if defined(__GNUC__) && (__GNUC__ >= 12)
#pragma GCC diagnostic push
#pragma GCC diagnostic ignored "-Wdangling-pointer"
#endif /* __GNUC__ */
			_choose_train_track_saved_current_order = &(this->old_order);
#if defined(__GNUC__) && (__GNUC__ >= 12)
#pragma GCC diagnostic pop
#endif /* __GNUC__ */

			this->clear_saved_order_ptr = true;
		} else {
			this->clear_saved_order_ptr = false;
		}
	}

	/**
	 * Restore the saved order to the vehicle.
	 */
	void Restore()
	{
		this->v->current_order = std::move(this->old_order);
		this->v->dest_tile = this->old_dest_tile;
		this->v->last_station_visited = this->old_last_station_visited;
		this->v->cur_real_order_index = this->old_index;
		this->v->cur_implicit_order_index = this->old_impl_index;
		this->v->cur_timetable_order_index = this->old_tt_index;
		AssignBit(this->v->gv_flags, GVF_SUPPRESS_IMPLICIT_ORDERS, suppress_implicit_orders);
		if (this->clear_saved_order_ptr) _choose_train_track_saved_current_order = nullptr;
		this->restored = true;
	}

	/**
	 * Restore the saved order to the vehicle, if Restore() has not already been called.
	 */
	~VehicleOrderSaver()
	{
		if (!this->restored) this->Restore();
	}

	/**
	 * Set the current vehicle order to the next order in the order list.
	 * @param skip_first Shall the first (i.e. active) order be skipped?
	 * @return True if a suitable next order could be found.
	 */
	bool SwitchToNextOrder(bool skip_first)
	{
		if (this->v->GetNumOrders() == 0) return false;

		if (skip_first) ++this->v->cur_real_order_index;

		int depth = 0;

		do {
			/* Wrap around. */
			if (this->v->cur_real_order_index >= this->v->GetNumOrders()) this->v->cur_real_order_index = 0;

			Order *order = this->v->GetOrder(this->v->cur_real_order_index);
			dbg_assert(order != nullptr);

			switch (order->GetType()) {
				case OT_GOTO_DEPOT:
					/* Skip service in depot orders when the train doesn't need service. */
					if ((order->GetDepotOrderType() & ODTFB_SERVICE) && !this->v->NeedsServicing()) break;
					[[fallthrough]];
				case OT_GOTO_STATION:
				case OT_GOTO_WAYPOINT:
					this->v->current_order = *order;
					return UpdateOrderDest(this->v, order, 0, true);
				case OT_CONDITIONAL: {
					VehicleOrderID next = ProcessConditionalOrder(order, this->v, PCO_DRY_RUN);
					if (next != INVALID_VEH_ORDER_ID) {
						depth++;
						this->v->cur_real_order_index = next;
						/* Don't increment next, so no break here. */
						continue;
					}
					break;
				}
				default:
					break;
			}
			/* Don't increment inside the while because otherwise conditional
			 * orders can lead to an infinite loop. */
			++this->v->cur_real_order_index;
			depth++;
		} while (this->v->cur_real_order_index != this->old_index && depth < this->v->GetNumOrders());

		return false;
	}

	void AdvanceOrdersFromVehiclePosition(ChooseTrainTrackLookAheadState &state)
	{
		/* If the current tile is the destination of the current order and
		 * a reservation was requested, advance to the next order.
		 * Don't advance on a depot order as depots are always safe end points
		 * for a path and no look-ahead is necessary. This also avoids a
		 * problem with depot orders not part of the order list when the
		 * order list itself is empty. */
		Train *v = this->v;
		if (v->current_order.IsType(OT_LEAVESTATION)) {
			this->SwitchToNextOrder(false);
		} else if (v->current_order.IsAnyLoadingType() || (!v->current_order.IsType(OT_GOTO_DEPOT) && (
				v->current_order.IsBaseStationOrder() ?
				HasStationTileRail(v->tile) && v->current_order.GetDestination() == GetStationIndex(v->tile) :
				v->tile == v->dest_tile))) {
			if (_settings_game.vehicle.train_braking_model == TBM_REALISTIC && v->current_order.IsBaseStationOrder()) {
				if (v->current_order.ShouldStopAtStation(v, v->current_order.GetDestination().ToStationID(), v->current_order.IsType(OT_GOTO_WAYPOINT))) {
					SetBit(state.flags, CTTLASF_STOP_FOUND);
					v->last_station_visited = v->current_order.GetDestination().ToStationID();
				}
			}
			if (v->current_order.IsAnyLoadingType() || v->current_order.IsType(OT_WAITING)) SetBit(state.flags, CTTLASF_STOP_FOUND);
			this->SwitchToNextOrder(true);
		}
	}

	void AdvanceOrdersFromLookahead(ChooseTrainTrackLookAheadState &state)
	{
		TrainReservationLookAhead *lookahead = this->v->lookahead.get();
		if (lookahead == nullptr) return;

		for (size_t i = state.order_items_start; i < lookahead->items.size(); i++) {
			const TrainReservationLookAheadItem &item = lookahead->items[i];
			switch (item.type) {
				case TRLIT_STATION: {
					const StationID st = static_cast<StationID>(item.data_id);
					if (this->v->current_order.IsBaseStationOrder()) {
						/* we've already seen this station in the lookahead, advance current order */
						if (this->v->current_order.ShouldStopAtStation(this->v, st, Waypoint::GetIfValid(st) != nullptr)) {
							SetBit(state.flags, CTTLASF_STOP_FOUND);
							this->v->last_station_visited = st;
						} else if (this->v->current_order.IsType(OT_GOTO_WAYPOINT) && this->v->current_order.GetDestination() == st && (this->v->current_order.GetWaypointFlags() & OWF_REVERSE)) {
							if (!HasBit(state.flags, CTTLASF_REVERSE_FOUND)) {
								SetBit(state.flags, CTTLASF_REVERSE_FOUND);
								state.reverse_dest = st;
								if (this->v->current_order.IsWaitTimetabled()) {
									this->v->last_station_visited = st;
									SetBit(state.flags, CTTLASF_STOP_FOUND);
								}
							}
						}
						if (this->v->current_order.GetDestination() == st) {
							this->SwitchToNextOrder(true);
						}
					}
					break;
				}

				default:
					break;
			}
		}
		state.order_items_start = (uint)lookahead->items.size();
	}
};

static bool IsReservationLookAheadLongEnough(const Train *v, const ChooseTrainTrackLookAheadState &lookahead_state)
{
	if (!v->UsingRealisticBraking() || v->lookahead == nullptr) return true;

	if (v->current_order.IsAnyLoadingType() || v->current_order.IsType(OT_WAITING)) return true;

	if (HasBit(lookahead_state.flags, CTTLASF_STOP_FOUND) || v->lookahead->flags.Test(TrainReservationLookAheadFlag::DepotEnd)) return true;

	if (v->reverse_distance >= 1) {
		if (v->lookahead->reservation_end_position >= v->lookahead->current_position + v->reverse_distance - 1) return true;
	}

	if (v->lookahead->lookahead_end_position <= v->lookahead->reservation_end_position && _settings_game.vehicle.realistic_braking_aspect_limited == TRBALM_ON &&
			v->lookahead->reservation_end_position > v->lookahead->current_position + 24) {
		return true;
	}

	TrainDecelerationStats stats(v, v->lookahead->cached_zpos);

	bool found_signal = false;
	int signal_speed = 0;
	int signal_position = 0;
	int signal_z = 0;
	bool signal_limited_lookahead_check = false;

	for (const TrainReservationLookAheadItem &item : v->lookahead->items) {
		if (item.type == TRLIT_REVERSE) {
			if (v->lookahead->reservation_end_position >= item.start + v->gcache.cached_total_length) return true;
		}
		if (item.type == TRLIT_STATION && HasBit(lookahead_state.flags, CTTLASF_REVERSE_FOUND) && lookahead_state.reverse_dest == item.data_id) {
			if (v->lookahead->reservation_end_position >= item.start + v->gcache.cached_total_length) return true;
		}

		if (found_signal) {
			if (item.type == TRLIT_TRACK_SPEED || item.type == TRLIT_SPEED_RESTRICTION || item.type == TRLIT_CURVE_SPEED) {
				if (item.data_id > 0) LimitSpeedFromLookAhead(signal_speed, stats, signal_position, item.start, item.data_id, item.z_pos - stats.z_pos);
			}
		} else if (item.type == TRLIT_SIGNAL && item.start > v->lookahead->current_position + 24) {
			signal_speed = std::min<int>(item.data_id > 0 ? item.data_id : UINT16_MAX, v->vcache.cached_max_speed);
			signal_position = item.start;
			signal_z = item.z_pos;
			found_signal = true;
		}

		if (item.type == TRLIT_SIGNAL && _settings_game.vehicle.realistic_braking_aspect_limited == TRBALM_ON && item.start <= v->lookahead->current_position + 24) {
			if (HasBit(item.data_aux, TRSLAI_NO_ASPECT_INC) || HasBit(item.data_aux, TRSLAI_NEXT_ONLY) || HasBit(item.data_aux, TRSLAI_COMBINED_SHUNT)) {
				signal_limited_lookahead_check = true;
			}
		}
	}

	if (signal_limited_lookahead_check) {
		/* Do not unnecessarily extend the reservation when passing a signal within the reservation which could not display an aspect
		 * beyond the current end of the reservation, e.g. banner repeaters and shunt signals */
		if (AdvanceTrainReservationLookaheadEnd(v, v->lookahead->current_position + 24) <= v->lookahead->reservation_end_position &&
				v->lookahead->reservation_end_position > v->lookahead->current_position + 24) {
			return true;
		}
	}

	if (found_signal) {
		int delta_z = v->lookahead->reservation_end_z - signal_z;
		delta_z += (delta_z >> 2); // Slightly overestimate slope changes to compensate for non-uniform descents
		int64_t distance = GetRealisticBrakingDistanceForSpeed(stats, signal_speed, 0, delta_z);
		if (signal_position + distance <= v->lookahead->reservation_end_position) return true;
	}

	return false;
}

static bool LookaheadWithinCurrentTunnelBridge(const Train *t)
{
	return t->lookahead->current_position >= t->lookahead->reservation_end_position - ((int)TILE_SIZE * t->lookahead->tunnel_bridge_reserved_tiles) && !t->lookahead->flags.Test(TrainReservationLookAheadFlag::TunnelBridgeExitFree);
}

static bool HasLongReservePbsSignalOnTrackdir(Train* v, TileIndex tile, Trackdir trackdir, bool default_value, uint16_t lookahead_state_flags)
{
	if (HasPbsSignalOnTrackdir(tile, trackdir)) {
		if (IsNoEntrySignal(tile, TrackdirToTrack(trackdir))) return false;
		if (IsRestrictedSignal(tile)) {
			const TraceRestrictProgram *prog = GetExistingTraceRestrictProgram(tile, TrackdirToTrack(trackdir));
			if (prog != nullptr && prog->actions_used_flags & TRPAUF_LONG_RESERVE) {
				TraceRestrictProgramResult out;
				if (default_value) out.flags |= TRPRF_LONG_RESERVE;
				TraceRestrictProgramInput input(tile, trackdir, &VehiclePosTraceRestrictPreviousSignalCallback, nullptr);
				if (HasBit(lookahead_state_flags, CTTLASF_STOP_FOUND)) input.input_flags |= TRPIF_PASSED_STOP;
				prog->Execute(v, input, out);
				return (out.flags & TRPRF_LONG_RESERVE);
			}
		}
		return default_value;
	}

	return false;
}

static TileIndex CheckLongReservePbsTunnelBridgeOnTrackdir(Train* v, TileIndex tile, Trackdir trackdir, bool restricted_only = false)
{
	if (_settings_game.vehicle.train_braking_model == TBM_REALISTIC && IsTunnelBridgeSignalSimulationEntranceTile(tile) && TrackdirEntersTunnelBridge(tile, trackdir)) {

		TileIndex end = GetOtherTunnelBridgeEnd(tile);
		if (restricted_only && !IsTunnelBridgeRestrictedSignal(end)) return INVALID_TILE;
		int raw_free_tiles;
		if (v->lookahead != nullptr && v->lookahead->reservation_end_tile == tile && v->lookahead->reservation_end_trackdir == trackdir) {
			if (v->lookahead->flags.Test(TrainReservationLookAheadFlag::TunnelBridgeExitFree)) {
				raw_free_tiles = INT_MAX;
			} else {
				raw_free_tiles = GetAvailableFreeTilesInSignalledTunnelBridgeWithStartOffset(tile, end, v->lookahead->tunnel_bridge_reserved_tiles + 1);
				ApplyAvailableFreeTunnelBridgeTiles(v->lookahead.get(), raw_free_tiles, tile, end);
				FlushDeferredDetermineCombineNormalShuntMode(v);
				SetTrainReservationLookaheadEnd(v);
			}
		} else {
			raw_free_tiles = GetAvailableFreeTilesInSignalledTunnelBridge(tile, end, tile);
		}
		if (!HasAcrossTunnelBridgeReservation(end) && raw_free_tiles == INT_MAX) {
			return end;
		}
	}
	return INVALID_TILE;
}

bool _long_reserve_disabled = false;

static void TryLongReserveChooseTrainTrack(Train *v, TileIndex tile, Trackdir td, bool force_res, ChooseTrainTrackLookAheadState lookahead_state)
{
	if (_long_reserve_disabled) return;

	const bool long_enough = IsReservationLookAheadLongEnough(v, lookahead_state);

	// We reserved up to a unoccupied signalled tunnel/bridge, reserve past it as well. recursion
	TileIndex exit_tile = CheckLongReservePbsTunnelBridgeOnTrackdir(v, tile, td, long_enough);
	if (exit_tile != INVALID_TILE) {
		CFollowTrackRail ft(v);
		Trackdir exit_td = GetTunnelBridgeExitTrackdir(exit_tile);
		if (ft.Follow(exit_tile, exit_td)) {
			const TrackBits reserved_bits = GetReservedTrackbits(ft.new_tile);
			if ((ft.new_td_bits & TrackBitsToTrackdirBits(reserved_bits)) == TRACKDIR_BIT_NONE) {
				/* next tile is not reserved */

				bool long_reserve = !long_enough;
				if (IsTunnelBridgeRestrictedSignal(exit_tile)) {
					/* Test for TRPRF_LONG_RESERVE in a separate execution from TRPRF_WAIT_AT_PBS/slot operations.
					 * This is to avoid prematurely acquiring slots on the exit signal before we try to make an exit reservation.
					 */
					const TraceRestrictProgram *prog = GetExistingTraceRestrictProgram(exit_tile, TrackdirToTrack(exit_td));
					if (prog != nullptr && (prog->actions_used_flags & TRPAUF_LONG_RESERVE)) {
						TraceRestrictProgramResult out;
						if (long_reserve) out.flags |= TRPRF_LONG_RESERVE;
						TraceRestrictProgramInput input(exit_tile, exit_td, nullptr, nullptr);
						if (HasBit(lookahead_state.flags, CTTLASF_STOP_FOUND)) input.input_flags |= TRPIF_PASSED_STOP;
						prog->Execute(v, input, out);
						long_reserve = (out.flags & TRPRF_LONG_RESERVE);
					}
					if (!long_reserve) return;
					if (prog != nullptr && prog->actions_used_flags & (TRPAUF_WAIT_AT_PBS | TRPAUF_SLOT_ACQUIRE | TRPAUF_REVERSE_AT)) {
						TraceRestrictProgramResult out;
						TraceRestrictProgramInput input(exit_tile, exit_td, nullptr, nullptr);
						input.permitted_slot_operations = TRPISP_ACQUIRE;
						prog->Execute(v, input, out);
						if (out.flags & (TRPRF_WAIT_AT_PBS | TRPRF_REVERSE_AT)) {
							return;
						}
					}
				}
				if (!long_reserve) return;

				const SignalState orig_exit_state = GetTunnelBridgeExitSignalState(exit_tile);

				/* reserve exit to make contiguous reservation */
				if (IsBridge(exit_tile)) {
					TryReserveRailBridgeHead(exit_tile, FindFirstTrack(GetAcrossTunnelBridgeTrackBits(exit_tile)));
				} else {
					SetTunnelReservation(exit_tile, true);
				}
				if (orig_exit_state == SIGNAL_STATE_RED && _extra_aspects > 0) {
					SetTunnelBridgeExitSignalAspect(exit_tile, 0);
					UpdateAspectDeferredWithVehicleTunnelBridgeExit(v, exit_tile, GetTunnelBridgeExitTrackdir(exit_tile));
				}
				SetTunnelBridgeExitSignalState(exit_tile, SIGNAL_STATE_GREEN);

				ChooseTrainTrack(v, ft.new_tile, ft.exitdir, TrackdirBitsToTrackBits(ft.new_td_bits), CTTF_NO_LOOKAHEAD_VALIDATE | (force_res ? CTTF_FORCE_RES : CTTF_NONE), lookahead_state);
				FlushDeferredDetermineCombineNormalShuntMode(v);

				if (reserved_bits == GetReservedTrackbits(ft.new_tile)) {
					/* next tile is still not reserved, so unreserve exit and restore signal state */
					if (IsBridge(exit_tile)) {
						UnreserveRailBridgeHeadTrack(exit_tile, FindFirstTrack(GetAcrossTunnelBridgeTrackBits(exit_tile)));
					} else {
						SetTunnelReservation(exit_tile, false);
					}
					SetTunnelBridgeExitSignalState(exit_tile, orig_exit_state);
				} else {
					if (orig_exit_state == SIGNAL_STATE_GREEN && _extra_aspects > 0) {
						SetTunnelBridgeExitSignalAspect(exit_tile, 0);
						UpdateAspectDeferred(exit_tile, GetTunnelBridgeExitTrackdir(exit_tile));
					}
					MarkTileDirtyByTile(exit_tile, VMDF_NOT_MAP_MODE);
				}
			}
		}
		return;
	}

	CFollowTrackRail ft(v);
	if (ft.Follow(tile, td) && HasLongReservePbsSignalOnTrackdir(v, ft.new_tile, FindFirstTrackdir(ft.new_td_bits), !long_enough, lookahead_state.flags)) {
		/* We reserved up to a LR signal, reserve past it as well. recursion */
		ChooseTrainTrack(v, ft.new_tile, ft.exitdir, TrackdirBitsToTrackBits(ft.new_td_bits), CTTF_NO_LOOKAHEAD_VALIDATE | (force_res ? CTTF_FORCE_RES : CTTF_NONE), lookahead_state);
	}
}

static void TryLongReserveChooseTrainTrackFromReservationEnd(Train *v, bool no_reserve_vehicle_tile)
{
	ClearLookAheadIfInvalid(v);

	PBSTileInfo origin = FollowTrainReservation(v, nullptr, FollowTrainReservationFlag::OkayUnused);
	if (IsRailDepotTile(origin.tile)) return;

	ChooseTrainTrackLookAheadState lookahead_state;
	if (no_reserve_vehicle_tile) SetBit(lookahead_state.flags, CTTLASF_NO_RES_VEH_TILE);
	if (_settings_game.vehicle.train_braking_model == TBM_REALISTIC) {
		VehicleOrderSaver orders(v);
		orders.AdvanceOrdersFromVehiclePosition(lookahead_state);
		orders.AdvanceOrdersFromLookahead(lookahead_state);

		/* Note that this must be called before the VehicleOrderSaver destructor, above */
		TryLongReserveChooseTrainTrack(v, origin.tile, origin.trackdir, true, lookahead_state);
	} else {
		TryLongReserveChooseTrainTrack(v, origin.tile, origin.trackdir, true, lookahead_state);
	}
}

/**
 * Choose a track and reserve if necessary
 *
 * @param v The vehicle
 * @param tile The tile from which to start
 * @param enterdir
 * @param tracks
 * @param flags ChooseTrainTrackFlags flags
 * @return The track the train should take and the result flags
 */
static ChooseTrainTrackResult ChooseTrainTrack(Train *v, TileIndex tile, DiagDirection enterdir, TrackBits tracks, ChooseTrainTrackFlags flags, ChooseTrainTrackLookAheadState lookahead_state)
{
	Track best_track = INVALID_TRACK;
	bool do_track_reservation = _settings_game.pf.reserve_paths || (flags & CTTF_FORCE_RES);
	Trackdir changed_signal = INVALID_TRACKDIR;
	TileIndex final_dest = INVALID_TILE;

	dbg_assert((tracks & ~TRACK_BIT_MASK) == 0);

	ChooseTrainTrackResultFlags result_flags = CTTRF_NONE;

	/* Don't use tracks here as the setting to forbid 90 deg turns might have been switched between reservation and now. */
	TrackBits res_tracks = (TrackBits)(GetReservedTrackbits(tile) & DiagdirReachesTracks(enterdir));
	/* Do we have a suitable reserved track? */
	if (res_tracks != TRACK_BIT_NONE) return { FindFirstTrack(res_tracks), result_flags };

	bool mark_stuck = (flags & CTTF_MARK_STUCK);

	/* Quick return in case only one possible track is available */
	if (KillFirstBit(tracks) == TRACK_BIT_NONE) {
		Track track = FindFirstTrack(tracks);
		/* We need to check for signals only here, as a junction tile can't have signals. */
		if (track != INVALID_TRACK && HasPbsSignalOnTrackdir(tile, TrackEnterdirToTrackdir(track, enterdir)) && !IsNoEntrySignal(tile, track)) {
			if (IsRestrictedSignal(tile) && v->force_proceed != TFP_SIGNAL) {
				const TraceRestrictProgram *prog = GetExistingTraceRestrictProgram(tile, track);
				if (prog != nullptr && prog->actions_used_flags & (TRPAUF_WAIT_AT_PBS | TRPAUF_SLOT_ACQUIRE | TRPAUF_TRAIN_NOT_STUCK | TRPAUF_REVERSE_AT)) {
					TraceRestrictProgramResult out;
					TraceRestrictProgramInput input(tile, TrackEnterdirToTrackdir(track, enterdir), nullptr, nullptr);
					input.permitted_slot_operations = TRPISP_ACQUIRE;
					prog->Execute(v, input, out);
					if (out.flags & TRPRF_TRAIN_NOT_STUCK && !(v->track & TRACK_BIT_WORMHOLE) && !(v->track == TRACK_BIT_DEPOT)) {
						v->wait_counter = 0;
					}
					if (out.flags & TRPRF_REVERSE_AT) {
						result_flags |= CTTRF_REVERSE_AT_SIGNAL;
					}
					if (out.flags & (TRPRF_WAIT_AT_PBS | TRPRF_REVERSE_AT)) {
						if (mark_stuck) MarkTrainAsStuck(v, true);
						return { track, result_flags };
					}
				}
			}
			ClrBit(v->flags, VRF_WAITING_RESTRICTION);

			do_track_reservation = true;
			changed_signal = TrackEnterdirToTrackdir(track, enterdir);
			SetSignalStateByTrackdir(tile, changed_signal, SIGNAL_STATE_GREEN);
			if (_extra_aspects > 0) {
				SetSignalAspect(tile, track, 0);
				UpdateAspectDeferredWithVehicleRail(v, tile, changed_signal);
			}
		} else if (!do_track_reservation) {
			return { track, result_flags };
		}
		best_track = track;
	}

	if ((flags & CTTF_NON_LOOKAHEAD) && v->lookahead != nullptr) {
		/* We have reached a diverging junction with no reservation, yet we have a lookahead state.
		 * Clear the lookahead state. */
		v->lookahead.reset();
	}

	if (!(flags & CTTF_NO_LOOKAHEAD_VALIDATE)) {
		ClearLookAheadIfInvalid(v);
	}

	/* The temporary slot state only needs to be pushed to the stack (i.e. activated) on first use */
	TraceRestrictSlotTemporaryState temporary_slot_state;

	/* All exit paths except success should revert the temporary slot state if required */
	auto slot_state_guard = scope_guard([&]() {
		if (temporary_slot_state.IsActive()) temporary_slot_state.PopFromChangeStackRevertTemporaryChanges(v->index);
	});

	PBSTileInfo   origin = FollowTrainReservation(v, nullptr, FollowTrainReservationFlag::OkayUnused);
	PBSTileInfo   res_dest(tile, INVALID_TRACKDIR, false);
	DiagDirection dest_enterdir = enterdir;
	if (do_track_reservation) {
		res_dest = ExtendTrainReservation(v, origin, &tracks, &dest_enterdir, temporary_slot_state);
		if (res_dest.tile == INVALID_TILE) {
			/* Reservation failed? */
			if (mark_stuck) MarkTrainAsStuck(v);
			if (changed_signal != INVALID_TRACKDIR) SetSignalStateByTrackdir(tile, changed_signal, SIGNAL_STATE_RED);
			return { FindFirstTrack(tracks), result_flags };
		}
		if (res_dest.okay) {
			if (temporary_slot_state.IsActive()) temporary_slot_state.PopFromChangeStackApplyTemporaryChanges(v);
			bool long_reserve = (CheckLongReservePbsTunnelBridgeOnTrackdir(v, res_dest.tile, res_dest.trackdir) != INVALID_TILE);
			if (!long_reserve) {
				CFollowTrackRail ft(v);
				if (ft.Follow(res_dest.tile, res_dest.trackdir)) {
					Trackdir  new_td = FindFirstTrackdir(ft.new_td_bits);
					long_reserve = HasLongReservePbsSignalOnTrackdir(v, ft.new_tile, new_td, _settings_game.vehicle.train_braking_model == TBM_REALISTIC, lookahead_state.flags);
				}
			}

			if (!long_reserve) {
				/* Got a valid reservation that ends at a safe target, quick exit. */
				result_flags |= CTTRF_RESERVATION_MADE;
				if (changed_signal != INVALID_TRACKDIR) MarkSingleSignalDirty(tile, changed_signal);
				if (!HasBit(lookahead_state.flags, CTTLASF_NO_RES_VEH_TILE)) TryReserveRailTrack(v->tile, TrackdirToTrack(v->GetVehicleTrackdir()));
				if (_settings_game.vehicle.train_braking_model == TBM_REALISTIC) FillTrainReservationLookAhead(v);
				return { best_track, result_flags };
			}
		}

		/* Check if the train needs service here, so it has a chance to always find a depot.
		 * Also check if the current order is a service order so we don't reserve a path to
		 * the destination but instead to the next one if service isn't needed. */
		CheckIfTrainNeedsService(v);
		if (v->current_order.IsType(OT_DUMMY) || v->current_order.IsType(OT_CONDITIONAL) || v->current_order.IsType(OT_GOTO_DEPOT) ||
				v->current_order.IsSlotCounterOrder() || v->current_order.IsType(OT_LABEL)) {
			ProcessOrders(v);
		}
	}

	/* Save the current train order. The destructor will restore the old order on function exit. */
	VehicleOrderSaver orders(v);

	if (lookahead_state.order_items_start == 0) {
		orders.AdvanceOrdersFromVehiclePosition(lookahead_state);
	}
	if (_settings_game.vehicle.train_braking_model == TBM_REALISTIC) orders.AdvanceOrdersFromLookahead(lookahead_state);

	if (res_dest.tile != INVALID_TILE && !res_dest.okay) {
		/* Pathfinders are able to tell that route was only 'guessed'. */
		bool      path_found = true;
		TileIndex new_tile = res_dest.tile;

		Track next_track = DoTrainPathfind(v, new_tile, dest_enterdir, tracks, path_found, do_track_reservation, &res_dest, &final_dest);
		DEBUG_UPDATESTATECHECKSUM("ChooseTrainTrack: v: {}, path_found: {}, next_track: {}", v->index, path_found, next_track);
		UpdateStateChecksum((((uint64_t) v->index.base()) << 32) | (path_found << 16) | next_track);
		if (new_tile == tile) best_track = next_track;
		v->HandlePathfindingResult(path_found);
	}

	/* No track reservation requested -> finished. */
	if (!do_track_reservation) return { best_track, result_flags };

	/* A path was found, but could not be reserved. */
	if (res_dest.tile != INVALID_TILE && !res_dest.okay) {
		if (mark_stuck) MarkTrainAsStuck(v);
		FreeTrainTrackReservation(v, origin.tile, origin.trackdir);
		return { best_track, result_flags };
	}

	/* No possible reservation target found, we are probably lost. */
	if (res_dest.tile == INVALID_TILE) {
		/* Try to find any safe destination. */
		PBSTileInfo path_end = FollowTrainReservation(v, nullptr, FollowTrainReservationFlag::OkayUnused);
		if (TryReserveSafeTrack(v, path_end.tile, path_end.trackdir, false)) {
			if (temporary_slot_state.IsActive()) temporary_slot_state.PopFromChangeStackApplyTemporaryChanges(v);
			TrackBits res = GetReservedTrackbits(tile) & DiagdirReachesTracks(enterdir);
			best_track = FindFirstTrack(res);
			if (!HasBit(lookahead_state.flags, CTTLASF_NO_RES_VEH_TILE)) TryReserveRailTrack(v->tile, TrackdirToTrack(v->GetVehicleTrackdir()));
			result_flags |= CTTRF_RESERVATION_MADE;
			if (changed_signal != INVALID_TRACKDIR) MarkSingleSignalDirty(tile, changed_signal);
			if (_settings_game.vehicle.train_braking_model == TBM_REALISTIC) FillTrainReservationLookAhead(v);
		} else {
			FreeTrainTrackReservation(v, origin.tile, origin.trackdir);
			if (mark_stuck) MarkTrainAsStuck(v);
		}
		return { best_track, result_flags };;
	}

	result_flags |= CTTRF_RESERVATION_MADE;

	auto check_destination_seen = [&](TileIndex tile) {
		if (_settings_game.vehicle.train_braking_model == TBM_REALISTIC && v->current_order.IsBaseStationOrder() &&
				HasStationTileRail(tile)) {
			if (v->current_order.ShouldStopAtStation(v, GetStationIndex(tile), IsRailWaypoint(tile))) {
				SetBit(lookahead_state.flags, CTTLASF_STOP_FOUND);
			} else if (v->current_order.IsType(OT_GOTO_WAYPOINT) && v->current_order.GetDestination() == GetStationIndex(tile) && (v->current_order.GetWaypointFlags() & OWF_REVERSE)) {
				if (!HasBit(lookahead_state.flags, CTTLASF_REVERSE_FOUND)) {
					SetBit(lookahead_state.flags, CTTLASF_REVERSE_FOUND);
					lookahead_state.reverse_dest = GetStationIndex(tile);
				}
			}
		}
	};

	check_destination_seen(res_dest.tile);

	/* Reservation target found and free, check if it is safe. */
	while (!IsSafeWaitingPosition(v, res_dest.tile, res_dest.trackdir, true, _settings_game.pf.forbid_90_deg)) {
		/* Extend reservation until we have found a safe position. */
		DiagDirection exitdir = TrackdirToExitdir(res_dest.trackdir);
		TileIndex     next_tile = TileAddByDiagDir(res_dest.tile, exitdir);
		TrackBits     reachable = TrackdirBitsToTrackBits(GetTileTrackdirBits(next_tile, TRANSPORT_RAIL, 0)) & DiagdirReachesTracks(exitdir);
		if (Rail90DegTurnDisallowedTilesFromDiagDir(res_dest.tile, next_tile, exitdir)) {
			reachable &= ~TrackCrossesTracks(TrackdirToTrack(res_dest.trackdir));
		}

		/* Get next order with destination. */
		if (orders.SwitchToNextOrder(true)) {
			PBSTileInfo cur_dest;
			bool path_found;
			DoTrainPathfind(v, next_tile, exitdir, reachable, path_found, true, &cur_dest, nullptr);
			if (cur_dest.tile != INVALID_TILE) {
				res_dest = cur_dest;
				if (res_dest.okay) {
					check_destination_seen(res_dest.tile);
					continue;
				}
				/* Path found, but could not be reserved. */
				FreeTrainTrackReservation(v, origin.tile, origin.trackdir);
				if (mark_stuck) MarkTrainAsStuck(v);
				result_flags &= ~CTTRF_RESERVATION_MADE;
				changed_signal = INVALID_TRACKDIR;
				if (temporary_slot_state.IsActive()) temporary_slot_state.PopFromChangeStackRevertTemporaryChanges(v->index);
				break;
			}
		}
		/* No order or no safe position found, try any position. */
		if (!TryReserveSafeTrack(v, res_dest.tile, res_dest.trackdir, true)) {
			FreeTrainTrackReservation(v, origin.tile, origin.trackdir);
			if (mark_stuck) MarkTrainAsStuck(v);
			result_flags &= ~CTTRF_RESERVATION_MADE;
			changed_signal = INVALID_TRACKDIR;
			if (temporary_slot_state.IsActive()) temporary_slot_state.PopFromChangeStackRevertTemporaryChanges(v->index);
		}
		break;
	}

	if (result_flags & CTTRF_RESERVATION_MADE) {
		if (temporary_slot_state.IsActive()) temporary_slot_state.PopFromChangeStackApplyTemporaryChanges(v);
		if (v->current_order.IsBaseStationOrder() && HasStationTileRail(res_dest.tile) && v->current_order.GetDestination() == GetStationIndex(res_dest.tile)) {
			if (v->current_order.ShouldStopAtStation(v, v->current_order.GetDestination().ToStationID(), v->current_order.IsType(OT_GOTO_WAYPOINT))) {
				v->last_station_visited = v->current_order.GetDestination().ToStationID();
			}
			orders.SwitchToNextOrder(true);
		}
		if (_settings_game.vehicle.train_braking_model == TBM_REALISTIC) {
			FillTrainReservationLookAhead(v);
			if (v->lookahead != nullptr) lookahead_state.order_items_start = (uint)v->lookahead->items.size();
		}
		TryLongReserveChooseTrainTrack(v, res_dest.tile, res_dest.trackdir, (flags & CTTF_FORCE_RES), lookahead_state);
	}

	if (!HasBit(lookahead_state.flags, CTTLASF_NO_RES_VEH_TILE)) TryReserveRailTrack(v->tile, TrackdirToTrack(v->GetVehicleTrackdir()));

	if (changed_signal != INVALID_TRACKDIR) MarkSingleSignalDirty(tile, changed_signal);

	orders.Restore();
	if (v->current_order.IsType(OT_GOTO_DEPOT) &&
			(v->current_order.GetDepotActionType() & ODATFB_NEAREST_DEPOT) &&
			final_dest != INVALID_TILE && IsRailDepotTile(final_dest)) {
		v->current_order.SetDestination(GetDepotIndex(final_dest));
		v->dest_tile = final_dest;
		SetWindowWidgetDirty(WC_VEHICLE_VIEW, v->index, WID_VV_START_STOP);
	}

	return { best_track, result_flags };
}

/**
 * Try to reserve a path to a safe position.
 *
 * @param v The vehicle
 * @param mark_as_stuck Should the train be marked as stuck on a failed reservation?
 * @param first_tile_okay True if no path should be reserved if the current tile is a safe position.
 * @return Result flags.
 */
TryPathReserveResultFlags TryPathReserveWithResultFlags(Train *v, bool mark_as_stuck, bool first_tile_okay)
{
	dbg_assert(v->IsFrontEngine());

	ClearLookAheadIfInvalid(v);

	if (v->lookahead != nullptr && v->lookahead->flags.Test(TrainReservationLookAheadFlag::DepotEnd)) return TPRRF_RESERVATION_OK;

	/* We have to handle depots specially as the track follower won't look
	 * at the depot tile itself but starts from the next tile. If we are still
	 * inside the depot, a depot reservation can never be ours. */
	if (v->track == TRACK_BIT_DEPOT) {
		if (HasDepotReservation(v->tile)) {
			if (mark_as_stuck) MarkTrainAsStuck(v);
			return TPRRF_NONE;
		} else {
			/* Depot not reserved, but the next tile might be. */
			TileIndex next_tile = TileAddByDiagDir(v->tile, GetRailDepotDirection(v->tile));
			if (HasReservedTracks(next_tile, DiagdirReachesTracks(GetRailDepotDirection(v->tile)))) return TPRRF_NONE;
		}
	}

	if (IsTileType(v->tile, MP_TUNNELBRIDGE) && IsTunnelBridgeSignalSimulationExitOnly(v->tile) &&
			TrackdirEntersTunnelBridge(v->tile, v->GetVehicleTrackdir())) {
		/* prevent any attempt to reserve the wrong way onto a tunnel/bridge exit */
		return TPRRF_NONE;
	}
	if (IsTunnelBridgeWithSignalSimulation(v->tile) && ((v->track & TRACK_BIT_WORMHOLE) || TrackdirEntersTunnelBridge(v->tile, v->GetVehicleTrackdir()))) {
		DiagDirection tunnel_bridge_dir = GetTunnelBridgeDirection(v->tile);
		Axis axis = DiagDirToAxis(tunnel_bridge_dir);
		DiagDirection axial_dir = DirToDiagDirAlongAxis(v->direction, axis);
		if (axial_dir == tunnel_bridge_dir) {
			/* prevent use of the entrance tile for reservations when the train is already in the wormhole */

			if (_settings_game.vehicle.train_braking_model == TBM_REALISTIC) {
				/* Initialise a lookahead if there isn't one already */
				if (v->lookahead == nullptr) FillTrainReservationLookAhead(v);
				if (v->lookahead != nullptr && !LookaheadWithinCurrentTunnelBridge(v)) {
					/* Try to extend the reservation beyond the tunnel/bridge exit */
					TryLongReserveChooseTrainTrackFromReservationEnd(v, true);
				}
			} else {
				TileIndex exit = GetOtherTunnelBridgeEnd(v->tile);
				TileIndex v_pos = TileVirtXY(v->x_pos, v->y_pos);
				if (v_pos != exit) {
					v_pos += TileOffsByDiagDir(tunnel_bridge_dir);
				}
				if (v_pos == exit) {
					return CheckTrainStayInWormHolePathReserve(v, exit) ? TPRRF_RESERVATION_OK : TPRRF_NONE;
				}
			}
			return TPRRF_NONE;
		}
	}

	Vehicle *other_train = nullptr;
	PBSTileInfo origin = FollowTrainReservation(v, &other_train);
	/* The path we are driving on is already blocked by some other train.
	 * This can only happen in certain situations when mixing path and
	 * block signals or when changing tracks and/or signals.
	 * Exit here as doing any further reservations will probably just
	 * make matters worse. */
	if (other_train != nullptr && other_train->index != v->index) {
		if (mark_as_stuck) MarkTrainAsStuck(v);
		return TPRRF_NONE;
	}
	/* If we have a reserved path and the path ends at a safe tile, we are finished already. */
	if (origin.okay && (v->tile != origin.tile || first_tile_okay)) {
		/* Can't be stuck then. */
		if (HasBit(v->flags, VRF_TRAIN_STUCK)) SetWindowWidgetDirty(WC_VEHICLE_VIEW, v->index, WID_VV_START_STOP);
		ClrBit(v->flags, VRF_TRAIN_STUCK);
		if (_settings_game.vehicle.train_braking_model == TBM_REALISTIC) {
			FillTrainReservationLookAhead(v);
			TryLongReserveChooseTrainTrackFromReservationEnd(v, true);
		}
		return TPRRF_RESERVATION_OK;
	}

	/* If we are in a depot, tentatively reserve the depot. */
	if (v->track == TRACK_BIT_DEPOT && v->tile == origin.tile) {
		SetDepotReservation(v->tile, true);
		if (_settings_client.gui.show_track_reservation) MarkTileDirtyByTile(v->tile, VMDF_NOT_MAP_MODE);
	}

	DiagDirection exitdir = TrackdirToExitdir(origin.trackdir);
	TileIndex new_tile;
	if (IsTileType(origin.tile, MP_TUNNELBRIDGE) && GetTunnelBridgeDirection(origin.tile) == exitdir) {
		new_tile = GetOtherTunnelBridgeEnd(origin.tile);
	} else {
		new_tile = TileAddByDiagDir(origin.tile, exitdir);
	}
	TrackBits reachable = TrackdirBitsToTrackBits(GetTileTrackdirBits(new_tile, TRANSPORT_RAIL, 0) & DiagdirReachesTrackdirs(exitdir));

	if (Rail90DegTurnDisallowedTilesFromDiagDir(origin.tile, new_tile, exitdir)) reachable &= ~TrackCrossesTracks(TrackdirToTrack(origin.trackdir));

	TryPathReserveResultFlags result_flags = TPRRF_NONE;
	if (reachable != TRACK_BIT_NONE) {
		ChooseTrainTrackResult result = ChooseTrainTrack(v, new_tile, exitdir, reachable, CTTF_FORCE_RES | (mark_as_stuck ? CTTF_MARK_STUCK : CTTF_NONE));
		if (result.ctt_flags & CTTRF_RESERVATION_MADE) {
			result_flags |= TPRRF_RESERVATION_OK;
		} else if (result.ctt_flags & CTTRF_REVERSE_AT_SIGNAL) {
			result_flags |= TPRRF_REVERSE_AT_SIGNAL;
		}
	}

	if ((result_flags & TPRRF_RESERVATION_OK) == 0) {
		/* Free the depot reservation as well. */
		if (v->track == TRACK_BIT_DEPOT && v->tile == origin.tile) SetDepotReservation(v->tile, false);
		return result_flags;
	}

	if (HasBit(v->flags, VRF_TRAIN_STUCK)) {
		v->wait_counter = 0;
		SetWindowWidgetDirty(WC_VEHICLE_VIEW, v->index, WID_VV_START_STOP);
	}
	ClrBit(v->flags, VRF_TRAIN_STUCK);
	if (_settings_game.vehicle.train_braking_model == TBM_REALISTIC) FillTrainReservationLookAhead(v);
	return result_flags;
}


static bool CheckReverseTrain(const Train *v)
{
	if (_settings_game.difficulty.line_reverse_mode != 0 ||
			v->track == TRACK_BIT_DEPOT) {
		return false;
	}

	dbg_assert(v->track != TRACK_BIT_NONE);

	return YapfTrainCheckReverse(v);
}

/**
 * Get the location of the next station to visit.
 * @param station Next station to visit.
 * @return Location of the new station.
 */
TileIndex Train::GetOrderStationLocation(StationID station)
{
	if (station == this->last_station_visited) this->last_station_visited = StationID::Invalid();

	const Station *st = Station::Get(station);
	if (!st->facilities.Test(StationFacility::Train)) {
		/* The destination station has no trainstation tiles. */
		this->IncrementRealOrderIndex();
		return {};
	}

	return st->xy;
}

/** Goods at the consist have changed, update the graphics, cargo, and acceleration. */
void Train::MarkDirty()
{
	Train *v = this;
	do {
		v->colourmap = PAL_NONE;
		v->InvalidateImageCache();
		v->UpdateViewport(true, false);
	} while ((v = v->Next()) != nullptr);

	/* need to update acceleration and cached values since the goods on the train changed. */
	this->CargoChanged();
	this->UpdateAcceleration();
}

/**
 * This function looks at the vehicle and updates its speed (cur_speed
 * and subspeed) variables. Furthermore, it returns the distance that
 * the train can drive this tick. #Vehicle::GetAdvanceDistance() determines
 * the distance to drive before moving a step on the map.
 * @return distance to drive.
 */
int Train::UpdateSpeed(MaxSpeedInfo max_speed_info)
{
	AccelStatus accel_status = this->GetAccelerationStatus();
	if (this->lookahead != nullptr && this->lookahead->flags.Test(TrainReservationLookAheadFlag::ApplyAdvisory) && this->cur_speed <= max_speed_info.strict_max_speed) {
		this->lookahead->flags.Reset(TrainReservationLookAheadFlag::ApplyAdvisory);
	}
	switch (_settings_game.vehicle.train_acceleration_model) {
		default: NOT_REACHED();
		case AM_ORIGINAL:
			return this->DoUpdateSpeed({ this->acceleration * (accel_status == AS_BRAKE ? -4 : 2), this->acceleration * -4 }, 0,
					max_speed_info.strict_max_speed, max_speed_info.advisory_max_speed, this->UsingRealisticBraking());

		case AM_REALISTIC:
			return this->DoUpdateSpeed(this->GetAcceleration(), accel_status == AS_BRAKE ? 0 : 2,
					max_speed_info.strict_max_speed, max_speed_info.advisory_max_speed, this->UsingRealisticBraking());
	}
}
/**
 * Handle all breakdown related stuff for a train consist.
 * @param v The front engine.
 */
static bool HandlePossibleBreakdowns(Train *v)
{
	dbg_assert(v->IsFrontEngine());
	for (Train *u = v; u != nullptr; u = u->Next()) {
		if (u->breakdown_ctr != 0 && (u->IsEngine() || u->IsMultiheaded())) {
			if (u->breakdown_ctr <= 2) {
				if (u->HandleBreakdown()) return true;
				/* We check the order of v (the first vehicle) instead of u here! */
			} else if (!v->current_order.IsType(OT_LOADING)) {
				u->breakdown_ctr--;
			}
		}
	}
	return false;
}

/**
 * Trains enters a station, send out a news item if it is the first train, and start loading.
 * @param v Train that entered the station.
 * @param station Station visited.
 */
static void TrainEnterStation(Train *v, StationID station)
{
	v->last_station_visited = station;

	BaseStation *bst = BaseStation::Get(station);

	if (Waypoint::IsExpected(bst)) {
		v->DeleteUnreachedImplicitOrders();
		UpdateVehicleTimetable(v, true);
		v->last_station_visited = station;
		v->force_proceed = TFP_NONE;
		SetWindowDirty(WC_VEHICLE_VIEW, v->index);
		v->current_order.MakeWaiting();
		v->current_order.SetNonStopType(ONSF_NO_STOP_AT_ANY_STATION);
		v->cur_speed = 0;
		v->UpdateTrainSpeedAdaptationLimit(0);
		return;
	}

	/* check if a train ever visited this station before */
	Station *st = Station::From(bst);
	if (!(st->had_vehicle_of_type & HVOT_TRAIN)) {
		st->had_vehicle_of_type |= HVOT_TRAIN;
		AddVehicleNewsItem(
			GetEncodedString(STR_NEWS_FIRST_TRAIN_ARRIVAL, st->index),
			v->owner == _local_company ? NewsType::ArrivalCompany : NewsType::ArrivalOther,
			v->index,
			st->index
		);
		AI::NewEvent(v->owner, new ScriptEventStationFirstVehicle(st->index, v->index));
		Game::NewEvent(new ScriptEventStationFirstVehicle(st->index, v->index));
	}

	v->force_proceed = TFP_NONE;
	SetWindowDirty(WC_VEHICLE_VIEW, v->index);

	v->BeginLoading();

	TileIndex station_tile = v->GetStationLoadingVehicle()->tile;
	TriggerStationRandomisation(st, station_tile, SRT_TRAIN_ARRIVES);
	TriggerStationAnimation(st, station_tile, SAT_TRAIN_ARRIVES);
}

/* Check if the vehicle is compatible with the specified tile */
static inline bool CheckCompatibleRail(const Train *v, TileIndex tile, DiagDirection enterdir)
{
	return IsInfraTileUsageAllowed(VEH_TRAIN, v->owner, tile) &&
			(!v->IsFrontEngine() || HasBit(v->compatible_railtypes, GetRailTypeByEntryDir(tile, enterdir)));
}

/** Data structure for storing engine speed changes of an acceleration type. */
struct AccelerationSlowdownParams {
	uint8_t small_turn; ///< Speed change due to a small turn.
	uint8_t large_turn; ///< Speed change due to a large turn.
	uint8_t z_up;       ///< Fraction to remove when moving up.
	uint8_t z_down;     ///< Fraction to add when moving down.
};

/** Speed update fractions for each acceleration type. */
static const AccelerationSlowdownParams _accel_slowdown[] = {
	/* normal accel */
	{256 / 4, 256 / 2, 256 / 4, 2}, ///< normal
	{256 / 4, 256 / 2, 256 / 4, 2}, ///< monorail
	{0,       256 / 2, 256 / 4, 2}, ///< maglev
};

/**
 * Modify the speed of the vehicle due to a change in altitude.
 * @param v %Train to update.
 * @param old_z Previous height.
 */
static inline void AffectSpeedByZChange(Train *v, int old_z)
{
	if (old_z == v->z_pos || _settings_game.vehicle.train_acceleration_model != AM_ORIGINAL) return;

	const AccelerationSlowdownParams *asp = &_accel_slowdown[GetRailTypeInfo(v->railtype)->acceleration_type];

	if (old_z < v->z_pos) {
		v->cur_speed -= (v->cur_speed * asp->z_up >> 8);
	} else {
		uint16_t spd = v->cur_speed + asp->z_down;
		if (spd <= v->gcache.cached_max_track_speed) v->cur_speed = spd;
	}
}

enum TrainMovedChangeSignalEnum {
	CHANGED_NOTHING, ///< No special signals were changed
	CHANGED_NORMAL_TO_PBS_BLOCK, ///< A PBS block with a non-PBS signal facing us
	CHANGED_LR_PBS ///< A long reserve PBS signal
};

static TrainMovedChangeSignalEnum TrainMovedChangeSignal(Train* v, TileIndex tile, DiagDirection dir, bool front)
{
	if (IsTileType(tile, MP_RAILWAY) &&
			GetRailTileType(tile) == RAIL_TILE_SIGNALS) {
		TrackdirBits tracks = TrackBitsToTrackdirBits(GetTrackBits(tile)) & DiagdirReachesTrackdirs(dir);
		Trackdir trackdir = FindFirstTrackdir(tracks);
		if (UpdateSignalsOnSegment(tile,  TrackdirToExitdir(trackdir), GetTileOwner(tile)) == SIGSEG_PBS && HasSignalOnTrackdir(tile, trackdir)) {
			/* A PBS block with a non-PBS signal facing us? */
			if (!IsPbsSignal(GetSignalType(tile, TrackdirToTrack(trackdir)))) return CHANGED_NORMAL_TO_PBS_BLOCK;

			if (front && HasLongReservePbsSignalOnTrackdir(v, tile, trackdir, _settings_game.vehicle.train_braking_model == TBM_REALISTIC, 0)) return CHANGED_LR_PBS;
		}
	}
	if (IsTileType(tile, MP_TUNNELBRIDGE) && IsTunnelBridgeSignalSimulationExit(tile) && GetTunnelBridgeDirection(tile) == ReverseDiagDir(dir)) {
		if (UpdateSignalsOnSegment(tile, dir, GetTileOwner(tile)) == SIGSEG_PBS) {
			return CHANGED_NORMAL_TO_PBS_BLOCK;
		}
	}
	if (front && _settings_game.vehicle.train_braking_model == TBM_REALISTIC && IsTileType(tile, MP_TUNNELBRIDGE) && IsTunnelBridgeSignalSimulationEntrance(tile)) {
		TrackdirBits tracks = TrackBitsToTrackdirBits(GetTunnelBridgeTrackBits(tile)) & DiagdirReachesTrackdirs(dir);
		Trackdir trackdir = FindFirstTrackdir(tracks);
		if (CheckLongReservePbsTunnelBridgeOnTrackdir(v, tile, trackdir) != INVALID_TILE) return CHANGED_LR_PBS;
	}

	return CHANGED_NOTHING;
}

/** Tries to reserve track under whole train consist. */
void Train::ReserveTrackUnderConsist() const
{
	for (const Train *u = this; u != nullptr; u = u->Next()) {
		if (u->track & TRACK_BIT_WORMHOLE) {
			if (IsRailCustomBridgeHeadTile(u->tile)) {
				/* reserve the first available track */
				TrackBits bits = GetAcrossTunnelBridgeTrackBits(u->tile);
				Track first_track = RemoveFirstTrack(&bits);
				dbg_assert(IsValidTrack(first_track));
				TryReserveRailTrack(u->tile, first_track);
			} else {
				TryReserveRailTrack(u->tile, DiagDirToDiagTrack(GetTunnelBridgeDirection(u->tile)));
			}
		} else if (u->track != TRACK_BIT_DEPOT) {
			TryReserveRailTrack(u->tile, TrackBitsToTrack(u->track));
		}
	}
}

/**
 * The train vehicle crashed!
 * Update its status and other parts around it.
 * @param flooded Crash was caused by flooding.
 * @return Number of people killed.
 */
uint Train::Crash(bool flooded)
{
	uint victims = 0;
	if (this->IsFrontEngine()) {
		victims += 2; // driver

		/* Remove the reserved path in front of the train if it is not stuck.
		 * Also clear all reserved tracks the train is currently on. */
		if (!HasBit(this->flags, VRF_TRAIN_STUCK)) FreeTrainTrackReservation(this);
		for (const Train *v = this; v != nullptr; v = v->Next()) {
			ClearPathReservation(v, v->tile, v->GetVehicleTrackdir(), true);
		}

		/* we may need to update crossing we were approaching,
		 * but must be updated after the train has been marked crashed */
		TileIndex crossing = TrainApproachingCrossingTile(this);
		if (crossing != INVALID_TILE) UpdateLevelCrossing(crossing);

		/* Remove the loading indicators (if any) */
		HideFillingPercent(&this->fill_percent_te_id);
	}

	RegisterGameEvents(GEF_TRAIN_CRASH);

	victims += this->GroundVehicleBase::Crash(flooded);

	this->crash_anim_pos = flooded ? 4000 : 1; // max 4440, disappear pretty fast when flooded
	return victims;
}

/**
 * Marks train as crashed and creates an AI event.
 * Doesn't do anything if the train is crashed already.
 * @param v first vehicle of chain
 * @return number of victims (including 2 drivers; zero if train was already crashed)
 */
static uint TrainCrashed(Train *v)
{
	uint victims = 0;

	/* do not crash train twice */
	if (!(v->vehstatus & VS_CRASHED)) {
		victims = v->Crash();
		AI::NewEvent(v->owner, new ScriptEventVehicleCrashed(v->index, v->tile, ScriptEventVehicleCrashed::CRASH_TRAIN, victims, v->owner));
		Game::NewEvent(new ScriptEventVehicleCrashed(v->index, v->tile, ScriptEventVehicleCrashed::CRASH_TRAIN, victims, v->owner));
	}

	/* Try to re-reserve track under already crashed train too.
	 * Crash() clears the reservation! */
	v->ReserveTrackUnderConsist();

	return victims;
}

/** Temporary data storage for testing collisions. */
struct TrainCollideChecker {
	Train *v; ///< %Vehicle we are testing for collision.
	uint num; ///< Total number of victims if train collided.
};

/**
 * Collision test function.
 * @param v %Train vehicle to test collision with.
 * @param data %Train being examined.
 * @return \c nullptr (always continue search)
 */
static Vehicle *FindTrainCollideEnum(Vehicle *v, void *data)
{
	TrainCollideChecker *tcc = (TrainCollideChecker*)data;

	/* not in depot */
	if (Train::From(v)->track == TRACK_BIT_DEPOT) return nullptr;

	if (_settings_game.vehicle.no_train_crash_other_company) {
		/* do not crash into trains of another company. */
		if (v->owner != tcc->v->owner) return nullptr;
	}

	/* get first vehicle now to make most usual checks faster */
	Train *coll = Train::From(v)->First();

	/* can't collide with own wagons */
	if (coll == tcc->v) return nullptr;

	int x_diff = v->x_pos - tcc->v->x_pos;
	int y_diff = v->y_pos - tcc->v->y_pos;

	/* Do fast calculation to check whether trains are not in close vicinity
	 * and quickly reject trains distant enough for any collision.
	 * Differences are shifted by 7, mapping range [-7 .. 8] into [0 .. 15]
	 * Differences are then ORed and then we check for any higher bits */
	uint hash = (y_diff + 7) | (x_diff + 7);
	if (hash & ~15) return nullptr;

	/* Slower check using multiplication */
	int min_diff = (Train::From(v)->gcache.cached_veh_length + 1) / 2 + (tcc->v->gcache.cached_veh_length + 1) / 2 - 1;
	if (x_diff * x_diff + y_diff * y_diff >= min_diff * min_diff) return nullptr;

	/* Happens when there is a train under bridge next to bridge head */
	if (abs(v->z_pos - tcc->v->z_pos) > 5) return nullptr;

	/* crash both trains */
	tcc->num += TrainCrashed(tcc->v);
	tcc->num += TrainCrashed(coll);

	return nullptr; // continue searching
}

/**
 * Checks whether the specified train has a collision with another vehicle. If
 * so, destroys this vehicle, and the other vehicle if its subtype has TS_Front.
 * Reports the incident in a flashy news item, modifies station ratings and
 * plays a sound.
 * @param v %Train to test.
 */
static bool CheckTrainCollision(Train *v)
{
	/* can't collide in depot */
	if (v->track == TRACK_BIT_DEPOT) return false;

	dbg_assert(v->track & TRACK_BIT_WORMHOLE || TileVirtXY(v->x_pos, v->y_pos) == v->tile);

	TrainCollideChecker tcc;
	tcc.v = v;
	tcc.num = 0;

	/* find colliding vehicles */
	if (v->track & TRACK_BIT_WORMHOLE) {
		FindVehicleOnPos(v->tile, VEH_TRAIN, &tcc, FindTrainCollideEnum);
		FindVehicleOnPos(GetOtherTunnelBridgeEnd(v->tile), VEH_TRAIN, &tcc, FindTrainCollideEnum);
	} else {
		FindVehicleOnPosXY(v->x_pos, v->y_pos, VEH_TRAIN, &tcc, FindTrainCollideEnum);
	}

	/* any dead -> no crash */
	if (tcc.num == 0) return false;

	AddTileNewsItem(GetEncodedString(STR_NEWS_TRAIN_CRASH, tcc.num), NewsType::Accident, v->tile);

	ModifyStationRatingAround(v->tile, v->owner, -160, 30);
	if (_settings_client.sound.disaster) SndPlayVehicleFx(SND_13_TRAIN_COLLISION, v);
	return true;
}

static Vehicle *CheckTrainAtSignal(Vehicle *v, void *data)
{
	if ((v->vehstatus & VS_CRASHED)) return nullptr;

	Train *t = Train::From(v);
	DiagDirection exitdir = *(DiagDirection *)data;

	/* not front engine of a train, inside wormhole or depot, crashed */
	if (!t->IsFrontEngine() || !(t->track & TRACK_BIT_MASK)) return nullptr;

	if (t->cur_speed > 5 || VehicleExitDir(t->direction, t->track) != exitdir) return nullptr;

	return t;
}

struct FindSpaceBetweenTrainsChecker {
	int32_t pos;
	uint16_t distance;
	DiagDirection direction;
};

/** Find train in front and keep distance between trains in tunnel/bridge. */
static Vehicle *FindSpaceBetweenTrainsEnum(Vehicle *v, void *data)
{
	/* Don't look at wagons between front and back of train. */
	if ((v->Previous() != nullptr && v->Next() != nullptr)) return nullptr;

	if (!IsDiagonalDirection(v->direction)) {
		/* Check for vehicles on non-across track pieces of custom bridge head */
		if ((GetAcrossTunnelBridgeTrackBits(v->tile) & Train::From(v)->track & TRACK_BIT_ALL) == TRACK_BIT_NONE) return nullptr;
	}

	const FindSpaceBetweenTrainsChecker *checker = (FindSpaceBetweenTrainsChecker*) data;
	int32_t a, b = 0;

	switch (checker->direction) {
		default: NOT_REACHED();
		case DIAGDIR_NE: a = checker->pos; b = v->x_pos; break;
		case DIAGDIR_SE: a = v->y_pos; b = checker->pos; break;
		case DIAGDIR_SW: a = v->x_pos; b = checker->pos; break;
		case DIAGDIR_NW: a = checker->pos; b = v->y_pos; break;
	}

	if (a > b && a <= (b + (int)(checker->distance)) + (int)(TILE_SIZE) - 1) return v;
	return nullptr;
}

static bool IsTooCloseBehindTrain(Train *t, TileIndex tile, uint16_t distance, bool check_endtile)
{
	if (t->force_proceed != 0) return false;

	if (_settings_game.vehicle.train_braking_model == TBM_REALISTIC) {
		if (unlikely(t->lookahead == nullptr)) {
			FillTrainReservationLookAhead(t);
		}
		if (likely(t->lookahead != nullptr)) {
			if (LookaheadWithinCurrentTunnelBridge(t)) {
				/* lookahead is within tunnel/bridge */
				TileIndex end = GetOtherTunnelBridgeEnd(t->tile);
				const int raw_free_tiles = GetAvailableFreeTilesInSignalledTunnelBridge(t->tile, end, tile);
				ApplyAvailableFreeTunnelBridgeTiles(t->lookahead.get(), raw_free_tiles + ((raw_free_tiles != INT_MAX) ? DistanceManhattan(t->tile, tile) : 0), t->tile, end);
				SetTrainReservationLookaheadEnd(t);

				if (!LookaheadWithinCurrentTunnelBridge(t)) {
					/* Try to extend the reservation beyond the tunnel/bridge exit */
					TryLongReserveChooseTrainTrackFromReservationEnd(t, true);
				}

				if (raw_free_tiles <= (int)(distance / TILE_SIZE)) {
					/* Revert train if not going with tunnel direction. */
					DiagDirection tb_dir = GetTunnelBridgeDirection(t->tile);
					if (DirToDiagDirAlongAxis(t->direction, DiagDirToAxis(tb_dir)) != tb_dir) {
						SetBit(t->flags, VRF_REVERSING);
					}
					return true;
				}
				return false;
			} else {
				/* Try to extend the reservation beyond the tunnel/bridge exit */
				TryLongReserveChooseTrainTrackFromReservationEnd(t, true);
			}
		}
	}

	FindSpaceBetweenTrainsChecker checker;
	checker.distance = distance;
	checker.direction = DirToDiagDirAlongAxis(t->direction, DiagDirToAxis(GetTunnelBridgeDirection(t->tile)));
	switch (checker.direction) {
		default: NOT_REACHED();
		case DIAGDIR_NE: checker.pos = (TileX(tile) * TILE_SIZE) + TILE_UNIT_MASK; break;
		case DIAGDIR_SE: checker.pos = (TileY(tile) * TILE_SIZE); break;
		case DIAGDIR_SW: checker.pos = (TileX(tile) * TILE_SIZE); break;
		case DIAGDIR_NW: checker.pos = (TileY(tile) * TILE_SIZE) + TILE_UNIT_MASK; break;
	}

	if (HasVehicleOnPos(t->tile, VEH_TRAIN, &checker, &FindSpaceBetweenTrainsEnum)) {
		/* Revert train if not going with tunnel direction. */
		if (checker.direction != GetTunnelBridgeDirection(t->tile)) {
			SetBit(t->flags, VRF_REVERSING);
		}
		return true;
	}
	/* Cover blind spot at end of tunnel bridge. */
	if (check_endtile){
		if (HasVehicleOnPos(GetOtherTunnelBridgeEnd(t->tile), VEH_TRAIN, &checker, &FindSpaceBetweenTrainsEnum)) {
			/* Revert train if not going with tunnel direction. */
			if (checker.direction != GetTunnelBridgeDirection(t->tile)) {
				SetBit(t->flags, VRF_REVERSING);
			}
			return true;
		}
	}

	return false;
}

static bool CheckTrainStayInWormHolePathReserve(Train *t, TileIndex tile)
{
	bool mark_dirty = false;
	auto guard = scope_guard([&]() {
		if (mark_dirty) MarkTileDirtyByTile(tile, VMDF_NOT_MAP_MODE);
	});

	Trackdir td = GetTunnelBridgeExitTrackdir(tile);
	CFollowTrackRail ft(GetTileOwner(tile), GetRailTypeInfo(t->railtype)->all_compatible_railtypes);

	if (ft.Follow(tile, td)) {
		TrackdirBits reserved = ft.new_td_bits & TrackBitsToTrackdirBits(GetReservedTrackbits(ft.new_tile));
		if (reserved == TRACKDIR_BIT_NONE) {
			/* next tile is not reserved, so reserve the exit tile */
			if (IsBridge(tile)) {
				TryReserveRailBridgeHead(tile, FindFirstTrack(GetAcrossTunnelBridgeTrackBits(tile)));
			} else {
				SetTunnelReservation(tile, true);
			}
			mark_dirty = true;
		}
	}

	auto try_exit_reservation = [&]() -> bool {
		if (IsTunnelBridgeRestrictedSignal(tile)) {
			const TraceRestrictProgram *prog = GetExistingTraceRestrictProgram(tile, TrackdirToTrack(td));
			if (prog != nullptr && prog->actions_used_flags & (TRPAUF_WAIT_AT_PBS | TRPAUF_SLOT_ACQUIRE)) {
				TraceRestrictProgramResult out;
				TraceRestrictProgramInput input(tile, td, nullptr, nullptr);
				input.permitted_slot_operations = TRPISP_ACQUIRE;
				prog->Execute(t, input, out);
				if (out.flags & TRPRF_WAIT_AT_PBS) {
					return false;
				}
			}
		}

		if (_extra_aspects > 0) {
			SetTunnelBridgeExitSignalAspect(tile, 0);
			UpdateAspectDeferredWithVehicleTunnelBridgeExit(t, tile, GetTunnelBridgeExitTrackdir(tile));
		}

		bool ok = TryPathReserve(t);
		FlushDeferredDetermineCombineNormalShuntMode(t);
		return ok;
	};

	if (_settings_game.vehicle.train_braking_model == TBM_REALISTIC) {
		if (unlikely(t->lookahead == nullptr)) {
			FillTrainReservationLookAhead(t);
		}
		if (likely(t->lookahead != nullptr)) {
			if (!HasAcrossTunnelBridgeReservation(tile)) return false;
			if (t->lookahead->reservation_end_tile == t->tile && t->lookahead->reservation_end_position - t->lookahead->current_position <= (int)TILE_SIZE && !t->lookahead->flags.Test(TrainReservationLookAheadFlag::TunnelBridgeExitFree)) return false;
			SignalState exit_state = GetTunnelBridgeExitSignalState(tile);
			SetTunnelBridgeExitSignalState(tile, SIGNAL_STATE_GREEN);

			/* Get tile margin before changing vehicle direction */
			const int tile_margin = GetTileMarginInFrontOfTrain(t);

			TileIndex veh_orig_tile = t->tile;
			TrackBits veh_orig_track = t->track;
			Direction veh_orig_direction = t->direction;
			t->tile = tile;
			t->track = TRACK_BIT_WORMHOLE;
			t->direction = TrackdirToDirection(td);

			if (t->Next() == nullptr) {
				/* If this is a single-vehicle train, temporarily update the tile hash so that it can be found when scanning tiles.
				 * This is so that the whole train does not become invisible.
				 * Otherwise if the outgoing reservation reaches the entrance tile at the opposite end of this tunnel/bridge,
				 * the reservation would form a loop, resulting in various ill-effects and invariant violations. */
				t->UpdatePosition();
			}

			bool ok;
			if (t->lookahead->reservation_end_position >= t->lookahead->current_position && t->lookahead->reservation_end_position > t->lookahead->current_position + tile_margin) {
				/* Reservation was made previously and was valid then.
				 * To avoid unexpected braking due to stopping short of the lookahead end,
				 * just carry on even if the end is not a safe waiting point now. */
				ok = true;
			} else {
				ok = try_exit_reservation();
			}
			if (ok) {
				mark_dirty = true;
				if (t->lookahead->reservation_end_tile == veh_orig_tile && t->lookahead->reservation_end_position - t->lookahead->current_position <= (int)TILE_SIZE) {
					/* Less than a tile of lookahead, advance tile */
					t->lookahead->reservation_end_tile = tile;
					t->lookahead->reservation_end_trackdir = td;
					t->lookahead->flags.Reset(TrainReservationLookAheadFlag::TunnelBridgeExitFree);
					t->lookahead->flags.Reset(TrainReservationLookAheadFlag::Chunnel);
					t->lookahead->reservation_end_position += (DistanceManhattan(veh_orig_tile, tile) - 1 - t->lookahead->tunnel_bridge_reserved_tiles) * (int)TILE_SIZE;
					t->lookahead->reservation_end_position += IsDiagonalTrackdir(td) ? 16 : 8;
					t->lookahead->tunnel_bridge_reserved_tiles = 0;
					FillTrainReservationLookAhead(t);
				}
				/* Try to extend the reservation */
				TryLongReserveChooseTrainTrackFromReservationEnd(t);
			} else {
				SetTunnelBridgeExitSignalState(tile, exit_state);
			}
			t->tile = veh_orig_tile;
			t->track = veh_orig_track;
			t->direction = veh_orig_direction;
			if (t->Next() == nullptr) {
				/* See equivalent UpdatePosition call above */
				t->UpdatePosition();
			}
			return ok;
		}
	}


	TileIndex veh_orig_tile = t->tile;
	TrackBits veh_orig_track = t->track;
	Direction veh_orig_direction = t->direction;
	t->tile = tile;
	t->track = TRACK_BIT_WORMHOLE;
	t->direction = TrackdirToDirection(td);
	bool ok = try_exit_reservation();
	t->tile = veh_orig_tile;
	t->track = veh_orig_track;
	t->direction = veh_orig_direction;
	if (ok && IsTunnelBridgeEffectivelyPBS(tile)) {
		SetTunnelBridgeExitSignalState(tile, SIGNAL_STATE_GREEN);
		if (_extra_aspects > 0) {
			SetTunnelBridgeExitSignalAspect(tile, 0);
			UpdateAspectDeferred(tile, GetTunnelBridgeExitTrackdir(tile));
		}
		mark_dirty = true;
	}
	return ok;
}

/** Simulate signals in tunnel - bridge. */
static bool CheckTrainStayInWormHole(Train *t, TileIndex tile)
{
	if (t->force_proceed != 0) return false;

	/* When not exit reverse train. */
	if (!IsTunnelBridgeSignalSimulationExit(tile)) {
		SetBit(t->flags, VRF_REVERSING);
		return true;
	}
	SigSegState seg_state = (_settings_game.pf.reserve_paths || IsTunnelBridgeEffectivelyPBS(tile)) ? SIGSEG_PBS : UpdateSignalsOnSegment(tile, INVALID_DIAGDIR, t->owner);
	if (seg_state != SIGSEG_PBS) {
		CFollowTrackRail ft(GetTileOwner(tile), GetRailTypeInfo(t->railtype)->all_compatible_railtypes);
		if (ft.Follow(tile, GetTunnelBridgeExitTrackdir(tile))) {
			if (ft.new_td_bits != TRACKDIR_BIT_NONE && KillFirstBit(ft.new_td_bits) == TRACKDIR_BIT_NONE) {
				Trackdir td = FindFirstTrackdir(ft.new_td_bits);
				if (HasPbsSignalOnTrackdir(ft.new_tile, td)) {
					/* immediately after the exit, there is a PBS signal, switch to PBS mode */
					seg_state = SIGSEG_PBS;
				}
			}
		}
	}
	if (seg_state == SIGSEG_FULL || (seg_state == SIGSEG_PBS && !CheckTrainStayInWormHolePathReserve(t, tile))) {
		t->vehstatus |= VS_TRAIN_SLOWING;
		return true;
	}

	return false;
}

static void HandleSignalBehindTrain(Train *v, int signal_number)
{
	if (!IsTunnelBridgeSignalSimulationEntrance(v->tile)) return;

	const uint simulated_wormhole_signals = GetTunnelBridgeSignalSimulationSpacing(v->tile);

	TileIndex tile;
	switch (v->direction) {
		default: NOT_REACHED();
		case DIR_NE: tile = TileVirtXY(v->x_pos + (TILE_SIZE * simulated_wormhole_signals), v->y_pos); break;
		case DIR_SE: tile = TileVirtXY(v->x_pos, v->y_pos - (TILE_SIZE * simulated_wormhole_signals) ); break;
		case DIR_SW: tile = TileVirtXY(v->x_pos - (TILE_SIZE * simulated_wormhole_signals), v->y_pos); break;
		case DIR_NW: tile = TileVirtXY(v->x_pos, v->y_pos + (TILE_SIZE * simulated_wormhole_signals)); break;
	}

	if (tile == v->tile) {
		/* Flip signal on ramp. */
		SetTunnelBridgeEntranceSignalGreen(tile);
	} else if (IsBridge(v->tile) && signal_number >= 0) {
		SetBridgeEntranceSimulatedSignalState(v->tile, signal_number, SIGNAL_STATE_GREEN);
		MarkSingleBridgeSignalDirty(tile, v->tile);
		if (_extra_aspects > 0) UpdateAspectFromBridgeMiddleSignalChange(v->tile, TileOffsByDiagDir(GetTunnelBridgeDirection(v->tile)) * simulated_wormhole_signals, signal_number);
	} else if (IsTunnel(v->tile) && signal_number >= 0 && _extra_aspects > 0) {
		UpdateEntranceAspectFromMiddleSignalChange(v->tile, signal_number);
	}
}

inline void DecreaseReverseDistance(Train *v)
{
	if (v->reverse_distance > 1) {
		v->reverse_distance--;
	}
}

int ReversingDistanceTargetSpeed(const Train *v)
{
	if (v->UsingRealisticBraking()) {
		TrainDecelerationStats stats(v, v->lookahead != nullptr ? v->lookahead->cached_zpos : v->CalculateOverallZPos());
		return GetRealisticBrakingSpeedForDistance(stats, v->reverse_distance - 1, 0, 0);
	}
	int target_speed;
	if (_settings_game.vehicle.train_acceleration_model == AM_REALISTIC) {
		target_speed = ((v->reverse_distance - 1) * 5) / 2;
	} else {
		target_speed = (v->reverse_distance - 1) * 10 - 5;
	}
	return std::max(0, target_speed);
}

void DecrementPendingSpeedRestrictions(Train *v)
{
	bool remaining = false;
	for (auto it = _pending_speed_restriction_change_map.lower_bound(v->index); it != _pending_speed_restriction_change_map.end() && it->first == v->index;) {
		if (--it->second.distance == 0) {
			v->speed_restriction = it->second.new_speed;
			it = _pending_speed_restriction_change_map.erase(it);
		} else {
			++it;
			remaining = true;
		}
	}
	if (!remaining) ClrBit(v->flags, VRF_PENDING_SPEED_RESTRICTION);
}

void HandleTraceRestrictSpeedRestrictionAction(const TraceRestrictProgramResult &out, Train *v, Trackdir signal_td)
{
	if (out.flags & TRPRF_SPEED_RESTRICTION_SET) {
		SetBit(v->flags, VRF_PENDING_SPEED_RESTRICTION);
		for (auto it = _pending_speed_restriction_change_map.lower_bound(v->index); it != _pending_speed_restriction_change_map.end() && it->first == v->index; ++it) {
			if ((uint16_t) (out.speed_restriction + 0xFFFF) < (uint16_t) (it->second.new_speed + 0xFFFF)) it->second.new_speed = out.speed_restriction;
		}
		uint16_t flags = 0;
		if (IsDiagonalTrack(TrackdirToTrack(signal_td))) SetBit(flags, PSRCF_DIAGONAL);
		_pending_speed_restriction_change_map.insert({ v->index, { (uint16_t) (v->gcache.cached_total_length + (HasBit(flags, PSRCF_DIAGONAL) ? 8 : 4)), out.speed_restriction, v->speed_restriction, flags } });
		if ((uint16_t) (out.speed_restriction + 0xFFFF) < (uint16_t) (v->speed_restriction + 0xFFFF)) v->speed_restriction = out.speed_restriction;
	}
	if (out.flags & TRPRF_SPEED_ADAPT_EXEMPT && !HasBit(v->flags, VRF_SPEED_ADAPTATION_EXEMPT)) {
		SetBit(v->flags, VRF_SPEED_ADAPTATION_EXEMPT);
		SetWindowDirty(WC_VEHICLE_DETAILS, v->index);
	}
	if (out.flags & TRPRF_RM_SPEED_ADAPT_EXEMPT && HasBit(v->flags, VRF_SPEED_ADAPTATION_EXEMPT)) {
		ClrBit(v->flags, VRF_SPEED_ADAPTATION_EXEMPT);
		SetWindowDirty(WC_VEHICLE_DETAILS, v->index);
	}
}

template <typename AllowSlotAcquireT, typename PostProcessResultT>
void TrainControllerTraceRestrictFrontEvaluation(TileIndex tile, Trackdir dir, Train *v, TraceRestrictProgramActionsUsedFlags extra_action_used_flags, AllowSlotAcquireT allow_slot_acquire, PostProcessResultT post_process_result)
{
	const TraceRestrictProgram *prog = GetExistingTraceRestrictProgram(tile, TrackdirToTrack(dir));
	if (prog == nullptr) return;

	TraceRestrictProgramActionsUsedFlags actions_used_flags = extra_action_used_flags | TRPAUF_SLOT_RELEASE_FRONT | TRPAUF_SPEED_RESTRICTION | TRPAUF_SPEED_ADAPTATION | TRPAUF_CHANGE_COUNTER;

	const bool slot_acquire_allowed = allow_slot_acquire();
	if (slot_acquire_allowed) actions_used_flags |= TRPAUF_SLOT_ACQUIRE;

	if ((prog->actions_used_flags & actions_used_flags) == 0) return;

	TraceRestrictProgramResult out;
	TraceRestrictProgramInput input(tile, dir, nullptr, nullptr);
	input.permitted_slot_operations = TRPISP_RELEASE_FRONT | TRPISP_CHANGE_COUNTER;
	if (slot_acquire_allowed) input.permitted_slot_operations |= TRPISP_ACQUIRE;

	prog->Execute(v, input, out);

	HandleTraceRestrictSpeedRestrictionAction(out, v, dir);
	post_process_result(out);
}

/**
 * Move a vehicle chain one movement stop forwards.
 * @param v First vehicle to move.
 * @param nomove Stop moving this and all following vehicles.
 * @param reverse Set to false to not execute the vehicle reversing. This does not change any other logic.
 * @return True if the vehicle could be moved forward, false otherwise.
 */
bool TrainController(Train *v, Vehicle *nomove, bool reverse)
{
	Train *first = v->First();
	Train *prev = nullptr;
	SCOPE_INFO_FMT([&], "TrainController: {}, {}, {}", VehicleInfoDumper(v), VehicleInfoDumper(prev), VehicleInfoDumper(nomove));
	bool direction_changed = false; // has direction of any part changed?
	bool update_signal_tunbridge_exit = false;
	Direction old_direction = INVALID_DIR;
	TrackBits old_trackbits = INVALID_TRACK_BIT;
	uint16_t old_gv_flags = 0;

	auto notify_direction_changed = [&](Direction old_direction, Direction new_direction) {
		if (prev == nullptr && _settings_game.vehicle.train_acceleration_model == AM_ORIGINAL) {
			const AccelerationSlowdownParams *asp = &_accel_slowdown[GetRailTypeInfo(v->railtype)->acceleration_type];
			DirDiff diff = DirDifference(old_direction, new_direction);
			v->cur_speed -= (diff == DIRDIFF_45RIGHT || diff == DIRDIFF_45LEFT ? asp->small_turn : asp->large_turn) * v->cur_speed >> 8;
		}
		direction_changed = true;
	};

	if (reverse && v->reverse_distance == 1 && (v->cur_speed <= 15 || !v->UsingRealisticBraking())) {
		/* Train is not moving too fast and reversing distance has been reached */
		goto reverse_train_direction;
	}

	/* For every vehicle after and including the given vehicle */
	for (prev = v->Previous(); v != nomove; prev = v, v = v->Next()) {
		old_direction = v->direction;
		old_trackbits = v->track;
		old_gv_flags = v->gv_flags;
		DiagDirection enterdir = DIAGDIR_BEGIN;
		bool update_signals_crossing = false; // will we update signals or crossing state?


		GetNewVehiclePosResult gp = GetNewVehiclePos(v);
		if (!(v->track & TRACK_BIT_WORMHOLE) && gp.old_tile != gp.new_tile &&
				IsRailBridgeHeadTile(gp.old_tile) && DiagdirBetweenTiles(gp.old_tile, gp.new_tile) == GetTunnelBridgeDirection(gp.old_tile)) {
			/* left a bridge headtile into a wormhole */
			Direction old_direction = v->direction;
			uint32_t r = VehicleEnterTile(v, gp.old_tile, gp.x, gp.y); // NB: old tile, the bridge head which the train just left
			if (HasBit(r, VETS_CANNOT_ENTER)) {
				goto invalid_rail;
			}
			if (old_direction != v->direction) notify_direction_changed(old_direction, v->direction);
			DiagDirection dir = GetTunnelBridgeDirection(gp.old_tile);
			const uint8_t *b = _initial_tile_subcoord[AxisToTrack(DiagDirToAxis(dir))][dir];
			gp.x = (gp.x & ~0xF) | b[0];
			gp.y = (gp.y & ~0xF) | b[1];
		}
		if (!(v->track & TRACK_BIT_WORMHOLE)) {
			/* Not inside tunnel */
			if (gp.old_tile == gp.new_tile) {
				/* Staying in the old tile */
				if (v->track == TRACK_BIT_DEPOT) {
					/* Inside depot */
					gp.x = v->x_pos;
					gp.y = v->y_pos;
					v->reverse_distance = 0;
				} else {
					/* Not inside depot */

					/* Reverse when we are at the end of the track already, do not move to the new position */
					if (v->IsFrontEngine() && !TrainCheckIfLineEnds(v, reverse)) return false;

					uint32_t r = VehicleEnterTile(v, gp.new_tile, gp.x, gp.y);
					if (HasBit(r, VETS_CANNOT_ENTER)) {
						goto invalid_rail;
					}
					if (HasBit(r, VETS_ENTERED_STATION)) {
						/* The new position is the end of the platform */
						TrainEnterStation(v->First(), StationID(r >> VETS_STATION_ID_OFFSET));
					}
					if (old_direction != v->direction) notify_direction_changed(old_direction, v->direction);
				}
			} else {
				/* A new tile is about to be entered. */

				/* Determine what direction we're entering the new tile from */
				enterdir = DiagdirBetweenTiles(gp.old_tile, gp.new_tile);
				dbg_assert(IsValidDiagDirection(enterdir));

				enter_new_tile:

				/* Get the status of the tracks in the new tile and mask
				 * away the bits that aren't reachable. */
				TrackStatus ts = GetTileTrackStatus(gp.new_tile, TRANSPORT_RAIL, 0, (v->track & TRACK_BIT_WORMHOLE) ? INVALID_DIAGDIR : ReverseDiagDir(enterdir));
				TrackdirBits reachable_trackdirs = DiagdirReachesTrackdirs(enterdir);

				TrackdirBits trackdirbits = TrackStatusToTrackdirBits(ts) & reachable_trackdirs;
				TrackBits red_signals = TrackdirBitsToTrackBits(TrackStatusToRedSignals(ts) & reachable_trackdirs);

				TrackBits bits = TrackdirBitsToTrackBits(trackdirbits);
				if (Rail90DegTurnDisallowedTilesFromDiagDir(gp.old_tile, gp.new_tile, enterdir) && prev == nullptr) {
					/* We allow wagons to make 90 deg turns, because forbid_90_deg
					 * can be switched on halfway a turn */
					if (!(v->track & TRACK_BIT_WORMHOLE)) {
						bits &= ~TrackCrossesTracks(FindFirstTrack(v->track));
					} else if (v->track & TRACK_BIT_MASK) {
						bits &= ~TrackCrossesTracks(FindFirstTrack(v->track & TRACK_BIT_MASK));
					}
				}

				if (bits == TRACK_BIT_NONE) goto invalid_rail;

				/* Check if the new tile constrains tracks that are compatible
				 * with the current train, if not, bail out. */
				if (!CheckCompatibleRail(v, gp.new_tile, enterdir)) goto invalid_rail;

				TrackBits chosen_track;
				bool reverse_at_signal = false;
				if (prev == nullptr) {
					/* Currently the locomotive is active. Determine which one of the
					 * available tracks to choose */
					ChooseTrainTrackResult result = ChooseTrainTrack(v, gp.new_tile, enterdir, bits, CTTF_MARK_STUCK | CTTF_NON_LOOKAHEAD);
					assert(IsValidTrack(result.track));
					chosen_track = TrackToTrackBits(result.track);
					reverse_at_signal = (result.ctt_flags & CTTRF_REVERSE_AT_SIGNAL);
					dbg_assert_msg_tile(chosen_track & (bits | GetReservedTrackbits(gp.new_tile)), gp.new_tile, "0x{:X}, 0x{:X}, 0x{:X}", chosen_track, bits, GetReservedTrackbits(gp.new_tile));

					if (v->force_proceed != TFP_NONE && IsPlainRailTile(gp.new_tile) && HasSignals(gp.new_tile)) {
						/* For each signal we find decrease the counter by one.
						 * We start at two, so the first signal we pass decreases
						 * this to one, then if we reach the next signal it is
						 * decreased to zero and we won't pass that new signal. */
						Trackdir dir = FindFirstTrackdir(trackdirbits);
						if (HasSignalOnTrackdir(gp.new_tile, dir) ||
								(HasSignalOnTrackdir(gp.new_tile, ReverseTrackdir(dir)) &&
								GetSignalType(gp.new_tile, TrackdirToTrack(dir)) != SIGTYPE_PBS)) {
							/* However, we do not want to be stopped by PBS signals
							 * entered via the back. */
							v->force_proceed = (v->force_proceed == TFP_SIGNAL) ? TFP_STUCK : TFP_NONE;
							SetWindowDirty(WC_VEHICLE_VIEW, v->index);
						}
					}

					/* Check if it's a red signal and that force proceed is not clicked. */
					if ((red_signals & chosen_track) && v->force_proceed == TFP_NONE) {
						/* In front of a red signal */
						Trackdir i = FindFirstTrackdir(trackdirbits);

						if (reverse_at_signal) {
							ClrBit(v->flags, VRF_TRAIN_STUCK);
							goto reverse_train_direction;
						}

						/* Don't handle stuck trains here. */
						if (HasBit(v->flags, VRF_TRAIN_STUCK)) return false;

						if (IsNoEntrySignal(gp.new_tile, TrackdirToTrack(i)) && HasSignalOnTrackdir(gp.new_tile, i)) {
							goto reverse_train_direction;
						}

						if (!HasSignalOnTrackdir(gp.new_tile, ReverseTrackdir(i))) {
							v->cur_speed = 0;
							v->subspeed = 0;
							v->progress = 255; // make sure that every bit of acceleration will hit the signal again, so speed stays 0.
							if (!_settings_game.pf.reverse_at_signals || ++v->wait_counter < _settings_game.pf.wait_oneway_signal * DAY_TICKS * 2) return false;
						} else if (HasSignalOnTrackdir(gp.new_tile, i)) {
							v->cur_speed = 0;
							v->subspeed = 0;
							v->progress = 255; // make sure that every bit of acceleration will hit the signal again, so speed stays 0.
							if (!_settings_game.pf.reverse_at_signals || ++v->wait_counter < _settings_game.pf.wait_twoway_signal * DAY_TICKS * 2) {
								DiagDirection exitdir = TrackdirToExitdir(i);
								TileIndex o_tile = TileAddByDiagDir(gp.new_tile, exitdir);

								exitdir = ReverseDiagDir(exitdir);

								/* check if a train is waiting on the other side */
								if (!HasVehicleOnPos(o_tile, VEH_TRAIN, &exitdir, &CheckTrainAtSignal)) return false;
							}
						}

						/* If we would reverse but are currently in a PBS block and
						 * reversing of stuck trains is disabled, don't reverse.
						 * This does not apply if the reason for reversing is a one-way
						 * signal blocking us, because a train would then be stuck forever. */
						if (!_settings_game.pf.reverse_at_signals && !HasOnewaySignalBlockingTrackdir(gp.new_tile, i) &&
								UpdateSignalsOnSegment(v->tile, enterdir, v->owner) == SIGSEG_PBS) {
							v->wait_counter = 0;
							return false;
						}
						goto reverse_train_direction;
					} else if (!(v->track & TRACK_BIT_WORMHOLE) && IsTunnelBridgeWithSignalSimulation(gp.new_tile) &&
							IsTunnelBridgeSignalSimulationExitOnly(gp.new_tile) && TrackdirEntersTunnelBridge(gp.new_tile, FindFirstTrackdir(trackdirbits)) &&
							v->force_proceed == TFP_NONE) {
						goto reverse_train_direction;
					} else {
						TryReserveRailTrack(gp.new_tile, TrackBitsToTrack(chosen_track), false);

						if (IsPlainRailTile(gp.new_tile) && HasSignals(gp.new_tile) && IsRestrictedSignal(gp.new_tile)) {
							const Trackdir dir = FindFirstTrackdir(trackdirbits);
							if (HasSignalOnTrack(gp.new_tile, TrackdirToTrack(dir))) {
								TrainControllerTraceRestrictFrontEvaluation(gp.new_tile, dir, v, TRPAUF_REVERSE_BEHIND, [&]() -> bool {
									return !IsPbsSignal(GetSignalType(gp.new_tile, TrackdirToTrack(dir)));
								}, [&](const TraceRestrictProgramResult &out) {
									if (out.flags & TRPRF_REVERSE_BEHIND && GetSignalType(gp.new_tile, TrackdirToTrack(dir)) == SIGTYPE_PBS &&
											!HasSignalOnTrackdir(gp.new_tile, dir)) {
										v->reverse_distance = v->gcache.cached_total_length + (IsDiagonalTrack(TrackdirToTrack(dir)) ? 16 : 8);
										SetWindowDirty(WC_VEHICLE_VIEW, v->index);
									}
								});
							}
						}
					}
				} else {
					/* The wagon is active, simply follow the prev vehicle. */
					if (TileVirtXY(prev->x_pos, prev->y_pos) == gp.new_tile) {
						/* Choose the same track as prev */
						if (prev->track & TRACK_BIT_WORMHOLE) {
							/* Vehicles entering tunnels enter the wormhole earlier than for bridges.
							 * However, just choose the track into the wormhole. */
							dbg_assert_tile(IsTunnel(prev->tile), prev->tile);
							chosen_track = bits;
						} else {
							chosen_track = prev->track;
						}
					} else {
						/* Choose the track that leads to the tile where prev is.
						 * This case is active if 'prev' is already on the second next tile, when 'v' just enters the next tile.
						 * I.e. when the tile between them has only space for a single vehicle like
						 *  1) horizontal/vertical track tiles and
						 *  2) some orientations of tunnel entries, where the vehicle is already inside the wormhole at 8/16 from the tile edge.
						 *     Is also the train just reversing, the wagon inside the tunnel is 'on' the tile of the opposite tunnel entry.
						 */
						static const TrackBits _connecting_track[DIAGDIR_END][DIAGDIR_END] = {
							{TRACK_BIT_X,     TRACK_BIT_LOWER, TRACK_BIT_NONE,  TRACK_BIT_LEFT },
							{TRACK_BIT_UPPER, TRACK_BIT_Y,     TRACK_BIT_LEFT,  TRACK_BIT_NONE },
							{TRACK_BIT_NONE,  TRACK_BIT_RIGHT, TRACK_BIT_X,     TRACK_BIT_UPPER},
							{TRACK_BIT_RIGHT, TRACK_BIT_NONE,  TRACK_BIT_LOWER, TRACK_BIT_Y    }
						};
						DiagDirection exitdir = DiagdirBetweenTiles(gp.new_tile, TileVirtXY(prev->x_pos, prev->y_pos));
						dbg_assert(IsValidDiagDirection(exitdir));
						chosen_track = _connecting_track[enterdir][exitdir];
					}
					chosen_track &= bits;
				}

				/* Make sure chosen track is a valid track */
				dbg_assert(
						chosen_track == TRACK_BIT_X     || chosen_track == TRACK_BIT_Y ||
						chosen_track == TRACK_BIT_UPPER || chosen_track == TRACK_BIT_LOWER ||
						chosen_track == TRACK_BIT_LEFT  || chosen_track == TRACK_BIT_RIGHT);

				/* Update XY to reflect the entrance to the new tile, and select the direction to use */
				const uint8_t *b = _initial_tile_subcoord[FindFirstBit(chosen_track)][enterdir];
				gp.x = (gp.x & ~0xF) | b[0];
				gp.y = (gp.y & ~0xF) | b[1];
				Direction chosen_dir = (Direction)b[2];

				/* Call the landscape function and tell it that the vehicle entered the tile */
				uint32_t r = (v->track & TRACK_BIT_WORMHOLE) ? 0 : (uint32_t)VehicleEnterTile(v, gp.new_tile, gp.x, gp.y);
				if (HasBit(r, VETS_CANNOT_ENTER)) {
					goto invalid_rail;
				}

				if (!(v->track & TRACK_BIT_WORMHOLE) && IsTunnelBridgeWithSignalSimulation(gp.new_tile) && (GetAcrossTunnelBridgeTrackBits(gp.new_tile) & chosen_track)) {
					/* If red signal stop. */
					if (v->IsFrontEngine() && v->force_proceed == 0) {
						if (IsTunnelBridgeSignalSimulationEntrance(gp.new_tile) && GetTunnelBridgeEntranceSignalState(gp.new_tile) == SIGNAL_STATE_RED) {
							v->cur_speed = 0;
							v->vehstatus |= VS_TRAIN_SLOWING;
							return false;
						}
						if (IsTunnelBridgeSignalSimulationExitOnly(gp.new_tile) &&
								TrackdirEntersTunnelBridge(gp.new_tile, TrackDirectionToTrackdir(FindFirstTrack(chosen_track), chosen_dir))) {
							v->cur_speed = 0;
							goto invalid_rail;
						}
						/* Flip signal on tunnel entrance tile red. */
						SetTunnelBridgeEntranceSignalState(gp.new_tile, SIGNAL_STATE_RED);
						if (_extra_aspects > 0) {
							PropagateAspectChange(gp.new_tile, GetTunnelBridgeEntranceTrackdir(gp.new_tile), 0);
						}
						MarkTileDirtyByTile(gp.new_tile, VMDF_NOT_MAP_MODE);
						if (IsTunnelBridgeSignalSimulationBidirectional(gp.new_tile)) {
							/* Set incoming signals in other direction to red as well */
							TileIndex other_end = GetOtherTunnelBridgeEnd(gp.new_tile);
							SetTunnelBridgeEntranceSignalState(other_end, SIGNAL_STATE_RED);
							if (_extra_aspects > 0) {
								PropagateAspectChange(other_end, GetTunnelBridgeEntranceTrackdir(other_end), 0);
							}
							if (IsBridge(other_end)) {
								SetAllBridgeEntranceSimulatedSignalsRed(other_end, gp.new_tile);
								MarkBridgeDirty(other_end, gp.new_tile, VMDF_NOT_MAP_MODE);
							} else {
								MarkTileDirtyByTile(other_end, VMDF_NOT_MAP_MODE);
							}
						}
					}
				}

				if (!HasBit(r, VETS_ENTERED_WORMHOLE)) {
					Track track = FindFirstTrack(chosen_track);
					Trackdir tdir = TrackDirectionToTrackdir(track, chosen_dir);
					if (v->IsFrontEngine() && HasPbsSignalOnTrackdir(gp.new_tile, tdir)) {
						SetSignalStateByTrackdir(gp.new_tile, tdir, SIGNAL_STATE_RED);
						MarkSingleSignalDirty(gp.new_tile, tdir);
					}

					/* Clear any track reservation when the last vehicle leaves the tile */
					if (v->Next() == nullptr && !(v->track & TRACK_BIT_WORMHOLE)) ClearPathReservation(v, v->tile, v->GetVehicleTrackdir(), true);

					v->tile = gp.new_tile;
					v->track = chosen_track;
					dbg_assert(v->track);

					if (GetTileRailTypeByTrackBit(gp.new_tile, chosen_track) != GetTileRailTypeByTrackBit(gp.old_tile, old_trackbits)) {
						/* v->track and v->tile must both be valid and consistent before this is called */
						v->First()->ConsistChanged(CCF_TRACK);
					}
				}

				/* We need to update signal status, but after the vehicle position hash
				 * has been updated by UpdateInclination() */
				update_signals_crossing = true;

				if (chosen_dir != v->direction) {
					notify_direction_changed(v->direction, chosen_dir);
					v->direction = chosen_dir;
				}

				if (v->IsFrontEngine()) {
					v->wait_counter = 0;

					/* If we are approaching a crossing that is reserved, play the sound now. */
					TileIndex crossing = TrainApproachingCrossingTile(v);
					if (crossing != INVALID_TILE && HasCrossingReservation(crossing) && _settings_client.sound.ambient) SndPlayTileFx(SND_0E_LEVEL_CROSSING, crossing);

					/* Always try to extend the reservation when entering a tile. */
					CheckNextTrainTile(v);
				}

				if (HasBit(r, VETS_ENTERED_STATION)) {
					/* The new position is the location where we want to stop */
					TrainEnterStation(v->First(), StationID(r >> VETS_STATION_ID_OFFSET));
				}
			}
		} else {
			/* Handle signal simulation on tunnel/bridge. */
			TileIndex old_tile = TileVirtXY(v->x_pos, v->y_pos);
			if (old_tile != gp.new_tile && IsTunnelBridgeWithSignalSimulation(v->tile) && (v->IsFrontEngine() || v->Next() == nullptr)) {
				const uint simulated_wormhole_signals = GetTunnelBridgeSignalSimulationSpacing(v->tile);
				if (old_tile == v->tile) {
					if (v->IsFrontEngine() && v->force_proceed == 0 && IsTunnelBridgeSignalSimulationExitOnly(v->tile)) goto invalid_rail;
					/* Entered wormhole set counters. */
					v->wait_counter = (TILE_SIZE * simulated_wormhole_signals) - TILE_SIZE;
					v->tunnel_bridge_signal_num = 0;

					if (v->IsFrontEngine() && IsTunnelBridgeSignalSimulationEntrance(old_tile) && (IsTunnelBridgeRestrictedSignal(old_tile) || _settings_game.vehicle.train_speed_adaptation)) {
						const Trackdir trackdir = GetTunnelBridgeEntranceTrackdir(old_tile);
						if (IsTunnelBridgeRestrictedSignal(old_tile)) {
							TrainControllerTraceRestrictFrontEvaluation(old_tile, trackdir, v, TRPAUF_NONE, [&]() -> bool {
								/* Only acquire slot when not using realistic braking, as the tunnel/bridge entrance otherwise acts as a block signal */
								return _settings_game.vehicle.train_braking_model != TBM_REALISTIC;
							}, [&](const TraceRestrictProgramResult &out) {});
						}
						if (_settings_game.vehicle.train_speed_adaptation) {
							SetSignalTrainAdaptationSpeed(v, old_tile, TrackdirToTrack(trackdir));
						}
					}

					if (v->Next() == nullptr && IsTunnelBridgeSignalSimulationEntrance(old_tile) && (IsTunnelBridgeRestrictedSignal(old_tile) || _settings_game.vehicle.train_speed_adaptation)) {
						const Trackdir trackdir = GetTunnelBridgeEntranceTrackdir(old_tile);
						const Track track = TrackdirToTrack(trackdir);

						if (IsTunnelBridgeRestrictedSignal(old_tile)) {
							const TraceRestrictProgram *prog = GetExistingTraceRestrictProgram(old_tile, track);
							if (prog != nullptr && prog->actions_used_flags & TRPAUF_SLOT_RELEASE_BACK) {
								TraceRestrictProgramResult out;
								TraceRestrictProgramInput input(old_tile, trackdir, nullptr, nullptr);
								input.permitted_slot_operations = TRPISP_RELEASE_BACK;
								prog->Execute(first, input, out);
							}
						}
						if (_settings_game.vehicle.train_speed_adaptation) {
							ApplySignalTrainAdaptationSpeed(v, old_tile, track);
						}
					}
				}

				uint distance = v->wait_counter;
				bool leaving = false;
				if (distance == 0) v->wait_counter = (TILE_SIZE * simulated_wormhole_signals);

				if (v->IsFrontEngine()) {
					/* Check if track in front is free and see if we can leave wormhole. */
					int z = GetSlopePixelZ(gp.x, gp.y, true) - v->z_pos;
					if (IsTileType(gp.new_tile, MP_TUNNELBRIDGE) &&	!(abs(z) > 2)) {
						if (CheckTrainStayInWormHole(v, gp.new_tile)) {
							v->cur_speed = 0;
							return false;
						}
						leaving = true;
						if (IsTunnelBridgeRestrictedSignal(gp.new_tile) && IsTunnelBridgeSignalSimulationExit(gp.new_tile)) {
							const Trackdir trackdir = GetTunnelBridgeExitTrackdir(gp.new_tile);
							TrainControllerTraceRestrictFrontEvaluation(gp.new_tile, trackdir, v, TRPAUF_NONE, [&]() -> bool {
								return !IsTunnelBridgeEffectivelyPBS(gp.new_tile);
							}, [&](const TraceRestrictProgramResult &out) {});
						}
					} else {
						if (IsTooCloseBehindTrain(v, gp.new_tile, v->wait_counter, distance == 0)) {
							if (distance == 0) v->wait_counter = 0;
							v->cur_speed = 0;
							v->vehstatus |= VS_TRAIN_SLOWING;
							return false;
						}
						/* flip signal in front to red on bridges*/
						if (distance == 0 && IsBridge(v->tile) && IsTunnelBridgeSignalSimulationEntrance(v->tile)) {
							SetBridgeEntranceSimulatedSignalState(v->tile, v->tunnel_bridge_signal_num, SIGNAL_STATE_RED);
							MarkSingleBridgeSignalDirty(gp.new_tile, v->tile);
						}
						if (_settings_game.vehicle.train_speed_adaptation && distance == 0 && IsTunnelBridgeSignalSimulationEntrance(v->tile)) {
							ApplySignalTrainAdaptationSpeed(v, v->tile, 0x100 + v->tunnel_bridge_signal_num);
						}
					}
				}
				if (v->Next() == nullptr) {
					if (v->tunnel_bridge_signal_num > 0 && distance == (TILE_SIZE * simulated_wormhole_signals) - TILE_SIZE) {
						HandleSignalBehindTrain(v, v->tunnel_bridge_signal_num - 2);
						if (_settings_game.vehicle.train_speed_adaptation) {
							SetSignalTrainAdaptationSpeed(v, v->tile, 0x100 + v->tunnel_bridge_signal_num - 1);
						}
					}
					DiagDirection tunnel_bridge_dir = GetTunnelBridgeDirection(v->tile);
					Axis axis = DiagDirToAxis(tunnel_bridge_dir);
					DiagDirection axial_dir = DirToDiagDirAlongAxis(v->direction, axis);
					if (old_tile == ((axial_dir == tunnel_bridge_dir) ? v->tile : GetOtherTunnelBridgeEnd(v->tile))) {
						/* We left ramp into wormhole. */
						v->x_pos = gp.x;
						v->y_pos = gp.y;
						UpdateSignalsOnSegment(old_tile, INVALID_DIAGDIR, v->owner);
						UnreserveBridgeTunnelTile(old_tile);
						if (_settings_client.gui.show_track_reservation) MarkTileDirtyByTile(old_tile, VMDF_NOT_MAP_MODE);
					}
				}
				if (distance == 0) v->tunnel_bridge_signal_num++;
				v->wait_counter -= TILE_SIZE;

				if (leaving) { // Reset counters.
					v->force_proceed = TFP_NONE;
					v->wait_counter = 0;
					v->tunnel_bridge_signal_num = 0;
					update_signal_tunbridge_exit = true;
				}
			}
			if (old_tile == gp.new_tile && IsTunnelBridgeWithSignalSimulation(v->tile) && v->IsFrontEngine()) {
				Axis axis = DiagDirToAxis(GetTunnelBridgeDirection(v->tile));
				DiagDirection axial_dir = DirToDiagDirAlongAxis(v->direction, axis);
				TileIndex next_tile = old_tile + TileOffsByDiagDir(axial_dir);
				bool is_exit = false;
				if (IsTileType(next_tile, MP_TUNNELBRIDGE) && IsTunnelBridgeWithSignalSimulation(next_tile) &&
						ReverseDiagDir(GetTunnelBridgeDirection(next_tile)) == axial_dir) {
					if (IsBridge(next_tile) && IsBridge(v->tile)) {
						// bridge ramp facing towards us
						is_exit = true;
					} else if (IsTunnel(next_tile) && IsTunnel(v->tile)) {
						// tunnel exit at same height
						is_exit = (GetTileZ(next_tile) == GetTileZ(v->tile));
					}
				}
				if (is_exit) {
					if (CheckTrainStayInWormHole(v, next_tile)) {
						TrainApproachingLineEnd(v, true, false);
					}
				} else if (v->wait_counter == 0) {
					if (IsTooCloseBehindTrain(v, next_tile, TILE_SIZE * GetTunnelBridgeSignalSimulationSpacing(v->tile), true)) {
						TrainApproachingLineEnd(v, true, false);
					}
				}
			}

			if (IsTileType(gp.new_tile, MP_TUNNELBRIDGE) && HasBit(VehicleEnterTile(v, gp.new_tile, gp.x, gp.y), VETS_ENTERED_WORMHOLE)) {
				/* Perform look-ahead on tunnel exit. */
				if (IsRailCustomBridgeHeadTile(gp.new_tile)) {
					enterdir = ReverseDiagDir(GetTunnelBridgeDirection(gp.new_tile));
					goto enter_new_tile;
				}
				if (v->IsFrontEngine()) {
					TryReserveRailTrack(gp.new_tile, DiagDirToDiagTrack(GetTunnelBridgeDirection(gp.new_tile)));
					CheckNextTrainTile(v);
				}
				/* Prevent v->UpdateInclination() being called with wrong parameters.
				 * This could happen if the train was reversed inside the tunnel/bridge. */
				if (gp.old_tile == gp.new_tile) {
					gp.old_tile = GetOtherTunnelBridgeEnd(gp.old_tile);
				}
			} else {
				v->x_pos = gp.x;
				v->y_pos = gp.y;
				v->UpdatePosition();
				v->UpdateDeltaXY();
				DecreaseReverseDistance(v);
				if (v->lookahead != nullptr) AdvanceLookAheadPosition(v);
				if (HasBit(v->flags, VRF_PENDING_SPEED_RESTRICTION)) DecrementPendingSpeedRestrictions(v);
				if (HasBit(v->gv_flags, GVF_CHUNNEL_BIT)) {
					/* update the Z position of the vehicle */
					int old_z = v->UpdateInclination(false, false, true);

					if (prev == nullptr) {
						/* This is the first vehicle in the train */
						AffectSpeedByZChange(v, old_z);
					}
				}
				if (v->IsDrawn()) v->Vehicle::UpdateViewport(true);
				if (update_signal_tunbridge_exit) {
					UpdateSignalsOnSegment(gp.new_tile, INVALID_DIAGDIR, v->owner);
					update_signal_tunbridge_exit = false;
					if (v->IsFrontEngine() && IsTunnelBridgeSignalSimulationExit(gp.new_tile)) {
						SetTunnelBridgeExitSignalState(gp.new_tile, SIGNAL_STATE_RED);
						MarkTileDirtyByTile(gp.new_tile, VMDF_NOT_MAP_MODE);
					}
				}
				if (v->IsFrontEngine() && !IsTunnelBridgeWithSignalSimulation(v->tile) && (v->lookahead != nullptr &&
						v->cur_speed > 0 && v->lookahead->reservation_end_position <= v->lookahead->current_position + 24)) {
					TryLongReserveChooseTrainTrackFromReservationEnd(v, true);
				}
				continue;
			}
		}

		/* update image of train, as well as delta XY */
		v->UpdateDeltaXY();

		v->x_pos = gp.x;
		v->y_pos = gp.y;
		v->UpdatePosition();
		DecreaseReverseDistance(v);
		if (v->lookahead != nullptr) AdvanceLookAheadPosition(v);
		if (HasBit(v->flags, VRF_PENDING_SPEED_RESTRICTION)) DecrementPendingSpeedRestrictions(v);

		/* update the Z position of the vehicle */
		int old_z = v->UpdateInclination(gp.new_tile != gp.old_tile, false, v->track == TRACK_BIT_WORMHOLE);

		if (prev == nullptr) {
			/* This is the first vehicle in the train */
			AffectSpeedByZChange(v, old_z);
		}

		if (update_signal_tunbridge_exit) {
			UpdateSignalsOnSegment(gp.new_tile, INVALID_DIAGDIR, v->owner);
			update_signal_tunbridge_exit = false;
			if (v->IsFrontEngine() && IsTunnelBridgeSignalSimulationExit(gp.new_tile)) {
				SetTunnelBridgeExitSignalState(gp.new_tile, SIGNAL_STATE_RED);
				MarkTileDirtyByTile(gp.new_tile, VMDF_NOT_MAP_MODE);
			}
		}

		if (update_signals_crossing) {

			if (v->IsFrontEngine()) {
				if (_settings_game.vehicle.train_speed_adaptation && IsTileType(gp.old_tile, MP_RAILWAY) && HasSignals(gp.old_tile)) {
					const TrackdirBits rev_tracks = TrackBitsToTrackdirBits(GetTrackBits(gp.old_tile)) & DiagdirReachesTrackdirs(ReverseDiagDir(enterdir));
					const Trackdir rev_trackdir = FindFirstTrackdir(rev_tracks);
					if (HasSignalOnTrackdir(gp.old_tile, ReverseTrackdir(rev_trackdir))) {
						ApplySignalTrainAdaptationSpeed(v, gp.old_tile, TrackdirToTrack(rev_trackdir));
					}
				}
				if (_settings_game.vehicle.train_speed_adaptation && IsTileType(gp.old_tile, MP_TUNNELBRIDGE) && IsTunnelBridgeSignalSimulationExit(gp.old_tile)) {
					const TrackdirBits rev_tracks = TrackBitsToTrackdirBits(GetTunnelBridgeTrackBits(gp.old_tile)) & DiagdirReachesTrackdirs(ReverseDiagDir(enterdir));
					const Trackdir rev_trackdir = FindFirstTrackdir(rev_tracks);
					ApplySignalTrainAdaptationSpeed(v, gp.old_tile, TrackdirToTrack(rev_trackdir));
				}

				switch (TrainMovedChangeSignal(v, gp.new_tile, enterdir, true)) {
					case CHANGED_NORMAL_TO_PBS_BLOCK:
						/* We are entering a block with PBS signals right now, but
						* not through a PBS signal. This means we don't have a
						* reservation right now. As a conventional signal will only
						* ever be green if no other train is in the block, getting
						* a path should always be possible. If the player built
						* such a strange network that it is not possible, the train
						* will be marked as stuck and the player has to deal with
						* the problem. */
						if ((!HasReservedTracks(gp.new_tile, v->track) &&
								!TryReserveRailTrack(gp.new_tile, FindFirstTrack(v->track))) ||
								!TryPathReserve(v)) {
							MarkTrainAsStuck(v);
						}

						break;

					case CHANGED_LR_PBS:
						{
							/* We went past a long reserve PBS signal. Try to extend the
							* reservation if reserving failed at another LR signal. */
							TryLongReserveChooseTrainTrackFromReservationEnd(v);
							break;
						}

					default:
						break;
				}
			}

			/* Signals can only change when the first
			 * (above) or the last vehicle moves. */
			if (v->Next() == nullptr) {
				TrainMovedChangeSignal(v, gp.old_tile, ReverseDiagDir(enterdir), false);
				if (IsLevelCrossingTile(gp.old_tile)) UpdateLevelCrossing(gp.old_tile);

				if (IsTileType(gp.old_tile, MP_RAILWAY) && HasSignals(gp.old_tile)) {
					const TrackdirBits rev_tracks = TrackBitsToTrackdirBits(GetTrackBits(gp.old_tile)) & DiagdirReachesTrackdirs(ReverseDiagDir(enterdir));
					const Trackdir rev_trackdir = FindFirstTrackdir(rev_tracks);
					const Track track = TrackdirToTrack(rev_trackdir);

					if (_settings_game.vehicle.train_speed_adaptation && HasSignalOnTrackdir(gp.old_tile, ReverseTrackdir(rev_trackdir))) {
						SetSignalTrainAdaptationSpeed(v, gp.old_tile, track);
					}

					if (HasSignalOnTrack(gp.old_tile, track)) {
						if (IsRestrictedSignal(gp.old_tile)) {
							const TraceRestrictProgram *prog = GetExistingTraceRestrictProgram(gp.old_tile, track);
							if (prog != nullptr && prog->actions_used_flags & TRPAUF_SLOT_RELEASE_BACK) {
								TraceRestrictProgramResult out;
								TraceRestrictProgramInput input(gp.old_tile, ReverseTrackdir(rev_trackdir), nullptr, nullptr);
								input.permitted_slot_operations = TRPISP_RELEASE_BACK;
								prog->Execute(first, input, out);
							}
						}
					}
				}

				if (IsTileType(gp.old_tile, MP_TUNNELBRIDGE) && IsTunnelBridgeSignalSimulationExit(gp.old_tile) && (IsTunnelBridgeRestrictedSignal(gp.old_tile) || _settings_game.vehicle.train_speed_adaptation)) {
					const TrackdirBits rev_tracks = TrackBitsToTrackdirBits(GetTunnelBridgeTrackBits(gp.old_tile)) & DiagdirReachesTrackdirs(ReverseDiagDir(enterdir));
					const Trackdir rev_trackdir = FindFirstTrackdir(rev_tracks);
					const Track track = TrackdirToTrack(rev_trackdir);

					if (TrackdirEntersTunnelBridge(gp.old_tile, rev_trackdir)) {
						if (IsTunnelBridgeRestrictedSignal(gp.old_tile)) {
							const TraceRestrictProgram *prog = GetExistingTraceRestrictProgram(gp.old_tile, track);
							if (prog != nullptr && prog->actions_used_flags & TRPAUF_SLOT_RELEASE_BACK) {
								TraceRestrictProgramResult out;
								TraceRestrictProgramInput input(gp.old_tile, ReverseTrackdir(rev_trackdir), nullptr, nullptr);
								input.permitted_slot_operations = TRPISP_RELEASE_BACK;
								prog->Execute(first, input, out);
							}
						}
						if (_settings_game.vehicle.train_speed_adaptation) {
							SetSignalTrainAdaptationSpeed(v, gp.old_tile, track);
						}
					}
				}
			}
		}

		/* Do not check on every tick to save some computing time. */
		if (v->IsFrontEngine() && (v->lookahead != nullptr && v->cur_speed > 0 && v->lookahead->reservation_end_position <= v->lookahead->current_position + 24)) {
			TryLongReserveChooseTrainTrackFromReservationEnd(v, true);
		} else if (v->IsFrontEngine() && (v->tick_counter % _settings_game.pf.path_backoff_interval == 0)) {
			CheckNextTrainTile(v);
		}
	}

	if (direction_changed) first->tcache.cached_max_curve_speed = first->GetCurveSpeedLimit();

	return true;

invalid_rail:
	/* We've reached end of line?? */
	if (prev != nullptr) return true; //FatalError("Disconnecting train");

reverse_train_direction:
	if (old_trackbits != INVALID_TRACK_BIT && (v->track ^ old_trackbits) & TRACK_BIT_WORMHOLE) {
		/* Entering/exiting wormhole failed/aborted, back out changes to vehicle direction and track */
		v->track = old_trackbits;
		v->direction = old_direction;
		v->gv_flags = old_gv_flags;
		if (!(v->track & TRACK_BIT_WORMHOLE)) v->z_pos = GetSlopePixelZ(v->x_pos, v->y_pos, true);
	}
	if (reverse) {
		v->wait_counter = 0;
		v->cur_speed = 0;
		v->subspeed = 0;
		ReverseTrainDirection(v);
	}

	return false;
}

static TrackBits GetTrackbitsFromCrashedVehicle(Train *t)
{
	TrackBits train_tbits = t->track;
	if (train_tbits & TRACK_BIT_WORMHOLE) {
		/* Vehicle is inside a wormhole, v->track contains no useful value then. */
		train_tbits = GetAcrossTunnelBridgeReservationTrackBits(t->tile);
		if (train_tbits != TRACK_BIT_NONE) return train_tbits;
		/* Pick the first available tunnel/bridge head track which could be reserved */
		train_tbits = GetAcrossTunnelBridgeTrackBits(t->tile);
		return train_tbits ^ KillFirstBit(train_tbits);
	} else {
		return train_tbits;
	}
}

/**
 * Collect trackbits of all crashed train vehicles on a tile
 * @param v Vehicle passed from Find/HasVehicleOnPos()
 * @param data trackdirbits for the result
 * @return nullptr to iterate over all vehicles on the tile.
 */
static Vehicle *CollectTrackbitsFromCrashedVehiclesEnum(Vehicle *v, void *data)
{
	TrackBits *trackbits = (TrackBits *)data;

	if ((v->vehstatus & VS_CRASHED) != 0) {
		if (Train::From(v)->track != TRACK_BIT_DEPOT) {
			*trackbits |= GetTrackbitsFromCrashedVehicle(Train::From(v));
		}
	}

	return nullptr;
}

static void SetSignalledBridgeTunnelGreenIfClear(TileIndex tile, TileIndex end)
{
	if (TunnelBridgeIsFree(tile, end, nullptr, TBIFM_ACROSS_ONLY).Succeeded()) {
		auto process_tile = [&](TileIndex t) {
			if (IsTunnelBridgeSignalSimulationEntrance(t)) {
				if (IsBridge(t)) {
					SetAllBridgeEntranceSimulatedSignalsGreen(t);
					MarkBridgeDirty(tile, end, VMDF_NOT_MAP_MODE);
				}
				SetTunnelBridgeEntranceSignalGreen(t);
			}
		};
		process_tile(tile);
		process_tile(end);
	}
}

static bool IsRailStationPlatformOccupied(TileIndex tile)
{
	TileIndexDiff delta = TileOffsByAxis(GetRailStationAxis(tile));

	for (TileIndex t = tile; IsCompatibleTrainStationTile(t, tile); t -= delta) {
		if (HasVehicleOnPos(t, VEH_TRAIN, nullptr, &TrainOnTileEnum)) return true;
	}
	for (TileIndex t = tile + delta; IsCompatibleTrainStationTile(t, tile); t += delta) {
		if (HasVehicleOnPos(t, VEH_TRAIN, nullptr, &TrainOnTileEnum)) return true;
	}

	return false;
}

/**
 * Deletes/Clears the last wagon of a crashed train. It takes the engine of the
 * train, then goes to the last wagon and deletes that. Each call to this function
 * will remove the last wagon of a crashed train. If this wagon was on a crossing,
 * or inside a tunnel/bridge, recalculate the signals as they might need updating
 * @param v the Vehicle of which last wagon is to be removed
 */
static void DeleteLastWagon(Train *v)
{
	Train *first = v->First();

	/* Go to the last wagon and delete the link pointing there
	 * *u is then the one-before-last wagon, and *v the last
	 * one which will physically be removed */
	Train *u = v;
	for (; v->Next() != nullptr; v = v->Next()) u = v;
	u->SetNext(nullptr);

	if (first != v) {
		/* Recalculate cached train properties */
		first->ConsistChanged(CCF_ARRANGE);
		/* Update the depot window if the first vehicle is in depot -
		 * if v == first, then it is updated in PreDestructor() */
		if (first->track == TRACK_BIT_DEPOT) {
			SetWindowDirty(WC_VEHICLE_DEPOT, first->tile.base());
		}
		v->last_station_visited = first->last_station_visited; // for PreDestructor
	}

	/* 'v' shouldn't be accessed after it has been deleted */
	const TrackBits orig_trackbits = v->track;
	TrackBits trackbits = GetTrackbitsFromCrashedVehicle(v);
	const TileIndex tile = v->tile;
	const Owner owner = v->owner;

	delete v;
	v = nullptr; // make sure nobody will try to read 'v' anymore

	Track track = TrackBitsToTrack(trackbits);
	if (HasReservedTracks(tile, trackbits)) {
		UnreserveRailTrack(tile, track);

		/* If there are still crashed vehicles on the tile, give the track reservation to them */
		TrackBits remaining_trackbits = TRACK_BIT_NONE;
		FindVehicleOnPos(tile, VEH_TRAIN, &remaining_trackbits, CollectTrackbitsFromCrashedVehiclesEnum);

		/* It is important that these two are the first in the loop, as reservation cannot deal with every trackbit combination */
		dbg_assert(TRACK_BEGIN == TRACK_X && TRACK_Y == TRACK_BEGIN + 1);
		for (Track t : SetTrackBitIterator(remaining_trackbits)) TryReserveRailTrack(tile, t);
	}

	/* check if the wagon was on a road/rail-crossing */
	if (IsLevelCrossingTile(tile)) UpdateLevelCrossing(tile);

	if (IsRailStationTile(tile)) {
		bool occupied = IsRailStationPlatformOccupied(tile);
		DiagDirection dir = AxisToDiagDir(GetRailStationAxis(tile));
		SetRailStationPlatformReservation(tile, dir, occupied);
		SetRailStationPlatformReservation(tile, ReverseDiagDir(dir), occupied);
	}

	/* Update signals */
	if (IsTunnelBridgeWithSignalSimulation(tile)) {
		TileIndex end = GetOtherTunnelBridgeEnd(tile);
		UpdateSignalsOnSegment(end, INVALID_DIAGDIR, owner);
		SetSignalledBridgeTunnelGreenIfClear(tile, end);
	}
	if ((orig_trackbits & TRACK_BIT_WORMHOLE) || IsRailDepotTile(tile)) {
		UpdateSignalsOnSegment(tile, INVALID_DIAGDIR, owner);
	} else {
		SetSignalsOnBothDir(tile, track, owner);
	}
}

/**
 * Rotate all vehicles of a (crashed) train chain randomly to animate the crash.
 * @param v First crashed vehicle.
 */
static void ChangeTrainDirRandomly(Train *v)
{
	static const DirDiff delta[] = {
		DIRDIFF_45LEFT, DIRDIFF_SAME, DIRDIFF_SAME, DIRDIFF_45RIGHT
	};

	do {
		/* We don't need to twist around vehicles if they're not visible */
		if (!(v->vehstatus & VS_HIDDEN)) {
			v->direction = ChangeDir(v->direction, delta[GB(Random(), 0, 2)]);
			/* Refrain from updating the z position of the vehicle when on
			 * a bridge, because UpdateInclination() will put the vehicle under
			 * the bridge in that case */
			if (!(v->track & TRACK_BIT_WORMHOLE)) {
				v->UpdatePosition();
				v->UpdateInclination(false, true);
			} else {
				v->UpdateViewport(false, true);
			}
		}
	} while ((v = v->Next()) != nullptr);
}

/**
 * Handle a crashed train.
 * @param v First train vehicle.
 * @return %Vehicle chain still exists.
 */
static bool HandleCrashedTrain(Train *v)
{
	int state = ++v->crash_anim_pos;

	if (state == 4 && !(v->vehstatus & VS_HIDDEN)) {
		CreateEffectVehicleRel(v, 4, 4, 8, EV_EXPLOSION_LARGE);
	}

	uint32_t r;
	if (state <= 200 && Chance16R(1, 7, r)) {
		int index = (r * 10 >> 16);

		Vehicle *u = v;
		do {
			if (--index < 0) {
				r = Random();

				CreateEffectVehicleRel(u,
					GB(r,  8, 3) + 2,
					GB(r, 16, 3) + 2,
					GB(r,  0, 3) + 5,
					EV_EXPLOSION_SMALL);
				break;
			}
		} while ((u = u->Next()) != nullptr);
	}

	if (state <= 240 && !(v->tick_counter & 3)) ChangeTrainDirRandomly(v);

	if (state >= 4440 && !(v->tick_counter & 0x1F)) {
		bool ret = v->Next() != nullptr;
		DeleteLastWagon(v);
		return ret;
	}

	return true;
}

/** Maximum speeds for train that is broken down or approaching line end */
static const uint16_t _breakdown_speeds[16] = {
	225, 210, 195, 180, 165, 150, 135, 120, 105, 90, 75, 60, 45, 30, 15, 15
};


/**
 * Train is approaching line end, slow down and possibly reverse
 *
 * @param v front train engine
 * @param signal not line end, just a red signal
 * @param reverse Set to false to not execute the vehicle reversing. This does not change any other logic.
 * @return true iff we did NOT have to reverse
 */
static bool TrainApproachingLineEnd(Train *v, bool signal, bool reverse)
{
	/* Calc position within the current tile */
	uint x = v->x_pos & 0xF;
	uint y = v->y_pos & 0xF;

	/* for diagonal directions, 'x' will be 0..15 -
	 * for other directions, it will be 1, 3, 5, ..., 15 */
	switch (v->direction) {
		case DIR_N : x = ~x + ~y + 25; break;
		case DIR_NW: x = y;            [[fallthrough]];
		case DIR_NE: x = ~x + 16;      break;
		case DIR_E : x = ~x + y + 9;   break;
		case DIR_SE: x = y;            break;
		case DIR_S : x = x + y - 7;    break;
		case DIR_W : x = ~y + x + 9;   break;
		default: break;
	}

	/* Do not reverse when approaching red signal. Make sure the vehicle's front
	 * does not cross the tile boundary when we do reverse, but as the vehicle's
	 * location is based on their center, use half a vehicle's length as offset.
	 * Multiply the half-length by two for straight directions to compensate that
	 * we only get odd x offsets there. */
	if (!signal && x + (v->gcache.cached_veh_length + 1) / 2 * (IsDiagonalDirection(v->direction) ? 1 : 2) >= TILE_SIZE) {
		/* we are too near the tile end, reverse now */
		v->cur_speed = 0;
		if (reverse) ReverseTrainDirection(v);
		return false;
	}

	/* slow down */
	v->vehstatus |= VS_TRAIN_SLOWING;
	uint16_t break_speed = _breakdown_speeds[x & 0xF];
	if (break_speed < v->cur_speed) v->cur_speed = break_speed;

	return true;
}


/**
 * Determines whether train would like to leave the tile
 * @param v train to test
 * @return true iff vehicle is NOT entering or inside a depot or tunnel/bridge
 */
static bool TrainCanLeaveTile(const Train *v)
{
	/* Exit if inside a tunnel/bridge or a depot */
	if (v->track & TRACK_BIT_WORMHOLE || v->track == TRACK_BIT_DEPOT) return false;

	TileIndex tile = v->tile;

	/* entering a tunnel/bridge? */
	if (IsTileType(tile, MP_TUNNELBRIDGE)) {
		DiagDirection dir = GetTunnelBridgeDirection(tile);
		if (DiagDirToDir(dir) == v->direction) return false;
		if (IsRailCustomBridgeHeadTile(tile) && VehicleExitDir(v->direction, v->track) == dir) {
			if (_settings_game.pf.forbid_90_deg && v->Previous() == nullptr && GetTunnelBridgeLength(tile, GetOtherTunnelBridgeEnd(tile)) == 0) {
				/* Check for 90 degree turn on zero-length bridge span */
				if (!(GetCustomBridgeHeadTrackBits(tile) & ~TrackCrossesTracks(FindFirstTrack(v->track)))) return true;
			}
			return false;
		}
	}

	/* entering a depot? */
	if (IsRailDepotTile(tile)) {
		DiagDirection dir = ReverseDiagDir(GetRailDepotDirection(tile));
		if (DiagDirToDir(dir) == v->direction) return false;
	}

	return true;
}


/**
 * Determines whether train is approaching a rail-road crossing
 *   (thus making it barred)
 * @param v front engine of train
 * @return TileIndex of crossing the train is approaching, else INVALID_TILE
 * @pre v in non-crashed front engine
 */
static TileIndex TrainApproachingCrossingTile(const Train *v)
{
	dbg_assert(v->IsFrontEngine());
	dbg_assert(!(v->vehstatus & VS_CRASHED));

	if (!TrainCanLeaveTile(v)) return INVALID_TILE;

	DiagDirection dir = VehicleExitDir(v->direction, v->track);
	TileIndex tile = v->tile + TileOffsByDiagDir(dir);

	/* not a crossing || wrong axis || unusable rail (wrong type or owner) */
	if (!IsLevelCrossingTile(tile) || DiagDirToAxis(dir) == GetCrossingRoadAxis(tile) ||
			!CheckCompatibleRail(v, tile, dir)) {
		return INVALID_TILE;
	}

	return tile;
}


/**
 * Checks for line end. Also, bars crossing at next tile if needed
 *
 * @param v vehicle we are checking
 * @param reverse Set to false to not execute the vehicle reversing. This does not change any other logic.
 * @return true iff we did NOT have to reverse
 */
static bool TrainCheckIfLineEnds(Train *v, bool reverse)
{
	/* First, handle broken down train */

	if (HasBit(v->flags, VRF_BREAKDOWN_BRAKING)) {
		v->vehstatus |= VS_TRAIN_SLOWING;
	} else {
		v->vehstatus &= ~VS_TRAIN_SLOWING;
	}

	if (!TrainCanLeaveTile(v)) return true;

	/* Determine the non-diagonal direction in which we will exit this tile */
	DiagDirection dir = VehicleExitDir(v->direction, v->track);
	/* Calculate next tile */
	TileIndex tile = v->tile + TileOffsByDiagDir(dir);

	/* Determine the track status on the next tile */
	TrackStatus ts = GetTileTrackStatus(tile, TRANSPORT_RAIL, 0, ReverseDiagDir(dir));
	TrackdirBits reachable_trackdirs = DiagdirReachesTrackdirs(dir);

	TrackdirBits trackdirbits = TrackStatusToTrackdirBits(ts) & reachable_trackdirs;
	TrackdirBits red_signals = TrackStatusToRedSignals(ts) & reachable_trackdirs;

	/* We are sure the train is not entering a depot, it is detected above */

	/* mask unreachable track bits if we are forbidden to do 90deg turns */
	TrackBits bits = TrackdirBitsToTrackBits(trackdirbits);
	if (Rail90DegTurnDisallowedTilesFromDiagDir(v->tile, tile, dir)) {
		bits &= ~TrackCrossesTracks(FindFirstTrack(v->track));
	}

	/* no suitable trackbits at all || unusable rail (wrong type or owner) */
	if (bits == TRACK_BIT_NONE || !CheckCompatibleRail(v, tile, dir)) {
		return TrainApproachingLineEnd(v, false, reverse);
	}

	/* approaching red signal */
	if ((trackdirbits & red_signals) != 0) return TrainApproachingLineEnd(v, true, reverse);

	/* approaching a rail/road crossing? then make it red */
	if (IsLevelCrossingTile(tile)) MaybeBarCrossingWithSound(tile);

	if (IsTunnelBridgeSignalSimulationEntranceTile(tile) && GetTunnelBridgeEntranceSignalState(tile) == SIGNAL_STATE_RED) {
		return TrainApproachingLineEnd(v, true, reverse);
	}

	return true;
}

/* Calculate the summed up value of all parts of a train */
Money Train::CalculateCurrentOverallValue() const
{
	Money ovr_value = 0;
	const Train *v = this;
	do {
		ovr_value += v->value;
	} while ((v = v->GetNextVehicle()) != nullptr);
	return ovr_value;
}

static bool TrainLocoHandler(Train *v, bool mode)
{
	/* train has crashed? */
	if (v->vehstatus & VS_CRASHED) {
		return mode ? true : HandleCrashedTrain(v); // 'this' can be deleted here
	} else if (v->crash_anim_pos > 0) {
		/* Reduce realistic braking brake overheating */
		v->crash_anim_pos -= (v->crash_anim_pos + 255) >> 8;
	}

	if (v->force_proceed != TFP_NONE) {
		ClrBit(v->flags, VRF_TRAIN_STUCK);
		SetWindowWidgetDirty(WC_VEHICLE_VIEW, v->index, WID_VV_START_STOP);
	}

	/* train is broken down? */
	if (HasBit(v->flags, VRF_CONSIST_BREAKDOWN) && HandlePossibleBreakdowns(v)) return true;

	if (HasBit(v->flags, VRF_REVERSING) && v->cur_speed == 0) {
		ReverseTrainDirection(v);
	}

	/* exit if train is stopped */
	if ((v->vehstatus & VS_STOPPED) && v->cur_speed == 0) return true;

	bool valid_order = !v->current_order.IsType(OT_NOTHING) && v->current_order.GetType() != OT_CONDITIONAL && !v->current_order.IsSlotCounterOrder() && !v->current_order.IsType(OT_LABEL);
	if (ProcessOrders(v) && CheckReverseTrain(v)) {
		v->wait_counter = 0;
		v->cur_speed = 0;
		v->subspeed = 0;
		ClrBit(v->flags, VRF_LEAVING_STATION);
		ReverseTrainDirection(v);
		return true;
	} else if (HasBit(v->flags, VRF_LEAVING_STATION)) {
		/* Try to reserve a path when leaving the station as we
		 * might not be marked as wanting a reservation, e.g.
		 * when an overlength train gets turned around in a station. */
		DiagDirection dir = VehicleExitDir(v->direction, v->track);
		if (IsRailDepotTile(v->tile) || IsTileType(v->tile, MP_TUNNELBRIDGE)) dir = INVALID_DIAGDIR;

		if (UpdateSignalsOnSegment(v->tile, dir, v->owner) == SIGSEG_PBS || _settings_game.pf.reserve_paths) {
			TryPathReserve(v, true, true);
		}
		ClrBit(v->flags, VRF_LEAVING_STATION);
	}

	v->HandleLoading(mode);

	if (v->current_order.IsType(OT_LOADING)) return true;

	if (CheckTrainStayInDepot(v)) return true;

	if (v->current_order.IsType(OT_WAITING) && v->reverse_distance == 0) {
		if (mode) return true;
		v->HandleWaiting(false, true);
		if (v->current_order.IsType(OT_WAITING)) return true;
		if (IsRailWaypointTile(v->tile)) {
			StationID station_id = GetStationIndex(v->tile);
			if (v->current_order.ShouldStopAtStation(v, station_id, true)) {
				UpdateVehicleTimetable(v, true);
				v->last_station_visited = station_id;
				SetWindowDirty(WC_VEHICLE_VIEW, v->index);
				v->current_order.MakeWaiting();
				v->current_order.SetNonStopType(ONSF_NO_STOP_AT_ANY_STATION);
				return true;
			}
		}
	}

	/* We had no order but have an order now, do look ahead. */
	if (!valid_order && !v->current_order.IsType(OT_NOTHING)) {
		CheckNextTrainTile(v);
	}

	/* Handle stuck trains. */
	if (!mode && HasBit(v->flags, VRF_TRAIN_STUCK)) {
		++v->wait_counter;

		/* Should we try reversing this tick if still stuck? */
		bool turn_around = v->wait_counter % (_settings_game.pf.wait_for_pbs_path * DAY_TICKS) == 0 && _settings_game.pf.reverse_at_signals;

		if (!turn_around && v->wait_counter % _settings_game.pf.path_backoff_interval != 0 && v->force_proceed == TFP_NONE) return true;
		TryPathReserveResultFlags path_result = TryPathReserveWithResultFlags(v);
		if ((path_result & TPRRF_RESERVATION_OK) == 0) {
			/* Still stuck. */
			if (turn_around || (path_result & TPRRF_REVERSE_AT_SIGNAL)) ReverseTrainDirection(v);

			if (HasBit(v->flags, VRF_TRAIN_STUCK) && v->wait_counter > 2 * _settings_game.pf.wait_for_pbs_path * DAY_TICKS) {
				/* Show message to player. */
<<<<<<< HEAD
				if (v->owner == _local_company && (HasBit(v->flags, VRF_WAITING_RESTRICTION) ? _settings_client.gui.restriction_wait_vehicle_warn : _settings_client.gui.lost_vehicle_warn)) {
					SetDParam(0, v->index);
					AddVehicleAdviceNewsItem(AdviceType::TrainStuck, STR_NEWS_TRAIN_IS_STUCK, v->index);
=======
				if (_settings_client.gui.lost_vehicle_warn && v->owner == _local_company) {
					AddVehicleAdviceNewsItem(AdviceType::TrainStuck, GetEncodedString(STR_NEWS_TRAIN_IS_STUCK, v->index), v->index);
>>>>>>> dddad0dc
				}
				v->wait_counter = 0;
			}
			/* Exit if force proceed not pressed, else reset stuck flag anyway. */
			if (v->force_proceed == TFP_NONE) return true;
			ClrBit(v->flags, VRF_TRAIN_STUCK);
			v->wait_counter = 0;
			SetWindowWidgetDirty(WC_VEHICLE_VIEW, v->index, WID_VV_START_STOP);
		}
	}

	if (v->current_order.IsType(OT_LEAVESTATION)) {
		StationID station_id = v->current_order.GetDestination().ToStationID();
		v->current_order.Free();

		bool may_reverse = ProcessOrders(v);

		if (IsRailStationTile(v->tile) && GetStationIndex(v->tile) == station_id && Company::Get(v->owner)->settings.remain_if_next_order_same_station) {
			if (v->current_order.IsType(OT_GOTO_STATION) && v->current_order.GetDestination() == station_id &&
					!(v->current_order.GetNonStopType() & ONSF_NO_STOP_AT_DESTINATION_STATION)) {
				v->last_station_visited = station_id;
				v->BeginLoading();
				return true;
			}
		}

		v->PlayLeaveStationSound();

		if (may_reverse && CheckReverseTrain(v)) {
			v->wait_counter = 0;
			v->cur_speed = 0;
			v->subspeed = 0;
			ClrBit(v->flags, VRF_LEAVING_STATION);
			ReverseTrainDirection(v);
		}

		SetWindowWidgetDirty(WC_VEHICLE_VIEW, v->index, WID_VV_START_STOP);
		return true;
	}

	int j;
	{
		Train::MaxSpeedInfo max_speed_info = v->GetCurrentMaxSpeedInfoAndUpdate();

		if (!mode) v->ShowVisualEffect(std::min(max_speed_info.strict_max_speed, max_speed_info.advisory_max_speed));
		j = v->UpdateSpeed(max_speed_info);
	}

	/* we need to invalidate the widget if we are stopping from 'Stopping 0 km/h' to 'Stopped' */
	if (v->cur_speed == 0 && (v->vehstatus & VS_STOPPED)) {
		/* If we manually stopped, we're not force-proceeding anymore. */
		v->force_proceed = TFP_NONE;
		SetWindowDirty(WC_VEHICLE_VIEW, v->index);
	}

	int adv_spd = v->GetAdvanceDistance();
	if (j < adv_spd) {
		/* if the vehicle has speed 0, update the last_speed field. */
		if (v->cur_speed == 0) v->SetLastSpeed();
	} else {
		TrainCheckIfLineEnds(v);
		/* Loop until the train has finished moving. */
		for (;;) {
			j -= adv_spd;
			TrainController(v, nullptr);
			/* Don't continue to move if the train crashed. */
			if (CheckTrainCollision(v)) break;
			/* Determine distance to next map position */
			adv_spd = v->GetAdvanceDistance();

			/* No more moving this tick */
			if (j < adv_spd || v->cur_speed == 0) break;

			OrderType order_type = v->current_order.GetType();
			/* Do not skip waypoints (incl. 'via' stations) when passing through at full speed. */
			if ((order_type == OT_GOTO_WAYPOINT || order_type == OT_GOTO_STATION) &&
						(v->current_order.GetNonStopType() & ONSF_NO_STOP_AT_DESTINATION_STATION) &&
						IsTileType(v->tile, MP_STATION) &&
						v->current_order.GetDestination() == GetStationIndex(v->tile)) {
				ProcessOrders(v);
			}
		}
		v->SetLastSpeed();
	}

	for (Train *u = v; u != nullptr; u = u->Next()) {
		if (!(u->IsDrawn())) continue;

		u->UpdateViewport(false, false);
	}

	if (v->progress == 0) v->progress = j; // Save unused spd for next time, if TrainController didn't set progress

	return true;
}

/**
 * Get running cost for the train consist.
 * @return Yearly running costs.
 */
Money Train::GetRunningCost() const
{
	Money cost = 0;
	const Train *v = this;

	do {
		const Engine *e = v->GetEngine();
		if (e->u.rail.running_cost_class == INVALID_PRICE) continue;

		uint cost_factor = GetVehicleProperty(v, PROP_TRAIN_RUNNING_COST_FACTOR, e->u.rail.running_cost);
		if (cost_factor == 0) continue;

		/* Halve running cost for multiheaded parts */
		if (v->IsMultiheaded()) cost_factor /= 2;

		cost += GetPrice(e->u.rail.running_cost_class, cost_factor, e->GetGRF());
	} while ((v = v->GetNextVehicle()) != nullptr);

	if (this->cur_speed == 0) {
		if (this->IsInDepot()) {
			/* running costs if in depot */
			cost = CeilDivT<Money>(cost, _settings_game.difficulty.vehicle_costs_in_depot);
		} else {
			/* running costs if stopped */
			cost = CeilDivT<Money>(cost, _settings_game.difficulty.vehicle_costs_when_stopped);
		}
	}

	return cost;
}

/**
 * Update train vehicle data for a tick.
 * @return True if the vehicle still exists, false if it has ceased to exist (front of consists only).
 */
bool Train::Tick()
{
	DEBUG_UPDATESTATECHECKSUM("Train::Tick: v: {}, x: {}, y: {}, track: {}", this->index, this->x_pos, this->y_pos, this->track);
	UpdateStateChecksum((((uint64_t) this->x_pos) << 32) | (this->y_pos << 16) | this->track);
	if (this->IsFrontEngine()) {
		if (!((this->vehstatus & VS_STOPPED) || this->IsWaitingInDepot()) || this->cur_speed > 0) this->running_ticks++;

		this->current_order_time++;

		if (!TrainLocoHandler(this, false)) return false;

		return TrainLocoHandler(this, true);
	} else if (this->IsFreeWagon() && (this->vehstatus & VS_CRASHED)) {
		/* Delete flooded standalone wagon chain */
		if (++this->crash_anim_pos >= 4400) {
			delete this;
			return false;
		}
	}

	return true;
}

/**
 * Check whether a train needs service, and if so, find a depot or service it.
 * @return v %Train to check.
 */
static void CheckIfTrainNeedsService(Train *v)
{
	if (Company::Get(v->owner)->settings.vehicle.servint_trains == 0 || !v->NeedsAutomaticServicing()) return;
	if (v->IsChainInDepot()) {
		VehicleServiceInDepot(v);
		return;
	}

	uint max_penalty = _settings_game.pf.yapf.maximum_go_to_depot_penalty;

	FindDepotData tfdd = FindClosestTrainDepot(v, max_penalty * (v->current_order.IsType(OT_GOTO_DEPOT) ? 2 : 1));
	/* Only go to the depot if it is not too far out of our way. */
	if (tfdd.best_length == UINT_MAX || tfdd.best_length > max_penalty * (v->current_order.IsType(OT_GOTO_DEPOT) && v->current_order.GetDestination() == GetDepotIndex(tfdd.tile) ? 2 : 1)) {
		if (v->current_order.IsType(OT_GOTO_DEPOT)) {
			/* If we were already heading for a depot but it has
			 * suddenly moved farther away, we continue our normal
			 * schedule? */
			v->current_order.MakeDummy();
			SetWindowWidgetDirty(WC_VEHICLE_VIEW, v->index, WID_VV_START_STOP);
		}
		return;
	}

	DepotID depot = GetDepotIndex(tfdd.tile);

	if (v->current_order.IsType(OT_GOTO_DEPOT) &&
			v->current_order.GetDestination() != depot &&
			!Chance16(3, 16)) {
		return;
	}

	SetBit(v->gv_flags, GVF_SUPPRESS_IMPLICIT_ORDERS);
	v->current_order.MakeGoToDepot(depot, ODTFB_SERVICE, ONSF_NO_STOP_AT_INTERMEDIATE_STATIONS, ODATFB_NEAREST_DEPOT);
	v->dest_tile = tfdd.tile;
	SetWindowWidgetDirty(WC_VEHICLE_VIEW, v->index, WID_VV_START_STOP);

	for (Train *u = v; u != nullptr; u = u->Next()) {
		ClrBit(u->flags, VRF_BEYOND_PLATFORM_END);
	}
}

/** Update day counters of the train vehicle. */
void Train::OnNewDay()
{
	if (!EconTime::UsingWallclockUnits()) AgeVehicle(this);
	EconomyAgeVehicle(this);

	if ((++this->day_counter & 7) == 0) DecreaseVehicleValue(this);
}

void Train::OnPeriodic()
{
	if (this->IsFrontEngine()) {
		CheckIfTrainNeedsService(this);

		CheckOrders(this);

		/* update destination */
		if (this->current_order.IsType(OT_GOTO_STATION)) {
			TileIndex tile = Station::Get(this->current_order.GetDestination().ToStationID())->train_station.tile;
			if (tile != INVALID_TILE) this->dest_tile = tile;
		}

		if (this->running_ticks != 0) {
			/* running costs */
			CommandCost cost(EXPENSES_TRAIN_RUN, this->GetRunningCost() * this->running_ticks / (DAYS_IN_YEAR  * DAY_TICKS));

			/* sharing fee */
			PayDailyTrackSharingFee(this);

			this->profit_this_year -= cost.GetCost();
			this->running_ticks = 0;

			SubtractMoneyFromCompanyFract(this->owner, cost);

			SetWindowDirty(WC_VEHICLE_DETAILS, this->index);
			DirtyVehicleListWindowForVehicle(this);
		}
	}
	if (IsEngine() || IsMultiheaded()) {
		CheckVehicleBreakdown(this);
	}
}

/**
 * Get the tracks of the train vehicle.
 * @return Current tracks of the vehicle.
 */
Trackdir Train::GetVehicleTrackdir() const
{
	if (this->vehstatus & VS_CRASHED) return INVALID_TRACKDIR;

	if (this->track == TRACK_BIT_DEPOT) {
		/* We'll assume the train is facing outwards */
		return DiagDirToDiagTrackdir(GetRailDepotDirection(this->tile)); // Train in depot
	}

	if (this->track == TRACK_BIT_WORMHOLE) {
		/* Train in tunnel or on bridge, so just use its direction and make an educated guess
		 * given the track bits on the tunnel/bridge head tile.
		 * If a reachable track piece is reserved, use that, otherwise use the first reachable track piece.
		 */
		TrackBits tracks = GetAcrossTunnelBridgeReservationTrackBits(this->tile);
		if (tracks == TRACK_BIT_NONE) {
			tracks = GetAcrossTunnelBridgeTrackBits(this->tile);
		}
		Track track = FindFirstTrack(tracks);
		if (unlikely(!IsValidTrack(track))) return INVALID_TRACKDIR;
		Trackdir td = TrackExitdirToTrackdir(track, GetTunnelBridgeDirection(this->tile));
		if (GetTunnelBridgeDirection(this->tile) != DirToDiagDir(this->direction)) td = ReverseTrackdir(td);
		return td;
	} else if (this->track & TRACK_BIT_WORMHOLE) {
		return TrackDirectionToTrackdir(FindFirstTrack(this->track & TRACK_BIT_MASK), this->direction);
	}

	return TrackDirectionToTrackdir(FindFirstTrack(this->track), this->direction);
}

/**
 * Delete a train while it is visible.
 * This happens when a company bankrupts when infrastructure sharing is enabled.
 * @param v The train to delete.
 */
void DeleteVisibleTrain(Train *v)
{
	SCOPE_INFO_FMT([v], "DeleteVisibleTrain: {}", VehicleInfoDumper(v));

	assert(!v->IsVirtual());

	FreeTrainTrackReservation(v);
	TileIndex crossing = TrainApproachingCrossingTile(v);

	/* delete train from back to front */
	Train *u;
	Train *prev = v->Last();
	FreeTrainStationPlatformReservation(v);
	do {
		u = prev;
		prev = u->Previous();
		if (prev != nullptr) prev->SetNext(nullptr);

		/* 'u' shouldn't be accessed after it has been deleted */
		TileIndex tile = u->tile;
		TrackBits trackbits = u->track;
		bool in_wormhole = trackbits & TRACK_BIT_WORMHOLE;

		delete u;

		if (in_wormhole) {
			/* Vehicle is inside a wormhole, u->track contains no useful value then. */
			if (IsTunnelBridgeWithSignalSimulation(tile)) {
				TileIndex end = GetOtherTunnelBridgeEnd(tile);
				AddSideToSignalBuffer(end, INVALID_DIAGDIR, GetTileOwner(tile));
				SetSignalledBridgeTunnelGreenIfClear(tile, end);
			}
		} else {
			Track track = TrackBitsToTrack(trackbits);
			if (HasReservedTracks(tile, trackbits)) UnreserveRailTrack(tile, track);
			if (IsLevelCrossingTile(tile)) UpdateLevelCrossing(tile);
		}

		/* Update signals */
		if (in_wormhole || IsRailDepotTile(tile)) {
			AddSideToSignalBuffer(tile, INVALID_DIAGDIR, GetTileOwner(tile));
		} else {
			AddTrackToSignalBuffer(tile, TrackBitsToTrack(trackbits), GetTileOwner(tile));
		}
	} while (prev != nullptr);

	if (crossing != INVALID_TILE) UpdateLevelCrossing(crossing);

	UpdateSignalsInBuffer();
}

static Train *CmdBuildVirtualRailWagon(const Engine *e, ClientID user, bool no_consist_change)
{
	const RailVehicleInfo *rvi = &e->u.rail;

	Train *v = new Train();

	v->x_pos = 0;
	v->y_pos = 0;

	v->spritenum = rvi->image_index;

	v->engine_type = e->index;
	v->gcache.first_engine = EngineID::Invalid(); // needs to be set before first callback

	v->direction = DIR_W;
	v->tile = {};

	v->owner = _current_company;
	v->track = TRACK_BIT_DEPOT;
	SetBit(v->flags, VRF_CONSIST_SPEED_REDUCTION);
	v->vehstatus = VS_HIDDEN | VS_DEFPAL;
	v->motion_counter = (uint32_t)user;

	v->SetWagon();
	v->SetFreeWagon();
	v->SetVirtual();

	v->cargo_type = e->GetDefaultCargoType();
	v->cargo_cap = rvi->capacity;

	v->railtype = rvi->railtype;

	v->build_year = CalTime::CurYear();
	v->sprite_seq.Set(SPR_IMG_QUERY);
	v->random_bits = Random();

	v->group_id = DEFAULT_GROUP;

	AddArticulatedParts(v);

	// Make sure we set EVERYTHING to virtual, even articulated parts.
	for (Train *train_part = v; train_part != nullptr; train_part = train_part->Next()) {
		train_part->SetVirtual();
	}

	if (no_consist_change) return v;

	v->First()->ConsistChanged(CCF_ARRANGE);

	CheckConsistencyOfArticulatedVehicle(v);

	InvalidateVehicleTickCaches();

	return v;
}

Train *BuildVirtualRailVehicle(EngineID eid, StringID &error, ClientID user, bool no_consist_change)
{
	const Engine *e = Engine::GetIfValid(eid);
	if (e == nullptr || e->type != VEH_TRAIN) {
		error = STR_ERROR_RAIL_VEHICLE_NOT_AVAILABLE + VEH_TRAIN;
		return nullptr;
	}

	const RailVehicleInfo *rvi = &e->u.rail;

	int num_vehicles = (e->u.rail.railveh_type == RAILVEH_MULTIHEAD ? 2 : 1) + CountArticulatedParts(eid, false);
	if (!Train::CanAllocateItem(num_vehicles)) {
		error = STR_ERROR_TOO_MANY_VEHICLES_IN_GAME;
		return nullptr;
	}

	RegisterGameEvents(GEF_VIRT_TRAIN);

	if (rvi->railveh_type == RAILVEH_WAGON) {
		return CmdBuildVirtualRailWagon(e, user, no_consist_change);
	}

	Train *v = new Train();

	v->x_pos = 0;
	v->y_pos = 0;

	v->direction = DIR_W;
	v->tile = {};
	v->owner = _current_company;
	v->track = TRACK_BIT_DEPOT;
	SetBit(v->flags, VRF_CONSIST_SPEED_REDUCTION);
	v->vehstatus = VS_HIDDEN | VS_STOPPED | VS_DEFPAL;
	v->spritenum = rvi->image_index;
	v->cargo_type = e->GetDefaultCargoType();
	v->cargo_cap = rvi->capacity;
	v->last_station_visited = StationID::Invalid();
	v->motion_counter = (uint32_t)user;

	v->engine_type = e->index;
	v->gcache.first_engine = EngineID::Invalid(); // needs to be set before first callback

	v->reliability = e->reliability;
	v->reliability_spd_dec = e->reliability_spd_dec;
	v->max_age = e->GetLifeLengthInDays();

	v->SetServiceInterval(Company::Get(_current_company)->settings.vehicle.servint_trains);
	v->SetServiceIntervalIsPercent(Company::Get(_current_company)->settings.vehicle.servint_ispercent);
	AssignBit(v->vehicle_flags, VF_AUTOMATE_TIMETABLE, Company::Get(_current_company)->settings.vehicle.auto_timetable_by_default);
	AssignBit(v->vehicle_flags, VF_TIMETABLE_SEPARATION, Company::Get(_current_company)->settings.vehicle.auto_separation_by_default);

	v->railtype = rvi->railtype;

	v->build_year = CalTime::CurYear();
	v->sprite_seq.Set(SPR_IMG_QUERY);
	v->random_bits = Random();

	v->group_id = DEFAULT_GROUP;

	v->SetFrontEngine();
	v->SetEngine();
	v->SetVirtual();

	if (rvi->railveh_type == RAILVEH_MULTIHEAD) {
		AddRearEngineToMultiheadedTrain(v);
	} else {
		AddArticulatedParts(v);
	}

	// Make sure we set EVERYTHING to virtual, even articulated parts.
	for (Train *train_part = v; train_part != nullptr; train_part = train_part->Next()) {
		train_part->SetVirtual();
	}

	if (no_consist_change) return v;

	v->ConsistChanged(CCF_ARRANGE);

	CheckConsistencyOfArticulatedVehicle(v);

	InvalidateVehicleTickCaches();

	return v;
}

/**
 * Build a virtual train vehicle.
 * @param flags for command
 * @param eid vehicle type being built.
 * @param cargo refit cargo type.
 * @param client_id User
 * @param move_target Where to move the virtual train vehicle after construction
 * @return the cost of this operation or an error
 */
CommandCost CmdBuildVirtualRailVehicle(DoCommandFlags flags, EngineID eid, CargoType cargo, ClientID client, VehicleID move_target)
{
	if (!IsEngineBuildable(eid, VEH_TRAIN, _current_company)) {
		return CommandCost(STR_ERROR_RAIL_VEHICLE_NOT_AVAILABLE + VEH_TRAIN);
	}

	/* Validate the cargo type. */
	if (cargo >= NUM_CARGO && cargo != INVALID_CARGO) return CMD_ERROR;

	CommandCost cost;

	if (flags.Test(DoCommandFlag::Execute)) {
		StringID err = INVALID_STRING_ID;
		Train *train = BuildVirtualRailVehicle(eid, err, client, false);

		if (train == nullptr) {
			return CommandCost(err);
		}

		cost.SetResultData(train->index);

		if (cargo != INVALID_CARGO) {
			CargoType default_cargo = Engine::Get(eid)->GetDefaultCargoType();
			if (default_cargo != cargo) {
				CommandCost refit_res = CmdRefitVehicle(flags, train->index, cargo, 0, false, false, 0);
				if (!refit_res.Succeeded()) {
					Command<CMD_SELL_VEHICLE>::Do(flags, train->index, SellVehicleFlags::VirtualOnly, client);
					return refit_res;
				}
			}
		}

		if (move_target != VehicleID::Invalid()) {
			Train *move_target_train = Train::GetIfValid(move_target);

			CommandCost move_result = CMD_ERROR;
			if (move_target_train != nullptr) {
				move_result = Command<CMD_MOVE_VIRTUAL_RAIL_VEHICLE>::Do(flags, train->index, move_target_train->GetLastUnit()->index, MoveRailVehicleFlags::Virtual);
			}

			if (move_result.Failed()) {
				Command<CMD_SELL_VEHICLE>::Do(flags, train->index, SellVehicleFlags::VirtualOnly, client);
				return move_result;
			}
		}
	}

	return cost;
}

void ClearVehicleWindows(const Train *v)
{
	if (v->IsPrimaryVehicle()) {
		CloseWindowById(WC_VEHICLE_VIEW, v->index);
		CloseWindowById(WC_VEHICLE_ORDERS, v->index);
		CloseWindowById(WC_VEHICLE_REFIT, v->index);
		CloseWindowById(WC_VEHICLE_DETAILS, v->index);
		CloseWindowById(WC_VEHICLE_TIMETABLE, v->index);
		CloseWindowById(WC_SCHDISPATCH_SLOTS, v->index);
		CloseWindowById(WC_VEHICLE_CARGO_TYPE_LOAD_ORDERS, v->index);
		CloseWindowById(WC_VEHICLE_CARGO_TYPE_UNLOAD_ORDERS, v->index);
		CloseWindowById(WC_VEHICLE_ORDER_IMPORT_ERRORS, v->index);
	}
}

/**
 * Issue a start/stop command
 * @param v a vehicle
 * @param evaluate_callback shall the start/stop callback be evaluated?
 * @return success or error
 */
static inline CommandCost CmdStartStopVehicle(const Vehicle *v, bool evaluate_callback)
{
	return CmdStartStopVehicle({DoCommandFlag::Execute, DoCommandFlag::AutoReplace}, v->index, evaluate_callback);
}

/**
* Replace a vehicle based on a template replacement order.
* @param flags type of operation
* @param incoming the incoming train to replace.
* @param outgoing the replaced train, or incoming.
* @return the cost of this operation or an error
*/
static CommandCost CmdTemplateReplaceVehicle(DoCommandFlags flags, Train *incoming, Train *&outgoing)
{
	CommandCost buy(EXPENSES_NEW_VEHICLES);

	const bool was_stopped = (incoming->vehstatus & VS_STOPPED) != 0;
	if (!was_stopped) {
		CommandCost cost = CmdStartStopVehicle(incoming, true);
		if (cost.Failed()) return cost;
	}
	auto guard = scope_guard([&]() {
		outgoing = incoming;
		if (!was_stopped) buy.AddCost(CmdStartStopVehicle(incoming, false));
	});

	Train *new_chain = nullptr;
	Train *remainder_chain = nullptr;
	TemplateVehicle *tv = GetTemplateVehicleByGroupIDRecursive(incoming->group_id);
	if (tv == nullptr) {
		return CMD_ERROR;
	}
	EngineID eid = tv->engine_type;

	CommandCost tmp_result(EXPENSES_NEW_VEHICLES);

	/* first some tests on necessity and sanity */
	if (tv == nullptr) return CommandCost();
	if (tv->IsReplaceOldOnly() && !incoming->NeedsAutorenewing(Company::Get(incoming->owner), false)) {
		return CommandCost();
	}
	const TBTRDiffFlags diff = TrainTemplateDifference(incoming, tv);
	if (diff == TBTRDF_NONE) return CommandCost();

	const bool need_replacement = (diff & TBTRDF_CONSIST);
	const bool need_refit = (diff & TBTRDF_REFIT);
	const bool refit_to_template = tv->refit_as_template;
	const TileIndex tile = incoming->tile;

	CargoType store_refit_ct = INVALID_CARGO;
	uint16_t store_refit_csubt = 0;
	// if a train shall keep its old refit, store the refit setting of its first vehicle
	if (!refit_to_template) {
		for (Train *getc = incoming; getc != nullptr; getc = getc->GetNextUnit()) {
			if (getc->cargo_type != INVALID_CARGO && getc->cargo_cap > 0) {
				store_refit_ct = getc->cargo_type;
				break;
			}
		}
	}

	if (need_replacement) {
		CommandCost buy_cost = TestBuyAllTemplateVehiclesInChain(tv, tile);
		if (buy_cost.Failed()) {
			if (buy_cost.GetErrorMessage() == INVALID_STRING_ID) return CommandCost(STR_ERROR_CAN_T_BUY_TRAIN);
			return buy_cost;
		} else if (!CheckCompanyHasMoney(buy_cost)) {
			return CommandCost(STR_ERROR_NOT_ENOUGH_CASH_REQUIRES_CURRENCY);
		}
	}

	TemplateDepotVehicles depot_vehicles;
	if (tv->IsSetReuseDepotVehicles()) depot_vehicles.Init(tile);

	auto refit_unit = [&](const Train *unit, CargoType cid, uint16_t csubt) {
		CommandCost refit_cost = Command<CMD_REFIT_VEHICLE>::Do(flags, unit->index, cid, csubt, false, false, 1);
		if (refit_cost.Succeeded()) buy.AddCost(refit_cost);
	};

	if (!flags.Test(DoCommandFlag::Execute)) {
		/* Simplified operation for cost estimation, this doesn't have to exactly match the actual cost due to CMD_NO_TEST */
		if (need_replacement || need_refit) {
			std::vector<const Train *> in;
			for (const Train *u = incoming; u != nullptr; u = u->GetNextUnit()) {
				in.push_back(u);
			}
			auto process_unit = [&](const TemplateVehicle *cur_tmpl) {
				for (auto iter = in.begin(); iter != in.end(); ++iter) {
					const Train *u = *iter;
					if (u->engine_type == cur_tmpl->engine_type) {
						/* use existing engine */
						in.erase(iter);
						if (refit_to_template) {
							buy.AddCost(Command<CMD_REFIT_VEHICLE>::Do(flags, u->index, cur_tmpl->cargo_type, cur_tmpl->cargo_subtype, false, false, 1));
						} else {
							refit_unit(u, store_refit_ct, store_refit_csubt);
						}
						return;
					}
				}

				if (tv->IsSetReuseDepotVehicles()) {
					const Train *depot_eng = depot_vehicles.ContainsEngine(cur_tmpl->engine_type, incoming);
					if (depot_eng != nullptr) {
						depot_vehicles.RemoveVehicle(depot_eng->index);
						if (refit_to_template) {
							buy.AddCost(Command<CMD_REFIT_VEHICLE>::Do(flags, depot_eng->index, cur_tmpl->cargo_type, cur_tmpl->cargo_subtype, false, false, 1));
						} else {
							refit_unit(depot_eng, store_refit_ct, store_refit_csubt);
						}
						return;
					}
				}

				CargoType refit_cargo = refit_to_template ? cur_tmpl->cargo_type : store_refit_ct;
				buy.AddCost(Command<CMD_BUILD_VEHICLE>::Do(flags, tile, cur_tmpl->engine_type, false, refit_cargo, INVALID_CLIENT_ID));
			};
			for (const TemplateVehicle *cur_tmpl = tv; cur_tmpl != nullptr; cur_tmpl = cur_tmpl->GetNextUnit()) {
				process_unit(cur_tmpl);
			}
			if (!tv->IsSetKeepRemainingVehicles()) {
				/* Sell leftovers */
				for (const Train *u : in) {
					/* Do not dry-run selling each part using CMD_SELL_VEHICLE because this can fail due to consist/wagon-attachment callbacks */
					buy.AddCost(-u->value);
					if (u->other_multiheaded_part != nullptr) {
						buy.AddCost(-u->other_multiheaded_part->value);
					}
				}
			}
		}
		if (buy.Failed()) buy.MultiplyCost(0);
		return buy;
	}

	RegisterGameEvents(GEF_TBTR_REPLACEMENT);

	if (need_replacement) {
		// step 1: generate primary for newchain and generate remainder_chain
		// 1. primary of incoming might already fit the template
		//    leave incoming's primary as is and move the rest to a free chain = remainder_chain
		// 2. needed primary might be one of incoming's member vehicles
		// 3. primary might be available as orphan vehicle in the depot
		// 4. we need to buy a new engine for the primary
		// all options other than 1. need to make sure to copy incoming's primary's status
		auto setup_head = [&]() -> CommandCost {
			/* Case 1 */
			if (eid == incoming->engine_type) {
				new_chain = incoming;
				remainder_chain = incoming->GetNextUnit();
				if (remainder_chain) {
					CommandCost move_cost = CmdMoveRailVehicle(flags, remainder_chain->index, VehicleID::Invalid(), MoveRailVehicleFlags::MoveChain);
					if (move_cost.Failed()) {
						/* This should not fail, if it does give up immediately */
						return move_cost;
					}
				}
				return CommandCost();
			}

			/* Case 2 */
			new_chain = ChainContainsEngine(eid, incoming);
			if (new_chain != nullptr) {
				/* new_chain is the needed engine, move it to an empty spot in the depot */
				CommandCost move_cost = Command<CMD_MOVE_RAIL_VEHICLE>::Do(flags, new_chain->index, VehicleID::Invalid(), MoveRailVehicleFlags::None);
				if (move_cost.Succeeded()) {
					remainder_chain = incoming;
					return CommandCost();
				}
			}

			/* Case 3 */
			if (tv->IsSetReuseDepotVehicles()) {
				new_chain = depot_vehicles.ContainsEngine(eid, incoming);
				if (new_chain != nullptr) {
					ClearVehicleWindows(new_chain);
					CommandCost move_cost = Command<CMD_MOVE_RAIL_VEHICLE>::Do(flags, new_chain->index, VehicleID::Invalid(), MoveRailVehicleFlags::None);
					if (move_cost.Succeeded()) {
						depot_vehicles.RemoveVehicle(new_chain->index);
						remainder_chain = incoming;
						return CommandCost();
					}
				}
			}

			/* Case 4 */
			CommandCost buy_cost = Command<CMD_BUILD_VEHICLE>::Do(flags, tile, eid, false, INVALID_CARGO, INVALID_CLIENT_ID);
			/* break up in case buying the vehicle didn't succeed */
			if (buy_cost.Failed() || !buy_cost.HasResultData()) {
				return buy_cost;
			}
			buy.AddCost(buy_cost);
			new_chain = Train::Get(buy_cost.GetResultData());
			/* prepare the remainder chain */
			remainder_chain = incoming;
			return CommandCost();
		};
		CommandCost head_result = setup_head();
		if (head_result.Failed()) return head_result;

		// If we bought a new engine or reused one from the depot, copy some parameters from the incoming primary engine
		if (incoming != new_chain) {
			CopyHeadSpecificThings(incoming, new_chain, flags, false);
			NeutralizeStatus(incoming);

			// additionally, if we don't want to use the template refit, refit as incoming
			// the template refit will be set further down, if we use it at all
			if (!refit_to_template) {
				refit_unit(new_chain, store_refit_ct, store_refit_csubt);
			}
		}

		// step 2: fill up newchain according to the template
		// foreach member of template (after primary):
		// 1. needed engine might be within remainder_chain already
		// 2. needed engine might be orphaned within the depot (copy status)
		// 3. we need to buy (again)                           (copy status)
		Train *last_veh = new_chain;
		for (TemplateVehicle *cur_tmpl = tv->GetNextUnit(); cur_tmpl != nullptr; cur_tmpl = cur_tmpl->GetNextUnit()) {
			Train *new_part = nullptr;
			auto setup_chain_part = [&]() {
				/* Case 1: engine contained in remainder chain */
				new_part = ChainContainsEngine(cur_tmpl->engine_type, remainder_chain);
				if (new_part != nullptr) {
					Train *remainder_chain_next = remainder_chain;
					if (new_part == remainder_chain) {
						remainder_chain_next = remainder_chain->GetNextUnit();
					}
					CommandCost move_cost = CmdMoveRailVehicle(flags, new_part->index, last_veh->index, MoveRailVehicleFlags::None);
					if (move_cost.Succeeded()) {
						remainder_chain = remainder_chain_next;
						return;
					}
				}

				/* Case 2: engine contained somewhere else in the depot */
				if (tv->IsSetReuseDepotVehicles()) {
					new_part = depot_vehicles.ContainsEngine(cur_tmpl->engine_type, new_chain);
					if (new_part != nullptr) {
						CommandCost move_cost = CmdMoveRailVehicle(flags, new_part->index, last_veh->index, MoveRailVehicleFlags::None);
						if (move_cost.Succeeded()) {
							depot_vehicles.RemoveVehicle(new_part->index);
							return;
						}
					}
				}

				/* Case 3: must buy new engine */
				CommandCost buy_cost = Command<CMD_BUILD_VEHICLE>::Do(flags, tile, cur_tmpl->engine_type, false, INVALID_CARGO, INVALID_CLIENT_ID);
				if (buy_cost.Failed() || !buy_cost.HasResultData()) {
					new_part = nullptr;
					return;
				}
				new_part = Train::Get(buy_cost.GetResultData());
				CommandCost move_cost = CmdMoveRailVehicle(flags, new_part->index, last_veh->index, MoveRailVehicleFlags::None);
				if (move_cost.Succeeded()) {
					buy.AddCost(buy_cost);
				} else {
					Command<CMD_SELL_VEHICLE>::Do(flags, new_part->index, SellVehicleFlags::None, INVALID_CLIENT_ID);
					new_part = nullptr;
				}
			};
			setup_chain_part();
			if (new_part != nullptr) {
				last_veh = new_part;
			}

			if (!refit_to_template && new_part != nullptr) {
				refit_unit(new_part, store_refit_ct, store_refit_csubt);
			}
		}
	} else {
		/* no replacement done */
		new_chain = incoming;
	}

	/// step 3: reorder and neutralize the remaining vehicles from incoming
	// wagons remaining from remainder_chain should be filled up in as few free wagon chains as possible
	// each loco might be left as singular in the depot
	// neutralize each remaining engine's status

	// refit, only if the template option is set so
	if (refit_to_template && (need_refit || need_replacement)) {
		buy.AddCost(CmdRefitTrainFromTemplate(new_chain, tv, flags));
	}

	CmdSetTrainUnitDirectionFromTemplate(new_chain, tv, flags);

	if (new_chain != nullptr && remainder_chain != nullptr) {
		for (Train *ct = remainder_chain; ct != nullptr; ct = ct->Next()) {
			TransferCargoForTrain(ct, new_chain);
		}
	}

	// point incoming to the newly created train so that starting/stopping affects the replacement train
	incoming = new_chain;

	if (remainder_chain != nullptr && tv->IsSetKeepRemainingVehicles()) {
		BreakUpRemainders(remainder_chain);
	} else if (remainder_chain != nullptr) {
		buy.AddCost(Command<CMD_SELL_VEHICLE>::Do(flags, remainder_chain->index, SellVehicleFlags::SellChain, INVALID_CLIENT_ID));
	}

	/* Redraw main gui for changed statistics */
	SetWindowClassesDirty(WC_TEMPLATEGUI_MAIN);

	return buy;
}

/**
* Replace a vehicle based on a template replacement order.
* @param flags type of operation
* @param veh_id the ID of the vehicle to replace.
* @return the cost of this operation or an error
*/
CommandCost CmdTemplateReplaceVehicle(DoCommandFlags flags, VehicleID veh_id)
{
	Train *incoming = Train::GetIfValid(veh_id);

	if (incoming == nullptr || !incoming->IsPrimaryVehicle() || !incoming->IsChainInDepot()) {
		return CMD_ERROR;
	}

	Train *outgoing = incoming;
	CommandCost cost = CmdTemplateReplaceVehicle(flags, incoming, outgoing);
	cost.SetResultData(outgoing->index);
	return cost;
}

void TrainRoadVehicleCrashBreakdown(Vehicle *v)
{
	Train *t = Train::From(v)->First();
	t->breakdown_ctr = 2;
	SetBit(t->flags, VRF_CONSIST_BREAKDOWN);
	t->breakdown_delay = 255;
	t->breakdown_type = BREAKDOWN_RV_CRASH;
	t->breakdown_severity = 0;
	t->reliability = 0;
}

void TrainBrakesOverheatedBreakdown(Vehicle *v, int speed, int max_speed)
{
	if (v->type != VEH_TRAIN) return;
	Train *t = Train::From(v)->First();
	if (t->breakdown_ctr != 0 || (t->vehstatus & VS_CRASHED)) return;

	if (unlikely(HasBit(_misc_debug_flags, MDF_OVERHEAT_BREAKDOWN_OPEN_WIN)) && !IsHeadless()) {
		ShowVehicleViewWindow(t);
	}

	t->crash_anim_pos = static_cast<uint16_t>(std::min<uint>(1500, t->crash_anim_pos + Clamp(((speed - max_speed) * speed) / 2, 0, 500)));
	if (t->crash_anim_pos < 1500) return;

	t->breakdown_ctr = 2;
	SetBit(t->flags, VRF_CONSIST_BREAKDOWN);
	t->breakdown_delay = 255;
	t->breakdown_type = BREAKDOWN_BRAKE_OVERHEAT;
	t->breakdown_severity = 0;
}

int GetTrainRealisticAccelerationAtSpeed(const int speed, const int mass, const uint32_t cached_power, const uint32_t max_te, const uint32_t air_drag, const RailType railtype)
{
	const int64_t power = cached_power * 746ll;
	int64_t resistance = 0;

	const bool maglev = (GetRailTypeInfo(railtype)->acceleration_type == 2);

	if (!maglev) {
		/* Static resistance plus rolling friction. */
		resistance = 10 * mass;
		resistance += (int64_t)mass * (int64_t)(15 * (512 + speed) / 512);
	}

	const int area = 14;

	resistance += (area * air_drag * speed * speed) / 1000;

	int64_t force;

	if (speed > 0) {
		if (!maglev) {
			/* Conversion factor from km/h to m/s is 5/18 to get [N] in the end. */
			force = power * 18 / (speed * 5);

			if (force > static_cast<int>(max_te)) {
				force = max_te;
			}
		} else {
			force = power / 25;
		}
	} else {
		force = (!maglev) ? std::min<uint64_t>(max_te, power) : power;
		force = std::max(force, (mass * 8) + resistance);
	}

	/* Easy way out when there is no acceleration. */
	if (force == resistance) return 0;

	int acceleration = ClampTo<int32_t>((force - resistance) / (mass * 4));
	acceleration = force < resistance ? std::min(-1, acceleration) : std::max(1, acceleration);

	return acceleration;
}

int GetTrainEstimatedMaxAchievableSpeed(const Train *train, int mass, const int speed_cap)
{
	int max_speed = 0;
	int acceleration;

	if (mass < 1) mass = 1;

	do
	{
		max_speed++;
		acceleration = GetTrainRealisticAccelerationAtSpeed(max_speed, mass, train->gcache.cached_power, train->gcache.cached_max_te, train->gcache.cached_air_drag, train->railtype);
	} while (acceleration > 0 && max_speed < speed_cap);

	return max_speed;
}

void SetSignalTrainAdaptationSpeed(const Train *v, TileIndex tile, uint16_t track)
{
	SignalSpeedKey speed_key = {};
	speed_key.signal_tile = tile;
	speed_key.signal_track = track;
	speed_key.last_passing_train_dir = v->GetVehicleTrackdir();

	SignalSpeedValue speed_value = {};
	speed_value.train_speed = v->First()->cur_speed;
	speed_value.time_stamp = GetSpeedRestrictionTimeout(v->First());

	_signal_speeds[speed_key] = speed_value;
}

static uint16_t GetTrainAdaptationSpeed(TileIndex tile, uint16_t track, Trackdir last_passing_train_dir)
{
	SignalSpeedKey speed_key = { tile, track, last_passing_train_dir };
	const auto found_speed_restriction = _signal_speeds.find(speed_key);

	if (found_speed_restriction != _signal_speeds.end()) {
		if (found_speed_restriction->second.IsOutOfDate()) {
			_signal_speeds.erase(found_speed_restriction);
			return 0;
		} else {
			return std::max<uint16_t>(25, found_speed_restriction->second.train_speed);
		}
	} else {
		return 0;
	}
}

void ApplySignalTrainAdaptationSpeed(Train *v, TileIndex tile, uint16_t track)
{
	uint16_t speed = GetTrainAdaptationSpeed(tile, track, v->GetVehicleTrackdir());

	if (speed > 0 && v->lookahead != nullptr) {
		for (const TrainReservationLookAheadItem &item : v->lookahead->items) {
			if (item.type == TRLIT_SPEED_ADAPTATION && item.end + 1 < v->lookahead->reservation_end_position) {
				uint16_t signal_speed = GetLowestSpeedTrainAdaptationSpeedAtSignal(TileIndex{item.data_id}, item.data_aux);

				if (signal_speed == 0) {
					/* unrestricted signal ahead, disregard speed adaptation at earlier signal */
					v->UpdateTrainSpeedAdaptationLimit(0);
					return;
				}
				if (signal_speed > speed) {
					/* signal ahead with higher speed adaptation speed, override speed adaptation at earlier signal */
					speed = signal_speed;
				}
			}
		}
	}

	v->UpdateTrainSpeedAdaptationLimit(speed);
}

uint16_t GetLowestSpeedTrainAdaptationSpeedAtSignal(TileIndex tile, uint16_t track)
{
	uint16_t lowest_speed = 0;

	SignalSpeedKey speed_key = { tile, track, (Trackdir)0 };
	for (auto iter = _signal_speeds.lower_bound(speed_key); iter != _signal_speeds.end() && iter->first.signal_tile == tile && iter->first.signal_track == track;) {
		if (iter->second.IsOutOfDate()) {
			iter = _signal_speeds.erase(iter);
		} else {
			uint16_t adapt_speed = std::max<uint16_t>(25, iter->second.train_speed);
			if (lowest_speed == 0 || adapt_speed < lowest_speed) lowest_speed = adapt_speed;
			++iter;
		}
	}

	return lowest_speed;
}

uint16_t Train::GetMaxWeight() const
{
	uint16_t weight = CargoSpec::Get(this->cargo_type)->WeightOfNUnitsInTrain(this->GetEngine()->DetermineCapacity(this));

	/* Vehicle weight is not added for articulated parts. */
	if (!this->IsArticulatedPart()) {
		weight += GetVehicleProperty(this, PROP_TRAIN_WEIGHT, RailVehInfo(this->engine_type)->weight);
	}

	/* Powered wagons have extra weight added. */
	if (HasBit(this->flags, VRF_POWEREDWAGON)) {
		weight += RailVehInfo(this->gcache.first_engine)->pow_wag_weight;
	}

	return weight;
}

void Train::UpdateTrainSpeedAdaptationLimitInternal(uint16_t speed)
{
	this->signal_speed_restriction = speed;
	if (!HasBit(this->flags, VRF_SPEED_ADAPTATION_EXEMPT)) {
		SetWindowDirty(WC_VEHICLE_DETAILS, this->index);
	}
}

/**
 * Set train speed restriction
 * @param flags type of operation
 * @param veh_id vehicle
 * @param speed new speed restriction value
 * @return the cost of this operation or an error
 */
CommandCost CmdSetTrainSpeedRestriction(DoCommandFlags flags, VehicleID veh_id, uint16_t speed)
{
	Vehicle *v = Vehicle::GetIfValid(veh_id);
	if (v == nullptr || v->type != VEH_TRAIN || !v->IsPrimaryVehicle()) return CMD_ERROR;

	CommandCost ret = CheckVehicleControlAllowed(v);
	if (ret.Failed()) return ret;

	if (v->vehstatus & VS_CRASHED) return CommandCost(STR_ERROR_VEHICLE_IS_DESTROYED);

	if (flags.Test(DoCommandFlag::Execute)) {
		Train *t = Train::From(v);
		if (HasBit(t->flags, VRF_PENDING_SPEED_RESTRICTION)) {
			_pending_speed_restriction_change_map.erase(t->index);
			ClrBit(t->flags, VRF_PENDING_SPEED_RESTRICTION);
		}
		t->speed_restriction = speed;

		SetWindowDirty(WC_VEHICLE_DETAILS, t->index);
	}
	return CommandCost();
}

bool Train::StopFoundAtVehiclePosition() const
{
	ChooseTrainTrackLookAheadState lookahead_state;
	VehicleOrderSaver orders(const_cast<Train *>(this));
	orders.AdvanceOrdersFromVehiclePosition(lookahead_state);
	return HasBit(lookahead_state.flags, CTTLASF_STOP_FOUND);
}<|MERGE_RESOLUTION|>--- conflicted
+++ resolved
@@ -2948,9 +2948,8 @@
 	}
 
 	if (_local_company == v->owner && (v->current_order.IsType(OT_LOADING_ADVANCE) || HasBit(v->flags, VRF_BEYOND_PLATFORM_END))) {
-		SetDParam(0, v->index);
-		SetDParam(1, v->current_order.GetDestination().ToStationID());
-		AddNewsItem(STR_VEHICLE_LOAD_THROUGH_ABORTED_INSUFFICIENT_TRACK, NewsType::Advice, NewsStyle::Small, {NewsFlag::InColour, NewsFlag::VehicleParam0},
+		EncodedString msg = GetEncodedString(STR_VEHICLE_LOAD_THROUGH_ABORTED_INSUFFICIENT_TRACK, v->index, v->current_order.GetDestination().ToStationID());
+		AddNewsItem(std::move(msg), NewsType::Advice, NewsStyle::Small, {NewsFlag::InColour, NewsFlag::VehicleParam0},
 				v->index, v->current_order.GetDestination().ToStationID());
 	}
 	if (v->current_order.IsType(OT_LOADING_ADVANCE)) {
@@ -6734,14 +6733,8 @@
 
 			if (HasBit(v->flags, VRF_TRAIN_STUCK) && v->wait_counter > 2 * _settings_game.pf.wait_for_pbs_path * DAY_TICKS) {
 				/* Show message to player. */
-<<<<<<< HEAD
 				if (v->owner == _local_company && (HasBit(v->flags, VRF_WAITING_RESTRICTION) ? _settings_client.gui.restriction_wait_vehicle_warn : _settings_client.gui.lost_vehicle_warn)) {
-					SetDParam(0, v->index);
-					AddVehicleAdviceNewsItem(AdviceType::TrainStuck, STR_NEWS_TRAIN_IS_STUCK, v->index);
-=======
-				if (_settings_client.gui.lost_vehicle_warn && v->owner == _local_company) {
 					AddVehicleAdviceNewsItem(AdviceType::TrainStuck, GetEncodedString(STR_NEWS_TRAIN_IS_STUCK, v->index), v->index);
->>>>>>> dddad0dc
 				}
 				v->wait_counter = 0;
 			}
