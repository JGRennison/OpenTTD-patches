--- conflicted
+++ resolved
@@ -3036,7 +3036,7 @@
 			Trackdir exit_td = GetTunnelBridgeExitTrackdir(next_tile);
 			CFollowTrackRail ft(GetTileOwner(next_tile), GetRailTypeInfo(v->railtype)->all_compatible_railtypes);
 			if (ft.Follow(next_tile, exit_td)) {
-				TrackdirBits reserved = ft.m_new_td_bits & TrackBitsToTrackdirBits(GetReservedTrackbits(ft.m_new_tile));
+				TrackdirBits reserved = ft.new_td_bits & TrackBitsToTrackdirBits(GetReservedTrackbits(ft.new_tile));
 				if (reserved == TRACKDIR_BIT_NONE) {
 					UnreserveBridgeTunnelTile(next_tile);
 					MarkTileDirtyByTile(next_tile, VMDF_NOT_MAP_MODE);
@@ -3393,30 +3393,19 @@
 
 	if (!HasReservedTracks(ft.new_tile, TrackdirBitsToTrackBits(ft.new_td_bits))) {
 		/* Next tile is not reserved. */
-<<<<<<< HEAD
-		if (KillFirstBit(ft.m_new_td_bits) == TRACKDIR_BIT_NONE) {
-			Trackdir td = FindFirstTrackdir(ft.m_new_td_bits);
-			if (HasPbsSignalOnTrackdir(ft.m_new_tile, td) && !IsNoEntrySignal(ft.m_new_tile, TrackdirToTrack(td))) {
-				/* If the next tile is a PBS signal, try to make a reservation. */
-				TrackBits tracks = TrackdirBitsToTrackBits(ft.m_new_td_bits);
-				if (ft.m_tiles_skipped == 0 && Rail90DegTurnDisallowedTilesFromTrackdir(ft.m_old_tile, ft.m_new_tile, ft.m_old_td)) {
-					tracks &= ~TrackCrossesTracks(TrackdirToTrack(ft.m_old_td));
-				}
-				ChooseTrainTrack(v, ft.m_new_tile, ft.m_exitdir, tracks, CTTF_NONE);
-=======
 		if (KillFirstBit(ft.new_td_bits) == TRACKDIR_BIT_NONE) {
-			if (HasPbsSignalOnTrackdir(ft.new_tile, FindFirstTrackdir(ft.new_td_bits))) {
+			Trackdir td = FindFirstTrackdir(ft.new_td_bits);
+			if (HasPbsSignalOnTrackdir(ft.new_tile, td) && !IsNoEntrySignal(ft.new_tile, TrackdirToTrack(td))) {
 				/* If the next tile is a PBS signal, try to make a reservation. */
 				TrackBits tracks = TrackdirBitsToTrackBits(ft.new_td_bits);
-				if (Rail90DegTurnDisallowed(GetTileRailType(ft.old_tile), GetTileRailType(ft.new_tile))) {
+				if (ft.tiles_skipped == 0 && Rail90DegTurnDisallowedTilesFromTrackdir(ft.old_tile, ft.new_tile, ft.old_td)) {
 					tracks &= ~TrackCrossesTracks(TrackdirToTrack(ft.old_td));
 				}
-				ChooseTrainTrack(v, ft.new_tile, ft.exitdir, tracks, false, nullptr, false);
->>>>>>> e50c1774
-			}
-		}
-	} else if (v->lookahead != nullptr && v->lookahead->reservation_end_tile == ft.m_new_tile && IsTileType(ft.m_new_tile, MP_TUNNELBRIDGE) && IsTunnelBridgeSignalSimulationEntrance(ft.m_new_tile) &&
-			v->lookahead->reservation_end_trackdir == FindFirstTrackdir(ft.m_new_td_bits)) {
+				ChooseTrainTrack(v, ft.new_tile, ft.exitdir, tracks, CTTF_NONE);
+			}
+		}
+	} else if (v->lookahead != nullptr && v->lookahead->reservation_end_tile == ft.new_tile && IsTileType(ft.new_tile, MP_TUNNELBRIDGE) && IsTunnelBridgeSignalSimulationEntrance(ft.new_tile) &&
+			v->lookahead->reservation_end_trackdir == FindFirstTrackdir(ft.new_td_bits)) {
 		/* If the lookahead ends at the next tile which is a signalled tunnel/bridge entrance, try to make a reservation. */
 		TryLongReserveChooseTrainTrackFromReservationEnd(v);
 	}
@@ -3837,15 +3826,11 @@
 		}
 
 		/* Don't free first station/bridge/tunnel if we are on it. */
-<<<<<<< HEAD
-		if (free_tile || (!(ft.m_is_station && GetStationIndex(ft.m_new_tile) == station_id) && !ft.m_is_tunnel && !ft.m_is_bridge)) ClearPathReservation(v, tile, td);
+		if (free_tile || (!(ft.is_station && GetStationIndex(ft.new_tile) == station_id) && !ft.is_tunnel && !ft.is_bridge)) ClearPathReservation(v, tile, td);
 		if (update_signal) {
 			AddSideToSignalBuffer(tile, TrackdirToExitdir(td), GetTileOwner(tile));
 			UpdateSignalsInBuffer();
 		}
-=======
-		if (free_tile || (!(ft.is_station && GetStationIndex(ft.new_tile) == station_id) && !ft.is_tunnel && !ft.is_bridge)) ClearPathReservation(v, tile, td);
->>>>>>> e50c1774
 
 		free_tile = true;
 	}
@@ -3901,15 +3886,9 @@
 			if (HasOnewaySignalBlockingTrackdir(ft.new_tile, FindFirstTrackdir(ft.new_td_bits))) break;
 		}
 
-<<<<<<< HEAD
-		if (ft.m_tiles_skipped == 0 && Rail90DegTurnDisallowedTilesFromTrackdir(ft.m_old_tile, ft.m_new_tile, ft.m_old_td)) {
-			ft.m_new_td_bits &= ~TrackdirCrossesTrackdirs(ft.m_old_td);
-			if (ft.m_new_td_bits == TRACKDIR_BIT_NONE) break;
-=======
-		if (Rail90DegTurnDisallowed(GetTileRailType(ft.old_tile), GetTileRailType(ft.new_tile))) {
+		if (ft.tiles_skipped == 0 && Rail90DegTurnDisallowedTilesFromTrackdir(ft.old_tile, ft.new_tile, ft.old_td)) {
 			ft.new_td_bits &= ~TrackdirCrossesTrackdirs(ft.old_td);
 			if (ft.new_td_bits == TRACKDIR_BIT_NONE) break;
->>>>>>> e50c1774
 		}
 
 		/* Station, depot or waypoint are a possible target. */
@@ -3991,19 +3970,11 @@
 	while (tile != stopped || cur_td != stopped_td) {
 		if (!ft.Follow(tile, cur_td)) break;
 
-<<<<<<< HEAD
-		if (ft.m_tiles_skipped == 0 && Rail90DegTurnDisallowedTilesFromTrackdir(ft.m_old_tile, ft.m_new_tile, ft.m_old_td)) {
-			ft.m_new_td_bits &= ~TrackdirCrossesTrackdirs(ft.m_old_td);
-			dbg_assert(ft.m_new_td_bits != TRACKDIR_BIT_NONE);
-		}
-		dbg_assert(KillFirstBit(ft.m_new_td_bits) == TRACKDIR_BIT_NONE);
-=======
-		if (Rail90DegTurnDisallowed(GetTileRailType(ft.old_tile), GetTileRailType(ft.new_tile))) {
+		if (ft.tiles_skipped == 0 && Rail90DegTurnDisallowedTilesFromTrackdir(ft.old_tile, ft.new_tile, ft.old_td)) {
 			ft.new_td_bits &= ~TrackdirCrossesTrackdirs(ft.old_td);
-			assert(ft.new_td_bits != TRACKDIR_BIT_NONE);
-		}
-		assert(KillFirstBit(ft.new_td_bits) == TRACKDIR_BIT_NONE);
->>>>>>> e50c1774
+			dbg_assert(ft.new_td_bits != TRACKDIR_BIT_NONE);
+		}
+		dbg_assert(KillFirstBit(ft.new_td_bits) == TRACKDIR_BIT_NONE);
 
 		tile = ft.new_tile;
 		cur_td = FindFirstTrackdir(ft.new_td_bits);
@@ -4343,8 +4314,8 @@
 		CFollowTrackRail ft(v);
 		Trackdir exit_td = GetTunnelBridgeExitTrackdir(exit_tile);
 		if (ft.Follow(exit_tile, exit_td)) {
-			const TrackBits reserved_bits = GetReservedTrackbits(ft.m_new_tile);
-			if ((ft.m_new_td_bits & TrackBitsToTrackdirBits(reserved_bits)) == TRACKDIR_BIT_NONE) {
+			const TrackBits reserved_bits = GetReservedTrackbits(ft.new_tile);
+			if ((ft.new_td_bits & TrackBitsToTrackdirBits(reserved_bits)) == TRACKDIR_BIT_NONE) {
 				/* next tile is not reserved */
 
 				bool long_reserve = !long_enough;
@@ -4388,10 +4359,10 @@
 				}
 				SetTunnelBridgeExitSignalState(exit_tile, SIGNAL_STATE_GREEN);
 
-				ChooseTrainTrack(v, ft.m_new_tile, ft.m_exitdir, TrackdirBitsToTrackBits(ft.m_new_td_bits), CTTF_NO_LOOKAHEAD_VALIDATE | (force_res ? CTTF_FORCE_RES : CTTF_NONE), lookahead_state);
+				ChooseTrainTrack(v, ft.new_tile, ft.exitdir, TrackdirBitsToTrackBits(ft.new_td_bits), CTTF_NO_LOOKAHEAD_VALIDATE | (force_res ? CTTF_FORCE_RES : CTTF_NONE), lookahead_state);
 				FlushDeferredDetermineCombineNormalShuntMode(v);
 
-				if (reserved_bits == GetReservedTrackbits(ft.m_new_tile)) {
+				if (reserved_bits == GetReservedTrackbits(ft.new_tile)) {
 					/* next tile is still not reserved, so unreserve exit and restore signal state */
 					if (IsBridge(exit_tile)) {
 						UnreserveRailBridgeHeadTrack(exit_tile, FindFirstTrack(GetAcrossTunnelBridgeTrackBits(exit_tile)));
@@ -4412,9 +4383,9 @@
 	}
 
 	CFollowTrackRail ft(v);
-	if (ft.Follow(tile, td) && HasLongReservePbsSignalOnTrackdir(v, ft.m_new_tile, FindFirstTrackdir(ft.m_new_td_bits), !long_enough, lookahead_state.flags)) {
-		// We reserved up to a LR signal, reserve past it as well. recursion
-		ChooseTrainTrack(v, ft.m_new_tile, ft.m_exitdir, TrackdirBitsToTrackBits(ft.m_new_td_bits), CTTF_NO_LOOKAHEAD_VALIDATE | (force_res ? CTTF_FORCE_RES : CTTF_NONE), lookahead_state);
+	if (ft.Follow(tile, td) && HasLongReservePbsSignalOnTrackdir(v, ft.new_tile, FindFirstTrackdir(ft.new_td_bits), !long_enough, lookahead_state.flags)) {
+		/* We reserved up to a LR signal, reserve past it as well. recursion */
+		ChooseTrainTrack(v, ft.new_tile, ft.exitdir, TrackdirBitsToTrackBits(ft.new_td_bits), CTTF_NO_LOOKAHEAD_VALIDATE | (force_res ? CTTF_FORCE_RES : CTTF_NONE), lookahead_state);
 	}
 }
 
@@ -4541,8 +4512,8 @@
 			if (!long_reserve) {
 				CFollowTrackRail ft(v);
 				if (ft.Follow(res_dest.tile, res_dest.trackdir)) {
-					Trackdir  new_td = FindFirstTrackdir(ft.m_new_td_bits);
-					long_reserve = HasLongReservePbsSignalOnTrackdir(v, ft.m_new_tile, new_td, _settings_game.vehicle.train_braking_model == TBM_REALISTIC, lookahead_state.flags);
+					Trackdir  new_td = FindFirstTrackdir(ft.new_td_bits);
+					long_reserve = HasLongReservePbsSignalOnTrackdir(v, ft.new_tile, new_td, _settings_game.vehicle.train_braking_model == TBM_REALISTIC, lookahead_state.flags);
 				}
 			}
 
@@ -5346,7 +5317,7 @@
 	CFollowTrackRail ft(GetTileOwner(tile), GetRailTypeInfo(t->railtype)->all_compatible_railtypes);
 
 	if (ft.Follow(tile, td)) {
-		TrackdirBits reserved = ft.m_new_td_bits & TrackBitsToTrackdirBits(GetReservedTrackbits(ft.m_new_tile));
+		TrackdirBits reserved = ft.new_td_bits & TrackBitsToTrackdirBits(GetReservedTrackbits(ft.new_tile));
 		if (reserved == TRACKDIR_BIT_NONE) {
 			/* next tile is not reserved, so reserve the exit tile */
 			if (IsBridge(tile)) {
@@ -5484,9 +5455,9 @@
 	if (seg_state != SIGSEG_PBS) {
 		CFollowTrackRail ft(GetTileOwner(tile), GetRailTypeInfo(t->railtype)->all_compatible_railtypes);
 		if (ft.Follow(tile, GetTunnelBridgeExitTrackdir(tile))) {
-			if (ft.m_new_td_bits != TRACKDIR_BIT_NONE && KillFirstBit(ft.m_new_td_bits) == TRACKDIR_BIT_NONE) {
-				Trackdir td = FindFirstTrackdir(ft.m_new_td_bits);
-				if (HasPbsSignalOnTrackdir(ft.m_new_tile, td)) {
+			if (ft.new_td_bits != TRACKDIR_BIT_NONE && KillFirstBit(ft.new_td_bits) == TRACKDIR_BIT_NONE) {
+				Trackdir td = FindFirstTrackdir(ft.new_td_bits);
+				if (HasPbsSignalOnTrackdir(ft.new_tile, td)) {
 					/* immediately after the exit, there is a PBS signal, switch to PBS mode */
 					seg_state = SIGSEG_PBS;
 				}
