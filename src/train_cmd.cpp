--- conflicted
+++ resolved
@@ -272,12 +272,8 @@
 	const RailVehicleInfo *rvi_v = RailVehInfo(this->engine_type);
 	EngineID first_engine = this->IsFrontEngine() ? this->engine_type : EngineID::Invalid();
 	this->gcache.cached_total_length = 0;
-<<<<<<< HEAD
-	this->compatible_railtypes = RAILTYPES_NONE;
+	this->compatible_railtypes = {};
 	this->tcache.cached_num_engines = 0;
-=======
-	this->compatible_railtypes = {};
->>>>>>> 9feaa6b7
 
 	bool train_can_tilt = true;
 	bool speed_varies_by_railtype = false;
@@ -3471,7 +3467,7 @@
 			if (!IsRailDepotTile(tile)) break;
 			DiagDirection dir = GetRailDepotDirection(tile);
 			if (dir != depot_dir && dir != behind_depot_dir) break;
-			if (!HasBit(v->compatible_railtypes, GetRailType(tile))) break;
+			if (!v->compatible_railtypes.Test(GetRailType(tile))) break;
 			if (GetTileMaxZ(tile) != depot_z) break;
 			behind_depot_tile = tile;
 			skipped++;
@@ -4937,13 +4933,8 @@
 /* Check if the vehicle is compatible with the specified tile */
 static inline bool CheckCompatibleRail(const Train *v, TileIndex tile, DiagDirection enterdir)
 {
-<<<<<<< HEAD
 	return IsInfraTileUsageAllowed(VEH_TRAIN, v->owner, tile) &&
-			(!v->IsFrontEngine() || HasBit(v->compatible_railtypes, GetRailTypeByEntryDir(tile, enterdir)));
-=======
-	return IsTileOwner(tile, v->owner) &&
-			(!v->IsFrontEngine() || v->compatible_railtypes.Test(GetRailType(tile)));
->>>>>>> 9feaa6b7
+			(!v->IsFrontEngine() || v->compatible_railtypes.Test(GetRailTypeByEntryDir(tile, enterdir)));
 }
 
 /** Data structure for storing engine speed changes of an acceleration type. */
