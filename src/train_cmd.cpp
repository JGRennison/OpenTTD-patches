--- conflicted
+++ resolved
@@ -187,13 +187,8 @@
 {
 	bool first = true;
 
-<<<<<<< HEAD
 	for (const Train *v : Train::IterateFrontOnly()) {
-		if (!(v->vehstatus & VS_CRASHED) && !v->IsVirtual()) {
-=======
-	for (const Train *v : Train::Iterate()) {
-		if (v->First() == v && !v->vehstatus.Test(VehState::Crashed)) {
->>>>>>> 0de7fd3c
+		if (!v->vehstatus.Test(VehState::Crashed) && !v->IsVirtual()) {
 			for (const Train *u = v, *w = v->Next(); w != nullptr; u = w, w = w->Next()) {
 				if (u->track != TRACK_BIT_DEPOT) {
 					if ((w->track != TRACK_BIT_DEPOT &&
@@ -813,17 +808,9 @@
 			stop = v->gcache.cached_total_length;
 			break;
 
-<<<<<<< HEAD
 		case OSL_PLATFORM_MIDDLE:
 			stop = station_length - (station_length - v->gcache.cached_total_length) / 2;
 			break;
-=======
-		/* Vehicle is on the middle part of a bridge. */
-		if (u->track == TRACK_BIT_WORMHOLE && !u->vehstatus.Test(VehState::Hidden)) {
-			max_speed = std::min<int>(max_speed, GetBridgeSpec(GetBridgeType(u->tile))->speed);
-		}
-	}
->>>>>>> 0de7fd3c
 
 		case OSL_PLATFORM_FAR_END:
 		case OSL_PLATFORM_THROUGH:
@@ -1114,7 +1101,7 @@
 			}
 
 			/* Vehicle is on the middle part of a bridge. */
-			if (u->track & TRACK_BIT_WORMHOLE && !(u->vehstatus & VS_HIDDEN)) {
+			if (u->track & TRACK_BIT_WORMHOLE && !u->vehstatus.Test(VehState::Hidden)) {
 				SetBit(const_cast<Train *>(this)->flags, VRF_CONSIST_SPEED_REDUCTION);
 				max_speed = std::min<int>(max_speed, GetBridgeSpec(GetBridgeType(u->tile))->speed);
 			}
@@ -1497,14 +1484,10 @@
 		v->z_pos = GetSlopePixelZ(x, y, true);
 		v->owner = _current_company;
 		v->track = TRACK_BIT_DEPOT;
-<<<<<<< HEAD
-		v->vehstatus = VS_HIDDEN | VS_DEFPAL;
+		v->vehstatus = {VehState::Hidden, VehState::DefaultPalette};
 		v->reverse_distance = 0;
 		v->speed_restriction = 0;
 		v->signal_speed_restriction = 0;
-=======
-		v->vehstatus = {VehState::Hidden, VehState::DefaultPalette};
->>>>>>> 0de7fd3c
 
 		v->SetWagon();
 
@@ -1538,12 +1521,11 @@
 		/* Try to connect the vehicle to one of free chains of wagons. */
 		std::vector<Train *> candidates;
 		for (Train *w = Train::From(GetFirstVehicleOnPos(tile, VEH_TRAIN)); w != nullptr; w = w->HashTileNext()) {
-			if (w->IsFreeWagon() &&                 ///< A free wagon chain
-					w->engine_type == e->index &&   ///< Same type
-					w->First() != v &&              ///< Don't connect to ourself
-<<<<<<< HEAD
-					!(w->vehstatus & VS_CRASHED) && ///< Not crashed/flooded
-					w->owner == v->owner) {         ///< Same owner
+			if (w->IsFreeWagon() &&                          ///< A free wagon chain
+					w->engine_type == e->index &&            ///< Same type
+					w->First() != v &&                       ///< Don't connect to ourself
+					!w->vehstatus.Test(VehState::Crashed) && ///< Not crashed/flooded
+					w->owner == v->owner) {                  ///< Same owner
 				candidates.push_back(w);
 			}
 		}
@@ -1553,12 +1535,6 @@
 		for (Train *w : candidates) {
 			if (Command<CMD_MOVE_RAIL_VEHICLE>::Do(DoCommandFlag::Execute, v->index, w->Last()->index, MoveRailVehicleFlags::MoveChain).Succeeded()) {
 				break;
-=======
-					!w->vehstatus.Test(VehState::Crashed)) { ///< Not crashed/flooded
-				if (Command<CMD_MOVE_RAIL_VEHICLE>::Do(DoCommandFlag::Execute, v->index, w->Last()->index, true).Succeeded()) {
-					break;
-				}
->>>>>>> 0de7fd3c
 			}
 		}
 
@@ -1662,12 +1638,8 @@
 		v->y_pos = y;
 		v->z_pos = GetSlopePixelZ(x, y, true);
 		v->track = TRACK_BIT_DEPOT;
-<<<<<<< HEAD
 		SetBit(v->flags, VRF_CONSIST_SPEED_REDUCTION);
-		v->vehstatus = VS_HIDDEN | VS_STOPPED | VS_DEFPAL;
-=======
 		v->vehstatus = {VehState::Hidden, VehState::Stopped, VehState::DefaultPalette};
->>>>>>> 0de7fd3c
 		v->spritenum = rvi->image_index;
 		v->cargo_type = e->GetDefaultCargoType();
 		assert(IsValidCargoType(v->cargo_type));
@@ -1730,15 +1702,10 @@
 	EngineID eng = src->engine_type;
 	TileIndex tile = src->tile;
 
-<<<<<<< HEAD
 	std::vector<Train *> candidates;
 
 	for (Train *dst = Train::From(GetFirstVehicleOnPos(tile, VEH_TRAIN)); dst != nullptr; dst = dst->HashTileNext()) {
-		if (dst->IsFreeWagon() && !(dst->vehstatus & VS_CRASHED) && dst->owner == src->owner) {
-=======
-	for (Train *dst : Train::Iterate()) {
-		if (dst->IsFreeWagon() && dst->tile == tile && !dst->vehstatus.Test(VehState::Crashed)) {
->>>>>>> 0de7fd3c
+		if (dst->IsFreeWagon() && !dst->vehstatus.Test(VehState::Crashed) && dst->owner == src->owner) {
 			/* check so all vehicles in the line have the same engine. */
 			Train *t = dst;
 			while (t->engine_type == eng) {
@@ -2152,13 +2119,9 @@
 		if (ret.Failed()) return ret;
 
 		/* Do not allow appending to crashed vehicles, too */
-<<<<<<< HEAD
-		if (dst->vehstatus & VS_CRASHED) return CMD_ERROR;
+		if (dst->vehstatus.Test(VehState::Crashed)) return CMD_ERROR;
 
 		if (dst->IsVirtual() != HasFlag(move_flags, MoveRailVehicleFlags::Virtual)) return CMD_ERROR;
-=======
-		if (dst->vehstatus.Test(VehState::Crashed)) return CMD_ERROR;
->>>>>>> 0de7fd3c
 	}
 
 	/* if an articulated part is being handled, deal with its parent vehicle */
@@ -2701,11 +2664,7 @@
  */
 static Vehicle *TrainApproachingCrossingEnum(Vehicle *v, void *data)
 {
-<<<<<<< HEAD
-	if ((v->vehstatus & VS_CRASHED)) return nullptr;
-=======
-	if (v->type != VEH_TRAIN || v->vehstatus.Test(VehState::Crashed)) return nullptr;
->>>>>>> 0de7fd3c
+	if (v->vehstatus.Test(VehState::Crashed)) return nullptr;
 
 	Train *t = Train::From(v);
 	if (!t->IsFrontEngine()) return nullptr;
@@ -3249,11 +3208,7 @@
 	} else {
 		/* turn the whole train around */
 		if (!v->IsPrimaryVehicle()) return CMD_ERROR;
-<<<<<<< HEAD
-		if ((v->vehstatus & VS_CRASHED) || HasBit(v->flags, VRF_BREAKDOWN_STOPPED)) return CMD_ERROR;
-=======
-		if (v->vehstatus.Test(VehState::Crashed) || v->breakdown_ctr != 0) return CMD_ERROR;
->>>>>>> 0de7fd3c
+		if (v->vehstatus.Test(VehState::Crashed) || HasBit(v->flags, VRF_BREAKDOWN_STOPPED)) return CMD_ERROR;
 
 		if (flags.Test(DoCommandFlag::Execute)) {
 			/* Properly leave the station if we are loading and won't be loading anymore */
@@ -3447,8 +3402,7 @@
 
 	/* if the train got no power, then keep it in the depot */
 	if (v->gcache.cached_power == 0) {
-<<<<<<< HEAD
-		v->vehstatus |= VS_STOPPED;
+		v->vehstatus.Set(VehState::Stopped);
 		SetWindowDirty(WC_VEHICLE_DEPOT, v->tile.base());
 		return true;
 	}
@@ -3457,10 +3411,6 @@
 		v->HandleWaiting(false, true);
 	}
 	if (v->current_order.IsType(OT_WAITING)) {
-=======
-		v->vehstatus.Set(VehState::Stopped);
-		SetWindowDirty(WC_VEHICLE_DEPOT, v->tile);
->>>>>>> 0de7fd3c
 		return true;
 	}
 
@@ -3570,12 +3520,8 @@
 	v->track = TRACK_BIT_X;
 	if (v->direction & 2) v->track = TRACK_BIT_Y;
 
-<<<<<<< HEAD
-	v->vehstatus &= ~VS_HIDDEN;
+	v->vehstatus.Reset(VehState::Hidden);
 	v->UpdateIsDrawn();
-=======
-	v->vehstatus.Reset(VehState::Hidden);
->>>>>>> 0de7fd3c
 	v->cur_speed = 0;
 
 	v->UpdateViewport(true, true);
@@ -5231,11 +5177,7 @@
 
 static Vehicle *CheckTrainAtSignal(Vehicle *v, void *data)
 {
-<<<<<<< HEAD
-	if ((v->vehstatus & VS_CRASHED)) return nullptr;
-=======
-	if (v->type != VEH_TRAIN || v->vehstatus.Test(VehState::Crashed)) return nullptr;
->>>>>>> 0de7fd3c
+	if (v->vehstatus.Test(VehState::Crashed)) return nullptr;
 
 	Train *t = Train::From(v);
 	DiagDirection exitdir = *(DiagDirection *)data;
@@ -5508,7 +5450,7 @@
 		}
 	}
 	if (seg_state == SIGSEG_FULL || (seg_state == SIGSEG_PBS && !CheckTrainStayInWormHolePathReserve(t, tile))) {
-		t->vehstatus |= VS_TRAIN_SLOWING;
+		t->vehstatus.Set(VehState::TrainSlowing);
 		return true;
 	}
 
@@ -5892,7 +5834,7 @@
 					if (v->IsFrontEngine() && v->force_proceed == 0) {
 						if (IsTunnelBridgeSignalSimulationEntrance(gp.new_tile) && GetTunnelBridgeEntranceSignalState(gp.new_tile) == SIGNAL_STATE_RED) {
 							v->cur_speed = 0;
-							v->vehstatus |= VS_TRAIN_SLOWING;
+							v->vehstatus.Set(VehState::TrainSlowing);
 							return false;
 						}
 						if (IsTunnelBridgeSignalSimulationExitOnly(gp.new_tile) &&
@@ -6035,7 +5977,7 @@
 						if (IsTooCloseBehindTrain(v, gp.new_tile, v->wait_counter, distance == 0)) {
 							if (distance == 0) v->wait_counter = 0;
 							v->cur_speed = 0;
-							v->vehstatus |= VS_TRAIN_SLOWING;
+							v->vehstatus.Set(VehState::TrainSlowing);
 							return false;
 						}
 						/* flip signal in front to red on bridges*/
@@ -6122,7 +6064,6 @@
 				v->x_pos = gp.x;
 				v->y_pos = gp.y;
 				v->UpdatePosition();
-<<<<<<< HEAD
 				v->UpdateDeltaXY();
 				DecreaseReverseDistance(v);
 				if (v->lookahead != nullptr) AdvanceLookAheadPosition(v);
@@ -6149,9 +6090,6 @@
 						v->cur_speed > 0 && v->lookahead->reservation_end_position <= v->lookahead->current_position + 24)) {
 					TryLongReserveChooseTrainTrackFromReservationEnd(v, true);
 				}
-=======
-				if (!v->vehstatus.Test(VehState::Hidden)) v->Vehicle::UpdateViewport(true);
->>>>>>> 0de7fd3c
 				continue;
 			}
 		}
@@ -6340,19 +6278,9 @@
 {
 	TrackBits *trackbits = (TrackBits *)data;
 
-<<<<<<< HEAD
-	if ((v->vehstatus & VS_CRASHED) != 0) {
+	if (v->vehstatus.Test(VehState::Crashed)) {
 		if (Train::From(v)->track != TRACK_BIT_DEPOT) {
 			*trackbits |= GetTrackbitsFromCrashedVehicle(Train::From(v));
-=======
-	if (v->type == VEH_TRAIN && v->vehstatus.Test(VehState::Crashed)) {
-		TrackBits train_tbits = Train::From(v)->track;
-		if (train_tbits == TRACK_BIT_WORMHOLE) {
-			/* Vehicle is inside a wormhole, v->track contains no useful value then. */
-			*trackbits |= DiagDirToDiagTrackBits(GetTunnelBridgeDirection(v->tile));
-		} else if (train_tbits != TRACK_BIT_DEPOT) {
-			*trackbits |= train_tbits;
->>>>>>> 0de7fd3c
 		}
 	}
 
@@ -6632,13 +6560,8 @@
  */
 static TileIndex TrainApproachingCrossingTile(const Train *v)
 {
-<<<<<<< HEAD
 	dbg_assert(v->IsFrontEngine());
-	dbg_assert(!(v->vehstatus & VS_CRASHED));
-=======
-	assert(v->IsFrontEngine());
-	assert(!v->vehstatus.Test(VehState::Crashed));
->>>>>>> 0de7fd3c
+	dbg_assert(!v->vehstatus.Test(VehState::Crashed));
 
 	if (!TrainCanLeaveTile(v)) return INVALID_TILE;
 
@@ -6666,17 +6589,8 @@
 {
 	/* First, handle broken down train */
 
-<<<<<<< HEAD
 	if (HasBit(v->flags, VRF_BREAKDOWN_BRAKING)) {
-		v->vehstatus |= VS_TRAIN_SLOWING;
-=======
-	int t = v->breakdown_ctr;
-	if (t > 1) {
 		v->vehstatus.Set(VehState::TrainSlowing);
-
-		uint16_t break_speed = _breakdown_speeds[GB(~t, 4, 4)];
-		if (break_speed < v->cur_speed) v->cur_speed = break_speed;
->>>>>>> 0de7fd3c
 	} else {
 		v->vehstatus.Reset(VehState::TrainSlowing);
 	}
@@ -6909,11 +6823,7 @@
 	}
 
 	for (Train *u = v; u != nullptr; u = u->Next()) {
-<<<<<<< HEAD
 		if (!(u->IsDrawn())) continue;
-=======
-		if (u->vehstatus.Test(VehState::Hidden)) continue;
->>>>>>> 0de7fd3c
 
 		u->UpdateViewport(false, false);
 	}
@@ -6967,13 +6877,7 @@
 	DEBUG_UPDATESTATECHECKSUM("Train::Tick: v: {}, x: {}, y: {}, track: {}", this->index, this->x_pos, this->y_pos, this->track);
 	UpdateStateChecksum((((uint64_t) this->x_pos) << 32) | (this->y_pos << 16) | this->track);
 	if (this->IsFrontEngine()) {
-<<<<<<< HEAD
-		if (!((this->vehstatus & VS_STOPPED) || this->IsWaitingInDepot()) || this->cur_speed > 0) this->running_ticks++;
-=======
-		PerformanceAccumulator framerate(PFE_GL_TRAINS);
-
-		if (!this->vehstatus.Test(VehState::Stopped) || this->cur_speed > 0) this->running_ticks++;
->>>>>>> 0de7fd3c
+		if (!(this->vehstatus.Test(VehState::Stopped) || this->IsWaitingInDepot()) || this->cur_speed > 0) this->running_ticks++;
 
 		this->current_order_time++;
 
@@ -7189,7 +7093,7 @@
 	v->owner = _current_company;
 	v->track = TRACK_BIT_DEPOT;
 	SetBit(v->flags, VRF_CONSIST_SPEED_REDUCTION);
-	v->vehstatus = VS_HIDDEN | VS_DEFPAL;
+	v->vehstatus = {VehState::Hidden, VehState::DefaultPalette};
 	v->motion_counter = (uint32_t)user;
 
 	v->SetWagon();
@@ -7257,7 +7161,7 @@
 	v->owner = _current_company;
 	v->track = TRACK_BIT_DEPOT;
 	SetBit(v->flags, VRF_CONSIST_SPEED_REDUCTION);
-	v->vehstatus = VS_HIDDEN | VS_STOPPED | VS_DEFPAL;
+	v->vehstatus = {VehState::Hidden, VehState::Stopped, VehState::DefaultPalette};
 	v->spritenum = rvi->image_index;
 	v->cargo_type = e->GetDefaultCargoType();
 	v->cargo_cap = rvi->capacity;
@@ -7406,7 +7310,7 @@
 {
 	CommandCost buy(EXPENSES_NEW_VEHICLES);
 
-	const bool was_stopped = (incoming->vehstatus & VS_STOPPED) != 0;
+	const bool was_stopped = incoming->vehstatus.Test(VehState::Stopped);
 	if (!was_stopped) {
 		CommandCost cost = CmdStartStopVehicle(incoming, true);
 		if (cost.Failed()) return cost;
@@ -7734,7 +7638,7 @@
 {
 	if (v->type != VEH_TRAIN) return;
 	Train *t = Train::From(v)->First();
-	if (t->breakdown_ctr != 0 || (t->vehstatus & VS_CRASHED)) return;
+	if (t->breakdown_ctr != 0 || t->vehstatus.Test(VehState::Crashed)) return;
 
 	if (unlikely(HasBit(_misc_debug_flags, MDF_OVERHEAT_BREAKDOWN_OPEN_WIN)) && !IsHeadless()) {
 		ShowVehicleViewWindow(t);
@@ -7924,7 +7828,7 @@
 	CommandCost ret = CheckVehicleControlAllowed(v);
 	if (ret.Failed()) return ret;
 
-	if (v->vehstatus & VS_CRASHED) return CommandCost(STR_ERROR_VEHICLE_IS_DESTROYED);
+	if (v->vehstatus.Test(VehState::Crashed)) return CommandCost(STR_ERROR_VEHICLE_IS_DESTROYED);
 
 	if (flags.Test(DoCommandFlag::Execute)) {
 		Train *t = Train::From(v);
