/*
 * This file is part of OpenTTD.
 * OpenTTD is free software; you can redistribute it and/or modify it under the terms of the GNU General Public License as published by the Free Software Foundation, version 2.
 * OpenTTD is distributed in the hope that it will be useful, but WITHOUT ANY WARRANTY; without even the implied warranty of MERCHANTABILITY or FITNESS FOR A PARTICULAR PURPOSE.
 * See the GNU General Public License for more details. You should have received a copy of the GNU General Public License along with OpenTTD. If not, see <http://www.gnu.org/licenses/>.
 */

/** @file train_cmd.cpp Handling of trains. */

#include "stdafx.h"
#include "error.h"
#include "articulated_vehicles.h"
#include "command_func.h"
#include "pathfinder/yapf/yapf.hpp"
#include "news_func.h"
#include "company_func.h"
#include "newgrf_sound.h"
#include "newgrf_text.h"
#include "strings_func.h"
#include "viewport_func.h"
#include "vehicle_func.h"
#include "sound_func.h"
#include "ai/ai.hpp"
#include "game/game.hpp"
#include "newgrf_station.h"
#include "effectvehicle_func.h"
#include "network/network.h"
#include "spritecache.h"
#include "core/random_func.hpp"
#include "company_base.h"
#include "newgrf.h"
#include "infrastructure_func.h"
#include "order_backup.h"
#include "zoom_func.h"
#include "newgrf_debug.h"
#include "framerate_type.h"
#include "tracerestrict.h"
#include "tbtr_template_vehicle_func.h"
#include "autoreplace_func.h"
#include "engine_func.h"
#include "bridge_signal_map.h"
#include "scope_info.h"
#include "scope.h"
#include "core/checksum_func.hpp"
#include "debug_settings.h"
#include "train_speed_adaptation.h"
#include "event_logs.h"
#include "3rdparty/cpp-btree/btree_map.h"

#include "table/strings.h"
#include "table/train_cmd.h"

#include "safeguards.h"

extern btree::btree_multimap<VehicleID, PendingSpeedRestrictionChange> _pending_speed_restriction_change_map;

enum {
	REALISTIC_BRAKING_MIN_SPEED = 5,
};

enum ChooseTrainTrackLookAheadStateFlags {
	CTTLASF_STOP_FOUND       = 0,         ///< Stopping destination found
	CTTLASF_REVERSE_FOUND    = 1,         ///< Reverse destination found
	CTTLASF_NO_RES_VEH_TILE  = 2,         ///< Do not reserve the vehicle tile
};

struct ChooseTrainTrackLookAheadState {
	uint          order_items_start = 0;  ///< Order items start for VehicleOrderSaver
	uint16_t      flags = 0;              ///< Flags
	DestinationID reverse_dest = 0;       ///< Reverse station ID when CTTLASF_REVERSE_FOUND is set
};

/** Flags for ChooseTrainTrack */
enum ChooseTrainTrackFlags {
	CTTF_NONE                   = 0,      ///< No flags
	CTTF_FORCE_RES              = 0x01,   ///< Force a reservation to be made
	CTTF_MARK_STUCK             = 0x02,   ///< The train has to be marked as stuck when needed
	CTTF_NON_LOOKAHEAD          = 0x04,   ///< Any lookahead should not be used, if necessary reset the lookahead state
	CTTF_NO_LOOKAHEAD_VALIDATE  = 0x08,   ///< Don't validate the lookahead state as it has already been done
};
DECLARE_ENUM_AS_BIT_SET(ChooseTrainTrackFlags)

/** Result flags for ChooseTrainTrack */
enum ChooseTrainTrackResultFlags {
	CTTRF_NONE                  = 0,      ///< No flags
	CTTRF_RESERVATION_MADE      = 0x01,   ///< A reservation was made
	CTTRF_REVERSE_AT_SIGNAL     = 0x02,   ///< Reverse at signal
};
DECLARE_ENUM_AS_BIT_SET(ChooseTrainTrackResultFlags)

struct ChooseTrainTrackResult {
	Track track;
	ChooseTrainTrackResultFlags ctt_flags;
};

btree::btree_map<SignalSpeedKey, SignalSpeedValue> _signal_speeds;

static void TryLongReserveChooseTrainTrackFromReservationEnd(Train *v, bool no_reserve_vehicle_tile = false);
static ChooseTrainTrackResult ChooseTrainTrack(Train *v, TileIndex tile, DiagDirection enterdir, TrackBits tracks, ChooseTrainTrackFlags flags, ChooseTrainTrackLookAheadState lookahead_state = {});
static bool TrainApproachingLineEnd(Train *v, bool signal, bool reverse);
static bool TrainCheckIfLineEnds(Train *v, bool reverse = true);
static bool TrainCanLeaveTile(const Train *v);
static inline bool CheckCompatibleRail(const Train *v, TileIndex tile, DiagDirection enterdir);
int ReversingDistanceTargetSpeed(const Train *v);
bool TrainController(Train *v, Vehicle *nomove, bool reverse = true); // Also used in vehicle_sl.cpp.
static TileIndex TrainApproachingCrossingTile(const Train *v);
static void CheckIfTrainNeedsService(Train *v);
static void CheckNextTrainTile(Train *v);
extern TileIndex VehiclePosTraceRestrictPreviousSignalCallback(const Train *v, const void *, TraceRestrictPBSEntrySignalAuxField mode);
static void TrainEnterStation(Train *v, StationID station);
static void UnreserveBridgeTunnelTile(TileIndex tile);
static bool CheckTrainStayInWormHolePathReserve(Train *t, TileIndex tile);

/** Return the scaled date ticks by which the speed restriction
 *  at the current position of the train is going to be invalid */
static StateTicks GetSpeedRestrictionTimeout(const Train *t)
{
	const int64_t velocity = std::max<int64_t>(25, t->cur_speed);
	const int64_t look_ahead_distance = Clamp(t->cur_speed / 8, 4, 16); // In tiles, varying between 4 and 16 depending on current speed

	// This assumes travel along the X or Y map axis, not diagonally. See GetAdvanceDistance, GetAdvanceSpeed.
	const int64_t ticks_per_tile = (192 * 16 * 4 / 3) / velocity;

	const int64_t ticks = ticks_per_tile * look_ahead_distance;

	return _state_ticks + ticks;
}

/** Removes all speed restrictions from all signals */
void ClearAllSignalSpeedRestrictions()
{
	_signal_speeds.clear();
}

void AdjustAllSignalSpeedRestrictionTickValues(StateTicksDelta delta)
{
	for (auto &it : _signal_speeds) {
		it.second.time_stamp += delta;
	}
}

/** Removes all speed restrictions which have passed their timeout from all signals */
void ClearOutOfDateSignalSpeedRestrictions()
{
	for (auto key_value_pair = _signal_speeds.begin(); key_value_pair != _signal_speeds.end(); ) {
		if (key_value_pair->second.IsOutOfDate()) {
			key_value_pair = _signal_speeds.erase(key_value_pair);
		} else {
			++key_value_pair;
		}
	}
}

inline void ClearLookAheadIfInvalid(Train *v)
{
	if (v->lookahead != nullptr && !ValidateLookAhead(v)) v->lookahead.reset();
}

static const uint8_t _vehicle_initial_x_fract[4] = {10, 8, 4,  8};
static const uint8_t _vehicle_initial_y_fract[4] = { 8, 4, 8, 10};

template <>
bool IsValidImageIndex<VEH_TRAIN>(uint8_t image_index)
{
	return image_index < lengthof(_engine_sprite_base);
}


/**
 * Return the cargo weight multiplier to use for a rail vehicle
 * @param cargo Cargo type to get multiplier for
 * @return Cargo weight multiplier
 */
uint8_t FreightWagonMult(CargoID cargo)
{
	if (!CargoSpec::Get(cargo)->is_freight) return 1;
	return _settings_game.vehicle.freight_trains;
}

/** Checks if lengths of all rail vehicles are valid. If not, shows an error message. */
void CheckTrainsLengths()
{
	bool first = true;

	for (const Train *v : Train::IterateFrontOnly()) {
		if (!(v->vehstatus & VS_CRASHED) && !v->IsVirtual()) {
			for (const Train *u = v, *w = v->Next(); w != nullptr; u = w, w = w->Next()) {
				if (u->track != TRACK_BIT_DEPOT) {
					if ((w->track != TRACK_BIT_DEPOT &&
							std::max(abs(u->x_pos - w->x_pos), abs(u->y_pos - w->y_pos)) != u->CalcNextVehicleOffset()) ||
							(w->track == TRACK_BIT_DEPOT && TicksToLeaveDepot(u) <= 0)) {
						SetDParam(0, v->index);
						SetDParam(1, v->owner);
						ShowErrorMessage(STR_BROKEN_VEHICLE_LENGTH, INVALID_STRING_ID, WL_CRITICAL);

						if (!_networking && first) {
							first = false;
							DoCommandP(0, PM_PAUSED_ERROR, 1, CMD_PAUSE);
						}
						/* Break so we warn only once for each train. */
						break;
					}
				}
			}
		}
	}
}

/**
 * Checks the breakdown flags (VehicleRailFlags 9-12) and sets the correct value in the first vehicle of the consist.
 * This function is generally only called to check if a flag may be cleared.
 * @param v the front engine
 * @param flags bitmask of the flags to check.
 */
void CheckBreakdownFlags(Train *v)
{
	dbg_assert(v->IsFrontEngine());
	/* clear the flags we're gonna check first, we'll set them again later (if applicable) */
	CLRBITS(v->flags, (1 << VRF_BREAKDOWN_BRAKING) | VRF_IS_BROKEN);

	for (const Train *w = v; w != nullptr; w = w->Next()) {
		if (v->IsEngine() || w->IsMultiheaded()) {
			if (w->breakdown_ctr == 2) {
				SetBit(v->flags, VRF_BREAKDOWN_BRAKING);
			} else if (w->breakdown_ctr == 1) {
				switch (w->breakdown_type) {
					case BREAKDOWN_CRITICAL:
					case BREAKDOWN_RV_CRASH:
					case BREAKDOWN_EM_STOP:   SetBit(v->flags, VRF_BREAKDOWN_STOPPED); break;
					case BREAKDOWN_LOW_SPEED: SetBit(v->flags, VRF_BREAKDOWN_SPEED);   break;
					case BREAKDOWN_LOW_POWER: SetBit(v->flags, VRF_BREAKDOWN_POWER);   break;
				}
			}
		}
	}
}

uint16_t GetTrainVehicleMaxSpeed(const Train *u, const RailVehicleInfo *rvi_u, const Train *front)
{
	const uint16_t base_speed = GetVehicleProperty(u, PROP_TRAIN_SPEED, rvi_u->max_speed);
	uint16_t speed = base_speed;
	if (HasBit(u->flags, VRF_NEED_REPAIR) && front->IsFrontEngine()) {
		for (uint i = 0; i < u->critical_breakdown_count; i++) {
			speed = std::min<uint16_t>(speed - (speed / (front->tcache.cached_num_engines + 2)) + 1, speed);
		}
	}

	/* clamp speed to be no less than lower of 5mph and 1/8 of base speed */
	speed = std::max<uint16_t>(speed, std::min<uint16_t>(5, (base_speed + 7) >> 3));

	if (HasBit(u->flags, VRF_HAS_HIT_RV) && front->IsFrontEngine()) {
		speed = std::min<uint16_t>(speed, 30);
	}
	return speed;
}

/**
 * Recalculates the cached stuff of a train. Should be called each time a vehicle is added
 * to/removed from the chain, and when the game is loaded.
 * Note: this needs to be called too for 'wagon chains' (in the depot, without an engine)
 * @param allowed_changes Stuff that is allowed to change.
 */
void Train::ConsistChanged(ConsistChangeFlags allowed_changes)
{
	uint16_t max_speed = UINT16_MAX;

	dbg_assert(this->IsFrontEngine() || this->IsFreeWagon());

	const RailVehicleInfo *rvi_v = RailVehInfo(this->engine_type);
	EngineID first_engine = this->IsFrontEngine() ? this->engine_type : INVALID_ENGINE;
	this->gcache.cached_total_length = 0;
	this->compatible_railtypes = RAILTYPES_NONE;
	this->tcache.cached_num_engines = 0;

	bool train_can_tilt = true;
	bool speed_varies_by_railtype = false;
	int16_t min_curve_speed_mod = INT16_MAX;

	for (Train *u = this; u != nullptr; u = u->Next()) {
		const RailVehicleInfo *rvi_u = RailVehInfo(u->engine_type);

		/* Check the this->first cache. */
		dbg_assert_msg(u->First() == this, "u: %s, this: %s",
				scope_dumper().VehicleInfo(u), scope_dumper().VehicleInfo(this));

		/* update the 'first engine' */
		u->gcache.first_engine = this == u ? INVALID_ENGINE : first_engine;
		u->railtype = rvi_u->railtype;

		if (u->IsEngine()) first_engine = u->engine_type;

		/* Set user defined data to its default value */
		u->tcache.user_def_data = rvi_u->user_def_data;
		this->InvalidateNewGRFCache();
		u->InvalidateNewGRFCache();
	}

	for (Train *u = this; u != nullptr; u = u->Next()) {
		/* Update user defined data (must be done before other properties) */
		u->tcache.user_def_data = GetVehicleProperty(u, PROP_TRAIN_USER_DATA, u->tcache.user_def_data);
		this->InvalidateNewGRFCache();
		u->InvalidateNewGRFCache();

		if (!u->IsArticulatedPart()) {
			if (u->IsEngine() || u->IsMultiheaded()) {
				this->tcache.cached_num_engines++;
			}
		}
	}

	Vehicle *last_vis_effect = this;
	for (Train *u = this; u != nullptr; u = u->Next()) {
		const Engine *e_u = u->GetEngine();
		const RailVehicleInfo *rvi_u = &e_u->u.rail;

		if (!HasBit(e_u->info.misc_flags, EF_RAIL_TILTS)) train_can_tilt = false;
		if (e_u->callbacks_used & SGCU_CB36_SPEED_RAILTYPE) speed_varies_by_railtype = true;
		min_curve_speed_mod = std::min(min_curve_speed_mod, u->GetCurveSpeedModifier());

		/* Cache wagon override sprite group. nullptr is returned if there is none */
		u->tcache.cached_override = GetWagonOverrideSpriteSet(u->engine_type, u->cargo_type, u->gcache.first_engine);

		/* Reset colour map */
		u->colourmap = PAL_NONE;

		/* Update powered-wagon-status and visual effect */
		u->UpdateVisualEffect(true);
		ClrBit(u->vcache.cached_veh_flags, VCF_LAST_VISUAL_EFFECT);
		if (!(HasBit(u->vcache.cached_vis_effect, VE_ADVANCED_EFFECT) && GB(u->vcache.cached_vis_effect, 0, VE_ADVANCED_EFFECT) == VESM_NONE)) last_vis_effect = u;

		if (rvi_v->pow_wag_power != 0 && rvi_u->railveh_type == RAILVEH_WAGON &&
				UsesWagonOverride(u) && !HasBit(u->vcache.cached_vis_effect, VE_DISABLE_WAGON_POWER)) {
			/* wagon is powered */
			SetBit(u->flags, VRF_POWEREDWAGON); // cache 'powered' status
		} else {
			ClrBit(u->flags, VRF_POWEREDWAGON);
		}

		if (!u->IsArticulatedPart()) {
			/* Do not count powered wagons for the compatible railtypes, as wagons always
			   have railtype normal */
			if (rvi_u->power > 0) {
				this->compatible_railtypes |= GetRailTypeInfo(u->railtype)->powered_railtypes;
			}

			/* Some electric engines can be allowed to run on normal rail. It happens to all
			 * existing electric engines when elrails are disabled and then re-enabled */
			if (HasBit(u->flags, VRF_EL_ENGINE_ALLOWED_NORMAL_RAIL)) {
				u->railtype = RAILTYPE_RAIL;
				u->compatible_railtypes |= RAILTYPES_RAIL;
			}

			/* max speed is the minimum of the speed limits of all vehicles in the consist */
			if ((rvi_u->railveh_type != RAILVEH_WAGON || _settings_game.vehicle.wagon_speed_limits) && !UsesWagonOverride(u)) {
				uint16_t speed = GetTrainVehicleMaxSpeed(u, rvi_u, this);
				if (speed != 0) max_speed = std::min(speed, max_speed);
			}
		}

		uint16_t new_cap = e_u->DetermineCapacity(u);
		if (allowed_changes & CCF_CAPACITY) {
			/* Update vehicle capacity. */
			if (u->cargo_cap > new_cap) u->cargo.Truncate(new_cap);
			u->refit_cap = std::min(new_cap, u->refit_cap);
			u->cargo_cap = new_cap;
		} else {
			/* Verify capacity hasn't changed. */
			if (new_cap != u->cargo_cap) ShowNewGrfVehicleError(u->engine_type, STR_NEWGRF_BROKEN, STR_NEWGRF_BROKEN_CAPACITY, GBUG_VEH_CAPACITY, true);
		}
		u->vcache.cached_cargo_age_period = GetVehicleProperty(u, PROP_TRAIN_CARGO_AGE_PERIOD, e_u->info.cargo_age_period);

		/* check the vehicle length (callback) */
		uint16_t veh_len = CALLBACK_FAILED;
		if (e_u->GetGRF() != nullptr && e_u->GetGRF()->grf_version >= 8) {
			/* Use callback 36 */
			veh_len = GetVehicleProperty(u, PROP_TRAIN_SHORTEN_FACTOR, CALLBACK_FAILED);

			if (veh_len != CALLBACK_FAILED && veh_len >= VEHICLE_LENGTH) {
				ErrorUnknownCallbackResult(e_u->GetGRFID(), CBID_VEHICLE_LENGTH, veh_len);
			}
		} else if (HasBit(e_u->info.callback_mask, CBM_VEHICLE_LENGTH)) {
			/* Use callback 11 */
			veh_len = GetVehicleCallback(CBID_VEHICLE_LENGTH, 0, 0, u->engine_type, u);
		}
		if (veh_len == CALLBACK_FAILED) veh_len = rvi_u->shorten_factor;
		veh_len = VEHICLE_LENGTH - Clamp(veh_len, 0, VEHICLE_LENGTH - 1);

		if (allowed_changes & CCF_LENGTH) {
			/* Update vehicle length. */
			u->gcache.cached_veh_length = veh_len;
		} else {
			/* Verify length hasn't changed. */
			if (veh_len != u->gcache.cached_veh_length) VehicleLengthChanged(u);
		}

		this->gcache.cached_total_length += u->gcache.cached_veh_length;
		this->InvalidateNewGRFCache();
		u->InvalidateNewGRFCache();
	}
	SetBit(last_vis_effect->vcache.cached_veh_flags, VCF_LAST_VISUAL_EFFECT);

	/* store consist weight/max speed in cache */
	this->vcache.cached_max_speed = max_speed;
	this->tcache.cached_tflags = (train_can_tilt ? TCF_TILT : TCF_NONE) | (speed_varies_by_railtype ? TCF_SPD_RAILTYPE : TCF_NONE);
	this->tcache.cached_curve_speed_mod = min_curve_speed_mod;
	this->tcache.cached_max_curve_speed = this->GetCurveSpeedLimit();

	/* recalculate cached weights and power too (we do this *after* the rest, so it is known which wagons are powered and need extra weight added) */
	this->CargoChanged();

	this->UpdateAcceleration();
	if (this->IsFrontEngine()) {
		if (!HasBit(this->subtype, GVSF_VIRTUAL)) SetWindowDirty(WC_VEHICLE_DETAILS, this->index);
		InvalidateWindowData(WC_VEHICLE_REFIT, this->index, VIWD_CONSIST_CHANGED);
		InvalidateWindowData(WC_VEHICLE_ORDERS, this->index, VIWD_CONSIST_CHANGED);
		InvalidateNewGRFInspectWindow(GSF_TRAINS, this->index);
	}
	if (allowed_changes & CCF_LENGTH) {
		for (Train *u = this->Next(); u != nullptr; u = u->Next()) {
			u->vcache.cached_max_speed = 0;
			u->gcache.cached_weight = 0;
			u->gcache.cached_max_te = 0;
			u->gcache.cached_axle_resistance = 0;
			u->gcache.cached_max_track_speed = 0;
			u->gcache.cached_power = 0;
			u->gcache.cached_air_drag = 0;
			u->gcache.cached_total_length = 0;
			u->tcache.cached_num_engines = 0;
			u->tcache.cached_centre_mass = 0;
			u->tcache.cached_braking_length = 0;
			u->tcache.cached_deceleration = 0;
			u->tcache.cached_uncapped_decel = 0;
			u->tcache.cached_tflags = TCF_NONE;
			u->tcache.cached_curve_speed_mod = 0;
			u->tcache.cached_max_curve_speed = 0;
		}
	}
}

/**
 * Get the fraction of the vehicle's current tile which is in front of it.
 * This is equal to how many more steps it could travel without having to stop/reverse if it was an end of line.
 *
 * See also wrapper without x_pos, y_pos in train.h
 *
 * @param v              the vehicle to use (not required to be the front)
 * @param x_pos          vehicle x position
 * @param y_pos          vehicle y position
 * @return the fraction of the current tile in front of the vehicle
 */
int GetTileMarginInFrontOfTrain(const Train *v, int x_pos, int y_pos)
{
	if (IsDiagonalDirection(v->direction)) {
		DiagDirection dir = DirToDiagDir(v->direction);
		int offset = ((DiagDirToAxis(dir) == AXIS_X) ? x_pos : y_pos) & 0xF;
		return ((dir == DIAGDIR_SE || dir == DIAGDIR_SW) ? TILE_SIZE - 1 - offset : offset) - ((v->gcache.cached_veh_length + 1) / 2);
	} else {
		/* Calc position within the current tile */
		uint x = x_pos & 0xF;
		uint y = y_pos & 0xF;

		/* for non-diagonal directions, x will be 1, 3, 5, ..., 15 */
		switch (v->direction) {
			case DIR_N : x = ~x + ~y + 25; break;
			case DIR_E : x = ~x + y + 9;   break;
			case DIR_S : x = x + y - 7;    break;
			case DIR_W : x = ~y + x + 9;   break;
			default: break;
		}
		x >>= 1; // x is now in range 0 ... 7
		return (TILE_SIZE / 2) - 1 - x - (v->gcache.cached_veh_length + 1) / 2;
	}
}

/**
 * Get the stop location of (the center) of the front vehicle of a train at
 * a platform of a station.
 *
 * See also wrapper without x_pos, y_pos in train.h
 *
 * @param station_id     the ID of the station where we're stopping
 * @param tile           the tile where the vehicle currently is
 * @param v              the vehicle to get the stop location of
 * @param update_train_state whether the state of the train v may be changed
 * @param station_ahead  'return' the amount of 1/16th tiles in front of the train
 * @param station_length 'return' the station length in 1/16th tiles
 * @return the location, calculated from the begin of the station to stop at.
 */
int GetTrainStopLocation(StationID station_id, TileIndex tile, Train *v, bool update_train_state, int *station_ahead, int *station_length)
{
	Train *front = v->First();
	if (IsRailWaypoint(tile)) {
		*station_ahead = *station_length = TILE_SIZE;
	} else {
		const Station *st = Station::Get(station_id);
		*station_ahead  = st->GetPlatformLength(tile, DirToDiagDir(v->direction)) * TILE_SIZE;
		*station_length = st->GetPlatformLength(tile) * TILE_SIZE;
	}

	/* Default to the middle of the station for stations stops that are not in
	 * the order list like intermediate stations when non-stop is disabled */
	OrderStopLocation osl = OSL_PLATFORM_MIDDLE;
	if (front->current_order.IsType(OT_GOTO_STATION) && front->current_order.GetDestination() == station_id) {
		osl = front->current_order.GetStopLocation();
	} else if (front->current_order.IsType(OT_LOADING_ADVANCE) && front->current_order.GetDestination() == station_id) {
		osl = OSL_PLATFORM_THROUGH;
	} else if (front->current_order.IsType(OT_GOTO_WAYPOINT) && front->current_order.GetDestination() == station_id) {
		osl = OSL_PLATFORM_FAR_END;
	}
	int overhang = front->gcache.cached_total_length - *station_length;
	int adjust = 0;
	if (osl == OSL_PLATFORM_THROUGH && overhang > 0) {
		for (Train *u = front; u != nullptr; u = u->Next()) {
			/* Passengers may not be through-loaded */
			if (u->cargo_cap > 0 && IsCargoInClass(u->cargo_type, CC_PASSENGERS)) {
				osl = OSL_PLATFORM_FAR_END;
				break;
			}
		}
	}
	if (osl == OSL_PLATFORM_THROUGH && overhang > 0) {
		/* The train is longer than the station, and we can run through the station to load/unload */
		bool advance_beyond_platform_end = false;
		if (update_train_state) {
			/* Only advance beyond platform end if there is at least one vehicle with capacity in the active part of the train.
			 * This avoids the entire train being beyond the platform end. */
			for (Train *u = v; u != nullptr; u = u->Next()) {
				if (u->cargo_cap != 0) {
					advance_beyond_platform_end = true;
					break;
				}
			}
		}
		for (Train *u = v; u != nullptr; u = u->Next()) {
			if (advance_beyond_platform_end && overhang > 0 && !HasBit(u->flags, VRF_BEYOND_PLATFORM_END) && !u->IsArticulatedPart()) {
				bool skip = true;
				for (const Train *part = u; part != nullptr; part = part->HasArticulatedPart() ? part->GetNextArticulatedPart() : nullptr) {
					if (part->cargo_cap != 0) {
						skip = false;
						break;
					}
				}
				if (skip) {
					for (Train *part = u; part != nullptr; part = part->HasArticulatedPart() ? part->GetNextArticulatedPart() : nullptr) {
						SetBit(part->flags, VRF_BEYOND_PLATFORM_END);
					}
				}
			}
			if (HasBit(u->flags, VRF_BEYOND_PLATFORM_END)) {
				overhang -= u->gcache.cached_veh_length;
				adjust += u->gcache.cached_veh_length;
			} else {
				break;
			}
		}
		for (Train *u = front; u != v; u = u->Next()) overhang -= u->gcache.cached_veh_length; // only advance until rear of train is in platform
		if (overhang < 0) adjust += overhang;
	} else if (overhang >= 0) {
		/* The train is longer than the station, make it stop at the far end of the platform */
		osl = OSL_PLATFORM_FAR_END;
	}

	/* The stop location of the FRONT! of the train */
	int stop;
	switch (osl) {
		default: NOT_REACHED();

		case OSL_PLATFORM_NEAR_END:
			stop = front->gcache.cached_total_length;
			break;

		case OSL_PLATFORM_MIDDLE:
			stop = *station_length - (*station_length -front->gcache.cached_total_length) / 2;
			break;

		case OSL_PLATFORM_FAR_END:
		case OSL_PLATFORM_THROUGH:
			stop = *station_length;
			break;
	}

	/* Subtract half the front vehicle length of the train so we get the real
	 * stop location of the train. */
	int result = stop - ((v->gcache.cached_veh_length + 1) / 2) + adjust;

	if (osl == OSL_PLATFORM_THROUGH && v != front) {
		/* Check front of train for obstructions */

		if (TrainCanLeaveTile(front)) {
			/* Determine the non-diagonal direction in which we will exit this tile */
			DiagDirection dir = VehicleExitDir(front->direction, front->track);
			/* Calculate next tile */
			TileIndex next_tile = front->tile + TileOffsByDiagDir(dir);

			/* Determine the track status on the next tile */
			TrackdirBits trackdirbits = GetTileTrackdirBits(next_tile, TRANSPORT_RAIL, 0, ReverseDiagDir(dir)) & DiagdirReachesTrackdirs(dir);

			/* mask unreachable track bits if we are forbidden to do 90deg turns */
			TrackBits bits = TrackdirBitsToTrackBits(trackdirbits);
			if (_settings_game.pf.forbid_90_deg) {
				bits &= ~TrackCrossesTracks(FindFirstTrack(front->track));
			}

			if (bits == TRACK_BIT_NONE || !CheckCompatibleRail(front, next_tile, dir) || IsRailDepotTile(next_tile) ||
					(KillFirstBit(trackdirbits) == TRACKDIR_BIT_NONE && HasOnewaySignalBlockingTrackdir(next_tile, FindFirstTrackdir(trackdirbits)))) {
				/* next tile is an effective dead end */
				int current_platform_remaining = *station_ahead - TILE_SIZE + GetTileMarginInFrontOfTrain(v);
				int limit = GetTileMarginInFrontOfTrain(front) + (*station_length - current_platform_remaining) - ((v->gcache.cached_veh_length + 1) / 2);
				result = std::min(limit, result);
			}
		}
	}

	return result;
}


/**
 * Computes train speed limit caused by curves
 * @return imposed speed limit
 */
uint16_t Train::GetCurveSpeedLimit() const
{
	dbg_assert(this->First() == this);

	static const int absolute_max_speed = UINT16_MAX;
	int max_speed = absolute_max_speed;

	if (_settings_game.vehicle.train_acceleration_model == AM_ORIGINAL) return max_speed;

	int curvecount[2] = {0, 0};

	/* first find the curve speed limit */
	int numcurve = 0;
	int sum = 0;
	int pos = 0;
	int lastpos = -1;
	for (const Train *u = this; u->Next() != nullptr; u = u->Next(), pos += u->gcache.cached_veh_length) {
		Direction this_dir = u->direction;
		Direction next_dir = u->Next()->direction;

		DirDiff dirdiff = DirDifference(this_dir, next_dir);
		if (dirdiff == DIRDIFF_SAME) continue;

		if (dirdiff == DIRDIFF_45LEFT) curvecount[0]++;
		if (dirdiff == DIRDIFF_45RIGHT) curvecount[1]++;
		if (dirdiff == DIRDIFF_45LEFT || dirdiff == DIRDIFF_45RIGHT) {
			if (lastpos != -1) {
				numcurve++;
				sum += pos - lastpos;
				if (pos - lastpos <= static_cast<int>(VEHICLE_LENGTH) && max_speed > 88) {
					max_speed = 88;
				}
			}
			lastpos = pos;
		}

		/* if we have a 90 degree turn, fix the speed limit to 60 */
		if (dirdiff == DIRDIFF_90LEFT || dirdiff == DIRDIFF_90RIGHT) {
			max_speed = 61;
		}
	}

	if (numcurve > 0 && max_speed > 88) {
		if (curvecount[0] == 1 && curvecount[1] == 1) {
			max_speed = absolute_max_speed;
		} else {
			sum = CeilDiv(sum, VEHICLE_LENGTH);
			sum /= numcurve;
			max_speed = 232 - (13 - Clamp(sum, 1, 12)) * (13 - Clamp(sum, 1, 12));
		}
	}

	if (max_speed != absolute_max_speed) {
		/* Apply the current railtype's curve speed advantage */
		const RailTypeInfo *rti = GetRailTypeInfo(GetRailTypeByTrackBit(this->tile, this->track));
		max_speed += (max_speed / 2) * rti->curve_speed;

		if (this->tcache.cached_tflags & TCF_TILT) {
			/* Apply max_speed bonus of 20% for a tilting train */
			max_speed += max_speed / 5;
		}

		/* Apply max_speed modifier (cached value is fixed-point binary with 8 fractional bits)
		 * and clamp the result to an acceptable range. */
		max_speed += (max_speed * this->tcache.cached_curve_speed_mod) / 256;
		max_speed = Clamp(max_speed, 2, absolute_max_speed);
	}

	return static_cast<uint16_t>(max_speed);
}

void AdvanceOrderIndex(const Vehicle *v, VehicleOrderID &index)
{
	int depth = 0;

	do {
		/* Wrap around. */
		if (index >= v->GetNumOrders()) index = 0;

		Order *order = v->GetOrder(index);
		dbg_assert(order != nullptr);

		switch (order->GetType()) {
			case OT_GOTO_DEPOT:
				/* Skip service in depot orders when the train doesn't need service. */
				if ((order->GetDepotOrderType() & ODTFB_SERVICE) && !v->NeedsServicing()) break;
				[[fallthrough]];
			case OT_GOTO_STATION:
			case OT_GOTO_WAYPOINT:
				return;
			case OT_CONDITIONAL: {
				VehicleOrderID next = ProcessConditionalOrder(order, v, PCO_DRY_RUN);
				if (next != INVALID_VEH_ORDER_ID) {
					depth++;
					index = next;
					/* Don't increment next, so no break here. */
					continue;
				}
				break;
			}
			default:
				break;
		}
		/* Don't increment inside the while because otherwise conditional
		 * orders can lead to an infinite loop. */
		++index;
		depth++;
	} while (depth < v->GetNumOrders());

	/* Wrap around. */
	if (index >= v->GetNumOrders()) index = 0;
}

int PredictStationStoppingLocation(const Train *v, const Order *order, int station_length, DestinationID dest)
{
	/* Default to the middle of the station for stations stops that are not in
	 * the order list like intermediate stations when non-stop is disabled */
	OrderStopLocation osl = OSL_PLATFORM_MIDDLE;
	if (order->IsType(OT_GOTO_STATION) && order->GetDestination() == dest) {
		osl = order->GetStopLocation();
	} else if (order->IsType(OT_LOADING_ADVANCE) && order->GetDestination() == dest) {
		osl = OSL_PLATFORM_THROUGH;
	} else if (order->IsType(OT_GOTO_WAYPOINT) && order->GetDestination() == dest) {
		osl = OSL_PLATFORM_FAR_END;
	}

	int overhang = v->gcache.cached_total_length - station_length;
	int adjust = 0;
	if (osl == OSL_PLATFORM_THROUGH && overhang > 0) {
		for (const Train *u = v; u != nullptr; u = u->Next()) {
			/* Passengers may not be through-loaded */
			if (u->cargo_cap > 0 && IsCargoInClass(u->cargo_type, CC_PASSENGERS)) {
				osl = OSL_PLATFORM_FAR_END;
				break;
			}
		}
	}
	if (osl == OSL_PLATFORM_THROUGH && overhang > 0) {
		/* The train is longer than the station, and we can run through the station to load/unload */

		/* Check whether the train has already reached the platform and set VRF_BEYOND_PLATFORM_END on the front part */
		if (HasBit(v->flags, VRF_BEYOND_PLATFORM_END)) {
			/* Compute how much of the train should stop beyond the station, using already set flags */
			int beyond = 0;
			for (const Train *u = v; u != nullptr && HasBit(u->flags, VRF_BEYOND_PLATFORM_END); u = u->Next()) {
				beyond += u->gcache.cached_veh_length;
			}
			/* Adjust for the remaining amount of train being less than the station length */
			int overshoot = station_length - std::min(v->gcache.cached_total_length - beyond, station_length);
			adjust = beyond - overshoot;
		} else {
			/* Train hasn't reached the platform yet, or no advancing has occured, use predictive mode */
			for (const Train *u = v; u != nullptr; u = u->Next()) {
				if (overhang > 0 && !u->IsArticulatedPart()) {
					bool skip = true;
					for (const Train *part = u; part != nullptr; part = part->HasArticulatedPart() ? part->GetNextArticulatedPart() : nullptr) {
						if (part->cargo_cap != 0) {
							skip = false;
							break;
						}
					}
					if (skip) {
						for (const Train *part = u; part != nullptr; part = part->HasArticulatedPart() ? part->GetNextArticulatedPart() : nullptr) {
							overhang -= part->gcache.cached_veh_length;
							adjust += part->gcache.cached_veh_length;
						}
						continue;
					}
				}
				break;
			}
			if (overhang < 0) adjust += overhang;
		}
	} else if (overhang >= 0) {
		/* The train is longer than the station, make it stop at the far end of the platform */
		osl = OSL_PLATFORM_FAR_END;
	}

	int stop;
	switch (osl) {
		default: NOT_REACHED();

		case OSL_PLATFORM_NEAR_END:
			stop = v->gcache.cached_total_length;
			break;

		case OSL_PLATFORM_MIDDLE:
			stop = station_length - (station_length - v->gcache.cached_total_length) / 2;
			break;

		case OSL_PLATFORM_FAR_END:
		case OSL_PLATFORM_THROUGH:
			stop = station_length;
			break;
	}
	return stop + adjust;
}

TrainDecelerationStats::TrainDecelerationStats(const Train *t, int z_pos)
{
	this->deceleration_x2 = 2 * t->tcache.cached_deceleration;
	this->uncapped_deceleration_x2 = 2 * t->tcache.cached_uncapped_decel;
	this->z_pos = z_pos;
	this->t = t;
}

static int64_t GetRealisticBrakingDistanceForSpeed(const TrainDecelerationStats &stats, int start_speed, int end_speed, int z_delta)
{
	/* v^2 = u^2 + 2as */

	auto sqr = [](int64_t speed) -> int64_t { return speed * speed; };

	int64_t ke_delta = sqr(start_speed) - sqr(end_speed);

	int64_t dist = ke_delta / stats.deceleration_x2;

	if (z_delta < 0 && _settings_game.vehicle.train_acceleration_model != AM_ORIGINAL) {
		/* descending */
		/* (5/18) is due to KE being in km/h derived units instead of m/s */
		int64_t slope_dist = (ke_delta - (z_delta * ((400 * 5) / 18) * _settings_game.vehicle.train_slope_steepness)) / stats.uncapped_deceleration_x2;
		dist = std::max<int64_t>(dist, slope_dist);
	}
	return dist;
}

static int GetRealisticBrakingSpeedForDistance(const TrainDecelerationStats &stats, int distance, int end_speed, int z_delta)
{
	/* v^2 = u^2 + 2as */

	auto sqr = [](int64_t speed) -> int64_t { return speed * speed; };

	int64_t target_ke = sqr(end_speed);
	int64_t speed_sqr = target_ke + ((int64_t)stats.deceleration_x2 * (int64_t)distance);

	if (speed_sqr <= REALISTIC_BRAKING_MIN_SPEED * REALISTIC_BRAKING_MIN_SPEED) return REALISTIC_BRAKING_MIN_SPEED;

	if (z_delta < 0 && _settings_game.vehicle.train_acceleration_model != AM_ORIGINAL) {
		/* descending */
		/* (5/18) is due to KE being in km/h derived units instead of m/s */
		int64_t sloped_ke = target_ke + (z_delta * ((400 * 5) / 18) * _settings_game.vehicle.train_slope_steepness);
		int64_t slope_speed_sqr = sloped_ke + ((int64_t)stats.uncapped_deceleration_x2 * (int64_t)distance);
		if (slope_speed_sqr < speed_sqr &&
				_settings_game.vehicle.train_acceleration_model == AM_REALISTIC && GetRailTypeInfo(stats.t->railtype)->acceleration_type != 2) {
			/* calculate speed at which braking would be sufficient */

			uint weight = stats.t->gcache.cached_weight;
			int64_t power_w = (stats.t->gcache.cached_power * 746ll) + (stats.t->tcache.cached_braking_length * (int64_t)RBC_BRAKE_POWER_PER_LENGTH);
			int64_t min_braking_force = (stats.t->tcache.cached_braking_length * (int64_t)RBC_BRAKE_FORCE_PER_LENGTH) + stats.t->gcache.cached_axle_resistance + (weight * 16);

			/* F = (7/8) * (F_min + ((power_w * 18) / (5 * v)))
			 * v^2 = sloped_ke + F * s / (4 * m)
			 * let k = sloped_ke + ((7 * F_min * s) / (8 * 4 * m))
			 * v^3 - k * v - (7 * 18 * power_w * s) / (5 * 8 * 4 * m) = 0
			 * v^3 + p * v + q = 0
			 *   where: p = -k
			 *          q = -(7 * 18 * power_w * s) / (5 * 8 * 4 * m)
			 *
			 * v = cbrt(-q / 2 + sqrt((q^2 / 4) - (k^3 / 27))) + cbrt(-q / 2 - sqrt((q^2 / 4) - (k^3 / 27)))
			 * let r = - q / 2 = (7 * 9 * power_w * s) / (5 * 8 * 4 * m)
			 * let l = k / 3
			 * v = cbrt(r + sqrt(r^2 - l^3)) + cbrt(r - sqrt(r^2 - l^3))
			 */
			int64_t l = (sloped_ke + ((7 * min_braking_force * (int64_t)distance) / (8 * weight))) / 3;
			int64_t r = (7 * 9 * power_w * (int64_t)distance) / (160 * weight);
			int64_t sqrt_factor = (r * r) - (l * l * l);
			if (sqrt_factor >= 0) {
				int64_t part = IntSqrt64(sqrt_factor);
				int32_t v_calc = IntCbrt(r + part);
				int cb2 = r - part;
				if (cb2 > 0) {
					v_calc += IntCbrt(cb2);
				} else if (cb2 < 0) {
					v_calc -= IntCbrt(-cb2);
				}
				int64_t v_calc_sq = sqr(v_calc);
				if (v_calc_sq < speed_sqr && v_calc_sq > slope_speed_sqr) {
					return std::max((int)REALISTIC_BRAKING_MIN_SPEED, v_calc);
				}
			}
		}
		speed_sqr = std::min<int64_t>(speed_sqr, slope_speed_sqr);
	}
	if (speed_sqr <= REALISTIC_BRAKING_MIN_SPEED * REALISTIC_BRAKING_MIN_SPEED) return REALISTIC_BRAKING_MIN_SPEED;
	if (speed_sqr > UINT_MAX) speed_sqr = UINT_MAX;

	return IntSqrt((uint) speed_sqr);
}

void LimitSpeedFromLookAhead(int &max_speed, const TrainDecelerationStats &stats, int current_position, int position, int end_speed, int z_delta)
{
	if (position <= current_position) {
		max_speed = std::min(max_speed, std::max(15, end_speed));
	} else if (end_speed < max_speed) {
		int64_t distance = GetRealisticBrakingDistanceForSpeed(stats, max_speed, end_speed, z_delta);
		if (distance + current_position > position) {
			/* Speed is too fast, we would overshoot */
			if (z_delta < 0 && (position - current_position) < stats.t->gcache.cached_total_length) {
				int effective_length = std::min<int>(stats.t->gcache.cached_total_length, stats.t->tcache.cached_centre_mass * 2);
				if ((position - current_position) < effective_length) {
					/* Reduce z delta near target to compensate for target z not taking into account that z varies across the whole train */
					z_delta = (z_delta * (position - current_position)) / effective_length;
				}
			}
			max_speed = std::min(max_speed, GetRealisticBrakingSpeedForDistance(stats, position - current_position, end_speed, z_delta));
		}
	}
}

static void ApplyLookAheadItem(const Train *v, const TrainReservationLookAheadItem &item, int &max_speed, int &advisory_max_speed,
		VehicleOrderID &current_order_index, const Order *&order, StationID &last_station_visited, const TrainDecelerationStats &stats, int current_position)
{
	auto limit_speed = [&](int position, int end_speed, int z) {
		LimitSpeedFromLookAhead(max_speed, stats, current_position, position, end_speed, z - stats.z_pos);
		advisory_max_speed = std::min(advisory_max_speed, max_speed);
	};
	auto limit_advisory_speed = [&](int position, int end_speed, int z) {
		LimitSpeedFromLookAhead(advisory_max_speed, stats, current_position, position, end_speed, z - stats.z_pos);
	};

	switch (item.type) {
		case TRLIT_STATION: {
			if (order->ShouldStopAtStation(last_station_visited, item.data_id, Waypoint::GetIfValid(item.data_id) != nullptr)) {
				limit_advisory_speed(item.start + PredictStationStoppingLocation(v, order, item.end - item.start, item.data_id), 0, item.z_pos);
				last_station_visited = item.data_id;
			} else if (order->IsType(OT_GOTO_WAYPOINT) && order->GetDestination() == item.data_id && (order->GetWaypointFlags() & OWF_REVERSE)) {
				limit_advisory_speed(item.start + v->gcache.cached_total_length, 0, item.z_pos);
				if (order->IsWaitTimetabled()) last_station_visited = item.data_id;
			}
			if (order->IsBaseStationOrder() && order->GetDestination() == item.data_id && v->GetNumOrders() > 0) {
				current_order_index++;
				AdvanceOrderIndex(v, current_order_index);
				order = v->GetOrder(current_order_index);
				uint16_t order_max_speed = order->GetMaxSpeed();
				if (order_max_speed < UINT16_MAX) limit_advisory_speed(item.start, order_max_speed, item.z_pos);
			}
			break;
		}

		case TRLIT_REVERSE:
			limit_advisory_speed(item.start + v->gcache.cached_total_length, 0, item.z_pos);
			break;

		case TRLIT_TRACK_SPEED:
			limit_speed(item.start, item.data_id, item.z_pos);
			break;

		case TRLIT_SPEED_RESTRICTION:
			if (item.data_id > 0) limit_advisory_speed(item.start, item.data_id, item.z_pos);
			break;

		case TRLIT_SIGNAL:
			if (_settings_game.vehicle.realistic_braking_aspect_limited == TRBALM_ON &&
					(v->lookahead->lookahead_end_position == item.start || v->lookahead->lookahead_end_position == item.start + 1)) {
				limit_advisory_speed(item.start, 0, item.z_pos);
			}
			break;

		case TRLIT_CURVE_SPEED:
			if (_settings_game.vehicle.train_acceleration_model != AM_ORIGINAL) limit_speed(item.start, item.data_id, item.z_pos);
			break;

		case TRLIT_SPEED_ADAPTATION:
			break;
	}
}

static void AdvanceLookAheadPosition(Train *v)
{
	v->lookahead->current_position++;
	if (v->lookahead->zpos_refresh_remaining > 0) v->lookahead->zpos_refresh_remaining--;

	if (v->lookahead->current_position > v->lookahead->reservation_end_position + 8 && v->track != TRACK_BIT_DEPOT) {
		/* Beyond end of lookahead, delete it, it will be recreated later with a new reservation */
		v->lookahead.reset();
		return;
	}

	if (unlikely(v->lookahead->current_position >= (1 << 30))) {
		/* Prevent signed overflow by rebasing all position values */
		const int32_t old_position = v->lookahead->current_position;
		v->lookahead->current_position = 0;
		v->lookahead->reservation_end_position -= old_position;
		v->lookahead->lookahead_end_position -= old_position;
		v->lookahead->next_extend_position -= old_position;
		for (TrainReservationLookAheadItem &item : v->lookahead->items) {
			item.start -= old_position;
			item.end -= old_position;
		}
		for (TrainReservationLookAheadCurve &curve : v->lookahead->curves) {
			curve.position -= old_position;
		}
	}

	while (!v->lookahead->items.empty() && v->lookahead->items.front().end < v->lookahead->current_position) {
		if (v->lookahead->items.front().type == TRLIT_STATION) {
			int trim_position = v->lookahead->current_position - 4;
			for (const Train *u = v; u != nullptr; u = u->Next()) {
				if (HasBit(u->flags, VRF_BEYOND_PLATFORM_END)) {
					trim_position -= u->gcache.cached_veh_length;
				} else {
					break;
				}
			}
			if (v->lookahead->items.front().end >= trim_position) break;
		}
		v->lookahead->items.pop_front();
	}

	if (v->lookahead->current_position == v->lookahead->next_extend_position) {
		SetTrainReservationLookaheadEnd(v);

		/* This may clear the lookahead if it has become invalid */
		TryLongReserveChooseTrainTrackFromReservationEnd(v, true);
		if (v->lookahead == nullptr) return;

		v->lookahead->SetNextExtendPositionIfUnset();
	}
}

/**
 * Calculates the maximum speed information of the vehicle under its current conditions.
 * @return Maximum speed information of the vehicle.
 */
Train::MaxSpeedInfo Train::GetCurrentMaxSpeedInfoInternal(bool update_state) const
{
	int max_speed = _settings_game.vehicle.train_acceleration_model == AM_ORIGINAL ?
			this->gcache.cached_max_track_speed :
			std::min<int>(this->tcache.cached_max_curve_speed, this->gcache.cached_max_track_speed);

	if (this->current_order.IsType(OT_LOADING_ADVANCE)) max_speed = std::min<int>(max_speed, _settings_game.vehicle.through_load_speed_limit);

	int advisory_max_speed = max_speed;

	if (_settings_game.vehicle.train_acceleration_model == AM_REALISTIC && this->lookahead == nullptr) {
		Train *v_platform = const_cast<Train *>(this->GetStationLoadingVehicle());
		TileIndex platform_tile = v_platform->tile;
		if (HasStationTileRail(platform_tile)) {
			StationID sid = GetStationIndex(platform_tile);
			if (this->current_order.ShouldStopAtStation(this, sid, IsRailWaypoint(platform_tile))) {
				int station_ahead;
				int station_length;
				int stop_at = GetTrainStopLocation(sid, platform_tile, v_platform, update_state, &station_ahead, &station_length);

				/* The distance to go is whatever is still ahead of the train minus the
				 * distance from the train's stop location to the end of the platform */
				int distance_to_go = station_ahead / TILE_SIZE - (station_length - stop_at) / TILE_SIZE;

				if (distance_to_go > 0) {
					if (this->UsingRealisticBraking()) {
						advisory_max_speed = std::min(advisory_max_speed, 15 * distance_to_go);
					} else {
						int st_max_speed = 120;

						int delta_v = this->cur_speed / (distance_to_go + 1);
						if (max_speed > (this->cur_speed - delta_v)) {
							st_max_speed = this->cur_speed - (delta_v / 10);
						}

						st_max_speed = std::max(st_max_speed, 25 * distance_to_go);
						max_speed = std::min(max_speed, st_max_speed);
					}
				}
			}
		}
	}

	if (HasBit(this->flags, VRF_CONSIST_SPEED_REDUCTION)) {
		ClrBit(const_cast<Train *>(this)->flags, VRF_CONSIST_SPEED_REDUCTION);
		for (const Train *u = this; u != nullptr; u = u->Next()) {
			if (u->track == TRACK_BIT_DEPOT) {
				SetBit(const_cast<Train *>(this)->flags, VRF_CONSIST_SPEED_REDUCTION);
				if (_settings_game.vehicle.train_acceleration_model == AM_REALISTIC) {
					max_speed = std::min<int>(max_speed, _settings_game.vehicle.rail_depot_speed_limit);
				}
				continue;
			}

			/* Vehicle is on the middle part of a bridge. */
			if (u->track & TRACK_BIT_WORMHOLE && !(u->vehstatus & VS_HIDDEN)) {
				SetBit(const_cast<Train *>(this)->flags, VRF_CONSIST_SPEED_REDUCTION);
				max_speed = std::min<int>(max_speed, GetBridgeSpec(GetBridgeType(u->tile))->speed);
			}
		}
	}

	advisory_max_speed = std::min<int>(advisory_max_speed, this->current_order.GetMaxSpeed());
	if (HasBit(this->flags, VRF_BREAKDOWN_SPEED)) {
		advisory_max_speed = std::min<int>(advisory_max_speed, this->GetBreakdownSpeed());
	}
	if (this->speed_restriction != 0) {
		advisory_max_speed = std::min<int>(advisory_max_speed, this->speed_restriction);
	}
	if (this->signal_speed_restriction != 0 && _settings_game.vehicle.train_speed_adaptation && !HasBit(this->flags, VRF_SPEED_ADAPTATION_EXEMPT)) {
		advisory_max_speed = std::min<int>(advisory_max_speed, this->signal_speed_restriction);
	}
	if (this->reverse_distance >= 1) {
		advisory_max_speed = std::min<int>(advisory_max_speed, ReversingDistanceTargetSpeed(this));
	}

	if (this->UsingRealisticBraking()) {
		if (this->lookahead != nullptr) {
			if (update_state && this->lookahead->zpos_refresh_remaining == 0) {
				this->lookahead->cached_zpos = this->CalculateOverallZPos();
				this->lookahead->zpos_refresh_remaining = this->GetZPosCacheUpdateInterval();
			}
			TrainDecelerationStats stats(this, this->lookahead->cached_zpos);
			if (HasBit(this->lookahead->flags, TRLF_DEPOT_END)) {
				LimitSpeedFromLookAhead(max_speed, stats, this->lookahead->current_position, this->lookahead->reservation_end_position - TILE_SIZE,
						_settings_game.vehicle.rail_depot_speed_limit, this->lookahead->reservation_end_z - stats.z_pos);
			} else {
				LimitSpeedFromLookAhead(max_speed, stats, this->lookahead->current_position, this->lookahead->reservation_end_position,
						0, this->lookahead->reservation_end_z - stats.z_pos);
			}
			advisory_max_speed = std::min(advisory_max_speed, max_speed);
			VehicleOrderID current_order_index = this->cur_real_order_index;
			const Order *order = &(this->current_order);
			StationID last_station_visited = this->last_station_visited;
			for (const TrainReservationLookAheadItem &item : this->lookahead->items) {
				ApplyLookAheadItem(this, item, max_speed, advisory_max_speed, current_order_index, order, last_station_visited, stats, this->lookahead->current_position);
			}
			if (HasBit(this->lookahead->flags, TRLF_APPLY_ADVISORY)) {
				max_speed = std::min(max_speed, advisory_max_speed);
			}
		} else {
			advisory_max_speed = std::min(advisory_max_speed, 30);
		}
	}

	return { max_speed, advisory_max_speed };
}

/**
 * Calculates the maximum speed of the vehicle under its current conditions.
 * @return Maximum speed of the vehicle.
 */
int Train::GetCurrentMaxSpeed() const
{
	MaxSpeedInfo info = this->GetCurrentMaxSpeedInfo();
	return std::min(info.strict_max_speed, info.advisory_max_speed);
}

uint32_t Train::CalculateOverallZPos() const
{
	if (likely(HasBit(this->vcache.cached_veh_flags, VCF_GV_ZERO_SLOPE_RESIST))) {
		return this->z_pos;
	} else {
		int64_t sum = 0;
		for (const Train *u = this; u != nullptr; u = u->Next()) {
			sum += ((int)u->z_pos * (int)u->tcache.cached_veh_weight);
		}
		return sum / this->gcache.cached_weight;
	}
}

/** Update acceleration of the train from the cached power and weight. */
void Train::UpdateAcceleration()
{
	dbg_assert(this->IsFrontEngine() || this->IsFreeWagon());

	uint power = this->gcache.cached_power;
	uint weight = this->gcache.cached_weight;
	assert(weight != 0);
	this->acceleration = Clamp(power / weight * 4, 1, 255);

	if (_settings_game.vehicle.train_braking_model == TBM_REALISTIC && !HasBit(GetRailTypeInfo(this->railtype)->ctrl_flags, RTCF_NOREALISTICBRAKING) && this->IsFrontEngine()) {
		this->tcache.cached_tflags |= TCF_RL_BRAKING;
		switch (_settings_game.vehicle.train_acceleration_model) {
			default: NOT_REACHED();
			case AM_ORIGINAL:
				this->tcache.cached_uncapped_decel = this->tcache.cached_deceleration = Clamp((this->acceleration * 7) / 2, 1, 200);
				this->tcache.cached_braking_length = this->gcache.cached_total_length;
				break;

			case AM_REALISTIC: {
				int acceleration_type = this->GetAccelerationType();
				bool maglev = (acceleration_type == 2);
				int64_t power_w = power * 746ll;

				/* Increase the effective length used for brake force/power value when using the freight weight multiplier */
				uint length = this->gcache.cached_total_length;
				if (_settings_game.vehicle.freight_trains > 1) {
					uint adjust = (_settings_game.vehicle.freight_trains - 1);
					for (const Train *u = this; u != nullptr; u = u->Next()) {
						if (u->cargo_cap > 0 && CargoSpec::Get(u->cargo_type)->is_freight) {
							length += ((u->gcache.cached_veh_length * adjust) + 1) / 2;
						}
					}
					length = Clamp<uint>(length, 0, UINT16_MAX);
				}
				this->tcache.cached_braking_length = length;

				int64_t min_braking_force = (int64_t)length * (int64_t)RBC_BRAKE_FORCE_PER_LENGTH;
				if (!maglev) {
					/* From GroundVehicle::GetAcceleration()
					 * force = power * 18 / (speed * 5);
					 * resistance += (area * this->gcache.cached_air_drag * speed * speed) / 1000;
					 *
					 * let:
					 * F = force + resistance
					 * P = power
					 * v = speed
					 * d = area * this->gcache.cached_air_drag / 1000
					 *
					 * F = (18 P / 5 v) + d v^2
					 * Minimum occurs at d F / d v = 0
					 * This is v^3 = 9 P / 5 d
					 * If d == 0 or v > max v, evaluate at max v
					 */
					int evaluation_speed = this->vcache.cached_max_speed;
					int area = 14;
					int64_t power_b = power_w + ((int64_t)length * RBC_BRAKE_POWER_PER_LENGTH);
					if (this->gcache.cached_air_drag > 0) {
						uint64_t v_3 = 1800 * (uint64_t)power_b / (area * this->gcache.cached_air_drag);
						evaluation_speed = std::min<int>(evaluation_speed, IntCbrt(v_3));
					}
					if (evaluation_speed > 0) {
						min_braking_force += power_b * 18 / (evaluation_speed * 5);
						min_braking_force += (area * this->gcache.cached_air_drag * evaluation_speed * evaluation_speed) / 1000;
					}

					min_braking_force += this->gcache.cached_axle_resistance;
					int rolling_friction = 16; // 16 is the minimum value of v->GetRollingFriction() for a moving vehicle
					min_braking_force += weight * rolling_friction;
				} else {
					/* From GroundVehicle::GetAcceleration()
					 * Braking force does not decrease with speed,
					 * therefore air drag can be omitted.
					 * There is no rolling/axle drag. */
					min_braking_force += power_w / 25;
				}
				min_braking_force -= (min_braking_force >> 3); // Slightly underestimate braking for defensive driving purposes
				this->tcache.cached_uncapped_decel = Clamp(min_braking_force / (weight * 4), 1, UINT16_MAX);
				this->tcache.cached_deceleration = Clamp(this->tcache.cached_uncapped_decel, 1, GetTrainRealisticBrakingTargetDecelerationLimit(acceleration_type));
				break;
			}
		}
	} else {
		this->tcache.cached_tflags &= ~TCF_RL_BRAKING;
		this->tcache.cached_deceleration = 0;
		this->tcache.cached_uncapped_decel = 0;
		this->tcache.cached_braking_length = this->gcache.cached_total_length;
	}

	if (_settings_game.vehicle.improved_breakdowns) {
		if (_settings_game.vehicle.train_acceleration_model == AM_ORIGINAL) {
			this->breakdown_chance_factor = std::max(128 * 3 / (this->tcache.cached_num_engines + 2), 5);
		}
	}
}

bool Train::ConsistNeedsRepair() const
{
	if (!HasBit(this->flags, VRF_CONSIST_BREAKDOWN)) return false;

	for (const Train *u = this; u != nullptr; u = u->Next()) {
		if (HasBit(u->flags, VRF_NEED_REPAIR)) return true;
	}
	return false;
}

int Train::GetCursorImageOffset() const
{
	if (this->gcache.cached_veh_length != 8 && HasBit(this->flags, VRF_REVERSE_DIRECTION) && !HasBit(EngInfo(this->engine_type)->misc_flags, EF_RAIL_FLIPS)) {
		int reference_width = TRAININFO_DEFAULT_VEHICLE_WIDTH;

		const Engine *e = this->GetEngine();
		if (e->GetGRF() != nullptr && is_custom_sprite(e->u.rail.image_index)) {
			reference_width = e->GetGRF()->traininfo_vehicle_width;
		}

		return ScaleSpriteTrad((this->gcache.cached_veh_length - (int)VEHICLE_LENGTH) * reference_width / (int)VEHICLE_LENGTH);
	}
	return 0;
}

/**
 * Get the width of a train vehicle image in the GUI.
 * @param offset Additional offset for positioning the sprite; set to nullptr if not needed
 * @return Width in pixels
 */
int Train::GetDisplayImageWidth(Point *offset) const
{
	int reference_width = TRAININFO_DEFAULT_VEHICLE_WIDTH;
	int vehicle_pitch = 0;

	const Engine *e = this->GetEngine();
	if (e->GetGRF() != nullptr && is_custom_sprite(e->u.rail.image_index)) {
		reference_width = e->GetGRF()->traininfo_vehicle_width;
		vehicle_pitch = e->GetGRF()->traininfo_vehicle_pitch;
	}

	if (offset != nullptr) {
		if (HasBit(this->flags, VRF_REVERSE_DIRECTION) && !HasBit(EngInfo(this->engine_type)->misc_flags, EF_RAIL_FLIPS)) {
			offset->x = ScaleSpriteTrad(((int)this->gcache.cached_veh_length - (int)VEHICLE_LENGTH / 2) * reference_width / (int)VEHICLE_LENGTH);
		} else {
			offset->x = ScaleSpriteTrad(reference_width) / 2;
		}
		offset->y = ScaleSpriteTrad(vehicle_pitch);
	}
	return ScaleSpriteTrad(this->gcache.cached_veh_length * reference_width / VEHICLE_LENGTH);
}

static SpriteID GetDefaultTrainSprite(uint8_t spritenum, Direction direction)
{
	dbg_assert(IsValidImageIndex<VEH_TRAIN>(spritenum));
	return ((direction + _engine_sprite_add[spritenum]) & _engine_sprite_and[spritenum]) + _engine_sprite_base[spritenum];
}

/**
 * Get the sprite to display the train.
 * @param direction Direction of view/travel.
 * @param image_type Visualisation context.
 * @return Sprite to display.
 */
void Train::GetImage(Direction direction, EngineImageType image_type, VehicleSpriteSeq *result) const
{
	uint8_t spritenum = this->spritenum;

	if (HasBit(this->flags, VRF_REVERSE_DIRECTION)) direction = ReverseDir(direction);

	if (is_custom_sprite(spritenum)) {
		GetCustomVehicleSprite(this, (Direction)(direction + 4 * IS_CUSTOM_SECONDHEAD_SPRITE(spritenum)), image_type, result);
		if (result->IsValid()) return;

		spritenum = this->GetEngine()->original_image_index;
	}

	dbg_assert(IsValidImageIndex<VEH_TRAIN>(spritenum));
	SpriteID sprite = GetDefaultTrainSprite(spritenum, direction);

	if (this->cargo.StoredCount() >= this->cargo_cap / 2U) sprite += _wagon_full_adder[spritenum];

	result->Set(sprite);
}

static void GetRailIcon(EngineID engine, bool rear_head, int &y, EngineImageType image_type, VehicleSpriteSeq *result)
{
	const Engine *e = Engine::Get(engine);
	Direction dir = rear_head ? DIR_E : DIR_W;
	uint8_t spritenum = e->u.rail.image_index;

	if (is_custom_sprite(spritenum)) {
		GetCustomVehicleIcon(engine, dir, image_type, result);
		if (result->IsValid()) {
			if (e->GetGRF() != nullptr) {
				y += ScaleSpriteTrad(e->GetGRF()->traininfo_vehicle_pitch);
			}
			return;
		}

		spritenum = Engine::Get(engine)->original_image_index;
	}

	if (rear_head) spritenum++;

	result->Set(GetDefaultTrainSprite(spritenum, DIR_W));
}

void DrawTrainEngine(int left, int right, int preferred_x, int y, EngineID engine, PaletteID pal, EngineImageType image_type)
{
	if (RailVehInfo(engine)->railveh_type == RAILVEH_MULTIHEAD) {
		int yf = y;
		int yr = y;

		VehicleSpriteSeq seqf, seqr;
		GetRailIcon(engine, false, yf, image_type, &seqf);
		GetRailIcon(engine, true, yr, image_type, &seqr);

		Rect16 rectf = seqf.GetBounds();
		Rect16 rectr = seqr.GetBounds();

		preferred_x = SoftClamp(preferred_x,
				left - UnScaleGUI(rectf.left) + ScaleSpriteTrad(14),
				right - UnScaleGUI(rectr.right) - ScaleSpriteTrad(15));

		seqf.Draw(preferred_x - ScaleSpriteTrad(14), yf, pal, pal == PALETTE_CRASH);
		seqr.Draw(preferred_x + ScaleSpriteTrad(15), yr, pal, pal == PALETTE_CRASH);
	} else {
		VehicleSpriteSeq seq;
		GetRailIcon(engine, false, y, image_type, &seq);

		Rect16 rect = seq.GetBounds();
		preferred_x = SoftClamp(preferred_x,
				left - UnScaleGUI(rect.left),
				right - UnScaleGUI(rect.right));

		seq.Draw(preferred_x, y, pal, pal == PALETTE_CRASH);
	}
}

/**
 * Get the size of the sprite of a train sprite heading west, or both heads (used for lists).
 * @param engine The engine to get the sprite from.
 * @param[out] width The width of the sprite.
 * @param[out] height The height of the sprite.
 * @param[out] xoffs Number of pixels to shift the sprite to the right.
 * @param[out] yoffs Number of pixels to shift the sprite downwards.
 * @param image_type Context the sprite is used in.
 */
void GetTrainSpriteSize(EngineID engine, uint &width, uint &height, int &xoffs, int &yoffs, EngineImageType image_type)
{
	int y = 0;

	VehicleSpriteSeq seq;
	GetRailIcon(engine, false, y, image_type, &seq);

	Rect rect = ConvertRect<Rect16, Rect>(seq.GetBounds());

	width  = UnScaleGUI(rect.Width());
	height = UnScaleGUI(rect.Height());
	xoffs  = UnScaleGUI(rect.left);
	yoffs  = UnScaleGUI(rect.top);

	if (RailVehInfo(engine)->railveh_type == RAILVEH_MULTIHEAD) {
		GetRailIcon(engine, true, y, image_type, &seq);
		rect = ConvertRect<Rect16, Rect>(seq.GetBounds());

		/* Calculate values relative to an imaginary center between the two sprites. */
		width = ScaleSpriteTrad(TRAININFO_DEFAULT_VEHICLE_WIDTH) + UnScaleGUI(rect.right) - xoffs;
		height = std::max<uint>(height, UnScaleGUI(rect.Height()));
		xoffs  = xoffs - ScaleSpriteTrad(TRAININFO_DEFAULT_VEHICLE_WIDTH) / 2;
		yoffs  = std::min(yoffs, UnScaleGUI(rect.top));
	}
}

/**
 * Build a railroad wagon.
 * @param tile     tile of the depot where rail-vehicle is built.
 * @param flags    type of operation.
 * @param e        the engine to build.
 * @param[out] ret the vehicle that has been built.
 * @return the cost of this operation or an error.
 */
static CommandCost CmdBuildRailWagon(TileIndex tile, DoCommandFlag flags, const Engine *e, Vehicle **ret)
{
	const RailVehicleInfo *rvi = &e->u.rail;

	/* Check that the wagon can drive on the track in question */
	if (!IsCompatibleRail(rvi->railtype, GetRailType(tile))) return_cmd_error(STR_ERROR_DEPOT_HAS_WRONG_RAIL_TYPE);

	if (flags & DC_EXEC) {
		Train *v = new Train();
		*ret = v;
		v->spritenum = rvi->image_index;

		v->engine_type = e->index;
		v->gcache.first_engine = INVALID_ENGINE; // needs to be set before first callback

		DiagDirection dir = GetRailDepotDirection(tile);

		v->direction = DiagDirToDir(dir);
		v->tile = tile;

		int x = TileX(tile) * TILE_SIZE | _vehicle_initial_x_fract[dir];
		int y = TileY(tile) * TILE_SIZE | _vehicle_initial_y_fract[dir];

		v->x_pos = x;
		v->y_pos = y;
		v->z_pos = GetSlopePixelZ(x, y, true);
		v->owner = _current_company;
		v->track = TRACK_BIT_DEPOT;
		v->vehstatus = VS_HIDDEN | VS_DEFPAL;
		v->reverse_distance = 0;
		v->speed_restriction = 0;
		v->signal_speed_restriction = 0;

		v->SetWagon();

		v->SetFreeWagon();
		InvalidateWindowData(WC_VEHICLE_DEPOT, v->tile);

		v->cargo_type = e->GetDefaultCargoType();
		assert(IsValidCargoID(v->cargo_type));
		v->cargo_cap = rvi->capacity;
		v->refit_cap = 0;

		v->railtype = rvi->railtype;

		v->date_of_last_service = EconTime::CurDate();
		v->date_of_last_service_newgrf = CalTime::CurDate();
		v->build_year = CalTime::CurYear();
		v->sprite_seq.Set(SPR_IMG_QUERY);
		v->random_bits = Random();

		v->group_id = DEFAULT_GROUP;

		if (TestVehicleBuildProbability(v, v->engine_type, BuildProbabilityType::Reversed)) SetBit(v->flags, VRF_REVERSE_DIRECTION);
		AddArticulatedParts(v);

		_new_vehicle_id = v->index;

		v->UpdatePosition();
		v->First()->ConsistChanged(CCF_ARRANGE);
		UpdateTrainGroupID(v->First());

		CheckConsistencyOfArticulatedVehicle(v);

		/* Try to connect the vehicle to one of free chains of wagons. */
		std::vector<Train *> candidates;
		for (Train *w = Train::From(GetFirstVehicleOnPos(tile, VEH_TRAIN)); w != nullptr; w = w->HashTileNext()) {
			if (w->IsFreeWagon() &&                 ///< A free wagon chain
					w->engine_type == e->index &&   ///< Same type
					w->First() != v &&              ///< Don't connect to ourself
					!(w->vehstatus & VS_CRASHED) && ///< Not crashed/flooded
					w->owner == v->owner) {         ///< Same owner
				candidates.push_back(w);
			}
		}
		std::sort(candidates.begin(), candidates.end(), [](const Train *a, const Train *b) {
			return a->index < b->index;
		});
		for (Train *w : candidates) {
			if (DoCommand(0, v->index | 1 << 20, w->Last()->index, DC_EXEC, CMD_MOVE_RAIL_VEHICLE).Succeeded()) {
				break;
			}
		}

		InvalidateVehicleTickCaches();
	}

	return CommandCost();
}

/** Move all free vehicles in the depot to the train */
void NormalizeTrainVehInDepot(const Train *u)
{
	assert(u->IsEngine());
	std::vector<Train *> candidates;
	for (Train *v = Train::From(GetFirstVehicleOnPos(u->tile, VEH_TRAIN)); v != nullptr; v = v->HashTileNext()) {
		if (v->IsFreeWagon() &&
				v->track == TRACK_BIT_DEPOT &&
				v->owner == u->owner) {
			candidates.push_back(v);
		}
	}
	std::sort(candidates.begin(), candidates.end(), [](const Train *a, const Train *b) {
		return a->index < b->index;
	});
	for (Train *v : candidates) {
		if (DoCommand(0, v->index | 1 << 20, u->index, DC_EXEC, CMD_MOVE_RAIL_VEHICLE).Failed()) break;
	}
}

static void AddRearEngineToMultiheadedTrain(Train *v)
{
	Train *u = new Train();
	v->value >>= 1;
	u->value = v->value;
	u->direction = v->direction;
	u->owner = v->owner;
	u->tile = v->tile;
	u->x_pos = v->x_pos;
	u->y_pos = v->y_pos;
	u->z_pos = v->z_pos;
	u->track = TRACK_BIT_DEPOT;
	u->vehstatus = v->vehstatus & ~VS_STOPPED;
	u->spritenum = v->spritenum + 1;
	u->cargo_type = v->cargo_type;
	u->cargo_subtype = v->cargo_subtype;
	u->cargo_cap = v->cargo_cap;
	u->refit_cap = v->refit_cap;
	u->railtype = v->railtype;
	u->engine_type = v->engine_type;
	u->reliability = v->reliability;
	u->reliability_spd_dec = v->reliability_spd_dec;
	u->date_of_last_service = v->date_of_last_service;
	u->date_of_last_service_newgrf = v->date_of_last_service_newgrf;
	u->build_year = v->build_year;
	u->sprite_seq.Set(SPR_IMG_QUERY);
	u->random_bits = Random();
	v->SetMultiheaded();
	u->SetMultiheaded();
	if (v->IsVirtual()) u->SetVirtual();
	v->SetNext(u);
	if (TestVehicleBuildProbability(u, u->engine_type, BuildProbabilityType::Reversed)) SetBit(u->flags, VRF_REVERSE_DIRECTION);
	u->UpdatePosition();

	/* Now we need to link the front and rear engines together */
	v->other_multiheaded_part = u;
	u->other_multiheaded_part = v;
}

/**
 * Build a railroad vehicle.
 * @param tile     tile of the depot where rail-vehicle is built.
 * @param flags    type of operation.
 * @param e        the engine to build.
 * @param[out] ret the vehicle that has been built.
 * @return the cost of this operation or an error.
 */
CommandCost CmdBuildRailVehicle(TileIndex tile, DoCommandFlag flags, const Engine *e, Vehicle **ret)
{
	const RailVehicleInfo *rvi = &e->u.rail;

	if (rvi->railveh_type == RAILVEH_WAGON) return CmdBuildRailWagon(tile, flags, e, ret);

	/* Check if depot and new engine uses the same kind of tracks *
	 * We need to see if the engine got power on the tile to avoid electric engines in non-electric depots */
	if (!HasPowerOnRail(rvi->railtype, GetRailType(tile))) return_cmd_error(STR_ERROR_DEPOT_HAS_WRONG_RAIL_TYPE);

	if (flags & DC_EXEC) {
		DiagDirection dir = GetRailDepotDirection(tile);
		int x = TileX(tile) * TILE_SIZE + _vehicle_initial_x_fract[dir];
		int y = TileY(tile) * TILE_SIZE + _vehicle_initial_y_fract[dir];

		Train *v = new Train();
		*ret = v;
		v->direction = DiagDirToDir(dir);
		v->tile = tile;
		v->owner = _current_company;
		v->x_pos = x;
		v->y_pos = y;
		v->z_pos = GetSlopePixelZ(x, y, true);
		v->track = TRACK_BIT_DEPOT;
		SetBit(v->flags, VRF_CONSIST_SPEED_REDUCTION);
		v->vehstatus = VS_HIDDEN | VS_STOPPED | VS_DEFPAL;
		v->spritenum = rvi->image_index;
		v->cargo_type = e->GetDefaultCargoType();
		assert(IsValidCargoID(v->cargo_type));
		v->cargo_cap = rvi->capacity;
		v->refit_cap = 0;
		v->last_station_visited = INVALID_STATION;
		v->last_loading_station = INVALID_STATION;
		v->reverse_distance = 0;
		v->speed_restriction = 0;
		v->signal_speed_restriction = 0;

		v->engine_type = e->index;
		v->gcache.first_engine = INVALID_ENGINE; // needs to be set before first callback

		v->reliability = e->reliability;
		v->reliability_spd_dec = e->reliability_spd_dec;
		v->max_age = e->GetLifeLengthInDays();

		v->railtype = rvi->railtype;
		_new_vehicle_id = v->index;

		v->SetServiceInterval(Company::Get(_current_company)->settings.vehicle.servint_trains);
		v->date_of_last_service = EconTime::CurDate();
		v->date_of_last_service_newgrf = CalTime::CurDate();
		v->build_year = CalTime::CurYear();
		v->sprite_seq.Set(SPR_IMG_QUERY);
		v->random_bits = Random();

		if (e->flags & ENGINE_EXCLUSIVE_PREVIEW) SetBit(v->vehicle_flags, VF_BUILT_AS_PROTOTYPE);
		v->SetServiceIntervalIsPercent(Company::Get(_current_company)->settings.vehicle.servint_ispercent);
		AssignBit(v->vehicle_flags, VF_AUTOMATE_TIMETABLE, Company::Get(_current_company)->settings.vehicle.auto_timetable_by_default);
		AssignBit(v->vehicle_flags, VF_TIMETABLE_SEPARATION, Company::Get(_current_company)->settings.vehicle.auto_separation_by_default);

		v->group_id = DEFAULT_GROUP;

		v->SetFrontEngine();
		v->SetEngine();

		if (TestVehicleBuildProbability(v, v->engine_type, BuildProbabilityType::Reversed)) SetBit(v->flags, VRF_REVERSE_DIRECTION);
		v->UpdatePosition();

		if (rvi->railveh_type == RAILVEH_MULTIHEAD) {
			AddRearEngineToMultiheadedTrain(v);
		} else {
			AddArticulatedParts(v);
		}

		v->ConsistChanged(CCF_ARRANGE);
		UpdateTrainGroupID(v);

		CheckConsistencyOfArticulatedVehicle(v);

		InvalidateVehicleTickCaches();
	}

	return CommandCost();
}

static std::vector<Train *> FindGoodVehiclePosList(const Train *src)
{
	EngineID eng = src->engine_type;
	TileIndex tile = src->tile;

	std::vector<Train *> candidates;

	for (Train *dst = Train::From(GetFirstVehicleOnPos(tile, VEH_TRAIN)); dst != nullptr; dst = dst->HashTileNext()) {
		if (dst->IsFreeWagon() && !(dst->vehstatus & VS_CRASHED) && dst->owner == src->owner) {
			/* check so all vehicles in the line have the same engine. */
			Train *t = dst;
			while (t->engine_type == eng) {
				t = t->Next();
				if (t == nullptr) {
					candidates.push_back(dst);
					break;
				}
			}
		}
	}

	std::sort(candidates.begin(), candidates.end(), [](const Train *a, const Train *b) {
		return a->index < b->index;
	});

	return candidates;
}

/** Helper type for lists/vectors of trains */
typedef std::vector<Train *> TrainList;

/**
 * Make a backup of a train into a train list.
 * @param list to make the backup in
 * @param t    the train to make the backup of
 */
static void MakeTrainBackup(TrainList &list, Train *t)
{
	for (; t != nullptr; t = t->Next()) list.push_back(t);
}

/**
 * Restore the train from the backup list.
 * @param list the train to restore.
 */
static void RestoreTrainBackup(TrainList &list)
{
	/* No train, nothing to do. */
	if (list.empty()) return;

	Train *prev = nullptr;
	/* Iterate over the list and rebuild it. */
	for (Train *t : list) {
		if (prev != nullptr) {
			prev->SetNext(t);
		} else if (t->Previous() != nullptr) {
			/* Make sure the head of the train is always the first in the chain. */
			t->Previous()->SetNext(nullptr);
		}
		prev = t;
	}
}

/**
 * Remove the given wagon from its consist.
 * @param part the part of the train to remove.
 * @param chain whether to remove the whole chain.
 */
static void RemoveFromConsist(Train *part, bool chain = false)
{
	Train *tail = chain ? part->Last() : part->GetLastEnginePart();

	/* Unlink at the front, but make it point to the next
	 * vehicle after the to be remove part. */
	if (part->Previous() != nullptr) part->Previous()->SetNext(tail->Next());

	/* Unlink at the back */
	tail->SetNext(nullptr);
}

/**
 * Inserts a chain into the train at dst.
 * @param dst   the place where to append after.
 * @param chain the chain to actually add.
 */
static void InsertInConsist(Train *dst, Train *chain)
{
	/* We do not want to add something in the middle of an articulated part. */
	assert(dst != nullptr && (dst->Next() == nullptr || !dst->Next()->IsArticulatedPart()));

	chain->Last()->SetNext(dst->Next());
	dst->SetNext(chain);
}

/**
 * Normalise the dual heads in the train, i.e. if one is
 * missing move that one to this train.
 * @param t the train to normalise.
 */
static void NormaliseDualHeads(Train *t)
{
	for (; t != nullptr; t = t->GetNextVehicle()) {
		if (!t->IsMultiheaded() || !t->IsEngine()) continue;

		/* Make sure that there are no free cars before next engine */
		Train *u;
		for (u = t; u->Next() != nullptr && !u->Next()->IsEngine(); u = u->Next()) {}

		if (u == t->other_multiheaded_part) continue;

		/* Remove the part from the 'wrong' train */
		RemoveFromConsist(t->other_multiheaded_part);
		/* And add it to the 'right' train */
		InsertInConsist(u, t->other_multiheaded_part);
	}
}

/**
 * Normalise the sub types of the parts in this chain.
 * @param chain the chain to normalise.
 */
static void NormaliseSubtypes(Train *chain)
{
	/* Nothing to do */
	if (chain == nullptr) return;

	/* We must be the first in the chain. */
	assert(chain->Previous() == nullptr);

	/* Set the appropriate bits for the first in the chain. */
	if (chain->IsWagon()) {
		chain->SetFreeWagon();
	} else {
		assert(chain->IsEngine());
		chain->SetFrontEngine();
	}

	/* Now clear the bits for the rest of the chain */
	for (Train *t = chain->Next(); t != nullptr; t = t->Next()) {
		t->ClearFreeWagon();
		t->ClearFrontEngine();
	}
}

/**
 * Check/validate whether we may actually build a new train.
 * @note All vehicles are/were 'heads' of their chains.
 * @param original_dst The original destination chain.
 * @param dst          The destination chain after constructing the train.
 * @param original_src The original source chain.
 * @param src          The source chain after constructing the train.
 * @return possible error of this command.
 */
static CommandCost CheckNewTrain(Train *original_dst, Train *dst, Train *original_src, Train *src)
{
	/* Just add 'new' engines and subtract the original ones.
	 * If that's less than or equal to 0 we can be sure we did
	 * not add any engines (read: trains) along the way. */
	if ((src          != nullptr && src->IsEngine()          ? 1 : 0) +
			(dst          != nullptr && dst->IsEngine()          ? 1 : 0) -
			(original_src != nullptr && original_src->IsEngine() ? 1 : 0) -
			(original_dst != nullptr && original_dst->IsEngine() ? 1 : 0) <= 0) {
		return CommandCost();
	}

	/* Get a free unit number and check whether it's within the bounds.
	 * There will always be a maximum of one new train. */
	if (GetFreeUnitNumber(VEH_TRAIN) <= _settings_game.vehicle.max_trains) return CommandCost();

	return_cmd_error(STR_ERROR_TOO_MANY_VEHICLES_IN_GAME);
}

/**
 * Check whether the train parts can be attached.
 * @param t the train to check
 * @return possible error of this command.
 */
static CommandCost CheckTrainAttachment(Train *t)
{
	/* No multi-part train, no need to check. */
	if (t == nullptr || t->Next() == nullptr) return CommandCost();

	/* The maximum length for a train. For each part we decrease this by one
	 * and if the result is negative the train is simply too long. */
	int allowed_len = _settings_game.vehicle.max_train_length * TILE_SIZE - t->gcache.cached_veh_length;

	/* For free-wagon chains, check if they are within the max_train_length limit. */
	if (!t->IsEngine()) {
		t = t->Next();
		while (t != nullptr) {
			allowed_len -= t->gcache.cached_veh_length;

			t = t->Next();
		}

		if (allowed_len < 0) return_cmd_error(STR_ERROR_TRAIN_TOO_LONG);
		return CommandCost();
	}

	Train *head = t;
	Train *prev = t;

	/* Break the prev -> t link so it always holds within the loop. */
	t = t->Next();
	prev->SetNext(nullptr);

	/* Make sure the cache is cleared. */
	head->InvalidateNewGRFCache();

	while (t != nullptr) {
		allowed_len -= t->gcache.cached_veh_length;

		Train *next = t->Next();

		/* Unlink the to-be-added piece; it is already unlinked from the previous
		 * part due to the fact that the prev -> t link is broken. */
		t->SetNext(nullptr);

		/* Don't check callback for articulated or rear dual headed parts */
		if (!t->IsArticulatedPart() && !t->IsRearDualheaded()) {
			/* Back up and clear the first_engine data to avoid using wagon override group */
			EngineID first_engine = t->gcache.first_engine;
			t->gcache.first_engine = INVALID_ENGINE;

			/* We don't want the cache to interfere. head's cache is cleared before
			 * the loop and after each callback does not need to be cleared here. */
			t->InvalidateNewGRFCache();

			uint16_t callback = GetVehicleCallbackParent(CBID_TRAIN_ALLOW_WAGON_ATTACH, 0, 0, head->engine_type, t, head);

			/* Restore original first_engine data */
			t->gcache.first_engine = first_engine;

			/* We do not want to remember any cached variables from the test run */
			t->InvalidateNewGRFCache();
			head->InvalidateNewGRFCache();

			if (callback != CALLBACK_FAILED) {
				/* A failing callback means everything is okay */
				StringID error = STR_NULL;

				if (head->GetGRF()->grf_version < 8) {
					if (callback == 0xFD) error = STR_ERROR_INCOMPATIBLE_RAIL_TYPES;
					if (callback  < 0xFD) error = GetGRFStringID(head->GetGRFID(), 0xD000 + callback);
					if (callback >= 0x100) ErrorUnknownCallbackResult(head->GetGRFID(), CBID_TRAIN_ALLOW_WAGON_ATTACH, callback);
				} else {
					if (callback < 0x400) {
						error = GetGRFStringID(head->GetGRFID(), 0xD000 + callback);
					} else {
						switch (callback) {
							case 0x400: // allow if railtypes match (always the case for OpenTTD)
							case 0x401: // allow
								break;

							default:    // unknown reason -> disallow
							case 0x402: // disallow attaching
								error = STR_ERROR_INCOMPATIBLE_RAIL_TYPES;
								break;
						}
					}
				}

				if (error != STR_NULL) return_cmd_error(error);
			}
		}

		/* And link it to the new part. */
		prev->SetNext(t);
		prev = t;
		t = next;
	}

	if (allowed_len < 0) return_cmd_error(STR_ERROR_TRAIN_TOO_LONG);
	return CommandCost();
}

/**
 * Validate whether we are going to create valid trains.
 * @note All vehicles are/were 'heads' of their chains.
 * @param original_dst The original destination chain.
 * @param dst          The destination chain after constructing the train.
 * @param original_src The original source chain.
 * @param src          The source chain after constructing the train.
 * @param check_limit  Whether to check the vehicle limit.
 * @return possible error of this command.
 */
static CommandCost ValidateTrains(Train *original_dst, Train *dst, Train *original_src, Train *src, bool check_limit)
{
	/* Check whether we may actually construct the trains. */
	CommandCost ret = CheckTrainAttachment(src);
	if (ret.Failed()) return ret;
	ret = CheckTrainAttachment(dst);
	if (ret.Failed()) return ret;

	/* Check whether we need to build a new train. */
	return check_limit ? CheckNewTrain(original_dst, dst, original_src, src) : CommandCost();
}

/**
 * Arrange the trains in the wanted way.
 * @param dst_head   The destination chain of the to be moved vehicle.
 * @param dst        The destination for the to be moved vehicle.
 * @param src_head   The source chain of the to be moved vehicle.
 * @param src        The to be moved vehicle.
 * @param move_chain Whether to move all vehicles after src or not.
 */
static void ArrangeTrains(Train **dst_head, Train *dst, Train **src_head, Train *src, bool move_chain)
{
	/* First determine the front of the two resulting trains */
	if (*src_head == *dst_head) {
		/* If we aren't moving part(s) to a new train, we are just moving the
		 * front back and there is not destination head. */
		*dst_head = nullptr;
	} else if (*dst_head == nullptr) {
		/* If we are moving to a new train the head of the move train would become
		 * the head of the new vehicle. */
		*dst_head = src;
	}

	if (src == *src_head) {
		/* If we are moving the front of a train then we are, in effect, creating
		 * a new head for the train. Point to that. Unless we are moving the whole
		 * train in which case there is not 'source' train anymore.
		 * In case we are a multiheaded part we want the complete thing to come
		 * with us, so src->GetNextUnit(), however... when we are e.g. a wagon
		 * that is followed by a rear multihead we do not want to include that. */
		*src_head = move_chain ? nullptr :
				(src->IsMultiheaded() ? src->GetNextUnit() : src->GetNextVehicle());
	}

	/* Now it's just simply removing the part that we are going to move from the
	 * source train and *if* the destination is a not a new train add the chain
	 * at the destination location. */
	RemoveFromConsist(src, move_chain);
	if (*dst_head != src) InsertInConsist(dst, src);

	/* Now normalise the dual heads, that is move the dual heads around in such
	 * a way that the head and rear of a dual head are in the same train */
	NormaliseDualHeads(*src_head);
	NormaliseDualHeads(*dst_head);
}

/**
 * Normalise the head of the train again, i.e. that is tell the world that
 * we have changed and update all kinds of variables.
 * @param head the train to update.
 */
static void NormaliseTrainHead(Train *head)
{
	/* Not much to do! */
	if (head == nullptr) return;

	/* Tell the 'world' the train changed. */
	head->ConsistChanged(CCF_ARRANGE);
	UpdateTrainGroupID(head);
	SetBit(head->flags, VRF_CONSIST_SPEED_REDUCTION);

	/* Not a front engine, i.e. a free wagon chain. No need to do more. */
	if (!head->IsFrontEngine()) return;

	/* Update the refit button and window */
	InvalidateWindowData(WC_VEHICLE_REFIT, head->index, VIWD_CONSIST_CHANGED);
	SetWindowWidgetDirty(WC_VEHICLE_VIEW, head->index, WID_VV_REFIT);

	/* If we don't have a unit number yet, set one. */
	if (head->unitnumber != 0 || HasBit(head->subtype, GVSF_VIRTUAL)) return;
	head->unitnumber = Company::Get(head->owner)->freeunits[head->type].UseID(GetFreeUnitNumber(VEH_TRAIN));
}

CommandCost CmdMoveVirtualRailVehicle(TileIndex tile, DoCommandFlag flags, uint32_t p1, uint32_t p2, const char *text)
{
	Train *src = Train::GetIfValid(GB(p1, 0, 20));
	if (src == nullptr || !src->IsVirtual()) return CMD_ERROR;

	return CmdMoveRailVehicle(tile, flags, p1, p2, text);
}

/**
 * Move a rail vehicle around inside the depot.
 * @param tile unused
 * @param flags type of operation
 *              Note: DC_AUTOREPLACE is set when autoreplace tries to undo its modifications or moves vehicles to temporary locations inside the depot.
 * @param p1 various bitstuffed elements
 * - p1 (bit  0 - 19) source vehicle index
 * - p1 (bit      20) move all vehicles following the source vehicle
 * - p1 (bit      21) this is a virtual vehicle (for creating TemplateVehicles)
 * - p1 (bit      22) when moving a head vehicle, always reset the head state
 * - p1 (bit      23) if move fails, and source vehicle is virtual, delete it
 * @param p2 what wagon to put the source wagon AFTER, XXX - INVALID_VEHICLE to make a new line
 * @param text unused
 * @return the cost of this operation or an error
 */
CommandCost CmdMoveRailVehicle(TileIndex tile, DoCommandFlag flags, uint32_t p1, uint32_t p2, const char *text)
{
	VehicleID s = GB(p1, 0, 20);
	VehicleID d = GB(p2, 0, 20);
	bool move_chain = HasBit(p1, 20);
	bool new_head = HasBit(p1, 22);
	bool delete_failed_virtual = HasBit(p1, 23);

	Train *src = Train::GetIfValid(s);
	if (src == nullptr) return CMD_ERROR;

	auto check_on_failure = [&](CommandCost cost) -> CommandCost {
		if (delete_failed_virtual && src->IsVirtual()) {
			CommandCost res = DoCommand(src->tile, src->index | (1 << 21), 0, flags, CMD_SELL_VEHICLE);
			if (res.Failed() || cost.GetErrorMessage() == INVALID_STRING_ID) return res;
			cost.MakeSuccessWithMessage();
			return cost;
		} else {
			return cost;
		}
	};

	CommandCost ret = CheckOwnership(src->owner);
	if (ret.Failed()) return check_on_failure(ret);

	/* Do not allow moving crashed vehicles inside the depot, it is likely to cause asserts later */
	if (src->vehstatus & VS_CRASHED) return CMD_ERROR;

	/* if nothing is selected as destination, try and find a matching vehicle to drag to. */
	Train *dst;
	if (d == INVALID_VEHICLE) {
		if (!src->IsEngine() && !src->IsVirtual() && !(flags & DC_AUTOREPLACE)) {
			/* Try each possible destination target, if none succeed do not append to a free wagon chain */
			std::vector<Train *> destination_candidates = FindGoodVehiclePosList(src);
			for (Train *try_dest : destination_candidates) {
				uint32_t try_p2 = p2;
				SB(try_p2, 0, 20, try_dest->index);
				CommandCost cost = CmdMoveRailVehicle(tile, flags, p1, try_p2, text);
				if (cost.Succeeded()) return cost;
			}
		}
		dst = nullptr;
	} else {
		dst = Train::GetIfValid(d);
		if (dst == nullptr) return check_on_failure(CMD_ERROR);

		CommandCost ret = CheckOwnership(dst->owner);
		if (ret.Failed()) return check_on_failure(ret);

		/* Do not allow appending to crashed vehicles, too */
		if (dst->vehstatus & VS_CRASHED) return CMD_ERROR;
	}

	/* if an articulated part is being handled, deal with its parent vehicle */
	src = src->GetFirstEnginePart();
	if (dst != nullptr) {
		dst = dst->GetFirstEnginePart();
		if (HasBit(dst->subtype, GVSF_VIRTUAL) != HasBit(src->subtype, GVSF_VIRTUAL)) return CMD_ERROR;
	}

	/* don't move the same vehicle.. */
	if (src == dst) return CommandCost();

	/* locate the head of the two chains */
	Train *src_head = src->First();
	assert(HasBit(src_head->subtype, GVSF_VIRTUAL) == HasBit(src->subtype, GVSF_VIRTUAL));
	Train *dst_head;
	if (dst != nullptr) {
		dst_head = dst->First();
		assert(HasBit(dst_head->subtype, GVSF_VIRTUAL) == HasBit(dst->subtype, GVSF_VIRTUAL));
		if (dst_head->tile != src_head->tile) return CMD_ERROR;
		/* Now deal with articulated part of destination wagon */
		dst = dst->GetLastEnginePart();
	} else {
		dst_head = nullptr;
	}

	if (src->IsRearDualheaded()) return_cmd_error(STR_ERROR_REAR_ENGINE_FOLLOW_FRONT);

	/* When moving all wagons, we can't have the same src_head and dst_head */
	if (move_chain && src_head == dst_head) return CommandCost();

	/* When moving a multiheaded part to be place after itself, bail out. */
	if (!move_chain && dst != nullptr && dst->IsRearDualheaded() && src == dst->other_multiheaded_part) return CommandCost();

	/* Check if all vehicles in the source train are stopped inside a depot. */
	/* Do this check only if the vehicle to be moved is non-virtual */
	if (!HasBit(p1, 21)) {
		if (!src_head->IsStoppedInDepot()) return_cmd_error(STR_ERROR_TRAINS_CAN_ONLY_BE_ALTERED_INSIDE_A_DEPOT);
	}

	/* Check if all vehicles in the destination train are stopped inside a depot. */
	/* Do this check only if the destination vehicle is non-virtual */
	if (!HasBit(p1, 21)) {
		if (dst_head != nullptr && !dst_head->IsStoppedInDepot()) return_cmd_error(STR_ERROR_TRAINS_CAN_ONLY_BE_ALTERED_INSIDE_A_DEPOT);
	}

	/* First make a backup of the order of the trains. That way we can do
	 * whatever we want with the order and later on easily revert. */
	TrainList original_src;
	TrainList original_dst;

	MakeTrainBackup(original_src, src_head);
	MakeTrainBackup(original_dst, dst_head);

	/* Also make backup of the original heads as ArrangeTrains can change them.
	 * For the destination head we do not care if it is the same as the source
	 * head because in that case it's just a copy. */
	Train *original_src_head = src_head;
	Train *original_dst_head = (dst_head == src_head ? nullptr : dst_head);

	/* We want this information from before the rearrangement, but execute this after the validation.
	 * original_src_head can't be nullptr; src is by definition != nullptr, so src_head can't be nullptr as
	 * src->GetFirst() always yields non-nullptr, so eventually original_src_head != nullptr as well. */
	bool original_src_head_front_engine = original_src_head->IsFrontEngine();
	bool original_dst_head_front_engine = original_dst_head != nullptr && original_dst_head->IsFrontEngine();

	/* (Re)arrange the trains in the wanted arrangement. */
	ArrangeTrains(&dst_head, dst, &src_head, src, move_chain);

	if ((flags & DC_AUTOREPLACE) == 0) {
		/* If the autoreplace flag is set we do not need to test for the validity
		 * because we are going to revert the train to its original state. As we
		 * assume the original state was correct autoreplace can skip this. */
		ret = ValidateTrains(original_dst_head, dst_head, original_src_head, src_head, true);
		if (ret.Failed()) {
			/* Restore the train we had. */
			RestoreTrainBackup(original_src);
			RestoreTrainBackup(original_dst);
			return check_on_failure(ret);
		}
	}

	/* do it? */
	if (flags & DC_EXEC) {
		/* Remove old heads from the statistics */
		if (original_src_head_front_engine) GroupStatistics::CountVehicle(original_src_head, -1);
		if (original_dst_head_front_engine) GroupStatistics::CountVehicle(original_dst_head, -1);

		/* First normalise the sub types of the chains. */
		NormaliseSubtypes(src_head);
		NormaliseSubtypes(dst_head);

		/* There are 14 different cases:
		 *  1) front engine gets moved to a new train, it stays a front engine.
		 *     a) the 'next' part is a wagon that becomes a free wagon chain.
		 *     b) the 'next' part is an engine that becomes a front engine.
		 *     c) there is no 'next' part, nothing else happens
		 *  2) front engine gets moved to another train, it is not a front engine anymore
		 *     a) the 'next' part is a wagon that becomes a free wagon chain.
		 *     b) the 'next' part is an engine that becomes a front engine.
		 *     c) there is no 'next' part, nothing else happens
		 *  3) front engine gets moved to later in the current train, it is not a front engine anymore.
		 *     a) the 'next' part is a wagon that becomes a free wagon chain.
		 *     b) the 'next' part is an engine that becomes a front engine.
		 *  4) free wagon gets moved
		 *     a) the 'next' part is a wagon that becomes a free wagon chain.
		 *     b) the 'next' part is an engine that becomes a front engine.
		 *     c) there is no 'next' part, nothing else happens
		 *  5) non front engine gets moved and becomes a new train, nothing else happens
		 *  6) non front engine gets moved within a train / to another train, nothing happens
		 *  7) wagon gets moved, nothing happens
		 */
		if (src == original_src_head && src->IsEngine() && (!src->IsFrontEngine() || new_head)) {
			/* Cases #2 and #3: the front engine gets trashed. */
			CloseWindowById(WC_VEHICLE_VIEW, src->index);
			CloseWindowById(WC_VEHICLE_ORDERS, src->index);
			CloseWindowById(WC_VEHICLE_REFIT, src->index);
			CloseWindowById(WC_VEHICLE_DETAILS, src->index);
			CloseWindowById(WC_VEHICLE_TIMETABLE, src->index);
			CloseWindowById(WC_SCHDISPATCH_SLOTS, src->index);
			DeleteNewGRFInspectWindow(GSF_TRAINS, src->index);
			SetWindowDirty(WC_COMPANY, _current_company);

			if (src_head != nullptr && src_head->IsFrontEngine()) {
				/* Cases #?b: Transfer order, unit number and other stuff
				 * to the new front engine. */
				src_head->orders = src->orders;
				if (src_head->orders != nullptr) src_head->AddToShared(src);
				src_head->CopyVehicleConfigAndStatistics(src);
			}
			/* Remove stuff not valid anymore for non-front engines. */
			DeleteVehicleOrders(src);
			src->ReleaseUnitNumber();
			src->dispatch_records.clear();
			if (!_settings_game.vehicle.non_leading_engines_keep_name) {
				src->name.clear();
			}
			if (HasBit(src->vehicle_flags, VF_HAVE_SLOT)) {
				TraceRestrictRemoveVehicleFromAllSlots(src->index);
				ClrBit(src->vehicle_flags, VF_HAVE_SLOT);
			}
			ClrBit(src->vehicle_flags, VF_REPLACEMENT_PENDING);
			OrderBackup::ClearVehicle(src);
		}

		/* We weren't a front engine but are becoming one. So
		 * we should be put in the default group. */
		if ((original_src_head != src || new_head) && dst_head == src) {
			SetTrainGroupID(src, DEFAULT_GROUP);
			SetWindowDirty(WC_COMPANY, _current_company);
		}

		/* Handle 'new engine' part of cases #1b, #2b, #3b, #4b and #5 in NormaliseTrainHead. */
		NormaliseTrainHead(src_head);
		NormaliseTrainHead(dst_head);

		/* Add new heads to statistics.
		 * This should be done after NormaliseTrainHead due to engine total limit checks in GetFreeUnitNumber. */
		if (src_head != nullptr && src_head->IsFrontEngine()) GroupStatistics::CountVehicle(src_head, 1);
		if (dst_head != nullptr && dst_head->IsFrontEngine()) GroupStatistics::CountVehicle(dst_head, 1);

		if ((flags & DC_NO_CARGO_CAP_CHECK) == 0) {
			CheckCargoCapacity(src_head);
			CheckCargoCapacity(dst_head);
		}

		if (src_head != nullptr) {
			src_head->last_loading_station = INVALID_STATION;
			ClrBit(src_head->vehicle_flags, VF_LAST_LOAD_ST_SEP);
		}
		if (dst_head != nullptr) {
			dst_head->last_loading_station = INVALID_STATION;
			ClrBit(dst_head->vehicle_flags, VF_LAST_LOAD_ST_SEP);
		}

		if (src_head != nullptr) src_head->First()->MarkDirty();
		if (dst_head != nullptr) dst_head->First()->MarkDirty();

		/* We are undoubtedly changing something in the depot and train list. */
		/* But only if the moved vehicle is not virtual */
		if (!HasBit(src->subtype, GVSF_VIRTUAL)) {
			InvalidateWindowData(WC_VEHICLE_DEPOT, src->tile);
			InvalidateWindowClassesData(WC_TRAINS_LIST, 0);
			InvalidateWindowClassesData(WC_TRACE_RESTRICT_SLOTS, 0);
			InvalidateWindowClassesData(WC_DEPARTURES_BOARD, 0);
		}
	} else {
		/* We don't want to execute what we're just tried. */
		RestoreTrainBackup(original_src);
		RestoreTrainBackup(original_dst);
	}

	InvalidateVehicleTickCaches();

	return CommandCost();
}

/**
 * Sell a (single) train wagon/engine.
 * @param flags type of operation
 * @param t     the train wagon to sell
 * @param data  the selling mode
 * - data = 0: only sell the single dragged wagon/engine (and any belonging rear-engines)
 * - data = 1: sell the vehicle and all vehicles following it in the chain
 *             if the wagon is dragged, don't delete the possibly belonging rear-engine to some front
 * @param user  the user for the order backup.
 * @return the cost of this operation or an error
 */
CommandCost CmdSellRailWagon(DoCommandFlag flags, Vehicle *t, uint16_t data, uint32_t user)
{
	/* Sell a chain of vehicles or not? */
	bool sell_chain = HasBit(data, 0);

	Train *v = Train::From(t)->GetFirstEnginePart();
	Train *first = v->First();

	if (v->IsRearDualheaded()) return_cmd_error(STR_ERROR_REAR_ENGINE_FOLLOW_FRONT);

	/* First make a backup of the order of the train. That way we can do
	 * whatever we want with the order and later on easily revert. */
	TrainList original;
	MakeTrainBackup(original, first);

	/* We need to keep track of the new head and the head of what we're going to sell. */
	Train *new_head = first;
	Train *sell_head = nullptr;

	/* Split the train in the wanted way. */
	ArrangeTrains(&sell_head, nullptr, &new_head, v, sell_chain);

	/* We don't need to validate the second train; it's going to be sold. */
	CommandCost ret = ValidateTrains(nullptr, nullptr, first, new_head, (flags & DC_AUTOREPLACE) == 0);
	if (ret.Failed()) {
		/* Restore the train we had. */
		RestoreTrainBackup(original);
		return ret;
	}

	if (first->orders == nullptr && !OrderList::CanAllocateItem()) {
		/* Restore the train we had. */
		RestoreTrainBackup(original);
		return_cmd_error(STR_ERROR_NO_MORE_SPACE_FOR_ORDERS);
	}

	CommandCost cost(EXPENSES_NEW_VEHICLES);
	for (Train *part = sell_head; part != nullptr; part = part->Next()) cost.AddCost(-part->value);

	/* do it? */
	if (flags & DC_EXEC) {
		/* First normalise the sub types of the chain. */
		NormaliseSubtypes(new_head);

		if (v == first && !sell_chain && new_head != nullptr && new_head->IsFrontEngine()) {
			if (v->IsEngine()) {
				/* We are selling the front engine. In this case we want to
				 * 'give' the order, unit number and such to the new head. */
				new_head->orders = first->orders;
				new_head->AddToShared(first);
				DeleteVehicleOrders(first);

				/* Copy other important data from the front engine */
				new_head->CopyVehicleConfigAndStatistics(first);
				new_head->speed_restriction = first->speed_restriction;
				AssignBit(Train::From(new_head)->flags, VRF_SPEED_ADAPTATION_EXEMPT, HasBit(Train::From(first)->flags, VRF_SPEED_ADAPTATION_EXEMPT));
			}
			GroupStatistics::CountVehicle(new_head, 1); // after copying over the profit, if required
		} else if (v->IsPrimaryVehicle() && data & (MAKE_ORDER_BACKUP_FLAG >> 20)) {
			OrderBackup::Backup(v, user);
		}

		/* We need to update the information about the train. */
		NormaliseTrainHead(new_head);

		/* We are undoubtedly changing something in the depot and train list. */
		/* Unless its a virtual train */
		if (!HasBit(v->subtype, GVSF_VIRTUAL)) {
			InvalidateWindowData(WC_VEHICLE_DEPOT, v->tile);
			InvalidateWindowClassesData(WC_TRAINS_LIST, 0);
			InvalidateWindowClassesData(WC_TRACE_RESTRICT_SLOTS, 0);
			InvalidateWindowClassesData(WC_DEPARTURES_BOARD, 0);
		}

		/* Actually delete the sold 'goods' */
		delete sell_head;
	} else {
		/* We don't want to execute what we're just tried. */
		RestoreTrainBackup(original);
	}

	return cost;
}

void Train::UpdateDeltaXY()
{
	/* Set common defaults. */
	this->x_offs    = -1;
	this->y_offs    = -1;
	this->x_extent  =  3;
	this->y_extent  =  3;
	this->z_extent  =  6;
	this->x_bb_offs =  0;
	this->y_bb_offs =  0;

	/* Set if flipped and engine is NOT flagged with custom flip handling. */
	int flipped = HasBit(this->flags, VRF_REVERSE_DIRECTION) && !HasBit(EngInfo(this->engine_type)->misc_flags, EF_RAIL_FLIPS);
	/* If flipped and vehicle length is odd, we need to adjust the bounding box offset slightly. */
	int flip_offs = flipped && (this->gcache.cached_veh_length & 1);

	Direction dir = this->direction;
	if (flipped) dir = ReverseDir(dir);

	if (!IsDiagonalDirection(dir)) {
		static const int _sign_table[] =
		{
			/* x, y */
			-1, -1, // DIR_N
			-1,  1, // DIR_E
			 1,  1, // DIR_S
			 1, -1, // DIR_W
		};

		int half_shorten = (VEHICLE_LENGTH - this->gcache.cached_veh_length + flipped) / 2;

		/* For all straight directions, move the bound box to the centre of the vehicle, but keep the size. */
		this->x_offs -= half_shorten * _sign_table[dir];
		this->y_offs -= half_shorten * _sign_table[dir + 1];
		this->x_extent += this->x_bb_offs = half_shorten * _sign_table[dir];
		this->y_extent += this->y_bb_offs = half_shorten * _sign_table[dir + 1];
	} else {
		switch (dir) {
				/* Shorten southern corner of the bounding box according the vehicle length
				 * and center the bounding box on the vehicle. */
			case DIR_NE:
				this->x_offs    = 1 - (this->gcache.cached_veh_length + 1) / 2 + flip_offs;
				this->x_extent  = this->gcache.cached_veh_length - 1;
				this->x_bb_offs = -1;
				break;

			case DIR_NW:
				this->y_offs    = 1 - (this->gcache.cached_veh_length + 1) / 2 + flip_offs;
				this->y_extent  = this->gcache.cached_veh_length - 1;
				this->y_bb_offs = -1;
				break;

				/* Move northern corner of the bounding box down according to vehicle length
				 * and center the bounding box on the vehicle. */
			case DIR_SW:
				this->x_offs    = 1 + (this->gcache.cached_veh_length + 1) / 2 - VEHICLE_LENGTH - flip_offs;
				this->x_extent  = VEHICLE_LENGTH - 1;
				this->x_bb_offs = VEHICLE_LENGTH - this->gcache.cached_veh_length - 1;
				break;

			case DIR_SE:
				this->y_offs    = 1 + (this->gcache.cached_veh_length + 1) / 2 - VEHICLE_LENGTH - flip_offs;
				this->y_extent  = VEHICLE_LENGTH - 1;
				this->y_bb_offs = VEHICLE_LENGTH - this->gcache.cached_veh_length - 1;
				break;

			default:
				NOT_REACHED();
		}
	}
}

/**
 * Mark a train as stuck and stop it if it isn't stopped right now.
 * @param v %Train to mark as being stuck.
 */
static void MarkTrainAsStuck(Train *v, bool waiting_restriction = false)
{
	if (!HasBit(v->flags, VRF_TRAIN_STUCK)) {
		/* It is the first time the problem occurred, set the "train stuck" flag. */
		SetBit(v->flags, VRF_TRAIN_STUCK);
		AssignBit(v->flags, VRF_WAITING_RESTRICTION, waiting_restriction);

		v->wait_counter = 0;

		/* Stop train */
		v->cur_speed = 0;
		v->subspeed = 0;
		v->SetLastSpeed();

		SetWindowWidgetDirty(WC_VEHICLE_VIEW, v->index, WID_VV_START_STOP);
	} else if (waiting_restriction != HasBit(v->flags, VRF_WAITING_RESTRICTION)) {
		ToggleBit(v->flags, VRF_WAITING_RESTRICTION);
		SetWindowWidgetDirty(WC_VEHICLE_VIEW, v->index, WID_VV_START_STOP);
	}
}

/**
 * Swap the two up/down flags in two ways:
 * - Swap values of \a swap_flag1 and \a swap_flag2, and
 * - If going up previously (#GVF_GOINGUP_BIT set), the #GVF_GOINGDOWN_BIT is set, and vice versa.
 * @param[in,out] swap_flag1 First train flag.
 * @param[in,out] swap_flag2 Second train flag.
 */
static void SwapTrainFlags(uint16_t *swap_flag1, uint16_t *swap_flag2)
{
	uint16_t flag1 = *swap_flag1;
	uint16_t flag2 = *swap_flag2;

	/* Clear the flags */
	ClrBit(*swap_flag1, GVF_GOINGUP_BIT);
	ClrBit(*swap_flag1, GVF_GOINGDOWN_BIT);
	ClrBit(*swap_flag1, GVF_CHUNNEL_BIT);
	ClrBit(*swap_flag2, GVF_GOINGUP_BIT);
	ClrBit(*swap_flag2, GVF_GOINGDOWN_BIT);
	ClrBit(*swap_flag2, GVF_CHUNNEL_BIT);

	/* Reverse the rail-flags (if needed) */
	if (HasBit(flag1, GVF_GOINGUP_BIT)) {
		SetBit(*swap_flag2, GVF_GOINGDOWN_BIT);
	} else if (HasBit(flag1, GVF_GOINGDOWN_BIT)) {
		SetBit(*swap_flag2, GVF_GOINGUP_BIT);
	}
	if (HasBit(flag2, GVF_GOINGUP_BIT)) {
		SetBit(*swap_flag1, GVF_GOINGDOWN_BIT);
	} else if (HasBit(flag2, GVF_GOINGDOWN_BIT)) {
		SetBit(*swap_flag1, GVF_GOINGUP_BIT);
	}
	if (HasBit(flag1, GVF_CHUNNEL_BIT)) {
		SetBit(*swap_flag2, GVF_CHUNNEL_BIT);
	}
	if (HasBit(flag2, GVF_CHUNNEL_BIT)) {
		SetBit(*swap_flag1, GVF_CHUNNEL_BIT);
	}
}

/**
 * Updates some variables after swapping the vehicle.
 * @param v swapped vehicle
 */
static void UpdateStatusAfterSwap(Train *v)
{
	v->InvalidateImageCache();

	/* Reverse the direction. */
	if (v->track != TRACK_BIT_DEPOT) v->direction = ReverseDir(v->direction);

	v->UpdateIsDrawn();

	/* Call the proper EnterTile function unless we are in a wormhole. */
	if (!(v->track & TRACK_BIT_WORMHOLE)) {
		VehicleEnterTile(v, v->tile, v->x_pos, v->y_pos);
	} else {
		/* VehicleEnter_TunnelBridge() may set TRACK_BIT_WORMHOLE when the vehicle
		 * is on the last bit of the bridge head (frame == TILE_SIZE - 1).
		 * If we were swapped with such a vehicle, we have set TRACK_BIT_WORMHOLE,
		 * when we shouldn't have. Check if this is the case. */
		TileIndex vt = TileVirtXY(v->x_pos, v->y_pos);
		if (IsTileType(vt, MP_TUNNELBRIDGE)) {
			VehicleEnterTile(v, vt, v->x_pos, v->y_pos);
			if (!(v->track & TRACK_BIT_WORMHOLE) && IsBridgeTile(v->tile)) {
				/* We have just left the wormhole, possibly set the
				 * "goingdown" bit. UpdateInclination() can be used
				 * because we are at the border of the tile. */
				v->UpdatePosition();
				v->UpdateInclination(true, true);
				return;
			}
		}
	}

	v->UpdatePosition();
	if (v->track & TRACK_BIT_WORMHOLE) v->UpdateInclination(false, false, true);
	v->UpdateViewport(true, true);
}

/**
 * Swap vehicles \a l and \a r in consist \a v, and reverse their direction.
 * @param v Consist to change.
 * @param l %Vehicle index in the consist of the first vehicle.
 * @param r %Vehicle index in the consist of the second vehicle.
 */
void ReverseTrainSwapVeh(Train *v, int l, int r)
{
	Train *a, *b;

	/* locate vehicles to swap */
	for (a = v; l != 0; l--) a = a->Next();
	for (b = v; r != 0; r--) b = b->Next();

	if (a != b) {
		/* swap the hidden bits */
		{
			uint16_t tmp = (a->vehstatus & ~VS_HIDDEN) | (b->vehstatus & VS_HIDDEN);
			b->vehstatus = (b->vehstatus & ~VS_HIDDEN) | (a->vehstatus & VS_HIDDEN);
			a->vehstatus = tmp;
		}

		Swap(a->track, b->track);
		Swap(a->direction, b->direction);
		Swap(a->x_pos, b->x_pos);
		Swap(a->y_pos, b->y_pos);
		Swap(a->tile,  b->tile);
		Swap(a->z_pos, b->z_pos);

		SwapTrainFlags(&a->gv_flags, &b->gv_flags);

		UpdateStatusAfterSwap(a);
		UpdateStatusAfterSwap(b);
	} else {
		/* Swap GVF_GOINGUP_BIT/GVF_GOINGDOWN_BIT.
		 * This is a little bit redundant way, a->gv_flags will
		 * be (re)set twice, but it reduces code duplication */
		SwapTrainFlags(&a->gv_flags, &a->gv_flags);
		UpdateStatusAfterSwap(a);
	}
}


/**
 * Check if the vehicle is a train
 * @param v vehicle on tile
 * @return v if it is a train, nullptr otherwise
 */
static Vehicle *TrainOnTileEnum(Vehicle *v, void *)
{
	return v;
}

/**
 * Check if a level crossing tile has a train on it
 * @param tile tile to test
 * @return true if a train is on the crossing
 * @pre tile is a level crossing
 */
bool TrainOnCrossing(TileIndex tile)
{
	assert(IsLevelCrossingTile(tile));

	return HasVehicleOnPos(tile, VEH_TRAIN, nullptr, &TrainOnTileEnum);
}


/**
 * Checks if a train is approaching a rail-road crossing
 * @param v vehicle on tile
 * @param data tile with crossing we are testing
 * @return v if it is approaching a crossing, nullptr otherwise
 */
static Vehicle *TrainApproachingCrossingEnum(Vehicle *v, void *data)
{
	if ((v->vehstatus & VS_CRASHED)) return nullptr;

	Train *t = Train::From(v);
	if (!t->IsFrontEngine()) return nullptr;

	TileIndex tile = (TileIndex) reinterpret_cast<uintptr_t>(data);

	if (TrainApproachingCrossingTile(t) != tile) return nullptr;

	return t;
}


/**
 * Finds a vehicle approaching rail-road crossing
 * @param tile tile to test
 * @return true if a vehicle is approaching the crossing
 * @pre tile is a rail-road crossing
 */
static bool TrainApproachingCrossing(TileIndex tile)
{
	dbg_assert_tile(IsLevelCrossingTile(tile), tile);

	DiagDirection dir = AxisToDiagDir(GetCrossingRailAxis(tile));
	TileIndex tile_from = tile + TileOffsByDiagDir(dir);

	if (HasVehicleOnPos(tile_from, VEH_TRAIN, reinterpret_cast<void *>((uintptr_t)tile), &TrainApproachingCrossingEnum)) return true;

	dir = ReverseDiagDir(dir);
	tile_from = tile + TileOffsByDiagDir(dir);

	return HasVehicleOnPos(tile_from, VEH_TRAIN, reinterpret_cast<void *>((uintptr_t)tile), &TrainApproachingCrossingEnum);
}

/** Check if the crossing should be closed
 *  @return train on crossing || train approaching crossing || reserved
 */
static inline bool CheckLevelCrossing(TileIndex tile)
{
	/* reserved || train on crossing || train approaching crossing */
	return HasCrossingReservation(tile) || TrainOnCrossing(tile) || TrainApproachingCrossing(tile);
}

/**
 * Sets correct crossing state
 * @param tile tile to update
 * @param sound should we play sound?
 * @param is_forced force set the crossing state to that of forced_state
 * @param forced_state the crossing state to set when using is_forced
 * @pre tile is a rail-road crossing
 */
static void UpdateLevelCrossingTile(TileIndex tile, bool sound, bool is_forced, bool forced_state)
{
	dbg_assert_tile(IsLevelCrossingTile(tile), tile);
	bool new_state;

	if (is_forced) {
		new_state = forced_state;
	} else {
		new_state = CheckLevelCrossing(tile);
	}

	if (new_state != IsCrossingBarred(tile)) {
		if (new_state && sound) {
			if (_settings_client.sound.ambient) SndPlayTileFx(SND_0E_LEVEL_CROSSING, tile);
		}
		SetCrossingBarred(tile, new_state);
		MarkTileDirtyByTile(tile, VMDF_NOT_MAP_MODE);
	}
}

/**
 * Cycles the adjacent crossings and sets their state
 * @param tile tile to update
 * @param sound should we play sound?
 * @param force_close force close the crossing
 */
void UpdateLevelCrossing(TileIndex tile, bool sound, bool force_close)
{
	bool forced_state = force_close;
	if (!IsLevelCrossingTile(tile)) return;

	const Axis axis = GetCrossingRoadAxis(tile);
	const DiagDirection dir = AxisToDiagDir(axis);
	const DiagDirection reverse_dir = ReverseDiagDir(dir);

	const bool adjacent_crossings = _settings_game.vehicle.adjacent_crossings;
	if (adjacent_crossings) {
		for (TileIndex t = tile; !forced_state && t < MapSize() && IsLevelCrossingTile(t) && GetCrossingRoadAxis(t) == axis; t = TileAddByDiagDir(t, dir)) {
			forced_state |= CheckLevelCrossing(t);
		}
		for (TileIndex t = TileAddByDiagDir(tile, reverse_dir); !forced_state && t < MapSize() && IsLevelCrossingTile(t) && GetCrossingRoadAxis(t) == axis; t = TileAddByDiagDir(t, reverse_dir)) {
			forced_state |= CheckLevelCrossing(t);
		}
	}

	UpdateLevelCrossingTile(tile, sound, adjacent_crossings || force_close, forced_state);
	for (TileIndex t = TileAddByDiagDir(tile, dir); t < MapSize() && IsLevelCrossingTile(t) && GetCrossingRoadAxis(t) == axis; t = TileAddByDiagDir(t, dir)) {
		UpdateLevelCrossingTile(t, sound, adjacent_crossings, forced_state);
	}
	for (TileIndex t = TileAddByDiagDir(tile, reverse_dir); t < MapSize() && IsLevelCrossingTile(t) && GetCrossingRoadAxis(t) == axis; t = TileAddByDiagDir(t, reverse_dir)) {
		UpdateLevelCrossingTile(t, sound, adjacent_crossings, forced_state);
	}
}

void MarkDirtyAdjacentLevelCrossingTilesOnAdd(TileIndex tile, Axis road_axis)
{
	if (!_settings_game.vehicle.adjacent_crossings) return;

	const DiagDirection dir1 = AxisToDiagDir(road_axis);
	const DiagDirection dir2 = ReverseDiagDir(dir1);
	for (DiagDirection dir : { dir1, dir2 }) {
		const TileIndex t = TileAddByDiagDir(tile, dir);
		if (t < MapSize() && IsLevelCrossingTile(t) && GetCrossingRoadAxis(t) == road_axis) {
			MarkTileDirtyByTile(t, VMDF_NOT_MAP_MODE);
		}
	}
}

void UpdateAdjacentLevelCrossingTilesOnRemove(TileIndex tile, Axis road_axis)
{
	const DiagDirection dir1 = AxisToDiagDir(road_axis);
	const DiagDirection dir2 = ReverseDiagDir(dir1);
	for (DiagDirection dir : { dir1, dir2 }) {
		const TileIndexDiff diff = TileOffsByDiagDir(dir);
		bool occupied = false;
		for (TileIndex t = tile + diff; IsValidTile(t) && IsLevelCrossingTile(t) && GetCrossingRoadAxis(t) == road_axis; t += diff) {
			occupied |= CheckLevelCrossing(t);
		}
		if (occupied) {
			/* Mark the immediately adjacent tile dirty */
			const TileIndex t = tile + diff;
			if (IsValidTile(t) && IsLevelCrossingTile(t) && GetCrossingRoadAxis(t) == road_axis) {
				MarkTileDirtyByTile(t, VMDF_NOT_MAP_MODE);
			}
		} else {
			/* Unbar the crossing tiles in this direction as necessary */
			for (TileIndex t = tile + diff; IsValidTile(t) && IsLevelCrossingTile(t) && GetCrossingRoadAxis(t) == road_axis; t += diff) {
				if (IsCrossingBarred(t)) {
					/* The crossing tile is barred, unbar it and continue to check the next tile */
					SetCrossingBarred(t, false);
					MarkTileDirtyByTile(t, VMDF_NOT_MAP_MODE);
				} else {
					/* The crossing tile is already unbarred, mark the tile dirty and stop checking */
					MarkTileDirtyByTile(t, VMDF_NOT_MAP_MODE);
					break;
				}
			}
		}
	}
}

/**
 * Check if the level crossing is occupied by road vehicle(s).
 * @param t The tile to query.
 * @pre IsLevelCrossing(t)
 * @return True if the level crossing is marked as occupied.
 */
bool IsCrossingOccupiedByRoadVehicle(TileIndex t)
{
	if (!IsCrossingPossiblyOccupiedByRoadVehicle(t)) return false;
	const bool occupied = IsTrainCollidableRoadVehicleOnGround(t);
	SetCrossingOccupiedByRoadVehicle(t, occupied);
	return occupied;
}


/**
 * Bars crossing and plays ding-ding sound if not barred already
 * @param tile tile with crossing
 * @pre tile is a rail-road crossing
 */
static inline void MaybeBarCrossingWithSound(TileIndex tile)
{
	if (!IsCrossingBarred(tile)) {
		UpdateLevelCrossing(tile, true, true);
	}
}


/**
 * Advances wagons for train reversing, needed for variable length wagons.
 * This one is called before the train is reversed.
 * @param v First vehicle in chain
 */
static void AdvanceWagonsBeforeSwap(Train *v)
{
	Train *base = v;
	Train *first = base; // first vehicle to move
	Train *last = v->Last(); // last vehicle to move
	uint length = CountVehiclesInChain(v);

	while (length > 2) {
		last = last->Previous();
		first = first->Next();

		int differential = base->CalcNextVehicleOffset() - last->CalcNextVehicleOffset();

		/* do not update images now
		 * negative differential will be handled in AdvanceWagonsAfterSwap() */
		for (int i = 0; i < differential; i++) TrainController(first, last->Next());

		base = first; // == base->Next()
		length -= 2;
	}
}


/**
 * Advances wagons for train reversing, needed for variable length wagons.
 * This one is called after the train is reversed.
 * @param v First vehicle in chain
 */
static void AdvanceWagonsAfterSwap(Train *v)
{
	/* first of all, fix the situation when the train was entering a depot */
	Train *dep = v; // last vehicle in front of just left depot
	while (dep->Next() != nullptr && (dep->track == TRACK_BIT_DEPOT || dep->Next()->track != TRACK_BIT_DEPOT)) {
		dep = dep->Next(); // find first vehicle outside of a depot, with next vehicle inside a depot
	}

	Train *leave = dep->Next(); // first vehicle in a depot we are leaving now

	if (leave != nullptr) {
		/* 'pull' next wagon out of the depot, so we won't miss it (it could stay in depot forever) */
		int d = TicksToLeaveDepot(dep);

		if (d <= 0) {
			leave->vehstatus &= ~VS_HIDDEN; // move it out of the depot
			leave->track = TrackToTrackBits(GetRailDepotTrack(leave->tile));
			for (int i = 0; i >= d; i--) TrainController(leave, nullptr); // maybe move it, and maybe let another wagon leave
		}
	} else {
		dep = nullptr; // no vehicle in a depot, so no vehicle leaving a depot
	}

	Train *base = v;
	Train *first = base; // first vehicle to move
	Train *last = v->Last(); // last vehicle to move
	uint length = CountVehiclesInChain(v);

	/* We have to make sure all wagons that leave a depot because of train reversing are moved correctly
	 * they have already correct spacing, so we have to make sure they are moved how they should */
	bool nomove = (dep == nullptr); // If there is no vehicle leaving a depot, limit the number of wagons moved immediately.

	while (length > 2) {
		/* we reached vehicle (originally) in front of a depot, stop now
		 * (we would move wagons that are already moved with new wagon length). */
		if (base == dep) break;

		/* the last wagon was that one leaving a depot, so do not move it anymore */
		if (last == dep) nomove = true;

		last = last->Previous();
		first = first->Next();

		int differential = last->CalcNextVehicleOffset() - base->CalcNextVehicleOffset();

		/* do not update images now */
		for (int i = 0; i < differential; i++) TrainController(first, (nomove ? last->Next() : nullptr));

		base = first; // == base->Next()
		length -= 2;
	}
}

static bool IsWholeTrainInsideDepot(const Train *v)
{
	for (const Train *u = v; u != nullptr; u = u->Next()) {
		if (u->track != TRACK_BIT_DEPOT || u->tile != v->tile) return false;
	}
	return true;
}

/**
 * Turn a train around.
 * @param v %Train to turn around.
 */
void ReverseTrainDirection(Train *v)
{
	if (IsRailDepotTile(v->tile)) {
		if (IsWholeTrainInsideDepot(v)) return;
		InvalidateWindowData(WC_VEHICLE_DEPOT, v->tile);
	}

	if (_local_company == v->owner && (v->current_order.IsType(OT_LOADING_ADVANCE) || HasBit(v->flags, VRF_BEYOND_PLATFORM_END))) {
		SetDParam(0, v->index);
		SetDParam(1, v->current_order.GetDestination());
		AddNewsItem(STR_VEHICLE_LOAD_THROUGH_ABORTED_INSUFFICIENT_TRACK, NT_ADVICE, NF_INCOLOUR | NF_SMALL | NF_VEHICLE_PARAM0,
				NR_VEHICLE, v->index,
				NR_STATION, v->current_order.GetDestination());
	}
	if (v->current_order.IsType(OT_LOADING_ADVANCE)) {
		v->LeaveStation();

		/* Only advance to next order if we are loading at the current one */
		const Order *order = v->GetOrder(v->cur_implicit_order_index);
		if (order != nullptr && order->IsType(OT_GOTO_STATION) && order->GetDestination() == v->last_station_visited) {
			v->IncrementImplicitOrderIndex();
		}
	} else if (v->current_order.IsAnyLoadingType()) {
		const Vehicle *last = v;
		while (last->Next() != nullptr) last = last->Next();

		/* not a station || different station --> leave the station */
		if (!IsTileType(last->tile, MP_STATION) || !IsTileType(v->tile, MP_STATION) ||
				GetStationIndex(last->tile) != GetStationIndex(v->tile) ||
				HasBit(v->flags, VRF_BEYOND_PLATFORM_END)) {
			v->LeaveStation();
		}
	}

	for (Train *u = v; u != nullptr; u = u->Next()) {
		ClrBit(u->flags, VRF_BEYOND_PLATFORM_END);
		ClrBit(u->flags, VRF_NOT_YET_IN_PLATFORM);
	}

	v->reverse_distance = 0;

	bool no_near_end_unreserve = false;
	bool no_far_end_unreserve = false;
	{
		/* Temporarily clear and restore reservations to bidi tunnel/bridge entrances when reversing train inside,
		 * to avoid outgoing and incoming reservations becoming merged */
		auto find_train_reservations = [&v](TileIndex tile, bool &found_reservation) {
			TrackBits reserved = GetAcrossTunnelBridgeReservationTrackBits(tile);
			Track track;
			while ((track = RemoveFirstTrack(&reserved)) != INVALID_TRACK) {
				Train *res_train = GetTrainForReservation(tile, track);
				if (res_train != nullptr && res_train != v) {
					found_reservation = true;
				}
			}
		};
		if (IsTunnelBridgeWithSignalSimulation(v->tile) && IsTunnelBridgeSignalSimulationBidirectional(v->tile)) {
			find_train_reservations(v->tile, no_near_end_unreserve);
			find_train_reservations(GetOtherTunnelBridgeEnd(v->tile), no_far_end_unreserve);
		}
	}

	/* Clear path reservation in front if train is not stuck. */
	if (!HasBit(v->flags, VRF_TRAIN_STUCK) && !no_near_end_unreserve && !no_far_end_unreserve) {
		FreeTrainTrackReservation(v);
	} else {
		v->lookahead.reset();
	}

	if ((v->track & TRACK_BIT_WORMHOLE) && IsTunnelBridgeWithSignalSimulation(v->tile)) {
		/* Clear exit tile reservation if train was on approach to exit and had reserved it */
		Axis axis = DiagDirToAxis(GetTunnelBridgeDirection(v->tile));
		DiagDirection axial_dir = DirToDiagDirAlongAxis(v->direction, axis);
		TileIndex next_tile = TileVirtXY(v->x_pos, v->y_pos) + TileOffsByDiagDir(axial_dir);
		if ((!no_near_end_unreserve && next_tile == v->tile) || (!no_far_end_unreserve && next_tile == GetOtherTunnelBridgeEnd(v->tile))) {
			Trackdir exit_td = GetTunnelBridgeExitTrackdir(next_tile);
			CFollowTrackRail ft(GetTileOwner(next_tile), GetRailTypeInfo(v->railtype)->all_compatible_railtypes);
			if (ft.Follow(next_tile, exit_td)) {
				TrackdirBits reserved = ft.m_new_td_bits & TrackBitsToTrackdirBits(GetReservedTrackbits(ft.m_new_tile));
				if (reserved == TRACKDIR_BIT_NONE) {
					UnreserveBridgeTunnelTile(next_tile);
					MarkTileDirtyByTile(next_tile, VMDF_NOT_MAP_MODE);
				}
			} else {
				UnreserveBridgeTunnelTile(next_tile);
				MarkTileDirtyByTile(next_tile, VMDF_NOT_MAP_MODE);
			}
		}
	}

	/* Check if we were approaching a rail/road-crossing */
	TileIndex crossing = TrainApproachingCrossingTile(v);

	/* count number of vehicles */
	int r = CountVehiclesInChain(v) - 1;  // number of vehicles - 1

	AdvanceWagonsBeforeSwap(v);

	/* swap start<>end, start+1<>end-1, ... */
	int l = 0;
	do {
		ReverseTrainSwapVeh(v, l++, r--);
	} while (l <= r);

	AdvanceWagonsAfterSwap(v);

	ClrBit(v->vcache.cached_veh_flags, VCF_GV_ZERO_SLOPE_RESIST);

	if (IsRailDepotTile(v->tile)) {
		InvalidateWindowData(WC_VEHICLE_DEPOT, v->tile);
	}

	ToggleBit(v->flags, VRF_TOGGLE_REVERSE);

	ClrBit(v->flags, VRF_REVERSING);

	/* recalculate cached data */
	v->ConsistChanged(CCF_TRACK);

	/* update all images */
	for (Train *u = v; u != nullptr; u = u->Next()) u->UpdateViewport(false, false);

	/* update crossing we were approaching */
	if (crossing != INVALID_TILE) UpdateLevelCrossing(crossing);

	/* maybe we are approaching crossing now, after reversal */
	crossing = TrainApproachingCrossingTile(v);
	if (crossing != INVALID_TILE) MaybeBarCrossingWithSound(crossing);

	if (HasBit(v->flags, VRF_PENDING_SPEED_RESTRICTION)) {
		for (auto it = _pending_speed_restriction_change_map.lower_bound(v->index); it != _pending_speed_restriction_change_map.end() && it->first == v->index;) {
			it->second.distance = (v->gcache.cached_total_length + (HasBit(it->second.flags, PSRCF_DIAGONAL) ? 8 : 4)) - it->second.distance;
			if (it->second.distance == 0) {
				v->speed_restriction = it->second.prev_speed;
				it = _pending_speed_restriction_change_map.erase(it);
			} else {
				std::swap(it->second.prev_speed, it->second.new_speed);
				++it;
			}
		}
	}

	/* If we are inside a depot after reversing, don't bother with path reserving. */
	if (v->track == TRACK_BIT_DEPOT) {
		/* Can't be stuck here as inside a depot is always a safe tile. */
		if (HasBit(v->flags, VRF_TRAIN_STUCK)) SetWindowWidgetDirty(WC_VEHICLE_VIEW, v->index, WID_VV_START_STOP);
		ClrBit(v->flags, VRF_TRAIN_STUCK);
		return;
	}

	auto update_check_tunnel_bridge_signal_counters = [](Train *t) {
		if (!(t->track & TRACK_BIT_WORMHOLE)) {
			/* Not in wormhole, clear counters */
			t->wait_counter = 0;
			t->tunnel_bridge_signal_num = 0;
			return;
		}

		DiagDirection tb_dir = GetTunnelBridgeDirection(t->tile);
		if (DirToDiagDirAlongAxis(t->direction, DiagDirToAxis(tb_dir)) == tb_dir) {
			/* Now going in correct direction, fix counters */
			const uint simulated_wormhole_signals = GetTunnelBridgeSignalSimulationSpacing(t->tile);
			const uint delta = DistanceManhattan(t->tile, TileVirtXY(t->x_pos, t->y_pos));
			t->wait_counter = TILE_SIZE * ((simulated_wormhole_signals - 1) - (delta % simulated_wormhole_signals));
			t->tunnel_bridge_signal_num = delta / simulated_wormhole_signals;
		} else {
			/* Now going in wrong direction, all bets are off.
			 * Prevent setting the wrong signals by making wait_counter a non-integer multiple of TILE_SIZE.
			 * Use a huge value so that the train will reverse again if there is another vehicle coming the other way.
			 */
			t->wait_counter = static_cast<uint16_t>(-((int)TILE_SIZE / 2));
			t->tunnel_bridge_signal_num = 0;
		}
	};

	Train *last = v->Last();
	if (IsTunnelBridgeWithSignalSimulation(last->tile) && IsTunnelBridgeSignalSimulationEntrance(last->tile)) {
		update_check_tunnel_bridge_signal_counters(last);
	}

	/* We are inside tunnel/bridge with signals, reversing will close the entrance. */
	if (IsTunnelBridgeWithSignalSimulation(v->tile) && IsTunnelBridgeSignalSimulationEntrance(v->tile)) {
		/* Flip signal on tunnel entrance tile red. */
		SetTunnelBridgeEntranceSignalState(v->tile, SIGNAL_STATE_RED);
		if (_extra_aspects > 0) {
			PropagateAspectChange(v->tile, GetTunnelBridgeEntranceTrackdir(v->tile), 0);
		}
		MarkTileDirtyByTile(v->tile, VMDF_NOT_MAP_MODE);
		update_check_tunnel_bridge_signal_counters(v);
		ClrBit(v->flags, VRF_TRAIN_STUCK);
		return;
	}

	/* VehicleExitDir does not always produce the desired dir for depots and
	 * tunnels/bridges that is needed for UpdateSignalsOnSegment. */
	DiagDirection dir = VehicleExitDir(v->direction, v->track);
	if (IsRailDepotTile(v->tile) || (IsTileType(v->tile, MP_TUNNELBRIDGE) && (v->track & TRACK_BIT_WORMHOLE || dir == GetTunnelBridgeDirection(v->tile)))) dir = INVALID_DIAGDIR;

	if (UpdateSignalsOnSegment(v->tile, dir, v->owner) == SIGSEG_PBS || _settings_game.pf.reserve_paths) {
		/* If we are currently on a tile with conventional signals, we can't treat the
		 * current tile as a safe tile or we would enter a PBS block without a reservation. */
		bool first_tile_okay = !(IsTileType(v->tile, MP_RAILWAY) &&
			HasSignalOnTrackdir(v->tile, v->GetVehicleTrackdir()) &&
			!IsPbsSignal(GetSignalType(v->tile, FindFirstTrack(v->track))));

		/* If we are on a depot tile facing outwards, do not treat the current tile as safe. */
		if (IsRailDepotTile(v->tile) && TrackdirToExitdir(v->GetVehicleTrackdir()) == GetRailDepotDirection(v->tile)) first_tile_okay = false;

		if (IsRailStationTile(v->tile)) SetRailStationPlatformReservation(v->tile, TrackdirToExitdir(v->GetVehicleTrackdir()), true);
		if (TryPathReserve(v, false, first_tile_okay)) {
			/* Do a look-ahead now in case our current tile was already a safe tile. */
			CheckNextTrainTile(v);
		} else if (v->current_order.GetType() != OT_LOADING) {
			/* Do not wait for a way out when we're still loading */
			MarkTrainAsStuck(v);
		}
	} else if (HasBit(v->flags, VRF_TRAIN_STUCK)) {
		/* A train not inside a PBS block can't be stuck. */
		ClrBit(v->flags, VRF_TRAIN_STUCK);
		v->wait_counter = 0;
	}
}

/**
 * Reverse train.
 * @param tile unused
 * @param flags type of operation
 * @param p1 train to reverse
 * @param p2 if true, reverse a unit in a train (needs to be in a depot)
 * @param text unused
 * @return the cost of this operation or an error
 */
CommandCost CmdReverseTrainDirection(TileIndex tile, DoCommandFlag flags, uint32_t p1, uint32_t p2, const char *text)
{
	Train *v = Train::GetIfValid(p1);
	if (v == nullptr) return CMD_ERROR;

	CommandCost ret = CheckOwnership(v->owner);
	if (ret.Failed()) return ret;

	if (p2 != 0) {
		/* turn a single unit around */

		if (v->IsMultiheaded() || HasBit(EngInfo(v->engine_type)->callback_mask, CBM_VEHICLE_ARTIC_ENGINE)) {
			return_cmd_error(STR_ERROR_CAN_T_REVERSE_DIRECTION_RAIL_VEHICLE_MULTIPLE_UNITS);
		}

		Train *front = v->First();
		/* make sure the vehicle is stopped in the depot */
		if (!front->IsStoppedInDepot() && !front->IsVirtual()) {
			return_cmd_error(STR_ERROR_TRAINS_CAN_ONLY_BE_ALTERED_INSIDE_A_DEPOT);
		}

		if (flags & DC_EXEC) {
			ToggleBit(v->flags, VRF_REVERSE_DIRECTION);

			front->ConsistChanged(CCF_ARRANGE);
			SetWindowDirty(WC_VEHICLE_DEPOT, front->tile);
			SetWindowDirty(WC_VEHICLE_DETAILS, front->index);
			SetWindowDirty(WC_VEHICLE_VIEW, front->index);
			DirtyVehicleListWindowForVehicle(front);
		}
	} else {
		/* turn the whole train around */
		if (!v->IsPrimaryVehicle()) return CMD_ERROR;
		if ((v->vehstatus & VS_CRASHED) || HasBit(v->flags, VRF_BREAKDOWN_STOPPED)) return CMD_ERROR;

		if (flags & DC_EXEC) {
			/* Properly leave the station if we are loading and won't be loading anymore */
			if (v->current_order.IsAnyLoadingType()) {
				const Vehicle *last = v;
				while (last->Next() != nullptr) last = last->Next();

				/* not a station || different station --> leave the station */
				if (!IsTileType(last->tile, MP_STATION) || !IsTileType(v->tile, MP_STATION) ||
						GetStationIndex(last->tile) != GetStationIndex(v->tile) ||
						HasBit(v->flags, VRF_BEYOND_PLATFORM_END) ||
						v->current_order.IsType(OT_LOADING_ADVANCE)) {
					v->LeaveStation();
				}
			}

			/* We cancel any 'skip signal at dangers' here */
			v->force_proceed = TFP_NONE;
			SetWindowDirty(WC_VEHICLE_VIEW, v->index);

			if (_settings_game.vehicle.train_acceleration_model != AM_ORIGINAL && v->cur_speed != 0) {
				ToggleBit(v->flags, VRF_REVERSING);
			} else {
				v->cur_speed = 0;
				v->SetLastSpeed();
				HideFillingPercent(&v->fill_percent_te_id);
				ReverseTrainDirection(v);
			}

			/* Unbunching data is no longer valid. */
			v->ResetDepotUnbunching();
		}
	}
	return CommandCost();
}

/**
 * Force a train through a red signal
 * @param tile unused
 * @param flags type of operation
 * @param p1 train to ignore the red signal
 * @param p2 unused
 * @param text unused
 * @return the cost of this operation or an error
 */
CommandCost CmdForceTrainProceed(TileIndex tile, DoCommandFlag flags, uint32_t p1, uint32_t p2, const char *text)
{
	Train *t = Train::GetIfValid(p1);
	if (t == nullptr) return CMD_ERROR;

	if (!t->IsPrimaryVehicle()) return CMD_ERROR;

	CommandCost ret = CheckVehicleControlAllowed(t);
	if (ret.Failed()) return ret;


	if (flags & DC_EXEC) {
		/* If we are forced to proceed, cancel that order.
		 * If we are marked stuck we would want to force the train
		 * to proceed to the next signal. In the other cases we
		 * would like to pass the signal at danger and run till the
		 * next signal we encounter. */
		t->force_proceed = t->force_proceed == TFP_SIGNAL ? TFP_NONE : HasBit(t->flags, VRF_TRAIN_STUCK) || t->IsChainInDepot() ? TFP_STUCK : TFP_SIGNAL;
		SetWindowDirty(WC_VEHICLE_VIEW, t->index);

		/* Unbunching data is no longer valid. */
		t->ResetDepotUnbunching();
	}

	return CommandCost();
}

/**
 * Try to find a depot nearby.
 * @param v %Train that wants a depot.
 * @param max_distance Maximal search distance.
 * @return Information where the closest train depot is located.
 * @pre The given vehicle must not be crashed!
 */
static FindDepotData FindClosestTrainDepot(Train *v, int max_distance)
{
	assert(!(v->vehstatus & VS_CRASHED));

	if (IsRailDepotTile(v->tile)) return FindDepotData(v->tile, 0);

	if (v->lookahead != nullptr && !ValidateLookAhead(v)) return FindDepotData();

	PBSTileInfo origin = FollowTrainReservation(v, nullptr, FTRF_OKAY_UNUSED);
	if (IsRailDepotTile(origin.tile)) return FindDepotData(origin.tile, 0);

	return YapfTrainFindNearestDepot(v, max_distance);
}

ClosestDepot Train::FindClosestDepot()
{
	FindDepotData tfdd = FindClosestTrainDepot(this, 0);
	if (tfdd.best_length == UINT_MAX) return ClosestDepot();

	return ClosestDepot(tfdd.tile, GetDepotIndex(tfdd.tile), tfdd.reverse);
}

/** Play a sound for a train leaving the station. */
void Train::PlayLeaveStationSound(bool force) const
{
	static const SoundFx sfx[] = {
		SND_04_DEPARTURE_STEAM,
		SND_0A_DEPARTURE_TRAIN,
		SND_0A_DEPARTURE_TRAIN,
		SND_47_DEPARTURE_MONORAIL,
		SND_41_DEPARTURE_MAGLEV
	};

	if (PlayVehicleSound(this, VSE_START, force)) return;

	SndPlayVehicleFx(sfx[RailVehInfo(this->engine_type)->engclass], this);
}

/**
 * Check if the train is on the last reserved tile and try to extend the path then.
 * @param v %Train that needs its path extended.
 */
static void CheckNextTrainTile(Train *v)
{
	/* Don't do any look-ahead if path_backoff_interval is 255. */
	if (_settings_game.pf.path_backoff_interval == 255) return;

	/* Exit if we are inside a depot. */
	if (v->track == TRACK_BIT_DEPOT) return;

	/* Exit if we are currently in a waiting order */
	if (v->current_order.IsType(OT_WAITING)) return;

	/* Exit if we are on a station tile and are going to stop. */
	if (HasStationTileRail(v->tile) && v->current_order.ShouldStopAtStation(v, GetStationIndex(v->tile), IsRailWaypoint(v->tile))) return;

	switch (v->current_order.GetType()) {
		/* Exit if we reached our destination depot. */
		case OT_GOTO_DEPOT:
			if (v->tile == v->dest_tile) return;
			break;

		case OT_GOTO_WAYPOINT:
			/* If we reached our waypoint, make sure we see that. */
			if (IsRailWaypointTile(v->tile) && GetStationIndex(v->tile) == v->current_order.GetDestination()) ProcessOrders(v);
			break;

		case OT_NOTHING:
		case OT_LEAVESTATION:
		case OT_LOADING:
			/* Exit if the current order doesn't have a destination, but the train has orders. */
			if (v->GetNumOrders() > 0) return;
			break;

		default:
			break;
	}

	Trackdir td = v->GetVehicleTrackdir();

	/* On a tile with a red non-pbs signal, don't look ahead. */
	if (IsTileType(v->tile, MP_RAILWAY) && HasSignalOnTrackdir(v->tile, td) &&
			!IsPbsSignal(GetSignalType(v->tile, TrackdirToTrack(td))) &&
			GetSignalStateByTrackdir(v->tile, td) == SIGNAL_STATE_RED) return;

	CFollowTrackRail ft(v);
	if (!ft.Follow(v->tile, td)) return;

	if (!HasReservedTracks(ft.m_new_tile, TrackdirBitsToTrackBits(ft.m_new_td_bits))) {
		/* Next tile is not reserved. */
		if (KillFirstBit(ft.m_new_td_bits) == TRACKDIR_BIT_NONE) {
			Trackdir td = FindFirstTrackdir(ft.m_new_td_bits);
			if (HasPbsSignalOnTrackdir(ft.m_new_tile, td) && !IsNoEntrySignal(ft.m_new_tile, TrackdirToTrack(td))) {
				/* If the next tile is a PBS signal, try to make a reservation. */
				TrackBits tracks = TrackdirBitsToTrackBits(ft.m_new_td_bits);
				if (ft.m_tiles_skipped == 0 && Rail90DegTurnDisallowedTilesFromTrackdir(ft.m_old_tile, ft.m_new_tile, ft.m_old_td)) {
					tracks &= ~TrackCrossesTracks(TrackdirToTrack(ft.m_old_td));
				}
				ChooseTrainTrack(v, ft.m_new_tile, ft.m_exitdir, tracks, CTTF_NONE);
			}
		}
	} else if (v->lookahead != nullptr && v->lookahead->reservation_end_tile == ft.m_new_tile && IsTileType(ft.m_new_tile, MP_TUNNELBRIDGE) && IsTunnelBridgeSignalSimulationEntrance(ft.m_new_tile) &&
			v->lookahead->reservation_end_trackdir == FindFirstTrackdir(ft.m_new_td_bits)) {
		/* If the lookahead ends at the next tile which is a signalled tunnel/bridge entrance, try to make a reservation. */
		TryLongReserveChooseTrainTrackFromReservationEnd(v);
	}
}

/**
 * Will the train stay in the depot the next tick?
 * @param v %Train to check.
 * @return True if it stays in the depot, false otherwise.
 */
static bool CheckTrainStayInDepot(Train *v)
{
	/* bail out if not all wagons are in the same depot or not in a depot at all */
	for (const Train *u = v; u != nullptr; u = u->Next()) {
		if (u->track != TRACK_BIT_DEPOT || u->tile != v->tile) return false;
	}

	/* if the train got no power, then keep it in the depot */
	if (v->gcache.cached_power == 0) {
		v->vehstatus |= VS_STOPPED;
		SetWindowDirty(WC_VEHICLE_DEPOT, v->tile);
		return true;
	}

	if (v->current_order.IsWaitTimetabled()) {
		v->HandleWaiting(false, true);
	}
	if (v->current_order.IsType(OT_WAITING)) {
		return true;
	}

	/* Check if we should wait here for unbunching. */
	if (v->IsWaitingForUnbunching()) return true;

	if (v->reverse_distance > 0) {
		v->reverse_distance--;
		if (v->reverse_distance == 0) SetWindowWidgetDirty(WC_VEHICLE_VIEW, v->index, WID_VV_START_STOP);
		return true;
	}

	SigSegState seg_state;
	bool exit_blocked = false;

	if (v->force_proceed == TFP_NONE) {
		/* force proceed was not pressed */
		if (++v->wait_counter < 37) {
			return true;
		}

		v->wait_counter = 0;

		seg_state = _settings_game.pf.reserve_paths ? SIGSEG_PBS : UpdateSignalsOnSegment(v->tile, INVALID_DIAGDIR, v->owner);
		if (seg_state == SIGSEG_FULL || HasDepotReservation(v->tile)) {
			/* Full and no PBS signal in block or depot reserved, can't exit. */
			exit_blocked = true;
		}
	} else {
		seg_state = _settings_game.pf.reserve_paths ? SIGSEG_PBS : UpdateSignalsOnSegment(v->tile, INVALID_DIAGDIR, v->owner);
	}

	/* We are leaving a depot, but have to go to the exact same one; re-enter. */
	if (v->current_order.IsType(OT_GOTO_DEPOT) && v->tile == v->dest_tile) {
		if (exit_blocked) return true;
		/* Service when depot has no reservation. */
		if (!HasDepotReservation(v->tile)) VehicleEnterDepot(v);
		return true;
	}

	if (_settings_game.vehicle.drive_through_train_depot) {
		const TileIndex depot_tile = v->tile;
		const DiagDirection depot_dir = GetRailDepotDirection(depot_tile);
		const DiagDirection behind_depot_dir = ReverseDiagDir(depot_dir);
		const int depot_z = GetTileMaxZ(depot_tile);
		const TileIndexDiffC tile_diff = TileIndexDiffCByDiagDir(behind_depot_dir);

		TileIndex behind_depot_tile = depot_tile;
		uint skipped = 0;

		while (true) {
			TileIndex tile = AddTileIndexDiffCWrap(behind_depot_tile, tile_diff);
			if (tile == INVALID_TILE) break;
			if (!IsRailDepotTile(tile)) break;
			DiagDirection dir = GetRailDepotDirection(tile);
			if (dir != depot_dir && dir != behind_depot_dir) break;
			if (!HasBit(v->compatible_railtypes, GetRailType(tile))) break;
			if (GetTileMaxZ(tile) != depot_z) break;
			behind_depot_tile = tile;
			skipped++;
		}

		if (skipped > 0 && GetRailDepotDirection(behind_depot_tile) == behind_depot_dir &&
				YapfTrainCheckDepotReverse(v, depot_tile, behind_depot_tile)) {
			Direction direction = DiagDirToDir(behind_depot_dir);
			int x = TileX(behind_depot_tile) * TILE_SIZE | _vehicle_initial_x_fract[behind_depot_dir];
			int y = TileY(behind_depot_tile) * TILE_SIZE | _vehicle_initial_y_fract[behind_depot_dir];
			if (v->gcache.cached_total_length < skipped * TILE_SIZE) {
				int delta = (skipped * TILE_SIZE) - v->gcache.cached_total_length;
				int speed = std::max(1, v->GetCurrentMaxSpeed());
				v->reverse_distance = (1 + (((192 * 3 / 2) * delta) / speed));
				SetWindowWidgetDirty(WC_VEHICLE_VIEW, v->index, WID_VV_START_STOP);
			}

			for (Train *u = v; u != nullptr; u = u->Next()) {
				u->tile = behind_depot_tile;
				u->direction = direction;
				u->x_pos = x;
				u->y_pos = y;
				u->UpdatePosition();
				u->Vehicle::UpdateViewport(false);
			}

			InvalidateWindowData(WC_VEHICLE_DEPOT, depot_tile);
			InvalidateWindowData(WC_VEHICLE_DEPOT, behind_depot_tile);
			return true;
		}
	}

	if (exit_blocked) return true;

	/* Only leave when we can reserve a path to our destination. */
	if (seg_state == SIGSEG_PBS && !TryPathReserve(v) && v->force_proceed == TFP_NONE) {
		/* No path and no force proceed. */
		MarkTrainAsStuck(v);
		return true;
	}

	SetDepotReservation(v->tile, true);
	if (_settings_client.gui.show_track_reservation) MarkTileDirtyByTile(v->tile, VMDF_NOT_MAP_MODE);

	VehicleServiceInDepot(v);
	v->LeaveUnbunchingDepot();
	DirtyVehicleListWindowForVehicle(v);
	v->PlayLeaveStationSound();

	v->track = TRACK_BIT_X;
	if (v->direction & 2) v->track = TRACK_BIT_Y;

	v->vehstatus &= ~VS_HIDDEN;
	v->UpdateIsDrawn();
	v->cur_speed = 0;

	v->UpdateViewport(true, true);
	v->UpdatePosition();
	UpdateSignalsOnSegment(v->tile, INVALID_DIAGDIR, v->owner);
	v->UpdateAcceleration();
	InvalidateWindowData(WC_VEHICLE_DEPOT, v->tile);

	return false;
}

static int GetAndClearLastBridgeEntranceSetSignalIndex(TileIndex bridge_entrance)
{
	uint16_t m = _m[bridge_entrance].m2;
	if (m & BRIDGE_M2_SIGNAL_STATE_EXT_FLAG) {
		auto it = _long_bridge_signal_sim_map.find(bridge_entrance);
		if (it != _long_bridge_signal_sim_map.end()) {
			LongBridgeSignalStorage &lbss = it->second;
			uint slot = (uint)lbss.signal_red_bits.size();
			while (slot > 0) {
				slot--;
				uint64_t &slot_bits = lbss.signal_red_bits[slot];
				if (slot_bits) {
					uint8_t i = FindLastBit(slot_bits);
					ClrBit(slot_bits, i);
					return 1 + BRIDGE_M2_SIGNAL_STATE_COUNT + (64 * slot) + i;
				}
			}
		}
	}
	uint16_t m_masked = GB(m & (~BRIDGE_M2_SIGNAL_STATE_EXT_FLAG), BRIDGE_M2_SIGNAL_STATE_OFFSET, BRIDGE_M2_SIGNAL_STATE_FIELD_SIZE);
	if (m_masked) {
		uint8_t i = FindLastBit(m_masked);
		ClrBit(_m[bridge_entrance].m2, BRIDGE_M2_SIGNAL_STATE_OFFSET + i);
		return 1 + i;
	}

	return 0;
}

static void UpdateTunnelBridgeEntranceSignalAspect(TileIndex tile)
{
	Trackdir trackdir = GetTunnelBridgeEntranceTrackdir(tile);
	uint8_t aspect = GetForwardAspectFollowingTrackAndIncrement(tile, trackdir);
	uint8_t old_aspect = GetTunnelBridgeEntranceSignalAspect(tile);
	if (aspect != old_aspect) {
		SetTunnelBridgeEntranceSignalAspect(tile, aspect);
		MarkTunnelBridgeSignalDirty(tile, false);
		PropagateAspectChange(tile, trackdir, aspect);
	}
}

static void SetTunnelBridgeEntranceSignalGreen(TileIndex tile)
{
	if (GetTunnelBridgeEntranceSignalState(tile) == SIGNAL_STATE_RED) {
		SetTunnelBridgeEntranceSignalState(tile, SIGNAL_STATE_GREEN);
		MarkTunnelBridgeSignalDirty(tile, false);
		if (_extra_aspects > 0) {
			SetTunnelBridgeEntranceSignalAspect(tile, 0);
			UpdateAspectDeferred(tile, GetTunnelBridgeEntranceTrackdir(tile));
		}
	} else if (_extra_aspects > 0) {
		UpdateTunnelBridgeEntranceSignalAspect(tile);
	}
}

static void UpdateEntranceAspectFromMiddleSignalChange(TileIndex entrance, int signal_number)
{
	if (signal_number < _extra_aspects && GetTunnelBridgeEntranceSignalState(entrance) == SIGNAL_STATE_GREEN) {
		UpdateTunnelBridgeEntranceSignalAspect(entrance);
	}
}

static void UpdateAspectFromBridgeMiddleSignalChange(TileIndex entrance, TileIndexDiff diff, int signal_number)
{
	UpdateEntranceAspectFromMiddleSignalChange(entrance, signal_number);
	if (signal_number > 0) {
		for (int i = std::max<int>(0, signal_number - _extra_aspects); i < signal_number; i++) {
			MarkSingleBridgeSignalDirty(entrance + (diff * (i + 1)), entrance);
		}
	}
}

static void HandleLastTunnelBridgeSignals(TileIndex tile, TileIndex end, DiagDirection dir, bool free)
{
	if (IsBridge(end) && _m[end].m2 != 0 && IsTunnelBridgeSignalSimulationEntrance(end)) {
		/* Clearing last bridge signal. */
		int signal_offset = GetAndClearLastBridgeEntranceSetSignalIndex(end);
		if (signal_offset) {
			TileIndexDiff diff = TileOffsByDiagDir(dir) * GetTunnelBridgeSignalSimulationSpacing(tile);
			TileIndex last_signal_tile = end + (diff * signal_offset);
			MarkSingleBridgeSignalDirty(last_signal_tile, end);
			if (_extra_aspects > 0) UpdateAspectFromBridgeMiddleSignalChange(end, diff, signal_offset - 1);
		}
		MarkTileDirtyByTile(tile, VMDF_NOT_MAP_MODE);
	}
	if (free) {
	/* Open up the wormhole and clear m2. */
		if (IsBridge(end)) {
			bool redraw = false;
			if (IsTunnelBridgeSignalSimulationEntrance(tile)) {
				redraw |= SetAllBridgeEntranceSimulatedSignalsGreen(tile);
			}
			if (IsTunnelBridgeSignalSimulationEntrance(end)) {
				redraw |= SetAllBridgeEntranceSimulatedSignalsGreen(end);
			}
			if (redraw) MarkBridgeDirty(tile, end, GetTunnelBridgeDirection(tile), GetBridgeHeight(tile), VMDF_NOT_MAP_MODE);
		}

		if (IsTunnelBridgeSignalSimulationEntrance(end)) SetTunnelBridgeEntranceSignalGreen(end);
		if (IsTunnelBridgeSignalSimulationEntrance(tile)) SetTunnelBridgeEntranceSignalGreen(tile);
	} else if (IsTunnel(end) && _extra_aspects > 0 && IsTunnelBridgeSignalSimulationEntrance(end)) {
		uint signal_count = GetTunnelBridgeLength(tile, end) / GetTunnelBridgeSignalSimulationSpacing(end);
		if (signal_count > 0) UpdateEntranceAspectFromMiddleSignalChange(end, signal_count - 1);
	}
}

static void UnreserveBridgeTunnelTile(TileIndex tile)
{
	UnreserveAcrossRailTunnelBridge(tile);
	if (IsTunnelBridgeSignalSimulationExit(tile) && IsTunnelBridgeEffectivelyPBS(tile)) {
		if (IsTunnelBridgePBS(tile)) {
			SetTunnelBridgeExitSignalState(tile, SIGNAL_STATE_RED);
			if (_extra_aspects > 0) PropagateAspectChange(tile, GetTunnelBridgeExitTrackdir(tile), 0);
		} else {
			UpdateSignalsOnSegment(tile, INVALID_DIAGDIR, GetTileOwner(tile));
		}
	}
}

/**
 * Clear the reservation of \a tile that was just left by a wagon on \a track_dir.
 * @param v %Train owning the reservation.
 * @param tile Tile with reservation to clear.
 * @param track_dir Track direction to clear.
 * @param tunbridge_clear_unsignaled_other_end Whether to clear the far end of unsignalled tunnels/bridges.
 */
static void ClearPathReservation(const Train *v, TileIndex tile, Trackdir track_dir, bool tunbridge_clear_unsignaled_other_end = false)
{
	if (IsTileType(tile, MP_TUNNELBRIDGE)) {
		if (IsTrackAcrossTunnelBridge(tile, TrackdirToTrack(track_dir))) {
			UnreserveBridgeTunnelTile(tile);

			if (IsTunnelBridgeWithSignalSimulation(tile)) {
				/* Are we just leaving a tunnel/bridge? */
				if (TrackdirExitsTunnelBridge(tile, track_dir)) {
					TileIndex end = GetOtherTunnelBridgeEnd(tile);
					bool free = TunnelBridgeIsFree(tile, end, v, TBIFM_ACROSS_ONLY).Succeeded();
					HandleLastTunnelBridgeSignals(tile, end, ReverseDiagDir(GetTunnelBridgeDirection(tile)), free);
				}
			} else if (tunbridge_clear_unsignaled_other_end) {
				TileIndex end = GetOtherTunnelBridgeEnd(tile);
				UnreserveAcrossRailTunnelBridge(end);
				if (_settings_client.gui.show_track_reservation) {
					MarkTileDirtyByTile(end, VMDF_NOT_MAP_MODE);
				}
			}

			if (_settings_client.gui.show_track_reservation) {
				MarkBridgeOrTunnelDirtyOnReservationChange(tile, VMDF_NOT_MAP_MODE);
			}
		} else {
			UnreserveRailTrack(tile, TrackdirToTrack(track_dir));
			if (_settings_client.gui.show_track_reservation) {
				MarkTileDirtyByTile(tile, VMDF_NOT_MAP_MODE);
			}
		}
	} else if (IsRailStationTile(tile)) {
		DiagDirection dir = TrackdirToExitdir(track_dir);
		TileIndex new_tile = TileAddByDiagDir(tile, dir);
		/* If the new tile is not a further tile of the same station, we
		 * clear the reservation for the whole platform. */
		if (!IsCompatibleTrainStationTile(new_tile, tile)) {
			SetRailStationPlatformReservation(tile, ReverseDiagDir(dir), false);
		}
	} else {
		/* Any other tile */
		UnreserveRailTrack(tile, TrackdirToTrack(track_dir));
	}
}

/**
 * Free the reserved path in front of a vehicle.
 * @param v %Train owning the reserved path.
 * @param origin %Tile to start clearing (if #INVALID_TILE, use the current tile of \a v).
 * @param orig_td Track direction (if #INVALID_TRACKDIR, use the track direction of \a v).
 */
void FreeTrainTrackReservation(Train *v, TileIndex origin, Trackdir orig_td)
{
	assert(v->IsFrontEngine());

	if (origin == INVALID_TILE) v->lookahead.reset();

	bool free_origin_tunnel_bridge = false;

	if (origin == INVALID_TILE && (v->track & TRACK_BIT_WORMHOLE) && IsTunnelBridgeWithSignalSimulation(v->tile)) {
		TileIndex other_end = GetOtherTunnelBridgeEnd(v->tile);
		Axis axis = DiagDirToAxis(GetTunnelBridgeDirection(v->tile));
		DiagDirection axial_dir = DirToDiagDirAlongAxis(v->direction, axis);
		TileIndex exit = v->tile;
		TileIndex entrance = other_end;
		if (axial_dir == GetTunnelBridgeDirection(v->tile)) std::swap(exit, entrance);
		if (GetTrainClosestToTunnelBridgeEnd(exit, entrance) == v) {
			origin = exit;
			TrackBits tracks = GetAcrossTunnelBridgeTrackBits(origin);
			orig_td = ReverseTrackdir(TrackExitdirToTrackdir(FindFirstTrack(tracks), GetTunnelBridgeDirection(origin)));
			free_origin_tunnel_bridge = true;
		} else {
			return;
		}
	}

	TileIndex tile = origin != INVALID_TILE ? origin : v->tile;
	Trackdir  td = orig_td != INVALID_TRACKDIR ? orig_td : v->GetVehicleTrackdir();
	bool      free_tile = tile != v->tile || !(IsRailStationTile(v->tile) || IsTileType(v->tile, MP_TUNNELBRIDGE));
	StationID station_id = IsRailStationTile(v->tile) ? GetStationIndex(v->tile) : INVALID_STATION;

	/* Can't be holding a reservation if we enter a depot. */
	if (IsRailDepotTile(tile) && TrackdirToExitdir(td) != GetRailDepotDirection(tile)) return;
	if (v->track == TRACK_BIT_DEPOT) {
		/* Front engine is in a depot. We enter if some part is not in the depot. */
		for (const Train *u = v; u != nullptr; u = u->Next()) {
			if (u->track != TRACK_BIT_DEPOT || u->tile != v->tile) return;
		}
	}
	/* Don't free reservation if it's not ours. */
	if (TracksOverlap(GetReservedTrackbits(tile) | TrackToTrackBits(TrackdirToTrack(td)))) return;

	/* Do not attempt to unreserve out of a signalled tunnel/bridge entrance, as this would unreserve the reservations of another train coming in */
	if (IsTunnelBridgeWithSignalSimulation(tile) && TrackdirExitsTunnelBridge(tile, td) && IsTunnelBridgeSignalSimulationEntranceOnly(tile)) return;

	if (free_origin_tunnel_bridge) {
		if (!HasReservedTracks(tile, TrackToTrackBits(TrackdirToTrack(td)))) return;
		UnreserveRailTrack(tile, TrackdirToTrack(td));
		if (_settings_game.vehicle.train_braking_model == TBM_REALISTIC && !IsTunnelBridgePBS(tile)) {
			UpdateSignalsOnSegment(tile, INVALID_DIAGDIR, GetTileOwner(tile));
		}
	}

	CFollowTrackRail ft(v, GetRailTypeInfo(v->railtype)->all_compatible_railtypes);
	while (ft.Follow(tile, td)) {
		tile = ft.m_new_tile;
		TrackdirBits bits = ft.m_new_td_bits & TrackBitsToTrackdirBits(GetReservedTrackbits(tile));
		td = RemoveFirstTrackdir(&bits);
		dbg_assert(bits == TRACKDIR_BIT_NONE);

		if (!IsValidTrackdir(td)) break;

		bool update_signal = false;

		if (IsTileType(tile, MP_RAILWAY)) {
			if (HasSignalOnTrackdir(tile, td) && !IsPbsSignal(GetSignalType(tile, TrackdirToTrack(td)))) {
				/* Conventional signal along trackdir: remove reservation and stop. */
				UnreserveRailTrack(tile, TrackdirToTrack(td));
				break;
			}
			if (HasPbsSignalOnTrackdir(tile, td)) {
				if (GetSignalStateByTrackdir(tile, td) == SIGNAL_STATE_RED || IsNoEntrySignal(tile, TrackdirToTrack(td))) {
					/* Red PBS signal? Can't be our reservation, would be green then. */
					break;
				} else {
					/* Turn the signal back to red. */
					if (GetSignalType(tile, TrackdirToTrack(td)) == SIGTYPE_BLOCK) {
						update_signal = true;
					} else {
						SetSignalStateByTrackdir(tile, td, SIGNAL_STATE_RED);
					}
					MarkSingleSignalDirty(tile, td);
				}
			} else if (HasSignalOnTrackdir(tile, ReverseTrackdir(td)) && IsOnewaySignal(tile, TrackdirToTrack(td))) {
				break;
			}
		} else if (IsTunnelBridgeWithSignalSimulation(tile) && TrackdirExitsTunnelBridge(tile, td)) {
			TileIndex end = GetOtherTunnelBridgeEnd(tile);
			bool free = TunnelBridgeIsFree(tile, end, v, TBIFM_ACROSS_ONLY).Succeeded();
			if (!free) break;
		} else if (IsTunnelBridgeWithSignalSimulation(tile) && IsTunnelBridgeSignalSimulationExitOnly(tile) && TrackdirEntersTunnelBridge(tile, td)) {
			break;
		}

		/* Don't free first station/bridge/tunnel if we are on it. */
		if (free_tile || (!(ft.m_is_station && GetStationIndex(ft.m_new_tile) == station_id) && !ft.m_is_tunnel && !ft.m_is_bridge)) ClearPathReservation(v, tile, td);
		if (update_signal) {
			AddSideToSignalBuffer(tile, TrackdirToExitdir(td), GetTileOwner(tile));
			UpdateSignalsInBuffer();
		}

		free_tile = true;
	}
}

static const uint8_t _initial_tile_subcoord[6][4][3] = {
{{ 15, 8, 1 }, { 0, 0, 0 }, { 0, 8, 5 }, { 0,  0, 0 }},
{{  0, 0, 0 }, { 8, 0, 3 }, { 0, 0, 0 }, { 8, 15, 7 }},
{{  0, 0, 0 }, { 7, 0, 2 }, { 0, 7, 6 }, { 0,  0, 0 }},
{{ 15, 8, 2 }, { 0, 0, 0 }, { 0, 0, 0 }, { 8, 15, 6 }},
{{ 15, 7, 0 }, { 8, 0, 4 }, { 0, 0, 0 }, { 0,  0, 0 }},
{{  0, 0, 0 }, { 0, 0, 0 }, { 0, 8, 4 }, { 7, 15, 0 }},
};

/**
 * Perform pathfinding for a train.
 *
 * @param v The train
 * @param tile The tile the train is about to enter
 * @param enterdir Diagonal direction the train is coming from
 * @param tracks Usable tracks on the new tile
 * @param[out] path_found Whether a path has been found or not.
 * @param do_track_reservation Path reservation is requested
 * @param[out] dest State and destination of the requested path
 * @param[out] final_dest Final tile of the best path found
 * @return The best track the train should follow
 */
static Track DoTrainPathfind(const Train *v, TileIndex tile, DiagDirection enterdir, TrackBits tracks, bool &path_found, bool do_track_reservation, PBSTileInfo *dest, TileIndex *final_dest)
{
	if (final_dest != nullptr) *final_dest = INVALID_TILE;
	return YapfTrainChooseTrack(v, tile, enterdir, tracks, path_found, do_track_reservation, dest, final_dest);
}

/**
 * Extend a train path as far as possible. Stops on encountering a safe tile,
 * another reservation or a track choice.
 * @param v The train.
 * @param origin The tile from which the reservation have to be extended
 * @param new_tracks [out] Tracks to choose from when encountering a choice
 * @param enterdir [out] The direction from which the choice tile is to be entered
 * @param temporary_slot_state The temporary slot to use (will be activated/deactivated as necessary if it isn't already)
 * @return INVALID_TILE indicates that the reservation failed.
 */
static PBSTileInfo ExtendTrainReservation(const Train *v, const PBSTileInfo &origin, TrackBits *new_tracks, DiagDirection *enterdir, TraceRestrictSlotTemporaryState &temporary_slot_state)
{
	CFollowTrackRail ft(v);

	TileIndex tile = origin.tile;
	Trackdir  cur_td = origin.trackdir;
	while (ft.Follow(tile, cur_td)) {
		if (KillFirstBit(ft.m_new_td_bits) == TRACKDIR_BIT_NONE) {
			/* Possible signal tile. */
			if (HasOnewaySignalBlockingTrackdir(ft.m_new_tile, FindFirstTrackdir(ft.m_new_td_bits))) break;
		}

		if (ft.m_tiles_skipped == 0 && Rail90DegTurnDisallowedTilesFromTrackdir(ft.m_old_tile, ft.m_new_tile, ft.m_old_td)) {
			ft.m_new_td_bits &= ~TrackdirCrossesTrackdirs(ft.m_old_td);
			if (ft.m_new_td_bits == TRACKDIR_BIT_NONE) break;
		}

		/* Station, depot or waypoint are a possible target. */
		bool target_seen = ft.m_is_station || (IsTileType(ft.m_new_tile, MP_RAILWAY) && !IsPlainRail(ft.m_new_tile));
		if (target_seen || KillFirstBit(ft.m_new_td_bits) != TRACKDIR_BIT_NONE) {
			/* Choice found or possible target encountered.
			 * On finding a possible target, we need to stop and let the pathfinder handle the
			 * remaining path. This is because we don't know if this target is in one of our
			 * orders, so we might cause pathfinding to fail later on if we find a choice.
			 * This failure would cause a bogous call to TryReserveSafePath which might reserve
			 * a wrong path not leading to our next destination. */
			if (HasReservedTracks(ft.m_new_tile, TrackdirBitsToTrackBits(TrackdirReachesTrackdirs(ft.m_old_td)))) break;

			/* If we did skip some tiles, backtrack to the first skipped tile so the pathfinder
			 * actually starts its search at the first unreserved tile. */
			if (ft.m_tiles_skipped != 0) ft.m_new_tile -= TileOffsByDiagDir(ft.m_exitdir) * ft.m_tiles_skipped;

			/* Choice found, path valid but not okay. Save info about the choice tile as well. */
			if (new_tracks != nullptr) *new_tracks = TrackdirBitsToTrackBits(ft.m_new_td_bits);
			if (enterdir != nullptr) *enterdir = ft.m_exitdir;
			return PBSTileInfo(ft.m_new_tile, ft.m_old_td, false);
		}

		tile = ft.m_new_tile;
		cur_td = FindFirstTrackdir(ft.m_new_td_bits);

		if (IsSafeWaitingPosition(v, tile, cur_td, true, _settings_game.pf.forbid_90_deg)) {
			PBSWaitingPositionRestrictedSignalState restricted_signal_state;
			bool wp_free = IsWaitingPositionFree(v, tile, cur_td, _settings_game.pf.forbid_90_deg, &restricted_signal_state);
			if (!(wp_free && TryReserveRailTrackdir(v, tile, cur_td))) break;
			/* Safe position is all good, path valid and okay. */
			restricted_signal_state.TraceRestrictExecuteResEndSlot(v);
			return PBSTileInfo(tile, cur_td, true);
		}

		if (IsTileType(tile, MP_RAILWAY) && HasSignals(tile) && IsRestrictedSignal(tile) && HasSignalOnTrack(tile, TrackdirToTrack(cur_td))) {
			const bool front_side = HasSignalOnTrackdir(tile, cur_td);

			TraceRestrictProgramActionsUsedFlags au_flags = TRPAUF_SLOT_ACQUIRE;
			if (front_side) {
				/* Passing through a signal from the front side */
				au_flags |= TRPAUF_WAIT_AT_PBS;
			}

			const TraceRestrictProgram *prog = GetExistingTraceRestrictProgram(tile, TrackdirToTrack(cur_td));
			if (prog != nullptr && prog->actions_used_flags & au_flags) {
				TraceRestrictProgramInput input(tile, cur_td, &VehiclePosTraceRestrictPreviousSignalCallback, nullptr);
				if (prog->actions_used_flags & TRPAUF_SLOT_ACQUIRE) {
					input.permitted_slot_operations = TRPISP_ACQUIRE_TEMP_STATE;

					if (!temporary_slot_state.IsActive()) {
						/* The temporary slot state needs to be be pushed because permission to use it is granted by TRPISP_ACQUIRE_TEMP_STATE */
						temporary_slot_state.PushToChangeStack();
					}
				}

				TraceRestrictProgramResult out;
				prog->Execute(v, input, out);
				if (front_side && (out.flags & TRPRF_WAIT_AT_PBS)) {
					/* Wait at PBS is set, take this as waiting at the start signal, handle as a reservation failure */
					break;
				}
			}
		}

		if (!TryReserveRailTrackdir(v, tile, cur_td)) break;
	}

	if (ft.m_err == CFollowTrackRail::EC_OWNER || ft.m_err == CFollowTrackRail::EC_NO_WAY) {
		/* End of line, path valid and okay. */
		return PBSTileInfo(ft.m_old_tile, ft.m_old_td, true);
	}

	/* Sorry, can't reserve path, back out. */
	tile = origin.tile;
	cur_td = origin.trackdir;
	TileIndex stopped = ft.m_old_tile;
	Trackdir  stopped_td = ft.m_old_td;
	while (tile != stopped || cur_td != stopped_td) {
		if (!ft.Follow(tile, cur_td)) break;

		if (ft.m_tiles_skipped == 0 && Rail90DegTurnDisallowedTilesFromTrackdir(ft.m_old_tile, ft.m_new_tile, ft.m_old_td)) {
			ft.m_new_td_bits &= ~TrackdirCrossesTrackdirs(ft.m_old_td);
			dbg_assert(ft.m_new_td_bits != TRACKDIR_BIT_NONE);
		}
		dbg_assert(KillFirstBit(ft.m_new_td_bits) == TRACKDIR_BIT_NONE);

		tile = ft.m_new_tile;
		cur_td = FindFirstTrackdir(ft.m_new_td_bits);

		UnreserveRailTrackdir(tile, cur_td);
	}

	if (temporary_slot_state.IsActive()) temporary_slot_state.PopFromChangeStackRevertTemporaryChanges(v->index);

	/* Path invalid. */
	return PBSTileInfo();
}

/**
 * Try to reserve any path to a safe tile, ignoring the vehicle's destination.
 * Safe tiles are tiles in front of a signal, depots and station tiles at end of line.
 *
 * @param v The vehicle.
 * @param tile The tile the search should start from.
 * @param td The trackdir the search should start from.
 * @param override_railtype Whether all physically compatible railtypes should be followed.
 * @return True if a path to a safe stopping tile could be reserved.
 */
static bool TryReserveSafeTrack(const Train *v, TileIndex tile, Trackdir td, bool override_railtype)
{
	return YapfTrainFindNearestSafeTile(v, tile, td, override_railtype);
}

const Order *_choose_train_track_saved_current_order = nullptr;

/** This class will save the current order of a vehicle and restore it on destruction. */
class VehicleOrderSaver {
private:
	Train          *v;
	Order          old_order;
	TileIndex      old_dest_tile;
	StationID      old_last_station_visited;
	VehicleOrderID old_index;
	VehicleOrderID old_impl_index;
	VehicleOrderID old_tt_index;
	bool           suppress_implicit_orders;
	bool           clear_saved_order_ptr;
	bool           restored;

public:
	VehicleOrderSaver(Train *_v) :
		v(_v),
		old_order(_v->current_order),
		old_dest_tile(_v->dest_tile),
		old_last_station_visited(_v->last_station_visited),
		old_index(_v->cur_real_order_index),
		old_impl_index(_v->cur_implicit_order_index),
		old_tt_index(_v->cur_timetable_order_index),
		suppress_implicit_orders(HasBit(_v->gv_flags, GVF_SUPPRESS_IMPLICIT_ORDERS)),
		restored(false)
	{
		if (_choose_train_track_saved_current_order == nullptr) {
			_choose_train_track_saved_current_order = &(this->old_order);
			this->clear_saved_order_ptr = true;
		} else {
			this->clear_saved_order_ptr = false;
		}
	}

	/**
	 * Restore the saved order to the vehicle.
	 */
	void Restore()
	{
		this->v->current_order = std::move(this->old_order);
		this->v->dest_tile = this->old_dest_tile;
		this->v->last_station_visited = this->old_last_station_visited;
		this->v->cur_real_order_index = this->old_index;
		this->v->cur_implicit_order_index = this->old_impl_index;
		this->v->cur_timetable_order_index = this->old_tt_index;
		AssignBit(this->v->gv_flags, GVF_SUPPRESS_IMPLICIT_ORDERS, suppress_implicit_orders);
		if (this->clear_saved_order_ptr) _choose_train_track_saved_current_order = nullptr;
		this->restored = true;
	}

	/**
	 * Restore the saved order to the vehicle, if Restore() has not already been called.
	 */
	~VehicleOrderSaver()
	{
		if (!this->restored) this->Restore();
	}

	/**
	 * Set the current vehicle order to the next order in the order list.
	 * @param skip_first Shall the first (i.e. active) order be skipped?
	 * @return True if a suitable next order could be found.
	 */
	bool SwitchToNextOrder(bool skip_first)
	{
		if (this->v->GetNumOrders() == 0) return false;

		if (skip_first) ++this->v->cur_real_order_index;

		int depth = 0;

		do {
			/* Wrap around. */
			if (this->v->cur_real_order_index >= this->v->GetNumOrders()) this->v->cur_real_order_index = 0;

			Order *order = this->v->GetOrder(this->v->cur_real_order_index);
			dbg_assert(order != nullptr);

			switch (order->GetType()) {
				case OT_GOTO_DEPOT:
					/* Skip service in depot orders when the train doesn't need service. */
					if ((order->GetDepotOrderType() & ODTFB_SERVICE) && !this->v->NeedsServicing()) break;
					[[fallthrough]];
				case OT_GOTO_STATION:
				case OT_GOTO_WAYPOINT:
					this->v->current_order = *order;
					return UpdateOrderDest(this->v, order, 0, true);
				case OT_CONDITIONAL: {
					VehicleOrderID next = ProcessConditionalOrder(order, this->v, PCO_DRY_RUN);
					if (next != INVALID_VEH_ORDER_ID) {
						depth++;
						this->v->cur_real_order_index = next;
						/* Don't increment next, so no break here. */
						continue;
					}
					break;
				}
				default:
					break;
			}
			/* Don't increment inside the while because otherwise conditional
			 * orders can lead to an infinite loop. */
			++this->v->cur_real_order_index;
			depth++;
		} while (this->v->cur_real_order_index != this->old_index && depth < this->v->GetNumOrders());

		return false;
	}

	void AdvanceOrdersFromVehiclePosition(ChooseTrainTrackLookAheadState &state)
	{
		/* If the current tile is the destination of the current order and
		 * a reservation was requested, advance to the next order.
		 * Don't advance on a depot order as depots are always safe end points
		 * for a path and no look-ahead is necessary. This also avoids a
		 * problem with depot orders not part of the order list when the
		 * order list itself is empty. */
		Train *v = this->v;
		if (v->current_order.IsType(OT_LEAVESTATION)) {
			this->SwitchToNextOrder(false);
		} else if (v->current_order.IsAnyLoadingType() || (!v->current_order.IsType(OT_GOTO_DEPOT) && (
				v->current_order.IsBaseStationOrder() ?
				HasStationTileRail(v->tile) && v->current_order.GetDestination() == GetStationIndex(v->tile) :
				v->tile == v->dest_tile))) {
			if (_settings_game.vehicle.train_braking_model == TBM_REALISTIC && v->current_order.IsBaseStationOrder()) {
				if (v->current_order.ShouldStopAtStation(v, v->current_order.GetDestination(), v->current_order.IsType(OT_GOTO_WAYPOINT))) {
					SetBit(state.flags, CTTLASF_STOP_FOUND);
					v->last_station_visited = v->current_order.GetDestination();
				}
			}
			if (v->current_order.IsAnyLoadingType() || v->current_order.IsType(OT_WAITING)) SetBit(state.flags, CTTLASF_STOP_FOUND);
			this->SwitchToNextOrder(true);
		}
	}

	void AdvanceOrdersFromLookahead(ChooseTrainTrackLookAheadState &state)
	{
		TrainReservationLookAhead *lookahead = this->v->lookahead.get();
		if (lookahead == nullptr) return;

		for (size_t i = state.order_items_start; i < lookahead->items.size(); i++) {
			const TrainReservationLookAheadItem &item = lookahead->items[i];
			switch (item.type) {
				case TRLIT_STATION:
					if (this->v->current_order.IsBaseStationOrder()) {
						/* we've already seen this station in the lookahead, advance current order */
						if (this->v->current_order.ShouldStopAtStation(this->v, item.data_id, Waypoint::GetIfValid(item.data_id) != nullptr)) {
							SetBit(state.flags, CTTLASF_STOP_FOUND);
							this->v->last_station_visited = item.data_id;
						} else if (this->v->current_order.IsType(OT_GOTO_WAYPOINT) && this->v->current_order.GetDestination() == item.data_id && (this->v->current_order.GetWaypointFlags() & OWF_REVERSE)) {
							if (!HasBit(state.flags, CTTLASF_REVERSE_FOUND)) {
								SetBit(state.flags, CTTLASF_REVERSE_FOUND);
								state.reverse_dest = item.data_id;
								if (this->v->current_order.IsWaitTimetabled()) {
									this->v->last_station_visited = item.data_id;
									SetBit(state.flags, CTTLASF_STOP_FOUND);
								}
							}
						}
						if (this->v->current_order.GetDestination() == item.data_id) {
							this->SwitchToNextOrder(true);
						}
					}
					break;

				default:
					break;
			}
		}
		state.order_items_start = (uint)lookahead->items.size();
	}
};

static bool IsReservationLookAheadLongEnough(const Train *v, const ChooseTrainTrackLookAheadState &lookahead_state)
{
	if (!v->UsingRealisticBraking() || v->lookahead == nullptr) return true;

	if (v->current_order.IsAnyLoadingType() || v->current_order.IsType(OT_WAITING)) return true;

	if (HasBit(lookahead_state.flags, CTTLASF_STOP_FOUND) || HasBit(v->lookahead->flags, TRLF_DEPOT_END)) return true;

	if (v->reverse_distance >= 1) {
		if (v->lookahead->reservation_end_position >= v->lookahead->current_position + v->reverse_distance - 1) return true;
	}

	if (v->lookahead->lookahead_end_position <= v->lookahead->reservation_end_position && _settings_game.vehicle.realistic_braking_aspect_limited == TRBALM_ON &&
			v->lookahead->reservation_end_position > v->lookahead->current_position + 24) {
		return true;
	}

	TrainDecelerationStats stats(v, v->lookahead->cached_zpos);

	bool found_signal = false;
	int signal_speed = 0;
	int signal_position = 0;
	int signal_z = 0;
	bool signal_limited_lookahead_check = false;

	for (const TrainReservationLookAheadItem &item : v->lookahead->items) {
		if (item.type == TRLIT_REVERSE) {
			if (v->lookahead->reservation_end_position >= item.start + v->gcache.cached_total_length) return true;
		}
		if (item.type == TRLIT_STATION && HasBit(lookahead_state.flags, CTTLASF_REVERSE_FOUND) && lookahead_state.reverse_dest == item.data_id) {
			if (v->lookahead->reservation_end_position >= item.start + v->gcache.cached_total_length) return true;
		}

		if (found_signal) {
			if (item.type == TRLIT_TRACK_SPEED || item.type == TRLIT_SPEED_RESTRICTION || item.type == TRLIT_CURVE_SPEED) {
				if (item.data_id > 0) LimitSpeedFromLookAhead(signal_speed, stats, signal_position, item.start, item.data_id, item.z_pos - stats.z_pos);
			}
		} else if (item.type == TRLIT_SIGNAL && item.start > v->lookahead->current_position + 24) {
			signal_speed = std::min<int>(item.data_id > 0 ? item.data_id : UINT16_MAX, v->vcache.cached_max_speed);
			signal_position = item.start;
			signal_z = item.z_pos;
			found_signal = true;
		}

		if (item.type == TRLIT_SIGNAL && _settings_game.vehicle.realistic_braking_aspect_limited == TRBALM_ON && item.start <= v->lookahead->current_position + 24) {
			if (HasBit(item.data_aux, TRSLAI_NO_ASPECT_INC) || HasBit(item.data_aux, TRSLAI_NEXT_ONLY) || HasBit(item.data_aux, TRSLAI_COMBINED_SHUNT)) {
				signal_limited_lookahead_check = true;
			}
		}
	}

	if (signal_limited_lookahead_check) {
		/* Do not unnecessarily extend the reservation when passing a signal within the reservation which could not display an aspect
		 * beyond the current end of the reservation, e.g. banner repeaters and shunt signals */
		if (AdvanceTrainReservationLookaheadEnd(v, v->lookahead->current_position + 24) <= v->lookahead->reservation_end_position &&
				v->lookahead->reservation_end_position > v->lookahead->current_position + 24) {
			return true;
		}
	}

	if (found_signal) {
		int delta_z = v->lookahead->reservation_end_z - signal_z;
		delta_z += (delta_z >> 2); // Slightly overestimate slope changes to compensate for non-uniform descents
		int64_t distance = GetRealisticBrakingDistanceForSpeed(stats, signal_speed, 0, delta_z);
		if (signal_position + distance <= v->lookahead->reservation_end_position) return true;
	}

	return false;
}

static bool LookaheadWithinCurrentTunnelBridge(const Train *t)
{
	return t->lookahead->current_position >= t->lookahead->reservation_end_position - ((int)TILE_SIZE * t->lookahead->tunnel_bridge_reserved_tiles) && !HasBit(t->lookahead->flags, TRLF_TB_EXIT_FREE);
}

static bool HasLongReservePbsSignalOnTrackdir(Train* v, TileIndex tile, Trackdir trackdir, bool default_value, uint16_t lookahead_state_flags)
{
	if (HasPbsSignalOnTrackdir(tile, trackdir)) {
		if (IsNoEntrySignal(tile, TrackdirToTrack(trackdir))) return false;
		if (IsRestrictedSignal(tile)) {
			const TraceRestrictProgram *prog = GetExistingTraceRestrictProgram(tile, TrackdirToTrack(trackdir));
			if (prog != nullptr && prog->actions_used_flags & TRPAUF_LONG_RESERVE) {
				TraceRestrictProgramResult out;
				if (default_value) out.flags |= TRPRF_LONG_RESERVE;
				TraceRestrictProgramInput input(tile, trackdir, &VehiclePosTraceRestrictPreviousSignalCallback, nullptr);
				if (HasBit(lookahead_state_flags, CTTLASF_STOP_FOUND)) input.input_flags |= TRPIF_PASSED_STOP;
				prog->Execute(v, input, out);
				return (out.flags & TRPRF_LONG_RESERVE);
			}
		}
		return default_value;
	}

	return false;
}

static TileIndex CheckLongReservePbsTunnelBridgeOnTrackdir(Train* v, TileIndex tile, Trackdir trackdir, bool restricted_only = false)
{
	if (_settings_game.vehicle.train_braking_model == TBM_REALISTIC && IsTunnelBridgeSignalSimulationEntranceTile(tile) && TrackdirEntersTunnelBridge(tile, trackdir)) {

		TileIndex end = GetOtherTunnelBridgeEnd(tile);
		if (restricted_only && !IsTunnelBridgeRestrictedSignal(end)) return INVALID_TILE;
		int raw_free_tiles;
		if (v->lookahead != nullptr && v->lookahead->reservation_end_tile == tile && v->lookahead->reservation_end_trackdir == trackdir) {
			if (HasBit(v->lookahead->flags, TRLF_TB_EXIT_FREE)) {
				raw_free_tiles = INT_MAX;
			} else {
				raw_free_tiles = GetAvailableFreeTilesInSignalledTunnelBridgeWithStartOffset(tile, end, v->lookahead->tunnel_bridge_reserved_tiles + 1);
				ApplyAvailableFreeTunnelBridgeTiles(v->lookahead.get(), raw_free_tiles, tile, end);
				FlushDeferredDetermineCombineNormalShuntMode(v);
				SetTrainReservationLookaheadEnd(v);
			}
		} else {
			raw_free_tiles = GetAvailableFreeTilesInSignalledTunnelBridge(tile, end, tile);
		}
		if (!HasAcrossTunnelBridgeReservation(end) && raw_free_tiles == INT_MAX) {
			return end;
		}
	}
	return INVALID_TILE;
}

bool _long_reserve_disabled = false;

static void TryLongReserveChooseTrainTrack(Train *v, TileIndex tile, Trackdir td, bool force_res, ChooseTrainTrackLookAheadState lookahead_state)
{
	if (_long_reserve_disabled) return;

	const bool long_enough = IsReservationLookAheadLongEnough(v, lookahead_state);

	// We reserved up to a unoccupied signalled tunnel/bridge, reserve past it as well. recursion
	TileIndex exit_tile = CheckLongReservePbsTunnelBridgeOnTrackdir(v, tile, td, long_enough);
	if (exit_tile != INVALID_TILE) {
		CFollowTrackRail ft(v);
		Trackdir exit_td = GetTunnelBridgeExitTrackdir(exit_tile);
		if (ft.Follow(exit_tile, exit_td)) {
			const TrackBits reserved_bits = GetReservedTrackbits(ft.m_new_tile);
			if ((ft.m_new_td_bits & TrackBitsToTrackdirBits(reserved_bits)) == TRACKDIR_BIT_NONE) {
				/* next tile is not reserved */

				bool long_reserve = !long_enough;
				if (IsTunnelBridgeRestrictedSignal(exit_tile)) {
					/* Test for TRPRF_LONG_RESERVE in a separate execution from TRPRF_WAIT_AT_PBS/slot operations.
					 * This is to avoid prematurely acquiring slots on the exit signal before we try to make an exit reservation.
					 */
					const TraceRestrictProgram *prog = GetExistingTraceRestrictProgram(exit_tile, TrackdirToTrack(exit_td));
					if (prog != nullptr && (prog->actions_used_flags & TRPAUF_LONG_RESERVE)) {
						TraceRestrictProgramResult out;
						if (long_reserve) out.flags |= TRPRF_LONG_RESERVE;
						TraceRestrictProgramInput input(exit_tile, exit_td, nullptr, nullptr);
						if (HasBit(lookahead_state.flags, CTTLASF_STOP_FOUND)) input.input_flags |= TRPIF_PASSED_STOP;
						prog->Execute(v, input, out);
						long_reserve = (out.flags & TRPRF_LONG_RESERVE);
					}
					if (!long_reserve) return;
					if (prog != nullptr && prog->actions_used_flags & (TRPAUF_WAIT_AT_PBS | TRPAUF_SLOT_ACQUIRE | TRPAUF_REVERSE_AT)) {
						TraceRestrictProgramResult out;
						TraceRestrictProgramInput input(exit_tile, exit_td, nullptr, nullptr);
						input.permitted_slot_operations = TRPISP_ACQUIRE;
						prog->Execute(v, input, out);
						if (out.flags & (TRPRF_WAIT_AT_PBS | TRPRF_REVERSE_AT)) {
							return;
						}
					}
				}
				if (!long_reserve) return;

				SignalState exit_state = GetTunnelBridgeExitSignalState(exit_tile);

				/* reserve exit to make contiguous reservation */
				if (IsBridge(exit_tile)) {
					TryReserveRailBridgeHead(exit_tile, FindFirstTrack(GetAcrossTunnelBridgeTrackBits(exit_tile)));
				} else {
					SetTunnelReservation(exit_tile, true);
				}
				SetTunnelBridgeExitSignalState(exit_tile, SIGNAL_STATE_GREEN);

				ChooseTrainTrack(v, ft.m_new_tile, ft.m_exitdir, TrackdirBitsToTrackBits(ft.m_new_td_bits), CTTF_NO_LOOKAHEAD_VALIDATE | (force_res ? CTTF_FORCE_RES : CTTF_NONE), lookahead_state);

				if (reserved_bits == GetReservedTrackbits(ft.m_new_tile)) {
					/* next tile is still not reserved, so unreserve exit and restore signal state */
					if (IsBridge(exit_tile)) {
						UnreserveRailBridgeHeadTrack(exit_tile, FindFirstTrack(GetAcrossTunnelBridgeTrackBits(exit_tile)));
					} else {
						SetTunnelReservation(exit_tile, false);
					}
					SetTunnelBridgeExitSignalState(exit_tile, exit_state);
				} else {
					if (_extra_aspects > 0) {
						SetTunnelBridgeExitSignalAspect(exit_tile, 0);
						UpdateAspectDeferred(exit_tile, GetTunnelBridgeExitTrackdir(exit_tile));
					}
					MarkTileDirtyByTile(exit_tile, VMDF_NOT_MAP_MODE);
				}
			}
		}
		return;
	}

	CFollowTrackRail ft(v);
	if (ft.Follow(tile, td) && HasLongReservePbsSignalOnTrackdir(v, ft.m_new_tile, FindFirstTrackdir(ft.m_new_td_bits), !long_enough, lookahead_state.flags)) {
		// We reserved up to a LR signal, reserve past it as well. recursion
		ChooseTrainTrack(v, ft.m_new_tile, ft.m_exitdir, TrackdirBitsToTrackBits(ft.m_new_td_bits), CTTF_NO_LOOKAHEAD_VALIDATE | (force_res ? CTTF_FORCE_RES : CTTF_NONE), lookahead_state);
	}
}

static void TryLongReserveChooseTrainTrackFromReservationEnd(Train *v, bool no_reserve_vehicle_tile)
{
	ClearLookAheadIfInvalid(v);

	PBSTileInfo origin = FollowTrainReservation(v, nullptr, FTRF_OKAY_UNUSED);
	if (IsRailDepotTile(origin.tile)) return;

	ChooseTrainTrackLookAheadState lookahead_state;
	if (no_reserve_vehicle_tile) SetBit(lookahead_state.flags, CTTLASF_NO_RES_VEH_TILE);
	if (_settings_game.vehicle.train_braking_model == TBM_REALISTIC) {
		VehicleOrderSaver orders(v);
		orders.AdvanceOrdersFromVehiclePosition(lookahead_state);
		orders.AdvanceOrdersFromLookahead(lookahead_state);

		/* Note that this must be called before the VehicleOrderSaver destructor, above */
		TryLongReserveChooseTrainTrack(v, origin.tile, origin.trackdir, true, lookahead_state);
	} else {
		TryLongReserveChooseTrainTrack(v, origin.tile, origin.trackdir, true, lookahead_state);
	}
}

/**
 * Choose a track and reserve if necessary
 *
 * @param v The vehicle
 * @param tile The tile from which to start
 * @param enterdir
 * @param tracks
 * @param flags ChooseTrainTrackFlags flags
 * @return The track the train should take and the result flags
 */
static ChooseTrainTrackResult ChooseTrainTrack(Train *v, TileIndex tile, DiagDirection enterdir, TrackBits tracks, ChooseTrainTrackFlags flags, ChooseTrainTrackLookAheadState lookahead_state)
{
	Track best_track = INVALID_TRACK;
	bool do_track_reservation = _settings_game.pf.reserve_paths || (flags & CTTF_FORCE_RES);
	Trackdir changed_signal = INVALID_TRACKDIR;
	TileIndex final_dest = INVALID_TILE;

	dbg_assert((tracks & ~TRACK_BIT_MASK) == 0);

	ChooseTrainTrackResultFlags result_flags = CTTRF_NONE;

	/* Don't use tracks here as the setting to forbid 90 deg turns might have been switched between reservation and now. */
	TrackBits res_tracks = (TrackBits)(GetReservedTrackbits(tile) & DiagdirReachesTracks(enterdir));
	/* Do we have a suitable reserved track? */
	if (res_tracks != TRACK_BIT_NONE) return { FindFirstTrack(res_tracks), result_flags };

	bool mark_stuck = (flags & CTTF_MARK_STUCK);

	/* Quick return in case only one possible track is available */
	if (KillFirstBit(tracks) == TRACK_BIT_NONE) {
		Track track = FindFirstTrack(tracks);
		/* We need to check for signals only here, as a junction tile can't have signals. */
		if (track != INVALID_TRACK && HasPbsSignalOnTrackdir(tile, TrackEnterdirToTrackdir(track, enterdir)) && !IsNoEntrySignal(tile, track)) {
			if (IsRestrictedSignal(tile) && v->force_proceed != TFP_SIGNAL) {
				const TraceRestrictProgram *prog = GetExistingTraceRestrictProgram(tile, track);
				if (prog != nullptr && prog->actions_used_flags & (TRPAUF_WAIT_AT_PBS | TRPAUF_SLOT_ACQUIRE | TRPAUF_TRAIN_NOT_STUCK | TRPAUF_REVERSE_AT)) {
					TraceRestrictProgramResult out;
					TraceRestrictProgramInput input(tile, TrackEnterdirToTrackdir(track, enterdir), nullptr, nullptr);
					input.permitted_slot_operations = TRPISP_ACQUIRE;
					prog->Execute(v, input, out);
					if (out.flags & TRPRF_TRAIN_NOT_STUCK && !(v->track & TRACK_BIT_WORMHOLE) && !(v->track == TRACK_BIT_DEPOT)) {
						v->wait_counter = 0;
					}
					if (out.flags & TRPRF_REVERSE_AT) {
						result_flags |= CTTRF_REVERSE_AT_SIGNAL;
					}
					if (out.flags & (TRPRF_WAIT_AT_PBS | TRPRF_REVERSE_AT)) {
						if (mark_stuck) MarkTrainAsStuck(v, true);
						return { track, result_flags };
					}
				}
			}
			ClrBit(v->flags, VRF_WAITING_RESTRICTION);

			do_track_reservation = true;
			changed_signal = TrackEnterdirToTrackdir(track, enterdir);
			SetSignalStateByTrackdir(tile, changed_signal, SIGNAL_STATE_GREEN);
			if (_extra_aspects > 0) {
				SetSignalAspect(tile, track, 0);
				UpdateAspectDeferredWithVehicle(v, tile, changed_signal, true);
			}
		} else if (!do_track_reservation) {
			return { track, result_flags };
		}
		best_track = track;
	}

	if ((flags & CTTF_NON_LOOKAHEAD) && v->lookahead != nullptr) {
		/* We have reached a diverging junction with no reservation, yet we have a lookahead state.
		 * Clear the lookahead state. */
		v->lookahead.reset();
	}

	if (!(flags & CTTF_NO_LOOKAHEAD_VALIDATE)) {
		ClearLookAheadIfInvalid(v);
	}

	/* The temporary slot state only needs to be pushed to the stack (i.e. activated) on first use */
	TraceRestrictSlotTemporaryState temporary_slot_state;

	/* All exit paths except success should revert the temporary slot state if required */
	auto slot_state_guard = scope_guard([&]() {
		if (temporary_slot_state.IsActive()) temporary_slot_state.PopFromChangeStackRevertTemporaryChanges(v->index);
	});

	PBSTileInfo   origin = FollowTrainReservation(v, nullptr, FTRF_OKAY_UNUSED);
	PBSTileInfo   res_dest(tile, INVALID_TRACKDIR, false);
	DiagDirection dest_enterdir = enterdir;
	if (do_track_reservation) {
		res_dest = ExtendTrainReservation(v, origin, &tracks, &dest_enterdir, temporary_slot_state);
		if (res_dest.tile == INVALID_TILE) {
			/* Reservation failed? */
			if (mark_stuck) MarkTrainAsStuck(v);
			if (changed_signal != INVALID_TRACKDIR) SetSignalStateByTrackdir(tile, changed_signal, SIGNAL_STATE_RED);
			return { FindFirstTrack(tracks), result_flags };
		}
		if (res_dest.okay) {
			if (temporary_slot_state.IsActive()) temporary_slot_state.PopFromChangeStackApplyTemporaryChanges(v);
			bool long_reserve = (CheckLongReservePbsTunnelBridgeOnTrackdir(v, res_dest.tile, res_dest.trackdir) != INVALID_TILE);
			if (!long_reserve) {
				CFollowTrackRail ft(v);
				if (ft.Follow(res_dest.tile, res_dest.trackdir)) {
					Trackdir  new_td = FindFirstTrackdir(ft.m_new_td_bits);
					long_reserve = HasLongReservePbsSignalOnTrackdir(v, ft.m_new_tile, new_td, _settings_game.vehicle.train_braking_model == TBM_REALISTIC, lookahead_state.flags);
				}
			}

			if (!long_reserve) {
				/* Got a valid reservation that ends at a safe target, quick exit. */
				result_flags |= CTTRF_RESERVATION_MADE;
				if (changed_signal != INVALID_TRACKDIR) MarkSingleSignalDirty(tile, changed_signal);
				if (!HasBit(lookahead_state.flags, CTTLASF_NO_RES_VEH_TILE)) TryReserveRailTrack(v->tile, TrackdirToTrack(v->GetVehicleTrackdir()));
				if (_settings_game.vehicle.train_braking_model == TBM_REALISTIC) FillTrainReservationLookAhead(v);
				return { best_track, result_flags };
			}
		}

		/* Check if the train needs service here, so it has a chance to always find a depot.
		 * Also check if the current order is a service order so we don't reserve a path to
		 * the destination but instead to the next one if service isn't needed. */
		CheckIfTrainNeedsService(v);
		if (v->current_order.IsType(OT_DUMMY) || v->current_order.IsType(OT_CONDITIONAL) || v->current_order.IsType(OT_GOTO_DEPOT) ||
				v->current_order.IsType(OT_SLOT) || v->current_order.IsType(OT_COUNTER) || v->current_order.IsType(OT_LABEL)) {
			ProcessOrders(v);
		}
	}

	/* Save the current train order. The destructor will restore the old order on function exit. */
	VehicleOrderSaver orders(v);

	if (lookahead_state.order_items_start == 0) {
		orders.AdvanceOrdersFromVehiclePosition(lookahead_state);
	}
	if (_settings_game.vehicle.train_braking_model == TBM_REALISTIC) orders.AdvanceOrdersFromLookahead(lookahead_state);

	if (res_dest.tile != INVALID_TILE && !res_dest.okay) {
		/* Pathfinders are able to tell that route was only 'guessed'. */
		bool      path_found = true;
		TileIndex new_tile = res_dest.tile;

		Track next_track = DoTrainPathfind(v, new_tile, dest_enterdir, tracks, path_found, do_track_reservation, &res_dest, &final_dest);
		DEBUG_UPDATESTATECHECKSUM("ChooseTrainTrack: v: %u, path_found: %d, next_track: %d", v->index, path_found, next_track);
		UpdateStateChecksum((((uint64_t) v->index) << 32) | (path_found << 16) | next_track);
		if (new_tile == tile) best_track = next_track;
		v->HandlePathfindingResult(path_found);
	}

	/* No track reservation requested -> finished. */
	if (!do_track_reservation) return { best_track, result_flags };

	/* A path was found, but could not be reserved. */
	if (res_dest.tile != INVALID_TILE && !res_dest.okay) {
		if (mark_stuck) MarkTrainAsStuck(v);
		FreeTrainTrackReservation(v, origin.tile, origin.trackdir);
		return { best_track, result_flags };
	}

	/* No possible reservation target found, we are probably lost. */
	if (res_dest.tile == INVALID_TILE) {
		/* Try to find any safe destination. */
		PBSTileInfo path_end = FollowTrainReservation(v, nullptr, FTRF_OKAY_UNUSED);
		if (TryReserveSafeTrack(v, path_end.tile, path_end.trackdir, false)) {
			if (temporary_slot_state.IsActive()) temporary_slot_state.PopFromChangeStackApplyTemporaryChanges(v);
			TrackBits res = GetReservedTrackbits(tile) & DiagdirReachesTracks(enterdir);
			best_track = FindFirstTrack(res);
			if (!HasBit(lookahead_state.flags, CTTLASF_NO_RES_VEH_TILE)) TryReserveRailTrack(v->tile, TrackdirToTrack(v->GetVehicleTrackdir()));
			result_flags |= CTTRF_RESERVATION_MADE;
			if (changed_signal != INVALID_TRACKDIR) MarkSingleSignalDirty(tile, changed_signal);
			if (_settings_game.vehicle.train_braking_model == TBM_REALISTIC) FillTrainReservationLookAhead(v);
		} else {
			FreeTrainTrackReservation(v, origin.tile, origin.trackdir);
			if (mark_stuck) MarkTrainAsStuck(v);
		}
		return { best_track, result_flags };;
	}

	result_flags |= CTTRF_RESERVATION_MADE;

	auto check_destination_seen = [&](TileIndex tile) {
		if (_settings_game.vehicle.train_braking_model == TBM_REALISTIC && v->current_order.IsBaseStationOrder() &&
				HasStationTileRail(tile)) {
			if (v->current_order.ShouldStopAtStation(v, GetStationIndex(tile), IsRailWaypoint(tile))) {
				SetBit(lookahead_state.flags, CTTLASF_STOP_FOUND);
			} else if (v->current_order.IsType(OT_GOTO_WAYPOINT) && v->current_order.GetDestination() == GetStationIndex(tile) && (v->current_order.GetWaypointFlags() & OWF_REVERSE)) {
				if (!HasBit(lookahead_state.flags, CTTLASF_REVERSE_FOUND)) {
					SetBit(lookahead_state.flags, CTTLASF_REVERSE_FOUND);
					lookahead_state.reverse_dest = GetStationIndex(tile);
				}
			}
		}
	};

	check_destination_seen(res_dest.tile);

	/* Reservation target found and free, check if it is safe. */
	while (!IsSafeWaitingPosition(v, res_dest.tile, res_dest.trackdir, true, _settings_game.pf.forbid_90_deg)) {
		/* Extend reservation until we have found a safe position. */
		DiagDirection exitdir = TrackdirToExitdir(res_dest.trackdir);
		TileIndex     next_tile = TileAddByDiagDir(res_dest.tile, exitdir);
		TrackBits     reachable = TrackdirBitsToTrackBits(GetTileTrackdirBits(next_tile, TRANSPORT_RAIL, 0)) & DiagdirReachesTracks(exitdir);
		if (Rail90DegTurnDisallowedTilesFromDiagDir(res_dest.tile, next_tile, exitdir)) {
			reachable &= ~TrackCrossesTracks(TrackdirToTrack(res_dest.trackdir));
		}

		/* Get next order with destination. */
		if (orders.SwitchToNextOrder(true)) {
			PBSTileInfo cur_dest;
			bool path_found;
			DoTrainPathfind(v, next_tile, exitdir, reachable, path_found, true, &cur_dest, nullptr);
			if (cur_dest.tile != INVALID_TILE) {
				res_dest = cur_dest;
				if (res_dest.okay) {
					check_destination_seen(res_dest.tile);
					continue;
				}
				/* Path found, but could not be reserved. */
				FreeTrainTrackReservation(v, origin.tile, origin.trackdir);
				if (mark_stuck) MarkTrainAsStuck(v);
				result_flags &= ~CTTRF_RESERVATION_MADE;
				changed_signal = INVALID_TRACKDIR;
				if (temporary_slot_state.IsActive()) temporary_slot_state.PopFromChangeStackRevertTemporaryChanges(v->index);
				break;
			}
		}
		/* No order or no safe position found, try any position. */
		if (!TryReserveSafeTrack(v, res_dest.tile, res_dest.trackdir, true)) {
			FreeTrainTrackReservation(v, origin.tile, origin.trackdir);
			if (mark_stuck) MarkTrainAsStuck(v);
			result_flags &= ~CTTRF_RESERVATION_MADE;
			changed_signal = INVALID_TRACKDIR;
			if (temporary_slot_state.IsActive()) temporary_slot_state.PopFromChangeStackRevertTemporaryChanges(v->index);
		}
		break;
	}

	if (result_flags & CTTRF_RESERVATION_MADE) {
		if (temporary_slot_state.IsActive()) temporary_slot_state.PopFromChangeStackApplyTemporaryChanges(v);
		if (v->current_order.IsBaseStationOrder() && HasStationTileRail(res_dest.tile) && v->current_order.GetDestination() == GetStationIndex(res_dest.tile)) {
			if (v->current_order.ShouldStopAtStation(v, v->current_order.GetDestination(), v->current_order.IsType(OT_GOTO_WAYPOINT))) {
				v->last_station_visited = v->current_order.GetDestination();
			}
			orders.SwitchToNextOrder(true);
		}
		if (_settings_game.vehicle.train_braking_model == TBM_REALISTIC) {
			FillTrainReservationLookAhead(v);
			if (v->lookahead != nullptr) lookahead_state.order_items_start = (uint)v->lookahead->items.size();
		}
		TryLongReserveChooseTrainTrack(v, res_dest.tile, res_dest.trackdir, (flags & CTTF_FORCE_RES), lookahead_state);
	}

	if (!HasBit(lookahead_state.flags, CTTLASF_NO_RES_VEH_TILE)) TryReserveRailTrack(v->tile, TrackdirToTrack(v->GetVehicleTrackdir()));

	if (changed_signal != INVALID_TRACKDIR) MarkSingleSignalDirty(tile, changed_signal);

	orders.Restore();
	if (v->current_order.IsType(OT_GOTO_DEPOT) &&
			(v->current_order.GetDepotActionType() & ODATFB_NEAREST_DEPOT) &&
			final_dest != INVALID_TILE && IsRailDepotTile(final_dest)) {
		v->current_order.SetDestination(GetDepotIndex(final_dest));
		v->dest_tile = final_dest;
		SetWindowWidgetDirty(WC_VEHICLE_VIEW, v->index, WID_VV_START_STOP);
	}

	return { best_track, result_flags };
}

/**
 * Try to reserve a path to a safe position.
 *
 * @param v The vehicle
 * @param mark_as_stuck Should the train be marked as stuck on a failed reservation?
 * @param first_tile_okay True if no path should be reserved if the current tile is a safe position.
 * @return Result flags.
 */
TryPathReserveResultFlags TryPathReserveWithResultFlags(Train *v, bool mark_as_stuck, bool first_tile_okay)
{
	dbg_assert(v->IsFrontEngine());

	ClearLookAheadIfInvalid(v);

	if (v->lookahead != nullptr && HasBit(v->lookahead->flags, TRLF_DEPOT_END)) return TPRRF_RESERVATION_OK;

	/* We have to handle depots specially as the track follower won't look
	 * at the depot tile itself but starts from the next tile. If we are still
	 * inside the depot, a depot reservation can never be ours. */
	if (v->track == TRACK_BIT_DEPOT) {
		if (HasDepotReservation(v->tile)) {
			if (mark_as_stuck) MarkTrainAsStuck(v);
			return TPRRF_NONE;
		} else {
			/* Depot not reserved, but the next tile might be. */
			TileIndex next_tile = TileAddByDiagDir(v->tile, GetRailDepotDirection(v->tile));
			if (HasReservedTracks(next_tile, DiagdirReachesTracks(GetRailDepotDirection(v->tile)))) return TPRRF_NONE;
		}
	}

	if (IsTileType(v->tile, MP_TUNNELBRIDGE) && IsTunnelBridgeSignalSimulationExitOnly(v->tile) &&
			TrackdirEntersTunnelBridge(v->tile, v->GetVehicleTrackdir())) {
		/* prevent any attempt to reserve the wrong way onto a tunnel/bridge exit */
		return TPRRF_NONE;
	}
	if (IsTunnelBridgeWithSignalSimulation(v->tile) && ((v->track & TRACK_BIT_WORMHOLE) || TrackdirEntersTunnelBridge(v->tile, v->GetVehicleTrackdir()))) {
		DiagDirection tunnel_bridge_dir = GetTunnelBridgeDirection(v->tile);
		Axis axis = DiagDirToAxis(tunnel_bridge_dir);
		DiagDirection axial_dir = DirToDiagDirAlongAxis(v->direction, axis);
		if (axial_dir == tunnel_bridge_dir) {
			/* prevent use of the entrance tile for reservations when the train is already in the wormhole */

			if (_settings_game.vehicle.train_braking_model == TBM_REALISTIC) {
				/* Initialise a lookahead if there isn't one already */
				if (v->lookahead == nullptr) FillTrainReservationLookAhead(v);
				if (v->lookahead != nullptr && !LookaheadWithinCurrentTunnelBridge(v)) {
					/* Try to extend the reservation beyond the tunnel/bridge exit */
					TryLongReserveChooseTrainTrackFromReservationEnd(v, true);
				}
			} else {
				TileIndex exit = GetOtherTunnelBridgeEnd(v->tile);
				TileIndex v_pos = TileVirtXY(v->x_pos, v->y_pos);
				if (v_pos != exit) {
					v_pos += TileOffsByDiagDir(tunnel_bridge_dir);
				}
				if (v_pos == exit) {
					return CheckTrainStayInWormHolePathReserve(v, exit) ? TPRRF_RESERVATION_OK : TPRRF_NONE;
				}
			}
			return TPRRF_NONE;
		}
	}

	Vehicle *other_train = nullptr;
	PBSTileInfo origin = FollowTrainReservation(v, &other_train);
	/* The path we are driving on is already blocked by some other train.
	 * This can only happen in certain situations when mixing path and
	 * block signals or when changing tracks and/or signals.
	 * Exit here as doing any further reservations will probably just
	 * make matters worse. */
	if (other_train != nullptr && other_train->index != v->index) {
		if (mark_as_stuck) MarkTrainAsStuck(v);
		return TPRRF_NONE;
	}
	/* If we have a reserved path and the path ends at a safe tile, we are finished already. */
	if (origin.okay && (v->tile != origin.tile || first_tile_okay)) {
		/* Can't be stuck then. */
		if (HasBit(v->flags, VRF_TRAIN_STUCK)) SetWindowWidgetDirty(WC_VEHICLE_VIEW, v->index, WID_VV_START_STOP);
		ClrBit(v->flags, VRF_TRAIN_STUCK);
		if (_settings_game.vehicle.train_braking_model == TBM_REALISTIC) {
			FillTrainReservationLookAhead(v);
			TryLongReserveChooseTrainTrackFromReservationEnd(v, true);
		}
		return TPRRF_RESERVATION_OK;
	}

	/* If we are in a depot, tentatively reserve the depot. */
	if (v->track == TRACK_BIT_DEPOT && v->tile == origin.tile) {
		SetDepotReservation(v->tile, true);
		if (_settings_client.gui.show_track_reservation) MarkTileDirtyByTile(v->tile, VMDF_NOT_MAP_MODE);
	}

	DiagDirection exitdir = TrackdirToExitdir(origin.trackdir);
	TileIndex new_tile;
	if (IsTileType(origin.tile, MP_TUNNELBRIDGE) && GetTunnelBridgeDirection(origin.tile) == exitdir) {
		new_tile = GetOtherTunnelBridgeEnd(origin.tile);
	} else {
		new_tile = TileAddByDiagDir(origin.tile, exitdir);
	}
	TrackBits reachable = TrackdirBitsToTrackBits(GetTileTrackdirBits(new_tile, TRANSPORT_RAIL, 0) & DiagdirReachesTrackdirs(exitdir));

	if (Rail90DegTurnDisallowedTilesFromDiagDir(origin.tile, new_tile, exitdir)) reachable &= ~TrackCrossesTracks(TrackdirToTrack(origin.trackdir));

	TryPathReserveResultFlags result_flags = TPRRF_NONE;
	if (reachable != TRACK_BIT_NONE) {
		ChooseTrainTrackResult result = ChooseTrainTrack(v, new_tile, exitdir, reachable, CTTF_FORCE_RES | (mark_as_stuck ? CTTF_MARK_STUCK : CTTF_NONE));
		if (result.ctt_flags & CTTRF_RESERVATION_MADE) {
			result_flags |= TPRRF_RESERVATION_OK;
		} else if (result.ctt_flags & CTTRF_REVERSE_AT_SIGNAL) {
			result_flags |= TPRRF_REVERSE_AT_SIGNAL;
		}
	}

	if ((result_flags & TPRRF_RESERVATION_OK) == 0) {
		/* Free the depot reservation as well. */
		if (v->track == TRACK_BIT_DEPOT && v->tile == origin.tile) SetDepotReservation(v->tile, false);
		return result_flags;
	}

	if (HasBit(v->flags, VRF_TRAIN_STUCK)) {
		v->wait_counter = 0;
		SetWindowWidgetDirty(WC_VEHICLE_VIEW, v->index, WID_VV_START_STOP);
	}
	ClrBit(v->flags, VRF_TRAIN_STUCK);
	if (_settings_game.vehicle.train_braking_model == TBM_REALISTIC) FillTrainReservationLookAhead(v);
	return result_flags;
}


static bool CheckReverseTrain(const Train *v)
{
	if (_settings_game.difficulty.line_reverse_mode != 0 ||
			v->track == TRACK_BIT_DEPOT) {
		return false;
	}

	dbg_assert(v->track != TRACK_BIT_NONE);

	return YapfTrainCheckReverse(v);
}

/**
 * Get the location of the next station to visit.
 * @param station Next station to visit.
 * @return Location of the new station.
 */
TileIndex Train::GetOrderStationLocation(StationID station)
{
	if (station == this->last_station_visited) this->last_station_visited = INVALID_STATION;

	const Station *st = Station::Get(station);
	if (!(st->facilities & FACIL_TRAIN)) {
		/* The destination station has no trainstation tiles. */
		this->IncrementRealOrderIndex();
		return 0;
	}

	return st->xy;
}

/** Goods at the consist have changed, update the graphics, cargo, and acceleration. */
void Train::MarkDirty()
{
	Train *v = this;
	do {
		v->colourmap = PAL_NONE;
		v->InvalidateImageCache();
		v->UpdateViewport(true, false);
	} while ((v = v->Next()) != nullptr);

	/* need to update acceleration and cached values since the goods on the train changed. */
	this->CargoChanged();
	this->UpdateAcceleration();
}

/**
 * This function looks at the vehicle and updates its speed (cur_speed
 * and subspeed) variables. Furthermore, it returns the distance that
 * the train can drive this tick. #Vehicle::GetAdvanceDistance() determines
 * the distance to drive before moving a step on the map.
 * @return distance to drive.
 */
int Train::UpdateSpeed(MaxSpeedInfo max_speed_info)
{
	AccelStatus accel_status = this->GetAccelerationStatus();
	if (this->lookahead != nullptr && HasBit(this->lookahead->flags, TRLF_APPLY_ADVISORY) && this->cur_speed <= max_speed_info.strict_max_speed) {
		ClrBit(this->lookahead->flags, TRLF_APPLY_ADVISORY);
	}
	switch (_settings_game.vehicle.train_acceleration_model) {
		default: NOT_REACHED();
		case AM_ORIGINAL:
			return this->DoUpdateSpeed({ this->acceleration * (accel_status == AS_BRAKE ? -4 : 2), this->acceleration * -4 }, 0,
					max_speed_info.strict_max_speed, max_speed_info.advisory_max_speed, this->UsingRealisticBraking());

		case AM_REALISTIC:
			return this->DoUpdateSpeed(this->GetAcceleration(), accel_status == AS_BRAKE ? 0 : 2,
					max_speed_info.strict_max_speed, max_speed_info.advisory_max_speed, this->UsingRealisticBraking());
	}
}
/**
 * Handle all breakdown related stuff for a train consist.
 * @param v The front engine.
 */
static bool HandlePossibleBreakdowns(Train *v)
{
	dbg_assert(v->IsFrontEngine());
	for (Train *u = v; u != nullptr; u = u->Next()) {
		if (u->breakdown_ctr != 0 && (u->IsEngine() || u->IsMultiheaded())) {
			if (u->breakdown_ctr <= 2) {
				if (u->HandleBreakdown()) return true;
				/* We check the order of v (the first vehicle) instead of u here! */
			} else if (!v->current_order.IsType(OT_LOADING)) {
				u->breakdown_ctr--;
			}
		}
	}
	return false;
}

/**
 * Trains enters a station, send out a news item if it is the first train, and start loading.
 * @param v Train that entered the station.
 * @param station Station visited.
 */
static void TrainEnterStation(Train *v, StationID station)
{
	v->last_station_visited = station;

	BaseStation *bst = BaseStation::Get(station);

	if (Waypoint::IsExpected(bst)) {
		v->DeleteUnreachedImplicitOrders();
		UpdateVehicleTimetable(v, true);
		v->last_station_visited = station;
		v->force_proceed = TFP_NONE;
		SetWindowDirty(WC_VEHICLE_VIEW, v->index);
		v->current_order.MakeWaiting();
		v->current_order.SetNonStopType(ONSF_NO_STOP_AT_ANY_STATION);
		v->cur_speed = 0;
		v->UpdateTrainSpeedAdaptationLimit(0);
		return;
	}

	/* check if a train ever visited this station before */
	Station *st = Station::From(bst);
	if (!(st->had_vehicle_of_type & HVOT_TRAIN)) {
		st->had_vehicle_of_type |= HVOT_TRAIN;
		SetDParam(0, st->index);
		AddVehicleNewsItem(
			STR_NEWS_FIRST_TRAIN_ARRIVAL,
			v->owner == _local_company ? NT_ARRIVAL_COMPANY : NT_ARRIVAL_OTHER,
			v->index,
			st->index
		);
		AI::NewEvent(v->owner, new ScriptEventStationFirstVehicle(st->index, v->index));
		Game::NewEvent(new ScriptEventStationFirstVehicle(st->index, v->index));
	}

	v->force_proceed = TFP_NONE;
	SetWindowDirty(WC_VEHICLE_VIEW, v->index);

	v->BeginLoading();

	TileIndex station_tile = v->GetStationLoadingVehicle()->tile;
	TriggerStationRandomisation(st, station_tile, SRT_TRAIN_ARRIVES);
	TriggerStationAnimation(st, station_tile, SAT_TRAIN_ARRIVES);
}

/* Check if the vehicle is compatible with the specified tile */
static inline bool CheckCompatibleRail(const Train *v, TileIndex tile, DiagDirection enterdir)
{
	return IsInfraTileUsageAllowed(VEH_TRAIN, v->owner, tile) &&
			(!v->IsFrontEngine() || HasBit(v->compatible_railtypes, GetRailTypeByEntryDir(tile, enterdir)));
}

/** Data structure for storing engine speed changes of an acceleration type. */
struct AccelerationSlowdownParams {
	uint8_t small_turn; ///< Speed change due to a small turn.
	uint8_t large_turn; ///< Speed change due to a large turn.
	uint8_t z_up;       ///< Fraction to remove when moving up.
	uint8_t z_down;     ///< Fraction to add when moving down.
};

/** Speed update fractions for each acceleration type. */
static const AccelerationSlowdownParams _accel_slowdown[] = {
	/* normal accel */
	{256 / 4, 256 / 2, 256 / 4, 2}, ///< normal
	{256 / 4, 256 / 2, 256 / 4, 2}, ///< monorail
	{0,       256 / 2, 256 / 4, 2}, ///< maglev
};

/**
 * Modify the speed of the vehicle due to a change in altitude.
 * @param v %Train to update.
 * @param old_z Previous height.
 */
static inline void AffectSpeedByZChange(Train *v, int old_z)
{
	if (old_z == v->z_pos || _settings_game.vehicle.train_acceleration_model != AM_ORIGINAL) return;

	const AccelerationSlowdownParams *asp = &_accel_slowdown[GetRailTypeInfo(v->railtype)->acceleration_type];

	if (old_z < v->z_pos) {
		v->cur_speed -= (v->cur_speed * asp->z_up >> 8);
	} else {
		uint16_t spd = v->cur_speed + asp->z_down;
		if (spd <= v->gcache.cached_max_track_speed) v->cur_speed = spd;
	}
}

enum TrainMovedChangeSignalEnum {
	CHANGED_NOTHING, ///< No special signals were changed
	CHANGED_NORMAL_TO_PBS_BLOCK, ///< A PBS block with a non-PBS signal facing us
	CHANGED_LR_PBS ///< A long reserve PBS signal
};

static TrainMovedChangeSignalEnum TrainMovedChangeSignal(Train* v, TileIndex tile, DiagDirection dir, bool front)
{
	if (IsTileType(tile, MP_RAILWAY) &&
			GetRailTileType(tile) == RAIL_TILE_SIGNALS) {
		TrackdirBits tracks = TrackBitsToTrackdirBits(GetTrackBits(tile)) & DiagdirReachesTrackdirs(dir);
		Trackdir trackdir = FindFirstTrackdir(tracks);
		if (UpdateSignalsOnSegment(tile,  TrackdirToExitdir(trackdir), GetTileOwner(tile)) == SIGSEG_PBS && HasSignalOnTrackdir(tile, trackdir)) {
			/* A PBS block with a non-PBS signal facing us? */
			if (!IsPbsSignal(GetSignalType(tile, TrackdirToTrack(trackdir)))) return CHANGED_NORMAL_TO_PBS_BLOCK;

			if (front && HasLongReservePbsSignalOnTrackdir(v, tile, trackdir, _settings_game.vehicle.train_braking_model == TBM_REALISTIC, 0)) return CHANGED_LR_PBS;
		}
	}
	if (IsTileType(tile, MP_TUNNELBRIDGE) && IsTunnelBridgeSignalSimulationExit(tile) && GetTunnelBridgeDirection(tile) == ReverseDiagDir(dir)) {
		if (UpdateSignalsOnSegment(tile, dir, GetTileOwner(tile)) == SIGSEG_PBS) {
			return CHANGED_NORMAL_TO_PBS_BLOCK;
		}
	}
	if (front && _settings_game.vehicle.train_braking_model == TBM_REALISTIC && IsTileType(tile, MP_TUNNELBRIDGE) && IsTunnelBridgeSignalSimulationEntrance(tile)) {
		TrackdirBits tracks = TrackBitsToTrackdirBits(GetTunnelBridgeTrackBits(tile)) & DiagdirReachesTrackdirs(dir);
		Trackdir trackdir = FindFirstTrackdir(tracks);
		if (CheckLongReservePbsTunnelBridgeOnTrackdir(v, tile, trackdir) != INVALID_TILE) return CHANGED_LR_PBS;
	}

	return CHANGED_NOTHING;
}

/** Tries to reserve track under whole train consist. */
void Train::ReserveTrackUnderConsist() const
{
	for (const Train *u = this; u != nullptr; u = u->Next()) {
		if (u->track & TRACK_BIT_WORMHOLE) {
			if (IsRailCustomBridgeHeadTile(u->tile)) {
				/* reserve the first available track */
				TrackBits bits = GetAcrossTunnelBridgeTrackBits(u->tile);
				Track first_track = RemoveFirstTrack(&bits);
				dbg_assert(IsValidTrack(first_track));
				TryReserveRailTrack(u->tile, first_track);
			} else {
				TryReserveRailTrack(u->tile, DiagDirToDiagTrack(GetTunnelBridgeDirection(u->tile)));
			}
		} else if (u->track != TRACK_BIT_DEPOT) {
			TryReserveRailTrack(u->tile, TrackBitsToTrack(u->track));
		}
	}
}

/**
 * The train vehicle crashed!
 * Update its status and other parts around it.
 * @param flooded Crash was caused by flooding.
 * @return Number of people killed.
 */
uint Train::Crash(bool flooded)
{
	uint victims = 0;
	if (this->IsFrontEngine()) {
		victims += 2; // driver

		/* Remove the reserved path in front of the train if it is not stuck.
		 * Also clear all reserved tracks the train is currently on. */
		if (!HasBit(this->flags, VRF_TRAIN_STUCK)) FreeTrainTrackReservation(this);
		for (const Train *v = this; v != nullptr; v = v->Next()) {
			ClearPathReservation(v, v->tile, v->GetVehicleTrackdir(), true);
		}

		/* we may need to update crossing we were approaching,
		 * but must be updated after the train has been marked crashed */
		TileIndex crossing = TrainApproachingCrossingTile(this);
		if (crossing != INVALID_TILE) UpdateLevelCrossing(crossing);

		/* Remove the loading indicators (if any) */
		HideFillingPercent(&this->fill_percent_te_id);
	}

<<<<<<< HEAD
	RegisterGameEvents(GEF_TRAIN_CRASH);

	pass += this->GroundVehicleBase::Crash(flooded);
=======
	victims += this->GroundVehicleBase::Crash(flooded);
>>>>>>> 9965cd91

	this->crash_anim_pos = flooded ? 4000 : 1; // max 4440, disappear pretty fast when flooded
	return victims;
}

/**
 * Marks train as crashed and creates an AI event.
 * Doesn't do anything if the train is crashed already.
 * @param v first vehicle of chain
 * @return number of victims (including 2 drivers; zero if train was already crashed)
 */
static uint TrainCrashed(Train *v)
{
	uint victims = 0;

	/* do not crash train twice */
	if (!(v->vehstatus & VS_CRASHED)) {
		victims = v->Crash();
		AI::NewEvent(v->owner, new ScriptEventVehicleCrashed(v->index, v->tile, ScriptEventVehicleCrashed::CRASH_TRAIN, victims));
		Game::NewEvent(new ScriptEventVehicleCrashed(v->index, v->tile, ScriptEventVehicleCrashed::CRASH_TRAIN, victims));
	}

	/* Try to re-reserve track under already crashed train too.
	 * Crash() clears the reservation! */
	v->ReserveTrackUnderConsist();

	return victims;
}

/** Temporary data storage for testing collisions. */
struct TrainCollideChecker {
	Train *v; ///< %Vehicle we are testing for collision.
	uint num; ///< Total number of victims if train collided.
};

/**
 * Collision test function.
 * @param v %Train vehicle to test collision with.
 * @param data %Train being examined.
 * @return \c nullptr (always continue search)
 */
static Vehicle *FindTrainCollideEnum(Vehicle *v, void *data)
{
	TrainCollideChecker *tcc = (TrainCollideChecker*)data;

	/* not in depot */
	if (Train::From(v)->track == TRACK_BIT_DEPOT) return nullptr;

	if (_settings_game.vehicle.no_train_crash_other_company) {
		/* do not crash into trains of another company. */
		if (v->owner != tcc->v->owner) return nullptr;
	}

	/* get first vehicle now to make most usual checks faster */
	Train *coll = Train::From(v)->First();

	/* can't collide with own wagons */
	if (coll == tcc->v) return nullptr;

	int x_diff = v->x_pos - tcc->v->x_pos;
	int y_diff = v->y_pos - tcc->v->y_pos;

	/* Do fast calculation to check whether trains are not in close vicinity
	 * and quickly reject trains distant enough for any collision.
	 * Differences are shifted by 7, mapping range [-7 .. 8] into [0 .. 15]
	 * Differences are then ORed and then we check for any higher bits */
	uint hash = (y_diff + 7) | (x_diff + 7);
	if (hash & ~15) return nullptr;

	/* Slower check using multiplication */
	int min_diff = (Train::From(v)->gcache.cached_veh_length + 1) / 2 + (tcc->v->gcache.cached_veh_length + 1) / 2 - 1;
	if (x_diff * x_diff + y_diff * y_diff >= min_diff * min_diff) return nullptr;

	/* Happens when there is a train under bridge next to bridge head */
	if (abs(v->z_pos - tcc->v->z_pos) > 5) return nullptr;

	/* crash both trains */
	tcc->num += TrainCrashed(tcc->v);
	tcc->num += TrainCrashed(coll);

	return nullptr; // continue searching
}

/**
 * Checks whether the specified train has a collision with another vehicle. If
 * so, destroys this vehicle, and the other vehicle if its subtype has TS_Front.
 * Reports the incident in a flashy news item, modifies station ratings and
 * plays a sound.
 * @param v %Train to test.
 */
static bool CheckTrainCollision(Train *v)
{
	/* can't collide in depot */
	if (v->track == TRACK_BIT_DEPOT) return false;

	dbg_assert(v->track & TRACK_BIT_WORMHOLE || TileVirtXY(v->x_pos, v->y_pos) == v->tile);

	TrainCollideChecker tcc;
	tcc.v = v;
	tcc.num = 0;

	/* find colliding vehicles */
	if (v->track & TRACK_BIT_WORMHOLE) {
		FindVehicleOnPos(v->tile, VEH_TRAIN, &tcc, FindTrainCollideEnum);
		FindVehicleOnPos(GetOtherTunnelBridgeEnd(v->tile), VEH_TRAIN, &tcc, FindTrainCollideEnum);
	} else {
		FindVehicleOnPosXY(v->x_pos, v->y_pos, VEH_TRAIN, &tcc, FindTrainCollideEnum);
	}

	/* any dead -> no crash */
	if (tcc.num == 0) return false;

	SetDParam(0, tcc.num);
	AddTileNewsItem(STR_NEWS_TRAIN_CRASH, NT_ACCIDENT, v->tile);

	ModifyStationRatingAround(v->tile, v->owner, -160, 30);
	if (_settings_client.sound.disaster) SndPlayVehicleFx(SND_13_TRAIN_COLLISION, v);
	return true;
}

static Vehicle *CheckTrainAtSignal(Vehicle *v, void *data)
{
	if ((v->vehstatus & VS_CRASHED)) return nullptr;

	Train *t = Train::From(v);
	DiagDirection exitdir = *(DiagDirection *)data;

	/* not front engine of a train, inside wormhole or depot, crashed */
	if (!t->IsFrontEngine() || !(t->track & TRACK_BIT_MASK)) return nullptr;

	if (t->cur_speed > 5 || VehicleExitDir(t->direction, t->track) != exitdir) return nullptr;

	return t;
}

struct FindSpaceBetweenTrainsChecker {
	int32_t pos;
	uint16_t distance;
	DiagDirection direction;
};

/** Find train in front and keep distance between trains in tunnel/bridge. */
static Vehicle *FindSpaceBetweenTrainsEnum(Vehicle *v, void *data)
{
	/* Don't look at wagons between front and back of train. */
	if ((v->Previous() != nullptr && v->Next() != nullptr)) return nullptr;

	if (!IsDiagonalDirection(v->direction)) {
		/* Check for vehicles on non-across track pieces of custom bridge head */
		if ((GetAcrossTunnelBridgeTrackBits(v->tile) & Train::From(v)->track & TRACK_BIT_ALL) == TRACK_BIT_NONE) return nullptr;
	}

	const FindSpaceBetweenTrainsChecker *checker = (FindSpaceBetweenTrainsChecker*) data;
	int32_t a, b = 0;

	switch (checker->direction) {
		default: NOT_REACHED();
		case DIAGDIR_NE: a = checker->pos; b = v->x_pos; break;
		case DIAGDIR_SE: a = v->y_pos; b = checker->pos; break;
		case DIAGDIR_SW: a = v->x_pos; b = checker->pos; break;
		case DIAGDIR_NW: a = checker->pos; b = v->y_pos; break;
	}

	if (a > b && a <= (b + (int)(checker->distance)) + (int)(TILE_SIZE) - 1) return v;
	return nullptr;
}

static bool IsTooCloseBehindTrain(Train *t, TileIndex tile, uint16_t distance, bool check_endtile)
{
	if (t->force_proceed != 0) return false;

	if (_settings_game.vehicle.train_braking_model == TBM_REALISTIC) {
		if (unlikely(t->lookahead == nullptr)) {
			FillTrainReservationLookAhead(t);
		}
		if (likely(t->lookahead != nullptr)) {
			if (LookaheadWithinCurrentTunnelBridge(t)) {
				/* lookahead is within tunnel/bridge */
				TileIndex end = GetOtherTunnelBridgeEnd(t->tile);
				const int raw_free_tiles = GetAvailableFreeTilesInSignalledTunnelBridge(t->tile, end, tile);
				ApplyAvailableFreeTunnelBridgeTiles(t->lookahead.get(), raw_free_tiles + ((raw_free_tiles != INT_MAX) ? DistanceManhattan(t->tile, tile) : 0), t->tile, end);
				SetTrainReservationLookaheadEnd(t);

				if (!LookaheadWithinCurrentTunnelBridge(t)) {
					/* Try to extend the reservation beyond the tunnel/bridge exit */
					TryLongReserveChooseTrainTrackFromReservationEnd(t, true);
				}

				if (raw_free_tiles <= (int)(distance / TILE_SIZE)) {
					/* Revert train if not going with tunnel direction. */
					DiagDirection tb_dir = GetTunnelBridgeDirection(t->tile);
					if (DirToDiagDirAlongAxis(t->direction, DiagDirToAxis(tb_dir)) != tb_dir) {
						SetBit(t->flags, VRF_REVERSING);
					}
					return true;
				}
				return false;
			} else {
				/* Try to extend the reservation beyond the tunnel/bridge exit */
				TryLongReserveChooseTrainTrackFromReservationEnd(t, true);
			}
		}
	}

	FindSpaceBetweenTrainsChecker checker;
	checker.distance = distance;
	checker.direction = DirToDiagDirAlongAxis(t->direction, DiagDirToAxis(GetTunnelBridgeDirection(t->tile)));
	switch (checker.direction) {
		default: NOT_REACHED();
		case DIAGDIR_NE: checker.pos = (TileX(tile) * TILE_SIZE) + TILE_UNIT_MASK; break;
		case DIAGDIR_SE: checker.pos = (TileY(tile) * TILE_SIZE); break;
		case DIAGDIR_SW: checker.pos = (TileX(tile) * TILE_SIZE); break;
		case DIAGDIR_NW: checker.pos = (TileY(tile) * TILE_SIZE) + TILE_UNIT_MASK; break;
	}

	if (HasVehicleOnPos(t->tile, VEH_TRAIN, &checker, &FindSpaceBetweenTrainsEnum)) {
		/* Revert train if not going with tunnel direction. */
		if (checker.direction != GetTunnelBridgeDirection(t->tile)) {
			SetBit(t->flags, VRF_REVERSING);
		}
		return true;
	}
    /* Cover blind spot at end of tunnel bridge. */
	if (check_endtile){
		if (HasVehicleOnPos(GetOtherTunnelBridgeEnd(t->tile), VEH_TRAIN, &checker, &FindSpaceBetweenTrainsEnum)) {
			/* Revert train if not going with tunnel direction. */
			if (checker.direction != GetTunnelBridgeDirection(t->tile)) {
				SetBit(t->flags, VRF_REVERSING);
			}
			return true;
		}
	}

	return false;
}

static bool CheckTrainStayInWormHolePathReserve(Train *t, TileIndex tile)
{
	bool mark_dirty = false;
	auto guard = scope_guard([&]() {
		if (mark_dirty) MarkTileDirtyByTile(tile, VMDF_NOT_MAP_MODE);
	});

	Trackdir td = GetTunnelBridgeExitTrackdir(tile);
	CFollowTrackRail ft(GetTileOwner(tile), GetRailTypeInfo(t->railtype)->all_compatible_railtypes);

	if (ft.Follow(tile, td)) {
		TrackdirBits reserved = ft.m_new_td_bits & TrackBitsToTrackdirBits(GetReservedTrackbits(ft.m_new_tile));
		if (reserved == TRACKDIR_BIT_NONE) {
			/* next tile is not reserved, so reserve the exit tile */
			if (IsBridge(tile)) {
				TryReserveRailBridgeHead(tile, FindFirstTrack(GetAcrossTunnelBridgeTrackBits(tile)));
			} else {
				SetTunnelReservation(tile, true);
			}
			mark_dirty = true;
		}
	}

	auto try_exit_reservation = [&]() -> bool {
		if (IsTunnelBridgeRestrictedSignal(tile)) {
			const TraceRestrictProgram *prog = GetExistingTraceRestrictProgram(tile, TrackdirToTrack(td));
			if (prog != nullptr && prog->actions_used_flags & (TRPAUF_WAIT_AT_PBS | TRPAUF_SLOT_ACQUIRE)) {
				TraceRestrictProgramResult out;
				TraceRestrictProgramInput input(tile, td, nullptr, nullptr);
				input.permitted_slot_operations = TRPISP_ACQUIRE;
				prog->Execute(t, input, out);
				if (out.flags & TRPRF_WAIT_AT_PBS) {
					return false;
				}
			}
		}

		return TryPathReserve(t);
	};

	if (_settings_game.vehicle.train_braking_model == TBM_REALISTIC) {
		if (unlikely(t->lookahead == nullptr)) {
			FillTrainReservationLookAhead(t);
		}
		if (likely(t->lookahead != nullptr)) {
			if (!HasAcrossTunnelBridgeReservation(tile)) return false;
			if (t->lookahead->reservation_end_tile == t->tile && t->lookahead->reservation_end_position - t->lookahead->current_position <= (int)TILE_SIZE && !HasBit(t->lookahead->flags, TRLF_TB_EXIT_FREE)) return false;
			SignalState exit_state = GetTunnelBridgeExitSignalState(tile);
			SetTunnelBridgeExitSignalState(tile, SIGNAL_STATE_GREEN);

			/* Get tile margin before changing vehicle direction */
			const int tile_margin = GetTileMarginInFrontOfTrain(t);

			TileIndex veh_orig_tile = t->tile;
			TrackBits veh_orig_track = t->track;
			Direction veh_orig_direction = t->direction;
			t->tile = tile;
			t->track = TRACK_BIT_WORMHOLE;
			t->direction = TrackdirToDirection(td);

			if (t->Next() == nullptr) {
				/* If this is a single-vehicle train, temporarily update the tile hash so that it can be found when scanning tiles.
				 * This is so that the whole train does not become invisible.
				 * Otherwise if the outgoing reservation reaches the entrance tile at the opposite end of this tunnel/bridge,
				 * the reservation would form a loop, resulting in various ill-effects and invariant violations. */
				t->UpdatePosition();
			}

			bool ok;
			if (t->lookahead->reservation_end_position >= t->lookahead->current_position && t->lookahead->reservation_end_position > t->lookahead->current_position + tile_margin) {
				/* Reservation was made previously and was valid then.
				 * To avoid unexpected braking due to stopping short of the lookahead end,
				 * just carry on even if the end is not a safe waiting point now. */
				ok = true;
			} else {
				ok = try_exit_reservation();
			}
			if (ok) {
				if (_extra_aspects > 0) {
					SetTunnelBridgeExitSignalAspect(tile, 0);
					UpdateAspectDeferred(tile, GetTunnelBridgeExitTrackdir(tile));
				}
				mark_dirty = true;
				if (t->lookahead->reservation_end_tile == veh_orig_tile && t->lookahead->reservation_end_position - t->lookahead->current_position <= (int)TILE_SIZE) {
					/* Less than a tile of lookahead, advance tile */
					t->lookahead->reservation_end_tile = tile;
					t->lookahead->reservation_end_trackdir = td;
					ClrBit(t->lookahead->flags, TRLF_TB_EXIT_FREE);
					ClrBit(t->lookahead->flags, TRLF_CHUNNEL);
					t->lookahead->reservation_end_position += (DistanceManhattan(veh_orig_tile, tile) - 1 - t->lookahead->tunnel_bridge_reserved_tiles) * (int)TILE_SIZE;
					t->lookahead->reservation_end_position += IsDiagonalTrackdir(td) ? 16 : 8;
					t->lookahead->tunnel_bridge_reserved_tiles = 0;
					FillTrainReservationLookAhead(t);
				}
				/* Try to extend the reservation */
				TryLongReserveChooseTrainTrackFromReservationEnd(t);
			} else {
				SetTunnelBridgeExitSignalState(tile, exit_state);
			}
			t->tile = veh_orig_tile;
			t->track = veh_orig_track;
			t->direction = veh_orig_direction;
			if (t->Next() == nullptr) {
				/* See equivalent UpdatePosition call above */
				t->UpdatePosition();
			}
			return ok;
		}
	}


	TileIndex veh_orig_tile = t->tile;
	TrackBits veh_orig_track = t->track;
	Direction veh_orig_direction = t->direction;
	t->tile = tile;
	t->track = TRACK_BIT_WORMHOLE;
	t->direction = TrackdirToDirection(td);
	bool ok = try_exit_reservation();
	t->tile = veh_orig_tile;
	t->track = veh_orig_track;
	t->direction = veh_orig_direction;
	if (ok && IsTunnelBridgeEffectivelyPBS(tile)) {
		SetTunnelBridgeExitSignalState(tile, SIGNAL_STATE_GREEN);
		if (_extra_aspects > 0) {
			SetTunnelBridgeExitSignalAspect(tile, 0);
			UpdateAspectDeferred(tile, GetTunnelBridgeExitTrackdir(tile));
		}
		mark_dirty = true;
	}
	return ok;
}

/** Simulate signals in tunnel - bridge. */
static bool CheckTrainStayInWormHole(Train *t, TileIndex tile)
{
	if (t->force_proceed != 0) return false;

	/* When not exit reverse train. */
	if (!IsTunnelBridgeSignalSimulationExit(tile)) {
		SetBit(t->flags, VRF_REVERSING);
		return true;
	}
	SigSegState seg_state = (_settings_game.pf.reserve_paths || IsTunnelBridgeEffectivelyPBS(tile)) ? SIGSEG_PBS : UpdateSignalsOnSegment(tile, INVALID_DIAGDIR, t->owner);
	if (seg_state != SIGSEG_PBS) {
		CFollowTrackRail ft(GetTileOwner(tile), GetRailTypeInfo(t->railtype)->all_compatible_railtypes);
		if (ft.Follow(tile, GetTunnelBridgeExitTrackdir(tile))) {
			if (ft.m_new_td_bits != TRACKDIR_BIT_NONE && KillFirstBit(ft.m_new_td_bits) == TRACKDIR_BIT_NONE) {
				Trackdir td = FindFirstTrackdir(ft.m_new_td_bits);
				if (HasPbsSignalOnTrackdir(ft.m_new_tile, td)) {
					/* immediately after the exit, there is a PBS signal, switch to PBS mode */
					seg_state = SIGSEG_PBS;
				}
			}
		}
	}
	if (seg_state == SIGSEG_FULL || (seg_state == SIGSEG_PBS && !CheckTrainStayInWormHolePathReserve(t, tile))) {
		t->vehstatus |= VS_TRAIN_SLOWING;
		return true;
	}

	return false;
}

static void HandleSignalBehindTrain(Train *v, int signal_number)
{
	if (!IsTunnelBridgeSignalSimulationEntrance(v->tile)) return;

	const uint simulated_wormhole_signals = GetTunnelBridgeSignalSimulationSpacing(v->tile);

	TileIndex tile;
	switch (v->direction) {
		default: NOT_REACHED();
		case DIR_NE: tile = TileVirtXY(v->x_pos + (TILE_SIZE * simulated_wormhole_signals), v->y_pos); break;
		case DIR_SE: tile = TileVirtXY(v->x_pos, v->y_pos - (TILE_SIZE * simulated_wormhole_signals) ); break;
		case DIR_SW: tile = TileVirtXY(v->x_pos - (TILE_SIZE * simulated_wormhole_signals), v->y_pos); break;
		case DIR_NW: tile = TileVirtXY(v->x_pos, v->y_pos + (TILE_SIZE * simulated_wormhole_signals)); break;
	}

	if (tile == v->tile) {
		/* Flip signal on ramp. */
		SetTunnelBridgeEntranceSignalGreen(tile);
	} else if (IsBridge(v->tile) && signal_number >= 0) {
		SetBridgeEntranceSimulatedSignalState(v->tile, signal_number, SIGNAL_STATE_GREEN);
		MarkSingleBridgeSignalDirty(tile, v->tile);
		if (_extra_aspects > 0) UpdateAspectFromBridgeMiddleSignalChange(v->tile, TileOffsByDiagDir(GetTunnelBridgeDirection(v->tile)) * simulated_wormhole_signals, signal_number);
	} else if (IsTunnel(v->tile) && signal_number >= 0 && _extra_aspects > 0) {
		UpdateEntranceAspectFromMiddleSignalChange(v->tile, signal_number);
	}
}

inline void DecreaseReverseDistance(Train *v)
{
	if (v->reverse_distance > 1) {
		v->reverse_distance--;
	}
}

int ReversingDistanceTargetSpeed(const Train *v)
{
	if (v->UsingRealisticBraking()) {
		TrainDecelerationStats stats(v, v->lookahead != nullptr ? v->lookahead->cached_zpos : v->CalculateOverallZPos());
		return GetRealisticBrakingSpeedForDistance(stats, v->reverse_distance - 1, 0, 0);
	}
	int target_speed;
	if (_settings_game.vehicle.train_acceleration_model == AM_REALISTIC) {
		target_speed = ((v->reverse_distance - 1) * 5) / 2;
	} else {
		target_speed = (v->reverse_distance - 1) * 10 - 5;
	}
	return std::max(0, target_speed);
}

void DecrementPendingSpeedRestrictions(Train *v)
{
	bool remaining = false;
	for (auto it = _pending_speed_restriction_change_map.lower_bound(v->index); it != _pending_speed_restriction_change_map.end() && it->first == v->index;) {
		if (--it->second.distance == 0) {
			v->speed_restriction = it->second.new_speed;
			it = _pending_speed_restriction_change_map.erase(it);
		} else {
			++it;
			remaining = true;
		}
	}
	if (!remaining) ClrBit(v->flags, VRF_PENDING_SPEED_RESTRICTION);
}

void HandleTraceRestrictSpeedRestrictionAction(const TraceRestrictProgramResult &out, Train *v, Trackdir signal_td)
{
	if (out.flags & TRPRF_SPEED_RESTRICTION_SET) {
		SetBit(v->flags, VRF_PENDING_SPEED_RESTRICTION);
		for (auto it = _pending_speed_restriction_change_map.lower_bound(v->index); it != _pending_speed_restriction_change_map.end() && it->first == v->index; ++it) {
			if ((uint16_t) (out.speed_restriction + 0xFFFF) < (uint16_t) (it->second.new_speed + 0xFFFF)) it->second.new_speed = out.speed_restriction;
		}
		uint16_t flags = 0;
		if (IsDiagonalTrack(TrackdirToTrack(signal_td))) SetBit(flags, PSRCF_DIAGONAL);
		_pending_speed_restriction_change_map.insert({ v->index, { (uint16_t) (v->gcache.cached_total_length + (HasBit(flags, PSRCF_DIAGONAL) ? 8 : 4)), out.speed_restriction, v->speed_restriction, flags } });
		if ((uint16_t) (out.speed_restriction + 0xFFFF) < (uint16_t) (v->speed_restriction + 0xFFFF)) v->speed_restriction = out.speed_restriction;
	}
	if (out.flags & TRPRF_SPEED_ADAPT_EXEMPT && !HasBit(v->flags, VRF_SPEED_ADAPTATION_EXEMPT)) {
		SetBit(v->flags, VRF_SPEED_ADAPTATION_EXEMPT);
		SetWindowDirty(WC_VEHICLE_DETAILS, v->index);
	}
	if (out.flags & TRPRF_RM_SPEED_ADAPT_EXEMPT && HasBit(v->flags, VRF_SPEED_ADAPTATION_EXEMPT)) {
		ClrBit(v->flags, VRF_SPEED_ADAPTATION_EXEMPT);
		SetWindowDirty(WC_VEHICLE_DETAILS, v->index);
	}
}

template <typename AllowSlotAcquireT, typename PostProcessResultT>
void TrainControllerTraceRestrictFrontEvaluation(TileIndex tile, Trackdir dir, Train *v, TraceRestrictProgramActionsUsedFlags extra_action_used_flags, AllowSlotAcquireT allow_slot_acquire, PostProcessResultT post_process_result)
{
	const TraceRestrictProgram *prog = GetExistingTraceRestrictProgram(tile, TrackdirToTrack(dir));
	if (prog == nullptr) return;

	TraceRestrictProgramActionsUsedFlags actions_used_flags = extra_action_used_flags | TRPAUF_SLOT_RELEASE_FRONT | TRPAUF_SPEED_RESTRICTION | TRPAUF_SPEED_ADAPTATION | TRPAUF_CHANGE_COUNTER;

	const bool slot_acquire_allowed = allow_slot_acquire();
	if (slot_acquire_allowed) actions_used_flags |= TRPAUF_SLOT_ACQUIRE;

	if ((prog->actions_used_flags & actions_used_flags) == 0) return;

	TraceRestrictProgramResult out;
	TraceRestrictProgramInput input(tile, dir, nullptr, nullptr);
	input.permitted_slot_operations = TRPISP_RELEASE_FRONT | TRPISP_CHANGE_COUNTER;
	if (slot_acquire_allowed) input.permitted_slot_operations |= TRPISP_ACQUIRE;

	prog->Execute(v, input, out);

	HandleTraceRestrictSpeedRestrictionAction(out, v, dir);
	post_process_result(out);
}

/**
 * Move a vehicle chain one movement stop forwards.
 * @param v First vehicle to move.
 * @param nomove Stop moving this and all following vehicles.
 * @param reverse Set to false to not execute the vehicle reversing. This does not change any other logic.
 * @return True if the vehicle could be moved forward, false otherwise.
 */
bool TrainController(Train *v, Vehicle *nomove, bool reverse)
{
	Train *first = v->First();
	Train *prev = nullptr;
	SCOPE_INFO_FMT([&], "TrainController: %s, %s, %s", scope_dumper().VehicleInfo(v), scope_dumper().VehicleInfo(prev), scope_dumper().VehicleInfo(nomove));
	bool direction_changed = false; // has direction of any part changed?
	bool update_signal_tunbridge_exit = false;
	Direction old_direction = INVALID_DIR;
	TrackBits old_trackbits = INVALID_TRACK_BIT;
	uint16_t old_gv_flags = 0;

	auto notify_direction_changed = [&](Direction old_direction, Direction new_direction) {
		if (prev == nullptr && _settings_game.vehicle.train_acceleration_model == AM_ORIGINAL) {
			const AccelerationSlowdownParams *asp = &_accel_slowdown[GetRailTypeInfo(v->railtype)->acceleration_type];
			DirDiff diff = DirDifference(old_direction, new_direction);
			v->cur_speed -= (diff == DIRDIFF_45RIGHT || diff == DIRDIFF_45LEFT ? asp->small_turn : asp->large_turn) * v->cur_speed >> 8;
		}
		direction_changed = true;
	};

	if (reverse && v->reverse_distance == 1 && (v->cur_speed <= 15 || !v->UsingRealisticBraking())) {
		/* Train is not moving too fast and reversing distance has been reached */
		goto reverse_train_direction;
	}

	/* For every vehicle after and including the given vehicle */
	for (prev = v->Previous(); v != nomove; prev = v, v = v->Next()) {
		old_direction = v->direction;
		old_trackbits = v->track;
		old_gv_flags = v->gv_flags;
		DiagDirection enterdir = DIAGDIR_BEGIN;
		bool update_signals_crossing = false; // will we update signals or crossing state?


		GetNewVehiclePosResult gp = GetNewVehiclePos(v);
		if (!(v->track & TRACK_BIT_WORMHOLE) && gp.old_tile != gp.new_tile &&
				IsRailBridgeHeadTile(gp.old_tile) && DiagdirBetweenTiles(gp.old_tile, gp.new_tile) == GetTunnelBridgeDirection(gp.old_tile)) {
			/* left a bridge headtile into a wormhole */
			Direction old_direction = v->direction;
			uint32_t r = VehicleEnterTile(v, gp.old_tile, gp.x, gp.y); // NB: old tile, the bridge head which the train just left
			if (HasBit(r, VETS_CANNOT_ENTER)) {
				goto invalid_rail;
			}
			if (old_direction != v->direction) notify_direction_changed(old_direction, v->direction);
			DiagDirection dir = GetTunnelBridgeDirection(gp.old_tile);
			const uint8_t *b = _initial_tile_subcoord[AxisToTrack(DiagDirToAxis(dir))][dir];
			gp.x = (gp.x & ~0xF) | b[0];
			gp.y = (gp.y & ~0xF) | b[1];
		}
		if (!(v->track & TRACK_BIT_WORMHOLE)) {
			/* Not inside tunnel */
			if (gp.old_tile == gp.new_tile) {
				/* Staying in the old tile */
				if (v->track == TRACK_BIT_DEPOT) {
					/* Inside depot */
					gp.x = v->x_pos;
					gp.y = v->y_pos;
					v->reverse_distance = 0;
				} else {
					/* Not inside depot */

					/* Reverse when we are at the end of the track already, do not move to the new position */
					if (v->IsFrontEngine() && !TrainCheckIfLineEnds(v, reverse)) return false;

					uint32_t r = VehicleEnterTile(v, gp.new_tile, gp.x, gp.y);
					if (HasBit(r, VETS_CANNOT_ENTER)) {
						goto invalid_rail;
					}
					if (HasBit(r, VETS_ENTERED_STATION)) {
						/* The new position is the end of the platform */
						TrainEnterStation(v->First(), r >> VETS_STATION_ID_OFFSET);
					}
					if (old_direction != v->direction) notify_direction_changed(old_direction, v->direction);
				}
			} else {
				/* A new tile is about to be entered. */

				/* Determine what direction we're entering the new tile from */
				enterdir = DiagdirBetweenTiles(gp.old_tile, gp.new_tile);
				dbg_assert(IsValidDiagDirection(enterdir));

				enter_new_tile:

				/* Get the status of the tracks in the new tile and mask
				 * away the bits that aren't reachable. */
				TrackStatus ts = GetTileTrackStatus(gp.new_tile, TRANSPORT_RAIL, 0, (v->track & TRACK_BIT_WORMHOLE) ? INVALID_DIAGDIR : ReverseDiagDir(enterdir));
				TrackdirBits reachable_trackdirs = DiagdirReachesTrackdirs(enterdir);

				TrackdirBits trackdirbits = TrackStatusToTrackdirBits(ts) & reachable_trackdirs;
				TrackBits red_signals = TrackdirBitsToTrackBits(TrackStatusToRedSignals(ts) & reachable_trackdirs);

				TrackBits bits = TrackdirBitsToTrackBits(trackdirbits);
				if (Rail90DegTurnDisallowedTilesFromDiagDir(gp.old_tile, gp.new_tile, enterdir) && prev == nullptr) {
					/* We allow wagons to make 90 deg turns, because forbid_90_deg
					 * can be switched on halfway a turn */
					if (!(v->track & TRACK_BIT_WORMHOLE)) {
						bits &= ~TrackCrossesTracks(FindFirstTrack(v->track));
					} else if (v->track & TRACK_BIT_MASK) {
						bits &= ~TrackCrossesTracks(FindFirstTrack(v->track & TRACK_BIT_MASK));
					}
				}

				if (bits == TRACK_BIT_NONE) goto invalid_rail;

				/* Check if the new tile constrains tracks that are compatible
				 * with the current train, if not, bail out. */
				if (!CheckCompatibleRail(v, gp.new_tile, enterdir)) goto invalid_rail;

				TrackBits chosen_track;
				bool reverse_at_signal = false;
				if (prev == nullptr) {
					/* Currently the locomotive is active. Determine which one of the
					 * available tracks to choose */
					ChooseTrainTrackResult result = ChooseTrainTrack(v, gp.new_tile, enterdir, bits, CTTF_MARK_STUCK | CTTF_NON_LOOKAHEAD);
					chosen_track = TrackToTrackBits(result.track);
					reverse_at_signal = (result.ctt_flags & CTTRF_REVERSE_AT_SIGNAL);
					dbg_assert_msg_tile(chosen_track & (bits | GetReservedTrackbits(gp.new_tile)), gp.new_tile, "0x%X, 0x%X, 0x%X", chosen_track, bits, GetReservedTrackbits(gp.new_tile));

					if (v->force_proceed != TFP_NONE && IsPlainRailTile(gp.new_tile) && HasSignals(gp.new_tile)) {
						/* For each signal we find decrease the counter by one.
						 * We start at two, so the first signal we pass decreases
						 * this to one, then if we reach the next signal it is
						 * decreased to zero and we won't pass that new signal. */
						Trackdir dir = FindFirstTrackdir(trackdirbits);
						if (HasSignalOnTrackdir(gp.new_tile, dir) ||
								(HasSignalOnTrackdir(gp.new_tile, ReverseTrackdir(dir)) &&
								GetSignalType(gp.new_tile, TrackdirToTrack(dir)) != SIGTYPE_PBS)) {
							/* However, we do not want to be stopped by PBS signals
							 * entered via the back. */
							v->force_proceed = (v->force_proceed == TFP_SIGNAL) ? TFP_STUCK : TFP_NONE;
							SetWindowDirty(WC_VEHICLE_VIEW, v->index);
						}
					}

					/* Check if it's a red signal and that force proceed is not clicked. */
					if ((red_signals & chosen_track) && v->force_proceed == TFP_NONE) {
						/* In front of a red signal */
						Trackdir i = FindFirstTrackdir(trackdirbits);

						if (reverse_at_signal) {
							ClrBit(v->flags, VRF_TRAIN_STUCK);
							goto reverse_train_direction;
						}

						/* Don't handle stuck trains here. */
						if (HasBit(v->flags, VRF_TRAIN_STUCK)) return false;

						if (IsNoEntrySignal(gp.new_tile, TrackdirToTrack(i)) && HasSignalOnTrackdir(gp.new_tile, i)) {
							goto reverse_train_direction;
						}

						if (!HasSignalOnTrackdir(gp.new_tile, ReverseTrackdir(i))) {
							v->cur_speed = 0;
							v->subspeed = 0;
							v->progress = 255; // make sure that every bit of acceleration will hit the signal again, so speed stays 0.
							if (!_settings_game.pf.reverse_at_signals || ++v->wait_counter < _settings_game.pf.wait_oneway_signal * DAY_TICKS * 2) return false;
						} else if (HasSignalOnTrackdir(gp.new_tile, i)) {
							v->cur_speed = 0;
							v->subspeed = 0;
							v->progress = 255; // make sure that every bit of acceleration will hit the signal again, so speed stays 0.
							if (!_settings_game.pf.reverse_at_signals || ++v->wait_counter < _settings_game.pf.wait_twoway_signal * DAY_TICKS * 2) {
								DiagDirection exitdir = TrackdirToExitdir(i);
								TileIndex o_tile = TileAddByDiagDir(gp.new_tile, exitdir);

								exitdir = ReverseDiagDir(exitdir);

								/* check if a train is waiting on the other side */
								if (!HasVehicleOnPos(o_tile, VEH_TRAIN, &exitdir, &CheckTrainAtSignal)) return false;
							}
						}

						/* If we would reverse but are currently in a PBS block and
						 * reversing of stuck trains is disabled, don't reverse.
						 * This does not apply if the reason for reversing is a one-way
						 * signal blocking us, because a train would then be stuck forever. */
						if (!_settings_game.pf.reverse_at_signals && !HasOnewaySignalBlockingTrackdir(gp.new_tile, i) &&
								UpdateSignalsOnSegment(v->tile, enterdir, v->owner) == SIGSEG_PBS) {
							v->wait_counter = 0;
							return false;
						}
						goto reverse_train_direction;
					} else if (!(v->track & TRACK_BIT_WORMHOLE) && IsTunnelBridgeWithSignalSimulation(gp.new_tile) &&
							IsTunnelBridgeSignalSimulationExitOnly(gp.new_tile) && TrackdirEntersTunnelBridge(gp.new_tile, FindFirstTrackdir(trackdirbits)) &&
							v->force_proceed == TFP_NONE) {
						goto reverse_train_direction;
					} else {
						TryReserveRailTrack(gp.new_tile, TrackBitsToTrack(chosen_track), false);

						if (IsPlainRailTile(gp.new_tile) && HasSignals(gp.new_tile) && IsRestrictedSignal(gp.new_tile)) {
							const Trackdir dir = FindFirstTrackdir(trackdirbits);
							if (HasSignalOnTrack(gp.new_tile, TrackdirToTrack(dir))) {
								TrainControllerTraceRestrictFrontEvaluation(gp.new_tile, dir, v, TRPAUF_REVERSE_BEHIND, [&]() -> bool {
									return !IsPbsSignal(GetSignalType(gp.new_tile, TrackdirToTrack(dir)));
								}, [&](const TraceRestrictProgramResult &out) {
									if (out.flags & TRPRF_REVERSE_BEHIND && GetSignalType(gp.new_tile, TrackdirToTrack(dir)) == SIGTYPE_PBS &&
											!HasSignalOnTrackdir(gp.new_tile, dir)) {
										v->reverse_distance = v->gcache.cached_total_length + (IsDiagonalTrack(TrackdirToTrack(dir)) ? 16 : 8);
										SetWindowDirty(WC_VEHICLE_VIEW, v->index);
									}
								});
							}
						}
					}
				} else {
					/* The wagon is active, simply follow the prev vehicle. */
					if (TileVirtXY(prev->x_pos, prev->y_pos) == gp.new_tile) {
						/* Choose the same track as prev */
						if (prev->track & TRACK_BIT_WORMHOLE) {
							/* Vehicles entering tunnels enter the wormhole earlier than for bridges.
							 * However, just choose the track into the wormhole. */
							dbg_assert_tile(IsTunnel(prev->tile), prev->tile);
							chosen_track = bits;
						} else {
							chosen_track = prev->track;
						}
					} else {
						/* Choose the track that leads to the tile where prev is.
						 * This case is active if 'prev' is already on the second next tile, when 'v' just enters the next tile.
						 * I.e. when the tile between them has only space for a single vehicle like
						 *  1) horizontal/vertical track tiles and
						 *  2) some orientations of tunnel entries, where the vehicle is already inside the wormhole at 8/16 from the tile edge.
						 *     Is also the train just reversing, the wagon inside the tunnel is 'on' the tile of the opposite tunnel entry.
						 */
						static const TrackBits _connecting_track[DIAGDIR_END][DIAGDIR_END] = {
							{TRACK_BIT_X,     TRACK_BIT_LOWER, TRACK_BIT_NONE,  TRACK_BIT_LEFT },
							{TRACK_BIT_UPPER, TRACK_BIT_Y,     TRACK_BIT_LEFT,  TRACK_BIT_NONE },
							{TRACK_BIT_NONE,  TRACK_BIT_RIGHT, TRACK_BIT_X,     TRACK_BIT_UPPER},
							{TRACK_BIT_RIGHT, TRACK_BIT_NONE,  TRACK_BIT_LOWER, TRACK_BIT_Y    }
						};
						DiagDirection exitdir = DiagdirBetweenTiles(gp.new_tile, TileVirtXY(prev->x_pos, prev->y_pos));
						dbg_assert(IsValidDiagDirection(exitdir));
						chosen_track = _connecting_track[enterdir][exitdir];
					}
					chosen_track &= bits;
				}

				/* Make sure chosen track is a valid track */
				dbg_assert(
						chosen_track == TRACK_BIT_X     || chosen_track == TRACK_BIT_Y ||
						chosen_track == TRACK_BIT_UPPER || chosen_track == TRACK_BIT_LOWER ||
						chosen_track == TRACK_BIT_LEFT  || chosen_track == TRACK_BIT_RIGHT);

				/* Update XY to reflect the entrance to the new tile, and select the direction to use */
				const uint8_t *b = _initial_tile_subcoord[FindFirstBit(chosen_track)][enterdir];
				gp.x = (gp.x & ~0xF) | b[0];
				gp.y = (gp.y & ~0xF) | b[1];
				Direction chosen_dir = (Direction)b[2];

				/* Call the landscape function and tell it that the vehicle entered the tile */
				uint32_t r = (v->track & TRACK_BIT_WORMHOLE) ? 0 : VehicleEnterTile(v, gp.new_tile, gp.x, gp.y);
				if (HasBit(r, VETS_CANNOT_ENTER)) {
					goto invalid_rail;
				}

				if (!(v->track & TRACK_BIT_WORMHOLE) && IsTunnelBridgeWithSignalSimulation(gp.new_tile) && (GetAcrossTunnelBridgeTrackBits(gp.new_tile) & chosen_track)) {
					/* If red signal stop. */
					if (v->IsFrontEngine() && v->force_proceed == 0) {
						if (IsTunnelBridgeSignalSimulationEntrance(gp.new_tile) && GetTunnelBridgeEntranceSignalState(gp.new_tile) == SIGNAL_STATE_RED) {
							v->cur_speed = 0;
							v->vehstatus |= VS_TRAIN_SLOWING;
							return false;
						}
						if (IsTunnelBridgeSignalSimulationExitOnly(gp.new_tile) &&
								TrackdirEntersTunnelBridge(gp.new_tile, TrackDirectionToTrackdir(FindFirstTrack(chosen_track), chosen_dir))) {
							v->cur_speed = 0;
							goto invalid_rail;
						}
						/* Flip signal on tunnel entrance tile red. */
						SetTunnelBridgeEntranceSignalState(gp.new_tile, SIGNAL_STATE_RED);
						if (_extra_aspects > 0) {
							PropagateAspectChange(gp.new_tile, GetTunnelBridgeEntranceTrackdir(gp.new_tile), 0);
						}
						MarkTileDirtyByTile(gp.new_tile, VMDF_NOT_MAP_MODE);
						if (IsTunnelBridgeSignalSimulationBidirectional(gp.new_tile)) {
							/* Set incoming signal in other direction to red as well */
							TileIndex other_end = GetOtherTunnelBridgeEnd(gp.new_tile);
							SetTunnelBridgeEntranceSignalState(other_end, SIGNAL_STATE_RED);
							if (_extra_aspects > 0) {
								PropagateAspectChange(other_end, GetTunnelBridgeEntranceTrackdir(other_end), 0);
							}
							MarkTileDirtyByTile(other_end, VMDF_NOT_MAP_MODE);
						}
					}
				}

				if (!HasBit(r, VETS_ENTERED_WORMHOLE)) {
					Track track = FindFirstTrack(chosen_track);
					Trackdir tdir = TrackDirectionToTrackdir(track, chosen_dir);
					if (v->IsFrontEngine() && HasPbsSignalOnTrackdir(gp.new_tile, tdir)) {
						SetSignalStateByTrackdir(gp.new_tile, tdir, SIGNAL_STATE_RED);
						MarkSingleSignalDirty(gp.new_tile, tdir);
					}

					/* Clear any track reservation when the last vehicle leaves the tile */
					if (v->Next() == nullptr && !(v->track & TRACK_BIT_WORMHOLE)) ClearPathReservation(v, v->tile, v->GetVehicleTrackdir(), true);

					v->tile = gp.new_tile;
					v->track = chosen_track;
					dbg_assert(v->track);

					if (GetTileRailTypeByTrackBit(gp.new_tile, chosen_track) != GetTileRailTypeByTrackBit(gp.old_tile, old_trackbits)) {
						/* v->track and v->tile must both be valid and consistent before this is called */
						v->First()->ConsistChanged(CCF_TRACK);
					}
				}

				/* We need to update signal status, but after the vehicle position hash
				 * has been updated by UpdateInclination() */
				update_signals_crossing = true;

				if (chosen_dir != v->direction) {
					notify_direction_changed(v->direction, chosen_dir);
					v->direction = chosen_dir;
				}

				if (v->IsFrontEngine()) {
					v->wait_counter = 0;

					/* If we are approaching a crossing that is reserved, play the sound now. */
					TileIndex crossing = TrainApproachingCrossingTile(v);
					if (crossing != INVALID_TILE && HasCrossingReservation(crossing) && _settings_client.sound.ambient) SndPlayTileFx(SND_0E_LEVEL_CROSSING, crossing);

					/* Always try to extend the reservation when entering a tile. */
					CheckNextTrainTile(v);
				}

				if (HasBit(r, VETS_ENTERED_STATION)) {
					/* The new position is the location where we want to stop */
					TrainEnterStation(v->First(), r >> VETS_STATION_ID_OFFSET);
				}
			}
		} else {
			/* Handle signal simulation on tunnel/bridge. */
			TileIndex old_tile = TileVirtXY(v->x_pos, v->y_pos);
			if (old_tile != gp.new_tile && IsTunnelBridgeWithSignalSimulation(v->tile) && (v->IsFrontEngine() || v->Next() == nullptr)) {
				const uint simulated_wormhole_signals = GetTunnelBridgeSignalSimulationSpacing(v->tile);
				if (old_tile == v->tile) {
					if (v->IsFrontEngine() && v->force_proceed == 0 && IsTunnelBridgeSignalSimulationExitOnly(v->tile)) goto invalid_rail;
					/* Entered wormhole set counters. */
					v->wait_counter = (TILE_SIZE * simulated_wormhole_signals) - TILE_SIZE;
					v->tunnel_bridge_signal_num = 0;

					if (v->IsFrontEngine() && IsTunnelBridgeSignalSimulationEntrance(old_tile) && (IsTunnelBridgeRestrictedSignal(old_tile) || _settings_game.vehicle.train_speed_adaptation)) {
						const Trackdir trackdir = GetTunnelBridgeEntranceTrackdir(old_tile);
						if (IsTunnelBridgeRestrictedSignal(old_tile)) {
							TrainControllerTraceRestrictFrontEvaluation(old_tile, trackdir, v, TRPAUF_NONE, [&]() -> bool {
								/* Only acquire slot when not using realistic braking, as the tunnel/bridge entrance otherwise acts as a block signal */
								return _settings_game.vehicle.train_braking_model != TBM_REALISTIC;
							}, [&](const TraceRestrictProgramResult &out) {});
						}
						if (_settings_game.vehicle.train_speed_adaptation) {
							SetSignalTrainAdaptationSpeed(v, old_tile, TrackdirToTrack(trackdir));
						}
					}

					if (v->Next() == nullptr && IsTunnelBridgeSignalSimulationEntrance(old_tile) && (IsTunnelBridgeRestrictedSignal(old_tile) || _settings_game.vehicle.train_speed_adaptation)) {
						const Trackdir trackdir = GetTunnelBridgeEntranceTrackdir(old_tile);
						const Track track = TrackdirToTrack(trackdir);

						if (IsTunnelBridgeRestrictedSignal(old_tile)) {
							const TraceRestrictProgram *prog = GetExistingTraceRestrictProgram(old_tile, track);
							if (prog != nullptr && prog->actions_used_flags & TRPAUF_SLOT_RELEASE_BACK) {
								TraceRestrictProgramResult out;
								TraceRestrictProgramInput input(old_tile, trackdir, nullptr, nullptr);
								input.permitted_slot_operations = TRPISP_RELEASE_BACK;
								prog->Execute(first, input, out);
							}
						}
						if (_settings_game.vehicle.train_speed_adaptation) {
							ApplySignalTrainAdaptationSpeed(v, old_tile, track);
						}
					}
				}

				uint distance = v->wait_counter;
				bool leaving = false;
				if (distance == 0) v->wait_counter = (TILE_SIZE * simulated_wormhole_signals);

				if (v->IsFrontEngine()) {
					/* Check if track in front is free and see if we can leave wormhole. */
					int z = GetSlopePixelZ(gp.x, gp.y, true) - v->z_pos;
					if (IsTileType(gp.new_tile, MP_TUNNELBRIDGE) &&	!(abs(z) > 2)) {
						if (CheckTrainStayInWormHole(v, gp.new_tile)) {
							v->cur_speed = 0;
							return false;
						}
						leaving = true;
						if (IsTunnelBridgeRestrictedSignal(gp.new_tile) && IsTunnelBridgeSignalSimulationExit(gp.new_tile)) {
							const Trackdir trackdir = GetTunnelBridgeExitTrackdir(gp.new_tile);
							TrainControllerTraceRestrictFrontEvaluation(gp.new_tile, trackdir, v, TRPAUF_NONE, [&]() -> bool {
								return !IsTunnelBridgeEffectivelyPBS(gp.new_tile);
							}, [&](const TraceRestrictProgramResult &out) {});
						}
					} else {
						if (IsTooCloseBehindTrain(v, gp.new_tile, v->wait_counter, distance == 0)) {
							if (distance == 0) v->wait_counter = 0;
							v->cur_speed = 0;
							v->vehstatus |= VS_TRAIN_SLOWING;
							return false;
						}
						/* flip signal in front to red on bridges*/
						if (distance == 0 && IsBridge(v->tile) && IsTunnelBridgeSignalSimulationEntrance(v->tile)) {
							SetBridgeEntranceSimulatedSignalState(v->tile, v->tunnel_bridge_signal_num, SIGNAL_STATE_RED);
							MarkSingleBridgeSignalDirty(gp.new_tile, v->tile);
						}
						if (_settings_game.vehicle.train_speed_adaptation && distance == 0 && IsTunnelBridgeSignalSimulationEntrance(v->tile)) {
							ApplySignalTrainAdaptationSpeed(v, v->tile, 0x100 + v->tunnel_bridge_signal_num);
						}
					}
				}
				if (v->Next() == nullptr) {
					if (v->tunnel_bridge_signal_num > 0 && distance == (TILE_SIZE * simulated_wormhole_signals) - TILE_SIZE) {
						HandleSignalBehindTrain(v, v->tunnel_bridge_signal_num - 2);
						if (_settings_game.vehicle.train_speed_adaptation) {
							SetSignalTrainAdaptationSpeed(v, v->tile, 0x100 + v->tunnel_bridge_signal_num - 1);
						}
					}
					DiagDirection tunnel_bridge_dir = GetTunnelBridgeDirection(v->tile);
					Axis axis = DiagDirToAxis(tunnel_bridge_dir);
					DiagDirection axial_dir = DirToDiagDirAlongAxis(v->direction, axis);
					if (old_tile == ((axial_dir == tunnel_bridge_dir) ? v->tile : GetOtherTunnelBridgeEnd(v->tile))) {
						/* We left ramp into wormhole. */
						v->x_pos = gp.x;
						v->y_pos = gp.y;
						UpdateSignalsOnSegment(old_tile, INVALID_DIAGDIR, v->owner);
						UnreserveBridgeTunnelTile(old_tile);
						if (_settings_client.gui.show_track_reservation) MarkTileDirtyByTile(old_tile, VMDF_NOT_MAP_MODE);
					}
				}
				if (distance == 0) v->tunnel_bridge_signal_num++;
				v->wait_counter -= TILE_SIZE;

				if (leaving) { // Reset counters.
					v->force_proceed = TFP_NONE;
					v->wait_counter = 0;
					v->tunnel_bridge_signal_num = 0;
					update_signal_tunbridge_exit = true;
				}
			}
			if (old_tile == gp.new_tile && IsTunnelBridgeWithSignalSimulation(v->tile) && v->IsFrontEngine()) {
				Axis axis = DiagDirToAxis(GetTunnelBridgeDirection(v->tile));
				DiagDirection axial_dir = DirToDiagDirAlongAxis(v->direction, axis);
				TileIndex next_tile = old_tile + TileOffsByDiagDir(axial_dir);
				bool is_exit = false;
				if (IsTileType(next_tile, MP_TUNNELBRIDGE) && IsTunnelBridgeWithSignalSimulation(next_tile) &&
						ReverseDiagDir(GetTunnelBridgeDirection(next_tile)) == axial_dir) {
					if (IsBridge(next_tile) && IsBridge(v->tile)) {
						// bridge ramp facing towards us
						is_exit = true;
					} else if (IsTunnel(next_tile) && IsTunnel(v->tile)) {
						// tunnel exit at same height
						is_exit = (GetTileZ(next_tile) == GetTileZ(v->tile));
					}
				}
				if (is_exit) {
					if (CheckTrainStayInWormHole(v, next_tile)) {
						TrainApproachingLineEnd(v, true, false);
					}
				} else if (v->wait_counter == 0) {
					if (IsTooCloseBehindTrain(v, next_tile, TILE_SIZE * GetTunnelBridgeSignalSimulationSpacing(v->tile), true)) {
						TrainApproachingLineEnd(v, true, false);
					}
				}
			}

			if (IsTileType(gp.new_tile, MP_TUNNELBRIDGE) && HasBit(VehicleEnterTile(v, gp.new_tile, gp.x, gp.y), VETS_ENTERED_WORMHOLE)) {
				/* Perform look-ahead on tunnel exit. */
				if (IsRailCustomBridgeHeadTile(gp.new_tile)) {
					enterdir = ReverseDiagDir(GetTunnelBridgeDirection(gp.new_tile));
					goto enter_new_tile;
				}
				if (v->IsFrontEngine()) {
					TryReserveRailTrack(gp.new_tile, DiagDirToDiagTrack(GetTunnelBridgeDirection(gp.new_tile)));
					CheckNextTrainTile(v);
				}
				/* Prevent v->UpdateInclination() being called with wrong parameters.
				 * This could happen if the train was reversed inside the tunnel/bridge. */
				if (gp.old_tile == gp.new_tile) {
					gp.old_tile = GetOtherTunnelBridgeEnd(gp.old_tile);
				}
			} else {
				v->x_pos = gp.x;
				v->y_pos = gp.y;
				v->UpdatePosition();
				v->UpdateDeltaXY();
				DecreaseReverseDistance(v);
				if (v->lookahead != nullptr) AdvanceLookAheadPosition(v);
				if (HasBit(v->flags, VRF_PENDING_SPEED_RESTRICTION)) DecrementPendingSpeedRestrictions(v);
				if (HasBit(v->gv_flags, GVF_CHUNNEL_BIT)) {
					/* update the Z position of the vehicle */
					int old_z = v->UpdateInclination(false, false, true);

					if (prev == nullptr) {
						/* This is the first vehicle in the train */
						AffectSpeedByZChange(v, old_z);
					}
				}
				if (v->IsDrawn()) v->Vehicle::UpdateViewport(true);
				if (update_signal_tunbridge_exit) {
					UpdateSignalsOnSegment(gp.new_tile, INVALID_DIAGDIR, v->owner);
					update_signal_tunbridge_exit = false;
					if (v->IsFrontEngine() && IsTunnelBridgeSignalSimulationExit(gp.new_tile)) {
						SetTunnelBridgeExitSignalState(gp.new_tile, SIGNAL_STATE_RED);
						MarkTileDirtyByTile(gp.new_tile, VMDF_NOT_MAP_MODE);
					}
				}
				continue;
			}
		}

		/* update image of train, as well as delta XY */
		v->UpdateDeltaXY();

		v->x_pos = gp.x;
		v->y_pos = gp.y;
		v->UpdatePosition();
		DecreaseReverseDistance(v);
		if (v->lookahead != nullptr) AdvanceLookAheadPosition(v);
		if (HasBit(v->flags, VRF_PENDING_SPEED_RESTRICTION)) DecrementPendingSpeedRestrictions(v);

		/* update the Z position of the vehicle */
		int old_z = v->UpdateInclination(gp.new_tile != gp.old_tile, false, v->track == TRACK_BIT_WORMHOLE);

		if (prev == nullptr) {
			/* This is the first vehicle in the train */
			AffectSpeedByZChange(v, old_z);
		}

		if (update_signal_tunbridge_exit) {
			UpdateSignalsOnSegment(gp.new_tile, INVALID_DIAGDIR, v->owner);
			update_signal_tunbridge_exit = false;
			if (v->IsFrontEngine() && IsTunnelBridgeSignalSimulationExit(gp.new_tile)) {
				SetTunnelBridgeExitSignalState(gp.new_tile, SIGNAL_STATE_RED);
				MarkTileDirtyByTile(gp.new_tile, VMDF_NOT_MAP_MODE);
			}
		}

		if (update_signals_crossing) {

			if (v->IsFrontEngine()) {
				if (_settings_game.vehicle.train_speed_adaptation && IsTileType(gp.old_tile, MP_RAILWAY) && HasSignals(gp.old_tile)) {
					const TrackdirBits rev_tracks = TrackBitsToTrackdirBits(GetTrackBits(gp.old_tile)) & DiagdirReachesTrackdirs(ReverseDiagDir(enterdir));
					const Trackdir rev_trackdir = FindFirstTrackdir(rev_tracks);
					if (HasSignalOnTrackdir(gp.old_tile, ReverseTrackdir(rev_trackdir))) {
						ApplySignalTrainAdaptationSpeed(v, gp.old_tile, TrackdirToTrack(rev_trackdir));
					}
				}
				if (_settings_game.vehicle.train_speed_adaptation && IsTileType(gp.old_tile, MP_TUNNELBRIDGE) && IsTunnelBridgeSignalSimulationExit(gp.old_tile)) {
					const TrackdirBits rev_tracks = TrackBitsToTrackdirBits(GetTunnelBridgeTrackBits(gp.old_tile)) & DiagdirReachesTrackdirs(ReverseDiagDir(enterdir));
					const Trackdir rev_trackdir = FindFirstTrackdir(rev_tracks);
					ApplySignalTrainAdaptationSpeed(v, gp.old_tile, TrackdirToTrack(rev_trackdir));
				}

				switch (TrainMovedChangeSignal(v, gp.new_tile, enterdir, true)) {
					case CHANGED_NORMAL_TO_PBS_BLOCK:
						/* We are entering a block with PBS signals right now, but
						* not through a PBS signal. This means we don't have a
						* reservation right now. As a conventional signal will only
						* ever be green if no other train is in the block, getting
						* a path should always be possible. If the player built
						* such a strange network that it is not possible, the train
						* will be marked as stuck and the player has to deal with
						* the problem. */
						if ((!HasReservedTracks(gp.new_tile, v->track) &&
								!TryReserveRailTrack(gp.new_tile, FindFirstTrack(v->track))) ||
								!TryPathReserve(v)) {
							MarkTrainAsStuck(v);
						}

						break;

					case CHANGED_LR_PBS:
						{
							/* We went past a long reserve PBS signal. Try to extend the
							* reservation if reserving failed at another LR signal. */
							TryLongReserveChooseTrainTrackFromReservationEnd(v);
							break;
						}

					default:
						break;
				}
			}

			/* Signals can only change when the first
			 * (above) or the last vehicle moves. */
			if (v->Next() == nullptr) {
				TrainMovedChangeSignal(v, gp.old_tile, ReverseDiagDir(enterdir), false);
				if (IsLevelCrossingTile(gp.old_tile)) UpdateLevelCrossing(gp.old_tile);

				if (IsTileType(gp.old_tile, MP_RAILWAY) && HasSignals(gp.old_tile)) {
					const TrackdirBits rev_tracks = TrackBitsToTrackdirBits(GetTrackBits(gp.old_tile)) & DiagdirReachesTrackdirs(ReverseDiagDir(enterdir));
					const Trackdir rev_trackdir = FindFirstTrackdir(rev_tracks);
					const Track track = TrackdirToTrack(rev_trackdir);

					if (_settings_game.vehicle.train_speed_adaptation && HasSignalOnTrackdir(gp.old_tile, ReverseTrackdir(rev_trackdir))) {
						SetSignalTrainAdaptationSpeed(v, gp.old_tile, track);
					}

					if (HasSignalOnTrack(gp.old_tile, track)) {
						if (IsRestrictedSignal(gp.old_tile)) {
							const TraceRestrictProgram *prog = GetExistingTraceRestrictProgram(gp.old_tile, track);
							if (prog != nullptr && prog->actions_used_flags & TRPAUF_SLOT_RELEASE_BACK) {
								TraceRestrictProgramResult out;
								TraceRestrictProgramInput input(gp.old_tile, ReverseTrackdir(rev_trackdir), nullptr, nullptr);
								input.permitted_slot_operations = TRPISP_RELEASE_BACK;
								prog->Execute(first, input, out);
							}
						}
					}
				}

				if (IsTileType(gp.old_tile, MP_TUNNELBRIDGE) && IsTunnelBridgeSignalSimulationExit(gp.old_tile) && (IsTunnelBridgeRestrictedSignal(gp.old_tile) || _settings_game.vehicle.train_speed_adaptation)) {
					const TrackdirBits rev_tracks = TrackBitsToTrackdirBits(GetTunnelBridgeTrackBits(gp.old_tile)) & DiagdirReachesTrackdirs(ReverseDiagDir(enterdir));
					const Trackdir rev_trackdir = FindFirstTrackdir(rev_tracks);
					const Track track = TrackdirToTrack(rev_trackdir);

					if (TrackdirEntersTunnelBridge(gp.old_tile, rev_trackdir)) {
						if (IsTunnelBridgeRestrictedSignal(gp.old_tile)) {
							const TraceRestrictProgram *prog = GetExistingTraceRestrictProgram(gp.old_tile, track);
							if (prog != nullptr && prog->actions_used_flags & TRPAUF_SLOT_RELEASE_BACK) {
								TraceRestrictProgramResult out;
								TraceRestrictProgramInput input(gp.old_tile, ReverseTrackdir(rev_trackdir), nullptr, nullptr);
								input.permitted_slot_operations = TRPISP_RELEASE_BACK;
								prog->Execute(first, input, out);
							}
						}
						if (_settings_game.vehicle.train_speed_adaptation) {
							SetSignalTrainAdaptationSpeed(v, gp.old_tile, track);
						}
					}
				}
			}
		}

		/* Do not check on every tick to save some computing time. */
		if (v->IsFrontEngine() && (v->lookahead != nullptr && v->cur_speed > 0 && v->lookahead->reservation_end_position <= v->lookahead->current_position + 24)) {
			TryLongReserveChooseTrainTrackFromReservationEnd(v, true);
		} else if (v->IsFrontEngine() && (v->tick_counter % _settings_game.pf.path_backoff_interval == 0)) {
			CheckNextTrainTile(v);
		}
	}

	if (direction_changed) first->tcache.cached_max_curve_speed = first->GetCurveSpeedLimit();

	return true;

invalid_rail:
	/* We've reached end of line?? */
	if (prev != nullptr) return true; //error("Disconnecting train");

reverse_train_direction:
	if (old_trackbits != INVALID_TRACK_BIT && (v->track ^ old_trackbits) & TRACK_BIT_WORMHOLE) {
		/* Entering/exiting wormhole failed/aborted, back out changes to vehicle direction and track */
		v->track = old_trackbits;
		v->direction = old_direction;
		v->gv_flags = old_gv_flags;
		if (!(v->track & TRACK_BIT_WORMHOLE)) v->z_pos = GetSlopePixelZ(v->x_pos, v->y_pos, true);
	}
	if (reverse) {
		v->wait_counter = 0;
		v->cur_speed = 0;
		v->subspeed = 0;
		ReverseTrainDirection(v);
	}

	return false;
}

static TrackBits GetTrackbitsFromCrashedVehicle(Train *t)
{
	TrackBits train_tbits = t->track;
	if (train_tbits & TRACK_BIT_WORMHOLE) {
		/* Vehicle is inside a wormhole, v->track contains no useful value then. */
		train_tbits = GetAcrossTunnelBridgeReservationTrackBits(t->tile);
		if (train_tbits != TRACK_BIT_NONE) return train_tbits;
		/* Pick the first available tunnel/bridge head track which could be reserved */
		train_tbits = GetAcrossTunnelBridgeTrackBits(t->tile);
		return train_tbits ^ KillFirstBit(train_tbits);
	} else {
		return train_tbits;
	}
}

/**
 * Collect trackbits of all crashed train vehicles on a tile
 * @param v Vehicle passed from Find/HasVehicleOnPos()
 * @param data trackdirbits for the result
 * @return nullptr to iterate over all vehicles on the tile.
 */
static Vehicle *CollectTrackbitsFromCrashedVehiclesEnum(Vehicle *v, void *data)
{
	TrackBits *trackbits = (TrackBits *)data;

	if ((v->vehstatus & VS_CRASHED) != 0) {
		if (Train::From(v)->track != TRACK_BIT_DEPOT) {
			*trackbits |= GetTrackbitsFromCrashedVehicle(Train::From(v));
		}
	}

	return nullptr;
}

static void SetSignalledBridgeTunnelGreenIfClear(TileIndex tile, TileIndex end)
{
	if (TunnelBridgeIsFree(tile, end, nullptr, TBIFM_ACROSS_ONLY).Succeeded()) {
		auto process_tile = [](TileIndex t) {
			if (IsTunnelBridgeSignalSimulationEntrance(t)) {
				if (IsBridge(t)) {
					SetAllBridgeEntranceSimulatedSignalsGreen(t);
					MarkBridgeDirty(t, VMDF_NOT_MAP_MODE);
				}
				SetTunnelBridgeEntranceSignalGreen(t);
			}
		};
		process_tile(tile);
		process_tile(end);
	}
}

static bool IsRailStationPlatformOccupied(TileIndex tile)
{
	TileIndexDiff delta = (GetRailStationAxis(tile) == AXIS_X ? TileDiffXY(1, 0) : TileDiffXY(0, 1));

	for (TileIndex t = tile; IsCompatibleTrainStationTile(t, tile); t -= delta) {
		if (HasVehicleOnPos(t, VEH_TRAIN, nullptr, &TrainOnTileEnum)) return true;
	}
	for (TileIndex t = tile + delta; IsCompatibleTrainStationTile(t, tile); t += delta) {
		if (HasVehicleOnPos(t, VEH_TRAIN, nullptr, &TrainOnTileEnum)) return true;
	}

	return false;
}

/**
 * Deletes/Clears the last wagon of a crashed train. It takes the engine of the
 * train, then goes to the last wagon and deletes that. Each call to this function
 * will remove the last wagon of a crashed train. If this wagon was on a crossing,
 * or inside a tunnel/bridge, recalculate the signals as they might need updating
 * @param v the Vehicle of which last wagon is to be removed
 */
static void DeleteLastWagon(Train *v)
{
	Train *first = v->First();

	/* Go to the last wagon and delete the link pointing there
	 * *u is then the one-before-last wagon, and *v the last
	 * one which will physically be removed */
	Train *u = v;
	for (; v->Next() != nullptr; v = v->Next()) u = v;
	u->SetNext(nullptr);

	if (first != v) {
		/* Recalculate cached train properties */
		first->ConsistChanged(CCF_ARRANGE);
		/* Update the depot window if the first vehicle is in depot -
		 * if v == first, then it is updated in PreDestructor() */
		if (first->track == TRACK_BIT_DEPOT) {
			SetWindowDirty(WC_VEHICLE_DEPOT, first->tile);
		}
		v->last_station_visited = first->last_station_visited; // for PreDestructor
	}

	/* 'v' shouldn't be accessed after it has been deleted */
	const TrackBits orig_trackbits = v->track;
	TrackBits trackbits = GetTrackbitsFromCrashedVehicle(v);
	const TileIndex tile = v->tile;
	const Owner owner = v->owner;

	delete v;
	v = nullptr; // make sure nobody will try to read 'v' anymore

	Track track = TrackBitsToTrack(trackbits);
	if (HasReservedTracks(tile, trackbits)) {
		UnreserveRailTrack(tile, track);

		/* If there are still crashed vehicles on the tile, give the track reservation to them */
		TrackBits remaining_trackbits = TRACK_BIT_NONE;
		FindVehicleOnPos(tile, VEH_TRAIN, &remaining_trackbits, CollectTrackbitsFromCrashedVehiclesEnum);

		/* It is important that these two are the first in the loop, as reservation cannot deal with every trackbit combination */
		dbg_assert(TRACK_BEGIN == TRACK_X && TRACK_Y == TRACK_BEGIN + 1);
		for (Track t : SetTrackBitIterator(remaining_trackbits)) TryReserveRailTrack(tile, t);
	}

	/* check if the wagon was on a road/rail-crossing */
	if (IsLevelCrossingTile(tile)) UpdateLevelCrossing(tile);

	if (IsRailStationTile(tile)) {
		bool occupied = IsRailStationPlatformOccupied(tile);
		DiagDirection dir = AxisToDiagDir(GetRailStationAxis(tile));
		SetRailStationPlatformReservation(tile, dir, occupied);
		SetRailStationPlatformReservation(tile, ReverseDiagDir(dir), occupied);
	}

	/* Update signals */
	if (IsTunnelBridgeWithSignalSimulation(tile)) {
		TileIndex end = GetOtherTunnelBridgeEnd(tile);
		UpdateSignalsOnSegment(end, INVALID_DIAGDIR, owner);
		SetSignalledBridgeTunnelGreenIfClear(tile, end);
	}
	if ((orig_trackbits & TRACK_BIT_WORMHOLE) || IsRailDepotTile(tile)) {
		UpdateSignalsOnSegment(tile, INVALID_DIAGDIR, owner);
	} else {
		SetSignalsOnBothDir(tile, track, owner);
	}
}

/**
 * Rotate all vehicles of a (crashed) train chain randomly to animate the crash.
 * @param v First crashed vehicle.
 */
static void ChangeTrainDirRandomly(Train *v)
{
	static const DirDiff delta[] = {
		DIRDIFF_45LEFT, DIRDIFF_SAME, DIRDIFF_SAME, DIRDIFF_45RIGHT
	};

	do {
		/* We don't need to twist around vehicles if they're not visible */
		if (!(v->vehstatus & VS_HIDDEN)) {
			v->direction = ChangeDir(v->direction, delta[GB(Random(), 0, 2)]);
			/* Refrain from updating the z position of the vehicle when on
			 * a bridge, because UpdateInclination() will put the vehicle under
			 * the bridge in that case */
			if (!(v->track & TRACK_BIT_WORMHOLE)) {
				v->UpdatePosition();
				v->UpdateInclination(false, true);
			} else {
				v->UpdateViewport(false, true);
			}
		}
	} while ((v = v->Next()) != nullptr);
}

/**
 * Handle a crashed train.
 * @param v First train vehicle.
 * @return %Vehicle chain still exists.
 */
static bool HandleCrashedTrain(Train *v)
{
	int state = ++v->crash_anim_pos;

	if (state == 4 && !(v->vehstatus & VS_HIDDEN)) {
		CreateEffectVehicleRel(v, 4, 4, 8, EV_EXPLOSION_LARGE);
	}

	uint32_t r;
	if (state <= 200 && Chance16R(1, 7, r)) {
		int index = (r * 10 >> 16);

		Vehicle *u = v;
		do {
			if (--index < 0) {
				r = Random();

				CreateEffectVehicleRel(u,
					GB(r,  8, 3) + 2,
					GB(r, 16, 3) + 2,
					GB(r,  0, 3) + 5,
					EV_EXPLOSION_SMALL);
				break;
			}
		} while ((u = u->Next()) != nullptr);
	}

	if (state <= 240 && !(v->tick_counter & 3)) ChangeTrainDirRandomly(v);

	if (state >= 4440 && !(v->tick_counter & 0x1F)) {
		bool ret = v->Next() != nullptr;
		DeleteLastWagon(v);
		return ret;
	}

	return true;
}

/** Maximum speeds for train that is broken down or approaching line end */
static const uint16_t _breakdown_speeds[16] = {
	225, 210, 195, 180, 165, 150, 135, 120, 105, 90, 75, 60, 45, 30, 15, 15
};


/**
 * Train is approaching line end, slow down and possibly reverse
 *
 * @param v front train engine
 * @param signal not line end, just a red signal
 * @param reverse Set to false to not execute the vehicle reversing. This does not change any other logic.
 * @return true iff we did NOT have to reverse
 */
static bool TrainApproachingLineEnd(Train *v, bool signal, bool reverse)
{
	/* Calc position within the current tile */
	uint x = v->x_pos & 0xF;
	uint y = v->y_pos & 0xF;

	/* for diagonal directions, 'x' will be 0..15 -
	 * for other directions, it will be 1, 3, 5, ..., 15 */
	switch (v->direction) {
		case DIR_N : x = ~x + ~y + 25; break;
		case DIR_NW: x = y;            [[fallthrough]];
		case DIR_NE: x = ~x + 16;      break;
		case DIR_E : x = ~x + y + 9;   break;
		case DIR_SE: x = y;            break;
		case DIR_S : x = x + y - 7;    break;
		case DIR_W : x = ~y + x + 9;   break;
		default: break;
	}

	/* Do not reverse when approaching red signal. Make sure the vehicle's front
	 * does not cross the tile boundary when we do reverse, but as the vehicle's
	 * location is based on their center, use half a vehicle's length as offset.
	 * Multiply the half-length by two for straight directions to compensate that
	 * we only get odd x offsets there. */
	if (!signal && x + (v->gcache.cached_veh_length + 1) / 2 * (IsDiagonalDirection(v->direction) ? 1 : 2) >= TILE_SIZE) {
		/* we are too near the tile end, reverse now */
		v->cur_speed = 0;
		if (reverse) ReverseTrainDirection(v);
		return false;
	}

	/* slow down */
	v->vehstatus |= VS_TRAIN_SLOWING;
	uint16_t break_speed = _breakdown_speeds[x & 0xF];
	if (break_speed < v->cur_speed) v->cur_speed = break_speed;

	return true;
}


/**
 * Determines whether train would like to leave the tile
 * @param v train to test
 * @return true iff vehicle is NOT entering or inside a depot or tunnel/bridge
 */
static bool TrainCanLeaveTile(const Train *v)
{
	/* Exit if inside a tunnel/bridge or a depot */
	if (v->track & TRACK_BIT_WORMHOLE || v->track == TRACK_BIT_DEPOT) return false;

	TileIndex tile = v->tile;

	/* entering a tunnel/bridge? */
	if (IsTileType(tile, MP_TUNNELBRIDGE)) {
		DiagDirection dir = GetTunnelBridgeDirection(tile);
		if (DiagDirToDir(dir) == v->direction) return false;
		if (IsRailCustomBridgeHeadTile(tile) && VehicleExitDir(v->direction, v->track) == dir) {
			if (_settings_game.pf.forbid_90_deg && v->Previous() == nullptr && GetTunnelBridgeLength(tile, GetOtherTunnelBridgeEnd(tile)) == 0) {
				/* Check for 90 degree turn on zero-length bridge span */
				if (!(GetCustomBridgeHeadTrackBits(tile) & ~TrackCrossesTracks(FindFirstTrack(v->track)))) return true;
			}
			return false;
		}
	}

	/* entering a depot? */
	if (IsRailDepotTile(tile)) {
		DiagDirection dir = ReverseDiagDir(GetRailDepotDirection(tile));
		if (DiagDirToDir(dir) == v->direction) return false;
	}

	return true;
}


/**
 * Determines whether train is approaching a rail-road crossing
 *   (thus making it barred)
 * @param v front engine of train
 * @return TileIndex of crossing the train is approaching, else INVALID_TILE
 * @pre v in non-crashed front engine
 */
static TileIndex TrainApproachingCrossingTile(const Train *v)
{
	dbg_assert(v->IsFrontEngine());
	dbg_assert(!(v->vehstatus & VS_CRASHED));

	if (!TrainCanLeaveTile(v)) return INVALID_TILE;

	DiagDirection dir = VehicleExitDir(v->direction, v->track);
	TileIndex tile = v->tile + TileOffsByDiagDir(dir);

	/* not a crossing || wrong axis || unusable rail (wrong type or owner) */
	if (!IsLevelCrossingTile(tile) || DiagDirToAxis(dir) == GetCrossingRoadAxis(tile) ||
			!CheckCompatibleRail(v, tile, dir)) {
		return INVALID_TILE;
	}

	return tile;
}


/**
 * Checks for line end. Also, bars crossing at next tile if needed
 *
 * @param v vehicle we are checking
 * @param reverse Set to false to not execute the vehicle reversing. This does not change any other logic.
 * @return true iff we did NOT have to reverse
 */
static bool TrainCheckIfLineEnds(Train *v, bool reverse)
{
	/* First, handle broken down train */

	if (HasBit(v->flags, VRF_BREAKDOWN_BRAKING)) {
		v->vehstatus |= VS_TRAIN_SLOWING;
	} else {
		v->vehstatus &= ~VS_TRAIN_SLOWING;
	}

	if (!TrainCanLeaveTile(v)) return true;

	/* Determine the non-diagonal direction in which we will exit this tile */
	DiagDirection dir = VehicleExitDir(v->direction, v->track);
	/* Calculate next tile */
	TileIndex tile = v->tile + TileOffsByDiagDir(dir);

	/* Determine the track status on the next tile */
	TrackStatus ts = GetTileTrackStatus(tile, TRANSPORT_RAIL, 0, ReverseDiagDir(dir));
	TrackdirBits reachable_trackdirs = DiagdirReachesTrackdirs(dir);

	TrackdirBits trackdirbits = TrackStatusToTrackdirBits(ts) & reachable_trackdirs;
	TrackdirBits red_signals = TrackStatusToRedSignals(ts) & reachable_trackdirs;

	/* We are sure the train is not entering a depot, it is detected above */

	/* mask unreachable track bits if we are forbidden to do 90deg turns */
	TrackBits bits = TrackdirBitsToTrackBits(trackdirbits);
	if (Rail90DegTurnDisallowedTilesFromDiagDir(v->tile, tile, dir)) {
		bits &= ~TrackCrossesTracks(FindFirstTrack(v->track));
	}

	/* no suitable trackbits at all || unusable rail (wrong type or owner) */
	if (bits == TRACK_BIT_NONE || !CheckCompatibleRail(v, tile, dir)) {
		return TrainApproachingLineEnd(v, false, reverse);
	}

	/* approaching red signal */
	if ((trackdirbits & red_signals) != 0) return TrainApproachingLineEnd(v, true, reverse);

	/* approaching a rail/road crossing? then make it red */
	if (IsLevelCrossingTile(tile)) MaybeBarCrossingWithSound(tile);

	if (IsTunnelBridgeSignalSimulationEntranceTile(tile) && GetTunnelBridgeEntranceSignalState(tile) == SIGNAL_STATE_RED) {
		return TrainApproachingLineEnd(v, true, reverse);
	}

	return true;
}

/* Calculate the summed up value of all parts of a train */
Money Train::CalculateCurrentOverallValue() const
{
	Money ovr_value = 0;
	const Train *v = this;
	do {
		ovr_value += v->value;
	} while ((v = v->GetNextVehicle()) != nullptr);
	return ovr_value;
}

static bool TrainLocoHandler(Train *v, bool mode)
{
	/* train has crashed? */
	if (v->vehstatus & VS_CRASHED) {
		return mode ? true : HandleCrashedTrain(v); // 'this' can be deleted here
	} else if (v->crash_anim_pos > 0) {
		/* Reduce realistic braking brake overheating */
		v->crash_anim_pos -= (v->crash_anim_pos + 255) >> 8;
	}

	if (v->force_proceed != TFP_NONE) {
		ClrBit(v->flags, VRF_TRAIN_STUCK);
		SetWindowWidgetDirty(WC_VEHICLE_VIEW, v->index, WID_VV_START_STOP);
	}

	/* train is broken down? */
	if (HasBit(v->flags, VRF_CONSIST_BREAKDOWN) && HandlePossibleBreakdowns(v)) return true;

	if (HasBit(v->flags, VRF_REVERSING) && v->cur_speed == 0) {
		ReverseTrainDirection(v);
	}

	/* exit if train is stopped */
	if ((v->vehstatus & VS_STOPPED) && v->cur_speed == 0) return true;

	bool valid_order = !v->current_order.IsType(OT_NOTHING) && v->current_order.GetType() != OT_CONDITIONAL && !v->current_order.IsType(OT_SLOT) && !v->current_order.IsType(OT_COUNTER) && !v->current_order.IsType(OT_LABEL);
	if (ProcessOrders(v) && CheckReverseTrain(v)) {
		v->wait_counter = 0;
		v->cur_speed = 0;
		v->subspeed = 0;
		ClrBit(v->flags, VRF_LEAVING_STATION);
		ReverseTrainDirection(v);
		return true;
	} else if (HasBit(v->flags, VRF_LEAVING_STATION)) {
		/* Try to reserve a path when leaving the station as we
		 * might not be marked as wanting a reservation, e.g.
		 * when an overlength train gets turned around in a station. */
		DiagDirection dir = VehicleExitDir(v->direction, v->track);
		if (IsRailDepotTile(v->tile) || IsTileType(v->tile, MP_TUNNELBRIDGE)) dir = INVALID_DIAGDIR;

		if (UpdateSignalsOnSegment(v->tile, dir, v->owner) == SIGSEG_PBS || _settings_game.pf.reserve_paths) {
			TryPathReserve(v, true, true);
		}
		ClrBit(v->flags, VRF_LEAVING_STATION);
	}

	v->HandleLoading(mode);

	if (v->current_order.IsType(OT_LOADING)) return true;

	if (CheckTrainStayInDepot(v)) return true;

	if (v->current_order.IsType(OT_WAITING) && v->reverse_distance == 0) {
		if (mode) return true;
		v->HandleWaiting(false, true);
		if (v->current_order.IsType(OT_WAITING)) return true;
		if (IsRailWaypointTile(v->tile)) {
			StationID station_id = GetStationIndex(v->tile);
			if (v->current_order.ShouldStopAtStation(v, station_id, true)) {
				UpdateVehicleTimetable(v, true);
				v->last_station_visited = station_id;
				SetWindowDirty(WC_VEHICLE_VIEW, v->index);
				v->current_order.MakeWaiting();
				v->current_order.SetNonStopType(ONSF_NO_STOP_AT_ANY_STATION);
				return true;
			}
		}
	}

	/* We had no order but have an order now, do look ahead. */
	if (!valid_order && !v->current_order.IsType(OT_NOTHING)) {
		CheckNextTrainTile(v);
	}

	/* Handle stuck trains. */
	if (!mode && HasBit(v->flags, VRF_TRAIN_STUCK)) {
		++v->wait_counter;

		/* Should we try reversing this tick if still stuck? */
		bool turn_around = v->wait_counter % (_settings_game.pf.wait_for_pbs_path * DAY_TICKS) == 0 && _settings_game.pf.reverse_at_signals;

		if (!turn_around && v->wait_counter % _settings_game.pf.path_backoff_interval != 0 && v->force_proceed == TFP_NONE) return true;
		TryPathReserveResultFlags path_result = TryPathReserveWithResultFlags(v);
		if ((path_result & TPRRF_RESERVATION_OK) == 0) {
			/* Still stuck. */
			if (turn_around || (path_result & TPRRF_REVERSE_AT_SIGNAL)) ReverseTrainDirection(v);

			if (HasBit(v->flags, VRF_TRAIN_STUCK) && v->wait_counter > 2 * _settings_game.pf.wait_for_pbs_path * DAY_TICKS) {
				/* Show message to player. */
				if (v->owner == _local_company && (HasBit(v->flags, VRF_WAITING_RESTRICTION) ? _settings_client.gui.restriction_wait_vehicle_warn : _settings_client.gui.lost_vehicle_warn)) {
					SetDParam(0, v->index);
					AddVehicleAdviceNewsItem(STR_NEWS_TRAIN_IS_STUCK, v->index);
				}
				v->wait_counter = 0;
			}
			/* Exit if force proceed not pressed, else reset stuck flag anyway. */
			if (v->force_proceed == TFP_NONE) return true;
			ClrBit(v->flags, VRF_TRAIN_STUCK);
			v->wait_counter = 0;
			SetWindowWidgetDirty(WC_VEHICLE_VIEW, v->index, WID_VV_START_STOP);
		}
	}

	if (v->current_order.IsType(OT_LEAVESTATION)) {
		StationID station_id = v->current_order.GetDestination();
		v->current_order.Free();

		bool may_reverse = ProcessOrders(v);

		if (IsRailStationTile(v->tile) && GetStationIndex(v->tile) == station_id && Company::Get(v->owner)->settings.remain_if_next_order_same_station) {
			if (v->current_order.IsType(OT_GOTO_STATION) && v->current_order.GetDestination() == station_id &&
					!(v->current_order.GetNonStopType() & ONSF_NO_STOP_AT_DESTINATION_STATION)) {
				v->last_station_visited = station_id;
				v->BeginLoading();
				return true;
			}
		}

		v->PlayLeaveStationSound();

		if (may_reverse && CheckReverseTrain(v)) {
			v->wait_counter = 0;
			v->cur_speed = 0;
			v->subspeed = 0;
			ClrBit(v->flags, VRF_LEAVING_STATION);
			ReverseTrainDirection(v);
		}

		SetWindowWidgetDirty(WC_VEHICLE_VIEW, v->index, WID_VV_START_STOP);
		return true;
	}

	int j;
	{
		Train::MaxSpeedInfo max_speed_info = v->GetCurrentMaxSpeedInfoAndUpdate();

		if (!mode) v->ShowVisualEffect(std::min(max_speed_info.strict_max_speed, max_speed_info.advisory_max_speed));
		j = v->UpdateSpeed(max_speed_info);
	}

	/* we need to invalidate the widget if we are stopping from 'Stopping 0 km/h' to 'Stopped' */
	if (v->cur_speed == 0 && (v->vehstatus & VS_STOPPED)) {
		/* If we manually stopped, we're not force-proceeding anymore. */
		v->force_proceed = TFP_NONE;
		SetWindowDirty(WC_VEHICLE_VIEW, v->index);
	}

	int adv_spd = v->GetAdvanceDistance();
	if (j < adv_spd) {
		/* if the vehicle has speed 0, update the last_speed field. */
		if (v->cur_speed == 0) v->SetLastSpeed();
	} else {
		TrainCheckIfLineEnds(v);
		/* Loop until the train has finished moving. */
		for (;;) {
			j -= adv_spd;
			TrainController(v, nullptr);
			/* Don't continue to move if the train crashed. */
			if (CheckTrainCollision(v)) break;
			/* Determine distance to next map position */
			adv_spd = v->GetAdvanceDistance();

			/* No more moving this tick */
			if (j < adv_spd || v->cur_speed == 0) break;

			OrderType order_type = v->current_order.GetType();
			/* Do not skip waypoints (incl. 'via' stations) when passing through at full speed. */
			if ((order_type == OT_GOTO_WAYPOINT || order_type == OT_GOTO_STATION) &&
						(v->current_order.GetNonStopType() & ONSF_NO_STOP_AT_DESTINATION_STATION) &&
						IsTileType(v->tile, MP_STATION) &&
						v->current_order.GetDestination() == GetStationIndex(v->tile)) {
				ProcessOrders(v);
			}
		}
		v->SetLastSpeed();
	}

	for (Train *u = v; u != nullptr; u = u->Next()) {
		if (!(u->IsDrawn())) continue;

		u->UpdateViewport(false, false);
	}

	if (v->progress == 0) v->progress = j; // Save unused spd for next time, if TrainController didn't set progress

	return true;
}

/**
 * Get running cost for the train consist.
 * @return Yearly running costs.
 */
Money Train::GetRunningCost() const
{
	Money cost = 0;
	const Train *v = this;

	do {
		const Engine *e = v->GetEngine();
		if (e->u.rail.running_cost_class == INVALID_PRICE) continue;

		uint cost_factor = GetVehicleProperty(v, PROP_TRAIN_RUNNING_COST_FACTOR, e->u.rail.running_cost);
		if (cost_factor == 0) continue;

		/* Halve running cost for multiheaded parts */
		if (v->IsMultiheaded()) cost_factor /= 2;

		cost += GetPrice(e->u.rail.running_cost_class, cost_factor, e->GetGRF());
	} while ((v = v->GetNextVehicle()) != nullptr);

	if (this->cur_speed == 0) {
		if (this->IsInDepot()) {
			/* running costs if in depot */
			cost = CeilDivT<Money>(cost, _settings_game.difficulty.vehicle_costs_in_depot);
		} else {
			/* running costs if stopped */
			cost = CeilDivT<Money>(cost, _settings_game.difficulty.vehicle_costs_when_stopped);
		}
	}

	return cost;
}

/**
 * Update train vehicle data for a tick.
 * @return True if the vehicle still exists, false if it has ceased to exist (front of consists only).
 */
bool Train::Tick()
{
	DEBUG_UPDATESTATECHECKSUM("Train::Tick: v: %u, x: %d, y: %d, track: %d", this->index, this->x_pos, this->y_pos, this->track);
	UpdateStateChecksum((((uint64_t) this->x_pos) << 32) | (this->y_pos << 16) | this->track);
	if (this->IsFrontEngine()) {
		if (!((this->vehstatus & VS_STOPPED) || this->IsWaitingInDepot()) || this->cur_speed > 0) this->running_ticks++;

		this->current_order_time++;

		if (!TrainLocoHandler(this, false)) return false;

		return TrainLocoHandler(this, true);
	} else if (this->IsFreeWagon() && (this->vehstatus & VS_CRASHED)) {
		/* Delete flooded standalone wagon chain */
		if (++this->crash_anim_pos >= 4400) {
			delete this;
			return false;
		}
	}

	return true;
}

/**
 * Check whether a train needs service, and if so, find a depot or service it.
 * @return v %Train to check.
 */
static void CheckIfTrainNeedsService(Train *v)
{
	if (Company::Get(v->owner)->settings.vehicle.servint_trains == 0 || !v->NeedsAutomaticServicing()) return;
	if (v->IsChainInDepot()) {
		VehicleServiceInDepot(v);
		return;
	}

	uint max_penalty = _settings_game.pf.yapf.maximum_go_to_depot_penalty;

	FindDepotData tfdd = FindClosestTrainDepot(v, max_penalty * (v->current_order.IsType(OT_GOTO_DEPOT) ? 2 : 1));
	/* Only go to the depot if it is not too far out of our way. */
	if (tfdd.best_length == UINT_MAX || tfdd.best_length > max_penalty * (v->current_order.IsType(OT_GOTO_DEPOT) && v->current_order.GetDestination() == GetDepotIndex(tfdd.tile) ? 2 : 1)) {
		if (v->current_order.IsType(OT_GOTO_DEPOT)) {
			/* If we were already heading for a depot but it has
			 * suddenly moved farther away, we continue our normal
			 * schedule? */
			v->current_order.MakeDummy();
			SetWindowWidgetDirty(WC_VEHICLE_VIEW, v->index, WID_VV_START_STOP);
		}
		return;
	}

	DepotID depot = GetDepotIndex(tfdd.tile);

	if (v->current_order.IsType(OT_GOTO_DEPOT) &&
			v->current_order.GetDestination() != depot &&
			!Chance16(3, 16)) {
		return;
	}

	SetBit(v->gv_flags, GVF_SUPPRESS_IMPLICIT_ORDERS);
	v->current_order.MakeGoToDepot(depot, ODTFB_SERVICE, ONSF_NO_STOP_AT_INTERMEDIATE_STATIONS, ODATFB_NEAREST_DEPOT);
	v->dest_tile = tfdd.tile;
	SetWindowWidgetDirty(WC_VEHICLE_VIEW, v->index, WID_VV_START_STOP);

	for (Train *u = v; u != nullptr; u = u->Next()) {
		ClrBit(u->flags, VRF_BEYOND_PLATFORM_END);
	}
}

/** Update day counters of the train vehicle. */
void Train::OnNewDay()
{
	if (!EconTime::UsingWallclockUnits()) AgeVehicle(this);
	EconomyAgeVehicle(this);

	if ((++this->day_counter & 7) == 0) DecreaseVehicleValue(this);
}

void Train::OnPeriodic()
{
	if (this->IsFrontEngine()) {
		CheckIfTrainNeedsService(this);

		CheckOrders(this);

		/* update destination */
		if (this->current_order.IsType(OT_GOTO_STATION)) {
			TileIndex tile = Station::Get(this->current_order.GetDestination())->train_station.tile;
			if (tile != INVALID_TILE) this->dest_tile = tile;
		}

		if (this->running_ticks != 0) {
			/* running costs */
			CommandCost cost(EXPENSES_TRAIN_RUN, this->GetRunningCost() * this->running_ticks / (DAYS_IN_YEAR  * DAY_TICKS));

			/* sharing fee */
			PayDailyTrackSharingFee(this);

			this->profit_this_year -= cost.GetCost();
			this->running_ticks = 0;

			SubtractMoneyFromCompanyFract(this->owner, cost);

			SetWindowDirty(WC_VEHICLE_DETAILS, this->index);
			DirtyVehicleListWindowForVehicle(this);
		}
	}
	if (IsEngine() || IsMultiheaded()) {
		CheckVehicleBreakdown(this);
	}
}

/**
 * Get the tracks of the train vehicle.
 * @return Current tracks of the vehicle.
 */
Trackdir Train::GetVehicleTrackdir() const
{
	if (this->vehstatus & VS_CRASHED) return INVALID_TRACKDIR;

	if (this->track == TRACK_BIT_DEPOT) {
		/* We'll assume the train is facing outwards */
		return DiagDirToDiagTrackdir(GetRailDepotDirection(this->tile)); // Train in depot
	}

	if (this->track == TRACK_BIT_WORMHOLE) {
		/* Train in tunnel or on bridge, so just use its direction and make an educated guess
		 * given the track bits on the tunnel/bridge head tile.
		 * If a reachable track piece is reserved, use that, otherwise use the first reachable track piece.
		 */
		TrackBits tracks = GetAcrossTunnelBridgeReservationTrackBits(this->tile);
		if (!tracks) tracks = GetAcrossTunnelBridgeTrackBits(this->tile);
		Trackdir td = TrackExitdirToTrackdir(FindFirstTrack(tracks), GetTunnelBridgeDirection(this->tile));
		if (GetTunnelBridgeDirection(this->tile) != DirToDiagDir(this->direction)) td = ReverseTrackdir(td);
		return td;
	} else if (this->track & TRACK_BIT_WORMHOLE) {
		return TrackDirectionToTrackdir(FindFirstTrack(this->track & TRACK_BIT_MASK), this->direction);
	}

	return TrackDirectionToTrackdir(FindFirstTrack(this->track), this->direction);
}

/**
 * Delete a train while it is visible.
 * This happens when a company bankrupts when infrastructure sharing is enabled.
 * @param v The train to delete.
 */
void DeleteVisibleTrain(Train *v)
{
	SCOPE_INFO_FMT([v], "DeleteVisibleTrain: %s", scope_dumper().VehicleInfo(v));

	assert(!v->IsVirtual());

	FreeTrainTrackReservation(v);
	TileIndex crossing = TrainApproachingCrossingTile(v);

	/* delete train from back to front */
	Train *u;
	Train *prev = v->Last();
	FreeTrainStationPlatformReservation(v);
	do {
		u = prev;
		prev = u->Previous();
		if (prev != nullptr) prev->SetNext(nullptr);

		/* 'u' shouldn't be accessed after it has been deleted */
		TileIndex tile = u->tile;
		TrackBits trackbits = u->track;
		bool in_wormhole = trackbits & TRACK_BIT_WORMHOLE;

		delete u;

		if (in_wormhole) {
			/* Vehicle is inside a wormhole, u->track contains no useful value then. */
			if (IsTunnelBridgeWithSignalSimulation(tile)) {
				TileIndex end = GetOtherTunnelBridgeEnd(tile);
				AddSideToSignalBuffer(end, INVALID_DIAGDIR, GetTileOwner(tile));
				SetSignalledBridgeTunnelGreenIfClear(tile, end);
			}
		} else {
			Track track = TrackBitsToTrack(trackbits);
			if (HasReservedTracks(tile, trackbits)) UnreserveRailTrack(tile, track);
			if (IsLevelCrossingTile(tile)) UpdateLevelCrossing(tile);
		}

		/* Update signals */
		if (in_wormhole || IsRailDepotTile(tile)) {
			AddSideToSignalBuffer(tile, INVALID_DIAGDIR, GetTileOwner(tile));
		} else {
			AddTrackToSignalBuffer(tile, TrackBitsToTrack(trackbits), GetTileOwner(tile));
		}
	} while (prev != nullptr);

	if (crossing != INVALID_TILE) UpdateLevelCrossing(crossing);

	UpdateSignalsInBuffer();
}

Train* CmdBuildVirtualRailWagon(const Engine *e, uint32_t user, bool no_consist_change)
{
	const RailVehicleInfo *rvi = &e->u.rail;

	Train *v = new Train();

	v->x_pos = 0;
	v->y_pos = 0;

	v->spritenum = rvi->image_index;

	v->engine_type = e->index;
	v->gcache.first_engine = INVALID_ENGINE; // needs to be set before first callback

	v->direction = DIR_W;
	v->tile = 0; // INVALID_TILE;

	v->owner = _current_company;
	v->track = TRACK_BIT_DEPOT;
	SetBit(v->flags, VRF_CONSIST_SPEED_REDUCTION);
	v->vehstatus = VS_HIDDEN | VS_DEFPAL;
	v->motion_counter = user;

	v->SetWagon();
	v->SetFreeWagon();
	v->SetVirtual();

	v->cargo_type = e->GetDefaultCargoType();
	v->cargo_cap = rvi->capacity;

	v->railtype = rvi->railtype;

	v->build_year = CalTime::CurYear();
	v->sprite_seq.Set(SPR_IMG_QUERY);
	v->random_bits = Random();

	v->group_id = DEFAULT_GROUP;

	AddArticulatedParts(v);

	// Make sure we set EVERYTHING to virtual, even articulated parts.
	for (Train* train_part = v; train_part != nullptr; train_part = train_part->Next()) {
		train_part->SetVirtual();
	}

	_new_vehicle_id = v->index;

	if (no_consist_change) return v;

	v->First()->ConsistChanged(CCF_ARRANGE);

	CheckConsistencyOfArticulatedVehicle(v);

	InvalidateVehicleTickCaches();

	return v;
}

Train* BuildVirtualRailVehicle(EngineID eid, StringID &error, uint32_t user, bool no_consist_change)
{
	const Engine *e = Engine::GetIfValid(eid);
	if (e == nullptr || e->type != VEH_TRAIN) {
		error = STR_ERROR_RAIL_VEHICLE_NOT_AVAILABLE + VEH_TRAIN;
		return nullptr;
	}

	const RailVehicleInfo *rvi = &e->u.rail;

	int num_vehicles = (e->u.rail.railveh_type == RAILVEH_MULTIHEAD ? 2 : 1) + CountArticulatedParts(eid, false);
	if (!Train::CanAllocateItem(num_vehicles)) {
		error = STR_ERROR_TOO_MANY_VEHICLES_IN_GAME;
		return nullptr;
	}

	RegisterGameEvents(GEF_VIRT_TRAIN);

	if (rvi->railveh_type == RAILVEH_WAGON) {
		return CmdBuildVirtualRailWagon(e, user, no_consist_change);
	}

	Train *v = new Train();

	v->x_pos = 0;
	v->y_pos = 0;

	v->direction = DIR_W;
	v->tile = 0; // INVALID_TILE;
	v->owner = _current_company;
	v->track = TRACK_BIT_DEPOT;
	SetBit(v->flags, VRF_CONSIST_SPEED_REDUCTION);
	v->vehstatus = VS_HIDDEN | VS_STOPPED | VS_DEFPAL;
	v->spritenum = rvi->image_index;
	v->cargo_type = e->GetDefaultCargoType();
	v->cargo_cap = rvi->capacity;
	v->last_station_visited = INVALID_STATION;
	v->motion_counter = user;

	v->engine_type = e->index;
	v->gcache.first_engine = INVALID_ENGINE; // needs to be set before first callback

	v->reliability = e->reliability;
	v->reliability_spd_dec = e->reliability_spd_dec;
	v->max_age = e->GetLifeLengthInDays();

	v->SetServiceInterval(Company::Get(_current_company)->settings.vehicle.servint_trains);
	v->SetServiceIntervalIsPercent(Company::Get(_current_company)->settings.vehicle.servint_ispercent);
	AssignBit(v->vehicle_flags, VF_AUTOMATE_TIMETABLE, Company::Get(_current_company)->settings.vehicle.auto_timetable_by_default);
	AssignBit(v->vehicle_flags, VF_TIMETABLE_SEPARATION, Company::Get(_current_company)->settings.vehicle.auto_separation_by_default);

	v->railtype = rvi->railtype;
	_new_vehicle_id = v->index;

	v->build_year = CalTime::CurYear();
	v->sprite_seq.Set(SPR_IMG_QUERY);
	v->random_bits = Random();

	v->group_id = DEFAULT_GROUP;

	v->SetFrontEngine();
	v->SetEngine();
	v->SetVirtual();

	if (rvi->railveh_type == RAILVEH_MULTIHEAD) {
		AddRearEngineToMultiheadedTrain(v);
	} else {
		AddArticulatedParts(v);
	}

	// Make sure we set EVERYTHING to virtual, even articulated parts.
	for (Train* train_part = v; train_part != nullptr; train_part = train_part->Next()) {
		train_part->SetVirtual();
	}

	if (no_consist_change) return v;

	v->ConsistChanged(CCF_ARRANGE);

	CheckConsistencyOfArticulatedVehicle(v);

	InvalidateVehicleTickCaches();

	return v;
}

/**
 * Build a virtual train vehicle.
 * @param tile unused
 * @param flags type of operation
 * @param p1 various bitstuffed data
 *  bits  0-15: vehicle type being built.
 *  bits 24-31: refit cargo type.
 * @param p2 user
 * @param text unused
 * @return the cost of this operation or an error
 */
CommandCost CmdBuildVirtualRailVehicle(TileIndex tile, DoCommandFlag flags, uint32_t p1, uint32_t p2, const char *text)
{
	EngineID eid = GB(p1, 0, 16);

	if (!IsEngineBuildable(eid, VEH_TRAIN, _current_company)) {
		return_cmd_error(STR_ERROR_RAIL_VEHICLE_NOT_AVAILABLE + VEH_TRAIN);
	}

	/* Validate the cargo type. */
	CargoID cargo = GB(p1, 24, 8);
	if (cargo >= NUM_CARGO && cargo != INVALID_CARGO) return CMD_ERROR;

	bool should_execute = (flags & DC_EXEC) != 0;

	if (should_execute) {
		StringID err = INVALID_STRING_ID;
		Train* train = BuildVirtualRailVehicle(eid, err, p2, false);

		if (train == nullptr) {
			return_cmd_error(err);
		}

		if (cargo != INVALID_CARGO) {
			CargoID default_cargo = Engine::Get(eid)->GetDefaultCargoType();
			if (default_cargo != cargo) {
				CommandCost refit_res = CmdRefitVehicle(tile, flags, train->index, cargo, nullptr);
				if (!refit_res.Succeeded()) return refit_res;
			}
		}
	}

	return CommandCost();
}

void ClearVehicleWindows(const Train *v)
{
	if (v->IsPrimaryVehicle()) {
		CloseWindowById(WC_VEHICLE_VIEW, v->index);
		CloseWindowById(WC_VEHICLE_ORDERS, v->index);
		CloseWindowById(WC_VEHICLE_REFIT, v->index);
		CloseWindowById(WC_VEHICLE_DETAILS, v->index);
		CloseWindowById(WC_VEHICLE_TIMETABLE, v->index);
		CloseWindowById(WC_SCHDISPATCH_SLOTS, v->index);
		CloseWindowById(WC_VEHICLE_CARGO_TYPE_LOAD_ORDERS, v->index);
		CloseWindowById(WC_VEHICLE_CARGO_TYPE_UNLOAD_ORDERS, v->index);
	}
}

/**
 * Issue a start/stop command
 * @param v a vehicle
 * @param evaluate_callback shall the start/stop callback be evaluated?
 * @return success or error
 */
static inline CommandCost CmdStartStopVehicle(const Vehicle *v, bool evaluate_callback)
{
	return DoCommand(0, v->index, evaluate_callback ? 1 : 0, DC_EXEC | DC_AUTOREPLACE, CMD_START_STOP_VEHICLE);
}

/**
* Replace a vehicle based on a template replacement order.
* @param tile unused
* @param flags type of operation
* @param p1 the ID of the vehicle to replace.
* @param p2 unused
* @param text unused
* @return the cost of this operation or an error
*/
CommandCost CmdTemplateReplaceVehicle(TileIndex tile, DoCommandFlag flags, uint32_t p1, uint32_t p2, const char *text)
{
	Train *incoming = Train::GetIfValid(p1);

	if (incoming == nullptr || !incoming->IsPrimaryVehicle() || !incoming->IsChainInDepot()) {
		return CMD_ERROR;
	}

	CommandCost buy(EXPENSES_NEW_VEHICLES);

	const bool was_stopped = (incoming->vehstatus & VS_STOPPED) != 0;
	if (!was_stopped) {
		CommandCost cost = CmdStartStopVehicle(incoming, true);
		if (cost.Failed()) return cost;
	}
	auto guard = scope_guard([&]() {
		_new_vehicle_id = incoming->index;
		if (!was_stopped) buy.AddCost(CmdStartStopVehicle(incoming, false));
	});

	Train *new_chain = nullptr;
	Train *remainder_chain = nullptr;
	TemplateVehicle *tv = GetTemplateVehicleByGroupIDRecursive(incoming->group_id);
	if (tv == nullptr) {
		return CMD_ERROR;
	}
	EngineID eid = tv->engine_type;

	CommandCost tmp_result(EXPENSES_NEW_VEHICLES);

	/* first some tests on necessity and sanity */
	if (tv == nullptr) return CommandCost();
	if (tv->IsReplaceOldOnly() && !incoming->NeedsAutorenewing(Company::Get(incoming->owner), false)) {
		return CommandCost();
	}
	const TBTRDiffFlags diff = TrainTemplateDifference(incoming, tv);
	if (diff == TBTRDF_NONE) return CommandCost();

	const bool need_replacement = (diff & TBTRDF_CONSIST);
	const bool need_refit = (diff & TBTRDF_REFIT);
	const bool refit_to_template = tv->refit_as_template;

	CargoID store_refit_ct = INVALID_CARGO;
	uint16_t store_refit_csubt = 0;
	// if a train shall keep its old refit, store the refit setting of its first vehicle
	if (!refit_to_template) {
		for (Train *getc = incoming; getc != nullptr; getc = getc->GetNextUnit()) {
			if (getc->cargo_type != INVALID_CARGO && getc->cargo_cap > 0) {
				store_refit_ct = getc->cargo_type;
				break;
			}
		}
	}

	if (need_replacement) {
		CommandCost buy_cost = TestBuyAllTemplateVehiclesInChain(tv, tile);
		if (buy_cost.Failed()) {
			if (buy_cost.GetErrorMessage() == INVALID_STRING_ID) return CommandCost(STR_ERROR_CAN_T_BUY_TRAIN);
			return buy_cost;
		} else if (!CheckCompanyHasMoney(buy_cost)) {
			return CommandCost(STR_ERROR_NOT_ENOUGH_CASH_REQUIRES_CURRENCY);
		}
	}

	TemplateDepotVehicles depot_vehicles;
	if (tv->IsSetReuseDepotVehicles()) depot_vehicles.Init(tile);

	auto refit_unit = [&](const Train *unit, CargoID cid, uint16_t csubt) {
		CommandCost refit_cost = DoCommand(unit->tile, unit->index, cid | csubt << 8 | (1 << 16), flags, GetCmdRefitVeh(unit));
		if (refit_cost.Succeeded()) buy.AddCost(refit_cost);
	};

	if (!(flags & DC_EXEC)) {
		/* Simplified operation for cost estimation, this doesn't have to exactly match the actual cost due to CMD_NO_TEST */
		if (need_replacement || need_refit) {
			std::vector<const Train *> in;
			for (const Train *u = incoming; u != nullptr; u = u->GetNextUnit()) {
				in.push_back(u);
			}
			auto process_unit = [&](const TemplateVehicle *cur_tmpl) {
				for (auto iter = in.begin(); iter != in.end(); ++iter) {
					const Train *u = *iter;
					if (u->engine_type == cur_tmpl->engine_type) {
						/* use existing engine */
						in.erase(iter);
						if (refit_to_template) {
							buy.AddCost(DoCommand(u->tile, u->index, cur_tmpl->cargo_type | cur_tmpl->cargo_subtype << 8 | (1 << 16) | (1 << 31), flags, GetCmdRefitVeh(u)));
						} else {
							refit_unit(u, store_refit_ct, store_refit_csubt);
						}
						return;
					}
				}

				if (tv->IsSetReuseDepotVehicles()) {
					const Train *depot_eng = depot_vehicles.ContainsEngine(cur_tmpl->engine_type, incoming);
					if (depot_eng != nullptr) {
						depot_vehicles.RemoveVehicle(depot_eng->index);
						if (refit_to_template) {
							buy.AddCost(DoCommand(depot_eng->tile, depot_eng->index, cur_tmpl->cargo_type | cur_tmpl->cargo_subtype << 8 | (1 << 16) | (1 << 31), flags, GetCmdRefitVeh(depot_eng)));
						} else {
							refit_unit(depot_eng, store_refit_ct, store_refit_csubt);
						}
						return;
					}
				}

				CargoID refit_cargo = refit_to_template ? cur_tmpl->cargo_type : store_refit_ct;
				uint32_t refit_cmd = (refit_cargo != INVALID_CARGO) ? (refit_cargo << 24) : 0;
				buy.AddCost(DoCommand(tile, cur_tmpl->engine_type | (1 << 16) | refit_cmd, 0, flags, CMD_BUILD_VEHICLE));
			};
			for (const TemplateVehicle *cur_tmpl = tv; cur_tmpl != nullptr; cur_tmpl = cur_tmpl->GetNextUnit()) {
				process_unit(cur_tmpl);
			}
			if (!tv->IsSetKeepRemainingVehicles()) {
				/* Sell leftovers */
				for (const Train *u : in) {
					/* Do not dry-run selling each part using CMD_SELL_VEHICLE because this can fail due to consist/wagon-attachment callbacks */
					buy.AddCost(-u->value);
					if (u->other_multiheaded_part != nullptr) {
						buy.AddCost(-u->other_multiheaded_part->value);
					}
				}
			}
		}
		if (buy.Failed()) buy.MultiplyCost(0);
		return buy;
	}

	RegisterGameEvents(GEF_TBTR_REPLACEMENT);

	if (need_replacement) {
		// step 1: generate primary for newchain and generate remainder_chain
		// 1. primary of incoming might already fit the template
		//    leave incoming's primary as is and move the rest to a free chain = remainder_chain
		// 2. needed primary might be one of incoming's member vehicles
		// 3. primary might be available as orphan vehicle in the depot
		// 4. we need to buy a new engine for the primary
		// all options other than 1. need to make sure to copy incoming's primary's status
		auto setup_head = [&]() -> CommandCost {
			/* Case 1 */
			if (eid == incoming->engine_type) {
				new_chain = incoming;
				remainder_chain = incoming->GetNextUnit();
				if (remainder_chain) {
					CommandCost move_cost = CmdMoveRailVehicle(tile, flags, remainder_chain->index | (1 << 20), INVALID_VEHICLE, 0);
					if (move_cost.Failed()) {
						/* This should not fail, if it does give up immediately */
						return move_cost;
					}
				}
				return CommandCost();
			}

			/* Case 2 */
			new_chain = ChainContainsEngine(eid, incoming);
			if (new_chain != nullptr) {
				/* new_chain is the needed engine, move it to an empty spot in the depot */
				CommandCost move_cost = DoCommand(tile, new_chain->index, INVALID_VEHICLE, flags, CMD_MOVE_RAIL_VEHICLE);
				if (move_cost.Succeeded()) {
					remainder_chain = incoming;
					return CommandCost();
				}
			}

			/* Case 3 */
			if (tv->IsSetReuseDepotVehicles()) {
				new_chain = depot_vehicles.ContainsEngine(eid, incoming);
				if (new_chain != nullptr) {
					ClearVehicleWindows(new_chain);
					CommandCost move_cost = DoCommand(tile, new_chain->index, INVALID_VEHICLE, flags, CMD_MOVE_RAIL_VEHICLE);
					if (move_cost.Succeeded()) {
						depot_vehicles.RemoveVehicle(new_chain->index);
						remainder_chain = incoming;
						return CommandCost();
					}
				}
			}

			/* Case 4 */
			CommandCost buy_cost = DoCommand(tile, eid | (1 << 16), 0, flags, CMD_BUILD_VEHICLE);
			/* break up in case buying the vehicle didn't succeed */
			if (buy_cost.Failed()) {
				return buy_cost;
			}
			buy.AddCost(buy_cost);
			new_chain = Train::Get(_new_vehicle_id);
			/* prepare the remainder chain */
			remainder_chain = incoming;
			return CommandCost();
		};
		CommandCost head_result = setup_head();
		if (head_result.Failed()) return head_result;

		// If we bought a new engine or reused one from the depot, copy some parameters from the incoming primary engine
		if (incoming != new_chain) {
			CopyHeadSpecificThings(incoming, new_chain, flags, false);
			NeutralizeStatus(incoming);

			// additionally, if we don't want to use the template refit, refit as incoming
			// the template refit will be set further down, if we use it at all
			if (!refit_to_template) {
				refit_unit(new_chain, store_refit_ct, store_refit_csubt);
			}
		}

		// step 2: fill up newchain according to the template
		// foreach member of template (after primary):
		// 1. needed engine might be within remainder_chain already
		// 2. needed engine might be orphaned within the depot (copy status)
		// 3. we need to buy (again)                           (copy status)
		Train *last_veh = new_chain;
		for (TemplateVehicle *cur_tmpl = tv->GetNextUnit(); cur_tmpl != nullptr; cur_tmpl = cur_tmpl->GetNextUnit()) {
			Train *new_part = nullptr;
			auto setup_chain_part = [&]() {
				/* Case 1: engine contained in remainder chain */
				new_part = ChainContainsEngine(cur_tmpl->engine_type, remainder_chain);
				if (new_part != nullptr) {
					Train *remainder_chain_next = remainder_chain;
					if (new_part == remainder_chain) {
						remainder_chain_next = remainder_chain->GetNextUnit();
					}
					CommandCost move_cost = CmdMoveRailVehicle(tile, flags, new_part->index, last_veh->index, 0);
					if (move_cost.Succeeded()) {
						remainder_chain = remainder_chain_next;
						return;
					}
				}

				/* Case 2: engine contained somewhere else in the depot */
				if (tv->IsSetReuseDepotVehicles()) {
					new_part = depot_vehicles.ContainsEngine(cur_tmpl->engine_type, new_chain);
					if (new_part != nullptr) {
						CommandCost move_cost = CmdMoveRailVehicle(tile, flags, new_part->index, last_veh->index, 0);
						if (move_cost.Succeeded()) {
							depot_vehicles.RemoveVehicle(new_part->index);
							return;
						}
					}
				}

				/* Case 3: must buy new engine */
				CommandCost buy_cost = DoCommand(tile, cur_tmpl->engine_type | (1 << 16), 0, flags, CMD_BUILD_VEHICLE);
				if (buy_cost.Failed()) {
					new_part = nullptr;
					return;
				}
				new_part = Train::Get(_new_vehicle_id);
				CommandCost move_cost = CmdMoveRailVehicle(tile, flags, new_part->index, last_veh->index, 0);
				if (move_cost.Succeeded()) {
					buy.AddCost(buy_cost);
				} else {
					DoCommand(tile, new_part->index, 0, flags, CMD_SELL_VEHICLE);
					new_part = nullptr;
				}
			};
			setup_chain_part();
			if (new_part != nullptr) {
				last_veh = new_part;
			}

			if (!refit_to_template && new_part != nullptr) {
				refit_unit(new_part, store_refit_ct, store_refit_csubt);
			}
		}
	} else {
		/* no replacement done */
		new_chain = incoming;
	}

	/// step 3: reorder and neutralize the remaining vehicles from incoming
	// wagons remaining from remainder_chain should be filled up in as few free wagon chains as possible
	// each loco might be left as singular in the depot
	// neutralize each remaining engine's status

	// refit, only if the template option is set so
	if (refit_to_template && (need_refit || need_replacement)) {
		buy.AddCost(CmdRefitTrainFromTemplate(new_chain, tv, flags));
	}

	buy.AddCost(CmdSetTrainUnitDirectionFromTemplate(new_chain, tv, flags));

	if (new_chain && remainder_chain) {
		for (Train *ct = remainder_chain; ct != nullptr; ct = ct->Next()) {
			TransferCargoForTrain(ct, new_chain);
		}
	}

	// point incoming to the newly created train so that starting/stopping affects the replacement train
	incoming = new_chain;

	if (remainder_chain && tv->IsSetKeepRemainingVehicles()) {
		BreakUpRemainders(remainder_chain);
	} else if (remainder_chain) {
		buy.AddCost(DoCommand(tile, remainder_chain->index | (1 << 20), 0, flags, CMD_SELL_VEHICLE));
	}

	/* Redraw main gui for changed statistics */
	SetWindowClassesDirty(WC_TEMPLATEGUI_MAIN);

	return buy;
}

void TrainRoadVehicleCrashBreakdown(Vehicle *v)
{
	Train *t = Train::From(v)->First();
	t->breakdown_ctr = 2;
	SetBit(t->flags, VRF_CONSIST_BREAKDOWN);
	t->breakdown_delay = 255;
	t->breakdown_type = BREAKDOWN_RV_CRASH;
	t->breakdown_severity = 0;
	t->reliability = 0;
}

void TrainBrakesOverheatedBreakdown(Vehicle *v, int speed, int max_speed)
{
	if (v->type != VEH_TRAIN) return;
	Train *t = Train::From(v)->First();
	if (t->breakdown_ctr != 0 || (t->vehstatus & VS_CRASHED)) return;

	if (unlikely(HasBit(_misc_debug_flags, MDF_OVERHEAT_BREAKDOWN_OPEN_WIN)) && !IsHeadless()) {
		ShowVehicleViewWindow(t);
	}

	t->crash_anim_pos = static_cast<uint16_t>(std::min<uint>(1500, t->crash_anim_pos + Clamp(((speed - max_speed) * speed) / 2, 0, 500)));
	if (t->crash_anim_pos < 1500) return;

	t->breakdown_ctr = 2;
	SetBit(t->flags, VRF_CONSIST_BREAKDOWN);
	t->breakdown_delay = 255;
	t->breakdown_type = BREAKDOWN_BRAKE_OVERHEAT;
	t->breakdown_severity = 0;
}

int GetTrainRealisticAccelerationAtSpeed(const int speed, const int mass, const uint32_t cached_power, const uint32_t max_te, const uint32_t air_drag, const RailType railtype)
{
	const int64_t power = cached_power * 746ll;
	int64_t resistance = 0;

	const bool maglev = (GetRailTypeInfo(railtype)->acceleration_type == 2);

	if (!maglev) {
		/* Static resistance plus rolling friction. */
		resistance = 10 * mass;
		resistance += (int64_t)mass * (int64_t)(15 * (512 + speed) / 512);
	}

	const int area = 14;

	resistance += (area * air_drag * speed * speed) / 1000;

	int64_t force;

	if (speed > 0) {
		if (!maglev) {
			/* Conversion factor from km/h to m/s is 5/18 to get [N] in the end. */
			force = power * 18 / (speed * 5);

			if (force > static_cast<int>(max_te)) {
				force = max_te;
			}
		} else {
			force = power / 25;
		}
	} else {
		force = (!maglev) ? std::min<uint64_t>(max_te, power) : power;
		force = std::max(force, (mass * 8) + resistance);
	}

	/* Easy way out when there is no acceleration. */
	if (force == resistance) return 0;

	int acceleration = ClampTo<int32_t>((force - resistance) / (mass * 4));
	acceleration = force < resistance ? std::min(-1, acceleration) : std::max(1, acceleration);

	return acceleration;
}

int GetTrainEstimatedMaxAchievableSpeed(const Train *train, int mass, const int speed_cap)
{
	int max_speed = 0;
	int acceleration;

	if (mass < 1) mass = 1;

	do
	{
		max_speed++;
		acceleration = GetTrainRealisticAccelerationAtSpeed(max_speed, mass, train->gcache.cached_power, train->gcache.cached_max_te, train->gcache.cached_air_drag, train->railtype);
	} while (acceleration > 0 && max_speed < speed_cap);

	return max_speed;
}

void SetSignalTrainAdaptationSpeed(const Train *v, TileIndex tile, uint16_t track)
{
	SignalSpeedKey speed_key = {};
	speed_key.signal_tile = tile;
	speed_key.signal_track = track;
	speed_key.last_passing_train_dir = v->GetVehicleTrackdir();

	SignalSpeedValue speed_value = {};
	speed_value.train_speed = v->First()->cur_speed;
	speed_value.time_stamp = GetSpeedRestrictionTimeout(v->First());

	_signal_speeds[speed_key] = speed_value;
}

static uint16_t GetTrainAdaptationSpeed(TileIndex tile, uint16_t track, Trackdir last_passing_train_dir)
{
	SignalSpeedKey speed_key = {
		speed_key.signal_tile = tile,
		speed_key.signal_track = track,
		speed_key.last_passing_train_dir = last_passing_train_dir
	};
	const auto found_speed_restriction = _signal_speeds.find(speed_key);

	if (found_speed_restriction != _signal_speeds.end()) {
		if (found_speed_restriction->second.IsOutOfDate()) {
			_signal_speeds.erase(found_speed_restriction);
			return 0;
		} else {
			return std::max<uint16_t>(25, found_speed_restriction->second.train_speed);
		}
	} else {
		return 0;
	}
}

void ApplySignalTrainAdaptationSpeed(Train *v, TileIndex tile, uint16_t track)
{
	uint16_t speed = GetTrainAdaptationSpeed(tile, track, v->GetVehicleTrackdir());

	if (speed > 0 && v->lookahead != nullptr) {
		for (const TrainReservationLookAheadItem &item : v->lookahead->items) {
			if (item.type == TRLIT_SPEED_ADAPTATION && item.end + 1 < v->lookahead->reservation_end_position) {
				uint16_t signal_speed = GetLowestSpeedTrainAdaptationSpeedAtSignal(item.data_id, item.data_aux);

				if (signal_speed == 0) {
					/* unrestricted signal ahead, disregard speed adaptation at earlier signal */
					v->UpdateTrainSpeedAdaptationLimit(0);
					return;
				}
				if (signal_speed > speed) {
					/* signal ahead with higher speed adaptation speed, override speed adaptation at earlier signal */
					speed = signal_speed;
				}
			}
		}
	}

	v->UpdateTrainSpeedAdaptationLimit(speed);
}

uint16_t GetLowestSpeedTrainAdaptationSpeedAtSignal(TileIndex tile, uint16_t track)
{
	uint16_t lowest_speed = 0;

	SignalSpeedKey speed_key = { tile, track, (Trackdir)0 };
	for (auto iter = _signal_speeds.lower_bound(speed_key); iter != _signal_speeds.end() && iter->first.signal_tile == tile && iter->first.signal_track == track;) {
		if (iter->second.IsOutOfDate()) {
			iter = _signal_speeds.erase(iter);
		} else {
			uint16_t adapt_speed = std::max<uint16_t>(25, iter->second.train_speed);
			if (lowest_speed == 0 || adapt_speed < lowest_speed) lowest_speed = adapt_speed;
			++iter;
		}
	}

	return lowest_speed;
}

uint16_t Train::GetMaxWeight() const
{
	uint16_t weight = CargoSpec::Get(this->cargo_type)->WeightOfNUnitsInTrain(this->GetEngine()->DetermineCapacity(this));

	/* Vehicle weight is not added for articulated parts. */
	if (!this->IsArticulatedPart()) {
		weight += GetVehicleProperty(this, PROP_TRAIN_WEIGHT, RailVehInfo(this->engine_type)->weight);
	}

	/* Powered wagons have extra weight added. */
	if (HasBit(this->flags, VRF_POWEREDWAGON)) {
		weight += RailVehInfo(this->gcache.first_engine)->pow_wag_weight;
	}

	return weight;
}

void Train::UpdateTrainSpeedAdaptationLimitInternal(uint16_t speed)
{
	this->signal_speed_restriction = speed;
	if (!HasBit(this->flags, VRF_SPEED_ADAPTATION_EXEMPT)) {
		SetWindowDirty(WC_VEHICLE_DETAILS, this->index);
	}
}

/**
 * Set train speed restriction
 * @param tile unused
 * @param flags type of operation
 * @param p1 vehicle
 * @param p2 new speed restriction value
 * @param text unused
 * @return the cost of this operation or an error
 */
CommandCost CmdSetTrainSpeedRestriction(TileIndex tile, DoCommandFlag flags, uint32_t p1, uint32_t p2, const char *text)
{
	Vehicle *v = Vehicle::GetIfValid(p1);
	if (v == nullptr || v->type != VEH_TRAIN || !v->IsPrimaryVehicle()) return CMD_ERROR;

	CommandCost ret = CheckVehicleControlAllowed(v);
	if (ret.Failed()) return ret;

	if (v->vehstatus & VS_CRASHED) return_cmd_error(STR_ERROR_VEHICLE_IS_DESTROYED);

	if (flags & DC_EXEC) {
		Train *t = Train::From(v);
		if (HasBit(t->flags, VRF_PENDING_SPEED_RESTRICTION)) {
			_pending_speed_restriction_change_map.erase(t->index);
			ClrBit(t->flags, VRF_PENDING_SPEED_RESTRICTION);
		}
		t->speed_restriction = (uint16_t)p2;

		SetWindowDirty(WC_VEHICLE_DETAILS, t->index);
	}
	return CommandCost();
}

bool Train::StopFoundAtVehiclePosition() const
{
	ChooseTrainTrackLookAheadState lookahead_state;
	VehicleOrderSaver orders(const_cast<Train *>(this));
	orders.AdvanceOrdersFromVehiclePosition(lookahead_state);
	return HasBit(lookahead_state.flags, CTTLASF_STOP_FOUND);
}<|MERGE_RESOLUTION|>--- conflicted
+++ resolved
@@ -5061,13 +5061,9 @@
 		HideFillingPercent(&this->fill_percent_te_id);
 	}
 
-<<<<<<< HEAD
 	RegisterGameEvents(GEF_TRAIN_CRASH);
 
-	pass += this->GroundVehicleBase::Crash(flooded);
-=======
 	victims += this->GroundVehicleBase::Crash(flooded);
->>>>>>> 9965cd91
 
 	this->crash_anim_pos = flooded ? 4000 : 1; // max 4440, disappear pretty fast when flooded
 	return victims;
