/* $Id$ */

/*
 * This file is part of OpenTTD.
 * OpenTTD is free software; you can redistribute it and/or modify it under the terms of the GNU General Public License as published by the Free Software Foundation, version 2.
 * OpenTTD is distributed in the hope that it will be useful, but WITHOUT ANY WARRANTY; without even the implied warranty of MERCHANTABILITY or FITNESS FOR A PARTICULAR PURPOSE.
 * See the GNU General Public License for more details. You should have received a copy of the GNU General Public License along with OpenTTD. If not, see <http://www.gnu.org/licenses/>.
 */

/** @file train_cmd.cpp Handling of trains. */

#include "stdafx.h"
#include "error.h"
#include "articulated_vehicles.h"
#include "command_func.h"
#include "pathfinder/npf/npf_func.h"
#include "pathfinder/yapf/yapf.hpp"
#include "news_func.h"
#include "company_func.h"
#include "newgrf_sound.h"
#include "newgrf_text.h"
#include "strings_func.h"
#include "viewport_func.h"
#include "vehicle_func.h"
#include "sound_func.h"
#include "ai/ai.hpp"
#include "game/game.hpp"
#include "newgrf_station.h"
#include "effectvehicle_func.h"
#include "network/network.h"
#include "spritecache.h"
#include "core/random_func.hpp"
#include "company_base.h"
#include "newgrf.h"
#include "infrastructure_func.h"
#include "order_backup.h"
#include "zoom_func.h"
#include "newgrf_debug.h"
#include "tracerestrict.h"
#include "tbtr_template_vehicle_func.h"
#include "autoreplace_func.h"
#include "engine_func.h"
#include "bridge_signal_map.h"

#include "table/strings.h"
#include "table/train_cmd.h"

#include "safeguards.h"

static Track ChooseTrainTrack(Train *v, TileIndex tile, DiagDirection enterdir, TrackBits tracks, bool force_res, bool *p_got_reservation, bool mark_stuck);
static bool TrainCheckIfLineEnds(Train *v, bool reverse = true);
bool TrainController(Train *v, Vehicle *nomove, bool reverse = true); // Also used in vehicle_sl.cpp.
static TileIndex TrainApproachingCrossingTile(const Train *v);
static void CheckIfTrainNeedsService(Train *v);
static void CheckNextTrainTile(Train *v);
TileIndex VehiclePosTraceRestrictPreviousSignalCallback(const Train *v, const void *);

static const byte _vehicle_initial_x_fract[4] = {10, 8, 4,  8};
static const byte _vehicle_initial_y_fract[4] = { 8, 4, 8, 10};

template <>
bool IsValidImageIndex<VEH_TRAIN>(uint8 image_index)
{
	return image_index < lengthof(_engine_sprite_base);
}

/**
 * Determine the side in which the train will leave the tile
 *
 * @param direction vehicle direction
 * @param track vehicle track bits
 * @return side of tile the train will leave
 */
static inline DiagDirection TrainExitDir(Direction direction, TrackBits track)
{
	static const TrackBits state_dir_table[DIAGDIR_END] = { TRACK_BIT_RIGHT, TRACK_BIT_LOWER, TRACK_BIT_LEFT, TRACK_BIT_UPPER };

	DiagDirection diagdir = DirToDiagDir(direction);

	/* Determine the diagonal direction in which we will exit this tile */
	if (!HasBit(direction, 0) && track != state_dir_table[diagdir]) {
		diagdir = ChangeDiagDir(diagdir, DIAGDIRDIFF_90LEFT);
	}

	return diagdir;
}


/**
 * Return the cargo weight multiplier to use for a rail vehicle
 * @param cargo Cargo type to get multiplier for
 * @return Cargo weight multiplier
 */
byte FreightWagonMult(CargoID cargo)
{
	if (!CargoSpec::Get(cargo)->is_freight) return 1;
	return _settings_game.vehicle.freight_trains;
}

/** Checks if lengths of all rail vehicles are valid. If not, shows an error message. */
void CheckTrainsLengths()
{
	const Train *v;
	bool first = true;

	FOR_ALL_TRAINS(v) {
		if (v->First() == v && !(v->vehstatus & VS_CRASHED)) {
			for (const Train *u = v, *w = v->Next(); w != NULL; u = w, w = w->Next()) {
				if (u->track != TRACK_BIT_DEPOT) {
					if ((w->track != TRACK_BIT_DEPOT &&
							max(abs(u->x_pos - w->x_pos), abs(u->y_pos - w->y_pos)) != u->CalcNextVehicleOffset()) ||
							(w->track == TRACK_BIT_DEPOT && TicksToLeaveDepot(u) <= 0)) {
						SetDParam(0, v->index);
						SetDParam(1, v->owner);
						ShowErrorMessage(STR_BROKEN_VEHICLE_LENGTH, INVALID_STRING_ID, WL_CRITICAL);

						if (!_networking && first) {
							first = false;
							DoCommandP(0, PM_PAUSED_ERROR, 1, CMD_PAUSE);
						}
						/* Break so we warn only once for each train. */
						break;
					}
				}
			}
		}
	}
}

/**
 * Checks the breakdown flags (VehicleRailFlags 9-12) and sets the correct value in the first vehicle of the consist.
 * This function is generally only called to check if a flag may be cleared.
 * @param v the front engine
 * @param flags bitmask of the flags to check.
 */
void CheckBreakdownFlags(Train *v)
{
	assert(v->IsFrontEngine());
	/* clear the flags we're gonna check first, we'll set them again later (if applicable) */
	CLRBITS(v->flags, (1 << VRF_BREAKDOWN_BRAKING) | VRF_IS_BROKEN);

	for (const Train *w = v; w != NULL; w = w->Next()) {
		if (v->IsEngine() || w->IsMultiheaded()) {
			if (w->breakdown_ctr == 2) {
				SetBit(v->flags, VRF_BREAKDOWN_BRAKING);
			} else if (w->breakdown_ctr == 1) {
				switch (w->breakdown_type) {
					case BREAKDOWN_CRITICAL:
					case BREAKDOWN_RV_CRASH:
					case BREAKDOWN_EM_STOP:   SetBit(v->flags, VRF_BREAKDOWN_STOPPED); break;
					case BREAKDOWN_LOW_SPEED: SetBit(v->flags, VRF_BREAKDOWN_SPEED);   break;
					case BREAKDOWN_LOW_POWER: SetBit(v->flags, VRF_BREAKDOWN_POWER);   break;
				}
			}
		}
	}
}

uint16 GetTrainVehicleMaxSpeed(const Train *u, const RailVehicleInfo *rvi_u, const Train *front)
{
	uint16 speed = GetVehicleProperty(u, PROP_TRAIN_SPEED, rvi_u->max_speed);
	if (HasBit(u->flags, VRF_NEED_REPAIR) && front->IsFrontEngine()) {
		for (uint i = 0; i < u->critical_breakdown_count; i++) {
			speed = min(speed - (speed / (front->tcache.cached_num_engines + 2)) + 1, speed);
		}
	}
	if (HasBit(u->flags, VRF_HAS_HIT_RV) && front->IsFrontEngine()) {
		speed = min(speed, 30);
	}
	return speed;
}

/**
 * Recalculates the cached stuff of a train. Should be called each time a vehicle is added
 * to/removed from the chain, and when the game is loaded.
 * Note: this needs to be called too for 'wagon chains' (in the depot, without an engine)
 * @param allowed_changes Stuff that is allowed to change.
 */
void Train::ConsistChanged(ConsistChangeFlags allowed_changes)
{
	uint16 max_speed = UINT16_MAX;

	assert(this->IsFrontEngine() || this->IsFreeWagon());

	const RailVehicleInfo *rvi_v = RailVehInfo(this->engine_type);
	EngineID first_engine = this->IsFrontEngine() ? this->engine_type : INVALID_ENGINE;
	this->gcache.cached_total_length = 0;
	this->compatible_railtypes = RAILTYPES_NONE;
	this->tcache.cached_num_engines = 0;

	bool train_can_tilt = true;

	for (Train *u = this; u != NULL; u = u->Next()) {
		const RailVehicleInfo *rvi_u = RailVehInfo(u->engine_type);

		/* Check the this->first cache. */
		assert(u->First() == this);

		/* update the 'first engine' */
		u->gcache.first_engine = this == u ? INVALID_ENGINE : first_engine;
		u->railtype = rvi_u->railtype;

		if (u->IsEngine()) first_engine = u->engine_type;

		/* Set user defined data to its default value */
		u->tcache.user_def_data = rvi_u->user_def_data;
		this->InvalidateNewGRFCache();
		u->InvalidateNewGRFCache();
	}

	for (Train *u = this; u != NULL; u = u->Next()) {
		/* Update user defined data (must be done before other properties) */
		u->tcache.user_def_data = GetVehicleProperty(u, PROP_TRAIN_USER_DATA, u->tcache.user_def_data);
		this->InvalidateNewGRFCache();
		u->InvalidateNewGRFCache();

		if (!u->IsArticulatedPart()) {
			if (u->IsEngine() || u->IsMultiheaded()) {
				this->tcache.cached_num_engines++;
			}
		}
	}

	for (Train *u = this; u != NULL; u = u->Next()) {
		const Engine *e_u = u->GetEngine();
		const RailVehicleInfo *rvi_u = &e_u->u.rail;

		if (!HasBit(e_u->info.misc_flags, EF_RAIL_TILTS)) train_can_tilt = false;

		/* Cache wagon override sprite group. NULL is returned if there is none */
		u->tcache.cached_override = GetWagonOverrideSpriteSet(u->engine_type, u->cargo_type, u->gcache.first_engine);

		/* Reset colour map */
		u->colourmap = PAL_NONE;

		/* Update powered-wagon-status and visual effect */
		u->UpdateVisualEffect(true);

		if (rvi_v->pow_wag_power != 0 && rvi_u->railveh_type == RAILVEH_WAGON &&
				UsesWagonOverride(u) && !HasBit(u->vcache.cached_vis_effect, VE_DISABLE_WAGON_POWER)) {
			/* wagon is powered */
			SetBit(u->flags, VRF_POWEREDWAGON); // cache 'powered' status
		} else {
			ClrBit(u->flags, VRF_POWEREDWAGON);
		}

		if (!u->IsArticulatedPart()) {
			/* Do not count powered wagons for the compatible railtypes, as wagons always
			   have railtype normal */
			if (rvi_u->power > 0) {
				this->compatible_railtypes |= GetRailTypeInfo(u->railtype)->powered_railtypes;
			}

			/* Some electric engines can be allowed to run on normal rail. It happens to all
			 * existing electric engines when elrails are disabled and then re-enabled */
			if (HasBit(u->flags, VRF_EL_ENGINE_ALLOWED_NORMAL_RAIL)) {
				u->railtype = RAILTYPE_RAIL;
				u->compatible_railtypes |= RAILTYPES_RAIL;
			}

			/* max speed is the minimum of the speed limits of all vehicles in the consist */
			if ((rvi_u->railveh_type != RAILVEH_WAGON || _settings_game.vehicle.wagon_speed_limits) && !UsesWagonOverride(u)) {
				uint16 speed = GetTrainVehicleMaxSpeed(u, rvi_u, this);
				if (speed != 0) max_speed = min(speed, max_speed);
			}
		}

		uint16 new_cap = e_u->DetermineCapacity(u);
		if (allowed_changes & CCF_CAPACITY) {
			/* Update vehicle capacity. */
			if (u->cargo_cap > new_cap) u->cargo.Truncate(new_cap);
			u->refit_cap = min(new_cap, u->refit_cap);
			u->cargo_cap = new_cap;
		} else {
			/* Verify capacity hasn't changed. */
			if (new_cap != u->cargo_cap) ShowNewGrfVehicleError(u->engine_type, STR_NEWGRF_BROKEN, STR_NEWGRF_BROKEN_CAPACITY, GBUG_VEH_CAPACITY, true);
		}
		u->vcache.cached_cargo_age_period = GetVehicleProperty(u, PROP_TRAIN_CARGO_AGE_PERIOD, e_u->info.cargo_age_period);

		/* check the vehicle length (callback) */
		uint16 veh_len = CALLBACK_FAILED;
		if (e_u->GetGRF() != NULL && e_u->GetGRF()->grf_version >= 8) {
			/* Use callback 36 */
			veh_len = GetVehicleProperty(u, PROP_TRAIN_SHORTEN_FACTOR, CALLBACK_FAILED);

			if (veh_len != CALLBACK_FAILED && veh_len >= VEHICLE_LENGTH) {
				ErrorUnknownCallbackResult(e_u->GetGRFID(), CBID_VEHICLE_LENGTH, veh_len);
			}
		} else if (HasBit(e_u->info.callback_mask, CBM_VEHICLE_LENGTH)) {
			/* Use callback 11 */
			veh_len = GetVehicleCallback(CBID_VEHICLE_LENGTH, 0, 0, u->engine_type, u);
		}
		if (veh_len == CALLBACK_FAILED) veh_len = rvi_u->shorten_factor;
		veh_len = VEHICLE_LENGTH - Clamp(veh_len, 0, VEHICLE_LENGTH - 1);

		if (allowed_changes & CCF_LENGTH) {
			/* Update vehicle length. */
			u->gcache.cached_veh_length = veh_len;
		} else {
			/* Verify length hasn't changed. */
			if (veh_len != u->gcache.cached_veh_length) VehicleLengthChanged(u);
		}

		this->gcache.cached_total_length += u->gcache.cached_veh_length;
		this->InvalidateNewGRFCache();
		u->InvalidateNewGRFCache();
	}

	/* store consist weight/max speed in cache */
	this->vcache.cached_max_speed = max_speed;
	this->tcache.cached_tilt = train_can_tilt;
	this->tcache.cached_max_curve_speed = this->GetCurveSpeedLimit();

	/* recalculate cached weights and power too (we do this *after* the rest, so it is known which wagons are powered and need extra weight added) */
	this->CargoChanged();

	if (this->IsFrontEngine()) {
		this->UpdateAcceleration();
		if (!HasBit(this->subtype, GVSF_VIRTUAL)) SetWindowDirty(WC_VEHICLE_DETAILS, this->index);
		InvalidateWindowData(WC_VEHICLE_REFIT, this->index, VIWD_CONSIST_CHANGED);
		InvalidateWindowData(WC_VEHICLE_ORDERS, this->index, VIWD_CONSIST_CHANGED);
		InvalidateNewGRFInspectWindow(GSF_TRAINS, this->index);
	}
}

/**
 * Get the stop location of (the center) of the front vehicle of a train at
 * a platform of a station.
 * @param station_id     the ID of the station where we're stopping
 * @param tile           the tile where the vehicle currently is
 * @param v              the vehicle to get the stop location of
 * @param station_ahead  'return' the amount of 1/16th tiles in front of the train
 * @param station_length 'return' the station length in 1/16th tiles
 * @return the location, calculated from the begin of the station to stop at.
 */
int GetTrainStopLocation(StationID station_id, TileIndex tile, const Train *v, int *station_ahead, int *station_length)
{
	const Station *st = Station::Get(station_id);
	*station_ahead  = st->GetPlatformLength(tile, DirToDiagDir(v->direction)) * TILE_SIZE;
	*station_length = st->GetPlatformLength(tile) * TILE_SIZE;

	/* Default to the middle of the station for stations stops that are not in
	 * the order list like intermediate stations when non-stop is disabled */
	OrderStopLocation osl = OSL_PLATFORM_MIDDLE;
	if (v->gcache.cached_total_length >= *station_length) {
		/* The train is longer than the station, make it stop at the far end of the platform */
		osl = OSL_PLATFORM_FAR_END;
	} else if (v->current_order.IsType(OT_GOTO_STATION) && v->current_order.GetDestination() == station_id) {
		osl = v->current_order.GetStopLocation();
	}

	/* The stop location of the FRONT! of the train */
	int stop;
	switch (osl) {
		default: NOT_REACHED();

		case OSL_PLATFORM_NEAR_END:
			stop = v->gcache.cached_total_length;
			break;

		case OSL_PLATFORM_MIDDLE:
			stop = *station_length - (*station_length - v->gcache.cached_total_length) / 2;
			break;

		case OSL_PLATFORM_FAR_END:
			stop = *station_length;
			break;
	}

	/* Subtract half the front vehicle length of the train so we get the real
	 * stop location of the train. */
	return stop - (v->gcache.cached_veh_length + 1) / 2;
}


/**
 * Computes train speed limit caused by curves
 * @return imposed speed limit
 */
int Train::GetCurveSpeedLimit() const
{
	assert(this->First() == this);

	static const int absolute_max_speed = UINT16_MAX;
	int max_speed = absolute_max_speed;

	if (_settings_game.vehicle.train_acceleration_model == AM_ORIGINAL) return max_speed;

	int curvecount[2] = {0, 0};

	/* first find the curve speed limit */
	int numcurve = 0;
	int sum = 0;
	int pos = 0;
	int lastpos = -1;
	for (const Vehicle *u = this; u->Next() != NULL; u = u->Next(), pos++) {
		Direction this_dir = u->direction;
		Direction next_dir = u->Next()->direction;

		DirDiff dirdiff = DirDifference(this_dir, next_dir);
		if (dirdiff == DIRDIFF_SAME) continue;

		if (dirdiff == DIRDIFF_45LEFT) curvecount[0]++;
		if (dirdiff == DIRDIFF_45RIGHT) curvecount[1]++;
		if (dirdiff == DIRDIFF_45LEFT || dirdiff == DIRDIFF_45RIGHT) {
			if (lastpos != -1) {
				numcurve++;
				sum += pos - lastpos;
				if (pos - lastpos == 1 && max_speed > 88) {
					max_speed = 88;
				}
			}
			lastpos = pos;
		}

		/* if we have a 90 degree turn, fix the speed limit to 60 */
		if (dirdiff == DIRDIFF_90LEFT || dirdiff == DIRDIFF_90RIGHT) {
			max_speed = 61;
		}
	}

	if (numcurve > 0 && max_speed > 88) {
		if (curvecount[0] == 1 && curvecount[1] == 1) {
			max_speed = absolute_max_speed;
		} else {
			sum /= numcurve;
			max_speed = 232 - (13 - Clamp(sum, 1, 12)) * (13 - Clamp(sum, 1, 12));
		}
	}

	if (max_speed != absolute_max_speed) {
		/* Apply the engine's rail type curve speed advantage, if it slowed by curves */
		const RailtypeInfo *rti = GetRailTypeInfo(this->railtype);
		max_speed += (max_speed / 2) * rti->curve_speed;

		if (this->tcache.cached_tilt) {
			/* Apply max_speed bonus of 20% for a tilting train */
			max_speed += max_speed / 5;
		}
	}

	return max_speed;
}

/**
 * Calculates the maximum speed of the vehicle under its current conditions.
 * @return Maximum speed of the vehicle.
 */
int Train::GetCurrentMaxSpeed() const
{
	int max_speed = _settings_game.vehicle.train_acceleration_model == AM_ORIGINAL ?
			this->gcache.cached_max_track_speed :
			this->tcache.cached_max_curve_speed;

	if (_settings_game.vehicle.train_acceleration_model == AM_REALISTIC && IsRailStationTile(this->tile)) {
		StationID sid = GetStationIndex(this->tile);
		if (this->current_order.ShouldStopAtStation(this, sid)) {
			int station_ahead;
			int station_length;
			int stop_at = GetTrainStopLocation(sid, this->tile, this, &station_ahead, &station_length);

			/* The distance to go is whatever is still ahead of the train minus the
			 * distance from the train's stop location to the end of the platform */
			int distance_to_go = station_ahead / TILE_SIZE - (station_length - stop_at) / TILE_SIZE;

			if (distance_to_go > 0) {
				int st_max_speed = 120;

				int delta_v = this->cur_speed / (distance_to_go + 1);
				if (max_speed > (this->cur_speed - delta_v)) {
					st_max_speed = this->cur_speed - (delta_v / 10);
				}

				st_max_speed = max(st_max_speed, 25 * distance_to_go);
				max_speed = min(max_speed, st_max_speed);
			}
		}
	}

	for (const Train *u = this; u != NULL; u = u->Next()) {
		if (_settings_game.vehicle.train_acceleration_model == AM_REALISTIC && u->track == TRACK_BIT_DEPOT) {
			max_speed = min(max_speed, 61);
			break;
		}

		/* Vehicle is on the middle part of a bridge. */
		if (u->track == TRACK_BIT_WORMHOLE && !(u->vehstatus & VS_HIDDEN)) {
			max_speed = min(max_speed, GetBridgeSpec(GetBridgeType(u->tile))->speed);
		}
	}

	max_speed = min(max_speed, this->current_order.GetMaxSpeed());
	if (HasBit(this->flags, VRF_BREAKDOWN_SPEED)) {
		max_speed = min(max_speed, this->GetBreakdownSpeed());
	}

	return min(max_speed, this->gcache.cached_max_track_speed);
}

/** Update acceleration of the train from the cached power and weight. */
void Train::UpdateAcceleration()
{
	assert(this->IsFrontEngine() || this->IsFreeWagon());

	uint power = this->gcache.cached_power;
	uint weight = this->gcache.cached_weight;
	assert(weight != 0);
	this->acceleration = Clamp(power / weight * 4, 1, 255);

	if (_settings_game.vehicle.improved_breakdowns) {
		if (_settings_game.vehicle.train_acceleration_model == AM_ORIGINAL) {
			this->breakdown_chance_factor = max(128 * 3 / (this->tcache.cached_num_engines + 2), 5);
		}
	}
}

/**
 * Get the width of a train vehicle image in the GUI.
 * @param offset Additional offset for positioning the sprite; set to NULL if not needed
 * @return Width in pixels
 */
int Train::GetDisplayImageWidth(Point *offset) const
{
	int reference_width = TRAININFO_DEFAULT_VEHICLE_WIDTH;
	int vehicle_pitch = 0;

	const Engine *e = this->GetEngine();
	if (e->GetGRF() != NULL && is_custom_sprite(e->u.rail.image_index)) {
		reference_width = e->GetGRF()->traininfo_vehicle_width;
		vehicle_pitch = e->GetGRF()->traininfo_vehicle_pitch;
	}

	if (offset != NULL) {
		offset->x = ScaleGUITrad(reference_width) / 2;
		offset->y = ScaleGUITrad(vehicle_pitch);
	}
	return ScaleGUITrad(this->gcache.cached_veh_length * reference_width / VEHICLE_LENGTH);
}

static SpriteID GetDefaultTrainSprite(uint8 spritenum, Direction direction)
{
	assert(IsValidImageIndex<VEH_TRAIN>(spritenum));
	return ((direction + _engine_sprite_add[spritenum]) & _engine_sprite_and[spritenum]) + _engine_sprite_base[spritenum];
}

/**
 * Get the sprite to display the train.
 * @param direction Direction of view/travel.
 * @param image_type Visualisation context.
 * @return Sprite to display.
 */
void Train::GetImage(Direction direction, EngineImageType image_type, VehicleSpriteSeq *result) const
{
	uint8 spritenum = this->spritenum;

	if (HasBit(this->flags, VRF_REVERSE_DIRECTION)) direction = ReverseDir(direction);

	if (is_custom_sprite(spritenum)) {
		GetCustomVehicleSprite(this, (Direction)(direction + 4 * IS_CUSTOM_SECONDHEAD_SPRITE(spritenum)), image_type, result);
		if (result->IsValid()) return;

		spritenum = this->GetEngine()->original_image_index;
	}

	assert(IsValidImageIndex<VEH_TRAIN>(spritenum));
	SpriteID sprite = GetDefaultTrainSprite(spritenum, direction);

	if (this->cargo.StoredCount() >= this->cargo_cap / 2U) sprite += _wagon_full_adder[spritenum];

	result->Set(sprite);
}

static void GetRailIcon(EngineID engine, bool rear_head, int &y, EngineImageType image_type, VehicleSpriteSeq *result)
{
	const Engine *e = Engine::Get(engine);
	Direction dir = rear_head ? DIR_E : DIR_W;
	uint8 spritenum = e->u.rail.image_index;

	if (is_custom_sprite(spritenum)) {
		GetCustomVehicleIcon(engine, dir, image_type, result);
		if (result->IsValid()) {
			if (e->GetGRF() != NULL) {
				y += ScaleGUITrad(e->GetGRF()->traininfo_vehicle_pitch);
			}
			return;
		}

		spritenum = Engine::Get(engine)->original_image_index;
	}

	if (rear_head) spritenum++;

	result->Set(GetDefaultTrainSprite(spritenum, DIR_W));
}

void DrawTrainEngine(int left, int right, int preferred_x, int y, EngineID engine, PaletteID pal, EngineImageType image_type)
{
	if (RailVehInfo(engine)->railveh_type == RAILVEH_MULTIHEAD) {
		int yf = y;
		int yr = y;

		VehicleSpriteSeq seqf, seqr;
		GetRailIcon(engine, false, yf, image_type, &seqf);
		GetRailIcon(engine, true, yr, image_type, &seqr);

		Rect rectf, rectr;
		seqf.GetBounds(&rectf);
		seqr.GetBounds(&rectr);

		preferred_x = SoftClamp(preferred_x,
				left - UnScaleGUI(rectf.left) + ScaleGUITrad(14),
				right - UnScaleGUI(rectr.right) - ScaleGUITrad(15));

		seqf.Draw(preferred_x - ScaleGUITrad(14), yf, pal, pal == PALETTE_CRASH);
		seqr.Draw(preferred_x + ScaleGUITrad(15), yr, pal, pal == PALETTE_CRASH);
	} else {
		VehicleSpriteSeq seq;
		GetRailIcon(engine, false, y, image_type, &seq);

		Rect rect;
		seq.GetBounds(&rect);
		preferred_x = Clamp(preferred_x,
				left - UnScaleGUI(rect.left),
				right - UnScaleGUI(rect.right));

		seq.Draw(preferred_x, y, pal, pal == PALETTE_CRASH);
	}
}

/**
 * Get the size of the sprite of a train sprite heading west, or both heads (used for lists).
 * @param engine The engine to get the sprite from.
 * @param[out] width The width of the sprite.
 * @param[out] height The height of the sprite.
 * @param[out] xoffs Number of pixels to shift the sprite to the right.
 * @param[out] yoffs Number of pixels to shift the sprite downwards.
 * @param image_type Context the sprite is used in.
 */
void GetTrainSpriteSize(EngineID engine, uint &width, uint &height, int &xoffs, int &yoffs, EngineImageType image_type)
{
	int y = 0;

	VehicleSpriteSeq seq;
	GetRailIcon(engine, false, y, image_type, &seq);

	Rect rect;
	seq.GetBounds(&rect);

	width  = UnScaleGUI(rect.right - rect.left + 1);
	height = UnScaleGUI(rect.bottom - rect.top + 1);
	xoffs  = UnScaleGUI(rect.left);
	yoffs  = UnScaleGUI(rect.top);

	if (RailVehInfo(engine)->railveh_type == RAILVEH_MULTIHEAD) {
		GetRailIcon(engine, true, y, image_type, &seq);
		seq.GetBounds(&rect);

		/* Calculate values relative to an imaginary center between the two sprites. */
		width = ScaleGUITrad(TRAININFO_DEFAULT_VEHICLE_WIDTH) + UnScaleGUI(rect.right) - xoffs;
		height = max<uint>(height, UnScaleGUI(rect.bottom - rect.top + 1));
		xoffs  = xoffs - ScaleGUITrad(TRAININFO_DEFAULT_VEHICLE_WIDTH) / 2;
		yoffs  = min(yoffs, UnScaleGUI(rect.top));
	}
}

/**
 * Build a railroad wagon.
 * @param tile     tile of the depot where rail-vehicle is built.
 * @param flags    type of operation.
 * @param e        the engine to build.
 * @param ret[out] the vehicle that has been built.
 * @return the cost of this operation or an error.
 */
static CommandCost CmdBuildRailWagon(TileIndex tile, DoCommandFlag flags, const Engine *e, Vehicle **ret)
{
	const RailVehicleInfo *rvi = &e->u.rail;

	/* Check that the wagon can drive on the track in question */
	if (!IsCompatibleRail(rvi->railtype, GetRailType(tile))) return CMD_ERROR;

	if (flags & DC_EXEC) {
		Train *v = new Train();
		*ret = v;
		v->spritenum = rvi->image_index;

		v->engine_type = e->index;
		v->gcache.first_engine = INVALID_ENGINE; // needs to be set before first callback

		DiagDirection dir = GetRailDepotDirection(tile);

		v->direction = DiagDirToDir(dir);
		v->tile = tile;

		int x = TileX(tile) * TILE_SIZE | _vehicle_initial_x_fract[dir];
		int y = TileY(tile) * TILE_SIZE | _vehicle_initial_y_fract[dir];

		v->x_pos = x;
		v->y_pos = y;
		v->z_pos = GetSlopePixelZ(x, y);
		v->owner = _current_company;
		v->track = TRACK_BIT_DEPOT;
		v->vehstatus = VS_HIDDEN | VS_DEFPAL;
		v->reverse_distance = 0;

		v->SetWagon();

		v->SetFreeWagon();
		InvalidateWindowData(WC_VEHICLE_DEPOT, v->tile);

		v->cargo_type = e->GetDefaultCargoType();
		v->cargo_cap = rvi->capacity;
		v->refit_cap = 0;

		v->railtype = rvi->railtype;

		v->date_of_last_service = _date;
		v->build_year = _cur_year;
		v->sprite_seq.Set(SPR_IMG_QUERY);
		v->random_bits = VehicleRandomBits();

		v->group_id = DEFAULT_GROUP;

		AddArticulatedParts(v);

		_new_vehicle_id = v->index;

		v->UpdatePosition();
		v->First()->ConsistChanged(CCF_ARRANGE);
		UpdateTrainGroupID(v->First());

		CheckConsistencyOfArticulatedVehicle(v);

		/* Try to connect the vehicle to one of free chains of wagons. */
		Train *w;
		FOR_ALL_TRAINS(w) {
			if (w->tile == tile &&              ///< Same depot
					w->IsFreeWagon() &&             ///< A free wagon chain
					w->engine_type == e->index &&   ///< Same type
					w->First() != v &&              ///< Don't connect to ourself
					!(w->vehstatus & VS_CRASHED) && ///< Not crashed/flooded
					w->owner == v->owner) {         ///< Same owner
				DoCommand(0, v->index | 1 << 20, w->Last()->index, DC_EXEC, CMD_MOVE_RAIL_VEHICLE);
				break;
			}
		}
	}

	return CommandCost();
}

/** Move all free vehicles in the depot to the train */
static void NormalizeTrainVehInDepot(const Train *u)
{
	const Train *v;
	FOR_ALL_TRAINS(v) {
		if (v->IsFreeWagon() && v->tile == u->tile &&
				v->track == TRACK_BIT_DEPOT &&
				v->owner == u->owner) {
			if (DoCommand(0, v->index | 1 << 20, u->index, DC_EXEC,
					CMD_MOVE_RAIL_VEHICLE).Failed())
				break;
		}
	}
}

static void AddRearEngineToMultiheadedTrain(Train *v)
{
	Train *u = new Train();
	v->value >>= 1;
	u->value = v->value;
	u->direction = v->direction;
	u->owner = v->owner;
	u->tile = v->tile;
	u->x_pos = v->x_pos;
	u->y_pos = v->y_pos;
	u->z_pos = v->z_pos;
	u->track = TRACK_BIT_DEPOT;
	u->vehstatus = v->vehstatus & ~VS_STOPPED;
	u->spritenum = v->spritenum + 1;
	u->cargo_type = v->cargo_type;
	u->cargo_subtype = v->cargo_subtype;
	u->cargo_cap = v->cargo_cap;
	u->refit_cap = v->refit_cap;
	u->railtype = v->railtype;
	u->engine_type = v->engine_type;
	u->reliability = v->reliability;
	u->reliability_spd_dec = v->reliability_spd_dec;
	u->date_of_last_service = v->date_of_last_service;
	u->build_year = v->build_year;
	u->sprite_seq.Set(SPR_IMG_QUERY);
	u->random_bits = VehicleRandomBits();
	v->SetMultiheaded();
	u->SetMultiheaded();
	v->SetNext(u);
	u->UpdatePosition();

	/* Now we need to link the front and rear engines together */
	v->other_multiheaded_part = u;
	u->other_multiheaded_part = v;
}

/**
 * Build a railroad vehicle.
 * @param tile     tile of the depot where rail-vehicle is built.
 * @param flags    type of operation.
 * @param e        the engine to build.
 * @param data     bit 0 prevents any free cars from being added to the train.
 * @param ret[out] the vehicle that has been built.
 * @return the cost of this operation or an error.
 */
CommandCost CmdBuildRailVehicle(TileIndex tile, DoCommandFlag flags, const Engine *e, uint16 data, Vehicle **ret)
{
	const RailVehicleInfo *rvi = &e->u.rail;

	if (rvi->railveh_type == RAILVEH_WAGON) return CmdBuildRailWagon(tile, flags, e, ret);

	/* Check if depot and new engine uses the same kind of tracks *
	 * We need to see if the engine got power on the tile to avoid electric engines in non-electric depots */
	if (!HasPowerOnRail(rvi->railtype, GetRailType(tile))) return CMD_ERROR;

	if (flags & DC_EXEC) {
		DiagDirection dir = GetRailDepotDirection(tile);
		int x = TileX(tile) * TILE_SIZE + _vehicle_initial_x_fract[dir];
		int y = TileY(tile) * TILE_SIZE + _vehicle_initial_y_fract[dir];

		Train *v = new Train();
		*ret = v;
		v->direction = DiagDirToDir(dir);
		v->tile = tile;
		v->owner = _current_company;
		v->x_pos = x;
		v->y_pos = y;
		v->z_pos = GetSlopePixelZ(x, y);
		v->track = TRACK_BIT_DEPOT;
		v->vehstatus = VS_HIDDEN | VS_STOPPED | VS_DEFPAL;
		v->spritenum = rvi->image_index;
		v->cargo_type = e->GetDefaultCargoType();
		v->cargo_cap = rvi->capacity;
		v->refit_cap = 0;
		v->last_station_visited = INVALID_STATION;
		v->last_loading_station = INVALID_STATION;
		v->reverse_distance = 0;

		v->engine_type = e->index;
		v->gcache.first_engine = INVALID_ENGINE; // needs to be set before first callback

		v->reliability = e->reliability;
		v->reliability_spd_dec = e->reliability_spd_dec;
		v->max_age = e->GetLifeLengthInDays();

		v->railtype = rvi->railtype;
		_new_vehicle_id = v->index;

		v->SetServiceInterval(Company::Get(_current_company)->settings.vehicle.servint_trains);
		v->date_of_last_service = _date;
		v->build_year = _cur_year;
		v->sprite_seq.Set(SPR_IMG_QUERY);
		v->random_bits = VehicleRandomBits();

		if (e->flags & ENGINE_EXCLUSIVE_PREVIEW) SetBit(v->vehicle_flags, VF_BUILT_AS_PROTOTYPE);
		v->SetServiceIntervalIsPercent(Company::Get(_current_company)->settings.vehicle.servint_ispercent);
		SB(v->vehicle_flags, VF_AUTOMATE_TIMETABLE, 1, Company::Get(_current_company)->settings.vehicle.auto_timetable_by_default);
		SB(v->vehicle_flags, VF_TIMETABLE_SEPARATION, 1, Company::Get(_current_company)->settings.vehicle.auto_separation_by_default);

		v->group_id = DEFAULT_GROUP;

		v->SetFrontEngine();
		v->SetEngine();

		v->UpdatePosition();

		if (rvi->railveh_type == RAILVEH_MULTIHEAD) {
			AddRearEngineToMultiheadedTrain(v);
		} else {
			AddArticulatedParts(v);
		}

		v->ConsistChanged(CCF_ARRANGE);
		UpdateTrainGroupID(v);

		if (!HasBit(data, 0) && !(flags & DC_AUTOREPLACE)) { // check if the cars should be added to the new vehicle
			NormalizeTrainVehInDepot(v);
		}

		CheckConsistencyOfArticulatedVehicle(v);
	}

	return CommandCost();
}

static Train *FindGoodVehiclePos(const Train *src)
{
	EngineID eng = src->engine_type;
	TileIndex tile = src->tile;

	Train *dst;
	FOR_ALL_TRAINS(dst) {
		if (dst->IsFreeWagon() && dst->tile == tile && !(dst->vehstatus & VS_CRASHED) && dst->owner == src->owner) {
			/* check so all vehicles in the line have the same engine. */
			Train *t = dst;
			while (t->engine_type == eng) {
				t = t->Next();
				if (t == NULL) return dst;
			}
		}
	}

	return NULL;
}

/** Helper type for lists/vectors of trains */
typedef SmallVector<Train *, 16> TrainList;

/**
 * Make a backup of a train into a train list.
 * @param list to make the backup in
 * @param t    the train to make the backup of
 */
static void MakeTrainBackup(TrainList &list, Train *t)
{
	for (; t != NULL; t = t->Next()) *list.Append() = t;
}

/**
 * Restore the train from the backup list.
 * @param list the train to restore.
 */
static void RestoreTrainBackup(TrainList &list)
{
	/* No train, nothing to do. */
	if (list.Length() == 0) return;

	Train *prev = NULL;
	/* Iterate over the list and rebuild it. */
	for (Train **iter = list.Begin(); iter != list.End(); iter++) {
		Train *t = *iter;
		if (prev != NULL) {
			prev->SetNext(t);
		} else if (t->Previous() != NULL) {
			/* Make sure the head of the train is always the first in the chain. */
			t->Previous()->SetNext(NULL);
		}
		prev = t;
	}
}

/**
 * Remove the given wagon from its consist.
 * @param part the part of the train to remove.
 * @param chain whether to remove the whole chain.
 */
static void RemoveFromConsist(Train *part, bool chain = false)
{
	Train *tail = chain ? part->Last() : part->GetLastEnginePart();

	/* Unlink at the front, but make it point to the next
	 * vehicle after the to be remove part. */
	if (part->Previous() != NULL) part->Previous()->SetNext(tail->Next());

	/* Unlink at the back */
	tail->SetNext(NULL);
}

/**
 * Inserts a chain into the train at dst.
 * @param dst   the place where to append after.
 * @param chain the chain to actually add.
 */
static void InsertInConsist(Train *dst, Train *chain)
{
	/* We do not want to add something in the middle of an articulated part. */
	assert(dst->Next() == NULL || !dst->Next()->IsArticulatedPart());

	chain->Last()->SetNext(dst->Next());
	dst->SetNext(chain);
}

/**
 * Normalise the dual heads in the train, i.e. if one is
 * missing move that one to this train.
 * @param t the train to normalise.
 */
static void NormaliseDualHeads(Train *t)
{
	for (; t != NULL; t = t->GetNextVehicle()) {
		if (!t->IsMultiheaded() || !t->IsEngine()) continue;

		/* Make sure that there are no free cars before next engine */
		Train *u;
		for (u = t; u->Next() != NULL && !u->Next()->IsEngine(); u = u->Next()) {}

		if (u == t->other_multiheaded_part) continue;

		/* Remove the part from the 'wrong' train */
		RemoveFromConsist(t->other_multiheaded_part);
		/* And add it to the 'right' train */
		InsertInConsist(u, t->other_multiheaded_part);
	}
}

/**
 * Normalise the sub types of the parts in this chain.
 * @param chain the chain to normalise.
 */
static void NormaliseSubtypes(Train *chain)
{
	/* Nothing to do */
	if (chain == NULL) return;

	/* We must be the first in the chain. */
	assert(chain->Previous() == NULL);

	/* Set the appropriate bits for the first in the chain. */
	if (chain->IsWagon()) {
		chain->SetFreeWagon();
	} else {
		assert(chain->IsEngine());
		chain->SetFrontEngine();
	}

	/* Now clear the bits for the rest of the chain */
	for (Train *t = chain->Next(); t != NULL; t = t->Next()) {
		t->ClearFreeWagon();
		t->ClearFrontEngine();
	}
}

/**
 * Check/validate whether we may actually build a new train.
 * @note All vehicles are/were 'heads' of their chains.
 * @param original_dst The original destination chain.
 * @param dst          The destination chain after constructing the train.
 * @param original_dst The original source chain.
 * @param dst          The source chain after constructing the train.
 * @return possible error of this command.
 */
static CommandCost CheckNewTrain(Train *original_dst, Train *dst, Train *original_src, Train *src)
{
	/* Just add 'new' engines and subtract the original ones.
	 * If that's less than or equal to 0 we can be sure we did
	 * not add any engines (read: trains) along the way. */
	if ((src          != NULL && src->IsEngine()          ? 1 : 0) +
			(dst          != NULL && dst->IsEngine()          ? 1 : 0) -
			(original_src != NULL && original_src->IsEngine() ? 1 : 0) -
			(original_dst != NULL && original_dst->IsEngine() ? 1 : 0) <= 0) {
		return CommandCost();
	}

	/* Get a free unit number and check whether it's within the bounds.
	 * There will always be a maximum of one new train. */
	if (GetFreeUnitNumber(VEH_TRAIN) <= _settings_game.vehicle.max_trains) return CommandCost();

	return_cmd_error(STR_ERROR_TOO_MANY_VEHICLES_IN_GAME);
}

/**
 * Check whether the train parts can be attached.
 * @param t the train to check
 * @return possible error of this command.
 */
static CommandCost CheckTrainAttachment(Train *t)
{
	/* No multi-part train, no need to check. */
	if (t == NULL || t->Next() == NULL || !t->IsEngine()) return CommandCost();

	/* The maximum length for a train. For each part we decrease this by one
	 * and if the result is negative the train is simply too long. */
	int allowed_len = _settings_game.vehicle.max_train_length * TILE_SIZE - t->gcache.cached_veh_length;

	Train *head = t;
	Train *prev = t;

	/* Break the prev -> t link so it always holds within the loop. */
	t = t->Next();
	prev->SetNext(NULL);

	/* Make sure the cache is cleared. */
	head->InvalidateNewGRFCache();

	while (t != NULL) {
		allowed_len -= t->gcache.cached_veh_length;

		Train *next = t->Next();

		/* Unlink the to-be-added piece; it is already unlinked from the previous
		 * part due to the fact that the prev -> t link is broken. */
		t->SetNext(NULL);

		/* Don't check callback for articulated or rear dual headed parts */
		if (!t->IsArticulatedPart() && !t->IsRearDualheaded()) {
			/* Back up and clear the first_engine data to avoid using wagon override group */
			EngineID first_engine = t->gcache.first_engine;
			t->gcache.first_engine = INVALID_ENGINE;

			/* We don't want the cache to interfere. head's cache is cleared before
			 * the loop and after each callback does not need to be cleared here. */
			t->InvalidateNewGRFCache();

			uint16 callback = GetVehicleCallbackParent(CBID_TRAIN_ALLOW_WAGON_ATTACH, 0, 0, head->engine_type, t, head);

			/* Restore original first_engine data */
			t->gcache.first_engine = first_engine;

			/* We do not want to remember any cached variables from the test run */
			t->InvalidateNewGRFCache();
			head->InvalidateNewGRFCache();

			if (callback != CALLBACK_FAILED) {
				/* A failing callback means everything is okay */
				StringID error = STR_NULL;

				if (head->GetGRF()->grf_version < 8) {
					if (callback == 0xFD) error = STR_ERROR_INCOMPATIBLE_RAIL_TYPES;
					if (callback  < 0xFD) error = GetGRFStringID(head->GetGRFID(), 0xD000 + callback);
					if (callback >= 0x100) ErrorUnknownCallbackResult(head->GetGRFID(), CBID_TRAIN_ALLOW_WAGON_ATTACH, callback);
				} else {
					if (callback < 0x400) {
						error = GetGRFStringID(head->GetGRFID(), 0xD000 + callback);
					} else {
						switch (callback) {
							case 0x400: // allow if railtypes match (always the case for OpenTTD)
							case 0x401: // allow
								break;

							default:    // unknown reason -> disallow
							case 0x402: // disallow attaching
								error = STR_ERROR_INCOMPATIBLE_RAIL_TYPES;
								break;
						}
					}
				}

				if (error != STR_NULL) return_cmd_error(error);
			}
		}

		/* And link it to the new part. */
		prev->SetNext(t);
		prev = t;
		t = next;
	}

	if (allowed_len < 0) return_cmd_error(STR_ERROR_TRAIN_TOO_LONG);
	return CommandCost();
}

/**
 * Validate whether we are going to create valid trains.
 * @note All vehicles are/were 'heads' of their chains.
 * @param original_dst The original destination chain.
 * @param dst          The destination chain after constructing the train.
 * @param original_dst The original source chain.
 * @param dst          The source chain after constructing the train.
 * @param check_limit  Whether to check the vehicle limit.
 * @return possible error of this command.
 */
static CommandCost ValidateTrains(Train *original_dst, Train *dst, Train *original_src, Train *src, bool check_limit)
{
	/* Check whether we may actually construct the trains. */
	CommandCost ret = CheckTrainAttachment(src);
	if (ret.Failed()) return ret;
	ret = CheckTrainAttachment(dst);
	if (ret.Failed()) return ret;

	/* Check whether we need to build a new train. */
	return check_limit ? CheckNewTrain(original_dst, dst, original_src, src) : CommandCost();
}

/**
 * Arrange the trains in the wanted way.
 * @param dst_head   The destination chain of the to be moved vehicle.
 * @param dst        The destination for the to be moved vehicle.
 * @param src_head   The source chain of the to be moved vehicle.
 * @param src        The to be moved vehicle.
 * @param move_chain Whether to move all vehicles after src or not.
 */
static void ArrangeTrains(Train **dst_head, Train *dst, Train **src_head, Train *src, bool move_chain)
{
	/* First determine the front of the two resulting trains */
	if (*src_head == *dst_head) {
		/* If we aren't moving part(s) to a new train, we are just moving the
		 * front back and there is not destination head. */
		*dst_head = NULL;
	} else if (*dst_head == NULL) {
		/* If we are moving to a new train the head of the move train would become
		 * the head of the new vehicle. */
		*dst_head = src;
	}

	if (src == *src_head) {
		/* If we are moving the front of a train then we are, in effect, creating
		 * a new head for the train. Point to that. Unless we are moving the whole
		 * train in which case there is not 'source' train anymore.
		 * In case we are a multiheaded part we want the complete thing to come
		 * with us, so src->GetNextUnit(), however... when we are e.g. a wagon
		 * that is followed by a rear multihead we do not want to include that. */
		*src_head = move_chain ? NULL :
				(src->IsMultiheaded() ? src->GetNextUnit() : src->GetNextVehicle());
	}

	/* Now it's just simply removing the part that we are going to move from the
	 * source train and *if* the destination is a not a new train add the chain
	 * at the destination location. */
	RemoveFromConsist(src, move_chain);
	if (*dst_head != src) InsertInConsist(dst, src);

	/* Now normalise the dual heads, that is move the dual heads around in such
	 * a way that the head and rear of a dual head are in the same train */
	NormaliseDualHeads(*src_head);
	NormaliseDualHeads(*dst_head);
}

/**
 * Normalise the head of the train again, i.e. that is tell the world that
 * we have changed and update all kinds of variables.
 * @param head the train to update.
 */
static void NormaliseTrainHead(Train *head)
{
	/* Not much to do! */
	if (head == NULL) return;

	/* Tell the 'world' the train changed. */
	head->ConsistChanged(CCF_ARRANGE);
	UpdateTrainGroupID(head);

	/* Not a front engine, i.e. a free wagon chain. No need to do more. */
	if (!head->IsFrontEngine()) return;

	/* Update the refit button and window */
	InvalidateWindowData(WC_VEHICLE_REFIT, head->index, VIWD_CONSIST_CHANGED);
	SetWindowWidgetDirty(WC_VEHICLE_VIEW, head->index, WID_VV_REFIT);

	/* If we don't have a unit number yet, set one. */
	if (head->unitnumber != 0) return;
	head->unitnumber = GetFreeUnitNumber(VEH_TRAIN);
}

/**
 * Move a rail vehicle around inside the depot.
 * @param tile unused
 * @param flags type of operation
 *              Note: DC_AUTOREPLACE is set when autoreplace tries to undo its modifications or moves vehicles to temporary locations inside the depot.
 * @param p1 various bitstuffed elements
 * - p1 (bit  0 - 19) source vehicle index
 * - p1 (bit      20) move all vehicles following the source vehicle
 * - p1 (bit      21) this is a virtual vehicle (for creating TemplateVehicles)
 * @param p2 what wagon to put the source wagon AFTER, XXX - INVALID_VEHICLE to make a new line
 * @param text unused
 * @return the cost of this operation or an error
 */
CommandCost CmdMoveRailVehicle(TileIndex tile, DoCommandFlag flags, uint32 p1, uint32 p2, const char *text)
{
	VehicleID s = GB(p1, 0, 20);
	VehicleID d = GB(p2, 0, 20);
	bool move_chain = HasBit(p1, 20);

	Train *src = Train::GetIfValid(s);
	if (src == NULL) return CMD_ERROR;

	CommandCost ret = CheckOwnership(src->owner);
	if (ret.Failed()) return ret;

	/* Do not allow moving crashed vehicles inside the depot, it is likely to cause asserts later */
	if (src->vehstatus & VS_CRASHED) return CMD_ERROR;

	/* if nothing is selected as destination, try and find a matching vehicle to drag to. */
	Train *dst;
	if (d == INVALID_VEHICLE) {
		dst = src->IsEngine() ? NULL : FindGoodVehiclePos(src);
	} else {
		dst = Train::GetIfValid(d);
		if (dst == NULL) return CMD_ERROR;

		CommandCost ret = CheckOwnership(dst->owner);
		if (ret.Failed()) return ret;

		/* Do not allow appending to crashed vehicles, too */
		if (dst->vehstatus & VS_CRASHED) return CMD_ERROR;
	}

	/* if an articulated part is being handled, deal with its parent vehicle */
	src = src->GetFirstEnginePart();
	if (dst != NULL) {
		dst = dst->GetFirstEnginePart();
	}

	/* don't move the same vehicle.. */
	if (src == dst) return CommandCost();

	/* locate the head of the two chains */
	Train *src_head = src->First();
	Train *dst_head;
	if (dst != NULL) {
		dst_head = dst->First();
		if (dst_head->tile != src_head->tile) return CMD_ERROR;
		/* Now deal with articulated part of destination wagon */
		dst = dst->GetLastEnginePart();
	} else {
		dst_head = NULL;
	}

	if (src->IsRearDualheaded()) return_cmd_error(STR_ERROR_REAR_ENGINE_FOLLOW_FRONT);

	/* When moving all wagons, we can't have the same src_head and dst_head */
	if (move_chain && src_head == dst_head) return CommandCost();

	/* When moving a multiheaded part to be place after itself, bail out. */
	if (!move_chain && dst != NULL && dst->IsRearDualheaded() && src == dst->other_multiheaded_part) return CommandCost();

	/* Check if all vehicles in the source train are stopped inside a depot. */
	/* Do this check only if the vehicle to be moved is non-virtual */
	if (!HasBit(p1, 21)) {
		if (!src_head->IsStoppedInDepot()) return_cmd_error(STR_ERROR_TRAINS_CAN_ONLY_BE_ALTERED_INSIDE_A_DEPOT);
	}

	/* Check if all vehicles in the destination train are stopped inside a depot. */
	/* Do this check only if the destination vehicle is non-virtual */
	if (!HasBit(p1, 21)) {
		if (dst_head != NULL && !dst_head->IsStoppedInDepot()) return_cmd_error(STR_ERROR_TRAINS_CAN_ONLY_BE_ALTERED_INSIDE_A_DEPOT);
	}

	/* First make a backup of the order of the trains. That way we can do
	 * whatever we want with the order and later on easily revert. */
	TrainList original_src;
	TrainList original_dst;

	MakeTrainBackup(original_src, src_head);
	MakeTrainBackup(original_dst, dst_head);

	/* Also make backup of the original heads as ArrangeTrains can change them.
	 * For the destination head we do not care if it is the same as the source
	 * head because in that case it's just a copy. */
	Train *original_src_head = src_head;
	Train *original_dst_head = (dst_head == src_head ? NULL : dst_head);

	/* We want this information from before the rearrangement, but execute this after the validation.
	 * original_src_head can't be NULL; src is by definition != NULL, so src_head can't be NULL as
	 * src->GetFirst() always yields non-NULL, so eventually original_src_head != NULL as well. */
	bool original_src_head_front_engine = original_src_head->IsFrontEngine();
	bool original_dst_head_front_engine = original_dst_head != NULL && original_dst_head->IsFrontEngine();

	/* (Re)arrange the trains in the wanted arrangement. */
	ArrangeTrains(&dst_head, dst, &src_head, src, move_chain);

	if ((flags & DC_AUTOREPLACE) == 0) {
		/* If the autoreplace flag is set we do not need to test for the validity
		 * because we are going to revert the train to its original state. As we
		 * assume the original state was correct autoreplace can skip this. */
		CommandCost ret = ValidateTrains(original_dst_head, dst_head, original_src_head, src_head, true);
		if (ret.Failed()) {
			/* Restore the train we had. */
			RestoreTrainBackup(original_src);
			RestoreTrainBackup(original_dst);
			return ret;
		}
	}

	/* do it? */
	if (flags & DC_EXEC) {
		/* Remove old heads from the statistics */
		if (original_src_head_front_engine) GroupStatistics::CountVehicle(original_src_head, -1);
		if (original_dst_head_front_engine) GroupStatistics::CountVehicle(original_dst_head, -1);

		/* First normalise the sub types of the chains. */
		NormaliseSubtypes(src_head);
		NormaliseSubtypes(dst_head);

		/* There are 14 different cases:
		 *  1) front engine gets moved to a new train, it stays a front engine.
		 *     a) the 'next' part is a wagon that becomes a free wagon chain.
		 *     b) the 'next' part is an engine that becomes a front engine.
		 *     c) there is no 'next' part, nothing else happens
		 *  2) front engine gets moved to another train, it is not a front engine anymore
		 *     a) the 'next' part is a wagon that becomes a free wagon chain.
		 *     b) the 'next' part is an engine that becomes a front engine.
		 *     c) there is no 'next' part, nothing else happens
		 *  3) front engine gets moved to later in the current train, it is not a front engine anymore.
		 *     a) the 'next' part is a wagon that becomes a free wagon chain.
		 *     b) the 'next' part is an engine that becomes a front engine.
		 *  4) free wagon gets moved
		 *     a) the 'next' part is a wagon that becomes a free wagon chain.
		 *     b) the 'next' part is an engine that becomes a front engine.
		 *     c) there is no 'next' part, nothing else happens
		 *  5) non front engine gets moved and becomes a new train, nothing else happens
		 *  6) non front engine gets moved within a train / to another train, nothing hapens
		 *  7) wagon gets moved, nothing happens
		 */
		if (src == original_src_head && src->IsEngine() && !src->IsFrontEngine()) {
			/* Cases #2 and #3: the front engine gets trashed. */
			DeleteWindowById(WC_VEHICLE_VIEW, src->index);
			DeleteWindowById(WC_VEHICLE_ORDERS, src->index);
			DeleteWindowById(WC_VEHICLE_REFIT, src->index);
			DeleteWindowById(WC_VEHICLE_DETAILS, src->index);
			DeleteWindowById(WC_VEHICLE_TIMETABLE, src->index);
			DeleteNewGRFInspectWindow(GSF_TRAINS, src->index);
			SetWindowDirty(WC_COMPANY, _current_company);

			/* Delete orders, group stuff and the unit number as we're not the
			 * front of any vehicle anymore. */
			DeleteVehicleOrders(src);
			RemoveVehicleFromGroup(src);
			src->unitnumber = 0;
			if (HasBit(src->flags, VRF_HAVE_SLOT)) {
				TraceRestrictRemoveVehicleFromAllSlots(src->index);
				ClrBit(src->flags, VRF_HAVE_SLOT);
			}
		}

		/* We weren't a front engine but are becoming one. So
		 * we should be put in the default group. */
		if (original_src_head != src && dst_head == src) {
			SetTrainGroupID(src, DEFAULT_GROUP);
			SetWindowDirty(WC_COMPANY, _current_company);
		}

		/* Add new heads to statistics */
		if (src_head != NULL && src_head->IsFrontEngine()) GroupStatistics::CountVehicle(src_head, 1);
		if (dst_head != NULL && dst_head->IsFrontEngine()) GroupStatistics::CountVehicle(dst_head, 1);

		/* Handle 'new engine' part of cases #1b, #2b, #3b, #4b and #5 in NormaliseTrainHead. */
		NormaliseTrainHead(src_head);
		NormaliseTrainHead(dst_head);

		if ((flags & DC_NO_CARGO_CAP_CHECK) == 0) {
			CheckCargoCapacity(src_head);
			CheckCargoCapacity(dst_head);
		}

		if (src_head != NULL) {
			src_head->last_loading_station = INVALID_STATION;
			ClrBit(src_head->vehicle_flags, VF_LAST_LOAD_ST_SEP);
		}
		if (dst_head != NULL) {
			dst_head->last_loading_station = INVALID_STATION;
			ClrBit(dst_head->vehicle_flags, VF_LAST_LOAD_ST_SEP);
		}

		if (src_head != NULL) src_head->First()->MarkDirty();
		if (dst_head != NULL) dst_head->First()->MarkDirty();

		/* We are undoubtedly changing something in the depot and train list. */
		/* But only if the moved vehicle is not virtual */
		if (!HasBit(src->subtype, GVSF_VIRTUAL)) {
			InvalidateWindowData(WC_VEHICLE_DEPOT, src->tile);
			InvalidateWindowClassesData(WC_TRAINS_LIST, 0);
		}
	} else {
		/* We don't want to execute what we're just tried. */
		RestoreTrainBackup(original_src);
		RestoreTrainBackup(original_dst);
	}

	return CommandCost();
}

/**
 * Sell a (single) train wagon/engine.
 * @param flags type of operation
 * @param t     the train wagon to sell
 * @param data  the selling mode
 * - data = 0: only sell the single dragged wagon/engine (and any belonging rear-engines)
 * - data = 1: sell the vehicle and all vehicles following it in the chain
 *             if the wagon is dragged, don't delete the possibly belonging rear-engine to some front
 * @param user  the user for the order backup.
 * @return the cost of this operation or an error
 */
CommandCost CmdSellRailWagon(DoCommandFlag flags, Vehicle *t, uint16 data, uint32 user)
{
	/* Sell a chain of vehicles or not? */
	bool sell_chain = HasBit(data, 0);

	Train *v = Train::From(t)->GetFirstEnginePart();
	Train *first = v->First();

	if (v->IsRearDualheaded()) return_cmd_error(STR_ERROR_REAR_ENGINE_FOLLOW_FRONT);

	/* First make a backup of the order of the train. That way we can do
	 * whatever we want with the order and later on easily revert. */
	TrainList original;
	MakeTrainBackup(original, first);

	/* We need to keep track of the new head and the head of what we're going to sell. */
	Train *new_head = first;
	Train *sell_head = NULL;

	/* Split the train in the wanted way. */
	ArrangeTrains(&sell_head, NULL, &new_head, v, sell_chain);

	/* We don't need to validate the second train; it's going to be sold. */
	CommandCost ret = ValidateTrains(NULL, NULL, first, new_head, (flags & DC_AUTOREPLACE) == 0);
	if (ret.Failed()) {
		/* Restore the train we had. */
		RestoreTrainBackup(original);
		return ret;
	}

	if (first->orders.list == NULL && !OrderList::CanAllocateItem()) {
		/* Restore the train we had. */
		RestoreTrainBackup(original);
		return_cmd_error(STR_ERROR_NO_MORE_SPACE_FOR_ORDERS);
	}

	CommandCost cost(EXPENSES_NEW_VEHICLES);
	for (Train *t = sell_head; t != NULL; t = t->Next()) cost.AddCost(-t->value);

	/* do it? */
	if (flags & DC_EXEC) {
		/* First normalise the sub types of the chain. */
		NormaliseSubtypes(new_head);

		if (v == first && v->IsEngine() && !sell_chain && new_head != NULL && new_head->IsFrontEngine()) {
			/* We are selling the front engine. In this case we want to
			 * 'give' the order, unit number and such to the new head. */
			new_head->orders.list = first->orders.list;
			new_head->AddToShared(first);
			DeleteVehicleOrders(first);

			/* Copy other important data from the front engine */
			new_head->CopyVehicleConfigAndStatistics(first);
			GroupStatistics::CountVehicle(new_head, 1); // after copying over the profit
		} else if (v->IsPrimaryVehicle() && data & (MAKE_ORDER_BACKUP_FLAG >> 20)) {
			OrderBackup::Backup(v, user);
		}

		/* We need to update the information about the train. */
		NormaliseTrainHead(new_head);

		/* We are undoubtedly changing something in the depot and train list. */
		/* Unless its a virtual train */
		if (!HasBit(v->subtype, GVSF_VIRTUAL)) {
			InvalidateWindowData(WC_VEHICLE_DEPOT, v->tile);
			InvalidateWindowClassesData(WC_TRAINS_LIST, 0);
		}

		/* Actually delete the sold 'goods' */
		delete sell_head;
	} else {
		/* We don't want to execute what we're just tried. */
		RestoreTrainBackup(original);
	}

	return cost;
}

void Train::UpdateDeltaXY(Direction direction)
{
	/* Set common defaults. */
	this->x_offs    = -1;
	this->y_offs    = -1;
	this->x_extent  =  3;
	this->y_extent  =  3;
	this->z_extent  =  6;
	this->x_bb_offs =  0;
	this->y_bb_offs =  0;

	if (!IsDiagonalDirection(direction)) {
		static const int _sign_table[] =
		{
			/* x, y */
			-1, -1, // DIR_N
			-1,  1, // DIR_E
			 1,  1, // DIR_S
			 1, -1, // DIR_W
		};

		int half_shorten = (VEHICLE_LENGTH - this->gcache.cached_veh_length) / 2;

		/* For all straight directions, move the bound box to the centre of the vehicle, but keep the size. */
		this->x_offs -= half_shorten * _sign_table[direction];
		this->y_offs -= half_shorten * _sign_table[direction + 1];
		this->x_extent += this->x_bb_offs = half_shorten * _sign_table[direction];
		this->y_extent += this->y_bb_offs = half_shorten * _sign_table[direction + 1];
	} else {
		switch (direction) {
				/* Shorten southern corner of the bounding box according the vehicle length
				 * and center the bounding box on the vehicle. */
			case DIR_NE:
				this->x_offs    = 1 - (this->gcache.cached_veh_length + 1) / 2;
				this->x_extent  = this->gcache.cached_veh_length - 1;
				this->x_bb_offs = -1;
				break;

			case DIR_NW:
				this->y_offs    = 1 - (this->gcache.cached_veh_length + 1) / 2;
				this->y_extent  = this->gcache.cached_veh_length - 1;
				this->y_bb_offs = -1;
				break;

				/* Move northern corner of the bounding box down according to vehicle length
				 * and center the bounding box on the vehicle. */
			case DIR_SW:
				this->x_offs    = 1 + (this->gcache.cached_veh_length + 1) / 2 - VEHICLE_LENGTH;
				this->x_extent  = VEHICLE_LENGTH - 1;
				this->x_bb_offs = VEHICLE_LENGTH - this->gcache.cached_veh_length - 1;
				break;

			case DIR_SE:
				this->y_offs    = 1 + (this->gcache.cached_veh_length + 1) / 2 - VEHICLE_LENGTH;
				this->y_extent  = VEHICLE_LENGTH - 1;
				this->y_bb_offs = VEHICLE_LENGTH - this->gcache.cached_veh_length - 1;
				break;

			default:
				NOT_REACHED();
		}
	}
}

/**
 * Mark a train as stuck and stop it if it isn't stopped right now.
 * @param v %Train to mark as being stuck.
 */
static void MarkTrainAsStuck(Train *v, bool waiting_restriction = false)
{
	if (!HasBit(v->flags, VRF_TRAIN_STUCK)) {
		/* It is the first time the problem occurred, set the "train stuck" flag. */
		SetBit(v->flags, VRF_TRAIN_STUCK);
		SB(v->flags, VRF_WAITING_RESTRICTION, 1, waiting_restriction ? 1 : 0);

		v->wait_counter = 0;

		/* Stop train */
		v->cur_speed = 0;
		v->subspeed = 0;
		v->SetLastSpeed();

		SetWindowWidgetDirty(WC_VEHICLE_VIEW, v->index, WID_VV_START_STOP);
	} else if (waiting_restriction != HasBit(v->flags, VRF_WAITING_RESTRICTION)) {
		ToggleBit(v->flags, VRF_WAITING_RESTRICTION);
		SetWindowWidgetDirty(WC_VEHICLE_VIEW, v->index, WID_VV_START_STOP);
	}
}

/**
 * Swap the two up/down flags in two ways:
 * - Swap values of \a swap_flag1 and \a swap_flag2, and
 * - If going up previously (#GVF_GOINGUP_BIT set), the #GVF_GOINGDOWN_BIT is set, and vice versa.
 * @param swap_flag1 [inout] First train flag.
 * @param swap_flag2 [inout] Second train flag.
 */
static void SwapTrainFlags(uint16 *swap_flag1, uint16 *swap_flag2)
{
	uint16 flag1 = *swap_flag1;
	uint16 flag2 = *swap_flag2;

	/* Clear the flags */
	ClrBit(*swap_flag1, GVF_GOINGUP_BIT);
	ClrBit(*swap_flag1, GVF_GOINGDOWN_BIT);
	ClrBit(*swap_flag1, GVF_CHUNNEL_BIT);
	ClrBit(*swap_flag2, GVF_GOINGUP_BIT);
	ClrBit(*swap_flag2, GVF_GOINGDOWN_BIT);
	ClrBit(*swap_flag2, GVF_CHUNNEL_BIT);

	/* Reverse the rail-flags (if needed) */
	if (HasBit(flag1, GVF_GOINGUP_BIT)) {
		SetBit(*swap_flag2, GVF_GOINGDOWN_BIT);
	} else if (HasBit(flag1, GVF_GOINGDOWN_BIT)) {
		SetBit(*swap_flag2, GVF_GOINGUP_BIT);
	}
	if (HasBit(flag2, GVF_GOINGUP_BIT)) {
		SetBit(*swap_flag1, GVF_GOINGDOWN_BIT);
	} else if (HasBit(flag2, GVF_GOINGDOWN_BIT)) {
		SetBit(*swap_flag1, GVF_GOINGUP_BIT);
	}
	if (HasBit(flag1, GVF_CHUNNEL_BIT)) {
		SetBit(*swap_flag2, GVF_CHUNNEL_BIT);
	}
	if (HasBit(flag2, GVF_CHUNNEL_BIT)) {
		SetBit(*swap_flag1, GVF_CHUNNEL_BIT);
	}
}

/**
 * Updates some variables after swapping the vehicle.
 * @param v swapped vehicle
 */
static void UpdateStatusAfterSwap(Train *v)
{
	v->cur_image_valid_dir = INVALID_DIR;

	/* Reverse the direction. */
	if (v->track != TRACK_BIT_DEPOT) v->direction = ReverseDir(v->direction);

	/* Call the proper EnterTile function unless we are in a wormhole. */
	if (v->track != TRACK_BIT_WORMHOLE) {
		VehicleEnterTile(v, v->tile, v->x_pos, v->y_pos);
	} else {
		/* VehicleEnter_TunnelBridge() sets TRACK_BIT_WORMHOLE when the vehicle
		 * is on the last bit of the bridge head (frame == TILE_SIZE - 1).
		 * If we were swapped with such a vehicle, we have set TRACK_BIT_WORMHOLE,
		 * when we shouldn't have. Check if this is the case. */
		TileIndex vt = TileVirtXY(v->x_pos, v->y_pos);
		if (IsTileType(vt, MP_TUNNELBRIDGE)) {
			VehicleEnterTile(v, vt, v->x_pos, v->y_pos);
			if (v->track != TRACK_BIT_WORMHOLE && IsBridgeTile(v->tile)) {
				/* We have just left the wormhole, possibly set the
				 * "goingdown" bit. UpdateInclination() can be used
				 * because we are at the border of the tile. */
				v->UpdatePosition();
				v->UpdateInclination(true, true);
				return;
			}
		}
	}

	v->UpdatePosition();
	if (v->track == TRACK_BIT_WORMHOLE) v->UpdateInclination(false, false, true);
	v->UpdateViewport(true, true);
}

/**
 * Swap vehicles \a l and \a r in consist \a v, and reverse their direction.
 * @param v Consist to change.
 * @param l %Vehicle index in the consist of the first vehicle.
 * @param r %Vehicle index in the consist of the second vehicle.
 */
void ReverseTrainSwapVeh(Train *v, int l, int r)
{
	Train *a, *b;

	/* locate vehicles to swap */
	for (a = v; l != 0; l--) a = a->Next();
	for (b = v; r != 0; r--) b = b->Next();

	if (a != b) {
		/* swap the hidden bits */
		{
			uint16 tmp = (a->vehstatus & ~VS_HIDDEN) | (b->vehstatus & VS_HIDDEN);
			b->vehstatus = (b->vehstatus & ~VS_HIDDEN) | (a->vehstatus & VS_HIDDEN);
			a->vehstatus = tmp;
		}

		Swap(a->track, b->track);
		Swap(a->direction, b->direction);
		Swap(a->x_pos, b->x_pos);
		Swap(a->y_pos, b->y_pos);
		Swap(a->tile,  b->tile);
		Swap(a->z_pos, b->z_pos);

		SwapTrainFlags(&a->gv_flags, &b->gv_flags);

		UpdateStatusAfterSwap(a);
		UpdateStatusAfterSwap(b);
	} else {
		/* Swap GVF_GOINGUP_BIT/GVF_GOINGDOWN_BIT.
		 * This is a little bit redundant way, a->gv_flags will
		 * be (re)set twice, but it reduces code duplication */
		SwapTrainFlags(&a->gv_flags, &a->gv_flags);
		UpdateStatusAfterSwap(a);
	}
}


/**
 * Check if the vehicle is a train
 * @param v vehicle on tile
 * @return v if it is a train, NULL otherwise
 */
static Vehicle *TrainOnTileEnum(Vehicle *v, void *)
{
	return (v->type == VEH_TRAIN) ? v : NULL;
}


/**
 * Checks if a train is approaching a rail-road crossing
 * @param v vehicle on tile
 * @param data tile with crossing we are testing
 * @return v if it is approaching a crossing, NULL otherwise
 */
static Vehicle *TrainApproachingCrossingEnum(Vehicle *v, void *data)
{
	if (v->type != VEH_TRAIN || (v->vehstatus & VS_CRASHED)) return NULL;

	Train *t = Train::From(v);
	if (!t->IsFrontEngine()) return NULL;

	TileIndex tile = *(TileIndex *)data;

	if (TrainApproachingCrossingTile(t) != tile) return NULL;

	return t;
}


/**
 * Finds a vehicle approaching rail-road crossing
 * @param tile tile to test
 * @return true if a vehicle is approaching the crossing
 * @pre tile is a rail-road crossing
 */
static bool TrainApproachingCrossing(TileIndex tile)
{
	assert(IsLevelCrossingTile(tile));

	DiagDirection dir = AxisToDiagDir(GetCrossingRailAxis(tile));
	TileIndex tile_from = tile + TileOffsByDiagDir(dir);

	if (HasVehicleOnPos(tile_from, &tile, &TrainApproachingCrossingEnum)) return true;

	dir = ReverseDiagDir(dir);
	tile_from = tile + TileOffsByDiagDir(dir);

	return HasVehicleOnPos(tile_from, &tile, &TrainApproachingCrossingEnum);
}

/** Check if the crossing should be closed
 *  @return train on crossing || train approaching crossing || reserved
 */
static inline bool CheckLevelCrossing(TileIndex tile)
{
	/* reserved || train on crossing || train approaching crossing */
	return HasCrossingReservation(tile) || HasVehicleOnPos(tile, NULL, &TrainOnTileEnum) || TrainApproachingCrossing(tile);
}

/**
 * Sets correct crossing state
 * @param tile tile to update
 * @param sound should we play sound?
 * @param is_forced force set the crossing state to that of forced_state
 * @param forced_state the crossing state to set when using is_forced
 * @pre tile is a rail-road crossing
 */
static void UpdateLevelCrossingTile(TileIndex tile, bool sound, bool is_forced, bool forced_state)
{
	assert(IsLevelCrossingTile(tile));
	bool new_state;

	if (is_forced) {
		new_state = forced_state;
	} else {
		new_state = CheckLevelCrossing(tile);
	}

	if (new_state != IsCrossingBarred(tile)) {
		if (new_state && sound) {
			if (_settings_client.sound.ambient) SndPlayTileFx(SND_0E_LEVEL_CROSSING, tile);
		}
		SetCrossingBarred(tile, new_state);
		MarkTileDirtyByTile(tile, ZOOM_LVL_DRAW_MAP);
	}
}

/**
 * Cycles the adjacent crossings and sets their state
 * @param tile tile to update
 * @param sound should we play sound?
 * @param force_close force close the crossing
 */
void UpdateLevelCrossing(TileIndex tile, bool sound, bool force_close)
{
	bool forced_state = force_close;
	if (!IsLevelCrossingTile(tile)) return;

	const Axis axis = GetCrossingRoadAxis(tile);
	const DiagDirection dir = AxisToDiagDir(axis);
	const DiagDirection reverse_dir = ReverseDiagDir(dir);

	const bool adjacent_crossings = _settings_game.vehicle.adjacent_crossings;
	if (adjacent_crossings) {
		for (TileIndex t = tile; !forced_state && IsLevelCrossingTile(t) && GetCrossingRoadAxis(t) == axis; t = TileAddByDiagDir(t, dir)) {
			forced_state |= CheckLevelCrossing(t);
		}
		for (TileIndex t = TileAddByDiagDir(tile, reverse_dir); !forced_state && IsLevelCrossingTile(t) && GetCrossingRoadAxis(t) == axis; t = TileAddByDiagDir(t, reverse_dir)) {
			forced_state |= CheckLevelCrossing(t);
		}
	}

	UpdateLevelCrossingTile(tile, sound, adjacent_crossings || force_close, forced_state);
	for (TileIndex t = TileAddByDiagDir(tile, dir); IsLevelCrossingTile(t) && GetCrossingRoadAxis(t) == axis; t = TileAddByDiagDir(t, dir)) {
		UpdateLevelCrossingTile(t, sound, adjacent_crossings, forced_state);
	}
	for (TileIndex t = TileAddByDiagDir(tile, reverse_dir); IsLevelCrossingTile(t) && GetCrossingRoadAxis(t) == axis; t = TileAddByDiagDir(t, reverse_dir)) {
		UpdateLevelCrossingTile(t, sound, adjacent_crossings, forced_state);
	}
}

/**
 * Check if the level crossing is occupied by road vehicle(s).
 * @param t The tile to query.
 * @pre IsLevelCrossing(t)
 * @return True if the level crossing is marked as occupied.
 */
bool IsCrossingOccupiedByRoadVehicle(TileIndex t)
{
	if (!IsCrossingPossiblyOccupiedByRoadVehicle(t)) return false;
	const bool occupied = EnsureNoRoadVehicleOnGround(t).Failed();
	SetCrossingOccupiedByRoadVehicle(t, occupied);
	return occupied;
}


/**
 * Bars crossing and plays ding-ding sound if not barred already
 * @param tile tile with crossing
 * @pre tile is a rail-road crossing
 */
static inline void MaybeBarCrossingWithSound(TileIndex tile)
{
	if (!IsCrossingBarred(tile)) {
		UpdateLevelCrossing(tile, true, true);
	}
}


/**
 * Advances wagons for train reversing, needed for variable length wagons.
 * This one is called before the train is reversed.
 * @param v First vehicle in chain
 */
static void AdvanceWagonsBeforeSwap(Train *v)
{
	Train *base = v;
	Train *first = base; // first vehicle to move
	Train *last = v->Last(); // last vehicle to move
	uint length = CountVehiclesInChain(v);

	while (length > 2) {
		last = last->Previous();
		first = first->Next();

		int differential = base->CalcNextVehicleOffset() - last->CalcNextVehicleOffset();

		/* do not update images now
		 * negative differential will be handled in AdvanceWagonsAfterSwap() */
		for (int i = 0; i < differential; i++) TrainController(first, last->Next());

		base = first; // == base->Next()
		length -= 2;
	}
}


/**
 * Advances wagons for train reversing, needed for variable length wagons.
 * This one is called after the train is reversed.
 * @param v First vehicle in chain
 */
static void AdvanceWagonsAfterSwap(Train *v)
{
	/* first of all, fix the situation when the train was entering a depot */
	Train *dep = v; // last vehicle in front of just left depot
	while (dep->Next() != NULL && (dep->track == TRACK_BIT_DEPOT || dep->Next()->track != TRACK_BIT_DEPOT)) {
		dep = dep->Next(); // find first vehicle outside of a depot, with next vehicle inside a depot
	}

	Train *leave = dep->Next(); // first vehicle in a depot we are leaving now

	if (leave != NULL) {
		/* 'pull' next wagon out of the depot, so we won't miss it (it could stay in depot forever) */
		int d = TicksToLeaveDepot(dep);

		if (d <= 0) {
			leave->vehstatus &= ~VS_HIDDEN; // move it out of the depot
			leave->track = TrackToTrackBits(GetRailDepotTrack(leave->tile));
			for (int i = 0; i >= d; i--) TrainController(leave, NULL); // maybe move it, and maybe let another wagon leave
		}
	} else {
		dep = NULL; // no vehicle in a depot, so no vehicle leaving a depot
	}

	Train *base = v;
	Train *first = base; // first vehicle to move
	Train *last = v->Last(); // last vehicle to move
	uint length = CountVehiclesInChain(v);

	/* We have to make sure all wagons that leave a depot because of train reversing are moved correctly
	 * they have already correct spacing, so we have to make sure they are moved how they should */
	bool nomove = (dep == NULL); // If there is no vehicle leaving a depot, limit the number of wagons moved immediately.

	while (length > 2) {
		/* we reached vehicle (originally) in front of a depot, stop now
		 * (we would move wagons that are already moved with new wagon length). */
		if (base == dep) break;

		/* the last wagon was that one leaving a depot, so do not move it anymore */
		if (last == dep) nomove = true;

		last = last->Previous();
		first = first->Next();

		int differential = last->CalcNextVehicleOffset() - base->CalcNextVehicleOffset();

		/* do not update images now */
		for (int i = 0; i < differential; i++) TrainController(first, (nomove ? last->Next() : NULL));

		base = first; // == base->Next()
		length -= 2;
	}
}

/**
 * Turn a train around.
 * @param v %Train to turn around.
 */
void ReverseTrainDirection(Train *v)
{
	if (IsRailDepotTile(v->tile)) {
		InvalidateWindowData(WC_VEHICLE_DEPOT, v->tile);
	}

	v->reverse_distance = 0;

	/* Clear path reservation in front if train is not stuck. */
	if (!HasBit(v->flags, VRF_TRAIN_STUCK)) FreeTrainTrackReservation(v);

	/* Check if we were approaching a rail/road-crossing */
	TileIndex crossing = TrainApproachingCrossingTile(v);

	/* count number of vehicles */
	int r = CountVehiclesInChain(v) - 1;  // number of vehicles - 1

	AdvanceWagonsBeforeSwap(v);

	/* swap start<>end, start+1<>end-1, ... */
	int l = 0;
	do {
		ReverseTrainSwapVeh(v, l++, r--);
	} while (l <= r);

	AdvanceWagonsAfterSwap(v);

	if (IsRailDepotTile(v->tile)) {
		InvalidateWindowData(WC_VEHICLE_DEPOT, v->tile);
	}

	ToggleBit(v->flags, VRF_TOGGLE_REVERSE);

	ClrBit(v->flags, VRF_REVERSING);

	/* recalculate cached data */
	v->ConsistChanged(CCF_TRACK);

	/* update all images */
	for (Train *u = v; u != NULL; u = u->Next()) u->UpdateViewport(false, false);

	/* update crossing we were approaching */
	if (crossing != INVALID_TILE) UpdateLevelCrossing(crossing);

	/* maybe we are approaching crossing now, after reversal */
	crossing = TrainApproachingCrossingTile(v);
	if (crossing != INVALID_TILE) MaybeBarCrossingWithSound(crossing);

	/* If we are inside a depot after reversing, don't bother with path reserving. */
	if (v->track == TRACK_BIT_DEPOT) {
		/* Can't be stuck here as inside a depot is always a safe tile. */
		if (HasBit(v->flags, VRF_TRAIN_STUCK)) SetWindowWidgetDirty(WC_VEHICLE_VIEW, v->index, WID_VV_START_STOP);
		ClrBit(v->flags, VRF_TRAIN_STUCK);
		return;
	}

	/* We are inside tunnel/bidge with signals, reversing will close the entrance. */
	if (IsTunnelBridgeWithSignalSimulation(v->tile)) {
		/* Flip signal on tunnel entrance tile red. */
		SetTunnelBridgeSignalState(v->tile, SIGNAL_STATE_RED);
		MarkTileDirtyByTile(v->tile);
		/* Clear counters. */
		v->wait_counter = 0;
		v->load_unload_ticks = 0;
		return;
	}

	/* TrainExitDir does not always produce the desired dir for depots and
	 * tunnels/bridges that is needed for UpdateSignalsOnSegment. */
	DiagDirection dir = TrainExitDir(v->direction, v->track);
	if (IsRailDepotTile(v->tile) || IsTileType(v->tile, MP_TUNNELBRIDGE)) dir = INVALID_DIAGDIR;

	if (UpdateSignalsOnSegment(v->tile, dir, v->owner) == SIGSEG_PBS || _settings_game.pf.reserve_paths) {
		/* If we are currently on a tile with conventional signals, we can't treat the
		 * current tile as a safe tile or we would enter a PBS block without a reservation. */
		bool first_tile_okay = !(IsTileType(v->tile, MP_RAILWAY) &&
			HasSignalOnTrackdir(v->tile, v->GetVehicleTrackdir()) &&
			!IsPbsSignal(GetSignalType(v->tile, FindFirstTrack(v->track))));

		/* If we are on a depot tile facing outwards, do not treat the current tile as safe. */
		if (IsRailDepotTile(v->tile) && TrackdirToExitdir(v->GetVehicleTrackdir()) == GetRailDepotDirection(v->tile)) first_tile_okay = false;

		if (IsRailStationTile(v->tile)) SetRailStationPlatformReservation(v->tile, TrackdirToExitdir(v->GetVehicleTrackdir()), true);
		if (TryPathReserve(v, false, first_tile_okay)) {
			/* Do a look-ahead now in case our current tile was already a safe tile. */
			CheckNextTrainTile(v);
		} else if (v->current_order.GetType() != OT_LOADING) {
			/* Do not wait for a way out when we're still loading */
			MarkTrainAsStuck(v);
		}
	} else if (HasBit(v->flags, VRF_TRAIN_STUCK)) {
		/* A train not inside a PBS block can't be stuck. */
		ClrBit(v->flags, VRF_TRAIN_STUCK);
		v->wait_counter = 0;
	}
}

/**
 * Reverse train.
 * @param tile unused
 * @param flags type of operation
 * @param p1 train to reverse
 * @param p2 if true, reverse a unit in a train (needs to be in a depot)
 * @param text unused
 * @return the cost of this operation or an error
 */
CommandCost CmdReverseTrainDirection(TileIndex tile, DoCommandFlag flags, uint32 p1, uint32 p2, const char *text)
{
	Train *v = Train::GetIfValid(p1);
	if (v == NULL) return CMD_ERROR;

	CommandCost ret = CheckOwnership(v->owner);
	if (ret.Failed()) return ret;

	if (p2 != 0) {
		/* turn a single unit around */

		if (v->IsMultiheaded() || HasBit(EngInfo(v->engine_type)->callback_mask, CBM_VEHICLE_ARTIC_ENGINE)) {
			return_cmd_error(STR_ERROR_CAN_T_REVERSE_DIRECTION_RAIL_VEHICLE_MULTIPLE_UNITS);
		}
		if (!HasBit(EngInfo(v->engine_type)->misc_flags, EF_RAIL_FLIPS)) return CMD_ERROR;

		Train *front = v->First();
		/* make sure the vehicle is stopped in the depot */
		if (!front->IsStoppedInDepot()) {
			return_cmd_error(STR_ERROR_TRAINS_CAN_ONLY_BE_ALTERED_INSIDE_A_DEPOT);
		}

		if (flags & DC_EXEC) {
			ToggleBit(v->flags, VRF_REVERSE_DIRECTION);

			front->ConsistChanged(CCF_ARRANGE);
			SetWindowDirty(WC_VEHICLE_DEPOT, front->tile);
			SetWindowDirty(WC_VEHICLE_DETAILS, front->index);
			SetWindowDirty(WC_VEHICLE_VIEW, front->index);
			SetWindowClassesDirty(WC_TRAINS_LIST);
		}
	} else {
		/* turn the whole train around */
		if ((v->vehstatus & VS_CRASHED) || HasBit(v->flags, VRF_BREAKDOWN_STOPPED)) return CMD_ERROR;

		if (flags & DC_EXEC) {
			/* Properly leave the station if we are loading and won't be loading anymore */
			if (v->current_order.IsType(OT_LOADING)) {
				const Vehicle *last = v;
				while (last->Next() != NULL) last = last->Next();

				/* not a station || different station --> leave the station */
				if (!IsTileType(last->tile, MP_STATION) || GetStationIndex(last->tile) != GetStationIndex(v->tile)) {
					v->LeaveStation();
				}
			}

			/* We cancel any 'skip signal at dangers' here */
			v->force_proceed = TFP_NONE;
			SetWindowDirty(WC_VEHICLE_VIEW, v->index);

			if (_settings_game.vehicle.train_acceleration_model != AM_ORIGINAL && v->cur_speed != 0) {
				ToggleBit(v->flags, VRF_REVERSING);
			} else {
				v->cur_speed = 0;
				v->SetLastSpeed();
				HideFillingPercent(&v->fill_percent_te_id);
				ReverseTrainDirection(v);
			}
		}
	}
	return CommandCost();
}

/**
 * Force a train through a red signal
 * @param tile unused
 * @param flags type of operation
 * @param p1 train to ignore the red signal
 * @param p2 unused
 * @param text unused
 * @return the cost of this operation or an error
 */
CommandCost CmdForceTrainProceed(TileIndex tile, DoCommandFlag flags, uint32 p1, uint32 p2, const char *text)
{
	Train *t = Train::GetIfValid(p1);
	if (t == NULL) return CMD_ERROR;

	if (!t->IsPrimaryVehicle()) return CMD_ERROR;

	CommandCost ret = CheckVehicleControlAllowed(t);
	if (ret.Failed()) return ret;


	if (flags & DC_EXEC) {
		/* If we are forced to proceed, cancel that order.
		 * If we are marked stuck we would want to force the train
		 * to proceed to the next signal. In the other cases we
		 * would like to pass the signal at danger and run till the
		 * next signal we encounter. */
		t->force_proceed = t->force_proceed == TFP_SIGNAL ? TFP_NONE : HasBit(t->flags, VRF_TRAIN_STUCK) || t->IsChainInDepot() ? TFP_STUCK : TFP_SIGNAL;
		SetWindowDirty(WC_VEHICLE_VIEW, t->index);
	}

	return CommandCost();
}

/**
 * Try to find a depot nearby.
 * @param v %Train that wants a depot.
 * @param max_distance Maximal search distance.
 * @return Information where the closest train depot is located.
 * @pre The given vehicle must not be crashed!
 */
static FindDepotData FindClosestTrainDepot(Train *v, int max_distance)
{
	assert(!(v->vehstatus & VS_CRASHED));

	if (IsRailDepotTile(v->tile)) return FindDepotData(v->tile, 0);

	PBSTileInfo origin = FollowTrainReservation(v);
	if (IsRailDepotTile(origin.tile)) return FindDepotData(origin.tile, 0);

	switch (_settings_game.pf.pathfinder_for_trains) {
		case VPF_NPF: return NPFTrainFindNearestDepot(v, max_distance);
		case VPF_YAPF: return YapfTrainFindNearestDepot(v, max_distance);

		default: NOT_REACHED();
	}
}

/**
 * Locate the closest depot for this consist, and return the information to the caller.
 * @param location [out]    If not \c NULL and a depot is found, store its location in the given address.
 * @param destination [out] If not \c NULL and a depot is found, store its index in the given address.
 * @param reverse [out]     If not \c NULL and a depot is found, store reversal information in the given address.
 * @return A depot has been found.
 */
bool Train::FindClosestDepot(TileIndex *location, DestinationID *destination, bool *reverse)
{
	FindDepotData tfdd = FindClosestTrainDepot(this, 0);
	if (tfdd.best_length == UINT_MAX) return false;

	if (location    != NULL) *location    = tfdd.tile;
	if (destination != NULL) *destination = GetDepotIndex(tfdd.tile);
	if (reverse     != NULL) *reverse     = tfdd.reverse;

	return true;
}

/** Play a sound for a train leaving the station. */
void Train::PlayLeaveStationSound() const
{
	static const SoundFx sfx[] = {
		SND_04_TRAIN,
		SND_0A_TRAIN_HORN,
		SND_0A_TRAIN_HORN,
		SND_47_MAGLEV_2,
		SND_41_MAGLEV
	};

	if (PlayVehicleSound(this, VSE_START)) return;

	EngineID engtype = this->engine_type;
	SndPlayVehicleFx(sfx[RailVehInfo(engtype)->engclass], this);
}

/**
 * Check if the train is on the last reserved tile and try to extend the path then.
 * @param v %Train that needs its path extended.
 */
static void CheckNextTrainTile(Train *v)
{
	/* Don't do any look-ahead if path_backoff_interval is 255. */
	if (_settings_game.pf.path_backoff_interval == 255) return;

	/* Exit if we are inside a depot. */
	if (v->track == TRACK_BIT_DEPOT) return;

	switch (v->current_order.GetType()) {
		/* Exit if we reached our destination depot. */
		case OT_GOTO_DEPOT:
			if (v->tile == v->dest_tile) return;
			break;

		case OT_GOTO_WAYPOINT:
			/* If we reached our waypoint, make sure we see that. */
			if (IsRailWaypointTile(v->tile) && GetStationIndex(v->tile) == v->current_order.GetDestination()) ProcessOrders(v);
			break;

		case OT_NOTHING:
		case OT_LEAVESTATION:
		case OT_LOADING:
			/* Exit if the current order doesn't have a destination, but the train has orders. */
			if (v->GetNumOrders() > 0) return;
			break;

		default:
			break;
	}
	/* Exit if we are on a station tile and are going to stop. */
	if (IsRailStationTile(v->tile) && v->current_order.ShouldStopAtStation(v, GetStationIndex(v->tile))) return;

	Trackdir td = v->GetVehicleTrackdir();

	/* On a tile with a red non-pbs signal, don't look ahead. */
	if (IsTileType(v->tile, MP_RAILWAY) && HasSignalOnTrackdir(v->tile, td) &&
			!IsPbsSignal(GetSignalType(v->tile, TrackdirToTrack(td))) &&
			GetSignalStateByTrackdir(v->tile, td) == SIGNAL_STATE_RED) return;

	CFollowTrackRail ft(v);
	if (!ft.Follow(v->tile, td)) return;

	if (!HasReservedTracks(ft.m_new_tile, TrackdirBitsToTrackBits(ft.m_new_td_bits))) {
		/* Next tile is not reserved. */
		if (KillFirstBit(ft.m_new_td_bits) == TRACKDIR_BIT_NONE) {
			if (HasPbsSignalOnTrackdir(ft.m_new_tile, FindFirstTrackdir(ft.m_new_td_bits))) {
				/* If the next tile is a PBS signal, try to make a reservation. */
				TrackBits tracks = TrackdirBitsToTrackBits(ft.m_new_td_bits);
				if (_settings_game.pf.forbid_90_deg) {
					tracks &= ~TrackCrossesTracks(TrackdirToTrack(ft.m_old_td));
				}
				ChooseTrainTrack(v, ft.m_new_tile, ft.m_exitdir, tracks, false, NULL, false);
			}
		}
	}
}

/**
 * Will the train stay in the depot the next tick?
 * @param v %Train to check.
 * @return True if it stays in the depot, false otherwise.
 */
static bool CheckTrainStayInDepot(Train *v)
{
	/* bail out if not all wagons are in the same depot or not in a depot at all */
	for (const Train *u = v; u != NULL; u = u->Next()) {
		if (u->track != TRACK_BIT_DEPOT || u->tile != v->tile) return false;
	}

	/* if the train got no power, then keep it in the depot */
	if (v->gcache.cached_power == 0) {
		v->vehstatus |= VS_STOPPED;
		SetWindowDirty(WC_VEHICLE_DEPOT, v->tile);
		return true;
	}

	if (v->current_order.IsWaitTimetabled()) {
		v->HandleWaiting(false);
	}
	if (v->current_order.IsType(OT_WAITING)) {
		return true;
	}

	SigSegState seg_state;

	if (v->force_proceed == TFP_NONE) {
		/* force proceed was not pressed */
		if (++v->wait_counter < 37) {
			SetWindowClassesDirty(WC_TRAINS_LIST);
			return true;
		}

		v->wait_counter = 0;

		seg_state = _settings_game.pf.reserve_paths ? SIGSEG_PBS : UpdateSignalsOnSegment(v->tile, INVALID_DIAGDIR, v->owner);
		if (seg_state == SIGSEG_FULL || HasDepotReservation(v->tile)) {
			/* Full and no PBS signal in block or depot reserved, can't exit. */
			SetWindowClassesDirty(WC_TRAINS_LIST);
			return true;
		}
	} else {
		seg_state = _settings_game.pf.reserve_paths ? SIGSEG_PBS : UpdateSignalsOnSegment(v->tile, INVALID_DIAGDIR, v->owner);
	}

	/* We are leaving a depot, but have to go to the exact same one; re-enter */
	if (v->current_order.IsType(OT_GOTO_DEPOT) && v->tile == v->dest_tile) {
		/* We need to have a reservation for this to work. */
		if (HasDepotReservation(v->tile)) return true;
		SetDepotReservation(v->tile, true);
		VehicleEnterDepot(v);
		return true;
	}

	/* Only leave when we can reserve a path to our destination. */
	if (seg_state == SIGSEG_PBS && !TryPathReserve(v) && v->force_proceed == TFP_NONE) {
		/* No path and no force proceed. */
		SetWindowClassesDirty(WC_TRAINS_LIST);
		MarkTrainAsStuck(v);
		return true;
	}

	SetDepotReservation(v->tile, true);
	if (_settings_client.gui.show_track_reservation) MarkTileDirtyByTile(v->tile, ZOOM_LVL_DRAW_MAP);

	VehicleServiceInDepot(v);
	SetWindowClassesDirty(WC_TRAINS_LIST);
	v->PlayLeaveStationSound();

	v->track = TRACK_BIT_X;
	if (v->direction & 2) v->track = TRACK_BIT_Y;

	v->vehstatus &= ~VS_HIDDEN;
	v->cur_speed = 0;

	v->UpdateViewport(true, true);
	v->UpdatePosition();
	UpdateSignalsOnSegment(v->tile, INVALID_DIAGDIR, v->owner);
	v->UpdateAcceleration();
	InvalidateWindowData(WC_VEHICLE_DEPOT, v->tile);

	return false;
}

static int GetAndClearLastBridgeEntranceSetSignalIndex(TileIndex bridge_entrance)
{
	uint16 m = _m[bridge_entrance].m2;
	if (m & 0x8000) {
		auto it = _long_bridge_signal_sim_map.find(bridge_entrance);
		if (it != _long_bridge_signal_sim_map.end()) {
			LongBridgeSignalStorage &lbss = it->second;
			size_t slot = lbss.signal_red_bits.size();
			while (slot > 0) {
				slot--;
				uint64 &slot_bits = lbss.signal_red_bits[slot];
				if (slot_bits) {
					uint8 i = FindLastBit(slot_bits);
					ClrBit(slot_bits, i);
					return 1 + 15 + (64 * slot) + i;
				}
			}
		}
	}
	if (m & 0x7FFF) {
		uint8 i = FindLastBit(m & 0x7FFF);
		ClrBit(_m[bridge_entrance].m2, i);
		return 1 + i;
	}

	return 0;
}

static void HandleLastTunnelBridgeSignals(TileIndex tile, TileIndex end, DiagDirection dir, bool free)
{
	if (IsBridge(end) && _m[end].m2 != 0) {
		/* Clearing last bridge signal. */
		int signal_offset = GetAndClearLastBridgeEntranceSetSignalIndex(end);
		if (signal_offset) {
			TileIndex last_signal_tile = end + (TileOffsByDiagDir(dir) * _settings_game.construction.simulated_wormhole_signals * signal_offset);
			MarkTileDirtyByTile(last_signal_tile);
		}
		MarkTileDirtyByTile(tile);
	}
	if (free) {
	/* Open up the wormhole and clear m2. */
		if (IsBridge(end)) {
			SetAllBridgeEntranceSimulatedSignalsGreen(end);
		}

		if (IsTunnelBridgeSignalSimulationEntrance(end) && GetTunnelBridgeSignalState(end) == SIGNAL_STATE_RED) {
			SetTunnelBridgeSignalState(end, SIGNAL_STATE_GREEN);
			MarkTileDirtyByTile(end);
		} else if (IsTunnelBridgeSignalSimulationEntrance(tile) && GetTunnelBridgeSignalState(tile) == SIGNAL_STATE_RED) {
			SetTunnelBridgeSignalState(tile, SIGNAL_STATE_GREEN);
			MarkTileDirtyByTile(tile);
		}
	}
}

static void UnreserveBridgeTunnelTile(TileIndex tile)
{
	SetTunnelBridgeReservation(tile, false);
	if (IsTunnelBridgeSignalSimulationExit(tile) && IsTunnelBridgePBS(tile)) SetTunnelBridgeSignalState(tile, SIGNAL_STATE_RED);
}

/**
 * Clear the reservation of \a tile that was just left by a wagon on \a track_dir.
 * @param v %Train owning the reservation.
 * @param tile Tile with reservation to clear.
 * @param track_dir Track direction to clear.
 */
static void ClearPathReservation(const Train *v, TileIndex tile, Trackdir track_dir)
{
	DiagDirection dir = TrackdirToExitdir(track_dir);

	if (IsTileType(tile, MP_TUNNELBRIDGE)) {
		/* Are we just leaving a tunnel/bridge? */
		if (GetTunnelBridgeDirection(tile) == ReverseDiagDir(dir)) {
			TileIndex end = GetOtherTunnelBridgeEnd(tile);

			bool free = TunnelBridgeIsFree(tile, end, v).Succeeded();
			if (IsTunnelBridgeWithSignalSimulation(tile)) {
				UnreserveBridgeTunnelTile(tile);
				HandleLastTunnelBridgeSignals(tile, end, dir, free);
				if (_settings_client.gui.show_track_reservation) {
					MarkTileDirtyByTile(tile, ZOOM_LVL_DRAW_MAP);
				}
			} else if (free) {
				/* Free the reservation only if no other train is on the tiles. */
				UnreserveBridgeTunnelTile(tile);
				UnreserveBridgeTunnelTile(end);

				if (_settings_client.gui.show_track_reservation) {
					if (IsBridge(tile)) {
						MarkBridgeDirty(tile, ZOOM_LVL_DRAW_MAP);
					} else {
						MarkTileDirtyByTile(tile, ZOOM_LVL_DRAW_MAP);
						MarkTileDirtyByTile(end, ZOOM_LVL_DRAW_MAP);
					}
				}
			}
		} else if (GetTunnelBridgeDirection(tile) == dir && IsTunnelBridgeWithSignalSimulation(tile)) {
			/* cancelling reservation of entry ramp, due to reverse */
			UnreserveBridgeTunnelTile(tile);
			if (_settings_client.gui.show_track_reservation) {
				MarkTileDirtyByTile(tile, ZOOM_LVL_DRAW_MAP);
			}
		}
	} else if (IsRailStationTile(tile)) {
		TileIndex new_tile = TileAddByDiagDir(tile, dir);
		/* If the new tile is not a further tile of the same station, we
		 * clear the reservation for the whole platform. */
		if (!IsCompatibleTrainStationTile(new_tile, tile)) {
			SetRailStationPlatformReservation(tile, ReverseDiagDir(dir), false);
		}
	} else {
		/* Any other tile */
		UnreserveRailTrack(tile, TrackdirToTrack(track_dir));
	}
}

/**
 * Free the reserved path in front of a vehicle.
 * @param v %Train owning the reserved path.
 * @param origin %Tile to start clearing (if #INVALID_TILE, use the current tile of \a v).
 * @param orig_td Track direction (if #INVALID_TRACKDIR, use the track direction of \a v).
 */
void FreeTrainTrackReservation(const Train *v, TileIndex origin, Trackdir orig_td)
{
	assert(v->IsFrontEngine());

	TileIndex tile = origin != INVALID_TILE ? origin : v->tile;
	Trackdir  td = orig_td != INVALID_TRACKDIR ? orig_td : v->GetVehicleTrackdir();
	bool      free_tile = tile != v->tile || !(IsRailStationTile(v->tile) || IsTileType(v->tile, MP_TUNNELBRIDGE));
	StationID station_id = IsRailStationTile(v->tile) ? GetStationIndex(v->tile) : INVALID_STATION;

	/* Can't be holding a reservation if we enter a depot. */
	if (IsRailDepotTile(tile) && TrackdirToExitdir(td) != GetRailDepotDirection(tile)) return;
	if (v->track == TRACK_BIT_DEPOT) {
		/* Front engine is in a depot. We enter if some part is not in the depot. */
		for (const Train *u = v; u != NULL; u = u->Next()) {
			if (u->track != TRACK_BIT_DEPOT || u->tile != v->tile) return;
		}
	}
	/* Don't free reservation if it's not ours. */
	if (TracksOverlap(GetReservedTrackbits(tile) | TrackToTrackBits(TrackdirToTrack(td)))) return;

	CFollowTrackRail ft(v, GetRailTypeInfo(v->railtype)->compatible_railtypes);
	while (ft.Follow(tile, td)) {
		tile = ft.m_new_tile;
		TrackdirBits bits = ft.m_new_td_bits & TrackBitsToTrackdirBits(GetReservedTrackbits(tile));
		td = RemoveFirstTrackdir(&bits);
		assert(bits == TRACKDIR_BIT_NONE);

		if (!IsValidTrackdir(td)) break;

		if (IsTileType(tile, MP_RAILWAY)) {
			if (HasSignalOnTrackdir(tile, td) && !IsPbsSignal(GetSignalType(tile, TrackdirToTrack(td)))) {
				/* Conventional signal along trackdir: remove reservation and stop. */
				UnreserveRailTrack(tile, TrackdirToTrack(td));
				break;
			}
			if (HasPbsSignalOnTrackdir(tile, td)) {
				if (GetSignalStateByTrackdir(tile, td) == SIGNAL_STATE_RED) {
					/* Red PBS signal? Can't be our reservation, would be green then. */
					break;
				} else {
					/* Turn the signal back to red. */
					SetSignalStateByTrackdir(tile, td, SIGNAL_STATE_RED);
					MarkTileDirtyByTile(tile, ZOOM_LVL_DRAW_MAP);
				}
			} else if (HasSignalOnTrackdir(tile, ReverseTrackdir(td)) && IsOnewaySignal(tile, TrackdirToTrack(td))) {
				break;
			}
		}

		/* Don't free first station/bridge/tunnel if we are on it. */
		if (free_tile || (!(ft.m_is_station && GetStationIndex(ft.m_new_tile) == station_id) && !ft.m_is_tunnel && !ft.m_is_bridge)) ClearPathReservation(v, tile, td);

		free_tile = true;
	}
}

static const byte _initial_tile_subcoord[6][4][3] = {
{{ 15, 8, 1 }, { 0, 0, 0 }, { 0, 8, 5 }, { 0,  0, 0 }},
{{  0, 0, 0 }, { 8, 0, 3 }, { 0, 0, 0 }, { 8, 15, 7 }},
{{  0, 0, 0 }, { 7, 0, 2 }, { 0, 7, 6 }, { 0,  0, 0 }},
{{ 15, 8, 2 }, { 0, 0, 0 }, { 0, 0, 0 }, { 8, 15, 6 }},
{{ 15, 7, 0 }, { 8, 0, 4 }, { 0, 0, 0 }, { 0,  0, 0 }},
{{  0, 0, 0 }, { 0, 0, 0 }, { 0, 8, 4 }, { 7, 15, 0 }},
};

/**
 * Perform pathfinding for a train.
 *
 * @param v The train
 * @param tile The tile the train is about to enter
 * @param enterdir Diagonal direction the train is coming from
 * @param tracks Usable tracks on the new tile
 * @param path_found [out] Whether a path has been found or not.
 * @param do_track_reservation Path reservation is requested
 * @param dest [out] State and destination of the requested path
 * @return The best track the train should follow
 */
static Track DoTrainPathfind(const Train *v, TileIndex tile, DiagDirection enterdir, TrackBits tracks, bool &path_found, bool do_track_reservation, PBSTileInfo *dest)
{
	switch (_settings_game.pf.pathfinder_for_trains) {
		case VPF_NPF: return NPFTrainChooseTrack(v, tile, enterdir, tracks, path_found, do_track_reservation, dest);
		case VPF_YAPF: return YapfTrainChooseTrack(v, tile, enterdir, tracks, path_found, do_track_reservation, dest);

		default: NOT_REACHED();
	}
}

/**
 * Extend a train path as far as possible. Stops on encountering a safe tile,
 * another reservation or a track choice.
 * @param v The train.
 * @param origin The tile from which the reservation have to be extended
 * @param new_tracks [out] Tracks to choose from when encountering a choice
 * @param enterdir [out] The direction from which the choice tile is to be entered
 * @return INVALID_TILE indicates that the reservation failed.
 */
static PBSTileInfo ExtendTrainReservation(const Train *v, const PBSTileInfo &origin, TrackBits *new_tracks, DiagDirection *enterdir)
{
	CFollowTrackRail ft(v);

	TileIndex tile = origin.tile;
	Trackdir  cur_td = origin.trackdir;
	while (ft.Follow(tile, cur_td)) {
		if (KillFirstBit(ft.m_new_td_bits) == TRACKDIR_BIT_NONE) {
			/* Possible signal tile. */
			if (HasOnewaySignalBlockingTrackdir(ft.m_new_tile, FindFirstTrackdir(ft.m_new_td_bits))) break;
		}

		if (_settings_game.pf.forbid_90_deg) {
			ft.m_new_td_bits &= ~TrackdirCrossesTrackdirs(ft.m_old_td);
			if (ft.m_new_td_bits == TRACKDIR_BIT_NONE) break;
		}

		/* Station, depot or waypoint are a possible target. */
		bool target_seen = ft.m_is_station || (IsTileType(ft.m_new_tile, MP_RAILWAY) && !IsPlainRail(ft.m_new_tile));
		if (target_seen || KillFirstBit(ft.m_new_td_bits) != TRACKDIR_BIT_NONE) {
			/* Choice found or possible target encountered.
			 * On finding a possible target, we need to stop and let the pathfinder handle the
			 * remaining path. This is because we don't know if this target is in one of our
			 * orders, so we might cause pathfinding to fail later on if we find a choice.
			 * This failure would cause a bogous call to TryReserveSafePath which might reserve
			 * a wrong path not leading to our next destination. */
			if (HasReservedTracks(ft.m_new_tile, TrackdirBitsToTrackBits(TrackdirReachesTrackdirs(ft.m_old_td)))) break;

			/* If we did skip some tiles, backtrack to the first skipped tile so the pathfinder
			 * actually starts its search at the first unreserved tile. */
			if (ft.m_tiles_skipped != 0) ft.m_new_tile -= TileOffsByDiagDir(ft.m_exitdir) * ft.m_tiles_skipped;

			/* Choice found, path valid but not okay. Save info about the choice tile as well. */
			if (new_tracks != NULL) *new_tracks = TrackdirBitsToTrackBits(ft.m_new_td_bits);
			if (enterdir != NULL) *enterdir = ft.m_exitdir;
			return PBSTileInfo(ft.m_new_tile, ft.m_old_td, false);
		}

		tile = ft.m_new_tile;
		cur_td = FindFirstTrackdir(ft.m_new_td_bits);

		if (IsSafeWaitingPosition(v, tile, cur_td, true, _settings_game.pf.forbid_90_deg)) {
			bool wp_free = IsWaitingPositionFree(v, tile, cur_td, _settings_game.pf.forbid_90_deg);
			if (!(wp_free && TryReserveRailTrack(tile, TrackdirToTrack(cur_td)))) break;
			/* Safe position is all good, path valid and okay. */
			return PBSTileInfo(tile, cur_td, true);
		}

		if (!TryReserveRailTrackdir(tile, cur_td)) break;
	}

	if (ft.m_err == CFollowTrackRail::EC_OWNER || ft.m_err == CFollowTrackRail::EC_NO_WAY) {
		/* End of line, path valid and okay. */
		return PBSTileInfo(ft.m_old_tile, ft.m_old_td, true);
	}

	/* Sorry, can't reserve path, back out. */
	tile = origin.tile;
	cur_td = origin.trackdir;
	TileIndex stopped = ft.m_old_tile;
	Trackdir  stopped_td = ft.m_old_td;
	while (tile != stopped || cur_td != stopped_td) {
		if (!ft.Follow(tile, cur_td)) break;

		if (_settings_game.pf.forbid_90_deg) {
			ft.m_new_td_bits &= ~TrackdirCrossesTrackdirs(ft.m_old_td);
			assert(ft.m_new_td_bits != TRACKDIR_BIT_NONE);
		}
		assert(KillFirstBit(ft.m_new_td_bits) == TRACKDIR_BIT_NONE);

		tile = ft.m_new_tile;
		cur_td = FindFirstTrackdir(ft.m_new_td_bits);

		UnreserveRailTrackdir(tile, cur_td);
	}

	/* Path invalid. */
	return PBSTileInfo();
}

/**
 * Try to reserve any path to a safe tile, ignoring the vehicle's destination.
 * Safe tiles are tiles in front of a signal, depots and station tiles at end of line.
 *
 * @param v The vehicle.
 * @param tile The tile the search should start from.
 * @param td The trackdir the search should start from.
 * @param override_railtype Whether all physically compatible railtypes should be followed.
 * @return True if a path to a safe stopping tile could be reserved.
 */
static bool TryReserveSafeTrack(const Train *v, TileIndex tile, Trackdir td, bool override_tailtype)
{
	switch (_settings_game.pf.pathfinder_for_trains) {
		case VPF_NPF: return NPFTrainFindNearestSafeTile(v, tile, td, override_tailtype);
		case VPF_YAPF: return YapfTrainFindNearestSafeTile(v, tile, td, override_tailtype);

		default: NOT_REACHED();
	}
}

/** This class will save the current order of a vehicle and restore it on destruction. */
class VehicleOrderSaver {
private:
	Train          *v;
	Order          old_order;
	TileIndex      old_dest_tile;
	StationID      old_last_station_visited;
	VehicleOrderID index;
	bool           suppress_implicit_orders;

public:
	VehicleOrderSaver(Train *_v) :
		v(_v),
		old_order(_v->current_order),
		old_dest_tile(_v->dest_tile),
		old_last_station_visited(_v->last_station_visited),
		index(_v->cur_real_order_index),
		suppress_implicit_orders(HasBit(_v->gv_flags, GVF_SUPPRESS_IMPLICIT_ORDERS))
	{
	}

	~VehicleOrderSaver()
	{
		this->v->current_order = this->old_order;
		this->v->dest_tile = this->old_dest_tile;
		this->v->last_station_visited = this->old_last_station_visited;
		SB(this->v->gv_flags, GVF_SUPPRESS_IMPLICIT_ORDERS, 1, suppress_implicit_orders ? 1: 0);
	}

	/**
	 * Set the current vehicle order to the next order in the order list.
	 * @param skip_first Shall the first (i.e. active) order be skipped?
	 * @return True if a suitable next order could be found.
	 */
	bool SwitchToNextOrder(bool skip_first)
	{
		if (this->v->GetNumOrders() == 0) return false;

		if (skip_first) ++this->index;

		int depth = 0;

		do {
			/* Wrap around. */
			if (this->index >= this->v->GetNumOrders()) this->index = 0;

			Order *order = this->v->GetOrder(this->index);
			assert(order != NULL);

			switch (order->GetType()) {
				case OT_GOTO_DEPOT:
					/* Skip service in depot orders when the train doesn't need service. */
					if ((order->GetDepotOrderType() & ODTFB_SERVICE) && !this->v->NeedsServicing()) break;
					FALLTHROUGH;
				case OT_GOTO_STATION:
				case OT_GOTO_WAYPOINT:
					this->v->current_order = *order;
					return UpdateOrderDest(this->v, order, 0, true);
				case OT_CONDITIONAL: {
					VehicleOrderID next = ProcessConditionalOrder(order, this->v);
					if (next != INVALID_VEH_ORDER_ID) {
						depth++;
						this->index = next;
						/* Don't increment next, so no break here. */
						continue;
					}
					break;
				}
				default:
					break;
			}
			/* Don't increment inside the while because otherwise conditional
			 * orders can lead to an infinite loop. */
			++this->index;
			depth++;
		} while (this->index != this->v->cur_real_order_index && depth < this->v->GetNumOrders());

		return false;
	}
};

static bool HasLongReservePbsSignalOnTrackdir(Train* v, TileIndex tile, Trackdir trackdir)
{
	if (HasPbsSignalOnTrackdir(tile, trackdir)) {
		if (IsRestrictedSignal(tile)) {
			const TraceRestrictProgram *prog = GetExistingTraceRestrictProgram(tile, TrackdirToTrack(trackdir));
			if (prog && prog->actions_used_flags & TRPAUF_LONG_RESERVE) {
				TraceRestrictProgramResult out;
				prog->Execute(v, TraceRestrictProgramInput(tile, trackdir, &VehiclePosTraceRestrictPreviousSignalCallback, NULL), out);
				if (out.flags & TRPRF_LONG_RESERVE) {
					return true;
				}
			}
		}
	}

	return false;
}

/**
 * Choose a track and reserve if necessary
 *
 * @param v The vehicle
 * @param tile The tile from which to start
 * @param enterdir
 * @param tracks
 * @param force_res Force a reservation to be made
 * @param got_reservation [out] If the train has a reservation
 * @param mark_stuck The train has to be marked as stuck when needed
 * @return The track the train should take.
 */
static Track ChooseTrainTrack(Train *v, TileIndex tile, DiagDirection enterdir, TrackBits tracks, bool force_res, bool *p_got_reservation, bool mark_stuck)
{
	Track best_track = INVALID_TRACK;
	bool do_track_reservation = _settings_game.pf.reserve_paths || force_res;
	bool changed_signal = false;

	assert((tracks & ~TRACK_BIT_MASK) == 0);

	bool got_reservation = false;
	if (p_got_reservation != NULL) *p_got_reservation = got_reservation;

	/* Don't use tracks here as the setting to forbid 90 deg turns might have been switched between reservation and now. */
	TrackBits res_tracks = (TrackBits)(GetReservedTrackbits(tile) & DiagdirReachesTracks(enterdir));
	/* Do we have a suitable reserved track? */
	if (res_tracks != TRACK_BIT_NONE) return FindFirstTrack(res_tracks);

	/* Quick return in case only one possible track is available */
	if (KillFirstBit(tracks) == TRACK_BIT_NONE) {
		Track track = FindFirstTrack(tracks);
		/* We need to check for signals only here, as a junction tile can't have signals. */
		if (track != INVALID_TRACK && HasPbsSignalOnTrackdir(tile, TrackEnterdirToTrackdir(track, enterdir))) {
			if (IsRestrictedSignal(tile) && v->force_proceed != TFP_SIGNAL) {
				const TraceRestrictProgram *prog = GetExistingTraceRestrictProgram(tile, track);
				if (prog && prog->actions_used_flags & (TRPAUF_WAIT_AT_PBS | TRPAUF_SLOT_ACQUIRE)) {
					TraceRestrictProgramResult out;
					TraceRestrictProgramInput input(tile, TrackEnterdirToTrackdir(track, enterdir), NULL, NULL);
					input.permitted_slot_operations = TRPISP_ACQUIRE;
					prog->Execute(v, input, out);
					if (out.flags & TRPRF_WAIT_AT_PBS) {
						if (mark_stuck) MarkTrainAsStuck(v, true);
						return track;
					}
				}
			}
			ClrBit(v->flags, VRF_WAITING_RESTRICTION);

			do_track_reservation = true;
			changed_signal = true;
			SetSignalStateByTrackdir(tile, TrackEnterdirToTrackdir(track, enterdir), SIGNAL_STATE_GREEN);
		} else if (!do_track_reservation) {
			return track;
		}
		best_track = track;
	}

	PBSTileInfo   origin = FollowTrainReservation(v);
	PBSTileInfo   res_dest(tile, INVALID_TRACKDIR, false);
	DiagDirection dest_enterdir = enterdir;
	if (do_track_reservation) {
		res_dest = ExtendTrainReservation(v, origin, &tracks, &dest_enterdir);
		if (res_dest.tile == INVALID_TILE) {
			/* Reservation failed? */
			if (mark_stuck) MarkTrainAsStuck(v);
			if (changed_signal) SetSignalStateByTrackdir(tile, TrackEnterdirToTrackdir(best_track, enterdir), SIGNAL_STATE_RED);
			return FindFirstTrack(tracks);
		}
		if (res_dest.okay) {
			CFollowTrackRail ft(v);
			if (ft.Follow(res_dest.tile, res_dest.trackdir)) {
				Trackdir  new_td = FindFirstTrackdir(ft.m_new_td_bits);

				if (!HasLongReservePbsSignalOnTrackdir(v, ft.m_new_tile, new_td)) {
					/* Got a valid reservation that ends at a safe target, quick exit. */
					if (p_got_reservation != NULL) *p_got_reservation = true;
					if (changed_signal) MarkTileDirtyByTile(tile, ZOOM_LVL_DRAW_MAP);
					TryReserveRailTrack(v->tile, TrackdirToTrack(v->GetVehicleTrackdir()));
					return best_track;
				}
			}
		}

		/* Check if the train needs service here, so it has a chance to always find a depot.
		 * Also check if the current order is a service order so we don't reserve a path to
		 * the destination but instead to the next one if service isn't needed. */
		CheckIfTrainNeedsService(v);
		if (v->current_order.IsType(OT_DUMMY) || v->current_order.IsType(OT_CONDITIONAL) || v->current_order.IsType(OT_GOTO_DEPOT)) ProcessOrders(v);
	}

	/* Save the current train order. The destructor will restore the old order on function exit. */
	VehicleOrderSaver orders(v);

	/* If the current tile is the destination of the current order and
	 * a reservation was requested, advance to the next order.
	 * Don't advance on a depot order as depots are always safe end points
	 * for a path and no look-ahead is necessary. This also avoids a
	 * problem with depot orders not part of the order list when the
	 * order list itself is empty. */
	if (v->current_order.IsType(OT_LEAVESTATION)) {
		orders.SwitchToNextOrder(false);
	} else if (v->current_order.IsType(OT_LOADING) || (!v->current_order.IsType(OT_GOTO_DEPOT) && (
			v->current_order.IsType(OT_GOTO_STATION) ?
			IsRailStationTile(v->tile) && v->current_order.GetDestination() == GetStationIndex(v->tile) :
			v->tile == v->dest_tile))) {
		orders.SwitchToNextOrder(true);
	}

	if (res_dest.tile != INVALID_TILE && !res_dest.okay) {
		/* Pathfinders are able to tell that route was only 'guessed'. */
		bool      path_found = true;
		TileIndex new_tile = res_dest.tile;

		Track next_track = DoTrainPathfind(v, new_tile, dest_enterdir, tracks, path_found, do_track_reservation, &res_dest);
		if (new_tile == tile) best_track = next_track;
		v->HandlePathfindingResult(path_found);
	}

	/* No track reservation requested -> finished. */
	if (!do_track_reservation) return best_track;

	/* A path was found, but could not be reserved. */
	if (res_dest.tile != INVALID_TILE && !res_dest.okay) {
		if (mark_stuck) MarkTrainAsStuck(v);
		FreeTrainTrackReservation(v, origin.tile, origin.trackdir);
		return best_track;
	}

	/* No possible reservation target found, we are probably lost. */
	if (res_dest.tile == INVALID_TILE) {
		/* Try to find any safe destination. */
		PBSTileInfo path_end = FollowTrainReservation(v);
		if (TryReserveSafeTrack(v, path_end.tile, path_end.trackdir, false)) {
			TrackBits res = GetReservedTrackbits(tile) & DiagdirReachesTracks(enterdir);
			best_track = FindFirstTrack(res);
			TryReserveRailTrack(v->tile, TrackdirToTrack(v->GetVehicleTrackdir()));
			if (p_got_reservation != NULL) *p_got_reservation = true;
			if (changed_signal) MarkTileDirtyByTile(tile);
		} else {
			FreeTrainTrackReservation(v, origin.tile, origin.trackdir);
			if (mark_stuck) MarkTrainAsStuck(v);
		}
		return best_track;
	}

	got_reservation = true;

	/* Reservation target found and free, check if it is safe. */
	while (!IsSafeWaitingPosition(v, res_dest.tile, res_dest.trackdir, true, _settings_game.pf.forbid_90_deg)) {
		/* Extend reservation until we have found a safe position. */
		DiagDirection exitdir = TrackdirToExitdir(res_dest.trackdir);
		TileIndex     next_tile = TileAddByDiagDir(res_dest.tile, exitdir);
		TrackBits     reachable = TrackdirBitsToTrackBits((TrackdirBits)(GetTileTrackStatus(next_tile, TRANSPORT_RAIL, 0))) & DiagdirReachesTracks(exitdir);
		if (_settings_game.pf.forbid_90_deg) {
			reachable &= ~TrackCrossesTracks(TrackdirToTrack(res_dest.trackdir));
		}

		/* Get next order with destination. */
		if (orders.SwitchToNextOrder(true)) {
			PBSTileInfo cur_dest;
			bool path_found;
			DoTrainPathfind(v, next_tile, exitdir, reachable, path_found, true, &cur_dest);
			if (cur_dest.tile != INVALID_TILE) {
				res_dest = cur_dest;
				if (res_dest.okay) continue;
				/* Path found, but could not be reserved. */
				FreeTrainTrackReservation(v, origin.tile, origin.trackdir);
				if (mark_stuck) MarkTrainAsStuck(v);
				got_reservation = false;
				changed_signal = false;
				break;
			}
		}
		/* No order or no safe position found, try any position. */
		if (!TryReserveSafeTrack(v, res_dest.tile, res_dest.trackdir, true)) {
			FreeTrainTrackReservation(v, origin.tile, origin.trackdir);
			if (mark_stuck) MarkTrainAsStuck(v);
			got_reservation = false;
			changed_signal = false;
		}
		break;
	}

	if (got_reservation) {
		CFollowTrackRail ft(v);
		if (ft.Follow(res_dest.tile, res_dest.trackdir)) {
			Trackdir  new_td = FindFirstTrackdir(ft.m_new_td_bits);

			if (HasLongReservePbsSignalOnTrackdir(v, ft.m_new_tile, new_td)) {
				// We reserved up to a LR signal, reserve past it as well. recursion
				ChooseTrainTrack(v, ft.m_new_tile, ft.m_exitdir, TrackdirBitsToTrackBits(ft.m_new_td_bits), force_res, NULL, mark_stuck);
			}
		}
	}

	TryReserveRailTrack(v->tile, TrackdirToTrack(v->GetVehicleTrackdir()));

	if (changed_signal) MarkTileDirtyByTile(tile, ZOOM_LVL_DRAW_MAP);
	if (p_got_reservation != NULL) *p_got_reservation = got_reservation;

	return best_track;
}

/**
 * Try to reserve a path to a safe position.
 *
 * @param v The vehicle
 * @param mark_as_stuck Should the train be marked as stuck on a failed reservation?
 * @param first_tile_okay True if no path should be reserved if the current tile is a safe position.
 * @return True if a path could be reserved.
 */
bool TryPathReserve(Train *v, bool mark_as_stuck, bool first_tile_okay)
{
	assert(v->IsFrontEngine());

	/* We have to handle depots specially as the track follower won't look
	 * at the depot tile itself but starts from the next tile. If we are still
	 * inside the depot, a depot reservation can never be ours. */
	if (v->track == TRACK_BIT_DEPOT) {
		if (HasDepotReservation(v->tile)) {
			if (mark_as_stuck) MarkTrainAsStuck(v);
			return false;
		} else {
			/* Depot not reserved, but the next tile might be. */
			TileIndex next_tile = TileAddByDiagDir(v->tile, GetRailDepotDirection(v->tile));
			if (HasReservedTracks(next_tile, DiagdirReachesTracks(GetRailDepotDirection(v->tile)))) return false;
		}
	}

	if (IsTileType(v->tile, MP_TUNNELBRIDGE) && IsTunnelBridgeSignalSimulationExit(v->tile) &&
			DiagDirToDiagTrackBits(GetTunnelBridgeDirection(v->tile)) == v->track) {
		// prevent any attempt to reserve the wrong way onto a tunnel/bridge exit
		return false;
	}

	Vehicle *other_train = NULL;
	PBSTileInfo origin = FollowTrainReservation(v, &other_train);
	/* The path we are driving on is already blocked by some other train.
	 * This can only happen in certain situations when mixing path and
	 * block signals or when changing tracks and/or signals.
	 * Exit here as doing any further reservations will probably just
	 * make matters worse. */
	if (other_train != NULL && other_train->index != v->index) {
		if (mark_as_stuck) MarkTrainAsStuck(v);
		return false;
	}
	/* If we have a reserved path and the path ends at a safe tile, we are finished already. */
	if (origin.okay && (v->tile != origin.tile || first_tile_okay)) {
		/* Can't be stuck then. */
		if (HasBit(v->flags, VRF_TRAIN_STUCK)) SetWindowWidgetDirty(WC_VEHICLE_VIEW, v->index, WID_VV_START_STOP);
		ClrBit(v->flags, VRF_TRAIN_STUCK);
		return true;
	}

	/* If we are in a depot, tentatively reserve the depot. */
	if (v->track == TRACK_BIT_DEPOT && v->tile == origin.tile) {
		SetDepotReservation(v->tile, true);
		if (_settings_client.gui.show_track_reservation) MarkTileDirtyByTile(v->tile, ZOOM_LVL_DRAW_MAP);
	}

	DiagDirection exitdir = TrackdirToExitdir(origin.trackdir);
	TileIndex     new_tile = TileAddByDiagDir(origin.tile, exitdir);
	TrackBits     reachable = TrackdirBitsToTrackBits(TrackStatusToTrackdirBits(GetTileTrackStatus(new_tile, TRANSPORT_RAIL, 0)) & DiagdirReachesTrackdirs(exitdir));

	if (_settings_game.pf.forbid_90_deg) reachable &= ~TrackCrossesTracks(TrackdirToTrack(origin.trackdir));

	bool res_made = false;
	ChooseTrainTrack(v, new_tile, exitdir, reachable, true, &res_made, mark_as_stuck);

	if (!res_made) {
		/* Free the depot reservation as well. */
		if (v->track == TRACK_BIT_DEPOT && v->tile == origin.tile) SetDepotReservation(v->tile, false);
		return false;
	}

	if (HasBit(v->flags, VRF_TRAIN_STUCK)) {
		v->wait_counter = 0;
		SetWindowWidgetDirty(WC_VEHICLE_VIEW, v->index, WID_VV_START_STOP);
	}
	ClrBit(v->flags, VRF_TRAIN_STUCK);
	return true;
}


static bool CheckReverseTrain(const Train *v)
{
	if (_settings_game.difficulty.line_reverse_mode != 0 ||
			v->track == TRACK_BIT_DEPOT || v->track == TRACK_BIT_WORMHOLE ||
			!(v->direction & 1)) {
		return false;
	}

	assert(v->track != TRACK_BIT_NONE);

	switch (_settings_game.pf.pathfinder_for_trains) {
		case VPF_NPF: return NPFTrainCheckReverse(v);
		case VPF_YAPF: return YapfTrainCheckReverse(v);

		default: NOT_REACHED();
	}
}

/**
 * Get the location of the next station to visit.
 * @param station Next station to visit.
 * @return Location of the new station.
 */
TileIndex Train::GetOrderStationLocation(StationID station)
{
	if (station == this->last_station_visited) this->last_station_visited = INVALID_STATION;

	const Station *st = Station::Get(station);
	if (!(st->facilities & FACIL_TRAIN)) {
		/* The destination station has no trainstation tiles. */
		this->IncrementRealOrderIndex();
		return 0;
	}

	return st->xy;
}

/** Goods at the consist have changed, update the graphics, cargo, and acceleration. */
void Train::MarkDirty()
{
	Train *v = this;
	do {
		v->colourmap = PAL_NONE;
		v->cur_image_valid_dir = INVALID_DIR;
		v->UpdateViewport(true, false);
	} while ((v = v->Next()) != NULL);

	/* need to update acceleration and cached values since the goods on the train changed. */
	this->CargoChanged();
	this->UpdateAcceleration();
}

/**
 * This function looks at the vehicle and updates its speed (cur_speed
 * and subspeed) variables. Furthermore, it returns the distance that
 * the train can drive this tick. #Vehicle::GetAdvanceDistance() determines
 * the distance to drive before moving a step on the map.
 * @return distance to drive.
 */
int Train::UpdateSpeed()
{
	switch (_settings_game.vehicle.train_acceleration_model) {
		default: NOT_REACHED();
		case AM_ORIGINAL:
			return this->DoUpdateSpeed(this->acceleration * (this->GetAccelerationStatus() == AS_BRAKE ? -4 : 2), 0, this->GetCurrentMaxSpeed());

		case AM_REALISTIC:
			return this->DoUpdateSpeed(this->GetAcceleration(), this->GetAccelerationStatus() == AS_BRAKE ? 0 : 2, this->GetCurrentMaxSpeed());
	}
}
/**
 * Handle all breakdown related stuff for a train consist.
 * @param v The front engine.
 */
static bool HandlePossibleBreakdowns(Train *v)
{
	assert(v->IsFrontEngine());
	for (Train *u = v; u != NULL; u = u->Next()) {
		if (u->breakdown_ctr != 0 && (u->IsEngine() || u->IsMultiheaded())) {
			if (u->breakdown_ctr <= 2) {
				if (u->HandleBreakdown()) return true;
				/* We check the order of v (the first vehicle) instead of u here! */
			} else if (!v->current_order.IsType(OT_LOADING)) {
				u->breakdown_ctr--;
			}
		}
	}
	return false;
}

/**
 * Trains enters a station, send out a news item if it is the first train, and start loading.
 * @param v Train that entered the station.
 * @param station Station visited.
 */
static void TrainEnterStation(Train *v, StationID station)
{
	v->last_station_visited = station;

	/* check if a train ever visited this station before */
	Station *st = Station::Get(station);
	if (!(st->had_vehicle_of_type & HVOT_TRAIN)) {
		st->had_vehicle_of_type |= HVOT_TRAIN;
		SetDParam(0, st->index);
		AddVehicleNewsItem(
			STR_NEWS_FIRST_TRAIN_ARRIVAL,
			v->owner == _local_company ? NT_ARRIVAL_COMPANY : NT_ARRIVAL_OTHER,
			v->index,
			st->index
		);
		AI::NewEvent(v->owner, new ScriptEventStationFirstVehicle(st->index, v->index));
		Game::NewEvent(new ScriptEventStationFirstVehicle(st->index, v->index));
	}

	v->force_proceed = TFP_NONE;
	SetWindowDirty(WC_VEHICLE_VIEW, v->index);

	v->BeginLoading();

	TriggerStationRandomisation(st, v->tile, SRT_TRAIN_ARRIVES);
	TriggerStationAnimation(st, v->tile, SAT_TRAIN_ARRIVES);
}

/* Check if the vehicle is compatible with the specified tile */
static inline bool CheckCompatibleRail(const Train *v, TileIndex tile)
{
	return IsInfraTileUsageAllowed(VEH_TRAIN, v->owner, tile) &&
			(!v->IsFrontEngine() || HasBit(v->compatible_railtypes, GetRailType(tile)));
}

/** Data structure for storing engine speed changes of an acceleration type. */
struct AccelerationSlowdownParams {
	byte small_turn; ///< Speed change due to a small turn.
	byte large_turn; ///< Speed change due to a large turn.
	byte z_up;       ///< Fraction to remove when moving up.
	byte z_down;     ///< Fraction to add when moving down.
};

/** Speed update fractions for each acceleration type. */
static const AccelerationSlowdownParams _accel_slowdown[] = {
	/* normal accel */
	{256 / 4, 256 / 2, 256 / 4, 2}, ///< normal
	{256 / 4, 256 / 2, 256 / 4, 2}, ///< monorail
	{0,       256 / 2, 256 / 4, 2}, ///< maglev
};

/**
 * Modify the speed of the vehicle due to a change in altitude.
 * @param v %Train to update.
 * @param old_z Previous height.
 */
static inline void AffectSpeedByZChange(Train *v, int old_z)
{
	if (old_z == v->z_pos || _settings_game.vehicle.train_acceleration_model != AM_ORIGINAL) return;

	const AccelerationSlowdownParams *asp = &_accel_slowdown[GetRailTypeInfo(v->railtype)->acceleration_type];

	if (old_z < v->z_pos) {
		v->cur_speed -= (v->cur_speed * asp->z_up >> 8);
	} else {
		uint16 spd = v->cur_speed + asp->z_down;
		if (spd <= v->gcache.cached_max_track_speed) v->cur_speed = spd;
	}
}

enum TrainMovedChangeSignalEnum {
	CHANGED_NOTHING, ///< No special signals were changed
	CHANGED_NORMAL_TO_PBS_BLOCK, ///< A PBS block with a non-PBS signal facing us
	CHANGED_LR_PBS ///< A long reserve PBS signal
};

static TrainMovedChangeSignalEnum TrainMovedChangeSignal(Train* v, TileIndex tile, DiagDirection dir)
{
	if (IsTileType(tile, MP_RAILWAY) &&
			GetRailTileType(tile) == RAIL_TILE_SIGNALS) {
		TrackdirBits tracks = TrackBitsToTrackdirBits(GetTrackBits(tile)) & DiagdirReachesTrackdirs(dir);
		Trackdir trackdir = FindFirstTrackdir(tracks);
		if (UpdateSignalsOnSegment(tile,  TrackdirToExitdir(trackdir), GetTileOwner(tile)) == SIGSEG_PBS && HasSignalOnTrackdir(tile, trackdir)) {
			/* A PBS block with a non-PBS signal facing us? */
			if (!IsPbsSignal(GetSignalType(tile, TrackdirToTrack(trackdir)))) return CHANGED_NORMAL_TO_PBS_BLOCK;

			if (HasLongReservePbsSignalOnTrackdir(v, tile, trackdir)) return CHANGED_LR_PBS;
		}
	}
	if (IsTileType(tile, MP_TUNNELBRIDGE) && IsTunnelBridgeSignalSimulationExit(tile) && GetTunnelBridgeDirection(tile) == ReverseDiagDir(dir)) {
		if (UpdateSignalsOnSegment(tile, dir, GetTileOwner(tile)) == SIGSEG_PBS) {
			return CHANGED_NORMAL_TO_PBS_BLOCK;
		}
	}

	return CHANGED_NOTHING;
}

/** Tries to reserve track under whole train consist. */
void Train::ReserveTrackUnderConsist() const
{
	for (const Train *u = this; u != NULL; u = u->Next()) {
		switch (u->track) {
			case TRACK_BIT_WORMHOLE:
				TryReserveRailTrack(u->tile, DiagDirToDiagTrack(GetTunnelBridgeDirection(u->tile)));
				break;
			case TRACK_BIT_DEPOT:
				break;
			default:
				TryReserveRailTrack(u->tile, TrackBitsToTrack(u->track));
				break;
		}
	}
}

/**
 * The train vehicle crashed!
 * Update its status and other parts around it.
 * @param flooded Crash was caused by flooding.
 * @return Number of people killed.
 */
uint Train::Crash(bool flooded)
{
	uint pass = 0;
	if (this->IsFrontEngine()) {
		pass += 2; // driver

		/* Remove the reserved path in front of the train if it is not stuck.
		 * Also clear all reserved tracks the train is currently on. */
		if (!HasBit(this->flags, VRF_TRAIN_STUCK)) FreeTrainTrackReservation(this);
		for (const Train *v = this; v != NULL; v = v->Next()) {
			ClearPathReservation(v, v->tile, v->GetVehicleTrackdir());
			if (IsTileType(v->tile, MP_TUNNELBRIDGE)) {
				/* ClearPathReservation will not free the wormhole exit
				 * if the train has just entered the wormhole. */
				UnreserveBridgeTunnelTile(GetOtherTunnelBridgeEnd(v->tile));
			}
		}

		/* we may need to update crossing we were approaching,
		 * but must be updated after the train has been marked crashed */
		TileIndex crossing = TrainApproachingCrossingTile(this);
		if (crossing != INVALID_TILE) UpdateLevelCrossing(crossing);

		/* Remove the loading indicators (if any) */
		HideFillingPercent(&this->fill_percent_te_id);
	}

	pass += this->GroundVehicleBase::Crash(flooded);

	this->crash_anim_pos = flooded ? 4000 : 1; // max 4440, disappear pretty fast when flooded
	return pass;
}

/**
 * Marks train as crashed and creates an AI event.
 * Doesn't do anything if the train is crashed already.
 * @param v first vehicle of chain
 * @return number of victims (including 2 drivers; zero if train was already crashed)
 */
static uint TrainCrashed(Train *v)
{
	uint num = 0;

	/* do not crash train twice */
	if (!(v->vehstatus & VS_CRASHED)) {
		num = v->Crash();
		AI::NewEvent(v->owner, new ScriptEventVehicleCrashed(v->index, v->tile, ScriptEventVehicleCrashed::CRASH_TRAIN));
		Game::NewEvent(new ScriptEventVehicleCrashed(v->index, v->tile, ScriptEventVehicleCrashed::CRASH_TRAIN));
	}

	/* Try to re-reserve track under already crashed train too.
	 * Crash() clears the reservation! */
	v->ReserveTrackUnderConsist();

	return num;
}

/** Temporary data storage for testing collisions. */
struct TrainCollideChecker {
	Train *v; ///< %Vehicle we are testing for collision.
	uint num; ///< Total number of victims if train collided.
};

/**
 * Collision test function.
 * @param v %Train vehicle to test collision with.
 * @param data %Train being examined.
 * @return \c NULL (always continue search)
 */
static Vehicle *FindTrainCollideEnum(Vehicle *v, void *data)
{
	TrainCollideChecker *tcc = (TrainCollideChecker*)data;

	/* not a train or in depot */
	if (v->type != VEH_TRAIN || Train::From(v)->track == TRACK_BIT_DEPOT) return NULL;

	if (_settings_game.vehicle.no_train_crash_other_company) {
		/* do not crash into trains of another company. */
		if (v->owner != tcc->v->owner) return NULL;
	}

	/* get first vehicle now to make most usual checks faster */
	Train *coll = Train::From(v)->First();

	/* can't collide with own wagons */
	if (coll == tcc->v) return NULL;

	int x_diff = v->x_pos - tcc->v->x_pos;
	int y_diff = v->y_pos - tcc->v->y_pos;

	/* Do fast calculation to check whether trains are not in close vicinity
	 * and quickly reject trains distant enough for any collision.
	 * Differences are shifted by 7, mapping range [-7 .. 8] into [0 .. 15]
	 * Differences are then ORed and then we check for any higher bits */
	uint hash = (y_diff + 7) | (x_diff + 7);
	if (hash & ~15) return NULL;

	/* Slower check using multiplication */
	int min_diff = (Train::From(v)->gcache.cached_veh_length + 1) / 2 + (tcc->v->gcache.cached_veh_length + 1) / 2 - 1;
	if (x_diff * x_diff + y_diff * y_diff >= min_diff * min_diff) return NULL;

	/* Happens when there is a train under bridge next to bridge head */
	if (abs(v->z_pos - tcc->v->z_pos) > 5) return NULL;

	/* crash both trains */
	tcc->num += TrainCrashed(tcc->v);
	tcc->num += TrainCrashed(coll);

	return NULL; // continue searching
}

/**
 * Checks whether the specified train has a collision with another vehicle. If
 * so, destroys this vehicle, and the other vehicle if its subtype has TS_Front.
 * Reports the incident in a flashy news item, modifies station ratings and
 * plays a sound.
 * @param v %Train to test.
 */
static bool CheckTrainCollision(Train *v)
{
	/* can't collide in depot */
	if (v->track == TRACK_BIT_DEPOT) return false;

	assert(v->track == TRACK_BIT_WORMHOLE || TileVirtXY(v->x_pos, v->y_pos) == v->tile);

	TrainCollideChecker tcc;
	tcc.v = v;
	tcc.num = 0;

	/* find colliding vehicles */
	if (v->track == TRACK_BIT_WORMHOLE) {
		FindVehicleOnPos(v->tile, &tcc, FindTrainCollideEnum);
		FindVehicleOnPos(GetOtherTunnelBridgeEnd(v->tile), &tcc, FindTrainCollideEnum);
	} else {
		FindVehicleOnPosXY(v->x_pos, v->y_pos, &tcc, FindTrainCollideEnum);
	}

	/* any dead -> no crash */
	if (tcc.num == 0) return false;

	SetDParam(0, tcc.num);
	AddVehicleNewsItem(STR_NEWS_TRAIN_CRASH, NT_ACCIDENT, v->index);

	ModifyStationRatingAround(v->tile, v->owner, -160, 30);
	if (_settings_client.sound.disaster) SndPlayVehicleFx(SND_13_BIG_CRASH, v);
	return true;
}

static Vehicle *CheckTrainAtSignal(Vehicle *v, void *data)
{
	if (v->type != VEH_TRAIN || (v->vehstatus & VS_CRASHED)) return NULL;

	Train *t = Train::From(v);
	DiagDirection exitdir = *(DiagDirection *)data;

	/* not front engine of a train, inside wormhole or depot, crashed */
	if (!t->IsFrontEngine() || !(t->track & TRACK_BIT_MASK)) return NULL;

	if (t->cur_speed > 5 || TrainExitDir(t->direction, t->track) != exitdir) return NULL;

	return t;
}

/** Find train in front and keep distance between trains in tunnel/bridge. */
static Vehicle *FindSpaceBetweenTrainsEnum(Vehicle *v, void *data)
{
	/* Don't look at wagons between front and back of train. */
	if (v->type != VEH_TRAIN || (v->Previous() != NULL && v->Next() != NULL)) return NULL;

	const Vehicle *u = (Vehicle*)data;
	int32 a, b = 0;

	switch (u->direction) {
		default: NOT_REACHED();
		case DIR_NE: a = u->x_pos; b = v->x_pos; break;
		case DIR_SE: a = v->y_pos; b = u->y_pos; break;
		case DIR_SW: a = v->x_pos; b = u->x_pos; break;
		case DIR_NW: a = u->y_pos; b = v->y_pos; break;
	}

	if (a > b && a <= (b + (int)(Train::From(u)->wait_counter)) + (int)(TILE_SIZE)) return v;
	return NULL;
}

static bool IsToCloseBehindTrain(Vehicle *v, TileIndex tile, bool check_endtile)
{
	Train *t = (Train *)v;

	if (t->force_proceed != 0) return false;

	if (HasVehicleOnPos(t->tile, v, &FindSpaceBetweenTrainsEnum)) {
		/* Revert train if not going with tunnel direction. */
		if (DirToDiagDir(t->direction) != GetTunnelBridgeDirection(t->tile)) {
			v->cur_speed = 0;
			ToggleBit(t->flags, VRF_REVERSING);
		}
		return true;
	}
    /* Cover blind spot at end of tunnel bridge. */
	if (check_endtile){
		if (HasVehicleOnPos(GetOtherTunnelBridgeEnd(t->tile), v, &FindSpaceBetweenTrainsEnum)) {
			/* Revert train if not going with tunnel direction. */
			if (DirToDiagDir(t->direction) != GetTunnelBridgeDirection(t->tile)) {
				v->cur_speed = 0;
				ToggleBit(t->flags, VRF_REVERSING);
			}
			return true;
		}
	}

	return false;
}

static bool CheckTrainStayInWormHolePathReserve(Train *t, TileIndex tile)
{
	TileIndex veh_orig = t->tile;
	t->tile = tile;
	CFollowTrackRail ft(GetTileOwner(tile), GetRailTypeInfo(t->railtype)->compatible_railtypes);
	if (ft.Follow(tile, DiagDirToDiagTrackdir(ReverseDiagDir(GetTunnelBridgeDirection(tile))))) {
		TrackdirBits reserved = ft.m_new_td_bits & TrackBitsToTrackdirBits(GetReservedTrackbits(ft.m_new_tile));
		if (reserved == TRACKDIR_BIT_NONE) {
			/* next tile is not reserved, so reserve the exit tile */
			SetTunnelBridgeReservation(tile, true);
			MarkTileDirtyByTile(tile, ZOOM_LVL_DRAW_MAP);
		}
	}
	bool ok = TryPathReserve(t);
	t->tile = veh_orig;
	if (ok && IsTunnelBridgePBS(tile)) SetTunnelBridgeSignalState(tile, SIGNAL_STATE_GREEN);
	return ok;
}

/** Simulate signals in tunnel - bridge. */
static bool CheckTrainStayInWormHole(Train *t, TileIndex tile)
{
	if (t->force_proceed != 0) return false;

	/* When not exit reverse train. */
	if (!IsTunnelBridgeSignalSimulationExit(tile)) {
		t->cur_speed = 0;
		ToggleBit(t->flags, VRF_REVERSING);
		return true;
	}
	SigSegState seg_state = (_settings_game.pf.reserve_paths || IsTunnelBridgePBS(tile)) ? SIGSEG_PBS : UpdateSignalsOnSegment(tile, INVALID_DIAGDIR, t->owner);
	if (seg_state != SIGSEG_PBS) {
		CFollowTrackRail ft(GetTileOwner(tile), GetRailTypeInfo(t->railtype)->compatible_railtypes);
		if (ft.Follow(tile, DiagDirToDiagTrackdir(ReverseDiagDir(GetTunnelBridgeDirection(tile))))) {
			if (ft.m_new_td_bits != TRACKDIR_BIT_NONE && KillFirstBit(ft.m_new_td_bits) == TRACKDIR_BIT_NONE) {
				Trackdir td = FindFirstTrackdir(ft.m_new_td_bits);
				if (HasPbsSignalOnTrackdir(ft.m_new_tile, td)) {
					/* immediately after the exit, there is a PBS signal, switch to PBS mode */
					seg_state = SIGSEG_PBS;
				}
			}
		}
	}
	if (seg_state == SIGSEG_FULL || (seg_state == SIGSEG_PBS && !CheckTrainStayInWormHolePathReserve(t, tile))) {
		t->vehstatus |= VS_TRAIN_SLOWING;
		t->cur_speed = 0;
		return true;
	}

	return false;
}

static void HandleSignalBehindTrain(Train *v, int signal_number)
{
	TileIndex tile;
	switch (v->direction) {
		default: NOT_REACHED();
		case DIR_NE: tile = TileVirtXY(v->x_pos + (TILE_SIZE * _settings_game.construction.simulated_wormhole_signals), v->y_pos); break;
		case DIR_SE: tile = TileVirtXY(v->x_pos, v->y_pos - (TILE_SIZE * _settings_game.construction.simulated_wormhole_signals) ); break;
		case DIR_SW: tile = TileVirtXY(v->x_pos - (TILE_SIZE * _settings_game.construction.simulated_wormhole_signals), v->y_pos); break;
		case DIR_NW: tile = TileVirtXY(v->x_pos, v->y_pos + (TILE_SIZE * _settings_game.construction.simulated_wormhole_signals)); break;
	}

	if(tile == v->tile) {
		/* Flip signal on ramp. */
		if (IsTunnelBridgeSignalSimulationEntrance(tile) && GetTunnelBridgeSignalState(tile) == SIGNAL_STATE_RED) {
			SetTunnelBridgeSignalState(tile, SIGNAL_STATE_GREEN);
			MarkTileDirtyByTile(tile);
		}
	} else if (IsBridge(v->tile) && signal_number >= 0) {
		SetBridgeEntranceSimulatedSignalState(v->tile, signal_number, SIGNAL_STATE_GREEN);
		MarkTileDirtyByTile(tile);
	}
}

uint16 ReversingDistanceTargetSpeed(const Train *v)
{
	int target_speed;
	if (_settings_game.vehicle.train_acceleration_model == AM_REALISTIC) {
		target_speed = ((v->reverse_distance - 1) * 5) / 2;
	} else {
		target_speed = (v->reverse_distance - 1) * 10 - 5;
	}
	return max(0, target_speed);
}

/**
 * Move a vehicle chain one movement stop forwards.
 * @param v First vehicle to move.
 * @param nomove Stop moving this and all following vehicles.
 * @param reverse Set to false to not execute the vehicle reversing. This does not change any other logic.
 * @return True if the vehicle could be moved forward, false otherwise.
 */
bool TrainController(Train *v, Vehicle *nomove, bool reverse)
{
	Train *first = v->First();
	Train *prev;
	bool direction_changed = false; // has direction of any part changed?

	if (reverse && v->reverse_distance == 1) {
		goto reverse_train_direction;
	}

	if (v->reverse_distance > 1) {
		uint16 spd = ReversingDistanceTargetSpeed(v);
		if (spd < v->cur_speed) v->cur_speed = spd;
	}

	/* For every vehicle after and including the given vehicle */
	for (prev = v->Previous(); v != nomove; prev = v, v = v->Next()) {
		DiagDirection enterdir = DIAGDIR_BEGIN;
		bool update_signals_crossing = false; // will we update signals or crossing state?

		GetNewVehiclePosResult gp = GetNewVehiclePos(v);
		if (v->track != TRACK_BIT_WORMHOLE) {
			/* Not inside tunnel */
			if (gp.old_tile == gp.new_tile) {
				/* Staying in the old tile */
				if (v->track == TRACK_BIT_DEPOT) {
					/* Inside depot */
					gp.x = v->x_pos;
					gp.y = v->y_pos;
					v->reverse_distance = 0;
				} else {
					/* Not inside depot */

					/* Reverse when we are at the end of the track already, do not move to the new position */
					if (v->IsFrontEngine() && !TrainCheckIfLineEnds(v, reverse)) return false;

					uint32 r = VehicleEnterTile(v, gp.new_tile, gp.x, gp.y);
					if (HasBit(r, VETS_CANNOT_ENTER)) {
						goto invalid_rail;
					}
					if (HasBit(r, VETS_ENTERED_STATION)) {
						/* The new position is the end of the platform */
						TrainEnterStation(v, r >> VETS_STATION_ID_OFFSET);
					}
				}
			} else {
				/* A new tile is about to be entered. */

				/* Determine what direction we're entering the new tile from */
				enterdir = DiagdirBetweenTiles(gp.old_tile, gp.new_tile);
				assert(IsValidDiagDirection(enterdir));

				/* Get the status of the tracks in the new tile and mask
				 * away the bits that aren't reachable. */
				TrackStatus ts = GetTileTrackStatus(gp.new_tile, TRANSPORT_RAIL, 0, ReverseDiagDir(enterdir));
				TrackdirBits reachable_trackdirs = DiagdirReachesTrackdirs(enterdir);

				TrackdirBits trackdirbits = TrackStatusToTrackdirBits(ts) & reachable_trackdirs;
				TrackBits red_signals = TrackdirBitsToTrackBits(TrackStatusToRedSignals(ts) & reachable_trackdirs);

				TrackBits bits = TrackdirBitsToTrackBits(trackdirbits);
				if (_settings_game.pf.forbid_90_deg && prev == NULL) {
					/* We allow wagons to make 90 deg turns, because forbid_90_deg
					 * can be switched on halfway a turn */
					bits &= ~TrackCrossesTracks(FindFirstTrack(v->track));
				}

				if (bits == TRACK_BIT_NONE) goto invalid_rail;

				/* Check if the new tile constrains tracks that are compatible
				 * with the current train, if not, bail out. */
				if (!CheckCompatibleRail(v, gp.new_tile)) goto invalid_rail;

				TrackBits chosen_track;
				if (prev == NULL) {
					/* Currently the locomotive is active. Determine which one of the
					 * available tracks to choose */
					chosen_track = TrackToTrackBits(ChooseTrainTrack(v, gp.new_tile, enterdir, bits, false, NULL, true));
					assert(chosen_track & (bits | GetReservedTrackbits(gp.new_tile)));

					if (v->force_proceed != TFP_NONE && IsPlainRailTile(gp.new_tile) && HasSignals(gp.new_tile)) {
						/* For each signal we find decrease the counter by one.
						 * We start at two, so the first signal we pass decreases
						 * this to one, then if we reach the next signal it is
						 * decreased to zero and we won't pass that new signal. */
						Trackdir dir = FindFirstTrackdir(trackdirbits);
						if (HasSignalOnTrackdir(gp.new_tile, dir) ||
								(HasSignalOnTrackdir(gp.new_tile, ReverseTrackdir(dir)) &&
								GetSignalType(gp.new_tile, TrackdirToTrack(dir)) != SIGTYPE_PBS)) {
							/* However, we do not want to be stopped by PBS signals
							 * entered via the back. */
							v->force_proceed = (v->force_proceed == TFP_SIGNAL) ? TFP_STUCK : TFP_NONE;
							SetWindowDirty(WC_VEHICLE_VIEW, v->index);
						}
					}

					/* Check if it's a red signal and that force proceed is not clicked. */
					if ((red_signals & chosen_track) && v->force_proceed == TFP_NONE) {
						/* In front of a red signal */
						Trackdir i = FindFirstTrackdir(trackdirbits);

						/* Don't handle stuck trains here. */
						if (HasBit(v->flags, VRF_TRAIN_STUCK)) return false;

						if (!HasSignalOnTrackdir(gp.new_tile, ReverseTrackdir(i))) {
							v->cur_speed = 0;
							v->subspeed = 0;
							v->progress = 255 - 100;
							if (!_settings_game.pf.reverse_at_signals || ++v->wait_counter < _settings_game.pf.wait_oneway_signal * 20) return false;
						} else if (HasSignalOnTrackdir(gp.new_tile, i)) {
							v->cur_speed = 0;
							v->subspeed = 0;
							v->progress = 255 - 10;
							if (!_settings_game.pf.reverse_at_signals || ++v->wait_counter < _settings_game.pf.wait_twoway_signal * 73) {
								DiagDirection exitdir = TrackdirToExitdir(i);
								TileIndex o_tile = TileAddByDiagDir(gp.new_tile, exitdir);

								exitdir = ReverseDiagDir(exitdir);

								/* check if a train is waiting on the other side */
								if (!HasVehicleOnPos(o_tile, &exitdir, &CheckTrainAtSignal)) return false;
							}
						}

						/* If we would reverse but are currently in a PBS block and
						 * reversing of stuck trains is disabled, don't reverse.
						 * This does not apply if the reason for reversing is a one-way
						 * signal blocking us, because a train would then be stuck forever. */
						if (!_settings_game.pf.reverse_at_signals && !HasOnewaySignalBlockingTrackdir(gp.new_tile, i) &&
								UpdateSignalsOnSegment(v->tile, enterdir, v->owner) == SIGSEG_PBS) {
							v->wait_counter = 0;
							return false;
						}
						goto reverse_train_direction;
					} else {
						TryReserveRailTrack(gp.new_tile, TrackBitsToTrack(chosen_track), false);

						if (IsPlainRailTile(gp.new_tile) && HasSignals(gp.new_tile) && IsRestrictedSignal(gp.new_tile)) {
							const Trackdir dir = FindFirstTrackdir(trackdirbits);
							if (HasSignalOnTrack(gp.new_tile, TrackdirToTrack(dir))) {
								const TraceRestrictProgram *prog = GetExistingTraceRestrictProgram(gp.new_tile, TrackdirToTrack(dir));
								if (prog && prog->actions_used_flags & (TRPAUF_SLOT_ACQUIRE | TRPAUF_SLOT_RELEASE_FRONT)) {
									TraceRestrictProgramResult out;
									TraceRestrictProgramInput input(gp.new_tile, dir, NULL, NULL);
									input.permitted_slot_operations = TRPISP_ACQUIRE | TRPISP_RELEASE_FRONT;
									prog->Execute(v, input, out);
								}
							}
						}
					}
				} else {
					/* The wagon is active, simply follow the prev vehicle. */
					if (prev->tile == gp.new_tile) {
						/* Choose the same track as prev */
						if (prev->track == TRACK_BIT_WORMHOLE) {
							/* Vehicles entering tunnels enter the wormhole earlier than for bridges.
							 * However, just choose the track into the wormhole. */
							assert(IsTunnel(prev->tile));
							chosen_track = bits;
						} else {
							chosen_track = prev->track;
						}
					} else {
						/* Choose the track that leads to the tile where prev is.
						 * This case is active if 'prev' is already on the second next tile, when 'v' just enters the next tile.
						 * I.e. when the tile between them has only space for a single vehicle like
						 *  1) horizontal/vertical track tiles and
						 *  2) some orientations of tunnel entries, where the vehicle is already inside the wormhole at 8/16 from the tile edge.
						 *     Is also the train just reversing, the wagon inside the tunnel is 'on' the tile of the opposite tunnel entry.
						 */
						static const TrackBits _connecting_track[DIAGDIR_END][DIAGDIR_END] = {
							{TRACK_BIT_X,     TRACK_BIT_LOWER, TRACK_BIT_NONE,  TRACK_BIT_LEFT },
							{TRACK_BIT_UPPER, TRACK_BIT_Y,     TRACK_BIT_LEFT,  TRACK_BIT_NONE },
							{TRACK_BIT_NONE,  TRACK_BIT_RIGHT, TRACK_BIT_X,     TRACK_BIT_UPPER},
							{TRACK_BIT_RIGHT, TRACK_BIT_NONE,  TRACK_BIT_LOWER, TRACK_BIT_Y    }
						};
						DiagDirection exitdir = DiagdirBetweenTiles(gp.new_tile, prev->tile);
						assert(IsValidDiagDirection(exitdir));
						chosen_track = _connecting_track[enterdir][exitdir];
					}
					chosen_track &= bits;
				}

				/* Make sure chosen track is a valid track */
				assert(
						chosen_track == TRACK_BIT_X     || chosen_track == TRACK_BIT_Y ||
						chosen_track == TRACK_BIT_UPPER || chosen_track == TRACK_BIT_LOWER ||
						chosen_track == TRACK_BIT_LEFT  || chosen_track == TRACK_BIT_RIGHT);

				/* Update XY to reflect the entrance to the new tile, and select the direction to use */
				const byte *b = _initial_tile_subcoord[FIND_FIRST_BIT(chosen_track)][enterdir];
				gp.x = (gp.x & ~0xF) | b[0];
				gp.y = (gp.y & ~0xF) | b[1];
				Direction chosen_dir = (Direction)b[2];

				/* Call the landscape function and tell it that the vehicle entered the tile */
				uint32 r = VehicleEnterTile(v, gp.new_tile, gp.x, gp.y);
				if (HasBit(r, VETS_CANNOT_ENTER)) {
					goto invalid_rail;
				}

				if (IsTunnelBridgeWithSignalSimulation(gp.new_tile)) {
					/* If red signal stop. */
					if (v->IsFrontEngine() && v->force_proceed == 0) {
						if (IsTunnelBridgeSignalSimulationEntrance(gp.new_tile) && GetTunnelBridgeSignalState(gp.new_tile) == SIGNAL_STATE_RED) {
							v->cur_speed = 0;
							v->vehstatus |= VS_TRAIN_SLOWING;
							return false;
						}
						if (IsTunnelBridgeSignalSimulationExit(gp.new_tile)) {
							v->cur_speed = 0;
							goto invalid_rail;
						}
						/* Flip signal on tunnel entrance tile red. */
						SetTunnelBridgeSignalState(gp.new_tile, SIGNAL_STATE_RED);
						MarkTileDirtyByTile(gp.new_tile);
					}
				}

				if (!HasBit(r, VETS_ENTERED_WORMHOLE)) {
					Track track = FindFirstTrack(chosen_track);
					Trackdir tdir = TrackDirectionToTrackdir(track, chosen_dir);
					if (v->IsFrontEngine() && HasPbsSignalOnTrackdir(gp.new_tile, tdir)) {
						SetSignalStateByTrackdir(gp.new_tile, tdir, SIGNAL_STATE_RED);
						MarkTileDirtyByTile(gp.new_tile);
					}

					/* Clear any track reservation when the last vehicle leaves the tile */
					if (v->Next() == NULL) ClearPathReservation(v, v->tile, v->GetVehicleTrackdir());

					v->tile = gp.new_tile;

					if (GetTileRailType(gp.new_tile) != GetTileRailType(gp.old_tile)) {
						v->First()->ConsistChanged(CCF_TRACK);
					}

					v->track = chosen_track;
					assert(v->track);
				}

				/* We need to update signal status, but after the vehicle position hash
				 * has been updated by UpdateInclination() */
				update_signals_crossing = true;

				if (chosen_dir != v->direction) {
					if (prev == NULL && _settings_game.vehicle.train_acceleration_model == AM_ORIGINAL) {
						const AccelerationSlowdownParams *asp = &_accel_slowdown[GetRailTypeInfo(v->railtype)->acceleration_type];
						DirDiff diff = DirDifference(v->direction, chosen_dir);
						v->cur_speed -= (diff == DIRDIFF_45RIGHT || diff == DIRDIFF_45LEFT ? asp->small_turn : asp->large_turn) * v->cur_speed >> 8;
					}
					direction_changed = true;
					v->direction = chosen_dir;
				}

				if (v->IsFrontEngine()) {
					v->wait_counter = 0;

					/* If we are approaching a crossing that is reserved, play the sound now. */
					TileIndex crossing = TrainApproachingCrossingTile(v);
					if (crossing != INVALID_TILE && HasCrossingReservation(crossing) && _settings_client.sound.ambient) SndPlayTileFx(SND_0E_LEVEL_CROSSING, crossing);

					/* Always try to extend the reservation when entering a tile. */
					CheckNextTrainTile(v);
				}

				if (HasBit(r, VETS_ENTERED_STATION)) {
					/* The new position is the location where we want to stop */
					TrainEnterStation(v, r >> VETS_STATION_ID_OFFSET);
				}
			}
		} else {
			/* Handle signal simulation on tunnel/bridge. */
			TileIndex old_tile = TileVirtXY(v->x_pos, v->y_pos);
			if (old_tile != gp.new_tile && IsTunnelBridgeWithSignalSimulation(v->tile) && (v->IsFrontEngine() || v->Next() == NULL)) {
				if (old_tile == v->tile) {
					if (v->IsFrontEngine() && v->force_proceed == 0 && IsTunnelBridgeSignalSimulationExit(v->tile)) goto invalid_rail;
					/* Entered wormhole set counters. */
					v->wait_counter = (TILE_SIZE * _settings_game.construction.simulated_wormhole_signals) - TILE_SIZE;
					v->load_unload_ticks = 0;
				}

				uint distance = v->wait_counter;
				bool leaving = false;
				if (distance == 0) v->wait_counter = (TILE_SIZE * _settings_game.construction.simulated_wormhole_signals);

				if (v->IsFrontEngine()) {
					/* Check if track in front is free and see if we can leave wormhole. */
					int z = GetSlopePixelZ(gp.x, gp.y) - v->z_pos;
					if (IsTileType(gp.new_tile, MP_TUNNELBRIDGE) &&	!(abs(z) > 2)) {
						if (CheckTrainStayInWormHole(v, gp.new_tile)) return false;
						leaving = true;
					} else {
						if (IsToCloseBehindTrain(v, gp.new_tile, distance == 0)) {
							if (distance == 0) v->wait_counter = 0;
							v->cur_speed = 0;
							v->vehstatus |= VS_TRAIN_SLOWING;
							return false;
						}
						/* flip signal in front to red on bridges*/
						if (distance == 0 && IsBridge(v->tile)) {
							SetBridgeEntranceSimulatedSignalState(v->tile, v->load_unload_ticks, SIGNAL_STATE_RED);
							MarkTileDirtyByTile(gp.new_tile);
						}
					}
				}
				if (v->Next() == NULL) {
					if (v->load_unload_ticks > 0 && distance == (TILE_SIZE * _settings_game.construction.simulated_wormhole_signals) - TILE_SIZE) HandleSignalBehindTrain(v, v->load_unload_ticks - 2);
					if (old_tile == v->tile) {
						/* We left ramp into wormhole. */
						v->x_pos = gp.x;
						v->y_pos = gp.y;
						UpdateSignalsOnSegment(old_tile, INVALID_DIAGDIR, v->owner);
						UnreserveBridgeTunnelTile(old_tile);
					}
				}
				if (distance == 0) v->load_unload_ticks++;
				v->wait_counter -= TILE_SIZE;

				if (leaving) { // Reset counters.
					v->force_proceed = 0;
					v->wait_counter = 0;
					v->load_unload_ticks = 0;
					v->x_pos = gp.x;
					v->y_pos = gp.y;
					v->UpdatePosition();
					v->UpdateViewport(false, false);
					UpdateSignalsOnSegment(gp.new_tile, INVALID_DIAGDIR, v->owner);
					continue;
				}
			}

			if (IsTileType(gp.new_tile, MP_TUNNELBRIDGE) && HasBit(VehicleEnterTile(v, gp.new_tile, gp.x, gp.y), VETS_ENTERED_WORMHOLE)) {
				/* Perform look-ahead on tunnel exit. */
				if (v->IsFrontEngine()) {
					TryReserveRailTrack(gp.new_tile, DiagDirToDiagTrack(GetTunnelBridgeDirection(gp.new_tile)));
					CheckNextTrainTile(v);
				}
				/* Prevent v->UpdateInclination() being called with wrong parameters.
				 * This could happen if the train was reversed inside the tunnel/bridge. */
				if (gp.old_tile == gp.new_tile) {
					gp.old_tile = GetOtherTunnelBridgeEnd(gp.old_tile);
				}
			} else {
				v->x_pos = gp.x;
				v->y_pos = gp.y;
				v->UpdatePosition();
				if (v->track == TRACK_BIT_WORMHOLE) {
					/* update the Z position of the vehicle */
					int old_z = v->UpdateInclination(false, false, true);

					if (prev == NULL) {
						/* This is the first vehicle in the train */
						AffectSpeedByZChange(v, old_z);
					}
				}
				if (v->IsDrawn()) v->Vehicle::UpdateViewport(true);
				continue;
			}
		}

		/* update image of train, as well as delta XY */
		v->UpdateDeltaXY(v->direction);

		v->x_pos = gp.x;
		v->y_pos = gp.y;
		v->UpdatePosition();
		if (v->reverse_distance > 1) {
			v->reverse_distance--;
		}

		/* update the Z position of the vehicle */
		int old_z = v->UpdateInclination(gp.new_tile != gp.old_tile, false, v->track == TRACK_BIT_WORMHOLE);

		if (prev == NULL) {
			/* This is the first vehicle in the train */
			AffectSpeedByZChange(v, old_z);
		}

		if (update_signals_crossing) {
			if (v->IsFrontEngine()) {
				switch (TrainMovedChangeSignal(v, gp.new_tile, enterdir)) {
					case CHANGED_NORMAL_TO_PBS_BLOCK:
						/* We are entering a block with PBS signals right now, but
						* not through a PBS signal. This means we don't have a
						* reservation right now. As a conventional signal will only
						* ever be green if no other train is in the block, getting
						* a path should always be possible. If the player built
						* such a strange network that it is not possible, the train
						* will be marked as stuck and the player has to deal with
						* the problem. */
						if ((!HasReservedTracks(gp.new_tile, v->track) &&
								!TryReserveRailTrack(gp.new_tile, FindFirstTrack(v->track))) ||
								!TryPathReserve(v)) {
							MarkTrainAsStuck(v);
						}

						break;

					case CHANGED_LR_PBS:
						{
							/* We went past a long reserve PBS signal. Try to extend the
							* reservation if reserving failed at another LR signal. */
							PBSTileInfo origin = FollowTrainReservation(v);
							CFollowTrackRail ft(v);

							if (ft.Follow(origin.tile, origin.trackdir)) {
								Trackdir  new_td = FindFirstTrackdir(ft.m_new_td_bits);

								if (HasLongReservePbsSignalOnTrackdir(v, ft.m_new_tile, new_td)) {
									ChooseTrainTrack(v, ft.m_new_tile, ft.m_exitdir, TrackdirBitsToTrackBits(ft.m_new_td_bits), true, NULL, false);
								}
							}

							break;
						}

					default:
						break;
				}
			}

			/* Signals can only change when the first
			 * (above) or the last vehicle moves. */
			if (v->Next() == NULL) {
				TrainMovedChangeSignal(v, gp.old_tile, ReverseDiagDir(enterdir));
				if (IsLevelCrossingTile(gp.old_tile)) UpdateLevelCrossing(gp.old_tile);

				if (IsTileType(gp.old_tile, MP_RAILWAY) && HasSignals(gp.old_tile) && IsRestrictedSignal(gp.old_tile)) {
					const TrackdirBits rev_tracks = TrackBitsToTrackdirBits(GetTrackBits(gp.old_tile)) & DiagdirReachesTrackdirs(ReverseDiagDir(enterdir));
					const Trackdir rev_trackdir = FindFirstTrackdir(rev_tracks);
					const Track track = TrackdirToTrack(rev_trackdir);
					if (HasSignalOnTrack(gp.old_tile, track)) {
						const TraceRestrictProgram *prog = GetExistingTraceRestrictProgram(gp.old_tile, track);
						if (prog && prog->actions_used_flags & TRPAUF_SLOT_RELEASE_BACK) {
							TraceRestrictProgramResult out;
							TraceRestrictProgramInput input(gp.old_tile, ReverseTrackdir(rev_trackdir), NULL, NULL);
							input.permitted_slot_operations = TRPISP_RELEASE_BACK;
							prog->Execute(first, input, out);
						}
					}
				}
			}
		}

		/* Do not check on every tick to save some computing time. */
		if (v->IsFrontEngine() && v->tick_counter % _settings_game.pf.path_backoff_interval == 0) CheckNextTrainTile(v);
	}

	if (direction_changed) first->tcache.cached_max_curve_speed = first->GetCurveSpeedLimit();

	return true;

invalid_rail:
	/* We've reached end of line?? */
	if (prev != NULL) error("Disconnecting train");

reverse_train_direction:
	if (reverse) {
		v->wait_counter = 0;
		v->cur_speed = 0;
		v->subspeed = 0;
		ReverseTrainDirection(v);
	}

	return false;
}

/**
 * Collect trackbits of all crashed train vehicles on a tile
 * @param v Vehicle passed from Find/HasVehicleOnPos()
 * @param data trackdirbits for the result
 * @return NULL to iterate over all vehicles on the tile.
 */
static Vehicle *CollectTrackbitsFromCrashedVehiclesEnum(Vehicle *v, void *data)
{
	TrackBits *trackbits = (TrackBits *)data;

	if (v->type == VEH_TRAIN && (v->vehstatus & VS_CRASHED) != 0) {
		TrackBits train_tbits = Train::From(v)->track;
		if (train_tbits == TRACK_BIT_WORMHOLE) {
			/* Vehicle is inside a wormhole, v->track contains no useful value then. */
			*trackbits |= DiagDirToDiagTrackBits(GetTunnelBridgeDirection(v->tile));
		} else if (train_tbits != TRACK_BIT_DEPOT) {
			*trackbits |= train_tbits;
		}
	}

	return NULL;
}

/**
 * Deletes/Clears the last wagon of a crashed train. It takes the engine of the
 * train, then goes to the last wagon and deletes that. Each call to this function
 * will remove the last wagon of a crashed train. If this wagon was on a crossing,
 * or inside a tunnel/bridge, recalculate the signals as they might need updating
 * @param v the Vehicle of which last wagon is to be removed
 */
static void DeleteLastWagon(Train *v)
{
	Train *first = v->First();

	/* Go to the last wagon and delete the link pointing there
	 * *u is then the one-before-last wagon, and *v the last
	 * one which will physically be removed */
	Train *u = v;
	for (; v->Next() != NULL; v = v->Next()) u = v;
	u->SetNext(NULL);

	if (first != v) {
		/* Recalculate cached train properties */
		first->ConsistChanged(CCF_ARRANGE);
		/* Update the depot window if the first vehicle is in depot -
		 * if v == first, then it is updated in PreDestructor() */
		if (first->track == TRACK_BIT_DEPOT) {
			SetWindowDirty(WC_VEHICLE_DEPOT, first->tile);
		}
		v->last_station_visited = first->last_station_visited; // for PreDestructor
	}

	/* 'v' shouldn't be accessed after it has been deleted */
	TrackBits trackbits = v->track;
	TileIndex tile = v->tile;
	Owner owner = v->owner;

	delete v;
	v = NULL; // make sure nobody will try to read 'v' anymore

	if (trackbits == TRACK_BIT_WORMHOLE) {
		/* Vehicle is inside a wormhole, v->track contains no useful value then. */
		trackbits = DiagDirToDiagTrackBits(GetTunnelBridgeDirection(tile));
	}

	Track track = TrackBitsToTrack(trackbits);
	if (HasReservedTracks(tile, trackbits)) {
		UnreserveRailTrack(tile, track);

		/* If there are still crashed vehicles on the tile, give the track reservation to them */
		TrackBits remaining_trackbits = TRACK_BIT_NONE;
		FindVehicleOnPos(tile, &remaining_trackbits, CollectTrackbitsFromCrashedVehiclesEnum);

		/* It is important that these two are the first in the loop, as reservation cannot deal with every trackbit combination */
		assert(TRACK_BEGIN == TRACK_X && TRACK_Y == TRACK_BEGIN + 1);
		Track t;
		FOR_EACH_SET_TRACK(t, remaining_trackbits) TryReserveRailTrack(tile, t);
	}

	/* check if the wagon was on a road/rail-crossing */
	if (IsLevelCrossingTile(tile)) UpdateLevelCrossing(tile);

	/* Update signals */
	if (IsTileType(tile, MP_TUNNELBRIDGE)) {
		UpdateSignalsOnSegment(tile, INVALID_DIAGDIR, owner);
		if (IsTunnelBridgeWithSignalSimulation(tile)) {
			TileIndex end = GetOtherTunnelBridgeEnd(tile);
			UpdateSignalsOnSegment(end, INVALID_DIAGDIR, owner);
			bool is_entrance = IsTunnelBridgeSignalSimulationEntrance(tile);
			TileIndex entrance = is_entrance ? tile : end;
			if (TunnelBridgeIsFree(tile, end, nullptr).Succeeded()) {
				if (IsBridge(entrance)) {
					SetAllBridgeEntranceSimulatedSignalsGreen(entrance);
					MarkBridgeDirty(entrance, ZOOM_LVL_DRAW_MAP);
				}
				if (IsTunnelBridgeSignalSimulationEntrance(entrance) && GetTunnelBridgeSignalState(entrance) == SIGNAL_STATE_RED) {
					SetTunnelBridgeSignalState(entrance, SIGNAL_STATE_GREEN);
					MarkTileDirtyByTile(entrance);
				}
			}
		}
	} else if (IsRailDepotTile(tile)) {
		UpdateSignalsOnSegment(tile, INVALID_DIAGDIR, owner);
	} else {
		SetSignalsOnBothDir(tile, track, owner);
	}
}

/**
 * Rotate all vehicles of a (crashed) train chain randomly to animate the crash.
 * @param v First crashed vehicle.
 */
static void ChangeTrainDirRandomly(Train *v)
{
	static const DirDiff delta[] = {
		DIRDIFF_45LEFT, DIRDIFF_SAME, DIRDIFF_SAME, DIRDIFF_45RIGHT
	};

	do {
		/* We don't need to twist around vehicles if they're not visible */
		if (!(v->vehstatus & VS_HIDDEN)) {
			v->direction = ChangeDir(v->direction, delta[GB(Random(), 0, 2)]);
			/* Refrain from updating the z position of the vehicle when on
			 * a bridge, because UpdateInclination() will put the vehicle under
			 * the bridge in that case */
			if (v->track != TRACK_BIT_WORMHOLE) {
				v->UpdatePosition();
				v->UpdateInclination(false, true);
			} else {
				v->UpdateViewport(false, true);
			}
		}
	} while ((v = v->Next()) != NULL);
}

/**
 * Handle a crashed train.
 * @param v First train vehicle.
 * @return %Vehicle chain still exists.
 */
static bool HandleCrashedTrain(Train *v)
{
	int state = ++v->crash_anim_pos;

	if (state == 4 && !(v->vehstatus & VS_HIDDEN)) {
		CreateEffectVehicleRel(v, 4, 4, 8, EV_EXPLOSION_LARGE);
	}

	uint32 r;
	if (state <= 200 && Chance16R(1, 7, r)) {
		int index = (r * 10 >> 16);

		Vehicle *u = v;
		do {
			if (--index < 0) {
				r = Random();

				CreateEffectVehicleRel(u,
					GB(r,  8, 3) + 2,
					GB(r, 16, 3) + 2,
					GB(r,  0, 3) + 5,
					EV_EXPLOSION_SMALL);
				break;
			}
		} while ((u = u->Next()) != NULL);
	}

	if (state <= 240 && !(v->tick_counter & 3)) ChangeTrainDirRandomly(v);

	if (state >= 4440 && !(v->tick_counter & 0x1F)) {
		bool ret = v->Next() != NULL;
		DeleteLastWagon(v);
		return ret;
	}

	return true;
}

/** Maximum speeds for train that is broken down or approaching line end */
static const uint16 _breakdown_speeds[16] = {
	225, 210, 195, 180, 165, 150, 135, 120, 105, 90, 75, 60, 45, 30, 15, 15
};


/**
 * Train is approaching line end, slow down and possibly reverse
 *
 * @param v front train engine
 * @param signal not line end, just a red signal
 * @param reverse Set to false to not execute the vehicle reversing. This does not change any other logic.
 * @return true iff we did NOT have to reverse
 */
static bool TrainApproachingLineEnd(Train *v, bool signal, bool reverse)
{
	/* Calc position within the current tile */
	uint x = v->x_pos & 0xF;
	uint y = v->y_pos & 0xF;

	/* for diagonal directions, 'x' will be 0..15 -
	 * for other directions, it will be 1, 3, 5, ..., 15 */
	switch (v->direction) {
		case DIR_N : x = ~x + ~y + 25; break;
		case DIR_NW: x = y;            FALLTHROUGH;
		case DIR_NE: x = ~x + 16;      break;
		case DIR_E : x = ~x + y + 9;   break;
		case DIR_SE: x = y;            break;
		case DIR_S : x = x + y - 7;    break;
		case DIR_W : x = ~y + x + 9;   break;
		default: break;
	}

	/* Do not reverse when approaching red signal. Make sure the vehicle's front
	 * does not cross the tile boundary when we do reverse, but as the vehicle's
	 * location is based on their center, use half a vehicle's length as offset.
	 * Multiply the half-length by two for straight directions to compensate that
	 * we only get odd x offsets there. */
	if (!signal && x + (v->gcache.cached_veh_length + 1) / 2 * (IsDiagonalDirection(v->direction) ? 1 : 2) >= TILE_SIZE) {
		/* we are too near the tile end, reverse now */
		v->cur_speed = 0;
		if (reverse) ReverseTrainDirection(v);
		return false;
	}

	/* slow down */
	v->vehstatus |= VS_TRAIN_SLOWING;
	uint16 break_speed = _breakdown_speeds[x & 0xF];
	if (break_speed < v->cur_speed) v->cur_speed = break_speed;

	return true;
}


/**
 * Determines whether train would like to leave the tile
 * @param v train to test
 * @return true iff vehicle is NOT entering or inside a depot or tunnel/bridge
 */
static bool TrainCanLeaveTile(const Train *v)
{
	/* Exit if inside a tunnel/bridge or a depot */
	if (v->track == TRACK_BIT_WORMHOLE || v->track == TRACK_BIT_DEPOT) return false;

	TileIndex tile = v->tile;

	/* entering a tunnel/bridge? */
	if (IsTileType(tile, MP_TUNNELBRIDGE)) {
		DiagDirection dir = GetTunnelBridgeDirection(tile);
		if (DiagDirToDir(dir) == v->direction) return false;
	}

	/* entering a depot? */
	if (IsRailDepotTile(tile)) {
		DiagDirection dir = ReverseDiagDir(GetRailDepotDirection(tile));
		if (DiagDirToDir(dir) == v->direction) return false;
	}

	return true;
}


/**
 * Determines whether train is approaching a rail-road crossing
 *   (thus making it barred)
 * @param v front engine of train
 * @return TileIndex of crossing the train is approaching, else INVALID_TILE
 * @pre v in non-crashed front engine
 */
static TileIndex TrainApproachingCrossingTile(const Train *v)
{
	assert(v->IsFrontEngine());
	assert(!(v->vehstatus & VS_CRASHED));

	if (!TrainCanLeaveTile(v)) return INVALID_TILE;

	DiagDirection dir = TrainExitDir(v->direction, v->track);
	TileIndex tile = v->tile + TileOffsByDiagDir(dir);

	/* not a crossing || wrong axis || unusable rail (wrong type or owner) */
	if (!IsLevelCrossingTile(tile) || DiagDirToAxis(dir) == GetCrossingRoadAxis(tile) ||
			!CheckCompatibleRail(v, tile)) {
		return INVALID_TILE;
	}

	return tile;
}


/**
 * Checks for line end. Also, bars crossing at next tile if needed
 *
 * @param v vehicle we are checking
 * @param reverse Set to false to not execute the vehicle reversing. This does not change any other logic.
 * @return true iff we did NOT have to reverse
 */
static bool TrainCheckIfLineEnds(Train *v, bool reverse)
{
	/* First, handle broken down train */

	if (HasBit(v->flags, VRF_BREAKDOWN_BRAKING)) {
		v->vehstatus |= VS_TRAIN_SLOWING;
	} else {
		v->vehstatus &= ~VS_TRAIN_SLOWING;
	}

	if (!TrainCanLeaveTile(v)) return true;

	/* Determine the non-diagonal direction in which we will exit this tile */
	DiagDirection dir = TrainExitDir(v->direction, v->track);
	/* Calculate next tile */
	TileIndex tile = v->tile + TileOffsByDiagDir(dir);

	/* Determine the track status on the next tile */
	TrackStatus ts = GetTileTrackStatus(tile, TRANSPORT_RAIL, 0, ReverseDiagDir(dir));
	TrackdirBits reachable_trackdirs = DiagdirReachesTrackdirs(dir);

	TrackdirBits trackdirbits = TrackStatusToTrackdirBits(ts) & reachable_trackdirs;
	TrackdirBits red_signals = TrackStatusToRedSignals(ts) & reachable_trackdirs;

	/* We are sure the train is not entering a depot, it is detected above */

	/* mask unreachable track bits if we are forbidden to do 90deg turns */
	TrackBits bits = TrackdirBitsToTrackBits(trackdirbits);
	if (_settings_game.pf.forbid_90_deg) {
		bits &= ~TrackCrossesTracks(FindFirstTrack(v->track));
	}

	/* no suitable trackbits at all || unusable rail (wrong type or owner) */
	if (bits == TRACK_BIT_NONE || !CheckCompatibleRail(v, tile)) {
		return TrainApproachingLineEnd(v, false, reverse);
	}

	/* approaching red signal */
	if ((trackdirbits & red_signals) != 0) return TrainApproachingLineEnd(v, true, reverse);

	/* approaching a rail/road crossing? then make it red */
	if (IsLevelCrossingTile(tile)) MaybeBarCrossingWithSound(tile);

	return true;
}

/* Calculate the summed up value of all parts of a train */
Money Train::CalculateCurrentOverallValue() const
{
	Money ovr_value = 0;
	const Train *v = this;
	do {
		ovr_value += v->value;
	} while ((v = v->GetNextVehicle()) != NULL);
	return ovr_value;
}

static bool TrainLocoHandler(Train *v, bool mode)
{
	/* train has crashed? */
	if (v->vehstatus & VS_CRASHED) {
		return mode ? true : HandleCrashedTrain(v); // 'this' can be deleted here
	}

	if (v->force_proceed != TFP_NONE) {
		ClrBit(v->flags, VRF_TRAIN_STUCK);
		SetWindowWidgetDirty(WC_VEHICLE_VIEW, v->index, WID_VV_START_STOP);
	}

	/* train is broken down? */
	if (HandlePossibleBreakdowns(v)) return true;

	if (HasBit(v->flags, VRF_REVERSING) && v->cur_speed == 0) {
		ReverseTrainDirection(v);
	}

	/* exit if train is stopped */
	if ((v->vehstatus & VS_STOPPED) && v->cur_speed == 0) return true;

	bool valid_order = !v->current_order.IsType(OT_NOTHING) && v->current_order.GetType() != OT_CONDITIONAL;
	if (ProcessOrders(v) && CheckReverseTrain(v)) {
		v->wait_counter = 0;
		v->cur_speed = 0;
		v->subspeed = 0;
		ClrBit(v->flags, VRF_LEAVING_STATION);
		ReverseTrainDirection(v);
		return true;
	} else if (HasBit(v->flags, VRF_LEAVING_STATION)) {
		/* Try to reserve a path when leaving the station as we
		 * might not be marked as wanting a reservation, e.g.
		 * when an overlength train gets turned around in a station. */
		DiagDirection dir = TrainExitDir(v->direction, v->track);
		if (IsRailDepotTile(v->tile) || IsTileType(v->tile, MP_TUNNELBRIDGE)) dir = INVALID_DIAGDIR;

		if (UpdateSignalsOnSegment(v->tile, dir, v->owner) == SIGSEG_PBS || _settings_game.pf.reserve_paths) {
			TryPathReserve(v, true, true);
		}
		ClrBit(v->flags, VRF_LEAVING_STATION);
	}

	v->HandleLoading(mode);

	if (v->current_order.IsType(OT_LOADING)) return true;

	if (CheckTrainStayInDepot(v)) return true;

	if (!mode) v->ShowVisualEffect();

	/* We had no order but have an order now, do look ahead. */
	if (!valid_order && !v->current_order.IsType(OT_NOTHING)) {
		CheckNextTrainTile(v);
	}

	/* Handle stuck trains. */
	if (!mode && HasBit(v->flags, VRF_TRAIN_STUCK)) {
		++v->wait_counter;

		/* Should we try reversing this tick if still stuck? */
		bool turn_around = v->wait_counter % (_settings_game.pf.wait_for_pbs_path * DAY_TICKS) == 0 && _settings_game.pf.reverse_at_signals;

		if (!turn_around && v->wait_counter % _settings_game.pf.path_backoff_interval != 0 && v->force_proceed == TFP_NONE) return true;
		if (!TryPathReserve(v)) {
			/* Still stuck. */
			if (turn_around) ReverseTrainDirection(v);

			if (HasBit(v->flags, VRF_TRAIN_STUCK) && v->wait_counter > 2 * _settings_game.pf.wait_for_pbs_path * DAY_TICKS) {
				/* Show message to player. */
				if (_settings_client.gui.lost_vehicle_warn && v->owner == _local_company) {
					SetDParam(0, v->index);
					AddVehicleAdviceNewsItem(STR_NEWS_TRAIN_IS_STUCK, v->index);
				}
				v->wait_counter = 0;
			}
			/* Exit if force proceed not pressed, else reset stuck flag anyway. */
			if (v->force_proceed == TFP_NONE) return true;
			ClrBit(v->flags, VRF_TRAIN_STUCK);
			v->wait_counter = 0;
			SetWindowWidgetDirty(WC_VEHICLE_VIEW, v->index, WID_VV_START_STOP);
		}
	}

	if (v->current_order.IsType(OT_LEAVESTATION)) {
		v->current_order.Free();
		SetWindowWidgetDirty(WC_VEHICLE_VIEW, v->index, WID_VV_START_STOP);
		return true;
	}

	int j = v->UpdateSpeed();

	/* we need to invalidate the widget if we are stopping from 'Stopping 0 km/h' to 'Stopped' */
	if (v->cur_speed == 0 && (v->vehstatus & VS_STOPPED)) {
		/* If we manually stopped, we're not force-proceeding anymore. */
		v->force_proceed = TFP_NONE;
		SetWindowDirty(WC_VEHICLE_VIEW, v->index);
	}

	int adv_spd = v->GetAdvanceDistance();
	if (j < adv_spd) {
		/* if the vehicle has speed 0, update the last_speed field. */
		if (v->cur_speed == 0) v->SetLastSpeed();
	} else {
		TrainCheckIfLineEnds(v);
		/* Loop until the train has finished moving. */
		for (;;) {
			j -= adv_spd;
			TrainController(v, NULL);
			/* Don't continue to move if the train crashed. */
			if (CheckTrainCollision(v)) break;
			/* Determine distance to next map position */
			adv_spd = v->GetAdvanceDistance();

			/* No more moving this tick */
			if (j < adv_spd || v->cur_speed == 0) break;

			OrderType order_type = v->current_order.GetType();
			/* Do not skip waypoints (incl. 'via' stations) when passing through at full speed. */
			if ((order_type == OT_GOTO_WAYPOINT || order_type == OT_GOTO_STATION) &&
						(v->current_order.GetNonStopType() & ONSF_NO_STOP_AT_DESTINATION_STATION) &&
						IsTileType(v->tile, MP_STATION) &&
						v->current_order.GetDestination() == GetStationIndex(v->tile)) {
				ProcessOrders(v);
			}
		}
		v->SetLastSpeed();
	}

	for (Train *u = v; u != NULL; u = u->Next()) {
		if (!(u->IsDrawn())) continue;

		u->UpdateViewport(false, false);
	}

	if (v->progress == 0) v->progress = j; // Save unused spd for next time, if TrainController didn't set progress

	return true;
}

/**
 * Get running cost for the train consist.
 * @return Yearly running costs.
 */
Money Train::GetRunningCost() const
{
	Money cost = 0;
	const Train *v = this;

	do {
		const Engine *e = v->GetEngine();
		if (e->u.rail.running_cost_class == INVALID_PRICE) continue;

		uint cost_factor = GetVehicleProperty(v, PROP_TRAIN_RUNNING_COST_FACTOR, e->u.rail.running_cost);
		if (cost_factor == 0) continue;

		/* Halve running cost for multiheaded parts */
		if (v->IsMultiheaded()) cost_factor /= 2;

		cost += GetPrice(e->u.rail.running_cost_class, cost_factor, e->GetGRF());
	} while ((v = v->GetNextVehicle()) != NULL);

	return cost;
}

/**
 * Update train vehicle data for a tick.
 * @return True if the vehicle still exists, false if it has ceased to exist (front of consists only).
 */
bool Train::Tick()
{
	this->tick_counter++;

	if (this->IsFrontEngine()) {
		if (!(this->vehstatus & VS_STOPPED) || this->cur_speed > 0) this->running_ticks++;

		this->current_order_time++;

		if (!TrainLocoHandler(this, false)) return false;

		return TrainLocoHandler(this, true);
	} else if (this->IsFreeWagon() && (this->vehstatus & VS_CRASHED)) {
		/* Delete flooded standalone wagon chain */
		if (++this->crash_anim_pos >= 4400) {
			delete this;
			return false;
		}
	}

	return true;
}

/**
 * Check whether a train needs service, and if so, find a depot or service it.
 * @return v %Train to check.
 */
static void CheckIfTrainNeedsService(Train *v)
{
	if (Company::Get(v->owner)->settings.vehicle.servint_trains == 0 || !v->NeedsAutomaticServicing()) return;
	if (v->IsChainInDepot()) {
		VehicleServiceInDepot(v);
		return;
	}

	uint max_penalty;
	switch (_settings_game.pf.pathfinder_for_trains) {
		case VPF_NPF:  max_penalty = _settings_game.pf.npf.maximum_go_to_depot_penalty;  break;
		case VPF_YAPF: max_penalty = _settings_game.pf.yapf.maximum_go_to_depot_penalty; break;
		default: NOT_REACHED();
	}

	FindDepotData tfdd = FindClosestTrainDepot(v, max_penalty);
	/* Only go to the depot if it is not too far out of our way. */
	if (tfdd.best_length == UINT_MAX || tfdd.best_length > max_penalty) {
		if (v->current_order.IsType(OT_GOTO_DEPOT)) {
			/* If we were already heading for a depot but it has
			 * suddenly moved farther away, we continue our normal
			 * schedule? */
			v->current_order.MakeDummy();
			SetWindowWidgetDirty(WC_VEHICLE_VIEW, v->index, WID_VV_START_STOP);
		}
		return;
	}

	DepotID depot = GetDepotIndex(tfdd.tile);

	if (v->current_order.IsType(OT_GOTO_DEPOT) &&
			v->current_order.GetDestination() != depot &&
			!Chance16(3, 16)) {
		return;
	}

	SetBit(v->gv_flags, GVF_SUPPRESS_IMPLICIT_ORDERS);
	v->current_order.MakeGoToDepot(depot, ODTFB_SERVICE);
	v->dest_tile = tfdd.tile;
	SetWindowWidgetDirty(WC_VEHICLE_VIEW, v->index, WID_VV_START_STOP);
}

/** Update day counters of the train vehicle. */
void Train::OnNewDay()
{
	AgeVehicle(this);

	if ((++this->day_counter & 7) == 0) DecreaseVehicleValue(this);

	if (this->IsFrontEngine()) {
		CheckIfTrainNeedsService(this);

		CheckOrders(this);

		/* update destination */
		if (this->current_order.IsType(OT_GOTO_STATION)) {
			TileIndex tile = Station::Get(this->current_order.GetDestination())->train_station.tile;
			if (tile != INVALID_TILE) this->dest_tile = tile;
		}

		if (this->running_ticks != 0) {
			/* running costs */
			CommandCost cost(EXPENSES_TRAIN_RUN, this->GetRunningCost() * this->running_ticks / (DAYS_IN_YEAR  * DAY_TICKS));

			/* sharing fee */
			PayDailyTrackSharingFee(this);

			this->profit_this_year -= cost.GetCost();
			this->running_ticks = 0;

			SubtractMoneyFromCompanyFract(this->owner, cost);

			SetWindowDirty(WC_VEHICLE_DETAILS, this->index);
			SetWindowClassesDirty(WC_TRAINS_LIST);
		}
	}
	if (IsEngine() || IsMultiheaded()) {
		CheckVehicleBreakdown(this);
	}
}

/**
 * Get the tracks of the train vehicle.
 * @return Current tracks of the vehicle.
 */
Trackdir Train::GetVehicleTrackdir() const
{
	if (this->vehstatus & VS_CRASHED) return INVALID_TRACKDIR;

	if (this->track == TRACK_BIT_DEPOT) {
		/* We'll assume the train is facing outwards */
		return DiagDirToDiagTrackdir(GetRailDepotDirection(this->tile)); // Train in depot
	}

	if (this->track == TRACK_BIT_WORMHOLE) {
		/* train in tunnel or on bridge, so just use his direction and assume a diagonal track */
		return DiagDirToDiagTrackdir(DirToDiagDir(this->direction));
	}

	return TrackDirectionToTrackdir(FindFirstTrack(this->track), this->direction);
}

<<<<<<< HEAD
/**
 * Delete a train while it is visible.
 * This happens when a company bankrupts when infrastructure sharing is enabled.
 * @param v The train to delete.
 */
void DeleteVisibleTrain(Train *v)
{
	FreeTrainTrackReservation(v);
	TileIndex crossing = TrainApproachingCrossingTile(v);

	/* delete train from back to front */
	Train *u;
	Train *prev = v->Last();
	do {
		u = prev;
		prev = u->Previous();
		if (prev != NULL) prev->SetNext(NULL);

		/* 'u' shouldn't be accessed after it has been deleted */
		TileIndex tile = u->tile;
		TrackBits trackbits = u->track;

		delete u;

		if (trackbits == TRACK_BIT_WORMHOLE) {
			/* Vehicle is inside a wormhole, u->track contains no useful value then. */
			trackbits = DiagDirToDiagTrackBits(GetTunnelBridgeDirection(tile));
		}

		Track track = TrackBitsToTrack(trackbits);
		if (HasReservedTracks(tile, trackbits)) UnreserveRailTrack(tile, track);
		if (IsLevelCrossingTile(tile)) UpdateLevelCrossing(tile);

		/* Update signals */
		if (IsTileType(tile, MP_TUNNELBRIDGE) || IsRailDepotTile(tile)) {
			AddSideToSignalBuffer(tile, INVALID_DIAGDIR, GetTileOwner(tile));
		} else {
			AddTrackToSignalBuffer(tile, track, GetTileOwner(tile));
		}
	} while (prev != NULL);

	if (crossing != INVALID_TILE) UpdateLevelCrossing(crossing);

	UpdateSignalsInBuffer();
}

/* Get the pixel-width of the image that is used for the train vehicle
 * @return:	the image width number in pixel
 */
int GetDisplayImageWidth(Train *t, Point *offset)
{
	int reference_width = TRAININFO_DEFAULT_VEHICLE_WIDTH;
	int vehicle_pitch = 0;

	const Engine *e = Engine::Get(t->engine_type);
	if (e->grf_prop.grffile != NULL && is_custom_sprite(e->u.rail.image_index)) {
		reference_width = e->grf_prop.grffile->traininfo_vehicle_width;
		vehicle_pitch = e->grf_prop.grffile->traininfo_vehicle_pitch;
	}

	if (offset != NULL) {
		offset->x = reference_width / 2;
		offset->y = vehicle_pitch;
	}
	return t->gcache.cached_veh_length * reference_width / VEHICLE_LENGTH;
}

Train* CmdBuildVirtualRailWagon(const Engine *e)
{
	const RailVehicleInfo *rvi = &e->u.rail;

	Train *v = new Train();

	v->x_pos = 0;
	v->y_pos = 0;

	v->spritenum = rvi->image_index;

	v->engine_type = e->index;
	v->gcache.first_engine = INVALID_ENGINE; // needs to be set before first callback

	v->direction = DIR_W;
	v->tile = 0; // INVALID_TILE;

	v->owner = _current_company;
	v->track = TRACK_BIT_DEPOT;
	v->vehstatus = VS_HIDDEN | VS_DEFPAL;

	v->SetWagon();
	v->SetFreeWagon();

	v->cargo_type = e->GetDefaultCargoType();
	v->cargo_cap = rvi->capacity;

	v->railtype = rvi->railtype;

	v->build_year = _cur_year;
	v->sprite_seq.Set(SPR_IMG_QUERY);
	v->random_bits = VehicleRandomBits();

	v->group_id = DEFAULT_GROUP;

	AddArticulatedParts(v);

	// Make sure we set EVERYTHING to virtual, even articulated parts.
	for (Train* train_part = v; train_part != NULL; train_part = train_part->Next()) {
		train_part->SetVirtual();
	}

	_new_vehicle_id = v->index;

	v->UpdateViewport(true, false);

	v->First()->ConsistChanged(CCF_ARRANGE);

	CheckConsistencyOfArticulatedVehicle(v);

	return v;
}

Train* CmdBuildVirtualRailVehicle(EngineID eid, bool lax_engine_check, StringID &error)
{
	if (lax_engine_check) {
		const Engine *e = Engine::GetIfValid(eid);
		if (e == NULL || e->type != VEH_TRAIN) {
			error = STR_ERROR_RAIL_VEHICLE_NOT_AVAILABLE + VEH_TRAIN;
			return NULL;
		}
	} else {
		if (!IsEngineBuildable(eid, VEH_TRAIN, _current_company)) {
			error = STR_ERROR_RAIL_VEHICLE_NOT_AVAILABLE + VEH_TRAIN;
			return NULL;
		}
	}

	const Engine* e = Engine::Get(eid);
	const RailVehicleInfo *rvi = &e->u.rail;

	int num_vehicles = (e->u.rail.railveh_type == RAILVEH_MULTIHEAD ? 2 : 1) + CountArticulatedParts(eid, false);
	if (!Train::CanAllocateItem(num_vehicles)) {
		error = STR_ERROR_TOO_MANY_VEHICLES_IN_GAME;
		return NULL;
	}

	if (rvi->railveh_type == RAILVEH_WAGON) {
		return CmdBuildVirtualRailWagon(e);
	}

	Train *v = new Train();

	v->x_pos = 0;
	v->y_pos = 0;

	v->direction = DIR_W;
	v->tile = 0; // INVALID_TILE;
	v->owner = _current_company;
	v->track = TRACK_BIT_DEPOT;
	v->vehstatus = VS_HIDDEN | VS_STOPPED | VS_DEFPAL;
	v->spritenum = rvi->image_index;
	v->cargo_type = e->GetDefaultCargoType();
	v->cargo_cap = rvi->capacity;
	v->last_station_visited = INVALID_STATION;

	v->engine_type = e->index;
	v->gcache.first_engine = INVALID_ENGINE; // needs to be set before first callback

	v->reliability = e->reliability;
	v->reliability_spd_dec = e->reliability_spd_dec;
	v->max_age = e->GetLifeLengthInDays();

	v->railtype = rvi->railtype;
	_new_vehicle_id = v->index;

	v->build_year = _cur_year;
	v->sprite_seq.Set(SPR_IMG_QUERY);
	v->random_bits = VehicleRandomBits();

	v->group_id = DEFAULT_GROUP;

	v->SetFrontEngine();
	v->SetEngine();

	v->UpdateViewport(true, false);

	if (rvi->railveh_type == RAILVEH_MULTIHEAD) {
		AddRearEngineToMultiheadedTrain(v);
	} else {
		AddArticulatedParts(v);
	}

	// Make sure we set EVERYTHING to virtual, even articulated parts.
	for (Train* train_part = v; train_part != NULL; train_part = train_part->Next()) {
		train_part->SetVirtual();
	}

	v->ConsistChanged(CCF_ARRANGE);

	CheckConsistencyOfArticulatedVehicle(v);

	return v;
}

/**
 * Build a virtual train vehicle.
 * @param tile unused
 * @param flags type of operation
 * @param p1 the engine ID to build
 * @param p2 unused
 * @param text unused
 * @return the cost of this operation or an error
 */
CommandCost CmdBuildVirtualRailVehicle(TileIndex tile, DoCommandFlag flags, uint32 p1, uint32 p2, const char *text)
{
	EngineID eid = p1;

	if (!IsEngineBuildable(eid, VEH_TRAIN, _current_company)) {
		return_cmd_error(STR_ERROR_RAIL_VEHICLE_NOT_AVAILABLE + VEH_TRAIN);
	}

	bool should_execute = (flags & DC_EXEC) != 0;

	if (should_execute) {
		StringID err = INVALID_STRING_ID;
		Train* train = CmdBuildVirtualRailVehicle(eid, false, err);

		if (train == NULL) {
			return_cmd_error(err);
		}

		if (text && text[0] == 'R') {
			CargoID cargo = text[1];
			if (cargo >= NUM_CARGO) return CMD_ERROR;
			CargoID default_cargo = Engine::Get(eid)->GetDefaultCargoType();
			if (default_cargo != cargo) {
				CommandCost refit_res = CmdRefitVehicle(tile, flags, train->index, cargo | (1 << 5), NULL);
				if (!refit_res.Succeeded()) return refit_res;
			}
		}
	}

	return CommandCost();
}

/**
* Replace a vehicle based on a template replacement order.
* @param tile unused
* @param flags type of operation
* @param p1 the ID of the vehicle to replace.
* @param p2 whether the vehicle should stay in the depot.
* @param text unused
* @return the cost of this operation or an error
*/
CommandCost CmdTemplateReplaceVehicle(TileIndex tile, DoCommandFlag flags, uint32 p1, uint32 p2, const char *text)
{
	VehicleID vehicle_id = p1;

	Vehicle* vehicle = Vehicle::GetIfValid(vehicle_id);

	if (vehicle == NULL || vehicle->type != VEH_TRAIN) {
		return CMD_ERROR;
	}

	bool should_execute = (flags & DC_EXEC) != 0;

	if (!should_execute) {
		return CommandCost();
	}

	Train* incoming = Train::From(vehicle);
	bool stayInDepot = p2 != 0;

	Train *new_chain = NULL;
	Train *remainder_chain = NULL;
	Train *tmp_chain = NULL;
	TemplateVehicle *tv = GetTemplateVehicleByGroupID(incoming->group_id);
	if (tv == NULL) {
		return CMD_ERROR;
	}
	EngineID eid = tv->engine_type;

	CommandCost buy(EXPENSES_NEW_VEHICLES);
	CommandCost move_cost(EXPENSES_NEW_VEHICLES);
	CommandCost tmp_result(EXPENSES_NEW_VEHICLES);


	/* first some tests on necessity and sanity */
	if (tv == NULL) return buy;
	bool need_replacement = !TrainMatchesTemplate(incoming, tv);
	bool need_refit = !TrainMatchesTemplateRefit(incoming, tv);
	bool use_refit = tv->refit_as_template;
	CargoID store_refit_ct = CT_INVALID;
	short store_refit_csubt = 0;
	// if a train shall keep its old refit, store the refit setting of its first vehicle
	if (!use_refit) {
		for (Train *getc = incoming; getc != NULL; getc = getc->GetNextUnit()) {
			if (getc->cargo_type != CT_INVALID) {
				store_refit_ct = getc->cargo_type;
				break;
			}
		}
	}

	// TODO: set result status to success/no success before returning
	if (!need_replacement) {
		if (!need_refit || !use_refit) {
			/* before returning, release incoming train first if 2nd param says so */
			if (!stayInDepot) incoming->vehstatus &= ~VS_STOPPED;
			return buy;
		}
	} else {
		CommandCost buyCost = TestBuyAllTemplateVehiclesInChain(tv, tile);
		if (!buyCost.Succeeded() || !CheckCompanyHasMoney(buyCost)) {
			if (!stayInDepot) incoming->vehstatus &= ~VS_STOPPED;

			if (!buyCost.Succeeded() && buyCost.GetErrorMessage() != INVALID_STRING_ID) {
				return buyCost;
			} else {
				return_cmd_error(STR_ERROR_NOT_ENOUGH_CASH_REQUIRES_CURRENCY);
			}
		}
	}

	/* define replacement behavior */
	bool reuseDepot = tv->IsSetReuseDepotVehicles();
	bool keepRemainders = tv->IsSetKeepRemainingVehicles();

	if (need_replacement) {
		// step 1: generate primary for newchain and generate remainder_chain
		// 1. primary of incoming might already fit the template
		//    leave incoming's primary as is and move the rest to a free chain = remainder_chain
		// 2. needed primary might be one of incoming's member vehicles
		// 3. primary might be available as orphan vehicle in the depot
		// 4. we need to buy a new engine for the primary
		// all options other than 1. need to make sure to copy incoming's primary's status
		if (eid == incoming->engine_type) {                                                                       // 1
			new_chain = incoming;
			remainder_chain = incoming->GetNextUnit();
			if (remainder_chain) {
				move_cost.AddCost(CmdMoveRailVehicle(tile, flags, remainder_chain->index | (1 << 20), INVALID_VEHICLE, 0));
			}
		} else if ((tmp_chain = ChainContainsEngine(eid, incoming)) && tmp_chain != NULL) {                       // 2
			// new_chain is the needed engine, move it to an empty spot in the depot
			new_chain = tmp_chain;
			move_cost.AddCost(DoCommand(tile, new_chain->index, INVALID_VEHICLE, flags, CMD_MOVE_RAIL_VEHICLE));
			remainder_chain = incoming;
		} else if (reuseDepot && (tmp_chain = DepotContainsEngine(tile, eid, incoming)) && tmp_chain != NULL) {   // 3
			new_chain = tmp_chain;
			move_cost.AddCost(DoCommand(tile, new_chain->index, INVALID_VEHICLE, flags, CMD_MOVE_RAIL_VEHICLE));
			remainder_chain = incoming;
		} else {                                                                                                  // 4
			tmp_result = DoCommand(tile, eid, 0, flags, CMD_BUILD_VEHICLE);
			/* break up in case buying the vehicle didn't succeed */
			if (!tmp_result.Succeeded()) {
				return tmp_result;
			}
			buy.AddCost(tmp_result);
			new_chain = Train::Get(_new_vehicle_id);
			/* make sure the newly built engine is not attached to any free wagons inside the depot */
			move_cost.AddCost(DoCommand(tile, new_chain->index, INVALID_VEHICLE, flags, CMD_MOVE_RAIL_VEHICLE));
			/* prepare the remainder chain */
			remainder_chain = incoming;
		}
		// If we bought a new engine or reused one from the depot, copy some parameters from the incoming primary engine
		if (incoming != new_chain && flags == DC_EXEC) {
			CopyHeadSpecificThings(incoming, new_chain, flags);
			NeutralizeStatus(incoming);

			// additionally, if we don't want to use the template refit, refit as incoming
			// the template refit will be set further down, if we use it at all
			if (!use_refit) {
				uint32 cb = GetCmdRefitVeh(new_chain);
				DoCommand(new_chain->tile, new_chain->index, store_refit_ct | store_refit_csubt << 8 | 1 << 16 | (1 << 5), flags, cb);
			}
		}

		// step 2: fill up newchain according to the template
		// foreach member of template (after primary):
		// 1. needed engine might be within remainder_chain already
		// 2. needed engine might be orphaned within the depot (copy status)
		// 3. we need to buy (again)                           (copy status)
		TemplateVehicle *cur_tmpl = tv->GetNextUnit();
		Train *last_veh = new_chain;
		while (cur_tmpl) {
			// 1. engine contained in remainder chain
			if ((tmp_chain = ChainContainsEngine(cur_tmpl->engine_type, remainder_chain)) && tmp_chain != NULL)	{
				// advance remainder_chain (if necessary) to not lose track of it
				if (tmp_chain == remainder_chain) {
					remainder_chain = remainder_chain->GetNextUnit();
				}
				move_cost.AddCost(CmdMoveRailVehicle(tile, flags, tmp_chain->index, last_veh->index, 0));
			}
			// 2. engine contained somewhere else in the depot
			else if (reuseDepot && (tmp_chain = DepotContainsEngine(tile, cur_tmpl->engine_type, new_chain)) && tmp_chain != NULL) {
				move_cost.AddCost(CmdMoveRailVehicle(tile, flags, tmp_chain->index, last_veh->index, 0));
			}
			// 3. must buy new engine
			else {
				tmp_result = DoCommand(tile, cur_tmpl->engine_type, 0, flags, CMD_BUILD_VEHICLE);
				if (!tmp_result.Succeeded()) {
					return tmp_result;
				}
				buy.AddCost(tmp_result);
				tmp_chain = Train::Get(_new_vehicle_id);
				move_cost.AddCost(CmdMoveRailVehicle(tile, flags, tmp_chain->index, last_veh->index, 0));
			}
			// TODO: is this enough ? might it be that we bought a new wagon here and it now has std refit ?
			if (need_refit && flags == DC_EXEC) {
				if (use_refit) {
					uint32 cb = GetCmdRefitVeh(tmp_chain);
					DoCommand(tmp_chain->tile, tmp_chain->index, cur_tmpl->cargo_type | (cur_tmpl->cargo_subtype << 8) | (1 << 16) | (1 << 5), flags, cb);
				} else {
					uint32 cb = GetCmdRefitVeh(tmp_chain);
					DoCommand(tmp_chain->tile, tmp_chain->index, store_refit_ct | (store_refit_csubt << 8) | (1 << 16) | (1 << 5), flags, cb);
				}
			}
			cur_tmpl = cur_tmpl->GetNextUnit();
			last_veh = tmp_chain;
		}
	}
	/* no replacement done */
	else {
		new_chain = incoming;
	}
	/// step 3: reorder and neutralize the remaining vehicles from incoming
	// wagons remaining from remainder_chain should be filled up in as few freewagonchains as possible
	// each locos might be left as singular in the depot
	// neutralize each remaining engine's status

	// refit, only if the template option is set so
	if (use_refit && (need_refit || need_replacement)) {
		CmdRefitTrainFromTemplate(new_chain, tv, flags);
	}

	if (new_chain && remainder_chain) {
		for (Train *ct = remainder_chain; ct; ct = ct->GetNextUnit()) {
			TransferCargoForTrain(ct, new_chain);
		}
	}

	// point incoming to the newly created train so that starting/stopping from the calling function can be done
	incoming = new_chain;
	if (!stayInDepot && flags == DC_EXEC) {
		new_chain->vehstatus &= ~VS_STOPPED;
	}

	if (remainder_chain && keepRemainders && flags == DC_EXEC) {
		BreakUpRemainders(remainder_chain);
	} else if (remainder_chain) {
		buy.AddCost(DoCommand(tile, remainder_chain->index | (1 << 20), 0, flags, CMD_SELL_VEHICLE));
	}

	/* Redraw main gui for changed statistics */
	SetWindowClassesDirty(WC_TEMPLATEGUI_MAIN);

	return buy;
}

=======
>>>>>>> 2d66f25f
void TrainRoadVehicleCrashBreakdown(Vehicle *v)
{
	Train *t = Train::From(v)->First();
	t->breakdown_ctr = 2;
	t->breakdown_delay = 255;
	t->breakdown_type = BREAKDOWN_RV_CRASH;
	t->breakdown_severity = 0;
	t->reliability = 0;
}<|MERGE_RESOLUTION|>--- conflicted
+++ resolved
@@ -4744,7 +4744,6 @@
 	return TrackDirectionToTrackdir(FindFirstTrack(this->track), this->direction);
 }
 
-<<<<<<< HEAD
 /**
  * Delete a train while it is visible.
  * This happens when a company bankrupts when infrastructure sharing is enabled.
@@ -5202,8 +5201,6 @@
 	return buy;
 }
 
-=======
->>>>>>> 2d66f25f
 void TrainRoadVehicleCrashBreakdown(Vehicle *v)
 {
 	Train *t = Train::From(v)->First();
