--- conflicted
+++ resolved
@@ -48,12 +48,8 @@
 
 #include "safeguards.h"
 
-<<<<<<< HEAD
 static Track ChooseTrainTrack(Train *v, TileIndex tile, DiagDirection enterdir, TrackBits tracks, bool force_res, bool *p_got_reservation, bool mark_stuck);
-=======
-static Track ChooseTrainTrack(Train *v, TileIndex tile, DiagDirection enterdir, TrackBits tracks, bool force_res, bool *got_reservation, bool mark_stuck);
 static bool TrainApproachingLineEnd(Train *v, bool signal, bool reverse);
->>>>>>> 38cb8087
 static bool TrainCheckIfLineEnds(Train *v, bool reverse = true);
 bool TrainController(Train *v, Vehicle *nomove, bool reverse = true); // Also used in vehicle_sl.cpp.
 static TileIndex TrainApproachingCrossingTile(const Train *v);
