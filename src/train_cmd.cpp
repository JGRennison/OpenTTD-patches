/*
 * This file is part of OpenTTD.
 * OpenTTD is free software; you can redistribute it and/or modify it under the terms of the GNU General Public License as published by the Free Software Foundation, version 2.
 * OpenTTD is distributed in the hope that it will be useful, but WITHOUT ANY WARRANTY; without even the implied warranty of MERCHANTABILITY or FITNESS FOR A PARTICULAR PURPOSE.
 * See the GNU General Public License for more details. You should have received a copy of the GNU General Public License along with OpenTTD. If not, see <http://www.gnu.org/licenses/>.
 */

/** @file train_cmd.cpp Handling of trains. */

#include "stdafx.h"
#include "error.h"
#include "articulated_vehicles.h"
#include "command_func.h"
#include "pathfinder/yapf/yapf.hpp"
#include "news_func.h"
#include "company_func.h"
#include "newgrf_sound.h"
#include "newgrf_text.h"
#include "strings_func.h"
#include "viewport_func.h"
#include "vehicle_func.h"
#include "sound_func.h"
#include "ai/ai.hpp"
#include "game/game.hpp"
#include "newgrf_station.h"
#include "effectvehicle_func.h"
#include "network/network.h"
#include "spritecache.h"
#include "core/random_func.hpp"
#include "company_base.h"
#include "newgrf.h"
#include "infrastructure_func.h"
#include "order_backup.h"
#include "zoom_func.h"
#include "newgrf_debug.h"
#include "framerate_type.h"
#include "tracerestrict.h"
#include "tbtr_template_vehicle_func.h"
#include "autoreplace_func.h"
#include "engine_func.h"
#include "bridge_signal_map.h"
#include "scope_info.h"
#include "scope.h"
#include "core/checksum_func.hpp"
#include "debug_dbg_assert.h"
#include "debug_settings.h"
#include "train_speed_adaptation.h"
#include "event_logs.h"
#include "misc_cmd.h"
#include "train_cmd.h"
#include "vehicle_cmd.h"
#include "tbtr_template_vehicle_cmd.h"
#include "3rdparty/cpp-btree/btree_map.h"

#include "table/strings.h"
#include "table/train_cmd.h"

#include "safeguards.h"

extern btree::btree_multimap<VehicleID, PendingSpeedRestrictionChange> _pending_speed_restriction_change_map;

enum {
	REALISTIC_BRAKING_MIN_SPEED = 5,
};

enum ChooseTrainTrackLookAheadStateFlags {
	CTTLASF_STOP_FOUND       = 0,         ///< Stopping destination found
	CTTLASF_REVERSE_FOUND    = 1,         ///< Reverse destination found
	CTTLASF_NO_RES_VEH_TILE  = 2,         ///< Do not reserve the vehicle tile
};

struct ChooseTrainTrackLookAheadState {
	uint          order_items_start = 0;  ///< Order items start for VehicleOrderSaver
	uint16_t      flags = 0;              ///< Flags
	DestinationID reverse_dest = 0;       ///< Reverse station ID when CTTLASF_REVERSE_FOUND is set
};

/** Flags for ChooseTrainTrack */
enum ChooseTrainTrackFlags {
	CTTF_NONE                   = 0,      ///< No flags
	CTTF_FORCE_RES              = 0x01,   ///< Force a reservation to be made
	CTTF_MARK_STUCK             = 0x02,   ///< The train has to be marked as stuck when needed
	CTTF_NON_LOOKAHEAD          = 0x04,   ///< Any lookahead should not be used, if necessary reset the lookahead state
	CTTF_NO_LOOKAHEAD_VALIDATE  = 0x08,   ///< Don't validate the lookahead state as it has already been done
};
DECLARE_ENUM_AS_BIT_SET(ChooseTrainTrackFlags)

/** Result flags for ChooseTrainTrack */
enum ChooseTrainTrackResultFlags {
	CTTRF_NONE                  = 0,      ///< No flags
	CTTRF_RESERVATION_MADE      = 0x01,   ///< A reservation was made
	CTTRF_REVERSE_AT_SIGNAL     = 0x02,   ///< Reverse at signal
};
DECLARE_ENUM_AS_BIT_SET(ChooseTrainTrackResultFlags)

struct ChooseTrainTrackResult {
	Track track;
	ChooseTrainTrackResultFlags ctt_flags;
};

btree::btree_map<SignalSpeedKey, SignalSpeedValue> _signal_speeds;

static void TryLongReserveChooseTrainTrackFromReservationEnd(Train *v, bool no_reserve_vehicle_tile = false);
static ChooseTrainTrackResult ChooseTrainTrack(Train *v, TileIndex tile, DiagDirection enterdir, TrackBits tracks, ChooseTrainTrackFlags flags, ChooseTrainTrackLookAheadState lookahead_state = {});
static bool TrainApproachingLineEnd(Train *v, bool signal, bool reverse);
static bool TrainCheckIfLineEnds(Train *v, bool reverse = true);
static bool TrainCanLeaveTile(const Train *v);
static inline bool CheckCompatibleRail(const Train *v, TileIndex tile, DiagDirection enterdir);
int ReversingDistanceTargetSpeed(const Train *v);
bool TrainController(Train *v, Vehicle *nomove, bool reverse = true); // Also used in vehicle_sl.cpp.
static TileIndex TrainApproachingCrossingTile(const Train *v);
static void CheckIfTrainNeedsService(Train *v);
static void CheckNextTrainTile(Train *v);
extern TileIndex VehiclePosTraceRestrictPreviousSignalCallback(const Train *v, const void *, TraceRestrictPBSEntrySignalAuxField mode);
static void TrainEnterStation(Train *v, StationID station);
static void UnreserveBridgeTunnelTile(TileIndex tile);
static bool CheckTrainStayInWormHolePathReserve(Train *t, TileIndex tile);

/** Return the scaled date ticks by which the speed restriction
 *  at the current position of the train is going to be invalid */
static StateTicks GetSpeedRestrictionTimeout(const Train *t)
{
	const int64_t velocity = std::max<int64_t>(25, t->cur_speed);
	const int64_t look_ahead_distance = Clamp(t->cur_speed / 8, 4, 16); // In tiles, varying between 4 and 16 depending on current speed

	// This assumes travel along the X or Y map axis, not diagonally. See GetAdvanceDistance, GetAdvanceSpeed.
	const int64_t ticks_per_tile = (192 * 16 * 4 / 3) / velocity;

	const int64_t ticks = ticks_per_tile * look_ahead_distance;

	return _state_ticks + ticks;
}

/** Removes all speed restrictions from all signals */
void ClearAllSignalSpeedRestrictions()
{
	_signal_speeds.clear();
}

void AdjustAllSignalSpeedRestrictionTickValues(StateTicksDelta delta)
{
	for (auto &it : _signal_speeds) {
		it.second.time_stamp += delta;
	}
}

/** Removes all speed restrictions which have passed their timeout from all signals */
void ClearOutOfDateSignalSpeedRestrictions()
{
	for (auto key_value_pair = _signal_speeds.begin(); key_value_pair != _signal_speeds.end(); ) {
		if (key_value_pair->second.IsOutOfDate()) {
			key_value_pair = _signal_speeds.erase(key_value_pair);
		} else {
			++key_value_pair;
		}
	}
}

inline void ClearLookAheadIfInvalid(Train *v)
{
	if (v->lookahead != nullptr && !ValidateLookAhead(v)) v->lookahead.reset();
}

static const uint8_t _vehicle_initial_x_fract[4] = {10, 8, 4,  8};
static const uint8_t _vehicle_initial_y_fract[4] = { 8, 4, 8, 10};

template <>
bool IsValidImageIndex<VEH_TRAIN>(uint8_t image_index)
{
	return image_index < lengthof(_engine_sprite_base);
}


/**
 * Return the cargo weight multiplier to use for a rail vehicle
 * @param cargo Cargo type to get multiplier for
 * @return Cargo weight multiplier
 */
uint8_t FreightWagonMult(CargoType cargo)
{
	if (!CargoSpec::Get(cargo)->is_freight) return 1;
	return _settings_game.vehicle.freight_trains;
}

/** Checks if lengths of all rail vehicles are valid. If not, shows an error message. */
void CheckTrainsLengths()
{
	bool first = true;

	for (const Train *v : Train::IterateFrontOnly()) {
		if (!(v->vehstatus & VS_CRASHED) && !v->IsVirtual()) {
			for (const Train *u = v, *w = v->Next(); w != nullptr; u = w, w = w->Next()) {
				if (u->track != TRACK_BIT_DEPOT) {
					if ((w->track != TRACK_BIT_DEPOT &&
							std::max(abs(u->x_pos - w->x_pos), abs(u->y_pos - w->y_pos)) != u->CalcNextVehicleOffset()) ||
							(w->track == TRACK_BIT_DEPOT && TicksToLeaveDepot(u) <= 0)) {
						SetDParam(0, v->index);
						SetDParam(1, v->owner);
						ShowErrorMessage(STR_BROKEN_VEHICLE_LENGTH, INVALID_STRING_ID, WL_CRITICAL);

						if (!_networking && first) {
							first = false;
							Command<CMD_PAUSE>::Post(PM_PAUSED_ERROR, true);
						}
						/* Break so we warn only once for each train. */
						break;
					}
				}
			}
		}
	}
}

/**
 * Checks the breakdown flags (VehicleRailFlags 9-12) and sets the correct value in the first vehicle of the consist.
 * This function is generally only called to check if a flag may be cleared.
 * @param v the front engine
 * @param flags bitmask of the flags to check.
 */
void CheckBreakdownFlags(Train *v)
{
	dbg_assert(v->IsFrontEngine());
	/* clear the flags we're gonna check first, we'll set them again later (if applicable) */
	CLRBITS(v->flags, (1 << VRF_BREAKDOWN_BRAKING) | VRF_IS_BROKEN);

	for (const Train *w = v; w != nullptr; w = w->Next()) {
		if (v->IsEngine() || w->IsMultiheaded()) {
			if (w->breakdown_ctr == 2) {
				SetBit(v->flags, VRF_BREAKDOWN_BRAKING);
			} else if (w->breakdown_ctr == 1) {
				switch (w->breakdown_type) {
					case BREAKDOWN_CRITICAL:
					case BREAKDOWN_RV_CRASH:
					case BREAKDOWN_EM_STOP:   SetBit(v->flags, VRF_BREAKDOWN_STOPPED); break;
					case BREAKDOWN_LOW_SPEED: SetBit(v->flags, VRF_BREAKDOWN_SPEED);   break;
					case BREAKDOWN_LOW_POWER: SetBit(v->flags, VRF_BREAKDOWN_POWER);   break;
				}
			}
		}
	}
}

uint16_t GetTrainVehicleMaxSpeed(const Train *u, const RailVehicleInfo *rvi_u, const Train *front)
{
	const uint16_t base_speed = GetVehicleProperty(u, PROP_TRAIN_SPEED, rvi_u->max_speed);
	uint16_t speed = base_speed;
	if (HasBit(u->flags, VRF_NEED_REPAIR) && front->IsFrontEngine()) {
		for (uint i = 0; i < u->critical_breakdown_count; i++) {
			speed = std::min<uint16_t>(speed - (speed / (front->tcache.cached_num_engines + 2)) + 1, speed);
		}
	}

	/* clamp speed to be no less than lower of 5mph and 1/8 of base speed */
	speed = std::max<uint16_t>(speed, std::min<uint16_t>(5, (base_speed + 7) >> 3));

	if (HasBit(u->flags, VRF_HAS_HIT_RV) && front->IsFrontEngine()) {
		speed = std::min<uint16_t>(speed, 30);
	}
	return speed;
}

/**
 * Recalculates the cached stuff of a train. Should be called each time a vehicle is added
 * to/removed from the chain, and when the game is loaded.
 * Note: this needs to be called too for 'wagon chains' (in the depot, without an engine)
 * @param allowed_changes Stuff that is allowed to change.
 */
void Train::ConsistChanged(ConsistChangeFlags allowed_changes)
{
	uint16_t max_speed = UINT16_MAX;

	dbg_assert(this->IsFrontEngine() || this->IsFreeWagon());

	const RailVehicleInfo *rvi_v = RailVehInfo(this->engine_type);
	EngineID first_engine = this->IsFrontEngine() ? this->engine_type : INVALID_ENGINE;
	this->gcache.cached_total_length = 0;
	this->compatible_railtypes = RAILTYPES_NONE;
	this->tcache.cached_num_engines = 0;

	bool train_can_tilt = true;
	bool speed_varies_by_railtype = false;
	int16_t min_curve_speed_mod = INT16_MAX;

	for (Train *u = this; u != nullptr; u = u->Next()) {
		const RailVehicleInfo *rvi_u = RailVehInfo(u->engine_type);

		/* Check the this->first cache. */
		dbg_assert_msg(u->First() == this, "u: {}, this: {}",
				VehicleInfoDumper(u), VehicleInfoDumper(this));

		/* update the 'first engine' */
		u->gcache.first_engine = this == u ? INVALID_ENGINE : first_engine;
		u->railtype = rvi_u->railtype;

		if (u->IsEngine()) first_engine = u->engine_type;

		/* Set user defined data to its default value */
		u->tcache.user_def_data = rvi_u->user_def_data;
		this->InvalidateNewGRFCache();
		u->InvalidateNewGRFCache();
	}

	for (Train *u = this; u != nullptr; u = u->Next()) {
		/* Update user defined data (must be done before other properties) */
		u->tcache.user_def_data = GetVehicleProperty(u, PROP_TRAIN_USER_DATA, u->tcache.user_def_data);
		this->InvalidateNewGRFCache();
		u->InvalidateNewGRFCache();

		if (!u->IsArticulatedPart()) {
			if (u->IsEngine() || u->IsMultiheaded()) {
				this->tcache.cached_num_engines++;
			}
		}
	}

	Vehicle *last_vis_effect = this;
	for (Train *u = this; u != nullptr; u = u->Next()) {
		const Engine *e_u = u->GetEngine();
		const RailVehicleInfo *rvi_u = &e_u->u.rail;

<<<<<<< HEAD
		if (!HasBit(e_u->info.misc_flags, EF_RAIL_TILTS)) train_can_tilt = false;
		if (e_u->callbacks_used & SGCU_CB36_SPEED_RAILTYPE) speed_varies_by_railtype = true;
=======
		if (!e_u->info.misc_flags.Test(EngineMiscFlag::RailTilts)) train_can_tilt = false;
>>>>>>> 2c7b3bb5
		min_curve_speed_mod = std::min(min_curve_speed_mod, u->GetCurveSpeedModifier());

		/* Cache wagon override sprite group. nullptr is returned if there is none */
		u->tcache.cached_override = GetWagonOverrideSpriteSet(u->engine_type, u->cargo_type, u->gcache.first_engine);

		/* Reset colour map */
		u->colourmap = PAL_NONE;

		/* Update powered-wagon-status and visual effect */
		u->UpdateVisualEffect(true);
		ClrBit(u->vcache.cached_veh_flags, VCF_LAST_VISUAL_EFFECT);
		if (!(HasBit(u->vcache.cached_vis_effect, VE_ADVANCED_EFFECT) && GB(u->vcache.cached_vis_effect, 0, VE_ADVANCED_EFFECT) == VESM_NONE)) last_vis_effect = u;

		if (rvi_v->pow_wag_power != 0 && rvi_u->railveh_type == RAILVEH_WAGON &&
				UsesWagonOverride(u) && !HasBit(u->vcache.cached_vis_effect, VE_DISABLE_WAGON_POWER)) {
			/* wagon is powered */
			SetBit(u->flags, VRF_POWEREDWAGON); // cache 'powered' status
		} else {
			ClrBit(u->flags, VRF_POWEREDWAGON);
		}

		if (!u->IsArticulatedPart()) {
			/* Do not count powered wagons for the compatible railtypes, as wagons always
			   have railtype normal */
			if (rvi_u->power > 0) {
				this->compatible_railtypes |= GetRailTypeInfo(u->railtype)->powered_railtypes;
			}

			/* Some electric engines can be allowed to run on normal rail. It happens to all
			 * existing electric engines when elrails are disabled and then re-enabled */
			if (HasBit(u->flags, VRF_EL_ENGINE_ALLOWED_NORMAL_RAIL)) {
				u->railtype = RAILTYPE_RAIL;
				u->compatible_railtypes |= RAILTYPES_RAIL;
			}

			/* max speed is the minimum of the speed limits of all vehicles in the consist */
			if ((rvi_u->railveh_type != RAILVEH_WAGON || _settings_game.vehicle.wagon_speed_limits) && !UsesWagonOverride(u)) {
				uint16_t speed = GetTrainVehicleMaxSpeed(u, rvi_u, this);
				if (speed != 0) max_speed = std::min(speed, max_speed);
			}
		}

		uint16_t new_cap = e_u->DetermineCapacity(u);
		if (allowed_changes & CCF_CAPACITY) {
			/* Update vehicle capacity. */
			if (u->cargo_cap > new_cap) u->cargo.Truncate(new_cap);
			u->refit_cap = std::min(new_cap, u->refit_cap);
			u->cargo_cap = new_cap;
		} else {
			/* Verify capacity hasn't changed. */
			if (new_cap != u->cargo_cap) ShowNewGrfVehicleError(u->engine_type, STR_NEWGRF_BROKEN, STR_NEWGRF_BROKEN_CAPACITY, GBUG_VEH_CAPACITY, true);
		}
		u->vcache.cached_cargo_age_period = GetVehicleProperty(u, PROP_TRAIN_CARGO_AGE_PERIOD, e_u->info.cargo_age_period);

		/* check the vehicle length (callback) */
		uint16_t veh_len = CALLBACK_FAILED;
		if (e_u->GetGRF() != nullptr && e_u->GetGRF()->grf_version >= 8) {
			/* Use callback 36 */
			veh_len = GetVehicleProperty(u, PROP_TRAIN_SHORTEN_FACTOR, CALLBACK_FAILED);

			if (veh_len != CALLBACK_FAILED && veh_len >= VEHICLE_LENGTH) {
				ErrorUnknownCallbackResult(e_u->GetGRFID(), CBID_VEHICLE_LENGTH, veh_len);
			}
		} else if (e_u->info.callback_mask.Test(VehicleCallbackMask::Length)) {
			/* Use callback 11 */
			veh_len = GetVehicleCallback(CBID_VEHICLE_LENGTH, 0, 0, u->engine_type, u);
		}
		if (veh_len == CALLBACK_FAILED) veh_len = rvi_u->shorten_factor;
		veh_len = VEHICLE_LENGTH - Clamp(veh_len, 0, VEHICLE_LENGTH - 1);

		if (allowed_changes & CCF_LENGTH) {
			/* Update vehicle length. */
			u->gcache.cached_veh_length = veh_len;
		} else {
			/* Verify length hasn't changed. */
			if (veh_len != u->gcache.cached_veh_length) VehicleLengthChanged(u);
		}

		this->gcache.cached_total_length += u->gcache.cached_veh_length;
		this->InvalidateNewGRFCache();
		u->InvalidateNewGRFCache();
	}
	SetBit(last_vis_effect->vcache.cached_veh_flags, VCF_LAST_VISUAL_EFFECT);

	/* store consist weight/max speed in cache */
	this->vcache.cached_max_speed = max_speed;
	this->tcache.cached_tflags = (train_can_tilt ? TCF_TILT : TCF_NONE) | (speed_varies_by_railtype ? TCF_SPD_RAILTYPE : TCF_NONE);
	this->tcache.cached_curve_speed_mod = min_curve_speed_mod;
	this->tcache.cached_max_curve_speed = this->GetCurveSpeedLimit();

	/* recalculate cached weights and power too (we do this *after* the rest, so it is known which wagons are powered and need extra weight added) */
	this->CargoChanged();

	this->UpdateAcceleration();
	if (this->IsFrontEngine()) {
		if (!HasBit(this->subtype, GVSF_VIRTUAL)) SetWindowDirty(WC_VEHICLE_DETAILS, this->index);
		InvalidateWindowData(WC_VEHICLE_REFIT, this->index, VIWD_CONSIST_CHANGED);
		InvalidateWindowData(WC_VEHICLE_ORDERS, this->index, VIWD_CONSIST_CHANGED);
		InvalidateNewGRFInspectWindow(GSF_TRAINS, this->index);
	}
	if (allowed_changes & CCF_LENGTH) {
		for (Train *u = this->Next(); u != nullptr; u = u->Next()) {
			u->vcache.cached_max_speed = 0;
			u->gcache.cached_weight = 0;
			u->gcache.cached_max_te = 0;
			u->gcache.cached_axle_resistance = 0;
			u->gcache.cached_max_track_speed = 0;
			u->gcache.cached_power = 0;
			u->gcache.cached_air_drag = 0;
			u->gcache.cached_total_length = 0;
			u->tcache.cached_num_engines = 0;
			u->tcache.cached_centre_mass = 0;
			u->tcache.cached_braking_length = 0;
			u->tcache.cached_deceleration = 0;
			u->tcache.cached_uncapped_decel = 0;
			u->tcache.cached_tflags = TCF_NONE;
			u->tcache.cached_curve_speed_mod = 0;
			u->tcache.cached_max_curve_speed = 0;
		}
	}
}

/**
 * Get the fraction of the vehicle's current tile which is in front of it.
 * This is equal to how many more steps it could travel without having to stop/reverse if it was an end of line.
 *
 * See also wrapper without x_pos, y_pos in train.h
 *
 * @param v              the vehicle to use (not required to be the front)
 * @param x_pos          vehicle x position
 * @param y_pos          vehicle y position
 * @return the fraction of the current tile in front of the vehicle
 */
int GetTileMarginInFrontOfTrain(const Train *v, int x_pos, int y_pos)
{
	if (IsDiagonalDirection(v->direction)) {
		DiagDirection dir = DirToDiagDir(v->direction);
		int offset = ((DiagDirToAxis(dir) == AXIS_X) ? x_pos : y_pos) & 0xF;
		return ((dir == DIAGDIR_SE || dir == DIAGDIR_SW) ? TILE_SIZE - 1 - offset : offset) - ((v->gcache.cached_veh_length + 1) / 2);
	} else {
		/* Calc position within the current tile */
		uint x = x_pos & 0xF;
		uint y = y_pos & 0xF;

		/* for non-diagonal directions, x will be 1, 3, 5, ..., 15 */
		switch (v->direction) {
			case DIR_N : x = ~x + ~y + 25; break;
			case DIR_E : x = ~x + y + 9;   break;
			case DIR_S : x = x + y - 7;    break;
			case DIR_W : x = ~y + x + 9;   break;
			default: break;
		}
		x >>= 1; // x is now in range 0 ... 7
		return (TILE_SIZE / 2) - 1 - x - (v->gcache.cached_veh_length + 1) / 2;
	}
}

/**
 * Get the stop location of (the center) of the front vehicle of a train at
 * a platform of a station.
 *
 * See also wrapper without x_pos, y_pos in train.h
 *
 * @param station_id     the ID of the station where we're stopping
 * @param tile           the tile where the vehicle currently is
 * @param v              the vehicle to get the stop location of
 * @param update_train_state whether the state of the train v may be changed
 * @param station_ahead  'return' the amount of 1/16th tiles in front of the train
 * @param station_length 'return' the station length in 1/16th tiles
 * @return the location, calculated from the begin of the station to stop at.
 */
int GetTrainStopLocation(StationID station_id, TileIndex tile, Train *v, bool update_train_state, int *station_ahead, int *station_length)
{
	Train *front = v->First();
	if (IsRailWaypoint(tile)) {
		*station_ahead = *station_length = TILE_SIZE;
	} else {
		const Station *st = Station::Get(station_id);
		*station_ahead  = st->GetPlatformLength(tile, DirToDiagDir(v->direction)) * TILE_SIZE;
		*station_length = st->GetPlatformLength(tile) * TILE_SIZE;
	}

	/* Default to the middle of the station for stations stops that are not in
	 * the order list like intermediate stations when non-stop is disabled */
	OrderStopLocation osl = OSL_PLATFORM_MIDDLE;
	if (front->current_order.IsType(OT_GOTO_STATION) && front->current_order.GetDestination() == station_id) {
		osl = front->current_order.GetStopLocation();
	} else if (front->current_order.IsType(OT_LOADING_ADVANCE) && front->current_order.GetDestination() == station_id) {
		osl = OSL_PLATFORM_THROUGH;
	} else if (front->current_order.IsType(OT_GOTO_WAYPOINT) && front->current_order.GetDestination() == station_id) {
		osl = OSL_PLATFORM_FAR_END;
	}
	int overhang = front->gcache.cached_total_length - *station_length;
	int adjust = 0;
	if (osl == OSL_PLATFORM_THROUGH && overhang > 0) {
		for (Train *u = front; u != nullptr; u = u->Next()) {
			/* Passengers may not be through-loaded */
			if (u->cargo_cap > 0 && IsCargoInClass(u->cargo_type, CC_PASSENGERS)) {
				osl = OSL_PLATFORM_FAR_END;
				break;
			}
		}
	}
	if (osl == OSL_PLATFORM_THROUGH && overhang > 0) {
		/* The train is longer than the station, and we can run through the station to load/unload */
		bool advance_beyond_platform_end = false;
		if (update_train_state) {
			/* Only advance beyond platform end if there is at least one vehicle with capacity in the active part of the train.
			 * This avoids the entire train being beyond the platform end. */
			for (Train *u = v; u != nullptr; u = u->Next()) {
				if (u->cargo_cap != 0) {
					advance_beyond_platform_end = true;
					break;
				}
			}
		}
		for (Train *u = v; u != nullptr; u = u->Next()) {
			if (advance_beyond_platform_end && overhang > 0 && !HasBit(u->flags, VRF_BEYOND_PLATFORM_END) && !u->IsArticulatedPart()) {
				bool skip = true;
				for (const Train *part = u; part != nullptr; part = part->HasArticulatedPart() ? part->GetNextArticulatedPart() : nullptr) {
					if (part->cargo_cap != 0) {
						skip = false;
						break;
					}
				}
				if (skip) {
					for (Train *part = u; part != nullptr; part = part->HasArticulatedPart() ? part->GetNextArticulatedPart() : nullptr) {
						SetBit(part->flags, VRF_BEYOND_PLATFORM_END);
					}
				}
			}
			if (HasBit(u->flags, VRF_BEYOND_PLATFORM_END)) {
				overhang -= u->gcache.cached_veh_length;
				adjust += u->gcache.cached_veh_length;
			} else {
				break;
			}
		}
		for (Train *u = front; u != v; u = u->Next()) overhang -= u->gcache.cached_veh_length; // only advance until rear of train is in platform
		if (overhang < 0) adjust += overhang;
	} else if (overhang >= 0) {
		/* The train is longer than the station, make it stop at the far end of the platform */
		osl = OSL_PLATFORM_FAR_END;
	}

	/* The stop location of the FRONT! of the train */
	int stop;
	switch (osl) {
		default: NOT_REACHED();

		case OSL_PLATFORM_NEAR_END:
			stop = front->gcache.cached_total_length;
			break;

		case OSL_PLATFORM_MIDDLE:
			stop = *station_length - (*station_length -front->gcache.cached_total_length) / 2;
			break;

		case OSL_PLATFORM_FAR_END:
		case OSL_PLATFORM_THROUGH:
			stop = *station_length;
			break;
	}

	/* Subtract half the front vehicle length of the train so we get the real
	 * stop location of the train. */
	int result = stop - ((v->gcache.cached_veh_length + 1) / 2) + adjust;

	if (osl == OSL_PLATFORM_THROUGH && v != front) {
		/* Check front of train for obstructions */

		if (TrainCanLeaveTile(front)) {
			/* Determine the non-diagonal direction in which we will exit this tile */
			DiagDirection dir = VehicleExitDir(front->direction, front->track);
			/* Calculate next tile */
			TileIndex next_tile = front->tile + TileOffsByDiagDir(dir);

			/* Determine the track status on the next tile */
			TrackdirBits trackdirbits = GetTileTrackdirBits(next_tile, TRANSPORT_RAIL, 0, ReverseDiagDir(dir)) & DiagdirReachesTrackdirs(dir);

			/* mask unreachable track bits if we are forbidden to do 90deg turns */
			TrackBits bits = TrackdirBitsToTrackBits(trackdirbits);
			if (_settings_game.pf.forbid_90_deg) {
				bits &= ~TrackCrossesTracks(FindFirstTrack(front->track));
			}

			if (bits == TRACK_BIT_NONE || !CheckCompatibleRail(front, next_tile, dir) || IsRailDepotTile(next_tile) ||
					(KillFirstBit(trackdirbits) == TRACKDIR_BIT_NONE && HasOnewaySignalBlockingTrackdir(next_tile, FindFirstTrackdir(trackdirbits)))) {
				/* next tile is an effective dead end */
				int current_platform_remaining = *station_ahead - TILE_SIZE + GetTileMarginInFrontOfTrain(v);
				int limit = GetTileMarginInFrontOfTrain(front) + (*station_length - current_platform_remaining) - ((v->gcache.cached_veh_length + 1) / 2);
				result = std::min(limit, result);
			}
		}
	}

	return result;
}


/**
 * Computes train speed limit caused by curves
 * @return imposed speed limit
 */
uint16_t Train::GetCurveSpeedLimit() const
{
	dbg_assert(this->First() == this);

	static const int absolute_max_speed = UINT16_MAX;
	int max_speed = absolute_max_speed;

	if (_settings_game.vehicle.train_acceleration_model == AM_ORIGINAL) return max_speed;

	int curvecount[2] = {0, 0};

	/* first find the curve speed limit */
	int numcurve = 0;
	int sum = 0;
	int pos = 0;
	int lastpos = -1;
	for (const Train *u = this; u->Next() != nullptr; u = u->Next(), pos += u->gcache.cached_veh_length) {
		Direction this_dir = u->direction;
		Direction next_dir = u->Next()->direction;

		DirDiff dirdiff = DirDifference(this_dir, next_dir);
		if (dirdiff == DIRDIFF_SAME) continue;

		if (dirdiff == DIRDIFF_45LEFT) curvecount[0]++;
		if (dirdiff == DIRDIFF_45RIGHT) curvecount[1]++;
		if (dirdiff == DIRDIFF_45LEFT || dirdiff == DIRDIFF_45RIGHT) {
			if (lastpos != -1) {
				numcurve++;
				sum += pos - lastpos;
				if (pos - lastpos <= static_cast<int>(VEHICLE_LENGTH) && max_speed > 88) {
					max_speed = 88;
				}
			}
			lastpos = pos;
		}

		/* if we have a 90 degree turn, fix the speed limit to 60 */
		if (dirdiff == DIRDIFF_90LEFT || dirdiff == DIRDIFF_90RIGHT) {
			max_speed = 61;
		}
	}

	if (numcurve > 0 && max_speed > 88) {
		if (curvecount[0] == 1 && curvecount[1] == 1) {
			max_speed = absolute_max_speed;
		} else {
			sum = CeilDiv(sum, VEHICLE_LENGTH);
			sum /= numcurve;
			max_speed = 232 - (13 - Clamp(sum, 1, 12)) * (13 - Clamp(sum, 1, 12));
		}
	}

	if (max_speed != absolute_max_speed) {
		/* Apply the current railtype's curve speed advantage */
		const RailTypeInfo *rti = GetRailTypeInfo(GetRailTypeByTrackBit(this->tile, this->track));
		max_speed += (max_speed / 2) * rti->curve_speed;

		if (this->tcache.cached_tflags & TCF_TILT) {
			/* Apply max_speed bonus of 20% for a tilting train */
			max_speed += max_speed / 5;
		}

		/* Apply max_speed modifier (cached value is fixed-point binary with 8 fractional bits)
		 * and clamp the result to an acceptable range. */
		max_speed += (max_speed * this->tcache.cached_curve_speed_mod) / 256;
		max_speed = Clamp(max_speed, 2, absolute_max_speed);
	}

	return static_cast<uint16_t>(max_speed);
}

void AdvanceOrderIndex(const Vehicle *v, VehicleOrderID &index)
{
	int depth = 0;

	do {
		/* Wrap around. */
		if (index >= v->GetNumOrders()) index = 0;

		const Order *order = v->GetOrder(index);
		dbg_assert(order != nullptr);

		switch (order->GetType()) {
			case OT_GOTO_DEPOT:
				/* Skip service in depot orders when the train doesn't need service. */
				if ((order->GetDepotOrderType() & ODTFB_SERVICE) && !v->NeedsServicing()) break;
				[[fallthrough]];
			case OT_GOTO_STATION:
			case OT_GOTO_WAYPOINT:
				return;
			case OT_CONDITIONAL: {
				VehicleOrderID next = ProcessConditionalOrder(order, v, PCO_DRY_RUN);
				if (next != INVALID_VEH_ORDER_ID) {
					depth++;
					index = next;
					/* Don't increment next, so no break here. */
					continue;
				}
				break;
			}
			default:
				break;
		}
		/* Don't increment inside the while because otherwise conditional
		 * orders can lead to an infinite loop. */
		++index;
		depth++;
	} while (depth < v->GetNumOrders());

	/* Wrap around. */
	if (index >= v->GetNumOrders()) index = 0;
}

int PredictStationStoppingLocation(const Train *v, const Order *order, int station_length, DestinationID dest)
{
	/* Default to the middle of the station for stations stops that are not in
	 * the order list like intermediate stations when non-stop is disabled */
	OrderStopLocation osl = OSL_PLATFORM_MIDDLE;
	if (order->IsType(OT_GOTO_STATION) && order->GetDestination() == dest) {
		osl = order->GetStopLocation();
	} else if (order->IsType(OT_LOADING_ADVANCE) && order->GetDestination() == dest) {
		osl = OSL_PLATFORM_THROUGH;
	} else if (order->IsType(OT_GOTO_WAYPOINT) && order->GetDestination() == dest) {
		osl = OSL_PLATFORM_FAR_END;
	}

	int overhang = v->gcache.cached_total_length - station_length;
	int adjust = 0;
	if (osl == OSL_PLATFORM_THROUGH && overhang > 0) {
		for (const Train *u = v; u != nullptr; u = u->Next()) {
			/* Passengers may not be through-loaded */
			if (u->cargo_cap > 0 && IsCargoInClass(u->cargo_type, CC_PASSENGERS)) {
				osl = OSL_PLATFORM_FAR_END;
				break;
			}
		}
	}
	if (osl == OSL_PLATFORM_THROUGH && overhang > 0) {
		/* The train is longer than the station, and we can run through the station to load/unload */

		/* Check whether the train has already reached the platform and set VRF_BEYOND_PLATFORM_END on the front part */
		if (HasBit(v->flags, VRF_BEYOND_PLATFORM_END)) {
			/* Compute how much of the train should stop beyond the station, using already set flags */
			int beyond = 0;
			for (const Train *u = v; u != nullptr && HasBit(u->flags, VRF_BEYOND_PLATFORM_END); u = u->Next()) {
				beyond += u->gcache.cached_veh_length;
			}
			/* Adjust for the remaining amount of train being less than the station length */
			int overshoot = station_length - std::min(v->gcache.cached_total_length - beyond, station_length);
			adjust = beyond - overshoot;
		} else {
			/* Train hasn't reached the platform yet, or no advancing has occurred, use predictive mode */
			for (const Train *u = v; u != nullptr; u = u->Next()) {
				if (overhang > 0 && !u->IsArticulatedPart()) {
					bool skip = true;
					for (const Train *part = u; part != nullptr; part = part->HasArticulatedPart() ? part->GetNextArticulatedPart() : nullptr) {
						if (part->cargo_cap != 0) {
							skip = false;
							break;
						}
					}
					if (skip) {
						for (const Train *part = u; part != nullptr; part = part->HasArticulatedPart() ? part->GetNextArticulatedPart() : nullptr) {
							overhang -= part->gcache.cached_veh_length;
							adjust += part->gcache.cached_veh_length;
						}
						continue;
					}
				}
				break;
			}
			if (overhang < 0) adjust += overhang;
		}
	} else if (overhang >= 0) {
		/* The train is longer than the station, make it stop at the far end of the platform */
		osl = OSL_PLATFORM_FAR_END;
	}

	int stop;
	switch (osl) {
		default: NOT_REACHED();

		case OSL_PLATFORM_NEAR_END:
			stop = v->gcache.cached_total_length;
			break;

		case OSL_PLATFORM_MIDDLE:
			stop = station_length - (station_length - v->gcache.cached_total_length) / 2;
			break;

		case OSL_PLATFORM_FAR_END:
		case OSL_PLATFORM_THROUGH:
			stop = station_length;
			break;
	}
	return stop + adjust;
}

TrainDecelerationStats::TrainDecelerationStats(const Train *t, int z_pos)
{
	this->deceleration_x2 = 2 * t->tcache.cached_deceleration;
	this->uncapped_deceleration_x2 = 2 * t->tcache.cached_uncapped_decel;
	this->z_pos = z_pos;
	this->t = t;
}

static int64_t GetRealisticBrakingDistanceForSpeed(const TrainDecelerationStats &stats, int start_speed, int end_speed, int z_delta)
{
<<<<<<< HEAD
	/* v^2 = u^2 + 2as */
=======
	if (this->gcache.cached_veh_length != 8 && HasBit(this->flags, VRF_REVERSE_DIRECTION) && !EngInfo(this->engine_type)->misc_flags.Test(EngineMiscFlag::RailFlips)) {
		int reference_width = TRAININFO_DEFAULT_VEHICLE_WIDTH;
>>>>>>> 2c7b3bb5

	auto sqr = [](int64_t speed) -> int64_t { return speed * speed; };

	int64_t ke_delta = sqr(start_speed) - sqr(end_speed);

	int64_t dist = ke_delta / stats.deceleration_x2;

	if (z_delta < 0 && _settings_game.vehicle.train_acceleration_model != AM_ORIGINAL) {
		/* descending */
		/* (5/18) is due to KE being in km/h derived units instead of m/s */
		int64_t slope_dist = (ke_delta - (z_delta * ((400 * 5) / 18) * _settings_game.vehicle.train_slope_steepness)) / stats.uncapped_deceleration_x2;
		dist = std::max<int64_t>(dist, slope_dist);
	}
	return dist;
}

<<<<<<< HEAD
static int GetRealisticBrakingSpeedForDistance(const TrainDecelerationStats &stats, int distance, int end_speed, int z_delta)
{
	/* v^2 = u^2 + 2as */

	auto sqr = [](int64_t speed) -> int64_t { return speed * speed; };

	int64_t target_ke = sqr(end_speed);
	int64_t speed_sqr = target_ke + ((int64_t)stats.deceleration_x2 * (int64_t)distance);

	if (speed_sqr <= REALISTIC_BRAKING_MIN_SPEED * REALISTIC_BRAKING_MIN_SPEED) return REALISTIC_BRAKING_MIN_SPEED;

	if (z_delta < 0 && _settings_game.vehicle.train_acceleration_model != AM_ORIGINAL) {
		/* descending */
		/* (5/18) is due to KE being in km/h derived units instead of m/s */
		int64_t sloped_ke = target_ke + (z_delta * ((400 * 5) / 18) * _settings_game.vehicle.train_slope_steepness);
		int64_t slope_speed_sqr = sloped_ke + ((int64_t)stats.uncapped_deceleration_x2 * (int64_t)distance);
		if (slope_speed_sqr < speed_sqr &&
				_settings_game.vehicle.train_acceleration_model == AM_REALISTIC && GetRailTypeInfo(stats.t->railtype)->acceleration_type != 2) {
			/* calculate speed at which braking would be sufficient */

			uint weight = stats.t->gcache.cached_weight;
			int64_t power_w = (stats.t->gcache.cached_power * 746ll) + (stats.t->tcache.cached_braking_length * (int64_t)RBC_BRAKE_POWER_PER_LENGTH);
			int64_t min_braking_force = (stats.t->tcache.cached_braking_length * (int64_t)RBC_BRAKE_FORCE_PER_LENGTH) + stats.t->gcache.cached_axle_resistance + (weight * 16);

			/* F = (7/8) * (F_min + ((power_w * 18) / (5 * v)))
			 * v^2 = sloped_ke + F * s / (4 * m)
			 * let k = sloped_ke + ((7 * F_min * s) / (8 * 4 * m))
			 * v^3 - k * v - (7 * 18 * power_w * s) / (5 * 8 * 4 * m) = 0
			 * v^3 + p * v + q = 0
			 *   where: p = -k
			 *          q = -(7 * 18 * power_w * s) / (5 * 8 * 4 * m)
			 *
			 * v = cbrt(-q / 2 + sqrt((q^2 / 4) - (k^3 / 27))) + cbrt(-q / 2 - sqrt((q^2 / 4) - (k^3 / 27)))
			 * let r = - q / 2 = (7 * 9 * power_w * s) / (5 * 8 * 4 * m)
			 * let l = k / 3
			 * v = cbrt(r + sqrt(r^2 - l^3)) + cbrt(r - sqrt(r^2 - l^3))
			 */
			int64_t l = (sloped_ke + ((7 * min_braking_force * (int64_t)distance) / (8 * weight))) / 3;
			int64_t r = (7 * 9 * power_w * (int64_t)distance) / (160 * weight);
			int64_t sqrt_factor = (r * r) - (l * l * l);
			if (sqrt_factor >= 0) {
				int64_t part = IntSqrt64(sqrt_factor);
				int32_t v_calc = IntCbrt(r + part);
				int cb2 = r - part;
				if (cb2 > 0) {
					v_calc += IntCbrt(cb2);
				} else if (cb2 < 0) {
					v_calc -= IntCbrt(-cb2);
				}
				int64_t v_calc_sq = sqr(v_calc);
				if (v_calc_sq < speed_sqr && v_calc_sq > slope_speed_sqr) {
					return std::max((int)REALISTIC_BRAKING_MIN_SPEED, v_calc);
				}
			}
=======
	if (offset != nullptr) {
		if (HasBit(this->flags, VRF_REVERSE_DIRECTION) && !EngInfo(this->engine_type)->misc_flags.Test(EngineMiscFlag::RailFlips)) {
			offset->x = ScaleSpriteTrad(((int)this->gcache.cached_veh_length - (int)VEHICLE_LENGTH / 2) * reference_width / (int)VEHICLE_LENGTH);
		} else {
			offset->x = ScaleSpriteTrad(reference_width) / 2;
>>>>>>> 2c7b3bb5
		}
		speed_sqr = std::min<int64_t>(speed_sqr, slope_speed_sqr);
	}
	if (speed_sqr <= REALISTIC_BRAKING_MIN_SPEED * REALISTIC_BRAKING_MIN_SPEED) return REALISTIC_BRAKING_MIN_SPEED;
	if (speed_sqr > UINT_MAX) speed_sqr = UINT_MAX;

	return IntSqrt((uint) speed_sqr);
}

void LimitSpeedFromLookAhead(int &max_speed, const TrainDecelerationStats &stats, int current_position, int position, int end_speed, int z_delta)
{
	if (position <= current_position) {
		max_speed = std::min(max_speed, std::max(15, end_speed));
	} else if (end_speed < max_speed) {
		int64_t distance = GetRealisticBrakingDistanceForSpeed(stats, max_speed, end_speed, z_delta);
		if (distance + current_position > position) {
			/* Speed is too fast, we would overshoot */
			if (z_delta < 0 && (position - current_position) < stats.t->gcache.cached_total_length) {
				int effective_length = std::min<int>(stats.t->gcache.cached_total_length, stats.t->tcache.cached_centre_mass * 2);
				if ((position - current_position) < effective_length) {
					/* Reduce z delta near target to compensate for target z not taking into account that z varies across the whole train */
					z_delta = (z_delta * (position - current_position)) / effective_length;
				}
			}
			max_speed = std::min(max_speed, GetRealisticBrakingSpeedForDistance(stats, position - current_position, end_speed, z_delta));
		}
	}
}

static void ApplyLookAheadItem(const Train *v, const TrainReservationLookAheadItem &item, int &max_speed, int &advisory_max_speed,
		VehicleOrderID &current_order_index, const Order *&order, StationID &last_station_visited, const TrainDecelerationStats &stats, int current_position)
{
	auto limit_speed = [&](int position, int end_speed, int z) {
		LimitSpeedFromLookAhead(max_speed, stats, current_position, position, end_speed, z - stats.z_pos);
		advisory_max_speed = std::min(advisory_max_speed, max_speed);
	};
	auto limit_advisory_speed = [&](int position, int end_speed, int z) {
		LimitSpeedFromLookAhead(advisory_max_speed, stats, current_position, position, end_speed, z - stats.z_pos);
	};

	switch (item.type) {
		case TRLIT_STATION: {
			if (order->ShouldStopAtStation(last_station_visited, item.data_id, Waypoint::GetIfValid(item.data_id) != nullptr)) {
				limit_advisory_speed(item.start + PredictStationStoppingLocation(v, order, item.end - item.start, item.data_id), 0, item.z_pos);
				last_station_visited = item.data_id;
			} else if (order->IsType(OT_GOTO_WAYPOINT) && order->GetDestination() == item.data_id && (order->GetWaypointFlags() & OWF_REVERSE)) {
				limit_advisory_speed(item.start + v->gcache.cached_total_length, 0, item.z_pos);
				if (order->IsWaitTimetabled()) last_station_visited = item.data_id;
			}
			if (order->IsBaseStationOrder() && order->GetDestination() == item.data_id && v->GetNumOrders() > 0) {
				current_order_index++;
				AdvanceOrderIndex(v, current_order_index);
				order = v->GetOrder(current_order_index);
				uint16_t order_max_speed = order->GetMaxSpeed();
				if (order_max_speed < UINT16_MAX) limit_advisory_speed(item.start, order_max_speed, item.z_pos);
			}
			break;
		}

		case TRLIT_REVERSE:
			limit_advisory_speed(item.start + v->gcache.cached_total_length, 0, item.z_pos);
			break;

		case TRLIT_TRACK_SPEED:
			limit_speed(item.start, item.data_id, item.z_pos);
			break;

		case TRLIT_SPEED_RESTRICTION:
			if (item.data_id > 0) limit_advisory_speed(item.start, item.data_id, item.z_pos);
			break;

		case TRLIT_SIGNAL:
			if (_settings_game.vehicle.realistic_braking_aspect_limited == TRBALM_ON &&
					(v->lookahead->lookahead_end_position == item.start || v->lookahead->lookahead_end_position == item.start + 1)) {
				limit_advisory_speed(item.start, 0, item.z_pos);
			}
			break;

		case TRLIT_CURVE_SPEED:
			if (_settings_game.vehicle.train_acceleration_model != AM_ORIGINAL) limit_speed(item.start, item.data_id, item.z_pos);
			break;

		case TRLIT_SPEED_ADAPTATION:
			break;
	}
}

static void AdvanceLookAheadPosition(Train *v)
{
	v->lookahead->current_position++;
	if (v->lookahead->zpos_refresh_remaining > 0) v->lookahead->zpos_refresh_remaining--;

	if (v->lookahead->current_position > v->lookahead->reservation_end_position + 8 && v->track != TRACK_BIT_DEPOT) {
		/* Beyond end of lookahead, delete it, it will be recreated later with a new reservation */
		v->lookahead.reset();
		return;
	}

	if (unlikely(v->lookahead->current_position >= (1 << 30))) {
		/* Prevent signed overflow by rebasing all position values */
		const int32_t old_position = v->lookahead->current_position;
		v->lookahead->current_position = 0;
		v->lookahead->reservation_end_position -= old_position;
		v->lookahead->lookahead_end_position -= old_position;
		v->lookahead->next_extend_position -= old_position;
		for (TrainReservationLookAheadItem &item : v->lookahead->items) {
			item.start -= old_position;
			item.end -= old_position;
		}
		for (TrainReservationLookAheadCurve &curve : v->lookahead->curves) {
			curve.position -= old_position;
		}
	}

	while (!v->lookahead->items.empty() && v->lookahead->items.front().end < v->lookahead->current_position) {
		if (v->lookahead->items.front().type == TRLIT_STATION) {
			int trim_position = v->lookahead->current_position - 4;
			for (const Train *u = v; u != nullptr; u = u->Next()) {
				if (HasBit(u->flags, VRF_BEYOND_PLATFORM_END)) {
					trim_position -= u->gcache.cached_veh_length;
				} else {
					break;
				}
			}
			if (v->lookahead->items.front().end >= trim_position) break;
		}
		v->lookahead->items.pop_front();
	}

	if (v->lookahead->current_position == v->lookahead->next_extend_position) {
		SetTrainReservationLookaheadEnd(v);

		/* This may clear the lookahead if it has become invalid */
		TryLongReserveChooseTrainTrackFromReservationEnd(v, true);
		if (v->lookahead == nullptr) return;

		v->lookahead->SetNextExtendPositionIfUnset();
	}
}

/**
 * Calculates the maximum speed information of the vehicle under its current conditions.
 * @return Maximum speed information of the vehicle.
 */
Train::MaxSpeedInfo Train::GetCurrentMaxSpeedInfoInternal(bool update_state) const
{
	int max_speed = _settings_game.vehicle.train_acceleration_model == AM_ORIGINAL ?
			this->gcache.cached_max_track_speed :
			std::min<int>(this->tcache.cached_max_curve_speed, this->gcache.cached_max_track_speed);

	if (this->current_order.IsType(OT_LOADING_ADVANCE)) max_speed = std::min<int>(max_speed, _settings_game.vehicle.through_load_speed_limit);

	int advisory_max_speed = max_speed;

	if (_settings_game.vehicle.train_acceleration_model == AM_REALISTIC && this->lookahead == nullptr) {
		Train *v_platform = const_cast<Train *>(this->GetStationLoadingVehicle());
		TileIndex platform_tile = v_platform->tile;
		if (HasStationTileRail(platform_tile)) {
			StationID sid = GetStationIndex(platform_tile);
			if (this->current_order.ShouldStopAtStation(this, sid, IsRailWaypoint(platform_tile))) {
				int station_ahead;
				int station_length;
				int stop_at = GetTrainStopLocation(sid, platform_tile, v_platform, update_state, &station_ahead, &station_length);

				/* The distance to go is whatever is still ahead of the train minus the
				 * distance from the train's stop location to the end of the platform */
				int distance_to_go = station_ahead / TILE_SIZE - (station_length - stop_at) / TILE_SIZE;

				if (distance_to_go > 0) {
					if (this->UsingRealisticBraking()) {
						advisory_max_speed = std::min(advisory_max_speed, 15 * distance_to_go);
					} else {
						int st_max_speed = 120;

						int delta_v = this->cur_speed / (distance_to_go + 1);
						if (max_speed > (this->cur_speed - delta_v)) {
							st_max_speed = this->cur_speed - (delta_v / 10);
						}

						st_max_speed = std::max(st_max_speed, 25 * distance_to_go);
						max_speed = std::min(max_speed, st_max_speed);
					}
				}
			}
		}
	}

	if (HasBit(this->flags, VRF_CONSIST_SPEED_REDUCTION)) {
		ClrBit(const_cast<Train *>(this)->flags, VRF_CONSIST_SPEED_REDUCTION);
		for (const Train *u = this; u != nullptr; u = u->Next()) {
			if (u->track == TRACK_BIT_DEPOT) {
				SetBit(const_cast<Train *>(this)->flags, VRF_CONSIST_SPEED_REDUCTION);
				if (_settings_game.vehicle.train_acceleration_model == AM_REALISTIC) {
					max_speed = std::min<int>(max_speed, _settings_game.vehicle.rail_depot_speed_limit);
				}
				continue;
			}

			/* Vehicle is on the middle part of a bridge. */
			if (u->track & TRACK_BIT_WORMHOLE && !(u->vehstatus & VS_HIDDEN)) {
				SetBit(const_cast<Train *>(this)->flags, VRF_CONSIST_SPEED_REDUCTION);
				max_speed = std::min<int>(max_speed, GetBridgeSpec(GetBridgeType(u->tile))->speed);
			}
		}
	}

	advisory_max_speed = std::min<int>(advisory_max_speed, this->current_order.GetMaxSpeed());
	if (HasBit(this->flags, VRF_BREAKDOWN_SPEED)) {
		advisory_max_speed = std::min<int>(advisory_max_speed, this->GetBreakdownSpeed());
	}
	if (this->speed_restriction != 0) {
		advisory_max_speed = std::min<int>(advisory_max_speed, this->speed_restriction);
	}
	if (this->signal_speed_restriction != 0 && _settings_game.vehicle.train_speed_adaptation && !HasBit(this->flags, VRF_SPEED_ADAPTATION_EXEMPT)) {
		advisory_max_speed = std::min<int>(advisory_max_speed, this->signal_speed_restriction);
	}
	if (this->reverse_distance >= 1) {
		advisory_max_speed = std::min<int>(advisory_max_speed, ReversingDistanceTargetSpeed(this));
	}

	if (this->UsingRealisticBraking()) {
		if (this->lookahead != nullptr) {
			if (update_state && this->lookahead->zpos_refresh_remaining == 0) {
				this->lookahead->cached_zpos = this->CalculateOverallZPos();
				this->lookahead->zpos_refresh_remaining = this->GetZPosCacheUpdateInterval();
			}
			TrainDecelerationStats stats(this, this->lookahead->cached_zpos);
			if (HasBit(this->lookahead->flags, TRLF_DEPOT_END)) {
				LimitSpeedFromLookAhead(max_speed, stats, this->lookahead->current_position, this->lookahead->reservation_end_position - TILE_SIZE,
						_settings_game.vehicle.rail_depot_speed_limit, this->lookahead->reservation_end_z - stats.z_pos);
			} else {
				LimitSpeedFromLookAhead(max_speed, stats, this->lookahead->current_position, this->lookahead->reservation_end_position,
						0, this->lookahead->reservation_end_z - stats.z_pos);
			}
			advisory_max_speed = std::min(advisory_max_speed, max_speed);
			VehicleOrderID current_order_index = this->cur_real_order_index;
			const Order *order = &(this->current_order);
			StationID last_station_visited = this->last_station_visited;
			for (const TrainReservationLookAheadItem &item : this->lookahead->items) {
				ApplyLookAheadItem(this, item, max_speed, advisory_max_speed, current_order_index, order, last_station_visited, stats, this->lookahead->current_position);
			}
			if (HasBit(this->lookahead->flags, TRLF_APPLY_ADVISORY)) {
				max_speed = std::min(max_speed, advisory_max_speed);
			}
		} else {
			advisory_max_speed = std::min(advisory_max_speed, 30);
		}
	}

	return { max_speed, advisory_max_speed };
}

/**
 * Calculates the maximum speed of the vehicle under its current conditions.
 * @return Maximum speed of the vehicle.
 */
int Train::GetCurrentMaxSpeed() const
{
	MaxSpeedInfo info = this->GetCurrentMaxSpeedInfo();
	return std::min(info.strict_max_speed, info.advisory_max_speed);
}

uint32_t Train::CalculateOverallZPos() const
{
	if (likely(HasBit(this->vcache.cached_veh_flags, VCF_GV_ZERO_SLOPE_RESIST))) {
		return this->z_pos;
	} else {
		int64_t sum = 0;
		for (const Train *u = this; u != nullptr; u = u->Next()) {
			sum += ((int)u->z_pos * (int)u->tcache.cached_veh_weight);
		}
		return sum / this->gcache.cached_weight;
	}
}

/** Update acceleration of the train from the cached power and weight. */
void Train::UpdateAcceleration()
{
	dbg_assert(this->IsFrontEngine() || this->IsFreeWagon());

	uint power = this->gcache.cached_power;
	uint weight = this->gcache.cached_weight;
	assert(weight != 0);
	this->acceleration = Clamp(power / weight * 4, 1, 255);

	if (_settings_game.vehicle.train_braking_model == TBM_REALISTIC && !GetRailTypeInfo(this->railtype)->ctrl_flags.Test(RailTypeCtrlFlag::NoRealisticBraking) && this->IsFrontEngine()) {
		this->tcache.cached_tflags |= TCF_RL_BRAKING;
		switch (_settings_game.vehicle.train_acceleration_model) {
			default: NOT_REACHED();
			case AM_ORIGINAL:
				this->tcache.cached_uncapped_decel = this->tcache.cached_deceleration = Clamp((this->acceleration * 7) / 2, 1, 200);
				this->tcache.cached_braking_length = this->gcache.cached_total_length;
				break;

			case AM_REALISTIC: {
				int acceleration_type = this->GetAccelerationType();
				bool maglev = (acceleration_type == 2);
				int64_t power_w = power * 746ll;

				/* Increase the effective length used for brake force/power value when using the freight weight multiplier */
				uint length = this->gcache.cached_total_length;
				if (_settings_game.vehicle.freight_trains > 1) {
					uint adjust = (_settings_game.vehicle.freight_trains - 1);
					for (const Train *u = this; u != nullptr; u = u->Next()) {
						if (u->cargo_cap > 0 && CargoSpec::Get(u->cargo_type)->is_freight) {
							length += ((u->gcache.cached_veh_length * adjust) + 1) / 2;
						}
					}
					length = Clamp<uint>(length, 0, UINT16_MAX);
				}
				this->tcache.cached_braking_length = length;

				int64_t min_braking_force = (int64_t)length * (int64_t)RBC_BRAKE_FORCE_PER_LENGTH;
				if (!maglev) {
					/* From GroundVehicle::GetAcceleration()
					 * force = power * 18 / (speed * 5);
					 * resistance += (area * this->gcache.cached_air_drag * speed * speed) / 1000;
					 *
					 * let:
					 * F = force + resistance
					 * P = power
					 * v = speed
					 * d = area * this->gcache.cached_air_drag / 1000
					 *
					 * F = (18 P / 5 v) + d v^2
					 * Minimum occurs at d F / d v = 0
					 * This is v^3 = 9 P / 5 d
					 * If d == 0 or v > max v, evaluate at max v
					 */
					int evaluation_speed = this->vcache.cached_max_speed;
					int area = 14;
					int64_t power_b = power_w + ((int64_t)length * RBC_BRAKE_POWER_PER_LENGTH);
					if (this->gcache.cached_air_drag > 0) {
						uint64_t v_3 = 1800 * (uint64_t)power_b / (area * this->gcache.cached_air_drag);
						evaluation_speed = std::min<int>(evaluation_speed, IntCbrt(v_3));
					}
					if (evaluation_speed > 0) {
						min_braking_force += power_b * 18 / (evaluation_speed * 5);
						min_braking_force += (area * this->gcache.cached_air_drag * evaluation_speed * evaluation_speed) / 1000;
					}

					min_braking_force += this->gcache.cached_axle_resistance;
					int rolling_friction = 16; // 16 is the minimum value of v->GetRollingFriction() for a moving vehicle
					min_braking_force += weight * rolling_friction;
				} else {
					/* From GroundVehicle::GetAcceleration()
					 * Braking force does not decrease with speed,
					 * therefore air drag can be omitted.
					 * There is no rolling/axle drag. */
					min_braking_force += power_w / 25;
				}
				min_braking_force -= (min_braking_force >> 3); // Slightly underestimate braking for defensive driving purposes
				this->tcache.cached_uncapped_decel = Clamp(min_braking_force / (weight * 4), 1, UINT16_MAX);
				this->tcache.cached_deceleration = Clamp(this->tcache.cached_uncapped_decel, 1, GetTrainRealisticBrakingTargetDecelerationLimit(acceleration_type));
				break;
			}
		}
	} else {
		this->tcache.cached_tflags &= ~TCF_RL_BRAKING;
		this->tcache.cached_deceleration = 0;
		this->tcache.cached_uncapped_decel = 0;
		this->tcache.cached_braking_length = this->gcache.cached_total_length;
	}

	if (_settings_game.vehicle.improved_breakdowns) {
		if (_settings_game.vehicle.train_acceleration_model == AM_ORIGINAL) {
			this->breakdown_chance_factor = std::max(128 * 3 / (this->tcache.cached_num_engines + 2), 5);
		}
	}
}

bool Train::ConsistNeedsRepair() const
{
	if (!HasBit(this->flags, VRF_CONSIST_BREAKDOWN)) return false;

	for (const Train *u = this; u != nullptr; u = u->Next()) {
		if (HasBit(u->flags, VRF_NEED_REPAIR)) return true;
	}
	return false;
}

int Train::GetCursorImageOffset() const
{
	if (this->gcache.cached_veh_length != 8 && HasBit(this->flags, VRF_REVERSE_DIRECTION) && !HasBit(EngInfo(this->engine_type)->misc_flags, EF_RAIL_FLIPS)) {
		int reference_width = TRAININFO_DEFAULT_VEHICLE_WIDTH;

		const Engine *e = this->GetEngine();
		if (e->GetGRF() != nullptr && is_custom_sprite(e->u.rail.image_index)) {
			reference_width = e->GetGRF()->traininfo_vehicle_width;
		}

		return ScaleSpriteTrad((this->gcache.cached_veh_length - (int)VEHICLE_LENGTH) * reference_width / (int)VEHICLE_LENGTH);
	}
	return 0;
}

/**
 * Get the width of a train vehicle image in the GUI.
 * @param offset Additional offset for positioning the sprite; set to nullptr if not needed
 * @return Width in pixels
 */
int Train::GetDisplayImageWidth(Point *offset) const
{
	int reference_width = TRAININFO_DEFAULT_VEHICLE_WIDTH;
	int vehicle_pitch = 0;

	const Engine *e = this->GetEngine();
	if (e->GetGRF() != nullptr && is_custom_sprite(e->u.rail.image_index)) {
		reference_width = e->GetGRF()->traininfo_vehicle_width;
		vehicle_pitch = e->GetGRF()->traininfo_vehicle_pitch;
	}

	if (offset != nullptr) {
		if (HasBit(this->flags, VRF_REVERSE_DIRECTION) && !HasBit(EngInfo(this->engine_type)->misc_flags, EF_RAIL_FLIPS)) {
			offset->x = ScaleSpriteTrad(((int)this->gcache.cached_veh_length - (int)VEHICLE_LENGTH / 2) * reference_width / (int)VEHICLE_LENGTH);
		} else {
			offset->x = ScaleSpriteTrad(reference_width) / 2;
		}
		offset->y = ScaleSpriteTrad(vehicle_pitch);
	}
	return ScaleSpriteTrad(this->gcache.cached_veh_length * reference_width / VEHICLE_LENGTH);
}

static SpriteID GetDefaultTrainSprite(uint8_t spritenum, Direction direction)
{
	dbg_assert(IsValidImageIndex<VEH_TRAIN>(spritenum));
	return ((direction + _engine_sprite_add[spritenum]) & _engine_sprite_and[spritenum]) + _engine_sprite_base[spritenum];
}

/**
 * Get the sprite to display the train.
 * @param direction Direction of view/travel.
 * @param image_type Visualisation context.
 * @return Sprite to display.
 */
void Train::GetImage(Direction direction, EngineImageType image_type, VehicleSpriteSeq *result) const
{
	uint8_t spritenum = this->spritenum;

	if (HasBit(this->flags, VRF_REVERSE_DIRECTION)) direction = ReverseDir(direction);

	if (is_custom_sprite(spritenum)) {
		GetCustomVehicleSprite(this, (Direction)(direction + 4 * IS_CUSTOM_SECONDHEAD_SPRITE(spritenum)), image_type, result);
		if (result->IsValid()) return;

		spritenum = this->GetEngine()->original_image_index;
	}

	dbg_assert(IsValidImageIndex<VEH_TRAIN>(spritenum));
	SpriteID sprite = GetDefaultTrainSprite(spritenum, direction);

	if (this->cargo.StoredCount() >= this->cargo_cap / 2U) sprite += _wagon_full_adder[spritenum];

	result->Set(sprite);
}

static void GetRailIcon(EngineID engine, bool rear_head, int &y, EngineImageType image_type, VehicleSpriteSeq *result)
{
	const Engine *e = Engine::Get(engine);
	Direction dir = rear_head ? DIR_E : DIR_W;
	uint8_t spritenum = e->u.rail.image_index;

	if (is_custom_sprite(spritenum)) {
		GetCustomVehicleIcon(engine, dir, image_type, result);
		if (result->IsValid()) {
			if (e->GetGRF() != nullptr) {
				y += ScaleSpriteTrad(e->GetGRF()->traininfo_vehicle_pitch);
			}
			return;
		}

		spritenum = Engine::Get(engine)->original_image_index;
	}

	if (rear_head) spritenum++;

	result->Set(GetDefaultTrainSprite(spritenum, DIR_W));
}

void DrawTrainEngine(int left, int right, int preferred_x, int y, EngineID engine, PaletteID pal, EngineImageType image_type)
{
	if (RailVehInfo(engine)->railveh_type == RAILVEH_MULTIHEAD) {
		int yf = y;
		int yr = y;

		VehicleSpriteSeq seqf, seqr;
		GetRailIcon(engine, false, yf, image_type, &seqf);
		GetRailIcon(engine, true, yr, image_type, &seqr);

		Rect16 rectf = seqf.GetBounds();
		Rect16 rectr = seqr.GetBounds();

		preferred_x = SoftClamp(preferred_x,
				left - UnScaleGUI(rectf.left) + ScaleSpriteTrad(14),
				right - UnScaleGUI(rectr.right) - ScaleSpriteTrad(15));

		seqf.Draw(preferred_x - ScaleSpriteTrad(14), yf, pal, pal == PALETTE_CRASH);
		seqr.Draw(preferred_x + ScaleSpriteTrad(15), yr, pal, pal == PALETTE_CRASH);
	} else {
		VehicleSpriteSeq seq;
		GetRailIcon(engine, false, y, image_type, &seq);

		Rect16 rect = seq.GetBounds();
		preferred_x = SoftClamp(preferred_x,
				left - UnScaleGUI(rect.left),
				right - UnScaleGUI(rect.right));

		seq.Draw(preferred_x, y, pal, pal == PALETTE_CRASH);
	}
}

/**
 * Get the size of the sprite of a train sprite heading west, or both heads (used for lists).
 * @param engine The engine to get the sprite from.
 * @param[out] width The width of the sprite.
 * @param[out] height The height of the sprite.
 * @param[out] xoffs Number of pixels to shift the sprite to the right.
 * @param[out] yoffs Number of pixels to shift the sprite downwards.
 * @param image_type Context the sprite is used in.
 */
void GetTrainSpriteSize(EngineID engine, uint &width, uint &height, int &xoffs, int &yoffs, EngineImageType image_type)
{
	int y = 0;

	VehicleSpriteSeq seq;
	GetRailIcon(engine, false, y, image_type, &seq);

	Rect rect = ConvertRect<Rect16, Rect>(seq.GetBounds());

	width  = UnScaleGUI(rect.Width());
	height = UnScaleGUI(rect.Height());
	xoffs  = UnScaleGUI(rect.left);
	yoffs  = UnScaleGUI(rect.top);

	if (RailVehInfo(engine)->railveh_type == RAILVEH_MULTIHEAD) {
		GetRailIcon(engine, true, y, image_type, &seq);
		rect = ConvertRect<Rect16, Rect>(seq.GetBounds());

		/* Calculate values relative to an imaginary center between the two sprites. */
		width = ScaleSpriteTrad(TRAININFO_DEFAULT_VEHICLE_WIDTH) + UnScaleGUI(rect.right) - xoffs;
		height = std::max<uint>(height, UnScaleGUI(rect.Height()));
		xoffs  = xoffs - ScaleSpriteTrad(TRAININFO_DEFAULT_VEHICLE_WIDTH) / 2;
		yoffs  = std::min(yoffs, UnScaleGUI(rect.top));
	}
}

/**
 * Build a railroad wagon.
 * @param tile     tile of the depot where rail-vehicle is built.
 * @param flags    type of operation.
 * @param e        the engine to build.
 * @param[out] ret the vehicle that has been built.
 * @return the cost of this operation or an error.
 */
static CommandCost CmdBuildRailWagon(TileIndex tile, DoCommandFlag flags, const Engine *e, Vehicle **ret)
{
	const RailVehicleInfo *rvi = &e->u.rail;

	/* Check that the wagon can drive on the track in question */
	if (!IsCompatibleRail(rvi->railtype, GetRailType(tile))) return CommandCost(STR_ERROR_DEPOT_HAS_WRONG_RAIL_TYPE);

	if (flags & DC_EXEC) {
		Train *v = new Train();
		*ret = v;
		v->spritenum = rvi->image_index;

		v->engine_type = e->index;
		v->gcache.first_engine = INVALID_ENGINE; // needs to be set before first callback

		DiagDirection dir = GetRailDepotDirection(tile);

		v->direction = DiagDirToDir(dir);
		v->tile = tile;

		int x = TileX(tile) * TILE_SIZE | _vehicle_initial_x_fract[dir];
		int y = TileY(tile) * TILE_SIZE | _vehicle_initial_y_fract[dir];

		v->x_pos = x;
		v->y_pos = y;
		v->z_pos = GetSlopePixelZ(x, y, true);
		v->owner = _current_company;
		v->track = TRACK_BIT_DEPOT;
		v->vehstatus = VS_HIDDEN | VS_DEFPAL;
		v->reverse_distance = 0;
		v->speed_restriction = 0;
		v->signal_speed_restriction = 0;

		v->SetWagon();

		v->SetFreeWagon();
		InvalidateWindowData(WC_VEHICLE_DEPOT, v->tile.base());

		v->cargo_type = e->GetDefaultCargoType();
		assert(IsValidCargoType(v->cargo_type));
		v->cargo_cap = rvi->capacity;
		v->refit_cap = 0;

		v->railtype = rvi->railtype;

		v->date_of_last_service = EconTime::CurDate();
		v->date_of_last_service_newgrf = CalTime::CurDate();
		v->build_year = CalTime::CurYear();
		v->sprite_seq.Set(SPR_IMG_QUERY);
		v->random_bits = Random();

		v->group_id = DEFAULT_GROUP;

		if (TestVehicleBuildProbability(v, v->engine_type, BuildProbabilityType::Reversed)) SetBit(v->flags, VRF_REVERSE_DIRECTION);
		AddArticulatedParts(v);

		v->UpdatePosition();
		v->First()->ConsistChanged(CCF_ARRANGE);
		UpdateTrainGroupID(v->First());

		CheckConsistencyOfArticulatedVehicle(v);

		/* Try to connect the vehicle to one of free chains of wagons. */
		std::vector<Train *> candidates;
		for (Train *w = Train::From(GetFirstVehicleOnPos(tile, VEH_TRAIN)); w != nullptr; w = w->HashTileNext()) {
			if (w->IsFreeWagon() &&                 ///< A free wagon chain
					w->engine_type == e->index &&   ///< Same type
					w->First() != v &&              ///< Don't connect to ourself
					!(w->vehstatus & VS_CRASHED) && ///< Not crashed/flooded
					w->owner == v->owner) {         ///< Same owner
				candidates.push_back(w);
			}
		}
		std::sort(candidates.begin(), candidates.end(), [](const Train *a, const Train *b) {
			return a->index < b->index;
		});
		for (Train *w : candidates) {
			if (Command<CMD_MOVE_RAIL_VEHICLE>::Do(DC_EXEC, v->index, w->Last()->index, MoveRailVehicleFlags::MoveChain).Succeeded()) {
				break;
			}
		}

		InvalidateVehicleTickCaches();
	}

	return CommandCost();
}

/** Move all free vehicles in the depot to the train */
void NormalizeTrainVehInDepot(const Train *u)
{
	assert(u->IsEngine());
	std::vector<Train *> candidates;
	for (Train *v = Train::From(GetFirstVehicleOnPos(u->tile, VEH_TRAIN)); v != nullptr; v = v->HashTileNext()) {
		if (v->IsFreeWagon() &&
				v->track == TRACK_BIT_DEPOT &&
				v->owner == u->owner) {
			candidates.push_back(v);
		}
	}
	std::sort(candidates.begin(), candidates.end(), [](const Train *a, const Train *b) {
		return a->index < b->index;
	});
	for (Train *v : candidates) {
		if (Command<CMD_MOVE_RAIL_VEHICLE>::Do(DC_EXEC, v->index, u->index, MoveRailVehicleFlags::MoveChain).Failed()) {
			break;
		}
	}
}

static void AddRearEngineToMultiheadedTrain(Train *v)
{
	Train *u = new Train();
	v->value >>= 1;
	u->value = v->value;
	u->direction = v->direction;
	u->owner = v->owner;
	u->tile = v->tile;
	u->x_pos = v->x_pos;
	u->y_pos = v->y_pos;
	u->z_pos = v->z_pos;
	u->track = TRACK_BIT_DEPOT;
	u->vehstatus = v->vehstatus & ~VS_STOPPED;
	u->spritenum = v->spritenum + 1;
	u->cargo_type = v->cargo_type;
	u->cargo_subtype = v->cargo_subtype;
	u->cargo_cap = v->cargo_cap;
	u->refit_cap = v->refit_cap;
	u->railtype = v->railtype;
	u->engine_type = v->engine_type;
	u->reliability = v->reliability;
	u->reliability_spd_dec = v->reliability_spd_dec;
	u->date_of_last_service = v->date_of_last_service;
	u->date_of_last_service_newgrf = v->date_of_last_service_newgrf;
	u->build_year = v->build_year;
	u->sprite_seq.Set(SPR_IMG_QUERY);
	u->random_bits = Random();
	v->SetMultiheaded();
	u->SetMultiheaded();
	if (v->IsVirtual()) u->SetVirtual();
	v->SetNext(u);
	if (TestVehicleBuildProbability(u, u->engine_type, BuildProbabilityType::Reversed)) SetBit(u->flags, VRF_REVERSE_DIRECTION);
	u->UpdatePosition();

	/* Now we need to link the front and rear engines together */
	v->other_multiheaded_part = u;
	u->other_multiheaded_part = v;
}

/**
 * Build a railroad vehicle.
 * @param tile     tile of the depot where rail-vehicle is built.
 * @param flags    type of operation.
 * @param e        the engine to build.
 * @param[out] ret the vehicle that has been built.
 * @return the cost of this operation or an error.
 */
CommandCost CmdBuildRailVehicle(TileIndex tile, DoCommandFlag flags, const Engine *e, Vehicle **ret)
{
	const RailVehicleInfo *rvi = &e->u.rail;

	if (rvi->railveh_type == RAILVEH_WAGON) return CmdBuildRailWagon(tile, flags, e, ret);

	/* Check if depot and new engine uses the same kind of tracks *
	 * We need to see if the engine got power on the tile to avoid electric engines in non-electric depots */
	if (!HasPowerOnRail(rvi->railtype, GetRailType(tile))) return CommandCost(STR_ERROR_DEPOT_HAS_WRONG_RAIL_TYPE);

	if (flags & DC_EXEC) {
		DiagDirection dir = GetRailDepotDirection(tile);
		int x = TileX(tile) * TILE_SIZE + _vehicle_initial_x_fract[dir];
		int y = TileY(tile) * TILE_SIZE + _vehicle_initial_y_fract[dir];

		Train *v = new Train();
		*ret = v;
		v->direction = DiagDirToDir(dir);
		v->tile = tile;
		v->owner = _current_company;
		v->x_pos = x;
		v->y_pos = y;
		v->z_pos = GetSlopePixelZ(x, y, true);
		v->track = TRACK_BIT_DEPOT;
		SetBit(v->flags, VRF_CONSIST_SPEED_REDUCTION);
		v->vehstatus = VS_HIDDEN | VS_STOPPED | VS_DEFPAL;
		v->spritenum = rvi->image_index;
		v->cargo_type = e->GetDefaultCargoType();
		assert(IsValidCargoType(v->cargo_type));
		v->cargo_cap = rvi->capacity;
		v->refit_cap = 0;
		v->last_station_visited = INVALID_STATION;
		v->last_loading_station = INVALID_STATION;
		v->reverse_distance = 0;
		v->speed_restriction = 0;
		v->signal_speed_restriction = 0;

		v->engine_type = e->index;
		v->gcache.first_engine = INVALID_ENGINE; // needs to be set before first callback

		v->reliability = e->reliability;
		v->reliability_spd_dec = e->reliability_spd_dec;
		v->max_age = e->GetLifeLengthInDays();

		v->railtype = rvi->railtype;

		v->SetServiceInterval(Company::Get(_current_company)->settings.vehicle.servint_trains);
		v->date_of_last_service = EconTime::CurDate();
		v->date_of_last_service_newgrf = CalTime::CurDate();
		v->build_year = CalTime::CurYear();
		v->sprite_seq.Set(SPR_IMG_QUERY);
		v->random_bits = Random();

		if (e->flags.Test(EngineFlag::ExclusivePreview)) SetBit(v->vehicle_flags, VF_BUILT_AS_PROTOTYPE);
		v->SetServiceIntervalIsPercent(Company::Get(_current_company)->settings.vehicle.servint_ispercent);
		AssignBit(v->vehicle_flags, VF_AUTOMATE_TIMETABLE, Company::Get(_current_company)->settings.vehicle.auto_timetable_by_default);
		AssignBit(v->vehicle_flags, VF_TIMETABLE_SEPARATION, Company::Get(_current_company)->settings.vehicle.auto_separation_by_default);

		v->group_id = DEFAULT_GROUP;

		v->SetFrontEngine();
		v->SetEngine();

		if (TestVehicleBuildProbability(v, v->engine_type, BuildProbabilityType::Reversed)) SetBit(v->flags, VRF_REVERSE_DIRECTION);
		v->UpdatePosition();

		if (rvi->railveh_type == RAILVEH_MULTIHEAD) {
			AddRearEngineToMultiheadedTrain(v);
		} else {
			AddArticulatedParts(v);
		}

		v->ConsistChanged(CCF_ARRANGE);
		UpdateTrainGroupID(v);

		CheckConsistencyOfArticulatedVehicle(v);

		InvalidateVehicleTickCaches();
	}

	return CommandCost();
}

static std::vector<Train *> FindGoodVehiclePosList(const Train *src)
{
	EngineID eng = src->engine_type;
	TileIndex tile = src->tile;

	std::vector<Train *> candidates;

	for (Train *dst = Train::From(GetFirstVehicleOnPos(tile, VEH_TRAIN)); dst != nullptr; dst = dst->HashTileNext()) {
		if (dst->IsFreeWagon() && !(dst->vehstatus & VS_CRASHED) && dst->owner == src->owner) {
			/* check so all vehicles in the line have the same engine. */
			Train *t = dst;
			while (t->engine_type == eng) {
				t = t->Next();
				if (t == nullptr) {
					candidates.push_back(dst);
					break;
				}
			}
		}
	}

	std::sort(candidates.begin(), candidates.end(), [](const Train *a, const Train *b) {
		return a->index < b->index;
	});

	return candidates;
}

/** Helper type for lists/vectors of trains */
typedef std::vector<Train *> TrainList;

/**
 * Make a backup of a train into a train list.
 * @param list to make the backup in
 * @param t    the train to make the backup of
 */
static void MakeTrainBackup(TrainList &list, Train *t)
{
	for (; t != nullptr; t = t->Next()) list.push_back(t);
}

/**
 * Restore the train from the backup list.
 * @param list the train to restore.
 */
static void RestoreTrainBackup(TrainList &list)
{
	/* No train, nothing to do. */
	if (list.empty()) return;

	Train *prev = nullptr;
	/* Iterate over the list and rebuild it. */
	for (Train *t : list) {
		if (prev != nullptr) {
			prev->SetNext(t);
		} else if (t->Previous() != nullptr) {
			/* Make sure the head of the train is always the first in the chain. */
			t->Previous()->SetNext(nullptr);
		}
		prev = t;
	}
}

/**
 * Remove the given wagon from its consist.
 * @param part the part of the train to remove.
 * @param chain whether to remove the whole chain.
 */
static void RemoveFromConsist(Train *part, bool chain = false)
{
	Train *tail = chain ? part->Last() : part->GetLastEnginePart();

	/* Unlink at the front, but make it point to the next
	 * vehicle after the to be remove part. */
	if (part->Previous() != nullptr) part->Previous()->SetNext(tail->Next());

	/* Unlink at the back */
	tail->SetNext(nullptr);
}

/**
 * Inserts a chain into the train at dst.
 * @param dst   the place where to append after.
 * @param chain the chain to actually add.
 */
static void InsertInConsist(Train *dst, Train *chain)
{
	/* We do not want to add something in the middle of an articulated part. */
	assert(dst != nullptr && (dst->Next() == nullptr || !dst->Next()->IsArticulatedPart()));

	chain->Last()->SetNext(dst->Next());
	dst->SetNext(chain);
}

/**
 * Normalise the dual heads in the train, i.e. if one is
 * missing move that one to this train.
 * @param t the train to normalise.
 */
static void NormaliseDualHeads(Train *t)
{
	for (; t != nullptr; t = t->GetNextVehicle()) {
		if (!t->IsMultiheaded() || !t->IsEngine()) continue;

		/* Make sure that there are no free cars before next engine */
		Train *u;
		for (u = t; u->Next() != nullptr && !u->Next()->IsEngine(); u = u->Next()) {}

		if (u == t->other_multiheaded_part) continue;

		/* Remove the part from the 'wrong' train */
		RemoveFromConsist(t->other_multiheaded_part);
		/* And add it to the 'right' train */
		InsertInConsist(u, t->other_multiheaded_part);
	}
}

/**
 * Normalise the sub types of the parts in this chain.
 * @param chain the chain to normalise.
 */
static void NormaliseSubtypes(Train *chain)
{
	/* Nothing to do */
	if (chain == nullptr) return;

	/* We must be the first in the chain. */
	assert(chain->Previous() == nullptr);

	/* Set the appropriate bits for the first in the chain. */
	if (chain->IsWagon()) {
		chain->SetFreeWagon();
	} else {
		assert(chain->IsEngine());
		chain->SetFrontEngine();
	}

	/* Now clear the bits for the rest of the chain */
	for (Train *t = chain->Next(); t != nullptr; t = t->Next()) {
		t->ClearFreeWagon();
		t->ClearFrontEngine();
	}
}

/**
 * Check/validate whether we may actually build a new train.
 * @note All vehicles are/were 'heads' of their chains.
 * @param original_dst The original destination chain.
 * @param dst          The destination chain after constructing the train.
 * @param original_src The original source chain.
 * @param src          The source chain after constructing the train.
 * @return possible error of this command.
 */
static CommandCost CheckNewTrain(Train *original_dst, Train *dst, Train *original_src, Train *src)
{
	/* Just add 'new' engines and subtract the original ones.
	 * If that's less than or equal to 0 we can be sure we did
	 * not add any engines (read: trains) along the way. */
	if ((src          != nullptr && src->IsEngine()          ? 1 : 0) +
			(dst          != nullptr && dst->IsEngine()          ? 1 : 0) -
			(original_src != nullptr && original_src->IsEngine() ? 1 : 0) -
			(original_dst != nullptr && original_dst->IsEngine() ? 1 : 0) <= 0) {
		return CommandCost();
	}

	/* Get a free unit number and check whether it's within the bounds.
	 * There will always be a maximum of one new train. */
	if (GetFreeUnitNumber(VEH_TRAIN) <= _settings_game.vehicle.max_trains) return CommandCost();

	return CommandCost(STR_ERROR_TOO_MANY_VEHICLES_IN_GAME);
}

/**
 * Check whether the train parts can be attached.
 * @param t the train to check
 * @return possible error of this command.
 */
static CommandCost CheckTrainAttachment(Train *t)
{
	/* No multi-part train, no need to check. */
	if (t == nullptr || t->Next() == nullptr) return CommandCost();

	/* The maximum length for a train. For each part we decrease this by one
	 * and if the result is negative the train is simply too long. */
	int allowed_len = _settings_game.vehicle.max_train_length * TILE_SIZE - t->gcache.cached_veh_length;

	/* For free-wagon chains, check if they are within the max_train_length limit. */
	if (!t->IsEngine()) {
		t = t->Next();
		while (t != nullptr) {
			allowed_len -= t->gcache.cached_veh_length;

			t = t->Next();
		}

		if (allowed_len < 0) return CommandCost(STR_ERROR_TRAIN_TOO_LONG);
		return CommandCost();
	}

	Train *head = t;
	Train *prev = t;

	/* Break the prev -> t link so it always holds within the loop. */
	t = t->Next();
	prev->SetNext(nullptr);

	/* Make sure the cache is cleared. */
	head->InvalidateNewGRFCache();

	while (t != nullptr) {
		allowed_len -= t->gcache.cached_veh_length;

		Train *next = t->Next();

		/* Unlink the to-be-added piece; it is already unlinked from the previous
		 * part due to the fact that the prev -> t link is broken. */
		t->SetNext(nullptr);

		/* Don't check callback for articulated or rear dual headed parts */
		if (!t->IsArticulatedPart() && !t->IsRearDualheaded()) {
			/* Back up and clear the first_engine data to avoid using wagon override group */
			EngineID first_engine = t->gcache.first_engine;
			t->gcache.first_engine = INVALID_ENGINE;

			/* We don't want the cache to interfere. head's cache is cleared before
			 * the loop and after each callback does not need to be cleared here. */
			t->InvalidateNewGRFCache();

			uint16_t callback = GetVehicleCallbackParent(CBID_TRAIN_ALLOW_WAGON_ATTACH, 0, 0, head->engine_type, t, head);

			/* Restore original first_engine data */
			t->gcache.first_engine = first_engine;

			/* We do not want to remember any cached variables from the test run */
			t->InvalidateNewGRFCache();
			head->InvalidateNewGRFCache();

			if (callback != CALLBACK_FAILED) {
				/* A failing callback means everything is okay */
				StringID error = STR_NULL;

				if (head->GetGRF()->grf_version < 8) {
					if (callback == 0xFD) error = STR_ERROR_INCOMPATIBLE_RAIL_TYPES;
					if (callback  < 0xFD) error = GetGRFStringID(head->GetGRF(), GRFSTR_MISC_GRF_TEXT + callback);
					if (callback >= 0x100) ErrorUnknownCallbackResult(head->GetGRFID(), CBID_TRAIN_ALLOW_WAGON_ATTACH, callback);
				} else {
					if (callback < 0x400) {
						error = GetGRFStringID(head->GetGRF(), GRFSTR_MISC_GRF_TEXT + callback);
					} else {
						switch (callback) {
							case 0x400: // allow if railtypes match (always the case for OpenTTD)
							case 0x401: // allow
								break;

							default:    // unknown reason -> disallow
							case 0x402: // disallow attaching
								error = STR_ERROR_INCOMPATIBLE_RAIL_TYPES;
								break;
						}
					}
				}

				if (error != STR_NULL) return CommandCost(error);
			}
		}

		/* And link it to the new part. */
		prev->SetNext(t);
		prev = t;
		t = next;
	}

	if (allowed_len < 0) return CommandCost(STR_ERROR_TRAIN_TOO_LONG);
	return CommandCost();
}

/**
 * Validate whether we are going to create valid trains.
 * @note All vehicles are/were 'heads' of their chains.
 * @param original_dst The original destination chain.
 * @param dst          The destination chain after constructing the train.
 * @param original_src The original source chain.
 * @param src          The source chain after constructing the train.
 * @param check_limit  Whether to check the vehicle limit.
 * @return possible error of this command.
 */
static CommandCost ValidateTrains(Train *original_dst, Train *dst, Train *original_src, Train *src, bool check_limit)
{
	/* Check whether we may actually construct the trains. */
	CommandCost ret = CheckTrainAttachment(src);
	if (ret.Failed()) return ret;
	ret = CheckTrainAttachment(dst);
	if (ret.Failed()) return ret;

	/* Check whether we need to build a new train. */
	return check_limit ? CheckNewTrain(original_dst, dst, original_src, src) : CommandCost();
}

/**
 * Arrange the trains in the wanted way.
 * @param dst_head   The destination chain of the to be moved vehicle.
 * @param dst        The destination for the to be moved vehicle.
 * @param src_head   The source chain of the to be moved vehicle.
 * @param src        The to be moved vehicle.
 * @param move_chain Whether to move all vehicles after src or not.
 */
static void ArrangeTrains(Train **dst_head, Train *dst, Train **src_head, Train *src, bool move_chain)
{
	/* First determine the front of the two resulting trains */
	if (*src_head == *dst_head) {
		/* If we aren't moving part(s) to a new train, we are just moving the
		 * front back and there is not destination head. */
		*dst_head = nullptr;
	} else if (*dst_head == nullptr) {
		/* If we are moving to a new train the head of the move train would become
		 * the head of the new vehicle. */
		*dst_head = src;
	}

	if (src == *src_head) {
		/* If we are moving the front of a train then we are, in effect, creating
		 * a new head for the train. Point to that. Unless we are moving the whole
		 * train in which case there is not 'source' train anymore.
		 * In case we are a multiheaded part we want the complete thing to come
		 * with us, so src->GetNextUnit(), however... when we are e.g. a wagon
		 * that is followed by a rear multihead we do not want to include that. */
		*src_head = move_chain ? nullptr :
				(src->IsMultiheaded() ? src->GetNextUnit() : src->GetNextVehicle());
	}

	/* Now it's just simply removing the part that we are going to move from the
	 * source train and *if* the destination is a not a new train add the chain
	 * at the destination location. */
	RemoveFromConsist(src, move_chain);
	if (*dst_head != src) InsertInConsist(dst, src);

	/* Now normalise the dual heads, that is move the dual heads around in such
	 * a way that the head and rear of a dual head are in the same train */
	NormaliseDualHeads(*src_head);
	NormaliseDualHeads(*dst_head);
}

/**
 * Normalise the head of the train again, i.e. that is tell the world that
 * we have changed and update all kinds of variables.
 * @param head the train to update.
 */
static void NormaliseTrainHead(Train *head)
{
	/* Not much to do! */
	if (head == nullptr) return;

	/* Tell the 'world' the train changed. */
	head->ConsistChanged(CCF_ARRANGE);
	UpdateTrainGroupID(head);
	SetBit(head->flags, VRF_CONSIST_SPEED_REDUCTION);

	/* Not a front engine, i.e. a free wagon chain. No need to do more. */
	if (!head->IsFrontEngine()) return;

	/* Update the refit button and window */
	InvalidateWindowData(WC_VEHICLE_REFIT, head->index, VIWD_CONSIST_CHANGED);
	SetWindowWidgetDirty(WC_VEHICLE_VIEW, head->index, WID_VV_REFIT);

	/* If we don't have a unit number yet, set one. */
	if (head->unitnumber != 0 || HasBit(head->subtype, GVSF_VIRTUAL)) return;
	head->unitnumber = Company::Get(head->owner)->freeunits[head->type].UseID(GetFreeUnitNumber(VEH_TRAIN));
}

CommandCost CmdMoveVirtualRailVehicle(DoCommandFlag flags, VehicleID src_veh, VehicleID dest_veh, MoveRailVehicleFlags move_flags)
{
	Train *src = Train::GetIfValid(src_veh);
	if (src == nullptr || !src->IsVirtual()) return CMD_ERROR;

	return CmdMoveRailVehicle(flags, src_veh, dest_veh, move_flags | MoveRailVehicleFlags::Virtual);
}

/**
 * Move a rail vehicle around inside the depot.
 * @param flags type of operation
 *              Note: DC_AUTOREPLACE is set when autoreplace tries to undo its modifications or moves vehicles to temporary locations inside the depot.
 * @param src_veh source vehicle index
 * @param dest_veh what wagon to put the source wagon AFTER, XXX - INVALID_VEHICLE to make a new line
 * @param move_chain move all vehicles following the source vehicle
 * @return the cost of this operation or an error
 */
CommandCost CmdMoveRailVehicle(DoCommandFlag flags, VehicleID src_veh, VehicleID dest_veh, MoveRailVehicleFlags move_flags)
{
	bool move_chain = HasFlag(move_flags, MoveRailVehicleFlags::MoveChain);
	bool new_head = HasFlag(move_flags, MoveRailVehicleFlags::NewHead);

	Train *src = Train::GetIfValid(src_veh);
	if (src == nullptr) return CMD_ERROR;

	CommandCost ret = CheckOwnership(src->owner);
	if (ret.Failed()) return ret;

	/* Do not allow moving crashed vehicles inside the depot, it is likely to cause asserts later */
	if (src->vehstatus & VS_CRASHED) return CMD_ERROR;

	if (src->IsVirtual() != HasFlag(move_flags, MoveRailVehicleFlags::Virtual)) return CMD_ERROR;

	/* if nothing is selected as destination, try and find a matching vehicle to drag to. */
	Train *dst;
	if (dest_veh == INVALID_VEHICLE) {
		if (!src->IsEngine() && !src->IsVirtual() && !(flags & DC_AUTOREPLACE)) {
			/* Try each possible destination target, if none succeed do not append to a free wagon chain */
			std::vector<Train *> destination_candidates = FindGoodVehiclePosList(src);
			for (Train *try_dest : destination_candidates) {
				CommandCost cost = CmdMoveRailVehicle(flags, src_veh, try_dest->index, move_flags);
				if (cost.Succeeded()) return cost;
			}
		}
		dst = nullptr;
	} else {
		dst = Train::GetIfValid(dest_veh);
		if (dst == nullptr) return CMD_ERROR;

		CommandCost ret = CheckOwnership(dst->owner);
		if (ret.Failed()) return ret;

		/* Do not allow appending to crashed vehicles, too */
		if (dst->vehstatus & VS_CRASHED) return CMD_ERROR;

		if (dst->IsVirtual() != HasFlag(move_flags, MoveRailVehicleFlags::Virtual)) return CMD_ERROR;
	}

	/* if an articulated part is being handled, deal with its parent vehicle */
	src = src->GetFirstEnginePart();
	if (dst != nullptr) {
		dst = dst->GetFirstEnginePart();
	}

	/* don't move the same vehicle.. */
	if (src == dst) return CommandCost();

	/* locate the head of the two chains */
	Train *src_head = src->First();
	assert(HasBit(src_head->subtype, GVSF_VIRTUAL) == HasBit(src->subtype, GVSF_VIRTUAL));
	Train *dst_head;
	if (dst != nullptr) {
		dst_head = dst->First();
		assert(HasBit(dst_head->subtype, GVSF_VIRTUAL) == HasBit(dst->subtype, GVSF_VIRTUAL));
		if (dst_head->tile != src_head->tile) return CMD_ERROR;
		/* Now deal with articulated part of destination wagon */
		dst = dst->GetLastEnginePart();
	} else {
		dst_head = nullptr;
	}

	if (src->IsRearDualheaded()) return CommandCost(STR_ERROR_REAR_ENGINE_FOLLOW_FRONT);

	/* When moving all wagons, we can't have the same src_head and dst_head */
	if (move_chain && src_head == dst_head) return CommandCost();

	/* When moving a multiheaded part to be place after itself, bail out. */
	if (!move_chain && dst != nullptr && dst->IsRearDualheaded() && src == dst->other_multiheaded_part) return CommandCost();

	/* Check if all vehicles in the source train are stopped inside a depot. */
	/* Do this check only if the vehicle to be moved is non-virtual */
	if (!HasFlag(move_flags, MoveRailVehicleFlags::Virtual)) {
		if (!src_head->IsStoppedInDepot()) return CommandCost(STR_ERROR_TRAINS_CAN_ONLY_BE_ALTERED_INSIDE_A_DEPOT);
	}

	/* Check if all vehicles in the destination train are stopped inside a depot. */
	/* Do this check only if the destination vehicle is non-virtual */
	if (!HasFlag(move_flags, MoveRailVehicleFlags::Virtual)) {
		if (dst_head != nullptr && !dst_head->IsStoppedInDepot()) return CommandCost(STR_ERROR_TRAINS_CAN_ONLY_BE_ALTERED_INSIDE_A_DEPOT);
	}

	/* First make a backup of the order of the trains. That way we can do
	 * whatever we want with the order and later on easily revert. */
	TrainList original_src;
	TrainList original_dst;

	MakeTrainBackup(original_src, src_head);
	MakeTrainBackup(original_dst, dst_head);

	/* Also make backup of the original heads as ArrangeTrains can change them.
	 * For the destination head we do not care if it is the same as the source
	 * head because in that case it's just a copy. */
	Train *original_src_head = src_head;
	Train *original_dst_head = (dst_head == src_head ? nullptr : dst_head);

	/* We want this information from before the rearrangement, but execute this after the validation.
	 * original_src_head can't be nullptr; src is by definition != nullptr, so src_head can't be nullptr as
	 * src->GetFirst() always yields non-nullptr, so eventually original_src_head != nullptr as well. */
	bool original_src_head_front_engine = original_src_head->IsFrontEngine();
	bool original_dst_head_front_engine = original_dst_head != nullptr && original_dst_head->IsFrontEngine();

	/* (Re)arrange the trains in the wanted arrangement. */
	ArrangeTrains(&dst_head, dst, &src_head, src, move_chain);

	if ((flags & DC_AUTOREPLACE) == 0) {
		/* If the autoreplace flag is set we do not need to test for the validity
		 * because we are going to revert the train to its original state. As we
		 * assume the original state was correct autoreplace can skip this. */
		ret = ValidateTrains(original_dst_head, dst_head, original_src_head, src_head, true);
		if (ret.Failed()) {
			/* Restore the train we had. */
			RestoreTrainBackup(original_src);
			RestoreTrainBackup(original_dst);
			return ret;
		}
	}

	/* do it? */
	if (flags & DC_EXEC) {
		/* Remove old heads from the statistics */
		if (original_src_head_front_engine) GroupStatistics::CountVehicle(original_src_head, -1);
		if (original_dst_head_front_engine) GroupStatistics::CountVehicle(original_dst_head, -1);

		/* First normalise the sub types of the chains. */
		NormaliseSubtypes(src_head);
		NormaliseSubtypes(dst_head);

		/* There are 14 different cases:
		 *  1) front engine gets moved to a new train, it stays a front engine.
		 *     a) the 'next' part is a wagon that becomes a free wagon chain.
		 *     b) the 'next' part is an engine that becomes a front engine.
		 *     c) there is no 'next' part, nothing else happens
		 *  2) front engine gets moved to another train, it is not a front engine anymore
		 *     a) the 'next' part is a wagon that becomes a free wagon chain.
		 *     b) the 'next' part is an engine that becomes a front engine.
		 *     c) there is no 'next' part, nothing else happens
		 *  3) front engine gets moved to later in the current train, it is not a front engine anymore.
		 *     a) the 'next' part is a wagon that becomes a free wagon chain.
		 *     b) the 'next' part is an engine that becomes a front engine.
		 *  4) free wagon gets moved
		 *     a) the 'next' part is a wagon that becomes a free wagon chain.
		 *     b) the 'next' part is an engine that becomes a front engine.
		 *     c) there is no 'next' part, nothing else happens
		 *  5) non front engine gets moved and becomes a new train, nothing else happens
		 *  6) non front engine gets moved within a train / to another train, nothing happens
		 *  7) wagon gets moved, nothing happens
		 */
		if (src == original_src_head && src->IsEngine() && (!src->IsFrontEngine() || new_head)) {
			/* Cases #2 and #3: the front engine gets trashed. */
			CloseWindowById(WC_VEHICLE_VIEW, src->index);
			CloseWindowById(WC_VEHICLE_ORDERS, src->index);
			CloseWindowById(WC_VEHICLE_REFIT, src->index);
			CloseWindowById(WC_VEHICLE_DETAILS, src->index);
			CloseWindowById(WC_VEHICLE_TIMETABLE, src->index);
			CloseWindowById(WC_SCHDISPATCH_SLOTS, src->index);
			DeleteNewGRFInspectWindow(GSF_TRAINS, src->index);
			SetWindowDirty(WC_COMPANY, _current_company);

			if (src_head != nullptr && src_head->IsFrontEngine()) {
				/* Cases #?b: Transfer order, unit number and other stuff
				 * to the new front engine. */
				src_head->orders = src->orders;
				if (src_head->orders != nullptr) src_head->AddToShared(src);
				src_head->CopyVehicleConfigAndStatistics(src);
			}
			/* Remove stuff not valid anymore for non-front engines. */
			DeleteVehicleOrders(src);
			src->ReleaseUnitNumber();
			src->dispatch_records.clear();
			if (!_settings_game.vehicle.non_leading_engines_keep_name) {
				src->name.clear();
			}
			if (HasBit(src->vehicle_flags, VF_HAVE_SLOT)) {
				TraceRestrictRemoveVehicleFromAllSlots(src->index);
				ClrBit(src->vehicle_flags, VF_HAVE_SLOT);
			}
			ClrBit(src->vehicle_flags, VF_REPLACEMENT_PENDING);
			OrderBackup::ClearVehicle(src);
		}

		/* We weren't a front engine but are becoming one. So
		 * we should be put in the default group. */
		if ((original_src_head != src || new_head) && dst_head == src) {
			SetTrainGroupID(src, DEFAULT_GROUP);
			SetWindowDirty(WC_COMPANY, _current_company);
		}

		/* Handle 'new engine' part of cases #1b, #2b, #3b, #4b and #5 in NormaliseTrainHead. */
		NormaliseTrainHead(src_head);
		NormaliseTrainHead(dst_head);

		/* Add new heads to statistics.
		 * This should be done after NormaliseTrainHead due to engine total limit checks in GetFreeUnitNumber. */
		if (src_head != nullptr && src_head->IsFrontEngine()) GroupStatistics::CountVehicle(src_head, 1);
		if (dst_head != nullptr && dst_head->IsFrontEngine()) GroupStatistics::CountVehicle(dst_head, 1);

		if ((flags & DC_NO_CARGO_CAP_CHECK) == 0) {
			CheckCargoCapacity(src_head);
			CheckCargoCapacity(dst_head);
		}

		if (src_head != nullptr) {
			src_head->last_loading_station = INVALID_STATION;
			ClrBit(src_head->vehicle_flags, VF_LAST_LOAD_ST_SEP);
		}
		if (dst_head != nullptr) {
			dst_head->last_loading_station = INVALID_STATION;
			ClrBit(dst_head->vehicle_flags, VF_LAST_LOAD_ST_SEP);
		}

		if (src_head != nullptr) src_head->First()->MarkDirty();
		if (dst_head != nullptr) dst_head->First()->MarkDirty();

		/* We are undoubtedly changing something in the depot and train list. */
		/* But only if the moved vehicle is not virtual */
		if (!HasBit(src->subtype, GVSF_VIRTUAL)) {
			InvalidateWindowData(WC_VEHICLE_DEPOT, src->tile.base());
			InvalidateWindowClassesData(WC_TRAINS_LIST, 0);
			InvalidateWindowClassesData(WC_TRACE_RESTRICT_SLOTS, 0);
			InvalidateWindowClassesData(WC_DEPARTURES_BOARD, 0);
		}
	} else {
		/* We don't want to execute what we're just tried. */
		RestoreTrainBackup(original_src);
		RestoreTrainBackup(original_dst);
	}

	InvalidateVehicleTickCaches();

	return CommandCost();
}

/**
 * Sell a (single) train wagon/engine.
 * @param flags type of operation
 * @param t     the train wagon to sell
 * @param sell_chain  the selling mode
 * - sell_chain = false: only sell the single dragged wagon/engine (and any belonging rear-engines)
 * - sell_chain = true:  sell the vehicle and all vehicles following it in the chain
 *                       if the wagon is dragged, don't delete the possibly belonging rear-engine to some front
 * @param backup_order make order backup?
 * @param user  the user for the order backup.
 * @return the cost of this operation or an error
 */
CommandCost CmdSellRailWagon(DoCommandFlag flags, Vehicle *t, bool sell_chain, bool backup_order, ClientID user)
{
	Train *v = Train::From(t)->GetFirstEnginePart();
	Train *first = v->First();

	if (v->IsRearDualheaded()) return CommandCost(STR_ERROR_REAR_ENGINE_FOLLOW_FRONT);

	/* First make a backup of the order of the train. That way we can do
	 * whatever we want with the order and later on easily revert. */
	TrainList original;
	MakeTrainBackup(original, first);

	/* We need to keep track of the new head and the head of what we're going to sell. */
	Train *new_head = first;
	Train *sell_head = nullptr;

	/* Split the train in the wanted way. */
	ArrangeTrains(&sell_head, nullptr, &new_head, v, sell_chain);

	/* We don't need to validate the second train; it's going to be sold. */
	CommandCost ret = ValidateTrains(nullptr, nullptr, first, new_head, (flags & DC_AUTOREPLACE) == 0);
	if (ret.Failed()) {
		/* Restore the train we had. */
		RestoreTrainBackup(original);
		return ret;
	}

	if (first->orders == nullptr && !OrderList::CanAllocateItem()) {
		/* Restore the train we had. */
		RestoreTrainBackup(original);
		return CommandCost(STR_ERROR_NO_MORE_SPACE_FOR_ORDERS);
	}

	CommandCost cost(EXPENSES_NEW_VEHICLES);
	for (Train *part = sell_head; part != nullptr; part = part->Next()) cost.AddCost(-part->value);

	/* do it? */
	if (flags & DC_EXEC) {
		/* First normalise the sub types of the chain. */
		NormaliseSubtypes(new_head);

		if (v == first && !sell_chain && new_head != nullptr && new_head->IsFrontEngine()) {
			if (v->IsEngine()) {
				/* We are selling the front engine. In this case we want to
				 * 'give' the order, unit number and such to the new head. */
				new_head->orders = first->orders;
				new_head->AddToShared(first);
				DeleteVehicleOrders(first);

				/* Copy other important data from the front engine */
				new_head->CopyVehicleConfigAndStatistics(first);
				new_head->speed_restriction = first->speed_restriction;
				AssignBit(Train::From(new_head)->flags, VRF_SPEED_ADAPTATION_EXEMPT, HasBit(Train::From(first)->flags, VRF_SPEED_ADAPTATION_EXEMPT));
			}
			GroupStatistics::CountVehicle(new_head, 1); // after copying over the profit, if required
		} else if (v->IsPrimaryVehicle() && backup_order) {
			OrderBackup::Backup(v, user);
		}

		/* We need to update the information about the train. */
		NormaliseTrainHead(new_head);

		/* We are undoubtedly changing something in the depot and train list. */
		/* Unless its a virtual train */
		if (!HasBit(v->subtype, GVSF_VIRTUAL)) {
			InvalidateWindowData(WC_VEHICLE_DEPOT, v->tile.base());
			InvalidateWindowClassesData(WC_TRAINS_LIST, 0);
			InvalidateWindowClassesData(WC_TRACE_RESTRICT_SLOTS, 0);
			InvalidateWindowClassesData(WC_DEPARTURES_BOARD, 0);
		}

		/* Actually delete the sold 'goods' */
		delete sell_head;
	} else {
		/* We don't want to execute what we're just tried. */
		RestoreTrainBackup(original);
	}

	return cost;
}

void Train::UpdateDeltaXY()
{
	/* Set common defaults. */
	this->x_offs    = -1;
	this->y_offs    = -1;
	this->x_extent  =  3;
	this->y_extent  =  3;
	this->z_extent  =  6;
	this->x_bb_offs =  0;
	this->y_bb_offs =  0;

	/* Set if flipped and engine is NOT flagged with custom flip handling. */
	int flipped = HasBit(this->flags, VRF_REVERSE_DIRECTION) && !EngInfo(this->engine_type)->misc_flags.Test(EngineMiscFlag::RailFlips);
	/* If flipped and vehicle length is odd, we need to adjust the bounding box offset slightly. */
	int flip_offs = flipped && (this->gcache.cached_veh_length & 1);

	Direction dir = this->direction;
	if (flipped) dir = ReverseDir(dir);

	if (!IsDiagonalDirection(dir)) {
		static const int _sign_table[] =
		{
			/* x, y */
			-1, -1, // DIR_N
			-1,  1, // DIR_E
			 1,  1, // DIR_S
			 1, -1, // DIR_W
		};

		int half_shorten = (VEHICLE_LENGTH - this->gcache.cached_veh_length + flipped) / 2;

		/* For all straight directions, move the bound box to the centre of the vehicle, but keep the size. */
		this->x_offs -= half_shorten * _sign_table[dir];
		this->y_offs -= half_shorten * _sign_table[dir + 1];
		this->x_extent += this->x_bb_offs = half_shorten * _sign_table[dir];
		this->y_extent += this->y_bb_offs = half_shorten * _sign_table[dir + 1];
	} else {
		switch (dir) {
				/* Shorten southern corner of the bounding box according the vehicle length
				 * and center the bounding box on the vehicle. */
			case DIR_NE:
				this->x_offs    = 1 - (this->gcache.cached_veh_length + 1) / 2 + flip_offs;
				this->x_extent  = this->gcache.cached_veh_length - 1;
				this->x_bb_offs = -1;
				break;

			case DIR_NW:
				this->y_offs    = 1 - (this->gcache.cached_veh_length + 1) / 2 + flip_offs;
				this->y_extent  = this->gcache.cached_veh_length - 1;
				this->y_bb_offs = -1;
				break;

				/* Move northern corner of the bounding box down according to vehicle length
				 * and center the bounding box on the vehicle. */
			case DIR_SW:
				this->x_offs    = 1 + (this->gcache.cached_veh_length + 1) / 2 - VEHICLE_LENGTH - flip_offs;
				this->x_extent  = VEHICLE_LENGTH - 1;
				this->x_bb_offs = VEHICLE_LENGTH - this->gcache.cached_veh_length - 1;
				break;

			case DIR_SE:
				this->y_offs    = 1 + (this->gcache.cached_veh_length + 1) / 2 - VEHICLE_LENGTH - flip_offs;
				this->y_extent  = VEHICLE_LENGTH - 1;
				this->y_bb_offs = VEHICLE_LENGTH - this->gcache.cached_veh_length - 1;
				break;

			default:
				NOT_REACHED();
		}
	}
}

/**
 * Mark a train as stuck and stop it if it isn't stopped right now.
 * @param v %Train to mark as being stuck.
 */
static void MarkTrainAsStuck(Train *v, bool waiting_restriction = false)
{
	if (!HasBit(v->flags, VRF_TRAIN_STUCK)) {
		/* It is the first time the problem occurred, set the "train stuck" flag. */
		SetBit(v->flags, VRF_TRAIN_STUCK);
		AssignBit(v->flags, VRF_WAITING_RESTRICTION, waiting_restriction);

		v->wait_counter = 0;

		/* Stop train */
		v->cur_speed = 0;
		v->subspeed = 0;
		v->SetLastSpeed();

		SetWindowWidgetDirty(WC_VEHICLE_VIEW, v->index, WID_VV_START_STOP);
	} else if (waiting_restriction != HasBit(v->flags, VRF_WAITING_RESTRICTION)) {
		ToggleBit(v->flags, VRF_WAITING_RESTRICTION);
		SetWindowWidgetDirty(WC_VEHICLE_VIEW, v->index, WID_VV_START_STOP);
	}
}

/**
 * Swap the two up/down flags in two ways:
 * - Swap values of \a swap_flag1 and \a swap_flag2, and
 * - If going up previously (#GVF_GOINGUP_BIT set), the #GVF_GOINGDOWN_BIT is set, and vice versa.
 * @param[in,out] swap_flag1 First train flag.
 * @param[in,out] swap_flag2 Second train flag.
 */
static void SwapTrainFlags(uint16_t *swap_flag1, uint16_t *swap_flag2)
{
	uint16_t flag1 = *swap_flag1;
	uint16_t flag2 = *swap_flag2;

	/* Clear the flags */
	ClrBit(*swap_flag1, GVF_GOINGUP_BIT);
	ClrBit(*swap_flag1, GVF_GOINGDOWN_BIT);
	ClrBit(*swap_flag1, GVF_CHUNNEL_BIT);
	ClrBit(*swap_flag2, GVF_GOINGUP_BIT);
	ClrBit(*swap_flag2, GVF_GOINGDOWN_BIT);
	ClrBit(*swap_flag2, GVF_CHUNNEL_BIT);

	/* Reverse the rail-flags (if needed) */
	if (HasBit(flag1, GVF_GOINGUP_BIT)) {
		SetBit(*swap_flag2, GVF_GOINGDOWN_BIT);
	} else if (HasBit(flag1, GVF_GOINGDOWN_BIT)) {
		SetBit(*swap_flag2, GVF_GOINGUP_BIT);
	}
	if (HasBit(flag2, GVF_GOINGUP_BIT)) {
		SetBit(*swap_flag1, GVF_GOINGDOWN_BIT);
	} else if (HasBit(flag2, GVF_GOINGDOWN_BIT)) {
		SetBit(*swap_flag1, GVF_GOINGUP_BIT);
	}
	if (HasBit(flag1, GVF_CHUNNEL_BIT)) {
		SetBit(*swap_flag2, GVF_CHUNNEL_BIT);
	}
	if (HasBit(flag2, GVF_CHUNNEL_BIT)) {
		SetBit(*swap_flag1, GVF_CHUNNEL_BIT);
	}
}

/**
 * Updates some variables after swapping the vehicle.
 * @param v swapped vehicle
 */
static void UpdateStatusAfterSwap(Train *v)
{
	v->InvalidateImageCache();

	/* Reverse the direction. */
	if (v->track != TRACK_BIT_DEPOT) v->direction = ReverseDir(v->direction);

	v->UpdateIsDrawn();

	/* Call the proper EnterTile function unless we are in a wormhole. */
	if (!(v->track & TRACK_BIT_WORMHOLE)) {
		VehicleEnterTile(v, v->tile, v->x_pos, v->y_pos);
	} else {
		/* VehicleEnter_TunnelBridge() may set TRACK_BIT_WORMHOLE when the vehicle
		 * is on the last bit of the bridge head (frame == TILE_SIZE - 1).
		 * If we were swapped with such a vehicle, we have set TRACK_BIT_WORMHOLE,
		 * when we shouldn't have. Check if this is the case. */
		TileIndex vt = TileVirtXY(v->x_pos, v->y_pos);
		if (IsTileType(vt, MP_TUNNELBRIDGE)) {
			VehicleEnterTile(v, vt, v->x_pos, v->y_pos);
			if (!(v->track & TRACK_BIT_WORMHOLE) && IsBridgeTile(v->tile)) {
				/* We have just left the wormhole, possibly set the
				 * "goingdown" bit. UpdateInclination() can be used
				 * because we are at the border of the tile. */
				v->UpdatePosition();
				v->UpdateInclination(true, true);
				return;
			}
		}
	}

	v->UpdatePosition();
	if (v->track & TRACK_BIT_WORMHOLE) v->UpdateInclination(false, false, true);
	v->UpdateViewport(true, true);
}

/**
 * Swap vehicles \a l and \a r in consist \a v, and reverse their direction.
 * @param v Consist to change.
 * @param l %Vehicle index in the consist of the first vehicle.
 * @param r %Vehicle index in the consist of the second vehicle.
 */
void ReverseTrainSwapVeh(Train *v, int l, int r)
{
	Train *a, *b;

	/* locate vehicles to swap */
	for (a = v; l != 0; l--) a = a->Next();
	for (b = v; r != 0; r--) b = b->Next();

	if (a != b) {
		/* swap the hidden bits */
		{
			uint16_t tmp = (a->vehstatus & ~VS_HIDDEN) | (b->vehstatus & VS_HIDDEN);
			b->vehstatus = (b->vehstatus & ~VS_HIDDEN) | (a->vehstatus & VS_HIDDEN);
			a->vehstatus = tmp;
		}

		Swap(a->track, b->track);
		Swap(a->direction, b->direction);
		Swap(a->x_pos, b->x_pos);
		Swap(a->y_pos, b->y_pos);
		Swap(a->tile,  b->tile);
		Swap(a->z_pos, b->z_pos);

		SwapTrainFlags(&a->gv_flags, &b->gv_flags);

		UpdateStatusAfterSwap(a);
		UpdateStatusAfterSwap(b);
	} else {
		/* Swap GVF_GOINGUP_BIT/GVF_GOINGDOWN_BIT.
		 * This is a little bit redundant way, a->gv_flags will
		 * be (re)set twice, but it reduces code duplication */
		SwapTrainFlags(&a->gv_flags, &a->gv_flags);
		UpdateStatusAfterSwap(a);
	}
}


/**
 * Check if the vehicle is a train
 * @param v vehicle on tile
 * @return v if it is a train, nullptr otherwise
 */
static Vehicle *TrainOnTileEnum(Vehicle *v, void *)
{
	return v;
}

/**
 * Check if a level crossing tile has a train on it
 * @param tile tile to test
 * @return true if a train is on the crossing
 * @pre tile is a level crossing
 */
bool TrainOnCrossing(TileIndex tile)
{
	assert(IsLevelCrossingTile(tile));

	return HasVehicleOnPos(tile, VEH_TRAIN, nullptr, &TrainOnTileEnum);
}


/**
 * Checks if a train is approaching a rail-road crossing
 * @param v vehicle on tile
 * @param data tile with crossing we are testing
 * @return v if it is approaching a crossing, nullptr otherwise
 */
static Vehicle *TrainApproachingCrossingEnum(Vehicle *v, void *data)
{
	if ((v->vehstatus & VS_CRASHED)) return nullptr;

	Train *t = Train::From(v);
	if (!t->IsFrontEngine()) return nullptr;

	TileIndex tile = (TileIndex) reinterpret_cast<uintptr_t>(data);

	if (TrainApproachingCrossingTile(t) != tile) return nullptr;

	return t;
}


/**
 * Finds a vehicle approaching rail-road crossing
 * @param tile tile to test
 * @return true if a vehicle is approaching the crossing
 * @pre tile is a rail-road crossing
 */
static bool TrainApproachingCrossing(TileIndex tile)
{
	dbg_assert_tile(IsLevelCrossingTile(tile), tile);

	DiagDirection dir = AxisToDiagDir(GetCrossingRailAxis(tile));
	TileIndex tile_from = tile + TileOffsByDiagDir(dir);

	if (HasVehicleOnPos(tile_from, VEH_TRAIN, reinterpret_cast<void *>((uintptr_t)tile.base()), &TrainApproachingCrossingEnum)) return true;

	dir = ReverseDiagDir(dir);
	tile_from = tile + TileOffsByDiagDir(dir);

	return HasVehicleOnPos(tile_from, VEH_TRAIN, reinterpret_cast<void *>((uintptr_t)tile.base()), &TrainApproachingCrossingEnum);
}

/** Check if the crossing should be closed
 *  @return train on crossing || train approaching crossing || reserved
 */
static inline bool CheckLevelCrossing(TileIndex tile)
{
	/* reserved || train on crossing || train approaching crossing */
	return HasCrossingReservation(tile) || TrainOnCrossing(tile) || TrainApproachingCrossing(tile);
}

/**
 * Sets correct crossing state
 * @param tile tile to update
 * @param sound should we play sound?
 * @param is_forced force set the crossing state to that of forced_state
 * @param forced_state the crossing state to set when using is_forced
 * @pre tile is a rail-road crossing
 */
static void UpdateLevelCrossingTile(TileIndex tile, bool sound, bool is_forced, bool forced_state)
{
	dbg_assert_tile(IsLevelCrossingTile(tile), tile);
	bool new_state;

	if (is_forced) {
		new_state = forced_state;
	} else {
		new_state = CheckLevelCrossing(tile);
	}

	if (new_state != IsCrossingBarred(tile)) {
		if (new_state && sound) {
			if (_settings_client.sound.ambient) SndPlayTileFx(SND_0E_LEVEL_CROSSING, tile);
		}
		SetCrossingBarred(tile, new_state);
		MarkTileDirtyByTile(tile, VMDF_NOT_MAP_MODE);
	}
}

/**
 * Cycles the adjacent crossings and sets their state
 * @param tile tile to update
 * @param sound should we play sound?
 * @param force_close force close the crossing
 */
void UpdateLevelCrossing(TileIndex tile, bool sound, bool force_close)
{
	bool forced_state = force_close;
	if (!IsLevelCrossingTile(tile)) return;

	const Axis axis = GetCrossingRoadAxis(tile);
	const DiagDirection dir = AxisToDiagDir(axis);
	const DiagDirection reverse_dir = ReverseDiagDir(dir);

	const bool adjacent_crossings = _settings_game.vehicle.adjacent_crossings;
	if (adjacent_crossings) {
		for (TileIndex t = tile; !forced_state && t < Map::Size() && IsLevelCrossingTile(t) && GetCrossingRoadAxis(t) == axis; t = TileAddByDiagDir(t, dir)) {
			forced_state |= CheckLevelCrossing(t);
		}
		for (TileIndex t = TileAddByDiagDir(tile, reverse_dir); !forced_state && t < Map::Size() && IsLevelCrossingTile(t) && GetCrossingRoadAxis(t) == axis; t = TileAddByDiagDir(t, reverse_dir)) {
			forced_state |= CheckLevelCrossing(t);
		}
	}

	UpdateLevelCrossingTile(tile, sound, adjacent_crossings || force_close, forced_state);
	for (TileIndex t = TileAddByDiagDir(tile, dir); t < Map::Size() && IsLevelCrossingTile(t) && GetCrossingRoadAxis(t) == axis; t = TileAddByDiagDir(t, dir)) {
		UpdateLevelCrossingTile(t, sound, adjacent_crossings, forced_state);
	}
	for (TileIndex t = TileAddByDiagDir(tile, reverse_dir); t < Map::Size() && IsLevelCrossingTile(t) && GetCrossingRoadAxis(t) == axis; t = TileAddByDiagDir(t, reverse_dir)) {
		UpdateLevelCrossingTile(t, sound, adjacent_crossings, forced_state);
	}
}

void MarkDirtyAdjacentLevelCrossingTilesOnAdd(TileIndex tile, Axis road_axis)
{
	if (!_settings_game.vehicle.adjacent_crossings) return;

	const DiagDirection dir1 = AxisToDiagDir(road_axis);
	const DiagDirection dir2 = ReverseDiagDir(dir1);
	for (DiagDirection dir : { dir1, dir2 }) {
		const TileIndex t = TileAddByDiagDir(tile, dir);
		if (t < Map::Size() && IsLevelCrossingTile(t) && GetCrossingRoadAxis(t) == road_axis) {
			MarkTileDirtyByTile(t, VMDF_NOT_MAP_MODE);
		}
	}
}

void UpdateAdjacentLevelCrossingTilesOnRemove(TileIndex tile, Axis road_axis)
{
	const DiagDirection dir1 = AxisToDiagDir(road_axis);
	const DiagDirection dir2 = ReverseDiagDir(dir1);
	for (DiagDirection dir : { dir1, dir2 }) {
		const TileIndexDiff diff = TileOffsByDiagDir(dir);
		bool occupied = false;
		for (TileIndex t = tile + diff; IsValidTile(t) && IsLevelCrossingTile(t) && GetCrossingRoadAxis(t) == road_axis; t += diff) {
			occupied |= CheckLevelCrossing(t);
		}
		if (occupied) {
			/* Mark the immediately adjacent tile dirty */
			const TileIndex t = tile + diff;
			if (IsValidTile(t) && IsLevelCrossingTile(t) && GetCrossingRoadAxis(t) == road_axis) {
				MarkTileDirtyByTile(t, VMDF_NOT_MAP_MODE);
			}
		} else {
			/* Unbar the crossing tiles in this direction as necessary */
			for (TileIndex t = tile + diff; IsValidTile(t) && IsLevelCrossingTile(t) && GetCrossingRoadAxis(t) == road_axis; t += diff) {
				if (IsCrossingBarred(t)) {
					/* The crossing tile is barred, unbar it and continue to check the next tile */
					SetCrossingBarred(t, false);
					MarkTileDirtyByTile(t, VMDF_NOT_MAP_MODE);
				} else {
					/* The crossing tile is already unbarred, mark the tile dirty and stop checking */
					MarkTileDirtyByTile(t, VMDF_NOT_MAP_MODE);
					break;
				}
			}
		}
	}
}

/**
 * Check if the level crossing is occupied by road vehicle(s).
 * @param t The tile to query.
 * @pre IsLevelCrossing(t)
 * @return True if the level crossing is marked as occupied.
 */
bool IsCrossingOccupiedByRoadVehicle(TileIndex t)
{
	if (!IsCrossingPossiblyOccupiedByRoadVehicle(t)) return false;
	const bool occupied = IsTrainCollidableRoadVehicleOnGround(t);
	SetCrossingOccupiedByRoadVehicle(t, occupied);
	return occupied;
}


/**
 * Bars crossing and plays ding-ding sound if not barred already
 * @param tile tile with crossing
 * @pre tile is a rail-road crossing
 */
static inline void MaybeBarCrossingWithSound(TileIndex tile)
{
	if (!IsCrossingBarred(tile)) {
		UpdateLevelCrossing(tile, true, true);
	}
}


/**
 * Advances wagons for train reversing, needed for variable length wagons.
 * This one is called before the train is reversed.
 * @param v First vehicle in chain
 */
static void AdvanceWagonsBeforeSwap(Train *v)
{
	Train *base = v;
	Train *first = base; // first vehicle to move
	Train *last = v->Last(); // last vehicle to move
	uint length = CountVehiclesInChain(v);

	while (length > 2) {
		last = last->Previous();
		first = first->Next();

		int differential = base->CalcNextVehicleOffset() - last->CalcNextVehicleOffset();

		/* do not update images now
		 * negative differential will be handled in AdvanceWagonsAfterSwap() */
		for (int i = 0; i < differential; i++) TrainController(first, last->Next());

		base = first; // == base->Next()
		length -= 2;
	}
}


/**
 * Advances wagons for train reversing, needed for variable length wagons.
 * This one is called after the train is reversed.
 * @param v First vehicle in chain
 */
static void AdvanceWagonsAfterSwap(Train *v)
{
	/* first of all, fix the situation when the train was entering a depot */
	Train *dep = v; // last vehicle in front of just left depot
	while (dep->Next() != nullptr && (dep->track == TRACK_BIT_DEPOT || dep->Next()->track != TRACK_BIT_DEPOT)) {
		dep = dep->Next(); // find first vehicle outside of a depot, with next vehicle inside a depot
	}

	Train *leave = dep->Next(); // first vehicle in a depot we are leaving now

	if (leave != nullptr) {
		/* 'pull' next wagon out of the depot, so we won't miss it (it could stay in depot forever) */
		int d = TicksToLeaveDepot(dep);

		if (d <= 0) {
			leave->vehstatus &= ~VS_HIDDEN; // move it out of the depot
			leave->track = TrackToTrackBits(GetRailDepotTrack(leave->tile));
			for (int i = 0; i >= d; i--) TrainController(leave, nullptr); // maybe move it, and maybe let another wagon leave
		}
	} else {
		dep = nullptr; // no vehicle in a depot, so no vehicle leaving a depot
	}

	Train *base = v;
	Train *first = base; // first vehicle to move
	Train *last = v->Last(); // last vehicle to move
	uint length = CountVehiclesInChain(v);

	/* We have to make sure all wagons that leave a depot because of train reversing are moved correctly
	 * they have already correct spacing, so we have to make sure they are moved how they should */
	bool nomove = (dep == nullptr); // If there is no vehicle leaving a depot, limit the number of wagons moved immediately.

	while (length > 2) {
		/* we reached vehicle (originally) in front of a depot, stop now
		 * (we would move wagons that are already moved with new wagon length). */
		if (base == dep) break;

		/* the last wagon was that one leaving a depot, so do not move it anymore */
		if (last == dep) nomove = true;

		last = last->Previous();
		first = first->Next();

		int differential = last->CalcNextVehicleOffset() - base->CalcNextVehicleOffset();

		/* do not update images now */
		for (int i = 0; i < differential; i++) TrainController(first, (nomove ? last->Next() : nullptr));

		base = first; // == base->Next()
		length -= 2;
	}
}

static bool IsWholeTrainInsideDepot(const Train *v)
{
	for (const Train *u = v; u != nullptr; u = u->Next()) {
		if (u->track != TRACK_BIT_DEPOT || u->tile != v->tile) return false;
	}
	return true;
}

/**
 * Turn a train around.
 * @param v %Train to turn around.
 */
void ReverseTrainDirection(Train *v)
{
	if (IsRailDepotTile(v->tile)) {
		if (IsWholeTrainInsideDepot(v)) return;
		InvalidateWindowData(WC_VEHICLE_DEPOT, v->tile.base());
	}

	if (_local_company == v->owner && (v->current_order.IsType(OT_LOADING_ADVANCE) || HasBit(v->flags, VRF_BEYOND_PLATFORM_END))) {
		SetDParam(0, v->index);
		SetDParam(1, v->current_order.GetDestination());
		AddNewsItem(STR_VEHICLE_LOAD_THROUGH_ABORTED_INSUFFICIENT_TRACK, NT_ADVICE, NF_INCOLOUR | NF_SMALL | NF_VEHICLE_PARAM0,
				NR_VEHICLE, v->index,
				NR_STATION, v->current_order.GetDestination());
	}
	if (v->current_order.IsType(OT_LOADING_ADVANCE)) {
		v->LeaveStation();

		/* Only advance to next order if we are loading at the current one */
		const Order *order = v->GetOrder(v->cur_implicit_order_index);
		if (order != nullptr && order->IsType(OT_GOTO_STATION) && order->GetDestination() == v->last_station_visited) {
			v->IncrementImplicitOrderIndex();
		}
	} else if (v->current_order.IsAnyLoadingType()) {
		const Vehicle *last = v;
		while (last->Next() != nullptr) last = last->Next();

		/* not a station || different station --> leave the station */
		if (!IsTileType(last->tile, MP_STATION) || !IsTileType(v->tile, MP_STATION) ||
				GetStationIndex(last->tile) != GetStationIndex(v->tile) ||
				HasBit(v->flags, VRF_BEYOND_PLATFORM_END)) {
			v->LeaveStation();
		}
	}

	for (Train *u = v; u != nullptr; u = u->Next()) {
		ClrBit(u->flags, VRF_BEYOND_PLATFORM_END);
		ClrBit(u->flags, VRF_NOT_YET_IN_PLATFORM);
	}

	v->reverse_distance = 0;

	bool no_near_end_unreserve = false;
	bool no_far_end_unreserve = false;
	{
		/* Temporarily clear and restore reservations to bidi tunnel/bridge entrances when reversing train inside,
		 * to avoid outgoing and incoming reservations becoming merged */
		auto find_train_reservations = [&v](TileIndex tile, bool &found_reservation) {
			TrackBits reserved = GetAcrossTunnelBridgeReservationTrackBits(tile);
			Track track;
			while ((track = RemoveFirstTrack(&reserved)) != INVALID_TRACK) {
				Train *res_train = GetTrainForReservation(tile, track);
				if (res_train != nullptr && res_train != v) {
					found_reservation = true;
				}
			}
		};
		if (IsTunnelBridgeWithSignalSimulation(v->tile) && IsTunnelBridgeSignalSimulationBidirectional(v->tile)) {
			find_train_reservations(v->tile, no_near_end_unreserve);
			find_train_reservations(GetOtherTunnelBridgeEnd(v->tile), no_far_end_unreserve);
		}
	}

	/* Clear path reservation in front if train is not stuck. */
	if (!HasBit(v->flags, VRF_TRAIN_STUCK) && !no_near_end_unreserve && !no_far_end_unreserve) {
		FreeTrainTrackReservation(v);
	} else {
		v->lookahead.reset();
	}

	if ((v->track & TRACK_BIT_WORMHOLE) && IsTunnelBridgeWithSignalSimulation(v->tile)) {
		/* Clear exit tile reservation if train was on approach to exit and had reserved it */
		Axis axis = DiagDirToAxis(GetTunnelBridgeDirection(v->tile));
		DiagDirection axial_dir = DirToDiagDirAlongAxis(v->direction, axis);
		TileIndex next_tile = TileVirtXY(v->x_pos, v->y_pos) + TileOffsByDiagDir(axial_dir);
		if ((!no_near_end_unreserve && next_tile == v->tile) || (!no_far_end_unreserve && next_tile == GetOtherTunnelBridgeEnd(v->tile))) {
			Trackdir exit_td = GetTunnelBridgeExitTrackdir(next_tile);
			CFollowTrackRail ft(GetTileOwner(next_tile), GetRailTypeInfo(v->railtype)->all_compatible_railtypes);
			if (ft.Follow(next_tile, exit_td)) {
				TrackdirBits reserved = ft.new_td_bits & TrackBitsToTrackdirBits(GetReservedTrackbits(ft.new_tile));
				if (reserved == TRACKDIR_BIT_NONE) {
					UnreserveBridgeTunnelTile(next_tile);
					MarkTileDirtyByTile(next_tile, VMDF_NOT_MAP_MODE);
				}
			} else {
				UnreserveBridgeTunnelTile(next_tile);
				MarkTileDirtyByTile(next_tile, VMDF_NOT_MAP_MODE);
			}
		}
	}

	/* Check if we were approaching a rail/road-crossing */
	TileIndex crossing = TrainApproachingCrossingTile(v);

	/* count number of vehicles */
	int r = CountVehiclesInChain(v) - 1;  // number of vehicles - 1

	AdvanceWagonsBeforeSwap(v);

	/* swap start<>end, start+1<>end-1, ... */
	int l = 0;
	do {
		ReverseTrainSwapVeh(v, l++, r--);
	} while (l <= r);

	AdvanceWagonsAfterSwap(v);

	ClrBit(v->vcache.cached_veh_flags, VCF_GV_ZERO_SLOPE_RESIST);

	if (IsRailDepotTile(v->tile)) {
		InvalidateWindowData(WC_VEHICLE_DEPOT, v->tile.base());
	}

	ToggleBit(v->flags, VRF_TOGGLE_REVERSE);

	ClrBit(v->flags, VRF_REVERSING);

	/* recalculate cached data */
	v->ConsistChanged(CCF_TRACK);

	/* update all images */
	for (Train *u = v; u != nullptr; u = u->Next()) u->UpdateViewport(false, false);

	/* update crossing we were approaching */
	if (crossing != INVALID_TILE) UpdateLevelCrossing(crossing);

	/* maybe we are approaching crossing now, after reversal */
	crossing = TrainApproachingCrossingTile(v);
	if (crossing != INVALID_TILE) MaybeBarCrossingWithSound(crossing);

	if (HasBit(v->flags, VRF_PENDING_SPEED_RESTRICTION)) {
		for (auto it = _pending_speed_restriction_change_map.lower_bound(v->index); it != _pending_speed_restriction_change_map.end() && it->first == v->index;) {
			it->second.distance = (v->gcache.cached_total_length + (HasBit(it->second.flags, PSRCF_DIAGONAL) ? 8 : 4)) - it->second.distance;
			if (it->second.distance == 0) {
				v->speed_restriction = it->second.prev_speed;
				it = _pending_speed_restriction_change_map.erase(it);
			} else {
				std::swap(it->second.prev_speed, it->second.new_speed);
				++it;
			}
		}
	}

	/* If we are inside a depot after reversing, don't bother with path reserving. */
	if (v->track == TRACK_BIT_DEPOT) {
		/* Can't be stuck here as inside a depot is always a safe tile. */
		if (HasBit(v->flags, VRF_TRAIN_STUCK)) SetWindowWidgetDirty(WC_VEHICLE_VIEW, v->index, WID_VV_START_STOP);
		ClrBit(v->flags, VRF_TRAIN_STUCK);
		return;
	}

	auto update_check_tunnel_bridge_signal_counters = [](Train *t) {
		if (!(t->track & TRACK_BIT_WORMHOLE)) {
			/* Not in wormhole, clear counters */
			t->wait_counter = 0;
			t->tunnel_bridge_signal_num = 0;
			return;
		}

		DiagDirection tb_dir = GetTunnelBridgeDirection(t->tile);
		if (DirToDiagDirAlongAxis(t->direction, DiagDirToAxis(tb_dir)) == tb_dir) {
			/* Now going in correct direction, fix counters */
			const uint simulated_wormhole_signals = GetTunnelBridgeSignalSimulationSpacing(t->tile);
			const uint delta = DistanceManhattan(t->tile, TileVirtXY(t->x_pos, t->y_pos));
			t->wait_counter = TILE_SIZE * ((simulated_wormhole_signals - 1) - (delta % simulated_wormhole_signals));
			t->tunnel_bridge_signal_num = delta / simulated_wormhole_signals;
		} else {
			/* Now going in wrong direction, all bets are off.
			 * Prevent setting the wrong signals by making wait_counter a non-integer multiple of TILE_SIZE.
			 * Use a huge value so that the train will reverse again if there is another vehicle coming the other way.
			 */
			t->wait_counter = static_cast<uint16_t>(-((int)TILE_SIZE / 2));
			t->tunnel_bridge_signal_num = 0;
		}
	};

	Train *last = v->Last();
	if (IsTunnelBridgeWithSignalSimulation(last->tile) && IsTunnelBridgeSignalSimulationEntrance(last->tile)) {
		update_check_tunnel_bridge_signal_counters(last);
	}

	/* We are inside tunnel/bridge with signals, reversing will close the entrance. */
	if (IsTunnelBridgeWithSignalSimulation(v->tile) && IsTunnelBridgeSignalSimulationEntrance(v->tile)) {
		/* Flip signal on tunnel entrance tile red. */
		SetTunnelBridgeEntranceSignalState(v->tile, SIGNAL_STATE_RED);
		if (_extra_aspects > 0) {
			PropagateAspectChange(v->tile, GetTunnelBridgeEntranceTrackdir(v->tile), 0);
		}
		MarkTileDirtyByTile(v->tile, VMDF_NOT_MAP_MODE);
		update_check_tunnel_bridge_signal_counters(v);
		if ((v->track & TRACK_BIT_WORMHOLE) || TrackdirEntersTunnelBridge(v->tile, v->GetVehicleTrackdir())) {
			ClrBit(v->flags, VRF_TRAIN_STUCK);
			return;
		}
	}

	/* VehicleExitDir does not always produce the desired dir for depots and
	 * tunnels/bridges that is needed for UpdateSignalsOnSegment. */
	DiagDirection dir = VehicleExitDir(v->direction, v->track);
	if (IsRailDepotTile(v->tile) || (IsTileType(v->tile, MP_TUNNELBRIDGE) && (v->track & TRACK_BIT_WORMHOLE || dir == GetTunnelBridgeDirection(v->tile)))) dir = INVALID_DIAGDIR;

	if (UpdateSignalsOnSegment(v->tile, dir, v->owner) == SIGSEG_PBS || _settings_game.pf.reserve_paths) {
		/* If we are currently on a tile with conventional signals, we can't treat the
		 * current tile as a safe tile or we would enter a PBS block without a reservation. */
		bool first_tile_okay = !(IsTileType(v->tile, MP_RAILWAY) &&
			HasSignalOnTrackdir(v->tile, v->GetVehicleTrackdir()) &&
			!IsPbsSignal(GetSignalType(v->tile, FindFirstTrack(v->track))));

		/* If we are on a depot tile facing outwards, do not treat the current tile as safe. */
		if (IsRailDepotTile(v->tile) && TrackdirToExitdir(v->GetVehicleTrackdir()) == GetRailDepotDirection(v->tile)) first_tile_okay = false;

		/* If we are on a signalled tunnel/bridge end-tile in the exit direction, do not treat the current tile as safe. */
		if (IsTunnelBridgeWithSignalSimulation(v->tile) && !(v->track & TRACK_BIT_WORMHOLE) && TrackdirExitsTunnelBridge(v->tile, v->GetVehicleTrackdir())) first_tile_okay = false;

		if (IsRailStationTile(v->tile)) SetRailStationPlatformReservation(v->tile, TrackdirToExitdir(v->GetVehicleTrackdir()), true);
		if (TryPathReserve(v, false, first_tile_okay)) {
			/* Do a look-ahead now in case our current tile was already a safe tile. */
			CheckNextTrainTile(v);
		} else if (v->current_order.GetType() != OT_LOADING) {
			/* Do not wait for a way out when we're still loading */
			MarkTrainAsStuck(v);
		}
	} else if (HasBit(v->flags, VRF_TRAIN_STUCK)) {
		/* A train not inside a PBS block can't be stuck. */
		ClrBit(v->flags, VRF_TRAIN_STUCK);
		v->wait_counter = 0;
	}
}

/**
 * Reverse train.
 * @param flags type of operation
 * @param veh_id train to reverse
 * @param reverse_single_veh if true, reverse a unit in a train (needs to be in a depot)
 * @return the cost of this operation or an error
 */
CommandCost CmdReverseTrainDirection(DoCommandFlag flags, VehicleID veh_id, bool reverse_single_veh)
{
	Train *v = Train::GetIfValid(veh_id);
	if (v == nullptr) return CMD_ERROR;

	CommandCost ret = CheckOwnership(v->owner);
	if (ret.Failed()) return ret;

	if (reverse_single_veh) {
		/* turn a single unit around */

		if (v->IsMultiheaded() || EngInfo(v->engine_type)->callback_mask.Test(VehicleCallbackMask::ArticEngine)) {
			return CommandCost(STR_ERROR_CAN_T_REVERSE_DIRECTION_RAIL_VEHICLE_MULTIPLE_UNITS);
		}

		Train *front = v->First();
		/* make sure the vehicle is stopped in the depot */
		if (!front->IsStoppedInDepot() && !front->IsVirtual()) {
			return CommandCost(STR_ERROR_TRAINS_CAN_ONLY_BE_ALTERED_INSIDE_A_DEPOT);
		}

		if (flags & DC_EXEC) {
			ToggleBit(v->flags, VRF_REVERSE_DIRECTION);

			front->ConsistChanged(CCF_ARRANGE);
			SetWindowDirty(WC_VEHICLE_DEPOT, front->tile.base());
			SetWindowDirty(WC_VEHICLE_DETAILS, front->index);
			SetWindowDirty(WC_VEHICLE_VIEW, front->index);
			DirtyVehicleListWindowForVehicle(front);
		}
	} else {
		/* turn the whole train around */
		if (!v->IsPrimaryVehicle()) return CMD_ERROR;
		if ((v->vehstatus & VS_CRASHED) || HasBit(v->flags, VRF_BREAKDOWN_STOPPED)) return CMD_ERROR;

		if (flags & DC_EXEC) {
			/* Properly leave the station if we are loading and won't be loading anymore */
			if (v->current_order.IsAnyLoadingType()) {
				const Vehicle *last = v;
				while (last->Next() != nullptr) last = last->Next();

				/* not a station || different station --> leave the station */
				if (!IsTileType(last->tile, MP_STATION) || !IsTileType(v->tile, MP_STATION) ||
						GetStationIndex(last->tile) != GetStationIndex(v->tile) ||
						HasBit(v->flags, VRF_BEYOND_PLATFORM_END) ||
						v->current_order.IsType(OT_LOADING_ADVANCE)) {
					v->LeaveStation();
				}
			}

			/* We cancel any 'skip signal at dangers' here */
			v->force_proceed = TFP_NONE;
			SetWindowDirty(WC_VEHICLE_VIEW, v->index);

			if (_settings_game.vehicle.train_acceleration_model != AM_ORIGINAL && v->cur_speed != 0) {
				ToggleBit(v->flags, VRF_REVERSING);
			} else {
				v->cur_speed = 0;
				v->SetLastSpeed();
				HideFillingPercent(&v->fill_percent_te_id);
				ReverseTrainDirection(v);
			}

			/* Unbunching data is no longer valid. */
			v->ResetDepotUnbunching();
		}
	}
	return CommandCost();
}

/**
 * Force a train through a red signal
 * @param flags type of operation
 * @param veh_id train to ignore the red signal
 * @return the cost of this operation or an error
 */
CommandCost CmdForceTrainProceed(DoCommandFlag flags, VehicleID veh_id)
{
	Train *t = Train::GetIfValid(veh_id);
	if (t == nullptr) return CMD_ERROR;

	if (!t->IsPrimaryVehicle()) return CMD_ERROR;

	CommandCost ret = CheckVehicleControlAllowed(t);
	if (ret.Failed()) return ret;


	if (flags & DC_EXEC) {
		/* If we are forced to proceed, cancel that order.
		 * If we are marked stuck we would want to force the train
		 * to proceed to the next signal. In the other cases we
		 * would like to pass the signal at danger and run till the
		 * next signal we encounter. */
		t->force_proceed = t->force_proceed == TFP_SIGNAL ? TFP_NONE : HasBit(t->flags, VRF_TRAIN_STUCK) || t->IsChainInDepot() ? TFP_STUCK : TFP_SIGNAL;
		SetWindowDirty(WC_VEHICLE_VIEW, t->index);

		/* Unbunching data is no longer valid. */
		t->ResetDepotUnbunching();
	}

	return CommandCost();
}

/**
 * Try to find a depot nearby.
 * @param v %Train that wants a depot.
 * @param max_distance Maximal search distance.
 * @return Information where the closest train depot is located.
 * @pre The given vehicle must not be crashed!
 */
static FindDepotData FindClosestTrainDepot(Train *v, int max_distance)
{
	assert(!(v->vehstatus & VS_CRASHED));

	if (v->lookahead != nullptr && !ValidateLookAhead(v)) return FindDepotData();

	return YapfTrainFindNearestDepot(v, max_distance);
}

ClosestDepot Train::FindClosestDepot()
{
	FindDepotData tfdd = FindClosestTrainDepot(this, 0);
	if (tfdd.best_length == UINT_MAX) return ClosestDepot();

	return ClosestDepot(tfdd.tile, GetDepotIndex(tfdd.tile), tfdd.reverse);
}

/** Play a sound for a train leaving the station. */
void Train::PlayLeaveStationSound(bool force) const
{
	static const SoundFx sfx[] = {
		SND_04_DEPARTURE_STEAM,
		SND_0A_DEPARTURE_TRAIN,
		SND_0A_DEPARTURE_TRAIN,
		SND_47_DEPARTURE_MONORAIL,
		SND_41_DEPARTURE_MAGLEV
	};

	if (PlayVehicleSound(this, VSE_START, force)) return;

	SndPlayVehicleFx(sfx[RailVehInfo(this->engine_type)->engclass], this);
}

/**
 * Check if the train is on the last reserved tile and try to extend the path then.
 * @param v %Train that needs its path extended.
 */
static void CheckNextTrainTile(Train *v)
{
	/* Don't do any look-ahead if path_backoff_interval is 255. */
	if (_settings_game.pf.path_backoff_interval == 255) return;

	/* Exit if we are inside a depot. */
	if (v->track == TRACK_BIT_DEPOT) return;

	/* Exit if we are currently in a waiting order */
	if (v->current_order.IsType(OT_WAITING)) return;

	/* Exit if we are on a station tile and are going to stop. */
	if (HasStationTileRail(v->tile) && v->current_order.ShouldStopAtStation(v, GetStationIndex(v->tile), IsRailWaypoint(v->tile))) return;

	switch (v->current_order.GetType()) {
		/* Exit if we reached our destination depot. */
		case OT_GOTO_DEPOT:
			if (v->tile == v->dest_tile) return;
			break;

		case OT_GOTO_WAYPOINT:
			/* If we reached our waypoint, make sure we see that. */
			if (IsRailWaypointTile(v->tile) && GetStationIndex(v->tile) == v->current_order.GetDestination()) ProcessOrders(v);
			break;

		case OT_NOTHING:
		case OT_LEAVESTATION:
		case OT_LOADING:
			/* Exit if the current order doesn't have a destination, but the train has orders. */
			if (v->GetNumOrders() > 0) return;
			break;

		default:
			break;
	}

	Trackdir td = v->GetVehicleTrackdir();

	/* On a tile with a red non-pbs signal, don't look ahead. */
	if (IsTileType(v->tile, MP_RAILWAY) && HasSignalOnTrackdir(v->tile, td) &&
			!IsPbsSignal(GetSignalType(v->tile, TrackdirToTrack(td))) &&
			GetSignalStateByTrackdir(v->tile, td) == SIGNAL_STATE_RED) return;

	CFollowTrackRail ft(v);
	if (!ft.Follow(v->tile, td)) return;

	if (!HasReservedTracks(ft.new_tile, TrackdirBitsToTrackBits(ft.new_td_bits))) {
		/* Next tile is not reserved. */
		if (KillFirstBit(ft.new_td_bits) == TRACKDIR_BIT_NONE) {
			Trackdir td = FindFirstTrackdir(ft.new_td_bits);
			if (HasPbsSignalOnTrackdir(ft.new_tile, td) && !IsNoEntrySignal(ft.new_tile, TrackdirToTrack(td))) {
				/* If the next tile is a PBS signal, try to make a reservation. */
				TrackBits tracks = TrackdirBitsToTrackBits(ft.new_td_bits);
				if (ft.tiles_skipped == 0 && Rail90DegTurnDisallowedTilesFromTrackdir(ft.old_tile, ft.new_tile, ft.old_td)) {
					tracks &= ~TrackCrossesTracks(TrackdirToTrack(ft.old_td));
				}
				ChooseTrainTrack(v, ft.new_tile, ft.exitdir, tracks, CTTF_NONE);
			}
		}
	} else if (v->lookahead != nullptr && v->lookahead->reservation_end_tile == ft.new_tile && IsTileType(ft.new_tile, MP_TUNNELBRIDGE) && IsTunnelBridgeSignalSimulationEntrance(ft.new_tile) &&
			v->lookahead->reservation_end_trackdir == FindFirstTrackdir(ft.new_td_bits)) {
		/* If the lookahead ends at the next tile which is a signalled tunnel/bridge entrance, try to make a reservation. */
		TryLongReserveChooseTrainTrackFromReservationEnd(v);
	}
}

/**
 * Will the train stay in the depot the next tick?
 * @param v %Train to check.
 * @return True if it stays in the depot, false otherwise.
 */
static bool CheckTrainStayInDepot(Train *v)
{
	/* bail out if not all wagons are in the same depot or not in a depot at all */
	for (const Train *u = v; u != nullptr; u = u->Next()) {
		if (u->track != TRACK_BIT_DEPOT || u->tile != v->tile) return false;
	}

	/* if the train got no power, then keep it in the depot */
	if (v->gcache.cached_power == 0) {
		v->vehstatus |= VS_STOPPED;
		SetWindowDirty(WC_VEHICLE_DEPOT, v->tile.base());
		return true;
	}

	if (v->current_order.IsWaitTimetabled()) {
		v->HandleWaiting(false, true);
	}
	if (v->current_order.IsType(OT_WAITING)) {
		return true;
	}

	/* Check if we should wait here for unbunching. */
	if (v->IsWaitingForUnbunching()) return true;

	if (v->reverse_distance > 0) {
		v->reverse_distance--;
		if (v->reverse_distance == 0) SetWindowWidgetDirty(WC_VEHICLE_VIEW, v->index, WID_VV_START_STOP);
		return true;
	}

	SigSegState seg_state;
	bool exit_blocked = false;

	if (v->force_proceed == TFP_NONE) {
		/* force proceed was not pressed */
		if (++v->wait_counter < 37) {
			return true;
		}

		v->wait_counter = 0;

		seg_state = _settings_game.pf.reserve_paths ? SIGSEG_PBS : UpdateSignalsOnSegment(v->tile, INVALID_DIAGDIR, v->owner);
		if (seg_state == SIGSEG_FULL || HasDepotReservation(v->tile)) {
			/* Full and no PBS signal in block or depot reserved, can't exit. */
			exit_blocked = true;
		}
	} else {
		seg_state = _settings_game.pf.reserve_paths ? SIGSEG_PBS : UpdateSignalsOnSegment(v->tile, INVALID_DIAGDIR, v->owner);
	}

	/* We are leaving a depot, but have to go to the exact same one; re-enter. */
	if (v->current_order.IsType(OT_GOTO_DEPOT) && v->tile == v->dest_tile) {
		if (exit_blocked) return true;
		/* Service when depot has no reservation. */
		if (!HasDepotReservation(v->tile)) VehicleEnterDepot(v);
		return true;
	}

	if (_settings_game.vehicle.drive_through_train_depot) {
		const TileIndex depot_tile = v->tile;
		const DiagDirection depot_dir = GetRailDepotDirection(depot_tile);
		const DiagDirection behind_depot_dir = ReverseDiagDir(depot_dir);
		const int depot_z = GetTileMaxZ(depot_tile);
		const TileIndexDiffC tile_diff = TileIndexDiffCByDiagDir(behind_depot_dir);

		TileIndex behind_depot_tile = depot_tile;
		uint skipped = 0;

		while (true) {
			TileIndex tile = AddTileIndexDiffCWrap(behind_depot_tile, tile_diff);
			if (tile == INVALID_TILE) break;
			if (!IsRailDepotTile(tile)) break;
			DiagDirection dir = GetRailDepotDirection(tile);
			if (dir != depot_dir && dir != behind_depot_dir) break;
			if (!HasBit(v->compatible_railtypes, GetRailType(tile))) break;
			if (GetTileMaxZ(tile) != depot_z) break;
			behind_depot_tile = tile;
			skipped++;
		}

		if (skipped > 0 && GetRailDepotDirection(behind_depot_tile) == behind_depot_dir &&
				YapfTrainCheckDepotReverse(v, depot_tile, behind_depot_tile)) {
			Direction direction = DiagDirToDir(behind_depot_dir);
			int x = TileX(behind_depot_tile) * TILE_SIZE | _vehicle_initial_x_fract[behind_depot_dir];
			int y = TileY(behind_depot_tile) * TILE_SIZE | _vehicle_initial_y_fract[behind_depot_dir];
			if (v->gcache.cached_total_length < skipped * TILE_SIZE) {
				int delta = (skipped * TILE_SIZE) - v->gcache.cached_total_length;
				int speed = std::max(1, v->GetCurrentMaxSpeed());
				v->reverse_distance = (1 + (((192 * 3 / 2) * delta) / speed));
				SetWindowWidgetDirty(WC_VEHICLE_VIEW, v->index, WID_VV_START_STOP);
			}

			for (Train *u = v; u != nullptr; u = u->Next()) {
				u->tile = behind_depot_tile;
				u->direction = direction;
				u->x_pos = x;
				u->y_pos = y;
				u->UpdatePosition();
				u->Vehicle::UpdateViewport(false);
			}

			InvalidateWindowData(WC_VEHICLE_DEPOT, depot_tile.base());
			InvalidateWindowData(WC_VEHICLE_DEPOT, behind_depot_tile.base());
			return true;
		}
	}

	if (exit_blocked) return true;

	/* Only leave when we can reserve a path to our destination. */
	if (seg_state == SIGSEG_PBS && !TryPathReserve(v) && v->force_proceed == TFP_NONE) {
		/* No path and no force proceed. */
		MarkTrainAsStuck(v);
		return true;
	}

	SetDepotReservation(v->tile, true);
	if (_settings_client.gui.show_track_reservation) MarkTileDirtyByTile(v->tile, VMDF_NOT_MAP_MODE);

	VehicleServiceInDepot(v);
	v->LeaveUnbunchingDepot();
	DirtyVehicleListWindowForVehicle(v);
	v->PlayLeaveStationSound();

	v->track = TRACK_BIT_X;
	if (v->direction & 2) v->track = TRACK_BIT_Y;

	v->vehstatus &= ~VS_HIDDEN;
	v->UpdateIsDrawn();
	v->cur_speed = 0;

	v->UpdateViewport(true, true);
	v->UpdatePosition();
	UpdateSignalsOnSegment(v->tile, INVALID_DIAGDIR, v->owner);
	v->UpdateAcceleration();
	InvalidateWindowData(WC_VEHICLE_DEPOT, v->tile.base());

	return false;
}

static int GetAndClearLastBridgeEntranceSetSignalIndex(TileIndex bridge_entrance)
{
	uint16_t m = _m[bridge_entrance].m2;
	if (m & BRIDGE_M2_SIGNAL_STATE_EXT_FLAG) {
		auto it = _long_bridge_signal_sim_map.find(bridge_entrance);
		if (it != _long_bridge_signal_sim_map.end()) {
			LongBridgeSignalStorage &lbss = it->second;
			uint slot = (uint)lbss.signal_red_bits.size();
			while (slot > 0) {
				slot--;
				uint64_t &slot_bits = lbss.signal_red_bits[slot];
				if (slot_bits) {
					uint8_t i = FindLastBit(slot_bits);
					ClrBit(slot_bits, i);
					return 1 + BRIDGE_M2_SIGNAL_STATE_COUNT + (64 * slot) + i;
				}
			}
		}
	}
	uint16_t m_masked = GB(m & (~BRIDGE_M2_SIGNAL_STATE_EXT_FLAG), BRIDGE_M2_SIGNAL_STATE_OFFSET, BRIDGE_M2_SIGNAL_STATE_FIELD_SIZE);
	if (m_masked) {
		uint8_t i = FindLastBit(m_masked);
		ClrBit(_m[bridge_entrance].m2, BRIDGE_M2_SIGNAL_STATE_OFFSET + i);
		return 1 + i;
	}

	return 0;
}

static void UpdateTunnelBridgeEntranceSignalAspect(TileIndex tile)
{
	Trackdir trackdir = GetTunnelBridgeEntranceTrackdir(tile);
	uint8_t aspect = GetForwardAspectFollowingTrackAndIncrement(tile, trackdir);
	uint8_t old_aspect = GetTunnelBridgeEntranceSignalAspect(tile);
	if (aspect != old_aspect) {
		SetTunnelBridgeEntranceSignalAspect(tile, aspect);
		MarkTunnelBridgeSignalDirty(tile, false);
		PropagateAspectChange(tile, trackdir, aspect);
	}
}

static void SetTunnelBridgeEntranceSignalGreen(TileIndex tile)
{
	if (GetTunnelBridgeEntranceSignalState(tile) == SIGNAL_STATE_RED) {
		SetTunnelBridgeEntranceSignalState(tile, SIGNAL_STATE_GREEN);
		MarkTunnelBridgeSignalDirty(tile, false);
		if (_extra_aspects > 0) {
			SetTunnelBridgeEntranceSignalAspect(tile, 0);
			UpdateAspectDeferred(tile, GetTunnelBridgeEntranceTrackdir(tile));
		}
	} else if (_extra_aspects > 0) {
		UpdateTunnelBridgeEntranceSignalAspect(tile);
	}
}

static void UpdateEntranceAspectFromMiddleSignalChange(TileIndex entrance, int signal_number)
{
	if (signal_number < _extra_aspects && GetTunnelBridgeEntranceSignalState(entrance) == SIGNAL_STATE_GREEN) {
		UpdateTunnelBridgeEntranceSignalAspect(entrance);
	}
}

static void UpdateAspectFromBridgeMiddleSignalChange(TileIndex entrance, TileIndexDiff diff, int signal_number)
{
	UpdateEntranceAspectFromMiddleSignalChange(entrance, signal_number);
	if (signal_number > 0) {
		for (int i = std::max<int>(0, signal_number - _extra_aspects); i < signal_number; i++) {
			MarkSingleBridgeSignalDirty(entrance + (diff * (i + 1)), entrance);
		}
	}
}

static void HandleLastTunnelBridgeSignals(TileIndex tile, TileIndex end, DiagDirection dir, bool free)
{
	if (IsBridge(end) && _m[end].m2 != 0 && IsTunnelBridgeSignalSimulationEntrance(end)) {
		/* Clearing last bridge signal. */
		int signal_offset = GetAndClearLastBridgeEntranceSetSignalIndex(end);
		if (signal_offset) {
			TileIndexDiff diff = TileOffsByDiagDir(dir) * GetTunnelBridgeSignalSimulationSpacing(tile);
			TileIndex last_signal_tile = end + (diff * signal_offset);
			MarkSingleBridgeSignalDirty(last_signal_tile, end);
			if (_extra_aspects > 0) UpdateAspectFromBridgeMiddleSignalChange(end, diff, signal_offset - 1);
		}
		MarkTileDirtyByTile(tile, VMDF_NOT_MAP_MODE);
	}
	if (free) {
	/* Open up the wormhole and clear m2. */
		if (IsBridge(end)) {
			bool redraw = false;
			if (IsTunnelBridgeSignalSimulationEntrance(tile)) {
				redraw |= SetAllBridgeEntranceSimulatedSignalsGreen(tile);
			}
			if (IsTunnelBridgeSignalSimulationEntrance(end)) {
				redraw |= SetAllBridgeEntranceSimulatedSignalsGreen(end);
			}
			if (redraw) MarkBridgeDirty(tile, end, GetTunnelBridgeDirection(tile), GetBridgeHeight(tile), VMDF_NOT_MAP_MODE);
		}

		if (IsTunnelBridgeSignalSimulationEntrance(end)) SetTunnelBridgeEntranceSignalGreen(end);
		if (IsTunnelBridgeSignalSimulationEntrance(tile)) SetTunnelBridgeEntranceSignalGreen(tile);
	} else if (IsTunnel(end) && _extra_aspects > 0 && IsTunnelBridgeSignalSimulationEntrance(end)) {
		uint signal_count = GetTunnelBridgeLength(tile, end) / GetTunnelBridgeSignalSimulationSpacing(end);
		if (signal_count > 0) UpdateEntranceAspectFromMiddleSignalChange(end, signal_count - 1);
	}
}

static void UnreserveBridgeTunnelTile(TileIndex tile)
{
	UnreserveAcrossRailTunnelBridge(tile);
	if (IsTunnelBridgeSignalSimulationExit(tile) && IsTunnelBridgeEffectivelyPBS(tile)) {
		if (IsTunnelBridgePBS(tile)) {
			SetTunnelBridgeExitSignalState(tile, SIGNAL_STATE_RED);
			if (_extra_aspects > 0) PropagateAspectChange(tile, GetTunnelBridgeExitTrackdir(tile), 0);
		} else {
			UpdateSignalsOnSegment(tile, INVALID_DIAGDIR, GetTileOwner(tile));
		}
	}
}

/**
 * Clear the reservation of \a tile that was just left by a wagon on \a track_dir.
 * @param v %Train owning the reservation.
 * @param tile Tile with reservation to clear.
 * @param track_dir Track direction to clear.
 * @param tunbridge_clear_unsignaled_other_end Whether to clear the far end of unsignalled tunnels/bridges.
 */
static void ClearPathReservation(const Train *v, TileIndex tile, Trackdir track_dir, bool tunbridge_clear_unsignaled_other_end = false)
{
	if (IsTileType(tile, MP_TUNNELBRIDGE)) {
		if (IsTrackAcrossTunnelBridge(tile, TrackdirToTrack(track_dir))) {
			UnreserveBridgeTunnelTile(tile);

			if (IsTunnelBridgeWithSignalSimulation(tile)) {
				/* Are we just leaving a tunnel/bridge? */
				if (TrackdirExitsTunnelBridge(tile, track_dir)) {
					TileIndex end = GetOtherTunnelBridgeEnd(tile);
					bool free = TunnelBridgeIsFree(tile, end, v, TBIFM_ACROSS_ONLY).Succeeded();
					HandleLastTunnelBridgeSignals(tile, end, ReverseDiagDir(GetTunnelBridgeDirection(tile)), free);
				}
			} else if (tunbridge_clear_unsignaled_other_end) {
				TileIndex end = GetOtherTunnelBridgeEnd(tile);
				UnreserveAcrossRailTunnelBridge(end);
				if (_settings_client.gui.show_track_reservation) {
					MarkTileDirtyByTile(end, VMDF_NOT_MAP_MODE);
				}
			}

			if (_settings_client.gui.show_track_reservation || IsTunnelBridgeSignalSimulationBidirectional(tile)) {
				MarkBridgeOrTunnelDirtyOnReservationChange(tile, VMDF_NOT_MAP_MODE);
			}
		} else {
			UnreserveRailTrack(tile, TrackdirToTrack(track_dir));
			if (_settings_client.gui.show_track_reservation) {
				MarkTileDirtyByTile(tile, VMDF_NOT_MAP_MODE);
			}
		}
	} else if (IsRailStationTile(tile)) {
		DiagDirection dir = TrackdirToExitdir(track_dir);
		TileIndex new_tile = TileAddByDiagDir(tile, dir);
		/* If the new tile is not a further tile of the same station, we
		 * clear the reservation for the whole platform. */
		if (!IsCompatibleTrainStationTile(new_tile, tile)) {
			SetRailStationPlatformReservation(tile, ReverseDiagDir(dir), false);
		}
	} else {
		/* Any other tile */
		UnreserveRailTrack(tile, TrackdirToTrack(track_dir));
	}
}

/**
 * Free the reserved path in front of a vehicle.
 * @param v %Train owning the reserved path.
 * @param origin %Tile to start clearing (if #INVALID_TILE, use the current tile of \a v).
 * @param orig_td Track direction (if #INVALID_TRACKDIR, use the track direction of \a v).
 */
void FreeTrainTrackReservation(Train *v, TileIndex origin, Trackdir orig_td)
{
	assert(v->IsFrontEngine());

	if (origin == INVALID_TILE) v->lookahead.reset();

	bool free_origin_tunnel_bridge = false;

	if (origin == INVALID_TILE && (v->track & TRACK_BIT_WORMHOLE) && IsTunnelBridgeWithSignalSimulation(v->tile)) {
		TileIndex other_end = GetOtherTunnelBridgeEnd(v->tile);
		Axis axis = DiagDirToAxis(GetTunnelBridgeDirection(v->tile));
		DiagDirection axial_dir = DirToDiagDirAlongAxis(v->direction, axis);
		TileIndex exit = v->tile;
		TileIndex entrance = other_end;
		if (axial_dir == GetTunnelBridgeDirection(v->tile)) std::swap(exit, entrance);
		if (GetTrainClosestToTunnelBridgeEnd(exit, entrance) == v) {
			origin = exit;
			TrackBits tracks = GetAcrossTunnelBridgeTrackBits(origin);
			orig_td = ReverseTrackdir(TrackExitdirToTrackdir(FindFirstTrack(tracks), GetTunnelBridgeDirection(origin)));
			free_origin_tunnel_bridge = true;
		} else {
			return;
		}
	}

	TileIndex tile = origin != INVALID_TILE ? origin : v->tile;
	Trackdir  td = orig_td != INVALID_TRACKDIR ? orig_td : v->GetVehicleTrackdir();
	bool      free_tile = tile != v->tile || !(IsRailStationTile(v->tile) || IsTileType(v->tile, MP_TUNNELBRIDGE));
	StationID station_id = IsRailStationTile(v->tile) ? GetStationIndex(v->tile) : INVALID_STATION;

	/* Can't be holding a reservation if we enter a depot. */
	if (IsRailDepotTile(tile) && TrackdirToExitdir(td) != GetRailDepotDirection(tile)) return;
	if (v->track == TRACK_BIT_DEPOT) {
		/* Front engine is in a depot. We enter if some part is not in the depot. */
		for (const Train *u = v; u != nullptr; u = u->Next()) {
			if (u->track != TRACK_BIT_DEPOT || u->tile != v->tile) return;
		}
	}
	/* Don't free reservation if it's not ours. */
	if (TracksOverlap(GetReservedTrackbits(tile) | TrackToTrackBits(TrackdirToTrack(td)))) return;

	/* Do not attempt to unreserve out of a signalled tunnel/bridge entrance, as this would unreserve the reservations of another train coming in */
	if (IsTunnelBridgeWithSignalSimulation(tile) && TrackdirExitsTunnelBridge(tile, td) && IsTunnelBridgeSignalSimulationEntranceOnly(tile)) return;

	if (free_origin_tunnel_bridge) {
		if (!HasReservedTracks(tile, TrackToTrackBits(TrackdirToTrack(td)))) return;
		UnreserveRailTrack(tile, TrackdirToTrack(td));
		if (_settings_game.vehicle.train_braking_model == TBM_REALISTIC && !IsTunnelBridgePBS(tile)) {
			UpdateSignalsOnSegment(tile, INVALID_DIAGDIR, GetTileOwner(tile));
		}
	}

	CFollowTrackRail ft(v, GetRailTypeInfo(v->railtype)->all_compatible_railtypes);
	while (ft.Follow(tile, td)) {
		tile = ft.new_tile;
		TrackdirBits bits = ft.new_td_bits & TrackBitsToTrackdirBits(GetReservedTrackbits(tile));
		td = RemoveFirstTrackdir(&bits);
		dbg_assert(bits == TRACKDIR_BIT_NONE);

		if (!IsValidTrackdir(td)) break;

		bool update_signal = false;

		if (IsTileType(tile, MP_RAILWAY)) {
			if (HasSignalOnTrackdir(tile, td) && !IsPbsSignal(GetSignalType(tile, TrackdirToTrack(td)))) {
				/* Conventional signal along trackdir: remove reservation and stop. */
				UnreserveRailTrack(tile, TrackdirToTrack(td));
				break;
			}
			if (HasPbsSignalOnTrackdir(tile, td)) {
				if (GetSignalStateByTrackdir(tile, td) == SIGNAL_STATE_RED || IsNoEntrySignal(tile, TrackdirToTrack(td))) {
					/* Red PBS signal? Can't be our reservation, would be green then. */
					break;
				} else {
					/* Turn the signal back to red. */
					if (GetSignalType(tile, TrackdirToTrack(td)) == SIGTYPE_BLOCK) {
						update_signal = true;
					} else {
						SetSignalStateByTrackdir(tile, td, SIGNAL_STATE_RED);
					}
					MarkSingleSignalDirty(tile, td);
				}
			} else if (HasSignalOnTrackdir(tile, ReverseTrackdir(td)) && IsOnewaySignal(tile, TrackdirToTrack(td))) {
				break;
			}
		} else if (IsTunnelBridgeWithSignalSimulation(tile) && TrackdirExitsTunnelBridge(tile, td)) {
			TileIndex end = GetOtherTunnelBridgeEnd(tile);
			bool free = TunnelBridgeIsFree(tile, end, v, TBIFM_ACROSS_ONLY).Succeeded();
			if (!free) break;
		} else if (IsTunnelBridgeWithSignalSimulation(tile) && IsTunnelBridgeSignalSimulationExitOnly(tile) && TrackdirEntersTunnelBridge(tile, td)) {
			break;
		}

		/* Don't free first station/bridge/tunnel if we are on it. */
		if (free_tile || (!(ft.is_station && GetStationIndex(ft.new_tile) == station_id) && !ft.is_tunnel && !ft.is_bridge)) ClearPathReservation(v, tile, td);
		if (update_signal) {
			AddSideToSignalBuffer(tile, TrackdirToExitdir(td), GetTileOwner(tile));
			UpdateSignalsInBuffer();
		}

		free_tile = true;
	}
}

static const uint8_t _initial_tile_subcoord[6][4][3] = {
{{ 15, 8, 1 }, { 0, 0, 0 }, { 0, 8, 5 }, { 0,  0, 0 }},
{{  0, 0, 0 }, { 8, 0, 3 }, { 0, 0, 0 }, { 8, 15, 7 }},
{{  0, 0, 0 }, { 7, 0, 2 }, { 0, 7, 6 }, { 0,  0, 0 }},
{{ 15, 8, 2 }, { 0, 0, 0 }, { 0, 0, 0 }, { 8, 15, 6 }},
{{ 15, 7, 0 }, { 8, 0, 4 }, { 0, 0, 0 }, { 0,  0, 0 }},
{{  0, 0, 0 }, { 0, 0, 0 }, { 0, 8, 4 }, { 7, 15, 0 }},
};

/**
 * Perform pathfinding for a train.
 *
 * @param v The train
 * @param tile The tile the train is about to enter
 * @param enterdir Diagonal direction the train is coming from
 * @param tracks Usable tracks on the new tile
 * @param[out] path_found Whether a path has been found or not.
 * @param do_track_reservation Path reservation is requested
 * @param[out] dest State and destination of the requested path
 * @param[out] final_dest Final tile of the best path found
 * @return The best track the train should follow
 */
static Track DoTrainPathfind(const Train *v, TileIndex tile, DiagDirection enterdir, TrackBits tracks, bool &path_found, bool do_track_reservation, PBSTileInfo *dest, TileIndex *final_dest)
{
	if (final_dest != nullptr) *final_dest = INVALID_TILE;
	return YapfTrainChooseTrack(v, tile, enterdir, tracks, path_found, do_track_reservation, dest, final_dest);
}

/**
 * Extend a train path as far as possible. Stops on encountering a safe tile,
 * another reservation or a track choice.
 * @param v The train.
 * @param origin The tile from which the reservation have to be extended
 * @param new_tracks [out] Tracks to choose from when encountering a choice
 * @param enterdir [out] The direction from which the choice tile is to be entered
 * @param temporary_slot_state The temporary slot to use (will be activated/deactivated as necessary if it isn't already)
 * @return INVALID_TILE indicates that the reservation failed.
 */
static PBSTileInfo ExtendTrainReservation(const Train *v, const PBSTileInfo &origin, TrackBits *new_tracks, DiagDirection *enterdir, TraceRestrictSlotTemporaryState &temporary_slot_state)
{
	CFollowTrackRail ft(v);

	TileIndex tile = origin.tile;
	Trackdir  cur_td = origin.trackdir;
	while (ft.Follow(tile, cur_td)) {
		if (KillFirstBit(ft.new_td_bits) == TRACKDIR_BIT_NONE) {
			/* Possible signal tile. */
			if (HasOnewaySignalBlockingTrackdir(ft.new_tile, FindFirstTrackdir(ft.new_td_bits))) break;
		}

		if (ft.tiles_skipped == 0 && Rail90DegTurnDisallowedTilesFromTrackdir(ft.old_tile, ft.new_tile, ft.old_td)) {
			ft.new_td_bits &= ~TrackdirCrossesTrackdirs(ft.old_td);
			if (ft.new_td_bits == TRACKDIR_BIT_NONE) break;
		}

		/* Station, depot or waypoint are a possible target. */
		bool target_seen = ft.is_station || (IsTileType(ft.new_tile, MP_RAILWAY) && !IsPlainRail(ft.new_tile));
		if (target_seen || KillFirstBit(ft.new_td_bits) != TRACKDIR_BIT_NONE) {
			/* Choice found or possible target encountered.
			 * On finding a possible target, we need to stop and let the pathfinder handle the
			 * remaining path. This is because we don't know if this target is in one of our
			 * orders, so we might cause pathfinding to fail later on if we find a choice.
			 * This failure would cause a bogous call to TryReserveSafePath which might reserve
			 * a wrong path not leading to our next destination. */
			if (HasReservedTracks(ft.new_tile, TrackdirBitsToTrackBits(TrackdirReachesTrackdirs(ft.old_td)))) break;

			/* If we did skip some tiles, backtrack to the first skipped tile so the pathfinder
			 * actually starts its search at the first unreserved tile. */
			if (ft.tiles_skipped != 0) ft.new_tile -= TileOffsByDiagDir(ft.exitdir) * ft.tiles_skipped;

			/* Choice found, path valid but not okay. Save info about the choice tile as well. */
			if (new_tracks != nullptr) *new_tracks = TrackdirBitsToTrackBits(ft.new_td_bits);
			if (enterdir != nullptr) *enterdir = ft.exitdir;
			return PBSTileInfo(ft.new_tile, ft.old_td, false);
		}

		tile = ft.new_tile;
		cur_td = FindFirstTrackdir(ft.new_td_bits);

		if (IsSafeWaitingPosition(v, tile, cur_td, true, _settings_game.pf.forbid_90_deg)) {
			PBSWaitingPositionRestrictedSignalState restricted_signal_state;
			bool wp_free = IsWaitingPositionFree(v, tile, cur_td, _settings_game.pf.forbid_90_deg, &restricted_signal_state);
			if (!(wp_free && TryReserveRailTrackdir(v, tile, cur_td))) break;
			/* Safe position is all good, path valid and okay. */
			restricted_signal_state.TraceRestrictExecuteResEndSlot(v);
			return PBSTileInfo(tile, cur_td, true);
		}

		if (IsTileType(tile, MP_RAILWAY) && HasSignals(tile) && IsRestrictedSignal(tile) && HasSignalOnTrack(tile, TrackdirToTrack(cur_td))) {
			const bool front_side = HasSignalOnTrackdir(tile, cur_td);

			TraceRestrictProgramActionsUsedFlags au_flags = TRPAUF_SLOT_ACQUIRE;
			if (front_side) {
				/* Passing through a signal from the front side */
				au_flags |= TRPAUF_WAIT_AT_PBS;
			}

			const TraceRestrictProgram *prog = GetExistingTraceRestrictProgram(tile, TrackdirToTrack(cur_td));
			if (prog != nullptr && prog->actions_used_flags & au_flags) {
				TraceRestrictProgramInput input(tile, cur_td, &VehiclePosTraceRestrictPreviousSignalCallback, nullptr);
				if (prog->actions_used_flags & TRPAUF_SLOT_ACQUIRE) {
					input.permitted_slot_operations = TRPISP_ACQUIRE_TEMP_STATE;

					if (!temporary_slot_state.IsActive()) {
						/* The temporary slot state needs to be be pushed because permission to use it is granted by TRPISP_ACQUIRE_TEMP_STATE */
						temporary_slot_state.PushToChangeStack();
					}
				}

				TraceRestrictProgramResult out;
				prog->Execute(v, input, out);
				if (front_side && (out.flags & TRPRF_WAIT_AT_PBS)) {
					/* Wait at PBS is set, take this as waiting at the start signal, handle as a reservation failure */
					break;
				}
			}
		}

		if (!TryReserveRailTrackdir(v, tile, cur_td)) break;
	}

	if (ft.err == CFollowTrackRail::EC_OWNER || ft.err == CFollowTrackRail::EC_NO_WAY) {
		/* End of line, path valid and okay. */
		return PBSTileInfo(ft.old_tile, ft.old_td, true);
	}

	/* Sorry, can't reserve path, back out. */
	tile = origin.tile;
	cur_td = origin.trackdir;
	TileIndex stopped = ft.old_tile;
	Trackdir  stopped_td = ft.old_td;
	while (tile != stopped || cur_td != stopped_td) {
		if (!ft.Follow(tile, cur_td)) break;

		if (ft.tiles_skipped == 0 && Rail90DegTurnDisallowedTilesFromTrackdir(ft.old_tile, ft.new_tile, ft.old_td)) {
			ft.new_td_bits &= ~TrackdirCrossesTrackdirs(ft.old_td);
			dbg_assert(ft.new_td_bits != TRACKDIR_BIT_NONE);
		}
		dbg_assert(KillFirstBit(ft.new_td_bits) == TRACKDIR_BIT_NONE);

		tile = ft.new_tile;
		cur_td = FindFirstTrackdir(ft.new_td_bits);

		UnreserveRailTrackdir(tile, cur_td);
	}

	if (temporary_slot_state.IsActive()) temporary_slot_state.PopFromChangeStackRevertTemporaryChanges(v->index);

	/* Path invalid. */
	return PBSTileInfo();
}

/**
 * Try to reserve any path to a safe tile, ignoring the vehicle's destination.
 * Safe tiles are tiles in front of a signal, depots and station tiles at end of line.
 *
 * @param v The vehicle.
 * @param tile The tile the search should start from.
 * @param td The trackdir the search should start from.
 * @param override_railtype Whether all physically compatible railtypes should be followed.
 * @return True if a path to a safe stopping tile could be reserved.
 */
static bool TryReserveSafeTrack(const Train *v, TileIndex tile, Trackdir td, bool override_railtype)
{
	return YapfTrainFindNearestSafeTile(v, tile, td, override_railtype);
}

const Order *_choose_train_track_saved_current_order = nullptr;

/** This class will save the current order of a vehicle and restore it on destruction. */
class VehicleOrderSaver {
private:
	Train          *v;
	Order          old_order;
	TileIndex      old_dest_tile;
	StationID      old_last_station_visited;
	VehicleOrderID old_index;
	VehicleOrderID old_impl_index;
	VehicleOrderID old_tt_index;
	bool           suppress_implicit_orders;
	bool           clear_saved_order_ptr;
	bool           restored;

public:
	VehicleOrderSaver(Train *_v) :
		v(_v),
		old_order(_v->current_order),
		old_dest_tile(_v->dest_tile),
		old_last_station_visited(_v->last_station_visited),
		old_index(_v->cur_real_order_index),
		old_impl_index(_v->cur_implicit_order_index),
		old_tt_index(_v->cur_timetable_order_index),
		suppress_implicit_orders(HasBit(_v->gv_flags, GVF_SUPPRESS_IMPLICIT_ORDERS)),
		restored(false)
	{
		if (_choose_train_track_saved_current_order == nullptr) {
#if defined(__GNUC__) && (__GNUC__ >= 12)
#pragma GCC diagnostic push
#pragma GCC diagnostic ignored "-Wdangling-pointer"
#endif /* __GNUC__ */
			_choose_train_track_saved_current_order = &(this->old_order);
#if defined(__GNUC__) && (__GNUC__ >= 12)
#pragma GCC diagnostic pop
#endif /* __GNUC__ */

			this->clear_saved_order_ptr = true;
		} else {
			this->clear_saved_order_ptr = false;
		}
	}

	/**
	 * Restore the saved order to the vehicle.
	 */
	void Restore()
	{
		this->v->current_order = std::move(this->old_order);
		this->v->dest_tile = this->old_dest_tile;
		this->v->last_station_visited = this->old_last_station_visited;
		this->v->cur_real_order_index = this->old_index;
		this->v->cur_implicit_order_index = this->old_impl_index;
		this->v->cur_timetable_order_index = this->old_tt_index;
		AssignBit(this->v->gv_flags, GVF_SUPPRESS_IMPLICIT_ORDERS, suppress_implicit_orders);
		if (this->clear_saved_order_ptr) _choose_train_track_saved_current_order = nullptr;
		this->restored = true;
	}

	/**
	 * Restore the saved order to the vehicle, if Restore() has not already been called.
	 */
	~VehicleOrderSaver()
	{
		if (!this->restored) this->Restore();
	}

	/**
	 * Set the current vehicle order to the next order in the order list.
	 * @param skip_first Shall the first (i.e. active) order be skipped?
	 * @return True if a suitable next order could be found.
	 */
	bool SwitchToNextOrder(bool skip_first)
	{
		if (this->v->GetNumOrders() == 0) return false;

		if (skip_first) ++this->v->cur_real_order_index;

		int depth = 0;

		do {
			/* Wrap around. */
			if (this->v->cur_real_order_index >= this->v->GetNumOrders()) this->v->cur_real_order_index = 0;

			Order *order = this->v->GetOrder(this->v->cur_real_order_index);
			dbg_assert(order != nullptr);

			switch (order->GetType()) {
				case OT_GOTO_DEPOT:
					/* Skip service in depot orders when the train doesn't need service. */
					if ((order->GetDepotOrderType() & ODTFB_SERVICE) && !this->v->NeedsServicing()) break;
					[[fallthrough]];
				case OT_GOTO_STATION:
				case OT_GOTO_WAYPOINT:
					this->v->current_order = *order;
					return UpdateOrderDest(this->v, order, 0, true);
				case OT_CONDITIONAL: {
					VehicleOrderID next = ProcessConditionalOrder(order, this->v, PCO_DRY_RUN);
					if (next != INVALID_VEH_ORDER_ID) {
						depth++;
						this->v->cur_real_order_index = next;
						/* Don't increment next, so no break here. */
						continue;
					}
					break;
				}
				default:
					break;
			}
			/* Don't increment inside the while because otherwise conditional
			 * orders can lead to an infinite loop. */
			++this->v->cur_real_order_index;
			depth++;
		} while (this->v->cur_real_order_index != this->old_index && depth < this->v->GetNumOrders());

		return false;
	}

	void AdvanceOrdersFromVehiclePosition(ChooseTrainTrackLookAheadState &state)
	{
		/* If the current tile is the destination of the current order and
		 * a reservation was requested, advance to the next order.
		 * Don't advance on a depot order as depots are always safe end points
		 * for a path and no look-ahead is necessary. This also avoids a
		 * problem with depot orders not part of the order list when the
		 * order list itself is empty. */
		Train *v = this->v;
		if (v->current_order.IsType(OT_LEAVESTATION)) {
			this->SwitchToNextOrder(false);
		} else if (v->current_order.IsAnyLoadingType() || (!v->current_order.IsType(OT_GOTO_DEPOT) && (
				v->current_order.IsBaseStationOrder() ?
				HasStationTileRail(v->tile) && v->current_order.GetDestination() == GetStationIndex(v->tile) :
				v->tile == v->dest_tile))) {
			if (_settings_game.vehicle.train_braking_model == TBM_REALISTIC && v->current_order.IsBaseStationOrder()) {
				if (v->current_order.ShouldStopAtStation(v, v->current_order.GetDestination(), v->current_order.IsType(OT_GOTO_WAYPOINT))) {
					SetBit(state.flags, CTTLASF_STOP_FOUND);
					v->last_station_visited = v->current_order.GetDestination();
				}
			}
			if (v->current_order.IsAnyLoadingType() || v->current_order.IsType(OT_WAITING)) SetBit(state.flags, CTTLASF_STOP_FOUND);
			this->SwitchToNextOrder(true);
		}
	}

	void AdvanceOrdersFromLookahead(ChooseTrainTrackLookAheadState &state)
	{
		TrainReservationLookAhead *lookahead = this->v->lookahead.get();
		if (lookahead == nullptr) return;

		for (size_t i = state.order_items_start; i < lookahead->items.size(); i++) {
			const TrainReservationLookAheadItem &item = lookahead->items[i];
			switch (item.type) {
				case TRLIT_STATION:
					if (this->v->current_order.IsBaseStationOrder()) {
						/* we've already seen this station in the lookahead, advance current order */
						if (this->v->current_order.ShouldStopAtStation(this->v, item.data_id, Waypoint::GetIfValid(item.data_id) != nullptr)) {
							SetBit(state.flags, CTTLASF_STOP_FOUND);
							this->v->last_station_visited = item.data_id;
						} else if (this->v->current_order.IsType(OT_GOTO_WAYPOINT) && this->v->current_order.GetDestination() == item.data_id && (this->v->current_order.GetWaypointFlags() & OWF_REVERSE)) {
							if (!HasBit(state.flags, CTTLASF_REVERSE_FOUND)) {
								SetBit(state.flags, CTTLASF_REVERSE_FOUND);
								state.reverse_dest = item.data_id;
								if (this->v->current_order.IsWaitTimetabled()) {
									this->v->last_station_visited = item.data_id;
									SetBit(state.flags, CTTLASF_STOP_FOUND);
								}
							}
						}
						if (this->v->current_order.GetDestination() == item.data_id) {
							this->SwitchToNextOrder(true);
						}
					}
					break;

				default:
					break;
			}
		}
		state.order_items_start = (uint)lookahead->items.size();
	}
};

static bool IsReservationLookAheadLongEnough(const Train *v, const ChooseTrainTrackLookAheadState &lookahead_state)
{
	if (!v->UsingRealisticBraking() || v->lookahead == nullptr) return true;

	if (v->current_order.IsAnyLoadingType() || v->current_order.IsType(OT_WAITING)) return true;

	if (HasBit(lookahead_state.flags, CTTLASF_STOP_FOUND) || HasBit(v->lookahead->flags, TRLF_DEPOT_END)) return true;

	if (v->reverse_distance >= 1) {
		if (v->lookahead->reservation_end_position >= v->lookahead->current_position + v->reverse_distance - 1) return true;
	}

	if (v->lookahead->lookahead_end_position <= v->lookahead->reservation_end_position && _settings_game.vehicle.realistic_braking_aspect_limited == TRBALM_ON &&
			v->lookahead->reservation_end_position > v->lookahead->current_position + 24) {
		return true;
	}

	TrainDecelerationStats stats(v, v->lookahead->cached_zpos);

	bool found_signal = false;
	int signal_speed = 0;
	int signal_position = 0;
	int signal_z = 0;
	bool signal_limited_lookahead_check = false;

	for (const TrainReservationLookAheadItem &item : v->lookahead->items) {
		if (item.type == TRLIT_REVERSE) {
			if (v->lookahead->reservation_end_position >= item.start + v->gcache.cached_total_length) return true;
		}
		if (item.type == TRLIT_STATION && HasBit(lookahead_state.flags, CTTLASF_REVERSE_FOUND) && lookahead_state.reverse_dest == item.data_id) {
			if (v->lookahead->reservation_end_position >= item.start + v->gcache.cached_total_length) return true;
		}

		if (found_signal) {
			if (item.type == TRLIT_TRACK_SPEED || item.type == TRLIT_SPEED_RESTRICTION || item.type == TRLIT_CURVE_SPEED) {
				if (item.data_id > 0) LimitSpeedFromLookAhead(signal_speed, stats, signal_position, item.start, item.data_id, item.z_pos - stats.z_pos);
			}
		} else if (item.type == TRLIT_SIGNAL && item.start > v->lookahead->current_position + 24) {
			signal_speed = std::min<int>(item.data_id > 0 ? item.data_id : UINT16_MAX, v->vcache.cached_max_speed);
			signal_position = item.start;
			signal_z = item.z_pos;
			found_signal = true;
		}

		if (item.type == TRLIT_SIGNAL && _settings_game.vehicle.realistic_braking_aspect_limited == TRBALM_ON && item.start <= v->lookahead->current_position + 24) {
			if (HasBit(item.data_aux, TRSLAI_NO_ASPECT_INC) || HasBit(item.data_aux, TRSLAI_NEXT_ONLY) || HasBit(item.data_aux, TRSLAI_COMBINED_SHUNT)) {
				signal_limited_lookahead_check = true;
			}
		}
	}

	if (signal_limited_lookahead_check) {
		/* Do not unnecessarily extend the reservation when passing a signal within the reservation which could not display an aspect
		 * beyond the current end of the reservation, e.g. banner repeaters and shunt signals */
		if (AdvanceTrainReservationLookaheadEnd(v, v->lookahead->current_position + 24) <= v->lookahead->reservation_end_position &&
				v->lookahead->reservation_end_position > v->lookahead->current_position + 24) {
			return true;
		}
	}

	if (found_signal) {
		int delta_z = v->lookahead->reservation_end_z - signal_z;
		delta_z += (delta_z >> 2); // Slightly overestimate slope changes to compensate for non-uniform descents
		int64_t distance = GetRealisticBrakingDistanceForSpeed(stats, signal_speed, 0, delta_z);
		if (signal_position + distance <= v->lookahead->reservation_end_position) return true;
	}

	return false;
}

static bool LookaheadWithinCurrentTunnelBridge(const Train *t)
{
	return t->lookahead->current_position >= t->lookahead->reservation_end_position - ((int)TILE_SIZE * t->lookahead->tunnel_bridge_reserved_tiles) && !HasBit(t->lookahead->flags, TRLF_TB_EXIT_FREE);
}

static bool HasLongReservePbsSignalOnTrackdir(Train* v, TileIndex tile, Trackdir trackdir, bool default_value, uint16_t lookahead_state_flags)
{
	if (HasPbsSignalOnTrackdir(tile, trackdir)) {
		if (IsNoEntrySignal(tile, TrackdirToTrack(trackdir))) return false;
		if (IsRestrictedSignal(tile)) {
			const TraceRestrictProgram *prog = GetExistingTraceRestrictProgram(tile, TrackdirToTrack(trackdir));
			if (prog != nullptr && prog->actions_used_flags & TRPAUF_LONG_RESERVE) {
				TraceRestrictProgramResult out;
				if (default_value) out.flags |= TRPRF_LONG_RESERVE;
				TraceRestrictProgramInput input(tile, trackdir, &VehiclePosTraceRestrictPreviousSignalCallback, nullptr);
				if (HasBit(lookahead_state_flags, CTTLASF_STOP_FOUND)) input.input_flags |= TRPIF_PASSED_STOP;
				prog->Execute(v, input, out);
				return (out.flags & TRPRF_LONG_RESERVE);
			}
		}
		return default_value;
	}

	return false;
}

static TileIndex CheckLongReservePbsTunnelBridgeOnTrackdir(Train* v, TileIndex tile, Trackdir trackdir, bool restricted_only = false)
{
	if (_settings_game.vehicle.train_braking_model == TBM_REALISTIC && IsTunnelBridgeSignalSimulationEntranceTile(tile) && TrackdirEntersTunnelBridge(tile, trackdir)) {

		TileIndex end = GetOtherTunnelBridgeEnd(tile);
		if (restricted_only && !IsTunnelBridgeRestrictedSignal(end)) return INVALID_TILE;
		int raw_free_tiles;
		if (v->lookahead != nullptr && v->lookahead->reservation_end_tile == tile && v->lookahead->reservation_end_trackdir == trackdir) {
			if (HasBit(v->lookahead->flags, TRLF_TB_EXIT_FREE)) {
				raw_free_tiles = INT_MAX;
			} else {
				raw_free_tiles = GetAvailableFreeTilesInSignalledTunnelBridgeWithStartOffset(tile, end, v->lookahead->tunnel_bridge_reserved_tiles + 1);
				ApplyAvailableFreeTunnelBridgeTiles(v->lookahead.get(), raw_free_tiles, tile, end);
				FlushDeferredDetermineCombineNormalShuntMode(v);
				SetTrainReservationLookaheadEnd(v);
			}
		} else {
			raw_free_tiles = GetAvailableFreeTilesInSignalledTunnelBridge(tile, end, tile);
		}
		if (!HasAcrossTunnelBridgeReservation(end) && raw_free_tiles == INT_MAX) {
			return end;
		}
	}
	return INVALID_TILE;
}

bool _long_reserve_disabled = false;

static void TryLongReserveChooseTrainTrack(Train *v, TileIndex tile, Trackdir td, bool force_res, ChooseTrainTrackLookAheadState lookahead_state)
{
	if (_long_reserve_disabled) return;

	const bool long_enough = IsReservationLookAheadLongEnough(v, lookahead_state);

	// We reserved up to a unoccupied signalled tunnel/bridge, reserve past it as well. recursion
	TileIndex exit_tile = CheckLongReservePbsTunnelBridgeOnTrackdir(v, tile, td, long_enough);
	if (exit_tile != INVALID_TILE) {
		CFollowTrackRail ft(v);
		Trackdir exit_td = GetTunnelBridgeExitTrackdir(exit_tile);
		if (ft.Follow(exit_tile, exit_td)) {
			const TrackBits reserved_bits = GetReservedTrackbits(ft.new_tile);
			if ((ft.new_td_bits & TrackBitsToTrackdirBits(reserved_bits)) == TRACKDIR_BIT_NONE) {
				/* next tile is not reserved */

				bool long_reserve = !long_enough;
				if (IsTunnelBridgeRestrictedSignal(exit_tile)) {
					/* Test for TRPRF_LONG_RESERVE in a separate execution from TRPRF_WAIT_AT_PBS/slot operations.
					 * This is to avoid prematurely acquiring slots on the exit signal before we try to make an exit reservation.
					 */
					const TraceRestrictProgram *prog = GetExistingTraceRestrictProgram(exit_tile, TrackdirToTrack(exit_td));
					if (prog != nullptr && (prog->actions_used_flags & TRPAUF_LONG_RESERVE)) {
						TraceRestrictProgramResult out;
						if (long_reserve) out.flags |= TRPRF_LONG_RESERVE;
						TraceRestrictProgramInput input(exit_tile, exit_td, nullptr, nullptr);
						if (HasBit(lookahead_state.flags, CTTLASF_STOP_FOUND)) input.input_flags |= TRPIF_PASSED_STOP;
						prog->Execute(v, input, out);
						long_reserve = (out.flags & TRPRF_LONG_RESERVE);
					}
					if (!long_reserve) return;
					if (prog != nullptr && prog->actions_used_flags & (TRPAUF_WAIT_AT_PBS | TRPAUF_SLOT_ACQUIRE | TRPAUF_REVERSE_AT)) {
						TraceRestrictProgramResult out;
						TraceRestrictProgramInput input(exit_tile, exit_td, nullptr, nullptr);
						input.permitted_slot_operations = TRPISP_ACQUIRE;
						prog->Execute(v, input, out);
						if (out.flags & (TRPRF_WAIT_AT_PBS | TRPRF_REVERSE_AT)) {
							return;
						}
					}
				}
				if (!long_reserve) return;

				const SignalState orig_exit_state = GetTunnelBridgeExitSignalState(exit_tile);

				/* reserve exit to make contiguous reservation */
				if (IsBridge(exit_tile)) {
					TryReserveRailBridgeHead(exit_tile, FindFirstTrack(GetAcrossTunnelBridgeTrackBits(exit_tile)));
				} else {
					SetTunnelReservation(exit_tile, true);
				}
				if (orig_exit_state == SIGNAL_STATE_RED && _extra_aspects > 0) {
					SetTunnelBridgeExitSignalAspect(exit_tile, 0);
					UpdateAspectDeferredWithVehicleTunnelBridgeExit(v, exit_tile, GetTunnelBridgeExitTrackdir(exit_tile));
				}
				SetTunnelBridgeExitSignalState(exit_tile, SIGNAL_STATE_GREEN);

				ChooseTrainTrack(v, ft.new_tile, ft.exitdir, TrackdirBitsToTrackBits(ft.new_td_bits), CTTF_NO_LOOKAHEAD_VALIDATE | (force_res ? CTTF_FORCE_RES : CTTF_NONE), lookahead_state);
				FlushDeferredDetermineCombineNormalShuntMode(v);

				if (reserved_bits == GetReservedTrackbits(ft.new_tile)) {
					/* next tile is still not reserved, so unreserve exit and restore signal state */
					if (IsBridge(exit_tile)) {
						UnreserveRailBridgeHeadTrack(exit_tile, FindFirstTrack(GetAcrossTunnelBridgeTrackBits(exit_tile)));
					} else {
						SetTunnelReservation(exit_tile, false);
					}
					SetTunnelBridgeExitSignalState(exit_tile, orig_exit_state);
				} else {
					if (orig_exit_state == SIGNAL_STATE_GREEN && _extra_aspects > 0) {
						SetTunnelBridgeExitSignalAspect(exit_tile, 0);
						UpdateAspectDeferred(exit_tile, GetTunnelBridgeExitTrackdir(exit_tile));
					}
					MarkTileDirtyByTile(exit_tile, VMDF_NOT_MAP_MODE);
				}
			}
		}
		return;
	}

	CFollowTrackRail ft(v);
	if (ft.Follow(tile, td) && HasLongReservePbsSignalOnTrackdir(v, ft.new_tile, FindFirstTrackdir(ft.new_td_bits), !long_enough, lookahead_state.flags)) {
		/* We reserved up to a LR signal, reserve past it as well. recursion */
		ChooseTrainTrack(v, ft.new_tile, ft.exitdir, TrackdirBitsToTrackBits(ft.new_td_bits), CTTF_NO_LOOKAHEAD_VALIDATE | (force_res ? CTTF_FORCE_RES : CTTF_NONE), lookahead_state);
	}
}

static void TryLongReserveChooseTrainTrackFromReservationEnd(Train *v, bool no_reserve_vehicle_tile)
{
	ClearLookAheadIfInvalid(v);

	PBSTileInfo origin = FollowTrainReservation(v, nullptr, FTRF_OKAY_UNUSED);
	if (IsRailDepotTile(origin.tile)) return;

	ChooseTrainTrackLookAheadState lookahead_state;
	if (no_reserve_vehicle_tile) SetBit(lookahead_state.flags, CTTLASF_NO_RES_VEH_TILE);
	if (_settings_game.vehicle.train_braking_model == TBM_REALISTIC) {
		VehicleOrderSaver orders(v);
		orders.AdvanceOrdersFromVehiclePosition(lookahead_state);
		orders.AdvanceOrdersFromLookahead(lookahead_state);

		/* Note that this must be called before the VehicleOrderSaver destructor, above */
		TryLongReserveChooseTrainTrack(v, origin.tile, origin.trackdir, true, lookahead_state);
	} else {
		TryLongReserveChooseTrainTrack(v, origin.tile, origin.trackdir, true, lookahead_state);
	}
}

/**
 * Choose a track and reserve if necessary
 *
 * @param v The vehicle
 * @param tile The tile from which to start
 * @param enterdir
 * @param tracks
 * @param flags ChooseTrainTrackFlags flags
 * @return The track the train should take and the result flags
 */
static ChooseTrainTrackResult ChooseTrainTrack(Train *v, TileIndex tile, DiagDirection enterdir, TrackBits tracks, ChooseTrainTrackFlags flags, ChooseTrainTrackLookAheadState lookahead_state)
{
	Track best_track = INVALID_TRACK;
	bool do_track_reservation = _settings_game.pf.reserve_paths || (flags & CTTF_FORCE_RES);
	Trackdir changed_signal = INVALID_TRACKDIR;
	TileIndex final_dest = INVALID_TILE;

	dbg_assert((tracks & ~TRACK_BIT_MASK) == 0);

	ChooseTrainTrackResultFlags result_flags = CTTRF_NONE;

	/* Don't use tracks here as the setting to forbid 90 deg turns might have been switched between reservation and now. */
	TrackBits res_tracks = (TrackBits)(GetReservedTrackbits(tile) & DiagdirReachesTracks(enterdir));
	/* Do we have a suitable reserved track? */
	if (res_tracks != TRACK_BIT_NONE) return { FindFirstTrack(res_tracks), result_flags };

	bool mark_stuck = (flags & CTTF_MARK_STUCK);

	/* Quick return in case only one possible track is available */
	if (KillFirstBit(tracks) == TRACK_BIT_NONE) {
		Track track = FindFirstTrack(tracks);
		/* We need to check for signals only here, as a junction tile can't have signals. */
		if (track != INVALID_TRACK && HasPbsSignalOnTrackdir(tile, TrackEnterdirToTrackdir(track, enterdir)) && !IsNoEntrySignal(tile, track)) {
			if (IsRestrictedSignal(tile) && v->force_proceed != TFP_SIGNAL) {
				const TraceRestrictProgram *prog = GetExistingTraceRestrictProgram(tile, track);
				if (prog != nullptr && prog->actions_used_flags & (TRPAUF_WAIT_AT_PBS | TRPAUF_SLOT_ACQUIRE | TRPAUF_TRAIN_NOT_STUCK | TRPAUF_REVERSE_AT)) {
					TraceRestrictProgramResult out;
					TraceRestrictProgramInput input(tile, TrackEnterdirToTrackdir(track, enterdir), nullptr, nullptr);
					input.permitted_slot_operations = TRPISP_ACQUIRE;
					prog->Execute(v, input, out);
					if (out.flags & TRPRF_TRAIN_NOT_STUCK && !(v->track & TRACK_BIT_WORMHOLE) && !(v->track == TRACK_BIT_DEPOT)) {
						v->wait_counter = 0;
					}
					if (out.flags & TRPRF_REVERSE_AT) {
						result_flags |= CTTRF_REVERSE_AT_SIGNAL;
					}
					if (out.flags & (TRPRF_WAIT_AT_PBS | TRPRF_REVERSE_AT)) {
						if (mark_stuck) MarkTrainAsStuck(v, true);
						return { track, result_flags };
					}
				}
			}
			ClrBit(v->flags, VRF_WAITING_RESTRICTION);

			do_track_reservation = true;
			changed_signal = TrackEnterdirToTrackdir(track, enterdir);
			SetSignalStateByTrackdir(tile, changed_signal, SIGNAL_STATE_GREEN);
			if (_extra_aspects > 0) {
				SetSignalAspect(tile, track, 0);
				UpdateAspectDeferredWithVehicleRail(v, tile, changed_signal);
			}
		} else if (!do_track_reservation) {
			return { track, result_flags };
		}
		best_track = track;
	}

	if ((flags & CTTF_NON_LOOKAHEAD) && v->lookahead != nullptr) {
		/* We have reached a diverging junction with no reservation, yet we have a lookahead state.
		 * Clear the lookahead state. */
		v->lookahead.reset();
	}

	if (!(flags & CTTF_NO_LOOKAHEAD_VALIDATE)) {
		ClearLookAheadIfInvalid(v);
	}

	/* The temporary slot state only needs to be pushed to the stack (i.e. activated) on first use */
	TraceRestrictSlotTemporaryState temporary_slot_state;

	/* All exit paths except success should revert the temporary slot state if required */
	auto slot_state_guard = scope_guard([&]() {
		if (temporary_slot_state.IsActive()) temporary_slot_state.PopFromChangeStackRevertTemporaryChanges(v->index);
	});

	PBSTileInfo   origin = FollowTrainReservation(v, nullptr, FTRF_OKAY_UNUSED);
	PBSTileInfo   res_dest(tile, INVALID_TRACKDIR, false);
	DiagDirection dest_enterdir = enterdir;
	if (do_track_reservation) {
		res_dest = ExtendTrainReservation(v, origin, &tracks, &dest_enterdir, temporary_slot_state);
		if (res_dest.tile == INVALID_TILE) {
			/* Reservation failed? */
			if (mark_stuck) MarkTrainAsStuck(v);
			if (changed_signal != INVALID_TRACKDIR) SetSignalStateByTrackdir(tile, changed_signal, SIGNAL_STATE_RED);
			return { FindFirstTrack(tracks), result_flags };
		}
		if (res_dest.okay) {
			if (temporary_slot_state.IsActive()) temporary_slot_state.PopFromChangeStackApplyTemporaryChanges(v);
			bool long_reserve = (CheckLongReservePbsTunnelBridgeOnTrackdir(v, res_dest.tile, res_dest.trackdir) != INVALID_TILE);
			if (!long_reserve) {
				CFollowTrackRail ft(v);
				if (ft.Follow(res_dest.tile, res_dest.trackdir)) {
					Trackdir  new_td = FindFirstTrackdir(ft.new_td_bits);
					long_reserve = HasLongReservePbsSignalOnTrackdir(v, ft.new_tile, new_td, _settings_game.vehicle.train_braking_model == TBM_REALISTIC, lookahead_state.flags);
				}
			}

			if (!long_reserve) {
				/* Got a valid reservation that ends at a safe target, quick exit. */
				result_flags |= CTTRF_RESERVATION_MADE;
				if (changed_signal != INVALID_TRACKDIR) MarkSingleSignalDirty(tile, changed_signal);
				if (!HasBit(lookahead_state.flags, CTTLASF_NO_RES_VEH_TILE)) TryReserveRailTrack(v->tile, TrackdirToTrack(v->GetVehicleTrackdir()));
				if (_settings_game.vehicle.train_braking_model == TBM_REALISTIC) FillTrainReservationLookAhead(v);
				return { best_track, result_flags };
			}
		}

		/* Check if the train needs service here, so it has a chance to always find a depot.
		 * Also check if the current order is a service order so we don't reserve a path to
		 * the destination but instead to the next one if service isn't needed. */
		CheckIfTrainNeedsService(v);
		if (v->current_order.IsType(OT_DUMMY) || v->current_order.IsType(OT_CONDITIONAL) || v->current_order.IsType(OT_GOTO_DEPOT) ||
				v->current_order.IsSlotCounterOrder() || v->current_order.IsType(OT_LABEL)) {
			ProcessOrders(v);
		}
	}

	/* Save the current train order. The destructor will restore the old order on function exit. */
	VehicleOrderSaver orders(v);

	if (lookahead_state.order_items_start == 0) {
		orders.AdvanceOrdersFromVehiclePosition(lookahead_state);
	}
	if (_settings_game.vehicle.train_braking_model == TBM_REALISTIC) orders.AdvanceOrdersFromLookahead(lookahead_state);

	if (res_dest.tile != INVALID_TILE && !res_dest.okay) {
		/* Pathfinders are able to tell that route was only 'guessed'. */
		bool      path_found = true;
		TileIndex new_tile = res_dest.tile;

		Track next_track = DoTrainPathfind(v, new_tile, dest_enterdir, tracks, path_found, do_track_reservation, &res_dest, &final_dest);
		DEBUG_UPDATESTATECHECKSUM("ChooseTrainTrack: v: {}, path_found: {}, next_track: {}", v->index, path_found, next_track);
		UpdateStateChecksum((((uint64_t) v->index) << 32) | (path_found << 16) | next_track);
		if (new_tile == tile) best_track = next_track;
		v->HandlePathfindingResult(path_found);
	}

	/* No track reservation requested -> finished. */
	if (!do_track_reservation) return { best_track, result_flags };

	/* A path was found, but could not be reserved. */
	if (res_dest.tile != INVALID_TILE && !res_dest.okay) {
		if (mark_stuck) MarkTrainAsStuck(v);
		FreeTrainTrackReservation(v, origin.tile, origin.trackdir);
		return { best_track, result_flags };
	}

	/* No possible reservation target found, we are probably lost. */
	if (res_dest.tile == INVALID_TILE) {
		/* Try to find any safe destination. */
		PBSTileInfo path_end = FollowTrainReservation(v, nullptr, FTRF_OKAY_UNUSED);
		if (TryReserveSafeTrack(v, path_end.tile, path_end.trackdir, false)) {
			if (temporary_slot_state.IsActive()) temporary_slot_state.PopFromChangeStackApplyTemporaryChanges(v);
			TrackBits res = GetReservedTrackbits(tile) & DiagdirReachesTracks(enterdir);
			best_track = FindFirstTrack(res);
			if (!HasBit(lookahead_state.flags, CTTLASF_NO_RES_VEH_TILE)) TryReserveRailTrack(v->tile, TrackdirToTrack(v->GetVehicleTrackdir()));
			result_flags |= CTTRF_RESERVATION_MADE;
			if (changed_signal != INVALID_TRACKDIR) MarkSingleSignalDirty(tile, changed_signal);
			if (_settings_game.vehicle.train_braking_model == TBM_REALISTIC) FillTrainReservationLookAhead(v);
		} else {
			FreeTrainTrackReservation(v, origin.tile, origin.trackdir);
			if (mark_stuck) MarkTrainAsStuck(v);
		}
		return { best_track, result_flags };;
	}

	result_flags |= CTTRF_RESERVATION_MADE;

	auto check_destination_seen = [&](TileIndex tile) {
		if (_settings_game.vehicle.train_braking_model == TBM_REALISTIC && v->current_order.IsBaseStationOrder() &&
				HasStationTileRail(tile)) {
			if (v->current_order.ShouldStopAtStation(v, GetStationIndex(tile), IsRailWaypoint(tile))) {
				SetBit(lookahead_state.flags, CTTLASF_STOP_FOUND);
			} else if (v->current_order.IsType(OT_GOTO_WAYPOINT) && v->current_order.GetDestination() == GetStationIndex(tile) && (v->current_order.GetWaypointFlags() & OWF_REVERSE)) {
				if (!HasBit(lookahead_state.flags, CTTLASF_REVERSE_FOUND)) {
					SetBit(lookahead_state.flags, CTTLASF_REVERSE_FOUND);
					lookahead_state.reverse_dest = GetStationIndex(tile);
				}
			}
		}
	};

	check_destination_seen(res_dest.tile);

	/* Reservation target found and free, check if it is safe. */
	while (!IsSafeWaitingPosition(v, res_dest.tile, res_dest.trackdir, true, _settings_game.pf.forbid_90_deg)) {
		/* Extend reservation until we have found a safe position. */
		DiagDirection exitdir = TrackdirToExitdir(res_dest.trackdir);
		TileIndex     next_tile = TileAddByDiagDir(res_dest.tile, exitdir);
		TrackBits     reachable = TrackdirBitsToTrackBits(GetTileTrackdirBits(next_tile, TRANSPORT_RAIL, 0)) & DiagdirReachesTracks(exitdir);
		if (Rail90DegTurnDisallowedTilesFromDiagDir(res_dest.tile, next_tile, exitdir)) {
			reachable &= ~TrackCrossesTracks(TrackdirToTrack(res_dest.trackdir));
		}

		/* Get next order with destination. */
		if (orders.SwitchToNextOrder(true)) {
			PBSTileInfo cur_dest;
			bool path_found;
			DoTrainPathfind(v, next_tile, exitdir, reachable, path_found, true, &cur_dest, nullptr);
			if (cur_dest.tile != INVALID_TILE) {
				res_dest = cur_dest;
				if (res_dest.okay) {
					check_destination_seen(res_dest.tile);
					continue;
				}
				/* Path found, but could not be reserved. */
				FreeTrainTrackReservation(v, origin.tile, origin.trackdir);
				if (mark_stuck) MarkTrainAsStuck(v);
				result_flags &= ~CTTRF_RESERVATION_MADE;
				changed_signal = INVALID_TRACKDIR;
				if (temporary_slot_state.IsActive()) temporary_slot_state.PopFromChangeStackRevertTemporaryChanges(v->index);
				break;
			}
		}
		/* No order or no safe position found, try any position. */
		if (!TryReserveSafeTrack(v, res_dest.tile, res_dest.trackdir, true)) {
			FreeTrainTrackReservation(v, origin.tile, origin.trackdir);
			if (mark_stuck) MarkTrainAsStuck(v);
			result_flags &= ~CTTRF_RESERVATION_MADE;
			changed_signal = INVALID_TRACKDIR;
			if (temporary_slot_state.IsActive()) temporary_slot_state.PopFromChangeStackRevertTemporaryChanges(v->index);
		}
		break;
	}

	if (result_flags & CTTRF_RESERVATION_MADE) {
		if (temporary_slot_state.IsActive()) temporary_slot_state.PopFromChangeStackApplyTemporaryChanges(v);
		if (v->current_order.IsBaseStationOrder() && HasStationTileRail(res_dest.tile) && v->current_order.GetDestination() == GetStationIndex(res_dest.tile)) {
			if (v->current_order.ShouldStopAtStation(v, v->current_order.GetDestination(), v->current_order.IsType(OT_GOTO_WAYPOINT))) {
				v->last_station_visited = v->current_order.GetDestination();
			}
			orders.SwitchToNextOrder(true);
		}
		if (_settings_game.vehicle.train_braking_model == TBM_REALISTIC) {
			FillTrainReservationLookAhead(v);
			if (v->lookahead != nullptr) lookahead_state.order_items_start = (uint)v->lookahead->items.size();
		}
		TryLongReserveChooseTrainTrack(v, res_dest.tile, res_dest.trackdir, (flags & CTTF_FORCE_RES), lookahead_state);
	}

	if (!HasBit(lookahead_state.flags, CTTLASF_NO_RES_VEH_TILE)) TryReserveRailTrack(v->tile, TrackdirToTrack(v->GetVehicleTrackdir()));

	if (changed_signal != INVALID_TRACKDIR) MarkSingleSignalDirty(tile, changed_signal);

	orders.Restore();
	if (v->current_order.IsType(OT_GOTO_DEPOT) &&
			(v->current_order.GetDepotActionType() & ODATFB_NEAREST_DEPOT) &&
			final_dest != INVALID_TILE && IsRailDepotTile(final_dest)) {
		v->current_order.SetDestination(GetDepotIndex(final_dest));
		v->dest_tile = final_dest;
		SetWindowWidgetDirty(WC_VEHICLE_VIEW, v->index, WID_VV_START_STOP);
	}

	return { best_track, result_flags };
}

/**
 * Try to reserve a path to a safe position.
 *
 * @param v The vehicle
 * @param mark_as_stuck Should the train be marked as stuck on a failed reservation?
 * @param first_tile_okay True if no path should be reserved if the current tile is a safe position.
 * @return Result flags.
 */
TryPathReserveResultFlags TryPathReserveWithResultFlags(Train *v, bool mark_as_stuck, bool first_tile_okay)
{
	dbg_assert(v->IsFrontEngine());

	ClearLookAheadIfInvalid(v);

	if (v->lookahead != nullptr && HasBit(v->lookahead->flags, TRLF_DEPOT_END)) return TPRRF_RESERVATION_OK;

	/* We have to handle depots specially as the track follower won't look
	 * at the depot tile itself but starts from the next tile. If we are still
	 * inside the depot, a depot reservation can never be ours. */
	if (v->track == TRACK_BIT_DEPOT) {
		if (HasDepotReservation(v->tile)) {
			if (mark_as_stuck) MarkTrainAsStuck(v);
			return TPRRF_NONE;
		} else {
			/* Depot not reserved, but the next tile might be. */
			TileIndex next_tile = TileAddByDiagDir(v->tile, GetRailDepotDirection(v->tile));
			if (HasReservedTracks(next_tile, DiagdirReachesTracks(GetRailDepotDirection(v->tile)))) return TPRRF_NONE;
		}
	}

	if (IsTileType(v->tile, MP_TUNNELBRIDGE) && IsTunnelBridgeSignalSimulationExitOnly(v->tile) &&
			TrackdirEntersTunnelBridge(v->tile, v->GetVehicleTrackdir())) {
		/* prevent any attempt to reserve the wrong way onto a tunnel/bridge exit */
		return TPRRF_NONE;
	}
	if (IsTunnelBridgeWithSignalSimulation(v->tile) && ((v->track & TRACK_BIT_WORMHOLE) || TrackdirEntersTunnelBridge(v->tile, v->GetVehicleTrackdir()))) {
		DiagDirection tunnel_bridge_dir = GetTunnelBridgeDirection(v->tile);
		Axis axis = DiagDirToAxis(tunnel_bridge_dir);
		DiagDirection axial_dir = DirToDiagDirAlongAxis(v->direction, axis);
		if (axial_dir == tunnel_bridge_dir) {
			/* prevent use of the entrance tile for reservations when the train is already in the wormhole */

			if (_settings_game.vehicle.train_braking_model == TBM_REALISTIC) {
				/* Initialise a lookahead if there isn't one already */
				if (v->lookahead == nullptr) FillTrainReservationLookAhead(v);
				if (v->lookahead != nullptr && !LookaheadWithinCurrentTunnelBridge(v)) {
					/* Try to extend the reservation beyond the tunnel/bridge exit */
					TryLongReserveChooseTrainTrackFromReservationEnd(v, true);
				}
			} else {
				TileIndex exit = GetOtherTunnelBridgeEnd(v->tile);
				TileIndex v_pos = TileVirtXY(v->x_pos, v->y_pos);
				if (v_pos != exit) {
					v_pos += TileOffsByDiagDir(tunnel_bridge_dir);
				}
				if (v_pos == exit) {
					return CheckTrainStayInWormHolePathReserve(v, exit) ? TPRRF_RESERVATION_OK : TPRRF_NONE;
				}
			}
			return TPRRF_NONE;
		}
	}

	Vehicle *other_train = nullptr;
	PBSTileInfo origin = FollowTrainReservation(v, &other_train);
	/* The path we are driving on is already blocked by some other train.
	 * This can only happen in certain situations when mixing path and
	 * block signals or when changing tracks and/or signals.
	 * Exit here as doing any further reservations will probably just
	 * make matters worse. */
	if (other_train != nullptr && other_train->index != v->index) {
		if (mark_as_stuck) MarkTrainAsStuck(v);
		return TPRRF_NONE;
	}
	/* If we have a reserved path and the path ends at a safe tile, we are finished already. */
	if (origin.okay && (v->tile != origin.tile || first_tile_okay)) {
		/* Can't be stuck then. */
		if (HasBit(v->flags, VRF_TRAIN_STUCK)) SetWindowWidgetDirty(WC_VEHICLE_VIEW, v->index, WID_VV_START_STOP);
		ClrBit(v->flags, VRF_TRAIN_STUCK);
		if (_settings_game.vehicle.train_braking_model == TBM_REALISTIC) {
			FillTrainReservationLookAhead(v);
			TryLongReserveChooseTrainTrackFromReservationEnd(v, true);
		}
		return TPRRF_RESERVATION_OK;
	}

	/* If we are in a depot, tentatively reserve the depot. */
	if (v->track == TRACK_BIT_DEPOT && v->tile == origin.tile) {
		SetDepotReservation(v->tile, true);
		if (_settings_client.gui.show_track_reservation) MarkTileDirtyByTile(v->tile, VMDF_NOT_MAP_MODE);
	}

	DiagDirection exitdir = TrackdirToExitdir(origin.trackdir);
	TileIndex new_tile;
	if (IsTileType(origin.tile, MP_TUNNELBRIDGE) && GetTunnelBridgeDirection(origin.tile) == exitdir) {
		new_tile = GetOtherTunnelBridgeEnd(origin.tile);
	} else {
		new_tile = TileAddByDiagDir(origin.tile, exitdir);
	}
	TrackBits reachable = TrackdirBitsToTrackBits(GetTileTrackdirBits(new_tile, TRANSPORT_RAIL, 0) & DiagdirReachesTrackdirs(exitdir));

	if (Rail90DegTurnDisallowedTilesFromDiagDir(origin.tile, new_tile, exitdir)) reachable &= ~TrackCrossesTracks(TrackdirToTrack(origin.trackdir));

	TryPathReserveResultFlags result_flags = TPRRF_NONE;
	if (reachable != TRACK_BIT_NONE) {
		ChooseTrainTrackResult result = ChooseTrainTrack(v, new_tile, exitdir, reachable, CTTF_FORCE_RES | (mark_as_stuck ? CTTF_MARK_STUCK : CTTF_NONE));
		if (result.ctt_flags & CTTRF_RESERVATION_MADE) {
			result_flags |= TPRRF_RESERVATION_OK;
		} else if (result.ctt_flags & CTTRF_REVERSE_AT_SIGNAL) {
			result_flags |= TPRRF_REVERSE_AT_SIGNAL;
		}
	}

	if ((result_flags & TPRRF_RESERVATION_OK) == 0) {
		/* Free the depot reservation as well. */
		if (v->track == TRACK_BIT_DEPOT && v->tile == origin.tile) SetDepotReservation(v->tile, false);
		return result_flags;
	}

	if (HasBit(v->flags, VRF_TRAIN_STUCK)) {
		v->wait_counter = 0;
		SetWindowWidgetDirty(WC_VEHICLE_VIEW, v->index, WID_VV_START_STOP);
	}
	ClrBit(v->flags, VRF_TRAIN_STUCK);
	if (_settings_game.vehicle.train_braking_model == TBM_REALISTIC) FillTrainReservationLookAhead(v);
	return result_flags;
}


static bool CheckReverseTrain(const Train *v)
{
	if (_settings_game.difficulty.line_reverse_mode != 0 ||
			v->track == TRACK_BIT_DEPOT) {
		return false;
	}

	dbg_assert(v->track != TRACK_BIT_NONE);

	return YapfTrainCheckReverse(v);
}

/**
 * Get the location of the next station to visit.
 * @param station Next station to visit.
 * @return Location of the new station.
 */
TileIndex Train::GetOrderStationLocation(StationID station)
{
	if (station == this->last_station_visited) this->last_station_visited = INVALID_STATION;

	const Station *st = Station::Get(station);
	if (!(st->facilities & FACIL_TRAIN)) {
		/* The destination station has no trainstation tiles. */
		this->IncrementRealOrderIndex();
		return {};
	}

	return st->xy;
}

/** Goods at the consist have changed, update the graphics, cargo, and acceleration. */
void Train::MarkDirty()
{
	Train *v = this;
	do {
		v->colourmap = PAL_NONE;
		v->InvalidateImageCache();
		v->UpdateViewport(true, false);
	} while ((v = v->Next()) != nullptr);

	/* need to update acceleration and cached values since the goods on the train changed. */
	this->CargoChanged();
	this->UpdateAcceleration();
}

/**
 * This function looks at the vehicle and updates its speed (cur_speed
 * and subspeed) variables. Furthermore, it returns the distance that
 * the train can drive this tick. #Vehicle::GetAdvanceDistance() determines
 * the distance to drive before moving a step on the map.
 * @return distance to drive.
 */
int Train::UpdateSpeed(MaxSpeedInfo max_speed_info)
{
	AccelStatus accel_status = this->GetAccelerationStatus();
	if (this->lookahead != nullptr && HasBit(this->lookahead->flags, TRLF_APPLY_ADVISORY) && this->cur_speed <= max_speed_info.strict_max_speed) {
		ClrBit(this->lookahead->flags, TRLF_APPLY_ADVISORY);
	}
	switch (_settings_game.vehicle.train_acceleration_model) {
		default: NOT_REACHED();
		case AM_ORIGINAL:
			return this->DoUpdateSpeed({ this->acceleration * (accel_status == AS_BRAKE ? -4 : 2), this->acceleration * -4 }, 0,
					max_speed_info.strict_max_speed, max_speed_info.advisory_max_speed, this->UsingRealisticBraking());

		case AM_REALISTIC:
			return this->DoUpdateSpeed(this->GetAcceleration(), accel_status == AS_BRAKE ? 0 : 2,
					max_speed_info.strict_max_speed, max_speed_info.advisory_max_speed, this->UsingRealisticBraking());
	}
}
/**
 * Handle all breakdown related stuff for a train consist.
 * @param v The front engine.
 */
static bool HandlePossibleBreakdowns(Train *v)
{
	dbg_assert(v->IsFrontEngine());
	for (Train *u = v; u != nullptr; u = u->Next()) {
		if (u->breakdown_ctr != 0 && (u->IsEngine() || u->IsMultiheaded())) {
			if (u->breakdown_ctr <= 2) {
				if (u->HandleBreakdown()) return true;
				/* We check the order of v (the first vehicle) instead of u here! */
			} else if (!v->current_order.IsType(OT_LOADING)) {
				u->breakdown_ctr--;
			}
		}
	}
	return false;
}

/**
 * Trains enters a station, send out a news item if it is the first train, and start loading.
 * @param v Train that entered the station.
 * @param station Station visited.
 */
static void TrainEnterStation(Train *v, StationID station)
{
	v->last_station_visited = station;

	BaseStation *bst = BaseStation::Get(station);

	if (Waypoint::IsExpected(bst)) {
		v->DeleteUnreachedImplicitOrders();
		UpdateVehicleTimetable(v, true);
		v->last_station_visited = station;
		v->force_proceed = TFP_NONE;
		SetWindowDirty(WC_VEHICLE_VIEW, v->index);
		v->current_order.MakeWaiting();
		v->current_order.SetNonStopType(ONSF_NO_STOP_AT_ANY_STATION);
		v->cur_speed = 0;
		v->UpdateTrainSpeedAdaptationLimit(0);
		return;
	}

	/* check if a train ever visited this station before */
	Station *st = Station::From(bst);
	if (!(st->had_vehicle_of_type & HVOT_TRAIN)) {
		st->had_vehicle_of_type |= HVOT_TRAIN;
		SetDParam(0, st->index);
		AddVehicleNewsItem(
			STR_NEWS_FIRST_TRAIN_ARRIVAL,
			v->owner == _local_company ? NT_ARRIVAL_COMPANY : NT_ARRIVAL_OTHER,
			v->index,
			st->index
		);
		AI::NewEvent(v->owner, new ScriptEventStationFirstVehicle(st->index, v->index));
		Game::NewEvent(new ScriptEventStationFirstVehicle(st->index, v->index));
	}

	v->force_proceed = TFP_NONE;
	SetWindowDirty(WC_VEHICLE_VIEW, v->index);

	v->BeginLoading();

	TileIndex station_tile = v->GetStationLoadingVehicle()->tile;
	TriggerStationRandomisation(st, station_tile, SRT_TRAIN_ARRIVES);
	TriggerStationAnimation(st, station_tile, SAT_TRAIN_ARRIVES);
}

/* Check if the vehicle is compatible with the specified tile */
static inline bool CheckCompatibleRail(const Train *v, TileIndex tile, DiagDirection enterdir)
{
	return IsInfraTileUsageAllowed(VEH_TRAIN, v->owner, tile) &&
			(!v->IsFrontEngine() || HasBit(v->compatible_railtypes, GetRailTypeByEntryDir(tile, enterdir)));
}

/** Data structure for storing engine speed changes of an acceleration type. */
struct AccelerationSlowdownParams {
	uint8_t small_turn; ///< Speed change due to a small turn.
	uint8_t large_turn; ///< Speed change due to a large turn.
	uint8_t z_up;       ///< Fraction to remove when moving up.
	uint8_t z_down;     ///< Fraction to add when moving down.
};

/** Speed update fractions for each acceleration type. */
static const AccelerationSlowdownParams _accel_slowdown[] = {
	/* normal accel */
	{256 / 4, 256 / 2, 256 / 4, 2}, ///< normal
	{256 / 4, 256 / 2, 256 / 4, 2}, ///< monorail
	{0,       256 / 2, 256 / 4, 2}, ///< maglev
};

/**
 * Modify the speed of the vehicle due to a change in altitude.
 * @param v %Train to update.
 * @param old_z Previous height.
 */
static inline void AffectSpeedByZChange(Train *v, int old_z)
{
	if (old_z == v->z_pos || _settings_game.vehicle.train_acceleration_model != AM_ORIGINAL) return;

	const AccelerationSlowdownParams *asp = &_accel_slowdown[GetRailTypeInfo(v->railtype)->acceleration_type];

	if (old_z < v->z_pos) {
		v->cur_speed -= (v->cur_speed * asp->z_up >> 8);
	} else {
		uint16_t spd = v->cur_speed + asp->z_down;
		if (spd <= v->gcache.cached_max_track_speed) v->cur_speed = spd;
	}
}

enum TrainMovedChangeSignalEnum {
	CHANGED_NOTHING, ///< No special signals were changed
	CHANGED_NORMAL_TO_PBS_BLOCK, ///< A PBS block with a non-PBS signal facing us
	CHANGED_LR_PBS ///< A long reserve PBS signal
};

static TrainMovedChangeSignalEnum TrainMovedChangeSignal(Train* v, TileIndex tile, DiagDirection dir, bool front)
{
	if (IsTileType(tile, MP_RAILWAY) &&
			GetRailTileType(tile) == RAIL_TILE_SIGNALS) {
		TrackdirBits tracks = TrackBitsToTrackdirBits(GetTrackBits(tile)) & DiagdirReachesTrackdirs(dir);
		Trackdir trackdir = FindFirstTrackdir(tracks);
		if (UpdateSignalsOnSegment(tile,  TrackdirToExitdir(trackdir), GetTileOwner(tile)) == SIGSEG_PBS && HasSignalOnTrackdir(tile, trackdir)) {
			/* A PBS block with a non-PBS signal facing us? */
			if (!IsPbsSignal(GetSignalType(tile, TrackdirToTrack(trackdir)))) return CHANGED_NORMAL_TO_PBS_BLOCK;

			if (front && HasLongReservePbsSignalOnTrackdir(v, tile, trackdir, _settings_game.vehicle.train_braking_model == TBM_REALISTIC, 0)) return CHANGED_LR_PBS;
		}
	}
	if (IsTileType(tile, MP_TUNNELBRIDGE) && IsTunnelBridgeSignalSimulationExit(tile) && GetTunnelBridgeDirection(tile) == ReverseDiagDir(dir)) {
		if (UpdateSignalsOnSegment(tile, dir, GetTileOwner(tile)) == SIGSEG_PBS) {
			return CHANGED_NORMAL_TO_PBS_BLOCK;
		}
	}
	if (front && _settings_game.vehicle.train_braking_model == TBM_REALISTIC && IsTileType(tile, MP_TUNNELBRIDGE) && IsTunnelBridgeSignalSimulationEntrance(tile)) {
		TrackdirBits tracks = TrackBitsToTrackdirBits(GetTunnelBridgeTrackBits(tile)) & DiagdirReachesTrackdirs(dir);
		Trackdir trackdir = FindFirstTrackdir(tracks);
		if (CheckLongReservePbsTunnelBridgeOnTrackdir(v, tile, trackdir) != INVALID_TILE) return CHANGED_LR_PBS;
	}

	return CHANGED_NOTHING;
}

/** Tries to reserve track under whole train consist. */
void Train::ReserveTrackUnderConsist() const
{
	for (const Train *u = this; u != nullptr; u = u->Next()) {
		if (u->track & TRACK_BIT_WORMHOLE) {
			if (IsRailCustomBridgeHeadTile(u->tile)) {
				/* reserve the first available track */
				TrackBits bits = GetAcrossTunnelBridgeTrackBits(u->tile);
				Track first_track = RemoveFirstTrack(&bits);
				dbg_assert(IsValidTrack(first_track));
				TryReserveRailTrack(u->tile, first_track);
			} else {
				TryReserveRailTrack(u->tile, DiagDirToDiagTrack(GetTunnelBridgeDirection(u->tile)));
			}
		} else if (u->track != TRACK_BIT_DEPOT) {
			TryReserveRailTrack(u->tile, TrackBitsToTrack(u->track));
		}
	}
}

/**
 * The train vehicle crashed!
 * Update its status and other parts around it.
 * @param flooded Crash was caused by flooding.
 * @return Number of people killed.
 */
uint Train::Crash(bool flooded)
{
	uint victims = 0;
	if (this->IsFrontEngine()) {
		victims += 2; // driver

		/* Remove the reserved path in front of the train if it is not stuck.
		 * Also clear all reserved tracks the train is currently on. */
		if (!HasBit(this->flags, VRF_TRAIN_STUCK)) FreeTrainTrackReservation(this);
		for (const Train *v = this; v != nullptr; v = v->Next()) {
			ClearPathReservation(v, v->tile, v->GetVehicleTrackdir(), true);
		}

		/* we may need to update crossing we were approaching,
		 * but must be updated after the train has been marked crashed */
		TileIndex crossing = TrainApproachingCrossingTile(this);
		if (crossing != INVALID_TILE) UpdateLevelCrossing(crossing);

		/* Remove the loading indicators (if any) */
		HideFillingPercent(&this->fill_percent_te_id);
	}

	RegisterGameEvents(GEF_TRAIN_CRASH);

	victims += this->GroundVehicleBase::Crash(flooded);

	this->crash_anim_pos = flooded ? 4000 : 1; // max 4440, disappear pretty fast when flooded
	return victims;
}

/**
 * Marks train as crashed and creates an AI event.
 * Doesn't do anything if the train is crashed already.
 * @param v first vehicle of chain
 * @return number of victims (including 2 drivers; zero if train was already crashed)
 */
static uint TrainCrashed(Train *v)
{
	uint victims = 0;

	/* do not crash train twice */
	if (!(v->vehstatus & VS_CRASHED)) {
		victims = v->Crash();
		AI::NewEvent(v->owner, new ScriptEventVehicleCrashed(v->index, v->tile, ScriptEventVehicleCrashed::CRASH_TRAIN, victims));
		Game::NewEvent(new ScriptEventVehicleCrashed(v->index, v->tile, ScriptEventVehicleCrashed::CRASH_TRAIN, victims));
	}

	/* Try to re-reserve track under already crashed train too.
	 * Crash() clears the reservation! */
	v->ReserveTrackUnderConsist();

	return victims;
}

/** Temporary data storage for testing collisions. */
struct TrainCollideChecker {
	Train *v; ///< %Vehicle we are testing for collision.
	uint num; ///< Total number of victims if train collided.
};

/**
 * Collision test function.
 * @param v %Train vehicle to test collision with.
 * @param data %Train being examined.
 * @return \c nullptr (always continue search)
 */
static Vehicle *FindTrainCollideEnum(Vehicle *v, void *data)
{
	TrainCollideChecker *tcc = (TrainCollideChecker*)data;

	/* not in depot */
	if (Train::From(v)->track == TRACK_BIT_DEPOT) return nullptr;

	if (_settings_game.vehicle.no_train_crash_other_company) {
		/* do not crash into trains of another company. */
		if (v->owner != tcc->v->owner) return nullptr;
	}

	/* get first vehicle now to make most usual checks faster */
	Train *coll = Train::From(v)->First();

	/* can't collide with own wagons */
	if (coll == tcc->v) return nullptr;

	int x_diff = v->x_pos - tcc->v->x_pos;
	int y_diff = v->y_pos - tcc->v->y_pos;

	/* Do fast calculation to check whether trains are not in close vicinity
	 * and quickly reject trains distant enough for any collision.
	 * Differences are shifted by 7, mapping range [-7 .. 8] into [0 .. 15]
	 * Differences are then ORed and then we check for any higher bits */
	uint hash = (y_diff + 7) | (x_diff + 7);
	if (hash & ~15) return nullptr;

	/* Slower check using multiplication */
	int min_diff = (Train::From(v)->gcache.cached_veh_length + 1) / 2 + (tcc->v->gcache.cached_veh_length + 1) / 2 - 1;
	if (x_diff * x_diff + y_diff * y_diff >= min_diff * min_diff) return nullptr;

	/* Happens when there is a train under bridge next to bridge head */
	if (abs(v->z_pos - tcc->v->z_pos) > 5) return nullptr;

	/* crash both trains */
	tcc->num += TrainCrashed(tcc->v);
	tcc->num += TrainCrashed(coll);

	return nullptr; // continue searching
}

/**
 * Checks whether the specified train has a collision with another vehicle. If
 * so, destroys this vehicle, and the other vehicle if its subtype has TS_Front.
 * Reports the incident in a flashy news item, modifies station ratings and
 * plays a sound.
 * @param v %Train to test.
 */
static bool CheckTrainCollision(Train *v)
{
	/* can't collide in depot */
	if (v->track == TRACK_BIT_DEPOT) return false;

	dbg_assert(v->track & TRACK_BIT_WORMHOLE || TileVirtXY(v->x_pos, v->y_pos) == v->tile);

	TrainCollideChecker tcc;
	tcc.v = v;
	tcc.num = 0;

	/* find colliding vehicles */
	if (v->track & TRACK_BIT_WORMHOLE) {
		FindVehicleOnPos(v->tile, VEH_TRAIN, &tcc, FindTrainCollideEnum);
		FindVehicleOnPos(GetOtherTunnelBridgeEnd(v->tile), VEH_TRAIN, &tcc, FindTrainCollideEnum);
	} else {
		FindVehicleOnPosXY(v->x_pos, v->y_pos, VEH_TRAIN, &tcc, FindTrainCollideEnum);
	}

	/* any dead -> no crash */
	if (tcc.num == 0) return false;

	SetDParam(0, tcc.num);
	AddTileNewsItem(STR_NEWS_TRAIN_CRASH, NT_ACCIDENT, v->tile);

	ModifyStationRatingAround(v->tile, v->owner, -160, 30);
	if (_settings_client.sound.disaster) SndPlayVehicleFx(SND_13_TRAIN_COLLISION, v);
	return true;
}

static Vehicle *CheckTrainAtSignal(Vehicle *v, void *data)
{
	if ((v->vehstatus & VS_CRASHED)) return nullptr;

	Train *t = Train::From(v);
	DiagDirection exitdir = *(DiagDirection *)data;

	/* not front engine of a train, inside wormhole or depot, crashed */
	if (!t->IsFrontEngine() || !(t->track & TRACK_BIT_MASK)) return nullptr;

	if (t->cur_speed > 5 || VehicleExitDir(t->direction, t->track) != exitdir) return nullptr;

	return t;
}

struct FindSpaceBetweenTrainsChecker {
	int32_t pos;
	uint16_t distance;
	DiagDirection direction;
};

/** Find train in front and keep distance between trains in tunnel/bridge. */
static Vehicle *FindSpaceBetweenTrainsEnum(Vehicle *v, void *data)
{
	/* Don't look at wagons between front and back of train. */
	if ((v->Previous() != nullptr && v->Next() != nullptr)) return nullptr;

	if (!IsDiagonalDirection(v->direction)) {
		/* Check for vehicles on non-across track pieces of custom bridge head */
		if ((GetAcrossTunnelBridgeTrackBits(v->tile) & Train::From(v)->track & TRACK_BIT_ALL) == TRACK_BIT_NONE) return nullptr;
	}

	const FindSpaceBetweenTrainsChecker *checker = (FindSpaceBetweenTrainsChecker*) data;
	int32_t a, b = 0;

	switch (checker->direction) {
		default: NOT_REACHED();
		case DIAGDIR_NE: a = checker->pos; b = v->x_pos; break;
		case DIAGDIR_SE: a = v->y_pos; b = checker->pos; break;
		case DIAGDIR_SW: a = v->x_pos; b = checker->pos; break;
		case DIAGDIR_NW: a = checker->pos; b = v->y_pos; break;
	}

	if (a > b && a <= (b + (int)(checker->distance)) + (int)(TILE_SIZE) - 1) return v;
	return nullptr;
}

static bool IsTooCloseBehindTrain(Train *t, TileIndex tile, uint16_t distance, bool check_endtile)
{
	if (t->force_proceed != 0) return false;

	if (_settings_game.vehicle.train_braking_model == TBM_REALISTIC) {
		if (unlikely(t->lookahead == nullptr)) {
			FillTrainReservationLookAhead(t);
		}
		if (likely(t->lookahead != nullptr)) {
			if (LookaheadWithinCurrentTunnelBridge(t)) {
				/* lookahead is within tunnel/bridge */
				TileIndex end = GetOtherTunnelBridgeEnd(t->tile);
				const int raw_free_tiles = GetAvailableFreeTilesInSignalledTunnelBridge(t->tile, end, tile);
				ApplyAvailableFreeTunnelBridgeTiles(t->lookahead.get(), raw_free_tiles + ((raw_free_tiles != INT_MAX) ? DistanceManhattan(t->tile, tile) : 0), t->tile, end);
				SetTrainReservationLookaheadEnd(t);

				if (!LookaheadWithinCurrentTunnelBridge(t)) {
					/* Try to extend the reservation beyond the tunnel/bridge exit */
					TryLongReserveChooseTrainTrackFromReservationEnd(t, true);
				}

				if (raw_free_tiles <= (int)(distance / TILE_SIZE)) {
					/* Revert train if not going with tunnel direction. */
					DiagDirection tb_dir = GetTunnelBridgeDirection(t->tile);
					if (DirToDiagDirAlongAxis(t->direction, DiagDirToAxis(tb_dir)) != tb_dir) {
						SetBit(t->flags, VRF_REVERSING);
					}
					return true;
				}
				return false;
			} else {
				/* Try to extend the reservation beyond the tunnel/bridge exit */
				TryLongReserveChooseTrainTrackFromReservationEnd(t, true);
			}
		}
	}

	FindSpaceBetweenTrainsChecker checker;
	checker.distance = distance;
	checker.direction = DirToDiagDirAlongAxis(t->direction, DiagDirToAxis(GetTunnelBridgeDirection(t->tile)));
	switch (checker.direction) {
		default: NOT_REACHED();
		case DIAGDIR_NE: checker.pos = (TileX(tile) * TILE_SIZE) + TILE_UNIT_MASK; break;
		case DIAGDIR_SE: checker.pos = (TileY(tile) * TILE_SIZE); break;
		case DIAGDIR_SW: checker.pos = (TileX(tile) * TILE_SIZE); break;
		case DIAGDIR_NW: checker.pos = (TileY(tile) * TILE_SIZE) + TILE_UNIT_MASK; break;
	}

	if (HasVehicleOnPos(t->tile, VEH_TRAIN, &checker, &FindSpaceBetweenTrainsEnum)) {
		/* Revert train if not going with tunnel direction. */
		if (checker.direction != GetTunnelBridgeDirection(t->tile)) {
			SetBit(t->flags, VRF_REVERSING);
		}
		return true;
	}
	/* Cover blind spot at end of tunnel bridge. */
	if (check_endtile){
		if (HasVehicleOnPos(GetOtherTunnelBridgeEnd(t->tile), VEH_TRAIN, &checker, &FindSpaceBetweenTrainsEnum)) {
			/* Revert train if not going with tunnel direction. */
			if (checker.direction != GetTunnelBridgeDirection(t->tile)) {
				SetBit(t->flags, VRF_REVERSING);
			}
			return true;
		}
	}

	return false;
}

static bool CheckTrainStayInWormHolePathReserve(Train *t, TileIndex tile)
{
	bool mark_dirty = false;
	auto guard = scope_guard([&]() {
		if (mark_dirty) MarkTileDirtyByTile(tile, VMDF_NOT_MAP_MODE);
	});

	Trackdir td = GetTunnelBridgeExitTrackdir(tile);
	CFollowTrackRail ft(GetTileOwner(tile), GetRailTypeInfo(t->railtype)->all_compatible_railtypes);

	if (ft.Follow(tile, td)) {
		TrackdirBits reserved = ft.new_td_bits & TrackBitsToTrackdirBits(GetReservedTrackbits(ft.new_tile));
		if (reserved == TRACKDIR_BIT_NONE) {
			/* next tile is not reserved, so reserve the exit tile */
			if (IsBridge(tile)) {
				TryReserveRailBridgeHead(tile, FindFirstTrack(GetAcrossTunnelBridgeTrackBits(tile)));
			} else {
				SetTunnelReservation(tile, true);
			}
			mark_dirty = true;
		}
	}

	auto try_exit_reservation = [&]() -> bool {
		if (IsTunnelBridgeRestrictedSignal(tile)) {
			const TraceRestrictProgram *prog = GetExistingTraceRestrictProgram(tile, TrackdirToTrack(td));
			if (prog != nullptr && prog->actions_used_flags & (TRPAUF_WAIT_AT_PBS | TRPAUF_SLOT_ACQUIRE)) {
				TraceRestrictProgramResult out;
				TraceRestrictProgramInput input(tile, td, nullptr, nullptr);
				input.permitted_slot_operations = TRPISP_ACQUIRE;
				prog->Execute(t, input, out);
				if (out.flags & TRPRF_WAIT_AT_PBS) {
					return false;
				}
			}
		}

		if (_extra_aspects > 0) {
			SetTunnelBridgeExitSignalAspect(tile, 0);
			UpdateAspectDeferredWithVehicleTunnelBridgeExit(t, tile, GetTunnelBridgeExitTrackdir(tile));
		}

		bool ok = TryPathReserve(t);
		FlushDeferredDetermineCombineNormalShuntMode(t);
		return ok;
	};

	if (_settings_game.vehicle.train_braking_model == TBM_REALISTIC) {
		if (unlikely(t->lookahead == nullptr)) {
			FillTrainReservationLookAhead(t);
		}
		if (likely(t->lookahead != nullptr)) {
			if (!HasAcrossTunnelBridgeReservation(tile)) return false;
			if (t->lookahead->reservation_end_tile == t->tile && t->lookahead->reservation_end_position - t->lookahead->current_position <= (int)TILE_SIZE && !HasBit(t->lookahead->flags, TRLF_TB_EXIT_FREE)) return false;
			SignalState exit_state = GetTunnelBridgeExitSignalState(tile);
			SetTunnelBridgeExitSignalState(tile, SIGNAL_STATE_GREEN);

			/* Get tile margin before changing vehicle direction */
			const int tile_margin = GetTileMarginInFrontOfTrain(t);

			TileIndex veh_orig_tile = t->tile;
			TrackBits veh_orig_track = t->track;
			Direction veh_orig_direction = t->direction;
			t->tile = tile;
			t->track = TRACK_BIT_WORMHOLE;
			t->direction = TrackdirToDirection(td);

			if (t->Next() == nullptr) {
				/* If this is a single-vehicle train, temporarily update the tile hash so that it can be found when scanning tiles.
				 * This is so that the whole train does not become invisible.
				 * Otherwise if the outgoing reservation reaches the entrance tile at the opposite end of this tunnel/bridge,
				 * the reservation would form a loop, resulting in various ill-effects and invariant violations. */
				t->UpdatePosition();
			}

			bool ok;
			if (t->lookahead->reservation_end_position >= t->lookahead->current_position && t->lookahead->reservation_end_position > t->lookahead->current_position + tile_margin) {
				/* Reservation was made previously and was valid then.
				 * To avoid unexpected braking due to stopping short of the lookahead end,
				 * just carry on even if the end is not a safe waiting point now. */
				ok = true;
			} else {
				ok = try_exit_reservation();
			}
			if (ok) {
				mark_dirty = true;
				if (t->lookahead->reservation_end_tile == veh_orig_tile && t->lookahead->reservation_end_position - t->lookahead->current_position <= (int)TILE_SIZE) {
					/* Less than a tile of lookahead, advance tile */
					t->lookahead->reservation_end_tile = tile;
					t->lookahead->reservation_end_trackdir = td;
					ClrBit(t->lookahead->flags, TRLF_TB_EXIT_FREE);
					ClrBit(t->lookahead->flags, TRLF_CHUNNEL);
					t->lookahead->reservation_end_position += (DistanceManhattan(veh_orig_tile, tile) - 1 - t->lookahead->tunnel_bridge_reserved_tiles) * (int)TILE_SIZE;
					t->lookahead->reservation_end_position += IsDiagonalTrackdir(td) ? 16 : 8;
					t->lookahead->tunnel_bridge_reserved_tiles = 0;
					FillTrainReservationLookAhead(t);
				}
				/* Try to extend the reservation */
				TryLongReserveChooseTrainTrackFromReservationEnd(t);
			} else {
				SetTunnelBridgeExitSignalState(tile, exit_state);
			}
			t->tile = veh_orig_tile;
			t->track = veh_orig_track;
			t->direction = veh_orig_direction;
			if (t->Next() == nullptr) {
				/* See equivalent UpdatePosition call above */
				t->UpdatePosition();
			}
			return ok;
		}
	}


	TileIndex veh_orig_tile = t->tile;
	TrackBits veh_orig_track = t->track;
	Direction veh_orig_direction = t->direction;
	t->tile = tile;
	t->track = TRACK_BIT_WORMHOLE;
	t->direction = TrackdirToDirection(td);
	bool ok = try_exit_reservation();
	t->tile = veh_orig_tile;
	t->track = veh_orig_track;
	t->direction = veh_orig_direction;
	if (ok && IsTunnelBridgeEffectivelyPBS(tile)) {
		SetTunnelBridgeExitSignalState(tile, SIGNAL_STATE_GREEN);
		if (_extra_aspects > 0) {
			SetTunnelBridgeExitSignalAspect(tile, 0);
			UpdateAspectDeferred(tile, GetTunnelBridgeExitTrackdir(tile));
		}
		mark_dirty = true;
	}
	return ok;
}

/** Simulate signals in tunnel - bridge. */
static bool CheckTrainStayInWormHole(Train *t, TileIndex tile)
{
	if (t->force_proceed != 0) return false;

	/* When not exit reverse train. */
	if (!IsTunnelBridgeSignalSimulationExit(tile)) {
		SetBit(t->flags, VRF_REVERSING);
		return true;
	}
	SigSegState seg_state = (_settings_game.pf.reserve_paths || IsTunnelBridgeEffectivelyPBS(tile)) ? SIGSEG_PBS : UpdateSignalsOnSegment(tile, INVALID_DIAGDIR, t->owner);
	if (seg_state != SIGSEG_PBS) {
		CFollowTrackRail ft(GetTileOwner(tile), GetRailTypeInfo(t->railtype)->all_compatible_railtypes);
		if (ft.Follow(tile, GetTunnelBridgeExitTrackdir(tile))) {
			if (ft.new_td_bits != TRACKDIR_BIT_NONE && KillFirstBit(ft.new_td_bits) == TRACKDIR_BIT_NONE) {
				Trackdir td = FindFirstTrackdir(ft.new_td_bits);
				if (HasPbsSignalOnTrackdir(ft.new_tile, td)) {
					/* immediately after the exit, there is a PBS signal, switch to PBS mode */
					seg_state = SIGSEG_PBS;
				}
			}
		}
	}
	if (seg_state == SIGSEG_FULL || (seg_state == SIGSEG_PBS && !CheckTrainStayInWormHolePathReserve(t, tile))) {
		t->vehstatus |= VS_TRAIN_SLOWING;
		return true;
	}

	return false;
}

static void HandleSignalBehindTrain(Train *v, int signal_number)
{
	if (!IsTunnelBridgeSignalSimulationEntrance(v->tile)) return;

	const uint simulated_wormhole_signals = GetTunnelBridgeSignalSimulationSpacing(v->tile);

	TileIndex tile;
	switch (v->direction) {
		default: NOT_REACHED();
		case DIR_NE: tile = TileVirtXY(v->x_pos + (TILE_SIZE * simulated_wormhole_signals), v->y_pos); break;
		case DIR_SE: tile = TileVirtXY(v->x_pos, v->y_pos - (TILE_SIZE * simulated_wormhole_signals) ); break;
		case DIR_SW: tile = TileVirtXY(v->x_pos - (TILE_SIZE * simulated_wormhole_signals), v->y_pos); break;
		case DIR_NW: tile = TileVirtXY(v->x_pos, v->y_pos + (TILE_SIZE * simulated_wormhole_signals)); break;
	}

	if (tile == v->tile) {
		/* Flip signal on ramp. */
		SetTunnelBridgeEntranceSignalGreen(tile);
	} else if (IsBridge(v->tile) && signal_number >= 0) {
		SetBridgeEntranceSimulatedSignalState(v->tile, signal_number, SIGNAL_STATE_GREEN);
		MarkSingleBridgeSignalDirty(tile, v->tile);
		if (_extra_aspects > 0) UpdateAspectFromBridgeMiddleSignalChange(v->tile, TileOffsByDiagDir(GetTunnelBridgeDirection(v->tile)) * simulated_wormhole_signals, signal_number);
	} else if (IsTunnel(v->tile) && signal_number >= 0 && _extra_aspects > 0) {
		UpdateEntranceAspectFromMiddleSignalChange(v->tile, signal_number);
	}
}

inline void DecreaseReverseDistance(Train *v)
{
	if (v->reverse_distance > 1) {
		v->reverse_distance--;
	}
}

int ReversingDistanceTargetSpeed(const Train *v)
{
	if (v->UsingRealisticBraking()) {
		TrainDecelerationStats stats(v, v->lookahead != nullptr ? v->lookahead->cached_zpos : v->CalculateOverallZPos());
		return GetRealisticBrakingSpeedForDistance(stats, v->reverse_distance - 1, 0, 0);
	}
	int target_speed;
	if (_settings_game.vehicle.train_acceleration_model == AM_REALISTIC) {
		target_speed = ((v->reverse_distance - 1) * 5) / 2;
	} else {
		target_speed = (v->reverse_distance - 1) * 10 - 5;
	}
	return std::max(0, target_speed);
}

void DecrementPendingSpeedRestrictions(Train *v)
{
	bool remaining = false;
	for (auto it = _pending_speed_restriction_change_map.lower_bound(v->index); it != _pending_speed_restriction_change_map.end() && it->first == v->index;) {
		if (--it->second.distance == 0) {
			v->speed_restriction = it->second.new_speed;
			it = _pending_speed_restriction_change_map.erase(it);
		} else {
			++it;
			remaining = true;
		}
	}
	if (!remaining) ClrBit(v->flags, VRF_PENDING_SPEED_RESTRICTION);
}

void HandleTraceRestrictSpeedRestrictionAction(const TraceRestrictProgramResult &out, Train *v, Trackdir signal_td)
{
	if (out.flags & TRPRF_SPEED_RESTRICTION_SET) {
		SetBit(v->flags, VRF_PENDING_SPEED_RESTRICTION);
		for (auto it = _pending_speed_restriction_change_map.lower_bound(v->index); it != _pending_speed_restriction_change_map.end() && it->first == v->index; ++it) {
			if ((uint16_t) (out.speed_restriction + 0xFFFF) < (uint16_t) (it->second.new_speed + 0xFFFF)) it->second.new_speed = out.speed_restriction;
		}
		uint16_t flags = 0;
		if (IsDiagonalTrack(TrackdirToTrack(signal_td))) SetBit(flags, PSRCF_DIAGONAL);
		_pending_speed_restriction_change_map.insert({ v->index, { (uint16_t) (v->gcache.cached_total_length + (HasBit(flags, PSRCF_DIAGONAL) ? 8 : 4)), out.speed_restriction, v->speed_restriction, flags } });
		if ((uint16_t) (out.speed_restriction + 0xFFFF) < (uint16_t) (v->speed_restriction + 0xFFFF)) v->speed_restriction = out.speed_restriction;
	}
	if (out.flags & TRPRF_SPEED_ADAPT_EXEMPT && !HasBit(v->flags, VRF_SPEED_ADAPTATION_EXEMPT)) {
		SetBit(v->flags, VRF_SPEED_ADAPTATION_EXEMPT);
		SetWindowDirty(WC_VEHICLE_DETAILS, v->index);
	}
	if (out.flags & TRPRF_RM_SPEED_ADAPT_EXEMPT && HasBit(v->flags, VRF_SPEED_ADAPTATION_EXEMPT)) {
		ClrBit(v->flags, VRF_SPEED_ADAPTATION_EXEMPT);
		SetWindowDirty(WC_VEHICLE_DETAILS, v->index);
	}
}

template <typename AllowSlotAcquireT, typename PostProcessResultT>
void TrainControllerTraceRestrictFrontEvaluation(TileIndex tile, Trackdir dir, Train *v, TraceRestrictProgramActionsUsedFlags extra_action_used_flags, AllowSlotAcquireT allow_slot_acquire, PostProcessResultT post_process_result)
{
	const TraceRestrictProgram *prog = GetExistingTraceRestrictProgram(tile, TrackdirToTrack(dir));
	if (prog == nullptr) return;

	TraceRestrictProgramActionsUsedFlags actions_used_flags = extra_action_used_flags | TRPAUF_SLOT_RELEASE_FRONT | TRPAUF_SPEED_RESTRICTION | TRPAUF_SPEED_ADAPTATION | TRPAUF_CHANGE_COUNTER;

	const bool slot_acquire_allowed = allow_slot_acquire();
	if (slot_acquire_allowed) actions_used_flags |= TRPAUF_SLOT_ACQUIRE;

	if ((prog->actions_used_flags & actions_used_flags) == 0) return;

	TraceRestrictProgramResult out;
	TraceRestrictProgramInput input(tile, dir, nullptr, nullptr);
	input.permitted_slot_operations = TRPISP_RELEASE_FRONT | TRPISP_CHANGE_COUNTER;
	if (slot_acquire_allowed) input.permitted_slot_operations |= TRPISP_ACQUIRE;

	prog->Execute(v, input, out);

	HandleTraceRestrictSpeedRestrictionAction(out, v, dir);
	post_process_result(out);
}

/**
 * Move a vehicle chain one movement stop forwards.
 * @param v First vehicle to move.
 * @param nomove Stop moving this and all following vehicles.
 * @param reverse Set to false to not execute the vehicle reversing. This does not change any other logic.
 * @return True if the vehicle could be moved forward, false otherwise.
 */
bool TrainController(Train *v, Vehicle *nomove, bool reverse)
{
	Train *first = v->First();
	Train *prev = nullptr;
	SCOPE_INFO_FMT([&], "TrainController: {}, {}, {}", VehicleInfoDumper(v), VehicleInfoDumper(prev), VehicleInfoDumper(nomove));
	bool direction_changed = false; // has direction of any part changed?
	bool update_signal_tunbridge_exit = false;
	Direction old_direction = INVALID_DIR;
	TrackBits old_trackbits = INVALID_TRACK_BIT;
	uint16_t old_gv_flags = 0;

	auto notify_direction_changed = [&](Direction old_direction, Direction new_direction) {
		if (prev == nullptr && _settings_game.vehicle.train_acceleration_model == AM_ORIGINAL) {
			const AccelerationSlowdownParams *asp = &_accel_slowdown[GetRailTypeInfo(v->railtype)->acceleration_type];
			DirDiff diff = DirDifference(old_direction, new_direction);
			v->cur_speed -= (diff == DIRDIFF_45RIGHT || diff == DIRDIFF_45LEFT ? asp->small_turn : asp->large_turn) * v->cur_speed >> 8;
		}
		direction_changed = true;
	};

	if (reverse && v->reverse_distance == 1 && (v->cur_speed <= 15 || !v->UsingRealisticBraking())) {
		/* Train is not moving too fast and reversing distance has been reached */
		goto reverse_train_direction;
	}

	/* For every vehicle after and including the given vehicle */
	for (prev = v->Previous(); v != nomove; prev = v, v = v->Next()) {
		old_direction = v->direction;
		old_trackbits = v->track;
		old_gv_flags = v->gv_flags;
		DiagDirection enterdir = DIAGDIR_BEGIN;
		bool update_signals_crossing = false; // will we update signals or crossing state?


		GetNewVehiclePosResult gp = GetNewVehiclePos(v);
		if (!(v->track & TRACK_BIT_WORMHOLE) && gp.old_tile != gp.new_tile &&
				IsRailBridgeHeadTile(gp.old_tile) && DiagdirBetweenTiles(gp.old_tile, gp.new_tile) == GetTunnelBridgeDirection(gp.old_tile)) {
			/* left a bridge headtile into a wormhole */
			Direction old_direction = v->direction;
			uint32_t r = VehicleEnterTile(v, gp.old_tile, gp.x, gp.y); // NB: old tile, the bridge head which the train just left
			if (HasBit(r, VETS_CANNOT_ENTER)) {
				goto invalid_rail;
			}
			if (old_direction != v->direction) notify_direction_changed(old_direction, v->direction);
			DiagDirection dir = GetTunnelBridgeDirection(gp.old_tile);
			const uint8_t *b = _initial_tile_subcoord[AxisToTrack(DiagDirToAxis(dir))][dir];
			gp.x = (gp.x & ~0xF) | b[0];
			gp.y = (gp.y & ~0xF) | b[1];
		}
		if (!(v->track & TRACK_BIT_WORMHOLE)) {
			/* Not inside tunnel */
			if (gp.old_tile == gp.new_tile) {
				/* Staying in the old tile */
				if (v->track == TRACK_BIT_DEPOT) {
					/* Inside depot */
					gp.x = v->x_pos;
					gp.y = v->y_pos;
					v->reverse_distance = 0;
				} else {
					/* Not inside depot */

					/* Reverse when we are at the end of the track already, do not move to the new position */
					if (v->IsFrontEngine() && !TrainCheckIfLineEnds(v, reverse)) return false;

					uint32_t r = VehicleEnterTile(v, gp.new_tile, gp.x, gp.y);
					if (HasBit(r, VETS_CANNOT_ENTER)) {
						goto invalid_rail;
					}
					if (HasBit(r, VETS_ENTERED_STATION)) {
						/* The new position is the end of the platform */
						TrainEnterStation(v->First(), r >> VETS_STATION_ID_OFFSET);
					}
					if (old_direction != v->direction) notify_direction_changed(old_direction, v->direction);
				}
			} else {
				/* A new tile is about to be entered. */

				/* Determine what direction we're entering the new tile from */
				enterdir = DiagdirBetweenTiles(gp.old_tile, gp.new_tile);
				dbg_assert(IsValidDiagDirection(enterdir));

				enter_new_tile:

				/* Get the status of the tracks in the new tile and mask
				 * away the bits that aren't reachable. */
				TrackStatus ts = GetTileTrackStatus(gp.new_tile, TRANSPORT_RAIL, 0, (v->track & TRACK_BIT_WORMHOLE) ? INVALID_DIAGDIR : ReverseDiagDir(enterdir));
				TrackdirBits reachable_trackdirs = DiagdirReachesTrackdirs(enterdir);

				TrackdirBits trackdirbits = TrackStatusToTrackdirBits(ts) & reachable_trackdirs;
				TrackBits red_signals = TrackdirBitsToTrackBits(TrackStatusToRedSignals(ts) & reachable_trackdirs);

				TrackBits bits = TrackdirBitsToTrackBits(trackdirbits);
				if (Rail90DegTurnDisallowedTilesFromDiagDir(gp.old_tile, gp.new_tile, enterdir) && prev == nullptr) {
					/* We allow wagons to make 90 deg turns, because forbid_90_deg
					 * can be switched on halfway a turn */
					if (!(v->track & TRACK_BIT_WORMHOLE)) {
						bits &= ~TrackCrossesTracks(FindFirstTrack(v->track));
					} else if (v->track & TRACK_BIT_MASK) {
						bits &= ~TrackCrossesTracks(FindFirstTrack(v->track & TRACK_BIT_MASK));
					}
				}

				if (bits == TRACK_BIT_NONE) goto invalid_rail;

				/* Check if the new tile constrains tracks that are compatible
				 * with the current train, if not, bail out. */
				if (!CheckCompatibleRail(v, gp.new_tile, enterdir)) goto invalid_rail;

				TrackBits chosen_track;
				bool reverse_at_signal = false;
				if (prev == nullptr) {
					/* Currently the locomotive is active. Determine which one of the
					 * available tracks to choose */
					ChooseTrainTrackResult result = ChooseTrainTrack(v, gp.new_tile, enterdir, bits, CTTF_MARK_STUCK | CTTF_NON_LOOKAHEAD);
					assert(IsValidTrack(result.track));
					chosen_track = TrackToTrackBits(result.track);
					reverse_at_signal = (result.ctt_flags & CTTRF_REVERSE_AT_SIGNAL);
					dbg_assert_msg_tile(chosen_track & (bits | GetReservedTrackbits(gp.new_tile)), gp.new_tile, "0x{:X}, 0x{:X}, 0x{:X}", chosen_track, bits, GetReservedTrackbits(gp.new_tile));

					if (v->force_proceed != TFP_NONE && IsPlainRailTile(gp.new_tile) && HasSignals(gp.new_tile)) {
						/* For each signal we find decrease the counter by one.
						 * We start at two, so the first signal we pass decreases
						 * this to one, then if we reach the next signal it is
						 * decreased to zero and we won't pass that new signal. */
						Trackdir dir = FindFirstTrackdir(trackdirbits);
						if (HasSignalOnTrackdir(gp.new_tile, dir) ||
								(HasSignalOnTrackdir(gp.new_tile, ReverseTrackdir(dir)) &&
								GetSignalType(gp.new_tile, TrackdirToTrack(dir)) != SIGTYPE_PBS)) {
							/* However, we do not want to be stopped by PBS signals
							 * entered via the back. */
							v->force_proceed = (v->force_proceed == TFP_SIGNAL) ? TFP_STUCK : TFP_NONE;
							SetWindowDirty(WC_VEHICLE_VIEW, v->index);
						}
					}

					/* Check if it's a red signal and that force proceed is not clicked. */
					if ((red_signals & chosen_track) && v->force_proceed == TFP_NONE) {
						/* In front of a red signal */
						Trackdir i = FindFirstTrackdir(trackdirbits);

						if (reverse_at_signal) {
							ClrBit(v->flags, VRF_TRAIN_STUCK);
							goto reverse_train_direction;
						}

						/* Don't handle stuck trains here. */
						if (HasBit(v->flags, VRF_TRAIN_STUCK)) return false;

						if (IsNoEntrySignal(gp.new_tile, TrackdirToTrack(i)) && HasSignalOnTrackdir(gp.new_tile, i)) {
							goto reverse_train_direction;
						}

						if (!HasSignalOnTrackdir(gp.new_tile, ReverseTrackdir(i))) {
							v->cur_speed = 0;
							v->subspeed = 0;
							v->progress = 255; // make sure that every bit of acceleration will hit the signal again, so speed stays 0.
							if (!_settings_game.pf.reverse_at_signals || ++v->wait_counter < _settings_game.pf.wait_oneway_signal * DAY_TICKS * 2) return false;
						} else if (HasSignalOnTrackdir(gp.new_tile, i)) {
							v->cur_speed = 0;
							v->subspeed = 0;
							v->progress = 255; // make sure that every bit of acceleration will hit the signal again, so speed stays 0.
							if (!_settings_game.pf.reverse_at_signals || ++v->wait_counter < _settings_game.pf.wait_twoway_signal * DAY_TICKS * 2) {
								DiagDirection exitdir = TrackdirToExitdir(i);
								TileIndex o_tile = TileAddByDiagDir(gp.new_tile, exitdir);

								exitdir = ReverseDiagDir(exitdir);

								/* check if a train is waiting on the other side */
								if (!HasVehicleOnPos(o_tile, VEH_TRAIN, &exitdir, &CheckTrainAtSignal)) return false;
							}
						}

						/* If we would reverse but are currently in a PBS block and
						 * reversing of stuck trains is disabled, don't reverse.
						 * This does not apply if the reason for reversing is a one-way
						 * signal blocking us, because a train would then be stuck forever. */
						if (!_settings_game.pf.reverse_at_signals && !HasOnewaySignalBlockingTrackdir(gp.new_tile, i) &&
								UpdateSignalsOnSegment(v->tile, enterdir, v->owner) == SIGSEG_PBS) {
							v->wait_counter = 0;
							return false;
						}
						goto reverse_train_direction;
					} else if (!(v->track & TRACK_BIT_WORMHOLE) && IsTunnelBridgeWithSignalSimulation(gp.new_tile) &&
							IsTunnelBridgeSignalSimulationExitOnly(gp.new_tile) && TrackdirEntersTunnelBridge(gp.new_tile, FindFirstTrackdir(trackdirbits)) &&
							v->force_proceed == TFP_NONE) {
						goto reverse_train_direction;
					} else {
						TryReserveRailTrack(gp.new_tile, TrackBitsToTrack(chosen_track), false);

						if (IsPlainRailTile(gp.new_tile) && HasSignals(gp.new_tile) && IsRestrictedSignal(gp.new_tile)) {
							const Trackdir dir = FindFirstTrackdir(trackdirbits);
							if (HasSignalOnTrack(gp.new_tile, TrackdirToTrack(dir))) {
								TrainControllerTraceRestrictFrontEvaluation(gp.new_tile, dir, v, TRPAUF_REVERSE_BEHIND, [&]() -> bool {
									return !IsPbsSignal(GetSignalType(gp.new_tile, TrackdirToTrack(dir)));
								}, [&](const TraceRestrictProgramResult &out) {
									if (out.flags & TRPRF_REVERSE_BEHIND && GetSignalType(gp.new_tile, TrackdirToTrack(dir)) == SIGTYPE_PBS &&
											!HasSignalOnTrackdir(gp.new_tile, dir)) {
										v->reverse_distance = v->gcache.cached_total_length + (IsDiagonalTrack(TrackdirToTrack(dir)) ? 16 : 8);
										SetWindowDirty(WC_VEHICLE_VIEW, v->index);
									}
								});
							}
						}
					}
				} else {
					/* The wagon is active, simply follow the prev vehicle. */
					if (TileVirtXY(prev->x_pos, prev->y_pos) == gp.new_tile) {
						/* Choose the same track as prev */
						if (prev->track & TRACK_BIT_WORMHOLE) {
							/* Vehicles entering tunnels enter the wormhole earlier than for bridges.
							 * However, just choose the track into the wormhole. */
							dbg_assert_tile(IsTunnel(prev->tile), prev->tile);
							chosen_track = bits;
						} else {
							chosen_track = prev->track;
						}
					} else {
						/* Choose the track that leads to the tile where prev is.
						 * This case is active if 'prev' is already on the second next tile, when 'v' just enters the next tile.
						 * I.e. when the tile between them has only space for a single vehicle like
						 *  1) horizontal/vertical track tiles and
						 *  2) some orientations of tunnel entries, where the vehicle is already inside the wormhole at 8/16 from the tile edge.
						 *     Is also the train just reversing, the wagon inside the tunnel is 'on' the tile of the opposite tunnel entry.
						 */
						static const TrackBits _connecting_track[DIAGDIR_END][DIAGDIR_END] = {
							{TRACK_BIT_X,     TRACK_BIT_LOWER, TRACK_BIT_NONE,  TRACK_BIT_LEFT },
							{TRACK_BIT_UPPER, TRACK_BIT_Y,     TRACK_BIT_LEFT,  TRACK_BIT_NONE },
							{TRACK_BIT_NONE,  TRACK_BIT_RIGHT, TRACK_BIT_X,     TRACK_BIT_UPPER},
							{TRACK_BIT_RIGHT, TRACK_BIT_NONE,  TRACK_BIT_LOWER, TRACK_BIT_Y    }
						};
						DiagDirection exitdir = DiagdirBetweenTiles(gp.new_tile, TileVirtXY(prev->x_pos, prev->y_pos));
						dbg_assert(IsValidDiagDirection(exitdir));
						chosen_track = _connecting_track[enterdir][exitdir];
					}
					chosen_track &= bits;
				}

				/* Make sure chosen track is a valid track */
				dbg_assert(
						chosen_track == TRACK_BIT_X     || chosen_track == TRACK_BIT_Y ||
						chosen_track == TRACK_BIT_UPPER || chosen_track == TRACK_BIT_LOWER ||
						chosen_track == TRACK_BIT_LEFT  || chosen_track == TRACK_BIT_RIGHT);

				/* Update XY to reflect the entrance to the new tile, and select the direction to use */
				const uint8_t *b = _initial_tile_subcoord[FindFirstBit(chosen_track)][enterdir];
				gp.x = (gp.x & ~0xF) | b[0];
				gp.y = (gp.y & ~0xF) | b[1];
				Direction chosen_dir = (Direction)b[2];

				/* Call the landscape function and tell it that the vehicle entered the tile */
				uint32_t r = (v->track & TRACK_BIT_WORMHOLE) ? 0 : (uint32_t)VehicleEnterTile(v, gp.new_tile, gp.x, gp.y);
				if (HasBit(r, VETS_CANNOT_ENTER)) {
					goto invalid_rail;
				}

				if (!(v->track & TRACK_BIT_WORMHOLE) && IsTunnelBridgeWithSignalSimulation(gp.new_tile) && (GetAcrossTunnelBridgeTrackBits(gp.new_tile) & chosen_track)) {
					/* If red signal stop. */
					if (v->IsFrontEngine() && v->force_proceed == 0) {
						if (IsTunnelBridgeSignalSimulationEntrance(gp.new_tile) && GetTunnelBridgeEntranceSignalState(gp.new_tile) == SIGNAL_STATE_RED) {
							v->cur_speed = 0;
							v->vehstatus |= VS_TRAIN_SLOWING;
							return false;
						}
						if (IsTunnelBridgeSignalSimulationExitOnly(gp.new_tile) &&
								TrackdirEntersTunnelBridge(gp.new_tile, TrackDirectionToTrackdir(FindFirstTrack(chosen_track), chosen_dir))) {
							v->cur_speed = 0;
							goto invalid_rail;
						}
						/* Flip signal on tunnel entrance tile red. */
						SetTunnelBridgeEntranceSignalState(gp.new_tile, SIGNAL_STATE_RED);
						if (_extra_aspects > 0) {
							PropagateAspectChange(gp.new_tile, GetTunnelBridgeEntranceTrackdir(gp.new_tile), 0);
						}
						MarkTileDirtyByTile(gp.new_tile, VMDF_NOT_MAP_MODE);
						if (IsTunnelBridgeSignalSimulationBidirectional(gp.new_tile)) {
							/* Set incoming signals in other direction to red as well */
							TileIndex other_end = GetOtherTunnelBridgeEnd(gp.new_tile);
							SetTunnelBridgeEntranceSignalState(other_end, SIGNAL_STATE_RED);
							if (_extra_aspects > 0) {
								PropagateAspectChange(other_end, GetTunnelBridgeEntranceTrackdir(other_end), 0);
							}
							if (IsBridge(other_end)) {
								SetAllBridgeEntranceSimulatedSignalsRed(other_end, gp.new_tile);
								MarkBridgeDirty(other_end, gp.new_tile, VMDF_NOT_MAP_MODE);
							} else {
								MarkTileDirtyByTile(other_end, VMDF_NOT_MAP_MODE);
							}
						}
					}
				}

				if (!HasBit(r, VETS_ENTERED_WORMHOLE)) {
					Track track = FindFirstTrack(chosen_track);
					Trackdir tdir = TrackDirectionToTrackdir(track, chosen_dir);
					if (v->IsFrontEngine() && HasPbsSignalOnTrackdir(gp.new_tile, tdir)) {
						SetSignalStateByTrackdir(gp.new_tile, tdir, SIGNAL_STATE_RED);
						MarkSingleSignalDirty(gp.new_tile, tdir);
					}

					/* Clear any track reservation when the last vehicle leaves the tile */
					if (v->Next() == nullptr && !(v->track & TRACK_BIT_WORMHOLE)) ClearPathReservation(v, v->tile, v->GetVehicleTrackdir(), true);

					v->tile = gp.new_tile;
					v->track = chosen_track;
					dbg_assert(v->track);

					if (GetTileRailTypeByTrackBit(gp.new_tile, chosen_track) != GetTileRailTypeByTrackBit(gp.old_tile, old_trackbits)) {
						/* v->track and v->tile must both be valid and consistent before this is called */
						v->First()->ConsistChanged(CCF_TRACK);
					}
				}

				/* We need to update signal status, but after the vehicle position hash
				 * has been updated by UpdateInclination() */
				update_signals_crossing = true;

				if (chosen_dir != v->direction) {
					notify_direction_changed(v->direction, chosen_dir);
					v->direction = chosen_dir;
				}

				if (v->IsFrontEngine()) {
					v->wait_counter = 0;

					/* If we are approaching a crossing that is reserved, play the sound now. */
					TileIndex crossing = TrainApproachingCrossingTile(v);
					if (crossing != INVALID_TILE && HasCrossingReservation(crossing) && _settings_client.sound.ambient) SndPlayTileFx(SND_0E_LEVEL_CROSSING, crossing);

					/* Always try to extend the reservation when entering a tile. */
					CheckNextTrainTile(v);
				}

				if (HasBit(r, VETS_ENTERED_STATION)) {
					/* The new position is the location where we want to stop */
					TrainEnterStation(v->First(), r >> VETS_STATION_ID_OFFSET);
				}
			}
		} else {
			/* Handle signal simulation on tunnel/bridge. */
			TileIndex old_tile = TileVirtXY(v->x_pos, v->y_pos);
			if (old_tile != gp.new_tile && IsTunnelBridgeWithSignalSimulation(v->tile) && (v->IsFrontEngine() || v->Next() == nullptr)) {
				const uint simulated_wormhole_signals = GetTunnelBridgeSignalSimulationSpacing(v->tile);
				if (old_tile == v->tile) {
					if (v->IsFrontEngine() && v->force_proceed == 0 && IsTunnelBridgeSignalSimulationExitOnly(v->tile)) goto invalid_rail;
					/* Entered wormhole set counters. */
					v->wait_counter = (TILE_SIZE * simulated_wormhole_signals) - TILE_SIZE;
					v->tunnel_bridge_signal_num = 0;

					if (v->IsFrontEngine() && IsTunnelBridgeSignalSimulationEntrance(old_tile) && (IsTunnelBridgeRestrictedSignal(old_tile) || _settings_game.vehicle.train_speed_adaptation)) {
						const Trackdir trackdir = GetTunnelBridgeEntranceTrackdir(old_tile);
						if (IsTunnelBridgeRestrictedSignal(old_tile)) {
							TrainControllerTraceRestrictFrontEvaluation(old_tile, trackdir, v, TRPAUF_NONE, [&]() -> bool {
								/* Only acquire slot when not using realistic braking, as the tunnel/bridge entrance otherwise acts as a block signal */
								return _settings_game.vehicle.train_braking_model != TBM_REALISTIC;
							}, [&](const TraceRestrictProgramResult &out) {});
						}
						if (_settings_game.vehicle.train_speed_adaptation) {
							SetSignalTrainAdaptationSpeed(v, old_tile, TrackdirToTrack(trackdir));
						}
					}

					if (v->Next() == nullptr && IsTunnelBridgeSignalSimulationEntrance(old_tile) && (IsTunnelBridgeRestrictedSignal(old_tile) || _settings_game.vehicle.train_speed_adaptation)) {
						const Trackdir trackdir = GetTunnelBridgeEntranceTrackdir(old_tile);
						const Track track = TrackdirToTrack(trackdir);

						if (IsTunnelBridgeRestrictedSignal(old_tile)) {
							const TraceRestrictProgram *prog = GetExistingTraceRestrictProgram(old_tile, track);
							if (prog != nullptr && prog->actions_used_flags & TRPAUF_SLOT_RELEASE_BACK) {
								TraceRestrictProgramResult out;
								TraceRestrictProgramInput input(old_tile, trackdir, nullptr, nullptr);
								input.permitted_slot_operations = TRPISP_RELEASE_BACK;
								prog->Execute(first, input, out);
							}
						}
						if (_settings_game.vehicle.train_speed_adaptation) {
							ApplySignalTrainAdaptationSpeed(v, old_tile, track);
						}
					}
				}

				uint distance = v->wait_counter;
				bool leaving = false;
				if (distance == 0) v->wait_counter = (TILE_SIZE * simulated_wormhole_signals);

				if (v->IsFrontEngine()) {
					/* Check if track in front is free and see if we can leave wormhole. */
					int z = GetSlopePixelZ(gp.x, gp.y, true) - v->z_pos;
					if (IsTileType(gp.new_tile, MP_TUNNELBRIDGE) &&	!(abs(z) > 2)) {
						if (CheckTrainStayInWormHole(v, gp.new_tile)) {
							v->cur_speed = 0;
							return false;
						}
						leaving = true;
						if (IsTunnelBridgeRestrictedSignal(gp.new_tile) && IsTunnelBridgeSignalSimulationExit(gp.new_tile)) {
							const Trackdir trackdir = GetTunnelBridgeExitTrackdir(gp.new_tile);
							TrainControllerTraceRestrictFrontEvaluation(gp.new_tile, trackdir, v, TRPAUF_NONE, [&]() -> bool {
								return !IsTunnelBridgeEffectivelyPBS(gp.new_tile);
							}, [&](const TraceRestrictProgramResult &out) {});
						}
					} else {
						if (IsTooCloseBehindTrain(v, gp.new_tile, v->wait_counter, distance == 0)) {
							if (distance == 0) v->wait_counter = 0;
							v->cur_speed = 0;
							v->vehstatus |= VS_TRAIN_SLOWING;
							return false;
						}
						/* flip signal in front to red on bridges*/
						if (distance == 0 && IsBridge(v->tile) && IsTunnelBridgeSignalSimulationEntrance(v->tile)) {
							SetBridgeEntranceSimulatedSignalState(v->tile, v->tunnel_bridge_signal_num, SIGNAL_STATE_RED);
							MarkSingleBridgeSignalDirty(gp.new_tile, v->tile);
						}
						if (_settings_game.vehicle.train_speed_adaptation && distance == 0 && IsTunnelBridgeSignalSimulationEntrance(v->tile)) {
							ApplySignalTrainAdaptationSpeed(v, v->tile, 0x100 + v->tunnel_bridge_signal_num);
						}
					}
				}
				if (v->Next() == nullptr) {
					if (v->tunnel_bridge_signal_num > 0 && distance == (TILE_SIZE * simulated_wormhole_signals) - TILE_SIZE) {
						HandleSignalBehindTrain(v, v->tunnel_bridge_signal_num - 2);
						if (_settings_game.vehicle.train_speed_adaptation) {
							SetSignalTrainAdaptationSpeed(v, v->tile, 0x100 + v->tunnel_bridge_signal_num - 1);
						}
					}
					DiagDirection tunnel_bridge_dir = GetTunnelBridgeDirection(v->tile);
					Axis axis = DiagDirToAxis(tunnel_bridge_dir);
					DiagDirection axial_dir = DirToDiagDirAlongAxis(v->direction, axis);
					if (old_tile == ((axial_dir == tunnel_bridge_dir) ? v->tile : GetOtherTunnelBridgeEnd(v->tile))) {
						/* We left ramp into wormhole. */
						v->x_pos = gp.x;
						v->y_pos = gp.y;
						UpdateSignalsOnSegment(old_tile, INVALID_DIAGDIR, v->owner);
						UnreserveBridgeTunnelTile(old_tile);
						if (_settings_client.gui.show_track_reservation) MarkTileDirtyByTile(old_tile, VMDF_NOT_MAP_MODE);
					}
				}
				if (distance == 0) v->tunnel_bridge_signal_num++;
				v->wait_counter -= TILE_SIZE;

				if (leaving) { // Reset counters.
					v->force_proceed = TFP_NONE;
					v->wait_counter = 0;
					v->tunnel_bridge_signal_num = 0;
					update_signal_tunbridge_exit = true;
				}
			}
			if (old_tile == gp.new_tile && IsTunnelBridgeWithSignalSimulation(v->tile) && v->IsFrontEngine()) {
				Axis axis = DiagDirToAxis(GetTunnelBridgeDirection(v->tile));
				DiagDirection axial_dir = DirToDiagDirAlongAxis(v->direction, axis);
				TileIndex next_tile = old_tile + TileOffsByDiagDir(axial_dir);
				bool is_exit = false;
				if (IsTileType(next_tile, MP_TUNNELBRIDGE) && IsTunnelBridgeWithSignalSimulation(next_tile) &&
						ReverseDiagDir(GetTunnelBridgeDirection(next_tile)) == axial_dir) {
					if (IsBridge(next_tile) && IsBridge(v->tile)) {
						// bridge ramp facing towards us
						is_exit = true;
					} else if (IsTunnel(next_tile) && IsTunnel(v->tile)) {
						// tunnel exit at same height
						is_exit = (GetTileZ(next_tile) == GetTileZ(v->tile));
					}
				}
				if (is_exit) {
					if (CheckTrainStayInWormHole(v, next_tile)) {
						TrainApproachingLineEnd(v, true, false);
					}
				} else if (v->wait_counter == 0) {
					if (IsTooCloseBehindTrain(v, next_tile, TILE_SIZE * GetTunnelBridgeSignalSimulationSpacing(v->tile), true)) {
						TrainApproachingLineEnd(v, true, false);
					}
				}
			}

			if (IsTileType(gp.new_tile, MP_TUNNELBRIDGE) && HasBit(VehicleEnterTile(v, gp.new_tile, gp.x, gp.y), VETS_ENTERED_WORMHOLE)) {
				/* Perform look-ahead on tunnel exit. */
				if (IsRailCustomBridgeHeadTile(gp.new_tile)) {
					enterdir = ReverseDiagDir(GetTunnelBridgeDirection(gp.new_tile));
					goto enter_new_tile;
				}
				if (v->IsFrontEngine()) {
					TryReserveRailTrack(gp.new_tile, DiagDirToDiagTrack(GetTunnelBridgeDirection(gp.new_tile)));
					CheckNextTrainTile(v);
				}
				/* Prevent v->UpdateInclination() being called with wrong parameters.
				 * This could happen if the train was reversed inside the tunnel/bridge. */
				if (gp.old_tile == gp.new_tile) {
					gp.old_tile = GetOtherTunnelBridgeEnd(gp.old_tile);
				}
			} else {
				v->x_pos = gp.x;
				v->y_pos = gp.y;
				v->UpdatePosition();
				v->UpdateDeltaXY();
				DecreaseReverseDistance(v);
				if (v->lookahead != nullptr) AdvanceLookAheadPosition(v);
				if (HasBit(v->flags, VRF_PENDING_SPEED_RESTRICTION)) DecrementPendingSpeedRestrictions(v);
				if (HasBit(v->gv_flags, GVF_CHUNNEL_BIT)) {
					/* update the Z position of the vehicle */
					int old_z = v->UpdateInclination(false, false, true);

					if (prev == nullptr) {
						/* This is the first vehicle in the train */
						AffectSpeedByZChange(v, old_z);
					}
				}
				if (v->IsDrawn()) v->Vehicle::UpdateViewport(true);
				if (update_signal_tunbridge_exit) {
					UpdateSignalsOnSegment(gp.new_tile, INVALID_DIAGDIR, v->owner);
					update_signal_tunbridge_exit = false;
					if (v->IsFrontEngine() && IsTunnelBridgeSignalSimulationExit(gp.new_tile)) {
						SetTunnelBridgeExitSignalState(gp.new_tile, SIGNAL_STATE_RED);
						MarkTileDirtyByTile(gp.new_tile, VMDF_NOT_MAP_MODE);
					}
				}
				continue;
			}
		}

		/* update image of train, as well as delta XY */
		v->UpdateDeltaXY();

		v->x_pos = gp.x;
		v->y_pos = gp.y;
		v->UpdatePosition();
		DecreaseReverseDistance(v);
		if (v->lookahead != nullptr) AdvanceLookAheadPosition(v);
		if (HasBit(v->flags, VRF_PENDING_SPEED_RESTRICTION)) DecrementPendingSpeedRestrictions(v);

		/* update the Z position of the vehicle */
		int old_z = v->UpdateInclination(gp.new_tile != gp.old_tile, false, v->track == TRACK_BIT_WORMHOLE);

		if (prev == nullptr) {
			/* This is the first vehicle in the train */
			AffectSpeedByZChange(v, old_z);
		}

		if (update_signal_tunbridge_exit) {
			UpdateSignalsOnSegment(gp.new_tile, INVALID_DIAGDIR, v->owner);
			update_signal_tunbridge_exit = false;
			if (v->IsFrontEngine() && IsTunnelBridgeSignalSimulationExit(gp.new_tile)) {
				SetTunnelBridgeExitSignalState(gp.new_tile, SIGNAL_STATE_RED);
				MarkTileDirtyByTile(gp.new_tile, VMDF_NOT_MAP_MODE);
			}
		}

		if (update_signals_crossing) {

			if (v->IsFrontEngine()) {
				if (_settings_game.vehicle.train_speed_adaptation && IsTileType(gp.old_tile, MP_RAILWAY) && HasSignals(gp.old_tile)) {
					const TrackdirBits rev_tracks = TrackBitsToTrackdirBits(GetTrackBits(gp.old_tile)) & DiagdirReachesTrackdirs(ReverseDiagDir(enterdir));
					const Trackdir rev_trackdir = FindFirstTrackdir(rev_tracks);
					if (HasSignalOnTrackdir(gp.old_tile, ReverseTrackdir(rev_trackdir))) {
						ApplySignalTrainAdaptationSpeed(v, gp.old_tile, TrackdirToTrack(rev_trackdir));
					}
				}
				if (_settings_game.vehicle.train_speed_adaptation && IsTileType(gp.old_tile, MP_TUNNELBRIDGE) && IsTunnelBridgeSignalSimulationExit(gp.old_tile)) {
					const TrackdirBits rev_tracks = TrackBitsToTrackdirBits(GetTunnelBridgeTrackBits(gp.old_tile)) & DiagdirReachesTrackdirs(ReverseDiagDir(enterdir));
					const Trackdir rev_trackdir = FindFirstTrackdir(rev_tracks);
					ApplySignalTrainAdaptationSpeed(v, gp.old_tile, TrackdirToTrack(rev_trackdir));
				}

				switch (TrainMovedChangeSignal(v, gp.new_tile, enterdir, true)) {
					case CHANGED_NORMAL_TO_PBS_BLOCK:
						/* We are entering a block with PBS signals right now, but
						* not through a PBS signal. This means we don't have a
						* reservation right now. As a conventional signal will only
						* ever be green if no other train is in the block, getting
						* a path should always be possible. If the player built
						* such a strange network that it is not possible, the train
						* will be marked as stuck and the player has to deal with
						* the problem. */
						if ((!HasReservedTracks(gp.new_tile, v->track) &&
								!TryReserveRailTrack(gp.new_tile, FindFirstTrack(v->track))) ||
								!TryPathReserve(v)) {
							MarkTrainAsStuck(v);
						}

						break;

					case CHANGED_LR_PBS:
						{
							/* We went past a long reserve PBS signal. Try to extend the
							* reservation if reserving failed at another LR signal. */
							TryLongReserveChooseTrainTrackFromReservationEnd(v);
							break;
						}

					default:
						break;
				}
			}

			/* Signals can only change when the first
			 * (above) or the last vehicle moves. */
			if (v->Next() == nullptr) {
				TrainMovedChangeSignal(v, gp.old_tile, ReverseDiagDir(enterdir), false);
				if (IsLevelCrossingTile(gp.old_tile)) UpdateLevelCrossing(gp.old_tile);

				if (IsTileType(gp.old_tile, MP_RAILWAY) && HasSignals(gp.old_tile)) {
					const TrackdirBits rev_tracks = TrackBitsToTrackdirBits(GetTrackBits(gp.old_tile)) & DiagdirReachesTrackdirs(ReverseDiagDir(enterdir));
					const Trackdir rev_trackdir = FindFirstTrackdir(rev_tracks);
					const Track track = TrackdirToTrack(rev_trackdir);

					if (_settings_game.vehicle.train_speed_adaptation && HasSignalOnTrackdir(gp.old_tile, ReverseTrackdir(rev_trackdir))) {
						SetSignalTrainAdaptationSpeed(v, gp.old_tile, track);
					}

					if (HasSignalOnTrack(gp.old_tile, track)) {
						if (IsRestrictedSignal(gp.old_tile)) {
							const TraceRestrictProgram *prog = GetExistingTraceRestrictProgram(gp.old_tile, track);
							if (prog != nullptr && prog->actions_used_flags & TRPAUF_SLOT_RELEASE_BACK) {
								TraceRestrictProgramResult out;
								TraceRestrictProgramInput input(gp.old_tile, ReverseTrackdir(rev_trackdir), nullptr, nullptr);
								input.permitted_slot_operations = TRPISP_RELEASE_BACK;
								prog->Execute(first, input, out);
							}
						}
					}
				}

				if (IsTileType(gp.old_tile, MP_TUNNELBRIDGE) && IsTunnelBridgeSignalSimulationExit(gp.old_tile) && (IsTunnelBridgeRestrictedSignal(gp.old_tile) || _settings_game.vehicle.train_speed_adaptation)) {
					const TrackdirBits rev_tracks = TrackBitsToTrackdirBits(GetTunnelBridgeTrackBits(gp.old_tile)) & DiagdirReachesTrackdirs(ReverseDiagDir(enterdir));
					const Trackdir rev_trackdir = FindFirstTrackdir(rev_tracks);
					const Track track = TrackdirToTrack(rev_trackdir);

					if (TrackdirEntersTunnelBridge(gp.old_tile, rev_trackdir)) {
						if (IsTunnelBridgeRestrictedSignal(gp.old_tile)) {
							const TraceRestrictProgram *prog = GetExistingTraceRestrictProgram(gp.old_tile, track);
							if (prog != nullptr && prog->actions_used_flags & TRPAUF_SLOT_RELEASE_BACK) {
								TraceRestrictProgramResult out;
								TraceRestrictProgramInput input(gp.old_tile, ReverseTrackdir(rev_trackdir), nullptr, nullptr);
								input.permitted_slot_operations = TRPISP_RELEASE_BACK;
								prog->Execute(first, input, out);
							}
						}
						if (_settings_game.vehicle.train_speed_adaptation) {
							SetSignalTrainAdaptationSpeed(v, gp.old_tile, track);
						}
					}
				}
			}
		}

		/* Do not check on every tick to save some computing time. */
		if (v->IsFrontEngine() && (v->lookahead != nullptr && v->cur_speed > 0 && v->lookahead->reservation_end_position <= v->lookahead->current_position + 24)) {
			TryLongReserveChooseTrainTrackFromReservationEnd(v, true);
		} else if (v->IsFrontEngine() && (v->tick_counter % _settings_game.pf.path_backoff_interval == 0)) {
			CheckNextTrainTile(v);
		}
	}

	if (direction_changed) first->tcache.cached_max_curve_speed = first->GetCurveSpeedLimit();

	return true;

invalid_rail:
	/* We've reached end of line?? */
	if (prev != nullptr) return true; //FatalError("Disconnecting train");

reverse_train_direction:
	if (old_trackbits != INVALID_TRACK_BIT && (v->track ^ old_trackbits) & TRACK_BIT_WORMHOLE) {
		/* Entering/exiting wormhole failed/aborted, back out changes to vehicle direction and track */
		v->track = old_trackbits;
		v->direction = old_direction;
		v->gv_flags = old_gv_flags;
		if (!(v->track & TRACK_BIT_WORMHOLE)) v->z_pos = GetSlopePixelZ(v->x_pos, v->y_pos, true);
	}
	if (reverse) {
		v->wait_counter = 0;
		v->cur_speed = 0;
		v->subspeed = 0;
		ReverseTrainDirection(v);
	}

	return false;
}

static TrackBits GetTrackbitsFromCrashedVehicle(Train *t)
{
	TrackBits train_tbits = t->track;
	if (train_tbits & TRACK_BIT_WORMHOLE) {
		/* Vehicle is inside a wormhole, v->track contains no useful value then. */
		train_tbits = GetAcrossTunnelBridgeReservationTrackBits(t->tile);
		if (train_tbits != TRACK_BIT_NONE) return train_tbits;
		/* Pick the first available tunnel/bridge head track which could be reserved */
		train_tbits = GetAcrossTunnelBridgeTrackBits(t->tile);
		return train_tbits ^ KillFirstBit(train_tbits);
	} else {
		return train_tbits;
	}
}

/**
 * Collect trackbits of all crashed train vehicles on a tile
 * @param v Vehicle passed from Find/HasVehicleOnPos()
 * @param data trackdirbits for the result
 * @return nullptr to iterate over all vehicles on the tile.
 */
static Vehicle *CollectTrackbitsFromCrashedVehiclesEnum(Vehicle *v, void *data)
{
	TrackBits *trackbits = (TrackBits *)data;

	if ((v->vehstatus & VS_CRASHED) != 0) {
		if (Train::From(v)->track != TRACK_BIT_DEPOT) {
			*trackbits |= GetTrackbitsFromCrashedVehicle(Train::From(v));
		}
	}

	return nullptr;
}

static void SetSignalledBridgeTunnelGreenIfClear(TileIndex tile, TileIndex end)
{
	if (TunnelBridgeIsFree(tile, end, nullptr, TBIFM_ACROSS_ONLY).Succeeded()) {
		auto process_tile = [&](TileIndex t) {
			if (IsTunnelBridgeSignalSimulationEntrance(t)) {
				if (IsBridge(t)) {
					SetAllBridgeEntranceSimulatedSignalsGreen(t);
					MarkBridgeDirty(tile, end, VMDF_NOT_MAP_MODE);
				}
				SetTunnelBridgeEntranceSignalGreen(t);
			}
		};
		process_tile(tile);
		process_tile(end);
	}
}

static bool IsRailStationPlatformOccupied(TileIndex tile)
{
	TileIndexDiff delta = TileOffsByAxis(GetRailStationAxis(tile));

	for (TileIndex t = tile; IsCompatibleTrainStationTile(t, tile); t -= delta) {
		if (HasVehicleOnPos(t, VEH_TRAIN, nullptr, &TrainOnTileEnum)) return true;
	}
	for (TileIndex t = tile + delta; IsCompatibleTrainStationTile(t, tile); t += delta) {
		if (HasVehicleOnPos(t, VEH_TRAIN, nullptr, &TrainOnTileEnum)) return true;
	}

	return false;
}

/**
 * Deletes/Clears the last wagon of a crashed train. It takes the engine of the
 * train, then goes to the last wagon and deletes that. Each call to this function
 * will remove the last wagon of a crashed train. If this wagon was on a crossing,
 * or inside a tunnel/bridge, recalculate the signals as they might need updating
 * @param v the Vehicle of which last wagon is to be removed
 */
static void DeleteLastWagon(Train *v)
{
	Train *first = v->First();

	/* Go to the last wagon and delete the link pointing there
	 * *u is then the one-before-last wagon, and *v the last
	 * one which will physically be removed */
	Train *u = v;
	for (; v->Next() != nullptr; v = v->Next()) u = v;
	u->SetNext(nullptr);

	if (first != v) {
		/* Recalculate cached train properties */
		first->ConsistChanged(CCF_ARRANGE);
		/* Update the depot window if the first vehicle is in depot -
		 * if v == first, then it is updated in PreDestructor() */
		if (first->track == TRACK_BIT_DEPOT) {
			SetWindowDirty(WC_VEHICLE_DEPOT, first->tile.base());
		}
		v->last_station_visited = first->last_station_visited; // for PreDestructor
	}

	/* 'v' shouldn't be accessed after it has been deleted */
	const TrackBits orig_trackbits = v->track;
	TrackBits trackbits = GetTrackbitsFromCrashedVehicle(v);
	const TileIndex tile = v->tile;
	const Owner owner = v->owner;

	delete v;
	v = nullptr; // make sure nobody will try to read 'v' anymore

	Track track = TrackBitsToTrack(trackbits);
	if (HasReservedTracks(tile, trackbits)) {
		UnreserveRailTrack(tile, track);

		/* If there are still crashed vehicles on the tile, give the track reservation to them */
		TrackBits remaining_trackbits = TRACK_BIT_NONE;
		FindVehicleOnPos(tile, VEH_TRAIN, &remaining_trackbits, CollectTrackbitsFromCrashedVehiclesEnum);

		/* It is important that these two are the first in the loop, as reservation cannot deal with every trackbit combination */
		dbg_assert(TRACK_BEGIN == TRACK_X && TRACK_Y == TRACK_BEGIN + 1);
		for (Track t : SetTrackBitIterator(remaining_trackbits)) TryReserveRailTrack(tile, t);
	}

	/* check if the wagon was on a road/rail-crossing */
	if (IsLevelCrossingTile(tile)) UpdateLevelCrossing(tile);

	if (IsRailStationTile(tile)) {
		bool occupied = IsRailStationPlatformOccupied(tile);
		DiagDirection dir = AxisToDiagDir(GetRailStationAxis(tile));
		SetRailStationPlatformReservation(tile, dir, occupied);
		SetRailStationPlatformReservation(tile, ReverseDiagDir(dir), occupied);
	}

	/* Update signals */
	if (IsTunnelBridgeWithSignalSimulation(tile)) {
		TileIndex end = GetOtherTunnelBridgeEnd(tile);
		UpdateSignalsOnSegment(end, INVALID_DIAGDIR, owner);
		SetSignalledBridgeTunnelGreenIfClear(tile, end);
	}
	if ((orig_trackbits & TRACK_BIT_WORMHOLE) || IsRailDepotTile(tile)) {
		UpdateSignalsOnSegment(tile, INVALID_DIAGDIR, owner);
	} else {
		SetSignalsOnBothDir(tile, track, owner);
	}
}

/**
 * Rotate all vehicles of a (crashed) train chain randomly to animate the crash.
 * @param v First crashed vehicle.
 */
static void ChangeTrainDirRandomly(Train *v)
{
	static const DirDiff delta[] = {
		DIRDIFF_45LEFT, DIRDIFF_SAME, DIRDIFF_SAME, DIRDIFF_45RIGHT
	};

	do {
		/* We don't need to twist around vehicles if they're not visible */
		if (!(v->vehstatus & VS_HIDDEN)) {
			v->direction = ChangeDir(v->direction, delta[GB(Random(), 0, 2)]);
			/* Refrain from updating the z position of the vehicle when on
			 * a bridge, because UpdateInclination() will put the vehicle under
			 * the bridge in that case */
			if (!(v->track & TRACK_BIT_WORMHOLE)) {
				v->UpdatePosition();
				v->UpdateInclination(false, true);
			} else {
				v->UpdateViewport(false, true);
			}
		}
	} while ((v = v->Next()) != nullptr);
}

/**
 * Handle a crashed train.
 * @param v First train vehicle.
 * @return %Vehicle chain still exists.
 */
static bool HandleCrashedTrain(Train *v)
{
	int state = ++v->crash_anim_pos;

	if (state == 4 && !(v->vehstatus & VS_HIDDEN)) {
		CreateEffectVehicleRel(v, 4, 4, 8, EV_EXPLOSION_LARGE);
	}

	uint32_t r;
	if (state <= 200 && Chance16R(1, 7, r)) {
		int index = (r * 10 >> 16);

		Vehicle *u = v;
		do {
			if (--index < 0) {
				r = Random();

				CreateEffectVehicleRel(u,
					GB(r,  8, 3) + 2,
					GB(r, 16, 3) + 2,
					GB(r,  0, 3) + 5,
					EV_EXPLOSION_SMALL);
				break;
			}
		} while ((u = u->Next()) != nullptr);
	}

	if (state <= 240 && !(v->tick_counter & 3)) ChangeTrainDirRandomly(v);

	if (state >= 4440 && !(v->tick_counter & 0x1F)) {
		bool ret = v->Next() != nullptr;
		DeleteLastWagon(v);
		return ret;
	}

	return true;
}

/** Maximum speeds for train that is broken down or approaching line end */
static const uint16_t _breakdown_speeds[16] = {
	225, 210, 195, 180, 165, 150, 135, 120, 105, 90, 75, 60, 45, 30, 15, 15
};


/**
 * Train is approaching line end, slow down and possibly reverse
 *
 * @param v front train engine
 * @param signal not line end, just a red signal
 * @param reverse Set to false to not execute the vehicle reversing. This does not change any other logic.
 * @return true iff we did NOT have to reverse
 */
static bool TrainApproachingLineEnd(Train *v, bool signal, bool reverse)
{
	/* Calc position within the current tile */
	uint x = v->x_pos & 0xF;
	uint y = v->y_pos & 0xF;

	/* for diagonal directions, 'x' will be 0..15 -
	 * for other directions, it will be 1, 3, 5, ..., 15 */
	switch (v->direction) {
		case DIR_N : x = ~x + ~y + 25; break;
		case DIR_NW: x = y;            [[fallthrough]];
		case DIR_NE: x = ~x + 16;      break;
		case DIR_E : x = ~x + y + 9;   break;
		case DIR_SE: x = y;            break;
		case DIR_S : x = x + y - 7;    break;
		case DIR_W : x = ~y + x + 9;   break;
		default: break;
	}

	/* Do not reverse when approaching red signal. Make sure the vehicle's front
	 * does not cross the tile boundary when we do reverse, but as the vehicle's
	 * location is based on their center, use half a vehicle's length as offset.
	 * Multiply the half-length by two for straight directions to compensate that
	 * we only get odd x offsets there. */
	if (!signal && x + (v->gcache.cached_veh_length + 1) / 2 * (IsDiagonalDirection(v->direction) ? 1 : 2) >= TILE_SIZE) {
		/* we are too near the tile end, reverse now */
		v->cur_speed = 0;
		if (reverse) ReverseTrainDirection(v);
		return false;
	}

	/* slow down */
	v->vehstatus |= VS_TRAIN_SLOWING;
	uint16_t break_speed = _breakdown_speeds[x & 0xF];
	if (break_speed < v->cur_speed) v->cur_speed = break_speed;

	return true;
}


/**
 * Determines whether train would like to leave the tile
 * @param v train to test
 * @return true iff vehicle is NOT entering or inside a depot or tunnel/bridge
 */
static bool TrainCanLeaveTile(const Train *v)
{
	/* Exit if inside a tunnel/bridge or a depot */
	if (v->track & TRACK_BIT_WORMHOLE || v->track == TRACK_BIT_DEPOT) return false;

	TileIndex tile = v->tile;

	/* entering a tunnel/bridge? */
	if (IsTileType(tile, MP_TUNNELBRIDGE)) {
		DiagDirection dir = GetTunnelBridgeDirection(tile);
		if (DiagDirToDir(dir) == v->direction) return false;
		if (IsRailCustomBridgeHeadTile(tile) && VehicleExitDir(v->direction, v->track) == dir) {
			if (_settings_game.pf.forbid_90_deg && v->Previous() == nullptr && GetTunnelBridgeLength(tile, GetOtherTunnelBridgeEnd(tile)) == 0) {
				/* Check for 90 degree turn on zero-length bridge span */
				if (!(GetCustomBridgeHeadTrackBits(tile) & ~TrackCrossesTracks(FindFirstTrack(v->track)))) return true;
			}
			return false;
		}
	}

	/* entering a depot? */
	if (IsRailDepotTile(tile)) {
		DiagDirection dir = ReverseDiagDir(GetRailDepotDirection(tile));
		if (DiagDirToDir(dir) == v->direction) return false;
	}

	return true;
}


/**
 * Determines whether train is approaching a rail-road crossing
 *   (thus making it barred)
 * @param v front engine of train
 * @return TileIndex of crossing the train is approaching, else INVALID_TILE
 * @pre v in non-crashed front engine
 */
static TileIndex TrainApproachingCrossingTile(const Train *v)
{
	dbg_assert(v->IsFrontEngine());
	dbg_assert(!(v->vehstatus & VS_CRASHED));

	if (!TrainCanLeaveTile(v)) return INVALID_TILE;

	DiagDirection dir = VehicleExitDir(v->direction, v->track);
	TileIndex tile = v->tile + TileOffsByDiagDir(dir);

	/* not a crossing || wrong axis || unusable rail (wrong type or owner) */
	if (!IsLevelCrossingTile(tile) || DiagDirToAxis(dir) == GetCrossingRoadAxis(tile) ||
			!CheckCompatibleRail(v, tile, dir)) {
		return INVALID_TILE;
	}

	return tile;
}


/**
 * Checks for line end. Also, bars crossing at next tile if needed
 *
 * @param v vehicle we are checking
 * @param reverse Set to false to not execute the vehicle reversing. This does not change any other logic.
 * @return true iff we did NOT have to reverse
 */
static bool TrainCheckIfLineEnds(Train *v, bool reverse)
{
	/* First, handle broken down train */

	if (HasBit(v->flags, VRF_BREAKDOWN_BRAKING)) {
		v->vehstatus |= VS_TRAIN_SLOWING;
	} else {
		v->vehstatus &= ~VS_TRAIN_SLOWING;
	}

	if (!TrainCanLeaveTile(v)) return true;

	/* Determine the non-diagonal direction in which we will exit this tile */
	DiagDirection dir = VehicleExitDir(v->direction, v->track);
	/* Calculate next tile */
	TileIndex tile = v->tile + TileOffsByDiagDir(dir);

	/* Determine the track status on the next tile */
	TrackStatus ts = GetTileTrackStatus(tile, TRANSPORT_RAIL, 0, ReverseDiagDir(dir));
	TrackdirBits reachable_trackdirs = DiagdirReachesTrackdirs(dir);

	TrackdirBits trackdirbits = TrackStatusToTrackdirBits(ts) & reachable_trackdirs;
	TrackdirBits red_signals = TrackStatusToRedSignals(ts) & reachable_trackdirs;

	/* We are sure the train is not entering a depot, it is detected above */

	/* mask unreachable track bits if we are forbidden to do 90deg turns */
	TrackBits bits = TrackdirBitsToTrackBits(trackdirbits);
	if (Rail90DegTurnDisallowedTilesFromDiagDir(v->tile, tile, dir)) {
		bits &= ~TrackCrossesTracks(FindFirstTrack(v->track));
	}

	/* no suitable trackbits at all || unusable rail (wrong type or owner) */
	if (bits == TRACK_BIT_NONE || !CheckCompatibleRail(v, tile, dir)) {
		return TrainApproachingLineEnd(v, false, reverse);
	}

	/* approaching red signal */
	if ((trackdirbits & red_signals) != 0) return TrainApproachingLineEnd(v, true, reverse);

	/* approaching a rail/road crossing? then make it red */
	if (IsLevelCrossingTile(tile)) MaybeBarCrossingWithSound(tile);

	if (IsTunnelBridgeSignalSimulationEntranceTile(tile) && GetTunnelBridgeEntranceSignalState(tile) == SIGNAL_STATE_RED) {
		return TrainApproachingLineEnd(v, true, reverse);
	}

	return true;
}

/* Calculate the summed up value of all parts of a train */
Money Train::CalculateCurrentOverallValue() const
{
	Money ovr_value = 0;
	const Train *v = this;
	do {
		ovr_value += v->value;
	} while ((v = v->GetNextVehicle()) != nullptr);
	return ovr_value;
}

static bool TrainLocoHandler(Train *v, bool mode)
{
	/* train has crashed? */
	if (v->vehstatus & VS_CRASHED) {
		return mode ? true : HandleCrashedTrain(v); // 'this' can be deleted here
	} else if (v->crash_anim_pos > 0) {
		/* Reduce realistic braking brake overheating */
		v->crash_anim_pos -= (v->crash_anim_pos + 255) >> 8;
	}

	if (v->force_proceed != TFP_NONE) {
		ClrBit(v->flags, VRF_TRAIN_STUCK);
		SetWindowWidgetDirty(WC_VEHICLE_VIEW, v->index, WID_VV_START_STOP);
	}

	/* train is broken down? */
	if (HasBit(v->flags, VRF_CONSIST_BREAKDOWN) && HandlePossibleBreakdowns(v)) return true;

	if (HasBit(v->flags, VRF_REVERSING) && v->cur_speed == 0) {
		ReverseTrainDirection(v);
	}

	/* exit if train is stopped */
	if ((v->vehstatus & VS_STOPPED) && v->cur_speed == 0) return true;

	bool valid_order = !v->current_order.IsType(OT_NOTHING) && v->current_order.GetType() != OT_CONDITIONAL && !v->current_order.IsSlotCounterOrder() && !v->current_order.IsType(OT_LABEL);
	if (ProcessOrders(v) && CheckReverseTrain(v)) {
		v->wait_counter = 0;
		v->cur_speed = 0;
		v->subspeed = 0;
		ClrBit(v->flags, VRF_LEAVING_STATION);
		ReverseTrainDirection(v);
		return true;
	} else if (HasBit(v->flags, VRF_LEAVING_STATION)) {
		/* Try to reserve a path when leaving the station as we
		 * might not be marked as wanting a reservation, e.g.
		 * when an overlength train gets turned around in a station. */
		DiagDirection dir = VehicleExitDir(v->direction, v->track);
		if (IsRailDepotTile(v->tile) || IsTileType(v->tile, MP_TUNNELBRIDGE)) dir = INVALID_DIAGDIR;

		if (UpdateSignalsOnSegment(v->tile, dir, v->owner) == SIGSEG_PBS || _settings_game.pf.reserve_paths) {
			TryPathReserve(v, true, true);
		}
		ClrBit(v->flags, VRF_LEAVING_STATION);
	}

	v->HandleLoading(mode);

	if (v->current_order.IsType(OT_LOADING)) return true;

	if (CheckTrainStayInDepot(v)) return true;

	if (v->current_order.IsType(OT_WAITING) && v->reverse_distance == 0) {
		if (mode) return true;
		v->HandleWaiting(false, true);
		if (v->current_order.IsType(OT_WAITING)) return true;
		if (IsRailWaypointTile(v->tile)) {
			StationID station_id = GetStationIndex(v->tile);
			if (v->current_order.ShouldStopAtStation(v, station_id, true)) {
				UpdateVehicleTimetable(v, true);
				v->last_station_visited = station_id;
				SetWindowDirty(WC_VEHICLE_VIEW, v->index);
				v->current_order.MakeWaiting();
				v->current_order.SetNonStopType(ONSF_NO_STOP_AT_ANY_STATION);
				return true;
			}
		}
	}

	/* We had no order but have an order now, do look ahead. */
	if (!valid_order && !v->current_order.IsType(OT_NOTHING)) {
		CheckNextTrainTile(v);
	}

	/* Handle stuck trains. */
	if (!mode && HasBit(v->flags, VRF_TRAIN_STUCK)) {
		++v->wait_counter;

		/* Should we try reversing this tick if still stuck? */
		bool turn_around = v->wait_counter % (_settings_game.pf.wait_for_pbs_path * DAY_TICKS) == 0 && _settings_game.pf.reverse_at_signals;

		if (!turn_around && v->wait_counter % _settings_game.pf.path_backoff_interval != 0 && v->force_proceed == TFP_NONE) return true;
		TryPathReserveResultFlags path_result = TryPathReserveWithResultFlags(v);
		if ((path_result & TPRRF_RESERVATION_OK) == 0) {
			/* Still stuck. */
			if (turn_around || (path_result & TPRRF_REVERSE_AT_SIGNAL)) ReverseTrainDirection(v);

			if (HasBit(v->flags, VRF_TRAIN_STUCK) && v->wait_counter > 2 * _settings_game.pf.wait_for_pbs_path * DAY_TICKS) {
				/* Show message to player. */
				if (v->owner == _local_company && (HasBit(v->flags, VRF_WAITING_RESTRICTION) ? _settings_client.gui.restriction_wait_vehicle_warn : _settings_client.gui.lost_vehicle_warn)) {
					SetDParam(0, v->index);
					AddVehicleAdviceNewsItem(AdviceType::TrainStuck, STR_NEWS_TRAIN_IS_STUCK, v->index);
				}
				v->wait_counter = 0;
			}
			/* Exit if force proceed not pressed, else reset stuck flag anyway. */
			if (v->force_proceed == TFP_NONE) return true;
			ClrBit(v->flags, VRF_TRAIN_STUCK);
			v->wait_counter = 0;
			SetWindowWidgetDirty(WC_VEHICLE_VIEW, v->index, WID_VV_START_STOP);
		}
	}

	if (v->current_order.IsType(OT_LEAVESTATION)) {
		StationID station_id = v->current_order.GetDestination();
		v->current_order.Free();

		bool may_reverse = ProcessOrders(v);

		if (IsRailStationTile(v->tile) && GetStationIndex(v->tile) == station_id && Company::Get(v->owner)->settings.remain_if_next_order_same_station) {
			if (v->current_order.IsType(OT_GOTO_STATION) && v->current_order.GetDestination() == station_id &&
					!(v->current_order.GetNonStopType() & ONSF_NO_STOP_AT_DESTINATION_STATION)) {
				v->last_station_visited = station_id;
				v->BeginLoading();
				return true;
			}
		}

		v->PlayLeaveStationSound();

		if (may_reverse && CheckReverseTrain(v)) {
			v->wait_counter = 0;
			v->cur_speed = 0;
			v->subspeed = 0;
			ClrBit(v->flags, VRF_LEAVING_STATION);
			ReverseTrainDirection(v);
		}

		SetWindowWidgetDirty(WC_VEHICLE_VIEW, v->index, WID_VV_START_STOP);
		return true;
	}

	int j;
	{
		Train::MaxSpeedInfo max_speed_info = v->GetCurrentMaxSpeedInfoAndUpdate();

		if (!mode) v->ShowVisualEffect(std::min(max_speed_info.strict_max_speed, max_speed_info.advisory_max_speed));
		j = v->UpdateSpeed(max_speed_info);
	}

	/* we need to invalidate the widget if we are stopping from 'Stopping 0 km/h' to 'Stopped' */
	if (v->cur_speed == 0 && (v->vehstatus & VS_STOPPED)) {
		/* If we manually stopped, we're not force-proceeding anymore. */
		v->force_proceed = TFP_NONE;
		SetWindowDirty(WC_VEHICLE_VIEW, v->index);
	}

	int adv_spd = v->GetAdvanceDistance();
	if (j < adv_spd) {
		/* if the vehicle has speed 0, update the last_speed field. */
		if (v->cur_speed == 0) v->SetLastSpeed();
	} else {
		TrainCheckIfLineEnds(v);
		/* Loop until the train has finished moving. */
		for (;;) {
			j -= adv_spd;
			TrainController(v, nullptr);
			/* Don't continue to move if the train crashed. */
			if (CheckTrainCollision(v)) break;
			/* Determine distance to next map position */
			adv_spd = v->GetAdvanceDistance();

			/* No more moving this tick */
			if (j < adv_spd || v->cur_speed == 0) break;

			OrderType order_type = v->current_order.GetType();
			/* Do not skip waypoints (incl. 'via' stations) when passing through at full speed. */
			if ((order_type == OT_GOTO_WAYPOINT || order_type == OT_GOTO_STATION) &&
						(v->current_order.GetNonStopType() & ONSF_NO_STOP_AT_DESTINATION_STATION) &&
						IsTileType(v->tile, MP_STATION) &&
						v->current_order.GetDestination() == GetStationIndex(v->tile)) {
				ProcessOrders(v);
			}
		}
		v->SetLastSpeed();
	}

	for (Train *u = v; u != nullptr; u = u->Next()) {
		if (!(u->IsDrawn())) continue;

		u->UpdateViewport(false, false);
	}

	if (v->progress == 0) v->progress = j; // Save unused spd for next time, if TrainController didn't set progress

	return true;
}

/**
 * Get running cost for the train consist.
 * @return Yearly running costs.
 */
Money Train::GetRunningCost() const
{
	Money cost = 0;
	const Train *v = this;

	do {
		const Engine *e = v->GetEngine();
		if (e->u.rail.running_cost_class == INVALID_PRICE) continue;

		uint cost_factor = GetVehicleProperty(v, PROP_TRAIN_RUNNING_COST_FACTOR, e->u.rail.running_cost);
		if (cost_factor == 0) continue;

		/* Halve running cost for multiheaded parts */
		if (v->IsMultiheaded()) cost_factor /= 2;

		cost += GetPrice(e->u.rail.running_cost_class, cost_factor, e->GetGRF());
	} while ((v = v->GetNextVehicle()) != nullptr);

	if (this->cur_speed == 0) {
		if (this->IsInDepot()) {
			/* running costs if in depot */
			cost = CeilDivT<Money>(cost, _settings_game.difficulty.vehicle_costs_in_depot);
		} else {
			/* running costs if stopped */
			cost = CeilDivT<Money>(cost, _settings_game.difficulty.vehicle_costs_when_stopped);
		}
	}

	return cost;
}

/**
 * Update train vehicle data for a tick.
 * @return True if the vehicle still exists, false if it has ceased to exist (front of consists only).
 */
bool Train::Tick()
{
	DEBUG_UPDATESTATECHECKSUM("Train::Tick: v: {}, x: {}, y: {}, track: {}", this->index, this->x_pos, this->y_pos, this->track);
	UpdateStateChecksum((((uint64_t) this->x_pos) << 32) | (this->y_pos << 16) | this->track);
	if (this->IsFrontEngine()) {
		if (!((this->vehstatus & VS_STOPPED) || this->IsWaitingInDepot()) || this->cur_speed > 0) this->running_ticks++;

		this->current_order_time++;

		if (!TrainLocoHandler(this, false)) return false;

		return TrainLocoHandler(this, true);
	} else if (this->IsFreeWagon() && (this->vehstatus & VS_CRASHED)) {
		/* Delete flooded standalone wagon chain */
		if (++this->crash_anim_pos >= 4400) {
			delete this;
			return false;
		}
	}

	return true;
}

/**
 * Check whether a train needs service, and if so, find a depot or service it.
 * @return v %Train to check.
 */
static void CheckIfTrainNeedsService(Train *v)
{
	if (Company::Get(v->owner)->settings.vehicle.servint_trains == 0 || !v->NeedsAutomaticServicing()) return;
	if (v->IsChainInDepot()) {
		VehicleServiceInDepot(v);
		return;
	}

	uint max_penalty = _settings_game.pf.yapf.maximum_go_to_depot_penalty;

	FindDepotData tfdd = FindClosestTrainDepot(v, max_penalty * (v->current_order.IsType(OT_GOTO_DEPOT) ? 2 : 1));
	/* Only go to the depot if it is not too far out of our way. */
	if (tfdd.best_length == UINT_MAX || tfdd.best_length > max_penalty * (v->current_order.IsType(OT_GOTO_DEPOT) && v->current_order.GetDestination() == GetDepotIndex(tfdd.tile) ? 2 : 1)) {
		if (v->current_order.IsType(OT_GOTO_DEPOT)) {
			/* If we were already heading for a depot but it has
			 * suddenly moved farther away, we continue our normal
			 * schedule? */
			v->current_order.MakeDummy();
			SetWindowWidgetDirty(WC_VEHICLE_VIEW, v->index, WID_VV_START_STOP);
		}
		return;
	}

	DepotID depot = GetDepotIndex(tfdd.tile);

	if (v->current_order.IsType(OT_GOTO_DEPOT) &&
			v->current_order.GetDestination() != depot &&
			!Chance16(3, 16)) {
		return;
	}

	SetBit(v->gv_flags, GVF_SUPPRESS_IMPLICIT_ORDERS);
	v->current_order.MakeGoToDepot(depot, ODTFB_SERVICE, ONSF_NO_STOP_AT_INTERMEDIATE_STATIONS, ODATFB_NEAREST_DEPOT);
	v->dest_tile = tfdd.tile;
	SetWindowWidgetDirty(WC_VEHICLE_VIEW, v->index, WID_VV_START_STOP);

	for (Train *u = v; u != nullptr; u = u->Next()) {
		ClrBit(u->flags, VRF_BEYOND_PLATFORM_END);
	}
}

/** Update day counters of the train vehicle. */
void Train::OnNewDay()
{
	if (!EconTime::UsingWallclockUnits()) AgeVehicle(this);
	EconomyAgeVehicle(this);

	if ((++this->day_counter & 7) == 0) DecreaseVehicleValue(this);
}

void Train::OnPeriodic()
{
	if (this->IsFrontEngine()) {
		CheckIfTrainNeedsService(this);

		CheckOrders(this);

		/* update destination */
		if (this->current_order.IsType(OT_GOTO_STATION)) {
			TileIndex tile = Station::Get(this->current_order.GetDestination())->train_station.tile;
			if (tile != INVALID_TILE) this->dest_tile = tile;
		}

		if (this->running_ticks != 0) {
			/* running costs */
			CommandCost cost(EXPENSES_TRAIN_RUN, this->GetRunningCost() * this->running_ticks / (DAYS_IN_YEAR  * DAY_TICKS));

			/* sharing fee */
			PayDailyTrackSharingFee(this);

			this->profit_this_year -= cost.GetCost();
			this->running_ticks = 0;

			SubtractMoneyFromCompanyFract(this->owner, cost);

			SetWindowDirty(WC_VEHICLE_DETAILS, this->index);
			DirtyVehicleListWindowForVehicle(this);
		}
	}
	if (IsEngine() || IsMultiheaded()) {
		CheckVehicleBreakdown(this);
	}
}

/**
 * Get the tracks of the train vehicle.
 * @return Current tracks of the vehicle.
 */
Trackdir Train::GetVehicleTrackdir() const
{
	if (this->vehstatus & VS_CRASHED) return INVALID_TRACKDIR;

	if (this->track == TRACK_BIT_DEPOT) {
		/* We'll assume the train is facing outwards */
		return DiagDirToDiagTrackdir(GetRailDepotDirection(this->tile)); // Train in depot
	}

	if (this->track == TRACK_BIT_WORMHOLE) {
		/* Train in tunnel or on bridge, so just use its direction and make an educated guess
		 * given the track bits on the tunnel/bridge head tile.
		 * If a reachable track piece is reserved, use that, otherwise use the first reachable track piece.
		 */
		TrackBits tracks = GetAcrossTunnelBridgeReservationTrackBits(this->tile);
		if (tracks == TRACK_BIT_NONE) {
			tracks = GetAcrossTunnelBridgeTrackBits(this->tile);
		}
		Track track = FindFirstTrack(tracks);
		if (unlikely(!IsValidTrack(track))) return INVALID_TRACKDIR;
		Trackdir td = TrackExitdirToTrackdir(track, GetTunnelBridgeDirection(this->tile));
		if (GetTunnelBridgeDirection(this->tile) != DirToDiagDir(this->direction)) td = ReverseTrackdir(td);
		return td;
	} else if (this->track & TRACK_BIT_WORMHOLE) {
		return TrackDirectionToTrackdir(FindFirstTrack(this->track & TRACK_BIT_MASK), this->direction);
	}

	return TrackDirectionToTrackdir(FindFirstTrack(this->track), this->direction);
}

/**
 * Delete a train while it is visible.
 * This happens when a company bankrupts when infrastructure sharing is enabled.
 * @param v The train to delete.
 */
void DeleteVisibleTrain(Train *v)
{
	SCOPE_INFO_FMT([v], "DeleteVisibleTrain: {}", VehicleInfoDumper(v));

	assert(!v->IsVirtual());

	FreeTrainTrackReservation(v);
	TileIndex crossing = TrainApproachingCrossingTile(v);

	/* delete train from back to front */
	Train *u;
	Train *prev = v->Last();
	FreeTrainStationPlatformReservation(v);
	do {
		u = prev;
		prev = u->Previous();
		if (prev != nullptr) prev->SetNext(nullptr);

		/* 'u' shouldn't be accessed after it has been deleted */
		TileIndex tile = u->tile;
		TrackBits trackbits = u->track;
		bool in_wormhole = trackbits & TRACK_BIT_WORMHOLE;

		delete u;

		if (in_wormhole) {
			/* Vehicle is inside a wormhole, u->track contains no useful value then. */
			if (IsTunnelBridgeWithSignalSimulation(tile)) {
				TileIndex end = GetOtherTunnelBridgeEnd(tile);
				AddSideToSignalBuffer(end, INVALID_DIAGDIR, GetTileOwner(tile));
				SetSignalledBridgeTunnelGreenIfClear(tile, end);
			}
		} else {
			Track track = TrackBitsToTrack(trackbits);
			if (HasReservedTracks(tile, trackbits)) UnreserveRailTrack(tile, track);
			if (IsLevelCrossingTile(tile)) UpdateLevelCrossing(tile);
		}

		/* Update signals */
		if (in_wormhole || IsRailDepotTile(tile)) {
			AddSideToSignalBuffer(tile, INVALID_DIAGDIR, GetTileOwner(tile));
		} else {
			AddTrackToSignalBuffer(tile, TrackBitsToTrack(trackbits), GetTileOwner(tile));
		}
	} while (prev != nullptr);

	if (crossing != INVALID_TILE) UpdateLevelCrossing(crossing);

	UpdateSignalsInBuffer();
}

static Train *CmdBuildVirtualRailWagon(const Engine *e, ClientID user, bool no_consist_change)
{
	const RailVehicleInfo *rvi = &e->u.rail;

	Train *v = new Train();

	v->x_pos = 0;
	v->y_pos = 0;

	v->spritenum = rvi->image_index;

	v->engine_type = e->index;
	v->gcache.first_engine = INVALID_ENGINE; // needs to be set before first callback

	v->direction = DIR_W;
	v->tile = {};

	v->owner = _current_company;
	v->track = TRACK_BIT_DEPOT;
	SetBit(v->flags, VRF_CONSIST_SPEED_REDUCTION);
	v->vehstatus = VS_HIDDEN | VS_DEFPAL;
	v->motion_counter = (uint32_t)user;

	v->SetWagon();
	v->SetFreeWagon();
	v->SetVirtual();

	v->cargo_type = e->GetDefaultCargoType();
	v->cargo_cap = rvi->capacity;

	v->railtype = rvi->railtype;

	v->build_year = CalTime::CurYear();
	v->sprite_seq.Set(SPR_IMG_QUERY);
	v->random_bits = Random();

	v->group_id = DEFAULT_GROUP;

	AddArticulatedParts(v);

	// Make sure we set EVERYTHING to virtual, even articulated parts.
	for (Train *train_part = v; train_part != nullptr; train_part = train_part->Next()) {
		train_part->SetVirtual();
	}

	if (no_consist_change) return v;

	v->First()->ConsistChanged(CCF_ARRANGE);

	CheckConsistencyOfArticulatedVehicle(v);

	InvalidateVehicleTickCaches();

	return v;
}

Train *BuildVirtualRailVehicle(EngineID eid, StringID &error, ClientID user, bool no_consist_change)
{
	const Engine *e = Engine::GetIfValid(eid);
	if (e == nullptr || e->type != VEH_TRAIN) {
		error = STR_ERROR_RAIL_VEHICLE_NOT_AVAILABLE + VEH_TRAIN;
		return nullptr;
	}

	const RailVehicleInfo *rvi = &e->u.rail;

	int num_vehicles = (e->u.rail.railveh_type == RAILVEH_MULTIHEAD ? 2 : 1) + CountArticulatedParts(eid, false);
	if (!Train::CanAllocateItem(num_vehicles)) {
		error = STR_ERROR_TOO_MANY_VEHICLES_IN_GAME;
		return nullptr;
	}

	RegisterGameEvents(GEF_VIRT_TRAIN);

	if (rvi->railveh_type == RAILVEH_WAGON) {
		return CmdBuildVirtualRailWagon(e, user, no_consist_change);
	}

	Train *v = new Train();

	v->x_pos = 0;
	v->y_pos = 0;

	v->direction = DIR_W;
	v->tile = {};
	v->owner = _current_company;
	v->track = TRACK_BIT_DEPOT;
	SetBit(v->flags, VRF_CONSIST_SPEED_REDUCTION);
	v->vehstatus = VS_HIDDEN | VS_STOPPED | VS_DEFPAL;
	v->spritenum = rvi->image_index;
	v->cargo_type = e->GetDefaultCargoType();
	v->cargo_cap = rvi->capacity;
	v->last_station_visited = INVALID_STATION;
	v->motion_counter = (uint32_t)user;

	v->engine_type = e->index;
	v->gcache.first_engine = INVALID_ENGINE; // needs to be set before first callback

	v->reliability = e->reliability;
	v->reliability_spd_dec = e->reliability_spd_dec;
	v->max_age = e->GetLifeLengthInDays();

	v->SetServiceInterval(Company::Get(_current_company)->settings.vehicle.servint_trains);
	v->SetServiceIntervalIsPercent(Company::Get(_current_company)->settings.vehicle.servint_ispercent);
	AssignBit(v->vehicle_flags, VF_AUTOMATE_TIMETABLE, Company::Get(_current_company)->settings.vehicle.auto_timetable_by_default);
	AssignBit(v->vehicle_flags, VF_TIMETABLE_SEPARATION, Company::Get(_current_company)->settings.vehicle.auto_separation_by_default);

	v->railtype = rvi->railtype;

	v->build_year = CalTime::CurYear();
	v->sprite_seq.Set(SPR_IMG_QUERY);
	v->random_bits = Random();

	v->group_id = DEFAULT_GROUP;

	v->SetFrontEngine();
	v->SetEngine();
	v->SetVirtual();

	if (rvi->railveh_type == RAILVEH_MULTIHEAD) {
		AddRearEngineToMultiheadedTrain(v);
	} else {
		AddArticulatedParts(v);
	}

	// Make sure we set EVERYTHING to virtual, even articulated parts.
	for (Train *train_part = v; train_part != nullptr; train_part = train_part->Next()) {
		train_part->SetVirtual();
	}

	if (no_consist_change) return v;

	v->ConsistChanged(CCF_ARRANGE);

	CheckConsistencyOfArticulatedVehicle(v);

	InvalidateVehicleTickCaches();

	return v;
}

/**
 * Build a virtual train vehicle.
 * @param flags for command
 * @param eid vehicle type being built.
 * @param cargo refit cargo type.
 * @param client_id User
 * @param move_target Where to move the virtual train vehicle after construction
 * @return the cost of this operation or an error
 */
CommandCost CmdBuildVirtualRailVehicle(DoCommandFlag flags, EngineID eid, CargoType cargo, ClientID client, VehicleID move_target)
{
	if (!IsEngineBuildable(eid, VEH_TRAIN, _current_company)) {
		return CommandCost(STR_ERROR_RAIL_VEHICLE_NOT_AVAILABLE + VEH_TRAIN);
	}

	/* Validate the cargo type. */
	if (cargo >= NUM_CARGO && cargo != INVALID_CARGO) return CMD_ERROR;

	CommandCost cost;

	if (flags & DC_EXEC) {
		StringID err = INVALID_STRING_ID;
		Train *train = BuildVirtualRailVehicle(eid, err, client, false);

		if (train == nullptr) {
			return CommandCost(err);
		}

		cost.SetResultData(train->index);

		if (cargo != INVALID_CARGO) {
			CargoType default_cargo = Engine::Get(eid)->GetDefaultCargoType();
			if (default_cargo != cargo) {
				CommandCost refit_res = CmdRefitVehicle(flags, train->index, cargo, 0, false, false, 0);
				if (!refit_res.Succeeded()) {
					Command<CMD_SELL_VEHICLE>::Do(flags, train->index, SellVehicleFlags::VirtualOnly, client);
					return refit_res;
				}
			}
		}

		if (move_target != INVALID_VEHICLE) {
			Train *move_target_train = Train::GetIfValid(move_target);

			CommandCost move_result = CMD_ERROR;
			if (move_target_train != nullptr) {
				move_result = Command<CMD_MOVE_VIRTUAL_RAIL_VEHICLE>::Do(flags, train->index, move_target_train->GetLastUnit()->index, MoveRailVehicleFlags::Virtual);
			}

			if (move_result.Failed()) {
				Command<CMD_SELL_VEHICLE>::Do(flags, train->index, SellVehicleFlags::VirtualOnly, client);
				return move_result;
			}
		}
	}

	return cost;
}

void ClearVehicleWindows(const Train *v)
{
	if (v->IsPrimaryVehicle()) {
		CloseWindowById(WC_VEHICLE_VIEW, v->index);
		CloseWindowById(WC_VEHICLE_ORDERS, v->index);
		CloseWindowById(WC_VEHICLE_REFIT, v->index);
		CloseWindowById(WC_VEHICLE_DETAILS, v->index);
		CloseWindowById(WC_VEHICLE_TIMETABLE, v->index);
		CloseWindowById(WC_SCHDISPATCH_SLOTS, v->index);
		CloseWindowById(WC_VEHICLE_CARGO_TYPE_LOAD_ORDERS, v->index);
		CloseWindowById(WC_VEHICLE_CARGO_TYPE_UNLOAD_ORDERS, v->index);
	}
}

/**
 * Issue a start/stop command
 * @param v a vehicle
 * @param evaluate_callback shall the start/stop callback be evaluated?
 * @return success or error
 */
static inline CommandCost CmdStartStopVehicle(const Vehicle *v, bool evaluate_callback)
{
	return CmdStartStopVehicle(DC_EXEC | DC_AUTOREPLACE, v->index, evaluate_callback);
}

/**
* Replace a vehicle based on a template replacement order.
* @param flags type of operation
* @param incoming the incoming train to replace.
* @param outgoing the replaced train, or incoming.
* @return the cost of this operation or an error
*/
static CommandCost CmdTemplateReplaceVehicle(DoCommandFlag flags, Train *incoming, Train *&outgoing)
{
	CommandCost buy(EXPENSES_NEW_VEHICLES);

	const bool was_stopped = (incoming->vehstatus & VS_STOPPED) != 0;
	if (!was_stopped) {
		CommandCost cost = CmdStartStopVehicle(incoming, true);
		if (cost.Failed()) return cost;
	}
	auto guard = scope_guard([&]() {
		outgoing = incoming;
		if (!was_stopped) buy.AddCost(CmdStartStopVehicle(incoming, false));
	});

	Train *new_chain = nullptr;
	Train *remainder_chain = nullptr;
	TemplateVehicle *tv = GetTemplateVehicleByGroupIDRecursive(incoming->group_id);
	if (tv == nullptr) {
		return CMD_ERROR;
	}
	EngineID eid = tv->engine_type;

	CommandCost tmp_result(EXPENSES_NEW_VEHICLES);

	/* first some tests on necessity and sanity */
	if (tv == nullptr) return CommandCost();
	if (tv->IsReplaceOldOnly() && !incoming->NeedsAutorenewing(Company::Get(incoming->owner), false)) {
		return CommandCost();
	}
	const TBTRDiffFlags diff = TrainTemplateDifference(incoming, tv);
	if (diff == TBTRDF_NONE) return CommandCost();

	const bool need_replacement = (diff & TBTRDF_CONSIST);
	const bool need_refit = (diff & TBTRDF_REFIT);
	const bool refit_to_template = tv->refit_as_template;
	const TileIndex tile = incoming->tile;

	CargoType store_refit_ct = INVALID_CARGO;
	uint16_t store_refit_csubt = 0;
	// if a train shall keep its old refit, store the refit setting of its first vehicle
	if (!refit_to_template) {
		for (Train *getc = incoming; getc != nullptr; getc = getc->GetNextUnit()) {
			if (getc->cargo_type != INVALID_CARGO && getc->cargo_cap > 0) {
				store_refit_ct = getc->cargo_type;
				break;
			}
		}
	}

	if (need_replacement) {
		CommandCost buy_cost = TestBuyAllTemplateVehiclesInChain(tv, tile);
		if (buy_cost.Failed()) {
			if (buy_cost.GetErrorMessage() == INVALID_STRING_ID) return CommandCost(STR_ERROR_CAN_T_BUY_TRAIN);
			return buy_cost;
		} else if (!CheckCompanyHasMoney(buy_cost)) {
			return CommandCost(STR_ERROR_NOT_ENOUGH_CASH_REQUIRES_CURRENCY);
		}
	}

	TemplateDepotVehicles depot_vehicles;
	if (tv->IsSetReuseDepotVehicles()) depot_vehicles.Init(tile);

	auto refit_unit = [&](const Train *unit, CargoType cid, uint16_t csubt) {
		CommandCost refit_cost = Command<CMD_REFIT_VEHICLE>::Do(flags, unit->index, cid, csubt, false, false, 1);
		if (refit_cost.Succeeded()) buy.AddCost(refit_cost);
	};

	if (!(flags & DC_EXEC)) {
		/* Simplified operation for cost estimation, this doesn't have to exactly match the actual cost due to CMD_NO_TEST */
		if (need_replacement || need_refit) {
			std::vector<const Train *> in;
			for (const Train *u = incoming; u != nullptr; u = u->GetNextUnit()) {
				in.push_back(u);
			}
			auto process_unit = [&](const TemplateVehicle *cur_tmpl) {
				for (auto iter = in.begin(); iter != in.end(); ++iter) {
					const Train *u = *iter;
					if (u->engine_type == cur_tmpl->engine_type) {
						/* use existing engine */
						in.erase(iter);
						if (refit_to_template) {
							buy.AddCost(Command<CMD_REFIT_VEHICLE>::Do(flags, u->index, cur_tmpl->cargo_type, cur_tmpl->cargo_subtype, false, false, 1));
						} else {
							refit_unit(u, store_refit_ct, store_refit_csubt);
						}
						return;
					}
				}

				if (tv->IsSetReuseDepotVehicles()) {
					const Train *depot_eng = depot_vehicles.ContainsEngine(cur_tmpl->engine_type, incoming);
					if (depot_eng != nullptr) {
						depot_vehicles.RemoveVehicle(depot_eng->index);
						if (refit_to_template) {
							buy.AddCost(Command<CMD_REFIT_VEHICLE>::Do(flags, depot_eng->index, cur_tmpl->cargo_type, cur_tmpl->cargo_subtype, false, false, 1));
						} else {
							refit_unit(depot_eng, store_refit_ct, store_refit_csubt);
						}
						return;
					}
				}

				CargoType refit_cargo = refit_to_template ? cur_tmpl->cargo_type : store_refit_ct;
				buy.AddCost(Command<CMD_BUILD_VEHICLE>::Do(flags, tile, cur_tmpl->engine_type, false, refit_cargo, INVALID_CLIENT_ID));
			};
			for (const TemplateVehicle *cur_tmpl = tv; cur_tmpl != nullptr; cur_tmpl = cur_tmpl->GetNextUnit()) {
				process_unit(cur_tmpl);
			}
			if (!tv->IsSetKeepRemainingVehicles()) {
				/* Sell leftovers */
				for (const Train *u : in) {
					/* Do not dry-run selling each part using CMD_SELL_VEHICLE because this can fail due to consist/wagon-attachment callbacks */
					buy.AddCost(-u->value);
					if (u->other_multiheaded_part != nullptr) {
						buy.AddCost(-u->other_multiheaded_part->value);
					}
				}
			}
		}
		if (buy.Failed()) buy.MultiplyCost(0);
		return buy;
	}

	RegisterGameEvents(GEF_TBTR_REPLACEMENT);

	if (need_replacement) {
		// step 1: generate primary for newchain and generate remainder_chain
		// 1. primary of incoming might already fit the template
		//    leave incoming's primary as is and move the rest to a free chain = remainder_chain
		// 2. needed primary might be one of incoming's member vehicles
		// 3. primary might be available as orphan vehicle in the depot
		// 4. we need to buy a new engine for the primary
		// all options other than 1. need to make sure to copy incoming's primary's status
		auto setup_head = [&]() -> CommandCost {
			/* Case 1 */
			if (eid == incoming->engine_type) {
				new_chain = incoming;
				remainder_chain = incoming->GetNextUnit();
				if (remainder_chain) {
					CommandCost move_cost = CmdMoveRailVehicle(flags, remainder_chain->index, INVALID_VEHICLE, MoveRailVehicleFlags::MoveChain);
					if (move_cost.Failed()) {
						/* This should not fail, if it does give up immediately */
						return move_cost;
					}
				}
				return CommandCost();
			}

			/* Case 2 */
			new_chain = ChainContainsEngine(eid, incoming);
			if (new_chain != nullptr) {
				/* new_chain is the needed engine, move it to an empty spot in the depot */
				CommandCost move_cost = Command<CMD_MOVE_RAIL_VEHICLE>::Do(flags, new_chain->index, INVALID_VEHICLE, MoveRailVehicleFlags::None);
				if (move_cost.Succeeded()) {
					remainder_chain = incoming;
					return CommandCost();
				}
			}

			/* Case 3 */
			if (tv->IsSetReuseDepotVehicles()) {
				new_chain = depot_vehicles.ContainsEngine(eid, incoming);
				if (new_chain != nullptr) {
					ClearVehicleWindows(new_chain);
					CommandCost move_cost = Command<CMD_MOVE_RAIL_VEHICLE>::Do(flags, new_chain->index, INVALID_VEHICLE, MoveRailVehicleFlags::None);
					if (move_cost.Succeeded()) {
						depot_vehicles.RemoveVehicle(new_chain->index);
						remainder_chain = incoming;
						return CommandCost();
					}
				}
			}

			/* Case 4 */
			CommandCost buy_cost = Command<CMD_BUILD_VEHICLE>::Do(flags, tile, eid, false, INVALID_CARGO, INVALID_CLIENT_ID);
			/* break up in case buying the vehicle didn't succeed */
			if (buy_cost.Failed() || !buy_cost.HasResultData()) {
				return buy_cost;
			}
			buy.AddCost(buy_cost);
			new_chain = Train::Get(buy_cost.GetResultData());
			/* prepare the remainder chain */
			remainder_chain = incoming;
			return CommandCost();
		};
		CommandCost head_result = setup_head();
		if (head_result.Failed()) return head_result;

		// If we bought a new engine or reused one from the depot, copy some parameters from the incoming primary engine
		if (incoming != new_chain) {
			CopyHeadSpecificThings(incoming, new_chain, flags, false);
			NeutralizeStatus(incoming);

			// additionally, if we don't want to use the template refit, refit as incoming
			// the template refit will be set further down, if we use it at all
			if (!refit_to_template) {
				refit_unit(new_chain, store_refit_ct, store_refit_csubt);
			}
		}

		// step 2: fill up newchain according to the template
		// foreach member of template (after primary):
		// 1. needed engine might be within remainder_chain already
		// 2. needed engine might be orphaned within the depot (copy status)
		// 3. we need to buy (again)                           (copy status)
		Train *last_veh = new_chain;
		for (TemplateVehicle *cur_tmpl = tv->GetNextUnit(); cur_tmpl != nullptr; cur_tmpl = cur_tmpl->GetNextUnit()) {
			Train *new_part = nullptr;
			auto setup_chain_part = [&]() {
				/* Case 1: engine contained in remainder chain */
				new_part = ChainContainsEngine(cur_tmpl->engine_type, remainder_chain);
				if (new_part != nullptr) {
					Train *remainder_chain_next = remainder_chain;
					if (new_part == remainder_chain) {
						remainder_chain_next = remainder_chain->GetNextUnit();
					}
					CommandCost move_cost = CmdMoveRailVehicle(flags, new_part->index, last_veh->index, MoveRailVehicleFlags::None);
					if (move_cost.Succeeded()) {
						remainder_chain = remainder_chain_next;
						return;
					}
				}

				/* Case 2: engine contained somewhere else in the depot */
				if (tv->IsSetReuseDepotVehicles()) {
					new_part = depot_vehicles.ContainsEngine(cur_tmpl->engine_type, new_chain);
					if (new_part != nullptr) {
						CommandCost move_cost = CmdMoveRailVehicle(flags, new_part->index, last_veh->index, MoveRailVehicleFlags::None);
						if (move_cost.Succeeded()) {
							depot_vehicles.RemoveVehicle(new_part->index);
							return;
						}
					}
				}

				/* Case 3: must buy new engine */
				CommandCost buy_cost = Command<CMD_BUILD_VEHICLE>::Do(flags, tile, cur_tmpl->engine_type, false, INVALID_CARGO, INVALID_CLIENT_ID);
				if (buy_cost.Failed() || !buy_cost.HasResultData()) {
					new_part = nullptr;
					return;
				}
				new_part = Train::Get(buy_cost.GetResultData());
				CommandCost move_cost = CmdMoveRailVehicle(flags, new_part->index, last_veh->index, MoveRailVehicleFlags::None);
				if (move_cost.Succeeded()) {
					buy.AddCost(buy_cost);
				} else {
					Command<CMD_SELL_VEHICLE>::Do(flags, new_part->index, SellVehicleFlags::None, INVALID_CLIENT_ID);
					new_part = nullptr;
				}
			};
			setup_chain_part();
			if (new_part != nullptr) {
				last_veh = new_part;
			}

			if (!refit_to_template && new_part != nullptr) {
				refit_unit(new_part, store_refit_ct, store_refit_csubt);
			}
		}
	} else {
		/* no replacement done */
		new_chain = incoming;
	}

	/// step 3: reorder and neutralize the remaining vehicles from incoming
	// wagons remaining from remainder_chain should be filled up in as few free wagon chains as possible
	// each loco might be left as singular in the depot
	// neutralize each remaining engine's status

	// refit, only if the template option is set so
	if (refit_to_template && (need_refit || need_replacement)) {
		buy.AddCost(CmdRefitTrainFromTemplate(new_chain, tv, flags));
	}

	buy.AddCost(CmdSetTrainUnitDirectionFromTemplate(new_chain, tv, flags));

	if (new_chain != nullptr && remainder_chain != nullptr) {
		for (Train *ct = remainder_chain; ct != nullptr; ct = ct->Next()) {
			TransferCargoForTrain(ct, new_chain);
		}
	}

	// point incoming to the newly created train so that starting/stopping affects the replacement train
	incoming = new_chain;

	if (remainder_chain != nullptr && tv->IsSetKeepRemainingVehicles()) {
		BreakUpRemainders(remainder_chain);
	} else if (remainder_chain != nullptr) {
		buy.AddCost(Command<CMD_SELL_VEHICLE>::Do(flags, remainder_chain->index, SellVehicleFlags::SellChain, INVALID_CLIENT_ID));
	}

	/* Redraw main gui for changed statistics */
	SetWindowClassesDirty(WC_TEMPLATEGUI_MAIN);

	return buy;
}

/**
* Replace a vehicle based on a template replacement order.
* @param flags type of operation
* @param veh_id the ID of the vehicle to replace.
* @return the cost of this operation or an error
*/
CommandCost CmdTemplateReplaceVehicle(DoCommandFlag flags, VehicleID veh_id)
{
	Train *incoming = Train::GetIfValid(veh_id);

	if (incoming == nullptr || !incoming->IsPrimaryVehicle() || !incoming->IsChainInDepot()) {
		return CMD_ERROR;
	}

	Train *outgoing = incoming;
	CommandCost cost = CmdTemplateReplaceVehicle(flags, incoming, outgoing);
	cost.SetResultData(outgoing->index);
	return cost;
}

void TrainRoadVehicleCrashBreakdown(Vehicle *v)
{
	Train *t = Train::From(v)->First();
	t->breakdown_ctr = 2;
	SetBit(t->flags, VRF_CONSIST_BREAKDOWN);
	t->breakdown_delay = 255;
	t->breakdown_type = BREAKDOWN_RV_CRASH;
	t->breakdown_severity = 0;
	t->reliability = 0;
}

void TrainBrakesOverheatedBreakdown(Vehicle *v, int speed, int max_speed)
{
	if (v->type != VEH_TRAIN) return;
	Train *t = Train::From(v)->First();
	if (t->breakdown_ctr != 0 || (t->vehstatus & VS_CRASHED)) return;

	if (unlikely(HasBit(_misc_debug_flags, MDF_OVERHEAT_BREAKDOWN_OPEN_WIN)) && !IsHeadless()) {
		ShowVehicleViewWindow(t);
	}

	t->crash_anim_pos = static_cast<uint16_t>(std::min<uint>(1500, t->crash_anim_pos + Clamp(((speed - max_speed) * speed) / 2, 0, 500)));
	if (t->crash_anim_pos < 1500) return;

	t->breakdown_ctr = 2;
	SetBit(t->flags, VRF_CONSIST_BREAKDOWN);
	t->breakdown_delay = 255;
	t->breakdown_type = BREAKDOWN_BRAKE_OVERHEAT;
	t->breakdown_severity = 0;
}

int GetTrainRealisticAccelerationAtSpeed(const int speed, const int mass, const uint32_t cached_power, const uint32_t max_te, const uint32_t air_drag, const RailType railtype)
{
	const int64_t power = cached_power * 746ll;
	int64_t resistance = 0;

	const bool maglev = (GetRailTypeInfo(railtype)->acceleration_type == 2);

	if (!maglev) {
		/* Static resistance plus rolling friction. */
		resistance = 10 * mass;
		resistance += (int64_t)mass * (int64_t)(15 * (512 + speed) / 512);
	}

	const int area = 14;

	resistance += (area * air_drag * speed * speed) / 1000;

	int64_t force;

	if (speed > 0) {
		if (!maglev) {
			/* Conversion factor from km/h to m/s is 5/18 to get [N] in the end. */
			force = power * 18 / (speed * 5);

			if (force > static_cast<int>(max_te)) {
				force = max_te;
			}
		} else {
			force = power / 25;
		}
	} else {
		force = (!maglev) ? std::min<uint64_t>(max_te, power) : power;
		force = std::max(force, (mass * 8) + resistance);
	}

	/* Easy way out when there is no acceleration. */
	if (force == resistance) return 0;

	int acceleration = ClampTo<int32_t>((force - resistance) / (mass * 4));
	acceleration = force < resistance ? std::min(-1, acceleration) : std::max(1, acceleration);

	return acceleration;
}

int GetTrainEstimatedMaxAchievableSpeed(const Train *train, int mass, const int speed_cap)
{
	int max_speed = 0;
	int acceleration;

	if (mass < 1) mass = 1;

	do
	{
		max_speed++;
		acceleration = GetTrainRealisticAccelerationAtSpeed(max_speed, mass, train->gcache.cached_power, train->gcache.cached_max_te, train->gcache.cached_air_drag, train->railtype);
	} while (acceleration > 0 && max_speed < speed_cap);

	return max_speed;
}

void SetSignalTrainAdaptationSpeed(const Train *v, TileIndex tile, uint16_t track)
{
	SignalSpeedKey speed_key = {};
	speed_key.signal_tile = tile;
	speed_key.signal_track = track;
	speed_key.last_passing_train_dir = v->GetVehicleTrackdir();

	SignalSpeedValue speed_value = {};
	speed_value.train_speed = v->First()->cur_speed;
	speed_value.time_stamp = GetSpeedRestrictionTimeout(v->First());

	_signal_speeds[speed_key] = speed_value;
}

static uint16_t GetTrainAdaptationSpeed(TileIndex tile, uint16_t track, Trackdir last_passing_train_dir)
{
	SignalSpeedKey speed_key = { tile, track, last_passing_train_dir };
	const auto found_speed_restriction = _signal_speeds.find(speed_key);

	if (found_speed_restriction != _signal_speeds.end()) {
		if (found_speed_restriction->second.IsOutOfDate()) {
			_signal_speeds.erase(found_speed_restriction);
			return 0;
		} else {
			return std::max<uint16_t>(25, found_speed_restriction->second.train_speed);
		}
	} else {
		return 0;
	}
}

void ApplySignalTrainAdaptationSpeed(Train *v, TileIndex tile, uint16_t track)
{
	uint16_t speed = GetTrainAdaptationSpeed(tile, track, v->GetVehicleTrackdir());

	if (speed > 0 && v->lookahead != nullptr) {
		for (const TrainReservationLookAheadItem &item : v->lookahead->items) {
			if (item.type == TRLIT_SPEED_ADAPTATION && item.end + 1 < v->lookahead->reservation_end_position) {
				uint16_t signal_speed = GetLowestSpeedTrainAdaptationSpeedAtSignal(TileIndex{item.data_id}, item.data_aux);

				if (signal_speed == 0) {
					/* unrestricted signal ahead, disregard speed adaptation at earlier signal */
					v->UpdateTrainSpeedAdaptationLimit(0);
					return;
				}
				if (signal_speed > speed) {
					/* signal ahead with higher speed adaptation speed, override speed adaptation at earlier signal */
					speed = signal_speed;
				}
			}
		}
	}

	v->UpdateTrainSpeedAdaptationLimit(speed);
}

uint16_t GetLowestSpeedTrainAdaptationSpeedAtSignal(TileIndex tile, uint16_t track)
{
	uint16_t lowest_speed = 0;

	SignalSpeedKey speed_key = { tile, track, (Trackdir)0 };
	for (auto iter = _signal_speeds.lower_bound(speed_key); iter != _signal_speeds.end() && iter->first.signal_tile == tile && iter->first.signal_track == track;) {
		if (iter->second.IsOutOfDate()) {
			iter = _signal_speeds.erase(iter);
		} else {
			uint16_t adapt_speed = std::max<uint16_t>(25, iter->second.train_speed);
			if (lowest_speed == 0 || adapt_speed < lowest_speed) lowest_speed = adapt_speed;
			++iter;
		}
	}

	return lowest_speed;
}

uint16_t Train::GetMaxWeight() const
{
	uint16_t weight = CargoSpec::Get(this->cargo_type)->WeightOfNUnitsInTrain(this->GetEngine()->DetermineCapacity(this));

	/* Vehicle weight is not added for articulated parts. */
	if (!this->IsArticulatedPart()) {
		weight += GetVehicleProperty(this, PROP_TRAIN_WEIGHT, RailVehInfo(this->engine_type)->weight);
	}

	/* Powered wagons have extra weight added. */
	if (HasBit(this->flags, VRF_POWEREDWAGON)) {
		weight += RailVehInfo(this->gcache.first_engine)->pow_wag_weight;
	}

	return weight;
}

void Train::UpdateTrainSpeedAdaptationLimitInternal(uint16_t speed)
{
	this->signal_speed_restriction = speed;
	if (!HasBit(this->flags, VRF_SPEED_ADAPTATION_EXEMPT)) {
		SetWindowDirty(WC_VEHICLE_DETAILS, this->index);
	}
}

/**
 * Set train speed restriction
 * @param flags type of operation
 * @param veh_id vehicle
 * @param speed new speed restriction value
 * @return the cost of this operation or an error
 */
CommandCost CmdSetTrainSpeedRestriction(DoCommandFlag flags, VehicleID veh_id, uint16_t speed)
{
	Vehicle *v = Vehicle::GetIfValid(veh_id);
	if (v == nullptr || v->type != VEH_TRAIN || !v->IsPrimaryVehicle()) return CMD_ERROR;

	CommandCost ret = CheckVehicleControlAllowed(v);
	if (ret.Failed()) return ret;

	if (v->vehstatus & VS_CRASHED) return CommandCost(STR_ERROR_VEHICLE_IS_DESTROYED);

	if (flags & DC_EXEC) {
		Train *t = Train::From(v);
		if (HasBit(t->flags, VRF_PENDING_SPEED_RESTRICTION)) {
			_pending_speed_restriction_change_map.erase(t->index);
			ClrBit(t->flags, VRF_PENDING_SPEED_RESTRICTION);
		}
		t->speed_restriction = speed;

		SetWindowDirty(WC_VEHICLE_DETAILS, t->index);
	}
	return CommandCost();
}

bool Train::StopFoundAtVehiclePosition() const
{
	ChooseTrainTrackLookAheadState lookahead_state;
	VehicleOrderSaver orders(const_cast<Train *>(this));
	orders.AdvanceOrdersFromVehiclePosition(lookahead_state);
	return HasBit(lookahead_state.flags, CTTLASF_STOP_FOUND);
}<|MERGE_RESOLUTION|>--- conflicted
+++ resolved
@@ -318,12 +318,8 @@
 		const Engine *e_u = u->GetEngine();
 		const RailVehicleInfo *rvi_u = &e_u->u.rail;
 
-<<<<<<< HEAD
-		if (!HasBit(e_u->info.misc_flags, EF_RAIL_TILTS)) train_can_tilt = false;
+		if (!e_u->info.misc_flags.Test(EngineMiscFlag::RailTilts)) train_can_tilt = false;
 		if (e_u->callbacks_used & SGCU_CB36_SPEED_RAILTYPE) speed_varies_by_railtype = true;
-=======
-		if (!e_u->info.misc_flags.Test(EngineMiscFlag::RailTilts)) train_can_tilt = false;
->>>>>>> 2c7b3bb5
 		min_curve_speed_mod = std::min(min_curve_speed_mod, u->GetCurveSpeedModifier());
 
 		/* Cache wagon override sprite group. nullptr is returned if there is none */
@@ -836,12 +832,7 @@
 
 static int64_t GetRealisticBrakingDistanceForSpeed(const TrainDecelerationStats &stats, int start_speed, int end_speed, int z_delta)
 {
-<<<<<<< HEAD
 	/* v^2 = u^2 + 2as */
-=======
-	if (this->gcache.cached_veh_length != 8 && HasBit(this->flags, VRF_REVERSE_DIRECTION) && !EngInfo(this->engine_type)->misc_flags.Test(EngineMiscFlag::RailFlips)) {
-		int reference_width = TRAININFO_DEFAULT_VEHICLE_WIDTH;
->>>>>>> 2c7b3bb5
 
 	auto sqr = [](int64_t speed) -> int64_t { return speed * speed; };
 
@@ -858,7 +849,6 @@
 	return dist;
 }
 
-<<<<<<< HEAD
 static int GetRealisticBrakingSpeedForDistance(const TrainDecelerationStats &stats, int distance, int end_speed, int z_delta)
 {
 	/* v^2 = u^2 + 2as */
@@ -913,13 +903,6 @@
 					return std::max((int)REALISTIC_BRAKING_MIN_SPEED, v_calc);
 				}
 			}
-=======
-	if (offset != nullptr) {
-		if (HasBit(this->flags, VRF_REVERSE_DIRECTION) && !EngInfo(this->engine_type)->misc_flags.Test(EngineMiscFlag::RailFlips)) {
-			offset->x = ScaleSpriteTrad(((int)this->gcache.cached_veh_length - (int)VEHICLE_LENGTH / 2) * reference_width / (int)VEHICLE_LENGTH);
-		} else {
-			offset->x = ScaleSpriteTrad(reference_width) / 2;
->>>>>>> 2c7b3bb5
 		}
 		speed_sqr = std::min<int64_t>(speed_sqr, slope_speed_sqr);
 	}
@@ -1303,7 +1286,7 @@
 
 int Train::GetCursorImageOffset() const
 {
-	if (this->gcache.cached_veh_length != 8 && HasBit(this->flags, VRF_REVERSE_DIRECTION) && !HasBit(EngInfo(this->engine_type)->misc_flags, EF_RAIL_FLIPS)) {
+	if (this->gcache.cached_veh_length != 8 && HasBit(this->flags, VRF_REVERSE_DIRECTION) && !EngInfo(this->engine_type)->misc_flags.Test(EngineMiscFlag::RailFlips)) {
 		int reference_width = TRAININFO_DEFAULT_VEHICLE_WIDTH;
 
 		const Engine *e = this->GetEngine();
@@ -1333,7 +1316,7 @@
 	}
 
 	if (offset != nullptr) {
-		if (HasBit(this->flags, VRF_REVERSE_DIRECTION) && !HasBit(EngInfo(this->engine_type)->misc_flags, EF_RAIL_FLIPS)) {
+		if (HasBit(this->flags, VRF_REVERSE_DIRECTION) && !EngInfo(this->engine_type)->misc_flags.Test(EngineMiscFlag::RailFlips)) {
 			offset->x = ScaleSpriteTrad(((int)this->gcache.cached_veh_length - (int)VEHICLE_LENGTH / 2) * reference_width / (int)VEHICLE_LENGTH);
 		} else {
 			offset->x = ScaleSpriteTrad(reference_width) / 2;
