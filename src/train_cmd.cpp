/*
 * This file is part of OpenTTD.
 * OpenTTD is free software; you can redistribute it and/or modify it under the terms of the GNU General Public License as published by the Free Software Foundation, version 2.
 * OpenTTD is distributed in the hope that it will be useful, but WITHOUT ANY WARRANTY; without even the implied warranty of MERCHANTABILITY or FITNESS FOR A PARTICULAR PURPOSE.
 * See the GNU General Public License for more details. You should have received a copy of the GNU General Public License along with OpenTTD. If not, see <http://www.gnu.org/licenses/>.
 */

/** @file train_cmd.cpp Handling of trains. */

#include "stdafx.h"
#include "error.h"
#include "articulated_vehicles.h"
#include "command_func.h"
#include "pathfinder/yapf/yapf.hpp"
#include "news_func.h"
#include "company_func.h"
#include "newgrf_sound.h"
#include "newgrf_text.h"
#include "strings_func.h"
#include "viewport_func.h"
#include "vehicle_func.h"
#include "sound_func.h"
#include "ai/ai.hpp"
#include "game/game.hpp"
#include "newgrf_station.h"
#include "effectvehicle_func.h"
#include "network/network.h"
#include "spritecache.h"
#include "core/random_func.hpp"
#include "company_base.h"
#include "newgrf.h"
#include "infrastructure_func.h"
#include "order_backup.h"
#include "zoom_func.h"
#include "newgrf_debug.h"
#include "framerate_type.h"
#include "tracerestrict.h"
#include "tbtr_template_vehicle_func.h"
#include "autoreplace_func.h"
#include "engine_func.h"
#include "bridge_signal_map.h"
#include "scope_info.h"
#include "scope.h"
#include "core/checksum_func.hpp"
#include "debug_dbg_assert.h"
#include "debug_settings.h"
#include "train_speed_adaptation.h"
#include "event_logs.h"
#include "misc_cmd.h"
#include "train_cmd.h"
#include "vehicle_cmd.h"
#include "tbtr_template_vehicle_cmd.h"
#include "3rdparty/cpp-btree/btree_map.h"

#include "table/strings.h"
#include "table/train_cmd.h"

#include "safeguards.h"

extern btree::btree_multimap<VehicleID, PendingSpeedRestrictionChange> _pending_speed_restriction_change_map;

enum {
	REALISTIC_BRAKING_MIN_SPEED = 5,
};

enum ChooseTrainTrackLookAheadStateFlags {
	CTTLASF_STOP_FOUND       = 0,         ///< Stopping destination found
	CTTLASF_REVERSE_FOUND    = 1,         ///< Reverse destination found
	CTTLASF_NO_RES_VEH_TILE  = 2,         ///< Do not reserve the vehicle tile
};

struct ChooseTrainTrackLookAheadState {
	uint          order_items_start = 0;  ///< Order items start for VehicleOrderSaver
	uint16_t      flags = 0;              ///< Flags
	DestinationID reverse_dest = 0;       ///< Reverse station ID when CTTLASF_REVERSE_FOUND is set
};

/** Flags for ChooseTrainTrack */
enum ChooseTrainTrackFlags {
	CTTF_NONE                   = 0,      ///< No flags
	CTTF_FORCE_RES              = 0x01,   ///< Force a reservation to be made
	CTTF_MARK_STUCK             = 0x02,   ///< The train has to be marked as stuck when needed
	CTTF_NON_LOOKAHEAD          = 0x04,   ///< Any lookahead should not be used, if necessary reset the lookahead state
	CTTF_NO_LOOKAHEAD_VALIDATE  = 0x08,   ///< Don't validate the lookahead state as it has already been done
};
DECLARE_ENUM_AS_BIT_SET(ChooseTrainTrackFlags)

/** Result flags for ChooseTrainTrack */
enum ChooseTrainTrackResultFlags {
	CTTRF_NONE                  = 0,      ///< No flags
	CTTRF_RESERVATION_MADE      = 0x01,   ///< A reservation was made
	CTTRF_REVERSE_AT_SIGNAL     = 0x02,   ///< Reverse at signal
};
DECLARE_ENUM_AS_BIT_SET(ChooseTrainTrackResultFlags)

struct ChooseTrainTrackResult {
	Track track;
	ChooseTrainTrackResultFlags ctt_flags;
};

btree::btree_map<SignalSpeedKey, SignalSpeedValue> _signal_speeds;

static void TryLongReserveChooseTrainTrackFromReservationEnd(Train *v, bool no_reserve_vehicle_tile = false);
static ChooseTrainTrackResult ChooseTrainTrack(Train *v, TileIndex tile, DiagDirection enterdir, TrackBits tracks, ChooseTrainTrackFlags flags, ChooseTrainTrackLookAheadState lookahead_state = {});
static bool TrainApproachingLineEnd(Train *v, bool signal, bool reverse);
static bool TrainCheckIfLineEnds(Train *v, bool reverse = true);
static bool TrainCanLeaveTile(const Train *v);
static inline bool CheckCompatibleRail(const Train *v, TileIndex tile, DiagDirection enterdir);
int ReversingDistanceTargetSpeed(const Train *v);
bool TrainController(Train *v, Vehicle *nomove, bool reverse = true); // Also used in vehicle_sl.cpp.
static TileIndex TrainApproachingCrossingTile(const Train *v);
static void CheckIfTrainNeedsService(Train *v);
static void CheckNextTrainTile(Train *v);
extern TileIndex VehiclePosTraceRestrictPreviousSignalCallback(const Train *v, const void *, TraceRestrictPBSEntrySignalAuxField mode);
static void TrainEnterStation(Train *v, StationID station);
static void UnreserveBridgeTunnelTile(TileIndex tile);
static bool CheckTrainStayInWormHolePathReserve(Train *t, TileIndex tile);

/** Return the scaled date ticks by which the speed restriction
 *  at the current position of the train is going to be invalid */
static StateTicks GetSpeedRestrictionTimeout(const Train *t)
{
	const int64_t velocity = std::max<int64_t>(25, t->cur_speed);
	const int64_t look_ahead_distance = Clamp(t->cur_speed / 8, 4, 16); // In tiles, varying between 4 and 16 depending on current speed

	// This assumes travel along the X or Y map axis, not diagonally. See GetAdvanceDistance, GetAdvanceSpeed.
	const int64_t ticks_per_tile = (192 * 16 * 4 / 3) / velocity;

	const int64_t ticks = ticks_per_tile * look_ahead_distance;

	return _state_ticks + ticks;
}

/** Removes all speed restrictions from all signals */
void ClearAllSignalSpeedRestrictions()
{
	_signal_speeds.clear();
}

void AdjustAllSignalSpeedRestrictionTickValues(StateTicksDelta delta)
{
	for (auto &it : _signal_speeds) {
		it.second.time_stamp += delta;
	}
}

/** Removes all speed restrictions which have passed their timeout from all signals */
void ClearOutOfDateSignalSpeedRestrictions()
{
	for (auto key_value_pair = _signal_speeds.begin(); key_value_pair != _signal_speeds.end(); ) {
		if (key_value_pair->second.IsOutOfDate()) {
			key_value_pair = _signal_speeds.erase(key_value_pair);
		} else {
			++key_value_pair;
		}
	}
}

inline void ClearLookAheadIfInvalid(Train *v)
{
	if (v->lookahead != nullptr && !ValidateLookAhead(v)) v->lookahead.reset();
}

static const uint8_t _vehicle_initial_x_fract[4] = {10, 8, 4,  8};
static const uint8_t _vehicle_initial_y_fract[4] = { 8, 4, 8, 10};

template <>
bool IsValidImageIndex<VEH_TRAIN>(uint8_t image_index)
{
	return image_index < lengthof(_engine_sprite_base);
}


/**
 * Return the cargo weight multiplier to use for a rail vehicle
 * @param cargo Cargo type to get multiplier for
 * @return Cargo weight multiplier
 */
uint8_t FreightWagonMult(CargoType cargo)
{
	if (!CargoSpec::Get(cargo)->is_freight) return 1;
	return _settings_game.vehicle.freight_trains;
}

/** Checks if lengths of all rail vehicles are valid. If not, shows an error message. */
void CheckTrainsLengths()
{
	bool first = true;

	for (const Train *v : Train::IterateFrontOnly()) {
		if (!(v->vehstatus & VS_CRASHED) && !v->IsVirtual()) {
			for (const Train *u = v, *w = v->Next(); w != nullptr; u = w, w = w->Next()) {
				if (u->track != TRACK_BIT_DEPOT) {
					if ((w->track != TRACK_BIT_DEPOT &&
							std::max(abs(u->x_pos - w->x_pos), abs(u->y_pos - w->y_pos)) != u->CalcNextVehicleOffset()) ||
							(w->track == TRACK_BIT_DEPOT && TicksToLeaveDepot(u) <= 0)) {
						ShowErrorMessage(GetEncodedString(STR_BROKEN_VEHICLE_LENGTH, v->index, v->owner), {}, WL_CRITICAL);

						if (!_networking && first) {
							first = false;
							Command<CMD_PAUSE>::Post(PauseMode::Error, true);
						}
						/* Break so we warn only once for each train. */
						break;
					}
				}
			}
		}
	}
}

/**
 * Checks the breakdown flags (VehicleRailFlags 9-12) and sets the correct value in the first vehicle of the consist.
 * This function is generally only called to check if a flag may be cleared.
 * @param v the front engine
 * @param flags bitmask of the flags to check.
 */
void CheckBreakdownFlags(Train *v)
{
	dbg_assert(v->IsFrontEngine());
	/* clear the flags we're gonna check first, we'll set them again later (if applicable) */
	CLRBITS(v->flags, (1 << VRF_BREAKDOWN_BRAKING) | VRF_IS_BROKEN);

	for (const Train *w = v; w != nullptr; w = w->Next()) {
		if (v->IsEngine() || w->IsMultiheaded()) {
			if (w->breakdown_ctr == 2) {
				SetBit(v->flags, VRF_BREAKDOWN_BRAKING);
			} else if (w->breakdown_ctr == 1) {
				switch (w->breakdown_type) {
					case BREAKDOWN_CRITICAL:
					case BREAKDOWN_RV_CRASH:
					case BREAKDOWN_EM_STOP:   SetBit(v->flags, VRF_BREAKDOWN_STOPPED); break;
					case BREAKDOWN_LOW_SPEED: SetBit(v->flags, VRF_BREAKDOWN_SPEED);   break;
					case BREAKDOWN_LOW_POWER: SetBit(v->flags, VRF_BREAKDOWN_POWER);   break;
				}
			}
		}
	}
}

uint16_t GetTrainVehicleMaxSpeed(const Train *u, const RailVehicleInfo *rvi_u, const Train *front)
{
	const uint16_t base_speed = GetVehicleProperty(u, PROP_TRAIN_SPEED, rvi_u->max_speed);
	uint16_t speed = base_speed;
	if (HasBit(u->flags, VRF_NEED_REPAIR) && front->IsFrontEngine()) {
		for (uint i = 0; i < u->critical_breakdown_count; i++) {
			speed = std::min<uint16_t>(speed - (speed / (front->tcache.cached_num_engines + 2)) + 1, speed);
		}
	}

	/* clamp speed to be no less than lower of 5mph and 1/8 of base speed */
	speed = std::max<uint16_t>(speed, std::min<uint16_t>(5, (base_speed + 7) >> 3));

	if (HasBit(u->flags, VRF_HAS_HIT_RV) && front->IsFrontEngine()) {
		speed = std::min<uint16_t>(speed, 30);
	}
	return speed;
}

/**
 * Recalculates the cached stuff of a train. Should be called each time a vehicle is added
 * to/removed from the chain, and when the game is loaded.
 * Note: this needs to be called too for 'wagon chains' (in the depot, without an engine)
 * @param allowed_changes Stuff that is allowed to change.
 */
void Train::ConsistChanged(ConsistChangeFlags allowed_changes)
{
	uint16_t max_speed = UINT16_MAX;

	dbg_assert(this->IsFrontEngine() || this->IsFreeWagon());

	const RailVehicleInfo *rvi_v = RailVehInfo(this->engine_type);
	EngineID first_engine = this->IsFrontEngine() ? this->engine_type : INVALID_ENGINE;
	this->gcache.cached_total_length = 0;
	this->compatible_railtypes = RAILTYPES_NONE;
	this->tcache.cached_num_engines = 0;

	bool train_can_tilt = true;
	bool speed_varies_by_railtype = false;
	int16_t min_curve_speed_mod = INT16_MAX;

	for (Train *u = this; u != nullptr; u = u->Next()) {
		const RailVehicleInfo *rvi_u = RailVehInfo(u->engine_type);

		/* Check the this->first cache. */
		dbg_assert_msg(u->First() == this, "u: {}, this: {}",
				VehicleInfoDumper(u), VehicleInfoDumper(this));

		/* update the 'first engine' */
		u->gcache.first_engine = this == u ? INVALID_ENGINE : first_engine;
		u->railtype = rvi_u->railtype;

		if (u->IsEngine()) first_engine = u->engine_type;

		/* Set user defined data to its default value */
		u->tcache.user_def_data = rvi_u->user_def_data;
		this->InvalidateNewGRFCache();
		u->InvalidateNewGRFCache();
	}

	for (Train *u = this; u != nullptr; u = u->Next()) {
		/* Update user defined data (must be done before other properties) */
		u->tcache.user_def_data = GetVehicleProperty(u, PROP_TRAIN_USER_DATA, u->tcache.user_def_data);
		this->InvalidateNewGRFCache();
		u->InvalidateNewGRFCache();

		if (!u->IsArticulatedPart()) {
			if (u->IsEngine() || u->IsMultiheaded()) {
				this->tcache.cached_num_engines++;
			}
		}
	}

	Vehicle *last_vis_effect = this;
	for (Train *u = this; u != nullptr; u = u->Next()) {
		const Engine *e_u = u->GetEngine();
		const RailVehicleInfo *rvi_u = &e_u->u.rail;

		if (!e_u->info.misc_flags.Test(EngineMiscFlag::RailTilts)) train_can_tilt = false;
		if (e_u->callbacks_used & SGCU_CB36_SPEED_RAILTYPE) speed_varies_by_railtype = true;
		min_curve_speed_mod = std::min(min_curve_speed_mod, u->GetCurveSpeedModifier());

		/* Cache wagon override sprite group. nullptr is returned if there is none */
		u->tcache.cached_override = GetWagonOverrideSpriteSet(u->engine_type, u->cargo_type, u->gcache.first_engine);

		/* Reset colour map */
		u->colourmap = PAL_NONE;

		/* Update powered-wagon-status and visual effect */
		u->UpdateVisualEffect(true);
		ClrBit(u->vcache.cached_veh_flags, VCF_LAST_VISUAL_EFFECT);
		if (!(HasBit(u->vcache.cached_vis_effect, VE_ADVANCED_EFFECT) && GB(u->vcache.cached_vis_effect, 0, VE_ADVANCED_EFFECT) == VESM_NONE)) last_vis_effect = u;

		if (rvi_v->pow_wag_power != 0 && rvi_u->railveh_type == RAILVEH_WAGON &&
				UsesWagonOverride(u) && !HasBit(u->vcache.cached_vis_effect, VE_DISABLE_WAGON_POWER)) {
			/* wagon is powered */
			SetBit(u->flags, VRF_POWEREDWAGON); // cache 'powered' status
		} else {
			ClrBit(u->flags, VRF_POWEREDWAGON);
		}

		if (!u->IsArticulatedPart()) {
			/* Do not count powered wagons for the compatible railtypes, as wagons always
			   have railtype normal */
			if (rvi_u->power > 0) {
				this->compatible_railtypes |= GetRailTypeInfo(u->railtype)->powered_railtypes;
			}

			/* Some electric engines can be allowed to run on normal rail. It happens to all
			 * existing electric engines when elrails are disabled and then re-enabled */
			if (HasBit(u->flags, VRF_EL_ENGINE_ALLOWED_NORMAL_RAIL)) {
				u->railtype = RAILTYPE_RAIL;
				u->compatible_railtypes |= RAILTYPES_RAIL;
			}

			/* max speed is the minimum of the speed limits of all vehicles in the consist */
			if ((rvi_u->railveh_type != RAILVEH_WAGON || _settings_game.vehicle.wagon_speed_limits) && !UsesWagonOverride(u)) {
				uint16_t speed = GetTrainVehicleMaxSpeed(u, rvi_u, this);
				if (speed != 0) max_speed = std::min(speed, max_speed);
			}
		}

		uint16_t new_cap = e_u->DetermineCapacity(u);
		if (allowed_changes & CCF_CAPACITY) {
			/* Update vehicle capacity. */
			if (u->cargo_cap > new_cap) u->cargo.Truncate(new_cap);
			u->refit_cap = std::min(new_cap, u->refit_cap);
			u->cargo_cap = new_cap;
		} else {
			/* Verify capacity hasn't changed. */
			if (new_cap != u->cargo_cap) ShowNewGrfVehicleError(u->engine_type, STR_NEWGRF_BROKEN, STR_NEWGRF_BROKEN_CAPACITY, GRFBug::VehCapacity, true);
		}
		u->vcache.cached_cargo_age_period = GetVehicleProperty(u, PROP_TRAIN_CARGO_AGE_PERIOD, e_u->info.cargo_age_period);

		/* check the vehicle length (callback) */
		uint16_t veh_len = CALLBACK_FAILED;
		if (e_u->GetGRF() != nullptr && e_u->GetGRF()->grf_version >= 8) {
			/* Use callback 36 */
			veh_len = GetVehicleProperty(u, PROP_TRAIN_SHORTEN_FACTOR, CALLBACK_FAILED);

			if (veh_len != CALLBACK_FAILED && veh_len >= VEHICLE_LENGTH) {
				ErrorUnknownCallbackResult(e_u->GetGRFID(), CBID_VEHICLE_LENGTH, veh_len);
			}
		} else if (e_u->info.callback_mask.Test(VehicleCallbackMask::Length)) {
			/* Use callback 11 */
			veh_len = GetVehicleCallback(CBID_VEHICLE_LENGTH, 0, 0, u->engine_type, u);
		}
		if (veh_len == CALLBACK_FAILED) veh_len = rvi_u->shorten_factor;
		veh_len = VEHICLE_LENGTH - Clamp(veh_len, 0, VEHICLE_LENGTH - 1);

		if (allowed_changes & CCF_LENGTH) {
			/* Update vehicle length. */
			u->gcache.cached_veh_length = veh_len;
		} else {
			/* Verify length hasn't changed. */
			if (veh_len != u->gcache.cached_veh_length) VehicleLengthChanged(u);
		}

		this->gcache.cached_total_length += u->gcache.cached_veh_length;
		this->InvalidateNewGRFCache();
		u->InvalidateNewGRFCache();
	}
	SetBit(last_vis_effect->vcache.cached_veh_flags, VCF_LAST_VISUAL_EFFECT);

	/* store consist weight/max speed in cache */
	this->vcache.cached_max_speed = max_speed;
	this->tcache.cached_tflags = (train_can_tilt ? TCF_TILT : TCF_NONE) | (speed_varies_by_railtype ? TCF_SPD_RAILTYPE : TCF_NONE);
	this->tcache.cached_curve_speed_mod = min_curve_speed_mod;
	this->tcache.cached_max_curve_speed = this->GetCurveSpeedLimit();

	/* recalculate cached weights and power too (we do this *after* the rest, so it is known which wagons are powered and need extra weight added) */
	this->CargoChanged();

	this->UpdateAcceleration();
	if (this->IsFrontEngine()) {
		if (!HasBit(this->subtype, GVSF_VIRTUAL)) SetWindowDirty(WC_VEHICLE_DETAILS, this->index);
		InvalidateWindowData(WC_VEHICLE_REFIT, this->index, VIWD_CONSIST_CHANGED);
		InvalidateWindowData(WC_VEHICLE_ORDERS, this->index, VIWD_CONSIST_CHANGED);
		InvalidateNewGRFInspectWindow(GSF_TRAINS, this->index.base());
	}
	if (allowed_changes & CCF_LENGTH) {
		for (Train *u = this->Next(); u != nullptr; u = u->Next()) {
			u->vcache.cached_max_speed = 0;
			u->gcache.cached_weight = 0;
			u->gcache.cached_max_te = 0;
			u->gcache.cached_axle_resistance = 0;
			u->gcache.cached_max_track_speed = 0;
			u->gcache.cached_power = 0;
			u->gcache.cached_air_drag = 0;
			u->gcache.cached_total_length = 0;
			u->tcache.cached_num_engines = 0;
			u->tcache.cached_centre_mass = 0;
			u->tcache.cached_braking_length = 0;
			u->tcache.cached_deceleration = 0;
			u->tcache.cached_uncapped_decel = 0;
			u->tcache.cached_tflags = TCF_NONE;
			u->tcache.cached_curve_speed_mod = 0;
			u->tcache.cached_max_curve_speed = 0;
		}
	}
}

/**
 * Get the fraction of the vehicle's current tile which is in front of it.
 * This is equal to how many more steps it could travel without having to stop/reverse if it was an end of line.
 *
 * See also wrapper without x_pos, y_pos in train.h
 *
 * @param v              the vehicle to use (not required to be the front)
 * @param x_pos          vehicle x position
 * @param y_pos          vehicle y position
 * @return the fraction of the current tile in front of the vehicle
 */
int GetTileMarginInFrontOfTrain(const Train *v, int x_pos, int y_pos)
{
	if (IsDiagonalDirection(v->direction)) {
		DiagDirection dir = DirToDiagDir(v->direction);
		int offset = ((DiagDirToAxis(dir) == AXIS_X) ? x_pos : y_pos) & 0xF;
		return ((dir == DIAGDIR_SE || dir == DIAGDIR_SW) ? TILE_SIZE - 1 - offset : offset) - ((v->gcache.cached_veh_length + 1) / 2);
	} else {
		/* Calc position within the current tile */
		uint x = x_pos & 0xF;
		uint y = y_pos & 0xF;

		/* for non-diagonal directions, x will be 1, 3, 5, ..., 15 */
		switch (v->direction) {
			case DIR_N : x = ~x + ~y + 25; break;
			case DIR_E : x = ~x + y + 9;   break;
			case DIR_S : x = x + y - 7;    break;
			case DIR_W : x = ~y + x + 9;   break;
			default: break;
		}
		x >>= 1; // x is now in range 0 ... 7
		return (TILE_SIZE / 2) - 1 - x - (v->gcache.cached_veh_length + 1) / 2;
	}
}

/**
 * Get the stop location of (the center) of the front vehicle of a train at
 * a platform of a station.
 *
 * See also wrapper without x_pos, y_pos in train.h
 *
 * @param station_id     the ID of the station where we're stopping
 * @param tile           the tile where the vehicle currently is
 * @param v              the vehicle to get the stop location of
 * @param update_train_state whether the state of the train v may be changed
 * @param station_ahead  'return' the amount of 1/16th tiles in front of the train
 * @param station_length 'return' the station length in 1/16th tiles
 * @return the location, calculated from the begin of the station to stop at.
 */
int GetTrainStopLocation(StationID station_id, TileIndex tile, Train *v, bool update_train_state, int *station_ahead, int *station_length)
{
	Train *front = v->First();
	if (IsRailWaypoint(tile)) {
		*station_ahead = *station_length = TILE_SIZE;
	} else {
		const Station *st = Station::Get(station_id);
		*station_ahead  = st->GetPlatformLength(tile, DirToDiagDir(v->direction)) * TILE_SIZE;
		*station_length = st->GetPlatformLength(tile) * TILE_SIZE;
	}

	/* Default to the middle of the station for stations stops that are not in
	 * the order list like intermediate stations when non-stop is disabled */
	OrderStopLocation osl = OSL_PLATFORM_MIDDLE;
	if (front->current_order.IsType(OT_GOTO_STATION) && front->current_order.GetDestination() == station_id) {
		osl = front->current_order.GetStopLocation();
	} else if (front->current_order.IsType(OT_LOADING_ADVANCE) && front->current_order.GetDestination() == station_id) {
		osl = OSL_PLATFORM_THROUGH;
	} else if (front->current_order.IsType(OT_GOTO_WAYPOINT) && front->current_order.GetDestination() == station_id) {
		osl = OSL_PLATFORM_FAR_END;
	}
	int overhang = front->gcache.cached_total_length - *station_length;
	int adjust = 0;
	if (osl == OSL_PLATFORM_THROUGH && overhang > 0) {
		for (Train *u = front; u != nullptr; u = u->Next()) {
			/* Passengers may not be through-loaded */
			if (u->cargo_cap > 0 && IsCargoInClass(u->cargo_type, CargoClass::Passengers)) {
				osl = OSL_PLATFORM_FAR_END;
				break;
			}
		}
	}
	if (osl == OSL_PLATFORM_THROUGH && overhang > 0) {
		/* The train is longer than the station, and we can run through the station to load/unload */
		bool advance_beyond_platform_end = false;
		if (update_train_state) {
			/* Only advance beyond platform end if there is at least one vehicle with capacity in the active part of the train.
			 * This avoids the entire train being beyond the platform end. */
			for (Train *u = v; u != nullptr; u = u->Next()) {
				if (u->cargo_cap != 0) {
					advance_beyond_platform_end = true;
					break;
				}
			}
		}
		for (Train *u = v; u != nullptr; u = u->Next()) {
			if (advance_beyond_platform_end && overhang > 0 && !HasBit(u->flags, VRF_BEYOND_PLATFORM_END) && !u->IsArticulatedPart()) {
				bool skip = true;
				for (const Train *part = u; part != nullptr; part = part->HasArticulatedPart() ? part->GetNextArticulatedPart() : nullptr) {
					if (part->cargo_cap != 0) {
						skip = false;
						break;
					}
				}
				if (skip) {
					for (Train *part = u; part != nullptr; part = part->HasArticulatedPart() ? part->GetNextArticulatedPart() : nullptr) {
						SetBit(part->flags, VRF_BEYOND_PLATFORM_END);
					}
				}
			}
			if (HasBit(u->flags, VRF_BEYOND_PLATFORM_END)) {
				overhang -= u->gcache.cached_veh_length;
				adjust += u->gcache.cached_veh_length;
			} else {
				break;
			}
		}
		for (Train *u = front; u != v; u = u->Next()) overhang -= u->gcache.cached_veh_length; // only advance until rear of train is in platform
		if (overhang < 0) adjust += overhang;
	} else if (overhang >= 0) {
		/* The train is longer than the station, make it stop at the far end of the platform */
		osl = OSL_PLATFORM_FAR_END;
	}

	/* The stop location of the FRONT! of the train */
	int stop;
	switch (osl) {
		default: NOT_REACHED();

		case OSL_PLATFORM_NEAR_END:
			stop = front->gcache.cached_total_length;
			break;

		case OSL_PLATFORM_MIDDLE:
			stop = *station_length - (*station_length -front->gcache.cached_total_length) / 2;
			break;

		case OSL_PLATFORM_FAR_END:
		case OSL_PLATFORM_THROUGH:
			stop = *station_length;
			break;
	}

	/* Subtract half the front vehicle length of the train so we get the real
	 * stop location of the train. */
	int result = stop - ((v->gcache.cached_veh_length + 1) / 2) + adjust;

	if (osl == OSL_PLATFORM_THROUGH && v != front) {
		/* Check front of train for obstructions */

		if (TrainCanLeaveTile(front)) {
			/* Determine the non-diagonal direction in which we will exit this tile */
			DiagDirection dir = VehicleExitDir(front->direction, front->track);
			/* Calculate next tile */
			TileIndex next_tile = front->tile + TileOffsByDiagDir(dir);

			/* Determine the track status on the next tile */
			TrackdirBits trackdirbits = GetTileTrackdirBits(next_tile, TRANSPORT_RAIL, 0, ReverseDiagDir(dir)) & DiagdirReachesTrackdirs(dir);

			/* mask unreachable track bits if we are forbidden to do 90deg turns */
			TrackBits bits = TrackdirBitsToTrackBits(trackdirbits);
			if (_settings_game.pf.forbid_90_deg) {
				bits &= ~TrackCrossesTracks(FindFirstTrack(front->track));
			}

			if (bits == TRACK_BIT_NONE || !CheckCompatibleRail(front, next_tile, dir) || IsRailDepotTile(next_tile) ||
					(KillFirstBit(trackdirbits) == TRACKDIR_BIT_NONE && HasOnewaySignalBlockingTrackdir(next_tile, FindFirstTrackdir(trackdirbits)))) {
				/* next tile is an effective dead end */
				int current_platform_remaining = *station_ahead - TILE_SIZE + GetTileMarginInFrontOfTrain(v);
				int limit = GetTileMarginInFrontOfTrain(front) + (*station_length - current_platform_remaining) - ((v->gcache.cached_veh_length + 1) / 2);
				result = std::min(limit, result);
			}
		}
	}

	return result;
}


/**
 * Computes train speed limit caused by curves
 * @return imposed speed limit
 */
uint16_t Train::GetCurveSpeedLimit() const
{
	dbg_assert(this->First() == this);

	static const int absolute_max_speed = UINT16_MAX;
	int max_speed = absolute_max_speed;

	if (_settings_game.vehicle.train_acceleration_model == AM_ORIGINAL) return max_speed;

	int curvecount[2] = {0, 0};

	/* first find the curve speed limit */
	int numcurve = 0;
	int sum = 0;
	int pos = 0;
	int lastpos = -1;
	for (const Train *u = this; u->Next() != nullptr; u = u->Next(), pos += u->gcache.cached_veh_length) {
		Direction this_dir = u->direction;
		Direction next_dir = u->Next()->direction;

		DirDiff dirdiff = DirDifference(this_dir, next_dir);
		if (dirdiff == DIRDIFF_SAME) continue;

		if (dirdiff == DIRDIFF_45LEFT) curvecount[0]++;
		if (dirdiff == DIRDIFF_45RIGHT) curvecount[1]++;
		if (dirdiff == DIRDIFF_45LEFT || dirdiff == DIRDIFF_45RIGHT) {
			if (lastpos != -1) {
				numcurve++;
				sum += pos - lastpos;
				if (pos - lastpos <= static_cast<int>(VEHICLE_LENGTH) && max_speed > 88) {
					max_speed = 88;
				}
			}
			lastpos = pos;
		}

		/* if we have a 90 degree turn, fix the speed limit to 60 */
		if (dirdiff == DIRDIFF_90LEFT || dirdiff == DIRDIFF_90RIGHT) {
			max_speed = 61;
		}
	}

	if (numcurve > 0 && max_speed > 88) {
		if (curvecount[0] == 1 && curvecount[1] == 1) {
			max_speed = absolute_max_speed;
		} else {
			sum = CeilDiv(sum, VEHICLE_LENGTH);
			sum /= numcurve;
			max_speed = 232 - (13 - Clamp(sum, 1, 12)) * (13 - Clamp(sum, 1, 12));
		}
	}

	if (max_speed != absolute_max_speed) {
		/* Apply the current railtype's curve speed advantage */
		const RailTypeInfo *rti = GetRailTypeInfo(GetRailTypeByTrackBit(this->tile, this->track));
		max_speed += (max_speed / 2) * rti->curve_speed;

		if (this->tcache.cached_tflags & TCF_TILT) {
			/* Apply max_speed bonus of 20% for a tilting train */
			max_speed += max_speed / 5;
		}

		/* Apply max_speed modifier (cached value is fixed-point binary with 8 fractional bits)
		 * and clamp the result to an acceptable range. */
		max_speed += (max_speed * this->tcache.cached_curve_speed_mod) / 256;
		max_speed = Clamp(max_speed, 2, absolute_max_speed);
	}

	return static_cast<uint16_t>(max_speed);
}

void AdvanceOrderIndex(const Vehicle *v, VehicleOrderID &index)
{
	int depth = 0;

	do {
		/* Wrap around. */
		if (index >= v->GetNumOrders()) index = 0;

		const Order *order = v->GetOrder(index);
		dbg_assert(order != nullptr);

		switch (order->GetType()) {
			case OT_GOTO_DEPOT:
				/* Skip service in depot orders when the train doesn't need service. */
				if ((order->GetDepotOrderType() & ODTFB_SERVICE) && !v->NeedsServicing()) break;
				[[fallthrough]];
			case OT_GOTO_STATION:
			case OT_GOTO_WAYPOINT:
				return;
			case OT_CONDITIONAL: {
				VehicleOrderID next = ProcessConditionalOrder(order, v, PCO_DRY_RUN);
				if (next != INVALID_VEH_ORDER_ID) {
					depth++;
					index = next;
					/* Don't increment next, so no break here. */
					continue;
				}
				break;
			}
			default:
				break;
		}
		/* Don't increment inside the while because otherwise conditional
		 * orders can lead to an infinite loop. */
		++index;
		depth++;
	} while (depth < v->GetNumOrders());

	/* Wrap around. */
	if (index >= v->GetNumOrders()) index = 0;
}

int PredictStationStoppingLocation(const Train *v, const Order *order, int station_length, DestinationID dest)
{
	/* Default to the middle of the station for stations stops that are not in
	 * the order list like intermediate stations when non-stop is disabled */
	OrderStopLocation osl = OSL_PLATFORM_MIDDLE;
	if (order->IsType(OT_GOTO_STATION) && order->GetDestination() == dest) {
		osl = order->GetStopLocation();
	} else if (order->IsType(OT_LOADING_ADVANCE) && order->GetDestination() == dest) {
		osl = OSL_PLATFORM_THROUGH;
	} else if (order->IsType(OT_GOTO_WAYPOINT) && order->GetDestination() == dest) {
		osl = OSL_PLATFORM_FAR_END;
	}

	int overhang = v->gcache.cached_total_length - station_length;
	int adjust = 0;
	if (osl == OSL_PLATFORM_THROUGH && overhang > 0) {
		for (const Train *u = v; u != nullptr; u = u->Next()) {
			/* Passengers may not be through-loaded */
			if (u->cargo_cap > 0 && IsCargoInClass(u->cargo_type, CargoClass::Passengers)) {
				osl = OSL_PLATFORM_FAR_END;
				break;
			}
		}
	}
	if (osl == OSL_PLATFORM_THROUGH && overhang > 0) {
		/* The train is longer than the station, and we can run through the station to load/unload */

		/* Check whether the train has already reached the platform and set VRF_BEYOND_PLATFORM_END on the front part */
		if (HasBit(v->flags, VRF_BEYOND_PLATFORM_END)) {
			/* Compute how much of the train should stop beyond the station, using already set flags */
			int beyond = 0;
			for (const Train *u = v; u != nullptr && HasBit(u->flags, VRF_BEYOND_PLATFORM_END); u = u->Next()) {
				beyond += u->gcache.cached_veh_length;
			}
			/* Adjust for the remaining amount of train being less than the station length */
			int overshoot = station_length - std::min(v->gcache.cached_total_length - beyond, station_length);
			adjust = beyond - overshoot;
		} else {
			/* Train hasn't reached the platform yet, or no advancing has occurred, use predictive mode */
			for (const Train *u = v; u != nullptr; u = u->Next()) {
				if (overhang > 0 && !u->IsArticulatedPart()) {
					bool skip = true;
					for (const Train *part = u; part != nullptr; part = part->HasArticulatedPart() ? part->GetNextArticulatedPart() : nullptr) {
						if (part->cargo_cap != 0) {
							skip = false;
							break;
						}
					}
					if (skip) {
						for (const Train *part = u; part != nullptr; part = part->HasArticulatedPart() ? part->GetNextArticulatedPart() : nullptr) {
							overhang -= part->gcache.cached_veh_length;
							adjust += part->gcache.cached_veh_length;
						}
						continue;
					}
				}
				break;
			}
			if (overhang < 0) adjust += overhang;
		}
	} else if (overhang >= 0) {
		/* The train is longer than the station, make it stop at the far end of the platform */
		osl = OSL_PLATFORM_FAR_END;
	}

	int stop;
	switch (osl) {
		default: NOT_REACHED();

		case OSL_PLATFORM_NEAR_END:
			stop = v->gcache.cached_total_length;
			break;

		case OSL_PLATFORM_MIDDLE:
			stop = station_length - (station_length - v->gcache.cached_total_length) / 2;
			break;

		case OSL_PLATFORM_FAR_END:
		case OSL_PLATFORM_THROUGH:
			stop = station_length;
			break;
	}
	return stop + adjust;
}

TrainDecelerationStats::TrainDecelerationStats(const Train *t, int z_pos)
{
	this->deceleration_x2 = 2 * t->tcache.cached_deceleration;
	this->uncapped_deceleration_x2 = 2 * t->tcache.cached_uncapped_decel;
	this->z_pos = z_pos;
	this->t = t;
}

static int64_t GetRealisticBrakingDistanceForSpeed(const TrainDecelerationStats &stats, int start_speed, int end_speed, int z_delta)
{
	/* v^2 = u^2 + 2as */

	auto sqr = [](int64_t speed) -> int64_t { return speed * speed; };

	int64_t ke_delta = sqr(start_speed) - sqr(end_speed);

	int64_t dist = ke_delta / stats.deceleration_x2;

	if (z_delta < 0 && _settings_game.vehicle.train_acceleration_model != AM_ORIGINAL) {
		/* descending */
		/* (5/18) is due to KE being in km/h derived units instead of m/s */
		int64_t slope_dist = (ke_delta - (z_delta * ((400 * 5) / 18) * _settings_game.vehicle.train_slope_steepness)) / stats.uncapped_deceleration_x2;
		dist = std::max<int64_t>(dist, slope_dist);
	}
	return dist;
}

static int GetRealisticBrakingSpeedForDistance(const TrainDecelerationStats &stats, int distance, int end_speed, int z_delta)
{
	/* v^2 = u^2 + 2as */

	auto sqr = [](int64_t speed) -> int64_t { return speed * speed; };

	int64_t target_ke = sqr(end_speed);
	int64_t speed_sqr = target_ke + ((int64_t)stats.deceleration_x2 * (int64_t)distance);

	if (speed_sqr <= REALISTIC_BRAKING_MIN_SPEED * REALISTIC_BRAKING_MIN_SPEED) return REALISTIC_BRAKING_MIN_SPEED;

	if (z_delta < 0 && _settings_game.vehicle.train_acceleration_model != AM_ORIGINAL) {
		/* descending */
		/* (5/18) is due to KE being in km/h derived units instead of m/s */
		int64_t sloped_ke = target_ke + (z_delta * ((400 * 5) / 18) * _settings_game.vehicle.train_slope_steepness);
		int64_t slope_speed_sqr = sloped_ke + ((int64_t)stats.uncapped_deceleration_x2 * (int64_t)distance);
		if (slope_speed_sqr < speed_sqr &&
				_settings_game.vehicle.train_acceleration_model == AM_REALISTIC && GetRailTypeInfo(stats.t->railtype)->acceleration_type != 2) {
			/* calculate speed at which braking would be sufficient */

			uint weight = stats.t->gcache.cached_weight;
			int64_t power_w = (stats.t->gcache.cached_power * 746ll) + (stats.t->tcache.cached_braking_length * (int64_t)RBC_BRAKE_POWER_PER_LENGTH);
			int64_t min_braking_force = (stats.t->tcache.cached_braking_length * (int64_t)RBC_BRAKE_FORCE_PER_LENGTH) + stats.t->gcache.cached_axle_resistance + (weight * 16);

			/* F = (7/8) * (F_min + ((power_w * 18) / (5 * v)))
			 * v^2 = sloped_ke + F * s / (4 * m)
			 * let k = sloped_ke + ((7 * F_min * s) / (8 * 4 * m))
			 * v^3 - k * v - (7 * 18 * power_w * s) / (5 * 8 * 4 * m) = 0
			 * v^3 + p * v + q = 0
			 *   where: p = -k
			 *          q = -(7 * 18 * power_w * s) / (5 * 8 * 4 * m)
			 *
			 * v = cbrt(-q / 2 + sqrt((q^2 / 4) - (k^3 / 27))) + cbrt(-q / 2 - sqrt((q^2 / 4) - (k^3 / 27)))
			 * let r = - q / 2 = (7 * 9 * power_w * s) / (5 * 8 * 4 * m)
			 * let l = k / 3
			 * v = cbrt(r + sqrt(r^2 - l^3)) + cbrt(r - sqrt(r^2 - l^3))
			 */
			int64_t l = (sloped_ke + ((7 * min_braking_force * (int64_t)distance) / (8 * weight))) / 3;
			int64_t r = (7 * 9 * power_w * (int64_t)distance) / (160 * weight);
			int64_t sqrt_factor = (r * r) - (l * l * l);
			if (sqrt_factor >= 0) {
				int64_t part = IntSqrt64(sqrt_factor);
				int32_t v_calc = IntCbrt(r + part);
				int cb2 = r - part;
				if (cb2 > 0) {
					v_calc += IntCbrt(cb2);
				} else if (cb2 < 0) {
					v_calc -= IntCbrt(-cb2);
				}
				int64_t v_calc_sq = sqr(v_calc);
				if (v_calc_sq < speed_sqr && v_calc_sq > slope_speed_sqr) {
					return std::max((int)REALISTIC_BRAKING_MIN_SPEED, v_calc);
				}
			}
		}
		speed_sqr = std::min<int64_t>(speed_sqr, slope_speed_sqr);
	}
	if (speed_sqr <= REALISTIC_BRAKING_MIN_SPEED * REALISTIC_BRAKING_MIN_SPEED) return REALISTIC_BRAKING_MIN_SPEED;
	if (speed_sqr > UINT_MAX) speed_sqr = UINT_MAX;

	return IntSqrt((uint) speed_sqr);
}

void LimitSpeedFromLookAhead(int &max_speed, const TrainDecelerationStats &stats, int current_position, int position, int end_speed, int z_delta)
{
	if (position <= current_position) {
		max_speed = std::min(max_speed, std::max(15, end_speed));
	} else if (end_speed < max_speed) {
		int64_t distance = GetRealisticBrakingDistanceForSpeed(stats, max_speed, end_speed, z_delta);
		if (distance + current_position > position) {
			/* Speed is too fast, we would overshoot */
			if (z_delta < 0 && (position - current_position) < stats.t->gcache.cached_total_length) {
				int effective_length = std::min<int>(stats.t->gcache.cached_total_length, stats.t->tcache.cached_centre_mass * 2);
				if ((position - current_position) < effective_length) {
					/* Reduce z delta near target to compensate for target z not taking into account that z varies across the whole train */
					z_delta = (z_delta * (position - current_position)) / effective_length;
				}
			}
			max_speed = std::min(max_speed, GetRealisticBrakingSpeedForDistance(stats, position - current_position, end_speed, z_delta));
		}
	}
}

static void ApplyLookAheadItem(const Train *v, const TrainReservationLookAheadItem &item, int &max_speed, int &advisory_max_speed,
		VehicleOrderID &current_order_index, const Order *&order, StationID &last_station_visited, const TrainDecelerationStats &stats, int current_position)
{
	auto limit_speed = [&](int position, int end_speed, int z) {
		LimitSpeedFromLookAhead(max_speed, stats, current_position, position, end_speed, z - stats.z_pos);
		advisory_max_speed = std::min(advisory_max_speed, max_speed);
	};
	auto limit_advisory_speed = [&](int position, int end_speed, int z) {
		LimitSpeedFromLookAhead(advisory_max_speed, stats, current_position, position, end_speed, z - stats.z_pos);
	};

	switch (item.type) {
		case TRLIT_STATION: {
			if (order->ShouldStopAtStation(last_station_visited, item.data_id, Waypoint::GetIfValid(item.data_id) != nullptr)) {
				limit_advisory_speed(item.start + PredictStationStoppingLocation(v, order, item.end - item.start, item.data_id), 0, item.z_pos);
				last_station_visited = item.data_id;
			} else if (order->IsType(OT_GOTO_WAYPOINT) && order->GetDestination() == item.data_id && (order->GetWaypointFlags() & OWF_REVERSE)) {
				limit_advisory_speed(item.start + v->gcache.cached_total_length, 0, item.z_pos);
				if (order->IsWaitTimetabled()) last_station_visited = item.data_id;
			}
			if (order->IsBaseStationOrder() && order->GetDestination() == item.data_id && v->GetNumOrders() > 0) {
				current_order_index++;
				AdvanceOrderIndex(v, current_order_index);
				order = v->GetOrder(current_order_index);
				uint16_t order_max_speed = order->GetMaxSpeed();
				if (order_max_speed < UINT16_MAX) limit_advisory_speed(item.start, order_max_speed, item.z_pos);
			}
			break;
		}

		case TRLIT_REVERSE:
			limit_advisory_speed(item.start + v->gcache.cached_total_length, 0, item.z_pos);
			break;

		case TRLIT_TRACK_SPEED:
			limit_speed(item.start, item.data_id, item.z_pos);
			break;

		case TRLIT_SPEED_RESTRICTION:
			if (item.data_id > 0) limit_advisory_speed(item.start, item.data_id, item.z_pos);
			break;

		case TRLIT_SIGNAL:
			if (_settings_game.vehicle.realistic_braking_aspect_limited == TRBALM_ON &&
					(v->lookahead->lookahead_end_position == item.start || v->lookahead->lookahead_end_position == item.start + 1)) {
				limit_advisory_speed(item.start, 0, item.z_pos);
			}
			break;

		case TRLIT_CURVE_SPEED:
			if (_settings_game.vehicle.train_acceleration_model != AM_ORIGINAL) limit_speed(item.start, item.data_id, item.z_pos);
			break;

		case TRLIT_SPEED_ADAPTATION:
			break;
	}
}

static void AdvanceLookAheadPosition(Train *v)
{
	v->lookahead->current_position++;
	if (v->lookahead->zpos_refresh_remaining > 0) v->lookahead->zpos_refresh_remaining--;

	if (v->lookahead->current_position > v->lookahead->reservation_end_position + 8 && v->track != TRACK_BIT_DEPOT) {
		/* Beyond end of lookahead, delete it, it will be recreated later with a new reservation */
		v->lookahead.reset();
		return;
	}

	if (unlikely(v->lookahead->current_position >= (1 << 30))) {
		/* Prevent signed overflow by rebasing all position values */
		const int32_t old_position = v->lookahead->current_position;
		v->lookahead->current_position = 0;
		v->lookahead->reservation_end_position -= old_position;
		v->lookahead->lookahead_end_position -= old_position;
		v->lookahead->next_extend_position -= old_position;
		for (TrainReservationLookAheadItem &item : v->lookahead->items) {
			item.start -= old_position;
			item.end -= old_position;
		}
		for (TrainReservationLookAheadCurve &curve : v->lookahead->curves) {
			curve.position -= old_position;
		}
	}

	while (!v->lookahead->items.empty() && v->lookahead->items.front().end < v->lookahead->current_position) {
		if (v->lookahead->items.front().type == TRLIT_STATION) {
			int trim_position = v->lookahead->current_position - 4;
			for (const Train *u = v; u != nullptr; u = u->Next()) {
				if (HasBit(u->flags, VRF_BEYOND_PLATFORM_END)) {
					trim_position -= u->gcache.cached_veh_length;
				} else {
					break;
				}
			}
			if (v->lookahead->items.front().end >= trim_position) break;
		}
		v->lookahead->items.pop_front();
	}

	if (v->lookahead->current_position == v->lookahead->next_extend_position) {
		SetTrainReservationLookaheadEnd(v);

		/* This may clear the lookahead if it has become invalid */
		TryLongReserveChooseTrainTrackFromReservationEnd(v, true);
		if (v->lookahead == nullptr) return;

		v->lookahead->SetNextExtendPositionIfUnset();
	}
}

/**
 * Calculates the maximum speed information of the vehicle under its current conditions.
 * @return Maximum speed information of the vehicle.
 */
Train::MaxSpeedInfo Train::GetCurrentMaxSpeedInfoInternal(bool update_state) const
{
	int max_speed = _settings_game.vehicle.train_acceleration_model == AM_ORIGINAL ?
			this->gcache.cached_max_track_speed :
			std::min<int>(this->tcache.cached_max_curve_speed, this->gcache.cached_max_track_speed);

	if (this->current_order.IsType(OT_LOADING_ADVANCE)) max_speed = std::min<int>(max_speed, _settings_game.vehicle.through_load_speed_limit);

	int advisory_max_speed = max_speed;

	if (_settings_game.vehicle.train_acceleration_model == AM_REALISTIC && this->lookahead == nullptr) {
		Train *v_platform = const_cast<Train *>(this->GetStationLoadingVehicle());
		TileIndex platform_tile = v_platform->tile;
		if (HasStationTileRail(platform_tile)) {
			StationID sid = GetStationIndex(platform_tile);
			if (this->current_order.ShouldStopAtStation(this, sid, IsRailWaypoint(platform_tile))) {
				int station_ahead;
				int station_length;
				int stop_at = GetTrainStopLocation(sid, platform_tile, v_platform, update_state, &station_ahead, &station_length);

				/* The distance to go is whatever is still ahead of the train minus the
				 * distance from the train's stop location to the end of the platform */
				int distance_to_go = station_ahead / TILE_SIZE - (station_length - stop_at) / TILE_SIZE;

				if (distance_to_go > 0) {
					if (this->UsingRealisticBraking()) {
						advisory_max_speed = std::min(advisory_max_speed, 15 * distance_to_go);
					} else {
						int st_max_speed = 120;

						int delta_v = this->cur_speed / (distance_to_go + 1);
						if (max_speed > (this->cur_speed - delta_v)) {
							st_max_speed = this->cur_speed - (delta_v / 10);
						}

						st_max_speed = std::max(st_max_speed, 25 * distance_to_go);
						max_speed = std::min(max_speed, st_max_speed);
					}
				}
			}
		}
	}

	if (HasBit(this->flags, VRF_CONSIST_SPEED_REDUCTION)) {
		ClrBit(const_cast<Train *>(this)->flags, VRF_CONSIST_SPEED_REDUCTION);
		for (const Train *u = this; u != nullptr; u = u->Next()) {
			if (u->track == TRACK_BIT_DEPOT) {
				SetBit(const_cast<Train *>(this)->flags, VRF_CONSIST_SPEED_REDUCTION);
				if (_settings_game.vehicle.train_acceleration_model == AM_REALISTIC) {
					max_speed = std::min<int>(max_speed, _settings_game.vehicle.rail_depot_speed_limit);
				}
				continue;
			}

			/* Vehicle is on the middle part of a bridge. */
			if (u->track & TRACK_BIT_WORMHOLE && !(u->vehstatus & VS_HIDDEN)) {
				SetBit(const_cast<Train *>(this)->flags, VRF_CONSIST_SPEED_REDUCTION);
				max_speed = std::min<int>(max_speed, GetBridgeSpec(GetBridgeType(u->tile))->speed);
			}
		}
	}

	advisory_max_speed = std::min<int>(advisory_max_speed, this->current_order.GetMaxSpeed());
	if (HasBit(this->flags, VRF_BREAKDOWN_SPEED)) {
		advisory_max_speed = std::min<int>(advisory_max_speed, this->GetBreakdownSpeed());
	}
	if (this->speed_restriction != 0) {
		advisory_max_speed = std::min<int>(advisory_max_speed, this->speed_restriction);
	}
	if (this->signal_speed_restriction != 0 && _settings_game.vehicle.train_speed_adaptation && !HasBit(this->flags, VRF_SPEED_ADAPTATION_EXEMPT)) {
		advisory_max_speed = std::min<int>(advisory_max_speed, this->signal_speed_restriction);
	}
	if (this->reverse_distance >= 1) {
		advisory_max_speed = std::min<int>(advisory_max_speed, ReversingDistanceTargetSpeed(this));
	}

	if (this->UsingRealisticBraking()) {
		if (this->lookahead != nullptr) {
			if (update_state && this->lookahead->zpos_refresh_remaining == 0) {
				this->lookahead->cached_zpos = this->CalculateOverallZPos();
				this->lookahead->zpos_refresh_remaining = this->GetZPosCacheUpdateInterval();
			}
			TrainDecelerationStats stats(this, this->lookahead->cached_zpos);
			if (this->lookahead->flags.Test(TrainReservationLookAheadFlag::DepotEnd)) {
				LimitSpeedFromLookAhead(max_speed, stats, this->lookahead->current_position, this->lookahead->reservation_end_position - TILE_SIZE,
						_settings_game.vehicle.rail_depot_speed_limit, this->lookahead->reservation_end_z - stats.z_pos);
			} else {
				LimitSpeedFromLookAhead(max_speed, stats, this->lookahead->current_position, this->lookahead->reservation_end_position,
						0, this->lookahead->reservation_end_z - stats.z_pos);
			}
			advisory_max_speed = std::min(advisory_max_speed, max_speed);
			VehicleOrderID current_order_index = this->cur_real_order_index;
			const Order *order = &(this->current_order);
			StationID last_station_visited = this->last_station_visited;
			for (const TrainReservationLookAheadItem &item : this->lookahead->items) {
				ApplyLookAheadItem(this, item, max_speed, advisory_max_speed, current_order_index, order, last_station_visited, stats, this->lookahead->current_position);
			}
			if (this->lookahead->flags.Test(TrainReservationLookAheadFlag::ApplyAdvisory)) {
				max_speed = std::min(max_speed, advisory_max_speed);
			}
		} else {
			advisory_max_speed = std::min(advisory_max_speed, 30);
		}
	}

	return { max_speed, advisory_max_speed };
}

/**
 * Calculates the maximum speed of the vehicle under its current conditions.
 * @return Maximum speed of the vehicle.
 */
int Train::GetCurrentMaxSpeed() const
{
	MaxSpeedInfo info = this->GetCurrentMaxSpeedInfo();
	return std::min(info.strict_max_speed, info.advisory_max_speed);
}

uint32_t Train::CalculateOverallZPos() const
{
	if (likely(HasBit(this->vcache.cached_veh_flags, VCF_GV_ZERO_SLOPE_RESIST))) {
		return this->z_pos;
	} else {
		int64_t sum = 0;
		for (const Train *u = this; u != nullptr; u = u->Next()) {
			sum += ((int)u->z_pos * (int)u->tcache.cached_veh_weight);
		}
		return sum / this->gcache.cached_weight;
	}
}

/** Update acceleration of the train from the cached power and weight. */
void Train::UpdateAcceleration()
{
	dbg_assert(this->IsFrontEngine() || this->IsFreeWagon());

	uint power = this->gcache.cached_power;
	uint weight = this->gcache.cached_weight;
	assert(weight != 0);
	this->acceleration = Clamp(power / weight * 4, 1, 255);

	if (_settings_game.vehicle.train_braking_model == TBM_REALISTIC && !GetRailTypeInfo(this->railtype)->ctrl_flags.Test(RailTypeCtrlFlag::NoRealisticBraking) && this->IsFrontEngine()) {
		this->tcache.cached_tflags |= TCF_RL_BRAKING;
		switch (_settings_game.vehicle.train_acceleration_model) {
			default: NOT_REACHED();
			case AM_ORIGINAL:
				this->tcache.cached_uncapped_decel = this->tcache.cached_deceleration = Clamp((this->acceleration * 7) / 2, 1, 200);
				this->tcache.cached_braking_length = this->gcache.cached_total_length;
				break;

			case AM_REALISTIC: {
				int acceleration_type = this->GetAccelerationType();
				bool maglev = (acceleration_type == 2);
				int64_t power_w = power * 746ll;

				/* Increase the effective length used for brake force/power value when using the freight weight multiplier */
				uint length = this->gcache.cached_total_length;
				if (_settings_game.vehicle.freight_trains > 1) {
					uint adjust = (_settings_game.vehicle.freight_trains - 1);
					for (const Train *u = this; u != nullptr; u = u->Next()) {
						if (u->cargo_cap > 0 && CargoSpec::Get(u->cargo_type)->is_freight) {
							length += ((u->gcache.cached_veh_length * adjust) + 1) / 2;
						}
					}
					length = Clamp<uint>(length, 0, UINT16_MAX);
				}
				this->tcache.cached_braking_length = length;

				int64_t min_braking_force = (int64_t)length * (int64_t)RBC_BRAKE_FORCE_PER_LENGTH;
				if (!maglev) {
					/* From GroundVehicle::GetAcceleration()
					 * force = power * 18 / (speed * 5);
					 * resistance += (area * this->gcache.cached_air_drag * speed * speed) / 1000;
					 *
					 * let:
					 * F = force + resistance
					 * P = power
					 * v = speed
					 * d = area * this->gcache.cached_air_drag / 1000
					 *
					 * F = (18 P / 5 v) + d v^2
					 * Minimum occurs at d F / d v = 0
					 * This is v^3 = 9 P / 5 d
					 * If d == 0 or v > max v, evaluate at max v
					 */
					int evaluation_speed = this->vcache.cached_max_speed;
					int area = 14;
					int64_t power_b = power_w + ((int64_t)length * RBC_BRAKE_POWER_PER_LENGTH);
					if (this->gcache.cached_air_drag > 0) {
						uint64_t v_3 = 1800 * (uint64_t)power_b / (area * this->gcache.cached_air_drag);
						evaluation_speed = std::min<int>(evaluation_speed, IntCbrt(v_3));
					}
					if (evaluation_speed > 0) {
						min_braking_force += power_b * 18 / (evaluation_speed * 5);
						min_braking_force += (area * this->gcache.cached_air_drag * evaluation_speed * evaluation_speed) / 1000;
					}

					min_braking_force += this->gcache.cached_axle_resistance;
					int rolling_friction = 16; // 16 is the minimum value of v->GetRollingFriction() for a moving vehicle
					min_braking_force += weight * rolling_friction;
				} else {
					/* From GroundVehicle::GetAcceleration()
					 * Braking force does not decrease with speed,
					 * therefore air drag can be omitted.
					 * There is no rolling/axle drag. */
					min_braking_force += power_w / 25;
				}
				min_braking_force -= (min_braking_force >> 3); // Slightly underestimate braking for defensive driving purposes
				this->tcache.cached_uncapped_decel = Clamp(min_braking_force / (weight * 4), 1, UINT16_MAX);
				this->tcache.cached_deceleration = Clamp(this->tcache.cached_uncapped_decel, 1, GetTrainRealisticBrakingTargetDecelerationLimit(acceleration_type));
				break;
			}
		}
	} else {
		this->tcache.cached_tflags &= ~TCF_RL_BRAKING;
		this->tcache.cached_deceleration = 0;
		this->tcache.cached_uncapped_decel = 0;
		this->tcache.cached_braking_length = this->gcache.cached_total_length;
	}

	if (_settings_game.vehicle.improved_breakdowns) {
		if (_settings_game.vehicle.train_acceleration_model == AM_ORIGINAL) {
			this->breakdown_chance_factor = std::max(128 * 3 / (this->tcache.cached_num_engines + 2), 5);
		}
	}
}

bool Train::ConsistNeedsRepair() const
{
	if (!HasBit(this->flags, VRF_CONSIST_BREAKDOWN)) return false;

	for (const Train *u = this; u != nullptr; u = u->Next()) {
		if (HasBit(u->flags, VRF_NEED_REPAIR)) return true;
	}
	return false;
}

int Train::GetCursorImageOffset() const
{
	if (this->gcache.cached_veh_length != 8 && HasBit(this->flags, VRF_REVERSE_DIRECTION) && !EngInfo(this->engine_type)->misc_flags.Test(EngineMiscFlag::RailFlips)) {
		int reference_width = TRAININFO_DEFAULT_VEHICLE_WIDTH;

		const Engine *e = this->GetEngine();
		if (e->GetGRF() != nullptr && is_custom_sprite(e->u.rail.image_index)) {
			reference_width = e->GetGRF()->traininfo_vehicle_width;
		}

		return ScaleSpriteTrad((this->gcache.cached_veh_length - (int)VEHICLE_LENGTH) * reference_width / (int)VEHICLE_LENGTH);
	}
	return 0;
}

/**
 * Get the width of a train vehicle image in the GUI.
 * @param offset Additional offset for positioning the sprite; set to nullptr if not needed
 * @return Width in pixels
 */
int Train::GetDisplayImageWidth(Point *offset) const
{
	int reference_width = TRAININFO_DEFAULT_VEHICLE_WIDTH;
	int vehicle_pitch = 0;

	const Engine *e = this->GetEngine();
	if (e->GetGRF() != nullptr && is_custom_sprite(e->u.rail.image_index)) {
		reference_width = e->GetGRF()->traininfo_vehicle_width;
		vehicle_pitch = e->GetGRF()->traininfo_vehicle_pitch;
	}

	if (offset != nullptr) {
		if (HasBit(this->flags, VRF_REVERSE_DIRECTION) && !EngInfo(this->engine_type)->misc_flags.Test(EngineMiscFlag::RailFlips)) {
			offset->x = ScaleSpriteTrad(((int)this->gcache.cached_veh_length - (int)VEHICLE_LENGTH / 2) * reference_width / (int)VEHICLE_LENGTH);
		} else {
			offset->x = ScaleSpriteTrad(reference_width) / 2;
		}
		offset->y = ScaleSpriteTrad(vehicle_pitch);
	}
	return ScaleSpriteTrad(this->gcache.cached_veh_length * reference_width / VEHICLE_LENGTH);
}

static SpriteID GetDefaultTrainSprite(uint8_t spritenum, Direction direction)
{
	dbg_assert(IsValidImageIndex<VEH_TRAIN>(spritenum));
	return ((direction + _engine_sprite_add[spritenum]) & _engine_sprite_and[spritenum]) + _engine_sprite_base[spritenum];
}

/**
 * Get the sprite to display the train.
 * @param direction Direction of view/travel.
 * @param image_type Visualisation context.
 * @return Sprite to display.
 */
void Train::GetImage(Direction direction, EngineImageType image_type, VehicleSpriteSeq *result) const
{
	uint8_t spritenum = this->spritenum;

	if (HasBit(this->flags, VRF_REVERSE_DIRECTION)) direction = ReverseDir(direction);

	if (is_custom_sprite(spritenum)) {
		GetCustomVehicleSprite(this, (Direction)(direction + 4 * IS_CUSTOM_SECONDHEAD_SPRITE(spritenum)), image_type, result);
		if (result->IsValid()) return;

		spritenum = this->GetEngine()->original_image_index;
	}

	dbg_assert(IsValidImageIndex<VEH_TRAIN>(spritenum));
	SpriteID sprite = GetDefaultTrainSprite(spritenum, direction);

	if (this->cargo.StoredCount() >= this->cargo_cap / 2U) sprite += _wagon_full_adder[spritenum];

	result->Set(sprite);
}

static void GetRailIcon(EngineID engine, bool rear_head, int &y, EngineImageType image_type, VehicleSpriteSeq *result)
{
	const Engine *e = Engine::Get(engine);
	Direction dir = rear_head ? DIR_E : DIR_W;
	uint8_t spritenum = e->u.rail.image_index;

	if (is_custom_sprite(spritenum)) {
		GetCustomVehicleIcon(engine, dir, image_type, result);
		if (result->IsValid()) {
			if (e->GetGRF() != nullptr) {
				y += ScaleSpriteTrad(e->GetGRF()->traininfo_vehicle_pitch);
			}
			return;
		}

		spritenum = Engine::Get(engine)->original_image_index;
	}

	if (rear_head) spritenum++;

	result->Set(GetDefaultTrainSprite(spritenum, DIR_W));
}

void DrawTrainEngine(int left, int right, int preferred_x, int y, EngineID engine, PaletteID pal, EngineImageType image_type)
{
	if (RailVehInfo(engine)->railveh_type == RAILVEH_MULTIHEAD) {
		int yf = y;
		int yr = y;

		VehicleSpriteSeq seqf, seqr;
		GetRailIcon(engine, false, yf, image_type, &seqf);
		GetRailIcon(engine, true, yr, image_type, &seqr);

		Rect16 rectf = seqf.GetBounds();
		Rect16 rectr = seqr.GetBounds();

		preferred_x = SoftClamp(preferred_x,
				left - UnScaleGUI(rectf.left) + ScaleSpriteTrad(14),
				right - UnScaleGUI(rectr.right) - ScaleSpriteTrad(15));

		seqf.Draw(preferred_x - ScaleSpriteTrad(14), yf, pal, pal == PALETTE_CRASH);
		seqr.Draw(preferred_x + ScaleSpriteTrad(15), yr, pal, pal == PALETTE_CRASH);
	} else {
		VehicleSpriteSeq seq;
		GetRailIcon(engine, false, y, image_type, &seq);

		Rect16 rect = seq.GetBounds();
		preferred_x = SoftClamp(preferred_x,
				left - UnScaleGUI(rect.left),
				right - UnScaleGUI(rect.right));

		seq.Draw(preferred_x, y, pal, pal == PALETTE_CRASH);
	}
}

/**
 * Get the size of the sprite of a train sprite heading west, or both heads (used for lists).
 * @param engine The engine to get the sprite from.
 * @param[out] width The width of the sprite.
 * @param[out] height The height of the sprite.
 * @param[out] xoffs Number of pixels to shift the sprite to the right.
 * @param[out] yoffs Number of pixels to shift the sprite downwards.
 * @param image_type Context the sprite is used in.
 */
void GetTrainSpriteSize(EngineID engine, uint &width, uint &height, int &xoffs, int &yoffs, EngineImageType image_type)
{
	int y = 0;

	VehicleSpriteSeq seq;
	GetRailIcon(engine, false, y, image_type, &seq);

	Rect rect = ConvertRect<Rect16, Rect>(seq.GetBounds());

	width  = UnScaleGUI(rect.Width());
	height = UnScaleGUI(rect.Height());
	xoffs  = UnScaleGUI(rect.left);
	yoffs  = UnScaleGUI(rect.top);

	if (RailVehInfo(engine)->railveh_type == RAILVEH_MULTIHEAD) {
		GetRailIcon(engine, true, y, image_type, &seq);
		rect = ConvertRect<Rect16, Rect>(seq.GetBounds());

		/* Calculate values relative to an imaginary center between the two sprites. */
		width = ScaleSpriteTrad(TRAININFO_DEFAULT_VEHICLE_WIDTH) + UnScaleGUI(rect.right) - xoffs;
		height = std::max<uint>(height, UnScaleGUI(rect.Height()));
		xoffs  = xoffs - ScaleSpriteTrad(TRAININFO_DEFAULT_VEHICLE_WIDTH) / 2;
		yoffs  = std::min(yoffs, UnScaleGUI(rect.top));
	}
}

/**
 * Build a railroad wagon.
 * @param tile     tile of the depot where rail-vehicle is built.
 * @param flags    type of operation.
 * @param e        the engine to build.
 * @param[out] ret the vehicle that has been built.
 * @return the cost of this operation or an error.
 */
static CommandCost CmdBuildRailWagon(TileIndex tile, DoCommandFlags flags, const Engine *e, Vehicle **ret)
{
	const RailVehicleInfo *rvi = &e->u.rail;

	/* Check that the wagon can drive on the track in question */
	if (!IsCompatibleRail(rvi->railtype, GetRailType(tile))) return CommandCost(STR_ERROR_DEPOT_HAS_WRONG_RAIL_TYPE);

	if (flags.Test(DoCommandFlag::Execute)) {
		Train *v = new Train();
		*ret = v;
		v->spritenum = rvi->image_index;

		v->engine_type = e->index;
		v->gcache.first_engine = INVALID_ENGINE; // needs to be set before first callback

		DiagDirection dir = GetRailDepotDirection(tile);

		v->direction = DiagDirToDir(dir);
		v->tile = tile;

		int x = TileX(tile) * TILE_SIZE | _vehicle_initial_x_fract[dir];
		int y = TileY(tile) * TILE_SIZE | _vehicle_initial_y_fract[dir];

		v->x_pos = x;
		v->y_pos = y;
		v->z_pos = GetSlopePixelZ(x, y, true);
		v->owner = _current_company;
		v->track = TRACK_BIT_DEPOT;
		v->vehstatus = VS_HIDDEN | VS_DEFPAL;
		v->reverse_distance = 0;
		v->speed_restriction = 0;
		v->signal_speed_restriction = 0;

		v->SetWagon();

		v->SetFreeWagon();
		InvalidateWindowData(WC_VEHICLE_DEPOT, v->tile.base());

		v->cargo_type = e->GetDefaultCargoType();
		assert(IsValidCargoType(v->cargo_type));
		v->cargo_cap = rvi->capacity;
		v->refit_cap = 0;

		v->railtype = rvi->railtype;

		v->date_of_last_service = EconTime::CurDate();
		v->date_of_last_service_newgrf = CalTime::CurDate();
		v->build_year = CalTime::CurYear();
		v->sprite_seq.Set(SPR_IMG_QUERY);
		v->random_bits = Random();

		v->group_id = DEFAULT_GROUP;

		if (TestVehicleBuildProbability(v, v->engine_type, BuildProbabilityType::Reversed)) SetBit(v->flags, VRF_REVERSE_DIRECTION);
		AddArticulatedParts(v);

		v->UpdatePosition();
		v->First()->ConsistChanged(CCF_ARRANGE);
		UpdateTrainGroupID(v->First());

		CheckConsistencyOfArticulatedVehicle(v);

		/* Try to connect the vehicle to one of free chains of wagons. */
		std::vector<Train *> candidates;
		for (Train *w = Train::From(GetFirstVehicleOnPos(tile, VEH_TRAIN)); w != nullptr; w = w->HashTileNext()) {
			if (w->IsFreeWagon() &&                 ///< A free wagon chain
					w->engine_type == e->index &&   ///< Same type
					w->First() != v &&              ///< Don't connect to ourself
					!(w->vehstatus & VS_CRASHED) && ///< Not crashed/flooded
					w->owner == v->owner) {         ///< Same owner
				candidates.push_back(w);
			}
		}
		std::sort(candidates.begin(), candidates.end(), [](const Train *a, const Train *b) {
			return a->index < b->index;
		});
		for (Train *w : candidates) {
			if (Command<CMD_MOVE_RAIL_VEHICLE>::Do(DoCommandFlag::Execute, v->index, w->Last()->index, MoveRailVehicleFlags::MoveChain).Succeeded()) {
				break;
			}
		}

		InvalidateVehicleTickCaches();
	}

	return CommandCost();
}

/** Move all free vehicles in the depot to the train */
void NormalizeTrainVehInDepot(const Train *u)
{
	assert(u->IsEngine());
	std::vector<Train *> candidates;
	for (Train *v = Train::From(GetFirstVehicleOnPos(u->tile, VEH_TRAIN)); v != nullptr; v = v->HashTileNext()) {
		if (v->IsFreeWagon() &&
				v->track == TRACK_BIT_DEPOT &&
				v->owner == u->owner) {
			candidates.push_back(v);
		}
	}
	std::sort(candidates.begin(), candidates.end(), [](const Train *a, const Train *b) {
		return a->index < b->index;
	});
	for (Train *v : candidates) {
		if (Command<CMD_MOVE_RAIL_VEHICLE>::Do(DoCommandFlag::Execute, v->index, u->index, MoveRailVehicleFlags::MoveChain).Failed()) {
			break;
		}
	}
}

static void AddRearEngineToMultiheadedTrain(Train *v)
{
	Train *u = new Train();
	v->value >>= 1;
	u->value = v->value;
	u->direction = v->direction;
	u->owner = v->owner;
	u->tile = v->tile;
	u->x_pos = v->x_pos;
	u->y_pos = v->y_pos;
	u->z_pos = v->z_pos;
	u->track = TRACK_BIT_DEPOT;
	u->vehstatus = v->vehstatus & ~VS_STOPPED;
	u->spritenum = v->spritenum + 1;
	u->cargo_type = v->cargo_type;
	u->cargo_subtype = v->cargo_subtype;
	u->cargo_cap = v->cargo_cap;
	u->refit_cap = v->refit_cap;
	u->railtype = v->railtype;
	u->engine_type = v->engine_type;
	u->reliability = v->reliability;
	u->reliability_spd_dec = v->reliability_spd_dec;
	u->date_of_last_service = v->date_of_last_service;
	u->date_of_last_service_newgrf = v->date_of_last_service_newgrf;
	u->build_year = v->build_year;
	u->sprite_seq.Set(SPR_IMG_QUERY);
	u->random_bits = Random();
	v->SetMultiheaded();
	u->SetMultiheaded();
	if (v->IsVirtual()) u->SetVirtual();
	v->SetNext(u);
	if (TestVehicleBuildProbability(u, u->engine_type, BuildProbabilityType::Reversed)) SetBit(u->flags, VRF_REVERSE_DIRECTION);
	u->UpdatePosition();

	/* Now we need to link the front and rear engines together */
	v->other_multiheaded_part = u;
	u->other_multiheaded_part = v;
}

/**
 * Build a railroad vehicle.
 * @param tile     tile of the depot where rail-vehicle is built.
 * @param flags    type of operation.
 * @param e        the engine to build.
 * @param[out] ret the vehicle that has been built.
 * @return the cost of this operation or an error.
 */
CommandCost CmdBuildRailVehicle(TileIndex tile, DoCommandFlags flags, const Engine *e, Vehicle **ret)
{
	const RailVehicleInfo *rvi = &e->u.rail;

	if (rvi->railveh_type == RAILVEH_WAGON) return CmdBuildRailWagon(tile, flags, e, ret);

	/* Check if depot and new engine uses the same kind of tracks *
	 * We need to see if the engine got power on the tile to avoid electric engines in non-electric depots */
	if (!HasPowerOnRail(rvi->railtype, GetRailType(tile))) return CommandCost(STR_ERROR_DEPOT_HAS_WRONG_RAIL_TYPE);

	if (flags.Test(DoCommandFlag::Execute)) {
		DiagDirection dir = GetRailDepotDirection(tile);
		int x = TileX(tile) * TILE_SIZE + _vehicle_initial_x_fract[dir];
		int y = TileY(tile) * TILE_SIZE + _vehicle_initial_y_fract[dir];

		Train *v = new Train();
		*ret = v;
		v->direction = DiagDirToDir(dir);
		v->tile = tile;
		v->owner = _current_company;
		v->x_pos = x;
		v->y_pos = y;
		v->z_pos = GetSlopePixelZ(x, y, true);
		v->track = TRACK_BIT_DEPOT;
		SetBit(v->flags, VRF_CONSIST_SPEED_REDUCTION);
		v->vehstatus = VS_HIDDEN | VS_STOPPED | VS_DEFPAL;
		v->spritenum = rvi->image_index;
		v->cargo_type = e->GetDefaultCargoType();
		assert(IsValidCargoType(v->cargo_type));
		v->cargo_cap = rvi->capacity;
		v->refit_cap = 0;
		v->last_station_visited = INVALID_STATION;
		v->last_loading_station = INVALID_STATION;
		v->reverse_distance = 0;
		v->speed_restriction = 0;
		v->signal_speed_restriction = 0;

		v->engine_type = e->index;
		v->gcache.first_engine = INVALID_ENGINE; // needs to be set before first callback

		v->reliability = e->reliability;
		v->reliability_spd_dec = e->reliability_spd_dec;
		v->max_age = e->GetLifeLengthInDays();

		v->railtype = rvi->railtype;

		v->SetServiceInterval(Company::Get(_current_company)->settings.vehicle.servint_trains);
		v->date_of_last_service = EconTime::CurDate();
		v->date_of_last_service_newgrf = CalTime::CurDate();
		v->build_year = CalTime::CurYear();
		v->sprite_seq.Set(SPR_IMG_QUERY);
		v->random_bits = Random();

		if (e->flags.Test(EngineFlag::ExclusivePreview)) SetBit(v->vehicle_flags, VF_BUILT_AS_PROTOTYPE);
		v->SetServiceIntervalIsPercent(Company::Get(_current_company)->settings.vehicle.servint_ispercent);
		AssignBit(v->vehicle_flags, VF_AUTOMATE_TIMETABLE, Company::Get(_current_company)->settings.vehicle.auto_timetable_by_default);
		AssignBit(v->vehicle_flags, VF_TIMETABLE_SEPARATION, Company::Get(_current_company)->settings.vehicle.auto_separation_by_default);

		v->group_id = DEFAULT_GROUP;

		v->SetFrontEngine();
		v->SetEngine();

		if (TestVehicleBuildProbability(v, v->engine_type, BuildProbabilityType::Reversed)) SetBit(v->flags, VRF_REVERSE_DIRECTION);
		v->UpdatePosition();

		if (rvi->railveh_type == RAILVEH_MULTIHEAD) {
			AddRearEngineToMultiheadedTrain(v);
		} else {
			AddArticulatedParts(v);
		}

		v->ConsistChanged(CCF_ARRANGE);
		UpdateTrainGroupID(v);

		CheckConsistencyOfArticulatedVehicle(v);

		InvalidateVehicleTickCaches();
	}

	return CommandCost();
}

static std::vector<Train *> FindGoodVehiclePosList(const Train *src)
{
	EngineID eng = src->engine_type;
	TileIndex tile = src->tile;

	std::vector<Train *> candidates;

	for (Train *dst = Train::From(GetFirstVehicleOnPos(tile, VEH_TRAIN)); dst != nullptr; dst = dst->HashTileNext()) {
		if (dst->IsFreeWagon() && !(dst->vehstatus & VS_CRASHED) && dst->owner == src->owner) {
			/* check so all vehicles in the line have the same engine. */
			Train *t = dst;
			while (t->engine_type == eng) {
				t = t->Next();
				if (t == nullptr) {
					candidates.push_back(dst);
					break;
				}
			}
		}
	}

	std::sort(candidates.begin(), candidates.end(), [](const Train *a, const Train *b) {
		return a->index < b->index;
	});

	return candidates;
}

/** Helper type for lists/vectors of trains */
typedef std::vector<Train *> TrainList;

/**
 * Make a backup of a train into a train list.
 * @param list to make the backup in
 * @param t    the train to make the backup of
 */
static void MakeTrainBackup(TrainList &list, Train *t)
{
	for (; t != nullptr; t = t->Next()) list.push_back(t);
}

/**
 * Restore the train from the backup list.
 * @param list the train to restore.
 */
static void RestoreTrainBackup(TrainList &list)
{
	/* No train, nothing to do. */
	if (list.empty()) return;

	Train *prev = nullptr;
	/* Iterate over the list and rebuild it. */
	for (Train *t : list) {
		if (prev != nullptr) {
			prev->SetNext(t);
		} else if (t->Previous() != nullptr) {
			/* Make sure the head of the train is always the first in the chain. */
			t->Previous()->SetNext(nullptr);
		}
		prev = t;
	}
}

/**
 * Remove the given wagon from its consist.
 * @param part the part of the train to remove.
 * @param chain whether to remove the whole chain.
 */
static void RemoveFromConsist(Train *part, bool chain = false)
{
	Train *tail = chain ? part->Last() : part->GetLastEnginePart();

	/* Unlink at the front, but make it point to the next
	 * vehicle after the to be remove part. */
	if (part->Previous() != nullptr) part->Previous()->SetNext(tail->Next());

	/* Unlink at the back */
	tail->SetNext(nullptr);
}

/**
 * Inserts a chain into the train at dst.
 * @param dst   the place where to append after.
 * @param chain the chain to actually add.
 */
static void InsertInConsist(Train *dst, Train *chain)
{
	/* We do not want to add something in the middle of an articulated part. */
	assert(dst != nullptr && (dst->Next() == nullptr || !dst->Next()->IsArticulatedPart()));

	chain->Last()->SetNext(dst->Next());
	dst->SetNext(chain);
}

/**
 * Normalise the dual heads in the train, i.e. if one is
 * missing move that one to this train.
 * @param t the train to normalise.
 */
static void NormaliseDualHeads(Train *t)
{
	for (; t != nullptr; t = t->GetNextVehicle()) {
		if (!t->IsMultiheaded() || !t->IsEngine()) continue;

		/* Make sure that there are no free cars before next engine */
		Train *u;
		for (u = t; u->Next() != nullptr && !u->Next()->IsEngine(); u = u->Next()) {}

		if (u == t->other_multiheaded_part) continue;

		/* Remove the part from the 'wrong' train */
		RemoveFromConsist(t->other_multiheaded_part);
		/* And add it to the 'right' train */
		InsertInConsist(u, t->other_multiheaded_part);
	}
}

/**
 * Normalise the sub types of the parts in this chain.
 * @param chain the chain to normalise.
 */
static void NormaliseSubtypes(Train *chain)
{
	/* Nothing to do */
	if (chain == nullptr) return;

	/* We must be the first in the chain. */
	assert(chain->Previous() == nullptr);

	/* Set the appropriate bits for the first in the chain. */
	if (chain->IsWagon()) {
		chain->SetFreeWagon();
	} else {
		assert(chain->IsEngine());
		chain->SetFrontEngine();
	}

	/* Now clear the bits for the rest of the chain */
	for (Train *t = chain->Next(); t != nullptr; t = t->Next()) {
		t->ClearFreeWagon();
		t->ClearFrontEngine();
	}
}

/**
 * Check/validate whether we may actually build a new train.
 * @note All vehicles are/were 'heads' of their chains.
 * @param original_dst The original destination chain.
 * @param dst          The destination chain after constructing the train.
 * @param original_src The original source chain.
 * @param src          The source chain after constructing the train.
 * @return possible error of this command.
 */
static CommandCost CheckNewTrain(Train *original_dst, Train *dst, Train *original_src, Train *src)
{
	/* Just add 'new' engines and subtract the original ones.
	 * If that's less than or equal to 0 we can be sure we did
	 * not add any engines (read: trains) along the way. */
	if ((src          != nullptr && src->IsEngine()          ? 1 : 0) +
			(dst          != nullptr && dst->IsEngine()          ? 1 : 0) -
			(original_src != nullptr && original_src->IsEngine() ? 1 : 0) -
			(original_dst != nullptr && original_dst->IsEngine() ? 1 : 0) <= 0) {
		return CommandCost();
	}

	/* Get a free unit number and check whether it's within the bounds.
	 * There will always be a maximum of one new train. */
	if (GetFreeUnitNumber(VEH_TRAIN) <= _settings_game.vehicle.max_trains) return CommandCost();

	return CommandCost(STR_ERROR_TOO_MANY_VEHICLES_IN_GAME);
}

/**
 * Check whether the train parts can be attached.
 * @param t the train to check
 * @return possible error of this command.
 */
static CommandCost CheckTrainAttachment(Train *t)
{
	/* No multi-part train, no need to check. */
	if (t == nullptr || t->Next() == nullptr) return CommandCost();

	/* The maximum length for a train. For each part we decrease this by one
	 * and if the result is negative the train is simply too long. */
	int allowed_len = _settings_game.vehicle.max_train_length * TILE_SIZE - t->gcache.cached_veh_length;

	/* For free-wagon chains, check if they are within the max_train_length limit. */
	if (!t->IsEngine()) {
		t = t->Next();
		while (t != nullptr) {
			allowed_len -= t->gcache.cached_veh_length;

			t = t->Next();
		}

		if (allowed_len < 0) return CommandCost(STR_ERROR_TRAIN_TOO_LONG);
		return CommandCost();
	}

	Train *head = t;
	Train *prev = t;

	/* Break the prev -> t link so it always holds within the loop. */
	t = t->Next();
	prev->SetNext(nullptr);

	/* Make sure the cache is cleared. */
	head->InvalidateNewGRFCache();

	while (t != nullptr) {
		allowed_len -= t->gcache.cached_veh_length;

		Train *next = t->Next();

		/* Unlink the to-be-added piece; it is already unlinked from the previous
		 * part due to the fact that the prev -> t link is broken. */
		t->SetNext(nullptr);

		/* Don't check callback for articulated or rear dual headed parts */
		if (!t->IsArticulatedPart() && !t->IsRearDualheaded()) {
			/* Back up and clear the first_engine data to avoid using wagon override group */
			EngineID first_engine = t->gcache.first_engine;
			t->gcache.first_engine = INVALID_ENGINE;

			/* We don't want the cache to interfere. head's cache is cleared before
			 * the loop and after each callback does not need to be cleared here. */
			t->InvalidateNewGRFCache();

			uint16_t callback = GetVehicleCallbackParent(CBID_TRAIN_ALLOW_WAGON_ATTACH, 0, 0, head->engine_type, t, head);

			/* Restore original first_engine data */
			t->gcache.first_engine = first_engine;

			/* We do not want to remember any cached variables from the test run */
			t->InvalidateNewGRFCache();
			head->InvalidateNewGRFCache();

			if (callback != CALLBACK_FAILED) {
				/* A failing callback means everything is okay */
				StringID error = STR_NULL;

				if (head->GetGRF()->grf_version < 8) {
					if (callback == 0xFD) error = STR_ERROR_INCOMPATIBLE_RAIL_TYPES;
					if (callback  < 0xFD) error = GetGRFStringID(head->GetGRF(), GRFSTR_MISC_GRF_TEXT + callback);
					if (callback >= 0x100) ErrorUnknownCallbackResult(head->GetGRFID(), CBID_TRAIN_ALLOW_WAGON_ATTACH, callback);
				} else {
					if (callback < 0x400) {
						error = GetGRFStringID(head->GetGRF(), GRFSTR_MISC_GRF_TEXT + callback);
					} else {
						switch (callback) {
							case 0x400: // allow if railtypes match (always the case for OpenTTD)
							case 0x401: // allow
								break;

							default:    // unknown reason -> disallow
							case 0x402: // disallow attaching
								error = STR_ERROR_INCOMPATIBLE_RAIL_TYPES;
								break;
						}
					}
				}

				if (error != STR_NULL) return CommandCost(error);
			}
		}

		/* And link it to the new part. */
		prev->SetNext(t);
		prev = t;
		t = next;
	}

	if (allowed_len < 0) return CommandCost(STR_ERROR_TRAIN_TOO_LONG);
	return CommandCost();
}

/**
 * Validate whether we are going to create valid trains.
 * @note All vehicles are/were 'heads' of their chains.
 * @param original_dst The original destination chain.
 * @param dst          The destination chain after constructing the train.
 * @param original_src The original source chain.
 * @param src          The source chain after constructing the train.
 * @param check_limit  Whether to check the vehicle limit.
 * @return possible error of this command.
 */
static CommandCost ValidateTrains(Train *original_dst, Train *dst, Train *original_src, Train *src, bool check_limit)
{
	/* Check whether we may actually construct the trains. */
	CommandCost ret = CheckTrainAttachment(src);
	if (ret.Failed()) return ret;
	ret = CheckTrainAttachment(dst);
	if (ret.Failed()) return ret;

	/* Check whether we need to build a new train. */
	return check_limit ? CheckNewTrain(original_dst, dst, original_src, src) : CommandCost();
}

/**
 * Arrange the trains in the wanted way.
 * @param dst_head   The destination chain of the to be moved vehicle.
 * @param dst        The destination for the to be moved vehicle.
 * @param src_head   The source chain of the to be moved vehicle.
 * @param src        The to be moved vehicle.
 * @param move_chain Whether to move all vehicles after src or not.
 */
static void ArrangeTrains(Train **dst_head, Train *dst, Train **src_head, Train *src, bool move_chain)
{
	/* First determine the front of the two resulting trains */
	if (*src_head == *dst_head) {
		/* If we aren't moving part(s) to a new train, we are just moving the
		 * front back and there is not destination head. */
		*dst_head = nullptr;
	} else if (*dst_head == nullptr) {
		/* If we are moving to a new train the head of the move train would become
		 * the head of the new vehicle. */
		*dst_head = src;
	}

	if (src == *src_head) {
		/* If we are moving the front of a train then we are, in effect, creating
		 * a new head for the train. Point to that. Unless we are moving the whole
		 * train in which case there is not 'source' train anymore.
		 * In case we are a multiheaded part we want the complete thing to come
		 * with us, so src->GetNextUnit(), however... when we are e.g. a wagon
		 * that is followed by a rear multihead we do not want to include that. */
		*src_head = move_chain ? nullptr :
				(src->IsMultiheaded() ? src->GetNextUnit() : src->GetNextVehicle());
	}

	/* Now it's just simply removing the part that we are going to move from the
	 * source train and *if* the destination is a not a new train add the chain
	 * at the destination location. */
	RemoveFromConsist(src, move_chain);
	if (*dst_head != src) InsertInConsist(dst, src);

	/* Now normalise the dual heads, that is move the dual heads around in such
	 * a way that the head and rear of a dual head are in the same train */
	NormaliseDualHeads(*src_head);
	NormaliseDualHeads(*dst_head);
}

/**
 * Normalise the head of the train again, i.e. that is tell the world that
 * we have changed and update all kinds of variables.
 * @param head the train to update.
 */
static void NormaliseTrainHead(Train *head)
{
	/* Not much to do! */
	if (head == nullptr) return;

	/* Tell the 'world' the train changed. */
	head->ConsistChanged(CCF_ARRANGE);
	UpdateTrainGroupID(head);
	SetBit(head->flags, VRF_CONSIST_SPEED_REDUCTION);

	/* Not a front engine, i.e. a free wagon chain. No need to do more. */
	if (!head->IsFrontEngine()) return;

	/* Update the refit button and window */
	InvalidateWindowData(WC_VEHICLE_REFIT, head->index, VIWD_CONSIST_CHANGED);
	SetWindowWidgetDirty(WC_VEHICLE_VIEW, head->index, WID_VV_REFIT);

	/* If we don't have a unit number yet, set one. */
	if (head->unitnumber != 0 || HasBit(head->subtype, GVSF_VIRTUAL)) return;
	head->unitnumber = Company::Get(head->owner)->freeunits[head->type].UseID(GetFreeUnitNumber(VEH_TRAIN));
}

CommandCost CmdMoveVirtualRailVehicle(DoCommandFlags flags, VehicleID src_veh, VehicleID dest_veh, MoveRailVehicleFlags move_flags)
{
	Train *src = Train::GetIfValid(src_veh);
	if (src == nullptr || !src->IsVirtual()) return CMD_ERROR;

	return CmdMoveRailVehicle(flags, src_veh, dest_veh, move_flags | MoveRailVehicleFlags::Virtual);
}

/**
 * Move a rail vehicle around inside the depot.
 * @param flags type of operation
 *              Note: DoCommandFlag::AutoReplace is set when autoreplace tries to undo its modifications or moves vehicles to temporary locations inside the depot.
 * @param src_veh source vehicle index
 * @param dest_veh what wagon to put the source wagon AFTER, XXX - INVALID_VEHICLE to make a new line
 * @param move_chain move all vehicles following the source vehicle
 * @return the cost of this operation or an error
 */
CommandCost CmdMoveRailVehicle(DoCommandFlags flags, VehicleID src_veh, VehicleID dest_veh, MoveRailVehicleFlags move_flags)
{
	bool move_chain = HasFlag(move_flags, MoveRailVehicleFlags::MoveChain);
	bool new_head = HasFlag(move_flags, MoveRailVehicleFlags::NewHead);

	Train *src = Train::GetIfValid(src_veh);
	if (src == nullptr) return CMD_ERROR;

	CommandCost ret = CheckOwnership(src->owner);
	if (ret.Failed()) return ret;

	/* Do not allow moving crashed vehicles inside the depot, it is likely to cause asserts later */
	if (src->vehstatus & VS_CRASHED) return CMD_ERROR;

	if (src->IsVirtual() != HasFlag(move_flags, MoveRailVehicleFlags::Virtual)) return CMD_ERROR;

	/* if nothing is selected as destination, try and find a matching vehicle to drag to. */
	Train *dst;
	if (dest_veh == INVALID_VEHICLE) {
		if (!src->IsEngine() && !src->IsVirtual() && !flags.Test(DoCommandFlag::AutoReplace)) {
			/* Try each possible destination target, if none succeed do not append to a free wagon chain */
			std::vector<Train *> destination_candidates = FindGoodVehiclePosList(src);
			for (Train *try_dest : destination_candidates) {
				CommandCost cost = CmdMoveRailVehicle(flags, src_veh, try_dest->index, move_flags);
				if (cost.Succeeded()) return cost;
			}
		}
		dst = nullptr;
	} else {
		dst = Train::GetIfValid(dest_veh);
		if (dst == nullptr) return CMD_ERROR;

		CommandCost ret = CheckOwnership(dst->owner);
		if (ret.Failed()) return ret;

		/* Do not allow appending to crashed vehicles, too */
		if (dst->vehstatus & VS_CRASHED) return CMD_ERROR;

		if (dst->IsVirtual() != HasFlag(move_flags, MoveRailVehicleFlags::Virtual)) return CMD_ERROR;
	}

	/* if an articulated part is being handled, deal with its parent vehicle */
	src = src->GetFirstEnginePart();
	if (dst != nullptr) {
		dst = dst->GetFirstEnginePart();
	}

	/* don't move the same vehicle.. */
	if (src == dst) return CommandCost();

	/* locate the head of the two chains */
	Train *src_head = src->First();
	assert(HasBit(src_head->subtype, GVSF_VIRTUAL) == HasBit(src->subtype, GVSF_VIRTUAL));
	Train *dst_head;
	if (dst != nullptr) {
		dst_head = dst->First();
		assert(HasBit(dst_head->subtype, GVSF_VIRTUAL) == HasBit(dst->subtype, GVSF_VIRTUAL));
		if (dst_head->tile != src_head->tile) return CMD_ERROR;
		/* Now deal with articulated part of destination wagon */
		dst = dst->GetLastEnginePart();
	} else {
		dst_head = nullptr;
	}

	if (src->IsRearDualheaded()) return CommandCost(STR_ERROR_REAR_ENGINE_FOLLOW_FRONT);

	/* When moving all wagons, we can't have the same src_head and dst_head */
	if (move_chain && src_head == dst_head) return CommandCost();

	/* When moving a multiheaded part to be place after itself, bail out. */
	if (!move_chain && dst != nullptr && dst->IsRearDualheaded() && src == dst->other_multiheaded_part) return CommandCost();

	/* Check if all vehicles in the source train are stopped inside a depot. */
	/* Do this check only if the vehicle to be moved is non-virtual */
	if (!HasFlag(move_flags, MoveRailVehicleFlags::Virtual)) {
		if (!src_head->IsStoppedInDepot()) return CommandCost(STR_ERROR_TRAINS_CAN_ONLY_BE_ALTERED_INSIDE_A_DEPOT);
	}

	/* Check if all vehicles in the destination train are stopped inside a depot. */
	/* Do this check only if the destination vehicle is non-virtual */
	if (!HasFlag(move_flags, MoveRailVehicleFlags::Virtual)) {
		if (dst_head != nullptr && !dst_head->IsStoppedInDepot()) return CommandCost(STR_ERROR_TRAINS_CAN_ONLY_BE_ALTERED_INSIDE_A_DEPOT);
	}

	/* First make a backup of the order of the trains. That way we can do
	 * whatever we want with the order and later on easily revert. */
	TrainList original_src;
	TrainList original_dst;

	MakeTrainBackup(original_src, src_head);
	MakeTrainBackup(original_dst, dst_head);

	/* Also make backup of the original heads as ArrangeTrains can change them.
	 * For the destination head we do not care if it is the same as the source
	 * head because in that case it's just a copy. */
	Train *original_src_head = src_head;
	Train *original_dst_head = (dst_head == src_head ? nullptr : dst_head);

	/* We want this information from before the rearrangement, but execute this after the validation.
	 * original_src_head can't be nullptr; src is by definition != nullptr, so src_head can't be nullptr as
	 * src->GetFirst() always yields non-nullptr, so eventually original_src_head != nullptr as well. */
	bool original_src_head_front_engine = original_src_head->IsFrontEngine();
	bool original_dst_head_front_engine = original_dst_head != nullptr && original_dst_head->IsFrontEngine();

	/* (Re)arrange the trains in the wanted arrangement. */
	ArrangeTrains(&dst_head, dst, &src_head, src, move_chain);

	if (!flags.Test(DoCommandFlag::AutoReplace)) {
		/* If the autoreplace flag is set we do not need to test for the validity
		 * because we are going to revert the train to its original state. As we
		 * assume the original state was correct autoreplace can skip this. */
		ret = ValidateTrains(original_dst_head, dst_head, original_src_head, src_head, true);
		if (ret.Failed()) {
			/* Restore the train we had. */
			RestoreTrainBackup(original_src);
			RestoreTrainBackup(original_dst);
			return ret;
		}
	}

	/* do it? */
	if (flags.Test(DoCommandFlag::Execute)) {
		/* Remove old heads from the statistics */
		if (original_src_head_front_engine) GroupStatistics::CountVehicle(original_src_head, -1);
		if (original_dst_head_front_engine) GroupStatistics::CountVehicle(original_dst_head, -1);

		/* First normalise the sub types of the chains. */
		NormaliseSubtypes(src_head);
		NormaliseSubtypes(dst_head);

		/* There are 14 different cases:
		 *  1) front engine gets moved to a new train, it stays a front engine.
		 *     a) the 'next' part is a wagon that becomes a free wagon chain.
		 *     b) the 'next' part is an engine that becomes a front engine.
		 *     c) there is no 'next' part, nothing else happens
		 *  2) front engine gets moved to another train, it is not a front engine anymore
		 *     a) the 'next' part is a wagon that becomes a free wagon chain.
		 *     b) the 'next' part is an engine that becomes a front engine.
		 *     c) there is no 'next' part, nothing else happens
		 *  3) front engine gets moved to later in the current train, it is not a front engine anymore.
		 *     a) the 'next' part is a wagon that becomes a free wagon chain.
		 *     b) the 'next' part is an engine that becomes a front engine.
		 *  4) free wagon gets moved
		 *     a) the 'next' part is a wagon that becomes a free wagon chain.
		 *     b) the 'next' part is an engine that becomes a front engine.
		 *     c) there is no 'next' part, nothing else happens
		 *  5) non front engine gets moved and becomes a new train, nothing else happens
		 *  6) non front engine gets moved within a train / to another train, nothing happens
		 *  7) wagon gets moved, nothing happens
		 */
		if (src == original_src_head && src->IsEngine() && (!src->IsFrontEngine() || new_head)) {
			/* Cases #2 and #3: the front engine gets trashed. */
			CloseWindowById(WC_VEHICLE_VIEW, src->index);
			CloseWindowById(WC_VEHICLE_ORDERS, src->index);
			CloseWindowById(WC_VEHICLE_REFIT, src->index);
			CloseWindowById(WC_VEHICLE_DETAILS, src->index);
			CloseWindowById(WC_VEHICLE_TIMETABLE, src->index);
			CloseWindowById(WC_SCHDISPATCH_SLOTS, src->index);
			DeleteNewGRFInspectWindow(GSF_TRAINS, src->index.base());
			SetWindowDirty(WC_COMPANY, _current_company);

			if (src_head != nullptr && src_head->IsFrontEngine()) {
				/* Cases #?b: Transfer order, unit number and other stuff
				 * to the new front engine. */
				src_head->orders = src->orders;
				if (src_head->orders != nullptr) src_head->AddToShared(src);
				src_head->CopyVehicleConfigAndStatistics(src);
			}
			/* Remove stuff not valid anymore for non-front engines. */
			DeleteVehicleOrders(src);
			src->ReleaseUnitNumber();
			src->dispatch_records.clear();
			if (!_settings_game.vehicle.non_leading_engines_keep_name) {
				src->name.clear();
			}
			if (HasBit(src->vehicle_flags, VF_HAVE_SLOT)) {
				TraceRestrictRemoveVehicleFromAllSlots(src->index);
				ClrBit(src->vehicle_flags, VF_HAVE_SLOT);
			}
			ClrBit(src->vehicle_flags, VF_REPLACEMENT_PENDING);
			OrderBackup::ClearVehicle(src);
		}

		/* We weren't a front engine but are becoming one. So
		 * we should be put in the default group. */
		if ((original_src_head != src || new_head) && dst_head == src) {
			SetTrainGroupID(src, DEFAULT_GROUP);
			SetWindowDirty(WC_COMPANY, _current_company);
		}

		/* Handle 'new engine' part of cases #1b, #2b, #3b, #4b and #5 in NormaliseTrainHead. */
		NormaliseTrainHead(src_head);
		NormaliseTrainHead(dst_head);

		/* Add new heads to statistics.
		 * This should be done after NormaliseTrainHead due to engine total limit checks in GetFreeUnitNumber. */
		if (src_head != nullptr && src_head->IsFrontEngine()) GroupStatistics::CountVehicle(src_head, 1);
		if (dst_head != nullptr && dst_head->IsFrontEngine()) GroupStatistics::CountVehicle(dst_head, 1);

		if (!flags.Test(DoCommandFlag::NoCargoCapacityCheck)) {
			CheckCargoCapacity(src_head);
			CheckCargoCapacity(dst_head);
		}

		if (src_head != nullptr) {
			src_head->last_loading_station = INVALID_STATION;
			ClrBit(src_head->vehicle_flags, VF_LAST_LOAD_ST_SEP);
		}
		if (dst_head != nullptr) {
			dst_head->last_loading_station = INVALID_STATION;
			ClrBit(dst_head->vehicle_flags, VF_LAST_LOAD_ST_SEP);
		}

		if (src_head != nullptr) src_head->First()->MarkDirty();
		if (dst_head != nullptr) dst_head->First()->MarkDirty();

		/* We are undoubtedly changing something in the depot and train list. */
		/* But only if the moved vehicle is not virtual */
		if (!HasBit(src->subtype, GVSF_VIRTUAL)) {
			InvalidateWindowData(WC_VEHICLE_DEPOT, src->tile.base());
			InvalidateWindowClassesData(WC_TRAINS_LIST, 0);
			InvalidateWindowClassesData(WC_TRACE_RESTRICT_SLOTS, 0);
			InvalidateWindowClassesData(WC_DEPARTURES_BOARD, 0);
		}
	} else {
		/* We don't want to execute what we're just tried. */
		RestoreTrainBackup(original_src);
		RestoreTrainBackup(original_dst);
	}

	InvalidateVehicleTickCaches();

	return CommandCost();
}

/**
 * Sell a (single) train wagon/engine.
 * @param flags type of operation
 * @param t     the train wagon to sell
 * @param sell_chain  the selling mode
 * - sell_chain = false: only sell the single dragged wagon/engine (and any belonging rear-engines)
 * - sell_chain = true:  sell the vehicle and all vehicles following it in the chain
 *                       if the wagon is dragged, don't delete the possibly belonging rear-engine to some front
 * @param backup_order make order backup?
 * @param user  the user for the order backup.
 * @return the cost of this operation or an error
 */
CommandCost CmdSellRailWagon(DoCommandFlags flags, Vehicle *t, bool sell_chain, bool backup_order, ClientID user)
{
	Train *v = Train::From(t)->GetFirstEnginePart();
	Train *first = v->First();

	if (v->IsRearDualheaded()) return CommandCost(STR_ERROR_REAR_ENGINE_FOLLOW_FRONT);

	/* First make a backup of the order of the train. That way we can do
	 * whatever we want with the order and later on easily revert. */
	TrainList original;
	MakeTrainBackup(original, first);

	/* We need to keep track of the new head and the head of what we're going to sell. */
	Train *new_head = first;
	Train *sell_head = nullptr;

	/* Split the train in the wanted way. */
	ArrangeTrains(&sell_head, nullptr, &new_head, v, sell_chain);

	/* We don't need to validate the second train; it's going to be sold. */
	CommandCost ret = ValidateTrains(nullptr, nullptr, first, new_head, !flags.Test(DoCommandFlag::AutoReplace));
	if (ret.Failed()) {
		/* Restore the train we had. */
		RestoreTrainBackup(original);
		return ret;
	}

	if (first->orders == nullptr && !OrderList::CanAllocateItem()) {
		/* Restore the train we had. */
		RestoreTrainBackup(original);
		return CommandCost(STR_ERROR_NO_MORE_SPACE_FOR_ORDERS);
	}

	CommandCost cost(EXPENSES_NEW_VEHICLES);
	for (Train *part = sell_head; part != nullptr; part = part->Next()) cost.AddCost(-part->value);

	/* do it? */
	if (flags.Test(DoCommandFlag::Execute)) {
		/* First normalise the sub types of the chain. */
		NormaliseSubtypes(new_head);

		if (v == first && !sell_chain && new_head != nullptr && new_head->IsFrontEngine()) {
			if (v->IsEngine()) {
				/* We are selling the front engine. In this case we want to
				 * 'give' the order, unit number and such to the new head. */
				new_head->orders = first->orders;
				new_head->AddToShared(first);
				DeleteVehicleOrders(first);

				/* Copy other important data from the front engine */
				new_head->CopyVehicleConfigAndStatistics(first);
				new_head->speed_restriction = first->speed_restriction;
				AssignBit(Train::From(new_head)->flags, VRF_SPEED_ADAPTATION_EXEMPT, HasBit(Train::From(first)->flags, VRF_SPEED_ADAPTATION_EXEMPT));
			}
			GroupStatistics::CountVehicle(new_head, 1); // after copying over the profit, if required
		} else if (v->IsPrimaryVehicle() && backup_order) {
			OrderBackup::Backup(v, user);
		}

		/* We need to update the information about the train. */
		NormaliseTrainHead(new_head);

		/* We are undoubtedly changing something in the depot and train list. */
		/* Unless its a virtual train */
		if (!HasBit(v->subtype, GVSF_VIRTUAL)) {
			InvalidateWindowData(WC_VEHICLE_DEPOT, v->tile.base());
			InvalidateWindowClassesData(WC_TRAINS_LIST, 0);
			InvalidateWindowClassesData(WC_TRACE_RESTRICT_SLOTS, 0);
			InvalidateWindowClassesData(WC_DEPARTURES_BOARD, 0);
		}

		/* Actually delete the sold 'goods' */
		delete sell_head;
	} else {
		/* We don't want to execute what we're just tried. */
		RestoreTrainBackup(original);
	}

	return cost;
}

void Train::UpdateDeltaXY()
{
	/* Set common defaults. */
	this->x_offs    = -1;
	this->y_offs    = -1;
	this->x_extent  =  3;
	this->y_extent  =  3;
	this->z_extent  =  6;
	this->x_bb_offs =  0;
	this->y_bb_offs =  0;

	/* Set if flipped and engine is NOT flagged with custom flip handling. */
	int flipped = HasBit(this->flags, VRF_REVERSE_DIRECTION) && !EngInfo(this->engine_type)->misc_flags.Test(EngineMiscFlag::RailFlips);
	/* If flipped and vehicle length is odd, we need to adjust the bounding box offset slightly. */
	int flip_offs = flipped && (this->gcache.cached_veh_length & 1);

	Direction dir = this->direction;
	if (flipped) dir = ReverseDir(dir);

	if (!IsDiagonalDirection(dir)) {
		static const int _sign_table[] =
		{
			/* x, y */
			-1, -1, // DIR_N
			-1,  1, // DIR_E
			 1,  1, // DIR_S
			 1, -1, // DIR_W
		};

		int half_shorten = (VEHICLE_LENGTH - this->gcache.cached_veh_length + flipped) / 2;

		/* For all straight directions, move the bound box to the centre of the vehicle, but keep the size. */
		this->x_offs -= half_shorten * _sign_table[dir];
		this->y_offs -= half_shorten * _sign_table[dir + 1];
		this->x_extent += this->x_bb_offs = half_shorten * _sign_table[dir];
		this->y_extent += this->y_bb_offs = half_shorten * _sign_table[dir + 1];
	} else {
		switch (dir) {
				/* Shorten southern corner of the bounding box according the vehicle length
				 * and center the bounding box on the vehicle. */
			case DIR_NE:
				this->x_offs    = 1 - (this->gcache.cached_veh_length + 1) / 2 + flip_offs;
				this->x_extent  = this->gcache.cached_veh_length - 1;
				this->x_bb_offs = -1;
				break;

			case DIR_NW:
				this->y_offs    = 1 - (this->gcache.cached_veh_length + 1) / 2 + flip_offs;
				this->y_extent  = this->gcache.cached_veh_length - 1;
				this->y_bb_offs = -1;
				break;

				/* Move northern corner of the bounding box down according to vehicle length
				 * and center the bounding box on the vehicle. */
			case DIR_SW:
				this->x_offs    = 1 + (this->gcache.cached_veh_length + 1) / 2 - VEHICLE_LENGTH - flip_offs;
				this->x_extent  = VEHICLE_LENGTH - 1;
				this->x_bb_offs = VEHICLE_LENGTH - this->gcache.cached_veh_length - 1;
				break;

			case DIR_SE:
				this->y_offs    = 1 + (this->gcache.cached_veh_length + 1) / 2 - VEHICLE_LENGTH - flip_offs;
				this->y_extent  = VEHICLE_LENGTH - 1;
				this->y_bb_offs = VEHICLE_LENGTH - this->gcache.cached_veh_length - 1;
				break;

			default:
				NOT_REACHED();
		}
	}
}

/**
 * Mark a train as stuck and stop it if it isn't stopped right now.
 * @param v %Train to mark as being stuck.
 */
static void MarkTrainAsStuck(Train *v, bool waiting_restriction = false)
{
	if (!HasBit(v->flags, VRF_TRAIN_STUCK)) {
		/* It is the first time the problem occurred, set the "train stuck" flag. */
		SetBit(v->flags, VRF_TRAIN_STUCK);
		AssignBit(v->flags, VRF_WAITING_RESTRICTION, waiting_restriction);

		v->wait_counter = 0;

		/* Stop train */
		v->cur_speed = 0;
		v->subspeed = 0;
		v->SetLastSpeed();

		SetWindowWidgetDirty(WC_VEHICLE_VIEW, v->index, WID_VV_START_STOP);
	} else if (waiting_restriction != HasBit(v->flags, VRF_WAITING_RESTRICTION)) {
		ToggleBit(v->flags, VRF_WAITING_RESTRICTION);
		SetWindowWidgetDirty(WC_VEHICLE_VIEW, v->index, WID_VV_START_STOP);
	}
}

/**
 * Swap the two up/down flags in two ways:
 * - Swap values of \a swap_flag1 and \a swap_flag2, and
 * - If going up previously (#GVF_GOINGUP_BIT set), the #GVF_GOINGDOWN_BIT is set, and vice versa.
 * @param[in,out] swap_flag1 First train flag.
 * @param[in,out] swap_flag2 Second train flag.
 */
static void SwapTrainFlags(uint16_t *swap_flag1, uint16_t *swap_flag2)
{
	uint16_t flag1 = *swap_flag1;
	uint16_t flag2 = *swap_flag2;

	/* Clear the flags */
	ClrBit(*swap_flag1, GVF_GOINGUP_BIT);
	ClrBit(*swap_flag1, GVF_GOINGDOWN_BIT);
	ClrBit(*swap_flag1, GVF_CHUNNEL_BIT);
	ClrBit(*swap_flag2, GVF_GOINGUP_BIT);
	ClrBit(*swap_flag2, GVF_GOINGDOWN_BIT);
	ClrBit(*swap_flag2, GVF_CHUNNEL_BIT);

	/* Reverse the rail-flags (if needed) */
	if (HasBit(flag1, GVF_GOINGUP_BIT)) {
		SetBit(*swap_flag2, GVF_GOINGDOWN_BIT);
	} else if (HasBit(flag1, GVF_GOINGDOWN_BIT)) {
		SetBit(*swap_flag2, GVF_GOINGUP_BIT);
	}
	if (HasBit(flag2, GVF_GOINGUP_BIT)) {
		SetBit(*swap_flag1, GVF_GOINGDOWN_BIT);
	} else if (HasBit(flag2, GVF_GOINGDOWN_BIT)) {
		SetBit(*swap_flag1, GVF_GOINGUP_BIT);
	}
	if (HasBit(flag1, GVF_CHUNNEL_BIT)) {
		SetBit(*swap_flag2, GVF_CHUNNEL_BIT);
	}
	if (HasBit(flag2, GVF_CHUNNEL_BIT)) {
		SetBit(*swap_flag1, GVF_CHUNNEL_BIT);
	}
}

/**
 * Updates some variables after swapping the vehicle.
 * @param v swapped vehicle
 */
static void UpdateStatusAfterSwap(Train *v)
{
	v->InvalidateImageCache();

	/* Reverse the direction. */
	if (v->track != TRACK_BIT_DEPOT) v->direction = ReverseDir(v->direction);

	v->UpdateIsDrawn();

	/* Call the proper EnterTile function unless we are in a wormhole. */
	if (!(v->track & TRACK_BIT_WORMHOLE)) {
		VehicleEnterTile(v, v->tile, v->x_pos, v->y_pos);
	} else {
		/* VehicleEnter_TunnelBridge() may set TRACK_BIT_WORMHOLE when the vehicle
		 * is on the last bit of the bridge head (frame == TILE_SIZE - 1).
		 * If we were swapped with such a vehicle, we have set TRACK_BIT_WORMHOLE,
		 * when we shouldn't have. Check if this is the case. */
		TileIndex vt = TileVirtXY(v->x_pos, v->y_pos);
		if (IsTileType(vt, MP_TUNNELBRIDGE)) {
			VehicleEnterTile(v, vt, v->x_pos, v->y_pos);
			if (!(v->track & TRACK_BIT_WORMHOLE) && IsBridgeTile(v->tile)) {
				/* We have just left the wormhole, possibly set the
				 * "goingdown" bit. UpdateInclination() can be used
				 * because we are at the border of the tile. */
				v->UpdatePosition();
				v->UpdateInclination(true, true);
				return;
			}
		}
	}

	v->UpdatePosition();
	if (v->track & TRACK_BIT_WORMHOLE) v->UpdateInclination(false, false, true);
	v->UpdateViewport(true, true);
}

/**
 * Swap vehicles \a l and \a r in consist \a v, and reverse their direction.
 * @param v Consist to change.
 * @param l %Vehicle index in the consist of the first vehicle.
 * @param r %Vehicle index in the consist of the second vehicle.
 */
void ReverseTrainSwapVeh(Train *v, int l, int r)
{
	Train *a, *b;

	/* locate vehicles to swap */
	for (a = v; l != 0; l--) a = a->Next();
	for (b = v; r != 0; r--) b = b->Next();

	if (a != b) {
		/* swap the hidden bits */
		{
			uint16_t tmp = (a->vehstatus & ~VS_HIDDEN) | (b->vehstatus & VS_HIDDEN);
			b->vehstatus = (b->vehstatus & ~VS_HIDDEN) | (a->vehstatus & VS_HIDDEN);
			a->vehstatus = tmp;
		}

		Swap(a->track, b->track);
		Swap(a->direction, b->direction);
		Swap(a->x_pos, b->x_pos);
		Swap(a->y_pos, b->y_pos);
		Swap(a->tile,  b->tile);
		Swap(a->z_pos, b->z_pos);

		SwapTrainFlags(&a->gv_flags, &b->gv_flags);

		UpdateStatusAfterSwap(a);
		UpdateStatusAfterSwap(b);
	} else {
		/* Swap GVF_GOINGUP_BIT/GVF_GOINGDOWN_BIT.
		 * This is a little bit redundant way, a->gv_flags will
		 * be (re)set twice, but it reduces code duplication */
		SwapTrainFlags(&a->gv_flags, &a->gv_flags);
		UpdateStatusAfterSwap(a);
	}
}


/**
 * Check if the vehicle is a train
 * @param v vehicle on tile
 * @return v if it is a train, nullptr otherwise
 */
static Vehicle *TrainOnTileEnum(Vehicle *v, void *)
{
	return v;
}

/**
 * Check if a level crossing tile has a train on it
 * @param tile tile to test
 * @return true if a train is on the crossing
 * @pre tile is a level crossing
 */
bool TrainOnCrossing(TileIndex tile)
{
	assert(IsLevelCrossingTile(tile));

	return HasVehicleOnPos(tile, VEH_TRAIN, nullptr, &TrainOnTileEnum);
}


/**
 * Checks if a train is approaching a rail-road crossing
 * @param v vehicle on tile
 * @param data tile with crossing we are testing
 * @return v if it is approaching a crossing, nullptr otherwise
 */
static Vehicle *TrainApproachingCrossingEnum(Vehicle *v, void *data)
{
	if ((v->vehstatus & VS_CRASHED)) return nullptr;

	Train *t = Train::From(v);
	if (!t->IsFrontEngine()) return nullptr;

	TileIndex tile = (TileIndex) reinterpret_cast<uintptr_t>(data);

	if (TrainApproachingCrossingTile(t) != tile) return nullptr;

	return t;
}


/**
 * Finds a vehicle approaching rail-road crossing
 * @param tile tile to test
 * @return true if a vehicle is approaching the crossing
 * @pre tile is a rail-road crossing
 */
static bool TrainApproachingCrossing(TileIndex tile)
{
	dbg_assert_tile(IsLevelCrossingTile(tile), tile);

	DiagDirection dir = AxisToDiagDir(GetCrossingRailAxis(tile));
	TileIndex tile_from = tile + TileOffsByDiagDir(dir);

	if (HasVehicleOnPos(tile_from, VEH_TRAIN, reinterpret_cast<void *>((uintptr_t)tile.base()), &TrainApproachingCrossingEnum)) return true;

	dir = ReverseDiagDir(dir);
	tile_from = tile + TileOffsByDiagDir(dir);

	return HasVehicleOnPos(tile_from, VEH_TRAIN, reinterpret_cast<void *>((uintptr_t)tile.base()), &TrainApproachingCrossingEnum);
}

/** Check if the crossing should be closed
 *  @return train on crossing || train approaching crossing || reserved
 */
static inline bool CheckLevelCrossing(TileIndex tile)
{
	/* reserved || train on crossing || train approaching crossing */
	return HasCrossingReservation(tile) || TrainOnCrossing(tile) || TrainApproachingCrossing(tile);
}

/**
 * Sets correct crossing state
 * @param tile tile to update
 * @param sound should we play sound?
 * @param is_forced force set the crossing state to that of forced_state
 * @param forced_state the crossing state to set when using is_forced
 * @pre tile is a rail-road crossing
 */
static void UpdateLevelCrossingTile(TileIndex tile, bool sound, bool is_forced, bool forced_state)
{
	dbg_assert_tile(IsLevelCrossingTile(tile), tile);
	bool new_state;

	if (is_forced) {
		new_state = forced_state;
	} else {
		new_state = CheckLevelCrossing(tile);
	}

	if (new_state != IsCrossingBarred(tile)) {
		if (new_state && sound) {
			if (_settings_client.sound.ambient) SndPlayTileFx(SND_0E_LEVEL_CROSSING, tile);
		}
		SetCrossingBarred(tile, new_state);
		MarkTileDirtyByTile(tile, VMDF_NOT_MAP_MODE);
	}
}

/**
 * Cycles the adjacent crossings and sets their state
 * @param tile tile to update
 * @param sound should we play sound?
 * @param force_close force close the crossing
 */
void UpdateLevelCrossing(TileIndex tile, bool sound, bool force_close)
{
	bool forced_state = force_close;
	if (!IsLevelCrossingTile(tile)) return;

	const Axis axis = GetCrossingRoadAxis(tile);
	const DiagDirection dir = AxisToDiagDir(axis);
	const DiagDirection reverse_dir = ReverseDiagDir(dir);

	const bool adjacent_crossings = _settings_game.vehicle.adjacent_crossings;
	if (adjacent_crossings) {
		for (TileIndex t = tile; !forced_state && t < Map::Size() && IsLevelCrossingTile(t) && GetCrossingRoadAxis(t) == axis; t = TileAddByDiagDir(t, dir)) {
			forced_state |= CheckLevelCrossing(t);
		}
		for (TileIndex t = TileAddByDiagDir(tile, reverse_dir); !forced_state && t < Map::Size() && IsLevelCrossingTile(t) && GetCrossingRoadAxis(t) == axis; t = TileAddByDiagDir(t, reverse_dir)) {
			forced_state |= CheckLevelCrossing(t);
		}
	}

	UpdateLevelCrossingTile(tile, sound, adjacent_crossings || force_close, forced_state);
	for (TileIndex t = TileAddByDiagDir(tile, dir); t < Map::Size() && IsLevelCrossingTile(t) && GetCrossingRoadAxis(t) == axis; t = TileAddByDiagDir(t, dir)) {
		UpdateLevelCrossingTile(t, sound, adjacent_crossings, forced_state);
	}
	for (TileIndex t = TileAddByDiagDir(tile, reverse_dir); t < Map::Size() && IsLevelCrossingTile(t) && GetCrossingRoadAxis(t) == axis; t = TileAddByDiagDir(t, reverse_dir)) {
		UpdateLevelCrossingTile(t, sound, adjacent_crossings, forced_state);
	}
}

void MarkDirtyAdjacentLevelCrossingTilesOnAdd(TileIndex tile, Axis road_axis)
{
	if (!_settings_game.vehicle.adjacent_crossings) return;

	const DiagDirection dir1 = AxisToDiagDir(road_axis);
	const DiagDirection dir2 = ReverseDiagDir(dir1);
	for (DiagDirection dir : { dir1, dir2 }) {
		const TileIndex t = TileAddByDiagDir(tile, dir);
		if (t < Map::Size() && IsLevelCrossingTile(t) && GetCrossingRoadAxis(t) == road_axis) {
			MarkTileDirtyByTile(t, VMDF_NOT_MAP_MODE);
		}
	}
}

void UpdateAdjacentLevelCrossingTilesOnRemove(TileIndex tile, Axis road_axis)
{
	const DiagDirection dir1 = AxisToDiagDir(road_axis);
	const DiagDirection dir2 = ReverseDiagDir(dir1);
	for (DiagDirection dir : { dir1, dir2 }) {
		const TileIndexDiff diff = TileOffsByDiagDir(dir);
		bool occupied = false;
		for (TileIndex t = tile + diff; IsValidTile(t) && IsLevelCrossingTile(t) && GetCrossingRoadAxis(t) == road_axis; t += diff) {
			occupied |= CheckLevelCrossing(t);
		}
		if (occupied) {
			/* Mark the immediately adjacent tile dirty */
			const TileIndex t = tile + diff;
			if (IsValidTile(t) && IsLevelCrossingTile(t) && GetCrossingRoadAxis(t) == road_axis) {
				MarkTileDirtyByTile(t, VMDF_NOT_MAP_MODE);
			}
		} else {
			/* Unbar the crossing tiles in this direction as necessary */
			for (TileIndex t = tile + diff; IsValidTile(t) && IsLevelCrossingTile(t) && GetCrossingRoadAxis(t) == road_axis; t += diff) {
				if (IsCrossingBarred(t)) {
					/* The crossing tile is barred, unbar it and continue to check the next tile */
					SetCrossingBarred(t, false);
					MarkTileDirtyByTile(t, VMDF_NOT_MAP_MODE);
				} else {
					/* The crossing tile is already unbarred, mark the tile dirty and stop checking */
					MarkTileDirtyByTile(t, VMDF_NOT_MAP_MODE);
					break;
				}
			}
		}
	}
}

/**
 * Check if the level crossing is occupied by road vehicle(s).
 * @param t The tile to query.
 * @pre IsLevelCrossing(t)
 * @return True if the level crossing is marked as occupied.
 */
bool IsCrossingOccupiedByRoadVehicle(TileIndex t)
{
	if (!IsCrossingPossiblyOccupiedByRoadVehicle(t)) return false;
	const bool occupied = IsTrainCollidableRoadVehicleOnGround(t);
	SetCrossingOccupiedByRoadVehicle(t, occupied);
	return occupied;
}


/**
 * Bars crossing and plays ding-ding sound if not barred already
 * @param tile tile with crossing
 * @pre tile is a rail-road crossing
 */
static inline void MaybeBarCrossingWithSound(TileIndex tile)
{
	if (!IsCrossingBarred(tile)) {
		UpdateLevelCrossing(tile, true, true);
	}
}


/**
 * Advances wagons for train reversing, needed for variable length wagons.
 * This one is called before the train is reversed.
 * @param v First vehicle in chain
 */
static void AdvanceWagonsBeforeSwap(Train *v)
{
	Train *base = v;
	Train *first = base; // first vehicle to move
	Train *last = v->Last(); // last vehicle to move
	uint length = CountVehiclesInChain(v);

	while (length > 2) {
		last = last->Previous();
		first = first->Next();

		int differential = base->CalcNextVehicleOffset() - last->CalcNextVehicleOffset();

		/* do not update images now
		 * negative differential will be handled in AdvanceWagonsAfterSwap() */
		for (int i = 0; i < differential; i++) TrainController(first, last->Next());

		base = first; // == base->Next()
		length -= 2;
	}
}


/**
 * Advances wagons for train reversing, needed for variable length wagons.
 * This one is called after the train is reversed.
 * @param v First vehicle in chain
 */
static void AdvanceWagonsAfterSwap(Train *v)
{
	/* first of all, fix the situation when the train was entering a depot */
	Train *dep = v; // last vehicle in front of just left depot
	while (dep->Next() != nullptr && (dep->track == TRACK_BIT_DEPOT || dep->Next()->track != TRACK_BIT_DEPOT)) {
		dep = dep->Next(); // find first vehicle outside of a depot, with next vehicle inside a depot
	}

	Train *leave = dep->Next(); // first vehicle in a depot we are leaving now

	if (leave != nullptr) {
		/* 'pull' next wagon out of the depot, so we won't miss it (it could stay in depot forever) */
		int d = TicksToLeaveDepot(dep);

		if (d <= 0) {
			leave->vehstatus &= ~VS_HIDDEN; // move it out of the depot
			leave->track = TrackToTrackBits(GetRailDepotTrack(leave->tile));
			for (int i = 0; i >= d; i--) TrainController(leave, nullptr); // maybe move it, and maybe let another wagon leave
		}
	} else {
		dep = nullptr; // no vehicle in a depot, so no vehicle leaving a depot
	}

	Train *base = v;
	Train *first = base; // first vehicle to move
	Train *last = v->Last(); // last vehicle to move
	uint length = CountVehiclesInChain(v);

	/* We have to make sure all wagons that leave a depot because of train reversing are moved correctly
	 * they have already correct spacing, so we have to make sure they are moved how they should */
	bool nomove = (dep == nullptr); // If there is no vehicle leaving a depot, limit the number of wagons moved immediately.

	while (length > 2) {
		/* we reached vehicle (originally) in front of a depot, stop now
		 * (we would move wagons that are already moved with new wagon length). */
		if (base == dep) break;

		/* the last wagon was that one leaving a depot, so do not move it anymore */
		if (last == dep) nomove = true;

		last = last->Previous();
		first = first->Next();

		int differential = last->CalcNextVehicleOffset() - base->CalcNextVehicleOffset();

		/* do not update images now */
		for (int i = 0; i < differential; i++) TrainController(first, (nomove ? last->Next() : nullptr));

		base = first; // == base->Next()
		length -= 2;
	}
}

static bool IsWholeTrainInsideDepot(const Train *v)
{
	for (const Train *u = v; u != nullptr; u = u->Next()) {
		if (u->track != TRACK_BIT_DEPOT || u->tile != v->tile) return false;
	}
	return true;
}

/**
 * Turn a train around.
 * @param v %Train to turn around.
 */
void ReverseTrainDirection(Train *v)
{
	if (IsRailDepotTile(v->tile)) {
		if (IsWholeTrainInsideDepot(v)) return;
		InvalidateWindowData(WC_VEHICLE_DEPOT, v->tile.base());
	}

	if (_local_company == v->owner && (v->current_order.IsType(OT_LOADING_ADVANCE) || HasBit(v->flags, VRF_BEYOND_PLATFORM_END))) {
		SetDParam(0, v->index);
		SetDParam(1, v->current_order.GetDestination().ToStationID());
		AddNewsItem(STR_VEHICLE_LOAD_THROUGH_ABORTED_INSUFFICIENT_TRACK, NewsType::Advice, NewsStyle::Small, {NewsFlag::InColour, NewsFlag::VehicleParam0},
				v->index, v->current_order.GetDestination().ToStationID());
	}
	if (v->current_order.IsType(OT_LOADING_ADVANCE)) {
		v->LeaveStation();

		/* Only advance to next order if we are loading at the current one */
		const Order *order = v->GetOrder(v->cur_implicit_order_index);
		if (order != nullptr && order->IsType(OT_GOTO_STATION) && order->GetDestination() == v->last_station_visited) {
			v->IncrementImplicitOrderIndex();
		}
	} else if (v->current_order.IsAnyLoadingType()) {
		const Vehicle *last = v;
		while (last->Next() != nullptr) last = last->Next();

		/* not a station || different station --> leave the station */
		if (!IsTileType(last->tile, MP_STATION) || !IsTileType(v->tile, MP_STATION) ||
				GetStationIndex(last->tile) != GetStationIndex(v->tile) ||
				HasBit(v->flags, VRF_BEYOND_PLATFORM_END)) {
			v->LeaveStation();
		}
	}

	for (Train *u = v; u != nullptr; u = u->Next()) {
		ClrBit(u->flags, VRF_BEYOND_PLATFORM_END);
		ClrBit(u->flags, VRF_NOT_YET_IN_PLATFORM);
	}

	v->reverse_distance = 0;

	bool no_near_end_unreserve = false;
	bool no_far_end_unreserve = false;
	{
		/* Temporarily clear and restore reservations to bidi tunnel/bridge entrances when reversing train inside,
		 * to avoid outgoing and incoming reservations becoming merged */
		auto find_train_reservations = [&v](TileIndex tile, bool &found_reservation) {
			TrackBits reserved = GetAcrossTunnelBridgeReservationTrackBits(tile);
			Track track;
			while ((track = RemoveFirstTrack(&reserved)) != INVALID_TRACK) {
				Train *res_train = GetTrainForReservation(tile, track);
				if (res_train != nullptr && res_train != v) {
					found_reservation = true;
				}
			}
		};
		if (IsTunnelBridgeWithSignalSimulation(v->tile) && IsTunnelBridgeSignalSimulationBidirectional(v->tile)) {
			find_train_reservations(v->tile, no_near_end_unreserve);
			find_train_reservations(GetOtherTunnelBridgeEnd(v->tile), no_far_end_unreserve);
		}
	}

	/* Clear path reservation in front if train is not stuck. */
	if (!HasBit(v->flags, VRF_TRAIN_STUCK) && !no_near_end_unreserve && !no_far_end_unreserve) {
		FreeTrainTrackReservation(v);
	} else {
		v->lookahead.reset();
	}

	if ((v->track & TRACK_BIT_WORMHOLE) && IsTunnelBridgeWithSignalSimulation(v->tile)) {
		/* Clear exit tile reservation if train was on approach to exit and had reserved it */
		Axis axis = DiagDirToAxis(GetTunnelBridgeDirection(v->tile));
		DiagDirection axial_dir = DirToDiagDirAlongAxis(v->direction, axis);
		TileIndex next_tile = TileVirtXY(v->x_pos, v->y_pos) + TileOffsByDiagDir(axial_dir);
		if ((!no_near_end_unreserve && next_tile == v->tile) || (!no_far_end_unreserve && next_tile == GetOtherTunnelBridgeEnd(v->tile))) {
			Trackdir exit_td = GetTunnelBridgeExitTrackdir(next_tile);
			CFollowTrackRail ft(GetTileOwner(next_tile), GetRailTypeInfo(v->railtype)->all_compatible_railtypes);
			if (ft.Follow(next_tile, exit_td)) {
				TrackdirBits reserved = ft.new_td_bits & TrackBitsToTrackdirBits(GetReservedTrackbits(ft.new_tile));
				if (reserved == TRACKDIR_BIT_NONE) {
					UnreserveBridgeTunnelTile(next_tile);
					MarkTileDirtyByTile(next_tile, VMDF_NOT_MAP_MODE);
				}
			} else {
				UnreserveBridgeTunnelTile(next_tile);
				MarkTileDirtyByTile(next_tile, VMDF_NOT_MAP_MODE);
			}
		}
	}

	/* Check if we were approaching a rail/road-crossing */
	TileIndex crossing = TrainApproachingCrossingTile(v);

	/* count number of vehicles */
	int r = CountVehiclesInChain(v) - 1;  // number of vehicles - 1

	AdvanceWagonsBeforeSwap(v);

	/* swap start<>end, start+1<>end-1, ... */
	int l = 0;
	do {
		ReverseTrainSwapVeh(v, l++, r--);
	} while (l <= r);

	AdvanceWagonsAfterSwap(v);

	ClrBit(v->vcache.cached_veh_flags, VCF_GV_ZERO_SLOPE_RESIST);

	if (IsRailDepotTile(v->tile)) {
		InvalidateWindowData(WC_VEHICLE_DEPOT, v->tile.base());
	}

	ToggleBit(v->flags, VRF_TOGGLE_REVERSE);

	ClrBit(v->flags, VRF_REVERSING);

	/* recalculate cached data */
	v->ConsistChanged(CCF_TRACK);

	/* update all images */
	for (Train *u = v; u != nullptr; u = u->Next()) u->UpdateViewport(false, false);

	/* update crossing we were approaching */
	if (crossing != INVALID_TILE) UpdateLevelCrossing(crossing);

	/* maybe we are approaching crossing now, after reversal */
	crossing = TrainApproachingCrossingTile(v);
	if (crossing != INVALID_TILE) MaybeBarCrossingWithSound(crossing);

	if (HasBit(v->flags, VRF_PENDING_SPEED_RESTRICTION)) {
		for (auto it = _pending_speed_restriction_change_map.lower_bound(v->index); it != _pending_speed_restriction_change_map.end() && it->first == v->index;) {
			it->second.distance = (v->gcache.cached_total_length + (HasBit(it->second.flags, PSRCF_DIAGONAL) ? 8 : 4)) - it->second.distance;
			if (it->second.distance == 0) {
				v->speed_restriction = it->second.prev_speed;
				it = _pending_speed_restriction_change_map.erase(it);
			} else {
				std::swap(it->second.prev_speed, it->second.new_speed);
				++it;
			}
		}
	}

	/* If we are inside a depot after reversing, don't bother with path reserving. */
	if (v->track == TRACK_BIT_DEPOT) {
		/* Can't be stuck here as inside a depot is always a safe tile. */
		if (HasBit(v->flags, VRF_TRAIN_STUCK)) SetWindowWidgetDirty(WC_VEHICLE_VIEW, v->index, WID_VV_START_STOP);
		ClrBit(v->flags, VRF_TRAIN_STUCK);
		return;
	}

	auto update_check_tunnel_bridge_signal_counters = [](Train *t) {
		if (!(t->track & TRACK_BIT_WORMHOLE)) {
			/* Not in wormhole, clear counters */
			t->wait_counter = 0;
			t->tunnel_bridge_signal_num = 0;
			return;
		}

		DiagDirection tb_dir = GetTunnelBridgeDirection(t->tile);
		if (DirToDiagDirAlongAxis(t->direction, DiagDirToAxis(tb_dir)) == tb_dir) {
			/* Now going in correct direction, fix counters */
			const uint simulated_wormhole_signals = GetTunnelBridgeSignalSimulationSpacing(t->tile);
			const uint delta = DistanceManhattan(t->tile, TileVirtXY(t->x_pos, t->y_pos));
			t->wait_counter = TILE_SIZE * ((simulated_wormhole_signals - 1) - (delta % simulated_wormhole_signals));
			t->tunnel_bridge_signal_num = delta / simulated_wormhole_signals;
		} else {
			/* Now going in wrong direction, all bets are off.
			 * Prevent setting the wrong signals by making wait_counter a non-integer multiple of TILE_SIZE.
			 * Use a huge value so that the train will reverse again if there is another vehicle coming the other way.
			 */
			t->wait_counter = static_cast<uint16_t>(-((int)TILE_SIZE / 2));
			t->tunnel_bridge_signal_num = 0;
		}
	};

	Train *last = v->Last();
	if (IsTunnelBridgeWithSignalSimulation(last->tile) && IsTunnelBridgeSignalSimulationEntrance(last->tile)) {
		update_check_tunnel_bridge_signal_counters(last);
	}

	/* We are inside tunnel/bridge with signals, reversing will close the entrance. */
	if (IsTunnelBridgeWithSignalSimulation(v->tile) && IsTunnelBridgeSignalSimulationEntrance(v->tile)) {
		/* Flip signal on tunnel entrance tile red. */
		SetTunnelBridgeEntranceSignalState(v->tile, SIGNAL_STATE_RED);
		if (_extra_aspects > 0) {
			PropagateAspectChange(v->tile, GetTunnelBridgeEntranceTrackdir(v->tile), 0);
		}
		MarkTileDirtyByTile(v->tile, VMDF_NOT_MAP_MODE);
		update_check_tunnel_bridge_signal_counters(v);
		if ((v->track & TRACK_BIT_WORMHOLE) || TrackdirEntersTunnelBridge(v->tile, v->GetVehicleTrackdir())) {
			ClrBit(v->flags, VRF_TRAIN_STUCK);
			return;
		}
	}

	/* VehicleExitDir does not always produce the desired dir for depots and
	 * tunnels/bridges that is needed for UpdateSignalsOnSegment. */
	DiagDirection dir = VehicleExitDir(v->direction, v->track);
	if (IsRailDepotTile(v->tile) || (IsTileType(v->tile, MP_TUNNELBRIDGE) && (v->track & TRACK_BIT_WORMHOLE || dir == GetTunnelBridgeDirection(v->tile)))) dir = INVALID_DIAGDIR;

	if (UpdateSignalsOnSegment(v->tile, dir, v->owner) == SIGSEG_PBS || _settings_game.pf.reserve_paths) {
		/* If we are currently on a tile with conventional signals, we can't treat the
		 * current tile as a safe tile or we would enter a PBS block without a reservation. */
		bool first_tile_okay = !(IsTileType(v->tile, MP_RAILWAY) &&
			HasSignalOnTrackdir(v->tile, v->GetVehicleTrackdir()) &&
			!IsPbsSignal(GetSignalType(v->tile, FindFirstTrack(v->track))));

		/* If we are on a depot tile facing outwards, do not treat the current tile as safe. */
		if (IsRailDepotTile(v->tile) && TrackdirToExitdir(v->GetVehicleTrackdir()) == GetRailDepotDirection(v->tile)) first_tile_okay = false;

		/* If we are on a signalled tunnel/bridge end-tile in the exit direction, do not treat the current tile as safe. */
		if (IsTunnelBridgeWithSignalSimulation(v->tile) && !(v->track & TRACK_BIT_WORMHOLE) && TrackdirExitsTunnelBridge(v->tile, v->GetVehicleTrackdir())) first_tile_okay = false;

		if (IsRailStationTile(v->tile)) SetRailStationPlatformReservation(v->tile, TrackdirToExitdir(v->GetVehicleTrackdir()), true);
		if (TryPathReserve(v, false, first_tile_okay)) {
			/* Do a look-ahead now in case our current tile was already a safe tile. */
			CheckNextTrainTile(v);
		} else if (v->current_order.GetType() != OT_LOADING) {
			/* Do not wait for a way out when we're still loading */
			MarkTrainAsStuck(v);
		}
	} else if (HasBit(v->flags, VRF_TRAIN_STUCK)) {
		/* A train not inside a PBS block can't be stuck. */
		ClrBit(v->flags, VRF_TRAIN_STUCK);
		v->wait_counter = 0;
	}
}

/**
 * Reverse train.
 * @param flags type of operation
 * @param veh_id train to reverse
 * @param reverse_single_veh if true, reverse a unit in a train (needs to be in a depot)
 * @return the cost of this operation or an error
 */
CommandCost CmdReverseTrainDirection(DoCommandFlags flags, VehicleID veh_id, bool reverse_single_veh)
{
	Train *v = Train::GetIfValid(veh_id);
	if (v == nullptr) return CMD_ERROR;

	CommandCost ret = CheckOwnership(v->owner);
	if (ret.Failed()) return ret;

	if (reverse_single_veh) {
		/* turn a single unit around */

		if (v->IsMultiheaded() || EngInfo(v->engine_type)->callback_mask.Test(VehicleCallbackMask::ArticEngine)) {
			return CommandCost(STR_ERROR_CAN_T_REVERSE_DIRECTION_RAIL_VEHICLE_MULTIPLE_UNITS);
		}

		Train *front = v->First();
		/* make sure the vehicle is stopped in the depot */
		if (!front->IsStoppedInDepot() && !front->IsVirtual()) {
			return CommandCost(STR_ERROR_TRAINS_CAN_ONLY_BE_ALTERED_INSIDE_A_DEPOT);
		}

		if (flags.Test(DoCommandFlag::Execute)) {
			ToggleBit(v->flags, VRF_REVERSE_DIRECTION);

			front->ConsistChanged(CCF_ARRANGE);
			SetWindowDirty(WC_VEHICLE_DEPOT, front->tile.base());
			SetWindowDirty(WC_VEHICLE_DETAILS, front->index);
			SetWindowDirty(WC_VEHICLE_VIEW, front->index);
			DirtyVehicleListWindowForVehicle(front);
		}
	} else {
		/* turn the whole train around */
		if (!v->IsPrimaryVehicle()) return CMD_ERROR;
		if ((v->vehstatus & VS_CRASHED) || HasBit(v->flags, VRF_BREAKDOWN_STOPPED)) return CMD_ERROR;

		if (flags.Test(DoCommandFlag::Execute)) {
			/* Properly leave the station if we are loading and won't be loading anymore */
			if (v->current_order.IsAnyLoadingType()) {
				const Vehicle *last = v;
				while (last->Next() != nullptr) last = last->Next();

				/* not a station || different station --> leave the station */
				if (!IsTileType(last->tile, MP_STATION) || !IsTileType(v->tile, MP_STATION) ||
						GetStationIndex(last->tile) != GetStationIndex(v->tile) ||
						HasBit(v->flags, VRF_BEYOND_PLATFORM_END) ||
						v->current_order.IsType(OT_LOADING_ADVANCE)) {
					v->LeaveStation();
				}
			}

			/* We cancel any 'skip signal at dangers' here */
			v->force_proceed = TFP_NONE;
			SetWindowDirty(WC_VEHICLE_VIEW, v->index);

			if (_settings_game.vehicle.train_acceleration_model != AM_ORIGINAL && v->cur_speed != 0) {
				ToggleBit(v->flags, VRF_REVERSING);
			} else {
				v->cur_speed = 0;
				v->SetLastSpeed();
				HideFillingPercent(&v->fill_percent_te_id);
				ReverseTrainDirection(v);
			}

			/* Unbunching data is no longer valid. */
			v->ResetDepotUnbunching();
		}
	}
	return CommandCost();
}

/**
 * Force a train through a red signal
 * @param flags type of operation
 * @param veh_id train to ignore the red signal
 * @return the cost of this operation or an error
 */
CommandCost CmdForceTrainProceed(DoCommandFlags flags, VehicleID veh_id)
{
	Train *t = Train::GetIfValid(veh_id);
	if (t == nullptr) return CMD_ERROR;

	if (!t->IsPrimaryVehicle()) return CMD_ERROR;

	CommandCost ret = CheckVehicleControlAllowed(t);
	if (ret.Failed()) return ret;


	if (flags.Test(DoCommandFlag::Execute)) {
		/* If we are forced to proceed, cancel that order.
		 * If we are marked stuck we would want to force the train
		 * to proceed to the next signal. In the other cases we
		 * would like to pass the signal at danger and run till the
		 * next signal we encounter. */
		t->force_proceed = t->force_proceed == TFP_SIGNAL ? TFP_NONE : HasBit(t->flags, VRF_TRAIN_STUCK) || t->IsChainInDepot() ? TFP_STUCK : TFP_SIGNAL;
		SetWindowDirty(WC_VEHICLE_VIEW, t->index);

		/* Unbunching data is no longer valid. */
		t->ResetDepotUnbunching();
	}

	return CommandCost();
}

/**
 * Try to find a depot nearby.
 * @param v %Train that wants a depot.
 * @param max_distance Maximal search distance.
 * @return Information where the closest train depot is located.
 * @pre The given vehicle must not be crashed!
 */
static FindDepotData FindClosestTrainDepot(Train *v, int max_distance)
{
	assert(!(v->vehstatus & VS_CRASHED));

	if (v->lookahead != nullptr && !ValidateLookAhead(v)) return FindDepotData();

	return YapfTrainFindNearestDepot(v, max_distance);
}

ClosestDepot Train::FindClosestDepot()
{
	FindDepotData tfdd = FindClosestTrainDepot(this, 0);
	if (tfdd.best_length == UINT_MAX) return ClosestDepot();

	return ClosestDepot(tfdd.tile, GetDepotIndex(tfdd.tile), tfdd.reverse);
}

/** Play a sound for a train leaving the station. */
void Train::PlayLeaveStationSound(bool force) const
{
	static const SoundFx sfx[] = {
		SND_04_DEPARTURE_STEAM,
		SND_0A_DEPARTURE_TRAIN,
		SND_0A_DEPARTURE_TRAIN,
		SND_47_DEPARTURE_MONORAIL,
		SND_41_DEPARTURE_MAGLEV
	};

	if (PlayVehicleSound(this, VSE_START, force)) return;

	SndPlayVehicleFx(sfx[RailVehInfo(this->engine_type)->engclass], this);
}

/**
 * Check if the train is on the last reserved tile and try to extend the path then.
 * @param v %Train that needs its path extended.
 */
static void CheckNextTrainTile(Train *v)
{
	/* Don't do any look-ahead if path_backoff_interval is 255. */
	if (_settings_game.pf.path_backoff_interval == 255) return;

	/* Exit if we are inside a depot. */
	if (v->track == TRACK_BIT_DEPOT) return;

	/* Exit if we are currently in a waiting order */
	if (v->current_order.IsType(OT_WAITING)) return;

	/* Exit if we are on a station tile and are going to stop. */
	if (HasStationTileRail(v->tile) && v->current_order.ShouldStopAtStation(v, GetStationIndex(v->tile), IsRailWaypoint(v->tile))) return;

	switch (v->current_order.GetType()) {
		/* Exit if we reached our destination depot. */
		case OT_GOTO_DEPOT:
			if (v->tile == v->dest_tile) return;
			break;

		case OT_GOTO_WAYPOINT:
			/* If we reached our waypoint, make sure we see that. */
			if (IsRailWaypointTile(v->tile) && GetStationIndex(v->tile) == v->current_order.GetDestination()) ProcessOrders(v);
			break;

		case OT_NOTHING:
		case OT_LEAVESTATION:
		case OT_LOADING:
			/* Exit if the current order doesn't have a destination, but the train has orders. */
			if (v->GetNumOrders() > 0) return;
			break;

		default:
			break;
	}

	Trackdir td = v->GetVehicleTrackdir();

	/* On a tile with a red non-pbs signal, don't look ahead. */
	if (IsTileType(v->tile, MP_RAILWAY) && HasSignalOnTrackdir(v->tile, td) &&
			!IsPbsSignal(GetSignalType(v->tile, TrackdirToTrack(td))) &&
			GetSignalStateByTrackdir(v->tile, td) == SIGNAL_STATE_RED) return;

	CFollowTrackRail ft(v);
	if (!ft.Follow(v->tile, td)) return;

	if (!HasReservedTracks(ft.new_tile, TrackdirBitsToTrackBits(ft.new_td_bits))) {
		/* Next tile is not reserved. */
		if (KillFirstBit(ft.new_td_bits) == TRACKDIR_BIT_NONE) {
			Trackdir td = FindFirstTrackdir(ft.new_td_bits);
			if (HasPbsSignalOnTrackdir(ft.new_tile, td) && !IsNoEntrySignal(ft.new_tile, TrackdirToTrack(td))) {
				/* If the next tile is a PBS signal, try to make a reservation. */
				TrackBits tracks = TrackdirBitsToTrackBits(ft.new_td_bits);
				if (ft.tiles_skipped == 0 && Rail90DegTurnDisallowedTilesFromTrackdir(ft.old_tile, ft.new_tile, ft.old_td)) {
					tracks &= ~TrackCrossesTracks(TrackdirToTrack(ft.old_td));
				}
				ChooseTrainTrack(v, ft.new_tile, ft.exitdir, tracks, CTTF_NONE);
			}
		}
	} else if (v->lookahead != nullptr && v->lookahead->reservation_end_tile == ft.new_tile && IsTileType(ft.new_tile, MP_TUNNELBRIDGE) && IsTunnelBridgeSignalSimulationEntrance(ft.new_tile) &&
			v->lookahead->reservation_end_trackdir == FindFirstTrackdir(ft.new_td_bits)) {
		/* If the lookahead ends at the next tile which is a signalled tunnel/bridge entrance, try to make a reservation. */
		TryLongReserveChooseTrainTrackFromReservationEnd(v);
	}
}

/**
 * Will the train stay in the depot the next tick?
 * @param v %Train to check.
 * @return True if it stays in the depot, false otherwise.
 */
static bool CheckTrainStayInDepot(Train *v)
{
	/* bail out if not all wagons are in the same depot or not in a depot at all */
	for (const Train *u = v; u != nullptr; u = u->Next()) {
		if (u->track != TRACK_BIT_DEPOT || u->tile != v->tile) return false;
	}

	/* if the train got no power, then keep it in the depot */
	if (v->gcache.cached_power == 0) {
		v->vehstatus |= VS_STOPPED;
		SetWindowDirty(WC_VEHICLE_DEPOT, v->tile.base());
		return true;
	}

	if (v->current_order.IsWaitTimetabled()) {
		v->HandleWaiting(false, true);
	}
	if (v->current_order.IsType(OT_WAITING)) {
		return true;
	}

	/* Check if we should wait here for unbunching. */
	if (v->IsWaitingForUnbunching()) return true;

	if (v->reverse_distance > 0) {
		v->reverse_distance--;
		if (v->reverse_distance == 0) SetWindowWidgetDirty(WC_VEHICLE_VIEW, v->index, WID_VV_START_STOP);
		return true;
	}

	SigSegState seg_state;
	bool exit_blocked = false;

	if (v->force_proceed == TFP_NONE) {
		/* force proceed was not pressed */
		if (++v->wait_counter < 37) {
			return true;
		}

		v->wait_counter = 0;

		seg_state = _settings_game.pf.reserve_paths ? SIGSEG_PBS : UpdateSignalsOnSegment(v->tile, INVALID_DIAGDIR, v->owner);
		if (seg_state == SIGSEG_FULL || HasDepotReservation(v->tile)) {
			/* Full and no PBS signal in block or depot reserved, can't exit. */
			exit_blocked = true;
		}
	} else {
		seg_state = _settings_game.pf.reserve_paths ? SIGSEG_PBS : UpdateSignalsOnSegment(v->tile, INVALID_DIAGDIR, v->owner);
	}

	/* We are leaving a depot, but have to go to the exact same one; re-enter. */
	if (v->current_order.IsType(OT_GOTO_DEPOT) && v->tile == v->dest_tile) {
		if (exit_blocked) return true;
		/* Service when depot has no reservation. */
		if (!HasDepotReservation(v->tile)) VehicleEnterDepot(v);
		return true;
	}

	if (_settings_game.vehicle.drive_through_train_depot) {
		const TileIndex depot_tile = v->tile;
		const DiagDirection depot_dir = GetRailDepotDirection(depot_tile);
		const DiagDirection behind_depot_dir = ReverseDiagDir(depot_dir);
		const int depot_z = GetTileMaxZ(depot_tile);
		const TileIndexDiffC tile_diff = TileIndexDiffCByDiagDir(behind_depot_dir);

		TileIndex behind_depot_tile = depot_tile;
		uint skipped = 0;

		while (true) {
			TileIndex tile = AddTileIndexDiffCWrap(behind_depot_tile, tile_diff);
			if (tile == INVALID_TILE) break;
			if (!IsRailDepotTile(tile)) break;
			DiagDirection dir = GetRailDepotDirection(tile);
			if (dir != depot_dir && dir != behind_depot_dir) break;
			if (!HasBit(v->compatible_railtypes, GetRailType(tile))) break;
			if (GetTileMaxZ(tile) != depot_z) break;
			behind_depot_tile = tile;
			skipped++;
		}

		if (skipped > 0 && GetRailDepotDirection(behind_depot_tile) == behind_depot_dir &&
				YapfTrainCheckDepotReverse(v, depot_tile, behind_depot_tile)) {
			Direction direction = DiagDirToDir(behind_depot_dir);
			int x = TileX(behind_depot_tile) * TILE_SIZE | _vehicle_initial_x_fract[behind_depot_dir];
			int y = TileY(behind_depot_tile) * TILE_SIZE | _vehicle_initial_y_fract[behind_depot_dir];
			if (v->gcache.cached_total_length < skipped * TILE_SIZE) {
				int delta = (skipped * TILE_SIZE) - v->gcache.cached_total_length;
				int speed = std::max(1, v->GetCurrentMaxSpeed());
				v->reverse_distance = (1 + (((192 * 3 / 2) * delta) / speed));
				SetWindowWidgetDirty(WC_VEHICLE_VIEW, v->index, WID_VV_START_STOP);
			}

			for (Train *u = v; u != nullptr; u = u->Next()) {
				u->tile = behind_depot_tile;
				u->direction = direction;
				u->x_pos = x;
				u->y_pos = y;
				u->UpdatePosition();
				u->Vehicle::UpdateViewport(false);
			}

			InvalidateWindowData(WC_VEHICLE_DEPOT, depot_tile.base());
			InvalidateWindowData(WC_VEHICLE_DEPOT, behind_depot_tile.base());
			return true;
		}
	}

	if (exit_blocked) return true;

	/* Only leave when we can reserve a path to our destination. */
	if (seg_state == SIGSEG_PBS && !TryPathReserve(v) && v->force_proceed == TFP_NONE) {
		/* No path and no force proceed. */
		MarkTrainAsStuck(v);
		return true;
	}

	SetDepotReservation(v->tile, true);
	if (_settings_client.gui.show_track_reservation) MarkTileDirtyByTile(v->tile, VMDF_NOT_MAP_MODE);

	VehicleServiceInDepot(v);
	v->LeaveUnbunchingDepot();
	DirtyVehicleListWindowForVehicle(v);
	v->PlayLeaveStationSound();

	v->track = TRACK_BIT_X;
	if (v->direction & 2) v->track = TRACK_BIT_Y;

	v->vehstatus &= ~VS_HIDDEN;
	v->UpdateIsDrawn();
	v->cur_speed = 0;

	v->UpdateViewport(true, true);
	v->UpdatePosition();
	UpdateSignalsOnSegment(v->tile, INVALID_DIAGDIR, v->owner);
	v->UpdateAcceleration();
	InvalidateWindowData(WC_VEHICLE_DEPOT, v->tile.base());

	return false;
}

static int GetAndClearLastBridgeEntranceSetSignalIndex(TileIndex bridge_entrance)
{
	uint16_t m = _m[bridge_entrance].m2;
	if (m & BRIDGE_M2_SIGNAL_STATE_EXT_FLAG) {
		auto it = _long_bridge_signal_sim_map.find(bridge_entrance);
		if (it != _long_bridge_signal_sim_map.end()) {
			LongBridgeSignalStorage &lbss = it->second;
			uint slot = (uint)lbss.signal_red_bits.size();
			while (slot > 0) {
				slot--;
				uint64_t &slot_bits = lbss.signal_red_bits[slot];
				if (slot_bits) {
					uint8_t i = FindLastBit(slot_bits);
					ClrBit(slot_bits, i);
					return 1 + BRIDGE_M2_SIGNAL_STATE_COUNT + (64 * slot) + i;
				}
			}
		}
	}
	uint16_t m_masked = GB(m & (~BRIDGE_M2_SIGNAL_STATE_EXT_FLAG), BRIDGE_M2_SIGNAL_STATE_OFFSET, BRIDGE_M2_SIGNAL_STATE_FIELD_SIZE);
	if (m_masked) {
		uint8_t i = FindLastBit(m_masked);
		ClrBit(_m[bridge_entrance].m2, BRIDGE_M2_SIGNAL_STATE_OFFSET + i);
		return 1 + i;
	}

	return 0;
}

static void UpdateTunnelBridgeEntranceSignalAspect(TileIndex tile)
{
	Trackdir trackdir = GetTunnelBridgeEntranceTrackdir(tile);
	uint8_t aspect = GetForwardAspectFollowingTrackAndIncrement(tile, trackdir);
	uint8_t old_aspect = GetTunnelBridgeEntranceSignalAspect(tile);
	if (aspect != old_aspect) {
		SetTunnelBridgeEntranceSignalAspect(tile, aspect);
		MarkTunnelBridgeSignalDirty(tile, false);
		PropagateAspectChange(tile, trackdir, aspect);
	}
}

static void SetTunnelBridgeEntranceSignalGreen(TileIndex tile)
{
	if (GetTunnelBridgeEntranceSignalState(tile) == SIGNAL_STATE_RED) {
		SetTunnelBridgeEntranceSignalState(tile, SIGNAL_STATE_GREEN);
		MarkTunnelBridgeSignalDirty(tile, false);
		if (_extra_aspects > 0) {
			SetTunnelBridgeEntranceSignalAspect(tile, 0);
			UpdateAspectDeferred(tile, GetTunnelBridgeEntranceTrackdir(tile));
		}
	} else if (_extra_aspects > 0) {
		UpdateTunnelBridgeEntranceSignalAspect(tile);
	}
}

static void UpdateEntranceAspectFromMiddleSignalChange(TileIndex entrance, int signal_number)
{
	if (signal_number < _extra_aspects && GetTunnelBridgeEntranceSignalState(entrance) == SIGNAL_STATE_GREEN) {
		UpdateTunnelBridgeEntranceSignalAspect(entrance);
	}
}

static void UpdateAspectFromBridgeMiddleSignalChange(TileIndex entrance, TileIndexDiff diff, int signal_number)
{
	UpdateEntranceAspectFromMiddleSignalChange(entrance, signal_number);
	if (signal_number > 0) {
		for (int i = std::max<int>(0, signal_number - _extra_aspects); i < signal_number; i++) {
			MarkSingleBridgeSignalDirty(entrance + (diff * (i + 1)), entrance);
		}
	}
}

static void HandleLastTunnelBridgeSignals(TileIndex tile, TileIndex end, DiagDirection dir, bool free)
{
	if (IsBridge(end) && _m[end].m2 != 0 && IsTunnelBridgeSignalSimulationEntrance(end)) {
		/* Clearing last bridge signal. */
		int signal_offset = GetAndClearLastBridgeEntranceSetSignalIndex(end);
		if (signal_offset) {
			TileIndexDiff diff = TileOffsByDiagDir(dir) * GetTunnelBridgeSignalSimulationSpacing(tile);
			TileIndex last_signal_tile = end + (diff * signal_offset);
			MarkSingleBridgeSignalDirty(last_signal_tile, end);
			if (_extra_aspects > 0) UpdateAspectFromBridgeMiddleSignalChange(end, diff, signal_offset - 1);
		}
		MarkTileDirtyByTile(tile, VMDF_NOT_MAP_MODE);
	}
	if (free) {
	/* Open up the wormhole and clear m2. */
		if (IsBridge(end)) {
			bool redraw = false;
			if (IsTunnelBridgeSignalSimulationEntrance(tile)) {
				redraw |= SetAllBridgeEntranceSimulatedSignalsGreen(tile);
			}
			if (IsTunnelBridgeSignalSimulationEntrance(end)) {
				redraw |= SetAllBridgeEntranceSimulatedSignalsGreen(end);
			}
			if (redraw) MarkBridgeDirty(tile, end, GetTunnelBridgeDirection(tile), GetBridgeHeight(tile), VMDF_NOT_MAP_MODE);
		}

		if (IsTunnelBridgeSignalSimulationEntrance(end)) SetTunnelBridgeEntranceSignalGreen(end);
		if (IsTunnelBridgeSignalSimulationEntrance(tile)) SetTunnelBridgeEntranceSignalGreen(tile);
	} else if (IsTunnel(end) && _extra_aspects > 0 && IsTunnelBridgeSignalSimulationEntrance(end)) {
		uint signal_count = GetTunnelBridgeLength(tile, end) / GetTunnelBridgeSignalSimulationSpacing(end);
		if (signal_count > 0) UpdateEntranceAspectFromMiddleSignalChange(end, signal_count - 1);
	}
}

static void UnreserveBridgeTunnelTile(TileIndex tile)
{
	UnreserveAcrossRailTunnelBridge(tile);
	if (IsTunnelBridgeSignalSimulationExit(tile) && IsTunnelBridgeEffectivelyPBS(tile)) {
		if (IsTunnelBridgePBS(tile)) {
			SetTunnelBridgeExitSignalState(tile, SIGNAL_STATE_RED);
			if (_extra_aspects > 0) PropagateAspectChange(tile, GetTunnelBridgeExitTrackdir(tile), 0);
		} else {
			UpdateSignalsOnSegment(tile, INVALID_DIAGDIR, GetTileOwner(tile));
		}
	}
}

/**
 * Clear the reservation of \a tile that was just left by a wagon on \a track_dir.
 * @param v %Train owning the reservation.
 * @param tile Tile with reservation to clear.
 * @param track_dir Track direction to clear.
 * @param tunbridge_clear_unsignaled_other_end Whether to clear the far end of unsignalled tunnels/bridges.
 */
static void ClearPathReservation(const Train *v, TileIndex tile, Trackdir track_dir, bool tunbridge_clear_unsignaled_other_end = false)
{
	if (IsTileType(tile, MP_TUNNELBRIDGE)) {
		if (IsTrackAcrossTunnelBridge(tile, TrackdirToTrack(track_dir))) {
			UnreserveBridgeTunnelTile(tile);

			if (IsTunnelBridgeWithSignalSimulation(tile)) {
				/* Are we just leaving a tunnel/bridge? */
				if (TrackdirExitsTunnelBridge(tile, track_dir)) {
					TileIndex end = GetOtherTunnelBridgeEnd(tile);
					bool free = TunnelBridgeIsFree(tile, end, v, TBIFM_ACROSS_ONLY).Succeeded();
					HandleLastTunnelBridgeSignals(tile, end, ReverseDiagDir(GetTunnelBridgeDirection(tile)), free);
				}
			} else if (tunbridge_clear_unsignaled_other_end) {
				TileIndex end = GetOtherTunnelBridgeEnd(tile);
				UnreserveAcrossRailTunnelBridge(end);
				if (_settings_client.gui.show_track_reservation) {
					MarkTileDirtyByTile(end, VMDF_NOT_MAP_MODE);
				}
			}

			if (_settings_client.gui.show_track_reservation || IsTunnelBridgeSignalSimulationBidirectional(tile)) {
				MarkBridgeOrTunnelDirtyOnReservationChange(tile, VMDF_NOT_MAP_MODE);
			}
		} else {
			UnreserveRailTrack(tile, TrackdirToTrack(track_dir));
			if (_settings_client.gui.show_track_reservation) {
				MarkTileDirtyByTile(tile, VMDF_NOT_MAP_MODE);
			}
		}
	} else if (IsRailStationTile(tile)) {
		DiagDirection dir = TrackdirToExitdir(track_dir);
		TileIndex new_tile = TileAddByDiagDir(tile, dir);
		/* If the new tile is not a further tile of the same station, we
		 * clear the reservation for the whole platform. */
		if (!IsCompatibleTrainStationTile(new_tile, tile)) {
			SetRailStationPlatformReservation(tile, ReverseDiagDir(dir), false);
		}
	} else {
		/* Any other tile */
		UnreserveRailTrack(tile, TrackdirToTrack(track_dir));
	}
}

/**
 * Free the reserved path in front of a vehicle.
 * @param v %Train owning the reserved path.
 * @param origin %Tile to start clearing (if #INVALID_TILE, use the current tile of \a v).
 * @param orig_td Track direction (if #INVALID_TRACKDIR, use the track direction of \a v).
 */
void FreeTrainTrackReservation(Train *v, TileIndex origin, Trackdir orig_td)
{
	assert(v->IsFrontEngine());

	if (origin == INVALID_TILE) v->lookahead.reset();

	bool free_origin_tunnel_bridge = false;

	if (origin == INVALID_TILE && (v->track & TRACK_BIT_WORMHOLE) && IsTunnelBridgeWithSignalSimulation(v->tile)) {
		TileIndex other_end = GetOtherTunnelBridgeEnd(v->tile);
		Axis axis = DiagDirToAxis(GetTunnelBridgeDirection(v->tile));
		DiagDirection axial_dir = DirToDiagDirAlongAxis(v->direction, axis);
		TileIndex exit = v->tile;
		TileIndex entrance = other_end;
		if (axial_dir == GetTunnelBridgeDirection(v->tile)) std::swap(exit, entrance);
		if (GetTrainClosestToTunnelBridgeEnd(exit, entrance) == v) {
			origin = exit;
			TrackBits tracks = GetAcrossTunnelBridgeTrackBits(origin);
			orig_td = ReverseTrackdir(TrackExitdirToTrackdir(FindFirstTrack(tracks), GetTunnelBridgeDirection(origin)));
			free_origin_tunnel_bridge = true;
		} else {
			return;
		}
	}

	TileIndex tile = origin != INVALID_TILE ? origin : v->tile;
	Trackdir  td = orig_td != INVALID_TRACKDIR ? orig_td : v->GetVehicleTrackdir();
	bool      free_tile = tile != v->tile || !(IsRailStationTile(v->tile) || IsTileType(v->tile, MP_TUNNELBRIDGE));
	StationID station_id = IsRailStationTile(v->tile) ? GetStationIndex(v->tile) : INVALID_STATION;

	/* Can't be holding a reservation if we enter a depot. */
	if (IsRailDepotTile(tile) && TrackdirToExitdir(td) != GetRailDepotDirection(tile)) return;
	if (v->track == TRACK_BIT_DEPOT) {
		/* Front engine is in a depot. We enter if some part is not in the depot. */
		for (const Train *u = v; u != nullptr; u = u->Next()) {
			if (u->track != TRACK_BIT_DEPOT || u->tile != v->tile) return;
		}
	}
	/* Don't free reservation if it's not ours. */
	if (TracksOverlap(GetReservedTrackbits(tile) | TrackToTrackBits(TrackdirToTrack(td)))) return;

	/* Do not attempt to unreserve out of a signalled tunnel/bridge entrance, as this would unreserve the reservations of another train coming in */
	if (IsTunnelBridgeWithSignalSimulation(tile) && TrackdirExitsTunnelBridge(tile, td) && IsTunnelBridgeSignalSimulationEntranceOnly(tile)) return;

	if (free_origin_tunnel_bridge) {
		if (!HasReservedTracks(tile, TrackToTrackBits(TrackdirToTrack(td)))) return;
		UnreserveRailTrack(tile, TrackdirToTrack(td));
		if (_settings_game.vehicle.train_braking_model == TBM_REALISTIC && !IsTunnelBridgePBS(tile)) {
			UpdateSignalsOnSegment(tile, INVALID_DIAGDIR, GetTileOwner(tile));
		}
	}

	CFollowTrackRail ft(v, GetRailTypeInfo(v->railtype)->all_compatible_railtypes);
	while (ft.Follow(tile, td)) {
		tile = ft.new_tile;
		TrackdirBits bits = ft.new_td_bits & TrackBitsToTrackdirBits(GetReservedTrackbits(tile));
		td = RemoveFirstTrackdir(&bits);
		dbg_assert(bits == TRACKDIR_BIT_NONE);

		if (!IsValidTrackdir(td)) break;

		bool update_signal = false;

		if (IsTileType(tile, MP_RAILWAY)) {
			if (HasSignalOnTrackdir(tile, td) && !IsPbsSignal(GetSignalType(tile, TrackdirToTrack(td)))) {
				/* Conventional signal along trackdir: remove reservation and stop. */
				UnreserveRailTrack(tile, TrackdirToTrack(td));
				break;
			}
			if (HasPbsSignalOnTrackdir(tile, td)) {
				if (GetSignalStateByTrackdir(tile, td) == SIGNAL_STATE_RED || IsNoEntrySignal(tile, TrackdirToTrack(td))) {
					/* Red PBS signal? Can't be our reservation, would be green then. */
					break;
				} else {
					/* Turn the signal back to red. */
					if (GetSignalType(tile, TrackdirToTrack(td)) == SIGTYPE_BLOCK) {
						update_signal = true;
					} else {
						SetSignalStateByTrackdir(tile, td, SIGNAL_STATE_RED);
					}
					MarkSingleSignalDirty(tile, td);
				}
			} else if (HasSignalOnTrackdir(tile, ReverseTrackdir(td)) && IsOnewaySignal(tile, TrackdirToTrack(td))) {
				break;
			}
		} else if (IsTunnelBridgeWithSignalSimulation(tile) && TrackdirExitsTunnelBridge(tile, td)) {
			TileIndex end = GetOtherTunnelBridgeEnd(tile);
			bool free = TunnelBridgeIsFree(tile, end, v, TBIFM_ACROSS_ONLY).Succeeded();
			if (!free) break;
		} else if (IsTunnelBridgeWithSignalSimulation(tile) && IsTunnelBridgeSignalSimulationExitOnly(tile) && TrackdirEntersTunnelBridge(tile, td)) {
			break;
		}

		/* Don't free first station/bridge/tunnel if we are on it. */
		if (free_tile || (!(ft.is_station && GetStationIndex(ft.new_tile) == station_id) && !ft.is_tunnel && !ft.is_bridge)) ClearPathReservation(v, tile, td);
		if (update_signal) {
			AddSideToSignalBuffer(tile, TrackdirToExitdir(td), GetTileOwner(tile));
			UpdateSignalsInBuffer();
		}

		free_tile = true;
	}
}

static const uint8_t _initial_tile_subcoord[6][4][3] = {
{{ 15, 8, 1 }, { 0, 0, 0 }, { 0, 8, 5 }, { 0,  0, 0 }},
{{  0, 0, 0 }, { 8, 0, 3 }, { 0, 0, 0 }, { 8, 15, 7 }},
{{  0, 0, 0 }, { 7, 0, 2 }, { 0, 7, 6 }, { 0,  0, 0 }},
{{ 15, 8, 2 }, { 0, 0, 0 }, { 0, 0, 0 }, { 8, 15, 6 }},
{{ 15, 7, 0 }, { 8, 0, 4 }, { 0, 0, 0 }, { 0,  0, 0 }},
{{  0, 0, 0 }, { 0, 0, 0 }, { 0, 8, 4 }, { 7, 15, 0 }},
};

/**
 * Perform pathfinding for a train.
 *
 * @param v The train
 * @param tile The tile the train is about to enter
 * @param enterdir Diagonal direction the train is coming from
 * @param tracks Usable tracks on the new tile
 * @param[out] path_found Whether a path has been found or not.
 * @param do_track_reservation Path reservation is requested
 * @param[out] dest State and destination of the requested path
 * @param[out] final_dest Final tile of the best path found
 * @return The best track the train should follow
 */
static Track DoTrainPathfind(const Train *v, TileIndex tile, DiagDirection enterdir, TrackBits tracks, bool &path_found, bool do_track_reservation, PBSTileInfo *dest, TileIndex *final_dest)
{
	if (final_dest != nullptr) *final_dest = INVALID_TILE;
	return YapfTrainChooseTrack(v, tile, enterdir, tracks, path_found, do_track_reservation, dest, final_dest);
}

/**
 * Extend a train path as far as possible. Stops on encountering a safe tile,
 * another reservation or a track choice.
 * @param v The train.
 * @param origin The tile from which the reservation have to be extended
 * @param new_tracks [out] Tracks to choose from when encountering a choice
 * @param enterdir [out] The direction from which the choice tile is to be entered
 * @param temporary_slot_state The temporary slot to use (will be activated/deactivated as necessary if it isn't already)
 * @return INVALID_TILE indicates that the reservation failed.
 */
static PBSTileInfo ExtendTrainReservation(const Train *v, const PBSTileInfo &origin, TrackBits *new_tracks, DiagDirection *enterdir, TraceRestrictSlotTemporaryState &temporary_slot_state)
{
	CFollowTrackRail ft(v);

	TileIndex tile = origin.tile;
	Trackdir  cur_td = origin.trackdir;
	while (ft.Follow(tile, cur_td)) {
		if (KillFirstBit(ft.new_td_bits) == TRACKDIR_BIT_NONE) {
			/* Possible signal tile. */
			if (HasOnewaySignalBlockingTrackdir(ft.new_tile, FindFirstTrackdir(ft.new_td_bits))) break;
		}

		if (ft.tiles_skipped == 0 && Rail90DegTurnDisallowedTilesFromTrackdir(ft.old_tile, ft.new_tile, ft.old_td)) {
			ft.new_td_bits &= ~TrackdirCrossesTrackdirs(ft.old_td);
			if (ft.new_td_bits == TRACKDIR_BIT_NONE) break;
		}

		/* Station, depot or waypoint are a possible target. */
		bool target_seen = ft.is_station || (IsTileType(ft.new_tile, MP_RAILWAY) && !IsPlainRail(ft.new_tile));
		if (target_seen || KillFirstBit(ft.new_td_bits) != TRACKDIR_BIT_NONE) {
			/* Choice found or possible target encountered.
			 * On finding a possible target, we need to stop and let the pathfinder handle the
			 * remaining path. This is because we don't know if this target is in one of our
			 * orders, so we might cause pathfinding to fail later on if we find a choice.
			 * This failure would cause a bogous call to TryReserveSafePath which might reserve
			 * a wrong path not leading to our next destination. */
			if (HasReservedTracks(ft.new_tile, TrackdirBitsToTrackBits(TrackdirReachesTrackdirs(ft.old_td)))) break;

			/* If we did skip some tiles, backtrack to the first skipped tile so the pathfinder
			 * actually starts its search at the first unreserved tile. */
			if (ft.tiles_skipped != 0) ft.new_tile -= TileOffsByDiagDir(ft.exitdir) * ft.tiles_skipped;

			/* Choice found, path valid but not okay. Save info about the choice tile as well. */
			if (new_tracks != nullptr) *new_tracks = TrackdirBitsToTrackBits(ft.new_td_bits);
			if (enterdir != nullptr) *enterdir = ft.exitdir;
			return PBSTileInfo(ft.new_tile, ft.old_td, false);
		}

		tile = ft.new_tile;
		cur_td = FindFirstTrackdir(ft.new_td_bits);

		if (IsSafeWaitingPosition(v, tile, cur_td, true, _settings_game.pf.forbid_90_deg)) {
			PBSWaitingPositionRestrictedSignalState restricted_signal_state;
			bool wp_free = IsWaitingPositionFree(v, tile, cur_td, _settings_game.pf.forbid_90_deg, &restricted_signal_state);
			if (!(wp_free && TryReserveRailTrackdir(v, tile, cur_td))) break;
			/* Safe position is all good, path valid and okay. */
			restricted_signal_state.TraceRestrictExecuteResEndSlot(v);
			return PBSTileInfo(tile, cur_td, true);
		}

		if (IsTileType(tile, MP_RAILWAY) && HasSignals(tile) && IsRestrictedSignal(tile) && HasSignalOnTrack(tile, TrackdirToTrack(cur_td))) {
			const bool front_side = HasSignalOnTrackdir(tile, cur_td);

			TraceRestrictProgramActionsUsedFlags au_flags = TRPAUF_SLOT_ACQUIRE;
			if (front_side) {
				/* Passing through a signal from the front side */
				au_flags |= TRPAUF_WAIT_AT_PBS;
			}

			const TraceRestrictProgram *prog = GetExistingTraceRestrictProgram(tile, TrackdirToTrack(cur_td));
			if (prog != nullptr && prog->actions_used_flags & au_flags) {
				TraceRestrictProgramInput input(tile, cur_td, &VehiclePosTraceRestrictPreviousSignalCallback, nullptr);
				if (prog->actions_used_flags & TRPAUF_SLOT_ACQUIRE) {
					input.permitted_slot_operations = TRPISP_ACQUIRE_TEMP_STATE;

					if (!temporary_slot_state.IsActive()) {
						/* The temporary slot state needs to be be pushed because permission to use it is granted by TRPISP_ACQUIRE_TEMP_STATE */
						temporary_slot_state.PushToChangeStack();
					}
				}

				TraceRestrictProgramResult out;
				prog->Execute(v, input, out);
				if (front_side && (out.flags & TRPRF_WAIT_AT_PBS)) {
					/* Wait at PBS is set, take this as waiting at the start signal, handle as a reservation failure */
					break;
				}
			}
		}

		if (!TryReserveRailTrackdir(v, tile, cur_td)) break;
	}

	if (ft.err == CFollowTrackRail::EC_OWNER || ft.err == CFollowTrackRail::EC_NO_WAY) {
		/* End of line, path valid and okay. */
		return PBSTileInfo(ft.old_tile, ft.old_td, true);
	}

	/* Sorry, can't reserve path, back out. */
	tile = origin.tile;
	cur_td = origin.trackdir;
	TileIndex stopped = ft.old_tile;
	Trackdir  stopped_td = ft.old_td;
	while (tile != stopped || cur_td != stopped_td) {
		if (!ft.Follow(tile, cur_td)) break;

		if (ft.tiles_skipped == 0 && Rail90DegTurnDisallowedTilesFromTrackdir(ft.old_tile, ft.new_tile, ft.old_td)) {
			ft.new_td_bits &= ~TrackdirCrossesTrackdirs(ft.old_td);
			dbg_assert(ft.new_td_bits != TRACKDIR_BIT_NONE);
		}
		dbg_assert(KillFirstBit(ft.new_td_bits) == TRACKDIR_BIT_NONE);

		tile = ft.new_tile;
		cur_td = FindFirstTrackdir(ft.new_td_bits);

		UnreserveRailTrackdir(tile, cur_td);
	}

	if (temporary_slot_state.IsActive()) temporary_slot_state.PopFromChangeStackRevertTemporaryChanges(v->index);

	/* Path invalid. */
	return PBSTileInfo();
}

/**
 * Try to reserve any path to a safe tile, ignoring the vehicle's destination.
 * Safe tiles are tiles in front of a signal, depots and station tiles at end of line.
 *
 * @param v The vehicle.
 * @param tile The tile the search should start from.
 * @param td The trackdir the search should start from.
 * @param override_railtype Whether all physically compatible railtypes should be followed.
 * @return True if a path to a safe stopping tile could be reserved.
 */
static bool TryReserveSafeTrack(const Train *v, TileIndex tile, Trackdir td, bool override_railtype)
{
	return YapfTrainFindNearestSafeTile(v, tile, td, override_railtype);
}

const Order *_choose_train_track_saved_current_order = nullptr;

/** This class will save the current order of a vehicle and restore it on destruction. */
class VehicleOrderSaver {
private:
	Train          *v;
	Order          old_order;
	TileIndex      old_dest_tile;
	StationID      old_last_station_visited;
	VehicleOrderID old_index;
	VehicleOrderID old_impl_index;
	VehicleOrderID old_tt_index;
	bool           suppress_implicit_orders;
	bool           clear_saved_order_ptr;
	bool           restored;

public:
	VehicleOrderSaver(Train *_v) :
		v(_v),
		old_order(_v->current_order),
		old_dest_tile(_v->dest_tile),
		old_last_station_visited(_v->last_station_visited),
		old_index(_v->cur_real_order_index),
		old_impl_index(_v->cur_implicit_order_index),
		old_tt_index(_v->cur_timetable_order_index),
		suppress_implicit_orders(HasBit(_v->gv_flags, GVF_SUPPRESS_IMPLICIT_ORDERS)),
		restored(false)
	{
		if (_choose_train_track_saved_current_order == nullptr) {
#if defined(__GNUC__) && (__GNUC__ >= 12)
#pragma GCC diagnostic push
#pragma GCC diagnostic ignored "-Wdangling-pointer"
#endif /* __GNUC__ */
			_choose_train_track_saved_current_order = &(this->old_order);
#if defined(__GNUC__) && (__GNUC__ >= 12)
#pragma GCC diagnostic pop
#endif /* __GNUC__ */

			this->clear_saved_order_ptr = true;
		} else {
			this->clear_saved_order_ptr = false;
		}
	}

	/**
	 * Restore the saved order to the vehicle.
	 */
	void Restore()
	{
		this->v->current_order = std::move(this->old_order);
		this->v->dest_tile = this->old_dest_tile;
		this->v->last_station_visited = this->old_last_station_visited;
		this->v->cur_real_order_index = this->old_index;
		this->v->cur_implicit_order_index = this->old_impl_index;
		this->v->cur_timetable_order_index = this->old_tt_index;
		AssignBit(this->v->gv_flags, GVF_SUPPRESS_IMPLICIT_ORDERS, suppress_implicit_orders);
		if (this->clear_saved_order_ptr) _choose_train_track_saved_current_order = nullptr;
		this->restored = true;
	}

	/**
	 * Restore the saved order to the vehicle, if Restore() has not already been called.
	 */
	~VehicleOrderSaver()
	{
		if (!this->restored) this->Restore();
	}

	/**
	 * Set the current vehicle order to the next order in the order list.
	 * @param skip_first Shall the first (i.e. active) order be skipped?
	 * @return True if a suitable next order could be found.
	 */
	bool SwitchToNextOrder(bool skip_first)
	{
		if (this->v->GetNumOrders() == 0) return false;

		if (skip_first) ++this->v->cur_real_order_index;

		int depth = 0;

		do {
			/* Wrap around. */
			if (this->v->cur_real_order_index >= this->v->GetNumOrders()) this->v->cur_real_order_index = 0;

			Order *order = this->v->GetOrder(this->v->cur_real_order_index);
			dbg_assert(order != nullptr);

			switch (order->GetType()) {
				case OT_GOTO_DEPOT:
					/* Skip service in depot orders when the train doesn't need service. */
					if ((order->GetDepotOrderType() & ODTFB_SERVICE) && !this->v->NeedsServicing()) break;
					[[fallthrough]];
				case OT_GOTO_STATION:
				case OT_GOTO_WAYPOINT:
					this->v->current_order = *order;
					return UpdateOrderDest(this->v, order, 0, true);
				case OT_CONDITIONAL: {
					VehicleOrderID next = ProcessConditionalOrder(order, this->v, PCO_DRY_RUN);
					if (next != INVALID_VEH_ORDER_ID) {
						depth++;
						this->v->cur_real_order_index = next;
						/* Don't increment next, so no break here. */
						continue;
					}
					break;
				}
				default:
					break;
			}
			/* Don't increment inside the while because otherwise conditional
			 * orders can lead to an infinite loop. */
			++this->v->cur_real_order_index;
			depth++;
		} while (this->v->cur_real_order_index != this->old_index && depth < this->v->GetNumOrders());

		return false;
	}

	void AdvanceOrdersFromVehiclePosition(ChooseTrainTrackLookAheadState &state)
	{
		/* If the current tile is the destination of the current order and
		 * a reservation was requested, advance to the next order.
		 * Don't advance on a depot order as depots are always safe end points
		 * for a path and no look-ahead is necessary. This also avoids a
		 * problem with depot orders not part of the order list when the
		 * order list itself is empty. */
		Train *v = this->v;
		if (v->current_order.IsType(OT_LEAVESTATION)) {
			this->SwitchToNextOrder(false);
		} else if (v->current_order.IsAnyLoadingType() || (!v->current_order.IsType(OT_GOTO_DEPOT) && (
				v->current_order.IsBaseStationOrder() ?
				HasStationTileRail(v->tile) && v->current_order.GetDestination() == GetStationIndex(v->tile) :
				v->tile == v->dest_tile))) {
			if (_settings_game.vehicle.train_braking_model == TBM_REALISTIC && v->current_order.IsBaseStationOrder()) {
				if (v->current_order.ShouldStopAtStation(v, v->current_order.GetDestination().ToStationID(), v->current_order.IsType(OT_GOTO_WAYPOINT))) {
					SetBit(state.flags, CTTLASF_STOP_FOUND);
					v->last_station_visited = v->current_order.GetDestination().ToStationID();
				}
			}
			if (v->current_order.IsAnyLoadingType() || v->current_order.IsType(OT_WAITING)) SetBit(state.flags, CTTLASF_STOP_FOUND);
			this->SwitchToNextOrder(true);
		}
	}

	void AdvanceOrdersFromLookahead(ChooseTrainTrackLookAheadState &state)
	{
		TrainReservationLookAhead *lookahead = this->v->lookahead.get();
		if (lookahead == nullptr) return;

		for (size_t i = state.order_items_start; i < lookahead->items.size(); i++) {
			const TrainReservationLookAheadItem &item = lookahead->items[i];
			switch (item.type) {
				case TRLIT_STATION:
					if (this->v->current_order.IsBaseStationOrder()) {
						/* we've already seen this station in the lookahead, advance current order */
						if (this->v->current_order.ShouldStopAtStation(this->v, item.data_id, Waypoint::GetIfValid(item.data_id) != nullptr)) {
							SetBit(state.flags, CTTLASF_STOP_FOUND);
							this->v->last_station_visited = item.data_id;
						} else if (this->v->current_order.IsType(OT_GOTO_WAYPOINT) && this->v->current_order.GetDestination() == item.data_id && (this->v->current_order.GetWaypointFlags() & OWF_REVERSE)) {
							if (!HasBit(state.flags, CTTLASF_REVERSE_FOUND)) {
								SetBit(state.flags, CTTLASF_REVERSE_FOUND);
								state.reverse_dest = item.data_id;
								if (this->v->current_order.IsWaitTimetabled()) {
									this->v->last_station_visited = item.data_id;
									SetBit(state.flags, CTTLASF_STOP_FOUND);
								}
							}
						}
						if (this->v->current_order.GetDestination() == item.data_id) {
							this->SwitchToNextOrder(true);
						}
					}
					break;

				default:
					break;
			}
		}
		state.order_items_start = (uint)lookahead->items.size();
	}
};

static bool IsReservationLookAheadLongEnough(const Train *v, const ChooseTrainTrackLookAheadState &lookahead_state)
{
	if (!v->UsingRealisticBraking() || v->lookahead == nullptr) return true;

	if (v->current_order.IsAnyLoadingType() || v->current_order.IsType(OT_WAITING)) return true;

	if (HasBit(lookahead_state.flags, CTTLASF_STOP_FOUND) || v->lookahead->flags.Test(TrainReservationLookAheadFlag::DepotEnd)) return true;

	if (v->reverse_distance >= 1) {
		if (v->lookahead->reservation_end_position >= v->lookahead->current_position + v->reverse_distance - 1) return true;
	}

	if (v->lookahead->lookahead_end_position <= v->lookahead->reservation_end_position && _settings_game.vehicle.realistic_braking_aspect_limited == TRBALM_ON &&
			v->lookahead->reservation_end_position > v->lookahead->current_position + 24) {
		return true;
	}

	TrainDecelerationStats stats(v, v->lookahead->cached_zpos);

	bool found_signal = false;
	int signal_speed = 0;
	int signal_position = 0;
	int signal_z = 0;
	bool signal_limited_lookahead_check = false;

	for (const TrainReservationLookAheadItem &item : v->lookahead->items) {
		if (item.type == TRLIT_REVERSE) {
			if (v->lookahead->reservation_end_position >= item.start + v->gcache.cached_total_length) return true;
		}
		if (item.type == TRLIT_STATION && HasBit(lookahead_state.flags, CTTLASF_REVERSE_FOUND) && lookahead_state.reverse_dest == item.data_id) {
			if (v->lookahead->reservation_end_position >= item.start + v->gcache.cached_total_length) return true;
		}

		if (found_signal) {
			if (item.type == TRLIT_TRACK_SPEED || item.type == TRLIT_SPEED_RESTRICTION || item.type == TRLIT_CURVE_SPEED) {
				if (item.data_id > 0) LimitSpeedFromLookAhead(signal_speed, stats, signal_position, item.start, item.data_id, item.z_pos - stats.z_pos);
			}
		} else if (item.type == TRLIT_SIGNAL && item.start > v->lookahead->current_position + 24) {
			signal_speed = std::min<int>(item.data_id > 0 ? item.data_id : UINT16_MAX, v->vcache.cached_max_speed);
			signal_position = item.start;
			signal_z = item.z_pos;
			found_signal = true;
		}

		if (item.type == TRLIT_SIGNAL && _settings_game.vehicle.realistic_braking_aspect_limited == TRBALM_ON && item.start <= v->lookahead->current_position + 24) {
			if (HasBit(item.data_aux, TRSLAI_NO_ASPECT_INC) || HasBit(item.data_aux, TRSLAI_NEXT_ONLY) || HasBit(item.data_aux, TRSLAI_COMBINED_SHUNT)) {
				signal_limited_lookahead_check = true;
			}
		}
	}

	if (signal_limited_lookahead_check) {
		/* Do not unnecessarily extend the reservation when passing a signal within the reservation which could not display an aspect
		 * beyond the current end of the reservation, e.g. banner repeaters and shunt signals */
		if (AdvanceTrainReservationLookaheadEnd(v, v->lookahead->current_position + 24) <= v->lookahead->reservation_end_position &&
				v->lookahead->reservation_end_position > v->lookahead->current_position + 24) {
			return true;
		}
	}

	if (found_signal) {
		int delta_z = v->lookahead->reservation_end_z - signal_z;
		delta_z += (delta_z >> 2); // Slightly overestimate slope changes to compensate for non-uniform descents
		int64_t distance = GetRealisticBrakingDistanceForSpeed(stats, signal_speed, 0, delta_z);
		if (signal_position + distance <= v->lookahead->reservation_end_position) return true;
	}

	return false;
}

static bool LookaheadWithinCurrentTunnelBridge(const Train *t)
{
	return t->lookahead->current_position >= t->lookahead->reservation_end_position - ((int)TILE_SIZE * t->lookahead->tunnel_bridge_reserved_tiles) && !t->lookahead->flags.Test(TrainReservationLookAheadFlag::TunnelBridgeExitFree);
}

static bool HasLongReservePbsSignalOnTrackdir(Train* v, TileIndex tile, Trackdir trackdir, bool default_value, uint16_t lookahead_state_flags)
{
	if (HasPbsSignalOnTrackdir(tile, trackdir)) {
		if (IsNoEntrySignal(tile, TrackdirToTrack(trackdir))) return false;
		if (IsRestrictedSignal(tile)) {
			const TraceRestrictProgram *prog = GetExistingTraceRestrictProgram(tile, TrackdirToTrack(trackdir));
			if (prog != nullptr && prog->actions_used_flags & TRPAUF_LONG_RESERVE) {
				TraceRestrictProgramResult out;
				if (default_value) out.flags |= TRPRF_LONG_RESERVE;
				TraceRestrictProgramInput input(tile, trackdir, &VehiclePosTraceRestrictPreviousSignalCallback, nullptr);
				if (HasBit(lookahead_state_flags, CTTLASF_STOP_FOUND)) input.input_flags |= TRPIF_PASSED_STOP;
				prog->Execute(v, input, out);
				return (out.flags & TRPRF_LONG_RESERVE);
			}
		}
		return default_value;
	}

	return false;
}

static TileIndex CheckLongReservePbsTunnelBridgeOnTrackdir(Train* v, TileIndex tile, Trackdir trackdir, bool restricted_only = false)
{
	if (_settings_game.vehicle.train_braking_model == TBM_REALISTIC && IsTunnelBridgeSignalSimulationEntranceTile(tile) && TrackdirEntersTunnelBridge(tile, trackdir)) {

		TileIndex end = GetOtherTunnelBridgeEnd(tile);
		if (restricted_only && !IsTunnelBridgeRestrictedSignal(end)) return INVALID_TILE;
		int raw_free_tiles;
		if (v->lookahead != nullptr && v->lookahead->reservation_end_tile == tile && v->lookahead->reservation_end_trackdir == trackdir) {
			if (v->lookahead->flags.Test(TrainReservationLookAheadFlag::TunnelBridgeExitFree)) {
				raw_free_tiles = INT_MAX;
			} else {
				raw_free_tiles = GetAvailableFreeTilesInSignalledTunnelBridgeWithStartOffset(tile, end, v->lookahead->tunnel_bridge_reserved_tiles + 1);
				ApplyAvailableFreeTunnelBridgeTiles(v->lookahead.get(), raw_free_tiles, tile, end);
				FlushDeferredDetermineCombineNormalShuntMode(v);
				SetTrainReservationLookaheadEnd(v);
			}
		} else {
			raw_free_tiles = GetAvailableFreeTilesInSignalledTunnelBridge(tile, end, tile);
		}
		if (!HasAcrossTunnelBridgeReservation(end) && raw_free_tiles == INT_MAX) {
			return end;
		}
	}
	return INVALID_TILE;
}

bool _long_reserve_disabled = false;

static void TryLongReserveChooseTrainTrack(Train *v, TileIndex tile, Trackdir td, bool force_res, ChooseTrainTrackLookAheadState lookahead_state)
{
	if (_long_reserve_disabled) return;

	const bool long_enough = IsReservationLookAheadLongEnough(v, lookahead_state);

	// We reserved up to a unoccupied signalled tunnel/bridge, reserve past it as well. recursion
	TileIndex exit_tile = CheckLongReservePbsTunnelBridgeOnTrackdir(v, tile, td, long_enough);
	if (exit_tile != INVALID_TILE) {
		CFollowTrackRail ft(v);
		Trackdir exit_td = GetTunnelBridgeExitTrackdir(exit_tile);
		if (ft.Follow(exit_tile, exit_td)) {
			const TrackBits reserved_bits = GetReservedTrackbits(ft.new_tile);
			if ((ft.new_td_bits & TrackBitsToTrackdirBits(reserved_bits)) == TRACKDIR_BIT_NONE) {
				/* next tile is not reserved */

				bool long_reserve = !long_enough;
				if (IsTunnelBridgeRestrictedSignal(exit_tile)) {
					/* Test for TRPRF_LONG_RESERVE in a separate execution from TRPRF_WAIT_AT_PBS/slot operations.
					 * This is to avoid prematurely acquiring slots on the exit signal before we try to make an exit reservation.
					 */
					const TraceRestrictProgram *prog = GetExistingTraceRestrictProgram(exit_tile, TrackdirToTrack(exit_td));
					if (prog != nullptr && (prog->actions_used_flags & TRPAUF_LONG_RESERVE)) {
						TraceRestrictProgramResult out;
						if (long_reserve) out.flags |= TRPRF_LONG_RESERVE;
						TraceRestrictProgramInput input(exit_tile, exit_td, nullptr, nullptr);
						if (HasBit(lookahead_state.flags, CTTLASF_STOP_FOUND)) input.input_flags |= TRPIF_PASSED_STOP;
						prog->Execute(v, input, out);
						long_reserve = (out.flags & TRPRF_LONG_RESERVE);
					}
					if (!long_reserve) return;
					if (prog != nullptr && prog->actions_used_flags & (TRPAUF_WAIT_AT_PBS | TRPAUF_SLOT_ACQUIRE | TRPAUF_REVERSE_AT)) {
						TraceRestrictProgramResult out;
						TraceRestrictProgramInput input(exit_tile, exit_td, nullptr, nullptr);
						input.permitted_slot_operations = TRPISP_ACQUIRE;
						prog->Execute(v, input, out);
						if (out.flags & (TRPRF_WAIT_AT_PBS | TRPRF_REVERSE_AT)) {
							return;
						}
					}
				}
				if (!long_reserve) return;

				const SignalState orig_exit_state = GetTunnelBridgeExitSignalState(exit_tile);

				/* reserve exit to make contiguous reservation */
				if (IsBridge(exit_tile)) {
					TryReserveRailBridgeHead(exit_tile, FindFirstTrack(GetAcrossTunnelBridgeTrackBits(exit_tile)));
				} else {
					SetTunnelReservation(exit_tile, true);
				}
				if (orig_exit_state == SIGNAL_STATE_RED && _extra_aspects > 0) {
					SetTunnelBridgeExitSignalAspect(exit_tile, 0);
					UpdateAspectDeferredWithVehicleTunnelBridgeExit(v, exit_tile, GetTunnelBridgeExitTrackdir(exit_tile));
				}
				SetTunnelBridgeExitSignalState(exit_tile, SIGNAL_STATE_GREEN);

				ChooseTrainTrack(v, ft.new_tile, ft.exitdir, TrackdirBitsToTrackBits(ft.new_td_bits), CTTF_NO_LOOKAHEAD_VALIDATE | (force_res ? CTTF_FORCE_RES : CTTF_NONE), lookahead_state);
				FlushDeferredDetermineCombineNormalShuntMode(v);

				if (reserved_bits == GetReservedTrackbits(ft.new_tile)) {
					/* next tile is still not reserved, so unreserve exit and restore signal state */
					if (IsBridge(exit_tile)) {
						UnreserveRailBridgeHeadTrack(exit_tile, FindFirstTrack(GetAcrossTunnelBridgeTrackBits(exit_tile)));
					} else {
						SetTunnelReservation(exit_tile, false);
					}
					SetTunnelBridgeExitSignalState(exit_tile, orig_exit_state);
				} else {
					if (orig_exit_state == SIGNAL_STATE_GREEN && _extra_aspects > 0) {
						SetTunnelBridgeExitSignalAspect(exit_tile, 0);
						UpdateAspectDeferred(exit_tile, GetTunnelBridgeExitTrackdir(exit_tile));
					}
					MarkTileDirtyByTile(exit_tile, VMDF_NOT_MAP_MODE);
				}
			}
		}
		return;
	}

	CFollowTrackRail ft(v);
	if (ft.Follow(tile, td) && HasLongReservePbsSignalOnTrackdir(v, ft.new_tile, FindFirstTrackdir(ft.new_td_bits), !long_enough, lookahead_state.flags)) {
		/* We reserved up to a LR signal, reserve past it as well. recursion */
		ChooseTrainTrack(v, ft.new_tile, ft.exitdir, TrackdirBitsToTrackBits(ft.new_td_bits), CTTF_NO_LOOKAHEAD_VALIDATE | (force_res ? CTTF_FORCE_RES : CTTF_NONE), lookahead_state);
	}
}

static void TryLongReserveChooseTrainTrackFromReservationEnd(Train *v, bool no_reserve_vehicle_tile)
{
	ClearLookAheadIfInvalid(v);

	PBSTileInfo origin = FollowTrainReservation(v, nullptr, FollowTrainReservationFlag::OkayUnused);
	if (IsRailDepotTile(origin.tile)) return;

	ChooseTrainTrackLookAheadState lookahead_state;
	if (no_reserve_vehicle_tile) SetBit(lookahead_state.flags, CTTLASF_NO_RES_VEH_TILE);
	if (_settings_game.vehicle.train_braking_model == TBM_REALISTIC) {
		VehicleOrderSaver orders(v);
		orders.AdvanceOrdersFromVehiclePosition(lookahead_state);
		orders.AdvanceOrdersFromLookahead(lookahead_state);

		/* Note that this must be called before the VehicleOrderSaver destructor, above */
		TryLongReserveChooseTrainTrack(v, origin.tile, origin.trackdir, true, lookahead_state);
	} else {
		TryLongReserveChooseTrainTrack(v, origin.tile, origin.trackdir, true, lookahead_state);
	}
}

/**
 * Choose a track and reserve if necessary
 *
 * @param v The vehicle
 * @param tile The tile from which to start
 * @param enterdir
 * @param tracks
 * @param flags ChooseTrainTrackFlags flags
 * @return The track the train should take and the result flags
 */
static ChooseTrainTrackResult ChooseTrainTrack(Train *v, TileIndex tile, DiagDirection enterdir, TrackBits tracks, ChooseTrainTrackFlags flags, ChooseTrainTrackLookAheadState lookahead_state)
{
	Track best_track = INVALID_TRACK;
	bool do_track_reservation = _settings_game.pf.reserve_paths || (flags & CTTF_FORCE_RES);
	Trackdir changed_signal = INVALID_TRACKDIR;
	TileIndex final_dest = INVALID_TILE;

	dbg_assert((tracks & ~TRACK_BIT_MASK) == 0);

	ChooseTrainTrackResultFlags result_flags = CTTRF_NONE;

	/* Don't use tracks here as the setting to forbid 90 deg turns might have been switched between reservation and now. */
	TrackBits res_tracks = (TrackBits)(GetReservedTrackbits(tile) & DiagdirReachesTracks(enterdir));
	/* Do we have a suitable reserved track? */
	if (res_tracks != TRACK_BIT_NONE) return { FindFirstTrack(res_tracks), result_flags };

	bool mark_stuck = (flags & CTTF_MARK_STUCK);

	/* Quick return in case only one possible track is available */
	if (KillFirstBit(tracks) == TRACK_BIT_NONE) {
		Track track = FindFirstTrack(tracks);
		/* We need to check for signals only here, as a junction tile can't have signals. */
		if (track != INVALID_TRACK && HasPbsSignalOnTrackdir(tile, TrackEnterdirToTrackdir(track, enterdir)) && !IsNoEntrySignal(tile, track)) {
			if (IsRestrictedSignal(tile) && v->force_proceed != TFP_SIGNAL) {
				const TraceRestrictProgram *prog = GetExistingTraceRestrictProgram(tile, track);
				if (prog != nullptr && prog->actions_used_flags & (TRPAUF_WAIT_AT_PBS | TRPAUF_SLOT_ACQUIRE | TRPAUF_TRAIN_NOT_STUCK | TRPAUF_REVERSE_AT)) {
					TraceRestrictProgramResult out;
					TraceRestrictProgramInput input(tile, TrackEnterdirToTrackdir(track, enterdir), nullptr, nullptr);
					input.permitted_slot_operations = TRPISP_ACQUIRE;
					prog->Execute(v, input, out);
					if (out.flags & TRPRF_TRAIN_NOT_STUCK && !(v->track & TRACK_BIT_WORMHOLE) && !(v->track == TRACK_BIT_DEPOT)) {
						v->wait_counter = 0;
					}
					if (out.flags & TRPRF_REVERSE_AT) {
						result_flags |= CTTRF_REVERSE_AT_SIGNAL;
					}
					if (out.flags & (TRPRF_WAIT_AT_PBS | TRPRF_REVERSE_AT)) {
						if (mark_stuck) MarkTrainAsStuck(v, true);
						return { track, result_flags };
					}
				}
			}
			ClrBit(v->flags, VRF_WAITING_RESTRICTION);

			do_track_reservation = true;
			changed_signal = TrackEnterdirToTrackdir(track, enterdir);
			SetSignalStateByTrackdir(tile, changed_signal, SIGNAL_STATE_GREEN);
			if (_extra_aspects > 0) {
				SetSignalAspect(tile, track, 0);
				UpdateAspectDeferredWithVehicleRail(v, tile, changed_signal);
			}
		} else if (!do_track_reservation) {
			return { track, result_flags };
		}
		best_track = track;
	}

	if ((flags & CTTF_NON_LOOKAHEAD) && v->lookahead != nullptr) {
		/* We have reached a diverging junction with no reservation, yet we have a lookahead state.
		 * Clear the lookahead state. */
		v->lookahead.reset();
	}

	if (!(flags & CTTF_NO_LOOKAHEAD_VALIDATE)) {
		ClearLookAheadIfInvalid(v);
	}

	/* The temporary slot state only needs to be pushed to the stack (i.e. activated) on first use */
	TraceRestrictSlotTemporaryState temporary_slot_state;

	/* All exit paths except success should revert the temporary slot state if required */
	auto slot_state_guard = scope_guard([&]() {
		if (temporary_slot_state.IsActive()) temporary_slot_state.PopFromChangeStackRevertTemporaryChanges(v->index);
	});

	PBSTileInfo   origin = FollowTrainReservation(v, nullptr, FollowTrainReservationFlag::OkayUnused);
	PBSTileInfo   res_dest(tile, INVALID_TRACKDIR, false);
	DiagDirection dest_enterdir = enterdir;
	if (do_track_reservation) {
		res_dest = ExtendTrainReservation(v, origin, &tracks, &dest_enterdir, temporary_slot_state);
		if (res_dest.tile == INVALID_TILE) {
			/* Reservation failed? */
			if (mark_stuck) MarkTrainAsStuck(v);
			if (changed_signal != INVALID_TRACKDIR) SetSignalStateByTrackdir(tile, changed_signal, SIGNAL_STATE_RED);
			return { FindFirstTrack(tracks), result_flags };
		}
		if (res_dest.okay) {
			if (temporary_slot_state.IsActive()) temporary_slot_state.PopFromChangeStackApplyTemporaryChanges(v);
			bool long_reserve = (CheckLongReservePbsTunnelBridgeOnTrackdir(v, res_dest.tile, res_dest.trackdir) != INVALID_TILE);
			if (!long_reserve) {
				CFollowTrackRail ft(v);
				if (ft.Follow(res_dest.tile, res_dest.trackdir)) {
					Trackdir  new_td = FindFirstTrackdir(ft.new_td_bits);
					long_reserve = HasLongReservePbsSignalOnTrackdir(v, ft.new_tile, new_td, _settings_game.vehicle.train_braking_model == TBM_REALISTIC, lookahead_state.flags);
				}
			}

			if (!long_reserve) {
				/* Got a valid reservation that ends at a safe target, quick exit. */
				result_flags |= CTTRF_RESERVATION_MADE;
				if (changed_signal != INVALID_TRACKDIR) MarkSingleSignalDirty(tile, changed_signal);
				if (!HasBit(lookahead_state.flags, CTTLASF_NO_RES_VEH_TILE)) TryReserveRailTrack(v->tile, TrackdirToTrack(v->GetVehicleTrackdir()));
				if (_settings_game.vehicle.train_braking_model == TBM_REALISTIC) FillTrainReservationLookAhead(v);
				return { best_track, result_flags };
			}
		}

		/* Check if the train needs service here, so it has a chance to always find a depot.
		 * Also check if the current order is a service order so we don't reserve a path to
		 * the destination but instead to the next one if service isn't needed. */
		CheckIfTrainNeedsService(v);
		if (v->current_order.IsType(OT_DUMMY) || v->current_order.IsType(OT_CONDITIONAL) || v->current_order.IsType(OT_GOTO_DEPOT) ||
				v->current_order.IsSlotCounterOrder() || v->current_order.IsType(OT_LABEL)) {
			ProcessOrders(v);
		}
	}

	/* Save the current train order. The destructor will restore the old order on function exit. */
	VehicleOrderSaver orders(v);

	if (lookahead_state.order_items_start == 0) {
		orders.AdvanceOrdersFromVehiclePosition(lookahead_state);
	}
	if (_settings_game.vehicle.train_braking_model == TBM_REALISTIC) orders.AdvanceOrdersFromLookahead(lookahead_state);

	if (res_dest.tile != INVALID_TILE && !res_dest.okay) {
		/* Pathfinders are able to tell that route was only 'guessed'. */
		bool      path_found = true;
		TileIndex new_tile = res_dest.tile;

		Track next_track = DoTrainPathfind(v, new_tile, dest_enterdir, tracks, path_found, do_track_reservation, &res_dest, &final_dest);
		DEBUG_UPDATESTATECHECKSUM("ChooseTrainTrack: v: {}, path_found: {}, next_track: {}", v->index, path_found, next_track);
		UpdateStateChecksum((((uint64_t) v->index.base()) << 32) | (path_found << 16) | next_track);
		if (new_tile == tile) best_track = next_track;
		v->HandlePathfindingResult(path_found);
	}

	/* No track reservation requested -> finished. */
	if (!do_track_reservation) return { best_track, result_flags };

	/* A path was found, but could not be reserved. */
	if (res_dest.tile != INVALID_TILE && !res_dest.okay) {
		if (mark_stuck) MarkTrainAsStuck(v);
		FreeTrainTrackReservation(v, origin.tile, origin.trackdir);
		return { best_track, result_flags };
	}

	/* No possible reservation target found, we are probably lost. */
	if (res_dest.tile == INVALID_TILE) {
		/* Try to find any safe destination. */
		PBSTileInfo path_end = FollowTrainReservation(v, nullptr, FollowTrainReservationFlag::OkayUnused);
		if (TryReserveSafeTrack(v, path_end.tile, path_end.trackdir, false)) {
			if (temporary_slot_state.IsActive()) temporary_slot_state.PopFromChangeStackApplyTemporaryChanges(v);
			TrackBits res = GetReservedTrackbits(tile) & DiagdirReachesTracks(enterdir);
			best_track = FindFirstTrack(res);
			if (!HasBit(lookahead_state.flags, CTTLASF_NO_RES_VEH_TILE)) TryReserveRailTrack(v->tile, TrackdirToTrack(v->GetVehicleTrackdir()));
			result_flags |= CTTRF_RESERVATION_MADE;
			if (changed_signal != INVALID_TRACKDIR) MarkSingleSignalDirty(tile, changed_signal);
			if (_settings_game.vehicle.train_braking_model == TBM_REALISTIC) FillTrainReservationLookAhead(v);
		} else {
			FreeTrainTrackReservation(v, origin.tile, origin.trackdir);
			if (mark_stuck) MarkTrainAsStuck(v);
		}
		return { best_track, result_flags };;
	}

	result_flags |= CTTRF_RESERVATION_MADE;

	auto check_destination_seen = [&](TileIndex tile) {
		if (_settings_game.vehicle.train_braking_model == TBM_REALISTIC && v->current_order.IsBaseStationOrder() &&
				HasStationTileRail(tile)) {
			if (v->current_order.ShouldStopAtStation(v, GetStationIndex(tile), IsRailWaypoint(tile))) {
				SetBit(lookahead_state.flags, CTTLASF_STOP_FOUND);
			} else if (v->current_order.IsType(OT_GOTO_WAYPOINT) && v->current_order.GetDestination() == GetStationIndex(tile) && (v->current_order.GetWaypointFlags() & OWF_REVERSE)) {
				if (!HasBit(lookahead_state.flags, CTTLASF_REVERSE_FOUND)) {
					SetBit(lookahead_state.flags, CTTLASF_REVERSE_FOUND);
					lookahead_state.reverse_dest = GetStationIndex(tile);
				}
			}
		}
	};

	check_destination_seen(res_dest.tile);

	/* Reservation target found and free, check if it is safe. */
	while (!IsSafeWaitingPosition(v, res_dest.tile, res_dest.trackdir, true, _settings_game.pf.forbid_90_deg)) {
		/* Extend reservation until we have found a safe position. */
		DiagDirection exitdir = TrackdirToExitdir(res_dest.trackdir);
		TileIndex     next_tile = TileAddByDiagDir(res_dest.tile, exitdir);
		TrackBits     reachable = TrackdirBitsToTrackBits(GetTileTrackdirBits(next_tile, TRANSPORT_RAIL, 0)) & DiagdirReachesTracks(exitdir);
		if (Rail90DegTurnDisallowedTilesFromDiagDir(res_dest.tile, next_tile, exitdir)) {
			reachable &= ~TrackCrossesTracks(TrackdirToTrack(res_dest.trackdir));
		}

		/* Get next order with destination. */
		if (orders.SwitchToNextOrder(true)) {
			PBSTileInfo cur_dest;
			bool path_found;
			DoTrainPathfind(v, next_tile, exitdir, reachable, path_found, true, &cur_dest, nullptr);
			if (cur_dest.tile != INVALID_TILE) {
				res_dest = cur_dest;
				if (res_dest.okay) {
					check_destination_seen(res_dest.tile);
					continue;
				}
				/* Path found, but could not be reserved. */
				FreeTrainTrackReservation(v, origin.tile, origin.trackdir);
				if (mark_stuck) MarkTrainAsStuck(v);
				result_flags &= ~CTTRF_RESERVATION_MADE;
				changed_signal = INVALID_TRACKDIR;
				if (temporary_slot_state.IsActive()) temporary_slot_state.PopFromChangeStackRevertTemporaryChanges(v->index);
				break;
			}
		}
		/* No order or no safe position found, try any position. */
		if (!TryReserveSafeTrack(v, res_dest.tile, res_dest.trackdir, true)) {
			FreeTrainTrackReservation(v, origin.tile, origin.trackdir);
			if (mark_stuck) MarkTrainAsStuck(v);
			result_flags &= ~CTTRF_RESERVATION_MADE;
			changed_signal = INVALID_TRACKDIR;
			if (temporary_slot_state.IsActive()) temporary_slot_state.PopFromChangeStackRevertTemporaryChanges(v->index);
		}
		break;
	}

	if (result_flags & CTTRF_RESERVATION_MADE) {
		if (temporary_slot_state.IsActive()) temporary_slot_state.PopFromChangeStackApplyTemporaryChanges(v);
		if (v->current_order.IsBaseStationOrder() && HasStationTileRail(res_dest.tile) && v->current_order.GetDestination() == GetStationIndex(res_dest.tile)) {
			if (v->current_order.ShouldStopAtStation(v, v->current_order.GetDestination().ToStationID(), v->current_order.IsType(OT_GOTO_WAYPOINT))) {
				v->last_station_visited = v->current_order.GetDestination().ToStationID();
			}
			orders.SwitchToNextOrder(true);
		}
		if (_settings_game.vehicle.train_braking_model == TBM_REALISTIC) {
			FillTrainReservationLookAhead(v);
			if (v->lookahead != nullptr) lookahead_state.order_items_start = (uint)v->lookahead->items.size();
		}
		TryLongReserveChooseTrainTrack(v, res_dest.tile, res_dest.trackdir, (flags & CTTF_FORCE_RES), lookahead_state);
	}

	if (!HasBit(lookahead_state.flags, CTTLASF_NO_RES_VEH_TILE)) TryReserveRailTrack(v->tile, TrackdirToTrack(v->GetVehicleTrackdir()));

	if (changed_signal != INVALID_TRACKDIR) MarkSingleSignalDirty(tile, changed_signal);

	orders.Restore();
	if (v->current_order.IsType(OT_GOTO_DEPOT) &&
			(v->current_order.GetDepotActionType() & ODATFB_NEAREST_DEPOT) &&
			final_dest != INVALID_TILE && IsRailDepotTile(final_dest)) {
		v->current_order.SetDestination(GetDepotIndex(final_dest));
		v->dest_tile = final_dest;
		SetWindowWidgetDirty(WC_VEHICLE_VIEW, v->index, WID_VV_START_STOP);
	}

	return { best_track, result_flags };
}

/**
 * Try to reserve a path to a safe position.
 *
 * @param v The vehicle
 * @param mark_as_stuck Should the train be marked as stuck on a failed reservation?
 * @param first_tile_okay True if no path should be reserved if the current tile is a safe position.
 * @return Result flags.
 */
TryPathReserveResultFlags TryPathReserveWithResultFlags(Train *v, bool mark_as_stuck, bool first_tile_okay)
{
	dbg_assert(v->IsFrontEngine());

	ClearLookAheadIfInvalid(v);

	if (v->lookahead != nullptr && v->lookahead->flags.Test(TrainReservationLookAheadFlag::DepotEnd)) return TPRRF_RESERVATION_OK;

	/* We have to handle depots specially as the track follower won't look
	 * at the depot tile itself but starts from the next tile. If we are still
	 * inside the depot, a depot reservation can never be ours. */
	if (v->track == TRACK_BIT_DEPOT) {
		if (HasDepotReservation(v->tile)) {
			if (mark_as_stuck) MarkTrainAsStuck(v);
			return TPRRF_NONE;
		} else {
			/* Depot not reserved, but the next tile might be. */
			TileIndex next_tile = TileAddByDiagDir(v->tile, GetRailDepotDirection(v->tile));
			if (HasReservedTracks(next_tile, DiagdirReachesTracks(GetRailDepotDirection(v->tile)))) return TPRRF_NONE;
		}
	}

	if (IsTileType(v->tile, MP_TUNNELBRIDGE) && IsTunnelBridgeSignalSimulationExitOnly(v->tile) &&
			TrackdirEntersTunnelBridge(v->tile, v->GetVehicleTrackdir())) {
		/* prevent any attempt to reserve the wrong way onto a tunnel/bridge exit */
		return TPRRF_NONE;
	}
	if (IsTunnelBridgeWithSignalSimulation(v->tile) && ((v->track & TRACK_BIT_WORMHOLE) || TrackdirEntersTunnelBridge(v->tile, v->GetVehicleTrackdir()))) {
		DiagDirection tunnel_bridge_dir = GetTunnelBridgeDirection(v->tile);
		Axis axis = DiagDirToAxis(tunnel_bridge_dir);
		DiagDirection axial_dir = DirToDiagDirAlongAxis(v->direction, axis);
		if (axial_dir == tunnel_bridge_dir) {
			/* prevent use of the entrance tile for reservations when the train is already in the wormhole */

			if (_settings_game.vehicle.train_braking_model == TBM_REALISTIC) {
				/* Initialise a lookahead if there isn't one already */
				if (v->lookahead == nullptr) FillTrainReservationLookAhead(v);
				if (v->lookahead != nullptr && !LookaheadWithinCurrentTunnelBridge(v)) {
					/* Try to extend the reservation beyond the tunnel/bridge exit */
					TryLongReserveChooseTrainTrackFromReservationEnd(v, true);
				}
			} else {
				TileIndex exit = GetOtherTunnelBridgeEnd(v->tile);
				TileIndex v_pos = TileVirtXY(v->x_pos, v->y_pos);
				if (v_pos != exit) {
					v_pos += TileOffsByDiagDir(tunnel_bridge_dir);
				}
				if (v_pos == exit) {
					return CheckTrainStayInWormHolePathReserve(v, exit) ? TPRRF_RESERVATION_OK : TPRRF_NONE;
				}
			}
			return TPRRF_NONE;
		}
	}

	Vehicle *other_train = nullptr;
	PBSTileInfo origin = FollowTrainReservation(v, &other_train);
	/* The path we are driving on is already blocked by some other train.
	 * This can only happen in certain situations when mixing path and
	 * block signals or when changing tracks and/or signals.
	 * Exit here as doing any further reservations will probably just
	 * make matters worse. */
	if (other_train != nullptr && other_train->index != v->index) {
		if (mark_as_stuck) MarkTrainAsStuck(v);
		return TPRRF_NONE;
	}
	/* If we have a reserved path and the path ends at a safe tile, we are finished already. */
	if (origin.okay && (v->tile != origin.tile || first_tile_okay)) {
		/* Can't be stuck then. */
		if (HasBit(v->flags, VRF_TRAIN_STUCK)) SetWindowWidgetDirty(WC_VEHICLE_VIEW, v->index, WID_VV_START_STOP);
		ClrBit(v->flags, VRF_TRAIN_STUCK);
		if (_settings_game.vehicle.train_braking_model == TBM_REALISTIC) {
			FillTrainReservationLookAhead(v);
			TryLongReserveChooseTrainTrackFromReservationEnd(v, true);
		}
		return TPRRF_RESERVATION_OK;
	}

	/* If we are in a depot, tentatively reserve the depot. */
	if (v->track == TRACK_BIT_DEPOT && v->tile == origin.tile) {
		SetDepotReservation(v->tile, true);
		if (_settings_client.gui.show_track_reservation) MarkTileDirtyByTile(v->tile, VMDF_NOT_MAP_MODE);
	}

	DiagDirection exitdir = TrackdirToExitdir(origin.trackdir);
	TileIndex new_tile;
	if (IsTileType(origin.tile, MP_TUNNELBRIDGE) && GetTunnelBridgeDirection(origin.tile) == exitdir) {
		new_tile = GetOtherTunnelBridgeEnd(origin.tile);
	} else {
		new_tile = TileAddByDiagDir(origin.tile, exitdir);
	}
	TrackBits reachable = TrackdirBitsToTrackBits(GetTileTrackdirBits(new_tile, TRANSPORT_RAIL, 0) & DiagdirReachesTrackdirs(exitdir));

	if (Rail90DegTurnDisallowedTilesFromDiagDir(origin.tile, new_tile, exitdir)) reachable &= ~TrackCrossesTracks(TrackdirToTrack(origin.trackdir));

	TryPathReserveResultFlags result_flags = TPRRF_NONE;
	if (reachable != TRACK_BIT_NONE) {
		ChooseTrainTrackResult result = ChooseTrainTrack(v, new_tile, exitdir, reachable, CTTF_FORCE_RES | (mark_as_stuck ? CTTF_MARK_STUCK : CTTF_NONE));
		if (result.ctt_flags & CTTRF_RESERVATION_MADE) {
			result_flags |= TPRRF_RESERVATION_OK;
		} else if (result.ctt_flags & CTTRF_REVERSE_AT_SIGNAL) {
			result_flags |= TPRRF_REVERSE_AT_SIGNAL;
		}
	}

	if ((result_flags & TPRRF_RESERVATION_OK) == 0) {
		/* Free the depot reservation as well. */
		if (v->track == TRACK_BIT_DEPOT && v->tile == origin.tile) SetDepotReservation(v->tile, false);
		return result_flags;
	}

	if (HasBit(v->flags, VRF_TRAIN_STUCK)) {
		v->wait_counter = 0;
		SetWindowWidgetDirty(WC_VEHICLE_VIEW, v->index, WID_VV_START_STOP);
	}
	ClrBit(v->flags, VRF_TRAIN_STUCK);
	if (_settings_game.vehicle.train_braking_model == TBM_REALISTIC) FillTrainReservationLookAhead(v);
	return result_flags;
}


static bool CheckReverseTrain(const Train *v)
{
	if (_settings_game.difficulty.line_reverse_mode != 0 ||
			v->track == TRACK_BIT_DEPOT) {
		return false;
	}

	dbg_assert(v->track != TRACK_BIT_NONE);

	return YapfTrainCheckReverse(v);
}

/**
 * Get the location of the next station to visit.
 * @param station Next station to visit.
 * @return Location of the new station.
 */
TileIndex Train::GetOrderStationLocation(StationID station)
{
	if (station == this->last_station_visited) this->last_station_visited = INVALID_STATION;

	const Station *st = Station::Get(station);
	if (!st->facilities.Test(StationFacility::Train)) {
		/* The destination station has no trainstation tiles. */
		this->IncrementRealOrderIndex();
		return {};
	}

	return st->xy;
}

/** Goods at the consist have changed, update the graphics, cargo, and acceleration. */
void Train::MarkDirty()
{
	Train *v = this;
	do {
		v->colourmap = PAL_NONE;
		v->InvalidateImageCache();
		v->UpdateViewport(true, false);
	} while ((v = v->Next()) != nullptr);

	/* need to update acceleration and cached values since the goods on the train changed. */
	this->CargoChanged();
	this->UpdateAcceleration();
}

/**
 * This function looks at the vehicle and updates its speed (cur_speed
 * and subspeed) variables. Furthermore, it returns the distance that
 * the train can drive this tick. #Vehicle::GetAdvanceDistance() determines
 * the distance to drive before moving a step on the map.
 * @return distance to drive.
 */
int Train::UpdateSpeed(MaxSpeedInfo max_speed_info)
{
	AccelStatus accel_status = this->GetAccelerationStatus();
	if (this->lookahead != nullptr && this->lookahead->flags.Test(TrainReservationLookAheadFlag::ApplyAdvisory) && this->cur_speed <= max_speed_info.strict_max_speed) {
		this->lookahead->flags.Reset(TrainReservationLookAheadFlag::ApplyAdvisory);
	}
	switch (_settings_game.vehicle.train_acceleration_model) {
		default: NOT_REACHED();
		case AM_ORIGINAL:
			return this->DoUpdateSpeed({ this->acceleration * (accel_status == AS_BRAKE ? -4 : 2), this->acceleration * -4 }, 0,
					max_speed_info.strict_max_speed, max_speed_info.advisory_max_speed, this->UsingRealisticBraking());

		case AM_REALISTIC:
			return this->DoUpdateSpeed(this->GetAcceleration(), accel_status == AS_BRAKE ? 0 : 2,
					max_speed_info.strict_max_speed, max_speed_info.advisory_max_speed, this->UsingRealisticBraking());
	}
}
/**
 * Handle all breakdown related stuff for a train consist.
 * @param v The front engine.
 */
static bool HandlePossibleBreakdowns(Train *v)
{
	dbg_assert(v->IsFrontEngine());
	for (Train *u = v; u != nullptr; u = u->Next()) {
		if (u->breakdown_ctr != 0 && (u->IsEngine() || u->IsMultiheaded())) {
			if (u->breakdown_ctr <= 2) {
				if (u->HandleBreakdown()) return true;
				/* We check the order of v (the first vehicle) instead of u here! */
			} else if (!v->current_order.IsType(OT_LOADING)) {
				u->breakdown_ctr--;
			}
		}
	}
	return false;
}

/**
 * Trains enters a station, send out a news item if it is the first train, and start loading.
 * @param v Train that entered the station.
 * @param station Station visited.
 */
static void TrainEnterStation(Train *v, StationID station)
{
	v->last_station_visited = station;

	BaseStation *bst = BaseStation::Get(station);

	if (Waypoint::IsExpected(bst)) {
		v->DeleteUnreachedImplicitOrders();
		UpdateVehicleTimetable(v, true);
		v->last_station_visited = station;
		v->force_proceed = TFP_NONE;
		SetWindowDirty(WC_VEHICLE_VIEW, v->index);
		v->current_order.MakeWaiting();
		v->current_order.SetNonStopType(ONSF_NO_STOP_AT_ANY_STATION);
		v->cur_speed = 0;
		v->UpdateTrainSpeedAdaptationLimit(0);
		return;
	}

	/* check if a train ever visited this station before */
	Station *st = Station::From(bst);
	if (!(st->had_vehicle_of_type & HVOT_TRAIN)) {
		st->had_vehicle_of_type |= HVOT_TRAIN;
		SetDParam(0, st->index);
		AddVehicleNewsItem(
			STR_NEWS_FIRST_TRAIN_ARRIVAL,
			v->owner == _local_company ? NewsType::ArrivalCompany : NewsType::ArrivalOther,
			v->index,
			st->index
		);
		AI::NewEvent(v->owner, new ScriptEventStationFirstVehicle(st->index, v->index));
		Game::NewEvent(new ScriptEventStationFirstVehicle(st->index, v->index));
	}

	v->force_proceed = TFP_NONE;
	SetWindowDirty(WC_VEHICLE_VIEW, v->index);

	v->BeginLoading();

	TileIndex station_tile = v->GetStationLoadingVehicle()->tile;
	TriggerStationRandomisation(st, station_tile, SRT_TRAIN_ARRIVES);
	TriggerStationAnimation(st, station_tile, SAT_TRAIN_ARRIVES);
}

/* Check if the vehicle is compatible with the specified tile */
static inline bool CheckCompatibleRail(const Train *v, TileIndex tile, DiagDirection enterdir)
{
	return IsInfraTileUsageAllowed(VEH_TRAIN, v->owner, tile) &&
			(!v->IsFrontEngine() || HasBit(v->compatible_railtypes, GetRailTypeByEntryDir(tile, enterdir)));
}

/** Data structure for storing engine speed changes of an acceleration type. */
struct AccelerationSlowdownParams {
	uint8_t small_turn; ///< Speed change due to a small turn.
	uint8_t large_turn; ///< Speed change due to a large turn.
	uint8_t z_up;       ///< Fraction to remove when moving up.
	uint8_t z_down;     ///< Fraction to add when moving down.
};

/** Speed update fractions for each acceleration type. */
static const AccelerationSlowdownParams _accel_slowdown[] = {
	/* normal accel */
	{256 / 4, 256 / 2, 256 / 4, 2}, ///< normal
	{256 / 4, 256 / 2, 256 / 4, 2}, ///< monorail
	{0,       256 / 2, 256 / 4, 2}, ///< maglev
};

/**
 * Modify the speed of the vehicle due to a change in altitude.
 * @param v %Train to update.
 * @param old_z Previous height.
 */
static inline void AffectSpeedByZChange(Train *v, int old_z)
{
	if (old_z == v->z_pos || _settings_game.vehicle.train_acceleration_model != AM_ORIGINAL) return;

	const AccelerationSlowdownParams *asp = &_accel_slowdown[GetRailTypeInfo(v->railtype)->acceleration_type];

	if (old_z < v->z_pos) {
		v->cur_speed -= (v->cur_speed * asp->z_up >> 8);
	} else {
		uint16_t spd = v->cur_speed + asp->z_down;
		if (spd <= v->gcache.cached_max_track_speed) v->cur_speed = spd;
	}
}

enum TrainMovedChangeSignalEnum {
	CHANGED_NOTHING, ///< No special signals were changed
	CHANGED_NORMAL_TO_PBS_BLOCK, ///< A PBS block with a non-PBS signal facing us
	CHANGED_LR_PBS ///< A long reserve PBS signal
};

static TrainMovedChangeSignalEnum TrainMovedChangeSignal(Train* v, TileIndex tile, DiagDirection dir, bool front)
{
	if (IsTileType(tile, MP_RAILWAY) &&
			GetRailTileType(tile) == RAIL_TILE_SIGNALS) {
		TrackdirBits tracks = TrackBitsToTrackdirBits(GetTrackBits(tile)) & DiagdirReachesTrackdirs(dir);
		Trackdir trackdir = FindFirstTrackdir(tracks);
		if (UpdateSignalsOnSegment(tile,  TrackdirToExitdir(trackdir), GetTileOwner(tile)) == SIGSEG_PBS && HasSignalOnTrackdir(tile, trackdir)) {
			/* A PBS block with a non-PBS signal facing us? */
			if (!IsPbsSignal(GetSignalType(tile, TrackdirToTrack(trackdir)))) return CHANGED_NORMAL_TO_PBS_BLOCK;

			if (front && HasLongReservePbsSignalOnTrackdir(v, tile, trackdir, _settings_game.vehicle.train_braking_model == TBM_REALISTIC, 0)) return CHANGED_LR_PBS;
		}
	}
	if (IsTileType(tile, MP_TUNNELBRIDGE) && IsTunnelBridgeSignalSimulationExit(tile) && GetTunnelBridgeDirection(tile) == ReverseDiagDir(dir)) {
		if (UpdateSignalsOnSegment(tile, dir, GetTileOwner(tile)) == SIGSEG_PBS) {
			return CHANGED_NORMAL_TO_PBS_BLOCK;
		}
	}
	if (front && _settings_game.vehicle.train_braking_model == TBM_REALISTIC && IsTileType(tile, MP_TUNNELBRIDGE) && IsTunnelBridgeSignalSimulationEntrance(tile)) {
		TrackdirBits tracks = TrackBitsToTrackdirBits(GetTunnelBridgeTrackBits(tile)) & DiagdirReachesTrackdirs(dir);
		Trackdir trackdir = FindFirstTrackdir(tracks);
		if (CheckLongReservePbsTunnelBridgeOnTrackdir(v, tile, trackdir) != INVALID_TILE) return CHANGED_LR_PBS;
	}

	return CHANGED_NOTHING;
}

/** Tries to reserve track under whole train consist. */
void Train::ReserveTrackUnderConsist() const
{
	for (const Train *u = this; u != nullptr; u = u->Next()) {
		if (u->track & TRACK_BIT_WORMHOLE) {
			if (IsRailCustomBridgeHeadTile(u->tile)) {
				/* reserve the first available track */
				TrackBits bits = GetAcrossTunnelBridgeTrackBits(u->tile);
				Track first_track = RemoveFirstTrack(&bits);
				dbg_assert(IsValidTrack(first_track));
				TryReserveRailTrack(u->tile, first_track);
			} else {
				TryReserveRailTrack(u->tile, DiagDirToDiagTrack(GetTunnelBridgeDirection(u->tile)));
			}
		} else if (u->track != TRACK_BIT_DEPOT) {
			TryReserveRailTrack(u->tile, TrackBitsToTrack(u->track));
		}
	}
}

/**
 * The train vehicle crashed!
 * Update its status and other parts around it.
 * @param flooded Crash was caused by flooding.
 * @return Number of people killed.
 */
uint Train::Crash(bool flooded)
{
	uint victims = 0;
	if (this->IsFrontEngine()) {
		victims += 2; // driver

		/* Remove the reserved path in front of the train if it is not stuck.
		 * Also clear all reserved tracks the train is currently on. */
		if (!HasBit(this->flags, VRF_TRAIN_STUCK)) FreeTrainTrackReservation(this);
		for (const Train *v = this; v != nullptr; v = v->Next()) {
			ClearPathReservation(v, v->tile, v->GetVehicleTrackdir(), true);
		}

		/* we may need to update crossing we were approaching,
		 * but must be updated after the train has been marked crashed */
		TileIndex crossing = TrainApproachingCrossingTile(this);
		if (crossing != INVALID_TILE) UpdateLevelCrossing(crossing);

		/* Remove the loading indicators (if any) */
		HideFillingPercent(&this->fill_percent_te_id);
	}

	RegisterGameEvents(GEF_TRAIN_CRASH);

	victims += this->GroundVehicleBase::Crash(flooded);

	this->crash_anim_pos = flooded ? 4000 : 1; // max 4440, disappear pretty fast when flooded
	return victims;
}

/**
 * Marks train as crashed and creates an AI event.
 * Doesn't do anything if the train is crashed already.
 * @param v first vehicle of chain
 * @return number of victims (including 2 drivers; zero if train was already crashed)
 */
static uint TrainCrashed(Train *v)
{
	uint victims = 0;

	/* do not crash train twice */
	if (!(v->vehstatus & VS_CRASHED)) {
		victims = v->Crash();
		AI::NewEvent(v->owner, new ScriptEventVehicleCrashed(v->index, v->tile, ScriptEventVehicleCrashed::CRASH_TRAIN, victims, v->owner));
		Game::NewEvent(new ScriptEventVehicleCrashed(v->index, v->tile, ScriptEventVehicleCrashed::CRASH_TRAIN, victims, v->owner));
	}

	/* Try to re-reserve track under already crashed train too.
	 * Crash() clears the reservation! */
	v->ReserveTrackUnderConsist();

	return victims;
}

/** Temporary data storage for testing collisions. */
struct TrainCollideChecker {
	Train *v; ///< %Vehicle we are testing for collision.
	uint num; ///< Total number of victims if train collided.
};

/**
 * Collision test function.
 * @param v %Train vehicle to test collision with.
 * @param data %Train being examined.
 * @return \c nullptr (always continue search)
 */
static Vehicle *FindTrainCollideEnum(Vehicle *v, void *data)
{
	TrainCollideChecker *tcc = (TrainCollideChecker*)data;

	/* not in depot */
	if (Train::From(v)->track == TRACK_BIT_DEPOT) return nullptr;

	if (_settings_game.vehicle.no_train_crash_other_company) {
		/* do not crash into trains of another company. */
		if (v->owner != tcc->v->owner) return nullptr;
	}

	/* get first vehicle now to make most usual checks faster */
	Train *coll = Train::From(v)->First();

	/* can't collide with own wagons */
	if (coll == tcc->v) return nullptr;

	int x_diff = v->x_pos - tcc->v->x_pos;
	int y_diff = v->y_pos - tcc->v->y_pos;

	/* Do fast calculation to check whether trains are not in close vicinity
	 * and quickly reject trains distant enough for any collision.
	 * Differences are shifted by 7, mapping range [-7 .. 8] into [0 .. 15]
	 * Differences are then ORed and then we check for any higher bits */
	uint hash = (y_diff + 7) | (x_diff + 7);
	if (hash & ~15) return nullptr;

	/* Slower check using multiplication */
	int min_diff = (Train::From(v)->gcache.cached_veh_length + 1) / 2 + (tcc->v->gcache.cached_veh_length + 1) / 2 - 1;
	if (x_diff * x_diff + y_diff * y_diff >= min_diff * min_diff) return nullptr;

	/* Happens when there is a train under bridge next to bridge head */
	if (abs(v->z_pos - tcc->v->z_pos) > 5) return nullptr;

	/* crash both trains */
	tcc->num += TrainCrashed(tcc->v);
	tcc->num += TrainCrashed(coll);

	return nullptr; // continue searching
}

/**
 * Checks whether the specified train has a collision with another vehicle. If
 * so, destroys this vehicle, and the other vehicle if its subtype has TS_Front.
 * Reports the incident in a flashy news item, modifies station ratings and
 * plays a sound.
 * @param v %Train to test.
 */
static bool CheckTrainCollision(Train *v)
{
	/* can't collide in depot */
	if (v->track == TRACK_BIT_DEPOT) return false;

	dbg_assert(v->track & TRACK_BIT_WORMHOLE || TileVirtXY(v->x_pos, v->y_pos) == v->tile);

	TrainCollideChecker tcc;
	tcc.v = v;
	tcc.num = 0;

	/* find colliding vehicles */
	if (v->track & TRACK_BIT_WORMHOLE) {
		FindVehicleOnPos(v->tile, VEH_TRAIN, &tcc, FindTrainCollideEnum);
		FindVehicleOnPos(GetOtherTunnelBridgeEnd(v->tile), VEH_TRAIN, &tcc, FindTrainCollideEnum);
	} else {
		FindVehicleOnPosXY(v->x_pos, v->y_pos, VEH_TRAIN, &tcc, FindTrainCollideEnum);
	}

	/* any dead -> no crash */
	if (tcc.num == 0) return false;

	SetDParam(0, tcc.num);
	AddTileNewsItem(STR_NEWS_TRAIN_CRASH, NewsType::Accident, v->tile);

	ModifyStationRatingAround(v->tile, v->owner, -160, 30);
	if (_settings_client.sound.disaster) SndPlayVehicleFx(SND_13_TRAIN_COLLISION, v);
	return true;
}

static Vehicle *CheckTrainAtSignal(Vehicle *v, void *data)
{
	if ((v->vehstatus & VS_CRASHED)) return nullptr;

	Train *t = Train::From(v);
	DiagDirection exitdir = *(DiagDirection *)data;

	/* not front engine of a train, inside wormhole or depot, crashed */
	if (!t->IsFrontEngine() || !(t->track & TRACK_BIT_MASK)) return nullptr;

	if (t->cur_speed > 5 || VehicleExitDir(t->direction, t->track) != exitdir) return nullptr;

	return t;
}

struct FindSpaceBetweenTrainsChecker {
	int32_t pos;
	uint16_t distance;
	DiagDirection direction;
};

/** Find train in front and keep distance between trains in tunnel/bridge. */
static Vehicle *FindSpaceBetweenTrainsEnum(Vehicle *v, void *data)
{
	/* Don't look at wagons between front and back of train. */
	if ((v->Previous() != nullptr && v->Next() != nullptr)) return nullptr;

	if (!IsDiagonalDirection(v->direction)) {
		/* Check for vehicles on non-across track pieces of custom bridge head */
		if ((GetAcrossTunnelBridgeTrackBits(v->tile) & Train::From(v)->track & TRACK_BIT_ALL) == TRACK_BIT_NONE) return nullptr;
	}

	const FindSpaceBetweenTrainsChecker *checker = (FindSpaceBetweenTrainsChecker*) data;
	int32_t a, b = 0;

	switch (checker->direction) {
		default: NOT_REACHED();
		case DIAGDIR_NE: a = checker->pos; b = v->x_pos; break;
		case DIAGDIR_SE: a = v->y_pos; b = checker->pos; break;
		case DIAGDIR_SW: a = v->x_pos; b = checker->pos; break;
		case DIAGDIR_NW: a = checker->pos; b = v->y_pos; break;
	}

<<<<<<< HEAD
	if (a > b && a <= (b + (int)(checker->distance)) + (int)(TILE_SIZE) - 1) return v;
	return nullptr;
}

static bool IsTooCloseBehindTrain(Train *t, TileIndex tile, uint16_t distance, bool check_endtile)
{
	if (t->force_proceed != 0) return false;

	if (_settings_game.vehicle.train_braking_model == TBM_REALISTIC) {
		if (unlikely(t->lookahead == nullptr)) {
			FillTrainReservationLookAhead(t);
		}
		if (likely(t->lookahead != nullptr)) {
			if (LookaheadWithinCurrentTunnelBridge(t)) {
				/* lookahead is within tunnel/bridge */
				TileIndex end = GetOtherTunnelBridgeEnd(t->tile);
				const int raw_free_tiles = GetAvailableFreeTilesInSignalledTunnelBridge(t->tile, end, tile);
				ApplyAvailableFreeTunnelBridgeTiles(t->lookahead.get(), raw_free_tiles + ((raw_free_tiles != INT_MAX) ? DistanceManhattan(t->tile, tile) : 0), t->tile, end);
				SetTrainReservationLookaheadEnd(t);

				if (!LookaheadWithinCurrentTunnelBridge(t)) {
					/* Try to extend the reservation beyond the tunnel/bridge exit */
					TryLongReserveChooseTrainTrackFromReservationEnd(t, true);
				}

				if (raw_free_tiles <= (int)(distance / TILE_SIZE)) {
					/* Revert train if not going with tunnel direction. */
					DiagDirection tb_dir = GetTunnelBridgeDirection(t->tile);
					if (DirToDiagDirAlongAxis(t->direction, DiagDirToAxis(tb_dir)) != tb_dir) {
						SetBit(t->flags, VRF_REVERSING);
=======
					uint32_t r = VehicleEnterTile(v, gp.new_tile, gp.x, gp.y);
					if (HasBit(r, VETS_CANNOT_ENTER)) {
						goto invalid_rail;
					}
					if (HasBit(r, VETS_ENTERED_STATION)) {
						/* The new position is the end of the platform */
						TrainEnterStation(v, StationID(r >> VETS_STATION_ID_OFFSET));
>>>>>>> 576a96c6
					}
					return true;
				}
				return false;
			} else {
				/* Try to extend the reservation beyond the tunnel/bridge exit */
				TryLongReserveChooseTrainTrackFromReservationEnd(t, true);
			}
		}
	}

	FindSpaceBetweenTrainsChecker checker;
	checker.distance = distance;
	checker.direction = DirToDiagDirAlongAxis(t->direction, DiagDirToAxis(GetTunnelBridgeDirection(t->tile)));
	switch (checker.direction) {
		default: NOT_REACHED();
		case DIAGDIR_NE: checker.pos = (TileX(tile) * TILE_SIZE) + TILE_UNIT_MASK; break;
		case DIAGDIR_SE: checker.pos = (TileY(tile) * TILE_SIZE); break;
		case DIAGDIR_SW: checker.pos = (TileX(tile) * TILE_SIZE); break;
		case DIAGDIR_NW: checker.pos = (TileY(tile) * TILE_SIZE) + TILE_UNIT_MASK; break;
	}

	if (HasVehicleOnPos(t->tile, VEH_TRAIN, &checker, &FindSpaceBetweenTrainsEnum)) {
		/* Revert train if not going with tunnel direction. */
		if (checker.direction != GetTunnelBridgeDirection(t->tile)) {
			SetBit(t->flags, VRF_REVERSING);
		}
		return true;
	}
	/* Cover blind spot at end of tunnel bridge. */
	if (check_endtile){
		if (HasVehicleOnPos(GetOtherTunnelBridgeEnd(t->tile), VEH_TRAIN, &checker, &FindSpaceBetweenTrainsEnum)) {
			/* Revert train if not going with tunnel direction. */
			if (checker.direction != GetTunnelBridgeDirection(t->tile)) {
				SetBit(t->flags, VRF_REVERSING);
			}
			return true;
		}
	}

	return false;
}

static bool CheckTrainStayInWormHolePathReserve(Train *t, TileIndex tile)
{
	bool mark_dirty = false;
	auto guard = scope_guard([&]() {
		if (mark_dirty) MarkTileDirtyByTile(tile, VMDF_NOT_MAP_MODE);
	});

	Trackdir td = GetTunnelBridgeExitTrackdir(tile);
	CFollowTrackRail ft(GetTileOwner(tile), GetRailTypeInfo(t->railtype)->all_compatible_railtypes);

	if (ft.Follow(tile, td)) {
		TrackdirBits reserved = ft.new_td_bits & TrackBitsToTrackdirBits(GetReservedTrackbits(ft.new_tile));
		if (reserved == TRACKDIR_BIT_NONE) {
			/* next tile is not reserved, so reserve the exit tile */
			if (IsBridge(tile)) {
				TryReserveRailBridgeHead(tile, FindFirstTrack(GetAcrossTunnelBridgeTrackBits(tile)));
			} else {
				SetTunnelReservation(tile, true);
			}
			mark_dirty = true;
		}
	}

	auto try_exit_reservation = [&]() -> bool {
		if (IsTunnelBridgeRestrictedSignal(tile)) {
			const TraceRestrictProgram *prog = GetExistingTraceRestrictProgram(tile, TrackdirToTrack(td));
			if (prog != nullptr && prog->actions_used_flags & (TRPAUF_WAIT_AT_PBS | TRPAUF_SLOT_ACQUIRE)) {
				TraceRestrictProgramResult out;
				TraceRestrictProgramInput input(tile, td, nullptr, nullptr);
				input.permitted_slot_operations = TRPISP_ACQUIRE;
				prog->Execute(t, input, out);
				if (out.flags & TRPRF_WAIT_AT_PBS) {
					return false;
				}
			}
		}

		if (_extra_aspects > 0) {
			SetTunnelBridgeExitSignalAspect(tile, 0);
			UpdateAspectDeferredWithVehicleTunnelBridgeExit(t, tile, GetTunnelBridgeExitTrackdir(tile));
		}

		bool ok = TryPathReserve(t);
		FlushDeferredDetermineCombineNormalShuntMode(t);
		return ok;
	};

	if (_settings_game.vehicle.train_braking_model == TBM_REALISTIC) {
		if (unlikely(t->lookahead == nullptr)) {
			FillTrainReservationLookAhead(t);
		}
		if (likely(t->lookahead != nullptr)) {
			if (!HasAcrossTunnelBridgeReservation(tile)) return false;
			if (t->lookahead->reservation_end_tile == t->tile && t->lookahead->reservation_end_position - t->lookahead->current_position <= (int)TILE_SIZE && !t->lookahead->flags.Test(TrainReservationLookAheadFlag::TunnelBridgeExitFree)) return false;
			SignalState exit_state = GetTunnelBridgeExitSignalState(tile);
			SetTunnelBridgeExitSignalState(tile, SIGNAL_STATE_GREEN);

			/* Get tile margin before changing vehicle direction */
			const int tile_margin = GetTileMarginInFrontOfTrain(t);

			TileIndex veh_orig_tile = t->tile;
			TrackBits veh_orig_track = t->track;
			Direction veh_orig_direction = t->direction;
			t->tile = tile;
			t->track = TRACK_BIT_WORMHOLE;
			t->direction = TrackdirToDirection(td);

			if (t->Next() == nullptr) {
				/* If this is a single-vehicle train, temporarily update the tile hash so that it can be found when scanning tiles.
				 * This is so that the whole train does not become invisible.
				 * Otherwise if the outgoing reservation reaches the entrance tile at the opposite end of this tunnel/bridge,
				 * the reservation would form a loop, resulting in various ill-effects and invariant violations. */
				t->UpdatePosition();
			}

			bool ok;
			if (t->lookahead->reservation_end_position >= t->lookahead->current_position && t->lookahead->reservation_end_position > t->lookahead->current_position + tile_margin) {
				/* Reservation was made previously and was valid then.
				 * To avoid unexpected braking due to stopping short of the lookahead end,
				 * just carry on even if the end is not a safe waiting point now. */
				ok = true;
			} else {
				ok = try_exit_reservation();
			}
			if (ok) {
				mark_dirty = true;
				if (t->lookahead->reservation_end_tile == veh_orig_tile && t->lookahead->reservation_end_position - t->lookahead->current_position <= (int)TILE_SIZE) {
					/* Less than a tile of lookahead, advance tile */
					t->lookahead->reservation_end_tile = tile;
					t->lookahead->reservation_end_trackdir = td;
					t->lookahead->flags.Reset(TrainReservationLookAheadFlag::TunnelBridgeExitFree);
					t->lookahead->flags.Reset(TrainReservationLookAheadFlag::Chunnel);
					t->lookahead->reservation_end_position += (DistanceManhattan(veh_orig_tile, tile) - 1 - t->lookahead->tunnel_bridge_reserved_tiles) * (int)TILE_SIZE;
					t->lookahead->reservation_end_position += IsDiagonalTrackdir(td) ? 16 : 8;
					t->lookahead->tunnel_bridge_reserved_tiles = 0;
					FillTrainReservationLookAhead(t);
				}
				/* Try to extend the reservation */
				TryLongReserveChooseTrainTrackFromReservationEnd(t);
			} else {
				SetTunnelBridgeExitSignalState(tile, exit_state);
			}
			t->tile = veh_orig_tile;
			t->track = veh_orig_track;
			t->direction = veh_orig_direction;
			if (t->Next() == nullptr) {
				/* See equivalent UpdatePosition call above */
				t->UpdatePosition();
			}
			return ok;
		}
	}


	TileIndex veh_orig_tile = t->tile;
	TrackBits veh_orig_track = t->track;
	Direction veh_orig_direction = t->direction;
	t->tile = tile;
	t->track = TRACK_BIT_WORMHOLE;
	t->direction = TrackdirToDirection(td);
	bool ok = try_exit_reservation();
	t->tile = veh_orig_tile;
	t->track = veh_orig_track;
	t->direction = veh_orig_direction;
	if (ok && IsTunnelBridgeEffectivelyPBS(tile)) {
		SetTunnelBridgeExitSignalState(tile, SIGNAL_STATE_GREEN);
		if (_extra_aspects > 0) {
			SetTunnelBridgeExitSignalAspect(tile, 0);
			UpdateAspectDeferred(tile, GetTunnelBridgeExitTrackdir(tile));
		}
		mark_dirty = true;
	}
	return ok;
}

/** Simulate signals in tunnel - bridge. */
static bool CheckTrainStayInWormHole(Train *t, TileIndex tile)
{
	if (t->force_proceed != 0) return false;

	/* When not exit reverse train. */
	if (!IsTunnelBridgeSignalSimulationExit(tile)) {
		SetBit(t->flags, VRF_REVERSING);
		return true;
	}
	SigSegState seg_state = (_settings_game.pf.reserve_paths || IsTunnelBridgeEffectivelyPBS(tile)) ? SIGSEG_PBS : UpdateSignalsOnSegment(tile, INVALID_DIAGDIR, t->owner);
	if (seg_state != SIGSEG_PBS) {
		CFollowTrackRail ft(GetTileOwner(tile), GetRailTypeInfo(t->railtype)->all_compatible_railtypes);
		if (ft.Follow(tile, GetTunnelBridgeExitTrackdir(tile))) {
			if (ft.new_td_bits != TRACKDIR_BIT_NONE && KillFirstBit(ft.new_td_bits) == TRACKDIR_BIT_NONE) {
				Trackdir td = FindFirstTrackdir(ft.new_td_bits);
				if (HasPbsSignalOnTrackdir(ft.new_tile, td)) {
					/* immediately after the exit, there is a PBS signal, switch to PBS mode */
					seg_state = SIGSEG_PBS;
				}
			}
		}
	}
	if (seg_state == SIGSEG_FULL || (seg_state == SIGSEG_PBS && !CheckTrainStayInWormHolePathReserve(t, tile))) {
		t->vehstatus |= VS_TRAIN_SLOWING;
		return true;
	}

	return false;
}

static void HandleSignalBehindTrain(Train *v, int signal_number)
{
	if (!IsTunnelBridgeSignalSimulationEntrance(v->tile)) return;

	const uint simulated_wormhole_signals = GetTunnelBridgeSignalSimulationSpacing(v->tile);

	TileIndex tile;
	switch (v->direction) {
		default: NOT_REACHED();
		case DIR_NE: tile = TileVirtXY(v->x_pos + (TILE_SIZE * simulated_wormhole_signals), v->y_pos); break;
		case DIR_SE: tile = TileVirtXY(v->x_pos, v->y_pos - (TILE_SIZE * simulated_wormhole_signals) ); break;
		case DIR_SW: tile = TileVirtXY(v->x_pos - (TILE_SIZE * simulated_wormhole_signals), v->y_pos); break;
		case DIR_NW: tile = TileVirtXY(v->x_pos, v->y_pos + (TILE_SIZE * simulated_wormhole_signals)); break;
	}

	if (tile == v->tile) {
		/* Flip signal on ramp. */
		SetTunnelBridgeEntranceSignalGreen(tile);
	} else if (IsBridge(v->tile) && signal_number >= 0) {
		SetBridgeEntranceSimulatedSignalState(v->tile, signal_number, SIGNAL_STATE_GREEN);
		MarkSingleBridgeSignalDirty(tile, v->tile);
		if (_extra_aspects > 0) UpdateAspectFromBridgeMiddleSignalChange(v->tile, TileOffsByDiagDir(GetTunnelBridgeDirection(v->tile)) * simulated_wormhole_signals, signal_number);
	} else if (IsTunnel(v->tile) && signal_number >= 0 && _extra_aspects > 0) {
		UpdateEntranceAspectFromMiddleSignalChange(v->tile, signal_number);
	}
}

inline void DecreaseReverseDistance(Train *v)
{
	if (v->reverse_distance > 1) {
		v->reverse_distance--;
	}
}

int ReversingDistanceTargetSpeed(const Train *v)
{
	if (v->UsingRealisticBraking()) {
		TrainDecelerationStats stats(v, v->lookahead != nullptr ? v->lookahead->cached_zpos : v->CalculateOverallZPos());
		return GetRealisticBrakingSpeedForDistance(stats, v->reverse_distance - 1, 0, 0);
	}
	int target_speed;
	if (_settings_game.vehicle.train_acceleration_model == AM_REALISTIC) {
		target_speed = ((v->reverse_distance - 1) * 5) / 2;
	} else {
		target_speed = (v->reverse_distance - 1) * 10 - 5;
	}
	return std::max(0, target_speed);
}

void DecrementPendingSpeedRestrictions(Train *v)
{
	bool remaining = false;
	for (auto it = _pending_speed_restriction_change_map.lower_bound(v->index); it != _pending_speed_restriction_change_map.end() && it->first == v->index;) {
		if (--it->second.distance == 0) {
			v->speed_restriction = it->second.new_speed;
			it = _pending_speed_restriction_change_map.erase(it);
		} else {
			++it;
			remaining = true;
		}
	}
	if (!remaining) ClrBit(v->flags, VRF_PENDING_SPEED_RESTRICTION);
}

void HandleTraceRestrictSpeedRestrictionAction(const TraceRestrictProgramResult &out, Train *v, Trackdir signal_td)
{
	if (out.flags & TRPRF_SPEED_RESTRICTION_SET) {
		SetBit(v->flags, VRF_PENDING_SPEED_RESTRICTION);
		for (auto it = _pending_speed_restriction_change_map.lower_bound(v->index); it != _pending_speed_restriction_change_map.end() && it->first == v->index; ++it) {
			if ((uint16_t) (out.speed_restriction + 0xFFFF) < (uint16_t) (it->second.new_speed + 0xFFFF)) it->second.new_speed = out.speed_restriction;
		}
		uint16_t flags = 0;
		if (IsDiagonalTrack(TrackdirToTrack(signal_td))) SetBit(flags, PSRCF_DIAGONAL);
		_pending_speed_restriction_change_map.insert({ v->index, { (uint16_t) (v->gcache.cached_total_length + (HasBit(flags, PSRCF_DIAGONAL) ? 8 : 4)), out.speed_restriction, v->speed_restriction, flags } });
		if ((uint16_t) (out.speed_restriction + 0xFFFF) < (uint16_t) (v->speed_restriction + 0xFFFF)) v->speed_restriction = out.speed_restriction;
	}
	if (out.flags & TRPRF_SPEED_ADAPT_EXEMPT && !HasBit(v->flags, VRF_SPEED_ADAPTATION_EXEMPT)) {
		SetBit(v->flags, VRF_SPEED_ADAPTATION_EXEMPT);
		SetWindowDirty(WC_VEHICLE_DETAILS, v->index);
	}
	if (out.flags & TRPRF_RM_SPEED_ADAPT_EXEMPT && HasBit(v->flags, VRF_SPEED_ADAPTATION_EXEMPT)) {
		ClrBit(v->flags, VRF_SPEED_ADAPTATION_EXEMPT);
		SetWindowDirty(WC_VEHICLE_DETAILS, v->index);
	}
}

template <typename AllowSlotAcquireT, typename PostProcessResultT>
void TrainControllerTraceRestrictFrontEvaluation(TileIndex tile, Trackdir dir, Train *v, TraceRestrictProgramActionsUsedFlags extra_action_used_flags, AllowSlotAcquireT allow_slot_acquire, PostProcessResultT post_process_result)
{
	const TraceRestrictProgram *prog = GetExistingTraceRestrictProgram(tile, TrackdirToTrack(dir));
	if (prog == nullptr) return;

	TraceRestrictProgramActionsUsedFlags actions_used_flags = extra_action_used_flags | TRPAUF_SLOT_RELEASE_FRONT | TRPAUF_SPEED_RESTRICTION | TRPAUF_SPEED_ADAPTATION | TRPAUF_CHANGE_COUNTER;

	const bool slot_acquire_allowed = allow_slot_acquire();
	if (slot_acquire_allowed) actions_used_flags |= TRPAUF_SLOT_ACQUIRE;

	if ((prog->actions_used_flags & actions_used_flags) == 0) return;

	TraceRestrictProgramResult out;
	TraceRestrictProgramInput input(tile, dir, nullptr, nullptr);
	input.permitted_slot_operations = TRPISP_RELEASE_FRONT | TRPISP_CHANGE_COUNTER;
	if (slot_acquire_allowed) input.permitted_slot_operations |= TRPISP_ACQUIRE;

	prog->Execute(v, input, out);

	HandleTraceRestrictSpeedRestrictionAction(out, v, dir);
	post_process_result(out);
}

/**
 * Move a vehicle chain one movement stop forwards.
 * @param v First vehicle to move.
 * @param nomove Stop moving this and all following vehicles.
 * @param reverse Set to false to not execute the vehicle reversing. This does not change any other logic.
 * @return True if the vehicle could be moved forward, false otherwise.
 */
bool TrainController(Train *v, Vehicle *nomove, bool reverse)
{
	Train *first = v->First();
	Train *prev = nullptr;
	SCOPE_INFO_FMT([&], "TrainController: {}, {}, {}", VehicleInfoDumper(v), VehicleInfoDumper(prev), VehicleInfoDumper(nomove));
	bool direction_changed = false; // has direction of any part changed?
	bool update_signal_tunbridge_exit = false;
	Direction old_direction = INVALID_DIR;
	TrackBits old_trackbits = INVALID_TRACK_BIT;
	uint16_t old_gv_flags = 0;

	auto notify_direction_changed = [&](Direction old_direction, Direction new_direction) {
		if (prev == nullptr && _settings_game.vehicle.train_acceleration_model == AM_ORIGINAL) {
			const AccelerationSlowdownParams *asp = &_accel_slowdown[GetRailTypeInfo(v->railtype)->acceleration_type];
			DirDiff diff = DirDifference(old_direction, new_direction);
			v->cur_speed -= (diff == DIRDIFF_45RIGHT || diff == DIRDIFF_45LEFT ? asp->small_turn : asp->large_turn) * v->cur_speed >> 8;
		}
		direction_changed = true;
	};

	if (reverse && v->reverse_distance == 1 && (v->cur_speed <= 15 || !v->UsingRealisticBraking())) {
		/* Train is not moving too fast and reversing distance has been reached */
		goto reverse_train_direction;
	}

	/* For every vehicle after and including the given vehicle */
	for (prev = v->Previous(); v != nomove; prev = v, v = v->Next()) {
		old_direction = v->direction;
		old_trackbits = v->track;
		old_gv_flags = v->gv_flags;
		DiagDirection enterdir = DIAGDIR_BEGIN;
		bool update_signals_crossing = false; // will we update signals or crossing state?


		GetNewVehiclePosResult gp = GetNewVehiclePos(v);
		if (!(v->track & TRACK_BIT_WORMHOLE) && gp.old_tile != gp.new_tile &&
				IsRailBridgeHeadTile(gp.old_tile) && DiagdirBetweenTiles(gp.old_tile, gp.new_tile) == GetTunnelBridgeDirection(gp.old_tile)) {
			/* left a bridge headtile into a wormhole */
			Direction old_direction = v->direction;
			uint32_t r = VehicleEnterTile(v, gp.old_tile, gp.x, gp.y); // NB: old tile, the bridge head which the train just left
			if (HasBit(r, VETS_CANNOT_ENTER)) {
				goto invalid_rail;
			}
			if (old_direction != v->direction) notify_direction_changed(old_direction, v->direction);
			DiagDirection dir = GetTunnelBridgeDirection(gp.old_tile);
			const uint8_t *b = _initial_tile_subcoord[AxisToTrack(DiagDirToAxis(dir))][dir];
			gp.x = (gp.x & ~0xF) | b[0];
			gp.y = (gp.y & ~0xF) | b[1];
		}
		if (!(v->track & TRACK_BIT_WORMHOLE)) {
			/* Not inside tunnel */
			if (gp.old_tile == gp.new_tile) {
				/* Staying in the old tile */
				if (v->track == TRACK_BIT_DEPOT) {
					/* Inside depot */
					gp.x = v->x_pos;
					gp.y = v->y_pos;
					v->reverse_distance = 0;
				} else {
					/* Not inside depot */

					/* Reverse when we are at the end of the track already, do not move to the new position */
					if (v->IsFrontEngine() && !TrainCheckIfLineEnds(v, reverse)) return false;

					uint32_t r = VehicleEnterTile(v, gp.new_tile, gp.x, gp.y);
					if (HasBit(r, VETS_CANNOT_ENTER)) {
						goto invalid_rail;
					}
					if (HasBit(r, VETS_ENTERED_STATION)) {
						/* The new position is the end of the platform */
						TrainEnterStation(v->First(), r >> VETS_STATION_ID_OFFSET);
					}
					if (old_direction != v->direction) notify_direction_changed(old_direction, v->direction);
				}
			} else {
				/* A new tile is about to be entered. */

				/* Determine what direction we're entering the new tile from */
				enterdir = DiagdirBetweenTiles(gp.old_tile, gp.new_tile);
				dbg_assert(IsValidDiagDirection(enterdir));

				enter_new_tile:

				/* Get the status of the tracks in the new tile and mask
				 * away the bits that aren't reachable. */
				TrackStatus ts = GetTileTrackStatus(gp.new_tile, TRANSPORT_RAIL, 0, (v->track & TRACK_BIT_WORMHOLE) ? INVALID_DIAGDIR : ReverseDiagDir(enterdir));
				TrackdirBits reachable_trackdirs = DiagdirReachesTrackdirs(enterdir);

				TrackdirBits trackdirbits = TrackStatusToTrackdirBits(ts) & reachable_trackdirs;
				TrackBits red_signals = TrackdirBitsToTrackBits(TrackStatusToRedSignals(ts) & reachable_trackdirs);

				TrackBits bits = TrackdirBitsToTrackBits(trackdirbits);
				if (Rail90DegTurnDisallowedTilesFromDiagDir(gp.old_tile, gp.new_tile, enterdir) && prev == nullptr) {
					/* We allow wagons to make 90 deg turns, because forbid_90_deg
					 * can be switched on halfway a turn */
					if (!(v->track & TRACK_BIT_WORMHOLE)) {
						bits &= ~TrackCrossesTracks(FindFirstTrack(v->track));
					} else if (v->track & TRACK_BIT_MASK) {
						bits &= ~TrackCrossesTracks(FindFirstTrack(v->track & TRACK_BIT_MASK));
					}
				}

				if (bits == TRACK_BIT_NONE) goto invalid_rail;

				/* Check if the new tile constrains tracks that are compatible
				 * with the current train, if not, bail out. */
				if (!CheckCompatibleRail(v, gp.new_tile, enterdir)) goto invalid_rail;

				TrackBits chosen_track;
				bool reverse_at_signal = false;
				if (prev == nullptr) {
					/* Currently the locomotive is active. Determine which one of the
					 * available tracks to choose */
					ChooseTrainTrackResult result = ChooseTrainTrack(v, gp.new_tile, enterdir, bits, CTTF_MARK_STUCK | CTTF_NON_LOOKAHEAD);
					assert(IsValidTrack(result.track));
					chosen_track = TrackToTrackBits(result.track);
					reverse_at_signal = (result.ctt_flags & CTTRF_REVERSE_AT_SIGNAL);
					dbg_assert_msg_tile(chosen_track & (bits | GetReservedTrackbits(gp.new_tile)), gp.new_tile, "0x{:X}, 0x{:X}, 0x{:X}", chosen_track, bits, GetReservedTrackbits(gp.new_tile));

					if (v->force_proceed != TFP_NONE && IsPlainRailTile(gp.new_tile) && HasSignals(gp.new_tile)) {
						/* For each signal we find decrease the counter by one.
						 * We start at two, so the first signal we pass decreases
						 * this to one, then if we reach the next signal it is
						 * decreased to zero and we won't pass that new signal. */
						Trackdir dir = FindFirstTrackdir(trackdirbits);
						if (HasSignalOnTrackdir(gp.new_tile, dir) ||
								(HasSignalOnTrackdir(gp.new_tile, ReverseTrackdir(dir)) &&
								GetSignalType(gp.new_tile, TrackdirToTrack(dir)) != SIGTYPE_PBS)) {
							/* However, we do not want to be stopped by PBS signals
							 * entered via the back. */
							v->force_proceed = (v->force_proceed == TFP_SIGNAL) ? TFP_STUCK : TFP_NONE;
							SetWindowDirty(WC_VEHICLE_VIEW, v->index);
						}
					}

					/* Check if it's a red signal and that force proceed is not clicked. */
					if ((red_signals & chosen_track) && v->force_proceed == TFP_NONE) {
						/* In front of a red signal */
						Trackdir i = FindFirstTrackdir(trackdirbits);

						if (reverse_at_signal) {
							ClrBit(v->flags, VRF_TRAIN_STUCK);
							goto reverse_train_direction;
						}

						/* Don't handle stuck trains here. */
						if (HasBit(v->flags, VRF_TRAIN_STUCK)) return false;

						if (IsNoEntrySignal(gp.new_tile, TrackdirToTrack(i)) && HasSignalOnTrackdir(gp.new_tile, i)) {
							goto reverse_train_direction;
						}

						if (!HasSignalOnTrackdir(gp.new_tile, ReverseTrackdir(i))) {
							v->cur_speed = 0;
							v->subspeed = 0;
							v->progress = 255; // make sure that every bit of acceleration will hit the signal again, so speed stays 0.
							if (!_settings_game.pf.reverse_at_signals || ++v->wait_counter < _settings_game.pf.wait_oneway_signal * DAY_TICKS * 2) return false;
						} else if (HasSignalOnTrackdir(gp.new_tile, i)) {
							v->cur_speed = 0;
							v->subspeed = 0;
							v->progress = 255; // make sure that every bit of acceleration will hit the signal again, so speed stays 0.
							if (!_settings_game.pf.reverse_at_signals || ++v->wait_counter < _settings_game.pf.wait_twoway_signal * DAY_TICKS * 2) {
								DiagDirection exitdir = TrackdirToExitdir(i);
								TileIndex o_tile = TileAddByDiagDir(gp.new_tile, exitdir);

								exitdir = ReverseDiagDir(exitdir);

								/* check if a train is waiting on the other side */
								if (!HasVehicleOnPos(o_tile, VEH_TRAIN, &exitdir, &CheckTrainAtSignal)) return false;
							}
						}

						/* If we would reverse but are currently in a PBS block and
						 * reversing of stuck trains is disabled, don't reverse.
						 * This does not apply if the reason for reversing is a one-way
						 * signal blocking us, because a train would then be stuck forever. */
						if (!_settings_game.pf.reverse_at_signals && !HasOnewaySignalBlockingTrackdir(gp.new_tile, i) &&
								UpdateSignalsOnSegment(v->tile, enterdir, v->owner) == SIGSEG_PBS) {
							v->wait_counter = 0;
							return false;
						}
						goto reverse_train_direction;
					} else if (!(v->track & TRACK_BIT_WORMHOLE) && IsTunnelBridgeWithSignalSimulation(gp.new_tile) &&
							IsTunnelBridgeSignalSimulationExitOnly(gp.new_tile) && TrackdirEntersTunnelBridge(gp.new_tile, FindFirstTrackdir(trackdirbits)) &&
							v->force_proceed == TFP_NONE) {
						goto reverse_train_direction;
					} else {
						TryReserveRailTrack(gp.new_tile, TrackBitsToTrack(chosen_track), false);

						if (IsPlainRailTile(gp.new_tile) && HasSignals(gp.new_tile) && IsRestrictedSignal(gp.new_tile)) {
							const Trackdir dir = FindFirstTrackdir(trackdirbits);
							if (HasSignalOnTrack(gp.new_tile, TrackdirToTrack(dir))) {
								TrainControllerTraceRestrictFrontEvaluation(gp.new_tile, dir, v, TRPAUF_REVERSE_BEHIND, [&]() -> bool {
									return !IsPbsSignal(GetSignalType(gp.new_tile, TrackdirToTrack(dir)));
								}, [&](const TraceRestrictProgramResult &out) {
									if (out.flags & TRPRF_REVERSE_BEHIND && GetSignalType(gp.new_tile, TrackdirToTrack(dir)) == SIGTYPE_PBS &&
											!HasSignalOnTrackdir(gp.new_tile, dir)) {
										v->reverse_distance = v->gcache.cached_total_length + (IsDiagonalTrack(TrackdirToTrack(dir)) ? 16 : 8);
										SetWindowDirty(WC_VEHICLE_VIEW, v->index);
									}
								});
							}
						}
					}
				} else {
					/* The wagon is active, simply follow the prev vehicle. */
					if (TileVirtXY(prev->x_pos, prev->y_pos) == gp.new_tile) {
						/* Choose the same track as prev */
						if (prev->track & TRACK_BIT_WORMHOLE) {
							/* Vehicles entering tunnels enter the wormhole earlier than for bridges.
							 * However, just choose the track into the wormhole. */
							dbg_assert_tile(IsTunnel(prev->tile), prev->tile);
							chosen_track = bits;
						} else {
							chosen_track = prev->track;
						}
					} else {
						/* Choose the track that leads to the tile where prev is.
						 * This case is active if 'prev' is already on the second next tile, when 'v' just enters the next tile.
						 * I.e. when the tile between them has only space for a single vehicle like
						 *  1) horizontal/vertical track tiles and
						 *  2) some orientations of tunnel entries, where the vehicle is already inside the wormhole at 8/16 from the tile edge.
						 *     Is also the train just reversing, the wagon inside the tunnel is 'on' the tile of the opposite tunnel entry.
						 */
						static const TrackBits _connecting_track[DIAGDIR_END][DIAGDIR_END] = {
							{TRACK_BIT_X,     TRACK_BIT_LOWER, TRACK_BIT_NONE,  TRACK_BIT_LEFT },
							{TRACK_BIT_UPPER, TRACK_BIT_Y,     TRACK_BIT_LEFT,  TRACK_BIT_NONE },
							{TRACK_BIT_NONE,  TRACK_BIT_RIGHT, TRACK_BIT_X,     TRACK_BIT_UPPER},
							{TRACK_BIT_RIGHT, TRACK_BIT_NONE,  TRACK_BIT_LOWER, TRACK_BIT_Y    }
						};
						DiagDirection exitdir = DiagdirBetweenTiles(gp.new_tile, TileVirtXY(prev->x_pos, prev->y_pos));
						dbg_assert(IsValidDiagDirection(exitdir));
						chosen_track = _connecting_track[enterdir][exitdir];
					}
					chosen_track &= bits;
				}

				/* Make sure chosen track is a valid track */
				dbg_assert(
						chosen_track == TRACK_BIT_X     || chosen_track == TRACK_BIT_Y ||
						chosen_track == TRACK_BIT_UPPER || chosen_track == TRACK_BIT_LOWER ||
						chosen_track == TRACK_BIT_LEFT  || chosen_track == TRACK_BIT_RIGHT);

				/* Update XY to reflect the entrance to the new tile, and select the direction to use */
				const uint8_t *b = _initial_tile_subcoord[FindFirstBit(chosen_track)][enterdir];
				gp.x = (gp.x & ~0xF) | b[0];
				gp.y = (gp.y & ~0xF) | b[1];
				Direction chosen_dir = (Direction)b[2];

				/* Call the landscape function and tell it that the vehicle entered the tile */
				uint32_t r = (v->track & TRACK_BIT_WORMHOLE) ? 0 : (uint32_t)VehicleEnterTile(v, gp.new_tile, gp.x, gp.y);
				if (HasBit(r, VETS_CANNOT_ENTER)) {
					goto invalid_rail;
				}

				if (!(v->track & TRACK_BIT_WORMHOLE) && IsTunnelBridgeWithSignalSimulation(gp.new_tile) && (GetAcrossTunnelBridgeTrackBits(gp.new_tile) & chosen_track)) {
					/* If red signal stop. */
					if (v->IsFrontEngine() && v->force_proceed == 0) {
						if (IsTunnelBridgeSignalSimulationEntrance(gp.new_tile) && GetTunnelBridgeEntranceSignalState(gp.new_tile) == SIGNAL_STATE_RED) {
							v->cur_speed = 0;
							v->vehstatus |= VS_TRAIN_SLOWING;
							return false;
						}
						if (IsTunnelBridgeSignalSimulationExitOnly(gp.new_tile) &&
								TrackdirEntersTunnelBridge(gp.new_tile, TrackDirectionToTrackdir(FindFirstTrack(chosen_track), chosen_dir))) {
							v->cur_speed = 0;
							goto invalid_rail;
						}
						/* Flip signal on tunnel entrance tile red. */
						SetTunnelBridgeEntranceSignalState(gp.new_tile, SIGNAL_STATE_RED);
						if (_extra_aspects > 0) {
							PropagateAspectChange(gp.new_tile, GetTunnelBridgeEntranceTrackdir(gp.new_tile), 0);
						}
						MarkTileDirtyByTile(gp.new_tile, VMDF_NOT_MAP_MODE);
						if (IsTunnelBridgeSignalSimulationBidirectional(gp.new_tile)) {
							/* Set incoming signals in other direction to red as well */
							TileIndex other_end = GetOtherTunnelBridgeEnd(gp.new_tile);
							SetTunnelBridgeEntranceSignalState(other_end, SIGNAL_STATE_RED);
							if (_extra_aspects > 0) {
								PropagateAspectChange(other_end, GetTunnelBridgeEntranceTrackdir(other_end), 0);
							}
							if (IsBridge(other_end)) {
								SetAllBridgeEntranceSimulatedSignalsRed(other_end, gp.new_tile);
								MarkBridgeDirty(other_end, gp.new_tile, VMDF_NOT_MAP_MODE);
							} else {
								MarkTileDirtyByTile(other_end, VMDF_NOT_MAP_MODE);
							}
						}
					}
				}

				if (!HasBit(r, VETS_ENTERED_WORMHOLE)) {
					Track track = FindFirstTrack(chosen_track);
					Trackdir tdir = TrackDirectionToTrackdir(track, chosen_dir);
					if (v->IsFrontEngine() && HasPbsSignalOnTrackdir(gp.new_tile, tdir)) {
						SetSignalStateByTrackdir(gp.new_tile, tdir, SIGNAL_STATE_RED);
						MarkSingleSignalDirty(gp.new_tile, tdir);
					}

					/* Clear any track reservation when the last vehicle leaves the tile */
					if (v->Next() == nullptr && !(v->track & TRACK_BIT_WORMHOLE)) ClearPathReservation(v, v->tile, v->GetVehicleTrackdir(), true);

					v->tile = gp.new_tile;
					v->track = chosen_track;
					dbg_assert(v->track);

					if (GetTileRailTypeByTrackBit(gp.new_tile, chosen_track) != GetTileRailTypeByTrackBit(gp.old_tile, old_trackbits)) {
						/* v->track and v->tile must both be valid and consistent before this is called */
						v->First()->ConsistChanged(CCF_TRACK);
					}
				}

				/* We need to update signal status, but after the vehicle position hash
				 * has been updated by UpdateInclination() */
				update_signals_crossing = true;

				if (chosen_dir != v->direction) {
					notify_direction_changed(v->direction, chosen_dir);
					v->direction = chosen_dir;
				}

				if (v->IsFrontEngine()) {
					v->wait_counter = 0;

					/* If we are approaching a crossing that is reserved, play the sound now. */
					TileIndex crossing = TrainApproachingCrossingTile(v);
					if (crossing != INVALID_TILE && HasCrossingReservation(crossing) && _settings_client.sound.ambient) SndPlayTileFx(SND_0E_LEVEL_CROSSING, crossing);

					/* Always try to extend the reservation when entering a tile. */
					CheckNextTrainTile(v);
				}

				if (HasBit(r, VETS_ENTERED_STATION)) {
					/* The new position is the location where we want to stop */
<<<<<<< HEAD
					TrainEnterStation(v->First(), r >> VETS_STATION_ID_OFFSET);
=======
					TrainEnterStation(v, StationID(r >> VETS_STATION_ID_OFFSET));
>>>>>>> 576a96c6
				}
			}
		} else {
			/* Handle signal simulation on tunnel/bridge. */
			TileIndex old_tile = TileVirtXY(v->x_pos, v->y_pos);
			if (old_tile != gp.new_tile && IsTunnelBridgeWithSignalSimulation(v->tile) && (v->IsFrontEngine() || v->Next() == nullptr)) {
				const uint simulated_wormhole_signals = GetTunnelBridgeSignalSimulationSpacing(v->tile);
				if (old_tile == v->tile) {
					if (v->IsFrontEngine() && v->force_proceed == 0 && IsTunnelBridgeSignalSimulationExitOnly(v->tile)) goto invalid_rail;
					/* Entered wormhole set counters. */
					v->wait_counter = (TILE_SIZE * simulated_wormhole_signals) - TILE_SIZE;
					v->tunnel_bridge_signal_num = 0;

					if (v->IsFrontEngine() && IsTunnelBridgeSignalSimulationEntrance(old_tile) && (IsTunnelBridgeRestrictedSignal(old_tile) || _settings_game.vehicle.train_speed_adaptation)) {
						const Trackdir trackdir = GetTunnelBridgeEntranceTrackdir(old_tile);
						if (IsTunnelBridgeRestrictedSignal(old_tile)) {
							TrainControllerTraceRestrictFrontEvaluation(old_tile, trackdir, v, TRPAUF_NONE, [&]() -> bool {
								/* Only acquire slot when not using realistic braking, as the tunnel/bridge entrance otherwise acts as a block signal */
								return _settings_game.vehicle.train_braking_model != TBM_REALISTIC;
							}, [&](const TraceRestrictProgramResult &out) {});
						}
						if (_settings_game.vehicle.train_speed_adaptation) {
							SetSignalTrainAdaptationSpeed(v, old_tile, TrackdirToTrack(trackdir));
						}
					}

					if (v->Next() == nullptr && IsTunnelBridgeSignalSimulationEntrance(old_tile) && (IsTunnelBridgeRestrictedSignal(old_tile) || _settings_game.vehicle.train_speed_adaptation)) {
						const Trackdir trackdir = GetTunnelBridgeEntranceTrackdir(old_tile);
						const Track track = TrackdirToTrack(trackdir);

						if (IsTunnelBridgeRestrictedSignal(old_tile)) {
							const TraceRestrictProgram *prog = GetExistingTraceRestrictProgram(old_tile, track);
							if (prog != nullptr && prog->actions_used_flags & TRPAUF_SLOT_RELEASE_BACK) {
								TraceRestrictProgramResult out;
								TraceRestrictProgramInput input(old_tile, trackdir, nullptr, nullptr);
								input.permitted_slot_operations = TRPISP_RELEASE_BACK;
								prog->Execute(first, input, out);
							}
						}
						if (_settings_game.vehicle.train_speed_adaptation) {
							ApplySignalTrainAdaptationSpeed(v, old_tile, track);
						}
					}
				}

				uint distance = v->wait_counter;
				bool leaving = false;
				if (distance == 0) v->wait_counter = (TILE_SIZE * simulated_wormhole_signals);

				if (v->IsFrontEngine()) {
					/* Check if track in front is free and see if we can leave wormhole. */
					int z = GetSlopePixelZ(gp.x, gp.y, true) - v->z_pos;
					if (IsTileType(gp.new_tile, MP_TUNNELBRIDGE) &&	!(abs(z) > 2)) {
						if (CheckTrainStayInWormHole(v, gp.new_tile)) {
							v->cur_speed = 0;
							return false;
						}
						leaving = true;
						if (IsTunnelBridgeRestrictedSignal(gp.new_tile) && IsTunnelBridgeSignalSimulationExit(gp.new_tile)) {
							const Trackdir trackdir = GetTunnelBridgeExitTrackdir(gp.new_tile);
							TrainControllerTraceRestrictFrontEvaluation(gp.new_tile, trackdir, v, TRPAUF_NONE, [&]() -> bool {
								return !IsTunnelBridgeEffectivelyPBS(gp.new_tile);
							}, [&](const TraceRestrictProgramResult &out) {});
						}
					} else {
						if (IsTooCloseBehindTrain(v, gp.new_tile, v->wait_counter, distance == 0)) {
							if (distance == 0) v->wait_counter = 0;
							v->cur_speed = 0;
							v->vehstatus |= VS_TRAIN_SLOWING;
							return false;
						}
						/* flip signal in front to red on bridges*/
						if (distance == 0 && IsBridge(v->tile) && IsTunnelBridgeSignalSimulationEntrance(v->tile)) {
							SetBridgeEntranceSimulatedSignalState(v->tile, v->tunnel_bridge_signal_num, SIGNAL_STATE_RED);
							MarkSingleBridgeSignalDirty(gp.new_tile, v->tile);
						}
						if (_settings_game.vehicle.train_speed_adaptation && distance == 0 && IsTunnelBridgeSignalSimulationEntrance(v->tile)) {
							ApplySignalTrainAdaptationSpeed(v, v->tile, 0x100 + v->tunnel_bridge_signal_num);
						}
					}
				}
				if (v->Next() == nullptr) {
					if (v->tunnel_bridge_signal_num > 0 && distance == (TILE_SIZE * simulated_wormhole_signals) - TILE_SIZE) {
						HandleSignalBehindTrain(v, v->tunnel_bridge_signal_num - 2);
						if (_settings_game.vehicle.train_speed_adaptation) {
							SetSignalTrainAdaptationSpeed(v, v->tile, 0x100 + v->tunnel_bridge_signal_num - 1);
						}
					}
					DiagDirection tunnel_bridge_dir = GetTunnelBridgeDirection(v->tile);
					Axis axis = DiagDirToAxis(tunnel_bridge_dir);
					DiagDirection axial_dir = DirToDiagDirAlongAxis(v->direction, axis);
					if (old_tile == ((axial_dir == tunnel_bridge_dir) ? v->tile : GetOtherTunnelBridgeEnd(v->tile))) {
						/* We left ramp into wormhole. */
						v->x_pos = gp.x;
						v->y_pos = gp.y;
						UpdateSignalsOnSegment(old_tile, INVALID_DIAGDIR, v->owner);
						UnreserveBridgeTunnelTile(old_tile);
						if (_settings_client.gui.show_track_reservation) MarkTileDirtyByTile(old_tile, VMDF_NOT_MAP_MODE);
					}
				}
				if (distance == 0) v->tunnel_bridge_signal_num++;
				v->wait_counter -= TILE_SIZE;

				if (leaving) { // Reset counters.
					v->force_proceed = TFP_NONE;
					v->wait_counter = 0;
					v->tunnel_bridge_signal_num = 0;
					update_signal_tunbridge_exit = true;
				}
			}
			if (old_tile == gp.new_tile && IsTunnelBridgeWithSignalSimulation(v->tile) && v->IsFrontEngine()) {
				Axis axis = DiagDirToAxis(GetTunnelBridgeDirection(v->tile));
				DiagDirection axial_dir = DirToDiagDirAlongAxis(v->direction, axis);
				TileIndex next_tile = old_tile + TileOffsByDiagDir(axial_dir);
				bool is_exit = false;
				if (IsTileType(next_tile, MP_TUNNELBRIDGE) && IsTunnelBridgeWithSignalSimulation(next_tile) &&
						ReverseDiagDir(GetTunnelBridgeDirection(next_tile)) == axial_dir) {
					if (IsBridge(next_tile) && IsBridge(v->tile)) {
						// bridge ramp facing towards us
						is_exit = true;
					} else if (IsTunnel(next_tile) && IsTunnel(v->tile)) {
						// tunnel exit at same height
						is_exit = (GetTileZ(next_tile) == GetTileZ(v->tile));
					}
				}
				if (is_exit) {
					if (CheckTrainStayInWormHole(v, next_tile)) {
						TrainApproachingLineEnd(v, true, false);
					}
				} else if (v->wait_counter == 0) {
					if (IsTooCloseBehindTrain(v, next_tile, TILE_SIZE * GetTunnelBridgeSignalSimulationSpacing(v->tile), true)) {
						TrainApproachingLineEnd(v, true, false);
					}
				}
			}

			if (IsTileType(gp.new_tile, MP_TUNNELBRIDGE) && HasBit(VehicleEnterTile(v, gp.new_tile, gp.x, gp.y), VETS_ENTERED_WORMHOLE)) {
				/* Perform look-ahead on tunnel exit. */
				if (IsRailCustomBridgeHeadTile(gp.new_tile)) {
					enterdir = ReverseDiagDir(GetTunnelBridgeDirection(gp.new_tile));
					goto enter_new_tile;
				}
				if (v->IsFrontEngine()) {
					TryReserveRailTrack(gp.new_tile, DiagDirToDiagTrack(GetTunnelBridgeDirection(gp.new_tile)));
					CheckNextTrainTile(v);
				}
				/* Prevent v->UpdateInclination() being called with wrong parameters.
				 * This could happen if the train was reversed inside the tunnel/bridge. */
				if (gp.old_tile == gp.new_tile) {
					gp.old_tile = GetOtherTunnelBridgeEnd(gp.old_tile);
				}
			} else {
				v->x_pos = gp.x;
				v->y_pos = gp.y;
				v->UpdatePosition();
				v->UpdateDeltaXY();
				DecreaseReverseDistance(v);
				if (v->lookahead != nullptr) AdvanceLookAheadPosition(v);
				if (HasBit(v->flags, VRF_PENDING_SPEED_RESTRICTION)) DecrementPendingSpeedRestrictions(v);
				if (HasBit(v->gv_flags, GVF_CHUNNEL_BIT)) {
					/* update the Z position of the vehicle */
					int old_z = v->UpdateInclination(false, false, true);

					if (prev == nullptr) {
						/* This is the first vehicle in the train */
						AffectSpeedByZChange(v, old_z);
					}
				}
				if (v->IsDrawn()) v->Vehicle::UpdateViewport(true);
				if (update_signal_tunbridge_exit) {
					UpdateSignalsOnSegment(gp.new_tile, INVALID_DIAGDIR, v->owner);
					update_signal_tunbridge_exit = false;
					if (v->IsFrontEngine() && IsTunnelBridgeSignalSimulationExit(gp.new_tile)) {
						SetTunnelBridgeExitSignalState(gp.new_tile, SIGNAL_STATE_RED);
						MarkTileDirtyByTile(gp.new_tile, VMDF_NOT_MAP_MODE);
					}
				}
				if (v->IsFrontEngine() && !IsTunnelBridgeWithSignalSimulation(v->tile) && (v->lookahead != nullptr &&
						v->cur_speed > 0 && v->lookahead->reservation_end_position <= v->lookahead->current_position + 24)) {
					TryLongReserveChooseTrainTrackFromReservationEnd(v, true);
				}
				continue;
			}
		}

		/* update image of train, as well as delta XY */
		v->UpdateDeltaXY();

		v->x_pos = gp.x;
		v->y_pos = gp.y;
		v->UpdatePosition();
		DecreaseReverseDistance(v);
		if (v->lookahead != nullptr) AdvanceLookAheadPosition(v);
		if (HasBit(v->flags, VRF_PENDING_SPEED_RESTRICTION)) DecrementPendingSpeedRestrictions(v);

		/* update the Z position of the vehicle */
		int old_z = v->UpdateInclination(gp.new_tile != gp.old_tile, false, v->track == TRACK_BIT_WORMHOLE);

		if (prev == nullptr) {
			/* This is the first vehicle in the train */
			AffectSpeedByZChange(v, old_z);
		}

		if (update_signal_tunbridge_exit) {
			UpdateSignalsOnSegment(gp.new_tile, INVALID_DIAGDIR, v->owner);
			update_signal_tunbridge_exit = false;
			if (v->IsFrontEngine() && IsTunnelBridgeSignalSimulationExit(gp.new_tile)) {
				SetTunnelBridgeExitSignalState(gp.new_tile, SIGNAL_STATE_RED);
				MarkTileDirtyByTile(gp.new_tile, VMDF_NOT_MAP_MODE);
			}
		}

		if (update_signals_crossing) {

			if (v->IsFrontEngine()) {
				if (_settings_game.vehicle.train_speed_adaptation && IsTileType(gp.old_tile, MP_RAILWAY) && HasSignals(gp.old_tile)) {
					const TrackdirBits rev_tracks = TrackBitsToTrackdirBits(GetTrackBits(gp.old_tile)) & DiagdirReachesTrackdirs(ReverseDiagDir(enterdir));
					const Trackdir rev_trackdir = FindFirstTrackdir(rev_tracks);
					if (HasSignalOnTrackdir(gp.old_tile, ReverseTrackdir(rev_trackdir))) {
						ApplySignalTrainAdaptationSpeed(v, gp.old_tile, TrackdirToTrack(rev_trackdir));
					}
				}
				if (_settings_game.vehicle.train_speed_adaptation && IsTileType(gp.old_tile, MP_TUNNELBRIDGE) && IsTunnelBridgeSignalSimulationExit(gp.old_tile)) {
					const TrackdirBits rev_tracks = TrackBitsToTrackdirBits(GetTunnelBridgeTrackBits(gp.old_tile)) & DiagdirReachesTrackdirs(ReverseDiagDir(enterdir));
					const Trackdir rev_trackdir = FindFirstTrackdir(rev_tracks);
					ApplySignalTrainAdaptationSpeed(v, gp.old_tile, TrackdirToTrack(rev_trackdir));
				}

				switch (TrainMovedChangeSignal(v, gp.new_tile, enterdir, true)) {
					case CHANGED_NORMAL_TO_PBS_BLOCK:
						/* We are entering a block with PBS signals right now, but
						* not through a PBS signal. This means we don't have a
						* reservation right now. As a conventional signal will only
						* ever be green if no other train is in the block, getting
						* a path should always be possible. If the player built
						* such a strange network that it is not possible, the train
						* will be marked as stuck and the player has to deal with
						* the problem. */
						if ((!HasReservedTracks(gp.new_tile, v->track) &&
								!TryReserveRailTrack(gp.new_tile, FindFirstTrack(v->track))) ||
								!TryPathReserve(v)) {
							MarkTrainAsStuck(v);
						}

						break;

					case CHANGED_LR_PBS:
						{
							/* We went past a long reserve PBS signal. Try to extend the
							* reservation if reserving failed at another LR signal. */
							TryLongReserveChooseTrainTrackFromReservationEnd(v);
							break;
						}

					default:
						break;
				}
			}

			/* Signals can only change when the first
			 * (above) or the last vehicle moves. */
			if (v->Next() == nullptr) {
				TrainMovedChangeSignal(v, gp.old_tile, ReverseDiagDir(enterdir), false);
				if (IsLevelCrossingTile(gp.old_tile)) UpdateLevelCrossing(gp.old_tile);

				if (IsTileType(gp.old_tile, MP_RAILWAY) && HasSignals(gp.old_tile)) {
					const TrackdirBits rev_tracks = TrackBitsToTrackdirBits(GetTrackBits(gp.old_tile)) & DiagdirReachesTrackdirs(ReverseDiagDir(enterdir));
					const Trackdir rev_trackdir = FindFirstTrackdir(rev_tracks);
					const Track track = TrackdirToTrack(rev_trackdir);

					if (_settings_game.vehicle.train_speed_adaptation && HasSignalOnTrackdir(gp.old_tile, ReverseTrackdir(rev_trackdir))) {
						SetSignalTrainAdaptationSpeed(v, gp.old_tile, track);
					}

					if (HasSignalOnTrack(gp.old_tile, track)) {
						if (IsRestrictedSignal(gp.old_tile)) {
							const TraceRestrictProgram *prog = GetExistingTraceRestrictProgram(gp.old_tile, track);
							if (prog != nullptr && prog->actions_used_flags & TRPAUF_SLOT_RELEASE_BACK) {
								TraceRestrictProgramResult out;
								TraceRestrictProgramInput input(gp.old_tile, ReverseTrackdir(rev_trackdir), nullptr, nullptr);
								input.permitted_slot_operations = TRPISP_RELEASE_BACK;
								prog->Execute(first, input, out);
							}
						}
					}
				}

				if (IsTileType(gp.old_tile, MP_TUNNELBRIDGE) && IsTunnelBridgeSignalSimulationExit(gp.old_tile) && (IsTunnelBridgeRestrictedSignal(gp.old_tile) || _settings_game.vehicle.train_speed_adaptation)) {
					const TrackdirBits rev_tracks = TrackBitsToTrackdirBits(GetTunnelBridgeTrackBits(gp.old_tile)) & DiagdirReachesTrackdirs(ReverseDiagDir(enterdir));
					const Trackdir rev_trackdir = FindFirstTrackdir(rev_tracks);
					const Track track = TrackdirToTrack(rev_trackdir);

					if (TrackdirEntersTunnelBridge(gp.old_tile, rev_trackdir)) {
						if (IsTunnelBridgeRestrictedSignal(gp.old_tile)) {
							const TraceRestrictProgram *prog = GetExistingTraceRestrictProgram(gp.old_tile, track);
							if (prog != nullptr && prog->actions_used_flags & TRPAUF_SLOT_RELEASE_BACK) {
								TraceRestrictProgramResult out;
								TraceRestrictProgramInput input(gp.old_tile, ReverseTrackdir(rev_trackdir), nullptr, nullptr);
								input.permitted_slot_operations = TRPISP_RELEASE_BACK;
								prog->Execute(first, input, out);
							}
						}
						if (_settings_game.vehicle.train_speed_adaptation) {
							SetSignalTrainAdaptationSpeed(v, gp.old_tile, track);
						}
					}
				}
			}
		}

		/* Do not check on every tick to save some computing time. */
		if (v->IsFrontEngine() && (v->lookahead != nullptr && v->cur_speed > 0 && v->lookahead->reservation_end_position <= v->lookahead->current_position + 24)) {
			TryLongReserveChooseTrainTrackFromReservationEnd(v, true);
		} else if (v->IsFrontEngine() && (v->tick_counter % _settings_game.pf.path_backoff_interval == 0)) {
			CheckNextTrainTile(v);
		}
	}

	if (direction_changed) first->tcache.cached_max_curve_speed = first->GetCurveSpeedLimit();

	return true;

invalid_rail:
	/* We've reached end of line?? */
	if (prev != nullptr) return true; //FatalError("Disconnecting train");

reverse_train_direction:
	if (old_trackbits != INVALID_TRACK_BIT && (v->track ^ old_trackbits) & TRACK_BIT_WORMHOLE) {
		/* Entering/exiting wormhole failed/aborted, back out changes to vehicle direction and track */
		v->track = old_trackbits;
		v->direction = old_direction;
		v->gv_flags = old_gv_flags;
		if (!(v->track & TRACK_BIT_WORMHOLE)) v->z_pos = GetSlopePixelZ(v->x_pos, v->y_pos, true);
	}
	if (reverse) {
		v->wait_counter = 0;
		v->cur_speed = 0;
		v->subspeed = 0;
		ReverseTrainDirection(v);
	}

	return false;
}

static TrackBits GetTrackbitsFromCrashedVehicle(Train *t)
{
	TrackBits train_tbits = t->track;
	if (train_tbits & TRACK_BIT_WORMHOLE) {
		/* Vehicle is inside a wormhole, v->track contains no useful value then. */
		train_tbits = GetAcrossTunnelBridgeReservationTrackBits(t->tile);
		if (train_tbits != TRACK_BIT_NONE) return train_tbits;
		/* Pick the first available tunnel/bridge head track which could be reserved */
		train_tbits = GetAcrossTunnelBridgeTrackBits(t->tile);
		return train_tbits ^ KillFirstBit(train_tbits);
	} else {
		return train_tbits;
	}
}

/**
 * Collect trackbits of all crashed train vehicles on a tile
 * @param v Vehicle passed from Find/HasVehicleOnPos()
 * @param data trackdirbits for the result
 * @return nullptr to iterate over all vehicles on the tile.
 */
static Vehicle *CollectTrackbitsFromCrashedVehiclesEnum(Vehicle *v, void *data)
{
	TrackBits *trackbits = (TrackBits *)data;

	if ((v->vehstatus & VS_CRASHED) != 0) {
		if (Train::From(v)->track != TRACK_BIT_DEPOT) {
			*trackbits |= GetTrackbitsFromCrashedVehicle(Train::From(v));
		}
	}

	return nullptr;
}

static void SetSignalledBridgeTunnelGreenIfClear(TileIndex tile, TileIndex end)
{
	if (TunnelBridgeIsFree(tile, end, nullptr, TBIFM_ACROSS_ONLY).Succeeded()) {
		auto process_tile = [&](TileIndex t) {
			if (IsTunnelBridgeSignalSimulationEntrance(t)) {
				if (IsBridge(t)) {
					SetAllBridgeEntranceSimulatedSignalsGreen(t);
					MarkBridgeDirty(tile, end, VMDF_NOT_MAP_MODE);
				}
				SetTunnelBridgeEntranceSignalGreen(t);
			}
		};
		process_tile(tile);
		process_tile(end);
	}
}

static bool IsRailStationPlatformOccupied(TileIndex tile)
{
	TileIndexDiff delta = TileOffsByAxis(GetRailStationAxis(tile));

	for (TileIndex t = tile; IsCompatibleTrainStationTile(t, tile); t -= delta) {
		if (HasVehicleOnPos(t, VEH_TRAIN, nullptr, &TrainOnTileEnum)) return true;
	}
	for (TileIndex t = tile + delta; IsCompatibleTrainStationTile(t, tile); t += delta) {
		if (HasVehicleOnPos(t, VEH_TRAIN, nullptr, &TrainOnTileEnum)) return true;
	}

	return false;
}

/**
 * Deletes/Clears the last wagon of a crashed train. It takes the engine of the
 * train, then goes to the last wagon and deletes that. Each call to this function
 * will remove the last wagon of a crashed train. If this wagon was on a crossing,
 * or inside a tunnel/bridge, recalculate the signals as they might need updating
 * @param v the Vehicle of which last wagon is to be removed
 */
static void DeleteLastWagon(Train *v)
{
	Train *first = v->First();

	/* Go to the last wagon and delete the link pointing there
	 * *u is then the one-before-last wagon, and *v the last
	 * one which will physically be removed */
	Train *u = v;
	for (; v->Next() != nullptr; v = v->Next()) u = v;
	u->SetNext(nullptr);

	if (first != v) {
		/* Recalculate cached train properties */
		first->ConsistChanged(CCF_ARRANGE);
		/* Update the depot window if the first vehicle is in depot -
		 * if v == first, then it is updated in PreDestructor() */
		if (first->track == TRACK_BIT_DEPOT) {
			SetWindowDirty(WC_VEHICLE_DEPOT, first->tile.base());
		}
		v->last_station_visited = first->last_station_visited; // for PreDestructor
	}

	/* 'v' shouldn't be accessed after it has been deleted */
	const TrackBits orig_trackbits = v->track;
	TrackBits trackbits = GetTrackbitsFromCrashedVehicle(v);
	const TileIndex tile = v->tile;
	const Owner owner = v->owner;

	delete v;
	v = nullptr; // make sure nobody will try to read 'v' anymore

	Track track = TrackBitsToTrack(trackbits);
	if (HasReservedTracks(tile, trackbits)) {
		UnreserveRailTrack(tile, track);

		/* If there are still crashed vehicles on the tile, give the track reservation to them */
		TrackBits remaining_trackbits = TRACK_BIT_NONE;
		FindVehicleOnPos(tile, VEH_TRAIN, &remaining_trackbits, CollectTrackbitsFromCrashedVehiclesEnum);

		/* It is important that these two are the first in the loop, as reservation cannot deal with every trackbit combination */
		dbg_assert(TRACK_BEGIN == TRACK_X && TRACK_Y == TRACK_BEGIN + 1);
		for (Track t : SetTrackBitIterator(remaining_trackbits)) TryReserveRailTrack(tile, t);
	}

	/* check if the wagon was on a road/rail-crossing */
	if (IsLevelCrossingTile(tile)) UpdateLevelCrossing(tile);

	if (IsRailStationTile(tile)) {
		bool occupied = IsRailStationPlatformOccupied(tile);
		DiagDirection dir = AxisToDiagDir(GetRailStationAxis(tile));
		SetRailStationPlatformReservation(tile, dir, occupied);
		SetRailStationPlatformReservation(tile, ReverseDiagDir(dir), occupied);
	}

	/* Update signals */
	if (IsTunnelBridgeWithSignalSimulation(tile)) {
		TileIndex end = GetOtherTunnelBridgeEnd(tile);
		UpdateSignalsOnSegment(end, INVALID_DIAGDIR, owner);
		SetSignalledBridgeTunnelGreenIfClear(tile, end);
	}
	if ((orig_trackbits & TRACK_BIT_WORMHOLE) || IsRailDepotTile(tile)) {
		UpdateSignalsOnSegment(tile, INVALID_DIAGDIR, owner);
	} else {
		SetSignalsOnBothDir(tile, track, owner);
	}
}

/**
 * Rotate all vehicles of a (crashed) train chain randomly to animate the crash.
 * @param v First crashed vehicle.
 */
static void ChangeTrainDirRandomly(Train *v)
{
	static const DirDiff delta[] = {
		DIRDIFF_45LEFT, DIRDIFF_SAME, DIRDIFF_SAME, DIRDIFF_45RIGHT
	};

	do {
		/* We don't need to twist around vehicles if they're not visible */
		if (!(v->vehstatus & VS_HIDDEN)) {
			v->direction = ChangeDir(v->direction, delta[GB(Random(), 0, 2)]);
			/* Refrain from updating the z position of the vehicle when on
			 * a bridge, because UpdateInclination() will put the vehicle under
			 * the bridge in that case */
			if (!(v->track & TRACK_BIT_WORMHOLE)) {
				v->UpdatePosition();
				v->UpdateInclination(false, true);
			} else {
				v->UpdateViewport(false, true);
			}
		}
	} while ((v = v->Next()) != nullptr);
}

/**
 * Handle a crashed train.
 * @param v First train vehicle.
 * @return %Vehicle chain still exists.
 */
static bool HandleCrashedTrain(Train *v)
{
	int state = ++v->crash_anim_pos;

	if (state == 4 && !(v->vehstatus & VS_HIDDEN)) {
		CreateEffectVehicleRel(v, 4, 4, 8, EV_EXPLOSION_LARGE);
	}

	uint32_t r;
	if (state <= 200 && Chance16R(1, 7, r)) {
		int index = (r * 10 >> 16);

		Vehicle *u = v;
		do {
			if (--index < 0) {
				r = Random();

				CreateEffectVehicleRel(u,
					GB(r,  8, 3) + 2,
					GB(r, 16, 3) + 2,
					GB(r,  0, 3) + 5,
					EV_EXPLOSION_SMALL);
				break;
			}
		} while ((u = u->Next()) != nullptr);
	}

	if (state <= 240 && !(v->tick_counter & 3)) ChangeTrainDirRandomly(v);

	if (state >= 4440 && !(v->tick_counter & 0x1F)) {
		bool ret = v->Next() != nullptr;
		DeleteLastWagon(v);
		return ret;
	}

	return true;
}

/** Maximum speeds for train that is broken down or approaching line end */
static const uint16_t _breakdown_speeds[16] = {
	225, 210, 195, 180, 165, 150, 135, 120, 105, 90, 75, 60, 45, 30, 15, 15
};


/**
 * Train is approaching line end, slow down and possibly reverse
 *
 * @param v front train engine
 * @param signal not line end, just a red signal
 * @param reverse Set to false to not execute the vehicle reversing. This does not change any other logic.
 * @return true iff we did NOT have to reverse
 */
static bool TrainApproachingLineEnd(Train *v, bool signal, bool reverse)
{
	/* Calc position within the current tile */
	uint x = v->x_pos & 0xF;
	uint y = v->y_pos & 0xF;

	/* for diagonal directions, 'x' will be 0..15 -
	 * for other directions, it will be 1, 3, 5, ..., 15 */
	switch (v->direction) {
		case DIR_N : x = ~x + ~y + 25; break;
		case DIR_NW: x = y;            [[fallthrough]];
		case DIR_NE: x = ~x + 16;      break;
		case DIR_E : x = ~x + y + 9;   break;
		case DIR_SE: x = y;            break;
		case DIR_S : x = x + y - 7;    break;
		case DIR_W : x = ~y + x + 9;   break;
		default: break;
	}

	/* Do not reverse when approaching red signal. Make sure the vehicle's front
	 * does not cross the tile boundary when we do reverse, but as the vehicle's
	 * location is based on their center, use half a vehicle's length as offset.
	 * Multiply the half-length by two for straight directions to compensate that
	 * we only get odd x offsets there. */
	if (!signal && x + (v->gcache.cached_veh_length + 1) / 2 * (IsDiagonalDirection(v->direction) ? 1 : 2) >= TILE_SIZE) {
		/* we are too near the tile end, reverse now */
		v->cur_speed = 0;
		if (reverse) ReverseTrainDirection(v);
		return false;
	}

	/* slow down */
	v->vehstatus |= VS_TRAIN_SLOWING;
	uint16_t break_speed = _breakdown_speeds[x & 0xF];
	if (break_speed < v->cur_speed) v->cur_speed = break_speed;

	return true;
}


/**
 * Determines whether train would like to leave the tile
 * @param v train to test
 * @return true iff vehicle is NOT entering or inside a depot or tunnel/bridge
 */
static bool TrainCanLeaveTile(const Train *v)
{
	/* Exit if inside a tunnel/bridge or a depot */
	if (v->track & TRACK_BIT_WORMHOLE || v->track == TRACK_BIT_DEPOT) return false;

	TileIndex tile = v->tile;

	/* entering a tunnel/bridge? */
	if (IsTileType(tile, MP_TUNNELBRIDGE)) {
		DiagDirection dir = GetTunnelBridgeDirection(tile);
		if (DiagDirToDir(dir) == v->direction) return false;
		if (IsRailCustomBridgeHeadTile(tile) && VehicleExitDir(v->direction, v->track) == dir) {
			if (_settings_game.pf.forbid_90_deg && v->Previous() == nullptr && GetTunnelBridgeLength(tile, GetOtherTunnelBridgeEnd(tile)) == 0) {
				/* Check for 90 degree turn on zero-length bridge span */
				if (!(GetCustomBridgeHeadTrackBits(tile) & ~TrackCrossesTracks(FindFirstTrack(v->track)))) return true;
			}
			return false;
		}
	}

	/* entering a depot? */
	if (IsRailDepotTile(tile)) {
		DiagDirection dir = ReverseDiagDir(GetRailDepotDirection(tile));
		if (DiagDirToDir(dir) == v->direction) return false;
	}

	return true;
}


/**
 * Determines whether train is approaching a rail-road crossing
 *   (thus making it barred)
 * @param v front engine of train
 * @return TileIndex of crossing the train is approaching, else INVALID_TILE
 * @pre v in non-crashed front engine
 */
static TileIndex TrainApproachingCrossingTile(const Train *v)
{
	dbg_assert(v->IsFrontEngine());
	dbg_assert(!(v->vehstatus & VS_CRASHED));

	if (!TrainCanLeaveTile(v)) return INVALID_TILE;

	DiagDirection dir = VehicleExitDir(v->direction, v->track);
	TileIndex tile = v->tile + TileOffsByDiagDir(dir);

	/* not a crossing || wrong axis || unusable rail (wrong type or owner) */
	if (!IsLevelCrossingTile(tile) || DiagDirToAxis(dir) == GetCrossingRoadAxis(tile) ||
			!CheckCompatibleRail(v, tile, dir)) {
		return INVALID_TILE;
	}

	return tile;
}


/**
 * Checks for line end. Also, bars crossing at next tile if needed
 *
 * @param v vehicle we are checking
 * @param reverse Set to false to not execute the vehicle reversing. This does not change any other logic.
 * @return true iff we did NOT have to reverse
 */
static bool TrainCheckIfLineEnds(Train *v, bool reverse)
{
	/* First, handle broken down train */

	if (HasBit(v->flags, VRF_BREAKDOWN_BRAKING)) {
		v->vehstatus |= VS_TRAIN_SLOWING;
	} else {
		v->vehstatus &= ~VS_TRAIN_SLOWING;
	}

	if (!TrainCanLeaveTile(v)) return true;

	/* Determine the non-diagonal direction in which we will exit this tile */
	DiagDirection dir = VehicleExitDir(v->direction, v->track);
	/* Calculate next tile */
	TileIndex tile = v->tile + TileOffsByDiagDir(dir);

	/* Determine the track status on the next tile */
	TrackStatus ts = GetTileTrackStatus(tile, TRANSPORT_RAIL, 0, ReverseDiagDir(dir));
	TrackdirBits reachable_trackdirs = DiagdirReachesTrackdirs(dir);

	TrackdirBits trackdirbits = TrackStatusToTrackdirBits(ts) & reachable_trackdirs;
	TrackdirBits red_signals = TrackStatusToRedSignals(ts) & reachable_trackdirs;

	/* We are sure the train is not entering a depot, it is detected above */

	/* mask unreachable track bits if we are forbidden to do 90deg turns */
	TrackBits bits = TrackdirBitsToTrackBits(trackdirbits);
	if (Rail90DegTurnDisallowedTilesFromDiagDir(v->tile, tile, dir)) {
		bits &= ~TrackCrossesTracks(FindFirstTrack(v->track));
	}

	/* no suitable trackbits at all || unusable rail (wrong type or owner) */
	if (bits == TRACK_BIT_NONE || !CheckCompatibleRail(v, tile, dir)) {
		return TrainApproachingLineEnd(v, false, reverse);
	}

	/* approaching red signal */
	if ((trackdirbits & red_signals) != 0) return TrainApproachingLineEnd(v, true, reverse);

	/* approaching a rail/road crossing? then make it red */
	if (IsLevelCrossingTile(tile)) MaybeBarCrossingWithSound(tile);

	if (IsTunnelBridgeSignalSimulationEntranceTile(tile) && GetTunnelBridgeEntranceSignalState(tile) == SIGNAL_STATE_RED) {
		return TrainApproachingLineEnd(v, true, reverse);
	}

	return true;
}

/* Calculate the summed up value of all parts of a train */
Money Train::CalculateCurrentOverallValue() const
{
	Money ovr_value = 0;
	const Train *v = this;
	do {
		ovr_value += v->value;
	} while ((v = v->GetNextVehicle()) != nullptr);
	return ovr_value;
}

static bool TrainLocoHandler(Train *v, bool mode)
{
	/* train has crashed? */
	if (v->vehstatus & VS_CRASHED) {
		return mode ? true : HandleCrashedTrain(v); // 'this' can be deleted here
	} else if (v->crash_anim_pos > 0) {
		/* Reduce realistic braking brake overheating */
		v->crash_anim_pos -= (v->crash_anim_pos + 255) >> 8;
	}

	if (v->force_proceed != TFP_NONE) {
		ClrBit(v->flags, VRF_TRAIN_STUCK);
		SetWindowWidgetDirty(WC_VEHICLE_VIEW, v->index, WID_VV_START_STOP);
	}

	/* train is broken down? */
	if (HasBit(v->flags, VRF_CONSIST_BREAKDOWN) && HandlePossibleBreakdowns(v)) return true;

	if (HasBit(v->flags, VRF_REVERSING) && v->cur_speed == 0) {
		ReverseTrainDirection(v);
	}

	/* exit if train is stopped */
	if ((v->vehstatus & VS_STOPPED) && v->cur_speed == 0) return true;

	bool valid_order = !v->current_order.IsType(OT_NOTHING) && v->current_order.GetType() != OT_CONDITIONAL && !v->current_order.IsSlotCounterOrder() && !v->current_order.IsType(OT_LABEL);
	if (ProcessOrders(v) && CheckReverseTrain(v)) {
		v->wait_counter = 0;
		v->cur_speed = 0;
		v->subspeed = 0;
		ClrBit(v->flags, VRF_LEAVING_STATION);
		ReverseTrainDirection(v);
		return true;
	} else if (HasBit(v->flags, VRF_LEAVING_STATION)) {
		/* Try to reserve a path when leaving the station as we
		 * might not be marked as wanting a reservation, e.g.
		 * when an overlength train gets turned around in a station. */
		DiagDirection dir = VehicleExitDir(v->direction, v->track);
		if (IsRailDepotTile(v->tile) || IsTileType(v->tile, MP_TUNNELBRIDGE)) dir = INVALID_DIAGDIR;

		if (UpdateSignalsOnSegment(v->tile, dir, v->owner) == SIGSEG_PBS || _settings_game.pf.reserve_paths) {
			TryPathReserve(v, true, true);
		}
		ClrBit(v->flags, VRF_LEAVING_STATION);
	}

	v->HandleLoading(mode);

	if (v->current_order.IsType(OT_LOADING)) return true;

	if (CheckTrainStayInDepot(v)) return true;

	if (v->current_order.IsType(OT_WAITING) && v->reverse_distance == 0) {
		if (mode) return true;
		v->HandleWaiting(false, true);
		if (v->current_order.IsType(OT_WAITING)) return true;
		if (IsRailWaypointTile(v->tile)) {
			StationID station_id = GetStationIndex(v->tile);
			if (v->current_order.ShouldStopAtStation(v, station_id, true)) {
				UpdateVehicleTimetable(v, true);
				v->last_station_visited = station_id;
				SetWindowDirty(WC_VEHICLE_VIEW, v->index);
				v->current_order.MakeWaiting();
				v->current_order.SetNonStopType(ONSF_NO_STOP_AT_ANY_STATION);
				return true;
			}
		}
	}

	/* We had no order but have an order now, do look ahead. */
	if (!valid_order && !v->current_order.IsType(OT_NOTHING)) {
		CheckNextTrainTile(v);
	}

	/* Handle stuck trains. */
	if (!mode && HasBit(v->flags, VRF_TRAIN_STUCK)) {
		++v->wait_counter;

		/* Should we try reversing this tick if still stuck? */
		bool turn_around = v->wait_counter % (_settings_game.pf.wait_for_pbs_path * DAY_TICKS) == 0 && _settings_game.pf.reverse_at_signals;

		if (!turn_around && v->wait_counter % _settings_game.pf.path_backoff_interval != 0 && v->force_proceed == TFP_NONE) return true;
		TryPathReserveResultFlags path_result = TryPathReserveWithResultFlags(v);
		if ((path_result & TPRRF_RESERVATION_OK) == 0) {
			/* Still stuck. */
			if (turn_around || (path_result & TPRRF_REVERSE_AT_SIGNAL)) ReverseTrainDirection(v);

			if (HasBit(v->flags, VRF_TRAIN_STUCK) && v->wait_counter > 2 * _settings_game.pf.wait_for_pbs_path * DAY_TICKS) {
				/* Show message to player. */
				if (v->owner == _local_company && (HasBit(v->flags, VRF_WAITING_RESTRICTION) ? _settings_client.gui.restriction_wait_vehicle_warn : _settings_client.gui.lost_vehicle_warn)) {
					SetDParam(0, v->index);
					AddVehicleAdviceNewsItem(AdviceType::TrainStuck, STR_NEWS_TRAIN_IS_STUCK, v->index);
				}
				v->wait_counter = 0;
			}
			/* Exit if force proceed not pressed, else reset stuck flag anyway. */
			if (v->force_proceed == TFP_NONE) return true;
			ClrBit(v->flags, VRF_TRAIN_STUCK);
			v->wait_counter = 0;
			SetWindowWidgetDirty(WC_VEHICLE_VIEW, v->index, WID_VV_START_STOP);
		}
	}

	if (v->current_order.IsType(OT_LEAVESTATION)) {
		StationID station_id = v->current_order.GetDestination().ToStationID();
		v->current_order.Free();

		bool may_reverse = ProcessOrders(v);

		if (IsRailStationTile(v->tile) && GetStationIndex(v->tile) == station_id && Company::Get(v->owner)->settings.remain_if_next_order_same_station) {
			if (v->current_order.IsType(OT_GOTO_STATION) && v->current_order.GetDestination() == station_id &&
					!(v->current_order.GetNonStopType() & ONSF_NO_STOP_AT_DESTINATION_STATION)) {
				v->last_station_visited = station_id;
				v->BeginLoading();
				return true;
			}
		}

		v->PlayLeaveStationSound();

		if (may_reverse && CheckReverseTrain(v)) {
			v->wait_counter = 0;
			v->cur_speed = 0;
			v->subspeed = 0;
			ClrBit(v->flags, VRF_LEAVING_STATION);
			ReverseTrainDirection(v);
		}

		SetWindowWidgetDirty(WC_VEHICLE_VIEW, v->index, WID_VV_START_STOP);
		return true;
	}

	int j;
	{
		Train::MaxSpeedInfo max_speed_info = v->GetCurrentMaxSpeedInfoAndUpdate();

		if (!mode) v->ShowVisualEffect(std::min(max_speed_info.strict_max_speed, max_speed_info.advisory_max_speed));
		j = v->UpdateSpeed(max_speed_info);
	}

	/* we need to invalidate the widget if we are stopping from 'Stopping 0 km/h' to 'Stopped' */
	if (v->cur_speed == 0 && (v->vehstatus & VS_STOPPED)) {
		/* If we manually stopped, we're not force-proceeding anymore. */
		v->force_proceed = TFP_NONE;
		SetWindowDirty(WC_VEHICLE_VIEW, v->index);
	}

	int adv_spd = v->GetAdvanceDistance();
	if (j < adv_spd) {
		/* if the vehicle has speed 0, update the last_speed field. */
		if (v->cur_speed == 0) v->SetLastSpeed();
	} else {
		TrainCheckIfLineEnds(v);
		/* Loop until the train has finished moving. */
		for (;;) {
			j -= adv_spd;
			TrainController(v, nullptr);
			/* Don't continue to move if the train crashed. */
			if (CheckTrainCollision(v)) break;
			/* Determine distance to next map position */
			adv_spd = v->GetAdvanceDistance();

			/* No more moving this tick */
			if (j < adv_spd || v->cur_speed == 0) break;

			OrderType order_type = v->current_order.GetType();
			/* Do not skip waypoints (incl. 'via' stations) when passing through at full speed. */
			if ((order_type == OT_GOTO_WAYPOINT || order_type == OT_GOTO_STATION) &&
						(v->current_order.GetNonStopType() & ONSF_NO_STOP_AT_DESTINATION_STATION) &&
						IsTileType(v->tile, MP_STATION) &&
						v->current_order.GetDestination() == GetStationIndex(v->tile)) {
				ProcessOrders(v);
			}
		}
		v->SetLastSpeed();
	}

	for (Train *u = v; u != nullptr; u = u->Next()) {
		if (!(u->IsDrawn())) continue;

		u->UpdateViewport(false, false);
	}

	if (v->progress == 0) v->progress = j; // Save unused spd for next time, if TrainController didn't set progress

	return true;
}

/**
 * Get running cost for the train consist.
 * @return Yearly running costs.
 */
Money Train::GetRunningCost() const
{
	Money cost = 0;
	const Train *v = this;

	do {
		const Engine *e = v->GetEngine();
		if (e->u.rail.running_cost_class == INVALID_PRICE) continue;

		uint cost_factor = GetVehicleProperty(v, PROP_TRAIN_RUNNING_COST_FACTOR, e->u.rail.running_cost);
		if (cost_factor == 0) continue;

		/* Halve running cost for multiheaded parts */
		if (v->IsMultiheaded()) cost_factor /= 2;

		cost += GetPrice(e->u.rail.running_cost_class, cost_factor, e->GetGRF());
	} while ((v = v->GetNextVehicle()) != nullptr);

	if (this->cur_speed == 0) {
		if (this->IsInDepot()) {
			/* running costs if in depot */
			cost = CeilDivT<Money>(cost, _settings_game.difficulty.vehicle_costs_in_depot);
		} else {
			/* running costs if stopped */
			cost = CeilDivT<Money>(cost, _settings_game.difficulty.vehicle_costs_when_stopped);
		}
	}

	return cost;
}

/**
 * Update train vehicle data for a tick.
 * @return True if the vehicle still exists, false if it has ceased to exist (front of consists only).
 */
bool Train::Tick()
{
	DEBUG_UPDATESTATECHECKSUM("Train::Tick: v: {}, x: {}, y: {}, track: {}", this->index, this->x_pos, this->y_pos, this->track);
	UpdateStateChecksum((((uint64_t) this->x_pos) << 32) | (this->y_pos << 16) | this->track);
	if (this->IsFrontEngine()) {
		if (!((this->vehstatus & VS_STOPPED) || this->IsWaitingInDepot()) || this->cur_speed > 0) this->running_ticks++;

		this->current_order_time++;

		if (!TrainLocoHandler(this, false)) return false;

		return TrainLocoHandler(this, true);
	} else if (this->IsFreeWagon() && (this->vehstatus & VS_CRASHED)) {
		/* Delete flooded standalone wagon chain */
		if (++this->crash_anim_pos >= 4400) {
			delete this;
			return false;
		}
	}

	return true;
}

/**
 * Check whether a train needs service, and if so, find a depot or service it.
 * @return v %Train to check.
 */
static void CheckIfTrainNeedsService(Train *v)
{
	if (Company::Get(v->owner)->settings.vehicle.servint_trains == 0 || !v->NeedsAutomaticServicing()) return;
	if (v->IsChainInDepot()) {
		VehicleServiceInDepot(v);
		return;
	}

	uint max_penalty = _settings_game.pf.yapf.maximum_go_to_depot_penalty;

	FindDepotData tfdd = FindClosestTrainDepot(v, max_penalty * (v->current_order.IsType(OT_GOTO_DEPOT) ? 2 : 1));
	/* Only go to the depot if it is not too far out of our way. */
	if (tfdd.best_length == UINT_MAX || tfdd.best_length > max_penalty * (v->current_order.IsType(OT_GOTO_DEPOT) && v->current_order.GetDestination() == GetDepotIndex(tfdd.tile) ? 2 : 1)) {
		if (v->current_order.IsType(OT_GOTO_DEPOT)) {
			/* If we were already heading for a depot but it has
			 * suddenly moved farther away, we continue our normal
			 * schedule? */
			v->current_order.MakeDummy();
			SetWindowWidgetDirty(WC_VEHICLE_VIEW, v->index, WID_VV_START_STOP);
		}
		return;
	}

	DepotID depot = GetDepotIndex(tfdd.tile);

	if (v->current_order.IsType(OT_GOTO_DEPOT) &&
			v->current_order.GetDestination() != depot &&
			!Chance16(3, 16)) {
		return;
	}

	SetBit(v->gv_flags, GVF_SUPPRESS_IMPLICIT_ORDERS);
	v->current_order.MakeGoToDepot(depot, ODTFB_SERVICE, ONSF_NO_STOP_AT_INTERMEDIATE_STATIONS, ODATFB_NEAREST_DEPOT);
	v->dest_tile = tfdd.tile;
	SetWindowWidgetDirty(WC_VEHICLE_VIEW, v->index, WID_VV_START_STOP);

	for (Train *u = v; u != nullptr; u = u->Next()) {
		ClrBit(u->flags, VRF_BEYOND_PLATFORM_END);
	}
}

/** Update day counters of the train vehicle. */
void Train::OnNewDay()
{
	if (!EconTime::UsingWallclockUnits()) AgeVehicle(this);
	EconomyAgeVehicle(this);

	if ((++this->day_counter & 7) == 0) DecreaseVehicleValue(this);
}

void Train::OnPeriodic()
{
	if (this->IsFrontEngine()) {
		CheckIfTrainNeedsService(this);

		CheckOrders(this);

		/* update destination */
		if (this->current_order.IsType(OT_GOTO_STATION)) {
			TileIndex tile = Station::Get(this->current_order.GetDestination().ToStationID())->train_station.tile;
			if (tile != INVALID_TILE) this->dest_tile = tile;
		}

		if (this->running_ticks != 0) {
			/* running costs */
			CommandCost cost(EXPENSES_TRAIN_RUN, this->GetRunningCost() * this->running_ticks / (DAYS_IN_YEAR  * DAY_TICKS));

			/* sharing fee */
			PayDailyTrackSharingFee(this);

			this->profit_this_year -= cost.GetCost();
			this->running_ticks = 0;

			SubtractMoneyFromCompanyFract(this->owner, cost);

			SetWindowDirty(WC_VEHICLE_DETAILS, this->index);
			DirtyVehicleListWindowForVehicle(this);
		}
	}
	if (IsEngine() || IsMultiheaded()) {
		CheckVehicleBreakdown(this);
	}
}

/**
 * Get the tracks of the train vehicle.
 * @return Current tracks of the vehicle.
 */
Trackdir Train::GetVehicleTrackdir() const
{
	if (this->vehstatus & VS_CRASHED) return INVALID_TRACKDIR;

	if (this->track == TRACK_BIT_DEPOT) {
		/* We'll assume the train is facing outwards */
		return DiagDirToDiagTrackdir(GetRailDepotDirection(this->tile)); // Train in depot
	}

	if (this->track == TRACK_BIT_WORMHOLE) {
		/* Train in tunnel or on bridge, so just use its direction and make an educated guess
		 * given the track bits on the tunnel/bridge head tile.
		 * If a reachable track piece is reserved, use that, otherwise use the first reachable track piece.
		 */
		TrackBits tracks = GetAcrossTunnelBridgeReservationTrackBits(this->tile);
		if (tracks == TRACK_BIT_NONE) {
			tracks = GetAcrossTunnelBridgeTrackBits(this->tile);
		}
		Track track = FindFirstTrack(tracks);
		if (unlikely(!IsValidTrack(track))) return INVALID_TRACKDIR;
		Trackdir td = TrackExitdirToTrackdir(track, GetTunnelBridgeDirection(this->tile));
		if (GetTunnelBridgeDirection(this->tile) != DirToDiagDir(this->direction)) td = ReverseTrackdir(td);
		return td;
	} else if (this->track & TRACK_BIT_WORMHOLE) {
		return TrackDirectionToTrackdir(FindFirstTrack(this->track & TRACK_BIT_MASK), this->direction);
	}

	return TrackDirectionToTrackdir(FindFirstTrack(this->track), this->direction);
}

/**
 * Delete a train while it is visible.
 * This happens when a company bankrupts when infrastructure sharing is enabled.
 * @param v The train to delete.
 */
void DeleteVisibleTrain(Train *v)
{
	SCOPE_INFO_FMT([v], "DeleteVisibleTrain: {}", VehicleInfoDumper(v));

	assert(!v->IsVirtual());

	FreeTrainTrackReservation(v);
	TileIndex crossing = TrainApproachingCrossingTile(v);

	/* delete train from back to front */
	Train *u;
	Train *prev = v->Last();
	FreeTrainStationPlatformReservation(v);
	do {
		u = prev;
		prev = u->Previous();
		if (prev != nullptr) prev->SetNext(nullptr);

		/* 'u' shouldn't be accessed after it has been deleted */
		TileIndex tile = u->tile;
		TrackBits trackbits = u->track;
		bool in_wormhole = trackbits & TRACK_BIT_WORMHOLE;

		delete u;

		if (in_wormhole) {
			/* Vehicle is inside a wormhole, u->track contains no useful value then. */
			if (IsTunnelBridgeWithSignalSimulation(tile)) {
				TileIndex end = GetOtherTunnelBridgeEnd(tile);
				AddSideToSignalBuffer(end, INVALID_DIAGDIR, GetTileOwner(tile));
				SetSignalledBridgeTunnelGreenIfClear(tile, end);
			}
		} else {
			Track track = TrackBitsToTrack(trackbits);
			if (HasReservedTracks(tile, trackbits)) UnreserveRailTrack(tile, track);
			if (IsLevelCrossingTile(tile)) UpdateLevelCrossing(tile);
		}

		/* Update signals */
		if (in_wormhole || IsRailDepotTile(tile)) {
			AddSideToSignalBuffer(tile, INVALID_DIAGDIR, GetTileOwner(tile));
		} else {
			AddTrackToSignalBuffer(tile, TrackBitsToTrack(trackbits), GetTileOwner(tile));
		}
	} while (prev != nullptr);

	if (crossing != INVALID_TILE) UpdateLevelCrossing(crossing);

	UpdateSignalsInBuffer();
}

static Train *CmdBuildVirtualRailWagon(const Engine *e, ClientID user, bool no_consist_change)
{
	const RailVehicleInfo *rvi = &e->u.rail;

	Train *v = new Train();

	v->x_pos = 0;
	v->y_pos = 0;

	v->spritenum = rvi->image_index;

	v->engine_type = e->index;
	v->gcache.first_engine = INVALID_ENGINE; // needs to be set before first callback

	v->direction = DIR_W;
	v->tile = {};

	v->owner = _current_company;
	v->track = TRACK_BIT_DEPOT;
	SetBit(v->flags, VRF_CONSIST_SPEED_REDUCTION);
	v->vehstatus = VS_HIDDEN | VS_DEFPAL;
	v->motion_counter = (uint32_t)user;

	v->SetWagon();
	v->SetFreeWagon();
	v->SetVirtual();

	v->cargo_type = e->GetDefaultCargoType();
	v->cargo_cap = rvi->capacity;

	v->railtype = rvi->railtype;

	v->build_year = CalTime::CurYear();
	v->sprite_seq.Set(SPR_IMG_QUERY);
	v->random_bits = Random();

	v->group_id = DEFAULT_GROUP;

	AddArticulatedParts(v);

	// Make sure we set EVERYTHING to virtual, even articulated parts.
	for (Train *train_part = v; train_part != nullptr; train_part = train_part->Next()) {
		train_part->SetVirtual();
	}

	if (no_consist_change) return v;

	v->First()->ConsistChanged(CCF_ARRANGE);

	CheckConsistencyOfArticulatedVehicle(v);

	InvalidateVehicleTickCaches();

	return v;
}

Train *BuildVirtualRailVehicle(EngineID eid, StringID &error, ClientID user, bool no_consist_change)
{
	const Engine *e = Engine::GetIfValid(eid);
	if (e == nullptr || e->type != VEH_TRAIN) {
		error = STR_ERROR_RAIL_VEHICLE_NOT_AVAILABLE + VEH_TRAIN;
		return nullptr;
	}

	const RailVehicleInfo *rvi = &e->u.rail;

	int num_vehicles = (e->u.rail.railveh_type == RAILVEH_MULTIHEAD ? 2 : 1) + CountArticulatedParts(eid, false);
	if (!Train::CanAllocateItem(num_vehicles)) {
		error = STR_ERROR_TOO_MANY_VEHICLES_IN_GAME;
		return nullptr;
	}

	RegisterGameEvents(GEF_VIRT_TRAIN);

	if (rvi->railveh_type == RAILVEH_WAGON) {
		return CmdBuildVirtualRailWagon(e, user, no_consist_change);
	}

	Train *v = new Train();

	v->x_pos = 0;
	v->y_pos = 0;

	v->direction = DIR_W;
	v->tile = {};
	v->owner = _current_company;
	v->track = TRACK_BIT_DEPOT;
	SetBit(v->flags, VRF_CONSIST_SPEED_REDUCTION);
	v->vehstatus = VS_HIDDEN | VS_STOPPED | VS_DEFPAL;
	v->spritenum = rvi->image_index;
	v->cargo_type = e->GetDefaultCargoType();
	v->cargo_cap = rvi->capacity;
	v->last_station_visited = INVALID_STATION;
	v->motion_counter = (uint32_t)user;

	v->engine_type = e->index;
	v->gcache.first_engine = INVALID_ENGINE; // needs to be set before first callback

	v->reliability = e->reliability;
	v->reliability_spd_dec = e->reliability_spd_dec;
	v->max_age = e->GetLifeLengthInDays();

	v->SetServiceInterval(Company::Get(_current_company)->settings.vehicle.servint_trains);
	v->SetServiceIntervalIsPercent(Company::Get(_current_company)->settings.vehicle.servint_ispercent);
	AssignBit(v->vehicle_flags, VF_AUTOMATE_TIMETABLE, Company::Get(_current_company)->settings.vehicle.auto_timetable_by_default);
	AssignBit(v->vehicle_flags, VF_TIMETABLE_SEPARATION, Company::Get(_current_company)->settings.vehicle.auto_separation_by_default);

	v->railtype = rvi->railtype;

	v->build_year = CalTime::CurYear();
	v->sprite_seq.Set(SPR_IMG_QUERY);
	v->random_bits = Random();

	v->group_id = DEFAULT_GROUP;

	v->SetFrontEngine();
	v->SetEngine();
	v->SetVirtual();

	if (rvi->railveh_type == RAILVEH_MULTIHEAD) {
		AddRearEngineToMultiheadedTrain(v);
	} else {
		AddArticulatedParts(v);
	}

	// Make sure we set EVERYTHING to virtual, even articulated parts.
	for (Train *train_part = v; train_part != nullptr; train_part = train_part->Next()) {
		train_part->SetVirtual();
	}

	if (no_consist_change) return v;

	v->ConsistChanged(CCF_ARRANGE);

	CheckConsistencyOfArticulatedVehicle(v);

	InvalidateVehicleTickCaches();

	return v;
}

/**
 * Build a virtual train vehicle.
 * @param flags for command
 * @param eid vehicle type being built.
 * @param cargo refit cargo type.
 * @param client_id User
 * @param move_target Where to move the virtual train vehicle after construction
 * @return the cost of this operation or an error
 */
CommandCost CmdBuildVirtualRailVehicle(DoCommandFlags flags, EngineID eid, CargoType cargo, ClientID client, VehicleID move_target)
{
	if (!IsEngineBuildable(eid, VEH_TRAIN, _current_company)) {
		return CommandCost(STR_ERROR_RAIL_VEHICLE_NOT_AVAILABLE + VEH_TRAIN);
	}

	/* Validate the cargo type. */
	if (cargo >= NUM_CARGO && cargo != INVALID_CARGO) return CMD_ERROR;

	CommandCost cost;

	if (flags.Test(DoCommandFlag::Execute)) {
		StringID err = INVALID_STRING_ID;
		Train *train = BuildVirtualRailVehicle(eid, err, client, false);

		if (train == nullptr) {
			return CommandCost(err);
		}

		cost.SetResultData(train->index);

		if (cargo != INVALID_CARGO) {
			CargoType default_cargo = Engine::Get(eid)->GetDefaultCargoType();
			if (default_cargo != cargo) {
				CommandCost refit_res = CmdRefitVehicle(flags, train->index, cargo, 0, false, false, 0);
				if (!refit_res.Succeeded()) {
					Command<CMD_SELL_VEHICLE>::Do(flags, train->index, SellVehicleFlags::VirtualOnly, client);
					return refit_res;
				}
			}
		}

		if (move_target != INVALID_VEHICLE) {
			Train *move_target_train = Train::GetIfValid(move_target);

			CommandCost move_result = CMD_ERROR;
			if (move_target_train != nullptr) {
				move_result = Command<CMD_MOVE_VIRTUAL_RAIL_VEHICLE>::Do(flags, train->index, move_target_train->GetLastUnit()->index, MoveRailVehicleFlags::Virtual);
			}

			if (move_result.Failed()) {
				Command<CMD_SELL_VEHICLE>::Do(flags, train->index, SellVehicleFlags::VirtualOnly, client);
				return move_result;
			}
		}
	}

	return cost;
}

void ClearVehicleWindows(const Train *v)
{
	if (v->IsPrimaryVehicle()) {
		CloseWindowById(WC_VEHICLE_VIEW, v->index);
		CloseWindowById(WC_VEHICLE_ORDERS, v->index);
		CloseWindowById(WC_VEHICLE_REFIT, v->index);
		CloseWindowById(WC_VEHICLE_DETAILS, v->index);
		CloseWindowById(WC_VEHICLE_TIMETABLE, v->index);
		CloseWindowById(WC_SCHDISPATCH_SLOTS, v->index);
		CloseWindowById(WC_VEHICLE_CARGO_TYPE_LOAD_ORDERS, v->index);
		CloseWindowById(WC_VEHICLE_CARGO_TYPE_UNLOAD_ORDERS, v->index);
	}
}

/**
 * Issue a start/stop command
 * @param v a vehicle
 * @param evaluate_callback shall the start/stop callback be evaluated?
 * @return success or error
 */
static inline CommandCost CmdStartStopVehicle(const Vehicle *v, bool evaluate_callback)
{
	return CmdStartStopVehicle({DoCommandFlag::Execute, DoCommandFlag::AutoReplace}, v->index, evaluate_callback);
}

/**
* Replace a vehicle based on a template replacement order.
* @param flags type of operation
* @param incoming the incoming train to replace.
* @param outgoing the replaced train, or incoming.
* @return the cost of this operation or an error
*/
static CommandCost CmdTemplateReplaceVehicle(DoCommandFlags flags, Train *incoming, Train *&outgoing)
{
	CommandCost buy(EXPENSES_NEW_VEHICLES);

	const bool was_stopped = (incoming->vehstatus & VS_STOPPED) != 0;
	if (!was_stopped) {
		CommandCost cost = CmdStartStopVehicle(incoming, true);
		if (cost.Failed()) return cost;
	}
	auto guard = scope_guard([&]() {
		outgoing = incoming;
		if (!was_stopped) buy.AddCost(CmdStartStopVehicle(incoming, false));
	});

	Train *new_chain = nullptr;
	Train *remainder_chain = nullptr;
	TemplateVehicle *tv = GetTemplateVehicleByGroupIDRecursive(incoming->group_id);
	if (tv == nullptr) {
		return CMD_ERROR;
	}
	EngineID eid = tv->engine_type;

	CommandCost tmp_result(EXPENSES_NEW_VEHICLES);

	/* first some tests on necessity and sanity */
	if (tv == nullptr) return CommandCost();
	if (tv->IsReplaceOldOnly() && !incoming->NeedsAutorenewing(Company::Get(incoming->owner), false)) {
		return CommandCost();
	}
	const TBTRDiffFlags diff = TrainTemplateDifference(incoming, tv);
	if (diff == TBTRDF_NONE) return CommandCost();

	const bool need_replacement = (diff & TBTRDF_CONSIST);
	const bool need_refit = (diff & TBTRDF_REFIT);
	const bool refit_to_template = tv->refit_as_template;
	const TileIndex tile = incoming->tile;

	CargoType store_refit_ct = INVALID_CARGO;
	uint16_t store_refit_csubt = 0;
	// if a train shall keep its old refit, store the refit setting of its first vehicle
	if (!refit_to_template) {
		for (Train *getc = incoming; getc != nullptr; getc = getc->GetNextUnit()) {
			if (getc->cargo_type != INVALID_CARGO && getc->cargo_cap > 0) {
				store_refit_ct = getc->cargo_type;
				break;
			}
		}
	}

	if (need_replacement) {
		CommandCost buy_cost = TestBuyAllTemplateVehiclesInChain(tv, tile);
		if (buy_cost.Failed()) {
			if (buy_cost.GetErrorMessage() == INVALID_STRING_ID) return CommandCost(STR_ERROR_CAN_T_BUY_TRAIN);
			return buy_cost;
		} else if (!CheckCompanyHasMoney(buy_cost)) {
			return CommandCost(STR_ERROR_NOT_ENOUGH_CASH_REQUIRES_CURRENCY);
		}
	}

	TemplateDepotVehicles depot_vehicles;
	if (tv->IsSetReuseDepotVehicles()) depot_vehicles.Init(tile);

	auto refit_unit = [&](const Train *unit, CargoType cid, uint16_t csubt) {
		CommandCost refit_cost = Command<CMD_REFIT_VEHICLE>::Do(flags, unit->index, cid, csubt, false, false, 1);
		if (refit_cost.Succeeded()) buy.AddCost(refit_cost);
	};

	if (!flags.Test(DoCommandFlag::Execute)) {
		/* Simplified operation for cost estimation, this doesn't have to exactly match the actual cost due to CMD_NO_TEST */
		if (need_replacement || need_refit) {
			std::vector<const Train *> in;
			for (const Train *u = incoming; u != nullptr; u = u->GetNextUnit()) {
				in.push_back(u);
			}
			auto process_unit = [&](const TemplateVehicle *cur_tmpl) {
				for (auto iter = in.begin(); iter != in.end(); ++iter) {
					const Train *u = *iter;
					if (u->engine_type == cur_tmpl->engine_type) {
						/* use existing engine */
						in.erase(iter);
						if (refit_to_template) {
							buy.AddCost(Command<CMD_REFIT_VEHICLE>::Do(flags, u->index, cur_tmpl->cargo_type, cur_tmpl->cargo_subtype, false, false, 1));
						} else {
							refit_unit(u, store_refit_ct, store_refit_csubt);
						}
						return;
					}
				}

				if (tv->IsSetReuseDepotVehicles()) {
					const Train *depot_eng = depot_vehicles.ContainsEngine(cur_tmpl->engine_type, incoming);
					if (depot_eng != nullptr) {
						depot_vehicles.RemoveVehicle(depot_eng->index);
						if (refit_to_template) {
							buy.AddCost(Command<CMD_REFIT_VEHICLE>::Do(flags, depot_eng->index, cur_tmpl->cargo_type, cur_tmpl->cargo_subtype, false, false, 1));
						} else {
							refit_unit(depot_eng, store_refit_ct, store_refit_csubt);
						}
						return;
					}
				}

				CargoType refit_cargo = refit_to_template ? cur_tmpl->cargo_type : store_refit_ct;
				buy.AddCost(Command<CMD_BUILD_VEHICLE>::Do(flags, tile, cur_tmpl->engine_type, false, refit_cargo, INVALID_CLIENT_ID));
			};
			for (const TemplateVehicle *cur_tmpl = tv; cur_tmpl != nullptr; cur_tmpl = cur_tmpl->GetNextUnit()) {
				process_unit(cur_tmpl);
			}
			if (!tv->IsSetKeepRemainingVehicles()) {
				/* Sell leftovers */
				for (const Train *u : in) {
					/* Do not dry-run selling each part using CMD_SELL_VEHICLE because this can fail due to consist/wagon-attachment callbacks */
					buy.AddCost(-u->value);
					if (u->other_multiheaded_part != nullptr) {
						buy.AddCost(-u->other_multiheaded_part->value);
					}
				}
			}
		}
		if (buy.Failed()) buy.MultiplyCost(0);
		return buy;
	}

	RegisterGameEvents(GEF_TBTR_REPLACEMENT);

	if (need_replacement) {
		// step 1: generate primary for newchain and generate remainder_chain
		// 1. primary of incoming might already fit the template
		//    leave incoming's primary as is and move the rest to a free chain = remainder_chain
		// 2. needed primary might be one of incoming's member vehicles
		// 3. primary might be available as orphan vehicle in the depot
		// 4. we need to buy a new engine for the primary
		// all options other than 1. need to make sure to copy incoming's primary's status
		auto setup_head = [&]() -> CommandCost {
			/* Case 1 */
			if (eid == incoming->engine_type) {
				new_chain = incoming;
				remainder_chain = incoming->GetNextUnit();
				if (remainder_chain) {
					CommandCost move_cost = CmdMoveRailVehicle(flags, remainder_chain->index, INVALID_VEHICLE, MoveRailVehicleFlags::MoveChain);
					if (move_cost.Failed()) {
						/* This should not fail, if it does give up immediately */
						return move_cost;
					}
				}
				return CommandCost();
			}

			/* Case 2 */
			new_chain = ChainContainsEngine(eid, incoming);
			if (new_chain != nullptr) {
				/* new_chain is the needed engine, move it to an empty spot in the depot */
				CommandCost move_cost = Command<CMD_MOVE_RAIL_VEHICLE>::Do(flags, new_chain->index, INVALID_VEHICLE, MoveRailVehicleFlags::None);
				if (move_cost.Succeeded()) {
					remainder_chain = incoming;
					return CommandCost();
				}
			}

			/* Case 3 */
			if (tv->IsSetReuseDepotVehicles()) {
				new_chain = depot_vehicles.ContainsEngine(eid, incoming);
				if (new_chain != nullptr) {
					ClearVehicleWindows(new_chain);
					CommandCost move_cost = Command<CMD_MOVE_RAIL_VEHICLE>::Do(flags, new_chain->index, INVALID_VEHICLE, MoveRailVehicleFlags::None);
					if (move_cost.Succeeded()) {
						depot_vehicles.RemoveVehicle(new_chain->index);
						remainder_chain = incoming;
						return CommandCost();
					}
				}
			}

			/* Case 4 */
			CommandCost buy_cost = Command<CMD_BUILD_VEHICLE>::Do(flags, tile, eid, false, INVALID_CARGO, INVALID_CLIENT_ID);
			/* break up in case buying the vehicle didn't succeed */
			if (buy_cost.Failed() || !buy_cost.HasResultData()) {
				return buy_cost;
			}
			buy.AddCost(buy_cost);
			new_chain = Train::Get(buy_cost.GetResultData());
			/* prepare the remainder chain */
			remainder_chain = incoming;
			return CommandCost();
		};
		CommandCost head_result = setup_head();
		if (head_result.Failed()) return head_result;

		// If we bought a new engine or reused one from the depot, copy some parameters from the incoming primary engine
		if (incoming != new_chain) {
			CopyHeadSpecificThings(incoming, new_chain, flags, false);
			NeutralizeStatus(incoming);

			// additionally, if we don't want to use the template refit, refit as incoming
			// the template refit will be set further down, if we use it at all
			if (!refit_to_template) {
				refit_unit(new_chain, store_refit_ct, store_refit_csubt);
			}
		}

		// step 2: fill up newchain according to the template
		// foreach member of template (after primary):
		// 1. needed engine might be within remainder_chain already
		// 2. needed engine might be orphaned within the depot (copy status)
		// 3. we need to buy (again)                           (copy status)
		Train *last_veh = new_chain;
		for (TemplateVehicle *cur_tmpl = tv->GetNextUnit(); cur_tmpl != nullptr; cur_tmpl = cur_tmpl->GetNextUnit()) {
			Train *new_part = nullptr;
			auto setup_chain_part = [&]() {
				/* Case 1: engine contained in remainder chain */
				new_part = ChainContainsEngine(cur_tmpl->engine_type, remainder_chain);
				if (new_part != nullptr) {
					Train *remainder_chain_next = remainder_chain;
					if (new_part == remainder_chain) {
						remainder_chain_next = remainder_chain->GetNextUnit();
					}
					CommandCost move_cost = CmdMoveRailVehicle(flags, new_part->index, last_veh->index, MoveRailVehicleFlags::None);
					if (move_cost.Succeeded()) {
						remainder_chain = remainder_chain_next;
						return;
					}
				}

				/* Case 2: engine contained somewhere else in the depot */
				if (tv->IsSetReuseDepotVehicles()) {
					new_part = depot_vehicles.ContainsEngine(cur_tmpl->engine_type, new_chain);
					if (new_part != nullptr) {
						CommandCost move_cost = CmdMoveRailVehicle(flags, new_part->index, last_veh->index, MoveRailVehicleFlags::None);
						if (move_cost.Succeeded()) {
							depot_vehicles.RemoveVehicle(new_part->index);
							return;
						}
					}
				}

				/* Case 3: must buy new engine */
				CommandCost buy_cost = Command<CMD_BUILD_VEHICLE>::Do(flags, tile, cur_tmpl->engine_type, false, INVALID_CARGO, INVALID_CLIENT_ID);
				if (buy_cost.Failed() || !buy_cost.HasResultData()) {
					new_part = nullptr;
					return;
				}
				new_part = Train::Get(buy_cost.GetResultData());
				CommandCost move_cost = CmdMoveRailVehicle(flags, new_part->index, last_veh->index, MoveRailVehicleFlags::None);
				if (move_cost.Succeeded()) {
					buy.AddCost(buy_cost);
				} else {
					Command<CMD_SELL_VEHICLE>::Do(flags, new_part->index, SellVehicleFlags::None, INVALID_CLIENT_ID);
					new_part = nullptr;
				}
			};
			setup_chain_part();
			if (new_part != nullptr) {
				last_veh = new_part;
			}

			if (!refit_to_template && new_part != nullptr) {
				refit_unit(new_part, store_refit_ct, store_refit_csubt);
			}
		}
	} else {
		/* no replacement done */
		new_chain = incoming;
	}

	/// step 3: reorder and neutralize the remaining vehicles from incoming
	// wagons remaining from remainder_chain should be filled up in as few free wagon chains as possible
	// each loco might be left as singular in the depot
	// neutralize each remaining engine's status

	// refit, only if the template option is set so
	if (refit_to_template && (need_refit || need_replacement)) {
		buy.AddCost(CmdRefitTrainFromTemplate(new_chain, tv, flags));
	}

	buy.AddCost(CmdSetTrainUnitDirectionFromTemplate(new_chain, tv, flags));

	if (new_chain != nullptr && remainder_chain != nullptr) {
		for (Train *ct = remainder_chain; ct != nullptr; ct = ct->Next()) {
			TransferCargoForTrain(ct, new_chain);
		}
	}

	// point incoming to the newly created train so that starting/stopping affects the replacement train
	incoming = new_chain;

	if (remainder_chain != nullptr && tv->IsSetKeepRemainingVehicles()) {
		BreakUpRemainders(remainder_chain);
	} else if (remainder_chain != nullptr) {
		buy.AddCost(Command<CMD_SELL_VEHICLE>::Do(flags, remainder_chain->index, SellVehicleFlags::SellChain, INVALID_CLIENT_ID));
	}

	/* Redraw main gui for changed statistics */
	SetWindowClassesDirty(WC_TEMPLATEGUI_MAIN);

	return buy;
}

/**
* Replace a vehicle based on a template replacement order.
* @param flags type of operation
* @param veh_id the ID of the vehicle to replace.
* @return the cost of this operation or an error
*/
CommandCost CmdTemplateReplaceVehicle(DoCommandFlags flags, VehicleID veh_id)
{
	Train *incoming = Train::GetIfValid(veh_id);

	if (incoming == nullptr || !incoming->IsPrimaryVehicle() || !incoming->IsChainInDepot()) {
		return CMD_ERROR;
	}

	Train *outgoing = incoming;
	CommandCost cost = CmdTemplateReplaceVehicle(flags, incoming, outgoing);
	cost.SetResultData(outgoing->index);
	return cost;
}

void TrainRoadVehicleCrashBreakdown(Vehicle *v)
{
	Train *t = Train::From(v)->First();
	t->breakdown_ctr = 2;
	SetBit(t->flags, VRF_CONSIST_BREAKDOWN);
	t->breakdown_delay = 255;
	t->breakdown_type = BREAKDOWN_RV_CRASH;
	t->breakdown_severity = 0;
	t->reliability = 0;
}

void TrainBrakesOverheatedBreakdown(Vehicle *v, int speed, int max_speed)
{
	if (v->type != VEH_TRAIN) return;
	Train *t = Train::From(v)->First();
	if (t->breakdown_ctr != 0 || (t->vehstatus & VS_CRASHED)) return;

	if (unlikely(HasBit(_misc_debug_flags, MDF_OVERHEAT_BREAKDOWN_OPEN_WIN)) && !IsHeadless()) {
		ShowVehicleViewWindow(t);
	}

	t->crash_anim_pos = static_cast<uint16_t>(std::min<uint>(1500, t->crash_anim_pos + Clamp(((speed - max_speed) * speed) / 2, 0, 500)));
	if (t->crash_anim_pos < 1500) return;

	t->breakdown_ctr = 2;
	SetBit(t->flags, VRF_CONSIST_BREAKDOWN);
	t->breakdown_delay = 255;
	t->breakdown_type = BREAKDOWN_BRAKE_OVERHEAT;
	t->breakdown_severity = 0;
}

int GetTrainRealisticAccelerationAtSpeed(const int speed, const int mass, const uint32_t cached_power, const uint32_t max_te, const uint32_t air_drag, const RailType railtype)
{
	const int64_t power = cached_power * 746ll;
	int64_t resistance = 0;

	const bool maglev = (GetRailTypeInfo(railtype)->acceleration_type == 2);

	if (!maglev) {
		/* Static resistance plus rolling friction. */
		resistance = 10 * mass;
		resistance += (int64_t)mass * (int64_t)(15 * (512 + speed) / 512);
	}

	const int area = 14;

	resistance += (area * air_drag * speed * speed) / 1000;

	int64_t force;

	if (speed > 0) {
		if (!maglev) {
			/* Conversion factor from km/h to m/s is 5/18 to get [N] in the end. */
			force = power * 18 / (speed * 5);

			if (force > static_cast<int>(max_te)) {
				force = max_te;
			}
		} else {
			force = power / 25;
		}
	} else {
		force = (!maglev) ? std::min<uint64_t>(max_te, power) : power;
		force = std::max(force, (mass * 8) + resistance);
	}

	/* Easy way out when there is no acceleration. */
	if (force == resistance) return 0;

	int acceleration = ClampTo<int32_t>((force - resistance) / (mass * 4));
	acceleration = force < resistance ? std::min(-1, acceleration) : std::max(1, acceleration);

	return acceleration;
}

int GetTrainEstimatedMaxAchievableSpeed(const Train *train, int mass, const int speed_cap)
{
	int max_speed = 0;
	int acceleration;

	if (mass < 1) mass = 1;

	do
	{
		max_speed++;
		acceleration = GetTrainRealisticAccelerationAtSpeed(max_speed, mass, train->gcache.cached_power, train->gcache.cached_max_te, train->gcache.cached_air_drag, train->railtype);
	} while (acceleration > 0 && max_speed < speed_cap);

	return max_speed;
}

void SetSignalTrainAdaptationSpeed(const Train *v, TileIndex tile, uint16_t track)
{
	SignalSpeedKey speed_key = {};
	speed_key.signal_tile = tile;
	speed_key.signal_track = track;
	speed_key.last_passing_train_dir = v->GetVehicleTrackdir();

	SignalSpeedValue speed_value = {};
	speed_value.train_speed = v->First()->cur_speed;
	speed_value.time_stamp = GetSpeedRestrictionTimeout(v->First());

	_signal_speeds[speed_key] = speed_value;
}

static uint16_t GetTrainAdaptationSpeed(TileIndex tile, uint16_t track, Trackdir last_passing_train_dir)
{
	SignalSpeedKey speed_key = { tile, track, last_passing_train_dir };
	const auto found_speed_restriction = _signal_speeds.find(speed_key);

	if (found_speed_restriction != _signal_speeds.end()) {
		if (found_speed_restriction->second.IsOutOfDate()) {
			_signal_speeds.erase(found_speed_restriction);
			return 0;
		} else {
			return std::max<uint16_t>(25, found_speed_restriction->second.train_speed);
		}
	} else {
		return 0;
	}
}

void ApplySignalTrainAdaptationSpeed(Train *v, TileIndex tile, uint16_t track)
{
	uint16_t speed = GetTrainAdaptationSpeed(tile, track, v->GetVehicleTrackdir());

	if (speed > 0 && v->lookahead != nullptr) {
		for (const TrainReservationLookAheadItem &item : v->lookahead->items) {
			if (item.type == TRLIT_SPEED_ADAPTATION && item.end + 1 < v->lookahead->reservation_end_position) {
				uint16_t signal_speed = GetLowestSpeedTrainAdaptationSpeedAtSignal(TileIndex{item.data_id}, item.data_aux);

				if (signal_speed == 0) {
					/* unrestricted signal ahead, disregard speed adaptation at earlier signal */
					v->UpdateTrainSpeedAdaptationLimit(0);
					return;
				}
				if (signal_speed > speed) {
					/* signal ahead with higher speed adaptation speed, override speed adaptation at earlier signal */
					speed = signal_speed;
				}
			}
		}
	}

	v->UpdateTrainSpeedAdaptationLimit(speed);
}

uint16_t GetLowestSpeedTrainAdaptationSpeedAtSignal(TileIndex tile, uint16_t track)
{
	uint16_t lowest_speed = 0;

	SignalSpeedKey speed_key = { tile, track, (Trackdir)0 };
	for (auto iter = _signal_speeds.lower_bound(speed_key); iter != _signal_speeds.end() && iter->first.signal_tile == tile && iter->first.signal_track == track;) {
		if (iter->second.IsOutOfDate()) {
			iter = _signal_speeds.erase(iter);
		} else {
			uint16_t adapt_speed = std::max<uint16_t>(25, iter->second.train_speed);
			if (lowest_speed == 0 || adapt_speed < lowest_speed) lowest_speed = adapt_speed;
			++iter;
		}
	}

	return lowest_speed;
}

uint16_t Train::GetMaxWeight() const
{
	uint16_t weight = CargoSpec::Get(this->cargo_type)->WeightOfNUnitsInTrain(this->GetEngine()->DetermineCapacity(this));

	/* Vehicle weight is not added for articulated parts. */
	if (!this->IsArticulatedPart()) {
		weight += GetVehicleProperty(this, PROP_TRAIN_WEIGHT, RailVehInfo(this->engine_type)->weight);
	}

	/* Powered wagons have extra weight added. */
	if (HasBit(this->flags, VRF_POWEREDWAGON)) {
		weight += RailVehInfo(this->gcache.first_engine)->pow_wag_weight;
	}

	return weight;
}

void Train::UpdateTrainSpeedAdaptationLimitInternal(uint16_t speed)
{
	this->signal_speed_restriction = speed;
	if (!HasBit(this->flags, VRF_SPEED_ADAPTATION_EXEMPT)) {
		SetWindowDirty(WC_VEHICLE_DETAILS, this->index);
	}
}

/**
 * Set train speed restriction
 * @param flags type of operation
 * @param veh_id vehicle
 * @param speed new speed restriction value
 * @return the cost of this operation or an error
 */
CommandCost CmdSetTrainSpeedRestriction(DoCommandFlags flags, VehicleID veh_id, uint16_t speed)
{
	Vehicle *v = Vehicle::GetIfValid(veh_id);
	if (v == nullptr || v->type != VEH_TRAIN || !v->IsPrimaryVehicle()) return CMD_ERROR;

	CommandCost ret = CheckVehicleControlAllowed(v);
	if (ret.Failed()) return ret;

	if (v->vehstatus & VS_CRASHED) return CommandCost(STR_ERROR_VEHICLE_IS_DESTROYED);

	if (flags.Test(DoCommandFlag::Execute)) {
		Train *t = Train::From(v);
		if (HasBit(t->flags, VRF_PENDING_SPEED_RESTRICTION)) {
			_pending_speed_restriction_change_map.erase(t->index);
			ClrBit(t->flags, VRF_PENDING_SPEED_RESTRICTION);
		}
		t->speed_restriction = speed;

		SetWindowDirty(WC_VEHICLE_DETAILS, t->index);
	}
	return CommandCost();
}

bool Train::StopFoundAtVehiclePosition() const
{
	ChooseTrainTrackLookAheadState lookahead_state;
	VehicleOrderSaver orders(const_cast<Train *>(this));
	orders.AdvanceOrdersFromVehiclePosition(lookahead_state);
	return HasBit(lookahead_state.flags, CTTLASF_STOP_FOUND);
}<|MERGE_RESOLUTION|>--- conflicted
+++ resolved
@@ -943,14 +943,15 @@
 
 	switch (item.type) {
 		case TRLIT_STATION: {
-			if (order->ShouldStopAtStation(last_station_visited, item.data_id, Waypoint::GetIfValid(item.data_id) != nullptr)) {
-				limit_advisory_speed(item.start + PredictStationStoppingLocation(v, order, item.end - item.start, item.data_id), 0, item.z_pos);
-				last_station_visited = item.data_id;
-			} else if (order->IsType(OT_GOTO_WAYPOINT) && order->GetDestination() == item.data_id && (order->GetWaypointFlags() & OWF_REVERSE)) {
+			const StationID st = static_cast<StationID>(item.data_id);
+			if (order->ShouldStopAtStation(last_station_visited, st, Waypoint::GetIfValid(st) != nullptr)) {
+				limit_advisory_speed(item.start + PredictStationStoppingLocation(v, order, item.end - item.start, st), 0, item.z_pos);
+				last_station_visited = st;
+			} else if (order->IsType(OT_GOTO_WAYPOINT) && order->GetDestination() == st && (order->GetWaypointFlags() & OWF_REVERSE)) {
 				limit_advisory_speed(item.start + v->gcache.cached_total_length, 0, item.z_pos);
-				if (order->IsWaitTimetabled()) last_station_visited = item.data_id;
-			}
-			if (order->IsBaseStationOrder() && order->GetDestination() == item.data_id && v->GetNumOrders() > 0) {
+				if (order->IsWaitTimetabled()) last_station_visited = st;
+			}
+			if (order->IsBaseStationOrder() && order->GetDestination() == st && v->GetNumOrders() > 0) {
 				current_order_index++;
 				AdvanceOrderIndex(v, current_order_index);
 				order = v->GetOrder(current_order_index);
@@ -4130,27 +4131,29 @@
 		for (size_t i = state.order_items_start; i < lookahead->items.size(); i++) {
 			const TrainReservationLookAheadItem &item = lookahead->items[i];
 			switch (item.type) {
-				case TRLIT_STATION:
+				case TRLIT_STATION: {
+					const StationID st = static_cast<StationID>(item.data_id);
 					if (this->v->current_order.IsBaseStationOrder()) {
 						/* we've already seen this station in the lookahead, advance current order */
-						if (this->v->current_order.ShouldStopAtStation(this->v, item.data_id, Waypoint::GetIfValid(item.data_id) != nullptr)) {
+						if (this->v->current_order.ShouldStopAtStation(this->v, st, Waypoint::GetIfValid(st) != nullptr)) {
 							SetBit(state.flags, CTTLASF_STOP_FOUND);
-							this->v->last_station_visited = item.data_id;
-						} else if (this->v->current_order.IsType(OT_GOTO_WAYPOINT) && this->v->current_order.GetDestination() == item.data_id && (this->v->current_order.GetWaypointFlags() & OWF_REVERSE)) {
+							this->v->last_station_visited = st;
+						} else if (this->v->current_order.IsType(OT_GOTO_WAYPOINT) && this->v->current_order.GetDestination() == st && (this->v->current_order.GetWaypointFlags() & OWF_REVERSE)) {
 							if (!HasBit(state.flags, CTTLASF_REVERSE_FOUND)) {
 								SetBit(state.flags, CTTLASF_REVERSE_FOUND);
-								state.reverse_dest = item.data_id;
+								state.reverse_dest = st;
 								if (this->v->current_order.IsWaitTimetabled()) {
-									this->v->last_station_visited = item.data_id;
+									this->v->last_station_visited = st;
 									SetBit(state.flags, CTTLASF_STOP_FOUND);
 								}
 							}
 						}
-						if (this->v->current_order.GetDestination() == item.data_id) {
+						if (this->v->current_order.GetDestination() == st) {
 							this->SwitchToNextOrder(true);
 						}
 					}
 					break;
+				}
 
 				default:
 					break;
@@ -5215,7 +5218,6 @@
 		case DIAGDIR_NW: a = checker->pos; b = v->y_pos; break;
 	}
 
-<<<<<<< HEAD
 	if (a > b && a <= (b + (int)(checker->distance)) + (int)(TILE_SIZE) - 1) return v;
 	return nullptr;
 }
@@ -5246,15 +5248,6 @@
 					DiagDirection tb_dir = GetTunnelBridgeDirection(t->tile);
 					if (DirToDiagDirAlongAxis(t->direction, DiagDirToAxis(tb_dir)) != tb_dir) {
 						SetBit(t->flags, VRF_REVERSING);
-=======
-					uint32_t r = VehicleEnterTile(v, gp.new_tile, gp.x, gp.y);
-					if (HasBit(r, VETS_CANNOT_ENTER)) {
-						goto invalid_rail;
-					}
-					if (HasBit(r, VETS_ENTERED_STATION)) {
-						/* The new position is the end of the platform */
-						TrainEnterStation(v, StationID(r >> VETS_STATION_ID_OFFSET));
->>>>>>> 576a96c6
 					}
 					return true;
 				}
@@ -5651,7 +5644,7 @@
 					}
 					if (HasBit(r, VETS_ENTERED_STATION)) {
 						/* The new position is the end of the platform */
-						TrainEnterStation(v->First(), r >> VETS_STATION_ID_OFFSET);
+						TrainEnterStation(v->First(), StationID(r >> VETS_STATION_ID_OFFSET));
 					}
 					if (old_direction != v->direction) notify_direction_changed(old_direction, v->direction);
 				}
@@ -5915,11 +5908,7 @@
 
 				if (HasBit(r, VETS_ENTERED_STATION)) {
 					/* The new position is the location where we want to stop */
-<<<<<<< HEAD
-					TrainEnterStation(v->First(), r >> VETS_STATION_ID_OFFSET);
-=======
-					TrainEnterStation(v, StationID(r >> VETS_STATION_ID_OFFSET));
->>>>>>> 576a96c6
+					TrainEnterStation(v->First(), StationID(r >> VETS_STATION_ID_OFFSET));
 				}
 			}
 		} else {
