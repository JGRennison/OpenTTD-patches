/* $Id$ */

/*
 * This file is part of OpenTTD.
 * OpenTTD is free software; you can redistribute it and/or modify it under the terms of the GNU General Public License as published by the Free Software Foundation, version 2.
 * OpenTTD is distributed in the hope that it will be useful, but WITHOUT ANY WARRANTY; without even the implied warranty of MERCHANTABILITY or FITNESS FOR A PARTICULAR PURPOSE.
 * See the GNU General Public License for more details. You should have received a copy of the GNU General Public License along with OpenTTD. If not, see <http://www.gnu.org/licenses/>.
 */

/** @file train_cmd.cpp Handling of trains. */

#include "stdafx.h"
#include "error.h"
#include "articulated_vehicles.h"
#include "command_func.h"
#include "pathfinder/npf/npf_func.h"
#include "pathfinder/yapf/yapf.hpp"
#include "news_func.h"
#include "company_func.h"
#include "newgrf_sound.h"
#include "newgrf_text.h"
#include "strings_func.h"
#include "viewport_func.h"
#include "vehicle_func.h"
#include "sound_func.h"
#include "ai/ai.hpp"
#include "game/game.hpp"
#include "newgrf_station.h"
#include "effectvehicle_func.h"
#include "network/network.h"
#include "spritecache.h"
#include "core/random_func.hpp"
#include "company_base.h"
#include "newgrf.h"
#include "infrastructure_func.h"
#include "order_backup.h"
#include "zoom_func.h"
#include "newgrf_debug.h"
#include "tracerestrict.h"
#include "tbtr_template_vehicle_func.h"
#include "autoreplace_func.h"
#include "engine_func.h"
#include "bridge_signal_map.h"
#include "scope_info.h"

#include "table/strings.h"
#include "table/train_cmd.h"

#include "safeguards.h"

static Track ChooseTrainTrack(Train *v, TileIndex tile, DiagDirection enterdir, TrackBits tracks, bool force_res, bool *p_got_reservation, bool mark_stuck);
static bool TrainApproachingLineEnd(Train *v, bool signal, bool reverse);
static bool TrainCheckIfLineEnds(Train *v, bool reverse = true);
static bool TrainCanLeaveTile(const Train *v);
static inline bool CheckCompatibleRail(const Train *v, TileIndex tile);
bool TrainController(Train *v, Vehicle *nomove, bool reverse = true); // Also used in vehicle_sl.cpp.
static TileIndex TrainApproachingCrossingTile(const Train *v);
static void CheckIfTrainNeedsService(Train *v);
static void CheckNextTrainTile(Train *v);
TileIndex VehiclePosTraceRestrictPreviousSignalCallback(const Train *v, const void *);
static void TrainEnterStation(Train *v, StationID station);

static const byte _vehicle_initial_x_fract[4] = {10, 8, 4,  8};
static const byte _vehicle_initial_y_fract[4] = { 8, 4, 8, 10};

template <>
bool IsValidImageIndex<VEH_TRAIN>(uint8 image_index)
{
	return image_index < lengthof(_engine_sprite_base);
}

/**
 * Determine the side in which the train will leave the tile
 *
 * @param direction vehicle direction
 * @param track vehicle track bits
 * @return side of tile the train will leave
 */
static inline DiagDirection TrainExitDir(Direction direction, TrackBits track)
{
	static const TrackBits state_dir_table[DIAGDIR_END] = { TRACK_BIT_RIGHT, TRACK_BIT_LOWER, TRACK_BIT_LEFT, TRACK_BIT_UPPER };

	DiagDirection diagdir = DirToDiagDir(direction);

	/* Determine the diagonal direction in which we will exit this tile */
	if (!HasBit(direction, 0) && track != state_dir_table[diagdir]) {
		diagdir = ChangeDiagDir(diagdir, DIAGDIRDIFF_90LEFT);
	}

	return diagdir;
}


/**
 * Return the cargo weight multiplier to use for a rail vehicle
 * @param cargo Cargo type to get multiplier for
 * @return Cargo weight multiplier
 */
byte FreightWagonMult(CargoID cargo)
{
	if (!CargoSpec::Get(cargo)->is_freight) return 1;
	return _settings_game.vehicle.freight_trains;
}

/** Checks if lengths of all rail vehicles are valid. If not, shows an error message. */
void CheckTrainsLengths()
{
	const Train *v;
	bool first = true;

	FOR_ALL_TRAINS(v) {
		if (v->First() == v && !(v->vehstatus & VS_CRASHED)) {
			for (const Train *u = v, *w = v->Next(); w != NULL; u = w, w = w->Next()) {
				if (u->track != TRACK_BIT_DEPOT) {
					if ((w->track != TRACK_BIT_DEPOT &&
							max(abs(u->x_pos - w->x_pos), abs(u->y_pos - w->y_pos)) != u->CalcNextVehicleOffset()) ||
							(w->track == TRACK_BIT_DEPOT && TicksToLeaveDepot(u) <= 0)) {
						SetDParam(0, v->index);
						SetDParam(1, v->owner);
						ShowErrorMessage(STR_BROKEN_VEHICLE_LENGTH, INVALID_STRING_ID, WL_CRITICAL);

						if (!_networking && first) {
							first = false;
							DoCommandP(0, PM_PAUSED_ERROR, 1, CMD_PAUSE);
						}
						/* Break so we warn only once for each train. */
						break;
					}
				}
			}
		}
	}
}

/**
 * Checks the breakdown flags (VehicleRailFlags 9-12) and sets the correct value in the first vehicle of the consist.
 * This function is generally only called to check if a flag may be cleared.
 * @param v the front engine
 * @param flags bitmask of the flags to check.
 */
void CheckBreakdownFlags(Train *v)
{
	assert(v->IsFrontEngine());
	/* clear the flags we're gonna check first, we'll set them again later (if applicable) */
	CLRBITS(v->flags, (1 << VRF_BREAKDOWN_BRAKING) | VRF_IS_BROKEN);

	for (const Train *w = v; w != NULL; w = w->Next()) {
		if (v->IsEngine() || w->IsMultiheaded()) {
			if (w->breakdown_ctr == 2) {
				SetBit(v->flags, VRF_BREAKDOWN_BRAKING);
			} else if (w->breakdown_ctr == 1) {
				switch (w->breakdown_type) {
					case BREAKDOWN_CRITICAL:
					case BREAKDOWN_RV_CRASH:
					case BREAKDOWN_EM_STOP:   SetBit(v->flags, VRF_BREAKDOWN_STOPPED); break;
					case BREAKDOWN_LOW_SPEED: SetBit(v->flags, VRF_BREAKDOWN_SPEED);   break;
					case BREAKDOWN_LOW_POWER: SetBit(v->flags, VRF_BREAKDOWN_POWER);   break;
				}
			}
		}
	}
}

uint16 GetTrainVehicleMaxSpeed(const Train *u, const RailVehicleInfo *rvi_u, const Train *front)
{
	const uint16 base_speed = GetVehicleProperty(u, PROP_TRAIN_SPEED, rvi_u->max_speed);
	uint16 speed = base_speed;
	if (HasBit(u->flags, VRF_NEED_REPAIR) && front->IsFrontEngine()) {
		for (uint i = 0; i < u->critical_breakdown_count; i++) {
			speed = min(speed - (speed / (front->tcache.cached_num_engines + 2)) + 1, speed);
		}
	}

	/* clamp speed to be no less than lower of 5mph and 1/8 of base speed */
	speed = max<uint16>(speed, min<uint16>(5, (base_speed + 7) >> 3));

	if (HasBit(u->flags, VRF_HAS_HIT_RV) && front->IsFrontEngine()) {
		speed = min(speed, 30);
	}
	return speed;
}

/**
 * Recalculates the cached stuff of a train. Should be called each time a vehicle is added
 * to/removed from the chain, and when the game is loaded.
 * Note: this needs to be called too for 'wagon chains' (in the depot, without an engine)
 * @param allowed_changes Stuff that is allowed to change.
 */
void Train::ConsistChanged(ConsistChangeFlags allowed_changes)
{
	uint16 max_speed = UINT16_MAX;

	assert(this->IsFrontEngine() || this->IsFreeWagon());

	const RailVehicleInfo *rvi_v = RailVehInfo(this->engine_type);
	EngineID first_engine = this->IsFrontEngine() ? this->engine_type : INVALID_ENGINE;
	this->gcache.cached_total_length = 0;
	this->compatible_railtypes = RAILTYPES_NONE;
	this->tcache.cached_num_engines = 0;

	bool train_can_tilt = true;

	for (Train *u = this; u != NULL; u = u->Next()) {
		const RailVehicleInfo *rvi_u = RailVehInfo(u->engine_type);

		/* Check the this->first cache. */
		assert_msg(u->First() == this, "u: %s, this: %s",
				scope_dumper().VehicleInfo(u), scope_dumper().VehicleInfo(this));

		/* update the 'first engine' */
		u->gcache.first_engine = this == u ? INVALID_ENGINE : first_engine;
		u->railtype = rvi_u->railtype;

		if (u->IsEngine()) first_engine = u->engine_type;

		/* Set user defined data to its default value */
		u->tcache.user_def_data = rvi_u->user_def_data;
		this->InvalidateNewGRFCache();
		u->InvalidateNewGRFCache();
	}

	for (Train *u = this; u != NULL; u = u->Next()) {
		/* Update user defined data (must be done before other properties) */
		u->tcache.user_def_data = GetVehicleProperty(u, PROP_TRAIN_USER_DATA, u->tcache.user_def_data);
		this->InvalidateNewGRFCache();
		u->InvalidateNewGRFCache();

		if (!u->IsArticulatedPart()) {
			if (u->IsEngine() || u->IsMultiheaded()) {
				this->tcache.cached_num_engines++;
			}
		}
	}

	for (Train *u = this; u != NULL; u = u->Next()) {
		const Engine *e_u = u->GetEngine();
		const RailVehicleInfo *rvi_u = &e_u->u.rail;

		if (!HasBit(e_u->info.misc_flags, EF_RAIL_TILTS)) train_can_tilt = false;

		/* Cache wagon override sprite group. NULL is returned if there is none */
		u->tcache.cached_override = GetWagonOverrideSpriteSet(u->engine_type, u->cargo_type, u->gcache.first_engine);

		/* Reset colour map */
		u->colourmap = PAL_NONE;

		/* Update powered-wagon-status and visual effect */
		u->UpdateVisualEffect(true);

		if (rvi_v->pow_wag_power != 0 && rvi_u->railveh_type == RAILVEH_WAGON &&
				UsesWagonOverride(u) && !HasBit(u->vcache.cached_vis_effect, VE_DISABLE_WAGON_POWER)) {
			/* wagon is powered */
			SetBit(u->flags, VRF_POWEREDWAGON); // cache 'powered' status
		} else {
			ClrBit(u->flags, VRF_POWEREDWAGON);
		}

		if (!u->IsArticulatedPart()) {
			/* Do not count powered wagons for the compatible railtypes, as wagons always
			   have railtype normal */
			if (rvi_u->power > 0) {
				this->compatible_railtypes |= GetRailTypeInfo(u->railtype)->powered_railtypes;
			}

			/* Some electric engines can be allowed to run on normal rail. It happens to all
			 * existing electric engines when elrails are disabled and then re-enabled */
			if (HasBit(u->flags, VRF_EL_ENGINE_ALLOWED_NORMAL_RAIL)) {
				u->railtype = RAILTYPE_RAIL;
				u->compatible_railtypes |= RAILTYPES_RAIL;
			}

			/* max speed is the minimum of the speed limits of all vehicles in the consist */
			if ((rvi_u->railveh_type != RAILVEH_WAGON || _settings_game.vehicle.wagon_speed_limits) && !UsesWagonOverride(u)) {
				uint16 speed = GetTrainVehicleMaxSpeed(u, rvi_u, this);
				if (speed != 0) max_speed = min(speed, max_speed);
			}
		}

		uint16 new_cap = e_u->DetermineCapacity(u);
		if (allowed_changes & CCF_CAPACITY) {
			/* Update vehicle capacity. */
			if (u->cargo_cap > new_cap) u->cargo.Truncate(new_cap);
			u->refit_cap = min(new_cap, u->refit_cap);
			u->cargo_cap = new_cap;
		} else {
			/* Verify capacity hasn't changed. */
			if (new_cap != u->cargo_cap) ShowNewGrfVehicleError(u->engine_type, STR_NEWGRF_BROKEN, STR_NEWGRF_BROKEN_CAPACITY, GBUG_VEH_CAPACITY, true);
		}
		u->vcache.cached_cargo_age_period = GetVehicleProperty(u, PROP_TRAIN_CARGO_AGE_PERIOD, e_u->info.cargo_age_period);

		/* check the vehicle length (callback) */
		uint16 veh_len = CALLBACK_FAILED;
		if (e_u->GetGRF() != NULL && e_u->GetGRF()->grf_version >= 8) {
			/* Use callback 36 */
			veh_len = GetVehicleProperty(u, PROP_TRAIN_SHORTEN_FACTOR, CALLBACK_FAILED);

			if (veh_len != CALLBACK_FAILED && veh_len >= VEHICLE_LENGTH) {
				ErrorUnknownCallbackResult(e_u->GetGRFID(), CBID_VEHICLE_LENGTH, veh_len);
			}
		} else if (HasBit(e_u->info.callback_mask, CBM_VEHICLE_LENGTH)) {
			/* Use callback 11 */
			veh_len = GetVehicleCallback(CBID_VEHICLE_LENGTH, 0, 0, u->engine_type, u);
		}
		if (veh_len == CALLBACK_FAILED) veh_len = rvi_u->shorten_factor;
		veh_len = VEHICLE_LENGTH - Clamp(veh_len, 0, VEHICLE_LENGTH - 1);

		if (allowed_changes & CCF_LENGTH) {
			/* Update vehicle length. */
			u->gcache.cached_veh_length = veh_len;
		} else {
			/* Verify length hasn't changed. */
			if (veh_len != u->gcache.cached_veh_length) VehicleLengthChanged(u);
		}

		this->gcache.cached_total_length += u->gcache.cached_veh_length;
		this->InvalidateNewGRFCache();
		u->InvalidateNewGRFCache();
	}

	/* store consist weight/max speed in cache */
	this->vcache.cached_max_speed = max_speed;
	this->tcache.cached_tilt = train_can_tilt;
	this->tcache.cached_max_curve_speed = this->GetCurveSpeedLimit();

	/* recalculate cached weights and power too (we do this *after* the rest, so it is known which wagons are powered and need extra weight added) */
	this->CargoChanged();

	if (this->IsFrontEngine()) {
		this->UpdateAcceleration();
		if (!HasBit(this->subtype, GVSF_VIRTUAL)) SetWindowDirty(WC_VEHICLE_DETAILS, this->index);
		InvalidateWindowData(WC_VEHICLE_REFIT, this->index, VIWD_CONSIST_CHANGED);
		InvalidateWindowData(WC_VEHICLE_ORDERS, this->index, VIWD_CONSIST_CHANGED);
		InvalidateNewGRFInspectWindow(GSF_TRAINS, this->index);
	}
}

/**
 * Get the fraction of the vehicle's current tile which is in front of it.
 * This is equal to how many more steps it could travel without having to stop/reverse if it was an end of line.
 *
 * See also wrapper without x_pos, y_pos in train.h
 *
 * @param v              the vehicle to use (not required to be the front)
 * @param x_pos          vehicle x position
 * @param y_pos          vehicle y position
 * @return the fraction of the current tile in front of the vehicle
 */
int GetTileMarginInFrontOfTrain(const Train *v, int x_pos, int y_pos)
{
	if (IsDiagonalDirection(v->direction)) {
		DiagDirection dir = DirToDiagDir(v->direction);
		int offset = ((DiagDirToAxis(dir) == AXIS_X) ? x_pos : y_pos) & 0xF;
		return ((dir == DIAGDIR_SE || dir == DIAGDIR_SW) ? TILE_SIZE - 1 - offset : offset) - ((v->gcache.cached_veh_length + 1) / 2);
	} else {
		/* Calc position within the current tile */
		uint x = x_pos & 0xF;
		uint y = y_pos & 0xF;

		/* for non-diagonal directions, x will be 1, 3, 5, ..., 15 */
		switch (v->direction) {
			case DIR_N : x = ~x + ~y + 25; break;
			case DIR_E : x = ~x + y + 9;   break;
			case DIR_S : x = x + y - 7;    break;
			case DIR_W : x = ~y + x + 9;   break;
			default: break;
		}
		x >>= 1; // x is now in range 0 ... 7
		return (TILE_SIZE / 2) - 1 - x - (v->gcache.cached_veh_length + 1) / 2;
	}
}

/**
 * Get the stop location of (the center) of the front vehicle of a train at
 * a platform of a station.
 *
 * See also wrapper without x_pos, y_pos in train.h
 *
 * @param station_id     the ID of the station where we're stopping
 * @param tile           the tile where the vehicle currently is
 * @param v              the vehicle to get the stop location of
 * @param station_ahead  'return' the amount of 1/16th tiles in front of the train
 * @param station_length 'return' the station length in 1/16th tiles
 * @param x_pos          vehicle x position
 * @param y_pos          vehicle y position
 * @return the location, calculated from the begin of the station to stop at.
 */
int GetTrainStopLocation(StationID station_id, TileIndex tile, Train *v, int *station_ahead, int *station_length, int x_pos, int y_pos)
{
	Train *front = v->First();
	const Station *st = Station::Get(station_id);
	*station_ahead  = st->GetPlatformLength(tile, DirToDiagDir(v->direction)) * TILE_SIZE;
	*station_length = st->GetPlatformLength(tile) * TILE_SIZE;

	/* Default to the middle of the station for stations stops that are not in
	 * the order list like intermediate stations when non-stop is disabled */
	OrderStopLocation osl = OSL_PLATFORM_MIDDLE;
	if (front->current_order.IsType(OT_GOTO_STATION) && front->current_order.GetDestination() == station_id) {
		osl = front->current_order.GetStopLocation();
	} else if (front->current_order.IsType(OT_LOADING_ADVANCE) && front->current_order.GetDestination() == station_id) {
		osl = OSL_PLATFORM_THROUGH;
	}
	int overhang = front->gcache.cached_total_length - *station_length;
	int adjust = 0;
	if (osl == OSL_PLATFORM_THROUGH && overhang > 0) {
		for (Train *u = front; u != NULL; u = u->Next()) {
			/* Passengers may not be through-loaded */
			if (u->cargo_cap > 0 && IsCargoInClass(u->cargo_type, CC_PASSENGERS)) {
				osl = OSL_PLATFORM_FAR_END;
				break;
			}
		}
	}
	if (osl == OSL_PLATFORM_THROUGH && overhang > 0) {
		/* The train is longer than the station, and we can run through the station to load/unload */
		for (Train *u = v; u != nullptr; u = u->Next()) {
			if (overhang > 0 && !HasBit(u->flags, VRF_BEYOND_PLATFORM_END) && !u->IsArticulatedPart()) {
				bool skip = true;
				for (const Train *part = u; part != nullptr; part = part->HasArticulatedPart() ? part->GetNextArticulatedPart() : nullptr) {
					if (part->cargo_cap != 0) {
						skip = false;
						break;
					}
				}
				if (skip) {
					for (Train *part = u; part != nullptr; part = part->HasArticulatedPart() ? part->GetNextArticulatedPart() : nullptr) {
						SetBit(part->flags, VRF_BEYOND_PLATFORM_END);
					}
				}
			}
			if (HasBit(u->flags, VRF_BEYOND_PLATFORM_END)) {
				overhang -= u->gcache.cached_veh_length;
				adjust += u->gcache.cached_veh_length;
			} else {
				break;
			}
		}
		for (Train *u = front; u != v; u = u->Next()) overhang -= u->gcache.cached_veh_length; // only advance until rear of train is in platform
		if (overhang < 0) adjust += overhang;
	} else if (overhang >= 0) {
		/* The train is longer than the station, make it stop at the far end of the platform */
		osl = OSL_PLATFORM_FAR_END;
	}

	/* The stop location of the FRONT! of the train */
	int stop;
	switch (osl) {
		default: NOT_REACHED();

		case OSL_PLATFORM_NEAR_END:
			stop = front->gcache.cached_total_length;
			break;

		case OSL_PLATFORM_MIDDLE:
			stop = *station_length - (*station_length -front->gcache.cached_total_length) / 2;
			break;

		case OSL_PLATFORM_FAR_END:
		case OSL_PLATFORM_THROUGH:
			stop = *station_length;
			break;
	}

	/* Subtract half the front vehicle length of the train so we get the real
	 * stop location of the train. */
	int result = stop - ((v->gcache.cached_veh_length + 1) / 2) + adjust;

	if (osl == OSL_PLATFORM_THROUGH && v != front) {
		/* Check front of train for obstructions */

		if (TrainCanLeaveTile(front)) {
			/* Determine the non-diagonal direction in which we will exit this tile */
			DiagDirection dir = TrainExitDir(front->direction, front->track);
			/* Calculate next tile */
			TileIndex tile = front->tile + TileOffsByDiagDir(dir);

			/* Determine the track status on the next tile */
			TrackStatus ts = GetTileTrackStatus(tile, TRANSPORT_RAIL, 0, ReverseDiagDir(dir));
			TrackdirBits trackdirbits = TrackStatusToTrackdirBits(ts) & DiagdirReachesTrackdirs(dir);

			/* mask unreachable track bits if we are forbidden to do 90deg turns */
			TrackBits bits = TrackdirBitsToTrackBits(trackdirbits);
			if (_settings_game.pf.forbid_90_deg) {
				bits &= ~TrackCrossesTracks(FindFirstTrack(front->track));
			}

			if (bits == TRACK_BIT_NONE || !CheckCompatibleRail(front, tile) || IsRailDepotTile(tile) ||
					(KillFirstBit(trackdirbits) == TRACKDIR_BIT_NONE && HasOnewaySignalBlockingTrackdir(tile, FindFirstTrackdir(trackdirbits)))) {
				/* next tile is an effective dead end */
				int current_platform_remaining = *station_ahead - TILE_SIZE + GetTileMarginInFrontOfTrain(v);
				int limit = GetTileMarginInFrontOfTrain(front) + (*station_length - current_platform_remaining) - ((v->gcache.cached_veh_length + 1) / 2);
				result = min(limit, result);
			}
		}
	}

	return result;
}


/**
 * Computes train speed limit caused by curves
 * @return imposed speed limit
 */
int Train::GetCurveSpeedLimit() const
{
	assert(this->First() == this);

	static const int absolute_max_speed = UINT16_MAX;
	int max_speed = absolute_max_speed;

	if (_settings_game.vehicle.train_acceleration_model == AM_ORIGINAL) return max_speed;

	int curvecount[2] = {0, 0};

	/* first find the curve speed limit */
	int numcurve = 0;
	int sum = 0;
	int pos = 0;
	int lastpos = -1;
	for (const Vehicle *u = this; u->Next() != NULL; u = u->Next(), pos++) {
		Direction this_dir = u->direction;
		Direction next_dir = u->Next()->direction;

		DirDiff dirdiff = DirDifference(this_dir, next_dir);
		if (dirdiff == DIRDIFF_SAME) continue;

		if (dirdiff == DIRDIFF_45LEFT) curvecount[0]++;
		if (dirdiff == DIRDIFF_45RIGHT) curvecount[1]++;
		if (dirdiff == DIRDIFF_45LEFT || dirdiff == DIRDIFF_45RIGHT) {
			if (lastpos != -1) {
				numcurve++;
				sum += pos - lastpos;
				if (pos - lastpos == 1 && max_speed > 88) {
					max_speed = 88;
				}
			}
			lastpos = pos;
		}

		/* if we have a 90 degree turn, fix the speed limit to 60 */
		if (dirdiff == DIRDIFF_90LEFT || dirdiff == DIRDIFF_90RIGHT) {
			max_speed = 61;
		}
	}

	if (numcurve > 0 && max_speed > 88) {
		if (curvecount[0] == 1 && curvecount[1] == 1) {
			max_speed = absolute_max_speed;
		} else {
			sum /= numcurve;
			max_speed = 232 - (13 - Clamp(sum, 1, 12)) * (13 - Clamp(sum, 1, 12));
		}
	}

	if (max_speed != absolute_max_speed) {
		/* Apply the engine's rail type curve speed advantage, if it slowed by curves */
		const RailtypeInfo *rti = GetRailTypeInfo(this->railtype);
		max_speed += (max_speed / 2) * rti->curve_speed;

		if (this->tcache.cached_tilt) {
			/* Apply max_speed bonus of 20% for a tilting train */
			max_speed += max_speed / 5;
		}
	}

	return max_speed;
}

/**
 * Calculates the maximum speed of the vehicle under its current conditions.
 * @return Maximum speed of the vehicle.
 */
int Train::GetCurrentMaxSpeed() const
{
	int max_speed = _settings_game.vehicle.train_acceleration_model == AM_ORIGINAL ?
			this->gcache.cached_max_track_speed :
			this->tcache.cached_max_curve_speed;

	if (_settings_game.vehicle.train_acceleration_model == AM_REALISTIC) {
		Train *v_platform = const_cast<Train *>(this->GetStationLoadingVehicle());
		TileIndex platform_tile = v_platform->tile;
		if (IsRailStationTile(platform_tile)) {
			StationID sid = GetStationIndex(platform_tile);
			if (this->current_order.ShouldStopAtStation(this, sid)) {
				int station_ahead;
				int station_length;
				int stop_at = GetTrainStopLocation(sid, platform_tile, v_platform, &station_ahead, &station_length);

				/* The distance to go is whatever is still ahead of the train minus the
				 * distance from the train's stop location to the end of the platform */
				int distance_to_go = station_ahead / TILE_SIZE - (station_length - stop_at) / TILE_SIZE;

				if (distance_to_go > 0) {
					int st_max_speed = 120;

					int delta_v = this->cur_speed / (distance_to_go + 1);
					if (max_speed > (this->cur_speed - delta_v)) {
						st_max_speed = this->cur_speed - (delta_v / 10);
					}

					st_max_speed = max(st_max_speed, 25 * distance_to_go);
					max_speed = min(max_speed, st_max_speed);
				}
			}
		}
	}

	for (const Train *u = this; u != NULL; u = u->Next()) {
		if (_settings_game.vehicle.train_acceleration_model == AM_REALISTIC && u->track == TRACK_BIT_DEPOT) {
			max_speed = min(max_speed, 61);
			break;
		}

		/* Vehicle is on the middle part of a bridge. */
		if (u->track == TRACK_BIT_WORMHOLE && !(u->vehstatus & VS_HIDDEN)) {
			max_speed = min(max_speed, GetBridgeSpec(GetBridgeType(u->tile))->speed);
		}
	}

	max_speed = min(max_speed, this->current_order.GetMaxSpeed());
	if (HasBit(this->flags, VRF_BREAKDOWN_SPEED)) {
		max_speed = min(max_speed, this->GetBreakdownSpeed());
	}

	if (this->current_order.IsType(OT_LOADING_ADVANCE)) max_speed = min(max_speed, 15);

	return min(max_speed, this->gcache.cached_max_track_speed);
}

/** Update acceleration of the train from the cached power and weight. */
void Train::UpdateAcceleration()
{
	assert(this->IsFrontEngine() || this->IsFreeWagon());

	uint power = this->gcache.cached_power;
	uint weight = this->gcache.cached_weight;
	assert(weight != 0);
	this->acceleration = Clamp(power / weight * 4, 1, 255);

	if (_settings_game.vehicle.improved_breakdowns) {
		if (_settings_game.vehicle.train_acceleration_model == AM_ORIGINAL) {
			this->breakdown_chance_factor = max(128 * 3 / (this->tcache.cached_num_engines + 2), 5);
		}
	}
}

/**
 * Get the width of a train vehicle image in the GUI.
 * @param offset Additional offset for positioning the sprite; set to NULL if not needed
 * @return Width in pixels
 */
int Train::GetDisplayImageWidth(Point *offset) const
{
	int reference_width = TRAININFO_DEFAULT_VEHICLE_WIDTH;
	int vehicle_pitch = 0;

	const Engine *e = this->GetEngine();
	if (e->GetGRF() != NULL && is_custom_sprite(e->u.rail.image_index)) {
		reference_width = e->GetGRF()->traininfo_vehicle_width;
		vehicle_pitch = e->GetGRF()->traininfo_vehicle_pitch;
	}

	if (offset != NULL) {
		offset->x = ScaleGUITrad(reference_width) / 2;
		offset->y = ScaleGUITrad(vehicle_pitch);
	}
	return ScaleGUITrad(this->gcache.cached_veh_length * reference_width / VEHICLE_LENGTH);
}

static SpriteID GetDefaultTrainSprite(uint8 spritenum, Direction direction)
{
	assert(IsValidImageIndex<VEH_TRAIN>(spritenum));
	return ((direction + _engine_sprite_add[spritenum]) & _engine_sprite_and[spritenum]) + _engine_sprite_base[spritenum];
}

/**
 * Get the sprite to display the train.
 * @param direction Direction of view/travel.
 * @param image_type Visualisation context.
 * @return Sprite to display.
 */
void Train::GetImage(Direction direction, EngineImageType image_type, VehicleSpriteSeq *result) const
{
	uint8 spritenum = this->spritenum;

	if (HasBit(this->flags, VRF_REVERSE_DIRECTION)) direction = ReverseDir(direction);

	if (is_custom_sprite(spritenum)) {
		GetCustomVehicleSprite(this, (Direction)(direction + 4 * IS_CUSTOM_SECONDHEAD_SPRITE(spritenum)), image_type, result);
		if (result->IsValid()) return;

		spritenum = this->GetEngine()->original_image_index;
	}

	assert(IsValidImageIndex<VEH_TRAIN>(spritenum));
	SpriteID sprite = GetDefaultTrainSprite(spritenum, direction);

	if (this->cargo.StoredCount() >= this->cargo_cap / 2U) sprite += _wagon_full_adder[spritenum];

	result->Set(sprite);
}

static void GetRailIcon(EngineID engine, bool rear_head, int &y, EngineImageType image_type, VehicleSpriteSeq *result)
{
	const Engine *e = Engine::Get(engine);
	Direction dir = rear_head ? DIR_E : DIR_W;
	uint8 spritenum = e->u.rail.image_index;

	if (is_custom_sprite(spritenum)) {
		GetCustomVehicleIcon(engine, dir, image_type, result);
		if (result->IsValid()) {
			if (e->GetGRF() != NULL) {
				y += ScaleGUITrad(e->GetGRF()->traininfo_vehicle_pitch);
			}
			return;
		}

		spritenum = Engine::Get(engine)->original_image_index;
	}

	if (rear_head) spritenum++;

	result->Set(GetDefaultTrainSprite(spritenum, DIR_W));
}

void DrawTrainEngine(int left, int right, int preferred_x, int y, EngineID engine, PaletteID pal, EngineImageType image_type)
{
	if (RailVehInfo(engine)->railveh_type == RAILVEH_MULTIHEAD) {
		int yf = y;
		int yr = y;

		VehicleSpriteSeq seqf, seqr;
		GetRailIcon(engine, false, yf, image_type, &seqf);
		GetRailIcon(engine, true, yr, image_type, &seqr);

		Rect16 rectf = seqf.GetBounds();
		Rect16 rectr = seqr.GetBounds();

		preferred_x = SoftClamp(preferred_x,
				left - UnScaleGUI(rectf.left) + ScaleGUITrad(14),
				right - UnScaleGUI(rectr.right) - ScaleGUITrad(15));

		seqf.Draw(preferred_x - ScaleGUITrad(14), yf, pal, pal == PALETTE_CRASH);
		seqr.Draw(preferred_x + ScaleGUITrad(15), yr, pal, pal == PALETTE_CRASH);
	} else {
		VehicleSpriteSeq seq;
		GetRailIcon(engine, false, y, image_type, &seq);

		Rect16 rect = seq.GetBounds();
		preferred_x = Clamp(preferred_x,
				left - UnScaleGUI(rect.left),
				right - UnScaleGUI(rect.right));

		seq.Draw(preferred_x, y, pal, pal == PALETTE_CRASH);
	}
}

/**
 * Get the size of the sprite of a train sprite heading west, or both heads (used for lists).
 * @param engine The engine to get the sprite from.
 * @param[out] width The width of the sprite.
 * @param[out] height The height of the sprite.
 * @param[out] xoffs Number of pixels to shift the sprite to the right.
 * @param[out] yoffs Number of pixels to shift the sprite downwards.
 * @param image_type Context the sprite is used in.
 */
void GetTrainSpriteSize(EngineID engine, uint &width, uint &height, int &xoffs, int &yoffs, EngineImageType image_type)
{
	int y = 0;

	VehicleSpriteSeq seq;
	GetRailIcon(engine, false, y, image_type, &seq);

	Rect16 rect = seq.GetBounds();

	width  = UnScaleGUI(rect.right - rect.left + 1);
	height = UnScaleGUI(rect.bottom - rect.top + 1);
	xoffs  = UnScaleGUI(rect.left);
	yoffs  = UnScaleGUI(rect.top);

	if (RailVehInfo(engine)->railveh_type == RAILVEH_MULTIHEAD) {
		GetRailIcon(engine, true, y, image_type, &seq);
		rect = seq.GetBounds();

		/* Calculate values relative to an imaginary center between the two sprites. */
		width = ScaleGUITrad(TRAININFO_DEFAULT_VEHICLE_WIDTH) + UnScaleGUI(rect.right) - xoffs;
		height = max<uint>(height, UnScaleGUI(rect.bottom - rect.top + 1));
		xoffs  = xoffs - ScaleGUITrad(TRAININFO_DEFAULT_VEHICLE_WIDTH) / 2;
		yoffs  = min(yoffs, UnScaleGUI(rect.top));
	}
}

/**
 * Build a railroad wagon.
 * @param tile     tile of the depot where rail-vehicle is built.
 * @param flags    type of operation.
 * @param e        the engine to build.
 * @param ret[out] the vehicle that has been built.
 * @return the cost of this operation or an error.
 */
static CommandCost CmdBuildRailWagon(TileIndex tile, DoCommandFlag flags, const Engine *e, Vehicle **ret)
{
	const RailVehicleInfo *rvi = &e->u.rail;

	/* Check that the wagon can drive on the track in question */
	if (!IsCompatibleRail(rvi->railtype, GetRailType(tile))) return CMD_ERROR;

	if (flags & DC_EXEC) {
		Train *v = new Train();
		*ret = v;
		v->spritenum = rvi->image_index;

		v->engine_type = e->index;
		v->gcache.first_engine = INVALID_ENGINE; // needs to be set before first callback

		DiagDirection dir = GetRailDepotDirection(tile);

		v->direction = DiagDirToDir(dir);
		v->tile = tile;

		int x = TileX(tile) * TILE_SIZE | _vehicle_initial_x_fract[dir];
		int y = TileY(tile) * TILE_SIZE | _vehicle_initial_y_fract[dir];

		v->x_pos = x;
		v->y_pos = y;
		v->z_pos = GetSlopePixelZ(x, y);
		v->owner = _current_company;
		v->track = TRACK_BIT_DEPOT;
		v->vehstatus = VS_HIDDEN | VS_DEFPAL;
		v->reverse_distance = 0;

		v->SetWagon();

		v->SetFreeWagon();
		InvalidateWindowData(WC_VEHICLE_DEPOT, v->tile);

		v->cargo_type = e->GetDefaultCargoType();
		v->cargo_cap = rvi->capacity;
		v->refit_cap = 0;

		v->railtype = rvi->railtype;

		v->date_of_last_service = _date;
		v->build_year = _cur_year;
		v->sprite_seq.Set(SPR_IMG_QUERY);
		v->random_bits = VehicleRandomBits();

		v->group_id = DEFAULT_GROUP;

		AddArticulatedParts(v);

		_new_vehicle_id = v->index;

		v->UpdatePosition();
		v->First()->ConsistChanged(CCF_ARRANGE);
		UpdateTrainGroupID(v->First());

		CheckConsistencyOfArticulatedVehicle(v);

		/* Try to connect the vehicle to one of free chains of wagons. */
		Train *w;
		FOR_ALL_TRAINS(w) {
			if (w->tile == tile &&              ///< Same depot
					w->IsFreeWagon() &&             ///< A free wagon chain
					w->engine_type == e->index &&   ///< Same type
					w->First() != v &&              ///< Don't connect to ourself
					!(w->vehstatus & VS_CRASHED) && ///< Not crashed/flooded
					w->owner == v->owner) {         ///< Same owner
				DoCommand(0, v->index | 1 << 20, w->Last()->index, DC_EXEC, CMD_MOVE_RAIL_VEHICLE);
				break;
			}
		}
	}

	return CommandCost();
}

/** Move all free vehicles in the depot to the train */
static void NormalizeTrainVehInDepot(const Train *u)
{
	const Train *v;
	FOR_ALL_TRAINS(v) {
		if (v->IsFreeWagon() && v->tile == u->tile &&
				v->track == TRACK_BIT_DEPOT &&
				v->owner == u->owner) {
			if (DoCommand(0, v->index | 1 << 20, u->index, DC_EXEC,
					CMD_MOVE_RAIL_VEHICLE).Failed())
				break;
		}
	}
}

static void AddRearEngineToMultiheadedTrain(Train *v)
{
	Train *u = new Train();
	v->value >>= 1;
	u->value = v->value;
	u->direction = v->direction;
	u->owner = v->owner;
	u->tile = v->tile;
	u->x_pos = v->x_pos;
	u->y_pos = v->y_pos;
	u->z_pos = v->z_pos;
	u->track = TRACK_BIT_DEPOT;
	u->vehstatus = v->vehstatus & ~VS_STOPPED;
	u->spritenum = v->spritenum + 1;
	u->cargo_type = v->cargo_type;
	u->cargo_subtype = v->cargo_subtype;
	u->cargo_cap = v->cargo_cap;
	u->refit_cap = v->refit_cap;
	u->railtype = v->railtype;
	u->engine_type = v->engine_type;
	u->reliability = v->reliability;
	u->reliability_spd_dec = v->reliability_spd_dec;
	u->date_of_last_service = v->date_of_last_service;
	u->build_year = v->build_year;
	u->sprite_seq.Set(SPR_IMG_QUERY);
	u->random_bits = VehicleRandomBits();
	v->SetMultiheaded();
	u->SetMultiheaded();
	v->SetNext(u);
	u->UpdatePosition();

	/* Now we need to link the front and rear engines together */
	v->other_multiheaded_part = u;
	u->other_multiheaded_part = v;
}

/**
 * Build a railroad vehicle.
 * @param tile     tile of the depot where rail-vehicle is built.
 * @param flags    type of operation.
 * @param e        the engine to build.
 * @param data     bit 0 prevents any free cars from being added to the train.
 * @param ret[out] the vehicle that has been built.
 * @return the cost of this operation or an error.
 */
CommandCost CmdBuildRailVehicle(TileIndex tile, DoCommandFlag flags, const Engine *e, uint16 data, Vehicle **ret)
{
	const RailVehicleInfo *rvi = &e->u.rail;

	if (rvi->railveh_type == RAILVEH_WAGON) return CmdBuildRailWagon(tile, flags, e, ret);

	/* Check if depot and new engine uses the same kind of tracks *
	 * We need to see if the engine got power on the tile to avoid electric engines in non-electric depots */
	if (!HasPowerOnRail(rvi->railtype, GetRailType(tile))) return CMD_ERROR;

	if (flags & DC_EXEC) {
		DiagDirection dir = GetRailDepotDirection(tile);
		int x = TileX(tile) * TILE_SIZE + _vehicle_initial_x_fract[dir];
		int y = TileY(tile) * TILE_SIZE + _vehicle_initial_y_fract[dir];

		Train *v = new Train();
		*ret = v;
		v->direction = DiagDirToDir(dir);
		v->tile = tile;
		v->owner = _current_company;
		v->x_pos = x;
		v->y_pos = y;
		v->z_pos = GetSlopePixelZ(x, y);
		v->track = TRACK_BIT_DEPOT;
		v->vehstatus = VS_HIDDEN | VS_STOPPED | VS_DEFPAL;
		v->spritenum = rvi->image_index;
		v->cargo_type = e->GetDefaultCargoType();
		v->cargo_cap = rvi->capacity;
		v->refit_cap = 0;
		v->last_station_visited = INVALID_STATION;
		v->last_loading_station = INVALID_STATION;
		v->reverse_distance = 0;

		v->engine_type = e->index;
		v->gcache.first_engine = INVALID_ENGINE; // needs to be set before first callback

		v->reliability = e->reliability;
		v->reliability_spd_dec = e->reliability_spd_dec;
		v->max_age = e->GetLifeLengthInDays();

		v->railtype = rvi->railtype;
		_new_vehicle_id = v->index;

		v->SetServiceInterval(Company::Get(_current_company)->settings.vehicle.servint_trains);
		v->date_of_last_service = _date;
		v->build_year = _cur_year;
		v->sprite_seq.Set(SPR_IMG_QUERY);
		v->random_bits = VehicleRandomBits();

		if (e->flags & ENGINE_EXCLUSIVE_PREVIEW) SetBit(v->vehicle_flags, VF_BUILT_AS_PROTOTYPE);
		v->SetServiceIntervalIsPercent(Company::Get(_current_company)->settings.vehicle.servint_ispercent);
		SB(v->vehicle_flags, VF_AUTOMATE_TIMETABLE, 1, Company::Get(_current_company)->settings.vehicle.auto_timetable_by_default);
		SB(v->vehicle_flags, VF_TIMETABLE_SEPARATION, 1, Company::Get(_current_company)->settings.vehicle.auto_separation_by_default);

		v->group_id = DEFAULT_GROUP;

		v->SetFrontEngine();
		v->SetEngine();

		v->UpdatePosition();

		if (rvi->railveh_type == RAILVEH_MULTIHEAD) {
			AddRearEngineToMultiheadedTrain(v);
		} else {
			AddArticulatedParts(v);
		}

		v->ConsistChanged(CCF_ARRANGE);
		UpdateTrainGroupID(v);

		if (!HasBit(data, 0) && !(flags & DC_AUTOREPLACE)) { // check if the cars should be added to the new vehicle
			NormalizeTrainVehInDepot(v);
		}

		CheckConsistencyOfArticulatedVehicle(v);
	}

	return CommandCost();
}

static Train *FindGoodVehiclePos(const Train *src)
{
	EngineID eng = src->engine_type;
	TileIndex tile = src->tile;

	Train *dst;
	FOR_ALL_TRAINS(dst) {
		if (dst->IsFreeWagon() && dst->tile == tile && !(dst->vehstatus & VS_CRASHED) && dst->owner == src->owner) {
			/* check so all vehicles in the line have the same engine. */
			Train *t = dst;
			while (t->engine_type == eng) {
				t = t->Next();
				if (t == NULL) return dst;
			}
		}
	}

	return NULL;
}

/** Helper type for lists/vectors of trains */
typedef SmallVector<Train *, 16> TrainList;

/**
 * Make a backup of a train into a train list.
 * @param list to make the backup in
 * @param t    the train to make the backup of
 */
static void MakeTrainBackup(TrainList &list, Train *t)
{
	for (; t != NULL; t = t->Next()) *list.Append() = t;
}

/**
 * Restore the train from the backup list.
 * @param list the train to restore.
 */
static void RestoreTrainBackup(TrainList &list)
{
	/* No train, nothing to do. */
	if (list.Length() == 0) return;

	Train *prev = NULL;
	/* Iterate over the list and rebuild it. */
	for (Train **iter = list.Begin(); iter != list.End(); iter++) {
		Train *t = *iter;
		if (prev != NULL) {
			prev->SetNext(t);
		} else if (t->Previous() != NULL) {
			/* Make sure the head of the train is always the first in the chain. */
			t->Previous()->SetNext(NULL);
		}
		prev = t;
	}
}

/**
 * Remove the given wagon from its consist.
 * @param part the part of the train to remove.
 * @param chain whether to remove the whole chain.
 */
static void RemoveFromConsist(Train *part, bool chain = false)
{
	Train *tail = chain ? part->Last() : part->GetLastEnginePart();

	/* Unlink at the front, but make it point to the next
	 * vehicle after the to be remove part. */
	if (part->Previous() != NULL) part->Previous()->SetNext(tail->Next());

	/* Unlink at the back */
	tail->SetNext(NULL);
}

/**
 * Inserts a chain into the train at dst.
 * @param dst   the place where to append after.
 * @param chain the chain to actually add.
 */
static void InsertInConsist(Train *dst, Train *chain)
{
	/* We do not want to add something in the middle of an articulated part. */
	assert(dst->Next() == NULL || !dst->Next()->IsArticulatedPart());

	chain->Last()->SetNext(dst->Next());
	dst->SetNext(chain);
}

/**
 * Normalise the dual heads in the train, i.e. if one is
 * missing move that one to this train.
 * @param t the train to normalise.
 */
static void NormaliseDualHeads(Train *t)
{
	for (; t != NULL; t = t->GetNextVehicle()) {
		if (!t->IsMultiheaded() || !t->IsEngine()) continue;

		/* Make sure that there are no free cars before next engine */
		Train *u;
		for (u = t; u->Next() != NULL && !u->Next()->IsEngine(); u = u->Next()) {}

		if (u == t->other_multiheaded_part) continue;

		/* Remove the part from the 'wrong' train */
		RemoveFromConsist(t->other_multiheaded_part);
		/* And add it to the 'right' train */
		InsertInConsist(u, t->other_multiheaded_part);
	}
}

/**
 * Normalise the sub types of the parts in this chain.
 * @param chain the chain to normalise.
 */
static void NormaliseSubtypes(Train *chain)
{
	/* Nothing to do */
	if (chain == NULL) return;

	/* We must be the first in the chain. */
	assert(chain->Previous() == NULL);

	/* Set the appropriate bits for the first in the chain. */
	if (chain->IsWagon()) {
		chain->SetFreeWagon();
	} else {
		assert(chain->IsEngine());
		chain->SetFrontEngine();
	}

	/* Now clear the bits for the rest of the chain */
	for (Train *t = chain->Next(); t != NULL; t = t->Next()) {
		t->ClearFreeWagon();
		t->ClearFrontEngine();
	}
}

/**
 * Check/validate whether we may actually build a new train.
 * @note All vehicles are/were 'heads' of their chains.
 * @param original_dst The original destination chain.
 * @param dst          The destination chain after constructing the train.
 * @param original_dst The original source chain.
 * @param dst          The source chain after constructing the train.
 * @return possible error of this command.
 */
static CommandCost CheckNewTrain(Train *original_dst, Train *dst, Train *original_src, Train *src)
{
	/* Just add 'new' engines and subtract the original ones.
	 * If that's less than or equal to 0 we can be sure we did
	 * not add any engines (read: trains) along the way. */
	if ((src          != NULL && src->IsEngine()          ? 1 : 0) +
			(dst          != NULL && dst->IsEngine()          ? 1 : 0) -
			(original_src != NULL && original_src->IsEngine() ? 1 : 0) -
			(original_dst != NULL && original_dst->IsEngine() ? 1 : 0) <= 0) {
		return CommandCost();
	}

	/* Get a free unit number and check whether it's within the bounds.
	 * There will always be a maximum of one new train. */
	if (GetFreeUnitNumber(VEH_TRAIN) <= _settings_game.vehicle.max_trains) return CommandCost();

	return_cmd_error(STR_ERROR_TOO_MANY_VEHICLES_IN_GAME);
}

/**
 * Check whether the train parts can be attached.
 * @param t the train to check
 * @return possible error of this command.
 */
static CommandCost CheckTrainAttachment(Train *t)
{
	/* No multi-part train, no need to check. */
	if (t == NULL || t->Next() == NULL || !t->IsEngine()) return CommandCost();

	/* The maximum length for a train. For each part we decrease this by one
	 * and if the result is negative the train is simply too long. */
	int allowed_len = _settings_game.vehicle.max_train_length * TILE_SIZE - t->gcache.cached_veh_length;

	Train *head = t;
	Train *prev = t;

	/* Break the prev -> t link so it always holds within the loop. */
	t = t->Next();
	prev->SetNext(NULL);

	/* Make sure the cache is cleared. */
	head->InvalidateNewGRFCache();

	while (t != NULL) {
		allowed_len -= t->gcache.cached_veh_length;

		Train *next = t->Next();

		/* Unlink the to-be-added piece; it is already unlinked from the previous
		 * part due to the fact that the prev -> t link is broken. */
		t->SetNext(NULL);

		/* Don't check callback for articulated or rear dual headed parts */
		if (!t->IsArticulatedPart() && !t->IsRearDualheaded()) {
			/* Back up and clear the first_engine data to avoid using wagon override group */
			EngineID first_engine = t->gcache.first_engine;
			t->gcache.first_engine = INVALID_ENGINE;

			/* We don't want the cache to interfere. head's cache is cleared before
			 * the loop and after each callback does not need to be cleared here. */
			t->InvalidateNewGRFCache();

			uint16 callback = GetVehicleCallbackParent(CBID_TRAIN_ALLOW_WAGON_ATTACH, 0, 0, head->engine_type, t, head);

			/* Restore original first_engine data */
			t->gcache.first_engine = first_engine;

			/* We do not want to remember any cached variables from the test run */
			t->InvalidateNewGRFCache();
			head->InvalidateNewGRFCache();

			if (callback != CALLBACK_FAILED) {
				/* A failing callback means everything is okay */
				StringID error = STR_NULL;

				if (head->GetGRF()->grf_version < 8) {
					if (callback == 0xFD) error = STR_ERROR_INCOMPATIBLE_RAIL_TYPES;
					if (callback  < 0xFD) error = GetGRFStringID(head->GetGRFID(), 0xD000 + callback);
					if (callback >= 0x100) ErrorUnknownCallbackResult(head->GetGRFID(), CBID_TRAIN_ALLOW_WAGON_ATTACH, callback);
				} else {
					if (callback < 0x400) {
						error = GetGRFStringID(head->GetGRFID(), 0xD000 + callback);
					} else {
						switch (callback) {
							case 0x400: // allow if railtypes match (always the case for OpenTTD)
							case 0x401: // allow
								break;

							default:    // unknown reason -> disallow
							case 0x402: // disallow attaching
								error = STR_ERROR_INCOMPATIBLE_RAIL_TYPES;
								break;
						}
					}
				}

				if (error != STR_NULL) return_cmd_error(error);
			}
		}

		/* And link it to the new part. */
		prev->SetNext(t);
		prev = t;
		t = next;
	}

	if (allowed_len < 0) return_cmd_error(STR_ERROR_TRAIN_TOO_LONG);
	return CommandCost();
}

/**
 * Validate whether we are going to create valid trains.
 * @note All vehicles are/were 'heads' of their chains.
 * @param original_dst The original destination chain.
 * @param dst          The destination chain after constructing the train.
 * @param original_dst The original source chain.
 * @param dst          The source chain after constructing the train.
 * @param check_limit  Whether to check the vehicle limit.
 * @return possible error of this command.
 */
static CommandCost ValidateTrains(Train *original_dst, Train *dst, Train *original_src, Train *src, bool check_limit)
{
	/* Check whether we may actually construct the trains. */
	CommandCost ret = CheckTrainAttachment(src);
	if (ret.Failed()) return ret;
	ret = CheckTrainAttachment(dst);
	if (ret.Failed()) return ret;

	/* Check whether we need to build a new train. */
	return check_limit ? CheckNewTrain(original_dst, dst, original_src, src) : CommandCost();
}

/**
 * Arrange the trains in the wanted way.
 * @param dst_head   The destination chain of the to be moved vehicle.
 * @param dst        The destination for the to be moved vehicle.
 * @param src_head   The source chain of the to be moved vehicle.
 * @param src        The to be moved vehicle.
 * @param move_chain Whether to move all vehicles after src or not.
 */
static void ArrangeTrains(Train **dst_head, Train *dst, Train **src_head, Train *src, bool move_chain)
{
	/* First determine the front of the two resulting trains */
	if (*src_head == *dst_head) {
		/* If we aren't moving part(s) to a new train, we are just moving the
		 * front back and there is not destination head. */
		*dst_head = NULL;
	} else if (*dst_head == NULL) {
		/* If we are moving to a new train the head of the move train would become
		 * the head of the new vehicle. */
		*dst_head = src;
	}

	if (src == *src_head) {
		/* If we are moving the front of a train then we are, in effect, creating
		 * a new head for the train. Point to that. Unless we are moving the whole
		 * train in which case there is not 'source' train anymore.
		 * In case we are a multiheaded part we want the complete thing to come
		 * with us, so src->GetNextUnit(), however... when we are e.g. a wagon
		 * that is followed by a rear multihead we do not want to include that. */
		*src_head = move_chain ? NULL :
				(src->IsMultiheaded() ? src->GetNextUnit() : src->GetNextVehicle());
	}

	/* Now it's just simply removing the part that we are going to move from the
	 * source train and *if* the destination is a not a new train add the chain
	 * at the destination location. */
	RemoveFromConsist(src, move_chain);
	if (*dst_head != src) InsertInConsist(dst, src);

	/* Now normalise the dual heads, that is move the dual heads around in such
	 * a way that the head and rear of a dual head are in the same train */
	NormaliseDualHeads(*src_head);
	NormaliseDualHeads(*dst_head);
}

/**
 * Normalise the head of the train again, i.e. that is tell the world that
 * we have changed and update all kinds of variables.
 * @param head the train to update.
 */
static void NormaliseTrainHead(Train *head)
{
	/* Not much to do! */
	if (head == NULL) return;

	/* Tell the 'world' the train changed. */
	head->ConsistChanged(CCF_ARRANGE);
	UpdateTrainGroupID(head);

	/* Not a front engine, i.e. a free wagon chain. No need to do more. */
	if (!head->IsFrontEngine()) return;

	/* Update the refit button and window */
	InvalidateWindowData(WC_VEHICLE_REFIT, head->index, VIWD_CONSIST_CHANGED);
	SetWindowWidgetDirty(WC_VEHICLE_VIEW, head->index, WID_VV_REFIT);

	/* If we don't have a unit number yet, set one. */
	if (head->unitnumber != 0) return;
	head->unitnumber = GetFreeUnitNumber(VEH_TRAIN);
}

/**
 * Move a rail vehicle around inside the depot.
 * @param tile unused
 * @param flags type of operation
 *              Note: DC_AUTOREPLACE is set when autoreplace tries to undo its modifications or moves vehicles to temporary locations inside the depot.
 * @param p1 various bitstuffed elements
 * - p1 (bit  0 - 19) source vehicle index
 * - p1 (bit      20) move all vehicles following the source vehicle
 * - p1 (bit      21) this is a virtual vehicle (for creating TemplateVehicles)
 * @param p2 what wagon to put the source wagon AFTER, XXX - INVALID_VEHICLE to make a new line
 * @param text unused
 * @return the cost of this operation or an error
 */
CommandCost CmdMoveRailVehicle(TileIndex tile, DoCommandFlag flags, uint32 p1, uint32 p2, const char *text)
{
	VehicleID s = GB(p1, 0, 20);
	VehicleID d = GB(p2, 0, 20);
	bool move_chain = HasBit(p1, 20);

	Train *src = Train::GetIfValid(s);
	if (src == NULL) return CMD_ERROR;

	CommandCost ret = CheckOwnership(src->owner);
	if (ret.Failed()) return ret;

	/* Do not allow moving crashed vehicles inside the depot, it is likely to cause asserts later */
	if (src->vehstatus & VS_CRASHED) return CMD_ERROR;

	/* if nothing is selected as destination, try and find a matching vehicle to drag to. */
	Train *dst;
	if (d == INVALID_VEHICLE) {
		dst = src->IsEngine() ? NULL : FindGoodVehiclePos(src);
	} else {
		dst = Train::GetIfValid(d);
		if (dst == NULL) return CMD_ERROR;

		CommandCost ret = CheckOwnership(dst->owner);
		if (ret.Failed()) return ret;

		/* Do not allow appending to crashed vehicles, too */
		if (dst->vehstatus & VS_CRASHED) return CMD_ERROR;
	}

	/* if an articulated part is being handled, deal with its parent vehicle */
	src = src->GetFirstEnginePart();
	if (dst != NULL) {
		dst = dst->GetFirstEnginePart();
		assert(HasBit(dst->subtype, GVSF_VIRTUAL) == HasBit(src->subtype, GVSF_VIRTUAL));
	}

	/* don't move the same vehicle.. */
	if (src == dst) return CommandCost();

	/* locate the head of the two chains */
	Train *src_head = src->First();
	assert(HasBit(src_head->subtype, GVSF_VIRTUAL) == HasBit(src->subtype, GVSF_VIRTUAL));
	Train *dst_head;
	if (dst != NULL) {
		dst_head = dst->First();
		assert(HasBit(dst_head->subtype, GVSF_VIRTUAL) == HasBit(dst->subtype, GVSF_VIRTUAL));
		if (dst_head->tile != src_head->tile) return CMD_ERROR;
		/* Now deal with articulated part of destination wagon */
		dst = dst->GetLastEnginePart();
	} else {
		dst_head = NULL;
	}

	if (src->IsRearDualheaded()) return_cmd_error(STR_ERROR_REAR_ENGINE_FOLLOW_FRONT);

	/* When moving all wagons, we can't have the same src_head and dst_head */
	if (move_chain && src_head == dst_head) return CommandCost();

	/* When moving a multiheaded part to be place after itself, bail out. */
	if (!move_chain && dst != NULL && dst->IsRearDualheaded() && src == dst->other_multiheaded_part) return CommandCost();

	/* Check if all vehicles in the source train are stopped inside a depot. */
	/* Do this check only if the vehicle to be moved is non-virtual */
	if (!HasBit(p1, 21)) {
		if (!src_head->IsStoppedInDepot()) return_cmd_error(STR_ERROR_TRAINS_CAN_ONLY_BE_ALTERED_INSIDE_A_DEPOT);
	}

	/* Check if all vehicles in the destination train are stopped inside a depot. */
	/* Do this check only if the destination vehicle is non-virtual */
	if (!HasBit(p1, 21)) {
		if (dst_head != NULL && !dst_head->IsStoppedInDepot()) return_cmd_error(STR_ERROR_TRAINS_CAN_ONLY_BE_ALTERED_INSIDE_A_DEPOT);
	}

	/* First make a backup of the order of the trains. That way we can do
	 * whatever we want with the order and later on easily revert. */
	TrainList original_src;
	TrainList original_dst;

	MakeTrainBackup(original_src, src_head);
	MakeTrainBackup(original_dst, dst_head);

	/* Also make backup of the original heads as ArrangeTrains can change them.
	 * For the destination head we do not care if it is the same as the source
	 * head because in that case it's just a copy. */
	Train *original_src_head = src_head;
	Train *original_dst_head = (dst_head == src_head ? NULL : dst_head);

	/* We want this information from before the rearrangement, but execute this after the validation.
	 * original_src_head can't be NULL; src is by definition != NULL, so src_head can't be NULL as
	 * src->GetFirst() always yields non-NULL, so eventually original_src_head != NULL as well. */
	bool original_src_head_front_engine = original_src_head->IsFrontEngine();
	bool original_dst_head_front_engine = original_dst_head != NULL && original_dst_head->IsFrontEngine();

	/* (Re)arrange the trains in the wanted arrangement. */
	ArrangeTrains(&dst_head, dst, &src_head, src, move_chain);

	if ((flags & DC_AUTOREPLACE) == 0) {
		/* If the autoreplace flag is set we do not need to test for the validity
		 * because we are going to revert the train to its original state. As we
		 * assume the original state was correct autoreplace can skip this. */
		CommandCost ret = ValidateTrains(original_dst_head, dst_head, original_src_head, src_head, true);
		if (ret.Failed()) {
			/* Restore the train we had. */
			RestoreTrainBackup(original_src);
			RestoreTrainBackup(original_dst);
			return ret;
		}
	}

	/* do it? */
	if (flags & DC_EXEC) {
		/* Remove old heads from the statistics */
		if (original_src_head_front_engine) GroupStatistics::CountVehicle(original_src_head, -1);
		if (original_dst_head_front_engine) GroupStatistics::CountVehicle(original_dst_head, -1);

		/* First normalise the sub types of the chains. */
		NormaliseSubtypes(src_head);
		NormaliseSubtypes(dst_head);

		/* There are 14 different cases:
		 *  1) front engine gets moved to a new train, it stays a front engine.
		 *     a) the 'next' part is a wagon that becomes a free wagon chain.
		 *     b) the 'next' part is an engine that becomes a front engine.
		 *     c) there is no 'next' part, nothing else happens
		 *  2) front engine gets moved to another train, it is not a front engine anymore
		 *     a) the 'next' part is a wagon that becomes a free wagon chain.
		 *     b) the 'next' part is an engine that becomes a front engine.
		 *     c) there is no 'next' part, nothing else happens
		 *  3) front engine gets moved to later in the current train, it is not a front engine anymore.
		 *     a) the 'next' part is a wagon that becomes a free wagon chain.
		 *     b) the 'next' part is an engine that becomes a front engine.
		 *  4) free wagon gets moved
		 *     a) the 'next' part is a wagon that becomes a free wagon chain.
		 *     b) the 'next' part is an engine that becomes a front engine.
		 *     c) there is no 'next' part, nothing else happens
		 *  5) non front engine gets moved and becomes a new train, nothing else happens
		 *  6) non front engine gets moved within a train / to another train, nothing hapens
		 *  7) wagon gets moved, nothing happens
		 */
		if (src == original_src_head && src->IsEngine() && !src->IsFrontEngine()) {
			/* Cases #2 and #3: the front engine gets trashed. */
			DeleteWindowById(WC_VEHICLE_VIEW, src->index);
			DeleteWindowById(WC_VEHICLE_ORDERS, src->index);
			DeleteWindowById(WC_VEHICLE_REFIT, src->index);
			DeleteWindowById(WC_VEHICLE_DETAILS, src->index);
			DeleteWindowById(WC_VEHICLE_TIMETABLE, src->index);
			DeleteNewGRFInspectWindow(GSF_TRAINS, src->index);
			SetWindowDirty(WC_COMPANY, _current_company);

			/* Delete orders, group stuff and the unit number as we're not the
			 * front of any vehicle anymore. */
			DeleteVehicleOrders(src);
			RemoveVehicleFromGroup(src);
			src->unitnumber = 0;
			if (HasBit(src->flags, VRF_HAVE_SLOT)) {
				TraceRestrictRemoveVehicleFromAllSlots(src->index);
				ClrBit(src->flags, VRF_HAVE_SLOT);
			}
		}

		/* We weren't a front engine but are becoming one. So
		 * we should be put in the default group. */
		if (original_src_head != src && dst_head == src) {
			SetTrainGroupID(src, DEFAULT_GROUP);
			SetWindowDirty(WC_COMPANY, _current_company);
		}

		/* Add new heads to statistics */
		if (src_head != NULL && src_head->IsFrontEngine()) GroupStatistics::CountVehicle(src_head, 1);
		if (dst_head != NULL && dst_head->IsFrontEngine()) GroupStatistics::CountVehicle(dst_head, 1);

		/* Handle 'new engine' part of cases #1b, #2b, #3b, #4b and #5 in NormaliseTrainHead. */
		NormaliseTrainHead(src_head);
		NormaliseTrainHead(dst_head);

		if ((flags & DC_NO_CARGO_CAP_CHECK) == 0) {
			CheckCargoCapacity(src_head);
			CheckCargoCapacity(dst_head);
		}

		if (src_head != NULL) {
			src_head->last_loading_station = INVALID_STATION;
			ClrBit(src_head->vehicle_flags, VF_LAST_LOAD_ST_SEP);
		}
		if (dst_head != NULL) {
			dst_head->last_loading_station = INVALID_STATION;
			ClrBit(dst_head->vehicle_flags, VF_LAST_LOAD_ST_SEP);
		}

		if (src_head != NULL) src_head->First()->MarkDirty();
		if (dst_head != NULL) dst_head->First()->MarkDirty();

		/* We are undoubtedly changing something in the depot and train list. */
		/* But only if the moved vehicle is not virtual */
		if (!HasBit(src->subtype, GVSF_VIRTUAL)) {
			InvalidateWindowData(WC_VEHICLE_DEPOT, src->tile);
			InvalidateWindowClassesData(WC_TRAINS_LIST, 0);
		}
	} else {
		/* We don't want to execute what we're just tried. */
		RestoreTrainBackup(original_src);
		RestoreTrainBackup(original_dst);
	}

	return CommandCost();
}

/**
 * Sell a (single) train wagon/engine.
 * @param flags type of operation
 * @param t     the train wagon to sell
 * @param data  the selling mode
 * - data = 0: only sell the single dragged wagon/engine (and any belonging rear-engines)
 * - data = 1: sell the vehicle and all vehicles following it in the chain
 *             if the wagon is dragged, don't delete the possibly belonging rear-engine to some front
 * @param user  the user for the order backup.
 * @return the cost of this operation or an error
 */
CommandCost CmdSellRailWagon(DoCommandFlag flags, Vehicle *t, uint16 data, uint32 user)
{
	/* Sell a chain of vehicles or not? */
	bool sell_chain = HasBit(data, 0);

	Train *v = Train::From(t)->GetFirstEnginePart();
	Train *first = v->First();

	if (v->IsRearDualheaded()) return_cmd_error(STR_ERROR_REAR_ENGINE_FOLLOW_FRONT);

	/* First make a backup of the order of the train. That way we can do
	 * whatever we want with the order and later on easily revert. */
	TrainList original;
	MakeTrainBackup(original, first);

	/* We need to keep track of the new head and the head of what we're going to sell. */
	Train *new_head = first;
	Train *sell_head = NULL;

	/* Split the train in the wanted way. */
	ArrangeTrains(&sell_head, NULL, &new_head, v, sell_chain);

	/* We don't need to validate the second train; it's going to be sold. */
	CommandCost ret = ValidateTrains(NULL, NULL, first, new_head, (flags & DC_AUTOREPLACE) == 0);
	if (ret.Failed()) {
		/* Restore the train we had. */
		RestoreTrainBackup(original);
		return ret;
	}

	if (first->orders.list == NULL && !OrderList::CanAllocateItem()) {
		/* Restore the train we had. */
		RestoreTrainBackup(original);
		return_cmd_error(STR_ERROR_NO_MORE_SPACE_FOR_ORDERS);
	}

	CommandCost cost(EXPENSES_NEW_VEHICLES);
	for (Train *t = sell_head; t != NULL; t = t->Next()) cost.AddCost(-t->value);

	/* do it? */
	if (flags & DC_EXEC) {
		/* First normalise the sub types of the chain. */
		NormaliseSubtypes(new_head);

		if (v == first && v->IsEngine() && !sell_chain && new_head != NULL && new_head->IsFrontEngine()) {
			/* We are selling the front engine. In this case we want to
			 * 'give' the order, unit number and such to the new head. */
			new_head->orders.list = first->orders.list;
			new_head->AddToShared(first);
			DeleteVehicleOrders(first);

			/* Copy other important data from the front engine */
			new_head->CopyVehicleConfigAndStatistics(first);
			GroupStatistics::CountVehicle(new_head, 1); // after copying over the profit
		} else if (v->IsPrimaryVehicle() && data & (MAKE_ORDER_BACKUP_FLAG >> 20)) {
			OrderBackup::Backup(v, user);
		}

		/* We need to update the information about the train. */
		NormaliseTrainHead(new_head);

		/* We are undoubtedly changing something in the depot and train list. */
		/* Unless its a virtual train */
		if (!HasBit(v->subtype, GVSF_VIRTUAL)) {
			InvalidateWindowData(WC_VEHICLE_DEPOT, v->tile);
			InvalidateWindowClassesData(WC_TRAINS_LIST, 0);
		}

		/* Actually delete the sold 'goods' */
		delete sell_head;
	} else {
		/* We don't want to execute what we're just tried. */
		RestoreTrainBackup(original);
	}

	return cost;
}

void Train::UpdateDeltaXY(Direction direction)
{
	/* Set common defaults. */
	this->x_offs    = -1;
	this->y_offs    = -1;
	this->x_extent  =  3;
	this->y_extent  =  3;
	this->z_extent  =  6;
	this->x_bb_offs =  0;
	this->y_bb_offs =  0;

	if (!IsDiagonalDirection(direction)) {
		static const int _sign_table[] =
		{
			/* x, y */
			-1, -1, // DIR_N
			-1,  1, // DIR_E
			 1,  1, // DIR_S
			 1, -1, // DIR_W
		};

		int half_shorten = (VEHICLE_LENGTH - this->gcache.cached_veh_length) / 2;

		/* For all straight directions, move the bound box to the centre of the vehicle, but keep the size. */
		this->x_offs -= half_shorten * _sign_table[direction];
		this->y_offs -= half_shorten * _sign_table[direction + 1];
		this->x_extent += this->x_bb_offs = half_shorten * _sign_table[direction];
		this->y_extent += this->y_bb_offs = half_shorten * _sign_table[direction + 1];
	} else {
		switch (direction) {
				/* Shorten southern corner of the bounding box according the vehicle length
				 * and center the bounding box on the vehicle. */
			case DIR_NE:
				this->x_offs    = 1 - (this->gcache.cached_veh_length + 1) / 2;
				this->x_extent  = this->gcache.cached_veh_length - 1;
				this->x_bb_offs = -1;
				break;

			case DIR_NW:
				this->y_offs    = 1 - (this->gcache.cached_veh_length + 1) / 2;
				this->y_extent  = this->gcache.cached_veh_length - 1;
				this->y_bb_offs = -1;
				break;

				/* Move northern corner of the bounding box down according to vehicle length
				 * and center the bounding box on the vehicle. */
			case DIR_SW:
				this->x_offs    = 1 + (this->gcache.cached_veh_length + 1) / 2 - VEHICLE_LENGTH;
				this->x_extent  = VEHICLE_LENGTH - 1;
				this->x_bb_offs = VEHICLE_LENGTH - this->gcache.cached_veh_length - 1;
				break;

			case DIR_SE:
				this->y_offs    = 1 + (this->gcache.cached_veh_length + 1) / 2 - VEHICLE_LENGTH;
				this->y_extent  = VEHICLE_LENGTH - 1;
				this->y_bb_offs = VEHICLE_LENGTH - this->gcache.cached_veh_length - 1;
				break;

			default:
				NOT_REACHED();
		}
	}
}

/**
 * Mark a train as stuck and stop it if it isn't stopped right now.
 * @param v %Train to mark as being stuck.
 */
static void MarkTrainAsStuck(Train *v, bool waiting_restriction = false)
{
	if (!HasBit(v->flags, VRF_TRAIN_STUCK)) {
		/* It is the first time the problem occurred, set the "train stuck" flag. */
		SetBit(v->flags, VRF_TRAIN_STUCK);
		SB(v->flags, VRF_WAITING_RESTRICTION, 1, waiting_restriction ? 1 : 0);

		v->wait_counter = 0;

		/* Stop train */
		v->cur_speed = 0;
		v->subspeed = 0;
		v->SetLastSpeed();

		SetWindowWidgetDirty(WC_VEHICLE_VIEW, v->index, WID_VV_START_STOP);
	} else if (waiting_restriction != HasBit(v->flags, VRF_WAITING_RESTRICTION)) {
		ToggleBit(v->flags, VRF_WAITING_RESTRICTION);
		SetWindowWidgetDirty(WC_VEHICLE_VIEW, v->index, WID_VV_START_STOP);
	}
}

/**
 * Swap the two up/down flags in two ways:
 * - Swap values of \a swap_flag1 and \a swap_flag2, and
 * - If going up previously (#GVF_GOINGUP_BIT set), the #GVF_GOINGDOWN_BIT is set, and vice versa.
 * @param swap_flag1 [inout] First train flag.
 * @param swap_flag2 [inout] Second train flag.
 */
static void SwapTrainFlags(uint16 *swap_flag1, uint16 *swap_flag2)
{
	uint16 flag1 = *swap_flag1;
	uint16 flag2 = *swap_flag2;

	/* Clear the flags */
	ClrBit(*swap_flag1, GVF_GOINGUP_BIT);
	ClrBit(*swap_flag1, GVF_GOINGDOWN_BIT);
	ClrBit(*swap_flag1, GVF_CHUNNEL_BIT);
	ClrBit(*swap_flag2, GVF_GOINGUP_BIT);
	ClrBit(*swap_flag2, GVF_GOINGDOWN_BIT);
	ClrBit(*swap_flag2, GVF_CHUNNEL_BIT);

	/* Reverse the rail-flags (if needed) */
	if (HasBit(flag1, GVF_GOINGUP_BIT)) {
		SetBit(*swap_flag2, GVF_GOINGDOWN_BIT);
	} else if (HasBit(flag1, GVF_GOINGDOWN_BIT)) {
		SetBit(*swap_flag2, GVF_GOINGUP_BIT);
	}
	if (HasBit(flag2, GVF_GOINGUP_BIT)) {
		SetBit(*swap_flag1, GVF_GOINGDOWN_BIT);
	} else if (HasBit(flag2, GVF_GOINGDOWN_BIT)) {
		SetBit(*swap_flag1, GVF_GOINGUP_BIT);
	}
	if (HasBit(flag1, GVF_CHUNNEL_BIT)) {
		SetBit(*swap_flag2, GVF_CHUNNEL_BIT);
	}
	if (HasBit(flag2, GVF_CHUNNEL_BIT)) {
		SetBit(*swap_flag1, GVF_CHUNNEL_BIT);
	}
}

/**
 * Updates some variables after swapping the vehicle.
 * @param v swapped vehicle
 */
static void UpdateStatusAfterSwap(Train *v)
{
	v->cur_image_valid_dir = INVALID_DIR;

	/* Reverse the direction. */
	if (v->track != TRACK_BIT_DEPOT) v->direction = ReverseDir(v->direction);

	/* Call the proper EnterTile function unless we are in a wormhole. */
	if (v->track != TRACK_BIT_WORMHOLE) {
		VehicleEnterTile(v, v->tile, v->x_pos, v->y_pos);
	} else {
		/* VehicleEnter_TunnelBridge() sets TRACK_BIT_WORMHOLE when the vehicle
		 * is on the last bit of the bridge head (frame == TILE_SIZE - 1).
		 * If we were swapped with such a vehicle, we have set TRACK_BIT_WORMHOLE,
		 * when we shouldn't have. Check if this is the case. */
		TileIndex vt = TileVirtXY(v->x_pos, v->y_pos);
		if (IsTileType(vt, MP_TUNNELBRIDGE)) {
			VehicleEnterTile(v, vt, v->x_pos, v->y_pos);
			if (v->track != TRACK_BIT_WORMHOLE && IsBridgeTile(v->tile)) {
				/* We have just left the wormhole, possibly set the
				 * "goingdown" bit. UpdateInclination() can be used
				 * because we are at the border of the tile. */
				v->UpdatePosition();
				v->UpdateInclination(true, true);
				return;
			}
		}
	}

	v->UpdatePosition();
	if (v->track == TRACK_BIT_WORMHOLE) v->UpdateInclination(false, false, true);
	v->UpdateViewport(true, true);
}

/**
 * Swap vehicles \a l and \a r in consist \a v, and reverse their direction.
 * @param v Consist to change.
 * @param l %Vehicle index in the consist of the first vehicle.
 * @param r %Vehicle index in the consist of the second vehicle.
 */
void ReverseTrainSwapVeh(Train *v, int l, int r)
{
	Train *a, *b;

	/* locate vehicles to swap */
	for (a = v; l != 0; l--) a = a->Next();
	for (b = v; r != 0; r--) b = b->Next();

	if (a != b) {
		/* swap the hidden bits */
		{
			uint16 tmp = (a->vehstatus & ~VS_HIDDEN) | (b->vehstatus & VS_HIDDEN);
			b->vehstatus = (b->vehstatus & ~VS_HIDDEN) | (a->vehstatus & VS_HIDDEN);
			a->vehstatus = tmp;
		}

		Swap(a->track, b->track);
		Swap(a->direction, b->direction);
		Swap(a->x_pos, b->x_pos);
		Swap(a->y_pos, b->y_pos);
		Swap(a->tile,  b->tile);
		Swap(a->z_pos, b->z_pos);

		SwapTrainFlags(&a->gv_flags, &b->gv_flags);

		UpdateStatusAfterSwap(a);
		UpdateStatusAfterSwap(b);
	} else {
		/* Swap GVF_GOINGUP_BIT/GVF_GOINGDOWN_BIT.
		 * This is a little bit redundant way, a->gv_flags will
		 * be (re)set twice, but it reduces code duplication */
		SwapTrainFlags(&a->gv_flags, &a->gv_flags);
		UpdateStatusAfterSwap(a);
	}
}


/**
 * Check if the vehicle is a train
 * @param v vehicle on tile
 * @return v if it is a train, NULL otherwise
 */
static Vehicle *TrainOnTileEnum(Vehicle *v, void *)
{
	return (v->type == VEH_TRAIN) ? v : NULL;
}


/**
 * Checks if a train is approaching a rail-road crossing
 * @param v vehicle on tile
 * @param data tile with crossing we are testing
 * @return v if it is approaching a crossing, NULL otherwise
 */
static Vehicle *TrainApproachingCrossingEnum(Vehicle *v, void *data)
{
	if (v->type != VEH_TRAIN || (v->vehstatus & VS_CRASHED)) return NULL;

	Train *t = Train::From(v);
	if (!t->IsFrontEngine()) return NULL;

	TileIndex tile = *(TileIndex *)data;

	if (TrainApproachingCrossingTile(t) != tile) return NULL;

	return t;
}


/**
 * Finds a vehicle approaching rail-road crossing
 * @param tile tile to test
 * @return true if a vehicle is approaching the crossing
 * @pre tile is a rail-road crossing
 */
static bool TrainApproachingCrossing(TileIndex tile)
{
	assert(IsLevelCrossingTile(tile));

	DiagDirection dir = AxisToDiagDir(GetCrossingRailAxis(tile));
	TileIndex tile_from = tile + TileOffsByDiagDir(dir);

	if (HasVehicleOnPos(tile_from, &tile, &TrainApproachingCrossingEnum)) return true;

	dir = ReverseDiagDir(dir);
	tile_from = tile + TileOffsByDiagDir(dir);

	return HasVehicleOnPos(tile_from, &tile, &TrainApproachingCrossingEnum);
}

/** Check if the crossing should be closed
 *  @return train on crossing || train approaching crossing || reserved
 */
static inline bool CheckLevelCrossing(TileIndex tile)
{
	/* reserved || train on crossing || train approaching crossing */
	return HasCrossingReservation(tile) || HasVehicleOnPos(tile, NULL, &TrainOnTileEnum) || TrainApproachingCrossing(tile);
}

/**
 * Sets correct crossing state
 * @param tile tile to update
 * @param sound should we play sound?
 * @param is_forced force set the crossing state to that of forced_state
 * @param forced_state the crossing state to set when using is_forced
 * @pre tile is a rail-road crossing
 */
static void UpdateLevelCrossingTile(TileIndex tile, bool sound, bool is_forced, bool forced_state)
{
	assert(IsLevelCrossingTile(tile));
	bool new_state;

	if (is_forced) {
		new_state = forced_state;
	} else {
		new_state = CheckLevelCrossing(tile);
	}

	if (new_state != IsCrossingBarred(tile)) {
		if (new_state && sound) {
			if (_settings_client.sound.ambient) SndPlayTileFx(SND_0E_LEVEL_CROSSING, tile);
		}
		SetCrossingBarred(tile, new_state);
		MarkTileDirtyByTile(tile, ZOOM_LVL_DRAW_MAP);
	}
}

/**
 * Cycles the adjacent crossings and sets their state
 * @param tile tile to update
 * @param sound should we play sound?
 * @param force_close force close the crossing
 */
void UpdateLevelCrossing(TileIndex tile, bool sound, bool force_close)
{
	bool forced_state = force_close;
	if (!IsLevelCrossingTile(tile)) return;

	const Axis axis = GetCrossingRoadAxis(tile);
	const DiagDirection dir = AxisToDiagDir(axis);
	const DiagDirection reverse_dir = ReverseDiagDir(dir);

	const bool adjacent_crossings = _settings_game.vehicle.adjacent_crossings;
	if (adjacent_crossings) {
		for (TileIndex t = tile; !forced_state && IsLevelCrossingTile(t) && GetCrossingRoadAxis(t) == axis; t = TileAddByDiagDir(t, dir)) {
			forced_state |= CheckLevelCrossing(t);
		}
		for (TileIndex t = TileAddByDiagDir(tile, reverse_dir); !forced_state && IsLevelCrossingTile(t) && GetCrossingRoadAxis(t) == axis; t = TileAddByDiagDir(t, reverse_dir)) {
			forced_state |= CheckLevelCrossing(t);
		}
	}

	UpdateLevelCrossingTile(tile, sound, adjacent_crossings || force_close, forced_state);
	for (TileIndex t = TileAddByDiagDir(tile, dir); IsLevelCrossingTile(t) && GetCrossingRoadAxis(t) == axis; t = TileAddByDiagDir(t, dir)) {
		UpdateLevelCrossingTile(t, sound, adjacent_crossings, forced_state);
	}
	for (TileIndex t = TileAddByDiagDir(tile, reverse_dir); IsLevelCrossingTile(t) && GetCrossingRoadAxis(t) == axis; t = TileAddByDiagDir(t, reverse_dir)) {
		UpdateLevelCrossingTile(t, sound, adjacent_crossings, forced_state);
	}
}

/**
 * Check if the level crossing is occupied by road vehicle(s).
 * @param t The tile to query.
 * @pre IsLevelCrossing(t)
 * @return True if the level crossing is marked as occupied.
 */
bool IsCrossingOccupiedByRoadVehicle(TileIndex t)
{
	if (!IsCrossingPossiblyOccupiedByRoadVehicle(t)) return false;
	const bool occupied = EnsureNoRoadVehicleOnGround(t).Failed();
	SetCrossingOccupiedByRoadVehicle(t, occupied);
	return occupied;
}


/**
 * Bars crossing and plays ding-ding sound if not barred already
 * @param tile tile with crossing
 * @pre tile is a rail-road crossing
 */
static inline void MaybeBarCrossingWithSound(TileIndex tile)
{
	if (!IsCrossingBarred(tile)) {
		UpdateLevelCrossing(tile, true, true);
	}
}


/**
 * Advances wagons for train reversing, needed for variable length wagons.
 * This one is called before the train is reversed.
 * @param v First vehicle in chain
 */
static void AdvanceWagonsBeforeSwap(Train *v)
{
	Train *base = v;
	Train *first = base; // first vehicle to move
	Train *last = v->Last(); // last vehicle to move
	uint length = CountVehiclesInChain(v);

	while (length > 2) {
		last = last->Previous();
		first = first->Next();

		int differential = base->CalcNextVehicleOffset() - last->CalcNextVehicleOffset();

		/* do not update images now
		 * negative differential will be handled in AdvanceWagonsAfterSwap() */
		for (int i = 0; i < differential; i++) TrainController(first, last->Next());

		base = first; // == base->Next()
		length -= 2;
	}
}


/**
 * Advances wagons for train reversing, needed for variable length wagons.
 * This one is called after the train is reversed.
 * @param v First vehicle in chain
 */
static void AdvanceWagonsAfterSwap(Train *v)
{
	/* first of all, fix the situation when the train was entering a depot */
	Train *dep = v; // last vehicle in front of just left depot
	while (dep->Next() != NULL && (dep->track == TRACK_BIT_DEPOT || dep->Next()->track != TRACK_BIT_DEPOT)) {
		dep = dep->Next(); // find first vehicle outside of a depot, with next vehicle inside a depot
	}

	Train *leave = dep->Next(); // first vehicle in a depot we are leaving now

	if (leave != NULL) {
		/* 'pull' next wagon out of the depot, so we won't miss it (it could stay in depot forever) */
		int d = TicksToLeaveDepot(dep);

		if (d <= 0) {
			leave->vehstatus &= ~VS_HIDDEN; // move it out of the depot
			leave->track = TrackToTrackBits(GetRailDepotTrack(leave->tile));
			for (int i = 0; i >= d; i--) TrainController(leave, NULL); // maybe move it, and maybe let another wagon leave
		}
	} else {
		dep = NULL; // no vehicle in a depot, so no vehicle leaving a depot
	}

	Train *base = v;
	Train *first = base; // first vehicle to move
	Train *last = v->Last(); // last vehicle to move
	uint length = CountVehiclesInChain(v);

	/* We have to make sure all wagons that leave a depot because of train reversing are moved correctly
	 * they have already correct spacing, so we have to make sure they are moved how they should */
	bool nomove = (dep == NULL); // If there is no vehicle leaving a depot, limit the number of wagons moved immediately.

	while (length > 2) {
		/* we reached vehicle (originally) in front of a depot, stop now
		 * (we would move wagons that are already moved with new wagon length). */
		if (base == dep) break;

		/* the last wagon was that one leaving a depot, so do not move it anymore */
		if (last == dep) nomove = true;

		last = last->Previous();
		first = first->Next();

		int differential = last->CalcNextVehicleOffset() - base->CalcNextVehicleOffset();

		/* do not update images now */
		for (int i = 0; i < differential; i++) TrainController(first, (nomove ? last->Next() : NULL));

		base = first; // == base->Next()
		length -= 2;
	}
}

/**
 * Turn a train around.
 * @param v %Train to turn around.
 */
void ReverseTrainDirection(Train *v)
{
	if (IsRailDepotTile(v->tile)) {
		InvalidateWindowData(WC_VEHICLE_DEPOT, v->tile);
	}

	if (_local_company == v->owner && (v->current_order.IsType(OT_LOADING_ADVANCE) || HasBit(v->flags, VRF_BEYOND_PLATFORM_END))) {
		SetDParam(0, v->index);
		SetDParam(1, v->current_order.GetDestination());
		AddNewsItem(STR_VEHICLE_LOAD_THROUGH_ABORTED_INSUFFICIENT_TRACK, NT_ADVICE, NF_INCOLOUR | NF_SMALL | NF_VEHICLE_PARAM0,
				NR_VEHICLE, v->index,
				NR_STATION, v->current_order.GetDestination());
	}
	if (v->current_order.IsType(OT_LOADING_ADVANCE)) {
		v->LeaveStation();

		/* Only advance to next order if we are loading at the current one */
		const Order *order = v->GetOrder(v->cur_implicit_order_index);
		if (order != NULL && order->IsType(OT_GOTO_STATION) && order->GetDestination() == v->last_station_visited) {
			v->IncrementImplicitOrderIndex();
		}
	}

	for (Train *u = v; u != nullptr; u = u->Next()) {
		ClrBit(u->flags, VRF_BEYOND_PLATFORM_END);
		ClrBit(u->flags, VRF_NOT_YET_IN_PLATFORM);
	}

	v->reverse_distance = 0;

	/* Clear path reservation in front if train is not stuck. */
	if (!HasBit(v->flags, VRF_TRAIN_STUCK)) FreeTrainTrackReservation(v);

	/* Check if we were approaching a rail/road-crossing */
	TileIndex crossing = TrainApproachingCrossingTile(v);

	/* count number of vehicles */
	int r = CountVehiclesInChain(v) - 1;  // number of vehicles - 1

	AdvanceWagonsBeforeSwap(v);

	/* swap start<>end, start+1<>end-1, ... */
	int l = 0;
	do {
		ReverseTrainSwapVeh(v, l++, r--);
	} while (l <= r);

	AdvanceWagonsAfterSwap(v);

	if (IsRailDepotTile(v->tile)) {
		InvalidateWindowData(WC_VEHICLE_DEPOT, v->tile);
	}

	ToggleBit(v->flags, VRF_TOGGLE_REVERSE);

	ClrBit(v->flags, VRF_REVERSING);

	/* recalculate cached data */
	v->ConsistChanged(CCF_TRACK);

	/* update all images */
	for (Train *u = v; u != NULL; u = u->Next()) u->UpdateViewport(false, false);

	/* update crossing we were approaching */
	if (crossing != INVALID_TILE) UpdateLevelCrossing(crossing);

	/* maybe we are approaching crossing now, after reversal */
	crossing = TrainApproachingCrossingTile(v);
	if (crossing != INVALID_TILE) MaybeBarCrossingWithSound(crossing);

	/* If we are inside a depot after reversing, don't bother with path reserving. */
	if (v->track == TRACK_BIT_DEPOT) {
		/* Can't be stuck here as inside a depot is always a safe tile. */
		if (HasBit(v->flags, VRF_TRAIN_STUCK)) SetWindowWidgetDirty(WC_VEHICLE_VIEW, v->index, WID_VV_START_STOP);
		ClrBit(v->flags, VRF_TRAIN_STUCK);
		return;
	}

	/* We are inside tunnel/bidge with signals, reversing will close the entrance. */
	if (IsTunnelBridgeWithSignalSimulation(v->tile)) {
		/* Flip signal on tunnel entrance tile red. */
		SetTunnelBridgeSignalState(v->tile, SIGNAL_STATE_RED);
		MarkTileDirtyByTile(v->tile);
		/* Clear counters. */
		v->wait_counter = 0;
		v->tunnel_bridge_signal_num = 0;
		return;
	}

	/* TrainExitDir does not always produce the desired dir for depots and
	 * tunnels/bridges that is needed for UpdateSignalsOnSegment. */
	DiagDirection dir = TrainExitDir(v->direction, v->track);
	if (IsRailDepotTile(v->tile) || IsTileType(v->tile, MP_TUNNELBRIDGE)) dir = INVALID_DIAGDIR;

	if (UpdateSignalsOnSegment(v->tile, dir, v->owner) == SIGSEG_PBS || _settings_game.pf.reserve_paths) {
		/* If we are currently on a tile with conventional signals, we can't treat the
		 * current tile as a safe tile or we would enter a PBS block without a reservation. */
		bool first_tile_okay = !(IsTileType(v->tile, MP_RAILWAY) &&
			HasSignalOnTrackdir(v->tile, v->GetVehicleTrackdir()) &&
			!IsPbsSignal(GetSignalType(v->tile, FindFirstTrack(v->track))));

		/* If we are on a depot tile facing outwards, do not treat the current tile as safe. */
		if (IsRailDepotTile(v->tile) && TrackdirToExitdir(v->GetVehicleTrackdir()) == GetRailDepotDirection(v->tile)) first_tile_okay = false;

		if (IsRailStationTile(v->tile)) SetRailStationPlatformReservation(v->tile, TrackdirToExitdir(v->GetVehicleTrackdir()), true);
		if (TryPathReserve(v, false, first_tile_okay)) {
			/* Do a look-ahead now in case our current tile was already a safe tile. */
			CheckNextTrainTile(v);
		} else if (v->current_order.GetType() != OT_LOADING) {
			/* Do not wait for a way out when we're still loading */
			MarkTrainAsStuck(v);
		}
	} else if (HasBit(v->flags, VRF_TRAIN_STUCK)) {
		/* A train not inside a PBS block can't be stuck. */
		ClrBit(v->flags, VRF_TRAIN_STUCK);
		v->wait_counter = 0;
	}
}

/**
 * Reverse train.
 * @param tile unused
 * @param flags type of operation
 * @param p1 train to reverse
 * @param p2 if true, reverse a unit in a train (needs to be in a depot)
 * @param text unused
 * @return the cost of this operation or an error
 */
CommandCost CmdReverseTrainDirection(TileIndex tile, DoCommandFlag flags, uint32 p1, uint32 p2, const char *text)
{
	Train *v = Train::GetIfValid(p1);
	if (v == NULL) return CMD_ERROR;

	CommandCost ret = CheckOwnership(v->owner);
	if (ret.Failed()) return ret;

	if (p2 != 0) {
		/* turn a single unit around */

		if (v->IsMultiheaded() || HasBit(EngInfo(v->engine_type)->callback_mask, CBM_VEHICLE_ARTIC_ENGINE)) {
			return_cmd_error(STR_ERROR_CAN_T_REVERSE_DIRECTION_RAIL_VEHICLE_MULTIPLE_UNITS);
		}
		if (!HasBit(EngInfo(v->engine_type)->misc_flags, EF_RAIL_FLIPS)) return CMD_ERROR;

		Train *front = v->First();
		/* make sure the vehicle is stopped in the depot */
		if (!front->IsStoppedInDepot()) {
			return_cmd_error(STR_ERROR_TRAINS_CAN_ONLY_BE_ALTERED_INSIDE_A_DEPOT);
		}

		if (flags & DC_EXEC) {
			ToggleBit(v->flags, VRF_REVERSE_DIRECTION);

			front->ConsistChanged(CCF_ARRANGE);
			SetWindowDirty(WC_VEHICLE_DEPOT, front->tile);
			SetWindowDirty(WC_VEHICLE_DETAILS, front->index);
			SetWindowDirty(WC_VEHICLE_VIEW, front->index);
			SetWindowClassesDirty(WC_TRAINS_LIST);
		}
	} else {
		/* turn the whole train around */
		if ((v->vehstatus & VS_CRASHED) || HasBit(v->flags, VRF_BREAKDOWN_STOPPED)) return CMD_ERROR;

		if (flags & DC_EXEC) {
			/* Properly leave the station if we are loading and won't be loading anymore */
			if (v->current_order.IsAnyLoadingType()) {
				const Vehicle *last = v;
				while (last->Next() != NULL) last = last->Next();

				/* not a station || different station --> leave the station */
				if (!IsTileType(last->tile, MP_STATION) || !IsTileType(v->tile, MP_STATION) ||
						GetStationIndex(last->tile) != GetStationIndex(v->tile) ||
						HasBit(v->flags, VRF_BEYOND_PLATFORM_END) ||
						v->current_order.IsType(OT_LOADING_ADVANCE)) {
					v->LeaveStation();
				}
			}

			/* We cancel any 'skip signal at dangers' here */
			v->force_proceed = TFP_NONE;
			SetWindowDirty(WC_VEHICLE_VIEW, v->index);

			if (_settings_game.vehicle.train_acceleration_model != AM_ORIGINAL && v->cur_speed != 0) {
				ToggleBit(v->flags, VRF_REVERSING);
			} else {
				v->cur_speed = 0;
				v->SetLastSpeed();
				HideFillingPercent(&v->fill_percent_te_id);
				ReverseTrainDirection(v);
			}
		}
	}
	return CommandCost();
}

/**
 * Force a train through a red signal
 * @param tile unused
 * @param flags type of operation
 * @param p1 train to ignore the red signal
 * @param p2 unused
 * @param text unused
 * @return the cost of this operation or an error
 */
CommandCost CmdForceTrainProceed(TileIndex tile, DoCommandFlag flags, uint32 p1, uint32 p2, const char *text)
{
	Train *t = Train::GetIfValid(p1);
	if (t == NULL) return CMD_ERROR;

	if (!t->IsPrimaryVehicle()) return CMD_ERROR;

	CommandCost ret = CheckVehicleControlAllowed(t);
	if (ret.Failed()) return ret;


	if (flags & DC_EXEC) {
		/* If we are forced to proceed, cancel that order.
		 * If we are marked stuck we would want to force the train
		 * to proceed to the next signal. In the other cases we
		 * would like to pass the signal at danger and run till the
		 * next signal we encounter. */
		t->force_proceed = t->force_proceed == TFP_SIGNAL ? TFP_NONE : HasBit(t->flags, VRF_TRAIN_STUCK) || t->IsChainInDepot() ? TFP_STUCK : TFP_SIGNAL;
		SetWindowDirty(WC_VEHICLE_VIEW, t->index);
	}

	return CommandCost();
}

/**
 * Try to find a depot nearby.
 * @param v %Train that wants a depot.
 * @param max_distance Maximal search distance.
 * @return Information where the closest train depot is located.
 * @pre The given vehicle must not be crashed!
 */
static FindDepotData FindClosestTrainDepot(Train *v, int max_distance)
{
	assert(!(v->vehstatus & VS_CRASHED));

	if (IsRailDepotTile(v->tile)) return FindDepotData(v->tile, 0);

	PBSTileInfo origin = FollowTrainReservation(v);
	if (IsRailDepotTile(origin.tile)) return FindDepotData(origin.tile, 0);

	switch (_settings_game.pf.pathfinder_for_trains) {
		case VPF_NPF: return NPFTrainFindNearestDepot(v, max_distance);
		case VPF_YAPF: return YapfTrainFindNearestDepot(v, max_distance);

		default: NOT_REACHED();
	}
}

/**
 * Locate the closest depot for this consist, and return the information to the caller.
 * @param location [out]    If not \c NULL and a depot is found, store its location in the given address.
 * @param destination [out] If not \c NULL and a depot is found, store its index in the given address.
 * @param reverse [out]     If not \c NULL and a depot is found, store reversal information in the given address.
 * @return A depot has been found.
 */
bool Train::FindClosestDepot(TileIndex *location, DestinationID *destination, bool *reverse)
{
	FindDepotData tfdd = FindClosestTrainDepot(this, 0);
	if (tfdd.best_length == UINT_MAX) return false;

	if (location    != NULL) *location    = tfdd.tile;
	if (destination != NULL) *destination = GetDepotIndex(tfdd.tile);
	if (reverse     != NULL) *reverse     = tfdd.reverse;

	return true;
}

/** Play a sound for a train leaving the station. */
void Train::PlayLeaveStationSound() const
{
	static const SoundFx sfx[] = {
		SND_04_TRAIN,
		SND_0A_TRAIN_HORN,
		SND_0A_TRAIN_HORN,
		SND_47_MAGLEV_2,
		SND_41_MAGLEV
	};

	if (PlayVehicleSound(this, VSE_START)) return;

	EngineID engtype = this->engine_type;
	SndPlayVehicleFx(sfx[RailVehInfo(engtype)->engclass], this);
}

/**
 * Check if the train is on the last reserved tile and try to extend the path then.
 * @param v %Train that needs its path extended.
 */
static void CheckNextTrainTile(Train *v)
{
	/* Don't do any look-ahead if path_backoff_interval is 255. */
	if (_settings_game.pf.path_backoff_interval == 255) return;

	/* Exit if we are inside a depot. */
	if (v->track == TRACK_BIT_DEPOT) return;

	switch (v->current_order.GetType()) {
		/* Exit if we reached our destination depot. */
		case OT_GOTO_DEPOT:
			if (v->tile == v->dest_tile) return;
			break;

		case OT_GOTO_WAYPOINT:
			/* If we reached our waypoint, make sure we see that. */
			if (IsRailWaypointTile(v->tile) && GetStationIndex(v->tile) == v->current_order.GetDestination()) ProcessOrders(v);
			break;

		case OT_NOTHING:
		case OT_LEAVESTATION:
		case OT_LOADING:
			/* Exit if the current order doesn't have a destination, but the train has orders. */
			if (v->GetNumOrders() > 0) return;
			break;

		default:
			break;
	}
	/* Exit if we are on a station tile and are going to stop. */
	if (IsRailStationTile(v->tile) && v->current_order.ShouldStopAtStation(v, GetStationIndex(v->tile))) return;

	Trackdir td = v->GetVehicleTrackdir();

	/* On a tile with a red non-pbs signal, don't look ahead. */
	if (IsTileType(v->tile, MP_RAILWAY) && HasSignalOnTrackdir(v->tile, td) &&
			!IsPbsSignal(GetSignalType(v->tile, TrackdirToTrack(td))) &&
			GetSignalStateByTrackdir(v->tile, td) == SIGNAL_STATE_RED) return;

	CFollowTrackRail ft(v);
	if (!ft.Follow(v->tile, td)) return;

	if (!HasReservedTracks(ft.m_new_tile, TrackdirBitsToTrackBits(ft.m_new_td_bits))) {
		/* Next tile is not reserved. */
		if (KillFirstBit(ft.m_new_td_bits) == TRACKDIR_BIT_NONE) {
			if (HasPbsSignalOnTrackdir(ft.m_new_tile, FindFirstTrackdir(ft.m_new_td_bits))) {
				/* If the next tile is a PBS signal, try to make a reservation. */
				TrackBits tracks = TrackdirBitsToTrackBits(ft.m_new_td_bits);
				if (_settings_game.pf.forbid_90_deg) {
					tracks &= ~TrackCrossesTracks(TrackdirToTrack(ft.m_old_td));
				}
				ChooseTrainTrack(v, ft.m_new_tile, ft.m_exitdir, tracks, false, NULL, false);
			}
		}
	}
}

/**
 * Will the train stay in the depot the next tick?
 * @param v %Train to check.
 * @return True if it stays in the depot, false otherwise.
 */
static bool CheckTrainStayInDepot(Train *v)
{
	/* bail out if not all wagons are in the same depot or not in a depot at all */
	for (const Train *u = v; u != NULL; u = u->Next()) {
		if (u->track != TRACK_BIT_DEPOT || u->tile != v->tile) return false;
	}

	/* if the train got no power, then keep it in the depot */
	if (v->gcache.cached_power == 0) {
		v->vehstatus |= VS_STOPPED;
		SetWindowDirty(WC_VEHICLE_DEPOT, v->tile);
		return true;
	}

	if (v->current_order.IsWaitTimetabled()) {
		v->HandleWaiting(false);
	}
	if (v->current_order.IsType(OT_WAITING)) {
		return true;
	}

	SigSegState seg_state;

	if (v->force_proceed == TFP_NONE) {
		/* force proceed was not pressed */
		if (++v->wait_counter < 37) {
			SetWindowClassesDirty(WC_TRAINS_LIST);
			return true;
		}

		v->wait_counter = 0;

		seg_state = _settings_game.pf.reserve_paths ? SIGSEG_PBS : UpdateSignalsOnSegment(v->tile, INVALID_DIAGDIR, v->owner);
		if (seg_state == SIGSEG_FULL || HasDepotReservation(v->tile)) {
			/* Full and no PBS signal in block or depot reserved, can't exit. */
			SetWindowClassesDirty(WC_TRAINS_LIST);
			return true;
		}
	} else {
		seg_state = _settings_game.pf.reserve_paths ? SIGSEG_PBS : UpdateSignalsOnSegment(v->tile, INVALID_DIAGDIR, v->owner);
	}

	/* We are leaving a depot, but have to go to the exact same one; re-enter */
	if (v->current_order.IsType(OT_GOTO_DEPOT) && v->tile == v->dest_tile) {
		/* We need to have a reservation for this to work. */
		if (HasDepotReservation(v->tile)) return true;
		SetDepotReservation(v->tile, true);
		VehicleEnterDepot(v);
		return true;
	}

	/* Only leave when we can reserve a path to our destination. */
	if (seg_state == SIGSEG_PBS && !TryPathReserve(v) && v->force_proceed == TFP_NONE) {
		/* No path and no force proceed. */
		SetWindowClassesDirty(WC_TRAINS_LIST);
		MarkTrainAsStuck(v);
		return true;
	}

	SetDepotReservation(v->tile, true);
	if (_settings_client.gui.show_track_reservation) MarkTileDirtyByTile(v->tile, ZOOM_LVL_DRAW_MAP);

	VehicleServiceInDepot(v);
	SetWindowClassesDirty(WC_TRAINS_LIST);
	v->PlayLeaveStationSound();

	v->track = TRACK_BIT_X;
	if (v->direction & 2) v->track = TRACK_BIT_Y;

	v->vehstatus &= ~VS_HIDDEN;
	v->cur_speed = 0;

	v->UpdateViewport(true, true);
	v->UpdatePosition();
	UpdateSignalsOnSegment(v->tile, INVALID_DIAGDIR, v->owner);
	v->UpdateAcceleration();
	InvalidateWindowData(WC_VEHICLE_DEPOT, v->tile);

	return false;
}

static int GetAndClearLastBridgeEntranceSetSignalIndex(TileIndex bridge_entrance)
{
	uint16 m = _m[bridge_entrance].m2;
	if (m & 0x8000) {
		auto it = _long_bridge_signal_sim_map.find(bridge_entrance);
		if (it != _long_bridge_signal_sim_map.end()) {
			LongBridgeSignalStorage &lbss = it->second;
			size_t slot = lbss.signal_red_bits.size();
			while (slot > 0) {
				slot--;
				uint64 &slot_bits = lbss.signal_red_bits[slot];
				if (slot_bits) {
					uint8 i = FindLastBit(slot_bits);
					ClrBit(slot_bits, i);
					return 1 + 15 + (64 * slot) + i;
				}
			}
		}
	}
	if (m & 0x7FFF) {
		uint8 i = FindLastBit(m & 0x7FFF);
		ClrBit(_m[bridge_entrance].m2, i);
		return 1 + i;
	}

	return 0;
}

static void HandleLastTunnelBridgeSignals(TileIndex tile, TileIndex end, DiagDirection dir, bool free)
{
	if (IsBridge(end) && _m[end].m2 != 0) {
		/* Clearing last bridge signal. */
		int signal_offset = GetAndClearLastBridgeEntranceSetSignalIndex(end);
		if (signal_offset) {
			TileIndex last_signal_tile = end + (TileOffsByDiagDir(dir) * _settings_game.construction.simulated_wormhole_signals * signal_offset);
			MarkTileDirtyByTile(last_signal_tile);
		}
		MarkTileDirtyByTile(tile);
	}
	if (free) {
	/* Open up the wormhole and clear m2. */
		if (IsBridge(end)) {
			SetAllBridgeEntranceSimulatedSignalsGreen(end);
		}

		if (IsTunnelBridgeSignalSimulationEntrance(end) && GetTunnelBridgeSignalState(end) == SIGNAL_STATE_RED) {
			SetTunnelBridgeSignalState(end, SIGNAL_STATE_GREEN);
			MarkTileDirtyByTile(end);
		} else if (IsTunnelBridgeSignalSimulationEntrance(tile) && GetTunnelBridgeSignalState(tile) == SIGNAL_STATE_RED) {
			SetTunnelBridgeSignalState(tile, SIGNAL_STATE_GREEN);
			MarkTileDirtyByTile(tile);
		}
	}
}

static void UnreserveBridgeTunnelTile(TileIndex tile)
{
	SetTunnelBridgeReservation(tile, false);
	if (IsTunnelBridgeSignalSimulationExit(tile) && IsTunnelBridgePBS(tile)) SetTunnelBridgeSignalState(tile, SIGNAL_STATE_RED);
}

/**
 * Clear the reservation of \a tile that was just left by a wagon on \a track_dir.
 * @param v %Train owning the reservation.
 * @param tile Tile with reservation to clear.
 * @param track_dir Track direction to clear.
 * @param tunbridge_clear_unsignaled_other_end Whether to clear the far end of unsignalled tunnels/bridges.
 */
static void ClearPathReservation(const Train *v, TileIndex tile, Trackdir track_dir, bool tunbridge_clear_unsignaled_other_end = false)
{
	DiagDirection dir = TrackdirToExitdir(track_dir);

	if (IsTileType(tile, MP_TUNNELBRIDGE)) {
		TileIndex end = GetOtherTunnelBridgeEnd(tile);
		UnreserveBridgeTunnelTile(tile);

		if (IsTunnelBridgeWithSignalSimulation(tile)) {
			/* Are we just leaving a tunnel/bridge? */
			if (GetTunnelBridgeDirection(tile) == ReverseDiagDir(dir)) {
				bool free = TunnelBridgeIsFree(tile, end, v).Succeeded();
				HandleLastTunnelBridgeSignals(tile, end, dir, free);
<<<<<<< HEAD
				if (_settings_client.gui.show_track_reservation) {
					MarkTileDirtyByTile(tile, ZOOM_LVL_DRAW_MAP);
				}
			} else if (free) {
				/* Free the reservation only if no other train is on the tiles. */
				UnreserveBridgeTunnelTile(tile);
				UnreserveBridgeTunnelTile(end);

				if (_settings_client.gui.show_track_reservation) {
					if (IsBridge(tile)) {
						MarkBridgeDirty(tile, ZOOM_LVL_DRAW_MAP);
					} else {
						MarkTileDirtyByTile(tile, ZOOM_LVL_DRAW_MAP);
						MarkTileDirtyByTile(end, ZOOM_LVL_DRAW_MAP);
					}
				}
			}
		} else if (GetTunnelBridgeDirection(tile) == dir && IsTunnelBridgeWithSignalSimulation(tile)) {
			/* cancelling reservation of entry ramp, due to reverse */
			UnreserveBridgeTunnelTile(tile);
			if (_settings_client.gui.show_track_reservation) {
				MarkTileDirtyByTile(tile, ZOOM_LVL_DRAW_MAP);
=======
>>>>>>> 0dd3ff23
			}
		} else if (tunbridge_clear_unsignaled_other_end) {
			UnreserveBridgeTunnelTile(end);
		}

		if (_settings_client.gui.show_track_reservation) {
			MarkTileDirtyByTile(tile);
			MarkTileDirtyByTile(end);
		}
	} else if (IsRailStationTile(tile)) {
		TileIndex new_tile = TileAddByDiagDir(tile, dir);
		/* If the new tile is not a further tile of the same station, we
		 * clear the reservation for the whole platform. */
		if (!IsCompatibleTrainStationTile(new_tile, tile)) {
			SetRailStationPlatformReservation(tile, ReverseDiagDir(dir), false);
		}
	} else {
		/* Any other tile */
		UnreserveRailTrack(tile, TrackdirToTrack(track_dir));
	}
}

/**
 * Free the reserved path in front of a vehicle.
 * @param v %Train owning the reserved path.
 * @param origin %Tile to start clearing (if #INVALID_TILE, use the current tile of \a v).
 * @param orig_td Track direction (if #INVALID_TRACKDIR, use the track direction of \a v).
 */
void FreeTrainTrackReservation(const Train *v, TileIndex origin, Trackdir orig_td)
{
	assert(v->IsFrontEngine());

	TileIndex tile = origin != INVALID_TILE ? origin : v->tile;
	Trackdir  td = orig_td != INVALID_TRACKDIR ? orig_td : v->GetVehicleTrackdir();
	bool      free_tile = tile != v->tile || !(IsRailStationTile(v->tile) || IsTileType(v->tile, MP_TUNNELBRIDGE));
	StationID station_id = IsRailStationTile(v->tile) ? GetStationIndex(v->tile) : INVALID_STATION;

	/* Can't be holding a reservation if we enter a depot. */
	if (IsRailDepotTile(tile) && TrackdirToExitdir(td) != GetRailDepotDirection(tile)) return;
	if (v->track == TRACK_BIT_DEPOT) {
		/* Front engine is in a depot. We enter if some part is not in the depot. */
		for (const Train *u = v; u != NULL; u = u->Next()) {
			if (u->track != TRACK_BIT_DEPOT || u->tile != v->tile) return;
		}
	}
	/* Don't free reservation if it's not ours. */
	if (TracksOverlap(GetReservedTrackbits(tile) | TrackToTrackBits(TrackdirToTrack(td)))) return;

	CFollowTrackRail ft(v, GetRailTypeInfo(v->railtype)->compatible_railtypes);
	while (ft.Follow(tile, td)) {
		tile = ft.m_new_tile;
		TrackdirBits bits = ft.m_new_td_bits & TrackBitsToTrackdirBits(GetReservedTrackbits(tile));
		td = RemoveFirstTrackdir(&bits);
		assert(bits == TRACKDIR_BIT_NONE);

		if (!IsValidTrackdir(td)) break;

		if (IsTileType(tile, MP_RAILWAY)) {
			if (HasSignalOnTrackdir(tile, td) && !IsPbsSignal(GetSignalType(tile, TrackdirToTrack(td)))) {
				/* Conventional signal along trackdir: remove reservation and stop. */
				UnreserveRailTrack(tile, TrackdirToTrack(td));
				break;
			}
			if (HasPbsSignalOnTrackdir(tile, td)) {
				if (GetSignalStateByTrackdir(tile, td) == SIGNAL_STATE_RED) {
					/* Red PBS signal? Can't be our reservation, would be green then. */
					break;
				} else {
					/* Turn the signal back to red. */
					SetSignalStateByTrackdir(tile, td, SIGNAL_STATE_RED);
					MarkTileDirtyByTile(tile, ZOOM_LVL_DRAW_MAP);
				}
			} else if (HasSignalOnTrackdir(tile, ReverseTrackdir(td)) && IsOnewaySignal(tile, TrackdirToTrack(td))) {
				break;
			}
		} else if (IsTunnelBridgeWithSignalSimulation(tile)) {
			TileIndex end = GetOtherTunnelBridgeEnd(tile);
			bool free = TunnelBridgeIsFree(tile, end, v).Succeeded();

			if (!free && GetTunnelBridgeDirection(tile) == ReverseDiagDir(TrackdirToExitdir(td))) break;
		}

		/* Don't free first station/bridge/tunnel if we are on it. */
		if (free_tile || (!(ft.m_is_station && GetStationIndex(ft.m_new_tile) == station_id) && !ft.m_is_tunnel && !ft.m_is_bridge)) ClearPathReservation(v, tile, td);

		free_tile = true;
	}
}

static const byte _initial_tile_subcoord[6][4][3] = {
{{ 15, 8, 1 }, { 0, 0, 0 }, { 0, 8, 5 }, { 0,  0, 0 }},
{{  0, 0, 0 }, { 8, 0, 3 }, { 0, 0, 0 }, { 8, 15, 7 }},
{{  0, 0, 0 }, { 7, 0, 2 }, { 0, 7, 6 }, { 0,  0, 0 }},
{{ 15, 8, 2 }, { 0, 0, 0 }, { 0, 0, 0 }, { 8, 15, 6 }},
{{ 15, 7, 0 }, { 8, 0, 4 }, { 0, 0, 0 }, { 0,  0, 0 }},
{{  0, 0, 0 }, { 0, 0, 0 }, { 0, 8, 4 }, { 7, 15, 0 }},
};

/**
 * Perform pathfinding for a train.
 *
 * @param v The train
 * @param tile The tile the train is about to enter
 * @param enterdir Diagonal direction the train is coming from
 * @param tracks Usable tracks on the new tile
 * @param path_found [out] Whether a path has been found or not.
 * @param do_track_reservation Path reservation is requested
 * @param dest [out] State and destination of the requested path
 * @return The best track the train should follow
 */
static Track DoTrainPathfind(const Train *v, TileIndex tile, DiagDirection enterdir, TrackBits tracks, bool &path_found, bool do_track_reservation, PBSTileInfo *dest)
{
	switch (_settings_game.pf.pathfinder_for_trains) {
		case VPF_NPF: return NPFTrainChooseTrack(v, tile, enterdir, tracks, path_found, do_track_reservation, dest);
		case VPF_YAPF: return YapfTrainChooseTrack(v, tile, enterdir, tracks, path_found, do_track_reservation, dest);

		default: NOT_REACHED();
	}
}

/**
 * Extend a train path as far as possible. Stops on encountering a safe tile,
 * another reservation or a track choice.
 * @param v The train.
 * @param origin The tile from which the reservation have to be extended
 * @param new_tracks [out] Tracks to choose from when encountering a choice
 * @param enterdir [out] The direction from which the choice tile is to be entered
 * @return INVALID_TILE indicates that the reservation failed.
 */
static PBSTileInfo ExtendTrainReservation(const Train *v, const PBSTileInfo &origin, TrackBits *new_tracks, DiagDirection *enterdir)
{
	CFollowTrackRail ft(v);

	TileIndex tile = origin.tile;
	Trackdir  cur_td = origin.trackdir;
	while (ft.Follow(tile, cur_td)) {
		if (KillFirstBit(ft.m_new_td_bits) == TRACKDIR_BIT_NONE) {
			/* Possible signal tile. */
			if (HasOnewaySignalBlockingTrackdir(ft.m_new_tile, FindFirstTrackdir(ft.m_new_td_bits))) break;
		}

		if (_settings_game.pf.forbid_90_deg) {
			ft.m_new_td_bits &= ~TrackdirCrossesTrackdirs(ft.m_old_td);
			if (ft.m_new_td_bits == TRACKDIR_BIT_NONE) break;
		}

		/* Station, depot or waypoint are a possible target. */
		bool target_seen = ft.m_is_station || (IsTileType(ft.m_new_tile, MP_RAILWAY) && !IsPlainRail(ft.m_new_tile));
		if (target_seen || KillFirstBit(ft.m_new_td_bits) != TRACKDIR_BIT_NONE) {
			/* Choice found or possible target encountered.
			 * On finding a possible target, we need to stop and let the pathfinder handle the
			 * remaining path. This is because we don't know if this target is in one of our
			 * orders, so we might cause pathfinding to fail later on if we find a choice.
			 * This failure would cause a bogous call to TryReserveSafePath which might reserve
			 * a wrong path not leading to our next destination. */
			if (HasReservedTracks(ft.m_new_tile, TrackdirBitsToTrackBits(TrackdirReachesTrackdirs(ft.m_old_td)))) break;

			/* If we did skip some tiles, backtrack to the first skipped tile so the pathfinder
			 * actually starts its search at the first unreserved tile. */
			if (ft.m_tiles_skipped != 0) ft.m_new_tile -= TileOffsByDiagDir(ft.m_exitdir) * ft.m_tiles_skipped;

			/* Choice found, path valid but not okay. Save info about the choice tile as well. */
			if (new_tracks != NULL) *new_tracks = TrackdirBitsToTrackBits(ft.m_new_td_bits);
			if (enterdir != NULL) *enterdir = ft.m_exitdir;
			return PBSTileInfo(ft.m_new_tile, ft.m_old_td, false);
		}

		tile = ft.m_new_tile;
		cur_td = FindFirstTrackdir(ft.m_new_td_bits);

		if (IsSafeWaitingPosition(v, tile, cur_td, true, _settings_game.pf.forbid_90_deg)) {
			bool wp_free = IsWaitingPositionFree(v, tile, cur_td, _settings_game.pf.forbid_90_deg);
			if (!(wp_free && TryReserveRailTrack(tile, TrackdirToTrack(cur_td)))) break;
			/* Safe position is all good, path valid and okay. */
			return PBSTileInfo(tile, cur_td, true);
		}

		if (!TryReserveRailTrackdir(tile, cur_td)) break;
	}

	if (ft.m_err == CFollowTrackRail::EC_OWNER || ft.m_err == CFollowTrackRail::EC_NO_WAY) {
		/* End of line, path valid and okay. */
		return PBSTileInfo(ft.m_old_tile, ft.m_old_td, true);
	}

	/* Sorry, can't reserve path, back out. */
	tile = origin.tile;
	cur_td = origin.trackdir;
	TileIndex stopped = ft.m_old_tile;
	Trackdir  stopped_td = ft.m_old_td;
	while (tile != stopped || cur_td != stopped_td) {
		if (!ft.Follow(tile, cur_td)) break;

		if (_settings_game.pf.forbid_90_deg) {
			ft.m_new_td_bits &= ~TrackdirCrossesTrackdirs(ft.m_old_td);
			assert(ft.m_new_td_bits != TRACKDIR_BIT_NONE);
		}
		assert(KillFirstBit(ft.m_new_td_bits) == TRACKDIR_BIT_NONE);

		tile = ft.m_new_tile;
		cur_td = FindFirstTrackdir(ft.m_new_td_bits);

		UnreserveRailTrackdir(tile, cur_td);
	}

	/* Path invalid. */
	return PBSTileInfo();
}

/**
 * Try to reserve any path to a safe tile, ignoring the vehicle's destination.
 * Safe tiles are tiles in front of a signal, depots and station tiles at end of line.
 *
 * @param v The vehicle.
 * @param tile The tile the search should start from.
 * @param td The trackdir the search should start from.
 * @param override_railtype Whether all physically compatible railtypes should be followed.
 * @return True if a path to a safe stopping tile could be reserved.
 */
static bool TryReserveSafeTrack(const Train *v, TileIndex tile, Trackdir td, bool override_tailtype)
{
	switch (_settings_game.pf.pathfinder_for_trains) {
		case VPF_NPF: return NPFTrainFindNearestSafeTile(v, tile, td, override_tailtype);
		case VPF_YAPF: return YapfTrainFindNearestSafeTile(v, tile, td, override_tailtype);

		default: NOT_REACHED();
	}
}

/** This class will save the current order of a vehicle and restore it on destruction. */
class VehicleOrderSaver {
private:
	Train          *v;
	Order          old_order;
	TileIndex      old_dest_tile;
	StationID      old_last_station_visited;
	VehicleOrderID index;
	bool           suppress_implicit_orders;

public:
	VehicleOrderSaver(Train *_v) :
		v(_v),
		old_order(_v->current_order),
		old_dest_tile(_v->dest_tile),
		old_last_station_visited(_v->last_station_visited),
		index(_v->cur_real_order_index),
		suppress_implicit_orders(HasBit(_v->gv_flags, GVF_SUPPRESS_IMPLICIT_ORDERS))
	{
	}

	~VehicleOrderSaver()
	{
		this->v->current_order = this->old_order;
		this->v->dest_tile = this->old_dest_tile;
		this->v->last_station_visited = this->old_last_station_visited;
		SB(this->v->gv_flags, GVF_SUPPRESS_IMPLICIT_ORDERS, 1, suppress_implicit_orders ? 1: 0);
	}

	/**
	 * Set the current vehicle order to the next order in the order list.
	 * @param skip_first Shall the first (i.e. active) order be skipped?
	 * @return True if a suitable next order could be found.
	 */
	bool SwitchToNextOrder(bool skip_first)
	{
		if (this->v->GetNumOrders() == 0) return false;

		if (skip_first) ++this->index;

		int depth = 0;

		do {
			/* Wrap around. */
			if (this->index >= this->v->GetNumOrders()) this->index = 0;

			Order *order = this->v->GetOrder(this->index);
			assert(order != NULL);

			switch (order->GetType()) {
				case OT_GOTO_DEPOT:
					/* Skip service in depot orders when the train doesn't need service. */
					if ((order->GetDepotOrderType() & ODTFB_SERVICE) && !this->v->NeedsServicing()) break;
					FALLTHROUGH;
				case OT_GOTO_STATION:
				case OT_GOTO_WAYPOINT:
					this->v->current_order = *order;
					return UpdateOrderDest(this->v, order, 0, true);
				case OT_CONDITIONAL: {
					VehicleOrderID next = ProcessConditionalOrder(order, this->v);
					if (next != INVALID_VEH_ORDER_ID) {
						depth++;
						this->index = next;
						/* Don't increment next, so no break here. */
						continue;
					}
					break;
				}
				default:
					break;
			}
			/* Don't increment inside the while because otherwise conditional
			 * orders can lead to an infinite loop. */
			++this->index;
			depth++;
		} while (this->index != this->v->cur_real_order_index && depth < this->v->GetNumOrders());

		return false;
	}
};

static bool HasLongReservePbsSignalOnTrackdir(Train* v, TileIndex tile, Trackdir trackdir)
{
	if (HasPbsSignalOnTrackdir(tile, trackdir)) {
		if (IsRestrictedSignal(tile)) {
			const TraceRestrictProgram *prog = GetExistingTraceRestrictProgram(tile, TrackdirToTrack(trackdir));
			if (prog && prog->actions_used_flags & TRPAUF_LONG_RESERVE) {
				TraceRestrictProgramResult out;
				prog->Execute(v, TraceRestrictProgramInput(tile, trackdir, &VehiclePosTraceRestrictPreviousSignalCallback, NULL), out);
				if (out.flags & TRPRF_LONG_RESERVE) {
					return true;
				}
			}
		}
	}

	return false;
}

/**
 * Choose a track and reserve if necessary
 *
 * @param v The vehicle
 * @param tile The tile from which to start
 * @param enterdir
 * @param tracks
 * @param force_res Force a reservation to be made
 * @param got_reservation [out] If the train has a reservation
 * @param mark_stuck The train has to be marked as stuck when needed
 * @return The track the train should take.
 */
static Track ChooseTrainTrack(Train *v, TileIndex tile, DiagDirection enterdir, TrackBits tracks, bool force_res, bool *p_got_reservation, bool mark_stuck)
{
	Track best_track = INVALID_TRACK;
	bool do_track_reservation = _settings_game.pf.reserve_paths || force_res;
	bool changed_signal = false;

	assert((tracks & ~TRACK_BIT_MASK) == 0);

	bool got_reservation = false;
	if (p_got_reservation != NULL) *p_got_reservation = got_reservation;

	/* Don't use tracks here as the setting to forbid 90 deg turns might have been switched between reservation and now. */
	TrackBits res_tracks = (TrackBits)(GetReservedTrackbits(tile) & DiagdirReachesTracks(enterdir));
	/* Do we have a suitable reserved track? */
	if (res_tracks != TRACK_BIT_NONE) return FindFirstTrack(res_tracks);

	/* Quick return in case only one possible track is available */
	if (KillFirstBit(tracks) == TRACK_BIT_NONE) {
		Track track = FindFirstTrack(tracks);
		/* We need to check for signals only here, as a junction tile can't have signals. */
		if (track != INVALID_TRACK && HasPbsSignalOnTrackdir(tile, TrackEnterdirToTrackdir(track, enterdir))) {
			if (IsRestrictedSignal(tile) && v->force_proceed != TFP_SIGNAL) {
				const TraceRestrictProgram *prog = GetExistingTraceRestrictProgram(tile, track);
				if (prog && prog->actions_used_flags & (TRPAUF_WAIT_AT_PBS | TRPAUF_SLOT_ACQUIRE)) {
					TraceRestrictProgramResult out;
					TraceRestrictProgramInput input(tile, TrackEnterdirToTrackdir(track, enterdir), NULL, NULL);
					input.permitted_slot_operations = TRPISP_ACQUIRE;
					prog->Execute(v, input, out);
					if (out.flags & TRPRF_WAIT_AT_PBS) {
						if (mark_stuck) MarkTrainAsStuck(v, true);
						return track;
					}
				}
			}
			ClrBit(v->flags, VRF_WAITING_RESTRICTION);

			do_track_reservation = true;
			changed_signal = true;
			SetSignalStateByTrackdir(tile, TrackEnterdirToTrackdir(track, enterdir), SIGNAL_STATE_GREEN);
		} else if (!do_track_reservation) {
			return track;
		}
		best_track = track;
	}

	PBSTileInfo   origin = FollowTrainReservation(v);
	PBSTileInfo   res_dest(tile, INVALID_TRACKDIR, false);
	DiagDirection dest_enterdir = enterdir;
	if (do_track_reservation) {
		res_dest = ExtendTrainReservation(v, origin, &tracks, &dest_enterdir);
		if (res_dest.tile == INVALID_TILE) {
			/* Reservation failed? */
			if (mark_stuck) MarkTrainAsStuck(v);
			if (changed_signal) SetSignalStateByTrackdir(tile, TrackEnterdirToTrackdir(best_track, enterdir), SIGNAL_STATE_RED);
			return FindFirstTrack(tracks);
		}
		if (res_dest.okay) {
			CFollowTrackRail ft(v);
			if (ft.Follow(res_dest.tile, res_dest.trackdir)) {
				Trackdir  new_td = FindFirstTrackdir(ft.m_new_td_bits);

				if (!HasLongReservePbsSignalOnTrackdir(v, ft.m_new_tile, new_td)) {
					/* Got a valid reservation that ends at a safe target, quick exit. */
					if (p_got_reservation != NULL) *p_got_reservation = true;
					if (changed_signal) MarkTileDirtyByTile(tile, ZOOM_LVL_DRAW_MAP);
					TryReserveRailTrack(v->tile, TrackdirToTrack(v->GetVehicleTrackdir()));
					return best_track;
				}
			}
		}

		/* Check if the train needs service here, so it has a chance to always find a depot.
		 * Also check if the current order is a service order so we don't reserve a path to
		 * the destination but instead to the next one if service isn't needed. */
		CheckIfTrainNeedsService(v);
		if (v->current_order.IsType(OT_DUMMY) || v->current_order.IsType(OT_CONDITIONAL) || v->current_order.IsType(OT_GOTO_DEPOT)) ProcessOrders(v);
	}

	/* Save the current train order. The destructor will restore the old order on function exit. */
	VehicleOrderSaver orders(v);

	/* If the current tile is the destination of the current order and
	 * a reservation was requested, advance to the next order.
	 * Don't advance on a depot order as depots are always safe end points
	 * for a path and no look-ahead is necessary. This also avoids a
	 * problem with depot orders not part of the order list when the
	 * order list itself is empty. */
	if (v->current_order.IsType(OT_LEAVESTATION)) {
		orders.SwitchToNextOrder(false);
	} else if (v->current_order.IsAnyLoadingType() || (!v->current_order.IsType(OT_GOTO_DEPOT) && (
			v->current_order.IsType(OT_GOTO_STATION) ?
			IsRailStationTile(v->tile) && v->current_order.GetDestination() == GetStationIndex(v->tile) :
			v->tile == v->dest_tile))) {
		orders.SwitchToNextOrder(true);
	}

	if (res_dest.tile != INVALID_TILE && !res_dest.okay) {
		/* Pathfinders are able to tell that route was only 'guessed'. */
		bool      path_found = true;
		TileIndex new_tile = res_dest.tile;

		Track next_track = DoTrainPathfind(v, new_tile, dest_enterdir, tracks, path_found, do_track_reservation, &res_dest);
		if (new_tile == tile) best_track = next_track;
		v->HandlePathfindingResult(path_found);
	}

	/* No track reservation requested -> finished. */
	if (!do_track_reservation) return best_track;

	/* A path was found, but could not be reserved. */
	if (res_dest.tile != INVALID_TILE && !res_dest.okay) {
		if (mark_stuck) MarkTrainAsStuck(v);
		FreeTrainTrackReservation(v, origin.tile, origin.trackdir);
		return best_track;
	}

	/* No possible reservation target found, we are probably lost. */
	if (res_dest.tile == INVALID_TILE) {
		/* Try to find any safe destination. */
		PBSTileInfo path_end = FollowTrainReservation(v);
		if (TryReserveSafeTrack(v, path_end.tile, path_end.trackdir, false)) {
			TrackBits res = GetReservedTrackbits(tile) & DiagdirReachesTracks(enterdir);
			best_track = FindFirstTrack(res);
			TryReserveRailTrack(v->tile, TrackdirToTrack(v->GetVehicleTrackdir()));
			if (p_got_reservation != NULL) *p_got_reservation = true;
			if (changed_signal) MarkTileDirtyByTile(tile);
		} else {
			FreeTrainTrackReservation(v, origin.tile, origin.trackdir);
			if (mark_stuck) MarkTrainAsStuck(v);
		}
		return best_track;
	}

	got_reservation = true;

	/* Reservation target found and free, check if it is safe. */
	while (!IsSafeWaitingPosition(v, res_dest.tile, res_dest.trackdir, true, _settings_game.pf.forbid_90_deg)) {
		/* Extend reservation until we have found a safe position. */
		DiagDirection exitdir = TrackdirToExitdir(res_dest.trackdir);
		TileIndex     next_tile = TileAddByDiagDir(res_dest.tile, exitdir);
		TrackBits     reachable = TrackdirBitsToTrackBits((TrackdirBits)(GetTileTrackStatus(next_tile, TRANSPORT_RAIL, 0))) & DiagdirReachesTracks(exitdir);
		if (_settings_game.pf.forbid_90_deg) {
			reachable &= ~TrackCrossesTracks(TrackdirToTrack(res_dest.trackdir));
		}

		/* Get next order with destination. */
		if (orders.SwitchToNextOrder(true)) {
			PBSTileInfo cur_dest;
			bool path_found;
			DoTrainPathfind(v, next_tile, exitdir, reachable, path_found, true, &cur_dest);
			if (cur_dest.tile != INVALID_TILE) {
				res_dest = cur_dest;
				if (res_dest.okay) continue;
				/* Path found, but could not be reserved. */
				FreeTrainTrackReservation(v, origin.tile, origin.trackdir);
				if (mark_stuck) MarkTrainAsStuck(v);
				got_reservation = false;
				changed_signal = false;
				break;
			}
		}
		/* No order or no safe position found, try any position. */
		if (!TryReserveSafeTrack(v, res_dest.tile, res_dest.trackdir, true)) {
			FreeTrainTrackReservation(v, origin.tile, origin.trackdir);
			if (mark_stuck) MarkTrainAsStuck(v);
			got_reservation = false;
			changed_signal = false;
		}
		break;
	}

	if (got_reservation) {
		CFollowTrackRail ft(v);
		if (ft.Follow(res_dest.tile, res_dest.trackdir)) {
			Trackdir  new_td = FindFirstTrackdir(ft.m_new_td_bits);

			if (HasLongReservePbsSignalOnTrackdir(v, ft.m_new_tile, new_td)) {
				// We reserved up to a LR signal, reserve past it as well. recursion
				ChooseTrainTrack(v, ft.m_new_tile, ft.m_exitdir, TrackdirBitsToTrackBits(ft.m_new_td_bits), force_res, NULL, mark_stuck);
			}
		}
	}

	TryReserveRailTrack(v->tile, TrackdirToTrack(v->GetVehicleTrackdir()));

	if (changed_signal) MarkTileDirtyByTile(tile, ZOOM_LVL_DRAW_MAP);
	if (p_got_reservation != NULL) *p_got_reservation = got_reservation;

	return best_track;
}

/**
 * Try to reserve a path to a safe position.
 *
 * @param v The vehicle
 * @param mark_as_stuck Should the train be marked as stuck on a failed reservation?
 * @param first_tile_okay True if no path should be reserved if the current tile is a safe position.
 * @return True if a path could be reserved.
 */
bool TryPathReserve(Train *v, bool mark_as_stuck, bool first_tile_okay)
{
	assert(v->IsFrontEngine());

	/* We have to handle depots specially as the track follower won't look
	 * at the depot tile itself but starts from the next tile. If we are still
	 * inside the depot, a depot reservation can never be ours. */
	if (v->track == TRACK_BIT_DEPOT) {
		if (HasDepotReservation(v->tile)) {
			if (mark_as_stuck) MarkTrainAsStuck(v);
			return false;
		} else {
			/* Depot not reserved, but the next tile might be. */
			TileIndex next_tile = TileAddByDiagDir(v->tile, GetRailDepotDirection(v->tile));
			if (HasReservedTracks(next_tile, DiagdirReachesTracks(GetRailDepotDirection(v->tile)))) return false;
		}
	}

	if (IsTileType(v->tile, MP_TUNNELBRIDGE) && IsTunnelBridgeSignalSimulationExit(v->tile) &&
			DiagDirToDiagTrackBits(GetTunnelBridgeDirection(v->tile)) == v->track) {
		// prevent any attempt to reserve the wrong way onto a tunnel/bridge exit
		return false;
	}

	Vehicle *other_train = NULL;
	PBSTileInfo origin = FollowTrainReservation(v, &other_train);
	/* The path we are driving on is already blocked by some other train.
	 * This can only happen in certain situations when mixing path and
	 * block signals or when changing tracks and/or signals.
	 * Exit here as doing any further reservations will probably just
	 * make matters worse. */
	if (other_train != NULL && other_train->index != v->index) {
		if (mark_as_stuck) MarkTrainAsStuck(v);
		return false;
	}
	/* If we have a reserved path and the path ends at a safe tile, we are finished already. */
	if (origin.okay && (v->tile != origin.tile || first_tile_okay)) {
		/* Can't be stuck then. */
		if (HasBit(v->flags, VRF_TRAIN_STUCK)) SetWindowWidgetDirty(WC_VEHICLE_VIEW, v->index, WID_VV_START_STOP);
		ClrBit(v->flags, VRF_TRAIN_STUCK);
		return true;
	}

	/* If we are in a depot, tentatively reserve the depot. */
	if (v->track == TRACK_BIT_DEPOT && v->tile == origin.tile) {
		SetDepotReservation(v->tile, true);
		if (_settings_client.gui.show_track_reservation) MarkTileDirtyByTile(v->tile, ZOOM_LVL_DRAW_MAP);
	}

	DiagDirection exitdir = TrackdirToExitdir(origin.trackdir);
	TileIndex     new_tile = TileAddByDiagDir(origin.tile, exitdir);
	TrackBits     reachable = TrackdirBitsToTrackBits(TrackStatusToTrackdirBits(GetTileTrackStatus(new_tile, TRANSPORT_RAIL, 0)) & DiagdirReachesTrackdirs(exitdir));

	if (_settings_game.pf.forbid_90_deg) reachable &= ~TrackCrossesTracks(TrackdirToTrack(origin.trackdir));

	bool res_made = false;
	ChooseTrainTrack(v, new_tile, exitdir, reachable, true, &res_made, mark_as_stuck);

	if (!res_made) {
		/* Free the depot reservation as well. */
		if (v->track == TRACK_BIT_DEPOT && v->tile == origin.tile) SetDepotReservation(v->tile, false);
		return false;
	}

	if (HasBit(v->flags, VRF_TRAIN_STUCK)) {
		v->wait_counter = 0;
		SetWindowWidgetDirty(WC_VEHICLE_VIEW, v->index, WID_VV_START_STOP);
	}
	ClrBit(v->flags, VRF_TRAIN_STUCK);
	return true;
}


static bool CheckReverseTrain(const Train *v)
{
	if (_settings_game.difficulty.line_reverse_mode != 0 ||
			v->track == TRACK_BIT_DEPOT || v->track == TRACK_BIT_WORMHOLE ||
			!(v->direction & 1)) {
		return false;
	}

	assert(v->track != TRACK_BIT_NONE);

	switch (_settings_game.pf.pathfinder_for_trains) {
		case VPF_NPF: return NPFTrainCheckReverse(v);
		case VPF_YAPF: return YapfTrainCheckReverse(v);

		default: NOT_REACHED();
	}
}

/**
 * Get the location of the next station to visit.
 * @param station Next station to visit.
 * @return Location of the new station.
 */
TileIndex Train::GetOrderStationLocation(StationID station)
{
	if (station == this->last_station_visited) this->last_station_visited = INVALID_STATION;

	const Station *st = Station::Get(station);
	if (!(st->facilities & FACIL_TRAIN)) {
		/* The destination station has no trainstation tiles. */
		this->IncrementRealOrderIndex();
		return 0;
	}

	return st->xy;
}

/** Goods at the consist have changed, update the graphics, cargo, and acceleration. */
void Train::MarkDirty()
{
	Train *v = this;
	do {
		v->colourmap = PAL_NONE;
		v->cur_image_valid_dir = INVALID_DIR;
		v->UpdateViewport(true, false);
	} while ((v = v->Next()) != NULL);

	/* need to update acceleration and cached values since the goods on the train changed. */
	this->CargoChanged();
	this->UpdateAcceleration();
}

/**
 * This function looks at the vehicle and updates its speed (cur_speed
 * and subspeed) variables. Furthermore, it returns the distance that
 * the train can drive this tick. #Vehicle::GetAdvanceDistance() determines
 * the distance to drive before moving a step on the map.
 * @return distance to drive.
 */
int Train::UpdateSpeed()
{
	switch (_settings_game.vehicle.train_acceleration_model) {
		default: NOT_REACHED();
		case AM_ORIGINAL:
			return this->DoUpdateSpeed(this->acceleration * (this->GetAccelerationStatus() == AS_BRAKE ? -4 : 2), 0, this->GetCurrentMaxSpeed());

		case AM_REALISTIC:
			return this->DoUpdateSpeed(this->GetAcceleration(), this->GetAccelerationStatus() == AS_BRAKE ? 0 : 2, this->GetCurrentMaxSpeed());
	}
}
/**
 * Handle all breakdown related stuff for a train consist.
 * @param v The front engine.
 */
static bool HandlePossibleBreakdowns(Train *v)
{
	assert(v->IsFrontEngine());
	for (Train *u = v; u != NULL; u = u->Next()) {
		if (u->breakdown_ctr != 0 && (u->IsEngine() || u->IsMultiheaded())) {
			if (u->breakdown_ctr <= 2) {
				if (u->HandleBreakdown()) return true;
				/* We check the order of v (the first vehicle) instead of u here! */
			} else if (!v->current_order.IsType(OT_LOADING)) {
				u->breakdown_ctr--;
			}
		}
	}
	return false;
}

/**
 * Trains enters a station, send out a news item if it is the first train, and start loading.
 * @param v Train that entered the station.
 * @param station Station visited.
 */
static void TrainEnterStation(Train *v, StationID station)
{
	v->last_station_visited = station;

	/* check if a train ever visited this station before */
	Station *st = Station::Get(station);
	if (!(st->had_vehicle_of_type & HVOT_TRAIN)) {
		st->had_vehicle_of_type |= HVOT_TRAIN;
		SetDParam(0, st->index);
		AddVehicleNewsItem(
			STR_NEWS_FIRST_TRAIN_ARRIVAL,
			v->owner == _local_company ? NT_ARRIVAL_COMPANY : NT_ARRIVAL_OTHER,
			v->index,
			st->index
		);
		AI::NewEvent(v->owner, new ScriptEventStationFirstVehicle(st->index, v->index));
		Game::NewEvent(new ScriptEventStationFirstVehicle(st->index, v->index));
	}

	v->force_proceed = TFP_NONE;
	SetWindowDirty(WC_VEHICLE_VIEW, v->index);

	v->BeginLoading();

	TileIndex station_tile = v->GetStationLoadingVehicle()->tile;
	TriggerStationRandomisation(st, station_tile, SRT_TRAIN_ARRIVES);
	TriggerStationAnimation(st, station_tile, SAT_TRAIN_ARRIVES);
}

/* Check if the vehicle is compatible with the specified tile */
static inline bool CheckCompatibleRail(const Train *v, TileIndex tile)
{
	return IsInfraTileUsageAllowed(VEH_TRAIN, v->owner, tile) &&
			(!v->IsFrontEngine() || HasBit(v->compatible_railtypes, GetRailType(tile)));
}

/** Data structure for storing engine speed changes of an acceleration type. */
struct AccelerationSlowdownParams {
	byte small_turn; ///< Speed change due to a small turn.
	byte large_turn; ///< Speed change due to a large turn.
	byte z_up;       ///< Fraction to remove when moving up.
	byte z_down;     ///< Fraction to add when moving down.
};

/** Speed update fractions for each acceleration type. */
static const AccelerationSlowdownParams _accel_slowdown[] = {
	/* normal accel */
	{256 / 4, 256 / 2, 256 / 4, 2}, ///< normal
	{256 / 4, 256 / 2, 256 / 4, 2}, ///< monorail
	{0,       256 / 2, 256 / 4, 2}, ///< maglev
};

/**
 * Modify the speed of the vehicle due to a change in altitude.
 * @param v %Train to update.
 * @param old_z Previous height.
 */
static inline void AffectSpeedByZChange(Train *v, int old_z)
{
	if (old_z == v->z_pos || _settings_game.vehicle.train_acceleration_model != AM_ORIGINAL) return;

	const AccelerationSlowdownParams *asp = &_accel_slowdown[GetRailTypeInfo(v->railtype)->acceleration_type];

	if (old_z < v->z_pos) {
		v->cur_speed -= (v->cur_speed * asp->z_up >> 8);
	} else {
		uint16 spd = v->cur_speed + asp->z_down;
		if (spd <= v->gcache.cached_max_track_speed) v->cur_speed = spd;
	}
}

enum TrainMovedChangeSignalEnum {
	CHANGED_NOTHING, ///< No special signals were changed
	CHANGED_NORMAL_TO_PBS_BLOCK, ///< A PBS block with a non-PBS signal facing us
	CHANGED_LR_PBS ///< A long reserve PBS signal
};

static TrainMovedChangeSignalEnum TrainMovedChangeSignal(Train* v, TileIndex tile, DiagDirection dir)
{
	if (IsTileType(tile, MP_RAILWAY) &&
			GetRailTileType(tile) == RAIL_TILE_SIGNALS) {
		TrackdirBits tracks = TrackBitsToTrackdirBits(GetTrackBits(tile)) & DiagdirReachesTrackdirs(dir);
		Trackdir trackdir = FindFirstTrackdir(tracks);
		if (UpdateSignalsOnSegment(tile,  TrackdirToExitdir(trackdir), GetTileOwner(tile)) == SIGSEG_PBS && HasSignalOnTrackdir(tile, trackdir)) {
			/* A PBS block with a non-PBS signal facing us? */
			if (!IsPbsSignal(GetSignalType(tile, TrackdirToTrack(trackdir)))) return CHANGED_NORMAL_TO_PBS_BLOCK;

			if (HasLongReservePbsSignalOnTrackdir(v, tile, trackdir)) return CHANGED_LR_PBS;
		}
	}
	if (IsTileType(tile, MP_TUNNELBRIDGE) && IsTunnelBridgeSignalSimulationExit(tile) && GetTunnelBridgeDirection(tile) == ReverseDiagDir(dir)) {
		if (UpdateSignalsOnSegment(tile, dir, GetTileOwner(tile)) == SIGSEG_PBS) {
			return CHANGED_NORMAL_TO_PBS_BLOCK;
		}
	}

	return CHANGED_NOTHING;
}

/** Tries to reserve track under whole train consist. */
void Train::ReserveTrackUnderConsist() const
{
	for (const Train *u = this; u != NULL; u = u->Next()) {
		switch (u->track) {
			case TRACK_BIT_WORMHOLE:
				TryReserveRailTrack(u->tile, DiagDirToDiagTrack(GetTunnelBridgeDirection(u->tile)));
				break;
			case TRACK_BIT_DEPOT:
				break;
			default:
				TryReserveRailTrack(u->tile, TrackBitsToTrack(u->track));
				break;
		}
	}
}

/**
 * The train vehicle crashed!
 * Update its status and other parts around it.
 * @param flooded Crash was caused by flooding.
 * @return Number of people killed.
 */
uint Train::Crash(bool flooded)
{
	uint pass = 0;
	if (this->IsFrontEngine()) {
		pass += 2; // driver

		/* Remove the reserved path in front of the train if it is not stuck.
		 * Also clear all reserved tracks the train is currently on. */
		if (!HasBit(this->flags, VRF_TRAIN_STUCK)) FreeTrainTrackReservation(this);
		for (const Train *v = this; v != NULL; v = v->Next()) {
			ClearPathReservation(v, v->tile, v->GetVehicleTrackdir(), true);
		}

		/* we may need to update crossing we were approaching,
		 * but must be updated after the train has been marked crashed */
		TileIndex crossing = TrainApproachingCrossingTile(this);
		if (crossing != INVALID_TILE) UpdateLevelCrossing(crossing);

		/* Remove the loading indicators (if any) */
		HideFillingPercent(&this->fill_percent_te_id);
	}

	pass += this->GroundVehicleBase::Crash(flooded);

	this->crash_anim_pos = flooded ? 4000 : 1; // max 4440, disappear pretty fast when flooded
	return pass;
}

/**
 * Marks train as crashed and creates an AI event.
 * Doesn't do anything if the train is crashed already.
 * @param v first vehicle of chain
 * @return number of victims (including 2 drivers; zero if train was already crashed)
 */
static uint TrainCrashed(Train *v)
{
	uint num = 0;

	/* do not crash train twice */
	if (!(v->vehstatus & VS_CRASHED)) {
		num = v->Crash();
		AI::NewEvent(v->owner, new ScriptEventVehicleCrashed(v->index, v->tile, ScriptEventVehicleCrashed::CRASH_TRAIN));
		Game::NewEvent(new ScriptEventVehicleCrashed(v->index, v->tile, ScriptEventVehicleCrashed::CRASH_TRAIN));
	}

	/* Try to re-reserve track under already crashed train too.
	 * Crash() clears the reservation! */
	v->ReserveTrackUnderConsist();

	return num;
}

/** Temporary data storage for testing collisions. */
struct TrainCollideChecker {
	Train *v; ///< %Vehicle we are testing for collision.
	uint num; ///< Total number of victims if train collided.
};

/**
 * Collision test function.
 * @param v %Train vehicle to test collision with.
 * @param data %Train being examined.
 * @return \c NULL (always continue search)
 */
static Vehicle *FindTrainCollideEnum(Vehicle *v, void *data)
{
	TrainCollideChecker *tcc = (TrainCollideChecker*)data;

	/* not a train or in depot */
	if (v->type != VEH_TRAIN || Train::From(v)->track == TRACK_BIT_DEPOT) return NULL;

	if (_settings_game.vehicle.no_train_crash_other_company) {
		/* do not crash into trains of another company. */
		if (v->owner != tcc->v->owner) return NULL;
	}

	/* get first vehicle now to make most usual checks faster */
	Train *coll = Train::From(v)->First();

	/* can't collide with own wagons */
	if (coll == tcc->v) return NULL;

	int x_diff = v->x_pos - tcc->v->x_pos;
	int y_diff = v->y_pos - tcc->v->y_pos;

	/* Do fast calculation to check whether trains are not in close vicinity
	 * and quickly reject trains distant enough for any collision.
	 * Differences are shifted by 7, mapping range [-7 .. 8] into [0 .. 15]
	 * Differences are then ORed and then we check for any higher bits */
	uint hash = (y_diff + 7) | (x_diff + 7);
	if (hash & ~15) return NULL;

	/* Slower check using multiplication */
	int min_diff = (Train::From(v)->gcache.cached_veh_length + 1) / 2 + (tcc->v->gcache.cached_veh_length + 1) / 2 - 1;
	if (x_diff * x_diff + y_diff * y_diff >= min_diff * min_diff) return NULL;

	/* Happens when there is a train under bridge next to bridge head */
	if (abs(v->z_pos - tcc->v->z_pos) > 5) return NULL;

	/* crash both trains */
	tcc->num += TrainCrashed(tcc->v);
	tcc->num += TrainCrashed(coll);

	return NULL; // continue searching
}

/**
 * Checks whether the specified train has a collision with another vehicle. If
 * so, destroys this vehicle, and the other vehicle if its subtype has TS_Front.
 * Reports the incident in a flashy news item, modifies station ratings and
 * plays a sound.
 * @param v %Train to test.
 */
static bool CheckTrainCollision(Train *v)
{
	/* can't collide in depot */
	if (v->track == TRACK_BIT_DEPOT) return false;

	assert(v->track == TRACK_BIT_WORMHOLE || TileVirtXY(v->x_pos, v->y_pos) == v->tile);

	TrainCollideChecker tcc;
	tcc.v = v;
	tcc.num = 0;

	/* find colliding vehicles */
	if (v->track == TRACK_BIT_WORMHOLE) {
		FindVehicleOnPos(v->tile, &tcc, FindTrainCollideEnum);
		FindVehicleOnPos(GetOtherTunnelBridgeEnd(v->tile), &tcc, FindTrainCollideEnum);
	} else {
		FindVehicleOnPosXY(v->x_pos, v->y_pos, &tcc, FindTrainCollideEnum);
	}

	/* any dead -> no crash */
	if (tcc.num == 0) return false;

	SetDParam(0, tcc.num);
	AddVehicleNewsItem(STR_NEWS_TRAIN_CRASH, NT_ACCIDENT, v->index);

	ModifyStationRatingAround(v->tile, v->owner, -160, 30);
	if (_settings_client.sound.disaster) SndPlayVehicleFx(SND_13_BIG_CRASH, v);
	return true;
}

static Vehicle *CheckTrainAtSignal(Vehicle *v, void *data)
{
	if (v->type != VEH_TRAIN || (v->vehstatus & VS_CRASHED)) return NULL;

	Train *t = Train::From(v);
	DiagDirection exitdir = *(DiagDirection *)data;

	/* not front engine of a train, inside wormhole or depot, crashed */
	if (!t->IsFrontEngine() || !(t->track & TRACK_BIT_MASK)) return NULL;

	if (t->cur_speed > 5 || TrainExitDir(t->direction, t->track) != exitdir) return NULL;

	return t;
}

struct FindSpaceBetweenTrainsChecker {
	int32 pos;
	uint16 distance;
	DirectionByte direction;
};

/** Find train in front and keep distance between trains in tunnel/bridge. */
static Vehicle *FindSpaceBetweenTrainsEnum(Vehicle *v, void *data)
{
	/* Don't look at wagons between front and back of train. */
	if (v->type != VEH_TRAIN || (v->Previous() != NULL && v->Next() != NULL)) return NULL;

	const FindSpaceBetweenTrainsChecker *checker = (FindSpaceBetweenTrainsChecker*) data;
	int32 a, b = 0;

	switch (checker->direction) {
		default: NOT_REACHED();
		case DIR_NE: a = checker->pos; b = v->x_pos; break;
		case DIR_SE: a = v->y_pos; b = checker->pos; break;
		case DIR_SW: a = v->x_pos; b = checker->pos; break;
		case DIR_NW: a = checker->pos; b = v->y_pos; break;
	}

	if (a > b && a <= (b + (int)(checker->distance)) + (int)(TILE_SIZE) - 1) return v;
	return NULL;
}

static bool IsTooCloseBehindTrain(Vehicle *v, TileIndex tile, uint16 distance, bool check_endtile)
{
	Train *t = Train::From(v);

	if (t->force_proceed != 0) return false;

	FindSpaceBetweenTrainsChecker checker;
	checker.distance = distance;
	checker.direction = t->direction;
	switch (checker.direction) {
		default: NOT_REACHED();
		case DIR_NE: checker.pos = (TileX(tile) * TILE_SIZE) + TILE_UNIT_MASK; break;
		case DIR_SE: checker.pos = (TileY(tile) * TILE_SIZE); break;
		case DIR_SW: checker.pos = (TileX(tile) * TILE_SIZE); break;
		case DIR_NW: checker.pos = (TileY(tile) * TILE_SIZE) + TILE_UNIT_MASK; break;
	}

	if (HasVehicleOnPos(t->tile, &checker, &FindSpaceBetweenTrainsEnum)) {
		/* Revert train if not going with tunnel direction. */
		if (DirToDiagDir(t->direction) != GetTunnelBridgeDirection(t->tile)) {
			SetBit(t->flags, VRF_REVERSING);
		}
		return true;
	}
    /* Cover blind spot at end of tunnel bridge. */
	if (check_endtile){
		if (HasVehicleOnPos(GetOtherTunnelBridgeEnd(t->tile), &checker, &FindSpaceBetweenTrainsEnum)) {
			/* Revert train if not going with tunnel direction. */
			if (DirToDiagDir(t->direction) != GetTunnelBridgeDirection(t->tile)) {
				SetBit(t->flags, VRF_REVERSING);
			}
			return true;
		}
	}

	return false;
}

static bool CheckTrainStayInWormHolePathReserve(Train *t, TileIndex tile)
{
	TileIndex veh_orig = t->tile;
	t->tile = tile;
	CFollowTrackRail ft(GetTileOwner(tile), GetRailTypeInfo(t->railtype)->compatible_railtypes);
	if (ft.Follow(tile, DiagDirToDiagTrackdir(ReverseDiagDir(GetTunnelBridgeDirection(tile))))) {
		TrackdirBits reserved = ft.m_new_td_bits & TrackBitsToTrackdirBits(GetReservedTrackbits(ft.m_new_tile));
		if (reserved == TRACKDIR_BIT_NONE) {
			/* next tile is not reserved, so reserve the exit tile */
			SetTunnelBridgeReservation(tile, true);
			MarkTileDirtyByTile(tile, ZOOM_LVL_DRAW_MAP);
		}
	}
	bool ok = TryPathReserve(t);
	t->tile = veh_orig;
	if (ok && IsTunnelBridgePBS(tile)) SetTunnelBridgeSignalState(tile, SIGNAL_STATE_GREEN);
	return ok;
}

/** Simulate signals in tunnel - bridge. */
static bool CheckTrainStayInWormHole(Train *t, TileIndex tile)
{
	if (t->force_proceed != 0) return false;

	/* When not exit reverse train. */
	if (!IsTunnelBridgeSignalSimulationExit(tile)) {
		SetBit(t->flags, VRF_REVERSING);
		return true;
	}
	SigSegState seg_state = (_settings_game.pf.reserve_paths || IsTunnelBridgePBS(tile)) ? SIGSEG_PBS : UpdateSignalsOnSegment(tile, INVALID_DIAGDIR, t->owner);
	if (seg_state != SIGSEG_PBS) {
		CFollowTrackRail ft(GetTileOwner(tile), GetRailTypeInfo(t->railtype)->compatible_railtypes);
		if (ft.Follow(tile, DiagDirToDiagTrackdir(ReverseDiagDir(GetTunnelBridgeDirection(tile))))) {
			if (ft.m_new_td_bits != TRACKDIR_BIT_NONE && KillFirstBit(ft.m_new_td_bits) == TRACKDIR_BIT_NONE) {
				Trackdir td = FindFirstTrackdir(ft.m_new_td_bits);
				if (HasPbsSignalOnTrackdir(ft.m_new_tile, td)) {
					/* immediately after the exit, there is a PBS signal, switch to PBS mode */
					seg_state = SIGSEG_PBS;
				}
			}
		}
	}
	if (seg_state == SIGSEG_FULL || (seg_state == SIGSEG_PBS && !CheckTrainStayInWormHolePathReserve(t, tile))) {
		t->vehstatus |= VS_TRAIN_SLOWING;
		return true;
	}

	return false;
}

static void HandleSignalBehindTrain(Train *v, int signal_number)
{
	TileIndex tile;
	switch (v->direction) {
		default: NOT_REACHED();
		case DIR_NE: tile = TileVirtXY(v->x_pos + (TILE_SIZE * _settings_game.construction.simulated_wormhole_signals), v->y_pos); break;
		case DIR_SE: tile = TileVirtXY(v->x_pos, v->y_pos - (TILE_SIZE * _settings_game.construction.simulated_wormhole_signals) ); break;
		case DIR_SW: tile = TileVirtXY(v->x_pos - (TILE_SIZE * _settings_game.construction.simulated_wormhole_signals), v->y_pos); break;
		case DIR_NW: tile = TileVirtXY(v->x_pos, v->y_pos + (TILE_SIZE * _settings_game.construction.simulated_wormhole_signals)); break;
	}

	if(tile == v->tile) {
		/* Flip signal on ramp. */
		if (IsTunnelBridgeSignalSimulationEntrance(tile) && GetTunnelBridgeSignalState(tile) == SIGNAL_STATE_RED) {
			SetTunnelBridgeSignalState(tile, SIGNAL_STATE_GREEN);
			MarkTileDirtyByTile(tile);
		}
	} else if (IsBridge(v->tile) && signal_number >= 0) {
		SetBridgeEntranceSimulatedSignalState(v->tile, signal_number, SIGNAL_STATE_GREEN);
		MarkTileDirtyByTile(tile);
	}
}

uint16 ReversingDistanceTargetSpeed(const Train *v)
{
	int target_speed;
	if (_settings_game.vehicle.train_acceleration_model == AM_REALISTIC) {
		target_speed = ((v->reverse_distance - 1) * 5) / 2;
	} else {
		target_speed = (v->reverse_distance - 1) * 10 - 5;
	}
	return max(0, target_speed);
}

/**
 * Move a vehicle chain one movement stop forwards.
 * @param v First vehicle to move.
 * @param nomove Stop moving this and all following vehicles.
 * @param reverse Set to false to not execute the vehicle reversing. This does not change any other logic.
 * @return True if the vehicle could be moved forward, false otherwise.
 */
bool TrainController(Train *v, Vehicle *nomove, bool reverse)
{
	Train *first = v->First();
	Train *prev;
	bool direction_changed = false; // has direction of any part changed?

	if (reverse && v->reverse_distance == 1) {
		goto reverse_train_direction;
	}

	if (v->reverse_distance > 1) {
		uint16 spd = ReversingDistanceTargetSpeed(v);
		if (spd < v->cur_speed) v->cur_speed = spd;
	}

	/* For every vehicle after and including the given vehicle */
	for (prev = v->Previous(); v != nomove; prev = v, v = v->Next()) {
		DiagDirection enterdir = DIAGDIR_BEGIN;
		bool update_signals_crossing = false; // will we update signals or crossing state?

		GetNewVehiclePosResult gp = GetNewVehiclePos(v);
		if (v->track != TRACK_BIT_WORMHOLE) {
			/* Not inside tunnel */
			if (gp.old_tile == gp.new_tile) {
				/* Staying in the old tile */
				if (v->track == TRACK_BIT_DEPOT) {
					/* Inside depot */
					gp.x = v->x_pos;
					gp.y = v->y_pos;
					v->reverse_distance = 0;
				} else {
					/* Not inside depot */

					/* Reverse when we are at the end of the track already, do not move to the new position */
					if (v->IsFrontEngine() && !TrainCheckIfLineEnds(v, reverse)) return false;

					uint32 r = VehicleEnterTile(v, gp.new_tile, gp.x, gp.y);
					if (HasBit(r, VETS_CANNOT_ENTER)) {
						goto invalid_rail;
					}
					if (HasBit(r, VETS_ENTERED_STATION)) {
						/* The new position is the end of the platform */
						TrainEnterStation(v->First(), r >> VETS_STATION_ID_OFFSET);
					}
				}
			} else {
				/* A new tile is about to be entered. */

				/* Determine what direction we're entering the new tile from */
				enterdir = DiagdirBetweenTiles(gp.old_tile, gp.new_tile);
				assert(IsValidDiagDirection(enterdir));

				/* Get the status of the tracks in the new tile and mask
				 * away the bits that aren't reachable. */
				TrackStatus ts = GetTileTrackStatus(gp.new_tile, TRANSPORT_RAIL, 0, ReverseDiagDir(enterdir));
				TrackdirBits reachable_trackdirs = DiagdirReachesTrackdirs(enterdir);

				TrackdirBits trackdirbits = TrackStatusToTrackdirBits(ts) & reachable_trackdirs;
				TrackBits red_signals = TrackdirBitsToTrackBits(TrackStatusToRedSignals(ts) & reachable_trackdirs);

				TrackBits bits = TrackdirBitsToTrackBits(trackdirbits);
				if (_settings_game.pf.forbid_90_deg && prev == NULL) {
					/* We allow wagons to make 90 deg turns, because forbid_90_deg
					 * can be switched on halfway a turn */
					bits &= ~TrackCrossesTracks(FindFirstTrack(v->track));
				}

				if (bits == TRACK_BIT_NONE) goto invalid_rail;

				/* Check if the new tile constrains tracks that are compatible
				 * with the current train, if not, bail out. */
				if (!CheckCompatibleRail(v, gp.new_tile)) goto invalid_rail;

				TrackBits chosen_track;
				if (prev == NULL) {
					/* Currently the locomotive is active. Determine which one of the
					 * available tracks to choose */
					chosen_track = TrackToTrackBits(ChooseTrainTrack(v, gp.new_tile, enterdir, bits, false, NULL, true));
					assert(chosen_track & (bits | GetReservedTrackbits(gp.new_tile)));

					if (v->force_proceed != TFP_NONE && IsPlainRailTile(gp.new_tile) && HasSignals(gp.new_tile)) {
						/* For each signal we find decrease the counter by one.
						 * We start at two, so the first signal we pass decreases
						 * this to one, then if we reach the next signal it is
						 * decreased to zero and we won't pass that new signal. */
						Trackdir dir = FindFirstTrackdir(trackdirbits);
						if (HasSignalOnTrackdir(gp.new_tile, dir) ||
								(HasSignalOnTrackdir(gp.new_tile, ReverseTrackdir(dir)) &&
								GetSignalType(gp.new_tile, TrackdirToTrack(dir)) != SIGTYPE_PBS)) {
							/* However, we do not want to be stopped by PBS signals
							 * entered via the back. */
							v->force_proceed = (v->force_proceed == TFP_SIGNAL) ? TFP_STUCK : TFP_NONE;
							SetWindowDirty(WC_VEHICLE_VIEW, v->index);
						}
					}

					/* Check if it's a red signal and that force proceed is not clicked. */
					if ((red_signals & chosen_track) && v->force_proceed == TFP_NONE) {
						/* In front of a red signal */
						Trackdir i = FindFirstTrackdir(trackdirbits);

						/* Don't handle stuck trains here. */
						if (HasBit(v->flags, VRF_TRAIN_STUCK)) return false;

						if (!HasSignalOnTrackdir(gp.new_tile, ReverseTrackdir(i))) {
							v->cur_speed = 0;
							v->subspeed = 0;
							v->progress = 255 - 100;
							if (!_settings_game.pf.reverse_at_signals || ++v->wait_counter < _settings_game.pf.wait_oneway_signal * 20) return false;
						} else if (HasSignalOnTrackdir(gp.new_tile, i)) {
							v->cur_speed = 0;
							v->subspeed = 0;
							v->progress = 255 - 10;
							if (!_settings_game.pf.reverse_at_signals || ++v->wait_counter < _settings_game.pf.wait_twoway_signal * 73) {
								DiagDirection exitdir = TrackdirToExitdir(i);
								TileIndex o_tile = TileAddByDiagDir(gp.new_tile, exitdir);

								exitdir = ReverseDiagDir(exitdir);

								/* check if a train is waiting on the other side */
								if (!HasVehicleOnPos(o_tile, &exitdir, &CheckTrainAtSignal)) return false;
							}
						}

						/* If we would reverse but are currently in a PBS block and
						 * reversing of stuck trains is disabled, don't reverse.
						 * This does not apply if the reason for reversing is a one-way
						 * signal blocking us, because a train would then be stuck forever. */
						if (!_settings_game.pf.reverse_at_signals && !HasOnewaySignalBlockingTrackdir(gp.new_tile, i) &&
								UpdateSignalsOnSegment(v->tile, enterdir, v->owner) == SIGSEG_PBS) {
							v->wait_counter = 0;
							return false;
						}
						goto reverse_train_direction;
					} else {
						TryReserveRailTrack(gp.new_tile, TrackBitsToTrack(chosen_track), false);

						if (IsPlainRailTile(gp.new_tile) && HasSignals(gp.new_tile) && IsRestrictedSignal(gp.new_tile)) {
							const Trackdir dir = FindFirstTrackdir(trackdirbits);
							if (HasSignalOnTrack(gp.new_tile, TrackdirToTrack(dir))) {
								const TraceRestrictProgram *prog = GetExistingTraceRestrictProgram(gp.new_tile, TrackdirToTrack(dir));
								if (prog && prog->actions_used_flags & (TRPAUF_SLOT_ACQUIRE | TRPAUF_SLOT_RELEASE_FRONT)) {
									TraceRestrictProgramResult out;
									TraceRestrictProgramInput input(gp.new_tile, dir, NULL, NULL);
									input.permitted_slot_operations = TRPISP_ACQUIRE | TRPISP_RELEASE_FRONT;
									prog->Execute(v, input, out);
								}
							}
						}
					}
				} else {
					/* The wagon is active, simply follow the prev vehicle. */
					if (prev->tile == gp.new_tile) {
						/* Choose the same track as prev */
						if (prev->track == TRACK_BIT_WORMHOLE) {
							/* Vehicles entering tunnels enter the wormhole earlier than for bridges.
							 * However, just choose the track into the wormhole. */
							assert(IsTunnel(prev->tile));
							chosen_track = bits;
						} else {
							chosen_track = prev->track;
						}
					} else {
						/* Choose the track that leads to the tile where prev is.
						 * This case is active if 'prev' is already on the second next tile, when 'v' just enters the next tile.
						 * I.e. when the tile between them has only space for a single vehicle like
						 *  1) horizontal/vertical track tiles and
						 *  2) some orientations of tunnel entries, where the vehicle is already inside the wormhole at 8/16 from the tile edge.
						 *     Is also the train just reversing, the wagon inside the tunnel is 'on' the tile of the opposite tunnel entry.
						 */
						static const TrackBits _connecting_track[DIAGDIR_END][DIAGDIR_END] = {
							{TRACK_BIT_X,     TRACK_BIT_LOWER, TRACK_BIT_NONE,  TRACK_BIT_LEFT },
							{TRACK_BIT_UPPER, TRACK_BIT_Y,     TRACK_BIT_LEFT,  TRACK_BIT_NONE },
							{TRACK_BIT_NONE,  TRACK_BIT_RIGHT, TRACK_BIT_X,     TRACK_BIT_UPPER},
							{TRACK_BIT_RIGHT, TRACK_BIT_NONE,  TRACK_BIT_LOWER, TRACK_BIT_Y    }
						};
						DiagDirection exitdir = DiagdirBetweenTiles(gp.new_tile, prev->tile);
						assert(IsValidDiagDirection(exitdir));
						chosen_track = _connecting_track[enterdir][exitdir];
					}
					chosen_track &= bits;
				}

				/* Make sure chosen track is a valid track */
				assert(
						chosen_track == TRACK_BIT_X     || chosen_track == TRACK_BIT_Y ||
						chosen_track == TRACK_BIT_UPPER || chosen_track == TRACK_BIT_LOWER ||
						chosen_track == TRACK_BIT_LEFT  || chosen_track == TRACK_BIT_RIGHT);

				/* Update XY to reflect the entrance to the new tile, and select the direction to use */
				const byte *b = _initial_tile_subcoord[FIND_FIRST_BIT(chosen_track)][enterdir];
				gp.x = (gp.x & ~0xF) | b[0];
				gp.y = (gp.y & ~0xF) | b[1];
				Direction chosen_dir = (Direction)b[2];

				/* Call the landscape function and tell it that the vehicle entered the tile */
				uint32 r = VehicleEnterTile(v, gp.new_tile, gp.x, gp.y);
				if (HasBit(r, VETS_CANNOT_ENTER)) {
					goto invalid_rail;
				}

				if (IsTunnelBridgeWithSignalSimulation(gp.new_tile)) {
					/* If red signal stop. */
					if (v->IsFrontEngine() && v->force_proceed == 0) {
						if (IsTunnelBridgeSignalSimulationEntrance(gp.new_tile) && GetTunnelBridgeSignalState(gp.new_tile) == SIGNAL_STATE_RED) {
							v->cur_speed = 0;
							v->vehstatus |= VS_TRAIN_SLOWING;
							return false;
						}
						if (IsTunnelBridgeSignalSimulationExit(gp.new_tile)) {
							v->cur_speed = 0;
							goto invalid_rail;
						}
						/* Flip signal on tunnel entrance tile red. */
						SetTunnelBridgeSignalState(gp.new_tile, SIGNAL_STATE_RED);
						MarkTileDirtyByTile(gp.new_tile);
					}
				}

				if (!HasBit(r, VETS_ENTERED_WORMHOLE)) {
					Track track = FindFirstTrack(chosen_track);
					Trackdir tdir = TrackDirectionToTrackdir(track, chosen_dir);
					if (v->IsFrontEngine() && HasPbsSignalOnTrackdir(gp.new_tile, tdir)) {
						SetSignalStateByTrackdir(gp.new_tile, tdir, SIGNAL_STATE_RED);
						MarkTileDirtyByTile(gp.new_tile);
					}

					/* Clear any track reservation when the last vehicle leaves the tile */
					if (v->Next() == NULL) ClearPathReservation(v, v->tile, v->GetVehicleTrackdir(), true);

					v->tile = gp.new_tile;

					if (GetTileRailType(gp.new_tile) != GetTileRailType(gp.old_tile)) {
						v->First()->ConsistChanged(CCF_TRACK);
					}

					v->track = chosen_track;
					assert(v->track);
				}

				/* We need to update signal status, but after the vehicle position hash
				 * has been updated by UpdateInclination() */
				update_signals_crossing = true;

				if (chosen_dir != v->direction) {
					if (prev == NULL && _settings_game.vehicle.train_acceleration_model == AM_ORIGINAL) {
						const AccelerationSlowdownParams *asp = &_accel_slowdown[GetRailTypeInfo(v->railtype)->acceleration_type];
						DirDiff diff = DirDifference(v->direction, chosen_dir);
						v->cur_speed -= (diff == DIRDIFF_45RIGHT || diff == DIRDIFF_45LEFT ? asp->small_turn : asp->large_turn) * v->cur_speed >> 8;
					}
					direction_changed = true;
					v->direction = chosen_dir;
				}

				if (v->IsFrontEngine()) {
					v->wait_counter = 0;

					/* If we are approaching a crossing that is reserved, play the sound now. */
					TileIndex crossing = TrainApproachingCrossingTile(v);
					if (crossing != INVALID_TILE && HasCrossingReservation(crossing) && _settings_client.sound.ambient) SndPlayTileFx(SND_0E_LEVEL_CROSSING, crossing);

					/* Always try to extend the reservation when entering a tile. */
					CheckNextTrainTile(v);
				}

				if (HasBit(r, VETS_ENTERED_STATION)) {
					/* The new position is the location where we want to stop */
					TrainEnterStation(v->First(), r >> VETS_STATION_ID_OFFSET);
				}
			}
		} else {
			/* Handle signal simulation on tunnel/bridge. */
			TileIndex old_tile = TileVirtXY(v->x_pos, v->y_pos);
			if (old_tile != gp.new_tile && IsTunnelBridgeWithSignalSimulation(v->tile) && (v->IsFrontEngine() || v->Next() == NULL)) {
				if (old_tile == v->tile) {
					if (v->IsFrontEngine() && v->force_proceed == 0 && IsTunnelBridgeSignalSimulationExit(v->tile)) goto invalid_rail;
					/* Entered wormhole set counters. */
					v->wait_counter = (TILE_SIZE * _settings_game.construction.simulated_wormhole_signals) - TILE_SIZE;
					v->tunnel_bridge_signal_num = 0;
				}

				uint distance = v->wait_counter;
				bool leaving = false;
				if (distance == 0) v->wait_counter = (TILE_SIZE * _settings_game.construction.simulated_wormhole_signals);

				if (v->IsFrontEngine()) {
					/* Check if track in front is free and see if we can leave wormhole. */
					int z = GetSlopePixelZ(gp.x, gp.y) - v->z_pos;
					if (IsTileType(gp.new_tile, MP_TUNNELBRIDGE) &&	!(abs(z) > 2)) {
						if (CheckTrainStayInWormHole(v, gp.new_tile)) {
							v->cur_speed = 0;
							return false;
						}
						leaving = true;
					} else {
						if (IsTooCloseBehindTrain(v, gp.new_tile, v->wait_counter, distance == 0)) {
							if (distance == 0) v->wait_counter = 0;
							v->cur_speed = 0;
							v->vehstatus |= VS_TRAIN_SLOWING;
							return false;
						}
						/* flip signal in front to red on bridges*/
						if (distance == 0 && IsBridge(v->tile)) {
							SetBridgeEntranceSimulatedSignalState(v->tile, v->tunnel_bridge_signal_num, SIGNAL_STATE_RED);
							MarkTileDirtyByTile(gp.new_tile);
						}
					}
				}
				if (v->Next() == NULL) {
					if (v->tunnel_bridge_signal_num > 0 && distance == (TILE_SIZE * _settings_game.construction.simulated_wormhole_signals) - TILE_SIZE) HandleSignalBehindTrain(v, v->tunnel_bridge_signal_num - 2);
					if (old_tile == v->tile) {
						/* We left ramp into wormhole. */
						v->x_pos = gp.x;
						v->y_pos = gp.y;
						UpdateSignalsOnSegment(old_tile, INVALID_DIAGDIR, v->owner);
						UnreserveBridgeTunnelTile(old_tile);
						if (_settings_client.gui.show_track_reservation) MarkTileDirtyByTile(old_tile);
					}
				}
				if (distance == 0) v->tunnel_bridge_signal_num++;
				v->wait_counter -= TILE_SIZE;

				if (leaving) { // Reset counters.
					v->force_proceed = 0;
					v->wait_counter = 0;
					v->tunnel_bridge_signal_num = 0;
					v->x_pos = gp.x;
					v->y_pos = gp.y;
					v->UpdatePosition();
					v->UpdateViewport(false, false);
					UpdateSignalsOnSegment(gp.new_tile, INVALID_DIAGDIR, v->owner);
					continue;
				}
			}
			if (old_tile == gp.new_tile && IsTunnelBridgeWithSignalSimulation(v->tile) && v->IsFrontEngine()) {
				TileIndex next_tile = old_tile + TileOffsByDir(v->direction);
				bool is_exit = false;
				if (IsTileType(next_tile, MP_TUNNELBRIDGE) && IsTunnelBridgeWithSignalSimulation(next_tile) &&
						ReverseDiagDir(GetTunnelBridgeDirection(next_tile)) == DirToDiagDir(v->direction)) {
					if (IsBridge(next_tile) && IsBridge(v->tile)) {
						// bridge ramp facing towards us
						is_exit = true;
					} else if (IsTunnel(next_tile) && IsTunnel(v->tile)) {
						// tunnel exit at same height
						is_exit = (GetTileZ(next_tile) == GetTileZ(v->tile));
					}
				}
				if (is_exit) {
					if (CheckTrainStayInWormHole(v, next_tile)) {
						TrainApproachingLineEnd(v, true, false);
					}
				} else if (v->wait_counter == 0) {
					if (IsTooCloseBehindTrain(v, next_tile, TILE_SIZE * _settings_game.construction.simulated_wormhole_signals, true)) {
						TrainApproachingLineEnd(v, true, false);
					}
				}
			}

			if (IsTileType(gp.new_tile, MP_TUNNELBRIDGE) && HasBit(VehicleEnterTile(v, gp.new_tile, gp.x, gp.y), VETS_ENTERED_WORMHOLE)) {
				/* Perform look-ahead on tunnel exit. */
				if (v->IsFrontEngine()) {
					TryReserveRailTrack(gp.new_tile, DiagDirToDiagTrack(GetTunnelBridgeDirection(gp.new_tile)));
					CheckNextTrainTile(v);
				}
				/* Prevent v->UpdateInclination() being called with wrong parameters.
				 * This could happen if the train was reversed inside the tunnel/bridge. */
				if (gp.old_tile == gp.new_tile) {
					gp.old_tile = GetOtherTunnelBridgeEnd(gp.old_tile);
				}
			} else {
				v->x_pos = gp.x;
				v->y_pos = gp.y;
				v->UpdatePosition();
				if (HasBit(v->gv_flags, GVF_CHUNNEL_BIT)) {
					/* update the Z position of the vehicle */
					int old_z = v->UpdateInclination(false, false, true);

					if (prev == NULL) {
						/* This is the first vehicle in the train */
						AffectSpeedByZChange(v, old_z);
					}
				}
				if (v->IsDrawn()) v->Vehicle::UpdateViewport(true);
				continue;
			}
		}

		/* update image of train, as well as delta XY */
		v->UpdateDeltaXY(v->direction);

		v->x_pos = gp.x;
		v->y_pos = gp.y;
		v->UpdatePosition();
		if (v->reverse_distance > 1) {
			v->reverse_distance--;
		}

		/* update the Z position of the vehicle */
		int old_z = v->UpdateInclination(gp.new_tile != gp.old_tile, false, v->track == TRACK_BIT_WORMHOLE);

		if (prev == NULL) {
			/* This is the first vehicle in the train */
			AffectSpeedByZChange(v, old_z);
		}

		if (update_signals_crossing) {
			if (v->IsFrontEngine()) {
				switch (TrainMovedChangeSignal(v, gp.new_tile, enterdir)) {
					case CHANGED_NORMAL_TO_PBS_BLOCK:
						/* We are entering a block with PBS signals right now, but
						* not through a PBS signal. This means we don't have a
						* reservation right now. As a conventional signal will only
						* ever be green if no other train is in the block, getting
						* a path should always be possible. If the player built
						* such a strange network that it is not possible, the train
						* will be marked as stuck and the player has to deal with
						* the problem. */
						if ((!HasReservedTracks(gp.new_tile, v->track) &&
								!TryReserveRailTrack(gp.new_tile, FindFirstTrack(v->track))) ||
								!TryPathReserve(v)) {
							MarkTrainAsStuck(v);
						}

						break;

					case CHANGED_LR_PBS:
						{
							/* We went past a long reserve PBS signal. Try to extend the
							* reservation if reserving failed at another LR signal. */
							PBSTileInfo origin = FollowTrainReservation(v);
							CFollowTrackRail ft(v);

							if (ft.Follow(origin.tile, origin.trackdir)) {
								Trackdir  new_td = FindFirstTrackdir(ft.m_new_td_bits);

								if (HasLongReservePbsSignalOnTrackdir(v, ft.m_new_tile, new_td)) {
									ChooseTrainTrack(v, ft.m_new_tile, ft.m_exitdir, TrackdirBitsToTrackBits(ft.m_new_td_bits), true, NULL, false);
								}
							}

							break;
						}

					default:
						break;
				}
			}

			/* Signals can only change when the first
			 * (above) or the last vehicle moves. */
			if (v->Next() == NULL) {
				TrainMovedChangeSignal(v, gp.old_tile, ReverseDiagDir(enterdir));
				if (IsLevelCrossingTile(gp.old_tile)) UpdateLevelCrossing(gp.old_tile);

				if (IsTileType(gp.old_tile, MP_RAILWAY) && HasSignals(gp.old_tile) && IsRestrictedSignal(gp.old_tile)) {
					const TrackdirBits rev_tracks = TrackBitsToTrackdirBits(GetTrackBits(gp.old_tile)) & DiagdirReachesTrackdirs(ReverseDiagDir(enterdir));
					const Trackdir rev_trackdir = FindFirstTrackdir(rev_tracks);
					const Track track = TrackdirToTrack(rev_trackdir);
					if (HasSignalOnTrack(gp.old_tile, track)) {
						const TraceRestrictProgram *prog = GetExistingTraceRestrictProgram(gp.old_tile, track);
						if (prog && prog->actions_used_flags & TRPAUF_SLOT_RELEASE_BACK) {
							TraceRestrictProgramResult out;
							TraceRestrictProgramInput input(gp.old_tile, ReverseTrackdir(rev_trackdir), NULL, NULL);
							input.permitted_slot_operations = TRPISP_RELEASE_BACK;
							prog->Execute(first, input, out);
						}
					}
				}
			}
		}

		/* Do not check on every tick to save some computing time. */
		if (v->IsFrontEngine() && v->tick_counter % _settings_game.pf.path_backoff_interval == 0) CheckNextTrainTile(v);
	}

	if (direction_changed) first->tcache.cached_max_curve_speed = first->GetCurveSpeedLimit();

	return true;

invalid_rail:
	/* We've reached end of line?? */
	if (prev != NULL) error("Disconnecting train");

reverse_train_direction:
	if (reverse) {
		v->wait_counter = 0;
		v->cur_speed = 0;
		v->subspeed = 0;
		ReverseTrainDirection(v);
	}

	return false;
}

/**
 * Collect trackbits of all crashed train vehicles on a tile
 * @param v Vehicle passed from Find/HasVehicleOnPos()
 * @param data trackdirbits for the result
 * @return NULL to iterate over all vehicles on the tile.
 */
static Vehicle *CollectTrackbitsFromCrashedVehiclesEnum(Vehicle *v, void *data)
{
	TrackBits *trackbits = (TrackBits *)data;

	if (v->type == VEH_TRAIN && (v->vehstatus & VS_CRASHED) != 0) {
		TrackBits train_tbits = Train::From(v)->track;
		if (train_tbits == TRACK_BIT_WORMHOLE) {
			/* Vehicle is inside a wormhole, v->track contains no useful value then. */
			*trackbits |= DiagDirToDiagTrackBits(GetTunnelBridgeDirection(v->tile));
		} else if (train_tbits != TRACK_BIT_DEPOT) {
			*trackbits |= train_tbits;
		}
	}

	return NULL;
}

/**
 * Deletes/Clears the last wagon of a crashed train. It takes the engine of the
 * train, then goes to the last wagon and deletes that. Each call to this function
 * will remove the last wagon of a crashed train. If this wagon was on a crossing,
 * or inside a tunnel/bridge, recalculate the signals as they might need updating
 * @param v the Vehicle of which last wagon is to be removed
 */
static void DeleteLastWagon(Train *v)
{
	Train *first = v->First();

	/* Go to the last wagon and delete the link pointing there
	 * *u is then the one-before-last wagon, and *v the last
	 * one which will physically be removed */
	Train *u = v;
	for (; v->Next() != NULL; v = v->Next()) u = v;
	u->SetNext(NULL);

	if (first != v) {
		/* Recalculate cached train properties */
		first->ConsistChanged(CCF_ARRANGE);
		/* Update the depot window if the first vehicle is in depot -
		 * if v == first, then it is updated in PreDestructor() */
		if (first->track == TRACK_BIT_DEPOT) {
			SetWindowDirty(WC_VEHICLE_DEPOT, first->tile);
		}
		v->last_station_visited = first->last_station_visited; // for PreDestructor
	}

	/* 'v' shouldn't be accessed after it has been deleted */
	TrackBits trackbits = v->track;
	TileIndex tile = v->tile;
	Owner owner = v->owner;

	delete v;
	v = NULL; // make sure nobody will try to read 'v' anymore

	if (trackbits == TRACK_BIT_WORMHOLE) {
		/* Vehicle is inside a wormhole, v->track contains no useful value then. */
		trackbits = DiagDirToDiagTrackBits(GetTunnelBridgeDirection(tile));
	}

	Track track = TrackBitsToTrack(trackbits);
	if (HasReservedTracks(tile, trackbits)) {
		UnreserveRailTrack(tile, track);

		/* If there are still crashed vehicles on the tile, give the track reservation to them */
		TrackBits remaining_trackbits = TRACK_BIT_NONE;
		FindVehicleOnPos(tile, &remaining_trackbits, CollectTrackbitsFromCrashedVehiclesEnum);

		/* It is important that these two are the first in the loop, as reservation cannot deal with every trackbit combination */
		assert(TRACK_BEGIN == TRACK_X && TRACK_Y == TRACK_BEGIN + 1);
		Track t;
		FOR_EACH_SET_TRACK(t, remaining_trackbits) TryReserveRailTrack(tile, t);
	}

	/* check if the wagon was on a road/rail-crossing */
	if (IsLevelCrossingTile(tile)) UpdateLevelCrossing(tile);

	/* Update signals */
	if (IsTileType(tile, MP_TUNNELBRIDGE)) {
		UpdateSignalsOnSegment(tile, INVALID_DIAGDIR, owner);
		if (IsTunnelBridgeWithSignalSimulation(tile)) {
			TileIndex end = GetOtherTunnelBridgeEnd(tile);
			UpdateSignalsOnSegment(end, INVALID_DIAGDIR, owner);
			bool is_entrance = IsTunnelBridgeSignalSimulationEntrance(tile);
			TileIndex entrance = is_entrance ? tile : end;
			if (TunnelBridgeIsFree(tile, end, nullptr).Succeeded()) {
				if (IsBridge(entrance)) {
					SetAllBridgeEntranceSimulatedSignalsGreen(entrance);
					MarkBridgeDirty(entrance, ZOOM_LVL_DRAW_MAP);
				}
				if (IsTunnelBridgeSignalSimulationEntrance(entrance) && GetTunnelBridgeSignalState(entrance) == SIGNAL_STATE_RED) {
					SetTunnelBridgeSignalState(entrance, SIGNAL_STATE_GREEN);
					MarkTileDirtyByTile(entrance);
				}
			}
		}
	} else if (IsRailDepotTile(tile)) {
		UpdateSignalsOnSegment(tile, INVALID_DIAGDIR, owner);
	} else {
		SetSignalsOnBothDir(tile, track, owner);
	}
}

/**
 * Rotate all vehicles of a (crashed) train chain randomly to animate the crash.
 * @param v First crashed vehicle.
 */
static void ChangeTrainDirRandomly(Train *v)
{
	static const DirDiff delta[] = {
		DIRDIFF_45LEFT, DIRDIFF_SAME, DIRDIFF_SAME, DIRDIFF_45RIGHT
	};

	do {
		/* We don't need to twist around vehicles if they're not visible */
		if (!(v->vehstatus & VS_HIDDEN)) {
			v->direction = ChangeDir(v->direction, delta[GB(Random(), 0, 2)]);
			/* Refrain from updating the z position of the vehicle when on
			 * a bridge, because UpdateInclination() will put the vehicle under
			 * the bridge in that case */
			if (v->track != TRACK_BIT_WORMHOLE) {
				v->UpdatePosition();
				v->UpdateInclination(false, true);
			} else {
				v->UpdateViewport(false, true);
			}
		}
	} while ((v = v->Next()) != NULL);
}

/**
 * Handle a crashed train.
 * @param v First train vehicle.
 * @return %Vehicle chain still exists.
 */
static bool HandleCrashedTrain(Train *v)
{
	int state = ++v->crash_anim_pos;

	if (state == 4 && !(v->vehstatus & VS_HIDDEN)) {
		CreateEffectVehicleRel(v, 4, 4, 8, EV_EXPLOSION_LARGE);
	}

	uint32 r;
	if (state <= 200 && Chance16R(1, 7, r)) {
		int index = (r * 10 >> 16);

		Vehicle *u = v;
		do {
			if (--index < 0) {
				r = Random();

				CreateEffectVehicleRel(u,
					GB(r,  8, 3) + 2,
					GB(r, 16, 3) + 2,
					GB(r,  0, 3) + 5,
					EV_EXPLOSION_SMALL);
				break;
			}
		} while ((u = u->Next()) != NULL);
	}

	if (state <= 240 && !(v->tick_counter & 3)) ChangeTrainDirRandomly(v);

	if (state >= 4440 && !(v->tick_counter & 0x1F)) {
		bool ret = v->Next() != NULL;
		DeleteLastWagon(v);
		return ret;
	}

	return true;
}

/** Maximum speeds for train that is broken down or approaching line end */
static const uint16 _breakdown_speeds[16] = {
	225, 210, 195, 180, 165, 150, 135, 120, 105, 90, 75, 60, 45, 30, 15, 15
};


/**
 * Train is approaching line end, slow down and possibly reverse
 *
 * @param v front train engine
 * @param signal not line end, just a red signal
 * @param reverse Set to false to not execute the vehicle reversing. This does not change any other logic.
 * @return true iff we did NOT have to reverse
 */
static bool TrainApproachingLineEnd(Train *v, bool signal, bool reverse)
{
	/* Calc position within the current tile */
	uint x = v->x_pos & 0xF;
	uint y = v->y_pos & 0xF;

	/* for diagonal directions, 'x' will be 0..15 -
	 * for other directions, it will be 1, 3, 5, ..., 15 */
	switch (v->direction) {
		case DIR_N : x = ~x + ~y + 25; break;
		case DIR_NW: x = y;            FALLTHROUGH;
		case DIR_NE: x = ~x + 16;      break;
		case DIR_E : x = ~x + y + 9;   break;
		case DIR_SE: x = y;            break;
		case DIR_S : x = x + y - 7;    break;
		case DIR_W : x = ~y + x + 9;   break;
		default: break;
	}

	/* Do not reverse when approaching red signal. Make sure the vehicle's front
	 * does not cross the tile boundary when we do reverse, but as the vehicle's
	 * location is based on their center, use half a vehicle's length as offset.
	 * Multiply the half-length by two for straight directions to compensate that
	 * we only get odd x offsets there. */
	if (!signal && x + (v->gcache.cached_veh_length + 1) / 2 * (IsDiagonalDirection(v->direction) ? 1 : 2) >= TILE_SIZE) {
		/* we are too near the tile end, reverse now */
		v->cur_speed = 0;
		if (reverse) ReverseTrainDirection(v);
		return false;
	}

	/* slow down */
	v->vehstatus |= VS_TRAIN_SLOWING;
	uint16 break_speed = _breakdown_speeds[x & 0xF];
	if (break_speed < v->cur_speed) v->cur_speed = break_speed;

	return true;
}


/**
 * Determines whether train would like to leave the tile
 * @param v train to test
 * @return true iff vehicle is NOT entering or inside a depot or tunnel/bridge
 */
static bool TrainCanLeaveTile(const Train *v)
{
	/* Exit if inside a tunnel/bridge or a depot */
	if (v->track == TRACK_BIT_WORMHOLE || v->track == TRACK_BIT_DEPOT) return false;

	TileIndex tile = v->tile;

	/* entering a tunnel/bridge? */
	if (IsTileType(tile, MP_TUNNELBRIDGE)) {
		DiagDirection dir = GetTunnelBridgeDirection(tile);
		if (DiagDirToDir(dir) == v->direction) return false;
	}

	/* entering a depot? */
	if (IsRailDepotTile(tile)) {
		DiagDirection dir = ReverseDiagDir(GetRailDepotDirection(tile));
		if (DiagDirToDir(dir) == v->direction) return false;
	}

	return true;
}


/**
 * Determines whether train is approaching a rail-road crossing
 *   (thus making it barred)
 * @param v front engine of train
 * @return TileIndex of crossing the train is approaching, else INVALID_TILE
 * @pre v in non-crashed front engine
 */
static TileIndex TrainApproachingCrossingTile(const Train *v)
{
	assert(v->IsFrontEngine());
	assert(!(v->vehstatus & VS_CRASHED));

	if (!TrainCanLeaveTile(v)) return INVALID_TILE;

	DiagDirection dir = TrainExitDir(v->direction, v->track);
	TileIndex tile = v->tile + TileOffsByDiagDir(dir);

	/* not a crossing || wrong axis || unusable rail (wrong type or owner) */
	if (!IsLevelCrossingTile(tile) || DiagDirToAxis(dir) == GetCrossingRoadAxis(tile) ||
			!CheckCompatibleRail(v, tile)) {
		return INVALID_TILE;
	}

	return tile;
}


/**
 * Checks for line end. Also, bars crossing at next tile if needed
 *
 * @param v vehicle we are checking
 * @param reverse Set to false to not execute the vehicle reversing. This does not change any other logic.
 * @return true iff we did NOT have to reverse
 */
static bool TrainCheckIfLineEnds(Train *v, bool reverse)
{
	/* First, handle broken down train */

	if (HasBit(v->flags, VRF_BREAKDOWN_BRAKING)) {
		v->vehstatus |= VS_TRAIN_SLOWING;
	} else {
		v->vehstatus &= ~VS_TRAIN_SLOWING;
	}

	if (!TrainCanLeaveTile(v)) return true;

	/* Determine the non-diagonal direction in which we will exit this tile */
	DiagDirection dir = TrainExitDir(v->direction, v->track);
	/* Calculate next tile */
	TileIndex tile = v->tile + TileOffsByDiagDir(dir);

	/* Determine the track status on the next tile */
	TrackStatus ts = GetTileTrackStatus(tile, TRANSPORT_RAIL, 0, ReverseDiagDir(dir));
	TrackdirBits reachable_trackdirs = DiagdirReachesTrackdirs(dir);

	TrackdirBits trackdirbits = TrackStatusToTrackdirBits(ts) & reachable_trackdirs;
	TrackdirBits red_signals = TrackStatusToRedSignals(ts) & reachable_trackdirs;

	/* We are sure the train is not entering a depot, it is detected above */

	/* mask unreachable track bits if we are forbidden to do 90deg turns */
	TrackBits bits = TrackdirBitsToTrackBits(trackdirbits);
	if (_settings_game.pf.forbid_90_deg) {
		bits &= ~TrackCrossesTracks(FindFirstTrack(v->track));
	}

	/* no suitable trackbits at all || unusable rail (wrong type or owner) */
	if (bits == TRACK_BIT_NONE || !CheckCompatibleRail(v, tile)) {
		return TrainApproachingLineEnd(v, false, reverse);
	}

	/* approaching red signal */
	if ((trackdirbits & red_signals) != 0) return TrainApproachingLineEnd(v, true, reverse);

	/* approaching a rail/road crossing? then make it red */
	if (IsLevelCrossingTile(tile)) MaybeBarCrossingWithSound(tile);

	if (IsTileType(tile, MP_TUNNELBRIDGE) && GetTunnelBridgeTransportType(tile) == TRANSPORT_RAIL &&
			IsTunnelBridgeSignalSimulationEntrance(tile) && GetTunnelBridgeSignalState(tile) == SIGNAL_STATE_RED) {
		return TrainApproachingLineEnd(v, true, reverse);
	}

	return true;
}

/* Calculate the summed up value of all parts of a train */
Money Train::CalculateCurrentOverallValue() const
{
	Money ovr_value = 0;
	const Train *v = this;
	do {
		ovr_value += v->value;
	} while ((v = v->GetNextVehicle()) != NULL);
	return ovr_value;
}

static bool TrainLocoHandler(Train *v, bool mode)
{
	/* train has crashed? */
	if (v->vehstatus & VS_CRASHED) {
		return mode ? true : HandleCrashedTrain(v); // 'this' can be deleted here
	}

	if (v->force_proceed != TFP_NONE) {
		ClrBit(v->flags, VRF_TRAIN_STUCK);
		SetWindowWidgetDirty(WC_VEHICLE_VIEW, v->index, WID_VV_START_STOP);
	}

	/* train is broken down? */
	if (HandlePossibleBreakdowns(v)) return true;

	if (HasBit(v->flags, VRF_REVERSING) && v->cur_speed == 0) {
		ReverseTrainDirection(v);
	}

	/* exit if train is stopped */
	if ((v->vehstatus & VS_STOPPED) && v->cur_speed == 0) return true;

	bool valid_order = !v->current_order.IsType(OT_NOTHING) && v->current_order.GetType() != OT_CONDITIONAL;
	if (ProcessOrders(v) && CheckReverseTrain(v)) {
		v->wait_counter = 0;
		v->cur_speed = 0;
		v->subspeed = 0;
		ClrBit(v->flags, VRF_LEAVING_STATION);
		ReverseTrainDirection(v);
		return true;
	} else if (HasBit(v->flags, VRF_LEAVING_STATION)) {
		/* Try to reserve a path when leaving the station as we
		 * might not be marked as wanting a reservation, e.g.
		 * when an overlength train gets turned around in a station. */
		DiagDirection dir = TrainExitDir(v->direction, v->track);
		if (IsRailDepotTile(v->tile) || IsTileType(v->tile, MP_TUNNELBRIDGE)) dir = INVALID_DIAGDIR;

		if (UpdateSignalsOnSegment(v->tile, dir, v->owner) == SIGSEG_PBS || _settings_game.pf.reserve_paths) {
			TryPathReserve(v, true, true);
		}
		ClrBit(v->flags, VRF_LEAVING_STATION);
	}

	v->HandleLoading(mode);

	if (v->current_order.IsType(OT_LOADING)) return true;

	if (CheckTrainStayInDepot(v)) return true;

	if (!mode) v->ShowVisualEffect();

	/* We had no order but have an order now, do look ahead. */
	if (!valid_order && !v->current_order.IsType(OT_NOTHING)) {
		CheckNextTrainTile(v);
	}

	/* Handle stuck trains. */
	if (!mode && HasBit(v->flags, VRF_TRAIN_STUCK)) {
		++v->wait_counter;

		/* Should we try reversing this tick if still stuck? */
		bool turn_around = v->wait_counter % (_settings_game.pf.wait_for_pbs_path * DAY_TICKS) == 0 && _settings_game.pf.reverse_at_signals;

		if (!turn_around && v->wait_counter % _settings_game.pf.path_backoff_interval != 0 && v->force_proceed == TFP_NONE) return true;
		if (!TryPathReserve(v)) {
			/* Still stuck. */
			if (turn_around) ReverseTrainDirection(v);

			if (HasBit(v->flags, VRF_TRAIN_STUCK) && v->wait_counter > 2 * _settings_game.pf.wait_for_pbs_path * DAY_TICKS) {
				/* Show message to player. */
				if (_settings_client.gui.lost_vehicle_warn && v->owner == _local_company) {
					SetDParam(0, v->index);
					AddVehicleAdviceNewsItem(STR_NEWS_TRAIN_IS_STUCK, v->index);
				}
				v->wait_counter = 0;
			}
			/* Exit if force proceed not pressed, else reset stuck flag anyway. */
			if (v->force_proceed == TFP_NONE) return true;
			ClrBit(v->flags, VRF_TRAIN_STUCK);
			v->wait_counter = 0;
			SetWindowWidgetDirty(WC_VEHICLE_VIEW, v->index, WID_VV_START_STOP);
		}
	}

	if (v->current_order.IsType(OT_LEAVESTATION)) {
		v->current_order.Free();
		SetWindowWidgetDirty(WC_VEHICLE_VIEW, v->index, WID_VV_START_STOP);
		return true;
	}

	int j = v->UpdateSpeed();

	/* we need to invalidate the widget if we are stopping from 'Stopping 0 km/h' to 'Stopped' */
	if (v->cur_speed == 0 && (v->vehstatus & VS_STOPPED)) {
		/* If we manually stopped, we're not force-proceeding anymore. */
		v->force_proceed = TFP_NONE;
		SetWindowDirty(WC_VEHICLE_VIEW, v->index);
	}

	int adv_spd = v->GetAdvanceDistance();
	if (j < adv_spd) {
		/* if the vehicle has speed 0, update the last_speed field. */
		if (v->cur_speed == 0) v->SetLastSpeed();
	} else {
		TrainCheckIfLineEnds(v);
		/* Loop until the train has finished moving. */
		for (;;) {
			j -= adv_spd;
			TrainController(v, NULL);
			/* Don't continue to move if the train crashed. */
			if (CheckTrainCollision(v)) break;
			/* Determine distance to next map position */
			adv_spd = v->GetAdvanceDistance();

			/* No more moving this tick */
			if (j < adv_spd || v->cur_speed == 0) break;

			OrderType order_type = v->current_order.GetType();
			/* Do not skip waypoints (incl. 'via' stations) when passing through at full speed. */
			if ((order_type == OT_GOTO_WAYPOINT || order_type == OT_GOTO_STATION) &&
						(v->current_order.GetNonStopType() & ONSF_NO_STOP_AT_DESTINATION_STATION) &&
						IsTileType(v->tile, MP_STATION) &&
						v->current_order.GetDestination() == GetStationIndex(v->tile)) {
				ProcessOrders(v);
			}
		}
		v->SetLastSpeed();
	}

	for (Train *u = v; u != NULL; u = u->Next()) {
		if (!(u->IsDrawn())) continue;

		u->UpdateViewport(false, false);
	}

	if (v->progress == 0) v->progress = j; // Save unused spd for next time, if TrainController didn't set progress

	return true;
}

/**
 * Get running cost for the train consist.
 * @return Yearly running costs.
 */
Money Train::GetRunningCost() const
{
	Money cost = 0;
	const Train *v = this;

	do {
		const Engine *e = v->GetEngine();
		if (e->u.rail.running_cost_class == INVALID_PRICE) continue;

		uint cost_factor = GetVehicleProperty(v, PROP_TRAIN_RUNNING_COST_FACTOR, e->u.rail.running_cost);
		if (cost_factor == 0) continue;

		/* Halve running cost for multiheaded parts */
		if (v->IsMultiheaded()) cost_factor /= 2;

		cost += GetPrice(e->u.rail.running_cost_class, cost_factor, e->GetGRF());
	} while ((v = v->GetNextVehicle()) != NULL);

	return cost;
}

/**
 * Update train vehicle data for a tick.
 * @return True if the vehicle still exists, false if it has ceased to exist (front of consists only).
 */
bool Train::Tick()
{
	this->tick_counter++;

	if (this->IsFrontEngine()) {
		if (!(this->vehstatus & VS_STOPPED) || this->cur_speed > 0) this->running_ticks++;

		this->current_order_time++;

		if (!TrainLocoHandler(this, false)) return false;

		return TrainLocoHandler(this, true);
	} else if (this->IsFreeWagon() && (this->vehstatus & VS_CRASHED)) {
		/* Delete flooded standalone wagon chain */
		if (++this->crash_anim_pos >= 4400) {
			delete this;
			return false;
		}
	}

	return true;
}

/**
 * Check whether a train needs service, and if so, find a depot or service it.
 * @return v %Train to check.
 */
static void CheckIfTrainNeedsService(Train *v)
{
	if (Company::Get(v->owner)->settings.vehicle.servint_trains == 0 || !v->NeedsAutomaticServicing()) return;
	if (v->IsChainInDepot()) {
		VehicleServiceInDepot(v);
		return;
	}

	uint max_penalty;
	switch (_settings_game.pf.pathfinder_for_trains) {
		case VPF_NPF:  max_penalty = _settings_game.pf.npf.maximum_go_to_depot_penalty;  break;
		case VPF_YAPF: max_penalty = _settings_game.pf.yapf.maximum_go_to_depot_penalty; break;
		default: NOT_REACHED();
	}

	FindDepotData tfdd = FindClosestTrainDepot(v, max_penalty);
	/* Only go to the depot if it is not too far out of our way. */
	if (tfdd.best_length == UINT_MAX || tfdd.best_length > max_penalty) {
		if (v->current_order.IsType(OT_GOTO_DEPOT)) {
			/* If we were already heading for a depot but it has
			 * suddenly moved farther away, we continue our normal
			 * schedule? */
			v->current_order.MakeDummy();
			SetWindowWidgetDirty(WC_VEHICLE_VIEW, v->index, WID_VV_START_STOP);
		}
		return;
	}

	DepotID depot = GetDepotIndex(tfdd.tile);

	if (v->current_order.IsType(OT_GOTO_DEPOT) &&
			v->current_order.GetDestination() != depot &&
			!Chance16(3, 16)) {
		return;
	}

	SetBit(v->gv_flags, GVF_SUPPRESS_IMPLICIT_ORDERS);
	v->current_order.MakeGoToDepot(depot, ODTFB_SERVICE);
	v->dest_tile = tfdd.tile;
	SetWindowWidgetDirty(WC_VEHICLE_VIEW, v->index, WID_VV_START_STOP);
}

/** Update day counters of the train vehicle. */
void Train::OnNewDay()
{
	AgeVehicle(this);

	if ((++this->day_counter & 7) == 0) DecreaseVehicleValue(this);

	if (this->IsFrontEngine()) {
		CheckIfTrainNeedsService(this);

		CheckOrders(this);

		/* update destination */
		if (this->current_order.IsType(OT_GOTO_STATION)) {
			TileIndex tile = Station::Get(this->current_order.GetDestination())->train_station.tile;
			if (tile != INVALID_TILE) this->dest_tile = tile;
		}

		if (this->running_ticks != 0) {
			/* running costs */
			CommandCost cost(EXPENSES_TRAIN_RUN, this->GetRunningCost() * this->running_ticks / (DAYS_IN_YEAR  * DAY_TICKS));

			/* sharing fee */
			PayDailyTrackSharingFee(this);

			this->profit_this_year -= cost.GetCost();
			this->running_ticks = 0;

			SubtractMoneyFromCompanyFract(this->owner, cost);

			SetWindowDirty(WC_VEHICLE_DETAILS, this->index);
			SetWindowClassesDirty(WC_TRAINS_LIST);
		}
	}
	if (IsEngine() || IsMultiheaded()) {
		CheckVehicleBreakdown(this);
	}
}

/**
 * Get the tracks of the train vehicle.
 * @return Current tracks of the vehicle.
 */
Trackdir Train::GetVehicleTrackdir() const
{
	if (this->vehstatus & VS_CRASHED) return INVALID_TRACKDIR;

	if (this->track == TRACK_BIT_DEPOT) {
		/* We'll assume the train is facing outwards */
		return DiagDirToDiagTrackdir(GetRailDepotDirection(this->tile)); // Train in depot
	}

	if (this->track == TRACK_BIT_WORMHOLE) {
		/* train in tunnel or on bridge, so just use his direction and assume a diagonal track */
		return DiagDirToDiagTrackdir(DirToDiagDir(this->direction));
	}

	return TrackDirectionToTrackdir(FindFirstTrack(this->track), this->direction);
}

/**
 * Delete a train while it is visible.
 * This happens when a company bankrupts when infrastructure sharing is enabled.
 * @param v The train to delete.
 */
void DeleteVisibleTrain(Train *v)
{
	SCOPE_INFO_FMT([v], "DeleteVisibleTrain: %s", scope_dumper().VehicleInfo(v));

	assert(!v->IsVirtual());

	FreeTrainTrackReservation(v);
	TileIndex crossing = TrainApproachingCrossingTile(v);

	/* delete train from back to front */
	Train *u;
	Train *prev = v->Last();
	do {
		u = prev;
		prev = u->Previous();
		if (prev != NULL) prev->SetNext(NULL);

		/* 'u' shouldn't be accessed after it has been deleted */
		TileIndex tile = u->tile;
		TrackBits trackbits = u->track;

		delete u;

		if (trackbits == TRACK_BIT_WORMHOLE) {
			/* Vehicle is inside a wormhole, u->track contains no useful value then. */
			trackbits = DiagDirToDiagTrackBits(GetTunnelBridgeDirection(tile));
		}

		Track track = TrackBitsToTrack(trackbits);
		if (HasReservedTracks(tile, trackbits)) UnreserveRailTrack(tile, track);
		if (IsLevelCrossingTile(tile)) UpdateLevelCrossing(tile);

		/* Update signals */
		if (IsTileType(tile, MP_TUNNELBRIDGE) || IsRailDepotTile(tile)) {
			AddSideToSignalBuffer(tile, INVALID_DIAGDIR, GetTileOwner(tile));
		} else {
			AddTrackToSignalBuffer(tile, track, GetTileOwner(tile));
		}
	} while (prev != NULL);

	if (crossing != INVALID_TILE) UpdateLevelCrossing(crossing);

	UpdateSignalsInBuffer();
}

/* Get the pixel-width of the image that is used for the train vehicle
 * @return:	the image width number in pixel
 */
int GetDisplayImageWidth(Train *t, Point *offset)
{
	int reference_width = TRAININFO_DEFAULT_VEHICLE_WIDTH;
	int vehicle_pitch = 0;

	const Engine *e = Engine::Get(t->engine_type);
	if (e->grf_prop.grffile != NULL && is_custom_sprite(e->u.rail.image_index)) {
		reference_width = e->grf_prop.grffile->traininfo_vehicle_width;
		vehicle_pitch = e->grf_prop.grffile->traininfo_vehicle_pitch;
	}

	if (offset != NULL) {
		offset->x = reference_width / 2;
		offset->y = vehicle_pitch;
	}
	return t->gcache.cached_veh_length * reference_width / VEHICLE_LENGTH;
}

Train* CmdBuildVirtualRailWagon(const Engine *e)
{
	const RailVehicleInfo *rvi = &e->u.rail;

	Train *v = new Train();

	v->x_pos = 0;
	v->y_pos = 0;

	v->spritenum = rvi->image_index;

	v->engine_type = e->index;
	v->gcache.first_engine = INVALID_ENGINE; // needs to be set before first callback

	v->direction = DIR_W;
	v->tile = 0; // INVALID_TILE;

	v->owner = _current_company;
	v->track = TRACK_BIT_DEPOT;
	v->vehstatus = VS_HIDDEN | VS_DEFPAL;

	v->SetWagon();
	v->SetFreeWagon();

	v->cargo_type = e->GetDefaultCargoType();
	v->cargo_cap = rvi->capacity;

	v->railtype = rvi->railtype;

	v->build_year = _cur_year;
	v->sprite_seq.Set(SPR_IMG_QUERY);
	v->random_bits = VehicleRandomBits();

	v->group_id = DEFAULT_GROUP;

	AddArticulatedParts(v);

	// Make sure we set EVERYTHING to virtual, even articulated parts.
	for (Train* train_part = v; train_part != NULL; train_part = train_part->Next()) {
		train_part->SetVirtual();
	}

	_new_vehicle_id = v->index;

	v->UpdateViewport(true, false);

	v->First()->ConsistChanged(CCF_ARRANGE);

	CheckConsistencyOfArticulatedVehicle(v);

	return v;
}

Train* CmdBuildVirtualRailVehicle(EngineID eid, bool lax_engine_check, StringID &error)
{
	if (lax_engine_check) {
		const Engine *e = Engine::GetIfValid(eid);
		if (e == NULL || e->type != VEH_TRAIN) {
			error = STR_ERROR_RAIL_VEHICLE_NOT_AVAILABLE + VEH_TRAIN;
			return NULL;
		}
	} else {
		if (!IsEngineBuildable(eid, VEH_TRAIN, _current_company)) {
			error = STR_ERROR_RAIL_VEHICLE_NOT_AVAILABLE + VEH_TRAIN;
			return NULL;
		}
	}

	const Engine* e = Engine::Get(eid);
	const RailVehicleInfo *rvi = &e->u.rail;

	int num_vehicles = (e->u.rail.railveh_type == RAILVEH_MULTIHEAD ? 2 : 1) + CountArticulatedParts(eid, false);
	if (!Train::CanAllocateItem(num_vehicles)) {
		error = STR_ERROR_TOO_MANY_VEHICLES_IN_GAME;
		return NULL;
	}

	if (rvi->railveh_type == RAILVEH_WAGON) {
		return CmdBuildVirtualRailWagon(e);
	}

	Train *v = new Train();

	v->x_pos = 0;
	v->y_pos = 0;

	v->direction = DIR_W;
	v->tile = 0; // INVALID_TILE;
	v->owner = _current_company;
	v->track = TRACK_BIT_DEPOT;
	v->vehstatus = VS_HIDDEN | VS_STOPPED | VS_DEFPAL;
	v->spritenum = rvi->image_index;
	v->cargo_type = e->GetDefaultCargoType();
	v->cargo_cap = rvi->capacity;
	v->last_station_visited = INVALID_STATION;

	v->engine_type = e->index;
	v->gcache.first_engine = INVALID_ENGINE; // needs to be set before first callback

	v->reliability = e->reliability;
	v->reliability_spd_dec = e->reliability_spd_dec;
	v->max_age = e->GetLifeLengthInDays();

	v->railtype = rvi->railtype;
	_new_vehicle_id = v->index;

	v->build_year = _cur_year;
	v->sprite_seq.Set(SPR_IMG_QUERY);
	v->random_bits = VehicleRandomBits();

	v->group_id = DEFAULT_GROUP;

	v->SetFrontEngine();
	v->SetEngine();

	if (rvi->railveh_type == RAILVEH_MULTIHEAD) {
		AddRearEngineToMultiheadedTrain(v);
	} else {
		AddArticulatedParts(v);
	}

	// Make sure we set EVERYTHING to virtual, even articulated parts.
	for (Train* train_part = v; train_part != NULL; train_part = train_part->Next()) {
		train_part->SetVirtual();
	}

	v->UpdateViewport(true, false);

	v->ConsistChanged(CCF_ARRANGE);

	CheckConsistencyOfArticulatedVehicle(v);

	return v;
}

/**
 * Build a virtual train vehicle.
 * @param tile unused
 * @param flags type of operation
 * @param p1 the engine ID to build
 * @param p2 unused
 * @param text unused
 * @return the cost of this operation or an error
 */
CommandCost CmdBuildVirtualRailVehicle(TileIndex tile, DoCommandFlag flags, uint32 p1, uint32 p2, const char *text)
{
	EngineID eid = p1;

	if (!IsEngineBuildable(eid, VEH_TRAIN, _current_company)) {
		return_cmd_error(STR_ERROR_RAIL_VEHICLE_NOT_AVAILABLE + VEH_TRAIN);
	}

	bool should_execute = (flags & DC_EXEC) != 0;

	if (should_execute) {
		StringID err = INVALID_STRING_ID;
		Train* train = CmdBuildVirtualRailVehicle(eid, false, err);

		if (train == NULL) {
			return_cmd_error(err);
		}

		if (text && text[0] == 'R') {
			CargoID cargo = text[1];
			if (cargo >= NUM_CARGO) return CMD_ERROR;
			CargoID default_cargo = Engine::Get(eid)->GetDefaultCargoType();
			if (default_cargo != cargo) {
				CommandCost refit_res = CmdRefitVehicle(tile, flags, train->index, cargo | (1 << 5), NULL);
				if (!refit_res.Succeeded()) return refit_res;
			}
		}
	}

	return CommandCost();
}

/**
* Replace a vehicle based on a template replacement order.
* @param tile unused
* @param flags type of operation
* @param p1 the ID of the vehicle to replace.
* @param p2 whether the vehicle should stay in the depot.
* @param text unused
* @return the cost of this operation or an error
*/
CommandCost CmdTemplateReplaceVehicle(TileIndex tile, DoCommandFlag flags, uint32 p1, uint32 p2, const char *text)
{
	VehicleID vehicle_id = p1;

	Vehicle* vehicle = Vehicle::GetIfValid(vehicle_id);

	if (vehicle == NULL || vehicle->type != VEH_TRAIN) {
		return CMD_ERROR;
	}

	bool should_execute = (flags & DC_EXEC) != 0;

	if (!should_execute) {
		return CommandCost();
	}

	Train* incoming = Train::From(vehicle);
	bool stayInDepot = p2 != 0;

	Train *new_chain = NULL;
	Train *remainder_chain = NULL;
	Train *tmp_chain = NULL;
	TemplateVehicle *tv = GetTemplateVehicleByGroupID(incoming->group_id);
	if (tv == NULL) {
		return CMD_ERROR;
	}
	EngineID eid = tv->engine_type;

	_new_vehicle_id = p1;

	CommandCost buy(EXPENSES_NEW_VEHICLES);
	CommandCost move_cost(EXPENSES_NEW_VEHICLES);
	CommandCost tmp_result(EXPENSES_NEW_VEHICLES);


	/* first some tests on necessity and sanity */
	if (tv == NULL) return buy;
	bool need_replacement = !TrainMatchesTemplate(incoming, tv);
	bool need_refit = !TrainMatchesTemplateRefit(incoming, tv);
	bool use_refit = tv->refit_as_template;
	CargoID store_refit_ct = CT_INVALID;
	short store_refit_csubt = 0;
	// if a train shall keep its old refit, store the refit setting of its first vehicle
	if (!use_refit) {
		for (Train *getc = incoming; getc != NULL; getc = getc->GetNextUnit()) {
			if (getc->cargo_type != CT_INVALID) {
				store_refit_ct = getc->cargo_type;
				break;
			}
		}
	}

	// TODO: set result status to success/no success before returning
	if (!need_replacement) {
		if (!need_refit || !use_refit) {
			/* before returning, release incoming train first if 2nd param says so */
			if (!stayInDepot) incoming->vehstatus &= ~VS_STOPPED;
			return buy;
		}
	} else {
		CommandCost buyCost = TestBuyAllTemplateVehiclesInChain(tv, tile);
		if (!buyCost.Succeeded() || !CheckCompanyHasMoney(buyCost)) {
			if (!stayInDepot) incoming->vehstatus &= ~VS_STOPPED;

			if (!buyCost.Succeeded() && buyCost.GetErrorMessage() != INVALID_STRING_ID) {
				return buyCost;
			} else {
				return_cmd_error(STR_ERROR_NOT_ENOUGH_CASH_REQUIRES_CURRENCY);
			}
		}
	}

	/* define replacement behavior */
	bool reuseDepot = tv->IsSetReuseDepotVehicles();
	bool keepRemainders = tv->IsSetKeepRemainingVehicles();

	if (need_replacement) {
		// step 1: generate primary for newchain and generate remainder_chain
		// 1. primary of incoming might already fit the template
		//    leave incoming's primary as is and move the rest to a free chain = remainder_chain
		// 2. needed primary might be one of incoming's member vehicles
		// 3. primary might be available as orphan vehicle in the depot
		// 4. we need to buy a new engine for the primary
		// all options other than 1. need to make sure to copy incoming's primary's status
		if (eid == incoming->engine_type) {                                                                       // 1
			new_chain = incoming;
			remainder_chain = incoming->GetNextUnit();
			if (remainder_chain) {
				move_cost.AddCost(CmdMoveRailVehicle(tile, flags, remainder_chain->index | (1 << 20), INVALID_VEHICLE, 0));
			}
		} else if ((tmp_chain = ChainContainsEngine(eid, incoming)) && tmp_chain != NULL) {                       // 2
			// new_chain is the needed engine, move it to an empty spot in the depot
			new_chain = tmp_chain;
			move_cost.AddCost(DoCommand(tile, new_chain->index, INVALID_VEHICLE, flags, CMD_MOVE_RAIL_VEHICLE));
			remainder_chain = incoming;
		} else if (reuseDepot && (tmp_chain = DepotContainsEngine(tile, eid, incoming)) && tmp_chain != NULL) {   // 3
			new_chain = tmp_chain;
			move_cost.AddCost(DoCommand(tile, new_chain->index, INVALID_VEHICLE, flags, CMD_MOVE_RAIL_VEHICLE));
			remainder_chain = incoming;
		} else {                                                                                                  // 4
			tmp_result = DoCommand(tile, eid, 0, flags, CMD_BUILD_VEHICLE);
			/* break up in case buying the vehicle didn't succeed */
			if (!tmp_result.Succeeded()) {
				return tmp_result;
			}
			buy.AddCost(tmp_result);
			new_chain = Train::Get(_new_vehicle_id);
			/* make sure the newly built engine is not attached to any free wagons inside the depot */
			move_cost.AddCost(DoCommand(tile, new_chain->index, INVALID_VEHICLE, flags, CMD_MOVE_RAIL_VEHICLE));
			/* prepare the remainder chain */
			remainder_chain = incoming;
		}
		// If we bought a new engine or reused one from the depot, copy some parameters from the incoming primary engine
		if (incoming != new_chain && flags == DC_EXEC) {
			CopyHeadSpecificThings(incoming, new_chain, flags);
			NeutralizeStatus(incoming);

			// additionally, if we don't want to use the template refit, refit as incoming
			// the template refit will be set further down, if we use it at all
			if (!use_refit) {
				uint32 cb = GetCmdRefitVeh(new_chain);
				DoCommand(new_chain->tile, new_chain->index, store_refit_ct | store_refit_csubt << 8 | 1 << 16 | (1 << 5), flags, cb);
			}
		}

		// step 2: fill up newchain according to the template
		// foreach member of template (after primary):
		// 1. needed engine might be within remainder_chain already
		// 2. needed engine might be orphaned within the depot (copy status)
		// 3. we need to buy (again)                           (copy status)
		TemplateVehicle *cur_tmpl = tv->GetNextUnit();
		Train *last_veh = new_chain;
		while (cur_tmpl) {
			// 1. engine contained in remainder chain
			if ((tmp_chain = ChainContainsEngine(cur_tmpl->engine_type, remainder_chain)) && tmp_chain != NULL)	{
				// advance remainder_chain (if necessary) to not lose track of it
				if (tmp_chain == remainder_chain) {
					remainder_chain = remainder_chain->GetNextUnit();
				}
				move_cost.AddCost(CmdMoveRailVehicle(tile, flags, tmp_chain->index, last_veh->index, 0));
			}
			// 2. engine contained somewhere else in the depot
			else if (reuseDepot && (tmp_chain = DepotContainsEngine(tile, cur_tmpl->engine_type, new_chain)) && tmp_chain != NULL) {
				move_cost.AddCost(CmdMoveRailVehicle(tile, flags, tmp_chain->index, last_veh->index, 0));
			}
			// 3. must buy new engine
			else {
				tmp_result = DoCommand(tile, cur_tmpl->engine_type, 0, flags, CMD_BUILD_VEHICLE);
				if (!tmp_result.Succeeded()) {
					return tmp_result;
				}
				buy.AddCost(tmp_result);
				tmp_chain = Train::Get(_new_vehicle_id);
				move_cost.AddCost(CmdMoveRailVehicle(tile, flags, tmp_chain->index, last_veh->index, 0));
			}
			// TODO: is this enough ? might it be that we bought a new wagon here and it now has std refit ?
			if (need_refit && flags == DC_EXEC) {
				if (use_refit) {
					uint32 cb = GetCmdRefitVeh(tmp_chain);
					DoCommand(tmp_chain->tile, tmp_chain->index, cur_tmpl->cargo_type | (cur_tmpl->cargo_subtype << 8) | (1 << 16) | (1 << 5), flags, cb);
				} else {
					uint32 cb = GetCmdRefitVeh(tmp_chain);
					DoCommand(tmp_chain->tile, tmp_chain->index, store_refit_ct | (store_refit_csubt << 8) | (1 << 16) | (1 << 5), flags, cb);
				}
			}
			cur_tmpl = cur_tmpl->GetNextUnit();
			last_veh = tmp_chain;
		}
	}
	/* no replacement done */
	else {
		new_chain = incoming;
	}
	/// step 3: reorder and neutralize the remaining vehicles from incoming
	// wagons remaining from remainder_chain should be filled up in as few freewagonchains as possible
	// each locos might be left as singular in the depot
	// neutralize each remaining engine's status

	// refit, only if the template option is set so
	if (use_refit && (need_refit || need_replacement)) {
		CmdRefitTrainFromTemplate(new_chain, tv, flags);
	}

	if (new_chain && remainder_chain) {
		for (Train *ct = remainder_chain; ct; ct = ct->GetNextUnit()) {
			TransferCargoForTrain(ct, new_chain);
		}
	}

	// point incoming to the newly created train so that starting/stopping from the calling function can be done
	incoming = new_chain;
	if (!stayInDepot && flags == DC_EXEC) {
		new_chain->vehstatus &= ~VS_STOPPED;
	}

	if (remainder_chain && keepRemainders && flags == DC_EXEC) {
		BreakUpRemainders(remainder_chain);
	} else if (remainder_chain) {
		buy.AddCost(DoCommand(tile, remainder_chain->index | (1 << 20), 0, flags, CMD_SELL_VEHICLE));
	}

	/* Redraw main gui for changed statistics */
	SetWindowClassesDirty(WC_TEMPLATEGUI_MAIN);

	_new_vehicle_id = new_chain->index;

	return buy;
}

void TrainRoadVehicleCrashBreakdown(Vehicle *v)
{
	Train *t = Train::From(v)->First();
	t->breakdown_ctr = 2;
	t->breakdown_delay = 255;
	t->breakdown_type = BREAKDOWN_RV_CRASH;
	t->breakdown_severity = 0;
	t->reliability = 0;
}<|MERGE_RESOLUTION|>--- conflicted
+++ resolved
@@ -2640,39 +2640,14 @@
 			if (GetTunnelBridgeDirection(tile) == ReverseDiagDir(dir)) {
 				bool free = TunnelBridgeIsFree(tile, end, v).Succeeded();
 				HandleLastTunnelBridgeSignals(tile, end, dir, free);
-<<<<<<< HEAD
-				if (_settings_client.gui.show_track_reservation) {
-					MarkTileDirtyByTile(tile, ZOOM_LVL_DRAW_MAP);
-				}
-			} else if (free) {
-				/* Free the reservation only if no other train is on the tiles. */
-				UnreserveBridgeTunnelTile(tile);
-				UnreserveBridgeTunnelTile(end);
-
-				if (_settings_client.gui.show_track_reservation) {
-					if (IsBridge(tile)) {
-						MarkBridgeDirty(tile, ZOOM_LVL_DRAW_MAP);
-					} else {
-						MarkTileDirtyByTile(tile, ZOOM_LVL_DRAW_MAP);
-						MarkTileDirtyByTile(end, ZOOM_LVL_DRAW_MAP);
-					}
-				}
-			}
-		} else if (GetTunnelBridgeDirection(tile) == dir && IsTunnelBridgeWithSignalSimulation(tile)) {
-			/* cancelling reservation of entry ramp, due to reverse */
-			UnreserveBridgeTunnelTile(tile);
-			if (_settings_client.gui.show_track_reservation) {
-				MarkTileDirtyByTile(tile, ZOOM_LVL_DRAW_MAP);
-=======
->>>>>>> 0dd3ff23
 			}
 		} else if (tunbridge_clear_unsignaled_other_end) {
 			UnreserveBridgeTunnelTile(end);
 		}
 
 		if (_settings_client.gui.show_track_reservation) {
-			MarkTileDirtyByTile(tile);
-			MarkTileDirtyByTile(end);
+			MarkTileDirtyByTile(tile, ZOOM_LVL_DRAW_MAP);
+			MarkTileDirtyByTile(end, ZOOM_LVL_DRAW_MAP);
 		}
 	} else if (IsRailStationTile(tile)) {
 		TileIndex new_tile = TileAddByDiagDir(tile, dir);
@@ -4124,7 +4099,7 @@
 						v->y_pos = gp.y;
 						UpdateSignalsOnSegment(old_tile, INVALID_DIAGDIR, v->owner);
 						UnreserveBridgeTunnelTile(old_tile);
-						if (_settings_client.gui.show_track_reservation) MarkTileDirtyByTile(old_tile);
+						if (_settings_client.gui.show_track_reservation) MarkTileDirtyByTile(old_tile, ZOOM_LVL_DRAW_MAP);
 					}
 				}
 				if (distance == 0) v->tunnel_bridge_signal_num++;
