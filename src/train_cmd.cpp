/*
 * This file is part of OpenTTD.
 * OpenTTD is free software; you can redistribute it and/or modify it under the terms of the GNU General Public License as published by the Free Software Foundation, version 2.
 * OpenTTD is distributed in the hope that it will be useful, but WITHOUT ANY WARRANTY; without even the implied warranty of MERCHANTABILITY or FITNESS FOR A PARTICULAR PURPOSE.
 * See the GNU General Public License for more details. You should have received a copy of the GNU General Public License along with OpenTTD. If not, see <http://www.gnu.org/licenses/>.
 */

/** @file train_cmd.cpp Handling of trains. */

#include "stdafx.h"
#include "error.h"
#include "articulated_vehicles.h"
#include "command_func.h"
#include "pathfinder/yapf/yapf.hpp"
#include "news_func.h"
#include "company_func.h"
#include "newgrf_sound.h"
#include "newgrf_text.h"
#include "strings_func.h"
#include "viewport_func.h"
#include "vehicle_func.h"
#include "sound_func.h"
#include "ai/ai.hpp"
#include "game/game.hpp"
#include "newgrf_station.h"
#include "effectvehicle_func.h"
#include "network/network.h"
#include "spritecache.h"
#include "core/random_func.hpp"
#include "company_base.h"
#include "newgrf.h"
#include "infrastructure_func.h"
#include "order_backup.h"
#include "zoom_func.h"
#include "newgrf_debug.h"
#include "framerate_type.h"
#include "tracerestrict.h"
#include "tbtr_template_vehicle_func.h"
#include "autoreplace_func.h"
#include "engine_func.h"
#include "bridge_signal_map.h"
#include "scope_info.h"
#include "scope.h"
#include "core/checksum_func.hpp"
#include "debug_dbg_assert.h"
#include "debug_settings.h"
#include "train_speed_adaptation.h"
#include "event_logs.h"
#include "misc_cmd.h"
#include "train_cmd.h"
#include "vehicle_cmd.h"
#include "tbtr_template_vehicle_cmd.h"
#include "3rdparty/cpp-btree/btree_map.h"

#include "table/strings.h"
#include "table/train_cmd.h"

#include "safeguards.h"

extern btree::btree_multimap<VehicleID, PendingSpeedRestrictionChange> _pending_speed_restriction_change_map;

enum {
	REALISTIC_BRAKING_MIN_SPEED = 5,
};

enum ChooseTrainTrackLookAheadStateFlags {
	CTTLASF_STOP_FOUND       = 0,         ///< Stopping destination found
	CTTLASF_REVERSE_FOUND    = 1,         ///< Reverse destination found
	CTTLASF_NO_RES_VEH_TILE  = 2,         ///< Do not reserve the vehicle tile
};

struct ChooseTrainTrackLookAheadState {
	uint          order_items_start = 0;  ///< Order items start for VehicleOrderSaver
	uint16_t      flags = 0;              ///< Flags
	DestinationID reverse_dest = 0;       ///< Reverse station ID when CTTLASF_REVERSE_FOUND is set
};

/** Flags for ChooseTrainTrack */
enum ChooseTrainTrackFlags {
	CTTF_NONE                   = 0,      ///< No flags
	CTTF_FORCE_RES              = 0x01,   ///< Force a reservation to be made
	CTTF_MARK_STUCK             = 0x02,   ///< The train has to be marked as stuck when needed
	CTTF_NON_LOOKAHEAD          = 0x04,   ///< Any lookahead should not be used, if necessary reset the lookahead state
	CTTF_NO_LOOKAHEAD_VALIDATE  = 0x08,   ///< Don't validate the lookahead state as it has already been done
};
DECLARE_ENUM_AS_BIT_SET(ChooseTrainTrackFlags)

/** Result flags for ChooseTrainTrack */
enum ChooseTrainTrackResultFlags {
	CTTRF_NONE                  = 0,      ///< No flags
	CTTRF_RESERVATION_MADE      = 0x01,   ///< A reservation was made
	CTTRF_REVERSE_AT_SIGNAL     = 0x02,   ///< Reverse at signal
};
DECLARE_ENUM_AS_BIT_SET(ChooseTrainTrackResultFlags)

struct ChooseTrainTrackResult {
	Track track;
	ChooseTrainTrackResultFlags ctt_flags;
};

btree::btree_map<SignalSpeedKey, SignalSpeedValue> _signal_speeds;

static void TryLongReserveChooseTrainTrackFromReservationEnd(Train *v, bool no_reserve_vehicle_tile = false);
static ChooseTrainTrackResult ChooseTrainTrack(Train *v, TileIndex tile, DiagDirection enterdir, TrackBits tracks, ChooseTrainTrackFlags flags, ChooseTrainTrackLookAheadState lookahead_state = {});
static bool TrainApproachingLineEnd(Train *v, bool signal, bool reverse);
static bool TrainCheckIfLineEnds(Train *v, bool reverse = true);
static bool TrainCanLeaveTile(const Train *v);
static inline bool CheckCompatibleRail(const Train *v, TileIndex tile, DiagDirection enterdir);
int ReversingDistanceTargetSpeed(const Train *v);
bool TrainController(Train *v, Vehicle *nomove, bool reverse = true); // Also used in vehicle_sl.cpp.
static TileIndex TrainApproachingCrossingTile(const Train *v);
static void CheckIfTrainNeedsService(Train *v);
static void CheckNextTrainTile(Train *v);
extern TileIndex VehiclePosTraceRestrictPreviousSignalCallback(const Train *v, const void *, TraceRestrictPBSEntrySignalAuxField mode);
static void TrainEnterStation(Train *v, StationID station);
static void UnreserveBridgeTunnelTile(TileIndex tile);
static bool CheckTrainStayInWormHolePathReserve(Train *t, TileIndex tile);

/** Return the scaled date ticks by which the speed restriction
 *  at the current position of the train is going to be invalid */
static StateTicks GetSpeedRestrictionTimeout(const Train *t)
{
	const int64_t velocity = std::max<int64_t>(25, t->cur_speed);
	const int64_t look_ahead_distance = Clamp(t->cur_speed / 8, 4, 16); // In tiles, varying between 4 and 16 depending on current speed

	// This assumes travel along the X or Y map axis, not diagonally. See GetAdvanceDistance, GetAdvanceSpeed.
	const int64_t ticks_per_tile = (192 * 16 * 4 / 3) / velocity;

	const int64_t ticks = ticks_per_tile * look_ahead_distance;

	return _state_ticks + ticks;
}

/** Removes all speed restrictions from all signals */
void ClearAllSignalSpeedRestrictions()
{
	_signal_speeds.clear();
}

void AdjustAllSignalSpeedRestrictionTickValues(StateTicksDelta delta)
{
	for (auto &it : _signal_speeds) {
		it.second.time_stamp += delta;
	}
}

/** Removes all speed restrictions which have passed their timeout from all signals */
void ClearOutOfDateSignalSpeedRestrictions()
{
	for (auto key_value_pair = _signal_speeds.begin(); key_value_pair != _signal_speeds.end(); ) {
		if (key_value_pair->second.IsOutOfDate()) {
			key_value_pair = _signal_speeds.erase(key_value_pair);
		} else {
			++key_value_pair;
		}
	}
}

inline void ClearLookAheadIfInvalid(Train *v)
{
	if (v->lookahead != nullptr && !ValidateLookAhead(v)) v->lookahead.reset();
}

static const uint8_t _vehicle_initial_x_fract[4] = {10, 8, 4,  8};
static const uint8_t _vehicle_initial_y_fract[4] = { 8, 4, 8, 10};

template <>
bool IsValidImageIndex<VEH_TRAIN>(uint8_t image_index)
{
	return image_index < lengthof(_engine_sprite_base);
}


/**
 * Return the cargo weight multiplier to use for a rail vehicle
 * @param cargo Cargo type to get multiplier for
 * @return Cargo weight multiplier
 */
uint8_t FreightWagonMult(CargoType cargo)
{
	if (!CargoSpec::Get(cargo)->is_freight) return 1;
	return _settings_game.vehicle.freight_trains;
}

/** Checks if lengths of all rail vehicles are valid. If not, shows an error message. */
void CheckTrainsLengths()
{
	bool first = true;

	for (const Train *v : Train::IterateFrontOnly()) {
		if (!v->vehstatus.Test(VehState::Crashed) && !v->IsVirtual()) {
			for (const Train *u = v, *w = v->Next(); w != nullptr; u = w, w = w->Next()) {
				if (u->track != TRACK_BIT_DEPOT) {
					if ((w->track != TRACK_BIT_DEPOT &&
							std::max(abs(u->x_pos - w->x_pos), abs(u->y_pos - w->y_pos)) != u->CalcNextVehicleOffset()) ||
							(w->track == TRACK_BIT_DEPOT && TicksToLeaveDepot(u) <= 0)) {
						ShowErrorMessage(GetEncodedString(STR_BROKEN_VEHICLE_LENGTH, v->index, v->owner), {}, WL_CRITICAL);

						if (!_networking && first) {
							first = false;
							Command<CMD_PAUSE>::Post(PauseMode::Error, true);
						}
						/* Break so we warn only once for each train. */
						break;
					}
				}
			}
		}
	}
}

/**
 * Checks the breakdown flags (VehicleRailFlags 9-12) and sets the correct value in the first vehicle of the consist.
 * This function is generally only called to check if a flag may be cleared.
 * @param v the front engine
 * @param flags bitmask of the flags to check.
 */
void CheckBreakdownFlags(Train *v)
{
	dbg_assert(v->IsFrontEngine());
	/* clear the flags we're gonna check first, we'll set them again later (if applicable) */
	CLRBITS(v->flags, (1 << VRF_BREAKDOWN_BRAKING) | VRF_IS_BROKEN);

	for (const Train *w = v; w != nullptr; w = w->Next()) {
		if (v->IsEngine() || w->IsMultiheaded()) {
			if (w->breakdown_ctr == 2) {
				SetBit(v->flags, VRF_BREAKDOWN_BRAKING);
			} else if (w->breakdown_ctr == 1) {
				switch (w->breakdown_type) {
					case BREAKDOWN_CRITICAL:
					case BREAKDOWN_RV_CRASH:
					case BREAKDOWN_EM_STOP:   SetBit(v->flags, VRF_BREAKDOWN_STOPPED); break;
					case BREAKDOWN_LOW_SPEED: SetBit(v->flags, VRF_BREAKDOWN_SPEED);   break;
					case BREAKDOWN_LOW_POWER: SetBit(v->flags, VRF_BREAKDOWN_POWER);   break;
				}
			}
		}
	}
}

uint16_t GetTrainVehicleMaxSpeed(const Train *u, const RailVehicleInfo *rvi_u, const Train *front)
{
	const uint16_t base_speed = GetVehicleProperty(u, PROP_TRAIN_SPEED, rvi_u->max_speed);
	uint16_t speed = base_speed;
	if (HasBit(u->flags, VRF_NEED_REPAIR) && front->IsFrontEngine()) {
		for (uint i = 0; i < u->critical_breakdown_count; i++) {
			speed = std::min<uint16_t>(speed - (speed / (front->tcache.cached_num_engines + 2)) + 1, speed);
		}
	}

	/* clamp speed to be no less than lower of 5mph and 1/8 of base speed */
	speed = std::max<uint16_t>(speed, std::min<uint16_t>(5, (base_speed + 7) >> 3));

	if (HasBit(u->flags, VRF_HAS_HIT_RV) && front->IsFrontEngine()) {
		speed = std::min<uint16_t>(speed, 30);
	}
	return speed;
}

/**
 * Recalculates the cached stuff of a train. Should be called each time a vehicle is added
 * to/removed from the chain, and when the game is loaded.
 * Note: this needs to be called too for 'wagon chains' (in the depot, without an engine)
 * @param allowed_changes Stuff that is allowed to change.
 */
void Train::ConsistChanged(ConsistChangeFlags allowed_changes)
{
	uint16_t max_speed = UINT16_MAX;

	dbg_assert(this->IsFrontEngine() || this->IsFreeWagon());

	const RailVehicleInfo *rvi_v = RailVehInfo(this->engine_type);
	EngineID first_engine = this->IsFrontEngine() ? this->engine_type : EngineID::Invalid();
	this->gcache.cached_total_length = 0;
	this->compatible_railtypes = {};
	this->tcache.cached_num_engines = 0;

	bool train_can_tilt = true;
	bool speed_varies_by_railtype = false;
	int16_t min_curve_speed_mod = INT16_MAX;

	for (Train *u = this; u != nullptr; u = u->Next()) {
		const RailVehicleInfo *rvi_u = RailVehInfo(u->engine_type);

		/* Check the this->first cache. */
		dbg_assert_msg(u->First() == this, "u: {}, this: {}",
				VehicleInfoDumper(u), VehicleInfoDumper(this));

		/* update the 'first engine' */
		u->gcache.first_engine = this == u ? EngineID::Invalid() : first_engine;
		u->railtype = rvi_u->railtype;

		if (u->IsEngine()) first_engine = u->engine_type;

		/* Set user defined data to its default value */
		u->tcache.user_def_data = rvi_u->user_def_data;
		this->InvalidateNewGRFCache();
		u->InvalidateNewGRFCache();
	}

	for (Train *u = this; u != nullptr; u = u->Next()) {
		/* Update user defined data (must be done before other properties) */
		u->tcache.user_def_data = GetVehicleProperty(u, PROP_TRAIN_USER_DATA, u->tcache.user_def_data);
		this->InvalidateNewGRFCache();
		u->InvalidateNewGRFCache();

		if (!u->IsArticulatedPart()) {
			if (u->IsEngine() || u->IsMultiheaded()) {
				this->tcache.cached_num_engines++;
			}
		}
	}

	Vehicle *last_vis_effect = this;
	for (Train *u = this; u != nullptr; u = u->Next()) {
		const Engine *e_u = u->GetEngine();
		const RailVehicleInfo *rvi_u = &e_u->u.rail;

		if (!e_u->info.misc_flags.Test(EngineMiscFlag::RailTilts)) train_can_tilt = false;
		if (e_u->callbacks_used & SGCU_CB36_SPEED_RAILTYPE) speed_varies_by_railtype = true;
		min_curve_speed_mod = std::min(min_curve_speed_mod, u->GetCurveSpeedModifier());

		/* Cache wagon override sprite group. nullptr is returned if there is none */
		u->tcache.cached_override = GetWagonOverrideSpriteSet(u->engine_type, u->cargo_type, u->gcache.first_engine);

		/* Reset colour map */
		u->colourmap = PAL_NONE;

		/* Update powered-wagon-status and visual effect */
		u->UpdateVisualEffect(true);
		ClrBit(u->vcache.cached_veh_flags, VCF_LAST_VISUAL_EFFECT);
		if (!(HasBit(u->vcache.cached_vis_effect, VE_ADVANCED_EFFECT) && GB(u->vcache.cached_vis_effect, 0, VE_ADVANCED_EFFECT) == VESM_NONE)) last_vis_effect = u;

		if (rvi_v->pow_wag_power != 0 && rvi_u->railveh_type == RAILVEH_WAGON &&
				UsesWagonOverride(u) && !HasBit(u->vcache.cached_vis_effect, VE_DISABLE_WAGON_POWER)) {
			/* wagon is powered */
			SetBit(u->flags, VRF_POWEREDWAGON); // cache 'powered' status
		} else {
			ClrBit(u->flags, VRF_POWEREDWAGON);
		}

		if (!u->IsArticulatedPart()) {
			/* Do not count powered wagons for the compatible railtypes, as wagons always
			   have railtype normal */
			if (rvi_u->power > 0) {
				this->compatible_railtypes.Set(GetRailTypeInfo(u->railtype)->powered_railtypes);
			}

			/* Some electric engines can be allowed to run on normal rail. It happens to all
			 * existing electric engines when elrails are disabled and then re-enabled */
			if (HasBit(u->flags, VRF_EL_ENGINE_ALLOWED_NORMAL_RAIL)) {
				u->railtype = RAILTYPE_RAIL;
				u->compatible_railtypes.Set(RAILTYPE_RAIL);
			}

			/* max speed is the minimum of the speed limits of all vehicles in the consist */
			if ((rvi_u->railveh_type != RAILVEH_WAGON || _settings_game.vehicle.wagon_speed_limits) && !UsesWagonOverride(u)) {
				uint16_t speed = GetTrainVehicleMaxSpeed(u, rvi_u, this);
				if (speed != 0) max_speed = std::min(speed, max_speed);
			}
		}

		uint16_t new_cap = e_u->DetermineCapacity(u);
		if (allowed_changes.Test(ConsistChangeFlag::Capacity)) {
			/* Update vehicle capacity. */
			if (u->cargo_cap > new_cap) u->cargo.Truncate(new_cap);
			u->refit_cap = std::min(new_cap, u->refit_cap);
			u->cargo_cap = new_cap;
		} else {
			/* Verify capacity hasn't changed. */
			if (new_cap != u->cargo_cap) ShowNewGrfVehicleError(u->engine_type, STR_NEWGRF_BROKEN, STR_NEWGRF_BROKEN_CAPACITY, GRFBug::VehCapacity, true);
		}
		u->vcache.cached_cargo_age_period = GetVehicleProperty(u, PROP_TRAIN_CARGO_AGE_PERIOD, e_u->info.cargo_age_period);

		/* check the vehicle length (callback) */
		uint16_t veh_len = CALLBACK_FAILED;
		if (e_u->GetGRF() != nullptr && e_u->GetGRF()->grf_version >= 8) {
			/* Use callback 36 */
			veh_len = GetVehicleProperty(u, PROP_TRAIN_SHORTEN_FACTOR, CALLBACK_FAILED);

			if (veh_len != CALLBACK_FAILED && veh_len >= VEHICLE_LENGTH) {
				ErrorUnknownCallbackResult(e_u->GetGRFID(), CBID_VEHICLE_LENGTH, veh_len);
			}
		} else if (e_u->info.callback_mask.Test(VehicleCallbackMask::Length)) {
			/* Use callback 11 */
			veh_len = GetVehicleCallback(CBID_VEHICLE_LENGTH, 0, 0, u->engine_type, u);
		}
		if (veh_len == CALLBACK_FAILED) veh_len = rvi_u->shorten_factor;
		veh_len = VEHICLE_LENGTH - Clamp(veh_len, 0, VEHICLE_LENGTH - 1);

		if (allowed_changes.Test(ConsistChangeFlag::Length)) {
			/* Update vehicle length. */
			u->gcache.cached_veh_length = veh_len;
		} else {
			/* Verify length hasn't changed. */
			if (veh_len != u->gcache.cached_veh_length) VehicleLengthChanged(u);
		}

		this->gcache.cached_total_length += u->gcache.cached_veh_length;
		this->InvalidateNewGRFCache();
		u->InvalidateNewGRFCache();
	}
	SetBit(last_vis_effect->vcache.cached_veh_flags, VCF_LAST_VISUAL_EFFECT);

	/* store consist weight/max speed in cache */
	this->vcache.cached_max_speed = max_speed;
	this->tcache.cached_tflags = (train_can_tilt ? TCF_TILT : TCF_NONE) | (speed_varies_by_railtype ? TCF_SPD_RAILTYPE : TCF_NONE);
	this->tcache.cached_curve_speed_mod = min_curve_speed_mod;
	this->tcache.cached_max_curve_speed = this->GetCurveSpeedLimit();

	/* recalculate cached weights and power too (we do this *after* the rest, so it is known which wagons are powered and need extra weight added) */
	this->CargoChanged();

	this->UpdateAcceleration();
	if (this->IsFrontEngine()) {
		if (!HasBit(this->subtype, GVSF_VIRTUAL)) SetWindowDirty(WC_VEHICLE_DETAILS, this->index);
		InvalidateWindowData(WC_VEHICLE_REFIT, this->index, VIWD_CONSIST_CHANGED);
		InvalidateWindowData(WC_VEHICLE_ORDERS, this->index, VIWD_CONSIST_CHANGED);
		InvalidateNewGRFInspectWindow(GSF_TRAINS, this->index.base());
	}
	if (allowed_changes.Test(ConsistChangeFlag::Length)) {
		for (Train *u = this->Next(); u != nullptr; u = u->Next()) {
			u->vcache.cached_max_speed = 0;
			u->gcache.cached_weight = 0;
			u->gcache.cached_max_te = 0;
			u->gcache.cached_axle_resistance = 0;
			u->gcache.cached_max_track_speed = 0;
			u->gcache.cached_power = 0;
			u->gcache.cached_air_drag = 0;
			u->gcache.cached_total_length = 0;
			u->tcache.cached_num_engines = 0;
			u->tcache.cached_centre_mass = 0;
			u->tcache.cached_braking_length = 0;
			u->tcache.cached_deceleration = 0;
			u->tcache.cached_uncapped_decel = 0;
			u->tcache.cached_tflags = TCF_NONE;
			u->tcache.cached_curve_speed_mod = 0;
			u->tcache.cached_max_curve_speed = 0;
		}
	}
}

/**
 * Get the fraction of the vehicle's current tile which is in front of it.
 * This is equal to how many more steps it could travel without having to stop/reverse if it was an end of line.
 *
 * See also wrapper without x_pos, y_pos in train.h
 *
 * @param v              the vehicle to use (not required to be the front)
 * @param x_pos          vehicle x position
 * @param y_pos          vehicle y position
 * @return the fraction of the current tile in front of the vehicle
 */
int GetTileMarginInFrontOfTrain(const Train *v, int x_pos, int y_pos)
{
	if (IsDiagonalDirection(v->direction)) {
		DiagDirection dir = DirToDiagDir(v->direction);
		int offset = ((DiagDirToAxis(dir) == AXIS_X) ? x_pos : y_pos) & 0xF;
		return ((dir == DIAGDIR_SE || dir == DIAGDIR_SW) ? TILE_SIZE - 1 - offset : offset) - ((v->gcache.cached_veh_length + 1) / 2);
	} else {
		/* Calc position within the current tile */
		uint x = x_pos & 0xF;
		uint y = y_pos & 0xF;

		/* for non-diagonal directions, x will be 1, 3, 5, ..., 15 */
		switch (v->direction) {
			case DIR_N : x = ~x + ~y + 25; break;
			case DIR_E : x = ~x + y + 9;   break;
			case DIR_S : x = x + y - 7;    break;
			case DIR_W : x = ~y + x + 9;   break;
			default: break;
		}
		x >>= 1; // x is now in range 0 ... 7
		return (TILE_SIZE / 2) - 1 - x - (v->gcache.cached_veh_length + 1) / 2;
	}
}

/**
 * Get the stop location of (the center) of the front vehicle of a train at
 * a platform of a station.
 *
 * See also wrapper without x_pos, y_pos in train.h
 *
 * @param station_id     the ID of the station where we're stopping
 * @param tile           the tile where the vehicle currently is
 * @param v              the vehicle to get the stop location of
 * @param update_train_state whether the state of the train v may be changed
 * @param station_ahead  'return' the amount of 1/16th tiles in front of the train
 * @param station_length 'return' the station length in 1/16th tiles
 * @return the location, calculated from the begin of the station to stop at.
 */
int GetTrainStopLocation(StationID station_id, TileIndex tile, Train *v, bool update_train_state, int *station_ahead, int *station_length)
{
	Train *front = v->First();
	if (IsRailWaypoint(tile)) {
		*station_ahead = *station_length = TILE_SIZE;
	} else {
		const Station *st = Station::Get(station_id);
		*station_ahead  = st->GetPlatformLength(tile, DirToDiagDir(v->direction)) * TILE_SIZE;
		*station_length = st->GetPlatformLength(tile) * TILE_SIZE;
	}

	/* Default to the middle of the station for stations stops that are not in
	 * the order list like intermediate stations when non-stop is disabled */
	OrderStopLocation osl = OSL_PLATFORM_MIDDLE;
	if (front->current_order.IsType(OT_GOTO_STATION) && front->current_order.GetDestination() == station_id) {
		osl = front->current_order.GetStopLocation();
	} else if (front->current_order.IsType(OT_LOADING_ADVANCE) && front->current_order.GetDestination() == station_id) {
		osl = OSL_PLATFORM_THROUGH;
	} else if (front->current_order.IsType(OT_GOTO_WAYPOINT) && front->current_order.GetDestination() == station_id) {
		osl = OSL_PLATFORM_FAR_END;
	}
	int overhang = front->gcache.cached_total_length - *station_length;
	int adjust = 0;
	if (osl == OSL_PLATFORM_THROUGH && overhang > 0) {
		for (Train *u = front; u != nullptr; u = u->Next()) {
			/* Passengers may not be through-loaded */
			if (u->cargo_cap > 0 && IsCargoInClass(u->cargo_type, CargoClass::Passengers)) {
				osl = OSL_PLATFORM_FAR_END;
				break;
			}
		}
	}
	if (osl == OSL_PLATFORM_THROUGH && overhang > 0) {
		/* The train is longer than the station, and we can run through the station to load/unload */
		bool advance_beyond_platform_end = false;
		if (update_train_state) {
			/* Only advance beyond platform end if there is at least one vehicle with capacity in the active part of the train.
			 * This avoids the entire train being beyond the platform end. */
			for (Train *u = v; u != nullptr; u = u->Next()) {
				if (u->cargo_cap != 0) {
					advance_beyond_platform_end = true;
					break;
				}
			}
		}
		for (Train *u = v; u != nullptr; u = u->Next()) {
			if (advance_beyond_platform_end && overhang > 0 && !HasBit(u->flags, VRF_BEYOND_PLATFORM_END) && !u->IsArticulatedPart()) {
				bool skip = true;
				for (const Train *part = u; part != nullptr; part = part->HasArticulatedPart() ? part->GetNextArticulatedPart() : nullptr) {
					if (part->cargo_cap != 0) {
						skip = false;
						break;
					}
				}
				if (skip) {
					for (Train *part = u; part != nullptr; part = part->HasArticulatedPart() ? part->GetNextArticulatedPart() : nullptr) {
						SetBit(part->flags, VRF_BEYOND_PLATFORM_END);
					}
				}
			}
			if (HasBit(u->flags, VRF_BEYOND_PLATFORM_END)) {
				overhang -= u->gcache.cached_veh_length;
				adjust += u->gcache.cached_veh_length;
			} else {
				break;
			}
		}
		for (Train *u = front; u != v; u = u->Next()) overhang -= u->gcache.cached_veh_length; // only advance until rear of train is in platform
		if (overhang < 0) adjust += overhang;
	} else if (overhang >= 0) {
		/* The train is longer than the station, make it stop at the far end of the platform */
		osl = OSL_PLATFORM_FAR_END;
	}

	/* The stop location of the FRONT! of the train */
	int stop;
	switch (osl) {
		default: NOT_REACHED();

		case OSL_PLATFORM_NEAR_END:
			stop = front->gcache.cached_total_length;
			break;

		case OSL_PLATFORM_MIDDLE:
			stop = *station_length - (*station_length -front->gcache.cached_total_length) / 2;
			break;

		case OSL_PLATFORM_FAR_END:
		case OSL_PLATFORM_THROUGH:
			stop = *station_length;
			break;
	}

	/* Subtract half the front vehicle length of the train so we get the real
	 * stop location of the train. */
	int result = stop - ((v->gcache.cached_veh_length + 1) / 2) + adjust;

	if (osl == OSL_PLATFORM_THROUGH && v != front) {
		/* Check front of train for obstructions */

		if (TrainCanLeaveTile(front)) {
			/* Determine the non-diagonal direction in which we will exit this tile */
			DiagDirection dir = VehicleExitDir(front->direction, front->track);
			/* Calculate next tile */
			TileIndex next_tile = front->tile + TileOffsByDiagDir(dir);

			/* Determine the track status on the next tile */
			TrackdirBits trackdirbits = GetTileTrackdirBits(next_tile, TRANSPORT_RAIL, 0, ReverseDiagDir(dir)) & DiagdirReachesTrackdirs(dir);

			/* mask unreachable track bits if we are forbidden to do 90deg turns */
			TrackBits bits = TrackdirBitsToTrackBits(trackdirbits);
			if (_settings_game.pf.forbid_90_deg) {
				bits &= ~TrackCrossesTracks(FindFirstTrack(front->track));
			}

			if (bits == TRACK_BIT_NONE || !CheckCompatibleRail(front, next_tile, dir) || IsRailDepotTile(next_tile) ||
					(KillFirstBit(trackdirbits) == TRACKDIR_BIT_NONE && HasOnewaySignalBlockingTrackdir(next_tile, FindFirstTrackdir(trackdirbits)))) {
				/* next tile is an effective dead end */
				int current_platform_remaining = *station_ahead - TILE_SIZE + GetTileMarginInFrontOfTrain(v);
				int limit = GetTileMarginInFrontOfTrain(front) + (*station_length - current_platform_remaining) - ((v->gcache.cached_veh_length + 1) / 2);
				result = std::min(limit, result);
			}
		}
	}

	return result;
}


/**
 * Computes train speed limit caused by curves
 * @return imposed speed limit
 */
uint16_t Train::GetCurveSpeedLimit() const
{
	dbg_assert(this->First() == this);

	static const int absolute_max_speed = UINT16_MAX;
	int max_speed = absolute_max_speed;

	if (_settings_game.vehicle.train_acceleration_model == AM_ORIGINAL) return max_speed;

	int curvecount[2] = {0, 0};

	/* first find the curve speed limit */
	int numcurve = 0;
	int sum = 0;
	int pos = 0;
	int lastpos = -1;
	for (const Train *u = this; u->Next() != nullptr; u = u->Next(), pos += u->gcache.cached_veh_length) {
		Direction this_dir = u->direction;
		Direction next_dir = u->Next()->direction;

		DirDiff dirdiff = DirDifference(this_dir, next_dir);
		if (dirdiff == DIRDIFF_SAME) continue;

		if (dirdiff == DIRDIFF_45LEFT) curvecount[0]++;
		if (dirdiff == DIRDIFF_45RIGHT) curvecount[1]++;
		if (dirdiff == DIRDIFF_45LEFT || dirdiff == DIRDIFF_45RIGHT) {
			if (lastpos != -1) {
				numcurve++;
				sum += pos - lastpos;
				if (pos - lastpos <= static_cast<int>(VEHICLE_LENGTH) && max_speed > 88) {
					max_speed = 88;
				}
			}
			lastpos = pos;
		}

		/* if we have a 90 degree turn, fix the speed limit to 60 */
		if (dirdiff == DIRDIFF_90LEFT || dirdiff == DIRDIFF_90RIGHT) {
			max_speed = 61;
		}
	}

	if (numcurve > 0 && max_speed > 88) {
		if (curvecount[0] == 1 && curvecount[1] == 1) {
			max_speed = absolute_max_speed;
		} else {
			sum = CeilDiv(sum, VEHICLE_LENGTH);
			sum /= numcurve;
			max_speed = 232 - (13 - Clamp(sum, 1, 12)) * (13 - Clamp(sum, 1, 12));
		}
	}

	if (max_speed != absolute_max_speed) {
		/* Apply the current railtype's curve speed advantage */
		const RailTypeInfo *rti = GetRailTypeInfo(GetRailTypeByTrackBit(this->tile, this->track));
		max_speed += (max_speed / 2) * rti->curve_speed;

		if (this->tcache.cached_tflags & TCF_TILT) {
			/* Apply max_speed bonus of 20% for a tilting train */
			max_speed += max_speed / 5;
		}

		/* Apply max_speed modifier (cached value is fixed-point binary with 8 fractional bits)
		 * and clamp the result to an acceptable range. */
		max_speed += (max_speed * this->tcache.cached_curve_speed_mod) / 256;
		max_speed = Clamp(max_speed, 2, absolute_max_speed);
	}

	return static_cast<uint16_t>(max_speed);
}

void AdvanceOrderIndex(const Vehicle *v, VehicleOrderID &index)
{
	int depth = 0;

	do {
		/* Wrap around. */
		if (index >= v->GetNumOrders()) index = 0;

		const Order *order = v->GetOrder(index);
		dbg_assert(order != nullptr);

		switch (order->GetType()) {
			case OT_GOTO_DEPOT:
				/* Skip service in depot orders when the train doesn't need service. */
				if ((order->GetDepotOrderType() & ODTFB_SERVICE) && !v->NeedsServicing()) break;
				[[fallthrough]];
			case OT_GOTO_STATION:
			case OT_GOTO_WAYPOINT:
				return;
			case OT_CONDITIONAL: {
				VehicleOrderID next = ProcessConditionalOrder(order, v, PCO_DRY_RUN);
				if (next != INVALID_VEH_ORDER_ID) {
					depth++;
					index = next;
					/* Don't increment next, so no break here. */
					continue;
				}
				break;
			}
			default:
				break;
		}
		/* Don't increment inside the while because otherwise conditional
		 * orders can lead to an infinite loop. */
		++index;
		depth++;
	} while (depth < v->GetNumOrders());

	/* Wrap around. */
	if (index >= v->GetNumOrders()) index = 0;
}

int PredictStationStoppingLocation(const Train *v, const Order *order, int station_length, DestinationID dest)
{
	/* Default to the middle of the station for stations stops that are not in
	 * the order list like intermediate stations when non-stop is disabled */
	OrderStopLocation osl = OSL_PLATFORM_MIDDLE;
	if (order->IsType(OT_GOTO_STATION) && order->GetDestination() == dest) {
		osl = order->GetStopLocation();
	} else if (order->IsType(OT_LOADING_ADVANCE) && order->GetDestination() == dest) {
		osl = OSL_PLATFORM_THROUGH;
	} else if (order->IsType(OT_GOTO_WAYPOINT) && order->GetDestination() == dest) {
		osl = OSL_PLATFORM_FAR_END;
	}

	int overhang = v->gcache.cached_total_length - station_length;
	int adjust = 0;
	if (osl == OSL_PLATFORM_THROUGH && overhang > 0) {
		for (const Train *u = v; u != nullptr; u = u->Next()) {
			/* Passengers may not be through-loaded */
			if (u->cargo_cap > 0 && IsCargoInClass(u->cargo_type, CargoClass::Passengers)) {
				osl = OSL_PLATFORM_FAR_END;
				break;
			}
		}
	}
	if (osl == OSL_PLATFORM_THROUGH && overhang > 0) {
		/* The train is longer than the station, and we can run through the station to load/unload */

		/* Check whether the train has already reached the platform and set VRF_BEYOND_PLATFORM_END on the front part */
		if (HasBit(v->flags, VRF_BEYOND_PLATFORM_END)) {
			/* Compute how much of the train should stop beyond the station, using already set flags */
			int beyond = 0;
			for (const Train *u = v; u != nullptr && HasBit(u->flags, VRF_BEYOND_PLATFORM_END); u = u->Next()) {
				beyond += u->gcache.cached_veh_length;
			}
			/* Adjust for the remaining amount of train being less than the station length */
			int overshoot = station_length - std::min(v->gcache.cached_total_length - beyond, station_length);
			adjust = beyond - overshoot;
		} else {
			/* Train hasn't reached the platform yet, or no advancing has occurred, use predictive mode */
			for (const Train *u = v; u != nullptr; u = u->Next()) {
				if (overhang > 0 && !u->IsArticulatedPart()) {
					bool skip = true;
					for (const Train *part = u; part != nullptr; part = part->HasArticulatedPart() ? part->GetNextArticulatedPart() : nullptr) {
						if (part->cargo_cap != 0) {
							skip = false;
							break;
						}
					}
					if (skip) {
						for (const Train *part = u; part != nullptr; part = part->HasArticulatedPart() ? part->GetNextArticulatedPart() : nullptr) {
							overhang -= part->gcache.cached_veh_length;
							adjust += part->gcache.cached_veh_length;
						}
						continue;
					}
				}
				break;
			}
			if (overhang < 0) adjust += overhang;
		}
	} else if (overhang >= 0) {
		/* The train is longer than the station, make it stop at the far end of the platform */
		osl = OSL_PLATFORM_FAR_END;
	}

	int stop;
	switch (osl) {
		default: NOT_REACHED();

		case OSL_PLATFORM_NEAR_END:
			stop = v->gcache.cached_total_length;
			break;

		case OSL_PLATFORM_MIDDLE:
			stop = station_length - (station_length - v->gcache.cached_total_length) / 2;
			break;

		case OSL_PLATFORM_FAR_END:
		case OSL_PLATFORM_THROUGH:
			stop = station_length;
			break;
	}
	return stop + adjust;
}

TrainDecelerationStats::TrainDecelerationStats(const Train *t, int z_pos)
{
	this->deceleration_x2 = 2 * t->tcache.cached_deceleration;
	this->uncapped_deceleration_x2 = 2 * t->tcache.cached_uncapped_decel;
	this->z_pos = z_pos;
	this->t = t;
}

static int64_t GetRealisticBrakingDistanceForSpeed(const TrainDecelerationStats &stats, int start_speed, int end_speed, int z_delta)
{
	/* v^2 = u^2 + 2as */

<<<<<<< HEAD
	auto sqr = [](int64_t speed) -> int64_t { return speed * speed; };
=======
		const Engine *e = this->GetEngine();
		if (e->GetGRF() != nullptr && IsCustomVehicleSpriteNum(e->u.rail.image_index)) {
			reference_width = e->GetGRF()->traininfo_vehicle_width;
		}
>>>>>>> 54de376c

	int64_t ke_delta = sqr(start_speed) - sqr(end_speed);

	int64_t dist = ke_delta / stats.deceleration_x2;

<<<<<<< HEAD
	if (z_delta < 0 && _settings_game.vehicle.train_acceleration_model != AM_ORIGINAL) {
		/* descending */
		/* (5/18) is due to KE being in km/h derived units instead of m/s */
		int64_t slope_dist = (ke_delta - (z_delta * ((400 * 5) / 18) * _settings_game.vehicle.train_slope_steepness)) / stats.uncapped_deceleration_x2;
		dist = std::max<int64_t>(dist, slope_dist);
=======
	const Engine *e = this->GetEngine();
	if (e->GetGRF() != nullptr && IsCustomVehicleSpriteNum(e->u.rail.image_index)) {
		reference_width = e->GetGRF()->traininfo_vehicle_width;
		vehicle_pitch = e->GetGRF()->traininfo_vehicle_pitch;
>>>>>>> 54de376c
	}
	return dist;
}

static int GetRealisticBrakingSpeedForDistance(const TrainDecelerationStats &stats, int distance, int end_speed, int z_delta)
{
	/* v^2 = u^2 + 2as */

	auto sqr = [](int64_t speed) -> int64_t { return speed * speed; };

	int64_t target_ke = sqr(end_speed);
	int64_t speed_sqr = target_ke + ((int64_t)stats.deceleration_x2 * (int64_t)distance);

	if (speed_sqr <= REALISTIC_BRAKING_MIN_SPEED * REALISTIC_BRAKING_MIN_SPEED) return REALISTIC_BRAKING_MIN_SPEED;

	if (z_delta < 0 && _settings_game.vehicle.train_acceleration_model != AM_ORIGINAL) {
		/* descending */
		/* (5/18) is due to KE being in km/h derived units instead of m/s */
		int64_t sloped_ke = target_ke + (z_delta * ((400 * 5) / 18) * _settings_game.vehicle.train_slope_steepness);
		int64_t slope_speed_sqr = sloped_ke + ((int64_t)stats.uncapped_deceleration_x2 * (int64_t)distance);
		if (slope_speed_sqr < speed_sqr &&
				_settings_game.vehicle.train_acceleration_model == AM_REALISTIC && GetRailTypeInfo(stats.t->railtype)->acceleration_type != 2) {
			/* calculate speed at which braking would be sufficient */

			uint weight = stats.t->gcache.cached_weight;
			int64_t power_w = (stats.t->gcache.cached_power * 746ll) + (stats.t->tcache.cached_braking_length * (int64_t)RBC_BRAKE_POWER_PER_LENGTH);
			int64_t min_braking_force = (stats.t->tcache.cached_braking_length * (int64_t)RBC_BRAKE_FORCE_PER_LENGTH) + stats.t->gcache.cached_axle_resistance + (weight * 16);

			/* F = (7/8) * (F_min + ((power_w * 18) / (5 * v)))
			 * v^2 = sloped_ke + F * s / (4 * m)
			 * let k = sloped_ke + ((7 * F_min * s) / (8 * 4 * m))
			 * v^3 - k * v - (7 * 18 * power_w * s) / (5 * 8 * 4 * m) = 0
			 * v^3 + p * v + q = 0
			 *   where: p = -k
			 *          q = -(7 * 18 * power_w * s) / (5 * 8 * 4 * m)
			 *
			 * v = cbrt(-q / 2 + sqrt((q^2 / 4) - (k^3 / 27))) + cbrt(-q / 2 - sqrt((q^2 / 4) - (k^3 / 27)))
			 * let r = - q / 2 = (7 * 9 * power_w * s) / (5 * 8 * 4 * m)
			 * let l = k / 3
			 * v = cbrt(r + sqrt(r^2 - l^3)) + cbrt(r - sqrt(r^2 - l^3))
			 */
			int64_t l = (sloped_ke + ((7 * min_braking_force * (int64_t)distance) / (8 * weight))) / 3;
			int64_t r = (7 * 9 * power_w * (int64_t)distance) / (160 * weight);
			int64_t sqrt_factor = (r * r) - (l * l * l);
			if (sqrt_factor >= 0) {
				int64_t part = (int64_t)IntSqrt64(sqrt_factor);
				int32_t v_calc = IntCbrt(r + part);
				int cb2 = r - part;
				if (cb2 > 0) {
					v_calc += IntCbrt(cb2);
				} else if (cb2 < 0) {
					v_calc -= IntCbrt(-cb2);
				}
				int64_t v_calc_sq = sqr(v_calc);
				if (v_calc_sq < speed_sqr && v_calc_sq > slope_speed_sqr) {
					return std::max((int)REALISTIC_BRAKING_MIN_SPEED, v_calc);
				}
			}
		}
		speed_sqr = std::min<int64_t>(speed_sqr, slope_speed_sqr);
	}
	if (speed_sqr <= REALISTIC_BRAKING_MIN_SPEED * REALISTIC_BRAKING_MIN_SPEED) return REALISTIC_BRAKING_MIN_SPEED;
	if (speed_sqr > UINT_MAX) speed_sqr = UINT_MAX;

	return IntSqrt((uint) speed_sqr);
}

void LimitSpeedFromLookAhead(int &max_speed, const TrainDecelerationStats &stats, int current_position, int position, int end_speed, int z_delta)
{
	if (position <= current_position) {
		max_speed = std::min(max_speed, std::max(15, end_speed));
	} else if (end_speed < max_speed) {
		int64_t distance = GetRealisticBrakingDistanceForSpeed(stats, max_speed, end_speed, z_delta);
		if (distance + current_position > position) {
			/* Speed is too fast, we would overshoot */
			if (z_delta < 0 && (position - current_position) < stats.t->gcache.cached_total_length) {
				int effective_length = std::min<int>(stats.t->gcache.cached_total_length, stats.t->tcache.cached_centre_mass * 2);
				if ((position - current_position) < effective_length) {
					/* Reduce z delta near target to compensate for target z not taking into account that z varies across the whole train */
					z_delta = (z_delta * (position - current_position)) / effective_length;
				}
			}
			max_speed = std::min(max_speed, GetRealisticBrakingSpeedForDistance(stats, position - current_position, end_speed, z_delta));
		}
	}
}

static void ApplyLookAheadItem(const Train *v, const TrainReservationLookAheadItem &item, int &max_speed, int &advisory_max_speed,
		VehicleOrderID &current_order_index, const Order *&order, StationID &last_station_visited, const TrainDecelerationStats &stats, int current_position)
{
	auto limit_speed = [&](int position, int end_speed, int z) {
		LimitSpeedFromLookAhead(max_speed, stats, current_position, position, end_speed, z - stats.z_pos);
		advisory_max_speed = std::min(advisory_max_speed, max_speed);
	};
	auto limit_advisory_speed = [&](int position, int end_speed, int z) {
		LimitSpeedFromLookAhead(advisory_max_speed, stats, current_position, position, end_speed, z - stats.z_pos);
	};

	switch (item.type) {
		case TRLIT_STATION: {
			const StationID st = static_cast<StationID>(item.data_id);
			if (order->ShouldStopAtStation(last_station_visited, st, Waypoint::GetIfValid(st) != nullptr)) {
				limit_advisory_speed(item.start + PredictStationStoppingLocation(v, order, item.end - item.start, st), 0, item.z_pos);
				last_station_visited = st;
			} else if (order->IsType(OT_GOTO_WAYPOINT) && order->GetDestination() == st && order->GetWaypointFlags().Test(OrderWaypointFlag::Reverse)) {
				limit_advisory_speed(item.start + v->gcache.cached_total_length, 0, item.z_pos);
				if (order->IsWaitTimetabled()) last_station_visited = st;
			}
			if (order->IsBaseStationOrder() && order->GetDestination() == st && v->GetNumOrders() > 0) {
				current_order_index++;
				AdvanceOrderIndex(v, current_order_index);
				order = v->GetOrder(current_order_index);
				uint16_t order_max_speed = order->GetMaxSpeed();
				if (order_max_speed < UINT16_MAX) limit_advisory_speed(item.start, order_max_speed, item.z_pos);
			}
			break;
		}

<<<<<<< HEAD
		case TRLIT_REVERSE:
			limit_advisory_speed(item.start + v->gcache.cached_total_length, 0, item.z_pos);
			break;
=======
	if (IsCustomVehicleSpriteNum(spritenum)) {
		if (spritenum == CUSTOM_VEHICLE_SPRITENUM_REVERSED) direction = ReverseDir(direction);
		GetCustomVehicleSprite(this, direction, image_type, result);
		if (result->IsValid()) return;
>>>>>>> 54de376c

		case TRLIT_TRACK_SPEED:
			limit_speed(item.start, item.data_id, item.z_pos);
			break;

		case TRLIT_SPEED_RESTRICTION:
			if (item.data_id > 0) limit_advisory_speed(item.start, item.data_id, item.z_pos);
			break;

		case TRLIT_SIGNAL:
			if (_settings_game.vehicle.realistic_braking_aspect_limited == TRBALM_ON &&
					(v->lookahead->lookahead_end_position == item.start || v->lookahead->lookahead_end_position == item.start + 1)) {
				limit_advisory_speed(item.start, 0, item.z_pos);
			}
			break;

		case TRLIT_CURVE_SPEED:
			if (_settings_game.vehicle.train_acceleration_model != AM_ORIGINAL) limit_speed(item.start, item.data_id, item.z_pos);
			break;

		case TRLIT_SPEED_ADAPTATION:
			break;
	}
}

static void AdvanceLookAheadPosition(Train *v)
{
<<<<<<< HEAD
	v->lookahead->current_position++;
	if (v->lookahead->zpos_refresh_remaining > 0) v->lookahead->zpos_refresh_remaining--;
=======
	const Engine *e = Engine::Get(engine);
	Direction dir = rear_head ? DIR_E : DIR_W;
	uint8_t spritenum = e->u.rail.image_index;

	if (IsCustomVehicleSpriteNum(spritenum)) {
		GetCustomVehicleIcon(engine, dir, image_type, result);
		if (result->IsValid()) {
			if (e->GetGRF() != nullptr) {
				y += ScaleSpriteTrad(e->GetGRF()->traininfo_vehicle_pitch);
			}
			return;
		}
>>>>>>> 54de376c

	if (v->lookahead->current_position > v->lookahead->reservation_end_position + 8 && v->track != TRACK_BIT_DEPOT) {
		/* Beyond end of lookahead, delete it, it will be recreated later with a new reservation */
		v->lookahead.reset();
		return;
	}

	if (unlikely(v->lookahead->current_position >= (1 << 30))) {
		/* Prevent signed overflow by rebasing all position values */
		const int32_t old_position = v->lookahead->current_position;
		v->lookahead->current_position = 0;
		v->lookahead->reservation_end_position -= old_position;
		v->lookahead->lookahead_end_position -= old_position;
		v->lookahead->next_extend_position -= old_position;
		for (TrainReservationLookAheadItem &item : v->lookahead->items) {
			item.start -= old_position;
			item.end -= old_position;
		}
		for (TrainReservationLookAheadCurve &curve : v->lookahead->curves) {
			curve.position -= old_position;
		}
	}

	while (!v->lookahead->items.empty() && v->lookahead->items.front().end < v->lookahead->current_position) {
		if (v->lookahead->items.front().type == TRLIT_STATION) {
			int trim_position = v->lookahead->current_position - 4;
			for (const Train *u = v; u != nullptr; u = u->Next()) {
				if (HasBit(u->flags, VRF_BEYOND_PLATFORM_END)) {
					trim_position -= u->gcache.cached_veh_length;
				} else {
					break;
				}
			}
			if (v->lookahead->items.front().end >= trim_position) break;
		}
		v->lookahead->items.pop_front();
	}

	if (v->lookahead->current_position == v->lookahead->next_extend_position) {
		SetTrainReservationLookaheadEnd(v);

		/* This may clear the lookahead if it has become invalid */
		TryLongReserveChooseTrainTrackFromReservationEnd(v, true);
		if (v->lookahead == nullptr) return;

		v->lookahead->SetNextExtendPositionIfUnset();
	}
}

/**
 * Calculates the maximum speed information of the vehicle under its current conditions.
 * @return Maximum speed information of the vehicle.
 */
Train::MaxSpeedInfo Train::GetCurrentMaxSpeedInfoInternal(bool update_state) const
{
	int max_speed = _settings_game.vehicle.train_acceleration_model == AM_ORIGINAL ?
			this->gcache.cached_max_track_speed :
			std::min<int>(this->tcache.cached_max_curve_speed, this->gcache.cached_max_track_speed);

	if (this->current_order.IsType(OT_LOADING_ADVANCE)) max_speed = std::min<int>(max_speed, _settings_game.vehicle.through_load_speed_limit);

	int advisory_max_speed = max_speed;

	if (_settings_game.vehicle.train_acceleration_model == AM_REALISTIC && this->lookahead == nullptr) {
		Train *v_platform = const_cast<Train *>(this->GetStationLoadingVehicle());
		TileIndex platform_tile = v_platform->tile;
		if (HasStationTileRail(platform_tile)) {
			StationID sid = GetStationIndex(platform_tile);
			if (this->current_order.ShouldStopAtStation(this, sid, IsRailWaypoint(platform_tile))) {
				int station_ahead;
				int station_length;
				int stop_at = GetTrainStopLocation(sid, platform_tile, v_platform, update_state, &station_ahead, &station_length);

				/* The distance to go is whatever is still ahead of the train minus the
				 * distance from the train's stop location to the end of the platform */
				int distance_to_go = station_ahead / TILE_SIZE - (station_length - stop_at) / TILE_SIZE;

				if (distance_to_go > 0) {
					if (this->UsingRealisticBraking()) {
						advisory_max_speed = std::min(advisory_max_speed, 15 * distance_to_go);
					} else {
						int st_max_speed = 120;

						int delta_v = this->cur_speed / (distance_to_go + 1);
						if (max_speed > (this->cur_speed - delta_v)) {
							st_max_speed = this->cur_speed - (delta_v / 10);
						}

						st_max_speed = std::max(st_max_speed, 25 * distance_to_go);
						max_speed = std::min(max_speed, st_max_speed);
					}
				}
			}
		}
	}

	if (HasBit(this->flags, VRF_CONSIST_SPEED_REDUCTION)) {
		ClrBit(const_cast<Train *>(this)->flags, VRF_CONSIST_SPEED_REDUCTION);
		for (const Train *u = this; u != nullptr; u = u->Next()) {
			if (u->track == TRACK_BIT_DEPOT) {
				SetBit(const_cast<Train *>(this)->flags, VRF_CONSIST_SPEED_REDUCTION);
				if (_settings_game.vehicle.train_acceleration_model == AM_REALISTIC) {
					max_speed = std::min<int>(max_speed, _settings_game.vehicle.rail_depot_speed_limit);
				}
				continue;
			}

			/* Vehicle is on the middle part of a bridge. */
			if (u->track & TRACK_BIT_WORMHOLE && !u->vehstatus.Test(VehState::Hidden)) {
				SetBit(const_cast<Train *>(this)->flags, VRF_CONSIST_SPEED_REDUCTION);
				max_speed = std::min<int>(max_speed, GetBridgeSpec(GetBridgeType(u->tile))->speed);
			}
		}
	}

	advisory_max_speed = std::min<int>(advisory_max_speed, this->current_order.GetMaxSpeed());
	if (HasBit(this->flags, VRF_BREAKDOWN_SPEED)) {
		advisory_max_speed = std::min<int>(advisory_max_speed, this->GetBreakdownSpeed());
	}
	if (this->speed_restriction != 0) {
		advisory_max_speed = std::min<int>(advisory_max_speed, this->speed_restriction);
	}
	if (this->signal_speed_restriction != 0 && _settings_game.vehicle.train_speed_adaptation && !HasBit(this->flags, VRF_SPEED_ADAPTATION_EXEMPT)) {
		advisory_max_speed = std::min<int>(advisory_max_speed, this->signal_speed_restriction);
	}
	if (this->reverse_distance >= 1) {
		advisory_max_speed = std::min<int>(advisory_max_speed, ReversingDistanceTargetSpeed(this));
	}

	if (this->UsingRealisticBraking()) {
		if (this->lookahead != nullptr) {
			if (update_state && this->lookahead->zpos_refresh_remaining == 0) {
				this->lookahead->cached_zpos = this->CalculateOverallZPos();
				this->lookahead->zpos_refresh_remaining = this->GetZPosCacheUpdateInterval();
			}
			TrainDecelerationStats stats(this, this->lookahead->cached_zpos);
			if (this->lookahead->flags.Test(TrainReservationLookAheadFlag::DepotEnd)) {
				LimitSpeedFromLookAhead(max_speed, stats, this->lookahead->current_position, this->lookahead->reservation_end_position - TILE_SIZE,
						_settings_game.vehicle.rail_depot_speed_limit, this->lookahead->reservation_end_z - stats.z_pos);
			} else {
				LimitSpeedFromLookAhead(max_speed, stats, this->lookahead->current_position, this->lookahead->reservation_end_position,
						0, this->lookahead->reservation_end_z - stats.z_pos);
			}
			advisory_max_speed = std::min(advisory_max_speed, max_speed);
			VehicleOrderID current_order_index = this->cur_real_order_index;
			const Order *order = &(this->current_order);
			StationID last_station_visited = this->last_station_visited;
			for (const TrainReservationLookAheadItem &item : this->lookahead->items) {
				ApplyLookAheadItem(this, item, max_speed, advisory_max_speed, current_order_index, order, last_station_visited, stats, this->lookahead->current_position);
			}
			if (this->lookahead->flags.Test(TrainReservationLookAheadFlag::ApplyAdvisory)) {
				max_speed = std::min(max_speed, advisory_max_speed);
			}
		} else {
			advisory_max_speed = std::min(advisory_max_speed, 30);
		}
	}

	return { max_speed, advisory_max_speed };
}

/**
 * Calculates the maximum speed of the vehicle under its current conditions.
 * @return Maximum speed of the vehicle.
 */
int Train::GetCurrentMaxSpeed() const
{
	MaxSpeedInfo info = this->GetCurrentMaxSpeedInfo();
	return std::min(info.strict_max_speed, info.advisory_max_speed);
}

uint32_t Train::CalculateOverallZPos() const
{
	if (likely(HasBit(this->vcache.cached_veh_flags, VCF_GV_ZERO_SLOPE_RESIST))) {
		return this->z_pos;
	} else {
		int64_t sum = 0;
		for (const Train *u = this; u != nullptr; u = u->Next()) {
			sum += ((int)u->z_pos * (int)u->tcache.cached_veh_weight);
		}
		return sum / this->gcache.cached_weight;
	}
}

/** Update acceleration of the train from the cached power and weight. */
void Train::UpdateAcceleration()
{
	dbg_assert(this->IsFrontEngine() || this->IsFreeWagon());

	uint power = this->gcache.cached_power;
	uint weight = this->gcache.cached_weight;
	assert(weight != 0);
	this->acceleration = Clamp(power / weight * 4, 1, 255);

	if (_settings_game.vehicle.train_braking_model == TBM_REALISTIC && !GetRailTypeInfo(this->railtype)->ctrl_flags.Test(RailTypeCtrlFlag::NoRealisticBraking) && this->IsFrontEngine()) {
		this->tcache.cached_tflags |= TCF_RL_BRAKING;
		switch (_settings_game.vehicle.train_acceleration_model) {
			default: NOT_REACHED();
			case AM_ORIGINAL:
				this->tcache.cached_uncapped_decel = this->tcache.cached_deceleration = Clamp((this->acceleration * 7) / 2, 1, 200);
				this->tcache.cached_braking_length = this->gcache.cached_total_length;
				break;

			case AM_REALISTIC: {
				int acceleration_type = this->GetAccelerationType();
				bool maglev = (acceleration_type == 2);
				int64_t power_w = power * 746ll;

				/* Increase the effective length used for brake force/power value when using the freight weight multiplier */
				uint length = this->gcache.cached_total_length;
				if (_settings_game.vehicle.freight_trains > 1) {
					uint adjust = (_settings_game.vehicle.freight_trains - 1);
					for (const Train *u = this; u != nullptr; u = u->Next()) {
						if (u->cargo_cap > 0 && CargoSpec::Get(u->cargo_type)->is_freight) {
							length += ((u->gcache.cached_veh_length * adjust) + 1) / 2;
						}
					}
					length = Clamp<uint>(length, 0, UINT16_MAX);
				}
				this->tcache.cached_braking_length = length;

				int64_t min_braking_force = (int64_t)length * (int64_t)RBC_BRAKE_FORCE_PER_LENGTH;
				if (!maglev) {
					/* From GroundVehicle::GetAcceleration()
					 * force = power * 18 / (speed * 5);
					 * resistance += (area * this->gcache.cached_air_drag * speed * speed) / 1000;
					 *
					 * let:
					 * F = force + resistance
					 * P = power
					 * v = speed
					 * d = area * this->gcache.cached_air_drag / 1000
					 *
					 * F = (18 P / 5 v) + d v^2
					 * Minimum occurs at d F / d v = 0
					 * This is v^3 = 9 P / 5 d
					 * If d == 0 or v > max v, evaluate at max v
					 */
					int evaluation_speed = this->vcache.cached_max_speed;
					int area = 14;
					int64_t power_b = power_w + ((int64_t)length * RBC_BRAKE_POWER_PER_LENGTH);
					if (this->gcache.cached_air_drag > 0) {
						uint64_t v_3 = 1800 * (uint64_t)power_b / (area * this->gcache.cached_air_drag);
						evaluation_speed = std::min<int>(evaluation_speed, IntCbrt(v_3));
					}
					if (evaluation_speed > 0) {
						min_braking_force += power_b * 18 / (evaluation_speed * 5);
						min_braking_force += (area * this->gcache.cached_air_drag * evaluation_speed * evaluation_speed) / 1000;
					}

					min_braking_force += this->gcache.cached_axle_resistance;
					int rolling_friction = 16; // 16 is the minimum value of v->GetRollingFriction() for a moving vehicle
					min_braking_force += weight * rolling_friction;
				} else {
					/* From GroundVehicle::GetAcceleration()
					 * Braking force does not decrease with speed,
					 * therefore air drag can be omitted.
					 * There is no rolling/axle drag. */
					min_braking_force += power_w / 25;
				}
				min_braking_force -= (min_braking_force >> 3); // Slightly underestimate braking for defensive driving purposes
				this->tcache.cached_uncapped_decel = Clamp(min_braking_force / (weight * 4), 1, UINT16_MAX);
				this->tcache.cached_deceleration = Clamp(this->tcache.cached_uncapped_decel, 1, GetTrainRealisticBrakingTargetDecelerationLimit(acceleration_type));
				break;
			}
		}
	} else {
		this->tcache.cached_tflags &= ~TCF_RL_BRAKING;
		this->tcache.cached_deceleration = 0;
		this->tcache.cached_uncapped_decel = 0;
		this->tcache.cached_braking_length = this->gcache.cached_total_length;
	}

	if (_settings_game.vehicle.improved_breakdowns) {
		if (_settings_game.vehicle.train_acceleration_model == AM_ORIGINAL) {
			this->breakdown_chance_factor = std::max(128 * 3 / (this->tcache.cached_num_engines + 2), 5);
		}
	}
}

bool Train::ConsistNeedsRepair() const
{
	if (!HasBit(this->flags, VRF_CONSIST_BREAKDOWN)) return false;

	for (const Train *u = this; u != nullptr; u = u->Next()) {
		if (HasBit(u->flags, VRF_NEED_REPAIR)) return true;
	}
	return false;
}

int Train::GetCursorImageOffset() const
{
	if (this->gcache.cached_veh_length != 8 && HasBit(this->flags, VRF_REVERSE_DIRECTION) && !EngInfo(this->engine_type)->misc_flags.Test(EngineMiscFlag::RailFlips)) {
		int reference_width = TRAININFO_DEFAULT_VEHICLE_WIDTH;

		const Engine *e = this->GetEngine();
		if (e->GetGRF() != nullptr && is_custom_sprite(e->u.rail.image_index)) {
			reference_width = e->GetGRF()->traininfo_vehicle_width;
		}

		return ScaleSpriteTrad((this->gcache.cached_veh_length - (int)VEHICLE_LENGTH) * reference_width / (int)VEHICLE_LENGTH);
	}
	return 0;
}

/**
 * Get the width of a train vehicle image in the GUI.
 * @param offset Additional offset for positioning the sprite; set to nullptr if not needed
 * @return Width in pixels
 */
int Train::GetDisplayImageWidth(Point *offset) const
{
	int reference_width = TRAININFO_DEFAULT_VEHICLE_WIDTH;
	int vehicle_pitch = 0;

	const Engine *e = this->GetEngine();
	if (e->GetGRF() != nullptr && is_custom_sprite(e->u.rail.image_index)) {
		reference_width = e->GetGRF()->traininfo_vehicle_width;
		vehicle_pitch = e->GetGRF()->traininfo_vehicle_pitch;
	}

	if (offset != nullptr) {
		if (HasBit(this->flags, VRF_REVERSE_DIRECTION) && !EngInfo(this->engine_type)->misc_flags.Test(EngineMiscFlag::RailFlips)) {
			offset->x = ScaleSpriteTrad(((int)this->gcache.cached_veh_length - (int)VEHICLE_LENGTH / 2) * reference_width / (int)VEHICLE_LENGTH);
		} else {
			offset->x = ScaleSpriteTrad(reference_width) / 2;
		}
		offset->y = ScaleSpriteTrad(vehicle_pitch);
	}
	return ScaleSpriteTrad(this->gcache.cached_veh_length * reference_width / VEHICLE_LENGTH);
}

static SpriteID GetDefaultTrainSprite(uint8_t spritenum, Direction direction)
{
	dbg_assert(IsValidImageIndex<VEH_TRAIN>(spritenum));
	return ((direction + _engine_sprite_add[spritenum]) & _engine_sprite_and[spritenum]) + _engine_sprite_base[spritenum];
}

/**
 * Get the sprite to display the train.
 * @param direction Direction of view/travel.
 * @param image_type Visualisation context.
 * @return Sprite to display.
 */
void Train::GetImage(Direction direction, EngineImageType image_type, VehicleSpriteSeq *result) const
{
	uint8_t spritenum = this->spritenum;

	if (HasBit(this->flags, VRF_REVERSE_DIRECTION)) direction = ReverseDir(direction);

	if (is_custom_sprite(spritenum)) {
		GetCustomVehicleSprite(this, (Direction)(direction + 4 * IS_CUSTOM_SECONDHEAD_SPRITE(spritenum)), image_type, result);
		if (result->IsValid()) return;

		spritenum = this->GetEngine()->original_image_index;
	}

	dbg_assert(IsValidImageIndex<VEH_TRAIN>(spritenum));
	SpriteID sprite = GetDefaultTrainSprite(spritenum, direction);

	if (this->cargo.StoredCount() >= this->cargo_cap / 2U) sprite += _wagon_full_adder[spritenum];

	result->Set(sprite);
}

static void GetRailIcon(EngineID engine, bool rear_head, int &y, EngineImageType image_type, VehicleSpriteSeq *result)
{
	const Engine *e = Engine::Get(engine);
	Direction dir = rear_head ? DIR_E : DIR_W;
	uint8_t spritenum = e->u.rail.image_index;

	if (is_custom_sprite(spritenum)) {
		GetCustomVehicleIcon(engine, dir, image_type, result);
		if (result->IsValid()) {
			if (e->GetGRF() != nullptr) {
				y += ScaleSpriteTrad(e->GetGRF()->traininfo_vehicle_pitch);
			}
			return;
		}

		spritenum = Engine::Get(engine)->original_image_index;
	}

	if (rear_head) spritenum++;

	result->Set(GetDefaultTrainSprite(spritenum, DIR_W));
}

void DrawTrainEngine(int left, int right, int preferred_x, int y, EngineID engine, PaletteID pal, EngineImageType image_type)
{
	if (RailVehInfo(engine)->railveh_type == RAILVEH_MULTIHEAD) {
		int yf = y;
		int yr = y;

		VehicleSpriteSeq seqf, seqr;
		GetRailIcon(engine, false, yf, image_type, &seqf);
		GetRailIcon(engine, true, yr, image_type, &seqr);

		Rect16 rectf = seqf.GetBounds();
		Rect16 rectr = seqr.GetBounds();

		preferred_x = SoftClamp(preferred_x,
				left - UnScaleGUI(rectf.left) + ScaleSpriteTrad(14),
				right - UnScaleGUI(rectr.right) - ScaleSpriteTrad(15));

		seqf.Draw(preferred_x - ScaleSpriteTrad(14), yf, pal, pal == PALETTE_CRASH);
		seqr.Draw(preferred_x + ScaleSpriteTrad(15), yr, pal, pal == PALETTE_CRASH);
	} else {
		VehicleSpriteSeq seq;
		GetRailIcon(engine, false, y, image_type, &seq);

		Rect16 rect = seq.GetBounds();
		preferred_x = SoftClamp(preferred_x,
				left - UnScaleGUI(rect.left),
				right - UnScaleGUI(rect.right));

		seq.Draw(preferred_x, y, pal, pal == PALETTE_CRASH);
	}
}

/**
 * Get the size of the sprite of a train sprite heading west, or both heads (used for lists).
 * @param engine The engine to get the sprite from.
 * @param[out] width The width of the sprite.
 * @param[out] height The height of the sprite.
 * @param[out] xoffs Number of pixels to shift the sprite to the right.
 * @param[out] yoffs Number of pixels to shift the sprite downwards.
 * @param image_type Context the sprite is used in.
 */
void GetTrainSpriteSize(EngineID engine, uint &width, uint &height, int &xoffs, int &yoffs, EngineImageType image_type)
{
	int y = 0;

	VehicleSpriteSeq seq;
	GetRailIcon(engine, false, y, image_type, &seq);

	Rect rect = ConvertRect<Rect16, Rect>(seq.GetBounds());

	width  = UnScaleGUI(rect.Width());
	height = UnScaleGUI(rect.Height());
	xoffs  = UnScaleGUI(rect.left);
	yoffs  = UnScaleGUI(rect.top);

	if (RailVehInfo(engine)->railveh_type == RAILVEH_MULTIHEAD) {
		GetRailIcon(engine, true, y, image_type, &seq);
		rect = ConvertRect<Rect16, Rect>(seq.GetBounds());

		/* Calculate values relative to an imaginary center between the two sprites. */
		width = ScaleSpriteTrad(TRAININFO_DEFAULT_VEHICLE_WIDTH) + UnScaleGUI(rect.right) - xoffs;
		height = std::max<uint>(height, UnScaleGUI(rect.Height()));
		xoffs  = xoffs - ScaleSpriteTrad(TRAININFO_DEFAULT_VEHICLE_WIDTH) / 2;
		yoffs  = std::min(yoffs, UnScaleGUI(rect.top));
	}
}

/**
 * Build a railroad wagon.
 * @param tile     tile of the depot where rail-vehicle is built.
 * @param flags    type of operation.
 * @param e        the engine to build.
 * @param[out] ret the vehicle that has been built.
 * @return the cost of this operation or an error.
 */
static CommandCost CmdBuildRailWagon(TileIndex tile, DoCommandFlags flags, const Engine *e, Vehicle **ret)
{
	const RailVehicleInfo *rvi = &e->u.rail;

	/* Check that the wagon can drive on the track in question */
	if (!IsCompatibleRail(rvi->railtype, GetRailType(tile))) return CommandCost(STR_ERROR_DEPOT_HAS_WRONG_RAIL_TYPE);

	if (flags.Test(DoCommandFlag::Execute)) {
		Train *v = new Train();
		*ret = v;
		v->spritenum = rvi->image_index;

		v->engine_type = e->index;
		v->gcache.first_engine = EngineID::Invalid(); // needs to be set before first callback

		DiagDirection dir = GetRailDepotDirection(tile);

		v->direction = DiagDirToDir(dir);
		v->tile = tile;

		int x = TileX(tile) * TILE_SIZE | _vehicle_initial_x_fract[dir];
		int y = TileY(tile) * TILE_SIZE | _vehicle_initial_y_fract[dir];

		v->x_pos = x;
		v->y_pos = y;
		v->z_pos = GetSlopePixelZ(x, y, true);
		v->owner = _current_company;
		v->track = TRACK_BIT_DEPOT;
		v->vehstatus = {VehState::Hidden, VehState::DefaultPalette};
		v->reverse_distance = 0;
		v->speed_restriction = 0;
		v->signal_speed_restriction = 0;

		v->SetWagon();

		v->SetFreeWagon();
		InvalidateWindowData(WC_VEHICLE_DEPOT, v->tile.base());

		v->cargo_type = e->GetDefaultCargoType();
		assert(IsValidCargoType(v->cargo_type));
		v->cargo_cap = rvi->capacity;
		v->refit_cap = 0;

		v->railtype = rvi->railtype;

		v->date_of_last_service = EconTime::CurDate();
		v->date_of_last_service_newgrf = CalTime::CurDate();
		v->build_year = CalTime::CurYear();
		v->sprite_seq.Set(SPR_IMG_QUERY);
		v->random_bits = Random();

		v->group_id = DEFAULT_GROUP;

		if (TestVehicleBuildProbability(v, v->engine_type, BuildProbabilityType::Reversed)) SetBit(v->flags, VRF_REVERSE_DIRECTION);
		AddArticulatedParts(v);

		v->UpdatePosition();
		v->First()->ConsistChanged(CCF_ARRANGE);
		UpdateTrainGroupID(v->First());

		CheckConsistencyOfArticulatedVehicle(v);

		/* Try to connect the vehicle to one of free chains of wagons. */
		std::vector<Train *> candidates;
		for (Train *w = Train::From(GetFirstVehicleOnPos(tile, VEH_TRAIN)); w != nullptr; w = w->HashTileNext()) {
			if (w->IsFreeWagon() &&                          ///< A free wagon chain
					w->engine_type == e->index &&            ///< Same type
					w->First() != v &&                       ///< Don't connect to ourself
					!w->vehstatus.Test(VehState::Crashed) && ///< Not crashed/flooded
					w->owner == v->owner) {                  ///< Same owner
				candidates.push_back(w);
			}
		}
		std::sort(candidates.begin(), candidates.end(), [](const Train *a, const Train *b) {
			return a->index < b->index;
		});
		for (Train *w : candidates) {
			if (Command<CMD_MOVE_RAIL_VEHICLE>::Do(DoCommandFlag::Execute, v->index, w->Last()->index, MoveRailVehicleFlags::MoveChain).Succeeded()) {
				break;
			}
		}

		InvalidateVehicleTickCaches();
	}

	return CommandCost();
}

/** Move all free vehicles in the depot to the train */
void NormalizeTrainVehInDepot(const Train *u)
{
	assert(u->IsEngine());
	std::vector<Train *> candidates;
	for (Train *v = Train::From(GetFirstVehicleOnPos(u->tile, VEH_TRAIN)); v != nullptr; v = v->HashTileNext()) {
		if (v->IsFreeWagon() &&
				v->track == TRACK_BIT_DEPOT &&
				v->owner == u->owner) {
			candidates.push_back(v);
		}
	}
	std::sort(candidates.begin(), candidates.end(), [](const Train *a, const Train *b) {
		return a->index < b->index;
	});
	for (Train *v : candidates) {
		if (Command<CMD_MOVE_RAIL_VEHICLE>::Do(DoCommandFlag::Execute, v->index, u->index, MoveRailVehicleFlags::MoveChain).Failed()) {
			break;
		}
	}
}

static void AddRearEngineToMultiheadedTrain(Train *v)
{
	Train *u = new Train();
	v->value >>= 1;
	u->value = v->value;
	u->direction = v->direction;
	u->owner = v->owner;
	u->tile = v->tile;
	u->x_pos = v->x_pos;
	u->y_pos = v->y_pos;
	u->z_pos = v->z_pos;
	u->track = TRACK_BIT_DEPOT;
	u->vehstatus = v->vehstatus;
	u->vehstatus.Reset(VehState::Stopped);
	u->spritenum = v->spritenum + 1;
	u->cargo_type = v->cargo_type;
	u->cargo_subtype = v->cargo_subtype;
	u->cargo_cap = v->cargo_cap;
	u->refit_cap = v->refit_cap;
	u->railtype = v->railtype;
	u->engine_type = v->engine_type;
	u->reliability = v->reliability;
	u->reliability_spd_dec = v->reliability_spd_dec;
	u->date_of_last_service = v->date_of_last_service;
	u->date_of_last_service_newgrf = v->date_of_last_service_newgrf;
	u->build_year = v->build_year;
	u->sprite_seq.Set(SPR_IMG_QUERY);
	u->random_bits = Random();
	v->SetMultiheaded();
	u->SetMultiheaded();
	if (v->IsVirtual()) u->SetVirtual();
	v->SetNext(u);
	if (TestVehicleBuildProbability(u, u->engine_type, BuildProbabilityType::Reversed)) SetBit(u->flags, VRF_REVERSE_DIRECTION);
	u->UpdatePosition();

	/* Now we need to link the front and rear engines together */
	v->other_multiheaded_part = u;
	u->other_multiheaded_part = v;
}

/**
 * Build a railroad vehicle.
 * @param tile     tile of the depot where rail-vehicle is built.
 * @param flags    type of operation.
 * @param e        the engine to build.
 * @param[out] ret the vehicle that has been built.
 * @return the cost of this operation or an error.
 */
CommandCost CmdBuildRailVehicle(TileIndex tile, DoCommandFlags flags, const Engine *e, Vehicle **ret)
{
	const RailVehicleInfo *rvi = &e->u.rail;

	if (rvi->railveh_type == RAILVEH_WAGON) return CmdBuildRailWagon(tile, flags, e, ret);

	/* Check if depot and new engine uses the same kind of tracks *
	 * We need to see if the engine got power on the tile to avoid electric engines in non-electric depots */
	if (!HasPowerOnRail(rvi->railtype, GetRailType(tile))) return CommandCost(STR_ERROR_DEPOT_HAS_WRONG_RAIL_TYPE);

	if (flags.Test(DoCommandFlag::Execute)) {
		DiagDirection dir = GetRailDepotDirection(tile);
		int x = TileX(tile) * TILE_SIZE + _vehicle_initial_x_fract[dir];
		int y = TileY(tile) * TILE_SIZE + _vehicle_initial_y_fract[dir];

		Train *v = new Train();
		*ret = v;
		v->direction = DiagDirToDir(dir);
		v->tile = tile;
		v->owner = _current_company;
		v->x_pos = x;
		v->y_pos = y;
		v->z_pos = GetSlopePixelZ(x, y, true);
		v->track = TRACK_BIT_DEPOT;
		SetBit(v->flags, VRF_CONSIST_SPEED_REDUCTION);
		v->vehstatus = {VehState::Hidden, VehState::Stopped, VehState::DefaultPalette};
		v->spritenum = rvi->image_index;
		v->cargo_type = e->GetDefaultCargoType();
		assert(IsValidCargoType(v->cargo_type));
		v->cargo_cap = rvi->capacity;
		v->refit_cap = 0;
		v->last_station_visited = StationID::Invalid();
		v->last_loading_station = StationID::Invalid();
		v->reverse_distance = 0;
		v->speed_restriction = 0;
		v->signal_speed_restriction = 0;

		v->engine_type = e->index;
		v->gcache.first_engine = EngineID::Invalid(); // needs to be set before first callback

		v->reliability = e->reliability;
		v->reliability_spd_dec = e->reliability_spd_dec;
		v->max_age = e->GetLifeLengthInDays();

		v->railtype = rvi->railtype;

		v->SetServiceInterval(Company::Get(_current_company)->settings.vehicle.servint_trains);
		v->date_of_last_service = EconTime::CurDate();
		v->date_of_last_service_newgrf = CalTime::CurDate();
		v->build_year = CalTime::CurYear();
		v->sprite_seq.Set(SPR_IMG_QUERY);
		v->random_bits = Random();

		if (e->flags.Test(EngineFlag::ExclusivePreview)) v->vehicle_flags.Set(VehicleFlag::BuiltAsPrototype);
		v->SetServiceIntervalIsPercent(Company::Get(_current_company)->settings.vehicle.servint_ispercent);
		v->vehicle_flags.Set(VehicleFlag::AutomateTimetable, Company::Get(_current_company)->settings.vehicle.auto_timetable_by_default);
		v->vehicle_flags.Set(VehicleFlag::TimetableSeparation, Company::Get(_current_company)->settings.vehicle.auto_separation_by_default);

		v->group_id = DEFAULT_GROUP;

		v->SetFrontEngine();
		v->SetEngine();

		if (TestVehicleBuildProbability(v, v->engine_type, BuildProbabilityType::Reversed)) SetBit(v->flags, VRF_REVERSE_DIRECTION);
		v->UpdatePosition();

		if (rvi->railveh_type == RAILVEH_MULTIHEAD) {
			AddRearEngineToMultiheadedTrain(v);
		} else {
			AddArticulatedParts(v);
		}

		v->ConsistChanged(CCF_ARRANGE);
		UpdateTrainGroupID(v);

		CheckConsistencyOfArticulatedVehicle(v);

		InvalidateVehicleTickCaches();
	}

	return CommandCost();
}

static std::vector<Train *> FindGoodVehiclePosList(const Train *src)
{
	EngineID eng = src->engine_type;
	TileIndex tile = src->tile;

	std::vector<Train *> candidates;

	for (Train *dst = Train::From(GetFirstVehicleOnPos(tile, VEH_TRAIN)); dst != nullptr; dst = dst->HashTileNext()) {
		if (dst->IsFreeWagon() && !dst->vehstatus.Test(VehState::Crashed) && dst->owner == src->owner) {
			/* check so all vehicles in the line have the same engine. */
			Train *t = dst;
			while (t->engine_type == eng) {
				t = t->Next();
				if (t == nullptr) {
					candidates.push_back(dst);
					break;
				}
			}
		}
	}

	std::sort(candidates.begin(), candidates.end(), [](const Train *a, const Train *b) {
		return a->index < b->index;
	});

	return candidates;
}

/** Helper type for lists/vectors of trains */
typedef std::vector<Train *> TrainList;

/**
 * Make a backup of a train into a train list.
 * @param list to make the backup in
 * @param t    the train to make the backup of
 */
static void MakeTrainBackup(TrainList &list, Train *t)
{
	for (; t != nullptr; t = t->Next()) list.push_back(t);
}

/**
 * Restore the train from the backup list.
 * @param list the train to restore.
 */
static void RestoreTrainBackup(TrainList &list)
{
	/* No train, nothing to do. */
	if (list.empty()) return;

	Train *prev = nullptr;
	/* Iterate over the list and rebuild it. */
	for (Train *t : list) {
		if (prev != nullptr) {
			prev->SetNext(t);
		} else if (t->Previous() != nullptr) {
			/* Make sure the head of the train is always the first in the chain. */
			t->Previous()->SetNext(nullptr);
		}
		prev = t;
	}
}

/**
 * Remove the given wagon from its consist.
 * @param part the part of the train to remove.
 * @param chain whether to remove the whole chain.
 */
static void RemoveFromConsist(Train *part, bool chain = false)
{
	Train *tail = chain ? part->Last() : part->GetLastEnginePart();

	/* Unlink at the front, but make it point to the next
	 * vehicle after the to be remove part. */
	if (part->Previous() != nullptr) part->Previous()->SetNext(tail->Next());

	/* Unlink at the back */
	tail->SetNext(nullptr);
}

/**
 * Inserts a chain into the train at dst.
 * @param dst   the place where to append after.
 * @param chain the chain to actually add.
 */
static void InsertInConsist(Train *dst, Train *chain)
{
	/* We do not want to add something in the middle of an articulated part. */
	assert(dst != nullptr && (dst->Next() == nullptr || !dst->Next()->IsArticulatedPart()));

	chain->Last()->SetNext(dst->Next());
	dst->SetNext(chain);
}

/**
 * Normalise the dual heads in the train, i.e. if one is
 * missing move that one to this train.
 * @param t the train to normalise.
 */
static void NormaliseDualHeads(Train *t)
{
	for (; t != nullptr; t = t->GetNextVehicle()) {
		if (!t->IsMultiheaded() || !t->IsEngine()) continue;

		/* Make sure that there are no free cars before next engine */
		Train *u;
		for (u = t; u->Next() != nullptr && !u->Next()->IsEngine(); u = u->Next()) {}

		if (u == t->other_multiheaded_part) continue;

		/* Remove the part from the 'wrong' train */
		RemoveFromConsist(t->other_multiheaded_part);
		/* And add it to the 'right' train */
		InsertInConsist(u, t->other_multiheaded_part);
	}
}

/**
 * Normalise the sub types of the parts in this chain.
 * @param chain the chain to normalise.
 */
static void NormaliseSubtypes(Train *chain)
{
	/* Nothing to do */
	if (chain == nullptr) return;

	/* We must be the first in the chain. */
	assert(chain->Previous() == nullptr);

	/* Set the appropriate bits for the first in the chain. */
	if (chain->IsWagon()) {
		chain->SetFreeWagon();
	} else {
		assert(chain->IsEngine());
		chain->SetFrontEngine();
	}

	/* Now clear the bits for the rest of the chain */
	for (Train *t = chain->Next(); t != nullptr; t = t->Next()) {
		t->ClearFreeWagon();
		t->ClearFrontEngine();
	}
}

/**
 * Check/validate whether we may actually build a new train.
 * @note All vehicles are/were 'heads' of their chains.
 * @param original_dst The original destination chain.
 * @param dst          The destination chain after constructing the train.
 * @param original_src The original source chain.
 * @param src          The source chain after constructing the train.
 * @return possible error of this command.
 */
static CommandCost CheckNewTrain(Train *original_dst, Train *dst, Train *original_src, Train *src)
{
	/* Just add 'new' engines and subtract the original ones.
	 * If that's less than or equal to 0 we can be sure we did
	 * not add any engines (read: trains) along the way. */
	if ((src          != nullptr && src->IsEngine()          ? 1 : 0) +
			(dst          != nullptr && dst->IsEngine()          ? 1 : 0) -
			(original_src != nullptr && original_src->IsEngine() ? 1 : 0) -
			(original_dst != nullptr && original_dst->IsEngine() ? 1 : 0) <= 0) {
		return CommandCost();
	}

	/* Get a free unit number and check whether it's within the bounds.
	 * There will always be a maximum of one new train. */
	if (GetFreeUnitNumber(VEH_TRAIN) <= _settings_game.vehicle.max_trains) return CommandCost();

	return CommandCost(STR_ERROR_TOO_MANY_VEHICLES_IN_GAME);
}

/**
 * Check whether the train parts can be attached.
 * @param t the train to check
 * @return possible error of this command.
 */
static CommandCost CheckTrainAttachment(Train *t)
{
	/* No multi-part train, no need to check. */
	if (t == nullptr || t->Next() == nullptr) return CommandCost();

	/* The maximum length for a train. For each part we decrease this by one
	 * and if the result is negative the train is simply too long. */
	int allowed_len = _settings_game.vehicle.max_train_length * TILE_SIZE - t->gcache.cached_veh_length;

	/* For free-wagon chains, check if they are within the max_train_length limit. */
	if (!t->IsEngine()) {
		t = t->Next();
		while (t != nullptr) {
			allowed_len -= t->gcache.cached_veh_length;

			t = t->Next();
		}

		if (allowed_len < 0) return CommandCost(STR_ERROR_TRAIN_TOO_LONG);
		return CommandCost();
	}

	Train *head = t;
	Train *prev = t;

	/* Break the prev -> t link so it always holds within the loop. */
	t = t->Next();
	prev->SetNext(nullptr);

	/* Make sure the cache is cleared. */
	head->InvalidateNewGRFCache();

	while (t != nullptr) {
		allowed_len -= t->gcache.cached_veh_length;

		Train *next = t->Next();

		/* Unlink the to-be-added piece; it is already unlinked from the previous
		 * part due to the fact that the prev -> t link is broken. */
		t->SetNext(nullptr);

		/* Don't check callback for articulated or rear dual headed parts */
		if (!t->IsArticulatedPart() && !t->IsRearDualheaded()) {
			/* Back up and clear the first_engine data to avoid using wagon override group */
			EngineID first_engine = t->gcache.first_engine;
			t->gcache.first_engine = EngineID::Invalid();

			/* We don't want the cache to interfere. head's cache is cleared before
			 * the loop and after each callback does not need to be cleared here. */
			t->InvalidateNewGRFCache();

			uint16_t callback = GetVehicleCallbackParent(CBID_TRAIN_ALLOW_WAGON_ATTACH, 0, 0, head->engine_type, t, head);

			/* Restore original first_engine data */
			t->gcache.first_engine = first_engine;

			/* We do not want to remember any cached variables from the test run */
			t->InvalidateNewGRFCache();
			head->InvalidateNewGRFCache();

			if (callback != CALLBACK_FAILED) {
				/* A failing callback means everything is okay */
				StringID error = STR_NULL;

				if (head->GetGRF()->grf_version < 8) {
					if (callback == 0xFD) error = STR_ERROR_INCOMPATIBLE_RAIL_TYPES;
					if (callback  < 0xFD) error = GetGRFStringID(head->GetGRF(), GRFSTR_MISC_GRF_TEXT + callback);
					if (callback >= 0x100) ErrorUnknownCallbackResult(head->GetGRFID(), CBID_TRAIN_ALLOW_WAGON_ATTACH, callback);
				} else {
					if (callback < 0x400) {
						error = GetGRFStringID(head->GetGRF(), GRFSTR_MISC_GRF_TEXT + callback);
					} else {
						switch (callback) {
							case 0x400: // allow if railtypes match (always the case for OpenTTD)
							case 0x401: // allow
								break;

							default:    // unknown reason -> disallow
							case 0x402: // disallow attaching
								error = STR_ERROR_INCOMPATIBLE_RAIL_TYPES;
								break;
						}
					}
				}

				if (error != STR_NULL) return CommandCost(error);
			}
		}

		/* And link it to the new part. */
		prev->SetNext(t);
		prev = t;
		t = next;
	}

	if (allowed_len < 0) return CommandCost(STR_ERROR_TRAIN_TOO_LONG);
	return CommandCost();
}

/**
 * Validate whether we are going to create valid trains.
 * @note All vehicles are/were 'heads' of their chains.
 * @param original_dst The original destination chain.
 * @param dst          The destination chain after constructing the train.
 * @param original_src The original source chain.
 * @param src          The source chain after constructing the train.
 * @param check_limit  Whether to check the vehicle limit.
 * @return possible error of this command.
 */
static CommandCost ValidateTrains(Train *original_dst, Train *dst, Train *original_src, Train *src, bool check_limit)
{
	/* Check whether we may actually construct the trains. */
	CommandCost ret = CheckTrainAttachment(src);
	if (ret.Failed()) return ret;
	ret = CheckTrainAttachment(dst);
	if (ret.Failed()) return ret;

	/* Check whether we need to build a new train. */
	return check_limit ? CheckNewTrain(original_dst, dst, original_src, src) : CommandCost();
}

/**
 * Arrange the trains in the wanted way.
 * @param dst_head   The destination chain of the to be moved vehicle.
 * @param dst        The destination for the to be moved vehicle.
 * @param src_head   The source chain of the to be moved vehicle.
 * @param src        The to be moved vehicle.
 * @param move_chain Whether to move all vehicles after src or not.
 */
static void ArrangeTrains(Train **dst_head, Train *dst, Train **src_head, Train *src, bool move_chain)
{
	/* First determine the front of the two resulting trains */
	if (*src_head == *dst_head) {
		/* If we aren't moving part(s) to a new train, we are just moving the
		 * front back and there is not destination head. */
		*dst_head = nullptr;
	} else if (*dst_head == nullptr) {
		/* If we are moving to a new train the head of the move train would become
		 * the head of the new vehicle. */
		*dst_head = src;
	}

	if (src == *src_head) {
		/* If we are moving the front of a train then we are, in effect, creating
		 * a new head for the train. Point to that. Unless we are moving the whole
		 * train in which case there is not 'source' train anymore.
		 * In case we are a multiheaded part we want the complete thing to come
		 * with us, so src->GetNextUnit(), however... when we are e.g. a wagon
		 * that is followed by a rear multihead we do not want to include that. */
		*src_head = move_chain ? nullptr :
				(src->IsMultiheaded() ? src->GetNextUnit() : src->GetNextVehicle());
	}

	/* Now it's just simply removing the part that we are going to move from the
	 * source train and *if* the destination is a not a new train add the chain
	 * at the destination location. */
	RemoveFromConsist(src, move_chain);
	if (*dst_head != src) InsertInConsist(dst, src);

	/* Now normalise the dual heads, that is move the dual heads around in such
	 * a way that the head and rear of a dual head are in the same train */
	NormaliseDualHeads(*src_head);
	NormaliseDualHeads(*dst_head);
}

/**
 * Normalise the head of the train again, i.e. that is tell the world that
 * we have changed and update all kinds of variables.
 * @param head the train to update.
 */
static void NormaliseTrainHead(Train *head)
{
	/* Not much to do! */
	if (head == nullptr) return;

	/* Tell the 'world' the train changed. */
	head->ConsistChanged(CCF_ARRANGE);
	UpdateTrainGroupID(head);
	SetBit(head->flags, VRF_CONSIST_SPEED_REDUCTION);

	/* Not a front engine, i.e. a free wagon chain. No need to do more. */
	if (!head->IsFrontEngine()) return;

	/* Update the refit button and window */
	InvalidateWindowData(WC_VEHICLE_REFIT, head->index, VIWD_CONSIST_CHANGED);
	SetWindowWidgetDirty(WC_VEHICLE_VIEW, head->index, WID_VV_REFIT);

	/* If we don't have a unit number yet, set one. */
	if (head->unitnumber != 0 || HasBit(head->subtype, GVSF_VIRTUAL)) return;
	head->unitnumber = Company::Get(head->owner)->freeunits[head->type].UseID(GetFreeUnitNumber(VEH_TRAIN));
}

CommandCost CmdMoveVirtualRailVehicle(DoCommandFlags flags, VehicleID src_veh, VehicleID dest_veh, MoveRailVehicleFlags move_flags)
{
	Train *src = Train::GetIfValid(src_veh);
	if (src == nullptr || !src->IsVirtual()) return CMD_ERROR;

	return CmdMoveRailVehicle(flags, src_veh, dest_veh, move_flags | MoveRailVehicleFlags::Virtual);
}

/**
 * Move a rail vehicle around inside the depot.
 * @param flags type of operation
 *              Note: DoCommandFlag::AutoReplace is set when autoreplace tries to undo its modifications or moves vehicles to temporary locations inside the depot.
 * @param src_veh source vehicle index
 * @param dest_veh what wagon to put the source wagon AFTER, XXX - VehicleID::Invalid() to make a new line
 * @param move_chain move all vehicles following the source vehicle
 * @return the cost of this operation or an error
 */
CommandCost CmdMoveRailVehicle(DoCommandFlags flags, VehicleID src_veh, VehicleID dest_veh, MoveRailVehicleFlags move_flags)
{
	bool move_chain = HasFlag(move_flags, MoveRailVehicleFlags::MoveChain);
	bool new_head = HasFlag(move_flags, MoveRailVehicleFlags::NewHead);

	Train *src = Train::GetIfValid(src_veh);
	if (src == nullptr) return CMD_ERROR;

	CommandCost ret = CheckOwnership(src->owner);
	if (ret.Failed()) return ret;

	/* Do not allow moving crashed vehicles inside the depot, it is likely to cause asserts later */
	if (src->vehstatus.Test(VehState::Crashed)) return CMD_ERROR;

	if (src->IsVirtual() != HasFlag(move_flags, MoveRailVehicleFlags::Virtual)) return CMD_ERROR;

	/* if nothing is selected as destination, try and find a matching vehicle to drag to. */
	Train *dst;
	if (dest_veh == VehicleID::Invalid()) {
		if (!src->IsEngine() && !src->IsVirtual() && !flags.Test(DoCommandFlag::AutoReplace)) {
			/* Try each possible destination target, if none succeed do not append to a free wagon chain */
			std::vector<Train *> destination_candidates = FindGoodVehiclePosList(src);
			for (Train *try_dest : destination_candidates) {
				CommandCost cost = CmdMoveRailVehicle(flags, src_veh, try_dest->index, move_flags);
				if (cost.Succeeded()) return cost;
			}
		}
		dst = nullptr;
	} else {
		dst = Train::GetIfValid(dest_veh);
		if (dst == nullptr) return CMD_ERROR;

		CommandCost ret = CheckOwnership(dst->owner);
		if (ret.Failed()) return ret;

		/* Do not allow appending to crashed vehicles, too */
		if (dst->vehstatus.Test(VehState::Crashed)) return CMD_ERROR;

		if (dst->IsVirtual() != HasFlag(move_flags, MoveRailVehicleFlags::Virtual)) return CMD_ERROR;
	}

	/* if an articulated part is being handled, deal with its parent vehicle */
	src = src->GetFirstEnginePart();
	if (dst != nullptr) {
		dst = dst->GetFirstEnginePart();
	}

	/* don't move the same vehicle.. */
	if (src == dst) return CommandCost();

	/* locate the head of the two chains */
	Train *src_head = src->First();
	assert(HasBit(src_head->subtype, GVSF_VIRTUAL) == HasBit(src->subtype, GVSF_VIRTUAL));
	Train *dst_head;
	if (dst != nullptr) {
		dst_head = dst->First();
		assert(HasBit(dst_head->subtype, GVSF_VIRTUAL) == HasBit(dst->subtype, GVSF_VIRTUAL));
		if (dst_head->tile != src_head->tile) return CMD_ERROR;
		/* Now deal with articulated part of destination wagon */
		dst = dst->GetLastEnginePart();
	} else {
		dst_head = nullptr;
	}

	if (src->IsRearDualheaded()) return CommandCost(STR_ERROR_REAR_ENGINE_FOLLOW_FRONT);

	/* When moving all wagons, we can't have the same src_head and dst_head */
	if (move_chain && src_head == dst_head) return CommandCost();

	/* When moving a multiheaded part to be place after itself, bail out. */
	if (!move_chain && dst != nullptr && dst->IsRearDualheaded() && src == dst->other_multiheaded_part) return CommandCost();

	/* Check if all vehicles in the source train are stopped inside a depot. */
	/* Do this check only if the vehicle to be moved is non-virtual */
	if (!HasFlag(move_flags, MoveRailVehicleFlags::Virtual)) {
		if (!src_head->IsStoppedInDepot()) return CommandCost(STR_ERROR_TRAINS_CAN_ONLY_BE_ALTERED_INSIDE_A_DEPOT);
	}

	/* Check if all vehicles in the destination train are stopped inside a depot. */
	/* Do this check only if the destination vehicle is non-virtual */
	if (!HasFlag(move_flags, MoveRailVehicleFlags::Virtual)) {
		if (dst_head != nullptr && !dst_head->IsStoppedInDepot()) return CommandCost(STR_ERROR_TRAINS_CAN_ONLY_BE_ALTERED_INSIDE_A_DEPOT);
	}

	/* First make a backup of the order of the trains. That way we can do
	 * whatever we want with the order and later on easily revert. */
	TrainList original_src;
	TrainList original_dst;

	MakeTrainBackup(original_src, src_head);
	MakeTrainBackup(original_dst, dst_head);

	/* Also make backup of the original heads as ArrangeTrains can change them.
	 * For the destination head we do not care if it is the same as the source
	 * head because in that case it's just a copy. */
	Train *original_src_head = src_head;
	Train *original_dst_head = (dst_head == src_head ? nullptr : dst_head);

	/* We want this information from before the rearrangement, but execute this after the validation.
	 * original_src_head can't be nullptr; src is by definition != nullptr, so src_head can't be nullptr as
	 * src->GetFirst() always yields non-nullptr, so eventually original_src_head != nullptr as well. */
	bool original_src_head_front_engine = original_src_head->IsFrontEngine();
	bool original_dst_head_front_engine = original_dst_head != nullptr && original_dst_head->IsFrontEngine();

	/* (Re)arrange the trains in the wanted arrangement. */
	ArrangeTrains(&dst_head, dst, &src_head, src, move_chain);

	if (!flags.Test(DoCommandFlag::AutoReplace)) {
		/* If the autoreplace flag is set we do not need to test for the validity
		 * because we are going to revert the train to its original state. As we
		 * assume the original state was correct autoreplace can skip this. */
		ret = ValidateTrains(original_dst_head, dst_head, original_src_head, src_head, true);
		if (ret.Failed()) {
			/* Restore the train we had. */
			RestoreTrainBackup(original_src);
			RestoreTrainBackup(original_dst);
			return ret;
		}
	}

	/* do it? */
	if (flags.Test(DoCommandFlag::Execute)) {
		/* Remove old heads from the statistics */
		if (original_src_head_front_engine) GroupStatistics::CountVehicle(original_src_head, -1);
		if (original_dst_head_front_engine) GroupStatistics::CountVehicle(original_dst_head, -1);

		/* First normalise the sub types of the chains. */
		NormaliseSubtypes(src_head);
		NormaliseSubtypes(dst_head);

		/* There are 14 different cases:
		 *  1) front engine gets moved to a new train, it stays a front engine.
		 *     a) the 'next' part is a wagon that becomes a free wagon chain.
		 *     b) the 'next' part is an engine that becomes a front engine.
		 *     c) there is no 'next' part, nothing else happens
		 *  2) front engine gets moved to another train, it is not a front engine anymore
		 *     a) the 'next' part is a wagon that becomes a free wagon chain.
		 *     b) the 'next' part is an engine that becomes a front engine.
		 *     c) there is no 'next' part, nothing else happens
		 *  3) front engine gets moved to later in the current train, it is not a front engine anymore.
		 *     a) the 'next' part is a wagon that becomes a free wagon chain.
		 *     b) the 'next' part is an engine that becomes a front engine.
		 *  4) free wagon gets moved
		 *     a) the 'next' part is a wagon that becomes a free wagon chain.
		 *     b) the 'next' part is an engine that becomes a front engine.
		 *     c) there is no 'next' part, nothing else happens
		 *  5) non front engine gets moved and becomes a new train, nothing else happens
		 *  6) non front engine gets moved within a train / to another train, nothing happens
		 *  7) wagon gets moved, nothing happens
		 */
		if (src == original_src_head && src->IsEngine() && (!src->IsFrontEngine() || new_head)) {
			/* Cases #2 and #3: the front engine gets trashed. */
			CloseWindowById(WC_VEHICLE_VIEW, src->index);
			CloseWindowById(WC_VEHICLE_ORDERS, src->index);
			CloseWindowById(WC_VEHICLE_REFIT, src->index);
			CloseWindowById(WC_VEHICLE_DETAILS, src->index);
			CloseWindowById(WC_VEHICLE_TIMETABLE, src->index);
			CloseWindowById(WC_SCHDISPATCH_SLOTS, src->index);
			CloseWindowById(WC_VEHICLE_ORDER_IMPORT_ERRORS, src->index);
			DeleteNewGRFInspectWindow(GSF_TRAINS, src->index.base());
			SetWindowDirty(WC_COMPANY, _current_company);

			if (src_head != nullptr && src_head->IsFrontEngine()) {
				/* Cases #?b: Transfer order, unit number and other stuff
				 * to the new front engine. */
				src_head->orders = src->orders;
				if (src_head->orders != nullptr) src_head->AddToShared(src);
				src_head->CopyVehicleConfigAndStatistics(src);
			}
			/* Remove stuff not valid anymore for non-front engines. */
			DeleteVehicleOrders(src);
			src->ReleaseUnitNumber();
			src->dispatch_records.clear();
			if (!_settings_game.vehicle.non_leading_engines_keep_name) {
				src->name.clear();
			}
			if (src->vehicle_flags.Test(VehicleFlag::HaveSlot)) {
				TraceRestrictRemoveVehicleFromAllSlots(src->index);
				src->vehicle_flags.Reset(VehicleFlag::HaveSlot);
			}
			src->vehicle_flags.Reset(VehicleFlag::ReplacementPending);
			OrderBackup::ClearVehicle(src);
		}

		/* We weren't a front engine but are becoming one. So
		 * we should be put in the default group. */
		if ((original_src_head != src || new_head) && dst_head == src) {
			SetTrainGroupID(src, DEFAULT_GROUP);
			SetWindowDirty(WC_COMPANY, _current_company);
		}

		/* Handle 'new engine' part of cases #1b, #2b, #3b, #4b and #5 in NormaliseTrainHead. */
		NormaliseTrainHead(src_head);
		NormaliseTrainHead(dst_head);

		/* Add new heads to statistics.
		 * This should be done after NormaliseTrainHead due to engine total limit checks in GetFreeUnitNumber. */
		if (src_head != nullptr && src_head->IsFrontEngine()) GroupStatistics::CountVehicle(src_head, 1);
		if (dst_head != nullptr && dst_head->IsFrontEngine()) GroupStatistics::CountVehicle(dst_head, 1);

		if (!flags.Test(DoCommandFlag::NoCargoCapacityCheck)) {
			CheckCargoCapacity(src_head);
			CheckCargoCapacity(dst_head);
		}

		if (src_head != nullptr) {
			src_head->last_loading_station = StationID::Invalid();
			src_head->vehicle_flags.Reset(VehicleFlag::LastLoadStationSeparate);
		}
		if (dst_head != nullptr) {
			dst_head->last_loading_station = StationID::Invalid();
			dst_head->vehicle_flags.Reset(VehicleFlag::LastLoadStationSeparate);
		}

		if (src_head != nullptr) src_head->First()->MarkDirty();
		if (dst_head != nullptr) dst_head->First()->MarkDirty();

		/* We are undoubtedly changing something in the depot and train list. */
		/* But only if the moved vehicle is not virtual */
		if (!HasBit(src->subtype, GVSF_VIRTUAL)) {
			InvalidateWindowData(WC_VEHICLE_DEPOT, src->tile.base());
			InvalidateWindowClassesData(WC_TRAINS_LIST, 0);
			InvalidateWindowClassesData(WC_TRACE_RESTRICT_SLOTS, 0);
			InvalidateWindowClassesData(WC_DEPARTURES_BOARD, 0);
		}
	} else {
		/* We don't want to execute what we're just tried. */
		RestoreTrainBackup(original_src);
		RestoreTrainBackup(original_dst);
	}

	InvalidateVehicleTickCaches();

	return CommandCost();
}

/**
 * Sell a (single) train wagon/engine.
 * @param flags type of operation
 * @param t     the train wagon to sell
 * @param sell_chain  the selling mode
 * - sell_chain = false: only sell the single dragged wagon/engine (and any belonging rear-engines)
 * - sell_chain = true:  sell the vehicle and all vehicles following it in the chain
 *                       if the wagon is dragged, don't delete the possibly belonging rear-engine to some front
 * @param backup_order make order backup?
 * @param user  the user for the order backup.
 * @return the cost of this operation or an error
 */
CommandCost CmdSellRailWagon(DoCommandFlags flags, Vehicle *t, bool sell_chain, bool backup_order, ClientID user)
{
	Train *v = Train::From(t)->GetFirstEnginePart();
	Train *first = v->First();

	if (v->IsRearDualheaded()) return CommandCost(STR_ERROR_REAR_ENGINE_FOLLOW_FRONT);

	/* First make a backup of the order of the train. That way we can do
	 * whatever we want with the order and later on easily revert. */
	TrainList original;
	MakeTrainBackup(original, first);

	/* We need to keep track of the new head and the head of what we're going to sell. */
	Train *new_head = first;
	Train *sell_head = nullptr;

	/* Split the train in the wanted way. */
	ArrangeTrains(&sell_head, nullptr, &new_head, v, sell_chain);

	/* We don't need to validate the second train; it's going to be sold. */
	CommandCost ret = ValidateTrains(nullptr, nullptr, first, new_head, !flags.Test(DoCommandFlag::AutoReplace));
	if (ret.Failed()) {
		/* Restore the train we had. */
		RestoreTrainBackup(original);
		return ret;
	}

	if (first->orders == nullptr && !OrderList::CanAllocateItem()) {
		/* Restore the train we had. */
		RestoreTrainBackup(original);
		return CommandCost(STR_ERROR_NO_MORE_SPACE_FOR_ORDERS);
	}

	CommandCost cost(EXPENSES_NEW_VEHICLES);
	for (Train *part = sell_head; part != nullptr; part = part->Next()) cost.AddCost(-part->value);

	/* do it? */
	if (flags.Test(DoCommandFlag::Execute)) {
		/* First normalise the sub types of the chain. */
		NormaliseSubtypes(new_head);

		if (v == first && !sell_chain && new_head != nullptr && new_head->IsFrontEngine()) {
			if (v->IsEngine()) {
				/* We are selling the front engine. In this case we want to
				 * 'give' the order, unit number and such to the new head. */
				new_head->orders = first->orders;
				new_head->AddToShared(first);
				DeleteVehicleOrders(first);

				/* Copy other important data from the front engine */
				new_head->CopyVehicleConfigAndStatistics(first);
				new_head->speed_restriction = first->speed_restriction;
				AssignBit(Train::From(new_head)->flags, VRF_SPEED_ADAPTATION_EXEMPT, HasBit(Train::From(first)->flags, VRF_SPEED_ADAPTATION_EXEMPT));
			}
			GroupStatistics::CountVehicle(new_head, 1); // after copying over the profit, if required
		} else if (v->IsPrimaryVehicle() && backup_order) {
			OrderBackup::Backup(v, user);
		}

		/* We need to update the information about the train. */
		NormaliseTrainHead(new_head);

		/* We are undoubtedly changing something in the depot and train list. */
		/* Unless its a virtual train */
		if (!HasBit(v->subtype, GVSF_VIRTUAL)) {
			InvalidateWindowData(WC_VEHICLE_DEPOT, v->tile.base());
			InvalidateWindowClassesData(WC_TRAINS_LIST, 0);
			InvalidateWindowClassesData(WC_TRACE_RESTRICT_SLOTS, 0);
			InvalidateWindowClassesData(WC_DEPARTURES_BOARD, 0);
		}

		/* Actually delete the sold 'goods' */
		delete sell_head;
	} else {
		/* We don't want to execute what we're just tried. */
		RestoreTrainBackup(original);
	}

	return cost;
}

void Train::UpdateDeltaXY()
{
	/* Set common defaults. */
	this->x_offs    = -1;
	this->y_offs    = -1;
	this->x_extent  =  3;
	this->y_extent  =  3;
	this->z_extent  =  6;
	this->x_bb_offs =  0;
	this->y_bb_offs =  0;

	/* Set if flipped and engine is NOT flagged with custom flip handling. */
	int flipped = HasBit(this->flags, VRF_REVERSE_DIRECTION) && !EngInfo(this->engine_type)->misc_flags.Test(EngineMiscFlag::RailFlips);
	/* If flipped and vehicle length is odd, we need to adjust the bounding box offset slightly. */
	int flip_offs = flipped && (this->gcache.cached_veh_length & 1);

	Direction dir = this->direction;
	if (flipped) dir = ReverseDir(dir);

	if (!IsDiagonalDirection(dir)) {
		static const int _sign_table[] =
		{
			/* x, y */
			-1, -1, // DIR_N
			-1,  1, // DIR_E
			 1,  1, // DIR_S
			 1, -1, // DIR_W
		};

		int half_shorten = (VEHICLE_LENGTH - this->gcache.cached_veh_length + flipped) / 2;

		/* For all straight directions, move the bound box to the centre of the vehicle, but keep the size. */
		this->x_offs -= half_shorten * _sign_table[dir];
		this->y_offs -= half_shorten * _sign_table[dir + 1];
		this->x_extent += this->x_bb_offs = half_shorten * _sign_table[dir];
		this->y_extent += this->y_bb_offs = half_shorten * _sign_table[dir + 1];
	} else {
		switch (dir) {
				/* Shorten southern corner of the bounding box according the vehicle length
				 * and center the bounding box on the vehicle. */
			case DIR_NE:
				this->x_offs    = 1 - (this->gcache.cached_veh_length + 1) / 2 + flip_offs;
				this->x_extent  = this->gcache.cached_veh_length - 1;
				this->x_bb_offs = -1;
				break;

			case DIR_NW:
				this->y_offs    = 1 - (this->gcache.cached_veh_length + 1) / 2 + flip_offs;
				this->y_extent  = this->gcache.cached_veh_length - 1;
				this->y_bb_offs = -1;
				break;

				/* Move northern corner of the bounding box down according to vehicle length
				 * and center the bounding box on the vehicle. */
			case DIR_SW:
				this->x_offs    = 1 + (this->gcache.cached_veh_length + 1) / 2 - VEHICLE_LENGTH - flip_offs;
				this->x_extent  = VEHICLE_LENGTH - 1;
				this->x_bb_offs = VEHICLE_LENGTH - this->gcache.cached_veh_length - 1;
				break;

			case DIR_SE:
				this->y_offs    = 1 + (this->gcache.cached_veh_length + 1) / 2 - VEHICLE_LENGTH - flip_offs;
				this->y_extent  = VEHICLE_LENGTH - 1;
				this->y_bb_offs = VEHICLE_LENGTH - this->gcache.cached_veh_length - 1;
				break;

			default:
				NOT_REACHED();
		}
	}
}

/**
 * Mark a train as stuck and stop it if it isn't stopped right now.
 * @param v %Train to mark as being stuck.
 */
static void MarkTrainAsStuck(Train *v, bool waiting_restriction = false)
{
	if (!HasBit(v->flags, VRF_TRAIN_STUCK)) {
		/* It is the first time the problem occurred, set the "train stuck" flag. */
		SetBit(v->flags, VRF_TRAIN_STUCK);
		AssignBit(v->flags, VRF_WAITING_RESTRICTION, waiting_restriction);

		v->wait_counter = 0;

		/* Stop train */
		v->cur_speed = 0;
		v->subspeed = 0;
		v->SetLastSpeed();

		SetWindowWidgetDirty(WC_VEHICLE_VIEW, v->index, WID_VV_START_STOP);
	} else if (waiting_restriction != HasBit(v->flags, VRF_WAITING_RESTRICTION)) {
		ToggleBit(v->flags, VRF_WAITING_RESTRICTION);
		SetWindowWidgetDirty(WC_VEHICLE_VIEW, v->index, WID_VV_START_STOP);
	}
}

/**
 * Swap the two up/down flags in two ways:
 * - Swap values of \a swap_flag1 and \a swap_flag2, and
 * - If going up previously (#GVF_GOINGUP_BIT set), the #GVF_GOINGDOWN_BIT is set, and vice versa.
 * @param[in,out] swap_flag1 First train flag.
 * @param[in,out] swap_flag2 Second train flag.
 */
static void SwapTrainFlags(uint16_t *swap_flag1, uint16_t *swap_flag2)
{
	uint16_t flag1 = *swap_flag1;
	uint16_t flag2 = *swap_flag2;

	/* Clear the flags */
	ClrBit(*swap_flag1, GVF_GOINGUP_BIT);
	ClrBit(*swap_flag1, GVF_GOINGDOWN_BIT);
	ClrBit(*swap_flag1, GVF_CHUNNEL_BIT);
	ClrBit(*swap_flag2, GVF_GOINGUP_BIT);
	ClrBit(*swap_flag2, GVF_GOINGDOWN_BIT);
	ClrBit(*swap_flag2, GVF_CHUNNEL_BIT);

	/* Reverse the rail-flags (if needed) */
	if (HasBit(flag1, GVF_GOINGUP_BIT)) {
		SetBit(*swap_flag2, GVF_GOINGDOWN_BIT);
	} else if (HasBit(flag1, GVF_GOINGDOWN_BIT)) {
		SetBit(*swap_flag2, GVF_GOINGUP_BIT);
	}
	if (HasBit(flag2, GVF_GOINGUP_BIT)) {
		SetBit(*swap_flag1, GVF_GOINGDOWN_BIT);
	} else if (HasBit(flag2, GVF_GOINGDOWN_BIT)) {
		SetBit(*swap_flag1, GVF_GOINGUP_BIT);
	}
	if (HasBit(flag1, GVF_CHUNNEL_BIT)) {
		SetBit(*swap_flag2, GVF_CHUNNEL_BIT);
	}
	if (HasBit(flag2, GVF_CHUNNEL_BIT)) {
		SetBit(*swap_flag1, GVF_CHUNNEL_BIT);
	}
}

/**
 * Updates some variables after swapping the vehicle.
 * @param v swapped vehicle
 */
static void UpdateStatusAfterSwap(Train *v)
{
	v->InvalidateImageCache();

	/* Reverse the direction. */
	if (v->track != TRACK_BIT_DEPOT) v->direction = ReverseDir(v->direction);

	v->UpdateIsDrawn();

	/* Call the proper EnterTile function unless we are in a wormhole. */
	if (!(v->track & TRACK_BIT_WORMHOLE)) {
		VehicleEnterTile(v, v->tile, v->x_pos, v->y_pos);
	} else {
		/* VehicleEnter_TunnelBridge() may set TRACK_BIT_WORMHOLE when the vehicle
		 * is on the last bit of the bridge head (frame == TILE_SIZE - 1).
		 * If we were swapped with such a vehicle, we have set TRACK_BIT_WORMHOLE,
		 * when we shouldn't have. Check if this is the case. */
		TileIndex vt = TileVirtXY(v->x_pos, v->y_pos);
		if (IsTileType(vt, MP_TUNNELBRIDGE)) {
			VehicleEnterTile(v, vt, v->x_pos, v->y_pos);
			if (!(v->track & TRACK_BIT_WORMHOLE) && IsBridgeTile(v->tile)) {
				/* We have just left the wormhole, possibly set the
				 * "goingdown" bit. UpdateInclination() can be used
				 * because we are at the border of the tile. */
				v->UpdatePosition();
				v->UpdateInclination(true, true);
				return;
			}
		}
	}

	v->UpdatePosition();
	if (v->track & TRACK_BIT_WORMHOLE) v->UpdateInclination(false, false, true);
	v->UpdateViewport(true, true);
}

/**
 * Swap vehicles \a l and \a r in consist \a v, and reverse their direction.
 * @param v Consist to change.
 * @param l %Vehicle index in the consist of the first vehicle.
 * @param r %Vehicle index in the consist of the second vehicle.
 */
void ReverseTrainSwapVeh(Train *v, int l, int r)
{
	Train *a, *b;

	/* locate vehicles to swap */
	for (a = v; l != 0; l--) a = a->Next();
	for (b = v; r != 0; r--) b = b->Next();

	if (a != b) {
		/* swap the hidden bits */
		{
			bool a_hidden = a->vehstatus.Test(VehState::Hidden);
			bool b_hidden = b->vehstatus.Test(VehState::Hidden);
			b->vehstatus.Set(VehState::Hidden, a_hidden);
			a->vehstatus.Set(VehState::Hidden, b_hidden);
		}

		std::swap(a->track, b->track);
		std::swap(a->direction, b->direction);
		std::swap(a->x_pos, b->x_pos);
		std::swap(a->y_pos, b->y_pos);
		std::swap(a->tile,  b->tile);
		std::swap(a->z_pos, b->z_pos);

		SwapTrainFlags(&a->gv_flags, &b->gv_flags);

		UpdateStatusAfterSwap(a);
		UpdateStatusAfterSwap(b);
	} else {
		/* Swap GVF_GOINGUP_BIT/GVF_GOINGDOWN_BIT.
		 * This is a little bit redundant way, a->gv_flags will
		 * be (re)set twice, but it reduces code duplication */
		SwapTrainFlags(&a->gv_flags, &a->gv_flags);
		UpdateStatusAfterSwap(a);
	}
}


/**
 * Check if the vehicle is a train
 * @param v vehicle on tile
 * @return v if it is a train, nullptr otherwise
 */
static Vehicle *TrainOnTileEnum(Vehicle *v, void *)
{
	return v;
}

/**
 * Check if a level crossing tile has a train on it
 * @param tile tile to test
 * @return true if a train is on the crossing
 * @pre tile is a level crossing
 */
bool TrainOnCrossing(TileIndex tile)
{
	assert(IsLevelCrossingTile(tile));

	return HasVehicleOnPos(tile, VEH_TRAIN, nullptr, &TrainOnTileEnum);
}


/**
 * Checks if a train is approaching a rail-road crossing
 * @param v vehicle on tile
 * @param data tile with crossing we are testing
 * @return v if it is approaching a crossing, nullptr otherwise
 */
static Vehicle *TrainApproachingCrossingEnum(Vehicle *v, void *data)
{
	if (v->vehstatus.Test(VehState::Crashed)) return nullptr;

	Train *t = Train::From(v);
	if (!t->IsFrontEngine()) return nullptr;

	TileIndex tile = (TileIndex) reinterpret_cast<uintptr_t>(data);

	if (TrainApproachingCrossingTile(t) != tile) return nullptr;

	return t;
}


/**
 * Finds a vehicle approaching rail-road crossing
 * @param tile tile to test
 * @return true if a vehicle is approaching the crossing
 * @pre tile is a rail-road crossing
 */
static bool TrainApproachingCrossing(TileIndex tile)
{
	dbg_assert_tile(IsLevelCrossingTile(tile), tile);

	DiagDirection dir = AxisToDiagDir(GetCrossingRailAxis(tile));
	TileIndex tile_from = tile + TileOffsByDiagDir(dir);

	if (HasVehicleOnPos(tile_from, VEH_TRAIN, reinterpret_cast<void *>((uintptr_t)tile.base()), &TrainApproachingCrossingEnum)) return true;

	dir = ReverseDiagDir(dir);
	tile_from = tile + TileOffsByDiagDir(dir);

	return HasVehicleOnPos(tile_from, VEH_TRAIN, reinterpret_cast<void *>((uintptr_t)tile.base()), &TrainApproachingCrossingEnum);
}

/** Check if the crossing should be closed
 *  @return train on crossing || train approaching crossing || reserved
 */
static inline bool CheckLevelCrossing(TileIndex tile)
{
	/* reserved || train on crossing || train approaching crossing */
	return HasCrossingReservation(tile) || TrainOnCrossing(tile) || TrainApproachingCrossing(tile);
}

/**
 * Sets correct crossing state
 * @param tile tile to update
 * @param sound should we play sound?
 * @param is_forced force set the crossing state to that of forced_state
 * @param forced_state the crossing state to set when using is_forced
 * @pre tile is a rail-road crossing
 */
static void UpdateLevelCrossingTile(TileIndex tile, bool sound, bool is_forced, bool forced_state)
{
	dbg_assert_tile(IsLevelCrossingTile(tile), tile);
	bool new_state;

	if (is_forced) {
		new_state = forced_state;
	} else {
		new_state = CheckLevelCrossing(tile);
	}

	if (new_state != IsCrossingBarred(tile)) {
		if (new_state && sound) {
			if (_settings_client.sound.ambient) SndPlayTileFx(SND_0E_LEVEL_CROSSING, tile);
		}
		SetCrossingBarred(tile, new_state);
		MarkTileDirtyByTile(tile, VMDF_NOT_MAP_MODE);
	}
}

/**
 * Cycles the adjacent crossings and sets their state
 * @param tile tile to update
 * @param sound should we play sound?
 * @param force_close force close the crossing
 */
void UpdateLevelCrossing(TileIndex tile, bool sound, bool force_close)
{
	bool forced_state = force_close;
	if (!IsLevelCrossingTile(tile)) return;

	const Axis axis = GetCrossingRoadAxis(tile);
	const DiagDirection dir = AxisToDiagDir(axis);
	const DiagDirection reverse_dir = ReverseDiagDir(dir);

	const bool adjacent_crossings = _settings_game.vehicle.adjacent_crossings;
	if (adjacent_crossings) {
		for (TileIndex t = tile; !forced_state && t < Map::Size() && IsLevelCrossingTile(t) && GetCrossingRoadAxis(t) == axis; t = TileAddByDiagDir(t, dir)) {
			forced_state |= CheckLevelCrossing(t);
		}
		for (TileIndex t = TileAddByDiagDir(tile, reverse_dir); !forced_state && t < Map::Size() && IsLevelCrossingTile(t) && GetCrossingRoadAxis(t) == axis; t = TileAddByDiagDir(t, reverse_dir)) {
			forced_state |= CheckLevelCrossing(t);
		}
	}

	UpdateLevelCrossingTile(tile, sound, adjacent_crossings || force_close, forced_state);
	for (TileIndex t = TileAddByDiagDir(tile, dir); t < Map::Size() && IsLevelCrossingTile(t) && GetCrossingRoadAxis(t) == axis; t = TileAddByDiagDir(t, dir)) {
		UpdateLevelCrossingTile(t, sound, adjacent_crossings, forced_state);
	}
	for (TileIndex t = TileAddByDiagDir(tile, reverse_dir); t < Map::Size() && IsLevelCrossingTile(t) && GetCrossingRoadAxis(t) == axis; t = TileAddByDiagDir(t, reverse_dir)) {
		UpdateLevelCrossingTile(t, sound, adjacent_crossings, forced_state);
	}
}

void MarkDirtyAdjacentLevelCrossingTilesOnAdd(TileIndex tile, Axis road_axis)
{
	if (!_settings_game.vehicle.adjacent_crossings) return;

	const DiagDirection dir1 = AxisToDiagDir(road_axis);
	const DiagDirection dir2 = ReverseDiagDir(dir1);
	for (DiagDirection dir : { dir1, dir2 }) {
		const TileIndex t = TileAddByDiagDir(tile, dir);
		if (t < Map::Size() && IsLevelCrossingTile(t) && GetCrossingRoadAxis(t) == road_axis) {
			MarkTileDirtyByTile(t, VMDF_NOT_MAP_MODE);
		}
	}
}

void UpdateAdjacentLevelCrossingTilesOnRemove(TileIndex tile, Axis road_axis)
{
	const DiagDirection dir1 = AxisToDiagDir(road_axis);
	const DiagDirection dir2 = ReverseDiagDir(dir1);
	for (DiagDirection dir : { dir1, dir2 }) {
		const TileIndexDiff diff = TileOffsByDiagDir(dir);
		bool occupied = false;
		for (TileIndex t = tile + diff; IsValidTile(t) && IsLevelCrossingTile(t) && GetCrossingRoadAxis(t) == road_axis; t += diff) {
			occupied |= CheckLevelCrossing(t);
		}
		if (occupied) {
			/* Mark the immediately adjacent tile dirty */
			const TileIndex t = tile + diff;
			if (IsValidTile(t) && IsLevelCrossingTile(t) && GetCrossingRoadAxis(t) == road_axis) {
				MarkTileDirtyByTile(t, VMDF_NOT_MAP_MODE);
			}
		} else {
			/* Unbar the crossing tiles in this direction as necessary */
			for (TileIndex t = tile + diff; IsValidTile(t) && IsLevelCrossingTile(t) && GetCrossingRoadAxis(t) == road_axis; t += diff) {
				if (IsCrossingBarred(t)) {
					/* The crossing tile is barred, unbar it and continue to check the next tile */
					SetCrossingBarred(t, false);
					MarkTileDirtyByTile(t, VMDF_NOT_MAP_MODE);
				} else {
					/* The crossing tile is already unbarred, mark the tile dirty and stop checking */
					MarkTileDirtyByTile(t, VMDF_NOT_MAP_MODE);
					break;
				}
			}
		}
	}
}

/**
 * Check if the level crossing is occupied by road vehicle(s).
 * @param t The tile to query.
 * @pre IsLevelCrossing(t)
 * @return True if the level crossing is marked as occupied.
 */
bool IsCrossingOccupiedByRoadVehicle(TileIndex t)
{
	if (!IsCrossingPossiblyOccupiedByRoadVehicle(t)) return false;
	const bool occupied = IsTrainCollidableRoadVehicleOnGround(t);
	SetCrossingOccupiedByRoadVehicle(t, occupied);
	return occupied;
}


/**
 * Bars crossing and plays ding-ding sound if not barred already
 * @param tile tile with crossing
 * @pre tile is a rail-road crossing
 */
static inline void MaybeBarCrossingWithSound(TileIndex tile)
{
	if (!IsCrossingBarred(tile)) {
		UpdateLevelCrossing(tile, true, true);
	}
}


/**
 * Advances wagons for train reversing, needed for variable length wagons.
 * This one is called before the train is reversed.
 * @param v First vehicle in chain
 */
static void AdvanceWagonsBeforeSwap(Train *v)
{
	Train *base = v;
	Train *first = base; // first vehicle to move
	Train *last = v->Last(); // last vehicle to move
	uint length = CountVehiclesInChain(v);

	while (length > 2) {
		last = last->Previous();
		first = first->Next();

		int differential = base->CalcNextVehicleOffset() - last->CalcNextVehicleOffset();

		/* do not update images now
		 * negative differential will be handled in AdvanceWagonsAfterSwap() */
		for (int i = 0; i < differential; i++) TrainController(first, last->Next());

		base = first; // == base->Next()
		length -= 2;
	}
}


/**
 * Advances wagons for train reversing, needed for variable length wagons.
 * This one is called after the train is reversed.
 * @param v First vehicle in chain
 */
static void AdvanceWagonsAfterSwap(Train *v)
{
	/* first of all, fix the situation when the train was entering a depot */
	Train *dep = v; // last vehicle in front of just left depot
	while (dep->Next() != nullptr && (dep->track == TRACK_BIT_DEPOT || dep->Next()->track != TRACK_BIT_DEPOT)) {
		dep = dep->Next(); // find first vehicle outside of a depot, with next vehicle inside a depot
	}

	Train *leave = dep->Next(); // first vehicle in a depot we are leaving now

	if (leave != nullptr) {
		/* 'pull' next wagon out of the depot, so we won't miss it (it could stay in depot forever) */
		int d = TicksToLeaveDepot(dep);

		if (d <= 0) {
			leave->vehstatus.Reset(VehState::Hidden); // move it out of the depot
			leave->track = TrackToTrackBits(GetRailDepotTrack(leave->tile));
			for (int i = 0; i >= d; i--) TrainController(leave, nullptr); // maybe move it, and maybe let another wagon leave
		}
	} else {
		dep = nullptr; // no vehicle in a depot, so no vehicle leaving a depot
	}

	Train *base = v;
	Train *first = base; // first vehicle to move
	Train *last = v->Last(); // last vehicle to move
	uint length = CountVehiclesInChain(v);

	/* We have to make sure all wagons that leave a depot because of train reversing are moved correctly
	 * they have already correct spacing, so we have to make sure they are moved how they should */
	bool nomove = (dep == nullptr); // If there is no vehicle leaving a depot, limit the number of wagons moved immediately.

	while (length > 2) {
		/* we reached vehicle (originally) in front of a depot, stop now
		 * (we would move wagons that are already moved with new wagon length). */
		if (base == dep) break;

		/* the last wagon was that one leaving a depot, so do not move it anymore */
		if (last == dep) nomove = true;

		last = last->Previous();
		first = first->Next();

		int differential = last->CalcNextVehicleOffset() - base->CalcNextVehicleOffset();

		/* do not update images now */
		for (int i = 0; i < differential; i++) TrainController(first, (nomove ? last->Next() : nullptr));

		base = first; // == base->Next()
		length -= 2;
	}
}

static bool IsWholeTrainInsideDepot(const Train *v)
{
	for (const Train *u = v; u != nullptr; u = u->Next()) {
		if (u->track != TRACK_BIT_DEPOT || u->tile != v->tile) return false;
	}
	return true;
}

/**
 * Turn a train around.
 * @param v %Train to turn around.
 */
void ReverseTrainDirection(Train *v)
{
	if (IsRailDepotTile(v->tile)) {
		if (IsWholeTrainInsideDepot(v)) return;
		InvalidateWindowData(WC_VEHICLE_DEPOT, v->tile.base());
	}

	if (_local_company == v->owner && (v->current_order.IsType(OT_LOADING_ADVANCE) || HasBit(v->flags, VRF_BEYOND_PLATFORM_END))) {
		EncodedString msg = GetEncodedString(STR_VEHICLE_LOAD_THROUGH_ABORTED_INSUFFICIENT_TRACK, v->index, v->current_order.GetDestination().ToStationID());
		AddNewsItem(std::move(msg), NewsType::Advice, NewsStyle::Small, {NewsFlag::InColour, NewsFlag::VehicleParam0},
				v->index, v->current_order.GetDestination().ToStationID());
	}
	if (v->current_order.IsType(OT_LOADING_ADVANCE)) {
		v->LeaveStation();

		/* Only advance to next order if we are loading at the current one */
		const Order *order = v->GetOrder(v->cur_implicit_order_index);
		if (order != nullptr && order->IsType(OT_GOTO_STATION) && order->GetDestination() == v->last_station_visited) {
			v->IncrementImplicitOrderIndex();
		}
	} else if (v->current_order.IsAnyLoadingType()) {
		const Vehicle *last = v;
		while (last->Next() != nullptr) last = last->Next();

		/* not a station || different station --> leave the station */
		if (!IsTileType(last->tile, MP_STATION) || !IsTileType(v->tile, MP_STATION) ||
				GetStationIndex(last->tile) != GetStationIndex(v->tile) ||
				HasBit(v->flags, VRF_BEYOND_PLATFORM_END)) {
			v->LeaveStation();
		}
	}

	for (Train *u = v; u != nullptr; u = u->Next()) {
		ClrBit(u->flags, VRF_BEYOND_PLATFORM_END);
		ClrBit(u->flags, VRF_NOT_YET_IN_PLATFORM);
	}

	v->reverse_distance = 0;

	bool no_near_end_unreserve = false;
	bool no_far_end_unreserve = false;
	{
		/* Temporarily clear and restore reservations to bidi tunnel/bridge entrances when reversing train inside,
		 * to avoid outgoing and incoming reservations becoming merged */
		auto find_train_reservations = [&v](TileIndex tile, bool &found_reservation) {
			TrackBits reserved = GetAcrossTunnelBridgeReservationTrackBits(tile);
			Track track;
			while ((track = RemoveFirstTrack(&reserved)) != INVALID_TRACK) {
				Train *res_train = GetTrainForReservation(tile, track);
				if (res_train != nullptr && res_train != v) {
					found_reservation = true;
				}
			}
		};
		if (IsTunnelBridgeWithSignalSimulation(v->tile) && IsTunnelBridgeSignalSimulationBidirectional(v->tile)) {
			find_train_reservations(v->tile, no_near_end_unreserve);
			find_train_reservations(GetOtherTunnelBridgeEnd(v->tile), no_far_end_unreserve);
		}
	}

	/* Clear path reservation in front if train is not stuck. */
	if (!HasBit(v->flags, VRF_TRAIN_STUCK) && !no_near_end_unreserve && !no_far_end_unreserve) {
		FreeTrainTrackReservation(v);
	} else {
		v->lookahead.reset();
	}

	if ((v->track & TRACK_BIT_WORMHOLE) && IsTunnelBridgeWithSignalSimulation(v->tile)) {
		/* Clear exit tile reservation if train was on approach to exit and had reserved it */
		Axis axis = DiagDirToAxis(GetTunnelBridgeDirection(v->tile));
		DiagDirection axial_dir = DirToDiagDirAlongAxis(v->direction, axis);
		TileIndex next_tile = TileVirtXY(v->x_pos, v->y_pos) + TileOffsByDiagDir(axial_dir);
		if ((!no_near_end_unreserve && next_tile == v->tile) || (!no_far_end_unreserve && next_tile == GetOtherTunnelBridgeEnd(v->tile))) {
			Trackdir exit_td = GetTunnelBridgeExitTrackdir(next_tile);
			CFollowTrackRail ft(GetTileOwner(next_tile), GetRailTypeInfo(v->railtype)->all_compatible_railtypes);
			if (ft.Follow(next_tile, exit_td)) {
				TrackdirBits reserved = ft.new_td_bits & TrackBitsToTrackdirBits(GetReservedTrackbits(ft.new_tile));
				if (reserved == TRACKDIR_BIT_NONE) {
					UnreserveBridgeTunnelTile(next_tile);
					MarkTileDirtyByTile(next_tile, VMDF_NOT_MAP_MODE);
				}
			} else {
				UnreserveBridgeTunnelTile(next_tile);
				MarkTileDirtyByTile(next_tile, VMDF_NOT_MAP_MODE);
			}
		}
	}

	/* Check if we were approaching a rail/road-crossing */
	TileIndex crossing = TrainApproachingCrossingTile(v);

	/* count number of vehicles */
	int r = CountVehiclesInChain(v) - 1;  // number of vehicles - 1

	AdvanceWagonsBeforeSwap(v);

	/* swap start<>end, start+1<>end-1, ... */
	int l = 0;
	do {
		ReverseTrainSwapVeh(v, l++, r--);
	} while (l <= r);

	AdvanceWagonsAfterSwap(v);

	ClrBit(v->vcache.cached_veh_flags, VCF_GV_ZERO_SLOPE_RESIST);

	if (IsRailDepotTile(v->tile)) {
		InvalidateWindowData(WC_VEHICLE_DEPOT, v->tile.base());
	}

	ToggleBit(v->flags, VRF_TOGGLE_REVERSE);

	ClrBit(v->flags, VRF_REVERSING);

	/* recalculate cached data */
	v->ConsistChanged(CCF_TRACK);

	/* update all images */
	for (Train *u = v; u != nullptr; u = u->Next()) u->UpdateViewport(false, false);

	/* update crossing we were approaching */
	if (crossing != INVALID_TILE) UpdateLevelCrossing(crossing);

	/* maybe we are approaching crossing now, after reversal */
	crossing = TrainApproachingCrossingTile(v);
	if (crossing != INVALID_TILE) MaybeBarCrossingWithSound(crossing);

	if (HasBit(v->flags, VRF_PENDING_SPEED_RESTRICTION)) {
		for (auto it = _pending_speed_restriction_change_map.lower_bound(v->index); it != _pending_speed_restriction_change_map.end() && it->first == v->index;) {
			it->second.distance = (v->gcache.cached_total_length + (HasBit(it->second.flags, PSRCF_DIAGONAL) ? 8 : 4)) - it->second.distance;
			if (it->second.distance == 0) {
				v->speed_restriction = it->second.prev_speed;
				it = _pending_speed_restriction_change_map.erase(it);
			} else {
				std::swap(it->second.prev_speed, it->second.new_speed);
				++it;
			}
		}
	}

	/* If we are inside a depot after reversing, don't bother with path reserving. */
	if (v->track == TRACK_BIT_DEPOT) {
		/* Can't be stuck here as inside a depot is always a safe tile. */
		if (HasBit(v->flags, VRF_TRAIN_STUCK)) SetWindowWidgetDirty(WC_VEHICLE_VIEW, v->index, WID_VV_START_STOP);
		ClrBit(v->flags, VRF_TRAIN_STUCK);
		return;
	}

	auto update_check_tunnel_bridge_signal_counters = [](Train *t) {
		if (!(t->track & TRACK_BIT_WORMHOLE)) {
			/* Not in wormhole, clear counters */
			t->wait_counter = 0;
			t->tunnel_bridge_signal_num = 0;
			return;
		}

		DiagDirection tb_dir = GetTunnelBridgeDirection(t->tile);
		if (DirToDiagDirAlongAxis(t->direction, DiagDirToAxis(tb_dir)) == tb_dir) {
			/* Now going in correct direction, fix counters */
			const uint simulated_wormhole_signals = GetTunnelBridgeSignalSimulationSpacing(t->tile);
			const uint delta = DistanceManhattan(t->tile, TileVirtXY(t->x_pos, t->y_pos));
			t->wait_counter = TILE_SIZE * ((simulated_wormhole_signals - 1) - (delta % simulated_wormhole_signals));
			t->tunnel_bridge_signal_num = delta / simulated_wormhole_signals;
		} else {
			/* Now going in wrong direction, all bets are off.
			 * Prevent setting the wrong signals by making wait_counter a non-integer multiple of TILE_SIZE.
			 * Use a huge value so that the train will reverse again if there is another vehicle coming the other way.
			 */
			t->wait_counter = static_cast<uint16_t>(-((int)TILE_SIZE / 2));
			t->tunnel_bridge_signal_num = 0;
		}
	};

	Train *last = v->Last();
	if (IsTunnelBridgeWithSignalSimulation(last->tile) && IsTunnelBridgeSignalSimulationEntrance(last->tile)) {
		update_check_tunnel_bridge_signal_counters(last);
	}

	/* We are inside tunnel/bridge with signals, reversing will close the entrance. */
	if (IsTunnelBridgeWithSignalSimulation(v->tile) && IsTunnelBridgeSignalSimulationEntrance(v->tile)) {
		/* Flip signal on tunnel entrance tile red. */
		SetTunnelBridgeEntranceSignalState(v->tile, SIGNAL_STATE_RED);
		if (_extra_aspects > 0) {
			PropagateAspectChange(v->tile, GetTunnelBridgeEntranceTrackdir(v->tile), 0);
		}
		MarkTileDirtyByTile(v->tile, VMDF_NOT_MAP_MODE);
		update_check_tunnel_bridge_signal_counters(v);
		if ((v->track & TRACK_BIT_WORMHOLE) || TrackdirEntersTunnelBridge(v->tile, v->GetVehicleTrackdir())) {
			ClrBit(v->flags, VRF_TRAIN_STUCK);
			return;
		}
	}

	/* VehicleExitDir does not always produce the desired dir for depots and
	 * tunnels/bridges that is needed for UpdateSignalsOnSegment. */
	DiagDirection dir = VehicleExitDir(v->direction, v->track);
	if (IsRailDepotTile(v->tile) || (IsTileType(v->tile, MP_TUNNELBRIDGE) && (v->track & TRACK_BIT_WORMHOLE || dir == GetTunnelBridgeDirection(v->tile)))) dir = INVALID_DIAGDIR;

	if (UpdateSignalsOnSegment(v->tile, dir, v->owner) == SIGSEG_PBS || _settings_game.pf.reserve_paths) {
		/* If we are currently on a tile with conventional signals, we can't treat the
		 * current tile as a safe tile or we would enter a PBS block without a reservation. */
		bool first_tile_okay = !(IsTileType(v->tile, MP_RAILWAY) &&
			HasSignalOnTrackdir(v->tile, v->GetVehicleTrackdir()) &&
			!IsPbsSignal(GetSignalType(v->tile, FindFirstTrack(v->track))));

		/* If we are on a depot tile facing outwards, do not treat the current tile as safe. */
		if (IsRailDepotTile(v->tile) && TrackdirToExitdir(v->GetVehicleTrackdir()) == GetRailDepotDirection(v->tile)) first_tile_okay = false;

		/* If we are on a signalled tunnel/bridge end-tile in the exit direction, do not treat the current tile as safe. */
		if (IsTunnelBridgeWithSignalSimulation(v->tile) && !(v->track & TRACK_BIT_WORMHOLE) && TrackdirExitsTunnelBridge(v->tile, v->GetVehicleTrackdir())) first_tile_okay = false;

		if (IsRailStationTile(v->tile)) SetRailStationPlatformReservation(v->tile, TrackdirToExitdir(v->GetVehicleTrackdir()), true);
		if (TryPathReserve(v, false, first_tile_okay)) {
			/* Do a look-ahead now in case our current tile was already a safe tile. */
			CheckNextTrainTile(v);
		} else if (v->current_order.GetType() != OT_LOADING) {
			/* Do not wait for a way out when we're still loading */
			MarkTrainAsStuck(v);
		}
	} else if (HasBit(v->flags, VRF_TRAIN_STUCK)) {
		/* A train not inside a PBS block can't be stuck. */
		ClrBit(v->flags, VRF_TRAIN_STUCK);
		v->wait_counter = 0;
	}
}

/**
 * Reverse train.
 * @param flags type of operation
 * @param veh_id train to reverse
 * @param reverse_single_veh if true, reverse a unit in a train (needs to be in a depot)
 * @return the cost of this operation or an error
 */
CommandCost CmdReverseTrainDirection(DoCommandFlags flags, VehicleID veh_id, bool reverse_single_veh)
{
	Train *v = Train::GetIfValid(veh_id);
	if (v == nullptr) return CMD_ERROR;

	CommandCost ret = CheckOwnership(v->owner);
	if (ret.Failed()) return ret;

	if (reverse_single_veh) {
		/* turn a single unit around */

		if (v->IsMultiheaded() || EngInfo(v->engine_type)->callback_mask.Test(VehicleCallbackMask::ArticEngine)) {
			return CommandCost(STR_ERROR_CAN_T_REVERSE_DIRECTION_RAIL_VEHICLE_MULTIPLE_UNITS);
		}

		Train *front = v->First();
		/* make sure the vehicle is stopped in the depot */
		if (!front->IsStoppedInDepot() && !front->IsVirtual()) {
			return CommandCost(STR_ERROR_TRAINS_CAN_ONLY_BE_ALTERED_INSIDE_A_DEPOT);
		}

		if (flags.Test(DoCommandFlag::Execute)) {
			ToggleBit(v->flags, VRF_REVERSE_DIRECTION);

			front->ConsistChanged(CCF_ARRANGE);
			SetWindowDirty(WC_VEHICLE_DEPOT, front->tile.base());
			SetWindowDirty(WC_VEHICLE_DETAILS, front->index);
			SetWindowDirty(WC_VEHICLE_VIEW, front->index);
			DirtyVehicleListWindowForVehicle(front);
		}
	} else {
		/* turn the whole train around */
		if (!v->IsPrimaryVehicle()) return CMD_ERROR;
		if (v->vehstatus.Test(VehState::Crashed) || HasBit(v->flags, VRF_BREAKDOWN_STOPPED)) return CMD_ERROR;

		if (flags.Test(DoCommandFlag::Execute)) {
			/* Properly leave the station if we are loading and won't be loading anymore */
			if (v->current_order.IsAnyLoadingType()) {
				const Vehicle *last = v;
				while (last->Next() != nullptr) last = last->Next();

				/* not a station || different station --> leave the station */
				if (!IsTileType(last->tile, MP_STATION) || !IsTileType(v->tile, MP_STATION) ||
						GetStationIndex(last->tile) != GetStationIndex(v->tile) ||
						HasBit(v->flags, VRF_BEYOND_PLATFORM_END) ||
						v->current_order.IsType(OT_LOADING_ADVANCE)) {
					v->LeaveStation();
				}
			}

			/* We cancel any 'skip signal at dangers' here */
			v->force_proceed = TFP_NONE;
			SetWindowDirty(WC_VEHICLE_VIEW, v->index);

			if (_settings_game.vehicle.train_acceleration_model != AM_ORIGINAL && v->cur_speed != 0) {
				ToggleBit(v->flags, VRF_REVERSING);
			} else {
				v->cur_speed = 0;
				v->SetLastSpeed();
				HideFillingPercent(&v->fill_percent_te_id);
				ReverseTrainDirection(v);
			}

			/* Unbunching data is no longer valid. */
			v->ResetDepotUnbunching();
		}
	}
	return CommandCost();
}

/**
 * Force a train through a red signal
 * @param flags type of operation
 * @param veh_id train to ignore the red signal
 * @return the cost of this operation or an error
 */
CommandCost CmdForceTrainProceed(DoCommandFlags flags, VehicleID veh_id)
{
	Train *t = Train::GetIfValid(veh_id);
	if (t == nullptr) return CMD_ERROR;

	if (!t->IsPrimaryVehicle()) return CMD_ERROR;

	CommandCost ret = CheckVehicleControlAllowed(t);
	if (ret.Failed()) return ret;


	if (flags.Test(DoCommandFlag::Execute)) {
		/* If we are forced to proceed, cancel that order.
		 * If we are marked stuck we would want to force the train
		 * to proceed to the next signal. In the other cases we
		 * would like to pass the signal at danger and run till the
		 * next signal we encounter. */
		t->force_proceed = t->force_proceed == TFP_SIGNAL ? TFP_NONE : HasBit(t->flags, VRF_TRAIN_STUCK) || t->IsChainInDepot() ? TFP_STUCK : TFP_SIGNAL;
		SetWindowDirty(WC_VEHICLE_VIEW, t->index);

		/* Unbunching data is no longer valid. */
		t->ResetDepotUnbunching();
	}

	return CommandCost();
}

/**
 * Try to find a depot nearby.
 * @param v %Train that wants a depot.
 * @param max_distance Maximal search distance.
 * @return Information where the closest train depot is located.
 * @pre The given vehicle must not be crashed!
 */
static FindDepotData FindClosestTrainDepot(Train *v, int max_distance)
{
	assert(!v->vehstatus.Test(VehState::Crashed));

	if (v->lookahead != nullptr && !ValidateLookAhead(v)) return FindDepotData();

	return YapfTrainFindNearestDepot(v, max_distance);
}

ClosestDepot Train::FindClosestDepot()
{
	FindDepotData tfdd = FindClosestTrainDepot(this, 0);
	if (tfdd.best_length == UINT_MAX) return ClosestDepot();

	return ClosestDepot(tfdd.tile, GetDepotIndex(tfdd.tile), tfdd.reverse);
}

/** Play a sound for a train leaving the station. */
void Train::PlayLeaveStationSound(bool force) const
{
	static const SoundFx sfx[] = {
		SND_04_DEPARTURE_STEAM,
		SND_0A_DEPARTURE_TRAIN,
		SND_0A_DEPARTURE_TRAIN,
		SND_47_DEPARTURE_MONORAIL,
		SND_41_DEPARTURE_MAGLEV
	};

	if (PlayVehicleSound(this, VSE_START, force)) return;

	SndPlayVehicleFx(sfx[RailVehInfo(this->engine_type)->engclass], this);
}

/**
 * Check if the train is on the last reserved tile and try to extend the path then.
 * @param v %Train that needs its path extended.
 */
static void CheckNextTrainTile(Train *v)
{
	/* Don't do any look-ahead if path_backoff_interval is 255. */
	if (_settings_game.pf.path_backoff_interval == 255) return;

	/* Exit if we are inside a depot. */
	if (v->track == TRACK_BIT_DEPOT) return;

	/* Exit if we are currently in a waiting order */
	if (v->current_order.IsType(OT_WAITING)) return;

	/* Exit if we are on a station tile and are going to stop. */
	if (HasStationTileRail(v->tile) && v->current_order.ShouldStopAtStation(v, GetStationIndex(v->tile), IsRailWaypoint(v->tile))) return;

	switch (v->current_order.GetType()) {
		/* Exit if we reached our destination depot. */
		case OT_GOTO_DEPOT:
			if (v->tile == v->dest_tile) return;
			break;

		case OT_GOTO_WAYPOINT:
			/* If we reached our waypoint, make sure we see that. */
			if (IsRailWaypointTile(v->tile) && GetStationIndex(v->tile) == v->current_order.GetDestination()) ProcessOrders(v);
			break;

		case OT_NOTHING:
		case OT_LEAVESTATION:
		case OT_LOADING:
			/* Exit if the current order doesn't have a destination, but the train has orders. */
			if (v->GetNumOrders() > 0) return;
			break;

		default:
			break;
	}

	Trackdir td = v->GetVehicleTrackdir();

	/* On a tile with a red non-pbs signal, don't look ahead. */
	if (IsTileType(v->tile, MP_RAILWAY) && HasSignalOnTrackdir(v->tile, td) &&
			!IsPbsSignal(GetSignalType(v->tile, TrackdirToTrack(td))) &&
			GetSignalStateByTrackdir(v->tile, td) == SIGNAL_STATE_RED) return;

	CFollowTrackRail ft(v);
	if (!ft.Follow(v->tile, td)) return;

	if (!HasReservedTracks(ft.new_tile, TrackdirBitsToTrackBits(ft.new_td_bits))) {
		/* Next tile is not reserved. */
		if (KillFirstBit(ft.new_td_bits) == TRACKDIR_BIT_NONE) {
			Trackdir td = FindFirstTrackdir(ft.new_td_bits);
			if (HasPbsSignalOnTrackdir(ft.new_tile, td) && !IsNoEntrySignal(ft.new_tile, TrackdirToTrack(td))) {
				/* If the next tile is a PBS signal, try to make a reservation. */
				TrackBits tracks = TrackdirBitsToTrackBits(ft.new_td_bits);
				if (ft.tiles_skipped == 0 && Rail90DegTurnDisallowedTilesFromTrackdir(ft.old_tile, ft.new_tile, ft.old_td)) {
					tracks &= ~TrackCrossesTracks(TrackdirToTrack(ft.old_td));
				}
				ChooseTrainTrack(v, ft.new_tile, ft.exitdir, tracks, CTTF_NONE);
			}
		}
	} else if (v->lookahead != nullptr && v->lookahead->reservation_end_tile == ft.new_tile && IsTileType(ft.new_tile, MP_TUNNELBRIDGE) && IsTunnelBridgeSignalSimulationEntrance(ft.new_tile) &&
			v->lookahead->reservation_end_trackdir == FindFirstTrackdir(ft.new_td_bits)) {
		/* If the lookahead ends at the next tile which is a signalled tunnel/bridge entrance, try to make a reservation. */
		TryLongReserveChooseTrainTrackFromReservationEnd(v);
	}
}

/**
 * Will the train stay in the depot the next tick?
 * @param v %Train to check.
 * @return True if it stays in the depot, false otherwise.
 */
static bool CheckTrainStayInDepot(Train *v)
{
	/* bail out if not all wagons are in the same depot or not in a depot at all */
	for (const Train *u = v; u != nullptr; u = u->Next()) {
		if (u->track != TRACK_BIT_DEPOT || u->tile != v->tile) return false;
	}

	/* if the train got no power, then keep it in the depot */
	if (v->gcache.cached_power == 0) {
		v->vehstatus.Set(VehState::Stopped);
		SetWindowDirty(WC_VEHICLE_DEPOT, v->tile.base());
		return true;
	}

	if (v->current_order.IsWaitTimetabled()) {
		v->HandleWaiting(false, true);
	}
	if (v->current_order.IsType(OT_WAITING)) {
		return true;
	}

	/* Check if we should wait here for unbunching. */
	if (v->IsWaitingForUnbunching()) return true;

	if (v->reverse_distance > 0) {
		v->reverse_distance--;
		if (v->reverse_distance == 0) SetWindowWidgetDirty(WC_VEHICLE_VIEW, v->index, WID_VV_START_STOP);
		return true;
	}

	SigSegState seg_state;
	bool exit_blocked = false;

	if (v->force_proceed == TFP_NONE) {
		/* force proceed was not pressed */
		if (++v->wait_counter < 37) {
			return true;
		}

		v->wait_counter = 0;

		seg_state = _settings_game.pf.reserve_paths ? SIGSEG_PBS : UpdateSignalsOnSegment(v->tile, INVALID_DIAGDIR, v->owner);
		if (seg_state == SIGSEG_FULL || HasDepotReservation(v->tile)) {
			/* Full and no PBS signal in block or depot reserved, can't exit. */
			exit_blocked = true;
		}
	} else {
		seg_state = _settings_game.pf.reserve_paths ? SIGSEG_PBS : UpdateSignalsOnSegment(v->tile, INVALID_DIAGDIR, v->owner);
	}

	/* We are leaving a depot, but have to go to the exact same one; re-enter. */
	if (v->current_order.IsType(OT_GOTO_DEPOT) && v->tile == v->dest_tile) {
		if (exit_blocked) return true;
		/* Service when depot has no reservation. */
		if (!HasDepotReservation(v->tile)) VehicleEnterDepot(v);
		return true;
	}

	if (_settings_game.vehicle.drive_through_train_depot) {
		const TileIndex depot_tile = v->tile;
		const DiagDirection depot_dir = GetRailDepotDirection(depot_tile);
		const DiagDirection behind_depot_dir = ReverseDiagDir(depot_dir);
		const int depot_z = GetTileMaxZ(depot_tile);
		const TileIndexDiffC tile_diff = TileIndexDiffCByDiagDir(behind_depot_dir);

		TileIndex behind_depot_tile = depot_tile;
		uint skipped = 0;

		while (true) {
			TileIndex tile = AddTileIndexDiffCWrap(behind_depot_tile, tile_diff);
			if (tile == INVALID_TILE) break;
			if (!IsRailDepotTile(tile)) break;
			DiagDirection dir = GetRailDepotDirection(tile);
			if (dir != depot_dir && dir != behind_depot_dir) break;
			if (!v->compatible_railtypes.Test(GetRailType(tile))) break;
			if (GetTileMaxZ(tile) != depot_z) break;
			behind_depot_tile = tile;
			skipped++;
		}

		if (skipped > 0 && GetRailDepotDirection(behind_depot_tile) == behind_depot_dir &&
				YapfTrainCheckDepotReverse(v, depot_tile, behind_depot_tile)) {
			Direction direction = DiagDirToDir(behind_depot_dir);
			int x = TileX(behind_depot_tile) * TILE_SIZE | _vehicle_initial_x_fract[behind_depot_dir];
			int y = TileY(behind_depot_tile) * TILE_SIZE | _vehicle_initial_y_fract[behind_depot_dir];
			if (v->gcache.cached_total_length < skipped * TILE_SIZE) {
				int delta = (skipped * TILE_SIZE) - v->gcache.cached_total_length;
				int speed = std::max(1, v->GetCurrentMaxSpeed());
				v->reverse_distance = (1 + (((192 * 3 / 2) * delta) / speed));
				SetWindowWidgetDirty(WC_VEHICLE_VIEW, v->index, WID_VV_START_STOP);
			}

			for (Train *u = v; u != nullptr; u = u->Next()) {
				u->tile = behind_depot_tile;
				u->direction = direction;
				u->x_pos = x;
				u->y_pos = y;
				u->UpdatePosition();
				u->Vehicle::UpdateViewport(false);
			}

			InvalidateWindowData(WC_VEHICLE_DEPOT, depot_tile.base());
			InvalidateWindowData(WC_VEHICLE_DEPOT, behind_depot_tile.base());
			return true;
		}
	}

	if (exit_blocked) return true;

	/* Only leave when we can reserve a path to our destination. */
	if (seg_state == SIGSEG_PBS && !TryPathReserve(v) && v->force_proceed == TFP_NONE) {
		/* No path and no force proceed. */
		MarkTrainAsStuck(v);
		return true;
	}

	SetDepotReservation(v->tile, true);
	if (_settings_client.gui.show_track_reservation) MarkTileDirtyByTile(v->tile, VMDF_NOT_MAP_MODE);

	VehicleServiceInDepot(v);
	v->LeaveUnbunchingDepot();
	DirtyVehicleListWindowForVehicle(v);
	v->PlayLeaveStationSound();

	v->track = TRACK_BIT_X;
	if (v->direction & 2) v->track = TRACK_BIT_Y;

	v->vehstatus.Reset(VehState::Hidden);
	v->UpdateIsDrawn();
	v->cur_speed = 0;

	v->UpdateViewport(true, true);
	v->UpdatePosition();
	UpdateSignalsOnSegment(v->tile, INVALID_DIAGDIR, v->owner);
	v->UpdateAcceleration();
	InvalidateWindowData(WC_VEHICLE_DEPOT, v->tile.base());

	return false;
}

static int GetAndClearLastBridgeEntranceSetSignalIndex(TileIndex bridge_entrance)
{
	uint16_t m = _m[bridge_entrance].m2;
	if (m & BRIDGE_M2_SIGNAL_STATE_EXT_FLAG) {
		auto it = _long_bridge_signal_sim_map.find(bridge_entrance);
		if (it != _long_bridge_signal_sim_map.end()) {
			LongBridgeSignalStorage &lbss = it->second;
			uint slot = (uint)lbss.signal_red_bits.size();
			while (slot > 0) {
				slot--;
				uint64_t &slot_bits = lbss.signal_red_bits[slot];
				if (slot_bits) {
					uint8_t i = FindLastBit(slot_bits);
					ClrBit(slot_bits, i);
					return 1 + BRIDGE_M2_SIGNAL_STATE_COUNT + (64 * slot) + i;
				}
			}
		}
	}
	uint16_t m_masked = GB(m & (~BRIDGE_M2_SIGNAL_STATE_EXT_FLAG), BRIDGE_M2_SIGNAL_STATE_OFFSET, BRIDGE_M2_SIGNAL_STATE_FIELD_SIZE);
	if (m_masked) {
		uint8_t i = FindLastBit(m_masked);
		ClrBit(_m[bridge_entrance].m2, BRIDGE_M2_SIGNAL_STATE_OFFSET + i);
		return 1 + i;
	}

	return 0;
}

static void UpdateTunnelBridgeEntranceSignalAspect(TileIndex tile)
{
	Trackdir trackdir = GetTunnelBridgeEntranceTrackdir(tile);
	uint8_t aspect = GetForwardAspectFollowingTrackAndIncrement(tile, trackdir);
	uint8_t old_aspect = GetTunnelBridgeEntranceSignalAspect(tile);
	if (aspect != old_aspect) {
		SetTunnelBridgeEntranceSignalAspect(tile, aspect);
		MarkTunnelBridgeSignalDirty(tile, false);
		PropagateAspectChange(tile, trackdir, aspect);
	}
}

static void SetTunnelBridgeEntranceSignalGreen(TileIndex tile)
{
	if (GetTunnelBridgeEntranceSignalState(tile) == SIGNAL_STATE_RED) {
		SetTunnelBridgeEntranceSignalState(tile, SIGNAL_STATE_GREEN);
		MarkTunnelBridgeSignalDirty(tile, false);
		if (_extra_aspects > 0) {
			SetTunnelBridgeEntranceSignalAspect(tile, 0);
			UpdateAspectDeferred(tile, GetTunnelBridgeEntranceTrackdir(tile));
		}
	} else if (_extra_aspects > 0) {
		UpdateTunnelBridgeEntranceSignalAspect(tile);
	}
}

static void UpdateEntranceAspectFromMiddleSignalChange(TileIndex entrance, int signal_number)
{
	if (signal_number < _extra_aspects && GetTunnelBridgeEntranceSignalState(entrance) == SIGNAL_STATE_GREEN) {
		UpdateTunnelBridgeEntranceSignalAspect(entrance);
	}
}

static void UpdateAspectFromBridgeMiddleSignalChange(TileIndex entrance, TileIndexDiff diff, int signal_number)
{
	UpdateEntranceAspectFromMiddleSignalChange(entrance, signal_number);
	if (signal_number > 0) {
		for (int i = std::max<int>(0, signal_number - _extra_aspects); i < signal_number; i++) {
			MarkSingleBridgeSignalDirty(entrance + (diff * (i + 1)), entrance);
		}
	}
}

static void HandleLastTunnelBridgeSignals(TileIndex tile, TileIndex end, DiagDirection dir, bool free)
{
	if (IsBridge(end) && _m[end].m2 != 0 && IsTunnelBridgeSignalSimulationEntrance(end)) {
		/* Clearing last bridge signal. */
		int signal_offset = GetAndClearLastBridgeEntranceSetSignalIndex(end);
		if (signal_offset) {
			TileIndexDiff diff = TileOffsByDiagDir(dir) * GetTunnelBridgeSignalSimulationSpacing(tile);
			TileIndex last_signal_tile = end + (diff * signal_offset);
			MarkSingleBridgeSignalDirty(last_signal_tile, end);
			if (_extra_aspects > 0) UpdateAspectFromBridgeMiddleSignalChange(end, diff, signal_offset - 1);
		}
		MarkTileDirtyByTile(tile, VMDF_NOT_MAP_MODE);
	}
	if (free) {
	/* Open up the wormhole and clear m2. */
		if (IsBridge(end)) {
			bool redraw = false;
			if (IsTunnelBridgeSignalSimulationEntrance(tile)) {
				redraw |= SetAllBridgeEntranceSimulatedSignalsGreen(tile);
			}
			if (IsTunnelBridgeSignalSimulationEntrance(end)) {
				redraw |= SetAllBridgeEntranceSimulatedSignalsGreen(end);
			}
			if (redraw) MarkBridgeDirty(tile, end, GetTunnelBridgeDirection(tile), GetBridgeHeight(tile), VMDF_NOT_MAP_MODE);
		}

		if (IsTunnelBridgeSignalSimulationEntrance(end)) SetTunnelBridgeEntranceSignalGreen(end);
		if (IsTunnelBridgeSignalSimulationEntrance(tile)) SetTunnelBridgeEntranceSignalGreen(tile);
	} else if (IsTunnel(end) && _extra_aspects > 0 && IsTunnelBridgeSignalSimulationEntrance(end)) {
		uint signal_count = GetTunnelBridgeLength(tile, end) / GetTunnelBridgeSignalSimulationSpacing(end);
		if (signal_count > 0) UpdateEntranceAspectFromMiddleSignalChange(end, signal_count - 1);
	}
}

static void UnreserveBridgeTunnelTile(TileIndex tile)
{
	UnreserveAcrossRailTunnelBridge(tile);
	if (IsTunnelBridgeSignalSimulationExit(tile) && IsTunnelBridgeEffectivelyPBS(tile)) {
		if (IsTunnelBridgePBS(tile)) {
			SetTunnelBridgeExitSignalState(tile, SIGNAL_STATE_RED);
			if (_extra_aspects > 0) PropagateAspectChange(tile, GetTunnelBridgeExitTrackdir(tile), 0);
		} else {
			UpdateSignalsOnSegment(tile, INVALID_DIAGDIR, GetTileOwner(tile));
		}
	}
}

/**
 * Clear the reservation of \a tile that was just left by a wagon on \a track_dir.
 * @param v %Train owning the reservation.
 * @param tile Tile with reservation to clear.
 * @param track_dir Track direction to clear.
 * @param tunbridge_clear_unsignaled_other_end Whether to clear the far end of unsignalled tunnels/bridges.
 */
static void ClearPathReservation(const Train *v, TileIndex tile, Trackdir track_dir, bool tunbridge_clear_unsignaled_other_end = false)
{
	if (IsTileType(tile, MP_TUNNELBRIDGE)) {
		if (IsTrackAcrossTunnelBridge(tile, TrackdirToTrack(track_dir))) {
			UnreserveBridgeTunnelTile(tile);

			if (IsTunnelBridgeWithSignalSimulation(tile)) {
				/* Are we just leaving a tunnel/bridge? */
				if (TrackdirExitsTunnelBridge(tile, track_dir)) {
					TileIndex end = GetOtherTunnelBridgeEnd(tile);
					bool free = TunnelBridgeIsFree(tile, end, v, TBIFM_ACROSS_ONLY).Succeeded();
					HandleLastTunnelBridgeSignals(tile, end, ReverseDiagDir(GetTunnelBridgeDirection(tile)), free);
				}
			} else if (tunbridge_clear_unsignaled_other_end) {
				TileIndex end = GetOtherTunnelBridgeEnd(tile);
				UnreserveAcrossRailTunnelBridge(end);
				if (_settings_client.gui.show_track_reservation) {
					MarkTileDirtyByTile(end, VMDF_NOT_MAP_MODE);
				}
			}

			if (_settings_client.gui.show_track_reservation || IsTunnelBridgeSignalSimulationBidirectional(tile)) {
				MarkBridgeOrTunnelDirtyOnReservationChange(tile, VMDF_NOT_MAP_MODE);
			}
		} else {
			UnreserveRailTrack(tile, TrackdirToTrack(track_dir));
			if (_settings_client.gui.show_track_reservation) {
				MarkTileDirtyByTile(tile, VMDF_NOT_MAP_MODE);
			}
		}
	} else if (IsRailStationTile(tile)) {
		DiagDirection dir = TrackdirToExitdir(track_dir);
		TileIndex new_tile = TileAddByDiagDir(tile, dir);
		/* If the new tile is not a further tile of the same station, we
		 * clear the reservation for the whole platform. */
		if (!IsCompatibleTrainStationTile(new_tile, tile)) {
			SetRailStationPlatformReservation(tile, ReverseDiagDir(dir), false);
		}
	} else {
		/* Any other tile */
		UnreserveRailTrack(tile, TrackdirToTrack(track_dir));
	}
}

/**
 * Free the reserved path in front of a vehicle.
 * @param v %Train owning the reserved path.
 * @param origin %Tile to start clearing (if #INVALID_TILE, use the current tile of \a v).
 * @param orig_td Track direction (if #INVALID_TRACKDIR, use the track direction of \a v).
 */
void FreeTrainTrackReservation(Train *v, TileIndex origin, Trackdir orig_td)
{
	assert(v->IsFrontEngine());

	if (origin == INVALID_TILE) v->lookahead.reset();

	bool free_origin_tunnel_bridge = false;

	if (origin == INVALID_TILE && (v->track & TRACK_BIT_WORMHOLE) && IsTunnelBridgeWithSignalSimulation(v->tile)) {
		TileIndex other_end = GetOtherTunnelBridgeEnd(v->tile);
		Axis axis = DiagDirToAxis(GetTunnelBridgeDirection(v->tile));
		DiagDirection axial_dir = DirToDiagDirAlongAxis(v->direction, axis);
		TileIndex exit = v->tile;
		TileIndex entrance = other_end;
		if (axial_dir == GetTunnelBridgeDirection(v->tile)) std::swap(exit, entrance);
		if (GetTrainClosestToTunnelBridgeEnd(exit, entrance) == v) {
			origin = exit;
			TrackBits tracks = GetAcrossTunnelBridgeTrackBits(origin);
			orig_td = ReverseTrackdir(TrackExitdirToTrackdir(FindFirstTrack(tracks), GetTunnelBridgeDirection(origin)));
			free_origin_tunnel_bridge = true;
		} else {
			return;
		}
	}

	TileIndex tile = origin != INVALID_TILE ? origin : v->tile;
	Trackdir  td = orig_td != INVALID_TRACKDIR ? orig_td : v->GetVehicleTrackdir();
	bool      free_tile = tile != v->tile || !(IsRailStationTile(v->tile) || IsTileType(v->tile, MP_TUNNELBRIDGE));
	StationID station_id = IsRailStationTile(v->tile) ? GetStationIndex(v->tile) : StationID::Invalid();

	/* Can't be holding a reservation if we enter a depot. */
	if (IsRailDepotTile(tile) && TrackdirToExitdir(td) != GetRailDepotDirection(tile)) return;
	if (v->track == TRACK_BIT_DEPOT) {
		/* Front engine is in a depot. We enter if some part is not in the depot. */
		for (const Train *u = v; u != nullptr; u = u->Next()) {
			if (u->track != TRACK_BIT_DEPOT || u->tile != v->tile) return;
		}
	}
	/* Don't free reservation if it's not ours. */
	if (TracksOverlap(GetReservedTrackbits(tile) | TrackToTrackBits(TrackdirToTrack(td)))) return;

	/* Do not attempt to unreserve out of a signalled tunnel/bridge entrance, as this would unreserve the reservations of another train coming in */
	if (IsTunnelBridgeWithSignalSimulation(tile) && TrackdirExitsTunnelBridge(tile, td) && IsTunnelBridgeSignalSimulationEntranceOnly(tile)) return;

	if (free_origin_tunnel_bridge) {
		if (!HasReservedTracks(tile, TrackToTrackBits(TrackdirToTrack(td)))) return;
		UnreserveRailTrack(tile, TrackdirToTrack(td));
		if (_settings_game.vehicle.train_braking_model == TBM_REALISTIC && !IsTunnelBridgePBS(tile)) {
			UpdateSignalsOnSegment(tile, INVALID_DIAGDIR, GetTileOwner(tile));
		}
	}

	CFollowTrackRail ft(v, GetRailTypeInfo(v->railtype)->all_compatible_railtypes);
	while (ft.Follow(tile, td)) {
		tile = ft.new_tile;
		TrackdirBits bits = ft.new_td_bits & TrackBitsToTrackdirBits(GetReservedTrackbits(tile));
		td = RemoveFirstTrackdir(&bits);
		dbg_assert(bits == TRACKDIR_BIT_NONE);

		if (!IsValidTrackdir(td)) break;

		bool update_signal = false;

		if (IsTileType(tile, MP_RAILWAY)) {
			if (HasSignalOnTrackdir(tile, td) && !IsPbsSignal(GetSignalType(tile, TrackdirToTrack(td)))) {
				/* Conventional signal along trackdir: remove reservation and stop. */
				UnreserveRailTrack(tile, TrackdirToTrack(td));
				break;
			}
			if (HasPbsSignalOnTrackdir(tile, td)) {
				if (GetSignalStateByTrackdir(tile, td) == SIGNAL_STATE_RED || IsNoEntrySignal(tile, TrackdirToTrack(td))) {
					/* Red PBS signal? Can't be our reservation, would be green then. */
					break;
				} else {
					/* Turn the signal back to red. */
					if (GetSignalType(tile, TrackdirToTrack(td)) == SIGTYPE_BLOCK) {
						update_signal = true;
					} else {
						SetSignalStateByTrackdir(tile, td, SIGNAL_STATE_RED);
					}
					MarkSingleSignalDirty(tile, td);
				}
			} else if (HasSignalOnTrackdir(tile, ReverseTrackdir(td)) && IsOnewaySignal(tile, TrackdirToTrack(td))) {
				break;
			}
		} else if (IsTunnelBridgeWithSignalSimulation(tile) && TrackdirExitsTunnelBridge(tile, td)) {
			TileIndex end = GetOtherTunnelBridgeEnd(tile);
			bool free = TunnelBridgeIsFree(tile, end, v, TBIFM_ACROSS_ONLY).Succeeded();
			if (!free) break;
		} else if (IsTunnelBridgeWithSignalSimulation(tile) && IsTunnelBridgeSignalSimulationExitOnly(tile) && TrackdirEntersTunnelBridge(tile, td)) {
			break;
		}

		/* Don't free first station/bridge/tunnel if we are on it. */
		if (free_tile || (!(ft.is_station && GetStationIndex(ft.new_tile) == station_id) && !ft.is_tunnel && !ft.is_bridge)) ClearPathReservation(v, tile, td);
		if (update_signal) {
			AddSideToSignalBuffer(tile, TrackdirToExitdir(td), GetTileOwner(tile));
			UpdateSignalsInBuffer();
		}

		free_tile = true;
	}
}

static const uint8_t _initial_tile_subcoord[6][4][3] = {
{{ 15, 8, 1 }, { 0, 0, 0 }, { 0, 8, 5 }, { 0,  0, 0 }},
{{  0, 0, 0 }, { 8, 0, 3 }, { 0, 0, 0 }, { 8, 15, 7 }},
{{  0, 0, 0 }, { 7, 0, 2 }, { 0, 7, 6 }, { 0,  0, 0 }},
{{ 15, 8, 2 }, { 0, 0, 0 }, { 0, 0, 0 }, { 8, 15, 6 }},
{{ 15, 7, 0 }, { 8, 0, 4 }, { 0, 0, 0 }, { 0,  0, 0 }},
{{  0, 0, 0 }, { 0, 0, 0 }, { 0, 8, 4 }, { 7, 15, 0 }},
};

/**
 * Perform pathfinding for a train.
 *
 * @param v The train
 * @param tile The tile the train is about to enter
 * @param enterdir Diagonal direction the train is coming from
 * @param tracks Usable tracks on the new tile
 * @param[out] path_found Whether a path has been found or not.
 * @param do_track_reservation Path reservation is requested
 * @param[out] dest State and destination of the requested path
 * @param[out] final_dest Final tile of the best path found
 * @return The best track the train should follow
 */
static Track DoTrainPathfind(const Train *v, TileIndex tile, DiagDirection enterdir, TrackBits tracks, bool &path_found, bool do_track_reservation, PBSTileInfo *dest, TileIndex *final_dest)
{
	if (final_dest != nullptr) *final_dest = INVALID_TILE;
	return YapfTrainChooseTrack(v, tile, enterdir, tracks, path_found, do_track_reservation, dest, final_dest);
}

/**
 * Extend a train path as far as possible. Stops on encountering a safe tile,
 * another reservation or a track choice.
 * @param v The train.
 * @param origin The tile from which the reservation have to be extended
 * @param new_tracks [out] Tracks to choose from when encountering a choice
 * @param enterdir [out] The direction from which the choice tile is to be entered
 * @param temporary_slot_state The temporary slot to use (will be activated/deactivated as necessary if it isn't already)
 * @return INVALID_TILE indicates that the reservation failed.
 */
static PBSTileInfo ExtendTrainReservation(const Train *v, const PBSTileInfo &origin, TrackBits *new_tracks, DiagDirection *enterdir, TraceRestrictSlotTemporaryState &temporary_slot_state)
{
	CFollowTrackRail ft(v);

	TileIndex tile = origin.tile;
	Trackdir  cur_td = origin.trackdir;
	while (ft.Follow(tile, cur_td)) {
		if (KillFirstBit(ft.new_td_bits) == TRACKDIR_BIT_NONE) {
			/* Possible signal tile. */
			if (HasOnewaySignalBlockingTrackdir(ft.new_tile, FindFirstTrackdir(ft.new_td_bits))) break;
		}

		if (ft.tiles_skipped == 0 && Rail90DegTurnDisallowedTilesFromTrackdir(ft.old_tile, ft.new_tile, ft.old_td)) {
			ft.new_td_bits &= ~TrackdirCrossesTrackdirs(ft.old_td);
			if (ft.new_td_bits == TRACKDIR_BIT_NONE) break;
		}

		/* Station, depot or waypoint are a possible target. */
		bool target_seen = ft.is_station || (IsTileType(ft.new_tile, MP_RAILWAY) && !IsPlainRail(ft.new_tile));
		if (target_seen || KillFirstBit(ft.new_td_bits) != TRACKDIR_BIT_NONE) {
			/* Choice found or possible target encountered.
			 * On finding a possible target, we need to stop and let the pathfinder handle the
			 * remaining path. This is because we don't know if this target is in one of our
			 * orders, so we might cause pathfinding to fail later on if we find a choice.
			 * This failure would cause a bogous call to TryReserveSafePath which might reserve
			 * a wrong path not leading to our next destination. */
			if (HasReservedTracks(ft.new_tile, TrackdirBitsToTrackBits(TrackdirReachesTrackdirs(ft.old_td)))) break;

			/* If we did skip some tiles, backtrack to the first skipped tile so the pathfinder
			 * actually starts its search at the first unreserved tile. */
			if (ft.tiles_skipped != 0) ft.new_tile -= TileOffsByDiagDir(ft.exitdir) * ft.tiles_skipped;

			/* Choice found, path valid but not okay. Save info about the choice tile as well. */
			if (new_tracks != nullptr) *new_tracks = TrackdirBitsToTrackBits(ft.new_td_bits);
			if (enterdir != nullptr) *enterdir = ft.exitdir;
			return PBSTileInfo(ft.new_tile, ft.old_td, false);
		}

		tile = ft.new_tile;
		cur_td = FindFirstTrackdir(ft.new_td_bits);

		if (IsSafeWaitingPosition(v, tile, cur_td, true, _settings_game.pf.forbid_90_deg)) {
			PBSWaitingPositionRestrictedSignalState restricted_signal_state;
			bool wp_free = IsWaitingPositionFree(v, tile, cur_td, _settings_game.pf.forbid_90_deg, &restricted_signal_state);
			if (!(wp_free && TryReserveRailTrackdir(v, tile, cur_td))) break;
			/* Safe position is all good, path valid and okay. */
			restricted_signal_state.TraceRestrictExecuteResEndSlot(v);
			return PBSTileInfo(tile, cur_td, true);
		}

		if (IsTileType(tile, MP_RAILWAY) && HasSignals(tile) && IsRestrictedSignal(tile) && HasSignalOnTrack(tile, TrackdirToTrack(cur_td))) {
			const bool front_side = HasSignalOnTrackdir(tile, cur_td);

			TraceRestrictProgramActionsUsedFlags au_flags = TRPAUF_SLOT_ACQUIRE;
			if (front_side) {
				/* Passing through a signal from the front side */
				au_flags |= TRPAUF_WAIT_AT_PBS;
			}

			const TraceRestrictProgram *prog = GetExistingTraceRestrictProgram(tile, TrackdirToTrack(cur_td));
			if (prog != nullptr && prog->actions_used_flags & au_flags) {
				TraceRestrictProgramInput input(tile, cur_td, &VehiclePosTraceRestrictPreviousSignalCallback, nullptr);
				if (prog->actions_used_flags & TRPAUF_SLOT_ACQUIRE) {
					input.permitted_slot_operations = TRPISP_ACQUIRE_TEMP_STATE;

					if (!temporary_slot_state.IsActive()) {
						/* The temporary slot state needs to be be pushed because permission to use it is granted by TRPISP_ACQUIRE_TEMP_STATE */
						temporary_slot_state.PushToChangeStack();
					}
				}

				TraceRestrictProgramResult out;
				prog->Execute(v, input, out);
				if (front_side && (out.flags & TRPRF_WAIT_AT_PBS)) {
					/* Wait at PBS is set, take this as waiting at the start signal, handle as a reservation failure */
					break;
				}
			}
		}

		if (!TryReserveRailTrackdir(v, tile, cur_td)) break;
	}

	if (ft.err == CFollowTrackRail::EC_OWNER || ft.err == CFollowTrackRail::EC_NO_WAY) {
		/* End of line, path valid and okay. */
		return PBSTileInfo(ft.old_tile, ft.old_td, true);
	}

	/* Sorry, can't reserve path, back out. */
	tile = origin.tile;
	cur_td = origin.trackdir;
	TileIndex stopped = ft.old_tile;
	Trackdir  stopped_td = ft.old_td;
	while (tile != stopped || cur_td != stopped_td) {
		if (!ft.Follow(tile, cur_td)) break;

		if (ft.tiles_skipped == 0 && Rail90DegTurnDisallowedTilesFromTrackdir(ft.old_tile, ft.new_tile, ft.old_td)) {
			ft.new_td_bits &= ~TrackdirCrossesTrackdirs(ft.old_td);
			dbg_assert(ft.new_td_bits != TRACKDIR_BIT_NONE);
		}
		dbg_assert(KillFirstBit(ft.new_td_bits) == TRACKDIR_BIT_NONE);

		tile = ft.new_tile;
		cur_td = FindFirstTrackdir(ft.new_td_bits);

		UnreserveRailTrackdir(tile, cur_td);
	}

	if (temporary_slot_state.IsActive()) temporary_slot_state.PopFromChangeStackRevertTemporaryChanges(v->index);

	/* Path invalid. */
	return PBSTileInfo();
}

/**
 * Try to reserve any path to a safe tile, ignoring the vehicle's destination.
 * Safe tiles are tiles in front of a signal, depots and station tiles at end of line.
 *
 * @param v The vehicle.
 * @param tile The tile the search should start from.
 * @param td The trackdir the search should start from.
 * @param override_railtype Whether all physically compatible railtypes should be followed.
 * @return True if a path to a safe stopping tile could be reserved.
 */
static bool TryReserveSafeTrack(const Train *v, TileIndex tile, Trackdir td, bool override_railtype)
{
	return YapfTrainFindNearestSafeTile(v, tile, td, override_railtype);
}

const Order *_choose_train_track_saved_current_order = nullptr;

/** This class will save the current order of a vehicle and restore it on destruction. */
class VehicleOrderSaver {
private:
	Train          *v;
	Order          old_order;
	TileIndex      old_dest_tile;
	StationID      old_last_station_visited;
	VehicleOrderID old_index;
	VehicleOrderID old_impl_index;
	VehicleOrderID old_tt_index;
	bool           suppress_implicit_orders;
	bool           clear_saved_order_ptr;
	bool           restored;

public:
	VehicleOrderSaver(Train *_v) :
		v(_v),
		old_order(_v->current_order),
		old_dest_tile(_v->dest_tile),
		old_last_station_visited(_v->last_station_visited),
		old_index(_v->cur_real_order_index),
		old_impl_index(_v->cur_implicit_order_index),
		old_tt_index(_v->cur_timetable_order_index),
		suppress_implicit_orders(HasBit(_v->gv_flags, GVF_SUPPRESS_IMPLICIT_ORDERS)),
		restored(false)
	{
		if (_choose_train_track_saved_current_order == nullptr) {
#if defined(__GNUC__) && (__GNUC__ >= 12)
#pragma GCC diagnostic push
#pragma GCC diagnostic ignored "-Wdangling-pointer"
#endif /* __GNUC__ */
			_choose_train_track_saved_current_order = &(this->old_order);
#if defined(__GNUC__) && (__GNUC__ >= 12)
#pragma GCC diagnostic pop
#endif /* __GNUC__ */

			this->clear_saved_order_ptr = true;
		} else {
			this->clear_saved_order_ptr = false;
		}
	}

	/**
	 * Restore the saved order to the vehicle.
	 */
	void Restore()
	{
		this->v->current_order = std::move(this->old_order);
		this->v->dest_tile = this->old_dest_tile;
		this->v->last_station_visited = this->old_last_station_visited;
		this->v->cur_real_order_index = this->old_index;
		this->v->cur_implicit_order_index = this->old_impl_index;
		this->v->cur_timetable_order_index = this->old_tt_index;
		AssignBit(this->v->gv_flags, GVF_SUPPRESS_IMPLICIT_ORDERS, suppress_implicit_orders);
		if (this->clear_saved_order_ptr) _choose_train_track_saved_current_order = nullptr;
		this->restored = true;
	}

	/**
	 * Restore the saved order to the vehicle, if Restore() has not already been called.
	 */
	~VehicleOrderSaver()
	{
		if (!this->restored) this->Restore();
	}

	/**
	 * Set the current vehicle order to the next order in the order list.
	 * @param skip_first Shall the first (i.e. active) order be skipped?
	 * @return True if a suitable next order could be found.
	 */
	bool SwitchToNextOrder(bool skip_first)
	{
		if (this->v->GetNumOrders() == 0) return false;

		if (skip_first) ++this->v->cur_real_order_index;

		int depth = 0;

		do {
			/* Wrap around. */
			if (this->v->cur_real_order_index >= this->v->GetNumOrders()) this->v->cur_real_order_index = 0;

			Order *order = this->v->GetOrder(this->v->cur_real_order_index);
			dbg_assert(order != nullptr);

			switch (order->GetType()) {
				case OT_GOTO_DEPOT:
					/* Skip service in depot orders when the train doesn't need service. */
					if ((order->GetDepotOrderType() & ODTFB_SERVICE) && !this->v->NeedsServicing()) break;
					[[fallthrough]];
				case OT_GOTO_STATION:
				case OT_GOTO_WAYPOINT:
					this->v->current_order = *order;
					return UpdateOrderDest(this->v, order, 0, true);
				case OT_CONDITIONAL: {
					VehicleOrderID next = ProcessConditionalOrder(order, this->v, PCO_DRY_RUN);
					if (next != INVALID_VEH_ORDER_ID) {
						depth++;
						this->v->cur_real_order_index = next;
						/* Don't increment next, so no break here. */
						continue;
					}
					break;
				}
				default:
					break;
			}
			/* Don't increment inside the while because otherwise conditional
			 * orders can lead to an infinite loop. */
			++this->v->cur_real_order_index;
			depth++;
		} while (this->v->cur_real_order_index != this->old_index && depth < this->v->GetNumOrders());

		return false;
	}

	void AdvanceOrdersFromVehiclePosition(ChooseTrainTrackLookAheadState &state)
	{
		/* If the current tile is the destination of the current order and
		 * a reservation was requested, advance to the next order.
		 * Don't advance on a depot order as depots are always safe end points
		 * for a path and no look-ahead is necessary. This also avoids a
		 * problem with depot orders not part of the order list when the
		 * order list itself is empty. */
		Train *v = this->v;
		if (v->current_order.IsType(OT_LEAVESTATION)) {
			this->SwitchToNextOrder(false);
		} else if (v->current_order.IsAnyLoadingType() || (!v->current_order.IsType(OT_GOTO_DEPOT) && (
				v->current_order.IsBaseStationOrder() ?
				HasStationTileRail(v->tile) && v->current_order.GetDestination() == GetStationIndex(v->tile) :
				v->tile == v->dest_tile))) {
			if (_settings_game.vehicle.train_braking_model == TBM_REALISTIC && v->current_order.IsBaseStationOrder()) {
				if (v->current_order.ShouldStopAtStation(v, v->current_order.GetDestination().ToStationID(), v->current_order.IsType(OT_GOTO_WAYPOINT))) {
					SetBit(state.flags, CTTLASF_STOP_FOUND);
					v->last_station_visited = v->current_order.GetDestination().ToStationID();
				}
			}
			if (v->current_order.IsAnyLoadingType() || v->current_order.IsType(OT_WAITING)) SetBit(state.flags, CTTLASF_STOP_FOUND);
			this->SwitchToNextOrder(true);
		}
	}

	void AdvanceOrdersFromLookahead(ChooseTrainTrackLookAheadState &state)
	{
		TrainReservationLookAhead *lookahead = this->v->lookahead.get();
		if (lookahead == nullptr) return;

		for (size_t i = state.order_items_start; i < lookahead->items.size(); i++) {
			const TrainReservationLookAheadItem &item = lookahead->items[i];
			switch (item.type) {
				case TRLIT_STATION: {
					const StationID st = static_cast<StationID>(item.data_id);
					if (this->v->current_order.IsBaseStationOrder()) {
						/* we've already seen this station in the lookahead, advance current order */
						if (this->v->current_order.ShouldStopAtStation(this->v, st, Waypoint::GetIfValid(st) != nullptr)) {
							SetBit(state.flags, CTTLASF_STOP_FOUND);
							this->v->last_station_visited = st;
						} else if (this->v->current_order.IsType(OT_GOTO_WAYPOINT) && this->v->current_order.GetDestination() == st && this->v->current_order.GetWaypointFlags().Test(OrderWaypointFlag::Reverse)) {
							if (!HasBit(state.flags, CTTLASF_REVERSE_FOUND)) {
								SetBit(state.flags, CTTLASF_REVERSE_FOUND);
								state.reverse_dest = st;
								if (this->v->current_order.IsWaitTimetabled()) {
									this->v->last_station_visited = st;
									SetBit(state.flags, CTTLASF_STOP_FOUND);
								}
							}
						}
						if (this->v->current_order.GetDestination() == st) {
							this->SwitchToNextOrder(true);
						}
					}
					break;
				}

				default:
					break;
			}
		}
		state.order_items_start = (uint)lookahead->items.size();
	}
};

static bool IsReservationLookAheadLongEnough(const Train *v, const ChooseTrainTrackLookAheadState &lookahead_state)
{
	if (!v->UsingRealisticBraking() || v->lookahead == nullptr) return true;

	if (v->current_order.IsAnyLoadingType() || v->current_order.IsType(OT_WAITING)) return true;

	if (HasBit(lookahead_state.flags, CTTLASF_STOP_FOUND) || v->lookahead->flags.Test(TrainReservationLookAheadFlag::DepotEnd)) return true;

	if (v->reverse_distance >= 1) {
		if (v->lookahead->reservation_end_position >= v->lookahead->current_position + v->reverse_distance - 1) return true;
	}

	if (v->lookahead->lookahead_end_position <= v->lookahead->reservation_end_position && _settings_game.vehicle.realistic_braking_aspect_limited == TRBALM_ON &&
			v->lookahead->reservation_end_position > v->lookahead->current_position + 24) {
		return true;
	}

	TrainDecelerationStats stats(v, v->lookahead->cached_zpos);

	bool found_signal = false;
	int signal_speed = 0;
	int signal_position = 0;
	int signal_z = 0;
	bool signal_limited_lookahead_check = false;

	for (const TrainReservationLookAheadItem &item : v->lookahead->items) {
		if (item.type == TRLIT_REVERSE) {
			if (v->lookahead->reservation_end_position >= item.start + v->gcache.cached_total_length) return true;
		}
		if (item.type == TRLIT_STATION && HasBit(lookahead_state.flags, CTTLASF_REVERSE_FOUND) && lookahead_state.reverse_dest == item.data_id) {
			if (v->lookahead->reservation_end_position >= item.start + v->gcache.cached_total_length) return true;
		}

		if (found_signal) {
			if (item.type == TRLIT_TRACK_SPEED || item.type == TRLIT_SPEED_RESTRICTION || item.type == TRLIT_CURVE_SPEED) {
				if (item.data_id > 0) LimitSpeedFromLookAhead(signal_speed, stats, signal_position, item.start, item.data_id, item.z_pos - stats.z_pos);
			}
		} else if (item.type == TRLIT_SIGNAL && item.start > v->lookahead->current_position + 24) {
			signal_speed = std::min<int>(item.data_id > 0 ? item.data_id : UINT16_MAX, v->vcache.cached_max_speed);
			signal_position = item.start;
			signal_z = item.z_pos;
			found_signal = true;
		}

		if (item.type == TRLIT_SIGNAL && _settings_game.vehicle.realistic_braking_aspect_limited == TRBALM_ON && item.start <= v->lookahead->current_position + 24) {
			if (HasBit(item.data_aux, TRSLAI_NO_ASPECT_INC) || HasBit(item.data_aux, TRSLAI_NEXT_ONLY) || HasBit(item.data_aux, TRSLAI_COMBINED_SHUNT)) {
				signal_limited_lookahead_check = true;
			}
		}
	}

	if (signal_limited_lookahead_check) {
		/* Do not unnecessarily extend the reservation when passing a signal within the reservation which could not display an aspect
		 * beyond the current end of the reservation, e.g. banner repeaters and shunt signals */
		if (AdvanceTrainReservationLookaheadEnd(v, v->lookahead->current_position + 24) <= v->lookahead->reservation_end_position &&
				v->lookahead->reservation_end_position > v->lookahead->current_position + 24) {
			return true;
		}
	}

	if (found_signal) {
		int delta_z = v->lookahead->reservation_end_z - signal_z;
		delta_z += (delta_z >> 2); // Slightly overestimate slope changes to compensate for non-uniform descents
		int64_t distance = GetRealisticBrakingDistanceForSpeed(stats, signal_speed, 0, delta_z);
		if (signal_position + distance <= v->lookahead->reservation_end_position) return true;
	}

	return false;
}

static bool LookaheadWithinCurrentTunnelBridge(const Train *t)
{
	return t->lookahead->current_position >= t->lookahead->reservation_end_position - ((int)TILE_SIZE * t->lookahead->tunnel_bridge_reserved_tiles) && !t->lookahead->flags.Test(TrainReservationLookAheadFlag::TunnelBridgeExitFree);
}

static bool HasLongReservePbsSignalOnTrackdir(Train* v, TileIndex tile, Trackdir trackdir, bool default_value, uint16_t lookahead_state_flags)
{
	if (HasPbsSignalOnTrackdir(tile, trackdir)) {
		if (IsNoEntrySignal(tile, TrackdirToTrack(trackdir))) return false;
		if (IsRestrictedSignal(tile)) {
			const TraceRestrictProgram *prog = GetExistingTraceRestrictProgram(tile, TrackdirToTrack(trackdir));
			if (prog != nullptr && prog->actions_used_flags & TRPAUF_LONG_RESERVE) {
				TraceRestrictProgramResult out;
				if (default_value) out.flags |= TRPRF_LONG_RESERVE;
				TraceRestrictProgramInput input(tile, trackdir, &VehiclePosTraceRestrictPreviousSignalCallback, nullptr);
				if (HasBit(lookahead_state_flags, CTTLASF_STOP_FOUND)) input.input_flags |= TRPIF_PASSED_STOP;
				prog->Execute(v, input, out);
				return (out.flags & TRPRF_LONG_RESERVE);
			}
		}
		return default_value;
	}

	return false;
}

static TileIndex CheckLongReservePbsTunnelBridgeOnTrackdir(Train* v, TileIndex tile, Trackdir trackdir, bool restricted_only = false)
{
	if (_settings_game.vehicle.train_braking_model == TBM_REALISTIC && IsTunnelBridgeSignalSimulationEntranceTile(tile) && TrackdirEntersTunnelBridge(tile, trackdir)) {

		TileIndex end = GetOtherTunnelBridgeEnd(tile);
		if (restricted_only && !IsTunnelBridgeRestrictedSignal(end)) return INVALID_TILE;
		int raw_free_tiles;
		if (v->lookahead != nullptr && v->lookahead->reservation_end_tile == tile && v->lookahead->reservation_end_trackdir == trackdir) {
			if (v->lookahead->flags.Test(TrainReservationLookAheadFlag::TunnelBridgeExitFree)) {
				raw_free_tiles = INT_MAX;
			} else {
				raw_free_tiles = GetAvailableFreeTilesInSignalledTunnelBridgeWithStartOffset(tile, end, v->lookahead->tunnel_bridge_reserved_tiles + 1);
				ApplyAvailableFreeTunnelBridgeTiles(v->lookahead.get(), raw_free_tiles, tile, end);
				FlushDeferredDetermineCombineNormalShuntMode(v);
				SetTrainReservationLookaheadEnd(v);
			}
		} else {
			raw_free_tiles = GetAvailableFreeTilesInSignalledTunnelBridge(tile, end, tile);
		}
		if (!HasAcrossTunnelBridgeReservation(end) && raw_free_tiles == INT_MAX) {
			return end;
		}
	}
	return INVALID_TILE;
}

bool _long_reserve_disabled = false;

static void TryLongReserveChooseTrainTrack(Train *v, TileIndex tile, Trackdir td, bool force_res, ChooseTrainTrackLookAheadState lookahead_state)
{
	if (_long_reserve_disabled) return;

	const bool long_enough = IsReservationLookAheadLongEnough(v, lookahead_state);

	// We reserved up to a unoccupied signalled tunnel/bridge, reserve past it as well. recursion
	TileIndex exit_tile = CheckLongReservePbsTunnelBridgeOnTrackdir(v, tile, td, long_enough);
	if (exit_tile != INVALID_TILE) {
		CFollowTrackRail ft(v);
		Trackdir exit_td = GetTunnelBridgeExitTrackdir(exit_tile);
		if (ft.Follow(exit_tile, exit_td)) {
			const TrackBits reserved_bits = GetReservedTrackbits(ft.new_tile);
			if ((ft.new_td_bits & TrackBitsToTrackdirBits(reserved_bits)) == TRACKDIR_BIT_NONE) {
				/* next tile is not reserved */

				bool long_reserve = !long_enough;
				if (IsTunnelBridgeRestrictedSignal(exit_tile)) {
					/* Test for TRPRF_LONG_RESERVE in a separate execution from TRPRF_WAIT_AT_PBS/slot operations.
					 * This is to avoid prematurely acquiring slots on the exit signal before we try to make an exit reservation.
					 */
					const TraceRestrictProgram *prog = GetExistingTraceRestrictProgram(exit_tile, TrackdirToTrack(exit_td));
					if (prog != nullptr && (prog->actions_used_flags & TRPAUF_LONG_RESERVE)) {
						TraceRestrictProgramResult out;
						if (long_reserve) out.flags |= TRPRF_LONG_RESERVE;
						TraceRestrictProgramInput input(exit_tile, exit_td, nullptr, nullptr);
						if (HasBit(lookahead_state.flags, CTTLASF_STOP_FOUND)) input.input_flags |= TRPIF_PASSED_STOP;
						prog->Execute(v, input, out);
						long_reserve = (out.flags & TRPRF_LONG_RESERVE);
					}
					if (!long_reserve) return;
					if (prog != nullptr && prog->actions_used_flags & (TRPAUF_WAIT_AT_PBS | TRPAUF_SLOT_ACQUIRE | TRPAUF_REVERSE_AT)) {
						TraceRestrictProgramResult out;
						TraceRestrictProgramInput input(exit_tile, exit_td, nullptr, nullptr);
						input.permitted_slot_operations = TRPISP_ACQUIRE;
						prog->Execute(v, input, out);
						if (out.flags & (TRPRF_WAIT_AT_PBS | TRPRF_REVERSE_AT)) {
							return;
						}
					}
				}
				if (!long_reserve) return;

				const SignalState orig_exit_state = GetTunnelBridgeExitSignalState(exit_tile);

				/* reserve exit to make contiguous reservation */
				if (IsBridge(exit_tile)) {
					TryReserveRailBridgeHead(exit_tile, FindFirstTrack(GetAcrossTunnelBridgeTrackBits(exit_tile)));
				} else {
					SetTunnelReservation(exit_tile, true);
				}
				if (orig_exit_state == SIGNAL_STATE_RED && _extra_aspects > 0) {
					SetTunnelBridgeExitSignalAspect(exit_tile, 0);
					UpdateAspectDeferredWithVehicleTunnelBridgeExit(v, exit_tile, GetTunnelBridgeExitTrackdir(exit_tile));
				}
				SetTunnelBridgeExitSignalState(exit_tile, SIGNAL_STATE_GREEN);

				ChooseTrainTrack(v, ft.new_tile, ft.exitdir, TrackdirBitsToTrackBits(ft.new_td_bits), CTTF_NO_LOOKAHEAD_VALIDATE | (force_res ? CTTF_FORCE_RES : CTTF_NONE), lookahead_state);
				FlushDeferredDetermineCombineNormalShuntMode(v);

				if (reserved_bits == GetReservedTrackbits(ft.new_tile)) {
					/* next tile is still not reserved, so unreserve exit and restore signal state */
					if (IsBridge(exit_tile)) {
						UnreserveRailBridgeHeadTrack(exit_tile, FindFirstTrack(GetAcrossTunnelBridgeTrackBits(exit_tile)));
					} else {
						SetTunnelReservation(exit_tile, false);
					}
					SetTunnelBridgeExitSignalState(exit_tile, orig_exit_state);
				} else {
					if (orig_exit_state == SIGNAL_STATE_GREEN && _extra_aspects > 0) {
						SetTunnelBridgeExitSignalAspect(exit_tile, 0);
						UpdateAspectDeferred(exit_tile, GetTunnelBridgeExitTrackdir(exit_tile));
					}
					MarkTileDirtyByTile(exit_tile, VMDF_NOT_MAP_MODE);
				}
			}
		}
		return;
	}

	CFollowTrackRail ft(v);
	if (ft.Follow(tile, td) && HasLongReservePbsSignalOnTrackdir(v, ft.new_tile, FindFirstTrackdir(ft.new_td_bits), !long_enough, lookahead_state.flags)) {
		/* We reserved up to a LR signal, reserve past it as well. recursion */
		ChooseTrainTrack(v, ft.new_tile, ft.exitdir, TrackdirBitsToTrackBits(ft.new_td_bits), CTTF_NO_LOOKAHEAD_VALIDATE | (force_res ? CTTF_FORCE_RES : CTTF_NONE), lookahead_state);
	}
}

static void TryLongReserveChooseTrainTrackFromReservationEnd(Train *v, bool no_reserve_vehicle_tile)
{
	ClearLookAheadIfInvalid(v);

	PBSTileInfo origin = FollowTrainReservation(v, nullptr, FollowTrainReservationFlag::OkayUnused);
	if (IsRailDepotTile(origin.tile)) return;

	ChooseTrainTrackLookAheadState lookahead_state;
	if (no_reserve_vehicle_tile) SetBit(lookahead_state.flags, CTTLASF_NO_RES_VEH_TILE);
	if (_settings_game.vehicle.train_braking_model == TBM_REALISTIC) {
		VehicleOrderSaver orders(v);
		orders.AdvanceOrdersFromVehiclePosition(lookahead_state);
		orders.AdvanceOrdersFromLookahead(lookahead_state);

		/* Note that this must be called before the VehicleOrderSaver destructor, above */
		TryLongReserveChooseTrainTrack(v, origin.tile, origin.trackdir, true, lookahead_state);
	} else {
		TryLongReserveChooseTrainTrack(v, origin.tile, origin.trackdir, true, lookahead_state);
	}
}

/**
 * Choose a track and reserve if necessary
 *
 * @param v The vehicle
 * @param tile The tile from which to start
 * @param enterdir
 * @param tracks
 * @param flags ChooseTrainTrackFlags flags
 * @return The track the train should take and the result flags
 */
static ChooseTrainTrackResult ChooseTrainTrack(Train *v, TileIndex tile, DiagDirection enterdir, TrackBits tracks, ChooseTrainTrackFlags flags, ChooseTrainTrackLookAheadState lookahead_state)
{
	Track best_track = INVALID_TRACK;
	bool do_track_reservation = _settings_game.pf.reserve_paths || (flags & CTTF_FORCE_RES);
	Trackdir changed_signal = INVALID_TRACKDIR;
	TileIndex final_dest = INVALID_TILE;

	dbg_assert((tracks & ~TRACK_BIT_MASK) == 0);

	ChooseTrainTrackResultFlags result_flags = CTTRF_NONE;

	/* Don't use tracks here as the setting to forbid 90 deg turns might have been switched between reservation and now. */
	TrackBits res_tracks = (TrackBits)(GetReservedTrackbits(tile) & DiagdirReachesTracks(enterdir));
	/* Do we have a suitable reserved track? */
	if (res_tracks != TRACK_BIT_NONE) return { FindFirstTrack(res_tracks), result_flags };

	bool mark_stuck = (flags & CTTF_MARK_STUCK);

	/* Quick return in case only one possible track is available */
	if (KillFirstBit(tracks) == TRACK_BIT_NONE) {
		Track track = FindFirstTrack(tracks);
		/* We need to check for signals only here, as a junction tile can't have signals. */
		if (track != INVALID_TRACK && HasPbsSignalOnTrackdir(tile, TrackEnterdirToTrackdir(track, enterdir)) && !IsNoEntrySignal(tile, track)) {
			if (IsRestrictedSignal(tile) && v->force_proceed != TFP_SIGNAL) {
				const TraceRestrictProgram *prog = GetExistingTraceRestrictProgram(tile, track);
				if (prog != nullptr && prog->actions_used_flags & (TRPAUF_WAIT_AT_PBS | TRPAUF_SLOT_ACQUIRE | TRPAUF_TRAIN_NOT_STUCK | TRPAUF_REVERSE_AT)) {
					TraceRestrictProgramResult out;
					TraceRestrictProgramInput input(tile, TrackEnterdirToTrackdir(track, enterdir), nullptr, nullptr);
					input.permitted_slot_operations = TRPISP_ACQUIRE;
					prog->Execute(v, input, out);
					if (out.flags & TRPRF_TRAIN_NOT_STUCK && !(v->track & TRACK_BIT_WORMHOLE) && !(v->track == TRACK_BIT_DEPOT)) {
						v->wait_counter = 0;
					}
					if (out.flags & TRPRF_REVERSE_AT) {
						result_flags |= CTTRF_REVERSE_AT_SIGNAL;
					}
					if (out.flags & (TRPRF_WAIT_AT_PBS | TRPRF_REVERSE_AT)) {
						if (mark_stuck) MarkTrainAsStuck(v, true);
						return { track, result_flags };
					}
				}
			}
			ClrBit(v->flags, VRF_WAITING_RESTRICTION);

			do_track_reservation = true;
			changed_signal = TrackEnterdirToTrackdir(track, enterdir);
			SetSignalStateByTrackdir(tile, changed_signal, SIGNAL_STATE_GREEN);
			if (_extra_aspects > 0) {
				SetSignalAspect(tile, track, 0);
				UpdateAspectDeferredWithVehicleRail(v, tile, changed_signal);
			}
		} else if (!do_track_reservation) {
			return { track, result_flags };
		}
		best_track = track;
	}

	if ((flags & CTTF_NON_LOOKAHEAD) && v->lookahead != nullptr) {
		/* We have reached a diverging junction with no reservation, yet we have a lookahead state.
		 * Clear the lookahead state. */
		v->lookahead.reset();
	}

	if (!(flags & CTTF_NO_LOOKAHEAD_VALIDATE)) {
		ClearLookAheadIfInvalid(v);
	}

	/* The temporary slot state only needs to be pushed to the stack (i.e. activated) on first use */
	TraceRestrictSlotTemporaryState temporary_slot_state;

	/* All exit paths except success should revert the temporary slot state if required */
	auto slot_state_guard = scope_guard([&]() {
		if (temporary_slot_state.IsActive()) temporary_slot_state.PopFromChangeStackRevertTemporaryChanges(v->index);
	});

	PBSTileInfo   origin = FollowTrainReservation(v, nullptr, FollowTrainReservationFlag::OkayUnused);
	PBSTileInfo   res_dest(tile, INVALID_TRACKDIR, false);
	DiagDirection dest_enterdir = enterdir;
	if (do_track_reservation) {
		res_dest = ExtendTrainReservation(v, origin, &tracks, &dest_enterdir, temporary_slot_state);
		if (res_dest.tile == INVALID_TILE) {
			/* Reservation failed? */
			if (mark_stuck) MarkTrainAsStuck(v);
			if (changed_signal != INVALID_TRACKDIR) SetSignalStateByTrackdir(tile, changed_signal, SIGNAL_STATE_RED);
			return { FindFirstTrack(tracks), result_flags };
		}
		if (res_dest.okay) {
			if (temporary_slot_state.IsActive()) temporary_slot_state.PopFromChangeStackApplyTemporaryChanges(v);
			bool long_reserve = (CheckLongReservePbsTunnelBridgeOnTrackdir(v, res_dest.tile, res_dest.trackdir) != INVALID_TILE);
			if (!long_reserve) {
				CFollowTrackRail ft(v);
				if (ft.Follow(res_dest.tile, res_dest.trackdir)) {
					Trackdir  new_td = FindFirstTrackdir(ft.new_td_bits);
					long_reserve = HasLongReservePbsSignalOnTrackdir(v, ft.new_tile, new_td, _settings_game.vehicle.train_braking_model == TBM_REALISTIC, lookahead_state.flags);
				}
			}

			if (!long_reserve) {
				/* Got a valid reservation that ends at a safe target, quick exit. */
				result_flags |= CTTRF_RESERVATION_MADE;
				if (changed_signal != INVALID_TRACKDIR) MarkSingleSignalDirty(tile, changed_signal);
				if (!HasBit(lookahead_state.flags, CTTLASF_NO_RES_VEH_TILE)) TryReserveRailTrack(v->tile, TrackdirToTrack(v->GetVehicleTrackdir()));
				if (_settings_game.vehicle.train_braking_model == TBM_REALISTIC) FillTrainReservationLookAhead(v);
				return { best_track, result_flags };
			}
		}

		/* Check if the train needs service here, so it has a chance to always find a depot.
		 * Also check if the current order is a service order so we don't reserve a path to
		 * the destination but instead to the next one if service isn't needed. */
		CheckIfTrainNeedsService(v);
		if (v->current_order.IsType(OT_DUMMY) || v->current_order.IsType(OT_CONDITIONAL) || v->current_order.IsType(OT_GOTO_DEPOT) ||
				v->current_order.IsSlotCounterOrder() || v->current_order.IsType(OT_LABEL)) {
			ProcessOrders(v);
		}
	}

	/* Save the current train order. The destructor will restore the old order on function exit. */
	VehicleOrderSaver orders(v);

	if (lookahead_state.order_items_start == 0) {
		orders.AdvanceOrdersFromVehiclePosition(lookahead_state);
	}
	if (_settings_game.vehicle.train_braking_model == TBM_REALISTIC) orders.AdvanceOrdersFromLookahead(lookahead_state);

	if (res_dest.tile != INVALID_TILE && !res_dest.okay) {
		/* Pathfinders are able to tell that route was only 'guessed'. */
		bool      path_found = true;
		TileIndex new_tile = res_dest.tile;

		Track next_track = DoTrainPathfind(v, new_tile, dest_enterdir, tracks, path_found, do_track_reservation, &res_dest, &final_dest);
		DEBUG_UPDATESTATECHECKSUM("ChooseTrainTrack: v: {}, path_found: {}, next_track: {}", v->index, path_found, next_track);
		UpdateStateChecksum((((uint64_t) v->index.base()) << 32) | (path_found << 16) | next_track);
		if (new_tile == tile) best_track = next_track;
		v->HandlePathfindingResult(path_found);
	}

	/* No track reservation requested -> finished. */
	if (!do_track_reservation) return { best_track, result_flags };

	/* A path was found, but could not be reserved. */
	if (res_dest.tile != INVALID_TILE && !res_dest.okay) {
		if (mark_stuck) MarkTrainAsStuck(v);
		FreeTrainTrackReservation(v, origin.tile, origin.trackdir);
		return { best_track, result_flags };
	}

	/* No possible reservation target found, we are probably lost. */
	if (res_dest.tile == INVALID_TILE) {
		/* Try to find any safe destination. */
		PBSTileInfo path_end = FollowTrainReservation(v, nullptr, FollowTrainReservationFlag::OkayUnused);
		if (TryReserveSafeTrack(v, path_end.tile, path_end.trackdir, false)) {
			if (temporary_slot_state.IsActive()) temporary_slot_state.PopFromChangeStackApplyTemporaryChanges(v);
			TrackBits res = GetReservedTrackbits(tile) & DiagdirReachesTracks(enterdir);
			best_track = FindFirstTrack(res);
			if (!HasBit(lookahead_state.flags, CTTLASF_NO_RES_VEH_TILE)) TryReserveRailTrack(v->tile, TrackdirToTrack(v->GetVehicleTrackdir()));
			result_flags |= CTTRF_RESERVATION_MADE;
			if (changed_signal != INVALID_TRACKDIR) MarkSingleSignalDirty(tile, changed_signal);
			if (_settings_game.vehicle.train_braking_model == TBM_REALISTIC) FillTrainReservationLookAhead(v);
		} else {
			FreeTrainTrackReservation(v, origin.tile, origin.trackdir);
			if (mark_stuck) MarkTrainAsStuck(v);
		}
		return { best_track, result_flags };;
	}

	result_flags |= CTTRF_RESERVATION_MADE;

	auto check_destination_seen = [&](TileIndex tile) {
		if (_settings_game.vehicle.train_braking_model == TBM_REALISTIC && v->current_order.IsBaseStationOrder() &&
				HasStationTileRail(tile)) {
			if (v->current_order.ShouldStopAtStation(v, GetStationIndex(tile), IsRailWaypoint(tile))) {
				SetBit(lookahead_state.flags, CTTLASF_STOP_FOUND);
			} else if (v->current_order.IsType(OT_GOTO_WAYPOINT) && v->current_order.GetDestination() == GetStationIndex(tile) && v->current_order.GetWaypointFlags().Test(OrderWaypointFlag::Reverse)) {
				if (!HasBit(lookahead_state.flags, CTTLASF_REVERSE_FOUND)) {
					SetBit(lookahead_state.flags, CTTLASF_REVERSE_FOUND);
					lookahead_state.reverse_dest = GetStationIndex(tile);
				}
			}
		}
	};

	check_destination_seen(res_dest.tile);

	/* Reservation target found and free, check if it is safe. */
	while (!IsSafeWaitingPosition(v, res_dest.tile, res_dest.trackdir, true, _settings_game.pf.forbid_90_deg)) {
		/* Extend reservation until we have found a safe position. */
		DiagDirection exitdir = TrackdirToExitdir(res_dest.trackdir);
		TileIndex     next_tile = TileAddByDiagDir(res_dest.tile, exitdir);
		TrackBits     reachable = TrackdirBitsToTrackBits(GetTileTrackdirBits(next_tile, TRANSPORT_RAIL, 0)) & DiagdirReachesTracks(exitdir);
		if (Rail90DegTurnDisallowedTilesFromDiagDir(res_dest.tile, next_tile, exitdir)) {
			reachable &= ~TrackCrossesTracks(TrackdirToTrack(res_dest.trackdir));
		}

		/* Get next order with destination. */
		if (orders.SwitchToNextOrder(true)) {
			PBSTileInfo cur_dest;
			bool path_found;
			DoTrainPathfind(v, next_tile, exitdir, reachable, path_found, true, &cur_dest, nullptr);
			if (cur_dest.tile != INVALID_TILE) {
				res_dest = cur_dest;
				if (res_dest.okay) {
					check_destination_seen(res_dest.tile);
					continue;
				}
				/* Path found, but could not be reserved. */
				FreeTrainTrackReservation(v, origin.tile, origin.trackdir);
				if (mark_stuck) MarkTrainAsStuck(v);
				result_flags &= ~CTTRF_RESERVATION_MADE;
				changed_signal = INVALID_TRACKDIR;
				if (temporary_slot_state.IsActive()) temporary_slot_state.PopFromChangeStackRevertTemporaryChanges(v->index);
				break;
			}
		}
		/* No order or no safe position found, try any position. */
		if (!TryReserveSafeTrack(v, res_dest.tile, res_dest.trackdir, true)) {
			FreeTrainTrackReservation(v, origin.tile, origin.trackdir);
			if (mark_stuck) MarkTrainAsStuck(v);
			result_flags &= ~CTTRF_RESERVATION_MADE;
			changed_signal = INVALID_TRACKDIR;
			if (temporary_slot_state.IsActive()) temporary_slot_state.PopFromChangeStackRevertTemporaryChanges(v->index);
		}
		break;
	}

	if (result_flags & CTTRF_RESERVATION_MADE) {
		if (temporary_slot_state.IsActive()) temporary_slot_state.PopFromChangeStackApplyTemporaryChanges(v);
		if (v->current_order.IsBaseStationOrder() && HasStationTileRail(res_dest.tile) && v->current_order.GetDestination() == GetStationIndex(res_dest.tile)) {
			if (v->current_order.ShouldStopAtStation(v, v->current_order.GetDestination().ToStationID(), v->current_order.IsType(OT_GOTO_WAYPOINT))) {
				v->last_station_visited = v->current_order.GetDestination().ToStationID();
			}
			orders.SwitchToNextOrder(true);
		}
		if (_settings_game.vehicle.train_braking_model == TBM_REALISTIC) {
			FillTrainReservationLookAhead(v);
			if (v->lookahead != nullptr) lookahead_state.order_items_start = (uint)v->lookahead->items.size();
		}
		TryLongReserveChooseTrainTrack(v, res_dest.tile, res_dest.trackdir, (flags & CTTF_FORCE_RES), lookahead_state);
	}

	if (!HasBit(lookahead_state.flags, CTTLASF_NO_RES_VEH_TILE)) TryReserveRailTrack(v->tile, TrackdirToTrack(v->GetVehicleTrackdir()));

	if (changed_signal != INVALID_TRACKDIR) MarkSingleSignalDirty(tile, changed_signal);

	orders.Restore();
	if (v->current_order.IsType(OT_GOTO_DEPOT) &&
			(v->current_order.GetDepotActionType() & ODATFB_NEAREST_DEPOT) &&
			final_dest != INVALID_TILE && IsRailDepotTile(final_dest)) {
		v->current_order.SetDestination(GetDepotIndex(final_dest));
		v->dest_tile = final_dest;
		SetWindowWidgetDirty(WC_VEHICLE_VIEW, v->index, WID_VV_START_STOP);
	}

	return { best_track, result_flags };
}

/**
 * Try to reserve a path to a safe position.
 *
 * @param v The vehicle
 * @param mark_as_stuck Should the train be marked as stuck on a failed reservation?
 * @param first_tile_okay True if no path should be reserved if the current tile is a safe position.
 * @return Result flags.
 */
TryPathReserveResultFlags TryPathReserveWithResultFlags(Train *v, bool mark_as_stuck, bool first_tile_okay)
{
	dbg_assert(v->IsFrontEngine());

	ClearLookAheadIfInvalid(v);

	if (v->lookahead != nullptr && v->lookahead->flags.Test(TrainReservationLookAheadFlag::DepotEnd)) return TPRRF_RESERVATION_OK;

	/* We have to handle depots specially as the track follower won't look
	 * at the depot tile itself but starts from the next tile. If we are still
	 * inside the depot, a depot reservation can never be ours. */
	if (v->track == TRACK_BIT_DEPOT) {
		if (HasDepotReservation(v->tile)) {
			if (mark_as_stuck) MarkTrainAsStuck(v);
			return TPRRF_NONE;
		} else {
			/* Depot not reserved, but the next tile might be. */
			TileIndex next_tile = TileAddByDiagDir(v->tile, GetRailDepotDirection(v->tile));
			if (HasReservedTracks(next_tile, DiagdirReachesTracks(GetRailDepotDirection(v->tile)))) return TPRRF_NONE;
		}
	}

	if (IsTileType(v->tile, MP_TUNNELBRIDGE) && IsTunnelBridgeSignalSimulationExitOnly(v->tile) &&
			TrackdirEntersTunnelBridge(v->tile, v->GetVehicleTrackdir())) {
		/* prevent any attempt to reserve the wrong way onto a tunnel/bridge exit */
		return TPRRF_NONE;
	}
	if (IsTunnelBridgeWithSignalSimulation(v->tile) && ((v->track & TRACK_BIT_WORMHOLE) || TrackdirEntersTunnelBridge(v->tile, v->GetVehicleTrackdir()))) {
		DiagDirection tunnel_bridge_dir = GetTunnelBridgeDirection(v->tile);
		Axis axis = DiagDirToAxis(tunnel_bridge_dir);
		DiagDirection axial_dir = DirToDiagDirAlongAxis(v->direction, axis);
		if (axial_dir == tunnel_bridge_dir) {
			/* prevent use of the entrance tile for reservations when the train is already in the wormhole */

			if (_settings_game.vehicle.train_braking_model == TBM_REALISTIC) {
				/* Initialise a lookahead if there isn't one already */
				if (v->lookahead == nullptr) FillTrainReservationLookAhead(v);
				if (v->lookahead != nullptr && !LookaheadWithinCurrentTunnelBridge(v)) {
					/* Try to extend the reservation beyond the tunnel/bridge exit */
					TryLongReserveChooseTrainTrackFromReservationEnd(v, true);
				}
			} else {
				TileIndex exit = GetOtherTunnelBridgeEnd(v->tile);
				TileIndex v_pos = TileVirtXY(v->x_pos, v->y_pos);
				if (v_pos != exit) {
					v_pos += TileOffsByDiagDir(tunnel_bridge_dir);
				}
				if (v_pos == exit) {
					return CheckTrainStayInWormHolePathReserve(v, exit) ? TPRRF_RESERVATION_OK : TPRRF_NONE;
				}
			}
			return TPRRF_NONE;
		}
	}

	Vehicle *other_train = nullptr;
	PBSTileInfo origin = FollowTrainReservation(v, &other_train);
	/* The path we are driving on is already blocked by some other train.
	 * This can only happen in certain situations when mixing path and
	 * block signals or when changing tracks and/or signals.
	 * Exit here as doing any further reservations will probably just
	 * make matters worse. */
	if (other_train != nullptr && other_train->index != v->index) {
		if (mark_as_stuck) MarkTrainAsStuck(v);
		return TPRRF_NONE;
	}
	/* If we have a reserved path and the path ends at a safe tile, we are finished already. */
	if (origin.okay && (v->tile != origin.tile || first_tile_okay)) {
		/* Can't be stuck then. */
		if (HasBit(v->flags, VRF_TRAIN_STUCK)) SetWindowWidgetDirty(WC_VEHICLE_VIEW, v->index, WID_VV_START_STOP);
		ClrBit(v->flags, VRF_TRAIN_STUCK);
		if (_settings_game.vehicle.train_braking_model == TBM_REALISTIC) {
			FillTrainReservationLookAhead(v);
			TryLongReserveChooseTrainTrackFromReservationEnd(v, true);
		}
		return TPRRF_RESERVATION_OK;
	}

	/* If we are in a depot, tentatively reserve the depot. */
	if (v->track == TRACK_BIT_DEPOT && v->tile == origin.tile) {
		SetDepotReservation(v->tile, true);
		if (_settings_client.gui.show_track_reservation) MarkTileDirtyByTile(v->tile, VMDF_NOT_MAP_MODE);
	}

	DiagDirection exitdir = TrackdirToExitdir(origin.trackdir);
	TileIndex new_tile;
	if (IsTileType(origin.tile, MP_TUNNELBRIDGE) && GetTunnelBridgeDirection(origin.tile) == exitdir) {
		new_tile = GetOtherTunnelBridgeEnd(origin.tile);
	} else {
		new_tile = TileAddByDiagDir(origin.tile, exitdir);
	}
	TrackBits reachable = TrackdirBitsToTrackBits(GetTileTrackdirBits(new_tile, TRANSPORT_RAIL, 0) & DiagdirReachesTrackdirs(exitdir));

	if (Rail90DegTurnDisallowedTilesFromDiagDir(origin.tile, new_tile, exitdir)) reachable &= ~TrackCrossesTracks(TrackdirToTrack(origin.trackdir));

	TryPathReserveResultFlags result_flags = TPRRF_NONE;
	if (reachable != TRACK_BIT_NONE) {
		ChooseTrainTrackResult result = ChooseTrainTrack(v, new_tile, exitdir, reachable, CTTF_FORCE_RES | (mark_as_stuck ? CTTF_MARK_STUCK : CTTF_NONE));
		if (result.ctt_flags & CTTRF_RESERVATION_MADE) {
			result_flags |= TPRRF_RESERVATION_OK;
		} else if (result.ctt_flags & CTTRF_REVERSE_AT_SIGNAL) {
			result_flags |= TPRRF_REVERSE_AT_SIGNAL;
		}
	}

	if ((result_flags & TPRRF_RESERVATION_OK) == 0) {
		/* Free the depot reservation as well. */
		if (v->track == TRACK_BIT_DEPOT && v->tile == origin.tile) SetDepotReservation(v->tile, false);
		return result_flags;
	}

	if (HasBit(v->flags, VRF_TRAIN_STUCK)) {
		v->wait_counter = 0;
		SetWindowWidgetDirty(WC_VEHICLE_VIEW, v->index, WID_VV_START_STOP);
	}
	ClrBit(v->flags, VRF_TRAIN_STUCK);
	if (_settings_game.vehicle.train_braking_model == TBM_REALISTIC) FillTrainReservationLookAhead(v);
	return result_flags;
}


static bool CheckReverseTrain(const Train *v)
{
	if (_settings_game.difficulty.line_reverse_mode != 0 ||
			v->track == TRACK_BIT_DEPOT) {
		return false;
	}

	dbg_assert(v->track != TRACK_BIT_NONE);

	return YapfTrainCheckReverse(v);
}

/**
 * Get the location of the next station to visit.
 * @param station Next station to visit.
 * @return Location of the new station.
 */
TileIndex Train::GetOrderStationLocation(StationID station)
{
	if (station == this->last_station_visited) this->last_station_visited = StationID::Invalid();

	const Station *st = Station::Get(station);
	if (!st->facilities.Test(StationFacility::Train)) {
		/* The destination station has no trainstation tiles. */
		this->IncrementRealOrderIndex();
		return {};
	}

	return st->xy;
}

/** Goods at the consist have changed, update the graphics, cargo, and acceleration. */
void Train::MarkDirty()
{
	Train *v = this;
	do {
		v->colourmap = PAL_NONE;
		v->InvalidateImageCache();
		v->UpdateViewport(true, false);
	} while ((v = v->Next()) != nullptr);

	/* need to update acceleration and cached values since the goods on the train changed. */
	this->CargoChanged();
	this->UpdateAcceleration();
}

/**
 * This function looks at the vehicle and updates its speed (cur_speed
 * and subspeed) variables. Furthermore, it returns the distance that
 * the train can drive this tick. #Vehicle::GetAdvanceDistance() determines
 * the distance to drive before moving a step on the map.
 * @return distance to drive.
 */
int Train::UpdateSpeed(MaxSpeedInfo max_speed_info)
{
	AccelStatus accel_status = this->GetAccelerationStatus();
	if (this->lookahead != nullptr && this->lookahead->flags.Test(TrainReservationLookAheadFlag::ApplyAdvisory) && this->cur_speed <= max_speed_info.strict_max_speed) {
		this->lookahead->flags.Reset(TrainReservationLookAheadFlag::ApplyAdvisory);
	}
	switch (_settings_game.vehicle.train_acceleration_model) {
		default: NOT_REACHED();
		case AM_ORIGINAL:
			return this->DoUpdateSpeed({ this->acceleration * (accel_status == AS_BRAKE ? -4 : 2), this->acceleration * -4 }, 0,
					max_speed_info.strict_max_speed, max_speed_info.advisory_max_speed, this->UsingRealisticBraking());

		case AM_REALISTIC:
			return this->DoUpdateSpeed(this->GetAcceleration(), accel_status == AS_BRAKE ? 0 : 2,
					max_speed_info.strict_max_speed, max_speed_info.advisory_max_speed, this->UsingRealisticBraking());
	}
}
/**
 * Handle all breakdown related stuff for a train consist.
 * @param v The front engine.
 */
static bool HandlePossibleBreakdowns(Train *v)
{
	dbg_assert(v->IsFrontEngine());
	for (Train *u = v; u != nullptr; u = u->Next()) {
		if (u->breakdown_ctr != 0 && (u->IsEngine() || u->IsMultiheaded())) {
			if (u->breakdown_ctr <= 2) {
				if (u->HandleBreakdown()) return true;
				/* We check the order of v (the first vehicle) instead of u here! */
			} else if (!v->current_order.IsType(OT_LOADING)) {
				u->breakdown_ctr--;
			}
		}
	}
	return false;
}

/**
 * Trains enters a station, send out a news item if it is the first train, and start loading.
 * @param v Train that entered the station.
 * @param station Station visited.
 */
static void TrainEnterStation(Train *v, StationID station)
{
	v->last_station_visited = station;

	BaseStation *bst = BaseStation::Get(station);

	if (Waypoint::IsExpected(bst)) {
		v->DeleteUnreachedImplicitOrders();
		UpdateVehicleTimetable(v, true);
		v->last_station_visited = station;
		v->force_proceed = TFP_NONE;
		SetWindowDirty(WC_VEHICLE_VIEW, v->index);
		v->current_order.MakeWaiting();
		v->current_order.SetNonStopType(ONSF_NO_STOP_AT_ANY_STATION);
		v->cur_speed = 0;
		v->UpdateTrainSpeedAdaptationLimit(0);
		return;
	}

	/* check if a train ever visited this station before */
	Station *st = Station::From(bst);
	if (!(st->had_vehicle_of_type & HVOT_TRAIN)) {
		st->had_vehicle_of_type |= HVOT_TRAIN;
		AddVehicleNewsItem(
			GetEncodedString(STR_NEWS_FIRST_TRAIN_ARRIVAL, st->index),
			v->owner == _local_company ? NewsType::ArrivalCompany : NewsType::ArrivalOther,
			v->index,
			st->index
		);
		AI::NewEvent(v->owner, new ScriptEventStationFirstVehicle(st->index, v->index));
		Game::NewEvent(new ScriptEventStationFirstVehicle(st->index, v->index));
	}

	v->force_proceed = TFP_NONE;
	SetWindowDirty(WC_VEHICLE_VIEW, v->index);

	v->BeginLoading();

	TileIndex station_tile = v->GetStationLoadingVehicle()->tile;
	TriggerStationRandomisation(st, station_tile, SRT_TRAIN_ARRIVES);
	TriggerStationAnimation(st, station_tile, SAT_TRAIN_ARRIVES);
}

/* Check if the vehicle is compatible with the specified tile */
static inline bool CheckCompatibleRail(const Train *v, TileIndex tile, DiagDirection enterdir)
{
	return IsInfraTileUsageAllowed(VEH_TRAIN, v->owner, tile) &&
			(!v->IsFrontEngine() || v->compatible_railtypes.Test(GetRailTypeByEntryDir(tile, enterdir)));
}

/** Data structure for storing engine speed changes of an acceleration type. */
struct AccelerationSlowdownParams {
	uint8_t small_turn; ///< Speed change due to a small turn.
	uint8_t large_turn; ///< Speed change due to a large turn.
	uint8_t z_up;       ///< Fraction to remove when moving up.
	uint8_t z_down;     ///< Fraction to add when moving down.
};

/** Speed update fractions for each acceleration type. */
static const AccelerationSlowdownParams _accel_slowdown[] = {
	/* normal accel */
	{256 / 4, 256 / 2, 256 / 4, 2}, ///< normal
	{256 / 4, 256 / 2, 256 / 4, 2}, ///< monorail
	{0,       256 / 2, 256 / 4, 2}, ///< maglev
};

/**
 * Modify the speed of the vehicle due to a change in altitude.
 * @param v %Train to update.
 * @param old_z Previous height.
 */
static inline void AffectSpeedByZChange(Train *v, int old_z)
{
	if (old_z == v->z_pos || _settings_game.vehicle.train_acceleration_model != AM_ORIGINAL) return;

	const AccelerationSlowdownParams *asp = &_accel_slowdown[GetRailTypeInfo(v->railtype)->acceleration_type];

	if (old_z < v->z_pos) {
		v->cur_speed -= (v->cur_speed * asp->z_up >> 8);
	} else {
		uint16_t spd = v->cur_speed + asp->z_down;
		if (spd <= v->gcache.cached_max_track_speed) v->cur_speed = spd;
	}
}

enum TrainMovedChangeSignalEnum {
	CHANGED_NOTHING, ///< No special signals were changed
	CHANGED_NORMAL_TO_PBS_BLOCK, ///< A PBS block with a non-PBS signal facing us
	CHANGED_LR_PBS ///< A long reserve PBS signal
};

static TrainMovedChangeSignalEnum TrainMovedChangeSignal(Train* v, TileIndex tile, DiagDirection dir, bool front)
{
	if (IsTileType(tile, MP_RAILWAY) &&
			GetRailTileType(tile) == RAIL_TILE_SIGNALS) {
		TrackdirBits tracks = TrackBitsToTrackdirBits(GetTrackBits(tile)) & DiagdirReachesTrackdirs(dir);
		Trackdir trackdir = FindFirstTrackdir(tracks);
		if (UpdateSignalsOnSegment(tile,  TrackdirToExitdir(trackdir), GetTileOwner(tile)) == SIGSEG_PBS && HasSignalOnTrackdir(tile, trackdir)) {
			/* A PBS block with a non-PBS signal facing us? */
			if (!IsPbsSignal(GetSignalType(tile, TrackdirToTrack(trackdir)))) return CHANGED_NORMAL_TO_PBS_BLOCK;

			if (front && HasLongReservePbsSignalOnTrackdir(v, tile, trackdir, _settings_game.vehicle.train_braking_model == TBM_REALISTIC, 0)) return CHANGED_LR_PBS;
		}
	}
	if (IsTileType(tile, MP_TUNNELBRIDGE) && IsTunnelBridgeSignalSimulationExit(tile) && GetTunnelBridgeDirection(tile) == ReverseDiagDir(dir)) {
		if (UpdateSignalsOnSegment(tile, dir, GetTileOwner(tile)) == SIGSEG_PBS) {
			return CHANGED_NORMAL_TO_PBS_BLOCK;
		}
	}
	if (front && _settings_game.vehicle.train_braking_model == TBM_REALISTIC && IsTileType(tile, MP_TUNNELBRIDGE) && IsTunnelBridgeSignalSimulationEntrance(tile)) {
		TrackdirBits tracks = TrackBitsToTrackdirBits(GetTunnelBridgeTrackBits(tile)) & DiagdirReachesTrackdirs(dir);
		Trackdir trackdir = FindFirstTrackdir(tracks);
		if (CheckLongReservePbsTunnelBridgeOnTrackdir(v, tile, trackdir) != INVALID_TILE) return CHANGED_LR_PBS;
	}

	return CHANGED_NOTHING;
}

/** Tries to reserve track under whole train consist. */
void Train::ReserveTrackUnderConsist() const
{
	for (const Train *u = this; u != nullptr; u = u->Next()) {
		if (u->track & TRACK_BIT_WORMHOLE) {
			if (IsRailCustomBridgeHeadTile(u->tile)) {
				/* reserve the first available track */
				TrackBits bits = GetAcrossTunnelBridgeTrackBits(u->tile);
				Track first_track = RemoveFirstTrack(&bits);
				dbg_assert(IsValidTrack(first_track));
				TryReserveRailTrack(u->tile, first_track);
			} else {
				TryReserveRailTrack(u->tile, DiagDirToDiagTrack(GetTunnelBridgeDirection(u->tile)));
			}
		} else if (u->track != TRACK_BIT_DEPOT) {
			TryReserveRailTrack(u->tile, TrackBitsToTrack(u->track));
		}
	}
}

/**
 * The train vehicle crashed!
 * Update its status and other parts around it.
 * @param flooded Crash was caused by flooding.
 * @return Number of people killed.
 */
uint Train::Crash(bool flooded)
{
	uint victims = 0;
	if (this->IsFrontEngine()) {
		victims += 2; // driver

		/* Remove the reserved path in front of the train if it is not stuck.
		 * Also clear all reserved tracks the train is currently on. */
		if (!HasBit(this->flags, VRF_TRAIN_STUCK)) FreeTrainTrackReservation(this);
		for (const Train *v = this; v != nullptr; v = v->Next()) {
			ClearPathReservation(v, v->tile, v->GetVehicleTrackdir(), true);
		}

		/* we may need to update crossing we were approaching,
		 * but must be updated after the train has been marked crashed */
		TileIndex crossing = TrainApproachingCrossingTile(this);
		if (crossing != INVALID_TILE) UpdateLevelCrossing(crossing);

		/* Remove the loading indicators (if any) */
		HideFillingPercent(&this->fill_percent_te_id);
	}

	RegisterGameEvents(GEF_TRAIN_CRASH);

	victims += this->GroundVehicleBase::Crash(flooded);

	this->crash_anim_pos = flooded ? 4000 : 1; // max 4440, disappear pretty fast when flooded
	return victims;
}

/**
 * Marks train as crashed and creates an AI event.
 * Doesn't do anything if the train is crashed already.
 * @param v first vehicle of chain
 * @return number of victims (including 2 drivers; zero if train was already crashed)
 */
static uint TrainCrashed(Train *v)
{
	uint victims = 0;

	/* do not crash train twice */
	if (!v->vehstatus.Test(VehState::Crashed)) {
		victims = v->Crash();
		AI::NewEvent(v->owner, new ScriptEventVehicleCrashed(v->index, v->tile, ScriptEventVehicleCrashed::CRASH_TRAIN, victims, v->owner));
		Game::NewEvent(new ScriptEventVehicleCrashed(v->index, v->tile, ScriptEventVehicleCrashed::CRASH_TRAIN, victims, v->owner));
	}

	/* Try to re-reserve track under already crashed train too.
	 * Crash() clears the reservation! */
	v->ReserveTrackUnderConsist();

	return victims;
}

/** Temporary data storage for testing collisions. */
struct TrainCollideChecker {
	Train *v; ///< %Vehicle we are testing for collision.
	uint num; ///< Total number of victims if train collided.
};

/**
 * Collision test function.
 * @param v %Train vehicle to test collision with.
 * @param data %Train being examined.
 * @return \c nullptr (always continue search)
 */
static Vehicle *FindTrainCollideEnum(Vehicle *v, void *data)
{
	TrainCollideChecker *tcc = (TrainCollideChecker*)data;

	/* not in depot */
	if (Train::From(v)->track == TRACK_BIT_DEPOT) return nullptr;

	if (_settings_game.vehicle.no_train_crash_other_company) {
		/* do not crash into trains of another company. */
		if (v->owner != tcc->v->owner) return nullptr;
	}

	/* get first vehicle now to make most usual checks faster */
	Train *coll = Train::From(v)->First();

	/* can't collide with own wagons */
	if (coll == tcc->v) return nullptr;

	int x_diff = v->x_pos - tcc->v->x_pos;
	int y_diff = v->y_pos - tcc->v->y_pos;

	/* Do fast calculation to check whether trains are not in close vicinity
	 * and quickly reject trains distant enough for any collision.
	 * Differences are shifted by 7, mapping range [-7 .. 8] into [0 .. 15]
	 * Differences are then ORed and then we check for any higher bits */
	uint hash = (y_diff + 7) | (x_diff + 7);
	if (hash & ~15) return nullptr;

	/* Slower check using multiplication */
	int min_diff = (Train::From(v)->gcache.cached_veh_length + 1) / 2 + (tcc->v->gcache.cached_veh_length + 1) / 2 - 1;
	if (x_diff * x_diff + y_diff * y_diff >= min_diff * min_diff) return nullptr;

	/* Happens when there is a train under bridge next to bridge head */
	if (abs(v->z_pos - tcc->v->z_pos) > 5) return nullptr;

	/* crash both trains */
	tcc->num += TrainCrashed(tcc->v);
	tcc->num += TrainCrashed(coll);

	return nullptr; // continue searching
}

/**
 * Checks whether the specified train has a collision with another vehicle. If
 * so, destroys this vehicle, and the other vehicle if its subtype has TS_Front.
 * Reports the incident in a flashy news item, modifies station ratings and
 * plays a sound.
 * @param v %Train to test.
 */
static bool CheckTrainCollision(Train *v)
{
	/* can't collide in depot */
	if (v->track == TRACK_BIT_DEPOT) return false;

	dbg_assert(v->track & TRACK_BIT_WORMHOLE || TileVirtXY(v->x_pos, v->y_pos) == v->tile);

	TrainCollideChecker tcc;
	tcc.v = v;
	tcc.num = 0;

	/* find colliding vehicles */
	if (v->track & TRACK_BIT_WORMHOLE) {
		FindVehicleOnPos(v->tile, VEH_TRAIN, &tcc, FindTrainCollideEnum);
		FindVehicleOnPos(GetOtherTunnelBridgeEnd(v->tile), VEH_TRAIN, &tcc, FindTrainCollideEnum);
	} else {
		FindVehicleOnPosXY(v->x_pos, v->y_pos, VEH_TRAIN, &tcc, FindTrainCollideEnum);
	}

	/* any dead -> no crash */
	if (tcc.num == 0) return false;

	AddTileNewsItem(GetEncodedString(STR_NEWS_TRAIN_CRASH, tcc.num), NewsType::Accident, v->tile);

	ModifyStationRatingAround(v->tile, v->owner, -160, 30);
	if (_settings_client.sound.disaster) SndPlayVehicleFx(SND_13_TRAIN_COLLISION, v);
	return true;
}

static Vehicle *CheckTrainAtSignal(Vehicle *v, void *data)
{
	if (v->vehstatus.Test(VehState::Crashed)) return nullptr;

	Train *t = Train::From(v);
	DiagDirection exitdir = *(DiagDirection *)data;

	/* not front engine of a train, inside wormhole or depot, crashed */
	if (!t->IsFrontEngine() || !(t->track & TRACK_BIT_MASK)) return nullptr;

	if (t->cur_speed > 5 || VehicleExitDir(t->direction, t->track) != exitdir) return nullptr;

	return t;
}

struct FindSpaceBetweenTrainsChecker {
	int32_t pos;
	uint16_t distance;
	DiagDirection direction;
};

/** Find train in front and keep distance between trains in tunnel/bridge. */
static Vehicle *FindSpaceBetweenTrainsEnum(Vehicle *v, void *data)
{
	/* Don't look at wagons between front and back of train. */
	if ((v->Previous() != nullptr && v->Next() != nullptr)) return nullptr;

	if (!IsDiagonalDirection(v->direction)) {
		/* Check for vehicles on non-across track pieces of custom bridge head */
		if ((GetAcrossTunnelBridgeTrackBits(v->tile) & Train::From(v)->track & TRACK_BIT_ALL) == TRACK_BIT_NONE) return nullptr;
	}

	const FindSpaceBetweenTrainsChecker *checker = (FindSpaceBetweenTrainsChecker*) data;
	int32_t a, b = 0;

	switch (checker->direction) {
		default: NOT_REACHED();
		case DIAGDIR_NE: a = checker->pos; b = v->x_pos; break;
		case DIAGDIR_SE: a = v->y_pos; b = checker->pos; break;
		case DIAGDIR_SW: a = v->x_pos; b = checker->pos; break;
		case DIAGDIR_NW: a = checker->pos; b = v->y_pos; break;
	}

	if (a > b && a <= (b + (int)(checker->distance)) + (int)(TILE_SIZE) - 1) return v;
	return nullptr;
}

static bool IsTooCloseBehindTrain(Train *t, TileIndex tile, uint16_t distance, bool check_endtile)
{
	if (t->force_proceed != 0) return false;

	if (_settings_game.vehicle.train_braking_model == TBM_REALISTIC) {
		if (unlikely(t->lookahead == nullptr)) {
			FillTrainReservationLookAhead(t);
		}
		if (likely(t->lookahead != nullptr)) {
			if (LookaheadWithinCurrentTunnelBridge(t)) {
				/* lookahead is within tunnel/bridge */
				TileIndex end = GetOtherTunnelBridgeEnd(t->tile);
				const int raw_free_tiles = GetAvailableFreeTilesInSignalledTunnelBridge(t->tile, end, tile);
				ApplyAvailableFreeTunnelBridgeTiles(t->lookahead.get(), raw_free_tiles + ((raw_free_tiles != INT_MAX) ? DistanceManhattan(t->tile, tile) : 0), t->tile, end);
				SetTrainReservationLookaheadEnd(t);

				if (!LookaheadWithinCurrentTunnelBridge(t)) {
					/* Try to extend the reservation beyond the tunnel/bridge exit */
					TryLongReserveChooseTrainTrackFromReservationEnd(t, true);
				}

				if (raw_free_tiles <= (int)(distance / TILE_SIZE)) {
					/* Revert train if not going with tunnel direction. */
					DiagDirection tb_dir = GetTunnelBridgeDirection(t->tile);
					if (DirToDiagDirAlongAxis(t->direction, DiagDirToAxis(tb_dir)) != tb_dir) {
						SetBit(t->flags, VRF_REVERSING);
					}
					return true;
				}
				return false;
			} else {
				/* Try to extend the reservation beyond the tunnel/bridge exit */
				TryLongReserveChooseTrainTrackFromReservationEnd(t, true);
			}
		}
	}

	FindSpaceBetweenTrainsChecker checker;
	checker.distance = distance;
	checker.direction = DirToDiagDirAlongAxis(t->direction, DiagDirToAxis(GetTunnelBridgeDirection(t->tile)));
	switch (checker.direction) {
		default: NOT_REACHED();
		case DIAGDIR_NE: checker.pos = (TileX(tile) * TILE_SIZE) + TILE_UNIT_MASK; break;
		case DIAGDIR_SE: checker.pos = (TileY(tile) * TILE_SIZE); break;
		case DIAGDIR_SW: checker.pos = (TileX(tile) * TILE_SIZE); break;
		case DIAGDIR_NW: checker.pos = (TileY(tile) * TILE_SIZE) + TILE_UNIT_MASK; break;
	}

	if (HasVehicleOnPos(t->tile, VEH_TRAIN, &checker, &FindSpaceBetweenTrainsEnum)) {
		/* Revert train if not going with tunnel direction. */
		if (checker.direction != GetTunnelBridgeDirection(t->tile)) {
			SetBit(t->flags, VRF_REVERSING);
		}
		return true;
	}
	/* Cover blind spot at end of tunnel bridge. */
	if (check_endtile){
		if (HasVehicleOnPos(GetOtherTunnelBridgeEnd(t->tile), VEH_TRAIN, &checker, &FindSpaceBetweenTrainsEnum)) {
			/* Revert train if not going with tunnel direction. */
			if (checker.direction != GetTunnelBridgeDirection(t->tile)) {
				SetBit(t->flags, VRF_REVERSING);
			}
			return true;
		}
	}

	return false;
}

static bool CheckTrainStayInWormHolePathReserve(Train *t, TileIndex tile)
{
	bool mark_dirty = false;
	auto guard = scope_guard([&]() {
		if (mark_dirty) MarkTileDirtyByTile(tile, VMDF_NOT_MAP_MODE);
	});

	Trackdir td = GetTunnelBridgeExitTrackdir(tile);
	CFollowTrackRail ft(GetTileOwner(tile), GetRailTypeInfo(t->railtype)->all_compatible_railtypes);

	if (ft.Follow(tile, td)) {
		TrackdirBits reserved = ft.new_td_bits & TrackBitsToTrackdirBits(GetReservedTrackbits(ft.new_tile));
		if (reserved == TRACKDIR_BIT_NONE) {
			/* next tile is not reserved, so reserve the exit tile */
			if (IsBridge(tile)) {
				TryReserveRailBridgeHead(tile, FindFirstTrack(GetAcrossTunnelBridgeTrackBits(tile)));
			} else {
				SetTunnelReservation(tile, true);
			}
			mark_dirty = true;
		}
	}

	auto try_exit_reservation = [&]() -> bool {
		if (IsTunnelBridgeRestrictedSignal(tile)) {
			const TraceRestrictProgram *prog = GetExistingTraceRestrictProgram(tile, TrackdirToTrack(td));
			if (prog != nullptr && prog->actions_used_flags & (TRPAUF_WAIT_AT_PBS | TRPAUF_SLOT_ACQUIRE)) {
				TraceRestrictProgramResult out;
				TraceRestrictProgramInput input(tile, td, nullptr, nullptr);
				input.permitted_slot_operations = TRPISP_ACQUIRE;
				prog->Execute(t, input, out);
				if (out.flags & TRPRF_WAIT_AT_PBS) {
					return false;
				}
			}
		}

		if (_extra_aspects > 0) {
			SetTunnelBridgeExitSignalAspect(tile, 0);
			UpdateAspectDeferredWithVehicleTunnelBridgeExit(t, tile, GetTunnelBridgeExitTrackdir(tile));
		}

		bool ok = TryPathReserve(t);
		FlushDeferredDetermineCombineNormalShuntMode(t);
		return ok;
	};

	if (_settings_game.vehicle.train_braking_model == TBM_REALISTIC) {
		if (unlikely(t->lookahead == nullptr)) {
			FillTrainReservationLookAhead(t);
		}
		if (likely(t->lookahead != nullptr)) {
			if (!HasAcrossTunnelBridgeReservation(tile)) return false;
			if (t->lookahead->reservation_end_tile == t->tile && t->lookahead->reservation_end_position - t->lookahead->current_position <= (int)TILE_SIZE && !t->lookahead->flags.Test(TrainReservationLookAheadFlag::TunnelBridgeExitFree)) return false;
			SignalState exit_state = GetTunnelBridgeExitSignalState(tile);
			SetTunnelBridgeExitSignalState(tile, SIGNAL_STATE_GREEN);

			/* Get tile margin before changing vehicle direction */
			const int tile_margin = GetTileMarginInFrontOfTrain(t);

			TileIndex veh_orig_tile = t->tile;
			TrackBits veh_orig_track = t->track;
			Direction veh_orig_direction = t->direction;
			t->tile = tile;
			t->track = TRACK_BIT_WORMHOLE;
			t->direction = TrackdirToDirection(td);

			if (t->Next() == nullptr) {
				/* If this is a single-vehicle train, temporarily update the tile hash so that it can be found when scanning tiles.
				 * This is so that the whole train does not become invisible.
				 * Otherwise if the outgoing reservation reaches the entrance tile at the opposite end of this tunnel/bridge,
				 * the reservation would form a loop, resulting in various ill-effects and invariant violations. */
				t->UpdatePosition();
			}

			bool ok;
			if (t->lookahead->reservation_end_position >= t->lookahead->current_position && t->lookahead->reservation_end_position > t->lookahead->current_position + tile_margin) {
				/* Reservation was made previously and was valid then.
				 * To avoid unexpected braking due to stopping short of the lookahead end,
				 * just carry on even if the end is not a safe waiting point now. */
				ok = true;
			} else {
				ok = try_exit_reservation();
			}
			if (ok) {
				mark_dirty = true;
				if (t->lookahead->reservation_end_tile == veh_orig_tile && t->lookahead->reservation_end_position - t->lookahead->current_position <= (int)TILE_SIZE) {
					/* Less than a tile of lookahead, advance tile */
					t->lookahead->reservation_end_tile = tile;
					t->lookahead->reservation_end_trackdir = td;
					t->lookahead->flags.Reset(TrainReservationLookAheadFlag::TunnelBridgeExitFree);
					t->lookahead->flags.Reset(TrainReservationLookAheadFlag::Chunnel);
					t->lookahead->reservation_end_position += (DistanceManhattan(veh_orig_tile, tile) - 1 - t->lookahead->tunnel_bridge_reserved_tiles) * (int)TILE_SIZE;
					t->lookahead->reservation_end_position += IsDiagonalTrackdir(td) ? 16 : 8;
					t->lookahead->tunnel_bridge_reserved_tiles = 0;
					FillTrainReservationLookAhead(t);
				}
				/* Try to extend the reservation */
				TryLongReserveChooseTrainTrackFromReservationEnd(t);
			} else {
				SetTunnelBridgeExitSignalState(tile, exit_state);
			}
			t->tile = veh_orig_tile;
			t->track = veh_orig_track;
			t->direction = veh_orig_direction;
			if (t->Next() == nullptr) {
				/* See equivalent UpdatePosition call above */
				t->UpdatePosition();
			}
			return ok;
		}
	}


	TileIndex veh_orig_tile = t->tile;
	TrackBits veh_orig_track = t->track;
	Direction veh_orig_direction = t->direction;
	t->tile = tile;
	t->track = TRACK_BIT_WORMHOLE;
	t->direction = TrackdirToDirection(td);
	bool ok = try_exit_reservation();
	t->tile = veh_orig_tile;
	t->track = veh_orig_track;
	t->direction = veh_orig_direction;
	if (ok && IsTunnelBridgeEffectivelyPBS(tile)) {
		SetTunnelBridgeExitSignalState(tile, SIGNAL_STATE_GREEN);
		if (_extra_aspects > 0) {
			SetTunnelBridgeExitSignalAspect(tile, 0);
			UpdateAspectDeferred(tile, GetTunnelBridgeExitTrackdir(tile));
		}
		mark_dirty = true;
	}
	return ok;
}

/** Simulate signals in tunnel - bridge. */
static bool CheckTrainStayInWormHole(Train *t, TileIndex tile)
{
	if (t->force_proceed != 0) return false;

	/* When not exit reverse train. */
	if (!IsTunnelBridgeSignalSimulationExit(tile)) {
		SetBit(t->flags, VRF_REVERSING);
		return true;
	}
	SigSegState seg_state = (_settings_game.pf.reserve_paths || IsTunnelBridgeEffectivelyPBS(tile)) ? SIGSEG_PBS : UpdateSignalsOnSegment(tile, INVALID_DIAGDIR, t->owner);
	if (seg_state != SIGSEG_PBS) {
		CFollowTrackRail ft(GetTileOwner(tile), GetRailTypeInfo(t->railtype)->all_compatible_railtypes);
		if (ft.Follow(tile, GetTunnelBridgeExitTrackdir(tile))) {
			if (ft.new_td_bits != TRACKDIR_BIT_NONE && KillFirstBit(ft.new_td_bits) == TRACKDIR_BIT_NONE) {
				Trackdir td = FindFirstTrackdir(ft.new_td_bits);
				if (HasPbsSignalOnTrackdir(ft.new_tile, td)) {
					/* immediately after the exit, there is a PBS signal, switch to PBS mode */
					seg_state = SIGSEG_PBS;
				}
			}
		}
	}
	if (seg_state == SIGSEG_PBS) {
		if (!CheckTrainStayInWormHolePathReserve(t, tile)) {
			t->vehstatus.Set(VehState::TrainSlowing);
			return true;
		}
	} else {
		if (GetTunnelBridgeExitSignalState(tile) == SIGNAL_STATE_RED) {
			t->vehstatus.Set(VehState::TrainSlowing);
			return true;
		}
	}

	return false;
}

static void HandleSignalBehindTrain(Train *v, int signal_number)
{
	if (!IsTunnelBridgeSignalSimulationEntrance(v->tile)) return;

	const uint simulated_wormhole_signals = GetTunnelBridgeSignalSimulationSpacing(v->tile);

	TileIndex tile;
	switch (v->direction) {
		default: NOT_REACHED();
		case DIR_NE: tile = TileVirtXY(v->x_pos + (TILE_SIZE * simulated_wormhole_signals), v->y_pos); break;
		case DIR_SE: tile = TileVirtXY(v->x_pos, v->y_pos - (TILE_SIZE * simulated_wormhole_signals) ); break;
		case DIR_SW: tile = TileVirtXY(v->x_pos - (TILE_SIZE * simulated_wormhole_signals), v->y_pos); break;
		case DIR_NW: tile = TileVirtXY(v->x_pos, v->y_pos + (TILE_SIZE * simulated_wormhole_signals)); break;
	}

	if (tile == v->tile) {
		/* Flip signal on ramp. */
		SetTunnelBridgeEntranceSignalGreen(tile);
	} else if (IsBridge(v->tile) && signal_number >= 0) {
		SetBridgeEntranceSimulatedSignalState(v->tile, signal_number, SIGNAL_STATE_GREEN);
		MarkSingleBridgeSignalDirty(tile, v->tile);
		if (_extra_aspects > 0) UpdateAspectFromBridgeMiddleSignalChange(v->tile, TileOffsByDiagDir(GetTunnelBridgeDirection(v->tile)) * simulated_wormhole_signals, signal_number);
	} else if (IsTunnel(v->tile) && signal_number >= 0 && _extra_aspects > 0) {
		UpdateEntranceAspectFromMiddleSignalChange(v->tile, signal_number);
	}
}

inline void DecreaseReverseDistance(Train *v)
{
	if (v->reverse_distance > 1) {
		v->reverse_distance--;
	}
}

int ReversingDistanceTargetSpeed(const Train *v)
{
	if (v->UsingRealisticBraking()) {
		TrainDecelerationStats stats(v, v->lookahead != nullptr ? v->lookahead->cached_zpos : v->CalculateOverallZPos());
		return GetRealisticBrakingSpeedForDistance(stats, v->reverse_distance - 1, 0, 0);
	}
	int target_speed;
	if (_settings_game.vehicle.train_acceleration_model == AM_REALISTIC) {
		target_speed = ((v->reverse_distance - 1) * 5) / 2;
	} else {
		target_speed = (v->reverse_distance - 1) * 10 - 5;
	}
	return std::max(0, target_speed);
}

void DecrementPendingSpeedRestrictions(Train *v)
{
	bool remaining = false;
	for (auto it = _pending_speed_restriction_change_map.lower_bound(v->index); it != _pending_speed_restriction_change_map.end() && it->first == v->index;) {
		if (--it->second.distance == 0) {
			v->speed_restriction = it->second.new_speed;
			it = _pending_speed_restriction_change_map.erase(it);
		} else {
			++it;
			remaining = true;
		}
	}
	if (!remaining) ClrBit(v->flags, VRF_PENDING_SPEED_RESTRICTION);
}

void HandleTraceRestrictSpeedRestrictionAction(const TraceRestrictProgramResult &out, Train *v, Trackdir signal_td)
{
	if (out.flags & TRPRF_SPEED_RESTRICTION_SET) {
		SetBit(v->flags, VRF_PENDING_SPEED_RESTRICTION);
		for (auto it = _pending_speed_restriction_change_map.lower_bound(v->index); it != _pending_speed_restriction_change_map.end() && it->first == v->index; ++it) {
			if ((uint16_t) (out.speed_restriction + 0xFFFF) < (uint16_t) (it->second.new_speed + 0xFFFF)) it->second.new_speed = out.speed_restriction;
		}
		uint16_t flags = 0;
		if (IsDiagonalTrack(TrackdirToTrack(signal_td))) SetBit(flags, PSRCF_DIAGONAL);
		_pending_speed_restriction_change_map.insert({ v->index, { (uint16_t) (v->gcache.cached_total_length + (HasBit(flags, PSRCF_DIAGONAL) ? 8 : 4)), out.speed_restriction, v->speed_restriction, flags } });
		if ((uint16_t) (out.speed_restriction + 0xFFFF) < (uint16_t) (v->speed_restriction + 0xFFFF)) v->speed_restriction = out.speed_restriction;
	}
	if (out.flags & TRPRF_SPEED_ADAPT_EXEMPT && !HasBit(v->flags, VRF_SPEED_ADAPTATION_EXEMPT)) {
		SetBit(v->flags, VRF_SPEED_ADAPTATION_EXEMPT);
		SetWindowDirty(WC_VEHICLE_DETAILS, v->index);
	}
	if (out.flags & TRPRF_RM_SPEED_ADAPT_EXEMPT && HasBit(v->flags, VRF_SPEED_ADAPTATION_EXEMPT)) {
		ClrBit(v->flags, VRF_SPEED_ADAPTATION_EXEMPT);
		SetWindowDirty(WC_VEHICLE_DETAILS, v->index);
	}
}

template <typename AllowSlotAcquireT, typename PostProcessResultT>
void TrainControllerTraceRestrictFrontEvaluation(TileIndex tile, Trackdir dir, Train *v, TraceRestrictProgramActionsUsedFlags extra_action_used_flags, AllowSlotAcquireT allow_slot_acquire, PostProcessResultT post_process_result)
{
	const TraceRestrictProgram *prog = GetExistingTraceRestrictProgram(tile, TrackdirToTrack(dir));
	if (prog == nullptr) return;

	TraceRestrictProgramActionsUsedFlags actions_used_flags = extra_action_used_flags | TRPAUF_SLOT_RELEASE_FRONT | TRPAUF_SPEED_RESTRICTION | TRPAUF_SPEED_ADAPTATION | TRPAUF_CHANGE_COUNTER;

	const bool slot_acquire_allowed = allow_slot_acquire();
	if (slot_acquire_allowed) actions_used_flags |= TRPAUF_SLOT_ACQUIRE;

	if ((prog->actions_used_flags & actions_used_flags) == 0) return;

	TraceRestrictProgramResult out;
	TraceRestrictProgramInput input(tile, dir, nullptr, nullptr);
	input.permitted_slot_operations = TRPISP_RELEASE_FRONT | TRPISP_CHANGE_COUNTER;
	if (slot_acquire_allowed) input.permitted_slot_operations |= TRPISP_ACQUIRE;

	prog->Execute(v, input, out);

	HandleTraceRestrictSpeedRestrictionAction(out, v, dir);
	post_process_result(out);
}

/**
 * Move a vehicle chain one movement stop forwards.
 * @param v First vehicle to move.
 * @param nomove Stop moving this and all following vehicles.
 * @param reverse Set to false to not execute the vehicle reversing. This does not change any other logic.
 * @return True if the vehicle could be moved forward, false otherwise.
 */
bool TrainController(Train *v, Vehicle *nomove, bool reverse)
{
	Train *first = v->First();
	Train *prev = nullptr;
	SCOPE_INFO_FMT([&], "TrainController: {}, {}, {}", VehicleInfoDumper(v), VehicleInfoDumper(prev), VehicleInfoDumper(nomove));
	bool direction_changed = false; // has direction of any part changed?
	bool update_signal_tunbridge_exit = false;
	Direction old_direction = INVALID_DIR;
	TrackBits old_trackbits = TrackBits{0xFF};
	uint16_t old_gv_flags = 0;

	auto notify_direction_changed = [&](Direction old_direction, Direction new_direction) {
		if (prev == nullptr && _settings_game.vehicle.train_acceleration_model == AM_ORIGINAL) {
			const AccelerationSlowdownParams *asp = &_accel_slowdown[GetRailTypeInfo(v->railtype)->acceleration_type];
			DirDiff diff = DirDifference(old_direction, new_direction);
			v->cur_speed -= (diff == DIRDIFF_45RIGHT || diff == DIRDIFF_45LEFT ? asp->small_turn : asp->large_turn) * v->cur_speed >> 8;
		}
		direction_changed = true;
	};

	if (reverse && v->reverse_distance == 1 && (v->cur_speed <= 15 || !v->UsingRealisticBraking())) {
		/* Train is not moving too fast and reversing distance has been reached */
		goto reverse_train_direction;
	}

	/* For every vehicle after and including the given vehicle */
	for (prev = v->Previous(); v != nomove; prev = v, v = v->Next()) {
		old_direction = v->direction;
		old_trackbits = v->track;
		old_gv_flags = v->gv_flags;
		DiagDirection enterdir = DIAGDIR_BEGIN;
		bool update_signals_crossing = false; // will we update signals or crossing state?


		GetNewVehiclePosResult gp = GetNewVehiclePos(v);
		if (!(v->track & TRACK_BIT_WORMHOLE) && gp.old_tile != gp.new_tile &&
				IsRailBridgeHeadTile(gp.old_tile) && DiagdirBetweenTiles(gp.old_tile, gp.new_tile) == GetTunnelBridgeDirection(gp.old_tile)) {
			/* left a bridge headtile into a wormhole */
			Direction old_direction = v->direction;
			uint32_t r = VehicleEnterTile(v, gp.old_tile, gp.x, gp.y); // NB: old tile, the bridge head which the train just left
			if (HasBit(r, VETS_CANNOT_ENTER)) {
				goto invalid_rail;
			}
			if (old_direction != v->direction) notify_direction_changed(old_direction, v->direction);
			DiagDirection dir = GetTunnelBridgeDirection(gp.old_tile);
			const uint8_t *b = _initial_tile_subcoord[AxisToTrack(DiagDirToAxis(dir))][dir];
			gp.x = (gp.x & ~0xF) | b[0];
			gp.y = (gp.y & ~0xF) | b[1];
		}
		if (!(v->track & TRACK_BIT_WORMHOLE)) {
			/* Not inside tunnel */
			if (gp.old_tile == gp.new_tile) {
				/* Staying in the old tile */
				if (v->track == TRACK_BIT_DEPOT) {
					/* Inside depot */
					gp.x = v->x_pos;
					gp.y = v->y_pos;
					v->reverse_distance = 0;
				} else {
					/* Not inside depot */

					/* Reverse when we are at the end of the track already, do not move to the new position */
					if (v->IsFrontEngine() && !TrainCheckIfLineEnds(v, reverse)) return false;

					uint32_t r = VehicleEnterTile(v, gp.new_tile, gp.x, gp.y);
					if (HasBit(r, VETS_CANNOT_ENTER)) {
						goto invalid_rail;
					}
					if (HasBit(r, VETS_ENTERED_STATION)) {
						/* The new position is the end of the platform */
						TrainEnterStation(v->First(), StationID(r >> VETS_STATION_ID_OFFSET));
					}
					if (old_direction != v->direction) notify_direction_changed(old_direction, v->direction);
				}
			} else {
				/* A new tile is about to be entered. */

				/* Determine what direction we're entering the new tile from */
				enterdir = DiagdirBetweenTiles(gp.old_tile, gp.new_tile);
				dbg_assert(IsValidDiagDirection(enterdir));

				enter_new_tile:

				/* Get the status of the tracks in the new tile and mask
				 * away the bits that aren't reachable. */
				TrackStatus ts = GetTileTrackStatus(gp.new_tile, TRANSPORT_RAIL, 0, (v->track & TRACK_BIT_WORMHOLE) ? INVALID_DIAGDIR : ReverseDiagDir(enterdir));
				TrackdirBits reachable_trackdirs = DiagdirReachesTrackdirs(enterdir);

				TrackdirBits trackdirbits = TrackStatusToTrackdirBits(ts) & reachable_trackdirs;
				TrackBits red_signals = TrackdirBitsToTrackBits(TrackStatusToRedSignals(ts) & reachable_trackdirs);

				TrackBits bits = TrackdirBitsToTrackBits(trackdirbits);
				if (Rail90DegTurnDisallowedTilesFromDiagDir(gp.old_tile, gp.new_tile, enterdir) && prev == nullptr) {
					/* We allow wagons to make 90 deg turns, because forbid_90_deg
					 * can be switched on halfway a turn */
					if (!(v->track & TRACK_BIT_WORMHOLE)) {
						bits &= ~TrackCrossesTracks(FindFirstTrack(v->track));
					} else if (v->track & TRACK_BIT_MASK) {
						bits &= ~TrackCrossesTracks(FindFirstTrack(v->track & TRACK_BIT_MASK));
					}
				}

				if (bits == TRACK_BIT_NONE) goto invalid_rail;

				/* Check if the new tile constrains tracks that are compatible
				 * with the current train, if not, bail out. */
				if (!CheckCompatibleRail(v, gp.new_tile, enterdir)) goto invalid_rail;

				TrackBits chosen_track;
				bool reverse_at_signal = false;
				if (prev == nullptr) {
					/* Currently the locomotive is active. Determine which one of the
					 * available tracks to choose */
					ChooseTrainTrackResult result = ChooseTrainTrack(v, gp.new_tile, enterdir, bits, CTTF_MARK_STUCK | CTTF_NON_LOOKAHEAD);
					assert(IsValidTrack(result.track));
					chosen_track = TrackToTrackBits(result.track);
					reverse_at_signal = (result.ctt_flags & CTTRF_REVERSE_AT_SIGNAL);
					dbg_assert_msg_tile(chosen_track & (bits | GetReservedTrackbits(gp.new_tile)), gp.new_tile, "0x{:X}, 0x{:X}, 0x{:X}", chosen_track, bits, GetReservedTrackbits(gp.new_tile));

					if (v->force_proceed != TFP_NONE && IsPlainRailTile(gp.new_tile) && HasSignals(gp.new_tile)) {
						/* For each signal we find decrease the counter by one.
						 * We start at two, so the first signal we pass decreases
						 * this to one, then if we reach the next signal it is
						 * decreased to zero and we won't pass that new signal. */
						Trackdir dir = FindFirstTrackdir(trackdirbits);
						if (HasSignalOnTrackdir(gp.new_tile, dir) ||
								(HasSignalOnTrackdir(gp.new_tile, ReverseTrackdir(dir)) &&
								GetSignalType(gp.new_tile, TrackdirToTrack(dir)) != SIGTYPE_PBS)) {
							/* However, we do not want to be stopped by PBS signals
							 * entered via the back. */
							v->force_proceed = (v->force_proceed == TFP_SIGNAL) ? TFP_STUCK : TFP_NONE;
							SetWindowDirty(WC_VEHICLE_VIEW, v->index);
						}
					}

					/* Check if it's a red signal and that force proceed is not clicked. */
					if ((red_signals & chosen_track) && v->force_proceed == TFP_NONE) {
						/* In front of a red signal */
						Trackdir i = FindFirstTrackdir(trackdirbits);

						if (reverse_at_signal) {
							ClrBit(v->flags, VRF_TRAIN_STUCK);
							goto reverse_train_direction;
						}

						/* Don't handle stuck trains here. */
						if (HasBit(v->flags, VRF_TRAIN_STUCK)) return false;

						if (IsNoEntrySignal(gp.new_tile, TrackdirToTrack(i)) && HasSignalOnTrackdir(gp.new_tile, i)) {
							goto reverse_train_direction;
						}

						if (!HasSignalOnTrackdir(gp.new_tile, ReverseTrackdir(i))) {
							v->cur_speed = 0;
							v->subspeed = 0;
							v->progress = 255; // make sure that every bit of acceleration will hit the signal again, so speed stays 0.
							if (!_settings_game.pf.reverse_at_signals || ++v->wait_counter < _settings_game.pf.wait_oneway_signal * DAY_TICKS * 2) return false;
						} else if (HasSignalOnTrackdir(gp.new_tile, i)) {
							v->cur_speed = 0;
							v->subspeed = 0;
							v->progress = 255; // make sure that every bit of acceleration will hit the signal again, so speed stays 0.
							if (!_settings_game.pf.reverse_at_signals || ++v->wait_counter < _settings_game.pf.wait_twoway_signal * DAY_TICKS * 2) {
								DiagDirection exitdir = TrackdirToExitdir(i);
								TileIndex o_tile = TileAddByDiagDir(gp.new_tile, exitdir);

								exitdir = ReverseDiagDir(exitdir);

								/* check if a train is waiting on the other side */
								if (!HasVehicleOnPos(o_tile, VEH_TRAIN, &exitdir, &CheckTrainAtSignal)) return false;
							}
						}

						/* If we would reverse but are currently in a PBS block and
						 * reversing of stuck trains is disabled, don't reverse.
						 * This does not apply if the reason for reversing is a one-way
						 * signal blocking us, because a train would then be stuck forever. */
						if (!_settings_game.pf.reverse_at_signals && !HasOnewaySignalBlockingTrackdir(gp.new_tile, i) &&
								UpdateSignalsOnSegment(v->tile, enterdir, v->owner) == SIGSEG_PBS) {
							v->wait_counter = 0;
							return false;
						}
						goto reverse_train_direction;
					} else if (!(v->track & TRACK_BIT_WORMHOLE) && IsTunnelBridgeWithSignalSimulation(gp.new_tile) &&
							IsTunnelBridgeSignalSimulationExitOnly(gp.new_tile) && TrackdirEntersTunnelBridge(gp.new_tile, FindFirstTrackdir(trackdirbits)) &&
							v->force_proceed == TFP_NONE) {
						goto reverse_train_direction;
					} else {
						TryReserveRailTrack(gp.new_tile, TrackBitsToTrack(chosen_track), false);

						if (IsPlainRailTile(gp.new_tile) && HasSignals(gp.new_tile) && IsRestrictedSignal(gp.new_tile)) {
							const Trackdir dir = FindFirstTrackdir(trackdirbits);
							if (HasSignalOnTrack(gp.new_tile, TrackdirToTrack(dir))) {
								TrainControllerTraceRestrictFrontEvaluation(gp.new_tile, dir, v, TRPAUF_REVERSE_BEHIND, [&]() -> bool {
									return !IsPbsSignal(GetSignalType(gp.new_tile, TrackdirToTrack(dir)));
								}, [&](const TraceRestrictProgramResult &out) {
									if (out.flags & TRPRF_REVERSE_BEHIND && GetSignalType(gp.new_tile, TrackdirToTrack(dir)) == SIGTYPE_PBS &&
											!HasSignalOnTrackdir(gp.new_tile, dir)) {
										v->reverse_distance = v->gcache.cached_total_length + (IsDiagonalTrack(TrackdirToTrack(dir)) ? 16 : 8);
										SetWindowDirty(WC_VEHICLE_VIEW, v->index);
									}
								});
							}
						}
					}
				} else {
					/* The wagon is active, simply follow the prev vehicle. */
					if (TileVirtXY(prev->x_pos, prev->y_pos) == gp.new_tile) {
						/* Choose the same track as prev */
						if (prev->track & TRACK_BIT_WORMHOLE) {
							/* Vehicles entering tunnels enter the wormhole earlier than for bridges.
							 * However, just choose the track into the wormhole. */
							dbg_assert_tile(IsTunnel(prev->tile), prev->tile);
							chosen_track = bits;
						} else {
							chosen_track = prev->track;
						}
					} else {
						/* Choose the track that leads to the tile where prev is.
						 * This case is active if 'prev' is already on the second next tile, when 'v' just enters the next tile.
						 * I.e. when the tile between them has only space for a single vehicle like
						 *  1) horizontal/vertical track tiles and
						 *  2) some orientations of tunnel entries, where the vehicle is already inside the wormhole at 8/16 from the tile edge.
						 *     Is also the train just reversing, the wagon inside the tunnel is 'on' the tile of the opposite tunnel entry.
						 */
						static const TrackBits _connecting_track[DIAGDIR_END][DIAGDIR_END] = {
							{TRACK_BIT_X,     TRACK_BIT_LOWER, TRACK_BIT_NONE,  TRACK_BIT_LEFT },
							{TRACK_BIT_UPPER, TRACK_BIT_Y,     TRACK_BIT_LEFT,  TRACK_BIT_NONE },
							{TRACK_BIT_NONE,  TRACK_BIT_RIGHT, TRACK_BIT_X,     TRACK_BIT_UPPER},
							{TRACK_BIT_RIGHT, TRACK_BIT_NONE,  TRACK_BIT_LOWER, TRACK_BIT_Y    }
						};
						DiagDirection exitdir = DiagdirBetweenTiles(gp.new_tile, TileVirtXY(prev->x_pos, prev->y_pos));
						dbg_assert(IsValidDiagDirection(exitdir));
						chosen_track = _connecting_track[enterdir][exitdir];
					}
					chosen_track &= bits;
				}

				/* Make sure chosen track is a valid track */
				dbg_assert(
						chosen_track == TRACK_BIT_X     || chosen_track == TRACK_BIT_Y ||
						chosen_track == TRACK_BIT_UPPER || chosen_track == TRACK_BIT_LOWER ||
						chosen_track == TRACK_BIT_LEFT  || chosen_track == TRACK_BIT_RIGHT);

				/* Update XY to reflect the entrance to the new tile, and select the direction to use */
				const uint8_t *b = _initial_tile_subcoord[FindFirstBit(chosen_track)][enterdir];
				gp.x = (gp.x & ~0xF) | b[0];
				gp.y = (gp.y & ~0xF) | b[1];
				Direction chosen_dir = (Direction)b[2];

				/* Call the landscape function and tell it that the vehicle entered the tile */
				uint32_t r = (v->track & TRACK_BIT_WORMHOLE) ? 0 : (uint32_t)VehicleEnterTile(v, gp.new_tile, gp.x, gp.y);
				if (HasBit(r, VETS_CANNOT_ENTER)) {
					goto invalid_rail;
				}

				if (!(v->track & TRACK_BIT_WORMHOLE) && IsTunnelBridgeWithSignalSimulation(gp.new_tile) && (GetAcrossTunnelBridgeTrackBits(gp.new_tile) & chosen_track)) {
					/* If red signal stop. */
					if (v->IsFrontEngine() && v->force_proceed == 0) {
						if (IsTunnelBridgeSignalSimulationEntrance(gp.new_tile) && GetTunnelBridgeEntranceSignalState(gp.new_tile) == SIGNAL_STATE_RED) {
							v->cur_speed = 0;
							v->vehstatus.Set(VehState::TrainSlowing);
							return false;
						}
						if (IsTunnelBridgeSignalSimulationExitOnly(gp.new_tile) &&
								TrackdirEntersTunnelBridge(gp.new_tile, TrackDirectionToTrackdir(FindFirstTrack(chosen_track), chosen_dir))) {
							v->cur_speed = 0;
							goto invalid_rail;
						}
						/* Flip signal on tunnel entrance tile red. */
						SetTunnelBridgeEntranceSignalState(gp.new_tile, SIGNAL_STATE_RED);
						if (_extra_aspects > 0) {
							PropagateAspectChange(gp.new_tile, GetTunnelBridgeEntranceTrackdir(gp.new_tile), 0);
						}
						MarkTileDirtyByTile(gp.new_tile, VMDF_NOT_MAP_MODE);
						if (IsTunnelBridgeSignalSimulationBidirectional(gp.new_tile)) {
							/* Set incoming signals in other direction to red as well */
							TileIndex other_end = GetOtherTunnelBridgeEnd(gp.new_tile);
							SetTunnelBridgeEntranceSignalState(other_end, SIGNAL_STATE_RED);
							if (_extra_aspects > 0) {
								PropagateAspectChange(other_end, GetTunnelBridgeEntranceTrackdir(other_end), 0);
							}
							if (IsBridge(other_end)) {
								SetAllBridgeEntranceSimulatedSignalsRed(other_end, gp.new_tile);
								MarkBridgeDirty(other_end, gp.new_tile, VMDF_NOT_MAP_MODE);
							} else {
								MarkTileDirtyByTile(other_end, VMDF_NOT_MAP_MODE);
							}
						}
					}
				}

				if (!HasBit(r, VETS_ENTERED_WORMHOLE)) {
					Track track = FindFirstTrack(chosen_track);
					Trackdir tdir = TrackDirectionToTrackdir(track, chosen_dir);
					if (v->IsFrontEngine() && HasPbsSignalOnTrackdir(gp.new_tile, tdir)) {
						SetSignalStateByTrackdir(gp.new_tile, tdir, SIGNAL_STATE_RED);
						MarkSingleSignalDirty(gp.new_tile, tdir);
					}

					/* Clear any track reservation when the last vehicle leaves the tile */
					if (v->Next() == nullptr && !(v->track & TRACK_BIT_WORMHOLE)) ClearPathReservation(v, v->tile, v->GetVehicleTrackdir(), true);

					v->tile = gp.new_tile;
					v->track = chosen_track;
					dbg_assert(v->track);

					if (GetTileRailTypeByTrackBit(gp.new_tile, chosen_track) != GetTileRailTypeByTrackBit(gp.old_tile, old_trackbits)) {
						/* v->track and v->tile must both be valid and consistent before this is called */
						v->First()->ConsistChanged(CCF_TRACK);
					}
				}

				/* We need to update signal status, but after the vehicle position hash
				 * has been updated by UpdateInclination() */
				update_signals_crossing = true;

				if (chosen_dir != v->direction) {
					notify_direction_changed(v->direction, chosen_dir);
					v->direction = chosen_dir;
				}

				if (v->IsFrontEngine()) {
					v->wait_counter = 0;

					/* If we are approaching a crossing that is reserved, play the sound now. */
					TileIndex crossing = TrainApproachingCrossingTile(v);
					if (crossing != INVALID_TILE && HasCrossingReservation(crossing) && _settings_client.sound.ambient) SndPlayTileFx(SND_0E_LEVEL_CROSSING, crossing);

					/* Always try to extend the reservation when entering a tile. */
					CheckNextTrainTile(v);
				}

				if (HasBit(r, VETS_ENTERED_STATION)) {
					/* The new position is the location where we want to stop */
					TrainEnterStation(v->First(), StationID(r >> VETS_STATION_ID_OFFSET));
				}
			}
		} else {
			/* Handle signal simulation on tunnel/bridge. */
			TileIndex old_tile = TileVirtXY(v->x_pos, v->y_pos);
			if (old_tile != gp.new_tile && IsTunnelBridgeWithSignalSimulation(v->tile) && (v->IsFrontEngine() || v->Next() == nullptr)) {
				const uint simulated_wormhole_signals = GetTunnelBridgeSignalSimulationSpacing(v->tile);
				if (old_tile == v->tile) {
					if (v->IsFrontEngine() && v->force_proceed == 0 && IsTunnelBridgeSignalSimulationExitOnly(v->tile)) goto invalid_rail;
					/* Entered wormhole set counters. */
					v->wait_counter = (TILE_SIZE * simulated_wormhole_signals) - TILE_SIZE;
					v->tunnel_bridge_signal_num = 0;

					if (v->IsFrontEngine() && IsTunnelBridgeSignalSimulationEntrance(old_tile) && (IsTunnelBridgeRestrictedSignal(old_tile) || _settings_game.vehicle.train_speed_adaptation)) {
						const Trackdir trackdir = GetTunnelBridgeEntranceTrackdir(old_tile);
						if (IsTunnelBridgeRestrictedSignal(old_tile)) {
							TrainControllerTraceRestrictFrontEvaluation(old_tile, trackdir, v, TRPAUF_NONE, [&]() -> bool {
								/* Only acquire slot when not using realistic braking, as the tunnel/bridge entrance otherwise acts as a block signal */
								return _settings_game.vehicle.train_braking_model != TBM_REALISTIC;
							}, [&](const TraceRestrictProgramResult &out) {});
						}
						if (_settings_game.vehicle.train_speed_adaptation) {
							SetSignalTrainAdaptationSpeed(v, old_tile, TrackdirToTrack(trackdir));
						}
					}

					if (v->Next() == nullptr && IsTunnelBridgeSignalSimulationEntrance(old_tile) && (IsTunnelBridgeRestrictedSignal(old_tile) || _settings_game.vehicle.train_speed_adaptation)) {
						const Trackdir trackdir = GetTunnelBridgeEntranceTrackdir(old_tile);
						const Track track = TrackdirToTrack(trackdir);

						if (IsTunnelBridgeRestrictedSignal(old_tile)) {
							const TraceRestrictProgram *prog = GetExistingTraceRestrictProgram(old_tile, track);
							if (prog != nullptr && prog->actions_used_flags & TRPAUF_SLOT_RELEASE_BACK) {
								TraceRestrictProgramResult out;
								TraceRestrictProgramInput input(old_tile, trackdir, nullptr, nullptr);
								input.permitted_slot_operations = TRPISP_RELEASE_BACK;
								prog->Execute(first, input, out);
							}
						}
						if (_settings_game.vehicle.train_speed_adaptation) {
							ApplySignalTrainAdaptationSpeed(v, old_tile, track);
						}
					}
				}

				uint distance = v->wait_counter;
				bool leaving = false;
				if (distance == 0) v->wait_counter = (TILE_SIZE * simulated_wormhole_signals);

				if (v->IsFrontEngine()) {
					/* Check if track in front is free and see if we can leave wormhole. */
					int z = GetSlopePixelZ(gp.x, gp.y, true) - v->z_pos;
					if (IsTileType(gp.new_tile, MP_TUNNELBRIDGE) && !(abs(z) > 2)) {
						if (CheckTrainStayInWormHole(v, gp.new_tile)) {
							v->cur_speed = 0;
							return false;
						}
						leaving = true;
						if (IsTunnelBridgeRestrictedSignal(gp.new_tile) && IsTunnelBridgeSignalSimulationExit(gp.new_tile)) {
							const Trackdir trackdir = GetTunnelBridgeExitTrackdir(gp.new_tile);
							TrainControllerTraceRestrictFrontEvaluation(gp.new_tile, trackdir, v, TRPAUF_NONE, [&]() -> bool {
								return !IsTunnelBridgeEffectivelyPBS(gp.new_tile);
							}, [&](const TraceRestrictProgramResult &out) {});
						}
					} else {
						if (IsTooCloseBehindTrain(v, gp.new_tile, v->wait_counter, distance == 0)) {
							if (distance == 0) v->wait_counter = 0;
							v->cur_speed = 0;
							v->vehstatus.Set(VehState::TrainSlowing);
							return false;
						}
						/* flip signal in front to red on bridges*/
						if (distance == 0 && IsBridge(v->tile) && IsTunnelBridgeSignalSimulationEntrance(v->tile)) {
							SetBridgeEntranceSimulatedSignalState(v->tile, v->tunnel_bridge_signal_num, SIGNAL_STATE_RED);
							MarkSingleBridgeSignalDirty(gp.new_tile, v->tile);
						}
						if (_settings_game.vehicle.train_speed_adaptation && distance == 0 && IsTunnelBridgeSignalSimulationEntrance(v->tile)) {
							ApplySignalTrainAdaptationSpeed(v, v->tile, 0x100 + v->tunnel_bridge_signal_num);
						}
					}
				}
				if (v->Next() == nullptr) {
					if (v->tunnel_bridge_signal_num > 0 && distance == (TILE_SIZE * simulated_wormhole_signals) - TILE_SIZE) {
						HandleSignalBehindTrain(v, v->tunnel_bridge_signal_num - 2);
						if (_settings_game.vehicle.train_speed_adaptation) {
							SetSignalTrainAdaptationSpeed(v, v->tile, 0x100 + v->tunnel_bridge_signal_num - 1);
						}
					}
					DiagDirection tunnel_bridge_dir = GetTunnelBridgeDirection(v->tile);
					Axis axis = DiagDirToAxis(tunnel_bridge_dir);
					DiagDirection axial_dir = DirToDiagDirAlongAxis(v->direction, axis);
					if (old_tile == ((axial_dir == tunnel_bridge_dir) ? v->tile : GetOtherTunnelBridgeEnd(v->tile))) {
						/* We left ramp into wormhole. */
						v->x_pos = gp.x;
						v->y_pos = gp.y;
						UpdateSignalsOnSegment(old_tile, INVALID_DIAGDIR, v->owner);
						UnreserveBridgeTunnelTile(old_tile);
						if (_settings_client.gui.show_track_reservation) MarkTileDirtyByTile(old_tile, VMDF_NOT_MAP_MODE);
					}
				}
				if (distance == 0) v->tunnel_bridge_signal_num++;
				v->wait_counter -= TILE_SIZE;

				if (leaving) { // Reset counters.
					v->force_proceed = TFP_NONE;
					v->wait_counter = 0;
					v->tunnel_bridge_signal_num = 0;
					update_signal_tunbridge_exit = true;
				}
			}
			if (old_tile == gp.new_tile && IsTunnelBridgeWithSignalSimulation(v->tile) && v->IsFrontEngine()) {
				Axis axis = DiagDirToAxis(GetTunnelBridgeDirection(v->tile));
				DiagDirection axial_dir = DirToDiagDirAlongAxis(v->direction, axis);
				TileIndex next_tile = old_tile + TileOffsByDiagDir(axial_dir);
				bool is_exit = false;
				if (IsTileType(next_tile, MP_TUNNELBRIDGE) && IsTunnelBridgeWithSignalSimulation(next_tile) &&
						ReverseDiagDir(GetTunnelBridgeDirection(next_tile)) == axial_dir) {
					if (IsBridge(next_tile) && IsBridge(v->tile)) {
						// bridge ramp facing towards us
						is_exit = true;
					} else if (IsTunnel(next_tile) && IsTunnel(v->tile)) {
						// tunnel exit at same height
						is_exit = (GetTileZ(next_tile) == GetTileZ(v->tile));
					}
				}
				if (is_exit) {
					if (CheckTrainStayInWormHole(v, next_tile)) {
						TrainApproachingLineEnd(v, true, false);
					}
				} else if (v->wait_counter == 0) {
					if (IsTooCloseBehindTrain(v, next_tile, TILE_SIZE * GetTunnelBridgeSignalSimulationSpacing(v->tile), true)) {
						TrainApproachingLineEnd(v, true, false);
					}
				}
			}

			if (IsTileType(gp.new_tile, MP_TUNNELBRIDGE) && HasBit(VehicleEnterTile(v, gp.new_tile, gp.x, gp.y), VETS_ENTERED_WORMHOLE)) {
				/* Perform look-ahead on tunnel exit. */
				if (IsRailCustomBridgeHeadTile(gp.new_tile)) {
					enterdir = ReverseDiagDir(GetTunnelBridgeDirection(gp.new_tile));
					goto enter_new_tile;
				}
				if (v->IsFrontEngine()) {
					TryReserveRailTrack(gp.new_tile, DiagDirToDiagTrack(GetTunnelBridgeDirection(gp.new_tile)));
					CheckNextTrainTile(v);
				}
				/* Prevent v->UpdateInclination() being called with wrong parameters.
				 * This could happen if the train was reversed inside the tunnel/bridge. */
				if (gp.old_tile == gp.new_tile) {
					gp.old_tile = GetOtherTunnelBridgeEnd(gp.old_tile);
				}
			} else {
				v->x_pos = gp.x;
				v->y_pos = gp.y;
				v->UpdatePosition();
				v->UpdateDeltaXY();
				DecreaseReverseDistance(v);
				if (v->lookahead != nullptr) AdvanceLookAheadPosition(v);
				if (HasBit(v->flags, VRF_PENDING_SPEED_RESTRICTION)) DecrementPendingSpeedRestrictions(v);
				if (HasBit(v->gv_flags, GVF_CHUNNEL_BIT)) {
					/* update the Z position of the vehicle */
					int old_z = v->UpdateInclination(false, false, true);

					if (prev == nullptr) {
						/* This is the first vehicle in the train */
						AffectSpeedByZChange(v, old_z);
					}
				}
				if (v->IsDrawn()) v->Vehicle::UpdateViewport(true);
				if (update_signal_tunbridge_exit) {
					UpdateSignalsOnSegment(gp.new_tile, INVALID_DIAGDIR, v->owner);
					update_signal_tunbridge_exit = false;
					if (v->IsFrontEngine() && IsTunnelBridgeSignalSimulationExit(gp.new_tile)) {
						SetTunnelBridgeExitSignalState(gp.new_tile, SIGNAL_STATE_RED);
						MarkTileDirtyByTile(gp.new_tile, VMDF_NOT_MAP_MODE);
					}
				}
				if (v->IsFrontEngine() && !IsTunnelBridgeWithSignalSimulation(v->tile) && (v->lookahead != nullptr &&
						v->cur_speed > 0 && v->lookahead->reservation_end_position <= v->lookahead->current_position + 24)) {
					TryLongReserveChooseTrainTrackFromReservationEnd(v, true);
				}
				continue;
			}
		}

		/* update image of train, as well as delta XY */
		v->UpdateDeltaXY();

		v->x_pos = gp.x;
		v->y_pos = gp.y;
		v->UpdatePosition();
		DecreaseReverseDistance(v);
		if (v->lookahead != nullptr) AdvanceLookAheadPosition(v);
		if (HasBit(v->flags, VRF_PENDING_SPEED_RESTRICTION)) DecrementPendingSpeedRestrictions(v);

		/* update the Z position of the vehicle */
		int old_z = v->UpdateInclination(gp.new_tile != gp.old_tile, false, v->track == TRACK_BIT_WORMHOLE);

		if (prev == nullptr) {
			/* This is the first vehicle in the train */
			AffectSpeedByZChange(v, old_z);
		}

		if (update_signal_tunbridge_exit) {
			UpdateSignalsOnSegment(gp.new_tile, INVALID_DIAGDIR, v->owner);
			update_signal_tunbridge_exit = false;
			if (v->IsFrontEngine() && IsTunnelBridgeSignalSimulationExit(gp.new_tile)) {
				SetTunnelBridgeExitSignalState(gp.new_tile, SIGNAL_STATE_RED);
				MarkTileDirtyByTile(gp.new_tile, VMDF_NOT_MAP_MODE);
			}
		}

		if (update_signals_crossing) {

			if (v->IsFrontEngine()) {
				if (_settings_game.vehicle.train_speed_adaptation && IsTileType(gp.old_tile, MP_RAILWAY) && HasSignals(gp.old_tile)) {
					const TrackdirBits rev_tracks = TrackBitsToTrackdirBits(GetTrackBits(gp.old_tile)) & DiagdirReachesTrackdirs(ReverseDiagDir(enterdir));
					const Trackdir rev_trackdir = FindFirstTrackdir(rev_tracks);
					if (HasSignalOnTrackdir(gp.old_tile, ReverseTrackdir(rev_trackdir))) {
						ApplySignalTrainAdaptationSpeed(v, gp.old_tile, TrackdirToTrack(rev_trackdir));
					}
				}
				if (_settings_game.vehicle.train_speed_adaptation && IsTileType(gp.old_tile, MP_TUNNELBRIDGE) && IsTunnelBridgeSignalSimulationExit(gp.old_tile)) {
					const TrackdirBits rev_tracks = TrackBitsToTrackdirBits(GetTunnelBridgeTrackBits(gp.old_tile)) & DiagdirReachesTrackdirs(ReverseDiagDir(enterdir));
					const Trackdir rev_trackdir = FindFirstTrackdir(rev_tracks);
					ApplySignalTrainAdaptationSpeed(v, gp.old_tile, TrackdirToTrack(rev_trackdir));
				}

				switch (TrainMovedChangeSignal(v, gp.new_tile, enterdir, true)) {
					case CHANGED_NORMAL_TO_PBS_BLOCK:
						/* We are entering a block with PBS signals right now, but
						* not through a PBS signal. This means we don't have a
						* reservation right now. As a conventional signal will only
						* ever be green if no other train is in the block, getting
						* a path should always be possible. If the player built
						* such a strange network that it is not possible, the train
						* will be marked as stuck and the player has to deal with
						* the problem. */
						if ((!HasReservedTracks(gp.new_tile, v->track) &&
								!TryReserveRailTrack(gp.new_tile, FindFirstTrack(v->track))) ||
								!TryPathReserve(v)) {
							MarkTrainAsStuck(v);
						}

						break;

					case CHANGED_LR_PBS:
						{
							/* We went past a long reserve PBS signal. Try to extend the
							* reservation if reserving failed at another LR signal. */
							TryLongReserveChooseTrainTrackFromReservationEnd(v);
							break;
						}

					default:
						break;
				}
			}

			/* Signals can only change when the first
			 * (above) or the last vehicle moves. */
			if (v->Next() == nullptr) {
				TrainMovedChangeSignal(v, gp.old_tile, ReverseDiagDir(enterdir), false);
				if (IsLevelCrossingTile(gp.old_tile)) UpdateLevelCrossing(gp.old_tile);

				if (IsTileType(gp.old_tile, MP_RAILWAY) && HasSignals(gp.old_tile)) {
					const TrackdirBits rev_tracks = TrackBitsToTrackdirBits(GetTrackBits(gp.old_tile)) & DiagdirReachesTrackdirs(ReverseDiagDir(enterdir));
					const Trackdir rev_trackdir = FindFirstTrackdir(rev_tracks);
					const Track track = TrackdirToTrack(rev_trackdir);

					if (_settings_game.vehicle.train_speed_adaptation && HasSignalOnTrackdir(gp.old_tile, ReverseTrackdir(rev_trackdir))) {
						SetSignalTrainAdaptationSpeed(v, gp.old_tile, track);
					}

					if (HasSignalOnTrack(gp.old_tile, track)) {
						if (IsRestrictedSignal(gp.old_tile)) {
							const TraceRestrictProgram *prog = GetExistingTraceRestrictProgram(gp.old_tile, track);
							if (prog != nullptr && prog->actions_used_flags & TRPAUF_SLOT_RELEASE_BACK) {
								TraceRestrictProgramResult out;
								TraceRestrictProgramInput input(gp.old_tile, ReverseTrackdir(rev_trackdir), nullptr, nullptr);
								input.permitted_slot_operations = TRPISP_RELEASE_BACK;
								prog->Execute(first, input, out);
							}
						}
					}
				}

				if (IsTileType(gp.old_tile, MP_TUNNELBRIDGE) && IsTunnelBridgeSignalSimulationExit(gp.old_tile) && (IsTunnelBridgeRestrictedSignal(gp.old_tile) || _settings_game.vehicle.train_speed_adaptation)) {
					const TrackdirBits rev_tracks = TrackBitsToTrackdirBits(GetTunnelBridgeTrackBits(gp.old_tile)) & DiagdirReachesTrackdirs(ReverseDiagDir(enterdir));
					const Trackdir rev_trackdir = FindFirstTrackdir(rev_tracks);
					const Track track = TrackdirToTrack(rev_trackdir);

					if (TrackdirEntersTunnelBridge(gp.old_tile, rev_trackdir)) {
						if (IsTunnelBridgeRestrictedSignal(gp.old_tile)) {
							const TraceRestrictProgram *prog = GetExistingTraceRestrictProgram(gp.old_tile, track);
							if (prog != nullptr && prog->actions_used_flags & TRPAUF_SLOT_RELEASE_BACK) {
								TraceRestrictProgramResult out;
								TraceRestrictProgramInput input(gp.old_tile, ReverseTrackdir(rev_trackdir), nullptr, nullptr);
								input.permitted_slot_operations = TRPISP_RELEASE_BACK;
								prog->Execute(first, input, out);
							}
						}
						if (_settings_game.vehicle.train_speed_adaptation) {
							SetSignalTrainAdaptationSpeed(v, gp.old_tile, track);
						}
					}
				}
			}
		}

		/* Do not check on every tick to save some computing time. */
		if (v->IsFrontEngine() && (v->lookahead != nullptr && v->cur_speed > 0 && v->lookahead->reservation_end_position <= v->lookahead->current_position + 24)) {
			TryLongReserveChooseTrainTrackFromReservationEnd(v, true);
		} else if (v->IsFrontEngine() && (v->tick_counter % _settings_game.pf.path_backoff_interval == 0)) {
			CheckNextTrainTile(v);
		}
	}

	if (direction_changed) first->tcache.cached_max_curve_speed = first->GetCurveSpeedLimit();

	return true;

invalid_rail:
	/* We've reached end of line?? */
	if (prev != nullptr) return true; //FatalError("Disconnecting train");

reverse_train_direction:
	if (old_trackbits != TrackBits{0xFF} && (v->track ^ old_trackbits) & TRACK_BIT_WORMHOLE) {
		/* Entering/exiting wormhole failed/aborted, back out changes to vehicle direction and track */
		v->track = old_trackbits;
		v->direction = old_direction;
		v->gv_flags = old_gv_flags;
		if (!(v->track & TRACK_BIT_WORMHOLE)) v->z_pos = GetSlopePixelZ(v->x_pos, v->y_pos, true);
	}
	if (reverse) {
		v->wait_counter = 0;
		v->cur_speed = 0;
		v->subspeed = 0;
		ReverseTrainDirection(v);
	}

	return false;
}

static TrackBits GetTrackbitsFromCrashedVehicle(Train *t)
{
	TrackBits train_tbits = t->track;
	if (train_tbits & TRACK_BIT_WORMHOLE) {
		/* Vehicle is inside a wormhole, v->track contains no useful value then. */
		train_tbits = GetAcrossTunnelBridgeReservationTrackBits(t->tile);
		if (train_tbits != TRACK_BIT_NONE) return train_tbits;
		/* Pick the first available tunnel/bridge head track which could be reserved */
		train_tbits = GetAcrossTunnelBridgeTrackBits(t->tile);
		return train_tbits ^ KillFirstBit(train_tbits);
	} else {
		return train_tbits;
	}
}

/**
 * Collect trackbits of all crashed train vehicles on a tile
 * @param v Vehicle passed from Find/HasVehicleOnPos()
 * @param data trackdirbits for the result
 * @return nullptr to iterate over all vehicles on the tile.
 */
static Vehicle *CollectTrackbitsFromCrashedVehiclesEnum(Vehicle *v, void *data)
{
	TrackBits *trackbits = (TrackBits *)data;

	if (v->vehstatus.Test(VehState::Crashed)) {
		if (Train::From(v)->track != TRACK_BIT_DEPOT) {
			*trackbits |= GetTrackbitsFromCrashedVehicle(Train::From(v));
		}
	}

	return nullptr;
}

static void SetSignalledBridgeTunnelGreenIfClear(TileIndex tile, TileIndex end)
{
	if (TunnelBridgeIsFree(tile, end, nullptr, TBIFM_ACROSS_ONLY).Succeeded()) {
		auto process_tile = [&](TileIndex t) {
			if (IsTunnelBridgeSignalSimulationEntrance(t)) {
				if (IsBridge(t)) {
					SetAllBridgeEntranceSimulatedSignalsGreen(t);
					MarkBridgeDirty(tile, end, VMDF_NOT_MAP_MODE);
				}
				SetTunnelBridgeEntranceSignalGreen(t);
			}
		};
		process_tile(tile);
		process_tile(end);
	}
}

static bool IsRailStationPlatformOccupied(TileIndex tile)
{
	TileIndexDiff delta = TileOffsByAxis(GetRailStationAxis(tile));

	for (TileIndex t = tile; IsCompatibleTrainStationTile(t, tile); t -= delta) {
		if (HasVehicleOnPos(t, VEH_TRAIN, nullptr, &TrainOnTileEnum)) return true;
	}
	for (TileIndex t = tile + delta; IsCompatibleTrainStationTile(t, tile); t += delta) {
		if (HasVehicleOnPos(t, VEH_TRAIN, nullptr, &TrainOnTileEnum)) return true;
	}

	return false;
}

/**
 * Deletes/Clears the last wagon of a crashed train. It takes the engine of the
 * train, then goes to the last wagon and deletes that. Each call to this function
 * will remove the last wagon of a crashed train. If this wagon was on a crossing,
 * or inside a tunnel/bridge, recalculate the signals as they might need updating
 * @param v the Vehicle of which last wagon is to be removed
 */
static void DeleteLastWagon(Train *v)
{
	Train *first = v->First();

	/* Go to the last wagon and delete the link pointing there
	 * *u is then the one-before-last wagon, and *v the last
	 * one which will physically be removed */
	Train *u = v;
	for (; v->Next() != nullptr; v = v->Next()) u = v;
	u->SetNext(nullptr);

	if (first != v) {
		/* Recalculate cached train properties */
		first->ConsistChanged(CCF_ARRANGE);
		/* Update the depot window if the first vehicle is in depot -
		 * if v == first, then it is updated in PreDestructor() */
		if (first->track == TRACK_BIT_DEPOT) {
			SetWindowDirty(WC_VEHICLE_DEPOT, first->tile.base());
		}
		v->last_station_visited = first->last_station_visited; // for PreDestructor
	}

	/* 'v' shouldn't be accessed after it has been deleted */
	const TrackBits orig_trackbits = v->track;
	TrackBits trackbits = GetTrackbitsFromCrashedVehicle(v);
	const TileIndex tile = v->tile;
	const Owner owner = v->owner;

	delete v;
	v = nullptr; // make sure nobody will try to read 'v' anymore

	Track track = TrackBitsToTrack(trackbits);
	if (HasReservedTracks(tile, trackbits)) {
		UnreserveRailTrack(tile, track);

		/* If there are still crashed vehicles on the tile, give the track reservation to them */
		TrackBits remaining_trackbits = TRACK_BIT_NONE;
		FindVehicleOnPos(tile, VEH_TRAIN, &remaining_trackbits, CollectTrackbitsFromCrashedVehiclesEnum);

		/* It is important that these two are the first in the loop, as reservation cannot deal with every trackbit combination */
		dbg_assert(TRACK_BEGIN == TRACK_X && TRACK_Y == TRACK_BEGIN + 1);
		for (Track t : SetTrackBitIterator(remaining_trackbits)) TryReserveRailTrack(tile, t);
	}

	/* check if the wagon was on a road/rail-crossing */
	if (IsLevelCrossingTile(tile)) UpdateLevelCrossing(tile);

	if (IsRailStationTile(tile)) {
		bool occupied = IsRailStationPlatformOccupied(tile);
		DiagDirection dir = AxisToDiagDir(GetRailStationAxis(tile));
		SetRailStationPlatformReservation(tile, dir, occupied);
		SetRailStationPlatformReservation(tile, ReverseDiagDir(dir), occupied);
	}

	/* Update signals */
	if (IsTunnelBridgeWithSignalSimulation(tile)) {
		TileIndex end = GetOtherTunnelBridgeEnd(tile);
		UpdateSignalsOnSegment(end, INVALID_DIAGDIR, owner);
		SetSignalledBridgeTunnelGreenIfClear(tile, end);
	}
	if ((orig_trackbits & TRACK_BIT_WORMHOLE) || IsRailDepotTile(tile)) {
		UpdateSignalsOnSegment(tile, INVALID_DIAGDIR, owner);
	} else {
		SetSignalsOnBothDir(tile, track, owner);
	}
}

/**
 * Rotate all vehicles of a (crashed) train chain randomly to animate the crash.
 * @param v First crashed vehicle.
 */
static void ChangeTrainDirRandomly(Train *v)
{
	static const DirDiff delta[] = {
		DIRDIFF_45LEFT, DIRDIFF_SAME, DIRDIFF_SAME, DIRDIFF_45RIGHT
	};

	do {
		/* We don't need to twist around vehicles if they're not visible */
		if (!v->vehstatus.Test(VehState::Hidden)) {
			v->direction = ChangeDir(v->direction, delta[GB(Random(), 0, 2)]);
			/* Refrain from updating the z position of the vehicle when on
			 * a bridge, because UpdateInclination() will put the vehicle under
			 * the bridge in that case */
			if (!(v->track & TRACK_BIT_WORMHOLE)) {
				v->UpdatePosition();
				v->UpdateInclination(false, true);
			} else {
				v->UpdateViewport(false, true);
			}
		}
	} while ((v = v->Next()) != nullptr);
}

/**
 * Handle a crashed train.
 * @param v First train vehicle.
 * @return %Vehicle chain still exists.
 */
static bool HandleCrashedTrain(Train *v)
{
	int state = ++v->crash_anim_pos;

	if (state == 4 && !v->vehstatus.Test(VehState::Hidden)) {
		CreateEffectVehicleRel(v, 4, 4, 8, EV_EXPLOSION_LARGE);
	}

	uint32_t r;
	if (state <= 200 && Chance16R(1, 7, r)) {
		int index = (r * 10 >> 16);

		Vehicle *u = v;
		do {
			if (--index < 0) {
				r = Random();

				CreateEffectVehicleRel(u,
					GB(r,  8, 3) + 2,
					GB(r, 16, 3) + 2,
					GB(r,  0, 3) + 5,
					EV_EXPLOSION_SMALL);
				break;
			}
		} while ((u = u->Next()) != nullptr);
	}

	if (state <= 240 && !(v->tick_counter & 3)) ChangeTrainDirRandomly(v);

	if (state >= 4440 && !(v->tick_counter & 0x1F)) {
		bool ret = v->Next() != nullptr;
		DeleteLastWagon(v);
		return ret;
	}

	return true;
}

/** Maximum speeds for train that is broken down or approaching line end */
static const uint16_t _breakdown_speeds[16] = {
	225, 210, 195, 180, 165, 150, 135, 120, 105, 90, 75, 60, 45, 30, 15, 15
};


/**
 * Train is approaching line end, slow down and possibly reverse
 *
 * @param v front train engine
 * @param signal not line end, just a red signal
 * @param reverse Set to false to not execute the vehicle reversing. This does not change any other logic.
 * @return true iff we did NOT have to reverse
 */
static bool TrainApproachingLineEnd(Train *v, bool signal, bool reverse)
{
	/* Calc position within the current tile */
	uint x = v->x_pos & 0xF;
	uint y = v->y_pos & 0xF;

	/* for diagonal directions, 'x' will be 0..15 -
	 * for other directions, it will be 1, 3, 5, ..., 15 */
	switch (v->direction) {
		case DIR_N : x = ~x + ~y + 25; break;
		case DIR_NW: x = y;            [[fallthrough]];
		case DIR_NE: x = ~x + 16;      break;
		case DIR_E : x = ~x + y + 9;   break;
		case DIR_SE: x = y;            break;
		case DIR_S : x = x + y - 7;    break;
		case DIR_W : x = ~y + x + 9;   break;
		default: break;
	}

	/* Do not reverse when approaching red signal. Make sure the vehicle's front
	 * does not cross the tile boundary when we do reverse, but as the vehicle's
	 * location is based on their center, use half a vehicle's length as offset.
	 * Multiply the half-length by two for straight directions to compensate that
	 * we only get odd x offsets there. */
	if (!signal && x + (v->gcache.cached_veh_length + 1) / 2 * (IsDiagonalDirection(v->direction) ? 1 : 2) >= TILE_SIZE) {
		/* we are too near the tile end, reverse now */
		v->cur_speed = 0;
		if (reverse) ReverseTrainDirection(v);
		return false;
	}

	/* slow down */
	v->vehstatus.Set(VehState::TrainSlowing);
	uint16_t break_speed = _breakdown_speeds[x & 0xF];
	if (break_speed < v->cur_speed) v->cur_speed = break_speed;

	return true;
}


/**
 * Determines whether train would like to leave the tile
 * @param v train to test
 * @return true iff vehicle is NOT entering or inside a depot or tunnel/bridge
 */
static bool TrainCanLeaveTile(const Train *v)
{
	/* Exit if inside a tunnel/bridge or a depot */
	if (v->track & TRACK_BIT_WORMHOLE || v->track == TRACK_BIT_DEPOT) return false;

	TileIndex tile = v->tile;

	/* entering a tunnel/bridge? */
	if (IsTileType(tile, MP_TUNNELBRIDGE)) {
		DiagDirection dir = GetTunnelBridgeDirection(tile);
		if (DiagDirToDir(dir) == v->direction) return false;
		if (IsRailCustomBridgeHeadTile(tile) && VehicleExitDir(v->direction, v->track) == dir) {
			if (_settings_game.pf.forbid_90_deg && v->Previous() == nullptr && GetTunnelBridgeLength(tile, GetOtherTunnelBridgeEnd(tile)) == 0) {
				/* Check for 90 degree turn on zero-length bridge span */
				if (!(GetCustomBridgeHeadTrackBits(tile) & ~TrackCrossesTracks(FindFirstTrack(v->track)))) return true;
			}
			return false;
		}
	}

	/* entering a depot? */
	if (IsRailDepotTile(tile)) {
		DiagDirection dir = ReverseDiagDir(GetRailDepotDirection(tile));
		if (DiagDirToDir(dir) == v->direction) return false;
	}

	return true;
}


/**
 * Determines whether train is approaching a rail-road crossing
 *   (thus making it barred)
 * @param v front engine of train
 * @return TileIndex of crossing the train is approaching, else INVALID_TILE
 * @pre v in non-crashed front engine
 */
static TileIndex TrainApproachingCrossingTile(const Train *v)
{
	dbg_assert(v->IsFrontEngine());
	dbg_assert(!v->vehstatus.Test(VehState::Crashed));

	if (!TrainCanLeaveTile(v)) return INVALID_TILE;

	DiagDirection dir = VehicleExitDir(v->direction, v->track);
	TileIndex tile = v->tile + TileOffsByDiagDir(dir);

	/* not a crossing || wrong axis || unusable rail (wrong type or owner) */
	if (!IsLevelCrossingTile(tile) || DiagDirToAxis(dir) == GetCrossingRoadAxis(tile) ||
			!CheckCompatibleRail(v, tile, dir)) {
		return INVALID_TILE;
	}

	return tile;
}


/**
 * Checks for line end. Also, bars crossing at next tile if needed
 *
 * @param v vehicle we are checking
 * @param reverse Set to false to not execute the vehicle reversing. This does not change any other logic.
 * @return true iff we did NOT have to reverse
 */
static bool TrainCheckIfLineEnds(Train *v, bool reverse)
{
	/* First, handle broken down train */

	if (HasBit(v->flags, VRF_BREAKDOWN_BRAKING)) {
		v->vehstatus.Set(VehState::TrainSlowing);
	} else {
		v->vehstatus.Reset(VehState::TrainSlowing);
	}

	if (!TrainCanLeaveTile(v)) return true;

	/* Determine the non-diagonal direction in which we will exit this tile */
	DiagDirection dir = VehicleExitDir(v->direction, v->track);
	/* Calculate next tile */
	TileIndex tile = v->tile + TileOffsByDiagDir(dir);

	/* Determine the track status on the next tile */
	TrackStatus ts = GetTileTrackStatus(tile, TRANSPORT_RAIL, 0, ReverseDiagDir(dir));
	TrackdirBits reachable_trackdirs = DiagdirReachesTrackdirs(dir);

	TrackdirBits trackdirbits = TrackStatusToTrackdirBits(ts) & reachable_trackdirs;
	TrackdirBits red_signals = TrackStatusToRedSignals(ts) & reachable_trackdirs;

	/* We are sure the train is not entering a depot, it is detected above */

	/* mask unreachable track bits if we are forbidden to do 90deg turns */
	TrackBits bits = TrackdirBitsToTrackBits(trackdirbits);
	if (Rail90DegTurnDisallowedTilesFromDiagDir(v->tile, tile, dir)) {
		bits &= ~TrackCrossesTracks(FindFirstTrack(v->track));
	}

	/* no suitable trackbits at all || unusable rail (wrong type or owner) */
	if (bits == TRACK_BIT_NONE || !CheckCompatibleRail(v, tile, dir)) {
		return TrainApproachingLineEnd(v, false, reverse);
	}

	/* approaching red signal */
	if ((trackdirbits & red_signals) != 0) return TrainApproachingLineEnd(v, true, reverse);

	/* approaching a rail/road crossing? then make it red */
	if (IsLevelCrossingTile(tile)) MaybeBarCrossingWithSound(tile);

	if (IsTunnelBridgeSignalSimulationEntranceTile(tile) && GetTunnelBridgeEntranceSignalState(tile) == SIGNAL_STATE_RED) {
		return TrainApproachingLineEnd(v, true, reverse);
	}

	return true;
}

/* Calculate the summed up value of all parts of a train */
Money Train::CalculateCurrentOverallValue() const
{
	Money ovr_value = 0;
	const Train *v = this;
	do {
		ovr_value += v->value;
	} while ((v = v->GetNextVehicle()) != nullptr);
	return ovr_value;
}

static bool TrainLocoHandler(Train *v, bool mode)
{
	/* train has crashed? */
	if (v->vehstatus.Test(VehState::Crashed)) {
		return mode ? true : HandleCrashedTrain(v); // 'this' can be deleted here
	} else if (v->crash_anim_pos > 0) {
		/* Reduce realistic braking brake overheating */
		v->crash_anim_pos -= (v->crash_anim_pos + 255) >> 8;
	}

	if (v->force_proceed != TFP_NONE) {
		ClrBit(v->flags, VRF_TRAIN_STUCK);
		SetWindowWidgetDirty(WC_VEHICLE_VIEW, v->index, WID_VV_START_STOP);
	}

	/* train is broken down? */
	if (HasBit(v->flags, VRF_CONSIST_BREAKDOWN) && HandlePossibleBreakdowns(v)) return true;

	if (HasBit(v->flags, VRF_REVERSING) && v->cur_speed == 0) {
		ReverseTrainDirection(v);
	}

	/* exit if train is stopped */
	if (v->vehstatus.Test(VehState::Stopped) && v->cur_speed == 0) return true;

	bool valid_order = !v->current_order.IsType(OT_NOTHING) && v->current_order.GetType() != OT_CONDITIONAL && !v->current_order.IsSlotCounterOrder() && !v->current_order.IsType(OT_LABEL);
	if (ProcessOrders(v) && CheckReverseTrain(v)) {
		v->wait_counter = 0;
		v->cur_speed = 0;
		v->subspeed = 0;
		ClrBit(v->flags, VRF_LEAVING_STATION);
		ReverseTrainDirection(v);
		return true;
	} else if (HasBit(v->flags, VRF_LEAVING_STATION)) {
		/* Try to reserve a path when leaving the station as we
		 * might not be marked as wanting a reservation, e.g.
		 * when an overlength train gets turned around in a station. */
		DiagDirection dir = VehicleExitDir(v->direction, v->track);
		if (IsRailDepotTile(v->tile) || IsTileType(v->tile, MP_TUNNELBRIDGE)) dir = INVALID_DIAGDIR;

		if (UpdateSignalsOnSegment(v->tile, dir, v->owner) == SIGSEG_PBS || _settings_game.pf.reserve_paths) {
			TryPathReserve(v, true, true);
		}
		ClrBit(v->flags, VRF_LEAVING_STATION);
	}

	v->HandleLoading(mode);

	if (v->current_order.IsType(OT_LOADING)) return true;

	if (CheckTrainStayInDepot(v)) return true;

	if (v->current_order.IsType(OT_WAITING) && v->reverse_distance == 0) {
		if (mode) return true;
		v->HandleWaiting(false, true);
		if (v->current_order.IsType(OT_WAITING)) return true;
		if (IsRailWaypointTile(v->tile)) {
			StationID station_id = GetStationIndex(v->tile);
			if (v->current_order.ShouldStopAtStation(v, station_id, true)) {
				UpdateVehicleTimetable(v, true);
				v->last_station_visited = station_id;
				SetWindowDirty(WC_VEHICLE_VIEW, v->index);
				v->current_order.MakeWaiting();
				v->current_order.SetNonStopType(ONSF_NO_STOP_AT_ANY_STATION);
				return true;
			}
		}
	}

	/* We had no order but have an order now, do look ahead. */
	if (!valid_order && !v->current_order.IsType(OT_NOTHING)) {
		CheckNextTrainTile(v);
	}

	/* Handle stuck trains. */
	if (!mode && HasBit(v->flags, VRF_TRAIN_STUCK)) {
		++v->wait_counter;

		/* Should we try reversing this tick if still stuck? */
		bool turn_around = v->wait_counter % (_settings_game.pf.wait_for_pbs_path * DAY_TICKS) == 0 && _settings_game.pf.reverse_at_signals;

		if (!turn_around && v->wait_counter % _settings_game.pf.path_backoff_interval != 0 && v->force_proceed == TFP_NONE) return true;
		TryPathReserveResultFlags path_result = TryPathReserveWithResultFlags(v);
		if ((path_result & TPRRF_RESERVATION_OK) == 0) {
			/* Still stuck. */
			if (turn_around || (path_result & TPRRF_REVERSE_AT_SIGNAL)) ReverseTrainDirection(v);

			if (HasBit(v->flags, VRF_TRAIN_STUCK) && v->wait_counter > 2 * _settings_game.pf.wait_for_pbs_path * DAY_TICKS) {
				/* Show message to player. */
				if (v->owner == _local_company && (HasBit(v->flags, VRF_WAITING_RESTRICTION) ? _settings_client.gui.restriction_wait_vehicle_warn : _settings_client.gui.lost_vehicle_warn)) {
					AddVehicleAdviceNewsItem(AdviceType::TrainStuck, GetEncodedString(STR_NEWS_TRAIN_IS_STUCK, v->index), v->index);
				}
				v->wait_counter = 0;
			}
			/* Exit if force proceed not pressed, else reset stuck flag anyway. */
			if (v->force_proceed == TFP_NONE) return true;
			ClrBit(v->flags, VRF_TRAIN_STUCK);
			v->wait_counter = 0;
			SetWindowWidgetDirty(WC_VEHICLE_VIEW, v->index, WID_VV_START_STOP);
		}
	}

	if (v->current_order.IsType(OT_LEAVESTATION)) {
		StationID station_id = v->current_order.GetDestination().ToStationID();
		v->current_order.Free();

		bool may_reverse = ProcessOrders(v);

		if (IsRailStationTile(v->tile) && GetStationIndex(v->tile) == station_id && Company::Get(v->owner)->settings.remain_if_next_order_same_station) {
			if (v->current_order.IsType(OT_GOTO_STATION) && v->current_order.GetDestination() == station_id &&
					!(v->current_order.GetNonStopType() & ONSF_NO_STOP_AT_DESTINATION_STATION)) {
				v->last_station_visited = station_id;
				v->BeginLoading();
				return true;
			}
		}

		v->PlayLeaveStationSound();

		if (may_reverse && CheckReverseTrain(v)) {
			v->wait_counter = 0;
			v->cur_speed = 0;
			v->subspeed = 0;
			ClrBit(v->flags, VRF_LEAVING_STATION);
			ReverseTrainDirection(v);
		}

		SetWindowWidgetDirty(WC_VEHICLE_VIEW, v->index, WID_VV_START_STOP);
		return true;
	}

	int j;
	{
		Train::MaxSpeedInfo max_speed_info = v->GetCurrentMaxSpeedInfoAndUpdate();

		if (!mode) v->ShowVisualEffect(std::min(max_speed_info.strict_max_speed, max_speed_info.advisory_max_speed));
		j = v->UpdateSpeed(max_speed_info);
	}

	/* we need to invalidate the widget if we are stopping from 'Stopping 0 km/h' to 'Stopped' */
	if (v->cur_speed == 0 && v->vehstatus.Test(VehState::Stopped)) {
		/* If we manually stopped, we're not force-proceeding anymore. */
		v->force_proceed = TFP_NONE;
		SetWindowDirty(WC_VEHICLE_VIEW, v->index);
	}

	int adv_spd = v->GetAdvanceDistance();
	if (j < adv_spd) {
		/* if the vehicle has speed 0, update the last_speed field. */
		if (v->cur_speed == 0) v->SetLastSpeed();
	} else {
		TrainCheckIfLineEnds(v);
		/* Loop until the train has finished moving. */
		for (;;) {
			j -= adv_spd;
			TrainController(v, nullptr);
			/* Don't continue to move if the train crashed. */
			if (CheckTrainCollision(v)) break;
			/* Determine distance to next map position */
			adv_spd = v->GetAdvanceDistance();

			/* No more moving this tick */
			if (j < adv_spd || v->cur_speed == 0) break;

			OrderType order_type = v->current_order.GetType();
			/* Do not skip waypoints (incl. 'via' stations) when passing through at full speed. */
			if ((order_type == OT_GOTO_WAYPOINT || order_type == OT_GOTO_STATION) &&
						(v->current_order.GetNonStopType() & ONSF_NO_STOP_AT_DESTINATION_STATION) &&
						IsTileType(v->tile, MP_STATION) &&
						v->current_order.GetDestination() == GetStationIndex(v->tile)) {
				ProcessOrders(v);
			}
		}
		v->SetLastSpeed();
	}

	for (Train *u = v; u != nullptr; u = u->Next()) {
		if (!(u->IsDrawn())) continue;

		u->UpdateViewport(false, false);
	}

	if (v->progress == 0) v->progress = j; // Save unused spd for next time, if TrainController didn't set progress

	return true;
}

/**
 * Get running cost for the train consist.
 * @return Yearly running costs.
 */
Money Train::GetRunningCost() const
{
	Money cost = 0;
	const Train *v = this;

	do {
		const Engine *e = v->GetEngine();
		if (e->u.rail.running_cost_class == INVALID_PRICE) continue;

		uint cost_factor = GetVehicleProperty(v, PROP_TRAIN_RUNNING_COST_FACTOR, e->u.rail.running_cost);
		if (cost_factor == 0) continue;

		/* Halve running cost for multiheaded parts */
		if (v->IsMultiheaded()) cost_factor /= 2;

		cost += GetPrice(e->u.rail.running_cost_class, cost_factor, e->GetGRF());
	} while ((v = v->GetNextVehicle()) != nullptr);

	if (this->cur_speed == 0) {
		if (this->IsInDepot()) {
			/* running costs if in depot */
			cost = CeilDivT<Money>(cost, _settings_game.difficulty.vehicle_costs_in_depot);
		} else {
			/* running costs if stopped */
			cost = CeilDivT<Money>(cost, _settings_game.difficulty.vehicle_costs_when_stopped);
		}
	}

	return cost;
}

/**
 * Update train vehicle data for a tick.
 * @return True if the vehicle still exists, false if it has ceased to exist (front of consists only).
 */
bool Train::Tick()
{
	DEBUG_UPDATESTATECHECKSUM("Train::Tick: v: {}, x: {}, y: {}, track: {}", this->index, this->x_pos, this->y_pos, this->track);
	UpdateStateChecksum((((uint64_t) this->x_pos) << 32) | (this->y_pos << 16) | this->track);
	if (this->IsFrontEngine()) {
		if (!(this->vehstatus.Test(VehState::Stopped) || this->IsWaitingInDepot()) || this->cur_speed > 0) this->running_ticks++;

		this->current_order_time++;

		if (!TrainLocoHandler(this, false)) return false;

		return TrainLocoHandler(this, true);
	} else if (this->IsFreeWagon() && this->vehstatus.Test(VehState::Crashed)) {
		/* Delete flooded standalone wagon chain */
		if (++this->crash_anim_pos >= 4400) {
			delete this;
			return false;
		}
	}

	return true;
}

/**
 * Check whether a train needs service, and if so, find a depot or service it.
 * @return v %Train to check.
 */
static void CheckIfTrainNeedsService(Train *v)
{
	if (Company::Get(v->owner)->settings.vehicle.servint_trains == 0 || !v->NeedsAutomaticServicing()) return;
	if (v->IsChainInDepot()) {
		VehicleServiceInDepot(v);
		return;
	}

	uint max_penalty = _settings_game.pf.yapf.maximum_go_to_depot_penalty;

	FindDepotData tfdd = FindClosestTrainDepot(v, max_penalty * (v->current_order.IsType(OT_GOTO_DEPOT) ? 2 : 1));
	/* Only go to the depot if it is not too far out of our way. */
	if (tfdd.best_length == UINT_MAX || tfdd.best_length > max_penalty * (v->current_order.IsType(OT_GOTO_DEPOT) && v->current_order.GetDestination() == GetDepotIndex(tfdd.tile) ? 2 : 1)) {
		if (v->current_order.IsType(OT_GOTO_DEPOT)) {
			/* If we were already heading for a depot but it has
			 * suddenly moved farther away, we continue our normal
			 * schedule? */
			v->current_order.MakeDummy();
			SetWindowWidgetDirty(WC_VEHICLE_VIEW, v->index, WID_VV_START_STOP);
		}
		return;
	}

	DepotID depot = GetDepotIndex(tfdd.tile);

	if (v->current_order.IsType(OT_GOTO_DEPOT) &&
			v->current_order.GetDestination() != depot &&
			!Chance16(3, 16)) {
		return;
	}

	SetBit(v->gv_flags, GVF_SUPPRESS_IMPLICIT_ORDERS);
	v->current_order.MakeGoToDepot(depot, ODTFB_SERVICE, ONSF_NO_STOP_AT_INTERMEDIATE_STATIONS, ODATFB_NEAREST_DEPOT);
	v->dest_tile = tfdd.tile;
	SetWindowWidgetDirty(WC_VEHICLE_VIEW, v->index, WID_VV_START_STOP);

	for (Train *u = v; u != nullptr; u = u->Next()) {
		ClrBit(u->flags, VRF_BEYOND_PLATFORM_END);
	}
}

/** Update day counters of the train vehicle. */
void Train::OnNewDay()
{
	if (!EconTime::UsingWallclockUnits()) AgeVehicle(this);
	EconomyAgeVehicle(this);

	if ((++this->day_counter & 7) == 0) DecreaseVehicleValue(this);
}

void Train::OnPeriodic()
{
	if (this->IsFrontEngine()) {
		CheckIfTrainNeedsService(this);

		CheckOrders(this);

		/* update destination */
		if (this->current_order.IsType(OT_GOTO_STATION)) {
			TileIndex tile = Station::Get(this->current_order.GetDestination().ToStationID())->train_station.tile;
			if (tile != INVALID_TILE) this->dest_tile = tile;
		}

		if (this->running_ticks != 0) {
			/* running costs */
			CommandCost cost(EXPENSES_TRAIN_RUN, this->GetRunningCost() * this->running_ticks / (DAYS_IN_YEAR  * DAY_TICKS));

			/* sharing fee */
			PayDailyTrackSharingFee(this);

			this->profit_this_year -= cost.GetCost();
			this->running_ticks = 0;

			SubtractMoneyFromCompanyFract(this->owner, cost);

			SetWindowDirty(WC_VEHICLE_DETAILS, this->index);
			DirtyVehicleListWindowForVehicle(this);
		}
	}
	if (IsEngine() || IsMultiheaded()) {
		CheckVehicleBreakdown(this);
	}
}

/**
 * Get the tracks of the train vehicle.
 * @return Current tracks of the vehicle.
 */
Trackdir Train::GetVehicleTrackdir() const
{
	if (this->vehstatus.Test(VehState::Crashed)) return INVALID_TRACKDIR;

	if (this->track == TRACK_BIT_DEPOT) {
		/* We'll assume the train is facing outwards */
		return DiagDirToDiagTrackdir(GetRailDepotDirection(this->tile)); // Train in depot
	}

	if (this->track == TRACK_BIT_WORMHOLE) {
		/* Train in tunnel or on bridge, so just use its direction and make an educated guess
		 * given the track bits on the tunnel/bridge head tile.
		 * If a reachable track piece is reserved, use that, otherwise use the first reachable track piece.
		 */
		TrackBits tracks = GetAcrossTunnelBridgeReservationTrackBits(this->tile);
		if (tracks == TRACK_BIT_NONE) {
			tracks = GetAcrossTunnelBridgeTrackBits(this->tile);
		}
		Track track = FindFirstTrack(tracks);
		if (unlikely(!IsValidTrack(track))) return INVALID_TRACKDIR;
		Trackdir td = TrackExitdirToTrackdir(track, GetTunnelBridgeDirection(this->tile));
		if (GetTunnelBridgeDirection(this->tile) != DirToDiagDir(this->direction)) td = ReverseTrackdir(td);
		return td;
	} else if (this->track & TRACK_BIT_WORMHOLE) {
		return TrackDirectionToTrackdir(FindFirstTrack(this->track & TRACK_BIT_MASK), this->direction);
	}

	return TrackDirectionToTrackdir(FindFirstTrack(this->track), this->direction);
}

/**
 * Delete a train while it is visible.
 * This happens when a company bankrupts when infrastructure sharing is enabled.
 * @param v The train to delete.
 */
void DeleteVisibleTrain(Train *v)
{
	SCOPE_INFO_FMT([v], "DeleteVisibleTrain: {}", VehicleInfoDumper(v));

	assert(!v->IsVirtual());

	FreeTrainTrackReservation(v);
	TileIndex crossing = TrainApproachingCrossingTile(v);

	/* delete train from back to front */
	Train *u;
	Train *prev = v->Last();
	FreeTrainStationPlatformReservation(v);
	do {
		u = prev;
		prev = u->Previous();
		if (prev != nullptr) prev->SetNext(nullptr);

		/* 'u' shouldn't be accessed after it has been deleted */
		TileIndex tile = u->tile;
		TrackBits trackbits = u->track;
		bool in_wormhole = trackbits & TRACK_BIT_WORMHOLE;

		delete u;

		if (in_wormhole) {
			/* Vehicle is inside a wormhole, u->track contains no useful value then. */
			if (IsTunnelBridgeWithSignalSimulation(tile)) {
				TileIndex end = GetOtherTunnelBridgeEnd(tile);
				AddSideToSignalBuffer(end, INVALID_DIAGDIR, GetTileOwner(tile));
				SetSignalledBridgeTunnelGreenIfClear(tile, end);
			}
		} else {
			Track track = TrackBitsToTrack(trackbits);
			if (HasReservedTracks(tile, trackbits)) UnreserveRailTrack(tile, track);
			if (IsLevelCrossingTile(tile)) UpdateLevelCrossing(tile);
		}

		/* Update signals */
		if (in_wormhole || IsRailDepotTile(tile)) {
			AddSideToSignalBuffer(tile, INVALID_DIAGDIR, GetTileOwner(tile));
		} else {
			AddTrackToSignalBuffer(tile, TrackBitsToTrack(trackbits), GetTileOwner(tile));
		}
	} while (prev != nullptr);

	if (crossing != INVALID_TILE) UpdateLevelCrossing(crossing);

	UpdateSignalsInBuffer();
}

static Train *CmdBuildVirtualRailWagon(const Engine *e, ClientID user, bool no_consist_change)
{
	const RailVehicleInfo *rvi = &e->u.rail;

	Train *v = new Train();

	v->x_pos = 0;
	v->y_pos = 0;

	v->spritenum = rvi->image_index;

	v->engine_type = e->index;
	v->gcache.first_engine = EngineID::Invalid(); // needs to be set before first callback

	v->direction = DIR_W;
	v->tile = {};

	v->owner = _current_company;
	v->track = TRACK_BIT_DEPOT;
	SetBit(v->flags, VRF_CONSIST_SPEED_REDUCTION);
	v->vehstatus = {VehState::Hidden, VehState::DefaultPalette};
	v->motion_counter = (uint32_t)user;

	v->SetWagon();
	v->SetFreeWagon();
	v->SetVirtual();

	v->cargo_type = e->GetDefaultCargoType();
	v->cargo_cap = rvi->capacity;

	v->railtype = rvi->railtype;

	v->build_year = CalTime::CurYear();
	v->sprite_seq.Set(SPR_IMG_QUERY);
	v->random_bits = Random();

	v->group_id = DEFAULT_GROUP;

	AddArticulatedParts(v);

	// Make sure we set EVERYTHING to virtual, even articulated parts.
	for (Train *train_part = v; train_part != nullptr; train_part = train_part->Next()) {
		train_part->SetVirtual();
	}

	if (no_consist_change) return v;

	v->First()->ConsistChanged(CCF_ARRANGE);

	CheckConsistencyOfArticulatedVehicle(v);

	InvalidateVehicleTickCaches();

	return v;
}

Train *BuildVirtualRailVehicle(EngineID eid, StringID &error, ClientID user, bool no_consist_change)
{
	const Engine *e = Engine::GetIfValid(eid);
	if (e == nullptr || e->type != VEH_TRAIN) {
		error = STR_ERROR_RAIL_VEHICLE_NOT_AVAILABLE + VEH_TRAIN;
		return nullptr;
	}

	const RailVehicleInfo *rvi = &e->u.rail;

	int num_vehicles = (e->u.rail.railveh_type == RAILVEH_MULTIHEAD ? 2 : 1) + CountArticulatedParts(eid, false);
	if (!Train::CanAllocateItem(num_vehicles)) {
		error = STR_ERROR_TOO_MANY_VEHICLES_IN_GAME;
		return nullptr;
	}

	RegisterGameEvents(GEF_VIRT_TRAIN);

	if (rvi->railveh_type == RAILVEH_WAGON) {
		return CmdBuildVirtualRailWagon(e, user, no_consist_change);
	}

	Train *v = new Train();

	v->x_pos = 0;
	v->y_pos = 0;

	v->direction = DIR_W;
	v->tile = {};
	v->owner = _current_company;
	v->track = TRACK_BIT_DEPOT;
	SetBit(v->flags, VRF_CONSIST_SPEED_REDUCTION);
	v->vehstatus = {VehState::Hidden, VehState::Stopped, VehState::DefaultPalette};
	v->spritenum = rvi->image_index;
	v->cargo_type = e->GetDefaultCargoType();
	v->cargo_cap = rvi->capacity;
	v->last_station_visited = StationID::Invalid();
	v->motion_counter = (uint32_t)user;

	v->engine_type = e->index;
	v->gcache.first_engine = EngineID::Invalid(); // needs to be set before first callback

	v->reliability = e->reliability;
	v->reliability_spd_dec = e->reliability_spd_dec;
	v->max_age = e->GetLifeLengthInDays();

	v->SetServiceInterval(Company::Get(_current_company)->settings.vehicle.servint_trains);
	v->SetServiceIntervalIsPercent(Company::Get(_current_company)->settings.vehicle.servint_ispercent);
	v->vehicle_flags.Set(VehicleFlag::AutomateTimetable, Company::Get(_current_company)->settings.vehicle.auto_timetable_by_default);
	v->vehicle_flags.Set(VehicleFlag::TimetableSeparation, Company::Get(_current_company)->settings.vehicle.auto_separation_by_default);

	v->railtype = rvi->railtype;

	v->build_year = CalTime::CurYear();
	v->sprite_seq.Set(SPR_IMG_QUERY);
	v->random_bits = Random();

	v->group_id = DEFAULT_GROUP;

	v->SetFrontEngine();
	v->SetEngine();
	v->SetVirtual();

	if (rvi->railveh_type == RAILVEH_MULTIHEAD) {
		AddRearEngineToMultiheadedTrain(v);
	} else {
		AddArticulatedParts(v);
	}

	// Make sure we set EVERYTHING to virtual, even articulated parts.
	for (Train *train_part = v; train_part != nullptr; train_part = train_part->Next()) {
		train_part->SetVirtual();
	}

	if (no_consist_change) return v;

	v->ConsistChanged(CCF_ARRANGE);

	CheckConsistencyOfArticulatedVehicle(v);

	InvalidateVehicleTickCaches();

	return v;
}

/**
 * Build a virtual train vehicle.
 * @param flags for command
 * @param eid vehicle type being built.
 * @param cargo refit cargo type.
 * @param client_id User
 * @param move_target Where to move the virtual train vehicle after construction
 * @return the cost of this operation or an error
 */
CommandCost CmdBuildVirtualRailVehicle(DoCommandFlags flags, EngineID eid, CargoType cargo, ClientID client, VehicleID move_target)
{
	if (!IsEngineBuildable(eid, VEH_TRAIN, _current_company)) {
		return CommandCost(STR_ERROR_RAIL_VEHICLE_NOT_AVAILABLE + VEH_TRAIN);
	}

	/* Validate the cargo type. */
	if (cargo >= NUM_CARGO && cargo != INVALID_CARGO) return CMD_ERROR;

	CommandCost cost;

	if (flags.Test(DoCommandFlag::Execute)) {
		StringID err = INVALID_STRING_ID;
		Train *train = BuildVirtualRailVehicle(eid, err, client, false);

		if (train == nullptr) {
			return CommandCost(err);
		}

		cost.SetResultData(train->index);

		if (cargo != INVALID_CARGO) {
			CargoType default_cargo = Engine::Get(eid)->GetDefaultCargoType();
			if (default_cargo != cargo) {
				CommandCost refit_res = CmdRefitVehicle(flags, train->index, cargo, 0, false, false, 0);
				if (!refit_res.Succeeded()) {
					Command<CMD_SELL_VEHICLE>::Do(flags, train->index, SellVehicleFlags::VirtualOnly, client);
					return refit_res;
				}
			}
		}

		if (move_target != VehicleID::Invalid()) {
			Train *move_target_train = Train::GetIfValid(move_target);

			CommandCost move_result = CMD_ERROR;
			if (move_target_train != nullptr) {
				move_result = Command<CMD_MOVE_VIRTUAL_RAIL_VEHICLE>::Do(flags, train->index, move_target_train->GetLastUnit()->index, MoveRailVehicleFlags::Virtual);
			}

			if (move_result.Failed()) {
				Command<CMD_SELL_VEHICLE>::Do(flags, train->index, SellVehicleFlags::VirtualOnly, client);
				return move_result;
			}
		}
	}

	return cost;
}

void ClearVehicleWindows(const Train *v)
{
	if (v->IsPrimaryVehicle()) {
		CloseWindowById(WC_VEHICLE_VIEW, v->index);
		CloseWindowById(WC_VEHICLE_ORDERS, v->index);
		CloseWindowById(WC_VEHICLE_REFIT, v->index);
		CloseWindowById(WC_VEHICLE_DETAILS, v->index);
		CloseWindowById(WC_VEHICLE_TIMETABLE, v->index);
		CloseWindowById(WC_SCHDISPATCH_SLOTS, v->index);
		CloseWindowById(WC_VEHICLE_CARGO_TYPE_LOAD_ORDERS, v->index);
		CloseWindowById(WC_VEHICLE_CARGO_TYPE_UNLOAD_ORDERS, v->index);
		CloseWindowById(WC_VEHICLE_ORDER_IMPORT_ERRORS, v->index);
	}
}

/**
 * Issue a start/stop command
 * @param v a vehicle
 * @param evaluate_callback shall the start/stop callback be evaluated?
 * @return success or error
 */
static inline CommandCost CmdStartStopVehicle(const Vehicle *v, bool evaluate_callback)
{
	return CmdStartStopVehicle({DoCommandFlag::Execute, DoCommandFlag::AutoReplace}, v->index, evaluate_callback);
}

/**
* Replace a vehicle based on a template replacement order.
* @param flags type of operation
* @param incoming the incoming train to replace.
* @param outgoing the replaced train, or incoming.
* @return the cost of this operation or an error
*/
static CommandCost CmdTemplateReplaceVehicle(DoCommandFlags flags, Train *incoming, Train *&outgoing)
{
	CommandCost buy(EXPENSES_NEW_VEHICLES);

	const bool was_stopped = incoming->vehstatus.Test(VehState::Stopped);
	if (!was_stopped) {
		CommandCost cost = CmdStartStopVehicle(incoming, true);
		if (cost.Failed()) return cost;
	}
	auto guard = scope_guard([&]() {
		outgoing = incoming;
		if (!was_stopped) buy.AddCost(CmdStartStopVehicle(incoming, false));
	});

	Train *new_chain = nullptr;
	Train *remainder_chain = nullptr;
	TemplateVehicle *tv = GetTemplateVehicleByGroupIDRecursive(incoming->group_id);
	if (tv == nullptr) {
		return CMD_ERROR;
	}
	EngineID eid = tv->engine_type;

	CommandCost tmp_result(EXPENSES_NEW_VEHICLES);

	/* first some tests on necessity and sanity */
	if (tv == nullptr) return CommandCost();
	if (tv->IsReplaceOldOnly() && !incoming->NeedsAutorenewing(Company::Get(incoming->owner), false)) {
		return CommandCost();
	}
	const TBTRDiffFlags diff = TrainTemplateDifference(incoming, tv);
	if (diff == TBTRDF_NONE) return CommandCost();

	const bool need_replacement = (diff & TBTRDF_CONSIST);
	const bool need_refit = (diff & TBTRDF_REFIT);
	const bool refit_to_template = tv->refit_as_template;
	const TileIndex tile = incoming->tile;

	CargoType store_refit_ct = INVALID_CARGO;
	uint16_t store_refit_csubt = 0;
	// if a train shall keep its old refit, store the refit setting of its first vehicle
	if (!refit_to_template) {
		for (Train *getc = incoming; getc != nullptr; getc = getc->GetNextUnit()) {
			if (getc->cargo_type != INVALID_CARGO && getc->cargo_cap > 0) {
				store_refit_ct = getc->cargo_type;
				break;
			}
		}
	}

	if (need_replacement) {
		CommandCost buy_cost = TestBuyAllTemplateVehiclesInChain(tv, tile);
		if (buy_cost.Failed()) {
			if (buy_cost.GetErrorMessage() == INVALID_STRING_ID) return CommandCost(STR_ERROR_CAN_T_BUY_TRAIN);
			return buy_cost;
		} else if (!CheckCompanyHasMoney(buy_cost)) {
			return CommandCost(STR_ERROR_NOT_ENOUGH_CASH_REQUIRES_CURRENCY);
		}
	}

	TemplateDepotVehicles depot_vehicles;
	if (tv->IsSetReuseDepotVehicles()) depot_vehicles.Init(tile);

	auto refit_unit = [&](const Train *unit, CargoType cid, uint16_t csubt) {
		CommandCost refit_cost = Command<CMD_REFIT_VEHICLE>::Do(flags, unit->index, cid, csubt, false, false, 1);
		if (refit_cost.Succeeded()) buy.AddCost(refit_cost.GetCost());
	};

	if (!flags.Test(DoCommandFlag::Execute)) {
		/* Simplified operation for cost estimation, this doesn't have to exactly match the actual cost due to CMD_NO_TEST */
		if (need_replacement || need_refit) {
			std::vector<const Train *> in;
			for (const Train *u = incoming; u != nullptr; u = u->GetNextUnit()) {
				in.push_back(u);
			}
			auto process_unit = [&](const TemplateVehicle *cur_tmpl) {
				for (auto iter = in.begin(); iter != in.end(); ++iter) {
					const Train *u = *iter;
					if (u->engine_type == cur_tmpl->engine_type) {
						/* use existing engine */
						in.erase(iter);
						if (refit_to_template) {
							buy.AddCost(Command<CMD_REFIT_VEHICLE>::Do(flags, u->index, cur_tmpl->cargo_type, cur_tmpl->cargo_subtype, false, false, 1));
						} else {
							refit_unit(u, store_refit_ct, store_refit_csubt);
						}
						return;
					}
				}

				if (tv->IsSetReuseDepotVehicles()) {
					const Train *depot_eng = depot_vehicles.ContainsEngine(cur_tmpl->engine_type, incoming);
					if (depot_eng != nullptr) {
						depot_vehicles.RemoveVehicle(depot_eng->index);
						if (refit_to_template) {
							buy.AddCost(Command<CMD_REFIT_VEHICLE>::Do(flags, depot_eng->index, cur_tmpl->cargo_type, cur_tmpl->cargo_subtype, false, false, 1));
						} else {
							refit_unit(depot_eng, store_refit_ct, store_refit_csubt);
						}
						return;
					}
				}

				CargoType refit_cargo = refit_to_template ? cur_tmpl->cargo_type : store_refit_ct;
				buy.AddCost(Command<CMD_BUILD_VEHICLE>::Do(flags, tile, cur_tmpl->engine_type, false, refit_cargo, INVALID_CLIENT_ID));
			};
			for (const TemplateVehicle *cur_tmpl = tv; cur_tmpl != nullptr; cur_tmpl = cur_tmpl->GetNextUnit()) {
				process_unit(cur_tmpl);
			}
			if (!tv->IsSetKeepRemainingVehicles()) {
				/* Sell leftovers */
				for (const Train *u : in) {
					/* Do not dry-run selling each part using CMD_SELL_VEHICLE because this can fail due to consist/wagon-attachment callbacks */
					buy.AddCost(-u->value);
					if (u->other_multiheaded_part != nullptr) {
						buy.AddCost(-u->other_multiheaded_part->value);
					}
				}
			}
		}
		if (buy.Failed()) buy.MultiplyCost(0);
		return buy;
	}

	RegisterGameEvents(GEF_TBTR_REPLACEMENT);

	if (need_replacement) {
		// step 1: generate primary for newchain and generate remainder_chain
		// 1. primary of incoming might already fit the template
		//    leave incoming's primary as is and move the rest to a free chain = remainder_chain
		// 2. needed primary might be one of incoming's member vehicles
		// 3. primary might be available as orphan vehicle in the depot
		// 4. we need to buy a new engine for the primary
		// all options other than 1. need to make sure to copy incoming's primary's status
		auto setup_head = [&]() -> CommandCost {
			/* Case 1 */
			if (eid == incoming->engine_type) {
				new_chain = incoming;
				remainder_chain = incoming->GetNextUnit();
				if (remainder_chain) {
					CommandCost move_cost = CmdMoveRailVehicle(flags, remainder_chain->index, VehicleID::Invalid(), MoveRailVehicleFlags::MoveChain);
					if (move_cost.Failed()) {
						/* This should not fail, if it does give up immediately */
						return move_cost;
					}
				}
				return CommandCost();
			}

			/* Case 2 */
			new_chain = ChainContainsEngine(eid, incoming);
			if (new_chain != nullptr) {
				/* new_chain is the needed engine, move it to an empty spot in the depot */
				CommandCost move_cost = Command<CMD_MOVE_RAIL_VEHICLE>::Do(flags, new_chain->index, VehicleID::Invalid(), MoveRailVehicleFlags::None);
				if (move_cost.Succeeded()) {
					remainder_chain = incoming;
					return CommandCost();
				}
			}

			/* Case 3 */
			if (tv->IsSetReuseDepotVehicles()) {
				new_chain = depot_vehicles.ContainsEngine(eid, incoming);
				if (new_chain != nullptr) {
					ClearVehicleWindows(new_chain);
					CommandCost move_cost = Command<CMD_MOVE_RAIL_VEHICLE>::Do(flags, new_chain->index, VehicleID::Invalid(), MoveRailVehicleFlags::None);
					if (move_cost.Succeeded()) {
						depot_vehicles.RemoveVehicle(new_chain->index);
						remainder_chain = incoming;
						return CommandCost();
					}
				}
			}

			/* Case 4 */
			CommandCost buy_cost = Command<CMD_BUILD_VEHICLE>::Do(flags, tile, eid, false, INVALID_CARGO, INVALID_CLIENT_ID);
			/* break up in case buying the vehicle didn't succeed */
			if (buy_cost.Failed()) return buy_cost;
			auto buy_veh_id = buy_cost.GetResultData<VehicleID>();
			if (!buy_veh_id.has_value()) return buy_cost;

			buy.AddCost(buy_cost.GetCost());
			new_chain = Train::Get(*buy_veh_id);
			/* prepare the remainder chain */
			remainder_chain = incoming;
			return CommandCost();
		};
		CommandCost head_result = setup_head();
		if (head_result.Failed()) return head_result;

		// If we bought a new engine or reused one from the depot, copy some parameters from the incoming primary engine
		if (incoming != new_chain) {
			CopyHeadSpecificThings(incoming, new_chain, flags, false);
			NeutralizeStatus(incoming);

			// additionally, if we don't want to use the template refit, refit as incoming
			// the template refit will be set further down, if we use it at all
			if (!refit_to_template) {
				refit_unit(new_chain, store_refit_ct, store_refit_csubt);
			}
		}

		// step 2: fill up newchain according to the template
		// foreach member of template (after primary):
		// 1. needed engine might be within remainder_chain already
		// 2. needed engine might be orphaned within the depot (copy status)
		// 3. we need to buy (again)                           (copy status)
		Train *last_veh = new_chain;
		for (TemplateVehicle *cur_tmpl = tv->GetNextUnit(); cur_tmpl != nullptr; cur_tmpl = cur_tmpl->GetNextUnit()) {
			Train *new_part = nullptr;
			auto setup_chain_part = [&]() {
				/* Case 1: engine contained in remainder chain */
				new_part = ChainContainsEngine(cur_tmpl->engine_type, remainder_chain);
				if (new_part != nullptr) {
					Train *remainder_chain_next = remainder_chain;
					if (new_part == remainder_chain) {
						remainder_chain_next = remainder_chain->GetNextUnit();
					}
					CommandCost move_cost = CmdMoveRailVehicle(flags, new_part->index, last_veh->index, MoveRailVehicleFlags::None);
					if (move_cost.Succeeded()) {
						remainder_chain = remainder_chain_next;
						return;
					}
				}

				/* Case 2: engine contained somewhere else in the depot */
				if (tv->IsSetReuseDepotVehicles()) {
					new_part = depot_vehicles.ContainsEngine(cur_tmpl->engine_type, new_chain);
					if (new_part != nullptr) {
						CommandCost move_cost = CmdMoveRailVehicle(flags, new_part->index, last_veh->index, MoveRailVehicleFlags::None);
						if (move_cost.Succeeded()) {
							depot_vehicles.RemoveVehicle(new_part->index);
							return;
						}
					}
				}

				/* Case 3: must buy new engine */
				CommandCost buy_cost = Command<CMD_BUILD_VEHICLE>::Do(flags, tile, cur_tmpl->engine_type, false, INVALID_CARGO, INVALID_CLIENT_ID);
				if (buy_cost.Failed()) {
					new_part = nullptr;
					return;
				}
				auto buy_veh_id = buy_cost.GetResultData<VehicleID>();
				if (!buy_veh_id.has_value()) {
					new_part = nullptr;
					return;
				}

				new_part = Train::Get(*buy_veh_id);
				CommandCost move_cost = CmdMoveRailVehicle(flags, new_part->index, last_veh->index, MoveRailVehicleFlags::None);
				if (move_cost.Succeeded()) {
					buy.AddCost(buy_cost.GetCost());
				} else {
					Command<CMD_SELL_VEHICLE>::Do(flags, new_part->index, SellVehicleFlags::None, INVALID_CLIENT_ID);
					new_part = nullptr;
				}
			};
			setup_chain_part();
			if (new_part != nullptr) {
				last_veh = new_part;
			}

			if (!refit_to_template && new_part != nullptr) {
				refit_unit(new_part, store_refit_ct, store_refit_csubt);
			}
		}
	} else {
		/* no replacement done */
		new_chain = incoming;
	}

	/// step 3: reorder and neutralize the remaining vehicles from incoming
	// wagons remaining from remainder_chain should be filled up in as few free wagon chains as possible
	// each loco might be left as singular in the depot
	// neutralize each remaining engine's status

	// refit, only if the template option is set so
	if (refit_to_template && (need_refit || need_replacement)) {
		buy.AddCost(CmdRefitTrainFromTemplate(new_chain, tv, flags));
	}

	CmdSetTrainUnitDirectionFromTemplate(new_chain, tv, flags);

	if (new_chain != nullptr && remainder_chain != nullptr) {
		for (Train *ct = remainder_chain; ct != nullptr; ct = ct->Next()) {
			TransferCargoForTrain(ct, new_chain);
		}
	}

	// point incoming to the newly created train so that starting/stopping affects the replacement train
	incoming = new_chain;

	if (remainder_chain != nullptr && tv->IsSetKeepRemainingVehicles()) {
		BreakUpRemainders(remainder_chain);
	} else if (remainder_chain != nullptr) {
		buy.AddCost(Command<CMD_SELL_VEHICLE>::Do(flags, remainder_chain->index, SellVehicleFlags::SellChain, INVALID_CLIENT_ID));
	}

	/* Redraw main gui for changed statistics */
	SetWindowClassesDirty(WC_TEMPLATEGUI_MAIN);

	return buy;
}

/**
* Replace a vehicle based on a template replacement order.
* @param flags type of operation
* @param veh_id the ID of the vehicle to replace.
* @return the cost of this operation or an error
*/
CommandCost CmdTemplateReplaceVehicle(DoCommandFlags flags, VehicleID veh_id)
{
	Train *incoming = Train::GetIfValid(veh_id);

	if (incoming == nullptr || !incoming->IsPrimaryVehicle() || !incoming->IsChainInDepot()) {
		return CMD_ERROR;
	}

	Train *outgoing = incoming;
	CommandCost cost = CmdTemplateReplaceVehicle(flags, incoming, outgoing);
	cost.SetResultData(outgoing->index);
	return cost;
}

void TrainRoadVehicleCrashBreakdown(Vehicle *v)
{
	Train *t = Train::From(v)->First();
	t->breakdown_ctr = 2;
	SetBit(t->flags, VRF_CONSIST_BREAKDOWN);
	t->breakdown_delay = 255;
	t->breakdown_type = BREAKDOWN_RV_CRASH;
	t->breakdown_severity = 0;
	t->reliability = 0;
}

void TrainBrakesOverheatedBreakdown(Vehicle *v, int speed, int max_speed)
{
	if (v->type != VEH_TRAIN) return;
	Train *t = Train::From(v)->First();
	if (t->breakdown_ctr != 0 || t->vehstatus.Test(VehState::Crashed)) return;

	if (unlikely(HasBit(_misc_debug_flags, MDF_OVERHEAT_BREAKDOWN_OPEN_WIN)) && !IsHeadless()) {
		ShowVehicleViewWindow(t);
	}

	t->crash_anim_pos = static_cast<uint16_t>(std::min<uint>(1500, t->crash_anim_pos + Clamp(((speed - max_speed) * speed) / 2, 0, 500)));
	if (t->crash_anim_pos < 1500) return;

	t->breakdown_ctr = 2;
	SetBit(t->flags, VRF_CONSIST_BREAKDOWN);
	t->breakdown_delay = 255;
	t->breakdown_type = BREAKDOWN_BRAKE_OVERHEAT;
	t->breakdown_severity = 0;
}

int GetTrainRealisticAccelerationAtSpeed(const int speed, const int mass, const uint32_t cached_power, const uint32_t max_te, const uint32_t air_drag, const RailType railtype)
{
	const int64_t power = cached_power * 746ll;
	int64_t resistance = 0;

	const bool maglev = (GetRailTypeInfo(railtype)->acceleration_type == 2);

	if (!maglev) {
		/* Static resistance plus rolling friction. */
		resistance = 10 * mass;
		resistance += (int64_t)mass * (int64_t)(15 * (512 + speed) / 512);
	}

	const int area = 14;

	resistance += (area * air_drag * speed * speed) / 1000;

	int64_t force;

	if (speed > 0) {
		if (!maglev) {
			/* Conversion factor from km/h to m/s is 5/18 to get [N] in the end. */
			force = power * 18 / (speed * 5);

			if (force > static_cast<int>(max_te)) {
				force = max_te;
			}
		} else {
			force = power / 25;
		}
	} else {
		force = (!maglev) ? std::min<uint64_t>(max_te, power) : power;
		force = std::max(force, (mass * 8) + resistance);
	}

	/* Easy way out when there is no acceleration. */
	if (force == resistance) return 0;

	int acceleration = ClampTo<int32_t>((force - resistance) / (mass * 4));
	acceleration = force < resistance ? std::min(-1, acceleration) : std::max(1, acceleration);

	return acceleration;
}

int GetTrainEstimatedMaxAchievableSpeed(const Train *train, int mass, const int speed_cap)
{
	int max_speed = 0;
	int acceleration;

	if (mass < 1) mass = 1;

	do
	{
		max_speed++;
		acceleration = GetTrainRealisticAccelerationAtSpeed(max_speed, mass, train->gcache.cached_power, train->gcache.cached_max_te, train->gcache.cached_air_drag, train->railtype);
	} while (acceleration > 0 && max_speed < speed_cap);

	return max_speed;
}

void SetSignalTrainAdaptationSpeed(const Train *v, TileIndex tile, uint16_t track)
{
	SignalSpeedKey speed_key = {};
	speed_key.signal_tile = tile;
	speed_key.signal_track = track;
	speed_key.last_passing_train_dir = v->GetVehicleTrackdir();

	SignalSpeedValue speed_value = {};
	speed_value.train_speed = v->First()->cur_speed;
	speed_value.time_stamp = GetSpeedRestrictionTimeout(v->First());

	_signal_speeds[speed_key] = speed_value;
}

static uint16_t GetTrainAdaptationSpeed(TileIndex tile, uint16_t track, Trackdir last_passing_train_dir)
{
	SignalSpeedKey speed_key = { tile, track, last_passing_train_dir };
	const auto found_speed_restriction = _signal_speeds.find(speed_key);

	if (found_speed_restriction != _signal_speeds.end()) {
		if (found_speed_restriction->second.IsOutOfDate()) {
			_signal_speeds.erase(found_speed_restriction);
			return 0;
		} else {
			return std::max<uint16_t>(25, found_speed_restriction->second.train_speed);
		}
	} else {
		return 0;
	}
}

void ApplySignalTrainAdaptationSpeed(Train *v, TileIndex tile, uint16_t track)
{
	uint16_t speed = GetTrainAdaptationSpeed(tile, track, v->GetVehicleTrackdir());

	if (speed > 0 && v->lookahead != nullptr) {
		for (const TrainReservationLookAheadItem &item : v->lookahead->items) {
			if (item.type == TRLIT_SPEED_ADAPTATION && item.end + 1 < v->lookahead->reservation_end_position) {
				uint16_t signal_speed = GetLowestSpeedTrainAdaptationSpeedAtSignal(TileIndex{item.data_id}, item.data_aux);

				if (signal_speed == 0) {
					/* unrestricted signal ahead, disregard speed adaptation at earlier signal */
					v->UpdateTrainSpeedAdaptationLimit(0);
					return;
				}
				if (signal_speed > speed) {
					/* signal ahead with higher speed adaptation speed, override speed adaptation at earlier signal */
					speed = signal_speed;
				}
			}
		}
	}

	v->UpdateTrainSpeedAdaptationLimit(speed);
}

uint16_t GetLowestSpeedTrainAdaptationSpeedAtSignal(TileIndex tile, uint16_t track)
{
	uint16_t lowest_speed = 0;

	SignalSpeedKey speed_key = { tile, track, (Trackdir)0 };
	for (auto iter = _signal_speeds.lower_bound(speed_key); iter != _signal_speeds.end() && iter->first.signal_tile == tile && iter->first.signal_track == track;) {
		if (iter->second.IsOutOfDate()) {
			iter = _signal_speeds.erase(iter);
		} else {
			uint16_t adapt_speed = std::max<uint16_t>(25, iter->second.train_speed);
			if (lowest_speed == 0 || adapt_speed < lowest_speed) lowest_speed = adapt_speed;
			++iter;
		}
	}

	return lowest_speed;
}

uint16_t Train::GetMaxWeight() const
{
	uint16_t weight = CargoSpec::Get(this->cargo_type)->WeightOfNUnitsInTrain(this->GetEngine()->DetermineCapacity(this));

	/* Vehicle weight is not added for articulated parts. */
	if (!this->IsArticulatedPart()) {
		weight += GetVehicleProperty(this, PROP_TRAIN_WEIGHT, RailVehInfo(this->engine_type)->weight);
	}

	/* Powered wagons have extra weight added. */
	if (HasBit(this->flags, VRF_POWEREDWAGON)) {
		weight += RailVehInfo(this->gcache.first_engine)->pow_wag_weight;
	}

	return weight;
}

void Train::UpdateTrainSpeedAdaptationLimitInternal(uint16_t speed)
{
	this->signal_speed_restriction = speed;
	if (!HasBit(this->flags, VRF_SPEED_ADAPTATION_EXEMPT)) {
		SetWindowDirty(WC_VEHICLE_DETAILS, this->index);
	}
}

/**
 * Set train speed restriction
 * @param flags type of operation
 * @param veh_id vehicle
 * @param speed new speed restriction value
 * @return the cost of this operation or an error
 */
CommandCost CmdSetTrainSpeedRestriction(DoCommandFlags flags, VehicleID veh_id, uint16_t speed)
{
	Vehicle *v = Vehicle::GetIfValid(veh_id);
	if (v == nullptr || v->type != VEH_TRAIN || !v->IsPrimaryVehicle()) return CMD_ERROR;

	CommandCost ret = CheckVehicleControlAllowed(v);
	if (ret.Failed()) return ret;

	if (v->vehstatus.Test(VehState::Crashed)) return CommandCost(STR_ERROR_VEHICLE_IS_DESTROYED);

	if (flags.Test(DoCommandFlag::Execute)) {
		Train *t = Train::From(v);
		if (HasBit(t->flags, VRF_PENDING_SPEED_RESTRICTION)) {
			_pending_speed_restriction_change_map.erase(t->index);
			ClrBit(t->flags, VRF_PENDING_SPEED_RESTRICTION);
		}
		t->speed_restriction = speed;

		SetWindowDirty(WC_VEHICLE_DETAILS, t->index);
	}
	return CommandCost();
}

bool Train::StopFoundAtVehiclePosition() const
{
	ChooseTrainTrackLookAheadState lookahead_state;
	VehicleOrderSaver orders(const_cast<Train *>(this));
	orders.AdvanceOrdersFromVehiclePosition(lookahead_state);
	return HasBit(lookahead_state.flags, CTTLASF_STOP_FOUND);
}<|MERGE_RESOLUTION|>--- conflicted
+++ resolved
@@ -219,7 +219,7 @@
 {
 	dbg_assert(v->IsFrontEngine());
 	/* clear the flags we're gonna check first, we'll set them again later (if applicable) */
-	CLRBITS(v->flags, (1 << VRF_BREAKDOWN_BRAKING) | VRF_IS_BROKEN);
+	v->flags &= ~((1 << VRF_BREAKDOWN_BRAKING) | VRF_IS_BROKEN);
 
 	for (const Train *w = v; w != nullptr; w = w->Next()) {
 		if (v->IsEngine() || w->IsMultiheaded()) {
@@ -832,31 +832,17 @@
 {
 	/* v^2 = u^2 + 2as */
 
-<<<<<<< HEAD
 	auto sqr = [](int64_t speed) -> int64_t { return speed * speed; };
-=======
-		const Engine *e = this->GetEngine();
-		if (e->GetGRF() != nullptr && IsCustomVehicleSpriteNum(e->u.rail.image_index)) {
-			reference_width = e->GetGRF()->traininfo_vehicle_width;
-		}
->>>>>>> 54de376c
 
 	int64_t ke_delta = sqr(start_speed) - sqr(end_speed);
 
 	int64_t dist = ke_delta / stats.deceleration_x2;
 
-<<<<<<< HEAD
 	if (z_delta < 0 && _settings_game.vehicle.train_acceleration_model != AM_ORIGINAL) {
 		/* descending */
 		/* (5/18) is due to KE being in km/h derived units instead of m/s */
 		int64_t slope_dist = (ke_delta - (z_delta * ((400 * 5) / 18) * _settings_game.vehicle.train_slope_steepness)) / stats.uncapped_deceleration_x2;
 		dist = std::max<int64_t>(dist, slope_dist);
-=======
-	const Engine *e = this->GetEngine();
-	if (e->GetGRF() != nullptr && IsCustomVehicleSpriteNum(e->u.rail.image_index)) {
-		reference_width = e->GetGRF()->traininfo_vehicle_width;
-		vehicle_pitch = e->GetGRF()->traininfo_vehicle_pitch;
->>>>>>> 54de376c
 	}
 	return dist;
 }
@@ -975,16 +961,9 @@
 			break;
 		}
 
-<<<<<<< HEAD
 		case TRLIT_REVERSE:
 			limit_advisory_speed(item.start + v->gcache.cached_total_length, 0, item.z_pos);
 			break;
-=======
-	if (IsCustomVehicleSpriteNum(spritenum)) {
-		if (spritenum == CUSTOM_VEHICLE_SPRITENUM_REVERSED) direction = ReverseDir(direction);
-		GetCustomVehicleSprite(this, direction, image_type, result);
-		if (result->IsValid()) return;
->>>>>>> 54de376c
 
 		case TRLIT_TRACK_SPEED:
 			limit_speed(item.start, item.data_id, item.z_pos);
@@ -1012,23 +991,8 @@
 
 static void AdvanceLookAheadPosition(Train *v)
 {
-<<<<<<< HEAD
 	v->lookahead->current_position++;
 	if (v->lookahead->zpos_refresh_remaining > 0) v->lookahead->zpos_refresh_remaining--;
-=======
-	const Engine *e = Engine::Get(engine);
-	Direction dir = rear_head ? DIR_E : DIR_W;
-	uint8_t spritenum = e->u.rail.image_index;
-
-	if (IsCustomVehicleSpriteNum(spritenum)) {
-		GetCustomVehicleIcon(engine, dir, image_type, result);
-		if (result->IsValid()) {
-			if (e->GetGRF() != nullptr) {
-				y += ScaleSpriteTrad(e->GetGRF()->traininfo_vehicle_pitch);
-			}
-			return;
-		}
->>>>>>> 54de376c
 
 	if (v->lookahead->current_position > v->lookahead->reservation_end_position + 8 && v->track != TRACK_BIT_DEPOT) {
 		/* Beyond end of lookahead, delete it, it will be recreated later with a new reservation */
@@ -1325,7 +1289,7 @@
 		int reference_width = TRAININFO_DEFAULT_VEHICLE_WIDTH;
 
 		const Engine *e = this->GetEngine();
-		if (e->GetGRF() != nullptr && is_custom_sprite(e->u.rail.image_index)) {
+		if (e->GetGRF() != nullptr && IsCustomVehicleSpriteNum(e->u.rail.image_index)) {
 			reference_width = e->GetGRF()->traininfo_vehicle_width;
 		}
 
@@ -1345,7 +1309,7 @@
 	int vehicle_pitch = 0;
 
 	const Engine *e = this->GetEngine();
-	if (e->GetGRF() != nullptr && is_custom_sprite(e->u.rail.image_index)) {
+	if (e->GetGRF() != nullptr && IsCustomVehicleSpriteNum(e->u.rail.image_index)) {
 		reference_width = e->GetGRF()->traininfo_vehicle_width;
 		vehicle_pitch = e->GetGRF()->traininfo_vehicle_pitch;
 	}
@@ -1379,8 +1343,9 @@
 
 	if (HasBit(this->flags, VRF_REVERSE_DIRECTION)) direction = ReverseDir(direction);
 
-	if (is_custom_sprite(spritenum)) {
-		GetCustomVehicleSprite(this, (Direction)(direction + 4 * IS_CUSTOM_SECONDHEAD_SPRITE(spritenum)), image_type, result);
+	if (IsCustomVehicleSpriteNum(spritenum)) {
+		if (spritenum == CUSTOM_VEHICLE_SPRITENUM_REVERSED) direction = ReverseDir(direction);
+		GetCustomVehicleSprite(this, direction, image_type, result);
 		if (result->IsValid()) return;
 
 		spritenum = this->GetEngine()->original_image_index;
@@ -1400,7 +1365,7 @@
 	Direction dir = rear_head ? DIR_E : DIR_W;
 	uint8_t spritenum = e->u.rail.image_index;
 
-	if (is_custom_sprite(spritenum)) {
+	if (IsCustomVehicleSpriteNum(spritenum)) {
 		GetCustomVehicleIcon(engine, dir, image_type, result);
 		if (result->IsValid()) {
 			if (e->GetGRF() != nullptr) {
