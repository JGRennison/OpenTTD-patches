/*
 * This file is part of OpenTTD.
 * OpenTTD is free software; you can redistribute it and/or modify it under the terms of the GNU General Public License as published by the Free Software Foundation, version 2.
 * OpenTTD is distributed in the hope that it will be useful, but WITHOUT ANY WARRANTY; without even the implied warranty of MERCHANTABILITY or FITNESS FOR A PARTICULAR PURPOSE.
 * See the GNU General Public License for more details. You should have received a copy of the GNU General Public License along with OpenTTD. If not, see <http://www.gnu.org/licenses/>.
 */

/** @file town_gui.cpp GUI for towns. */

#include "stdafx.h"
#include "town.h"
#include "viewport_func.h"
#include "error.h"
#include "gui.h"
#include "house.h"
#include "newgrf_cargo.h"
#include "newgrf_house.h"
#include "newgrf_text.h"
#include "picker_gui.h"
#include "command_func.h"
#include "company_func.h"
#include "company_base.h"
#include "company_gui.h"
#include "network/network.h"
#include "string_func.h"
#include "strings_func.h"
#include "sound_func.h"
#include "tilehighlight_func.h"
#include "sortlist_type.h"
#include "road_cmd.h"
#include "landscape.h"
#include "querystring_gui.h"
#include "window_func.h"
#include "townname_func.h"
#include "core/backup_type.hpp"
#include "core/geometry_func.hpp"
#include "core/string_consumer.hpp"
#include "genworld.h"
#include "fios.h"
#include "stringfilter_type.h"
#include "dropdown_func.h"
#include "newgrf_config.h"
#include "newgrf_house.h"
#include "date_func.h"
#include "core/random_func.hpp"
#include "town_kdtree.h"
#include "zoom_func.h"
#include "hotkeys.h"
#include "town_cmd.h"

#include "widgets/town_widget.h"
#include "table/strings.h"
#include "newgrf_debug.h"
#include <algorithm>

#include <sstream>

#include "safeguards.h"

TownKdtree _town_local_authority_kdtree{};

typedef GUIList<const Town*, const bool &> GUITownList;

static constexpr NWidgetPart _nested_town_authority_widgets[] = {
	NWidget(NWID_HORIZONTAL),
		NWidget(WWT_CLOSEBOX, COLOUR_BROWN),
		NWidget(WWT_CAPTION, COLOUR_BROWN, WID_TA_CAPTION), SetStringTip(STR_LOCAL_AUTHORITY_CAPTION, STR_TOOLTIP_WINDOW_TITLE_DRAG_THIS),
		NWidget(WWT_TEXTBTN, COLOUR_BROWN, WID_TA_ZONE_BUTTON), SetMinimalSize(50, 0), SetStringTip(STR_LOCAL_AUTHORITY_ZONE, STR_LOCAL_AUTHORITY_ZONE_TOOLTIP),
		NWidget(WWT_SHADEBOX, COLOUR_BROWN),
		NWidget(WWT_DEFSIZEBOX, COLOUR_BROWN),
		NWidget(WWT_STICKYBOX, COLOUR_BROWN),
	EndContainer(),
	NWidget(WWT_PANEL, COLOUR_BROWN, WID_TA_RATING_INFO), SetMinimalSize(317, 92), SetResize(1, 1), EndContainer(),
	NWidget(NWID_HORIZONTAL),
		NWidget(WWT_PANEL, COLOUR_BROWN, WID_TA_COMMAND_LIST), SetMinimalSize(305, 52), SetResize(1, 0), SetToolTip(STR_LOCAL_AUTHORITY_ACTIONS_TOOLTIP), SetScrollbar(WID_TA_SCROLLBAR), EndContainer(),
		NWidget(NWID_VSCROLLBAR, COLOUR_BROWN, WID_TA_SCROLLBAR),
	EndContainer(),
	NWidget(WWT_PANEL, COLOUR_BROWN, WID_TA_ACTION_INFO), SetMinimalSize(317, 52), SetResize(1, 0), EndContainer(),
	NWidget(NWID_HORIZONTAL),
		NWidget(NWID_SELECTION, INVALID_COLOUR, WID_TA_BTN_SEL),
			NWidget(WWT_PUSHTXTBTN, COLOUR_BROWN, WID_TA_EXECUTE),  SetMinimalSize(317, 12), SetResize(1, 0), SetFill(1, 0), SetStringTip(STR_LOCAL_AUTHORITY_DO_IT_BUTTON, STR_LOCAL_AUTHORITY_DO_IT_TOOLTIP),
			NWidget(WWT_DROPDOWN, COLOUR_BROWN, WID_TA_SETTING),  SetMinimalSize(317, 12), SetResize(1, 0), SetFill(1, 0), SetStringTip(STR_JUST_STRING1, STR_LOCAL_AUTHORITY_SETTING_OVERRIDE_TOOLTIP),
		EndContainer(),
		NWidget(WWT_RESIZEBOX, COLOUR_BROWN),
	EndContainer()
};

/** Town authority window. */
struct TownAuthorityWindow : Window {
private:
	Town *town;    ///< Town being displayed.
	int sel_index; ///< Currently selected town action, \c 0 to \c TACT_COUNT-1, \c -1 means no action selected.
	Scrollbar *vscroll;
	TownActions displayed_actions_on_previous_painting; ///< Actions that were available on the previous call to OnPaint()

	Dimension icon_size;      ///< Dimensions of company icon
	Dimension exclusive_size; ///< Dimensions of exclusive icon

	/**
	 * Get the position of the Nth set bit.
	 *
	 * If there is no Nth bit set return -1
	 *
	 * @param bits The value to search in
	 * @param n The Nth set bit from which we want to know the position
	 * @return The position of the Nth set bit
	 */
	static int GetNthSetBit(uint32_t bits, int n)
	{
		if (n >= 0) {
			for (uint i : SetBitIterator(bits)) {
				n--;
				if (n < 0) return i;
			}
		}
		return -1;
	}

	static bool ChangeSettingsDisabled()
	{
		return IsNonAdminNetworkClient() &&
				!(_local_company != COMPANY_SPECTATOR && _settings_game.difficulty.override_town_settings_in_multiplayer);
	}

	static const uint SETTING_OVERRIDE_COUNT = 6;

public:
	TownAuthorityWindow(WindowDesc &desc, WindowNumber window_number) : Window(desc), sel_index(-1), displayed_actions_on_previous_painting(0)
	{
		this->town = Town::Get(window_number);
		this->InitNested(window_number);
		this->vscroll = this->GetScrollbar(WID_TA_SCROLLBAR);
		this->vscroll->SetCapacity((this->GetWidget<NWidgetBase>(WID_TA_COMMAND_LIST)->current_y - WidgetDimensions::scaled.framerect.Vertical()) / GetCharacterHeight(FS_NORMAL));
	}

	void OnInit() override
	{
		this->icon_size      = GetSpriteSize(SPR_COMPANY_ICON);
		this->exclusive_size = GetSpriteSize(SPR_EXCLUSIVE_TRANSPORT);
	}

	void OnPaint() override
	{
		TownActions buttons = GetMaskOfTownActions(_local_company, this->town);
		uint numact = CountBits(buttons.base()) + SETTING_OVERRIDE_COUNT;
		if (buttons != displayed_actions_on_previous_painting) this->SetDirty();
		displayed_actions_on_previous_painting = buttons;

		this->vscroll->SetCount(numact + 1);

		if (this->sel_index != -1 && this->sel_index < 0x100 && !HasBit(buttons.base(), this->sel_index)) {
			this->sel_index = -1;
		}

		this->SetWidgetLoweredState(WID_TA_ZONE_BUTTON, this->town->show_zone);
		this->SetWidgetDisabledState(WID_TA_EXECUTE, this->sel_index == -1 || this->sel_index >= 0x100);
		this->SetWidgetDisabledState(WID_TA_SETTING, ChangeSettingsDisabled());
		this->GetWidget<NWidgetStacked>(WID_TA_BTN_SEL)->SetDisplayedPlane(this->sel_index >= 0x100 ? 1 : 0);

		this->DrawWidgets();
		if (!this->IsShaded()) this->DrawRatings();
	}

	/** Draw the contents of the ratings panel. May request a resize of the window if the contents does not fit. */
	void DrawRatings()
	{
		Rect r = this->GetWidget<NWidgetBase>(WID_TA_RATING_INFO)->GetCurrentRect().Shrink(WidgetDimensions::scaled.framerect);

		int text_y_offset      = (this->resize.step_height - GetCharacterHeight(FS_NORMAL)) / 2;
		int icon_y_offset      = (this->resize.step_height - this->icon_size.height) / 2;
		int exclusive_y_offset = (this->resize.step_height - this->exclusive_size.height) / 2;

		DrawString(r.left, r.right, r.top + text_y_offset, STR_LOCAL_AUTHORITY_COMPANY_RATINGS);
		r.top += this->resize.step_height;

		bool rtl = _current_text_dir == TD_RTL;
		Rect icon      = r.WithWidth(this->icon_size.width, rtl);
		Rect exclusive = r.Indent(this->icon_size.width + WidgetDimensions::scaled.hsep_normal, rtl).WithWidth(this->exclusive_size.width, rtl);
		Rect text      = r.Indent(this->icon_size.width + WidgetDimensions::scaled.hsep_normal + this->exclusive_size.width + WidgetDimensions::scaled.hsep_normal, rtl);

		/* Draw list of companies */
		for (const Company *c : Company::Iterate()) {
			if ((this->town->have_ratings.Test(c->index) || this->town->exclusivity == c->index)) {
				DrawCompanyIcon(c->index, icon.left, text.top + icon_y_offset);

				SetDParam(0, c->index);
				SetDParam(1, c->index);

				int rating = this->town->ratings[c->index];
				StringID str = STR_CARGO_RATING_APPALLING;
				if (rating > RATING_APPALLING) str++;
				if (rating > RATING_VERYPOOR)  str++;
				if (rating > RATING_POOR)      str++;
				if (rating > RATING_MEDIOCRE)  str++;
				if (rating > RATING_GOOD)      str++;
				if (rating > RATING_VERYGOOD)  str++;
				if (rating > RATING_EXCELLENT) str++;

				SetDParam(2, str);
				if (this->town->exclusivity == c->index) {
					DrawSprite(SPR_EXCLUSIVE_TRANSPORT, COMPANY_SPRITE_COLOUR(c->index), exclusive.left, text.top + exclusive_y_offset);
				}

				DrawString(text.left, text.right, text.top + text_y_offset, STR_LOCAL_AUTHORITY_COMPANY_RATING);
				text.top += this->resize.step_height;
			}
		}

		text.bottom = text.top - 1;
		if (text.bottom > r.bottom) {
			/* If the company list is too big to fit, mark ourself dirty and draw again. */
			ResizeWindow(this, 0, text.bottom - r.bottom, false);
		}
	}

	void SetStringParameters(WidgetID widget) const override
	{
		if (widget == WID_TA_CAPTION) {
			SetDParam(0, this->window_number);
		} else if (widget == WID_TA_SETTING) {
			SetDParam(0, STR_EMPTY);
			if (this->sel_index >= 0x100 && this->sel_index < (int)(0x100 + SETTING_OVERRIDE_COUNT)) {
				if (!HasBit(this->town->override_flags, this->sel_index - 0x100)) {
					SetDParam(0, STR_COLOUR_DEFAULT);
				} else {
					int idx = this->sel_index - 0x100;
					switch (idx) {
						case TSOF_OVERRIDE_BUILD_ROADS:
						case TSOF_OVERRIDE_BUILD_LEVEL_CROSSINGS:
						case TSOF_OVERRIDE_BUILD_BRIDGES:
							SetDParam(0, HasBit(this->town->override_values, idx) ? STR_CONFIG_SETTING_ON : STR_CONFIG_SETTING_OFF);
							break;
						case TSOF_OVERRIDE_BUILD_TUNNELS:
							SetDParam(0, STR_CONFIG_SETTING_TOWN_TUNNELS_FORBIDDEN + this->town->build_tunnels);
							break;
						case TSOF_OVERRIDE_BUILD_INCLINED_ROADS:
							SetDParam(0, STR_CONFIG_SETTING_TOWN_MAX_ROAD_SLOPE_VALUE + ((this->town->max_road_slope == 0) ? 1 : 0));
							SetDParam(1, this->town->max_road_slope);
							break;
						case TSOF_OVERRIDE_GROWTH:
							SetDParam(0, HasBit(this->town->override_values, idx) ? STR_CONFIG_SETTING_ON : STR_CONFIG_SETTING_TOWN_GROWTH_NONE);
							break;
					}
				}
			}
		}
	}

	std::pair<StringID, TextColour> PrepareActionInfoString(int action_index) const
	{
		TextColour colour = TC_FROMSTRING;
		StringID text = STR_NULL;
		if (action_index >= 0x100) {
			SetDParam(1, STR_EMPTY);
			switch (action_index - 0x100) {
				case TSOF_OVERRIDE_BUILD_ROADS:
					SetDParam(1, STR_CONFIG_SETTING_ALLOW_TOWN_ROADS_HELPTEXT);
					break;
				case TSOF_OVERRIDE_BUILD_LEVEL_CROSSINGS:
					SetDParam(1, STR_CONFIG_SETTING_ALLOW_TOWN_LEVEL_CROSSINGS_HELPTEXT);
					break;
				case TSOF_OVERRIDE_BUILD_TUNNELS:
					SetDParam(1, STR_CONFIG_SETTING_TOWN_TUNNELS_HELPTEXT);
					break;
				case TSOF_OVERRIDE_BUILD_INCLINED_ROADS:
					SetDParam(1, STR_CONFIG_SETTING_TOWN_MAX_ROAD_SLOPE_HELPTEXT);
					break;
				case TSOF_OVERRIDE_GROWTH:
					SetDParam(1, STR_CONFIG_SETTING_TOWN_GROWTH_HELPTEXT);
					break;
				case TSOF_OVERRIDE_BUILD_BRIDGES:
					SetDParam(1, STR_CONFIG_SETTING_ALLOW_TOWN_BRIDGES_HELPTEXT);
					break;
			}
			text = STR_LOCAL_AUTHORITY_SETTING_OVERRIDE_TEXT;
			SetDParam(0, STR_LOCAL_AUTHORITY_SETTING_OVERRIDE_ALLOW_ROADS + action_index - 0x100);
		} else {
			colour = TC_YELLOW;
			switch (action_index) {
				case 0:
					text = STR_LOCAL_AUTHORITY_ACTION_TOOLTIP_SMALL_ADVERTISING;
					break;
				case 1:
					text = STR_LOCAL_AUTHORITY_ACTION_TOOLTIP_MEDIUM_ADVERTISING;
					break;
				case 2:
					text = STR_LOCAL_AUTHORITY_ACTION_TOOLTIP_LARGE_ADVERTISING;
					break;
				case 3:
					text = EconTime::UsingWallclockUnits() ? STR_LOCAL_AUTHORITY_ACTION_TOOLTIP_ROAD_RECONSTRUCTION_MINUTES : STR_LOCAL_AUTHORITY_ACTION_TOOLTIP_ROAD_RECONSTRUCTION_MONTHS;
					break;
				case 4:
					text = STR_LOCAL_AUTHORITY_ACTION_TOOLTIP_STATUE_OF_COMPANY;
					break;
				case 5:
					text = STR_LOCAL_AUTHORITY_ACTION_TOOLTIP_NEW_BUILDINGS;
					break;
				case 6:
					text = EconTime::UsingWallclockUnits() ? STR_LOCAL_AUTHORITY_ACTION_TOOLTIP_EXCLUSIVE_TRANSPORT_MINUTES : STR_LOCAL_AUTHORITY_ACTION_TOOLTIP_EXCLUSIVE_TRANSPORT_MONTHS;
					break;
				case 7:
					text = STR_LOCAL_AUTHORITY_ACTION_TOOLTIP_BRIBE;
					break;
			}
			SetDParam(0, _price[PR_TOWN_ACTION] * GetTownActionCost(static_cast<TownAction>(action_index)) >> 8);
		}

		return { text, colour };
	}

	void DrawWidget(const Rect &r, WidgetID widget) const override
	{
		switch (widget) {
			case WID_TA_ACTION_INFO:
				if (this->sel_index != -1) {
					auto [text, colour] = this->PrepareActionInfoString(this->sel_index);
					DrawStringMultiLine(r.Shrink(WidgetDimensions::scaled.framerect), text, colour);
				}
				break;
			case WID_TA_COMMAND_LIST: {
				uint buttons = GetMaskOfTownActions(_local_company, this->town).base();
				Rect ir = r.Shrink(WidgetDimensions::scaled.framerect);
				int y = ir.top;
				int pos = this->vscroll->GetPosition();

				if (--pos < 0) {
					DrawString(ir.left, ir.right, y, STR_LOCAL_AUTHORITY_ACTIONS_TITLE);
					y += GetCharacterHeight(FS_NORMAL);
				}

				for (int i = 0; buttons; i++, buttons >>= 1) {
					if ((buttons & 1) && --pos < 0) {
						DrawString(ir.left, ir.right, y,
								STR_LOCAL_AUTHORITY_ACTION_SMALL_ADVERTISING_CAMPAIGN + i, this->sel_index == i ? TC_WHITE : TC_ORANGE);
						y += GetCharacterHeight(FS_NORMAL);
					}
				}
				for (int i = 0; i < (int)SETTING_OVERRIDE_COUNT; i++) {
					if (--pos < 0) {
						const bool disabled = ChangeSettingsDisabled();
						const bool selected = (this->sel_index == (0x100 + i));
						const TextColour tc = disabled ? (TC_NO_SHADE | (selected ? TC_SILVER : TC_GREY)) : (selected ? TC_WHITE : TC_ORANGE);
						const bool overridden = HasBit(this->town->override_flags, i);
						SetDParam(0, STR_LOCAL_AUTHORITY_SETTING_OVERRIDE_ALLOW_ROADS + i);
						SetDParam(1, overridden ? STR_JUST_STRING1 : STR_LOCAL_AUTHORITY_SETTING_OVERRIDE_DEFAULT);
						switch (i) {
							case TSOF_OVERRIDE_BUILD_ROADS:
								SetDParam(2, this->town->GetAllowBuildRoads() ? STR_CONFIG_SETTING_ON : STR_CONFIG_SETTING_OFF);
								break;

							case TSOF_OVERRIDE_BUILD_LEVEL_CROSSINGS:
								SetDParam(2, this->town->GetAllowBuildLevelCrossings() ? STR_CONFIG_SETTING_ON : STR_CONFIG_SETTING_OFF);
								break;

							case TSOF_OVERRIDE_BUILD_TUNNELS: {
								TownTunnelMode tunnel_mode = this->town->GetBuildTunnelMode();
								SetDParam(2, STR_CONFIG_SETTING_TOWN_TUNNELS_FORBIDDEN + tunnel_mode);
								break;
							}

							case TSOF_OVERRIDE_BUILD_INCLINED_ROADS: {
								uint8_t max_slope = this->town->GetBuildMaxRoadSlope();
								SetDParam(2, STR_CONFIG_SETTING_TOWN_MAX_ROAD_SLOPE_VALUE + ((max_slope == 0) ? 1 : 0));
								SetDParam(3, max_slope);
								break;
							}

							case TSOF_OVERRIDE_GROWTH:
								SetDParam(2, this->town->IsTownGrowthDisabledByOverride() ? STR_CONFIG_SETTING_TOWN_GROWTH_NONE : STR_CONFIG_SETTING_DEFAULT_ALLOW_TOWN_GROWTH_ALLOWED);
								break;

							case TSOF_OVERRIDE_BUILD_BRIDGES:
								SetDParam(2, this->town->GetAllowBuildBridges() ? STR_CONFIG_SETTING_ON : STR_CONFIG_SETTING_OFF);
								break;
						}
						DrawString(ir.left, ir.right, y,
								STR_LOCAL_AUTHORITY_SETTING_OVERRIDE_STR, tc);
						y += GetCharacterHeight(FS_NORMAL);
					}
				}
				break;
			}
		}
	}

	void UpdateWidgetSize(WidgetID widget, Dimension &size, [[maybe_unused]] const Dimension &padding, [[maybe_unused]] Dimension &fill, [[maybe_unused]] Dimension &resize) override
	{
		switch (widget) {
			case WID_TA_ACTION_INFO: {
				assert(size.width > padding.width && size.height > padding.height);
				Dimension d = {0, 0};
				for (TownAction i = {}; i != TownAction::End; ++i) {
					auto [text, _] = this->PrepareActionInfoString(to_underlying(i));
					d = maxdim(d, GetStringMultiLineBoundingBox(text, size));
				}
				for (int i = TSOF_OVERRIDE_BEGIN; i < TSOF_OVERRIDE_END; i++) {
					auto [text, _] = this->PrepareActionInfoString(i + 0x100);
					d = maxdim(d, GetStringMultiLineBoundingBox(text, size));
				}
				d.width += padding.width;
				d.height += padding.height;
				size = maxdim(size, d);
				break;
			}

			case WID_TA_COMMAND_LIST:
				size.height = (5 + SETTING_OVERRIDE_COUNT) * GetCharacterHeight(FS_NORMAL) + padding.height;
				size.width = GetStringBoundingBox(STR_LOCAL_AUTHORITY_ACTIONS_TITLE).width;
				for (TownAction i = {}; i != TownAction::End; ++i) {
					size.width = std::max(size.width, GetStringBoundingBox(STR_LOCAL_AUTHORITY_ACTION_SMALL_ADVERTISING_CAMPAIGN + to_underlying(i)).width + padding.width);
				}
				size.width += padding.width;
				break;

			case WID_TA_RATING_INFO:
				resize.height = std::max({this->icon_size.height + WidgetDimensions::scaled.vsep_normal, this->exclusive_size.height + WidgetDimensions::scaled.vsep_normal, (uint)GetCharacterHeight(FS_NORMAL)});
				size.height = 9 * resize.height + padding.height;
				break;
		}
	}

	void OnClick([[maybe_unused]] Point pt, WidgetID widget, [[maybe_unused]] int click_count) override
	{
		switch (widget) {
			case WID_TA_ZONE_BUTTON: {
				bool new_show_state = !this->town->show_zone;
				TownID index = this->town->index;

				new_show_state ? _town_local_authority_kdtree.Insert(index) : _town_local_authority_kdtree.Remove(index);

				this->town->show_zone = new_show_state;
				this->SetWidgetLoweredState(widget, new_show_state);
				this->SetWidgetDirty(widget);
				MarkWholeNonMapViewportsDirty();
				break;
			}

			case WID_TA_COMMAND_LIST: {
				int y = this->GetRowFromWidget(pt.y, WID_TA_COMMAND_LIST, 1, GetCharacterHeight(FS_NORMAL));
				if (!IsInsideMM(y, 0, 5 + SETTING_OVERRIDE_COUNT)) return;

				const uint setting_override_offset = 32 - SETTING_OVERRIDE_COUNT;

				y = GetNthSetBit(GetMaskOfTownActions(_local_company, this->town).base() | (UINT32_MAX << setting_override_offset), y + this->vscroll->GetPosition() - 1);
				if (y >= (int)setting_override_offset) {
					this->sel_index = y + 0x100 - setting_override_offset;
					this->SetDirty();
					break;
				} else if (y >= 0) {
					this->sel_index = y;
					this->SetDirty();
				}
				/* When double-clicking, continue */
				if (click_count == 1 || y < 0) break;
				[[fallthrough]];
			}

			case WID_TA_EXECUTE:
				Command<CMD_DO_TOWN_ACTION>::Post(STR_ERROR_CAN_T_DO_THIS, this->town->xy, static_cast<TownID>(this->window_number), static_cast<TownAction>(this->sel_index));
				break;

			case WID_TA_SETTING: {
				uint8_t idx = this->sel_index - 0x100;
				switch (idx) {
					case TSOF_OVERRIDE_BUILD_ROADS:
					case TSOF_OVERRIDE_BUILD_LEVEL_CROSSINGS:
					case TSOF_OVERRIDE_BUILD_BRIDGES: {
						int value = HasBit(this->town->override_flags, idx) ? (HasBit(this->town->override_values, idx) ? 2 : 1) : 0;
						const StringID names[] = {
							STR_COLOUR_DEFAULT,
							STR_CONFIG_SETTING_OFF,
							STR_CONFIG_SETTING_ON,
						};
						ShowDropDownMenu(this, names, value, WID_TA_SETTING, 0, 0);
						break;
					}
					case TSOF_OVERRIDE_BUILD_TUNNELS: {
						const StringID names[] = {
							STR_COLOUR_DEFAULT,
							STR_CONFIG_SETTING_TOWN_TUNNELS_FORBIDDEN,
							STR_CONFIG_SETTING_TOWN_TUNNELS_ALLOWED_OBSTRUCTION,
							STR_CONFIG_SETTING_TOWN_TUNNELS_ALLOWED,
						};
						ShowDropDownMenu(this, names, HasBit(this->town->override_flags, idx) ? this->town->build_tunnels + 1 : 0, WID_TA_SETTING, 0, 0);
						break;
					}
					case TSOF_OVERRIDE_BUILD_INCLINED_ROADS: {
						DropDownList dlist;
						dlist.push_back(MakeDropDownListStringItem(STR_COLOUR_DEFAULT, 0, false));
						dlist.push_back(MakeDropDownListStringItem(STR_CONFIG_SETTING_TOWN_MAX_ROAD_SLOPE_ZERO, 1, false));
						for (int i = 1; i <= 8; i++) {
							SetDParam(0, i);
							dlist.push_back(MakeDropDownListStringItem(STR_CONFIG_SETTING_TOWN_MAX_ROAD_SLOPE_VALUE, i + 1, false));
						}
						ShowDropDownList(this, std::move(dlist), HasBit(this->town->override_flags, idx) ? this->town->max_road_slope + 1 : 0, WID_TA_SETTING);
						break;
					}
					case TSOF_OVERRIDE_GROWTH: {
						int value = HasBit(this->town->override_flags, idx) ? (HasBit(this->town->override_values, idx) ? 2 : 1) : 0;
						const StringID names[] = {
							STR_COLOUR_DEFAULT,
							STR_CONFIG_SETTING_TOWN_GROWTH_NONE,
							STR_CONFIG_SETTING_DEFAULT_ALLOW_TOWN_GROWTH_ALLOWED,
						};
						ShowDropDownMenu(this, names, value, WID_TA_SETTING, 0, 0);
						break;
					}
				}
				break;
			}
		}
	}


	virtual void OnDropdownSelect(WidgetID widget, int index) override
	{
		switch (widget) {
			case WID_TA_SETTING: {
				if (index < 0) break;
				auto payload = CmdPayload<CMD_TOWN_SETTING_OVERRIDE>::Make(this->window_number, static_cast<TownSettingOverrideFlags>(this->sel_index - 0x100), index > 0, (index > 0) ? index - 1 : 0);
				if (IsNonAdminNetworkClient()) {
					DoCommandP<CMD_TOWN_SETTING_OVERRIDE_NON_ADMIN>(payload, STR_ERROR_CAN_T_DO_THIS);
				} else {
					DoCommandP<CMD_TOWN_SETTING_OVERRIDE>(payload, STR_ERROR_CAN_T_DO_THIS);
				}
				break;
			}

			default: NOT_REACHED();
		}

		this->SetDirty();
	}

	void OnHundredthTick() override
	{
		this->SetDirty();
	}
};

static WindowDesc _town_authority_desc(__FILE__, __LINE__,
	WDP_AUTO, "view_town_authority", 317, 222,
	WC_TOWN_AUTHORITY, WC_NONE,
	{},
	_nested_town_authority_widgets
);

static void ShowTownAuthorityWindow(uint town)
{
	AllocateWindowDescFront<TownAuthorityWindow>(_town_authority_desc, town);
}


/* Town view window. */
struct TownViewWindow : Window {
private:
	Town *town; ///< Town displayed by the window.

public:
	static const int WID_TV_HEIGHT_NORMAL = 150;

	TownViewWindow(WindowDesc &desc, WindowNumber window_number) : Window(desc)
	{
		this->CreateNestedTree();

		this->town = Town::Get(window_number);
		if (this->town->larger_town) this->GetWidget<NWidgetCore>(WID_TV_CAPTION)->SetString(STR_TOWN_VIEW_CITY_CAPTION);

		this->FinishInitNested(window_number);

		this->flags.Set(WindowFlag::DisableVpScroll);
		NWidgetViewport *nvp = this->GetWidget<NWidgetViewport>(WID_TV_VIEWPORT);
		nvp->InitializeViewport(this, this->town->xy.base(), ScaleZoomGUI(ZOOM_LVL_TOWN));
	}

	void Close([[maybe_unused]] int data = 0) override
	{
		SetViewportCatchmentTown(Town::Get(this->window_number), false);
		this->Window::Close();
	}

	void SetStringParameters(WidgetID widget) const override
	{
		if (widget == WID_TV_CAPTION) SetDParam(0, this->town->index);
	}

	void OnPaint() override
	{
		extern const Town *_viewport_highlight_town;
		this->SetWidgetLoweredState(WID_TV_CATCHMENT, _viewport_highlight_town == this->town);
		this->SetWidgetDisabledState(WID_TV_CHANGE_NAME, IsNonAdminNetworkClient() &&
				!(_local_company != COMPANY_SPECTATOR && _settings_game.difficulty.rename_towns_in_multiplayer));

		this->DrawWidgets();
	}

	void DrawWidget(const Rect &r, WidgetID widget) const override
	{
		if (widget != WID_TV_INFO) return;

		Rect tr = r.Shrink(WidgetDimensions::scaled.framerect);

		SetDParam(0, this->town->cache.population);
		SetDParam(1, this->town->cache.num_houses);
		DrawString(tr, STR_TOWN_VIEW_POPULATION_HOUSES);
		tr.top += GetCharacterHeight(FS_NORMAL);

		StringID str_last_period;
		if (EconTime::UsingWallclockUnits()) {
			str_last_period = ReplaceWallclockMinutesUnit() ? STR_TOWN_VIEW_CARGO_LAST_PRODUCTION_INTERVAL_MAX : STR_TOWN_VIEW_CARGO_LAST_MINUTE_MAX;
		} else {
			str_last_period = STR_TOWN_VIEW_CARGO_LAST_MONTH_MAX;
		}

		for (auto tpe : {TPE_PASSENGERS, TPE_MAIL}) {
			for (CargoType cid : CargoSpec::town_production_cargoes[tpe]) {
				SetDParam(0, 1ULL << cid);
				SetDParam(1, this->town->supplied[cid].old_act);
				SetDParam(2, this->town->supplied[cid].old_max);
				DrawString(tr, str_last_period);
				tr.top += GetCharacterHeight(FS_NORMAL);
			}
		}

		bool first = true;
		for (int i = TAE_BEGIN; i < TAE_END; i++) {
			if (this->town->goal[i] == 0) continue;
			if (this->town->goal[i] == TOWN_GROWTH_WINTER && (TileHeight(this->town->xy) < LowestSnowLine() || this->town->cache.population <= 90)) continue;
			if (this->town->goal[i] == TOWN_GROWTH_DESERT && (GetTropicZone(this->town->xy) != TROPICZONE_DESERT || this->town->cache.population <= 60)) continue;

			if (first) {
				DrawString(tr, STR_TOWN_VIEW_CARGO_FOR_TOWNGROWTH);
				tr.top += GetCharacterHeight(FS_NORMAL);
				first = false;
			}

			bool rtl = _current_text_dir == TD_RTL;

			const CargoSpec *cargo = FindFirstCargoWithTownAcceptanceEffect((TownAcceptanceEffect)i);
			if (cargo == nullptr) {
				DrawString(tr.Indent(20, rtl), STR_NEWGRF_INVALID_CARGO, TC_RED);
				tr.top += GetCharacterHeight(FS_NORMAL);
				continue;
			}

			StringID string;

			if (this->town->goal[i] == TOWN_GROWTH_DESERT || this->town->goal[i] == TOWN_GROWTH_WINTER) {
				/* For 'original' gameplay, don't show the amount required (you need 1 or more ..) */
				string = STR_TOWN_VIEW_CARGO_FOR_TOWNGROWTH_DELIVERED_GENERAL;
				if (this->town->received[i].old_act == 0) {
					string = STR_TOWN_VIEW_CARGO_FOR_TOWNGROWTH_REQUIRED_GENERAL;

					if (this->town->goal[i] == TOWN_GROWTH_WINTER && TileHeight(this->town->xy) < GetSnowLine()) {
						string = STR_TOWN_VIEW_CARGO_FOR_TOWNGROWTH_REQUIRED_WINTER;
					}
				}

				SetDParam(0, cargo->name);
			} else {
				string = STR_TOWN_VIEW_CARGO_FOR_TOWNGROWTH_DELIVERED;
				if (this->town->received[i].old_act < this->town->goal[i]) {
					string = STR_TOWN_VIEW_CARGO_FOR_TOWNGROWTH_REQUIRED;
				}

				SetDParam(0, cargo->Index());
				SetDParam(1, this->town->received[i].old_act);
				SetDParam(2, cargo->Index());
				SetDParam(3, this->town->goal[i]);
			}
			DrawString(tr.Indent(20, rtl), string);
			tr.top += GetCharacterHeight(FS_NORMAL);
		}

		if (HasBit(this->town->flags, TOWN_IS_GROWING)) {
			SetDParam(0, RoundDivSU(this->town->growth_rate + 1, DAY_TICKS));
			DrawString(tr, this->town->fund_buildings_months == 0 ? STR_TOWN_VIEW_TOWN_GROWS_EVERY : STR_TOWN_VIEW_TOWN_GROWS_EVERY_FUNDED);
			tr.top += GetCharacterHeight(FS_NORMAL);
		} else {
			DrawString(tr, STR_TOWN_VIEW_TOWN_GROW_STOPPED);
			tr.top += GetCharacterHeight(FS_NORMAL);
		}

		/* only show the town noise, if the noise option is activated. */
		if (_settings_game.economy.station_noise_level) {
			uint16_t max_noise = this->town->MaxTownNoise();
			SetDParam(0, this->town->noise_reached);
			SetDParam(1, max_noise);
			DrawString(tr, max_noise == UINT16_MAX ? STR_TOWN_VIEW_NOISE_IN_TOWN_NO_LIMIT : STR_TOWN_VIEW_NOISE_IN_TOWN);
			tr.top += GetCharacterHeight(FS_NORMAL);
		}

		if (!this->town->text.empty()) {
			SetDParamStr(0, this->town->text);
			tr.top = DrawStringMultiLine(tr, STR_JUST_RAW_STRING, TC_BLACK);
		}
	}

	void OnClick([[maybe_unused]] Point pt, WidgetID widget, [[maybe_unused]] int click_count) override
	{
		switch (widget) {
			case WID_TV_CENTER_VIEW: // scroll to location
				if (_ctrl_pressed) {
					ShowExtraViewportWindow(this->town->xy);
				} else {
					ScrollMainWindowToTile(this->town->xy);
				}
				break;

			case WID_TV_SHOW_AUTHORITY: // town authority
				ShowTownAuthorityWindow(this->window_number);
				break;

			case WID_TV_CHANGE_NAME: // rename
				ShowQueryString(GetString(STR_TOWN_NAME, this->window_number), STR_TOWN_VIEW_RENAME_TOWN_BUTTON, MAX_LENGTH_TOWN_NAME_CHARS, this, CS_ALPHANUMERAL, QSF_ENABLE_DEFAULT | QSF_LEN_IN_CHARS);
				break;

			case WID_TV_CATCHMENT:
				SetViewportCatchmentTown(Town::Get(this->window_number), !this->IsWidgetLowered(WID_TV_CATCHMENT));
				break;

			case WID_TV_EXPAND: // expand town - only available on Scenario editor
				Command<CMD_EXPAND_TOWN>::Post(STR_ERROR_CAN_T_EXPAND_TOWN, static_cast<TownID>(this->window_number), 0, {TownExpandMode::Buildings, TownExpandMode::Roads});
				break;

			case WID_TV_EXPAND_BUILDINGS: // expand buildings of town - only available on Scenario editor
				Command<CMD_EXPAND_TOWN>::Post(STR_ERROR_CAN_T_EXPAND_TOWN, static_cast<TownID>(this->window_number), 0, {TownExpandMode::Buildings});
				break;

			case WID_TV_EXPAND_ROADS: // expand roads of town - only available on Scenario editor
				Command<CMD_EXPAND_TOWN>::Post(STR_ERROR_CAN_T_EXPAND_TOWN, static_cast<TownID>(this->window_number), 0, {TownExpandMode::Roads});
				break;

			case WID_TV_DELETE: // delete town - only available on Scenario editor
				Command<CMD_DELETE_TOWN>::Post(STR_ERROR_TOWN_CAN_T_DELETE, static_cast<TownID>(this->window_number));
				break;
		}
	}

	void UpdateWidgetSize(WidgetID widget, Dimension &size, [[maybe_unused]] const Dimension &padding, [[maybe_unused]] Dimension &fill, [[maybe_unused]] Dimension &resize) override
	{
		switch (widget) {
			case WID_TV_INFO:
				size.height = GetDesiredInfoHeight(size.width) + padding.height;
				break;
		}
	}

	/**
	 * Gets the desired height for the information panel.
	 * @return the desired height in pixels.
	 */
	uint GetDesiredInfoHeight(int width) const
	{
		uint aimed_height = static_cast<uint>(1 + CountBits(CargoSpec::town_production_cargo_mask[TPE_PASSENGERS] | CargoSpec::town_production_cargo_mask[TPE_MAIL])) * GetCharacterHeight(FS_NORMAL);

		bool first = true;
		for (int i = TAE_BEGIN; i < TAE_END; i++) {
			if (this->town->goal[i] == 0) continue;
			if (this->town->goal[i] == TOWN_GROWTH_WINTER && (TileHeight(this->town->xy) < LowestSnowLine() || this->town->cache.population <= 90)) continue;
			if (this->town->goal[i] == TOWN_GROWTH_DESERT && (GetTropicZone(this->town->xy) != TROPICZONE_DESERT || this->town->cache.population <= 60)) continue;

			if (first) {
				aimed_height += GetCharacterHeight(FS_NORMAL);
				first = false;
			}
			aimed_height += GetCharacterHeight(FS_NORMAL);
		}
		aimed_height += GetCharacterHeight(FS_NORMAL);

		if (_settings_game.economy.station_noise_level) aimed_height += GetCharacterHeight(FS_NORMAL);

		if (!this->town->text.empty()) {
			SetDParamStr(0, this->town->text);
			aimed_height += GetStringHeight(STR_JUST_RAW_STRING, width - WidgetDimensions::scaled.framerect.Horizontal());
		}

		return aimed_height;
	}

	void ResizeWindowAsNeeded()
	{
		const NWidgetBase *nwid_info = this->GetWidget<NWidgetBase>(WID_TV_INFO);
		uint aimed_height = GetDesiredInfoHeight(nwid_info->current_x);
		if (aimed_height > nwid_info->current_y || (aimed_height < nwid_info->current_y && nwid_info->current_y > nwid_info->smallest_y)) {
			this->ReInit();
		}
	}

	void OnResize() override
	{
		if (this->viewport != nullptr) {
			NWidgetViewport *nvp = this->GetWidget<NWidgetViewport>(WID_TV_VIEWPORT);
			nvp->UpdateViewportCoordinates(this);

			ScrollWindowToTile(this->town->xy, this, true); // Re-center viewport.
		}
	}

	void OnMouseWheel(int wheel) override
	{
		if (_settings_client.gui.scrollwheel_scrolling != SWS_OFF) {
			DoZoomInOutWindow(wheel < 0 ? ZOOM_IN : ZOOM_OUT, this);
		}
	}

	/**
	 * Some data on this window has become invalid.
	 * @param data Information about the changed data.
	 * @param gui_scope Whether the call is done from GUI scope. You may not do everything when not in GUI scope. See #InvalidateWindowData() for details.
	 */
	void OnInvalidateData([[maybe_unused]] int data = 0, [[maybe_unused]] bool gui_scope = true) override
	{
		if (!gui_scope) return;
		/* Called when setting station noise or required cargoes have changed, in order to resize the window */
		this->SetDirty(); // refresh display for current size. This will allow to avoid glitches when downgrading
		this->ResizeWindowAsNeeded();
	}

	void OnQueryTextFinished(std::optional<std::string> str) override
	{
		if (!str.has_value()) return;

		if (IsNonAdminNetworkClient()) {
			Command<CMD_RENAME_TOWN_NON_ADMIN>::Post(STR_ERROR_CAN_T_RENAME_TOWN, static_cast<TownID>(this->window_number), *str);
		} else {
			Command<CMD_RENAME_TOWN>::Post(STR_ERROR_CAN_T_RENAME_TOWN, static_cast<TownID>(this->window_number), *str);
		}
	}

	bool IsNewGRFInspectable() const override
	{
		return ::IsNewGRFInspectable(GSF_FAKE_TOWNS, this->window_number);
	}

	void ShowNewGRFInspectWindow() const override
	{
		::ShowNewGRFInspectWindow(GSF_FAKE_TOWNS, this->window_number);
	}
};

static constexpr NWidgetPart _nested_town_game_view_widgets[] = {
	NWidget(NWID_HORIZONTAL),
		NWidget(WWT_CLOSEBOX, COLOUR_BROWN),
		NWidget(WWT_PUSHIMGBTN, COLOUR_BROWN, WID_TV_CHANGE_NAME), SetAspect(WidgetDimensions::ASPECT_RENAME), SetSpriteTip(SPR_RENAME, STR_TOWN_VIEW_RENAME_TOOLTIP),
		NWidget(WWT_CAPTION, COLOUR_BROWN, WID_TV_CAPTION), SetStringTip(STR_TOWN_VIEW_TOWN_CAPTION, STR_TOOLTIP_WINDOW_TITLE_DRAG_THIS),
		NWidget(WWT_PUSHIMGBTN, COLOUR_BROWN, WID_TV_CENTER_VIEW), SetAspect(WidgetDimensions::ASPECT_LOCATION), SetSpriteTip(SPR_GOTO_LOCATION, STR_TOWN_VIEW_CENTER_TOOLTIP),
		NWidget(WWT_DEBUGBOX, COLOUR_BROWN),
		NWidget(WWT_SHADEBOX, COLOUR_BROWN),
		NWidget(WWT_DEFSIZEBOX, COLOUR_BROWN),
		NWidget(WWT_STICKYBOX, COLOUR_BROWN),
	EndContainer(),
	NWidget(WWT_PANEL, COLOUR_BROWN),
		NWidget(WWT_INSET, COLOUR_BROWN), SetPadding(2, 2, 2, 2),
			NWidget(NWID_VIEWPORT, INVALID_COLOUR, WID_TV_VIEWPORT), SetMinimalSize(254, 86), SetFill(1, 0), SetResize(1, 1),
		EndContainer(),
	EndContainer(),
	NWidget(WWT_PANEL, COLOUR_BROWN, WID_TV_INFO), SetMinimalSize(260, 32), SetResize(1, 0), SetFill(1, 0), EndContainer(),
	NWidget(NWID_HORIZONTAL, NWidContainerFlag::EqualSize),
		NWidget(WWT_PUSHTXTBTN, COLOUR_BROWN, WID_TV_SHOW_AUTHORITY), SetMinimalSize(80, 12), SetFill(1, 1), SetResize(1, 0), SetStringTip(STR_TOWN_VIEW_LOCAL_AUTHORITY_BUTTON, STR_TOWN_VIEW_LOCAL_AUTHORITY_TOOLTIP),
		NWidget(WWT_TEXTBTN, COLOUR_BROWN, WID_TV_CATCHMENT), SetMinimalSize(40, 12), SetFill(1, 1), SetResize(1, 0), SetStringTip(STR_BUTTON_CATCHMENT, STR_TOOLTIP_CATCHMENT),
		NWidget(WWT_RESIZEBOX, COLOUR_BROWN),
	EndContainer(),
};

static WindowDesc _town_game_view_desc(__FILE__, __LINE__,
	WDP_AUTO, "view_town", 260, TownViewWindow::WID_TV_HEIGHT_NORMAL,
	WC_TOWN_VIEW, WC_NONE,
	{},
	_nested_town_game_view_widgets
);

static constexpr NWidgetPart _nested_town_editor_view_widgets[] = {
	NWidget(NWID_HORIZONTAL),
		NWidget(WWT_CLOSEBOX, COLOUR_BROWN),
		NWidget(WWT_PUSHIMGBTN, COLOUR_BROWN, WID_TV_CHANGE_NAME), SetAspect(WidgetDimensions::ASPECT_RENAME), SetSpriteTip(SPR_RENAME, STR_TOWN_VIEW_RENAME_TOOLTIP),
		NWidget(WWT_CAPTION, COLOUR_BROWN, WID_TV_CAPTION), SetStringTip(STR_TOWN_VIEW_TOWN_CAPTION, STR_TOOLTIP_WINDOW_TITLE_DRAG_THIS),
		NWidget(WWT_PUSHIMGBTN, COLOUR_BROWN, WID_TV_CENTER_VIEW), SetAspect(WidgetDimensions::ASPECT_LOCATION), SetSpriteTip(SPR_GOTO_LOCATION, STR_TOWN_VIEW_CENTER_TOOLTIP),
		NWidget(WWT_DEBUGBOX, COLOUR_BROWN),
		NWidget(WWT_SHADEBOX, COLOUR_BROWN),
		NWidget(WWT_DEFSIZEBOX, COLOUR_BROWN),
		NWidget(WWT_STICKYBOX, COLOUR_BROWN),
	EndContainer(),
	NWidget(WWT_PANEL, COLOUR_BROWN),
		NWidget(WWT_INSET, COLOUR_BROWN), SetPadding(2, 2, 2, 2),
			NWidget(NWID_VIEWPORT, INVALID_COLOUR, WID_TV_VIEWPORT), SetMinimalSize(254, 86), SetFill(1, 1), SetResize(1, 1),
		EndContainer(),
	EndContainer(),
	NWidget(WWT_PANEL, COLOUR_BROWN, WID_TV_INFO), SetMinimalSize(260, 32), SetResize(1, 0), SetFill(1, 0), EndContainer(),
	NWidget(NWID_HORIZONTAL),
		NWidget(WWT_PUSHTXTBTN, COLOUR_BROWN, WID_TV_EXPAND), SetFill(1, 1), SetResize(1, 0), SetStringTip(STR_TOWN_VIEW_EXPAND_BUTTON, STR_TOWN_VIEW_EXPAND_TOOLTIP),
		NWidget(WWT_PUSHTXTBTN, COLOUR_BROWN, WID_TV_EXPAND_BUILDINGS), SetFill(1, 1), SetResize(1, 0), SetStringTip(STR_TOWN_VIEW_EXPAND_BUILDINGS_BUTTON, STR_TOWN_VIEW_EXPAND_BUILDINGS_TOOLTIP),
		NWidget(WWT_PUSHTXTBTN, COLOUR_BROWN, WID_TV_EXPAND_ROADS), SetFill(1, 1), SetResize(1, 0), SetStringTip(STR_TOWN_VIEW_EXPAND_ROADS_BUTTON, STR_TOWN_VIEW_EXPAND_ROADS_TOOLTIP),
	EndContainer(),
	NWidget(NWID_HORIZONTAL),
		NWidget(WWT_PUSHTXTBTN, COLOUR_BROWN, WID_TV_DELETE), SetFill(1, 1), SetResize(1, 0), SetStringTip(STR_TOWN_VIEW_DELETE_BUTTON, STR_TOWN_VIEW_DELETE_TOOLTIP),
		NWidget(WWT_TEXTBTN, COLOUR_BROWN, WID_TV_CATCHMENT), SetFill(1, 1), SetResize(1, 0), SetStringTip(STR_BUTTON_CATCHMENT, STR_TOOLTIP_CATCHMENT),
		NWidget(WWT_RESIZEBOX, COLOUR_BROWN),
	EndContainer(),
};

static WindowDesc _town_editor_view_desc(__FILE__, __LINE__,
	WDP_AUTO, "view_town_scen", 260, TownViewWindow::WID_TV_HEIGHT_NORMAL,
	WC_TOWN_VIEW, WC_NONE,
	{},
	_nested_town_editor_view_widgets
);

void ShowTownViewWindow(TownID town)
{
	if (_game_mode == GM_EDITOR) {
		AllocateWindowDescFront<TownViewWindow>(_town_editor_view_desc, town);
	} else {
		AllocateWindowDescFront<TownViewWindow>(_town_game_view_desc, town);
	}
}

static constexpr NWidgetPart _nested_town_directory_widgets[] = {
	NWidget(NWID_HORIZONTAL),
		NWidget(WWT_CLOSEBOX, COLOUR_BROWN),
		NWidget(WWT_CAPTION, COLOUR_BROWN, WID_TD_CAPTION), SetStringTip(STR_TOWN_DIRECTORY_CAPTION, STR_TOOLTIP_WINDOW_TITLE_DRAG_THIS),
		NWidget(WWT_SHADEBOX, COLOUR_BROWN),
		NWidget(WWT_DEFSIZEBOX, COLOUR_BROWN),
		NWidget(WWT_STICKYBOX, COLOUR_BROWN),
	EndContainer(),
	NWidget(NWID_HORIZONTAL),
		NWidget(NWID_VERTICAL),
			NWidget(NWID_HORIZONTAL),
				NWidget(WWT_TEXTBTN, COLOUR_BROWN, WID_TD_SORT_ORDER), SetStringTip(STR_BUTTON_SORT_BY, STR_TOOLTIP_SORT_ORDER),
				NWidget(WWT_DROPDOWN, COLOUR_BROWN, WID_TD_SORT_CRITERIA), SetStringTip(STR_JUST_STRING, STR_TOOLTIP_SORT_CRITERIA),
				NWidget(WWT_EDITBOX, COLOUR_BROWN, WID_TD_FILTER), SetFill(1, 0), SetResize(1, 0), SetStringTip(STR_LIST_FILTER_OSKTITLE, STR_LIST_FILTER_TOOLTIP),
			EndContainer(),
			NWidget(WWT_PANEL, COLOUR_BROWN, WID_TD_LIST), SetToolTip(STR_TOWN_DIRECTORY_LIST_TOOLTIP),
							SetFill(1, 0), SetResize(1, 1), SetScrollbar(WID_TD_SCROLLBAR), EndContainer(),
			NWidget(WWT_PANEL, COLOUR_BROWN),
				NWidget(WWT_TEXT, INVALID_COLOUR, WID_TD_WORLD_POPULATION), SetPadding(2, 0, 2, 2), SetFill(1, 0), SetResize(1, 0), SetStringTip(STR_TOWN_POPULATION),
			EndContainer(),
		EndContainer(),
		NWidget(NWID_VERTICAL),
			NWidget(NWID_VSCROLLBAR, COLOUR_BROWN, WID_TD_SCROLLBAR),
			NWidget(WWT_RESIZEBOX, COLOUR_BROWN),
		EndContainer(),
	EndContainer(),
};

/** Enum referring to the Hotkeys in the town directory window */
enum TownDirectoryHotkeys : int32_t {
	TDHK_FOCUS_FILTER_BOX, ///< Focus the filter box
};

/** Town directory window class. */
struct TownDirectoryWindow : public Window {
private:
	/* Runtime saved values */
	static Listing last_sorting;

	/* Constants for sorting towns */
	static inline const StringID sorter_names[] = {
		STR_SORT_BY_NAME,
		STR_SORT_BY_POPULATION,
		STR_SORT_BY_RATING,
		STR_SORT_BY_GROWTH_SPEED,
	};
	static const std::initializer_list<GUITownList::SortFunction * const> sorter_funcs;

	enum class SorterTypes {
		Name,
		Population,
		Rating,
		GrowthSpeed,
	};

	StringFilter string_filter;             ///< Filter for towns
	QueryString townname_editbox;           ///< Filter editbox

	GUITownList towns{TownDirectoryWindow::last_sorting.order};

	Scrollbar *vscroll;

	void BuildSortTownList()
	{
		if (this->towns.NeedRebuild()) {
			this->towns.clear();
			this->towns.reserve(Town::GetNumItems());

			for (const Town *t : Town::Iterate()) {
				if (this->string_filter.IsEmpty()) {
					this->towns.push_back(t);
					continue;
				}
				this->string_filter.ResetState();
				this->string_filter.AddLine(t->GetCachedName());
				if (this->string_filter.GetState()) this->towns.push_back(t);
			}

			this->towns.RebuildDone();
			this->vscroll->SetCount(this->towns.size()); // Update scrollbar as well.
		}
		/* Always sort the towns. */
		this->towns.Sort();
		this->SetWidgetDirty(WID_TD_LIST); // Force repaint of the displayed towns.
	}

	/** Sort by town name */
	static bool TownNameSorter(const Town * const &a, const Town * const &b, const bool &)
	{
		return StrNaturalCompare(a->GetCachedName(), b->GetCachedName()) < 0; // Sort by name (natural sorting).
	}

	/** Sort by population (default descending, as big towns are of the most interest). */
	static bool TownPopulationSorter(const Town * const &a, const Town * const &b, const bool &order)
	{
		uint32_t a_population = a->cache.population;
		uint32_t b_population = b->cache.population;
		if (a_population == b_population) return TownDirectoryWindow::TownNameSorter(a, b, order);
		return a_population < b_population;
	}

	/** Sort by town rating */
	static bool TownRatingSorter(const Town * const &a, const Town * const &b, const bool &order)
	{
		bool before = !order; // Value to get 'a' before 'b'.

		/* Towns without rating are always after towns with rating. */
		if (a->have_ratings.Test(_local_company)) {
			if (b->have_ratings.Test(_local_company)) {
				int16_t a_rating = a->ratings[_local_company];
				int16_t b_rating = b->ratings[_local_company];
				if (a_rating == b_rating) return TownDirectoryWindow::TownNameSorter(a, b, order);
				return a_rating < b_rating;
			}
			return before;
		}
		if (b->have_ratings.Test(_local_company)) return !before;

		/* Sort unrated towns always on ascending town name. */
		if (before) return TownDirectoryWindow::TownNameSorter(a, b, order);
		return TownDirectoryWindow::TownNameSorter(b, a, order);
	}

	/** Sort by town growth speed/status */
	static bool TownGrowthSpeedSorter(const Town * const &a, const Town * const &b, const bool &order)
	{
		/* Group: 0 = Growth Disabled, 1 = Not Growing, 2 = Growing */
		auto GetGrowthGroup = [](const Town *t) -> int {
			if (t->IsTownGrowthDisabledByOverride()) return 0;
			return HasBit(t->flags, TOWN_IS_GROWING) ? 2 : 1;
		};

		int group_a = GetGrowthGroup(a);
		int group_b = GetGrowthGroup(b);

		if (group_a != group_b) return group_a < group_b;

		/* If growth group is equal, sort by town name. */
		return TownDirectoryWindow::TownNameSorter(a, b, order);
	}

	/**Get the string to display the town growth status. */
	static StringID GetTownGrowthStatusString(const Town *t)
	{
		if (t->IsTownGrowthDisabledByOverride()) return STR_TOWN_GROWTH_STATUS_GROWTH_DISABLED;
		return HasBit(t->flags, TOWN_IS_GROWING) ? STR_TOWN_GROWTH_STATUS_GROWING : STR_TOWN_GROWTH_STATUS_NOT_GROWING;
	}

	bool IsInvalidSortCritera() const
	{
		return !_settings_client.gui.show_town_growth_status && this->towns.SortType() == to_underlying(SorterTypes::GrowthSpeed);
	}

public:
	TownDirectoryWindow(WindowDesc &desc) : Window(desc), townname_editbox(MAX_LENGTH_TOWN_NAME_CHARS * MAX_CHAR_LENGTH, MAX_LENGTH_TOWN_NAME_CHARS)
	{
		this->CreateNestedTree();

		this->vscroll = this->GetScrollbar(WID_TD_SCROLLBAR);

		this->towns.SetListing(this->last_sorting);
		this->towns.SetSortFuncs(TownDirectoryWindow::sorter_funcs);
		if (this->IsInvalidSortCritera()) {
			this->towns.SetSortType(0);
			this->last_sorting = this->towns.GetListing();
		}
		this->towns.ForceRebuild();
		this->BuildSortTownList();

		this->FinishInitNested(0);

		this->querystrings[WID_TD_FILTER] = &this->townname_editbox;
		this->townname_editbox.cancel_button = QueryString::ACTION_CLEAR;
	}

	void SetStringParameters(WidgetID widget) const override
	{
		switch (widget) {
			case WID_TD_CAPTION:
				SetDParam(0, this->vscroll->GetCount());
				SetDParam(1, Town::GetNumItems());
				break;

			case WID_TD_WORLD_POPULATION:
				SetDParam(0, GetWorldPopulation());
				break;

			case WID_TD_SORT_CRITERIA:
				SetDParam(0, TownDirectoryWindow::sorter_names[this->towns.SortType()]);
				break;
		}
	}

	/**
	 * Get the string to draw the town name.
	 * @param t Town to draw.
	 * @return The string to use.
	 */
	static StringID GetTownString(const Town *t)
	{
		return t->larger_town ? STR_TOWN_DIRECTORY_CITY : STR_TOWN_DIRECTORY_TOWN;
	}

	void DrawWidget(const Rect &r, WidgetID widget) const override
	{
		switch (widget) {
			case WID_TD_SORT_ORDER:
				this->DrawSortButtonState(widget, this->towns.IsDescSortOrder() ? SBS_DOWN : SBS_UP);
				break;

			case WID_TD_LIST: {
				Rect tr = r.Shrink(WidgetDimensions::scaled.framerect);
				if (this->towns.empty()) { // No towns available.
					DrawString(tr, STR_TOWN_DIRECTORY_NONE);
					break;
				}

				/* At least one town available. */
				bool rtl = _current_text_dir == TD_RTL;
				Dimension icon_size = GetSpriteSize(SPR_TOWN_RATING_GOOD);
				int icon_x = tr.WithWidth(icon_size.width, rtl).left;
				tr = tr.Indent(icon_size.width + WidgetDimensions::scaled.hsep_normal, rtl);

				auto [first, last] = this->vscroll->GetVisibleRangeIterators(this->towns);
				for (auto it = first; it != last; ++it) {
					const Town *t = *it;
					assert(t->xy != INVALID_TILE);

					/* Draw rating icon. */
					if (_game_mode == GM_EDITOR || !t->have_ratings.Test(_local_company)) {
						DrawSprite(SPR_TOWN_RATING_NA, PAL_NONE, icon_x, tr.top + (this->resize.step_height - icon_size.height) / 2);
					} else {
						SpriteID icon = SPR_TOWN_RATING_APALLING;
						if (t->ratings[_local_company] > RATING_VERYPOOR) icon = SPR_TOWN_RATING_MEDIOCRE;
						if (t->ratings[_local_company] > RATING_GOOD)     icon = SPR_TOWN_RATING_GOOD;
						DrawSprite(icon, PAL_NONE, icon_x, tr.top + (this->resize.step_height - icon_size.height) / 2);
					}

					format_buffer buffer;
					AppendStringInPlace(buffer, GetTownString(t), t->index, t->cache.population);
					if (_settings_client.gui.show_town_growth_status) {
						AppendStringInPlace(buffer, GetTownGrowthStatusString(t));
					}

					DrawString(tr.left, tr.right, tr.top + (this->resize.step_height - GetCharacterHeight(FS_NORMAL)) / 2, (std::string_view)buffer);

					tr.top += this->resize.step_height;
				}
				break;
			}
		}
	}

	void UpdateWidgetSize(WidgetID widget, Dimension &size, [[maybe_unused]] const Dimension &padding, [[maybe_unused]] Dimension &fill, [[maybe_unused]] Dimension &resize) override
	{
		switch (widget) {
			case WID_TD_SORT_ORDER: {
				Dimension d = GetStringBoundingBox(this->GetWidget<NWidgetCore>(widget)->GetString());
				d.width += padding.width + Window::SortButtonWidth() * 2; // Doubled since the string is centred and it also looks better.
				d.height += padding.height;
				size = maxdim(size, d);
				break;
			}
			case WID_TD_SORT_CRITERIA: {
				Dimension d = GetStringListBoundingBox(TownDirectoryWindow::sorter_names);
				d.width += padding.width;
				d.height += padding.height;
				size = maxdim(size, d);
				break;
			}
			case WID_TD_LIST: {
				Dimension d = GetStringBoundingBox(STR_TOWN_DIRECTORY_NONE);
				for (uint i = 0; i < this->towns.size(); i++) {
					const Town *t = this->towns[i];

					assert(t != nullptr);

					SetDParam(0, t->index);
					SetDParam(1, t->cache.population);
					SetDParamMaxDigits(1, 8);

					d = maxdim(d, GetStringBoundingBox(GetTownString(t)));
				}
				if (_settings_client.gui.show_town_growth_status) {
					Dimension suffix{};
					for (StringID str : { STR_TOWN_GROWTH_STATUS_GROWTH_DISABLED, STR_TOWN_GROWTH_STATUS_GROWING, STR_TOWN_GROWTH_STATUS_NOT_GROWING }) {
						suffix = maxdim(suffix, GetStringBoundingBox(str));
					}
					d.width += suffix.width;
					d.height = std::max(d.height, suffix.height);
				}
				Dimension icon_size = GetSpriteSize(SPR_TOWN_RATING_GOOD);
				d.width += icon_size.width + 2;
				d.height = std::max(d.height, icon_size.height);
				resize.height = d.height;
				d.height *= 5;
				d.width += padding.width;
				d.height += padding.height;
				size = maxdim(size, d);
				break;
			}
			case WID_TD_WORLD_POPULATION: {
				SetDParamMaxDigits(0, 10);
				Dimension d = GetStringBoundingBox(STR_TOWN_POPULATION);
				d.width += padding.width;
				d.height += padding.height;
				size = maxdim(size, d);
				break;
			}
		}
	}

	void OnClick([[maybe_unused]] Point pt, WidgetID widget, [[maybe_unused]] int click_count) override
	{
		switch (widget) {
			case WID_TD_SORT_ORDER: // Click on sort order button
				if (this->towns.SortType() != 2) { // A different sort than by rating.
					this->towns.ToggleSortOrder();
					this->last_sorting = this->towns.GetListing(); // Store new sorting order.
				} else {
					/* Some parts are always sorted ascending on name. */
					this->last_sorting.order = !this->last_sorting.order;
					this->towns.SetListing(this->last_sorting);
					this->towns.ForceResort();
					this->towns.Sort();
				}
				this->SetDirty();
				break;

			case WID_TD_SORT_CRITERIA: { // Click on sort criteria dropdown
				uint32_t hidden_mask = 0;
				if (!_settings_client.gui.show_town_growth_status) SetBit(hidden_mask, to_underlying(SorterTypes::GrowthSpeed));
				ShowDropDownMenu(this, TownDirectoryWindow::sorter_names, this->towns.SortType(), WID_TD_SORT_CRITERIA, 0, hidden_mask);
				break;
			}

			case WID_TD_LIST: { // Click on Town Matrix
				auto it = this->vscroll->GetScrolledItemFromWidget(this->towns, pt.y, this, WID_TD_LIST, WidgetDimensions::scaled.framerect.top);
				if (it == this->towns.end()) return; // click out of town bounds

				const Town *t = *it;
				assert(t != nullptr);
				if (_ctrl_pressed) {
					ShowExtraViewportWindow(t->xy);
				} else {
					ScrollMainWindowToTile(t->xy);
				}
				break;
			}
		}
	}

	void OnDropdownSelect(WidgetID widget, int index) override
	{
		if (widget != WID_TD_SORT_CRITERIA) return;

		if (this->towns.SortType() != index) {
			this->towns.SetSortType(index);
			this->last_sorting = this->towns.GetListing(); // Store new sorting order.
			this->BuildSortTownList();
		}
	}

	void OnPaint() override
	{
		if (this->towns.NeedRebuild()) this->BuildSortTownList();
		this->DrawWidgets();
	}

	void OnHundredthTick() override
	{
		this->BuildSortTownList();
		this->SetDirty();
	}

	void OnResize() override
	{
		this->vscroll->SetCapacityFromWidget(this, WID_TD_LIST, WidgetDimensions::scaled.framerect.Vertical());
	}

	void OnEditboxChanged(WidgetID wid) override
	{
		if (wid == WID_TD_FILTER) {
			this->string_filter.SetFilterTerm(this->townname_editbox.text.GetText());
			this->InvalidateData(TDIWD_FORCE_REBUILD);
		}
	}

	/**
	 * Some data on this window has become invalid.
	 * @param data Information about the changed data.
	 * @param gui_scope Whether the call is done from GUI scope. You may not do everything when not in GUI scope. See #InvalidateWindowData() for details.
	 */
	void OnInvalidateData([[maybe_unused]] int data = 0, [[maybe_unused]] bool gui_scope = true) override
	{
		switch (data) {
			case TDIWD_FORCE_REBUILD:
				/* This needs to be done in command-scope to enforce rebuilding before resorting invalid data */
				this->towns.ForceRebuild();
				break;

			case TDIWD_POPULATION_CHANGE:
				if (this->towns.SortType() == 1) this->towns.ForceResort();
				break;

			case TDIWD_SHOW_GROWTH_CHANGE:
				if (this->IsInvalidSortCritera()) {
					this->towns.SetSortType(0);
					this->last_sorting = this->towns.GetListing();
					this->BuildSortTownList();
				}
				this->ReInit();
				break;

			default:
				this->towns.ForceResort();
		}
	}

	EventState OnHotkey(int hotkey) override
	{
		switch (hotkey) {
			case TDHK_FOCUS_FILTER_BOX:
				this->SetFocusedWidget(WID_TD_FILTER);
				SetFocusedWindow(this); // The user has asked to give focus to the text box, so make sure this window is focused.
				break;
			default:
				return ES_NOT_HANDLED;
		}
		return ES_HANDLED;
	}

	static HotkeyList hotkeys;
};

static Hotkey towndirectory_hotkeys[] = {
	Hotkey('F', "focus_filter_box", TDHK_FOCUS_FILTER_BOX),
};
HotkeyList TownDirectoryWindow::hotkeys("towndirectory", towndirectory_hotkeys);

Listing TownDirectoryWindow::last_sorting = {false, 0};

/** Available town directory sorting functions. */
const std::initializer_list<GUITownList::SortFunction * const> TownDirectoryWindow::sorter_funcs = {
	&TownNameSorter,
	&TownPopulationSorter,
	&TownRatingSorter,
	&TownGrowthSpeedSorter,
};

static WindowDesc _town_directory_desc(__FILE__, __LINE__,
	WDP_AUTO, "list_towns", 208, 202,
	WC_TOWN_DIRECTORY, WC_NONE,
	{},
	_nested_town_directory_widgets,
	&TownDirectoryWindow::hotkeys
);

void ShowTownDirectory()
{
	if (BringWindowToFrontById(WC_TOWN_DIRECTORY, 0)) return;
	new TownDirectoryWindow(_town_directory_desc);
}

void CcFoundTown(const CommandCost &result, TileIndex tile)
{
	if (result.Failed()) return;

	if (_settings_client.sound.confirm) SndPlayTileFx(SND_1F_CONSTRUCTION_OTHER, tile);
	if (!_settings_client.gui.persistent_buildingtools) ResetObjectToPlace();
}

void CcFoundRandomTown(const CommandCost &result)
{
	if (result.Succeeded() && result.HasResultData()) ScrollMainWindowToTile(Town::Get(result.GetResultData())->xy);
}

static constexpr NWidgetPart _nested_found_town_widgets[] = {
	NWidget(NWID_HORIZONTAL),
		NWidget(WWT_CLOSEBOX, COLOUR_DARK_GREEN),
		NWidget(WWT_CAPTION, COLOUR_DARK_GREEN), SetStringTip(STR_FOUND_TOWN_CAPTION, STR_TOOLTIP_WINDOW_TITLE_DRAG_THIS),
		NWidget(WWT_SHADEBOX, COLOUR_DARK_GREEN),
		NWidget(WWT_STICKYBOX, COLOUR_DARK_GREEN),
	EndContainer(),
	/* Construct new town(s) buttons. */
	NWidget(WWT_PANEL, COLOUR_DARK_GREEN),
		NWidget(NWID_VERTICAL), SetPIP(0, WidgetDimensions::unscaled.vsep_normal, 0), SetPadding(WidgetDimensions::unscaled.picker),
			NWidget(WWT_TEXTBTN, COLOUR_GREY, WID_TF_NEW_TOWN), SetStringTip(STR_FOUND_TOWN_NEW_TOWN_BUTTON, STR_FOUND_TOWN_NEW_TOWN_TOOLTIP), SetFill(1, 0),
			NWidget(NWID_SELECTION, INVALID_COLOUR, WID_TF_TOWN_ACTION_SEL),
				NWidget(NWID_VERTICAL), SetPIP(0, WidgetDimensions::unscaled.vsep_normal, 0),
					NWidget(WWT_PUSHTXTBTN, COLOUR_GREY, WID_TF_RANDOM_TOWN), SetStringTip(STR_FOUND_TOWN_RANDOM_TOWN_BUTTON, STR_FOUND_TOWN_RANDOM_TOWN_TOOLTIP), SetFill(1, 0),
					NWidget(WWT_PUSHTXTBTN, COLOUR_GREY, WID_TF_MANY_RANDOM_TOWNS), SetStringTip(STR_FOUND_TOWN_MANY_RANDOM_TOWNS, STR_FOUND_TOWN_RANDOM_TOWNS_TOOLTIP), SetFill(1, 0),
					NWidget(WWT_PUSHTXTBTN, COLOUR_GREY, WID_TF_LOAD_FROM_FILE), SetStringTip(STR_FOUND_TOWN_LOAD_FROM_FILE, STR_FOUND_TOWN_LOAD_FROM_FILE_TOOLTIP), SetFill(1, 0),
				EndContainer(),
			EndContainer(),

			/* Town name selection. */
			NWidget(WWT_LABEL, INVALID_COLOUR), SetStringTip(STR_FOUND_TOWN_NAME_TITLE),
			NWidget(WWT_EDITBOX, COLOUR_GREY, WID_TF_TOWN_NAME_EDITBOX), SetStringTip(STR_FOUND_TOWN_NAME_EDITOR_TITLE, STR_FOUND_TOWN_NAME_EDITOR_TOOLTIP), SetFill(1, 0),
			NWidget(WWT_PUSHTXTBTN, COLOUR_GREY, WID_TF_TOWN_NAME_RANDOM), SetStringTip(STR_FOUND_TOWN_NAME_RANDOM_BUTTON, STR_FOUND_TOWN_NAME_RANDOM_TOOLTIP), SetFill(1, 0),

			/* Town size selection. */
			NWidget(WWT_LABEL, INVALID_COLOUR), SetStringTip(STR_FOUND_TOWN_INITIAL_SIZE_TITLE),
			NWidget(NWID_VERTICAL),
				NWidget(NWID_HORIZONTAL, NWidContainerFlag::EqualSize),
					NWidget(WWT_TEXTBTN, COLOUR_GREY, WID_TF_SIZE_SMALL), SetStringTip(STR_FOUND_TOWN_INITIAL_SIZE_SMALL_BUTTON, STR_FOUND_TOWN_INITIAL_SIZE_TOOLTIP), SetFill(1, 0),
					NWidget(WWT_TEXTBTN, COLOUR_GREY, WID_TF_SIZE_MEDIUM), SetStringTip(STR_FOUND_TOWN_INITIAL_SIZE_MEDIUM_BUTTON, STR_FOUND_TOWN_INITIAL_SIZE_TOOLTIP), SetFill(1, 0),
				EndContainer(),
				NWidget(NWID_HORIZONTAL, NWidContainerFlag::EqualSize),
					NWidget(NWID_SELECTION, INVALID_COLOUR, WID_TF_SIZE_SEL),
						NWidget(WWT_TEXTBTN, COLOUR_GREY, WID_TF_SIZE_LARGE), SetStringTip(STR_FOUND_TOWN_INITIAL_SIZE_LARGE_BUTTON, STR_FOUND_TOWN_INITIAL_SIZE_TOOLTIP), SetFill(1, 0),
					EndContainer(),
					NWidget(WWT_TEXTBTN, COLOUR_GREY, WID_TF_SIZE_RANDOM), SetStringTip(STR_FOUND_TOWN_SIZE_RANDOM, STR_FOUND_TOWN_INITIAL_SIZE_TOOLTIP), SetFill(1, 0),
				EndContainer(),
			EndContainer(),
			NWidget(WWT_TEXTBTN, COLOUR_GREY, WID_TF_CITY), SetStringTip(STR_FOUND_TOWN_CITY, STR_FOUND_TOWN_CITY_TOOLTIP), SetFill(1, 0),

			/* Town roads selection. */
			NWidget(NWID_SELECTION, INVALID_COLOUR, WID_TF_ROAD_LAYOUT_SEL),
				NWidget(NWID_VERTICAL), SetPIP(0, WidgetDimensions::unscaled.vsep_normal, 0),
					NWidget(WWT_LABEL, INVALID_COLOUR), SetStringTip(STR_FOUND_TOWN_ROAD_LAYOUT),
					NWidget(NWID_VERTICAL),
						NWidget(NWID_HORIZONTAL, NWidContainerFlag::EqualSize),
							NWidget(WWT_TEXTBTN, COLOUR_GREY, WID_TF_LAYOUT_ORIGINAL), SetStringTip(STR_FOUND_TOWN_SELECT_LAYOUT_ORIGINAL, STR_FOUND_TOWN_SELECT_LAYOUT_TOOLTIP), SetFill(1, 0),
							NWidget(WWT_TEXTBTN, COLOUR_GREY, WID_TF_LAYOUT_BETTER), SetStringTip(STR_FOUND_TOWN_SELECT_LAYOUT_BETTER_ROADS, STR_FOUND_TOWN_SELECT_LAYOUT_TOOLTIP), SetFill(1, 0),
						EndContainer(),
						NWidget(NWID_HORIZONTAL, NWidContainerFlag::EqualSize),
							NWidget(WWT_TEXTBTN, COLOUR_GREY, WID_TF_LAYOUT_GRID2), SetStringTip(STR_FOUND_TOWN_SELECT_LAYOUT_2X2_GRID, STR_FOUND_TOWN_SELECT_LAYOUT_TOOLTIP), SetFill(1, 0),
							NWidget(WWT_TEXTBTN, COLOUR_GREY, WID_TF_LAYOUT_GRID3), SetStringTip(STR_FOUND_TOWN_SELECT_LAYOUT_3X3_GRID, STR_FOUND_TOWN_SELECT_LAYOUT_TOOLTIP), SetFill(1, 0),
						EndContainer(),
						NWidget(WWT_TEXTBTN, COLOUR_GREY, WID_TF_LAYOUT_RANDOM), SetStringTip(STR_FOUND_TOWN_SELECT_LAYOUT_RANDOM, STR_FOUND_TOWN_SELECT_LAYOUT_TOOLTIP), SetFill(1, 0),
					EndContainer(),
				EndContainer(),
			EndContainer(),

			/* Town expansion selection. */
			NWidget(NWID_SELECTION, INVALID_COLOUR, WID_TF_TOWN_EXPAND_SEL),
				NWidget(NWID_VERTICAL), SetPIP(0, WidgetDimensions::unscaled.vsep_normal, 0),
					NWidget(WWT_LABEL, INVALID_COLOUR), SetStringTip(STR_FOUND_TOWN_EXPAND_MODE),
					NWidget(WWT_PUSHTXTBTN, COLOUR_GREY, WID_TF_EXPAND_ALL_TOWNS), SetStringTip(STR_FOUND_TOWN_EXPAND_ALL_TOWNS, STR_FOUND_TOWN_EXPAND_ALL_TOWNS_TOOLTIP), SetFill(1, 0),
					NWidget(NWID_HORIZONTAL, NWidContainerFlag::EqualSize),
						NWidget(WWT_TEXTBTN, COLOUR_GREY, WID_TF_EXPAND_BUILDINGS), SetStringTip(STR_FOUND_TOWN_EXPAND_BUILDINGS, STR_FOUND_TOWN_EXPAND_BUILDINGS_TOOLTIP), SetFill(1, 0),
						NWidget(WWT_TEXTBTN, COLOUR_GREY, WID_TF_EXPAND_ROADS), SetStringTip(STR_FOUND_TOWN_EXPAND_ROADS, STR_FOUND_TOWN_EXPAND_ROADS_TOOLTIP), SetFill(1, 0),
					EndContainer(),
				EndContainer(),
			EndContainer(),
		EndContainer(),
	EndContainer(),
};

/** Found a town window class. */
struct FoundTownWindow : Window {
private:
	TownSize town_size;     ///< Selected town size
	TownLayout town_layout; ///< Selected town layout
	bool city;              ///< Are we building a city?
	QueryString townname_editbox; ///< Townname editbox
	bool townnamevalid = false; ///< Is generated town name valid?
	uint32_t townnameparts = 0; ///< Generated town name
	TownNameParams params; ///< Town name parameters
	static inline TownExpandModes expand_modes{TownExpandMode::Buildings, TownExpandMode::Roads};

public:
	FoundTownWindow(WindowDesc &desc, WindowNumber window_number) :
			Window(desc),
			town_size(TSZ_MEDIUM),
			town_layout(_settings_game.economy.town_layout),
			townname_editbox(MAX_LENGTH_TOWN_NAME_CHARS * MAX_CHAR_LENGTH, MAX_LENGTH_TOWN_NAME_CHARS),
			params(_settings_game.game_creation.town_name)
	{
		this->InitNested(window_number);
		this->querystrings[WID_TF_TOWN_NAME_EDITBOX] = &this->townname_editbox;
		this->RandomTownName();
		this->UpdateButtons(true);
	}

	void OnInit() override
	{
		if (_game_mode == GM_EDITOR) return;

		this->GetWidget<NWidgetStacked>(WID_TF_TOWN_ACTION_SEL)->SetDisplayedPlane(SZSP_HORIZONTAL);
		this->GetWidget<NWidgetStacked>(WID_TF_TOWN_EXPAND_SEL)->SetDisplayedPlane(SZSP_HORIZONTAL);
		this->GetWidget<NWidgetStacked>(WID_TF_SIZE_SEL)->SetDisplayedPlane(SZSP_VERTICAL);
		if (_settings_game.economy.found_town != TF_CUSTOM_LAYOUT) {
			this->GetWidget<NWidgetStacked>(WID_TF_ROAD_LAYOUT_SEL)->SetDisplayedPlane(SZSP_HORIZONTAL);
		} else {
			this->GetWidget<NWidgetStacked>(WID_TF_ROAD_LAYOUT_SEL)->SetDisplayedPlane(0);
		}
	}

	void RandomTownName()
	{
		this->townnamevalid = GenerateTownName(_interactive_random, &this->townnameparts);

		if (!this->townnamevalid) {
			this->townname_editbox.text.DeleteAll();
		} else {
			this->townname_editbox.text.Assign(GetTownName(&this->params, this->townnameparts));
		}
		UpdateOSKOriginalText(this, WID_TF_TOWN_NAME_EDITBOX);

		this->SetWidgetDirty(WID_TF_TOWN_NAME_EDITBOX);
	}

	void UpdateButtons(bool check_availability)
	{
		if (check_availability && _game_mode != GM_EDITOR) {
			if (_settings_game.economy.found_town != TF_CUSTOM_LAYOUT) this->town_layout = _settings_game.economy.town_layout;
			this->ReInit();
		}

		for (WidgetID i = WID_TF_SIZE_SMALL; i <= WID_TF_SIZE_RANDOM; i++) {
			this->SetWidgetLoweredState(i, i == WID_TF_SIZE_SMALL + this->town_size);
		}

		this->SetWidgetLoweredState(WID_TF_CITY, this->city);

		for (WidgetID i = WID_TF_LAYOUT_ORIGINAL; i <= WID_TF_LAYOUT_RANDOM; i++) {
			this->SetWidgetLoweredState(i, i == WID_TF_LAYOUT_ORIGINAL + this->town_layout);
		}

		this->SetWidgetLoweredState(WID_TF_EXPAND_BUILDINGS, FoundTownWindow::expand_modes.Test(TownExpandMode::Buildings));
		this->SetWidgetLoweredState(WID_TF_EXPAND_ROADS, FoundTownWindow::expand_modes.Test(TownExpandMode::Roads));

		this->SetDirty();
	}

	void ExecuteFoundTownCommand(TileIndex tile, bool random, StringID errstr, CommandCallback cc)
	{
		std::string name;

		if (!this->townnamevalid) {
			name = this->townname_editbox.text.GetText();
		} else {
			/* If user changed the name, send it */
			std::string original_name = GetTownName(&this->params, this->townnameparts);
			if (original_name != this->townname_editbox.text.GetText()) name = this->townname_editbox.text.GetText();
		}

		bool success = Command<CMD_FOUND_TOWN>::Post(errstr, cc,
				tile, this->town_size, this->city, this->town_layout, random, townnameparts, std::move(name));

		/* Rerandomise name, if success and no cost-estimation. */
		if (success && !_shift_pressed) this->RandomTownName();
	}

	void OnClick([[maybe_unused]] Point pt, WidgetID widget, [[maybe_unused]] int click_count) override
	{
		switch (widget) {
			case WID_TF_NEW_TOWN:
				HandlePlacePushButton(this, WID_TF_NEW_TOWN, SPR_CURSOR_TOWN, HT_RECT);
				break;

			case WID_TF_RANDOM_TOWN:
				this->ExecuteFoundTownCommand({}, true, STR_ERROR_CAN_T_GENERATE_TOWN, CommandCallback::FoundRandomTown);
				break;

			case WID_TF_TOWN_NAME_RANDOM:
				this->RandomTownName();
				this->SetFocusedWidget(WID_TF_TOWN_NAME_EDITBOX);
				break;

			case WID_TF_MANY_RANDOM_TOWNS: {
				std::string default_town_number = fmt::format("{}", GetDefaultTownsForMapSize());
				ShowQueryString(default_town_number, STR_MAPGEN_NUMBER_OF_TOWNS, 5, this, CS_NUMERAL, QSF_ACCEPT_UNCHANGED);
				break;
			}
			case WID_TF_LOAD_FROM_FILE:
				ShowSaveLoadDialog(FT_TOWN_DATA, SLO_LOAD);
				break;

			case WID_TF_EXPAND_ALL_TOWNS:
				for (Town *t : Town::Iterate()) {
					Command<CMD_EXPAND_TOWN>::Do(DoCommandFlag::Execute, t->index, 0, FoundTownWindow::expand_modes);
				}
				break;

			case WID_TF_SIZE_SMALL: case WID_TF_SIZE_MEDIUM: case WID_TF_SIZE_LARGE: case WID_TF_SIZE_RANDOM:
				this->town_size = (TownSize)(widget - WID_TF_SIZE_SMALL);
				this->UpdateButtons(false);
				break;

			case WID_TF_CITY:
				this->city ^= true;
				this->SetWidgetLoweredState(WID_TF_CITY, this->city);
				this->SetDirty();
				break;

			case WID_TF_EXPAND_BUILDINGS:
				FoundTownWindow::expand_modes.Flip(TownExpandMode::Buildings);
				this->UpdateButtons(false);
				break;

			case WID_TF_EXPAND_ROADS:
				FoundTownWindow::expand_modes.Flip(TownExpandMode::Roads);
				this->UpdateButtons(false);
				break;

			case WID_TF_LAYOUT_ORIGINAL: case WID_TF_LAYOUT_BETTER: case WID_TF_LAYOUT_GRID2:
			case WID_TF_LAYOUT_GRID3: case WID_TF_LAYOUT_RANDOM:
				this->town_layout = (TownLayout)(widget - WID_TF_LAYOUT_ORIGINAL);

				/* If we are in the editor, sync the settings of the current game to the chosen layout,
				 * so that importing towns from file uses the selected layout. */
				if (_game_mode == GM_EDITOR) _settings_game.economy.town_layout = this->town_layout;

				this->UpdateButtons(false);
				break;
		}
	}

	void OnQueryTextFinished(std::optional<std::string> str) override
	{
		/* Was 'cancel' pressed? */
		if (!str.has_value()) return;

		auto value = ParseInteger(*str);
		if (!value.has_value()) return;

		Backup<bool> old_generating_world(_generating_world, true, FILE_LINE);
		UpdateNearestTownForRoadTiles(true);
		if (!GenerateTowns(this->town_layout, value)) {
			ShowErrorMessage(GetEncodedString(STR_ERROR_CAN_T_GENERATE_TOWN), GetEncodedString(STR_ERROR_NO_SPACE_FOR_TOWN), WL_INFO);
		}
		UpdateNearestTownForRoadTiles(false);
		old_generating_world.Restore();
	}

	void OnPlaceObject([[maybe_unused]] Point pt, TileIndex tile) override
	{
		this->ExecuteFoundTownCommand(tile, false, STR_ERROR_CAN_T_FOUND_TOWN_HERE, CommandCallback::FoundTown);
	}

	void OnPlaceObjectAbort() override
	{
		this->RaiseButtons();
		this->UpdateButtons(false);
	}

	/**
	 * Some data on this window has become invalid.
	 * @param data Information about the changed data.
	 * @param gui_scope Whether the call is done from GUI scope. You may not do everything when not in GUI scope. See #InvalidateWindowData() for details.
	 */
	void OnInvalidateData([[maybe_unused]] int data = 0, [[maybe_unused]] bool gui_scope = true) override
	{
		if (!gui_scope) return;
		this->UpdateButtons(true);
	}
};

static WindowDesc _found_town_desc(__FILE__, __LINE__,
	WDP_AUTO, "build_town", 160, 162,
	WC_FOUND_TOWN, WC_NONE,
	WindowDefaultFlag::Construction,
	_nested_found_town_widgets
);

void ShowFoundTownWindow()
{
	if (_game_mode != GM_EDITOR && !Company::IsValidID(_local_company)) return;
	AllocateWindowDescFront<FoundTownWindow>(_found_town_desc, 0);
}

/**
 * Window for selecting towns to build a house in.
 */
struct SelectTownWindow : Window {
	TownList towns;       ///< list of towns
	CommandContainer<CMD_PLACE_HOUSE> cmd; ///< command to build the house
	Scrollbar *vscroll;   ///< scrollbar for the town list

	SelectTownWindow(WindowDesc &desc, const CommandContainer<CMD_PLACE_HOUSE> &cmd) : Window(desc), cmd(cmd)
	{
		std::vector<std::pair<uint, TownID>> town_set;
		constexpr uint MAX_TOWN_COUNT = 16;
		for (const Town *t : Town::Iterate()) {
			uint dist_sq = DistanceSquare(cmd.tile, t->xy);
			if (town_set.size() >= MAX_TOWN_COUNT && dist_sq >= town_set.front().first) {
				/* We already have enough entries and this town is further away than the furthest existing one, don't bother adding it */
				continue;
			}

			/* Add to heap */
			town_set.emplace_back(dist_sq, t->index);
			std::push_heap(town_set.begin(), town_set.end());

			if (town_set.size() > MAX_TOWN_COUNT) {
				/* Remove largest from heap */
				std::pop_heap(town_set.begin(), town_set.end());
				town_set.pop_back();
			}
		}
		std::sort_heap(town_set.begin(), town_set.end());
		for (auto &it : town_set) {
			this->towns.push_back(it.second);
		}

		this->CreateNestedTree();
		this->vscroll = this->GetScrollbar(WID_ST_SCROLLBAR);
		this->vscroll->SetCount((uint)this->towns.size());
		this->FinishInitNested();
	}

	void UpdateWidgetSize(WidgetID widget, Dimension &size, const Dimension &padding, Dimension &fill, Dimension &resize) override
	{
		if (widget != WID_ST_PANEL) return;

		/* Determine the widest string */
		Dimension d = { 0, 0 };
		for (uint i = 0; i < this->towns.size(); i++) {
			SetDParam(0, this->towns[i]);
			d = maxdim(d, GetStringBoundingBox(STR_SELECT_TOWN_LIST_ITEM));
		}

		resize.height = d.height;
		d.height *= 5;
		d.width += WidgetDimensions::scaled.framerect.Horizontal();
		d.height += WidgetDimensions::scaled.framerect.Vertical();
		size = d;
	}

	void DrawWidget(const Rect &r, WidgetID widget) const override
	{
		if (widget != WID_ST_PANEL) return;

		Rect ir = r.Shrink(WidgetDimensions::scaled.framerect);
		uint y = ir.top;
		uint end = std::min<uint>(this->vscroll->GetCount(), this->vscroll->GetPosition() + this->vscroll->GetCapacity());
		for (uint i = this->vscroll->GetPosition(); i < end; i++) {
			SetDParam(0, this->towns[i]);
			DrawString(ir.left, ir.right, y, STR_SELECT_TOWN_LIST_ITEM);
			y += this->resize.step_height;
		}
	}

	void OnClick(Point pt, WidgetID widget, int click_count) override
	{
		if (widget != WID_ST_PANEL) return;

		uint pos = this->vscroll->GetScrolledRowFromWidget(pt.y, this, WID_ST_PANEL, WidgetDimensions::scaled.framerect.top);
		if (pos >= this->towns.size()) return;

		/* Place a house */
		TownID &town_id = std::get<2>(this->cmd.payload.GetValues());
		town_id = this->towns[pos];
		DoCommandPContainer(this->cmd);

		/* Close the window */
		this->Close();
	}

	void OnResize() override
	{
		this->vscroll->SetCapacityFromWidget(this, WID_ST_PANEL, WidgetDimensions::scaled.framerect.Vertical());
	}
};

static const NWidgetPart _nested_select_town_widgets[] = {
	NWidget(NWID_HORIZONTAL),
		NWidget(WWT_CLOSEBOX, COLOUR_DARK_GREEN),
		NWidget(WWT_CAPTION, COLOUR_DARK_GREEN, WID_ST_CAPTION), SetStringTip(STR_SELECT_TOWN_CAPTION, STR_TOOLTIP_WINDOW_TITLE_DRAG_THIS),
		NWidget(WWT_DEFSIZEBOX, COLOUR_DARK_GREEN),
	EndContainer(),
	NWidget(NWID_HORIZONTAL),
		NWidget(WWT_PANEL, COLOUR_DARK_GREEN, WID_ST_PANEL), SetResize(1, 0), SetScrollbar(WID_ST_SCROLLBAR), EndContainer(),
		NWidget(NWID_VERTICAL),
			NWidget(NWID_VSCROLLBAR, COLOUR_DARK_GREEN, WID_ST_SCROLLBAR),
			NWidget(WWT_RESIZEBOX, COLOUR_DARK_GREEN),
		EndContainer(),
	EndContainer(),
};

static WindowDesc _select_town_desc(__FILE__, __LINE__,
	WDP_AUTO, "select_town", 100, 0,
	WC_SELECT_TOWN, WC_NONE,
	WindowDefaultFlag::Construction,
	_nested_select_town_widgets
);

static void ShowSelectTownWindow(const CommandContainer<CMD_PLACE_HOUSE> &cmd)
{
	CloseWindowByClass(WC_SELECT_TOWN);
	new SelectTownWindow(_select_town_desc, cmd);
}

void InitializeTownGui()
{
	_town_local_authority_kdtree.Clear();
}

/**
 * Draw representation of a house tile for GUI purposes.
 * @param x Position x of image.
 * @param y Position y of image.
 * @param spec House spec to draw.
 * @param house_id House ID to draw.
 * @param view The house's 'view'.
 */
void DrawNewHouseTileInGUI(int x, int y, const HouseSpec *spec, HouseID house_id, int view)
{
	HouseResolverObject object(house_id, INVALID_TILE, nullptr, CBID_NO_CALLBACK, 0, 0, true, view);
	const SpriteGroup *group = object.Resolve();
	if (group == nullptr || group->type != SGT_TILELAYOUT) return;

	uint8_t stage = TOWN_HOUSE_COMPLETED;
	const DrawTileSprites *dts = reinterpret_cast<const TileLayoutSpriteGroup *>(group)->ProcessRegisters(&stage);

	PaletteID palette = GENERAL_SPRITE_COLOUR(spec->random_colour[0]);
	if (spec->callback_mask.Test(HouseCallbackMask::Colour)) {
		uint16_t callback = GetHouseCallback(CBID_HOUSE_COLOUR, 0, 0, house_id, nullptr, INVALID_TILE, true, view);
		if (callback != CALLBACK_FAILED) {
			/* If bit 14 is set, we should use a 2cc colour map, else use the callback value. */
			palette = HasBit(callback, 14) ? GB(callback, 0, 8) + SPR_2CCMAP_BASE : callback;
		}
	}

	SpriteID image = dts->ground.sprite;
	PaletteID pal  = dts->ground.pal;

	if (HasBit(image, SPRITE_MODIFIER_CUSTOM_SPRITE)) image += stage;
	if (HasBit(pal, SPRITE_MODIFIER_CUSTOM_SPRITE)) pal += stage;

	if (GB(image, 0, SPRITE_WIDTH) != 0) {
		DrawSprite(image, GroundSpritePaletteTransform(image, pal, palette), x, y);
	}

	DrawNewGRFTileSeqInGUI(x, y, dts, stage, palette);
}

/**
 * Draw a house that does not exist.
 * @param x Position x of image.
 * @param y Position y of image.
 * @param house_id House ID to draw.
 * @param view The house's 'view'.
 */
void DrawHouseInGUI(int x, int y, HouseID house_id, int view)
{
	auto draw = [](int x, int y, HouseID house_id, int view) {
		if (house_id >= NEW_HOUSE_OFFSET) {
			/* Houses don't necessarily need new graphics. If they don't have a
			 * spritegroup associated with them, then the sprite for the substitute
			 * house id is drawn instead. */
			const HouseSpec *spec = HouseSpec::Get(house_id);
			if (spec->grf_prop.GetSpriteGroup() != nullptr) {
				DrawNewHouseTileInGUI(x, y, spec, house_id, view);
				return;
			} else {
				house_id = HouseSpec::Get(house_id)->grf_prop.subst_id;
			}
		}

		/* Retrieve data from the draw town tile struct */
		const DrawBuildingsTileStruct &dcts = GetTownDrawTileData()[house_id << 4 | view << 2 | TOWN_HOUSE_COMPLETED];
		DrawSprite(dcts.ground.sprite, dcts.ground.pal, x, y);

		/* Add a house on top of the ground? */
		if (dcts.building.sprite != 0) {
			Point pt = RemapCoords(dcts.subtile_x, dcts.subtile_y, 0);
			DrawSprite(dcts.building.sprite, dcts.building.pal, x + UnScaleGUI(pt.x), y + UnScaleGUI(pt.y));
		}
	};

	/* Houses can have 1x1, 1x2, 2x1 and 2x2 layouts which are individual HouseIDs. For the GUI we need
	 * draw all of the tiles with appropriate positions. */
	int x_delta = ScaleSpriteTrad(TILE_PIXELS);
	int y_delta = ScaleSpriteTrad(TILE_PIXELS / 2);

	const HouseSpec *hs = HouseSpec::Get(house_id);
	if (hs->building_flags.Test(BuildingFlag::Size2x2)) {
		draw(x, y - y_delta - y_delta, house_id, view); // North corner.
		draw(x + x_delta, y - y_delta, house_id + 1, view); // West corner.
		draw(x - x_delta, y - y_delta, house_id + 2, view); // East corner.
		draw(x, y, house_id + 3, view); // South corner.
	} else if (hs->building_flags.Test(BuildingFlag::Size2x1)) {
		draw(x + x_delta / 2, y - y_delta, house_id, view); // North east tile.
		draw(x - x_delta / 2, y, house_id + 1, view); // South west tile.
	} else if (hs->building_flags.Test(BuildingFlag::Size1x2)) {
		draw(x - x_delta / 2, y - y_delta, house_id, view); // North west tile.
		draw(x + x_delta / 2, y, house_id + 1, view); // South east tile.
	} else {
		draw(x, y, house_id, view);
	}
}

/**
 * Get name for a prototype house.
 * @param hs HouseSpec of house.
 * @return StringID of name for house.
 */
static StringID GetHouseName(const HouseSpec *hs)
{
	uint16_t callback_res = GetHouseCallback(CBID_HOUSE_CUSTOM_NAME, 1, 0, hs->Index(), nullptr, INVALID_TILE, true);
	if (callback_res != CALLBACK_FAILED && callback_res != 0x400) {
		if (callback_res > 0x400) {
			ErrorUnknownCallbackResult(hs->grf_prop.grfid, CBID_HOUSE_CUSTOM_NAME, callback_res);
		} else {
			StringID new_name = GetGRFStringID(hs->grf_prop.grffile->grfid, GRFSTR_MISC_GRF_TEXT + callback_res);
			if (new_name != STR_NULL && new_name != STR_UNDEFINED) {
				return new_name;
			}
		}
	}

	return hs->building_name;
}

class HousePickerCallbacks : public PickerCallbacks {
public:
	HousePickerCallbacks() : PickerCallbacks("fav_houses") {}

	/**
	 * Set climate mask for filtering buildings from current landscape.
	 */
	void SetClimateMask()
	{
		switch (_settings_game.game_creation.landscape) {
			case LandscapeType::Temperate: this->climate_mask = HZ_TEMP; break;
			case LandscapeType::Arctic:    this->climate_mask = HZ_SUBARTC_ABOVE | HZ_SUBARTC_BELOW; break;
			case LandscapeType::Tropic:    this->climate_mask = HZ_SUBTROPIC; break;
			case LandscapeType::Toyland:   this->climate_mask = HZ_TOYLND; break;
			default: NOT_REACHED();
		}

		/* In some cases, not all 'classes' (house zones) have distinct houses, so we need to disable those.
		 * As we need to check all types, and this cannot change with the picker window open, pre-calculate it.
		 * This loop calls GetTypeName() instead of directly checking properties so that there is no discrepancy. */
		this->class_mask = 0;

		int num_classes = this->GetClassCount();
		for (int cls_id = 0; cls_id < num_classes; ++cls_id) {
			int num_types = this->GetTypeCount(cls_id);
			for (int id = 0; id < num_types; ++id) {
				if (this->GetTypeName(cls_id, id) != INVALID_STRING_ID) {
					SetBit(this->class_mask, cls_id);
					break;
				}
			}
		}
	}

	HouseZones climate_mask;
	uint8_t class_mask; ///< Mask of available 'classes'.

	static inline int sel_class; ///< Currently selected 'class'.
	static inline int sel_type; ///< Currently selected HouseID.
	static inline int sel_view; ///< Currently selected 'view'. This is not controllable as its based on random data.

	/* Houses do not have classes like NewGRFClass. We'll make up fake classes based on town zone
	 * availability instead. */
	static inline const std::array<StringID, HZB_END> zone_names = {
		STR_HOUSE_PICKER_CLASS_ZONE1,
		STR_HOUSE_PICKER_CLASS_ZONE2,
		STR_HOUSE_PICKER_CLASS_ZONE3,
		STR_HOUSE_PICKER_CLASS_ZONE4,
		STR_HOUSE_PICKER_CLASS_ZONE5,
	};

	GrfSpecFeature GetFeature() const override { return GSF_HOUSES; }

	StringID GetClassTooltip() const override { return STR_PICKER_HOUSE_CLASS_TOOLTIP; }
	StringID GetTypeTooltip() const override { return STR_PICKER_HOUSE_TYPE_TOOLTIP; }
	bool IsActive() const override { return true; }

	bool HasClassChoice() const override { return true; }
	int GetClassCount() const override { return static_cast<int>(zone_names.size()); }

	void Close([[maybe_unused]] int data) override { ResetObjectToPlace(); }

	int GetSelectedClass() const override { return HousePickerCallbacks::sel_class; }
	void SetSelectedClass(int cls_id) const override { HousePickerCallbacks::sel_class = cls_id; }

	StringID GetClassName(int id) const override
	{
		if (id >= GetClassCount()) return INVALID_STRING_ID;
		if (!HasBit(this->class_mask, id)) return INVALID_STRING_ID;
		return zone_names[id];
	}

	int GetTypeCount(int cls_id) const override
	{
		if (cls_id < GetClassCount()) return static_cast<int>(HouseSpec::Specs().size());
		return 0;
	}

	PickerItem GetPickerItem(int cls_id, int id) const override
	{
		const auto *spec = HouseSpec::Get(id);
		if (!spec->grf_prop.HasGrfFile()) return {0, spec->Index(), cls_id, id};
		return {spec->grf_prop.grfid, spec->grf_prop.local_id, cls_id, id};
	}

	int GetSelectedType() const override { return sel_type; }
	void SetSelectedType(int id) const override { sel_type = id; }

	StringID GetTypeName(int cls_id, int id) const override
	{
		const HouseSpec *spec = HouseSpec::Get(id);
		if (spec == nullptr) return INVALID_STRING_ID;
		if (!spec->enabled) return INVALID_STRING_ID;
		if ((spec->building_availability & climate_mask) == 0) return INVALID_STRING_ID;
		if (!HasBit(spec->building_availability, cls_id)) return INVALID_STRING_ID;
		for (int i = 0; i < cls_id; i++) {
			/* Don't include if it's already included in an earlier zone. */
			if (HasBit(spec->building_availability, i)) return INVALID_STRING_ID;
		}

		return GetHouseName(spec);
	}

	std::span<const BadgeID> GetTypeBadges(int cls_id, int id) const override
	{
		const auto *spec = HouseSpec::Get(id);
		if (spec == nullptr) return {};
		if (!spec->enabled) return {};
		if ((spec->building_availability & climate_mask) == 0) return {};
		if (!HasBit(spec->building_availability, cls_id)) return {};
		for (int i = 0; i < cls_id; i++) {
			/* Don't include if it's already included in an earlier zone. */
			if (HasBit(spec->building_availability, i)) return {};
		}

		return spec->badges;
	}

	bool IsTypeAvailable(int, int id) const override
	{
		const HouseSpec *hs = HouseSpec::Get(id);
		return hs->enabled;
	}

	void DrawType(int x, int y, int, int id) const override
	{
		DrawHouseInGUI(x, y, id, HousePickerCallbacks::sel_view);
	}

	void FillUsedItems(btree::btree_set<PickerItem> &items) override
	{
		auto id_count = GetBuildingHouseIDCounts();
		for (auto it = id_count.begin(); it != id_count.end(); ++it) {
			if (*it == 0) continue;
			HouseID house = static_cast<HouseID>(std::distance(id_count.begin(), it));
			const HouseSpec *hs = HouseSpec::Get(house);
			int class_index = FindFirstBit(hs->building_availability & HZ_ZONALL);
			items.insert({0, house, class_index, house});
		}
	}

	btree::btree_set<PickerItem> UpdateSavedItems(const btree::btree_set<PickerItem> &src) override
	{
		if (src.empty()) return src;

		const auto specs = HouseSpec::Specs();
		btree::btree_set<PickerItem> dst;
		for (const auto &item : src) {
			if (item.grfid == 0) {
				dst.insert(item);
			} else {
				/* Search for spec by grfid and local index. */
				auto it = std::ranges::find_if(specs, [&item](const HouseSpec &spec) { return spec.grf_prop.grfid == item.grfid && spec.grf_prop.local_id == item.local_id; });
				if (it == specs.end()) {
					/* Not preset, hide from UI. */
					dst.insert({item.grfid, item.local_id, -1, -1});
				} else {
					int class_index = FindFirstBit(it->building_availability & HZ_ZONALL);
					dst.insert( {item.grfid, item.local_id, class_index, it->Index()});
				}
			}
		}

		return dst;
	}

	static HousePickerCallbacks instance;
};
/* static */ HousePickerCallbacks HousePickerCallbacks::instance;

/**
 * Get the cargo types produced by a house.
 * @param hs HouseSpec of the house.
 * @returns Mask of cargo types produced by the house.
 */
static CargoTypes GetProducedCargoOfHouse(const HouseSpec *hs)
{
<<<<<<< HEAD
	/* We don't care how much cargo is produced, but BuildCargoAcceptanceString shows fractions when less then 8. */
	static const uint MIN_CARGO = 8;

	CargoArray production{};
=======
	CargoTypes produced{};
>>>>>>> 0428f8c6
	if (hs->callback_mask.Test(HouseCallbackMask::ProduceCargo)) {
		for (uint i = 0; i < 256; i++) {
			uint16_t callback = GetHouseCallback(CBID_HOUSE_PRODUCE_CARGO, i, 0, hs->Index(), nullptr, INVALID_TILE, true);

			if (callback == CALLBACK_FAILED || callback == CALLBACK_HOUSEPRODCARGO_END) break;

			CargoType cargo = GetCargoTranslation(GB(callback, 8, 7), hs->grf_prop.grffile);
			if (!IsValidCargoType(cargo)) continue;

			uint amt = GB(callback, 0, 8);
			if (amt == 0) continue;

			SetBit(produced, cargo);
		}
	} else {
		/* Cargo is not controlled by NewGRF, town production effect is used instead. */
<<<<<<< HEAD
		for (CargoType cid : CargoSpec::town_production_cargoes[TPE_PASSENGERS]) production[cid] = MIN_CARGO;
		for (CargoType cid : CargoSpec::town_production_cargoes[TPE_MAIL]) production[cid] = MIN_CARGO;
=======
		for (const CargoSpec *cs : CargoSpec::town_production_cargoes[TPE_PASSENGERS]) SetBit(produced, cs->Index());
		for (const CargoSpec *cs : CargoSpec::town_production_cargoes[TPE_MAIL]) SetBit(produced, cs->Index());
>>>>>>> 0428f8c6
	}
	return produced;
}

struct BuildHouseWindow : public PickerWindow {
	std::string house_info;
	bool house_protected;

	BuildHouseWindow(WindowDesc &desc, WindowNumber wno, Window *parent) : PickerWindow(desc, parent, wno, HousePickerCallbacks::instance)
	{
		HousePickerCallbacks::instance.SetClimateMask();
		this->ConstructWindow();
	}

	void UpdateSelectSize(const HouseSpec *spec)
	{
		if (spec == nullptr) {
			SetTileSelectSize(1, 1);
			ResetObjectToPlace();
		} else {
			SetObjectToPlaceWnd(SPR_CURSOR_TOWN, PAL_NONE, HT_RECT | HT_DIAGONAL, this);
			if (spec->building_flags.Test(BuildingFlag::Size2x2)) {
				SetTileSelectSize(2, 2);
			} else if (spec->building_flags.Test(BuildingFlag::Size2x1)) {
				SetTileSelectSize(2, 1);
			} else if (spec->building_flags.Test(BuildingFlag::Size1x2)) {
				SetTileSelectSize(1, 2);
			} else if (spec->building_flags.Test(BuildingFlag::Size1x1)) {
				SetTileSelectSize(1, 1);
			}
		}
	}

	/**
	 * Get a date range string for house availability year.
	 * @param buffer Target to write formatted string with the date range formatted appropriately.
	 * @param min_year Earliest year house can be built.
	 * @param max_year Latest year house can be built.
	 */
	static void GetHouseYear(format_buffer &buffer, CalTime::Year min_year, CalTime::Year max_year)
	{
		if (min_year == CalTime::MIN_YEAR) {
			if (max_year == CalTime::MAX_YEAR) {
				AppendStringInPlace(buffer, STR_HOUSE_PICKER_YEARS_ANY);
				return;
			}
			AppendStringInPlace(buffer, STR_HOUSE_PICKER_YEARS_UNTIL, max_year);
			return;
		}
		if (max_year == CalTime::MAX_YEAR) {
			AppendStringInPlace(buffer, STR_HOUSE_PICKER_YEARS_FROM, min_year);
			return;
		}
		AppendStringInPlace(buffer, STR_HOUSE_PICKER_YEARS, min_year, max_year);
		return;
	}

	/**
	 * Get information string for a house.
	 * @param hs HouseSpec to get information string for.
	 * @return Formatted string with information for house.
	 */
	static std::string GetHouseInformation(const HouseSpec *hs)
	{
		format_buffer line;

		AppendStringInPlace(line, STR_HOUSE_PICKER_NAME, GetHouseName(hs));
		line.push_back('\n');

		AppendStringInPlace(line, STR_HOUSE_PICKER_POPULATION, hs->population);
		line.push_back('\n');

		GetHouseYear(line, hs->min_year, hs->max_year);
		line.push_back('\n');

		uint8_t size = 0;
		if (hs->building_flags.Test(BuildingFlag::Size1x1)) size = 0x11;
		if (hs->building_flags.Test(BuildingFlag::Size2x1)) size = 0x21;
		if (hs->building_flags.Test(BuildingFlag::Size1x2)) size = 0x12;
		if (hs->building_flags.Test(BuildingFlag::Size2x2)) size = 0x22;
		AppendStringInPlace(line, STR_HOUSE_PICKER_SIZE, GB(size, 0, 4), GB(size, 4, 4));

		auto cargo_string = BuildCargoAcceptanceString(GetAcceptedCargoOfHouse(hs), STR_HOUSE_PICKER_CARGO_ACCEPTED);
		if (cargo_string.has_value()) {
			line.push_back('\n');
			line.append(*cargo_string);
		}

<<<<<<< HEAD
		cargo_string = BuildCargoAcceptanceString(GetProducedCargoOfHouse(hs), STR_HOUSE_PICKER_CARGO_PRODUCED);
		if (cargo_string.has_value()) {
			line.push_back('\n');
			line.append(*cargo_string);
=======
		CargoTypes produced = GetProducedCargoOfHouse(hs);
		if (produced != 0) {
			line << "\n";
			line << GetString(STR_HOUSE_PICKER_CARGO_PRODUCED, produced);
>>>>>>> 0428f8c6
		}

		return line.to_string();
	}

	void OnInit() override
	{
		this->InvalidateData(PICKER_INVALIDATION_ALL);
		this->PickerWindow::OnInit();
	}

	void DrawWidget(const Rect &r, WidgetID widget) const override
	{
		if (widget == WID_BH_INFO) {
			if (!this->house_info.empty()) DrawStringMultiLine(r, this->house_info);
		} else {
			this->PickerWindow::DrawWidget(r, widget);
		}
	}

	void OnClick([[maybe_unused]] Point pt, WidgetID widget, [[maybe_unused]] int click_count) override
	{
		switch (widget) {
			case WID_BH_PROTECT_OFF:
			case WID_BH_PROTECT_ON:
				this->house_protected = (widget == WID_BH_PROTECT_ON);
				this->SetWidgetLoweredState(WID_BH_PROTECT_OFF, !this->house_protected);
				this->SetWidgetLoweredState(WID_BH_PROTECT_ON, this->house_protected);

				if (_settings_client.sound.click_beep) SndPlayFx(SND_15_BEEP);
				this->SetDirty();
				break;

			default:
				this->PickerWindow::OnClick(pt, widget, click_count);
				break;
		}
	}

	void OnInvalidateData(int data = 0, bool gui_scope = true) override
	{
		this->PickerWindow::OnInvalidateData(data, gui_scope);
		if (!gui_scope) return;

		const HouseSpec *spec = HouseSpec::Get(HousePickerCallbacks::sel_type);

		PickerInvalidations pi(data);
		if (pi.Test(PickerInvalidation::Position)) {
			UpdateSelectSize(spec);
			this->house_info = GetHouseInformation(spec);
		}

		/* If house spec already has the protected flag, handle it automatically and disable the buttons. */
		bool hasflag = spec->extra_flags.Test(HouseExtraFlag::BuildingIsProtected);
		if (hasflag) this->house_protected = true;

		this->SetWidgetLoweredState(WID_BH_PROTECT_OFF, !this->house_protected);
		this->SetWidgetLoweredState(WID_BH_PROTECT_ON, this->house_protected);

		this->SetWidgetDisabledState(WID_BH_PROTECT_OFF, hasflag);
		this->SetWidgetDisabledState(WID_BH_PROTECT_ON, hasflag);
	}

	void OnPlaceObject([[maybe_unused]] Point pt, TileIndex tile) override
	{
		const HouseSpec *spec = HouseSpec::Get(HousePickerCallbacks::sel_type);
		CommandContainer<CMD_PLACE_HOUSE> cmd_container(STR_ERROR_CAN_T_BUILD_HOUSE, tile,
				CmdPayload<CMD_PLACE_HOUSE>::Make(spec->Index(), this->house_protected, TownID::Invalid()), CommandCallback::PlaySound_CONSTRUCTION_OTHER);
		if (_ctrl_pressed) {
			ShowSelectTownWindow(cmd_container);
		} else {
			DoCommandPContainer(cmd_container);
		}
	}

	IntervalTimer<TimerWindow> view_refresh_interval = {std::chrono::milliseconds(2500), [this](auto) {
		/* There are four different 'views' that are random based on house tile position. As this is not
		 * user-controllable, instead we automatically cycle through them. */
		HousePickerCallbacks::sel_view = (HousePickerCallbacks::sel_view + 1) % 4;
		this->SetDirty();
	}};

	static inline HotkeyList hotkeys{"buildhouse", {
		Hotkey('F', "focus_filter_box", PCWHK_FOCUS_FILTER_BOX),
	}};
};

/** Nested widget definition for the build NewGRF rail waypoint window */
static constexpr NWidgetPart _nested_build_house_widgets[] = {
	NWidget(NWID_HORIZONTAL),
		NWidget(WWT_CLOSEBOX, COLOUR_DARK_GREEN),
		NWidget(WWT_CAPTION, COLOUR_DARK_GREEN), SetStringTip(STR_HOUSE_PICKER_CAPTION, STR_TOOLTIP_WINDOW_TITLE_DRAG_THIS),
		NWidget(WWT_SHADEBOX, COLOUR_DARK_GREEN),
		NWidget(WWT_DEFSIZEBOX, COLOUR_DARK_GREEN),
		NWidget(WWT_STICKYBOX, COLOUR_DARK_GREEN),
	EndContainer(),
	NWidget(NWID_HORIZONTAL),
		NWidget(NWID_VERTICAL),
			NWidgetFunction(MakePickerClassWidgets),
			NWidget(WWT_PANEL, COLOUR_DARK_GREEN),
				NWidget(NWID_VERTICAL), SetPIP(0, WidgetDimensions::unscaled.vsep_picker, 0), SetPadding(WidgetDimensions::unscaled.picker),
					NWidget(WWT_EMPTY, INVALID_COLOUR, WID_BH_INFO), SetFill(1, 1), SetMinimalTextLines(10, 0),
					NWidget(WWT_LABEL, INVALID_COLOUR), SetStringTip(STR_HOUSE_PICKER_PROTECT_TITLE, STR_NULL), SetFill(1, 0),
					NWidget(NWID_HORIZONTAL), SetPIPRatio(1, 0, 1),
						NWidget(WWT_TEXTBTN, COLOUR_GREY, WID_BH_PROTECT_OFF), SetMinimalSize(60, 12), SetStringTip(STR_HOUSE_PICKER_PROTECT_OFF, STR_HOUSE_PICKER_PROTECT_TOOLTIP),
						NWidget(WWT_TEXTBTN, COLOUR_GREY, WID_BH_PROTECT_ON), SetMinimalSize(60, 12), SetStringTip(STR_HOUSE_PICKER_PROTECT_ON, STR_HOUSE_PICKER_PROTECT_TOOLTIP),
					EndContainer(),
				EndContainer(),
			EndContainer(),

		EndContainer(),
		NWidgetFunction(MakePickerTypeWidgets),
	EndContainer(),
};

static WindowDesc _build_house_desc(__FILE__, __LINE__,
	WDP_AUTO, "build_house", 0, 0,
	WC_BUILD_HOUSE, WC_BUILD_TOOLBAR,
	WindowDefaultFlag::Construction,
	_nested_build_house_widgets,
	&BuildHouseWindow::hotkeys
);

void ShowBuildHousePicker(Window *parent)
{
	if (BringWindowToFrontById(WC_BUILD_HOUSE, 0)) return;
	new BuildHouseWindow(_build_house_desc, 0, parent);
}

void ShowBuildHousePickerAndSelect(TileIndex tile)
{
	assert_tile(IsTileType(tile, MP_HOUSE), tile);

	HouseID house = GetHouseType(tile);
	GetHouseNorthPart(house);

	const HouseSpec *hs = HouseSpec::Get(house);
	if (hs == nullptr || !hs->enabled || !HousePickerCallbacks::instance.IsActive()) return;

	BuildHouseWindow *w = AllocateWindowDescFront<BuildHouseWindow, true>(_build_house_desc, 0, nullptr);
	if (w != nullptr) {
		w->PickItem(FindFirstBit(hs->building_availability & HZ_ZONALL), house);
	}
}<|MERGE_RESOLUTION|>--- conflicted
+++ resolved
@@ -2100,14 +2100,7 @@
  */
 static CargoTypes GetProducedCargoOfHouse(const HouseSpec *hs)
 {
-<<<<<<< HEAD
-	/* We don't care how much cargo is produced, but BuildCargoAcceptanceString shows fractions when less then 8. */
-	static const uint MIN_CARGO = 8;
-
-	CargoArray production{};
-=======
 	CargoTypes produced{};
->>>>>>> 0428f8c6
 	if (hs->callback_mask.Test(HouseCallbackMask::ProduceCargo)) {
 		for (uint i = 0; i < 256; i++) {
 			uint16_t callback = GetHouseCallback(CBID_HOUSE_PRODUCE_CARGO, i, 0, hs->Index(), nullptr, INVALID_TILE, true);
@@ -2124,13 +2117,8 @@
 		}
 	} else {
 		/* Cargo is not controlled by NewGRF, town production effect is used instead. */
-<<<<<<< HEAD
-		for (CargoType cid : CargoSpec::town_production_cargoes[TPE_PASSENGERS]) production[cid] = MIN_CARGO;
-		for (CargoType cid : CargoSpec::town_production_cargoes[TPE_MAIL]) production[cid] = MIN_CARGO;
-=======
-		for (const CargoSpec *cs : CargoSpec::town_production_cargoes[TPE_PASSENGERS]) SetBit(produced, cs->Index());
-		for (const CargoSpec *cs : CargoSpec::town_production_cargoes[TPE_MAIL]) SetBit(produced, cs->Index());
->>>>>>> 0428f8c6
+		for (CargoType cid : CargoSpec::town_production_cargoes[TPE_PASSENGERS]) SetBit(produced, cid);
+		for (CargoType cid : CargoSpec::town_production_cargoes[TPE_MAIL]) SetBit(produced, cid);
 	}
 	return produced;
 }
@@ -2219,17 +2207,10 @@
 			line.append(*cargo_string);
 		}
 
-<<<<<<< HEAD
-		cargo_string = BuildCargoAcceptanceString(GetProducedCargoOfHouse(hs), STR_HOUSE_PICKER_CARGO_PRODUCED);
-		if (cargo_string.has_value()) {
-			line.push_back('\n');
-			line.append(*cargo_string);
-=======
 		CargoTypes produced = GetProducedCargoOfHouse(hs);
 		if (produced != 0) {
-			line << "\n";
-			line << GetString(STR_HOUSE_PICKER_CARGO_PRODUCED, produced);
->>>>>>> 0428f8c6
+			line.push_back('\n');
+			AppendStringInPlace(line, STR_HOUSE_PICKER_CARGO_PRODUCED, produced);
 		}
 
 		return line.to_string();
