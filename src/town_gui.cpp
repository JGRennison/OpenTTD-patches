--- conflicted
+++ resolved
@@ -36,11 +36,7 @@
 #include "newgrf_config.h"
 #include "newgrf_house.h"
 #include "date_func.h"
-<<<<<<< HEAD
-#include "core/random_func.hpp"
-=======
 #include "zoom_func.h"
->>>>>>> 6ebea4b4
 
 #include "widgets/town_widget.h"
 
@@ -52,12 +48,8 @@
 
 typedef GUIList<const Town*> GUITownList;
 
-<<<<<<< HEAD
-static void PlaceProc_House(TileIndex tile);
-=======
 static CommandCost ListTownsToJoinHouseTo(HouseID house, TileIndex tile, TownList *towns);
 static void ShowSelectTownWindow(const TownList &towns, const CommandContainer &cmd);
->>>>>>> 6ebea4b4
 
 static const NWidgetPart _nested_town_authority_widgets[] = {
 	NWidget(NWID_HORIZONTAL),
@@ -1219,12 +1211,8 @@
 	AllocateWindowDescFront<FoundTownWindow>(&_found_town_desc, 0);
 }
 
-<<<<<<< HEAD
-class GUIHouseList : public SmallVector<HouseID, 32> {
-=======
 /** List of buildable houses and house sets. */
 class GUIHouseList : protected SmallVector<HouseID, 32> {
->>>>>>> 6ebea4b4
 protected:
 	SmallVector<uint16, 4> house_sets; ///< list of house sets, each item points the first house of the set in the houses array
 
@@ -1254,13 +1242,6 @@
 		*this->house_sets.Append() = 0; // terminator
 	}
 
-<<<<<<< HEAD
-	inline HouseID GetHouseAtOffset(uint house_set, uint house_offset) const
-	{
-		return *this->Get(this->house_sets[house_set] + house_offset);
-	}
-
-=======
 	/**
 	 * Get house at given offset.
 	 * @param house_set House set (or a negative number).
@@ -1279,28 +1260,11 @@
 	 * Get the number of house sets.
 	 * @return Number of house sets.
 	 */
->>>>>>> 6ebea4b4
 	uint NumHouseSets() const
 	{
 		return this->house_sets.Length() - 1; // last item is a terminator
 	}
 
-<<<<<<< HEAD
-	uint NumHousesInHouseSet(uint house_set) const
-	{
-		assert(house_set < this->NumHouseSets());
-		/* There is a terminator on the list of house sets. It's equal to the number
-		 * of all houses. We can safely use "house_set + 1" even for the last
-		 * house set. */
-		return this->house_sets[house_set + 1] - this->house_sets[house_set];
-	}
-
-	int FindHouseSet(HouseID house) const
-	{
-		const GRFFile *house_set = HouseSpec::Get(house)->grf_prop.grffile;
-		for (uint i = 0; i < this->NumHouseSets(); i++) {
-			if (HouseSpec::Get(this->GetHouseAtOffset(i, 0))->grf_prop.grffile == house_set) return i;
-=======
 	/**
 	 * Get number of houses in a given set.
 	 * @param house_set House set (or a negative number).
@@ -1330,19 +1294,10 @@
 			for (uint i = 0; i < this->NumHouseSets(); i++) {
 				if (HouseSpec::Get(this->GetHouseAtOffset(i, 0))->grf_prop.grffile == house_set) return i;
 			}
->>>>>>> 6ebea4b4
 		}
 		return -1;
 	}
 
-<<<<<<< HEAD
-	int FindHouseOffset(uint house_set, HouseID house) const
-	{
-		assert(house_set < this->NumHouseSets());
-		uint count = this->NumHousesInHouseSet(house_set);
-		for (uint i = 0; i < count; i++) {
-			if (this->GetHouseAtOffset(house_set, i) == house) return i;
-=======
 	/**
 	 * Find offset of a given house within a given house set.
 	 *
@@ -1360,29 +1315,10 @@
 			const HouseID *end = this->Begin() + this->house_sets[house_set + 1];
 			const HouseID *pos = std::lower_bound(begin, end, house);
 			if (pos != end && *pos == house) return pos - begin;
->>>>>>> 6ebea4b4
 		}
 		return -1;
 	}
 
-<<<<<<< HEAD
-	const char *GetNameOfHouseSet(uint house_set) const
-	{
-		assert(house_set < this->NumHouseSets());
-		const GRFFile *gf = HouseSpec::Get(this->GetHouseAtOffset(house_set, 0))->grf_prop.grffile;
-		if (gf != NULL) return GetGRFConfig(gf->grfid)->GetName();
-
-		static char name[DRAW_STRING_BUFFER];
-		GetString(name, STR_BASIC_HOUSE_SET_NAME, lastof(name));
-		return name;
-	}
-
-	/**
-	 * Notify the sortlist that the rebuild is done
-	 *
-	 * @note This forces a resort
-	 */
-=======
 	/**
 	 * Get the name of a given house set.
 	 *
@@ -1403,37 +1339,15 @@
 	}
 
 	/** (Re)build the list. */
->>>>>>> 6ebea4b4
 	void Build()
 	{
 		/* collect items */
 		this->Clear();
-<<<<<<< HEAD
-		for (HouseID house = 0; house < NUM_HOUSES; house++) {
-			const HouseSpec *hs = HouseSpec::Get(house);
-			/* is the house enabled? */
-			if (!hs->enabled) continue;
-			/* is the house overriden? */
-			if (hs->grf_prop.override != INVALID_HOUSE_ID) continue;
-			/* is the house allownd in current landscape? */
-			HouseZones landscapes = (HouseZones)(HZ_TEMP << _settings_game.game_creation.landscape);
-			if (_settings_game.game_creation.landscape == LT_ARCTIC) landscapes |= HZ_SUBARTC_ABOVE;
-			if (!(hs->building_availability & landscapes)) continue;
-			/* is the house allowed at any of house zones at all? */
-			if (!(hs->building_availability & HZ_ZONALL)) continue;
-			/* is there any year in which the house is allowed? */
-			if (hs->min_year > hs->max_year) continue;
-
-			/* add the house */
-			*this->Append() = house;
-		}
-=======
 		HouseZones zones = CurrentClimateHouseZones();
 		for (HouseID house = 0; house < NUM_HOUSES; house++) {
 			if (IsHouseTypeAllowed(house, zones, _game_mode == GM_EDITOR).Succeeded()) *this->Append() = house;
 		}
 		this->Compact();
->>>>>>> 6ebea4b4
 
 		/* arrange items */
 		QSortT(this->Begin(), this->Length(), HouseSorter);
@@ -1454,52 +1368,6 @@
 	}
 };
 
-<<<<<<< HEAD
-static HouseID _cur_house = INVALID_HOUSE_ID; ///< house selected in the house picker window
-
-/** The window used for building houses. */
-class HousePickerWindow : public Window {
-protected:
-	GUIHouseList house_list; ///< list of houses and house sets
-	int house_offset;        ///< index of selected house
-	uint house_set;          ///< index of selected house set
-	uint line_height;        ///< height of a single line in the list of house sets
-	HouseID display_house;   ///< house ID of currently displayed house
-
-	void RestoreSelectedHouseIndex()
-	{
-		this->house_set = 0;
-		this->house_offset = 0;
-
-		if (this->house_list.Length() == 0) { // no houses at all?
-			_cur_house = INVALID_HOUSE_ID;
-			this->display_house = _cur_house;
-			return;
-		}
-
-		if (_cur_house != INVALID_HOUSE_ID) {
-			int house_set = this->house_list.FindHouseSet(_cur_house);
-			if (house_set >= 0) {
-				this->house_set = house_set;
-				int house_offset = this->house_list.FindHouseOffset(house_set, _cur_house);
-				if (house_offset >= 0) {
-					this->house_offset = house_offset;
-					return;
-				}
-			}
-		}
-		_cur_house = this->house_list.GetHouseAtOffset(this->house_set, this->house_offset);
-		this->display_house = _cur_house;
-	}
-
-	void SelectHouseIntl(uint new_house_set, int new_house_offset)
-	{
-		SetObjectToPlaceWnd(SPR_CURSOR_TOWN, PAL_NONE, HT_RECT, this);
-		this->house_set = new_house_set;
-		this->house_offset = new_house_offset;
-		_cur_house = this->house_list.GetHouseAtOffset(new_house_set, new_house_offset);
-		this->display_house = _cur_house;
-=======
 static struct {
 	HouseID id;
 	HouseVariant variant;
@@ -1552,44 +1420,10 @@
 	int GetCurrentHouseSet() const
 	{
 		return this->house_list.FindHouseSet(_cur_house.id);
->>>>>>> 6ebea4b4
 	}
 
 	/**
 	 * Select another house.
-<<<<<<< HEAD
-	 * @param new_house_set index of the house set
-	 * @param new_house_offset offset of the house
-	 */
-	void SelectOtherHouse(uint new_house_set, int new_house_offset)
-	{
-		assert(new_house_set < this->house_list.NumHouseSets());
-		assert(new_house_offset < (int) this->house_list.NumHousesInHouseSet(new_house_set));
-		assert(new_house_offset >= 0);
-
-		SelectHouseIntl(new_house_set, new_house_offset);
-
-		NWidgetMatrix *matrix = this->GetWidget<NWidgetMatrix>(WID_HP_HOUSE_SELECT_MATRIX);
-		matrix->SetCount(this->house_list.NumHousesInHouseSet(this->house_set));
-		matrix->SetClicked(this->house_offset);
-		this->UpdateSelectSize();
-		this->SetDirty();
-	}
-
-	void UpdateSelectSize()
-	{
-		uint w = 1, h = 1;
-		if (_cur_house != INVALID_HOUSE_ID) {
-			const HouseSpec *hs = HouseSpec::Get(_cur_house);
-			if (hs->building_flags & BUILDING_2_TILES_X) w++;
-			if (hs->building_flags & BUILDING_2_TILES_Y) h++;
-		}
-		SetTileSelectSize(w, h);
-	}
-
-public:
-	HousePickerWindow(WindowDesc *desc, WindowNumber number) : Window(desc)
-=======
 	 * @param new_house_set index of the house set, -1 to auto-select
 	 * @param new_house_offset offset of the house, -1 to auto-select
 	 * @param new_house_variant variant of the house, -1 to auto-select
@@ -1649,7 +1483,6 @@
 
 public:
 	HousePickerWindow(WindowDesc *desc, WindowNumber number) : Window(desc), tileselect_zone(HZB_END), tileselect_bad_land(false)
->>>>>>> 6ebea4b4
 	{
 		this->CreateNestedTree();
 		/* there is no shade box but we will shade the window if there is no house to show */
@@ -1657,35 +1490,14 @@
 		NWidgetMatrix *matrix = this->GetWidget<NWidgetMatrix>(WID_HP_HOUSE_SELECT_MATRIX);
 		matrix->SetScrollbar(this->GetScrollbar(WID_HP_HOUSE_SELECT_SCROLL));
 		this->FinishInitNested(number);
-<<<<<<< HEAD
-
-		if (_cur_house != INVALID_HOUSE_ID) matrix->SetClicked(this->house_offset); // set clicked item again to make it visible
+	}
+
+	~HousePickerWindow()
+	{
+		DeleteWindowById(WC_SELECT_TOWN, 0);
 	}
 
 	virtual void OnInit() OVERRIDE
-	{
-		this->house_list.Build();
-		this->RestoreSelectedHouseIndex();
-		this->UpdateSelectSize();
-
-		/* if we have exactly one set of houses and it's not the default one then display it's name in the title bar */
-		this->GetWidget<NWidgetCore>(WID_HP_CAPTION)->widget_data =
-				(this->house_list.NumHouseSets() == 1 && HouseSpec::Get(this->house_list[0])->grf_prop.grffile != NULL) ?
-				STR_HOUSE_BUILD_CUSTOM_CAPTION : STR_HOUSE_BUILD_CAPTION;
-
-		/* hide widgets if we have no houses to show */
-		this->SetShaded(this->house_list.Length() == 0);
-
-		if (this->house_list.Length() != 0) {
-=======
-	}
-
-	~HousePickerWindow()
-	{
-		DeleteWindowById(WC_SELECT_TOWN, 0);
-	}
-
-	virtual void OnInit()
 	{
 		this->house_list.Build();
 
@@ -1696,138 +1508,17 @@
 		this->SetShaded(this->house_list.NumHouseSets() == 0);
 
 		if (this->house_list.NumHouseSets() != 0) {
->>>>>>> 6ebea4b4
 			/* show the list of house sets if we have at least 2 items to show */
 			this->GetWidget<NWidgetStacked>(WID_HP_HOUSE_SETS_SEL)->SetDisplayedPlane(this->house_list.NumHouseSets() > 1 ? 0 : SZSP_NONE);
 			/* set number of items in the list of house sets */
 			this->GetWidget<NWidgetCore>(WID_HP_HOUSE_SETS)->widget_data = (this->house_list.NumHouseSets() << MAT_ROW_START) | (1 << MAT_COL_START);
 			/* show the landscape info only in arctic climate (above/below snowline) */
 			this->GetWidget<NWidgetStacked>(WID_HP_HOUSE_LANDSCAPE_SEL)->SetDisplayedPlane(_settings_game.game_creation.landscape == LT_ARCTIC ? 0 : SZSP_NONE);
-<<<<<<< HEAD
-			/* update the matrix of houses */
-			NWidgetMatrix *matrix = this->GetWidget<NWidgetMatrix>(WID_HP_HOUSE_SELECT_MATRIX);
-			matrix->SetCount(this->house_list.NumHousesInHouseSet(this->house_set));
-			matrix->SetClicked(this->house_offset);
-			SelectHouseIntl(this->house_set, this->house_offset);
-		} else {
-			ResetObjectToPlace();
-=======
->>>>>>> 6ebea4b4
 		}
 	}
 
 	virtual void SetStringParameters(int widget) const
 	{
-<<<<<<< HEAD
-		if (widget == WID_HP_CAPTION) {
-			if (this->house_list.NumHouseSets() == 1) SetDParamStr(0, this->house_list.GetNameOfHouseSet(0));
-		} else if (this->display_house == INVALID_HOUSE_ID) {
-			switch (widget) {
-				case WID_HP_CAPTION:
-					break;
-
-				case WID_HP_HOUSE_ZONES:
-					for (int i = 0; i < HZB_END; i++) {
-						SetDParam(2 * i, STR_HOUSE_BUILD_HOUSE_ZONE_DISABLED);
-						SetDParam(2 * i + 1, i + 1);
-					}
-					break;
-
-				case WID_HP_HOUSE_YEARS:
-					SetDParam(0, STR_HOUSE_BUILD_YEARS_BAD_YEAR);
-					SetDParam(1, 0);
-					SetDParam(2, STR_HOUSE_BUILD_YEARS_BAD_YEAR);
-					SetDParam(3, 0);
-					break;
-
-				case WID_HP_HOUSE_ACCEPTANCE:
-					SetDParamStr(0, "");
-					break;
-
-				case WID_HP_HOUSE_SUPPLY:
-					SetDParam(0, 0);
-					break;
-
-				default:
-					SetDParam(0, STR_EMPTY);
-					break;
-			}
-		} else {
-			switch (widget) {
-				case WID_HP_HOUSE_NAME:
-					SetDParam(0, GetHouseName(this->display_house));
-					break;
-
-				case WID_HP_HISTORICAL_BUILDING:
-					SetDParam(0, HouseSpec::Get(this->display_house)->extra_flags & BUILDING_IS_HISTORICAL ? STR_HOUSE_BUILD_HISTORICAL_BUILDING : STR_EMPTY);
-					break;
-
-				case WID_HP_HOUSE_POPULATION:
-					SetDParam(0, HouseSpec::Get(this->display_house)->population);
-					break;
-
-				case WID_HP_HOUSE_ZONES: {
-					HouseZones zones = (HouseZones)(HouseSpec::Get(this->display_house)->building_availability & HZ_ZONALL);
-					for (int i = 0; i < HZB_END; i++) {
-						/* colour: gold(enabled)/grey(disabled)  */
-						SetDParam(2 * i, HasBit(zones, HZB_END - i - 1) ? STR_HOUSE_BUILD_HOUSE_ZONE_ENABLED : STR_HOUSE_BUILD_HOUSE_ZONE_DISABLED);
-						/* digit: 1(center)/2/3/4/5(edge) */
-						SetDParam(2 * i + 1, i + 1);
-					}
-					break;
-				}
-
-				case WID_HP_HOUSE_LANDSCAPE: {
-					StringID info = STR_HOUSE_BUILD_LANDSCAPE_ABOVE_OR_BELOW_SNOWLINE;
-					switch (HouseSpec::Get(this->display_house)->building_availability & (HZ_SUBARTC_ABOVE | HZ_SUBARTC_BELOW)) {
-						case HZ_SUBARTC_ABOVE: info = STR_HOUSE_BUILD_LANDSCAPE_ONLY_ABOVE_SNOWLINE; break;
-						case HZ_SUBARTC_BELOW: info = STR_HOUSE_BUILD_LANDSCAPE_ONLY_BELOW_SNOWLINE; break;
-						default: break;
-					}
-					SetDParam(0, info);
-					break;
-				}
-
-				case WID_HP_HOUSE_YEARS: {
-					const HouseSpec *hs = HouseSpec::Get(this->display_house);
-					SetDParam(0, hs->min_year <= _cur_year ? STR_HOUSE_BUILD_YEARS_GOOD_YEAR : STR_HOUSE_BUILD_YEARS_BAD_YEAR);
-					SetDParam(1, hs->min_year);
-					SetDParam(2, hs->max_year >= _cur_year ? STR_HOUSE_BUILD_YEARS_GOOD_YEAR : STR_HOUSE_BUILD_YEARS_BAD_YEAR);
-					SetDParam(3, hs->max_year);
-					break;
-				}
-
-				case WID_HP_HOUSE_ACCEPTANCE: {
-					static char buff[DRAW_STRING_BUFFER] = "";
-					char *str = buff;
-					CargoArray cargo;
-					uint32 dummy = 0;
-					AddAcceptedHouseCargo(this->display_house, INVALID_TILE, cargo, &dummy);
-					for (uint i = 0; i < NUM_CARGO; i++) {
-						if (cargo[i] == 0) continue;
-						/* If the accepted value is less than 8, show it in 1/8:ths */
-						SetDParam(0, cargo[i] < 8 ? STR_HOUSE_BUILD_CARGO_VALUE_EIGHTS : STR_HOUSE_BUILD_CARGO_VALUE_JUST_NAME);
-						SetDParam(1, cargo[i]);
-						SetDParam(2, CargoSpec::Get(i)->name);
-						str = GetString(str, str == buff ? STR_HOUSE_BUILD_CARGO_FIRST : STR_HOUSE_BUILD_CARGO_SEPARATED, lastof(buff));
-					}
-					if (str == buff) GetString(buff, STR_JUST_NOTHING, lastof(buff));
-					SetDParamStr(0, buff);
-					break;
-				}
-
-				case WID_HP_HOUSE_SUPPLY: {
-					CargoArray cargo;
-					AddProducedHouseCargo(this->display_house, INVALID_TILE, cargo);
-					uint32 cargo_mask = 0;
-					for (uint i = 0; i < NUM_CARGO; i++) if (cargo[i] != 0) SetBit(cargo_mask, i);
-					SetDParam(0, cargo_mask);
-					break;
-				}
-
-				default: break;
-			}
-=======
 		switch (widget) {
 			case WID_HP_CAPTION:
 				if (this->house_list.NumHouseSets() == 1 && _loaded_newgrf_features.has_newhouses) {
@@ -1910,7 +1601,6 @@
 			}
 
 			default: break;
->>>>>>> 6ebea4b4
 		}
 	}
 
@@ -1923,13 +1613,6 @@
 					max_w = max(max_w, GetStringBoundingBox(this->house_list.GetNameOfHouseSet(i)).width);
 				}
 				size->width = max(size->width, max_w + padding.width);
-<<<<<<< HEAD
-				this->line_height = FONT_HEIGHT_NORMAL + WD_MATRIX_TOP + WD_MATRIX_BOTTOM;
-				size->height = this->house_list.NumHouseSets() * this->line_height;
-				break;
-			}
-
-=======
 				size->height = this->house_list.NumHouseSets() * this->GetLineHeight();
 				break;
 			}
@@ -1939,7 +1622,6 @@
 				size->height = max(size->height, ScaleGUITrad(140) + padding.height); // this is slightly less then MAX_BUILDING_PIXELS, buildings will be clipped if necessary
 				break;
 
->>>>>>> 6ebea4b4
 			case WID_HP_HOUSE_NAME:
 				size->width = 120; // we do not want this window to get too wide, better clip
 				break;
@@ -1950,33 +1632,13 @@
 
 			case WID_HP_HOUSE_POPULATION:
 				SetDParam(0, 0);
-<<<<<<< HEAD
-				/* max popultion is 255 - 3 digits */
-				size->width = max(size->width, GetStringBoundingBox(STR_HOUSE_BUILD_HOUSE_POPULATION).width + 3 * GetDigitWidth() + padding.width);
-				break;
-
-			case WID_HP_HOUSE_ZONES: {
-				for (int i = 0; i < HZB_END; i++) {
-					SetDParam(2 * i, STR_HOUSE_BUILD_HOUSE_ZONE_ENABLED); // colour
-					SetDParam(2 * i + 1, i + 1); // digit: 1(center)/2/3/4/5(edge)
-				}
-				size->width = max(size->width, GetStringBoundingBox(STR_HOUSE_BUILD_HOUSE_ZONES).width + padding.width);
-				break;
-			}
-=======
 				SetDParamMaxValue(0, UINT8_MAX);
 				size->width = max(size->width, GetStringBoundingBox(STR_HOUSE_BUILD_HOUSE_POPULATION).width + padding.width);
 				break;
->>>>>>> 6ebea4b4
 
 			case WID_HP_HOUSE_LANDSCAPE: {
 				SetDParam(0, STR_HOUSE_BUILD_LANDSCAPE_ABOVE_OR_BELOW_SNOWLINE);
 				Dimension dim = GetStringBoundingBox(STR_HOUSE_BUILD_LANDSCAPE);
-<<<<<<< HEAD
-				SetDParam(0, STR_HOUSE_BUILD_LANDSCAPE_ONLY_ABOVE_SNOWLINE);
-				dim = maxdim(dim, GetStringBoundingBox(STR_HOUSE_BUILD_LANDSCAPE));
-				SetDParam(0, STR_HOUSE_BUILD_LANDSCAPE_ONLY_BELOW_SNOWLINE);
-=======
 				SetDParam(0, STR_HOUSE_BUILD_LANDSCAPE_ONLY_ABOVE_SNOWLINE_GOOD);
 				dim = maxdim(dim, GetStringBoundingBox(STR_HOUSE_BUILD_LANDSCAPE));
 				SetDParam(0, STR_HOUSE_BUILD_LANDSCAPE_ONLY_ABOVE_SNOWLINE_BAD);
@@ -1984,7 +1646,6 @@
 				SetDParam(0, STR_HOUSE_BUILD_LANDSCAPE_ONLY_BELOW_SNOWLINE_GOOD);
 				dim = maxdim(dim, GetStringBoundingBox(STR_HOUSE_BUILD_LANDSCAPE));
 				SetDParam(0, STR_HOUSE_BUILD_LANDSCAPE_ONLY_BELOW_SNOWLINE_BAD);
->>>>>>> 6ebea4b4
 				dim = maxdim(dim, GetStringBoundingBox(STR_HOUSE_BUILD_LANDSCAPE));
 				dim.width += padding.width;
 				dim.height += padding.height;
@@ -1993,14 +1654,6 @@
 			}
 
 			case WID_HP_HOUSE_YEARS: {
-<<<<<<< HEAD
-				SetDParam(0, STR_HOUSE_BUILD_YEARS_GOOD_YEAR);
-				SetDParam(1, 0);
-				SetDParam(2, STR_HOUSE_BUILD_YEARS_GOOD_YEAR);
-				SetDParam(3, 0);
-				Dimension dim = GetStringBoundingBox(STR_HOUSE_BUILD_YEARS);
-				dim.width += 14 * GetDigitWidth() + padding.width; // space for about 16 digits (14 + two zeros) should be enough, don't make the window too wide
-=======
 				SetDParamMaxValue(1, MAX_YEAR);
 				SetDParamMaxValue(3, MAX_YEAR);
 				Dimension dim = { 0, 0 };
@@ -2012,7 +1665,6 @@
 					}
 				}
 				dim.width += padding.width;
->>>>>>> 6ebea4b4
 				dim.height += padding.height;
 				*size = maxdim(*size, dim);
 				break;
@@ -2022,14 +1674,11 @@
 				resize->height = 1; // don't snap to rows of this matrix
 				break;
 
-<<<<<<< HEAD
-=======
 			case WID_HP_HOUSE_SELECT:
 				size->width  = ScaleGUITrad(2 * TILE_PIXELS) + WD_IMGBTN_LEFT + WD_IMGBTN_RIGHT;
 				size->height = ScaleGUITrad(58) + WD_IMGBTN_TOP + WD_IMGBTN_BOTTOM;
 				break;
 
->>>>>>> 6ebea4b4
 			/* these texts can be long, better clip */
 			case WID_HP_HOUSE_ACCEPTANCE:
 			case WID_HP_HOUSE_SUPPLY:
@@ -2045,40 +1694,15 @@
 		switch (GB(widget, 0, 16)) {
 			case WID_HP_HOUSE_SETS: {
 				int y = r.top + WD_MATRIX_TOP;
-<<<<<<< HEAD
-				for (uint i = 0; i < this->house_list.NumHouseSets(); i++) {
-					SetDParamStr(0, this->house_list.GetNameOfHouseSet(i));
-					DrawString(r.left + WD_MATRIX_LEFT, r.right - WD_MATRIX_RIGHT, y, STR_JUST_RAW_STRING, i == this->house_set ? TC_WHITE : TC_BLACK);
-					y += this->line_height;
-=======
 				int sel = this->GetCurrentHouseSet();
 				for (uint i = 0; i < this->house_list.NumHouseSets(); i++) {
 					DrawString(r.left + WD_MATRIX_LEFT, r.right - WD_MATRIX_RIGHT, y, this->house_list.GetNameOfHouseSet(i), (int)i == sel ? TC_WHITE : TC_BLACK);
 					y += this->GetLineHeight();
->>>>>>> 6ebea4b4
 				}
 				break;
 			}
 
 			case WID_HP_HOUSE_PREVIEW:
-<<<<<<< HEAD
-				if (this->display_house != INVALID_HOUSE_ID) {
-					DrawHouseImage(this->display_house, r.left, r.top, r.right, r.bottom);
-				}
-				break;
-
-			case WID_HP_HOUSE_SELECT: {
-				HouseID house = this->house_list.GetHouseAtOffset(this->house_set, GB(widget, 16, 16));
-				int lowered = (house == _cur_house) ? 1 : 0;
-				DrawHouseImage(house,
-						r.left  + WD_MATRIX_LEFT  + lowered, r.top    + WD_MATRIX_TOP    + lowered,
-						r.right - WD_MATRIX_RIGHT + lowered, r.bottom - WD_MATRIX_BOTTOM + lowered);
-				const HouseSpec *hs = HouseSpec::Get(house);
-				/* disabled? */
-				if (_cur_year < hs->min_year || _cur_year > hs->max_year) {
-					GfxFillRect(r.left + 1, r.top + 1, r.right - 1, r.bottom - 1, PC_BLACK, FILLRECT_CHECKER);
-				}
-=======
 				DrawHouseImage(_cur_house.id, r.left, r.top, r.right, r.bottom, HIT_GUI_HOUSE_PREVIEW, _cur_house.variant);
 				break;
 
@@ -2095,7 +1719,6 @@
 						r.left + WD_BEVEL_LEFT,  r.top + WD_BEVEL_TOP,
 						r.right - WD_BEVEL_LEFT, r.bottom - WD_BEVEL_BOTTOM,
 						PC_BLACK, FILLRECT_CHECKER);
->>>>>>> 6ebea4b4
 				break;
 			}
 		}
@@ -2105,15 +1728,6 @@
 	{
 		switch (GB(widget, 0, 16)) {
 			case WID_HP_HOUSE_SETS: {
-<<<<<<< HEAD
-				uint index = (uint)(pt.y - this->GetWidget<NWidgetBase>(widget)->pos_y) / this->line_height;
-				if (index < this->house_list.NumHouseSets() && index != this->house_set) this->SelectOtherHouse(index, 0);
-				break;
-			}
-
-			case WID_HP_HOUSE_SELECT:
-				this->SelectOtherHouse(this->house_set, GB(widget, 16, 16));
-=======
 				uint index = (uint)(pt.y - this->GetWidget<NWidgetBase>(widget)->pos_y) / this->GetLineHeight();
 				if (index < this->house_list.NumHouseSets()) {
 					this->SelectOtherHouse(index, -1, -1, -1);
@@ -2131,27 +1745,11 @@
 
 			case WID_HP_HOUSE_SELECT:
 				this->SelectOtherHouse(-1, GB(widget, 16, 16), -1, 1);
->>>>>>> 6ebea4b4
-				break;
-		}
-	}
-
-<<<<<<< HEAD
+				break;
+		}
+	}
+
 	virtual void OnPlaceObject(Point pt, TileIndex tile) OVERRIDE
-	{
-		PlaceProc_House(tile);
-	}
-
-	virtual void OnPlaceObjectAbort() OVERRIDE
-	{
-		this->house_offset = -1;
-		_cur_house = INVALID_HOUSE_ID;
-		NWidgetMatrix *matrix = this->GetWidget<NWidgetMatrix>(WID_HP_HOUSE_SELECT_MATRIX);
-		matrix->SetClicked(-1);
-		this->UpdateSelectSize();
-		this->SetDirty();
-=======
-	virtual void OnPlaceObject(Point pt, TileIndex tile)
 	{
 		DeleteWindowById(WC_SELECT_TOWN, 0);
 
@@ -2168,6 +1766,7 @@
 			InteractiveRandomRange(1 << 8), // p2 - 8 random bits for the house
 			CMD_BUILD_HOUSE | CMD_MSG(STR_ERROR_CAN_T_BUILD_HOUSE_HERE),
 			CcFoundTown,
+			0,
 			""
 		};
 
@@ -2190,7 +1789,7 @@
 		ShowSelectTownWindow(towns, cmd);
 	}
 
-	virtual void OnPlaceObjectAbort()
+	virtual void OnPlaceObjectAbort() OVERRIDE
 	{
 		this->SelectOtherHouse(-1, -1, -1, 0);
 		this->tileselect_zone = HZB_END;
@@ -2228,7 +1827,6 @@
 			if (prev_zone != this->tileselect_zone) this->SetWidgetDirty(WID_HP_HOUSE_ZONES);
 			if (prev_land != this->tileselect_bad_land) this->SetWidgetDirty(WID_HP_HOUSE_LANDSCAPE);
 		}
->>>>>>> 6ebea4b4
 	}
 };
 
@@ -2252,11 +1850,6 @@
 									SetMatrixDataTip(1, 1, STR_HOUSE_BUILD_HOUSESET_LIST_TOOLTIP),
 						EndContainer(),
 					EndContainer(),
-<<<<<<< HEAD
-					/* HOUSE PICTURE AND LABEL */
-					NWidget(WWT_TEXT, COLOUR_DARK_GREEN, WID_HP_HOUSE_PREVIEW), SetFill(1, 1), SetResize(0, 1), SetMinimalSize(2 * TILE_PIXELS, 142),
-					NWidget(WWT_LABEL, COLOUR_DARK_GREEN, WID_HP_HOUSE_NAME), SetDataTip(STR_HOUSE_BUILD_HOUSE_NAME, STR_NULL), SetMinimalSize(120, 0),
-=======
 					/* HOUSE PICTURE AND PREV/NEXT BUTTONS */
 					NWidget(NWID_HORIZONTAL),
 						NWidget(NWID_VERTICAL),
@@ -2281,7 +1874,6 @@
 					EndContainer(),
 					/* HOUSE LABEL */
 					NWidget(WWT_LABEL, COLOUR_DARK_GREEN, WID_HP_HOUSE_NAME), SetDataTip(STR_HOUSE_BUILD_HOUSE_NAME, STR_NULL), SetMinimalSize(120, 0), SetPadding(5, 0, 0, 0),
->>>>>>> 6ebea4b4
 					NWidget(WWT_LABEL, COLOUR_DARK_GREEN, WID_HP_HISTORICAL_BUILDING), SetDataTip(STR_JUST_STRING, STR_NULL),
 					/* HOUSE INFOS (SHORT TEXTS) */
 					NWidget(WWT_TEXT, COLOUR_DARK_GREEN, WID_HP_HOUSE_POPULATION), SetDataTip(STR_HOUSE_BUILD_HOUSE_POPULATION, STR_NULL), SetPadding(5, 0, 0, 0),
@@ -2292,13 +1884,8 @@
 					NWidget(WWT_TEXT, COLOUR_DARK_GREEN, WID_HP_HOUSE_YEARS), SetDataTip(STR_HOUSE_BUILD_YEARS, STR_NULL),
 				EndContainer(),
 				/* RIGHT: MATRIX OF HOUSES */
-<<<<<<< HEAD
-				NWidget(NWID_MATRIX, COLOUR_DARK_GREEN, WID_HP_HOUSE_SELECT_MATRIX), SetPIP(0, 2, 0), SetPadding(2, 2, 2, 2), SetScrollbar(WID_HP_HOUSE_SELECT_SCROLL),
-					NWidget(WWT_PANEL, COLOUR_DARK_GREEN, WID_HP_HOUSE_SELECT), SetMinimalSize(64, 64), SetFill(0, 0), SetResize(0, 0),
-=======
 				NWidget(NWID_MATRIX, COLOUR_DARK_GREEN, WID_HP_HOUSE_SELECT_MATRIX), SetPIP(0, 2, 0), SetPadding(5, 2, 2, 4), SetScrollbar(WID_HP_HOUSE_SELECT_SCROLL),
 					NWidget(WWT_PANEL, COLOUR_DARK_GREEN, WID_HP_HOUSE_SELECT),
->>>>>>> 6ebea4b4
 							SetDataTip(0x0, STR_HOUSE_BUILD_SELECT_HOUSE_TOOLTIP), SetScrollbar(WID_HP_HOUSE_SELECT_SCROLL),
 					EndContainer(),
 				EndContainer(),
@@ -2330,20 +1917,12 @@
 
 /**
  * Show our house picker.
-<<<<<<< HEAD
- * @param parent The toolbar window we're associated with.
- */
-void ShowBuildHousePicker()
-{
-	AllocateWindowDescFront<HousePickerWindow>(&_house_picker_desc, 0);
-=======
  */
 void ShowBuildHousePicker()
 {
 	if (_game_mode != GM_EDITOR && !Company::IsValidID(_local_company)) return;
 	HousePickerWindow *w = AllocateWindowDescFront<HousePickerWindow>(&_house_picker_desc, 0, true);
 	if (w != NULL) w->SelectOtherHouse(-1, -1, -1, 1); // push the button
->>>>>>> 6ebea4b4
 }
 
 
@@ -2363,8 +1942,6 @@
 		this->FinishInitNested();
 	}
 
-<<<<<<< HEAD
-=======
 	/**
 	 * Get list i-th item string. Appropriate string parameters will be set.
 	 * @param i Index of the item.
@@ -2380,7 +1957,6 @@
 		return STR_SELECT_TOWN_LIST_TOWN_ZONE;
 	}
 
->>>>>>> 6ebea4b4
 	virtual void UpdateWidgetSize(int widget, Dimension *size, const Dimension &padding, Dimension *fill, Dimension *resize)
 	{
 		if (widget != WID_ST_PANEL) return;
@@ -2388,12 +1964,7 @@
 		/* Determine the widest string */
 		Dimension d = { 0, 0 };
 		for (uint i = 0; i < this->towns.Length(); i++) {
-<<<<<<< HEAD
-			SetDParam(0, this->towns[i]);
-			d = maxdim(d, GetStringBoundingBox(STR_SELECT_TOWN_LIST_ITEM));
-=======
 			d = maxdim(d, GetStringBoundingBox(this->GetTownString(i)));
->>>>>>> 6ebea4b4
 		}
 
 		resize->height = d.height;
@@ -2410,12 +1981,7 @@
 		uint y = r.top + WD_FRAMERECT_TOP;
 		uint end = min(this->vscroll->GetCount(), this->vscroll->GetPosition() + this->vscroll->GetCapacity());
 		for (uint i = this->vscroll->GetPosition(); i < end; i++) {
-<<<<<<< HEAD
-			SetDParam(0, this->towns[i]);
-			DrawString(r.left + WD_FRAMERECT_LEFT, r.right - WD_FRAMERECT_RIGHT, y, STR_SELECT_TOWN_LIST_ITEM);
-=======
 			DrawString(r.left + WD_FRAMERECT_LEFT, r.right - WD_FRAMERECT_RIGHT, y, this->GetTownString(i));
->>>>>>> 6ebea4b4
 			y += this->resize.step_height;
 		}
 	}
@@ -2469,64 +2035,6 @@
 	new SelectTownWindow(&_select_town_desc, towns, cmd);
 }
 
-<<<<<<< HEAD
-static void PlaceProc_House(TileIndex tile)
-{
-	if (_town_pool.items == 0) {
-		ShowErrorMessage(STR_ERROR_CAN_T_BUILD_HOUSE_HERE, STR_ERROR_MUST_FOUND_TOWN_FIRST, WL_INFO);
-		return;
-	}
-
-	DeleteWindowById(WC_SELECT_TOWN, 0);
-
-	if (_cur_house == INVALID_HOUSE_ID) return;
-
-	/* build a list of towns to join to */
-	TownList towns;
-	HouseZones house_zones = HouseSpec::Get(_cur_house)->building_availability & HZ_ZONALL;
-	uint best_dist = UINT_MAX;
-	int best_zone = (int)HZB_BEGIN - 1;
-	const Town *t;
-	FOR_ALL_TOWNS(t) {
-		HouseZonesBits town_zone = TryGetTownRadiusGroup(t, tile);
-		if (HasBit(house_zones, town_zone)) {
-			/* If CTRL is NOT pressed keep only single town on the list, the best one.
-			 * Otherwise add all towns to the list so they can be shown to the player. */
-			if (!_ctrl_pressed) {
-				if ((int)town_zone < best_zone) continue;
-				uint dist = DistanceSquare(tile, t->xy);
-				if (dist >= best_dist) continue;
-				best_dist = dist;
-				best_zone = town_zone;
-				towns.Clear();
-			}
-			*towns.Append() = t->index;
-		}
-	}
-
-	if (towns.Length() == 0) {
-		ShowErrorMessage(STR_ERROR_CAN_T_BUILD_HOUSE_HERE, STR_ERROR_BUILDING_NOT_ALLOWED_IN_THIS_TOWN_ZONE, WL_INFO);
-		return;
-	}
-
-	CommandContainer cmd = {
-		tile,
-		_cur_house, // p1 - house type and town index (town not yet set)
-		InteractiveRandom(), // p2 - random bits for the house
-		CMD_BUILD_HOUSE | CMD_MSG(STR_ERROR_CAN_T_BUILD_HOUSE_HERE),
-		CcPlaySound1E,
-		0,
-		""
-	};
-
-	if (!_ctrl_pressed) {
-		SB(cmd.p1, 16, 16, towns[0]); // set the town, it's alone on the list
-		DoCommandP(&cmd);
-	} else {
-		if (!_settings_client.gui.persistent_buildingtools) DeleteWindowById(WC_BUILD_HOUSE, 0);
-		ShowSelectTownWindow(towns, cmd);
-	}
-=======
 /** Helper class for sorting a list of towns to join house to. */
 struct TownsToJoinHouseToListSorter {
 	TileIndex tile; // Tile where the house is about to be placed.
@@ -2576,5 +2084,4 @@
 	TownsToJoinHouseToListSorter compare = { tile };
 	std::sort(towns->Begin(), towns->End(), compare);
 	return CommandCost();
->>>>>>> 6ebea4b4
 }