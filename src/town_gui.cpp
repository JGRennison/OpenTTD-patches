--- conflicted
+++ resolved
@@ -79,7 +79,7 @@
 	NWidget(NWID_HORIZONTAL),
 		NWidget(NWID_SELECTION, INVALID_COLOUR, WID_TA_BTN_SEL),
 			NWidget(WWT_PUSHTXTBTN, COLOUR_BROWN, WID_TA_EXECUTE),  SetMinimalSize(317, 12), SetResize(1, 0), SetFill(1, 0), SetStringTip(STR_LOCAL_AUTHORITY_DO_IT_BUTTON, STR_LOCAL_AUTHORITY_DO_IT_TOOLTIP),
-			NWidget(WWT_DROPDOWN, COLOUR_BROWN, WID_TA_SETTING),  SetMinimalSize(317, 12), SetResize(1, 0), SetFill(1, 0), SetStringTip(STR_JUST_STRING1, STR_LOCAL_AUTHORITY_SETTING_OVERRIDE_TOOLTIP),
+			NWidget(WWT_DROPDOWN, COLOUR_BROWN, WID_TA_SETTING),  SetMinimalSize(317, 12), SetResize(1, 0), SetFill(1, 0), SetToolTip(STR_LOCAL_AUTHORITY_SETTING_OVERRIDE_TOOLTIP),
 		EndContainer(),
 		NWidget(WWT_RESIZEBOX, COLOUR_BROWN),
 	EndContainer()
@@ -212,40 +212,36 @@
 		}
 	}
 
-	void SetStringParameters(WidgetID widget) const override
-	{
-		if (widget == WID_TA_CAPTION) {
-			SetDParam(0, this->window_number);
-		} else if (widget == WID_TA_SETTING) {
-			SetDParam(0, STR_EMPTY);
+	std::string GetWidgetString(WidgetID widget, StringID stringid) const override
+	{
+		if (widget == WID_TA_CAPTION) return GetString(STR_LOCAL_AUTHORITY_CAPTION, this->window_number);
+
+		if (widget == WID_TA_SETTING) {
 			if (this->sel_index >= 0x100 && this->sel_index < (int)(0x100 + SETTING_OVERRIDE_COUNT)) {
 				if (!HasBit(this->town->override_flags, this->sel_index - 0x100)) {
-					SetDParam(0, STR_COLOUR_DEFAULT);
+					return GetString(STR_COLOUR_DEFAULT);
 				} else {
 					int idx = this->sel_index - 0x100;
 					switch (idx) {
 						case TSOF_OVERRIDE_BUILD_ROADS:
 						case TSOF_OVERRIDE_BUILD_LEVEL_CROSSINGS:
 						case TSOF_OVERRIDE_BUILD_BRIDGES:
-							SetDParam(0, HasBit(this->town->override_values, idx) ? STR_CONFIG_SETTING_ON : STR_CONFIG_SETTING_OFF);
-							break;
+							return GetString(HasBit(this->town->override_values, idx) ? STR_CONFIG_SETTING_ON : STR_CONFIG_SETTING_OFF);
 						case TSOF_OVERRIDE_BUILD_TUNNELS:
-							SetDParam(0, STR_CONFIG_SETTING_TOWN_TUNNELS_FORBIDDEN + this->town->build_tunnels);
-							break;
+							return GetString(STR_CONFIG_SETTING_TOWN_TUNNELS_FORBIDDEN + this->town->build_tunnels);
 						case TSOF_OVERRIDE_BUILD_INCLINED_ROADS:
-							SetDParam(0, STR_CONFIG_SETTING_TOWN_MAX_ROAD_SLOPE_VALUE + ((this->town->max_road_slope == 0) ? 1 : 0));
-							SetDParam(1, this->town->max_road_slope);
-							break;
+							return GetString(STR_CONFIG_SETTING_TOWN_MAX_ROAD_SLOPE_VALUE + ((this->town->max_road_slope == 0) ? 1 : 0), this->town->max_road_slope);
 						case TSOF_OVERRIDE_GROWTH:
-							SetDParam(0, HasBit(this->town->override_values, idx) ? STR_CONFIG_SETTING_ON : STR_CONFIG_SETTING_TOWN_GROWTH_NONE);
-							break;
+							return GetString(HasBit(this->town->override_values, idx) ? STR_CONFIG_SETTING_ON : STR_CONFIG_SETTING_TOWN_GROWTH_NONE);
 					}
 				}
 			}
-		}
-	}
-
-<<<<<<< HEAD
+			return {};
+		}
+
+		return this->Window::GetWidgetString(widget, stringid);
+	}
+
 	std::pair<std::string, TextColour> PrepareActionInfoString(int action_index) const
 	{
 		TextColour colour = TC_FROMSTRING;
@@ -306,13 +302,6 @@
 		}
 
 		return { text, colour };
-=======
-	std::string GetWidgetString(WidgetID widget, StringID stringid) const override
-	{
-		if (widget == WID_TA_CAPTION) return GetString(STR_LOCAL_AUTHORITY_CAPTION, this->window_number);
-
-		return this->Window::GetWidgetString(widget, stringid);
->>>>>>> e818fcbf
 	}
 
 	void DrawWidget(const Rect &r, WidgetID widget) const override
