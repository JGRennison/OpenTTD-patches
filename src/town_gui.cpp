--- conflicted
+++ resolved
@@ -37,14 +37,7 @@
 #include "date_func.h"
 #include "core/random_func.hpp"
 #include "town_kdtree.h"
-<<<<<<< HEAD
-=======
-#include "town_cmd.h"
-#include "timer/timer.h"
-#include "timer/timer_game_calendar.h"
-#include "timer/timer_window.h"
 #include "zoom_func.h"
->>>>>>> 5db4473a
 
 #include "widgets/town_widget.h"
 #include "table/strings.h"
@@ -456,9 +449,8 @@
 						dlist.emplace_back(new DropDownListStringItem(STR_COLOUR_DEFAULT, 0, false));
 						dlist.emplace_back(new DropDownListStringItem(STR_CONFIG_SETTING_TOWN_MAX_ROAD_SLOPE_ZERO, 1, false));
 						for (int i = 1; i <= 8; i++) {
-							DropDownListParamStringItem *item = new DropDownListParamStringItem(STR_CONFIG_SETTING_TOWN_MAX_ROAD_SLOPE_VALUE, i + 1, false);
-							item->SetParam(0, i);
-							dlist.emplace_back(item);
+							SetDParam(0, i);
+							dlist.emplace_back(new DropDownListStringItem(STR_CONFIG_SETTING_TOWN_MAX_ROAD_SLOPE_VALUE, i + 1, false));
 						}
 						ShowDropDownList(this, std::move(dlist), HasBit(this->town->override_flags, idx) ? this->town->max_road_slope + 1 : 0, WID_TA_SETTING);
 						break;
