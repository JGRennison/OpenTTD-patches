--- conflicted
+++ resolved
@@ -245,63 +245,63 @@
 		}
 	}
 
-	std::pair<StringID, TextColour> PrepareActionInfoString(int action_index) const
+	std::pair<std::string, TextColour> PrepareActionInfoString(int action_index) const
 	{
 		TextColour colour = TC_FROMSTRING;
-		StringID text = STR_NULL;
+		std::string text;
 		if (action_index >= 0x100) {
-			SetDParam(1, STR_EMPTY);
+			StringID param = STR_NULL;
 			switch (action_index - 0x100) {
 				case TSOF_OVERRIDE_BUILD_ROADS:
-					SetDParam(1, STR_CONFIG_SETTING_ALLOW_TOWN_ROADS_HELPTEXT);
+					param = STR_CONFIG_SETTING_ALLOW_TOWN_ROADS_HELPTEXT;
 					break;
 				case TSOF_OVERRIDE_BUILD_LEVEL_CROSSINGS:
-					SetDParam(1, STR_CONFIG_SETTING_ALLOW_TOWN_LEVEL_CROSSINGS_HELPTEXT);
+					param = STR_CONFIG_SETTING_ALLOW_TOWN_LEVEL_CROSSINGS_HELPTEXT;
 					break;
 				case TSOF_OVERRIDE_BUILD_TUNNELS:
-					SetDParam(1, STR_CONFIG_SETTING_TOWN_TUNNELS_HELPTEXT);
+					param = STR_CONFIG_SETTING_TOWN_TUNNELS_HELPTEXT;
 					break;
 				case TSOF_OVERRIDE_BUILD_INCLINED_ROADS:
-					SetDParam(1, STR_CONFIG_SETTING_TOWN_MAX_ROAD_SLOPE_HELPTEXT);
+					param = STR_CONFIG_SETTING_TOWN_MAX_ROAD_SLOPE_HELPTEXT;
 					break;
 				case TSOF_OVERRIDE_GROWTH:
-					SetDParam(1, STR_CONFIG_SETTING_TOWN_GROWTH_HELPTEXT);
+					param = STR_CONFIG_SETTING_TOWN_GROWTH_HELPTEXT;
 					break;
 				case TSOF_OVERRIDE_BUILD_BRIDGES:
-					SetDParam(1, STR_CONFIG_SETTING_ALLOW_TOWN_BRIDGES_HELPTEXT);
+					param = STR_CONFIG_SETTING_ALLOW_TOWN_BRIDGES_HELPTEXT;
 					break;
 			}
-			text = STR_LOCAL_AUTHORITY_SETTING_OVERRIDE_TEXT;
-			SetDParam(0, STR_LOCAL_AUTHORITY_SETTING_OVERRIDE_ALLOW_ROADS + action_index - 0x100);
+			text = GetString(STR_LOCAL_AUTHORITY_SETTING_OVERRIDE_TEXT, STR_LOCAL_AUTHORITY_SETTING_OVERRIDE_ALLOW_ROADS + action_index - 0x100, param);
 		} else {
 			colour = TC_YELLOW;
+			StringID str = STR_NULL;
 			switch (action_index) {
 				case 0:
-					text = STR_LOCAL_AUTHORITY_ACTION_TOOLTIP_SMALL_ADVERTISING;
+					str = STR_LOCAL_AUTHORITY_ACTION_TOOLTIP_SMALL_ADVERTISING;
 					break;
 				case 1:
-					text = STR_LOCAL_AUTHORITY_ACTION_TOOLTIP_MEDIUM_ADVERTISING;
+					str = STR_LOCAL_AUTHORITY_ACTION_TOOLTIP_MEDIUM_ADVERTISING;
 					break;
 				case 2:
-					text = STR_LOCAL_AUTHORITY_ACTION_TOOLTIP_LARGE_ADVERTISING;
+					str = STR_LOCAL_AUTHORITY_ACTION_TOOLTIP_LARGE_ADVERTISING;
 					break;
 				case 3:
-					text = EconTime::UsingWallclockUnits() ? STR_LOCAL_AUTHORITY_ACTION_TOOLTIP_ROAD_RECONSTRUCTION_MINUTES : STR_LOCAL_AUTHORITY_ACTION_TOOLTIP_ROAD_RECONSTRUCTION_MONTHS;
+					str = EconTime::UsingWallclockUnits() ? STR_LOCAL_AUTHORITY_ACTION_TOOLTIP_ROAD_RECONSTRUCTION_MINUTES : STR_LOCAL_AUTHORITY_ACTION_TOOLTIP_ROAD_RECONSTRUCTION_MONTHS;
 					break;
 				case 4:
-					text = STR_LOCAL_AUTHORITY_ACTION_TOOLTIP_STATUE_OF_COMPANY;
+					str = STR_LOCAL_AUTHORITY_ACTION_TOOLTIP_STATUE_OF_COMPANY;
 					break;
 				case 5:
-					text = STR_LOCAL_AUTHORITY_ACTION_TOOLTIP_NEW_BUILDINGS;
+					str = STR_LOCAL_AUTHORITY_ACTION_TOOLTIP_NEW_BUILDINGS;
 					break;
 				case 6:
-					text = EconTime::UsingWallclockUnits() ? STR_LOCAL_AUTHORITY_ACTION_TOOLTIP_EXCLUSIVE_TRANSPORT_MINUTES : STR_LOCAL_AUTHORITY_ACTION_TOOLTIP_EXCLUSIVE_TRANSPORT_MONTHS;
+					str = EconTime::UsingWallclockUnits() ? STR_LOCAL_AUTHORITY_ACTION_TOOLTIP_EXCLUSIVE_TRANSPORT_MINUTES : STR_LOCAL_AUTHORITY_ACTION_TOOLTIP_EXCLUSIVE_TRANSPORT_MONTHS;
 					break;
 				case 7:
-					text = STR_LOCAL_AUTHORITY_ACTION_TOOLTIP_BRIBE;
+					str = STR_LOCAL_AUTHORITY_ACTION_TOOLTIP_BRIBE;
 					break;
 			}
-			SetDParam(0, _price[PR_TOWN_ACTION] * GetTownActionCost(static_cast<TownAction>(action_index)) >> 8);
+			text = GetString(str, _price[PR_TOWN_ACTION] * GetTownActionCost(static_cast<TownAction>(action_index)) >> 8);
 		}
 
 		return { text, colour };
@@ -311,7 +311,6 @@
 	{
 		switch (widget) {
 			case WID_TA_ACTION_INFO:
-<<<<<<< HEAD
 				if (this->sel_index != -1) {
 					auto [text, colour] = this->PrepareActionInfoString(this->sel_index);
 					DrawStringMultiLine(r.Shrink(WidgetDimensions::scaled.framerect), text, colour);
@@ -377,15 +376,6 @@
 								STR_LOCAL_AUTHORITY_SETTING_OVERRIDE_STR, tc);
 						y += GetCharacterHeight(FS_NORMAL);
 					}
-=======
-				if (this->sel_action != TownAction::End) {
-					Money action_cost = _price[PR_TOWN_ACTION] * GetTownActionCost(this->sel_action) >> 8;
-					bool affordable = Company::IsValidID(_local_company) && action_cost < GetAvailableMoney(_local_company);
-
-					DrawStringMultiLine(r.Shrink(WidgetDimensions::scaled.framerect),
-						GetString(this->action_tooltips[to_underlying(this->sel_action)], action_cost),
-						affordable ? TC_YELLOW : TC_RED);
->>>>>>> 321debf7
 				}
 				break;
 			}
@@ -399,17 +389,12 @@
 				assert(size.width > padding.width && size.height > padding.height);
 				Dimension d = {0, 0};
 				for (TownAction i = {}; i != TownAction::End; ++i) {
-<<<<<<< HEAD
 					auto [text, _] = this->PrepareActionInfoString(to_underlying(i));
 					d = maxdim(d, GetStringMultiLineBoundingBox(text, size));
 				}
 				for (int i = TSOF_OVERRIDE_BEGIN; i < TSOF_OVERRIDE_END; i++) {
 					auto [text, _] = this->PrepareActionInfoString(i + 0x100);
 					d = maxdim(d, GetStringMultiLineBoundingBox(text, size));
-=======
-					Money price = _price[PR_TOWN_ACTION] * GetTownActionCost(i) >> 8;
-					d = maxdim(d, GetStringMultiLineBoundingBox(GetString(this->action_tooltips[to_underlying(i)], price), size));
->>>>>>> 321debf7
 				}
 				d.width += padding.width;
 				d.height += padding.height;
@@ -625,17 +610,8 @@
 		}
 
 		for (auto tpe : {TPE_PASSENGERS, TPE_MAIL}) {
-<<<<<<< HEAD
 			for (CargoType cid : CargoSpec::town_production_cargoes[tpe]) {
-				SetDParam(0, 1ULL << cid);
-				SetDParam(1, this->town->supplied[cid].old_act);
-				SetDParam(2, this->town->supplied[cid].old_max);
-				DrawString(tr, str_last_period);
-=======
-			for (const CargoSpec *cs : CargoSpec::town_production_cargoes[tpe]) {
-				CargoType cargo_type = cs->Index();
-				DrawString(tr, GetString(str_last_period, 1ULL << cargo_type, this->town->supplied[cargo_type].old_act, this->town->supplied[cargo_type].old_max));
->>>>>>> 321debf7
+				DrawString(tr, GetString(str_last_period, 1ULL << cid, this->town->supplied[cid].old_act, this->town->supplied[cid].old_max));
 				tr.top += GetCharacterHeight(FS_NORMAL);
 			}
 		}
@@ -686,12 +662,7 @@
 		}
 
 		if (HasBit(this->town->flags, TOWN_IS_GROWING)) {
-<<<<<<< HEAD
-			SetDParam(0, RoundDivSU(this->town->growth_rate + 1, DAY_TICKS));
-			DrawString(tr, this->town->fund_buildings_months == 0 ? STR_TOWN_VIEW_TOWN_GROWS_EVERY : STR_TOWN_VIEW_TOWN_GROWS_EVERY_FUNDED);
-=======
-			DrawString(tr, GetString(this->town->fund_buildings_months == 0 ? STR_TOWN_VIEW_TOWN_GROWS_EVERY : STR_TOWN_VIEW_TOWN_GROWS_EVERY_FUNDED, RoundDivSU(this->town->growth_rate + 1, Ticks::DAY_TICKS)));
->>>>>>> 321debf7
+			DrawString(tr, GetString(this->town->fund_buildings_months == 0 ? STR_TOWN_VIEW_TOWN_GROWS_EVERY : STR_TOWN_VIEW_TOWN_GROWS_EVERY_FUNDED, RoundDivSU(this->town->growth_rate + 1, DAY_TICKS)));
 			tr.top += GetCharacterHeight(FS_NORMAL);
 		} else {
 			DrawString(tr, STR_TOWN_VIEW_TOWN_GROW_STOPPED);
@@ -700,14 +671,8 @@
 
 		/* only show the town noise, if the noise option is activated. */
 		if (_settings_game.economy.station_noise_level) {
-<<<<<<< HEAD
 			uint16_t max_noise = this->town->MaxTownNoise();
-			SetDParam(0, this->town->noise_reached);
-			SetDParam(1, max_noise);
-			DrawString(tr, max_noise == UINT16_MAX ? STR_TOWN_VIEW_NOISE_IN_TOWN_NO_LIMIT : STR_TOWN_VIEW_NOISE_IN_TOWN);
-=======
-			DrawString(tr, GetString(STR_TOWN_VIEW_NOISE_IN_TOWN, this->town->noise_reached, this->town->MaxTownNoise()));
->>>>>>> 321debf7
+			DrawString(tr, GetString(max_noise == UINT16_MAX ? STR_TOWN_VIEW_NOISE_IN_TOWN_NO_LIMIT : STR_TOWN_VIEW_NOISE_IN_TOWN, this->town->noise_reached, max_noise));
 			tr.top += GetCharacterHeight(FS_NORMAL);
 		}
 
@@ -1172,17 +1137,13 @@
 						DrawSprite(icon, PAL_NONE, icon_x, tr.top + (this->resize.step_height - icon_size.height) / 2);
 					}
 
-<<<<<<< HEAD
 					format_buffer buffer;
-					AppendStringInPlace(buffer, GetTownString(t), t->index, t->cache.population);
+					AppendStringInPlace(buffer, t->larger_town ? STR_TOWN_DIRECTORY_CITY : STR_TOWN_DIRECTORY_TOWN, t->index, t->cache.population);
 					if (_settings_client.gui.show_town_growth_status) {
 						AppendStringInPlace(buffer, GetTownGrowthStatusString(t));
 					}
 
 					DrawString(tr.left, tr.right, tr.top + (this->resize.step_height - GetCharacterHeight(FS_NORMAL)) / 2, (std::string_view)buffer);
-=======
-					DrawString(tr.left, tr.right, tr.top + (this->resize.step_height - GetCharacterHeight(FS_NORMAL)) / 2, GetTownString(t, t->cache.population));
->>>>>>> 321debf7
 
 					tr.top += this->resize.step_height;
 				}
@@ -1216,15 +1177,7 @@
 
 					assert(t != nullptr);
 
-<<<<<<< HEAD
-					SetDParam(0, t->index);
-					SetDParam(1, t->cache.population);
-					SetDParamMaxDigits(1, 8);
-
-					d = maxdim(d, GetStringBoundingBox(GetTownString(t)));
-=======
 					d = maxdim(d, GetStringBoundingBox(GetTownString(t, max_value)));
->>>>>>> 321debf7
 				}
 				if (_settings_client.gui.show_town_growth_status) {
 					Dimension suffix{};
