/*
 * This file is part of OpenTTD.
 * OpenTTD is free software; you can redistribute it and/or modify it under the terms of the GNU General Public License as published by the Free Software Foundation, version 2.
 * OpenTTD is distributed in the hope that it will be useful, but WITHOUT ANY WARRANTY; without even the implied warranty of MERCHANTABILITY or FITNESS FOR A PARTICULAR PURPOSE.
 * See the GNU General Public License for more details. You should have received a copy of the GNU General Public License along with OpenTTD. If not, see <http://www.gnu.org/licenses/>.
 */

/** @file town_gui.cpp GUI for towns. */

#include "stdafx.h"
#include "town.h"
#include "viewport_func.h"
#include "error.h"
#include "gui.h"
#include "house.h"
#include "newgrf_cargo.h"
#include "newgrf_house.h"
#include "newgrf_text.h"
#include "picker_gui.h"
#include "command_func.h"
#include "company_func.h"
#include "company_base.h"
#include "company_gui.h"
#include "network/network.h"
#include "string_func.h"
#include "strings_func.h"
#include "sound_func.h"
#include "tilehighlight_func.h"
#include "sortlist_type.h"
#include "road_cmd.h"
#include "landscape.h"
#include "querystring_gui.h"
#include "window_func.h"
#include "townname_func.h"
#include "core/backup_type.hpp"
#include "core/geometry_func.hpp"
#include "core/string_consumer.hpp"
#include "genworld.h"
#include "fios.h"
#include "stringfilter_type.h"
#include "dropdown_func.h"
#include "newgrf_config.h"
#include "newgrf_house.h"
#include "date_func.h"
#include "core/random_func.hpp"
#include "town_kdtree.h"
#include "zoom_func.h"
#include "hotkeys.h"
#include "town_cmd.h"

#include "widgets/town_widget.h"
#include "table/strings.h"
#include "newgrf_debug.h"
#include <algorithm>

#include <sstream>

#include "safeguards.h"

TownKdtree _town_local_authority_kdtree{};

typedef GUIList<const Town*, const bool &> GUITownList;

static constexpr NWidgetPart _nested_town_authority_widgets[] = {
	NWidget(NWID_HORIZONTAL),
		NWidget(WWT_CLOSEBOX, COLOUR_BROWN),
		NWidget(WWT_CAPTION, COLOUR_BROWN, WID_TA_CAPTION),
		NWidget(WWT_TEXTBTN, COLOUR_BROWN, WID_TA_ZONE_BUTTON), SetMinimalSize(50, 0), SetStringTip(STR_LOCAL_AUTHORITY_ZONE, STR_LOCAL_AUTHORITY_ZONE_TOOLTIP),
		NWidget(WWT_SHADEBOX, COLOUR_BROWN),
		NWidget(WWT_DEFSIZEBOX, COLOUR_BROWN),
		NWidget(WWT_STICKYBOX, COLOUR_BROWN),
	EndContainer(),
	NWidget(WWT_PANEL, COLOUR_BROWN, WID_TA_RATING_INFO), SetMinimalSize(317, 92), SetResize(1, 1), EndContainer(),
	NWidget(NWID_HORIZONTAL),
		NWidget(WWT_PANEL, COLOUR_BROWN, WID_TA_COMMAND_LIST), SetMinimalSize(305, 52), SetResize(1, 0), SetToolTip(STR_LOCAL_AUTHORITY_ACTIONS_TOOLTIP), SetScrollbar(WID_TA_SCROLLBAR), EndContainer(),
		NWidget(NWID_VSCROLLBAR, COLOUR_BROWN, WID_TA_SCROLLBAR),
	EndContainer(),
	NWidget(WWT_PANEL, COLOUR_BROWN, WID_TA_ACTION_INFO), SetMinimalSize(317, 52), SetResize(1, 0), EndContainer(),
	NWidget(NWID_HORIZONTAL),
		NWidget(NWID_SELECTION, INVALID_COLOUR, WID_TA_BTN_SEL),
			NWidget(WWT_PUSHTXTBTN, COLOUR_BROWN, WID_TA_EXECUTE),  SetMinimalSize(317, 12), SetResize(1, 0), SetFill(1, 0), SetStringTip(STR_LOCAL_AUTHORITY_DO_IT_BUTTON, STR_LOCAL_AUTHORITY_DO_IT_TOOLTIP),
			NWidget(WWT_DROPDOWN, COLOUR_BROWN, WID_TA_SETTING),  SetMinimalSize(317, 12), SetResize(1, 0), SetFill(1, 0), SetToolTip(STR_LOCAL_AUTHORITY_SETTING_OVERRIDE_TOOLTIP),
		EndContainer(),
		NWidget(WWT_RESIZEBOX, COLOUR_BROWN),
	EndContainer()
};

/** Town authority window. */
struct TownAuthorityWindow : Window {
private:
	Town *town = nullptr; ///< Town being displayed.
	int sel_index = -1; ///< Currently selected town action, \c 0 to \c TACT_COUNT-1, \c -1 means no action selected.
	Scrollbar *vscroll = nullptr;
	TownActions displayed_actions_on_previous_painting{}; ///< Actions that were available on the previous call to OnPaint()

	Dimension icon_size{}; ///< Dimensions of company icon
	Dimension exclusive_size{}; ///< Dimensions of exclusive icon

	/**
	 * Get the position of the Nth set bit.
	 *
	 * If there is no Nth bit set return -1
	 *
	 * @param bits The value to search in
	 * @param n The Nth set bit from which we want to know the position
	 * @return The position of the Nth set bit
	 */
	static int GetNthSetBit(uint32_t bits, int n)
	{
		if (n >= 0) {
			for (uint i : SetBitIterator(bits)) {
				n--;
				if (n < 0) return i;
			}
		}
		return -1;
	}

	static bool ChangeSettingsDisabled()
	{
		return IsNonAdminNetworkClient() &&
				!(_local_company != COMPANY_SPECTATOR && _settings_game.difficulty.override_town_settings_in_multiplayer);
	}

	static const uint SETTING_OVERRIDE_COUNT = 6;

public:
	TownAuthorityWindow(WindowDesc &desc, WindowNumber window_number) : Window(desc), sel_index(-1), displayed_actions_on_previous_painting(0)
	{
		this->town = Town::Get(window_number);
		this->InitNested(window_number);
		this->vscroll = this->GetScrollbar(WID_TA_SCROLLBAR);
		this->vscroll->SetCapacity((this->GetWidget<NWidgetBase>(WID_TA_COMMAND_LIST)->current_y - WidgetDimensions::scaled.framerect.Vertical()) / GetCharacterHeight(FS_NORMAL));
	}

	void OnInit() override
	{
		this->icon_size      = GetSpriteSize(SPR_COMPANY_ICON);
		this->exclusive_size = GetSpriteSize(SPR_EXCLUSIVE_TRANSPORT);
	}

	void OnPaint() override
	{
		TownActions buttons = GetMaskOfTownActions(_local_company, this->town);
		uint numact = CountBits(buttons.base()) + SETTING_OVERRIDE_COUNT;
		if (buttons != displayed_actions_on_previous_painting) this->SetDirty();
		displayed_actions_on_previous_painting = buttons;

		this->vscroll->SetCount(numact + 1);

		if (this->sel_index != -1 && this->sel_index < 0x100 && !HasBit(buttons.base(), this->sel_index)) {
			this->sel_index = -1;
		}

		this->SetWidgetLoweredState(WID_TA_ZONE_BUTTON, this->town->show_zone);
		this->SetWidgetDisabledState(WID_TA_EXECUTE, this->sel_index == -1 || this->sel_index >= 0x100);
		this->SetWidgetDisabledState(WID_TA_SETTING, ChangeSettingsDisabled());
		this->GetWidget<NWidgetStacked>(WID_TA_BTN_SEL)->SetDisplayedPlane(this->sel_index >= 0x100 ? 1 : 0);

		this->DrawWidgets();
		if (!this->IsShaded()) this->DrawRatings();
	}

	StringID GetRatingString(int rating) const
	{
		if (rating > RATING_EXCELLENT) return STR_CARGO_RATING_OUTSTANDING;
		if (rating > RATING_VERYGOOD)  return STR_CARGO_RATING_EXCELLENT;
		if (rating > RATING_GOOD)      return STR_CARGO_RATING_VERY_GOOD;
		if (rating > RATING_MEDIOCRE)  return STR_CARGO_RATING_GOOD;
		if (rating > RATING_POOR)      return STR_CARGO_RATING_MEDIOCRE;
		if (rating > RATING_VERYPOOR)  return STR_CARGO_RATING_POOR;
		if (rating > RATING_APPALLING) return STR_CARGO_RATING_VERY_POOR;
		return STR_CARGO_RATING_APPALLING;
	}

	/** Draw the contents of the ratings panel. May request a resize of the window if the contents does not fit. */
	void DrawRatings()
	{
		Rect r = this->GetWidget<NWidgetBase>(WID_TA_RATING_INFO)->GetCurrentRect().Shrink(WidgetDimensions::scaled.framerect);

		int text_y_offset      = (this->resize.step_height - GetCharacterHeight(FS_NORMAL)) / 2;
		int icon_y_offset      = (this->resize.step_height - this->icon_size.height) / 2;
		int exclusive_y_offset = (this->resize.step_height - this->exclusive_size.height) / 2;

		DrawString(r.left, r.right, r.top + text_y_offset, STR_LOCAL_AUTHORITY_COMPANY_RATINGS);
		r.top += this->resize.step_height;

		bool rtl = _current_text_dir == TD_RTL;
		Rect icon      = r.WithWidth(this->icon_size.width, rtl);
		Rect exclusive = r.Indent(this->icon_size.width + WidgetDimensions::scaled.hsep_normal, rtl).WithWidth(this->exclusive_size.width, rtl);
		Rect text      = r.Indent(this->icon_size.width + WidgetDimensions::scaled.hsep_normal + this->exclusive_size.width + WidgetDimensions::scaled.hsep_normal, rtl);

		/* Draw list of companies */
		for (const Company *c : Company::Iterate()) {
			if ((this->town->have_ratings.Test(c->index) || this->town->exclusivity == c->index)) {
				DrawCompanyIcon(c->index, icon.left, text.top + icon_y_offset);

				if (this->town->exclusivity == c->index) {
					DrawSprite(SPR_EXCLUSIVE_TRANSPORT, COMPANY_SPRITE_COLOUR(c->index), exclusive.left, text.top + exclusive_y_offset);
				}

				int rating = this->town->ratings[c->index];
				DrawString(text.left, text.right, text.top + text_y_offset, GetString(STR_LOCAL_AUTHORITY_COMPANY_RATING, c->index, c->index, GetRatingString(rating)));
				text.top += this->resize.step_height;
			}
		}

		text.bottom = text.top - 1;
		if (text.bottom > r.bottom) {
			/* If the company list is too big to fit, mark ourself dirty and draw again. */
			ResizeWindow(this, 0, text.bottom - r.bottom, false);
		}
	}

	std::string GetWidgetString(WidgetID widget, StringID stringid) const override
	{
		if (widget == WID_TA_CAPTION) return GetString(STR_LOCAL_AUTHORITY_CAPTION, this->window_number);

		if (widget == WID_TA_SETTING) {
			if (this->sel_index >= 0x100 && this->sel_index < (int)(0x100 + SETTING_OVERRIDE_COUNT)) {
				if (!HasBit(this->town->override_flags, this->sel_index - 0x100)) {
					return GetString(STR_COLOUR_DEFAULT);
				} else {
					int idx = this->sel_index - 0x100;
					switch (idx) {
						case TSOF_OVERRIDE_BUILD_ROADS:
						case TSOF_OVERRIDE_BUILD_LEVEL_CROSSINGS:
						case TSOF_OVERRIDE_BUILD_BRIDGES:
							return GetString(HasBit(this->town->override_values, idx) ? STR_CONFIG_SETTING_ON : STR_CONFIG_SETTING_OFF);
						case TSOF_OVERRIDE_BUILD_TUNNELS:
							return GetString(STR_CONFIG_SETTING_TOWN_TUNNELS_FORBIDDEN + this->town->build_tunnels);
						case TSOF_OVERRIDE_BUILD_INCLINED_ROADS:
							return GetString(STR_CONFIG_SETTING_TOWN_MAX_ROAD_SLOPE_VALUE + ((this->town->max_road_slope == 0) ? 1 : 0), this->town->max_road_slope);
						case TSOF_OVERRIDE_GROWTH:
							return GetString(HasBit(this->town->override_values, idx) ? STR_CONFIG_SETTING_ON : STR_CONFIG_SETTING_TOWN_GROWTH_NONE);
					}
				}
			}
			return {};
		}

		return this->Window::GetWidgetString(widget, stringid);
	}

	std::pair<std::string, TextColour> PrepareActionInfoString(int action_index) const
	{
		TextColour colour = TC_FROMSTRING;
		std::string text;
		if (action_index >= 0x100) {
			StringID param = STR_NULL;
			switch (action_index - 0x100) {
				case TSOF_OVERRIDE_BUILD_ROADS:
					param = STR_CONFIG_SETTING_ALLOW_TOWN_ROADS_HELPTEXT;
					break;
				case TSOF_OVERRIDE_BUILD_LEVEL_CROSSINGS:
					param = STR_CONFIG_SETTING_ALLOW_TOWN_LEVEL_CROSSINGS_HELPTEXT;
					break;
				case TSOF_OVERRIDE_BUILD_TUNNELS:
					param = STR_CONFIG_SETTING_TOWN_TUNNELS_HELPTEXT;
					break;
				case TSOF_OVERRIDE_BUILD_INCLINED_ROADS:
					param = STR_CONFIG_SETTING_TOWN_MAX_ROAD_SLOPE_HELPTEXT;
					break;
				case TSOF_OVERRIDE_GROWTH:
					param = STR_CONFIG_SETTING_TOWN_GROWTH_HELPTEXT;
					break;
				case TSOF_OVERRIDE_BUILD_BRIDGES:
					param = STR_CONFIG_SETTING_ALLOW_TOWN_BRIDGES_HELPTEXT;
					break;
			}
			text = GetString(STR_LOCAL_AUTHORITY_SETTING_OVERRIDE_TEXT, STR_LOCAL_AUTHORITY_SETTING_OVERRIDE_ALLOW_ROADS + action_index - 0x100, param);
		} else {
			colour = TC_YELLOW;
			StringID str = STR_NULL;
			switch (action_index) {
				case 0:
					str = STR_LOCAL_AUTHORITY_ACTION_TOOLTIP_SMALL_ADVERTISING;
					break;
				case 1:
					str = STR_LOCAL_AUTHORITY_ACTION_TOOLTIP_MEDIUM_ADVERTISING;
					break;
				case 2:
					str = STR_LOCAL_AUTHORITY_ACTION_TOOLTIP_LARGE_ADVERTISING;
					break;
				case 3:
					str = EconTime::UsingWallclockUnits() ? STR_LOCAL_AUTHORITY_ACTION_TOOLTIP_ROAD_RECONSTRUCTION_MINUTES : STR_LOCAL_AUTHORITY_ACTION_TOOLTIP_ROAD_RECONSTRUCTION_MONTHS;
					break;
				case 4:
					str = STR_LOCAL_AUTHORITY_ACTION_TOOLTIP_STATUE_OF_COMPANY;
					break;
				case 5:
					str = STR_LOCAL_AUTHORITY_ACTION_TOOLTIP_NEW_BUILDINGS;
					break;
				case 6:
					str = EconTime::UsingWallclockUnits() ? STR_LOCAL_AUTHORITY_ACTION_TOOLTIP_EXCLUSIVE_TRANSPORT_MINUTES : STR_LOCAL_AUTHORITY_ACTION_TOOLTIP_EXCLUSIVE_TRANSPORT_MONTHS;
					break;
				case 7:
					str = STR_LOCAL_AUTHORITY_ACTION_TOOLTIP_BRIBE;
					break;
			}
			text = GetString(str, _price[PR_TOWN_ACTION] * GetTownActionCost(static_cast<TownAction>(action_index)) >> 8);
		}

		return { text, colour };
	}

	void DrawWidget(const Rect &r, WidgetID widget) const override
	{
		switch (widget) {
			case WID_TA_ACTION_INFO:
				if (this->sel_index != -1) {
					auto [text, colour] = this->PrepareActionInfoString(this->sel_index);
					DrawStringMultiLine(r.Shrink(WidgetDimensions::scaled.framerect), text, colour);
				}
				break;
			case WID_TA_COMMAND_LIST: {
				uint buttons = GetMaskOfTownActions(_local_company, this->town).base();
				Rect ir = r.Shrink(WidgetDimensions::scaled.framerect);
				int y = ir.top;
				int pos = this->vscroll->GetPosition();

				if (--pos < 0) {
					DrawString(ir.left, ir.right, y, STR_LOCAL_AUTHORITY_ACTIONS_TITLE);
					y += GetCharacterHeight(FS_NORMAL);
				}

				for (int i = 0; buttons; i++, buttons >>= 1) {
					if ((buttons & 1) && --pos < 0) {
						DrawString(ir.left, ir.right, y,
								STR_LOCAL_AUTHORITY_ACTION_SMALL_ADVERTISING_CAMPAIGN + i, this->sel_index == i ? TC_WHITE : TC_ORANGE);
						y += GetCharacterHeight(FS_NORMAL);
					}
				}
				for (int i = 0; i < (int)SETTING_OVERRIDE_COUNT; i++) {
					if (--pos < 0) {
						const bool disabled = ChangeSettingsDisabled();
						const bool selected = (this->sel_index == (0x100 + i));
						const TextColour tc = disabled ? (TC_NO_SHADE | (selected ? TC_SILVER : TC_GREY)) : (selected ? TC_WHITE : TC_ORANGE);
						const bool overridden = HasBit(this->town->override_flags, i);

						format_buffer buf;
						auto set_text = [&](StringID str, StringParameter param = {}) {
							AppendStringInPlace(buf, STR_LOCAL_AUTHORITY_SETTING_OVERRIDE_STR,
									STR_LOCAL_AUTHORITY_SETTING_OVERRIDE_ALLOW_ROADS + i,
									overridden ? STR_JUST_STRING1 : STR_LOCAL_AUTHORITY_SETTING_OVERRIDE_DEFAULT,
									str, std::move(param));
						};

						switch (i) {
							case TSOF_OVERRIDE_BUILD_ROADS:
								set_text(this->town->GetAllowBuildRoads() ? STR_CONFIG_SETTING_ON : STR_CONFIG_SETTING_OFF);
								break;

							case TSOF_OVERRIDE_BUILD_LEVEL_CROSSINGS:
								set_text(this->town->GetAllowBuildLevelCrossings() ? STR_CONFIG_SETTING_ON : STR_CONFIG_SETTING_OFF);
								break;

							case TSOF_OVERRIDE_BUILD_TUNNELS: {
								TownTunnelMode tunnel_mode = this->town->GetBuildTunnelMode();
								set_text(STR_CONFIG_SETTING_TOWN_TUNNELS_FORBIDDEN + tunnel_mode);
								break;
							}

							case TSOF_OVERRIDE_BUILD_INCLINED_ROADS: {
								uint8_t max_slope = this->town->GetBuildMaxRoadSlope();
								set_text(STR_CONFIG_SETTING_TOWN_MAX_ROAD_SLOPE_VALUE + ((max_slope == 0) ? 1 : 0), max_slope);
								break;
							}

							case TSOF_OVERRIDE_GROWTH:
								set_text(this->town->IsTownGrowthDisabledByOverride() ? STR_CONFIG_SETTING_TOWN_GROWTH_NONE : STR_CONFIG_SETTING_DEFAULT_ALLOW_TOWN_GROWTH_ALLOWED);
								break;

							case TSOF_OVERRIDE_BUILD_BRIDGES:
								set_text(this->town->GetAllowBuildBridges() ? STR_CONFIG_SETTING_ON : STR_CONFIG_SETTING_OFF);
								break;
						}
						DrawString(ir.left, ir.right, y, buf, tc);
						y += GetCharacterHeight(FS_NORMAL);
					}
				}
				break;
			}
		}
	}

	void UpdateWidgetSize(WidgetID widget, Dimension &size, [[maybe_unused]] const Dimension &padding, [[maybe_unused]] Dimension &fill, [[maybe_unused]] Dimension &resize) override
	{
		switch (widget) {
			case WID_TA_ACTION_INFO: {
				assert(size.width > padding.width && size.height > padding.height);
				Dimension d = {0, 0};
				for (TownAction i = {}; i != TownAction::End; ++i) {
					auto [text, _] = this->PrepareActionInfoString(to_underlying(i));
					d = maxdim(d, GetStringMultiLineBoundingBox(text, size));
				}
				for (int i = TSOF_OVERRIDE_BEGIN; i < TSOF_OVERRIDE_END; i++) {
					auto [text, _] = this->PrepareActionInfoString(i + 0x100);
					d = maxdim(d, GetStringMultiLineBoundingBox(text, size));
				}
				d.width += padding.width;
				d.height += padding.height;
				size = maxdim(size, d);
				break;
			}

			case WID_TA_COMMAND_LIST:
				size.height = (5 + SETTING_OVERRIDE_COUNT) * GetCharacterHeight(FS_NORMAL) + padding.height;
				size.width = GetStringBoundingBox(STR_LOCAL_AUTHORITY_ACTIONS_TITLE).width;
				for (TownAction i = {}; i != TownAction::End; ++i) {
					size.width = std::max(size.width, GetStringBoundingBox(STR_LOCAL_AUTHORITY_ACTION_SMALL_ADVERTISING_CAMPAIGN + to_underlying(i)).width + padding.width);
				}
				size.width += padding.width;
				break;

			case WID_TA_RATING_INFO:
				resize.height = std::max({this->icon_size.height + WidgetDimensions::scaled.vsep_normal, this->exclusive_size.height + WidgetDimensions::scaled.vsep_normal, (uint)GetCharacterHeight(FS_NORMAL)});
				size.height = 9 * resize.height + padding.height;
				break;
		}
	}

	void OnClick([[maybe_unused]] Point pt, WidgetID widget, [[maybe_unused]] int click_count) override
	{
		switch (widget) {
			case WID_TA_ZONE_BUTTON: {
				bool new_show_state = !this->town->show_zone;
				TownID index = this->town->index;

				new_show_state ? _town_local_authority_kdtree.Insert(index) : _town_local_authority_kdtree.Remove(index);

				this->town->show_zone = new_show_state;
				this->SetWidgetLoweredState(widget, new_show_state);
				this->SetWidgetDirty(widget);
				MarkWholeNonMapViewportsDirty();
				break;
			}

			case WID_TA_COMMAND_LIST: {
				int y = this->GetRowFromWidget(pt.y, WID_TA_COMMAND_LIST, 1, GetCharacterHeight(FS_NORMAL));
				if (!IsInsideMM(y, 0, 5 + SETTING_OVERRIDE_COUNT)) return;

				const uint setting_override_offset = 32 - SETTING_OVERRIDE_COUNT;

				y = GetNthSetBit(GetMaskOfTownActions(_local_company, this->town).base() | (UINT32_MAX << setting_override_offset), y + this->vscroll->GetPosition() - 1);
				if (y >= (int)setting_override_offset) {
					this->sel_index = y + 0x100 - setting_override_offset;
					this->SetDirty();
					break;
				} else if (y >= 0) {
					this->sel_index = y;
					this->SetDirty();
				}
				/* When double-clicking, continue */
				if (click_count == 1 || y < 0) break;
				[[fallthrough]];
			}

			case WID_TA_EXECUTE:
				Command<CMD_DO_TOWN_ACTION>::Post(STR_ERROR_CAN_T_DO_THIS, this->town->xy, static_cast<TownID>(this->window_number), static_cast<TownAction>(this->sel_index));
				break;

			case WID_TA_SETTING: {
				uint8_t idx = this->sel_index - 0x100;
				switch (idx) {
					case TSOF_OVERRIDE_BUILD_ROADS:
					case TSOF_OVERRIDE_BUILD_LEVEL_CROSSINGS:
					case TSOF_OVERRIDE_BUILD_BRIDGES: {
						int value = HasBit(this->town->override_flags, idx) ? (HasBit(this->town->override_values, idx) ? 2 : 1) : 0;
						const StringID names[] = {
							STR_COLOUR_DEFAULT,
							STR_CONFIG_SETTING_OFF,
							STR_CONFIG_SETTING_ON,
						};
						ShowDropDownMenu(this, names, value, WID_TA_SETTING, 0, 0);
						break;
					}
					case TSOF_OVERRIDE_BUILD_TUNNELS: {
						const StringID names[] = {
							STR_COLOUR_DEFAULT,
							STR_CONFIG_SETTING_TOWN_TUNNELS_FORBIDDEN,
							STR_CONFIG_SETTING_TOWN_TUNNELS_ALLOWED_OBSTRUCTION,
							STR_CONFIG_SETTING_TOWN_TUNNELS_ALLOWED,
						};
						ShowDropDownMenu(this, names, HasBit(this->town->override_flags, idx) ? this->town->build_tunnels + 1 : 0, WID_TA_SETTING, 0, 0);
						break;
					}
					case TSOF_OVERRIDE_BUILD_INCLINED_ROADS: {
						DropDownList dlist;
						dlist.push_back(MakeDropDownListStringItem(STR_COLOUR_DEFAULT, 0, false));
						dlist.push_back(MakeDropDownListStringItem(STR_CONFIG_SETTING_TOWN_MAX_ROAD_SLOPE_ZERO, 1, false));
						for (int i = 1; i <= 8; i++) {
							dlist.push_back(MakeDropDownListStringItem(GetString(STR_CONFIG_SETTING_TOWN_MAX_ROAD_SLOPE_VALUE, i), i + 1, false));
						}
						ShowDropDownList(this, std::move(dlist), HasBit(this->town->override_flags, idx) ? this->town->max_road_slope + 1 : 0, WID_TA_SETTING);
						break;
					}
					case TSOF_OVERRIDE_GROWTH: {
						int value = HasBit(this->town->override_flags, idx) ? (HasBit(this->town->override_values, idx) ? 2 : 1) : 0;
						const StringID names[] = {
							STR_COLOUR_DEFAULT,
							STR_CONFIG_SETTING_TOWN_GROWTH_NONE,
							STR_CONFIG_SETTING_DEFAULT_ALLOW_TOWN_GROWTH_ALLOWED,
						};
						ShowDropDownMenu(this, names, value, WID_TA_SETTING, 0, 0);
						break;
					}
				}
				break;
			}
		}
	}


	virtual void OnDropdownSelect(WidgetID widget, int index) override
	{
		switch (widget) {
			case WID_TA_SETTING: {
				if (index < 0) break;
				auto payload = CmdPayload<CMD_TOWN_SETTING_OVERRIDE>::Make(this->window_number, static_cast<TownSettingOverrideFlags>(this->sel_index - 0x100), index > 0, (index > 0) ? index - 1 : 0);
				if (IsNonAdminNetworkClient()) {
					DoCommandP<CMD_TOWN_SETTING_OVERRIDE_NON_ADMIN>(payload, STR_ERROR_CAN_T_DO_THIS);
				} else {
					DoCommandP<CMD_TOWN_SETTING_OVERRIDE>(payload, STR_ERROR_CAN_T_DO_THIS);
				}
				break;
			}

			default: NOT_REACHED();
		}

		this->SetDirty();
	}

	void OnHundredthTick() override
	{
		this->SetDirty();
	}
};

static WindowDesc _town_authority_desc(__FILE__, __LINE__,
	WDP_AUTO, "view_town_authority", 317, 222,
	WC_TOWN_AUTHORITY, WC_NONE,
	{},
	_nested_town_authority_widgets
);

static void ShowTownAuthorityWindow(uint town)
{
	AllocateWindowDescFront<TownAuthorityWindow>(_town_authority_desc, town);
}


/* Town view window. */
struct TownViewWindow : Window {
private:
	Town *town = nullptr; ///< Town displayed by the window.

public:
	static const int WID_TV_HEIGHT_NORMAL = 150;

	TownViewWindow(WindowDesc &desc, WindowNumber window_number) : Window(desc)
	{
		this->CreateNestedTree();

		this->town = Town::Get(window_number);
		if (this->town->larger_town) this->GetWidget<NWidgetCore>(WID_TV_CAPTION)->SetString(STR_TOWN_VIEW_CITY_CAPTION);

		this->FinishInitNested(window_number);

		this->flags.Set(WindowFlag::DisableVpScroll);
		NWidgetViewport *nvp = this->GetWidget<NWidgetViewport>(WID_TV_VIEWPORT);
		nvp->InitializeViewport(this, this->town->xy.base(), ScaleZoomGUI(ZOOM_LVL_TOWN));
	}

	void Close([[maybe_unused]] int data = 0) override
	{
		SetViewportCatchmentTown(Town::Get(this->window_number), false);
		this->Window::Close();
	}

	std::string GetWidgetString(WidgetID widget, StringID stringid) const override
	{
		if (widget == WID_TV_CAPTION) return GetString(STR_TOWN_VIEW_TOWN_CAPTION, this->town->index);

		return this->Window::GetWidgetString(widget, stringid);
	}

	void OnPaint() override
	{
		extern const Town *_viewport_highlight_town;
		this->SetWidgetLoweredState(WID_TV_CATCHMENT, _viewport_highlight_town == this->town);
		this->SetWidgetDisabledState(WID_TV_CHANGE_NAME, IsNonAdminNetworkClient() &&
				!(_local_company != COMPANY_SPECTATOR && _settings_game.difficulty.rename_towns_in_multiplayer));

		this->DrawWidgets();
	}

	void DrawWidget(const Rect &r, WidgetID widget) const override
	{
		if (widget != WID_TV_INFO) return;

		Rect tr = r.Shrink(WidgetDimensions::scaled.framerect);

		DrawString(tr, GetString(STR_TOWN_VIEW_POPULATION_HOUSES, this->town->cache.population, this->town->cache.num_houses));
		tr.top += GetCharacterHeight(FS_NORMAL);

		StringID str_last_period;
		if (EconTime::UsingWallclockUnits()) {
			str_last_period = ReplaceWallclockMinutesUnit() ? STR_TOWN_VIEW_CARGO_LAST_PRODUCTION_INTERVAL_MAX : STR_TOWN_VIEW_CARGO_LAST_MINUTE_MAX;
		} else {
			str_last_period = STR_TOWN_VIEW_CARGO_LAST_MONTH_MAX;
		}

		for (auto tpe : {TPE_PASSENGERS, TPE_MAIL}) {
			for (CargoType cid : CargoSpec::town_production_cargoes[tpe]) {
				DrawString(tr, GetString(str_last_period, 1ULL << cid, this->town->supplied[cid].old_act, this->town->supplied[cid].old_max));
				tr.top += GetCharacterHeight(FS_NORMAL);
			}
		}

		bool first = true;
		for (int i = TAE_BEGIN; i < TAE_END; i++) {
			if (this->town->goal[i] == 0) continue;
			if (this->town->goal[i] == TOWN_GROWTH_WINTER && (TileHeight(this->town->xy) < LowestSnowLine() || this->town->cache.population <= 90)) continue;
			if (this->town->goal[i] == TOWN_GROWTH_DESERT && (GetTropicZone(this->town->xy) != TROPICZONE_DESERT || this->town->cache.population <= 60)) continue;

			if (first) {
				DrawString(tr, STR_TOWN_VIEW_CARGO_FOR_TOWNGROWTH);
				tr.top += GetCharacterHeight(FS_NORMAL);
				first = false;
			}

			bool rtl = _current_text_dir == TD_RTL;

			const CargoSpec *cargo = FindFirstCargoWithTownAcceptanceEffect((TownAcceptanceEffect)i);
			if (cargo == nullptr) {
				DrawString(tr.Indent(20, rtl), STR_NEWGRF_INVALID_CARGO, TC_RED);
				tr.top += GetCharacterHeight(FS_NORMAL);
				continue;
			}

			StringID string;

			if (this->town->goal[i] == TOWN_GROWTH_DESERT || this->town->goal[i] == TOWN_GROWTH_WINTER) {
				/* For 'original' gameplay, don't show the amount required (you need 1 or more ..) */
				string = STR_TOWN_VIEW_CARGO_FOR_TOWNGROWTH_DELIVERED_GENERAL;
				if (this->town->received[i].old_act == 0) {
					string = STR_TOWN_VIEW_CARGO_FOR_TOWNGROWTH_REQUIRED_GENERAL;

					if (this->town->goal[i] == TOWN_GROWTH_WINTER && TileHeight(this->town->xy) < GetSnowLine()) {
						string = STR_TOWN_VIEW_CARGO_FOR_TOWNGROWTH_REQUIRED_WINTER;
					}
				}

				DrawString(tr.Indent(20, rtl), GetString(string, cargo->name));
			} else {
				string = STR_TOWN_VIEW_CARGO_FOR_TOWNGROWTH_DELIVERED;
				if (this->town->received[i].old_act < this->town->goal[i]) {
					string = STR_TOWN_VIEW_CARGO_FOR_TOWNGROWTH_REQUIRED;
				}
				DrawString(tr.Indent(20, rtl), GetString(string, cargo->Index(), this->town->received[i].old_act, cargo->Index(), this->town->goal[i]));
			}
			tr.top += GetCharacterHeight(FS_NORMAL);
		}

		if (HasBit(this->town->flags, TOWN_IS_GROWING)) {
			DrawString(tr, GetString(this->town->fund_buildings_months == 0 ? STR_TOWN_VIEW_TOWN_GROWS_EVERY : STR_TOWN_VIEW_TOWN_GROWS_EVERY_FUNDED, RoundDivSU(this->town->growth_rate + 1, DAY_TICKS)));
			tr.top += GetCharacterHeight(FS_NORMAL);
		} else {
			DrawString(tr, STR_TOWN_VIEW_TOWN_GROW_STOPPED);
			tr.top += GetCharacterHeight(FS_NORMAL);
		}

		/* only show the town noise, if the noise option is activated. */
		if (_settings_game.economy.station_noise_level) {
			uint16_t max_noise = this->town->MaxTownNoise();
			DrawString(tr, GetString(max_noise == UINT16_MAX ? STR_TOWN_VIEW_NOISE_IN_TOWN_NO_LIMIT : STR_TOWN_VIEW_NOISE_IN_TOWN, this->town->noise_reached, max_noise));
			tr.top += GetCharacterHeight(FS_NORMAL);
		}

		if (!this->town->text.empty()) {
			tr.top = DrawStringMultiLine(tr, this->town->text.GetDecodedString(), TC_BLACK);
		}
	}

	void OnClick([[maybe_unused]] Point pt, WidgetID widget, [[maybe_unused]] int click_count) override
	{
		switch (widget) {
			case WID_TV_CENTER_VIEW: // scroll to location
				if (_ctrl_pressed) {
					ShowExtraViewportWindow(this->town->xy);
				} else {
					ScrollMainWindowToTile(this->town->xy);
				}
				break;

			case WID_TV_SHOW_AUTHORITY: // town authority
				ShowTownAuthorityWindow(this->window_number);
				break;

			case WID_TV_CHANGE_NAME: // rename
				ShowQueryString(GetString(STR_TOWN_NAME, this->window_number), STR_TOWN_VIEW_RENAME_TOWN_BUTTON, MAX_LENGTH_TOWN_NAME_CHARS, this, CS_ALPHANUMERAL, QSF_ENABLE_DEFAULT | QSF_LEN_IN_CHARS);
				break;

			case WID_TV_CATCHMENT:
				SetViewportCatchmentTown(Town::Get(this->window_number), !this->IsWidgetLowered(WID_TV_CATCHMENT));
				break;

			case WID_TV_EXPAND: // expand town - only available on Scenario editor
				Command<CMD_EXPAND_TOWN>::Post(STR_ERROR_CAN_T_EXPAND_TOWN, static_cast<TownID>(this->window_number), 0, {TownExpandMode::Buildings, TownExpandMode::Roads});
				break;

			case WID_TV_EXPAND_BUILDINGS: // expand buildings of town - only available on Scenario editor
				Command<CMD_EXPAND_TOWN>::Post(STR_ERROR_CAN_T_EXPAND_TOWN, static_cast<TownID>(this->window_number), 0, {TownExpandMode::Buildings});
				break;

			case WID_TV_EXPAND_ROADS: // expand roads of town - only available on Scenario editor
				Command<CMD_EXPAND_TOWN>::Post(STR_ERROR_CAN_T_EXPAND_TOWN, static_cast<TownID>(this->window_number), 0, {TownExpandMode::Roads});
				break;

			case WID_TV_DELETE: // delete town - only available on Scenario editor
				Command<CMD_DELETE_TOWN>::Post(STR_ERROR_TOWN_CAN_T_DELETE, static_cast<TownID>(this->window_number));
				break;
		}
	}

	void UpdateWidgetSize(WidgetID widget, Dimension &size, [[maybe_unused]] const Dimension &padding, [[maybe_unused]] Dimension &fill, [[maybe_unused]] Dimension &resize) override
	{
		switch (widget) {
			case WID_TV_INFO:
				size.height = GetDesiredInfoHeight(size.width) + padding.height;
				break;
		}
	}

	/**
	 * Gets the desired height for the information panel.
	 * @return the desired height in pixels.
	 */
	uint GetDesiredInfoHeight(int width) const
	{
		uint aimed_height = static_cast<uint>(1 + CountBits(CargoSpec::town_production_cargo_mask[TPE_PASSENGERS] | CargoSpec::town_production_cargo_mask[TPE_MAIL])) * GetCharacterHeight(FS_NORMAL);

		bool first = true;
		for (int i = TAE_BEGIN; i < TAE_END; i++) {
			if (this->town->goal[i] == 0) continue;
			if (this->town->goal[i] == TOWN_GROWTH_WINTER && (TileHeight(this->town->xy) < LowestSnowLine() || this->town->cache.population <= 90)) continue;
			if (this->town->goal[i] == TOWN_GROWTH_DESERT && (GetTropicZone(this->town->xy) != TROPICZONE_DESERT || this->town->cache.population <= 60)) continue;

			if (first) {
				aimed_height += GetCharacterHeight(FS_NORMAL);
				first = false;
			}
			aimed_height += GetCharacterHeight(FS_NORMAL);
		}
		aimed_height += GetCharacterHeight(FS_NORMAL);

		if (_settings_game.economy.station_noise_level) aimed_height += GetCharacterHeight(FS_NORMAL);

		if (!this->town->text.empty()) {
			aimed_height += GetStringHeight(this->town->text.GetDecodedString(), width - WidgetDimensions::scaled.framerect.Horizontal());
		}

		return aimed_height;
	}

	void ResizeWindowAsNeeded()
	{
		const NWidgetBase *nwid_info = this->GetWidget<NWidgetBase>(WID_TV_INFO);
		uint aimed_height = GetDesiredInfoHeight(nwid_info->current_x);
		if (aimed_height > nwid_info->current_y || (aimed_height < nwid_info->current_y && nwid_info->current_y > nwid_info->smallest_y)) {
			this->ReInit();
		}
	}

	void OnResize() override
	{
		if (this->viewport != nullptr) {
			NWidgetViewport *nvp = this->GetWidget<NWidgetViewport>(WID_TV_VIEWPORT);
			nvp->UpdateViewportCoordinates(this);

			ScrollWindowToTile(this->town->xy, this, true); // Re-center viewport.
		}
	}

	void OnMouseWheel(int wheel) override
	{
		if (_settings_client.gui.scrollwheel_scrolling != SWS_OFF) {
			DoZoomInOutWindow(wheel < 0 ? ZOOM_IN : ZOOM_OUT, this);
		}
	}

	/**
	 * Some data on this window has become invalid.
	 * @param data Information about the changed data.
	 * @param gui_scope Whether the call is done from GUI scope. You may not do everything when not in GUI scope. See #InvalidateWindowData() for details.
	 */
	void OnInvalidateData([[maybe_unused]] int data = 0, [[maybe_unused]] bool gui_scope = true) override
	{
		if (!gui_scope) return;
		/* Called when setting station noise or required cargoes have changed, in order to resize the window */
		this->SetDirty(); // refresh display for current size. This will allow to avoid glitches when downgrading
		this->ResizeWindowAsNeeded();
	}

	void OnQueryTextFinished(std::optional<std::string> str) override
	{
		if (!str.has_value()) return;

		if (IsNonAdminNetworkClient()) {
			Command<CMD_RENAME_TOWN_NON_ADMIN>::Post(STR_ERROR_CAN_T_RENAME_TOWN, static_cast<TownID>(this->window_number), *str);
		} else {
			Command<CMD_RENAME_TOWN>::Post(STR_ERROR_CAN_T_RENAME_TOWN, static_cast<TownID>(this->window_number), *str);
		}
	}

	bool IsNewGRFInspectable() const override
	{
		return ::IsNewGRFInspectable(GSF_FAKE_TOWNS, this->window_number);
	}

	void ShowNewGRFInspectWindow() const override
	{
		::ShowNewGRFInspectWindow(GSF_FAKE_TOWNS, this->window_number);
	}
};

static constexpr NWidgetPart _nested_town_game_view_widgets[] = {
	NWidget(NWID_HORIZONTAL),
		NWidget(WWT_CLOSEBOX, COLOUR_BROWN),
		NWidget(WWT_PUSHIMGBTN, COLOUR_BROWN, WID_TV_CHANGE_NAME), SetAspect(WidgetDimensions::ASPECT_RENAME), SetSpriteTip(SPR_RENAME, STR_TOWN_VIEW_RENAME_TOOLTIP),
		NWidget(WWT_CAPTION, COLOUR_BROWN, WID_TV_CAPTION),
		NWidget(WWT_PUSHIMGBTN, COLOUR_BROWN, WID_TV_CENTER_VIEW), SetAspect(WidgetDimensions::ASPECT_LOCATION), SetSpriteTip(SPR_GOTO_LOCATION, STR_TOWN_VIEW_CENTER_TOOLTIP),
		NWidget(WWT_DEBUGBOX, COLOUR_BROWN),
		NWidget(WWT_SHADEBOX, COLOUR_BROWN),
		NWidget(WWT_DEFSIZEBOX, COLOUR_BROWN),
		NWidget(WWT_STICKYBOX, COLOUR_BROWN),
	EndContainer(),
	NWidget(WWT_PANEL, COLOUR_BROWN),
		NWidget(WWT_INSET, COLOUR_BROWN), SetPadding(2, 2, 2, 2),
			NWidget(NWID_VIEWPORT, INVALID_COLOUR, WID_TV_VIEWPORT), SetMinimalSize(254, 86), SetFill(1, 0), SetResize(1, 1),
		EndContainer(),
	EndContainer(),
	NWidget(WWT_PANEL, COLOUR_BROWN, WID_TV_INFO), SetMinimalSize(260, 32), SetResize(1, 0), SetFill(1, 0), EndContainer(),
	NWidget(NWID_HORIZONTAL, NWidContainerFlag::EqualSize),
		NWidget(WWT_PUSHTXTBTN, COLOUR_BROWN, WID_TV_SHOW_AUTHORITY), SetMinimalSize(80, 12), SetFill(1, 1), SetResize(1, 0), SetStringTip(STR_TOWN_VIEW_LOCAL_AUTHORITY_BUTTON, STR_TOWN_VIEW_LOCAL_AUTHORITY_TOOLTIP),
		NWidget(WWT_TEXTBTN, COLOUR_BROWN, WID_TV_CATCHMENT), SetMinimalSize(40, 12), SetFill(1, 1), SetResize(1, 0), SetStringTip(STR_BUTTON_CATCHMENT, STR_TOOLTIP_CATCHMENT),
		NWidget(WWT_RESIZEBOX, COLOUR_BROWN),
	EndContainer(),
};

static WindowDesc _town_game_view_desc(__FILE__, __LINE__,
	WDP_AUTO, "view_town", 260, TownViewWindow::WID_TV_HEIGHT_NORMAL,
	WC_TOWN_VIEW, WC_NONE,
	{},
	_nested_town_game_view_widgets
);

static constexpr NWidgetPart _nested_town_editor_view_widgets[] = {
	NWidget(NWID_HORIZONTAL),
		NWidget(WWT_CLOSEBOX, COLOUR_BROWN),
		NWidget(WWT_PUSHIMGBTN, COLOUR_BROWN, WID_TV_CHANGE_NAME), SetAspect(WidgetDimensions::ASPECT_RENAME), SetSpriteTip(SPR_RENAME, STR_TOWN_VIEW_RENAME_TOOLTIP),
		NWidget(WWT_CAPTION, COLOUR_BROWN, WID_TV_CAPTION), SetStringTip(STR_TOWN_VIEW_TOWN_CAPTION, STR_TOOLTIP_WINDOW_TITLE_DRAG_THIS),
		NWidget(WWT_PUSHIMGBTN, COLOUR_BROWN, WID_TV_CENTER_VIEW), SetAspect(WidgetDimensions::ASPECT_LOCATION), SetSpriteTip(SPR_GOTO_LOCATION, STR_TOWN_VIEW_CENTER_TOOLTIP),
		NWidget(WWT_DEBUGBOX, COLOUR_BROWN),
		NWidget(WWT_SHADEBOX, COLOUR_BROWN),
		NWidget(WWT_DEFSIZEBOX, COLOUR_BROWN),
		NWidget(WWT_STICKYBOX, COLOUR_BROWN),
	EndContainer(),
	NWidget(WWT_PANEL, COLOUR_BROWN),
		NWidget(WWT_INSET, COLOUR_BROWN), SetPadding(2, 2, 2, 2),
			NWidget(NWID_VIEWPORT, INVALID_COLOUR, WID_TV_VIEWPORT), SetMinimalSize(254, 86), SetFill(1, 1), SetResize(1, 1),
		EndContainer(),
	EndContainer(),
	NWidget(WWT_PANEL, COLOUR_BROWN, WID_TV_INFO), SetMinimalSize(260, 32), SetResize(1, 0), SetFill(1, 0), EndContainer(),
	NWidget(NWID_HORIZONTAL),
		NWidget(WWT_PUSHTXTBTN, COLOUR_BROWN, WID_TV_EXPAND), SetFill(1, 1), SetResize(1, 0), SetStringTip(STR_TOWN_VIEW_EXPAND_BUTTON, STR_TOWN_VIEW_EXPAND_TOOLTIP),
		NWidget(WWT_PUSHTXTBTN, COLOUR_BROWN, WID_TV_EXPAND_BUILDINGS), SetFill(1, 1), SetResize(1, 0), SetStringTip(STR_TOWN_VIEW_EXPAND_BUILDINGS_BUTTON, STR_TOWN_VIEW_EXPAND_BUILDINGS_TOOLTIP),
		NWidget(WWT_PUSHTXTBTN, COLOUR_BROWN, WID_TV_EXPAND_ROADS), SetFill(1, 1), SetResize(1, 0), SetStringTip(STR_TOWN_VIEW_EXPAND_ROADS_BUTTON, STR_TOWN_VIEW_EXPAND_ROADS_TOOLTIP),
	EndContainer(),
	NWidget(NWID_HORIZONTAL),
		NWidget(WWT_PUSHTXTBTN, COLOUR_BROWN, WID_TV_DELETE), SetFill(1, 1), SetResize(1, 0), SetStringTip(STR_TOWN_VIEW_DELETE_BUTTON, STR_TOWN_VIEW_DELETE_TOOLTIP),
		NWidget(WWT_TEXTBTN, COLOUR_BROWN, WID_TV_CATCHMENT), SetFill(1, 1), SetResize(1, 0), SetStringTip(STR_BUTTON_CATCHMENT, STR_TOOLTIP_CATCHMENT),
		NWidget(WWT_RESIZEBOX, COLOUR_BROWN),
	EndContainer(),
};

static WindowDesc _town_editor_view_desc(__FILE__, __LINE__,
	WDP_AUTO, "view_town_scen", 260, TownViewWindow::WID_TV_HEIGHT_NORMAL,
	WC_TOWN_VIEW, WC_NONE,
	{},
	_nested_town_editor_view_widgets
);

void ShowTownViewWindow(TownID town)
{
	if (_game_mode == GM_EDITOR) {
		AllocateWindowDescFront<TownViewWindow>(_town_editor_view_desc, town);
	} else {
		AllocateWindowDescFront<TownViewWindow>(_town_game_view_desc, town);
	}
}

static constexpr NWidgetPart _nested_town_directory_widgets[] = {
	NWidget(NWID_HORIZONTAL),
		NWidget(WWT_CLOSEBOX, COLOUR_BROWN),
		NWidget(WWT_CAPTION, COLOUR_BROWN, WID_TD_CAPTION),
		NWidget(WWT_SHADEBOX, COLOUR_BROWN),
		NWidget(WWT_DEFSIZEBOX, COLOUR_BROWN),
		NWidget(WWT_STICKYBOX, COLOUR_BROWN),
	EndContainer(),
	NWidget(NWID_HORIZONTAL),
		NWidget(NWID_VERTICAL),
			NWidget(NWID_HORIZONTAL),
				NWidget(WWT_TEXTBTN, COLOUR_BROWN, WID_TD_SORT_ORDER), SetStringTip(STR_BUTTON_SORT_BY, STR_TOOLTIP_SORT_ORDER),
				NWidget(WWT_DROPDOWN, COLOUR_BROWN, WID_TD_SORT_CRITERIA), SetToolTip(STR_TOOLTIP_SORT_CRITERIA),
				NWidget(WWT_EDITBOX, COLOUR_BROWN, WID_TD_FILTER), SetFill(1, 0), SetResize(1, 0), SetStringTip(STR_LIST_FILTER_OSKTITLE, STR_LIST_FILTER_TOOLTIP),
			EndContainer(),
			NWidget(WWT_PANEL, COLOUR_BROWN, WID_TD_LIST), SetToolTip(STR_TOWN_DIRECTORY_LIST_TOOLTIP),
							SetFill(1, 0), SetResize(1, 1), SetScrollbar(WID_TD_SCROLLBAR), EndContainer(),
			NWidget(WWT_PANEL, COLOUR_BROWN),
				NWidget(WWT_TEXT, INVALID_COLOUR, WID_TD_WORLD_POPULATION), SetPadding(2, 0, 2, 2), SetFill(1, 0), SetResize(1, 0),
			EndContainer(),
		EndContainer(),
		NWidget(NWID_VERTICAL),
			NWidget(NWID_VSCROLLBAR, COLOUR_BROWN, WID_TD_SCROLLBAR),
			NWidget(WWT_RESIZEBOX, COLOUR_BROWN),
		EndContainer(),
	EndContainer(),
};

/** Enum referring to the Hotkeys in the town directory window */
enum TownDirectoryHotkeys : int32_t {
	TDHK_FOCUS_FILTER_BOX, ///< Focus the filter box
};

/** Town directory window class. */
struct TownDirectoryWindow : public Window {
private:
	/* Runtime saved values */
	static Listing last_sorting;

	/* Constants for sorting towns */
	static inline const StringID sorter_names[] = {
		STR_SORT_BY_NAME,
		STR_SORT_BY_POPULATION,
		STR_SORT_BY_RATING,
		STR_SORT_BY_GROWTH_SPEED,
	};
	static const std::initializer_list<GUITownList::SortFunction * const> sorter_funcs;

	enum class SorterTypes {
		Name,
		Population,
		Rating,
		GrowthSpeed,
	};

	StringFilter string_filter{}; ///< Filter for towns
	QueryString townname_editbox; ///< Filter editbox

	GUITownList towns{TownDirectoryWindow::last_sorting.order};

	Scrollbar *vscroll = nullptr;

	void BuildSortTownList()
	{
		if (this->towns.NeedRebuild()) {
			this->towns.clear();
			this->towns.reserve(Town::GetNumItems());

			for (const Town *t : Town::Iterate()) {
				if (this->string_filter.IsEmpty()) {
					this->towns.push_back(t);
					continue;
				}
				this->string_filter.ResetState();
				this->string_filter.AddLine(t->GetCachedName());
				if (this->string_filter.GetState()) this->towns.push_back(t);
			}

			this->towns.RebuildDone();
			this->vscroll->SetCount(this->towns.size()); // Update scrollbar as well.
		}
		/* Always sort the towns. */
		this->towns.Sort();
		this->SetWidgetDirty(WID_TD_LIST); // Force repaint of the displayed towns.
	}

	/** Sort by town name */
	static bool TownNameSorter(const Town * const &a, const Town * const &b, const bool &)
	{
		return StrNaturalCompare(a->GetCachedName(), b->GetCachedName()) < 0; // Sort by name (natural sorting).
	}

	/** Sort by population (default descending, as big towns are of the most interest). */
	static bool TownPopulationSorter(const Town * const &a, const Town * const &b, const bool &order)
	{
		uint32_t a_population = a->cache.population;
		uint32_t b_population = b->cache.population;
		if (a_population == b_population) return TownDirectoryWindow::TownNameSorter(a, b, order);
		return a_population < b_population;
	}

	/** Sort by town rating */
	static bool TownRatingSorter(const Town * const &a, const Town * const &b, const bool &order)
	{
		bool before = !order; // Value to get 'a' before 'b'.

		/* Towns without rating are always after towns with rating. */
		if (a->have_ratings.Test(_local_company)) {
			if (b->have_ratings.Test(_local_company)) {
				int16_t a_rating = a->ratings[_local_company];
				int16_t b_rating = b->ratings[_local_company];
				if (a_rating == b_rating) return TownDirectoryWindow::TownNameSorter(a, b, order);
				return a_rating < b_rating;
			}
			return before;
		}
		if (b->have_ratings.Test(_local_company)) return !before;

		/* Sort unrated towns always on ascending town name. */
		if (before) return TownDirectoryWindow::TownNameSorter(a, b, order);
		return TownDirectoryWindow::TownNameSorter(b, a, order);
	}

	/** Sort by town growth speed/status */
	static bool TownGrowthSpeedSorter(const Town * const &a, const Town * const &b, const bool &order)
	{
		/* Group: 0 = Growth Disabled, 1 = Not Growing, 2 = Growing */
		auto GetGrowthGroup = [](const Town *t) -> int {
			if (t->IsTownGrowthDisabledByOverride()) return 0;
			return HasBit(t->flags, TOWN_IS_GROWING) ? 2 : 1;
		};

		int group_a = GetGrowthGroup(a);
		int group_b = GetGrowthGroup(b);

		if (group_a != group_b) return group_a < group_b;

		/* If growth group is equal, sort by town name. */
		return TownDirectoryWindow::TownNameSorter(a, b, order);
	}

	/**Get the string to display the town growth status. */
	static StringID GetTownGrowthStatusString(const Town *t)
	{
		if (t->IsTownGrowthDisabledByOverride()) return STR_TOWN_GROWTH_STATUS_GROWTH_DISABLED;
		return HasBit(t->flags, TOWN_IS_GROWING) ? STR_TOWN_GROWTH_STATUS_GROWING : STR_TOWN_GROWTH_STATUS_NOT_GROWING;
	}

	bool IsInvalidSortCritera() const
	{
		return !_settings_client.gui.show_town_growth_status && this->towns.SortType() == to_underlying(SorterTypes::GrowthSpeed);
	}

public:
	TownDirectoryWindow(WindowDesc &desc) : Window(desc), townname_editbox(MAX_LENGTH_TOWN_NAME_CHARS * MAX_CHAR_LENGTH, MAX_LENGTH_TOWN_NAME_CHARS)
	{
		this->CreateNestedTree();

		this->vscroll = this->GetScrollbar(WID_TD_SCROLLBAR);

		this->towns.SetListing(this->last_sorting);
		this->towns.SetSortFuncs(TownDirectoryWindow::sorter_funcs);
		if (this->IsInvalidSortCritera()) {
			this->towns.SetSortType(0);
			this->last_sorting = this->towns.GetListing();
		}
		this->towns.ForceRebuild();
		this->BuildSortTownList();

		this->FinishInitNested(0);

		this->querystrings[WID_TD_FILTER] = &this->townname_editbox;
		this->townname_editbox.cancel_button = QueryString::ACTION_CLEAR;
	}

	std::string GetWidgetString(WidgetID widget, StringID stringid) const override
	{
		switch (widget) {
			case WID_TD_CAPTION:
				return GetString(STR_TOWN_DIRECTORY_CAPTION, this->vscroll->GetCount(), Town::GetNumItems());

			case WID_TD_WORLD_POPULATION:
				return GetString(STR_TOWN_POPULATION, GetWorldPopulation());

			case WID_TD_SORT_CRITERIA:
				return GetString(TownDirectoryWindow::sorter_names[this->towns.SortType()]);

			default:
				return this->Window::GetWidgetString(widget, stringid);
		}
	}

	/**
	 * Get the string to draw the town name.
	 * @param t Town to draw.
	 * @return The string to use.
	 */
	static std::string GetTownString(const Town *t, uint64_t population)
	{
		return GetString(t->larger_town ? STR_TOWN_DIRECTORY_CITY : STR_TOWN_DIRECTORY_TOWN, t->index, population);
	}

	void DrawWidget(const Rect &r, WidgetID widget) const override
	{
		switch (widget) {
			case WID_TD_SORT_ORDER:
				this->DrawSortButtonState(widget, this->towns.IsDescSortOrder() ? SBS_DOWN : SBS_UP);
				break;

			case WID_TD_LIST: {
				Rect tr = r.Shrink(WidgetDimensions::scaled.framerect);
				if (this->towns.empty()) { // No towns available.
					DrawString(tr, STR_TOWN_DIRECTORY_NONE);
					break;
				}

				/* At least one town available. */
				bool rtl = _current_text_dir == TD_RTL;
				Dimension icon_size = GetSpriteSize(SPR_TOWN_RATING_GOOD);
				int icon_x = tr.WithWidth(icon_size.width, rtl).left;
				tr = tr.Indent(icon_size.width + WidgetDimensions::scaled.hsep_normal, rtl);

				auto [first, last] = this->vscroll->GetVisibleRangeIterators(this->towns);
				for (auto it = first; it != last; ++it) {
					const Town *t = *it;
					assert(t->xy != INVALID_TILE);

					/* Draw rating icon. */
					if (_game_mode == GM_EDITOR || !t->have_ratings.Test(_local_company)) {
						DrawSprite(SPR_TOWN_RATING_NA, PAL_NONE, icon_x, tr.top + (this->resize.step_height - icon_size.height) / 2);
					} else {
						SpriteID icon = SPR_TOWN_RATING_APALLING;
						if (t->ratings[_local_company] > RATING_VERYPOOR) icon = SPR_TOWN_RATING_MEDIOCRE;
						if (t->ratings[_local_company] > RATING_GOOD)     icon = SPR_TOWN_RATING_GOOD;
						DrawSprite(icon, PAL_NONE, icon_x, tr.top + (this->resize.step_height - icon_size.height) / 2);
					}

					format_buffer buffer;
					AppendStringInPlace(buffer, t->larger_town ? STR_TOWN_DIRECTORY_CITY : STR_TOWN_DIRECTORY_TOWN, t->index, t->cache.population);
					if (_settings_client.gui.show_town_growth_status) {
						AppendStringInPlace(buffer, GetTownGrowthStatusString(t));
					}

					DrawString(tr.left, tr.right, tr.top + (this->resize.step_height - GetCharacterHeight(FS_NORMAL)) / 2, (std::string_view)buffer);

					tr.top += this->resize.step_height;
				}
				break;
			}
		}
	}

	void UpdateWidgetSize(WidgetID widget, Dimension &size, [[maybe_unused]] const Dimension &padding, [[maybe_unused]] Dimension &fill, [[maybe_unused]] Dimension &resize) override
	{
		switch (widget) {
			case WID_TD_SORT_ORDER: {
				Dimension d = GetStringBoundingBox(this->GetWidget<NWidgetCore>(widget)->GetString());
				d.width += padding.width + Window::SortButtonWidth() * 2; // Doubled since the string is centred and it also looks better.
				d.height += padding.height;
				size = maxdim(size, d);
				break;
			}
			case WID_TD_SORT_CRITERIA: {
				Dimension d = GetStringListBoundingBox(TownDirectoryWindow::sorter_names);
				d.width += padding.width;
				d.height += padding.height;
				size = maxdim(size, d);
				break;
			}
			case WID_TD_LIST: {
				Dimension d = GetStringBoundingBox(STR_TOWN_DIRECTORY_NONE);
				uint64_t max_value = GetParamMaxDigits(8);
				for (uint i = 0; i < this->towns.size(); i++) {
					const Town *t = this->towns[i];

					assert(t != nullptr);

					d = maxdim(d, GetStringBoundingBox(GetTownString(t, max_value)));
				}
				if (_settings_client.gui.show_town_growth_status) {
					Dimension suffix{};
					for (StringID str : { STR_TOWN_GROWTH_STATUS_GROWTH_DISABLED, STR_TOWN_GROWTH_STATUS_GROWING, STR_TOWN_GROWTH_STATUS_NOT_GROWING }) {
						suffix = maxdim(suffix, GetStringBoundingBox(str));
					}
					d.width += suffix.width;
					d.height = std::max(d.height, suffix.height);
				}
				Dimension icon_size = GetSpriteSize(SPR_TOWN_RATING_GOOD);
				d.width += icon_size.width + 2;
				d.height = std::max(d.height, icon_size.height);
				resize.height = d.height;
				d.height *= 5;
				d.width += padding.width;
				d.height += padding.height;
				size = maxdim(size, d);
				break;
			}
			case WID_TD_WORLD_POPULATION: {
				Dimension d = GetStringBoundingBox(GetString(STR_TOWN_POPULATION, GetParamMaxDigits(10)));
				d.width += padding.width;
				d.height += padding.height;
				size = maxdim(size, d);
				break;
			}
		}
	}

	void OnClick([[maybe_unused]] Point pt, WidgetID widget, [[maybe_unused]] int click_count) override
	{
		switch (widget) {
			case WID_TD_SORT_ORDER: // Click on sort order button
				if (this->towns.SortType() != 2) { // A different sort than by rating.
					this->towns.ToggleSortOrder();
					this->last_sorting = this->towns.GetListing(); // Store new sorting order.
				} else {
					/* Some parts are always sorted ascending on name. */
					this->last_sorting.order = !this->last_sorting.order;
					this->towns.SetListing(this->last_sorting);
					this->towns.ForceResort();
					this->towns.Sort();
				}
				this->SetDirty();
				break;

			case WID_TD_SORT_CRITERIA: { // Click on sort criteria dropdown
				uint32_t hidden_mask = 0;
				if (!_settings_client.gui.show_town_growth_status) SetBit(hidden_mask, to_underlying(SorterTypes::GrowthSpeed));
				ShowDropDownMenu(this, TownDirectoryWindow::sorter_names, this->towns.SortType(), WID_TD_SORT_CRITERIA, 0, hidden_mask);
				break;
			}

			case WID_TD_LIST: { // Click on Town Matrix
				auto it = this->vscroll->GetScrolledItemFromWidget(this->towns, pt.y, this, WID_TD_LIST, WidgetDimensions::scaled.framerect.top);
				if (it == this->towns.end()) return; // click out of town bounds

				const Town *t = *it;
				assert(t != nullptr);
				if (_ctrl_pressed) {
					ShowExtraViewportWindow(t->xy);
				} else {
					ScrollMainWindowToTile(t->xy);
				}
				break;
			}
		}
	}

	void OnDropdownSelect(WidgetID widget, int index) override
	{
		if (widget != WID_TD_SORT_CRITERIA) return;

		if (this->towns.SortType() != index) {
			this->towns.SetSortType(index);
			this->last_sorting = this->towns.GetListing(); // Store new sorting order.
			this->BuildSortTownList();
		}
	}

	void OnPaint() override
	{
		if (this->towns.NeedRebuild()) this->BuildSortTownList();
		this->DrawWidgets();
	}

	void OnHundredthTick() override
	{
		this->BuildSortTownList();
		this->SetDirty();
	}

	void OnResize() override
	{
		this->vscroll->SetCapacityFromWidget(this, WID_TD_LIST, WidgetDimensions::scaled.framerect.Vertical());
	}

	void OnEditboxChanged(WidgetID wid) override
	{
		if (wid == WID_TD_FILTER) {
			this->string_filter.SetFilterTerm(this->townname_editbox.text.GetText());
			this->InvalidateData(TDIWD_FORCE_REBUILD);
		}
	}

	/**
	 * Some data on this window has become invalid.
	 * @param data Information about the changed data.
	 * @param gui_scope Whether the call is done from GUI scope. You may not do everything when not in GUI scope. See #InvalidateWindowData() for details.
	 */
	void OnInvalidateData([[maybe_unused]] int data = 0, [[maybe_unused]] bool gui_scope = true) override
	{
		switch (data) {
			case TDIWD_FORCE_REBUILD:
				/* This needs to be done in command-scope to enforce rebuilding before resorting invalid data */
				this->towns.ForceRebuild();
				break;

			case TDIWD_POPULATION_CHANGE:
				if (this->towns.SortType() == 1) this->towns.ForceResort();
				break;

			case TDIWD_SHOW_GROWTH_CHANGE:
				if (this->IsInvalidSortCritera()) {
					this->towns.SetSortType(0);
					this->last_sorting = this->towns.GetListing();
					this->BuildSortTownList();
				}
				this->ReInit();
				break;

			default:
				this->towns.ForceResort();
		}
	}

	EventState OnHotkey(int hotkey) override
	{
		switch (hotkey) {
			case TDHK_FOCUS_FILTER_BOX:
				this->SetFocusedWidget(WID_TD_FILTER);
				SetFocusedWindow(this); // The user has asked to give focus to the text box, so make sure this window is focused.
				break;
			default:
				return ES_NOT_HANDLED;
		}
		return ES_HANDLED;
	}

	static HotkeyList hotkeys;
};

static Hotkey towndirectory_hotkeys[] = {
	Hotkey('F', "focus_filter_box", TDHK_FOCUS_FILTER_BOX),
};
HotkeyList TownDirectoryWindow::hotkeys("towndirectory", towndirectory_hotkeys);

Listing TownDirectoryWindow::last_sorting = {false, 0};

/** Available town directory sorting functions. */
const std::initializer_list<GUITownList::SortFunction * const> TownDirectoryWindow::sorter_funcs = {
	&TownNameSorter,
	&TownPopulationSorter,
	&TownRatingSorter,
	&TownGrowthSpeedSorter,
};

static WindowDesc _town_directory_desc(__FILE__, __LINE__,
	WDP_AUTO, "list_towns", 208, 202,
	WC_TOWN_DIRECTORY, WC_NONE,
	{},
	_nested_town_directory_widgets,
	&TownDirectoryWindow::hotkeys
);

void ShowTownDirectory()
{
	if (BringWindowToFrontById(WC_TOWN_DIRECTORY, 0)) return;
	new TownDirectoryWindow(_town_directory_desc);
}

void CcFoundTown(const CommandCost &result, TileIndex tile)
{
	if (result.Failed()) return;

	if (_settings_client.sound.confirm) SndPlayTileFx(SND_1F_CONSTRUCTION_OTHER, tile);
	if (!_settings_client.gui.persistent_buildingtools) ResetObjectToPlace();
}

void CcFoundRandomTown(const CommandCost &result)
{
	if (result.Succeeded() && result.HasResultData()) ScrollMainWindowToTile(Town::Get(result.GetResultData())->xy);
}

static constexpr NWidgetPart _nested_found_town_widgets[] = {
	NWidget(NWID_HORIZONTAL),
		NWidget(WWT_CLOSEBOX, COLOUR_DARK_GREEN),
		NWidget(WWT_CAPTION, COLOUR_DARK_GREEN), SetStringTip(STR_FOUND_TOWN_CAPTION, STR_TOOLTIP_WINDOW_TITLE_DRAG_THIS),
		NWidget(WWT_SHADEBOX, COLOUR_DARK_GREEN),
		NWidget(WWT_STICKYBOX, COLOUR_DARK_GREEN),
	EndContainer(),
	/* Construct new town(s) buttons. */
	NWidget(WWT_PANEL, COLOUR_DARK_GREEN),
		NWidget(NWID_VERTICAL), SetPIP(0, WidgetDimensions::unscaled.vsep_normal, 0), SetPadding(WidgetDimensions::unscaled.picker),
			NWidget(WWT_TEXTBTN, COLOUR_GREY, WID_TF_NEW_TOWN), SetStringTip(STR_FOUND_TOWN_NEW_TOWN_BUTTON, STR_FOUND_TOWN_NEW_TOWN_TOOLTIP), SetFill(1, 0),
			NWidget(NWID_SELECTION, INVALID_COLOUR, WID_TF_TOWN_ACTION_SEL),
				NWidget(NWID_VERTICAL), SetPIP(0, WidgetDimensions::unscaled.vsep_normal, 0),
					NWidget(WWT_PUSHTXTBTN, COLOUR_GREY, WID_TF_RANDOM_TOWN), SetStringTip(STR_FOUND_TOWN_RANDOM_TOWN_BUTTON, STR_FOUND_TOWN_RANDOM_TOWN_TOOLTIP), SetFill(1, 0),
					NWidget(WWT_PUSHTXTBTN, COLOUR_GREY, WID_TF_MANY_RANDOM_TOWNS), SetStringTip(STR_FOUND_TOWN_MANY_RANDOM_TOWNS, STR_FOUND_TOWN_RANDOM_TOWNS_TOOLTIP), SetFill(1, 0),
					NWidget(WWT_PUSHTXTBTN, COLOUR_GREY, WID_TF_LOAD_FROM_FILE), SetStringTip(STR_FOUND_TOWN_LOAD_FROM_FILE, STR_FOUND_TOWN_LOAD_FROM_FILE_TOOLTIP), SetFill(1, 0),
				EndContainer(),
			EndContainer(),

			/* Town name selection. */
			NWidget(WWT_LABEL, INVALID_COLOUR), SetStringTip(STR_FOUND_TOWN_NAME_TITLE),
			NWidget(WWT_EDITBOX, COLOUR_GREY, WID_TF_TOWN_NAME_EDITBOX), SetStringTip(STR_FOUND_TOWN_NAME_EDITOR_TITLE, STR_FOUND_TOWN_NAME_EDITOR_TOOLTIP), SetFill(1, 0),
			NWidget(WWT_PUSHTXTBTN, COLOUR_GREY, WID_TF_TOWN_NAME_RANDOM), SetStringTip(STR_FOUND_TOWN_NAME_RANDOM_BUTTON, STR_FOUND_TOWN_NAME_RANDOM_TOOLTIP), SetFill(1, 0),

			/* Town size selection. */
			NWidget(WWT_LABEL, INVALID_COLOUR), SetStringTip(STR_FOUND_TOWN_INITIAL_SIZE_TITLE),
			NWidget(NWID_VERTICAL),
				NWidget(NWID_HORIZONTAL, NWidContainerFlag::EqualSize),
					NWidget(WWT_TEXTBTN, COLOUR_GREY, WID_TF_SIZE_SMALL), SetStringTip(STR_FOUND_TOWN_INITIAL_SIZE_SMALL_BUTTON, STR_FOUND_TOWN_INITIAL_SIZE_TOOLTIP), SetFill(1, 0),
					NWidget(WWT_TEXTBTN, COLOUR_GREY, WID_TF_SIZE_MEDIUM), SetStringTip(STR_FOUND_TOWN_INITIAL_SIZE_MEDIUM_BUTTON, STR_FOUND_TOWN_INITIAL_SIZE_TOOLTIP), SetFill(1, 0),
				EndContainer(),
				NWidget(NWID_HORIZONTAL, NWidContainerFlag::EqualSize),
					NWidget(NWID_SELECTION, INVALID_COLOUR, WID_TF_SIZE_SEL),
						NWidget(WWT_TEXTBTN, COLOUR_GREY, WID_TF_SIZE_LARGE), SetStringTip(STR_FOUND_TOWN_INITIAL_SIZE_LARGE_BUTTON, STR_FOUND_TOWN_INITIAL_SIZE_TOOLTIP), SetFill(1, 0),
					EndContainer(),
					NWidget(WWT_TEXTBTN, COLOUR_GREY, WID_TF_SIZE_RANDOM), SetStringTip(STR_FOUND_TOWN_SIZE_RANDOM, STR_FOUND_TOWN_INITIAL_SIZE_TOOLTIP), SetFill(1, 0),
				EndContainer(),
			EndContainer(),
			NWidget(WWT_TEXTBTN, COLOUR_GREY, WID_TF_CITY), SetStringTip(STR_FOUND_TOWN_CITY, STR_FOUND_TOWN_CITY_TOOLTIP), SetFill(1, 0),

			/* Town roads selection. */
			NWidget(NWID_SELECTION, INVALID_COLOUR, WID_TF_ROAD_LAYOUT_SEL),
				NWidget(NWID_VERTICAL), SetPIP(0, WidgetDimensions::unscaled.vsep_normal, 0),
					NWidget(WWT_LABEL, INVALID_COLOUR), SetStringTip(STR_FOUND_TOWN_ROAD_LAYOUT),
					NWidget(NWID_VERTICAL),
						NWidget(NWID_HORIZONTAL, NWidContainerFlag::EqualSize),
							NWidget(WWT_TEXTBTN, COLOUR_GREY, WID_TF_LAYOUT_ORIGINAL), SetStringTip(STR_FOUND_TOWN_SELECT_LAYOUT_ORIGINAL, STR_FOUND_TOWN_SELECT_LAYOUT_TOOLTIP), SetFill(1, 0),
							NWidget(WWT_TEXTBTN, COLOUR_GREY, WID_TF_LAYOUT_BETTER), SetStringTip(STR_FOUND_TOWN_SELECT_LAYOUT_BETTER_ROADS, STR_FOUND_TOWN_SELECT_LAYOUT_TOOLTIP), SetFill(1, 0),
						EndContainer(),
						NWidget(NWID_HORIZONTAL, NWidContainerFlag::EqualSize),
							NWidget(WWT_TEXTBTN, COLOUR_GREY, WID_TF_LAYOUT_GRID2), SetStringTip(STR_FOUND_TOWN_SELECT_LAYOUT_2X2_GRID, STR_FOUND_TOWN_SELECT_LAYOUT_TOOLTIP), SetFill(1, 0),
							NWidget(WWT_TEXTBTN, COLOUR_GREY, WID_TF_LAYOUT_GRID3), SetStringTip(STR_FOUND_TOWN_SELECT_LAYOUT_3X3_GRID, STR_FOUND_TOWN_SELECT_LAYOUT_TOOLTIP), SetFill(1, 0),
						EndContainer(),
						NWidget(WWT_TEXTBTN, COLOUR_GREY, WID_TF_LAYOUT_RANDOM), SetStringTip(STR_FOUND_TOWN_SELECT_LAYOUT_RANDOM, STR_FOUND_TOWN_SELECT_LAYOUT_TOOLTIP), SetFill(1, 0),
					EndContainer(),
				EndContainer(),
			EndContainer(),

			/* Town expansion selection. */
			NWidget(NWID_SELECTION, INVALID_COLOUR, WID_TF_TOWN_EXPAND_SEL),
				NWidget(NWID_VERTICAL), SetPIP(0, WidgetDimensions::unscaled.vsep_normal, 0),
					NWidget(WWT_LABEL, INVALID_COLOUR), SetStringTip(STR_FOUND_TOWN_EXPAND_MODE),
					NWidget(WWT_PUSHTXTBTN, COLOUR_GREY, WID_TF_EXPAND_ALL_TOWNS), SetStringTip(STR_FOUND_TOWN_EXPAND_ALL_TOWNS, STR_FOUND_TOWN_EXPAND_ALL_TOWNS_TOOLTIP), SetFill(1, 0),
					NWidget(NWID_HORIZONTAL, NWidContainerFlag::EqualSize),
						NWidget(WWT_TEXTBTN, COLOUR_GREY, WID_TF_EXPAND_BUILDINGS), SetStringTip(STR_FOUND_TOWN_EXPAND_BUILDINGS, STR_FOUND_TOWN_EXPAND_BUILDINGS_TOOLTIP), SetFill(1, 0),
						NWidget(WWT_TEXTBTN, COLOUR_GREY, WID_TF_EXPAND_ROADS), SetStringTip(STR_FOUND_TOWN_EXPAND_ROADS, STR_FOUND_TOWN_EXPAND_ROADS_TOOLTIP), SetFill(1, 0),
					EndContainer(),
				EndContainer(),
			EndContainer(),
		EndContainer(),
	EndContainer(),
};

/** Found a town window class. */
struct FoundTownWindow : Window {
private:
	TownSize town_size = TSZ_MEDIUM; ///< Selected town size
	TownLayout town_layout{}; ///< Selected town layout
	bool city = false; ///< Are we building a city?
	QueryString townname_editbox; ///< Townname editbox
	bool townnamevalid = false; ///< Is generated town name valid?
	uint32_t townnameparts = 0; ///< Generated town name
	TownNameParams params; ///< Town name parameters

	static inline TownExpandModes expand_modes{TownExpandMode::Buildings, TownExpandMode::Roads};

public:
	FoundTownWindow(WindowDesc &desc, WindowNumber window_number) :
			Window(desc),
			town_layout(_settings_game.economy.town_layout),
			townname_editbox(MAX_LENGTH_TOWN_NAME_CHARS * MAX_CHAR_LENGTH, MAX_LENGTH_TOWN_NAME_CHARS),
			params(_settings_game.game_creation.town_name)
	{
		this->InitNested(window_number);
		this->querystrings[WID_TF_TOWN_NAME_EDITBOX] = &this->townname_editbox;
		this->RandomTownName();
		this->UpdateButtons(true);
	}

	void OnInit() override
	{
		if (_game_mode == GM_EDITOR) return;

		this->GetWidget<NWidgetStacked>(WID_TF_TOWN_ACTION_SEL)->SetDisplayedPlane(SZSP_HORIZONTAL);
		this->GetWidget<NWidgetStacked>(WID_TF_TOWN_EXPAND_SEL)->SetDisplayedPlane(SZSP_HORIZONTAL);
		this->GetWidget<NWidgetStacked>(WID_TF_SIZE_SEL)->SetDisplayedPlane(SZSP_VERTICAL);
		if (_settings_game.economy.found_town != TF_CUSTOM_LAYOUT) {
			this->GetWidget<NWidgetStacked>(WID_TF_ROAD_LAYOUT_SEL)->SetDisplayedPlane(SZSP_HORIZONTAL);
		} else {
			this->GetWidget<NWidgetStacked>(WID_TF_ROAD_LAYOUT_SEL)->SetDisplayedPlane(0);
		}
	}

	void RandomTownName()
	{
		this->townnamevalid = GenerateTownName(_interactive_random, &this->townnameparts);

		if (!this->townnamevalid) {
			this->townname_editbox.text.DeleteAll();
		} else {
			this->townname_editbox.text.Assign(GetTownName(&this->params, this->townnameparts));
		}
		UpdateOSKOriginalText(this, WID_TF_TOWN_NAME_EDITBOX);

		this->SetWidgetDirty(WID_TF_TOWN_NAME_EDITBOX);
	}

	void UpdateButtons(bool check_availability)
	{
		if (check_availability && _game_mode != GM_EDITOR) {
			if (_settings_game.economy.found_town != TF_CUSTOM_LAYOUT) this->town_layout = _settings_game.economy.town_layout;
			this->ReInit();
		}

		for (WidgetID i = WID_TF_SIZE_SMALL; i <= WID_TF_SIZE_RANDOM; i++) {
			this->SetWidgetLoweredState(i, i == WID_TF_SIZE_SMALL + this->town_size);
		}

		this->SetWidgetLoweredState(WID_TF_CITY, this->city);

		for (WidgetID i = WID_TF_LAYOUT_ORIGINAL; i <= WID_TF_LAYOUT_RANDOM; i++) {
			this->SetWidgetLoweredState(i, i == WID_TF_LAYOUT_ORIGINAL + this->town_layout);
		}

		this->SetWidgetLoweredState(WID_TF_EXPAND_BUILDINGS, FoundTownWindow::expand_modes.Test(TownExpandMode::Buildings));
		this->SetWidgetLoweredState(WID_TF_EXPAND_ROADS, FoundTownWindow::expand_modes.Test(TownExpandMode::Roads));

		this->SetDirty();
	}

	void ExecuteFoundTownCommand(TileIndex tile, bool random, StringID errstr, CommandCallback cc)
	{
		std::string name;

		if (!this->townnamevalid) {
			name = this->townname_editbox.text.GetText();
		} else {
			/* If user changed the name, send it */
			std::string original_name = GetTownName(&this->params, this->townnameparts);
			if (original_name != this->townname_editbox.text.GetText()) name = this->townname_editbox.text.GetText();
		}

		bool success = Command<CMD_FOUND_TOWN>::Post(errstr, cc,
				tile, this->town_size, this->city, this->town_layout, random, townnameparts, std::move(name));

		/* Rerandomise name, if success and no cost-estimation. */
		if (success && !_shift_pressed) this->RandomTownName();
	}

	void OnClick([[maybe_unused]] Point pt, WidgetID widget, [[maybe_unused]] int click_count) override
	{
		switch (widget) {
			case WID_TF_NEW_TOWN:
				HandlePlacePushButton(this, WID_TF_NEW_TOWN, SPR_CURSOR_TOWN, HT_RECT);
				break;

			case WID_TF_RANDOM_TOWN:
				this->ExecuteFoundTownCommand({}, true, STR_ERROR_CAN_T_GENERATE_TOWN, CommandCallback::FoundRandomTown);
				break;

			case WID_TF_TOWN_NAME_RANDOM:
				this->RandomTownName();
				this->SetFocusedWidget(WID_TF_TOWN_NAME_EDITBOX);
				break;

			case WID_TF_MANY_RANDOM_TOWNS: {
				std::string default_town_number = fmt::format("{}", GetDefaultTownsForMapSize());
				ShowQueryString(default_town_number, STR_MAPGEN_NUMBER_OF_TOWNS, 5, this, CS_NUMERAL, QSF_ACCEPT_UNCHANGED);
				break;
			}
			case WID_TF_LOAD_FROM_FILE:
				ShowSaveLoadDialog(FT_TOWN_DATA, SLO_LOAD);
				break;

			case WID_TF_EXPAND_ALL_TOWNS:
				for (Town *t : Town::Iterate()) {
					Command<CMD_EXPAND_TOWN>::Do(DoCommandFlag::Execute, t->index, 0, FoundTownWindow::expand_modes);
				}
				break;

			case WID_TF_SIZE_SMALL: case WID_TF_SIZE_MEDIUM: case WID_TF_SIZE_LARGE: case WID_TF_SIZE_RANDOM:
				this->town_size = (TownSize)(widget - WID_TF_SIZE_SMALL);
				this->UpdateButtons(false);
				break;

			case WID_TF_CITY:
				this->city ^= true;
				this->SetWidgetLoweredState(WID_TF_CITY, this->city);
				this->SetDirty();
				break;

			case WID_TF_EXPAND_BUILDINGS:
				FoundTownWindow::expand_modes.Flip(TownExpandMode::Buildings);
				this->UpdateButtons(false);
				break;

			case WID_TF_EXPAND_ROADS:
				FoundTownWindow::expand_modes.Flip(TownExpandMode::Roads);
				this->UpdateButtons(false);
				break;

			case WID_TF_LAYOUT_ORIGINAL: case WID_TF_LAYOUT_BETTER: case WID_TF_LAYOUT_GRID2:
			case WID_TF_LAYOUT_GRID3: case WID_TF_LAYOUT_RANDOM:
				this->town_layout = (TownLayout)(widget - WID_TF_LAYOUT_ORIGINAL);

				/* If we are in the editor, sync the settings of the current game to the chosen layout,
				 * so that importing towns from file uses the selected layout. */
				if (_game_mode == GM_EDITOR) _settings_game.economy.town_layout = this->town_layout;

				this->UpdateButtons(false);
				break;
		}
	}

	void OnQueryTextFinished(std::optional<std::string> str) override
	{
		/* Was 'cancel' pressed? */
		if (!str.has_value()) return;

		auto value = ParseInteger(*str);
		if (!value.has_value()) return;

		Backup<bool> old_generating_world(_generating_world, true, FILE_LINE);
		UpdateNearestTownForRoadTiles(true);
		if (!GenerateTowns(this->town_layout, value)) {
			ShowErrorMessage(GetEncodedString(STR_ERROR_CAN_T_GENERATE_TOWN), GetEncodedString(STR_ERROR_NO_SPACE_FOR_TOWN), WL_INFO);
		}
		UpdateNearestTownForRoadTiles(false);
		old_generating_world.Restore();
	}

	void OnPlaceObject([[maybe_unused]] Point pt, TileIndex tile) override
	{
		this->ExecuteFoundTownCommand(tile, false, STR_ERROR_CAN_T_FOUND_TOWN_HERE, CommandCallback::FoundTown);
	}

	void OnPlaceObjectAbort() override
	{
		this->RaiseButtons();
		this->UpdateButtons(false);
	}

	/**
	 * Some data on this window has become invalid.
	 * @param data Information about the changed data.
	 * @param gui_scope Whether the call is done from GUI scope. You may not do everything when not in GUI scope. See #InvalidateWindowData() for details.
	 */
	void OnInvalidateData([[maybe_unused]] int data = 0, [[maybe_unused]] bool gui_scope = true) override
	{
		if (!gui_scope) return;
		this->UpdateButtons(true);
	}
};

static WindowDesc _found_town_desc(__FILE__, __LINE__,
	WDP_AUTO, "build_town", 160, 162,
	WC_FOUND_TOWN, WC_NONE,
	WindowDefaultFlag::Construction,
	_nested_found_town_widgets
);

void ShowFoundTownWindow()
{
	if (_game_mode != GM_EDITOR && !Company::IsValidID(_local_company)) return;
	AllocateWindowDescFront<FoundTownWindow>(_found_town_desc, 0);
}

/**
 * Window for selecting towns to build a house in.
 */
struct SelectTownWindow : Window {
	TownList towns{};                        ///< list of towns
	CommandContainer<CMD_PLACE_HOUSE> cmd{}; ///< command to build the house
	Scrollbar *vscroll = nullptr;            ///< scrollbar for the town list

	SelectTownWindow(WindowDesc &desc, const CommandContainer<CMD_PLACE_HOUSE> &cmd) : Window(desc), cmd(cmd)
	{
		std::vector<std::pair<uint, TownID>> town_set;
		constexpr uint MAX_TOWN_COUNT = 16;
		for (const Town *t : Town::Iterate()) {
			uint dist_sq = DistanceSquare(cmd.tile, t->xy);
			if (town_set.size() >= MAX_TOWN_COUNT && dist_sq >= town_set.front().first) {
				/* We already have enough entries and this town is further away than the furthest existing one, don't bother adding it */
				continue;
			}

			/* Add to heap */
			town_set.emplace_back(dist_sq, t->index);
			std::push_heap(town_set.begin(), town_set.end());

			if (town_set.size() > MAX_TOWN_COUNT) {
				/* Remove largest from heap */
				std::pop_heap(town_set.begin(), town_set.end());
				town_set.pop_back();
			}
		}
		std::sort_heap(town_set.begin(), town_set.end());
		for (auto &it : town_set) {
			this->towns.push_back(it.second);
		}

		this->CreateNestedTree();
		this->vscroll = this->GetScrollbar(WID_ST_SCROLLBAR);
		this->vscroll->SetCount((uint)this->towns.size());
		this->FinishInitNested();
	}

	void UpdateWidgetSize(WidgetID widget, Dimension &size, const Dimension &padding, Dimension &fill, Dimension &resize) override
	{
		if (widget != WID_ST_PANEL) return;

		/* Determine the widest string */
		Dimension d = { 0, 0 };
		for (uint i = 0; i < this->towns.size(); i++) {
			d = maxdim(d, GetStringBoundingBox(GetString(STR_SELECT_TOWN_LIST_ITEM, this->towns[i])));
		}

		resize.height = d.height;
		d.height *= 5;
		d.width += WidgetDimensions::scaled.framerect.Horizontal();
		d.height += WidgetDimensions::scaled.framerect.Vertical();
		size = d;
	}

	void DrawWidget(const Rect &r, WidgetID widget) const override
	{
		if (widget != WID_ST_PANEL) return;

		Rect ir = r.Shrink(WidgetDimensions::scaled.framerect);
		uint y = ir.top;
		uint end = std::min<uint>(this->vscroll->GetCount(), this->vscroll->GetPosition() + this->vscroll->GetCapacity());
		for (uint i = this->vscroll->GetPosition(); i < end; i++) {
			DrawString(ir.left, ir.right, y, GetString(STR_SELECT_TOWN_LIST_ITEM, this->towns[i]));
			y += this->resize.step_height;
		}
	}

	void OnClick(Point pt, WidgetID widget, int click_count) override
	{
		if (widget != WID_ST_PANEL) return;

		uint pos = this->vscroll->GetScrolledRowFromWidget(pt.y, this, WID_ST_PANEL, WidgetDimensions::scaled.framerect.top);
		if (pos >= this->towns.size()) return;

		/* Place a house */
		TownID &town_id = std::get<2>(this->cmd.payload.GetValues());
		town_id = this->towns[pos];
		DoCommandPContainer(this->cmd);

		/* Close the window */
		this->Close();
	}

	void OnResize() override
	{
		this->vscroll->SetCapacityFromWidget(this, WID_ST_PANEL, WidgetDimensions::scaled.framerect.Vertical());
	}
};

static const NWidgetPart _nested_select_town_widgets[] = {
	NWidget(NWID_HORIZONTAL),
		NWidget(WWT_CLOSEBOX, COLOUR_DARK_GREEN),
		NWidget(WWT_CAPTION, COLOUR_DARK_GREEN, WID_ST_CAPTION), SetStringTip(STR_SELECT_TOWN_CAPTION, STR_TOOLTIP_WINDOW_TITLE_DRAG_THIS),
		NWidget(WWT_DEFSIZEBOX, COLOUR_DARK_GREEN),
	EndContainer(),
	NWidget(NWID_HORIZONTAL),
		NWidget(WWT_PANEL, COLOUR_DARK_GREEN, WID_ST_PANEL), SetResize(1, 0), SetScrollbar(WID_ST_SCROLLBAR), EndContainer(),
		NWidget(NWID_VERTICAL),
			NWidget(NWID_VSCROLLBAR, COLOUR_DARK_GREEN, WID_ST_SCROLLBAR),
			NWidget(WWT_RESIZEBOX, COLOUR_DARK_GREEN),
		EndContainer(),
	EndContainer(),
};

static WindowDesc _select_town_desc(__FILE__, __LINE__,
	WDP_AUTO, "select_town", 100, 0,
	WC_SELECT_TOWN, WC_NONE,
	WindowDefaultFlag::Construction,
	_nested_select_town_widgets
);

static void ShowSelectTownWindow(const CommandContainer<CMD_PLACE_HOUSE> &cmd)
{
	CloseWindowByClass(WC_SELECT_TOWN);
	new SelectTownWindow(_select_town_desc, cmd);
}

void InitializeTownGui()
{
	_town_local_authority_kdtree.Clear();
}

/**
 * Draw representation of a house tile for GUI purposes.
 * @param x Position x of image.
 * @param y Position y of image.
 * @param spec House spec to draw.
 * @param house_id House ID to draw.
 * @param view The house's 'view'.
 */
void DrawNewHouseTileInGUI(int x, int y, const HouseSpec *spec, HouseID house_id, int view)
{
	HouseResolverObject object(house_id, INVALID_TILE, nullptr, CBID_NO_CALLBACK, 0, 0, true, view);
	const SpriteGroup *group = object.Resolve();
	if (group == nullptr || group->type != SGT_TILELAYOUT) return;

	uint8_t stage = TOWN_HOUSE_COMPLETED;
	const DrawTileSprites *dts = reinterpret_cast<const TileLayoutSpriteGroup *>(group)->ProcessRegisters(&stage);

	PaletteID palette = GENERAL_SPRITE_COLOUR(spec->random_colour[0]);
	if (spec->callback_mask.Test(HouseCallbackMask::Colour)) {
		uint16_t callback = GetHouseCallback(CBID_HOUSE_COLOUR, 0, 0, house_id, nullptr, INVALID_TILE, true, view);
		if (callback != CALLBACK_FAILED) {
			/* If bit 14 is set, we should use a 2cc colour map, else use the callback value. */
			palette = HasBit(callback, 14) ? GB(callback, 0, 8) + SPR_2CCMAP_BASE : callback;
		}
	}

	SpriteID image = dts->ground.sprite;
	PaletteID pal  = dts->ground.pal;

	if (HasBit(image, SPRITE_MODIFIER_CUSTOM_SPRITE)) image += stage;
	if (HasBit(pal, SPRITE_MODIFIER_CUSTOM_SPRITE)) pal += stage;

	if (GB(image, 0, SPRITE_WIDTH) != 0) {
		DrawSprite(image, GroundSpritePaletteTransform(image, pal, palette), x, y);
	}

	DrawNewGRFTileSeqInGUI(x, y, dts, stage, palette);
}

/**
 * Draw a house that does not exist.
 * @param x Position x of image.
 * @param y Position y of image.
 * @param house_id House ID to draw.
 * @param view The house's 'view'.
 */
void DrawHouseInGUI(int x, int y, HouseID house_id, int view)
{
	auto draw = [](int x, int y, HouseID house_id, int view) {
		if (house_id >= NEW_HOUSE_OFFSET) {
			/* Houses don't necessarily need new graphics. If they don't have a
			 * spritegroup associated with them, then the sprite for the substitute
			 * house id is drawn instead. */
			const HouseSpec *spec = HouseSpec::Get(house_id);
			if (spec->grf_prop.GetSpriteGroup() != nullptr) {
				DrawNewHouseTileInGUI(x, y, spec, house_id, view);
				return;
			} else {
				house_id = HouseSpec::Get(house_id)->grf_prop.subst_id;
			}
		}

		/* Retrieve data from the draw town tile struct */
		const DrawBuildingsTileStruct &dcts = GetTownDrawTileData()[house_id << 4 | view << 2 | TOWN_HOUSE_COMPLETED];
		DrawSprite(dcts.ground.sprite, dcts.ground.pal, x, y);

		/* Add a house on top of the ground? */
		if (dcts.building.sprite != 0) {
			Point pt = RemapCoords(dcts.subtile_x, dcts.subtile_y, 0);
			DrawSprite(dcts.building.sprite, dcts.building.pal, x + UnScaleGUI(pt.x), y + UnScaleGUI(pt.y));
		}
	};

	/* Houses can have 1x1, 1x2, 2x1 and 2x2 layouts which are individual HouseIDs. For the GUI we need
	 * draw all of the tiles with appropriate positions. */
	int x_delta = ScaleSpriteTrad(TILE_PIXELS);
	int y_delta = ScaleSpriteTrad(TILE_PIXELS / 2);

	const HouseSpec *hs = HouseSpec::Get(house_id);
	if (hs->building_flags.Test(BuildingFlag::Size2x2)) {
		draw(x, y - y_delta - y_delta, house_id, view); // North corner.
		draw(x + x_delta, y - y_delta, house_id + 1, view); // West corner.
		draw(x - x_delta, y - y_delta, house_id + 2, view); // East corner.
		draw(x, y, house_id + 3, view); // South corner.
	} else if (hs->building_flags.Test(BuildingFlag::Size2x1)) {
		draw(x + x_delta / 2, y - y_delta, house_id, view); // North east tile.
		draw(x - x_delta / 2, y, house_id + 1, view); // South west tile.
	} else if (hs->building_flags.Test(BuildingFlag::Size1x2)) {
		draw(x - x_delta / 2, y - y_delta, house_id, view); // North west tile.
		draw(x + x_delta / 2, y, house_id + 1, view); // South east tile.
	} else {
		draw(x, y, house_id, view);
	}
}

/**
 * Get name for a prototype house.
 * @param hs HouseSpec of house.
 * @return StringID of name for house.
 */
static StringID GetHouseName(const HouseSpec *hs)
{
	uint16_t callback_res = GetHouseCallback(CBID_HOUSE_CUSTOM_NAME, 1, 0, hs->Index(), nullptr, INVALID_TILE, true);
	if (callback_res != CALLBACK_FAILED && callback_res != 0x400) {
		if (callback_res > 0x400) {
			ErrorUnknownCallbackResult(hs->grf_prop.grfid, CBID_HOUSE_CUSTOM_NAME, callback_res);
		} else {
			StringID new_name = GetGRFStringID(hs->grf_prop.grffile->grfid, GRFSTR_MISC_GRF_TEXT + callback_res);
			if (new_name != STR_NULL && new_name != STR_UNDEFINED) {
				return new_name;
			}
		}
	}

	return hs->building_name;
}

class HousePickerCallbacks : public PickerCallbacks {
public:
	HousePickerCallbacks() : PickerCallbacks("fav_houses") {}

	/**
	 * Set climate mask for filtering buildings from current landscape.
	 */
	void SetClimateMask()
	{
		switch (_settings_game.game_creation.landscape) {
			case LandscapeType::Temperate: this->climate_mask = HZ_TEMP; break;
			case LandscapeType::Arctic:    this->climate_mask = HZ_SUBARTC_ABOVE | HZ_SUBARTC_BELOW; break;
			case LandscapeType::Tropic:    this->climate_mask = HZ_SUBTROPIC; break;
			case LandscapeType::Toyland:   this->climate_mask = HZ_TOYLND; break;
			default: NOT_REACHED();
		}

		/* In some cases, not all 'classes' (house zones) have distinct houses, so we need to disable those.
		 * As we need to check all types, and this cannot change with the picker window open, pre-calculate it.
		 * This loop calls GetTypeName() instead of directly checking properties so that there is no discrepancy. */
		this->class_mask = 0;

		int num_classes = this->GetClassCount();
		for (int cls_id = 0; cls_id < num_classes; ++cls_id) {
			int num_types = this->GetTypeCount(cls_id);
			for (int id = 0; id < num_types; ++id) {
				if (this->GetTypeName(cls_id, id) != INVALID_STRING_ID) {
					SetBit(this->class_mask, cls_id);
					break;
				}
			}
		}
	}

	HouseZones climate_mask;
	uint8_t class_mask; ///< Mask of available 'classes'.

	static inline int sel_class; ///< Currently selected 'class'.
	static inline int sel_type; ///< Currently selected HouseID.
	static inline int sel_view; ///< Currently selected 'view'. This is not controllable as its based on random data.

	/* Houses do not have classes like NewGRFClass. We'll make up fake classes based on town zone
	 * availability instead. */
	static inline const std::array<StringID, HZB_END> zone_names = {
		STR_HOUSE_PICKER_CLASS_ZONE1,
		STR_HOUSE_PICKER_CLASS_ZONE2,
		STR_HOUSE_PICKER_CLASS_ZONE3,
		STR_HOUSE_PICKER_CLASS_ZONE4,
		STR_HOUSE_PICKER_CLASS_ZONE5,
	};

	GrfSpecFeature GetFeature() const override { return GSF_HOUSES; }

	StringID GetClassTooltip() const override { return STR_PICKER_HOUSE_CLASS_TOOLTIP; }
	StringID GetTypeTooltip() const override { return STR_PICKER_HOUSE_TYPE_TOOLTIP; }
	bool IsActive() const override { return true; }

	bool HasClassChoice() const override { return true; }
	int GetClassCount() const override { return static_cast<int>(zone_names.size()); }

	void Close([[maybe_unused]] int data) override { ResetObjectToPlace(); }

	int GetSelectedClass() const override { return HousePickerCallbacks::sel_class; }
	void SetSelectedClass(int cls_id) const override { HousePickerCallbacks::sel_class = cls_id; }

	StringID GetClassName(int id) const override
	{
		if (id >= GetClassCount()) return INVALID_STRING_ID;
		if (!HasBit(this->class_mask, id)) return INVALID_STRING_ID;
		return zone_names[id];
	}

	int GetTypeCount(int cls_id) const override
	{
		if (cls_id < GetClassCount()) return static_cast<int>(HouseSpec::Specs().size());
		return 0;
	}

	PickerItem GetPickerItem(int cls_id, int id) const override
	{
		const auto *spec = HouseSpec::Get(id);
		if (!spec->grf_prop.HasGrfFile()) return {0, spec->Index(), cls_id, id};
		return {spec->grf_prop.grfid, spec->grf_prop.local_id, cls_id, id};
	}

	int GetSelectedType() const override { return sel_type; }
	void SetSelectedType(int id) const override { sel_type = id; }

	StringID GetTypeName(int cls_id, int id) const override
	{
		const HouseSpec *spec = HouseSpec::Get(id);
		if (spec == nullptr) return INVALID_STRING_ID;
		if (!spec->enabled) return INVALID_STRING_ID;
		if ((spec->building_availability & climate_mask) == 0) return INVALID_STRING_ID;
		if (!HasBit(spec->building_availability, cls_id)) return INVALID_STRING_ID;
		for (int i = 0; i < cls_id; i++) {
			/* Don't include if it's already included in an earlier zone. */
			if (HasBit(spec->building_availability, i)) return INVALID_STRING_ID;
		}

		return GetHouseName(spec);
	}

	std::span<const BadgeID> GetTypeBadges(int cls_id, int id) const override
	{
		const auto *spec = HouseSpec::Get(id);
		if (spec == nullptr) return {};
		if (!spec->enabled) return {};
		if ((spec->building_availability & climate_mask) == 0) return {};
		if (!HasBit(spec->building_availability, cls_id)) return {};
		for (int i = 0; i < cls_id; i++) {
			/* Don't include if it's already included in an earlier zone. */
			if (HasBit(spec->building_availability, i)) return {};
		}

		return spec->badges;
	}

	bool IsTypeAvailable(int, int id) const override
	{
		const HouseSpec *hs = HouseSpec::Get(id);
		return hs->enabled;
	}

	void DrawType(int x, int y, int, int id) const override
	{
		DrawHouseInGUI(x, y, id, HousePickerCallbacks::sel_view);
	}

	void FillUsedItems(btree::btree_set<PickerItem> &items) override
	{
		auto id_count = GetBuildingHouseIDCounts();
		for (auto it = id_count.begin(); it != id_count.end(); ++it) {
			if (*it == 0) continue;
			HouseID house = static_cast<HouseID>(std::distance(id_count.begin(), it));
			const HouseSpec *hs = HouseSpec::Get(house);
			int class_index = FindFirstBit(hs->building_availability & HZ_ZONALL);
			items.insert({0, house, class_index, house});
		}
	}

	btree::btree_set<PickerItem> UpdateSavedItems(const btree::btree_set<PickerItem> &src) override
	{
		if (src.empty()) return src;

<<<<<<< HEAD
		const auto specs = HouseSpec::Specs();
		btree::btree_set<PickerItem> dst;
=======
		const auto &specs = HouseSpec::Specs();
		std::set<PickerItem> dst;
>>>>>>> 0de7fd3c
		for (const auto &item : src) {
			if (item.grfid == 0) {
				dst.insert(item);
			} else {
				/* Search for spec by grfid and local index. */
				auto it = std::ranges::find_if(specs, [&item](const HouseSpec &spec) { return spec.grf_prop.grfid == item.grfid && spec.grf_prop.local_id == item.local_id; });
				if (it == specs.end()) {
					/* Not preset, hide from UI. */
					dst.insert({item.grfid, item.local_id, -1, -1});
				} else {
					int class_index = FindFirstBit(it->building_availability & HZ_ZONALL);
					dst.insert( {item.grfid, item.local_id, class_index, it->Index()});
				}
			}
		}

		return dst;
	}

	static HousePickerCallbacks instance;
};
/* static */ HousePickerCallbacks HousePickerCallbacks::instance;

/**
 * Get the cargo types produced by a house.
 * @param hs HouseSpec of the house.
 * @returns Mask of cargo types produced by the house.
 */
static CargoTypes GetProducedCargoOfHouse(const HouseSpec *hs)
{
	CargoTypes produced{};
	if (hs->callback_mask.Test(HouseCallbackMask::ProduceCargo)) {
		for (uint i = 0; i < 256; i++) {
			uint16_t callback = GetHouseCallback(CBID_HOUSE_PRODUCE_CARGO, i, 0, hs->Index(), nullptr, INVALID_TILE, true);

			if (callback == CALLBACK_FAILED || callback == CALLBACK_HOUSEPRODCARGO_END) break;

			CargoType cargo = GetCargoTranslation(GB(callback, 8, 7), hs->grf_prop.grffile);
			if (!IsValidCargoType(cargo)) continue;

			uint amt = GB(callback, 0, 8);
			if (amt == 0) continue;

			SetBit(produced, cargo);
		}
	} else {
		/* Cargo is not controlled by NewGRF, town production effect is used instead. */
		for (CargoType cid : CargoSpec::town_production_cargoes[TPE_PASSENGERS]) SetBit(produced, cid);
		for (CargoType cid : CargoSpec::town_production_cargoes[TPE_MAIL]) SetBit(produced, cid);
	}
	return produced;
}

struct BuildHouseWindow : public PickerWindow {
	std::string house_info{};
	bool house_protected = false;

	BuildHouseWindow(WindowDesc &desc, WindowNumber wno, Window *parent) : PickerWindow(desc, parent, wno, HousePickerCallbacks::instance)
	{
		HousePickerCallbacks::instance.SetClimateMask();
		this->ConstructWindow();
	}

	void UpdateSelectSize(const HouseSpec *spec)
	{
		if (spec == nullptr) {
			SetTileSelectSize(1, 1);
			ResetObjectToPlace();
		} else {
			SetObjectToPlaceWnd(SPR_CURSOR_TOWN, PAL_NONE, HT_RECT | HT_DIAGONAL, this);
			if (spec->building_flags.Test(BuildingFlag::Size2x2)) {
				SetTileSelectSize(2, 2);
			} else if (spec->building_flags.Test(BuildingFlag::Size2x1)) {
				SetTileSelectSize(2, 1);
			} else if (spec->building_flags.Test(BuildingFlag::Size1x2)) {
				SetTileSelectSize(1, 2);
			} else if (spec->building_flags.Test(BuildingFlag::Size1x1)) {
				SetTileSelectSize(1, 1);
			}
		}
	}

	/**
	 * Get a date range string for house availability year.
	 * @param buffer Target to write formatted string with the date range formatted appropriately.
	 * @param min_year Earliest year house can be built.
	 * @param max_year Latest year house can be built.
	 */
	static void GetHouseYear(format_buffer &buffer, CalTime::Year min_year, CalTime::Year max_year)
	{
		if (min_year == CalTime::MIN_YEAR) {
			if (max_year == CalTime::MAX_YEAR) {
				AppendStringInPlace(buffer, STR_HOUSE_PICKER_YEARS_ANY);
				return;
			}
			AppendStringInPlace(buffer, STR_HOUSE_PICKER_YEARS_UNTIL, max_year);
			return;
		}
		if (max_year == CalTime::MAX_YEAR) {
			AppendStringInPlace(buffer, STR_HOUSE_PICKER_YEARS_FROM, min_year);
			return;
		}
		AppendStringInPlace(buffer, STR_HOUSE_PICKER_YEARS, min_year, max_year);
		return;
	}

	/**
	 * Get information string for a house.
	 * @param hs HouseSpec to get information string for.
	 * @return Formatted string with information for house.
	 */
	static std::string GetHouseInformation(const HouseSpec *hs)
	{
		format_buffer line;

		AppendStringInPlace(line, STR_HOUSE_PICKER_NAME, GetHouseName(hs));
		line.push_back('\n');

		AppendStringInPlace(line, STR_HOUSE_PICKER_POPULATION, hs->population);
		line.push_back('\n');

		GetHouseYear(line, hs->min_year, hs->max_year);
		line.push_back('\n');

		uint8_t size = 0;
		if (hs->building_flags.Test(BuildingFlag::Size1x1)) size = 0x11;
		if (hs->building_flags.Test(BuildingFlag::Size2x1)) size = 0x21;
		if (hs->building_flags.Test(BuildingFlag::Size1x2)) size = 0x12;
		if (hs->building_flags.Test(BuildingFlag::Size2x2)) size = 0x22;
		AppendStringInPlace(line, STR_HOUSE_PICKER_SIZE, GB(size, 0, 4), GB(size, 4, 4));

		auto cargo_string = BuildCargoAcceptanceString(GetAcceptedCargoOfHouse(hs), STR_HOUSE_PICKER_CARGO_ACCEPTED);
		if (cargo_string.has_value()) {
			line.push_back('\n');
			line.append(*cargo_string);
		}

		CargoTypes produced = GetProducedCargoOfHouse(hs);
		if (produced != 0) {
			line.push_back('\n');
			AppendStringInPlace(line, STR_HOUSE_PICKER_CARGO_PRODUCED, produced);
		}

		return line.to_string();
	}

	void OnInit() override
	{
		this->InvalidateData(PICKER_INVALIDATION_ALL);
		this->PickerWindow::OnInit();
	}

	void DrawWidget(const Rect &r, WidgetID widget) const override
	{
		if (widget == WID_BH_INFO) {
			if (!this->house_info.empty()) DrawStringMultiLine(r, this->house_info);
		} else {
			this->PickerWindow::DrawWidget(r, widget);
		}
	}

	void OnClick([[maybe_unused]] Point pt, WidgetID widget, [[maybe_unused]] int click_count) override
	{
		switch (widget) {
			case WID_BH_PROTECT_OFF:
			case WID_BH_PROTECT_ON:
				this->house_protected = (widget == WID_BH_PROTECT_ON);
				this->SetWidgetLoweredState(WID_BH_PROTECT_OFF, !this->house_protected);
				this->SetWidgetLoweredState(WID_BH_PROTECT_ON, this->house_protected);

				if (_settings_client.sound.click_beep) SndPlayFx(SND_15_BEEP);
				this->SetDirty();
				break;

			default:
				this->PickerWindow::OnClick(pt, widget, click_count);
				break;
		}
	}

	void OnInvalidateData(int data = 0, bool gui_scope = true) override
	{
		this->PickerWindow::OnInvalidateData(data, gui_scope);
		if (!gui_scope) return;

		const HouseSpec *spec = HouseSpec::Get(HousePickerCallbacks::sel_type);

		PickerInvalidations pi(data);
		if (pi.Test(PickerInvalidation::Position)) {
			UpdateSelectSize(spec);
			this->house_info = GetHouseInformation(spec);
		}

		/* If house spec already has the protected flag, handle it automatically and disable the buttons. */
		bool hasflag = spec->extra_flags.Test(HouseExtraFlag::BuildingIsProtected);
		if (hasflag) this->house_protected = true;

		this->SetWidgetLoweredState(WID_BH_PROTECT_OFF, !this->house_protected);
		this->SetWidgetLoweredState(WID_BH_PROTECT_ON, this->house_protected);

		this->SetWidgetDisabledState(WID_BH_PROTECT_OFF, hasflag);
		this->SetWidgetDisabledState(WID_BH_PROTECT_ON, hasflag);
	}

	void OnPlaceObject([[maybe_unused]] Point pt, TileIndex tile) override
	{
		const HouseSpec *spec = HouseSpec::Get(HousePickerCallbacks::sel_type);
		CommandContainer<CMD_PLACE_HOUSE> cmd_container(STR_ERROR_CAN_T_BUILD_HOUSE, tile,
				CmdPayload<CMD_PLACE_HOUSE>::Make(spec->Index(), this->house_protected, TownID::Invalid()), CommandCallback::PlaySound_CONSTRUCTION_OTHER);
		if (_ctrl_pressed) {
			ShowSelectTownWindow(cmd_container);
		} else {
			DoCommandPContainer(cmd_container);
		}
	}

	IntervalTimer<TimerWindow> view_refresh_interval = {std::chrono::milliseconds(2500), [this](auto) {
		/* There are four different 'views' that are random based on house tile position. As this is not
		 * user-controllable, instead we automatically cycle through them. */
		HousePickerCallbacks::sel_view = (HousePickerCallbacks::sel_view + 1) % 4;
		this->SetDirty();
	}};

	static inline HotkeyList hotkeys{"buildhouse", {
		Hotkey('F', "focus_filter_box", PCWHK_FOCUS_FILTER_BOX),
	}};
};

/** Nested widget definition for the build NewGRF rail waypoint window */
static constexpr NWidgetPart _nested_build_house_widgets[] = {
	NWidget(NWID_HORIZONTAL),
		NWidget(WWT_CLOSEBOX, COLOUR_DARK_GREEN),
		NWidget(WWT_CAPTION, COLOUR_DARK_GREEN), SetStringTip(STR_HOUSE_PICKER_CAPTION, STR_TOOLTIP_WINDOW_TITLE_DRAG_THIS),
		NWidget(WWT_SHADEBOX, COLOUR_DARK_GREEN),
		NWidget(WWT_DEFSIZEBOX, COLOUR_DARK_GREEN),
		NWidget(WWT_STICKYBOX, COLOUR_DARK_GREEN),
	EndContainer(),
	NWidget(NWID_HORIZONTAL),
		NWidget(NWID_VERTICAL),
			NWidgetFunction(MakePickerClassWidgets),
			NWidget(WWT_PANEL, COLOUR_DARK_GREEN),
				NWidget(NWID_VERTICAL), SetPIP(0, WidgetDimensions::unscaled.vsep_picker, 0), SetPadding(WidgetDimensions::unscaled.picker),
					NWidget(WWT_EMPTY, INVALID_COLOUR, WID_BH_INFO), SetFill(1, 1), SetMinimalTextLines(10, 0),
					NWidget(WWT_LABEL, INVALID_COLOUR), SetStringTip(STR_HOUSE_PICKER_PROTECT_TITLE, STR_NULL), SetFill(1, 0),
					NWidget(NWID_HORIZONTAL), SetPIPRatio(1, 0, 1),
						NWidget(WWT_TEXTBTN, COLOUR_GREY, WID_BH_PROTECT_OFF), SetMinimalSize(60, 12), SetStringTip(STR_HOUSE_PICKER_PROTECT_OFF, STR_HOUSE_PICKER_PROTECT_TOOLTIP),
						NWidget(WWT_TEXTBTN, COLOUR_GREY, WID_BH_PROTECT_ON), SetMinimalSize(60, 12), SetStringTip(STR_HOUSE_PICKER_PROTECT_ON, STR_HOUSE_PICKER_PROTECT_TOOLTIP),
					EndContainer(),
				EndContainer(),
			EndContainer(),

		EndContainer(),
		NWidgetFunction(MakePickerTypeWidgets),
	EndContainer(),
};

static WindowDesc _build_house_desc(__FILE__, __LINE__,
	WDP_AUTO, "build_house", 0, 0,
	WC_BUILD_HOUSE, WC_BUILD_TOOLBAR,
	WindowDefaultFlag::Construction,
	_nested_build_house_widgets,
	&BuildHouseWindow::hotkeys
);

void ShowBuildHousePicker(Window *parent)
{
	if (BringWindowToFrontById(WC_BUILD_HOUSE, 0)) return;
	new BuildHouseWindow(_build_house_desc, 0, parent);
}

void ShowBuildHousePickerAndSelect(TileIndex tile)
{
	assert_tile(IsTileType(tile, MP_HOUSE), tile);

	HouseID house = GetHouseType(tile);
	GetHouseNorthPart(house);

	const HouseSpec *hs = HouseSpec::Get(house);
	if (hs == nullptr || !hs->enabled || !HousePickerCallbacks::instance.IsActive()) return;

	BuildHouseWindow *w = AllocateWindowDescFront<BuildHouseWindow, true>(_build_house_desc, 0, nullptr);
	if (w != nullptr) {
		w->PickItem(FindFirstBit(hs->building_availability & HZ_ZONALL), house);
	}
}<|MERGE_RESOLUTION|>--- conflicted
+++ resolved
@@ -2048,13 +2048,8 @@
 	{
 		if (src.empty()) return src;
 
-<<<<<<< HEAD
-		const auto specs = HouseSpec::Specs();
+		const auto &specs = HouseSpec::Specs();
 		btree::btree_set<PickerItem> dst;
-=======
-		const auto &specs = HouseSpec::Specs();
-		std::set<PickerItem> dst;
->>>>>>> 0de7fd3c
 		for (const auto &item : src) {
 			if (item.grfid == 0) {
 				dst.insert(item);
