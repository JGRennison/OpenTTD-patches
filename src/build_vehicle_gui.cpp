--- conflicted
+++ resolved
@@ -1471,7 +1471,7 @@
 		assert(this->virtual_train_out != nullptr);
 
 		Train *current = *(this->virtual_train_out);
-		return (current != nullptr) ? current->index : INVALID_VEHICLE;
+		return (current != nullptr) ? current->index : VehicleID::Invalid();
 	}
 
 	StringID GetCargoFilterLabel(CargoType cid) const
@@ -1616,12 +1616,7 @@
 	bool descending_sort_order;                 ///< Sort direction, @see _engine_sort_direction
 	uint8_t sort_criteria;                      ///< Current sort criterium.
 	bool show_hidden_engines;                   ///< State of the 'show hidden engines' button.
-<<<<<<< HEAD
-	EngineID sel_engine;                        ///< Currently selected engine, or #INVALID_ENGINE
-=======
-	bool listview_mode;                         ///< If set, only display the available vehicles and do not show a 'build' button.
 	EngineID sel_engine;                        ///< Currently selected engine, or #EngineID::Invalid()
->>>>>>> 53dd1258
 	EngineID rename_engine;                     ///< Engine being renamed.
 	GUIEngineList eng_list;
 	CargoType cargo_filter_criteria;              ///< Selected cargo filter
@@ -1655,30 +1650,13 @@
 		}
 	}
 
-<<<<<<< HEAD
 	BuildVehicleWindow(WindowDesc &desc, TileIndex tile, VehicleType type, Train **virtual_train_out) : BuildVehicleWindowBase(desc, tile, type, virtual_train_out), vehicle_editbox(MAX_LENGTH_VEHICLE_NAME_CHARS * MAX_CHAR_LENGTH, MAX_LENGTH_VEHICLE_NAME_CHARS)
 	{
-		this->sel_engine = INVALID_ENGINE;
-=======
-	void BuildBadgeClasses()
-	{
-		this->badge_classes = GUIBadgeClasses(static_cast<GrfSpecFeature>(GSF_TRAINS + this->vehicle_type));
-	}
-
-	BuildVehicleWindow(WindowDesc &desc, TileIndex tile, VehicleType type) : Window(desc), vehicle_editbox(MAX_LENGTH_VEHICLE_NAME_CHARS * MAX_CHAR_LENGTH, MAX_LENGTH_VEHICLE_NAME_CHARS)
-	{
-		this->vehicle_type = type;
-		this->listview_mode = tile == INVALID_TILE;
-		this->window_number = this->listview_mode ? (int)type : tile.base();
-
 		this->sel_engine = EngineID::Invalid();
->>>>>>> 53dd1258
 
 		this->sort_criteria         = _engine_sort_last_criteria[type];
 		this->descending_sort_order = _engine_sort_last_order[type];
 		this->show_hidden_engines   = _engine_sort_show_hidden_engines[type];
-
-		this->BuildBadgeClasses();
 
 		this->UpdateFilterByTile();
 
@@ -2274,11 +2252,7 @@
 		this->SetWidgetsDisabledState(this->sel_engine == EngineID::Invalid(), WID_BV_SHOW_HIDE, WID_BV_BUILD);
 
 		/* Disable renaming engines in network games if you are not the server. */
-<<<<<<< HEAD
-		this->SetWidgetDisabledState(WID_BV_RENAME, this->sel_engine == INVALID_ENGINE || IsNonAdminNetworkClient());
-=======
-		this->SetWidgetDisabledState(WID_BV_RENAME, this->sel_engine == EngineID::Invalid() || (_networking && !_network_server));
->>>>>>> 53dd1258
+		this->SetWidgetDisabledState(WID_BV_RENAME, this->sel_engine == EngineID::Invalid() || IsNonAdminNetworkClient());
 
 		this->DrawWidgets();
 
@@ -2463,7 +2437,7 @@
 	struct PanelState {
 		bool descending_sort_order; ///< Sort direction, @see _engine_sort_direction
 		uint8_t sort_criteria;      ///< Current sort criterium.
-		EngineID sel_engine;        ///< Currently selected engine, or #INVALID_ENGINE
+		EngineID sel_engine;        ///< Currently selected engine, or #EngineID::Invalid()
 		EngineID rename_engine {};  ///< Engine being renamed.
 		GUIEngineList eng_list;
 		Scrollbar *vscroll;
@@ -2483,7 +2457,7 @@
 
 	bool GetRefitButtonMode(const PanelState &state) const
 	{
-		bool refit = state.sel_engine != INVALID_ENGINE && state.cargo_filter_criteria != CargoFilterCriteria::CF_ANY && state.cargo_filter_criteria != CargoFilterCriteria::CF_NONE && state.cargo_filter_criteria != CargoFilterCriteria::CF_ENGINES;
+		bool refit = state.sel_engine != EngineID::Invalid() && state.cargo_filter_criteria != CargoFilterCriteria::CF_ANY && state.cargo_filter_criteria != CargoFilterCriteria::CF_NONE && state.cargo_filter_criteria != CargoFilterCriteria::CF_ENGINES;
 		if (refit) refit = Engine::Get(state.sel_engine)->GetDefaultCargoType() != state.cargo_filter_criteria;
 		return refit;
 	}
@@ -2528,12 +2502,12 @@
 
 	BuildVehicleWindowTrainAdvanced(WindowDesc &desc, TileIndex tile, Train **virtual_train_out) : BuildVehicleWindowBase(desc, tile, VEH_TRAIN, virtual_train_out)
 	{
-		this->loco.sel_engine             = INVALID_ENGINE;
+		this->loco.sel_engine             = EngineID::Invalid();
 		this->loco.sort_criteria          = _last_sort_criteria_loco;
 		this->loco.descending_sort_order  = _last_sort_order_loco;
 		this->loco.show_hidden            = _engine_sort_show_hidden_locos;
 
-		this->wagon.sel_engine            = INVALID_ENGINE;
+		this->wagon.sel_engine            = EngineID::Invalid();
 		this->wagon.sort_criteria         = _last_sort_criteria_wagon;
 		this->wagon.descending_sort_order = _last_sort_order_wagon;
 		this->wagon.show_hidden           = _engine_sort_show_hidden_wagons;
@@ -2633,7 +2607,7 @@
 
 	void SelectFirstEngine(PanelState &state)
 	{
-		EngineID engine = INVALID_ENGINE;
+		EngineID engine = EngineID::Invalid();
 		auto it = std::find_if(state.eng_list.begin(), state.eng_list.end(), [&](GUIEngineListItem &item){ return !item.flags.Test(EngineDisplayFlag::Shaded); });
 		if (it != state.eng_list.end()) engine = it->engine_id;
 		this->SelectEngine(state, engine);
@@ -2646,7 +2620,7 @@
 
 		state.sel_engine = engine;
 
-		if (state.sel_engine == INVALID_ENGINE) return;
+		if (state.sel_engine == EngineID::Invalid()) return;
 
 		this->FillTestedEngineCapacity(state.sel_engine, cargo, state.te);
 	}
@@ -2716,13 +2690,13 @@
 	void GenerateBuildTrainList(GUIEngineList &list, PanelState &state, const bool wagon, EngList_SortTypeFunction * const sorters[])
 	{
 		std::vector<EngineID> variants;
-		EngineID sel_id = INVALID_ENGINE;
+		EngineID sel_id = EngineID::Invalid();
 
 		list.clear();
 
 		/* Make list of all available train engines and wagons.
 		 * Also check to see if the previously selected engine is still available,
-		 * and if not, reset selection to INVALID_ENGINE. This could be the case
+		 * and if not, reset selection to EngineID::Invalid(). This could be the case
 		 * when engines become obsolete and are removed */
 		for (const Engine *engine : Engine::IterateType(VEH_TRAIN)) {
 			if (!state.show_hidden && engine->IsVariantHidden(_local_company)) continue;
@@ -2736,7 +2710,7 @@
 
 			const Engine *top_engine = engine;
 			for (int depth = 0; depth < 16; depth++) {
-				if (top_engine->info.variant_id == INVALID_ENGINE) break;
+				if (top_engine->info.variant_id == EngineID::Invalid()) break;
 				top_engine = Engine::Get(top_engine->info.variant_id);
 			}
 			if ((top_engine->u.rail.railveh_type == RAILVEH_WAGON) != wagon) continue;
@@ -2748,7 +2722,7 @@
 
 			/* Add all parent variants of this engine to the variant list */
 			EngineID parent = engine->info.variant_id;
-			while (parent != INVALID_ENGINE) {
+			while (parent != EngineID::Invalid()) {
 				variants.push_back(parent);
 				parent = Engine::Get(parent)->info.variant_id;
 			}
@@ -2767,7 +2741,7 @@
 		this->SelectEngine(state, sel_id);
 
 		/* invalidate cached values for name sorter - engine names could change */
-		_last_engine[0] = _last_engine[1] = INVALID_ENGINE;
+		_last_engine[0] = _last_engine[1] = EngineID::Invalid();
 
 		/* setup engine capacity cache */
 		list.SortParameterData().UpdateCargoFilter(this, state.cargo_filter_criteria);
@@ -2793,10 +2767,10 @@
 		GUIEngineList list;
 
 		this->GenerateBuildTrainList(list, this->loco, false, _sorter_loco);
-		GUIEngineListAddChildren(this->loco.eng_list, list, INVALID_ENGINE, 0);
+		GUIEngineListAddChildren(this->loco.eng_list, list, EngineID::Invalid(), 0);
 
 		this->GenerateBuildTrainList(list, this->wagon, true, _sorter_wagon);
-		GUIEngineListAddChildren(this->wagon.eng_list, list, INVALID_ENGINE, 0);
+		GUIEngineListAddChildren(this->wagon.eng_list, list, EngineID::Invalid(), 0);
 
 		this->loco.eng_list.shrink_to_fit();
 		this->loco.eng_list.RebuildDone();
@@ -2807,7 +2781,7 @@
 
 	void BuildEngine(const EngineID selected, CargoType cargo)
 	{
-		if (selected != INVALID_ENGINE) {
+		if (selected != EngineID::Invalid()) {
 			if (cargo == CargoFilterCriteria::CF_ANY || cargo == CargoFilterCriteria::CF_ENGINES || cargo == CargoFilterCriteria::CF_NONE) cargo = INVALID_CARGO;
 			if (this->virtual_train_mode) {
 				Command<CMD_BUILD_VIRTUAL_RAIL_VEHICLE>::Post(GetCmdBuildVehMsg(VEH_TRAIN), CommandCallback::AddVirtualEngine, selected, cargo, INVALID_CLIENT_ID, this->GetNewVirtualEngineMoveTarget());
@@ -2820,7 +2794,7 @@
 			/* Update last used variant in hierarchy and refresh if necessary. */
 			bool refresh = false;
 			EngineID parent = selected;
-			while (parent != INVALID_ENGINE) {
+			while (parent != EngineID::Invalid()) {
 				Engine *e = Engine::Get(parent);
 				refresh |= (e->display_last_variant != selected);
 				e->display_last_variant = selected;
@@ -2839,13 +2813,13 @@
 	{
 		const uint i = state.vscroll->GetScrolledRowFromWidget(pt.y, this, widget);
 		const size_t num_items = state.eng_list.size();
-		EngineID e = INVALID_ENGINE;
+		EngineID e = EngineID::Invalid();
 		if (i < num_items) {
 			const auto &item = state.eng_list[i];
 			const Rect r = this->GetWidget<NWidgetBase>(widget)->GetCurrentRect().Shrink(WidgetDimensions::scaled.matrix).WithWidth(WidgetDimensions::scaled.hsep_indent * (item.indent + 1), _current_text_dir == TD_RTL);
 			if (item.flags.Test(EngineDisplayFlag::HasVariants) && IsInsideMM(r.left, r.right, pt.x)) {
 				/* toggle folded flag on engine */
-				assert(item.variant_id != INVALID_ENGINE);
+				assert(item.variant_id != EngineID::Invalid());
 				Engine *engine = Engine::Get(item.variant_id);
 				engine->display_flags.Flip(EngineDisplayFlag::IsFolded);
 
@@ -2919,7 +2893,7 @@
 			}
 
 			case WID_BV_SHOW_HIDE_LOCO: {
-				const Engine *engine = (this->loco.sel_engine == INVALID_ENGINE) ? nullptr : Engine::GetIfValid(this->loco.sel_engine);
+				const Engine *engine = (this->loco.sel_engine == EngineID::Invalid()) ? nullptr : Engine::GetIfValid(this->loco.sel_engine);
 				if (engine != nullptr) {
 					Command<CMD_SET_VEHICLE_VISIBILITY>::Post(this->loco.sel_engine, !engine->IsHidden(_current_company));
 				}
@@ -2933,9 +2907,9 @@
 
 			case WID_BV_RENAME_LOCO: {
 				const EngineID selected_loco = this->loco.sel_engine;
-				if (selected_loco != INVALID_ENGINE) {
+				if (selected_loco != EngineID::Invalid()) {
 					this->loco.rename_engine = selected_loco;
-					this->wagon.rename_engine = INVALID_ENGINE;
+					this->wagon.rename_engine = EngineID::Invalid();
 					std::string str = GetString(STR_ENGINE_NAME, PackEngineNameDParam(selected_loco, EngineNameContext::Generic));
 					ShowQueryString(str, STR_QUERY_RENAME_TRAIN_TYPE_LOCOMOTIVE_CAPTION + this->vehicle_type, MAX_LENGTH_ENGINE_NAME_CHARS, this, CS_ALPHANUMERAL, QSF_ENABLE_DEFAULT | QSF_LEN_IN_CHARS);
 				}
@@ -2983,7 +2957,7 @@
 			}
 
 			case WID_BV_SHOW_HIDE_WAGON: {
-				const Engine *engine = (this->wagon.sel_engine == INVALID_ENGINE) ? nullptr : Engine::GetIfValid(this->wagon.sel_engine);
+				const Engine *engine = (this->wagon.sel_engine == EngineID::Invalid()) ? nullptr : Engine::GetIfValid(this->wagon.sel_engine);
 				if (engine != nullptr) {
 					Command<CMD_SET_VEHICLE_VISIBILITY>::Post(this->wagon.sel_engine, !engine->IsHidden(_current_company));
 				}
@@ -2997,8 +2971,8 @@
 
 			case WID_BV_RENAME_WAGON: {
 				const EngineID selected_wagon = this->wagon.sel_engine;
-				if (selected_wagon != INVALID_ENGINE) {
-					this->loco.rename_engine = INVALID_ENGINE;
+				if (selected_wagon != EngineID::Invalid()) {
+					this->loco.rename_engine = EngineID::Invalid();
 					this->wagon.rename_engine = selected_wagon;
 					std::string str = GetString(STR_ENGINE_NAME, PackEngineNameDParam(selected_wagon, EngineNameContext::Generic));
 					ShowQueryString(str, STR_QUERY_RENAME_TRAIN_TYPE_WAGON_CAPTION + this->vehicle_type, MAX_LENGTH_ENGINE_NAME_CHARS, this, CS_ALPHANUMERAL, QSF_ENABLE_DEFAULT | QSF_LEN_IN_CHARS);
@@ -3046,7 +3020,7 @@
 			}
 
 			case WID_BV_SHOW_HIDE_LOCO: {
-				const Engine *engine = (this->loco.sel_engine == INVALID_ENGINE) ? nullptr : Engine::GetIfValid(this->loco.sel_engine);
+				const Engine *engine = (this->loco.sel_engine == EngineID::Invalid()) ? nullptr : Engine::GetIfValid(this->loco.sel_engine);
 				if (engine != nullptr && engine->IsHidden(_local_company)) {
 					SetDParam(0, STR_BUY_VEHICLE_TRAIN_SHOW_TOGGLE_BUTTON + this->vehicle_type);
 				} else {
@@ -3081,7 +3055,7 @@
 			}
 
 			case WID_BV_SHOW_HIDE_WAGON: {
-				const Engine *engine = (this->wagon.sel_engine == INVALID_ENGINE) ? nullptr : Engine::GetIfValid(this->wagon.sel_engine);
+				const Engine *engine = (this->wagon.sel_engine == EngineID::Invalid()) ? nullptr : Engine::GetIfValid(this->wagon.sel_engine);
 				if (engine != nullptr && engine->IsHidden(_local_company)) {
 					SetDParam(0, STR_BUY_VEHICLE_TRAIN_SHOW_TOGGLE_BUTTON + this->vehicle_type);
 				} else {
@@ -3092,7 +3066,7 @@
 
 			case WID_BV_COMB_SHOW_HIDE: {
 				const PanelState &state = this->wagon_selected ? this->wagon : this->loco;
-				const Engine *engine = (state.sel_engine == INVALID_ENGINE) ? nullptr : Engine::GetIfValid(state.sel_engine);
+				const Engine *engine = (state.sel_engine == EngineID::Invalid()) ? nullptr : Engine::GetIfValid(state.sel_engine);
 				if (engine != nullptr && engine->IsHidden(_local_company)) {
 					SetDParam(0, STR_BUY_VEHICLE_TRAIN_SHOW_TOGGLE_BUTTON + this->vehicle_type);
 				} else {
@@ -3194,7 +3168,7 @@
 	{
 		int needed_height = state.details_height;
 		/* Draw details panels. */
-		if (state.sel_engine != INVALID_ENGINE) {
+		if (state.sel_engine != EngineID::Invalid()) {
 			const auto widget = this->GetWidget<NWidgetBase>(widget_id);
 			const int text_end = DrawVehiclePurchaseInfo(widget->pos_x + WidgetDimensions::scaled.framerect.left,
 				static_cast<int>(
@@ -3221,16 +3195,16 @@
 		this->loco.vscroll->SetCount(this->loco.eng_list.size());
 		this->wagon.vscroll->SetCount(this->wagon.eng_list.size());
 
-		this->SetWidgetDisabledState(WID_BV_SHOW_HIDE_LOCO, this->loco.sel_engine == INVALID_ENGINE);
-		this->SetWidgetDisabledState(WID_BV_SHOW_HIDE_WAGON, this->wagon.sel_engine == INVALID_ENGINE);
+		this->SetWidgetDisabledState(WID_BV_SHOW_HIDE_LOCO, this->loco.sel_engine == EngineID::Invalid());
+		this->SetWidgetDisabledState(WID_BV_SHOW_HIDE_WAGON, this->wagon.sel_engine == EngineID::Invalid());
 
 		/* disable renaming engines in network games if you are not the server */
-		this->SetWidgetDisabledState(WID_BV_RENAME_LOCO, (this->loco.sel_engine == INVALID_ENGINE) || (_networking && !_network_server));
-		this->SetWidgetDisabledState(WID_BV_BUILD_LOCO, this->loco.sel_engine == INVALID_ENGINE);
+		this->SetWidgetDisabledState(WID_BV_RENAME_LOCO, (this->loco.sel_engine == EngineID::Invalid()) || (_networking && !_network_server));
+		this->SetWidgetDisabledState(WID_BV_BUILD_LOCO, this->loco.sel_engine == EngineID::Invalid());
 
 		/* disable renaming engines in network games if you are not the server */
-		this->SetWidgetDisabledState(WID_BV_RENAME_WAGON, (this->wagon.sel_engine == INVALID_ENGINE) || (_networking && !_network_server));
-		this->SetWidgetDisabledState(WID_BV_BUILD_WAGON, this->wagon.sel_engine == INVALID_ENGINE);
+		this->SetWidgetDisabledState(WID_BV_RENAME_WAGON, (this->wagon.sel_engine == EngineID::Invalid()) || (_networking && !_network_server));
+		this->SetWidgetDisabledState(WID_BV_BUILD_WAGON, this->wagon.sel_engine == EngineID::Invalid());
 
 		this->DrawWidgets();
 
@@ -3244,7 +3218,7 @@
 	{
 		if (!str.has_value()) return;
 
-		if (this->loco.rename_engine != INVALID_ENGINE) {
+		if (this->loco.rename_engine != EngineID::Invalid()) {
 			Command<CMD_RENAME_ENGINE>::Post(STR_ERROR_CAN_T_RENAME_TRAIN_TYPE + this->vehicle_type, this->loco.rename_engine, *str);
 		} else {
 			Command<CMD_RENAME_ENGINE>::Post(STR_ERROR_CAN_T_RENAME_TRAIN_TYPE + this->vehicle_type, this->wagon.rename_engine, *str);
