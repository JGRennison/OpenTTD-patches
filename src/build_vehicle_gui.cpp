--- conflicted
+++ resolved
@@ -686,11 +686,7 @@
 }};
 
 /** Dropdown menu strings for the vehicle sort criteria. */
-<<<<<<< HEAD
-const StringID _engine_sort_listing[][14] = {{
-=======
 const std::initializer_list<const StringID> _engine_sort_listing[] = {{
->>>>>>> 115ac262
 	/* Trains */
 	STR_SORT_BY_ENGINE_ID,
 	STR_SORT_BY_COST,
@@ -703,12 +699,8 @@
 	STR_SORT_BY_POWER_VS_RUNNING_COST,
 	STR_SORT_BY_RELIABILITY,
 	STR_SORT_BY_CARGO_CAPACITY,
-<<<<<<< HEAD
 	STR_SORT_BY_CARGO_CAPACITY_VS_RUNNING_COST,
 	STR_SORT_BY_VEHICLE_COUNT,
-	INVALID_STRING_ID
-=======
->>>>>>> 115ac262
 }, {
 	/* Road vehicles */
 	STR_SORT_BY_ENGINE_ID,
@@ -722,12 +714,8 @@
 	STR_SORT_BY_POWER_VS_RUNNING_COST,
 	STR_SORT_BY_RELIABILITY,
 	STR_SORT_BY_CARGO_CAPACITY,
-<<<<<<< HEAD
 	STR_SORT_BY_CARGO_CAPACITY_VS_RUNNING_COST,
 	STR_SORT_BY_VEHICLE_COUNT,
-	INVALID_STRING_ID
-=======
->>>>>>> 115ac262
 }, {
 	/* Ships */
 	STR_SORT_BY_ENGINE_ID,
@@ -738,12 +726,8 @@
 	STR_SORT_BY_RUNNING_COST,
 	STR_SORT_BY_RELIABILITY,
 	STR_SORT_BY_CARGO_CAPACITY,
-<<<<<<< HEAD
 	STR_SORT_BY_CARGO_CAPACITY_VS_RUNNING_COST,
 	STR_SORT_BY_VEHICLE_COUNT,
-	INVALID_STRING_ID
-=======
->>>>>>> 115ac262
 }, {
 	/* Aircraft */
 	STR_SORT_BY_ENGINE_ID,
@@ -2333,7 +2317,7 @@
 	&TrainEngineCapacityVsRunningCostSorter
 };
 
-static const StringID _sort_listing_loco[13] = {
+static const StringID _sort_listing_loco[12] = {
 	/* Locomotives */
 	STR_SORT_BY_ENGINE_ID,
 	STR_SORT_BY_COST,
@@ -2347,10 +2331,9 @@
 	STR_SORT_BY_RELIABILITY,
 	STR_SORT_BY_CARGO_CAPACITY,
 	STR_SORT_BY_CARGO_CAPACITY_VS_RUNNING_COST,
-	INVALID_STRING_ID
 };
 
-static const StringID _sort_listing_wagon[9] = {
+static const StringID _sort_listing_wagon[8] = {
 	/* Wagons */
 	STR_SORT_BY_ENGINE_ID,
 	STR_SORT_BY_COST,
@@ -2360,7 +2343,6 @@
 	STR_SORT_BY_RUNNING_COST,
 	STR_SORT_BY_CARGO_CAPACITY,
 	STR_SORT_BY_CARGO_CAPACITY_VS_RUNNING_COST,
-	INVALID_STRING_ID
 };
 
 /**
