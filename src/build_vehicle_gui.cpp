/*
 * This file is part of OpenTTD.
 * OpenTTD is free software; you can redistribute it and/or modify it under the terms of the GNU General Public License as published by the Free Software Foundation, version 2.
 * OpenTTD is distributed in the hope that it will be useful, but WITHOUT ANY WARRANTY; without even the implied warranty of MERCHANTABILITY or FITNESS FOR A PARTICULAR PURPOSE.
 * See the GNU General Public License for more details. You should have received a copy of the GNU General Public License along with OpenTTD. If not, see <http://www.gnu.org/licenses/>.
 */

/** @file build_vehicle_gui.cpp GUI for building vehicles. */

#include "stdafx.h"
#include "engine_base.h"
#include "engine_func.h"
#include "station_base.h"
#include "network/network.h"
#include "articulated_vehicles.h"
#include "textbuf_gui.h"
#include "command_func.h"
#include "company_func.h"
#include "vehicle_gui.h"
#include "newgrf_engine.h"
#include "newgrf_text.h"
#include "group.h"
#include "string_func.h"
#include "strings_func.h"
#include "window_func.h"
#include "date_func.h"
#include "vehicle_func.h"
#include "dropdown_type.h"
#include "dropdown_func.h"
#include "engine_gui.h"
#include "cargotype.h"
#include "core/geometry_func.hpp"
#include "autoreplace_func.h"
#include "train.h"
#include "error.h"
#include "zoom_func.h"
#include "querystring_gui.h"
#include "stringfilter_type.h"
#include "hotkeys.h"

#include "widgets/build_vehicle_widget.h"

#include "table/strings.h"

#include <optional>

#include "safeguards.h"

/**
 * Get the height of a single 'entry' in the engine lists.
 * @param type the vehicle type to get the height of
 * @return the height for the entry
 */
uint GetEngineListHeight(VehicleType type)
{
	return std::max<uint>(GetCharacterHeight(FS_NORMAL) + WidgetDimensions::scaled.matrix.Vertical(), GetVehicleImageCellSize(type, EIT_PURCHASE).height);
}

/* Normal layout for roadvehicles, ships and airplanes. */
static constexpr NWidgetPart _nested_build_vehicle_widgets[] = {
	NWidget(NWID_HORIZONTAL),
		NWidget(WWT_CLOSEBOX, COLOUR_GREY),
		NWidget(WWT_CAPTION, COLOUR_GREY, WID_BV_CAPTION), SetDataTip(STR_JUST_STRING, STR_TOOLTIP_WINDOW_TITLE_DRAG_THIS), SetTextStyle(TC_WHITE),
		NWidget(NWID_SELECTION, INVALID_COLOUR, WID_BV_TOGGLE_DUAL_PANE_SEL),
			NWidget(WWT_IMGBTN, COLOUR_GREY, WID_BV_TOGGLE_DUAL_PANE), SetDataTip(SPR_LARGE_SMALL_WINDOW, STR_BUY_VEHICLE_TRAIN_TOGGLE_DUAL_PANE_TOOLTIP), SetAspect(WidgetDimensions::ASPECT_TOGGLE_SIZE),
		EndContainer(),
		NWidget(WWT_SHADEBOX, COLOUR_GREY),
		NWidget(WWT_DEFSIZEBOX, COLOUR_GREY),
		NWidget(WWT_STICKYBOX, COLOUR_GREY),
	EndContainer(),
	NWidget(NWID_VERTICAL),
		NWidget(NWID_HORIZONTAL),
			NWidget(WWT_PUSHTXTBTN, COLOUR_GREY, WID_BV_SORT_ASCENDING_DESCENDING), SetDataTip(STR_BUTTON_SORT_BY, STR_TOOLTIP_SORT_ORDER),
			NWidget(WWT_DROPDOWN, COLOUR_GREY, WID_BV_SORT_DROPDOWN), SetResize(1, 0), SetFill(1, 0), SetDataTip(STR_JUST_STRING, STR_TOOLTIP_SORT_CRITERIA),
		EndContainer(),
		NWidget(NWID_HORIZONTAL),
			NWidget(WWT_TEXTBTN, COLOUR_GREY, WID_BV_SHOW_HIDDEN_ENGINES),
			NWidget(WWT_DROPDOWN, COLOUR_GREY, WID_BV_CARGO_FILTER_DROPDOWN), SetResize(1, 0), SetFill(1, 0), SetDataTip(STR_JUST_STRING, STR_TOOLTIP_FILTER_CRITERIA),
		EndContainer(),
		NWidget(WWT_PANEL, COLOUR_GREY),
			NWidget(WWT_EDITBOX, COLOUR_GREY, WID_BV_FILTER), SetResize(1, 0), SetFill(1, 0), SetPadding(2), SetDataTip(STR_LIST_FILTER_OSKTITLE, STR_LIST_FILTER_TOOLTIP),
		EndContainer(),
	EndContainer(),
	/* Vehicle list. */
	NWidget(NWID_HORIZONTAL),
		NWidget(WWT_MATRIX, COLOUR_GREY, WID_BV_LIST), SetResize(1, 1), SetFill(1, 0), SetMatrixDataTip(1, 0, STR_NULL), SetScrollbar(WID_BV_SCROLLBAR),
		NWidget(NWID_VSCROLLBAR, COLOUR_GREY, WID_BV_SCROLLBAR),
	EndContainer(),
	/* Panel with details. */
	NWidget(WWT_PANEL, COLOUR_GREY, WID_BV_PANEL), SetMinimalSize(240, 122), SetResize(1, 0), EndContainer(),
	/* Build/rename buttons, resize button. */
	NWidget(NWID_HORIZONTAL),
		NWidget(NWID_SELECTION, INVALID_COLOUR, WID_BV_BUILD_SEL),
			NWidget(WWT_PUSHTXTBTN, COLOUR_GREY, WID_BV_BUILD), SetResize(1, 0), SetFill(1, 0),
		EndContainer(),
		NWidget(WWT_PUSHTXTBTN, COLOUR_GREY, WID_BV_SHOW_HIDE), SetResize(1, 0), SetFill(1, 0), SetDataTip(STR_JUST_STRING, STR_NULL),
		NWidget(WWT_PUSHTXTBTN, COLOUR_GREY, WID_BV_RENAME), SetResize(1, 0), SetFill(1, 0),
		NWidget(WWT_RESIZEBOX, COLOUR_GREY),
	EndContainer(),
};

/* Advanced layout for trains. */
static constexpr NWidgetPart _nested_build_vehicle_widgets_train_advanced[] = {
	NWidget(NWID_HORIZONTAL),
		NWidget(WWT_CLOSEBOX, COLOUR_GREY),
		NWidget(WWT_CAPTION, COLOUR_GREY, WID_BV_CAPTION), SetDataTip(STR_JUST_STRING, STR_TOOLTIP_WINDOW_TITLE_DRAG_THIS), SetTextStyle(TC_WHITE),
		NWidget(WWT_IMGBTN, COLOUR_GREY, WID_BV_TOGGLE_DUAL_PANE), SetDataTip(SPR_LARGE_SMALL_WINDOW, STR_BUY_VEHICLE_TRAIN_TOGGLE_DUAL_PANE_TOOLTIP), SetAspect(WidgetDimensions::ASPECT_TOGGLE_SIZE),
		NWidget(WWT_SHADEBOX, COLOUR_GREY),
		NWidget(WWT_DEFSIZEBOX, COLOUR_GREY),
		NWidget(WWT_STICKYBOX, COLOUR_GREY),
	EndContainer(),

	NWidget(NWID_HORIZONTAL),
		/* First half of the window contains locomotives. */
		NWidget(NWID_VERTICAL),
			NWidget(NWID_HORIZONTAL),
				NWidget(WWT_PANEL, COLOUR_GREY), SetFill(1, 0),
					NWidget(WWT_LABEL, COLOUR_GREY, WID_BV_CAPTION_LOCO), SetDataTip(STR_JUST_STRING, STR_NULL), SetTextStyle(TC_WHITE), SetResize(1, 0), SetFill(1, 0),
				EndContainer(),
			EndContainer(),
			NWidget(NWID_VERTICAL),
				NWidget(NWID_HORIZONTAL),
					NWidget(WWT_PUSHTXTBTN, COLOUR_GREY, WID_BV_SORT_ASCENDING_DESCENDING_LOCO), SetDataTip(STR_BUTTON_SORT_BY, STR_TOOLTIP_SORT_ORDER), SetFill(1, 0),
					NWidget(WWT_DROPDOWN, COLOUR_GREY, WID_BV_SORT_DROPDOWN_LOCO), SetResize(1, 0), SetFill(1, 0), SetDataTip(STR_JUST_STRING, STR_TOOLTIP_SORT_CRITERIA),
				EndContainer(),
				NWidget(NWID_HORIZONTAL),
					NWidget(WWT_TEXTBTN, COLOUR_GREY, WID_BV_SHOW_HIDDEN_LOCOS),
					NWidget(WWT_DROPDOWN, COLOUR_GREY, WID_BV_CARGO_FILTER_DROPDOWN_LOCO), SetResize(1, 0), SetFill(1, 0), SetDataTip(STR_JUST_STRING, STR_TOOLTIP_FILTER_CRITERIA),
				EndContainer(),
				NWidget(WWT_PANEL, COLOUR_GREY),
					NWidget(WWT_EDITBOX, COLOUR_GREY, WID_BV_FILTER_LOCO), SetResize(1, 0), SetFill(1, 0), SetPadding(2), SetDataTip(STR_LIST_FILTER_OSKTITLE, STR_LIST_FILTER_TOOLTIP),
				EndContainer(),
			EndContainer(),
			/* Vehicle list for locomotives. */
			NWidget(NWID_HORIZONTAL),
				NWidget(WWT_MATRIX, COLOUR_GREY, WID_BV_LIST_LOCO), SetResize(1, 1), SetFill(1, 0), SetMatrixDataTip(1, 0, STR_NULL), SetScrollbar(WID_BV_SCROLLBAR_LOCO),
				NWidget(NWID_VSCROLLBAR, COLOUR_GREY, WID_BV_SCROLLBAR_LOCO),
			EndContainer(),
			/* Panel with details for locomotives. */
			NWidget(WWT_PANEL, COLOUR_GREY, WID_BV_PANEL_LOCO), SetMinimalSize(240, 122), SetResize(1, 0), EndContainer(),
			/* Build/rename buttons, resize button for locomotives. */
			NWidget(NWID_SELECTION, INVALID_COLOUR, WID_BV_LOCO_BUTTONS_SEL),
				NWidget(NWID_HORIZONTAL),
					NWidget(NWID_SELECTION, INVALID_COLOUR, WID_BV_BUILD_SEL_LOCO),
						NWidget(WWT_PUSHTXTBTN, COLOUR_GREY, WID_BV_BUILD_LOCO), SetMinimalSize(50, 1), SetResize(1, 0), SetFill(1, 0),
					EndContainer(),
					NWidget(WWT_PUSHTXTBTN, COLOUR_GREY, WID_BV_SHOW_HIDE_LOCO), SetResize(1, 0), SetFill(1, 0), SetDataTip(STR_JUST_STRING, STR_NULL),
					NWidget(WWT_PUSHTXTBTN, COLOUR_GREY, WID_BV_RENAME_LOCO), SetResize(1, 0), SetFill(1, 0),
				EndContainer(),
			EndContainer(),

		EndContainer(),
		/* Second half of the window contains wagons. */
		NWidget(NWID_VERTICAL),
			NWidget(NWID_HORIZONTAL),
				NWidget(WWT_PANEL, COLOUR_GREY), SetFill(1, 0),
					NWidget(WWT_LABEL, COLOUR_GREY, WID_BV_CAPTION_WAGON), SetDataTip(STR_JUST_STRING, STR_NULL), SetTextStyle(TC_WHITE), SetResize(1, 0), SetFill(1, 0),
				EndContainer(),
			EndContainer(),
			NWidget(NWID_VERTICAL),
				NWidget(NWID_HORIZONTAL),
					NWidget(WWT_PUSHTXTBTN, COLOUR_GREY, WID_BV_SORT_ASCENDING_DESCENDING_WAGON), SetDataTip(STR_BUTTON_SORT_BY, STR_TOOLTIP_SORT_ORDER), SetFill(1, 0),
					NWidget(WWT_DROPDOWN, COLOUR_GREY, WID_BV_SORT_DROPDOWN_WAGON), SetResize(1, 0), SetFill(1, 0), SetDataTip(STR_JUST_STRING, STR_TOOLTIP_SORT_CRITERIA),
				EndContainer(),
				NWidget(NWID_HORIZONTAL),
					NWidget(WWT_TEXTBTN, COLOUR_GREY, WID_BV_SHOW_HIDDEN_WAGONS),
					NWidget(WWT_DROPDOWN, COLOUR_GREY, WID_BV_CARGO_FILTER_DROPDOWN_WAGON), SetResize(1, 0), SetFill(1, 0), SetDataTip(STR_JUST_STRING, STR_TOOLTIP_FILTER_CRITERIA),
				EndContainer(),
				NWidget(WWT_PANEL, COLOUR_GREY),
					NWidget(WWT_EDITBOX, COLOUR_GREY, WID_BV_FILTER_WAGON), SetResize(1, 0), SetFill(1, 0), SetPadding(2), SetDataTip(STR_LIST_FILTER_OSKTITLE, STR_LIST_FILTER_TOOLTIP),
				EndContainer(),
			EndContainer(),
			/* Vehicle list for wagons. */
			NWidget(NWID_HORIZONTAL),
				NWidget(WWT_MATRIX, COLOUR_GREY, WID_BV_LIST_WAGON), SetResize(1, 1), SetFill(1, 0), SetMatrixDataTip(1, 0, STR_NULL), SetScrollbar(WID_BV_SCROLLBAR_WAGON),
				NWidget(NWID_VSCROLLBAR, COLOUR_GREY, WID_BV_SCROLLBAR_WAGON),
			EndContainer(),
			/* Panel with details for wagons. */
			NWidget(WWT_PANEL, COLOUR_GREY, WID_BV_PANEL_WAGON), SetMinimalSize(240, 122), SetResize(1, 0), EndContainer(),
			/* Build/rename buttons, resize button for wagons. */
			NWidget(NWID_SELECTION, INVALID_COLOUR, WID_BV_WAGON_BUTTONS_SEL),
				NWidget(NWID_HORIZONTAL),
					NWidget(NWID_SELECTION, INVALID_COLOUR, WID_BV_BUILD_SEL_WAGON),
						NWidget(WWT_PUSHTXTBTN, COLOUR_GREY, WID_BV_BUILD_WAGON), SetMinimalSize(50, 1), SetResize(1, 0), SetFill(1, 0),
					EndContainer(),
					NWidget(WWT_PUSHTXTBTN, COLOUR_GREY, WID_BV_SHOW_HIDE_WAGON), SetResize(1, 0), SetFill(1, 0), SetDataTip(STR_JUST_STRING, STR_NULL),
					NWidget(WWT_PUSHTXTBTN, COLOUR_GREY, WID_BV_RENAME_WAGON), SetResize(1, 0), SetFill(1, 0),
					NWidget(WWT_RESIZEBOX, COLOUR_GREY),
				EndContainer(),
			EndContainer(),
		EndContainer(),
	EndContainer(),
	NWidget(NWID_SELECTION, INVALID_COLOUR, WID_BV_COMB_BUTTONS_SEL),
		NWidget(NWID_HORIZONTAL),
			NWidget(NWID_SELECTION, INVALID_COLOUR, WID_BV_COMB_BUILD_SEL),
				NWidget(WWT_PUSHTXTBTN, COLOUR_GREY, WID_BV_COMB_BUILD), SetMinimalSize(50, 1), SetResize(1, 0), SetFill(1, 0),
			EndContainer(),
			NWidget(WWT_PUSHTXTBTN, COLOUR_GREY, WID_BV_COMB_SHOW_HIDE), SetResize(1, 0), SetFill(1, 0), SetDataTip(STR_JUST_STRING, STR_BUY_VEHICLE_TRAIN_HIDE_SHOW_TOGGLE_TOOLTIP),
			NWidget(WWT_PUSHTXTBTN, COLOUR_GREY, WID_BV_COMB_RENAME), SetResize(1, 0), SetFill(1, 0),
			NWidget(WWT_RESIZEBOX, COLOUR_GREY),
		EndContainer(),
	EndContainer(),
};

bool _engine_sort_direction;                                            ///< \c false = descending, \c true = ascending.
uint8_t _engine_sort_last_criteria[]    = {0, 0, 0, 0};                 ///< Last set sort criteria, for each vehicle type.
bool _engine_sort_last_order[]          = {false, false, false, false}; ///< Last set direction of the sort order, for each vehicle type.
bool _engine_sort_show_hidden_engines[] = {false, false, false, false}; ///< Last set 'show hidden engines' setting for each vehicle type.
bool _engine_sort_show_hidden_locos     = false;                        ///< Last set 'show hidden locos' setting.
bool _engine_sort_show_hidden_wagons    = false;                        ///< Last set 'show hidden wagons' setting.
static CargoID _engine_sort_last_cargo_criteria[] = {CargoFilterCriteria::CF_ANY, CargoFilterCriteria::CF_ANY, CargoFilterCriteria::CF_ANY, CargoFilterCriteria::CF_ANY}; ///< Last set filter criteria, for each vehicle type.

static uint8_t _last_sort_criteria_loco   = 0;
static bool _last_sort_order_loco         = false;
static CargoID _last_filter_criteria_loco = CargoFilterCriteria::CF_ANY;

static uint8_t _last_sort_criteria_wagon   = 0;
static bool _last_sort_order_wagon         = false;
static CargoID _last_filter_criteria_wagon = CargoFilterCriteria::CF_ANY;

/**
 * Determines order of engines by engineID
 * @param a first engine to compare
 * @param b second engine to compare
 * @return for descending order: returns true if a < b. Vice versa for ascending order
 */
static bool EngineNumberSorter(const GUIEngineListItem &a, const GUIEngineListItem &b, const GUIEngineListSortCache &cache)
{
	int r = Engine::Get(a.engine_id)->list_position - Engine::Get(b.engine_id)->list_position;

	return _engine_sort_direction ? r > 0 : r < 0;
}

/**
 * Determines order of engines by introduction date
 * @param a first engine to compare
 * @param b second engine to compare
 * @return for descending order: returns true if a < b. Vice versa for ascending order
 */
static bool EngineIntroDateSorter(const GUIEngineListItem &a, const GUIEngineListItem &b, const GUIEngineListSortCache &cache)
{
	const auto va = Engine::Get(a.engine_id)->intro_date;
	const auto vb = Engine::Get(b.engine_id)->intro_date;
	const auto r = va - vb;

	/* Use EngineID to sort instead since we want consistent sorting */
	if (r == 0) return EngineNumberSorter(a, b, cache);
	return _engine_sort_direction ? r > 0 : r < 0;
}

/**
 * Determines order of engines by vehicle count
 * @param a first engine to compare
 * @param b second engine to compare
 * @return for descending order: returns true if a < b. Vice versa for ascending order
 */
static bool EngineVehicleCountSorter(const GUIEngineListItem &a, const GUIEngineListItem &b, const GUIEngineListSortCache &cache)
{
	const GroupStatistics &stats = GroupStatistics::Get(_local_company, ALL_GROUP, Engine::Get(a.engine_id)->type);
	const int r = ((int) stats.GetNumEngines(a.engine_id)) - ((int) stats.GetNumEngines(b.engine_id));

	/* Use EngineID to sort instead since we want consistent sorting */
	if (r == 0) return EngineNumberSorter(a, b, cache);
	return _engine_sort_direction ? r > 0 : r < 0;
}

/* cached values for EngineNameSorter to spare many GetString() calls */
static EngineID _last_engine[2] = { INVALID_ENGINE, INVALID_ENGINE };

/**
 * Determines order of engines by name
 * @param a first engine to compare
 * @param b second engine to compare
 * @return for descending order: returns true if a < b. Vice versa for ascending order
 */
static bool EngineNameSorter(const GUIEngineListItem &a, const GUIEngineListItem &b, const GUIEngineListSortCache &cache)
{
	static format_buffer last_name[2] = { {}, {} };

	if (a.engine_id != _last_engine[0]) {
		_last_engine[0] = a.engine_id;
		SetDParam(0, PackEngineNameDParam(a.engine_id, EngineNameContext::PurchaseList));
		last_name[0].clear();
		AppendStringInPlace(last_name[0], STR_ENGINE_NAME);
	}

	if (b.engine_id != _last_engine[1]) {
		_last_engine[1] = b.engine_id;
		SetDParam(0, PackEngineNameDParam(b.engine_id, EngineNameContext::PurchaseList));
		last_name[1].clear();
		AppendStringInPlace(last_name[1], STR_ENGINE_NAME);
	}

	int r = StrNaturalCompare(last_name[0], last_name[1]); // Sort by name (natural sorting).

	/* Use EngineID to sort instead since we want consistent sorting */
	if (r == 0) return EngineNumberSorter(a, b, cache);
	return _engine_sort_direction ? r > 0 : r < 0;
}

/**
 * Determines order of engines by reliability
 * @param a first engine to compare
 * @param b second engine to compare
 * @return for descending order: returns true if a < b. Vice versa for ascending order
 */
static bool EngineReliabilitySorter(const GUIEngineListItem &a, const GUIEngineListItem &b, const GUIEngineListSortCache &cache)
{
	const int va = Engine::Get(a.engine_id)->reliability;
	const int vb = Engine::Get(b.engine_id)->reliability;
	const int r = va - vb;

	/* Use EngineID to sort instead since we want consistent sorting */
	if (r == 0) return EngineNumberSorter(a, b, cache);
	return _engine_sort_direction ? r > 0 : r < 0;
}

/**
 * Determines order of engines by purchase cost
 * @param a first engine to compare
 * @param b second engine to compare
 * @return for descending order: returns true if a < b. Vice versa for ascending order
 */
static bool EngineCostSorter(const GUIEngineListItem &a, const GUIEngineListItem &b, const GUIEngineListSortCache &cache)
{
	Money va = Engine::Get(a.engine_id)->GetCost();
	Money vb = Engine::Get(b.engine_id)->GetCost();
	int r = ClampTo<int32_t>(va - vb);

	/* Use EngineID to sort instead since we want consistent sorting */
	if (r == 0) return EngineNumberSorter(a, b, cache);
	return _engine_sort_direction ? r > 0 : r < 0;
}

/**
 * Determines order of engines by speed
 * @param a first engine to compare
 * @param b second engine to compare
 * @return for descending order: returns true if a < b. Vice versa for ascending order
 */
static bool EngineSpeedSorter(const GUIEngineListItem &a, const GUIEngineListItem &b, const GUIEngineListSortCache &cache)
{
	int va = Engine::Get(a.engine_id)->GetDisplayMaxSpeed();
	int vb = Engine::Get(b.engine_id)->GetDisplayMaxSpeed();
	int r = va - vb;

	/* Use EngineID to sort instead since we want consistent sorting */
	if (r == 0) return EngineNumberSorter(a, b, cache);
	return _engine_sort_direction ? r > 0 : r < 0;
}

/**
 * Determines order of engines by power
 * @param a first engine to compare
 * @param b second engine to compare
 * @return for descending order: returns true if a < b. Vice versa for ascending order
 */
static bool EnginePowerSorter(const GUIEngineListItem &a, const GUIEngineListItem &b, const GUIEngineListSortCache &cache)
{
	int va = Engine::Get(a.engine_id)->GetPower();
	int vb = Engine::Get(b.engine_id)->GetPower();
	int r = va - vb;

	/* Use EngineID to sort instead since we want consistent sorting */
	if (r == 0) return EngineNumberSorter(a, b, cache);
	return _engine_sort_direction ? r > 0 : r < 0;
}

/**
 * Determines order of engines by tractive effort
 * @param a first engine to compare
 * @param b second engine to compare
 * @return for descending order: returns true if a < b. Vice versa for ascending order
 */
static bool EngineTractiveEffortSorter(const GUIEngineListItem &a, const GUIEngineListItem &b, const GUIEngineListSortCache &cache)
{
	int va = Engine::Get(a.engine_id)->GetDisplayMaxTractiveEffort();
	int vb = Engine::Get(b.engine_id)->GetDisplayMaxTractiveEffort();
	int r = va - vb;

	/* Use EngineID to sort instead since we want consistent sorting */
	if (r == 0) return EngineNumberSorter(a, b, cache);
	return _engine_sort_direction ? r > 0 : r < 0;
}

/**
 * Determines order of engines by running costs
 * @param a first engine to compare
 * @param b second engine to compare
 * @return for descending order: returns true if a < b. Vice versa for ascending order
 */
static bool EngineRunningCostSorter(const GUIEngineListItem &a, const GUIEngineListItem &b, const GUIEngineListSortCache &cache)
{
	Money va = Engine::Get(a.engine_id)->GetRunningCost();
	Money vb = Engine::Get(b.engine_id)->GetRunningCost();
	int r = ClampTo<int32_t>(va - vb);

	/* Use EngineID to sort instead since we want consistent sorting */
	if (r == 0) return EngineNumberSorter(a, b, cache);
	return _engine_sort_direction ? r > 0 : r < 0;
}

static bool GenericEngineValueVsRunningCostSorter(const GUIEngineListItem &a, const uint value_a, const GUIEngineListItem &b, const uint value_b, const GUIEngineListSortCache &cache)
{
	const Engine *e_a = Engine::Get(a.engine_id);
	const Engine *e_b = Engine::Get(b.engine_id);
	Money r_a = e_a->GetRunningCost();
	Money r_b = e_b->GetRunningCost();
	/* Check if running cost is zero in one or both engines.
	 * If only one of them is zero then that one has higher value,
	 * else if both have zero cost then compare powers. */
	if (r_a == 0) {
		if (r_b == 0) {
			/* If it is ambiguous which to return go with their ID */
			if (value_a == value_b) return EngineNumberSorter(a, b, cache);
			return _engine_sort_direction != (value_a < value_b);
		}
		return !_engine_sort_direction;
	}
	if (r_b == 0) return _engine_sort_direction;
	/* Using double for more precision when comparing close values.
	 * This shouldn't have any major effects in performance nor in keeping
	 * the game in sync between players since it's used in GUI only in client side */
	double v_a = (double)value_a / (double)r_a;
	double v_b = (double)value_b / (double)r_b;
	/* Use EngineID to sort if both have same power/running cost,
	 * since we want consistent sorting.
	 * Also if both have no power then sort with reverse of running cost to simulate
	 * previous sorting behaviour for wagons. */
	if (v_a == 0 && v_b == 0) return EngineRunningCostSorter(b, a, cache);
	if (v_a == v_b)  return EngineNumberSorter(a, b, cache);
	return _engine_sort_direction != (v_a < v_b);
}

/**
 * Determines order of engines by power / running costs
 * @param a first engine to compare
 * @param b second engine to compare
 * @return for descending order: returns true if a < b. Vice versa for ascending order
 */
static bool EnginePowerVsRunningCostSorter(const GUIEngineListItem &a, const GUIEngineListItem &b, const GUIEngineListSortCache &cache)
{
	return GenericEngineValueVsRunningCostSorter(a, Engine::Get(a.engine_id)->GetPower(), b, Engine::Get(b.engine_id)->GetPower(), cache);
}

/* Train sorting functions */

/**
 * Determines order of train engines by capacity
 * @param a first engine to compare
 * @param b second engine to compare
 * @return for descending order: returns true if a < b. Vice versa for ascending order
 */
static bool TrainEngineCapacitySorter(const GUIEngineListItem &a, const GUIEngineListItem &b, const GUIEngineListSortCache &cache)
{
	const RailVehicleInfo *rvi_a = RailVehInfo(a.engine_id);
	const RailVehicleInfo *rvi_b = RailVehInfo(b.engine_id);

	int va = cache.GetArticulatedCapacity(a.engine_id, rvi_a->railveh_type == RAILVEH_MULTIHEAD);
	int vb = cache.GetArticulatedCapacity(b.engine_id, rvi_b->railveh_type == RAILVEH_MULTIHEAD);
	int r = va - vb;

	/* Use EngineID to sort instead since we want consistent sorting */
	if (r == 0) return EngineNumberSorter(a, b, cache);
	return _engine_sort_direction ? r > 0 : r < 0;
}

/**
 * Determines order of train engines by cargo capacity / running costs
 * @param a first engine to compare
 * @param b second engine to compare
 * @return for descending order: returns true if a < b. Vice versa for ascending order
 */
static bool TrainEngineCapacityVsRunningCostSorter(const GUIEngineListItem &a, const GUIEngineListItem &b, const GUIEngineListSortCache &cache)
{
	const RailVehicleInfo *rvi_a = RailVehInfo(a.engine_id);
	const RailVehicleInfo *rvi_b = RailVehInfo(b.engine_id);

	uint va = cache.GetArticulatedCapacity(a.engine_id, rvi_a->railveh_type == RAILVEH_MULTIHEAD);
	uint vb = cache.GetArticulatedCapacity(b.engine_id, rvi_b->railveh_type == RAILVEH_MULTIHEAD);

	return GenericEngineValueVsRunningCostSorter(a, va, b, vb, cache);
}

/**
 * Determines order of train engines by engine / wagon
 * @param a first engine to compare
 * @param b second engine to compare
 * @return for descending order: returns true if a < b. Vice versa for ascending order
 */
static bool TrainEnginesThenWagonsSorter(const GUIEngineListItem &a, const GUIEngineListItem &b, const GUIEngineListSortCache &cache)
{
	int val_a = (RailVehInfo(a.engine_id)->railveh_type == RAILVEH_WAGON ? 1 : 0);
	int val_b = (RailVehInfo(b.engine_id)->railveh_type == RAILVEH_WAGON ? 1 : 0);
	int r = val_a - val_b;

	/* Use EngineID to sort instead since we want consistent sorting */
	if (r == 0) return EngineNumberSorter(a, b, cache);
	return _engine_sort_direction ? r > 0 : r < 0;
}

/* Road vehicle sorting functions */

/**
 * Determines order of road vehicles by capacity
 * @param a first engine to compare
 * @param b second engine to compare
 * @return for descending order: returns true if a < b. Vice versa for ascending order
 */
static bool RoadVehEngineCapacitySorter(const GUIEngineListItem &a, const GUIEngineListItem &b, const GUIEngineListSortCache &cache)
{
	int va = cache.GetArticulatedCapacity(a.engine_id);
	int vb = cache.GetArticulatedCapacity(b.engine_id);
	int r = va - vb;

	/* Use EngineID to sort instead since we want consistent sorting */
	if (r == 0) return EngineNumberSorter(a, b, cache);
	return _engine_sort_direction ? r > 0 : r < 0;
}

/**
 * Determines order of road vehicles by cargo capacity / running costs
 * @param a first engine to compare
 * @param b second engine to compare
 * @return for descending order: returns true if a < b. Vice versa for ascending order
 */
static bool RoadVehEngineCapacityVsRunningCostSorter(const GUIEngineListItem &a, const GUIEngineListItem &b, const GUIEngineListSortCache &cache)
{
	int capacity_a = cache.GetArticulatedCapacity(a.engine_id);
	int capacity_b = cache.GetArticulatedCapacity(b.engine_id);
	return GenericEngineValueVsRunningCostSorter(a, capacity_a, b, capacity_b, cache);
}

/* Ship vehicle sorting functions */

/**
 * Determines order of ships by capacity
 * @param a first engine to compare
 * @param b second engine to compare
 * @return for descending order: returns true if a < b. Vice versa for ascending order
 */
static bool ShipEngineCapacitySorter(const GUIEngineListItem &a, const GUIEngineListItem &b, const GUIEngineListSortCache &cache)
{
	int va = cache.GetArticulatedCapacity(a.engine_id);
	int vb = cache.GetArticulatedCapacity(b.engine_id);
	int r = va - vb;

	/* Use EngineID to sort instead since we want consistent sorting */
	if (r == 0) return EngineNumberSorter(a, b, cache);
	return _engine_sort_direction ? r > 0 : r < 0;
}

/**
 * Determines order of ships by cargo capacity / running costs
 * @param a first engine to compare
 * @param b second engine to compare
 * @return for descending order: returns true if a < b. Vice versa for ascending order
 */
static bool ShipEngineCapacityVsRunningCostSorter(const GUIEngineListItem &a, const GUIEngineListItem &b, const GUIEngineListSortCache &cache)
{
	int capacity_a = cache.GetArticulatedCapacity(a.engine_id);
	int capacity_b = cache.GetArticulatedCapacity(b.engine_id);
	return GenericEngineValueVsRunningCostSorter(a, capacity_a, b, capacity_b, cache);
}

/* Aircraft sorting functions */

/**
 * Determines order of aircraft by cargo
 * @param a first engine to compare
 * @param b second engine to compare
 * @return for descending order: returns true if a < b. Vice versa for ascending order
 */
static bool AircraftEngineCargoSorter(const GUIEngineListItem &a, const GUIEngineListItem &b, const GUIEngineListSortCache &cache)
{
	const Engine *e_a = Engine::Get(a.engine_id);
	const Engine *e_b = Engine::Get(b.engine_id);

	uint16_t mail_a, mail_b;
	int va = e_a->GetDisplayDefaultCapacity(&mail_a);
	int vb = e_b->GetDisplayDefaultCapacity(&mail_b);
	int r = va - vb;

	if (r == 0) {
		/* The planes have the same passenger capacity. Check mail capacity instead */
		r = mail_a - mail_b;

		if (r == 0) {
			/* Use EngineID to sort instead since we want consistent sorting */
			return EngineNumberSorter(a, b, cache);
		}
	}
	return _engine_sort_direction ? r > 0 : r < 0;
}

/**
 * Determines order of aircraft by cargo capacity / running costs
 * @param a first engine to compare
 * @param b second engine to compare
 * @return for descending order: returns true if a < b. Vice versa for ascending order
 */
static bool AircraftEngineCapacityVsRunningCostSorter(const GUIEngineListItem &a, const GUIEngineListItem &b, const GUIEngineListSortCache &cache)
{
	const Engine *e_a = Engine::Get(a.engine_id);
	const Engine *e_b = Engine::Get(b.engine_id);

	uint16_t mail_a, mail_b;
	int va = e_a->GetDisplayDefaultCapacity(&mail_a);
	int vb = e_b->GetDisplayDefaultCapacity(&mail_b);

	return GenericEngineValueVsRunningCostSorter(a, va + mail_a, b, vb + mail_b, cache);
}

/**
 * Determines order of aircraft by range.
 * @param a first engine to compare
 * @param b second engine to compare
 * @return for descending order: returns true if a < b. Vice versa for ascending order
 */
static bool AircraftRangeSorter(const GUIEngineListItem &a, const GUIEngineListItem &b, const GUIEngineListSortCache &cache)
{
	uint16_t r_a = Engine::Get(a.engine_id)->GetRange();
	uint16_t r_b = Engine::Get(b.engine_id)->GetRange();

	int r = r_a - r_b;

	/* Use EngineID to sort instead since we want consistent sorting */
	if (r == 0) return EngineNumberSorter(a, b, cache);
	return _engine_sort_direction ? r > 0 : r < 0;
}

/** Sort functions for the vehicle sort criteria, for each vehicle type. */
EngList_SortTypeFunction * const _engine_sort_functions[][13] = {{
	/* Trains */
	&EngineNumberSorter,
	&EngineCostSorter,
	&EngineSpeedSorter,
	&EnginePowerSorter,
	&EngineTractiveEffortSorter,
	&EngineIntroDateSorter,
	&EngineNameSorter,
	&EngineRunningCostSorter,
	&EnginePowerVsRunningCostSorter,
	&EngineReliabilitySorter,
	&TrainEngineCapacitySorter,
	&TrainEngineCapacityVsRunningCostSorter,
	&EngineVehicleCountSorter,
}, {
	/* Road vehicles */
	&EngineNumberSorter,
	&EngineCostSorter,
	&EngineSpeedSorter,
	&EnginePowerSorter,
	&EngineTractiveEffortSorter,
	&EngineIntroDateSorter,
	&EngineNameSorter,
	&EngineRunningCostSorter,
	&EnginePowerVsRunningCostSorter,
	&EngineReliabilitySorter,
	&RoadVehEngineCapacitySorter,
	&RoadVehEngineCapacityVsRunningCostSorter,
	&EngineVehicleCountSorter,
}, {
	/* Ships */
	&EngineNumberSorter,
	&EngineCostSorter,
	&EngineSpeedSorter,
	&EngineIntroDateSorter,
	&EngineNameSorter,
	&EngineRunningCostSorter,
	&EngineReliabilitySorter,
	&ShipEngineCapacitySorter,
	&ShipEngineCapacityVsRunningCostSorter,
	&EngineVehicleCountSorter,
}, {
	/* Aircraft */
	&EngineNumberSorter,
	&EngineCostSorter,
	&EngineSpeedSorter,
	&EngineIntroDateSorter,
	&EngineNameSorter,
	&EngineRunningCostSorter,
	&EngineReliabilitySorter,
	&AircraftEngineCargoSorter,
	&AircraftEngineCapacityVsRunningCostSorter,
	&EngineVehicleCountSorter,
	&AircraftRangeSorter,
}};

/** Dropdown menu strings for the vehicle sort criteria. */
const std::initializer_list<const StringID> _engine_sort_listing[] = {{
	/* Trains */
	STR_SORT_BY_ENGINE_ID,
	STR_SORT_BY_COST,
	STR_SORT_BY_MAX_SPEED,
	STR_SORT_BY_POWER,
	STR_SORT_BY_TRACTIVE_EFFORT,
	STR_SORT_BY_INTRO_DATE,
	STR_SORT_BY_NAME,
	STR_SORT_BY_RUNNING_COST,
	STR_SORT_BY_POWER_VS_RUNNING_COST,
	STR_SORT_BY_RELIABILITY,
	STR_SORT_BY_CARGO_CAPACITY,
	STR_SORT_BY_CARGO_CAPACITY_VS_RUNNING_COST,
	STR_SORT_BY_VEHICLE_COUNT,
}, {
	/* Road vehicles */
	STR_SORT_BY_ENGINE_ID,
	STR_SORT_BY_COST,
	STR_SORT_BY_MAX_SPEED,
	STR_SORT_BY_POWER,
	STR_SORT_BY_TRACTIVE_EFFORT,
	STR_SORT_BY_INTRO_DATE,
	STR_SORT_BY_NAME,
	STR_SORT_BY_RUNNING_COST,
	STR_SORT_BY_POWER_VS_RUNNING_COST,
	STR_SORT_BY_RELIABILITY,
	STR_SORT_BY_CARGO_CAPACITY,
	STR_SORT_BY_CARGO_CAPACITY_VS_RUNNING_COST,
	STR_SORT_BY_VEHICLE_COUNT,
}, {
	/* Ships */
	STR_SORT_BY_ENGINE_ID,
	STR_SORT_BY_COST,
	STR_SORT_BY_MAX_SPEED,
	STR_SORT_BY_INTRO_DATE,
	STR_SORT_BY_NAME,
	STR_SORT_BY_RUNNING_COST,
	STR_SORT_BY_RELIABILITY,
	STR_SORT_BY_CARGO_CAPACITY,
	STR_SORT_BY_CARGO_CAPACITY_VS_RUNNING_COST,
	STR_SORT_BY_VEHICLE_COUNT,
}, {
	/* Aircraft */
	STR_SORT_BY_ENGINE_ID,
	STR_SORT_BY_COST,
	STR_SORT_BY_MAX_SPEED,
	STR_SORT_BY_INTRO_DATE,
	STR_SORT_BY_NAME,
	STR_SORT_BY_RUNNING_COST,
	STR_SORT_BY_RELIABILITY,
	STR_SORT_BY_CARGO_CAPACITY,
	STR_SORT_BY_CARGO_CAPACITY_VS_RUNNING_COST,
	STR_SORT_BY_VEHICLE_COUNT,
	STR_SORT_BY_RANGE,
}};

/** Filters vehicles by cargo and engine (in case of rail vehicle). */
static bool CargoAndEngineFilter(const GUIEngineListItem *item, const CargoID cid)
{
	if (cid == CargoFilterCriteria::CF_ANY) {
		return true;
	} else if (cid == CargoFilterCriteria::CF_ENGINES) {
		return Engine::Get(item->engine_id)->GetPower() != 0;
	} else {
		CargoTypes refit_mask = GetUnionOfArticulatedRefitMasks(item->engine_id, true) & _standard_cargo_mask;
		return (cid == CargoFilterCriteria::CF_NONE ? refit_mask == 0 : HasBit(refit_mask, cid));
	}
}

static GUIEngineList::FilterFunction * const _engine_filter_funcs[] = {
	&CargoAndEngineFilter,
};

static uint GetCargoWeight(const CargoArray &cap, VehicleType vtype)
{
	uint weight = 0;
	for (CargoID c = 0; c < NUM_CARGO; c++) {
		if (cap[c] != 0) {
			if (vtype == VEH_TRAIN) {
				weight += CargoSpec::Get(c)->WeightOfNUnitsInTrain(cap[c]);
			} else {
				weight += CargoSpec::Get(c)->WeightOfNUnits(cap[c]);
			}
		}
	}
	return weight;
}

static int DrawCargoCapacityInfo(int left, int right, int y, TestedEngineDetails &te, bool refittable)
{
	for (const CargoSpec *cs : _sorted_cargo_specs) {
		CargoID cid = cs->Index();
		if (te.all_capacities[cid] == 0) continue;

		SetDParam(0, cid);
		SetDParam(1, te.all_capacities[cid]);
		SetDParam(2, refittable ? STR_PURCHASE_INFO_REFITTABLE : STR_EMPTY);
		DrawString(left, right, y, STR_PURCHASE_INFO_CAPACITY);
		y += GetCharacterHeight(FS_NORMAL);
	}

	return y;
}

static StringID GetRunningCostString()
{
	if (DayLengthFactor() > 1 && !_settings_client.gui.show_running_costs_calendar_year) {
		return STR_PURCHASE_INFO_RUNNINGCOST_ORIG_YEAR;
	} else if (EconTime::UsingWallclockUnits()) {
		return STR_PURCHASE_INFO_RUNNINGCOST_PERIOD;
	} else {
		return STR_PURCHASE_INFO_RUNNINGCOST_YEAR;
	}
}

/* Draw rail wagon specific details */
static int DrawRailWagonPurchaseInfo(int left, int right, int y, EngineID engine_number, const RailVehicleInfo *rvi, TestedEngineDetails &te)
{
	const Engine *e = Engine::Get(engine_number);

	/* Purchase cost */
	if (te.cost != 0) {
		SetDParam(0, e->GetCost() + te.cost);
		SetDParam(1, te.cost);
		DrawString(left, right, y, STR_PURCHASE_INFO_COST_REFIT);
	} else {
		SetDParam(0, e->GetCost());
		DrawString(left, right, y, STR_PURCHASE_INFO_COST);
	}
	y += GetCharacterHeight(FS_NORMAL);

	/* Wagon weight - (including cargo) */
	uint weight = e->GetDisplayWeight();
	SetDParam(0, weight);
	SetDParam(1, GetCargoWeight(te.all_capacities, VEH_TRAIN) + weight);
	DrawString(left, right, y, STR_PURCHASE_INFO_WEIGHT_CWEIGHT);
	y += GetCharacterHeight(FS_NORMAL);

	/* Wagon speed limit, displayed if above zero */
	if (_settings_game.vehicle.wagon_speed_limits) {
		uint max_speed = e->GetDisplayMaxSpeed();
		if (max_speed > 0) {
			SetDParam(0, PackVelocity(max_speed, e->type));
			DrawString(left, right, y, STR_PURCHASE_INFO_SPEED);
			y += GetCharacterHeight(FS_NORMAL);
		}
	}

	/* Running cost */
	if (rvi->running_cost_class != INVALID_PRICE) {
		SetDParam(0, e->GetDisplayRunningCost());
		DrawString(left, right, y, GetRunningCostString());
		y += GetCharacterHeight(FS_NORMAL);
	}

	return y;
}

/* Draw locomotive specific details */
static int DrawRailEnginePurchaseInfo(int left, int right, int y, EngineID engine_number, const RailVehicleInfo *rvi, TestedEngineDetails &te)
{
	const Engine *e = Engine::Get(engine_number);

	/* Purchase Cost - Engine weight */
	if (te.cost != 0) {
		SetDParam(0, e->GetCost() + te.cost);
		SetDParam(1, te.cost);
		SetDParam(2, e->GetDisplayWeight());
		DrawString(left, right, y, STR_PURCHASE_INFO_COST_REFIT_WEIGHT);
	} else {
		SetDParam(0, e->GetCost());
		SetDParam(1, e->GetDisplayWeight());
		DrawString(left, right, y, STR_PURCHASE_INFO_COST_WEIGHT);
	}
	y += GetCharacterHeight(FS_NORMAL);

	/* Max speed - Engine power */
	SetDParam(0, PackVelocity(e->GetDisplayMaxSpeed(), e->type));
	SetDParam(1, e->GetPower());
	DrawString(left, right, y, STR_PURCHASE_INFO_SPEED_POWER);
	y += GetCharacterHeight(FS_NORMAL);

	/* Max tractive effort - not applicable if old acceleration or maglev */
	if (_settings_game.vehicle.train_acceleration_model != AM_ORIGINAL && GetRailTypeInfo(rvi->railtype)->acceleration_type != 2) {
		SetDParam(0, e->GetDisplayMaxTractiveEffort());
		DrawString(left, right, y, STR_PURCHASE_INFO_MAX_TE);
		y += GetCharacterHeight(FS_NORMAL);
	}

	/* Running cost */
	if (rvi->running_cost_class != INVALID_PRICE) {
		SetDParam(0, e->GetDisplayRunningCost());
		DrawString(left, right, y, GetRunningCostString());
		y += GetCharacterHeight(FS_NORMAL);
	}

	/* Powered wagons power - Powered wagons extra weight */
	if (rvi->pow_wag_power != 0) {
		SetDParam(0, rvi->pow_wag_power);
		SetDParam(1, rvi->pow_wag_weight);
		DrawString(left, right, y, STR_PURCHASE_INFO_PWAGPOWER_PWAGWEIGHT);
		y += GetCharacterHeight(FS_NORMAL);
	}

	return y;
}

/* Draw road vehicle specific details */
static int DrawRoadVehPurchaseInfo(int left, int right, int y, EngineID engine_number, TestedEngineDetails &te)
{
	const Engine *e = Engine::Get(engine_number);

	if (_settings_game.vehicle.roadveh_acceleration_model != AM_ORIGINAL) {
		/* Purchase Cost */
		if (te.cost != 0) {
			SetDParam(0, e->GetCost() + te.cost);
			SetDParam(1, te.cost);
			DrawString(left, right, y, STR_PURCHASE_INFO_COST_REFIT);
		} else {
			SetDParam(0, e->GetCost());
			DrawString(left, right, y, STR_PURCHASE_INFO_COST);
		}
		y += GetCharacterHeight(FS_NORMAL);

		/* Road vehicle weight - (including cargo) */
		int16_t weight = e->GetDisplayWeight();
		SetDParam(0, weight);
		SetDParam(1, GetCargoWeight(te.all_capacities, VEH_ROAD) + weight);
		DrawString(left, right, y, STR_PURCHASE_INFO_WEIGHT_CWEIGHT);
		y += GetCharacterHeight(FS_NORMAL);

		/* Max speed - Engine power */
		SetDParam(0, PackVelocity(e->GetDisplayMaxSpeed(), e->type));
		SetDParam(1, e->GetPower());
		DrawString(left, right, y, STR_PURCHASE_INFO_SPEED_POWER);
		y += GetCharacterHeight(FS_NORMAL);

		/* Max tractive effort */
		SetDParam(0, e->GetDisplayMaxTractiveEffort());
		DrawString(left, right, y, STR_PURCHASE_INFO_MAX_TE);
		y += GetCharacterHeight(FS_NORMAL);
	} else {
		/* Purchase cost - Max speed */
		if (te.cost != 0) {
			SetDParam(0, e->GetCost() + te.cost);
			SetDParam(1, te.cost);
			SetDParam(2, PackVelocity(e->GetDisplayMaxSpeed(), e->type));
			DrawString(left, right, y, STR_PURCHASE_INFO_COST_REFIT_SPEED);
		} else {
			SetDParam(0, e->GetCost());
			SetDParam(1, PackVelocity(e->GetDisplayMaxSpeed(), e->type));
			DrawString(left, right, y, STR_PURCHASE_INFO_COST_SPEED);
		}
		y += GetCharacterHeight(FS_NORMAL);
	}

	/* Running cost */
	SetDParam(0, e->GetDisplayRunningCost());
	DrawString(left, right, y, GetRunningCostString());
	y += GetCharacterHeight(FS_NORMAL);

	return y;
}

/* Draw ship specific details */
static int DrawShipPurchaseInfo(int left, int right, int y, EngineID engine_number, bool refittable, TestedEngineDetails &te)
{
	const Engine *e = Engine::Get(engine_number);

	/* Purchase cost - Max speed */
	uint raw_speed = e->GetDisplayMaxSpeed();
	uint ocean_speed = e->u.ship.ApplyWaterClassSpeedFrac(raw_speed, true);
	uint canal_speed = e->u.ship.ApplyWaterClassSpeedFrac(raw_speed, false);

	if (ocean_speed == canal_speed) {
		if (te.cost != 0) {
			SetDParam(0, e->GetCost() + te.cost);
			SetDParam(1, te.cost);
			SetDParam(2, PackVelocity(ocean_speed, e->type));
			DrawString(left, right, y, STR_PURCHASE_INFO_COST_REFIT_SPEED);
		} else {
			SetDParam(0, e->GetCost());
			SetDParam(1, PackVelocity(ocean_speed, e->type));
			DrawString(left, right, y, STR_PURCHASE_INFO_COST_SPEED);
		}
		y += GetCharacterHeight(FS_NORMAL);
	} else {
		if (te.cost != 0) {
			SetDParam(0, e->GetCost() + te.cost);
			SetDParam(1, te.cost);
			DrawString(left, right, y, STR_PURCHASE_INFO_COST_REFIT);
		} else {
			SetDParam(0, e->GetCost());
			DrawString(left, right, y, STR_PURCHASE_INFO_COST);
		}
		y += GetCharacterHeight(FS_NORMAL);

		SetDParam(0, PackVelocity(ocean_speed, e->type));
		DrawString(left, right, y, STR_PURCHASE_INFO_SPEED_OCEAN);
		y += GetCharacterHeight(FS_NORMAL);

		SetDParam(0, PackVelocity(canal_speed, e->type));
		DrawString(left, right, y, STR_PURCHASE_INFO_SPEED_CANAL);
		y += GetCharacterHeight(FS_NORMAL);
	}

	/* Running cost */
	SetDParam(0, e->GetDisplayRunningCost());
	DrawString(left, right, y, GetRunningCostString());
	y += GetCharacterHeight(FS_NORMAL);

	if (!IsArticulatedEngine(engine_number)) {
		/* Cargo type + capacity */
		SetDParam(0, te.cargo);
		SetDParam(1, te.capacity);
		SetDParam(2, refittable ? STR_PURCHASE_INFO_REFITTABLE : STR_EMPTY);
		DrawString(left, right, y, STR_PURCHASE_INFO_CAPACITY);
		y += GetCharacterHeight(FS_NORMAL);
	}

	return y;
}

/**
 * Draw aircraft specific details in the buy window.
 * @param left Left edge of the window to draw in.
 * @param right Right edge of the window to draw in.
 * @param y Top of the area to draw in.
 * @param engine_number Engine to display.
 * @param refittable If set, the aircraft can be refitted.
 * @return Bottom of the used area.
 */
static int DrawAircraftPurchaseInfo(int left, int right, int y, EngineID engine_number, bool refittable, TestedEngineDetails &te)
{
	const Engine *e = Engine::Get(engine_number);

	/* Purchase cost - Max speed */
	if (te.cost != 0) {
		SetDParam(0, e->GetCost() + te.cost);
		SetDParam(1, te.cost);
		SetDParam(2, PackVelocity(e->GetDisplayMaxSpeed(), e->type));
		DrawString(left, right, y, STR_PURCHASE_INFO_COST_REFIT_SPEED);
	} else {
		SetDParam(0, e->GetCost());
		SetDParam(1, PackVelocity(e->GetDisplayMaxSpeed(), e->type));
		DrawString(left, right, y, STR_PURCHASE_INFO_COST_SPEED);
	}
	y += GetCharacterHeight(FS_NORMAL);

	/* Cargo capacity */
	if (te.mail_capacity > 0) {
		SetDParam(0, te.cargo);
		SetDParam(1, te.capacity);
		SetDParam(2, GetCargoIDByLabel(CT_MAIL));
		SetDParam(3, te.mail_capacity);
		DrawString(left, right, y, STR_PURCHASE_INFO_AIRCRAFT_CAPACITY);
	} else {
		/* Note, if the default capacity is selected by the refit capacity
		 * callback, then the capacity shown is likely to be incorrect. */
		SetDParam(0, te.cargo);
		SetDParam(1, te.capacity);
		SetDParam(2, refittable ? STR_PURCHASE_INFO_REFITTABLE : STR_EMPTY);
		DrawString(left, right, y, STR_PURCHASE_INFO_CAPACITY);
	}
	y += GetCharacterHeight(FS_NORMAL);

	/* Running cost */
	SetDParam(0, e->GetDisplayRunningCost());
	DrawString(left, right, y, GetRunningCostString());
	y += GetCharacterHeight(FS_NORMAL);

	/* Aircraft type */
	SetDParam(0, e->GetAircraftTypeText());
	DrawString(left, right, y, STR_PURCHASE_INFO_AIRCRAFT_TYPE);
	y += GetCharacterHeight(FS_NORMAL);

	/* Aircraft range, if available. */
	uint16_t range = e->GetRange();
	if (range != 0) {
		SetDParam(0, range);
		DrawString(left, right, y, STR_PURCHASE_INFO_AIRCRAFT_RANGE);
		y += GetCharacterHeight(FS_NORMAL);
	}

	return y;
}


/**
 * Try to get the NewGRF engine additional text callback as an optional std::string.
 * @param engine The engine whose additional text to get.
 * @return The std::string if present, otherwise std::nullopt.
 */
static std::optional<std::string> GetNewGRFAdditionalText(EngineID engine)
{
	uint16_t callback = GetVehicleCallback(CBID_VEHICLE_ADDITIONAL_TEXT, 0, 0, engine, nullptr);
	if (callback == CALLBACK_FAILED || callback == 0x400) return std::nullopt;
	const GRFFile *grffile = Engine::Get(engine)->GetGRF();
	assert(grffile != nullptr);
	if (callback > 0x400) {
		ErrorUnknownCallbackResult(grffile->grfid, CBID_VEHICLE_ADDITIONAL_TEXT, callback);
		return std::nullopt;
	}

	StartTextRefStackUsage(grffile, 6);
	std::string result = GetString(GetGRFStringID(grffile, 0xD000 + callback));
	StopTextRefStackUsage();
	return result;
}

/**
 * Display additional text from NewGRF in the purchase information window
 * @param left   Left border of text bounding box
 * @param right  Right border of text bounding box
 * @param y      Top border of text bounding box
 * @param engine Engine to query the additional purchase information for
 * @return       Bottom border of text bounding box
 */
static uint ShowAdditionalText(int left, int right, int y, EngineID engine)
{
	auto text = GetNewGRFAdditionalText(engine);
	if (!text) return y;
	return DrawStringMultiLine(left, right, y, INT32_MAX, *text, TC_BLACK);
}

void TestedEngineDetails::FillDefaultCapacities(const Engine *e)
{
	this->cargo = e->GetDefaultCargoType();
	if (e->type == VEH_TRAIN || e->type == VEH_ROAD || e->type == VEH_SHIP) {
		this->all_capacities = GetCapacityOfArticulatedParts(e->index);
		this->capacity = this->all_capacities[this->cargo];
		this->mail_capacity = 0;
	} else {
		this->capacity = e->GetDisplayDefaultCapacity(&this->mail_capacity);
		this->all_capacities[this->cargo] = this->capacity;
		if (IsValidCargoID(GetCargoIDByLabel(CT_MAIL))) {
			this->all_capacities[GetCargoIDByLabel(CT_MAIL)] = this->mail_capacity;
		} else {
			this->mail_capacity = 0;
		}
	}
	if (this->all_capacities.GetCount() == 0) this->cargo = INVALID_CARGO;
}

/**
 * Draw the purchase info details of a vehicle at a given location.
 * @param left,right,y location where to draw the info
 * @param engine_number the engine of which to draw the info of
 * @return y after drawing all the text
 */
int DrawVehiclePurchaseInfo(int left, int right, int y, EngineID engine_number, TestedEngineDetails &te)
{
	const Engine *e = Engine::Get(engine_number);
	CalTime::YearMonthDay ymd = CalTime::ConvertDateToYMD(e->intro_date);
	bool refittable = IsArticulatedVehicleRefittable(engine_number);
	bool articulated_cargo = false;

	switch (e->type) {
		default: NOT_REACHED();
		case VEH_TRAIN:
			if (e->u.rail.railveh_type == RAILVEH_WAGON) {
				y = DrawRailWagonPurchaseInfo(left, right, y, engine_number, &e->u.rail, te);
			} else {
				y = DrawRailEnginePurchaseInfo(left, right, y, engine_number, &e->u.rail, te);
			}
			articulated_cargo = true;
			break;

		case VEH_ROAD:
			y = DrawRoadVehPurchaseInfo(left, right, y, engine_number, te);
			articulated_cargo = true;
			break;

		case VEH_SHIP:
			y = DrawShipPurchaseInfo(left, right, y, engine_number, refittable, te);
			if (IsArticulatedEngine(engine_number)) articulated_cargo = true;
			break;

		case VEH_AIRCRAFT:
			y = DrawAircraftPurchaseInfo(left, right, y, engine_number, refittable, te);
			break;
	}

	if (articulated_cargo) {
		/* Cargo type + capacity, or N/A */
		int new_y = DrawCargoCapacityInfo(left, right, y, te, refittable);

		if (new_y == y) {
			SetDParam(0, INVALID_CARGO);
			SetDParam(2, STR_EMPTY);
			DrawString(left, right, y, STR_PURCHASE_INFO_CAPACITY);
			y += GetCharacterHeight(FS_NORMAL);
		} else {
			y = new_y;
		}
	}

	/* Draw details that apply to all types except rail wagons. */
	if (e->type != VEH_TRAIN || e->u.rail.railveh_type != RAILVEH_WAGON) {
		/* Design date - Life length */
		SetDParam(0, ymd.year);
		SetDParam(1, DateDeltaToYearDelta(e->GetLifeLengthInDays()));
		DrawString(left, right, y, STR_PURCHASE_INFO_DESIGNED_LIFE);
		y += GetCharacterHeight(FS_NORMAL);

		/* Reliability */
		SetDParam(0, ToPercent16(e->reliability));
		DrawString(left, right, y, STR_PURCHASE_INFO_RELIABILITY);
		y += GetCharacterHeight(FS_NORMAL);
	} else if (_settings_client.gui.show_wagon_intro_year) {
		SetDParam(0, ymd.year);
		DrawString(left, right, y, STR_PURCHASE_INFO_DESIGNED);
		y += GetCharacterHeight(FS_NORMAL);
	}

	if (refittable) y = ShowRefitOptionsList(left, right, y, engine_number);

	/* Additional text from NewGRF */
	y = ShowAdditionalText(left, right, y, engine_number);

	/* The NewGRF's name which the vehicle comes from */
	const GRFConfig *config = GetGRFConfig(e->GetGRFID());
	if (_settings_client.gui.show_newgrf_name && config != nullptr)
	{
		DrawString(left, right, y, config->GetName(), TC_BLACK);
		y += GetCharacterHeight(FS_NORMAL);
	}

	return y;
}

/**
 * Engine drawing loop
 * @param type Type of vehicle (VEH_*)
 * @param r The Rect of the list
 * @param eng_list What engines to draw
 * @param sb Scrollbar of list.
 * @param selected_id what engine to highlight as selected, if any
 * @param show_count Whether to show the amount of engines or not
 * @param selected_group the group to list the engines of
 */
void DrawEngineList(VehicleType type, const Rect &r, const GUIEngineList &eng_list, const Scrollbar &sb, EngineID selected_id, bool show_count, GroupID selected_group)
{
	static const int sprite_y_offsets[] = { -1, -1, -2, -2 };

	auto [first, last] = sb.GetVisibleRangeIterators(eng_list);

	bool rtl = _current_text_dir == TD_RTL;
	int step_size = GetEngineListHeight(type);
	int sprite_left  = GetVehicleImageCellSize(type, EIT_PURCHASE).extend_left;
	int sprite_right = GetVehicleImageCellSize(type, EIT_PURCHASE).extend_right;
	int sprite_width = sprite_left + sprite_right;
	int circle_width = std::max(GetScaledSpriteSize(SPR_CIRCLE_FOLDED).width, GetScaledSpriteSize(SPR_CIRCLE_UNFOLDED).width);
	int linecolour = GetColourGradient(COLOUR_ORANGE, SHADE_NORMAL);

	Rect ir      = r.WithHeight(step_size).Shrink(WidgetDimensions::scaled.matrix);
	int sprite_y_offset = ScaleSpriteTrad(sprite_y_offsets[type]) + ir.Height() / 2;

	Dimension replace_icon = {0, 0};
	int count_width = 0;
	if (show_count) {
		replace_icon = GetSpriteSize(SPR_GROUP_REPLACE_ACTIVE);

		uint biggest_num_engines = 0;
		for (auto it = first; it != last; ++it) {
			const uint num_engines = GetGroupNumEngines(_local_company, selected_group, it->engine_id);
			biggest_num_engines = std::max(biggest_num_engines, num_engines);
		}

		SetDParam(0, biggest_num_engines);
		count_width = GetStringBoundingBox(STR_JUST_COMMA, FS_SMALL).width;
	}

	Rect tr = ir.Indent(circle_width + WidgetDimensions::scaled.hsep_normal + sprite_width + WidgetDimensions::scaled.hsep_wide, rtl); // Name position
	Rect cr = tr.Indent(replace_icon.width + WidgetDimensions::scaled.hsep_wide, !rtl).WithWidth(count_width, !rtl);  // Count position
	Rect rr = tr.WithWidth(replace_icon.width, !rtl);                                                                 // Replace icon position
	if (show_count) tr = tr.Indent(count_width + WidgetDimensions::scaled.hsep_normal + replace_icon.width + WidgetDimensions::scaled.hsep_wide, !rtl);

	int normal_text_y_offset = (ir.Height() - GetCharacterHeight(FS_NORMAL)) / 2;
	int small_text_y_offset  = ir.Height() - GetCharacterHeight(FS_SMALL);
	int replace_icon_y_offset = (ir.Height() - replace_icon.height) / 2;

	const int offset = (rtl ? -circle_width : circle_width) / 2;
	const int level_width = rtl ? -WidgetDimensions::scaled.hsep_indent : WidgetDimensions::scaled.hsep_indent;

	int y = ir.top;
	for (auto it = first; it != last; ++it) {
		const auto &item = *it;
		uint indent       = item.indent * WidgetDimensions::scaled.hsep_indent;
		bool has_variants = HasFlag(item.flags, EngineDisplayFlags::HasVariants);
		bool is_folded    = HasFlag(item.flags, EngineDisplayFlags::IsFolded);
		bool shaded       = HasFlag(item.flags, EngineDisplayFlags::Shaded);

		if (item.indent > 0) {
			/* Draw tree continuation lines. */
			int tx = (rtl ? ir.right : ir.left) + offset;
			int ty = y - WidgetDimensions::scaled.matrix.top;
			for (uint lvl = 1; lvl <= item.indent; ++lvl) {
				if (HasBit(item.level_mask, lvl)) GfxDrawLine(tx, ty, tx, ty + step_size - 1, linecolour, WidgetDimensions::scaled.fullbevel.top);
				if (lvl < item.indent) tx += level_width;
			}
			/* Draw our node in the tree. */
			int ycentre = y + normal_text_y_offset + GetCharacterHeight(FS_NORMAL) / 2 - 1;
			if (!HasBit(item.level_mask, item.indent)) GfxDrawLine(tx, ty, tx, ycentre, linecolour, WidgetDimensions::scaled.fullbevel.top);
			GfxDrawLine(tx, ycentre, tx + offset - (rtl ? -1 : 1), ycentre, linecolour, WidgetDimensions::scaled.fullbevel.top);
		}

		/* Note: num_engines is only used in the autoreplace GUI, so it is correct to use _local_company here. */
		const uint num_engines = GetGroupNumEngines(_local_company, selected_group, item.engine_id);

		const Engine *e = Engine::Get(item.engine_id);
		bool hidden = HasBit(e->company_hidden, _local_company);
		StringID str = hidden ? STR_HIDDEN_ENGINE_NAME : STR_ENGINE_NAME;
		TextColour tc = (item.engine_id == selected_id) ? TC_WHITE : ((hidden | shaded) ? (TC_GREY | TC_FORCED | TC_NO_SHADE) : TC_BLACK);

		if (show_count) {
			/* relies on show_count to find 'Vehicle in use' panel of autoreplace window */
			SetDParam(0, PackEngineNameDParam(item.engine_id, EngineNameContext::AutoreplaceVehicleInUse, item.indent));
		} else {
			SetDParam(0, PackEngineNameDParam(item.engine_id, EngineNameContext::PurchaseList, item.indent));
		}
		Rect itr = tr.Indent(indent, rtl);
		DrawString(itr.left, itr.right, y + normal_text_y_offset, str, tc);
		int sprite_x = ir.Indent(indent + circle_width + WidgetDimensions::scaled.hsep_normal, rtl).WithWidth(sprite_width, rtl).left + sprite_left;
		DrawVehicleEngine(r.left, r.right, sprite_x, y + sprite_y_offset, item.engine_id, (show_count && num_engines == 0) ? PALETTE_CRASH : GetEnginePalette(item.engine_id, _local_company), EIT_PURCHASE);
		if (show_count) {
			SetDParam(0, num_engines);
			DrawString(cr.left, cr.right, y + small_text_y_offset, STR_JUST_COMMA, TC_BLACK, SA_RIGHT | SA_FORCE, false, FS_SMALL);
			if (EngineHasReplacementForCompany(Company::Get(_local_company), item.engine_id, selected_group)) DrawSprite(SPR_GROUP_REPLACE_ACTIVE, num_engines == 0 ? PALETTE_CRASH : PAL_NONE, rr.left, y + replace_icon_y_offset);
		}
		if (has_variants) {
			Rect fr = ir.Indent(indent, rtl).WithWidth(circle_width, rtl);
			DrawSpriteIgnorePadding(is_folded ? SPR_CIRCLE_FOLDED : SPR_CIRCLE_UNFOLDED, PAL_NONE, {fr.left, y, fr.right, y + ir.Height() - 1}, SA_CENTER);
		}
		y += step_size;
	}
}

/**
 * Display the dropdown for the vehicle sort criteria.
 * @param w Parent window (holds the dropdown button).
 * @param vehicle_type %Vehicle type being sorted.
 * @param selected Currently selected sort criterion.
 * @param button Widget button.
 */
void DisplayVehicleSortDropDown(Window *w, VehicleType vehicle_type, int selected, WidgetID button)
{
	uint32_t hidden_mask = 0;
	/* Disable sorting by power or tractive effort when the original acceleration model for road vehicles is being used. */
	if (vehicle_type == VEH_ROAD && _settings_game.vehicle.roadveh_acceleration_model == AM_ORIGINAL) {
		SetBit(hidden_mask, 3); // power
		SetBit(hidden_mask, 4); // tractive effort
		SetBit(hidden_mask, 8); // power by running costs
	}
	/* Disable sorting by tractive effort when the original acceleration model for trains is being used. */
	if (vehicle_type == VEH_TRAIN && _settings_game.vehicle.train_acceleration_model == AM_ORIGINAL) {
		SetBit(hidden_mask, 4); // tractive effort
	}
	ShowDropDownMenu(w, _engine_sort_listing[vehicle_type], selected, button, 0, hidden_mask);
}

/**
 * Add children to GUI engine list to build a hierarchical tree.
 * @param dst Destination list.
 * @param src Source list.
 * @param parent Current tree parent (set by self with recursion).
 * @param indent Current tree indentation level (set by self with recursion).
 */
void GUIEngineListAddChildren(GUIEngineList &dst, const GUIEngineList &src, EngineID parent, uint8_t indent)
{
	for (const auto &item : src) {
		if (item.variant_id != parent || item.engine_id == parent) continue;

		const Engine *e = Engine::Get(item.engine_id);
		EngineDisplayFlags flags = item.flags;
		if (e->display_last_variant != INVALID_ENGINE) flags &= ~EngineDisplayFlags::Shaded;
		dst.emplace_back(e->display_last_variant == INVALID_ENGINE ? item.engine_id : e->display_last_variant, item.engine_id, flags, indent);

		/* Add variants if not folded */
		if (HasFlag(item.flags, EngineDisplayFlags::HasVariants) && !HasFlag(item.flags, EngineDisplayFlags::IsFolded)) {
			/* Add this engine again as a child */
			if (!HasFlag(item.flags, EngineDisplayFlags::Shaded)) {
				dst.emplace_back(item.engine_id, item.engine_id, EngineDisplayFlags::None, indent + 1);
			}
			GUIEngineListAddChildren(dst, src, item.engine_id, indent + 1);
		}
	}

	if (indent > 0 || dst.empty()) return;

	/* Hierarchy is complete, traverse in reverse to find where indentation levels continue. */
	uint16_t level_mask = 0;
	for (auto it = std::rbegin(dst); std::next(it) != std::rend(dst); ++it) {
		auto next_it = std::next(it);
		SB(level_mask, it->indent, 1, it->indent <= next_it->indent);
		next_it->level_mask = level_mask;
	}
}

/** Enum referring to the Hotkeys in the build vehicle window */
enum BuildVehicleHotkeys {
	BVHK_FOCUS_FILTER_BOX, ///< Focus the edit box for editing the filter string
};

struct BuildVehicleWindowBase : Window {
	VehicleType vehicle_type;                   ///< Type of vehicles shown in the window.
	TileIndex tile;                             ///< Original tile.
	bool virtual_train_mode;                    ///< Are we building a virtual train?
	Train **virtual_train_out;                  ///< Virtual train ptr
	bool listview_mode;                         ///< If set, only display the available vehicles and do not show a 'build' button.

	BuildVehicleWindowBase(WindowDesc &desc, TileIndex tile, VehicleType type, Train **virtual_train_out) : Window(desc)
	{
		this->vehicle_type = type;
		this->tile = tile;
		this->window_number = tile == INVALID_TILE ? (int)type : tile;
		this->virtual_train_out = virtual_train_out;
		this->virtual_train_mode = (virtual_train_out != nullptr);
		if (this->virtual_train_mode) this->window_number = 0;
		this->listview_mode = (tile == INVALID_TILE) && !virtual_train_mode;
	}

	void AddVirtualEngine(Train *toadd)
	{
		if (this->virtual_train_out == nullptr) return;

		if (*(this->virtual_train_out) == nullptr) {
			*(this->virtual_train_out) = toadd;
			InvalidateWindowClassesData(WC_CREATE_TEMPLATE);
		} else {
			VehicleID target = (*(this->virtual_train_out))->GetLastUnit()->index;

			DoCommandP(0, (1 << 23) | (1 << 21) | toadd->index, target, CMD_MOVE_VIRTUAL_RAIL_VEHICLE | CMD_MSG(STR_ERROR_CAN_T_MOVE_VEHICLE), CcMoveNewVirtualEngine);
		}
	}

	StringID GetCargoFilterLabel(CargoID cid) const
	{
		switch (cid) {
			case CargoFilterCriteria::CF_ANY: return STR_PURCHASE_INFO_ALL_TYPES;
			case CargoFilterCriteria::CF_ENGINES: return STR_PURCHASE_INFO_ENGINES_ONLY;
			case CargoFilterCriteria::CF_NONE: return STR_PURCHASE_INFO_NONE;
			default: return CargoSpec::Get(cid)->name;
		}
	}

	DropDownList BuildCargoDropDownList(bool hide_engines = false) const
	{
		DropDownList list;

		/* Add item for disabling filtering. */
		list.push_back(MakeDropDownListStringItem(this->GetCargoFilterLabel(CargoFilterCriteria::CF_ANY), CargoFilterCriteria::CF_ANY, false));
		/* Specific filters for trains. */
		if (this->vehicle_type == VEH_TRAIN) {
			if (!hide_engines) {
				/* Add item for locomotives only in case of trains. */
				list.push_back(MakeDropDownListStringItem(this->GetCargoFilterLabel(CargoFilterCriteria::CF_ENGINES), CargoFilterCriteria::CF_ENGINES, false));
			}

			/* Add item for vehicles not carrying anything, e.g. train engines.
			 * This could also be useful for eyecandy vehicles of other types, but is likely too confusing for joe, */
			list.push_back(MakeDropDownListStringItem(this->GetCargoFilterLabel(CargoFilterCriteria::CF_NONE), CargoFilterCriteria::CF_NONE, false));
		}

		/* Add cargos */
		Dimension d = GetLargestCargoIconSize();
		for (const CargoSpec *cs : _sorted_standard_cargo_specs) {
			list.push_back(MakeDropDownListIconItem(d, cs->GetCargoIcon(), PAL_NONE, cs->name, cs->Index(), false));
		}

		return list;
	}

	void FillTestedEngineCapacity(EngineID engine, CargoID cargo, TestedEngineDetails &te) const
	{
		const Engine *e = Engine::Get(engine);
		if (!e->CanPossiblyCarryCargo()) {
			te.cost = 0;
			te.cargo = INVALID_CARGO;
			te.all_capacities.Clear();
			return;
		}

		if (this->virtual_train_mode) {
			if (cargo != INVALID_CARGO && cargo != e->GetDefaultCargoType()) {
				SavedRandomSeeds saved_seeds;
				SaveRandomSeeds(&saved_seeds);
				StringID err;
				Train *t = BuildVirtualRailVehicle(engine, err, 0, false);
				if (t != nullptr) {
					const CommandCost ret = CmdRefitVehicle(0, DC_QUERY_COST, t->index, cargo | (1 << 16), nullptr);
					te.cost          = ret.GetCost();
					te.capacity      = _returned_refit_capacity;
					te.mail_capacity = _returned_mail_refit_capacity;
					te.cargo         = (cargo == INVALID_CARGO) ? e->GetDefaultCargoType() : cargo;
					te.all_capacities = _returned_vehicle_capacities;
					delete t;
					RestoreRandomSeeds(saved_seeds);
					return;
				} else {
					RestoreRandomSeeds(saved_seeds);
				}
			}
		} else if (!this->listview_mode) {
			/* Query for cost and refitted capacity */
			CommandCost ret = DoCommand(this->window_number, engine | (cargo << 24), 0, DC_QUERY_COST, GetCmdBuildVeh(this->vehicle_type), nullptr);
			if (ret.Succeeded()) {
				te.cost          = ret.GetCost() - e->GetCost();
				te.capacity      = _returned_refit_capacity;
				te.mail_capacity = _returned_mail_refit_capacity;
				te.cargo         = (cargo == INVALID_CARGO) ? e->GetDefaultCargoType() : cargo;
				te.all_capacities = _returned_vehicle_capacities;
				return;
			}
		}

		/* Purchase test was not possible or failed, fill in the defaults instead. */
		te = {};
		te.FillDefaultCapacities(e);
	}

	void ChangeDualPaneMode(bool new_value)
	{
		_settings_client.gui.dual_pane_train_purchase_window = new_value;
		SetWindowDirty(WC_GAME_OPTIONS, WN_GAME_OPTIONS_GAME_SETTINGS);

		if (this->virtual_train_out != nullptr) {
			ShowTemplateTrainBuildVehicleWindow(this->virtual_train_out);
		} else {
			ShowBuildVehicleWindow(this->tile, this->vehicle_type);
		}
	}
};

/**
 * Update cargo filter
 * @param parent parent window, may be nullptr
 * @param cargo_filter_criteria cargo filter criteria
 */
void GUIEngineListSortCache::UpdateCargoFilter(const BuildVehicleWindowBase *parent, CargoID cargo_filter_criteria)
{
	this->parent = parent;

	if (cargo_filter_criteria >= NUM_CARGO) cargo_filter_criteria = INVALID_CARGO;

	if (cargo_filter_criteria != this->current_cargo) {
		this->current_cargo = cargo_filter_criteria;
		this->capacities.clear();
	}
}

uint GUIEngineListSortCache::GetArticulatedCapacity(EngineID eng, bool dual_headed) const
{
	auto iter = this->capacities.insert({ eng, 0 });
	if (iter.second) {
		/* New cache entry */
		const Engine *e = Engine::Get(eng);
		if (this->current_cargo != INVALID_CARGO && this->current_cargo != e->GetDefaultCargoType() && HasBit(e->info.callback_mask, CBM_VEHICLE_REFIT_CAPACITY) && e->refit_capacity_values == nullptr && this->parent != nullptr) {
			/* Expensive path simulating vehicle construction is required to determine capacity */
			TestedEngineDetails te{};
			this->parent->FillTestedEngineCapacity(eng, this->current_cargo, te);
			iter.first->second = te.all_capacities.GetSum<uint>();
		} else {
			iter.first->second = GetTotalCapacityOfArticulatedParts(eng, this->current_cargo) * (dual_headed ? 2 : 1);
		}
	}
	return iter.first->second;
}

/** GUI for building vehicles. */
struct BuildVehicleWindow : BuildVehicleWindowBase {
	union {
		RailType railtype;   ///< Rail type to show, or #INVALID_RAILTYPE.
		RoadType roadtype;   ///< Road type to show, or #INVALID_ROADTYPE.
	} filter;                                   ///< Filter to apply.
	bool descending_sort_order;                 ///< Sort direction, @see _engine_sort_direction
	uint8_t sort_criteria;                      ///< Current sort criterium.
	bool show_hidden_engines;                   ///< State of the 'show hidden engines' button.
	EngineID sel_engine;                        ///< Currently selected engine, or #INVALID_ENGINE
	EngineID rename_engine;                     ///< Engine being renamed.
	GUIEngineList eng_list;
	CargoID cargo_filter_criteria;              ///< Selected cargo filter
	int details_height;                         ///< Minimal needed height of the details panels, in text lines (found so far).
	Scrollbar *vscroll;
	TestedEngineDetails te;                     ///< Tested cost and capacity after refit.

	StringFilter string_filter;                 ///< Filter for vehicle name
	QueryString vehicle_editbox;                ///< Filter editbox

	void SetBuyVehicleText()
	{
		NWidgetCore *widget = this->GetWidget<NWidgetCore>(WID_BV_BUILD);

		bool refit = this->sel_engine != INVALID_ENGINE && this->cargo_filter_criteria != CargoFilterCriteria::CF_ANY && this->cargo_filter_criteria != CargoFilterCriteria::CF_NONE && this->cargo_filter_criteria != CargoFilterCriteria::CF_ENGINES;
		if (refit) refit = Engine::Get(this->sel_engine)->GetDefaultCargoType() != this->cargo_filter_criteria;

		if (this->virtual_train_mode) {
			if (refit) {
				widget->widget_data = STR_TMPL_ADD_VEHICLE_REFIT;
				widget->tool_tip    = STR_TMPL_ADD_REFIT_TOOLTIP;
			} else {
				widget->widget_data = STR_TMPL_ADD_VEHICLE;
				widget->tool_tip    = STR_TMPL_ADD_TOOLTIP;
			}
		} else {
			if (refit) {
				widget->widget_data = STR_BUY_VEHICLE_TRAIN_BUY_REFIT_VEHICLE_BUTTON + this->vehicle_type;
				widget->tool_tip    = STR_BUY_VEHICLE_TRAIN_BUY_REFIT_VEHICLE_TOOLTIP + this->vehicle_type;
			} else {
				widget->widget_data = STR_BUY_VEHICLE_TRAIN_BUY_VEHICLE_BUTTON + this->vehicle_type;
				widget->tool_tip    = STR_BUY_VEHICLE_TRAIN_BUY_VEHICLE_TOOLTIP + this->vehicle_type;
			}
		}
	}

	BuildVehicleWindow(WindowDesc &desc, TileIndex tile, VehicleType type, Train **virtual_train_out) : BuildVehicleWindowBase(desc, tile, type, virtual_train_out), vehicle_editbox(MAX_LENGTH_VEHICLE_NAME_CHARS * MAX_CHAR_LENGTH, MAX_LENGTH_VEHICLE_NAME_CHARS)
	{
		this->sel_engine = INVALID_ENGINE;

		this->sort_criteria         = _engine_sort_last_criteria[type];
		this->descending_sort_order = _engine_sort_last_order[type];
		this->show_hidden_engines   = _engine_sort_show_hidden_engines[type];

		this->UpdateFilterByTile();

		this->CreateNestedTree();

		this->vscroll = this->GetScrollbar(WID_BV_SCROLLBAR);

		/* If we are just viewing the list of vehicles, we do not need the Build button.
		 * So we just hide it, and enlarge the Rename button by the now vacant place. */
		if (this->listview_mode) {
			this->GetWidget<NWidgetStacked>(WID_BV_BUILD_SEL)->SetDisplayedPlane(SZSP_NONE);
		}

		NWidgetCore *widget = this->GetWidget<NWidgetCore>(WID_BV_LIST);
		widget->tool_tip = STR_BUY_VEHICLE_TRAIN_LIST_TOOLTIP + type;

		widget = this->GetWidget<NWidgetCore>(WID_BV_SHOW_HIDE);
		widget->tool_tip = STR_BUY_VEHICLE_TRAIN_HIDE_SHOW_TOGGLE_TOOLTIP + type;

		widget = this->GetWidget<NWidgetCore>(WID_BV_RENAME);
		widget->widget_data = STR_BUY_VEHICLE_TRAIN_RENAME_BUTTON + type;
		widget->tool_tip    = STR_BUY_VEHICLE_TRAIN_RENAME_TOOLTIP + type;

		widget = this->GetWidget<NWidgetCore>(WID_BV_SHOW_HIDDEN_ENGINES);
		widget->widget_data = STR_SHOW_HIDDEN_ENGINES_VEHICLE_TRAIN + type;
		widget->tool_tip    = STR_SHOW_HIDDEN_ENGINES_VEHICLE_TRAIN_TOOLTIP + type;
		widget->SetLowered(this->show_hidden_engines);

		this->details_height = ((this->vehicle_type == VEH_TRAIN) ? 10 : 9);

		this->GetWidget<NWidgetStacked>(WID_BV_TOGGLE_DUAL_PANE_SEL)->SetDisplayedPlane((this->vehicle_type == VEH_TRAIN) ? 0 : SZSP_NONE);

		this->FinishInitNested(this->window_number);

		this->querystrings[WID_BV_FILTER] = &this->vehicle_editbox;
		this->vehicle_editbox.cancel_button = QueryString::ACTION_CLEAR;

		this->owner = (tile != INVALID_TILE) ? GetTileOwner(tile) : _local_company;

		this->eng_list.ForceRebuild();
		this->GenerateBuildList(); // generate the list, since we need it in the next line
		this->vscroll->SetCount(this->eng_list.size());

		/* Select the first unshaded engine in the list as default when opening the window */
		EngineID engine = INVALID_ENGINE;
		auto it = std::ranges::find_if(this->eng_list, [&](GUIEngineListItem &item) { return !HasFlag(item.flags, EngineDisplayFlags::Shaded); });
		if (it != this->eng_list.end()) engine = it->engine_id;
		this->SelectEngine(engine);
	}

	/** Set the filter type according to the depot type */
	void UpdateFilterByTile()
	{
		switch (this->vehicle_type) {
			default: NOT_REACHED();
			case VEH_TRAIN:
				if (this->listview_mode || this->virtual_train_mode) {
					this->filter.railtype = INVALID_RAILTYPE;
				} else {
					this->filter.railtype = GetRailType(this->window_number);
				}
				break;

			case VEH_ROAD:
				if (this->listview_mode || this->virtual_train_mode) {
					this->filter.roadtype = INVALID_ROADTYPE;
				} else {
					this->filter.roadtype = GetRoadTypeRoad(this->window_number);
					if (this->filter.roadtype == INVALID_ROADTYPE) {
						this->filter.roadtype = GetRoadTypeTram(this->window_number);
					}
				}
				break;

			case VEH_SHIP:
			case VEH_AIRCRAFT:
				break;
		}
	}

	/** Populate the filter list and set the cargo filter criteria. */
	void SetCargoFilterArray()
	{
		/* Set the last cargo filter criteria. */
		this->cargo_filter_criteria = _engine_sort_last_cargo_criteria[this->vehicle_type];
		if (this->cargo_filter_criteria < NUM_CARGO && !HasBit(_standard_cargo_mask, this->cargo_filter_criteria)) this->cargo_filter_criteria = CargoFilterCriteria::CF_ANY;

		this->eng_list.SetFilterFuncs(_engine_filter_funcs);
		this->eng_list.SetFilterState(this->cargo_filter_criteria != CargoFilterCriteria::CF_ANY);
	}

	void SelectEngine(EngineID engine)
	{
		CargoID cargo = this->cargo_filter_criteria;
		if (cargo == CargoFilterCriteria::CF_ANY || cargo == CargoFilterCriteria::CF_ENGINES || cargo == CargoFilterCriteria::CF_NONE) cargo = INVALID_CARGO;

		this->sel_engine = engine;
		this->SetBuyVehicleText();

		if (this->sel_engine == INVALID_ENGINE) return;

<<<<<<< HEAD
		this->FillTestedEngineCapacity(this->sel_engine, cargo, this->te);
=======
		const Engine *e = Engine::Get(this->sel_engine);

		if (!this->listview_mode) {
			/* Query for cost and refitted capacity */
			auto [ret, veh_id, refit_capacity, refit_mail, cargo_capacities] = Command<CMD_BUILD_VEHICLE>::Do(DC_QUERY_COST, TileIndex(this->window_number), this->sel_engine, true, cargo, INVALID_CLIENT_ID);
			if (ret.Succeeded()) {
				this->te.cost          = ret.GetCost() - e->GetCost();
				this->te.capacity      = refit_capacity;
				this->te.mail_capacity = refit_mail;
				this->te.cargo         = !IsValidCargoID(cargo) ? e->GetDefaultCargoType() : cargo;
				this->te.all_capacities = cargo_capacities;
				return;
			}
		}

		/* Purchase test was not possible or failed, fill in the defaults instead. */
		this->te.cost     = 0;
		this->te.FillDefaultCapacities(e);
>>>>>>> 666f7bfe
	}

	void OnInit() override
	{
		this->SetCargoFilterArray();
		this->vscroll->SetCount(this->eng_list.size());
	}

	/** Filter the engine list against the currently selected cargo filter */
	void FilterEngineList()
	{
		this->eng_list.Filter(this->cargo_filter_criteria);
		if (0 == this->eng_list.size()) { // no engine passed through the filter, invalidate the previously selected engine
			this->SelectEngine(INVALID_ENGINE);
		} else if (std::ranges::find(this->eng_list, this->sel_engine, &GUIEngineListItem::engine_id) == this->eng_list.end()) { // previously selected engine didn't pass the filter, select the first engine of the list
			this->SelectEngine(this->eng_list[0].engine_id);
		}
	}

	/** Filter a single engine */
	bool FilterSingleEngine(EngineID eid)
	{
		GUIEngineListItem item = {eid, eid, EngineDisplayFlags::None, 0};
		return CargoAndEngineFilter(&item, this->cargo_filter_criteria);
	}

	/** Filter by name and NewGRF extra text */
	bool FilterByText(const Engine *e)
	{
		/* Do not filter if the filter text box is empty */
		if (this->string_filter.IsEmpty()) return true;

		/* Filter engine name */
		this->string_filter.ResetState();
		SetDParam(0, PackEngineNameDParam(e->index, EngineNameContext::PurchaseList));
		this->string_filter.AddLine(GetString(STR_ENGINE_NAME));

		/* Filter NewGRF extra text */
		auto text = GetNewGRFAdditionalText(e->index);
		if (text) this->string_filter.AddLine(*text);

		return this->string_filter.GetState();
	}

	/* Figure out what train EngineIDs to put in the list */
	void GenerateBuildTrainList(GUIEngineList &list)
	{
		std::vector<EngineID> variants;
		EngineID sel_id = INVALID_ENGINE;
		size_t num_engines = 0;

		list.clear();

		/* Make list of all available train engines and wagons.
		 * Also check to see if the previously selected engine is still available,
		 * and if not, reset selection to INVALID_ENGINE. This could be the case
		 * when engines become obsolete and are removed */
		for (const Engine *e : Engine::IterateType(VEH_TRAIN)) {
			if (!this->show_hidden_engines && e->IsVariantHidden(_local_company)) continue;
			EngineID eid = e->index;
			const RailVehicleInfo *rvi = &e->u.rail;

			if (this->filter.railtype != INVALID_RAILTYPE && !HasPowerOnRail(rvi->railtype, this->filter.railtype)) continue;
			if (!IsEngineBuildable(eid, VEH_TRAIN, _local_company)) continue;

			/* Filter now! So num_engines and num_wagons is valid */
			if (!FilterSingleEngine(eid)) continue;

			/* Filter by name or NewGRF extra text */
			if (!FilterByText(e)) continue;

			list.emplace_back(eid, e->info.variant_id, e->display_flags, 0);

			if (rvi->railveh_type != RAILVEH_WAGON) num_engines++;

			/* Add all parent variants of this engine to the variant list */
			EngineID parent = e->info.variant_id;
			while (parent != INVALID_ENGINE) {
				variants.push_back(parent);
				parent = Engine::Get(parent)->info.variant_id;
			}

			if (eid == this->sel_engine) sel_id = eid;
		}

		/* ensure primary engine of variant group is in list */
		for (const auto &variant : variants) {
			if (std::ranges::find(list, variant, &GUIEngineListItem::engine_id) == list.end()) {
				const Engine *e = Engine::Get(variant);
				list.emplace_back(variant, e->info.variant_id, e->display_flags | EngineDisplayFlags::Shaded, 0);
				if (e->u.rail.railveh_type != RAILVEH_WAGON) num_engines++;
			}
		}

		this->SelectEngine(sel_id);

		/* invalidate cached values for name sorter - engine names could change */
		_last_engine[0] = _last_engine[1] = INVALID_ENGINE;

		/* setup engine capacity cache */
		list.SortParameterData().UpdateCargoFilter(this, this->cargo_filter_criteria);

		/* make engines first, and then wagons, sorted by selected sort_criteria */
		_engine_sort_direction = false;
		EngList_Sort(list, TrainEnginesThenWagonsSorter);

		/* and then sort engines */
		_engine_sort_direction = this->descending_sort_order;
		EngList_SortPartial(list, _engine_sort_functions[0][this->sort_criteria], 0, num_engines);

		/* and finally sort wagons */
		EngList_SortPartial(list, _engine_sort_functions[0][this->sort_criteria], num_engines, list.size() - num_engines);
	}

	/* Figure out what road vehicle EngineIDs to put in the list */
	void GenerateBuildRoadVehList()
	{
		EngineID sel_id = INVALID_ENGINE;

		this->eng_list.clear();

		for (const Engine *e : Engine::IterateType(VEH_ROAD)) {
			if (!this->show_hidden_engines && e->IsVariantHidden(_local_company)) continue;
			EngineID eid = e->index;
			if (!IsEngineBuildable(eid, VEH_ROAD, _local_company)) continue;
			if (this->filter.roadtype != INVALID_ROADTYPE && !HasPowerOnRoad(e->u.road.roadtype, this->filter.roadtype)) continue;

			/* Filter by name or NewGRF extra text */
			if (!FilterByText(e)) continue;

			this->eng_list.emplace_back(eid, e->info.variant_id, e->display_flags, 0);

			if (eid == this->sel_engine) sel_id = eid;
		}
		this->SelectEngine(sel_id);
	}

	/* Figure out what ship EngineIDs to put in the list */
	void GenerateBuildShipList()
	{
		EngineID sel_id = INVALID_ENGINE;
		this->eng_list.clear();

		for (const Engine *e : Engine::IterateType(VEH_SHIP)) {
			if (!this->show_hidden_engines && e->IsVariantHidden(_local_company)) continue;
			EngineID eid = e->index;
			if (!IsEngineBuildable(eid, VEH_SHIP, _local_company)) continue;

			/* Filter by name or NewGRF extra text */
			if (!FilterByText(e)) continue;

			this->eng_list.emplace_back(eid, e->info.variant_id, e->display_flags, 0);

			if (eid == this->sel_engine) sel_id = eid;
		}
		this->SelectEngine(sel_id);
	}

	/* Figure out what aircraft EngineIDs to put in the list */
	void GenerateBuildAircraftList()
	{
		EngineID sel_id = INVALID_ENGINE;

		this->eng_list.clear();

		const Station *st = this->listview_mode ? nullptr : Station::GetByTile(TileIndex(this->window_number));

		/* Make list of all available planes.
		 * Also check to see if the previously selected plane is still available,
		 * and if not, reset selection to INVALID_ENGINE. This could be the case
		 * when planes become obsolete and are removed */
		for (const Engine *e : Engine::IterateType(VEH_AIRCRAFT)) {
			if (!this->show_hidden_engines && e->IsVariantHidden(_local_company)) continue;
			EngineID eid = e->index;
			if (!IsEngineBuildable(eid, VEH_AIRCRAFT, _local_company)) continue;
			/* First VEH_END window_numbers are fake to allow a window open for all different types at once */
			if (!this->listview_mode && !CanVehicleUseStation(eid, st)) continue;

			/* Filter by name or NewGRF extra text */
			if (!FilterByText(e)) continue;

			this->eng_list.emplace_back(eid, e->info.variant_id, e->display_flags, 0);

			if (eid == this->sel_engine) sel_id = eid;
		}

		this->SelectEngine(sel_id);
	}

	/* Generate the list of vehicles */
	void GenerateBuildList()
	{
		if (!this->eng_list.NeedRebuild()) return;

		/* Update filter type in case the road/railtype of the depot got converted */
		this->UpdateFilterByTile();

		this->eng_list.clear();

		GUIEngineList list;

		switch (this->vehicle_type) {
			default: NOT_REACHED();
			case VEH_TRAIN:
				this->GenerateBuildTrainList(list);
				GUIEngineListAddChildren(this->eng_list, list);
				this->eng_list.RebuildDone();
				return;
			case VEH_ROAD:
				this->GenerateBuildRoadVehList();
				break;
			case VEH_SHIP:
				this->GenerateBuildShipList();
				break;
			case VEH_AIRCRAFT:
				this->GenerateBuildAircraftList();
				break;
		}

		this->FilterEngineList();

		/* ensure primary engine of variant group is in list after filtering */
		std::vector<EngineID> variants;
		for (const auto &item : this->eng_list) {
			EngineID parent = item.variant_id;
			while (parent != INVALID_ENGINE) {
				variants.push_back(parent);
				parent = Engine::Get(parent)->info.variant_id;
			}
		}

		for (const auto &variant : variants) {
			if (std::ranges::find(this->eng_list, variant, &GUIEngineListItem::engine_id) == this->eng_list.end()) {
				const Engine *e = Engine::Get(variant);
				this->eng_list.emplace_back(variant, e->info.variant_id, e->display_flags | EngineDisplayFlags::Shaded, 0);
			}
		}

		/* setup engine capacity cache */
		this->eng_list.SortParameterData().UpdateCargoFilter(this, this->cargo_filter_criteria);

		_engine_sort_direction = this->descending_sort_order;
		EngList_Sort(this->eng_list, _engine_sort_functions[this->vehicle_type][this->sort_criteria]);

		this->eng_list.swap(list);
		GUIEngineListAddChildren(this->eng_list, list, INVALID_ENGINE, 0);
		this->eng_list.RebuildDone();
	}

	void BuildVehicle()
	{
		EngineID sel_eng = this->sel_engine;
		if (sel_eng == INVALID_ENGINE) return;

<<<<<<< HEAD
		CommandCallback *callback;
		uint32_t cmd;
		if (this->virtual_train_mode) {
			callback = CcAddVirtualEngine;
			cmd = CMD_BUILD_VIRTUAL_RAIL_VEHICLE;
		} else {
			callback = (this->vehicle_type == VEH_TRAIN && RailVehInfo(sel_eng)->railveh_type == RAILVEH_WAGON)
					? CcBuildWagon : CcBuildPrimaryVehicle;
			cmd = GetCmdBuildVeh(this->vehicle_type);
=======
		CargoID cargo = this->cargo_filter_criteria;
		if (cargo == CargoFilterCriteria::CF_ANY || cargo == CargoFilterCriteria::CF_ENGINES || cargo == CargoFilterCriteria::CF_NONE) cargo = INVALID_CARGO;
		if (this->vehicle_type == VEH_TRAIN && RailVehInfo(sel_eng)->railveh_type == RAILVEH_WAGON) {
			Command<CMD_BUILD_VEHICLE>::Post(GetCmdBuildVehMsg(this->vehicle_type), CcBuildWagon, TileIndex(this->window_number), sel_eng, true, cargo, INVALID_CLIENT_ID);
		} else {
			Command<CMD_BUILD_VEHICLE>::Post(GetCmdBuildVehMsg(this->vehicle_type), CcBuildPrimaryVehicle, TileIndex(this->window_number), sel_eng, true, cargo, INVALID_CLIENT_ID);
>>>>>>> 666f7bfe
		}
		CargoID cargo = this->cargo_filter_criteria;
		if (cargo == CargoFilterCriteria::CF_ANY || cargo == CargoFilterCriteria::CF_ENGINES || cargo == CargoFilterCriteria::CF_NONE) cargo = INVALID_CARGO;
		DoCommandP(this->window_number, sel_eng | (cargo << 24), 0, cmd, callback);

		/* Update last used variant in hierarchy and refresh if necessary. */
		bool refresh = false;
		EngineID parent = sel_eng;
		while (parent != INVALID_ENGINE) {
			Engine *e = Engine::Get(parent);
			refresh |= (e->display_last_variant != sel_eng);
			e->display_last_variant = sel_eng;
			parent = e->info.variant_id;
		}
		if (refresh) {
			InvalidateWindowData(WC_REPLACE_VEHICLE, this->vehicle_type, 0); // Update the autoreplace window
			InvalidateWindowClassesData(WC_BUILD_VEHICLE); // The build windows needs updating as well
			InvalidateWindowClassesData(WC_BUILD_VIRTUAL_TRAIN);
		}
	}

	void OnClick([[maybe_unused]] Point pt, WidgetID widget, [[maybe_unused]] int click_count) override
	{
		switch (widget) {
			case WID_BV_SORT_ASCENDING_DESCENDING:
				this->descending_sort_order ^= true;
				_engine_sort_last_order[this->vehicle_type] = this->descending_sort_order;
				this->eng_list.ForceRebuild();
				this->SetDirty();
				break;

			case WID_BV_SHOW_HIDDEN_ENGINES:
				this->show_hidden_engines ^= true;
				_engine_sort_show_hidden_engines[this->vehicle_type] = this->show_hidden_engines;
				this->eng_list.ForceRebuild();
				this->SetWidgetLoweredState(widget, this->show_hidden_engines);
				this->SetDirty();
				break;

			case WID_BV_LIST: {
				EngineID e = INVALID_ENGINE;
				const auto it = this->vscroll->GetScrolledItemFromWidget(this->eng_list, pt.y, this, WID_BV_LIST);
				if (it != this->eng_list.end()) {
					const auto &item = *it;
					const Rect r = this->GetWidget<NWidgetBase>(widget)->GetCurrentRect().Shrink(WidgetDimensions::scaled.matrix).WithWidth(WidgetDimensions::scaled.hsep_indent * (item.indent + 1), _current_text_dir == TD_RTL);
					if (HasFlag(item.flags, EngineDisplayFlags::HasVariants) && IsInsideMM(r.left, r.right, pt.x)) {
						/* toggle folded flag on engine */
						assert(item.variant_id != INVALID_ENGINE);
						Engine *engine = Engine::Get(item.variant_id);
						engine->display_flags ^= EngineDisplayFlags::IsFolded;

						InvalidateWindowData(WC_REPLACE_VEHICLE, this->vehicle_type, 0); // Update the autoreplace window
						InvalidateWindowClassesData(WC_BUILD_VEHICLE); // The build windows needs updating as well
						InvalidateWindowClassesData(WC_BUILD_VIRTUAL_TRAIN);
						return;
					}
					if (!HasFlag(item.flags, EngineDisplayFlags::Shaded)) e = item.engine_id;
				}
				this->SelectEngine(e);
				this->SetDirty();
				if (_ctrl_pressed) {
					this->OnClick(pt, WID_BV_SHOW_HIDE, 1);
				} else if (click_count > 1 && !this->listview_mode) {
					this->OnClick(pt, WID_BV_BUILD, 1);
				}
				break;
			}

			case WID_BV_SORT_DROPDOWN: // Select sorting criteria dropdown menu
				DisplayVehicleSortDropDown(this, this->vehicle_type, this->sort_criteria, WID_BV_SORT_DROPDOWN);
				break;

			case WID_BV_CARGO_FILTER_DROPDOWN: // Select cargo filtering criteria dropdown menu
				ShowDropDownList(this, this->BuildCargoDropDownList(), this->cargo_filter_criteria, widget);
				break;

			case WID_BV_SHOW_HIDE: {
				const Engine *e = (this->sel_engine == INVALID_ENGINE) ? nullptr : Engine::Get(this->sel_engine);
				if (e != nullptr) {
					DoCommandP(0, 0, this->sel_engine | (e->IsHidden(_current_company) ? 0 : (1u << 31)), CMD_SET_VEHICLE_VISIBILITY);
				}
				break;
			}

			case WID_BV_BUILD:
				this->BuildVehicle();
				break;

			case WID_BV_RENAME: {
				EngineID sel_eng = this->sel_engine;
				if (sel_eng != INVALID_ENGINE) {
					this->rename_engine = sel_eng;
					SetDParam(0, PackEngineNameDParam(sel_eng, EngineNameContext::Generic));
					ShowQueryString(STR_ENGINE_NAME, STR_QUERY_RENAME_TRAIN_TYPE_CAPTION + this->vehicle_type, MAX_LENGTH_ENGINE_NAME_CHARS, this, CS_ALPHANUMERAL, QSF_ENABLE_DEFAULT | QSF_LEN_IN_CHARS);
				}
				break;
			}

			case WID_BV_TOGGLE_DUAL_PANE: {
				this->ChangeDualPaneMode(true);
				break;
			}
		}
	}

	/**
	 * Some data on this window has become invalid.
	 * @param data Information about the changed data.
	 * @param gui_scope Whether the call is done from GUI scope. You may not do everything when not in GUI scope. See #InvalidateWindowData() for details.
	 */
	void OnInvalidateData([[maybe_unused]] int data = 0, [[maybe_unused]] bool gui_scope = true) override
	{
		if (!gui_scope) return;
		/* When switching to original acceleration model for road vehicles, clear the selected sort criteria if it is not available now. */
		if (this->vehicle_type == VEH_ROAD &&
				_settings_game.vehicle.roadveh_acceleration_model == AM_ORIGINAL &&
				this->sort_criteria > 7) {
			this->sort_criteria = 0;
			_engine_sort_last_criteria[VEH_ROAD] = 0;
		}
		this->eng_list.ForceRebuild();
	}

	void SetStringParameters(WidgetID widget) const override
	{
		switch (widget) {
			case WID_BV_CAPTION:
				if (this->vehicle_type == VEH_TRAIN && !this->listview_mode && !this->virtual_train_mode) {
					const RailTypeInfo *rti = GetRailTypeInfo(this->filter.railtype);
					SetDParam(0, rti->strings.build_caption);
				} else if (this->vehicle_type == VEH_ROAD && !this->listview_mode) {
					const RoadTypeInfo *rti = GetRoadTypeInfo(this->filter.roadtype);
					SetDParam(0, rti->strings.build_caption);
				} else {
					SetDParam(0, (this->listview_mode ? STR_VEHICLE_LIST_AVAILABLE_TRAINS : STR_BUY_VEHICLE_TRAIN_ALL_CAPTION) + this->vehicle_type);
				}
				break;

			case WID_BV_SORT_DROPDOWN:
				SetDParam(0, std::data(_engine_sort_listing[this->vehicle_type])[this->sort_criteria]);
				break;

			case WID_BV_CARGO_FILTER_DROPDOWN:
				SetDParam(0, this->GetCargoFilterLabel(this->cargo_filter_criteria));
				break;

			case WID_BV_SHOW_HIDE: {
				const Engine *e = (this->sel_engine == INVALID_ENGINE) ? nullptr : Engine::Get(this->sel_engine);
				if (e != nullptr && e->IsHidden(_local_company)) {
					SetDParam(0, STR_BUY_VEHICLE_TRAIN_SHOW_TOGGLE_BUTTON + this->vehicle_type);
				} else {
					SetDParam(0, STR_BUY_VEHICLE_TRAIN_HIDE_TOGGLE_BUTTON + this->vehicle_type);
				}
				break;
			}
		}
	}

	void UpdateWidgetSize(WidgetID widget, Dimension &size, [[maybe_unused]] const Dimension &padding, [[maybe_unused]] Dimension &fill, [[maybe_unused]] Dimension &resize) override
	{
		switch (widget) {
			case WID_BV_LIST:
				resize.height = GetEngineListHeight(this->vehicle_type);
				size.height = 3 * resize.height;
				size.width = std::max(size.width, GetVehicleImageCellSize(this->vehicle_type, EIT_PURCHASE).extend_left + GetVehicleImageCellSize(this->vehicle_type, EIT_PURCHASE).extend_right + 165) + padding.width;
				break;

			case WID_BV_PANEL:
				size.height = GetCharacterHeight(FS_NORMAL) * this->details_height + padding.height;
				break;

			case WID_BV_SORT_ASCENDING_DESCENDING: {
				Dimension d = GetStringBoundingBox(this->GetWidget<NWidgetCore>(widget)->widget_data);
				d.width += padding.width + Window::SortButtonWidth() * 2; // Doubled since the string is centred and it also looks better.
				d.height += padding.height;
				size = maxdim(size, d);
				break;
			}

			case WID_BV_CARGO_FILTER_DROPDOWN:
				size.width = std::max(size.width, GetDropDownListDimension(this->BuildCargoDropDownList()).width + padding.width);
				break;

			case WID_BV_BUILD:
				size = GetStringBoundingBox(STR_BUY_VEHICLE_TRAIN_BUY_VEHICLE_BUTTON + this->vehicle_type);
				size = maxdim(size, GetStringBoundingBox(STR_BUY_VEHICLE_TRAIN_BUY_REFIT_VEHICLE_BUTTON + this->vehicle_type));
				size.width += padding.width;
				size.height += padding.height;
				break;

			case WID_BV_SHOW_HIDE:
				size = GetStringBoundingBox(STR_BUY_VEHICLE_TRAIN_HIDE_TOGGLE_BUTTON + this->vehicle_type);
				size = maxdim(size, GetStringBoundingBox(STR_BUY_VEHICLE_TRAIN_SHOW_TOGGLE_BUTTON + this->vehicle_type));
				size.width += padding.width;
				size.height += padding.height;
				break;
		}
	}

	void DrawWidget(const Rect &r, WidgetID widget) const override
	{
		switch (widget) {
			case WID_BV_LIST:
				DrawEngineList(
					this->vehicle_type,
					r,
					this->eng_list,
					*this->vscroll,
					this->sel_engine,
					false,
					DEFAULT_GROUP
				);
				break;

			case WID_BV_SORT_ASCENDING_DESCENDING:
				this->DrawSortButtonState(WID_BV_SORT_ASCENDING_DESCENDING, this->descending_sort_order ? SBS_DOWN : SBS_UP);
				break;
		}
	}

	void OnPaint() override
	{
		this->GenerateBuildList();
		this->vscroll->SetCount(this->eng_list.size());

		this->SetWidgetsDisabledState(this->sel_engine == INVALID_ENGINE, WID_BV_SHOW_HIDE, WID_BV_BUILD);

		/* Disable renaming engines in network games if you are not the server. */
		this->SetWidgetDisabledState(WID_BV_RENAME, this->sel_engine == INVALID_ENGINE || IsNonAdminNetworkClient());

		this->DrawWidgets();

		if (!this->IsShaded()) {
			int needed_height = this->details_height;
			/* Draw details panels. */
			if (this->sel_engine != INVALID_ENGINE) {
				const Rect r = this->GetWidget<NWidgetBase>(WID_BV_PANEL)->GetCurrentRect().Shrink(WidgetDimensions::scaled.framerect);
				int text_end = DrawVehiclePurchaseInfo(r.left, r.right, r.top, this->sel_engine, this->te);
				needed_height = std::max(needed_height, (text_end - r.top) / GetCharacterHeight(FS_NORMAL));
			}
			if (needed_height != this->details_height) { // Details window are not high enough, enlarge them.
				int resize = needed_height - this->details_height;
				this->details_height = needed_height;
				this->ReInit(0, resize * GetCharacterHeight(FS_NORMAL));
				return;
			}
		}
	}

	void OnQueryTextFinished(std::optional<std::string> str) override
	{
		if (!str.has_value()) return;

		DoCommandP(0, this->rename_engine, 0, CMD_RENAME_ENGINE | CMD_MSG(STR_ERROR_CAN_T_RENAME_TRAIN_TYPE + this->vehicle_type), nullptr, str->c_str());
	}

	void OnDropdownSelect(WidgetID widget, int index) override
	{
		switch (widget) {
			case WID_BV_SORT_DROPDOWN:
				if (this->sort_criteria != index) {
					this->sort_criteria = index;
					_engine_sort_last_criteria[this->vehicle_type] = this->sort_criteria;
					this->eng_list.ForceRebuild();
				}
				break;

			case WID_BV_CARGO_FILTER_DROPDOWN: // Select a cargo filter criteria
				if (this->cargo_filter_criteria != index) {
					this->cargo_filter_criteria = index;
					_engine_sort_last_cargo_criteria[this->vehicle_type] = this->cargo_filter_criteria;
					/* deactivate filter if criteria is 'Show All', activate it otherwise */
					this->eng_list.SetFilterState(this->cargo_filter_criteria != CargoFilterCriteria::CF_ANY);
					this->eng_list.ForceRebuild();
					this->SelectEngine(this->sel_engine);
				}
				break;
		}
		this->SetDirty();
	}

	void OnResize() override
	{
		this->vscroll->SetCapacityFromWidget(this, WID_BV_LIST);
	}

	void OnEditboxChanged(WidgetID wid) override
	{
		if (wid == WID_BV_FILTER) {
			this->string_filter.SetFilterTerm(this->vehicle_editbox.text.buf);
			this->InvalidateData();
		}
	}

	EventState OnHotkey(int hotkey) override
	{
		switch (hotkey) {
			case BVHK_FOCUS_FILTER_BOX:
				this->SetFocusedWidget(WID_BV_FILTER);
				SetFocusedWindow(this); // The user has asked to give focus to the text box, so make sure this window is focused.
				return ES_HANDLED;

			default:
				return ES_NOT_HANDLED;
		}

		return ES_HANDLED;
	}

	static HotkeyList hotkeys;
};

static Hotkey buildvehicle_hotkeys[] = {
	Hotkey('F', "focus_filter_box", BVHK_FOCUS_FILTER_BOX),
};
HotkeyList BuildVehicleWindow::hotkeys("buildvehicle", buildvehicle_hotkeys);

static EngList_SortTypeFunction * const  _sorter_loco[12] = {
	/* Locomotives */
	&EngineNumberSorter,
	&EngineCostSorter,
	&EngineSpeedSorter,
	&EnginePowerSorter,
	&EngineTractiveEffortSorter,
	&EngineIntroDateSorter,
	&EngineNameSorter,
	&EngineRunningCostSorter,
	&EnginePowerVsRunningCostSorter,
	&EngineReliabilitySorter,
	&TrainEngineCapacitySorter,
	&TrainEngineCapacityVsRunningCostSorter
};

static EngList_SortTypeFunction * const _sorter_wagon[8] = {
	/* Wagons */
	&EngineNumberSorter,
	&EngineCostSorter,
	&EngineSpeedSorter,
	&EngineIntroDateSorter,
	&EngineNameSorter,
	&EngineRunningCostSorter,
	&TrainEngineCapacitySorter,
	&TrainEngineCapacityVsRunningCostSorter
};

static const StringID _sort_listing_loco[12] = {
	/* Locomotives */
	STR_SORT_BY_ENGINE_ID,
	STR_SORT_BY_COST,
	STR_SORT_BY_MAX_SPEED,
	STR_SORT_BY_POWER,
	STR_SORT_BY_TRACTIVE_EFFORT,
	STR_SORT_BY_INTRO_DATE,
	STR_SORT_BY_NAME,
	STR_SORT_BY_RUNNING_COST,
	STR_SORT_BY_POWER_VS_RUNNING_COST,
	STR_SORT_BY_RELIABILITY,
	STR_SORT_BY_CARGO_CAPACITY,
	STR_SORT_BY_CARGO_CAPACITY_VS_RUNNING_COST,
};

static const StringID _sort_listing_wagon[8] = {
	/* Wagons */
	STR_SORT_BY_ENGINE_ID,
	STR_SORT_BY_COST,
	STR_SORT_BY_MAX_SPEED,
	STR_SORT_BY_INTRO_DATE,
	STR_SORT_BY_NAME,
	STR_SORT_BY_RUNNING_COST,
	STR_SORT_BY_CARGO_CAPACITY,
	STR_SORT_BY_CARGO_CAPACITY_VS_RUNNING_COST,
};

/**
 * Display the dropdown for the locomotive sort criteria.
 * @param w Parent window (holds the dropdown button).
 * @param selected Currently selected sort criterion.
 */
void DisplayLocomotiveSortDropDown(Window *w, int selected)
{
	uint32_t hidden_mask = 0;
	/* Disable sorting by tractive effort when the original acceleration model for trains is being used. */
	if (_settings_game.vehicle.train_acceleration_model == AM_ORIGINAL) {
		SetBit(hidden_mask, 4); // tractive effort
	}
	ShowDropDownMenu(w, _sort_listing_loco, selected, WID_BV_SORT_DROPDOWN_LOCO, 0, hidden_mask);
}

/**
 * Display the dropdown for the wagon sort criteria.
 * @param w Parent window (holds the dropdown button).
 * @param selected Currently selected sort criterion.
 */
void DisplayWagonSortDropDown(Window *w, int selected)
{
	uint32_t hidden_mask = 0;
	/* Disable sorting by maximum speed when wagon speed is disabled. */
	if (!_settings_game.vehicle.wagon_speed_limits) {
		SetBit(hidden_mask, 2); // maximum speed
	}
	ShowDropDownMenu(w, _sort_listing_wagon, selected, WID_BV_SORT_DROPDOWN_WAGON, 0, hidden_mask);
}

/** Advanced window for trains. It is divided into two parts, one for locomotives and one for wagons. */
struct BuildVehicleWindowTrainAdvanced final : BuildVehicleWindowBase {

	/* Locomotives and wagons */

	RailType railtype;                               ///< Filter to apply.

	struct PanelState {
		bool descending_sort_order; ///< Sort direction, @see _engine_sort_direction
		uint8_t sort_criteria;      ///< Current sort criterium.
		EngineID sel_engine;        ///< Currently selected engine, or #INVALID_ENGINE
		EngineID rename_engine {};  ///< Engine being renamed.
		GUIEngineList eng_list;
		Scrollbar *vscroll;
		CargoID cargo_filter_criteria;                 ///< Selected cargo filter
		bool show_hidden;                              ///< State of the 'show hidden' button.
		int details_height;                            ///< Minimal needed height of the details panels (found so far).
		TestedEngineDetails te;                        ///< Tested cost and capacity after refit.
		StringFilter string_filter;                    ///< Filter for vehicle name
		QueryString vehicle_editbox { MAX_LENGTH_VEHICLE_NAME_CHARS * MAX_CHAR_LENGTH, MAX_LENGTH_VEHICLE_NAME_CHARS }; ///< Filter editbox
	};

	PanelState loco {};
	PanelState wagon {};
	bool wagon_selected = false;
	bool dual_button_mode = false;

	bool GetRefitButtonMode(const PanelState &state) const
	{
		bool refit = state.sel_engine != INVALID_ENGINE && state.cargo_filter_criteria != CargoFilterCriteria::CF_ANY && state.cargo_filter_criteria != CargoFilterCriteria::CF_NONE && state.cargo_filter_criteria != CargoFilterCriteria::CF_ENGINES;
		if (refit) refit = Engine::Get(state.sel_engine)->GetDefaultCargoType() != state.cargo_filter_criteria;
		return refit;
	}

	void SetBuyLocomotiveText(int widget_id = WID_BV_BUILD_LOCO)
	{
		const auto widget = this->GetWidget<NWidgetCore>(widget_id);

		if (this->virtual_train_mode) {
			if (GetRefitButtonMode(this->loco)) {
				widget->widget_data = STR_TMPL_ADD_LOCOMOTIVE_REFIT;
				widget->tool_tip    = STR_TMPL_ADD_REFIT_TOOLTIP;
			} else {
				widget->widget_data = STR_TMPL_ADD_LOCOMOTIVE;
				widget->tool_tip    = STR_TMPL_ADD_TOOLTIP;
			}
		} else {
			if (GetRefitButtonMode(this->loco)) {
				widget->widget_data = STR_BUY_VEHICLE_TRAIN_BUY_REFIT_LOCOMOTIVE_BUTTON;
				widget->tool_tip    = STR_BUY_VEHICLE_TRAIN_BUY_REFIT_LOCOMOTIVE_TOOLTIP;
			} else {
				widget->widget_data = STR_BUY_VEHICLE_TRAIN_BUY_LOCOMOTIVE_BUTTON;
				widget->tool_tip    = STR_BUY_VEHICLE_TRAIN_BUY_LOCOMOTIVE_TOOLTIP;
			}
		}
	}

	void SetBuyWagonText(int widget_id = WID_BV_BUILD_WAGON)
	{
		const auto widget = this->GetWidget<NWidgetCore>(widget_id);

		if (this->virtual_train_mode) {
			if (GetRefitButtonMode(this->wagon)) {
				widget->widget_data = STR_TMPL_ADD_WAGON_REFIT;
				widget->tool_tip    = STR_TMPL_ADD_REFIT_TOOLTIP;
			} else {
				widget->widget_data = STR_TMPL_ADD_WAGON;
				widget->tool_tip    = STR_TMPL_ADD_TOOLTIP;
			}
		} else {
			if (GetRefitButtonMode(this->wagon)) {
				widget->widget_data = STR_BUY_VEHICLE_TRAIN_BUY_REFIT_WAGON_BUTTON;
				widget->tool_tip    = STR_BUY_VEHICLE_TRAIN_BUY_REFIT_WAGON_TOOLTIP;
			} else {
				widget->widget_data = STR_BUY_VEHICLE_TRAIN_BUY_WAGON_BUTTON;
				widget->tool_tip    = STR_BUY_VEHICLE_TRAIN_BUY_WAGON_TOOLTIP;
			}
		}
	}

	BuildVehicleWindowTrainAdvanced(WindowDesc &desc, TileIndex tile, Train **virtual_train_out) : BuildVehicleWindowBase(desc, tile, VEH_TRAIN, virtual_train_out)
	{
		this->loco.sel_engine             = INVALID_ENGINE;
		this->loco.sort_criteria          = _last_sort_criteria_loco;
		this->loco.descending_sort_order  = _last_sort_order_loco;
		this->loco.show_hidden            = _engine_sort_show_hidden_locos;

		this->wagon.sel_engine            = INVALID_ENGINE;
		this->wagon.sort_criteria         = _last_sort_criteria_wagon;
		this->wagon.descending_sort_order = _last_sort_order_wagon;
		this->wagon.show_hidden           = _engine_sort_show_hidden_wagons;

		this->railtype = (tile == INVALID_TILE) ? RAILTYPE_END : GetRailType(tile);

		this->UpdateFilterByTile();

		this->CreateNestedTree();

		this->loco.vscroll = this->GetScrollbar(WID_BV_SCROLLBAR_LOCO);
		this->wagon.vscroll = this->GetScrollbar(WID_BV_SCROLLBAR_WAGON);

		/* If we are just viewing the list of vehicles, we do not need the Build button.
		 * So we just hide it, and enlarge the Rename button by the now vacant place. */
		if (this->listview_mode) this->GetWidget<NWidgetStacked>(WID_BV_BUILD_SEL_LOCO)->SetDisplayedPlane(SZSP_NONE);
		if (this->listview_mode) this->GetWidget<NWidgetStacked>(WID_BV_BUILD_SEL_WAGON)->SetDisplayedPlane(SZSP_NONE);
		if (this->listview_mode) this->GetWidget<NWidgetStacked>(WID_BV_COMB_BUILD_SEL)->SetDisplayedPlane(SZSP_NONE);

		/* Locomotives */

		auto widget_loco = this->GetWidget<NWidgetCore>(WID_BV_LIST_LOCO);
		widget_loco->tool_tip = STR_BUY_VEHICLE_TRAIN_LIST_TOOLTIP + VEH_TRAIN;

		widget_loco = this->GetWidget<NWidgetCore>(WID_BV_SHOW_HIDE_LOCO);
		widget_loco->tool_tip = STR_BUY_VEHICLE_TRAIN_HIDE_SHOW_TOGGLE_TOOLTIP + VEH_TRAIN;

		widget_loco = this->GetWidget<NWidgetCore>(WID_BV_RENAME_LOCO);
		widget_loco->widget_data = STR_BUY_VEHICLE_TRAIN_RENAME_LOCOMOTIVE_BUTTON;
		widget_loco->tool_tip    = STR_BUY_VEHICLE_TRAIN_RENAME_LOCOMOTIVE_TOOLTIP;

		widget_loco = this->GetWidget<NWidgetCore>(WID_BV_SHOW_HIDDEN_LOCOS);
		widget_loco->widget_data = STR_SHOW_HIDDEN_ENGINES_VEHICLE_TRAIN + VEH_TRAIN;
		widget_loco->tool_tip    = STR_SHOW_HIDDEN_ENGINES_VEHICLE_TRAIN_TOOLTIP + VEH_TRAIN;
		widget_loco->SetLowered(this->loco.show_hidden);

		/* Wagons */

		auto widget_wagon = this->GetWidget<NWidgetCore>(WID_BV_LIST_WAGON);
		widget_wagon->tool_tip = STR_BUY_VEHICLE_TRAIN_LIST_TOOLTIP + VEH_TRAIN;

		widget_wagon = this->GetWidget<NWidgetCore>(WID_BV_SHOW_HIDE_WAGON);
		widget_wagon->tool_tip = STR_BUY_VEHICLE_TRAIN_HIDE_SHOW_TOGGLE_TOOLTIP + VEH_TRAIN;

		widget_wagon = this->GetWidget<NWidgetCore>(WID_BV_RENAME_WAGON);
		widget_wagon->widget_data = STR_BUY_VEHICLE_TRAIN_RENAME_WAGON_BUTTON;
		widget_wagon->tool_tip    = STR_BUY_VEHICLE_TRAIN_RENAME_WAGON_TOOLTIP;

		widget_wagon = this->GetWidget<NWidgetCore>(WID_BV_SHOW_HIDDEN_WAGONS);
		widget_wagon->widget_data = STR_SHOW_HIDDEN_ENGINES_VEHICLE_TRAIN + VEH_TRAIN;
		widget_wagon->tool_tip    = STR_SHOW_HIDDEN_ENGINES_VEHICLE_TRAIN_TOOLTIP + VEH_TRAIN;
		widget_wagon->SetLowered(this->wagon.show_hidden);

		this->UpdateButtonMode();

		this->loco.details_height = this->wagon.details_height = 10 * GetCharacterHeight(FS_NORMAL) + WidgetDimensions::scaled.framerect.Vertical();

		this->FinishInitNested(this->window_number);

		this->querystrings[WID_BV_FILTER_LOCO] = &this->loco.vehicle_editbox;
		this->querystrings[WID_BV_FILTER_WAGON] = &this->wagon.vehicle_editbox;
		this->loco.vehicle_editbox.cancel_button = QueryString::ACTION_CLEAR;
		this->wagon.vehicle_editbox.cancel_button = QueryString::ACTION_CLEAR;

		this->owner = (tile != INVALID_TILE) ? GetTileOwner(tile) : _local_company;

		this->loco.eng_list.ForceRebuild();
		this->wagon.eng_list.ForceRebuild();

		this->GenerateBuildList(); // generate the list, since we need it in the next line

		/* Select the first engine in the list as default when opening the window */
		this->SelectFirstEngine(this->loco);
		this->SelectFirstEngine(this->wagon);

		this->SetBuyLocomotiveText();
		this->SetBuyWagonText();
		this->SelectColumn(false);
	}

	/** Set the filter type according to the depot type */
	void UpdateFilterByTile()
	{
		if (this->listview_mode || this->virtual_train_mode) {
			this->railtype = INVALID_RAILTYPE;
		} else {
			this->railtype = GetRailType(this->window_number);
		}
	}

	/** Populate the filter list and set the cargo filter criteria. */
	void SetCargoFilterArray(PanelState &state, const CargoID last_filter)
	{
		/* Set the last cargo filter criteria. */
		state.cargo_filter_criteria = last_filter;
		if (state.cargo_filter_criteria < NUM_CARGO && !HasBit(_standard_cargo_mask, state.cargo_filter_criteria)) state.cargo_filter_criteria = CargoFilterCriteria::CF_ANY;

		state.eng_list.SetFilterFuncs(_engine_filter_funcs);
		state.eng_list.SetFilterState(state.cargo_filter_criteria != CargoFilterCriteria::CF_ANY);
	}

	void SelectFirstEngine(PanelState &state)
	{
		EngineID engine = INVALID_ENGINE;
		auto it = std::find_if(state.eng_list.begin(), state.eng_list.end(), [&](GUIEngineListItem &item){ return (item.flags & EngineDisplayFlags::Shaded) == EngineDisplayFlags::None; });
		if (it != state.eng_list.end()) engine = it->engine_id;
		this->SelectEngine(state, engine);
	}

	void SelectEngine(PanelState &state, const EngineID engine)
	{
		CargoID cargo = state.cargo_filter_criteria;
		if (cargo == CargoFilterCriteria::CF_ANY || cargo == CargoFilterCriteria::CF_ENGINES || cargo == CargoFilterCriteria::CF_NONE) cargo = INVALID_CARGO;

		state.sel_engine = engine;

		if (state.sel_engine == INVALID_ENGINE) return;

		this->FillTestedEngineCapacity(state.sel_engine, cargo, state.te);
	}

	void SelectColumn(bool wagon)
	{
		this->wagon_selected = wagon;
		if (wagon) {
			this->SetBuyWagonText(WID_BV_COMB_BUILD);
		} else {
			this->SetBuyLocomotiveText(WID_BV_COMB_BUILD);
		}

		NWidgetCore *rename = this->GetWidget<NWidgetCore>(WID_BV_COMB_RENAME);
		rename->widget_data = wagon ? STR_BUY_VEHICLE_TRAIN_RENAME_WAGON_BUTTON : STR_BUY_VEHICLE_TRAIN_RENAME_LOCOMOTIVE_BUTTON;
		rename->tool_tip    = wagon ? STR_BUY_VEHICLE_TRAIN_RENAME_WAGON_TOOLTIP : STR_BUY_VEHICLE_TRAIN_RENAME_LOCOMOTIVE_TOOLTIP;
	}

	void UpdateButtonMode()
	{
		this->dual_button_mode = _settings_client.gui.dual_pane_train_purchase_window_dual_buttons;
		this->GetWidget<NWidgetStacked>(WID_BV_LOCO_BUTTONS_SEL)->SetDisplayedPlane(this->dual_button_mode ? 0 : SZSP_HORIZONTAL);
		this->GetWidget<NWidgetStacked>(WID_BV_WAGON_BUTTONS_SEL)->SetDisplayedPlane(this->dual_button_mode ? 0 : SZSP_HORIZONTAL);
		this->GetWidget<NWidgetStacked>(WID_BV_COMB_BUTTONS_SEL)->SetDisplayedPlane(this->dual_button_mode ? SZSP_HORIZONTAL : 0);
	}

	void OnInit() override
	{
		this->SetCargoFilterArray(this->loco, _last_filter_criteria_loco);
		this->SetCargoFilterArray(this->wagon, _last_filter_criteria_wagon);

		this->loco.vscroll->SetCount(this->loco.eng_list.size());
		this->wagon.vscroll->SetCount(this->wagon.eng_list.size());
	}

	/* Filter a single engine */
	bool FilterSingleEngine(PanelState &state, EngineID eid)
	{
		GUIEngineListItem item = {eid, eid, EngineDisplayFlags::None, 0};
		return state.cargo_filter_criteria == CargoFilterCriteria::CF_ANY || CargoAndEngineFilter(&item, state.cargo_filter_criteria);
	}

	/** Filter by name and NewGRF extra text */
	bool FilterByText(PanelState &state, const Engine *e)
	{
		/* Do not filter if the filter text box is empty */
		if (state.string_filter.IsEmpty()) return true;

		/* Filter engine name */
		state.string_filter.ResetState();
		SetDParam(0, PackEngineNameDParam(e->index, EngineNameContext::PurchaseList));
		state.string_filter.AddLine(GetString(STR_ENGINE_NAME));

		/* Filter NewGRF extra text */
		auto text = GetNewGRFAdditionalText(e->index);
		if (text) state.string_filter.AddLine(*text);

		return state.string_filter.GetState();
	}

	/* Figure out what train EngineIDs to put in the list */
	void GenerateBuildTrainList(GUIEngineList &list, PanelState &state, const bool wagon, EngList_SortTypeFunction * const sorters[])
	{
		std::vector<EngineID> variants;
		EngineID sel_id = INVALID_ENGINE;

		list.clear();

		/* Make list of all available train engines and wagons.
		 * Also check to see if the previously selected engine is still available,
		 * and if not, reset selection to INVALID_ENGINE. This could be the case
		 * when engines become obsolete and are removed */
		for (const Engine *engine : Engine::IterateType(VEH_TRAIN)) {
			if (!state.show_hidden && engine->IsVariantHidden(_local_company)) continue;
			EngineID eid = engine->index;
			const RailVehicleInfo *rvi = &engine->u.rail;

			if (this->railtype != RAILTYPE_END && !HasPowerOnRail(rvi->railtype, this->railtype)) continue;
			if (!IsEngineBuildable(eid, VEH_TRAIN, _local_company)) continue;

			if (!FilterSingleEngine(state, eid)) continue;

			const Engine *top_engine = engine;
			for (int depth = 0; depth < 16; depth++) {
				if (top_engine->info.variant_id == INVALID_ENGINE) break;
				top_engine = Engine::Get(top_engine->info.variant_id);
			}
			if ((top_engine->u.rail.railveh_type == RAILVEH_WAGON) != wagon) continue;

			/* Filter by name or NewGRF extra text */
			if (!FilterByText(state, engine)) continue;

			list.emplace_back(eid, engine->info.variant_id, engine->display_flags, 0);

			/* Add all parent variants of this engine to the variant list */
			EngineID parent = engine->info.variant_id;
			while (parent != INVALID_ENGINE) {
				variants.push_back(parent);
				parent = Engine::Get(parent)->info.variant_id;
			}

			if (eid == state.sel_engine) sel_id = eid;
		}

		/* ensure primary engine of variant group is in list */
		for (const auto &variant : variants) {
			if (std::ranges::find(list, variant, &GUIEngineListItem::engine_id) == list.end()) {
				const Engine *e = Engine::Get(variant);
				list.emplace_back(variant, e->info.variant_id, e->display_flags | EngineDisplayFlags::Shaded, 0);
			}
		}

		this->SelectEngine(state, sel_id);

		/* invalidate cached values for name sorter - engine names could change */
		_last_engine[0] = _last_engine[1] = INVALID_ENGINE;

		/* setup engine capacity cache */
		list.SortParameterData().UpdateCargoFilter(this, state.cargo_filter_criteria);

		/* Sort */
		_engine_sort_direction = state.descending_sort_order;
		EngList_Sort(list, sorters[state.sort_criteria]);
	}

	/* Generate the list of vehicles */
	void GenerateBuildList()
	{
		if (!this->loco.eng_list.NeedRebuild() && !this->wagon.eng_list.NeedRebuild()) return;

		/* Update filter type in case the rail type of the depot got converted */
		this->UpdateFilterByTile();

		this->railtype = (this->listview_mode || this->virtual_train_mode) ? RAILTYPE_END : GetRailType(this->window_number);

		this->loco.eng_list.clear();
		this->wagon.eng_list.clear();

		GUIEngineList list;

		this->GenerateBuildTrainList(list, this->loco, false, _sorter_loco);
		GUIEngineListAddChildren(this->loco.eng_list, list, INVALID_ENGINE, 0);

		this->GenerateBuildTrainList(list, this->wagon, true, _sorter_wagon);
		GUIEngineListAddChildren(this->wagon.eng_list, list, INVALID_ENGINE, 0);

		this->loco.eng_list.shrink_to_fit();
		this->loco.eng_list.RebuildDone();

		this->wagon.eng_list.shrink_to_fit();
		this->wagon.eng_list.RebuildDone();
	}

	void BuildEngine(const EngineID selected, CargoID cargo)
	{
		if (selected != INVALID_ENGINE) {
			CommandCallback *callback;
			uint32_t cmd;
			if (this->virtual_train_mode) {
				callback = CcAddVirtualEngine;
				cmd = CMD_BUILD_VIRTUAL_RAIL_VEHICLE;
			} else {
				callback = (this->vehicle_type == VEH_TRAIN && RailVehInfo(selected)->railveh_type == RAILVEH_WAGON)
						? CcBuildWagon : CcBuildPrimaryVehicle;
				cmd = GetCmdBuildVeh(this->vehicle_type);
			}
			if (cargo == CargoFilterCriteria::CF_ANY || cargo == CargoFilterCriteria::CF_ENGINES || cargo == CargoFilterCriteria::CF_NONE) cargo = INVALID_CARGO;
			DoCommandP(this->window_number, selected | (cargo << 24), 0, cmd, callback);

			/* Update last used variant in hierarchy and refresh if necessary. */
			bool refresh = false;
			EngineID parent = selected;
			while (parent != INVALID_ENGINE) {
				Engine *e = Engine::Get(parent);
				refresh |= (e->display_last_variant != selected);
				e->display_last_variant = selected;
				parent = e->info.variant_id;
			}
			if (refresh) {
				InvalidateWindowData(WC_REPLACE_VEHICLE, this->vehicle_type, 0); // Update the autoreplace window
				InvalidateWindowClassesData(WC_BUILD_VEHICLE); // The build windows needs updating as well
				InvalidateWindowClassesData(WC_BUILD_VIRTUAL_TRAIN);
				return;
			}
		}
	}

	bool OnClickList(Point pt, WidgetID widget, PanelState &state, bool column)
	{
		const uint i = state.vscroll->GetScrolledRowFromWidget(pt.y, this, widget);
		const size_t num_items = state.eng_list.size();
		EngineID e = INVALID_ENGINE;
		if (i < num_items) {
			const auto &item = state.eng_list[i];
			const Rect r = this->GetWidget<NWidgetBase>(widget)->GetCurrentRect().Shrink(WidgetDimensions::scaled.matrix).WithWidth(WidgetDimensions::scaled.hsep_indent * (item.indent + 1), _current_text_dir == TD_RTL);
			if ((item.flags & EngineDisplayFlags::HasVariants) != EngineDisplayFlags::None && IsInsideMM(r.left, r.right, pt.x)) {
				/* toggle folded flag on engine */
				assert(item.variant_id != INVALID_ENGINE);
				Engine *engine = Engine::Get(item.variant_id);
				engine->display_flags ^= EngineDisplayFlags::IsFolded;

				InvalidateWindowData(WC_REPLACE_VEHICLE, this->vehicle_type, 0); // Update the autoreplace window
				InvalidateWindowClassesData(WC_BUILD_VEHICLE); // The build windows needs updating as well
				InvalidateWindowClassesData(WC_BUILD_VIRTUAL_TRAIN);
				return true;
			}
			if ((item.flags & EngineDisplayFlags::Shaded) == EngineDisplayFlags::None) e = item.engine_id;
		}
		this->SelectEngine(state, e);
		this->SelectColumn(column);
		this->SetDirty();
		return false;
	}

	void OnClick(Point pt, WidgetID widget, int click_count) override
	{
		if (widget == WID_BV_COMB_BUILD) {
			widget = !this->wagon_selected ? WID_BV_BUILD_LOCO : WID_BV_BUILD_WAGON;
		} else if (widget == WID_BV_COMB_SHOW_HIDE) {
			widget = !this->wagon_selected ? WID_BV_SHOW_HIDE_LOCO : WID_BV_SHOW_HIDE_WAGON;
		} else if (widget == WID_BV_COMB_RENAME) {
			widget = !this->wagon_selected ? WID_BV_RENAME_LOCO : WID_BV_RENAME_WAGON;
		}

		switch (widget) {
			case WID_BV_TOGGLE_DUAL_PANE: {
				this->ChangeDualPaneMode(false);
				break;
			}

			/* Locomotives */

			case WID_BV_SORT_ASCENDING_DESCENDING_LOCO: {
				this->loco.descending_sort_order ^= true;
				_last_sort_order_loco = this->loco.descending_sort_order;
				this->loco.eng_list.ForceRebuild();
				this->SetDirty();
				break;
			}

			case WID_BV_SHOW_HIDDEN_LOCOS: {
				this->loco.show_hidden ^= true;
				_engine_sort_show_hidden_locos = this->loco.show_hidden;
				this->loco.eng_list.ForceRebuild();
				this->SetWidgetLoweredState(widget, this->loco.show_hidden);
				this->SetDirty();
				break;
			}

			case WID_BV_LIST_LOCO: {
				if (this->OnClickList(pt, widget, this->loco, false)) return;

				if (_ctrl_pressed) {
					this->OnClick(pt, WID_BV_SHOW_HIDE_LOCO, 1);
				} else if (click_count > 1 && !this->listview_mode) {
					this->OnClick(pt, WID_BV_BUILD_LOCO, 1);
				}
				break;
			}

			case WID_BV_SORT_DROPDOWN_LOCO: {
				DisplayLocomotiveSortDropDown(this, this->loco.sort_criteria);
				break;
			}

			case WID_BV_CARGO_FILTER_DROPDOWN_LOCO: { // Select cargo filtering criteria dropdown menu
				ShowDropDownList(this, this->BuildCargoDropDownList(true), this->loco.cargo_filter_criteria, widget);
				break;
			}

			case WID_BV_SHOW_HIDE_LOCO: {
				const Engine *engine = (this->loco.sel_engine == INVALID_ENGINE) ? nullptr : Engine::GetIfValid(this->loco.sel_engine);
				if (engine != nullptr) {
					DoCommandP(0, 0, this->loco.sel_engine | (engine->IsHidden(_current_company) ? 0 : (1u << 31)), CMD_SET_VEHICLE_VISIBILITY);
				}
				break;
			}

			case WID_BV_BUILD_LOCO: {
				this->BuildEngine(this->loco.sel_engine, this->loco.cargo_filter_criteria);
				break;
			}

			case WID_BV_RENAME_LOCO: {
				const EngineID selected_loco = this->loco.sel_engine;
				if (selected_loco != INVALID_ENGINE) {
					this->loco.rename_engine = selected_loco;
					this->wagon.rename_engine = INVALID_ENGINE;
					SetDParam(0, PackEngineNameDParam(selected_loco, EngineNameContext::Generic));
					ShowQueryString(STR_ENGINE_NAME, STR_QUERY_RENAME_TRAIN_TYPE_LOCOMOTIVE_CAPTION + this->vehicle_type, MAX_LENGTH_ENGINE_NAME_CHARS, this, CS_ALPHANUMERAL, QSF_ENABLE_DEFAULT | QSF_LEN_IN_CHARS);
				}
				break;
			}

			/* Wagons */

			case WID_BV_SORT_ASCENDING_DESCENDING_WAGON: {
				this->wagon.descending_sort_order ^= true;
				_last_sort_order_wagon = this->wagon.descending_sort_order;
				this->wagon.eng_list.ForceRebuild();
				this->SetDirty();
				break;
			}

			case WID_BV_SHOW_HIDDEN_WAGONS: {
				this->wagon.show_hidden ^= true;
				_engine_sort_show_hidden_wagons = this->wagon.show_hidden;
				this->wagon.eng_list.ForceRebuild();
				this->SetWidgetLoweredState(widget, this->wagon.show_hidden);
				this->SetDirty();
				break;
			}

			case WID_BV_LIST_WAGON: {
				if (this->OnClickList(pt, widget, this->wagon, true)) return;

				if (_ctrl_pressed) {
					this->OnClick(pt, WID_BV_SHOW_HIDE_WAGON, 1);
				} else if (click_count > 1 && !this->listview_mode) {
					this->OnClick(pt, WID_BV_BUILD_WAGON, 1);
				}
				break;
			}

			case WID_BV_SORT_DROPDOWN_WAGON: {
				DisplayWagonSortDropDown(this, this->wagon.sort_criteria);
				break;
			}

			case WID_BV_CARGO_FILTER_DROPDOWN_WAGON: { // Select cargo filtering criteria dropdown menu
				ShowDropDownList(this, this->BuildCargoDropDownList(true), this->wagon.cargo_filter_criteria, widget);
				break;
			}

			case WID_BV_SHOW_HIDE_WAGON: {
				const Engine *engine = (this->wagon.sel_engine == INVALID_ENGINE) ? nullptr : Engine::GetIfValid(this->wagon.sel_engine);
				if (engine != nullptr) {
					DoCommandP(0, 0, this->wagon.sel_engine | (engine->IsHidden(_current_company) ? 0 : (1u << 31)), CMD_SET_VEHICLE_VISIBILITY);
				}
				break;
			}

			case WID_BV_BUILD_WAGON: {
				this->BuildEngine(this->wagon.sel_engine, this->wagon.cargo_filter_criteria);
				break;
			}

			case WID_BV_RENAME_WAGON: {
				const EngineID selected_wagon = this->wagon.sel_engine;
				if (selected_wagon != INVALID_ENGINE) {
					this->loco.rename_engine = INVALID_ENGINE;
					this->wagon.rename_engine = selected_wagon;
					SetDParam(0, PackEngineNameDParam(selected_wagon, EngineNameContext::Generic));
					ShowQueryString(STR_ENGINE_NAME, STR_QUERY_RENAME_TRAIN_TYPE_WAGON_CAPTION + this->vehicle_type, MAX_LENGTH_ENGINE_NAME_CHARS, this, CS_ALPHANUMERAL, QSF_ENABLE_DEFAULT | QSF_LEN_IN_CHARS);
				}
				break;
			}
		}
	}

	/**
	 * Some data on this window has become invalid.
	 * @param data Information about the changed data.
	 * @param gui_scope Whether the call is done from GUI scope. You may not do everything when not in GUI scope. See #InvalidateWindowData() for details.
	 */
	void OnInvalidateData(int data = 0, bool gui_scope = true) override
	{
		if (!gui_scope) return;

		/* When switching to original acceleration model for road vehicles, clear the selected sort criteria if it is not available now. */
		this->loco.eng_list.ForceRebuild();
		this->wagon.eng_list.ForceRebuild();

		if (this->dual_button_mode != _settings_client.gui.dual_pane_train_purchase_window_dual_buttons) {
			this->UpdateButtonMode();
			this->ReInit();
		}
	}

	void SetStringParameters(WidgetID widget) const override
	{
		switch (widget) {
			case WID_BV_CAPTION: {
				if (!this->listview_mode && !this->virtual_train_mode) {
					const RailTypeInfo *rti = GetRailTypeInfo(this->railtype);
					SetDParam(0, rti->strings.build_caption);
				} else {
					SetDParam(0, (this->listview_mode ? STR_VEHICLE_LIST_AVAILABLE_TRAINS : STR_BUY_VEHICLE_TRAIN_ALL_CAPTION) + this->vehicle_type);
				}
				break;
			}

			case WID_BV_CAPTION_LOCO: {
				SetDParam(0, STR_BUY_VEHICLE_TRAIN_LOCOMOTIVES);
				break;
			}

			case WID_BV_SHOW_HIDE_LOCO: {
				const Engine *engine = (this->loco.sel_engine == INVALID_ENGINE) ? nullptr : Engine::GetIfValid(this->loco.sel_engine);
				if (engine != nullptr && engine->IsHidden(_local_company)) {
					SetDParam(0, STR_BUY_VEHICLE_TRAIN_SHOW_TOGGLE_BUTTON + this->vehicle_type);
				} else {
					SetDParam(0, STR_BUY_VEHICLE_TRAIN_HIDE_TOGGLE_BUTTON + this->vehicle_type);
				}
				break;
			}

			case WID_BV_CAPTION_WAGON: {
				SetDParam(0, STR_BUY_VEHICLE_TRAIN_WAGONS);
				break;
			}

			case WID_BV_SORT_DROPDOWN_LOCO: {
				SetDParam(0, _sort_listing_loco[this->loco.sort_criteria]);
				break;
			}

			case WID_BV_CARGO_FILTER_DROPDOWN_LOCO: {
				SetDParam(0, this->GetCargoFilterLabel(this->loco.cargo_filter_criteria));
				break;
			}

			case WID_BV_SORT_DROPDOWN_WAGON: {
				SetDParam(0, _sort_listing_wagon[this->wagon.sort_criteria]);
				break;
			}

			case WID_BV_CARGO_FILTER_DROPDOWN_WAGON: {
				SetDParam(0, this->GetCargoFilterLabel(this->wagon.cargo_filter_criteria));
				break;
			}

			case WID_BV_SHOW_HIDE_WAGON: {
				const Engine *engine = (this->wagon.sel_engine == INVALID_ENGINE) ? nullptr : Engine::GetIfValid(this->wagon.sel_engine);
				if (engine != nullptr && engine->IsHidden(_local_company)) {
					SetDParam(0, STR_BUY_VEHICLE_TRAIN_SHOW_TOGGLE_BUTTON + this->vehicle_type);
				} else {
					SetDParam(0, STR_BUY_VEHICLE_TRAIN_HIDE_TOGGLE_BUTTON + this->vehicle_type);
				}
				break;
			}

			case WID_BV_COMB_SHOW_HIDE: {
				const PanelState &state = this->wagon_selected ? this->wagon : this->loco;
				const Engine *engine = (state.sel_engine == INVALID_ENGINE) ? nullptr : Engine::GetIfValid(state.sel_engine);
				if (engine != nullptr && engine->IsHidden(_local_company)) {
					SetDParam(0, STR_BUY_VEHICLE_TRAIN_SHOW_TOGGLE_BUTTON + this->vehicle_type);
				} else {
					SetDParam(0, STR_BUY_VEHICLE_TRAIN_HIDE_TOGGLE_BUTTON + this->vehicle_type);
				}
				break;
			}
		}
	}

	void UpdateWidgetSize(WidgetID widget, Dimension &size, const Dimension &padding, Dimension &fill, Dimension &resize) override
	{
		switch (widget) {
			case WID_BV_LIST_LOCO: {
				resize.height = GetEngineListHeight(this->vehicle_type);
				size.height = 3 * resize.height;
				break;
			}

			case WID_BV_PANEL_LOCO: {
				size.height = this->loco.details_height;
				break;
			}

			case WID_BV_SORT_ASCENDING_DESCENDING_LOCO: {
				Dimension d = GetStringBoundingBox(this->GetWidget<NWidgetCore>(widget)->widget_data);
				d.width += padding.width + Window::SortButtonWidth() * 2; // Doubled since the string is centred and it also looks better.
				d.height += padding.height;
				size = maxdim(size, d);
				break;
			}

			case WID_BV_LIST_WAGON: {
				resize.height = GetEngineListHeight(this->vehicle_type);
				size.height = 3 * resize.height;
				break;
			}

			case WID_BV_PANEL_WAGON: {
				size.height = this->wagon.details_height;
				break;
			}

			case WID_BV_SORT_ASCENDING_DESCENDING_WAGON: {
				Dimension d = GetStringBoundingBox(this->GetWidget<NWidgetCore>(widget)->widget_data);
				d.width += padding.width + Window::SortButtonWidth() * 2; // Doubled since the string is centred and it also looks better.
				d.height += padding.height;
				size = maxdim(size, d);
				break;
			}

			case WID_BV_SHOW_HIDE_LOCO: // Fallthrough
			case WID_BV_SHOW_HIDE_WAGON:
			case WID_BV_COMB_SHOW_HIDE: {
				size = GetStringBoundingBox(STR_BUY_VEHICLE_TRAIN_HIDE_TOGGLE_BUTTON + this->vehicle_type);
				size = maxdim(size, GetStringBoundingBox(STR_BUY_VEHICLE_TRAIN_SHOW_TOGGLE_BUTTON + this->vehicle_type));
				size.width += padding.width;
				size.height += padding.height;
				break;
			}

			case WID_BV_RENAME_LOCO: {
				size = maxdim(size, NWidgetLeaf::GetResizeBoxDimension());
				break;
			}
		}
	}

	void DrawWidget(const Rect &r, WidgetID widget) const override
	{
		switch (widget) {
			case WID_BV_LIST_LOCO: {
				DrawEngineList(this->vehicle_type, r,
					this->loco.eng_list, *(this->loco.vscroll), this->loco.sel_engine, false,
					DEFAULT_GROUP);
				break;
			}

			case WID_BV_SORT_ASCENDING_DESCENDING_LOCO: {
				this->DrawSortButtonState(WID_BV_SORT_ASCENDING_DESCENDING_LOCO, this->loco.descending_sort_order ? SBS_DOWN : SBS_UP);
				break;
			}

			case WID_BV_LIST_WAGON: {
				DrawEngineList(this->vehicle_type, r,
					this->wagon.eng_list, *(this->wagon.vscroll), this->wagon.sel_engine, false,
					DEFAULT_GROUP);
				break;
			}

			case WID_BV_SORT_ASCENDING_DESCENDING_WAGON: {
				this->DrawSortButtonState(WID_BV_SORT_ASCENDING_DESCENDING_WAGON, this->wagon.descending_sort_order ? SBS_DOWN : SBS_UP);
				break;
			}
		}
	}

	bool DrawDetailsPanel(PanelState &state, int widget_id)
	{
		int needed_height = state.details_height;
		/* Draw details panels. */
		if (state.sel_engine != INVALID_ENGINE) {
			const auto widget = this->GetWidget<NWidgetBase>(widget_id);
			const int text_end = DrawVehiclePurchaseInfo(widget->pos_x + WidgetDimensions::scaled.framerect.left,
				static_cast<int>(
					widget->pos_x + widget->current_x -
					WidgetDimensions::scaled.framerect.right), widget->pos_y + WidgetDimensions::scaled.framerect.top,
				state.sel_engine, state.te);
			needed_height = std::max(needed_height, text_end - widget->pos_y + WidgetDimensions::scaled.framerect.bottom);
		}
		if (needed_height != state.details_height) { // Details window are not high enough, enlarge them.
			const int resize = needed_height - state.details_height;
			state.details_height = needed_height;
			this->ReInit(0, resize);
			return true;
		}
		return false;
	}

	void OnPaint() override
	{
		this->GenerateBuildList();
		this->SetBuyLocomotiveText();
		this->SetBuyWagonText();

		this->loco.vscroll->SetCount(this->loco.eng_list.size());
		this->wagon.vscroll->SetCount(this->wagon.eng_list.size());

		this->SetWidgetDisabledState(WID_BV_SHOW_HIDE_LOCO, this->loco.sel_engine == INVALID_ENGINE);
		this->SetWidgetDisabledState(WID_BV_SHOW_HIDE_WAGON, this->wagon.sel_engine == INVALID_ENGINE);

		/* disable renaming engines in network games if you are not the server */
		this->SetWidgetDisabledState(WID_BV_RENAME_LOCO, (this->loco.sel_engine == INVALID_ENGINE) || (_networking && !_network_server));
		this->SetWidgetDisabledState(WID_BV_BUILD_LOCO, this->loco.sel_engine == INVALID_ENGINE);

		/* disable renaming engines in network games if you are not the server */
		this->SetWidgetDisabledState(WID_BV_RENAME_WAGON, (this->wagon.sel_engine == INVALID_ENGINE) || (_networking && !_network_server));
		this->SetWidgetDisabledState(WID_BV_BUILD_WAGON, this->wagon.sel_engine == INVALID_ENGINE);

		this->DrawWidgets();

		if (!this->IsShaded()) {
			if (this->DrawDetailsPanel(this->loco, WID_BV_PANEL_LOCO)) return;
			if (this->DrawDetailsPanel(this->wagon, WID_BV_PANEL_WAGON)) return;
		}
	}

	void OnQueryTextFinished(std::optional<std::string> str) override
	{
		if (!str.has_value()) return;

		if (this->loco.rename_engine != INVALID_ENGINE) {
			DoCommandP(0, this->loco.rename_engine, 0, CMD_RENAME_ENGINE | CMD_MSG(STR_ERROR_CAN_T_RENAME_TRAIN_TYPE + this->vehicle_type), nullptr, str->c_str());
		} else {
			DoCommandP(0, this->wagon.rename_engine, 0, CMD_RENAME_ENGINE | CMD_MSG(STR_ERROR_CAN_T_RENAME_TRAIN_TYPE + this->vehicle_type), nullptr, str->c_str());
		}
	}

	void OnDropdownSelect(WidgetID widget, int index) override
	{
		switch (widget) {
			case WID_BV_SORT_DROPDOWN_LOCO: {
				if (this->loco.sort_criteria != index) {
					this->loco.sort_criteria = static_cast<uint8_t>(index);
					_last_sort_criteria_loco = this->loco.sort_criteria;
					this->loco.eng_list.ForceRebuild();
				}
				break;
			}

			case WID_BV_CARGO_FILTER_DROPDOWN_LOCO: { // Select a cargo filter criteria
				if (this->loco.cargo_filter_criteria != index) {
					this->loco.cargo_filter_criteria = static_cast<uint8_t>(index);
					_last_filter_criteria_loco = this->loco.cargo_filter_criteria;
					/* deactivate filter if criteria is 'Show All', activate it otherwise */
					this->loco.eng_list.SetFilterState(this->loco.cargo_filter_criteria != CargoFilterCriteria::CF_ANY);
					this->loco.eng_list.ForceRebuild();
				}
				break;
			}

			case WID_BV_SORT_DROPDOWN_WAGON: {
				if (this->wagon.sort_criteria != index) {
					this->wagon.sort_criteria = static_cast<uint8_t>(index);
					_last_sort_criteria_wagon = this->wagon.sort_criteria;
					this->wagon.eng_list.ForceRebuild();
				}
				break;
			}

			case WID_BV_CARGO_FILTER_DROPDOWN_WAGON: { // Select a cargo filter criteria
				if (this->wagon.cargo_filter_criteria != index) {
					this->wagon.cargo_filter_criteria = static_cast<uint8_t>(index);
					_last_filter_criteria_wagon = this->wagon.cargo_filter_criteria;
					/* deactivate filter if criteria is 'Show All', activate it otherwise */
					this->wagon.eng_list.SetFilterState(this->wagon.cargo_filter_criteria != CargoFilterCriteria::CF_ANY);
					this->wagon.eng_list.ForceRebuild();
				}
				break;
			}
		}

		this->SetDirty();
	}

	void OnResize() override
	{
		this->loco.vscroll->SetCapacityFromWidget(this, WID_BV_LIST_LOCO);
		this->wagon.vscroll->SetCapacityFromWidget(this, WID_BV_LIST_WAGON);
	}

	void OnEditboxChanged(WidgetID wid) override
	{
		if (wid == WID_BV_FILTER_LOCO) {
			this->loco.string_filter.SetFilterTerm(this->loco.vehicle_editbox.text.buf);
			this->loco.eng_list.ForceRebuild();
			this->SetDirty();
		}
		if (wid == WID_BV_FILTER_WAGON) {
			this->wagon.string_filter.SetFilterTerm(this->wagon.vehicle_editbox.text.buf);
			this->wagon.eng_list.ForceRebuild();
			this->SetDirty();
		}
	}

	EventState OnHotkey(int hotkey) override
	{
		switch (hotkey) {
			case BVHK_FOCUS_FILTER_BOX:
				this->SetFocusedWidget(this->wagon_selected ? WID_BV_FILTER_WAGON : WID_BV_FILTER_LOCO);
				SetFocusedWindow(this); // The user has asked to give focus to the text box, so make sure this window is focused.
				return ES_HANDLED;

			default:
				return ES_NOT_HANDLED;
		}

		return ES_HANDLED;
	}
};

void CcAddVirtualEngine(const CommandCost &result, TileIndex tile, uint32_t p1, uint32_t p2, uint64_t p3, uint32_t cmd)
{
	if (result.Failed()) return;

	Window *window = FindWindowById(WC_BUILD_VIRTUAL_TRAIN, 0);

	if (window != nullptr) {
		Train *train = Train::From(Vehicle::Get(_new_vehicle_id));
		dynamic_cast<BuildVehicleWindowBase *>(window)->AddVirtualEngine(train);
	} else {
		DoCommandP(0, _new_vehicle_id | (1 << 21), 0, CMD_SELL_VEHICLE | CMD_MSG(STR_ERROR_CAN_T_SELL_TRAIN));
	}
}

void CcMoveNewVirtualEngine(const CommandCost &result, TileIndex tile, uint32_t p1, uint32_t p2, uint64_t p3, uint32_t cmd)
{
	if (result.Failed()) return;

	Window *window = FindWindowById(WC_BUILD_VIRTUAL_TRAIN, 0);

	if (window != nullptr) {
		if (result.IsSuccessWithMessage()) {
			const CommandCost res = result.UnwrapSuccessWithMessage();
			ShowErrorMessage(STR_ERROR_CAN_T_MOVE_VEHICLE, res.GetErrorMessage(), WL_INFO, 0, 0, res.GetTextRefStackGRF(), res.GetTextRefStackSize(), res.GetTextRefStack(), res.GetExtraErrorMessage());
		}
	}

	InvalidateWindowClassesData(WC_CREATE_TEMPLATE);
}

static WindowDesc _build_vehicle_desc(__FILE__, __LINE__,
	WDP_AUTO, "build_vehicle", 240, 268,
	WC_BUILD_VEHICLE, WC_NONE,
	WDF_CONSTRUCTION,
	_nested_build_vehicle_widgets,
	&BuildVehicleWindow::hotkeys
);

static WindowDesc _build_template_vehicle_desc(__FILE__, __LINE__,
	WDP_AUTO, "build_template_vehicle", 240, 268,
	WC_BUILD_VIRTUAL_TRAIN, WC_CREATE_TEMPLATE,
	WDF_CONSTRUCTION,
	_nested_build_vehicle_widgets,
	&BuildVehicleWindow::hotkeys, &_build_vehicle_desc
);

static WindowDesc _build_vehicle_desc_train_advanced(__FILE__, __LINE__,
	WDP_AUTO, "build_vehicle_dual", 480, 268,
	WC_BUILD_VEHICLE, WC_NONE,
	WDF_CONSTRUCTION,
	_nested_build_vehicle_widgets_train_advanced,
	&BuildVehicleWindow::hotkeys
);

static WindowDesc _build_template_vehicle_desc_advanced(__FILE__, __LINE__,
	WDP_AUTO, "build_template_vehicle_dual", 480, 268,
	WC_BUILD_VIRTUAL_TRAIN, WC_CREATE_TEMPLATE,
	WDF_CONSTRUCTION,
	_nested_build_vehicle_widgets_train_advanced,
	&BuildVehicleWindow::hotkeys, &_build_vehicle_desc_train_advanced
);


void ShowBuildVehicleWindow(const TileIndex tile, const VehicleType type)
{
	/* We want to be able to open both Available Train as Available Ships,
	 *  so if tile == INVALID_TILE (Available XXX Window), use 'type' as unique number.
	 *  As it always is a low value, it won't collide with any real tile
	 *  number. */
	const uint num = (tile == INVALID_TILE) ? static_cast<int>(type) : tile;

	assert(IsCompanyBuildableVehicleType(type));

	CloseWindowById(WC_BUILD_VEHICLE, num);

	if (type == VEH_TRAIN && _settings_client.gui.dual_pane_train_purchase_window) {
		new BuildVehicleWindowTrainAdvanced(_build_vehicle_desc_train_advanced, tile, nullptr);
	} else {
		new BuildVehicleWindow(_build_vehicle_desc, tile, type, nullptr);
	}
}

void ShowTemplateTrainBuildVehicleWindow(Train **virtual_train)
{
	assert(IsCompanyBuildableVehicleType(VEH_TRAIN));

	CloseWindowById(WC_BUILD_VIRTUAL_TRAIN, 0);

	if (_settings_client.gui.dual_pane_train_purchase_window) {
		new BuildVehicleWindowTrainAdvanced(_build_template_vehicle_desc_advanced, INVALID_TILE, virtual_train);
	} else {
		new BuildVehicleWindow(_build_template_vehicle_desc, INVALID_TILE, VEH_TRAIN, virtual_train);
	}
}<|MERGE_RESOLUTION|>--- conflicted
+++ resolved
@@ -115,7 +115,7 @@
 		NWidget(NWID_VERTICAL),
 			NWidget(NWID_HORIZONTAL),
 				NWidget(WWT_PANEL, COLOUR_GREY), SetFill(1, 0),
-					NWidget(WWT_LABEL, COLOUR_GREY, WID_BV_CAPTION_LOCO), SetDataTip(STR_JUST_STRING, STR_NULL), SetTextStyle(TC_WHITE), SetResize(1, 0), SetFill(1, 0),
+					NWidget(WWT_LABEL, INVALID_COLOUR, WID_BV_CAPTION_LOCO), SetDataTip(STR_JUST_STRING, STR_NULL), SetTextStyle(TC_WHITE), SetResize(1, 0), SetFill(1, 0),
 				EndContainer(),
 			EndContainer(),
 			NWidget(NWID_VERTICAL),
@@ -154,7 +154,7 @@
 		NWidget(NWID_VERTICAL),
 			NWidget(NWID_HORIZONTAL),
 				NWidget(WWT_PANEL, COLOUR_GREY), SetFill(1, 0),
-					NWidget(WWT_LABEL, COLOUR_GREY, WID_BV_CAPTION_WAGON), SetDataTip(STR_JUST_STRING, STR_NULL), SetTextStyle(TC_WHITE), SetResize(1, 0), SetFill(1, 0),
+					NWidget(WWT_LABEL, INVALID_COLOUR, WID_BV_CAPTION_WAGON), SetDataTip(STR_JUST_STRING, STR_NULL), SetTextStyle(TC_WHITE), SetResize(1, 0), SetFill(1, 0),
 				EndContainer(),
 			EndContainer(),
 			NWidget(NWID_VERTICAL),
@@ -1712,28 +1712,7 @@
 
 		if (this->sel_engine == INVALID_ENGINE) return;
 
-<<<<<<< HEAD
 		this->FillTestedEngineCapacity(this->sel_engine, cargo, this->te);
-=======
-		const Engine *e = Engine::Get(this->sel_engine);
-
-		if (!this->listview_mode) {
-			/* Query for cost and refitted capacity */
-			auto [ret, veh_id, refit_capacity, refit_mail, cargo_capacities] = Command<CMD_BUILD_VEHICLE>::Do(DC_QUERY_COST, TileIndex(this->window_number), this->sel_engine, true, cargo, INVALID_CLIENT_ID);
-			if (ret.Succeeded()) {
-				this->te.cost          = ret.GetCost() - e->GetCost();
-				this->te.capacity      = refit_capacity;
-				this->te.mail_capacity = refit_mail;
-				this->te.cargo         = !IsValidCargoID(cargo) ? e->GetDefaultCargoType() : cargo;
-				this->te.all_capacities = cargo_capacities;
-				return;
-			}
-		}
-
-		/* Purchase test was not possible or failed, fill in the defaults instead. */
-		this->te.cost     = 0;
-		this->te.FillDefaultCapacities(e);
->>>>>>> 666f7bfe
 	}
 
 	void OnInit() override
@@ -1899,7 +1878,7 @@
 
 		this->eng_list.clear();
 
-		const Station *st = this->listview_mode ? nullptr : Station::GetByTile(TileIndex(this->window_number));
+		const Station *st = this->listview_mode ? nullptr : Station::GetByTile(this->window_number);
 
 		/* Make list of all available planes.
 		 * Also check to see if the previously selected plane is still available,
@@ -1988,7 +1967,6 @@
 		EngineID sel_eng = this->sel_engine;
 		if (sel_eng == INVALID_ENGINE) return;
 
-<<<<<<< HEAD
 		CommandCallback *callback;
 		uint32_t cmd;
 		if (this->virtual_train_mode) {
@@ -1998,14 +1976,6 @@
 			callback = (this->vehicle_type == VEH_TRAIN && RailVehInfo(sel_eng)->railveh_type == RAILVEH_WAGON)
 					? CcBuildWagon : CcBuildPrimaryVehicle;
 			cmd = GetCmdBuildVeh(this->vehicle_type);
-=======
-		CargoID cargo = this->cargo_filter_criteria;
-		if (cargo == CargoFilterCriteria::CF_ANY || cargo == CargoFilterCriteria::CF_ENGINES || cargo == CargoFilterCriteria::CF_NONE) cargo = INVALID_CARGO;
-		if (this->vehicle_type == VEH_TRAIN && RailVehInfo(sel_eng)->railveh_type == RAILVEH_WAGON) {
-			Command<CMD_BUILD_VEHICLE>::Post(GetCmdBuildVehMsg(this->vehicle_type), CcBuildWagon, TileIndex(this->window_number), sel_eng, true, cargo, INVALID_CLIENT_ID);
-		} else {
-			Command<CMD_BUILD_VEHICLE>::Post(GetCmdBuildVehMsg(this->vehicle_type), CcBuildPrimaryVehicle, TileIndex(this->window_number), sel_eng, true, cargo, INVALID_CLIENT_ID);
->>>>>>> 666f7bfe
 		}
 		CargoID cargo = this->cargo_filter_criteria;
 		if (cargo == CargoFilterCriteria::CF_ANY || cargo == CargoFilterCriteria::CF_ENGINES || cargo == CargoFilterCriteria::CF_NONE) cargo = INVALID_CARGO;
