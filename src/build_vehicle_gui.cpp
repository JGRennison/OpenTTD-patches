--- conflicted
+++ resolved
@@ -60,14 +60,10 @@
 static constexpr NWidgetPart _nested_build_vehicle_widgets[] = {
 	NWidget(NWID_HORIZONTAL),
 		NWidget(WWT_CLOSEBOX, COLOUR_GREY),
-<<<<<<< HEAD
-		NWidget(WWT_CAPTION, COLOUR_GREY, WID_BV_CAPTION), SetDataTip(STR_JUST_STRING, STR_TOOLTIP_WINDOW_TITLE_DRAG_THIS), SetTextStyle(TC_WHITE),
+		NWidget(WWT_CAPTION, COLOUR_GREY, WID_BV_CAPTION), SetStringTip(STR_JUST_STRING, STR_TOOLTIP_WINDOW_TITLE_DRAG_THIS), SetTextStyle(TC_WHITE),
 		NWidget(NWID_SELECTION, INVALID_COLOUR, WID_BV_TOGGLE_DUAL_PANE_SEL),
-			NWidget(WWT_IMGBTN, COLOUR_GREY, WID_BV_TOGGLE_DUAL_PANE), SetDataTip(SPR_LARGE_SMALL_WINDOW, STR_BUY_VEHICLE_TRAIN_TOGGLE_DUAL_PANE_TOOLTIP), SetAspect(WidgetDimensions::ASPECT_TOGGLE_SIZE),
+			NWidget(WWT_IMGBTN, COLOUR_GREY, WID_BV_TOGGLE_DUAL_PANE), SetSpriteTip(SPR_LARGE_SMALL_WINDOW, STR_BUY_VEHICLE_TRAIN_TOGGLE_DUAL_PANE_TOOLTIP), SetAspect(WidgetDimensions::ASPECT_TOGGLE_SIZE),
 		EndContainer(),
-=======
-		NWidget(WWT_CAPTION, COLOUR_GREY, WID_BV_CAPTION), SetStringTip(STR_JUST_STRING, STR_TOOLTIP_WINDOW_TITLE_DRAG_THIS), SetTextStyle(TC_WHITE),
->>>>>>> b653f875
 		NWidget(WWT_SHADEBOX, COLOUR_GREY),
 		NWidget(WWT_DEFSIZEBOX, COLOUR_GREY),
 		NWidget(WWT_STICKYBOX, COLOUR_GREY),
@@ -107,8 +103,8 @@
 static constexpr NWidgetPart _nested_build_vehicle_widgets_train_advanced[] = {
 	NWidget(NWID_HORIZONTAL),
 		NWidget(WWT_CLOSEBOX, COLOUR_GREY),
-		NWidget(WWT_CAPTION, COLOUR_GREY, WID_BV_CAPTION), SetDataTip(STR_JUST_STRING, STR_TOOLTIP_WINDOW_TITLE_DRAG_THIS), SetTextStyle(TC_WHITE),
-		NWidget(WWT_IMGBTN, COLOUR_GREY, WID_BV_TOGGLE_DUAL_PANE), SetDataTip(SPR_LARGE_SMALL_WINDOW, STR_BUY_VEHICLE_TRAIN_TOGGLE_DUAL_PANE_TOOLTIP), SetAspect(WidgetDimensions::ASPECT_TOGGLE_SIZE),
+		NWidget(WWT_CAPTION, COLOUR_GREY, WID_BV_CAPTION), SetStringTip(STR_JUST_STRING, STR_TOOLTIP_WINDOW_TITLE_DRAG_THIS), SetTextStyle(TC_WHITE),
+		NWidget(WWT_IMGBTN, COLOUR_GREY, WID_BV_TOGGLE_DUAL_PANE), SetSpriteTip(SPR_LARGE_SMALL_WINDOW, STR_BUY_VEHICLE_TRAIN_TOGGLE_DUAL_PANE_TOOLTIP), SetAspect(WidgetDimensions::ASPECT_TOGGLE_SIZE),
 		NWidget(WWT_SHADEBOX, COLOUR_GREY),
 		NWidget(WWT_DEFSIZEBOX, COLOUR_GREY),
 		NWidget(WWT_STICKYBOX, COLOUR_GREY),
@@ -119,20 +115,20 @@
 		NWidget(NWID_VERTICAL),
 			NWidget(NWID_HORIZONTAL),
 				NWidget(WWT_PANEL, COLOUR_GREY), SetFill(1, 0),
-					NWidget(WWT_LABEL, INVALID_COLOUR, WID_BV_CAPTION_LOCO), SetDataTip(STR_JUST_STRING, STR_NULL), SetTextStyle(TC_WHITE), SetResize(1, 0), SetFill(1, 0),
+					NWidget(WWT_LABEL, INVALID_COLOUR, WID_BV_CAPTION_LOCO), SetStringTip(STR_JUST_STRING, STR_NULL), SetTextStyle(TC_WHITE), SetResize(1, 0), SetFill(1, 0),
 				EndContainer(),
 			EndContainer(),
 			NWidget(NWID_VERTICAL),
 				NWidget(NWID_HORIZONTAL),
-					NWidget(WWT_PUSHTXTBTN, COLOUR_GREY, WID_BV_SORT_ASCENDING_DESCENDING_LOCO), SetDataTip(STR_BUTTON_SORT_BY, STR_TOOLTIP_SORT_ORDER), SetFill(1, 0),
-					NWidget(WWT_DROPDOWN, COLOUR_GREY, WID_BV_SORT_DROPDOWN_LOCO), SetResize(1, 0), SetFill(1, 0), SetDataTip(STR_JUST_STRING, STR_TOOLTIP_SORT_CRITERIA),
+					NWidget(WWT_PUSHTXTBTN, COLOUR_GREY, WID_BV_SORT_ASCENDING_DESCENDING_LOCO), SetStringTip(STR_BUTTON_SORT_BY, STR_TOOLTIP_SORT_ORDER), SetFill(1, 0),
+					NWidget(WWT_DROPDOWN, COLOUR_GREY, WID_BV_SORT_DROPDOWN_LOCO), SetResize(1, 0), SetFill(1, 0), SetStringTip(STR_JUST_STRING, STR_TOOLTIP_SORT_CRITERIA),
 				EndContainer(),
 				NWidget(NWID_HORIZONTAL),
 					NWidget(WWT_TEXTBTN, COLOUR_GREY, WID_BV_SHOW_HIDDEN_LOCOS),
-					NWidget(WWT_DROPDOWN, COLOUR_GREY, WID_BV_CARGO_FILTER_DROPDOWN_LOCO), SetResize(1, 0), SetFill(1, 0), SetDataTip(STR_JUST_STRING, STR_TOOLTIP_FILTER_CRITERIA),
+					NWidget(WWT_DROPDOWN, COLOUR_GREY, WID_BV_CARGO_FILTER_DROPDOWN_LOCO), SetResize(1, 0), SetFill(1, 0), SetStringTip(STR_JUST_STRING, STR_TOOLTIP_FILTER_CRITERIA),
 				EndContainer(),
 				NWidget(WWT_PANEL, COLOUR_GREY),
-					NWidget(WWT_EDITBOX, COLOUR_GREY, WID_BV_FILTER_LOCO), SetResize(1, 0), SetFill(1, 0), SetPadding(2), SetDataTip(STR_LIST_FILTER_OSKTITLE, STR_LIST_FILTER_TOOLTIP),
+					NWidget(WWT_EDITBOX, COLOUR_GREY, WID_BV_FILTER_LOCO), SetResize(1, 0), SetFill(1, 0), SetPadding(2), SetStringTip(STR_LIST_FILTER_OSKTITLE, STR_LIST_FILTER_TOOLTIP),
 				EndContainer(),
 			EndContainer(),
 			/* Vehicle list for locomotives. */
@@ -148,7 +144,7 @@
 					NWidget(NWID_SELECTION, INVALID_COLOUR, WID_BV_BUILD_SEL_LOCO),
 						NWidget(WWT_PUSHTXTBTN, COLOUR_GREY, WID_BV_BUILD_LOCO), SetMinimalSize(50, 1), SetResize(1, 0), SetFill(1, 0),
 					EndContainer(),
-					NWidget(WWT_PUSHTXTBTN, COLOUR_GREY, WID_BV_SHOW_HIDE_LOCO), SetResize(1, 0), SetFill(1, 0), SetDataTip(STR_JUST_STRING, STR_NULL),
+					NWidget(WWT_PUSHTXTBTN, COLOUR_GREY, WID_BV_SHOW_HIDE_LOCO), SetResize(1, 0), SetFill(1, 0), SetStringTip(STR_JUST_STRING, STR_NULL),
 					NWidget(WWT_PUSHTXTBTN, COLOUR_GREY, WID_BV_RENAME_LOCO), SetResize(1, 0), SetFill(1, 0),
 				EndContainer(),
 			EndContainer(),
@@ -158,20 +154,20 @@
 		NWidget(NWID_VERTICAL),
 			NWidget(NWID_HORIZONTAL),
 				NWidget(WWT_PANEL, COLOUR_GREY), SetFill(1, 0),
-					NWidget(WWT_LABEL, INVALID_COLOUR, WID_BV_CAPTION_WAGON), SetDataTip(STR_JUST_STRING, STR_NULL), SetTextStyle(TC_WHITE), SetResize(1, 0), SetFill(1, 0),
+					NWidget(WWT_LABEL, INVALID_COLOUR, WID_BV_CAPTION_WAGON), SetStringTip(STR_JUST_STRING, STR_NULL), SetTextStyle(TC_WHITE), SetResize(1, 0), SetFill(1, 0),
 				EndContainer(),
 			EndContainer(),
 			NWidget(NWID_VERTICAL),
 				NWidget(NWID_HORIZONTAL),
-					NWidget(WWT_PUSHTXTBTN, COLOUR_GREY, WID_BV_SORT_ASCENDING_DESCENDING_WAGON), SetDataTip(STR_BUTTON_SORT_BY, STR_TOOLTIP_SORT_ORDER), SetFill(1, 0),
-					NWidget(WWT_DROPDOWN, COLOUR_GREY, WID_BV_SORT_DROPDOWN_WAGON), SetResize(1, 0), SetFill(1, 0), SetDataTip(STR_JUST_STRING, STR_TOOLTIP_SORT_CRITERIA),
+					NWidget(WWT_PUSHTXTBTN, COLOUR_GREY, WID_BV_SORT_ASCENDING_DESCENDING_WAGON), SetStringTip(STR_BUTTON_SORT_BY, STR_TOOLTIP_SORT_ORDER), SetFill(1, 0),
+					NWidget(WWT_DROPDOWN, COLOUR_GREY, WID_BV_SORT_DROPDOWN_WAGON), SetResize(1, 0), SetFill(1, 0), SetStringTip(STR_JUST_STRING, STR_TOOLTIP_SORT_CRITERIA),
 				EndContainer(),
 				NWidget(NWID_HORIZONTAL),
 					NWidget(WWT_TEXTBTN, COLOUR_GREY, WID_BV_SHOW_HIDDEN_WAGONS),
-					NWidget(WWT_DROPDOWN, COLOUR_GREY, WID_BV_CARGO_FILTER_DROPDOWN_WAGON), SetResize(1, 0), SetFill(1, 0), SetDataTip(STR_JUST_STRING, STR_TOOLTIP_FILTER_CRITERIA),
+					NWidget(WWT_DROPDOWN, COLOUR_GREY, WID_BV_CARGO_FILTER_DROPDOWN_WAGON), SetResize(1, 0), SetFill(1, 0), SetStringTip(STR_JUST_STRING, STR_TOOLTIP_FILTER_CRITERIA),
 				EndContainer(),
 				NWidget(WWT_PANEL, COLOUR_GREY),
-					NWidget(WWT_EDITBOX, COLOUR_GREY, WID_BV_FILTER_WAGON), SetResize(1, 0), SetFill(1, 0), SetPadding(2), SetDataTip(STR_LIST_FILTER_OSKTITLE, STR_LIST_FILTER_TOOLTIP),
+					NWidget(WWT_EDITBOX, COLOUR_GREY, WID_BV_FILTER_WAGON), SetResize(1, 0), SetFill(1, 0), SetPadding(2), SetStringTip(STR_LIST_FILTER_OSKTITLE, STR_LIST_FILTER_TOOLTIP),
 				EndContainer(),
 			EndContainer(),
 			/* Vehicle list for wagons. */
@@ -187,7 +183,7 @@
 					NWidget(NWID_SELECTION, INVALID_COLOUR, WID_BV_BUILD_SEL_WAGON),
 						NWidget(WWT_PUSHTXTBTN, COLOUR_GREY, WID_BV_BUILD_WAGON), SetMinimalSize(50, 1), SetResize(1, 0), SetFill(1, 0),
 					EndContainer(),
-					NWidget(WWT_PUSHTXTBTN, COLOUR_GREY, WID_BV_SHOW_HIDE_WAGON), SetResize(1, 0), SetFill(1, 0), SetDataTip(STR_JUST_STRING, STR_NULL),
+					NWidget(WWT_PUSHTXTBTN, COLOUR_GREY, WID_BV_SHOW_HIDE_WAGON), SetResize(1, 0), SetFill(1, 0), SetStringTip(STR_JUST_STRING, STR_NULL),
 					NWidget(WWT_PUSHTXTBTN, COLOUR_GREY, WID_BV_RENAME_WAGON), SetResize(1, 0), SetFill(1, 0),
 					NWidget(WWT_RESIZEBOX, COLOUR_GREY),
 				EndContainer(),
@@ -199,7 +195,7 @@
 			NWidget(NWID_SELECTION, INVALID_COLOUR, WID_BV_COMB_BUILD_SEL),
 				NWidget(WWT_PUSHTXTBTN, COLOUR_GREY, WID_BV_COMB_BUILD), SetMinimalSize(50, 1), SetResize(1, 0), SetFill(1, 0),
 			EndContainer(),
-			NWidget(WWT_PUSHTXTBTN, COLOUR_GREY, WID_BV_COMB_SHOW_HIDE), SetResize(1, 0), SetFill(1, 0), SetDataTip(STR_JUST_STRING, STR_BUY_VEHICLE_TRAIN_HIDE_SHOW_TOGGLE_TOOLTIP),
+			NWidget(WWT_PUSHTXTBTN, COLOUR_GREY, WID_BV_COMB_SHOW_HIDE), SetResize(1, 0), SetFill(1, 0), SetStringTip(STR_JUST_STRING, STR_BUY_VEHICLE_TRAIN_HIDE_SHOW_TOGGLE_TOOLTIP),
 			NWidget(WWT_PUSHTXTBTN, COLOUR_GREY, WID_BV_COMB_RENAME), SetResize(1, 0), SetFill(1, 0),
 			NWidget(WWT_RESIZEBOX, COLOUR_GREY),
 		EndContainer(),
@@ -1098,11 +1094,7 @@
 	}
 
 	StartTextRefStackUsage(grffile, 6);
-<<<<<<< HEAD
-	std::string result = GetString(GetGRFStringID(grffile, 0xD000 + callback));
-=======
-	std::string result = GetString(GetGRFStringID(grffile->grfid, GRFSTR_MISC_GRF_TEXT + callback));
->>>>>>> b653f875
+	std::string result = GetString(GetGRFStringID(grffile, GRFSTR_MISC_GRF_TEXT + callback));
 	StopTextRefStackUsage();
 	return result;
 }
@@ -1593,29 +1585,18 @@
 		bool refit = this->sel_engine != INVALID_ENGINE && this->cargo_filter_criteria != CargoFilterCriteria::CF_ANY && this->cargo_filter_criteria != CargoFilterCriteria::CF_NONE && this->cargo_filter_criteria != CargoFilterCriteria::CF_ENGINES;
 		if (refit) refit = Engine::Get(this->sel_engine)->GetDefaultCargoType() != this->cargo_filter_criteria;
 
-<<<<<<< HEAD
 		if (this->virtual_train_mode) {
 			if (refit) {
-				widget->widget_data = STR_TMPL_ADD_VEHICLE_REFIT;
-				widget->tool_tip    = STR_TMPL_ADD_REFIT_TOOLTIP;
+				widget->SetStringTip(STR_TMPL_ADD_VEHICLE_REFIT, STR_TMPL_ADD_REFIT_TOOLTIP);
 			} else {
-				widget->widget_data = STR_TMPL_ADD_VEHICLE;
-				widget->tool_tip    = STR_TMPL_ADD_TOOLTIP;
+				widget->SetStringTip(STR_TMPL_ADD_VEHICLE, STR_TMPL_ADD_TOOLTIP);
 			}
 		} else {
 			if (refit) {
-				widget->widget_data = STR_BUY_VEHICLE_TRAIN_BUY_REFIT_VEHICLE_BUTTON + this->vehicle_type;
-				widget->tool_tip    = STR_BUY_VEHICLE_TRAIN_BUY_REFIT_VEHICLE_TOOLTIP + this->vehicle_type;
+				widget->SetStringTip(STR_BUY_VEHICLE_TRAIN_BUY_REFIT_VEHICLE_BUTTON + this->vehicle_type, STR_BUY_VEHICLE_TRAIN_BUY_REFIT_VEHICLE_TOOLTIP + this->vehicle_type);
 			} else {
-				widget->widget_data = STR_BUY_VEHICLE_TRAIN_BUY_VEHICLE_BUTTON + this->vehicle_type;
-				widget->tool_tip    = STR_BUY_VEHICLE_TRAIN_BUY_VEHICLE_TOOLTIP + this->vehicle_type;
-			}
-=======
-		if (refit) {
-			widget->SetStringTip(STR_BUY_VEHICLE_TRAIN_BUY_REFIT_VEHICLE_BUTTON + this->vehicle_type, STR_BUY_VEHICLE_TRAIN_BUY_REFIT_VEHICLE_TOOLTIP + this->vehicle_type);
-		} else {
-			widget->SetStringTip(STR_BUY_VEHICLE_TRAIN_BUY_VEHICLE_BUTTON + this->vehicle_type, STR_BUY_VEHICLE_TRAIN_BUY_VEHICLE_TOOLTIP + this->vehicle_type);
->>>>>>> b653f875
+				widget->SetStringTip(STR_BUY_VEHICLE_TRAIN_BUY_VEHICLE_BUTTON + this->vehicle_type, STR_BUY_VEHICLE_TRAIN_BUY_VEHICLE_TOOLTIP + this->vehicle_type);
+			}
 		}
 	}
 
@@ -2432,19 +2413,15 @@
 
 		if (this->virtual_train_mode) {
 			if (GetRefitButtonMode(this->loco)) {
-				widget->widget_data = STR_TMPL_ADD_LOCOMOTIVE_REFIT;
-				widget->tool_tip    = STR_TMPL_ADD_REFIT_TOOLTIP;
+				widget->SetStringTip(STR_TMPL_ADD_LOCOMOTIVE_REFIT, STR_TMPL_ADD_REFIT_TOOLTIP);
 			} else {
-				widget->widget_data = STR_TMPL_ADD_LOCOMOTIVE;
-				widget->tool_tip    = STR_TMPL_ADD_TOOLTIP;
+				widget->SetStringTip(STR_TMPL_ADD_LOCOMOTIVE, STR_TMPL_ADD_TOOLTIP);
 			}
 		} else {
 			if (GetRefitButtonMode(this->loco)) {
-				widget->widget_data = STR_BUY_VEHICLE_TRAIN_BUY_REFIT_LOCOMOTIVE_BUTTON;
-				widget->tool_tip    = STR_BUY_VEHICLE_TRAIN_BUY_REFIT_LOCOMOTIVE_TOOLTIP;
+				widget->SetStringTip(STR_BUY_VEHICLE_TRAIN_BUY_REFIT_LOCOMOTIVE_BUTTON, STR_BUY_VEHICLE_TRAIN_BUY_REFIT_LOCOMOTIVE_TOOLTIP);
 			} else {
-				widget->widget_data = STR_BUY_VEHICLE_TRAIN_BUY_LOCOMOTIVE_BUTTON;
-				widget->tool_tip    = STR_BUY_VEHICLE_TRAIN_BUY_LOCOMOTIVE_TOOLTIP;
+				widget->SetStringTip(STR_BUY_VEHICLE_TRAIN_BUY_LOCOMOTIVE_BUTTON, STR_BUY_VEHICLE_TRAIN_BUY_LOCOMOTIVE_TOOLTIP);
 			}
 		}
 	}
@@ -2455,19 +2432,15 @@
 
 		if (this->virtual_train_mode) {
 			if (GetRefitButtonMode(this->wagon)) {
-				widget->widget_data = STR_TMPL_ADD_WAGON_REFIT;
-				widget->tool_tip    = STR_TMPL_ADD_REFIT_TOOLTIP;
+				widget->SetStringTip(STR_TMPL_ADD_WAGON_REFIT, STR_TMPL_ADD_REFIT_TOOLTIP);
 			} else {
-				widget->widget_data = STR_TMPL_ADD_WAGON;
-				widget->tool_tip    = STR_TMPL_ADD_TOOLTIP;
+				widget->SetStringTip(STR_TMPL_ADD_WAGON, STR_TMPL_ADD_TOOLTIP);
 			}
 		} else {
 			if (GetRefitButtonMode(this->wagon)) {
-				widget->widget_data = STR_BUY_VEHICLE_TRAIN_BUY_REFIT_WAGON_BUTTON;
-				widget->tool_tip    = STR_BUY_VEHICLE_TRAIN_BUY_REFIT_WAGON_TOOLTIP;
+				widget->SetStringTip(STR_BUY_VEHICLE_TRAIN_BUY_REFIT_WAGON_BUTTON, STR_BUY_VEHICLE_TRAIN_BUY_REFIT_WAGON_TOOLTIP);
 			} else {
-				widget->widget_data = STR_BUY_VEHICLE_TRAIN_BUY_WAGON_BUTTON;
-				widget->tool_tip    = STR_BUY_VEHICLE_TRAIN_BUY_WAGON_TOOLTIP;
+				widget->SetStringTip(STR_BUY_VEHICLE_TRAIN_BUY_WAGON_BUTTON, STR_BUY_VEHICLE_TRAIN_BUY_WAGON_TOOLTIP);
 			}
 		}
 	}
@@ -2502,35 +2475,31 @@
 		/* Locomotives */
 
 		auto widget_loco = this->GetWidget<NWidgetCore>(WID_BV_LIST_LOCO);
-		widget_loco->tool_tip = STR_BUY_VEHICLE_TRAIN_LIST_TOOLTIP + VEH_TRAIN;
+		widget_loco->SetToolTip(STR_BUY_VEHICLE_TRAIN_LIST_TOOLTIP + VEH_TRAIN);
 
 		widget_loco = this->GetWidget<NWidgetCore>(WID_BV_SHOW_HIDE_LOCO);
-		widget_loco->tool_tip = STR_BUY_VEHICLE_TRAIN_HIDE_SHOW_TOGGLE_TOOLTIP + VEH_TRAIN;
+		widget_loco->SetToolTip(STR_BUY_VEHICLE_TRAIN_HIDE_SHOW_TOGGLE_TOOLTIP + VEH_TRAIN);
 
 		widget_loco = this->GetWidget<NWidgetCore>(WID_BV_RENAME_LOCO);
-		widget_loco->widget_data = STR_BUY_VEHICLE_TRAIN_RENAME_LOCOMOTIVE_BUTTON;
-		widget_loco->tool_tip    = STR_BUY_VEHICLE_TRAIN_RENAME_LOCOMOTIVE_TOOLTIP;
+		widget_loco->SetStringTip(STR_BUY_VEHICLE_TRAIN_RENAME_LOCOMOTIVE_BUTTON, STR_BUY_VEHICLE_TRAIN_RENAME_LOCOMOTIVE_TOOLTIP);
 
 		widget_loco = this->GetWidget<NWidgetCore>(WID_BV_SHOW_HIDDEN_LOCOS);
-		widget_loco->widget_data = STR_SHOW_HIDDEN_ENGINES_VEHICLE_TRAIN + VEH_TRAIN;
-		widget_loco->tool_tip    = STR_SHOW_HIDDEN_ENGINES_VEHICLE_TRAIN_TOOLTIP + VEH_TRAIN;
+		widget_loco->SetStringTip(STR_SHOW_HIDDEN_ENGINES_VEHICLE_TRAIN + VEH_TRAIN, STR_SHOW_HIDDEN_ENGINES_VEHICLE_TRAIN_TOOLTIP + VEH_TRAIN);
 		widget_loco->SetLowered(this->loco.show_hidden);
 
 		/* Wagons */
 
 		auto widget_wagon = this->GetWidget<NWidgetCore>(WID_BV_LIST_WAGON);
-		widget_wagon->tool_tip = STR_BUY_VEHICLE_TRAIN_LIST_TOOLTIP + VEH_TRAIN;
+		widget_wagon->SetToolTip(STR_BUY_VEHICLE_TRAIN_LIST_TOOLTIP + VEH_TRAIN);
 
 		widget_wagon = this->GetWidget<NWidgetCore>(WID_BV_SHOW_HIDE_WAGON);
-		widget_wagon->tool_tip = STR_BUY_VEHICLE_TRAIN_HIDE_SHOW_TOGGLE_TOOLTIP + VEH_TRAIN;
+		widget_wagon->SetToolTip(STR_BUY_VEHICLE_TRAIN_HIDE_SHOW_TOGGLE_TOOLTIP + VEH_TRAIN);
 
 		widget_wagon = this->GetWidget<NWidgetCore>(WID_BV_RENAME_WAGON);
-		widget_wagon->widget_data = STR_BUY_VEHICLE_TRAIN_RENAME_WAGON_BUTTON;
-		widget_wagon->tool_tip    = STR_BUY_VEHICLE_TRAIN_RENAME_WAGON_TOOLTIP;
+		widget_wagon->SetStringTip(STR_BUY_VEHICLE_TRAIN_RENAME_WAGON_BUTTON, STR_BUY_VEHICLE_TRAIN_RENAME_WAGON_TOOLTIP);
 
 		widget_wagon = this->GetWidget<NWidgetCore>(WID_BV_SHOW_HIDDEN_WAGONS);
-		widget_wagon->widget_data = STR_SHOW_HIDDEN_ENGINES_VEHICLE_TRAIN + VEH_TRAIN;
-		widget_wagon->tool_tip    = STR_SHOW_HIDDEN_ENGINES_VEHICLE_TRAIN_TOOLTIP + VEH_TRAIN;
+		widget_wagon->SetStringTip(STR_SHOW_HIDDEN_ENGINES_VEHICLE_TRAIN + VEH_TRAIN, STR_SHOW_HIDDEN_ENGINES_VEHICLE_TRAIN_TOOLTIP + VEH_TRAIN);
 		widget_wagon->SetLowered(this->wagon.show_hidden);
 
 		this->UpdateButtonMode();
@@ -2611,8 +2580,11 @@
 		}
 
 		NWidgetCore *rename = this->GetWidget<NWidgetCore>(WID_BV_COMB_RENAME);
-		rename->widget_data = wagon ? STR_BUY_VEHICLE_TRAIN_RENAME_WAGON_BUTTON : STR_BUY_VEHICLE_TRAIN_RENAME_LOCOMOTIVE_BUTTON;
-		rename->tool_tip    = wagon ? STR_BUY_VEHICLE_TRAIN_RENAME_WAGON_TOOLTIP : STR_BUY_VEHICLE_TRAIN_RENAME_LOCOMOTIVE_TOOLTIP;
+		if (wagon) {
+			rename->SetStringTip(STR_BUY_VEHICLE_TRAIN_RENAME_WAGON_BUTTON, STR_BUY_VEHICLE_TRAIN_RENAME_WAGON_TOOLTIP);
+		} else {
+			rename->SetStringTip(STR_BUY_VEHICLE_TRAIN_RENAME_LOCOMOTIVE_BUTTON, STR_BUY_VEHICLE_TRAIN_RENAME_LOCOMOTIVE_TOOLTIP);
+		}
 	}
 
 	void UpdateButtonMode()
@@ -3067,7 +3039,7 @@
 			}
 
 			case WID_BV_SORT_ASCENDING_DESCENDING_LOCO: {
-				Dimension d = GetStringBoundingBox(this->GetWidget<NWidgetCore>(widget)->widget_data);
+				Dimension d = GetStringBoundingBox(this->GetWidget<NWidgetCore>(widget)->GetString());
 				d.width += padding.width + Window::SortButtonWidth() * 2; // Doubled since the string is centred and it also looks better.
 				d.height += padding.height;
 				size = maxdim(size, d);
@@ -3086,7 +3058,7 @@
 			}
 
 			case WID_BV_SORT_ASCENDING_DESCENDING_WAGON: {
-				Dimension d = GetStringBoundingBox(this->GetWidget<NWidgetCore>(widget)->widget_data);
+				Dimension d = GetStringBoundingBox(this->GetWidget<NWidgetCore>(widget)->GetString());
 				d.width += padding.width + Window::SortButtonWidth() * 2; // Doubled since the string is centred and it also looks better.
 				d.height += padding.height;
 				size = maxdim(size, d);
