/*
 * This file is part of OpenTTD.
 * OpenTTD is free software; you can redistribute it and/or modify it under the terms of the GNU General Public License as published by the Free Software Foundation, version 2.
 * OpenTTD is distributed in the hope that it will be useful, but WITHOUT ANY WARRANTY; without even the implied warranty of MERCHANTABILITY or FITNESS FOR A PARTICULAR PURPOSE.
 * See the GNU General Public License for more details. You should have received a copy of the GNU General Public License along with OpenTTD. If not, see <http://www.gnu.org/licenses/>.
 */

/** @file build_vehicle_gui.cpp GUI for building vehicles. */

#include "stdafx.h"
#include "engine_base.h"
#include "engine_func.h"
#include "station_base.h"
#include "network/network.h"
#include "articulated_vehicles.h"
#include "textbuf_gui.h"
#include "command_func.h"
#include "company_func.h"
#include "vehicle_gui.h"
#include "newgrf_engine.h"
#include "newgrf_text.h"
#include "group.h"
#include "string_func.h"
#include "strings_func.h"
#include "window_func.h"
#include "date_func.h"
#include "vehicle_func.h"
#include "widgets/dropdown_func.h"
#include "engine_gui.h"
#include "cargotype.h"
#include "core/geometry_func.hpp"
#include "autoreplace_func.h"
#include "train.h"
#include "error.h"
#include "zoom_func.h"
#include "querystring_gui.h"
#include "stringfilter_type.h"
#include "hotkeys.h"

#include "widgets/build_vehicle_widget.h"

#include "table/strings.h"

#include <optional>

#include "safeguards.h"

/**
 * Get the height of a single 'entry' in the engine lists.
 * @param type the vehicle type to get the height of
 * @return the height for the entry
 */
uint GetEngineListHeight(VehicleType type)
{
	return std::max<uint>(FONT_HEIGHT_NORMAL + WidgetDimensions::scaled.matrix.Vertical(), GetVehicleImageCellSize(type, EIT_PURCHASE).height);
}

/* Normal layout for roadvehicles, ships and airplanes. */
static const NWidgetPart _nested_build_vehicle_widgets[] = {
	NWidget(NWID_HORIZONTAL),
		NWidget(WWT_CLOSEBOX, COLOUR_GREY),
		NWidget(WWT_CAPTION, COLOUR_GREY, WID_BV_CAPTION), SetDataTip(STR_JUST_STRING, STR_TOOLTIP_WINDOW_TITLE_DRAG_THIS), SetTextStyle(TC_WHITE),
		NWidget(WWT_SHADEBOX, COLOUR_GREY),
		NWidget(WWT_DEFSIZEBOX, COLOUR_GREY),
		NWidget(WWT_STICKYBOX, COLOUR_GREY),
	EndContainer(),
	NWidget(NWID_VERTICAL),
		NWidget(NWID_HORIZONTAL),
			NWidget(WWT_PUSHTXTBTN, COLOUR_GREY, WID_BV_SORT_ASCENDING_DESCENDING), SetDataTip(STR_BUTTON_SORT_BY, STR_TOOLTIP_SORT_ORDER),
			NWidget(WWT_DROPDOWN, COLOUR_GREY, WID_BV_SORT_DROPDOWN), SetResize(1, 0), SetFill(1, 0), SetDataTip(STR_JUST_STRING, STR_TOOLTIP_SORT_CRITERIA),
		EndContainer(),
		NWidget(NWID_HORIZONTAL),
			NWidget(WWT_TEXTBTN, COLOUR_GREY, WID_BV_SHOW_HIDDEN_ENGINES),
			NWidget(WWT_DROPDOWN, COLOUR_GREY, WID_BV_CARGO_FILTER_DROPDOWN), SetResize(1, 0), SetFill(1, 0), SetDataTip(STR_JUST_STRING, STR_TOOLTIP_FILTER_CRITERIA),
		EndContainer(),
		NWidget(WWT_PANEL, COLOUR_GREY),
			NWidget(WWT_EDITBOX, COLOUR_GREY, WID_BV_FILTER), SetResize(1, 0), SetFill(1, 0), SetPadding(2), SetDataTip(STR_LIST_FILTER_OSKTITLE, STR_LIST_FILTER_TOOLTIP),
		EndContainer(),
	EndContainer(),
	/* Vehicle list. */
	NWidget(NWID_HORIZONTAL),
		NWidget(WWT_MATRIX, COLOUR_GREY, WID_BV_LIST), SetResize(1, 1), SetFill(1, 0), SetMatrixDataTip(1, 0, STR_NULL), SetScrollbar(WID_BV_SCROLLBAR),
		NWidget(NWID_VSCROLLBAR, COLOUR_GREY, WID_BV_SCROLLBAR),
	EndContainer(),
	/* Panel with details. */
	NWidget(WWT_PANEL, COLOUR_GREY, WID_BV_PANEL), SetMinimalSize(240, 122), SetResize(1, 0), EndContainer(),
	/* Build/rename buttons, resize button. */
	NWidget(NWID_HORIZONTAL),
		NWidget(NWID_SELECTION, INVALID_COLOUR, WID_BV_BUILD_SEL),
			NWidget(WWT_PUSHTXTBTN, COLOUR_GREY, WID_BV_BUILD), SetResize(1, 0), SetFill(1, 0),
		EndContainer(),
		NWidget(WWT_PUSHTXTBTN, COLOUR_GREY, WID_BV_SHOW_HIDE), SetResize(1, 0), SetFill(1, 0), SetDataTip(STR_JUST_STRING, STR_NULL),
		NWidget(WWT_PUSHTXTBTN, COLOUR_GREY, WID_BV_RENAME), SetResize(1, 0), SetFill(1, 0),
		NWidget(WWT_RESIZEBOX, COLOUR_GREY),
	EndContainer(),
};

/* Advanced layout for trains. */
static const NWidgetPart _nested_build_vehicle_widgets_train_advanced[] = {
	NWidget(NWID_HORIZONTAL),
		NWidget(WWT_CLOSEBOX, COLOUR_GREY),
		NWidget(WWT_CAPTION, COLOUR_GREY, WID_BV_CAPTION), SetDataTip(STR_JUST_STRING, STR_TOOLTIP_WINDOW_TITLE_DRAG_THIS), SetTextStyle(TC_WHITE),
		NWidget(WWT_SHADEBOX, COLOUR_GREY),
		NWidget(WWT_DEFSIZEBOX, COLOUR_GREY),
		NWidget(WWT_STICKYBOX, COLOUR_GREY),
	EndContainer(),

	NWidget(NWID_HORIZONTAL),
		/* First half of the window contains locomotives. */
		NWidget(NWID_VERTICAL),
			NWidget(NWID_HORIZONTAL),
				NWidget(WWT_PANEL, COLOUR_GREY), SetFill(1, 0),
					NWidget(WWT_LABEL, COLOUR_GREY, WID_BV_CAPTION_LOCO), SetDataTip(STR_JUST_STRING, STR_NULL), SetTextStyle(TC_WHITE), SetResize(1, 0), SetFill(1, 0),
				EndContainer(),
			EndContainer(),
			NWidget(NWID_VERTICAL),
				NWidget(NWID_HORIZONTAL),
					NWidget(WWT_PUSHTXTBTN, COLOUR_GREY, WID_BV_SORT_ASCENDING_DESCENDING_LOCO), SetDataTip(STR_BUTTON_SORT_BY, STR_TOOLTIP_SORT_ORDER), SetFill(1, 0),
					NWidget(WWT_DROPDOWN, COLOUR_GREY, WID_BV_SORT_DROPDOWN_LOCO), SetResize(1, 0), SetFill(1, 0), SetDataTip(STR_JUST_STRING, STR_TOOLTIP_SORT_CRITERIA),
				EndContainer(),
				NWidget(NWID_HORIZONTAL),
					NWidget(WWT_TEXTBTN, COLOUR_GREY, WID_BV_SHOW_HIDDEN_LOCOS),
					NWidget(WWT_DROPDOWN, COLOUR_GREY, WID_BV_CARGO_FILTER_DROPDOWN_LOCO), SetResize(1, 0), SetFill(1, 0), SetDataTip(STR_JUST_STRING, STR_TOOLTIP_FILTER_CRITERIA),
				EndContainer(),
				NWidget(WWT_PANEL, COLOUR_GREY),
					NWidget(WWT_EDITBOX, COLOUR_GREY, WID_BV_FILTER_LOCO), SetResize(1, 0), SetFill(1, 0), SetPadding(2), SetDataTip(STR_LIST_FILTER_OSKTITLE, STR_LIST_FILTER_TOOLTIP),
				EndContainer(),
			EndContainer(),
			/* Vehicle list for locomotives. */
			NWidget(NWID_HORIZONTAL),
				NWidget(WWT_MATRIX, COLOUR_GREY, WID_BV_LIST_LOCO), SetResize(1, 1), SetFill(1, 0), SetMatrixDataTip(1, 0, STR_NULL), SetScrollbar(WID_BV_SCROLLBAR_LOCO),
				NWidget(NWID_VSCROLLBAR, COLOUR_GREY, WID_BV_SCROLLBAR_LOCO),
			EndContainer(),
			/* Panel with details for locomotives. */
			NWidget(WWT_PANEL, COLOUR_GREY, WID_BV_PANEL_LOCO), SetMinimalSize(240, 122), SetResize(1, 0), EndContainer(),
			/* Build/rename buttons, resize button for locomotives. */
			NWidget(NWID_SELECTION, INVALID_COLOUR, WID_BV_LOCO_BUTTONS_SEL),
				NWidget(NWID_HORIZONTAL),
					NWidget(NWID_SELECTION, INVALID_COLOUR, WID_BV_BUILD_SEL_LOCO),
						NWidget(WWT_PUSHTXTBTN, COLOUR_GREY, WID_BV_BUILD_LOCO), SetMinimalSize(50, 1), SetResize(1, 0), SetFill(1, 0),
					EndContainer(),
					NWidget(WWT_PUSHTXTBTN, COLOUR_GREY, WID_BV_SHOW_HIDE_LOCO), SetResize(1, 0), SetFill(1, 0), SetDataTip(STR_JUST_STRING, STR_NULL),
					NWidget(WWT_PUSHTXTBTN, COLOUR_GREY, WID_BV_RENAME_LOCO), SetResize(1, 0), SetFill(1, 0),
				EndContainer(),
			EndContainer(),

		EndContainer(),
		/* Second half of the window contains wagons. */
		NWidget(NWID_VERTICAL),
			NWidget(NWID_HORIZONTAL),
				NWidget(WWT_PANEL, COLOUR_GREY), SetFill(1, 0),
					NWidget(WWT_LABEL, COLOUR_GREY, WID_BV_CAPTION_WAGON), SetDataTip(STR_JUST_STRING, STR_NULL), SetTextStyle(TC_WHITE), SetResize(1, 0), SetFill(1, 0),
				EndContainer(),
			EndContainer(),
			NWidget(NWID_VERTICAL),
				NWidget(NWID_HORIZONTAL),
					NWidget(WWT_PUSHTXTBTN, COLOUR_GREY, WID_BV_SORT_ASCENDING_DESCENDING_WAGON), SetDataTip(STR_BUTTON_SORT_BY, STR_TOOLTIP_SORT_ORDER), SetFill(1, 0),
					NWidget(WWT_DROPDOWN, COLOUR_GREY, WID_BV_SORT_DROPDOWN_WAGON), SetResize(1, 0), SetFill(1, 0), SetDataTip(STR_JUST_STRING, STR_TOOLTIP_SORT_CRITERIA),
				EndContainer(),
				NWidget(NWID_HORIZONTAL),
					NWidget(WWT_TEXTBTN, COLOUR_GREY, WID_BV_SHOW_HIDDEN_WAGONS),
					NWidget(WWT_DROPDOWN, COLOUR_GREY, WID_BV_CARGO_FILTER_DROPDOWN_WAGON), SetResize(1, 0), SetFill(1, 0), SetDataTip(STR_JUST_STRING, STR_TOOLTIP_FILTER_CRITERIA),
				EndContainer(),
				NWidget(WWT_PANEL, COLOUR_GREY),
					NWidget(WWT_EDITBOX, COLOUR_GREY, WID_BV_FILTER_WAGON), SetResize(1, 0), SetFill(1, 0), SetPadding(2), SetDataTip(STR_LIST_FILTER_OSKTITLE, STR_LIST_FILTER_TOOLTIP),
				EndContainer(),
			EndContainer(),
			/* Vehicle list for wagons. */
			NWidget(NWID_HORIZONTAL),
				NWidget(WWT_MATRIX, COLOUR_GREY, WID_BV_LIST_WAGON), SetResize(1, 1), SetFill(1, 0), SetMatrixDataTip(1, 0, STR_NULL), SetScrollbar(WID_BV_SCROLLBAR_WAGON),
				NWidget(NWID_VSCROLLBAR, COLOUR_GREY, WID_BV_SCROLLBAR_WAGON),
			EndContainer(),
			/* Panel with details for wagons. */
			NWidget(WWT_PANEL, COLOUR_GREY, WID_BV_PANEL_WAGON), SetMinimalSize(240, 122), SetResize(1, 0), EndContainer(),
			/* Build/rename buttons, resize button for wagons. */
			NWidget(NWID_SELECTION, INVALID_COLOUR, WID_BV_WAGON_BUTTONS_SEL),
				NWidget(NWID_HORIZONTAL),
					NWidget(NWID_SELECTION, INVALID_COLOUR, WID_BV_BUILD_SEL_WAGON),
						NWidget(WWT_PUSHTXTBTN, COLOUR_GREY, WID_BV_BUILD_WAGON), SetMinimalSize(50, 1), SetResize(1, 0), SetFill(1, 0),
					EndContainer(),
					NWidget(WWT_PUSHTXTBTN, COLOUR_GREY, WID_BV_SHOW_HIDE_WAGON), SetResize(1, 0), SetFill(1, 0), SetDataTip(STR_JUST_STRING, STR_NULL),
					NWidget(WWT_PUSHTXTBTN, COLOUR_GREY, WID_BV_RENAME_WAGON), SetResize(1, 0), SetFill(1, 0),
					NWidget(WWT_RESIZEBOX, COLOUR_GREY),
				EndContainer(),
			EndContainer(),
		EndContainer(),
	EndContainer(),
	NWidget(NWID_SELECTION, INVALID_COLOUR, WID_BV_COMB_BUTTONS_SEL),
		NWidget(NWID_HORIZONTAL),
			NWidget(NWID_SELECTION, INVALID_COLOUR, WID_BV_COMB_BUILD_SEL),
				NWidget(WWT_PUSHTXTBTN, COLOUR_GREY, WID_BV_COMB_BUILD), SetMinimalSize(50, 1), SetResize(1, 0), SetFill(1, 0),
			EndContainer(),
			NWidget(WWT_PUSHTXTBTN, COLOUR_GREY, WID_BV_COMB_SHOW_HIDE), SetResize(1, 0), SetFill(1, 0), SetDataTip(STR_JUST_STRING, STR_BUY_VEHICLE_TRAIN_HIDE_SHOW_TOGGLE_TOOLTIP),
			NWidget(WWT_PUSHTXTBTN, COLOUR_GREY, WID_BV_COMB_RENAME), SetResize(1, 0), SetFill(1, 0),
			NWidget(WWT_RESIZEBOX, COLOUR_GREY),
		EndContainer(),
	EndContainer(),
};

/** Special cargo filter criteria */
static const CargoID CF_ANY     = CT_NO_REFIT;   ///< Show all vehicles independent of carried cargo (i.e. no filtering)
static const CargoID CF_NONE    = CT_INVALID;    ///< Show only vehicles which do not carry cargo (e.g. train engines)
static const CargoID CF_ENGINES = CT_AUTO_REFIT; ///< Show only engines (for rail vehicles only)

bool _engine_sort_direction;                     ///< \c false = descending, \c true = ascending.
byte _engine_sort_last_criteria[]       = {0, 0, 0, 0};                 ///< Last set sort criteria, for each vehicle type.
bool _engine_sort_last_order[]          = {false, false, false, false}; ///< Last set direction of the sort order, for each vehicle type.
bool _engine_sort_show_hidden_engines[] = {false, false, false, false}; ///< Last set 'show hidden engines' setting for each vehicle type.
bool _engine_sort_show_hidden_locos     = false;                        ///< Last set 'show hidden locos' setting.
bool _engine_sort_show_hidden_wagons    = false;                        ///< Last set 'show hidden wagons' setting.
static CargoID _engine_sort_last_cargo_criteria[] = {CF_ANY, CF_ANY, CF_ANY, CF_ANY}; ///< Last set filter criteria, for each vehicle type.

static byte _last_sort_criteria_loco      = 0;
static bool _last_sort_order_loco         = false;
static CargoID _last_filter_criteria_loco = CF_ANY;

static byte _last_sort_criteria_wagon      = 0;
static bool _last_sort_order_wagon         = false;
static CargoID _last_filter_criteria_wagon = CF_ANY;

/**
 * Determines order of engines by engineID
 * @param a first engine to compare
 * @param b second engine to compare
 * @return for descending order: returns true if a < b. Vice versa for ascending order
 */
static bool EngineNumberSorter(const GUIEngineListItem &a, const GUIEngineListItem &b)
{
	int r = Engine::Get(a.engine_id)->list_position - Engine::Get(b.engine_id)->list_position;

	return _engine_sort_direction ? r > 0 : r < 0;
}

/**
 * Determines order of engines by introduction date
 * @param a first engine to compare
 * @param b second engine to compare
 * @return for descending order: returns true if a < b. Vice versa for ascending order
 */
static bool EngineIntroDateSorter(const GUIEngineListItem &a, const GUIEngineListItem &b)
{
	const auto va = Engine::Get(a.engine_id)->intro_date;
	const auto vb = Engine::Get(b.engine_id)->intro_date;
	const auto r = va - vb;

	/* Use EngineID to sort instead since we want consistent sorting */
	if (r == 0) return EngineNumberSorter(a, b);
	return _engine_sort_direction ? r > 0 : r < 0;
}

/**
 * Determines order of engines by vehicle count
 * @param a first engine to compare
 * @param b second engine to compare
 * @return for descending order: returns true if a < b. Vice versa for ascending order
 */
static bool EngineVehicleCountSorter(const GUIEngineListItem &a, const GUIEngineListItem &b)
{
	const GroupStatistics &stats = GroupStatistics::Get(_local_company, ALL_GROUP, Engine::Get(a.engine_id)->type);
	const int r = ((int) stats.num_engines[a.engine_id]) - ((int) stats.num_engines[b.engine_id]);

	/* Use EngineID to sort instead since we want consistent sorting */
	if (r == 0) return EngineNumberSorter(a, b);
	return _engine_sort_direction ? r > 0 : r < 0;
}

/* cached values for EngineNameSorter to spare many GetString() calls */
static EngineID _last_engine[2] = { INVALID_ENGINE, INVALID_ENGINE };

/**
 * Determines order of engines by name
 * @param a first engine to compare
 * @param b second engine to compare
 * @return for descending order: returns true if a < b. Vice versa for ascending order
 */
static bool EngineNameSorter(const GUIEngineListItem &a, const GUIEngineListItem &b)
{
	static std::string last_name[2] = { {}, {} };

	if (a.engine_id != _last_engine[0]) {
		_last_engine[0] = a.engine_id;
		SetDParam(0, PackEngineNameDParam(a.engine_id, EngineNameContext::PurchaseList));
		last_name[0] = GetString(STR_ENGINE_NAME);
	}

	if (b.engine_id != _last_engine[1]) {
		_last_engine[1] = b.engine_id;
		SetDParam(0, PackEngineNameDParam(b.engine_id, EngineNameContext::PurchaseList));
		last_name[1] = GetString(STR_ENGINE_NAME);
	}

	int r = StrNaturalCompare(last_name[0], last_name[1]); // Sort by name (natural sorting).

	/* Use EngineID to sort instead since we want consistent sorting */
	if (r == 0) return EngineNumberSorter(a, b);
	return _engine_sort_direction ? r > 0 : r < 0;
}

/**
 * Determines order of engines by reliability
 * @param a first engine to compare
 * @param b second engine to compare
 * @return for descending order: returns true if a < b. Vice versa for ascending order
 */
static bool EngineReliabilitySorter(const GUIEngineListItem &a, const GUIEngineListItem &b)
{
	const int va = Engine::Get(a.engine_id)->reliability;
	const int vb = Engine::Get(b.engine_id)->reliability;
	const int r = va - vb;

	/* Use EngineID to sort instead since we want consistent sorting */
	if (r == 0) return EngineNumberSorter(a, b);
	return _engine_sort_direction ? r > 0 : r < 0;
}

/**
 * Determines order of engines by purchase cost
 * @param a first engine to compare
 * @param b second engine to compare
 * @return for descending order: returns true if a < b. Vice versa for ascending order
 */
static bool EngineCostSorter(const GUIEngineListItem &a, const GUIEngineListItem &b)
{
	Money va = Engine::Get(a.engine_id)->GetCost();
	Money vb = Engine::Get(b.engine_id)->GetCost();
	int r = ClampTo<int32_t>(va - vb);

	/* Use EngineID to sort instead since we want consistent sorting */
	if (r == 0) return EngineNumberSorter(a, b);
	return _engine_sort_direction ? r > 0 : r < 0;
}

/**
 * Determines order of engines by speed
 * @param a first engine to compare
 * @param b second engine to compare
 * @return for descending order: returns true if a < b. Vice versa for ascending order
 */
static bool EngineSpeedSorter(const GUIEngineListItem &a, const GUIEngineListItem &b)
{
	int va = Engine::Get(a.engine_id)->GetDisplayMaxSpeed();
	int vb = Engine::Get(b.engine_id)->GetDisplayMaxSpeed();
	int r = va - vb;

	/* Use EngineID to sort instead since we want consistent sorting */
	if (r == 0) return EngineNumberSorter(a, b);
	return _engine_sort_direction ? r > 0 : r < 0;
}

/**
 * Determines order of engines by power
 * @param a first engine to compare
 * @param b second engine to compare
 * @return for descending order: returns true if a < b. Vice versa for ascending order
 */
static bool EnginePowerSorter(const GUIEngineListItem &a, const GUIEngineListItem &b)
{
	int va = Engine::Get(a.engine_id)->GetPower();
	int vb = Engine::Get(b.engine_id)->GetPower();
	int r = va - vb;

	/* Use EngineID to sort instead since we want consistent sorting */
	if (r == 0) return EngineNumberSorter(a, b);
	return _engine_sort_direction ? r > 0 : r < 0;
}

/**
 * Determines order of engines by tractive effort
 * @param a first engine to compare
 * @param b second engine to compare
 * @return for descending order: returns true if a < b. Vice versa for ascending order
 */
static bool EngineTractiveEffortSorter(const GUIEngineListItem &a, const GUIEngineListItem &b)
{
	int va = Engine::Get(a.engine_id)->GetDisplayMaxTractiveEffort();
	int vb = Engine::Get(b.engine_id)->GetDisplayMaxTractiveEffort();
	int r = va - vb;

	/* Use EngineID to sort instead since we want consistent sorting */
	if (r == 0) return EngineNumberSorter(a, b);
	return _engine_sort_direction ? r > 0 : r < 0;
}

/**
 * Determines order of engines by running costs
 * @param a first engine to compare
 * @param b second engine to compare
 * @return for descending order: returns true if a < b. Vice versa for ascending order
 */
static bool EngineRunningCostSorter(const GUIEngineListItem &a, const GUIEngineListItem &b)
{
	Money va = Engine::Get(a.engine_id)->GetRunningCost();
	Money vb = Engine::Get(b.engine_id)->GetRunningCost();
	int r = ClampTo<int32_t>(va - vb);

	/* Use EngineID to sort instead since we want consistent sorting */
	if (r == 0) return EngineNumberSorter(a, b);
	return _engine_sort_direction ? r > 0 : r < 0;
}

static bool GenericEngineValueVsRunningCostSorter(const GUIEngineListItem &a, const uint value_a, const GUIEngineListItem &b, const uint value_b)
{
	const Engine *e_a = Engine::Get(a.engine_id);
	const Engine *e_b = Engine::Get(b.engine_id);
	Money r_a = e_a->GetRunningCost();
	Money r_b = e_b->GetRunningCost();
	/* Check if running cost is zero in one or both engines.
	 * If only one of them is zero then that one has higher value,
	 * else if both have zero cost then compare powers. */
	if (r_a == 0) {
		if (r_b == 0) {
			/* If it is ambiguous which to return go with their ID */
			if (value_a == value_b) return EngineNumberSorter(a, b);
			return _engine_sort_direction != (value_a < value_b);
		}
		return !_engine_sort_direction;
	}
	if (r_b == 0) return _engine_sort_direction;
	/* Using double for more precision when comparing close values.
	 * This shouldn't have any major effects in performance nor in keeping
	 * the game in sync between players since it's used in GUI only in client side */
	double v_a = (double)value_a / (double)r_a;
	double v_b = (double)value_b / (double)r_b;
	/* Use EngineID to sort if both have same power/running cost,
	 * since we want consistent sorting.
	 * Also if both have no power then sort with reverse of running cost to simulate
	 * previous sorting behaviour for wagons. */
	if (v_a == 0 && v_b == 0) return EngineRunningCostSorter(b, a);
	if (v_a == v_b)  return EngineNumberSorter(a, b);
	return _engine_sort_direction != (v_a < v_b);
}

/**
 * Determines order of engines by power / running costs
 * @param a first engine to compare
 * @param b second engine to compare
 * @return for descending order: returns true if a < b. Vice versa for ascending order
 */
static bool EnginePowerVsRunningCostSorter(const GUIEngineListItem &a, const GUIEngineListItem &b)
{
	return GenericEngineValueVsRunningCostSorter(a, Engine::Get(a.engine_id)->GetPower(), b, Engine::Get(b.engine_id)->GetPower());
}

/* Train sorting functions */

/**
 * Determines order of train engines by capacity
 * @param a first engine to compare
 * @param b second engine to compare
 * @return for descending order: returns true if a < b. Vice versa for ascending order
 */
static bool TrainEngineCapacitySorter(const GUIEngineListItem &a, const GUIEngineListItem &b)
{
	const RailVehicleInfo *rvi_a = RailVehInfo(a.engine_id);
	const RailVehicleInfo *rvi_b = RailVehInfo(b.engine_id);

	int va = GetTotalCapacityOfArticulatedParts(a.engine_id) * (rvi_a->railveh_type == RAILVEH_MULTIHEAD ? 2 : 1);
	int vb = GetTotalCapacityOfArticulatedParts(b.engine_id) * (rvi_b->railveh_type == RAILVEH_MULTIHEAD ? 2 : 1);
	int r = va - vb;

	/* Use EngineID to sort instead since we want consistent sorting */
	if (r == 0) return EngineNumberSorter(a, b);
	return _engine_sort_direction ? r > 0 : r < 0;
}

/**
 * Determines order of train engines by cargo capacity / running costs
 * @param a first engine to compare
 * @param b second engine to compare
 * @return for descending order: returns true if a < b. Vice versa for ascending order
 */
static bool TrainEngineCapacityVsRunningCostSorter(const GUIEngineListItem &a, const GUIEngineListItem &b)
{
	const RailVehicleInfo *rvi_a = RailVehInfo(a.engine_id);
	const RailVehicleInfo *rvi_b = RailVehInfo(b.engine_id);

	uint va = GetTotalCapacityOfArticulatedParts(a.engine_id) * (rvi_a->railveh_type == RAILVEH_MULTIHEAD ? 2 : 1);
	uint vb = GetTotalCapacityOfArticulatedParts(b.engine_id) * (rvi_b->railveh_type == RAILVEH_MULTIHEAD ? 2 : 1);

	return GenericEngineValueVsRunningCostSorter(a, va, b, vb);
}

/**
 * Determines order of train engines by engine / wagon
 * @param a first engine to compare
 * @param b second engine to compare
 * @return for descending order: returns true if a < b. Vice versa for ascending order
 */
static bool TrainEnginesThenWagonsSorter(const GUIEngineListItem &a, const GUIEngineListItem &b)
{
	int val_a = (RailVehInfo(a.engine_id)->railveh_type == RAILVEH_WAGON ? 1 : 0);
	int val_b = (RailVehInfo(b.engine_id)->railveh_type == RAILVEH_WAGON ? 1 : 0);
	int r = val_a - val_b;

	/* Use EngineID to sort instead since we want consistent sorting */
	if (r == 0) return EngineNumberSorter(a, b);
	return _engine_sort_direction ? r > 0 : r < 0;
}

/* Road vehicle sorting functions */

/**
 * Determines order of road vehicles by capacity
 * @param a first engine to compare
 * @param b second engine to compare
 * @return for descending order: returns true if a < b. Vice versa for ascending order
 */
static bool RoadVehEngineCapacitySorter(const GUIEngineListItem &a, const GUIEngineListItem &b)
{
	int va = GetTotalCapacityOfArticulatedParts(a.engine_id);
	int vb = GetTotalCapacityOfArticulatedParts(b.engine_id);
	int r = va - vb;

	/* Use EngineID to sort instead since we want consistent sorting */
	if (r == 0) return EngineNumberSorter(a, b);
	return _engine_sort_direction ? r > 0 : r < 0;
}

/**
 * Determines order of road vehicles by cargo capacity / running costs
 * @param a first engine to compare
 * @param b second engine to compare
 * @return for descending order: returns true if a < b. Vice versa for ascending order
 */
static bool RoadVehEngineCapacityVsRunningCostSorter(const GUIEngineListItem &a, const GUIEngineListItem &b)
{
	return GenericEngineValueVsRunningCostSorter(a, GetTotalCapacityOfArticulatedParts(a.engine_id), b, GetTotalCapacityOfArticulatedParts(b.engine_id));
}

/* Ship vehicle sorting functions */

/**
 * Determines order of ships by capacity
 * @param a first engine to compare
 * @param b second engine to compare
 * @return for descending order: returns true if a < b. Vice versa for ascending order
 */
static bool ShipEngineCapacitySorter(const GUIEngineListItem &a, const GUIEngineListItem &b)
{
	const Engine *e_a = Engine::Get(a.engine_id);
	const Engine *e_b = Engine::Get(b.engine_id);

	int va = e_a->GetDisplayDefaultCapacity();
	int vb = e_b->GetDisplayDefaultCapacity();
	int r = va - vb;

	/* Use EngineID to sort instead since we want consistent sorting */
	if (r == 0) return EngineNumberSorter(a, b);
	return _engine_sort_direction ? r > 0 : r < 0;
}

/**
 * Determines order of ships by cargo capacity / running costs
 * @param a first engine to compare
 * @param b second engine to compare
 * @return for descending order: returns true if a < b. Vice versa for ascending order
 */
static bool ShipEngineCapacityVsRunningCostSorter(const GUIEngineListItem &a, const GUIEngineListItem &b)
{
	return GenericEngineValueVsRunningCostSorter(a, Engine::Get(a.engine_id)->GetDisplayDefaultCapacity(), b, Engine::Get(b.engine_id)->GetDisplayDefaultCapacity());
}

/* Aircraft sorting functions */

/**
 * Determines order of aircraft by cargo
 * @param a first engine to compare
 * @param b second engine to compare
 * @return for descending order: returns true if a < b. Vice versa for ascending order
 */
static bool AircraftEngineCargoSorter(const GUIEngineListItem &a, const GUIEngineListItem &b)
{
	const Engine *e_a = Engine::Get(a.engine_id);
	const Engine *e_b = Engine::Get(b.engine_id);

	uint16 mail_a, mail_b;
	int va = e_a->GetDisplayDefaultCapacity(&mail_a);
	int vb = e_b->GetDisplayDefaultCapacity(&mail_b);
	int r = va - vb;

	if (r == 0) {
		/* The planes have the same passenger capacity. Check mail capacity instead */
		r = mail_a - mail_b;

		if (r == 0) {
			/* Use EngineID to sort instead since we want consistent sorting */
			return EngineNumberSorter(a, b);
		}
	}
	return _engine_sort_direction ? r > 0 : r < 0;
}

/**
 * Determines order of aircraft by cargo capacity / running costs
 * @param a first engine to compare
 * @param b second engine to compare
 * @return for descending order: returns true if a < b. Vice versa for ascending order
 */
static bool AircraftEngineCapacityVsRunningCostSorter(const GUIEngineListItem &a, const GUIEngineListItem &b)
{
	const Engine *e_a = Engine::Get(a.engine_id);
	const Engine *e_b = Engine::Get(b.engine_id);

	uint16 mail_a, mail_b;
	int va = e_a->GetDisplayDefaultCapacity(&mail_a);
	int vb = e_b->GetDisplayDefaultCapacity(&mail_b);

	return GenericEngineValueVsRunningCostSorter(a, va + mail_a, b, vb + mail_b);
}

/**
 * Determines order of aircraft by range.
 * @param a first engine to compare
 * @param b second engine to compare
 * @return for descending order: returns true if a < b. Vice versa for ascending order
 */
static bool AircraftRangeSorter(const GUIEngineListItem &a, const GUIEngineListItem &b)
{
	uint16 r_a = Engine::Get(a.engine_id)->GetRange();
	uint16 r_b = Engine::Get(b.engine_id)->GetRange();

	int r = r_a - r_b;

	/* Use EngineID to sort instead since we want consistent sorting */
	if (r == 0) return EngineNumberSorter(a, b);
	return _engine_sort_direction ? r > 0 : r < 0;
}

/** Sort functions for the vehicle sort criteria, for each vehicle type. */
EngList_SortTypeFunction * const _engine_sort_functions[][13] = {{
	/* Trains */
	&EngineNumberSorter,
	&EngineCostSorter,
	&EngineSpeedSorter,
	&EnginePowerSorter,
	&EngineTractiveEffortSorter,
	&EngineIntroDateSorter,
	&EngineNameSorter,
	&EngineRunningCostSorter,
	&EnginePowerVsRunningCostSorter,
	&EngineReliabilitySorter,
	&TrainEngineCapacitySorter,
	&TrainEngineCapacityVsRunningCostSorter,
	&EngineVehicleCountSorter,
}, {
	/* Road vehicles */
	&EngineNumberSorter,
	&EngineCostSorter,
	&EngineSpeedSorter,
	&EnginePowerSorter,
	&EngineTractiveEffortSorter,
	&EngineIntroDateSorter,
	&EngineNameSorter,
	&EngineRunningCostSorter,
	&EnginePowerVsRunningCostSorter,
	&EngineReliabilitySorter,
	&RoadVehEngineCapacitySorter,
	&RoadVehEngineCapacityVsRunningCostSorter,
	&EngineVehicleCountSorter,
}, {
	/* Ships */
	&EngineNumberSorter,
	&EngineCostSorter,
	&EngineSpeedSorter,
	&EngineIntroDateSorter,
	&EngineNameSorter,
	&EngineRunningCostSorter,
	&EngineReliabilitySorter,
	&ShipEngineCapacitySorter,
	&ShipEngineCapacityVsRunningCostSorter,
	&EngineVehicleCountSorter,
}, {
	/* Aircraft */
	&EngineNumberSorter,
	&EngineCostSorter,
	&EngineSpeedSorter,
	&EngineIntroDateSorter,
	&EngineNameSorter,
	&EngineRunningCostSorter,
	&EngineReliabilitySorter,
	&AircraftEngineCargoSorter,
	&AircraftEngineCapacityVsRunningCostSorter,
	&EngineVehicleCountSorter,
	&AircraftRangeSorter,
}};

/** Dropdown menu strings for the vehicle sort criteria. */
const StringID _engine_sort_listing[][14] = {{
	/* Trains */
	STR_SORT_BY_ENGINE_ID,
	STR_SORT_BY_COST,
	STR_SORT_BY_MAX_SPEED,
	STR_SORT_BY_POWER,
	STR_SORT_BY_TRACTIVE_EFFORT,
	STR_SORT_BY_INTRO_DATE,
	STR_SORT_BY_NAME,
	STR_SORT_BY_RUNNING_COST,
	STR_SORT_BY_POWER_VS_RUNNING_COST,
	STR_SORT_BY_RELIABILITY,
	STR_SORT_BY_CARGO_CAPACITY,
	STR_SORT_BY_CARGO_CAPACITY_VS_RUNNING_COST,
	STR_SORT_BY_VEHICLE_COUNT,
	INVALID_STRING_ID
}, {
	/* Road vehicles */
	STR_SORT_BY_ENGINE_ID,
	STR_SORT_BY_COST,
	STR_SORT_BY_MAX_SPEED,
	STR_SORT_BY_POWER,
	STR_SORT_BY_TRACTIVE_EFFORT,
	STR_SORT_BY_INTRO_DATE,
	STR_SORT_BY_NAME,
	STR_SORT_BY_RUNNING_COST,
	STR_SORT_BY_POWER_VS_RUNNING_COST,
	STR_SORT_BY_RELIABILITY,
	STR_SORT_BY_CARGO_CAPACITY,
	STR_SORT_BY_CARGO_CAPACITY_VS_RUNNING_COST,
	STR_SORT_BY_VEHICLE_COUNT,
	INVALID_STRING_ID
}, {
	/* Ships */
	STR_SORT_BY_ENGINE_ID,
	STR_SORT_BY_COST,
	STR_SORT_BY_MAX_SPEED,
	STR_SORT_BY_INTRO_DATE,
	STR_SORT_BY_NAME,
	STR_SORT_BY_RUNNING_COST,
	STR_SORT_BY_RELIABILITY,
	STR_SORT_BY_CARGO_CAPACITY,
	STR_SORT_BY_CARGO_CAPACITY_VS_RUNNING_COST,
	STR_SORT_BY_VEHICLE_COUNT,
	INVALID_STRING_ID
}, {
	/* Aircraft */
	STR_SORT_BY_ENGINE_ID,
	STR_SORT_BY_COST,
	STR_SORT_BY_MAX_SPEED,
	STR_SORT_BY_INTRO_DATE,
	STR_SORT_BY_NAME,
	STR_SORT_BY_RUNNING_COST,
	STR_SORT_BY_RELIABILITY,
	STR_SORT_BY_CARGO_CAPACITY,
	STR_SORT_BY_CARGO_CAPACITY_VS_RUNNING_COST,
	STR_SORT_BY_VEHICLE_COUNT,
	STR_SORT_BY_RANGE,
	INVALID_STRING_ID
}};

/** Filters vehicles by cargo and engine (in case of rail vehicle). */
static bool CargoAndEngineFilter(const GUIEngineListItem *item, const CargoID cid)
{
	if (cid == CF_ANY) {
		return true;
	} else if (cid == CF_ENGINES) {
		return Engine::Get(item->engine_id)->GetPower() != 0;
	} else {
		CargoTypes refit_mask = GetUnionOfArticulatedRefitMasks(item->engine_id, true) & _standard_cargo_mask;
		return (cid == CF_NONE ? refit_mask == 0 : HasBit(refit_mask, cid));
	}
}

static GUIEngineList::FilterFunction * const _filter_funcs[] = {
	&CargoAndEngineFilter,
};

static uint GetCargoWeight(const CargoArray &cap, VehicleType vtype)
{
	uint weight = 0;
	for (CargoID c = 0; c < NUM_CARGO; c++) {
		if (cap[c] != 0) {
			if (vtype == VEH_TRAIN) {
				weight += CargoSpec::Get(c)->WeightOfNUnitsInTrain(cap[c]);
			} else {
				weight += CargoSpec::Get(c)->WeightOfNUnits(cap[c]);
			}
		}
	}
	return weight;
}

static int DrawCargoCapacityInfo(int left, int right, int y, TestedEngineDetails &te, bool refittable)
{
	for (CargoID c = 0; c < NUM_CARGO; c++) {
		if (te.all_capacities[c] == 0) continue;

		SetDParam(0, c);
		SetDParam(1, te.all_capacities[c]);
		SetDParam(2, refittable ? STR_PURCHASE_INFO_REFITTABLE : STR_EMPTY);
		DrawString(left, right, y, STR_PURCHASE_INFO_CAPACITY);
		y += FONT_HEIGHT_NORMAL;
	}

	return y;
}

/* Draw rail wagon specific details */
static int DrawRailWagonPurchaseInfo(int left, int right, int y, EngineID engine_number, const RailVehicleInfo *rvi, TestedEngineDetails &te)
{
	const Engine *e = Engine::Get(engine_number);

	/* Purchase cost */
	if (te.cost != 0) {
		SetDParam(0, e->GetCost() + te.cost);
		SetDParam(1, te.cost);
		DrawString(left, right, y, STR_PURCHASE_INFO_COST_REFIT);
	} else {
		SetDParam(0, e->GetCost());
		DrawString(left, right, y, STR_PURCHASE_INFO_COST);
	}
	y += FONT_HEIGHT_NORMAL;

	/* Wagon weight - (including cargo) */
	uint weight = e->GetDisplayWeight();
	SetDParam(0, weight);
	SetDParam(1, GetCargoWeight(te.all_capacities, VEH_TRAIN) + weight);
	DrawString(left, right, y, STR_PURCHASE_INFO_WEIGHT_CWEIGHT);
	y += FONT_HEIGHT_NORMAL;

	/* Wagon speed limit, displayed if above zero */
	if (_settings_game.vehicle.wagon_speed_limits) {
		uint max_speed = e->GetDisplayMaxSpeed();
		if (max_speed > 0) {
			SetDParam(0, PackVelocity(max_speed, e->type));
			DrawString(left, right, y, STR_PURCHASE_INFO_SPEED);
			y += FONT_HEIGHT_NORMAL;
		}
	}

	/* Running cost */
	if (rvi->running_cost_class != INVALID_PRICE) {
		SetDParam(0, e->GetDisplayRunningCost());
		DrawString(left, right, y, STR_PURCHASE_INFO_RUNNINGCOST);
		y += FONT_HEIGHT_NORMAL;
	}

	return y;
}

/* Draw locomotive specific details */
static int DrawRailEnginePurchaseInfo(int left, int right, int y, EngineID engine_number, const RailVehicleInfo *rvi, TestedEngineDetails &te)
{
	const Engine *e = Engine::Get(engine_number);

	/* Purchase Cost - Engine weight */
	if (te.cost != 0) {
		SetDParam(0, e->GetCost() + te.cost);
		SetDParam(1, te.cost);
		SetDParam(2, e->GetDisplayWeight());
		DrawString(left, right, y, STR_PURCHASE_INFO_COST_REFIT_WEIGHT);
	} else {
		SetDParam(0, e->GetCost());
		SetDParam(1, e->GetDisplayWeight());
		DrawString(left, right, y, STR_PURCHASE_INFO_COST_WEIGHT);
	}
	y += FONT_HEIGHT_NORMAL;

	/* Max speed - Engine power */
	SetDParam(0, PackVelocity(e->GetDisplayMaxSpeed(), e->type));
	SetDParam(1, e->GetPower());
	DrawString(left, right, y, STR_PURCHASE_INFO_SPEED_POWER);
	y += FONT_HEIGHT_NORMAL;

	/* Max tractive effort - not applicable if old acceleration or maglev */
	if (_settings_game.vehicle.train_acceleration_model != AM_ORIGINAL && GetRailTypeInfo(rvi->railtype)->acceleration_type != 2) {
		SetDParam(0, e->GetDisplayMaxTractiveEffort());
		DrawString(left, right, y, STR_PURCHASE_INFO_MAX_TE);
		y += FONT_HEIGHT_NORMAL;
	}

	/* Running cost */
	if (rvi->running_cost_class != INVALID_PRICE) {
		SetDParam(0, e->GetDisplayRunningCost());
		DrawString(left, right, y, STR_PURCHASE_INFO_RUNNINGCOST);
		y += FONT_HEIGHT_NORMAL;
	}

	/* Powered wagons power - Powered wagons extra weight */
	if (rvi->pow_wag_power != 0) {
		SetDParam(0, rvi->pow_wag_power);
		SetDParam(1, rvi->pow_wag_weight);
		DrawString(left, right, y, STR_PURCHASE_INFO_PWAGPOWER_PWAGWEIGHT);
		y += FONT_HEIGHT_NORMAL;
	}

	return y;
}

/* Draw road vehicle specific details */
static int DrawRoadVehPurchaseInfo(int left, int right, int y, EngineID engine_number, TestedEngineDetails &te)
{
	const Engine *e = Engine::Get(engine_number);

	if (_settings_game.vehicle.roadveh_acceleration_model != AM_ORIGINAL) {
		/* Purchase Cost */
		if (te.cost != 0) {
			SetDParam(0, e->GetCost() + te.cost);
			SetDParam(1, te.cost);
			DrawString(left, right, y, STR_PURCHASE_INFO_COST_REFIT);
		} else {
			SetDParam(0, e->GetCost());
			DrawString(left, right, y, STR_PURCHASE_INFO_COST);
		}
		y += FONT_HEIGHT_NORMAL;

		/* Road vehicle weight - (including cargo) */
		int16 weight = e->GetDisplayWeight();
		SetDParam(0, weight);
		SetDParam(1, GetCargoWeight(te.all_capacities, VEH_ROAD) + weight);
		DrawString(left, right, y, STR_PURCHASE_INFO_WEIGHT_CWEIGHT);
		y += FONT_HEIGHT_NORMAL;

		/* Max speed - Engine power */
		SetDParam(0, PackVelocity(e->GetDisplayMaxSpeed(), e->type));
		SetDParam(1, e->GetPower());
		DrawString(left, right, y, STR_PURCHASE_INFO_SPEED_POWER);
		y += FONT_HEIGHT_NORMAL;

		/* Max tractive effort */
		SetDParam(0, e->GetDisplayMaxTractiveEffort());
		DrawString(left, right, y, STR_PURCHASE_INFO_MAX_TE);
		y += FONT_HEIGHT_NORMAL;
	} else {
		/* Purchase cost - Max speed */
		if (te.cost != 0) {
			SetDParam(0, e->GetCost() + te.cost);
			SetDParam(1, te.cost);
			SetDParam(2, PackVelocity(e->GetDisplayMaxSpeed(), e->type));
			DrawString(left, right, y, STR_PURCHASE_INFO_COST_REFIT_SPEED);
		} else {
			SetDParam(0, e->GetCost());
			SetDParam(1, PackVelocity(e->GetDisplayMaxSpeed(), e->type));
			DrawString(left, right, y, STR_PURCHASE_INFO_COST_SPEED);
		}
		y += FONT_HEIGHT_NORMAL;
	}

	/* Running cost */
	SetDParam(0, e->GetDisplayRunningCost());
	DrawString(left, right, y, STR_PURCHASE_INFO_RUNNINGCOST);
	y += FONT_HEIGHT_NORMAL;

	return y;
}

/* Draw ship specific details */
static int DrawShipPurchaseInfo(int left, int right, int y, EngineID engine_number, bool refittable, TestedEngineDetails &te)
{
	const Engine *e = Engine::Get(engine_number);

	/* Purchase cost - Max speed */
	uint raw_speed = e->GetDisplayMaxSpeed();
	uint ocean_speed = e->u.ship.ApplyWaterClassSpeedFrac(raw_speed, true);
	uint canal_speed = e->u.ship.ApplyWaterClassSpeedFrac(raw_speed, false);

	if (ocean_speed == canal_speed) {
		if (te.cost != 0) {
			SetDParam(0, e->GetCost() + te.cost);
			SetDParam(1, te.cost);
			SetDParam(2, PackVelocity(ocean_speed, e->type));
			DrawString(left, right, y, STR_PURCHASE_INFO_COST_REFIT_SPEED);
		} else {
			SetDParam(0, e->GetCost());
			SetDParam(1, PackVelocity(ocean_speed, e->type));
			DrawString(left, right, y, STR_PURCHASE_INFO_COST_SPEED);
		}
		y += FONT_HEIGHT_NORMAL;
	} else {
		if (te.cost != 0) {
			SetDParam(0, e->GetCost() + te.cost);
			SetDParam(1, te.cost);
			DrawString(left, right, y, STR_PURCHASE_INFO_COST_REFIT);
		} else {
			SetDParam(0, e->GetCost());
			DrawString(left, right, y, STR_PURCHASE_INFO_COST);
		}
		y += FONT_HEIGHT_NORMAL;

		SetDParam(0, PackVelocity(ocean_speed, e->type));
		DrawString(left, right, y, STR_PURCHASE_INFO_SPEED_OCEAN);
		y += FONT_HEIGHT_NORMAL;

		SetDParam(0, PackVelocity(canal_speed, e->type));
		DrawString(left, right, y, STR_PURCHASE_INFO_SPEED_CANAL);
		y += FONT_HEIGHT_NORMAL;
	}

	if (!IsArticulatedEngine(engine_number)) {
		/* Cargo type + capacity */
		SetDParam(0, te.cargo);
		SetDParam(1, te.capacity);
		SetDParam(2, refittable ? STR_PURCHASE_INFO_REFITTABLE : STR_EMPTY);
		DrawString(left, right, y, STR_PURCHASE_INFO_CAPACITY);
		y += FONT_HEIGHT_NORMAL;
	}

	/* Running cost */
	SetDParam(0, e->GetDisplayRunningCost());
	DrawString(left, right, y, STR_PURCHASE_INFO_RUNNINGCOST);
	y += FONT_HEIGHT_NORMAL;

	return y;
}

/**
 * Draw aircraft specific details in the buy window.
 * @param left Left edge of the window to draw in.
 * @param right Right edge of the window to draw in.
 * @param y Top of the area to draw in.
 * @param engine_number Engine to display.
 * @param refittable If set, the aircraft can be refitted.
 * @return Bottom of the used area.
 */
static int DrawAircraftPurchaseInfo(int left, int right, int y, EngineID engine_number, bool refittable, TestedEngineDetails &te)
{
	const Engine *e = Engine::Get(engine_number);

	/* Purchase cost - Max speed */
	if (te.cost != 0) {
		SetDParam(0, e->GetCost() + te.cost);
		SetDParam(1, te.cost);
		SetDParam(2, PackVelocity(e->GetDisplayMaxSpeed(), e->type));
		DrawString(left, right, y, STR_PURCHASE_INFO_COST_REFIT_SPEED);
	} else {
		SetDParam(0, e->GetCost());
		SetDParam(1, PackVelocity(e->GetDisplayMaxSpeed(), e->type));
		DrawString(left, right, y, STR_PURCHASE_INFO_COST_SPEED);
	}
	y += FONT_HEIGHT_NORMAL;

	/* Cargo capacity */
	if (te.mail_capacity > 0) {
		SetDParam(0, te.cargo);
		SetDParam(1, te.capacity);
		SetDParam(2, CT_MAIL);
		SetDParam(3, te.mail_capacity);
		DrawString(left, right, y, STR_PURCHASE_INFO_AIRCRAFT_CAPACITY);
	} else {
		/* Note, if the default capacity is selected by the refit capacity
		 * callback, then the capacity shown is likely to be incorrect. */
		SetDParam(0, te.cargo);
		SetDParam(1, te.capacity);
		SetDParam(2, refittable ? STR_PURCHASE_INFO_REFITTABLE : STR_EMPTY);
		DrawString(left, right, y, STR_PURCHASE_INFO_CAPACITY);
	}
	y += FONT_HEIGHT_NORMAL;

	/* Running cost */
	SetDParam(0, e->GetDisplayRunningCost());
	DrawString(left, right, y, STR_PURCHASE_INFO_RUNNINGCOST);
	y += FONT_HEIGHT_NORMAL;

	/* Aircraft type */
	SetDParam(0, e->GetAircraftTypeText());
	DrawString(left, right, y, STR_PURCHASE_INFO_AIRCRAFT_TYPE);
	y += FONT_HEIGHT_NORMAL;

	/* Aircraft range, if available. */
	uint16 range = e->GetRange();
	if (range != 0) {
		SetDParam(0, range);
		DrawString(left, right, y, STR_PURCHASE_INFO_AIRCRAFT_RANGE);
		y += FONT_HEIGHT_NORMAL;
	}

	return y;
}


/**
 * Try to get the NewGRF engine additional text callback as an optional std::string.
 * @param engine The engine whose additional text to get.
 * @return The std::string if present, otherwise std::nullopt.
 */
static std::optional<std::string> GetNewGRFAdditionalText(EngineID engine)
{
	uint16 callback = GetVehicleCallback(CBID_VEHICLE_ADDITIONAL_TEXT, 0, 0, engine, nullptr);
	if (callback == CALLBACK_FAILED || callback == 0x400) return std::nullopt;
	const GRFFile *grffile = Engine::Get(engine)->GetGRF();
	assert(grffile != nullptr);
	if (callback > 0x400) {
		ErrorUnknownCallbackResult(grffile->grfid, CBID_VEHICLE_ADDITIONAL_TEXT, callback);
		return std::nullopt;
	}

	StartTextRefStackUsage(grffile, 6);
	std::string result = GetString(GetGRFStringID(grffile->grfid, 0xD000 + callback));
	StopTextRefStackUsage();
	return result;
}

/**
 * Display additional text from NewGRF in the purchase information window
 * @param left   Left border of text bounding box
 * @param right  Right border of text bounding box
 * @param y      Top border of text bounding box
 * @param engine Engine to query the additional purchase information for
 * @return       Bottom border of text bounding box
 */
static uint ShowAdditionalText(int left, int right, int y, EngineID engine)
{
	auto text = GetNewGRFAdditionalText(engine);
	if (!text) return y;
	return DrawStringMultiLine(left, right, y, INT32_MAX, *text, TC_BLACK);
}

void TestedEngineDetails::FillDefaultCapacities(const Engine *e)
{
	this->cargo = e->GetDefaultCargoType();
	if (e->type == VEH_TRAIN || e->type == VEH_ROAD) {
		this->all_capacities = GetCapacityOfArticulatedParts(e->index);
		this->capacity = this->all_capacities[this->cargo];
		this->mail_capacity = 0;
	} else {
		this->capacity = e->GetDisplayDefaultCapacity(&this->mail_capacity);
		this->all_capacities[this->cargo] = this->capacity;
		this->all_capacities[CT_MAIL] = this->mail_capacity;
	}
	if (this->all_capacities.GetCount() == 0) this->cargo = CT_INVALID;
}

/**
 * Draw the purchase info details of a vehicle at a given location.
 * @param left,right,y location where to draw the info
 * @param engine_number the engine of which to draw the info of
 * @return y after drawing all the text
 */
int DrawVehiclePurchaseInfo(int left, int right, int y, EngineID engine_number, TestedEngineDetails &te)
{
	const Engine *e = Engine::Get(engine_number);
	YearMonthDay ymd;
	ConvertDateToYMD(e->intro_date, &ymd);
	bool refittable = IsArticulatedVehicleRefittable(engine_number);
	bool articulated_cargo = false;

	switch (e->type) {
		default: NOT_REACHED();
		case VEH_TRAIN:
			if (e->u.rail.railveh_type == RAILVEH_WAGON) {
				y = DrawRailWagonPurchaseInfo(left, right, y, engine_number, &e->u.rail, te);
			} else {
				y = DrawRailEnginePurchaseInfo(left, right, y, engine_number, &e->u.rail, te);
			}
			articulated_cargo = true;
			break;

		case VEH_ROAD:
			y = DrawRoadVehPurchaseInfo(left, right, y, engine_number, te);
			articulated_cargo = true;
			break;

		case VEH_SHIP:
			y = DrawShipPurchaseInfo(left, right, y, engine_number, refittable, te);
			if (IsArticulatedEngine(engine_number)) articulated_cargo = true;
			break;

		case VEH_AIRCRAFT:
			y = DrawAircraftPurchaseInfo(left, right, y, engine_number, refittable, te);
			break;
	}

	if (articulated_cargo) {
		/* Cargo type + capacity, or N/A */
		int new_y = DrawCargoCapacityInfo(left, right, y, te, refittable);

		if (new_y == y) {
			SetDParam(0, CT_INVALID);
			SetDParam(2, STR_EMPTY);
			DrawString(left, right, y, STR_PURCHASE_INFO_CAPACITY);
			y += FONT_HEIGHT_NORMAL;
		} else {
			y = new_y;
		}
	}

	/* Draw details that apply to all types except rail wagons. */
	if (e->type != VEH_TRAIN || e->u.rail.railveh_type != RAILVEH_WAGON) {
		/* Design date - Life length */
		SetDParam(0, ymd.year);
		SetDParam(1, TimerGameCalendar::DateToYear(e->GetLifeLengthInDays()));
		DrawString(left, right, y, STR_PURCHASE_INFO_DESIGNED_LIFE);
		y += FONT_HEIGHT_NORMAL;

		/* Reliability */
		SetDParam(0, ToPercent16(e->reliability));
		DrawString(left, right, y, STR_PURCHASE_INFO_RELIABILITY);
		y += FONT_HEIGHT_NORMAL;
	} else if (_settings_client.gui.show_wagon_intro_year) {
		SetDParam(0, ymd.year);
		DrawString(left, right, y, STR_PURCHASE_INFO_DESIGNED);
		y += FONT_HEIGHT_NORMAL;
	}

	if (refittable) y = ShowRefitOptionsList(left, right, y, engine_number);

	/* Additional text from NewGRF */
	y = ShowAdditionalText(left, right, y, engine_number);

	/* The NewGRF's name which the vehicle comes from */
	const GRFConfig *config = GetGRFConfig(e->GetGRFID());
	if (_settings_client.gui.show_newgrf_name && config != nullptr)
	{
		DrawString(left, right, y, config->GetName(), TC_BLACK);
		y += FONT_HEIGHT_NORMAL;
	}

	return y;
}

/**
 * Engine drawing loop
 * @param type Type of vehicle (VEH_*)
 * @param r The Rect of the list
 * @param eng_list What engines to draw
 * @param min where to start in the list
 * @param max where in the list to end
 * @param selected_id what engine to highlight as selected, if any
 * @param show_count Whether to show the amount of engines or not
 * @param selected_group the group to list the engines of
 */
void DrawEngineList(VehicleType type, const Rect &r, const GUIEngineList &eng_list, uint16 min, uint16 max, EngineID selected_id, bool show_count, GroupID selected_group)
{
	static const int sprite_y_offsets[] = { -1, -1, -2, -2 };

	/* Obligatory sanity checks! */
	assert(max <= eng_list.size());

	bool rtl = _current_text_dir == TD_RTL;
	int step_size = GetEngineListHeight(type);
	int sprite_left  = GetVehicleImageCellSize(type, EIT_PURCHASE).extend_left;
	int sprite_right = GetVehicleImageCellSize(type, EIT_PURCHASE).extend_right;
	int sprite_width = sprite_left + sprite_right;
	int circle_width = std::max(GetScaledSpriteSize(SPR_CIRCLE_FOLDED).width, GetScaledSpriteSize(SPR_CIRCLE_UNFOLDED).width);
	int linecolour = _colour_gradient[COLOUR_ORANGE][4];

	Rect ir      = r.WithHeight(step_size).Shrink(WidgetDimensions::scaled.matrix);
	int sprite_y_offset = ScaleSpriteTrad(sprite_y_offsets[type]) + ir.Height() / 2;

	Dimension replace_icon = {0, 0};
	int count_width = 0;
	if (show_count) {
		replace_icon = GetSpriteSize(SPR_GROUP_REPLACE_ACTIVE);

		uint biggest_num_engines = 0;
		for (auto i = min; i < max; i++) {
			const auto &item = eng_list[i];
			const uint num_engines = GetGroupNumEngines(_local_company, selected_group, item.engine_id);
			biggest_num_engines = std::max(biggest_num_engines, num_engines);
		}

		SetDParam(0, biggest_num_engines);
		count_width = GetStringBoundingBox(STR_JUST_COMMA, FS_SMALL).width;
	}

	Rect tr = ir.Indent(circle_width + WidgetDimensions::scaled.hsep_normal + sprite_width + WidgetDimensions::scaled.hsep_wide, rtl); // Name position
	Rect cr = tr.Indent(replace_icon.width + WidgetDimensions::scaled.hsep_wide, !rtl).WithWidth(count_width, !rtl);  // Count position
	Rect rr = tr.WithWidth(replace_icon.width, !rtl);                                                                 // Replace icon position
	if (show_count) tr = tr.Indent(count_width + WidgetDimensions::scaled.hsep_normal + replace_icon.width + WidgetDimensions::scaled.hsep_wide, !rtl);

	int normal_text_y_offset = (ir.Height() - FONT_HEIGHT_NORMAL) / 2;
	int small_text_y_offset  = ir.Height() - FONT_HEIGHT_SMALL;
	int replace_icon_y_offset = (ir.Height() - replace_icon.height) / 2;

	int y = ir.top;
	for (; min < max; min++, y += step_size) {
		const auto &item = eng_list[min];
		uint indent       = item.indent * WidgetDimensions::scaled.hsep_indent;
		bool has_variants = (item.flags & EngineDisplayFlags::HasVariants) != EngineDisplayFlags::None;
		bool is_folded    = (item.flags & EngineDisplayFlags::IsFolded)    != EngineDisplayFlags::None;
		bool shaded       = (item.flags & EngineDisplayFlags::Shaded)      != EngineDisplayFlags::None;
		/* Note: num_engines is only used in the autoreplace GUI, so it is correct to use _local_company here. */
		const uint num_engines = GetGroupNumEngines(_local_company, selected_group, item.engine_id);

		const Engine *e = Engine::Get(item.engine_id);
		bool hidden = HasBit(e->company_hidden, _local_company);
		StringID str = hidden ? STR_HIDDEN_ENGINE_NAME : STR_ENGINE_NAME;
		TextColour tc = (item.engine_id == selected_id) ? TC_WHITE : ((hidden | shaded) ? (TC_GREY | TC_FORCED | TC_NO_SHADE) : TC_BLACK);

		if (show_count) {
			/* relies on show_count to find 'Vehicle in use' panel of autoreplace window */
			SetDParam(0, PackEngineNameDParam(item.engine_id, EngineNameContext::AutoreplaceVehicleInUse, item.indent));
		} else {
			SetDParam(0, PackEngineNameDParam(item.engine_id, EngineNameContext::PurchaseList, item.indent));
		}
		Rect itr = tr.Indent(indent, rtl);
		DrawString(itr.left, itr.right, y + normal_text_y_offset, str, tc);
		int sprite_x = ir.Indent(indent + circle_width + WidgetDimensions::scaled.hsep_normal, rtl).WithWidth(sprite_width, rtl).left + sprite_left;
		DrawVehicleEngine(r.left, r.right, sprite_x, y + sprite_y_offset, item.engine_id, (show_count && num_engines == 0) ? PALETTE_CRASH : GetEnginePalette(item.engine_id, _local_company), EIT_PURCHASE);
		if (show_count) {
			SetDParam(0, num_engines);
			DrawString(cr.left, cr.right, y + small_text_y_offset, STR_JUST_COMMA, TC_BLACK, SA_RIGHT | SA_FORCE, false, FS_SMALL);
			if (EngineHasReplacementForCompany(Company::Get(_local_company), item.engine_id, selected_group)) DrawSprite(SPR_GROUP_REPLACE_ACTIVE, num_engines == 0 ? PALETTE_CRASH : PAL_NONE, rr.left, y + replace_icon_y_offset);
		}
		if (has_variants) {
			Rect fr = ir.Indent(indent, rtl).WithWidth(circle_width, rtl);
			DrawSpriteIgnorePadding(is_folded ? SPR_CIRCLE_FOLDED : SPR_CIRCLE_UNFOLDED, PAL_NONE, {fr.left, y, fr.right, y + ir.Height() - 1}, false, SA_CENTER);
		}
		if (indent > 0) {
			/* Draw tree lines */
			Rect fr = ir.Indent(indent - WidgetDimensions::scaled.hsep_indent, rtl).WithWidth(circle_width, rtl);
			int ycenter = y + normal_text_y_offset + FONT_HEIGHT_NORMAL / 2;
			bool continues = (min + 1U) < eng_list.size() && eng_list[min + 1].indent == item.indent;
			GfxDrawLine(fr.left + circle_width / 2, y - WidgetDimensions::scaled.matrix.top, fr.left + circle_width / 2, continues ? y - WidgetDimensions::scaled.matrix.top + step_size - 1 : ycenter, linecolour, WidgetDimensions::scaled.fullbevel.top);
			GfxDrawLine(fr.left + circle_width / 2, ycenter, fr.right, ycenter, linecolour, WidgetDimensions::scaled.fullbevel.top);
		}
	}
}

/**
 * Display the dropdown for the vehicle sort criteria.
 * @param w Parent window (holds the dropdown button).
 * @param vehicle_type %Vehicle type being sorted.
 * @param selected Currently selected sort criterion.
 * @param button Widget button.
 */
void DisplayVehicleSortDropDown(Window *w, const VehicleType vehicle_type, const int selected, const int button)
{
	uint32 hidden_mask = 0;
	/* Disable sorting by power or tractive effort when the original acceleration model for road vehicles is being used. */
	if (vehicle_type == VEH_ROAD && _settings_game.vehicle.roadveh_acceleration_model == AM_ORIGINAL) {
		SetBit(hidden_mask, 3); // power
		SetBit(hidden_mask, 4); // tractive effort
		SetBit(hidden_mask, 8); // power by running costs
	}
	/* Disable sorting by tractive effort when the original acceleration model for trains is being used. */
	if (vehicle_type == VEH_TRAIN && _settings_game.vehicle.train_acceleration_model == AM_ORIGINAL) {
		SetBit(hidden_mask, 4); // tractive effort
	}
	ShowDropDownMenu(w, _engine_sort_listing[vehicle_type], selected, button, 0, hidden_mask);
}

/** Enum referring to the Hotkeys in the build vehicle window */
enum BuildVehicleHotkeys {
	BVHK_FOCUS_FILTER_BOX, ///< Focus the edit box for editing the filter string
};

struct BuildVehicleWindowBase : Window {
	VehicleType vehicle_type;                   ///< Type of vehicles shown in the window.
	bool virtual_train_mode;                    ///< Are we building a virtual train?
	Train **virtual_train_out;                  ///< Virtual train ptr
	bool listview_mode;                         ///< If set, only display the available vehicles and do not show a 'build' button.

	BuildVehicleWindowBase(WindowDesc *desc, TileIndex tile, VehicleType type, Train **virtual_train_out) : Window(desc)
	{
		this->vehicle_type = type;
		this->window_number = tile == INVALID_TILE ? (int)type : tile;
		this->virtual_train_out = virtual_train_out;
		this->virtual_train_mode = (virtual_train_out != nullptr);
		if (this->virtual_train_mode) this->window_number = 0;
		this->listview_mode = (tile == INVALID_TILE) && !virtual_train_mode;
	}

	void AddChildren(GUIEngineList &eng_list, const GUIEngineList &source, EngineID parent, int indent)
	{
		for (const auto &item : source) {
			if (item.variant_id != parent || item.engine_id == parent) continue;

			const Engine *e = Engine::Get(item.engine_id);
			EngineDisplayFlags flags = item.flags;
			if (e->display_last_variant != INVALID_ENGINE) flags &= ~EngineDisplayFlags::Shaded;
			eng_list.emplace_back(e->display_last_variant == INVALID_ENGINE ? item.engine_id : e->display_last_variant, item.engine_id, flags, indent);

			/* Add variants if not folded */
			if ((item.flags & (EngineDisplayFlags::HasVariants | EngineDisplayFlags::IsFolded)) == EngineDisplayFlags::HasVariants) {
				/* Add this engine again as a child */
				if ((item.flags & EngineDisplayFlags::Shaded) == EngineDisplayFlags::None) {
					eng_list.emplace_back(item.engine_id, item.engine_id, EngineDisplayFlags::None, indent + 1);
				}
				AddChildren(eng_list, source, item.engine_id, indent + 1);
			}
		}
	}

	void AddVirtualEngine(Train *toadd)
	{
		if (this->virtual_train_out == nullptr) return;

		if (*(this->virtual_train_out) == nullptr) {
			*(this->virtual_train_out) = toadd;
			InvalidateWindowClassesData(WC_CREATE_TEMPLATE);
		} else {
			VehicleID target = (*(this->virtual_train_out))->GetLastUnit()->index;

			DoCommandP(0, (1 << 23) | (1 << 21) | toadd->index, target, CMD_MOVE_VIRTUAL_RAIL_VEHICLE | CMD_MSG(STR_ERROR_CAN_T_MOVE_VEHICLE), CcMoveNewVirtualEngine);
		}
	}
};

/** GUI for building vehicles. */
struct BuildVehicleWindow : BuildVehicleWindowBase {
	union {
		RailType railtype;   ///< Rail type to show, or #INVALID_RAILTYPE.
		RoadType roadtype;   ///< Road type to show, or #INVALID_ROADTYPE.
	} filter;                                   ///< Filter to apply.
	bool descending_sort_order;                 ///< Sort direction, @see _engine_sort_direction
	byte sort_criteria;                         ///< Current sort criterium.
	bool show_hidden_engines;                   ///< State of the 'show hidden engines' button.
	EngineID sel_engine;                        ///< Currently selected engine, or #INVALID_ENGINE
	EngineID rename_engine;                     ///< Engine being renamed.
	GUIEngineList eng_list;
	CargoID cargo_filter[NUM_CARGO + 3];        ///< Available cargo filters; CargoID or CF_ANY or CF_NONE or CF_ENGINES
	StringID cargo_filter_texts[NUM_CARGO + 4]; ///< Texts for filter_cargo, terminated by INVALID_STRING_ID
	byte cargo_filter_criteria;                 ///< Selected cargo filter
	int details_height;                         ///< Minimal needed height of the details panels, in text lines (found so far).
	Scrollbar *vscroll;
	TestedEngineDetails te;                     ///< Tested cost and capacity after refit.

	StringFilter string_filter;                 ///< Filter for vehicle name
	QueryString vehicle_editbox;                ///< Filter editbox

	void SetBuyVehicleText()
	{
		NWidgetCore *widget = this->GetWidget<NWidgetCore>(WID_BV_BUILD);

		bool refit = this->sel_engine != INVALID_ENGINE && this->cargo_filter[this->cargo_filter_criteria] != CF_ANY && this->cargo_filter[this->cargo_filter_criteria] != CF_NONE;
		if (refit) refit = Engine::Get(this->sel_engine)->GetDefaultCargoType() != this->cargo_filter[this->cargo_filter_criteria];

		if (this->virtual_train_mode) {
			if (refit) {
				widget->widget_data = STR_TMPL_ADD_VEHICLE_REFIT;
				widget->tool_tip    = STR_TMPL_ADD_REFIT_TOOLTIP;
			} else {
				widget->widget_data = STR_TMPL_ADD_VEHICLE;
				widget->tool_tip    = STR_TMPL_ADD_TOOLTIP;
			}
		} else {
			if (refit) {
				widget->widget_data = STR_BUY_VEHICLE_TRAIN_BUY_REFIT_VEHICLE_BUTTON + this->vehicle_type;
				widget->tool_tip    = STR_BUY_VEHICLE_TRAIN_BUY_REFIT_VEHICLE_TOOLTIP + this->vehicle_type;
			} else {
				widget->widget_data = STR_BUY_VEHICLE_TRAIN_BUY_VEHICLE_BUTTON + this->vehicle_type;
				widget->tool_tip    = STR_BUY_VEHICLE_TRAIN_BUY_VEHICLE_TOOLTIP + this->vehicle_type;
			}
		}
	}

	BuildVehicleWindow(WindowDesc *desc, TileIndex tile, VehicleType type, Train **virtual_train_out) : BuildVehicleWindowBase(desc, tile, type, virtual_train_out), vehicle_editbox(MAX_LENGTH_VEHICLE_NAME_CHARS * MAX_CHAR_LENGTH, MAX_LENGTH_VEHICLE_NAME_CHARS)
	{
		this->sel_engine = INVALID_ENGINE;

		this->sort_criteria         = _engine_sort_last_criteria[type];
		this->descending_sort_order = _engine_sort_last_order[type];
		this->show_hidden_engines   = _engine_sort_show_hidden_engines[type];

		this->UpdateFilterByTile();

		this->CreateNestedTree();

		this->vscroll = this->GetScrollbar(WID_BV_SCROLLBAR);

		/* If we are just viewing the list of vehicles, we do not need the Build button.
		 * So we just hide it, and enlarge the Rename button by the now vacant place. */
		if (this->listview_mode) {
			this->GetWidget<NWidgetStacked>(WID_BV_BUILD_SEL)->SetDisplayedPlane(SZSP_NONE);
		}

		NWidgetCore *widget = this->GetWidget<NWidgetCore>(WID_BV_LIST);
		widget->tool_tip = STR_BUY_VEHICLE_TRAIN_LIST_TOOLTIP + type;

		widget = this->GetWidget<NWidgetCore>(WID_BV_SHOW_HIDE);
		widget->tool_tip = STR_BUY_VEHICLE_TRAIN_HIDE_SHOW_TOGGLE_TOOLTIP + type;

		widget = this->GetWidget<NWidgetCore>(WID_BV_RENAME);
		widget->widget_data = STR_BUY_VEHICLE_TRAIN_RENAME_BUTTON + type;
		widget->tool_tip    = STR_BUY_VEHICLE_TRAIN_RENAME_TOOLTIP + type;

		widget = this->GetWidget<NWidgetCore>(WID_BV_SHOW_HIDDEN_ENGINES);
		widget->widget_data = STR_SHOW_HIDDEN_ENGINES_VEHICLE_TRAIN + type;
		widget->tool_tip    = STR_SHOW_HIDDEN_ENGINES_VEHICLE_TRAIN_TOOLTIP + type;
		widget->SetLowered(this->show_hidden_engines);

		this->details_height = ((this->vehicle_type == VEH_TRAIN) ? 10 : 9);

		this->FinishInitNested(this->window_number);

		this->querystrings[WID_BV_FILTER] = &this->vehicle_editbox;
		this->vehicle_editbox.cancel_button = QueryString::ACTION_CLEAR;

		this->owner = (tile != INVALID_TILE) ? GetTileOwner(tile) : _local_company;

		this->eng_list.ForceRebuild();
		this->GenerateBuildList(); // generate the list, since we need it in the next line

		/* Select the first unshaded engine in the list as default when opening the window */
		EngineID engine = INVALID_ENGINE;
		auto it = std::find_if(this->eng_list.begin(), this->eng_list.end(), [&](GUIEngineListItem &item){ return (item.flags & EngineDisplayFlags::Shaded) == EngineDisplayFlags::None; });
		if (it != this->eng_list.end()) engine = it->engine_id;
		this->SelectEngine(engine);
	}

	/** Set the filter type according to the depot type */
	void UpdateFilterByTile()
	{
		switch (this->vehicle_type) {
			default: NOT_REACHED();
			case VEH_TRAIN:
				if (this->listview_mode || this->virtual_train_mode) {
					this->filter.railtype = INVALID_RAILTYPE;
				} else {
					this->filter.railtype = GetRailType(this->window_number);
				}
				break;

			case VEH_ROAD:
				if (this->listview_mode || this->virtual_train_mode) {
					this->filter.roadtype = INVALID_ROADTYPE;
				} else {
					this->filter.roadtype = GetRoadTypeRoad(this->window_number);
					if (this->filter.roadtype == INVALID_ROADTYPE) {
						this->filter.roadtype = GetRoadTypeTram(this->window_number);
					}
				}
				break;

			case VEH_SHIP:
			case VEH_AIRCRAFT:
				break;
		}
	}

	/** Populate the filter list and set the cargo filter criteria. */
	void SetCargoFilterArray()
	{
		uint filter_items = 0;

		/* Add item for disabling filtering. */
		this->cargo_filter[filter_items] = CF_ANY;
		this->cargo_filter_texts[filter_items] = STR_PURCHASE_INFO_ALL_TYPES;
		filter_items++;

		/* Specific filters for trains. */
		if (this->vehicle_type == VEH_TRAIN) {
			/* Add item for locomotives only in case of trains. */
			this->cargo_filter[filter_items] = CF_ENGINES;
			this->cargo_filter_texts[filter_items] = STR_PURCHASE_INFO_ENGINES_ONLY;
			filter_items++;

			/* Add item for vehicles not carrying anything, e.g. train engines.
			 * This could also be useful for eyecandy vehicles of other types, but is likely too confusing for joe, */
			this->cargo_filter[filter_items] = CF_NONE;
			this->cargo_filter_texts[filter_items] = STR_PURCHASE_INFO_NONE;
			filter_items++;
		}

		/* Collect available cargo types for filtering. */
		for (const CargoSpec *cs : _sorted_standard_cargo_specs) {
			this->cargo_filter[filter_items] = cs->Index();
			this->cargo_filter_texts[filter_items] = cs->name;
			filter_items++;
		}

		/* Terminate the filter list. */
		this->cargo_filter_texts[filter_items] = INVALID_STRING_ID;

		/* If not found, the cargo criteria will be set to all cargoes. */
		this->cargo_filter_criteria = 0;

		/* Find the last cargo filter criteria. */
		for (uint i = 0; i < filter_items; i++) {
			if (this->cargo_filter[i] == _engine_sort_last_cargo_criteria[this->vehicle_type]) {
				this->cargo_filter_criteria = i;
				break;
			}
		}

		this->eng_list.SetFilterFuncs(_filter_funcs);
		this->eng_list.SetFilterState(this->cargo_filter[this->cargo_filter_criteria] != CF_ANY);
	}

	void SelectEngine(EngineID engine)
	{
		CargoID cargo = this->cargo_filter[this->cargo_filter_criteria];
		if (cargo == CF_ANY) cargo = CF_NONE;

		this->sel_engine = engine;
		this->SetBuyVehicleText();

		if (this->sel_engine == INVALID_ENGINE) return;

		const Engine *e = Engine::Get(this->sel_engine);
		if (!e->CanPossiblyCarryCargo()) {
			this->te.cost = 0;
			this->te.cargo = CT_INVALID;
			this->te.all_capacities.Clear();
			return;
		}

		if (this->virtual_train_mode) {
			if (cargo != CT_INVALID && cargo != e->GetDefaultCargoType()) {
				SavedRandomSeeds saved_seeds;
				SaveRandomSeeds(&saved_seeds);
				StringID err;
				Train *t = BuildVirtualRailVehicle(this->sel_engine, err, 0, false);
				if (t != nullptr) {
					const CommandCost ret = CmdRefitVehicle(0, DC_QUERY_COST, t->index, cargo | (1 << 16), nullptr);
					this->te.cost          = ret.GetCost();
					this->te.capacity      = _returned_refit_capacity;
					this->te.mail_capacity = _returned_mail_refit_capacity;
					this->te.cargo         = (cargo == CT_INVALID) ? e->GetDefaultCargoType() : cargo;
					this->te.all_capacities = _returned_vehicle_capacities;
					delete t;
					RestoreRandomSeeds(saved_seeds);
					return;
				} else {
					RestoreRandomSeeds(saved_seeds);
				}
			}
		} else if (!this->listview_mode) {
			/* Query for cost and refitted capacity */
			CommandCost ret = DoCommand(this->window_number, this->sel_engine | (cargo << 24), 0, DC_QUERY_COST, GetCmdBuildVeh(this->vehicle_type), nullptr);
			if (ret.Succeeded()) {
				this->te.cost          = ret.GetCost() - e->GetCost();
				this->te.capacity      = _returned_refit_capacity;
				this->te.mail_capacity = _returned_mail_refit_capacity;
				this->te.cargo         = (cargo == CT_INVALID) ? e->GetDefaultCargoType() : cargo;
				this->te.all_capacities = _returned_vehicle_capacities;
				return;
			}
		}

		/* Purchase test was not possible or failed, fill in the defaults instead. */
		this->te.cost     = 0;
		this->te.FillDefaultCapacities(e);
	}

	void OnInit() override
	{
		this->SetCargoFilterArray();
	}

	/** Filter the engine list against the currently selected cargo filter */
	void FilterEngineList()
	{
		this->eng_list.Filter(this->cargo_filter[this->cargo_filter_criteria]);
		if (0 == this->eng_list.size()) { // no engine passed through the filter, invalidate the previously selected engine
			this->SelectEngine(INVALID_ENGINE);
		} else if (std::find(this->eng_list.begin(), this->eng_list.end(), this->sel_engine) == this->eng_list.end()) { // previously selected engine didn't pass the filter, select the first engine of the list
			this->SelectEngine(this->eng_list[0].engine_id);
		}
	}

	/** Filter a single engine */
	bool FilterSingleEngine(EngineID eid)
	{
		CargoID filter_type = this->cargo_filter[this->cargo_filter_criteria];
		GUIEngineListItem item = {eid, eid, EngineDisplayFlags::None, 0};
		return CargoAndEngineFilter(&item, filter_type);
	}

	/** Filter by name and NewGRF extra text */
	bool FilterByText(const Engine *e)
	{
		/* Do not filter if the filter text box is empty */
		if (this->string_filter.IsEmpty()) return true;

		/* Filter engine name */
		this->string_filter.ResetState();
		SetDParam(0, PackEngineNameDParam(e->index, EngineNameContext::PurchaseList));
		this->string_filter.AddLine(GetString(STR_ENGINE_NAME));

		/* Filter NewGRF extra text */
		auto text = GetNewGRFAdditionalText(e->index);
		if (text) this->string_filter.AddLine(*text);

		return this->string_filter.GetState();
	}

	/* Figure out what train EngineIDs to put in the list */
	void GenerateBuildTrainList(GUIEngineList &list)
	{
		std::vector<EngineID> variants;
		EngineID sel_id = INVALID_ENGINE;
		size_t num_engines = 0;

		list.clear();

		/* Make list of all available train engines and wagons.
		 * Also check to see if the previously selected engine is still available,
		 * and if not, reset selection to INVALID_ENGINE. This could be the case
		 * when engines become obsolete and are removed */
		for (const Engine *e : Engine::IterateType(VEH_TRAIN)) {
			if (!this->show_hidden_engines && e->IsVariantHidden(_local_company)) continue;
			EngineID eid = e->index;
			const RailVehicleInfo *rvi = &e->u.rail;

			if (this->filter.railtype != INVALID_RAILTYPE && !HasPowerOnRail(rvi->railtype, this->filter.railtype)) continue;
			if (!IsEngineBuildable(eid, VEH_TRAIN, _local_company)) continue;

			/* Filter now! So num_engines and num_wagons is valid */
			if (!FilterSingleEngine(eid)) continue;

			/* Filter by name or NewGRF extra text */
			if (!FilterByText(e)) continue;

			list.emplace_back(eid, e->info.variant_id, e->display_flags, 0);

			if (rvi->railveh_type != RAILVEH_WAGON) num_engines++;
			if (e->info.variant_id != eid && e->info.variant_id != INVALID_ENGINE) variants.push_back(e->info.variant_id);
			if (eid == this->sel_engine) sel_id = eid;
		}

		/* ensure primary engine of variant group is in list */
		for (const auto &variant : variants) {
			if (std::find(list.begin(), list.end(), variant) == list.end()) {
				const Engine *e = Engine::Get(variant);
				list.emplace_back(variant, e->info.variant_id, e->display_flags | EngineDisplayFlags::Shaded, 0);
				if (e->u.rail.railveh_type != RAILVEH_WAGON) num_engines++;
			}
		}

		this->SelectEngine(sel_id);

		/* invalidate cached values for name sorter - engine names could change */
		_last_engine[0] = _last_engine[1] = INVALID_ENGINE;

		/* make engines first, and then wagons, sorted by selected sort_criteria */
		_engine_sort_direction = false;
		EngList_Sort(list, TrainEnginesThenWagonsSorter);

		/* and then sort engines */
		_engine_sort_direction = this->descending_sort_order;
		EngList_SortPartial(list, _engine_sort_functions[0][this->sort_criteria], 0, num_engines);

		/* and finally sort wagons */
		EngList_SortPartial(list, _engine_sort_functions[0][this->sort_criteria], num_engines, list.size() - num_engines);
	}

	/* Figure out what road vehicle EngineIDs to put in the list */
	void GenerateBuildRoadVehList()
	{
		EngineID sel_id = INVALID_ENGINE;

		this->eng_list.clear();

		for (const Engine *e : Engine::IterateType(VEH_ROAD)) {
			if (!this->show_hidden_engines && e->IsVariantHidden(_local_company)) continue;
			EngineID eid = e->index;
			if (!IsEngineBuildable(eid, VEH_ROAD, _local_company)) continue;
			if (this->filter.roadtype != INVALID_ROADTYPE && !HasPowerOnRoad(e->u.road.roadtype, this->filter.roadtype)) continue;

			/* Filter by name or NewGRF extra text */
			if (!FilterByText(e)) continue;

			this->eng_list.emplace_back(eid, e->info.variant_id, e->display_flags, 0);

			if (eid == this->sel_engine) sel_id = eid;
		}
		this->SelectEngine(sel_id);
	}

	/* Figure out what ship EngineIDs to put in the list */
	void GenerateBuildShipList()
	{
		EngineID sel_id = INVALID_ENGINE;
		this->eng_list.clear();

		for (const Engine *e : Engine::IterateType(VEH_SHIP)) {
			if (!this->show_hidden_engines && e->IsVariantHidden(_local_company)) continue;
			EngineID eid = e->index;
			if (!IsEngineBuildable(eid, VEH_SHIP, _local_company)) continue;

			/* Filter by name or NewGRF extra text */
			if (!FilterByText(e)) continue;

			this->eng_list.emplace_back(eid, e->info.variant_id, e->display_flags, 0);

			if (eid == this->sel_engine) sel_id = eid;
		}
		this->SelectEngine(sel_id);
	}

	/* Figure out what aircraft EngineIDs to put in the list */
	void GenerateBuildAircraftList()
	{
		EngineID sel_id = INVALID_ENGINE;

		this->eng_list.clear();

		const Station *st = this->listview_mode ? nullptr : Station::GetByTile(this->window_number);

		/* Make list of all available planes.
		 * Also check to see if the previously selected plane is still available,
		 * and if not, reset selection to INVALID_ENGINE. This could be the case
		 * when planes become obsolete and are removed */
		for (const Engine *e : Engine::IterateType(VEH_AIRCRAFT)) {
			if (!this->show_hidden_engines && e->IsVariantHidden(_local_company)) continue;
			EngineID eid = e->index;
			if (!IsEngineBuildable(eid, VEH_AIRCRAFT, _local_company)) continue;
			/* First VEH_END window_numbers are fake to allow a window open for all different types at once */
			if (!this->listview_mode && !CanVehicleUseStation(eid, st)) continue;

			/* Filter by name or NewGRF extra text */
			if (!FilterByText(e)) continue;

			this->eng_list.emplace_back(eid, e->info.variant_id, e->display_flags, 0);

			if (eid == this->sel_engine) sel_id = eid;
		}

		this->SelectEngine(sel_id);
	}

	/* Generate the list of vehicles */
	void GenerateBuildList()
	{
		if (!this->eng_list.NeedRebuild()) return;

		/* Update filter type in case the road/railtype of the depot got converted */
		this->UpdateFilterByTile();

		this->eng_list.clear();

		GUIEngineList list;

		switch (this->vehicle_type) {
			default: NOT_REACHED();
			case VEH_TRAIN:
				this->GenerateBuildTrainList(list);
				AddChildren(this->eng_list, list, INVALID_ENGINE, 0);
				this->eng_list.shrink_to_fit();
				this->eng_list.RebuildDone();
				return;
			case VEH_ROAD:
				this->GenerateBuildRoadVehList();
				break;
			case VEH_SHIP:
				this->GenerateBuildShipList();
				break;
			case VEH_AIRCRAFT:
				this->GenerateBuildAircraftList();
				break;
		}

		this->FilterEngineList();

		/* ensure primary engine of variant group is in list after filtering */
		std::vector<EngineID> variants;
		for (const auto &item : this->eng_list) {
			if (item.engine_id != item.variant_id && item.variant_id != INVALID_ENGINE) variants.push_back(item.variant_id);
		}
		for (const auto &variant : variants) {
			if (std::find(this->eng_list.begin(), this->eng_list.end(), variant) == this->eng_list.end()) {
				const Engine *e = Engine::Get(variant);
				this->eng_list.emplace_back(variant, e->info.variant_id, e->display_flags | EngineDisplayFlags::Shaded, 0);
			}
		}

		_engine_sort_direction = this->descending_sort_order;
		EngList_Sort(this->eng_list, _engine_sort_functions[this->vehicle_type][this->sort_criteria]);

		this->eng_list.swap(list);
		AddChildren(this->eng_list, list, INVALID_ENGINE, 0);
		this->eng_list.shrink_to_fit();
		this->eng_list.RebuildDone();
	}

	void OnClick(Point pt, int widget, int click_count) override
	{
		switch (widget) {
			case WID_BV_SORT_ASCENDING_DESCENDING:
				this->descending_sort_order ^= true;
				_engine_sort_last_order[this->vehicle_type] = this->descending_sort_order;
				this->eng_list.ForceRebuild();
				this->SetDirty();
				break;

			case WID_BV_SHOW_HIDDEN_ENGINES:
				this->show_hidden_engines ^= true;
				_engine_sort_show_hidden_engines[this->vehicle_type] = this->show_hidden_engines;
				this->eng_list.ForceRebuild();
				this->SetWidgetLoweredState(widget, this->show_hidden_engines);
				this->SetDirty();
				break;

			case WID_BV_LIST: {
				EngineID e = INVALID_ENGINE;
				const auto it = this->vscroll->GetScrolledItemFromWidget(this->eng_list, pt.y, this, WID_BV_LIST);
				if (it != this->eng_list.end()) {
					const auto &item = *it;
					const Rect r = this->GetWidget<NWidgetBase>(widget)->GetCurrentRect().Shrink(WidgetDimensions::scaled.matrix).WithWidth(WidgetDimensions::scaled.hsep_indent * (item.indent + 1), _current_text_dir == TD_RTL);
					if ((item.flags & EngineDisplayFlags::HasVariants) != EngineDisplayFlags::None && IsInsideMM(r.left, r.right, pt.x)) {
						/* toggle folded flag on engine */
						assert(item.variant_id != INVALID_ENGINE);
						Engine *engine = Engine::Get(item.variant_id);
						engine->display_flags ^= EngineDisplayFlags::IsFolded;

						InvalidateWindowData(WC_REPLACE_VEHICLE, this->vehicle_type, 0); // Update the autoreplace window
						InvalidateWindowClassesData(WC_BUILD_VEHICLE); // The build windows needs updating as well
						InvalidateWindowClassesData(WC_BUILD_VIRTUAL_TRAIN);
						return;
					}
					if ((item.flags & EngineDisplayFlags::Shaded) == EngineDisplayFlags::None) e = item.engine_id;
				}
				this->SelectEngine(e);
				this->SetDirty();
				if (_ctrl_pressed) {
					this->OnClick(pt, WID_BV_SHOW_HIDE, 1);
				} else if (click_count > 1 && !this->listview_mode) {
					this->OnClick(pt, WID_BV_BUILD, 1);
				}
				break;
			}

			case WID_BV_SORT_DROPDOWN: // Select sorting criteria dropdown menu
				DisplayVehicleSortDropDown(this, this->vehicle_type, this->sort_criteria, WID_BV_SORT_DROPDOWN);
				break;

			case WID_BV_CARGO_FILTER_DROPDOWN: // Select cargo filtering criteria dropdown menu
				ShowDropDownMenu(this, this->cargo_filter_texts, this->cargo_filter_criteria, WID_BV_CARGO_FILTER_DROPDOWN, 0, 0);
				break;

			case WID_BV_SHOW_HIDE: {
				const Engine *e = (this->sel_engine == INVALID_ENGINE) ? nullptr : Engine::Get(this->sel_engine);
				if (e != nullptr) {
					DoCommandP(0, 0, this->sel_engine | (e->IsHidden(_current_company) ? 0 : (1u << 31)), CMD_SET_VEHICLE_VISIBILITY);
				}
				break;
			}

			case WID_BV_BUILD: {
				EngineID sel_eng = this->sel_engine;
				if (sel_eng != INVALID_ENGINE) {
					CommandCallback *callback;
					uint32 cmd;
					if (this->virtual_train_mode) {
						callback = CcAddVirtualEngine;
						cmd = CMD_BUILD_VIRTUAL_RAIL_VEHICLE;
					} else {
						callback = (this->vehicle_type == VEH_TRAIN && RailVehInfo(sel_eng)->railveh_type == RAILVEH_WAGON)
								? CcBuildWagon : CcBuildPrimaryVehicle;
						cmd = GetCmdBuildVeh(this->vehicle_type);
					}
					CargoID cargo = this->cargo_filter[this->cargo_filter_criteria];
					if (cargo == CF_ANY || cargo == CF_ENGINES) cargo = CF_NONE;
					DoCommandP(this->window_number, sel_eng | (cargo << 24), 0, cmd, callback);

					/* Update last used variant and refresh if necessary. */
					bool refresh = false;
					int recursion = 10; /* In case of infinite loop */
					for (Engine *e = Engine::Get(sel_eng); recursion > 0; e = Engine::Get(e->info.variant_id), --recursion) {
						refresh |= (e->display_last_variant != sel_eng);
						e->display_last_variant = sel_eng;
						if (e->info.variant_id == INVALID_ENGINE) break;
					}
					if (refresh) {
						InvalidateWindowData(WC_REPLACE_VEHICLE, this->vehicle_type, 0); // Update the autoreplace window
						InvalidateWindowClassesData(WC_BUILD_VEHICLE); // The build windows needs updating as well
						InvalidateWindowClassesData(WC_BUILD_VIRTUAL_TRAIN);
						return;
					}
				}
				break;
			}

			case WID_BV_RENAME: {
				EngineID sel_eng = this->sel_engine;
				if (sel_eng != INVALID_ENGINE) {
					this->rename_engine = sel_eng;
					SetDParam(0, PackEngineNameDParam(sel_eng, EngineNameContext::Generic));
					ShowQueryString(STR_ENGINE_NAME, STR_QUERY_RENAME_TRAIN_TYPE_CAPTION + this->vehicle_type, MAX_LENGTH_ENGINE_NAME_CHARS, this, CS_ALPHANUMERAL, QSF_ENABLE_DEFAULT | QSF_LEN_IN_CHARS);
				}
				break;
			}
		}
	}

	/**
	 * Some data on this window has become invalid.
	 * @param data Information about the changed data.
	 * @param gui_scope Whether the call is done from GUI scope. You may not do everything when not in GUI scope. See #InvalidateWindowData() for details.
	 */
	void OnInvalidateData(int data = 0, bool gui_scope = true) override
	{
		if (!gui_scope) return;
		/* When switching to original acceleration model for road vehicles, clear the selected sort criteria if it is not available now. */
		if (this->vehicle_type == VEH_ROAD &&
				_settings_game.vehicle.roadveh_acceleration_model == AM_ORIGINAL &&
				this->sort_criteria > 7) {
			this->sort_criteria = 0;
			_engine_sort_last_criteria[VEH_ROAD] = 0;
		}
		this->eng_list.ForceRebuild();
	}

	void SetStringParameters(int widget) const override
	{
		switch (widget) {
			case WID_BV_CAPTION:
<<<<<<< HEAD
				if (this->vehicle_type == VEH_TRAIN && !this->listview_mode && !this->virtual_train_mode) {
					const RailtypeInfo *rti = GetRailTypeInfo(this->filter.railtype);
=======
				if (this->vehicle_type == VEH_TRAIN && !this->listview_mode) {
					const RailTypeInfo *rti = GetRailTypeInfo(this->filter.railtype);
>>>>>>> 30eba33f
					SetDParam(0, rti->strings.build_caption);
				} else if (this->vehicle_type == VEH_ROAD && !this->listview_mode) {
					const RoadTypeInfo *rti = GetRoadTypeInfo(this->filter.roadtype);
					SetDParam(0, rti->strings.build_caption);
				} else {
					SetDParam(0, (this->listview_mode ? STR_VEHICLE_LIST_AVAILABLE_TRAINS : STR_BUY_VEHICLE_TRAIN_ALL_CAPTION) + this->vehicle_type);
				}
				break;

			case WID_BV_SORT_DROPDOWN:
				SetDParam(0, _engine_sort_listing[this->vehicle_type][this->sort_criteria]);
				break;

			case WID_BV_CARGO_FILTER_DROPDOWN:
				SetDParam(0, this->cargo_filter_texts[this->cargo_filter_criteria]);
				break;

			case WID_BV_SHOW_HIDE: {
				const Engine *e = (this->sel_engine == INVALID_ENGINE) ? nullptr : Engine::Get(this->sel_engine);
				if (e != nullptr && e->IsHidden(_local_company)) {
					SetDParam(0, STR_BUY_VEHICLE_TRAIN_SHOW_TOGGLE_BUTTON + this->vehicle_type);
				} else {
					SetDParam(0, STR_BUY_VEHICLE_TRAIN_HIDE_TOGGLE_BUTTON + this->vehicle_type);
				}
				break;
			}
		}
	}

	void UpdateWidgetSize(int widget, Dimension *size, const Dimension &padding, Dimension *fill, Dimension *resize) override
	{
		switch (widget) {
			case WID_BV_LIST:
				resize->height = GetEngineListHeight(this->vehicle_type);
				size->height = 3 * resize->height;
				size->width = std::max(size->width, GetVehicleImageCellSize(this->vehicle_type, EIT_PURCHASE).extend_left + GetVehicleImageCellSize(this->vehicle_type, EIT_PURCHASE).extend_right + 165) + padding.width;
				break;

			case WID_BV_PANEL:
				size->height = FONT_HEIGHT_NORMAL * this->details_height + padding.height;
				break;

			case WID_BV_SORT_ASCENDING_DESCENDING: {
				Dimension d = GetStringBoundingBox(this->GetWidget<NWidgetCore>(widget)->widget_data);
				d.width += padding.width + Window::SortButtonWidth() * 2; // Doubled since the string is centred and it also looks better.
				d.height += padding.height;
				*size = maxdim(*size, d);
				break;
			}

			case WID_BV_BUILD:
				*size = GetStringBoundingBox(STR_BUY_VEHICLE_TRAIN_BUY_VEHICLE_BUTTON + this->vehicle_type);
				*size = maxdim(*size, GetStringBoundingBox(STR_BUY_VEHICLE_TRAIN_BUY_REFIT_VEHICLE_BUTTON + this->vehicle_type));
				size->width += padding.width;
				size->height += padding.height;
				break;

			case WID_BV_SHOW_HIDE:
				*size = GetStringBoundingBox(STR_BUY_VEHICLE_TRAIN_HIDE_TOGGLE_BUTTON + this->vehicle_type);
				*size = maxdim(*size, GetStringBoundingBox(STR_BUY_VEHICLE_TRAIN_SHOW_TOGGLE_BUTTON + this->vehicle_type));
				size->width += padding.width;
				size->height += padding.height;
				break;
		}
	}

	void DrawWidget(const Rect &r, int widget) const override
	{
		switch (widget) {
			case WID_BV_LIST:
				DrawEngineList(
					this->vehicle_type,
					r,
					this->eng_list,
					this->vscroll->GetPosition(),
					static_cast<uint16>(std::min<size_t>(this->vscroll->GetPosition() + this->vscroll->GetCapacity(), this->eng_list.size())),
					this->sel_engine,
					false,
					DEFAULT_GROUP
				);
				break;

			case WID_BV_SORT_ASCENDING_DESCENDING:
				this->DrawSortButtonState(WID_BV_SORT_ASCENDING_DESCENDING, this->descending_sort_order ? SBS_DOWN : SBS_UP);
				break;
		}
	}

	void OnPaint() override
	{
		this->GenerateBuildList();
		this->vscroll->SetCount(this->eng_list.size());

		this->SetWidgetsDisabledState(this->sel_engine == INVALID_ENGINE, WID_BV_SHOW_HIDE, WID_BV_BUILD, WIDGET_LIST_END);

		/* Disable renaming engines in network games if you are not the server. */
		this->SetWidgetDisabledState(WID_BV_RENAME, this->sel_engine == INVALID_ENGINE || (_networking && !_network_server));

		/* disable renaming engines in network games if you are not the server */
		this->SetWidgetDisabledState(WID_BV_RENAME, _networking && !(_network_server || _network_settings_access));

		this->DrawWidgets();

		if (!this->IsShaded()) {
			int needed_height = this->details_height;
			/* Draw details panels. */
			if (this->sel_engine != INVALID_ENGINE) {
				const Rect r = this->GetWidget<NWidgetBase>(WID_BV_PANEL)->GetCurrentRect().Shrink(WidgetDimensions::scaled.frametext, WidgetDimensions::scaled.framerect);
				int text_end = DrawVehiclePurchaseInfo(r.left, r.right, r.top, this->sel_engine, this->te);
				needed_height = std::max(needed_height, (text_end - r.top) / FONT_HEIGHT_NORMAL);
			}
			if (needed_height != this->details_height) { // Details window are not high enough, enlarge them.
				int resize = needed_height - this->details_height;
				this->details_height = needed_height;
				this->ReInit(0, resize * FONT_HEIGHT_NORMAL);
				return;
			}
		}
	}

	void OnQueryTextFinished(char *str) override
	{
		if (str == nullptr) return;

		DoCommandP(0, this->rename_engine, 0, CMD_RENAME_ENGINE | CMD_MSG(STR_ERROR_CAN_T_RENAME_TRAIN_TYPE + this->vehicle_type), nullptr, str);
	}

	void OnDropdownSelect(int widget, int index) override
	{
		switch (widget) {
			case WID_BV_SORT_DROPDOWN:
				if (this->sort_criteria != index) {
					this->sort_criteria = index;
					_engine_sort_last_criteria[this->vehicle_type] = this->sort_criteria;
					this->eng_list.ForceRebuild();
				}
				break;

			case WID_BV_CARGO_FILTER_DROPDOWN: // Select a cargo filter criteria
				if (this->cargo_filter_criteria != index) {
					this->cargo_filter_criteria = index;
					_engine_sort_last_cargo_criteria[this->vehicle_type] = this->cargo_filter[this->cargo_filter_criteria];
					/* deactivate filter if criteria is 'Show All', activate it otherwise */
					this->eng_list.SetFilterState(this->cargo_filter[this->cargo_filter_criteria] != CF_ANY);
					this->eng_list.ForceRebuild();
					this->SelectEngine(this->sel_engine);
				}
				break;
		}
		this->SetDirty();
	}

	void OnResize() override
	{
		this->vscroll->SetCapacityFromWidget(this, WID_BV_LIST);
	}

	void OnEditboxChanged(int wid) override
	{
		if (wid == WID_BV_FILTER) {
			this->string_filter.SetFilterTerm(this->vehicle_editbox.text.buf);
			this->InvalidateData();
		}
	}

	EventState OnHotkey(int hotkey) override
	{
		switch (hotkey) {
			case BVHK_FOCUS_FILTER_BOX:
				this->SetFocusedWidget(WID_BV_FILTER);
				SetFocusedWindow(this); // The user has asked to give focus to the text box, so make sure this window is focused.
				return ES_HANDLED;

			default:
				return ES_NOT_HANDLED;
		}

		return ES_HANDLED;
	}

	static HotkeyList hotkeys;
};

<<<<<<< HEAD
static Hotkey buildvehicle_hotkeys[] = {
	Hotkey('F', "focus_filter_box", BVHK_FOCUS_FILTER_BOX),
	HOTKEY_LIST_END
};
HotkeyList BuildVehicleWindow::hotkeys("buildvehicle", buildvehicle_hotkeys);

static EngList_SortTypeFunction * const  _sorter_loco[11] = {
	/* Locomotives */
	&EngineNumberSorter,
	&EngineCostSorter,
	&EngineSpeedSorter,
	&EnginePowerSorter,
	&EngineTractiveEffortSorter,
	&EngineIntroDateSorter,
	&EngineNameSorter,
	&EngineRunningCostSorter,
	&EnginePowerVsRunningCostSorter,
	&EngineReliabilitySorter,
	&TrainEngineCapacitySorter
};

static EngList_SortTypeFunction * const _sorter_wagon[7] = {
	/* Wagons */
	&EngineNumberSorter,
	&EngineCostSorter,
	&EngineSpeedSorter,
	&EngineIntroDateSorter,
	&EngineNameSorter,
	&EngineRunningCostSorter,
	&TrainEngineCapacitySorter
};

static const StringID _sort_listing_loco[12] = {
	/* Locomotives */
	STR_SORT_BY_ENGINE_ID,
	STR_SORT_BY_COST,
	STR_SORT_BY_MAX_SPEED,
	STR_SORT_BY_POWER,
	STR_SORT_BY_TRACTIVE_EFFORT,
	STR_SORT_BY_INTRO_DATE,
	STR_SORT_BY_NAME,
	STR_SORT_BY_RUNNING_COST,
	STR_SORT_BY_POWER_VS_RUNNING_COST,
	STR_SORT_BY_RELIABILITY,
	STR_SORT_BY_CARGO_CAPACITY,
	INVALID_STRING_ID
};

static const StringID _sort_listing_wagon[8] = {
	/* Wagons */
	STR_SORT_BY_ENGINE_ID,
	STR_SORT_BY_COST,
	STR_SORT_BY_MAX_SPEED,
	STR_SORT_BY_INTRO_DATE,
	STR_SORT_BY_NAME,
	STR_SORT_BY_RUNNING_COST,
	STR_SORT_BY_CARGO_CAPACITY,
	INVALID_STRING_ID
};

/**
 * Display the dropdown for the locomotive sort criteria.
 * @param w Parent window (holds the dropdown button).
 * @param selected Currently selected sort criterion.
 */
void DisplayLocomotiveSortDropDown(Window *w, int selected)
{
	uint32 hidden_mask = 0;
	/* Disable sorting by tractive effort when the original acceleration model for trains is being used. */
	if (_settings_game.vehicle.train_acceleration_model == AM_ORIGINAL) {
		SetBit(hidden_mask, 4); // tractive effort
	}
	ShowDropDownMenu(w, _sort_listing_loco, selected, WID_BV_SORT_DROPDOWN_LOCO, 0, hidden_mask);
}
=======
static WindowDesc _build_vehicle_desc(
	WDP_AUTO, "build_vehicle", 240, 268,
	WC_BUILD_VEHICLE, WC_NONE,
	WDF_CONSTRUCTION,
	std::begin(_nested_build_vehicle_widgets), std::end(_nested_build_vehicle_widgets),
	&BuildVehicleWindow::hotkeys
);
>>>>>>> 30eba33f

/**
 * Display the dropdown for the wagon sort criteria.
 * @param w Parent window (holds the dropdown button).
 * @param selected Currently selected sort criterion.
 */
void DisplayWagonSortDropDown(Window *w, int selected)
{
	uint32 hidden_mask = 0;
	/* Disable sorting by maximum speed when wagon speed is disabled. */
	if (!_settings_game.vehicle.wagon_speed_limits) {
		SetBit(hidden_mask, 2); // maximum speed
	}
	ShowDropDownMenu(w, _sort_listing_wagon, selected, WID_BV_SORT_DROPDOWN_WAGON, 0, hidden_mask);
}

/** Advanced window for trains. It is divided into two parts, one for locomotives and one for wagons. */
struct BuildVehicleWindowTrainAdvanced final : BuildVehicleWindowBase {

	/* Locomotives and wagons */

	RailType railtype;                               ///< Filter to apply.

	struct PanelState {
		bool descending_sort_order; ///< Sort direction, @see _engine_sort_direction
		byte sort_criteria;         ///< Current sort criterium.
		EngineID sel_engine;        ///< Currently selected engine, or #INVALID_ENGINE
		EngineID rename_engine {};  ///< Engine being renamed.
		GUIEngineList eng_list;
		Scrollbar *vscroll;
		byte cargo_filter_criteria {};                 ///< Selected cargo filter
		bool show_hidden;                              ///< State of the 'show hidden' button.
		int details_height;                            ///< Minimal needed height of the details panels (found so far).
		CargoID cargo_filter[NUM_CARGO + 2] {};        ///< Available cargo filters; CargoID or CF_ANY or CF_NONE
		StringID cargo_filter_texts[NUM_CARGO + 3] {}; ///< Texts for filter_cargo, terminated by INVALID_STRING_ID
		TestedEngineDetails te;                        ///< Tested cost and capacity after refit.
		StringFilter string_filter;                    ///< Filter for vehicle name
		QueryString vehicle_editbox { MAX_LENGTH_VEHICLE_NAME_CHARS * MAX_CHAR_LENGTH, MAX_LENGTH_VEHICLE_NAME_CHARS }; ///< Filter editbox
	};

	PanelState loco {};
	PanelState wagon {};
	bool wagon_selected = false;
	bool dual_button_mode = false;

	bool GetRefitButtonMode(const PanelState &state) const
	{
		bool refit = state.sel_engine != INVALID_ENGINE && state.cargo_filter[state.cargo_filter_criteria] != CF_ANY && state.cargo_filter[state.cargo_filter_criteria] != CF_NONE;
		if (refit) refit = Engine::Get(state.sel_engine)->GetDefaultCargoType() != state.cargo_filter[state.cargo_filter_criteria];
		return refit;
	}

	void SetBuyLocomotiveText(int widget_id = WID_BV_BUILD_LOCO)
	{
		const auto widget = this->GetWidget<NWidgetCore>(widget_id);

		if (this->virtual_train_mode) {
			if (GetRefitButtonMode(this->loco)) {
				widget->widget_data = STR_TMPL_ADD_LOCOMOTIVE_REFIT;
				widget->tool_tip    = STR_TMPL_ADD_REFIT_TOOLTIP;
			} else {
				widget->widget_data = STR_TMPL_ADD_LOCOMOTIVE;
				widget->tool_tip    = STR_TMPL_ADD_TOOLTIP;
			}
		} else {
			if (GetRefitButtonMode(this->loco)) {
				widget->widget_data = STR_BUY_VEHICLE_TRAIN_BUY_REFIT_LOCOMOTIVE_BUTTON;
				widget->tool_tip    = STR_BUY_VEHICLE_TRAIN_BUY_REFIT_LOCOMOTIVE_TOOLTIP;
			} else {
				widget->widget_data = STR_BUY_VEHICLE_TRAIN_BUY_LOCOMOTIVE_BUTTON;
				widget->tool_tip    = STR_BUY_VEHICLE_TRAIN_BUY_LOCOMOTIVE_TOOLTIP;
			}
		}
	}

	void SetBuyWagonText(int widget_id = WID_BV_BUILD_WAGON)
	{
		const auto widget = this->GetWidget<NWidgetCore>(widget_id);

		if (this->virtual_train_mode) {
			if (GetRefitButtonMode(this->wagon)) {
				widget->widget_data = STR_TMPL_ADD_WAGON_REFIT;
				widget->tool_tip    = STR_TMPL_ADD_REFIT_TOOLTIP;
			} else {
				widget->widget_data = STR_TMPL_ADD_WAGON;
				widget->tool_tip    = STR_TMPL_ADD_TOOLTIP;
			}
		} else {
			if (GetRefitButtonMode(this->wagon)) {
				widget->widget_data = STR_BUY_VEHICLE_TRAIN_BUY_REFIT_WAGON_BUTTON;
				widget->tool_tip    = STR_BUY_VEHICLE_TRAIN_BUY_REFIT_WAGON_TOOLTIP;
			} else {
				widget->widget_data = STR_BUY_VEHICLE_TRAIN_BUY_WAGON_BUTTON;
				widget->tool_tip    = STR_BUY_VEHICLE_TRAIN_BUY_WAGON_TOOLTIP;
			}
		}
	}

	BuildVehicleWindowTrainAdvanced(WindowDesc *desc, TileIndex tile, Train **virtual_train_out) : BuildVehicleWindowBase(desc, tile, VEH_TRAIN, virtual_train_out)
	{
		this->loco.sel_engine             = INVALID_ENGINE;
		this->loco.sort_criteria          = _last_sort_criteria_loco;
		this->loco.descending_sort_order  = _last_sort_order_loco;
		this->loco.show_hidden            = _engine_sort_show_hidden_locos;

		this->wagon.sel_engine            = INVALID_ENGINE;
		this->wagon.sort_criteria         = _last_sort_criteria_wagon;
		this->wagon.descending_sort_order = _last_sort_order_wagon;
		this->wagon.show_hidden           = _engine_sort_show_hidden_wagons;

		this->railtype = (tile == INVALID_TILE) ? RAILTYPE_END : GetRailType(tile);

		this->UpdateFilterByTile();

		this->CreateNestedTree();

		this->loco.vscroll = this->GetScrollbar(WID_BV_SCROLLBAR_LOCO);
		this->wagon.vscroll = this->GetScrollbar(WID_BV_SCROLLBAR_WAGON);

		/* If we are just viewing the list of vehicles, we do not need the Build button.
		 * So we just hide it, and enlarge the Rename button by the now vacant place. */
		if (this->listview_mode) this->GetWidget<NWidgetStacked>(WID_BV_BUILD_SEL_LOCO)->SetDisplayedPlane(SZSP_NONE);
		if (this->listview_mode) this->GetWidget<NWidgetStacked>(WID_BV_BUILD_SEL_WAGON)->SetDisplayedPlane(SZSP_NONE);
		if (this->listview_mode) this->GetWidget<NWidgetStacked>(WID_BV_COMB_BUILD_SEL)->SetDisplayedPlane(SZSP_NONE);

		/* Locomotives */

		auto widget_loco = this->GetWidget<NWidgetCore>(WID_BV_LIST_LOCO);
		widget_loco->tool_tip = STR_BUY_VEHICLE_TRAIN_LIST_TOOLTIP + VEH_TRAIN;

		widget_loco = this->GetWidget<NWidgetCore>(WID_BV_SHOW_HIDE_LOCO);
		widget_loco->tool_tip = STR_BUY_VEHICLE_TRAIN_HIDE_SHOW_TOGGLE_TOOLTIP + VEH_TRAIN;

		widget_loco = this->GetWidget<NWidgetCore>(WID_BV_RENAME_LOCO);
		widget_loco->widget_data = STR_BUY_VEHICLE_TRAIN_RENAME_LOCOMOTIVE_BUTTON;
		widget_loco->tool_tip    = STR_BUY_VEHICLE_TRAIN_RENAME_LOCOMOTIVE_TOOLTIP;

		widget_loco = this->GetWidget<NWidgetCore>(WID_BV_SHOW_HIDDEN_LOCOS);
		widget_loco->widget_data = STR_SHOW_HIDDEN_ENGINES_VEHICLE_TRAIN + VEH_TRAIN;
		widget_loco->tool_tip    = STR_SHOW_HIDDEN_ENGINES_VEHICLE_TRAIN_TOOLTIP + VEH_TRAIN;
		widget_loco->SetLowered(this->loco.show_hidden);

		/* Wagons */

		auto widget_wagon = this->GetWidget<NWidgetCore>(WID_BV_LIST_WAGON);
		widget_wagon->tool_tip = STR_BUY_VEHICLE_TRAIN_LIST_TOOLTIP + VEH_TRAIN;

		widget_wagon = this->GetWidget<NWidgetCore>(WID_BV_SHOW_HIDE_WAGON);
		widget_wagon->tool_tip = STR_BUY_VEHICLE_TRAIN_HIDE_SHOW_TOGGLE_TOOLTIP + VEH_TRAIN;

		widget_wagon = this->GetWidget<NWidgetCore>(WID_BV_RENAME_WAGON);
		widget_wagon->widget_data = STR_BUY_VEHICLE_TRAIN_RENAME_WAGON_BUTTON;
		widget_wagon->tool_tip    = STR_BUY_VEHICLE_TRAIN_RENAME_WAGON_TOOLTIP;

		widget_wagon = this->GetWidget<NWidgetCore>(WID_BV_SHOW_HIDDEN_WAGONS);
		widget_wagon->widget_data = STR_SHOW_HIDDEN_ENGINES_VEHICLE_TRAIN + VEH_TRAIN;
		widget_wagon->tool_tip    = STR_SHOW_HIDDEN_ENGINES_VEHICLE_TRAIN_TOOLTIP + VEH_TRAIN;
		widget_wagon->SetLowered(this->wagon.show_hidden);

		this->UpdateButtonMode();

		this->loco.details_height = this->wagon.details_height = 10 * FONT_HEIGHT_NORMAL + WidgetDimensions::scaled.framerect.Vertical();

		this->FinishInitNested(this->window_number);

		this->querystrings[WID_BV_FILTER_LOCO] = &this->loco.vehicle_editbox;
		this->querystrings[WID_BV_FILTER_WAGON] = &this->wagon.vehicle_editbox;
		this->loco.vehicle_editbox.cancel_button = QueryString::ACTION_CLEAR;
		this->wagon.vehicle_editbox.cancel_button = QueryString::ACTION_CLEAR;

		this->owner = (tile != INVALID_TILE) ? GetTileOwner(tile) : _local_company;

		this->loco.eng_list.ForceRebuild();
		this->wagon.eng_list.ForceRebuild();

		this->GenerateBuildList(); // generate the list, since we need it in the next line

		/* Select the first engine in the list as default when opening the window */
		this->SelectFirstEngine(this->loco);
		this->SelectFirstEngine(this->wagon);

		this->SetBuyLocomotiveText();
		this->SetBuyWagonText();
		this->SelectColumn(false);
	}

	/** Set the filter type according to the depot type */
	void UpdateFilterByTile()
	{
		if (this->listview_mode || this->virtual_train_mode) {
			this->railtype = INVALID_RAILTYPE;
		} else {
			this->railtype = GetRailType(this->window_number);
		}
	}

	/** Populate the filter list and set the cargo filter criteria. */
	void SetCargoFilterArray(PanelState &state, const CargoID last_filter)
	{
		uint filter_items = 0;

		/* Add item for disabling filtering. */
		state.cargo_filter[filter_items] = CF_ANY;
		state.cargo_filter_texts[filter_items] = STR_PURCHASE_INFO_ALL_TYPES;
		filter_items++;

		/* Add item for vehicles not carrying anything, e.g. train engines. */
		state.cargo_filter[filter_items] = CF_NONE;
		state.cargo_filter_texts[filter_items] = STR_PURCHASE_INFO_NONE;
		filter_items++;

		/* Collect available cargo types for filtering. */
		for (const CargoSpec *cs : _sorted_standard_cargo_specs) {
			state.cargo_filter[filter_items] = cs->Index();
			state.cargo_filter_texts[filter_items] = cs->name;
			filter_items++;
		}

		/* Terminate the filter list. */
		state.cargo_filter_texts[filter_items] = INVALID_STRING_ID;

		/* If not found, the cargo criteria will be set to all cargoes. */
		state.cargo_filter_criteria = 0;

		/* Find the last cargo filter criteria. */
		for (uint i = 0; i < filter_items; i++) {
			if (state.cargo_filter[i] == last_filter) {
				state.cargo_filter_criteria = i;
				break;
			}
		}

		state.eng_list.SetFilterFuncs(_filter_funcs);
		state.eng_list.SetFilterState(state.cargo_filter[state.cargo_filter_criteria] != CF_ANY);
	}

	void SelectFirstEngine(PanelState &state)
	{
		EngineID engine = INVALID_ENGINE;
		auto it = std::find_if(state.eng_list.begin(), state.eng_list.end(), [&](GUIEngineListItem &item){ return (item.flags & EngineDisplayFlags::Shaded) == EngineDisplayFlags::None; });
		if (it != state.eng_list.end()) engine = it->engine_id;
		this->SelectEngine(state, engine);
	}

	void SelectEngine(PanelState &state, const EngineID engine)
	{
		CargoID cargo = state.cargo_filter[state.cargo_filter_criteria];
		if (cargo == CF_ANY) cargo = CF_NONE;

		state.sel_engine = engine;

		if (state.sel_engine == INVALID_ENGINE) return;

		const Engine *e = Engine::Get(state.sel_engine);
		if (!e->CanPossiblyCarryCargo()) {
			state.te.cost = 0;
			state.te.cargo = CT_INVALID;
			state.te.all_capacities.Clear();
			return;
		}

		if (this->virtual_train_mode) {
			if (cargo != CT_INVALID && cargo != e->GetDefaultCargoType()) {
				SavedRandomSeeds saved_seeds;
				SaveRandomSeeds(&saved_seeds);
				StringID err;
				Train *t = BuildVirtualRailVehicle(state.sel_engine, err, 0, false);
				if (t != nullptr) {
					const CommandCost ret = CmdRefitVehicle(0, DC_QUERY_COST, t->index, cargo | (1 << 16), nullptr);
					state.te.cost          = ret.GetCost();
					state.te.capacity      = _returned_refit_capacity;
					state.te.mail_capacity = _returned_mail_refit_capacity;
					state.te.cargo         = (cargo == CT_INVALID) ? e->GetDefaultCargoType() : cargo;
					state.te.all_capacities = _returned_vehicle_capacities;
					delete t;
					RestoreRandomSeeds(saved_seeds);
					return;
				} else {
					RestoreRandomSeeds(saved_seeds);
				}
			}
		} else if (!this->listview_mode) {
			/* Query for cost and refitted capacity */
			const CommandCost ret = DoCommand(this->window_number, state.sel_engine | (cargo << 24), 0, DC_QUERY_COST, GetCmdBuildVeh(this->vehicle_type), nullptr);
			if (ret.Succeeded()) {
				state.te.cost          = ret.GetCost() - e->GetCost();
				state.te.capacity      = _returned_refit_capacity;
				state.te.mail_capacity = _returned_mail_refit_capacity;
				state.te.cargo         = (cargo == CT_INVALID) ? e->GetDefaultCargoType() : cargo;
				state.te.all_capacities = _returned_vehicle_capacities;
				return;
			}
		}

		/* Purchase test was not possible or failed, fill in the defaults instead. */
		state.te.cost = 0;
		state.te.FillDefaultCapacities(e);
	}

	void SelectColumn(bool wagon)
	{
		this->wagon_selected = wagon;
		if (wagon) {
			this->SetBuyWagonText(WID_BV_COMB_BUILD);
		} else {
			this->SetBuyLocomotiveText(WID_BV_COMB_BUILD);
		}

		NWidgetCore *rename = this->GetWidget<NWidgetCore>(WID_BV_COMB_RENAME);
		rename->widget_data = wagon ? STR_BUY_VEHICLE_TRAIN_RENAME_WAGON_BUTTON : STR_BUY_VEHICLE_TRAIN_RENAME_LOCOMOTIVE_BUTTON;
		rename->tool_tip    = wagon ? STR_BUY_VEHICLE_TRAIN_RENAME_WAGON_TOOLTIP : STR_BUY_VEHICLE_TRAIN_RENAME_LOCOMOTIVE_TOOLTIP;
	}

	void UpdateButtonMode()
	{
		this->dual_button_mode = _settings_client.gui.dual_pane_train_purchase_window_dual_buttons;
		this->GetWidget<NWidgetStacked>(WID_BV_LOCO_BUTTONS_SEL)->SetDisplayedPlane(this->dual_button_mode ? 0 : SZSP_HORIZONTAL);
		this->GetWidget<NWidgetStacked>(WID_BV_WAGON_BUTTONS_SEL)->SetDisplayedPlane(this->dual_button_mode ? 0 : SZSP_HORIZONTAL);
		this->GetWidget<NWidgetStacked>(WID_BV_COMB_BUTTONS_SEL)->SetDisplayedPlane(this->dual_button_mode ? SZSP_HORIZONTAL : 0);
	}

	void OnInit() override
	{
		this->SetCargoFilterArray(this->loco, _last_filter_criteria_loco);
		this->SetCargoFilterArray(this->wagon, _last_filter_criteria_wagon);
	}

	/* Filter a single engine */
	bool FilterSingleEngine(PanelState &state, EngineID eid)
	{
		const CargoID filter_type = state.cargo_filter[state.cargo_filter_criteria];
		GUIEngineListItem item = {eid, eid, EngineDisplayFlags::None, 0};
		return (filter_type == CF_ANY || CargoAndEngineFilter(&item, filter_type));
	}

	/** Filter by name and NewGRF extra text */
	bool FilterByText(PanelState &state, const Engine *e)
	{
		/* Do not filter if the filter text box is empty */
		if (state.string_filter.IsEmpty()) return true;

		/* Filter engine name */
		state.string_filter.ResetState();
		state.string_filter.AddLine(GetString(e->info.string_id));

		/* Filter NewGRF extra text */
		auto text = GetNewGRFAdditionalText(e->index);
		if (text) state.string_filter.AddLine(*text);

		return state.string_filter.GetState();
	}

	/* Figure out what train EngineIDs to put in the list */
	void GenerateBuildTrainList(GUIEngineList &list, PanelState &state, const bool wagon, EngList_SortTypeFunction * const sorters[])
	{
		std::vector<EngineID> variants;
		EngineID sel_id = INVALID_ENGINE;

		list.clear();

		/* Make list of all available train engines and wagons.
		 * Also check to see if the previously selected engine is still available,
		 * and if not, reset selection to INVALID_ENGINE. This could be the case
		 * when engines become obsolete and are removed */
		for (const Engine *engine : Engine::IterateType(VEH_TRAIN)) {
			if (!state.show_hidden && engine->IsVariantHidden(_local_company)) continue;
			EngineID eid = engine->index;
			const RailVehicleInfo *rvi = &engine->u.rail;

			if (this->railtype != RAILTYPE_END && !HasPowerOnRail(rvi->railtype, this->railtype)) continue;
			if (!IsEngineBuildable(eid, VEH_TRAIN, _local_company)) continue;

			if (!FilterSingleEngine(state, eid)) continue;

			const Engine *top_engine = engine;
			for (int depth = 0; depth < 16; depth++) {
				if (top_engine->info.variant_id == INVALID_ENGINE) break;
				top_engine = Engine::Get(top_engine->info.variant_id);
			}
			if ((top_engine->u.rail.railveh_type == RAILVEH_WAGON) != wagon) continue;

			/* Filter by name or NewGRF extra text */
			if (!FilterByText(state, engine)) continue;

			list.emplace_back(eid, engine->info.variant_id, engine->display_flags, 0);
			if (engine->info.variant_id != eid && engine->info.variant_id != INVALID_ENGINE) variants.push_back(engine->info.variant_id);
			if (eid == state.sel_engine) sel_id = eid;
		}

		/* ensure primary engine of variant group is in list */
		for (const auto &variant : variants) {
			if (std::find(list.begin(), list.end(), variant) == list.end()) {
				const Engine *e = Engine::Get(variant);
				list.emplace_back(variant, e->info.variant_id, e->display_flags | EngineDisplayFlags::Shaded, 0);
			}
		}

		this->SelectEngine(state, sel_id);

		/* invalidate cached values for name sorter - engine names could change */
		_last_engine[0] = _last_engine[1] = INVALID_ENGINE;

		/* Sort */
		_engine_sort_direction = state.descending_sort_order;
		EngList_Sort(list, sorters[state.sort_criteria]);
	}

	/* Generate the list of vehicles */
	void GenerateBuildList()
	{
		if (!this->loco.eng_list.NeedRebuild() && !this->wagon.eng_list.NeedRebuild()) return;

		/* Update filter type in case the rail type of the depot got converted */
		this->UpdateFilterByTile();

		this->railtype = (this->listview_mode || this->virtual_train_mode) ? RAILTYPE_END : GetRailType(this->window_number);

		this->loco.eng_list.clear();
		this->wagon.eng_list.clear();

		GUIEngineList list;

		this->GenerateBuildTrainList(list, this->loco, false, _sorter_loco);
		AddChildren(this->loco.eng_list, list, INVALID_ENGINE, 0);

		this->GenerateBuildTrainList(list, this->wagon, true, _sorter_wagon);
		AddChildren(this->wagon.eng_list, list, INVALID_ENGINE, 0);

		this->loco.eng_list.shrink_to_fit();
		this->loco.eng_list.RebuildDone();

		this->wagon.eng_list.shrink_to_fit();
		this->wagon.eng_list.RebuildDone();
	}

	void BuildEngine(const EngineID selected, CargoID cargo)
	{
		if (selected != INVALID_ENGINE) {
			CommandCallback *callback;
			uint32 cmd;
			if (this->virtual_train_mode) {
				callback = CcAddVirtualEngine;
				cmd = CMD_BUILD_VIRTUAL_RAIL_VEHICLE;
			} else {
				callback = (this->vehicle_type == VEH_TRAIN && RailVehInfo(selected)->railveh_type == RAILVEH_WAGON)
						? CcBuildWagon : CcBuildPrimaryVehicle;
				cmd = GetCmdBuildVeh(this->vehicle_type);
			}
			if (cargo == CF_ANY || cargo == CF_ENGINES) cargo = CF_NONE;
			DoCommandP(this->window_number, selected | (cargo << 24), 0, cmd, callback);

			/* Update last used variant and refresh if necessary. */
			bool refresh = false;
			int recursion = 10; /* In case of infinite loop */
			for (Engine *e = Engine::Get(selected); recursion > 0; e = Engine::Get(e->info.variant_id), --recursion) {
				refresh |= (e->display_last_variant != selected);
				e->display_last_variant = selected;
				if (e->info.variant_id == INVALID_ENGINE) break;
			}
			if (refresh) {
				InvalidateWindowData(WC_REPLACE_VEHICLE, this->vehicle_type, 0); // Update the autoreplace window
				InvalidateWindowClassesData(WC_BUILD_VEHICLE); // The build windows needs updating as well
				InvalidateWindowClassesData(WC_BUILD_VIRTUAL_TRAIN);
				return;
			}
		}
	}

	bool OnClickList(Point pt, int widget, PanelState &state, bool column)
	{
		const uint i = state.vscroll->GetScrolledRowFromWidget(pt.y, this, widget);
		const size_t num_items = state.eng_list.size();
		EngineID e = INVALID_ENGINE;
		if (i < num_items) {
			const auto &item = state.eng_list[i];
			const Rect r = this->GetWidget<NWidgetBase>(widget)->GetCurrentRect().Shrink(WidgetDimensions::scaled.matrix).WithWidth(WidgetDimensions::scaled.hsep_indent * (item.indent + 1), _current_text_dir == TD_RTL);
			if ((item.flags & EngineDisplayFlags::HasVariants) != EngineDisplayFlags::None && IsInsideMM(r.left, r.right, pt.x)) {
				/* toggle folded flag on engine */
				assert(item.variant_id != INVALID_ENGINE);
				Engine *engine = Engine::Get(item.variant_id);
				engine->display_flags ^= EngineDisplayFlags::IsFolded;

				InvalidateWindowData(WC_REPLACE_VEHICLE, this->vehicle_type, 0); // Update the autoreplace window
				InvalidateWindowClassesData(WC_BUILD_VEHICLE); // The build windows needs updating as well
				InvalidateWindowClassesData(WC_BUILD_VIRTUAL_TRAIN);
				return true;
			}
			if ((item.flags & EngineDisplayFlags::Shaded) == EngineDisplayFlags::None) e = item.engine_id;
		}
		this->SelectEngine(state, e);
		this->SelectColumn(column);
		this->SetDirty();
		return false;
	}

	void OnClick(Point pt, int widget, int click_count) override
	{
		if (widget == WID_BV_COMB_BUILD) {
			widget = !this->wagon_selected ? WID_BV_BUILD_LOCO : WID_BV_BUILD_WAGON;
		} else if (widget == WID_BV_COMB_SHOW_HIDE) {
			widget = !this->wagon_selected ? WID_BV_SHOW_HIDE_LOCO : WID_BV_SHOW_HIDE_WAGON;
		} else if (widget == WID_BV_COMB_RENAME) {
			widget = !this->wagon_selected ? WID_BV_RENAME_LOCO : WID_BV_RENAME_WAGON;
		}

		switch (widget) {

			/* Locomotives */

			case WID_BV_SORT_ASCENDING_DESCENDING_LOCO: {
				this->loco.descending_sort_order ^= true;
				_last_sort_order_loco = this->loco.descending_sort_order;
				this->loco.eng_list.ForceRebuild();
				this->SetDirty();
				break;
			}

			case WID_BV_SHOW_HIDDEN_LOCOS: {
				this->loco.show_hidden ^= true;
				_engine_sort_show_hidden_locos = this->loco.show_hidden;
				this->loco.eng_list.ForceRebuild();
				this->SetWidgetLoweredState(widget, this->loco.show_hidden);
				this->SetDirty();
				break;
			}

			case WID_BV_LIST_LOCO: {
				if (this->OnClickList(pt, widget, this->loco, false)) return;

				if (_ctrl_pressed) {
					this->OnClick(pt, WID_BV_SHOW_HIDE_LOCO, 1);
				} else if (click_count > 1 && !this->listview_mode) {
					this->OnClick(pt, WID_BV_BUILD_LOCO, 1);
				}
				break;
			}

			case WID_BV_SORT_DROPDOWN_LOCO: {
				DisplayLocomotiveSortDropDown(this, this->loco.sort_criteria);
				break;
			}

			case WID_BV_CARGO_FILTER_DROPDOWN_LOCO: { // Select cargo filtering criteria dropdown menu
				ShowDropDownMenu(this, this->loco.cargo_filter_texts, this->loco.cargo_filter_criteria, WID_BV_CARGO_FILTER_DROPDOWN_LOCO, 0, 0);
				break;
			}

			case WID_BV_SHOW_HIDE_LOCO: {
				const Engine *engine = (this->loco.sel_engine == INVALID_ENGINE) ? nullptr : Engine::GetIfValid(this->loco.sel_engine);
				if (engine != nullptr) {
					DoCommandP(0, 0, this->loco.sel_engine | (engine->IsHidden(_current_company) ? 0 : (1u << 31)), CMD_SET_VEHICLE_VISIBILITY);
				}
				break;
			}

			case WID_BV_BUILD_LOCO: {
				this->BuildEngine(this->loco.sel_engine, this->loco.cargo_filter[this->loco.cargo_filter_criteria]);
				break;
			}

			case WID_BV_RENAME_LOCO: {
				const EngineID selected_loco = this->loco.sel_engine;
				if (selected_loco != INVALID_ENGINE) {
					this->loco.rename_engine = selected_loco;
					this->wagon.rename_engine = INVALID_ENGINE;
					SetDParam(0, PackEngineNameDParam(selected_loco, EngineNameContext::Generic));
					ShowQueryString(STR_ENGINE_NAME, STR_QUERY_RENAME_TRAIN_TYPE_LOCOMOTIVE_CAPTION + this->vehicle_type, MAX_LENGTH_ENGINE_NAME_CHARS, this, CS_ALPHANUMERAL, QSF_ENABLE_DEFAULT | QSF_LEN_IN_CHARS);
				}
				break;
			}

			/* Wagons */

			case WID_BV_SORT_ASCENDING_DESCENDING_WAGON: {
				this->wagon.descending_sort_order ^= true;
				_last_sort_order_wagon = this->wagon.descending_sort_order;
				this->wagon.eng_list.ForceRebuild();
				this->SetDirty();
				break;
			}

			case WID_BV_SHOW_HIDDEN_WAGONS: {
				this->wagon.show_hidden ^= true;
				_engine_sort_show_hidden_wagons = this->wagon.show_hidden;
				this->wagon.eng_list.ForceRebuild();
				this->SetWidgetLoweredState(widget, this->wagon.show_hidden);
				this->SetDirty();
				break;
			}

			case WID_BV_LIST_WAGON: {
				if (this->OnClickList(pt, widget, this->wagon, true)) return;

				if (_ctrl_pressed) {
					this->OnClick(pt, WID_BV_SHOW_HIDE_WAGON, 1);
				} else if (click_count > 1 && !this->listview_mode) {
					this->OnClick(pt, WID_BV_BUILD_WAGON, 1);
				}
				break;
			}

			case WID_BV_SORT_DROPDOWN_WAGON: {
				DisplayWagonSortDropDown(this, this->wagon.sort_criteria);
				break;
			}

			case WID_BV_CARGO_FILTER_DROPDOWN_WAGON: { // Select cargo filtering criteria dropdown menu
				ShowDropDownMenu(this, this->wagon.cargo_filter_texts, this->wagon.cargo_filter_criteria, WID_BV_CARGO_FILTER_DROPDOWN_WAGON, 0, 0);
				break;
			}

			case WID_BV_SHOW_HIDE_WAGON: {
				const Engine *engine = (this->wagon.sel_engine == INVALID_ENGINE) ? nullptr : Engine::GetIfValid(this->wagon.sel_engine);
				if (engine != nullptr) {
					DoCommandP(0, 0, this->wagon.sel_engine | (engine->IsHidden(_current_company) ? 0 : (1u << 31)), CMD_SET_VEHICLE_VISIBILITY);
				}
				break;
			}

			case WID_BV_BUILD_WAGON: {
				this->BuildEngine(this->wagon.sel_engine, this->wagon.cargo_filter[this->wagon.cargo_filter_criteria]);
				break;
			}

			case WID_BV_RENAME_WAGON: {
				const EngineID selected_wagon = this->wagon.sel_engine;
				if (selected_wagon != INVALID_ENGINE) {
					this->loco.rename_engine = INVALID_ENGINE;
					this->wagon.rename_engine = selected_wagon;
					SetDParam(0, PackEngineNameDParam(selected_wagon, EngineNameContext::Generic));
					ShowQueryString(STR_ENGINE_NAME, STR_QUERY_RENAME_TRAIN_TYPE_WAGON_CAPTION + this->vehicle_type, MAX_LENGTH_ENGINE_NAME_CHARS, this, CS_ALPHANUMERAL, QSF_ENABLE_DEFAULT | QSF_LEN_IN_CHARS);
				}
				break;
			}
		}
	}

	/**
	 * Some data on this window has become invalid.
	 * @param data Information about the changed data.
	 * @param gui_scope Whether the call is done from GUI scope. You may not do everything when not in GUI scope. See #InvalidateWindowData() for details.
	 */
	void OnInvalidateData(int data = 0, bool gui_scope = true) override
	{
		if (!gui_scope) return;

		/* When switching to original acceleration model for road vehicles, clear the selected sort criteria if it is not available now. */
		this->loco.eng_list.ForceRebuild();
		this->wagon.eng_list.ForceRebuild();

		if (this->dual_button_mode != _settings_client.gui.dual_pane_train_purchase_window_dual_buttons) {
			this->UpdateButtonMode();
			this->ReInit();
		}
	}

	void SetStringParameters(int widget) const override
	{
		switch (widget) {
			case WID_BV_CAPTION: {
				if (!this->listview_mode && !this->virtual_train_mode) {
					const RailtypeInfo *rti = GetRailTypeInfo(this->railtype);
					SetDParam(0, rti->strings.build_caption);
				} else {
					SetDParam(0, (this->listview_mode ? STR_VEHICLE_LIST_AVAILABLE_TRAINS : STR_BUY_VEHICLE_TRAIN_ALL_CAPTION) + this->vehicle_type);
				}
				break;
			}

			case WID_BV_CAPTION_LOCO: {
				SetDParam(0, STR_BUY_VEHICLE_TRAIN_LOCOMOTIVES);
				break;
			}

			case WID_BV_SHOW_HIDE_LOCO: {
				const Engine *engine = (this->loco.sel_engine == INVALID_ENGINE) ? nullptr : Engine::GetIfValid(this->loco.sel_engine);
				if (engine != nullptr && engine->IsHidden(_local_company)) {
					SetDParam(0, STR_BUY_VEHICLE_TRAIN_SHOW_TOGGLE_BUTTON + this->vehicle_type);
				} else {
					SetDParam(0, STR_BUY_VEHICLE_TRAIN_HIDE_TOGGLE_BUTTON + this->vehicle_type);
				}
				break;
			}

			case WID_BV_CAPTION_WAGON: {
				SetDParam(0, STR_BUY_VEHICLE_TRAIN_WAGONS);
				break;
			}

			case WID_BV_SORT_DROPDOWN_LOCO: {
				SetDParam(0, _sort_listing_loco[this->loco.sort_criteria]);
				break;
			}

			case WID_BV_CARGO_FILTER_DROPDOWN_LOCO: {
				SetDParam(0, this->loco.cargo_filter_texts[this->loco.cargo_filter_criteria]);
				break;
			}

			case WID_BV_SORT_DROPDOWN_WAGON: {
				SetDParam(0, _sort_listing_wagon[this->wagon.sort_criteria]);
				break;
			}

			case WID_BV_CARGO_FILTER_DROPDOWN_WAGON: {
				SetDParam(0, this->wagon.cargo_filter_texts[this->wagon.cargo_filter_criteria]);
				break;
			}

			case WID_BV_SHOW_HIDE_WAGON: {
				const Engine *engine = (this->wagon.sel_engine == INVALID_ENGINE) ? nullptr : Engine::GetIfValid(this->wagon.sel_engine);
				if (engine != nullptr && engine->IsHidden(_local_company)) {
					SetDParam(0, STR_BUY_VEHICLE_TRAIN_SHOW_TOGGLE_BUTTON + this->vehicle_type);
				} else {
					SetDParam(0, STR_BUY_VEHICLE_TRAIN_HIDE_TOGGLE_BUTTON + this->vehicle_type);
				}
				break;
			}

			case WID_BV_COMB_SHOW_HIDE: {
				const PanelState &state = this->wagon_selected ? this->wagon : this->loco;
				const Engine *engine = (state.sel_engine == INVALID_ENGINE) ? nullptr : Engine::GetIfValid(state.sel_engine);
				if (engine != nullptr && engine->IsHidden(_local_company)) {
					SetDParam(0, STR_BUY_VEHICLE_TRAIN_SHOW_TOGGLE_BUTTON + this->vehicle_type);
				} else {
					SetDParam(0, STR_BUY_VEHICLE_TRAIN_HIDE_TOGGLE_BUTTON + this->vehicle_type);
				}
				break;
			}
		}
	}

	void UpdateWidgetSize(int widget, Dimension *size, const Dimension &padding, Dimension *fill, Dimension *resize) override
	{
		switch (widget) {
			case WID_BV_LIST_LOCO: {
				resize->height = GetEngineListHeight(this->vehicle_type);
				size->height = 3 * resize->height;
				break;
			}

			case WID_BV_PANEL_LOCO: {
				size->height = this->loco.details_height;
				break;
			}

			case WID_BV_SORT_ASCENDING_DESCENDING_LOCO: {
				Dimension d = GetStringBoundingBox(this->GetWidget<NWidgetCore>(widget)->widget_data);
				d.width += padding.width + Window::SortButtonWidth() * 2; // Doubled since the string is centred and it also looks better.
				d.height += padding.height;
				*size = maxdim(*size, d);
				break;
			}

			case WID_BV_LIST_WAGON: {
				resize->height = GetEngineListHeight(this->vehicle_type);
				size->height = 3 * resize->height;
				break;
			}

			case WID_BV_PANEL_WAGON: {
				size->height = this->wagon.details_height;
				break;
			}

			case WID_BV_SORT_ASCENDING_DESCENDING_WAGON: {
				Dimension d = GetStringBoundingBox(this->GetWidget<NWidgetCore>(widget)->widget_data);
				d.width += padding.width + Window::SortButtonWidth() * 2; // Doubled since the string is centred and it also looks better.
				d.height += padding.height;
				*size = maxdim(*size, d);
				break;
			}

			case WID_BV_SHOW_HIDE_LOCO: // Fallthrough
			case WID_BV_SHOW_HIDE_WAGON:
			case WID_BV_COMB_SHOW_HIDE: {
				*size = GetStringBoundingBox(STR_BUY_VEHICLE_TRAIN_HIDE_TOGGLE_BUTTON + this->vehicle_type);
				*size = maxdim(*size, GetStringBoundingBox(STR_BUY_VEHICLE_TRAIN_SHOW_TOGGLE_BUTTON + this->vehicle_type));
				size->width += padding.width;
				size->height += padding.height;
				break;
			}

			case WID_BV_RENAME_LOCO: {
				*size = maxdim(*size, NWidgetLeaf::GetResizeBoxDimension());
				break;
			}
		}
	}

	void DrawWidget(const Rect &r, int widget) const override
	{
		switch (widget) {
			case WID_BV_LIST_LOCO: {
				DrawEngineList(this->vehicle_type, r,
					this->loco.eng_list, this->loco.vscroll->GetPosition(),
					std::min<uint16>(this->loco.vscroll->GetPosition() + this->loco.vscroll->GetCapacity(),
						static_cast<uint16>(this->loco.eng_list.size())), this->loco.sel_engine, false,
					DEFAULT_GROUP);
				break;
			}

			case WID_BV_SORT_ASCENDING_DESCENDING_LOCO: {
				this->DrawSortButtonState(WID_BV_SORT_ASCENDING_DESCENDING_LOCO, this->loco.descending_sort_order ? SBS_DOWN : SBS_UP);
				break;
			}

			case WID_BV_LIST_WAGON: {
				DrawEngineList(this->vehicle_type, r,
					this->wagon.eng_list, this->wagon.vscroll->GetPosition(),
					std::min<uint16>(this->wagon.vscroll->GetPosition() + this->wagon.vscroll->GetCapacity(),
						static_cast<uint16>(this->wagon.eng_list.size())), this->wagon.sel_engine, false,
					DEFAULT_GROUP);
				break;
			}

			case WID_BV_SORT_ASCENDING_DESCENDING_WAGON: {
				this->DrawSortButtonState(WID_BV_SORT_ASCENDING_DESCENDING_WAGON, this->wagon.descending_sort_order ? SBS_DOWN : SBS_UP);
				break;
			}
		}
	}

	bool DrawDetailsPanel(PanelState &state, int widget_id)
	{
		int needed_height = state.details_height;
		/* Draw details panels. */
		if (state.sel_engine != INVALID_ENGINE) {
			const auto widget = this->GetWidget<NWidgetBase>(widget_id);
			const int text_end = DrawVehiclePurchaseInfo(widget->pos_x + WidgetDimensions::scaled.framerect.left,
				static_cast<int>(
					widget->pos_x + widget->current_x -
					WidgetDimensions::scaled.framerect.right), widget->pos_y + WidgetDimensions::scaled.framerect.top,
				state.sel_engine, state.te);
			needed_height = std::max(needed_height, text_end - widget->pos_y + WidgetDimensions::scaled.framerect.bottom);
		}
		if (needed_height != state.details_height) { // Details window are not high enough, enlarge them.
			const int resize = needed_height - state.details_height;
			state.details_height = needed_height;
			this->ReInit(0, resize);
			return true;
		}
		return false;
	}

	void OnPaint() override
	{
		this->GenerateBuildList();
		this->SetBuyLocomotiveText();
		this->SetBuyWagonText();

		this->loco.vscroll->SetCount(static_cast<int>(this->loco.eng_list.size()));
		this->wagon.vscroll->SetCount(static_cast<int>(this->wagon.eng_list.size()));

		this->SetWidgetDisabledState(WID_BV_SHOW_HIDE_LOCO, this->loco.sel_engine == INVALID_ENGINE);
		this->SetWidgetDisabledState(WID_BV_SHOW_HIDE_WAGON, this->wagon.sel_engine == INVALID_ENGINE);

		/* disable renaming engines in network games if you are not the server */
		this->SetWidgetDisabledState(WID_BV_RENAME_LOCO, (this->loco.sel_engine == INVALID_ENGINE) || (_networking && !_network_server));
		this->SetWidgetDisabledState(WID_BV_BUILD_LOCO, this->loco.sel_engine == INVALID_ENGINE);

		/* disable renaming engines in network games if you are not the server */
		this->SetWidgetDisabledState(WID_BV_RENAME_WAGON, (this->wagon.sel_engine == INVALID_ENGINE) || (_networking && !_network_server));
		this->SetWidgetDisabledState(WID_BV_BUILD_WAGON, this->wagon.sel_engine == INVALID_ENGINE);

		this->DrawWidgets();

		if (!this->IsShaded()) {
			if (this->DrawDetailsPanel(this->loco, WID_BV_PANEL_LOCO)) return;
			if (this->DrawDetailsPanel(this->wagon, WID_BV_PANEL_WAGON)) return;
		}
	}

	void OnQueryTextFinished(char *str) override
	{
		if (str == nullptr) return;

		if (this->loco.rename_engine != INVALID_ENGINE) {
			DoCommandP(0, this->loco.rename_engine, 0, CMD_RENAME_ENGINE | CMD_MSG(STR_ERROR_CAN_T_RENAME_TRAIN_TYPE + this->vehicle_type), nullptr, str);
		} else {
			DoCommandP(0, this->wagon.rename_engine, 0, CMD_RENAME_ENGINE | CMD_MSG(STR_ERROR_CAN_T_RENAME_TRAIN_TYPE + this->vehicle_type), nullptr, str);
		}
	}

	void OnDropdownSelect(int widget, int index) override
	{
		switch (widget) {
			case WID_BV_SORT_DROPDOWN_LOCO: {
				if (this->loco.sort_criteria != index) {
					this->loco.sort_criteria = static_cast<byte>(index);
					_last_sort_criteria_loco = this->loco.sort_criteria;
					this->loco.eng_list.ForceRebuild();
				}
				break;
			}

			case WID_BV_CARGO_FILTER_DROPDOWN_LOCO: { // Select a cargo filter criteria
				if (this->loco.cargo_filter_criteria != index) {
					this->loco.cargo_filter_criteria = static_cast<byte>(index);
					_last_filter_criteria_loco = this->loco.cargo_filter[this->loco.cargo_filter_criteria];
					/* deactivate filter if criteria is 'Show All', activate it otherwise */
					this->loco.eng_list.SetFilterState(this->loco.cargo_filter[this->loco.cargo_filter_criteria] != CF_ANY);
					this->loco.eng_list.ForceRebuild();
				}
				break;
			}

			case WID_BV_SORT_DROPDOWN_WAGON: {
				if (this->wagon.sort_criteria != index) {
					this->wagon.sort_criteria = static_cast<byte>(index);
					_last_sort_criteria_wagon = this->wagon.sort_criteria;
					this->wagon.eng_list.ForceRebuild();
				}
				break;
			}

			case WID_BV_CARGO_FILTER_DROPDOWN_WAGON: { // Select a cargo filter criteria
				if (this->wagon.cargo_filter_criteria != index) {
					this->wagon.cargo_filter_criteria = static_cast<byte>(index);
					_last_filter_criteria_wagon = this->wagon.cargo_filter[this->wagon.cargo_filter_criteria];
					/* deactivate filter if criteria is 'Show All', activate it otherwise */
					this->wagon.eng_list.SetFilterState(this->wagon.cargo_filter[this->wagon.cargo_filter_criteria] != CF_ANY);
					this->wagon.eng_list.ForceRebuild();
				}
				break;
			}
		}

		this->SetDirty();
	}

	void OnResize() override
	{
		this->loco.vscroll->SetCapacityFromWidget(this, WID_BV_LIST_LOCO);
		this->wagon.vscroll->SetCapacityFromWidget(this, WID_BV_LIST_WAGON);
	}

	void OnEditboxChanged(int wid) override
	{
		if (wid == WID_BV_FILTER_LOCO) {
			this->loco.string_filter.SetFilterTerm(this->loco.vehicle_editbox.text.buf);
			this->loco.eng_list.ForceRebuild();
			this->SetDirty();
		}
		if (wid == WID_BV_FILTER_WAGON) {
			this->wagon.string_filter.SetFilterTerm(this->wagon.vehicle_editbox.text.buf);
			this->wagon.eng_list.ForceRebuild();
			this->SetDirty();
		}
	}

	EventState OnHotkey(int hotkey) override
	{
		switch (hotkey) {
			case BVHK_FOCUS_FILTER_BOX:
				this->SetFocusedWidget(this->wagon_selected ? WID_BV_FILTER_WAGON : WID_BV_FILTER_LOCO);
				SetFocusedWindow(this); // The user has asked to give focus to the text box, so make sure this window is focused.
				return ES_HANDLED;

			default:
				return ES_NOT_HANDLED;
		}

		return ES_HANDLED;
	}
};

void CcAddVirtualEngine(const CommandCost &result, TileIndex tile, uint32 p1, uint32 p2, uint64 p3, uint32 cmd)
{
	if (result.Failed()) return;

	Window *window = FindWindowById(WC_BUILD_VIRTUAL_TRAIN, 0);

	if (window != nullptr) {
		Train *train = Train::From(Vehicle::Get(_new_vehicle_id));
		dynamic_cast<BuildVehicleWindowBase *>(window)->AddVirtualEngine(train);
	} else {
		DoCommandP(0, _new_vehicle_id | (1 << 21), 0, CMD_SELL_VEHICLE | CMD_MSG(STR_ERROR_CAN_T_SELL_TRAIN));
	}
}

void CcMoveNewVirtualEngine(const CommandCost &result, TileIndex tile, uint32 p1, uint32 p2, uint64 p3, uint32 cmd)
{
	if (result.Failed()) return;

	Window *window = FindWindowById(WC_BUILD_VIRTUAL_TRAIN, 0);

	if (window != nullptr) {
		if (result.IsSuccessWithMessage()) {
			const CommandCost res = result.UnwrapSuccessWithMessage();
			ShowErrorMessage(STR_ERROR_CAN_T_MOVE_VEHICLE, res.GetErrorMessage(), WL_INFO, 0, 0, res.GetTextRefStackGRF(), res.GetTextRefStackSize(), res.GetTextRefStack(), res.GetExtraErrorMessage());
		}
	}

	InvalidateWindowClassesData(WC_CREATE_TEMPLATE);
}

static WindowDesc _build_vehicle_desc(
	WDP_AUTO, "build_vehicle", 240, 268,
	WC_BUILD_VEHICLE, WC_NONE,
	WDF_CONSTRUCTION,
	_nested_build_vehicle_widgets, lengthof(_nested_build_vehicle_widgets),
	&BuildVehicleWindow::hotkeys
);

static WindowDesc _build_template_vehicle_desc(
	WDP_AUTO, nullptr, 240, 268,
	WC_BUILD_VIRTUAL_TRAIN, WC_CREATE_TEMPLATE,
	WDF_CONSTRUCTION,
	_nested_build_vehicle_widgets, lengthof(_nested_build_vehicle_widgets),
	&BuildVehicleWindow::hotkeys, &_build_vehicle_desc
);

static WindowDesc _build_vehicle_desc_train_advanced(
	WDP_AUTO, "build_vehicle_dual", 480, 268,
	WC_BUILD_VEHICLE, WC_NONE,
	WDF_CONSTRUCTION,
	_nested_build_vehicle_widgets_train_advanced, lengthof(_nested_build_vehicle_widgets_train_advanced),
	&BuildVehicleWindow::hotkeys
);

static WindowDesc _build_template_vehicle_desc_advanced(
	WDP_AUTO, nullptr, 480, 268,
	WC_BUILD_VIRTUAL_TRAIN, WC_CREATE_TEMPLATE,
	WDF_CONSTRUCTION,
	_nested_build_vehicle_widgets_train_advanced, lengthof(_nested_build_vehicle_widgets_train_advanced),
	&BuildVehicleWindow::hotkeys, &_build_vehicle_desc_train_advanced
);


void ShowBuildVehicleWindow(const TileIndex tile, const VehicleType type)
{
	/* We want to be able to open both Available Train as Available Ships,
	 *  so if tile == INVALID_TILE (Available XXX Window), use 'type' as unique number.
	 *  As it always is a low value, it won't collide with any real tile
	 *  number. */
	const uint num = (tile == INVALID_TILE) ? static_cast<int>(type) : tile;

	assert(IsCompanyBuildableVehicleType(type));

	CloseWindowById(WC_BUILD_VEHICLE, num);

	if (type == VEH_TRAIN && _settings_client.gui.dual_pane_train_purchase_window) {
		new BuildVehicleWindowTrainAdvanced(&_build_vehicle_desc_train_advanced, tile, nullptr);
	} else {
		new BuildVehicleWindow(&_build_vehicle_desc, tile, type, nullptr);
	}
}

void ShowTemplateTrainBuildVehicleWindow(Train **virtual_train)
{
	assert(IsCompanyBuildableVehicleType(VEH_TRAIN));

	CloseWindowById(WC_BUILD_VIRTUAL_TRAIN, 0);

	if (_settings_client.gui.dual_pane_train_purchase_window) {
		new BuildVehicleWindowTrainAdvanced(&_build_template_vehicle_desc_advanced, INVALID_TILE, virtual_train);
	} else {
		new BuildVehicleWindow(&_build_template_vehicle_desc, INVALID_TILE, VEH_TRAIN, virtual_train);
	}
}<|MERGE_RESOLUTION|>--- conflicted
+++ resolved
@@ -1176,7 +1176,7 @@
 	if (e->type != VEH_TRAIN || e->u.rail.railveh_type != RAILVEH_WAGON) {
 		/* Design date - Life length */
 		SetDParam(0, ymd.year);
-		SetDParam(1, TimerGameCalendar::DateToYear(e->GetLifeLengthInDays()));
+		SetDParam(1, DateToYear(e->GetLifeLengthInDays()));
 		DrawString(left, right, y, STR_PURCHASE_INFO_DESIGNED_LIFE);
 		y += FONT_HEIGHT_NORMAL;
 
@@ -1985,13 +1985,8 @@
 	{
 		switch (widget) {
 			case WID_BV_CAPTION:
-<<<<<<< HEAD
 				if (this->vehicle_type == VEH_TRAIN && !this->listview_mode && !this->virtual_train_mode) {
-					const RailtypeInfo *rti = GetRailTypeInfo(this->filter.railtype);
-=======
-				if (this->vehicle_type == VEH_TRAIN && !this->listview_mode) {
 					const RailTypeInfo *rti = GetRailTypeInfo(this->filter.railtype);
->>>>>>> 30eba33f
 					SetDParam(0, rti->strings.build_caption);
 				} else if (this->vehicle_type == VEH_ROAD && !this->listview_mode) {
 					const RoadTypeInfo *rti = GetRoadTypeInfo(this->filter.roadtype);
@@ -2175,7 +2170,6 @@
 	static HotkeyList hotkeys;
 };
 
-<<<<<<< HEAD
 static Hotkey buildvehicle_hotkeys[] = {
 	Hotkey('F', "focus_filter_box", BVHK_FOCUS_FILTER_BOX),
 	HOTKEY_LIST_END
@@ -2250,15 +2244,6 @@
 	}
 	ShowDropDownMenu(w, _sort_listing_loco, selected, WID_BV_SORT_DROPDOWN_LOCO, 0, hidden_mask);
 }
-=======
-static WindowDesc _build_vehicle_desc(
-	WDP_AUTO, "build_vehicle", 240, 268,
-	WC_BUILD_VEHICLE, WC_NONE,
-	WDF_CONSTRUCTION,
-	std::begin(_nested_build_vehicle_widgets), std::end(_nested_build_vehicle_widgets),
-	&BuildVehicleWindow::hotkeys
-);
->>>>>>> 30eba33f
 
 /**
  * Display the dropdown for the wagon sort criteria.
@@ -2920,7 +2905,7 @@
 		switch (widget) {
 			case WID_BV_CAPTION: {
 				if (!this->listview_mode && !this->virtual_train_mode) {
-					const RailtypeInfo *rti = GetRailTypeInfo(this->railtype);
+					const RailTypeInfo *rti = GetRailTypeInfo(this->railtype);
 					SetDParam(0, rti->strings.build_caption);
 				} else {
 					SetDParam(0, (this->listview_mode ? STR_VEHICLE_LIST_AVAILABLE_TRAINS : STR_BUY_VEHICLE_TRAIN_ALL_CAPTION) + this->vehicle_type);
@@ -3260,7 +3245,7 @@
 	WDP_AUTO, "build_vehicle", 240, 268,
 	WC_BUILD_VEHICLE, WC_NONE,
 	WDF_CONSTRUCTION,
-	_nested_build_vehicle_widgets, lengthof(_nested_build_vehicle_widgets),
+	std::begin(_nested_build_vehicle_widgets), std::end(_nested_build_vehicle_widgets),
 	&BuildVehicleWindow::hotkeys
 );
 
@@ -3268,7 +3253,7 @@
 	WDP_AUTO, nullptr, 240, 268,
 	WC_BUILD_VIRTUAL_TRAIN, WC_CREATE_TEMPLATE,
 	WDF_CONSTRUCTION,
-	_nested_build_vehicle_widgets, lengthof(_nested_build_vehicle_widgets),
+	std::begin(_nested_build_vehicle_widgets), std::end(_nested_build_vehicle_widgets),
 	&BuildVehicleWindow::hotkeys, &_build_vehicle_desc
 );
 
@@ -3276,7 +3261,7 @@
 	WDP_AUTO, "build_vehicle_dual", 480, 268,
 	WC_BUILD_VEHICLE, WC_NONE,
 	WDF_CONSTRUCTION,
-	_nested_build_vehicle_widgets_train_advanced, lengthof(_nested_build_vehicle_widgets_train_advanced),
+	std::begin(_nested_build_vehicle_widgets_train_advanced), std::end(_nested_build_vehicle_widgets_train_advanced),
 	&BuildVehicleWindow::hotkeys
 );
 
@@ -3284,7 +3269,7 @@
 	WDP_AUTO, nullptr, 480, 268,
 	WC_BUILD_VIRTUAL_TRAIN, WC_CREATE_TEMPLATE,
 	WDF_CONSTRUCTION,
-	_nested_build_vehicle_widgets_train_advanced, lengthof(_nested_build_vehicle_widgets_train_advanced),
+	std::begin(_nested_build_vehicle_widgets_train_advanced), std::end(_nested_build_vehicle_widgets_train_advanced),
 	&BuildVehicleWindow::hotkeys, &_build_vehicle_desc_train_advanced
 );
 
