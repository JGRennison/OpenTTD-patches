/*
 * This file is part of OpenTTD.
 * OpenTTD is free software; you can redistribute it and/or modify it under the terms of the GNU General Public License as published by the Free Software Foundation, version 2.
 * OpenTTD is distributed in the hope that it will be useful, but WITHOUT ANY WARRANTY; without even the implied warranty of MERCHANTABILITY or FITNESS FOR A PARTICULAR PURPOSE.
 * See the GNU General Public License for more details. You should have received a copy of the GNU General Public License along with OpenTTD. If not, see <http://www.gnu.org/licenses/>.
 */

/** @file build_vehicle_gui.cpp GUI for building vehicles. */

#include "stdafx.h"
#include "engine_base.h"
#include "engine_cmd.h"
#include "engine_func.h"
#include "station_base.h"
#include "network/network.h"
#include "articulated_vehicles.h"
#include "textbuf_gui.h"
#include "command_func.h"
#include "company_func.h"
#include "vehicle_gui.h"
#include "newgrf_badge.h"
#include "newgrf_engine.h"
#include "newgrf_text.h"
#include "group.h"
#include "string_func.h"
#include "strings_func.h"
#include "window_func.h"
#include "date_func.h"
#include "vehicle_func.h"
#include "dropdown_type.h"
#include "dropdown_func.h"
#include "engine_gui.h"
#include "cargotype.h"
#include "core/geometry_func.hpp"
#include "autoreplace_func.h"
#include "train.h"
#include "error.h"
#include "zoom_func.h"
#include "querystring_gui.h"
#include "stringfilter_type.h"
#include "hotkeys.h"
#include "vehicle_cmd.h"
#include "tbtr_template_vehicle_cmd.h"

#include "widgets/build_vehicle_widget.h"

#include "table/strings.h"

#include <optional>

#include "safeguards.h"

/**
 * Get the height of a single 'entry' in the engine lists.
 * @param type the vehicle type to get the height of
 * @return the height for the entry
 */
uint GetEngineListHeight(VehicleType type)
{
	return std::max<uint>(GetCharacterHeight(FS_NORMAL) + WidgetDimensions::scaled.matrix.Vertical(), GetVehicleImageCellSize(type, EIT_PURCHASE).height);
}

/* Normal layout for roadvehicles, ships and airplanes. */
static constexpr NWidgetPart _nested_build_vehicle_widgets[] = {
	NWidget(NWID_HORIZONTAL),
		NWidget(WWT_CLOSEBOX, COLOUR_GREY),
		NWidget(WWT_CAPTION, COLOUR_GREY, WID_BV_CAPTION), SetStringTip(STR_JUST_STRING, STR_TOOLTIP_WINDOW_TITLE_DRAG_THIS), SetTextStyle(TC_WHITE),
		NWidget(NWID_SELECTION, INVALID_COLOUR, WID_BV_TOGGLE_DUAL_PANE_SEL),
			NWidget(WWT_IMGBTN, COLOUR_GREY, WID_BV_TOGGLE_DUAL_PANE), SetSpriteTip(SPR_LARGE_SMALL_WINDOW, STR_BUY_VEHICLE_TRAIN_TOGGLE_DUAL_PANE_TOOLTIP), SetAspect(WidgetDimensions::ASPECT_TOGGLE_SIZE),
		EndContainer(),
		NWidget(WWT_SHADEBOX, COLOUR_GREY),
		NWidget(WWT_DEFSIZEBOX, COLOUR_GREY),
		NWidget(WWT_STICKYBOX, COLOUR_GREY),
	EndContainer(),
	NWidget(NWID_VERTICAL),
		NWidget(NWID_HORIZONTAL),
			NWidget(WWT_PUSHTXTBTN, COLOUR_GREY, WID_BV_SORT_ASCENDING_DESCENDING), SetStringTip(STR_BUTTON_SORT_BY, STR_TOOLTIP_SORT_ORDER),
			NWidget(WWT_DROPDOWN, COLOUR_GREY, WID_BV_SORT_DROPDOWN), SetResize(1, 0), SetFill(1, 0), SetStringTip(STR_JUST_STRING, STR_TOOLTIP_SORT_CRITERIA),
		EndContainer(),
		NWidget(NWID_HORIZONTAL),
			NWidget(WWT_TEXTBTN, COLOUR_GREY, WID_BV_SHOW_HIDDEN_ENGINES),
			NWidget(WWT_DROPDOWN, COLOUR_GREY, WID_BV_CARGO_FILTER_DROPDOWN), SetResize(1, 0), SetFill(1, 0), SetStringTip(STR_JUST_STRING, STR_TOOLTIP_FILTER_CRITERIA),
		EndContainer(),
		NWidget(WWT_PANEL, COLOUR_GREY),
			NWidget(WWT_EDITBOX, COLOUR_GREY, WID_BV_FILTER), SetResize(1, 0), SetFill(1, 0), SetPadding(2), SetStringTip(STR_LIST_FILTER_OSKTITLE, STR_LIST_FILTER_TOOLTIP),
		EndContainer(),
	EndContainer(),
	/* Vehicle list. */
	NWidget(NWID_HORIZONTAL),
		NWidget(WWT_MATRIX, COLOUR_GREY, WID_BV_LIST), SetResize(1, 1), SetFill(1, 0), SetMatrixDataTip(1, 0), SetScrollbar(WID_BV_SCROLLBAR),
		NWidget(NWID_VSCROLLBAR, COLOUR_GREY, WID_BV_SCROLLBAR),
	EndContainer(),
	/* Panel with details. */
	NWidget(WWT_PANEL, COLOUR_GREY, WID_BV_PANEL), SetMinimalSize(240, 122), SetResize(1, 0), EndContainer(),
	/* Build/rename buttons, resize button. */
	NWidget(NWID_HORIZONTAL),
		NWidget(NWID_SELECTION, INVALID_COLOUR, WID_BV_BUILD_SEL),
			NWidget(WWT_PUSHTXTBTN, COLOUR_GREY, WID_BV_BUILD), SetResize(1, 0), SetFill(1, 0),
		EndContainer(),
		NWidget(WWT_PUSHTXTBTN, COLOUR_GREY, WID_BV_SHOW_HIDE), SetResize(1, 0), SetFill(1, 0), SetStringTip(STR_JUST_STRING),
		NWidget(WWT_PUSHTXTBTN, COLOUR_GREY, WID_BV_RENAME), SetResize(1, 0), SetFill(1, 0),
		NWidget(WWT_RESIZEBOX, COLOUR_GREY),
	EndContainer(),
};

/* Advanced layout for trains. */
static constexpr NWidgetPart _nested_build_vehicle_widgets_train_advanced[] = {
	NWidget(NWID_HORIZONTAL),
		NWidget(WWT_CLOSEBOX, COLOUR_GREY),
		NWidget(WWT_CAPTION, COLOUR_GREY, WID_BV_CAPTION), SetStringTip(STR_JUST_STRING, STR_TOOLTIP_WINDOW_TITLE_DRAG_THIS), SetTextStyle(TC_WHITE),
		NWidget(WWT_IMGBTN, COLOUR_GREY, WID_BV_TOGGLE_DUAL_PANE), SetSpriteTip(SPR_LARGE_SMALL_WINDOW, STR_BUY_VEHICLE_TRAIN_TOGGLE_DUAL_PANE_TOOLTIP), SetAspect(WidgetDimensions::ASPECT_TOGGLE_SIZE),
		NWidget(WWT_SHADEBOX, COLOUR_GREY),
		NWidget(WWT_DEFSIZEBOX, COLOUR_GREY),
		NWidget(WWT_STICKYBOX, COLOUR_GREY),
	EndContainer(),

	NWidget(NWID_HORIZONTAL),
		/* First half of the window contains locomotives. */
		NWidget(NWID_VERTICAL),
			NWidget(NWID_HORIZONTAL),
				NWidget(WWT_PANEL, COLOUR_GREY), SetFill(1, 0),
					NWidget(WWT_LABEL, INVALID_COLOUR, WID_BV_CAPTION_LOCO), SetStringTip(STR_JUST_STRING, STR_NULL), SetTextStyle(TC_WHITE), SetResize(1, 0), SetFill(1, 0),
				EndContainer(),
			EndContainer(),
			NWidget(NWID_VERTICAL),
				NWidget(NWID_HORIZONTAL),
					NWidget(WWT_PUSHTXTBTN, COLOUR_GREY, WID_BV_SORT_ASCENDING_DESCENDING_LOCO), SetStringTip(STR_BUTTON_SORT_BY, STR_TOOLTIP_SORT_ORDER), SetFill(1, 0),
					NWidget(WWT_DROPDOWN, COLOUR_GREY, WID_BV_SORT_DROPDOWN_LOCO), SetResize(1, 0), SetFill(1, 0), SetStringTip(STR_JUST_STRING, STR_TOOLTIP_SORT_CRITERIA),
				EndContainer(),
				NWidget(NWID_HORIZONTAL),
					NWidget(WWT_TEXTBTN, COLOUR_GREY, WID_BV_SHOW_HIDDEN_LOCOS),
					NWidget(WWT_DROPDOWN, COLOUR_GREY, WID_BV_CARGO_FILTER_DROPDOWN_LOCO), SetResize(1, 0), SetFill(1, 0), SetStringTip(STR_JUST_STRING, STR_TOOLTIP_FILTER_CRITERIA),
				EndContainer(),
				NWidget(WWT_PANEL, COLOUR_GREY),
					NWidget(WWT_EDITBOX, COLOUR_GREY, WID_BV_FILTER_LOCO), SetResize(1, 0), SetFill(1, 0), SetPadding(2), SetStringTip(STR_LIST_FILTER_OSKTITLE, STR_LIST_FILTER_TOOLTIP),
				EndContainer(),
			EndContainer(),
			/* Vehicle list for locomotives. */
			NWidget(NWID_HORIZONTAL),
				NWidget(WWT_MATRIX, COLOUR_GREY, WID_BV_LIST_LOCO), SetResize(1, 1), SetFill(1, 0), SetMatrixDataTip(1, 0, STR_NULL), SetScrollbar(WID_BV_SCROLLBAR_LOCO),
				NWidget(NWID_VSCROLLBAR, COLOUR_GREY, WID_BV_SCROLLBAR_LOCO),
			EndContainer(),
			/* Panel with details for locomotives. */
			NWidget(WWT_PANEL, COLOUR_GREY, WID_BV_PANEL_LOCO), SetMinimalSize(240, 122), SetResize(1, 0), EndContainer(),
			/* Build/rename buttons, resize button for locomotives. */
			NWidget(NWID_SELECTION, INVALID_COLOUR, WID_BV_LOCO_BUTTONS_SEL),
				NWidget(NWID_HORIZONTAL),
					NWidget(NWID_SELECTION, INVALID_COLOUR, WID_BV_BUILD_SEL_LOCO),
						NWidget(WWT_PUSHTXTBTN, COLOUR_GREY, WID_BV_BUILD_LOCO), SetMinimalSize(50, 1), SetResize(1, 0), SetFill(1, 0),
					EndContainer(),
					NWidget(WWT_PUSHTXTBTN, COLOUR_GREY, WID_BV_SHOW_HIDE_LOCO), SetResize(1, 0), SetFill(1, 0), SetStringTip(STR_JUST_STRING, STR_NULL),
					NWidget(WWT_PUSHTXTBTN, COLOUR_GREY, WID_BV_RENAME_LOCO), SetResize(1, 0), SetFill(1, 0),
				EndContainer(),
			EndContainer(),

		EndContainer(),
		/* Second half of the window contains wagons. */
		NWidget(NWID_VERTICAL),
			NWidget(NWID_HORIZONTAL),
				NWidget(WWT_PANEL, COLOUR_GREY), SetFill(1, 0),
					NWidget(WWT_LABEL, INVALID_COLOUR, WID_BV_CAPTION_WAGON), SetStringTip(STR_JUST_STRING, STR_NULL), SetTextStyle(TC_WHITE), SetResize(1, 0), SetFill(1, 0),
				EndContainer(),
			EndContainer(),
			NWidget(NWID_VERTICAL),
				NWidget(NWID_HORIZONTAL),
					NWidget(WWT_PUSHTXTBTN, COLOUR_GREY, WID_BV_SORT_ASCENDING_DESCENDING_WAGON), SetStringTip(STR_BUTTON_SORT_BY, STR_TOOLTIP_SORT_ORDER), SetFill(1, 0),
					NWidget(WWT_DROPDOWN, COLOUR_GREY, WID_BV_SORT_DROPDOWN_WAGON), SetResize(1, 0), SetFill(1, 0), SetStringTip(STR_JUST_STRING, STR_TOOLTIP_SORT_CRITERIA),
				EndContainer(),
				NWidget(NWID_HORIZONTAL),
					NWidget(WWT_TEXTBTN, COLOUR_GREY, WID_BV_SHOW_HIDDEN_WAGONS),
					NWidget(WWT_DROPDOWN, COLOUR_GREY, WID_BV_CARGO_FILTER_DROPDOWN_WAGON), SetResize(1, 0), SetFill(1, 0), SetStringTip(STR_JUST_STRING, STR_TOOLTIP_FILTER_CRITERIA),
				EndContainer(),
				NWidget(WWT_PANEL, COLOUR_GREY),
					NWidget(WWT_EDITBOX, COLOUR_GREY, WID_BV_FILTER_WAGON), SetResize(1, 0), SetFill(1, 0), SetPadding(2), SetStringTip(STR_LIST_FILTER_OSKTITLE, STR_LIST_FILTER_TOOLTIP),
				EndContainer(),
			EndContainer(),
			/* Vehicle list for wagons. */
			NWidget(NWID_HORIZONTAL),
				NWidget(WWT_MATRIX, COLOUR_GREY, WID_BV_LIST_WAGON), SetResize(1, 1), SetFill(1, 0), SetMatrixDataTip(1, 0, STR_NULL), SetScrollbar(WID_BV_SCROLLBAR_WAGON),
				NWidget(NWID_VSCROLLBAR, COLOUR_GREY, WID_BV_SCROLLBAR_WAGON),
			EndContainer(),
			/* Panel with details for wagons. */
			NWidget(WWT_PANEL, COLOUR_GREY, WID_BV_PANEL_WAGON), SetMinimalSize(240, 122), SetResize(1, 0), EndContainer(),
			/* Build/rename buttons, resize button for wagons. */
			NWidget(NWID_SELECTION, INVALID_COLOUR, WID_BV_WAGON_BUTTONS_SEL),
				NWidget(NWID_HORIZONTAL),
					NWidget(NWID_SELECTION, INVALID_COLOUR, WID_BV_BUILD_SEL_WAGON),
						NWidget(WWT_PUSHTXTBTN, COLOUR_GREY, WID_BV_BUILD_WAGON), SetMinimalSize(50, 1), SetResize(1, 0), SetFill(1, 0),
					EndContainer(),
					NWidget(WWT_PUSHTXTBTN, COLOUR_GREY, WID_BV_SHOW_HIDE_WAGON), SetResize(1, 0), SetFill(1, 0), SetStringTip(STR_JUST_STRING, STR_NULL),
					NWidget(WWT_PUSHTXTBTN, COLOUR_GREY, WID_BV_RENAME_WAGON), SetResize(1, 0), SetFill(1, 0),
					NWidget(WWT_RESIZEBOX, COLOUR_GREY),
				EndContainer(),
			EndContainer(),
		EndContainer(),
	EndContainer(),
	NWidget(NWID_SELECTION, INVALID_COLOUR, WID_BV_COMB_BUTTONS_SEL),
		NWidget(NWID_HORIZONTAL),
			NWidget(NWID_SELECTION, INVALID_COLOUR, WID_BV_COMB_BUILD_SEL),
				NWidget(WWT_PUSHTXTBTN, COLOUR_GREY, WID_BV_COMB_BUILD), SetMinimalSize(50, 1), SetResize(1, 0), SetFill(1, 0),
			EndContainer(),
			NWidget(WWT_PUSHTXTBTN, COLOUR_GREY, WID_BV_COMB_SHOW_HIDE), SetResize(1, 0), SetFill(1, 0), SetStringTip(STR_JUST_STRING, STR_BUY_VEHICLE_TRAIN_HIDE_SHOW_TOGGLE_TOOLTIP),
			NWidget(WWT_PUSHTXTBTN, COLOUR_GREY, WID_BV_COMB_RENAME), SetResize(1, 0), SetFill(1, 0),
			NWidget(WWT_RESIZEBOX, COLOUR_GREY),
		EndContainer(),
	EndContainer(),
};

bool _engine_sort_direction;                                            ///< \c false = descending, \c true = ascending.
uint8_t _engine_sort_last_criteria[]    = {0, 0, 0, 0};                 ///< Last set sort criteria, for each vehicle type.
bool _engine_sort_last_order[]          = {false, false, false, false}; ///< Last set direction of the sort order, for each vehicle type.
bool _engine_sort_show_hidden_engines[] = {false, false, false, false}; ///< Last set 'show hidden engines' setting for each vehicle type.
bool _engine_sort_show_hidden_locos     = false;                        ///< Last set 'show hidden locos' setting.
bool _engine_sort_show_hidden_wagons    = false;                        ///< Last set 'show hidden wagons' setting.
static CargoType _engine_sort_last_cargo_criteria[] = {CargoFilterCriteria::CF_ANY, CargoFilterCriteria::CF_ANY, CargoFilterCriteria::CF_ANY, CargoFilterCriteria::CF_ANY}; ///< Last set filter criteria, for each vehicle type.

static uint8_t _last_sort_criteria_loco   = 0;
static bool _last_sort_order_loco         = false;
static CargoType _last_filter_criteria_loco = CargoFilterCriteria::CF_ANY;

static uint8_t _last_sort_criteria_wagon   = 0;
static bool _last_sort_order_wagon         = false;
static CargoType _last_filter_criteria_wagon = CargoFilterCriteria::CF_ANY;

/**
 * Determines order of engines by engineID
 * @param a first engine to compare
 * @param b second engine to compare
 * @return for descending order: returns true if a < b. Vice versa for ascending order
 */
static bool EngineNumberSorter(const GUIEngineListItem &a, const GUIEngineListItem &b, const GUIEngineListSortCache &cache)
{
	int r = Engine::Get(a.engine_id)->list_position - Engine::Get(b.engine_id)->list_position;

	return _engine_sort_direction ? r > 0 : r < 0;
}

/**
 * Determines order of engines by introduction date
 * @param a first engine to compare
 * @param b second engine to compare
 * @return for descending order: returns true if a < b. Vice versa for ascending order
 */
static bool EngineIntroDateSorter(const GUIEngineListItem &a, const GUIEngineListItem &b, const GUIEngineListSortCache &cache)
{
	const auto va = Engine::Get(a.engine_id)->intro_date;
	const auto vb = Engine::Get(b.engine_id)->intro_date;
	const auto r = va - vb;

	/* Use EngineID to sort instead since we want consistent sorting */
	if (r == 0) return EngineNumberSorter(a, b, cache);
	return _engine_sort_direction ? r > 0 : r < 0;
}

/**
 * Determines order of engines by vehicle count
 * @param a first engine to compare
 * @param b second engine to compare
 * @return for descending order: returns true if a < b. Vice versa for ascending order
 */
static bool EngineVehicleCountSorter(const GUIEngineListItem &a, const GUIEngineListItem &b, const GUIEngineListSortCache &cache)
{
	const GroupStatistics &stats = GroupStatistics::Get(_local_company, ALL_GROUP, Engine::Get(a.engine_id)->type);
	const int r = ((int) stats.GetNumEngines(a.engine_id)) - ((int) stats.GetNumEngines(b.engine_id));

	/* Use EngineID to sort instead since we want consistent sorting */
	if (r == 0) return EngineNumberSorter(a, b, cache);
	return _engine_sort_direction ? r > 0 : r < 0;
}

/* cached values for EngineNameSorter to spare many GetString() calls */
static EngineID _last_engine[2] = { INVALID_ENGINE, INVALID_ENGINE };

/**
 * Determines order of engines by name
 * @param a first engine to compare
 * @param b second engine to compare
 * @return for descending order: returns true if a < b. Vice versa for ascending order
 */
static bool EngineNameSorter(const GUIEngineListItem &a, const GUIEngineListItem &b, const GUIEngineListSortCache &cache)
{
	static format_buffer last_name[2] = { {}, {} };

	if (a.engine_id != _last_engine[0]) {
		_last_engine[0] = a.engine_id;
		SetDParam(0, PackEngineNameDParam(a.engine_id, EngineNameContext::PurchaseList));
		last_name[0].clear();
		AppendStringInPlace(last_name[0], STR_ENGINE_NAME);
	}

	if (b.engine_id != _last_engine[1]) {
		_last_engine[1] = b.engine_id;
		SetDParam(0, PackEngineNameDParam(b.engine_id, EngineNameContext::PurchaseList));
		last_name[1].clear();
		AppendStringInPlace(last_name[1], STR_ENGINE_NAME);
	}

	int r = StrNaturalCompare(last_name[0], last_name[1]); // Sort by name (natural sorting).

	/* Use EngineID to sort instead since we want consistent sorting */
	if (r == 0) return EngineNumberSorter(a, b, cache);
	return _engine_sort_direction ? r > 0 : r < 0;
}

/**
 * Determines order of engines by reliability
 * @param a first engine to compare
 * @param b second engine to compare
 * @return for descending order: returns true if a < b. Vice versa for ascending order
 */
static bool EngineReliabilitySorter(const GUIEngineListItem &a, const GUIEngineListItem &b, const GUIEngineListSortCache &cache)
{
	const int va = Engine::Get(a.engine_id)->reliability;
	const int vb = Engine::Get(b.engine_id)->reliability;
	const int r = va - vb;

	/* Use EngineID to sort instead since we want consistent sorting */
	if (r == 0) return EngineNumberSorter(a, b, cache);
	return _engine_sort_direction ? r > 0 : r < 0;
}

/**
 * Determines order of engines by purchase cost
 * @param a first engine to compare
 * @param b second engine to compare
 * @return for descending order: returns true if a < b. Vice versa for ascending order
 */
static bool EngineCostSorter(const GUIEngineListItem &a, const GUIEngineListItem &b, const GUIEngineListSortCache &cache)
{
	Money va = Engine::Get(a.engine_id)->GetCost();
	Money vb = Engine::Get(b.engine_id)->GetCost();
	int r = ClampTo<int32_t>(va - vb);

	/* Use EngineID to sort instead since we want consistent sorting */
	if (r == 0) return EngineNumberSorter(a, b, cache);
	return _engine_sort_direction ? r > 0 : r < 0;
}

/**
 * Determines order of engines by speed
 * @param a first engine to compare
 * @param b second engine to compare
 * @return for descending order: returns true if a < b. Vice versa for ascending order
 */
static bool EngineSpeedSorter(const GUIEngineListItem &a, const GUIEngineListItem &b, const GUIEngineListSortCache &cache)
{
	int va = Engine::Get(a.engine_id)->GetDisplayMaxSpeed();
	int vb = Engine::Get(b.engine_id)->GetDisplayMaxSpeed();
	int r = va - vb;

	/* Use EngineID to sort instead since we want consistent sorting */
	if (r == 0) return EngineNumberSorter(a, b, cache);
	return _engine_sort_direction ? r > 0 : r < 0;
}

/**
 * Determines order of engines by power
 * @param a first engine to compare
 * @param b second engine to compare
 * @return for descending order: returns true if a < b. Vice versa for ascending order
 */
static bool EnginePowerSorter(const GUIEngineListItem &a, const GUIEngineListItem &b, const GUIEngineListSortCache &cache)
{
	int va = Engine::Get(a.engine_id)->GetPower();
	int vb = Engine::Get(b.engine_id)->GetPower();
	int r = va - vb;

	/* Use EngineID to sort instead since we want consistent sorting */
	if (r == 0) return EngineNumberSorter(a, b, cache);
	return _engine_sort_direction ? r > 0 : r < 0;
}

/**
 * Determines order of engines by tractive effort
 * @param a first engine to compare
 * @param b second engine to compare
 * @return for descending order: returns true if a < b. Vice versa for ascending order
 */
static bool EngineTractiveEffortSorter(const GUIEngineListItem &a, const GUIEngineListItem &b, const GUIEngineListSortCache &cache)
{
	int va = Engine::Get(a.engine_id)->GetDisplayMaxTractiveEffort();
	int vb = Engine::Get(b.engine_id)->GetDisplayMaxTractiveEffort();
	int r = va - vb;

	/* Use EngineID to sort instead since we want consistent sorting */
	if (r == 0) return EngineNumberSorter(a, b, cache);
	return _engine_sort_direction ? r > 0 : r < 0;
}

/**
 * Determines order of engines by running costs
 * @param a first engine to compare
 * @param b second engine to compare
 * @return for descending order: returns true if a < b. Vice versa for ascending order
 */
static bool EngineRunningCostSorter(const GUIEngineListItem &a, const GUIEngineListItem &b, const GUIEngineListSortCache &cache)
{
	Money va = Engine::Get(a.engine_id)->GetRunningCost();
	Money vb = Engine::Get(b.engine_id)->GetRunningCost();
	int r = ClampTo<int32_t>(va - vb);

	/* Use EngineID to sort instead since we want consistent sorting */
	if (r == 0) return EngineNumberSorter(a, b, cache);
	return _engine_sort_direction ? r > 0 : r < 0;
}

static bool GenericEngineValueVsRunningCostSorter(const GUIEngineListItem &a, const uint value_a, const GUIEngineListItem &b, const uint value_b, const GUIEngineListSortCache &cache)
{
	const Engine *e_a = Engine::Get(a.engine_id);
	const Engine *e_b = Engine::Get(b.engine_id);
	Money r_a = e_a->GetRunningCost();
	Money r_b = e_b->GetRunningCost();
	/* Check if running cost is zero in one or both engines.
	 * If only one of them is zero then that one has higher value,
	 * else if both have zero cost then compare powers. */
	if (r_a == 0) {
		if (r_b == 0) {
			/* If it is ambiguous which to return go with their ID */
			if (value_a == value_b) return EngineNumberSorter(a, b, cache);
			return _engine_sort_direction != (value_a < value_b);
		}
		return !_engine_sort_direction;
	}
	if (r_b == 0) return _engine_sort_direction;
	/* Using double for more precision when comparing close values.
	 * This shouldn't have any major effects in performance nor in keeping
	 * the game in sync between players since it's used in GUI only in client side */
	double v_a = (double)value_a / (double)r_a;
	double v_b = (double)value_b / (double)r_b;
	/* Use EngineID to sort if both have same power/running cost,
	 * since we want consistent sorting.
	 * Also if both have no power then sort with reverse of running cost to simulate
	 * previous sorting behaviour for wagons. */
	if (v_a == 0 && v_b == 0) return EngineRunningCostSorter(b, a, cache);
	if (v_a == v_b)  return EngineNumberSorter(a, b, cache);
	return _engine_sort_direction != (v_a < v_b);
}

/**
 * Determines order of engines by power / running costs
 * @param a first engine to compare
 * @param b second engine to compare
 * @return for descending order: returns true if a < b. Vice versa for ascending order
 */
static bool EnginePowerVsRunningCostSorter(const GUIEngineListItem &a, const GUIEngineListItem &b, const GUIEngineListSortCache &cache)
{
	return GenericEngineValueVsRunningCostSorter(a, Engine::Get(a.engine_id)->GetPower(), b, Engine::Get(b.engine_id)->GetPower(), cache);
}

/* Train sorting functions */

/**
 * Determines order of train engines by capacity
 * @param a first engine to compare
 * @param b second engine to compare
 * @return for descending order: returns true if a < b. Vice versa for ascending order
 */
static bool TrainEngineCapacitySorter(const GUIEngineListItem &a, const GUIEngineListItem &b, const GUIEngineListSortCache &cache)
{
	const RailVehicleInfo *rvi_a = RailVehInfo(a.engine_id);
	const RailVehicleInfo *rvi_b = RailVehInfo(b.engine_id);

	int va = cache.GetArticulatedCapacity(a.engine_id, rvi_a->railveh_type == RAILVEH_MULTIHEAD);
	int vb = cache.GetArticulatedCapacity(b.engine_id, rvi_b->railveh_type == RAILVEH_MULTIHEAD);
	int r = va - vb;

	/* Use EngineID to sort instead since we want consistent sorting */
	if (r == 0) return EngineNumberSorter(a, b, cache);
	return _engine_sort_direction ? r > 0 : r < 0;
}

/**
 * Determines order of train engines by cargo capacity / running costs
 * @param a first engine to compare
 * @param b second engine to compare
 * @return for descending order: returns true if a < b. Vice versa for ascending order
 */
static bool TrainEngineCapacityVsRunningCostSorter(const GUIEngineListItem &a, const GUIEngineListItem &b, const GUIEngineListSortCache &cache)
{
	const RailVehicleInfo *rvi_a = RailVehInfo(a.engine_id);
	const RailVehicleInfo *rvi_b = RailVehInfo(b.engine_id);

	uint va = cache.GetArticulatedCapacity(a.engine_id, rvi_a->railveh_type == RAILVEH_MULTIHEAD);
	uint vb = cache.GetArticulatedCapacity(b.engine_id, rvi_b->railveh_type == RAILVEH_MULTIHEAD);

	return GenericEngineValueVsRunningCostSorter(a, va, b, vb, cache);
}

/**
 * Determines order of train engines by engine / wagon
 * @param a first engine to compare
 * @param b second engine to compare
 * @return for descending order: returns true if a < b. Vice versa for ascending order
 */
static bool TrainEnginesThenWagonsSorter(const GUIEngineListItem &a, const GUIEngineListItem &b, const GUIEngineListSortCache &cache)
{
	int val_a = (RailVehInfo(a.engine_id)->railveh_type == RAILVEH_WAGON ? 1 : 0);
	int val_b = (RailVehInfo(b.engine_id)->railveh_type == RAILVEH_WAGON ? 1 : 0);
	int r = val_a - val_b;

	/* Use EngineID to sort instead since we want consistent sorting */
	if (r == 0) return EngineNumberSorter(a, b, cache);
	return _engine_sort_direction ? r > 0 : r < 0;
}

/* Road vehicle sorting functions */

/**
 * Determines order of road vehicles by capacity
 * @param a first engine to compare
 * @param b second engine to compare
 * @return for descending order: returns true if a < b. Vice versa for ascending order
 */
static bool RoadVehEngineCapacitySorter(const GUIEngineListItem &a, const GUIEngineListItem &b, const GUIEngineListSortCache &cache)
{
	int va = cache.GetArticulatedCapacity(a.engine_id);
	int vb = cache.GetArticulatedCapacity(b.engine_id);
	int r = va - vb;

	/* Use EngineID to sort instead since we want consistent sorting */
	if (r == 0) return EngineNumberSorter(a, b, cache);
	return _engine_sort_direction ? r > 0 : r < 0;
}

/**
 * Determines order of road vehicles by cargo capacity / running costs
 * @param a first engine to compare
 * @param b second engine to compare
 * @return for descending order: returns true if a < b. Vice versa for ascending order
 */
static bool RoadVehEngineCapacityVsRunningCostSorter(const GUIEngineListItem &a, const GUIEngineListItem &b, const GUIEngineListSortCache &cache)
{
	int capacity_a = cache.GetArticulatedCapacity(a.engine_id);
	int capacity_b = cache.GetArticulatedCapacity(b.engine_id);
	return GenericEngineValueVsRunningCostSorter(a, capacity_a, b, capacity_b, cache);
}

/* Ship vehicle sorting functions */

/**
 * Determines order of ships by capacity
 * @param a first engine to compare
 * @param b second engine to compare
 * @return for descending order: returns true if a < b. Vice versa for ascending order
 */
static bool ShipEngineCapacitySorter(const GUIEngineListItem &a, const GUIEngineListItem &b, const GUIEngineListSortCache &cache)
{
	int va = cache.GetArticulatedCapacity(a.engine_id);
	int vb = cache.GetArticulatedCapacity(b.engine_id);
	int r = va - vb;

	/* Use EngineID to sort instead since we want consistent sorting */
	if (r == 0) return EngineNumberSorter(a, b, cache);
	return _engine_sort_direction ? r > 0 : r < 0;
}

/**
 * Determines order of ships by cargo capacity / running costs
 * @param a first engine to compare
 * @param b second engine to compare
 * @return for descending order: returns true if a < b. Vice versa for ascending order
 */
static bool ShipEngineCapacityVsRunningCostSorter(const GUIEngineListItem &a, const GUIEngineListItem &b, const GUIEngineListSortCache &cache)
{
	int capacity_a = cache.GetArticulatedCapacity(a.engine_id);
	int capacity_b = cache.GetArticulatedCapacity(b.engine_id);
	return GenericEngineValueVsRunningCostSorter(a, capacity_a, b, capacity_b, cache);
}

/* Aircraft sorting functions */

/**
 * Determines order of aircraft by cargo
 * @param a first engine to compare
 * @param b second engine to compare
 * @return for descending order: returns true if a < b. Vice versa for ascending order
 */
static bool AircraftEngineCargoSorter(const GUIEngineListItem &a, const GUIEngineListItem &b, const GUIEngineListSortCache &cache)
{
	const Engine *e_a = Engine::Get(a.engine_id);
	const Engine *e_b = Engine::Get(b.engine_id);

	uint16_t mail_a, mail_b;
	int va = e_a->GetDisplayDefaultCapacity(&mail_a);
	int vb = e_b->GetDisplayDefaultCapacity(&mail_b);
	int r = va - vb;

	if (r == 0) {
		/* The planes have the same passenger capacity. Check mail capacity instead */
		r = mail_a - mail_b;

		if (r == 0) {
			/* Use EngineID to sort instead since we want consistent sorting */
			return EngineNumberSorter(a, b, cache);
		}
	}
	return _engine_sort_direction ? r > 0 : r < 0;
}

/**
 * Determines order of aircraft by cargo capacity / running costs
 * @param a first engine to compare
 * @param b second engine to compare
 * @return for descending order: returns true if a < b. Vice versa for ascending order
 */
static bool AircraftEngineCapacityVsRunningCostSorter(const GUIEngineListItem &a, const GUIEngineListItem &b, const GUIEngineListSortCache &cache)
{
	const Engine *e_a = Engine::Get(a.engine_id);
	const Engine *e_b = Engine::Get(b.engine_id);

	uint16_t mail_a, mail_b;
	int va = e_a->GetDisplayDefaultCapacity(&mail_a);
	int vb = e_b->GetDisplayDefaultCapacity(&mail_b);

	return GenericEngineValueVsRunningCostSorter(a, va + mail_a, b, vb + mail_b, cache);
}

/**
 * Determines order of aircraft by range.
 * @param a first engine to compare
 * @param b second engine to compare
 * @return for descending order: returns true if a < b. Vice versa for ascending order
 */
static bool AircraftRangeSorter(const GUIEngineListItem &a, const GUIEngineListItem &b, const GUIEngineListSortCache &cache)
{
	uint16_t r_a = Engine::Get(a.engine_id)->GetRange();
	uint16_t r_b = Engine::Get(b.engine_id)->GetRange();

	int r = r_a - r_b;

	/* Use EngineID to sort instead since we want consistent sorting */
	if (r == 0) return EngineNumberSorter(a, b, cache);
	return _engine_sort_direction ? r > 0 : r < 0;
}

/** Sort functions for the vehicle sort criteria, for each vehicle type. */
EngList_SortTypeFunction * const _engine_sort_functions[][13] = {{
	/* Trains */
	&EngineNumberSorter,
	&EngineCostSorter,
	&EngineSpeedSorter,
	&EnginePowerSorter,
	&EngineTractiveEffortSorter,
	&EngineIntroDateSorter,
	&EngineNameSorter,
	&EngineRunningCostSorter,
	&EnginePowerVsRunningCostSorter,
	&EngineReliabilitySorter,
	&TrainEngineCapacitySorter,
	&TrainEngineCapacityVsRunningCostSorter,
	&EngineVehicleCountSorter,
}, {
	/* Road vehicles */
	&EngineNumberSorter,
	&EngineCostSorter,
	&EngineSpeedSorter,
	&EnginePowerSorter,
	&EngineTractiveEffortSorter,
	&EngineIntroDateSorter,
	&EngineNameSorter,
	&EngineRunningCostSorter,
	&EnginePowerVsRunningCostSorter,
	&EngineReliabilitySorter,
	&RoadVehEngineCapacitySorter,
	&RoadVehEngineCapacityVsRunningCostSorter,
	&EngineVehicleCountSorter,
}, {
	/* Ships */
	&EngineNumberSorter,
	&EngineCostSorter,
	&EngineSpeedSorter,
	&EngineIntroDateSorter,
	&EngineNameSorter,
	&EngineRunningCostSorter,
	&EngineReliabilitySorter,
	&ShipEngineCapacitySorter,
	&ShipEngineCapacityVsRunningCostSorter,
	&EngineVehicleCountSorter,
}, {
	/* Aircraft */
	&EngineNumberSorter,
	&EngineCostSorter,
	&EngineSpeedSorter,
	&EngineIntroDateSorter,
	&EngineNameSorter,
	&EngineRunningCostSorter,
	&EngineReliabilitySorter,
	&AircraftEngineCargoSorter,
	&AircraftEngineCapacityVsRunningCostSorter,
	&EngineVehicleCountSorter,
	&AircraftRangeSorter,
}};

/** Dropdown menu strings for the vehicle sort criteria. */
const std::initializer_list<const StringID> _engine_sort_listing[] = {{
	/* Trains */
	STR_SORT_BY_ENGINE_ID,
	STR_SORT_BY_COST,
	STR_SORT_BY_MAX_SPEED,
	STR_SORT_BY_POWER,
	STR_SORT_BY_TRACTIVE_EFFORT,
	STR_SORT_BY_INTRO_DATE,
	STR_SORT_BY_NAME,
	STR_SORT_BY_RUNNING_COST,
	STR_SORT_BY_POWER_VS_RUNNING_COST,
	STR_SORT_BY_RELIABILITY,
	STR_SORT_BY_CARGO_CAPACITY,
	STR_SORT_BY_CARGO_CAPACITY_VS_RUNNING_COST,
	STR_SORT_BY_VEHICLE_COUNT,
}, {
	/* Road vehicles */
	STR_SORT_BY_ENGINE_ID,
	STR_SORT_BY_COST,
	STR_SORT_BY_MAX_SPEED,
	STR_SORT_BY_POWER,
	STR_SORT_BY_TRACTIVE_EFFORT,
	STR_SORT_BY_INTRO_DATE,
	STR_SORT_BY_NAME,
	STR_SORT_BY_RUNNING_COST,
	STR_SORT_BY_POWER_VS_RUNNING_COST,
	STR_SORT_BY_RELIABILITY,
	STR_SORT_BY_CARGO_CAPACITY,
	STR_SORT_BY_CARGO_CAPACITY_VS_RUNNING_COST,
	STR_SORT_BY_VEHICLE_COUNT,
}, {
	/* Ships */
	STR_SORT_BY_ENGINE_ID,
	STR_SORT_BY_COST,
	STR_SORT_BY_MAX_SPEED,
	STR_SORT_BY_INTRO_DATE,
	STR_SORT_BY_NAME,
	STR_SORT_BY_RUNNING_COST,
	STR_SORT_BY_RELIABILITY,
	STR_SORT_BY_CARGO_CAPACITY,
	STR_SORT_BY_CARGO_CAPACITY_VS_RUNNING_COST,
	STR_SORT_BY_VEHICLE_COUNT,
}, {
	/* Aircraft */
	STR_SORT_BY_ENGINE_ID,
	STR_SORT_BY_COST,
	STR_SORT_BY_MAX_SPEED,
	STR_SORT_BY_INTRO_DATE,
	STR_SORT_BY_NAME,
	STR_SORT_BY_RUNNING_COST,
	STR_SORT_BY_RELIABILITY,
	STR_SORT_BY_CARGO_CAPACITY,
	STR_SORT_BY_CARGO_CAPACITY_VS_RUNNING_COST,
	STR_SORT_BY_VEHICLE_COUNT,
	STR_SORT_BY_RANGE,
}};

/** Filters vehicles by cargo and engine (in case of rail vehicle). */
static bool CargoAndEngineFilter(const GUIEngineListItem *item, const CargoType cargo_type)
{
	if (cargo_type == CargoFilterCriteria::CF_ANY) {
		return true;
	} else if (cargo_type == CargoFilterCriteria::CF_ENGINES) {
		return Engine::Get(item->engine_id)->GetPower() != 0;
	} else {
		CargoTypes refit_mask = GetUnionOfArticulatedRefitMasks(item->engine_id, true) & _standard_cargo_mask;
		return (cargo_type == CargoFilterCriteria::CF_NONE ? refit_mask == 0 : HasBit(refit_mask, cargo_type));
	}
}

static GUIEngineList::FilterFunction * const _engine_filter_funcs[] = {
	&CargoAndEngineFilter,
};

static uint GetCargoWeight(const CargoArray &cap, VehicleType vtype)
{
	uint weight = 0;
	for (CargoType c = 0; c < NUM_CARGO; c++) {
		if (cap[c] != 0) {
			if (vtype == VEH_TRAIN) {
				weight += CargoSpec::Get(c)->WeightOfNUnitsInTrain(cap[c]);
			} else {
				weight += CargoSpec::Get(c)->WeightOfNUnits(cap[c]);
			}
		}
	}
	return weight;
}

static int DrawCargoCapacityInfo(int left, int right, int y, TestedEngineDetails &te, bool refittable)
{
	for (const CargoSpec *cs : _sorted_cargo_specs) {
		CargoType cargo_type = cs->Index();
		if (te.all_capacities[cargo_type] == 0) continue;

		SetDParam(0, cargo_type);
		SetDParam(1, te.all_capacities[cargo_type]);
		SetDParam(2, refittable ? STR_PURCHASE_INFO_REFITTABLE : STR_EMPTY);
		DrawString(left, right, y, STR_PURCHASE_INFO_CAPACITY);
		y += GetCharacterHeight(FS_NORMAL);
	}

	return y;
}

static StringID GetRunningCostString()
{
	if (DayLengthFactor() > 1 && !_settings_client.gui.show_running_costs_calendar_year) {
		return STR_PURCHASE_INFO_RUNNINGCOST_ORIG_YEAR;
	} else if (EconTime::UsingWallclockUnits()) {
		return STR_PURCHASE_INFO_RUNNINGCOST_PERIOD;
	} else {
		return STR_PURCHASE_INFO_RUNNINGCOST_YEAR;
	}
}

/* Draw rail wagon specific details */
static int DrawRailWagonPurchaseInfo(int left, int right, int y, EngineID engine_number, const RailVehicleInfo *rvi, TestedEngineDetails &te)
{
	const Engine *e = Engine::Get(engine_number);

	/* Purchase cost */
	if (te.cost != 0) {
		SetDParam(0, e->GetCost() + te.cost);
		SetDParam(1, te.cost);
		DrawString(left, right, y, STR_PURCHASE_INFO_COST_REFIT);
	} else {
		SetDParam(0, e->GetCost());
		DrawString(left, right, y, STR_PURCHASE_INFO_COST);
	}
	y += GetCharacterHeight(FS_NORMAL);

	/* Wagon weight - (including cargo) */
	uint weight = e->GetDisplayWeight();
	SetDParam(0, weight);
	SetDParam(1, GetCargoWeight(te.all_capacities, VEH_TRAIN) + weight);
	DrawString(left, right, y, STR_PURCHASE_INFO_WEIGHT_CWEIGHT);
	y += GetCharacterHeight(FS_NORMAL);

	/* Wagon speed limit, displayed if above zero */
	if (_settings_game.vehicle.wagon_speed_limits) {
		uint max_speed = e->GetDisplayMaxSpeed();
		if (max_speed > 0) {
			SetDParam(0, PackVelocity(max_speed, e->type));
			DrawString(left, right, y, STR_PURCHASE_INFO_SPEED);
			y += GetCharacterHeight(FS_NORMAL);
		}
	}

	/* Running cost */
	if (rvi->running_cost_class != INVALID_PRICE) {
		SetDParam(0, e->GetDisplayRunningCost());
		DrawString(left, right, y, GetRunningCostString());
		y += GetCharacterHeight(FS_NORMAL);
	}

	return y;
}

/* Draw locomotive specific details */
static int DrawRailEnginePurchaseInfo(int left, int right, int y, EngineID engine_number, const RailVehicleInfo *rvi, TestedEngineDetails &te)
{
	const Engine *e = Engine::Get(engine_number);

	/* Purchase Cost - Engine weight */
	if (te.cost != 0) {
		SetDParam(0, e->GetCost() + te.cost);
		SetDParam(1, te.cost);
		SetDParam(2, e->GetDisplayWeight());
		DrawString(left, right, y, STR_PURCHASE_INFO_COST_REFIT_WEIGHT);
	} else {
		SetDParam(0, e->GetCost());
		SetDParam(1, e->GetDisplayWeight());
		DrawString(left, right, y, STR_PURCHASE_INFO_COST_WEIGHT);
	}
	y += GetCharacterHeight(FS_NORMAL);

	/* Max speed - Engine power */
	SetDParam(0, PackVelocity(e->GetDisplayMaxSpeed(), e->type));
	SetDParam(1, e->GetPower());
	DrawString(left, right, y, STR_PURCHASE_INFO_SPEED_POWER);
	y += GetCharacterHeight(FS_NORMAL);

	/* Max tractive effort - not applicable if old acceleration or maglev */
	if (_settings_game.vehicle.train_acceleration_model != AM_ORIGINAL && GetRailTypeInfo(rvi->railtype)->acceleration_type != 2) {
		SetDParam(0, e->GetDisplayMaxTractiveEffort());
		DrawString(left, right, y, STR_PURCHASE_INFO_MAX_TE);
		y += GetCharacterHeight(FS_NORMAL);
	}

	/* Running cost */
	if (rvi->running_cost_class != INVALID_PRICE) {
		SetDParam(0, e->GetDisplayRunningCost());
		DrawString(left, right, y, GetRunningCostString());
		y += GetCharacterHeight(FS_NORMAL);
	}

	/* Powered wagons power - Powered wagons extra weight */
	if (rvi->pow_wag_power != 0) {
		SetDParam(0, rvi->pow_wag_power);
		SetDParam(1, rvi->pow_wag_weight);
		DrawString(left, right, y, STR_PURCHASE_INFO_PWAGPOWER_PWAGWEIGHT);
		y += GetCharacterHeight(FS_NORMAL);
	}

	return y;
}

/* Draw road vehicle specific details */
static int DrawRoadVehPurchaseInfo(int left, int right, int y, EngineID engine_number, TestedEngineDetails &te)
{
	const Engine *e = Engine::Get(engine_number);

	if (_settings_game.vehicle.roadveh_acceleration_model != AM_ORIGINAL) {
		/* Purchase Cost */
		if (te.cost != 0) {
			SetDParam(0, e->GetCost() + te.cost);
			SetDParam(1, te.cost);
			DrawString(left, right, y, STR_PURCHASE_INFO_COST_REFIT);
		} else {
			SetDParam(0, e->GetCost());
			DrawString(left, right, y, STR_PURCHASE_INFO_COST);
		}
		y += GetCharacterHeight(FS_NORMAL);

		/* Road vehicle weight - (including cargo) */
		int16_t weight = e->GetDisplayWeight();
		SetDParam(0, weight);
		SetDParam(1, GetCargoWeight(te.all_capacities, VEH_ROAD) + weight);
		DrawString(left, right, y, STR_PURCHASE_INFO_WEIGHT_CWEIGHT);
		y += GetCharacterHeight(FS_NORMAL);

		/* Max speed - Engine power */
		SetDParam(0, PackVelocity(e->GetDisplayMaxSpeed(), e->type));
		SetDParam(1, e->GetPower());
		DrawString(left, right, y, STR_PURCHASE_INFO_SPEED_POWER);
		y += GetCharacterHeight(FS_NORMAL);

		/* Max tractive effort */
		SetDParam(0, e->GetDisplayMaxTractiveEffort());
		DrawString(left, right, y, STR_PURCHASE_INFO_MAX_TE);
		y += GetCharacterHeight(FS_NORMAL);
	} else {
		/* Purchase cost - Max speed */
		if (te.cost != 0) {
			SetDParam(0, e->GetCost() + te.cost);
			SetDParam(1, te.cost);
			SetDParam(2, PackVelocity(e->GetDisplayMaxSpeed(), e->type));
			DrawString(left, right, y, STR_PURCHASE_INFO_COST_REFIT_SPEED);
		} else {
			SetDParam(0, e->GetCost());
			SetDParam(1, PackVelocity(e->GetDisplayMaxSpeed(), e->type));
			DrawString(left, right, y, STR_PURCHASE_INFO_COST_SPEED);
		}
		y += GetCharacterHeight(FS_NORMAL);
	}

	/* Running cost */
	SetDParam(0, e->GetDisplayRunningCost());
	DrawString(left, right, y, GetRunningCostString());
	y += GetCharacterHeight(FS_NORMAL);

	return y;
}

/* Draw ship specific details */
static int DrawShipPurchaseInfo(int left, int right, int y, EngineID engine_number, bool refittable, TestedEngineDetails &te)
{
	const Engine *e = Engine::Get(engine_number);

	/* Purchase cost - Max speed */
	uint raw_speed = e->GetDisplayMaxSpeed();
	uint ocean_speed = e->u.ship.ApplyWaterClassSpeedFrac(raw_speed, true);
	uint canal_speed = e->u.ship.ApplyWaterClassSpeedFrac(raw_speed, false);

	if (ocean_speed == canal_speed) {
		if (te.cost != 0) {
			SetDParam(0, e->GetCost() + te.cost);
			SetDParam(1, te.cost);
			SetDParam(2, PackVelocity(ocean_speed, e->type));
			DrawString(left, right, y, STR_PURCHASE_INFO_COST_REFIT_SPEED);
		} else {
			SetDParam(0, e->GetCost());
			SetDParam(1, PackVelocity(ocean_speed, e->type));
			DrawString(left, right, y, STR_PURCHASE_INFO_COST_SPEED);
		}
		y += GetCharacterHeight(FS_NORMAL);
	} else {
		if (te.cost != 0) {
			SetDParam(0, e->GetCost() + te.cost);
			SetDParam(1, te.cost);
			DrawString(left, right, y, STR_PURCHASE_INFO_COST_REFIT);
		} else {
			SetDParam(0, e->GetCost());
			DrawString(left, right, y, STR_PURCHASE_INFO_COST);
		}
		y += GetCharacterHeight(FS_NORMAL);

		SetDParam(0, PackVelocity(ocean_speed, e->type));
		DrawString(left, right, y, STR_PURCHASE_INFO_SPEED_OCEAN);
		y += GetCharacterHeight(FS_NORMAL);

		SetDParam(0, PackVelocity(canal_speed, e->type));
		DrawString(left, right, y, STR_PURCHASE_INFO_SPEED_CANAL);
		y += GetCharacterHeight(FS_NORMAL);
	}

	/* Running cost */
	SetDParam(0, e->GetDisplayRunningCost());
	DrawString(left, right, y, GetRunningCostString());
	y += GetCharacterHeight(FS_NORMAL);

	if (!IsArticulatedEngine(engine_number)) {
		/* Cargo type + capacity */
		SetDParam(0, te.cargo);
		SetDParam(1, te.capacity);
		SetDParam(2, refittable ? STR_PURCHASE_INFO_REFITTABLE : STR_EMPTY);
		DrawString(left, right, y, STR_PURCHASE_INFO_CAPACITY);
		y += GetCharacterHeight(FS_NORMAL);
	}

	return y;
}

/**
 * Draw aircraft specific details in the buy window.
 * @param left Left edge of the window to draw in.
 * @param right Right edge of the window to draw in.
 * @param y Top of the area to draw in.
 * @param engine_number Engine to display.
 * @param refittable If set, the aircraft can be refitted.
 * @return Bottom of the used area.
 */
static int DrawAircraftPurchaseInfo(int left, int right, int y, EngineID engine_number, bool refittable, TestedEngineDetails &te)
{
	const Engine *e = Engine::Get(engine_number);

	/* Purchase cost - Max speed */
	if (te.cost != 0) {
		SetDParam(0, e->GetCost() + te.cost);
		SetDParam(1, te.cost);
		SetDParam(2, PackVelocity(e->GetDisplayMaxSpeed(), e->type));
		DrawString(left, right, y, STR_PURCHASE_INFO_COST_REFIT_SPEED);
	} else {
		SetDParam(0, e->GetCost());
		SetDParam(1, PackVelocity(e->GetDisplayMaxSpeed(), e->type));
		DrawString(left, right, y, STR_PURCHASE_INFO_COST_SPEED);
	}
	y += GetCharacterHeight(FS_NORMAL);

	/* Cargo capacity */
	if (te.mail_capacity > 0) {
		SetDParam(0, te.cargo);
		SetDParam(1, te.capacity);
		SetDParam(2, GetCargoTypeByLabel(CT_MAIL));
		SetDParam(3, te.mail_capacity);
		DrawString(left, right, y, STR_PURCHASE_INFO_AIRCRAFT_CAPACITY);
	} else {
		/* Note, if the default capacity is selected by the refit capacity
		 * callback, then the capacity shown is likely to be incorrect. */
		SetDParam(0, te.cargo);
		SetDParam(1, te.capacity);
		SetDParam(2, refittable ? STR_PURCHASE_INFO_REFITTABLE : STR_EMPTY);
		DrawString(left, right, y, STR_PURCHASE_INFO_CAPACITY);
	}
	y += GetCharacterHeight(FS_NORMAL);

	/* Running cost */
	SetDParam(0, e->GetDisplayRunningCost());
	DrawString(left, right, y, GetRunningCostString());
	y += GetCharacterHeight(FS_NORMAL);

	/* Aircraft type */
	SetDParam(0, e->GetAircraftTypeText());
	DrawString(left, right, y, STR_PURCHASE_INFO_AIRCRAFT_TYPE);
	y += GetCharacterHeight(FS_NORMAL);

	/* Aircraft range, if available. */
	uint16_t range = e->GetRange();
	if (range != 0) {
		SetDParam(0, range);
		DrawString(left, right, y, STR_PURCHASE_INFO_AIRCRAFT_RANGE);
		y += GetCharacterHeight(FS_NORMAL);
	}

	return y;
}


/**
 * Try to get the NewGRF engine additional text callback as an optional std::string.
 * @param engine The engine whose additional text to get.
 * @return The std::string if present, otherwise std::nullopt.
 */
static std::optional<std::string> GetNewGRFAdditionalText(EngineID engine)
{
	uint16_t callback = GetVehicleCallback(CBID_VEHICLE_ADDITIONAL_TEXT, 0, 0, engine, nullptr);
	if (callback == CALLBACK_FAILED || callback == 0x400) return std::nullopt;
	const GRFFile *grffile = Engine::Get(engine)->GetGRF();
	assert(grffile != nullptr);
	if (callback > 0x400) {
		ErrorUnknownCallbackResult(grffile->grfid, CBID_VEHICLE_ADDITIONAL_TEXT, callback);
		return std::nullopt;
	}

	StartTextRefStackUsage(grffile, 6);
	std::string result = GetString(GetGRFStringID(grffile, GRFSTR_MISC_GRF_TEXT + callback));
	StopTextRefStackUsage();
	return result;
}

/**
 * Display additional text from NewGRF in the purchase information window
 * @param left   Left border of text bounding box
 * @param right  Right border of text bounding box
 * @param y      Top border of text bounding box
 * @param engine Engine to query the additional purchase information for
 * @return       Bottom border of text bounding box
 */
static uint ShowAdditionalText(int left, int right, int y, EngineID engine)
{
	auto text = GetNewGRFAdditionalText(engine);
	if (!text) return y;
	return DrawStringMultiLine(left, right, y, INT32_MAX, *text, TC_BLACK);
}

void TestedEngineDetails::FillDefaultCapacities(const Engine *e)
{
	this->cargo = e->GetDefaultCargoType();
	if (e->type == VEH_TRAIN || e->type == VEH_ROAD || e->type == VEH_SHIP) {
		this->all_capacities = GetCapacityOfArticulatedParts(e->index);
		this->capacity = this->all_capacities[this->cargo];
		this->mail_capacity = 0;
	} else {
		this->capacity = e->GetDisplayDefaultCapacity(&this->mail_capacity);
		this->all_capacities[this->cargo] = this->capacity;
		if (IsValidCargoType(GetCargoTypeByLabel(CT_MAIL))) {
			this->all_capacities[GetCargoTypeByLabel(CT_MAIL)] = this->mail_capacity;
		} else {
			this->mail_capacity = 0;
		}
	}
	if (this->all_capacities.GetCount() == 0) this->cargo = INVALID_CARGO;
}

/**
 * Draw the purchase info details of a vehicle at a given location.
 * @param left,right,y location where to draw the info
 * @param engine_number the engine of which to draw the info of
 * @return y after drawing all the text
 */
int DrawVehiclePurchaseInfo(int left, int right, int y, EngineID engine_number, TestedEngineDetails &te)
{
	const Engine *e = Engine::Get(engine_number);
	CalTime::YearMonthDay ymd = CalTime::ConvertDateToYMD(e->intro_date);
	bool refittable = IsArticulatedVehicleRefittable(engine_number);
	bool articulated_cargo = false;

	switch (e->type) {
		default: NOT_REACHED();
		case VEH_TRAIN:
			if (e->u.rail.railveh_type == RAILVEH_WAGON) {
				y = DrawRailWagonPurchaseInfo(left, right, y, engine_number, &e->u.rail, te);
			} else {
				y = DrawRailEnginePurchaseInfo(left, right, y, engine_number, &e->u.rail, te);
			}
			articulated_cargo = true;
			break;

		case VEH_ROAD:
			y = DrawRoadVehPurchaseInfo(left, right, y, engine_number, te);
			articulated_cargo = true;
			break;

		case VEH_SHIP:
			y = DrawShipPurchaseInfo(left, right, y, engine_number, refittable, te);
			if (IsArticulatedEngine(engine_number)) articulated_cargo = true;
			break;

		case VEH_AIRCRAFT:
			y = DrawAircraftPurchaseInfo(left, right, y, engine_number, refittable, te);
			break;
	}

	if (articulated_cargo) {
		/* Cargo type + capacity, or N/A */
		int new_y = DrawCargoCapacityInfo(left, right, y, te, refittable);

		if (new_y == y) {
			SetDParam(0, INVALID_CARGO);
			SetDParam(2, STR_EMPTY);
			DrawString(left, right, y, STR_PURCHASE_INFO_CAPACITY);
			y += GetCharacterHeight(FS_NORMAL);
		} else {
			y = new_y;
		}
	}

	/* Draw details that apply to all types except rail wagons. */
	if (e->type != VEH_TRAIN || e->u.rail.railveh_type != RAILVEH_WAGON) {
		/* Design date - Life length */
		SetDParam(0, ymd.year);
		SetDParam(1, DateDeltaToYearDelta(e->GetLifeLengthInDays()));
		DrawString(left, right, y, STR_PURCHASE_INFO_DESIGNED_LIFE);
		y += GetCharacterHeight(FS_NORMAL);

		/* Reliability */
		SetDParam(0, ToPercent16(e->reliability));
		DrawString(left, right, y, STR_PURCHASE_INFO_RELIABILITY);
		y += GetCharacterHeight(FS_NORMAL);
	} else if (_settings_client.gui.show_wagon_intro_year) {
		SetDParam(0, ymd.year);
		DrawString(left, right, y, STR_PURCHASE_INFO_DESIGNED);
		y += GetCharacterHeight(FS_NORMAL);
	}

	if (refittable) y = ShowRefitOptionsList(left, right, y, engine_number);

	y = DrawBadgeNameList({left, y, right, INT16_MAX}, e->badges, static_cast<GrfSpecFeature>(GSF_TRAINS + e->type));

	/* Additional text from NewGRF */
	y = ShowAdditionalText(left, right, y, engine_number);

	/* The NewGRF's name which the vehicle comes from */
	const GRFConfig *config = GetGRFConfig(e->GetGRFID());
	if (_settings_client.gui.show_newgrf_name && config != nullptr)
	{
		DrawString(left, right, y, config->GetName(), TC_BLACK);
		y += GetCharacterHeight(FS_NORMAL);
	}

	return y;
}

static void DrawEngineBadgeColumn(const Rect &r, int column_group, const GUIBadgeClasses &badge_classes, const Engine *e, PaletteID remap)
{
	DrawBadgeColumn(r, column_group, badge_classes, e->badges, static_cast<GrfSpecFeature>(GSF_TRAINS + e->type), e->info.base_intro, remap);
}

/**
 * Engine drawing loop
 * @param type Type of vehicle (VEH_*)
 * @param r The Rect of the list
 * @param eng_list What engines to draw
 * @param sb Scrollbar of list.
 * @param selected_id what engine to highlight as selected, if any
 * @param show_count Whether to show the amount of engines or not
 * @param selected_group the group to list the engines of
 */
void DrawEngineList(VehicleType type, const Rect &r, const GUIEngineList &eng_list, const Scrollbar &sb, EngineID selected_id, bool show_count, GroupID selected_group, const GUIBadgeClasses &badge_classes)
{
	static const std::array<int8_t, VehicleType::VEH_COMPANY_END> sprite_y_offsets = { 0, 0, -1, -1 };

	auto [first, last] = sb.GetVisibleRangeIterators(eng_list);

	bool rtl = _current_text_dir == TD_RTL;
	int step_size = GetEngineListHeight(type);
	int sprite_left  = GetVehicleImageCellSize(type, EIT_PURCHASE).extend_left;
	int sprite_right = GetVehicleImageCellSize(type, EIT_PURCHASE).extend_right;
	int sprite_width = sprite_left + sprite_right;
	int circle_width = std::max(GetScaledSpriteSize(SPR_CIRCLE_FOLDED).width, GetScaledSpriteSize(SPR_CIRCLE_UNFOLDED).width);
	int linecolour = GetColourGradient(COLOUR_ORANGE, SHADE_NORMAL);

	auto badge_column_widths = badge_classes.GetColumnWidths();

	Rect ir = r.WithHeight(step_size).Shrink(WidgetDimensions::scaled.matrix, RectPadding::zero);
	int sprite_y_offset = ScaleSpriteTrad(sprite_y_offsets[type]) + ir.Height() / 2;

	Dimension replace_icon = {0, 0};
	int count_width = 0;
	if (show_count) {
		replace_icon = GetSpriteSize(SPR_GROUP_REPLACE_ACTIVE);

		uint biggest_num_engines = 0;
		for (auto it = first; it != last; ++it) {
			const uint num_engines = GetGroupNumEngines(_local_company, selected_group, it->engine_id);
			biggest_num_engines = std::max(biggest_num_engines, num_engines);
		}

		SetDParam(0, biggest_num_engines);
		count_width = GetStringBoundingBox(STR_JUST_COMMA, FS_SMALL).width;
	}

	const int text_row_height = ir.Shrink(WidgetDimensions::scaled.matrix).Height();
	const int normal_text_y_offset = (text_row_height - GetCharacterHeight(FS_NORMAL)) / 2;
	const int small_text_y_offset  = text_row_height - GetCharacterHeight(FS_SMALL);

	const int offset = (rtl ? -circle_width : circle_width) / 2;
	const int level_width = rtl ? -WidgetDimensions::scaled.hsep_indent : WidgetDimensions::scaled.hsep_indent;

	for (auto it = first; it != last; ++it) {
		const auto &item = *it;
		const Engine *e = Engine::Get(item.engine_id);

		uint indent       = item.indent * WidgetDimensions::scaled.hsep_indent;
		bool has_variants = item.flags.Test(EngineDisplayFlag::HasVariants);
		bool is_folded    = item.flags.Test(EngineDisplayFlag::IsFolded);
		bool shaded       = item.flags.Test(EngineDisplayFlag::Shaded);

		Rect textr = ir.Shrink(WidgetDimensions::scaled.matrix);
		Rect tr = ir.Indent(indent, rtl);

		if (item.indent > 0) {
			/* Draw tree continuation lines. */
			int tx = (rtl ? ir.right : ir.left) + offset;
			for (uint lvl = 1; lvl <= item.indent; ++lvl) {
				if (HasBit(item.level_mask, lvl)) GfxDrawLine(tx, ir.top, tx, ir.bottom, linecolour, WidgetDimensions::scaled.fullbevel.top);
				if (lvl < item.indent) tx += level_width;
			}
			/* Draw our node in the tree. */
			int ycentre = CenterBounds(textr.top, textr.bottom, WidgetDimensions::scaled.fullbevel.top);
			if (!HasBit(item.level_mask, item.indent)) GfxDrawLine(tx, ir.top, tx, ycentre, linecolour, WidgetDimensions::scaled.fullbevel.top);
			GfxDrawLine(tx, ycentre, tx + offset - (rtl ? -1 : 1), ycentre, linecolour, WidgetDimensions::scaled.fullbevel.top);
		}

		if (has_variants) {
			Rect fr = tr.WithWidth(circle_width, rtl);
			DrawSpriteIgnorePadding(is_folded ? SPR_CIRCLE_FOLDED : SPR_CIRCLE_UNFOLDED, PAL_NONE, {fr.left, textr.top, fr.right, textr.bottom}, SA_CENTER);
		}

		tr = tr.Indent(circle_width + WidgetDimensions::scaled.hsep_normal, rtl);

		/* Note: num_engines is only used in the autoreplace GUI, so it is correct to use _local_company here. */
		const uint num_engines = GetGroupNumEngines(_local_company, selected_group, item.engine_id);
		const PaletteID pal = (show_count && num_engines == 0) ? PALETTE_CRASH : GetEnginePalette(item.engine_id, _local_company);

		if (badge_column_widths.size() >= 1 && badge_column_widths[0] > 0) {
			Rect br = tr.WithWidth(badge_column_widths[0], rtl);
			DrawEngineBadgeColumn(br, 0, badge_classes, e, pal);
			tr = tr.Indent(badge_column_widths[0], rtl);
		}

		int sprite_x = tr.WithWidth(sprite_width, rtl).left + sprite_left;
		DrawVehicleEngine(r.left, r.right, sprite_x, tr.top + sprite_y_offset, item.engine_id, pal, EIT_PURCHASE);

		tr = tr.Indent(sprite_width + WidgetDimensions::scaled.hsep_wide, rtl);

		if (badge_column_widths.size() >= 2 && badge_column_widths[1] > 0) {
			Rect br = tr.WithWidth(badge_column_widths[1], rtl);
			DrawEngineBadgeColumn(br, 1, badge_classes, e, pal);
			tr = tr.Indent(badge_column_widths[1], rtl);
		}

		if (show_count) {
			/* Rect for replace-protection icon. */
			Rect rr = tr.WithWidth(replace_icon.width, !rtl);
			tr = tr.Indent(replace_icon.width + WidgetDimensions::scaled.hsep_normal, !rtl);
			/* Rect for engine type count text. */
			Rect cr = tr.WithWidth(count_width, !rtl);
			tr = tr.Indent(count_width + WidgetDimensions::scaled.hsep_normal, !rtl);

			SetDParam(0, num_engines);
			DrawString(cr.left, cr.right, textr.top + small_text_y_offset, STR_JUST_COMMA, TC_BLACK, SA_RIGHT | SA_FORCE, false, FS_SMALL);

			if (EngineHasReplacementForCompany(Company::Get(_local_company), item.engine_id, selected_group)) {
				DrawSpriteIgnorePadding(SPR_GROUP_REPLACE_ACTIVE, num_engines == 0 ? PALETTE_CRASH : PAL_NONE, rr, SA_CENTER);
			}
		}

		if (badge_column_widths.size() >= 3 && badge_column_widths[2] > 0) {
			Rect br = tr.WithWidth(badge_column_widths[2], !rtl).Indent(WidgetDimensions::scaled.hsep_wide, rtl);
			DrawEngineBadgeColumn(br, 2, badge_classes, e, pal);
			tr = tr.Indent(badge_column_widths[2], !rtl);
		}

		bool hidden = HasBit(e->company_hidden, _local_company);
		StringID str = hidden ? STR_HIDDEN_ENGINE_NAME : STR_ENGINE_NAME;
		TextColour tc = (item.engine_id == selected_id) ? TC_WHITE : ((hidden | shaded) ? (TC_GREY | TC_FORCED | TC_NO_SHADE) : TC_BLACK);

		if (show_count) {
			/* relies on show_count to find 'Vehicle in use' panel of autoreplace window */
			SetDParam(0, PackEngineNameDParam(item.engine_id, EngineNameContext::AutoreplaceVehicleInUse, item.indent));
		} else {
			SetDParam(0, PackEngineNameDParam(item.engine_id, EngineNameContext::PurchaseList, item.indent));
		}
		DrawString(tr.left, tr.right, textr.top + normal_text_y_offset, str, tc);

		ir = ir.Translate(0, step_size);
	}
}

/**
 * Display the dropdown for the vehicle sort criteria.
 * @param w Parent window (holds the dropdown button).
 * @param vehicle_type %Vehicle type being sorted.
 * @param selected Currently selected sort criterion.
 * @param button Widget button.
 */
void DisplayVehicleSortDropDown(Window *w, VehicleType vehicle_type, int selected, WidgetID button)
{
	uint32_t hidden_mask = 0;
	/* Disable sorting by power or tractive effort when the original acceleration model for road vehicles is being used. */
	if (vehicle_type == VEH_ROAD && _settings_game.vehicle.roadveh_acceleration_model == AM_ORIGINAL) {
		SetBit(hidden_mask, 3); // power
		SetBit(hidden_mask, 4); // tractive effort
		SetBit(hidden_mask, 8); // power by running costs
	}
	/* Disable sorting by tractive effort when the original acceleration model for trains is being used. */
	if (vehicle_type == VEH_TRAIN && _settings_game.vehicle.train_acceleration_model == AM_ORIGINAL) {
		SetBit(hidden_mask, 4); // tractive effort
	}
	ShowDropDownMenu(w, _engine_sort_listing[vehicle_type], selected, button, 0, hidden_mask);
}

/**
 * Add children to GUI engine list to build a hierarchical tree.
 * @param dst Destination list.
 * @param src Source list.
 * @param parent Current tree parent (set by self with recursion).
 * @param indent Current tree indentation level (set by self with recursion).
 */
void GUIEngineListAddChildren(GUIEngineList &dst, const GUIEngineList &src, EngineID parent, uint8_t indent)
{
	for (const auto &item : src) {
		if (item.variant_id != parent || item.engine_id == parent) continue;

		const Engine *e = Engine::Get(item.engine_id);
		EngineDisplayFlags flags = item.flags;
		if (e->display_last_variant != INVALID_ENGINE) flags.Reset(EngineDisplayFlag::Shaded);
		dst.emplace_back(e->display_last_variant == INVALID_ENGINE ? item.engine_id : e->display_last_variant, item.engine_id, flags, indent);

		/* Add variants if not folded */
		if (item.flags.Test(EngineDisplayFlag::HasVariants) && !item.flags.Test(EngineDisplayFlag::IsFolded)) {
			/* Add this engine again as a child */
			if (!item.flags.Test(EngineDisplayFlag::Shaded)) {
				dst.emplace_back(item.engine_id, item.engine_id, EngineDisplayFlags{}, indent + 1);
			}
			GUIEngineListAddChildren(dst, src, item.engine_id, indent + 1);
		}
	}

	if (indent > 0 || dst.empty()) return;

	/* Hierarchy is complete, traverse in reverse to find where indentation levels continue. */
	uint16_t level_mask = 0;
	for (auto it = std::rbegin(dst); std::next(it) != std::rend(dst); ++it) {
		auto next_it = std::next(it);
		SB(level_mask, it->indent, 1, it->indent <= next_it->indent);
		next_it->level_mask = level_mask;
	}
}

/** Enum referring to the Hotkeys in the build vehicle window */
enum BuildVehicleHotkeys : int32_t {
	BVHK_FOCUS_FILTER_BOX, ///< Focus the edit box for editing the filter string
};

struct BuildVehicleWindowBase : Window {
	VehicleType vehicle_type;                   ///< Type of vehicles shown in the window.
	TileIndex tile;                             ///< Original tile.
	bool virtual_train_mode;                    ///< Are we building a virtual train?
	Train **virtual_train_out;                  ///< Virtual train ptr
	bool listview_mode;                         ///< If set, only display the available vehicles and do not show a 'build' button.

	BuildVehicleWindowBase(WindowDesc &desc, TileIndex tile, VehicleType type, Train **virtual_train_out) : Window(desc)
	{
		this->vehicle_type = type;
		this->tile = tile;
		this->window_number = tile == INVALID_TILE ? (uint)type : tile.base();
		this->virtual_train_out = virtual_train_out;
		this->virtual_train_mode = (virtual_train_out != nullptr);
		if (this->virtual_train_mode) this->window_number = 0;
		this->listview_mode = (tile == INVALID_TILE) && !this->virtual_train_mode;
	}

	void AddVirtualEngine(Train *toadd)
	{
		if (this->virtual_train_out == nullptr) return;

		if (*(this->virtual_train_out) == nullptr) {
			*(this->virtual_train_out) = toadd;
		}

		InvalidateWindowClassesData(WC_CREATE_TEMPLATE);
	}

	VehicleID GetNewVirtualEngineMoveTarget() const
	{
		assert(this->virtual_train_out != nullptr);

		Train *current = *(this->virtual_train_out);
		return (current != nullptr) ? current->index : INVALID_VEHICLE;
	}

	StringID GetCargoFilterLabel(CargoType cid) const
	{
		switch (cid) {
			case CargoFilterCriteria::CF_ANY: return STR_PURCHASE_INFO_ALL_TYPES;
			case CargoFilterCriteria::CF_ENGINES: return STR_PURCHASE_INFO_ENGINES_ONLY;
			case CargoFilterCriteria::CF_NONE: return STR_PURCHASE_INFO_NONE;
			default: return CargoSpec::Get(cid)->name;
		}
	}

	DropDownList BuildCargoDropDownList(bool hide_engines = false) const
	{
		DropDownList list;

		/* Add item for disabling filtering. */
		list.push_back(MakeDropDownListStringItem(this->GetCargoFilterLabel(CargoFilterCriteria::CF_ANY), CargoFilterCriteria::CF_ANY, false));
		/* Specific filters for trains. */
		if (this->vehicle_type == VEH_TRAIN) {
			if (!hide_engines) {
				/* Add item for locomotives only in case of trains. */
				list.push_back(MakeDropDownListStringItem(this->GetCargoFilterLabel(CargoFilterCriteria::CF_ENGINES), CargoFilterCriteria::CF_ENGINES, false));
			}

			/* Add item for vehicles not carrying anything, e.g. train engines.
			 * This could also be useful for eyecandy vehicles of other types, but is likely too confusing for joe, */
			list.push_back(MakeDropDownListStringItem(this->GetCargoFilterLabel(CargoFilterCriteria::CF_NONE), CargoFilterCriteria::CF_NONE, false));
		}

		/* Add cargos */
		Dimension d = GetLargestCargoIconSize();
		for (const CargoSpec *cs : _sorted_standard_cargo_specs) {
			list.push_back(MakeDropDownListIconItem(d, cs->GetCargoIcon(), PAL_NONE, cs->name, cs->Index(), false));
		}

		return list;
	}

	void FillTestedEngineCapacity(EngineID engine, CargoType cargo, TestedEngineDetails &te) const
	{
		const Engine *e = Engine::Get(engine);
		if (!e->CanPossiblyCarryCargo()) {
			te.cost = 0;
			te.cargo = INVALID_CARGO;
			te.all_capacities.Clear();
			return;
		}

		if (this->virtual_train_mode) {
			if (cargo != INVALID_CARGO && cargo != e->GetDefaultCargoType()) {
				SavedRandomSeeds saved_seeds;
				SaveRandomSeeds(&saved_seeds);
				StringID err;
				Train *t = BuildVirtualRailVehicle(engine, err, (ClientID)0, false);
				if (t != nullptr) {
					const CommandCost ret = Command<CMD_REFIT_VEHICLE>::Do(DC_QUERY_COST, t->index, cargo, 0, false, false, 1);
					te.cost          = ret.GetCost();
					te.capacity      = _returned_refit_capacity;
					te.mail_capacity = _returned_mail_refit_capacity;
					te.cargo         = cargo;
					te.all_capacities = _returned_vehicle_capacities;
					delete t;
					RestoreRandomSeeds(saved_seeds);
					return;
				} else {
					RestoreRandomSeeds(saved_seeds);
				}
			}
		} else if (!this->listview_mode) {
			/* Query for cost and refitted capacity */
			CommandCost ret = Command<CMD_BUILD_VEHICLE>::Do(DC_QUERY_COST, TileIndex(this->window_number), engine, true, cargo, INVALID_CLIENT_ID);
			if (ret.Succeeded()) {
				te.cost          = ret.GetCost() - e->GetCost();
				te.capacity      = _returned_refit_capacity;
				te.mail_capacity = _returned_mail_refit_capacity;
				te.cargo         = (cargo == INVALID_CARGO) ? e->GetDefaultCargoType() : cargo;
				te.all_capacities = _returned_vehicle_capacities;
				return;
			}
		}

		/* Purchase test was not possible or failed, fill in the defaults instead. */
		te = {};
		te.FillDefaultCapacities(e);
	}

	void ChangeDualPaneMode(bool new_value)
	{
		_settings_client.gui.dual_pane_train_purchase_window = new_value;
		SetWindowDirty(WC_GAME_OPTIONS, WN_GAME_OPTIONS_GAME_SETTINGS);

		if (this->virtual_train_out != nullptr) {
			ShowTemplateTrainBuildVehicleWindow(this->virtual_train_out);
		} else {
			ShowBuildVehicleWindow(this->tile, this->vehicle_type);
		}
	}
};

/**
 * Update cargo filter
 * @param parent parent window, may be nullptr
 * @param cargo_filter_criteria cargo filter criteria
 */
void GUIEngineListSortCache::UpdateCargoFilter(const BuildVehicleWindowBase *parent, CargoType cargo_filter_criteria)
{
	this->parent = parent;

	if (cargo_filter_criteria >= NUM_CARGO) cargo_filter_criteria = INVALID_CARGO;

	if (cargo_filter_criteria != this->current_cargo) {
		this->current_cargo = cargo_filter_criteria;
		this->capacities.clear();
	}
}

uint GUIEngineListSortCache::GetArticulatedCapacity(EngineID eng, bool dual_headed) const
{
	auto iter = this->capacities.insert({ eng, 0 });
	if (iter.second) {
		/* New cache entry */
		const Engine *e = Engine::Get(eng);
		if (this->current_cargo != INVALID_CARGO && this->current_cargo != e->GetDefaultCargoType() && HasBit(e->info.callback_mask, CBM_VEHICLE_REFIT_CAPACITY) && e->refit_capacity_values == nullptr && this->parent != nullptr) {
			/* Expensive path simulating vehicle construction is required to determine capacity */
			TestedEngineDetails te{};
			this->parent->FillTestedEngineCapacity(eng, this->current_cargo, te);
			iter.first->second = te.all_capacities.GetSum<uint>();
		} else {
			iter.first->second = GetTotalCapacityOfArticulatedParts(eng, this->current_cargo) * (dual_headed ? 2 : 1);
		}
	}
	return iter.first->second;
}

/** GUI for building vehicles. */
struct BuildVehicleWindow : BuildVehicleWindowBase {
	union {
		RailType railtype;   ///< Rail type to show, or #INVALID_RAILTYPE.
		RoadType roadtype;   ///< Road type to show, or #INVALID_ROADTYPE.
	} filter;                                   ///< Filter to apply.
	bool descending_sort_order;                 ///< Sort direction, @see _engine_sort_direction
	uint8_t sort_criteria;                      ///< Current sort criterium.
	bool show_hidden_engines;                   ///< State of the 'show hidden engines' button.
	EngineID sel_engine;                        ///< Currently selected engine, or #INVALID_ENGINE
	EngineID rename_engine;                     ///< Engine being renamed.
	GUIEngineList eng_list;
	CargoType cargo_filter_criteria;              ///< Selected cargo filter
	int details_height;                         ///< Minimal needed height of the details panels, in text lines (found so far).
	Scrollbar *vscroll;
	TestedEngineDetails te;                     ///< Tested cost and capacity after refit.
	GUIBadgeClasses badge_classes;

	StringFilter string_filter;                 ///< Filter for vehicle name
	QueryString vehicle_editbox;                ///< Filter editbox

	void SetBuyVehicleText()
	{
		NWidgetCore *widget = this->GetWidget<NWidgetCore>(WID_BV_BUILD);

		bool refit = this->sel_engine != INVALID_ENGINE && this->cargo_filter_criteria != CargoFilterCriteria::CF_ANY && this->cargo_filter_criteria != CargoFilterCriteria::CF_NONE && this->cargo_filter_criteria != CargoFilterCriteria::CF_ENGINES;
		if (refit) refit = Engine::Get(this->sel_engine)->GetDefaultCargoType() != this->cargo_filter_criteria;

		if (this->virtual_train_mode) {
			if (refit) {
				widget->SetStringTip(STR_TMPL_ADD_VEHICLE_REFIT, STR_TMPL_ADD_REFIT_TOOLTIP);
			} else {
				widget->SetStringTip(STR_TMPL_ADD_VEHICLE, STR_TMPL_ADD_TOOLTIP);
			}
		} else {
			if (refit) {
				widget->SetStringTip(STR_BUY_VEHICLE_TRAIN_BUY_REFIT_VEHICLE_BUTTON + this->vehicle_type, STR_BUY_VEHICLE_TRAIN_BUY_REFIT_VEHICLE_TOOLTIP + this->vehicle_type);
			} else {
				widget->SetStringTip(STR_BUY_VEHICLE_TRAIN_BUY_VEHICLE_BUTTON + this->vehicle_type, STR_BUY_VEHICLE_TRAIN_BUY_VEHICLE_TOOLTIP + this->vehicle_type);
			}
		}
	}

	BuildVehicleWindow(WindowDesc &desc, TileIndex tile, VehicleType type, Train **virtual_train_out) : BuildVehicleWindowBase(desc, tile, type, virtual_train_out), vehicle_editbox(MAX_LENGTH_VEHICLE_NAME_CHARS * MAX_CHAR_LENGTH, MAX_LENGTH_VEHICLE_NAME_CHARS)
	{
		this->sel_engine = INVALID_ENGINE;

		this->sort_criteria         = _engine_sort_last_criteria[type];
		this->descending_sort_order = _engine_sort_last_order[type];
		this->show_hidden_engines   = _engine_sort_show_hidden_engines[type];

		this->UpdateFilterByTile();

		this->CreateNestedTree();

		this->vscroll = this->GetScrollbar(WID_BV_SCROLLBAR);

		/* If we are just viewing the list of vehicles, we do not need the Build button.
		 * So we just hide it, and enlarge the Rename button by the now vacant place. */
		if (this->listview_mode) {
			this->GetWidget<NWidgetStacked>(WID_BV_BUILD_SEL)->SetDisplayedPlane(SZSP_NONE);
		}

		NWidgetCore *widget = this->GetWidget<NWidgetCore>(WID_BV_LIST);
		widget->SetToolTip(STR_BUY_VEHICLE_TRAIN_LIST_TOOLTIP + type);

		widget = this->GetWidget<NWidgetCore>(WID_BV_SHOW_HIDE);
		widget->SetToolTip(STR_BUY_VEHICLE_TRAIN_HIDE_SHOW_TOGGLE_TOOLTIP + type);

		widget = this->GetWidget<NWidgetCore>(WID_BV_RENAME);
		widget->SetStringTip(STR_BUY_VEHICLE_TRAIN_RENAME_BUTTON + type, STR_BUY_VEHICLE_TRAIN_RENAME_TOOLTIP + type);

		widget = this->GetWidget<NWidgetCore>(WID_BV_SHOW_HIDDEN_ENGINES);
		widget->SetStringTip(STR_SHOW_HIDDEN_ENGINES_VEHICLE_TRAIN + type, STR_SHOW_HIDDEN_ENGINES_VEHICLE_TRAIN_TOOLTIP + type);
		widget->SetLowered(this->show_hidden_engines);

		this->details_height = ((this->vehicle_type == VEH_TRAIN) ? 10 : 9);

		this->GetWidget<NWidgetStacked>(WID_BV_TOGGLE_DUAL_PANE_SEL)->SetDisplayedPlane((this->vehicle_type == VEH_TRAIN) ? 0 : SZSP_NONE);

		this->FinishInitNested(this->window_number);

		this->querystrings[WID_BV_FILTER] = &this->vehicle_editbox;
		this->vehicle_editbox.cancel_button = QueryString::ACTION_CLEAR;

		this->owner = (tile != INVALID_TILE) ? GetTileOwner(tile) : _local_company;

		this->eng_list.ForceRebuild();
		this->GenerateBuildList(); // generate the list, since we need it in the next line
		this->vscroll->SetCount(this->eng_list.size());

		/* Select the first unshaded engine in the list as default when opening the window */
		EngineID engine = INVALID_ENGINE;
		auto it = std::ranges::find_if(this->eng_list, [](const GUIEngineListItem &item) { return !item.flags.Test(EngineDisplayFlag::Shaded); });
		if (it != this->eng_list.end()) engine = it->engine_id;
		this->SelectEngine(engine);
	}

	/** Set the filter type according to the depot type */
	void UpdateFilterByTile()
	{
		switch (this->vehicle_type) {
			default: NOT_REACHED();
			case VEH_TRAIN:
				if (this->listview_mode || this->virtual_train_mode) {
					this->filter.railtype = INVALID_RAILTYPE;
				} else {
					this->filter.railtype = GetRailType(TileIndex(this->window_number));
				}
				break;

			case VEH_ROAD:
				if (this->listview_mode || this->virtual_train_mode) {
					this->filter.roadtype = INVALID_ROADTYPE;
				} else {
					this->filter.roadtype = GetRoadTypeRoad(TileIndex(this->window_number));
					if (this->filter.roadtype == INVALID_ROADTYPE) {
						this->filter.roadtype = GetRoadTypeTram(TileIndex(this->window_number));
					}
				}
				break;

			case VEH_SHIP:
			case VEH_AIRCRAFT:
				break;
		}
	}

	/** Populate the filter list and set the cargo filter criteria. */
	void SetCargoFilterArray()
	{
		/* Set the last cargo filter criteria. */
		this->cargo_filter_criteria = _engine_sort_last_cargo_criteria[this->vehicle_type];
		if (this->cargo_filter_criteria < NUM_CARGO && !HasBit(_standard_cargo_mask, this->cargo_filter_criteria)) this->cargo_filter_criteria = CargoFilterCriteria::CF_ANY;

		this->eng_list.SetFilterFuncs(_engine_filter_funcs);
		this->eng_list.SetFilterState(this->cargo_filter_criteria != CargoFilterCriteria::CF_ANY);
	}

	void SelectEngine(EngineID engine)
	{
		CargoType cargo = this->cargo_filter_criteria;
		if (cargo == CargoFilterCriteria::CF_ANY || cargo == CargoFilterCriteria::CF_ENGINES || cargo == CargoFilterCriteria::CF_NONE) cargo = INVALID_CARGO;

		this->sel_engine = engine;
		this->SetBuyVehicleText();

		if (this->sel_engine == INVALID_ENGINE) return;

		this->FillTestedEngineCapacity(this->sel_engine, cargo, this->te);
	}

	void OnInit() override
	{
		this->badge_classes = GUIBadgeClasses(static_cast<GrfSpecFeature>(GSF_TRAINS + this->vehicle_type));
		this->SetCargoFilterArray();
		this->vscroll->SetCount(this->eng_list.size());
	}

	/** Filter the engine list against the currently selected cargo filter */
	void FilterEngineList()
	{
		this->eng_list.Filter(this->cargo_filter_criteria);
		if (0 == this->eng_list.size()) { // no engine passed through the filter, invalidate the previously selected engine
			this->SelectEngine(INVALID_ENGINE);
		} else if (std::ranges::find(this->eng_list, this->sel_engine, &GUIEngineListItem::engine_id) == this->eng_list.end()) { // previously selected engine didn't pass the filter, select the first engine of the list
			this->SelectEngine(this->eng_list[0].engine_id);
		}
	}

	/** Filter a single engine */
	bool FilterSingleEngine(EngineID eid)
	{
		GUIEngineListItem item = {eid, eid, EngineDisplayFlags{}, 0};
		return CargoAndEngineFilter(&item, this->cargo_filter_criteria);
	}

	/** Filter by name and NewGRF extra text */
	bool FilterByText(const Engine *e)
	{
		/* Do not filter if the filter text box is empty */
		if (this->string_filter.IsEmpty()) return true;

		/* Filter engine name */
		this->string_filter.ResetState();
		SetDParam(0, PackEngineNameDParam(e->index, EngineNameContext::PurchaseList));
		this->string_filter.AddLine(GetString(STR_ENGINE_NAME));

		/* Filter NewGRF extra text */
		auto text = GetNewGRFAdditionalText(e->index);
		if (text) this->string_filter.AddLine(*text);

		return this->string_filter.GetState();
	}

	/* Figure out what train EngineIDs to put in the list */
	void GenerateBuildTrainList(GUIEngineList &list)
	{
		std::vector<EngineID> variants;
		EngineID sel_id = INVALID_ENGINE;
		size_t num_engines = 0;

		list.clear();

		BadgeTextFilter btf(this->string_filter, GSF_TRAINS);

		/* Make list of all available train engines and wagons.
		 * Also check to see if the previously selected engine is still available,
		 * and if not, reset selection to INVALID_ENGINE. This could be the case
		 * when engines become obsolete and are removed */
		for (const Engine *e : Engine::IterateType(VEH_TRAIN)) {
			if (!this->show_hidden_engines && e->IsVariantHidden(_local_company)) continue;
			EngineID eid = e->index;
			const RailVehicleInfo *rvi = &e->u.rail;

			if (this->filter.railtype != INVALID_RAILTYPE && !HasPowerOnRail(rvi->railtype, this->filter.railtype)) continue;
			if (!IsEngineBuildable(eid, VEH_TRAIN, _local_company)) continue;

			/* Filter now! So num_engines and num_wagons is valid */
			if (!FilterSingleEngine(eid)) continue;

			/* Filter by name or NewGRF extra text */
			if (!FilterByText(e) && !btf.Filter(e->badges)) continue;

			list.emplace_back(eid, e->info.variant_id, e->display_flags, 0);

			if (rvi->railveh_type != RAILVEH_WAGON) num_engines++;

			/* Add all parent variants of this engine to the variant list */
			EngineID parent = e->info.variant_id;
			while (parent != INVALID_ENGINE) {
				variants.push_back(parent);
				parent = Engine::Get(parent)->info.variant_id;
			}

			if (eid == this->sel_engine) sel_id = eid;
		}

		/* ensure primary engine of variant group is in list */
		for (const auto &variant : variants) {
			if (std::ranges::find(list, variant, &GUIEngineListItem::engine_id) == list.end()) {
				const Engine *e = Engine::Get(variant);
				list.emplace_back(variant, e->info.variant_id, e->display_flags | EngineDisplayFlag::Shaded, 0);
				if (e->u.rail.railveh_type != RAILVEH_WAGON) num_engines++;
			}
		}

		this->SelectEngine(sel_id);

		/* invalidate cached values for name sorter - engine names could change */
		_last_engine[0] = _last_engine[1] = INVALID_ENGINE;

		/* setup engine capacity cache */
		list.SortParameterData().UpdateCargoFilter(this, this->cargo_filter_criteria);

		/* make engines first, and then wagons, sorted by selected sort_criteria */
		_engine_sort_direction = false;
		EngList_Sort(list, TrainEnginesThenWagonsSorter);

		/* and then sort engines */
		_engine_sort_direction = this->descending_sort_order;
		EngList_SortPartial(list, _engine_sort_functions[0][this->sort_criteria], 0, num_engines);

		/* and finally sort wagons */
		EngList_SortPartial(list, _engine_sort_functions[0][this->sort_criteria], num_engines, list.size() - num_engines);
	}

	/* Figure out what road vehicle EngineIDs to put in the list */
	void GenerateBuildRoadVehList()
	{
		EngineID sel_id = INVALID_ENGINE;

		this->eng_list.clear();

		BadgeTextFilter btf(this->string_filter, GSF_ROADVEHICLES);

		for (const Engine *e : Engine::IterateType(VEH_ROAD)) {
			if (!this->show_hidden_engines && e->IsVariantHidden(_local_company)) continue;
			EngineID eid = e->index;
			if (!IsEngineBuildable(eid, VEH_ROAD, _local_company)) continue;
			if (this->filter.roadtype != INVALID_ROADTYPE && !HasPowerOnRoad(e->u.road.roadtype, this->filter.roadtype)) continue;

			/* Filter by name or NewGRF extra text */
			if (!FilterByText(e) && !btf.Filter(e->badges)) continue;

			this->eng_list.emplace_back(eid, e->info.variant_id, e->display_flags, 0);

			if (eid == this->sel_engine) sel_id = eid;
		}
		this->SelectEngine(sel_id);
	}

	/* Figure out what ship EngineIDs to put in the list */
	void GenerateBuildShipList()
	{
		EngineID sel_id = INVALID_ENGINE;
		this->eng_list.clear();

		BadgeTextFilter btf(this->string_filter, GSF_SHIPS);

		for (const Engine *e : Engine::IterateType(VEH_SHIP)) {
			if (!this->show_hidden_engines && e->IsVariantHidden(_local_company)) continue;
			EngineID eid = e->index;
			if (!IsEngineBuildable(eid, VEH_SHIP, _local_company)) continue;

			/* Filter by name or NewGRF extra text */
			if (!FilterByText(e) && !btf.Filter(e->badges)) continue;

			this->eng_list.emplace_back(eid, e->info.variant_id, e->display_flags, 0);

			if (eid == this->sel_engine) sel_id = eid;
		}
		this->SelectEngine(sel_id);
	}

	/* Figure out what aircraft EngineIDs to put in the list */
	void GenerateBuildAircraftList()
	{
		EngineID sel_id = INVALID_ENGINE;

		this->eng_list.clear();

		const Station *st = this->listview_mode ? nullptr : Station::GetByTile(TileIndex(this->window_number));

		BadgeTextFilter btf(this->string_filter, GSF_AIRCRAFT);

		/* Make list of all available planes.
		 * Also check to see if the previously selected plane is still available,
		 * and if not, reset selection to INVALID_ENGINE. This could be the case
		 * when planes become obsolete and are removed */
		for (const Engine *e : Engine::IterateType(VEH_AIRCRAFT)) {
			if (!this->show_hidden_engines && e->IsVariantHidden(_local_company)) continue;
			EngineID eid = e->index;
			if (!IsEngineBuildable(eid, VEH_AIRCRAFT, _local_company)) continue;
			/* First VEH_END window_numbers are fake to allow a window open for all different types at once */
			if (!this->listview_mode && !CanVehicleUseStation(eid, st)) continue;

			/* Filter by name or NewGRF extra text */
			if (!FilterByText(e) && !btf.Filter(e->badges)) continue;

			this->eng_list.emplace_back(eid, e->info.variant_id, e->display_flags, 0);

			if (eid == this->sel_engine) sel_id = eid;
		}

		this->SelectEngine(sel_id);
	}

	/* Generate the list of vehicles */
	void GenerateBuildList()
	{
		if (!this->eng_list.NeedRebuild()) return;

		/* Update filter type in case the road/railtype of the depot got converted */
		this->UpdateFilterByTile();

		this->eng_list.clear();

		GUIEngineList list;

		switch (this->vehicle_type) {
			default: NOT_REACHED();
			case VEH_TRAIN:
				this->GenerateBuildTrainList(list);
				GUIEngineListAddChildren(this->eng_list, list);
				this->eng_list.RebuildDone();
				return;
			case VEH_ROAD:
				this->GenerateBuildRoadVehList();
				break;
			case VEH_SHIP:
				this->GenerateBuildShipList();
				break;
			case VEH_AIRCRAFT:
				this->GenerateBuildAircraftList();
				break;
		}

		this->FilterEngineList();

		/* ensure primary engine of variant group is in list after filtering */
		std::vector<EngineID> variants;
		for (const auto &item : this->eng_list) {
			EngineID parent = item.variant_id;
			while (parent != INVALID_ENGINE) {
				variants.push_back(parent);
				parent = Engine::Get(parent)->info.variant_id;
			}
		}

		for (const auto &variant : variants) {
			if (std::ranges::find(this->eng_list, variant, &GUIEngineListItem::engine_id) == this->eng_list.end()) {
				const Engine *e = Engine::Get(variant);
				this->eng_list.emplace_back(variant, e->info.variant_id, e->display_flags | EngineDisplayFlag::Shaded, 0);
			}
		}

		/* setup engine capacity cache */
		this->eng_list.SortParameterData().UpdateCargoFilter(this, this->cargo_filter_criteria);

		_engine_sort_direction = this->descending_sort_order;
		EngList_Sort(this->eng_list, _engine_sort_functions[this->vehicle_type][this->sort_criteria]);

		this->eng_list.swap(list);
		GUIEngineListAddChildren(this->eng_list, list, INVALID_ENGINE, 0);
		this->eng_list.RebuildDone();
	}

	void BuildVehicle()
	{
		EngineID sel_eng = this->sel_engine;
		if (sel_eng == INVALID_ENGINE) return;

		CargoType cargo = this->cargo_filter_criteria;
		if (cargo == CargoFilterCriteria::CF_ANY || cargo == CargoFilterCriteria::CF_ENGINES || cargo == CargoFilterCriteria::CF_NONE) cargo = INVALID_CARGO;
		if (this->virtual_train_mode) {
			Command<CMD_BUILD_VIRTUAL_RAIL_VEHICLE>::Post(GetCmdBuildVehMsg(VEH_TRAIN), CommandCallback::AddVirtualEngine, sel_eng, cargo, INVALID_CLIENT_ID, this->GetNewVirtualEngineMoveTarget());
		} else {
			CommandCallback callback = (this->vehicle_type == VEH_TRAIN && RailVehInfo(sel_eng)->railveh_type == RAILVEH_WAGON)
					? CommandCallback::BuildWagon : CommandCallback::BuildPrimaryVehicle;
			Command<CMD_BUILD_VEHICLE>::Post(GetCmdBuildVehMsg(this->vehicle_type), callback, TileIndex(this->window_number), sel_eng, true, cargo, INVALID_CLIENT_ID);
		}

		/* Update last used variant in hierarchy and refresh if necessary. */
		bool refresh = false;
		EngineID parent = sel_eng;
		while (parent != INVALID_ENGINE) {
			Engine *e = Engine::Get(parent);
			refresh |= (e->display_last_variant != sel_eng);
			e->display_last_variant = sel_eng;
			parent = e->info.variant_id;
		}
		if (refresh) {
			InvalidateWindowData(WC_REPLACE_VEHICLE, this->vehicle_type, 0); // Update the autoreplace window
			InvalidateWindowClassesData(WC_BUILD_VEHICLE); // The build windows needs updating as well
			InvalidateWindowClassesData(WC_BUILD_VIRTUAL_TRAIN);
		}
	}

	void OnClick([[maybe_unused]] Point pt, WidgetID widget, [[maybe_unused]] int click_count) override
	{
		switch (widget) {
			case WID_BV_SORT_ASCENDING_DESCENDING:
				this->descending_sort_order ^= true;
				_engine_sort_last_order[this->vehicle_type] = this->descending_sort_order;
				this->eng_list.ForceRebuild();
				this->SetDirty();
				break;

			case WID_BV_SHOW_HIDDEN_ENGINES:
				this->show_hidden_engines ^= true;
				_engine_sort_show_hidden_engines[this->vehicle_type] = this->show_hidden_engines;
				this->eng_list.ForceRebuild();
				this->SetWidgetLoweredState(widget, this->show_hidden_engines);
				this->SetDirty();
				break;

			case WID_BV_LIST: {
				EngineID e = INVALID_ENGINE;
				const auto it = this->vscroll->GetScrolledItemFromWidget(this->eng_list, pt.y, this, WID_BV_LIST);
				if (it != this->eng_list.end()) {
					const auto &item = *it;
					const Rect r = this->GetWidget<NWidgetBase>(widget)->GetCurrentRect().Shrink(WidgetDimensions::scaled.matrix).WithWidth(WidgetDimensions::scaled.hsep_indent * (item.indent + 1), _current_text_dir == TD_RTL);
					if (item.flags.Test(EngineDisplayFlag::HasVariants) && IsInsideMM(r.left, r.right, pt.x)) {
						/* toggle folded flag on engine */
						assert(item.variant_id != INVALID_ENGINE);
						Engine *engine = Engine::Get(item.variant_id);
						engine->display_flags.Flip(EngineDisplayFlag::IsFolded);

						InvalidateWindowData(WC_REPLACE_VEHICLE, this->vehicle_type, 0); // Update the autoreplace window
						InvalidateWindowClassesData(WC_BUILD_VEHICLE); // The build windows needs updating as well
						InvalidateWindowClassesData(WC_BUILD_VIRTUAL_TRAIN);
						return;
					}
					if (!item.flags.Test(EngineDisplayFlag::Shaded)) e = item.engine_id;
				}
				this->SelectEngine(e);
				this->SetDirty();
				if (_ctrl_pressed) {
					this->OnClick(pt, WID_BV_SHOW_HIDE, 1);
				} else if (click_count > 1 && !this->listview_mode) {
					this->OnClick(pt, WID_BV_BUILD, 1);
				}
				break;
			}

			case WID_BV_SORT_DROPDOWN: // Select sorting criteria dropdown menu
				DisplayVehicleSortDropDown(this, this->vehicle_type, this->sort_criteria, WID_BV_SORT_DROPDOWN);
				break;

			case WID_BV_CARGO_FILTER_DROPDOWN: // Select cargo filtering criteria dropdown menu
				ShowDropDownList(this, this->BuildCargoDropDownList(), this->cargo_filter_criteria, widget);
				break;

			case WID_BV_SHOW_HIDE: {
				const Engine *e = (this->sel_engine == INVALID_ENGINE) ? nullptr : Engine::Get(this->sel_engine);
				if (e != nullptr) {
					Command<CMD_SET_VEHICLE_VISIBILITY>::Post(this->sel_engine, !e->IsHidden(_current_company));
				}
				break;
			}

			case WID_BV_BUILD:
				this->BuildVehicle();
				break;

			case WID_BV_RENAME: {
				EngineID sel_eng = this->sel_engine;
				if (sel_eng != INVALID_ENGINE) {
					this->rename_engine = sel_eng;
					SetDParam(0, PackEngineNameDParam(sel_eng, EngineNameContext::Generic));
					ShowQueryString(STR_ENGINE_NAME, STR_QUERY_RENAME_TRAIN_TYPE_CAPTION + this->vehicle_type, MAX_LENGTH_ENGINE_NAME_CHARS, this, CS_ALPHANUMERAL, QSF_ENABLE_DEFAULT | QSF_LEN_IN_CHARS);
				}
				break;
			}

			case WID_BV_TOGGLE_DUAL_PANE: {
				this->ChangeDualPaneMode(true);
				break;
			}
		}
	}

	/**
	 * Some data on this window has become invalid.
	 * @param data Information about the changed data.
	 * @param gui_scope Whether the call is done from GUI scope. You may not do everything when not in GUI scope. See #InvalidateWindowData() for details.
	 */
	void OnInvalidateData([[maybe_unused]] int data = 0, [[maybe_unused]] bool gui_scope = true) override
	{
		if (!gui_scope) return;
		/* When switching to original acceleration model for road vehicles, clear the selected sort criteria if it is not available now. */
		if (this->vehicle_type == VEH_ROAD &&
				_settings_game.vehicle.roadveh_acceleration_model == AM_ORIGINAL &&
				this->sort_criteria > 7) {
			this->sort_criteria = 0;
			_engine_sort_last_criteria[VEH_ROAD] = 0;
		}
		this->eng_list.ForceRebuild();
	}

	void SetStringParameters(WidgetID widget) const override
	{
		switch (widget) {
			case WID_BV_CAPTION:
				if (this->vehicle_type == VEH_TRAIN && !this->listview_mode && !this->virtual_train_mode) {
					const RailTypeInfo *rti = GetRailTypeInfo(this->filter.railtype);
					SetDParam(0, rti->strings.build_caption);
				} else if (this->vehicle_type == VEH_ROAD && !this->listview_mode) {
					const RoadTypeInfo *rti = GetRoadTypeInfo(this->filter.roadtype);
					SetDParam(0, rti->strings.build_caption);
				} else {
					SetDParam(0, (this->listview_mode ? STR_VEHICLE_LIST_AVAILABLE_TRAINS : STR_BUY_VEHICLE_TRAIN_ALL_CAPTION) + this->vehicle_type);
				}
				break;

			case WID_BV_SORT_DROPDOWN:
				SetDParam(0, std::data(_engine_sort_listing[this->vehicle_type])[this->sort_criteria]);
				break;

			case WID_BV_CARGO_FILTER_DROPDOWN:
				SetDParam(0, this->GetCargoFilterLabel(this->cargo_filter_criteria));
				break;

			case WID_BV_SHOW_HIDE: {
				const Engine *e = (this->sel_engine == INVALID_ENGINE) ? nullptr : Engine::Get(this->sel_engine);
				if (e != nullptr && e->IsHidden(_local_company)) {
					SetDParam(0, STR_BUY_VEHICLE_TRAIN_SHOW_TOGGLE_BUTTON + this->vehicle_type);
				} else {
					SetDParam(0, STR_BUY_VEHICLE_TRAIN_HIDE_TOGGLE_BUTTON + this->vehicle_type);
				}
				break;
			}
		}
	}

	void UpdateWidgetSize(WidgetID widget, Dimension &size, [[maybe_unused]] const Dimension &padding, [[maybe_unused]] Dimension &fill, [[maybe_unused]] Dimension &resize) override
	{
		switch (widget) {
			case WID_BV_LIST:
				resize.height = GetEngineListHeight(this->vehicle_type);
				size.height = 3 * resize.height;
				size.width = std::max(size.width, this->badge_classes.GetTotalColumnsWidth() + GetVehicleImageCellSize(this->vehicle_type, EIT_PURCHASE).extend_left + GetVehicleImageCellSize(this->vehicle_type, EIT_PURCHASE).extend_right + 165) + padding.width;
				break;

			case WID_BV_PANEL:
				size.height = GetCharacterHeight(FS_NORMAL) * this->details_height + padding.height;
				break;

			case WID_BV_SORT_ASCENDING_DESCENDING: {
				Dimension d = GetStringBoundingBox(this->GetWidget<NWidgetCore>(widget)->GetString());
				d.width += padding.width + Window::SortButtonWidth() * 2; // Doubled since the string is centred and it also looks better.
				d.height += padding.height;
				size = maxdim(size, d);
				break;
			}

			case WID_BV_CARGO_FILTER_DROPDOWN:
				size.width = std::max(size.width, GetDropDownListDimension(this->BuildCargoDropDownList()).width + padding.width);
				break;

			case WID_BV_BUILD:
				size = GetStringBoundingBox(STR_BUY_VEHICLE_TRAIN_BUY_VEHICLE_BUTTON + this->vehicle_type);
				size = maxdim(size, GetStringBoundingBox(STR_BUY_VEHICLE_TRAIN_BUY_REFIT_VEHICLE_BUTTON + this->vehicle_type));
				size.width += padding.width;
				size.height += padding.height;
				break;

			case WID_BV_SHOW_HIDE:
				size = GetStringBoundingBox(STR_BUY_VEHICLE_TRAIN_HIDE_TOGGLE_BUTTON + this->vehicle_type);
				size = maxdim(size, GetStringBoundingBox(STR_BUY_VEHICLE_TRAIN_SHOW_TOGGLE_BUTTON + this->vehicle_type));
				size.width += padding.width;
				size.height += padding.height;
				break;
		}
	}

	void DrawWidget(const Rect &r, WidgetID widget) const override
	{
		switch (widget) {
			case WID_BV_LIST:
				DrawEngineList(
					this->vehicle_type,
					r,
					this->eng_list,
					*this->vscroll,
					this->sel_engine,
					false,
					DEFAULT_GROUP,
					this->badge_classes
				);
				break;

			case WID_BV_SORT_ASCENDING_DESCENDING:
				this->DrawSortButtonState(WID_BV_SORT_ASCENDING_DESCENDING, this->descending_sort_order ? SBS_DOWN : SBS_UP);
				break;
		}
	}

	void OnPaint() override
	{
		this->GenerateBuildList();
		this->vscroll->SetCount(this->eng_list.size());

		this->SetWidgetsDisabledState(this->sel_engine == INVALID_ENGINE, WID_BV_SHOW_HIDE, WID_BV_BUILD);

		/* Disable renaming engines in network games if you are not the server. */
		this->SetWidgetDisabledState(WID_BV_RENAME, this->sel_engine == INVALID_ENGINE || IsNonAdminNetworkClient());

		this->DrawWidgets();

		if (!this->IsShaded()) {
			int needed_height = this->details_height;
			/* Draw details panels. */
			if (this->sel_engine != INVALID_ENGINE) {
				const Rect r = this->GetWidget<NWidgetBase>(WID_BV_PANEL)->GetCurrentRect().Shrink(WidgetDimensions::scaled.framerect);
				int text_end = DrawVehiclePurchaseInfo(r.left, r.right, r.top, this->sel_engine, this->te);
				needed_height = std::max(needed_height, (text_end - r.top) / GetCharacterHeight(FS_NORMAL));
			}
			if (needed_height != this->details_height) { // Details window are not high enough, enlarge them.
				int resize = needed_height - this->details_height;
				this->details_height = needed_height;
				this->ReInit(0, resize * GetCharacterHeight(FS_NORMAL));
				return;
			}
		}
	}

	void OnQueryTextFinished(std::optional<std::string> str) override
	{
		if (!str.has_value()) return;

		Command<CMD_RENAME_ENGINE>::Post(STR_ERROR_CAN_T_RENAME_TRAIN_TYPE + this->vehicle_type, this->rename_engine, *str);
	}

	void OnDropdownSelect(WidgetID widget, int index) override
	{
		switch (widget) {
			case WID_BV_SORT_DROPDOWN:
				if (this->sort_criteria != index) {
					this->sort_criteria = index;
					_engine_sort_last_criteria[this->vehicle_type] = this->sort_criteria;
					this->eng_list.ForceRebuild();
				}
				break;

			case WID_BV_CARGO_FILTER_DROPDOWN: // Select a cargo filter criteria
				if (this->cargo_filter_criteria != index) {
					this->cargo_filter_criteria = index;
					_engine_sort_last_cargo_criteria[this->vehicle_type] = this->cargo_filter_criteria;
					/* deactivate filter if criteria is 'Show All', activate it otherwise */
					this->eng_list.SetFilterState(this->cargo_filter_criteria != CargoFilterCriteria::CF_ANY);
					this->eng_list.ForceRebuild();
					this->SelectEngine(this->sel_engine);
				}
				break;
		}
		this->SetDirty();
	}

	void OnResize() override
	{
		this->vscroll->SetCapacityFromWidget(this, WID_BV_LIST);
	}

	void OnEditboxChanged(WidgetID wid) override
	{
		if (wid == WID_BV_FILTER) {
			this->string_filter.SetFilterTerm(this->vehicle_editbox.text.GetText());
			this->InvalidateData();
		}
	}

	EventState OnHotkey(int hotkey) override
	{
		switch (hotkey) {
			case BVHK_FOCUS_FILTER_BOX:
				this->SetFocusedWidget(WID_BV_FILTER);
				SetFocusedWindow(this); // The user has asked to give focus to the text box, so make sure this window is focused.
				return ES_HANDLED;

			default:
				return ES_NOT_HANDLED;
		}

		return ES_HANDLED;
	}

	static HotkeyList hotkeys;
};

<<<<<<< HEAD
static Hotkey buildvehicle_hotkeys[] = {
	Hotkey('F', "focus_filter_box", BVHK_FOCUS_FILTER_BOX),
};
HotkeyList BuildVehicleWindow::hotkeys("buildvehicle", buildvehicle_hotkeys);

static EngList_SortTypeFunction * const  _sorter_loco[12] = {
	/* Locomotives */
	&EngineNumberSorter,
	&EngineCostSorter,
	&EngineSpeedSorter,
	&EnginePowerSorter,
	&EngineTractiveEffortSorter,
	&EngineIntroDateSorter,
	&EngineNameSorter,
	&EngineRunningCostSorter,
	&EnginePowerVsRunningCostSorter,
	&EngineReliabilitySorter,
	&TrainEngineCapacitySorter,
	&TrainEngineCapacityVsRunningCostSorter
};

static EngList_SortTypeFunction * const _sorter_wagon[8] = {
	/* Wagons */
	&EngineNumberSorter,
	&EngineCostSorter,
	&EngineSpeedSorter,
	&EngineIntroDateSorter,
	&EngineNameSorter,
	&EngineRunningCostSorter,
	&TrainEngineCapacitySorter,
	&TrainEngineCapacityVsRunningCostSorter
};

static const StringID _sort_listing_loco[12] = {
	/* Locomotives */
	STR_SORT_BY_ENGINE_ID,
	STR_SORT_BY_COST,
	STR_SORT_BY_MAX_SPEED,
	STR_SORT_BY_POWER,
	STR_SORT_BY_TRACTIVE_EFFORT,
	STR_SORT_BY_INTRO_DATE,
	STR_SORT_BY_NAME,
	STR_SORT_BY_RUNNING_COST,
	STR_SORT_BY_POWER_VS_RUNNING_COST,
	STR_SORT_BY_RELIABILITY,
	STR_SORT_BY_CARGO_CAPACITY,
	STR_SORT_BY_CARGO_CAPACITY_VS_RUNNING_COST,
};

static const StringID _sort_listing_wagon[8] = {
	/* Wagons */
	STR_SORT_BY_ENGINE_ID,
	STR_SORT_BY_COST,
	STR_SORT_BY_MAX_SPEED,
	STR_SORT_BY_INTRO_DATE,
	STR_SORT_BY_NAME,
	STR_SORT_BY_RUNNING_COST,
	STR_SORT_BY_CARGO_CAPACITY,
	STR_SORT_BY_CARGO_CAPACITY_VS_RUNNING_COST,
};
=======
static WindowDesc _build_vehicle_desc(
	WDP_AUTO, "build_vehicle", 240, 268,
	WC_BUILD_VEHICLE, WC_NONE,
	WindowDefaultFlag::Construction,
	_nested_build_vehicle_widgets,
	&BuildVehicleWindow::hotkeys
);
>>>>>>> 56b1e9df

/**
 * Display the dropdown for the locomotive sort criteria.
 * @param w Parent window (holds the dropdown button).
 * @param selected Currently selected sort criterion.
 */
void DisplayLocomotiveSortDropDown(Window *w, int selected)
{
	uint32_t hidden_mask = 0;
	/* Disable sorting by tractive effort when the original acceleration model for trains is being used. */
	if (_settings_game.vehicle.train_acceleration_model == AM_ORIGINAL) {
		SetBit(hidden_mask, 4); // tractive effort
	}
	ShowDropDownMenu(w, _sort_listing_loco, selected, WID_BV_SORT_DROPDOWN_LOCO, 0, hidden_mask);
}

/**
 * Display the dropdown for the wagon sort criteria.
 * @param w Parent window (holds the dropdown button).
 * @param selected Currently selected sort criterion.
 */
void DisplayWagonSortDropDown(Window *w, int selected)
{
	uint32_t hidden_mask = 0;
	/* Disable sorting by maximum speed when wagon speed is disabled. */
	if (!_settings_game.vehicle.wagon_speed_limits) {
		SetBit(hidden_mask, 2); // maximum speed
	}
	ShowDropDownMenu(w, _sort_listing_wagon, selected, WID_BV_SORT_DROPDOWN_WAGON, 0, hidden_mask);
}

/** Advanced window for trains. It is divided into two parts, one for locomotives and one for wagons. */
struct BuildVehicleWindowTrainAdvanced final : BuildVehicleWindowBase {

	/* Locomotives and wagons */

	RailType railtype;                               ///< Filter to apply.

	struct PanelState {
		bool descending_sort_order; ///< Sort direction, @see _engine_sort_direction
		uint8_t sort_criteria;      ///< Current sort criterium.
		EngineID sel_engine;        ///< Currently selected engine, or #INVALID_ENGINE
		EngineID rename_engine {};  ///< Engine being renamed.
		GUIEngineList eng_list;
		Scrollbar *vscroll;
		CargoType cargo_filter_criteria;                 ///< Selected cargo filter
		bool show_hidden;                              ///< State of the 'show hidden' button.
		int details_height;                            ///< Minimal needed height of the details panels (found so far).
		TestedEngineDetails te;                        ///< Tested cost and capacity after refit.
		StringFilter string_filter;                    ///< Filter for vehicle name
		QueryString vehicle_editbox { MAX_LENGTH_VEHICLE_NAME_CHARS * MAX_CHAR_LENGTH, MAX_LENGTH_VEHICLE_NAME_CHARS }; ///< Filter editbox
	};

	PanelState loco {};
	PanelState wagon {};
	bool wagon_selected = false;
	bool dual_button_mode = false;
	GUIBadgeClasses badge_classes;

	bool GetRefitButtonMode(const PanelState &state) const
	{
		bool refit = state.sel_engine != INVALID_ENGINE && state.cargo_filter_criteria != CargoFilterCriteria::CF_ANY && state.cargo_filter_criteria != CargoFilterCriteria::CF_NONE && state.cargo_filter_criteria != CargoFilterCriteria::CF_ENGINES;
		if (refit) refit = Engine::Get(state.sel_engine)->GetDefaultCargoType() != state.cargo_filter_criteria;
		return refit;
	}

	void SetBuyLocomotiveText(int widget_id = WID_BV_BUILD_LOCO)
	{
		const auto widget = this->GetWidget<NWidgetCore>(widget_id);

		if (this->virtual_train_mode) {
			if (GetRefitButtonMode(this->loco)) {
				widget->SetStringTip(STR_TMPL_ADD_LOCOMOTIVE_REFIT, STR_TMPL_ADD_REFIT_TOOLTIP);
			} else {
				widget->SetStringTip(STR_TMPL_ADD_LOCOMOTIVE, STR_TMPL_ADD_TOOLTIP);
			}
		} else {
			if (GetRefitButtonMode(this->loco)) {
				widget->SetStringTip(STR_BUY_VEHICLE_TRAIN_BUY_REFIT_LOCOMOTIVE_BUTTON, STR_BUY_VEHICLE_TRAIN_BUY_REFIT_LOCOMOTIVE_TOOLTIP);
			} else {
				widget->SetStringTip(STR_BUY_VEHICLE_TRAIN_BUY_LOCOMOTIVE_BUTTON, STR_BUY_VEHICLE_TRAIN_BUY_LOCOMOTIVE_TOOLTIP);
			}
		}
	}

	void SetBuyWagonText(int widget_id = WID_BV_BUILD_WAGON)
	{
		const auto widget = this->GetWidget<NWidgetCore>(widget_id);

		if (this->virtual_train_mode) {
			if (GetRefitButtonMode(this->wagon)) {
				widget->SetStringTip(STR_TMPL_ADD_WAGON_REFIT, STR_TMPL_ADD_REFIT_TOOLTIP);
			} else {
				widget->SetStringTip(STR_TMPL_ADD_WAGON, STR_TMPL_ADD_TOOLTIP);
			}
		} else {
			if (GetRefitButtonMode(this->wagon)) {
				widget->SetStringTip(STR_BUY_VEHICLE_TRAIN_BUY_REFIT_WAGON_BUTTON, STR_BUY_VEHICLE_TRAIN_BUY_REFIT_WAGON_TOOLTIP);
			} else {
				widget->SetStringTip(STR_BUY_VEHICLE_TRAIN_BUY_WAGON_BUTTON, STR_BUY_VEHICLE_TRAIN_BUY_WAGON_TOOLTIP);
			}
		}
	}

	BuildVehicleWindowTrainAdvanced(WindowDesc &desc, TileIndex tile, Train **virtual_train_out) : BuildVehicleWindowBase(desc, tile, VEH_TRAIN, virtual_train_out)
	{
		this->loco.sel_engine             = INVALID_ENGINE;
		this->loco.sort_criteria          = _last_sort_criteria_loco;
		this->loco.descending_sort_order  = _last_sort_order_loco;
		this->loco.show_hidden            = _engine_sort_show_hidden_locos;

		this->wagon.sel_engine            = INVALID_ENGINE;
		this->wagon.sort_criteria         = _last_sort_criteria_wagon;
		this->wagon.descending_sort_order = _last_sort_order_wagon;
		this->wagon.show_hidden           = _engine_sort_show_hidden_wagons;

		this->railtype = (tile == INVALID_TILE) ? RAILTYPE_END : GetRailType(tile);

		this->UpdateFilterByTile();

		this->CreateNestedTree();

		this->loco.vscroll = this->GetScrollbar(WID_BV_SCROLLBAR_LOCO);
		this->wagon.vscroll = this->GetScrollbar(WID_BV_SCROLLBAR_WAGON);

		/* If we are just viewing the list of vehicles, we do not need the Build button.
		 * So we just hide it, and enlarge the Rename button by the now vacant place. */
		if (this->listview_mode) this->GetWidget<NWidgetStacked>(WID_BV_BUILD_SEL_LOCO)->SetDisplayedPlane(SZSP_NONE);
		if (this->listview_mode) this->GetWidget<NWidgetStacked>(WID_BV_BUILD_SEL_WAGON)->SetDisplayedPlane(SZSP_NONE);
		if (this->listview_mode) this->GetWidget<NWidgetStacked>(WID_BV_COMB_BUILD_SEL)->SetDisplayedPlane(SZSP_NONE);

		/* Locomotives */

		auto widget_loco = this->GetWidget<NWidgetCore>(WID_BV_LIST_LOCO);
		widget_loco->SetToolTip(STR_BUY_VEHICLE_TRAIN_LIST_TOOLTIP + VEH_TRAIN);

		widget_loco = this->GetWidget<NWidgetCore>(WID_BV_SHOW_HIDE_LOCO);
		widget_loco->SetToolTip(STR_BUY_VEHICLE_TRAIN_HIDE_SHOW_TOGGLE_TOOLTIP + VEH_TRAIN);

		widget_loco = this->GetWidget<NWidgetCore>(WID_BV_RENAME_LOCO);
		widget_loco->SetStringTip(STR_BUY_VEHICLE_TRAIN_RENAME_LOCOMOTIVE_BUTTON, STR_BUY_VEHICLE_TRAIN_RENAME_LOCOMOTIVE_TOOLTIP);

		widget_loco = this->GetWidget<NWidgetCore>(WID_BV_SHOW_HIDDEN_LOCOS);
		widget_loco->SetStringTip(STR_SHOW_HIDDEN_ENGINES_VEHICLE_TRAIN + VEH_TRAIN, STR_SHOW_HIDDEN_ENGINES_VEHICLE_TRAIN_TOOLTIP + VEH_TRAIN);
		widget_loco->SetLowered(this->loco.show_hidden);

		/* Wagons */

		auto widget_wagon = this->GetWidget<NWidgetCore>(WID_BV_LIST_WAGON);
		widget_wagon->SetToolTip(STR_BUY_VEHICLE_TRAIN_LIST_TOOLTIP + VEH_TRAIN);

		widget_wagon = this->GetWidget<NWidgetCore>(WID_BV_SHOW_HIDE_WAGON);
		widget_wagon->SetToolTip(STR_BUY_VEHICLE_TRAIN_HIDE_SHOW_TOGGLE_TOOLTIP + VEH_TRAIN);

		widget_wagon = this->GetWidget<NWidgetCore>(WID_BV_RENAME_WAGON);
		widget_wagon->SetStringTip(STR_BUY_VEHICLE_TRAIN_RENAME_WAGON_BUTTON, STR_BUY_VEHICLE_TRAIN_RENAME_WAGON_TOOLTIP);

		widget_wagon = this->GetWidget<NWidgetCore>(WID_BV_SHOW_HIDDEN_WAGONS);
		widget_wagon->SetStringTip(STR_SHOW_HIDDEN_ENGINES_VEHICLE_TRAIN + VEH_TRAIN, STR_SHOW_HIDDEN_ENGINES_VEHICLE_TRAIN_TOOLTIP + VEH_TRAIN);
		widget_wagon->SetLowered(this->wagon.show_hidden);

		this->UpdateButtonMode();

		this->loco.details_height = this->wagon.details_height = 10 * GetCharacterHeight(FS_NORMAL) + WidgetDimensions::scaled.framerect.Vertical();

		this->FinishInitNested(this->window_number);

		this->querystrings[WID_BV_FILTER_LOCO] = &this->loco.vehicle_editbox;
		this->querystrings[WID_BV_FILTER_WAGON] = &this->wagon.vehicle_editbox;
		this->loco.vehicle_editbox.cancel_button = QueryString::ACTION_CLEAR;
		this->wagon.vehicle_editbox.cancel_button = QueryString::ACTION_CLEAR;

		this->owner = (tile != INVALID_TILE) ? GetTileOwner(tile) : _local_company;

		this->loco.eng_list.ForceRebuild();
		this->wagon.eng_list.ForceRebuild();

		this->GenerateBuildList(); // generate the list, since we need it in the next line

		/* Select the first engine in the list as default when opening the window */
		this->SelectFirstEngine(this->loco);
		this->SelectFirstEngine(this->wagon);

		this->SetBuyLocomotiveText();
		this->SetBuyWagonText();
		this->SelectColumn(false);
	}

	/** Set the filter type according to the depot type */
	void UpdateFilterByTile()
	{
		if (this->listview_mode || this->virtual_train_mode) {
			this->railtype = INVALID_RAILTYPE;
		} else {
			this->railtype = GetRailType(TileIndex(this->window_number));
		}
	}

	/** Populate the filter list and set the cargo filter criteria. */
	void SetCargoFilterArray(PanelState &state, const CargoType last_filter)
	{
		/* Set the last cargo filter criteria. */
		state.cargo_filter_criteria = last_filter;
		if (state.cargo_filter_criteria < NUM_CARGO && !HasBit(_standard_cargo_mask, state.cargo_filter_criteria)) state.cargo_filter_criteria = CargoFilterCriteria::CF_ANY;

		state.eng_list.SetFilterFuncs(_engine_filter_funcs);
		state.eng_list.SetFilterState(state.cargo_filter_criteria != CargoFilterCriteria::CF_ANY);
	}

	void SelectFirstEngine(PanelState &state)
	{
		EngineID engine = INVALID_ENGINE;
		auto it = std::find_if(state.eng_list.begin(), state.eng_list.end(), [&](GUIEngineListItem &item){ return (item.flags & EngineDisplayFlags::Shaded) == EngineDisplayFlags::None; });
		if (it != state.eng_list.end()) engine = it->engine_id;
		this->SelectEngine(state, engine);
	}

	void SelectEngine(PanelState &state, const EngineID engine)
	{
		CargoType cargo = state.cargo_filter_criteria;
		if (cargo == CargoFilterCriteria::CF_ANY || cargo == CargoFilterCriteria::CF_ENGINES || cargo == CargoFilterCriteria::CF_NONE) cargo = INVALID_CARGO;

		state.sel_engine = engine;

		if (state.sel_engine == INVALID_ENGINE) return;

		this->FillTestedEngineCapacity(state.sel_engine, cargo, state.te);
	}

	void SelectColumn(bool wagon)
	{
		this->wagon_selected = wagon;
		if (wagon) {
			this->SetBuyWagonText(WID_BV_COMB_BUILD);
		} else {
			this->SetBuyLocomotiveText(WID_BV_COMB_BUILD);
		}

		NWidgetCore *rename = this->GetWidget<NWidgetCore>(WID_BV_COMB_RENAME);
		if (wagon) {
			rename->SetStringTip(STR_BUY_VEHICLE_TRAIN_RENAME_WAGON_BUTTON, STR_BUY_VEHICLE_TRAIN_RENAME_WAGON_TOOLTIP);
		} else {
			rename->SetStringTip(STR_BUY_VEHICLE_TRAIN_RENAME_LOCOMOTIVE_BUTTON, STR_BUY_VEHICLE_TRAIN_RENAME_LOCOMOTIVE_TOOLTIP);
		}
	}

	void UpdateButtonMode()
	{
		this->dual_button_mode = _settings_client.gui.dual_pane_train_purchase_window_dual_buttons;
		this->GetWidget<NWidgetStacked>(WID_BV_LOCO_BUTTONS_SEL)->SetDisplayedPlane(this->dual_button_mode ? 0 : SZSP_HORIZONTAL);
		this->GetWidget<NWidgetStacked>(WID_BV_WAGON_BUTTONS_SEL)->SetDisplayedPlane(this->dual_button_mode ? 0 : SZSP_HORIZONTAL);
		this->GetWidget<NWidgetStacked>(WID_BV_COMB_BUTTONS_SEL)->SetDisplayedPlane(this->dual_button_mode ? SZSP_HORIZONTAL : 0);
	}

	void OnInit() override
	{
		this->badge_classes = GUIBadgeClasses(GSF_TRAINS);

		this->SetCargoFilterArray(this->loco, _last_filter_criteria_loco);
		this->SetCargoFilterArray(this->wagon, _last_filter_criteria_wagon);

		this->loco.vscroll->SetCount(this->loco.eng_list.size());
		this->wagon.vscroll->SetCount(this->wagon.eng_list.size());
	}

	/* Filter a single engine */
	bool FilterSingleEngine(PanelState &state, EngineID eid)
	{
		GUIEngineListItem item = {eid, eid, EngineDisplayFlags::None, 0};
		return state.cargo_filter_criteria == CargoFilterCriteria::CF_ANY || CargoAndEngineFilter(&item, state.cargo_filter_criteria);
	}

	/** Filter by name and NewGRF extra text */
	bool FilterByText(PanelState &state, const Engine *e)
	{
		/* Do not filter if the filter text box is empty */
		if (state.string_filter.IsEmpty()) return true;

		/* Filter engine name */
		state.string_filter.ResetState();
		SetDParam(0, PackEngineNameDParam(e->index, EngineNameContext::PurchaseList));
		state.string_filter.AddLine(GetString(STR_ENGINE_NAME));

		/* Filter NewGRF extra text */
		auto text = GetNewGRFAdditionalText(e->index);
		if (text) state.string_filter.AddLine(*text);

		return state.string_filter.GetState();
	}

	/* Figure out what train EngineIDs to put in the list */
	void GenerateBuildTrainList(GUIEngineList &list, PanelState &state, const bool wagon, EngList_SortTypeFunction * const sorters[])
	{
		std::vector<EngineID> variants;
		EngineID sel_id = INVALID_ENGINE;

		list.clear();

		/* Make list of all available train engines and wagons.
		 * Also check to see if the previously selected engine is still available,
		 * and if not, reset selection to INVALID_ENGINE. This could be the case
		 * when engines become obsolete and are removed */
		for (const Engine *engine : Engine::IterateType(VEH_TRAIN)) {
			if (!state.show_hidden && engine->IsVariantHidden(_local_company)) continue;
			EngineID eid = engine->index;
			const RailVehicleInfo *rvi = &engine->u.rail;

			if (this->railtype != RAILTYPE_END && !HasPowerOnRail(rvi->railtype, this->railtype)) continue;
			if (!IsEngineBuildable(eid, VEH_TRAIN, _local_company)) continue;

			if (!FilterSingleEngine(state, eid)) continue;

			const Engine *top_engine = engine;
			for (int depth = 0; depth < 16; depth++) {
				if (top_engine->info.variant_id == INVALID_ENGINE) break;
				top_engine = Engine::Get(top_engine->info.variant_id);
			}
			if ((top_engine->u.rail.railveh_type == RAILVEH_WAGON) != wagon) continue;

			/* Filter by name or NewGRF extra text */
			if (!FilterByText(state, engine)) continue;

			list.emplace_back(eid, engine->info.variant_id, engine->display_flags, 0);

			/* Add all parent variants of this engine to the variant list */
			EngineID parent = engine->info.variant_id;
			while (parent != INVALID_ENGINE) {
				variants.push_back(parent);
				parent = Engine::Get(parent)->info.variant_id;
			}

			if (eid == state.sel_engine) sel_id = eid;
		}

		/* ensure primary engine of variant group is in list */
		for (const auto &variant : variants) {
			if (std::ranges::find(list, variant, &GUIEngineListItem::engine_id) == list.end()) {
				const Engine *e = Engine::Get(variant);
				list.emplace_back(variant, e->info.variant_id, e->display_flags | EngineDisplayFlags::Shaded, 0);
			}
		}

		this->SelectEngine(state, sel_id);

		/* invalidate cached values for name sorter - engine names could change */
		_last_engine[0] = _last_engine[1] = INVALID_ENGINE;

		/* setup engine capacity cache */
		list.SortParameterData().UpdateCargoFilter(this, state.cargo_filter_criteria);

		/* Sort */
		_engine_sort_direction = state.descending_sort_order;
		EngList_Sort(list, sorters[state.sort_criteria]);
	}

	/* Generate the list of vehicles */
	void GenerateBuildList()
	{
		if (!this->loco.eng_list.NeedRebuild() && !this->wagon.eng_list.NeedRebuild()) return;

		/* Update filter type in case the rail type of the depot got converted */
		this->UpdateFilterByTile();

		this->railtype = (this->listview_mode || this->virtual_train_mode) ? RAILTYPE_END : GetRailType(TileIndex(this->window_number));

		this->loco.eng_list.clear();
		this->wagon.eng_list.clear();

		GUIEngineList list;

		this->GenerateBuildTrainList(list, this->loco, false, _sorter_loco);
		GUIEngineListAddChildren(this->loco.eng_list, list, INVALID_ENGINE, 0);

		this->GenerateBuildTrainList(list, this->wagon, true, _sorter_wagon);
		GUIEngineListAddChildren(this->wagon.eng_list, list, INVALID_ENGINE, 0);

		this->loco.eng_list.shrink_to_fit();
		this->loco.eng_list.RebuildDone();

		this->wagon.eng_list.shrink_to_fit();
		this->wagon.eng_list.RebuildDone();
	}

	void BuildEngine(const EngineID selected, CargoType cargo)
	{
		if (selected != INVALID_ENGINE) {
			if (cargo == CargoFilterCriteria::CF_ANY || cargo == CargoFilterCriteria::CF_ENGINES || cargo == CargoFilterCriteria::CF_NONE) cargo = INVALID_CARGO;
			if (this->virtual_train_mode) {
				Command<CMD_BUILD_VIRTUAL_RAIL_VEHICLE>::Post(GetCmdBuildVehMsg(VEH_TRAIN), CommandCallback::AddVirtualEngine, selected, cargo, INVALID_CLIENT_ID, this->GetNewVirtualEngineMoveTarget());
			} else {
				CommandCallback callback = (this->vehicle_type == VEH_TRAIN && RailVehInfo(selected)->railveh_type == RAILVEH_WAGON)
						? CommandCallback::BuildWagon : CommandCallback::BuildPrimaryVehicle;
				Command<CMD_BUILD_VEHICLE>::Post(GetCmdBuildVehMsg(this->vehicle_type), callback, TileIndex(this->window_number), selected, true, cargo, INVALID_CLIENT_ID);
			}

			/* Update last used variant in hierarchy and refresh if necessary. */
			bool refresh = false;
			EngineID parent = selected;
			while (parent != INVALID_ENGINE) {
				Engine *e = Engine::Get(parent);
				refresh |= (e->display_last_variant != selected);
				e->display_last_variant = selected;
				parent = e->info.variant_id;
			}
			if (refresh) {
				InvalidateWindowData(WC_REPLACE_VEHICLE, this->vehicle_type, 0); // Update the autoreplace window
				InvalidateWindowClassesData(WC_BUILD_VEHICLE); // The build windows needs updating as well
				InvalidateWindowClassesData(WC_BUILD_VIRTUAL_TRAIN);
				return;
			}
		}
	}

	bool OnClickList(Point pt, WidgetID widget, PanelState &state, bool column)
	{
		const uint i = state.vscroll->GetScrolledRowFromWidget(pt.y, this, widget);
		const size_t num_items = state.eng_list.size();
		EngineID e = INVALID_ENGINE;
		if (i < num_items) {
			const auto &item = state.eng_list[i];
			const Rect r = this->GetWidget<NWidgetBase>(widget)->GetCurrentRect().Shrink(WidgetDimensions::scaled.matrix).WithWidth(WidgetDimensions::scaled.hsep_indent * (item.indent + 1), _current_text_dir == TD_RTL);
			if ((item.flags & EngineDisplayFlags::HasVariants) != EngineDisplayFlags::None && IsInsideMM(r.left, r.right, pt.x)) {
				/* toggle folded flag on engine */
				assert(item.variant_id != INVALID_ENGINE);
				Engine *engine = Engine::Get(item.variant_id);
				engine->display_flags ^= EngineDisplayFlags::IsFolded;

				InvalidateWindowData(WC_REPLACE_VEHICLE, this->vehicle_type, 0); // Update the autoreplace window
				InvalidateWindowClassesData(WC_BUILD_VEHICLE); // The build windows needs updating as well
				InvalidateWindowClassesData(WC_BUILD_VIRTUAL_TRAIN);
				return true;
			}
			if ((item.flags & EngineDisplayFlags::Shaded) == EngineDisplayFlags::None) e = item.engine_id;
		}
		this->SelectEngine(state, e);
		this->SelectColumn(column);
		this->SetDirty();
		return false;
	}

	void OnClick(Point pt, WidgetID widget, int click_count) override
	{
		if (widget == WID_BV_COMB_BUILD) {
			widget = !this->wagon_selected ? WID_BV_BUILD_LOCO : WID_BV_BUILD_WAGON;
		} else if (widget == WID_BV_COMB_SHOW_HIDE) {
			widget = !this->wagon_selected ? WID_BV_SHOW_HIDE_LOCO : WID_BV_SHOW_HIDE_WAGON;
		} else if (widget == WID_BV_COMB_RENAME) {
			widget = !this->wagon_selected ? WID_BV_RENAME_LOCO : WID_BV_RENAME_WAGON;
		}

		switch (widget) {
			case WID_BV_TOGGLE_DUAL_PANE: {
				this->ChangeDualPaneMode(false);
				break;
			}

			/* Locomotives */

			case WID_BV_SORT_ASCENDING_DESCENDING_LOCO: {
				this->loco.descending_sort_order ^= true;
				_last_sort_order_loco = this->loco.descending_sort_order;
				this->loco.eng_list.ForceRebuild();
				this->SetDirty();
				break;
			}

			case WID_BV_SHOW_HIDDEN_LOCOS: {
				this->loco.show_hidden ^= true;
				_engine_sort_show_hidden_locos = this->loco.show_hidden;
				this->loco.eng_list.ForceRebuild();
				this->SetWidgetLoweredState(widget, this->loco.show_hidden);
				this->SetDirty();
				break;
			}

			case WID_BV_LIST_LOCO: {
				if (this->OnClickList(pt, widget, this->loco, false)) return;

				if (_ctrl_pressed) {
					this->OnClick(pt, WID_BV_SHOW_HIDE_LOCO, 1);
				} else if (click_count > 1 && !this->listview_mode) {
					this->OnClick(pt, WID_BV_BUILD_LOCO, 1);
				}
				break;
			}

			case WID_BV_SORT_DROPDOWN_LOCO: {
				DisplayLocomotiveSortDropDown(this, this->loco.sort_criteria);
				break;
			}

			case WID_BV_CARGO_FILTER_DROPDOWN_LOCO: { // Select cargo filtering criteria dropdown menu
				ShowDropDownList(this, this->BuildCargoDropDownList(true), this->loco.cargo_filter_criteria, widget);
				break;
			}

			case WID_BV_SHOW_HIDE_LOCO: {
				const Engine *engine = (this->loco.sel_engine == INVALID_ENGINE) ? nullptr : Engine::GetIfValid(this->loco.sel_engine);
				if (engine != nullptr) {
					Command<CMD_SET_VEHICLE_VISIBILITY>::Post(this->loco.sel_engine, !engine->IsHidden(_current_company));
				}
				break;
			}

			case WID_BV_BUILD_LOCO: {
				this->BuildEngine(this->loco.sel_engine, this->loco.cargo_filter_criteria);
				break;
			}

			case WID_BV_RENAME_LOCO: {
				const EngineID selected_loco = this->loco.sel_engine;
				if (selected_loco != INVALID_ENGINE) {
					this->loco.rename_engine = selected_loco;
					this->wagon.rename_engine = INVALID_ENGINE;
					SetDParam(0, PackEngineNameDParam(selected_loco, EngineNameContext::Generic));
					ShowQueryString(STR_ENGINE_NAME, STR_QUERY_RENAME_TRAIN_TYPE_LOCOMOTIVE_CAPTION + this->vehicle_type, MAX_LENGTH_ENGINE_NAME_CHARS, this, CS_ALPHANUMERAL, QSF_ENABLE_DEFAULT | QSF_LEN_IN_CHARS);
				}
				break;
			}

			/* Wagons */

			case WID_BV_SORT_ASCENDING_DESCENDING_WAGON: {
				this->wagon.descending_sort_order ^= true;
				_last_sort_order_wagon = this->wagon.descending_sort_order;
				this->wagon.eng_list.ForceRebuild();
				this->SetDirty();
				break;
			}

			case WID_BV_SHOW_HIDDEN_WAGONS: {
				this->wagon.show_hidden ^= true;
				_engine_sort_show_hidden_wagons = this->wagon.show_hidden;
				this->wagon.eng_list.ForceRebuild();
				this->SetWidgetLoweredState(widget, this->wagon.show_hidden);
				this->SetDirty();
				break;
			}

			case WID_BV_LIST_WAGON: {
				if (this->OnClickList(pt, widget, this->wagon, true)) return;

				if (_ctrl_pressed) {
					this->OnClick(pt, WID_BV_SHOW_HIDE_WAGON, 1);
				} else if (click_count > 1 && !this->listview_mode) {
					this->OnClick(pt, WID_BV_BUILD_WAGON, 1);
				}
				break;
			}

			case WID_BV_SORT_DROPDOWN_WAGON: {
				DisplayWagonSortDropDown(this, this->wagon.sort_criteria);
				break;
			}

			case WID_BV_CARGO_FILTER_DROPDOWN_WAGON: { // Select cargo filtering criteria dropdown menu
				ShowDropDownList(this, this->BuildCargoDropDownList(true), this->wagon.cargo_filter_criteria, widget);
				break;
			}

			case WID_BV_SHOW_HIDE_WAGON: {
				const Engine *engine = (this->wagon.sel_engine == INVALID_ENGINE) ? nullptr : Engine::GetIfValid(this->wagon.sel_engine);
				if (engine != nullptr) {
					Command<CMD_SET_VEHICLE_VISIBILITY>::Post(this->wagon.sel_engine, !engine->IsHidden(_current_company));
				}
				break;
			}

			case WID_BV_BUILD_WAGON: {
				this->BuildEngine(this->wagon.sel_engine, this->wagon.cargo_filter_criteria);
				break;
			}

			case WID_BV_RENAME_WAGON: {
				const EngineID selected_wagon = this->wagon.sel_engine;
				if (selected_wagon != INVALID_ENGINE) {
					this->loco.rename_engine = INVALID_ENGINE;
					this->wagon.rename_engine = selected_wagon;
					SetDParam(0, PackEngineNameDParam(selected_wagon, EngineNameContext::Generic));
					ShowQueryString(STR_ENGINE_NAME, STR_QUERY_RENAME_TRAIN_TYPE_WAGON_CAPTION + this->vehicle_type, MAX_LENGTH_ENGINE_NAME_CHARS, this, CS_ALPHANUMERAL, QSF_ENABLE_DEFAULT | QSF_LEN_IN_CHARS);
				}
				break;
			}
		}
	}

	/**
	 * Some data on this window has become invalid.
	 * @param data Information about the changed data.
	 * @param gui_scope Whether the call is done from GUI scope. You may not do everything when not in GUI scope. See #InvalidateWindowData() for details.
	 */
	void OnInvalidateData(int data = 0, bool gui_scope = true) override
	{
		if (!gui_scope) return;

		/* When switching to original acceleration model for road vehicles, clear the selected sort criteria if it is not available now. */
		this->loco.eng_list.ForceRebuild();
		this->wagon.eng_list.ForceRebuild();

		if (this->dual_button_mode != _settings_client.gui.dual_pane_train_purchase_window_dual_buttons) {
			this->UpdateButtonMode();
			this->ReInit();
		}
	}

	void SetStringParameters(WidgetID widget) const override
	{
		switch (widget) {
			case WID_BV_CAPTION: {
				if (!this->listview_mode && !this->virtual_train_mode) {
					const RailTypeInfo *rti = GetRailTypeInfo(this->railtype);
					SetDParam(0, rti->strings.build_caption);
				} else {
					SetDParam(0, (this->listview_mode ? STR_VEHICLE_LIST_AVAILABLE_TRAINS : STR_BUY_VEHICLE_TRAIN_ALL_CAPTION) + this->vehicle_type);
				}
				break;
			}

			case WID_BV_CAPTION_LOCO: {
				SetDParam(0, STR_BUY_VEHICLE_TRAIN_LOCOMOTIVES);
				break;
			}

			case WID_BV_SHOW_HIDE_LOCO: {
				const Engine *engine = (this->loco.sel_engine == INVALID_ENGINE) ? nullptr : Engine::GetIfValid(this->loco.sel_engine);
				if (engine != nullptr && engine->IsHidden(_local_company)) {
					SetDParam(0, STR_BUY_VEHICLE_TRAIN_SHOW_TOGGLE_BUTTON + this->vehicle_type);
				} else {
					SetDParam(0, STR_BUY_VEHICLE_TRAIN_HIDE_TOGGLE_BUTTON + this->vehicle_type);
				}
				break;
			}

			case WID_BV_CAPTION_WAGON: {
				SetDParam(0, STR_BUY_VEHICLE_TRAIN_WAGONS);
				break;
			}

			case WID_BV_SORT_DROPDOWN_LOCO: {
				SetDParam(0, _sort_listing_loco[this->loco.sort_criteria]);
				break;
			}

			case WID_BV_CARGO_FILTER_DROPDOWN_LOCO: {
				SetDParam(0, this->GetCargoFilterLabel(this->loco.cargo_filter_criteria));
				break;
			}

			case WID_BV_SORT_DROPDOWN_WAGON: {
				SetDParam(0, _sort_listing_wagon[this->wagon.sort_criteria]);
				break;
			}

			case WID_BV_CARGO_FILTER_DROPDOWN_WAGON: {
				SetDParam(0, this->GetCargoFilterLabel(this->wagon.cargo_filter_criteria));
				break;
			}

			case WID_BV_SHOW_HIDE_WAGON: {
				const Engine *engine = (this->wagon.sel_engine == INVALID_ENGINE) ? nullptr : Engine::GetIfValid(this->wagon.sel_engine);
				if (engine != nullptr && engine->IsHidden(_local_company)) {
					SetDParam(0, STR_BUY_VEHICLE_TRAIN_SHOW_TOGGLE_BUTTON + this->vehicle_type);
				} else {
					SetDParam(0, STR_BUY_VEHICLE_TRAIN_HIDE_TOGGLE_BUTTON + this->vehicle_type);
				}
				break;
			}

			case WID_BV_COMB_SHOW_HIDE: {
				const PanelState &state = this->wagon_selected ? this->wagon : this->loco;
				const Engine *engine = (state.sel_engine == INVALID_ENGINE) ? nullptr : Engine::GetIfValid(state.sel_engine);
				if (engine != nullptr && engine->IsHidden(_local_company)) {
					SetDParam(0, STR_BUY_VEHICLE_TRAIN_SHOW_TOGGLE_BUTTON + this->vehicle_type);
				} else {
					SetDParam(0, STR_BUY_VEHICLE_TRAIN_HIDE_TOGGLE_BUTTON + this->vehicle_type);
				}
				break;
			}
		}
	}

	void UpdateWidgetSize(WidgetID widget, Dimension &size, const Dimension &padding, Dimension &fill, Dimension &resize) override
	{
		switch (widget) {
			case WID_BV_LIST_LOCO: {
				resize.height = GetEngineListHeight(this->vehicle_type);
				size.height = 3 * resize.height;
				break;
			}

			case WID_BV_PANEL_LOCO: {
				size.height = this->loco.details_height;
				break;
			}

			case WID_BV_SORT_ASCENDING_DESCENDING_LOCO: {
				Dimension d = GetStringBoundingBox(this->GetWidget<NWidgetCore>(widget)->GetString());
				d.width += padding.width + Window::SortButtonWidth() * 2; // Doubled since the string is centred and it also looks better.
				d.height += padding.height;
				size = maxdim(size, d);
				break;
			}

			case WID_BV_LIST_WAGON: {
				resize.height = GetEngineListHeight(this->vehicle_type);
				size.height = 3 * resize.height;
				break;
			}

			case WID_BV_PANEL_WAGON: {
				size.height = this->wagon.details_height;
				break;
			}

			case WID_BV_SORT_ASCENDING_DESCENDING_WAGON: {
				Dimension d = GetStringBoundingBox(this->GetWidget<NWidgetCore>(widget)->GetString());
				d.width += padding.width + Window::SortButtonWidth() * 2; // Doubled since the string is centred and it also looks better.
				d.height += padding.height;
				size = maxdim(size, d);
				break;
			}

			case WID_BV_SHOW_HIDE_LOCO: // Fallthrough
			case WID_BV_SHOW_HIDE_WAGON:
			case WID_BV_COMB_SHOW_HIDE: {
				size = GetStringBoundingBox(STR_BUY_VEHICLE_TRAIN_HIDE_TOGGLE_BUTTON + this->vehicle_type);
				size = maxdim(size, GetStringBoundingBox(STR_BUY_VEHICLE_TRAIN_SHOW_TOGGLE_BUTTON + this->vehicle_type));
				size.width += padding.width;
				size.height += padding.height;
				break;
			}

			case WID_BV_RENAME_LOCO: {
				size = maxdim(size, NWidgetLeaf::GetResizeBoxDimension());
				break;
			}
		}
	}

	void DrawWidget(const Rect &r, WidgetID widget) const override
	{
		switch (widget) {
			case WID_BV_LIST_LOCO: {
				DrawEngineList(this->vehicle_type, r,
					this->loco.eng_list, *(this->loco.vscroll), this->loco.sel_engine, false,
					DEFAULT_GROUP, this->badge_classes);
				break;
			}

			case WID_BV_SORT_ASCENDING_DESCENDING_LOCO: {
				this->DrawSortButtonState(WID_BV_SORT_ASCENDING_DESCENDING_LOCO, this->loco.descending_sort_order ? SBS_DOWN : SBS_UP);
				break;
			}

			case WID_BV_LIST_WAGON: {
				DrawEngineList(this->vehicle_type, r,
					this->wagon.eng_list, *(this->wagon.vscroll), this->wagon.sel_engine, false,
					DEFAULT_GROUP, this->badge_classes);
				break;
			}

			case WID_BV_SORT_ASCENDING_DESCENDING_WAGON: {
				this->DrawSortButtonState(WID_BV_SORT_ASCENDING_DESCENDING_WAGON, this->wagon.descending_sort_order ? SBS_DOWN : SBS_UP);
				break;
			}
		}
	}

	bool DrawDetailsPanel(PanelState &state, int widget_id)
	{
		int needed_height = state.details_height;
		/* Draw details panels. */
		if (state.sel_engine != INVALID_ENGINE) {
			const auto widget = this->GetWidget<NWidgetBase>(widget_id);
			const int text_end = DrawVehiclePurchaseInfo(widget->pos_x + WidgetDimensions::scaled.framerect.left,
				static_cast<int>(
					widget->pos_x + widget->current_x -
					WidgetDimensions::scaled.framerect.right), widget->pos_y + WidgetDimensions::scaled.framerect.top,
				state.sel_engine, state.te);
			needed_height = std::max(needed_height, text_end - widget->pos_y + WidgetDimensions::scaled.framerect.bottom);
		}
		if (needed_height != state.details_height) { // Details window are not high enough, enlarge them.
			const int resize = needed_height - state.details_height;
			state.details_height = needed_height;
			this->ReInit(0, resize);
			return true;
		}
		return false;
	}

	void OnPaint() override
	{
		this->GenerateBuildList();
		this->SetBuyLocomotiveText();
		this->SetBuyWagonText();

		this->loco.vscroll->SetCount(this->loco.eng_list.size());
		this->wagon.vscroll->SetCount(this->wagon.eng_list.size());

		this->SetWidgetDisabledState(WID_BV_SHOW_HIDE_LOCO, this->loco.sel_engine == INVALID_ENGINE);
		this->SetWidgetDisabledState(WID_BV_SHOW_HIDE_WAGON, this->wagon.sel_engine == INVALID_ENGINE);

		/* disable renaming engines in network games if you are not the server */
		this->SetWidgetDisabledState(WID_BV_RENAME_LOCO, (this->loco.sel_engine == INVALID_ENGINE) || (_networking && !_network_server));
		this->SetWidgetDisabledState(WID_BV_BUILD_LOCO, this->loco.sel_engine == INVALID_ENGINE);

		/* disable renaming engines in network games if you are not the server */
		this->SetWidgetDisabledState(WID_BV_RENAME_WAGON, (this->wagon.sel_engine == INVALID_ENGINE) || (_networking && !_network_server));
		this->SetWidgetDisabledState(WID_BV_BUILD_WAGON, this->wagon.sel_engine == INVALID_ENGINE);

		this->DrawWidgets();

		if (!this->IsShaded()) {
			if (this->DrawDetailsPanel(this->loco, WID_BV_PANEL_LOCO)) return;
			if (this->DrawDetailsPanel(this->wagon, WID_BV_PANEL_WAGON)) return;
		}
	}

	void OnQueryTextFinished(std::optional<std::string> str) override
	{
		if (!str.has_value()) return;

		if (this->loco.rename_engine != INVALID_ENGINE) {
			Command<CMD_RENAME_ENGINE>::Post(STR_ERROR_CAN_T_RENAME_TRAIN_TYPE + this->vehicle_type, this->loco.rename_engine, *str);
		} else {
			Command<CMD_RENAME_ENGINE>::Post(STR_ERROR_CAN_T_RENAME_TRAIN_TYPE + this->vehicle_type, this->wagon.rename_engine, *str);
		}
	}

	void OnDropdownSelect(WidgetID widget, int index) override
	{
		switch (widget) {
			case WID_BV_SORT_DROPDOWN_LOCO: {
				if (this->loco.sort_criteria != index) {
					this->loco.sort_criteria = static_cast<uint8_t>(index);
					_last_sort_criteria_loco = this->loco.sort_criteria;
					this->loco.eng_list.ForceRebuild();
				}
				break;
			}

			case WID_BV_CARGO_FILTER_DROPDOWN_LOCO: { // Select a cargo filter criteria
				if (this->loco.cargo_filter_criteria != index) {
					this->loco.cargo_filter_criteria = static_cast<uint8_t>(index);
					_last_filter_criteria_loco = this->loco.cargo_filter_criteria;
					/* deactivate filter if criteria is 'Show All', activate it otherwise */
					this->loco.eng_list.SetFilterState(this->loco.cargo_filter_criteria != CargoFilterCriteria::CF_ANY);
					this->loco.eng_list.ForceRebuild();
				}
				break;
			}

			case WID_BV_SORT_DROPDOWN_WAGON: {
				if (this->wagon.sort_criteria != index) {
					this->wagon.sort_criteria = static_cast<uint8_t>(index);
					_last_sort_criteria_wagon = this->wagon.sort_criteria;
					this->wagon.eng_list.ForceRebuild();
				}
				break;
			}

			case WID_BV_CARGO_FILTER_DROPDOWN_WAGON: { // Select a cargo filter criteria
				if (this->wagon.cargo_filter_criteria != index) {
					this->wagon.cargo_filter_criteria = static_cast<uint8_t>(index);
					_last_filter_criteria_wagon = this->wagon.cargo_filter_criteria;
					/* deactivate filter if criteria is 'Show All', activate it otherwise */
					this->wagon.eng_list.SetFilterState(this->wagon.cargo_filter_criteria != CargoFilterCriteria::CF_ANY);
					this->wagon.eng_list.ForceRebuild();
				}
				break;
			}
		}

		this->SetDirty();
	}

	void OnResize() override
	{
		this->loco.vscroll->SetCapacityFromWidget(this, WID_BV_LIST_LOCO);
		this->wagon.vscroll->SetCapacityFromWidget(this, WID_BV_LIST_WAGON);
	}

	void OnEditboxChanged(WidgetID wid) override
	{
		if (wid == WID_BV_FILTER_LOCO) {
			this->loco.string_filter.SetFilterTerm(this->loco.vehicle_editbox.text.GetText());
			this->loco.eng_list.ForceRebuild();
			this->SetDirty();
		}
		if (wid == WID_BV_FILTER_WAGON) {
			this->wagon.string_filter.SetFilterTerm(this->wagon.vehicle_editbox.text.GetText());
			this->wagon.eng_list.ForceRebuild();
			this->SetDirty();
		}
	}

	EventState OnHotkey(int hotkey) override
	{
		switch (hotkey) {
			case BVHK_FOCUS_FILTER_BOX:
				this->SetFocusedWidget(this->wagon_selected ? WID_BV_FILTER_WAGON : WID_BV_FILTER_LOCO);
				SetFocusedWindow(this); // The user has asked to give focus to the text box, so make sure this window is focused.
				return ES_HANDLED;

			default:
				return ES_NOT_HANDLED;
		}

		return ES_HANDLED;
	}
};

void CcAddVirtualEngine(const CommandCost &result)
{
	if (result.Failed() || !result.HasResultData()) return;

	Window *window = FindWindowById(WC_BUILD_VIRTUAL_TRAIN, 0);

	if (window != nullptr) {
		Train *train = Train::Get(result.GetResultData());
		dynamic_cast<BuildVehicleWindowBase *>(window)->AddVirtualEngine(train);
	} else {
		Command<CMD_SELL_VIRTUAL_VEHICLE>::Post(result.GetResultData(), SellVehicleFlags::None, INVALID_CLIENT_ID);
	}
}

void CcMoveNewVirtualEngine(const CommandCost &result)
{
	if (result.Failed()) return;

	InvalidateWindowClassesData(WC_CREATE_TEMPLATE);
}

static WindowDesc _build_vehicle_desc(__FILE__, __LINE__,
	WDP_AUTO, "build_vehicle", 240, 268,
	WC_BUILD_VEHICLE, WC_NONE,
	WDF_CONSTRUCTION,
	_nested_build_vehicle_widgets,
	&BuildVehicleWindow::hotkeys
);

static WindowDesc _build_template_vehicle_desc(__FILE__, __LINE__,
	WDP_AUTO, "build_template_vehicle", 240, 268,
	WC_BUILD_VIRTUAL_TRAIN, WC_CREATE_TEMPLATE,
	WDF_CONSTRUCTION,
	_nested_build_vehicle_widgets,
	&BuildVehicleWindow::hotkeys, &_build_vehicle_desc
);

static WindowDesc _build_vehicle_desc_train_advanced(__FILE__, __LINE__,
	WDP_AUTO, "build_vehicle_dual", 480, 268,
	WC_BUILD_VEHICLE, WC_NONE,
	WDF_CONSTRUCTION,
	_nested_build_vehicle_widgets_train_advanced,
	&BuildVehicleWindow::hotkeys
);

static WindowDesc _build_template_vehicle_desc_advanced(__FILE__, __LINE__,
	WDP_AUTO, "build_template_vehicle_dual", 480, 268,
	WC_BUILD_VIRTUAL_TRAIN, WC_CREATE_TEMPLATE,
	WDF_CONSTRUCTION,
	_nested_build_vehicle_widgets_train_advanced,
	&BuildVehicleWindow::hotkeys, &_build_vehicle_desc_train_advanced
);


void ShowBuildVehicleWindow(const TileIndex tile, const VehicleType type)
{
	/* We want to be able to open both Available Train as Available Ships,
	 *  so if tile == INVALID_TILE (Available XXX Window), use 'type' as unique number.
	 *  As it always is a low value, it won't collide with any real tile
	 *  number. */
	const uint num = (tile == INVALID_TILE) ? static_cast<uint>(type) : tile.base();

	assert(IsCompanyBuildableVehicleType(type));

	CloseWindowById(WC_BUILD_VEHICLE, num);

	if (type == VEH_TRAIN && _settings_client.gui.dual_pane_train_purchase_window) {
		new BuildVehicleWindowTrainAdvanced(_build_vehicle_desc_train_advanced, tile, nullptr);
	} else {
		new BuildVehicleWindow(_build_vehicle_desc, tile, type, nullptr);
	}
}

void ShowTemplateTrainBuildVehicleWindow(Train **virtual_train)
{
	assert(IsCompanyBuildableVehicleType(VEH_TRAIN));

	CloseWindowById(WC_BUILD_VIRTUAL_TRAIN, 0);

	if (_settings_client.gui.dual_pane_train_purchase_window) {
		new BuildVehicleWindowTrainAdvanced(_build_template_vehicle_desc_advanced, INVALID_TILE, virtual_train);
	} else {
		new BuildVehicleWindow(_build_template_vehicle_desc, INVALID_TILE, VEH_TRAIN, virtual_train);
	}
}<|MERGE_RESOLUTION|>--- conflicted
+++ resolved
@@ -2340,7 +2340,6 @@
 	static HotkeyList hotkeys;
 };
 
-<<<<<<< HEAD
 static Hotkey buildvehicle_hotkeys[] = {
 	Hotkey('F', "focus_filter_box", BVHK_FOCUS_FILTER_BOX),
 };
@@ -2401,15 +2400,6 @@
 	STR_SORT_BY_CARGO_CAPACITY,
 	STR_SORT_BY_CARGO_CAPACITY_VS_RUNNING_COST,
 };
-=======
-static WindowDesc _build_vehicle_desc(
-	WDP_AUTO, "build_vehicle", 240, 268,
-	WC_BUILD_VEHICLE, WC_NONE,
-	WindowDefaultFlag::Construction,
-	_nested_build_vehicle_widgets,
-	&BuildVehicleWindow::hotkeys
-);
->>>>>>> 56b1e9df
 
 /**
  * Display the dropdown for the locomotive sort criteria.
@@ -2622,7 +2612,7 @@
 	void SelectFirstEngine(PanelState &state)
 	{
 		EngineID engine = INVALID_ENGINE;
-		auto it = std::find_if(state.eng_list.begin(), state.eng_list.end(), [&](GUIEngineListItem &item){ return (item.flags & EngineDisplayFlags::Shaded) == EngineDisplayFlags::None; });
+		auto it = std::find_if(state.eng_list.begin(), state.eng_list.end(), [&](GUIEngineListItem &item){ return !item.flags.Test(EngineDisplayFlag::Shaded); });
 		if (it != state.eng_list.end()) engine = it->engine_id;
 		this->SelectEngine(state, engine);
 	}
@@ -2678,7 +2668,7 @@
 	/* Filter a single engine */
 	bool FilterSingleEngine(PanelState &state, EngineID eid)
 	{
-		GUIEngineListItem item = {eid, eid, EngineDisplayFlags::None, 0};
+		GUIEngineListItem item = {eid, eid, EngineDisplayFlags{}, 0};
 		return state.cargo_filter_criteria == CargoFilterCriteria::CF_ANY || CargoAndEngineFilter(&item, state.cargo_filter_criteria);
 	}
 
@@ -2748,7 +2738,7 @@
 		for (const auto &variant : variants) {
 			if (std::ranges::find(list, variant, &GUIEngineListItem::engine_id) == list.end()) {
 				const Engine *e = Engine::Get(variant);
-				list.emplace_back(variant, e->info.variant_id, e->display_flags | EngineDisplayFlags::Shaded, 0);
+				list.emplace_back(variant, e->info.variant_id, e->display_flags | EngineDisplayFlag::Shaded, 0);
 			}
 		}
 
@@ -2831,18 +2821,18 @@
 		if (i < num_items) {
 			const auto &item = state.eng_list[i];
 			const Rect r = this->GetWidget<NWidgetBase>(widget)->GetCurrentRect().Shrink(WidgetDimensions::scaled.matrix).WithWidth(WidgetDimensions::scaled.hsep_indent * (item.indent + 1), _current_text_dir == TD_RTL);
-			if ((item.flags & EngineDisplayFlags::HasVariants) != EngineDisplayFlags::None && IsInsideMM(r.left, r.right, pt.x)) {
+			if (item.flags.Test(EngineDisplayFlag::HasVariants) && IsInsideMM(r.left, r.right, pt.x)) {
 				/* toggle folded flag on engine */
 				assert(item.variant_id != INVALID_ENGINE);
 				Engine *engine = Engine::Get(item.variant_id);
-				engine->display_flags ^= EngineDisplayFlags::IsFolded;
+				engine->display_flags.Flip(EngineDisplayFlag::IsFolded);
 
 				InvalidateWindowData(WC_REPLACE_VEHICLE, this->vehicle_type, 0); // Update the autoreplace window
 				InvalidateWindowClassesData(WC_BUILD_VEHICLE); // The build windows needs updating as well
 				InvalidateWindowClassesData(WC_BUILD_VIRTUAL_TRAIN);
 				return true;
 			}
-			if ((item.flags & EngineDisplayFlags::Shaded) == EngineDisplayFlags::None) e = item.engine_id;
+			if (!item.flags.Test(EngineDisplayFlag::Shaded)) e = item.engine_id;
 		}
 		this->SelectEngine(state, e);
 		this->SelectColumn(column);
@@ -3346,7 +3336,7 @@
 static WindowDesc _build_vehicle_desc(__FILE__, __LINE__,
 	WDP_AUTO, "build_vehicle", 240, 268,
 	WC_BUILD_VEHICLE, WC_NONE,
-	WDF_CONSTRUCTION,
+	WindowDefaultFlag::Construction,
 	_nested_build_vehicle_widgets,
 	&BuildVehicleWindow::hotkeys
 );
@@ -3354,7 +3344,7 @@
 static WindowDesc _build_template_vehicle_desc(__FILE__, __LINE__,
 	WDP_AUTO, "build_template_vehicle", 240, 268,
 	WC_BUILD_VIRTUAL_TRAIN, WC_CREATE_TEMPLATE,
-	WDF_CONSTRUCTION,
+	WindowDefaultFlag::Construction,
 	_nested_build_vehicle_widgets,
 	&BuildVehicleWindow::hotkeys, &_build_vehicle_desc
 );
@@ -3362,7 +3352,7 @@
 static WindowDesc _build_vehicle_desc_train_advanced(__FILE__, __LINE__,
 	WDP_AUTO, "build_vehicle_dual", 480, 268,
 	WC_BUILD_VEHICLE, WC_NONE,
-	WDF_CONSTRUCTION,
+	WindowDefaultFlag::Construction,
 	_nested_build_vehicle_widgets_train_advanced,
 	&BuildVehicleWindow::hotkeys
 );
@@ -3370,7 +3360,7 @@
 static WindowDesc _build_template_vehicle_desc_advanced(__FILE__, __LINE__,
 	WDP_AUTO, "build_template_vehicle_dual", 480, 268,
 	WC_BUILD_VIRTUAL_TRAIN, WC_CREATE_TEMPLATE,
-	WDF_CONSTRUCTION,
+	WindowDefaultFlag::Construction,
 	_nested_build_vehicle_widgets_train_advanced,
 	&BuildVehicleWindow::hotkeys, &_build_vehicle_desc_train_advanced
 );
