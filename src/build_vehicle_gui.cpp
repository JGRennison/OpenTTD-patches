--- conflicted
+++ resolved
@@ -1307,11 +1307,7 @@
  * @param selected Currently selected sort criterion.
  * @param button Widget button.
  */
-<<<<<<< HEAD
-void DisplayVehicleSortDropDown(Window *w, const VehicleType vehicle_type, const int selected, const int button)
-=======
 void DisplayVehicleSortDropDown(Window *w, VehicleType vehicle_type, int selected, WidgetID button)
->>>>>>> 53fa54f8
 {
 	uint32_t hidden_mask = 0;
 	/* Disable sorting by power or tractive effort when the original acceleration model for road vehicles is being used. */
