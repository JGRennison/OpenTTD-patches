/*
 * This file is part of OpenTTD.
 * OpenTTD is free software; you can redistribute it and/or modify it under the terms of the GNU General Public License as published by the Free Software Foundation, version 2.
 * OpenTTD is distributed in the hope that it will be useful, but WITHOUT ANY WARRANTY; without even the implied warranty of MERCHANTABILITY or FITNESS FOR A PARTICULAR PURPOSE.
 * See the GNU General Public License for more details. You should have received a copy of the GNU General Public License along with OpenTTD. If not, see <http://www.gnu.org/licenses/>.
 */

/** @file build_vehicle_gui.cpp GUI for building vehicles. */

#include "stdafx.h"
#include "engine_base.h"
#include "engine_func.h"
#include "station_base.h"
#include "network/network.h"
#include "articulated_vehicles.h"
#include "textbuf_gui.h"
#include "command_func.h"
#include "company_func.h"
#include "vehicle_gui.h"
#include "newgrf_engine.h"
#include "newgrf_text.h"
#include "group.h"
#include "string_func.h"
#include "strings_func.h"
#include "window_func.h"
#include "date_func.h"
#include "vehicle_func.h"
#include "dropdown_type.h"
#include "dropdown_func.h"
#include "engine_gui.h"
#include "cargotype.h"
#include "core/geometry_func.hpp"
#include "autoreplace_func.h"
#include "train.h"
#include "error.h"
#include "zoom_func.h"
#include "querystring_gui.h"
#include "stringfilter_type.h"
#include "hotkeys.h"

#include "widgets/build_vehicle_widget.h"

#include "table/strings.h"

#include <optional>

#include "safeguards.h"

/**
 * Get the height of a single 'entry' in the engine lists.
 * @param type the vehicle type to get the height of
 * @return the height for the entry
 */
uint GetEngineListHeight(VehicleType type)
{
	return std::max<uint>(GetCharacterHeight(FS_NORMAL) + WidgetDimensions::scaled.matrix.Vertical(), GetVehicleImageCellSize(type, EIT_PURCHASE).height);
}

/* Normal layout for roadvehicles, ships and airplanes. */
static constexpr NWidgetPart _nested_build_vehicle_widgets[] = {
	NWidget(NWID_HORIZONTAL),
		NWidget(WWT_CLOSEBOX, COLOUR_GREY),
		NWidget(WWT_CAPTION, COLOUR_GREY, WID_BV_CAPTION), SetDataTip(STR_JUST_STRING, STR_TOOLTIP_WINDOW_TITLE_DRAG_THIS), SetTextStyle(TC_WHITE),
		NWidget(WWT_SHADEBOX, COLOUR_GREY),
		NWidget(WWT_DEFSIZEBOX, COLOUR_GREY),
		NWidget(WWT_STICKYBOX, COLOUR_GREY),
	EndContainer(),
	NWidget(NWID_VERTICAL),
		NWidget(NWID_HORIZONTAL),
			NWidget(WWT_PUSHTXTBTN, COLOUR_GREY, WID_BV_SORT_ASCENDING_DESCENDING), SetDataTip(STR_BUTTON_SORT_BY, STR_TOOLTIP_SORT_ORDER),
			NWidget(WWT_DROPDOWN, COLOUR_GREY, WID_BV_SORT_DROPDOWN), SetResize(1, 0), SetFill(1, 0), SetDataTip(STR_JUST_STRING, STR_TOOLTIP_SORT_CRITERIA),
		EndContainer(),
		NWidget(NWID_HORIZONTAL),
			NWidget(WWT_TEXTBTN, COLOUR_GREY, WID_BV_SHOW_HIDDEN_ENGINES),
			NWidget(WWT_DROPDOWN, COLOUR_GREY, WID_BV_CARGO_FILTER_DROPDOWN), SetResize(1, 0), SetFill(1, 0), SetDataTip(STR_JUST_STRING, STR_TOOLTIP_FILTER_CRITERIA),
		EndContainer(),
		NWidget(WWT_PANEL, COLOUR_GREY),
			NWidget(WWT_EDITBOX, COLOUR_GREY, WID_BV_FILTER), SetResize(1, 0), SetFill(1, 0), SetPadding(2), SetDataTip(STR_LIST_FILTER_OSKTITLE, STR_LIST_FILTER_TOOLTIP),
		EndContainer(),
	EndContainer(),
	/* Vehicle list. */
	NWidget(NWID_HORIZONTAL),
		NWidget(WWT_MATRIX, COLOUR_GREY, WID_BV_LIST), SetResize(1, 1), SetFill(1, 0), SetMatrixDataTip(1, 0, STR_NULL), SetScrollbar(WID_BV_SCROLLBAR),
		NWidget(NWID_VSCROLLBAR, COLOUR_GREY, WID_BV_SCROLLBAR),
	EndContainer(),
	/* Panel with details. */
	NWidget(WWT_PANEL, COLOUR_GREY, WID_BV_PANEL), SetMinimalSize(240, 122), SetResize(1, 0), EndContainer(),
	/* Build/rename buttons, resize button. */
	NWidget(NWID_HORIZONTAL),
		NWidget(NWID_SELECTION, INVALID_COLOUR, WID_BV_BUILD_SEL),
			NWidget(WWT_PUSHTXTBTN, COLOUR_GREY, WID_BV_BUILD), SetResize(1, 0), SetFill(1, 0),
		EndContainer(),
		NWidget(WWT_PUSHTXTBTN, COLOUR_GREY, WID_BV_SHOW_HIDE), SetResize(1, 0), SetFill(1, 0), SetDataTip(STR_JUST_STRING, STR_NULL),
		NWidget(WWT_PUSHTXTBTN, COLOUR_GREY, WID_BV_RENAME), SetResize(1, 0), SetFill(1, 0),
		NWidget(WWT_RESIZEBOX, COLOUR_GREY),
	EndContainer(),
};

/* Advanced layout for trains. */
static constexpr NWidgetPart _nested_build_vehicle_widgets_train_advanced[] = {
	NWidget(NWID_HORIZONTAL),
		NWidget(WWT_CLOSEBOX, COLOUR_GREY),
		NWidget(WWT_CAPTION, COLOUR_GREY, WID_BV_CAPTION), SetDataTip(STR_JUST_STRING, STR_TOOLTIP_WINDOW_TITLE_DRAG_THIS), SetTextStyle(TC_WHITE),
		NWidget(WWT_SHADEBOX, COLOUR_GREY),
		NWidget(WWT_DEFSIZEBOX, COLOUR_GREY),
		NWidget(WWT_STICKYBOX, COLOUR_GREY),
	EndContainer(),

	NWidget(NWID_HORIZONTAL),
		/* First half of the window contains locomotives. */
		NWidget(NWID_VERTICAL),
			NWidget(NWID_HORIZONTAL),
				NWidget(WWT_PANEL, COLOUR_GREY), SetFill(1, 0),
					NWidget(WWT_LABEL, COLOUR_GREY, WID_BV_CAPTION_LOCO), SetDataTip(STR_JUST_STRING, STR_NULL), SetTextStyle(TC_WHITE), SetResize(1, 0), SetFill(1, 0),
				EndContainer(),
			EndContainer(),
			NWidget(NWID_VERTICAL),
				NWidget(NWID_HORIZONTAL),
					NWidget(WWT_PUSHTXTBTN, COLOUR_GREY, WID_BV_SORT_ASCENDING_DESCENDING_LOCO), SetDataTip(STR_BUTTON_SORT_BY, STR_TOOLTIP_SORT_ORDER), SetFill(1, 0),
					NWidget(WWT_DROPDOWN, COLOUR_GREY, WID_BV_SORT_DROPDOWN_LOCO), SetResize(1, 0), SetFill(1, 0), SetDataTip(STR_JUST_STRING, STR_TOOLTIP_SORT_CRITERIA),
				EndContainer(),
				NWidget(NWID_HORIZONTAL),
					NWidget(WWT_TEXTBTN, COLOUR_GREY, WID_BV_SHOW_HIDDEN_LOCOS),
					NWidget(WWT_DROPDOWN, COLOUR_GREY, WID_BV_CARGO_FILTER_DROPDOWN_LOCO), SetResize(1, 0), SetFill(1, 0), SetDataTip(STR_JUST_STRING, STR_TOOLTIP_FILTER_CRITERIA),
				EndContainer(),
				NWidget(WWT_PANEL, COLOUR_GREY),
					NWidget(WWT_EDITBOX, COLOUR_GREY, WID_BV_FILTER_LOCO), SetResize(1, 0), SetFill(1, 0), SetPadding(2), SetDataTip(STR_LIST_FILTER_OSKTITLE, STR_LIST_FILTER_TOOLTIP),
				EndContainer(),
			EndContainer(),
			/* Vehicle list for locomotives. */
			NWidget(NWID_HORIZONTAL),
				NWidget(WWT_MATRIX, COLOUR_GREY, WID_BV_LIST_LOCO), SetResize(1, 1), SetFill(1, 0), SetMatrixDataTip(1, 0, STR_NULL), SetScrollbar(WID_BV_SCROLLBAR_LOCO),
				NWidget(NWID_VSCROLLBAR, COLOUR_GREY, WID_BV_SCROLLBAR_LOCO),
			EndContainer(),
			/* Panel with details for locomotives. */
			NWidget(WWT_PANEL, COLOUR_GREY, WID_BV_PANEL_LOCO), SetMinimalSize(240, 122), SetResize(1, 0), EndContainer(),
			/* Build/rename buttons, resize button for locomotives. */
			NWidget(NWID_SELECTION, INVALID_COLOUR, WID_BV_LOCO_BUTTONS_SEL),
				NWidget(NWID_HORIZONTAL),
					NWidget(NWID_SELECTION, INVALID_COLOUR, WID_BV_BUILD_SEL_LOCO),
						NWidget(WWT_PUSHTXTBTN, COLOUR_GREY, WID_BV_BUILD_LOCO), SetMinimalSize(50, 1), SetResize(1, 0), SetFill(1, 0),
					EndContainer(),
					NWidget(WWT_PUSHTXTBTN, COLOUR_GREY, WID_BV_SHOW_HIDE_LOCO), SetResize(1, 0), SetFill(1, 0), SetDataTip(STR_JUST_STRING, STR_NULL),
					NWidget(WWT_PUSHTXTBTN, COLOUR_GREY, WID_BV_RENAME_LOCO), SetResize(1, 0), SetFill(1, 0),
				EndContainer(),
			EndContainer(),

		EndContainer(),
		/* Second half of the window contains wagons. */
		NWidget(NWID_VERTICAL),
			NWidget(NWID_HORIZONTAL),
				NWidget(WWT_PANEL, COLOUR_GREY), SetFill(1, 0),
					NWidget(WWT_LABEL, COLOUR_GREY, WID_BV_CAPTION_WAGON), SetDataTip(STR_JUST_STRING, STR_NULL), SetTextStyle(TC_WHITE), SetResize(1, 0), SetFill(1, 0),
				EndContainer(),
			EndContainer(),
			NWidget(NWID_VERTICAL),
				NWidget(NWID_HORIZONTAL),
					NWidget(WWT_PUSHTXTBTN, COLOUR_GREY, WID_BV_SORT_ASCENDING_DESCENDING_WAGON), SetDataTip(STR_BUTTON_SORT_BY, STR_TOOLTIP_SORT_ORDER), SetFill(1, 0),
					NWidget(WWT_DROPDOWN, COLOUR_GREY, WID_BV_SORT_DROPDOWN_WAGON), SetResize(1, 0), SetFill(1, 0), SetDataTip(STR_JUST_STRING, STR_TOOLTIP_SORT_CRITERIA),
				EndContainer(),
				NWidget(NWID_HORIZONTAL),
					NWidget(WWT_TEXTBTN, COLOUR_GREY, WID_BV_SHOW_HIDDEN_WAGONS),
					NWidget(WWT_DROPDOWN, COLOUR_GREY, WID_BV_CARGO_FILTER_DROPDOWN_WAGON), SetResize(1, 0), SetFill(1, 0), SetDataTip(STR_JUST_STRING, STR_TOOLTIP_FILTER_CRITERIA),
				EndContainer(),
				NWidget(WWT_PANEL, COLOUR_GREY),
					NWidget(WWT_EDITBOX, COLOUR_GREY, WID_BV_FILTER_WAGON), SetResize(1, 0), SetFill(1, 0), SetPadding(2), SetDataTip(STR_LIST_FILTER_OSKTITLE, STR_LIST_FILTER_TOOLTIP),
				EndContainer(),
			EndContainer(),
			/* Vehicle list for wagons. */
			NWidget(NWID_HORIZONTAL),
				NWidget(WWT_MATRIX, COLOUR_GREY, WID_BV_LIST_WAGON), SetResize(1, 1), SetFill(1, 0), SetMatrixDataTip(1, 0, STR_NULL), SetScrollbar(WID_BV_SCROLLBAR_WAGON),
				NWidget(NWID_VSCROLLBAR, COLOUR_GREY, WID_BV_SCROLLBAR_WAGON),
			EndContainer(),
			/* Panel with details for wagons. */
			NWidget(WWT_PANEL, COLOUR_GREY, WID_BV_PANEL_WAGON), SetMinimalSize(240, 122), SetResize(1, 0), EndContainer(),
			/* Build/rename buttons, resize button for wagons. */
			NWidget(NWID_SELECTION, INVALID_COLOUR, WID_BV_WAGON_BUTTONS_SEL),
				NWidget(NWID_HORIZONTAL),
					NWidget(NWID_SELECTION, INVALID_COLOUR, WID_BV_BUILD_SEL_WAGON),
						NWidget(WWT_PUSHTXTBTN, COLOUR_GREY, WID_BV_BUILD_WAGON), SetMinimalSize(50, 1), SetResize(1, 0), SetFill(1, 0),
					EndContainer(),
					NWidget(WWT_PUSHTXTBTN, COLOUR_GREY, WID_BV_SHOW_HIDE_WAGON), SetResize(1, 0), SetFill(1, 0), SetDataTip(STR_JUST_STRING, STR_NULL),
					NWidget(WWT_PUSHTXTBTN, COLOUR_GREY, WID_BV_RENAME_WAGON), SetResize(1, 0), SetFill(1, 0),
					NWidget(WWT_RESIZEBOX, COLOUR_GREY),
				EndContainer(),
			EndContainer(),
		EndContainer(),
	EndContainer(),
	NWidget(NWID_SELECTION, INVALID_COLOUR, WID_BV_COMB_BUTTONS_SEL),
		NWidget(NWID_HORIZONTAL),
			NWidget(NWID_SELECTION, INVALID_COLOUR, WID_BV_COMB_BUILD_SEL),
				NWidget(WWT_PUSHTXTBTN, COLOUR_GREY, WID_BV_COMB_BUILD), SetMinimalSize(50, 1), SetResize(1, 0), SetFill(1, 0),
			EndContainer(),
			NWidget(WWT_PUSHTXTBTN, COLOUR_GREY, WID_BV_COMB_SHOW_HIDE), SetResize(1, 0), SetFill(1, 0), SetDataTip(STR_JUST_STRING, STR_BUY_VEHICLE_TRAIN_HIDE_SHOW_TOGGLE_TOOLTIP),
			NWidget(WWT_PUSHTXTBTN, COLOUR_GREY, WID_BV_COMB_RENAME), SetResize(1, 0), SetFill(1, 0),
			NWidget(WWT_RESIZEBOX, COLOUR_GREY),
		EndContainer(),
	EndContainer(),
};

bool _engine_sort_direction;                                            ///< \c false = descending, \c true = ascending.
uint8_t _engine_sort_last_criteria[]    = {0, 0, 0, 0};                 ///< Last set sort criteria, for each vehicle type.
bool _engine_sort_last_order[]          = {false, false, false, false}; ///< Last set direction of the sort order, for each vehicle type.
bool _engine_sort_show_hidden_engines[] = {false, false, false, false}; ///< Last set 'show hidden engines' setting for each vehicle type.
bool _engine_sort_show_hidden_locos     = false;                        ///< Last set 'show hidden locos' setting.
bool _engine_sort_show_hidden_wagons    = false;                        ///< Last set 'show hidden wagons' setting.
static CargoID _engine_sort_last_cargo_criteria[] = {CargoFilterCriteria::CF_ANY, CargoFilterCriteria::CF_ANY, CargoFilterCriteria::CF_ANY, CargoFilterCriteria::CF_ANY}; ///< Last set filter criteria, for each vehicle type.

static uint8_t _last_sort_criteria_loco   = 0;
static bool _last_sort_order_loco         = false;
static CargoID _last_filter_criteria_loco = CargoFilterCriteria::CF_ANY;

static uint8_t _last_sort_criteria_wagon   = 0;
static bool _last_sort_order_wagon         = false;
static CargoID _last_filter_criteria_wagon = CargoFilterCriteria::CF_ANY;

/**
 * Determines order of engines by engineID
 * @param a first engine to compare
 * @param b second engine to compare
 * @return for descending order: returns true if a < b. Vice versa for ascending order
 */
static bool EngineNumberSorter(const GUIEngineListItem &a, const GUIEngineListItem &b, const GUIEngineListSortCache &cache)
{
	int r = Engine::Get(a.engine_id)->list_position - Engine::Get(b.engine_id)->list_position;

	return _engine_sort_direction ? r > 0 : r < 0;
}

/**
 * Determines order of engines by introduction date
 * @param a first engine to compare
 * @param b second engine to compare
 * @return for descending order: returns true if a < b. Vice versa for ascending order
 */
static bool EngineIntroDateSorter(const GUIEngineListItem &a, const GUIEngineListItem &b, const GUIEngineListSortCache &cache)
{
	const auto va = Engine::Get(a.engine_id)->intro_date;
	const auto vb = Engine::Get(b.engine_id)->intro_date;
	const auto r = va - vb;

	/* Use EngineID to sort instead since we want consistent sorting */
	if (r == 0) return EngineNumberSorter(a, b, cache);
	return _engine_sort_direction ? r > 0 : r < 0;
}

/**
 * Determines order of engines by vehicle count
 * @param a first engine to compare
 * @param b second engine to compare
 * @return for descending order: returns true if a < b. Vice versa for ascending order
 */
static bool EngineVehicleCountSorter(const GUIEngineListItem &a, const GUIEngineListItem &b, const GUIEngineListSortCache &cache)
{
	const GroupStatistics &stats = GroupStatistics::Get(_local_company, ALL_GROUP, Engine::Get(a.engine_id)->type);
	const int r = ((int) stats.GetNumEngines(a.engine_id)) - ((int) stats.GetNumEngines(b.engine_id));

	/* Use EngineID to sort instead since we want consistent sorting */
	if (r == 0) return EngineNumberSorter(a, b, cache);
	return _engine_sort_direction ? r > 0 : r < 0;
}

/* cached values for EngineNameSorter to spare many GetString() calls */
static EngineID _last_engine[2] = { INVALID_ENGINE, INVALID_ENGINE };

/**
 * Determines order of engines by name
 * @param a first engine to compare
 * @param b second engine to compare
 * @return for descending order: returns true if a < b. Vice versa for ascending order
 */
static bool EngineNameSorter(const GUIEngineListItem &a, const GUIEngineListItem &b, const GUIEngineListSortCache &cache)
{
	static std::string last_name[2] = { {}, {} };

	if (a.engine_id != _last_engine[0]) {
		_last_engine[0] = a.engine_id;
		SetDParam(0, PackEngineNameDParam(a.engine_id, EngineNameContext::PurchaseList));
		last_name[0] = GetString(STR_ENGINE_NAME);
	}

	if (b.engine_id != _last_engine[1]) {
		_last_engine[1] = b.engine_id;
		SetDParam(0, PackEngineNameDParam(b.engine_id, EngineNameContext::PurchaseList));
		last_name[1] = GetString(STR_ENGINE_NAME);
	}

	int r = StrNaturalCompare(last_name[0], last_name[1]); // Sort by name (natural sorting).

	/* Use EngineID to sort instead since we want consistent sorting */
	if (r == 0) return EngineNumberSorter(a, b, cache);
	return _engine_sort_direction ? r > 0 : r < 0;
}

/**
 * Determines order of engines by reliability
 * @param a first engine to compare
 * @param b second engine to compare
 * @return for descending order: returns true if a < b. Vice versa for ascending order
 */
static bool EngineReliabilitySorter(const GUIEngineListItem &a, const GUIEngineListItem &b, const GUIEngineListSortCache &cache)
{
	const int va = Engine::Get(a.engine_id)->reliability;
	const int vb = Engine::Get(b.engine_id)->reliability;
	const int r = va - vb;

	/* Use EngineID to sort instead since we want consistent sorting */
	if (r == 0) return EngineNumberSorter(a, b, cache);
	return _engine_sort_direction ? r > 0 : r < 0;
}

/**
 * Determines order of engines by purchase cost
 * @param a first engine to compare
 * @param b second engine to compare
 * @return for descending order: returns true if a < b. Vice versa for ascending order
 */
static bool EngineCostSorter(const GUIEngineListItem &a, const GUIEngineListItem &b, const GUIEngineListSortCache &cache)
{
	Money va = Engine::Get(a.engine_id)->GetCost();
	Money vb = Engine::Get(b.engine_id)->GetCost();
	int r = ClampTo<int32_t>(va - vb);

	/* Use EngineID to sort instead since we want consistent sorting */
	if (r == 0) return EngineNumberSorter(a, b, cache);
	return _engine_sort_direction ? r > 0 : r < 0;
}

/**
 * Determines order of engines by speed
 * @param a first engine to compare
 * @param b second engine to compare
 * @return for descending order: returns true if a < b. Vice versa for ascending order
 */
static bool EngineSpeedSorter(const GUIEngineListItem &a, const GUIEngineListItem &b, const GUIEngineListSortCache &cache)
{
	int va = Engine::Get(a.engine_id)->GetDisplayMaxSpeed();
	int vb = Engine::Get(b.engine_id)->GetDisplayMaxSpeed();
	int r = va - vb;

	/* Use EngineID to sort instead since we want consistent sorting */
	if (r == 0) return EngineNumberSorter(a, b, cache);
	return _engine_sort_direction ? r > 0 : r < 0;
}

/**
 * Determines order of engines by power
 * @param a first engine to compare
 * @param b second engine to compare
 * @return for descending order: returns true if a < b. Vice versa for ascending order
 */
static bool EnginePowerSorter(const GUIEngineListItem &a, const GUIEngineListItem &b, const GUIEngineListSortCache &cache)
{
	int va = Engine::Get(a.engine_id)->GetPower();
	int vb = Engine::Get(b.engine_id)->GetPower();
	int r = va - vb;

	/* Use EngineID to sort instead since we want consistent sorting */
	if (r == 0) return EngineNumberSorter(a, b, cache);
	return _engine_sort_direction ? r > 0 : r < 0;
}

/**
 * Determines order of engines by tractive effort
 * @param a first engine to compare
 * @param b second engine to compare
 * @return for descending order: returns true if a < b. Vice versa for ascending order
 */
static bool EngineTractiveEffortSorter(const GUIEngineListItem &a, const GUIEngineListItem &b, const GUIEngineListSortCache &cache)
{
	int va = Engine::Get(a.engine_id)->GetDisplayMaxTractiveEffort();
	int vb = Engine::Get(b.engine_id)->GetDisplayMaxTractiveEffort();
	int r = va - vb;

	/* Use EngineID to sort instead since we want consistent sorting */
	if (r == 0) return EngineNumberSorter(a, b, cache);
	return _engine_sort_direction ? r > 0 : r < 0;
}

/**
 * Determines order of engines by running costs
 * @param a first engine to compare
 * @param b second engine to compare
 * @return for descending order: returns true if a < b. Vice versa for ascending order
 */
static bool EngineRunningCostSorter(const GUIEngineListItem &a, const GUIEngineListItem &b, const GUIEngineListSortCache &cache)
{
	Money va = Engine::Get(a.engine_id)->GetRunningCost();
	Money vb = Engine::Get(b.engine_id)->GetRunningCost();
	int r = ClampTo<int32_t>(va - vb);

	/* Use EngineID to sort instead since we want consistent sorting */
	if (r == 0) return EngineNumberSorter(a, b, cache);
	return _engine_sort_direction ? r > 0 : r < 0;
}

static bool GenericEngineValueVsRunningCostSorter(const GUIEngineListItem &a, const uint value_a, const GUIEngineListItem &b, const uint value_b, const GUIEngineListSortCache &cache)
{
	const Engine *e_a = Engine::Get(a.engine_id);
	const Engine *e_b = Engine::Get(b.engine_id);
	Money r_a = e_a->GetRunningCost();
	Money r_b = e_b->GetRunningCost();
	/* Check if running cost is zero in one or both engines.
	 * If only one of them is zero then that one has higher value,
	 * else if both have zero cost then compare powers. */
	if (r_a == 0) {
		if (r_b == 0) {
			/* If it is ambiguous which to return go with their ID */
			if (value_a == value_b) return EngineNumberSorter(a, b, cache);
			return _engine_sort_direction != (value_a < value_b);
		}
		return !_engine_sort_direction;
	}
	if (r_b == 0) return _engine_sort_direction;
	/* Using double for more precision when comparing close values.
	 * This shouldn't have any major effects in performance nor in keeping
	 * the game in sync between players since it's used in GUI only in client side */
	double v_a = (double)value_a / (double)r_a;
	double v_b = (double)value_b / (double)r_b;
	/* Use EngineID to sort if both have same power/running cost,
	 * since we want consistent sorting.
	 * Also if both have no power then sort with reverse of running cost to simulate
	 * previous sorting behaviour for wagons. */
	if (v_a == 0 && v_b == 0) return EngineRunningCostSorter(b, a, cache);
	if (v_a == v_b)  return EngineNumberSorter(a, b, cache);
	return _engine_sort_direction != (v_a < v_b);
}

/**
 * Determines order of engines by power / running costs
 * @param a first engine to compare
 * @param b second engine to compare
 * @return for descending order: returns true if a < b. Vice versa for ascending order
 */
static bool EnginePowerVsRunningCostSorter(const GUIEngineListItem &a, const GUIEngineListItem &b, const GUIEngineListSortCache &cache)
{
	return GenericEngineValueVsRunningCostSorter(a, Engine::Get(a.engine_id)->GetPower(), b, Engine::Get(b.engine_id)->GetPower(), cache);
}

/* Train sorting functions */

/**
 * Determines order of train engines by capacity
 * @param a first engine to compare
 * @param b second engine to compare
 * @return for descending order: returns true if a < b. Vice versa for ascending order
 */
static bool TrainEngineCapacitySorter(const GUIEngineListItem &a, const GUIEngineListItem &b, const GUIEngineListSortCache &cache)
{
	const RailVehicleInfo *rvi_a = RailVehInfo(a.engine_id);
	const RailVehicleInfo *rvi_b = RailVehInfo(b.engine_id);

	int va = cache.GetArticulatedCapacity(a.engine_id, rvi_a->railveh_type == RAILVEH_MULTIHEAD);
	int vb = cache.GetArticulatedCapacity(b.engine_id, rvi_b->railveh_type == RAILVEH_MULTIHEAD);
	int r = va - vb;

	/* Use EngineID to sort instead since we want consistent sorting */
	if (r == 0) return EngineNumberSorter(a, b, cache);
	return _engine_sort_direction ? r > 0 : r < 0;
}

/**
 * Determines order of train engines by cargo capacity / running costs
 * @param a first engine to compare
 * @param b second engine to compare
 * @return for descending order: returns true if a < b. Vice versa for ascending order
 */
static bool TrainEngineCapacityVsRunningCostSorter(const GUIEngineListItem &a, const GUIEngineListItem &b, const GUIEngineListSortCache &cache)
{
	const RailVehicleInfo *rvi_a = RailVehInfo(a.engine_id);
	const RailVehicleInfo *rvi_b = RailVehInfo(b.engine_id);

	uint va = cache.GetArticulatedCapacity(a.engine_id, rvi_a->railveh_type == RAILVEH_MULTIHEAD);
	uint vb = cache.GetArticulatedCapacity(b.engine_id, rvi_b->railveh_type == RAILVEH_MULTIHEAD);

	return GenericEngineValueVsRunningCostSorter(a, va, b, vb, cache);
}

/**
 * Determines order of train engines by engine / wagon
 * @param a first engine to compare
 * @param b second engine to compare
 * @return for descending order: returns true if a < b. Vice versa for ascending order
 */
static bool TrainEnginesThenWagonsSorter(const GUIEngineListItem &a, const GUIEngineListItem &b, const GUIEngineListSortCache &cache)
{
	int val_a = (RailVehInfo(a.engine_id)->railveh_type == RAILVEH_WAGON ? 1 : 0);
	int val_b = (RailVehInfo(b.engine_id)->railveh_type == RAILVEH_WAGON ? 1 : 0);
	int r = val_a - val_b;

	/* Use EngineID to sort instead since we want consistent sorting */
	if (r == 0) return EngineNumberSorter(a, b, cache);
	return _engine_sort_direction ? r > 0 : r < 0;
}

/* Road vehicle sorting functions */

/**
 * Determines order of road vehicles by capacity
 * @param a first engine to compare
 * @param b second engine to compare
 * @return for descending order: returns true if a < b. Vice versa for ascending order
 */
static bool RoadVehEngineCapacitySorter(const GUIEngineListItem &a, const GUIEngineListItem &b, const GUIEngineListSortCache &cache)
{
	int va = cache.GetArticulatedCapacity(a.engine_id);
	int vb = cache.GetArticulatedCapacity(b.engine_id);
	int r = va - vb;

	/* Use EngineID to sort instead since we want consistent sorting */
	if (r == 0) return EngineNumberSorter(a, b, cache);
	return _engine_sort_direction ? r > 0 : r < 0;
}

/**
 * Determines order of road vehicles by cargo capacity / running costs
 * @param a first engine to compare
 * @param b second engine to compare
 * @return for descending order: returns true if a < b. Vice versa for ascending order
 */
static bool RoadVehEngineCapacityVsRunningCostSorter(const GUIEngineListItem &a, const GUIEngineListItem &b, const GUIEngineListSortCache &cache)
{
	int capacity_a = cache.GetArticulatedCapacity(a.engine_id);
	int capacity_b = cache.GetArticulatedCapacity(b.engine_id);
	return GenericEngineValueVsRunningCostSorter(a, capacity_a, b, capacity_b, cache);
}

/* Ship vehicle sorting functions */

/**
 * Determines order of ships by capacity
 * @param a first engine to compare
 * @param b second engine to compare
 * @return for descending order: returns true if a < b. Vice versa for ascending order
 */
static bool ShipEngineCapacitySorter(const GUIEngineListItem &a, const GUIEngineListItem &b, const GUIEngineListSortCache &cache)
{
	int va = cache.GetArticulatedCapacity(a.engine_id);
	int vb = cache.GetArticulatedCapacity(b.engine_id);
	int r = va - vb;

	/* Use EngineID to sort instead since we want consistent sorting */
	if (r == 0) return EngineNumberSorter(a, b, cache);
	return _engine_sort_direction ? r > 0 : r < 0;
}

/**
 * Determines order of ships by cargo capacity / running costs
 * @param a first engine to compare
 * @param b second engine to compare
 * @return for descending order: returns true if a < b. Vice versa for ascending order
 */
static bool ShipEngineCapacityVsRunningCostSorter(const GUIEngineListItem &a, const GUIEngineListItem &b, const GUIEngineListSortCache &cache)
{
	int capacity_a = cache.GetArticulatedCapacity(a.engine_id);
	int capacity_b = cache.GetArticulatedCapacity(b.engine_id);
	return GenericEngineValueVsRunningCostSorter(a, capacity_a, b, capacity_b, cache);
}

/* Aircraft sorting functions */

/**
 * Determines order of aircraft by cargo
 * @param a first engine to compare
 * @param b second engine to compare
 * @return for descending order: returns true if a < b. Vice versa for ascending order
 */
static bool AircraftEngineCargoSorter(const GUIEngineListItem &a, const GUIEngineListItem &b, const GUIEngineListSortCache &cache)
{
	const Engine *e_a = Engine::Get(a.engine_id);
	const Engine *e_b = Engine::Get(b.engine_id);

	uint16_t mail_a, mail_b;
	int va = e_a->GetDisplayDefaultCapacity(&mail_a);
	int vb = e_b->GetDisplayDefaultCapacity(&mail_b);
	int r = va - vb;

	if (r == 0) {
		/* The planes have the same passenger capacity. Check mail capacity instead */
		r = mail_a - mail_b;

		if (r == 0) {
			/* Use EngineID to sort instead since we want consistent sorting */
			return EngineNumberSorter(a, b, cache);
		}
	}
	return _engine_sort_direction ? r > 0 : r < 0;
}

/**
 * Determines order of aircraft by cargo capacity / running costs
 * @param a first engine to compare
 * @param b second engine to compare
 * @return for descending order: returns true if a < b. Vice versa for ascending order
 */
static bool AircraftEngineCapacityVsRunningCostSorter(const GUIEngineListItem &a, const GUIEngineListItem &b, const GUIEngineListSortCache &cache)
{
	const Engine *e_a = Engine::Get(a.engine_id);
	const Engine *e_b = Engine::Get(b.engine_id);

	uint16_t mail_a, mail_b;
	int va = e_a->GetDisplayDefaultCapacity(&mail_a);
	int vb = e_b->GetDisplayDefaultCapacity(&mail_b);

	return GenericEngineValueVsRunningCostSorter(a, va + mail_a, b, vb + mail_b, cache);
}

/**
 * Determines order of aircraft by range.
 * @param a first engine to compare
 * @param b second engine to compare
 * @return for descending order: returns true if a < b. Vice versa for ascending order
 */
static bool AircraftRangeSorter(const GUIEngineListItem &a, const GUIEngineListItem &b, const GUIEngineListSortCache &cache)
{
	uint16_t r_a = Engine::Get(a.engine_id)->GetRange();
	uint16_t r_b = Engine::Get(b.engine_id)->GetRange();

	int r = r_a - r_b;

	/* Use EngineID to sort instead since we want consistent sorting */
	if (r == 0) return EngineNumberSorter(a, b, cache);
	return _engine_sort_direction ? r > 0 : r < 0;
}

/** Sort functions for the vehicle sort criteria, for each vehicle type. */
EngList_SortTypeFunction * const _engine_sort_functions[][13] = {{
	/* Trains */
	&EngineNumberSorter,
	&EngineCostSorter,
	&EngineSpeedSorter,
	&EnginePowerSorter,
	&EngineTractiveEffortSorter,
	&EngineIntroDateSorter,
	&EngineNameSorter,
	&EngineRunningCostSorter,
	&EnginePowerVsRunningCostSorter,
	&EngineReliabilitySorter,
	&TrainEngineCapacitySorter,
	&TrainEngineCapacityVsRunningCostSorter,
	&EngineVehicleCountSorter,
}, {
	/* Road vehicles */
	&EngineNumberSorter,
	&EngineCostSorter,
	&EngineSpeedSorter,
	&EnginePowerSorter,
	&EngineTractiveEffortSorter,
	&EngineIntroDateSorter,
	&EngineNameSorter,
	&EngineRunningCostSorter,
	&EnginePowerVsRunningCostSorter,
	&EngineReliabilitySorter,
	&RoadVehEngineCapacitySorter,
	&RoadVehEngineCapacityVsRunningCostSorter,
	&EngineVehicleCountSorter,
}, {
	/* Ships */
	&EngineNumberSorter,
	&EngineCostSorter,
	&EngineSpeedSorter,
	&EngineIntroDateSorter,
	&EngineNameSorter,
	&EngineRunningCostSorter,
	&EngineReliabilitySorter,
	&ShipEngineCapacitySorter,
	&ShipEngineCapacityVsRunningCostSorter,
	&EngineVehicleCountSorter,
}, {
	/* Aircraft */
	&EngineNumberSorter,
	&EngineCostSorter,
	&EngineSpeedSorter,
	&EngineIntroDateSorter,
	&EngineNameSorter,
	&EngineRunningCostSorter,
	&EngineReliabilitySorter,
	&AircraftEngineCargoSorter,
	&AircraftEngineCapacityVsRunningCostSorter,
	&EngineVehicleCountSorter,
	&AircraftRangeSorter,
}};

/** Dropdown menu strings for the vehicle sort criteria. */
const StringID _engine_sort_listing[][14] = {{
	/* Trains */
	STR_SORT_BY_ENGINE_ID,
	STR_SORT_BY_COST,
	STR_SORT_BY_MAX_SPEED,
	STR_SORT_BY_POWER,
	STR_SORT_BY_TRACTIVE_EFFORT,
	STR_SORT_BY_INTRO_DATE,
	STR_SORT_BY_NAME,
	STR_SORT_BY_RUNNING_COST,
	STR_SORT_BY_POWER_VS_RUNNING_COST,
	STR_SORT_BY_RELIABILITY,
	STR_SORT_BY_CARGO_CAPACITY,
	STR_SORT_BY_CARGO_CAPACITY_VS_RUNNING_COST,
	STR_SORT_BY_VEHICLE_COUNT,
	INVALID_STRING_ID
}, {
	/* Road vehicles */
	STR_SORT_BY_ENGINE_ID,
	STR_SORT_BY_COST,
	STR_SORT_BY_MAX_SPEED,
	STR_SORT_BY_POWER,
	STR_SORT_BY_TRACTIVE_EFFORT,
	STR_SORT_BY_INTRO_DATE,
	STR_SORT_BY_NAME,
	STR_SORT_BY_RUNNING_COST,
	STR_SORT_BY_POWER_VS_RUNNING_COST,
	STR_SORT_BY_RELIABILITY,
	STR_SORT_BY_CARGO_CAPACITY,
	STR_SORT_BY_CARGO_CAPACITY_VS_RUNNING_COST,
	STR_SORT_BY_VEHICLE_COUNT,
	INVALID_STRING_ID
}, {
	/* Ships */
	STR_SORT_BY_ENGINE_ID,
	STR_SORT_BY_COST,
	STR_SORT_BY_MAX_SPEED,
	STR_SORT_BY_INTRO_DATE,
	STR_SORT_BY_NAME,
	STR_SORT_BY_RUNNING_COST,
	STR_SORT_BY_RELIABILITY,
	STR_SORT_BY_CARGO_CAPACITY,
	STR_SORT_BY_CARGO_CAPACITY_VS_RUNNING_COST,
	STR_SORT_BY_VEHICLE_COUNT,
	INVALID_STRING_ID
}, {
	/* Aircraft */
	STR_SORT_BY_ENGINE_ID,
	STR_SORT_BY_COST,
	STR_SORT_BY_MAX_SPEED,
	STR_SORT_BY_INTRO_DATE,
	STR_SORT_BY_NAME,
	STR_SORT_BY_RUNNING_COST,
	STR_SORT_BY_RELIABILITY,
	STR_SORT_BY_CARGO_CAPACITY,
	STR_SORT_BY_CARGO_CAPACITY_VS_RUNNING_COST,
	STR_SORT_BY_VEHICLE_COUNT,
	STR_SORT_BY_RANGE,
	INVALID_STRING_ID
}};

/** Filters vehicles by cargo and engine (in case of rail vehicle). */
static bool CargoAndEngineFilter(const GUIEngineListItem *item, const CargoID cid)
{
	if (cid == CargoFilterCriteria::CF_ANY) {
		return true;
	} else if (cid == CargoFilterCriteria::CF_ENGINES) {
		return Engine::Get(item->engine_id)->GetPower() != 0;
	} else {
		CargoTypes refit_mask = GetUnionOfArticulatedRefitMasks(item->engine_id, true) & _standard_cargo_mask;
		return (cid == CargoFilterCriteria::CF_NONE ? refit_mask == 0 : HasBit(refit_mask, cid));
	}
}

static GUIEngineList::FilterFunction * const _filter_funcs[] = {
	&CargoAndEngineFilter,
};

static uint GetCargoWeight(const CargoArray &cap, VehicleType vtype)
{
	uint weight = 0;
	for (CargoID c = 0; c < NUM_CARGO; c++) {
		if (cap[c] != 0) {
			if (vtype == VEH_TRAIN) {
				weight += CargoSpec::Get(c)->WeightOfNUnitsInTrain(cap[c]);
			} else {
				weight += CargoSpec::Get(c)->WeightOfNUnits(cap[c]);
			}
		}
	}
	return weight;
}

static int DrawCargoCapacityInfo(int left, int right, int y, TestedEngineDetails &te, bool refittable)
{
	for (const CargoSpec *cs : _sorted_cargo_specs) {
		CargoID cid = cs->Index();
		if (te.all_capacities[cid] == 0) continue;

		SetDParam(0, cid);
		SetDParam(1, te.all_capacities[cid]);
		SetDParam(2, refittable ? STR_PURCHASE_INFO_REFITTABLE : STR_EMPTY);
		DrawString(left, right, y, STR_PURCHASE_INFO_CAPACITY);
		y += GetCharacterHeight(FS_NORMAL);
	}

	return y;
}

static StringID GetRunningCostString()
{
	if (DayLengthFactor() > 1 && !_settings_client.gui.show_running_costs_calendar_year) {
		return STR_PURCHASE_INFO_RUNNINGCOST_ORIG_YEAR;
	} else if (EconTime::UsingWallclockUnits()) {
		return STR_PURCHASE_INFO_RUNNINGCOST_PERIOD;
	} else {
		return STR_PURCHASE_INFO_RUNNINGCOST_YEAR;
	}
}

/* Draw rail wagon specific details */
static int DrawRailWagonPurchaseInfo(int left, int right, int y, EngineID engine_number, const RailVehicleInfo *rvi, TestedEngineDetails &te)
{
	const Engine *e = Engine::Get(engine_number);

	/* Purchase cost */
	if (te.cost != 0) {
		SetDParam(0, e->GetCost() + te.cost);
		SetDParam(1, te.cost);
		DrawString(left, right, y, STR_PURCHASE_INFO_COST_REFIT);
	} else {
		SetDParam(0, e->GetCost());
		DrawString(left, right, y, STR_PURCHASE_INFO_COST);
	}
	y += GetCharacterHeight(FS_NORMAL);

	/* Wagon weight - (including cargo) */
	uint weight = e->GetDisplayWeight();
	SetDParam(0, weight);
	SetDParam(1, GetCargoWeight(te.all_capacities, VEH_TRAIN) + weight);
	DrawString(left, right, y, STR_PURCHASE_INFO_WEIGHT_CWEIGHT);
	y += GetCharacterHeight(FS_NORMAL);

	/* Wagon speed limit, displayed if above zero */
	if (_settings_game.vehicle.wagon_speed_limits) {
		uint max_speed = e->GetDisplayMaxSpeed();
		if (max_speed > 0) {
			SetDParam(0, PackVelocity(max_speed, e->type));
			DrawString(left, right, y, STR_PURCHASE_INFO_SPEED);
			y += GetCharacterHeight(FS_NORMAL);
		}
	}

	/* Running cost */
	if (rvi->running_cost_class != INVALID_PRICE) {
		SetDParam(0, e->GetDisplayRunningCost());
		DrawString(left, right, y, GetRunningCostString());
		y += GetCharacterHeight(FS_NORMAL);
	}

	return y;
}

/* Draw locomotive specific details */
static int DrawRailEnginePurchaseInfo(int left, int right, int y, EngineID engine_number, const RailVehicleInfo *rvi, TestedEngineDetails &te)
{
	const Engine *e = Engine::Get(engine_number);

	/* Purchase Cost - Engine weight */
	if (te.cost != 0) {
		SetDParam(0, e->GetCost() + te.cost);
		SetDParam(1, te.cost);
		SetDParam(2, e->GetDisplayWeight());
		DrawString(left, right, y, STR_PURCHASE_INFO_COST_REFIT_WEIGHT);
	} else {
		SetDParam(0, e->GetCost());
		SetDParam(1, e->GetDisplayWeight());
		DrawString(left, right, y, STR_PURCHASE_INFO_COST_WEIGHT);
	}
	y += GetCharacterHeight(FS_NORMAL);

	/* Max speed - Engine power */
	SetDParam(0, PackVelocity(e->GetDisplayMaxSpeed(), e->type));
	SetDParam(1, e->GetPower());
	DrawString(left, right, y, STR_PURCHASE_INFO_SPEED_POWER);
	y += GetCharacterHeight(FS_NORMAL);

	/* Max tractive effort - not applicable if old acceleration or maglev */
	if (_settings_game.vehicle.train_acceleration_model != AM_ORIGINAL && GetRailTypeInfo(rvi->railtype)->acceleration_type != 2) {
		SetDParam(0, e->GetDisplayMaxTractiveEffort());
		DrawString(left, right, y, STR_PURCHASE_INFO_MAX_TE);
		y += GetCharacterHeight(FS_NORMAL);
	}

	/* Running cost */
	if (rvi->running_cost_class != INVALID_PRICE) {
		SetDParam(0, e->GetDisplayRunningCost());
		DrawString(left, right, y, GetRunningCostString());
		y += GetCharacterHeight(FS_NORMAL);
	}

	/* Powered wagons power - Powered wagons extra weight */
	if (rvi->pow_wag_power != 0) {
		SetDParam(0, rvi->pow_wag_power);
		SetDParam(1, rvi->pow_wag_weight);
		DrawString(left, right, y, STR_PURCHASE_INFO_PWAGPOWER_PWAGWEIGHT);
		y += GetCharacterHeight(FS_NORMAL);
	}

	return y;
}

/* Draw road vehicle specific details */
static int DrawRoadVehPurchaseInfo(int left, int right, int y, EngineID engine_number, TestedEngineDetails &te)
{
	const Engine *e = Engine::Get(engine_number);

	if (_settings_game.vehicle.roadveh_acceleration_model != AM_ORIGINAL) {
		/* Purchase Cost */
		if (te.cost != 0) {
			SetDParam(0, e->GetCost() + te.cost);
			SetDParam(1, te.cost);
			DrawString(left, right, y, STR_PURCHASE_INFO_COST_REFIT);
		} else {
			SetDParam(0, e->GetCost());
			DrawString(left, right, y, STR_PURCHASE_INFO_COST);
		}
		y += GetCharacterHeight(FS_NORMAL);

		/* Road vehicle weight - (including cargo) */
		int16_t weight = e->GetDisplayWeight();
		SetDParam(0, weight);
		SetDParam(1, GetCargoWeight(te.all_capacities, VEH_ROAD) + weight);
		DrawString(left, right, y, STR_PURCHASE_INFO_WEIGHT_CWEIGHT);
		y += GetCharacterHeight(FS_NORMAL);

		/* Max speed - Engine power */
		SetDParam(0, PackVelocity(e->GetDisplayMaxSpeed(), e->type));
		SetDParam(1, e->GetPower());
		DrawString(left, right, y, STR_PURCHASE_INFO_SPEED_POWER);
		y += GetCharacterHeight(FS_NORMAL);

		/* Max tractive effort */
		SetDParam(0, e->GetDisplayMaxTractiveEffort());
		DrawString(left, right, y, STR_PURCHASE_INFO_MAX_TE);
		y += GetCharacterHeight(FS_NORMAL);
	} else {
		/* Purchase cost - Max speed */
		if (te.cost != 0) {
			SetDParam(0, e->GetCost() + te.cost);
			SetDParam(1, te.cost);
			SetDParam(2, PackVelocity(e->GetDisplayMaxSpeed(), e->type));
			DrawString(left, right, y, STR_PURCHASE_INFO_COST_REFIT_SPEED);
		} else {
			SetDParam(0, e->GetCost());
			SetDParam(1, PackVelocity(e->GetDisplayMaxSpeed(), e->type));
			DrawString(left, right, y, STR_PURCHASE_INFO_COST_SPEED);
		}
		y += GetCharacterHeight(FS_NORMAL);
	}

	/* Running cost */
	SetDParam(0, e->GetDisplayRunningCost());
	DrawString(left, right, y, GetRunningCostString());
	y += GetCharacterHeight(FS_NORMAL);

	return y;
}

/* Draw ship specific details */
static int DrawShipPurchaseInfo(int left, int right, int y, EngineID engine_number, bool refittable, TestedEngineDetails &te)
{
	const Engine *e = Engine::Get(engine_number);

	/* Purchase cost - Max speed */
	uint raw_speed = e->GetDisplayMaxSpeed();
	uint ocean_speed = e->u.ship.ApplyWaterClassSpeedFrac(raw_speed, true);
	uint canal_speed = e->u.ship.ApplyWaterClassSpeedFrac(raw_speed, false);

	if (ocean_speed == canal_speed) {
		if (te.cost != 0) {
			SetDParam(0, e->GetCost() + te.cost);
			SetDParam(1, te.cost);
			SetDParam(2, PackVelocity(ocean_speed, e->type));
			DrawString(left, right, y, STR_PURCHASE_INFO_COST_REFIT_SPEED);
		} else {
			SetDParam(0, e->GetCost());
			SetDParam(1, PackVelocity(ocean_speed, e->type));
			DrawString(left, right, y, STR_PURCHASE_INFO_COST_SPEED);
		}
		y += GetCharacterHeight(FS_NORMAL);
	} else {
		if (te.cost != 0) {
			SetDParam(0, e->GetCost() + te.cost);
			SetDParam(1, te.cost);
			DrawString(left, right, y, STR_PURCHASE_INFO_COST_REFIT);
		} else {
			SetDParam(0, e->GetCost());
			DrawString(left, right, y, STR_PURCHASE_INFO_COST);
		}
		y += GetCharacterHeight(FS_NORMAL);

		SetDParam(0, PackVelocity(ocean_speed, e->type));
		DrawString(left, right, y, STR_PURCHASE_INFO_SPEED_OCEAN);
		y += GetCharacterHeight(FS_NORMAL);

		SetDParam(0, PackVelocity(canal_speed, e->type));
		DrawString(left, right, y, STR_PURCHASE_INFO_SPEED_CANAL);
		y += GetCharacterHeight(FS_NORMAL);
	}

	/* Running cost */
	SetDParam(0, e->GetDisplayRunningCost());
	DrawString(left, right, y, GetRunningCostString());
	y += GetCharacterHeight(FS_NORMAL);

	if (!IsArticulatedEngine(engine_number)) {
		/* Cargo type + capacity */
		SetDParam(0, te.cargo);
		SetDParam(1, te.capacity);
		SetDParam(2, refittable ? STR_PURCHASE_INFO_REFITTABLE : STR_EMPTY);
		DrawString(left, right, y, STR_PURCHASE_INFO_CAPACITY);
		y += GetCharacterHeight(FS_NORMAL);
	}

	return y;
}

/**
 * Draw aircraft specific details in the buy window.
 * @param left Left edge of the window to draw in.
 * @param right Right edge of the window to draw in.
 * @param y Top of the area to draw in.
 * @param engine_number Engine to display.
 * @param refittable If set, the aircraft can be refitted.
 * @return Bottom of the used area.
 */
static int DrawAircraftPurchaseInfo(int left, int right, int y, EngineID engine_number, bool refittable, TestedEngineDetails &te)
{
	const Engine *e = Engine::Get(engine_number);

	/* Purchase cost - Max speed */
	if (te.cost != 0) {
		SetDParam(0, e->GetCost() + te.cost);
		SetDParam(1, te.cost);
		SetDParam(2, PackVelocity(e->GetDisplayMaxSpeed(), e->type));
		DrawString(left, right, y, STR_PURCHASE_INFO_COST_REFIT_SPEED);
	} else {
		SetDParam(0, e->GetCost());
		SetDParam(1, PackVelocity(e->GetDisplayMaxSpeed(), e->type));
		DrawString(left, right, y, STR_PURCHASE_INFO_COST_SPEED);
	}
	y += GetCharacterHeight(FS_NORMAL);

	/* Cargo capacity */
	if (te.mail_capacity > 0) {
		SetDParam(0, te.cargo);
		SetDParam(1, te.capacity);
		SetDParam(2, GetCargoIDByLabel(CT_MAIL));
		SetDParam(3, te.mail_capacity);
		DrawString(left, right, y, STR_PURCHASE_INFO_AIRCRAFT_CAPACITY);
	} else {
		/* Note, if the default capacity is selected by the refit capacity
		 * callback, then the capacity shown is likely to be incorrect. */
		SetDParam(0, te.cargo);
		SetDParam(1, te.capacity);
		SetDParam(2, refittable ? STR_PURCHASE_INFO_REFITTABLE : STR_EMPTY);
		DrawString(left, right, y, STR_PURCHASE_INFO_CAPACITY);
	}
	y += GetCharacterHeight(FS_NORMAL);

	/* Running cost */
	SetDParam(0, e->GetDisplayRunningCost());
	DrawString(left, right, y, GetRunningCostString());
	y += GetCharacterHeight(FS_NORMAL);

	/* Aircraft type */
	SetDParam(0, e->GetAircraftTypeText());
	DrawString(left, right, y, STR_PURCHASE_INFO_AIRCRAFT_TYPE);
	y += GetCharacterHeight(FS_NORMAL);

	/* Aircraft range, if available. */
	uint16_t range = e->GetRange();
	if (range != 0) {
		SetDParam(0, range);
		DrawString(left, right, y, STR_PURCHASE_INFO_AIRCRAFT_RANGE);
		y += GetCharacterHeight(FS_NORMAL);
	}

	return y;
}


/**
 * Try to get the NewGRF engine additional text callback as an optional std::string.
 * @param engine The engine whose additional text to get.
 * @return The std::string if present, otherwise std::nullopt.
 */
static std::optional<std::string> GetNewGRFAdditionalText(EngineID engine)
{
	uint16_t callback = GetVehicleCallback(CBID_VEHICLE_ADDITIONAL_TEXT, 0, 0, engine, nullptr);
	if (callback == CALLBACK_FAILED || callback == 0x400) return std::nullopt;
	const GRFFile *grffile = Engine::Get(engine)->GetGRF();
	assert(grffile != nullptr);
	if (callback > 0x400) {
		ErrorUnknownCallbackResult(grffile->grfid, CBID_VEHICLE_ADDITIONAL_TEXT, callback);
		return std::nullopt;
	}

	StartTextRefStackUsage(grffile, 6);
	std::string result = GetString(GetGRFStringID(grffile->grfid, 0xD000 + callback));
	StopTextRefStackUsage();
	return result;
}

/**
 * Display additional text from NewGRF in the purchase information window
 * @param left   Left border of text bounding box
 * @param right  Right border of text bounding box
 * @param y      Top border of text bounding box
 * @param engine Engine to query the additional purchase information for
 * @return       Bottom border of text bounding box
 */
static uint ShowAdditionalText(int left, int right, int y, EngineID engine)
{
	auto text = GetNewGRFAdditionalText(engine);
	if (!text) return y;
	return DrawStringMultiLine(left, right, y, INT32_MAX, *text, TC_BLACK);
}

void TestedEngineDetails::FillDefaultCapacities(const Engine *e)
{
	this->cargo = e->GetDefaultCargoType();
	if (e->type == VEH_TRAIN || e->type == VEH_ROAD || e->type == VEH_SHIP) {
		this->all_capacities = GetCapacityOfArticulatedParts(e->index);
		this->capacity = this->all_capacities[this->cargo];
		this->mail_capacity = 0;
	} else {
		this->capacity = e->GetDisplayDefaultCapacity(&this->mail_capacity);
		this->all_capacities[this->cargo] = this->capacity;
		if (IsValidCargoID(GetCargoIDByLabel(CT_MAIL))) {
			this->all_capacities[GetCargoIDByLabel(CT_MAIL)] = this->mail_capacity;
		} else {
			this->mail_capacity = 0;
		}
	}
	if (this->all_capacities.GetCount() == 0) this->cargo = INVALID_CARGO;
}

/**
 * Draw the purchase info details of a vehicle at a given location.
 * @param left,right,y location where to draw the info
 * @param engine_number the engine of which to draw the info of
 * @return y after drawing all the text
 */
int DrawVehiclePurchaseInfo(int left, int right, int y, EngineID engine_number, TestedEngineDetails &te)
{
	const Engine *e = Engine::Get(engine_number);
	CalTime::YearMonthDay ymd = CalTime::ConvertDateToYMD(e->intro_date);
	bool refittable = IsArticulatedVehicleRefittable(engine_number);
	bool articulated_cargo = false;

	switch (e->type) {
		default: NOT_REACHED();
		case VEH_TRAIN:
			if (e->u.rail.railveh_type == RAILVEH_WAGON) {
				y = DrawRailWagonPurchaseInfo(left, right, y, engine_number, &e->u.rail, te);
			} else {
				y = DrawRailEnginePurchaseInfo(left, right, y, engine_number, &e->u.rail, te);
			}
			articulated_cargo = true;
			break;

		case VEH_ROAD:
			y = DrawRoadVehPurchaseInfo(left, right, y, engine_number, te);
			articulated_cargo = true;
			break;

		case VEH_SHIP:
			y = DrawShipPurchaseInfo(left, right, y, engine_number, refittable, te);
			if (IsArticulatedEngine(engine_number)) articulated_cargo = true;
			break;

		case VEH_AIRCRAFT:
			y = DrawAircraftPurchaseInfo(left, right, y, engine_number, refittable, te);
			break;
	}

	if (articulated_cargo) {
		/* Cargo type + capacity, or N/A */
		int new_y = DrawCargoCapacityInfo(left, right, y, te, refittable);

		if (new_y == y) {
			SetDParam(0, INVALID_CARGO);
			SetDParam(2, STR_EMPTY);
			DrawString(left, right, y, STR_PURCHASE_INFO_CAPACITY);
			y += GetCharacterHeight(FS_NORMAL);
		} else {
			y = new_y;
		}
	}

	/* Draw details that apply to all types except rail wagons. */
	if (e->type != VEH_TRAIN || e->u.rail.railveh_type != RAILVEH_WAGON) {
		/* Design date - Life length */
		SetDParam(0, ymd.year);
		SetDParam(1, DateDeltaToYearDelta(e->GetLifeLengthInDays()));
		DrawString(left, right, y, STR_PURCHASE_INFO_DESIGNED_LIFE);
		y += GetCharacterHeight(FS_NORMAL);

		/* Reliability */
		SetDParam(0, ToPercent16(e->reliability));
		DrawString(left, right, y, STR_PURCHASE_INFO_RELIABILITY);
		y += GetCharacterHeight(FS_NORMAL);
	} else if (_settings_client.gui.show_wagon_intro_year) {
		SetDParam(0, ymd.year);
		DrawString(left, right, y, STR_PURCHASE_INFO_DESIGNED);
		y += GetCharacterHeight(FS_NORMAL);
	}

	if (refittable) y = ShowRefitOptionsList(left, right, y, engine_number);

	/* Additional text from NewGRF */
	y = ShowAdditionalText(left, right, y, engine_number);

	/* The NewGRF's name which the vehicle comes from */
	const GRFConfig *config = GetGRFConfig(e->GetGRFID());
	if (_settings_client.gui.show_newgrf_name && config != nullptr)
	{
		DrawString(left, right, y, config->GetName(), TC_BLACK);
		y += GetCharacterHeight(FS_NORMAL);
	}

	return y;
}

/**
 * Engine drawing loop
 * @param type Type of vehicle (VEH_*)
 * @param r The Rect of the list
 * @param eng_list What engines to draw
 * @param sb Scrollbar of list.
 * @param selected_id what engine to highlight as selected, if any
 * @param show_count Whether to show the amount of engines or not
 * @param selected_group the group to list the engines of
 */
void DrawEngineList(VehicleType type, const Rect &r, const GUIEngineList &eng_list, const Scrollbar &sb, EngineID selected_id, bool show_count, GroupID selected_group)
{
	static const int sprite_y_offsets[] = { -1, -1, -2, -2 };

	auto [first, last] = sb.GetVisibleRangeIterators(eng_list);

	bool rtl = _current_text_dir == TD_RTL;
	int step_size = GetEngineListHeight(type);
	int sprite_left  = GetVehicleImageCellSize(type, EIT_PURCHASE).extend_left;
	int sprite_right = GetVehicleImageCellSize(type, EIT_PURCHASE).extend_right;
	int sprite_width = sprite_left + sprite_right;
	int circle_width = std::max(GetScaledSpriteSize(SPR_CIRCLE_FOLDED).width, GetScaledSpriteSize(SPR_CIRCLE_UNFOLDED).width);
	int linecolour = GetColourGradient(COLOUR_ORANGE, SHADE_NORMAL);

	Rect ir      = r.WithHeight(step_size).Shrink(WidgetDimensions::scaled.matrix);
	int sprite_y_offset = ScaleSpriteTrad(sprite_y_offsets[type]) + ir.Height() / 2;

	Dimension replace_icon = {0, 0};
	int count_width = 0;
	if (show_count) {
		replace_icon = GetSpriteSize(SPR_GROUP_REPLACE_ACTIVE);

		uint biggest_num_engines = 0;
		for (auto it = first; it != last; ++it) {
			const uint num_engines = GetGroupNumEngines(_local_company, selected_group, it->engine_id);
			biggest_num_engines = std::max(biggest_num_engines, num_engines);
		}

		SetDParam(0, biggest_num_engines);
		count_width = GetStringBoundingBox(STR_JUST_COMMA, FS_SMALL).width;
	}

	Rect tr = ir.Indent(circle_width + WidgetDimensions::scaled.hsep_normal + sprite_width + WidgetDimensions::scaled.hsep_wide, rtl); // Name position
	Rect cr = tr.Indent(replace_icon.width + WidgetDimensions::scaled.hsep_wide, !rtl).WithWidth(count_width, !rtl);  // Count position
	Rect rr = tr.WithWidth(replace_icon.width, !rtl);                                                                 // Replace icon position
	if (show_count) tr = tr.Indent(count_width + WidgetDimensions::scaled.hsep_normal + replace_icon.width + WidgetDimensions::scaled.hsep_wide, !rtl);

	int normal_text_y_offset = (ir.Height() - GetCharacterHeight(FS_NORMAL)) / 2;
	int small_text_y_offset  = ir.Height() - GetCharacterHeight(FS_SMALL);
	int replace_icon_y_offset = (ir.Height() - replace_icon.height) / 2;

	const int offset = (rtl ? -circle_width : circle_width) / 2;
	const int level_width = rtl ? -WidgetDimensions::scaled.hsep_indent : WidgetDimensions::scaled.hsep_indent;

	int y = ir.top;
	for (auto it = first; it != last; ++it) {
		const auto &item = *it;
		uint indent       = item.indent * WidgetDimensions::scaled.hsep_indent;
		bool has_variants = (item.flags & EngineDisplayFlags::HasVariants) != EngineDisplayFlags::None;
		bool is_folded    = (item.flags & EngineDisplayFlags::IsFolded)    != EngineDisplayFlags::None;
		bool shaded       = (item.flags & EngineDisplayFlags::Shaded)      != EngineDisplayFlags::None;

		if (item.indent > 0) {
			/* Draw tree continuation lines. */
			int tx = (rtl ? ir.right : ir.left) + offset;
			int ty = y - WidgetDimensions::scaled.matrix.top;
			for (uint lvl = 1; lvl <= item.indent; ++lvl) {
				if (HasBit(item.level_mask, lvl)) GfxDrawLine(tx, ty, tx, ty + step_size - 1, linecolour, WidgetDimensions::scaled.fullbevel.top);
				if (lvl < item.indent) tx += level_width;
			}
			/* Draw our node in the tree. */
			int ycentre = y + normal_text_y_offset + GetCharacterHeight(FS_NORMAL) / 2 - 1;
			if (!HasBit(item.level_mask, item.indent)) GfxDrawLine(tx, ty, tx, ycentre, linecolour, WidgetDimensions::scaled.fullbevel.top);
			GfxDrawLine(tx, ycentre, tx + offset - (rtl ? -1 : 1), ycentre, linecolour, WidgetDimensions::scaled.fullbevel.top);
		}

		/* Note: num_engines is only used in the autoreplace GUI, so it is correct to use _local_company here. */
		const uint num_engines = GetGroupNumEngines(_local_company, selected_group, item.engine_id);

		const Engine *e = Engine::Get(item.engine_id);
		bool hidden = HasBit(e->company_hidden, _local_company);
		StringID str = hidden ? STR_HIDDEN_ENGINE_NAME : STR_ENGINE_NAME;
		TextColour tc = (item.engine_id == selected_id) ? TC_WHITE : ((hidden | shaded) ? (TC_GREY | TC_FORCED | TC_NO_SHADE) : TC_BLACK);

		if (show_count) {
			/* relies on show_count to find 'Vehicle in use' panel of autoreplace window */
			SetDParam(0, PackEngineNameDParam(item.engine_id, EngineNameContext::AutoreplaceVehicleInUse, item.indent));
		} else {
			SetDParam(0, PackEngineNameDParam(item.engine_id, EngineNameContext::PurchaseList, item.indent));
		}
		Rect itr = tr.Indent(indent, rtl);
		DrawString(itr.left, itr.right, y + normal_text_y_offset, str, tc);
		int sprite_x = ir.Indent(indent + circle_width + WidgetDimensions::scaled.hsep_normal, rtl).WithWidth(sprite_width, rtl).left + sprite_left;
		DrawVehicleEngine(r.left, r.right, sprite_x, y + sprite_y_offset, item.engine_id, (show_count && num_engines == 0) ? PALETTE_CRASH : GetEnginePalette(item.engine_id, _local_company), EIT_PURCHASE);
		if (show_count) {
			SetDParam(0, num_engines);
			DrawString(cr.left, cr.right, y + small_text_y_offset, STR_JUST_COMMA, TC_BLACK, SA_RIGHT | SA_FORCE, false, FS_SMALL);
			if (EngineHasReplacementForCompany(Company::Get(_local_company), item.engine_id, selected_group)) DrawSprite(SPR_GROUP_REPLACE_ACTIVE, num_engines == 0 ? PALETTE_CRASH : PAL_NONE, rr.left, y + replace_icon_y_offset);
		}
		if (has_variants) {
			Rect fr = ir.Indent(indent, rtl).WithWidth(circle_width, rtl);
			DrawSpriteIgnorePadding(is_folded ? SPR_CIRCLE_FOLDED : SPR_CIRCLE_UNFOLDED, PAL_NONE, {fr.left, y, fr.right, y + ir.Height() - 1}, SA_CENTER);
		}
		y += step_size;
	}
}

/**
 * Display the dropdown for the vehicle sort criteria.
 * @param w Parent window (holds the dropdown button).
 * @param vehicle_type %Vehicle type being sorted.
 * @param selected Currently selected sort criterion.
 * @param button Widget button.
 */
void DisplayVehicleSortDropDown(Window *w, VehicleType vehicle_type, int selected, WidgetID button)
{
	uint32_t hidden_mask = 0;
	/* Disable sorting by power or tractive effort when the original acceleration model for road vehicles is being used. */
	if (vehicle_type == VEH_ROAD && _settings_game.vehicle.roadveh_acceleration_model == AM_ORIGINAL) {
		SetBit(hidden_mask, 3); // power
		SetBit(hidden_mask, 4); // tractive effort
		SetBit(hidden_mask, 8); // power by running costs
	}
	/* Disable sorting by tractive effort when the original acceleration model for trains is being used. */
	if (vehicle_type == VEH_TRAIN && _settings_game.vehicle.train_acceleration_model == AM_ORIGINAL) {
		SetBit(hidden_mask, 4); // tractive effort
	}
	ShowDropDownMenu(w, _engine_sort_listing[vehicle_type], selected, button, 0, hidden_mask);
}

/**
 * Add children to GUI engine list to build a hierarchical tree.
 * @param dst Destination list.
 * @param src Source list.
 * @param parent Current tree parent (set by self with recursion).
 * @param indent Current tree indentation level (set by self with recursion).
 */
void GUIEngineListAddChildren(GUIEngineList &dst, const GUIEngineList &src, EngineID parent, uint8_t indent)
{
	for (const auto &item : src) {
		if (item.variant_id != parent || item.engine_id == parent) continue;

		const Engine *e = Engine::Get(item.engine_id);
		EngineDisplayFlags flags = item.flags;
		if (e->display_last_variant != INVALID_ENGINE) flags &= ~EngineDisplayFlags::Shaded;
		dst.emplace_back(e->display_last_variant == INVALID_ENGINE ? item.engine_id : e->display_last_variant, item.engine_id, flags, indent);

		/* Add variants if not folded */
		if ((item.flags & (EngineDisplayFlags::HasVariants | EngineDisplayFlags::IsFolded)) == EngineDisplayFlags::HasVariants) {
			/* Add this engine again as a child */
			if ((item.flags & EngineDisplayFlags::Shaded) == EngineDisplayFlags::None) {
				dst.emplace_back(item.engine_id, item.engine_id, EngineDisplayFlags::None, indent + 1);
			}
			GUIEngineListAddChildren(dst, src, item.engine_id, indent + 1);
		}
	}

	if (indent > 0 || dst.empty()) return;

	/* Hierarchy is complete, traverse in reverse to find where indentation levels continue. */
	uint16_t level_mask = 0;
	for (auto it = std::rbegin(dst); std::next(it) != std::rend(dst); ++it) {
		auto next_it = std::next(it);
		SB(level_mask, it->indent, 1, it->indent <= next_it->indent);
		next_it->level_mask = level_mask;
	}
}

/** Enum referring to the Hotkeys in the build vehicle window */
enum BuildVehicleHotkeys {
	BVHK_FOCUS_FILTER_BOX, ///< Focus the edit box for editing the filter string
};

struct BuildVehicleWindowBase : Window {
	VehicleType vehicle_type;                   ///< Type of vehicles shown in the window.
	bool virtual_train_mode;                    ///< Are we building a virtual train?
	Train **virtual_train_out;                  ///< Virtual train ptr
	bool listview_mode;                         ///< If set, only display the available vehicles and do not show a 'build' button.

	BuildVehicleWindowBase(WindowDesc *desc, TileIndex tile, VehicleType type, Train **virtual_train_out) : Window(desc)
	{
		this->vehicle_type = type;
		this->window_number = tile == INVALID_TILE ? (int)type : tile;
		this->virtual_train_out = virtual_train_out;
		this->virtual_train_mode = (virtual_train_out != nullptr);
		if (this->virtual_train_mode) this->window_number = 0;
		this->listview_mode = (tile == INVALID_TILE) && !virtual_train_mode;
	}

	void AddChildren(GUIEngineList &eng_list, const GUIEngineList &source, EngineID parent, int indent)
	{
		for (const auto &item : source) {
			if (item.variant_id != parent || item.engine_id == parent) continue;

			const Engine *e = Engine::Get(item.engine_id);
			EngineDisplayFlags flags = item.flags;
			if (e->display_last_variant != INVALID_ENGINE) flags &= ~EngineDisplayFlags::Shaded;
			eng_list.emplace_back(e->display_last_variant == INVALID_ENGINE ? item.engine_id : e->display_last_variant, item.engine_id, flags, indent);

			/* Add variants if not folded */
			if ((item.flags & (EngineDisplayFlags::HasVariants | EngineDisplayFlags::IsFolded)) == EngineDisplayFlags::HasVariants) {
				/* Add this engine again as a child */
				if ((item.flags & EngineDisplayFlags::Shaded) == EngineDisplayFlags::None) {
					eng_list.emplace_back(item.engine_id, item.engine_id, EngineDisplayFlags::None, indent + 1);
				}
				AddChildren(eng_list, source, item.engine_id, indent + 1);
			}
		}
	}

	void AddVirtualEngine(Train *toadd)
	{
		if (this->virtual_train_out == nullptr) return;

		if (*(this->virtual_train_out) == nullptr) {
			*(this->virtual_train_out) = toadd;
			InvalidateWindowClassesData(WC_CREATE_TEMPLATE);
		} else {
			VehicleID target = (*(this->virtual_train_out))->GetLastUnit()->index;

			DoCommandP(0, (1 << 23) | (1 << 21) | toadd->index, target, CMD_MOVE_VIRTUAL_RAIL_VEHICLE | CMD_MSG(STR_ERROR_CAN_T_MOVE_VEHICLE), CcMoveNewVirtualEngine);
		}
	}

	StringID GetCargoFilterLabel(CargoID cid) const
	{
		switch (cid) {
			case CargoFilterCriteria::CF_ANY: return STR_PURCHASE_INFO_ALL_TYPES;
			case CargoFilterCriteria::CF_ENGINES: return STR_PURCHASE_INFO_ENGINES_ONLY;
			case CargoFilterCriteria::CF_NONE: return STR_PURCHASE_INFO_NONE;
			default: return CargoSpec::Get(cid)->name;
		}
	}

	DropDownList BuildCargoDropDownList(bool hide_engines = false) const
	{
		DropDownList list;

		/* Add item for disabling filtering. */
		list.push_back(MakeDropDownListStringItem(this->GetCargoFilterLabel(CargoFilterCriteria::CF_ANY), CargoFilterCriteria::CF_ANY, false));
		/* Specific filters for trains. */
		if (this->vehicle_type == VEH_TRAIN) {
			if (!hide_engines) {
				/* Add item for locomotives only in case of trains. */
				list.push_back(MakeDropDownListStringItem(this->GetCargoFilterLabel(CargoFilterCriteria::CF_ENGINES), CargoFilterCriteria::CF_ENGINES, false));
			}

			/* Add item for vehicles not carrying anything, e.g. train engines.
			 * This could also be useful for eyecandy vehicles of other types, but is likely too confusing for joe, */
			list.push_back(MakeDropDownListStringItem(this->GetCargoFilterLabel(CargoFilterCriteria::CF_NONE), CargoFilterCriteria::CF_NONE, false));
		}

		/* Add cargos */
		Dimension d = GetLargestCargoIconSize();
		for (const CargoSpec *cs : _sorted_standard_cargo_specs) {
			list.push_back(MakeDropDownListIconItem(d, cs->GetCargoIcon(), PAL_NONE, cs->name, cs->Index(), false));
		}

		return list;
	}

	void FillTestedEngineCapacity(EngineID engine, CargoID cargo, TestedEngineDetails &te) const
	{
		const Engine *e = Engine::Get(engine);
		if (!e->CanPossiblyCarryCargo()) {
			te.cost = 0;
			te.cargo = INVALID_CARGO;
			te.all_capacities.Clear();
			return;
		}

		if (this->virtual_train_mode) {
			if (cargo != INVALID_CARGO && cargo != e->GetDefaultCargoType()) {
				SavedRandomSeeds saved_seeds;
				SaveRandomSeeds(&saved_seeds);
				StringID err;
				Train *t = BuildVirtualRailVehicle(engine, err, 0, false);
				if (t != nullptr) {
					const CommandCost ret = CmdRefitVehicle(0, DC_QUERY_COST, t->index, cargo | (1 << 16), nullptr);
					te.cost          = ret.GetCost();
					te.capacity      = _returned_refit_capacity;
					te.mail_capacity = _returned_mail_refit_capacity;
					te.cargo         = (cargo == INVALID_CARGO) ? e->GetDefaultCargoType() : cargo;
					te.all_capacities = _returned_vehicle_capacities;
					delete t;
					RestoreRandomSeeds(saved_seeds);
					return;
				} else {
					RestoreRandomSeeds(saved_seeds);
				}
			}
		} else if (!this->listview_mode) {
			/* Query for cost and refitted capacity */
			CommandCost ret = DoCommand(this->window_number, engine | (cargo << 24), 0, DC_QUERY_COST, GetCmdBuildVeh(this->vehicle_type), nullptr);
			if (ret.Succeeded()) {
				te.cost          = ret.GetCost() - e->GetCost();
				te.capacity      = _returned_refit_capacity;
				te.mail_capacity = _returned_mail_refit_capacity;
				te.cargo         = (cargo == INVALID_CARGO) ? e->GetDefaultCargoType() : cargo;
				te.all_capacities = _returned_vehicle_capacities;
				return;
			}
		}

		/* Purchase test was not possible or failed, fill in the defaults instead. */
		te = {};
		te.FillDefaultCapacities(e);
	}
};

/**
 * Update cargo filter
 * @param parent parent window, may be nullptr
 * @param cargo_filter_criteria cargo filter criteria
 */
void GUIEngineListSortCache::UpdateCargoFilter(const BuildVehicleWindowBase *parent, CargoID cargo_filter_criteria)
{
	this->parent = parent;

	if (cargo_filter_criteria >= NUM_CARGO) cargo_filter_criteria = INVALID_CARGO;

	if (cargo_filter_criteria != this->current_cargo) {
		this->current_cargo = cargo_filter_criteria;
		this->capacities.clear();
	}
}

uint GUIEngineListSortCache::GetArticulatedCapacity(EngineID eng, bool dual_headed) const
{
	auto iter = this->capacities.insert({ eng, 0 });
	if (iter.second) {
		/* New cache entry */
		const Engine *e = Engine::Get(eng);
		if (this->current_cargo != INVALID_CARGO && this->current_cargo != e->GetDefaultCargoType() && HasBit(e->info.callback_mask, CBM_VEHICLE_REFIT_CAPACITY) && e->refit_capacity_values == nullptr && this->parent != nullptr) {
			/* Expensive path simulating vehicle construction is required to determine capacity */
			TestedEngineDetails te{};
			this->parent->FillTestedEngineCapacity(eng, this->current_cargo, te);
			iter.first->second = te.all_capacities.GetSum<uint>();
		} else {
			iter.first->second = GetTotalCapacityOfArticulatedParts(eng, this->current_cargo) * (dual_headed ? 2 : 1);
		}
	}
	return iter.first->second;
}

/** GUI for building vehicles. */
struct BuildVehicleWindow : BuildVehicleWindowBase {
	union {
		RailType railtype;   ///< Rail type to show, or #INVALID_RAILTYPE.
		RoadType roadtype;   ///< Road type to show, or #INVALID_ROADTYPE.
	} filter;                                   ///< Filter to apply.
	bool descending_sort_order;                 ///< Sort direction, @see _engine_sort_direction
	uint8_t sort_criteria;                      ///< Current sort criterium.
	bool show_hidden_engines;                   ///< State of the 'show hidden engines' button.
	EngineID sel_engine;                        ///< Currently selected engine, or #INVALID_ENGINE
	EngineID rename_engine;                     ///< Engine being renamed.
	GUIEngineList eng_list;
	CargoID cargo_filter_criteria;              ///< Selected cargo filter
	int details_height;                         ///< Minimal needed height of the details panels, in text lines (found so far).
	Scrollbar *vscroll;
	TestedEngineDetails te;                     ///< Tested cost and capacity after refit.

	StringFilter string_filter;                 ///< Filter for vehicle name
	QueryString vehicle_editbox;                ///< Filter editbox

	void SetBuyVehicleText()
	{
		NWidgetCore *widget = this->GetWidget<NWidgetCore>(WID_BV_BUILD);

		bool refit = this->sel_engine != INVALID_ENGINE && this->cargo_filter_criteria != CargoFilterCriteria::CF_ANY && this->cargo_filter_criteria != CargoFilterCriteria::CF_NONE && this->cargo_filter_criteria != CargoFilterCriteria::CF_ENGINES;
		if (refit) refit = Engine::Get(this->sel_engine)->GetDefaultCargoType() != this->cargo_filter_criteria;

		if (this->virtual_train_mode) {
			if (refit) {
				widget->widget_data = STR_TMPL_ADD_VEHICLE_REFIT;
				widget->tool_tip    = STR_TMPL_ADD_REFIT_TOOLTIP;
			} else {
				widget->widget_data = STR_TMPL_ADD_VEHICLE;
				widget->tool_tip    = STR_TMPL_ADD_TOOLTIP;
			}
		} else {
<<<<<<< HEAD
			if (refit) {
				widget->widget_data = STR_BUY_VEHICLE_TRAIN_BUY_REFIT_VEHICLE_BUTTON + this->vehicle_type;
				widget->tool_tip    = STR_BUY_VEHICLE_TRAIN_BUY_REFIT_VEHICLE_TOOLTIP + this->vehicle_type;
			} else {
				widget->widget_data = STR_BUY_VEHICLE_TRAIN_BUY_VEHICLE_BUTTON + this->vehicle_type;
				widget->tool_tip    = STR_BUY_VEHICLE_TRAIN_BUY_VEHICLE_TOOLTIP + this->vehicle_type;
			}
		}
	}

	BuildVehicleWindow(WindowDesc *desc, TileIndex tile, VehicleType type, Train **virtual_train_out) : BuildVehicleWindowBase(desc, tile, type, virtual_train_out), vehicle_editbox(MAX_LENGTH_VEHICLE_NAME_CHARS * MAX_CHAR_LENGTH, MAX_LENGTH_VEHICLE_NAME_CHARS)
=======
			widget->widget_data = STR_BUY_VEHICLE_TRAIN_BUY_VEHICLE_BUTTON + this->vehicle_type;
			widget->tool_tip    = STR_BUY_VEHICLE_TRAIN_BUY_VEHICLE_TOOLTIP + this->vehicle_type;
		}
	}

	BuildVehicleWindow(WindowDesc *desc, TileIndex tile, VehicleType type) : Window(desc), vehicle_editbox(MAX_LENGTH_VEHICLE_NAME_CHARS * MAX_CHAR_LENGTH, MAX_LENGTH_VEHICLE_NAME_CHARS)
>>>>>>> 90ca3515
	{
		this->sel_engine = INVALID_ENGINE;

		this->sort_criteria         = _engine_sort_last_criteria[type];
		this->descending_sort_order = _engine_sort_last_order[type];
		this->show_hidden_engines   = _engine_sort_show_hidden_engines[type];

		this->UpdateFilterByTile();

		this->CreateNestedTree();

		this->vscroll = this->GetScrollbar(WID_BV_SCROLLBAR);

		/* If we are just viewing the list of vehicles, we do not need the Build button.
		 * So we just hide it, and enlarge the Rename button by the now vacant place. */
		if (this->listview_mode) {
			this->GetWidget<NWidgetStacked>(WID_BV_BUILD_SEL)->SetDisplayedPlane(SZSP_NONE);
		}

		NWidgetCore *widget = this->GetWidget<NWidgetCore>(WID_BV_LIST);
		widget->tool_tip = STR_BUY_VEHICLE_TRAIN_LIST_TOOLTIP + type;

		widget = this->GetWidget<NWidgetCore>(WID_BV_SHOW_HIDE);
		widget->tool_tip = STR_BUY_VEHICLE_TRAIN_HIDE_SHOW_TOGGLE_TOOLTIP + type;

		widget = this->GetWidget<NWidgetCore>(WID_BV_RENAME);
		widget->widget_data = STR_BUY_VEHICLE_TRAIN_RENAME_BUTTON + type;
		widget->tool_tip    = STR_BUY_VEHICLE_TRAIN_RENAME_TOOLTIP + type;

		widget = this->GetWidget<NWidgetCore>(WID_BV_SHOW_HIDDEN_ENGINES);
		widget->widget_data = STR_SHOW_HIDDEN_ENGINES_VEHICLE_TRAIN + type;
		widget->tool_tip    = STR_SHOW_HIDDEN_ENGINES_VEHICLE_TRAIN_TOOLTIP + type;
		widget->SetLowered(this->show_hidden_engines);

		this->details_height = ((this->vehicle_type == VEH_TRAIN) ? 10 : 9);

		this->FinishInitNested(this->window_number);

		this->querystrings[WID_BV_FILTER] = &this->vehicle_editbox;
		this->vehicle_editbox.cancel_button = QueryString::ACTION_CLEAR;

		this->owner = (tile != INVALID_TILE) ? GetTileOwner(tile) : _local_company;

		this->eng_list.ForceRebuild();
		this->GenerateBuildList(); // generate the list, since we need it in the next line
		this->vscroll->SetCount(this->eng_list.size());

		/* Select the first unshaded engine in the list as default when opening the window */
		EngineID engine = INVALID_ENGINE;
		auto it = std::find_if(this->eng_list.begin(), this->eng_list.end(), [&](GUIEngineListItem &item){ return (item.flags & EngineDisplayFlags::Shaded) == EngineDisplayFlags::None; });
		if (it != this->eng_list.end()) engine = it->engine_id;
		this->SelectEngine(engine);
	}

	/** Set the filter type according to the depot type */
	void UpdateFilterByTile()
	{
		switch (this->vehicle_type) {
			default: NOT_REACHED();
			case VEH_TRAIN:
				if (this->listview_mode || this->virtual_train_mode) {
					this->filter.railtype = INVALID_RAILTYPE;
				} else {
					this->filter.railtype = GetRailType(this->window_number);
				}
				break;

			case VEH_ROAD:
				if (this->listview_mode || this->virtual_train_mode) {
					this->filter.roadtype = INVALID_ROADTYPE;
				} else {
					this->filter.roadtype = GetRoadTypeRoad(this->window_number);
					if (this->filter.roadtype == INVALID_ROADTYPE) {
						this->filter.roadtype = GetRoadTypeTram(this->window_number);
					}
				}
				break;

			case VEH_SHIP:
			case VEH_AIRCRAFT:
				break;
		}
	}

	/** Populate the filter list and set the cargo filter criteria. */
	void SetCargoFilterArray()
	{
		/* Set the last cargo filter criteria. */
		this->cargo_filter_criteria = _engine_sort_last_cargo_criteria[this->vehicle_type];
		if (this->cargo_filter_criteria < NUM_CARGO && !HasBit(_standard_cargo_mask, this->cargo_filter_criteria)) this->cargo_filter_criteria = CargoFilterCriteria::CF_ANY;

		this->eng_list.SetFilterFuncs(_filter_funcs);
		this->eng_list.SetFilterState(this->cargo_filter_criteria != CargoFilterCriteria::CF_ANY);
	}

	void SelectEngine(EngineID engine)
	{
		CargoID cargo = this->cargo_filter_criteria;
		if (cargo == CargoFilterCriteria::CF_ANY || cargo == CargoFilterCriteria::CF_ENGINES || cargo == CargoFilterCriteria::CF_NONE) cargo = INVALID_CARGO;

		this->sel_engine = engine;
		this->SetBuyVehicleText();

		if (this->sel_engine == INVALID_ENGINE) return;

		this->FillTestedEngineCapacity(this->sel_engine, cargo, this->te);
	}

	void OnInit() override
	{
		this->SetCargoFilterArray();
		this->vscroll->SetCount(this->eng_list.size());
	}

	/** Filter the engine list against the currently selected cargo filter */
	void FilterEngineList()
	{
		this->eng_list.Filter(this->cargo_filter_criteria);
		if (0 == this->eng_list.size()) { // no engine passed through the filter, invalidate the previously selected engine
			this->SelectEngine(INVALID_ENGINE);
		} else if (std::find(this->eng_list.begin(), this->eng_list.end(), this->sel_engine) == this->eng_list.end()) { // previously selected engine didn't pass the filter, select the first engine of the list
			this->SelectEngine(this->eng_list[0].engine_id);
		}
	}

	/** Filter a single engine */
	bool FilterSingleEngine(EngineID eid)
	{
		GUIEngineListItem item = {eid, eid, EngineDisplayFlags::None, 0};
		return CargoAndEngineFilter(&item, this->cargo_filter_criteria);
	}

	/** Filter by name and NewGRF extra text */
	bool FilterByText(const Engine *e)
	{
		/* Do not filter if the filter text box is empty */
		if (this->string_filter.IsEmpty()) return true;

		/* Filter engine name */
		this->string_filter.ResetState();
		SetDParam(0, PackEngineNameDParam(e->index, EngineNameContext::PurchaseList));
		this->string_filter.AddLine(GetString(STR_ENGINE_NAME));

		/* Filter NewGRF extra text */
		auto text = GetNewGRFAdditionalText(e->index);
		if (text) this->string_filter.AddLine(*text);

		return this->string_filter.GetState();
	}

	/* Figure out what train EngineIDs to put in the list */
	void GenerateBuildTrainList(GUIEngineList &list)
	{
		std::vector<EngineID> variants;
		EngineID sel_id = INVALID_ENGINE;
		size_t num_engines = 0;

		list.clear();

		/* Make list of all available train engines and wagons.
		 * Also check to see if the previously selected engine is still available,
		 * and if not, reset selection to INVALID_ENGINE. This could be the case
		 * when engines become obsolete and are removed */
		for (const Engine *e : Engine::IterateType(VEH_TRAIN)) {
			if (!this->show_hidden_engines && e->IsVariantHidden(_local_company)) continue;
			EngineID eid = e->index;
			const RailVehicleInfo *rvi = &e->u.rail;

			if (this->filter.railtype != INVALID_RAILTYPE && !HasPowerOnRail(rvi->railtype, this->filter.railtype)) continue;
			if (!IsEngineBuildable(eid, VEH_TRAIN, _local_company)) continue;

			/* Filter now! So num_engines and num_wagons is valid */
			if (!FilterSingleEngine(eid)) continue;

			/* Filter by name or NewGRF extra text */
			if (!FilterByText(e)) continue;

			list.emplace_back(eid, e->info.variant_id, e->display_flags, 0);

			if (rvi->railveh_type != RAILVEH_WAGON) num_engines++;

			/* Add all parent variants of this engine to the variant list */
			EngineID parent = e->info.variant_id;
			while (parent != INVALID_ENGINE) {
				variants.push_back(parent);
				parent = Engine::Get(parent)->info.variant_id;
			}

			if (eid == this->sel_engine) sel_id = eid;
		}

		/* ensure primary engine of variant group is in list */
		for (const auto &variant : variants) {
			if (std::find(list.begin(), list.end(), variant) == list.end()) {
				const Engine *e = Engine::Get(variant);
				list.emplace_back(variant, e->info.variant_id, e->display_flags | EngineDisplayFlags::Shaded, 0);
				if (e->u.rail.railveh_type != RAILVEH_WAGON) num_engines++;
			}
		}

		this->SelectEngine(sel_id);

		/* invalidate cached values for name sorter - engine names could change */
		_last_engine[0] = _last_engine[1] = INVALID_ENGINE;

		/* setup engine capacity cache */
		list.SortParameterData().UpdateCargoFilter(this, this->cargo_filter_criteria);

		/* make engines first, and then wagons, sorted by selected sort_criteria */
		_engine_sort_direction = false;
		EngList_Sort(list, TrainEnginesThenWagonsSorter);

		/* and then sort engines */
		_engine_sort_direction = this->descending_sort_order;
		EngList_SortPartial(list, _engine_sort_functions[0][this->sort_criteria], 0, num_engines);

		/* and finally sort wagons */
		EngList_SortPartial(list, _engine_sort_functions[0][this->sort_criteria], num_engines, list.size() - num_engines);
	}

	/* Figure out what road vehicle EngineIDs to put in the list */
	void GenerateBuildRoadVehList()
	{
		EngineID sel_id = INVALID_ENGINE;

		this->eng_list.clear();

		for (const Engine *e : Engine::IterateType(VEH_ROAD)) {
			if (!this->show_hidden_engines && e->IsVariantHidden(_local_company)) continue;
			EngineID eid = e->index;
			if (!IsEngineBuildable(eid, VEH_ROAD, _local_company)) continue;
			if (this->filter.roadtype != INVALID_ROADTYPE && !HasPowerOnRoad(e->u.road.roadtype, this->filter.roadtype)) continue;

			/* Filter by name or NewGRF extra text */
			if (!FilterByText(e)) continue;

			this->eng_list.emplace_back(eid, e->info.variant_id, e->display_flags, 0);

			if (eid == this->sel_engine) sel_id = eid;
		}
		this->SelectEngine(sel_id);
	}

	/* Figure out what ship EngineIDs to put in the list */
	void GenerateBuildShipList()
	{
		EngineID sel_id = INVALID_ENGINE;
		this->eng_list.clear();

		for (const Engine *e : Engine::IterateType(VEH_SHIP)) {
			if (!this->show_hidden_engines && e->IsVariantHidden(_local_company)) continue;
			EngineID eid = e->index;
			if (!IsEngineBuildable(eid, VEH_SHIP, _local_company)) continue;

			/* Filter by name or NewGRF extra text */
			if (!FilterByText(e)) continue;

			this->eng_list.emplace_back(eid, e->info.variant_id, e->display_flags, 0);

			if (eid == this->sel_engine) sel_id = eid;
		}
		this->SelectEngine(sel_id);
	}

	/* Figure out what aircraft EngineIDs to put in the list */
	void GenerateBuildAircraftList()
	{
		EngineID sel_id = INVALID_ENGINE;

		this->eng_list.clear();

		const Station *st = this->listview_mode ? nullptr : Station::GetByTile(this->window_number);

		/* Make list of all available planes.
		 * Also check to see if the previously selected plane is still available,
		 * and if not, reset selection to INVALID_ENGINE. This could be the case
		 * when planes become obsolete and are removed */
		for (const Engine *e : Engine::IterateType(VEH_AIRCRAFT)) {
			if (!this->show_hidden_engines && e->IsVariantHidden(_local_company)) continue;
			EngineID eid = e->index;
			if (!IsEngineBuildable(eid, VEH_AIRCRAFT, _local_company)) continue;
			/* First VEH_END window_numbers are fake to allow a window open for all different types at once */
			if (!this->listview_mode && !CanVehicleUseStation(eid, st)) continue;

			/* Filter by name or NewGRF extra text */
			if (!FilterByText(e)) continue;

			this->eng_list.emplace_back(eid, e->info.variant_id, e->display_flags, 0);

			if (eid == this->sel_engine) sel_id = eid;
		}

		this->SelectEngine(sel_id);
	}

	/* Generate the list of vehicles */
	void GenerateBuildList()
	{
		if (!this->eng_list.NeedRebuild()) return;

		/* Update filter type in case the road/railtype of the depot got converted */
		this->UpdateFilterByTile();

		this->eng_list.clear();

		GUIEngineList list;

		switch (this->vehicle_type) {
			default: NOT_REACHED();
			case VEH_TRAIN:
				this->GenerateBuildTrainList(list);
<<<<<<< HEAD
				AddChildren(this->eng_list, list, INVALID_ENGINE, 0);
=======
				GUIEngineListAddChildren(this->eng_list, list);
>>>>>>> 90ca3515
				this->eng_list.shrink_to_fit();
				this->eng_list.RebuildDone();
				return;
			case VEH_ROAD:
				this->GenerateBuildRoadVehList();
				break;
			case VEH_SHIP:
				this->GenerateBuildShipList();
				break;
			case VEH_AIRCRAFT:
				this->GenerateBuildAircraftList();
				break;
		}

		this->FilterEngineList();

		/* ensure primary engine of variant group is in list after filtering */
		std::vector<EngineID> variants;
		for (const auto &item : this->eng_list) {
			EngineID parent = item.variant_id;
			while (parent != INVALID_ENGINE) {
				variants.push_back(parent);
				parent = Engine::Get(parent)->info.variant_id;
			}
		}

		for (const auto &variant : variants) {
			if (std::find(this->eng_list.begin(), this->eng_list.end(), variant) == this->eng_list.end()) {
				const Engine *e = Engine::Get(variant);
				this->eng_list.emplace_back(variant, e->info.variant_id, e->display_flags | EngineDisplayFlags::Shaded, 0);
			}
		}

		/* setup engine capacity cache */
		this->eng_list.SortParameterData().UpdateCargoFilter(this, this->cargo_filter_criteria);

		_engine_sort_direction = this->descending_sort_order;
		EngList_Sort(this->eng_list, _engine_sort_functions[this->vehicle_type][this->sort_criteria]);

		this->eng_list.swap(list);
<<<<<<< HEAD
		AddChildren(this->eng_list, list, INVALID_ENGINE, 0);
=======
		GUIEngineListAddChildren(this->eng_list, list, INVALID_ENGINE, 0);
>>>>>>> 90ca3515
		this->eng_list.shrink_to_fit();
		this->eng_list.RebuildDone();
	}

	void OnClick([[maybe_unused]] Point pt, WidgetID widget, [[maybe_unused]] int click_count) override
	{
		switch (widget) {
			case WID_BV_SORT_ASCENDING_DESCENDING:
				this->descending_sort_order ^= true;
				_engine_sort_last_order[this->vehicle_type] = this->descending_sort_order;
				this->eng_list.ForceRebuild();
				this->SetDirty();
				break;

			case WID_BV_SHOW_HIDDEN_ENGINES:
				this->show_hidden_engines ^= true;
				_engine_sort_show_hidden_engines[this->vehicle_type] = this->show_hidden_engines;
				this->eng_list.ForceRebuild();
				this->SetWidgetLoweredState(widget, this->show_hidden_engines);
				this->SetDirty();
				break;

			case WID_BV_LIST: {
				EngineID e = INVALID_ENGINE;
				const auto it = this->vscroll->GetScrolledItemFromWidget(this->eng_list, pt.y, this, WID_BV_LIST);
				if (it != this->eng_list.end()) {
					const auto &item = *it;
					const Rect r = this->GetWidget<NWidgetBase>(widget)->GetCurrentRect().Shrink(WidgetDimensions::scaled.matrix).WithWidth(WidgetDimensions::scaled.hsep_indent * (item.indent + 1), _current_text_dir == TD_RTL);
					if ((item.flags & EngineDisplayFlags::HasVariants) != EngineDisplayFlags::None && IsInsideMM(r.left, r.right, pt.x)) {
						/* toggle folded flag on engine */
						assert(item.variant_id != INVALID_ENGINE);
						Engine *engine = Engine::Get(item.variant_id);
						engine->display_flags ^= EngineDisplayFlags::IsFolded;

						InvalidateWindowData(WC_REPLACE_VEHICLE, this->vehicle_type, 0); // Update the autoreplace window
						InvalidateWindowClassesData(WC_BUILD_VEHICLE); // The build windows needs updating as well
						InvalidateWindowClassesData(WC_BUILD_VIRTUAL_TRAIN);
						return;
					}
					if ((item.flags & EngineDisplayFlags::Shaded) == EngineDisplayFlags::None) e = item.engine_id;
				}
				this->SelectEngine(e);
				this->SetDirty();
				if (_ctrl_pressed) {
					this->OnClick(pt, WID_BV_SHOW_HIDE, 1);
				} else if (click_count > 1 && !this->listview_mode) {
					this->OnClick(pt, WID_BV_BUILD, 1);
				}
				break;
			}

			case WID_BV_SORT_DROPDOWN: // Select sorting criteria dropdown menu
				DisplayVehicleSortDropDown(this, this->vehicle_type, this->sort_criteria, WID_BV_SORT_DROPDOWN);
				break;

			case WID_BV_CARGO_FILTER_DROPDOWN: // Select cargo filtering criteria dropdown menu
				ShowDropDownList(this, this->BuildCargoDropDownList(), this->cargo_filter_criteria, widget);
				break;

			case WID_BV_SHOW_HIDE: {
				const Engine *e = (this->sel_engine == INVALID_ENGINE) ? nullptr : Engine::Get(this->sel_engine);
				if (e != nullptr) {
					DoCommandP(0, 0, this->sel_engine | (e->IsHidden(_current_company) ? 0 : (1u << 31)), CMD_SET_VEHICLE_VISIBILITY);
				}
				break;
			}

			case WID_BV_BUILD: {
				EngineID sel_eng = this->sel_engine;
				if (sel_eng != INVALID_ENGINE) {
					CommandCallback *callback;
					uint32_t cmd;
					if (this->virtual_train_mode) {
						callback = CcAddVirtualEngine;
						cmd = CMD_BUILD_VIRTUAL_RAIL_VEHICLE;
					} else {
						callback = (this->vehicle_type == VEH_TRAIN && RailVehInfo(sel_eng)->railveh_type == RAILVEH_WAGON)
								? CcBuildWagon : CcBuildPrimaryVehicle;
						cmd = GetCmdBuildVeh(this->vehicle_type);
					}
					CargoID cargo = this->cargo_filter_criteria;
					if (cargo == CargoFilterCriteria::CF_ANY || cargo == CargoFilterCriteria::CF_ENGINES || cargo == CargoFilterCriteria::CF_NONE) cargo = INVALID_CARGO;
					DoCommandP(this->window_number, sel_eng | (cargo << 24), 0, cmd, callback);

					/* Update last used variant in hierarchy and refresh if necessary. */
					bool refresh = false;
					EngineID parent = sel_eng;
					while (parent != INVALID_ENGINE) {
						Engine *e = Engine::Get(parent);
						refresh |= (e->display_last_variant != sel_eng);
						e->display_last_variant = sel_eng;
						parent = e->info.variant_id;
					}
					if (refresh) {
						InvalidateWindowData(WC_REPLACE_VEHICLE, this->vehicle_type, 0); // Update the autoreplace window
						InvalidateWindowClassesData(WC_BUILD_VEHICLE); // The build windows needs updating as well
						InvalidateWindowClassesData(WC_BUILD_VIRTUAL_TRAIN);
						return;
					}
				}
				break;
			}

			case WID_BV_RENAME: {
				EngineID sel_eng = this->sel_engine;
				if (sel_eng != INVALID_ENGINE) {
					this->rename_engine = sel_eng;
					SetDParam(0, PackEngineNameDParam(sel_eng, EngineNameContext::Generic));
					ShowQueryString(STR_ENGINE_NAME, STR_QUERY_RENAME_TRAIN_TYPE_CAPTION + this->vehicle_type, MAX_LENGTH_ENGINE_NAME_CHARS, this, CS_ALPHANUMERAL, QSF_ENABLE_DEFAULT | QSF_LEN_IN_CHARS);
				}
				break;
			}
		}
	}

	/**
	 * Some data on this window has become invalid.
	 * @param data Information about the changed data.
	 * @param gui_scope Whether the call is done from GUI scope. You may not do everything when not in GUI scope. See #InvalidateWindowData() for details.
	 */
	void OnInvalidateData([[maybe_unused]] int data = 0, [[maybe_unused]] bool gui_scope = true) override
	{
		if (!gui_scope) return;
		/* When switching to original acceleration model for road vehicles, clear the selected sort criteria if it is not available now. */
		if (this->vehicle_type == VEH_ROAD &&
				_settings_game.vehicle.roadveh_acceleration_model == AM_ORIGINAL &&
				this->sort_criteria > 7) {
			this->sort_criteria = 0;
			_engine_sort_last_criteria[VEH_ROAD] = 0;
		}
		this->eng_list.ForceRebuild();
	}

	void SetStringParameters(WidgetID widget) const override
	{
		switch (widget) {
			case WID_BV_CAPTION:
				if (this->vehicle_type == VEH_TRAIN && !this->listview_mode && !this->virtual_train_mode) {
					const RailTypeInfo *rti = GetRailTypeInfo(this->filter.railtype);
					SetDParam(0, rti->strings.build_caption);
				} else if (this->vehicle_type == VEH_ROAD && !this->listview_mode) {
					const RoadTypeInfo *rti = GetRoadTypeInfo(this->filter.roadtype);
					SetDParam(0, rti->strings.build_caption);
				} else {
					SetDParam(0, (this->listview_mode ? STR_VEHICLE_LIST_AVAILABLE_TRAINS : STR_BUY_VEHICLE_TRAIN_ALL_CAPTION) + this->vehicle_type);
				}
				break;

			case WID_BV_SORT_DROPDOWN:
				SetDParam(0, _engine_sort_listing[this->vehicle_type][this->sort_criteria]);
				break;

			case WID_BV_CARGO_FILTER_DROPDOWN:
				SetDParam(0, this->GetCargoFilterLabel(this->cargo_filter_criteria));
				break;

			case WID_BV_SHOW_HIDE: {
				const Engine *e = (this->sel_engine == INVALID_ENGINE) ? nullptr : Engine::Get(this->sel_engine);
				if (e != nullptr && e->IsHidden(_local_company)) {
					SetDParam(0, STR_BUY_VEHICLE_TRAIN_SHOW_TOGGLE_BUTTON + this->vehicle_type);
				} else {
					SetDParam(0, STR_BUY_VEHICLE_TRAIN_HIDE_TOGGLE_BUTTON + this->vehicle_type);
				}
				break;
			}
		}
	}

	void UpdateWidgetSize(WidgetID widget, Dimension &size, [[maybe_unused]] const Dimension &padding, [[maybe_unused]] Dimension &fill, [[maybe_unused]] Dimension &resize) override
	{
		switch (widget) {
			case WID_BV_LIST:
				resize.height = GetEngineListHeight(this->vehicle_type);
				size.height = 3 * resize.height;
				size.width = std::max(size.width, GetVehicleImageCellSize(this->vehicle_type, EIT_PURCHASE).extend_left + GetVehicleImageCellSize(this->vehicle_type, EIT_PURCHASE).extend_right + 165) + padding.width;
				break;

			case WID_BV_PANEL:
				size.height = GetCharacterHeight(FS_NORMAL) * this->details_height + padding.height;
				break;

			case WID_BV_SORT_ASCENDING_DESCENDING: {
				Dimension d = GetStringBoundingBox(this->GetWidget<NWidgetCore>(widget)->widget_data);
				d.width += padding.width + Window::SortButtonWidth() * 2; // Doubled since the string is centred and it also looks better.
				d.height += padding.height;
				size = maxdim(size, d);
				break;
			}

			case WID_BV_CARGO_FILTER_DROPDOWN:
				size.width = std::max(size.width, GetDropDownListDimension(this->BuildCargoDropDownList()).width + padding.width);
				break;

			case WID_BV_BUILD:
				size = GetStringBoundingBox(STR_BUY_VEHICLE_TRAIN_BUY_VEHICLE_BUTTON + this->vehicle_type);
				size = maxdim(size, GetStringBoundingBox(STR_BUY_VEHICLE_TRAIN_BUY_REFIT_VEHICLE_BUTTON + this->vehicle_type));
				size.width += padding.width;
				size.height += padding.height;
				break;

			case WID_BV_SHOW_HIDE:
				size = GetStringBoundingBox(STR_BUY_VEHICLE_TRAIN_HIDE_TOGGLE_BUTTON + this->vehicle_type);
				size = maxdim(size, GetStringBoundingBox(STR_BUY_VEHICLE_TRAIN_SHOW_TOGGLE_BUTTON + this->vehicle_type));
				size.width += padding.width;
				size.height += padding.height;
				break;
		}
	}

	void DrawWidget(const Rect &r, WidgetID widget) const override
	{
		switch (widget) {
			case WID_BV_LIST:
				DrawEngineList(
					this->vehicle_type,
					r,
					this->eng_list,
					*this->vscroll,
					this->sel_engine,
					false,
					DEFAULT_GROUP
				);
				break;

			case WID_BV_SORT_ASCENDING_DESCENDING:
				this->DrawSortButtonState(WID_BV_SORT_ASCENDING_DESCENDING, this->descending_sort_order ? SBS_DOWN : SBS_UP);
				break;
		}
	}

	void OnPaint() override
	{
		this->GenerateBuildList();
		this->vscroll->SetCount(this->eng_list.size());

		this->SetWidgetsDisabledState(this->sel_engine == INVALID_ENGINE, WID_BV_SHOW_HIDE, WID_BV_BUILD);

		/* Disable renaming engines in network games if you are not the server. */
		this->SetWidgetDisabledState(WID_BV_RENAME, this->sel_engine == INVALID_ENGINE || IsNonAdminNetworkClient());

		this->DrawWidgets();

		if (!this->IsShaded()) {
			int needed_height = this->details_height;
			/* Draw details panels. */
			if (this->sel_engine != INVALID_ENGINE) {
				const Rect r = this->GetWidget<NWidgetBase>(WID_BV_PANEL)->GetCurrentRect().Shrink(WidgetDimensions::scaled.framerect);
				int text_end = DrawVehiclePurchaseInfo(r.left, r.right, r.top, this->sel_engine, this->te);
				needed_height = std::max(needed_height, (text_end - r.top) / GetCharacterHeight(FS_NORMAL));
			}
			if (needed_height != this->details_height) { // Details window are not high enough, enlarge them.
				int resize = needed_height - this->details_height;
				this->details_height = needed_height;
				this->ReInit(0, resize * GetCharacterHeight(FS_NORMAL));
				return;
			}
		}
	}

	void OnQueryTextFinished(char *str) override
	{
		if (str == nullptr) return;

		DoCommandP(0, this->rename_engine, 0, CMD_RENAME_ENGINE | CMD_MSG(STR_ERROR_CAN_T_RENAME_TRAIN_TYPE + this->vehicle_type), nullptr, str);
	}

	void OnDropdownSelect(WidgetID widget, int index) override
	{
		switch (widget) {
			case WID_BV_SORT_DROPDOWN:
				if (this->sort_criteria != index) {
					this->sort_criteria = index;
					_engine_sort_last_criteria[this->vehicle_type] = this->sort_criteria;
					this->eng_list.ForceRebuild();
				}
				break;

			case WID_BV_CARGO_FILTER_DROPDOWN: // Select a cargo filter criteria
				if (this->cargo_filter_criteria != index) {
					this->cargo_filter_criteria = index;
					_engine_sort_last_cargo_criteria[this->vehicle_type] = this->cargo_filter_criteria;
					/* deactivate filter if criteria is 'Show All', activate it otherwise */
					this->eng_list.SetFilterState(this->cargo_filter_criteria != CargoFilterCriteria::CF_ANY);
					this->eng_list.ForceRebuild();
					this->SelectEngine(this->sel_engine);
				}
				break;
		}
		this->SetDirty();
	}

	void OnResize() override
	{
		this->vscroll->SetCapacityFromWidget(this, WID_BV_LIST);
	}

	void OnEditboxChanged(WidgetID wid) override
	{
		if (wid == WID_BV_FILTER) {
			this->string_filter.SetFilterTerm(this->vehicle_editbox.text.buf);
			this->InvalidateData();
		}
	}

	EventState OnHotkey(int hotkey) override
	{
		switch (hotkey) {
			case BVHK_FOCUS_FILTER_BOX:
				this->SetFocusedWidget(WID_BV_FILTER);
				SetFocusedWindow(this); // The user has asked to give focus to the text box, so make sure this window is focused.
				return ES_HANDLED;

			default:
				return ES_NOT_HANDLED;
		}

		return ES_HANDLED;
	}

	static HotkeyList hotkeys;
};

static Hotkey buildvehicle_hotkeys[] = {
	Hotkey('F', "focus_filter_box", BVHK_FOCUS_FILTER_BOX),
	HOTKEY_LIST_END
};
HotkeyList BuildVehicleWindow::hotkeys("buildvehicle", buildvehicle_hotkeys);

static EngList_SortTypeFunction * const  _sorter_loco[12] = {
	/* Locomotives */
	&EngineNumberSorter,
	&EngineCostSorter,
	&EngineSpeedSorter,
	&EnginePowerSorter,
	&EngineTractiveEffortSorter,
	&EngineIntroDateSorter,
	&EngineNameSorter,
	&EngineRunningCostSorter,
	&EnginePowerVsRunningCostSorter,
	&EngineReliabilitySorter,
	&TrainEngineCapacitySorter,
	&TrainEngineCapacityVsRunningCostSorter
};

static EngList_SortTypeFunction * const _sorter_wagon[8] = {
	/* Wagons */
	&EngineNumberSorter,
	&EngineCostSorter,
	&EngineSpeedSorter,
	&EngineIntroDateSorter,
	&EngineNameSorter,
	&EngineRunningCostSorter,
	&TrainEngineCapacitySorter,
	&TrainEngineCapacityVsRunningCostSorter
};

static const StringID _sort_listing_loco[13] = {
	/* Locomotives */
	STR_SORT_BY_ENGINE_ID,
	STR_SORT_BY_COST,
	STR_SORT_BY_MAX_SPEED,
	STR_SORT_BY_POWER,
	STR_SORT_BY_TRACTIVE_EFFORT,
	STR_SORT_BY_INTRO_DATE,
	STR_SORT_BY_NAME,
	STR_SORT_BY_RUNNING_COST,
	STR_SORT_BY_POWER_VS_RUNNING_COST,
	STR_SORT_BY_RELIABILITY,
	STR_SORT_BY_CARGO_CAPACITY,
	STR_SORT_BY_CARGO_CAPACITY_VS_RUNNING_COST,
	INVALID_STRING_ID
};

static const StringID _sort_listing_wagon[9] = {
	/* Wagons */
	STR_SORT_BY_ENGINE_ID,
	STR_SORT_BY_COST,
	STR_SORT_BY_MAX_SPEED,
	STR_SORT_BY_INTRO_DATE,
	STR_SORT_BY_NAME,
	STR_SORT_BY_RUNNING_COST,
	STR_SORT_BY_CARGO_CAPACITY,
	STR_SORT_BY_CARGO_CAPACITY_VS_RUNNING_COST,
	INVALID_STRING_ID
};

/**
 * Display the dropdown for the locomotive sort criteria.
 * @param w Parent window (holds the dropdown button).
 * @param selected Currently selected sort criterion.
 */
void DisplayLocomotiveSortDropDown(Window *w, int selected)
{
	uint32_t hidden_mask = 0;
	/* Disable sorting by tractive effort when the original acceleration model for trains is being used. */
	if (_settings_game.vehicle.train_acceleration_model == AM_ORIGINAL) {
		SetBit(hidden_mask, 4); // tractive effort
	}
	ShowDropDownMenu(w, _sort_listing_loco, selected, WID_BV_SORT_DROPDOWN_LOCO, 0, hidden_mask);
}

/**
 * Display the dropdown for the wagon sort criteria.
 * @param w Parent window (holds the dropdown button).
 * @param selected Currently selected sort criterion.
 */
void DisplayWagonSortDropDown(Window *w, int selected)
{
	uint32_t hidden_mask = 0;
	/* Disable sorting by maximum speed when wagon speed is disabled. */
	if (!_settings_game.vehicle.wagon_speed_limits) {
		SetBit(hidden_mask, 2); // maximum speed
	}
	ShowDropDownMenu(w, _sort_listing_wagon, selected, WID_BV_SORT_DROPDOWN_WAGON, 0, hidden_mask);
}

/** Advanced window for trains. It is divided into two parts, one for locomotives and one for wagons. */
struct BuildVehicleWindowTrainAdvanced final : BuildVehicleWindowBase {

	/* Locomotives and wagons */

	RailType railtype;                               ///< Filter to apply.

	struct PanelState {
		bool descending_sort_order; ///< Sort direction, @see _engine_sort_direction
		uint8_t sort_criteria;      ///< Current sort criterium.
		EngineID sel_engine;        ///< Currently selected engine, or #INVALID_ENGINE
		EngineID rename_engine {};  ///< Engine being renamed.
		GUIEngineList eng_list;
		Scrollbar *vscroll;
		CargoID cargo_filter_criteria;                 ///< Selected cargo filter
		bool show_hidden;                              ///< State of the 'show hidden' button.
		int details_height;                            ///< Minimal needed height of the details panels (found so far).
		TestedEngineDetails te;                        ///< Tested cost and capacity after refit.
		StringFilter string_filter;                    ///< Filter for vehicle name
		QueryString vehicle_editbox { MAX_LENGTH_VEHICLE_NAME_CHARS * MAX_CHAR_LENGTH, MAX_LENGTH_VEHICLE_NAME_CHARS }; ///< Filter editbox
	};

	PanelState loco {};
	PanelState wagon {};
	bool wagon_selected = false;
	bool dual_button_mode = false;

	bool GetRefitButtonMode(const PanelState &state) const
	{
		bool refit = state.sel_engine != INVALID_ENGINE && state.cargo_filter_criteria != CargoFilterCriteria::CF_ANY && state.cargo_filter_criteria != CargoFilterCriteria::CF_NONE && state.cargo_filter_criteria != CargoFilterCriteria::CF_ENGINES;
		if (refit) refit = Engine::Get(state.sel_engine)->GetDefaultCargoType() != state.cargo_filter_criteria;
		return refit;
	}

	void SetBuyLocomotiveText(int widget_id = WID_BV_BUILD_LOCO)
	{
		const auto widget = this->GetWidget<NWidgetCore>(widget_id);

		if (this->virtual_train_mode) {
			if (GetRefitButtonMode(this->loco)) {
				widget->widget_data = STR_TMPL_ADD_LOCOMOTIVE_REFIT;
				widget->tool_tip    = STR_TMPL_ADD_REFIT_TOOLTIP;
			} else {
				widget->widget_data = STR_TMPL_ADD_LOCOMOTIVE;
				widget->tool_tip    = STR_TMPL_ADD_TOOLTIP;
			}
		} else {
			if (GetRefitButtonMode(this->loco)) {
				widget->widget_data = STR_BUY_VEHICLE_TRAIN_BUY_REFIT_LOCOMOTIVE_BUTTON;
				widget->tool_tip    = STR_BUY_VEHICLE_TRAIN_BUY_REFIT_LOCOMOTIVE_TOOLTIP;
			} else {
				widget->widget_data = STR_BUY_VEHICLE_TRAIN_BUY_LOCOMOTIVE_BUTTON;
				widget->tool_tip    = STR_BUY_VEHICLE_TRAIN_BUY_LOCOMOTIVE_TOOLTIP;
			}
		}
	}

	void SetBuyWagonText(int widget_id = WID_BV_BUILD_WAGON)
	{
		const auto widget = this->GetWidget<NWidgetCore>(widget_id);

		if (this->virtual_train_mode) {
			if (GetRefitButtonMode(this->wagon)) {
				widget->widget_data = STR_TMPL_ADD_WAGON_REFIT;
				widget->tool_tip    = STR_TMPL_ADD_REFIT_TOOLTIP;
			} else {
				widget->widget_data = STR_TMPL_ADD_WAGON;
				widget->tool_tip    = STR_TMPL_ADD_TOOLTIP;
			}
		} else {
			if (GetRefitButtonMode(this->wagon)) {
				widget->widget_data = STR_BUY_VEHICLE_TRAIN_BUY_REFIT_WAGON_BUTTON;
				widget->tool_tip    = STR_BUY_VEHICLE_TRAIN_BUY_REFIT_WAGON_TOOLTIP;
			} else {
				widget->widget_data = STR_BUY_VEHICLE_TRAIN_BUY_WAGON_BUTTON;
				widget->tool_tip    = STR_BUY_VEHICLE_TRAIN_BUY_WAGON_TOOLTIP;
			}
		}
	}

	BuildVehicleWindowTrainAdvanced(WindowDesc *desc, TileIndex tile, Train **virtual_train_out) : BuildVehicleWindowBase(desc, tile, VEH_TRAIN, virtual_train_out)
	{
		this->loco.sel_engine             = INVALID_ENGINE;
		this->loco.sort_criteria          = _last_sort_criteria_loco;
		this->loco.descending_sort_order  = _last_sort_order_loco;
		this->loco.show_hidden            = _engine_sort_show_hidden_locos;

		this->wagon.sel_engine            = INVALID_ENGINE;
		this->wagon.sort_criteria         = _last_sort_criteria_wagon;
		this->wagon.descending_sort_order = _last_sort_order_wagon;
		this->wagon.show_hidden           = _engine_sort_show_hidden_wagons;

		this->railtype = (tile == INVALID_TILE) ? RAILTYPE_END : GetRailType(tile);

		this->UpdateFilterByTile();

		this->CreateNestedTree();

		this->loco.vscroll = this->GetScrollbar(WID_BV_SCROLLBAR_LOCO);
		this->wagon.vscroll = this->GetScrollbar(WID_BV_SCROLLBAR_WAGON);

		/* If we are just viewing the list of vehicles, we do not need the Build button.
		 * So we just hide it, and enlarge the Rename button by the now vacant place. */
		if (this->listview_mode) this->GetWidget<NWidgetStacked>(WID_BV_BUILD_SEL_LOCO)->SetDisplayedPlane(SZSP_NONE);
		if (this->listview_mode) this->GetWidget<NWidgetStacked>(WID_BV_BUILD_SEL_WAGON)->SetDisplayedPlane(SZSP_NONE);
		if (this->listview_mode) this->GetWidget<NWidgetStacked>(WID_BV_COMB_BUILD_SEL)->SetDisplayedPlane(SZSP_NONE);

		/* Locomotives */

		auto widget_loco = this->GetWidget<NWidgetCore>(WID_BV_LIST_LOCO);
		widget_loco->tool_tip = STR_BUY_VEHICLE_TRAIN_LIST_TOOLTIP + VEH_TRAIN;

		widget_loco = this->GetWidget<NWidgetCore>(WID_BV_SHOW_HIDE_LOCO);
		widget_loco->tool_tip = STR_BUY_VEHICLE_TRAIN_HIDE_SHOW_TOGGLE_TOOLTIP + VEH_TRAIN;

		widget_loco = this->GetWidget<NWidgetCore>(WID_BV_RENAME_LOCO);
		widget_loco->widget_data = STR_BUY_VEHICLE_TRAIN_RENAME_LOCOMOTIVE_BUTTON;
		widget_loco->tool_tip    = STR_BUY_VEHICLE_TRAIN_RENAME_LOCOMOTIVE_TOOLTIP;

		widget_loco = this->GetWidget<NWidgetCore>(WID_BV_SHOW_HIDDEN_LOCOS);
		widget_loco->widget_data = STR_SHOW_HIDDEN_ENGINES_VEHICLE_TRAIN + VEH_TRAIN;
		widget_loco->tool_tip    = STR_SHOW_HIDDEN_ENGINES_VEHICLE_TRAIN_TOOLTIP + VEH_TRAIN;
		widget_loco->SetLowered(this->loco.show_hidden);

		/* Wagons */

		auto widget_wagon = this->GetWidget<NWidgetCore>(WID_BV_LIST_WAGON);
		widget_wagon->tool_tip = STR_BUY_VEHICLE_TRAIN_LIST_TOOLTIP + VEH_TRAIN;

		widget_wagon = this->GetWidget<NWidgetCore>(WID_BV_SHOW_HIDE_WAGON);
		widget_wagon->tool_tip = STR_BUY_VEHICLE_TRAIN_HIDE_SHOW_TOGGLE_TOOLTIP + VEH_TRAIN;

		widget_wagon = this->GetWidget<NWidgetCore>(WID_BV_RENAME_WAGON);
		widget_wagon->widget_data = STR_BUY_VEHICLE_TRAIN_RENAME_WAGON_BUTTON;
		widget_wagon->tool_tip    = STR_BUY_VEHICLE_TRAIN_RENAME_WAGON_TOOLTIP;

		widget_wagon = this->GetWidget<NWidgetCore>(WID_BV_SHOW_HIDDEN_WAGONS);
		widget_wagon->widget_data = STR_SHOW_HIDDEN_ENGINES_VEHICLE_TRAIN + VEH_TRAIN;
		widget_wagon->tool_tip    = STR_SHOW_HIDDEN_ENGINES_VEHICLE_TRAIN_TOOLTIP + VEH_TRAIN;
		widget_wagon->SetLowered(this->wagon.show_hidden);

		this->UpdateButtonMode();

		this->loco.details_height = this->wagon.details_height = 10 * GetCharacterHeight(FS_NORMAL) + WidgetDimensions::scaled.framerect.Vertical();

		this->FinishInitNested(this->window_number);

		this->querystrings[WID_BV_FILTER_LOCO] = &this->loco.vehicle_editbox;
		this->querystrings[WID_BV_FILTER_WAGON] = &this->wagon.vehicle_editbox;
		this->loco.vehicle_editbox.cancel_button = QueryString::ACTION_CLEAR;
		this->wagon.vehicle_editbox.cancel_button = QueryString::ACTION_CLEAR;

		this->owner = (tile != INVALID_TILE) ? GetTileOwner(tile) : _local_company;

		this->loco.eng_list.ForceRebuild();
		this->wagon.eng_list.ForceRebuild();

		this->GenerateBuildList(); // generate the list, since we need it in the next line

		/* Select the first engine in the list as default when opening the window */
		this->SelectFirstEngine(this->loco);
		this->SelectFirstEngine(this->wagon);

		this->SetBuyLocomotiveText();
		this->SetBuyWagonText();
		this->SelectColumn(false);
	}

	/** Set the filter type according to the depot type */
	void UpdateFilterByTile()
	{
		if (this->listview_mode || this->virtual_train_mode) {
			this->railtype = INVALID_RAILTYPE;
		} else {
			this->railtype = GetRailType(this->window_number);
		}
	}

	/** Populate the filter list and set the cargo filter criteria. */
	void SetCargoFilterArray(PanelState &state, const CargoID last_filter)
	{
		/* Set the last cargo filter criteria. */
		state.cargo_filter_criteria = last_filter;
		if (state.cargo_filter_criteria < NUM_CARGO && !HasBit(_standard_cargo_mask, state.cargo_filter_criteria)) state.cargo_filter_criteria = CargoFilterCriteria::CF_ANY;

		state.eng_list.SetFilterFuncs(_filter_funcs);
		state.eng_list.SetFilterState(state.cargo_filter_criteria != CargoFilterCriteria::CF_ANY);
	}

	void SelectFirstEngine(PanelState &state)
	{
		EngineID engine = INVALID_ENGINE;
		auto it = std::find_if(state.eng_list.begin(), state.eng_list.end(), [&](GUIEngineListItem &item){ return (item.flags & EngineDisplayFlags::Shaded) == EngineDisplayFlags::None; });
		if (it != state.eng_list.end()) engine = it->engine_id;
		this->SelectEngine(state, engine);
	}

	void SelectEngine(PanelState &state, const EngineID engine)
	{
		CargoID cargo = state.cargo_filter_criteria;
		if (cargo == CargoFilterCriteria::CF_ANY || cargo == CargoFilterCriteria::CF_ENGINES || cargo == CargoFilterCriteria::CF_NONE) cargo = INVALID_CARGO;

		state.sel_engine = engine;

		if (state.sel_engine == INVALID_ENGINE) return;

		this->FillTestedEngineCapacity(state.sel_engine, cargo, state.te);
	}

	void SelectColumn(bool wagon)
	{
		this->wagon_selected = wagon;
		if (wagon) {
			this->SetBuyWagonText(WID_BV_COMB_BUILD);
		} else {
			this->SetBuyLocomotiveText(WID_BV_COMB_BUILD);
		}

		NWidgetCore *rename = this->GetWidget<NWidgetCore>(WID_BV_COMB_RENAME);
		rename->widget_data = wagon ? STR_BUY_VEHICLE_TRAIN_RENAME_WAGON_BUTTON : STR_BUY_VEHICLE_TRAIN_RENAME_LOCOMOTIVE_BUTTON;
		rename->tool_tip    = wagon ? STR_BUY_VEHICLE_TRAIN_RENAME_WAGON_TOOLTIP : STR_BUY_VEHICLE_TRAIN_RENAME_LOCOMOTIVE_TOOLTIP;
	}

	void UpdateButtonMode()
	{
		this->dual_button_mode = _settings_client.gui.dual_pane_train_purchase_window_dual_buttons;
		this->GetWidget<NWidgetStacked>(WID_BV_LOCO_BUTTONS_SEL)->SetDisplayedPlane(this->dual_button_mode ? 0 : SZSP_HORIZONTAL);
		this->GetWidget<NWidgetStacked>(WID_BV_WAGON_BUTTONS_SEL)->SetDisplayedPlane(this->dual_button_mode ? 0 : SZSP_HORIZONTAL);
		this->GetWidget<NWidgetStacked>(WID_BV_COMB_BUTTONS_SEL)->SetDisplayedPlane(this->dual_button_mode ? SZSP_HORIZONTAL : 0);
	}

	void OnInit() override
	{
		this->SetCargoFilterArray(this->loco, _last_filter_criteria_loco);
		this->SetCargoFilterArray(this->wagon, _last_filter_criteria_wagon);

		this->loco.vscroll->SetCount(this->loco.eng_list.size());
		this->wagon.vscroll->SetCount(this->wagon.eng_list.size());
	}

	/* Filter a single engine */
	bool FilterSingleEngine(PanelState &state, EngineID eid)
	{
		GUIEngineListItem item = {eid, eid, EngineDisplayFlags::None, 0};
		return state.cargo_filter_criteria == CargoFilterCriteria::CF_ANY || CargoAndEngineFilter(&item, state.cargo_filter_criteria);
	}

	/** Filter by name and NewGRF extra text */
	bool FilterByText(PanelState &state, const Engine *e)
	{
		/* Do not filter if the filter text box is empty */
		if (state.string_filter.IsEmpty()) return true;

		/* Filter engine name */
		state.string_filter.ResetState();
		SetDParam(0, PackEngineNameDParam(e->index, EngineNameContext::PurchaseList));
		state.string_filter.AddLine(GetString(STR_ENGINE_NAME));

		/* Filter NewGRF extra text */
		auto text = GetNewGRFAdditionalText(e->index);
		if (text) state.string_filter.AddLine(*text);

		return state.string_filter.GetState();
	}

	/* Figure out what train EngineIDs to put in the list */
	void GenerateBuildTrainList(GUIEngineList &list, PanelState &state, const bool wagon, EngList_SortTypeFunction * const sorters[])
	{
		std::vector<EngineID> variants;
		EngineID sel_id = INVALID_ENGINE;

		list.clear();

		/* Make list of all available train engines and wagons.
		 * Also check to see if the previously selected engine is still available,
		 * and if not, reset selection to INVALID_ENGINE. This could be the case
		 * when engines become obsolete and are removed */
		for (const Engine *engine : Engine::IterateType(VEH_TRAIN)) {
			if (!state.show_hidden && engine->IsVariantHidden(_local_company)) continue;
			EngineID eid = engine->index;
			const RailVehicleInfo *rvi = &engine->u.rail;

			if (this->railtype != RAILTYPE_END && !HasPowerOnRail(rvi->railtype, this->railtype)) continue;
			if (!IsEngineBuildable(eid, VEH_TRAIN, _local_company)) continue;

			if (!FilterSingleEngine(state, eid)) continue;

			const Engine *top_engine = engine;
			for (int depth = 0; depth < 16; depth++) {
				if (top_engine->info.variant_id == INVALID_ENGINE) break;
				top_engine = Engine::Get(top_engine->info.variant_id);
			}
			if ((top_engine->u.rail.railveh_type == RAILVEH_WAGON) != wagon) continue;

			/* Filter by name or NewGRF extra text */
			if (!FilterByText(state, engine)) continue;

			list.emplace_back(eid, engine->info.variant_id, engine->display_flags, 0);

			/* Add all parent variants of this engine to the variant list */
			EngineID parent = engine->info.variant_id;
			while (parent != INVALID_ENGINE) {
				variants.push_back(parent);
				parent = Engine::Get(parent)->info.variant_id;
			}

			if (eid == state.sel_engine) sel_id = eid;
		}

		/* ensure primary engine of variant group is in list */
		for (const auto &variant : variants) {
			if (std::find(list.begin(), list.end(), variant) == list.end()) {
				const Engine *e = Engine::Get(variant);
				list.emplace_back(variant, e->info.variant_id, e->display_flags | EngineDisplayFlags::Shaded, 0);
			}
		}

		this->SelectEngine(state, sel_id);

		/* invalidate cached values for name sorter - engine names could change */
		_last_engine[0] = _last_engine[1] = INVALID_ENGINE;

		/* setup engine capacity cache */
		list.SortParameterData().UpdateCargoFilter(this, state.cargo_filter_criteria);

		/* Sort */
		_engine_sort_direction = state.descending_sort_order;
		EngList_Sort(list, sorters[state.sort_criteria]);
	}

	/* Generate the list of vehicles */
	void GenerateBuildList()
	{
		if (!this->loco.eng_list.NeedRebuild() && !this->wagon.eng_list.NeedRebuild()) return;

		/* Update filter type in case the rail type of the depot got converted */
		this->UpdateFilterByTile();

		this->railtype = (this->listview_mode || this->virtual_train_mode) ? RAILTYPE_END : GetRailType(this->window_number);

		this->loco.eng_list.clear();
		this->wagon.eng_list.clear();

		GUIEngineList list;

		this->GenerateBuildTrainList(list, this->loco, false, _sorter_loco);
		AddChildren(this->loco.eng_list, list, INVALID_ENGINE, 0);

		this->GenerateBuildTrainList(list, this->wagon, true, _sorter_wagon);
		AddChildren(this->wagon.eng_list, list, INVALID_ENGINE, 0);

		this->loco.eng_list.shrink_to_fit();
		this->loco.eng_list.RebuildDone();

		this->wagon.eng_list.shrink_to_fit();
		this->wagon.eng_list.RebuildDone();
	}

	void BuildEngine(const EngineID selected, CargoID cargo)
	{
		if (selected != INVALID_ENGINE) {
			CommandCallback *callback;
			uint32_t cmd;
			if (this->virtual_train_mode) {
				callback = CcAddVirtualEngine;
				cmd = CMD_BUILD_VIRTUAL_RAIL_VEHICLE;
			} else {
				callback = (this->vehicle_type == VEH_TRAIN && RailVehInfo(selected)->railveh_type == RAILVEH_WAGON)
						? CcBuildWagon : CcBuildPrimaryVehicle;
				cmd = GetCmdBuildVeh(this->vehicle_type);
			}
			if (cargo == CargoFilterCriteria::CF_ANY || cargo == CargoFilterCriteria::CF_ENGINES || cargo == CargoFilterCriteria::CF_NONE) cargo = INVALID_CARGO;
			DoCommandP(this->window_number, selected | (cargo << 24), 0, cmd, callback);

			/* Update last used variant in hierarchy and refresh if necessary. */
			bool refresh = false;
			EngineID parent = selected;
			while (parent != INVALID_ENGINE) {
				Engine *e = Engine::Get(parent);
				refresh |= (e->display_last_variant != selected);
				e->display_last_variant = selected;
				parent = e->info.variant_id;
			}
			if (refresh) {
				InvalidateWindowData(WC_REPLACE_VEHICLE, this->vehicle_type, 0); // Update the autoreplace window
				InvalidateWindowClassesData(WC_BUILD_VEHICLE); // The build windows needs updating as well
				InvalidateWindowClassesData(WC_BUILD_VIRTUAL_TRAIN);
				return;
			}
		}
	}

	bool OnClickList(Point pt, WidgetID widget, PanelState &state, bool column)
	{
		const uint i = state.vscroll->GetScrolledRowFromWidget(pt.y, this, widget);
		const size_t num_items = state.eng_list.size();
		EngineID e = INVALID_ENGINE;
		if (i < num_items) {
			const auto &item = state.eng_list[i];
			const Rect r = this->GetWidget<NWidgetBase>(widget)->GetCurrentRect().Shrink(WidgetDimensions::scaled.matrix).WithWidth(WidgetDimensions::scaled.hsep_indent * (item.indent + 1), _current_text_dir == TD_RTL);
			if ((item.flags & EngineDisplayFlags::HasVariants) != EngineDisplayFlags::None && IsInsideMM(r.left, r.right, pt.x)) {
				/* toggle folded flag on engine */
				assert(item.variant_id != INVALID_ENGINE);
				Engine *engine = Engine::Get(item.variant_id);
				engine->display_flags ^= EngineDisplayFlags::IsFolded;

				InvalidateWindowData(WC_REPLACE_VEHICLE, this->vehicle_type, 0); // Update the autoreplace window
				InvalidateWindowClassesData(WC_BUILD_VEHICLE); // The build windows needs updating as well
				InvalidateWindowClassesData(WC_BUILD_VIRTUAL_TRAIN);
				return true;
			}
			if ((item.flags & EngineDisplayFlags::Shaded) == EngineDisplayFlags::None) e = item.engine_id;
		}
		this->SelectEngine(state, e);
		this->SelectColumn(column);
		this->SetDirty();
		return false;
	}

	void OnClick(Point pt, WidgetID widget, int click_count) override
	{
		if (widget == WID_BV_COMB_BUILD) {
			widget = !this->wagon_selected ? WID_BV_BUILD_LOCO : WID_BV_BUILD_WAGON;
		} else if (widget == WID_BV_COMB_SHOW_HIDE) {
			widget = !this->wagon_selected ? WID_BV_SHOW_HIDE_LOCO : WID_BV_SHOW_HIDE_WAGON;
		} else if (widget == WID_BV_COMB_RENAME) {
			widget = !this->wagon_selected ? WID_BV_RENAME_LOCO : WID_BV_RENAME_WAGON;
		}

		switch (widget) {

			/* Locomotives */

			case WID_BV_SORT_ASCENDING_DESCENDING_LOCO: {
				this->loco.descending_sort_order ^= true;
				_last_sort_order_loco = this->loco.descending_sort_order;
				this->loco.eng_list.ForceRebuild();
				this->SetDirty();
				break;
			}

			case WID_BV_SHOW_HIDDEN_LOCOS: {
				this->loco.show_hidden ^= true;
				_engine_sort_show_hidden_locos = this->loco.show_hidden;
				this->loco.eng_list.ForceRebuild();
				this->SetWidgetLoweredState(widget, this->loco.show_hidden);
				this->SetDirty();
				break;
			}

			case WID_BV_LIST_LOCO: {
				if (this->OnClickList(pt, widget, this->loco, false)) return;

				if (_ctrl_pressed) {
					this->OnClick(pt, WID_BV_SHOW_HIDE_LOCO, 1);
				} else if (click_count > 1 && !this->listview_mode) {
					this->OnClick(pt, WID_BV_BUILD_LOCO, 1);
				}
				break;
			}

			case WID_BV_SORT_DROPDOWN_LOCO: {
				DisplayLocomotiveSortDropDown(this, this->loco.sort_criteria);
				break;
			}

			case WID_BV_CARGO_FILTER_DROPDOWN_LOCO: { // Select cargo filtering criteria dropdown menu
				ShowDropDownList(this, this->BuildCargoDropDownList(true), this->loco.cargo_filter_criteria, widget);
				break;
			}

			case WID_BV_SHOW_HIDE_LOCO: {
				const Engine *engine = (this->loco.sel_engine == INVALID_ENGINE) ? nullptr : Engine::GetIfValid(this->loco.sel_engine);
				if (engine != nullptr) {
					DoCommandP(0, 0, this->loco.sel_engine | (engine->IsHidden(_current_company) ? 0 : (1u << 31)), CMD_SET_VEHICLE_VISIBILITY);
				}
				break;
			}

			case WID_BV_BUILD_LOCO: {
				this->BuildEngine(this->loco.sel_engine, this->loco.cargo_filter_criteria);
				break;
			}

			case WID_BV_RENAME_LOCO: {
				const EngineID selected_loco = this->loco.sel_engine;
				if (selected_loco != INVALID_ENGINE) {
					this->loco.rename_engine = selected_loco;
					this->wagon.rename_engine = INVALID_ENGINE;
					SetDParam(0, PackEngineNameDParam(selected_loco, EngineNameContext::Generic));
					ShowQueryString(STR_ENGINE_NAME, STR_QUERY_RENAME_TRAIN_TYPE_LOCOMOTIVE_CAPTION + this->vehicle_type, MAX_LENGTH_ENGINE_NAME_CHARS, this, CS_ALPHANUMERAL, QSF_ENABLE_DEFAULT | QSF_LEN_IN_CHARS);
				}
				break;
			}

			/* Wagons */

			case WID_BV_SORT_ASCENDING_DESCENDING_WAGON: {
				this->wagon.descending_sort_order ^= true;
				_last_sort_order_wagon = this->wagon.descending_sort_order;
				this->wagon.eng_list.ForceRebuild();
				this->SetDirty();
				break;
			}

			case WID_BV_SHOW_HIDDEN_WAGONS: {
				this->wagon.show_hidden ^= true;
				_engine_sort_show_hidden_wagons = this->wagon.show_hidden;
				this->wagon.eng_list.ForceRebuild();
				this->SetWidgetLoweredState(widget, this->wagon.show_hidden);
				this->SetDirty();
				break;
			}

			case WID_BV_LIST_WAGON: {
				if (this->OnClickList(pt, widget, this->wagon, true)) return;

				if (_ctrl_pressed) {
					this->OnClick(pt, WID_BV_SHOW_HIDE_WAGON, 1);
				} else if (click_count > 1 && !this->listview_mode) {
					this->OnClick(pt, WID_BV_BUILD_WAGON, 1);
				}
				break;
			}

			case WID_BV_SORT_DROPDOWN_WAGON: {
				DisplayWagonSortDropDown(this, this->wagon.sort_criteria);
				break;
			}

			case WID_BV_CARGO_FILTER_DROPDOWN_WAGON: { // Select cargo filtering criteria dropdown menu
				ShowDropDownList(this, this->BuildCargoDropDownList(true), this->wagon.cargo_filter_criteria, widget);
				break;
			}

			case WID_BV_SHOW_HIDE_WAGON: {
				const Engine *engine = (this->wagon.sel_engine == INVALID_ENGINE) ? nullptr : Engine::GetIfValid(this->wagon.sel_engine);
				if (engine != nullptr) {
					DoCommandP(0, 0, this->wagon.sel_engine | (engine->IsHidden(_current_company) ? 0 : (1u << 31)), CMD_SET_VEHICLE_VISIBILITY);
				}
				break;
			}

			case WID_BV_BUILD_WAGON: {
				this->BuildEngine(this->wagon.sel_engine, this->wagon.cargo_filter_criteria);
				break;
			}

			case WID_BV_RENAME_WAGON: {
				const EngineID selected_wagon = this->wagon.sel_engine;
				if (selected_wagon != INVALID_ENGINE) {
					this->loco.rename_engine = INVALID_ENGINE;
					this->wagon.rename_engine = selected_wagon;
					SetDParam(0, PackEngineNameDParam(selected_wagon, EngineNameContext::Generic));
					ShowQueryString(STR_ENGINE_NAME, STR_QUERY_RENAME_TRAIN_TYPE_WAGON_CAPTION + this->vehicle_type, MAX_LENGTH_ENGINE_NAME_CHARS, this, CS_ALPHANUMERAL, QSF_ENABLE_DEFAULT | QSF_LEN_IN_CHARS);
				}
				break;
			}
		}
	}

	/**
	 * Some data on this window has become invalid.
	 * @param data Information about the changed data.
	 * @param gui_scope Whether the call is done from GUI scope. You may not do everything when not in GUI scope. See #InvalidateWindowData() for details.
	 */
	void OnInvalidateData(int data = 0, bool gui_scope = true) override
	{
		if (!gui_scope) return;

		/* When switching to original acceleration model for road vehicles, clear the selected sort criteria if it is not available now. */
		this->loco.eng_list.ForceRebuild();
		this->wagon.eng_list.ForceRebuild();

		if (this->dual_button_mode != _settings_client.gui.dual_pane_train_purchase_window_dual_buttons) {
			this->UpdateButtonMode();
			this->ReInit();
		}
	}

	void SetStringParameters(WidgetID widget) const override
	{
		switch (widget) {
			case WID_BV_CAPTION: {
				if (!this->listview_mode && !this->virtual_train_mode) {
					const RailTypeInfo *rti = GetRailTypeInfo(this->railtype);
					SetDParam(0, rti->strings.build_caption);
				} else {
					SetDParam(0, (this->listview_mode ? STR_VEHICLE_LIST_AVAILABLE_TRAINS : STR_BUY_VEHICLE_TRAIN_ALL_CAPTION) + this->vehicle_type);
				}
				break;
			}

			case WID_BV_CAPTION_LOCO: {
				SetDParam(0, STR_BUY_VEHICLE_TRAIN_LOCOMOTIVES);
				break;
			}

			case WID_BV_SHOW_HIDE_LOCO: {
				const Engine *engine = (this->loco.sel_engine == INVALID_ENGINE) ? nullptr : Engine::GetIfValid(this->loco.sel_engine);
				if (engine != nullptr && engine->IsHidden(_local_company)) {
					SetDParam(0, STR_BUY_VEHICLE_TRAIN_SHOW_TOGGLE_BUTTON + this->vehicle_type);
				} else {
					SetDParam(0, STR_BUY_VEHICLE_TRAIN_HIDE_TOGGLE_BUTTON + this->vehicle_type);
				}
				break;
			}

			case WID_BV_CAPTION_WAGON: {
				SetDParam(0, STR_BUY_VEHICLE_TRAIN_WAGONS);
				break;
			}

			case WID_BV_SORT_DROPDOWN_LOCO: {
				SetDParam(0, _sort_listing_loco[this->loco.sort_criteria]);
				break;
			}

			case WID_BV_CARGO_FILTER_DROPDOWN_LOCO: {
				SetDParam(0, this->GetCargoFilterLabel(this->loco.cargo_filter_criteria));
				break;
			}

			case WID_BV_SORT_DROPDOWN_WAGON: {
				SetDParam(0, _sort_listing_wagon[this->wagon.sort_criteria]);
				break;
			}

			case WID_BV_CARGO_FILTER_DROPDOWN_WAGON: {
				SetDParam(0, this->GetCargoFilterLabel(this->wagon.cargo_filter_criteria));
				break;
			}

			case WID_BV_SHOW_HIDE_WAGON: {
				const Engine *engine = (this->wagon.sel_engine == INVALID_ENGINE) ? nullptr : Engine::GetIfValid(this->wagon.sel_engine);
				if (engine != nullptr && engine->IsHidden(_local_company)) {
					SetDParam(0, STR_BUY_VEHICLE_TRAIN_SHOW_TOGGLE_BUTTON + this->vehicle_type);
				} else {
					SetDParam(0, STR_BUY_VEHICLE_TRAIN_HIDE_TOGGLE_BUTTON + this->vehicle_type);
				}
				break;
			}

			case WID_BV_COMB_SHOW_HIDE: {
				const PanelState &state = this->wagon_selected ? this->wagon : this->loco;
				const Engine *engine = (state.sel_engine == INVALID_ENGINE) ? nullptr : Engine::GetIfValid(state.sel_engine);
				if (engine != nullptr && engine->IsHidden(_local_company)) {
					SetDParam(0, STR_BUY_VEHICLE_TRAIN_SHOW_TOGGLE_BUTTON + this->vehicle_type);
				} else {
					SetDParam(0, STR_BUY_VEHICLE_TRAIN_HIDE_TOGGLE_BUTTON + this->vehicle_type);
				}
				break;
			}
		}
	}

	void UpdateWidgetSize(WidgetID widget, Dimension *size, const Dimension &padding, Dimension *fill, Dimension *resize) override
	{
		switch (widget) {
			case WID_BV_LIST_LOCO: {
				resize->height = GetEngineListHeight(this->vehicle_type);
				size->height = 3 * resize->height;
				break;
			}

			case WID_BV_PANEL_LOCO: {
				size->height = this->loco.details_height;
				break;
			}

			case WID_BV_SORT_ASCENDING_DESCENDING_LOCO: {
				Dimension d = GetStringBoundingBox(this->GetWidget<NWidgetCore>(widget)->widget_data);
				d.width += padding.width + Window::SortButtonWidth() * 2; // Doubled since the string is centred and it also looks better.
				d.height += padding.height;
				*size = maxdim(*size, d);
				break;
			}

			case WID_BV_LIST_WAGON: {
				resize->height = GetEngineListHeight(this->vehicle_type);
				size->height = 3 * resize->height;
				break;
			}

			case WID_BV_PANEL_WAGON: {
				size->height = this->wagon.details_height;
				break;
			}

			case WID_BV_SORT_ASCENDING_DESCENDING_WAGON: {
				Dimension d = GetStringBoundingBox(this->GetWidget<NWidgetCore>(widget)->widget_data);
				d.width += padding.width + Window::SortButtonWidth() * 2; // Doubled since the string is centred and it also looks better.
				d.height += padding.height;
				*size = maxdim(*size, d);
				break;
			}

			case WID_BV_SHOW_HIDE_LOCO: // Fallthrough
			case WID_BV_SHOW_HIDE_WAGON:
			case WID_BV_COMB_SHOW_HIDE: {
				*size = GetStringBoundingBox(STR_BUY_VEHICLE_TRAIN_HIDE_TOGGLE_BUTTON + this->vehicle_type);
				*size = maxdim(*size, GetStringBoundingBox(STR_BUY_VEHICLE_TRAIN_SHOW_TOGGLE_BUTTON + this->vehicle_type));
				size->width += padding.width;
				size->height += padding.height;
				break;
			}

			case WID_BV_RENAME_LOCO: {
				*size = maxdim(*size, NWidgetLeaf::GetResizeBoxDimension());
				break;
			}
		}
	}

	void DrawWidget(const Rect &r, WidgetID widget) const override
	{
		switch (widget) {
			case WID_BV_LIST_LOCO: {
				DrawEngineList(this->vehicle_type, r,
					this->loco.eng_list, *(this->loco.vscroll), this->loco.sel_engine, false,
					DEFAULT_GROUP);
				break;
			}

			case WID_BV_SORT_ASCENDING_DESCENDING_LOCO: {
				this->DrawSortButtonState(WID_BV_SORT_ASCENDING_DESCENDING_LOCO, this->loco.descending_sort_order ? SBS_DOWN : SBS_UP);
				break;
			}

			case WID_BV_LIST_WAGON: {
				DrawEngineList(this->vehicle_type, r,
					this->wagon.eng_list, *(this->wagon.vscroll), this->wagon.sel_engine, false,
					DEFAULT_GROUP);
				break;
			}

			case WID_BV_SORT_ASCENDING_DESCENDING_WAGON: {
				this->DrawSortButtonState(WID_BV_SORT_ASCENDING_DESCENDING_WAGON, this->wagon.descending_sort_order ? SBS_DOWN : SBS_UP);
				break;
			}
		}
	}

	bool DrawDetailsPanel(PanelState &state, int widget_id)
	{
		int needed_height = state.details_height;
		/* Draw details panels. */
		if (state.sel_engine != INVALID_ENGINE) {
			const auto widget = this->GetWidget<NWidgetBase>(widget_id);
			const int text_end = DrawVehiclePurchaseInfo(widget->pos_x + WidgetDimensions::scaled.framerect.left,
				static_cast<int>(
					widget->pos_x + widget->current_x -
					WidgetDimensions::scaled.framerect.right), widget->pos_y + WidgetDimensions::scaled.framerect.top,
				state.sel_engine, state.te);
			needed_height = std::max(needed_height, text_end - widget->pos_y + WidgetDimensions::scaled.framerect.bottom);
		}
		if (needed_height != state.details_height) { // Details window are not high enough, enlarge them.
			const int resize = needed_height - state.details_height;
			state.details_height = needed_height;
			this->ReInit(0, resize);
			return true;
		}
		return false;
	}

	void OnPaint() override
	{
		this->GenerateBuildList();
		this->SetBuyLocomotiveText();
		this->SetBuyWagonText();

		this->loco.vscroll->SetCount(this->loco.eng_list.size());
		this->wagon.vscroll->SetCount(this->wagon.eng_list.size());

		this->SetWidgetDisabledState(WID_BV_SHOW_HIDE_LOCO, this->loco.sel_engine == INVALID_ENGINE);
		this->SetWidgetDisabledState(WID_BV_SHOW_HIDE_WAGON, this->wagon.sel_engine == INVALID_ENGINE);

		/* disable renaming engines in network games if you are not the server */
		this->SetWidgetDisabledState(WID_BV_RENAME_LOCO, (this->loco.sel_engine == INVALID_ENGINE) || (_networking && !_network_server));
		this->SetWidgetDisabledState(WID_BV_BUILD_LOCO, this->loco.sel_engine == INVALID_ENGINE);

		/* disable renaming engines in network games if you are not the server */
		this->SetWidgetDisabledState(WID_BV_RENAME_WAGON, (this->wagon.sel_engine == INVALID_ENGINE) || (_networking && !_network_server));
		this->SetWidgetDisabledState(WID_BV_BUILD_WAGON, this->wagon.sel_engine == INVALID_ENGINE);

		this->DrawWidgets();

		if (!this->IsShaded()) {
			if (this->DrawDetailsPanel(this->loco, WID_BV_PANEL_LOCO)) return;
			if (this->DrawDetailsPanel(this->wagon, WID_BV_PANEL_WAGON)) return;
		}
	}

	void OnQueryTextFinished(char *str) override
	{
		if (str == nullptr) return;

		if (this->loco.rename_engine != INVALID_ENGINE) {
			DoCommandP(0, this->loco.rename_engine, 0, CMD_RENAME_ENGINE | CMD_MSG(STR_ERROR_CAN_T_RENAME_TRAIN_TYPE + this->vehicle_type), nullptr, str);
		} else {
			DoCommandP(0, this->wagon.rename_engine, 0, CMD_RENAME_ENGINE | CMD_MSG(STR_ERROR_CAN_T_RENAME_TRAIN_TYPE + this->vehicle_type), nullptr, str);
		}
	}

	void OnDropdownSelect(WidgetID widget, int index) override
	{
		switch (widget) {
			case WID_BV_SORT_DROPDOWN_LOCO: {
				if (this->loco.sort_criteria != index) {
					this->loco.sort_criteria = static_cast<uint8_t>(index);
					_last_sort_criteria_loco = this->loco.sort_criteria;
					this->loco.eng_list.ForceRebuild();
				}
				break;
			}

			case WID_BV_CARGO_FILTER_DROPDOWN_LOCO: { // Select a cargo filter criteria
				if (this->loco.cargo_filter_criteria != index) {
					this->loco.cargo_filter_criteria = static_cast<uint8_t>(index);
					_last_filter_criteria_loco = this->loco.cargo_filter_criteria;
					/* deactivate filter if criteria is 'Show All', activate it otherwise */
					this->loco.eng_list.SetFilterState(this->loco.cargo_filter_criteria != CargoFilterCriteria::CF_ANY);
					this->loco.eng_list.ForceRebuild();
				}
				break;
			}

			case WID_BV_SORT_DROPDOWN_WAGON: {
				if (this->wagon.sort_criteria != index) {
					this->wagon.sort_criteria = static_cast<uint8_t>(index);
					_last_sort_criteria_wagon = this->wagon.sort_criteria;
					this->wagon.eng_list.ForceRebuild();
				}
				break;
			}

			case WID_BV_CARGO_FILTER_DROPDOWN_WAGON: { // Select a cargo filter criteria
				if (this->wagon.cargo_filter_criteria != index) {
					this->wagon.cargo_filter_criteria = static_cast<uint8_t>(index);
					_last_filter_criteria_wagon = this->wagon.cargo_filter_criteria;
					/* deactivate filter if criteria is 'Show All', activate it otherwise */
					this->wagon.eng_list.SetFilterState(this->wagon.cargo_filter_criteria != CargoFilterCriteria::CF_ANY);
					this->wagon.eng_list.ForceRebuild();
				}
				break;
			}
		}

		this->SetDirty();
	}

	void OnResize() override
	{
		this->loco.vscroll->SetCapacityFromWidget(this, WID_BV_LIST_LOCO);
		this->wagon.vscroll->SetCapacityFromWidget(this, WID_BV_LIST_WAGON);
	}

	void OnEditboxChanged(WidgetID wid) override
	{
		if (wid == WID_BV_FILTER_LOCO) {
			this->loco.string_filter.SetFilterTerm(this->loco.vehicle_editbox.text.buf);
			this->loco.eng_list.ForceRebuild();
			this->SetDirty();
		}
		if (wid == WID_BV_FILTER_WAGON) {
			this->wagon.string_filter.SetFilterTerm(this->wagon.vehicle_editbox.text.buf);
			this->wagon.eng_list.ForceRebuild();
			this->SetDirty();
		}
	}

	EventState OnHotkey(int hotkey) override
	{
		switch (hotkey) {
			case BVHK_FOCUS_FILTER_BOX:
				this->SetFocusedWidget(this->wagon_selected ? WID_BV_FILTER_WAGON : WID_BV_FILTER_LOCO);
				SetFocusedWindow(this); // The user has asked to give focus to the text box, so make sure this window is focused.
				return ES_HANDLED;

			default:
				return ES_NOT_HANDLED;
		}

		return ES_HANDLED;
	}
};

void CcAddVirtualEngine(const CommandCost &result, TileIndex tile, uint32_t p1, uint32_t p2, uint64_t p3, uint32_t cmd)
{
	if (result.Failed()) return;

	Window *window = FindWindowById(WC_BUILD_VIRTUAL_TRAIN, 0);

	if (window != nullptr) {
		Train *train = Train::From(Vehicle::Get(_new_vehicle_id));
		dynamic_cast<BuildVehicleWindowBase *>(window)->AddVirtualEngine(train);
	} else {
		DoCommandP(0, _new_vehicle_id | (1 << 21), 0, CMD_SELL_VEHICLE | CMD_MSG(STR_ERROR_CAN_T_SELL_TRAIN));
	}
}

void CcMoveNewVirtualEngine(const CommandCost &result, TileIndex tile, uint32_t p1, uint32_t p2, uint64_t p3, uint32_t cmd)
{
	if (result.Failed()) return;

	Window *window = FindWindowById(WC_BUILD_VIRTUAL_TRAIN, 0);

	if (window != nullptr) {
		if (result.IsSuccessWithMessage()) {
			const CommandCost res = result.UnwrapSuccessWithMessage();
			ShowErrorMessage(STR_ERROR_CAN_T_MOVE_VEHICLE, res.GetErrorMessage(), WL_INFO, 0, 0, res.GetTextRefStackGRF(), res.GetTextRefStackSize(), res.GetTextRefStack(), res.GetExtraErrorMessage());
		}
	}

	InvalidateWindowClassesData(WC_CREATE_TEMPLATE);
}

static WindowDesc _build_vehicle_desc(__FILE__, __LINE__,
	WDP_AUTO, "build_vehicle", 240, 268,
	WC_BUILD_VEHICLE, WC_NONE,
	WDF_CONSTRUCTION,
	std::begin(_nested_build_vehicle_widgets), std::end(_nested_build_vehicle_widgets),
	&BuildVehicleWindow::hotkeys
);

static WindowDesc _build_template_vehicle_desc(__FILE__, __LINE__,
	WDP_AUTO, "build_template_vehicle", 240, 268,
	WC_BUILD_VIRTUAL_TRAIN, WC_CREATE_TEMPLATE,
	WDF_CONSTRUCTION,
	std::begin(_nested_build_vehicle_widgets), std::end(_nested_build_vehicle_widgets),
	&BuildVehicleWindow::hotkeys, &_build_vehicle_desc
);

static WindowDesc _build_vehicle_desc_train_advanced(__FILE__, __LINE__,
	WDP_AUTO, "build_vehicle_dual", 480, 268,
	WC_BUILD_VEHICLE, WC_NONE,
	WDF_CONSTRUCTION,
	std::begin(_nested_build_vehicle_widgets_train_advanced), std::end(_nested_build_vehicle_widgets_train_advanced),
	&BuildVehicleWindow::hotkeys
);

static WindowDesc _build_template_vehicle_desc_advanced(__FILE__, __LINE__,
	WDP_AUTO, "build_template_vehicle_dual", 480, 268,
	WC_BUILD_VIRTUAL_TRAIN, WC_CREATE_TEMPLATE,
	WDF_CONSTRUCTION,
	std::begin(_nested_build_vehicle_widgets_train_advanced), std::end(_nested_build_vehicle_widgets_train_advanced),
	&BuildVehicleWindow::hotkeys, &_build_vehicle_desc_train_advanced
);


void ShowBuildVehicleWindow(const TileIndex tile, const VehicleType type)
{
	/* We want to be able to open both Available Train as Available Ships,
	 *  so if tile == INVALID_TILE (Available XXX Window), use 'type' as unique number.
	 *  As it always is a low value, it won't collide with any real tile
	 *  number. */
	const uint num = (tile == INVALID_TILE) ? static_cast<int>(type) : tile;

	assert(IsCompanyBuildableVehicleType(type));

	CloseWindowById(WC_BUILD_VEHICLE, num);

	if (type == VEH_TRAIN && _settings_client.gui.dual_pane_train_purchase_window) {
		new BuildVehicleWindowTrainAdvanced(&_build_vehicle_desc_train_advanced, tile, nullptr);
	} else {
		new BuildVehicleWindow(&_build_vehicle_desc, tile, type, nullptr);
	}
}

void ShowTemplateTrainBuildVehicleWindow(Train **virtual_train)
{
	assert(IsCompanyBuildableVehicleType(VEH_TRAIN));

	CloseWindowById(WC_BUILD_VIRTUAL_TRAIN, 0);

	if (_settings_client.gui.dual_pane_train_purchase_window) {
		new BuildVehicleWindowTrainAdvanced(&_build_template_vehicle_desc_advanced, INVALID_TILE, virtual_train);
	} else {
		new BuildVehicleWindow(&_build_template_vehicle_desc, INVALID_TILE, VEH_TRAIN, virtual_train);
	}
}<|MERGE_RESOLUTION|>--- conflicted
+++ resolved
@@ -1407,27 +1407,6 @@
 		this->listview_mode = (tile == INVALID_TILE) && !virtual_train_mode;
 	}
 
-	void AddChildren(GUIEngineList &eng_list, const GUIEngineList &source, EngineID parent, int indent)
-	{
-		for (const auto &item : source) {
-			if (item.variant_id != parent || item.engine_id == parent) continue;
-
-			const Engine *e = Engine::Get(item.engine_id);
-			EngineDisplayFlags flags = item.flags;
-			if (e->display_last_variant != INVALID_ENGINE) flags &= ~EngineDisplayFlags::Shaded;
-			eng_list.emplace_back(e->display_last_variant == INVALID_ENGINE ? item.engine_id : e->display_last_variant, item.engine_id, flags, indent);
-
-			/* Add variants if not folded */
-			if ((item.flags & (EngineDisplayFlags::HasVariants | EngineDisplayFlags::IsFolded)) == EngineDisplayFlags::HasVariants) {
-				/* Add this engine again as a child */
-				if ((item.flags & EngineDisplayFlags::Shaded) == EngineDisplayFlags::None) {
-					eng_list.emplace_back(item.engine_id, item.engine_id, EngineDisplayFlags::None, indent + 1);
-				}
-				AddChildren(eng_list, source, item.engine_id, indent + 1);
-			}
-		}
-	}
-
 	void AddVirtualEngine(Train *toadd)
 	{
 		if (this->virtual_train_out == nullptr) return;
@@ -1599,7 +1578,6 @@
 				widget->tool_tip    = STR_TMPL_ADD_TOOLTIP;
 			}
 		} else {
-<<<<<<< HEAD
 			if (refit) {
 				widget->widget_data = STR_BUY_VEHICLE_TRAIN_BUY_REFIT_VEHICLE_BUTTON + this->vehicle_type;
 				widget->tool_tip    = STR_BUY_VEHICLE_TRAIN_BUY_REFIT_VEHICLE_TOOLTIP + this->vehicle_type;
@@ -1611,14 +1589,6 @@
 	}
 
 	BuildVehicleWindow(WindowDesc *desc, TileIndex tile, VehicleType type, Train **virtual_train_out) : BuildVehicleWindowBase(desc, tile, type, virtual_train_out), vehicle_editbox(MAX_LENGTH_VEHICLE_NAME_CHARS * MAX_CHAR_LENGTH, MAX_LENGTH_VEHICLE_NAME_CHARS)
-=======
-			widget->widget_data = STR_BUY_VEHICLE_TRAIN_BUY_VEHICLE_BUTTON + this->vehicle_type;
-			widget->tool_tip    = STR_BUY_VEHICLE_TRAIN_BUY_VEHICLE_TOOLTIP + this->vehicle_type;
-		}
-	}
-
-	BuildVehicleWindow(WindowDesc *desc, TileIndex tile, VehicleType type) : Window(desc), vehicle_editbox(MAX_LENGTH_VEHICLE_NAME_CHARS * MAX_CHAR_LENGTH, MAX_LENGTH_VEHICLE_NAME_CHARS)
->>>>>>> 90ca3515
 	{
 		this->sel_engine = INVALID_ENGINE;
 
@@ -1930,11 +1900,7 @@
 			default: NOT_REACHED();
 			case VEH_TRAIN:
 				this->GenerateBuildTrainList(list);
-<<<<<<< HEAD
-				AddChildren(this->eng_list, list, INVALID_ENGINE, 0);
-=======
 				GUIEngineListAddChildren(this->eng_list, list);
->>>>>>> 90ca3515
 				this->eng_list.shrink_to_fit();
 				this->eng_list.RebuildDone();
 				return;
@@ -1975,11 +1941,7 @@
 		EngList_Sort(this->eng_list, _engine_sort_functions[this->vehicle_type][this->sort_criteria]);
 
 		this->eng_list.swap(list);
-<<<<<<< HEAD
-		AddChildren(this->eng_list, list, INVALID_ENGINE, 0);
-=======
 		GUIEngineListAddChildren(this->eng_list, list, INVALID_ENGINE, 0);
->>>>>>> 90ca3515
 		this->eng_list.shrink_to_fit();
 		this->eng_list.RebuildDone();
 	}
@@ -2742,10 +2704,10 @@
 		GUIEngineList list;
 
 		this->GenerateBuildTrainList(list, this->loco, false, _sorter_loco);
-		AddChildren(this->loco.eng_list, list, INVALID_ENGINE, 0);
+		GUIEngineListAddChildren(this->loco.eng_list, list, INVALID_ENGINE, 0);
 
 		this->GenerateBuildTrainList(list, this->wagon, true, _sorter_wagon);
-		AddChildren(this->wagon.eng_list, list, INVALID_ENGINE, 0);
+		GUIEngineListAddChildren(this->wagon.eng_list, list, INVALID_ENGINE, 0);
 
 		this->loco.eng_list.shrink_to_fit();
 		this->loco.eng_list.RebuildDone();
@@ -3052,17 +3014,17 @@
 		}
 	}
 
-	void UpdateWidgetSize(WidgetID widget, Dimension *size, const Dimension &padding, Dimension *fill, Dimension *resize) override
+	void UpdateWidgetSize(WidgetID widget, Dimension &size, const Dimension &padding, Dimension &fill, Dimension &resize) override
 	{
 		switch (widget) {
 			case WID_BV_LIST_LOCO: {
-				resize->height = GetEngineListHeight(this->vehicle_type);
-				size->height = 3 * resize->height;
+				resize.height = GetEngineListHeight(this->vehicle_type);
+				size.height = 3 * resize.height;
 				break;
 			}
 
 			case WID_BV_PANEL_LOCO: {
-				size->height = this->loco.details_height;
+				size.height = this->loco.details_height;
 				break;
 			}
 
@@ -3070,18 +3032,18 @@
 				Dimension d = GetStringBoundingBox(this->GetWidget<NWidgetCore>(widget)->widget_data);
 				d.width += padding.width + Window::SortButtonWidth() * 2; // Doubled since the string is centred and it also looks better.
 				d.height += padding.height;
-				*size = maxdim(*size, d);
+				size = maxdim(size, d);
 				break;
 			}
 
 			case WID_BV_LIST_WAGON: {
-				resize->height = GetEngineListHeight(this->vehicle_type);
-				size->height = 3 * resize->height;
+				resize.height = GetEngineListHeight(this->vehicle_type);
+				size.height = 3 * resize.height;
 				break;
 			}
 
 			case WID_BV_PANEL_WAGON: {
-				size->height = this->wagon.details_height;
+				size.height = this->wagon.details_height;
 				break;
 			}
 
@@ -3089,22 +3051,22 @@
 				Dimension d = GetStringBoundingBox(this->GetWidget<NWidgetCore>(widget)->widget_data);
 				d.width += padding.width + Window::SortButtonWidth() * 2; // Doubled since the string is centred and it also looks better.
 				d.height += padding.height;
-				*size = maxdim(*size, d);
+				size = maxdim(size, d);
 				break;
 			}
 
 			case WID_BV_SHOW_HIDE_LOCO: // Fallthrough
 			case WID_BV_SHOW_HIDE_WAGON:
 			case WID_BV_COMB_SHOW_HIDE: {
-				*size = GetStringBoundingBox(STR_BUY_VEHICLE_TRAIN_HIDE_TOGGLE_BUTTON + this->vehicle_type);
-				*size = maxdim(*size, GetStringBoundingBox(STR_BUY_VEHICLE_TRAIN_SHOW_TOGGLE_BUTTON + this->vehicle_type));
-				size->width += padding.width;
-				size->height += padding.height;
+				size = GetStringBoundingBox(STR_BUY_VEHICLE_TRAIN_HIDE_TOGGLE_BUTTON + this->vehicle_type);
+				size = maxdim(size, GetStringBoundingBox(STR_BUY_VEHICLE_TRAIN_SHOW_TOGGLE_BUTTON + this->vehicle_type));
+				size.width += padding.width;
+				size.height += padding.height;
 				break;
 			}
 
 			case WID_BV_RENAME_LOCO: {
-				*size = maxdim(*size, NWidgetLeaf::GetResizeBoxDimension());
+				size = maxdim(size, NWidgetLeaf::GetResizeBoxDimension());
 				break;
 			}
 		}
