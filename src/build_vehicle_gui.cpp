--- conflicted
+++ resolved
@@ -985,23 +985,14 @@
 		y += GetCharacterHeight(FS_NORMAL);
 	}
 
-<<<<<<< HEAD
 	if (!IsArticulatedEngine(engine_number)) {
 		/* Cargo type + capacity */
 		SetDParam(0, te.cargo);
 		SetDParam(1, te.capacity);
 		SetDParam(2, refittable ? STR_PURCHASE_INFO_REFITTABLE : STR_EMPTY);
 		DrawString(left, right, y, STR_PURCHASE_INFO_CAPACITY);
-		y += FONT_HEIGHT_NORMAL;
-	}
-=======
-	/* Cargo type + capacity */
-	SetDParam(0, te.cargo);
-	SetDParam(1, te.capacity);
-	SetDParam(2, refittable ? STR_PURCHASE_INFO_REFITTABLE : STR_EMPTY);
-	DrawString(left, right, y, STR_PURCHASE_INFO_CAPACITY);
-	y += GetCharacterHeight(FS_NORMAL);
->>>>>>> 3902acb1
+		y += GetCharacterHeight(FS_NORMAL);
+	}
 
 	/* Running cost */
 	SetDParam(0, e->GetDisplayRunningCost());
@@ -1193,15 +1184,11 @@
 		/* Reliability */
 		SetDParam(0, ToPercent16(e->reliability));
 		DrawString(left, right, y, STR_PURCHASE_INFO_RELIABILITY);
-<<<<<<< HEAD
-		y += FONT_HEIGHT_NORMAL;
+		y += GetCharacterHeight(FS_NORMAL);
 	} else if (_settings_client.gui.show_wagon_intro_year) {
 		SetDParam(0, ymd.year);
 		DrawString(left, right, y, STR_PURCHASE_INFO_DESIGNED);
-		y += FONT_HEIGHT_NORMAL;
-=======
 		y += GetCharacterHeight(FS_NORMAL);
->>>>>>> 3902acb1
 	}
 
 	if (refittable) y = ShowRefitOptionsList(left, right, y, engine_number);
@@ -2428,7 +2415,7 @@
 
 		this->UpdateButtonMode();
 
-		this->loco.details_height = this->wagon.details_height = 10 * FONT_HEIGHT_NORMAL + WidgetDimensions::scaled.framerect.Vertical();
+		this->loco.details_height = this->wagon.details_height = 10 * GetCharacterHeight(FS_NORMAL) + WidgetDimensions::scaled.framerect.Vertical();
 
 		this->FinishInitNested(this->window_number);
 
