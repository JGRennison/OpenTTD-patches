/*
 * This file is part of OpenTTD.
 * OpenTTD is free software; you can redistribute it and/or modify it under the terms of the GNU General Public License as published by the Free Software Foundation, version 2.
 * OpenTTD is distributed in the hope that it will be useful, but WITHOUT ANY WARRANTY; without even the implied warranty of MERCHANTABILITY or FITNESS FOR A PARTICULAR PURPOSE.
 * See the GNU General Public License for more details. You should have received a copy of the GNU General Public License along with OpenTTD. If not, see <http://www.gnu.org/licenses/>.
 */

/** @file build_vehicle_gui.cpp GUI for building vehicles. */

#include "stdafx.h"
#include "engine_base.h"
#include "engine_cmd.h"
#include "engine_func.h"
#include "station_base.h"
#include "network/network.h"
#include "articulated_vehicles.h"
#include "textbuf_gui.h"
#include "command_func.h"
#include "company_func.h"
#include "vehicle_gui.h"
#include "newgrf_badge.h"
#include "newgrf_engine.h"
#include "newgrf_text.h"
#include "group.h"
#include "string_func.h"
#include "strings_func.h"
#include "window_func.h"
#include "date_func.h"
#include "vehicle_func.h"
#include "dropdown_type.h"
#include "dropdown_func.h"
#include "engine_gui.h"
#include "cargotype.h"
#include "core/geometry_func.hpp"
#include "autoreplace_func.h"
#include "train.h"
#include "error.h"
#include "zoom_func.h"
#include "querystring_gui.h"
#include "stringfilter_type.h"
#include "hotkeys.h"
#include "vehicle_cmd.h"
#include "tbtr_template_vehicle_cmd.h"

#include "widgets/build_vehicle_widget.h"

#include "table/strings.h"

#include <optional>

#include "safeguards.h"

/**
 * Get the height of a single 'entry' in the engine lists.
 * @param type the vehicle type to get the height of
 * @return the height for the entry
 */
uint GetEngineListHeight(VehicleType type)
{
	return std::max<uint>(GetCharacterHeight(FS_NORMAL) + WidgetDimensions::scaled.matrix.Vertical(), GetVehicleImageCellSize(type, EIT_PURCHASE).height);
}

/* Normal layout for roadvehicles, ships and airplanes. */
static constexpr NWidgetPart _nested_build_vehicle_widgets[] = {
	NWidget(NWID_HORIZONTAL),
		NWidget(WWT_CLOSEBOX, COLOUR_GREY),
		NWidget(WWT_CAPTION, COLOUR_GREY, WID_BV_CAPTION), SetStringTip(STR_JUST_STRING, STR_TOOLTIP_WINDOW_TITLE_DRAG_THIS), SetTextStyle(TC_WHITE),
		NWidget(NWID_SELECTION, INVALID_COLOUR, WID_BV_TOGGLE_DUAL_PANE_SEL),
			NWidget(WWT_IMGBTN, COLOUR_GREY, WID_BV_TOGGLE_DUAL_PANE), SetSpriteTip(SPR_LARGE_SMALL_WINDOW, STR_BUY_VEHICLE_TRAIN_TOGGLE_DUAL_PANE_TOOLTIP), SetAspect(WidgetDimensions::ASPECT_TOGGLE_SIZE),
		EndContainer(),
		NWidget(WWT_SHADEBOX, COLOUR_GREY),
		NWidget(WWT_DEFSIZEBOX, COLOUR_GREY),
		NWidget(WWT_STICKYBOX, COLOUR_GREY),
	EndContainer(),
	NWidget(NWID_VERTICAL),
		NWidget(NWID_HORIZONTAL),
			NWidget(WWT_PUSHTXTBTN, COLOUR_GREY, WID_BV_SORT_ASCENDING_DESCENDING), SetStringTip(STR_BUTTON_SORT_BY, STR_TOOLTIP_SORT_ORDER),
			NWidget(WWT_DROPDOWN, COLOUR_GREY, WID_BV_SORT_DROPDOWN), SetResize(1, 0), SetFill(1, 0), SetStringTip(STR_JUST_STRING, STR_TOOLTIP_SORT_CRITERIA),
		EndContainer(),
		NWidget(NWID_HORIZONTAL),
			NWidget(WWT_TEXTBTN, COLOUR_GREY, WID_BV_SHOW_HIDDEN_ENGINES),
			NWidget(WWT_DROPDOWN, COLOUR_GREY, WID_BV_CARGO_FILTER_DROPDOWN), SetResize(1, 0), SetFill(1, 0), SetStringTip(STR_JUST_STRING, STR_TOOLTIP_FILTER_CRITERIA),
		EndContainer(),
		NWidget(WWT_PANEL, COLOUR_GREY),
			NWidget(WWT_EDITBOX, COLOUR_GREY, WID_BV_FILTER), SetResize(1, 0), SetFill(1, 0), SetPadding(2), SetStringTip(STR_LIST_FILTER_OSKTITLE, STR_LIST_FILTER_TOOLTIP),
		EndContainer(),
	EndContainer(),
	/* Vehicle list. */
	NWidget(NWID_HORIZONTAL),
		NWidget(WWT_MATRIX, COLOUR_GREY, WID_BV_LIST), SetResize(1, 1), SetFill(1, 0), SetMatrixDataTip(1, 0), SetScrollbar(WID_BV_SCROLLBAR),
		NWidget(NWID_VSCROLLBAR, COLOUR_GREY, WID_BV_SCROLLBAR),
	EndContainer(),
	/* Panel with details. */
	NWidget(WWT_PANEL, COLOUR_GREY, WID_BV_PANEL), SetMinimalSize(240, 122), SetResize(1, 0), EndContainer(),
	/* Build/rename buttons, resize button. */
	NWidget(NWID_HORIZONTAL),
		NWidget(NWID_SELECTION, INVALID_COLOUR, WID_BV_BUILD_SEL),
			NWidget(WWT_PUSHTXTBTN, COLOUR_GREY, WID_BV_BUILD), SetResize(1, 0), SetFill(1, 0),
		EndContainer(),
		NWidget(WWT_PUSHTXTBTN, COLOUR_GREY, WID_BV_SHOW_HIDE), SetResize(1, 0), SetFill(1, 0), SetStringTip(STR_JUST_STRING),
		NWidget(WWT_PUSHTXTBTN, COLOUR_GREY, WID_BV_RENAME), SetResize(1, 0), SetFill(1, 0),
		NWidget(WWT_RESIZEBOX, COLOUR_GREY),
	EndContainer(),
};

/* Advanced layout for trains. */
static constexpr NWidgetPart _nested_build_vehicle_widgets_train_advanced[] = {
	NWidget(NWID_HORIZONTAL),
		NWidget(WWT_CLOSEBOX, COLOUR_GREY),
		NWidget(WWT_CAPTION, COLOUR_GREY, WID_BV_CAPTION), SetStringTip(STR_JUST_STRING, STR_TOOLTIP_WINDOW_TITLE_DRAG_THIS), SetTextStyle(TC_WHITE),
		NWidget(WWT_IMGBTN, COLOUR_GREY, WID_BV_TOGGLE_DUAL_PANE), SetSpriteTip(SPR_LARGE_SMALL_WINDOW, STR_BUY_VEHICLE_TRAIN_TOGGLE_DUAL_PANE_TOOLTIP), SetAspect(WidgetDimensions::ASPECT_TOGGLE_SIZE),
		NWidget(WWT_SHADEBOX, COLOUR_GREY),
		NWidget(WWT_DEFSIZEBOX, COLOUR_GREY),
		NWidget(WWT_STICKYBOX, COLOUR_GREY),
	EndContainer(),

	NWidget(NWID_HORIZONTAL),
		/* First half of the window contains locomotives. */
		NWidget(NWID_VERTICAL),
			NWidget(NWID_HORIZONTAL),
				NWidget(WWT_PANEL, COLOUR_GREY), SetFill(1, 0),
					NWidget(WWT_LABEL, INVALID_COLOUR, WID_BV_CAPTION_LOCO), SetStringTip(STR_JUST_STRING, STR_NULL), SetTextStyle(TC_WHITE), SetResize(1, 0), SetFill(1, 0),
				EndContainer(),
			EndContainer(),
			NWidget(NWID_VERTICAL),
				NWidget(NWID_HORIZONTAL),
					NWidget(WWT_PUSHTXTBTN, COLOUR_GREY, WID_BV_SORT_ASCENDING_DESCENDING_LOCO), SetStringTip(STR_BUTTON_SORT_BY, STR_TOOLTIP_SORT_ORDER), SetFill(1, 0),
					NWidget(WWT_DROPDOWN, COLOUR_GREY, WID_BV_SORT_DROPDOWN_LOCO), SetResize(1, 0), SetFill(1, 0), SetStringTip(STR_JUST_STRING, STR_TOOLTIP_SORT_CRITERIA),
				EndContainer(),
				NWidget(NWID_HORIZONTAL),
					NWidget(WWT_TEXTBTN, COLOUR_GREY, WID_BV_SHOW_HIDDEN_LOCOS),
					NWidget(WWT_DROPDOWN, COLOUR_GREY, WID_BV_CARGO_FILTER_DROPDOWN_LOCO), SetResize(1, 0), SetFill(1, 0), SetStringTip(STR_JUST_STRING, STR_TOOLTIP_FILTER_CRITERIA),
				EndContainer(),
				NWidget(WWT_PANEL, COLOUR_GREY),
					NWidget(WWT_EDITBOX, COLOUR_GREY, WID_BV_FILTER_LOCO), SetResize(1, 0), SetFill(1, 0), SetPadding(2), SetStringTip(STR_LIST_FILTER_OSKTITLE, STR_LIST_FILTER_TOOLTIP),
				EndContainer(),
			EndContainer(),
			/* Vehicle list for locomotives. */
			NWidget(NWID_HORIZONTAL),
				NWidget(WWT_MATRIX, COLOUR_GREY, WID_BV_LIST_LOCO), SetResize(1, 1), SetFill(1, 0), SetMatrixDataTip(1, 0, STR_NULL), SetScrollbar(WID_BV_SCROLLBAR_LOCO),
				NWidget(NWID_VSCROLLBAR, COLOUR_GREY, WID_BV_SCROLLBAR_LOCO),
			EndContainer(),
			/* Panel with details for locomotives. */
			NWidget(WWT_PANEL, COLOUR_GREY, WID_BV_PANEL_LOCO), SetMinimalSize(240, 122), SetResize(1, 0), EndContainer(),
			/* Build/rename buttons, resize button for locomotives. */
			NWidget(NWID_SELECTION, INVALID_COLOUR, WID_BV_LOCO_BUTTONS_SEL),
				NWidget(NWID_HORIZONTAL),
					NWidget(NWID_SELECTION, INVALID_COLOUR, WID_BV_BUILD_SEL_LOCO),
						NWidget(WWT_PUSHTXTBTN, COLOUR_GREY, WID_BV_BUILD_LOCO), SetMinimalSize(50, 1), SetResize(1, 0), SetFill(1, 0),
					EndContainer(),
					NWidget(WWT_PUSHTXTBTN, COLOUR_GREY, WID_BV_SHOW_HIDE_LOCO), SetResize(1, 0), SetFill(1, 0), SetStringTip(STR_JUST_STRING, STR_NULL),
					NWidget(WWT_PUSHTXTBTN, COLOUR_GREY, WID_BV_RENAME_LOCO), SetResize(1, 0), SetFill(1, 0),
				EndContainer(),
			EndContainer(),

		EndContainer(),
		/* Second half of the window contains wagons. */
		NWidget(NWID_VERTICAL),
			NWidget(NWID_HORIZONTAL),
				NWidget(WWT_PANEL, COLOUR_GREY), SetFill(1, 0),
					NWidget(WWT_LABEL, INVALID_COLOUR, WID_BV_CAPTION_WAGON), SetStringTip(STR_JUST_STRING, STR_NULL), SetTextStyle(TC_WHITE), SetResize(1, 0), SetFill(1, 0),
				EndContainer(),
			EndContainer(),
			NWidget(NWID_VERTICAL),
				NWidget(NWID_HORIZONTAL),
					NWidget(WWT_PUSHTXTBTN, COLOUR_GREY, WID_BV_SORT_ASCENDING_DESCENDING_WAGON), SetStringTip(STR_BUTTON_SORT_BY, STR_TOOLTIP_SORT_ORDER), SetFill(1, 0),
					NWidget(WWT_DROPDOWN, COLOUR_GREY, WID_BV_SORT_DROPDOWN_WAGON), SetResize(1, 0), SetFill(1, 0), SetStringTip(STR_JUST_STRING, STR_TOOLTIP_SORT_CRITERIA),
				EndContainer(),
				NWidget(NWID_HORIZONTAL),
					NWidget(WWT_TEXTBTN, COLOUR_GREY, WID_BV_SHOW_HIDDEN_WAGONS),
					NWidget(WWT_DROPDOWN, COLOUR_GREY, WID_BV_CARGO_FILTER_DROPDOWN_WAGON), SetResize(1, 0), SetFill(1, 0), SetStringTip(STR_JUST_STRING, STR_TOOLTIP_FILTER_CRITERIA),
				EndContainer(),
				NWidget(WWT_PANEL, COLOUR_GREY),
					NWidget(WWT_EDITBOX, COLOUR_GREY, WID_BV_FILTER_WAGON), SetResize(1, 0), SetFill(1, 0), SetPadding(2), SetStringTip(STR_LIST_FILTER_OSKTITLE, STR_LIST_FILTER_TOOLTIP),
				EndContainer(),
			EndContainer(),
			/* Vehicle list for wagons. */
			NWidget(NWID_HORIZONTAL),
				NWidget(WWT_MATRIX, COLOUR_GREY, WID_BV_LIST_WAGON), SetResize(1, 1), SetFill(1, 0), SetMatrixDataTip(1, 0, STR_NULL), SetScrollbar(WID_BV_SCROLLBAR_WAGON),
				NWidget(NWID_VSCROLLBAR, COLOUR_GREY, WID_BV_SCROLLBAR_WAGON),
			EndContainer(),
			/* Panel with details for wagons. */
			NWidget(WWT_PANEL, COLOUR_GREY, WID_BV_PANEL_WAGON), SetMinimalSize(240, 122), SetResize(1, 0), EndContainer(),
			/* Build/rename buttons, resize button for wagons. */
			NWidget(NWID_SELECTION, INVALID_COLOUR, WID_BV_WAGON_BUTTONS_SEL),
				NWidget(NWID_HORIZONTAL),
					NWidget(NWID_SELECTION, INVALID_COLOUR, WID_BV_BUILD_SEL_WAGON),
						NWidget(WWT_PUSHTXTBTN, COLOUR_GREY, WID_BV_BUILD_WAGON), SetMinimalSize(50, 1), SetResize(1, 0), SetFill(1, 0),
					EndContainer(),
					NWidget(WWT_PUSHTXTBTN, COLOUR_GREY, WID_BV_SHOW_HIDE_WAGON), SetResize(1, 0), SetFill(1, 0), SetStringTip(STR_JUST_STRING, STR_NULL),
					NWidget(WWT_PUSHTXTBTN, COLOUR_GREY, WID_BV_RENAME_WAGON), SetResize(1, 0), SetFill(1, 0),
					NWidget(WWT_RESIZEBOX, COLOUR_GREY),
				EndContainer(),
			EndContainer(),
		EndContainer(),
	EndContainer(),
	NWidget(NWID_SELECTION, INVALID_COLOUR, WID_BV_COMB_BUTTONS_SEL),
		NWidget(NWID_HORIZONTAL),
			NWidget(NWID_SELECTION, INVALID_COLOUR, WID_BV_COMB_BUILD_SEL),
				NWidget(WWT_PUSHTXTBTN, COLOUR_GREY, WID_BV_COMB_BUILD), SetMinimalSize(50, 1), SetResize(1, 0), SetFill(1, 0),
			EndContainer(),
			NWidget(WWT_PUSHTXTBTN, COLOUR_GREY, WID_BV_COMB_SHOW_HIDE), SetResize(1, 0), SetFill(1, 0), SetStringTip(STR_JUST_STRING, STR_BUY_VEHICLE_TRAIN_HIDE_SHOW_TOGGLE_TOOLTIP),
			NWidget(WWT_PUSHTXTBTN, COLOUR_GREY, WID_BV_COMB_RENAME), SetResize(1, 0), SetFill(1, 0),
			NWidget(WWT_RESIZEBOX, COLOUR_GREY),
		EndContainer(),
	EndContainer(),
};

bool _engine_sort_direction;                                            ///< \c false = descending, \c true = ascending.
uint8_t _engine_sort_last_criteria[]    = {0, 0, 0, 0};                 ///< Last set sort criteria, for each vehicle type.
bool _engine_sort_last_order[]          = {false, false, false, false}; ///< Last set direction of the sort order, for each vehicle type.
bool _engine_sort_show_hidden_engines[] = {false, false, false, false}; ///< Last set 'show hidden engines' setting for each vehicle type.
bool _engine_sort_show_hidden_locos     = false;                        ///< Last set 'show hidden locos' setting.
bool _engine_sort_show_hidden_wagons    = false;                        ///< Last set 'show hidden wagons' setting.
static CargoType _engine_sort_last_cargo_criteria[] = {CargoFilterCriteria::CF_ANY, CargoFilterCriteria::CF_ANY, CargoFilterCriteria::CF_ANY, CargoFilterCriteria::CF_ANY}; ///< Last set filter criteria, for each vehicle type.

static uint8_t _last_sort_criteria_loco   = 0;
static bool _last_sort_order_loco         = false;
static CargoType _last_filter_criteria_loco = CargoFilterCriteria::CF_ANY;

static uint8_t _last_sort_criteria_wagon   = 0;
static bool _last_sort_order_wagon         = false;
static CargoType _last_filter_criteria_wagon = CargoFilterCriteria::CF_ANY;

/**
 * Determines order of engines by engineID
 * @param a first engine to compare
 * @param b second engine to compare
 * @return for descending order: returns true if a < b. Vice versa for ascending order
 */
static bool EngineNumberSorter(const GUIEngineListItem &a, const GUIEngineListItem &b, const GUIEngineListSortCache &cache)
{
	int r = Engine::Get(a.engine_id)->list_position - Engine::Get(b.engine_id)->list_position;

	return _engine_sort_direction ? r > 0 : r < 0;
}

/**
 * Determines order of engines by introduction date
 * @param a first engine to compare
 * @param b second engine to compare
 * @return for descending order: returns true if a < b. Vice versa for ascending order
 */
static bool EngineIntroDateSorter(const GUIEngineListItem &a, const GUIEngineListItem &b, const GUIEngineListSortCache &cache)
{
	const auto va = Engine::Get(a.engine_id)->intro_date;
	const auto vb = Engine::Get(b.engine_id)->intro_date;
	const auto r = va - vb;

	/* Use EngineID to sort instead since we want consistent sorting */
	if (r == 0) return EngineNumberSorter(a, b, cache);
	return _engine_sort_direction ? r > 0 : r < 0;
}

/**
 * Determines order of engines by vehicle count
 * @param a first engine to compare
 * @param b second engine to compare
 * @return for descending order: returns true if a < b. Vice versa for ascending order
 */
static bool EngineVehicleCountSorter(const GUIEngineListItem &a, const GUIEngineListItem &b, const GUIEngineListSortCache &cache)
{
	const GroupStatistics &stats = GroupStatistics::Get(_local_company, ALL_GROUP, Engine::Get(a.engine_id)->type);
	const int r = ((int) stats.GetNumEngines(a.engine_id)) - ((int) stats.GetNumEngines(b.engine_id));

	/* Use EngineID to sort instead since we want consistent sorting */
	if (r == 0) return EngineNumberSorter(a, b, cache);
	return _engine_sort_direction ? r > 0 : r < 0;
}

/* cached values for EngineNameSorter to spare many GetString() calls */
static EngineID _last_engine[2] = { INVALID_ENGINE, INVALID_ENGINE };

/**
 * Determines order of engines by name
 * @param a first engine to compare
 * @param b second engine to compare
 * @return for descending order: returns true if a < b. Vice versa for ascending order
 */
static bool EngineNameSorter(const GUIEngineListItem &a, const GUIEngineListItem &b, const GUIEngineListSortCache &cache)
{
	static format_buffer last_name[2] = { {}, {} };

	if (a.engine_id != _last_engine[0]) {
		_last_engine[0] = a.engine_id;
		SetDParam(0, PackEngineNameDParam(a.engine_id, EngineNameContext::PurchaseList));
		last_name[0].clear();
		AppendStringInPlace(last_name[0], STR_ENGINE_NAME);
	}

	if (b.engine_id != _last_engine[1]) {
		_last_engine[1] = b.engine_id;
		SetDParam(0, PackEngineNameDParam(b.engine_id, EngineNameContext::PurchaseList));
		last_name[1].clear();
		AppendStringInPlace(last_name[1], STR_ENGINE_NAME);
	}

	int r = StrNaturalCompare(last_name[0], last_name[1]); // Sort by name (natural sorting).

	/* Use EngineID to sort instead since we want consistent sorting */
	if (r == 0) return EngineNumberSorter(a, b, cache);
	return _engine_sort_direction ? r > 0 : r < 0;
}

/**
 * Determines order of engines by reliability
 * @param a first engine to compare
 * @param b second engine to compare
 * @return for descending order: returns true if a < b. Vice versa for ascending order
 */
static bool EngineReliabilitySorter(const GUIEngineListItem &a, const GUIEngineListItem &b, const GUIEngineListSortCache &cache)
{
	const int va = Engine::Get(a.engine_id)->reliability;
	const int vb = Engine::Get(b.engine_id)->reliability;
	const int r = va - vb;

	/* Use EngineID to sort instead since we want consistent sorting */
	if (r == 0) return EngineNumberSorter(a, b, cache);
	return _engine_sort_direction ? r > 0 : r < 0;
}

/**
 * Determines order of engines by purchase cost
 * @param a first engine to compare
 * @param b second engine to compare
 * @return for descending order: returns true if a < b. Vice versa for ascending order
 */
static bool EngineCostSorter(const GUIEngineListItem &a, const GUIEngineListItem &b, const GUIEngineListSortCache &cache)
{
	Money va = Engine::Get(a.engine_id)->GetCost();
	Money vb = Engine::Get(b.engine_id)->GetCost();
	int r = ClampTo<int32_t>(va - vb);

	/* Use EngineID to sort instead since we want consistent sorting */
	if (r == 0) return EngineNumberSorter(a, b, cache);
	return _engine_sort_direction ? r > 0 : r < 0;
}

/**
 * Determines order of engines by speed
 * @param a first engine to compare
 * @param b second engine to compare
 * @return for descending order: returns true if a < b. Vice versa for ascending order
 */
static bool EngineSpeedSorter(const GUIEngineListItem &a, const GUIEngineListItem &b, const GUIEngineListSortCache &cache)
{
	int va = Engine::Get(a.engine_id)->GetDisplayMaxSpeed();
	int vb = Engine::Get(b.engine_id)->GetDisplayMaxSpeed();
	int r = va - vb;

	/* Use EngineID to sort instead since we want consistent sorting */
	if (r == 0) return EngineNumberSorter(a, b, cache);
	return _engine_sort_direction ? r > 0 : r < 0;
}

/**
 * Determines order of engines by power
 * @param a first engine to compare
 * @param b second engine to compare
 * @return for descending order: returns true if a < b. Vice versa for ascending order
 */
static bool EnginePowerSorter(const GUIEngineListItem &a, const GUIEngineListItem &b, const GUIEngineListSortCache &cache)
{
	int va = Engine::Get(a.engine_id)->GetPower();
	int vb = Engine::Get(b.engine_id)->GetPower();
	int r = va - vb;

	/* Use EngineID to sort instead since we want consistent sorting */
	if (r == 0) return EngineNumberSorter(a, b, cache);
	return _engine_sort_direction ? r > 0 : r < 0;
}

/**
 * Determines order of engines by tractive effort
 * @param a first engine to compare
 * @param b second engine to compare
 * @return for descending order: returns true if a < b. Vice versa for ascending order
 */
static bool EngineTractiveEffortSorter(const GUIEngineListItem &a, const GUIEngineListItem &b, const GUIEngineListSortCache &cache)
{
	int va = Engine::Get(a.engine_id)->GetDisplayMaxTractiveEffort();
	int vb = Engine::Get(b.engine_id)->GetDisplayMaxTractiveEffort();
	int r = va - vb;

	/* Use EngineID to sort instead since we want consistent sorting */
	if (r == 0) return EngineNumberSorter(a, b, cache);
	return _engine_sort_direction ? r > 0 : r < 0;
}

/**
 * Determines order of engines by running costs
 * @param a first engine to compare
 * @param b second engine to compare
 * @return for descending order: returns true if a < b. Vice versa for ascending order
 */
static bool EngineRunningCostSorter(const GUIEngineListItem &a, const GUIEngineListItem &b, const GUIEngineListSortCache &cache)
{
	Money va = Engine::Get(a.engine_id)->GetRunningCost();
	Money vb = Engine::Get(b.engine_id)->GetRunningCost();
	int r = ClampTo<int32_t>(va - vb);

	/* Use EngineID to sort instead since we want consistent sorting */
	if (r == 0) return EngineNumberSorter(a, b, cache);
	return _engine_sort_direction ? r > 0 : r < 0;
}

static bool GenericEngineValueVsRunningCostSorter(const GUIEngineListItem &a, const uint value_a, const GUIEngineListItem &b, const uint value_b, const GUIEngineListSortCache &cache)
{
	const Engine *e_a = Engine::Get(a.engine_id);
	const Engine *e_b = Engine::Get(b.engine_id);
	Money r_a = e_a->GetRunningCost();
	Money r_b = e_b->GetRunningCost();
	/* Check if running cost is zero in one or both engines.
	 * If only one of them is zero then that one has higher value,
	 * else if both have zero cost then compare powers. */
	if (r_a == 0) {
		if (r_b == 0) {
			/* If it is ambiguous which to return go with their ID */
			if (value_a == value_b) return EngineNumberSorter(a, b, cache);
			return _engine_sort_direction != (value_a < value_b);
		}
		return !_engine_sort_direction;
	}
	if (r_b == 0) return _engine_sort_direction;
	/* Using double for more precision when comparing close values.
	 * This shouldn't have any major effects in performance nor in keeping
	 * the game in sync between players since it's used in GUI only in client side */
	double v_a = (double)value_a / (double)r_a;
	double v_b = (double)value_b / (double)r_b;
	/* Use EngineID to sort if both have same power/running cost,
	 * since we want consistent sorting.
	 * Also if both have no power then sort with reverse of running cost to simulate
	 * previous sorting behaviour for wagons. */
	if (v_a == 0 && v_b == 0) return EngineRunningCostSorter(b, a, cache);
	if (v_a == v_b)  return EngineNumberSorter(a, b, cache);
	return _engine_sort_direction != (v_a < v_b);
}

/**
 * Determines order of engines by power / running costs
 * @param a first engine to compare
 * @param b second engine to compare
 * @return for descending order: returns true if a < b. Vice versa for ascending order
 */
static bool EnginePowerVsRunningCostSorter(const GUIEngineListItem &a, const GUIEngineListItem &b, const GUIEngineListSortCache &cache)
{
	return GenericEngineValueVsRunningCostSorter(a, Engine::Get(a.engine_id)->GetPower(), b, Engine::Get(b.engine_id)->GetPower(), cache);
}

/* Train sorting functions */

/**
 * Determines order of train engines by capacity
 * @param a first engine to compare
 * @param b second engine to compare
 * @return for descending order: returns true if a < b. Vice versa for ascending order
 */
static bool TrainEngineCapacitySorter(const GUIEngineListItem &a, const GUIEngineListItem &b, const GUIEngineListSortCache &cache)
{
	const RailVehicleInfo *rvi_a = RailVehInfo(a.engine_id);
	const RailVehicleInfo *rvi_b = RailVehInfo(b.engine_id);

	int va = cache.GetArticulatedCapacity(a.engine_id, rvi_a->railveh_type == RAILVEH_MULTIHEAD);
	int vb = cache.GetArticulatedCapacity(b.engine_id, rvi_b->railveh_type == RAILVEH_MULTIHEAD);
	int r = va - vb;

	/* Use EngineID to sort instead since we want consistent sorting */
	if (r == 0) return EngineNumberSorter(a, b, cache);
	return _engine_sort_direction ? r > 0 : r < 0;
}

/**
 * Determines order of train engines by cargo capacity / running costs
 * @param a first engine to compare
 * @param b second engine to compare
 * @return for descending order: returns true if a < b. Vice versa for ascending order
 */
static bool TrainEngineCapacityVsRunningCostSorter(const GUIEngineListItem &a, const GUIEngineListItem &b, const GUIEngineListSortCache &cache)
{
	const RailVehicleInfo *rvi_a = RailVehInfo(a.engine_id);
	const RailVehicleInfo *rvi_b = RailVehInfo(b.engine_id);

	uint va = cache.GetArticulatedCapacity(a.engine_id, rvi_a->railveh_type == RAILVEH_MULTIHEAD);
	uint vb = cache.GetArticulatedCapacity(b.engine_id, rvi_b->railveh_type == RAILVEH_MULTIHEAD);

	return GenericEngineValueVsRunningCostSorter(a, va, b, vb, cache);
}

/**
 * Determines order of train engines by engine / wagon
 * @param a first engine to compare
 * @param b second engine to compare
 * @return for descending order: returns true if a < b. Vice versa for ascending order
 */
static bool TrainEnginesThenWagonsSorter(const GUIEngineListItem &a, const GUIEngineListItem &b, const GUIEngineListSortCache &cache)
{
	int val_a = (RailVehInfo(a.engine_id)->railveh_type == RAILVEH_WAGON ? 1 : 0);
	int val_b = (RailVehInfo(b.engine_id)->railveh_type == RAILVEH_WAGON ? 1 : 0);
	int r = val_a - val_b;

	/* Use EngineID to sort instead since we want consistent sorting */
	if (r == 0) return EngineNumberSorter(a, b, cache);
	return _engine_sort_direction ? r > 0 : r < 0;
}

/* Road vehicle sorting functions */

/**
 * Determines order of road vehicles by capacity
 * @param a first engine to compare
 * @param b second engine to compare
 * @return for descending order: returns true if a < b. Vice versa for ascending order
 */
static bool RoadVehEngineCapacitySorter(const GUIEngineListItem &a, const GUIEngineListItem &b, const GUIEngineListSortCache &cache)
{
	int va = cache.GetArticulatedCapacity(a.engine_id);
	int vb = cache.GetArticulatedCapacity(b.engine_id);
	int r = va - vb;

	/* Use EngineID to sort instead since we want consistent sorting */
	if (r == 0) return EngineNumberSorter(a, b, cache);
	return _engine_sort_direction ? r > 0 : r < 0;
}

/**
 * Determines order of road vehicles by cargo capacity / running costs
 * @param a first engine to compare
 * @param b second engine to compare
 * @return for descending order: returns true if a < b. Vice versa for ascending order
 */
static bool RoadVehEngineCapacityVsRunningCostSorter(const GUIEngineListItem &a, const GUIEngineListItem &b, const GUIEngineListSortCache &cache)
{
	int capacity_a = cache.GetArticulatedCapacity(a.engine_id);
	int capacity_b = cache.GetArticulatedCapacity(b.engine_id);
	return GenericEngineValueVsRunningCostSorter(a, capacity_a, b, capacity_b, cache);
}

/* Ship vehicle sorting functions */

/**
 * Determines order of ships by capacity
 * @param a first engine to compare
 * @param b second engine to compare
 * @return for descending order: returns true if a < b. Vice versa for ascending order
 */
static bool ShipEngineCapacitySorter(const GUIEngineListItem &a, const GUIEngineListItem &b, const GUIEngineListSortCache &cache)
{
	int va = cache.GetArticulatedCapacity(a.engine_id);
	int vb = cache.GetArticulatedCapacity(b.engine_id);
	int r = va - vb;

	/* Use EngineID to sort instead since we want consistent sorting */
	if (r == 0) return EngineNumberSorter(a, b, cache);
	return _engine_sort_direction ? r > 0 : r < 0;
}

/**
 * Determines order of ships by cargo capacity / running costs
 * @param a first engine to compare
 * @param b second engine to compare
 * @return for descending order: returns true if a < b. Vice versa for ascending order
 */
static bool ShipEngineCapacityVsRunningCostSorter(const GUIEngineListItem &a, const GUIEngineListItem &b, const GUIEngineListSortCache &cache)
{
	int capacity_a = cache.GetArticulatedCapacity(a.engine_id);
	int capacity_b = cache.GetArticulatedCapacity(b.engine_id);
	return GenericEngineValueVsRunningCostSorter(a, capacity_a, b, capacity_b, cache);
}

/* Aircraft sorting functions */

/**
 * Determines order of aircraft by cargo
 * @param a first engine to compare
 * @param b second engine to compare
 * @return for descending order: returns true if a < b. Vice versa for ascending order
 */
static bool AircraftEngineCargoSorter(const GUIEngineListItem &a, const GUIEngineListItem &b, const GUIEngineListSortCache &cache)
{
	const Engine *e_a = Engine::Get(a.engine_id);
	const Engine *e_b = Engine::Get(b.engine_id);

	uint16_t mail_a, mail_b;
	int va = e_a->GetDisplayDefaultCapacity(&mail_a);
	int vb = e_b->GetDisplayDefaultCapacity(&mail_b);
	int r = va - vb;

	if (r == 0) {
		/* The planes have the same passenger capacity. Check mail capacity instead */
		r = mail_a - mail_b;

		if (r == 0) {
			/* Use EngineID to sort instead since we want consistent sorting */
			return EngineNumberSorter(a, b, cache);
		}
	}
	return _engine_sort_direction ? r > 0 : r < 0;
}

/**
 * Determines order of aircraft by cargo capacity / running costs
 * @param a first engine to compare
 * @param b second engine to compare
 * @return for descending order: returns true if a < b. Vice versa for ascending order
 */
static bool AircraftEngineCapacityVsRunningCostSorter(const GUIEngineListItem &a, const GUIEngineListItem &b, const GUIEngineListSortCache &cache)
{
	const Engine *e_a = Engine::Get(a.engine_id);
	const Engine *e_b = Engine::Get(b.engine_id);

	uint16_t mail_a, mail_b;
	int va = e_a->GetDisplayDefaultCapacity(&mail_a);
	int vb = e_b->GetDisplayDefaultCapacity(&mail_b);

	return GenericEngineValueVsRunningCostSorter(a, va + mail_a, b, vb + mail_b, cache);
}

/**
 * Determines order of aircraft by range.
 * @param a first engine to compare
 * @param b second engine to compare
 * @return for descending order: returns true if a < b. Vice versa for ascending order
 */
static bool AircraftRangeSorter(const GUIEngineListItem &a, const GUIEngineListItem &b, const GUIEngineListSortCache &cache)
{
	uint16_t r_a = Engine::Get(a.engine_id)->GetRange();
	uint16_t r_b = Engine::Get(b.engine_id)->GetRange();

	int r = r_a - r_b;

	/* Use EngineID to sort instead since we want consistent sorting */
	if (r == 0) return EngineNumberSorter(a, b, cache);
	return _engine_sort_direction ? r > 0 : r < 0;
}

/** Sort functions for the vehicle sort criteria, for each vehicle type. */
EngList_SortTypeFunction * const _engine_sort_functions[][13] = {{
	/* Trains */
	&EngineNumberSorter,
	&EngineCostSorter,
	&EngineSpeedSorter,
	&EnginePowerSorter,
	&EngineTractiveEffortSorter,
	&EngineIntroDateSorter,
	&EngineNameSorter,
	&EngineRunningCostSorter,
	&EnginePowerVsRunningCostSorter,
	&EngineReliabilitySorter,
	&TrainEngineCapacitySorter,
	&TrainEngineCapacityVsRunningCostSorter,
	&EngineVehicleCountSorter,
}, {
	/* Road vehicles */
	&EngineNumberSorter,
	&EngineCostSorter,
	&EngineSpeedSorter,
	&EnginePowerSorter,
	&EngineTractiveEffortSorter,
	&EngineIntroDateSorter,
	&EngineNameSorter,
	&EngineRunningCostSorter,
	&EnginePowerVsRunningCostSorter,
	&EngineReliabilitySorter,
	&RoadVehEngineCapacitySorter,
	&RoadVehEngineCapacityVsRunningCostSorter,
	&EngineVehicleCountSorter,
}, {
	/* Ships */
	&EngineNumberSorter,
	&EngineCostSorter,
	&EngineSpeedSorter,
	&EngineIntroDateSorter,
	&EngineNameSorter,
	&EngineRunningCostSorter,
	&EngineReliabilitySorter,
	&ShipEngineCapacitySorter,
	&ShipEngineCapacityVsRunningCostSorter,
	&EngineVehicleCountSorter,
}, {
	/* Aircraft */
	&EngineNumberSorter,
	&EngineCostSorter,
	&EngineSpeedSorter,
	&EngineIntroDateSorter,
	&EngineNameSorter,
	&EngineRunningCostSorter,
	&EngineReliabilitySorter,
	&AircraftEngineCargoSorter,
	&AircraftEngineCapacityVsRunningCostSorter,
	&EngineVehicleCountSorter,
	&AircraftRangeSorter,
}};

/** Dropdown menu strings for the vehicle sort criteria. */
const std::initializer_list<const StringID> _engine_sort_listing[] = {{
	/* Trains */
	STR_SORT_BY_ENGINE_ID,
	STR_SORT_BY_COST,
	STR_SORT_BY_MAX_SPEED,
	STR_SORT_BY_POWER,
	STR_SORT_BY_TRACTIVE_EFFORT,
	STR_SORT_BY_INTRO_DATE,
	STR_SORT_BY_NAME,
	STR_SORT_BY_RUNNING_COST,
	STR_SORT_BY_POWER_VS_RUNNING_COST,
	STR_SORT_BY_RELIABILITY,
	STR_SORT_BY_CARGO_CAPACITY,
	STR_SORT_BY_CARGO_CAPACITY_VS_RUNNING_COST,
	STR_SORT_BY_VEHICLE_COUNT,
}, {
	/* Road vehicles */
	STR_SORT_BY_ENGINE_ID,
	STR_SORT_BY_COST,
	STR_SORT_BY_MAX_SPEED,
	STR_SORT_BY_POWER,
	STR_SORT_BY_TRACTIVE_EFFORT,
	STR_SORT_BY_INTRO_DATE,
	STR_SORT_BY_NAME,
	STR_SORT_BY_RUNNING_COST,
	STR_SORT_BY_POWER_VS_RUNNING_COST,
	STR_SORT_BY_RELIABILITY,
	STR_SORT_BY_CARGO_CAPACITY,
	STR_SORT_BY_CARGO_CAPACITY_VS_RUNNING_COST,
	STR_SORT_BY_VEHICLE_COUNT,
}, {
	/* Ships */
	STR_SORT_BY_ENGINE_ID,
	STR_SORT_BY_COST,
	STR_SORT_BY_MAX_SPEED,
	STR_SORT_BY_INTRO_DATE,
	STR_SORT_BY_NAME,
	STR_SORT_BY_RUNNING_COST,
	STR_SORT_BY_RELIABILITY,
	STR_SORT_BY_CARGO_CAPACITY,
	STR_SORT_BY_CARGO_CAPACITY_VS_RUNNING_COST,
	STR_SORT_BY_VEHICLE_COUNT,
}, {
	/* Aircraft */
	STR_SORT_BY_ENGINE_ID,
	STR_SORT_BY_COST,
	STR_SORT_BY_MAX_SPEED,
	STR_SORT_BY_INTRO_DATE,
	STR_SORT_BY_NAME,
	STR_SORT_BY_RUNNING_COST,
	STR_SORT_BY_RELIABILITY,
	STR_SORT_BY_CARGO_CAPACITY,
	STR_SORT_BY_CARGO_CAPACITY_VS_RUNNING_COST,
	STR_SORT_BY_VEHICLE_COUNT,
	STR_SORT_BY_RANGE,
}};

/** Filters vehicles by cargo and engine (in case of rail vehicle). */
static bool CargoAndEngineFilter(const GUIEngineListItem *item, const CargoType cargo_type)
{
	if (cargo_type == CargoFilterCriteria::CF_ANY) {
		return true;
	} else if (cargo_type == CargoFilterCriteria::CF_ENGINES) {
		return Engine::Get(item->engine_id)->GetPower() != 0;
	} else {
		CargoTypes refit_mask = GetUnionOfArticulatedRefitMasks(item->engine_id, true) & _standard_cargo_mask;
		return (cargo_type == CargoFilterCriteria::CF_NONE ? refit_mask == 0 : HasBit(refit_mask, cargo_type));
	}
}

static GUIEngineList::FilterFunction * const _engine_filter_funcs[] = {
	&CargoAndEngineFilter,
};

static uint GetCargoWeight(const CargoArray &cap, VehicleType vtype)
{
	uint weight = 0;
	for (CargoType c = 0; c < NUM_CARGO; c++) {
		if (cap[c] != 0) {
			if (vtype == VEH_TRAIN) {
				weight += CargoSpec::Get(c)->WeightOfNUnitsInTrain(cap[c]);
			} else {
				weight += CargoSpec::Get(c)->WeightOfNUnits(cap[c]);
			}
		}
	}
	return weight;
}

static int DrawCargoCapacityInfo(int left, int right, int y, TestedEngineDetails &te, bool refittable)
{
	for (const CargoSpec *cs : _sorted_cargo_specs) {
		CargoType cargo_type = cs->Index();
		if (te.all_capacities[cargo_type] == 0) continue;

		SetDParam(0, cargo_type);
		SetDParam(1, te.all_capacities[cargo_type]);
		SetDParam(2, refittable ? STR_PURCHASE_INFO_REFITTABLE : STR_EMPTY);
		DrawString(left, right, y, STR_PURCHASE_INFO_CAPACITY);
		y += GetCharacterHeight(FS_NORMAL);
	}

	return y;
}

static StringID GetRunningCostString()
{
	if (DayLengthFactor() > 1 && !_settings_client.gui.show_running_costs_calendar_year) {
		return STR_PURCHASE_INFO_RUNNINGCOST_ORIG_YEAR;
	} else if (EconTime::UsingWallclockUnits()) {
		return STR_PURCHASE_INFO_RUNNINGCOST_PERIOD;
	} else {
		return STR_PURCHASE_INFO_RUNNINGCOST_YEAR;
	}
}

/* Draw rail wagon specific details */
static int DrawRailWagonPurchaseInfo(int left, int right, int y, EngineID engine_number, const RailVehicleInfo *rvi, TestedEngineDetails &te)
{
	const Engine *e = Engine::Get(engine_number);

	/* Purchase cost */
	if (te.cost != 0) {
		SetDParam(0, e->GetCost() + te.cost);
		SetDParam(1, te.cost);
		DrawString(left, right, y, STR_PURCHASE_INFO_COST_REFIT);
	} else {
		SetDParam(0, e->GetCost());
		DrawString(left, right, y, STR_PURCHASE_INFO_COST);
	}
	y += GetCharacterHeight(FS_NORMAL);

	/* Wagon weight - (including cargo) */
	uint weight = e->GetDisplayWeight();
	SetDParam(0, weight);
	SetDParam(1, GetCargoWeight(te.all_capacities, VEH_TRAIN) + weight);
	DrawString(left, right, y, STR_PURCHASE_INFO_WEIGHT_CWEIGHT);
	y += GetCharacterHeight(FS_NORMAL);

	/* Wagon speed limit, displayed if above zero */
	if (_settings_game.vehicle.wagon_speed_limits) {
		uint max_speed = e->GetDisplayMaxSpeed();
		if (max_speed > 0) {
			SetDParam(0, PackVelocity(max_speed, e->type));
			DrawString(left, right, y, STR_PURCHASE_INFO_SPEED);
			y += GetCharacterHeight(FS_NORMAL);
		}
	}

	/* Running cost */
	if (rvi->running_cost_class != INVALID_PRICE) {
		SetDParam(0, e->GetDisplayRunningCost());
		DrawString(left, right, y, GetRunningCostString());
		y += GetCharacterHeight(FS_NORMAL);
	}

	return y;
}

/* Draw locomotive specific details */
static int DrawRailEnginePurchaseInfo(int left, int right, int y, EngineID engine_number, const RailVehicleInfo *rvi, TestedEngineDetails &te)
{
	const Engine *e = Engine::Get(engine_number);

	/* Purchase Cost - Engine weight */
	if (te.cost != 0) {
		SetDParam(0, e->GetCost() + te.cost);
		SetDParam(1, te.cost);
		SetDParam(2, e->GetDisplayWeight());
		DrawString(left, right, y, STR_PURCHASE_INFO_COST_REFIT_WEIGHT);
	} else {
		SetDParam(0, e->GetCost());
		SetDParam(1, e->GetDisplayWeight());
		DrawString(left, right, y, STR_PURCHASE_INFO_COST_WEIGHT);
	}
	y += GetCharacterHeight(FS_NORMAL);

	/* Max speed - Engine power */
	SetDParam(0, PackVelocity(e->GetDisplayMaxSpeed(), e->type));
	SetDParam(1, e->GetPower());
	DrawString(left, right, y, STR_PURCHASE_INFO_SPEED_POWER);
	y += GetCharacterHeight(FS_NORMAL);

	/* Max tractive effort - not applicable if old acceleration or maglev */
	if (_settings_game.vehicle.train_acceleration_model != AM_ORIGINAL && GetRailTypeInfo(rvi->railtype)->acceleration_type != 2) {
		SetDParam(0, e->GetDisplayMaxTractiveEffort());
		DrawString(left, right, y, STR_PURCHASE_INFO_MAX_TE);
		y += GetCharacterHeight(FS_NORMAL);
	}

	/* Running cost */
	if (rvi->running_cost_class != INVALID_PRICE) {
		SetDParam(0, e->GetDisplayRunningCost());
		DrawString(left, right, y, GetRunningCostString());
		y += GetCharacterHeight(FS_NORMAL);
	}

	/* Powered wagons power - Powered wagons extra weight */
	if (rvi->pow_wag_power != 0) {
		SetDParam(0, rvi->pow_wag_power);
		SetDParam(1, rvi->pow_wag_weight);
		DrawString(left, right, y, STR_PURCHASE_INFO_PWAGPOWER_PWAGWEIGHT);
		y += GetCharacterHeight(FS_NORMAL);
	}

	return y;
}

/* Draw road vehicle specific details */
static int DrawRoadVehPurchaseInfo(int left, int right, int y, EngineID engine_number, TestedEngineDetails &te)
{
	const Engine *e = Engine::Get(engine_number);

	if (_settings_game.vehicle.roadveh_acceleration_model != AM_ORIGINAL) {
		/* Purchase Cost */
		if (te.cost != 0) {
			SetDParam(0, e->GetCost() + te.cost);
			SetDParam(1, te.cost);
			DrawString(left, right, y, STR_PURCHASE_INFO_COST_REFIT);
		} else {
			SetDParam(0, e->GetCost());
			DrawString(left, right, y, STR_PURCHASE_INFO_COST);
		}
		y += GetCharacterHeight(FS_NORMAL);

		/* Road vehicle weight - (including cargo) */
		int16_t weight = e->GetDisplayWeight();
		SetDParam(0, weight);
		SetDParam(1, GetCargoWeight(te.all_capacities, VEH_ROAD) + weight);
		DrawString(left, right, y, STR_PURCHASE_INFO_WEIGHT_CWEIGHT);
		y += GetCharacterHeight(FS_NORMAL);

		/* Max speed - Engine power */
		SetDParam(0, PackVelocity(e->GetDisplayMaxSpeed(), e->type));
		SetDParam(1, e->GetPower());
		DrawString(left, right, y, STR_PURCHASE_INFO_SPEED_POWER);
		y += GetCharacterHeight(FS_NORMAL);

		/* Max tractive effort */
		SetDParam(0, e->GetDisplayMaxTractiveEffort());
		DrawString(left, right, y, STR_PURCHASE_INFO_MAX_TE);
		y += GetCharacterHeight(FS_NORMAL);
	} else {
		/* Purchase cost - Max speed */
		if (te.cost != 0) {
			SetDParam(0, e->GetCost() + te.cost);
			SetDParam(1, te.cost);
			SetDParam(2, PackVelocity(e->GetDisplayMaxSpeed(), e->type));
			DrawString(left, right, y, STR_PURCHASE_INFO_COST_REFIT_SPEED);
		} else {
			SetDParam(0, e->GetCost());
			SetDParam(1, PackVelocity(e->GetDisplayMaxSpeed(), e->type));
			DrawString(left, right, y, STR_PURCHASE_INFO_COST_SPEED);
		}
		y += GetCharacterHeight(FS_NORMAL);
	}

	/* Running cost */
	SetDParam(0, e->GetDisplayRunningCost());
	DrawString(left, right, y, GetRunningCostString());
	y += GetCharacterHeight(FS_NORMAL);

	return y;
}

/* Draw ship specific details */
static int DrawShipPurchaseInfo(int left, int right, int y, EngineID engine_number, bool refittable, TestedEngineDetails &te)
{
	const Engine *e = Engine::Get(engine_number);

	/* Purchase cost - Max speed */
	uint raw_speed = e->GetDisplayMaxSpeed();
	uint ocean_speed = e->u.ship.ApplyWaterClassSpeedFrac(raw_speed, true);
	uint canal_speed = e->u.ship.ApplyWaterClassSpeedFrac(raw_speed, false);

	if (ocean_speed == canal_speed) {
		if (te.cost != 0) {
			SetDParam(0, e->GetCost() + te.cost);
			SetDParam(1, te.cost);
			SetDParam(2, PackVelocity(ocean_speed, e->type));
			DrawString(left, right, y, STR_PURCHASE_INFO_COST_REFIT_SPEED);
		} else {
			SetDParam(0, e->GetCost());
			SetDParam(1, PackVelocity(ocean_speed, e->type));
			DrawString(left, right, y, STR_PURCHASE_INFO_COST_SPEED);
		}
		y += GetCharacterHeight(FS_NORMAL);
	} else {
		if (te.cost != 0) {
			SetDParam(0, e->GetCost() + te.cost);
			SetDParam(1, te.cost);
			DrawString(left, right, y, STR_PURCHASE_INFO_COST_REFIT);
		} else {
			SetDParam(0, e->GetCost());
			DrawString(left, right, y, STR_PURCHASE_INFO_COST);
		}
		y += GetCharacterHeight(FS_NORMAL);

		SetDParam(0, PackVelocity(ocean_speed, e->type));
		DrawString(left, right, y, STR_PURCHASE_INFO_SPEED_OCEAN);
		y += GetCharacterHeight(FS_NORMAL);

		SetDParam(0, PackVelocity(canal_speed, e->type));
		DrawString(left, right, y, STR_PURCHASE_INFO_SPEED_CANAL);
		y += GetCharacterHeight(FS_NORMAL);
	}

	/* Running cost */
	SetDParam(0, e->GetDisplayRunningCost());
	DrawString(left, right, y, GetRunningCostString());
	y += GetCharacterHeight(FS_NORMAL);

	if (!IsArticulatedEngine(engine_number)) {
		/* Cargo type + capacity */
		SetDParam(0, te.cargo);
		SetDParam(1, te.capacity);
		SetDParam(2, refittable ? STR_PURCHASE_INFO_REFITTABLE : STR_EMPTY);
		DrawString(left, right, y, STR_PURCHASE_INFO_CAPACITY);
		y += GetCharacterHeight(FS_NORMAL);
	}

	return y;
}

/**
 * Draw aircraft specific details in the buy window.
 * @param left Left edge of the window to draw in.
 * @param right Right edge of the window to draw in.
 * @param y Top of the area to draw in.
 * @param engine_number Engine to display.
 * @param refittable If set, the aircraft can be refitted.
 * @return Bottom of the used area.
 */
static int DrawAircraftPurchaseInfo(int left, int right, int y, EngineID engine_number, bool refittable, TestedEngineDetails &te)
{
	const Engine *e = Engine::Get(engine_number);

	/* Purchase cost - Max speed */
	if (te.cost != 0) {
		SetDParam(0, e->GetCost() + te.cost);
		SetDParam(1, te.cost);
		SetDParam(2, PackVelocity(e->GetDisplayMaxSpeed(), e->type));
		DrawString(left, right, y, STR_PURCHASE_INFO_COST_REFIT_SPEED);
	} else {
		SetDParam(0, e->GetCost());
		SetDParam(1, PackVelocity(e->GetDisplayMaxSpeed(), e->type));
		DrawString(left, right, y, STR_PURCHASE_INFO_COST_SPEED);
	}
	y += GetCharacterHeight(FS_NORMAL);

	/* Cargo capacity */
	if (te.mail_capacity > 0) {
		SetDParam(0, te.cargo);
		SetDParam(1, te.capacity);
		SetDParam(2, GetCargoTypeByLabel(CT_MAIL));
		SetDParam(3, te.mail_capacity);
		DrawString(left, right, y, STR_PURCHASE_INFO_AIRCRAFT_CAPACITY);
	} else {
		/* Note, if the default capacity is selected by the refit capacity
		 * callback, then the capacity shown is likely to be incorrect. */
		SetDParam(0, te.cargo);
		SetDParam(1, te.capacity);
		SetDParam(2, refittable ? STR_PURCHASE_INFO_REFITTABLE : STR_EMPTY);
		DrawString(left, right, y, STR_PURCHASE_INFO_CAPACITY);
	}
	y += GetCharacterHeight(FS_NORMAL);

	/* Running cost */
	SetDParam(0, e->GetDisplayRunningCost());
	DrawString(left, right, y, GetRunningCostString());
	y += GetCharacterHeight(FS_NORMAL);

	/* Aircraft type */
	SetDParam(0, e->GetAircraftTypeText());
	DrawString(left, right, y, STR_PURCHASE_INFO_AIRCRAFT_TYPE);
	y += GetCharacterHeight(FS_NORMAL);

	/* Aircraft range, if available. */
	uint16_t range = e->GetRange();
	if (range != 0) {
		SetDParam(0, range);
		DrawString(left, right, y, STR_PURCHASE_INFO_AIRCRAFT_RANGE);
		y += GetCharacterHeight(FS_NORMAL);
	}

	return y;
}


/**
 * Try to get the NewGRF engine additional text callback as an optional std::string.
 * @param engine The engine whose additional text to get.
 * @return The std::string if present, otherwise std::nullopt.
 */
static std::optional<std::string> GetNewGRFAdditionalText(EngineID engine)
{
	uint16_t callback = GetVehicleCallback(CBID_VEHICLE_ADDITIONAL_TEXT, 0, 0, engine, nullptr);
	if (callback == CALLBACK_FAILED || callback == 0x400) return std::nullopt;
	const GRFFile *grffile = Engine::Get(engine)->GetGRF();
	assert(grffile != nullptr);
	if (callback > 0x400) {
		ErrorUnknownCallbackResult(grffile->grfid, CBID_VEHICLE_ADDITIONAL_TEXT, callback);
		return std::nullopt;
	}

	StartTextRefStackUsage(grffile, 6);
	std::string result = GetString(GetGRFStringID(grffile, GRFSTR_MISC_GRF_TEXT + callback));
	StopTextRefStackUsage();
	return result;
}

/**
 * Display additional text from NewGRF in the purchase information window
 * @param left   Left border of text bounding box
 * @param right  Right border of text bounding box
 * @param y      Top border of text bounding box
 * @param engine Engine to query the additional purchase information for
 * @return       Bottom border of text bounding box
 */
static uint ShowAdditionalText(int left, int right, int y, EngineID engine)
{
	auto text = GetNewGRFAdditionalText(engine);
	if (!text) return y;
	return DrawStringMultiLine(left, right, y, INT32_MAX, *text, TC_BLACK);
}

void TestedEngineDetails::FillDefaultCapacities(const Engine *e)
{
	this->cargo = e->GetDefaultCargoType();
	if (e->type == VEH_TRAIN || e->type == VEH_ROAD || e->type == VEH_SHIP) {
		this->all_capacities = GetCapacityOfArticulatedParts(e->index);
		this->capacity = this->all_capacities[this->cargo];
		this->mail_capacity = 0;
	} else {
		this->capacity = e->GetDisplayDefaultCapacity(&this->mail_capacity);
		this->all_capacities[this->cargo] = this->capacity;
		if (IsValidCargoType(GetCargoTypeByLabel(CT_MAIL))) {
			this->all_capacities[GetCargoTypeByLabel(CT_MAIL)] = this->mail_capacity;
		} else {
			this->mail_capacity = 0;
		}
	}
	if (this->all_capacities.GetCount() == 0) this->cargo = INVALID_CARGO;
}

/**
 * Draw the purchase info details of a vehicle at a given location.
 * @param left,right,y location where to draw the info
 * @param engine_number the engine of which to draw the info of
 * @return y after drawing all the text
 */
int DrawVehiclePurchaseInfo(int left, int right, int y, EngineID engine_number, TestedEngineDetails &te)
{
	const Engine *e = Engine::Get(engine_number);
	CalTime::YearMonthDay ymd = CalTime::ConvertDateToYMD(e->intro_date);
	bool refittable = IsArticulatedVehicleRefittable(engine_number);
	bool articulated_cargo = false;

	switch (e->type) {
		default: NOT_REACHED();
		case VEH_TRAIN:
			if (e->u.rail.railveh_type == RAILVEH_WAGON) {
				y = DrawRailWagonPurchaseInfo(left, right, y, engine_number, &e->u.rail, te);
			} else {
				y = DrawRailEnginePurchaseInfo(left, right, y, engine_number, &e->u.rail, te);
			}
			articulated_cargo = true;
			break;

		case VEH_ROAD:
			y = DrawRoadVehPurchaseInfo(left, right, y, engine_number, te);
			articulated_cargo = true;
			break;

		case VEH_SHIP:
			y = DrawShipPurchaseInfo(left, right, y, engine_number, refittable, te);
			if (IsArticulatedEngine(engine_number)) articulated_cargo = true;
			break;

		case VEH_AIRCRAFT:
			y = DrawAircraftPurchaseInfo(left, right, y, engine_number, refittable, te);
			break;
	}

	if (articulated_cargo) {
		/* Cargo type + capacity, or N/A */
		int new_y = DrawCargoCapacityInfo(left, right, y, te, refittable);

		if (new_y == y) {
			SetDParam(0, INVALID_CARGO);
			SetDParam(2, STR_EMPTY);
			DrawString(left, right, y, STR_PURCHASE_INFO_CAPACITY);
			y += GetCharacterHeight(FS_NORMAL);
		} else {
			y = new_y;
		}
	}

	/* Draw details that apply to all types except rail wagons. */
	if (e->type != VEH_TRAIN || e->u.rail.railveh_type != RAILVEH_WAGON) {
		/* Design date - Life length */
		SetDParam(0, ymd.year);
		SetDParam(1, DateDeltaToYearDelta(e->GetLifeLengthInDays()));
		DrawString(left, right, y, STR_PURCHASE_INFO_DESIGNED_LIFE);
		y += GetCharacterHeight(FS_NORMAL);

		/* Reliability */
		SetDParam(0, ToPercent16(e->reliability));
		DrawString(left, right, y, STR_PURCHASE_INFO_RELIABILITY);
		y += GetCharacterHeight(FS_NORMAL);
	} else if (_settings_client.gui.show_wagon_intro_year) {
		SetDParam(0, ymd.year);
		DrawString(left, right, y, STR_PURCHASE_INFO_DESIGNED);
		y += GetCharacterHeight(FS_NORMAL);
	}

	if (refittable) y = ShowRefitOptionsList(left, right, y, engine_number);

	y = DrawBadgeNameList({left, y, right, INT16_MAX}, e->badges, static_cast<GrfSpecFeature>(GSF_TRAINS + e->type));

	/* Additional text from NewGRF */
	y = ShowAdditionalText(left, right, y, engine_number);

	/* The NewGRF's name which the vehicle comes from */
	const GRFConfig *config = GetGRFConfig(e->GetGRFID());
	if (_settings_client.gui.show_newgrf_name && config != nullptr)
	{
		DrawString(left, right, y, config->GetName(), TC_BLACK);
		y += GetCharacterHeight(FS_NORMAL);
	}

	return y;
}

static void DrawEngineBadgeColumn(const Rect &r, int column_group, const GUIBadgeClasses &badge_classes, const Engine *e, PaletteID remap)
{
	DrawBadgeColumn(r, column_group, badge_classes, e->badges, static_cast<GrfSpecFeature>(GSF_TRAINS + e->type), e->info.base_intro, remap);
}

/**
 * Engine drawing loop
 * @param type Type of vehicle (VEH_*)
 * @param r The Rect of the list
 * @param eng_list What engines to draw
 * @param sb Scrollbar of list.
 * @param selected_id what engine to highlight as selected, if any
 * @param show_count Whether to show the amount of engines or not
 * @param selected_group the group to list the engines of
 */
void DrawEngineList(VehicleType type, const Rect &r, const GUIEngineList &eng_list, const Scrollbar &sb, EngineID selected_id, bool show_count, GroupID selected_group, const GUIBadgeClasses &badge_classes)
{
	static const std::array<int8_t, VehicleType::VEH_COMPANY_END> sprite_y_offsets = { 0, 0, -1, -1 };

	auto [first, last] = sb.GetVisibleRangeIterators(eng_list);

	bool rtl = _current_text_dir == TD_RTL;
	int step_size = GetEngineListHeight(type);
	int sprite_left  = GetVehicleImageCellSize(type, EIT_PURCHASE).extend_left;
	int sprite_right = GetVehicleImageCellSize(type, EIT_PURCHASE).extend_right;
	int sprite_width = sprite_left + sprite_right;
	int circle_width = std::max(GetScaledSpriteSize(SPR_CIRCLE_FOLDED).width, GetScaledSpriteSize(SPR_CIRCLE_UNFOLDED).width);
	int linecolour = GetColourGradient(COLOUR_ORANGE, SHADE_NORMAL);

	auto badge_column_widths = badge_classes.GetColumnWidths();

	Rect ir = r.WithHeight(step_size).Shrink(WidgetDimensions::scaled.matrix, RectPadding::zero);
	int sprite_y_offset = ScaleSpriteTrad(sprite_y_offsets[type]) + ir.Height() / 2;

	Dimension replace_icon = {0, 0};
	int count_width = 0;
	if (show_count) {
		replace_icon = GetSpriteSize(SPR_GROUP_REPLACE_ACTIVE);

		uint biggest_num_engines = 0;
		for (auto it = first; it != last; ++it) {
			const uint num_engines = GetGroupNumEngines(_local_company, selected_group, it->engine_id);
			biggest_num_engines = std::max(biggest_num_engines, num_engines);
		}

		SetDParam(0, biggest_num_engines);
		count_width = GetStringBoundingBox(STR_JUST_COMMA, FS_SMALL).width;
	}

	const int text_row_height = ir.Shrink(WidgetDimensions::scaled.matrix).Height();
	const int normal_text_y_offset = (text_row_height - GetCharacterHeight(FS_NORMAL)) / 2;
	const int small_text_y_offset  = text_row_height - GetCharacterHeight(FS_SMALL);

	const int offset = (rtl ? -circle_width : circle_width) / 2;
	const int level_width = rtl ? -WidgetDimensions::scaled.hsep_indent : WidgetDimensions::scaled.hsep_indent;

	for (auto it = first; it != last; ++it) {
		const auto &item = *it;
		const Engine *e = Engine::Get(item.engine_id);

		uint indent       = item.indent * WidgetDimensions::scaled.hsep_indent;
		bool has_variants = item.flags.Test(EngineDisplayFlag::HasVariants);
		bool is_folded    = item.flags.Test(EngineDisplayFlag::IsFolded);
		bool shaded       = item.flags.Test(EngineDisplayFlag::Shaded);

		Rect textr = ir.Shrink(WidgetDimensions::scaled.matrix);
		Rect tr = ir.Indent(indent, rtl);

		if (item.indent > 0) {
			/* Draw tree continuation lines. */
			int tx = (rtl ? ir.right : ir.left) + offset;
			for (uint lvl = 1; lvl <= item.indent; ++lvl) {
				if (HasBit(item.level_mask, lvl)) GfxDrawLine(tx, ir.top, tx, ir.bottom, linecolour, WidgetDimensions::scaled.fullbevel.top);
				if (lvl < item.indent) tx += level_width;
			}
			/* Draw our node in the tree. */
			int ycentre = CenterBounds(textr.top, textr.bottom, WidgetDimensions::scaled.fullbevel.top);
			if (!HasBit(item.level_mask, item.indent)) GfxDrawLine(tx, ir.top, tx, ycentre, linecolour, WidgetDimensions::scaled.fullbevel.top);
			GfxDrawLine(tx, ycentre, tx + offset - (rtl ? -1 : 1), ycentre, linecolour, WidgetDimensions::scaled.fullbevel.top);
		}

		if (has_variants) {
			Rect fr = tr.WithWidth(circle_width, rtl);
			DrawSpriteIgnorePadding(is_folded ? SPR_CIRCLE_FOLDED : SPR_CIRCLE_UNFOLDED, PAL_NONE, {fr.left, textr.top, fr.right, textr.bottom}, SA_CENTER);
		}

		tr = tr.Indent(circle_width + WidgetDimensions::scaled.hsep_normal, rtl);

		/* Note: num_engines is only used in the autoreplace GUI, so it is correct to use _local_company here. */
		const uint num_engines = GetGroupNumEngines(_local_company, selected_group, item.engine_id);
		const PaletteID pal = (show_count && num_engines == 0) ? PALETTE_CRASH : GetEnginePalette(item.engine_id, _local_company);

		if (badge_column_widths.size() >= 1 && badge_column_widths[0] > 0) {
			Rect br = tr.WithWidth(badge_column_widths[0], rtl);
			DrawEngineBadgeColumn(br, 0, badge_classes, e, pal);
			tr = tr.Indent(badge_column_widths[0], rtl);
		}

		int sprite_x = tr.WithWidth(sprite_width, rtl).left + sprite_left;
		DrawVehicleEngine(r.left, r.right, sprite_x, tr.top + sprite_y_offset, item.engine_id, pal, EIT_PURCHASE);

		tr = tr.Indent(sprite_width + WidgetDimensions::scaled.hsep_wide, rtl);

		if (badge_column_widths.size() >= 2 && badge_column_widths[1] > 0) {
			Rect br = tr.WithWidth(badge_column_widths[1], rtl);
			DrawEngineBadgeColumn(br, 1, badge_classes, e, pal);
			tr = tr.Indent(badge_column_widths[1], rtl);
		}

		if (show_count) {
			/* Rect for replace-protection icon. */
			Rect rr = tr.WithWidth(replace_icon.width, !rtl);
			tr = tr.Indent(replace_icon.width + WidgetDimensions::scaled.hsep_normal, !rtl);
			/* Rect for engine type count text. */
			Rect cr = tr.WithWidth(count_width, !rtl);
			tr = tr.Indent(count_width + WidgetDimensions::scaled.hsep_normal, !rtl);

			SetDParam(0, num_engines);
			DrawString(cr.left, cr.right, textr.top + small_text_y_offset, STR_JUST_COMMA, TC_BLACK, SA_RIGHT | SA_FORCE, false, FS_SMALL);

			if (EngineHasReplacementForCompany(Company::Get(_local_company), item.engine_id, selected_group)) {
				DrawSpriteIgnorePadding(SPR_GROUP_REPLACE_ACTIVE, num_engines == 0 ? PALETTE_CRASH : PAL_NONE, rr, SA_CENTER);
			}
		}

		if (badge_column_widths.size() >= 3 && badge_column_widths[2] > 0) {
			Rect br = tr.WithWidth(badge_column_widths[2], !rtl).Indent(WidgetDimensions::scaled.hsep_wide, rtl);
			DrawEngineBadgeColumn(br, 2, badge_classes, e, pal);
			tr = tr.Indent(badge_column_widths[2], !rtl);
		}

		bool hidden = e->company_hidden.Test(_local_company);
		StringID str = hidden ? STR_HIDDEN_ENGINE_NAME : STR_ENGINE_NAME;
		TextColour tc = (item.engine_id == selected_id) ? TC_WHITE : ((hidden | shaded) ? (TC_GREY | TC_FORCED | TC_NO_SHADE) : TC_BLACK);

		if (show_count) {
			/* relies on show_count to find 'Vehicle in use' panel of autoreplace window */
			SetDParam(0, PackEngineNameDParam(item.engine_id, EngineNameContext::AutoreplaceVehicleInUse, item.indent));
		} else {
			SetDParam(0, PackEngineNameDParam(item.engine_id, EngineNameContext::PurchaseList, item.indent));
		}
		DrawString(tr.left, tr.right, textr.top + normal_text_y_offset, str, tc);

		ir = ir.Translate(0, step_size);
	}
}

/**
 * Display the dropdown for the vehicle sort criteria.
 * @param w Parent window (holds the dropdown button).
 * @param vehicle_type %Vehicle type being sorted.
 * @param selected Currently selected sort criterion.
 * @param button Widget button.
 */
void DisplayVehicleSortDropDown(Window *w, VehicleType vehicle_type, int selected, WidgetID button)
{
	uint32_t hidden_mask = 0;
	/* Disable sorting by power or tractive effort when the original acceleration model for road vehicles is being used. */
	if (vehicle_type == VEH_ROAD && _settings_game.vehicle.roadveh_acceleration_model == AM_ORIGINAL) {
		SetBit(hidden_mask, 3); // power
		SetBit(hidden_mask, 4); // tractive effort
		SetBit(hidden_mask, 8); // power by running costs
	}
	/* Disable sorting by tractive effort when the original acceleration model for trains is being used. */
	if (vehicle_type == VEH_TRAIN && _settings_game.vehicle.train_acceleration_model == AM_ORIGINAL) {
		SetBit(hidden_mask, 4); // tractive effort
	}
	ShowDropDownMenu(w, _engine_sort_listing[vehicle_type], selected, button, 0, hidden_mask);
}

/**
 * Add children to GUI engine list to build a hierarchical tree.
 * @param dst Destination list.
 * @param src Source list.
 * @param parent Current tree parent (set by self with recursion).
 * @param indent Current tree indentation level (set by self with recursion).
 */
void GUIEngineListAddChildren(GUIEngineList &dst, const GUIEngineList &src, EngineID parent, uint8_t indent)
{
	for (const auto &item : src) {
		if (item.variant_id != parent || item.engine_id == parent) continue;

		const Engine *e = Engine::Get(item.engine_id);
		EngineDisplayFlags flags = item.flags;
		if (e->display_last_variant != INVALID_ENGINE) flags.Reset(EngineDisplayFlag::Shaded);
		dst.emplace_back(e->display_last_variant == INVALID_ENGINE ? item.engine_id : e->display_last_variant, item.engine_id, flags, indent);

		/* Add variants if not folded */
		if (item.flags.Test(EngineDisplayFlag::HasVariants) && !item.flags.Test(EngineDisplayFlag::IsFolded)) {
			/* Add this engine again as a child */
			if (!item.flags.Test(EngineDisplayFlag::Shaded)) {
				dst.emplace_back(item.engine_id, item.engine_id, EngineDisplayFlags{}, indent + 1);
			}
			GUIEngineListAddChildren(dst, src, item.engine_id, indent + 1);
		}
	}

	if (indent > 0 || dst.empty()) return;

	/* Hierarchy is complete, traverse in reverse to find where indentation levels continue. */
	uint16_t level_mask = 0;
	for (auto it = std::rbegin(dst); std::next(it) != std::rend(dst); ++it) {
		auto next_it = std::next(it);
		SB(level_mask, it->indent, 1, it->indent <= next_it->indent);
		next_it->level_mask = level_mask;
	}
}

/** Enum referring to the Hotkeys in the build vehicle window */
enum BuildVehicleHotkeys : int32_t {
	BVHK_FOCUS_FILTER_BOX, ///< Focus the edit box for editing the filter string
};

struct BuildVehicleWindowBase : Window {
	VehicleType vehicle_type;                   ///< Type of vehicles shown in the window.
	TileIndex tile;                             ///< Original tile.
	bool virtual_train_mode;                    ///< Are we building a virtual train?
	Train **virtual_train_out;                  ///< Virtual train ptr
	bool listview_mode;                         ///< If set, only display the available vehicles and do not show a 'build' button.

	BuildVehicleWindowBase(WindowDesc &desc, TileIndex tile, VehicleType type, Train **virtual_train_out) : Window(desc)
	{
		this->vehicle_type = type;
		this->tile = tile;
		this->window_number = tile == INVALID_TILE ? (uint)type : tile.base();
		this->virtual_train_out = virtual_train_out;
		this->virtual_train_mode = (virtual_train_out != nullptr);
		if (this->virtual_train_mode) this->window_number = 0;
		this->listview_mode = (tile == INVALID_TILE) && !this->virtual_train_mode;
	}

	void AddVirtualEngine(Train *toadd)
	{
		if (this->virtual_train_out == nullptr) return;

		if (*(this->virtual_train_out) == nullptr) {
			*(this->virtual_train_out) = toadd;
		}

		InvalidateWindowClassesData(WC_CREATE_TEMPLATE);
	}

	VehicleID GetNewVirtualEngineMoveTarget() const
	{
		assert(this->virtual_train_out != nullptr);

		Train *current = *(this->virtual_train_out);
		return (current != nullptr) ? current->index : INVALID_VEHICLE;
	}

	StringID GetCargoFilterLabel(CargoType cid) const
	{
		switch (cid) {
			case CargoFilterCriteria::CF_ANY: return STR_PURCHASE_INFO_ALL_TYPES;
			case CargoFilterCriteria::CF_ENGINES: return STR_PURCHASE_INFO_ENGINES_ONLY;
			case CargoFilterCriteria::CF_NONE: return STR_PURCHASE_INFO_NONE;
			default: return CargoSpec::Get(cid)->name;
		}
	}

	DropDownList BuildCargoDropDownList(bool hide_engines = false) const
	{
		DropDownList list;

		/* Add item for disabling filtering. */
		list.push_back(MakeDropDownListStringItem(this->GetCargoFilterLabel(CargoFilterCriteria::CF_ANY), CargoFilterCriteria::CF_ANY, false));
		/* Specific filters for trains. */
		if (this->vehicle_type == VEH_TRAIN) {
			if (!hide_engines) {
				/* Add item for locomotives only in case of trains. */
				list.push_back(MakeDropDownListStringItem(this->GetCargoFilterLabel(CargoFilterCriteria::CF_ENGINES), CargoFilterCriteria::CF_ENGINES, false));
			}

			/* Add item for vehicles not carrying anything, e.g. train engines.
			 * This could also be useful for eyecandy vehicles of other types, but is likely too confusing for joe, */
			list.push_back(MakeDropDownListStringItem(this->GetCargoFilterLabel(CargoFilterCriteria::CF_NONE), CargoFilterCriteria::CF_NONE, false));
		}

		/* Add cargos */
		Dimension d = GetLargestCargoIconSize();
		for (const CargoSpec *cs : _sorted_standard_cargo_specs) {
			list.push_back(MakeDropDownListIconItem(d, cs->GetCargoIcon(), PAL_NONE, cs->name, cs->Index(), false));
		}

		return list;
	}

	void FillTestedEngineCapacity(EngineID engine, CargoType cargo, TestedEngineDetails &te) const
	{
		const Engine *e = Engine::Get(engine);
		if (!e->CanPossiblyCarryCargo()) {
			te.cost = 0;
			te.cargo = INVALID_CARGO;
			te.all_capacities.Clear();
			return;
		}

		if (this->virtual_train_mode) {
			if (cargo != INVALID_CARGO && cargo != e->GetDefaultCargoType()) {
				SavedRandomSeeds saved_seeds;
				SaveRandomSeeds(&saved_seeds);
				StringID err;
				Train *t = BuildVirtualRailVehicle(engine, err, (ClientID)0, false);
				if (t != nullptr) {
					const CommandCost ret = Command<CMD_REFIT_VEHICLE>::Do(DC_QUERY_COST, t->index, cargo, 0, false, false, 1);
					te.cost          = ret.GetCost();
					te.capacity      = _returned_refit_capacity;
					te.mail_capacity = _returned_mail_refit_capacity;
					te.cargo         = cargo;
					te.all_capacities = _returned_vehicle_capacities;
					delete t;
					RestoreRandomSeeds(saved_seeds);
					return;
				} else {
					RestoreRandomSeeds(saved_seeds);
				}
			}
		} else if (!this->listview_mode) {
			/* Query for cost and refitted capacity */
			CommandCost ret = Command<CMD_BUILD_VEHICLE>::Do(DC_QUERY_COST, TileIndex(this->window_number), engine, true, cargo, INVALID_CLIENT_ID);
			if (ret.Succeeded()) {
				te.cost          = ret.GetCost() - e->GetCost();
				te.capacity      = _returned_refit_capacity;
				te.mail_capacity = _returned_mail_refit_capacity;
				te.cargo         = (cargo == INVALID_CARGO) ? e->GetDefaultCargoType() : cargo;
				te.all_capacities = _returned_vehicle_capacities;
				return;
			}
		}

		/* Purchase test was not possible or failed, fill in the defaults instead. */
		te = {};
		te.FillDefaultCapacities(e);
	}

	void ChangeDualPaneMode(bool new_value)
	{
		_settings_client.gui.dual_pane_train_purchase_window = new_value;
		SetWindowDirty(WC_GAME_OPTIONS, WN_GAME_OPTIONS_GAME_SETTINGS);

		if (this->virtual_train_out != nullptr) {
			ShowTemplateTrainBuildVehicleWindow(this->virtual_train_out);
		} else {
			ShowBuildVehicleWindow(this->tile, this->vehicle_type);
		}
	}
};

/**
 * Update cargo filter
 * @param parent parent window, may be nullptr
 * @param cargo_filter_criteria cargo filter criteria
 */
void GUIEngineListSortCache::UpdateCargoFilter(const BuildVehicleWindowBase *parent, CargoType cargo_filter_criteria)
{
	this->parent = parent;

	if (cargo_filter_criteria >= NUM_CARGO) cargo_filter_criteria = INVALID_CARGO;

	if (cargo_filter_criteria != this->current_cargo) {
		this->current_cargo = cargo_filter_criteria;
		this->capacities.clear();
	}
}

uint GUIEngineListSortCache::GetArticulatedCapacity(EngineID eng, bool dual_headed) const
{
	auto iter = this->capacities.insert({ eng, 0 });
	if (iter.second) {
		/* New cache entry */
		const Engine *e = Engine::Get(eng);
		if (this->current_cargo != INVALID_CARGO && this->current_cargo != e->GetDefaultCargoType() && e->info.callback_mask.Test(VehicleCallbackMask::RefitCapacity) && e->refit_capacity_values == nullptr && this->parent != nullptr) {
			/* Expensive path simulating vehicle construction is required to determine capacity */
			TestedEngineDetails te{};
			this->parent->FillTestedEngineCapacity(eng, this->current_cargo, te);
			iter.first->second = te.all_capacities.GetSum<uint>();
		} else {
			iter.first->second = GetTotalCapacityOfArticulatedParts(eng, this->current_cargo) * (dual_headed ? 2 : 1);
		}
	}
	return iter.first->second;
}

/** GUI for building vehicles. */
struct BuildVehicleWindow : BuildVehicleWindowBase {
	union {
		RailType railtype;   ///< Rail type to show, or #INVALID_RAILTYPE.
		RoadType roadtype;   ///< Road type to show, or #INVALID_ROADTYPE.
	} filter;                                   ///< Filter to apply.
	bool descending_sort_order;                 ///< Sort direction, @see _engine_sort_direction
	uint8_t sort_criteria;                      ///< Current sort criterium.
	bool show_hidden_engines;                   ///< State of the 'show hidden engines' button.
	EngineID sel_engine;                        ///< Currently selected engine, or #INVALID_ENGINE
	EngineID rename_engine;                     ///< Engine being renamed.
	GUIEngineList eng_list;
	CargoType cargo_filter_criteria;              ///< Selected cargo filter
	int details_height;                         ///< Minimal needed height of the details panels, in text lines (found so far).
	Scrollbar *vscroll;
	TestedEngineDetails te;                     ///< Tested cost and capacity after refit.
	GUIBadgeClasses badge_classes;

	StringFilter string_filter;                 ///< Filter for vehicle name
	QueryString vehicle_editbox;                ///< Filter editbox

	void SetBuyVehicleText()
	{
		NWidgetCore *widget = this->GetWidget<NWidgetCore>(WID_BV_BUILD);

		bool refit = this->sel_engine != INVALID_ENGINE && this->cargo_filter_criteria != CargoFilterCriteria::CF_ANY && this->cargo_filter_criteria != CargoFilterCriteria::CF_NONE && this->cargo_filter_criteria != CargoFilterCriteria::CF_ENGINES;
		if (refit) refit = Engine::Get(this->sel_engine)->GetDefaultCargoType() != this->cargo_filter_criteria;

		if (this->virtual_train_mode) {
			if (refit) {
				widget->SetStringTip(STR_TMPL_ADD_VEHICLE_REFIT, STR_TMPL_ADD_REFIT_TOOLTIP);
			} else {
				widget->SetStringTip(STR_TMPL_ADD_VEHICLE, STR_TMPL_ADD_TOOLTIP);
			}
		} else {
			if (refit) {
				widget->SetStringTip(STR_BUY_VEHICLE_TRAIN_BUY_REFIT_VEHICLE_BUTTON + this->vehicle_type, STR_BUY_VEHICLE_TRAIN_BUY_REFIT_VEHICLE_TOOLTIP + this->vehicle_type);
			} else {
				widget->SetStringTip(STR_BUY_VEHICLE_TRAIN_BUY_VEHICLE_BUTTON + this->vehicle_type, STR_BUY_VEHICLE_TRAIN_BUY_VEHICLE_TOOLTIP + this->vehicle_type);
			}
		}
	}

	BuildVehicleWindow(WindowDesc &desc, TileIndex tile, VehicleType type, Train **virtual_train_out) : BuildVehicleWindowBase(desc, tile, type, virtual_train_out), vehicle_editbox(MAX_LENGTH_VEHICLE_NAME_CHARS * MAX_CHAR_LENGTH, MAX_LENGTH_VEHICLE_NAME_CHARS)
	{
		this->sel_engine = INVALID_ENGINE;

		this->sort_criteria         = _engine_sort_last_criteria[type];
		this->descending_sort_order = _engine_sort_last_order[type];
		this->show_hidden_engines   = _engine_sort_show_hidden_engines[type];

		this->UpdateFilterByTile();

		this->CreateNestedTree();

		this->vscroll = this->GetScrollbar(WID_BV_SCROLLBAR);

		/* If we are just viewing the list of vehicles, we do not need the Build button.
		 * So we just hide it, and enlarge the Rename button by the now vacant place. */
		if (this->listview_mode) {
			this->GetWidget<NWidgetStacked>(WID_BV_BUILD_SEL)->SetDisplayedPlane(SZSP_NONE);
		}

		NWidgetCore *widget = this->GetWidget<NWidgetCore>(WID_BV_LIST);
		widget->SetToolTip(STR_BUY_VEHICLE_TRAIN_LIST_TOOLTIP + type);

		widget = this->GetWidget<NWidgetCore>(WID_BV_SHOW_HIDE);
		widget->SetToolTip(STR_BUY_VEHICLE_TRAIN_HIDE_SHOW_TOGGLE_TOOLTIP + type);

		widget = this->GetWidget<NWidgetCore>(WID_BV_RENAME);
		widget->SetStringTip(STR_BUY_VEHICLE_TRAIN_RENAME_BUTTON + type, STR_BUY_VEHICLE_TRAIN_RENAME_TOOLTIP + type);

		widget = this->GetWidget<NWidgetCore>(WID_BV_SHOW_HIDDEN_ENGINES);
		widget->SetStringTip(STR_SHOW_HIDDEN_ENGINES_VEHICLE_TRAIN + type, STR_SHOW_HIDDEN_ENGINES_VEHICLE_TRAIN_TOOLTIP + type);
		widget->SetLowered(this->show_hidden_engines);

		this->details_height = ((this->vehicle_type == VEH_TRAIN) ? 10 : 9);

		this->GetWidget<NWidgetStacked>(WID_BV_TOGGLE_DUAL_PANE_SEL)->SetDisplayedPlane((this->vehicle_type == VEH_TRAIN) ? 0 : SZSP_NONE);

		this->FinishInitNested(this->window_number);

		this->querystrings[WID_BV_FILTER] = &this->vehicle_editbox;
		this->vehicle_editbox.cancel_button = QueryString::ACTION_CLEAR;

		this->owner = (tile != INVALID_TILE) ? GetTileOwner(tile) : _local_company;

		this->eng_list.ForceRebuild();
		this->GenerateBuildList(); // generate the list, since we need it in the next line
		this->vscroll->SetCount(this->eng_list.size());

		/* Select the first unshaded engine in the list as default when opening the window */
		EngineID engine = INVALID_ENGINE;
		auto it = std::ranges::find_if(this->eng_list, [](const GUIEngineListItem &item) { return !item.flags.Test(EngineDisplayFlag::Shaded); });
		if (it != this->eng_list.end()) engine = it->engine_id;
		this->SelectEngine(engine);
	}

	/** Set the filter type according to the depot type */
	void UpdateFilterByTile()
	{
		switch (this->vehicle_type) {
			default: NOT_REACHED();
			case VEH_TRAIN:
				if (this->listview_mode || this->virtual_train_mode) {
					this->filter.railtype = INVALID_RAILTYPE;
				} else {
					this->filter.railtype = GetRailType(TileIndex(this->window_number));
				}
				break;

			case VEH_ROAD:
				if (this->listview_mode || this->virtual_train_mode) {
					this->filter.roadtype = INVALID_ROADTYPE;
				} else {
					this->filter.roadtype = GetRoadTypeRoad(TileIndex(this->window_number));
					if (this->filter.roadtype == INVALID_ROADTYPE) {
						this->filter.roadtype = GetRoadTypeTram(TileIndex(this->window_number));
					}
				}
				break;

			case VEH_SHIP:
			case VEH_AIRCRAFT:
				break;
		}
	}

	/** Populate the filter list and set the cargo filter criteria. */
	void SetCargoFilterArray()
	{
		/* Set the last cargo filter criteria. */
		this->cargo_filter_criteria = _engine_sort_last_cargo_criteria[this->vehicle_type];
		if (this->cargo_filter_criteria < NUM_CARGO && !HasBit(_standard_cargo_mask, this->cargo_filter_criteria)) this->cargo_filter_criteria = CargoFilterCriteria::CF_ANY;

		this->eng_list.SetFilterFuncs(_engine_filter_funcs);
		this->eng_list.SetFilterState(this->cargo_filter_criteria != CargoFilterCriteria::CF_ANY);
	}

	void SelectEngine(EngineID engine)
	{
		CargoType cargo = this->cargo_filter_criteria;
		if (cargo == CargoFilterCriteria::CF_ANY || cargo == CargoFilterCriteria::CF_ENGINES || cargo == CargoFilterCriteria::CF_NONE) cargo = INVALID_CARGO;

		this->sel_engine = engine;
		this->SetBuyVehicleText();

		if (this->sel_engine == INVALID_ENGINE) return;

<<<<<<< HEAD
		this->FillTestedEngineCapacity(this->sel_engine, cargo, this->te);
=======
		const Engine *e = Engine::Get(this->sel_engine);

		if (!this->listview_mode) {
			/* Query for cost and refitted capacity */
			auto [ret, veh_id, refit_capacity, refit_mail, cargo_capacities] = Command<CMD_BUILD_VEHICLE>::Do(DoCommandFlag::QueryCost, TileIndex(this->window_number), this->sel_engine, true, cargo, INVALID_CLIENT_ID);
			if (ret.Succeeded()) {
				this->te.cost          = ret.GetCost() - e->GetCost();
				this->te.capacity      = refit_capacity;
				this->te.mail_capacity = refit_mail;
				this->te.cargo         = !IsValidCargoType(cargo) ? e->GetDefaultCargoType() : cargo;
				this->te.all_capacities = cargo_capacities;
				return;
			}
		}

		/* Purchase test was not possible or failed, fill in the defaults instead. */
		this->te.cost     = 0;
		this->te.FillDefaultCapacities(e);
>>>>>>> c3d5e6d2
	}

	void OnInit() override
	{
		this->badge_classes = GUIBadgeClasses(static_cast<GrfSpecFeature>(GSF_TRAINS + this->vehicle_type));
		this->SetCargoFilterArray();
		this->vscroll->SetCount(this->eng_list.size());
	}

	/** Filter the engine list against the currently selected cargo filter */
	void FilterEngineList()
	{
		this->eng_list.Filter(this->cargo_filter_criteria);
		if (0 == this->eng_list.size()) { // no engine passed through the filter, invalidate the previously selected engine
			this->SelectEngine(INVALID_ENGINE);
		} else if (std::ranges::find(this->eng_list, this->sel_engine, &GUIEngineListItem::engine_id) == this->eng_list.end()) { // previously selected engine didn't pass the filter, select the first engine of the list
			this->SelectEngine(this->eng_list[0].engine_id);
		}
	}

	/** Filter a single engine */
	bool FilterSingleEngine(EngineID eid)
	{
		GUIEngineListItem item = {eid, eid, EngineDisplayFlags{}, 0};
		return CargoAndEngineFilter(&item, this->cargo_filter_criteria);
	}

	/** Filter by name and NewGRF extra text */
	bool FilterByText(const Engine *e)
	{
		/* Do not filter if the filter text box is empty */
		if (this->string_filter.IsEmpty()) return true;

		/* Filter engine name */
		this->string_filter.ResetState();
		SetDParam(0, PackEngineNameDParam(e->index, EngineNameContext::PurchaseList));
		this->string_filter.AddLine(GetString(STR_ENGINE_NAME));

		/* Filter NewGRF extra text */
		auto text = GetNewGRFAdditionalText(e->index);
		if (text) this->string_filter.AddLine(*text);

		return this->string_filter.GetState();
	}

	/* Figure out what train EngineIDs to put in the list */
	void GenerateBuildTrainList(GUIEngineList &list)
	{
		std::vector<EngineID> variants;
		EngineID sel_id = INVALID_ENGINE;
		size_t num_engines = 0;

		list.clear();

		BadgeTextFilter btf(this->string_filter, GSF_TRAINS);

		/* Make list of all available train engines and wagons.
		 * Also check to see if the previously selected engine is still available,
		 * and if not, reset selection to INVALID_ENGINE. This could be the case
		 * when engines become obsolete and are removed */
		for (const Engine *e : Engine::IterateType(VEH_TRAIN)) {
			if (!this->show_hidden_engines && e->IsVariantHidden(_local_company)) continue;
			EngineID eid = e->index;
			const RailVehicleInfo *rvi = &e->u.rail;

			if (this->filter.railtype != INVALID_RAILTYPE && !HasPowerOnRail(rvi->railtype, this->filter.railtype)) continue;
			if (!IsEngineBuildable(eid, VEH_TRAIN, _local_company)) continue;

			/* Filter now! So num_engines and num_wagons is valid */
			if (!FilterSingleEngine(eid)) continue;

			/* Filter by name or NewGRF extra text */
			if (!FilterByText(e) && !btf.Filter(e->badges)) continue;

			list.emplace_back(eid, e->info.variant_id, e->display_flags, 0);

			if (rvi->railveh_type != RAILVEH_WAGON) num_engines++;

			/* Add all parent variants of this engine to the variant list */
			EngineID parent = e->info.variant_id;
			while (parent != INVALID_ENGINE) {
				variants.push_back(parent);
				parent = Engine::Get(parent)->info.variant_id;
			}

			if (eid == this->sel_engine) sel_id = eid;
		}

		/* ensure primary engine of variant group is in list */
		for (const auto &variant : variants) {
			if (std::ranges::find(list, variant, &GUIEngineListItem::engine_id) == list.end()) {
				const Engine *e = Engine::Get(variant);
				list.emplace_back(variant, e->info.variant_id, e->display_flags | EngineDisplayFlag::Shaded, 0);
				if (e->u.rail.railveh_type != RAILVEH_WAGON) num_engines++;
			}
		}

		this->SelectEngine(sel_id);

		/* invalidate cached values for name sorter - engine names could change */
		_last_engine[0] = _last_engine[1] = INVALID_ENGINE;

		/* setup engine capacity cache */
		list.SortParameterData().UpdateCargoFilter(this, this->cargo_filter_criteria);

		/* make engines first, and then wagons, sorted by selected sort_criteria */
		_engine_sort_direction = false;
		EngList_Sort(list, TrainEnginesThenWagonsSorter);

		/* and then sort engines */
		_engine_sort_direction = this->descending_sort_order;
		EngList_SortPartial(list, _engine_sort_functions[0][this->sort_criteria], 0, num_engines);

		/* and finally sort wagons */
		EngList_SortPartial(list, _engine_sort_functions[0][this->sort_criteria], num_engines, list.size() - num_engines);
	}

	/* Figure out what road vehicle EngineIDs to put in the list */
	void GenerateBuildRoadVehList()
	{
		EngineID sel_id = INVALID_ENGINE;

		this->eng_list.clear();

		BadgeTextFilter btf(this->string_filter, GSF_ROADVEHICLES);

		for (const Engine *e : Engine::IterateType(VEH_ROAD)) {
			if (!this->show_hidden_engines && e->IsVariantHidden(_local_company)) continue;
			EngineID eid = e->index;
			if (!IsEngineBuildable(eid, VEH_ROAD, _local_company)) continue;
			if (this->filter.roadtype != INVALID_ROADTYPE && !HasPowerOnRoad(e->u.road.roadtype, this->filter.roadtype)) continue;

			/* Filter by name or NewGRF extra text */
			if (!FilterByText(e) && !btf.Filter(e->badges)) continue;

			this->eng_list.emplace_back(eid, e->info.variant_id, e->display_flags, 0);

			if (eid == this->sel_engine) sel_id = eid;
		}
		this->SelectEngine(sel_id);
	}

	/* Figure out what ship EngineIDs to put in the list */
	void GenerateBuildShipList()
	{
		EngineID sel_id = INVALID_ENGINE;
		this->eng_list.clear();

		BadgeTextFilter btf(this->string_filter, GSF_SHIPS);

		for (const Engine *e : Engine::IterateType(VEH_SHIP)) {
			if (!this->show_hidden_engines && e->IsVariantHidden(_local_company)) continue;
			EngineID eid = e->index;
			if (!IsEngineBuildable(eid, VEH_SHIP, _local_company)) continue;

			/* Filter by name or NewGRF extra text */
			if (!FilterByText(e) && !btf.Filter(e->badges)) continue;

			this->eng_list.emplace_back(eid, e->info.variant_id, e->display_flags, 0);

			if (eid == this->sel_engine) sel_id = eid;
		}
		this->SelectEngine(sel_id);
	}

	/* Figure out what aircraft EngineIDs to put in the list */
	void GenerateBuildAircraftList()
	{
		EngineID sel_id = INVALID_ENGINE;

		this->eng_list.clear();

		const Station *st = this->listview_mode ? nullptr : Station::GetByTile(TileIndex(this->window_number));

		BadgeTextFilter btf(this->string_filter, GSF_AIRCRAFT);

		/* Make list of all available planes.
		 * Also check to see if the previously selected plane is still available,
		 * and if not, reset selection to INVALID_ENGINE. This could be the case
		 * when planes become obsolete and are removed */
		for (const Engine *e : Engine::IterateType(VEH_AIRCRAFT)) {
			if (!this->show_hidden_engines && e->IsVariantHidden(_local_company)) continue;
			EngineID eid = e->index;
			if (!IsEngineBuildable(eid, VEH_AIRCRAFT, _local_company)) continue;
			/* First VEH_END window_numbers are fake to allow a window open for all different types at once */
			if (!this->listview_mode && !CanVehicleUseStation(eid, st)) continue;

			/* Filter by name or NewGRF extra text */
			if (!FilterByText(e) && !btf.Filter(e->badges)) continue;

			this->eng_list.emplace_back(eid, e->info.variant_id, e->display_flags, 0);

			if (eid == this->sel_engine) sel_id = eid;
		}

		this->SelectEngine(sel_id);
	}

	/* Generate the list of vehicles */
	void GenerateBuildList()
	{
		if (!this->eng_list.NeedRebuild()) return;

		/* Update filter type in case the road/railtype of the depot got converted */
		this->UpdateFilterByTile();

		this->eng_list.clear();

		GUIEngineList list;

		switch (this->vehicle_type) {
			default: NOT_REACHED();
			case VEH_TRAIN:
				this->GenerateBuildTrainList(list);
				GUIEngineListAddChildren(this->eng_list, list);
				this->eng_list.RebuildDone();
				return;
			case VEH_ROAD:
				this->GenerateBuildRoadVehList();
				break;
			case VEH_SHIP:
				this->GenerateBuildShipList();
				break;
			case VEH_AIRCRAFT:
				this->GenerateBuildAircraftList();
				break;
		}

		this->FilterEngineList();

		/* ensure primary engine of variant group is in list after filtering */
		std::vector<EngineID> variants;
		for (const auto &item : this->eng_list) {
			EngineID parent = item.variant_id;
			while (parent != INVALID_ENGINE) {
				variants.push_back(parent);
				parent = Engine::Get(parent)->info.variant_id;
			}
		}

		for (const auto &variant : variants) {
			if (std::ranges::find(this->eng_list, variant, &GUIEngineListItem::engine_id) == this->eng_list.end()) {
				const Engine *e = Engine::Get(variant);
				this->eng_list.emplace_back(variant, e->info.variant_id, e->display_flags | EngineDisplayFlag::Shaded, 0);
			}
		}

		/* setup engine capacity cache */
		this->eng_list.SortParameterData().UpdateCargoFilter(this, this->cargo_filter_criteria);

		_engine_sort_direction = this->descending_sort_order;
		EngList_Sort(this->eng_list, _engine_sort_functions[this->vehicle_type][this->sort_criteria]);

		this->eng_list.swap(list);
		GUIEngineListAddChildren(this->eng_list, list, INVALID_ENGINE, 0);
		this->eng_list.RebuildDone();
	}

	void BuildVehicle()
	{
		EngineID sel_eng = this->sel_engine;
		if (sel_eng == INVALID_ENGINE) return;

		CargoType cargo = this->cargo_filter_criteria;
		if (cargo == CargoFilterCriteria::CF_ANY || cargo == CargoFilterCriteria::CF_ENGINES || cargo == CargoFilterCriteria::CF_NONE) cargo = INVALID_CARGO;
		if (this->virtual_train_mode) {
			Command<CMD_BUILD_VIRTUAL_RAIL_VEHICLE>::Post(GetCmdBuildVehMsg(VEH_TRAIN), CommandCallback::AddVirtualEngine, sel_eng, cargo, INVALID_CLIENT_ID, this->GetNewVirtualEngineMoveTarget());
		} else {
			CommandCallback callback = (this->vehicle_type == VEH_TRAIN && RailVehInfo(sel_eng)->railveh_type == RAILVEH_WAGON)
					? CommandCallback::BuildWagon : CommandCallback::BuildPrimaryVehicle;
			Command<CMD_BUILD_VEHICLE>::Post(GetCmdBuildVehMsg(this->vehicle_type), callback, TileIndex(this->window_number), sel_eng, true, cargo, INVALID_CLIENT_ID);
		}

		/* Update last used variant in hierarchy and refresh if necessary. */
		bool refresh = false;
		EngineID parent = sel_eng;
		while (parent != INVALID_ENGINE) {
			Engine *e = Engine::Get(parent);
			refresh |= (e->display_last_variant != sel_eng);
			e->display_last_variant = sel_eng;
			parent = e->info.variant_id;
		}
		if (refresh) {
			InvalidateWindowData(WC_REPLACE_VEHICLE, this->vehicle_type, 0); // Update the autoreplace window
			InvalidateWindowClassesData(WC_BUILD_VEHICLE); // The build windows needs updating as well
			InvalidateWindowClassesData(WC_BUILD_VIRTUAL_TRAIN);
		}
	}

	void OnClick([[maybe_unused]] Point pt, WidgetID widget, [[maybe_unused]] int click_count) override
	{
		switch (widget) {
			case WID_BV_SORT_ASCENDING_DESCENDING:
				this->descending_sort_order ^= true;
				_engine_sort_last_order[this->vehicle_type] = this->descending_sort_order;
				this->eng_list.ForceRebuild();
				this->SetDirty();
				break;

			case WID_BV_SHOW_HIDDEN_ENGINES:
				this->show_hidden_engines ^= true;
				_engine_sort_show_hidden_engines[this->vehicle_type] = this->show_hidden_engines;
				this->eng_list.ForceRebuild();
				this->SetWidgetLoweredState(widget, this->show_hidden_engines);
				this->SetDirty();
				break;

			case WID_BV_LIST: {
				EngineID e = INVALID_ENGINE;
				const auto it = this->vscroll->GetScrolledItemFromWidget(this->eng_list, pt.y, this, WID_BV_LIST);
				if (it != this->eng_list.end()) {
					const auto &item = *it;
					const Rect r = this->GetWidget<NWidgetBase>(widget)->GetCurrentRect().Shrink(WidgetDimensions::scaled.matrix).WithWidth(WidgetDimensions::scaled.hsep_indent * (item.indent + 1), _current_text_dir == TD_RTL);
					if (item.flags.Test(EngineDisplayFlag::HasVariants) && IsInsideMM(r.left, r.right, pt.x)) {
						/* toggle folded flag on engine */
						assert(item.variant_id != INVALID_ENGINE);
						Engine *engine = Engine::Get(item.variant_id);
						engine->display_flags.Flip(EngineDisplayFlag::IsFolded);

						InvalidateWindowData(WC_REPLACE_VEHICLE, this->vehicle_type, 0); // Update the autoreplace window
						InvalidateWindowClassesData(WC_BUILD_VEHICLE); // The build windows needs updating as well
						InvalidateWindowClassesData(WC_BUILD_VIRTUAL_TRAIN);
						return;
					}
					if (!item.flags.Test(EngineDisplayFlag::Shaded)) e = item.engine_id;
				}
				this->SelectEngine(e);
				this->SetDirty();
				if (_ctrl_pressed) {
					this->OnClick(pt, WID_BV_SHOW_HIDE, 1);
				} else if (click_count > 1 && !this->listview_mode) {
					this->OnClick(pt, WID_BV_BUILD, 1);
				}
				break;
			}

			case WID_BV_SORT_DROPDOWN: // Select sorting criteria dropdown menu
				DisplayVehicleSortDropDown(this, this->vehicle_type, this->sort_criteria, WID_BV_SORT_DROPDOWN);
				break;

			case WID_BV_CARGO_FILTER_DROPDOWN: // Select cargo filtering criteria dropdown menu
				ShowDropDownList(this, this->BuildCargoDropDownList(), this->cargo_filter_criteria, widget);
				break;

			case WID_BV_SHOW_HIDE: {
				const Engine *e = (this->sel_engine == INVALID_ENGINE) ? nullptr : Engine::Get(this->sel_engine);
				if (e != nullptr) {
					Command<CMD_SET_VEHICLE_VISIBILITY>::Post(this->sel_engine, !e->IsHidden(_current_company));
				}
				break;
			}

			case WID_BV_BUILD:
				this->BuildVehicle();
				break;

			case WID_BV_RENAME: {
				EngineID sel_eng = this->sel_engine;
				if (sel_eng != INVALID_ENGINE) {
					this->rename_engine = sel_eng;
					ShowQueryString(GetString(STR_ENGINE_NAME, PackEngineNameDParam(sel_eng, EngineNameContext::Generic)), STR_QUERY_RENAME_TRAIN_TYPE_CAPTION + this->vehicle_type, MAX_LENGTH_ENGINE_NAME_CHARS, this, CS_ALPHANUMERAL, QSF_ENABLE_DEFAULT | QSF_LEN_IN_CHARS);
				}
				break;
			}

			case WID_BV_TOGGLE_DUAL_PANE: {
				this->ChangeDualPaneMode(true);
				break;
			}
		}
	}

	/**
	 * Some data on this window has become invalid.
	 * @param data Information about the changed data.
	 * @param gui_scope Whether the call is done from GUI scope. You may not do everything when not in GUI scope. See #InvalidateWindowData() for details.
	 */
	void OnInvalidateData([[maybe_unused]] int data = 0, [[maybe_unused]] bool gui_scope = true) override
	{
		if (!gui_scope) return;
		/* When switching to original acceleration model for road vehicles, clear the selected sort criteria if it is not available now. */
		if (this->vehicle_type == VEH_ROAD &&
				_settings_game.vehicle.roadveh_acceleration_model == AM_ORIGINAL &&
				this->sort_criteria > 7) {
			this->sort_criteria = 0;
			_engine_sort_last_criteria[VEH_ROAD] = 0;
		}
		this->eng_list.ForceRebuild();
	}

	void SetStringParameters(WidgetID widget) const override
	{
		switch (widget) {
			case WID_BV_CAPTION:
				if (this->vehicle_type == VEH_TRAIN && !this->listview_mode && !this->virtual_train_mode) {
					const RailTypeInfo *rti = GetRailTypeInfo(this->filter.railtype);
					SetDParam(0, rti->strings.build_caption);
				} else if (this->vehicle_type == VEH_ROAD && !this->listview_mode) {
					const RoadTypeInfo *rti = GetRoadTypeInfo(this->filter.roadtype);
					SetDParam(0, rti->strings.build_caption);
				} else {
					SetDParam(0, (this->listview_mode ? STR_VEHICLE_LIST_AVAILABLE_TRAINS : STR_BUY_VEHICLE_TRAIN_ALL_CAPTION) + this->vehicle_type);
				}
				break;

			case WID_BV_SORT_DROPDOWN:
				SetDParam(0, std::data(_engine_sort_listing[this->vehicle_type])[this->sort_criteria]);
				break;

			case WID_BV_CARGO_FILTER_DROPDOWN:
				SetDParam(0, this->GetCargoFilterLabel(this->cargo_filter_criteria));
				break;

			case WID_BV_SHOW_HIDE: {
				const Engine *e = (this->sel_engine == INVALID_ENGINE) ? nullptr : Engine::Get(this->sel_engine);
				if (e != nullptr && e->IsHidden(_local_company)) {
					SetDParam(0, STR_BUY_VEHICLE_TRAIN_SHOW_TOGGLE_BUTTON + this->vehicle_type);
				} else {
					SetDParam(0, STR_BUY_VEHICLE_TRAIN_HIDE_TOGGLE_BUTTON + this->vehicle_type);
				}
				break;
			}
		}
	}

	void UpdateWidgetSize(WidgetID widget, Dimension &size, [[maybe_unused]] const Dimension &padding, [[maybe_unused]] Dimension &fill, [[maybe_unused]] Dimension &resize) override
	{
		switch (widget) {
			case WID_BV_LIST:
				resize.height = GetEngineListHeight(this->vehicle_type);
				size.height = 3 * resize.height;
				size.width = std::max(size.width, this->badge_classes.GetTotalColumnsWidth() + GetVehicleImageCellSize(this->vehicle_type, EIT_PURCHASE).extend_left + GetVehicleImageCellSize(this->vehicle_type, EIT_PURCHASE).extend_right + 165) + padding.width;
				break;

			case WID_BV_PANEL:
				size.height = GetCharacterHeight(FS_NORMAL) * this->details_height + padding.height;
				break;

			case WID_BV_SORT_ASCENDING_DESCENDING: {
				Dimension d = GetStringBoundingBox(this->GetWidget<NWidgetCore>(widget)->GetString());
				d.width += padding.width + Window::SortButtonWidth() * 2; // Doubled since the string is centred and it also looks better.
				d.height += padding.height;
				size = maxdim(size, d);
				break;
			}

			case WID_BV_CARGO_FILTER_DROPDOWN:
				size.width = std::max(size.width, GetDropDownListDimension(this->BuildCargoDropDownList()).width + padding.width);
				break;

			case WID_BV_BUILD:
				size = GetStringBoundingBox(STR_BUY_VEHICLE_TRAIN_BUY_VEHICLE_BUTTON + this->vehicle_type);
				size = maxdim(size, GetStringBoundingBox(STR_BUY_VEHICLE_TRAIN_BUY_REFIT_VEHICLE_BUTTON + this->vehicle_type));
				size.width += padding.width;
				size.height += padding.height;
				break;

			case WID_BV_SHOW_HIDE:
				size = GetStringBoundingBox(STR_BUY_VEHICLE_TRAIN_HIDE_TOGGLE_BUTTON + this->vehicle_type);
				size = maxdim(size, GetStringBoundingBox(STR_BUY_VEHICLE_TRAIN_SHOW_TOGGLE_BUTTON + this->vehicle_type));
				size.width += padding.width;
				size.height += padding.height;
				break;
		}
	}

	void DrawWidget(const Rect &r, WidgetID widget) const override
	{
		switch (widget) {
			case WID_BV_LIST:
				DrawEngineList(
					this->vehicle_type,
					r,
					this->eng_list,
					*this->vscroll,
					this->sel_engine,
					false,
					DEFAULT_GROUP,
					this->badge_classes
				);
				break;

			case WID_BV_SORT_ASCENDING_DESCENDING:
				this->DrawSortButtonState(WID_BV_SORT_ASCENDING_DESCENDING, this->descending_sort_order ? SBS_DOWN : SBS_UP);
				break;
		}
	}

	void OnPaint() override
	{
		this->GenerateBuildList();
		this->vscroll->SetCount(this->eng_list.size());

		this->SetWidgetsDisabledState(this->sel_engine == INVALID_ENGINE, WID_BV_SHOW_HIDE, WID_BV_BUILD);

		/* Disable renaming engines in network games if you are not the server. */
		this->SetWidgetDisabledState(WID_BV_RENAME, this->sel_engine == INVALID_ENGINE || IsNonAdminNetworkClient());

		this->DrawWidgets();

		if (!this->IsShaded()) {
			int needed_height = this->details_height;
			/* Draw details panels. */
			if (this->sel_engine != INVALID_ENGINE) {
				const Rect r = this->GetWidget<NWidgetBase>(WID_BV_PANEL)->GetCurrentRect().Shrink(WidgetDimensions::scaled.framerect);
				int text_end = DrawVehiclePurchaseInfo(r.left, r.right, r.top, this->sel_engine, this->te);
				needed_height = std::max(needed_height, (text_end - r.top) / GetCharacterHeight(FS_NORMAL));
			}
			if (needed_height != this->details_height) { // Details window are not high enough, enlarge them.
				int resize = needed_height - this->details_height;
				this->details_height = needed_height;
				this->ReInit(0, resize * GetCharacterHeight(FS_NORMAL));
				return;
			}
		}
	}

	void OnQueryTextFinished(std::optional<std::string> str) override
	{
		if (!str.has_value()) return;

		Command<CMD_RENAME_ENGINE>::Post(STR_ERROR_CAN_T_RENAME_TRAIN_TYPE + this->vehicle_type, this->rename_engine, *str);
	}

	void OnDropdownSelect(WidgetID widget, int index) override
	{
		switch (widget) {
			case WID_BV_SORT_DROPDOWN:
				if (this->sort_criteria != index) {
					this->sort_criteria = index;
					_engine_sort_last_criteria[this->vehicle_type] = this->sort_criteria;
					this->eng_list.ForceRebuild();
				}
				break;

			case WID_BV_CARGO_FILTER_DROPDOWN: // Select a cargo filter criteria
				if (this->cargo_filter_criteria != index) {
					this->cargo_filter_criteria = index;
					_engine_sort_last_cargo_criteria[this->vehicle_type] = this->cargo_filter_criteria;
					/* deactivate filter if criteria is 'Show All', activate it otherwise */
					this->eng_list.SetFilterState(this->cargo_filter_criteria != CargoFilterCriteria::CF_ANY);
					this->eng_list.ForceRebuild();
					this->SelectEngine(this->sel_engine);
				}
				break;
		}
		this->SetDirty();
	}

	void OnResize() override
	{
		this->vscroll->SetCapacityFromWidget(this, WID_BV_LIST);
	}

	void OnEditboxChanged(WidgetID wid) override
	{
		if (wid == WID_BV_FILTER) {
			this->string_filter.SetFilterTerm(this->vehicle_editbox.text.GetText());
			this->InvalidateData();
		}
	}

	EventState OnHotkey(int hotkey) override
	{
		switch (hotkey) {
			case BVHK_FOCUS_FILTER_BOX:
				this->SetFocusedWidget(WID_BV_FILTER);
				SetFocusedWindow(this); // The user has asked to give focus to the text box, so make sure this window is focused.
				return ES_HANDLED;

			default:
				return ES_NOT_HANDLED;
		}

		return ES_HANDLED;
	}

	static HotkeyList hotkeys;
};

static Hotkey buildvehicle_hotkeys[] = {
	Hotkey('F', "focus_filter_box", BVHK_FOCUS_FILTER_BOX),
};
HotkeyList BuildVehicleWindow::hotkeys("buildvehicle", buildvehicle_hotkeys);

static EngList_SortTypeFunction * const  _sorter_loco[12] = {
	/* Locomotives */
	&EngineNumberSorter,
	&EngineCostSorter,
	&EngineSpeedSorter,
	&EnginePowerSorter,
	&EngineTractiveEffortSorter,
	&EngineIntroDateSorter,
	&EngineNameSorter,
	&EngineRunningCostSorter,
	&EnginePowerVsRunningCostSorter,
	&EngineReliabilitySorter,
	&TrainEngineCapacitySorter,
	&TrainEngineCapacityVsRunningCostSorter
};

static EngList_SortTypeFunction * const _sorter_wagon[8] = {
	/* Wagons */
	&EngineNumberSorter,
	&EngineCostSorter,
	&EngineSpeedSorter,
	&EngineIntroDateSorter,
	&EngineNameSorter,
	&EngineRunningCostSorter,
	&TrainEngineCapacitySorter,
	&TrainEngineCapacityVsRunningCostSorter
};

static const StringID _sort_listing_loco[12] = {
	/* Locomotives */
	STR_SORT_BY_ENGINE_ID,
	STR_SORT_BY_COST,
	STR_SORT_BY_MAX_SPEED,
	STR_SORT_BY_POWER,
	STR_SORT_BY_TRACTIVE_EFFORT,
	STR_SORT_BY_INTRO_DATE,
	STR_SORT_BY_NAME,
	STR_SORT_BY_RUNNING_COST,
	STR_SORT_BY_POWER_VS_RUNNING_COST,
	STR_SORT_BY_RELIABILITY,
	STR_SORT_BY_CARGO_CAPACITY,
	STR_SORT_BY_CARGO_CAPACITY_VS_RUNNING_COST,
};

static const StringID _sort_listing_wagon[8] = {
	/* Wagons */
	STR_SORT_BY_ENGINE_ID,
	STR_SORT_BY_COST,
	STR_SORT_BY_MAX_SPEED,
	STR_SORT_BY_INTRO_DATE,
	STR_SORT_BY_NAME,
	STR_SORT_BY_RUNNING_COST,
	STR_SORT_BY_CARGO_CAPACITY,
	STR_SORT_BY_CARGO_CAPACITY_VS_RUNNING_COST,
};

/**
 * Display the dropdown for the locomotive sort criteria.
 * @param w Parent window (holds the dropdown button).
 * @param selected Currently selected sort criterion.
 */
void DisplayLocomotiveSortDropDown(Window *w, int selected)
{
	uint32_t hidden_mask = 0;
	/* Disable sorting by tractive effort when the original acceleration model for trains is being used. */
	if (_settings_game.vehicle.train_acceleration_model == AM_ORIGINAL) {
		SetBit(hidden_mask, 4); // tractive effort
	}
	ShowDropDownMenu(w, _sort_listing_loco, selected, WID_BV_SORT_DROPDOWN_LOCO, 0, hidden_mask);
}

/**
 * Display the dropdown for the wagon sort criteria.
 * @param w Parent window (holds the dropdown button).
 * @param selected Currently selected sort criterion.
 */
void DisplayWagonSortDropDown(Window *w, int selected)
{
	uint32_t hidden_mask = 0;
	/* Disable sorting by maximum speed when wagon speed is disabled. */
	if (!_settings_game.vehicle.wagon_speed_limits) {
		SetBit(hidden_mask, 2); // maximum speed
	}
	ShowDropDownMenu(w, _sort_listing_wagon, selected, WID_BV_SORT_DROPDOWN_WAGON, 0, hidden_mask);
}

/** Advanced window for trains. It is divided into two parts, one for locomotives and one for wagons. */
struct BuildVehicleWindowTrainAdvanced final : BuildVehicleWindowBase {

	/* Locomotives and wagons */

	RailType railtype;                               ///< Filter to apply.

	struct PanelState {
		bool descending_sort_order; ///< Sort direction, @see _engine_sort_direction
		uint8_t sort_criteria;      ///< Current sort criterium.
		EngineID sel_engine;        ///< Currently selected engine, or #INVALID_ENGINE
		EngineID rename_engine {};  ///< Engine being renamed.
		GUIEngineList eng_list;
		Scrollbar *vscroll;
		CargoType cargo_filter_criteria;                 ///< Selected cargo filter
		bool show_hidden;                              ///< State of the 'show hidden' button.
		int details_height;                            ///< Minimal needed height of the details panels (found so far).
		TestedEngineDetails te;                        ///< Tested cost and capacity after refit.
		StringFilter string_filter;                    ///< Filter for vehicle name
		QueryString vehicle_editbox { MAX_LENGTH_VEHICLE_NAME_CHARS * MAX_CHAR_LENGTH, MAX_LENGTH_VEHICLE_NAME_CHARS }; ///< Filter editbox
	};

	PanelState loco {};
	PanelState wagon {};
	bool wagon_selected = false;
	bool dual_button_mode = false;
	GUIBadgeClasses badge_classes;

	bool GetRefitButtonMode(const PanelState &state) const
	{
		bool refit = state.sel_engine != INVALID_ENGINE && state.cargo_filter_criteria != CargoFilterCriteria::CF_ANY && state.cargo_filter_criteria != CargoFilterCriteria::CF_NONE && state.cargo_filter_criteria != CargoFilterCriteria::CF_ENGINES;
		if (refit) refit = Engine::Get(state.sel_engine)->GetDefaultCargoType() != state.cargo_filter_criteria;
		return refit;
	}

	void SetBuyLocomotiveText(int widget_id = WID_BV_BUILD_LOCO)
	{
		const auto widget = this->GetWidget<NWidgetCore>(widget_id);

		if (this->virtual_train_mode) {
			if (GetRefitButtonMode(this->loco)) {
				widget->SetStringTip(STR_TMPL_ADD_LOCOMOTIVE_REFIT, STR_TMPL_ADD_REFIT_TOOLTIP);
			} else {
				widget->SetStringTip(STR_TMPL_ADD_LOCOMOTIVE, STR_TMPL_ADD_TOOLTIP);
			}
		} else {
			if (GetRefitButtonMode(this->loco)) {
				widget->SetStringTip(STR_BUY_VEHICLE_TRAIN_BUY_REFIT_LOCOMOTIVE_BUTTON, STR_BUY_VEHICLE_TRAIN_BUY_REFIT_LOCOMOTIVE_TOOLTIP);
			} else {
				widget->SetStringTip(STR_BUY_VEHICLE_TRAIN_BUY_LOCOMOTIVE_BUTTON, STR_BUY_VEHICLE_TRAIN_BUY_LOCOMOTIVE_TOOLTIP);
			}
		}
	}

	void SetBuyWagonText(int widget_id = WID_BV_BUILD_WAGON)
	{
		const auto widget = this->GetWidget<NWidgetCore>(widget_id);

		if (this->virtual_train_mode) {
			if (GetRefitButtonMode(this->wagon)) {
				widget->SetStringTip(STR_TMPL_ADD_WAGON_REFIT, STR_TMPL_ADD_REFIT_TOOLTIP);
			} else {
				widget->SetStringTip(STR_TMPL_ADD_WAGON, STR_TMPL_ADD_TOOLTIP);
			}
		} else {
			if (GetRefitButtonMode(this->wagon)) {
				widget->SetStringTip(STR_BUY_VEHICLE_TRAIN_BUY_REFIT_WAGON_BUTTON, STR_BUY_VEHICLE_TRAIN_BUY_REFIT_WAGON_TOOLTIP);
			} else {
				widget->SetStringTip(STR_BUY_VEHICLE_TRAIN_BUY_WAGON_BUTTON, STR_BUY_VEHICLE_TRAIN_BUY_WAGON_TOOLTIP);
			}
		}
	}

	BuildVehicleWindowTrainAdvanced(WindowDesc &desc, TileIndex tile, Train **virtual_train_out) : BuildVehicleWindowBase(desc, tile, VEH_TRAIN, virtual_train_out)
	{
		this->loco.sel_engine             = INVALID_ENGINE;
		this->loco.sort_criteria          = _last_sort_criteria_loco;
		this->loco.descending_sort_order  = _last_sort_order_loco;
		this->loco.show_hidden            = _engine_sort_show_hidden_locos;

		this->wagon.sel_engine            = INVALID_ENGINE;
		this->wagon.sort_criteria         = _last_sort_criteria_wagon;
		this->wagon.descending_sort_order = _last_sort_order_wagon;
		this->wagon.show_hidden           = _engine_sort_show_hidden_wagons;

		this->railtype = (tile == INVALID_TILE) ? RAILTYPE_END : GetRailType(tile);

		this->UpdateFilterByTile();

		this->CreateNestedTree();

		this->loco.vscroll = this->GetScrollbar(WID_BV_SCROLLBAR_LOCO);
		this->wagon.vscroll = this->GetScrollbar(WID_BV_SCROLLBAR_WAGON);

		/* If we are just viewing the list of vehicles, we do not need the Build button.
		 * So we just hide it, and enlarge the Rename button by the now vacant place. */
		if (this->listview_mode) this->GetWidget<NWidgetStacked>(WID_BV_BUILD_SEL_LOCO)->SetDisplayedPlane(SZSP_NONE);
		if (this->listview_mode) this->GetWidget<NWidgetStacked>(WID_BV_BUILD_SEL_WAGON)->SetDisplayedPlane(SZSP_NONE);
		if (this->listview_mode) this->GetWidget<NWidgetStacked>(WID_BV_COMB_BUILD_SEL)->SetDisplayedPlane(SZSP_NONE);

		/* Locomotives */

		auto widget_loco = this->GetWidget<NWidgetCore>(WID_BV_LIST_LOCO);
		widget_loco->SetToolTip(STR_BUY_VEHICLE_TRAIN_LIST_TOOLTIP + VEH_TRAIN);

		widget_loco = this->GetWidget<NWidgetCore>(WID_BV_SHOW_HIDE_LOCO);
		widget_loco->SetToolTip(STR_BUY_VEHICLE_TRAIN_HIDE_SHOW_TOGGLE_TOOLTIP + VEH_TRAIN);

		widget_loco = this->GetWidget<NWidgetCore>(WID_BV_RENAME_LOCO);
		widget_loco->SetStringTip(STR_BUY_VEHICLE_TRAIN_RENAME_LOCOMOTIVE_BUTTON, STR_BUY_VEHICLE_TRAIN_RENAME_LOCOMOTIVE_TOOLTIP);

		widget_loco = this->GetWidget<NWidgetCore>(WID_BV_SHOW_HIDDEN_LOCOS);
		widget_loco->SetStringTip(STR_SHOW_HIDDEN_ENGINES_VEHICLE_TRAIN + VEH_TRAIN, STR_SHOW_HIDDEN_ENGINES_VEHICLE_TRAIN_TOOLTIP + VEH_TRAIN);
		widget_loco->SetLowered(this->loco.show_hidden);

		/* Wagons */

		auto widget_wagon = this->GetWidget<NWidgetCore>(WID_BV_LIST_WAGON);
		widget_wagon->SetToolTip(STR_BUY_VEHICLE_TRAIN_LIST_TOOLTIP + VEH_TRAIN);

		widget_wagon = this->GetWidget<NWidgetCore>(WID_BV_SHOW_HIDE_WAGON);
		widget_wagon->SetToolTip(STR_BUY_VEHICLE_TRAIN_HIDE_SHOW_TOGGLE_TOOLTIP + VEH_TRAIN);

		widget_wagon = this->GetWidget<NWidgetCore>(WID_BV_RENAME_WAGON);
		widget_wagon->SetStringTip(STR_BUY_VEHICLE_TRAIN_RENAME_WAGON_BUTTON, STR_BUY_VEHICLE_TRAIN_RENAME_WAGON_TOOLTIP);

		widget_wagon = this->GetWidget<NWidgetCore>(WID_BV_SHOW_HIDDEN_WAGONS);
		widget_wagon->SetStringTip(STR_SHOW_HIDDEN_ENGINES_VEHICLE_TRAIN + VEH_TRAIN, STR_SHOW_HIDDEN_ENGINES_VEHICLE_TRAIN_TOOLTIP + VEH_TRAIN);
		widget_wagon->SetLowered(this->wagon.show_hidden);

		this->UpdateButtonMode();

		this->loco.details_height = this->wagon.details_height = 10 * GetCharacterHeight(FS_NORMAL) + WidgetDimensions::scaled.framerect.Vertical();

		this->FinishInitNested(this->window_number);

		this->querystrings[WID_BV_FILTER_LOCO] = &this->loco.vehicle_editbox;
		this->querystrings[WID_BV_FILTER_WAGON] = &this->wagon.vehicle_editbox;
		this->loco.vehicle_editbox.cancel_button = QueryString::ACTION_CLEAR;
		this->wagon.vehicle_editbox.cancel_button = QueryString::ACTION_CLEAR;

		this->owner = (tile != INVALID_TILE) ? GetTileOwner(tile) : _local_company;

		this->loco.eng_list.ForceRebuild();
		this->wagon.eng_list.ForceRebuild();

		this->GenerateBuildList(); // generate the list, since we need it in the next line

		/* Select the first engine in the list as default when opening the window */
		this->SelectFirstEngine(this->loco);
		this->SelectFirstEngine(this->wagon);

		this->SetBuyLocomotiveText();
		this->SetBuyWagonText();
		this->SelectColumn(false);
	}

	/** Set the filter type according to the depot type */
	void UpdateFilterByTile()
	{
		if (this->listview_mode || this->virtual_train_mode) {
			this->railtype = INVALID_RAILTYPE;
		} else {
			this->railtype = GetRailType(TileIndex(this->window_number));
		}
	}

	/** Populate the filter list and set the cargo filter criteria. */
	void SetCargoFilterArray(PanelState &state, const CargoType last_filter)
	{
		/* Set the last cargo filter criteria. */
		state.cargo_filter_criteria = last_filter;
		if (state.cargo_filter_criteria < NUM_CARGO && !HasBit(_standard_cargo_mask, state.cargo_filter_criteria)) state.cargo_filter_criteria = CargoFilterCriteria::CF_ANY;

		state.eng_list.SetFilterFuncs(_engine_filter_funcs);
		state.eng_list.SetFilterState(state.cargo_filter_criteria != CargoFilterCriteria::CF_ANY);
	}

	void SelectFirstEngine(PanelState &state)
	{
		EngineID engine = INVALID_ENGINE;
		auto it = std::find_if(state.eng_list.begin(), state.eng_list.end(), [&](GUIEngineListItem &item){ return !item.flags.Test(EngineDisplayFlag::Shaded); });
		if (it != state.eng_list.end()) engine = it->engine_id;
		this->SelectEngine(state, engine);
	}

	void SelectEngine(PanelState &state, const EngineID engine)
	{
		CargoType cargo = state.cargo_filter_criteria;
		if (cargo == CargoFilterCriteria::CF_ANY || cargo == CargoFilterCriteria::CF_ENGINES || cargo == CargoFilterCriteria::CF_NONE) cargo = INVALID_CARGO;

		state.sel_engine = engine;

		if (state.sel_engine == INVALID_ENGINE) return;

		this->FillTestedEngineCapacity(state.sel_engine, cargo, state.te);
	}

	void SelectColumn(bool wagon)
	{
		this->wagon_selected = wagon;
		if (wagon) {
			this->SetBuyWagonText(WID_BV_COMB_BUILD);
		} else {
			this->SetBuyLocomotiveText(WID_BV_COMB_BUILD);
		}

		NWidgetCore *rename = this->GetWidget<NWidgetCore>(WID_BV_COMB_RENAME);
		if (wagon) {
			rename->SetStringTip(STR_BUY_VEHICLE_TRAIN_RENAME_WAGON_BUTTON, STR_BUY_VEHICLE_TRAIN_RENAME_WAGON_TOOLTIP);
		} else {
			rename->SetStringTip(STR_BUY_VEHICLE_TRAIN_RENAME_LOCOMOTIVE_BUTTON, STR_BUY_VEHICLE_TRAIN_RENAME_LOCOMOTIVE_TOOLTIP);
		}
	}

	void UpdateButtonMode()
	{
		this->dual_button_mode = _settings_client.gui.dual_pane_train_purchase_window_dual_buttons;
		this->GetWidget<NWidgetStacked>(WID_BV_LOCO_BUTTONS_SEL)->SetDisplayedPlane(this->dual_button_mode ? 0 : SZSP_HORIZONTAL);
		this->GetWidget<NWidgetStacked>(WID_BV_WAGON_BUTTONS_SEL)->SetDisplayedPlane(this->dual_button_mode ? 0 : SZSP_HORIZONTAL);
		this->GetWidget<NWidgetStacked>(WID_BV_COMB_BUTTONS_SEL)->SetDisplayedPlane(this->dual_button_mode ? SZSP_HORIZONTAL : 0);
	}

	void OnInit() override
	{
		this->badge_classes = GUIBadgeClasses(GSF_TRAINS);

		this->SetCargoFilterArray(this->loco, _last_filter_criteria_loco);
		this->SetCargoFilterArray(this->wagon, _last_filter_criteria_wagon);

		this->loco.vscroll->SetCount(this->loco.eng_list.size());
		this->wagon.vscroll->SetCount(this->wagon.eng_list.size());
	}

	/* Filter a single engine */
	bool FilterSingleEngine(PanelState &state, EngineID eid)
	{
		GUIEngineListItem item = {eid, eid, EngineDisplayFlags{}, 0};
		return state.cargo_filter_criteria == CargoFilterCriteria::CF_ANY || CargoAndEngineFilter(&item, state.cargo_filter_criteria);
	}

	/** Filter by name and NewGRF extra text */
	bool FilterByText(PanelState &state, const Engine *e)
	{
		/* Do not filter if the filter text box is empty */
		if (state.string_filter.IsEmpty()) return true;

		/* Filter engine name */
		state.string_filter.ResetState();
		SetDParam(0, PackEngineNameDParam(e->index, EngineNameContext::PurchaseList));
		state.string_filter.AddLine(GetString(STR_ENGINE_NAME));

		/* Filter NewGRF extra text */
		auto text = GetNewGRFAdditionalText(e->index);
		if (text) state.string_filter.AddLine(*text);

		return state.string_filter.GetState();
	}

	/* Figure out what train EngineIDs to put in the list */
	void GenerateBuildTrainList(GUIEngineList &list, PanelState &state, const bool wagon, EngList_SortTypeFunction * const sorters[])
	{
		std::vector<EngineID> variants;
		EngineID sel_id = INVALID_ENGINE;

		list.clear();

		/* Make list of all available train engines and wagons.
		 * Also check to see if the previously selected engine is still available,
		 * and if not, reset selection to INVALID_ENGINE. This could be the case
		 * when engines become obsolete and are removed */
		for (const Engine *engine : Engine::IterateType(VEH_TRAIN)) {
			if (!state.show_hidden && engine->IsVariantHidden(_local_company)) continue;
			EngineID eid = engine->index;
			const RailVehicleInfo *rvi = &engine->u.rail;

			if (this->railtype != RAILTYPE_END && !HasPowerOnRail(rvi->railtype, this->railtype)) continue;
			if (!IsEngineBuildable(eid, VEH_TRAIN, _local_company)) continue;

			if (!FilterSingleEngine(state, eid)) continue;

			const Engine *top_engine = engine;
			for (int depth = 0; depth < 16; depth++) {
				if (top_engine->info.variant_id == INVALID_ENGINE) break;
				top_engine = Engine::Get(top_engine->info.variant_id);
			}
			if ((top_engine->u.rail.railveh_type == RAILVEH_WAGON) != wagon) continue;

			/* Filter by name or NewGRF extra text */
			if (!FilterByText(state, engine)) continue;

			list.emplace_back(eid, engine->info.variant_id, engine->display_flags, 0);

			/* Add all parent variants of this engine to the variant list */
			EngineID parent = engine->info.variant_id;
			while (parent != INVALID_ENGINE) {
				variants.push_back(parent);
				parent = Engine::Get(parent)->info.variant_id;
			}

			if (eid == state.sel_engine) sel_id = eid;
		}

		/* ensure primary engine of variant group is in list */
		for (const auto &variant : variants) {
			if (std::ranges::find(list, variant, &GUIEngineListItem::engine_id) == list.end()) {
				const Engine *e = Engine::Get(variant);
				list.emplace_back(variant, e->info.variant_id, e->display_flags | EngineDisplayFlag::Shaded, 0);
			}
		}

		this->SelectEngine(state, sel_id);

		/* invalidate cached values for name sorter - engine names could change */
		_last_engine[0] = _last_engine[1] = INVALID_ENGINE;

		/* setup engine capacity cache */
		list.SortParameterData().UpdateCargoFilter(this, state.cargo_filter_criteria);

		/* Sort */
		_engine_sort_direction = state.descending_sort_order;
		EngList_Sort(list, sorters[state.sort_criteria]);
	}

	/* Generate the list of vehicles */
	void GenerateBuildList()
	{
		if (!this->loco.eng_list.NeedRebuild() && !this->wagon.eng_list.NeedRebuild()) return;

		/* Update filter type in case the rail type of the depot got converted */
		this->UpdateFilterByTile();

		this->railtype = (this->listview_mode || this->virtual_train_mode) ? RAILTYPE_END : GetRailType(TileIndex(this->window_number));

		this->loco.eng_list.clear();
		this->wagon.eng_list.clear();

		GUIEngineList list;

		this->GenerateBuildTrainList(list, this->loco, false, _sorter_loco);
		GUIEngineListAddChildren(this->loco.eng_list, list, INVALID_ENGINE, 0);

		this->GenerateBuildTrainList(list, this->wagon, true, _sorter_wagon);
		GUIEngineListAddChildren(this->wagon.eng_list, list, INVALID_ENGINE, 0);

		this->loco.eng_list.shrink_to_fit();
		this->loco.eng_list.RebuildDone();

		this->wagon.eng_list.shrink_to_fit();
		this->wagon.eng_list.RebuildDone();
	}

	void BuildEngine(const EngineID selected, CargoType cargo)
	{
		if (selected != INVALID_ENGINE) {
			if (cargo == CargoFilterCriteria::CF_ANY || cargo == CargoFilterCriteria::CF_ENGINES || cargo == CargoFilterCriteria::CF_NONE) cargo = INVALID_CARGO;
			if (this->virtual_train_mode) {
				Command<CMD_BUILD_VIRTUAL_RAIL_VEHICLE>::Post(GetCmdBuildVehMsg(VEH_TRAIN), CommandCallback::AddVirtualEngine, selected, cargo, INVALID_CLIENT_ID, this->GetNewVirtualEngineMoveTarget());
			} else {
				CommandCallback callback = (this->vehicle_type == VEH_TRAIN && RailVehInfo(selected)->railveh_type == RAILVEH_WAGON)
						? CommandCallback::BuildWagon : CommandCallback::BuildPrimaryVehicle;
				Command<CMD_BUILD_VEHICLE>::Post(GetCmdBuildVehMsg(this->vehicle_type), callback, TileIndex(this->window_number), selected, true, cargo, INVALID_CLIENT_ID);
			}

			/* Update last used variant in hierarchy and refresh if necessary. */
			bool refresh = false;
			EngineID parent = selected;
			while (parent != INVALID_ENGINE) {
				Engine *e = Engine::Get(parent);
				refresh |= (e->display_last_variant != selected);
				e->display_last_variant = selected;
				parent = e->info.variant_id;
			}
			if (refresh) {
				InvalidateWindowData(WC_REPLACE_VEHICLE, this->vehicle_type, 0); // Update the autoreplace window
				InvalidateWindowClassesData(WC_BUILD_VEHICLE); // The build windows needs updating as well
				InvalidateWindowClassesData(WC_BUILD_VIRTUAL_TRAIN);
				return;
			}
		}
	}

	bool OnClickList(Point pt, WidgetID widget, PanelState &state, bool column)
	{
		const uint i = state.vscroll->GetScrolledRowFromWidget(pt.y, this, widget);
		const size_t num_items = state.eng_list.size();
		EngineID e = INVALID_ENGINE;
		if (i < num_items) {
			const auto &item = state.eng_list[i];
			const Rect r = this->GetWidget<NWidgetBase>(widget)->GetCurrentRect().Shrink(WidgetDimensions::scaled.matrix).WithWidth(WidgetDimensions::scaled.hsep_indent * (item.indent + 1), _current_text_dir == TD_RTL);
			if (item.flags.Test(EngineDisplayFlag::HasVariants) && IsInsideMM(r.left, r.right, pt.x)) {
				/* toggle folded flag on engine */
				assert(item.variant_id != INVALID_ENGINE);
				Engine *engine = Engine::Get(item.variant_id);
				engine->display_flags.Flip(EngineDisplayFlag::IsFolded);

				InvalidateWindowData(WC_REPLACE_VEHICLE, this->vehicle_type, 0); // Update the autoreplace window
				InvalidateWindowClassesData(WC_BUILD_VEHICLE); // The build windows needs updating as well
				InvalidateWindowClassesData(WC_BUILD_VIRTUAL_TRAIN);
				return true;
			}
			if (!item.flags.Test(EngineDisplayFlag::Shaded)) e = item.engine_id;
		}
		this->SelectEngine(state, e);
		this->SelectColumn(column);
		this->SetDirty();
		return false;
	}

	void OnClick(Point pt, WidgetID widget, int click_count) override
	{
		if (widget == WID_BV_COMB_BUILD) {
			widget = !this->wagon_selected ? WID_BV_BUILD_LOCO : WID_BV_BUILD_WAGON;
		} else if (widget == WID_BV_COMB_SHOW_HIDE) {
			widget = !this->wagon_selected ? WID_BV_SHOW_HIDE_LOCO : WID_BV_SHOW_HIDE_WAGON;
		} else if (widget == WID_BV_COMB_RENAME) {
			widget = !this->wagon_selected ? WID_BV_RENAME_LOCO : WID_BV_RENAME_WAGON;
		}

		switch (widget) {
			case WID_BV_TOGGLE_DUAL_PANE: {
				this->ChangeDualPaneMode(false);
				break;
			}

			/* Locomotives */

			case WID_BV_SORT_ASCENDING_DESCENDING_LOCO: {
				this->loco.descending_sort_order ^= true;
				_last_sort_order_loco = this->loco.descending_sort_order;
				this->loco.eng_list.ForceRebuild();
				this->SetDirty();
				break;
			}

			case WID_BV_SHOW_HIDDEN_LOCOS: {
				this->loco.show_hidden ^= true;
				_engine_sort_show_hidden_locos = this->loco.show_hidden;
				this->loco.eng_list.ForceRebuild();
				this->SetWidgetLoweredState(widget, this->loco.show_hidden);
				this->SetDirty();
				break;
			}

			case WID_BV_LIST_LOCO: {
				if (this->OnClickList(pt, widget, this->loco, false)) return;

				if (_ctrl_pressed) {
					this->OnClick(pt, WID_BV_SHOW_HIDE_LOCO, 1);
				} else if (click_count > 1 && !this->listview_mode) {
					this->OnClick(pt, WID_BV_BUILD_LOCO, 1);
				}
				break;
			}

			case WID_BV_SORT_DROPDOWN_LOCO: {
				DisplayLocomotiveSortDropDown(this, this->loco.sort_criteria);
				break;
			}

			case WID_BV_CARGO_FILTER_DROPDOWN_LOCO: { // Select cargo filtering criteria dropdown menu
				ShowDropDownList(this, this->BuildCargoDropDownList(true), this->loco.cargo_filter_criteria, widget);
				break;
			}

			case WID_BV_SHOW_HIDE_LOCO: {
				const Engine *engine = (this->loco.sel_engine == INVALID_ENGINE) ? nullptr : Engine::GetIfValid(this->loco.sel_engine);
				if (engine != nullptr) {
					Command<CMD_SET_VEHICLE_VISIBILITY>::Post(this->loco.sel_engine, !engine->IsHidden(_current_company));
				}
				break;
			}

			case WID_BV_BUILD_LOCO: {
				this->BuildEngine(this->loco.sel_engine, this->loco.cargo_filter_criteria);
				break;
			}

			case WID_BV_RENAME_LOCO: {
				const EngineID selected_loco = this->loco.sel_engine;
				if (selected_loco != INVALID_ENGINE) {
					this->loco.rename_engine = selected_loco;
					this->wagon.rename_engine = INVALID_ENGINE;
					std::string str = GetString(STR_ENGINE_NAME, PackEngineNameDParam(selected_loco, EngineNameContext::Generic));
					ShowQueryString(str, STR_QUERY_RENAME_TRAIN_TYPE_LOCOMOTIVE_CAPTION + this->vehicle_type, MAX_LENGTH_ENGINE_NAME_CHARS, this, CS_ALPHANUMERAL, QSF_ENABLE_DEFAULT | QSF_LEN_IN_CHARS);
				}
				break;
			}

			/* Wagons */

			case WID_BV_SORT_ASCENDING_DESCENDING_WAGON: {
				this->wagon.descending_sort_order ^= true;
				_last_sort_order_wagon = this->wagon.descending_sort_order;
				this->wagon.eng_list.ForceRebuild();
				this->SetDirty();
				break;
			}

			case WID_BV_SHOW_HIDDEN_WAGONS: {
				this->wagon.show_hidden ^= true;
				_engine_sort_show_hidden_wagons = this->wagon.show_hidden;
				this->wagon.eng_list.ForceRebuild();
				this->SetWidgetLoweredState(widget, this->wagon.show_hidden);
				this->SetDirty();
				break;
			}

			case WID_BV_LIST_WAGON: {
				if (this->OnClickList(pt, widget, this->wagon, true)) return;

				if (_ctrl_pressed) {
					this->OnClick(pt, WID_BV_SHOW_HIDE_WAGON, 1);
				} else if (click_count > 1 && !this->listview_mode) {
					this->OnClick(pt, WID_BV_BUILD_WAGON, 1);
				}
				break;
			}

			case WID_BV_SORT_DROPDOWN_WAGON: {
				DisplayWagonSortDropDown(this, this->wagon.sort_criteria);
				break;
			}

			case WID_BV_CARGO_FILTER_DROPDOWN_WAGON: { // Select cargo filtering criteria dropdown menu
				ShowDropDownList(this, this->BuildCargoDropDownList(true), this->wagon.cargo_filter_criteria, widget);
				break;
			}

			case WID_BV_SHOW_HIDE_WAGON: {
				const Engine *engine = (this->wagon.sel_engine == INVALID_ENGINE) ? nullptr : Engine::GetIfValid(this->wagon.sel_engine);
				if (engine != nullptr) {
					Command<CMD_SET_VEHICLE_VISIBILITY>::Post(this->wagon.sel_engine, !engine->IsHidden(_current_company));
				}
				break;
			}

			case WID_BV_BUILD_WAGON: {
				this->BuildEngine(this->wagon.sel_engine, this->wagon.cargo_filter_criteria);
				break;
			}

			case WID_BV_RENAME_WAGON: {
				const EngineID selected_wagon = this->wagon.sel_engine;
				if (selected_wagon != INVALID_ENGINE) {
					this->loco.rename_engine = INVALID_ENGINE;
					this->wagon.rename_engine = selected_wagon;
					std::string str = GetString(STR_ENGINE_NAME, PackEngineNameDParam(selected_wagon, EngineNameContext::Generic));
					ShowQueryString(str, STR_QUERY_RENAME_TRAIN_TYPE_WAGON_CAPTION + this->vehicle_type, MAX_LENGTH_ENGINE_NAME_CHARS, this, CS_ALPHANUMERAL, QSF_ENABLE_DEFAULT | QSF_LEN_IN_CHARS);
				}
				break;
			}
		}
	}

	/**
	 * Some data on this window has become invalid.
	 * @param data Information about the changed data.
	 * @param gui_scope Whether the call is done from GUI scope. You may not do everything when not in GUI scope. See #InvalidateWindowData() for details.
	 */
	void OnInvalidateData(int data = 0, bool gui_scope = true) override
	{
		if (!gui_scope) return;

		/* When switching to original acceleration model for road vehicles, clear the selected sort criteria if it is not available now. */
		this->loco.eng_list.ForceRebuild();
		this->wagon.eng_list.ForceRebuild();

		if (this->dual_button_mode != _settings_client.gui.dual_pane_train_purchase_window_dual_buttons) {
			this->UpdateButtonMode();
			this->ReInit();
		}
	}

	void SetStringParameters(WidgetID widget) const override
	{
		switch (widget) {
			case WID_BV_CAPTION: {
				if (!this->listview_mode && !this->virtual_train_mode) {
					const RailTypeInfo *rti = GetRailTypeInfo(this->railtype);
					SetDParam(0, rti->strings.build_caption);
				} else {
					SetDParam(0, (this->listview_mode ? STR_VEHICLE_LIST_AVAILABLE_TRAINS : STR_BUY_VEHICLE_TRAIN_ALL_CAPTION) + this->vehicle_type);
				}
				break;
			}

			case WID_BV_CAPTION_LOCO: {
				SetDParam(0, STR_BUY_VEHICLE_TRAIN_LOCOMOTIVES);
				break;
			}

			case WID_BV_SHOW_HIDE_LOCO: {
				const Engine *engine = (this->loco.sel_engine == INVALID_ENGINE) ? nullptr : Engine::GetIfValid(this->loco.sel_engine);
				if (engine != nullptr && engine->IsHidden(_local_company)) {
					SetDParam(0, STR_BUY_VEHICLE_TRAIN_SHOW_TOGGLE_BUTTON + this->vehicle_type);
				} else {
					SetDParam(0, STR_BUY_VEHICLE_TRAIN_HIDE_TOGGLE_BUTTON + this->vehicle_type);
				}
				break;
			}

			case WID_BV_CAPTION_WAGON: {
				SetDParam(0, STR_BUY_VEHICLE_TRAIN_WAGONS);
				break;
			}

			case WID_BV_SORT_DROPDOWN_LOCO: {
				SetDParam(0, _sort_listing_loco[this->loco.sort_criteria]);
				break;
			}

			case WID_BV_CARGO_FILTER_DROPDOWN_LOCO: {
				SetDParam(0, this->GetCargoFilterLabel(this->loco.cargo_filter_criteria));
				break;
			}

			case WID_BV_SORT_DROPDOWN_WAGON: {
				SetDParam(0, _sort_listing_wagon[this->wagon.sort_criteria]);
				break;
			}

			case WID_BV_CARGO_FILTER_DROPDOWN_WAGON: {
				SetDParam(0, this->GetCargoFilterLabel(this->wagon.cargo_filter_criteria));
				break;
			}

			case WID_BV_SHOW_HIDE_WAGON: {
				const Engine *engine = (this->wagon.sel_engine == INVALID_ENGINE) ? nullptr : Engine::GetIfValid(this->wagon.sel_engine);
				if (engine != nullptr && engine->IsHidden(_local_company)) {
					SetDParam(0, STR_BUY_VEHICLE_TRAIN_SHOW_TOGGLE_BUTTON + this->vehicle_type);
				} else {
					SetDParam(0, STR_BUY_VEHICLE_TRAIN_HIDE_TOGGLE_BUTTON + this->vehicle_type);
				}
				break;
			}

			case WID_BV_COMB_SHOW_HIDE: {
				const PanelState &state = this->wagon_selected ? this->wagon : this->loco;
				const Engine *engine = (state.sel_engine == INVALID_ENGINE) ? nullptr : Engine::GetIfValid(state.sel_engine);
				if (engine != nullptr && engine->IsHidden(_local_company)) {
					SetDParam(0, STR_BUY_VEHICLE_TRAIN_SHOW_TOGGLE_BUTTON + this->vehicle_type);
				} else {
					SetDParam(0, STR_BUY_VEHICLE_TRAIN_HIDE_TOGGLE_BUTTON + this->vehicle_type);
				}
				break;
			}
		}
	}

	void UpdateWidgetSize(WidgetID widget, Dimension &size, const Dimension &padding, Dimension &fill, Dimension &resize) override
	{
		switch (widget) {
			case WID_BV_LIST_LOCO: {
				resize.height = GetEngineListHeight(this->vehicle_type);
				size.height = 3 * resize.height;
				break;
			}

			case WID_BV_PANEL_LOCO: {
				size.height = this->loco.details_height;
				break;
			}

			case WID_BV_SORT_ASCENDING_DESCENDING_LOCO: {
				Dimension d = GetStringBoundingBox(this->GetWidget<NWidgetCore>(widget)->GetString());
				d.width += padding.width + Window::SortButtonWidth() * 2; // Doubled since the string is centred and it also looks better.
				d.height += padding.height;
				size = maxdim(size, d);
				break;
			}

			case WID_BV_LIST_WAGON: {
				resize.height = GetEngineListHeight(this->vehicle_type);
				size.height = 3 * resize.height;
				break;
			}

			case WID_BV_PANEL_WAGON: {
				size.height = this->wagon.details_height;
				break;
			}

			case WID_BV_SORT_ASCENDING_DESCENDING_WAGON: {
				Dimension d = GetStringBoundingBox(this->GetWidget<NWidgetCore>(widget)->GetString());
				d.width += padding.width + Window::SortButtonWidth() * 2; // Doubled since the string is centred and it also looks better.
				d.height += padding.height;
				size = maxdim(size, d);
				break;
			}

			case WID_BV_SHOW_HIDE_LOCO: // Fallthrough
			case WID_BV_SHOW_HIDE_WAGON:
			case WID_BV_COMB_SHOW_HIDE: {
				size = GetStringBoundingBox(STR_BUY_VEHICLE_TRAIN_HIDE_TOGGLE_BUTTON + this->vehicle_type);
				size = maxdim(size, GetStringBoundingBox(STR_BUY_VEHICLE_TRAIN_SHOW_TOGGLE_BUTTON + this->vehicle_type));
				size.width += padding.width;
				size.height += padding.height;
				break;
			}

			case WID_BV_RENAME_LOCO: {
				size = maxdim(size, NWidgetLeaf::GetResizeBoxDimension());
				break;
			}
		}
	}

	void DrawWidget(const Rect &r, WidgetID widget) const override
	{
		switch (widget) {
			case WID_BV_LIST_LOCO: {
				DrawEngineList(this->vehicle_type, r,
					this->loco.eng_list, *(this->loco.vscroll), this->loco.sel_engine, false,
					DEFAULT_GROUP, this->badge_classes);
				break;
			}

			case WID_BV_SORT_ASCENDING_DESCENDING_LOCO: {
				this->DrawSortButtonState(WID_BV_SORT_ASCENDING_DESCENDING_LOCO, this->loco.descending_sort_order ? SBS_DOWN : SBS_UP);
				break;
			}

			case WID_BV_LIST_WAGON: {
				DrawEngineList(this->vehicle_type, r,
					this->wagon.eng_list, *(this->wagon.vscroll), this->wagon.sel_engine, false,
					DEFAULT_GROUP, this->badge_classes);
				break;
			}

			case WID_BV_SORT_ASCENDING_DESCENDING_WAGON: {
				this->DrawSortButtonState(WID_BV_SORT_ASCENDING_DESCENDING_WAGON, this->wagon.descending_sort_order ? SBS_DOWN : SBS_UP);
				break;
			}
		}
	}

	bool DrawDetailsPanel(PanelState &state, int widget_id)
	{
		int needed_height = state.details_height;
		/* Draw details panels. */
		if (state.sel_engine != INVALID_ENGINE) {
			const auto widget = this->GetWidget<NWidgetBase>(widget_id);
			const int text_end = DrawVehiclePurchaseInfo(widget->pos_x + WidgetDimensions::scaled.framerect.left,
				static_cast<int>(
					widget->pos_x + widget->current_x -
					WidgetDimensions::scaled.framerect.right), widget->pos_y + WidgetDimensions::scaled.framerect.top,
				state.sel_engine, state.te);
			needed_height = std::max(needed_height, text_end - widget->pos_y + WidgetDimensions::scaled.framerect.bottom);
		}
		if (needed_height != state.details_height) { // Details window are not high enough, enlarge them.
			const int resize = needed_height - state.details_height;
			state.details_height = needed_height;
			this->ReInit(0, resize);
			return true;
		}
		return false;
	}

	void OnPaint() override
	{
		this->GenerateBuildList();
		this->SetBuyLocomotiveText();
		this->SetBuyWagonText();

		this->loco.vscroll->SetCount(this->loco.eng_list.size());
		this->wagon.vscroll->SetCount(this->wagon.eng_list.size());

		this->SetWidgetDisabledState(WID_BV_SHOW_HIDE_LOCO, this->loco.sel_engine == INVALID_ENGINE);
		this->SetWidgetDisabledState(WID_BV_SHOW_HIDE_WAGON, this->wagon.sel_engine == INVALID_ENGINE);

		/* disable renaming engines in network games if you are not the server */
		this->SetWidgetDisabledState(WID_BV_RENAME_LOCO, (this->loco.sel_engine == INVALID_ENGINE) || (_networking && !_network_server));
		this->SetWidgetDisabledState(WID_BV_BUILD_LOCO, this->loco.sel_engine == INVALID_ENGINE);

		/* disable renaming engines in network games if you are not the server */
		this->SetWidgetDisabledState(WID_BV_RENAME_WAGON, (this->wagon.sel_engine == INVALID_ENGINE) || (_networking && !_network_server));
		this->SetWidgetDisabledState(WID_BV_BUILD_WAGON, this->wagon.sel_engine == INVALID_ENGINE);

		this->DrawWidgets();

		if (!this->IsShaded()) {
			if (this->DrawDetailsPanel(this->loco, WID_BV_PANEL_LOCO)) return;
			if (this->DrawDetailsPanel(this->wagon, WID_BV_PANEL_WAGON)) return;
		}
	}

	void OnQueryTextFinished(std::optional<std::string> str) override
	{
		if (!str.has_value()) return;

		if (this->loco.rename_engine != INVALID_ENGINE) {
			Command<CMD_RENAME_ENGINE>::Post(STR_ERROR_CAN_T_RENAME_TRAIN_TYPE + this->vehicle_type, this->loco.rename_engine, *str);
		} else {
			Command<CMD_RENAME_ENGINE>::Post(STR_ERROR_CAN_T_RENAME_TRAIN_TYPE + this->vehicle_type, this->wagon.rename_engine, *str);
		}
	}

	void OnDropdownSelect(WidgetID widget, int index) override
	{
		switch (widget) {
			case WID_BV_SORT_DROPDOWN_LOCO: {
				if (this->loco.sort_criteria != index) {
					this->loco.sort_criteria = static_cast<uint8_t>(index);
					_last_sort_criteria_loco = this->loco.sort_criteria;
					this->loco.eng_list.ForceRebuild();
				}
				break;
			}

			case WID_BV_CARGO_FILTER_DROPDOWN_LOCO: { // Select a cargo filter criteria
				if (this->loco.cargo_filter_criteria != index) {
					this->loco.cargo_filter_criteria = static_cast<uint8_t>(index);
					_last_filter_criteria_loco = this->loco.cargo_filter_criteria;
					/* deactivate filter if criteria is 'Show All', activate it otherwise */
					this->loco.eng_list.SetFilterState(this->loco.cargo_filter_criteria != CargoFilterCriteria::CF_ANY);
					this->loco.eng_list.ForceRebuild();
				}
				break;
			}

			case WID_BV_SORT_DROPDOWN_WAGON: {
				if (this->wagon.sort_criteria != index) {
					this->wagon.sort_criteria = static_cast<uint8_t>(index);
					_last_sort_criteria_wagon = this->wagon.sort_criteria;
					this->wagon.eng_list.ForceRebuild();
				}
				break;
			}

			case WID_BV_CARGO_FILTER_DROPDOWN_WAGON: { // Select a cargo filter criteria
				if (this->wagon.cargo_filter_criteria != index) {
					this->wagon.cargo_filter_criteria = static_cast<uint8_t>(index);
					_last_filter_criteria_wagon = this->wagon.cargo_filter_criteria;
					/* deactivate filter if criteria is 'Show All', activate it otherwise */
					this->wagon.eng_list.SetFilterState(this->wagon.cargo_filter_criteria != CargoFilterCriteria::CF_ANY);
					this->wagon.eng_list.ForceRebuild();
				}
				break;
			}
		}

		this->SetDirty();
	}

	void OnResize() override
	{
		this->loco.vscroll->SetCapacityFromWidget(this, WID_BV_LIST_LOCO);
		this->wagon.vscroll->SetCapacityFromWidget(this, WID_BV_LIST_WAGON);
	}

	void OnEditboxChanged(WidgetID wid) override
	{
		if (wid == WID_BV_FILTER_LOCO) {
			this->loco.string_filter.SetFilterTerm(this->loco.vehicle_editbox.text.GetText());
			this->loco.eng_list.ForceRebuild();
			this->SetDirty();
		}
		if (wid == WID_BV_FILTER_WAGON) {
			this->wagon.string_filter.SetFilterTerm(this->wagon.vehicle_editbox.text.GetText());
			this->wagon.eng_list.ForceRebuild();
			this->SetDirty();
		}
	}

	EventState OnHotkey(int hotkey) override
	{
		switch (hotkey) {
			case BVHK_FOCUS_FILTER_BOX:
				this->SetFocusedWidget(this->wagon_selected ? WID_BV_FILTER_WAGON : WID_BV_FILTER_LOCO);
				SetFocusedWindow(this); // The user has asked to give focus to the text box, so make sure this window is focused.
				return ES_HANDLED;

			default:
				return ES_NOT_HANDLED;
		}

		return ES_HANDLED;
	}
};

void CcAddVirtualEngine(const CommandCost &result)
{
	if (result.Failed() || !result.HasResultData()) return;

	Window *window = FindWindowById(WC_BUILD_VIRTUAL_TRAIN, 0);

	if (window != nullptr) {
		Train *train = Train::Get(result.GetResultData());
		dynamic_cast<BuildVehicleWindowBase *>(window)->AddVirtualEngine(train);
	} else {
		Command<CMD_SELL_VIRTUAL_VEHICLE>::Post(result.GetResultData(), SellVehicleFlags::None, INVALID_CLIENT_ID);
	}
}

void CcMoveNewVirtualEngine(const CommandCost &result)
{
	if (result.Failed()) return;

	InvalidateWindowClassesData(WC_CREATE_TEMPLATE);
}

static WindowDesc _build_vehicle_desc(__FILE__, __LINE__,
	WDP_AUTO, "build_vehicle", 240, 268,
	WC_BUILD_VEHICLE, WC_NONE,
	WindowDefaultFlag::Construction,
	_nested_build_vehicle_widgets,
	&BuildVehicleWindow::hotkeys
);

static WindowDesc _build_template_vehicle_desc(__FILE__, __LINE__,
	WDP_AUTO, "build_template_vehicle", 240, 268,
	WC_BUILD_VIRTUAL_TRAIN, WC_CREATE_TEMPLATE,
	WindowDefaultFlag::Construction,
	_nested_build_vehicle_widgets,
	&BuildVehicleWindow::hotkeys, &_build_vehicle_desc
);

static WindowDesc _build_vehicle_desc_train_advanced(__FILE__, __LINE__,
	WDP_AUTO, "build_vehicle_dual", 480, 268,
	WC_BUILD_VEHICLE, WC_NONE,
	WindowDefaultFlag::Construction,
	_nested_build_vehicle_widgets_train_advanced,
	&BuildVehicleWindow::hotkeys
);

static WindowDesc _build_template_vehicle_desc_advanced(__FILE__, __LINE__,
	WDP_AUTO, "build_template_vehicle_dual", 480, 268,
	WC_BUILD_VIRTUAL_TRAIN, WC_CREATE_TEMPLATE,
	WindowDefaultFlag::Construction,
	_nested_build_vehicle_widgets_train_advanced,
	&BuildVehicleWindow::hotkeys, &_build_vehicle_desc_train_advanced
);


void ShowBuildVehicleWindow(const TileIndex tile, const VehicleType type)
{
	/* We want to be able to open both Available Train as Available Ships,
	 *  so if tile == INVALID_TILE (Available XXX Window), use 'type' as unique number.
	 *  As it always is a low value, it won't collide with any real tile
	 *  number. */
	const uint num = (tile == INVALID_TILE) ? static_cast<uint>(type) : tile.base();

	assert(IsCompanyBuildableVehicleType(type));

	CloseWindowById(WC_BUILD_VEHICLE, num);

	if (type == VEH_TRAIN && _settings_client.gui.dual_pane_train_purchase_window) {
		new BuildVehicleWindowTrainAdvanced(_build_vehicle_desc_train_advanced, tile, nullptr);
	} else {
		new BuildVehicleWindow(_build_vehicle_desc, tile, type, nullptr);
	}
}

void ShowTemplateTrainBuildVehicleWindow(Train **virtual_train)
{
	assert(IsCompanyBuildableVehicleType(VEH_TRAIN));

	CloseWindowById(WC_BUILD_VIRTUAL_TRAIN, 0);

	if (_settings_client.gui.dual_pane_train_purchase_window) {
		new BuildVehicleWindowTrainAdvanced(_build_template_vehicle_desc_advanced, INVALID_TILE, virtual_train);
	} else {
		new BuildVehicleWindow(_build_template_vehicle_desc, INVALID_TILE, VEH_TRAIN, virtual_train);
	}
}<|MERGE_RESOLUTION|>--- conflicted
+++ resolved
@@ -1530,7 +1530,7 @@
 				StringID err;
 				Train *t = BuildVirtualRailVehicle(engine, err, (ClientID)0, false);
 				if (t != nullptr) {
-					const CommandCost ret = Command<CMD_REFIT_VEHICLE>::Do(DC_QUERY_COST, t->index, cargo, 0, false, false, 1);
+					const CommandCost ret = Command<CMD_REFIT_VEHICLE>::Do(DoCommandFlag::QueryCost, t->index, cargo, 0, false, false, 1);
 					te.cost          = ret.GetCost();
 					te.capacity      = _returned_refit_capacity;
 					te.mail_capacity = _returned_mail_refit_capacity;
@@ -1545,7 +1545,7 @@
 			}
 		} else if (!this->listview_mode) {
 			/* Query for cost and refitted capacity */
-			CommandCost ret = Command<CMD_BUILD_VEHICLE>::Do(DC_QUERY_COST, TileIndex(this->window_number), engine, true, cargo, INVALID_CLIENT_ID);
+			CommandCost ret = Command<CMD_BUILD_VEHICLE>::Do(DoCommandFlag::QueryCost, TileIndex(this->window_number), engine, true, cargo, INVALID_CLIENT_ID);
 			if (ret.Succeeded()) {
 				te.cost          = ret.GetCost() - e->GetCost();
 				te.capacity      = _returned_refit_capacity;
@@ -1758,28 +1758,7 @@
 
 		if (this->sel_engine == INVALID_ENGINE) return;
 
-<<<<<<< HEAD
 		this->FillTestedEngineCapacity(this->sel_engine, cargo, this->te);
-=======
-		const Engine *e = Engine::Get(this->sel_engine);
-
-		if (!this->listview_mode) {
-			/* Query for cost and refitted capacity */
-			auto [ret, veh_id, refit_capacity, refit_mail, cargo_capacities] = Command<CMD_BUILD_VEHICLE>::Do(DoCommandFlag::QueryCost, TileIndex(this->window_number), this->sel_engine, true, cargo, INVALID_CLIENT_ID);
-			if (ret.Succeeded()) {
-				this->te.cost          = ret.GetCost() - e->GetCost();
-				this->te.capacity      = refit_capacity;
-				this->te.mail_capacity = refit_mail;
-				this->te.cargo         = !IsValidCargoType(cargo) ? e->GetDefaultCargoType() : cargo;
-				this->te.all_capacities = cargo_capacities;
-				return;
-			}
-		}
-
-		/* Purchase test was not possible or failed, fill in the defaults instead. */
-		this->te.cost     = 0;
-		this->te.FillDefaultCapacities(e);
->>>>>>> c3d5e6d2
 	}
 
 	void OnInit() override
