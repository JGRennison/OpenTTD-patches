--- conflicted
+++ resolved
@@ -1960,44 +1960,24 @@
 		this->eng_list.RebuildDone();
 	}
 
-<<<<<<< HEAD
-=======
-	DropDownList BuildCargoDropDownList() const
-	{
-		DropDownList list;
-
-		/* Add item for disabling filtering. */
-		list.push_back(MakeDropDownListStringItem(this->GetCargoFilterLabel(CargoFilterCriteria::CF_ANY), CargoFilterCriteria::CF_ANY));
-		/* Specific filters for trains. */
-		if (this->vehicle_type == VEH_TRAIN) {
-			/* Add item for locomotives only in case of trains. */
-			list.push_back(MakeDropDownListStringItem(this->GetCargoFilterLabel(CargoFilterCriteria::CF_ENGINES), CargoFilterCriteria::CF_ENGINES));
-			/* Add item for vehicles not carrying anything, e.g. train engines.
-			 * This could also be useful for eyecandy vehicles of other types, but is likely too confusing for joe, */
-			list.push_back(MakeDropDownListStringItem(this->GetCargoFilterLabel(CargoFilterCriteria::CF_NONE), CargoFilterCriteria::CF_NONE));
-		}
-
-		/* Add cargos */
-		Dimension d = GetLargestCargoIconSize();
-		for (const CargoSpec *cs : _sorted_standard_cargo_specs) {
-			list.push_back(MakeDropDownListIconItem(d, cs->GetCargoIcon(), PAL_NONE, cs->name, cs->Index()));
-		}
-
-		return list;
-	}
-
 	void BuildVehicle()
 	{
 		EngineID sel_eng = this->sel_engine;
 		if (sel_eng == INVALID_ENGINE) return;
 
+		CommandCallback *callback;
+		uint32_t cmd;
+		if (this->virtual_train_mode) {
+			callback = CcAddVirtualEngine;
+			cmd = CMD_BUILD_VIRTUAL_RAIL_VEHICLE;
+		} else {
+			callback = (this->vehicle_type == VEH_TRAIN && RailVehInfo(sel_eng)->railveh_type == RAILVEH_WAGON)
+					? CcBuildWagon : CcBuildPrimaryVehicle;
+			cmd = GetCmdBuildVeh(this->vehicle_type);
+		}
 		CargoID cargo = this->cargo_filter_criteria;
 		if (cargo == CargoFilterCriteria::CF_ANY || cargo == CargoFilterCriteria::CF_ENGINES || cargo == CargoFilterCriteria::CF_NONE) cargo = INVALID_CARGO;
-		if (this->vehicle_type == VEH_TRAIN && RailVehInfo(sel_eng)->railveh_type == RAILVEH_WAGON) {
-			Command<CMD_BUILD_VEHICLE>::Post(GetCmdBuildVehMsg(this->vehicle_type), CcBuildWagon, this->window_number, sel_eng, true, cargo, INVALID_CLIENT_ID);
-		} else {
-			Command<CMD_BUILD_VEHICLE>::Post(GetCmdBuildVehMsg(this->vehicle_type), CcBuildPrimaryVehicle, this->window_number, sel_eng, true, cargo, INVALID_CLIENT_ID);
-		}
+		DoCommandP(this->window_number, sel_eng | (cargo << 24), 0, cmd, callback);
 
 		/* Update last used variant in hierarchy and refresh if necessary. */
 		bool refresh = false;
@@ -2008,14 +1988,13 @@
 			e->display_last_variant = sel_eng;
 			parent = e->info.variant_id;
 		}
-
 		if (refresh) {
 			InvalidateWindowData(WC_REPLACE_VEHICLE, this->vehicle_type, 0); // Update the autoreplace window
 			InvalidateWindowClassesData(WC_BUILD_VEHICLE); // The build windows needs updating as well
-		}
-	}
-
->>>>>>> 9965cd91
+			InvalidateWindowClassesData(WC_BUILD_VIRTUAL_TRAIN);
+		}
+	}
+
 	void OnClick([[maybe_unused]] Point pt, WidgetID widget, [[maybe_unused]] int click_count) override
 	{
 		switch (widget) {
@@ -2079,44 +2058,8 @@
 				break;
 			}
 
-<<<<<<< HEAD
-			case WID_BV_BUILD: {
-				EngineID sel_eng = this->sel_engine;
-				if (sel_eng != INVALID_ENGINE) {
-					CommandCallback *callback;
-					uint32_t cmd;
-					if (this->virtual_train_mode) {
-						callback = CcAddVirtualEngine;
-						cmd = CMD_BUILD_VIRTUAL_RAIL_VEHICLE;
-					} else {
-						callback = (this->vehicle_type == VEH_TRAIN && RailVehInfo(sel_eng)->railveh_type == RAILVEH_WAGON)
-								? CcBuildWagon : CcBuildPrimaryVehicle;
-						cmd = GetCmdBuildVeh(this->vehicle_type);
-					}
-					CargoID cargo = this->cargo_filter_criteria;
-					if (cargo == CargoFilterCriteria::CF_ANY || cargo == CargoFilterCriteria::CF_ENGINES || cargo == CargoFilterCriteria::CF_NONE) cargo = INVALID_CARGO;
-					DoCommandP(this->window_number, sel_eng | (cargo << 24), 0, cmd, callback);
-
-					/* Update last used variant in hierarchy and refresh if necessary. */
-					bool refresh = false;
-					EngineID parent = sel_eng;
-					while (parent != INVALID_ENGINE) {
-						Engine *e = Engine::Get(parent);
-						refresh |= (e->display_last_variant != sel_eng);
-						e->display_last_variant = sel_eng;
-						parent = e->info.variant_id;
-					}
-					if (refresh) {
-						InvalidateWindowData(WC_REPLACE_VEHICLE, this->vehicle_type, 0); // Update the autoreplace window
-						InvalidateWindowClassesData(WC_BUILD_VEHICLE); // The build windows needs updating as well
-						InvalidateWindowClassesData(WC_BUILD_VIRTUAL_TRAIN);
-						return;
-					}
-				}
-=======
 			case WID_BV_BUILD:
 				this->BuildVehicle();
->>>>>>> 9965cd91
 				break;
 
 			case WID_BV_RENAME: {
