/*
 * This file is part of OpenTTD.
 * OpenTTD is free software; you can redistribute it and/or modify it under the terms of the GNU General Public License as published by the Free Software Foundation, version 2.
 * OpenTTD is distributed in the hope that it will be useful, but WITHOUT ANY WARRANTY; without even the implied warranty of MERCHANTABILITY or FITNESS FOR A PARTICULAR PURPOSE.
 * See the GNU General Public License for more details. You should have received a copy of the GNU General Public License along with OpenTTD. If not, see <http://www.gnu.org/licenses/>.
 */

/** @file build_vehicle_gui.cpp GUI for building vehicles. */

#include "stdafx.h"
#include "engine_base.h"
#include "engine_cmd.h"
#include "engine_func.h"
#include "station_base.h"
#include "network/network.h"
#include "articulated_vehicles.h"
#include "textbuf_gui.h"
#include "command_func.h"
#include "company_func.h"
#include "vehicle_gui.h"
#include "newgrf_badge.h"
#include "newgrf_engine.h"
#include "newgrf_text.h"
#include "group.h"
#include "string_func.h"
#include "strings_func.h"
#include "window_func.h"
#include "date_func.h"
#include "vehicle_func.h"
#include "dropdown_type.h"
#include "dropdown_func.h"
#include "engine_gui.h"
#include "cargotype.h"
#include "core/geometry_func.hpp"
#include "autoreplace_func.h"
#include "train.h"
#include "error.h"
#include "zoom_func.h"
#include "querystring_gui.h"
#include "stringfilter_type.h"
#include "hotkeys.h"
#include "vehicle_cmd.h"
#include "tbtr_template_vehicle_cmd.h"

#include "widgets/build_vehicle_widget.h"

#include "table/strings.h"

#include <optional>

#include "safeguards.h"

/**
 * Get the height of a single 'entry' in the engine lists.
 * @param type the vehicle type to get the height of
 * @return the height for the entry
 */
uint GetEngineListHeight(VehicleType type)
{
	return std::max<uint>(GetCharacterHeight(FS_NORMAL) + WidgetDimensions::scaled.matrix.Vertical(), GetVehicleImageCellSize(type, EIT_PURCHASE).height);
}

/* Normal layout for roadvehicles, ships and airplanes. */
static constexpr NWidgetPart _nested_build_vehicle_widgets[] = {
	NWidget(NWID_HORIZONTAL),
		NWidget(WWT_CLOSEBOX, COLOUR_GREY),
		NWidget(WWT_CAPTION, COLOUR_GREY, WID_BV_CAPTION), SetStringTip(STR_JUST_STRING, STR_TOOLTIP_WINDOW_TITLE_DRAG_THIS), SetTextStyle(TC_WHITE),
		NWidget(NWID_SELECTION, INVALID_COLOUR, WID_BV_TOGGLE_DUAL_PANE_SEL),
			NWidget(WWT_IMGBTN, COLOUR_GREY, WID_BV_TOGGLE_DUAL_PANE), SetSpriteTip(SPR_LARGE_SMALL_WINDOW, STR_BUY_VEHICLE_TRAIN_TOGGLE_DUAL_PANE_TOOLTIP), SetAspect(WidgetDimensions::ASPECT_TOGGLE_SIZE),
		EndContainer(),
		NWidget(WWT_SHADEBOX, COLOUR_GREY),
		NWidget(WWT_DEFSIZEBOX, COLOUR_GREY),
		NWidget(WWT_STICKYBOX, COLOUR_GREY),
	EndContainer(),
	NWidget(NWID_VERTICAL),
		NWidget(NWID_HORIZONTAL),
			NWidget(WWT_PUSHTXTBTN, COLOUR_GREY, WID_BV_SORT_ASCENDING_DESCENDING), SetStringTip(STR_BUTTON_SORT_BY, STR_TOOLTIP_SORT_ORDER),
			NWidget(WWT_DROPDOWN, COLOUR_GREY, WID_BV_SORT_DROPDOWN), SetResize(1, 0), SetFill(1, 0), SetStringTip(STR_JUST_STRING, STR_TOOLTIP_SORT_CRITERIA),
		EndContainer(),
		NWidget(NWID_HORIZONTAL),
			NWidget(WWT_TEXTBTN, COLOUR_GREY, WID_BV_SHOW_HIDDEN_ENGINES),
			NWidget(WWT_DROPDOWN, COLOUR_GREY, WID_BV_CARGO_FILTER_DROPDOWN), SetResize(1, 0), SetFill(1, 0), SetStringTip(STR_JUST_STRING, STR_TOOLTIP_FILTER_CRITERIA),
		EndContainer(),
		NWidget(WWT_PANEL, COLOUR_GREY),
			NWidget(WWT_EDITBOX, COLOUR_GREY, WID_BV_FILTER), SetResize(1, 0), SetFill(1, 0), SetPadding(2), SetStringTip(STR_LIST_FILTER_OSKTITLE, STR_LIST_FILTER_TOOLTIP),
		EndContainer(),
	EndContainer(),
	/* Vehicle list. */
	NWidget(NWID_HORIZONTAL),
		NWidget(WWT_MATRIX, COLOUR_GREY, WID_BV_LIST), SetResize(1, 1), SetFill(1, 0), SetMatrixDataTip(1, 0), SetScrollbar(WID_BV_SCROLLBAR),
		NWidget(NWID_VSCROLLBAR, COLOUR_GREY, WID_BV_SCROLLBAR),
	EndContainer(),
	/* Panel with details. */
	NWidget(WWT_PANEL, COLOUR_GREY, WID_BV_PANEL), SetMinimalSize(240, 122), SetResize(1, 0), EndContainer(),
	/* Build/rename buttons, resize button. */
	NWidget(NWID_HORIZONTAL),
		NWidget(NWID_SELECTION, INVALID_COLOUR, WID_BV_BUILD_SEL),
			NWidget(WWT_PUSHTXTBTN, COLOUR_GREY, WID_BV_BUILD), SetResize(1, 0), SetFill(1, 0),
		EndContainer(),
		NWidget(WWT_PUSHTXTBTN, COLOUR_GREY, WID_BV_SHOW_HIDE), SetResize(1, 0), SetFill(1, 0), SetStringTip(STR_JUST_STRING),
		NWidget(WWT_PUSHTXTBTN, COLOUR_GREY, WID_BV_RENAME), SetResize(1, 0), SetFill(1, 0),
		NWidget(WWT_RESIZEBOX, COLOUR_GREY),
	EndContainer(),
};

/* Advanced layout for trains. */
static constexpr NWidgetPart _nested_build_vehicle_widgets_train_advanced[] = {
	NWidget(NWID_HORIZONTAL),
		NWidget(WWT_CLOSEBOX, COLOUR_GREY),
		NWidget(WWT_CAPTION, COLOUR_GREY, WID_BV_CAPTION), SetStringTip(STR_JUST_STRING, STR_TOOLTIP_WINDOW_TITLE_DRAG_THIS), SetTextStyle(TC_WHITE),
		NWidget(WWT_IMGBTN, COLOUR_GREY, WID_BV_TOGGLE_DUAL_PANE), SetSpriteTip(SPR_LARGE_SMALL_WINDOW, STR_BUY_VEHICLE_TRAIN_TOGGLE_DUAL_PANE_TOOLTIP), SetAspect(WidgetDimensions::ASPECT_TOGGLE_SIZE),
		NWidget(WWT_SHADEBOX, COLOUR_GREY),
		NWidget(WWT_DEFSIZEBOX, COLOUR_GREY),
		NWidget(WWT_STICKYBOX, COLOUR_GREY),
	EndContainer(),

	NWidget(NWID_HORIZONTAL),
		/* First half of the window contains locomotives. */
		NWidget(NWID_VERTICAL),
			NWidget(NWID_HORIZONTAL),
				NWidget(WWT_PANEL, COLOUR_GREY), SetFill(1, 0),
					NWidget(WWT_LABEL, INVALID_COLOUR, WID_BV_CAPTION_LOCO), SetStringTip(STR_JUST_STRING, STR_NULL), SetTextStyle(TC_WHITE), SetResize(1, 0), SetFill(1, 0),
				EndContainer(),
			EndContainer(),
			NWidget(NWID_VERTICAL),
				NWidget(NWID_HORIZONTAL),
					NWidget(WWT_PUSHTXTBTN, COLOUR_GREY, WID_BV_SORT_ASCENDING_DESCENDING_LOCO), SetStringTip(STR_BUTTON_SORT_BY, STR_TOOLTIP_SORT_ORDER), SetFill(1, 0),
					NWidget(WWT_DROPDOWN, COLOUR_GREY, WID_BV_SORT_DROPDOWN_LOCO), SetResize(1, 0), SetFill(1, 0), SetStringTip(STR_JUST_STRING, STR_TOOLTIP_SORT_CRITERIA),
				EndContainer(),
				NWidget(NWID_HORIZONTAL),
					NWidget(WWT_TEXTBTN, COLOUR_GREY, WID_BV_SHOW_HIDDEN_LOCOS),
					NWidget(WWT_DROPDOWN, COLOUR_GREY, WID_BV_CARGO_FILTER_DROPDOWN_LOCO), SetResize(1, 0), SetFill(1, 0), SetStringTip(STR_JUST_STRING, STR_TOOLTIP_FILTER_CRITERIA),
				EndContainer(),
				NWidget(WWT_PANEL, COLOUR_GREY),
					NWidget(WWT_EDITBOX, COLOUR_GREY, WID_BV_FILTER_LOCO), SetResize(1, 0), SetFill(1, 0), SetPadding(2), SetStringTip(STR_LIST_FILTER_OSKTITLE, STR_LIST_FILTER_TOOLTIP),
				EndContainer(),
			EndContainer(),
			/* Vehicle list for locomotives. */
			NWidget(NWID_HORIZONTAL),
				NWidget(WWT_MATRIX, COLOUR_GREY, WID_BV_LIST_LOCO), SetResize(1, 1), SetFill(1, 0), SetMatrixDataTip(1, 0, STR_NULL), SetScrollbar(WID_BV_SCROLLBAR_LOCO),
				NWidget(NWID_VSCROLLBAR, COLOUR_GREY, WID_BV_SCROLLBAR_LOCO),
			EndContainer(),
			/* Panel with details for locomotives. */
			NWidget(WWT_PANEL, COLOUR_GREY, WID_BV_PANEL_LOCO), SetMinimalSize(240, 122), SetResize(1, 0), EndContainer(),
			/* Build/rename buttons, resize button for locomotives. */
			NWidget(NWID_SELECTION, INVALID_COLOUR, WID_BV_LOCO_BUTTONS_SEL),
				NWidget(NWID_HORIZONTAL),
					NWidget(NWID_SELECTION, INVALID_COLOUR, WID_BV_BUILD_SEL_LOCO),
						NWidget(WWT_PUSHTXTBTN, COLOUR_GREY, WID_BV_BUILD_LOCO), SetMinimalSize(50, 1), SetResize(1, 0), SetFill(1, 0),
					EndContainer(),
					NWidget(WWT_PUSHTXTBTN, COLOUR_GREY, WID_BV_SHOW_HIDE_LOCO), SetResize(1, 0), SetFill(1, 0), SetStringTip(STR_JUST_STRING, STR_NULL),
					NWidget(WWT_PUSHTXTBTN, COLOUR_GREY, WID_BV_RENAME_LOCO), SetResize(1, 0), SetFill(1, 0),
				EndContainer(),
			EndContainer(),

		EndContainer(),
		/* Second half of the window contains wagons. */
		NWidget(NWID_VERTICAL),
			NWidget(NWID_HORIZONTAL),
				NWidget(WWT_PANEL, COLOUR_GREY), SetFill(1, 0),
					NWidget(WWT_LABEL, INVALID_COLOUR, WID_BV_CAPTION_WAGON), SetStringTip(STR_JUST_STRING, STR_NULL), SetTextStyle(TC_WHITE), SetResize(1, 0), SetFill(1, 0),
				EndContainer(),
			EndContainer(),
			NWidget(NWID_VERTICAL),
				NWidget(NWID_HORIZONTAL),
					NWidget(WWT_PUSHTXTBTN, COLOUR_GREY, WID_BV_SORT_ASCENDING_DESCENDING_WAGON), SetStringTip(STR_BUTTON_SORT_BY, STR_TOOLTIP_SORT_ORDER), SetFill(1, 0),
					NWidget(WWT_DROPDOWN, COLOUR_GREY, WID_BV_SORT_DROPDOWN_WAGON), SetResize(1, 0), SetFill(1, 0), SetStringTip(STR_JUST_STRING, STR_TOOLTIP_SORT_CRITERIA),
				EndContainer(),
				NWidget(NWID_HORIZONTAL),
					NWidget(WWT_TEXTBTN, COLOUR_GREY, WID_BV_SHOW_HIDDEN_WAGONS),
					NWidget(WWT_DROPDOWN, COLOUR_GREY, WID_BV_CARGO_FILTER_DROPDOWN_WAGON), SetResize(1, 0), SetFill(1, 0), SetStringTip(STR_JUST_STRING, STR_TOOLTIP_FILTER_CRITERIA),
				EndContainer(),
				NWidget(WWT_PANEL, COLOUR_GREY),
					NWidget(WWT_EDITBOX, COLOUR_GREY, WID_BV_FILTER_WAGON), SetResize(1, 0), SetFill(1, 0), SetPadding(2), SetStringTip(STR_LIST_FILTER_OSKTITLE, STR_LIST_FILTER_TOOLTIP),
				EndContainer(),
			EndContainer(),
			/* Vehicle list for wagons. */
			NWidget(NWID_HORIZONTAL),
				NWidget(WWT_MATRIX, COLOUR_GREY, WID_BV_LIST_WAGON), SetResize(1, 1), SetFill(1, 0), SetMatrixDataTip(1, 0, STR_NULL), SetScrollbar(WID_BV_SCROLLBAR_WAGON),
				NWidget(NWID_VSCROLLBAR, COLOUR_GREY, WID_BV_SCROLLBAR_WAGON),
			EndContainer(),
			/* Panel with details for wagons. */
			NWidget(WWT_PANEL, COLOUR_GREY, WID_BV_PANEL_WAGON), SetMinimalSize(240, 122), SetResize(1, 0), EndContainer(),
			/* Build/rename buttons, resize button for wagons. */
			NWidget(NWID_SELECTION, INVALID_COLOUR, WID_BV_WAGON_BUTTONS_SEL),
				NWidget(NWID_HORIZONTAL),
					NWidget(NWID_SELECTION, INVALID_COLOUR, WID_BV_BUILD_SEL_WAGON),
						NWidget(WWT_PUSHTXTBTN, COLOUR_GREY, WID_BV_BUILD_WAGON), SetMinimalSize(50, 1), SetResize(1, 0), SetFill(1, 0),
					EndContainer(),
					NWidget(WWT_PUSHTXTBTN, COLOUR_GREY, WID_BV_SHOW_HIDE_WAGON), SetResize(1, 0), SetFill(1, 0), SetStringTip(STR_JUST_STRING, STR_NULL),
					NWidget(WWT_PUSHTXTBTN, COLOUR_GREY, WID_BV_RENAME_WAGON), SetResize(1, 0), SetFill(1, 0),
					NWidget(WWT_RESIZEBOX, COLOUR_GREY),
				EndContainer(),
			EndContainer(),
		EndContainer(),
	EndContainer(),
	NWidget(NWID_SELECTION, INVALID_COLOUR, WID_BV_COMB_BUTTONS_SEL),
		NWidget(NWID_HORIZONTAL),
			NWidget(NWID_SELECTION, INVALID_COLOUR, WID_BV_COMB_BUILD_SEL),
				NWidget(WWT_PUSHTXTBTN, COLOUR_GREY, WID_BV_COMB_BUILD), SetMinimalSize(50, 1), SetResize(1, 0), SetFill(1, 0),
			EndContainer(),
			NWidget(WWT_PUSHTXTBTN, COLOUR_GREY, WID_BV_COMB_SHOW_HIDE), SetResize(1, 0), SetFill(1, 0), SetStringTip(STR_JUST_STRING, STR_BUY_VEHICLE_TRAIN_HIDE_SHOW_TOGGLE_TOOLTIP),
			NWidget(WWT_PUSHTXTBTN, COLOUR_GREY, WID_BV_COMB_RENAME), SetResize(1, 0), SetFill(1, 0),
			NWidget(WWT_RESIZEBOX, COLOUR_GREY),
		EndContainer(),
	EndContainer(),
};

bool _engine_sort_direction;                                            ///< \c false = descending, \c true = ascending.
uint8_t _engine_sort_last_criteria[]    = {0, 0, 0, 0};                 ///< Last set sort criteria, for each vehicle type.
bool _engine_sort_last_order[]          = {false, false, false, false}; ///< Last set direction of the sort order, for each vehicle type.
bool _engine_sort_show_hidden_engines[] = {false, false, false, false}; ///< Last set 'show hidden engines' setting for each vehicle type.
bool _engine_sort_show_hidden_locos     = false;                        ///< Last set 'show hidden locos' setting.
bool _engine_sort_show_hidden_wagons    = false;                        ///< Last set 'show hidden wagons' setting.
static CargoType _engine_sort_last_cargo_criteria[] = {CargoFilterCriteria::CF_ANY, CargoFilterCriteria::CF_ANY, CargoFilterCriteria::CF_ANY, CargoFilterCriteria::CF_ANY}; ///< Last set filter criteria, for each vehicle type.

static uint8_t _last_sort_criteria_loco   = 0;
static bool _last_sort_order_loco         = false;
static CargoType _last_filter_criteria_loco = CargoFilterCriteria::CF_ANY;

static uint8_t _last_sort_criteria_wagon   = 0;
static bool _last_sort_order_wagon         = false;
static CargoType _last_filter_criteria_wagon = CargoFilterCriteria::CF_ANY;

/**
 * Determines order of engines by engineID
 * @param a first engine to compare
 * @param b second engine to compare
 * @return for descending order: returns true if a < b. Vice versa for ascending order
 */
static bool EngineNumberSorter(const GUIEngineListItem &a, const GUIEngineListItem &b, const GUIEngineListSortCache &cache)
{
	int r = Engine::Get(a.engine_id)->list_position - Engine::Get(b.engine_id)->list_position;

	return _engine_sort_direction ? r > 0 : r < 0;
}

/**
 * Determines order of engines by introduction date
 * @param a first engine to compare
 * @param b second engine to compare
 * @return for descending order: returns true if a < b. Vice versa for ascending order
 */
static bool EngineIntroDateSorter(const GUIEngineListItem &a, const GUIEngineListItem &b, const GUIEngineListSortCache &cache)
{
	const auto va = Engine::Get(a.engine_id)->intro_date;
	const auto vb = Engine::Get(b.engine_id)->intro_date;
	const auto r = va - vb;

	/* Use EngineID to sort instead since we want consistent sorting */
	if (r == 0) return EngineNumberSorter(a, b, cache);
	return _engine_sort_direction ? r > 0 : r < 0;
}

/**
 * Determines order of engines by vehicle count
 * @param a first engine to compare
 * @param b second engine to compare
 * @return for descending order: returns true if a < b. Vice versa for ascending order
 */
static bool EngineVehicleCountSorter(const GUIEngineListItem &a, const GUIEngineListItem &b, const GUIEngineListSortCache &cache)
{
	const GroupStatistics &stats = GroupStatistics::Get(_local_company, ALL_GROUP, Engine::Get(a.engine_id)->type);
	const int r = ((int) stats.GetNumEngines(a.engine_id)) - ((int) stats.GetNumEngines(b.engine_id));

	/* Use EngineID to sort instead since we want consistent sorting */
	if (r == 0) return EngineNumberSorter(a, b, cache);
	return _engine_sort_direction ? r > 0 : r < 0;
}

/* cached values for EngineNameSorter to spare many GetString() calls */
static EngineID _last_engine[2] = { EngineID::Invalid(), EngineID::Invalid() };

/**
 * Determines order of engines by name
 * @param a first engine to compare
 * @param b second engine to compare
 * @return for descending order: returns true if a < b. Vice versa for ascending order
 */
static bool EngineNameSorter(const GUIEngineListItem &a, const GUIEngineListItem &b, const GUIEngineListSortCache &cache)
{
	static format_buffer last_name[2] = { {}, {} };

	if (a.engine_id != _last_engine[0]) {
		_last_engine[0] = a.engine_id;
		last_name[0].clear();
		AppendStringInPlace(last_name[0], STR_ENGINE_NAME, PackEngineNameDParam(a.engine_id, EngineNameContext::PurchaseList));
	}

	if (b.engine_id != _last_engine[1]) {
		_last_engine[1] = b.engine_id;
		last_name[1].clear();
		AppendStringInPlace(last_name[1], STR_ENGINE_NAME, PackEngineNameDParam(b.engine_id, EngineNameContext::PurchaseList));
	}

	int r = StrNaturalCompare(last_name[0], last_name[1]); // Sort by name (natural sorting).

	/* Use EngineID to sort instead since we want consistent sorting */
	if (r == 0) return EngineNumberSorter(a, b, cache);
	return _engine_sort_direction ? r > 0 : r < 0;
}

/**
 * Determines order of engines by reliability
 * @param a first engine to compare
 * @param b second engine to compare
 * @return for descending order: returns true if a < b. Vice versa for ascending order
 */
static bool EngineReliabilitySorter(const GUIEngineListItem &a, const GUIEngineListItem &b, const GUIEngineListSortCache &cache)
{
	const int va = Engine::Get(a.engine_id)->reliability;
	const int vb = Engine::Get(b.engine_id)->reliability;
	const int r = va - vb;

	/* Use EngineID to sort instead since we want consistent sorting */
	if (r == 0) return EngineNumberSorter(a, b, cache);
	return _engine_sort_direction ? r > 0 : r < 0;
}

/**
 * Determines order of engines by purchase cost
 * @param a first engine to compare
 * @param b second engine to compare
 * @return for descending order: returns true if a < b. Vice versa for ascending order
 */
static bool EngineCostSorter(const GUIEngineListItem &a, const GUIEngineListItem &b, const GUIEngineListSortCache &cache)
{
	Money va = Engine::Get(a.engine_id)->GetCost();
	Money vb = Engine::Get(b.engine_id)->GetCost();
	int r = ClampTo<int32_t>(va - vb);

	/* Use EngineID to sort instead since we want consistent sorting */
	if (r == 0) return EngineNumberSorter(a, b, cache);
	return _engine_sort_direction ? r > 0 : r < 0;
}

/**
 * Determines order of engines by speed
 * @param a first engine to compare
 * @param b second engine to compare
 * @return for descending order: returns true if a < b. Vice versa for ascending order
 */
static bool EngineSpeedSorter(const GUIEngineListItem &a, const GUIEngineListItem &b, const GUIEngineListSortCache &cache)
{
	int va = Engine::Get(a.engine_id)->GetDisplayMaxSpeed();
	int vb = Engine::Get(b.engine_id)->GetDisplayMaxSpeed();
	int r = va - vb;

	/* Use EngineID to sort instead since we want consistent sorting */
	if (r == 0) return EngineNumberSorter(a, b, cache);
	return _engine_sort_direction ? r > 0 : r < 0;
}

/**
 * Determines order of engines by power
 * @param a first engine to compare
 * @param b second engine to compare
 * @return for descending order: returns true if a < b. Vice versa for ascending order
 */
static bool EnginePowerSorter(const GUIEngineListItem &a, const GUIEngineListItem &b, const GUIEngineListSortCache &cache)
{
	int va = Engine::Get(a.engine_id)->GetPower();
	int vb = Engine::Get(b.engine_id)->GetPower();
	int r = va - vb;

	/* Use EngineID to sort instead since we want consistent sorting */
	if (r == 0) return EngineNumberSorter(a, b, cache);
	return _engine_sort_direction ? r > 0 : r < 0;
}

/**
 * Determines order of engines by tractive effort
 * @param a first engine to compare
 * @param b second engine to compare
 * @return for descending order: returns true if a < b. Vice versa for ascending order
 */
static bool EngineTractiveEffortSorter(const GUIEngineListItem &a, const GUIEngineListItem &b, const GUIEngineListSortCache &cache)
{
	int va = Engine::Get(a.engine_id)->GetDisplayMaxTractiveEffort();
	int vb = Engine::Get(b.engine_id)->GetDisplayMaxTractiveEffort();
	int r = va - vb;

	/* Use EngineID to sort instead since we want consistent sorting */
	if (r == 0) return EngineNumberSorter(a, b, cache);
	return _engine_sort_direction ? r > 0 : r < 0;
}

/**
 * Determines order of engines by running costs
 * @param a first engine to compare
 * @param b second engine to compare
 * @return for descending order: returns true if a < b. Vice versa for ascending order
 */
static bool EngineRunningCostSorter(const GUIEngineListItem &a, const GUIEngineListItem &b, const GUIEngineListSortCache &cache)
{
	Money va = Engine::Get(a.engine_id)->GetRunningCost();
	Money vb = Engine::Get(b.engine_id)->GetRunningCost();
	int r = ClampTo<int32_t>(va - vb);

	/* Use EngineID to sort instead since we want consistent sorting */
	if (r == 0) return EngineNumberSorter(a, b, cache);
	return _engine_sort_direction ? r > 0 : r < 0;
}

static bool GenericEngineValueVsRunningCostSorter(const GUIEngineListItem &a, const uint value_a, const GUIEngineListItem &b, const uint value_b, const GUIEngineListSortCache &cache)
{
	const Engine *e_a = Engine::Get(a.engine_id);
	const Engine *e_b = Engine::Get(b.engine_id);
	Money r_a = e_a->GetRunningCost();
	Money r_b = e_b->GetRunningCost();
	/* Check if running cost is zero in one or both engines.
	 * If only one of them is zero then that one has higher value,
	 * else if both have zero cost then compare powers. */
	if (r_a == 0) {
		if (r_b == 0) {
			/* If it is ambiguous which to return go with their ID */
			if (value_a == value_b) return EngineNumberSorter(a, b, cache);
			return _engine_sort_direction != (value_a < value_b);
		}
		return !_engine_sort_direction;
	}
	if (r_b == 0) return _engine_sort_direction;
	/* Using double for more precision when comparing close values.
	 * This shouldn't have any major effects in performance nor in keeping
	 * the game in sync between players since it's used in GUI only in client side */
	double v_a = (double)value_a / (double)r_a;
	double v_b = (double)value_b / (double)r_b;
	/* Use EngineID to sort if both have same power/running cost,
	 * since we want consistent sorting.
	 * Also if both have no power then sort with reverse of running cost to simulate
	 * previous sorting behaviour for wagons. */
	if (v_a == 0 && v_b == 0) return EngineRunningCostSorter(b, a, cache);
	if (v_a == v_b)  return EngineNumberSorter(a, b, cache);
	return _engine_sort_direction != (v_a < v_b);
}

/**
 * Determines order of engines by power / running costs
 * @param a first engine to compare
 * @param b second engine to compare
 * @return for descending order: returns true if a < b. Vice versa for ascending order
 */
static bool EnginePowerVsRunningCostSorter(const GUIEngineListItem &a, const GUIEngineListItem &b, const GUIEngineListSortCache &cache)
{
	return GenericEngineValueVsRunningCostSorter(a, Engine::Get(a.engine_id)->GetPower(), b, Engine::Get(b.engine_id)->GetPower(), cache);
}

/* Train sorting functions */

/**
 * Determines order of train engines by capacity
 * @param a first engine to compare
 * @param b second engine to compare
 * @return for descending order: returns true if a < b. Vice versa for ascending order
 */
static bool TrainEngineCapacitySorter(const GUIEngineListItem &a, const GUIEngineListItem &b, const GUIEngineListSortCache &cache)
{
	const RailVehicleInfo *rvi_a = RailVehInfo(a.engine_id);
	const RailVehicleInfo *rvi_b = RailVehInfo(b.engine_id);

	int va = cache.GetArticulatedCapacity(a.engine_id, rvi_a->railveh_type == RAILVEH_MULTIHEAD);
	int vb = cache.GetArticulatedCapacity(b.engine_id, rvi_b->railveh_type == RAILVEH_MULTIHEAD);
	int r = va - vb;

	/* Use EngineID to sort instead since we want consistent sorting */
	if (r == 0) return EngineNumberSorter(a, b, cache);
	return _engine_sort_direction ? r > 0 : r < 0;
}

/**
 * Determines order of train engines by cargo capacity / running costs
 * @param a first engine to compare
 * @param b second engine to compare
 * @return for descending order: returns true if a < b. Vice versa for ascending order
 */
static bool TrainEngineCapacityVsRunningCostSorter(const GUIEngineListItem &a, const GUIEngineListItem &b, const GUIEngineListSortCache &cache)
{
	const RailVehicleInfo *rvi_a = RailVehInfo(a.engine_id);
	const RailVehicleInfo *rvi_b = RailVehInfo(b.engine_id);

	uint va = cache.GetArticulatedCapacity(a.engine_id, rvi_a->railveh_type == RAILVEH_MULTIHEAD);
	uint vb = cache.GetArticulatedCapacity(b.engine_id, rvi_b->railveh_type == RAILVEH_MULTIHEAD);

	return GenericEngineValueVsRunningCostSorter(a, va, b, vb, cache);
}

/**
 * Determines order of train engines by engine / wagon
 * @param a first engine to compare
 * @param b second engine to compare
 * @return for descending order: returns true if a < b. Vice versa for ascending order
 */
static bool TrainEnginesThenWagonsSorter(const GUIEngineListItem &a, const GUIEngineListItem &b, const GUIEngineListSortCache &cache)
{
	int val_a = (RailVehInfo(a.engine_id)->railveh_type == RAILVEH_WAGON ? 1 : 0);
	int val_b = (RailVehInfo(b.engine_id)->railveh_type == RAILVEH_WAGON ? 1 : 0);
	int r = val_a - val_b;

	/* Use EngineID to sort instead since we want consistent sorting */
	if (r == 0) return EngineNumberSorter(a, b, cache);
	return _engine_sort_direction ? r > 0 : r < 0;
}

/* Road vehicle sorting functions */

/**
 * Determines order of road vehicles by capacity
 * @param a first engine to compare
 * @param b second engine to compare
 * @return for descending order: returns true if a < b. Vice versa for ascending order
 */
static bool RoadVehEngineCapacitySorter(const GUIEngineListItem &a, const GUIEngineListItem &b, const GUIEngineListSortCache &cache)
{
	int va = cache.GetArticulatedCapacity(a.engine_id);
	int vb = cache.GetArticulatedCapacity(b.engine_id);
	int r = va - vb;

	/* Use EngineID to sort instead since we want consistent sorting */
	if (r == 0) return EngineNumberSorter(a, b, cache);
	return _engine_sort_direction ? r > 0 : r < 0;
}

/**
 * Determines order of road vehicles by cargo capacity / running costs
 * @param a first engine to compare
 * @param b second engine to compare
 * @return for descending order: returns true if a < b. Vice versa for ascending order
 */
static bool RoadVehEngineCapacityVsRunningCostSorter(const GUIEngineListItem &a, const GUIEngineListItem &b, const GUIEngineListSortCache &cache)
{
	int capacity_a = cache.GetArticulatedCapacity(a.engine_id);
	int capacity_b = cache.GetArticulatedCapacity(b.engine_id);
	return GenericEngineValueVsRunningCostSorter(a, capacity_a, b, capacity_b, cache);
}

/* Ship vehicle sorting functions */

/**
 * Determines order of ships by capacity
 * @param a first engine to compare
 * @param b second engine to compare
 * @return for descending order: returns true if a < b. Vice versa for ascending order
 */
static bool ShipEngineCapacitySorter(const GUIEngineListItem &a, const GUIEngineListItem &b, const GUIEngineListSortCache &cache)
{
	int va = cache.GetArticulatedCapacity(a.engine_id);
	int vb = cache.GetArticulatedCapacity(b.engine_id);
	int r = va - vb;

	/* Use EngineID to sort instead since we want consistent sorting */
	if (r == 0) return EngineNumberSorter(a, b, cache);
	return _engine_sort_direction ? r > 0 : r < 0;
}

/**
 * Determines order of ships by cargo capacity / running costs
 * @param a first engine to compare
 * @param b second engine to compare
 * @return for descending order: returns true if a < b. Vice versa for ascending order
 */
static bool ShipEngineCapacityVsRunningCostSorter(const GUIEngineListItem &a, const GUIEngineListItem &b, const GUIEngineListSortCache &cache)
{
	int capacity_a = cache.GetArticulatedCapacity(a.engine_id);
	int capacity_b = cache.GetArticulatedCapacity(b.engine_id);
	return GenericEngineValueVsRunningCostSorter(a, capacity_a, b, capacity_b, cache);
}

/* Aircraft sorting functions */

/**
 * Determines order of aircraft by cargo
 * @param a first engine to compare
 * @param b second engine to compare
 * @return for descending order: returns true if a < b. Vice versa for ascending order
 */
static bool AircraftEngineCargoSorter(const GUIEngineListItem &a, const GUIEngineListItem &b, const GUIEngineListSortCache &cache)
{
	const Engine *e_a = Engine::Get(a.engine_id);
	const Engine *e_b = Engine::Get(b.engine_id);

	uint16_t mail_a, mail_b;
	int va = e_a->GetDisplayDefaultCapacity(&mail_a);
	int vb = e_b->GetDisplayDefaultCapacity(&mail_b);
	int r = va - vb;

	if (r == 0) {
		/* The planes have the same passenger capacity. Check mail capacity instead */
		r = mail_a - mail_b;

		if (r == 0) {
			/* Use EngineID to sort instead since we want consistent sorting */
			return EngineNumberSorter(a, b, cache);
		}
	}
	return _engine_sort_direction ? r > 0 : r < 0;
}

/**
 * Determines order of aircraft by cargo capacity / running costs
 * @param a first engine to compare
 * @param b second engine to compare
 * @return for descending order: returns true if a < b. Vice versa for ascending order
 */
static bool AircraftEngineCapacityVsRunningCostSorter(const GUIEngineListItem &a, const GUIEngineListItem &b, const GUIEngineListSortCache &cache)
{
	const Engine *e_a = Engine::Get(a.engine_id);
	const Engine *e_b = Engine::Get(b.engine_id);

	uint16_t mail_a, mail_b;
	int va = e_a->GetDisplayDefaultCapacity(&mail_a);
	int vb = e_b->GetDisplayDefaultCapacity(&mail_b);

	return GenericEngineValueVsRunningCostSorter(a, va + mail_a, b, vb + mail_b, cache);
}

/**
 * Determines order of aircraft by range.
 * @param a first engine to compare
 * @param b second engine to compare
 * @return for descending order: returns true if a < b. Vice versa for ascending order
 */
static bool AircraftRangeSorter(const GUIEngineListItem &a, const GUIEngineListItem &b, const GUIEngineListSortCache &cache)
{
	uint16_t r_a = Engine::Get(a.engine_id)->GetRange();
	uint16_t r_b = Engine::Get(b.engine_id)->GetRange();

	int r = r_a - r_b;

	/* Use EngineID to sort instead since we want consistent sorting */
	if (r == 0) return EngineNumberSorter(a, b, cache);
	return _engine_sort_direction ? r > 0 : r < 0;
}

/** Sort functions for the vehicle sort criteria, for each vehicle type. */
EngList_SortTypeFunction * const _engine_sort_functions[][13] = {{
	/* Trains */
	&EngineNumberSorter,
	&EngineCostSorter,
	&EngineSpeedSorter,
	&EnginePowerSorter,
	&EngineTractiveEffortSorter,
	&EngineIntroDateSorter,
	&EngineNameSorter,
	&EngineRunningCostSorter,
	&EnginePowerVsRunningCostSorter,
	&EngineReliabilitySorter,
	&TrainEngineCapacitySorter,
	&TrainEngineCapacityVsRunningCostSorter,
	&EngineVehicleCountSorter,
}, {
	/* Road vehicles */
	&EngineNumberSorter,
	&EngineCostSorter,
	&EngineSpeedSorter,
	&EnginePowerSorter,
	&EngineTractiveEffortSorter,
	&EngineIntroDateSorter,
	&EngineNameSorter,
	&EngineRunningCostSorter,
	&EnginePowerVsRunningCostSorter,
	&EngineReliabilitySorter,
	&RoadVehEngineCapacitySorter,
	&RoadVehEngineCapacityVsRunningCostSorter,
	&EngineVehicleCountSorter,
}, {
	/* Ships */
	&EngineNumberSorter,
	&EngineCostSorter,
	&EngineSpeedSorter,
	&EngineIntroDateSorter,
	&EngineNameSorter,
	&EngineRunningCostSorter,
	&EngineReliabilitySorter,
	&ShipEngineCapacitySorter,
	&ShipEngineCapacityVsRunningCostSorter,
	&EngineVehicleCountSorter,
}, {
	/* Aircraft */
	&EngineNumberSorter,
	&EngineCostSorter,
	&EngineSpeedSorter,
	&EngineIntroDateSorter,
	&EngineNameSorter,
	&EngineRunningCostSorter,
	&EngineReliabilitySorter,
	&AircraftEngineCargoSorter,
	&AircraftEngineCapacityVsRunningCostSorter,
	&EngineVehicleCountSorter,
	&AircraftRangeSorter,
}};

/** Dropdown menu strings for the vehicle sort criteria. */
const std::initializer_list<const StringID> _engine_sort_listing[] = {{
	/* Trains */
	STR_SORT_BY_ENGINE_ID,
	STR_SORT_BY_COST,
	STR_SORT_BY_MAX_SPEED,
	STR_SORT_BY_POWER,
	STR_SORT_BY_TRACTIVE_EFFORT,
	STR_SORT_BY_INTRO_DATE,
	STR_SORT_BY_NAME,
	STR_SORT_BY_RUNNING_COST,
	STR_SORT_BY_POWER_VS_RUNNING_COST,
	STR_SORT_BY_RELIABILITY,
	STR_SORT_BY_CARGO_CAPACITY,
	STR_SORT_BY_CARGO_CAPACITY_VS_RUNNING_COST,
	STR_SORT_BY_VEHICLE_COUNT,
}, {
	/* Road vehicles */
	STR_SORT_BY_ENGINE_ID,
	STR_SORT_BY_COST,
	STR_SORT_BY_MAX_SPEED,
	STR_SORT_BY_POWER,
	STR_SORT_BY_TRACTIVE_EFFORT,
	STR_SORT_BY_INTRO_DATE,
	STR_SORT_BY_NAME,
	STR_SORT_BY_RUNNING_COST,
	STR_SORT_BY_POWER_VS_RUNNING_COST,
	STR_SORT_BY_RELIABILITY,
	STR_SORT_BY_CARGO_CAPACITY,
	STR_SORT_BY_CARGO_CAPACITY_VS_RUNNING_COST,
	STR_SORT_BY_VEHICLE_COUNT,
}, {
	/* Ships */
	STR_SORT_BY_ENGINE_ID,
	STR_SORT_BY_COST,
	STR_SORT_BY_MAX_SPEED,
	STR_SORT_BY_INTRO_DATE,
	STR_SORT_BY_NAME,
	STR_SORT_BY_RUNNING_COST,
	STR_SORT_BY_RELIABILITY,
	STR_SORT_BY_CARGO_CAPACITY,
	STR_SORT_BY_CARGO_CAPACITY_VS_RUNNING_COST,
	STR_SORT_BY_VEHICLE_COUNT,
}, {
	/* Aircraft */
	STR_SORT_BY_ENGINE_ID,
	STR_SORT_BY_COST,
	STR_SORT_BY_MAX_SPEED,
	STR_SORT_BY_INTRO_DATE,
	STR_SORT_BY_NAME,
	STR_SORT_BY_RUNNING_COST,
	STR_SORT_BY_RELIABILITY,
	STR_SORT_BY_CARGO_CAPACITY,
	STR_SORT_BY_CARGO_CAPACITY_VS_RUNNING_COST,
	STR_SORT_BY_VEHICLE_COUNT,
	STR_SORT_BY_RANGE,
}};

/** Filters vehicles by cargo and engine (in case of rail vehicle). */
static bool CargoAndEngineFilter(const GUIEngineListItem *item, const CargoType cargo_type)
{
	if (cargo_type == CargoFilterCriteria::CF_ANY) {
		return true;
	} else if (cargo_type == CargoFilterCriteria::CF_ENGINES) {
		return Engine::Get(item->engine_id)->GetPower() != 0;
	} else {
		CargoTypes refit_mask = GetUnionOfArticulatedRefitMasks(item->engine_id, true) & _standard_cargo_mask;
		return (cargo_type == CargoFilterCriteria::CF_NONE ? refit_mask == 0 : HasBit(refit_mask, cargo_type));
	}
}

static GUIEngineList::FilterFunction * const _engine_filter_funcs[] = {
	&CargoAndEngineFilter,
};

static uint GetCargoWeight(const CargoArray &cap, VehicleType vtype)
{
	uint weight = 0;
	for (CargoType c = 0; c < NUM_CARGO; c++) {
		if (cap[c] != 0) {
			if (vtype == VEH_TRAIN) {
				weight += CargoSpec::Get(c)->WeightOfNUnitsInTrain(cap[c]);
			} else {
				weight += CargoSpec::Get(c)->WeightOfNUnits(cap[c]);
			}
		}
	}
	return weight;
}

static int DrawCargoCapacityInfo(int left, int right, int y, TestedEngineDetails &te, bool refittable)
{
	for (const CargoSpec *cs : _sorted_cargo_specs) {
		CargoType cargo_type = cs->Index();
		if (te.all_capacities[cargo_type] == 0) continue;

		DrawString(left, right, y, GetString(STR_PURCHASE_INFO_CAPACITY, cargo_type, te.all_capacities[cargo_type], refittable ? STR_PURCHASE_INFO_REFITTABLE : STR_EMPTY));
		y += GetCharacterHeight(FS_NORMAL);
	}

	return y;
}

static StringID GetRunningCostString()
{
	if (DayLengthFactor() > 1 && !_settings_client.gui.show_running_costs_calendar_year) {
		return STR_PURCHASE_INFO_RUNNINGCOST_ORIG_YEAR;
	} else if (EconTime::UsingWallclockUnits()) {
		return STR_PURCHASE_INFO_RUNNINGCOST_PERIOD;
	} else {
		return STR_PURCHASE_INFO_RUNNINGCOST_YEAR;
	}
}

/* Draw rail wagon specific details */
static int DrawRailWagonPurchaseInfo(int left, int right, int y, EngineID engine_number, const RailVehicleInfo *rvi, TestedEngineDetails &te)
{
	const Engine *e = Engine::Get(engine_number);

	/* Purchase cost */
	if (te.cost != 0) {
		DrawString(left, right, y, GetString(STR_PURCHASE_INFO_COST_REFIT, e->GetCost() + te.cost, te.cost));
	} else {
		DrawString(left, right, y, GetString(STR_PURCHASE_INFO_COST, e->GetCost()));
	}
	y += GetCharacterHeight(FS_NORMAL);

	/* Wagon weight - (including cargo) */
	uint weight = e->GetDisplayWeight();
	DrawString(left, right, y,
			GetString(STR_PURCHASE_INFO_WEIGHT_CWEIGHT, weight, GetCargoWeight(te.all_capacities, VEH_TRAIN) + weight));
	y += GetCharacterHeight(FS_NORMAL);

	/* Wagon speed limit, displayed if above zero */
	if (_settings_game.vehicle.wagon_speed_limits) {
		uint max_speed = e->GetDisplayMaxSpeed();
		if (max_speed > 0) {
			DrawString(left, right, y, GetString(STR_PURCHASE_INFO_SPEED, PackVelocity(max_speed, e->type)));
			y += GetCharacterHeight(FS_NORMAL);
		}
	}

	/* Running cost */
	if (rvi->running_cost_class != INVALID_PRICE) {
<<<<<<< HEAD
		SetDParam(0, e->GetDisplayRunningCost());
		DrawString(left, right, y, GetRunningCostString());
=======
		DrawString(left, right, y, GetString(TimerGameEconomy::UsingWallclockUnits() ? STR_PURCHASE_INFO_RUNNINGCOST_PERIOD : STR_PURCHASE_INFO_RUNNINGCOST_YEAR, e->GetRunningCost()));
>>>>>>> 23ba18ad
		y += GetCharacterHeight(FS_NORMAL);
	}

	return y;
}

/* Draw locomotive specific details */
static int DrawRailEnginePurchaseInfo(int left, int right, int y, EngineID engine_number, const RailVehicleInfo *rvi, TestedEngineDetails &te)
{
	const Engine *e = Engine::Get(engine_number);

	/* Purchase Cost - Engine weight */
	if (te.cost != 0) {
		DrawString(left, right, y, GetString(STR_PURCHASE_INFO_COST_REFIT_WEIGHT, e->GetCost() + te.cost, te.cost, e->GetDisplayWeight()));
	} else {
		DrawString(left, right, y, GetString(STR_PURCHASE_INFO_COST_WEIGHT, e->GetCost(), e->GetDisplayWeight()));
	}
	y += GetCharacterHeight(FS_NORMAL);

	/* Max speed - Engine power */
	DrawString(left, right, y, GetString(STR_PURCHASE_INFO_SPEED_POWER, PackVelocity(e->GetDisplayMaxSpeed(), e->type), e->GetPower()));
	y += GetCharacterHeight(FS_NORMAL);

	/* Max tractive effort - not applicable if old acceleration or maglev */
	if (_settings_game.vehicle.train_acceleration_model != AM_ORIGINAL && GetRailTypeInfo(rvi->railtype)->acceleration_type != 2) {
		DrawString(left, right, y, GetString(STR_PURCHASE_INFO_MAX_TE, e->GetDisplayMaxTractiveEffort()));
		y += GetCharacterHeight(FS_NORMAL);
	}

	/* Running cost */
	if (rvi->running_cost_class != INVALID_PRICE) {
<<<<<<< HEAD
		SetDParam(0, e->GetDisplayRunningCost());
		DrawString(left, right, y, GetRunningCostString());
=======
		DrawString(left, right, y, GetString(TimerGameEconomy::UsingWallclockUnits() ? STR_PURCHASE_INFO_RUNNINGCOST_PERIOD : STR_PURCHASE_INFO_RUNNINGCOST_YEAR, e->GetRunningCost()));
>>>>>>> 23ba18ad
		y += GetCharacterHeight(FS_NORMAL);
	}

	/* Powered wagons power - Powered wagons extra weight */
	if (rvi->pow_wag_power != 0) {
		DrawString(left, right, y, GetString(STR_PURCHASE_INFO_PWAGPOWER_PWAGWEIGHT, rvi->pow_wag_power, rvi->pow_wag_weight));
		y += GetCharacterHeight(FS_NORMAL);
	}

	return y;
}

/* Draw road vehicle specific details */
static int DrawRoadVehPurchaseInfo(int left, int right, int y, EngineID engine_number, TestedEngineDetails &te)
{
	const Engine *e = Engine::Get(engine_number);

	if (_settings_game.vehicle.roadveh_acceleration_model != AM_ORIGINAL) {
		/* Purchase Cost */
		if (te.cost != 0) {
			DrawString(left, right, y, GetString(STR_PURCHASE_INFO_COST_REFIT, e->GetCost() + te.cost, te.cost));
		} else {
			DrawString(left, right, y, GetString(STR_PURCHASE_INFO_COST, e->GetCost()));
		}
		y += GetCharacterHeight(FS_NORMAL);

		/* Road vehicle weight - (including cargo) */
		int16_t weight = e->GetDisplayWeight();
		DrawString(left, right, y, GetString(STR_PURCHASE_INFO_WEIGHT_CWEIGHT, weight, GetCargoWeight(te.all_capacities, VEH_ROAD) + weight));
		y += GetCharacterHeight(FS_NORMAL);

		/* Max speed - Engine power */
		DrawString(left, right, y, GetString(STR_PURCHASE_INFO_SPEED_POWER, PackVelocity(e->GetDisplayMaxSpeed(), e->type), e->GetPower()));
		y += GetCharacterHeight(FS_NORMAL);

		/* Max tractive effort */
		DrawString(left, right, y, GetString(STR_PURCHASE_INFO_MAX_TE, e->GetDisplayMaxTractiveEffort()));
		y += GetCharacterHeight(FS_NORMAL);
	} else {
		/* Purchase cost - Max speed */
		if (te.cost != 0) {
			DrawString(left, right, y, GetString(STR_PURCHASE_INFO_COST_REFIT_SPEED, e->GetCost() + te.cost, te.cost, PackVelocity(e->GetDisplayMaxSpeed(), e->type)));
		} else {
			DrawString(left, right, y, GetString(STR_PURCHASE_INFO_COST_SPEED, e->GetCost(), PackVelocity(e->GetDisplayMaxSpeed(), e->type)));
		}
		y += GetCharacterHeight(FS_NORMAL);
	}

	/* Running cost */
<<<<<<< HEAD
	SetDParam(0, e->GetDisplayRunningCost());
	DrawString(left, right, y, GetRunningCostString());
=======
	DrawString(left, right, y, GetString(TimerGameEconomy::UsingWallclockUnits() ? STR_PURCHASE_INFO_RUNNINGCOST_PERIOD : STR_PURCHASE_INFO_RUNNINGCOST_YEAR, e->GetRunningCost()));
>>>>>>> 23ba18ad
	y += GetCharacterHeight(FS_NORMAL);

	return y;
}

/* Draw ship specific details */
static int DrawShipPurchaseInfo(int left, int right, int y, EngineID engine_number, bool refittable, TestedEngineDetails &te)
{
	const Engine *e = Engine::Get(engine_number);

	/* Purchase cost - Max speed */
	uint raw_speed = e->GetDisplayMaxSpeed();
	uint ocean_speed = e->u.ship.ApplyWaterClassSpeedFrac(raw_speed, true);
	uint canal_speed = e->u.ship.ApplyWaterClassSpeedFrac(raw_speed, false);

	if (ocean_speed == canal_speed) {
		if (te.cost != 0) {
			DrawString(left, right, y, GetString(STR_PURCHASE_INFO_COST_REFIT_SPEED, e->GetCost() + te.cost, te.cost, PackVelocity(ocean_speed, e->type)));
		} else {
			DrawString(left, right, y, GetString(STR_PURCHASE_INFO_COST_SPEED, e->GetCost(), PackVelocity(ocean_speed, e->type)));
		}
		y += GetCharacterHeight(FS_NORMAL);
	} else {
		if (te.cost != 0) {
			DrawString(left, right, y, GetString(STR_PURCHASE_INFO_COST_REFIT, e->GetCost() + te.cost, te.cost));
		} else {
			DrawString(left, right, y, GetString(STR_PURCHASE_INFO_COST, e->GetCost()));
		}
		y += GetCharacterHeight(FS_NORMAL);

		DrawString(left, right, y, GetString(STR_PURCHASE_INFO_SPEED_OCEAN, PackVelocity(ocean_speed, e->type)));
		y += GetCharacterHeight(FS_NORMAL);

		DrawString(left, right, y, GetString(STR_PURCHASE_INFO_SPEED_CANAL, PackVelocity(canal_speed, e->type)));
		y += GetCharacterHeight(FS_NORMAL);
	}

<<<<<<< HEAD
	/* Running cost */
	SetDParam(0, e->GetDisplayRunningCost());
	DrawString(left, right, y, GetRunningCostString());
=======
	/* Cargo type + capacity */
	DrawString(left, right, y, GetString(STR_PURCHASE_INFO_CAPACITY, te.cargo, te.capacity, refittable ? STR_PURCHASE_INFO_REFITTABLE : STR_EMPTY));
	y += GetCharacterHeight(FS_NORMAL);

	/* Running cost */
	DrawString(left, right, y, GetString(TimerGameEconomy::UsingWallclockUnits() ? STR_PURCHASE_INFO_RUNNINGCOST_PERIOD : STR_PURCHASE_INFO_RUNNINGCOST_YEAR, e->GetRunningCost()));
>>>>>>> 23ba18ad
	y += GetCharacterHeight(FS_NORMAL);

	if (!IsArticulatedEngine(engine_number)) {
		/* Cargo type + capacity */
		SetDParam(0, te.cargo);
		SetDParam(1, te.capacity);
		SetDParam(2, refittable ? STR_PURCHASE_INFO_REFITTABLE : STR_EMPTY);
		DrawString(left, right, y, STR_PURCHASE_INFO_CAPACITY);
		y += GetCharacterHeight(FS_NORMAL);
	}

	return y;
}

/**
 * Draw aircraft specific details in the buy window.
 * @param left Left edge of the window to draw in.
 * @param right Right edge of the window to draw in.
 * @param y Top of the area to draw in.
 * @param engine_number Engine to display.
 * @param refittable If set, the aircraft can be refitted.
 * @return Bottom of the used area.
 */
static int DrawAircraftPurchaseInfo(int left, int right, int y, EngineID engine_number, bool refittable, TestedEngineDetails &te)
{
	const Engine *e = Engine::Get(engine_number);

	/* Purchase cost - Max speed */
	if (te.cost != 0) {
		DrawString(left, right, y, GetString(STR_PURCHASE_INFO_COST_REFIT_SPEED, e->GetCost() + te.cost, te.cost, PackVelocity(e->GetDisplayMaxSpeed(), e->type)));
	} else {
		DrawString(left, right, y, GetString(STR_PURCHASE_INFO_COST_SPEED, e->GetCost(), PackVelocity(e->GetDisplayMaxSpeed(), e->type)));
	}
	y += GetCharacterHeight(FS_NORMAL);

	/* Cargo capacity */
	if (te.mail_capacity > 0) {
		DrawString(left, right, y, GetString(STR_PURCHASE_INFO_AIRCRAFT_CAPACITY, te.cargo, te.capacity, GetCargoTypeByLabel(CT_MAIL), te.mail_capacity));
	} else {
		/* Note, if the default capacity is selected by the refit capacity
		 * callback, then the capacity shown is likely to be incorrect. */
		DrawString(left, right, y, GetString(STR_PURCHASE_INFO_CAPACITY, te.cargo, te.capacity, refittable ? STR_PURCHASE_INFO_REFITTABLE : STR_EMPTY));
	}
	y += GetCharacterHeight(FS_NORMAL);

	/* Running cost */
<<<<<<< HEAD
	SetDParam(0, e->GetDisplayRunningCost());
	DrawString(left, right, y, GetRunningCostString());
=======
	DrawString(left, right, y, GetString(TimerGameEconomy::UsingWallclockUnits() ? STR_PURCHASE_INFO_RUNNINGCOST_PERIOD : STR_PURCHASE_INFO_RUNNINGCOST_YEAR, e->GetRunningCost()));
>>>>>>> 23ba18ad
	y += GetCharacterHeight(FS_NORMAL);

	/* Aircraft type */
	DrawString(left, right, y, GetString(STR_PURCHASE_INFO_AIRCRAFT_TYPE, e->GetAircraftTypeText()));
	y += GetCharacterHeight(FS_NORMAL);

	/* Aircraft range, if available. */
	uint16_t range = e->GetRange();
	if (range != 0) {
		DrawString(left, right, y, GetString(STR_PURCHASE_INFO_AIRCRAFT_RANGE, range));
		y += GetCharacterHeight(FS_NORMAL);
	}

	return y;
}


/**
 * Try to get the NewGRF engine additional text callback as an optional std::string.
 * @param engine The engine whose additional text to get.
 * @return The std::string if present, otherwise std::nullopt.
 */
static std::optional<std::string> GetNewGRFAdditionalText(EngineID engine)
{
	uint16_t callback = GetVehicleCallback(CBID_VEHICLE_ADDITIONAL_TEXT, 0, 0, engine, nullptr);
	if (callback == CALLBACK_FAILED || callback == 0x400) return std::nullopt;
	const GRFFile *grffile = Engine::Get(engine)->GetGRF();
	assert(grffile != nullptr);
	if (callback > 0x400) {
		ErrorUnknownCallbackResult(grffile->grfid, CBID_VEHICLE_ADDITIONAL_TEXT, callback);
		return std::nullopt;
	}

<<<<<<< HEAD
	StartTextRefStackUsage(grffile, 6);
	std::string result = GetString(GetGRFStringID(grffile, GRFSTR_MISC_GRF_TEXT + callback));
	StopTextRefStackUsage();
	return result;
=======
	return GetGRFStringWithTextStack(grffile, GRFSTR_MISC_GRF_TEXT + callback, 6);
>>>>>>> 23ba18ad
}

/**
 * Display additional text from NewGRF in the purchase information window
 * @param left   Left border of text bounding box
 * @param right  Right border of text bounding box
 * @param y      Top border of text bounding box
 * @param engine Engine to query the additional purchase information for
 * @return       Bottom border of text bounding box
 */
static uint ShowAdditionalText(int left, int right, int y, EngineID engine)
{
	auto text = GetNewGRFAdditionalText(engine);
	if (!text) return y;
	return DrawStringMultiLine(left, right, y, INT32_MAX, *text, TC_BLACK);
}

void TestedEngineDetails::FillDefaultCapacities(const Engine *e)
{
	this->cargo = e->GetDefaultCargoType();
	if (e->type == VEH_TRAIN || e->type == VEH_ROAD || e->type == VEH_SHIP) {
		this->all_capacities = GetCapacityOfArticulatedParts(e->index);
		this->capacity = this->all_capacities[this->cargo];
		this->mail_capacity = 0;
	} else {
		this->capacity = e->GetDisplayDefaultCapacity(&this->mail_capacity);
		this->all_capacities[this->cargo] = this->capacity;
		if (IsValidCargoType(GetCargoTypeByLabel(CT_MAIL))) {
			this->all_capacities[GetCargoTypeByLabel(CT_MAIL)] = this->mail_capacity;
		} else {
			this->mail_capacity = 0;
		}
	}
	if (this->all_capacities.GetCount() == 0) this->cargo = INVALID_CARGO;
}

/**
 * Draw the purchase info details of a vehicle at a given location.
 * @param left,right,y location where to draw the info
 * @param engine_number the engine of which to draw the info of
 * @return y after drawing all the text
 */
int DrawVehiclePurchaseInfo(int left, int right, int y, EngineID engine_number, TestedEngineDetails &te)
{
	const Engine *e = Engine::Get(engine_number);
	CalTime::YearMonthDay ymd = CalTime::ConvertDateToYMD(e->intro_date);
	bool refittable = IsArticulatedVehicleRefittable(engine_number);
	bool articulated_cargo = false;

	switch (e->type) {
		default: NOT_REACHED();
		case VEH_TRAIN:
			if (e->u.rail.railveh_type == RAILVEH_WAGON) {
				y = DrawRailWagonPurchaseInfo(left, right, y, engine_number, &e->u.rail, te);
			} else {
				y = DrawRailEnginePurchaseInfo(left, right, y, engine_number, &e->u.rail, te);
			}
			articulated_cargo = true;
			break;

		case VEH_ROAD:
			y = DrawRoadVehPurchaseInfo(left, right, y, engine_number, te);
			articulated_cargo = true;
			break;

		case VEH_SHIP:
			y = DrawShipPurchaseInfo(left, right, y, engine_number, refittable, te);
			if (IsArticulatedEngine(engine_number)) articulated_cargo = true;
			break;

		case VEH_AIRCRAFT:
			y = DrawAircraftPurchaseInfo(left, right, y, engine_number, refittable, te);
			break;
	}

	if (articulated_cargo) {
		/* Cargo type + capacity, or N/A */
		int new_y = DrawCargoCapacityInfo(left, right, y, te, refittable);

		if (new_y == y) {
			DrawString(left, right, y, GetString(STR_PURCHASE_INFO_CAPACITY, INVALID_CARGO, 0, STR_EMPTY));
			y += GetCharacterHeight(FS_NORMAL);
		} else {
			y = new_y;
		}
	}

	/* Draw details that apply to all types except rail wagons. */
	if (e->type != VEH_TRAIN || e->u.rail.railveh_type != RAILVEH_WAGON) {
		/* Design date - Life length */
<<<<<<< HEAD
		SetDParam(0, ymd.year);
		SetDParam(1, DateDeltaToYearDelta(e->GetLifeLengthInDays()));
		DrawString(left, right, y, STR_PURCHASE_INFO_DESIGNED_LIFE);
=======
		DrawString(left, right, y, GetString(STR_PURCHASE_INFO_DESIGNED_LIFE, ymd.year, TimerGameCalendar::DateToYear(e->GetLifeLengthInDays())));
>>>>>>> 23ba18ad
		y += GetCharacterHeight(FS_NORMAL);

		/* Reliability */
		DrawString(left, right, y, GetString(STR_PURCHASE_INFO_RELIABILITY, ToPercent16(e->reliability)));
		y += GetCharacterHeight(FS_NORMAL);
	} else if (_settings_client.gui.show_wagon_intro_year) {
		SetDParam(0, ymd.year);
		DrawString(left, right, y, STR_PURCHASE_INFO_DESIGNED);
		y += GetCharacterHeight(FS_NORMAL);
	}

	if (refittable) y = ShowRefitOptionsList(left, right, y, engine_number);

	y = DrawBadgeNameList({left, y, right, INT16_MAX}, e->badges, static_cast<GrfSpecFeature>(GSF_TRAINS + e->type));

	/* Additional text from NewGRF */
	y = ShowAdditionalText(left, right, y, engine_number);

	/* The NewGRF's name which the vehicle comes from */
	const GRFConfig *config = GetGRFConfig(e->GetGRFID());
	if (_settings_client.gui.show_newgrf_name && config != nullptr)
	{
		DrawString(left, right, y, config->GetName(), TC_BLACK);
		y += GetCharacterHeight(FS_NORMAL);
	}

	return y;
}

static void DrawEngineBadgeColumn(const Rect &r, int column_group, const GUIBadgeClasses &badge_classes, const Engine *e, PaletteID remap)
{
	DrawBadgeColumn(r, column_group, badge_classes, e->badges, static_cast<GrfSpecFeature>(GSF_TRAINS + e->type), e->info.base_intro, remap);
}

/**
 * Engine drawing loop
 * @param type Type of vehicle (VEH_*)
 * @param r The Rect of the list
 * @param eng_list What engines to draw
 * @param sb Scrollbar of list.
 * @param selected_id what engine to highlight as selected, if any
 * @param show_count Whether to show the amount of engines or not
 * @param selected_group the group to list the engines of
 */
void DrawEngineList(VehicleType type, const Rect &r, const GUIEngineList &eng_list, const Scrollbar &sb, EngineID selected_id, bool show_count, GroupID selected_group, const GUIBadgeClasses &badge_classes)
{
	static const std::array<int8_t, VehicleType::VEH_COMPANY_END> sprite_y_offsets = { 0, 0, -1, -1 };

	auto [first, last] = sb.GetVisibleRangeIterators(eng_list);

	bool rtl = _current_text_dir == TD_RTL;
	int step_size = GetEngineListHeight(type);
	int sprite_left  = GetVehicleImageCellSize(type, EIT_PURCHASE).extend_left;
	int sprite_right = GetVehicleImageCellSize(type, EIT_PURCHASE).extend_right;
	int sprite_width = sprite_left + sprite_right;
	int circle_width = std::max(GetScaledSpriteSize(SPR_CIRCLE_FOLDED).width, GetScaledSpriteSize(SPR_CIRCLE_UNFOLDED).width);
	int linecolour = GetColourGradient(COLOUR_ORANGE, SHADE_NORMAL);

	auto badge_column_widths = badge_classes.GetColumnWidths();

	Rect ir = r.WithHeight(step_size).Shrink(WidgetDimensions::scaled.matrix, RectPadding::zero);
	int sprite_y_offset = ScaleSpriteTrad(sprite_y_offsets[type]) + ir.Height() / 2;

	Dimension replace_icon = {0, 0};
	int count_width = 0;
	if (show_count) {
		replace_icon = GetSpriteSize(SPR_GROUP_REPLACE_ACTIVE);

		uint biggest_num_engines = 0;
		for (auto it = first; it != last; ++it) {
			const uint num_engines = GetGroupNumEngines(_local_company, selected_group, it->engine_id);
			biggest_num_engines = std::max(biggest_num_engines, num_engines);
		}

		count_width = GetStringBoundingBox(GetString(STR_JUST_COMMA, biggest_num_engines), FS_SMALL).width;
	}

	const int text_row_height = ir.Shrink(WidgetDimensions::scaled.matrix).Height();
	const int normal_text_y_offset = (text_row_height - GetCharacterHeight(FS_NORMAL)) / 2;
	const int small_text_y_offset  = text_row_height - GetCharacterHeight(FS_SMALL);

	const int offset = (rtl ? -circle_width : circle_width) / 2;
	const int level_width = rtl ? -WidgetDimensions::scaled.hsep_indent : WidgetDimensions::scaled.hsep_indent;

	for (auto it = first; it != last; ++it) {
		const auto &item = *it;
		const Engine *e = Engine::Get(item.engine_id);

		uint indent       = item.indent * WidgetDimensions::scaled.hsep_indent;
		bool has_variants = item.flags.Test(EngineDisplayFlag::HasVariants);
		bool is_folded    = item.flags.Test(EngineDisplayFlag::IsFolded);
		bool shaded       = item.flags.Test(EngineDisplayFlag::Shaded);

		Rect textr = ir.Shrink(WidgetDimensions::scaled.matrix);
		Rect tr = ir.Indent(indent, rtl);

		if (item.indent > 0) {
			/* Draw tree continuation lines. */
			int tx = (rtl ? ir.right : ir.left) + offset;
			for (uint lvl = 1; lvl <= item.indent; ++lvl) {
				if (HasBit(item.level_mask, lvl)) GfxDrawLine(tx, ir.top, tx, ir.bottom, linecolour, WidgetDimensions::scaled.fullbevel.top);
				if (lvl < item.indent) tx += level_width;
			}
			/* Draw our node in the tree. */
			int ycentre = CenterBounds(textr.top, textr.bottom, WidgetDimensions::scaled.fullbevel.top);
			if (!HasBit(item.level_mask, item.indent)) GfxDrawLine(tx, ir.top, tx, ycentre, linecolour, WidgetDimensions::scaled.fullbevel.top);
			GfxDrawLine(tx, ycentre, tx + offset - (rtl ? -1 : 1), ycentre, linecolour, WidgetDimensions::scaled.fullbevel.top);
		}

		if (has_variants) {
			Rect fr = tr.WithWidth(circle_width, rtl);
			DrawSpriteIgnorePadding(is_folded ? SPR_CIRCLE_FOLDED : SPR_CIRCLE_UNFOLDED, PAL_NONE, {fr.left, textr.top, fr.right, textr.bottom}, SA_CENTER);
		}

		tr = tr.Indent(circle_width + WidgetDimensions::scaled.hsep_normal, rtl);

		/* Note: num_engines is only used in the autoreplace GUI, so it is correct to use _local_company here. */
		const uint num_engines = GetGroupNumEngines(_local_company, selected_group, item.engine_id);
		const PaletteID pal = (show_count && num_engines == 0) ? PALETTE_CRASH : GetEnginePalette(item.engine_id, _local_company);

		if (badge_column_widths.size() >= 1 && badge_column_widths[0] > 0) {
			Rect br = tr.WithWidth(badge_column_widths[0], rtl);
			DrawEngineBadgeColumn(br, 0, badge_classes, e, pal);
			tr = tr.Indent(badge_column_widths[0], rtl);
		}

		int sprite_x = tr.WithWidth(sprite_width, rtl).left + sprite_left;
		DrawVehicleEngine(r.left, r.right, sprite_x, tr.top + sprite_y_offset, item.engine_id, pal, EIT_PURCHASE);

		tr = tr.Indent(sprite_width + WidgetDimensions::scaled.hsep_wide, rtl);

		if (badge_column_widths.size() >= 2 && badge_column_widths[1] > 0) {
			Rect br = tr.WithWidth(badge_column_widths[1], rtl);
			DrawEngineBadgeColumn(br, 1, badge_classes, e, pal);
			tr = tr.Indent(badge_column_widths[1], rtl);
		}

		if (show_count) {
			/* Rect for replace-protection icon. */
			Rect rr = tr.WithWidth(replace_icon.width, !rtl);
			tr = tr.Indent(replace_icon.width + WidgetDimensions::scaled.hsep_normal, !rtl);
			/* Rect for engine type count text. */
			Rect cr = tr.WithWidth(count_width, !rtl);
			tr = tr.Indent(count_width + WidgetDimensions::scaled.hsep_normal, !rtl);

			DrawString(cr.left, cr.right, textr.top + small_text_y_offset, GetString(STR_JUST_COMMA, num_engines), TC_BLACK, SA_RIGHT | SA_FORCE, false, FS_SMALL);

			if (EngineHasReplacementForCompany(Company::Get(_local_company), item.engine_id, selected_group)) {
				DrawSpriteIgnorePadding(SPR_GROUP_REPLACE_ACTIVE, num_engines == 0 ? PALETTE_CRASH : PAL_NONE, rr, SA_CENTER);
			}
		}

		if (badge_column_widths.size() >= 3 && badge_column_widths[2] > 0) {
			Rect br = tr.WithWidth(badge_column_widths[2], !rtl).Indent(WidgetDimensions::scaled.hsep_wide, rtl);
			DrawEngineBadgeColumn(br, 2, badge_classes, e, pal);
			tr = tr.Indent(badge_column_widths[2], !rtl);
		}

		bool hidden = e->company_hidden.Test(_local_company);
		StringID str = hidden ? STR_HIDDEN_ENGINE_NAME : STR_ENGINE_NAME;
		TextColour tc = (item.engine_id == selected_id) ? TC_WHITE : ((hidden | shaded) ? (TC_GREY | TC_FORCED | TC_NO_SHADE) : TC_BLACK);

		/* If the count is visible then this is part of in-use autoreplace list. */
		auto engine_name = PackEngineNameDParam(item.engine_id, show_count ? EngineNameContext::AutoreplaceVehicleInUse : EngineNameContext::PurchaseList, item.indent);
		DrawString(tr.left, tr.right, textr.top + normal_text_y_offset,GetString(str, engine_name), tc);

		ir = ir.Translate(0, step_size);
	}
}

/**
 * Display the dropdown for the vehicle sort criteria.
 * @param w Parent window (holds the dropdown button).
 * @param vehicle_type %Vehicle type being sorted.
 * @param selected Currently selected sort criterion.
 * @param button Widget button.
 */
void DisplayVehicleSortDropDown(Window *w, VehicleType vehicle_type, int selected, WidgetID button)
{
	uint32_t hidden_mask = 0;
	/* Disable sorting by power or tractive effort when the original acceleration model for road vehicles is being used. */
	if (vehicle_type == VEH_ROAD && _settings_game.vehicle.roadveh_acceleration_model == AM_ORIGINAL) {
		SetBit(hidden_mask, 3); // power
		SetBit(hidden_mask, 4); // tractive effort
		SetBit(hidden_mask, 8); // power by running costs
	}
	/* Disable sorting by tractive effort when the original acceleration model for trains is being used. */
	if (vehicle_type == VEH_TRAIN && _settings_game.vehicle.train_acceleration_model == AM_ORIGINAL) {
		SetBit(hidden_mask, 4); // tractive effort
	}
	ShowDropDownMenu(w, _engine_sort_listing[vehicle_type], selected, button, 0, hidden_mask);
}

/**
 * Add children to GUI engine list to build a hierarchical tree.
 * @param dst Destination list.
 * @param src Source list.
 * @param parent Current tree parent (set by self with recursion).
 * @param indent Current tree indentation level (set by self with recursion).
 */
void GUIEngineListAddChildren(GUIEngineList &dst, const GUIEngineList &src, EngineID parent, uint8_t indent)
{
	for (const auto &item : src) {
		if (item.variant_id != parent || item.engine_id == parent) continue;

		const Engine *e = Engine::Get(item.engine_id);
		EngineDisplayFlags flags = item.flags;
		if (e->display_last_variant != EngineID::Invalid()) flags.Reset(EngineDisplayFlag::Shaded);
		dst.emplace_back(e->display_last_variant == EngineID::Invalid() ? item.engine_id : e->display_last_variant, item.engine_id, flags, indent);

		/* Add variants if not folded */
		if (item.flags.Test(EngineDisplayFlag::HasVariants) && !item.flags.Test(EngineDisplayFlag::IsFolded)) {
			/* Add this engine again as a child */
			if (!item.flags.Test(EngineDisplayFlag::Shaded)) {
				dst.emplace_back(item.engine_id, item.engine_id, EngineDisplayFlags{}, indent + 1);
			}
			GUIEngineListAddChildren(dst, src, item.engine_id, indent + 1);
		}
	}

	if (indent > 0 || dst.empty()) return;

	/* Hierarchy is complete, traverse in reverse to find where indentation levels continue. */
	uint16_t level_mask = 0;
	for (auto it = std::rbegin(dst); std::next(it) != std::rend(dst); ++it) {
		auto next_it = std::next(it);
		SB(level_mask, it->indent, 1, it->indent <= next_it->indent);
		next_it->level_mask = level_mask;
	}
}

/** Enum referring to the Hotkeys in the build vehicle window */
enum BuildVehicleHotkeys : int32_t {
	BVHK_FOCUS_FILTER_BOX, ///< Focus the edit box for editing the filter string
};

struct BuildVehicleWindowBase : Window {
	VehicleType vehicle_type;                   ///< Type of vehicles shown in the window.
	TileIndex tile;                             ///< Original tile.
	bool virtual_train_mode;                    ///< Are we building a virtual train?
	Train **virtual_train_out;                  ///< Virtual train ptr
	bool listview_mode;                         ///< If set, only display the available vehicles and do not show a 'build' button.

	BuildVehicleWindowBase(WindowDesc &desc, TileIndex tile, VehicleType type, Train **virtual_train_out) : Window(desc)
	{
		this->vehicle_type = type;
		this->tile = tile;
		this->window_number = tile == INVALID_TILE ? (uint)type : tile.base();
		this->virtual_train_out = virtual_train_out;
		this->virtual_train_mode = (virtual_train_out != nullptr);
		if (this->virtual_train_mode) this->window_number = 0;
		this->listview_mode = (tile == INVALID_TILE) && !this->virtual_train_mode;
	}

	void AddVirtualEngine(Train *toadd)
	{
		if (this->virtual_train_out == nullptr) return;

		if (*(this->virtual_train_out) == nullptr) {
			*(this->virtual_train_out) = toadd;
		}

		InvalidateWindowClassesData(WC_CREATE_TEMPLATE);
	}

	VehicleID GetNewVirtualEngineMoveTarget() const
	{
		assert(this->virtual_train_out != nullptr);

		Train *current = *(this->virtual_train_out);
		return (current != nullptr) ? current->index : VehicleID::Invalid();
	}

	StringID GetCargoFilterLabel(CargoType cid) const
	{
		switch (cid) {
			case CargoFilterCriteria::CF_ANY: return STR_PURCHASE_INFO_ALL_TYPES;
			case CargoFilterCriteria::CF_ENGINES: return STR_PURCHASE_INFO_ENGINES_ONLY;
			case CargoFilterCriteria::CF_NONE: return STR_PURCHASE_INFO_NONE;
			default: return CargoSpec::Get(cid)->name;
		}
	}

	DropDownList BuildCargoDropDownList(bool hide_engines = false) const
	{
		DropDownList list;

		/* Add item for disabling filtering. */
		list.push_back(MakeDropDownListStringItem(this->GetCargoFilterLabel(CargoFilterCriteria::CF_ANY), CargoFilterCriteria::CF_ANY, false));
		/* Specific filters for trains. */
		if (this->vehicle_type == VEH_TRAIN) {
			if (!hide_engines) {
				/* Add item for locomotives only in case of trains. */
				list.push_back(MakeDropDownListStringItem(this->GetCargoFilterLabel(CargoFilterCriteria::CF_ENGINES), CargoFilterCriteria::CF_ENGINES, false));
			}

			/* Add item for vehicles not carrying anything, e.g. train engines.
			 * This could also be useful for eyecandy vehicles of other types, but is likely too confusing for joe, */
			list.push_back(MakeDropDownListStringItem(this->GetCargoFilterLabel(CargoFilterCriteria::CF_NONE), CargoFilterCriteria::CF_NONE, false));
		}

		/* Add cargos */
		Dimension d = GetLargestCargoIconSize();
		for (const CargoSpec *cs : _sorted_standard_cargo_specs) {
			list.push_back(MakeDropDownListIconItem(d, cs->GetCargoIcon(), PAL_NONE, cs->name, cs->Index(), false));
		}

		return list;
	}

	void FillTestedEngineCapacity(EngineID engine, CargoType cargo, TestedEngineDetails &te) const
	{
		const Engine *e = Engine::Get(engine);
		if (!e->CanPossiblyCarryCargo()) {
			te.cost = 0;
			te.cargo = INVALID_CARGO;
			te.all_capacities.Clear();
			return;
		}

		if (this->virtual_train_mode) {
			if (cargo != INVALID_CARGO && cargo != e->GetDefaultCargoType()) {
				SavedRandomSeeds saved_seeds;
				SaveRandomSeeds(&saved_seeds);
				StringID err;
				Train *t = BuildVirtualRailVehicle(engine, err, (ClientID)0, false);
				if (t != nullptr) {
					const CommandCost ret = Command<CMD_REFIT_VEHICLE>::Do(DoCommandFlag::QueryCost, t->index, cargo, 0, false, false, 1);
					te.cost          = ret.GetCost();
					te.capacity      = _returned_refit_capacity;
					te.mail_capacity = _returned_mail_refit_capacity;
					te.cargo         = cargo;
					te.all_capacities = _returned_vehicle_capacities;
					delete t;
					RestoreRandomSeeds(saved_seeds);
					return;
				} else {
					RestoreRandomSeeds(saved_seeds);
				}
			}
		} else if (!this->listview_mode) {
			/* Query for cost and refitted capacity */
			CommandCost ret = Command<CMD_BUILD_VEHICLE>::Do(DoCommandFlag::QueryCost, TileIndex(this->window_number), engine, true, cargo, INVALID_CLIENT_ID);
			if (ret.Succeeded()) {
				te.cost          = ret.GetCost() - e->GetCost();
				te.capacity      = _returned_refit_capacity;
				te.mail_capacity = _returned_mail_refit_capacity;
				te.cargo         = (cargo == INVALID_CARGO) ? e->GetDefaultCargoType() : cargo;
				te.all_capacities = _returned_vehicle_capacities;
				return;
			}
		}

		/* Purchase test was not possible or failed, fill in the defaults instead. */
		te = {};
		te.FillDefaultCapacities(e);
	}

	void ChangeDualPaneMode(bool new_value)
	{
		_settings_client.gui.dual_pane_train_purchase_window = new_value;
		SetWindowDirty(WC_GAME_OPTIONS, WN_GAME_OPTIONS_GAME_SETTINGS);

		if (this->virtual_train_out != nullptr) {
			ShowTemplateTrainBuildVehicleWindow(this->virtual_train_out);
		} else {
			ShowBuildVehicleWindow(this->tile, this->vehicle_type);
		}
	}
};

/**
 * Update cargo filter
 * @param parent parent window, may be nullptr
 * @param cargo_filter_criteria cargo filter criteria
 */
void GUIEngineListSortCache::UpdateCargoFilter(const BuildVehicleWindowBase *parent, CargoType cargo_filter_criteria)
{
	this->parent = parent;

	if (cargo_filter_criteria >= NUM_CARGO) cargo_filter_criteria = INVALID_CARGO;

	if (cargo_filter_criteria != this->current_cargo) {
		this->current_cargo = cargo_filter_criteria;
		this->capacities.clear();
	}
}

uint GUIEngineListSortCache::GetArticulatedCapacity(EngineID eng, bool dual_headed) const
{
	auto iter = this->capacities.insert({ eng, 0 });
	if (iter.second) {
		/* New cache entry */
		const Engine *e = Engine::Get(eng);
		if (this->current_cargo != INVALID_CARGO && this->current_cargo != e->GetDefaultCargoType() && e->info.callback_mask.Test(VehicleCallbackMask::RefitCapacity) && e->refit_capacity_values == nullptr && this->parent != nullptr) {
			/* Expensive path simulating vehicle construction is required to determine capacity */
			TestedEngineDetails te{};
			this->parent->FillTestedEngineCapacity(eng, this->current_cargo, te);
			iter.first->second = te.all_capacities.GetSum<uint>();
		} else {
			iter.first->second = GetTotalCapacityOfArticulatedParts(eng, this->current_cargo) * (dual_headed ? 2 : 1);
		}
	}
	return iter.first->second;
}

/** GUI for building vehicles. */
struct BuildVehicleWindow : BuildVehicleWindowBase {
	union {
		RailType railtype;   ///< Rail type to show, or #INVALID_RAILTYPE.
		RoadType roadtype;   ///< Road type to show, or #INVALID_ROADTYPE.
	} filter;                                   ///< Filter to apply.
	bool descending_sort_order;                 ///< Sort direction, @see _engine_sort_direction
	uint8_t sort_criteria;                      ///< Current sort criterium.
	bool show_hidden_engines;                   ///< State of the 'show hidden engines' button.
	EngineID sel_engine;                        ///< Currently selected engine, or #EngineID::Invalid()
	EngineID rename_engine;                     ///< Engine being renamed.
	GUIEngineList eng_list;
	CargoType cargo_filter_criteria;              ///< Selected cargo filter
	int details_height;                         ///< Minimal needed height of the details panels, in text lines (found so far).
	Scrollbar *vscroll;
	TestedEngineDetails te;                     ///< Tested cost and capacity after refit.
	GUIBadgeClasses badge_classes;

	StringFilter string_filter;                 ///< Filter for vehicle name
	QueryString vehicle_editbox;                ///< Filter editbox

	void SetBuyVehicleText()
	{
		NWidgetCore *widget = this->GetWidget<NWidgetCore>(WID_BV_BUILD);

		bool refit = this->sel_engine != EngineID::Invalid() && this->cargo_filter_criteria != CargoFilterCriteria::CF_ANY && this->cargo_filter_criteria != CargoFilterCriteria::CF_NONE && this->cargo_filter_criteria != CargoFilterCriteria::CF_ENGINES;
		if (refit) refit = Engine::Get(this->sel_engine)->GetDefaultCargoType() != this->cargo_filter_criteria;

		if (this->virtual_train_mode) {
			if (refit) {
				widget->SetStringTip(STR_TMPL_ADD_VEHICLE_REFIT, STR_TMPL_ADD_REFIT_TOOLTIP);
			} else {
				widget->SetStringTip(STR_TMPL_ADD_VEHICLE, STR_TMPL_ADD_TOOLTIP);
			}
		} else {
			if (refit) {
				widget->SetStringTip(STR_BUY_VEHICLE_TRAIN_BUY_REFIT_VEHICLE_BUTTON + this->vehicle_type, STR_BUY_VEHICLE_TRAIN_BUY_REFIT_VEHICLE_TOOLTIP + this->vehicle_type);
			} else {
				widget->SetStringTip(STR_BUY_VEHICLE_TRAIN_BUY_VEHICLE_BUTTON + this->vehicle_type, STR_BUY_VEHICLE_TRAIN_BUY_VEHICLE_TOOLTIP + this->vehicle_type);
			}
		}
	}

<<<<<<< HEAD
	BuildVehicleWindow(WindowDesc &desc, TileIndex tile, VehicleType type, Train **virtual_train_out) : BuildVehicleWindowBase(desc, tile, type, virtual_train_out), vehicle_editbox(MAX_LENGTH_VEHICLE_NAME_CHARS * MAX_CHAR_LENGTH, MAX_LENGTH_VEHICLE_NAME_CHARS)
=======
	BuildVehicleWindow(WindowDesc &desc, TileIndex tile, VehicleType type) : Window(desc), vehicle_editbox(MAX_LENGTH_VEHICLE_NAME_CHARS * MAX_CHAR_LENGTH, MAX_LENGTH_VEHICLE_NAME_CHARS)
>>>>>>> 23ba18ad
	{
		this->sel_engine = EngineID::Invalid();

		this->sort_criteria         = _engine_sort_last_criteria[type];
		this->descending_sort_order = _engine_sort_last_order[type];
		this->show_hidden_engines   = _engine_sort_show_hidden_engines[type];

		this->UpdateFilterByTile();

		this->CreateNestedTree();

		this->vscroll = this->GetScrollbar(WID_BV_SCROLLBAR);

		/* If we are just viewing the list of vehicles, we do not need the Build button.
		 * So we just hide it, and enlarge the Rename button by the now vacant place. */
		if (this->listview_mode) {
			this->GetWidget<NWidgetStacked>(WID_BV_BUILD_SEL)->SetDisplayedPlane(SZSP_NONE);
		}

		NWidgetCore *widget = this->GetWidget<NWidgetCore>(WID_BV_LIST);
		widget->SetToolTip(STR_BUY_VEHICLE_TRAIN_LIST_TOOLTIP + type);

		widget = this->GetWidget<NWidgetCore>(WID_BV_SHOW_HIDE);
		widget->SetToolTip(STR_BUY_VEHICLE_TRAIN_HIDE_SHOW_TOGGLE_TOOLTIP + type);

		widget = this->GetWidget<NWidgetCore>(WID_BV_RENAME);
		widget->SetStringTip(STR_BUY_VEHICLE_TRAIN_RENAME_BUTTON + type, STR_BUY_VEHICLE_TRAIN_RENAME_TOOLTIP + type);

		widget = this->GetWidget<NWidgetCore>(WID_BV_SHOW_HIDDEN_ENGINES);
		widget->SetStringTip(STR_SHOW_HIDDEN_ENGINES_VEHICLE_TRAIN + type, STR_SHOW_HIDDEN_ENGINES_VEHICLE_TRAIN_TOOLTIP + type);
		widget->SetLowered(this->show_hidden_engines);

		this->details_height = ((this->vehicle_type == VEH_TRAIN) ? 10 : 9);

		this->GetWidget<NWidgetStacked>(WID_BV_TOGGLE_DUAL_PANE_SEL)->SetDisplayedPlane((this->vehicle_type == VEH_TRAIN) ? 0 : SZSP_NONE);

		this->FinishInitNested(this->window_number);

		this->querystrings[WID_BV_FILTER] = &this->vehicle_editbox;
		this->vehicle_editbox.cancel_button = QueryString::ACTION_CLEAR;

		this->owner = (tile != INVALID_TILE) ? GetTileOwner(tile) : _local_company;

		this->eng_list.ForceRebuild();
		this->GenerateBuildList(); // generate the list, since we need it in the next line
		this->vscroll->SetCount(this->eng_list.size());

		/* Select the first unshaded engine in the list as default when opening the window */
		EngineID engine = EngineID::Invalid();
		auto it = std::ranges::find_if(this->eng_list, [](const GUIEngineListItem &item) { return !item.flags.Test(EngineDisplayFlag::Shaded); });
		if (it != this->eng_list.end()) engine = it->engine_id;
		this->SelectEngine(engine);
	}

	/** Set the filter type according to the depot type */
	void UpdateFilterByTile()
	{
		switch (this->vehicle_type) {
			default: NOT_REACHED();
			case VEH_TRAIN:
				if (this->listview_mode || this->virtual_train_mode) {
					this->filter.railtype = INVALID_RAILTYPE;
				} else {
					this->filter.railtype = GetRailType(TileIndex(this->window_number));
				}
				break;

			case VEH_ROAD:
				if (this->listview_mode || this->virtual_train_mode) {
					this->filter.roadtype = INVALID_ROADTYPE;
				} else {
					this->filter.roadtype = GetRoadTypeRoad(TileIndex(this->window_number));
					if (this->filter.roadtype == INVALID_ROADTYPE) {
						this->filter.roadtype = GetRoadTypeTram(TileIndex(this->window_number));
					}
				}
				break;

			case VEH_SHIP:
			case VEH_AIRCRAFT:
				break;
		}
	}

	/** Populate the filter list and set the cargo filter criteria. */
	void SetCargoFilterArray()
	{
		/* Set the last cargo filter criteria. */
		this->cargo_filter_criteria = _engine_sort_last_cargo_criteria[this->vehicle_type];
		if (this->cargo_filter_criteria < NUM_CARGO && !HasBit(_standard_cargo_mask, this->cargo_filter_criteria)) this->cargo_filter_criteria = CargoFilterCriteria::CF_ANY;

		this->eng_list.SetFilterFuncs(_engine_filter_funcs);
		this->eng_list.SetFilterState(this->cargo_filter_criteria != CargoFilterCriteria::CF_ANY);
	}

	void SelectEngine(EngineID engine)
	{
		CargoType cargo = this->cargo_filter_criteria;
		if (cargo == CargoFilterCriteria::CF_ANY || cargo == CargoFilterCriteria::CF_ENGINES || cargo == CargoFilterCriteria::CF_NONE) cargo = INVALID_CARGO;

		this->sel_engine = engine;
		this->SetBuyVehicleText();

		if (this->sel_engine == EngineID::Invalid()) return;

		this->FillTestedEngineCapacity(this->sel_engine, cargo, this->te);
	}

	void OnInit() override
	{
		this->badge_classes = GUIBadgeClasses(static_cast<GrfSpecFeature>(GSF_TRAINS + this->vehicle_type));
		this->SetCargoFilterArray();
		this->vscroll->SetCount(this->eng_list.size());
	}

	/** Filter the engine list against the currently selected cargo filter */
	void FilterEngineList()
	{
		this->eng_list.Filter(this->cargo_filter_criteria);
		if (0 == this->eng_list.size()) { // no engine passed through the filter, invalidate the previously selected engine
			this->SelectEngine(EngineID::Invalid());
		} else if (std::ranges::find(this->eng_list, this->sel_engine, &GUIEngineListItem::engine_id) == this->eng_list.end()) { // previously selected engine didn't pass the filter, select the first engine of the list
			this->SelectEngine(this->eng_list[0].engine_id);
		}
	}

	/** Filter a single engine */
	bool FilterSingleEngine(EngineID eid)
	{
		GUIEngineListItem item = {eid, eid, EngineDisplayFlags{}, 0};
		return CargoAndEngineFilter(&item, this->cargo_filter_criteria);
	}

	/** Filter by name and NewGRF extra text */
	bool FilterByText(const Engine *e)
	{
		/* Do not filter if the filter text box is empty */
		if (this->string_filter.IsEmpty()) return true;

		/* Filter engine name */
		this->string_filter.ResetState();
		this->string_filter.AddLine(GetString(STR_ENGINE_NAME, PackEngineNameDParam(e->index, EngineNameContext::PurchaseList)));

		/* Filter NewGRF extra text */
		auto text = GetNewGRFAdditionalText(e->index);
		if (text) this->string_filter.AddLine(*text);

		return this->string_filter.GetState();
	}

	/* Figure out what train EngineIDs to put in the list */
	void GenerateBuildTrainList(GUIEngineList &list)
	{
		std::vector<EngineID> variants;
		EngineID sel_id = EngineID::Invalid();
		size_t num_engines = 0;

		list.clear();

		BadgeTextFilter btf(this->string_filter, GSF_TRAINS);

		/* Make list of all available train engines and wagons.
		 * Also check to see if the previously selected engine is still available,
		 * and if not, reset selection to EngineID::Invalid(). This could be the case
		 * when engines become obsolete and are removed */
		for (const Engine *e : Engine::IterateType(VEH_TRAIN)) {
			if (!this->show_hidden_engines && e->IsVariantHidden(_local_company)) continue;
			EngineID eid = e->index;
			const RailVehicleInfo *rvi = &e->u.rail;

			if (this->filter.railtype != INVALID_RAILTYPE && !HasPowerOnRail(rvi->railtype, this->filter.railtype)) continue;
			if (!IsEngineBuildable(eid, VEH_TRAIN, _local_company)) continue;

			/* Filter now! So num_engines and num_wagons is valid */
			if (!FilterSingleEngine(eid)) continue;

			/* Filter by name or NewGRF extra text */
			if (!FilterByText(e) && !btf.Filter(e->badges)) continue;

			list.emplace_back(eid, e->info.variant_id, e->display_flags, 0);

			if (rvi->railveh_type != RAILVEH_WAGON) num_engines++;

			/* Add all parent variants of this engine to the variant list */
			EngineID parent = e->info.variant_id;
			while (parent != EngineID::Invalid()) {
				variants.push_back(parent);
				parent = Engine::Get(parent)->info.variant_id;
			}

			if (eid == this->sel_engine) sel_id = eid;
		}

		/* ensure primary engine of variant group is in list */
		for (const auto &variant : variants) {
			if (std::ranges::find(list, variant, &GUIEngineListItem::engine_id) == list.end()) {
				const Engine *e = Engine::Get(variant);
				list.emplace_back(variant, e->info.variant_id, e->display_flags | EngineDisplayFlag::Shaded, 0);
				if (e->u.rail.railveh_type != RAILVEH_WAGON) num_engines++;
			}
		}

		this->SelectEngine(sel_id);

		/* invalidate cached values for name sorter - engine names could change */
		_last_engine[0] = _last_engine[1] = EngineID::Invalid();

		/* setup engine capacity cache */
		list.SortParameterData().UpdateCargoFilter(this, this->cargo_filter_criteria);

		/* make engines first, and then wagons, sorted by selected sort_criteria */
		_engine_sort_direction = false;
		EngList_Sort(list, TrainEnginesThenWagonsSorter);

		/* and then sort engines */
		_engine_sort_direction = this->descending_sort_order;
		EngList_SortPartial(list, _engine_sort_functions[0][this->sort_criteria], 0, num_engines);

		/* and finally sort wagons */
		EngList_SortPartial(list, _engine_sort_functions[0][this->sort_criteria], num_engines, list.size() - num_engines);
	}

	/* Figure out what road vehicle EngineIDs to put in the list */
	void GenerateBuildRoadVehList()
	{
		EngineID sel_id = EngineID::Invalid();

		this->eng_list.clear();

		BadgeTextFilter btf(this->string_filter, GSF_ROADVEHICLES);

		for (const Engine *e : Engine::IterateType(VEH_ROAD)) {
			if (!this->show_hidden_engines && e->IsVariantHidden(_local_company)) continue;
			EngineID eid = e->index;
			if (!IsEngineBuildable(eid, VEH_ROAD, _local_company)) continue;
			if (this->filter.roadtype != INVALID_ROADTYPE && !HasPowerOnRoad(e->u.road.roadtype, this->filter.roadtype)) continue;

			/* Filter by name or NewGRF extra text */
			if (!FilterByText(e) && !btf.Filter(e->badges)) continue;

			this->eng_list.emplace_back(eid, e->info.variant_id, e->display_flags, 0);

			if (eid == this->sel_engine) sel_id = eid;
		}
		this->SelectEngine(sel_id);
	}

	/* Figure out what ship EngineIDs to put in the list */
	void GenerateBuildShipList()
	{
		EngineID sel_id = EngineID::Invalid();
		this->eng_list.clear();

		BadgeTextFilter btf(this->string_filter, GSF_SHIPS);

		for (const Engine *e : Engine::IterateType(VEH_SHIP)) {
			if (!this->show_hidden_engines && e->IsVariantHidden(_local_company)) continue;
			EngineID eid = e->index;
			if (!IsEngineBuildable(eid, VEH_SHIP, _local_company)) continue;

			/* Filter by name or NewGRF extra text */
			if (!FilterByText(e) && !btf.Filter(e->badges)) continue;

			this->eng_list.emplace_back(eid, e->info.variant_id, e->display_flags, 0);

			if (eid == this->sel_engine) sel_id = eid;
		}
		this->SelectEngine(sel_id);
	}

	/* Figure out what aircraft EngineIDs to put in the list */
	void GenerateBuildAircraftList()
	{
		EngineID sel_id = EngineID::Invalid();

		this->eng_list.clear();

		const Station *st = this->listview_mode ? nullptr : Station::GetByTile(TileIndex(this->window_number));

		BadgeTextFilter btf(this->string_filter, GSF_AIRCRAFT);

		/* Make list of all available planes.
		 * Also check to see if the previously selected plane is still available,
		 * and if not, reset selection to EngineID::Invalid(). This could be the case
		 * when planes become obsolete and are removed */
		for (const Engine *e : Engine::IterateType(VEH_AIRCRAFT)) {
			if (!this->show_hidden_engines && e->IsVariantHidden(_local_company)) continue;
			EngineID eid = e->index;
			if (!IsEngineBuildable(eid, VEH_AIRCRAFT, _local_company)) continue;
			/* First VEH_END window_numbers are fake to allow a window open for all different types at once */
			if (!this->listview_mode && !CanVehicleUseStation(eid, st)) continue;

			/* Filter by name or NewGRF extra text */
			if (!FilterByText(e) && !btf.Filter(e->badges)) continue;

			this->eng_list.emplace_back(eid, e->info.variant_id, e->display_flags, 0);

			if (eid == this->sel_engine) sel_id = eid;
		}

		this->SelectEngine(sel_id);
	}

	/* Generate the list of vehicles */
	void GenerateBuildList()
	{
		if (!this->eng_list.NeedRebuild()) return;

		/* Update filter type in case the road/railtype of the depot got converted */
		this->UpdateFilterByTile();

		this->eng_list.clear();

		GUIEngineList list;

		switch (this->vehicle_type) {
			default: NOT_REACHED();
			case VEH_TRAIN:
				this->GenerateBuildTrainList(list);
				GUIEngineListAddChildren(this->eng_list, list);
				this->eng_list.RebuildDone();
				return;
			case VEH_ROAD:
				this->GenerateBuildRoadVehList();
				break;
			case VEH_SHIP:
				this->GenerateBuildShipList();
				break;
			case VEH_AIRCRAFT:
				this->GenerateBuildAircraftList();
				break;
		}

		this->FilterEngineList();

		/* ensure primary engine of variant group is in list after filtering */
		std::vector<EngineID> variants;
		for (const auto &item : this->eng_list) {
			EngineID parent = item.variant_id;
			while (parent != EngineID::Invalid()) {
				variants.push_back(parent);
				parent = Engine::Get(parent)->info.variant_id;
			}
		}

		for (const auto &variant : variants) {
			if (std::ranges::find(this->eng_list, variant, &GUIEngineListItem::engine_id) == this->eng_list.end()) {
				const Engine *e = Engine::Get(variant);
				this->eng_list.emplace_back(variant, e->info.variant_id, e->display_flags | EngineDisplayFlag::Shaded, 0);
			}
		}

		/* setup engine capacity cache */
		this->eng_list.SortParameterData().UpdateCargoFilter(this, this->cargo_filter_criteria);

		_engine_sort_direction = this->descending_sort_order;
		EngList_Sort(this->eng_list, _engine_sort_functions[this->vehicle_type][this->sort_criteria]);

		this->eng_list.swap(list);
		GUIEngineListAddChildren(this->eng_list, list, EngineID::Invalid(), 0);
		this->eng_list.RebuildDone();
	}

	void BuildVehicle()
	{
		EngineID sel_eng = this->sel_engine;
		if (sel_eng == EngineID::Invalid()) return;

		CargoType cargo = this->cargo_filter_criteria;
		if (cargo == CargoFilterCriteria::CF_ANY || cargo == CargoFilterCriteria::CF_ENGINES || cargo == CargoFilterCriteria::CF_NONE) cargo = INVALID_CARGO;
		if (this->virtual_train_mode) {
			Command<CMD_BUILD_VIRTUAL_RAIL_VEHICLE>::Post(GetCmdBuildVehMsg(VEH_TRAIN), CommandCallback::AddVirtualEngine, sel_eng, cargo, INVALID_CLIENT_ID, this->GetNewVirtualEngineMoveTarget());
		} else {
			CommandCallback callback = (this->vehicle_type == VEH_TRAIN && RailVehInfo(sel_eng)->railveh_type == RAILVEH_WAGON)
					? CommandCallback::BuildWagon : CommandCallback::BuildPrimaryVehicle;
			Command<CMD_BUILD_VEHICLE>::Post(GetCmdBuildVehMsg(this->vehicle_type), callback, TileIndex(this->window_number), sel_eng, true, cargo, INVALID_CLIENT_ID);
		}

		/* Update last used variant in hierarchy and refresh if necessary. */
		bool refresh = false;
		EngineID parent = sel_eng;
		while (parent != EngineID::Invalid()) {
			Engine *e = Engine::Get(parent);
			refresh |= (e->display_last_variant != sel_eng);
			e->display_last_variant = sel_eng;
			parent = e->info.variant_id;
		}
		if (refresh) {
			InvalidateWindowData(WC_REPLACE_VEHICLE, this->vehicle_type, 0); // Update the autoreplace window
			InvalidateWindowClassesData(WC_BUILD_VEHICLE); // The build windows needs updating as well
			InvalidateWindowClassesData(WC_BUILD_VIRTUAL_TRAIN);
		}
	}

	void OnClick([[maybe_unused]] Point pt, WidgetID widget, [[maybe_unused]] int click_count) override
	{
		switch (widget) {
			case WID_BV_SORT_ASCENDING_DESCENDING:
				this->descending_sort_order ^= true;
				_engine_sort_last_order[this->vehicle_type] = this->descending_sort_order;
				this->eng_list.ForceRebuild();
				this->SetDirty();
				break;

			case WID_BV_SHOW_HIDDEN_ENGINES:
				this->show_hidden_engines ^= true;
				_engine_sort_show_hidden_engines[this->vehicle_type] = this->show_hidden_engines;
				this->eng_list.ForceRebuild();
				this->SetWidgetLoweredState(widget, this->show_hidden_engines);
				this->SetDirty();
				break;

			case WID_BV_LIST: {
				EngineID e = EngineID::Invalid();
				const auto it = this->vscroll->GetScrolledItemFromWidget(this->eng_list, pt.y, this, WID_BV_LIST);
				if (it != this->eng_list.end()) {
					const auto &item = *it;
					const Rect r = this->GetWidget<NWidgetBase>(widget)->GetCurrentRect().Shrink(WidgetDimensions::scaled.matrix).WithWidth(WidgetDimensions::scaled.hsep_indent * (item.indent + 1), _current_text_dir == TD_RTL);
					if (item.flags.Test(EngineDisplayFlag::HasVariants) && IsInsideMM(r.left, r.right, pt.x)) {
						/* toggle folded flag on engine */
						assert(item.variant_id != EngineID::Invalid());
						Engine *engine = Engine::Get(item.variant_id);
						engine->display_flags.Flip(EngineDisplayFlag::IsFolded);

						InvalidateWindowData(WC_REPLACE_VEHICLE, this->vehicle_type, 0); // Update the autoreplace window
						InvalidateWindowClassesData(WC_BUILD_VEHICLE); // The build windows needs updating as well
						InvalidateWindowClassesData(WC_BUILD_VIRTUAL_TRAIN);
						return;
					}
					if (!item.flags.Test(EngineDisplayFlag::Shaded)) e = item.engine_id;
				}
				this->SelectEngine(e);
				this->SetDirty();
				if (_ctrl_pressed) {
					this->OnClick(pt, WID_BV_SHOW_HIDE, 1);
				} else if (click_count > 1 && !this->listview_mode) {
					this->OnClick(pt, WID_BV_BUILD, 1);
				}
				break;
			}

			case WID_BV_SORT_DROPDOWN: // Select sorting criteria dropdown menu
				DisplayVehicleSortDropDown(this, this->vehicle_type, this->sort_criteria, WID_BV_SORT_DROPDOWN);
				break;

			case WID_BV_CARGO_FILTER_DROPDOWN: // Select cargo filtering criteria dropdown menu
				ShowDropDownList(this, this->BuildCargoDropDownList(), this->cargo_filter_criteria, widget);
				break;

			case WID_BV_SHOW_HIDE: {
				const Engine *e = (this->sel_engine == EngineID::Invalid()) ? nullptr : Engine::Get(this->sel_engine);
				if (e != nullptr) {
					Command<CMD_SET_VEHICLE_VISIBILITY>::Post(this->sel_engine, !e->IsHidden(_current_company));
				}
				break;
			}

			case WID_BV_BUILD:
				this->BuildVehicle();
				break;

			case WID_BV_RENAME: {
				EngineID sel_eng = this->sel_engine;
				if (sel_eng != EngineID::Invalid()) {
					this->rename_engine = sel_eng;
					ShowQueryString(GetString(STR_ENGINE_NAME, PackEngineNameDParam(sel_eng, EngineNameContext::Generic)), STR_QUERY_RENAME_TRAIN_TYPE_CAPTION + this->vehicle_type, MAX_LENGTH_ENGINE_NAME_CHARS, this, CS_ALPHANUMERAL, QSF_ENABLE_DEFAULT | QSF_LEN_IN_CHARS);
				}
				break;
			}

			case WID_BV_TOGGLE_DUAL_PANE: {
				this->ChangeDualPaneMode(true);
				break;
			}
		}
	}

	/**
	 * Some data on this window has become invalid.
	 * @param data Information about the changed data.
	 * @param gui_scope Whether the call is done from GUI scope. You may not do everything when not in GUI scope. See #InvalidateWindowData() for details.
	 */
	void OnInvalidateData([[maybe_unused]] int data = 0, [[maybe_unused]] bool gui_scope = true) override
	{
		if (!gui_scope) return;
		/* When switching to original acceleration model for road vehicles, clear the selected sort criteria if it is not available now. */
		if (this->vehicle_type == VEH_ROAD &&
				_settings_game.vehicle.roadveh_acceleration_model == AM_ORIGINAL &&
				this->sort_criteria > 7) {
			this->sort_criteria = 0;
			_engine_sort_last_criteria[VEH_ROAD] = 0;
		}
		this->eng_list.ForceRebuild();
	}

	void SetStringParameters(WidgetID widget) const override
	{
		switch (widget) {
			case WID_BV_CAPTION:
				if (this->vehicle_type == VEH_TRAIN && !this->listview_mode && !this->virtual_train_mode) {
					const RailTypeInfo *rti = GetRailTypeInfo(this->filter.railtype);
					SetDParam(0, rti->strings.build_caption);
				} else if (this->vehicle_type == VEH_ROAD && !this->listview_mode) {
					const RoadTypeInfo *rti = GetRoadTypeInfo(this->filter.roadtype);
					SetDParam(0, rti->strings.build_caption);
				} else {
					SetDParam(0, (this->listview_mode ? STR_VEHICLE_LIST_AVAILABLE_TRAINS : STR_BUY_VEHICLE_TRAIN_ALL_CAPTION) + this->vehicle_type);
				}
				break;

			case WID_BV_SORT_DROPDOWN:
				SetDParam(0, std::data(_engine_sort_listing[this->vehicle_type])[this->sort_criteria]);
				break;

			case WID_BV_CARGO_FILTER_DROPDOWN:
				SetDParam(0, this->GetCargoFilterLabel(this->cargo_filter_criteria));
				break;

			case WID_BV_SHOW_HIDE: {
				const Engine *e = (this->sel_engine == EngineID::Invalid()) ? nullptr : Engine::Get(this->sel_engine);
				if (e != nullptr && e->IsHidden(_local_company)) {
					SetDParam(0, STR_BUY_VEHICLE_TRAIN_SHOW_TOGGLE_BUTTON + this->vehicle_type);
				} else {
					SetDParam(0, STR_BUY_VEHICLE_TRAIN_HIDE_TOGGLE_BUTTON + this->vehicle_type);
				}
				break;
			}
		}
	}

	void UpdateWidgetSize(WidgetID widget, Dimension &size, [[maybe_unused]] const Dimension &padding, [[maybe_unused]] Dimension &fill, [[maybe_unused]] Dimension &resize) override
	{
		switch (widget) {
			case WID_BV_LIST:
				resize.height = GetEngineListHeight(this->vehicle_type);
				size.height = 3 * resize.height;
				size.width = std::max(size.width, this->badge_classes.GetTotalColumnsWidth() + GetVehicleImageCellSize(this->vehicle_type, EIT_PURCHASE).extend_left + GetVehicleImageCellSize(this->vehicle_type, EIT_PURCHASE).extend_right + 165) + padding.width;
				break;

			case WID_BV_PANEL:
				size.height = GetCharacterHeight(FS_NORMAL) * this->details_height + padding.height;
				break;

			case WID_BV_SORT_ASCENDING_DESCENDING: {
				Dimension d = GetStringBoundingBox(this->GetWidget<NWidgetCore>(widget)->GetString());
				d.width += padding.width + Window::SortButtonWidth() * 2; // Doubled since the string is centred and it also looks better.
				d.height += padding.height;
				size = maxdim(size, d);
				break;
			}

			case WID_BV_CARGO_FILTER_DROPDOWN:
				size.width = std::max(size.width, GetDropDownListDimension(this->BuildCargoDropDownList()).width + padding.width);
				break;

			case WID_BV_BUILD:
				size = GetStringBoundingBox(STR_BUY_VEHICLE_TRAIN_BUY_VEHICLE_BUTTON + this->vehicle_type);
				size = maxdim(size, GetStringBoundingBox(STR_BUY_VEHICLE_TRAIN_BUY_REFIT_VEHICLE_BUTTON + this->vehicle_type));
				size.width += padding.width;
				size.height += padding.height;
				break;

			case WID_BV_SHOW_HIDE:
				size = GetStringBoundingBox(STR_BUY_VEHICLE_TRAIN_HIDE_TOGGLE_BUTTON + this->vehicle_type);
				size = maxdim(size, GetStringBoundingBox(STR_BUY_VEHICLE_TRAIN_SHOW_TOGGLE_BUTTON + this->vehicle_type));
				size.width += padding.width;
				size.height += padding.height;
				break;
		}
	}

	void DrawWidget(const Rect &r, WidgetID widget) const override
	{
		switch (widget) {
			case WID_BV_LIST:
				DrawEngineList(
					this->vehicle_type,
					r,
					this->eng_list,
					*this->vscroll,
					this->sel_engine,
					false,
					DEFAULT_GROUP,
					this->badge_classes
				);
				break;

			case WID_BV_SORT_ASCENDING_DESCENDING:
				this->DrawSortButtonState(WID_BV_SORT_ASCENDING_DESCENDING, this->descending_sort_order ? SBS_DOWN : SBS_UP);
				break;
		}
	}

	void OnPaint() override
	{
		this->GenerateBuildList();
		this->vscroll->SetCount(this->eng_list.size());

		this->SetWidgetsDisabledState(this->sel_engine == EngineID::Invalid(), WID_BV_SHOW_HIDE, WID_BV_BUILD);

		/* Disable renaming engines in network games if you are not the server. */
		this->SetWidgetDisabledState(WID_BV_RENAME, this->sel_engine == EngineID::Invalid() || IsNonAdminNetworkClient());

		this->DrawWidgets();

		if (!this->IsShaded()) {
			int needed_height = this->details_height;
			/* Draw details panels. */
			if (this->sel_engine != EngineID::Invalid()) {
				const Rect r = this->GetWidget<NWidgetBase>(WID_BV_PANEL)->GetCurrentRect().Shrink(WidgetDimensions::scaled.framerect);
				int text_end = DrawVehiclePurchaseInfo(r.left, r.right, r.top, this->sel_engine, this->te);
				needed_height = std::max(needed_height, (text_end - r.top) / GetCharacterHeight(FS_NORMAL));
			}
			if (needed_height != this->details_height) { // Details window are not high enough, enlarge them.
				int resize = needed_height - this->details_height;
				this->details_height = needed_height;
				this->ReInit(0, resize * GetCharacterHeight(FS_NORMAL));
				return;
			}
		}
	}

	void OnQueryTextFinished(std::optional<std::string> str) override
	{
		if (!str.has_value()) return;

		Command<CMD_RENAME_ENGINE>::Post(STR_ERROR_CAN_T_RENAME_TRAIN_TYPE + this->vehicle_type, this->rename_engine, *str);
	}

	void OnDropdownSelect(WidgetID widget, int index) override
	{
		switch (widget) {
			case WID_BV_SORT_DROPDOWN:
				if (this->sort_criteria != index) {
					this->sort_criteria = index;
					_engine_sort_last_criteria[this->vehicle_type] = this->sort_criteria;
					this->eng_list.ForceRebuild();
				}
				break;

			case WID_BV_CARGO_FILTER_DROPDOWN: // Select a cargo filter criteria
				if (this->cargo_filter_criteria != index) {
					this->cargo_filter_criteria = index;
					_engine_sort_last_cargo_criteria[this->vehicle_type] = this->cargo_filter_criteria;
					/* deactivate filter if criteria is 'Show All', activate it otherwise */
					this->eng_list.SetFilterState(this->cargo_filter_criteria != CargoFilterCriteria::CF_ANY);
					this->eng_list.ForceRebuild();
					this->SelectEngine(this->sel_engine);
				}
				break;
		}
		this->SetDirty();
	}

	void OnResize() override
	{
		this->vscroll->SetCapacityFromWidget(this, WID_BV_LIST);
	}

	void OnEditboxChanged(WidgetID wid) override
	{
		if (wid == WID_BV_FILTER) {
			this->string_filter.SetFilterTerm(this->vehicle_editbox.text.GetText());
			this->InvalidateData();
		}
	}

	EventState OnHotkey(int hotkey) override
	{
		switch (hotkey) {
			case BVHK_FOCUS_FILTER_BOX:
				this->SetFocusedWidget(WID_BV_FILTER);
				SetFocusedWindow(this); // The user has asked to give focus to the text box, so make sure this window is focused.
				return ES_HANDLED;

			default:
				return ES_NOT_HANDLED;
		}

		return ES_HANDLED;
	}

	static HotkeyList hotkeys;
};

static Hotkey buildvehicle_hotkeys[] = {
	Hotkey('F', "focus_filter_box", BVHK_FOCUS_FILTER_BOX),
};
HotkeyList BuildVehicleWindow::hotkeys("buildvehicle", buildvehicle_hotkeys);

static EngList_SortTypeFunction * const  _sorter_loco[12] = {
	/* Locomotives */
	&EngineNumberSorter,
	&EngineCostSorter,
	&EngineSpeedSorter,
	&EnginePowerSorter,
	&EngineTractiveEffortSorter,
	&EngineIntroDateSorter,
	&EngineNameSorter,
	&EngineRunningCostSorter,
	&EnginePowerVsRunningCostSorter,
	&EngineReliabilitySorter,
	&TrainEngineCapacitySorter,
	&TrainEngineCapacityVsRunningCostSorter
};

static EngList_SortTypeFunction * const _sorter_wagon[8] = {
	/* Wagons */
	&EngineNumberSorter,
	&EngineCostSorter,
	&EngineSpeedSorter,
	&EngineIntroDateSorter,
	&EngineNameSorter,
	&EngineRunningCostSorter,
	&TrainEngineCapacitySorter,
	&TrainEngineCapacityVsRunningCostSorter
};

static const StringID _sort_listing_loco[12] = {
	/* Locomotives */
	STR_SORT_BY_ENGINE_ID,
	STR_SORT_BY_COST,
	STR_SORT_BY_MAX_SPEED,
	STR_SORT_BY_POWER,
	STR_SORT_BY_TRACTIVE_EFFORT,
	STR_SORT_BY_INTRO_DATE,
	STR_SORT_BY_NAME,
	STR_SORT_BY_RUNNING_COST,
	STR_SORT_BY_POWER_VS_RUNNING_COST,
	STR_SORT_BY_RELIABILITY,
	STR_SORT_BY_CARGO_CAPACITY,
	STR_SORT_BY_CARGO_CAPACITY_VS_RUNNING_COST,
};

static const StringID _sort_listing_wagon[8] = {
	/* Wagons */
	STR_SORT_BY_ENGINE_ID,
	STR_SORT_BY_COST,
	STR_SORT_BY_MAX_SPEED,
	STR_SORT_BY_INTRO_DATE,
	STR_SORT_BY_NAME,
	STR_SORT_BY_RUNNING_COST,
	STR_SORT_BY_CARGO_CAPACITY,
	STR_SORT_BY_CARGO_CAPACITY_VS_RUNNING_COST,
};

/**
 * Display the dropdown for the locomotive sort criteria.
 * @param w Parent window (holds the dropdown button).
 * @param selected Currently selected sort criterion.
 */
void DisplayLocomotiveSortDropDown(Window *w, int selected)
{
	uint32_t hidden_mask = 0;
	/* Disable sorting by tractive effort when the original acceleration model for trains is being used. */
	if (_settings_game.vehicle.train_acceleration_model == AM_ORIGINAL) {
		SetBit(hidden_mask, 4); // tractive effort
	}
	ShowDropDownMenu(w, _sort_listing_loco, selected, WID_BV_SORT_DROPDOWN_LOCO, 0, hidden_mask);
}

/**
 * Display the dropdown for the wagon sort criteria.
 * @param w Parent window (holds the dropdown button).
 * @param selected Currently selected sort criterion.
 */
void DisplayWagonSortDropDown(Window *w, int selected)
{
	uint32_t hidden_mask = 0;
	/* Disable sorting by maximum speed when wagon speed is disabled. */
	if (!_settings_game.vehicle.wagon_speed_limits) {
		SetBit(hidden_mask, 2); // maximum speed
	}
	ShowDropDownMenu(w, _sort_listing_wagon, selected, WID_BV_SORT_DROPDOWN_WAGON, 0, hidden_mask);
}

/** Advanced window for trains. It is divided into two parts, one for locomotives and one for wagons. */
struct BuildVehicleWindowTrainAdvanced final : BuildVehicleWindowBase {

	/* Locomotives and wagons */

	RailType railtype;                               ///< Filter to apply.

	struct PanelState {
		bool descending_sort_order; ///< Sort direction, @see _engine_sort_direction
		uint8_t sort_criteria;      ///< Current sort criterium.
		EngineID sel_engine;        ///< Currently selected engine, or #EngineID::Invalid()
		EngineID rename_engine {};  ///< Engine being renamed.
		GUIEngineList eng_list;
		Scrollbar *vscroll;
		CargoType cargo_filter_criteria;                 ///< Selected cargo filter
		bool show_hidden;                              ///< State of the 'show hidden' button.
		int details_height;                            ///< Minimal needed height of the details panels (found so far).
		TestedEngineDetails te;                        ///< Tested cost and capacity after refit.
		StringFilter string_filter;                    ///< Filter for vehicle name
		QueryString vehicle_editbox { MAX_LENGTH_VEHICLE_NAME_CHARS * MAX_CHAR_LENGTH, MAX_LENGTH_VEHICLE_NAME_CHARS }; ///< Filter editbox
	};

	PanelState loco {};
	PanelState wagon {};
	bool wagon_selected = false;
	bool dual_button_mode = false;
	GUIBadgeClasses badge_classes;

	bool GetRefitButtonMode(const PanelState &state) const
	{
		bool refit = state.sel_engine != EngineID::Invalid() && state.cargo_filter_criteria != CargoFilterCriteria::CF_ANY && state.cargo_filter_criteria != CargoFilterCriteria::CF_NONE && state.cargo_filter_criteria != CargoFilterCriteria::CF_ENGINES;
		if (refit) refit = Engine::Get(state.sel_engine)->GetDefaultCargoType() != state.cargo_filter_criteria;
		return refit;
	}

	void SetBuyLocomotiveText(int widget_id = WID_BV_BUILD_LOCO)
	{
		const auto widget = this->GetWidget<NWidgetCore>(widget_id);

		if (this->virtual_train_mode) {
			if (GetRefitButtonMode(this->loco)) {
				widget->SetStringTip(STR_TMPL_ADD_LOCOMOTIVE_REFIT, STR_TMPL_ADD_REFIT_TOOLTIP);
			} else {
				widget->SetStringTip(STR_TMPL_ADD_LOCOMOTIVE, STR_TMPL_ADD_TOOLTIP);
			}
		} else {
			if (GetRefitButtonMode(this->loco)) {
				widget->SetStringTip(STR_BUY_VEHICLE_TRAIN_BUY_REFIT_LOCOMOTIVE_BUTTON, STR_BUY_VEHICLE_TRAIN_BUY_REFIT_LOCOMOTIVE_TOOLTIP);
			} else {
				widget->SetStringTip(STR_BUY_VEHICLE_TRAIN_BUY_LOCOMOTIVE_BUTTON, STR_BUY_VEHICLE_TRAIN_BUY_LOCOMOTIVE_TOOLTIP);
			}
		}
	}

	void SetBuyWagonText(int widget_id = WID_BV_BUILD_WAGON)
	{
		const auto widget = this->GetWidget<NWidgetCore>(widget_id);

		if (this->virtual_train_mode) {
			if (GetRefitButtonMode(this->wagon)) {
				widget->SetStringTip(STR_TMPL_ADD_WAGON_REFIT, STR_TMPL_ADD_REFIT_TOOLTIP);
			} else {
				widget->SetStringTip(STR_TMPL_ADD_WAGON, STR_TMPL_ADD_TOOLTIP);
			}
		} else {
			if (GetRefitButtonMode(this->wagon)) {
				widget->SetStringTip(STR_BUY_VEHICLE_TRAIN_BUY_REFIT_WAGON_BUTTON, STR_BUY_VEHICLE_TRAIN_BUY_REFIT_WAGON_TOOLTIP);
			} else {
				widget->SetStringTip(STR_BUY_VEHICLE_TRAIN_BUY_WAGON_BUTTON, STR_BUY_VEHICLE_TRAIN_BUY_WAGON_TOOLTIP);
			}
		}
	}

	BuildVehicleWindowTrainAdvanced(WindowDesc &desc, TileIndex tile, Train **virtual_train_out) : BuildVehicleWindowBase(desc, tile, VEH_TRAIN, virtual_train_out)
	{
		this->loco.sel_engine             = EngineID::Invalid();
		this->loco.sort_criteria          = _last_sort_criteria_loco;
		this->loco.descending_sort_order  = _last_sort_order_loco;
		this->loco.show_hidden            = _engine_sort_show_hidden_locos;

		this->wagon.sel_engine            = EngineID::Invalid();
		this->wagon.sort_criteria         = _last_sort_criteria_wagon;
		this->wagon.descending_sort_order = _last_sort_order_wagon;
		this->wagon.show_hidden           = _engine_sort_show_hidden_wagons;

		this->railtype = (tile == INVALID_TILE) ? RAILTYPE_END : GetRailType(tile);

		this->UpdateFilterByTile();

		this->CreateNestedTree();

		this->loco.vscroll = this->GetScrollbar(WID_BV_SCROLLBAR_LOCO);
		this->wagon.vscroll = this->GetScrollbar(WID_BV_SCROLLBAR_WAGON);

		/* If we are just viewing the list of vehicles, we do not need the Build button.
		 * So we just hide it, and enlarge the Rename button by the now vacant place. */
		if (this->listview_mode) this->GetWidget<NWidgetStacked>(WID_BV_BUILD_SEL_LOCO)->SetDisplayedPlane(SZSP_NONE);
		if (this->listview_mode) this->GetWidget<NWidgetStacked>(WID_BV_BUILD_SEL_WAGON)->SetDisplayedPlane(SZSP_NONE);
		if (this->listview_mode) this->GetWidget<NWidgetStacked>(WID_BV_COMB_BUILD_SEL)->SetDisplayedPlane(SZSP_NONE);

		/* Locomotives */

		auto widget_loco = this->GetWidget<NWidgetCore>(WID_BV_LIST_LOCO);
		widget_loco->SetToolTip(STR_BUY_VEHICLE_TRAIN_LIST_TOOLTIP + VEH_TRAIN);

		widget_loco = this->GetWidget<NWidgetCore>(WID_BV_SHOW_HIDE_LOCO);
		widget_loco->SetToolTip(STR_BUY_VEHICLE_TRAIN_HIDE_SHOW_TOGGLE_TOOLTIP + VEH_TRAIN);

		widget_loco = this->GetWidget<NWidgetCore>(WID_BV_RENAME_LOCO);
		widget_loco->SetStringTip(STR_BUY_VEHICLE_TRAIN_RENAME_LOCOMOTIVE_BUTTON, STR_BUY_VEHICLE_TRAIN_RENAME_LOCOMOTIVE_TOOLTIP);

		widget_loco = this->GetWidget<NWidgetCore>(WID_BV_SHOW_HIDDEN_LOCOS);
		widget_loco->SetStringTip(STR_SHOW_HIDDEN_ENGINES_VEHICLE_TRAIN + VEH_TRAIN, STR_SHOW_HIDDEN_ENGINES_VEHICLE_TRAIN_TOOLTIP + VEH_TRAIN);
		widget_loco->SetLowered(this->loco.show_hidden);

		/* Wagons */

		auto widget_wagon = this->GetWidget<NWidgetCore>(WID_BV_LIST_WAGON);
		widget_wagon->SetToolTip(STR_BUY_VEHICLE_TRAIN_LIST_TOOLTIP + VEH_TRAIN);

		widget_wagon = this->GetWidget<NWidgetCore>(WID_BV_SHOW_HIDE_WAGON);
		widget_wagon->SetToolTip(STR_BUY_VEHICLE_TRAIN_HIDE_SHOW_TOGGLE_TOOLTIP + VEH_TRAIN);

		widget_wagon = this->GetWidget<NWidgetCore>(WID_BV_RENAME_WAGON);
		widget_wagon->SetStringTip(STR_BUY_VEHICLE_TRAIN_RENAME_WAGON_BUTTON, STR_BUY_VEHICLE_TRAIN_RENAME_WAGON_TOOLTIP);

		widget_wagon = this->GetWidget<NWidgetCore>(WID_BV_SHOW_HIDDEN_WAGONS);
		widget_wagon->SetStringTip(STR_SHOW_HIDDEN_ENGINES_VEHICLE_TRAIN + VEH_TRAIN, STR_SHOW_HIDDEN_ENGINES_VEHICLE_TRAIN_TOOLTIP + VEH_TRAIN);
		widget_wagon->SetLowered(this->wagon.show_hidden);

		this->UpdateButtonMode();

		this->loco.details_height = this->wagon.details_height = 10 * GetCharacterHeight(FS_NORMAL) + WidgetDimensions::scaled.framerect.Vertical();

		this->FinishInitNested(this->window_number);

		this->querystrings[WID_BV_FILTER_LOCO] = &this->loco.vehicle_editbox;
		this->querystrings[WID_BV_FILTER_WAGON] = &this->wagon.vehicle_editbox;
		this->loco.vehicle_editbox.cancel_button = QueryString::ACTION_CLEAR;
		this->wagon.vehicle_editbox.cancel_button = QueryString::ACTION_CLEAR;

		this->owner = (tile != INVALID_TILE) ? GetTileOwner(tile) : _local_company;

		this->loco.eng_list.ForceRebuild();
		this->wagon.eng_list.ForceRebuild();

		this->GenerateBuildList(); // generate the list, since we need it in the next line

		/* Select the first engine in the list as default when opening the window */
		this->SelectFirstEngine(this->loco);
		this->SelectFirstEngine(this->wagon);

		this->SetBuyLocomotiveText();
		this->SetBuyWagonText();
		this->SelectColumn(false);
	}

	/** Set the filter type according to the depot type */
	void UpdateFilterByTile()
	{
		if (this->listview_mode || this->virtual_train_mode) {
			this->railtype = INVALID_RAILTYPE;
		} else {
			this->railtype = GetRailType(TileIndex(this->window_number));
		}
	}

	/** Populate the filter list and set the cargo filter criteria. */
	void SetCargoFilterArray(PanelState &state, const CargoType last_filter)
	{
		/* Set the last cargo filter criteria. */
		state.cargo_filter_criteria = last_filter;
		if (state.cargo_filter_criteria < NUM_CARGO && !HasBit(_standard_cargo_mask, state.cargo_filter_criteria)) state.cargo_filter_criteria = CargoFilterCriteria::CF_ANY;

		state.eng_list.SetFilterFuncs(_engine_filter_funcs);
		state.eng_list.SetFilterState(state.cargo_filter_criteria != CargoFilterCriteria::CF_ANY);
	}

	void SelectFirstEngine(PanelState &state)
	{
		EngineID engine = EngineID::Invalid();
		auto it = std::find_if(state.eng_list.begin(), state.eng_list.end(), [&](GUIEngineListItem &item){ return !item.flags.Test(EngineDisplayFlag::Shaded); });
		if (it != state.eng_list.end()) engine = it->engine_id;
		this->SelectEngine(state, engine);
	}

	void SelectEngine(PanelState &state, const EngineID engine)
	{
		CargoType cargo = state.cargo_filter_criteria;
		if (cargo == CargoFilterCriteria::CF_ANY || cargo == CargoFilterCriteria::CF_ENGINES || cargo == CargoFilterCriteria::CF_NONE) cargo = INVALID_CARGO;

		state.sel_engine = engine;

		if (state.sel_engine == EngineID::Invalid()) return;

		this->FillTestedEngineCapacity(state.sel_engine, cargo, state.te);
	}

	void SelectColumn(bool wagon)
	{
		this->wagon_selected = wagon;
		if (wagon) {
			this->SetBuyWagonText(WID_BV_COMB_BUILD);
		} else {
			this->SetBuyLocomotiveText(WID_BV_COMB_BUILD);
		}

		NWidgetCore *rename = this->GetWidget<NWidgetCore>(WID_BV_COMB_RENAME);
		if (wagon) {
			rename->SetStringTip(STR_BUY_VEHICLE_TRAIN_RENAME_WAGON_BUTTON, STR_BUY_VEHICLE_TRAIN_RENAME_WAGON_TOOLTIP);
		} else {
			rename->SetStringTip(STR_BUY_VEHICLE_TRAIN_RENAME_LOCOMOTIVE_BUTTON, STR_BUY_VEHICLE_TRAIN_RENAME_LOCOMOTIVE_TOOLTIP);
		}
	}

	void UpdateButtonMode()
	{
		this->dual_button_mode = _settings_client.gui.dual_pane_train_purchase_window_dual_buttons;
		this->GetWidget<NWidgetStacked>(WID_BV_LOCO_BUTTONS_SEL)->SetDisplayedPlane(this->dual_button_mode ? 0 : SZSP_HORIZONTAL);
		this->GetWidget<NWidgetStacked>(WID_BV_WAGON_BUTTONS_SEL)->SetDisplayedPlane(this->dual_button_mode ? 0 : SZSP_HORIZONTAL);
		this->GetWidget<NWidgetStacked>(WID_BV_COMB_BUTTONS_SEL)->SetDisplayedPlane(this->dual_button_mode ? SZSP_HORIZONTAL : 0);
	}

	void OnInit() override
	{
		this->badge_classes = GUIBadgeClasses(GSF_TRAINS);

		this->SetCargoFilterArray(this->loco, _last_filter_criteria_loco);
		this->SetCargoFilterArray(this->wagon, _last_filter_criteria_wagon);

		this->loco.vscroll->SetCount(this->loco.eng_list.size());
		this->wagon.vscroll->SetCount(this->wagon.eng_list.size());
	}

	/* Filter a single engine */
	bool FilterSingleEngine(PanelState &state, EngineID eid)
	{
		GUIEngineListItem item = {eid, eid, EngineDisplayFlags{}, 0};
		return state.cargo_filter_criteria == CargoFilterCriteria::CF_ANY || CargoAndEngineFilter(&item, state.cargo_filter_criteria);
	}

	/** Filter by name and NewGRF extra text */
	bool FilterByText(PanelState &state, const Engine *e)
	{
		/* Do not filter if the filter text box is empty */
		if (state.string_filter.IsEmpty()) return true;

		/* Filter engine name */
		state.string_filter.ResetState();
		SetDParam(0, PackEngineNameDParam(e->index, EngineNameContext::PurchaseList));
		state.string_filter.AddLine(GetString(STR_ENGINE_NAME));

		/* Filter NewGRF extra text */
		auto text = GetNewGRFAdditionalText(e->index);
		if (text) state.string_filter.AddLine(*text);

		return state.string_filter.GetState();
	}

	/* Figure out what train EngineIDs to put in the list */
	void GenerateBuildTrainList(GUIEngineList &list, PanelState &state, const bool wagon, EngList_SortTypeFunction * const sorters[])
	{
		std::vector<EngineID> variants;
		EngineID sel_id = EngineID::Invalid();

		list.clear();

		/* Make list of all available train engines and wagons.
		 * Also check to see if the previously selected engine is still available,
		 * and if not, reset selection to EngineID::Invalid(). This could be the case
		 * when engines become obsolete and are removed */
		for (const Engine *engine : Engine::IterateType(VEH_TRAIN)) {
			if (!state.show_hidden && engine->IsVariantHidden(_local_company)) continue;
			EngineID eid = engine->index;
			const RailVehicleInfo *rvi = &engine->u.rail;

			if (this->railtype != RAILTYPE_END && !HasPowerOnRail(rvi->railtype, this->railtype)) continue;
			if (!IsEngineBuildable(eid, VEH_TRAIN, _local_company)) continue;

			if (!FilterSingleEngine(state, eid)) continue;

			const Engine *top_engine = engine;
			for (int depth = 0; depth < 16; depth++) {
				if (top_engine->info.variant_id == EngineID::Invalid()) break;
				top_engine = Engine::Get(top_engine->info.variant_id);
			}
			if ((top_engine->u.rail.railveh_type == RAILVEH_WAGON) != wagon) continue;

			/* Filter by name or NewGRF extra text */
			if (!FilterByText(state, engine)) continue;

			list.emplace_back(eid, engine->info.variant_id, engine->display_flags, 0);

			/* Add all parent variants of this engine to the variant list */
			EngineID parent = engine->info.variant_id;
			while (parent != EngineID::Invalid()) {
				variants.push_back(parent);
				parent = Engine::Get(parent)->info.variant_id;
			}

			if (eid == state.sel_engine) sel_id = eid;
		}

		/* ensure primary engine of variant group is in list */
		for (const auto &variant : variants) {
			if (std::ranges::find(list, variant, &GUIEngineListItem::engine_id) == list.end()) {
				const Engine *e = Engine::Get(variant);
				list.emplace_back(variant, e->info.variant_id, e->display_flags | EngineDisplayFlag::Shaded, 0);
			}
		}

		this->SelectEngine(state, sel_id);

		/* invalidate cached values for name sorter - engine names could change */
		_last_engine[0] = _last_engine[1] = EngineID::Invalid();

		/* setup engine capacity cache */
		list.SortParameterData().UpdateCargoFilter(this, state.cargo_filter_criteria);

		/* Sort */
		_engine_sort_direction = state.descending_sort_order;
		EngList_Sort(list, sorters[state.sort_criteria]);
	}

	/* Generate the list of vehicles */
	void GenerateBuildList()
	{
		if (!this->loco.eng_list.NeedRebuild() && !this->wagon.eng_list.NeedRebuild()) return;

		/* Update filter type in case the rail type of the depot got converted */
		this->UpdateFilterByTile();

		this->railtype = (this->listview_mode || this->virtual_train_mode) ? RAILTYPE_END : GetRailType(TileIndex(this->window_number));

		this->loco.eng_list.clear();
		this->wagon.eng_list.clear();

		GUIEngineList list;

		this->GenerateBuildTrainList(list, this->loco, false, _sorter_loco);
		GUIEngineListAddChildren(this->loco.eng_list, list, EngineID::Invalid(), 0);

		this->GenerateBuildTrainList(list, this->wagon, true, _sorter_wagon);
		GUIEngineListAddChildren(this->wagon.eng_list, list, EngineID::Invalid(), 0);

		this->loco.eng_list.shrink_to_fit();
		this->loco.eng_list.RebuildDone();

		this->wagon.eng_list.shrink_to_fit();
		this->wagon.eng_list.RebuildDone();
	}

	void BuildEngine(const EngineID selected, CargoType cargo)
	{
		if (selected != EngineID::Invalid()) {
			if (cargo == CargoFilterCriteria::CF_ANY || cargo == CargoFilterCriteria::CF_ENGINES || cargo == CargoFilterCriteria::CF_NONE) cargo = INVALID_CARGO;
			if (this->virtual_train_mode) {
				Command<CMD_BUILD_VIRTUAL_RAIL_VEHICLE>::Post(GetCmdBuildVehMsg(VEH_TRAIN), CommandCallback::AddVirtualEngine, selected, cargo, INVALID_CLIENT_ID, this->GetNewVirtualEngineMoveTarget());
			} else {
				CommandCallback callback = (this->vehicle_type == VEH_TRAIN && RailVehInfo(selected)->railveh_type == RAILVEH_WAGON)
						? CommandCallback::BuildWagon : CommandCallback::BuildPrimaryVehicle;
				Command<CMD_BUILD_VEHICLE>::Post(GetCmdBuildVehMsg(this->vehicle_type), callback, TileIndex(this->window_number), selected, true, cargo, INVALID_CLIENT_ID);
			}

			/* Update last used variant in hierarchy and refresh if necessary. */
			bool refresh = false;
			EngineID parent = selected;
			while (parent != EngineID::Invalid()) {
				Engine *e = Engine::Get(parent);
				refresh |= (e->display_last_variant != selected);
				e->display_last_variant = selected;
				parent = e->info.variant_id;
			}
			if (refresh) {
				InvalidateWindowData(WC_REPLACE_VEHICLE, this->vehicle_type, 0); // Update the autoreplace window
				InvalidateWindowClassesData(WC_BUILD_VEHICLE); // The build windows needs updating as well
				InvalidateWindowClassesData(WC_BUILD_VIRTUAL_TRAIN);
				return;
			}
		}
	}

	bool OnClickList(Point pt, WidgetID widget, PanelState &state, bool column)
	{
		const uint i = state.vscroll->GetScrolledRowFromWidget(pt.y, this, widget);
		const size_t num_items = state.eng_list.size();
		EngineID e = EngineID::Invalid();
		if (i < num_items) {
			const auto &item = state.eng_list[i];
			const Rect r = this->GetWidget<NWidgetBase>(widget)->GetCurrentRect().Shrink(WidgetDimensions::scaled.matrix).WithWidth(WidgetDimensions::scaled.hsep_indent * (item.indent + 1), _current_text_dir == TD_RTL);
			if (item.flags.Test(EngineDisplayFlag::HasVariants) && IsInsideMM(r.left, r.right, pt.x)) {
				/* toggle folded flag on engine */
				assert(item.variant_id != EngineID::Invalid());
				Engine *engine = Engine::Get(item.variant_id);
				engine->display_flags.Flip(EngineDisplayFlag::IsFolded);

				InvalidateWindowData(WC_REPLACE_VEHICLE, this->vehicle_type, 0); // Update the autoreplace window
				InvalidateWindowClassesData(WC_BUILD_VEHICLE); // The build windows needs updating as well
				InvalidateWindowClassesData(WC_BUILD_VIRTUAL_TRAIN);
				return true;
			}
			if (!item.flags.Test(EngineDisplayFlag::Shaded)) e = item.engine_id;
		}
		this->SelectEngine(state, e);
		this->SelectColumn(column);
		this->SetDirty();
		return false;
	}

	void OnClick(Point pt, WidgetID widget, int click_count) override
	{
		if (widget == WID_BV_COMB_BUILD) {
			widget = !this->wagon_selected ? WID_BV_BUILD_LOCO : WID_BV_BUILD_WAGON;
		} else if (widget == WID_BV_COMB_SHOW_HIDE) {
			widget = !this->wagon_selected ? WID_BV_SHOW_HIDE_LOCO : WID_BV_SHOW_HIDE_WAGON;
		} else if (widget == WID_BV_COMB_RENAME) {
			widget = !this->wagon_selected ? WID_BV_RENAME_LOCO : WID_BV_RENAME_WAGON;
		}

		switch (widget) {
			case WID_BV_TOGGLE_DUAL_PANE: {
				this->ChangeDualPaneMode(false);
				break;
			}

			/* Locomotives */

			case WID_BV_SORT_ASCENDING_DESCENDING_LOCO: {
				this->loco.descending_sort_order ^= true;
				_last_sort_order_loco = this->loco.descending_sort_order;
				this->loco.eng_list.ForceRebuild();
				this->SetDirty();
				break;
			}

			case WID_BV_SHOW_HIDDEN_LOCOS: {
				this->loco.show_hidden ^= true;
				_engine_sort_show_hidden_locos = this->loco.show_hidden;
				this->loco.eng_list.ForceRebuild();
				this->SetWidgetLoweredState(widget, this->loco.show_hidden);
				this->SetDirty();
				break;
			}

			case WID_BV_LIST_LOCO: {
				if (this->OnClickList(pt, widget, this->loco, false)) return;

				if (_ctrl_pressed) {
					this->OnClick(pt, WID_BV_SHOW_HIDE_LOCO, 1);
				} else if (click_count > 1 && !this->listview_mode) {
					this->OnClick(pt, WID_BV_BUILD_LOCO, 1);
				}
				break;
			}

			case WID_BV_SORT_DROPDOWN_LOCO: {
				DisplayLocomotiveSortDropDown(this, this->loco.sort_criteria);
				break;
			}

			case WID_BV_CARGO_FILTER_DROPDOWN_LOCO: { // Select cargo filtering criteria dropdown menu
				ShowDropDownList(this, this->BuildCargoDropDownList(true), this->loco.cargo_filter_criteria, widget);
				break;
			}

			case WID_BV_SHOW_HIDE_LOCO: {
				const Engine *engine = (this->loco.sel_engine == EngineID::Invalid()) ? nullptr : Engine::GetIfValid(this->loco.sel_engine);
				if (engine != nullptr) {
					Command<CMD_SET_VEHICLE_VISIBILITY>::Post(this->loco.sel_engine, !engine->IsHidden(_current_company));
				}
				break;
			}

			case WID_BV_BUILD_LOCO: {
				this->BuildEngine(this->loco.sel_engine, this->loco.cargo_filter_criteria);
				break;
			}

			case WID_BV_RENAME_LOCO: {
				const EngineID selected_loco = this->loco.sel_engine;
				if (selected_loco != EngineID::Invalid()) {
					this->loco.rename_engine = selected_loco;
					this->wagon.rename_engine = EngineID::Invalid();
					std::string str = GetString(STR_ENGINE_NAME, PackEngineNameDParam(selected_loco, EngineNameContext::Generic));
					ShowQueryString(str, STR_QUERY_RENAME_TRAIN_TYPE_LOCOMOTIVE_CAPTION + this->vehicle_type, MAX_LENGTH_ENGINE_NAME_CHARS, this, CS_ALPHANUMERAL, QSF_ENABLE_DEFAULT | QSF_LEN_IN_CHARS);
				}
				break;
			}

			/* Wagons */

			case WID_BV_SORT_ASCENDING_DESCENDING_WAGON: {
				this->wagon.descending_sort_order ^= true;
				_last_sort_order_wagon = this->wagon.descending_sort_order;
				this->wagon.eng_list.ForceRebuild();
				this->SetDirty();
				break;
			}

			case WID_BV_SHOW_HIDDEN_WAGONS: {
				this->wagon.show_hidden ^= true;
				_engine_sort_show_hidden_wagons = this->wagon.show_hidden;
				this->wagon.eng_list.ForceRebuild();
				this->SetWidgetLoweredState(widget, this->wagon.show_hidden);
				this->SetDirty();
				break;
			}

			case WID_BV_LIST_WAGON: {
				if (this->OnClickList(pt, widget, this->wagon, true)) return;

				if (_ctrl_pressed) {
					this->OnClick(pt, WID_BV_SHOW_HIDE_WAGON, 1);
				} else if (click_count > 1 && !this->listview_mode) {
					this->OnClick(pt, WID_BV_BUILD_WAGON, 1);
				}
				break;
			}

			case WID_BV_SORT_DROPDOWN_WAGON: {
				DisplayWagonSortDropDown(this, this->wagon.sort_criteria);
				break;
			}

			case WID_BV_CARGO_FILTER_DROPDOWN_WAGON: { // Select cargo filtering criteria dropdown menu
				ShowDropDownList(this, this->BuildCargoDropDownList(true), this->wagon.cargo_filter_criteria, widget);
				break;
			}

			case WID_BV_SHOW_HIDE_WAGON: {
				const Engine *engine = (this->wagon.sel_engine == EngineID::Invalid()) ? nullptr : Engine::GetIfValid(this->wagon.sel_engine);
				if (engine != nullptr) {
					Command<CMD_SET_VEHICLE_VISIBILITY>::Post(this->wagon.sel_engine, !engine->IsHidden(_current_company));
				}
				break;
			}

			case WID_BV_BUILD_WAGON: {
				this->BuildEngine(this->wagon.sel_engine, this->wagon.cargo_filter_criteria);
				break;
			}

			case WID_BV_RENAME_WAGON: {
				const EngineID selected_wagon = this->wagon.sel_engine;
				if (selected_wagon != EngineID::Invalid()) {
					this->loco.rename_engine = EngineID::Invalid();
					this->wagon.rename_engine = selected_wagon;
					std::string str = GetString(STR_ENGINE_NAME, PackEngineNameDParam(selected_wagon, EngineNameContext::Generic));
					ShowQueryString(str, STR_QUERY_RENAME_TRAIN_TYPE_WAGON_CAPTION + this->vehicle_type, MAX_LENGTH_ENGINE_NAME_CHARS, this, CS_ALPHANUMERAL, QSF_ENABLE_DEFAULT | QSF_LEN_IN_CHARS);
				}
				break;
			}
		}
	}

	/**
	 * Some data on this window has become invalid.
	 * @param data Information about the changed data.
	 * @param gui_scope Whether the call is done from GUI scope. You may not do everything when not in GUI scope. See #InvalidateWindowData() for details.
	 */
	void OnInvalidateData(int data = 0, bool gui_scope = true) override
	{
		if (!gui_scope) return;

		/* When switching to original acceleration model for road vehicles, clear the selected sort criteria if it is not available now. */
		this->loco.eng_list.ForceRebuild();
		this->wagon.eng_list.ForceRebuild();

		if (this->dual_button_mode != _settings_client.gui.dual_pane_train_purchase_window_dual_buttons) {
			this->UpdateButtonMode();
			this->ReInit();
		}
	}

	void SetStringParameters(WidgetID widget) const override
	{
		switch (widget) {
			case WID_BV_CAPTION: {
				if (!this->listview_mode && !this->virtual_train_mode) {
					const RailTypeInfo *rti = GetRailTypeInfo(this->railtype);
					SetDParam(0, rti->strings.build_caption);
				} else {
					SetDParam(0, (this->listview_mode ? STR_VEHICLE_LIST_AVAILABLE_TRAINS : STR_BUY_VEHICLE_TRAIN_ALL_CAPTION) + this->vehicle_type);
				}
				break;
			}

			case WID_BV_CAPTION_LOCO: {
				SetDParam(0, STR_BUY_VEHICLE_TRAIN_LOCOMOTIVES);
				break;
			}

			case WID_BV_SHOW_HIDE_LOCO: {
				const Engine *engine = (this->loco.sel_engine == EngineID::Invalid()) ? nullptr : Engine::GetIfValid(this->loco.sel_engine);
				if (engine != nullptr && engine->IsHidden(_local_company)) {
					SetDParam(0, STR_BUY_VEHICLE_TRAIN_SHOW_TOGGLE_BUTTON + this->vehicle_type);
				} else {
					SetDParam(0, STR_BUY_VEHICLE_TRAIN_HIDE_TOGGLE_BUTTON + this->vehicle_type);
				}
				break;
			}

			case WID_BV_CAPTION_WAGON: {
				SetDParam(0, STR_BUY_VEHICLE_TRAIN_WAGONS);
				break;
			}

			case WID_BV_SORT_DROPDOWN_LOCO: {
				SetDParam(0, _sort_listing_loco[this->loco.sort_criteria]);
				break;
			}

			case WID_BV_CARGO_FILTER_DROPDOWN_LOCO: {
				SetDParam(0, this->GetCargoFilterLabel(this->loco.cargo_filter_criteria));
				break;
			}

			case WID_BV_SORT_DROPDOWN_WAGON: {
				SetDParam(0, _sort_listing_wagon[this->wagon.sort_criteria]);
				break;
			}

			case WID_BV_CARGO_FILTER_DROPDOWN_WAGON: {
				SetDParam(0, this->GetCargoFilterLabel(this->wagon.cargo_filter_criteria));
				break;
			}

			case WID_BV_SHOW_HIDE_WAGON: {
				const Engine *engine = (this->wagon.sel_engine == EngineID::Invalid()) ? nullptr : Engine::GetIfValid(this->wagon.sel_engine);
				if (engine != nullptr && engine->IsHidden(_local_company)) {
					SetDParam(0, STR_BUY_VEHICLE_TRAIN_SHOW_TOGGLE_BUTTON + this->vehicle_type);
				} else {
					SetDParam(0, STR_BUY_VEHICLE_TRAIN_HIDE_TOGGLE_BUTTON + this->vehicle_type);
				}
				break;
			}

			case WID_BV_COMB_SHOW_HIDE: {
				const PanelState &state = this->wagon_selected ? this->wagon : this->loco;
				const Engine *engine = (state.sel_engine == EngineID::Invalid()) ? nullptr : Engine::GetIfValid(state.sel_engine);
				if (engine != nullptr && engine->IsHidden(_local_company)) {
					SetDParam(0, STR_BUY_VEHICLE_TRAIN_SHOW_TOGGLE_BUTTON + this->vehicle_type);
				} else {
					SetDParam(0, STR_BUY_VEHICLE_TRAIN_HIDE_TOGGLE_BUTTON + this->vehicle_type);
				}
				break;
			}
		}
	}

	void UpdateWidgetSize(WidgetID widget, Dimension &size, const Dimension &padding, Dimension &fill, Dimension &resize) override
	{
		switch (widget) {
			case WID_BV_LIST_LOCO: {
				resize.height = GetEngineListHeight(this->vehicle_type);
				size.height = 3 * resize.height;
				break;
			}

			case WID_BV_PANEL_LOCO: {
				size.height = this->loco.details_height;
				break;
			}

			case WID_BV_SORT_ASCENDING_DESCENDING_LOCO: {
				Dimension d = GetStringBoundingBox(this->GetWidget<NWidgetCore>(widget)->GetString());
				d.width += padding.width + Window::SortButtonWidth() * 2; // Doubled since the string is centred and it also looks better.
				d.height += padding.height;
				size = maxdim(size, d);
				break;
			}

			case WID_BV_LIST_WAGON: {
				resize.height = GetEngineListHeight(this->vehicle_type);
				size.height = 3 * resize.height;
				break;
			}

			case WID_BV_PANEL_WAGON: {
				size.height = this->wagon.details_height;
				break;
			}

			case WID_BV_SORT_ASCENDING_DESCENDING_WAGON: {
				Dimension d = GetStringBoundingBox(this->GetWidget<NWidgetCore>(widget)->GetString());
				d.width += padding.width + Window::SortButtonWidth() * 2; // Doubled since the string is centred and it also looks better.
				d.height += padding.height;
				size = maxdim(size, d);
				break;
			}

			case WID_BV_SHOW_HIDE_LOCO: // Fallthrough
			case WID_BV_SHOW_HIDE_WAGON:
			case WID_BV_COMB_SHOW_HIDE: {
				size = GetStringBoundingBox(STR_BUY_VEHICLE_TRAIN_HIDE_TOGGLE_BUTTON + this->vehicle_type);
				size = maxdim(size, GetStringBoundingBox(STR_BUY_VEHICLE_TRAIN_SHOW_TOGGLE_BUTTON + this->vehicle_type));
				size.width += padding.width;
				size.height += padding.height;
				break;
			}

			case WID_BV_RENAME_LOCO: {
				size = maxdim(size, NWidgetLeaf::GetResizeBoxDimension());
				break;
			}
		}
	}

	void DrawWidget(const Rect &r, WidgetID widget) const override
	{
		switch (widget) {
			case WID_BV_LIST_LOCO: {
				DrawEngineList(this->vehicle_type, r,
					this->loco.eng_list, *(this->loco.vscroll), this->loco.sel_engine, false,
					DEFAULT_GROUP, this->badge_classes);
				break;
			}

			case WID_BV_SORT_ASCENDING_DESCENDING_LOCO: {
				this->DrawSortButtonState(WID_BV_SORT_ASCENDING_DESCENDING_LOCO, this->loco.descending_sort_order ? SBS_DOWN : SBS_UP);
				break;
			}

			case WID_BV_LIST_WAGON: {
				DrawEngineList(this->vehicle_type, r,
					this->wagon.eng_list, *(this->wagon.vscroll), this->wagon.sel_engine, false,
					DEFAULT_GROUP, this->badge_classes);
				break;
			}

			case WID_BV_SORT_ASCENDING_DESCENDING_WAGON: {
				this->DrawSortButtonState(WID_BV_SORT_ASCENDING_DESCENDING_WAGON, this->wagon.descending_sort_order ? SBS_DOWN : SBS_UP);
				break;
			}
		}
	}

	bool DrawDetailsPanel(PanelState &state, int widget_id)
	{
		int needed_height = state.details_height;
		/* Draw details panels. */
		if (state.sel_engine != EngineID::Invalid()) {
			const auto widget = this->GetWidget<NWidgetBase>(widget_id);
			const int text_end = DrawVehiclePurchaseInfo(widget->pos_x + WidgetDimensions::scaled.framerect.left,
				static_cast<int>(
					widget->pos_x + widget->current_x -
					WidgetDimensions::scaled.framerect.right), widget->pos_y + WidgetDimensions::scaled.framerect.top,
				state.sel_engine, state.te);
			needed_height = std::max(needed_height, text_end - widget->pos_y + WidgetDimensions::scaled.framerect.bottom);
		}
		if (needed_height != state.details_height) { // Details window are not high enough, enlarge them.
			const int resize = needed_height - state.details_height;
			state.details_height = needed_height;
			this->ReInit(0, resize);
			return true;
		}
		return false;
	}

	void OnPaint() override
	{
		this->GenerateBuildList();
		this->SetBuyLocomotiveText();
		this->SetBuyWagonText();

		this->loco.vscroll->SetCount(this->loco.eng_list.size());
		this->wagon.vscroll->SetCount(this->wagon.eng_list.size());

		this->SetWidgetDisabledState(WID_BV_SHOW_HIDE_LOCO, this->loco.sel_engine == EngineID::Invalid());
		this->SetWidgetDisabledState(WID_BV_SHOW_HIDE_WAGON, this->wagon.sel_engine == EngineID::Invalid());

		/* disable renaming engines in network games if you are not the server */
		this->SetWidgetDisabledState(WID_BV_RENAME_LOCO, (this->loco.sel_engine == EngineID::Invalid()) || (_networking && !_network_server));
		this->SetWidgetDisabledState(WID_BV_BUILD_LOCO, this->loco.sel_engine == EngineID::Invalid());

		/* disable renaming engines in network games if you are not the server */
		this->SetWidgetDisabledState(WID_BV_RENAME_WAGON, (this->wagon.sel_engine == EngineID::Invalid()) || (_networking && !_network_server));
		this->SetWidgetDisabledState(WID_BV_BUILD_WAGON, this->wagon.sel_engine == EngineID::Invalid());

		this->DrawWidgets();

		if (!this->IsShaded()) {
			if (this->DrawDetailsPanel(this->loco, WID_BV_PANEL_LOCO)) return;
			if (this->DrawDetailsPanel(this->wagon, WID_BV_PANEL_WAGON)) return;
		}
	}

	void OnQueryTextFinished(std::optional<std::string> str) override
	{
		if (!str.has_value()) return;

		if (this->loco.rename_engine != EngineID::Invalid()) {
			Command<CMD_RENAME_ENGINE>::Post(STR_ERROR_CAN_T_RENAME_TRAIN_TYPE + this->vehicle_type, this->loco.rename_engine, *str);
		} else {
			Command<CMD_RENAME_ENGINE>::Post(STR_ERROR_CAN_T_RENAME_TRAIN_TYPE + this->vehicle_type, this->wagon.rename_engine, *str);
		}
	}

	void OnDropdownSelect(WidgetID widget, int index) override
	{
		switch (widget) {
			case WID_BV_SORT_DROPDOWN_LOCO: {
				if (this->loco.sort_criteria != index) {
					this->loco.sort_criteria = static_cast<uint8_t>(index);
					_last_sort_criteria_loco = this->loco.sort_criteria;
					this->loco.eng_list.ForceRebuild();
				}
				break;
			}

			case WID_BV_CARGO_FILTER_DROPDOWN_LOCO: { // Select a cargo filter criteria
				if (this->loco.cargo_filter_criteria != index) {
					this->loco.cargo_filter_criteria = static_cast<uint8_t>(index);
					_last_filter_criteria_loco = this->loco.cargo_filter_criteria;
					/* deactivate filter if criteria is 'Show All', activate it otherwise */
					this->loco.eng_list.SetFilterState(this->loco.cargo_filter_criteria != CargoFilterCriteria::CF_ANY);
					this->loco.eng_list.ForceRebuild();
				}
				break;
			}

			case WID_BV_SORT_DROPDOWN_WAGON: {
				if (this->wagon.sort_criteria != index) {
					this->wagon.sort_criteria = static_cast<uint8_t>(index);
					_last_sort_criteria_wagon = this->wagon.sort_criteria;
					this->wagon.eng_list.ForceRebuild();
				}
				break;
			}

			case WID_BV_CARGO_FILTER_DROPDOWN_WAGON: { // Select a cargo filter criteria
				if (this->wagon.cargo_filter_criteria != index) {
					this->wagon.cargo_filter_criteria = static_cast<uint8_t>(index);
					_last_filter_criteria_wagon = this->wagon.cargo_filter_criteria;
					/* deactivate filter if criteria is 'Show All', activate it otherwise */
					this->wagon.eng_list.SetFilterState(this->wagon.cargo_filter_criteria != CargoFilterCriteria::CF_ANY);
					this->wagon.eng_list.ForceRebuild();
				}
				break;
			}
		}

		this->SetDirty();
	}

	void OnResize() override
	{
		this->loco.vscroll->SetCapacityFromWidget(this, WID_BV_LIST_LOCO);
		this->wagon.vscroll->SetCapacityFromWidget(this, WID_BV_LIST_WAGON);
	}

	void OnEditboxChanged(WidgetID wid) override
	{
		if (wid == WID_BV_FILTER_LOCO) {
			this->loco.string_filter.SetFilterTerm(this->loco.vehicle_editbox.text.GetText());
			this->loco.eng_list.ForceRebuild();
			this->SetDirty();
		}
		if (wid == WID_BV_FILTER_WAGON) {
			this->wagon.string_filter.SetFilterTerm(this->wagon.vehicle_editbox.text.GetText());
			this->wagon.eng_list.ForceRebuild();
			this->SetDirty();
		}
	}

	EventState OnHotkey(int hotkey) override
	{
		switch (hotkey) {
			case BVHK_FOCUS_FILTER_BOX:
				this->SetFocusedWidget(this->wagon_selected ? WID_BV_FILTER_WAGON : WID_BV_FILTER_LOCO);
				SetFocusedWindow(this); // The user has asked to give focus to the text box, so make sure this window is focused.
				return ES_HANDLED;

			default:
				return ES_NOT_HANDLED;
		}

		return ES_HANDLED;
	}
};

void CcAddVirtualEngine(const CommandCost &result)
{
	if (result.Failed() || !result.HasResultData()) return;

	Window *window = FindWindowById(WC_BUILD_VIRTUAL_TRAIN, 0);

	if (window != nullptr) {
		Train *train = Train::Get(result.GetResultData());
		dynamic_cast<BuildVehicleWindowBase *>(window)->AddVirtualEngine(train);
	} else {
		Command<CMD_SELL_VIRTUAL_VEHICLE>::Post(result.GetResultData<VehicleID>(), SellVehicleFlags::None, INVALID_CLIENT_ID);
	}
}

void CcMoveNewVirtualEngine(const CommandCost &result)
{
	if (result.Failed()) return;

	InvalidateWindowClassesData(WC_CREATE_TEMPLATE);
}

static WindowDesc _build_vehicle_desc(__FILE__, __LINE__,
	WDP_AUTO, "build_vehicle", 240, 268,
	WC_BUILD_VEHICLE, WC_NONE,
	WindowDefaultFlag::Construction,
	_nested_build_vehicle_widgets,
	&BuildVehicleWindow::hotkeys
);

static WindowDesc _build_template_vehicle_desc(__FILE__, __LINE__,
	WDP_AUTO, "build_template_vehicle", 240, 268,
	WC_BUILD_VIRTUAL_TRAIN, WC_CREATE_TEMPLATE,
	WindowDefaultFlag::Construction,
	_nested_build_vehicle_widgets,
	&BuildVehicleWindow::hotkeys, &_build_vehicle_desc
);

static WindowDesc _build_vehicle_desc_train_advanced(__FILE__, __LINE__,
	WDP_AUTO, "build_vehicle_dual", 480, 268,
	WC_BUILD_VEHICLE, WC_NONE,
	WindowDefaultFlag::Construction,
	_nested_build_vehicle_widgets_train_advanced,
	&BuildVehicleWindow::hotkeys
);

static WindowDesc _build_template_vehicle_desc_advanced(__FILE__, __LINE__,
	WDP_AUTO, "build_template_vehicle_dual", 480, 268,
	WC_BUILD_VIRTUAL_TRAIN, WC_CREATE_TEMPLATE,
	WindowDefaultFlag::Construction,
	_nested_build_vehicle_widgets_train_advanced,
	&BuildVehicleWindow::hotkeys, &_build_vehicle_desc_train_advanced
);


void ShowBuildVehicleWindow(const TileIndex tile, const VehicleType type)
{
	/* We want to be able to open both Available Train as Available Ships,
	 *  so if tile == INVALID_TILE (Available XXX Window), use 'type' as unique number.
	 *  As it always is a low value, it won't collide with any real tile
	 *  number. */
	const uint num = (tile == INVALID_TILE) ? static_cast<uint>(type) : tile.base();

	assert(IsCompanyBuildableVehicleType(type));

	CloseWindowById(WC_BUILD_VEHICLE, num);

	if (type == VEH_TRAIN && _settings_client.gui.dual_pane_train_purchase_window) {
		new BuildVehicleWindowTrainAdvanced(_build_vehicle_desc_train_advanced, tile, nullptr);
	} else {
		new BuildVehicleWindow(_build_vehicle_desc, tile, type, nullptr);
	}
}

void ShowTemplateTrainBuildVehicleWindow(Train **virtual_train)
{
	assert(IsCompanyBuildableVehicleType(VEH_TRAIN));

	CloseWindowById(WC_BUILD_VIRTUAL_TRAIN, 0);

	if (_settings_client.gui.dual_pane_train_purchase_window) {
		new BuildVehicleWindowTrainAdvanced(_build_template_vehicle_desc_advanced, INVALID_TILE, virtual_train);
	} else {
		new BuildVehicleWindow(_build_template_vehicle_desc, INVALID_TILE, VEH_TRAIN, virtual_train);
	}
}<|MERGE_RESOLUTION|>--- conflicted
+++ resolved
@@ -833,12 +833,7 @@
 
 	/* Running cost */
 	if (rvi->running_cost_class != INVALID_PRICE) {
-<<<<<<< HEAD
-		SetDParam(0, e->GetDisplayRunningCost());
-		DrawString(left, right, y, GetRunningCostString());
-=======
-		DrawString(left, right, y, GetString(TimerGameEconomy::UsingWallclockUnits() ? STR_PURCHASE_INFO_RUNNINGCOST_PERIOD : STR_PURCHASE_INFO_RUNNINGCOST_YEAR, e->GetRunningCost()));
->>>>>>> 23ba18ad
+		DrawString(left, right, y, GetString(GetRunningCostString(), e->GetDisplayRunningCost()));
 		y += GetCharacterHeight(FS_NORMAL);
 	}
 
@@ -870,12 +865,7 @@
 
 	/* Running cost */
 	if (rvi->running_cost_class != INVALID_PRICE) {
-<<<<<<< HEAD
-		SetDParam(0, e->GetDisplayRunningCost());
-		DrawString(left, right, y, GetRunningCostString());
-=======
-		DrawString(left, right, y, GetString(TimerGameEconomy::UsingWallclockUnits() ? STR_PURCHASE_INFO_RUNNINGCOST_PERIOD : STR_PURCHASE_INFO_RUNNINGCOST_YEAR, e->GetRunningCost()));
->>>>>>> 23ba18ad
+		DrawString(left, right, y, GetString(GetRunningCostString(), e->GetDisplayRunningCost()));
 		y += GetCharacterHeight(FS_NORMAL);
 	}
 
@@ -925,12 +915,7 @@
 	}
 
 	/* Running cost */
-<<<<<<< HEAD
-	SetDParam(0, e->GetDisplayRunningCost());
-	DrawString(left, right, y, GetRunningCostString());
-=======
-	DrawString(left, right, y, GetString(TimerGameEconomy::UsingWallclockUnits() ? STR_PURCHASE_INFO_RUNNINGCOST_PERIOD : STR_PURCHASE_INFO_RUNNINGCOST_YEAR, e->GetRunningCost()));
->>>>>>> 23ba18ad
+	DrawString(left, right, y, GetString(GetRunningCostString(), e->GetDisplayRunningCost()));
 	y += GetCharacterHeight(FS_NORMAL);
 
 	return y;
@@ -968,26 +953,13 @@
 		y += GetCharacterHeight(FS_NORMAL);
 	}
 
-<<<<<<< HEAD
 	/* Running cost */
-	SetDParam(0, e->GetDisplayRunningCost());
-	DrawString(left, right, y, GetRunningCostString());
-=======
-	/* Cargo type + capacity */
-	DrawString(left, right, y, GetString(STR_PURCHASE_INFO_CAPACITY, te.cargo, te.capacity, refittable ? STR_PURCHASE_INFO_REFITTABLE : STR_EMPTY));
-	y += GetCharacterHeight(FS_NORMAL);
-
-	/* Running cost */
-	DrawString(left, right, y, GetString(TimerGameEconomy::UsingWallclockUnits() ? STR_PURCHASE_INFO_RUNNINGCOST_PERIOD : STR_PURCHASE_INFO_RUNNINGCOST_YEAR, e->GetRunningCost()));
->>>>>>> 23ba18ad
+	DrawString(left, right, y, GetString(GetRunningCostString(), e->GetDisplayRunningCost()));
 	y += GetCharacterHeight(FS_NORMAL);
 
 	if (!IsArticulatedEngine(engine_number)) {
 		/* Cargo type + capacity */
-		SetDParam(0, te.cargo);
-		SetDParam(1, te.capacity);
-		SetDParam(2, refittable ? STR_PURCHASE_INFO_REFITTABLE : STR_EMPTY);
-		DrawString(left, right, y, STR_PURCHASE_INFO_CAPACITY);
+		DrawString(left, right, y, GetString(STR_PURCHASE_INFO_CAPACITY, te.cargo, te.capacity, refittable ? STR_PURCHASE_INFO_REFITTABLE : STR_EMPTY));
 		y += GetCharacterHeight(FS_NORMAL);
 	}
 
@@ -1026,12 +998,7 @@
 	y += GetCharacterHeight(FS_NORMAL);
 
 	/* Running cost */
-<<<<<<< HEAD
-	SetDParam(0, e->GetDisplayRunningCost());
-	DrawString(left, right, y, GetRunningCostString());
-=======
-	DrawString(left, right, y, GetString(TimerGameEconomy::UsingWallclockUnits() ? STR_PURCHASE_INFO_RUNNINGCOST_PERIOD : STR_PURCHASE_INFO_RUNNINGCOST_YEAR, e->GetRunningCost()));
->>>>>>> 23ba18ad
+	DrawString(left, right, y, GetString(GetRunningCostString(), e->GetDisplayRunningCost()));
 	y += GetCharacterHeight(FS_NORMAL);
 
 	/* Aircraft type */
@@ -1065,14 +1032,7 @@
 		return std::nullopt;
 	}
 
-<<<<<<< HEAD
-	StartTextRefStackUsage(grffile, 6);
-	std::string result = GetString(GetGRFStringID(grffile, GRFSTR_MISC_GRF_TEXT + callback));
-	StopTextRefStackUsage();
-	return result;
-=======
 	return GetGRFStringWithTextStack(grffile, GRFSTR_MISC_GRF_TEXT + callback, 6);
->>>>>>> 23ba18ad
 }
 
 /**
@@ -1163,21 +1123,14 @@
 	/* Draw details that apply to all types except rail wagons. */
 	if (e->type != VEH_TRAIN || e->u.rail.railveh_type != RAILVEH_WAGON) {
 		/* Design date - Life length */
-<<<<<<< HEAD
-		SetDParam(0, ymd.year);
-		SetDParam(1, DateDeltaToYearDelta(e->GetLifeLengthInDays()));
-		DrawString(left, right, y, STR_PURCHASE_INFO_DESIGNED_LIFE);
-=======
-		DrawString(left, right, y, GetString(STR_PURCHASE_INFO_DESIGNED_LIFE, ymd.year, TimerGameCalendar::DateToYear(e->GetLifeLengthInDays())));
->>>>>>> 23ba18ad
+		DrawString(left, right, y, GetString(STR_PURCHASE_INFO_DESIGNED_LIFE, ymd.year, DateDeltaToYearDelta(e->GetLifeLengthInDays())));
 		y += GetCharacterHeight(FS_NORMAL);
 
 		/* Reliability */
 		DrawString(left, right, y, GetString(STR_PURCHASE_INFO_RELIABILITY, ToPercent16(e->reliability)));
 		y += GetCharacterHeight(FS_NORMAL);
 	} else if (_settings_client.gui.show_wagon_intro_year) {
-		SetDParam(0, ymd.year);
-		DrawString(left, right, y, STR_PURCHASE_INFO_DESIGNED);
+		DrawString(left, right, y, GetString(STR_PURCHASE_INFO_DESIGNED, ymd.year));
 		y += GetCharacterHeight(FS_NORMAL);
 	}
 
@@ -1619,11 +1572,7 @@
 		}
 	}
 
-<<<<<<< HEAD
 	BuildVehicleWindow(WindowDesc &desc, TileIndex tile, VehicleType type, Train **virtual_train_out) : BuildVehicleWindowBase(desc, tile, type, virtual_train_out), vehicle_editbox(MAX_LENGTH_VEHICLE_NAME_CHARS * MAX_CHAR_LENGTH, MAX_LENGTH_VEHICLE_NAME_CHARS)
-=======
-	BuildVehicleWindow(WindowDesc &desc, TileIndex tile, VehicleType type) : Window(desc), vehicle_editbox(MAX_LENGTH_VEHICLE_NAME_CHARS * MAX_CHAR_LENGTH, MAX_LENGTH_VEHICLE_NAME_CHARS)
->>>>>>> 23ba18ad
 	{
 		this->sel_engine = EngineID::Invalid();
 
@@ -2649,8 +2598,7 @@
 
 		/* Filter engine name */
 		state.string_filter.ResetState();
-		SetDParam(0, PackEngineNameDParam(e->index, EngineNameContext::PurchaseList));
-		state.string_filter.AddLine(GetString(STR_ENGINE_NAME));
+		state.string_filter.AddLine(GetString(STR_ENGINE_NAME, PackEngineNameDParam(e->index, EngineNameContext::PurchaseList)));
 
 		/* Filter NewGRF extra text */
 		auto text = GetNewGRFAdditionalText(e->index);
