--- conflicted
+++ resolved
@@ -86,19 +86,11 @@
 	int32_t initial_payment;               ///< Initial payment rate before inflation is applied.
 	uint8_t transit_periods[2];
 
-<<<<<<< HEAD
 	bool is_freight;                                               ///< Cargo type is considered to be freight (affects train freight multiplier).
 	TownAcceptanceEffect town_acceptance_effect;                   ///< The effect that delivering this cargo type has on towns. Also affects destination of subsidies.
 	TownProductionEffect town_production_effect = INVALID_TPE;     ///< The effect on town cargo production.
 	uint16_t town_production_multiplier = TOWN_PRODUCTION_DIVISOR; ///< Town production multiplier, if commanded by TownProductionEffect.
-	uint8_t callback_mask;                                         ///< Bitmask of cargo callbacks that have to be called
-=======
-	bool is_freight;                 ///< Cargo type is considered to be freight (affects train freight multiplier).
-	TownAcceptanceEffect town_acceptance_effect; ///< The effect that delivering this cargo type has on towns. Also affects destination of subsidies.
-	TownProductionEffect town_production_effect = INVALID_TPE; ///< The effect on town cargo production.
-	uint16_t town_production_multiplier = TOWN_PRODUCTION_DIVISOR; ///< Town production multipler, if commanded by TownProductionEffect.
-	CargoCallbackMasks callback_mask;             ///< Bitmask of cargo callbacks that have to be called
->>>>>>> 2c7b3bb5
+	CargoCallbackMasks callback_mask;                              ///< Bitmask of cargo callbacks that have to be called
 
 	StringID name;                        ///< Name of this type of cargo.
 	StringID name_single;                 ///< Name of a single entity of this type of cargo.
