/*
 * This file is part of OpenTTD.
 * OpenTTD is free software; you can redistribute it and/or modify it under the terms of the GNU General Public License as published by the Free Software Foundation, version 2.
 * OpenTTD is distributed in the hope that it will be useful, but WITHOUT ANY WARRANTY; without even the implied warranty of MERCHANTABILITY or FITNESS FOR A PARTICULAR PURPOSE.
 * See the GNU General Public License for more details. You should have received a copy of the GNU General Public License along with OpenTTD. If not, see <http://www.gnu.org/licenses/>.
 */

/** @file cargotype.h Types/functions related to cargoes. */

#ifndef CARGOTYPE_H
#define CARGOTYPE_H

#include "economy_type.h"
#include "cargo_type.h"
#include "gfx_type.h"
#include "strings_type.h"
#include "landscape_type.h"
#include "core/bitmath_func.hpp"
#include <vector>

/** Town growth effect when delivering cargo. */
enum TownAcceptanceEffect : uint8_t {
	TAE_BEGIN = 0,
	TAE_NONE = TAE_BEGIN, ///< Cargo has no effect.
	TAE_PASSENGERS,       ///< Cargo behaves passenger-like.
	TAE_MAIL,             ///< Cargo behaves mail-like.
	TAE_GOODS,            ///< Cargo behaves goods/candy-like.
	TAE_WATER,            ///< Cargo behaves water-like.
	TAE_FOOD,             ///< Cargo behaves food/fizzy-drinks-like.
	TAE_END,              ///< End of town effects.
	NUM_TAE = TAE_END,    ///< Amount of town effects.
};

/** Town effect when producing cargo. */
enum TownProductionEffect : uint8_t {
	TPE_NONE,       ///< Town will not produce this cargo type.
	TPE_PASSENGERS, ///< Cargo behaves passenger-like for production.
	TPE_MAIL,       ///< Cargo behaves mail-like for production.
	NUM_TPE,

	/**
	 * Invalid town production effect. Used as a sentinel to indicate if a NewGRF has explicitly set an effect.
	 * This does not 'exist' after cargo types are finalised.
	 */
	INVALID_TPE,
};

/** Cargo classes. */
enum CargoClass : uint16_t {
	CC_NOAVAILABLE  = 0,       ///< No cargo class has been specified
	CC_PASSENGERS   = 1 <<  0, ///< Passengers
	CC_MAIL         = 1 <<  1, ///< Mail
	CC_EXPRESS      = 1 <<  2, ///< Express cargo (Goods, Food, Candy, but also possible for passengers)
	CC_ARMOURED     = 1 <<  3, ///< Armoured cargo (Valuables, Gold, Diamonds)
	CC_BULK         = 1 <<  4, ///< Bulk cargo (Coal, Grain etc., Ores, Fruit)
	CC_PIECE_GOODS  = 1 <<  5, ///< Piece goods (Livestock, Wood, Steel, Paper)
	CC_LIQUID       = 1 <<  6, ///< Liquids (Oil, Water, Rubber)
	CC_REFRIGERATED = 1 <<  7, ///< Refrigerated cargo (Food, Fruit)
	CC_HAZARDOUS    = 1 <<  8, ///< Hazardous cargo (Nuclear Fuel, Explosives, etc.)
	CC_COVERED      = 1 <<  9, ///< Covered/Sheltered Freight (Transportation in Box Vans, Silo Wagons, etc.)
	CC_SPECIAL      = 1 << 15, ///< Special bit used for livery refit tricks instead of normal cargoes.
};

/** Bitmask of cargo classes. */
using CargoClasses = uint16_t;

static const uint8_t INVALID_CARGO_BITNUM = 0xFF; ///< Constant representing invalid cargo

static const uint TOWN_PRODUCTION_DIVISOR = 256;

/** Specification of a cargo type. */
struct CargoSpec {
	CargoLabel label;                      ///< Unique label of the cargo type.
	uint8_t bitnum = INVALID_CARGO_BITNUM; ///< Cargo bit number, is #INVALID_CARGO_BITNUM for a non-used spec.
	uint8_t legend_colour;
	uint8_t rating_colour;
<<<<<<< HEAD
	uint8_t weight;                        ///< Weight of a single unit of this cargo type in 1/16 ton (62.5 kg).
	uint16_t multiplier = 0x100;           ///< Capacity multiplier for vehicles. (8 fractional bits)
	uint16_t classes;                      ///< Classes of this cargo type. @see CargoClass
	int32_t initial_payment;               ///< Initial payment rate before inflation is applied.
=======
	uint8_t weight;                    ///< Weight of a single unit of this cargo type in 1/16 ton (62.5 kg).
	uint16_t multiplier = 0x100; ///< Capacity multiplier for vehicles. (8 fractional bits)
	CargoClasses classes; ///< Classes of this cargo type. @see CargoClass
	int32_t initial_payment;           ///< Initial payment rate before inflation is applied.
>>>>>>> b4498395
	uint8_t transit_periods[2];

	bool is_freight;                                               ///< Cargo type is considered to be freight (affects train freight multiplier).
	TownAcceptanceEffect town_acceptance_effect;                   ///< The effect that delivering this cargo type has on towns. Also affects destination of subsidies.
	TownProductionEffect town_production_effect = INVALID_TPE;     ///< The effect on town cargo production.
	uint16_t town_production_multiplier = TOWN_PRODUCTION_DIVISOR; ///< Town production multipler, if commanded by TownProductionEffect.
	uint8_t callback_mask;                                         ///< Bitmask of cargo callbacks that have to be called

	StringID name;                        ///< Name of this type of cargo.
	StringID name_single;                 ///< Name of a single entity of this type of cargo.
	StringID units_volume;                ///< Name of a single unit of cargo of this type.
	StringID quantifier;                  ///< Text for multiple units of cargo of this type.
	StringID abbrev;                      ///< Two letter abbreviation for this cargo type.

	SpriteID sprite;                      ///< Icon to display this cargo type, may be \c 0xFFF (which means to resolve an action123 chain).

	const struct GRFFile *grffile;        ///< NewGRF where #group belongs to.
	const struct SpriteGroup *group;

	Money current_payment;

	/**
	 * Determines index of this cargospec
	 * @return index (in the CargoSpec::array array)
	 */
	inline CargoID Index() const
	{
		return this - CargoSpec::array;
	}

	/**
	 * Determine CargoTypes bit of this cargospec
	 * @return CargoTypes bit
	 */
	inline CargoTypes CargoTypesBit() const
	{
		return static_cast<CargoTypes>(1) << this->Index();
	}

	/**
	 * Tests for validity of this cargospec
	 * @return is this cargospec valid?
	 * @note assert(cs->IsValid()) can be triggered when GRF config is modified
	 */
	inline bool IsValid() const
	{
		return this->bitnum != INVALID_CARGO_BITNUM;
	}

	/**
	 * Total number of cargospecs, both valid and invalid
	 * @return length of CargoSpec::array
	 */
	static inline size_t GetArraySize()
	{
		return lengthof(CargoSpec::array);
	}

	/**
	 * Retrieve cargo details for the given cargo ID
	 * @param index ID of cargo
	 * @pre index is a valid cargo ID
	 */
	static inline CargoSpec *Get(size_t index)
	{
		assert(index < lengthof(CargoSpec::array));
		return &CargoSpec::array[index];
	}

	SpriteID GetCargoIcon() const;

	inline uint64_t WeightOfNUnits(uint32_t n) const
	{
		return n * this->weight / 16u;
	}

	uint64_t WeightOfNUnitsInTrain(uint32_t n) const;

	/**
	 * Iterator to iterate all valid CargoSpec
	 */
	struct Iterator {
		typedef CargoSpec value_type;
		typedef CargoSpec *pointer;
		typedef CargoSpec &reference;
		typedef size_t difference_type;
		typedef std::forward_iterator_tag iterator_category;

		explicit Iterator(size_t index) : index(index)
		{
			this->ValidateIndex();
		};

		bool operator==(const Iterator &other) const { return this->index == other.index; }
		bool operator!=(const Iterator &other) const { return !(*this == other); }
		CargoSpec * operator*() const { return CargoSpec::Get(this->index); }
		Iterator & operator++() { this->index++; this->ValidateIndex(); return *this; }

	private:
		size_t index;
		void ValidateIndex() { while (this->index < CargoSpec::GetArraySize() && !(CargoSpec::Get(this->index)->IsValid())) this->index++; }
	};

	/*
	 * Iterable ensemble of all valid CargoSpec
	 */
	struct IterateWrapper {
		size_t from;
		IterateWrapper(size_t from = 0) : from(from) {}
		Iterator begin() { return Iterator(this->from); }
		Iterator end() { return Iterator(CargoSpec::GetArraySize()); }
		bool empty() { return this->begin() == this->end(); }
	};

	/**
	 * Returns an iterable ensemble of all valid CargoSpec
	 * @param from index of the first CargoSpec to consider
	 * @return an iterable ensemble of all valid CargoSpec
	 */
	static IterateWrapper Iterate(size_t from = 0) { return IterateWrapper(from); }

	/** List of cargo specs for each Town Product Effect. */
	static std::array<std::vector<CargoID>, NUM_TPE> town_production_cargoes;

	/** Mask of cargo IDs for each Town Product Effect. */
	static std::array<CargoTypes, NUM_TPE> town_production_cargo_mask;

private:
	static CargoSpec array[NUM_CARGO]; ///< Array holding all CargoSpecs

	friend void SetupCargoForClimate(LandscapeID l);
	friend void BuildCargoLabelMap();
	friend void FinaliseCargoArray();
};

extern CargoTypes _cargo_mask;
extern CargoTypes _standard_cargo_mask;

void SetupCargoForClimate(LandscapeID l);
bool IsDefaultCargo(CargoID cid);
void BuildCargoLabelMap();
CargoID GetCargoIDByBitnum(uint8_t bitnum);

CargoID GetCargoIDByLabelUsingMap(CargoLabel label);

inline CargoID GetCargoIDByLabel(CargoLabel label)
{
	extern CargoID _cargo_id_passengers;
	extern CargoID _cargo_id_mail;
	if (label == CT_PASSENGERS) return _cargo_id_passengers;
	if (label == CT_MAIL) return _cargo_id_mail;
	return GetCargoIDByLabelUsingMap(label);
}

Dimension GetLargestCargoIconSize();

void InitializeSortedCargoSpecs();
extern std::array<uint8_t, NUM_CARGO> _sorted_cargo_types;
extern std::vector<const CargoSpec *> _sorted_cargo_specs;
extern std::span<const CargoSpec *> _sorted_standard_cargo_specs;

uint ConvertCargoQuantityToDisplayQuantity(CargoID cargo, uint quantity);
uint ConvertDisplayQuantityToCargoQuantity(CargoID cargo, uint quantity);

/**
 * Does cargo \a c have cargo class \a cc?
 * @param c  Cargo type.
 * @param cc Cargo class.
 * @return The type fits in the class.
 */
inline bool IsCargoInClass(CargoID c, CargoClass cc)
{
	return (CargoSpec::Get(c)->classes & cc) != 0;
}

using SetCargoBitIterator = SetBitIterator<CargoID, CargoTypes>;

/** Comparator to sort CargoID by according to desired order. */
struct CargoIDComparator {
	bool operator() (const CargoID &lhs, const CargoID &rhs) const { return _sorted_cargo_types[lhs] < _sorted_cargo_types[rhs]; }
};

#endif /* CARGOTYPE_H */<|MERGE_RESOLUTION|>--- conflicted
+++ resolved
@@ -74,17 +74,10 @@
 	uint8_t bitnum = INVALID_CARGO_BITNUM; ///< Cargo bit number, is #INVALID_CARGO_BITNUM for a non-used spec.
 	uint8_t legend_colour;
 	uint8_t rating_colour;
-<<<<<<< HEAD
 	uint8_t weight;                        ///< Weight of a single unit of this cargo type in 1/16 ton (62.5 kg).
 	uint16_t multiplier = 0x100;           ///< Capacity multiplier for vehicles. (8 fractional bits)
-	uint16_t classes;                      ///< Classes of this cargo type. @see CargoClass
+	CargoClasses classes;                  ///< Classes of this cargo type. @see CargoClass
 	int32_t initial_payment;               ///< Initial payment rate before inflation is applied.
-=======
-	uint8_t weight;                    ///< Weight of a single unit of this cargo type in 1/16 ton (62.5 kg).
-	uint16_t multiplier = 0x100; ///< Capacity multiplier for vehicles. (8 fractional bits)
-	CargoClasses classes; ///< Classes of this cargo type. @see CargoClass
-	int32_t initial_payment;           ///< Initial payment rate before inflation is applied.
->>>>>>> b4498395
 	uint8_t transit_periods[2];
 
 	bool is_freight;                                               ///< Cargo type is considered to be freight (affects train freight multiplier).
