/*
 * This file is part of OpenTTD.
 * OpenTTD is free software; you can redistribute it and/or modify it under the terms of the GNU General Public License as published by the Free Software Foundation, version 2.
 * OpenTTD is distributed in the hope that it will be useful, but WITHOUT ANY WARRANTY; without even the implied warranty of MERCHANTABILITY or FITNESS FOR A PARTICULAR PURPOSE.
 * See the GNU General Public License for more details. You should have received a copy of the GNU General Public License along with OpenTTD. If not, see <http://www.gnu.org/licenses/>.
 */

/** @file cargotype.h Types/functions related to cargoes. */

#ifndef CARGOTYPE_H
#define CARGOTYPE_H

#include "economy_type.h"
#include "cargo_type.h"
#include "gfx_type.h"
#include "strings_type.h"
#include "landscape_type.h"
#include "core/bitmath_func.hpp"
<<<<<<< HEAD
#include "core/span_type.hpp"
#include <vector>
=======
>>>>>>> 28ef5146

/** Globally unique label of a cargo type. */
typedef uint32_t CargoLabel;

/** Town growth effect when delivering cargo. */
enum TownEffect {
	TE_BEGIN = 0,
	TE_NONE = TE_BEGIN, ///< Cargo has no effect.
	TE_PASSENGERS,      ///< Cargo behaves passenger-like.
	TE_MAIL,            ///< Cargo behaves mail-like.
	TE_GOODS,           ///< Cargo behaves goods/candy-like.
	TE_WATER,           ///< Cargo behaves water-like.
	TE_FOOD,            ///< Cargo behaves food/fizzy-drinks-like.
	TE_END,             ///< End of town effects.
	NUM_TE = TE_END,    ///< Amount of town effects.
};

/** Cargo classes. */
enum CargoClass {
	CC_NOAVAILABLE  = 0,       ///< No cargo class has been specified
	CC_PASSENGERS   = 1 <<  0, ///< Passengers
	CC_MAIL         = 1 <<  1, ///< Mail
	CC_EXPRESS      = 1 <<  2, ///< Express cargo (Goods, Food, Candy, but also possible for passengers)
	CC_ARMOURED     = 1 <<  3, ///< Armoured cargo (Valuables, Gold, Diamonds)
	CC_BULK         = 1 <<  4, ///< Bulk cargo (Coal, Grain etc., Ores, Fruit)
	CC_PIECE_GOODS  = 1 <<  5, ///< Piece goods (Livestock, Wood, Steel, Paper)
	CC_LIQUID       = 1 <<  6, ///< Liquids (Oil, Water, Rubber)
	CC_REFRIGERATED = 1 <<  7, ///< Refrigerated cargo (Food, Fruit)
	CC_HAZARDOUS    = 1 <<  8, ///< Hazardous cargo (Nuclear Fuel, Explosives, etc.)
	CC_COVERED      = 1 <<  9, ///< Covered/Sheltered Freight (Transportation in Box Vans, Silo Wagons, etc.)
	CC_SPECIAL      = 1 << 15, ///< Special bit used for livery refit tricks instead of normal cargoes.
};

static const byte INVALID_CARGO_BITNUM = 0xFF; ///< Constant representing invalid cargo

/** Specification of a cargo type. */
struct CargoSpec {
	CargoLabel label;                     ///< Unique label of the cargo type.
	uint8_t bitnum{INVALID_CARGO_BITNUM}; ///< Cargo bit number, is #INVALID_CARGO_BITNUM for a non-used spec.
	uint8_t legend_colour;
	uint8_t rating_colour;
	uint8_t weight;                       ///< Weight of a single unit of this cargo type in 1/16 ton (62.5 kg).
	uint16_t multiplier{0x100};           ///< Capacity multiplier for vehicles. (8 fractional bits)
	uint16_t classes;                     ///< Classes of this cargo type. @see CargoClass
	int32_t initial_payment;              ///< Initial payment rate before inflation is applied.
	uint8_t transit_periods[2];

	bool is_freight;                      ///< Cargo type is considered to be freight (affects train freight multiplier).
	TownEffect town_effect;               ///< The effect that delivering this cargo type has on towns. Also affects destination of subsidies.
	uint8_t callback_mask;                ///< Bitmask of cargo callbacks that have to be called

	StringID name;                        ///< Name of this type of cargo.
	StringID name_single;                 ///< Name of a single entity of this type of cargo.
	StringID units_volume;                ///< Name of a single unit of cargo of this type.
	StringID quantifier;                  ///< Text for multiple units of cargo of this type.
	StringID abbrev;                      ///< Two letter abbreviation for this cargo type.

	SpriteID sprite;                      ///< Icon to display this cargo type, may be \c 0xFFF (which means to resolve an action123 chain).

	const struct GRFFile *grffile;        ///< NewGRF where #group belongs to.
	const struct SpriteGroup *group;

	Money current_payment;

	/**
	 * Determines index of this cargospec
	 * @return index (in the CargoSpec::array array)
	 */
	inline CargoID Index() const
	{
		return this - CargoSpec::array;
	}

	/**
	 * Determine CargoTypes bit of this cargospec
	 * @return CargoTypes bit
	 */
	inline CargoTypes CargoTypesBit() const
	{
		return static_cast<CargoTypes>(1) << this->Index();
	}

	/**
	 * Tests for validity of this cargospec
	 * @return is this cargospec valid?
	 * @note assert(cs->IsValid()) can be triggered when GRF config is modified
	 */
	inline bool IsValid() const
	{
		return this->bitnum != INVALID_CARGO_BITNUM;
	}

	/**
	 * Total number of cargospecs, both valid and invalid
	 * @return length of CargoSpec::array
	 */
	static inline size_t GetArraySize()
	{
		return lengthof(CargoSpec::array);
	}

	/**
	 * Retrieve cargo details for the given cargo ID
	 * @param index ID of cargo
	 * @pre index is a valid cargo ID
	 */
	static inline CargoSpec *Get(size_t index)
	{
		assert(index < lengthof(CargoSpec::array));
		return &CargoSpec::array[index];
	}

	SpriteID GetCargoIcon() const;

	inline uint64_t WeightOfNUnits(uint32_t n) const
	{
		return n * this->weight / 16u;
	}

	uint64_t WeightOfNUnitsInTrain(uint32_t n) const;

	/**
	 * Iterator to iterate all valid CargoSpec
	 */
	struct Iterator {
		typedef CargoSpec value_type;
		typedef CargoSpec *pointer;
		typedef CargoSpec &reference;
		typedef size_t difference_type;
		typedef std::forward_iterator_tag iterator_category;

		explicit Iterator(size_t index) : index(index)
		{
			this->ValidateIndex();
		};

		bool operator==(const Iterator &other) const { return this->index == other.index; }
		bool operator!=(const Iterator &other) const { return !(*this == other); }
		CargoSpec * operator*() const { return CargoSpec::Get(this->index); }
		Iterator & operator++() { this->index++; this->ValidateIndex(); return *this; }

	private:
		size_t index;
		void ValidateIndex() { while (this->index < CargoSpec::GetArraySize() && !(CargoSpec::Get(this->index)->IsValid())) this->index++; }
	};

	/*
	 * Iterable ensemble of all valid CargoSpec
	 */
	struct IterateWrapper {
		size_t from;
		IterateWrapper(size_t from = 0) : from(from) {}
		Iterator begin() { return Iterator(this->from); }
		Iterator end() { return Iterator(CargoSpec::GetArraySize()); }
		bool empty() { return this->begin() == this->end(); }
	};

	/**
	 * Returns an iterable ensemble of all valid CargoSpec
	 * @param from index of the first CargoSpec to consider
	 * @return an iterable ensemble of all valid CargoSpec
	 */
	static IterateWrapper Iterate(size_t from = 0) { return IterateWrapper(from); }

private:
	static CargoSpec array[NUM_CARGO]; ///< Array holding all CargoSpecs

	friend void SetupCargoForClimate(LandscapeID l);
};

extern CargoTypes _cargo_mask;
extern CargoTypes _standard_cargo_mask;

void SetupCargoForClimate(LandscapeID l);
CargoID GetCargoIDByLabel(CargoLabel cl);
CargoID GetCargoIDByBitnum(uint8_t bitnum);
CargoID GetDefaultCargoID(LandscapeID l, CargoType ct);
Dimension GetLargestCargoIconSize();

void InitializeSortedCargoSpecs();
extern std::array<uint8_t, NUM_CARGO> _sorted_cargo_types;
extern std::vector<const CargoSpec *> _sorted_cargo_specs;
extern std::span<const CargoSpec *> _sorted_standard_cargo_specs;

uint ConvertCargoQuantityToDisplayQuantity(CargoID cargo, uint quantity);
uint ConvertDisplayQuantityToCargoQuantity(CargoID cargo, uint quantity);

/**
 * Does cargo \a c have cargo class \a cc?
 * @param c  Cargo type.
 * @param cc Cargo class.
 * @return The type fits in the class.
 */
inline bool IsCargoInClass(CargoID c, CargoClass cc)
{
	return (CargoSpec::Get(c)->classes & cc) != 0;
}

using SetCargoBitIterator = SetBitIterator<CargoID, CargoTypes>;

/** Comparator to sort CargoID by according to desired order. */
struct CargoIDComparator {
	bool operator() (const CargoID &lhs, const CargoID &rhs) const { return _sorted_cargo_types[lhs] < _sorted_cargo_types[rhs]; }
};

#endif /* CARGOTYPE_H */<|MERGE_RESOLUTION|>--- conflicted
+++ resolved
@@ -16,11 +16,7 @@
 #include "strings_type.h"
 #include "landscape_type.h"
 #include "core/bitmath_func.hpp"
-<<<<<<< HEAD
-#include "core/span_type.hpp"
 #include <vector>
-=======
->>>>>>> 28ef5146
 
 /** Globally unique label of a cargo type. */
 typedef uint32_t CargoLabel;
