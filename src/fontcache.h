--- conflicted
+++ resolved
@@ -167,11 +167,7 @@
 };
 
 /** Map a SpriteID to the font size and key */
-<<<<<<< HEAD
-static inline void SetUnicodeGlyph(FontSize size, WChar key, SpriteID sprite)
-=======
 inline void SetUnicodeGlyph(FontSize size, char32_t key, SpriteID sprite)
->>>>>>> 1e56bd1e
 {
 	FontCache::Get(size)->SetUnicodeGlyph(key, sprite);
 }
@@ -192,22 +188,14 @@
 }
 
 /** Get the Sprite for a glyph */
-<<<<<<< HEAD
-static inline const Sprite *GetGlyph(FontSize size, WChar key)
-=======
 inline const Sprite *GetGlyph(FontSize size, char32_t key)
->>>>>>> 1e56bd1e
 {
 	FontCache *fc = FontCache::Get(size);
 	return fc->GetGlyph(fc->MapCharToGlyph(key));
 }
 
 /** Get the width of a glyph */
-<<<<<<< HEAD
-static inline uint GetGlyphWidth(FontSize size, WChar key)
-=======
 inline uint GetGlyphWidth(FontSize size, char32_t key)
->>>>>>> 1e56bd1e
 {
 	FontCache *fc = FontCache::Get(size);
 	return fc->GetGlyphWidth(fc->MapCharToGlyph(key));
