--- conflicted
+++ resolved
@@ -482,11 +482,7 @@
 	CommandCost res;
 
 	if (cb_res < 0x400) {
-<<<<<<< HEAD
-		res = CommandCost(GetGRFStringID(grffile, 0xD000 + cb_res));
-=======
-		res = CommandCost(GetGRFStringID(grffile->grfid, GRFSTR_MISC_GRF_TEXT + cb_res));
->>>>>>> b653f875
+		res = CommandCost(GetGRFStringID(grffile, GRFSTR_MISC_GRF_TEXT + cb_res));
 	} else {
 		switch (cb_res) {
 			case 0x400: return res; // No error.
