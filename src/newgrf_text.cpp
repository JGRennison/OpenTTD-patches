/*
 * This file is part of OpenTTD.
 * OpenTTD is free software; you can redistribute it and/or modify it under the terms of the GNU General Public License as published by the Free Software Foundation, version 2.
 * OpenTTD is distributed in the hope that it will be useful, but WITHOUT ANY WARRANTY; without even the implied warranty of MERCHANTABILITY or FITNESS FOR A PARTICULAR PURPOSE.
 * See the GNU General Public License for more details. You should have received a copy of the GNU General Public License along with OpenTTD. If not, see <http://www.gnu.org/licenses/>.
 */

/**
 * @file newgrf_text.cpp
 * Implementation of  Action 04 "universal holder" structure and functions.
 * This file implements a linked-lists of strings,
 * holding everything that the newgrf action 04 will send over to OpenTTD.
 * One of the biggest problems is that Dynamic lang Array uses ISO codes
 * as way to identifying current user lang, while newgrf uses bit shift codes
 * not related to ISO.  So equivalence functionality had to be set.
 */

#include "stdafx.h"

#include "newgrf.h"
#include "strings_internal.h"
#include "core/string_builder.hpp"
#include "strings_func.h"
#include "newgrf_storage.h"
#include "newgrf_text.h"
#include "newgrf_cargo.h"
#include "newgrf_config.h"
#include "string_func.h"
#include "date_type.h"
#include "debug.h"
#include "core/alloc_type.hpp"
<<<<<<< HEAD
#include "core/typed_container.hpp"
#include "language.h"
#include <sstream>
#include <map>
=======
#include "core/string_builder.hpp"
#include "language.h"
>>>>>>> 786893a8

#include "table/strings.h"
#include "table/control_codes.h"

#include <array>
#include <utility>

#include "safeguards.h"

/**
 * Explains the newgrf shift bit positioning.
 * the grf base will not be used in order to find the string, but rather for
 * jumping from standard langID scheme to the new one.
 */
enum GRFBaseLanguages : uint8_t {
	GRFLB_AMERICAN    = 0x01,
	GRFLB_ENGLISH     = 0x02,
	GRFLB_GERMAN      = 0x04,
	GRFLB_FRENCH      = 0x08,
	GRFLB_SPANISH     = 0x10,
	GRFLB_GENERIC     = 0x80,
};

enum GRFExtendedLanguages : uint8_t {
	GRFLX_AMERICAN    = 0x00,
	GRFLX_ENGLISH     = 0x01,
	GRFLX_GERMAN      = 0x02,
	GRFLX_FRENCH      = 0x03,
	GRFLX_SPANISH     = 0x04,
	GRFLX_UNSPECIFIED = 0x7F,
};


/**
 * Holder of the above structure.
 * Putting both grfid and stringid together allows us to avoid duplicates,
 * since it is NOT SUPPOSED to happen.
 */
struct GRFTextEntry {
	GRFTextList textholder;
	StringID def_string;
	uint32_t grfid;
	GRFStringID stringid;
};


<<<<<<< HEAD
static TypedIndexContainer<std::vector<GRFTextEntry>, StringIndexInTab> _grf_text;
static uint8_t _currentLangID = GRFLX_ENGLISH;  ///< by default, english is used.
=======
static ReferenceThroughBaseContainer<std::vector<GRFTextEntry>> _grf_text;
static uint8_t _current_lang_id = GRFLX_ENGLISH;  ///< by default, english is used.
>>>>>>> 786893a8

/**
 * Get the mapping from the NewGRF supplied ID to OpenTTD's internal ID.
 * @param newgrf_id The NewGRF ID to map.
 * @param gender    Whether to map genders or cases.
 * @return The, to OpenTTD's internal ID, mapped index, or -1 if there is no mapping.
 */
int LanguageMap::GetMapping(int newgrf_id, bool gender) const
{
	const std::vector<Mapping> &map = gender ? this->gender_map : this->case_map;
	for (const Mapping &m : map) {
		if (m.newgrf_id == newgrf_id) return m.openttd_id;
	}
	return -1;
}

/**
 * Get the mapping from OpenTTD's internal ID to the NewGRF supplied ID.
 * @param openttd_id The OpenTTD ID to map.
 * @param gender     Whether to map genders or cases.
 * @return The, to the NewGRF supplied ID, mapped index, or -1 if there is no mapping.
 */
int LanguageMap::GetReverseMapping(int openttd_id, bool gender) const
{
	const std::vector<Mapping> &map = gender ? this->gender_map : this->case_map;
	for (const Mapping &m : map) {
		if (m.openttd_id == openttd_id) return m.newgrf_id;
	}
	return -1;
}

/** Helper structure for mapping choice lists. */
struct UnmappedChoiceList {
	/**
	 * Initialise the mapping.
	 * @param type   The type of mapping.
	 * @param offset The offset to get the plural/gender from.
	 */
	UnmappedChoiceList(StringControlCode type, int offset) :
		type(type), offset(offset)
	{
	}

	StringControlCode type; ///< The type of choice list.
	int offset;             ///< The offset for the plural/gender form.

	/** Mapping of NewGRF supplied ID to the different strings in the choice list. */
	std::map<int, std::string> strings;

	/**
	 * Flush this choice list into the destination string.
	 * @param lm The current language mapping.
	 * @param dest Target to write to.
	 */
	void Flush(const LanguageMap *lm, std::string &dest)
	{
		if (this->strings.find(0) == this->strings.end()) {
			/* In case of a (broken) NewGRF without a default,
			 * assume an empty string. */
			GrfMsg(1, "choice list misses default value");
			this->strings[0] = std::string();
		}

		StringBuilder builder(dest);

		if (lm == nullptr) {
			/* In case there is no mapping, just ignore everything but the default.
			 * A probable cause for this happening is when the language file has
			 * been removed by the user and as such no mapping could be made. */
			builder += this->strings[0];
			return;
		}

		builder.PutUtf8(this->type);

		if (this->type == SCC_SWITCH_CASE) {
			/*
			 * Format for case switch:
			 * <NUM CASES> <CASE1> <LEN1> <STRING1> <CASE2> <LEN2> <STRING2> <CASE3> <LEN3> <STRING3> <LENDEFAULT> <STRINGDEFAULT>
			 * Each LEN is printed using 2 bytes in big endian order.
			 */

			/* "<NUM CASES>" */
			int count = 0;
			for (uint8_t i = 0; i < _current_language->num_cases; i++) {
				/* Count the ones we have a mapped string for. */
				if (this->strings.find(lm->GetReverseMapping(i, false)) != this->strings.end()) count++;
			}
			builder.PutUint8(count);

			auto add_case = [&](std::string_view str) {
				/* "<LENn>" */
				uint16_t len = ClampTo<uint16_t>(str.size());
				builder.PutUint16LE(len);

				/* "<STRINGn>" */
				builder += str.substr(0, len);
			};

			for (uint8_t i = 0; i < _current_language->num_cases; i++) {
				/* Resolve the string we're looking for. */
				int idx = lm->GetReverseMapping(i, false);
				if (this->strings.find(idx) == this->strings.end()) continue;
				auto &str = this->strings[idx];

				/* "<CASEn>" */
				builder.PutUint8(i + 1);

				add_case(str);
			}

			/* "<STRINGDEFAULT>" */
			add_case(this->strings[0]);
		} else {
			if (this->type == SCC_PLURAL_LIST) {
				builder.PutUint8(lm->plural_form);
			}

			/*
			 * Format for choice list:
			 * <OFFSET> <NUM CHOICES> <LENs> <STRINGs>
			 */

			/* "<OFFSET>" */
			builder.PutUint8(this->offset - 0x80);

			/* "<NUM CHOICES>" */
			int count = (this->type == SCC_GENDER_LIST ? _current_language->num_genders : LANGUAGE_MAX_PLURAL_FORMS);
			builder.PutUint8(count);

			/* "<LENs>" */
			for (int i = 0; i < count; i++) {
				int idx = (this->type == SCC_GENDER_LIST ? lm->GetReverseMapping(i, true) : i + 1);
				const auto &str = this->strings[this->strings.find(idx) != this->strings.end() ? idx : 0];
				size_t len = str.size();
				if (len > UINT8_MAX) GrfMsg(1, "choice list string is too long");
				builder.PutUint8(ClampTo<uint8_t>(len));
			}

			/* "<STRINGs>" */
			for (int i = 0; i < count; i++) {
				int idx = (this->type == SCC_GENDER_LIST ? lm->GetReverseMapping(i, true) : i + 1);
				const auto &str = this->strings[this->strings.find(idx) != this->strings.end() ? idx : 0];
				uint8_t len = ClampTo<uint8_t>(str.size());
				builder += str.substr(0, len);
			}
		}
	}
};

/**
 * Translate TTDPatch string codes into something OpenTTD can handle (better).
 * @param grfid          The (NewGRF) ID associated with this string
 * @param language_id    The (NewGRF) language ID associated with this string.
 * @param allow_newlines Whether newlines are allowed in the string or not.
 * @param str            The string to translate.
 * @param byte80         The control code to use as replacement for the 0x80-value.
 * @return The translated string.
 */
std::string TranslateTTDPatchCodes(uint32_t grfid, uint8_t language_id, bool allow_newlines, std::string_view str, StringControlCode byte80)
{
	/* Empty input string? Nothing to do here. */
	if (str.empty()) return {};

	std::string_view::const_iterator src = str.cbegin();

	/* Is this an unicode string? */
	bool unicode = false;
	char32_t marker;
	size_t len = Utf8Decode(&marker, &*src);

	if (marker == NFO_UTF8_IDENTIFIER) {
		unicode = true;
		src += len;
	}

	/* Helper variable for a possible (string) mapping of plural/gender and cases. */
	std::optional<UnmappedChoiceList> mapping_pg, mapping_c;
	std::optional<std::reference_wrapper<std::string>> dest_c;

	std::string dest;
	StringBuilder builder(dest);
	while (src != str.cend()) {
		char32_t c;

		if (unicode && Utf8EncodedCharLen(*src) != 0) {
			c = Utf8Consume(src);
			/* 'Magic' range of control codes. */
			if (GB(c, 8, 8) == 0xE0) {
				c = GB(c, 0, 8);
			} else if (c >= 0x20) {
				if (!IsValidChar(c, CS_ALPHANUMERAL)) c = '?';
				builder.PutUtf8(c);
				continue;
			}
		} else {
			c = static_cast<uint8_t>(*src++);
		}

		if (c == '\0') break;

		switch (c) {
			case 0x01:
				if (*src == '\0') goto string_end;
				src++;
				builder.PutChar(' ');
				break;
			case 0x0A: break;
			case 0x0D:
				if (allow_newlines) {
					builder.PutChar(0x0A);
				} else {
					GrfMsg(1, "Detected newline in string that does not allow one");
				}
				break;
			case 0x0E: builder.PutUtf8(SCC_TINYFONT); break;
			case 0x0F: builder.PutUtf8(SCC_BIGFONT); break;
			case 0x1F:
				if (src[0] == '\0' || src[1] == '\0') goto string_end;
				src += 2;
				builder.PutChar(' ');
				break;
			case 0x7B:
			case 0x7C:
			case 0x7D:
			case 0x7E:
			case 0x7F: builder.PutUtf8(SCC_NEWGRF_PRINT_DWORD_SIGNED + c - 0x7B); break;
			case 0x80: builder.PutUtf8(byte80); break;
			case 0x81:
			{
				if (src[0] == '\0' || src[1] == '\0') goto string_end;
				uint16_t string;
				string = static_cast<uint8_t>(*src++);
				string |= static_cast<uint8_t>(*src++) << 8;
				builder.PutUtf8(SCC_NEWGRF_STRINL);
				builder.PutUtf8(MapGRFStringID(grfid, GRFStringID{string}));
				break;
			}
			case 0x82:
			case 0x83:
			case 0x84: builder.PutUtf8(SCC_NEWGRF_PRINT_WORD_DATE_LONG + c - 0x82); break;
			case 0x85: builder.PutUtf8(SCC_NEWGRF_DISCARD_WORD);       break;
			case 0x86: builder.PutUtf8(SCC_NEWGRF_ROTATE_TOP_4_WORDS); break;
			case 0x87: builder.PutUtf8(SCC_NEWGRF_PRINT_WORD_VOLUME_LONG);  break;
			case 0x88: builder.PutUtf8(SCC_BLUE);    break;
			case 0x89: builder.PutUtf8(SCC_SILVER);  break;
			case 0x8A: builder.PutUtf8(SCC_GOLD);    break;
			case 0x8B: builder.PutUtf8(SCC_RED);     break;
			case 0x8C: builder.PutUtf8(SCC_PURPLE);  break;
			case 0x8D: builder.PutUtf8(SCC_LTBROWN); break;
			case 0x8E: builder.PutUtf8(SCC_ORANGE);  break;
			case 0x8F: builder.PutUtf8(SCC_GREEN);   break;
			case 0x90: builder.PutUtf8(SCC_YELLOW);  break;
			case 0x91: builder.PutUtf8(SCC_DKGREEN); break;
			case 0x92: builder.PutUtf8(SCC_CREAM);   break;
			case 0x93: builder.PutUtf8(SCC_BROWN);   break;
			case 0x94: builder.PutUtf8(SCC_WHITE);   break;
			case 0x95: builder.PutUtf8(SCC_LTBLUE);  break;
			case 0x96: builder.PutUtf8(SCC_GRAY);    break;
			case 0x97: builder.PutUtf8(SCC_DKBLUE);  break;
			case 0x98: builder.PutUtf8(SCC_BLACK);   break;
			case 0x9A:
			{
				int code = *src++;
				switch (code) {
					case 0x00: goto string_end;
					case 0x01: builder.PutUtf8(SCC_NEWGRF_PRINT_QWORD_CURRENCY); break;
						/* 0x02: ignore next colour byte is not supported. It works on the final
						 * string and as such hooks into the string drawing routine. At that
						 * point many things already happened, such as splitting up of strings
						 * when drawn over multiple lines or right-to-left translations, which
						 * make the behaviour peculiar, e.g. only happening at specific width
						 * of windows. Or we need to add another pass over the string to just
						 * support this. As such it is not implemented in OpenTTD. */
					case 0x03:
					{
						if (src[0] == '\0' || src[1] == '\0') goto string_end;
						uint16_t tmp = static_cast<uint8_t>(*src++);
						tmp |= static_cast<uint8_t>(*src++) << 8;
						builder.PutUtf8(SCC_NEWGRF_PUSH_WORD);
						builder.PutUtf8(tmp);
						break;
					}
					case 0x06: builder.PutUtf8(SCC_NEWGRF_PRINT_BYTE_HEX);          break;
					case 0x07: builder.PutUtf8(SCC_NEWGRF_PRINT_WORD_HEX);          break;
					case 0x08: builder.PutUtf8(SCC_NEWGRF_PRINT_DWORD_HEX);         break;
					/* 0x09, 0x0A are TTDPatch internal use only string codes. */
					case 0x0B: builder.PutUtf8(SCC_NEWGRF_PRINT_QWORD_HEX);         break;
					case 0x0C: builder.PutUtf8(SCC_NEWGRF_PRINT_WORD_STATION_NAME); break;
					case 0x0D: builder.PutUtf8(SCC_NEWGRF_PRINT_WORD_WEIGHT_LONG);  break;
					case 0x0E:
					case 0x0F:
					{
						if (str[0] == '\0') goto string_end;
						const LanguageMap *lm = LanguageMap::GetLanguageMap(grfid, language_id);
						int index = *src++;
						int mapped = lm != nullptr ? lm->GetMapping(index, code == 0x0E) : -1;
						if (mapped >= 0) {
							builder.PutUtf8(code == 0x0E ? SCC_GENDER_INDEX : SCC_SET_CASE);
							builder.PutUtf8(code == 0x0E ? mapped : mapped + 1);
						}
						break;
					}

					case 0x10:
					case 0x11:
						if (str[0] == '\0') goto string_end;
						if (!mapping_pg.has_value() && !mapping_c.has_value()) {
							if (code == 0x10) src++; // Skip the index
							GrfMsg(1, "choice list {} marker found when not expected", code == 0x10 ? "next" : "default");
							break;
						} else {
							auto &mapping = mapping_pg ? mapping_pg : mapping_c;
							int index = (code == 0x10 ? *src++ : 0);
							if (mapping->strings.find(index) != mapping->strings.end()) {
								GrfMsg(1, "duplicate choice list string, ignoring");
							} else {
								builder = StringBuilder(mapping->strings[index]);
								if (!mapping_pg) dest_c = mapping->strings[index];
							}
						}
						break;

					case 0x12:
						if (!mapping_pg.has_value() && !mapping_c.has_value()) {
							GrfMsg(1, "choice list end marker found when not expected");
						} else {
							auto &mapping = mapping_pg ? mapping_pg : mapping_c;
							auto &new_dest = mapping_pg && dest_c ? dest_c->get() : dest;
							/* Now we can start flushing everything and clean everything up. */
							mapping->Flush(LanguageMap::GetLanguageMap(grfid, language_id), new_dest);
							if (!mapping_pg) dest_c.reset();
							mapping.reset();

							builder = StringBuilder(new_dest);
						}
						break;

					case 0x13:
					case 0x14:
					case 0x15: {
						auto &mapping = code == 0x14 ? mapping_c : mapping_pg;
						if (src[0] == '\0') goto string_end;
						/* Case mapping can have nested plural/gender mapping. Otherwise nesting is invalid. */
						if (mapping.has_value() || mapping_pg.has_value()) {
							GrfMsg(1, "choice lists can't be stacked, it's going to get messy now...");
							if (code != 0x14) src++;
						} else {
							static const StringControlCode mp[] = { SCC_GENDER_LIST, SCC_SWITCH_CASE, SCC_PLURAL_LIST };
							mapping.emplace(mp[code - 0x13], code == 0x14 ? 0 : *src++);
						}
						break;
					}

					case 0x16:
					case 0x17:
					case 0x18:
					case 0x19:
					case 0x1A:
					case 0x1B:
					case 0x1C:
					case 0x1D:
					case 0x1E:
						builder.PutUtf8(SCC_NEWGRF_PRINT_DWORD_DATE_LONG + code - 0x16);
						break;

					case 0x1F: builder.PutUtf8(SCC_PUSH_COLOUR); break;
					case 0x20: builder.PutUtf8(SCC_POP_COLOUR);  break;

					case 0x21: builder.PutUtf8(SCC_NEWGRF_PRINT_DWORD_FORCE); break;

					default:
						GrfMsg(1, "missing handler for extended format code");
						break;
				}
				break;
			}

			case 0x9E: builder.PutUtf8(0x20AC);               break; // Euro
			case 0x9F: builder.PutUtf8(0x0178);               break; // Y with diaeresis
			case 0xA0: builder.PutUtf8(SCC_UP_ARROW);         break;
			case 0xAA: builder.PutUtf8(SCC_DOWN_ARROW);       break;
			case 0xAC: builder.PutUtf8(SCC_CHECKMARK);        break;
			case 0xAD: builder.PutUtf8(SCC_CROSS);            break;
			case 0xAF: builder.PutUtf8(SCC_RIGHT_ARROW);      break;
			case 0xB4: builder.PutUtf8(SCC_TRAIN);            break;
			case 0xB5: builder.PutUtf8(SCC_LORRY);            break;
			case 0xB6: builder.PutUtf8(SCC_BUS);              break;
			case 0xB7: builder.PutUtf8(SCC_PLANE);            break;
			case 0xB8: builder.PutUtf8(SCC_SHIP);             break;
			case 0xB9: builder.PutUtf8(SCC_SUPERSCRIPT_M1);   break;
			case 0xBC: builder.PutUtf8(SCC_SMALL_UP_ARROW);   break;
			case 0xBD: builder.PutUtf8(SCC_SMALL_DOWN_ARROW); break;
			default:
				/* Validate any unhandled character */
				if (!IsValidChar(c, CS_ALPHANUMERAL)) c = '?';
				builder.PutUtf8(c);
				break;
		}
	}

string_end:
	if (mapping_pg.has_value() || mapping_c.has_value()) {
		GrfMsg(1, "choice list was incomplete, the whole list is ignored");
	}

	return dest;
}

/**
 * Add a new text to a GRFText list.
 * @param list The list where the text should be added to.
 * @param langid The The language of the new text.
 * @param text_to_add The text to add to the list.
 */
static void AddGRFTextToList(GRFTextList &list, uint8_t langid, std::string_view text_to_add)
{
	/* Loop through all languages and see if we can replace a string */
	for (auto &text : list) {
		if (text.langid == langid) {
			text.text = text_to_add;
			return;
		}
	}

	/* If a string wasn't replaced, then we must append the new string */
	list.emplace_back(langid, std::string{text_to_add});
}

/**
 * Add a string to a GRFText list.
 * @param list The list where the text should be added to.
 * @param langid The language of the new text.
 * @param grfid The grfid where this string is defined.
 * @param allow_newlines Whether newlines are allowed in this string.
 * @param text_to_add The text to add to the list.
 * @note All text-codes will be translated.
 */
void AddGRFTextToList(GRFTextList &list, uint8_t langid, uint32_t grfid, bool allow_newlines, std::string_view text_to_add)
{
	AddGRFTextToList(list, langid, TranslateTTDPatchCodes(grfid, langid, allow_newlines, text_to_add));
}

/**
 * Add a string to a GRFText list.
 * @param list The list where the text should be added to.
 * @param langid The language of the new text.
 * @param grfid The grfid where this string is defined.
 * @param allow_newlines Whether newlines are allowed in this string.
 * @param text_to_add The text to add to the list.
 * @note All text-codes will be translated.
 */
void AddGRFTextToList(GRFTextWrapper &list, uint8_t langid, uint32_t grfid, bool allow_newlines, std::string_view text_to_add)
{
	if (list == nullptr) list = std::make_shared<GRFTextList>();
	AddGRFTextToList(*list, langid, grfid, allow_newlines, text_to_add);
}

/**
 * Add a GRFText to a GRFText list. The text should  not contain any text-codes.
 * The text will be added as a 'default language'-text.
 * @param list The list where the text should be added to.
 * @param text_to_add The text to add to the list.
 */
void AddGRFTextToList(GRFTextWrapper &list, std::string_view text_to_add)
{
	if (list == nullptr) list = std::make_shared<GRFTextList>();
	AddGRFTextToList(*list, GRFLX_UNSPECIFIED, text_to_add);
}

/**
 * Add the new read string into our structure.
 */
StringID AddGRFString(uint32_t grfid, GRFStringID stringid, uint8_t langid_to_add, bool new_scheme, bool allow_newlines, std::string_view text_to_add, StringID def_string)
{
	/* When working with the old language scheme (grf_version is less than 7) and
	 * English or American is among the set bits, simply add it as English in
	 * the new scheme, i.e. as langid = 1.
	 * If English is set, it is pretty safe to assume the translations are not
	 * actually translated.
	 */
	if (!new_scheme) {
		if (langid_to_add & (GRFLB_AMERICAN | GRFLB_ENGLISH)) {
			langid_to_add = GRFLX_ENGLISH;
		} else {
			StringID ret = STR_EMPTY;
			if (langid_to_add & GRFLB_GERMAN)  ret = AddGRFString(grfid, stringid, GRFLX_GERMAN,  true, allow_newlines, text_to_add, def_string);
			if (langid_to_add & GRFLB_FRENCH)  ret = AddGRFString(grfid, stringid, GRFLX_FRENCH,  true, allow_newlines, text_to_add, def_string);
			if (langid_to_add & GRFLB_SPANISH) ret = AddGRFString(grfid, stringid, GRFLX_SPANISH, true, allow_newlines, text_to_add, def_string);
			return ret;
		}
	}

	StringIndexInTab id{};
	extern GRFFile *GetFileByGRFIDExpectCurrent(uint32_t grfid);
	GRFFile *grf = GetFileByGRFIDExpectCurrent(grfid);
	if (grf == nullptr) return STR_EMPTY;

	auto iter = grf->string_map.lower_bound(stringid);
	if (iter != grf->string_map.end() && iter->first == stringid) {
		/* Found */
		id = iter->second;
	} else {
		/* Too many strings allocated, return empty */
		if (_grf_text.size() == TAB_SIZE_NEWGRF) {
			_grf_bug_too_many_strings = true;
			return STR_EMPTY;
		}

		/* Allocate new ID */
		id = StringIndexInTab{(uint)_grf_text.size()};
		GRFTextEntry &entry = _grf_text.emplace_back();
		entry.grfid      = grfid;
		entry.stringid   = stringid;
		entry.def_string = def_string;

		grf->string_map.insert(iter, std::make_pair(stringid, id));
	}

	std::string newtext = TranslateTTDPatchCodes(grfid, langid_to_add, allow_newlines, text_to_add);
	AddGRFTextToList(_grf_text[id].textholder, langid_to_add, newtext);

	GrfMsg(3, "Added 0x{:X}: grfid {:08X} string 0x{:X} lang 0x{:X} string '{}' ({:X})", id, grfid, stringid, langid_to_add, newtext.c_str(), MakeStringID(TEXT_TAB_NEWGRF_START, id));

	return MakeStringID(TEXT_TAB_NEWGRF_START, id);
}

/**
 * Returns the index for this stringid associated with its grfID.
 * This form should be preferred over the uint32_t grfid form, to avoid redundant GRFID to GRF lookups.
 */
StringID GetGRFStringID(const GRFFile *grf, GRFStringID stringid)
{
	if (stringid > UINT16_MAX || grf == nullptr) return STR_UNDEFINED;

	auto iter = grf->string_map.find(stringid);
	if (iter != grf->string_map.end()) return MakeStringID(TEXT_TAB_NEWGRF_START, iter->second);

	return STR_UNDEFINED;
}

/**
 * Returns the index for this stringid associated with its grfID
 */
StringID GetGRFStringID(uint32_t grfid, GRFStringID stringid)
{
	extern GRFFile *GetFileByGRFIDExpectCurrent(uint32_t grfid);
	const GRFFile *grf = GetFileByGRFIDExpectCurrent(grfid);
	if (unlikely(grf == nullptr)) {
		auto it = std::ranges::find_if(_grf_text, [&grfid, &stringid](const GRFTextEntry &grf_text) { return grf_text.grfid == grfid && grf_text.stringid == stringid; });
		if (it != std::end(_grf_text)) {
			StringIndexInTab id(it - std::begin(_grf_text));
			return MakeStringID(TEXT_TAB_NEWGRF_START, id);
		}
	} else {
		auto iter = grf->string_map.find(stringid);
		if (iter != grf->string_map.end()) return MakeStringID(TEXT_TAB_NEWGRF_START, iter->second);
	}

	return STR_UNDEFINED;
}


/**
 * Get a C-string from a GRFText-list. If there is a translation for the
 * current language it is returned, otherwise the default translation
 * is returned. If there is neither a default nor a translation for the
 * current language nullptr is returned.
 * @param text_list The GRFTextList to get the string from.
 */
std::optional<std::string_view> GetGRFStringFromGRFText(const GRFTextList &text_list)
{
	std::optional<std::string_view> default_text;

	/* Search the list of lang-strings of this stringid for current lang */
	for (const auto &text : text_list) {
		if (text.langid == _current_lang_id) return text.text;

		/* If the current string is English or American, set it as the
		 * fallback language if the specific language isn't available. */
		if (text.langid == GRFLX_UNSPECIFIED || (!default_text.has_value() && (text.langid == GRFLX_ENGLISH || text.langid == GRFLX_AMERICAN))) {
			default_text = text.text;
		}
	}

	return default_text;
}

const char *GetDefaultLangGRFStringFromGRFText(const GRFTextList &text_list)
{
	const char *default_text = nullptr;

	for (const auto &text : text_list) {
		/* If the current string is English or American, set it as the
		 * fallback language if the specific language isn't available. */
		if (text.langid == GRFLX_UNSPECIFIED || (default_text == nullptr && (text.langid == GRFLX_ENGLISH || text.langid == GRFLX_AMERICAN))) {
			default_text = text.text.c_str();
		}
	}

	return default_text;
}

/**
 * Get a C-string from a GRFText-list. If there is a translation for the
 * current language it is returned, otherwise the default translation
 * is returned. If there is neither a default nor a translation for the
 * current language nullptr is returned.
 * @param text The GRFTextList to get the string from.
 */
std::optional<std::string_view> GetGRFStringFromGRFText(const GRFTextWrapper &text)
{
	return text ? GetGRFStringFromGRFText(*text) : std::nullopt;
}

const char *GetDefaultLangGRFStringFromGRFText(const GRFTextWrapper &text)
{
	return text ? GetDefaultLangGRFStringFromGRFText(*text) : nullptr;
}

/**
 * Get a C-string from a stringid set by a newgrf.
 */
std::string_view GetGRFStringPtr(StringIndexInTab stringid)
{
	if (stringid.base() >= _grf_text.size() || _grf_text[stringid].grfid == 0) {
		Debug(misc, 0, "Invalid NewGRF string ID: {}", stringid);
		return "(invalid StringID)";
	}

	auto str = GetGRFStringFromGRFText(_grf_text[stringid].textholder);
	if (str.has_value()) return *str;

 	/* Use the default string ID if the fallback string isn't available */
 	return GetStringPtr(_grf_text[stringid].def_string);
}

/**
 * Equivalence Setter function between game and newgrf langID.
 * This function will adjust _currentLangID as to what is the LangID
 * of the current language set by the user.
 * This function is called after the user changed language,
 * from strings.cpp:ReadLanguagePack
 * @param language_id iso code of current selection
 */
void SetCurrentGrfLangID(uint8_t language_id)
{
	_current_lang_id = language_id;
}

uint8_t GetCurrentGrfLangID()
{
	return _currentLangID;
}

bool CheckGrfLangID(uint8_t lang_id, uint8_t grf_version)
{
	if (grf_version < 7) {
		switch (_current_lang_id) {
			case GRFLX_GERMAN:  return (lang_id & GRFLB_GERMAN)  != 0;
			case GRFLX_FRENCH:  return (lang_id & GRFLB_FRENCH)  != 0;
			case GRFLX_SPANISH: return (lang_id & GRFLB_SPANISH) != 0;
			default:            return (lang_id & (GRFLB_ENGLISH | GRFLB_AMERICAN)) != 0;
		}
	}

	return (lang_id == _current_lang_id || lang_id == GRFLX_UNSPECIFIED);
}

/**
 * House cleaning.
 * Remove all strings.
 */
void CleanUpStrings()
{
	_grf_text.clear();
}

struct TextRefStack {
	std::array<uint8_t, 0x30> stack{};
	uint8_t position = 0;
	bool error = false;
	const GRFFile *grffile = nullptr;

	TextRefStack(const GRFFile *grffile, uint8_t num_entries) : grffile(grffile)
	{
		extern TemporaryStorageArray<int32_t, 0x110> _temp_store;

		assert(num_entries < sizeof(uint32_t) * std::size(stack));

		auto stack_it = this->stack.begin();
		for (uint i = 0; i < num_entries; i++) {
			uint32_t value = _temp_store.GetValue(0x100 + i);
			for (uint j = 0; j < 32; j += 8) {
				*stack_it++ = GB(value, j, 8);
			}
		}
	}

	uint8_t PopUnsignedByte()
	{
		if (this->position < this->stack.size()) return this->stack[this->position++];

		this->error = true;
		return 0;
	}

	int8_t   PopSignedByte()    { return (int8_t)this->PopUnsignedByte(); }

	uint16_t PopUnsignedWord()
	{
		uint16_t val = this->PopUnsignedByte();
		return val | (this->PopUnsignedByte() << 8);
	}
	int16_t  PopSignedWord()    { return (int32_t)this->PopUnsignedWord(); }

	uint32_t PopUnsignedDWord()
	{
		uint32_t val = this->PopUnsignedWord();
		return val | (this->PopUnsignedWord() << 16);
	}
	int32_t  PopSignedDWord()   { return (int32_t)this->PopUnsignedDWord(); }

	uint64_t PopUnsignedQWord()
	{
		uint64_t val = this->PopUnsignedDWord();
		return val | (((uint64_t)this->PopUnsignedDWord()) << 32);
	}
	int64_t  PopSignedQWord()   { return (int64_t)this->PopUnsignedQWord(); }

	/** Rotate the top four words down: W1, W2, W3, W4 -> W4, W1, W2, W3 */
	void RotateTop4Words()
	{
		if (this->position + 8U >= this->stack.size()) {
			this->error = true;
			return;
		}

		uint8_t tmp[2];
		for (int i = 0; i  < 2; i++) tmp[i] = this->stack[this->position + i + 6];
		for (int i = 5; i >= 0; i--) this->stack[this->position + i + 2] = this->stack[this->position + i];
		for (int i = 0; i  < 2; i++) this->stack[this->position + i] = tmp[i];
	}

	void PushWord(uint16_t word)
	{
		if (this->position >= 2) {
			this->position -= 2;
		} else {
			// Rotate right 2 positions
			std::rotate(this->stack.rbegin(), this->stack.rbegin() + 2, this->stack.rend());
		}
		this->stack[this->position]     = GB(word, 0, 8);
		this->stack[this->position + 1] = GB(word, 8, 8);
	}
};

static void HandleNewGRFStringControlCodes(std::string_view str, TextRefStack &stack, std::vector<StringParameter> &params);

/**
 * Process NewGRF string control code instructions.
 * @param scc The string control code that has been read.
 * @param str The string that we are reading from.
 * @param stack The TextRefStack.
 * @param[out] params Output parameters
 */
static void ProcessNewGRFStringControlCode(char32_t scc, const char *&str, TextRefStack &stack, std::vector<StringParameter> &params)
{
	/* There is data on the NewGRF text stack, and we want to move them to OpenTTD's string stack.
	 * After this call, a new call is made with `modify_parameters` set to false when the string is finally formatted. */
	switch (scc) {
		default: return;

		case SCC_PLURAL_LIST:
			++str; // plural form
			[[fallthrough]];
		case SCC_GENDER_LIST: {
			++str; // offset
			/* plural and gender choices cannot contain any string commands, so just skip the whole thing */
			uint num = static_cast<uint8_t>(*str++);
			uint total_len = 0;
			for (uint i = 0; i != num; i++) {
				total_len += static_cast<uint8_t>(*str++);
			}
			str += total_len;
			break;
		}

		case SCC_SWITCH_CASE: {
			/* skip all cases and continue with default case */
			uint num = static_cast<uint8_t>(*str++);
			for (uint i = 0; i != num; i++) {
				str += 3 + static_cast<uint8_t>(str[1]) + (static_cast<uint8_t>(str[2]) << 8);
			}
			str += 2; // length of default
			break;
		}

		case SCC_GENDER_INDEX:
		case SCC_SET_CASE:
			++str;
			break;

		case SCC_ARG_INDEX:
			NOT_REACHED();
			break;

		case SCC_NEWGRF_PRINT_BYTE_SIGNED:      params.emplace_back(stack.PopSignedByte());    break;
		case SCC_NEWGRF_PRINT_QWORD_CURRENCY:   params.emplace_back(stack.PopSignedQWord());   break;

		case SCC_NEWGRF_PRINT_DWORD_CURRENCY:
		case SCC_NEWGRF_PRINT_DWORD_SIGNED:     params.emplace_back(stack.PopSignedDWord());   break;

		case SCC_NEWGRF_PRINT_BYTE_HEX:         params.emplace_back(stack.PopUnsignedByte());  break;
		case SCC_NEWGRF_PRINT_QWORD_HEX:        params.emplace_back(stack.PopUnsignedQWord()); break;

		case SCC_NEWGRF_PRINT_WORD_SPEED:
		case SCC_NEWGRF_PRINT_WORD_VOLUME_LONG:
		case SCC_NEWGRF_PRINT_WORD_VOLUME_SHORT:
		case SCC_NEWGRF_PRINT_WORD_SIGNED:      params.emplace_back(stack.PopSignedWord());    break;

		case SCC_NEWGRF_PRINT_WORD_HEX:
		case SCC_NEWGRF_PRINT_WORD_WEIGHT_LONG:
		case SCC_NEWGRF_PRINT_WORD_WEIGHT_SHORT:
		case SCC_NEWGRF_PRINT_WORD_POWER:
		case SCC_NEWGRF_PRINT_WORD_STATION_NAME:
		case SCC_NEWGRF_PRINT_WORD_UNSIGNED:    params.emplace_back(stack.PopUnsignedWord());  break;

		case SCC_NEWGRF_PRINT_DWORD_FORCE:
		case SCC_NEWGRF_PRINT_DWORD_DATE_LONG:
		case SCC_NEWGRF_PRINT_DWORD_DATE_SHORT:
		case SCC_NEWGRF_PRINT_DWORD_HEX:        params.emplace_back(stack.PopUnsignedDWord()); break;

		/* Dates from NewGRFs have 1920-01-01 as their zero point, convert it to OpenTTD's epoch. */
		case SCC_NEWGRF_PRINT_WORD_DATE_LONG:
		case SCC_NEWGRF_PRINT_WORD_DATE_SHORT:  params.emplace_back(CalTime::DAYS_TILL_ORIGINAL_BASE_YEAR + stack.PopUnsignedWord()); break;

		case SCC_NEWGRF_DISCARD_WORD:           stack.PopUnsignedWord(); break;

		case SCC_NEWGRF_ROTATE_TOP_4_WORDS:     stack.RotateTop4Words(); break;
		case SCC_NEWGRF_PUSH_WORD:              stack.PushWord(Utf8Consume(&str)); break;

		case SCC_NEWGRF_PRINT_WORD_CARGO_LONG:
		case SCC_NEWGRF_PRINT_WORD_CARGO_SHORT:
		case SCC_NEWGRF_PRINT_WORD_CARGO_TINY:
			params.emplace_back(GetCargoTranslation(stack.PopUnsignedWord(), stack.grffile));
			params.emplace_back(stack.PopUnsignedWord());
			break;

		case SCC_NEWGRF_STRINL: {
			StringID stringid = Utf8Consume(str);
			/* We also need to handle the substring's stack usage. */
			HandleNewGRFStringControlCodes(GetStringPtr(stringid), stack, params);
			break;
		}

		case SCC_NEWGRF_PRINT_WORD_STRING_ID: {
			StringID stringid = MapGRFStringID(stack.grffile->grfid, GRFStringID{stack.PopUnsignedWord()});
			params.emplace_back(stringid);
			/* We also need to handle the substring's stack usage. */
			HandleNewGRFStringControlCodes(GetStringPtr(stringid), stack, params);
			break;
		}

		case SCC_NEWGRF_PRINT_WORD_CARGO_NAME: {
			CargoType cargo = GetCargoTranslation(stack.PopUnsignedWord(), stack.grffile);
			params.emplace_back(cargo < NUM_CARGO ? 1ULL << cargo : 0);
			break;
		}
	}
}

/**
 * Emit OpenTTD's internal string code for the different NewGRF string codes.
 * @param scc NewGRF string code.
 * @param[in,out] str String iterator, moved forward if SCC_NEWGRF_PUSH_WORD is found.
 * @returns String code to use.
 */
char32_t RemapNewGRFStringControlCode(char32_t scc, const char **str)
{
	switch (scc) {
		default:
			return scc;

		case SCC_NEWGRF_PRINT_DWORD_SIGNED:
		case SCC_NEWGRF_PRINT_WORD_SIGNED:
		case SCC_NEWGRF_PRINT_BYTE_SIGNED:
		case SCC_NEWGRF_PRINT_WORD_UNSIGNED:
			return SCC_COMMA;

		case SCC_NEWGRF_PRINT_BYTE_HEX:
		case SCC_NEWGRF_PRINT_WORD_HEX:
		case SCC_NEWGRF_PRINT_DWORD_HEX:
		case SCC_NEWGRF_PRINT_QWORD_HEX:
			return SCC_HEX;

		case SCC_NEWGRF_PRINT_DWORD_CURRENCY:
		case SCC_NEWGRF_PRINT_QWORD_CURRENCY:
			return SCC_CURRENCY_LONG;

		case SCC_NEWGRF_PRINT_WORD_DATE_LONG:
		case SCC_NEWGRF_PRINT_DWORD_DATE_LONG:
			return SCC_DATE_LONG;

		case SCC_NEWGRF_PRINT_WORD_DATE_SHORT:
		case SCC_NEWGRF_PRINT_DWORD_DATE_SHORT:
			return SCC_DATE_SHORT;

		case SCC_NEWGRF_PRINT_WORD_SPEED:
			return SCC_VELOCITY;

		case SCC_NEWGRF_PRINT_WORD_VOLUME_LONG:
			return SCC_VOLUME_LONG;

		case SCC_NEWGRF_PRINT_WORD_VOLUME_SHORT:
			return SCC_VOLUME_SHORT;

		case SCC_NEWGRF_PRINT_WORD_WEIGHT_LONG:
			return SCC_WEIGHT_LONG;

		case SCC_NEWGRF_PRINT_WORD_WEIGHT_SHORT:
			return SCC_WEIGHT_SHORT;

		case SCC_NEWGRF_PRINT_WORD_POWER:
			return SCC_POWER;

		case SCC_NEWGRF_PRINT_DWORD_FORCE:
			return SCC_FORCE;

		case SCC_NEWGRF_PRINT_WORD_CARGO_LONG:
			return SCC_CARGO_LONG;

		case SCC_NEWGRF_PRINT_WORD_CARGO_SHORT:
			return SCC_CARGO_SHORT;

		case SCC_NEWGRF_PRINT_WORD_CARGO_TINY:
			return SCC_CARGO_TINY;

		case SCC_NEWGRF_PRINT_WORD_CARGO_NAME:
			return SCC_CARGO_LIST;

		case SCC_NEWGRF_PRINT_WORD_STATION_NAME:
			return SCC_STATION_NAME;

		/* These NewGRF string codes modify the NewGRF stack or otherwise do not map to OpenTTD string codes. */
		case SCC_NEWGRF_PUSH_WORD:
			Utf8Consume(str);
			return 0;

		case SCC_NEWGRF_DISCARD_WORD:
		case SCC_NEWGRF_ROTATE_TOP_4_WORDS:
			return 0;
	}
}

uint32_t GetStringGRFID(StringID string)
{
	switch (GetStringTab(string)) {
		case TEXT_TAB_NEWGRF_START:
			return _grf_text[GetStringIndex(string)].grfid;
		default:
			return 0;
	}
}

/**
 * Handle control codes in a NewGRF string, processing the stack and filling parameters.
 * @param str String to process.
 * @param[in,out] stack Stack to use.
 * @param[out] params Parameters to fill.
 */
static void HandleNewGRFStringControlCodes(std::string_view str, TextRefStack &stack, std::vector<StringParameter> &params)
{
	for (const char *p = str.data(), *end = str.data() + str.size(); p < end; /* nothing */) {
		char32_t scc;
		p += Utf8Decode(&scc, p);
		ProcessNewGRFStringControlCode(scc, p, stack, params);
	}
}

/**
 * Process the text ref stack for a GRF String and return its parameters.
 * @param grffile GRFFile of string.
 * @param stringid StringID of string.
 * @param num_entries Number of temporary storage registers to import.
 * @returns Parameters for GRF string.
 */
std::vector<StringParameter> GetGRFStringTextStackParameters(const GRFFile *grffile, StringID stringid, uint8_t num_entries)
{
	if (stringid == INVALID_STRING_ID) return {};

	auto str = GetStringPtr(stringid);

	std::vector<StringParameter> params;
	params.reserve(20);

	TextRefStack stack{grffile, num_entries};
	HandleNewGRFStringControlCodes(str, stack, params);

	if (stack.error) {
		if (grffile != nullptr) {
			Debug(misc, 0, "Too many NewGRF string parameters (in {:08X}, {}).", std::byteswap(grffile->grfid), grffile->filename);
		} else {
			Debug(misc, 0, "Too many NewGRF string parameters.");
		}
	}

	return params;
}

/**
 * Format a GRF string using the text ref stack for parameters.
 * @param grffile GRFFile of string.
 * @param grfstringid GRFStringID of string.
 * @param num_entries Number of temporary storage registers to import.
 * @returns Formatted string.
 */
std::string GetGRFStringWithTextStack(const struct GRFFile *grffile, GRFStringID grfstringid, uint8_t num_entries)
{
	StringID stringid = GetGRFStringID(grffile->grfid, grfstringid);
	auto params = GetGRFStringTextStackParameters(grffile, stringid, num_entries);
	return GetStringWithArgs(stringid, params);
}<|MERGE_RESOLUTION|>--- conflicted
+++ resolved
@@ -29,15 +29,11 @@
 #include "date_type.h"
 #include "debug.h"
 #include "core/alloc_type.hpp"
-<<<<<<< HEAD
+#include "core/string_builder.hpp"
 #include "core/typed_container.hpp"
 #include "language.h"
 #include <sstream>
 #include <map>
-=======
-#include "core/string_builder.hpp"
-#include "language.h"
->>>>>>> 786893a8
 
 #include "table/strings.h"
 #include "table/control_codes.h"
@@ -84,13 +80,8 @@
 };
 
 
-<<<<<<< HEAD
 static TypedIndexContainer<std::vector<GRFTextEntry>, StringIndexInTab> _grf_text;
-static uint8_t _currentLangID = GRFLX_ENGLISH;  ///< by default, english is used.
-=======
-static ReferenceThroughBaseContainer<std::vector<GRFTextEntry>> _grf_text;
 static uint8_t _current_lang_id = GRFLX_ENGLISH;  ///< by default, english is used.
->>>>>>> 786893a8
 
 /**
  * Get the mapping from the NewGRF supplied ID to OpenTTD's internal ID.
@@ -138,20 +129,21 @@
 	int offset;             ///< The offset for the plural/gender form.
 
 	/** Mapping of NewGRF supplied ID to the different strings in the choice list. */
-	std::map<int, std::string> strings;
+	using Buffer = format_buffer_sized<128>;
+	std::map<int, Buffer> strings;
 
 	/**
 	 * Flush this choice list into the destination string.
 	 * @param lm The current language mapping.
 	 * @param dest Target to write to.
 	 */
-	void Flush(const LanguageMap *lm, std::string &dest)
+	void Flush(const LanguageMap *lm, format_target &dest)
 	{
 		if (this->strings.find(0) == this->strings.end()) {
 			/* In case of a (broken) NewGRF without a default,
 			 * assume an empty string. */
 			GrfMsg(1, "choice list misses default value");
-			this->strings[0] = std::string();
+			this->strings[0].clear();
 		}
 
 		StringBuilder builder(dest);
@@ -235,7 +227,7 @@
 				int idx = (this->type == SCC_GENDER_LIST ? lm->GetReverseMapping(i, true) : i + 1);
 				const auto &str = this->strings[this->strings.find(idx) != this->strings.end() ? idx : 0];
 				uint8_t len = ClampTo<uint8_t>(str.size());
-				builder += str.substr(0, len);
+				builder += std::string_view(str.data(), len);
 			}
 		}
 	}
@@ -269,9 +261,9 @@
 
 	/* Helper variable for a possible (string) mapping of plural/gender and cases. */
 	std::optional<UnmappedChoiceList> mapping_pg, mapping_c;
-	std::optional<std::reference_wrapper<std::string>> dest_c;
-
-	std::string dest;
+	std::optional<std::reference_wrapper<UnmappedChoiceList::Buffer>> dest_c;
+
+	format_buffer dest;
 	StringBuilder builder(dest);
 	while (src != str.cend()) {
 		char32_t c;
@@ -419,7 +411,7 @@
 							GrfMsg(1, "choice list end marker found when not expected");
 						} else {
 							auto &mapping = mapping_pg ? mapping_pg : mapping_c;
-							auto &new_dest = mapping_pg && dest_c ? dest_c->get() : dest;
+							auto &new_dest = mapping_pg && dest_c ? (format_target &)dest_c->get() : dest;
 							/* Now we can start flushing everything and clean everything up. */
 							mapping->Flush(LanguageMap::GetLanguageMap(grfid, language_id), new_dest);
 							if (!mapping_pg) dest_c.reset();
@@ -497,7 +489,7 @@
 		GrfMsg(1, "choice list was incomplete, the whole list is ignored");
 	}
 
-	return dest;
+	return dest.to_string();
 }
 
 /**
@@ -730,7 +722,7 @@
 
 /**
  * Equivalence Setter function between game and newgrf langID.
- * This function will adjust _currentLangID as to what is the LangID
+ * This function will adjust _current_lang_id as to what is the LangID
  * of the current language set by the user.
  * This function is called after the user changed language,
  * from strings.cpp:ReadLanguagePack
@@ -743,7 +735,7 @@
 
 uint8_t GetCurrentGrfLangID()
 {
-	return _currentLangID;
+	return _current_lang_id;
 }
 
 bool CheckGrfLangID(uint8_t lang_id, uint8_t grf_version)
