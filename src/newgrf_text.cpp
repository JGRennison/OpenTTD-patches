--- conflicted
+++ resolved
@@ -877,11 +877,7 @@
 
 		/* Dates from NewGRFs have 1920-01-01 as their zero point, convert it to OpenTTD's epoch. */
 		case SCC_NEWGRF_PRINT_WORD_DATE_LONG:
-<<<<<<< HEAD
-		case SCC_NEWGRF_PRINT_WORD_DATE_SHORT:  *it = CalTime::DAYS_TILL_ORIGINAL_BASE_YEAR + stack.PopUnsignedWord(); break;
-=======
-		case SCC_NEWGRF_PRINT_WORD_DATE_SHORT:  params.emplace_back(CalendarTime::DAYS_TILL_ORIGINAL_BASE_YEAR + stack.PopUnsignedWord()); break;
->>>>>>> 0de7fd3c
+		case SCC_NEWGRF_PRINT_WORD_DATE_SHORT:  params.emplace_back(CalTime::DAYS_TILL_ORIGINAL_BASE_YEAR + stack.PopUnsignedWord()); break;
 
 		case SCC_NEWGRF_DISCARD_WORD:           stack.PopUnsignedWord(); break;
 
