/*
 * This file is part of OpenTTD.
 * OpenTTD is free software; you can redistribute it and/or modify it under the terms of the GNU General Public License as published by the Free Software Foundation, version 2.
 * OpenTTD is distributed in the hope that it will be useful, but WITHOUT ANY WARRANTY; without even the implied warranty of MERCHANTABILITY or FITNESS FOR A PARTICULAR PURPOSE.
 * See the GNU General Public License for more details. You should have received a copy of the GNU General Public License along with OpenTTD. If not, see <http://www.gnu.org/licenses/>.
 */

/**
 * @file newgrf_text.cpp
 * Implementation of  Action 04 "universal holder" structure and functions.
 * This file implements a linked-lists of strings,
 * holding everything that the newgrf action 04 will send over to OpenTTD.
 * One of the biggest problems is that Dynamic lang Array uses ISO codes
 * as way to identifying current user lang, while newgrf uses bit shift codes
 * not related to ISO.  So equivalence functionality had to be set.
 */

#include "stdafx.h"

#include <array>

#include "newgrf.h"
#include "strings_builder.h"
#include "strings_func.h"
#include "newgrf_storage.h"
#include "newgrf_text.h"
#include "newgrf_cargo.h"
#include "newgrf_config.h"
#include "string_func.h"
#include "date_type.h"
#include "debug.h"
#include "core/alloc_type.hpp"
#include "language.h"
#include <sstream>
#include <map>

#include "table/strings.h"
#include "table/control_codes.h"

#include <array>
#include <utility>

#include "safeguards.h"

/**
 * Explains the newgrf shift bit positioning.
 * the grf base will not be used in order to find the string, but rather for
 * jumping from standard langID scheme to the new one.
 */
enum GRFBaseLanguages {
	GRFLB_AMERICAN    = 0x01,
	GRFLB_ENGLISH     = 0x02,
	GRFLB_GERMAN      = 0x04,
	GRFLB_FRENCH      = 0x08,
	GRFLB_SPANISH     = 0x10,
	GRFLB_GENERIC     = 0x80,
};

enum GRFExtendedLanguages {
	GRFLX_AMERICAN    = 0x00,
	GRFLX_ENGLISH     = 0x01,
	GRFLX_GERMAN      = 0x02,
	GRFLX_FRENCH      = 0x03,
	GRFLX_SPANISH     = 0x04,
	GRFLX_UNSPECIFIED = 0x7F,
};


/**
 * Holder of the above structure.
 * Putting both grfid and stringid together allows us to avoid duplicates,
 * since it is NOT SUPPOSED to happen.
 */
struct GRFTextEntry {
	GRFTextList textholder;
	StringID def_string;
	uint32_t grfid;
	uint16_t stringid;
};


static std::vector<GRFTextEntry> _grf_text;
static uint8_t _currentLangID = GRFLX_ENGLISH;  ///< by default, english is used.

/**
 * Get the mapping from the NewGRF supplied ID to OpenTTD's internal ID.
 * @param newgrf_id The NewGRF ID to map.
 * @param gender    Whether to map genders or cases.
 * @return The, to OpenTTD's internal ID, mapped index, or -1 if there is no mapping.
 */
int LanguageMap::GetMapping(int newgrf_id, bool gender) const
{
	const std::vector<Mapping> &map = gender ? this->gender_map : this->case_map;
	for (const Mapping &m : map) {
		if (m.newgrf_id == newgrf_id) return m.openttd_id;
	}
	return -1;
}

/**
 * Get the mapping from OpenTTD's internal ID to the NewGRF supplied ID.
 * @param openttd_id The OpenTTD ID to map.
 * @param gender     Whether to map genders or cases.
 * @return The, to the NewGRF supplied ID, mapped index, or -1 if there is no mapping.
 */
int LanguageMap::GetReverseMapping(int openttd_id, bool gender) const
{
	const std::vector<Mapping> &map = gender ? this->gender_map : this->case_map;
	for (const Mapping &m : map) {
		if (m.openttd_id == openttd_id) return m.newgrf_id;
	}
	return -1;
}

/** Helper structure for mapping choice lists. */
struct UnmappedChoiceList {
	/**
	 * Initialise the mapping.
	 * @param type   The type of mapping.
	 * @param offset The offset to get the plural/gender from.
	 */
	UnmappedChoiceList(StringControlCode type, int offset) :
		type(type), offset(offset)
	{
	}

	StringControlCode type; ///< The type of choice list.
	int offset;             ///< The offset for the plural/gender form.

	/** Mapping of NewGRF supplied ID to the different strings in the choice list. */
	std::map<uint8_t, std::stringstream> strings;

	/**
	 * Flush this choice list into the destination string.
	 * @param lm The current language mapping.
	 * @param dest Target to write to.
	 */
	void Flush(const LanguageMap *lm, std::ostringstream &dest)
	{
		if (this->strings.find(0) == this->strings.end()) {
			/* In case of a (broken) NewGRF without a default,
			 * assume an empty string. */
			GrfMsg(1, "choice list misses default value");
			this->strings[0] = std::stringstream();
		}

		std::ostreambuf_iterator<char> d(dest);

		if (lm == nullptr) {
			/* In case there is no mapping, just ignore everything but the default.
			 * A probable cause for this happening is when the language file has
			 * been removed by the user and as such no mapping could be made. */
			dest << this->strings[0].rdbuf();
			return;
		}

		Utf8Encode(d, this->type);

		if (this->type == SCC_SWITCH_CASE) {
			/*
			 * Format for case switch:
			 * <NUM CASES> <CASE1> <LEN1> <STRING1> <CASE2> <LEN2> <STRING2> <CASE3> <LEN3> <STRING3> <STRINGDEFAULT>
			 * Each LEN is printed using 2 bytes in big endian order.
			 */

			/* "<NUM CASES>" */
			int count = 0;
			for (uint8_t i = 0; i < _current_language->num_cases; i++) {
				/* Count the ones we have a mapped string for. */
				if (this->strings.find(lm->GetReverseMapping(i, false)) != this->strings.end()) count++;
			}
			*d++ = count;

			for (uint8_t i = 0; i < _current_language->num_cases; i++) {
				/* Resolve the string we're looking for. */
				int idx = lm->GetReverseMapping(i, false);
				if (this->strings.find(idx) == this->strings.end()) continue;
				auto str = this->strings[idx].str();

				/* "<CASEn>" */
				*d++ = i + 1;

				/* "<LENn>": Limit the length of the string to 0xFFFE to leave space for the '\0'. */
				size_t len = std::min<size_t>(0xFFFE, str.size());
				*d++ = GB(len + 1, 8, 8);
				*d++ = GB(len + 1, 0, 8);

				/* "<STRINGn>" */
				dest.write(str.c_str(), len);
				*d++ = '\0';
			}

			/* "<STRINGDEFAULT>" */
			dest << this->strings[0].rdbuf() << '\0';
		} else {
			if (this->type == SCC_PLURAL_LIST) {
				*d++ = lm->plural_form;
			}

			/*
			 * Format for choice list:
			 * <OFFSET> <NUM CHOICES> <LENs> <STRINGs>
			 */

			/* "<OFFSET>" */
			*d++ = this->offset - 0x80;

			/* "<NUM CHOICES>" */
			int count = (this->type == SCC_GENDER_LIST ? _current_language->num_genders : LANGUAGE_MAX_PLURAL_FORMS);
			*d++ = count;

			/* "<LENs>" */
			for (int i = 0; i < count; i++) {
				int idx = (this->type == SCC_GENDER_LIST ? lm->GetReverseMapping(i, true) : i + 1);
				const auto &str = this->strings[this->strings.find(idx) != this->strings.end() ? idx : 0].str();
				size_t len = str.size() + 1;
				if (len > 0xFF) GrfMsg(1, "choice list string is too long");
				*d++ = GB(len, 0, 8);
			}

			/* "<STRINGs>" */
			for (int i = 0; i < count; i++) {
				int idx = (this->type == SCC_GENDER_LIST ? lm->GetReverseMapping(i, true) : i + 1);
				const auto &str = this->strings[this->strings.find(idx) != this->strings.end() ? idx : 0].str();
				/* Limit the length of the string we copy to 0xFE. The length is written above
				 * as a byte and we need room for the final '\0'. */
				size_t len = std::min<size_t>(0xFE, str.size());
				dest.write(str.c_str(), len);
				*d++ = '\0';
			}
		}
	}
};

/**
 * Translate TTDPatch string codes into something OpenTTD can handle (better).
 * @param grfid          The (NewGRF) ID associated with this string
 * @param language_id    The (NewGRF) language ID associated with this string.
 * @param allow_newlines Whether newlines are allowed in the string or not.
 * @param str            The string to translate.
 * @param byte80         The control code to use as replacement for the 0x80-value.
 * @return The translated string.
 */
std::string TranslateTTDPatchCodes(uint32_t grfid, uint8_t language_id, bool allow_newlines, std::string_view str, StringControlCode byte80)
{
	/* Empty input string? Nothing to do here. */
	if (str.empty()) return {};

	std::string_view::const_iterator src = str.cbegin();

	/* Is this an unicode string? */
	bool unicode = false;
	char32_t marker;
	size_t len = Utf8Decode(&marker, &*src);

	if (marker == NFO_UTF8_IDENTIFIER) {
		unicode = true;
		src += len;
	}

	/* Helper variable for a possible (string) mapping. */
	UnmappedChoiceList *mapping = nullptr;

	std::ostringstream dest;
	std::ostreambuf_iterator<char> d(dest);
	while (src != str.cend()) {
		char32_t c;

		if (unicode && Utf8EncodedCharLen(*src) != 0) {
			c = Utf8Consume(src);
			/* 'Magic' range of control codes. */
			if (GB(c, 8, 8) == 0xE0) {
				c = GB(c, 0, 8);
			} else if (c >= 0x20) {
				if (!IsValidChar(c, CS_ALPHANUMERAL)) c = '?';
				Utf8Encode(d, c);
				continue;
			}
		} else {
			c = static_cast<uint8_t>(*src++);
		}

		if (c == '\0') break;

		switch (c) {
			case 0x01:
				if (*src == '\0') goto string_end;
				Utf8Encode(d, ' ');
				src++;
				break;
			case 0x0A: break;
			case 0x0D:
				if (allow_newlines) {
					*d++ = 0x0A;
				} else {
					GrfMsg(1, "Detected newline in string that does not allow one");
				}
				break;
			case 0x0E: Utf8Encode(d, SCC_TINYFONT); break;
			case 0x0F: Utf8Encode(d, SCC_BIGFONT); break;
			case 0x1F:
				if (src[0] == '\0' || src[1] == '\0') goto string_end;
				Utf8Encode(d, ' ');
				src += 2;
				break;
			case 0x7B:
			case 0x7C:
			case 0x7D:
			case 0x7E:
			case 0x7F: Utf8Encode(d, SCC_NEWGRF_PRINT_DWORD_SIGNED + c - 0x7B); break;
			case 0x80: Utf8Encode(d, byte80); break;
			case 0x81:
			{
				if (src[0] == '\0' || src[1] == '\0') goto string_end;
				StringID string;
				string = static_cast<uint8_t>(*src++);
				string |= static_cast<uint8_t>(*src++) << 8;
				Utf8Encode(d, SCC_NEWGRF_STRINL);
				Utf8Encode(d, MapGRFStringID(grfid, string));
				break;
			}
			case 0x82:
			case 0x83:
			case 0x84: Utf8Encode(d, SCC_NEWGRF_PRINT_WORD_DATE_LONG + c - 0x82); break;
			case 0x85: Utf8Encode(d, SCC_NEWGRF_DISCARD_WORD);       break;
			case 0x86: Utf8Encode(d, SCC_NEWGRF_ROTATE_TOP_4_WORDS); break;
			case 0x87: Utf8Encode(d, SCC_NEWGRF_PRINT_WORD_VOLUME_LONG);  break;
			case 0x88: Utf8Encode(d, SCC_BLUE);    break;
			case 0x89: Utf8Encode(d, SCC_SILVER);  break;
			case 0x8A: Utf8Encode(d, SCC_GOLD);    break;
			case 0x8B: Utf8Encode(d, SCC_RED);     break;
			case 0x8C: Utf8Encode(d, SCC_PURPLE);  break;
			case 0x8D: Utf8Encode(d, SCC_LTBROWN); break;
			case 0x8E: Utf8Encode(d, SCC_ORANGE);  break;
			case 0x8F: Utf8Encode(d, SCC_GREEN);   break;
			case 0x90: Utf8Encode(d, SCC_YELLOW);  break;
			case 0x91: Utf8Encode(d, SCC_DKGREEN); break;
			case 0x92: Utf8Encode(d, SCC_CREAM);   break;
			case 0x93: Utf8Encode(d, SCC_BROWN);   break;
			case 0x94: Utf8Encode(d, SCC_WHITE);   break;
			case 0x95: Utf8Encode(d, SCC_LTBLUE);  break;
			case 0x96: Utf8Encode(d, SCC_GRAY);    break;
			case 0x97: Utf8Encode(d, SCC_DKBLUE);  break;
			case 0x98: Utf8Encode(d, SCC_BLACK);   break;
			case 0x9A:
			{
				int code = *src++;
				switch (code) {
					case 0x00: goto string_end;
					case 0x01: Utf8Encode(d, SCC_NEWGRF_PRINT_QWORD_CURRENCY); break;
						/* 0x02: ignore next colour byte is not supported. It works on the final
						 * string and as such hooks into the string drawing routine. At that
						 * point many things already happened, such as splitting up of strings
						 * when drawn over multiple lines or right-to-left translations, which
						 * make the behaviour peculiar, e.g. only happening at specific width
						 * of windows. Or we need to add another pass over the string to just
						 * support this. As such it is not implemented in OpenTTD. */
					case 0x03:
					{
						if (src[0] == '\0' || src[1] == '\0') goto string_end;
						uint16_t tmp = static_cast<uint8_t>(*src++);
						tmp |= static_cast<uint8_t>(*src++) << 8;
						Utf8Encode(d, SCC_NEWGRF_PUSH_WORD);
						Utf8Encode(d, tmp);
						break;
					}
					case 0x04:
						if (src[0] == '\0') goto string_end;
						Utf8Encode(d, SCC_NEWGRF_UNPRINT);
						Utf8Encode(d, *src++);
						break;
					case 0x06: Utf8Encode(d, SCC_NEWGRF_PRINT_BYTE_HEX);          break;
					case 0x07: Utf8Encode(d, SCC_NEWGRF_PRINT_WORD_HEX);          break;
					case 0x08: Utf8Encode(d, SCC_NEWGRF_PRINT_DWORD_HEX);         break;
					/* 0x09, 0x0A are TTDPatch internal use only string codes. */
					case 0x0B: Utf8Encode(d, SCC_NEWGRF_PRINT_QWORD_HEX);         break;
					case 0x0C: Utf8Encode(d, SCC_NEWGRF_PRINT_WORD_STATION_NAME); break;
					case 0x0D: Utf8Encode(d, SCC_NEWGRF_PRINT_WORD_WEIGHT_LONG);  break;
					case 0x0E:
					case 0x0F:
					{
						if (str[0] == '\0') goto string_end;
						const LanguageMap *lm = LanguageMap::GetLanguageMap(grfid, language_id);
						int index = *src++;
						int mapped = lm != nullptr ? lm->GetMapping(index, code == 0x0E) : -1;
						if (mapped >= 0) {
							Utf8Encode(d, code == 0x0E ? SCC_GENDER_INDEX : SCC_SET_CASE);
							Utf8Encode(d, code == 0x0E ? mapped : mapped + 1);
						}
						break;
					}

					case 0x10:
					case 0x11:
						if (str[0] == '\0') goto string_end;
						if (mapping == nullptr) {
							if (code == 0x10) src++; // Skip the index
							GrfMsg(1, "choice list {} marker found when not expected", code == 0x10 ? "next" : "default");
							break;
						} else {
							int index = (code == 0x10 ? *src++ : 0);
							if (mapping->strings.find(index) != mapping->strings.end()) {
								GrfMsg(1, "duplicate choice list string, ignoring");
							} else {
								d = std::ostreambuf_iterator<char>(mapping->strings[index]);
							}
						}
						break;

					case 0x12:
						if (mapping == nullptr) {
							GrfMsg(1, "choice list end marker found when not expected");
						} else {
							/* Now we can start flushing everything and clean everything up. */
							mapping->Flush(LanguageMap::GetLanguageMap(grfid, language_id), dest);
							delete mapping;
							mapping = nullptr;

							d = std::ostreambuf_iterator<char>(dest);
						}
						break;

					case 0x13:
					case 0x14:
					case 0x15:
						if (src[0] == '\0') goto string_end;
						if (mapping != nullptr) {
							GrfMsg(1, "choice lists can't be stacked, it's going to get messy now...");
							if (code != 0x14) src++;
						} else {
							static const StringControlCode mp[] = { SCC_GENDER_LIST, SCC_SWITCH_CASE, SCC_PLURAL_LIST };
							mapping = new UnmappedChoiceList(mp[code - 0x13], code == 0x14 ? 0 : *src++);
						}
						break;

					case 0x16:
					case 0x17:
					case 0x18:
					case 0x19:
					case 0x1A:
					case 0x1B:
					case 0x1C:
					case 0x1D:
					case 0x1E:
						Utf8Encode(d, SCC_NEWGRF_PRINT_DWORD_DATE_LONG + code - 0x16);
						break;

					case 0x1F: Utf8Encode(d, SCC_PUSH_COLOUR); break;
					case 0x20: Utf8Encode(d, SCC_POP_COLOUR);  break;

					case 0x21: Utf8Encode(d, SCC_NEWGRF_PRINT_DWORD_FORCE); break;

					default:
						GrfMsg(1, "missing handler for extended format code");
						break;
				}
				break;
			}

			case 0x9E: Utf8Encode(d, 0x20AC);               break; // Euro
			case 0x9F: Utf8Encode(d, 0x0178);               break; // Y with diaeresis
			case 0xA0: Utf8Encode(d, SCC_UP_ARROW);         break;
			case 0xAA: Utf8Encode(d, SCC_DOWN_ARROW);       break;
			case 0xAC: Utf8Encode(d, SCC_CHECKMARK);        break;
			case 0xAD: Utf8Encode(d, SCC_CROSS);            break;
			case 0xAF: Utf8Encode(d, SCC_RIGHT_ARROW);      break;
			case 0xB4: Utf8Encode(d, SCC_TRAIN);            break;
			case 0xB5: Utf8Encode(d, SCC_LORRY);            break;
			case 0xB6: Utf8Encode(d, SCC_BUS);              break;
			case 0xB7: Utf8Encode(d, SCC_PLANE);            break;
			case 0xB8: Utf8Encode(d, SCC_SHIP);             break;
			case 0xB9: Utf8Encode(d, SCC_SUPERSCRIPT_M1);   break;
			case 0xBC: Utf8Encode(d, SCC_SMALL_UP_ARROW);   break;
			case 0xBD: Utf8Encode(d, SCC_SMALL_DOWN_ARROW); break;
			default:
				/* Validate any unhandled character */
				if (!IsValidChar(c, CS_ALPHANUMERAL)) c = '?';
				Utf8Encode(d, c);
				break;
		}
	}

string_end:
	if (mapping != nullptr) {
		GrfMsg(1, "choice list was incomplete, the whole list is ignored");
		delete mapping;
	}

	return dest.str();
}

/**
 * Add a new text to a GRFText list.
 * @param list The list where the text should be added to.
 * @param langid The The language of the new text.
 * @param text_to_add The text to add to the list.
 */
static void AddGRFTextToList(GRFTextList &list, uint8_t langid, std::string_view text_to_add)
{
	/* Loop through all languages and see if we can replace a string */
	for (auto &text : list) {
		if (text.langid == langid) {
			text.text = text_to_add;
			return;
		}
	}

	/* If a string wasn't replaced, then we must append the new string */
	list.push_back(GRFText{ langid, std::string(text_to_add) });
}

/**
 * Add a string to a GRFText list.
 * @param list The list where the text should be added to.
 * @param langid The language of the new text.
 * @param grfid The grfid where this string is defined.
 * @param allow_newlines Whether newlines are allowed in this string.
 * @param text_to_add The text to add to the list.
 * @note All text-codes will be translated.
 */
void AddGRFTextToList(GRFTextList &list, uint8_t langid, uint32_t grfid, bool allow_newlines, std::string_view text_to_add)
{
	AddGRFTextToList(list, langid, TranslateTTDPatchCodes(grfid, langid, allow_newlines, text_to_add));
}

/**
 * Add a string to a GRFText list.
 * @param list The list where the text should be added to.
 * @param langid The language of the new text.
 * @param grfid The grfid where this string is defined.
 * @param allow_newlines Whether newlines are allowed in this string.
 * @param text_to_add The text to add to the list.
 * @note All text-codes will be translated.
 */
void AddGRFTextToList(GRFTextWrapper &list, uint8_t langid, uint32_t grfid, bool allow_newlines, std::string_view text_to_add)
{
	if (list == nullptr) list = std::make_shared<GRFTextList>();
	AddGRFTextToList(*list, langid, grfid, allow_newlines, text_to_add);
}

/**
 * Add a GRFText to a GRFText list. The text should  not contain any text-codes.
 * The text will be added as a 'default language'-text.
 * @param list The list where the text should be added to.
 * @param text_to_add The text to add to the list.
 */
void AddGRFTextToList(GRFTextWrapper &list, std::string_view text_to_add)
{
	if (list == nullptr) list = std::make_shared<GRFTextList>();
	AddGRFTextToList(*list, GRFLX_UNSPECIFIED, text_to_add);
}

/**
 * Add the new read string into our structure.
 */
StringID AddGRFString(uint32_t grfid, uint16_t stringid, uint8_t langid_to_add, bool new_scheme, bool allow_newlines, std::string_view text_to_add, StringID def_string)
{
	/* When working with the old language scheme (grf_version is less than 7) and
	 * English or American is among the set bits, simply add it as English in
	 * the new scheme, i.e. as langid = 1.
	 * If English is set, it is pretty safe to assume the translations are not
	 * actually translated.
	 */
	if (!new_scheme) {
		if (langid_to_add & (GRFLB_AMERICAN | GRFLB_ENGLISH)) {
			langid_to_add = GRFLX_ENGLISH;
		} else {
			StringID ret = STR_EMPTY;
			if (langid_to_add & GRFLB_GERMAN)  ret = AddGRFString(grfid, stringid, GRFLX_GERMAN,  true, allow_newlines, text_to_add, def_string);
			if (langid_to_add & GRFLB_FRENCH)  ret = AddGRFString(grfid, stringid, GRFLX_FRENCH,  true, allow_newlines, text_to_add, def_string);
			if (langid_to_add & GRFLB_SPANISH) ret = AddGRFString(grfid, stringid, GRFLX_SPANISH, true, allow_newlines, text_to_add, def_string);
			return ret;
		}
	}

	uint id;
	extern GRFFile *GetFileByGRFIDExpectCurrent(uint32_t grfid);
	GRFFile *grf = GetFileByGRFIDExpectCurrent(grfid);
	if (grf == nullptr) return STR_EMPTY;

	auto iter = grf->string_map.lower_bound(stringid);
	if (iter != grf->string_map.end() && iter->first == stringid) {
		/* Found */
		id = iter->second;
	} else {
		/* Too many strings allocated, return empty */
		if (_grf_text.size() == TAB_SIZE_NEWGRF) {
			_grf_bug_too_many_strings = true;
			return STR_EMPTY;
		}

		/* Allocate new ID */
		id = (uint)_grf_text.size();
		GRFTextEntry &entry = _grf_text.emplace_back();
		entry.grfid      = grfid;
		entry.stringid   = stringid;
		entry.def_string = def_string;

		grf->string_map.insert(iter, std::make_pair(stringid, id));
	}

	std::string newtext = TranslateTTDPatchCodes(grfid, langid_to_add, allow_newlines, text_to_add);
	AddGRFTextToList(_grf_text[id].textholder, langid_to_add, newtext);

	GrfMsg(3, "Added 0x{:X}: grfid {:08X} string 0x{:X} lang 0x{:X} string '{}' ({:X})", id, grfid, stringid, langid_to_add, newtext.c_str(), MakeStringID(TEXT_TAB_NEWGRF_START, id));

	return MakeStringID(TEXT_TAB_NEWGRF_START, id);
}

/**
 * Returns the index for this stringid associated with its grfID.
 * This form should be preferred over the uint32_t grfid form, to avoid redundant GRFID to GRF lookups.
 */
StringID GetGRFStringID(const GRFFile *grf, StringID stringid)
{
	if (stringid > UINT16_MAX || grf == nullptr) return STR_UNDEFINED;

	auto iter = grf->string_map.find(stringid);
	if (iter != grf->string_map.end()) return MakeStringID(TEXT_TAB_NEWGRF_START, iter->second);

	return STR_UNDEFINED;
}

/**
 * Returns the index for this stringid associated with its grfID
 */
StringID GetGRFStringID(uint32_t grfid, StringID stringid)
{
	if (stringid > UINT16_MAX) return STR_UNDEFINED;

	extern GRFFile *GetFileByGRFIDExpectCurrent(uint32_t grfid);
	const GRFFile *grf = GetFileByGRFIDExpectCurrent(grfid);
	if (unlikely(grf == nullptr)) {
		for (uint id = 0; id < (uint)_grf_text.size(); id++) {
			if (_grf_text[id].grfid == grfid && _grf_text[id].stringid == stringid) {
				return MakeStringID(TEXT_TAB_NEWGRF_START, id);
			}
		}
	} else {
		auto iter = grf->string_map.find(stringid);
		if (iter != grf->string_map.end()) return MakeStringID(TEXT_TAB_NEWGRF_START, iter->second);
	}

	return STR_UNDEFINED;
}


/**
 * Get a C-string from a GRFText-list. If there is a translation for the
 * current language it is returned, otherwise the default translation
 * is returned. If there is neither a default nor a translation for the
 * current language nullptr is returned.
 * @param text_list The GRFTextList to get the string from.
 */
const char *GetGRFStringFromGRFText(const GRFTextList &text_list)
{
	const char *default_text = nullptr;

	/* Search the list of lang-strings of this stringid for current lang */
	for (const auto &text : text_list) {
		if (text.langid == _currentLangID) return text.text.c_str();

		/* If the current string is English or American, set it as the
		 * fallback language if the specific language isn't available. */
		if (text.langid == GRFLX_UNSPECIFIED || (default_text == nullptr && (text.langid == GRFLX_ENGLISH || text.langid == GRFLX_AMERICAN))) {
			default_text = text.text.c_str();
		}
	}

	return default_text;
}

const char *GetDefaultLangGRFStringFromGRFText(const GRFTextList &text_list)
{
	const char *default_text = nullptr;

	for (const auto &text : text_list) {
		/* If the current string is English or American, set it as the
		 * fallback language if the specific language isn't available. */
		if (text.langid == GRFLX_UNSPECIFIED || (default_text == nullptr && (text.langid == GRFLX_ENGLISH || text.langid == GRFLX_AMERICAN))) {
			default_text = text.text.c_str();
		}
	}

	return default_text;
}

static std::array<std::pair<uint32_t, const char *>, 16> _grf_string_ptr_log;
static unsigned int _grf_string_ptr_log_next = 0;

/**
 * Get a C-string from a GRFText-list. If there is a translation for the
 * current language it is returned, otherwise the default translation
 * is returned. If there is neither a default nor a translation for the
 * current language nullptr is returned.
 * @param text The GRFTextList to get the string from.
 */
const char *GetGRFStringFromGRFText(const GRFTextWrapper &text)
{
	return text ? GetGRFStringFromGRFText(*text) : nullptr;
}

const char *GetDefaultLangGRFStringFromGRFText(const GRFTextWrapper &text)
{
	return text ? GetDefaultLangGRFStringFromGRFText(*text) : nullptr;
}

/**
 * Get a C-string from a stringid set by a newgrf.
 */
const char *GetGRFStringPtr(uint32_t stringid)
{
	if (stringid >= _grf_text.size() || _grf_text[stringid].grfid == 0) {
		Debug(misc, 0, "Invalid NewGRF string ID: {}", stringid);
		return "(invalid StringID)";
	}

	const char *str = GetGRFStringFromGRFText(_grf_text[stringid].textholder);
	if (str == nullptr) {
		/* Use the default string ID if the fallback string isn't available */
		str = GetStringPtr(_grf_text[stringid].def_string);
	}

	_grf_string_ptr_log[_grf_string_ptr_log_next] = std::pair<uint32_t, const char *>(stringid, str);
	_grf_string_ptr_log_next = (_grf_string_ptr_log_next + 1) % _grf_string_ptr_log.size();

	return str;
}

/**
 * Equivalence Setter function between game and newgrf langID.
 * This function will adjust _currentLangID as to what is the LangID
 * of the current language set by the user.
 * This function is called after the user changed language,
 * from strings.cpp:ReadLanguagePack
 * @param language_id iso code of current selection
 */
void SetCurrentGrfLangID(uint8_t language_id)
{
	_currentLangID = language_id;
}

uint8_t GetCurrentGrfLangID()
{
	return _currentLangID;
}

bool CheckGrfLangID(uint8_t lang_id, uint8_t grf_version)
{
	if (grf_version < 7) {
		switch (_currentLangID) {
			case GRFLX_GERMAN:  return (lang_id & GRFLB_GERMAN)  != 0;
			case GRFLX_FRENCH:  return (lang_id & GRFLB_FRENCH)  != 0;
			case GRFLX_SPANISH: return (lang_id & GRFLB_SPANISH) != 0;
			default:            return (lang_id & (GRFLB_ENGLISH | GRFLB_AMERICAN)) != 0;
		}
	}

	return (lang_id == _currentLangID || lang_id == GRFLX_UNSPECIFIED);
}

/**
 * House cleaning.
 * Remove all strings.
 */
void CleanUpStrings()
{
	_grf_text.clear();

	_grf_string_ptr_log.fill({ 0, nullptr });
}

struct TextRefStack {
	std::array<uint8_t, 0x30> stack;
	uint8_t position;
	const GRFFile *grffile;
	bool used;

	TextRefStack() : position(0), grffile(nullptr), used(false) {}

	uint8_t  PopUnsignedByte()  { assert(this->position < this->stack.size()); return this->stack[this->position++]; }
	int8_t   PopSignedByte()    { return (int8_t)this->PopUnsignedByte(); }

	uint16_t PopUnsignedWord()
	{
		uint16_t val = this->PopUnsignedByte();
		return val | (this->PopUnsignedByte() << 8);
	}
	int16_t  PopSignedWord()    { return (int32_t)this->PopUnsignedWord(); }

	uint32_t PopUnsignedDWord()
	{
		uint32_t val = this->PopUnsignedWord();
		return val | (this->PopUnsignedWord() << 16);
	}
	int32_t  PopSignedDWord()   { return (int32_t)this->PopUnsignedDWord(); }

	uint64_t PopUnsignedQWord()
	{
		uint64_t val = this->PopUnsignedDWord();
		return val | (((uint64_t)this->PopUnsignedDWord()) << 32);
	}
	int64_t  PopSignedQWord()   { return (int64_t)this->PopUnsignedQWord(); }

	/** Rotate the top four words down: W1, W2, W3, W4 -> W4, W1, W2, W3 */
	void RotateTop4Words()
	{
		uint8_t tmp[2];
		for (int i = 0; i  < 2; i++) tmp[i] = this->stack[this->position + i + 6];
		for (int i = 5; i >= 0; i--) this->stack[this->position + i + 2] = this->stack[this->position + i];
		for (int i = 0; i  < 2; i++) this->stack[this->position + i] = tmp[i];
	}

	void PushWord(uint16_t word)
	{
		if (this->position >= 2) {
			this->position -= 2;
		} else {
			// Rotate right 2 positions
			std::rotate(this->stack.rbegin(), this->stack.rbegin() + 2, this->stack.rend());
		}
		this->stack[this->position]     = GB(word, 0, 8);
		this->stack[this->position + 1] = GB(word, 8, 8);
	}

	void ResetStack(const GRFFile *grffile)
	{
		assert(grffile != nullptr);
		this->position = 0;
		this->grffile = grffile;
		this->used = true;
	}
};

/** The stack that is used for TTDP compatible string code parsing */
static TextRefStack _newgrf_textrefstack;

/**
 * Check whether the NewGRF text stack is in use.
 * @return True iff the NewGRF text stack is used.
 */
bool UsingNewGRFTextStack()
{
	return _newgrf_textrefstack.used;
}

/**
 * Create a backup of the current NewGRF text stack.
 * @return A copy of the current text stack.
 */
struct TextRefStack *CreateTextRefStackBackup()
{
	return new TextRefStack(_newgrf_textrefstack);
}

/**
 * Restore a copy of the text stack to the used stack.
 * @param backup The copy to restore.
 */
void RestoreTextRefStackBackup(struct TextRefStack *backup)
{
	_newgrf_textrefstack = *backup;
	delete backup;
}

/**
 * Start using the TTDP compatible string code parsing.
 *
 * On start a number of values is copied on the #TextRefStack.
 * You can then use #GetString() and the normal string drawing functions,
 * and they will use the #TextRefStack for NewGRF string codes.
 *
 * However, when you want to draw a string multiple times using the same stack,
 * you have to call #RewindTextRefStack() between draws.
 *
 * After you are done with drawing, you must disable usage of the #TextRefStack
 * by calling #StopTextRefStackUsage(), so NewGRF string codes operate on the
 * normal string parameters again.
 *
 * @param grffile the NewGRF providing the stack data
 * @param numEntries number of entries to copy from the registers
 * @param values values to copy onto the stack; if nullptr the temporary NewGRF registers will be used instead
 */
void StartTextRefStackUsage(const GRFFile *grffile, uint8_t numEntries, const uint32_t *values)
{
	extern TemporaryStorageArray<int32_t, 0x110> _temp_store;

	_newgrf_textrefstack.ResetStack(grffile);

	auto stack_it = _newgrf_textrefstack.stack.begin();
	for (uint i = 0; i < numEntries; i++) {
		uint32_t value = values != nullptr ? values[i] : _temp_store.GetValue(0x100 + i);
		for (uint j = 0; j < 32; j += 8) {
			*stack_it = GB(value, j, 8);
			stack_it++;
		}
	}
}

/** Stop using the TTDP compatible string code parsing */
void StopTextRefStackUsage()
{
	_newgrf_textrefstack.used = false;
}

/**
 * FormatString for NewGRF specific "magic" string control codes
 * @param scc   the string control code that has been read
 * @param builder the builder we're writing to
 * @param str   the string that we need to write
 * @param parameters the OpenTTD string formatting parameters
 * @param modify_parameters When true, modify the OpenTTD string formatting parameters.
 * @return the string control code to "execute" now
 */
<<<<<<< HEAD
uint RemapNewGRFStringControlCode(uint scc, StringBuilder builder, const char **str, StringParameters &parameters, bool modify_parameters)
=======
char32_t RemapNewGRFStringControlCode(char32_t scc, const char **str, StringParameters &parameters, bool modify_parameters)
>>>>>>> cd0e1fc4
{
	auto too_many_newgrf_params = [&]() {
		const char *buffer = *str;
		uint32_t grfid = 0;
		for (uint entry = 0; entry < _grf_string_ptr_log.size(); entry++) {
			const char *txt = _grf_string_ptr_log[entry].second;
			uint32_t stringid = _grf_string_ptr_log[entry].first;
			if (txt != nullptr &&
					buffer >= txt && buffer < txt + 8192 &&
					buffer < txt + strlen(txt) &&
					_grf_text[stringid].grfid != 0) {
				grfid = _grf_text[stringid].grfid;
				break;
			}
		}
		if (grfid != 0) {
			extern GRFFile *GetFileByGRFID(uint32_t grfid);
			const GRFFile *grffile = GetFileByGRFID(grfid);
			Debug(misc, 0, "Too many NewGRF string parameters (in {:08X}, {}).", BSWAP32(grfid), grffile != nullptr ? (std::string_view)grffile->filename : "????");
		} else {
			Debug(misc, 0, "Too many NewGRF string parameters.");
		}
	};

	switch (scc) {
		default: break;

		/* These control codes take one string parameter, check there are at least that many available. */
		case SCC_NEWGRF_PRINT_DWORD_SIGNED:
		case SCC_NEWGRF_PRINT_WORD_SIGNED:
		case SCC_NEWGRF_PRINT_BYTE_SIGNED:
		case SCC_NEWGRF_PRINT_WORD_UNSIGNED:
		case SCC_NEWGRF_PRINT_BYTE_HEX:
		case SCC_NEWGRF_PRINT_WORD_HEX:
		case SCC_NEWGRF_PRINT_DWORD_HEX:
		case SCC_NEWGRF_PRINT_QWORD_HEX:
		case SCC_NEWGRF_PRINT_DWORD_CURRENCY:
		case SCC_NEWGRF_PRINT_QWORD_CURRENCY:
		case SCC_NEWGRF_PRINT_WORD_STRING_ID:
		case SCC_NEWGRF_PRINT_WORD_DATE_LONG:
		case SCC_NEWGRF_PRINT_DWORD_DATE_LONG:
		case SCC_NEWGRF_PRINT_WORD_DATE_SHORT:
		case SCC_NEWGRF_PRINT_DWORD_DATE_SHORT:
		case SCC_NEWGRF_PRINT_WORD_SPEED:
		case SCC_NEWGRF_PRINT_WORD_VOLUME_LONG:
		case SCC_NEWGRF_PRINT_WORD_VOLUME_SHORT:
		case SCC_NEWGRF_PRINT_WORD_WEIGHT_LONG:
		case SCC_NEWGRF_PRINT_WORD_WEIGHT_SHORT:
		case SCC_NEWGRF_PRINT_WORD_POWER:
		case SCC_NEWGRF_PRINT_DWORD_FORCE:
		case SCC_NEWGRF_PRINT_WORD_STATION_NAME:
		case SCC_NEWGRF_PRINT_WORD_CARGO_NAME:
			if (parameters.GetDataLeft() < 1) {
				too_many_newgrf_params();
				return 0;
			}
			break;

		/* These string code take two string parameters, check there are at least that many available. */
		case SCC_NEWGRF_PRINT_WORD_CARGO_LONG:
		case SCC_NEWGRF_PRINT_WORD_CARGO_SHORT:
		case SCC_NEWGRF_PRINT_WORD_CARGO_TINY:
			if (parameters.GetDataLeft() < 2) {
				too_many_newgrf_params();
				return 0;
			}
			break;
	}

	if (_newgrf_textrefstack.used && modify_parameters) {
		/* There is data on the NewGRF text stack, and we want to move them to OpenTTD's string stack.
		 * After this call, a new call is made with `modify_parameters` set to false when the string is finally formatted. */
		switch (scc) {
			default: NOT_REACHED();
			case SCC_NEWGRF_PRINT_BYTE_SIGNED:      parameters.SetParam(0, _newgrf_textrefstack.PopSignedByte());    break;
			case SCC_NEWGRF_PRINT_QWORD_CURRENCY:   parameters.SetParam(0, _newgrf_textrefstack.PopSignedQWord());   break;

			case SCC_NEWGRF_PRINT_DWORD_CURRENCY:
			case SCC_NEWGRF_PRINT_DWORD_SIGNED:     parameters.SetParam(0, _newgrf_textrefstack.PopSignedDWord());   break;

			case SCC_NEWGRF_PRINT_BYTE_HEX:         parameters.SetParam(0, _newgrf_textrefstack.PopUnsignedByte());  break;
			case SCC_NEWGRF_PRINT_QWORD_HEX:        parameters.SetParam(0, _newgrf_textrefstack.PopUnsignedQWord()); break;

			case SCC_NEWGRF_PRINT_WORD_SPEED:
			case SCC_NEWGRF_PRINT_WORD_VOLUME_LONG:
			case SCC_NEWGRF_PRINT_WORD_VOLUME_SHORT:
			case SCC_NEWGRF_PRINT_WORD_SIGNED:      parameters.SetParam(0, _newgrf_textrefstack.PopSignedWord());    break;

			case SCC_NEWGRF_PRINT_WORD_HEX:
			case SCC_NEWGRF_PRINT_WORD_WEIGHT_LONG:
			case SCC_NEWGRF_PRINT_WORD_WEIGHT_SHORT:
			case SCC_NEWGRF_PRINT_WORD_POWER:
			case SCC_NEWGRF_PRINT_WORD_STATION_NAME:
			case SCC_NEWGRF_PRINT_WORD_UNSIGNED:    parameters.SetParam(0, _newgrf_textrefstack.PopUnsignedWord());  break;

			case SCC_NEWGRF_PRINT_DWORD_FORCE:
			case SCC_NEWGRF_PRINT_DWORD_DATE_LONG:
			case SCC_NEWGRF_PRINT_DWORD_DATE_SHORT:
			case SCC_NEWGRF_PRINT_DWORD_HEX:        parameters.SetParam(0, _newgrf_textrefstack.PopUnsignedDWord()); break;

			/* Dates from NewGRFs have 1920-01-01 as their zero point, convert it to OpenTTD's epoch. */
			case SCC_NEWGRF_PRINT_WORD_DATE_LONG:
			case SCC_NEWGRF_PRINT_WORD_DATE_SHORT:  parameters.SetParam(0, _newgrf_textrefstack.PopUnsignedWord() + CalTime::DAYS_TILL_ORIGINAL_BASE_YEAR); break;

			case SCC_NEWGRF_DISCARD_WORD:           _newgrf_textrefstack.PopUnsignedWord(); break;

			case SCC_NEWGRF_ROTATE_TOP_4_WORDS:     _newgrf_textrefstack.RotateTop4Words(); break;
			case SCC_NEWGRF_PUSH_WORD:              _newgrf_textrefstack.PushWord(Utf8Consume(str)); break;
			case SCC_NEWGRF_UNPRINT:                builder.RemoveElementsFromBack(Utf8Consume(str)); break;

			case SCC_NEWGRF_PRINT_WORD_CARGO_LONG:
			case SCC_NEWGRF_PRINT_WORD_CARGO_SHORT:
			case SCC_NEWGRF_PRINT_WORD_CARGO_TINY:
				parameters.SetParam(0, GetCargoTranslation(_newgrf_textrefstack.PopUnsignedWord(), _newgrf_textrefstack.grffile));
				parameters.SetParam(1, _newgrf_textrefstack.PopUnsignedWord());
				break;

			case SCC_NEWGRF_PRINT_WORD_STRING_ID:
				parameters.SetParam(0, MapGRFStringID(_newgrf_textrefstack.grffile, _newgrf_textrefstack.PopUnsignedWord()));
				break;

			case SCC_NEWGRF_PRINT_WORD_CARGO_NAME: {
				CargoID cargo = GetCargoTranslation(_newgrf_textrefstack.PopUnsignedWord(), _newgrf_textrefstack.grffile);
				parameters.SetParam(0, cargo < NUM_CARGO ? 1ULL << cargo : 0);
				break;
			}
		}
	} else {
		/* Consume additional parameter characters that follow the NewGRF string code. */
		switch (scc) {
			default: break;

			case SCC_NEWGRF_PUSH_WORD:
			case SCC_NEWGRF_UNPRINT:
				Utf8Consume(str);
				break;
		}
	}

	/* Emit OpenTTD's internal string code for the different NewGRF variants. */
	switch (scc) {
		default: NOT_REACHED();
		case SCC_NEWGRF_PRINT_DWORD_SIGNED:
		case SCC_NEWGRF_PRINT_WORD_SIGNED:
		case SCC_NEWGRF_PRINT_BYTE_SIGNED:
		case SCC_NEWGRF_PRINT_WORD_UNSIGNED:
			return SCC_COMMA;

		case SCC_NEWGRF_PRINT_BYTE_HEX:
		case SCC_NEWGRF_PRINT_WORD_HEX:
		case SCC_NEWGRF_PRINT_DWORD_HEX:
		case SCC_NEWGRF_PRINT_QWORD_HEX:
			return SCC_HEX;

		case SCC_NEWGRF_PRINT_DWORD_CURRENCY:
		case SCC_NEWGRF_PRINT_QWORD_CURRENCY:
			return SCC_CURRENCY_LONG;

		case SCC_NEWGRF_PRINT_WORD_STRING_ID:
			return SCC_NEWGRF_PRINT_WORD_STRING_ID;

		case SCC_NEWGRF_PRINT_WORD_DATE_LONG:
		case SCC_NEWGRF_PRINT_DWORD_DATE_LONG:
			return SCC_DATE_LONG;

		case SCC_NEWGRF_PRINT_WORD_DATE_SHORT:
		case SCC_NEWGRF_PRINT_DWORD_DATE_SHORT:
			return SCC_DATE_SHORT;

		case SCC_NEWGRF_PRINT_WORD_SPEED:
			return SCC_VELOCITY;

		case SCC_NEWGRF_PRINT_WORD_VOLUME_LONG:
			return SCC_VOLUME_LONG;

		case SCC_NEWGRF_PRINT_WORD_VOLUME_SHORT:
			return SCC_VOLUME_SHORT;

		case SCC_NEWGRF_PRINT_WORD_WEIGHT_LONG:
			return SCC_WEIGHT_LONG;

		case SCC_NEWGRF_PRINT_WORD_WEIGHT_SHORT:
			return SCC_WEIGHT_SHORT;

		case SCC_NEWGRF_PRINT_WORD_POWER:
			return SCC_POWER;

		case SCC_NEWGRF_PRINT_DWORD_FORCE:
			return SCC_FORCE;

		case SCC_NEWGRF_PRINT_WORD_CARGO_LONG:
			return SCC_CARGO_LONG;

		case SCC_NEWGRF_PRINT_WORD_CARGO_SHORT:
			return SCC_CARGO_SHORT;

		case SCC_NEWGRF_PRINT_WORD_CARGO_TINY:
			return SCC_CARGO_TINY;

		case SCC_NEWGRF_PRINT_WORD_CARGO_NAME:
			return SCC_CARGO_LIST;

		case SCC_NEWGRF_PRINT_WORD_STATION_NAME:
			return SCC_STATION_NAME;

		/* These NewGRF string codes modify the NewGRF stack or otherwise do not map to OpenTTD string codes. */
		case SCC_NEWGRF_DISCARD_WORD:
		case SCC_NEWGRF_ROTATE_TOP_4_WORDS:
		case SCC_NEWGRF_PUSH_WORD:
		case SCC_NEWGRF_UNPRINT:
			return 0;
	}
}

uint32_t GetStringGRFID(StringID string)
{
	switch (GetStringTab(string)) {
		case TEXT_TAB_NEWGRF_START:
			return _grf_text[GetStringIndex(string)].grfid;
		default:
			return 0;
	}
}<|MERGE_RESOLUTION|>--- conflicted
+++ resolved
@@ -912,11 +912,7 @@
  * @param modify_parameters When true, modify the OpenTTD string formatting parameters.
  * @return the string control code to "execute" now
  */
-<<<<<<< HEAD
-uint RemapNewGRFStringControlCode(uint scc, StringBuilder builder, const char **str, StringParameters &parameters, bool modify_parameters)
-=======
-char32_t RemapNewGRFStringControlCode(char32_t scc, const char **str, StringParameters &parameters, bool modify_parameters)
->>>>>>> cd0e1fc4
+char32_t RemapNewGRFStringControlCode(char32_t scc, StringBuilder builder, const char **str, StringParameters &parameters, bool modify_parameters)
 {
 	auto too_many_newgrf_params = [&]() {
 		const char *buffer = *str;
