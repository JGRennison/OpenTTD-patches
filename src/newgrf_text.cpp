/*
 * This file is part of OpenTTD.
 * OpenTTD is free software; you can redistribute it and/or modify it under the terms of the GNU General Public License as published by the Free Software Foundation, version 2.
 * OpenTTD is distributed in the hope that it will be useful, but WITHOUT ANY WARRANTY; without even the implied warranty of MERCHANTABILITY or FITNESS FOR A PARTICULAR PURPOSE.
 * See the GNU General Public License for more details. You should have received a copy of the GNU General Public License along with OpenTTD. If not, see <http://www.gnu.org/licenses/>.
 */

/**
 * @file newgrf_text.cpp
 * Implementation of  Action 04 "universal holder" structure and functions.
 * This file implements a linked-lists of strings,
 * holding everything that the newgrf action 04 will send over to OpenTTD.
 * One of the biggest problems is that Dynamic lang Array uses ISO codes
 * as way to identifying current user lang, while newgrf uses bit shift codes
 * not related to ISO.  So equivalence functionality had to be set.
 */

#include "stdafx.h"

<<<<<<< HEAD
#include <array>

=======
#include "debug.h"
>>>>>>> 23ba18ad
#include "newgrf.h"
#include "strings_internal.h"
#include "core/string_builder.hpp"
#include "strings_func.h"
#include "newgrf_storage.h"
#include "newgrf_text.h"
#include "newgrf_cargo.h"
#include "newgrf_config.h"
#include "string_func.h"
#include "date_type.h"
#include "debug.h"
#include "core/alloc_type.hpp"
#include "core/typed_container.hpp"
#include "language.h"
#include <sstream>
#include <map>

#include "table/strings.h"
#include "table/control_codes.h"

#include <array>
#include <utility>

#include "safeguards.h"

/**
 * Explains the newgrf shift bit positioning.
 * the grf base will not be used in order to find the string, but rather for
 * jumping from standard langID scheme to the new one.
 */
enum GRFBaseLanguages : uint8_t {
	GRFLB_AMERICAN    = 0x01,
	GRFLB_ENGLISH     = 0x02,
	GRFLB_GERMAN      = 0x04,
	GRFLB_FRENCH      = 0x08,
	GRFLB_SPANISH     = 0x10,
	GRFLB_GENERIC     = 0x80,
};

enum GRFExtendedLanguages : uint8_t {
	GRFLX_AMERICAN    = 0x00,
	GRFLX_ENGLISH     = 0x01,
	GRFLX_GERMAN      = 0x02,
	GRFLX_FRENCH      = 0x03,
	GRFLX_SPANISH     = 0x04,
	GRFLX_UNSPECIFIED = 0x7F,
};


/**
 * Holder of the above structure.
 * Putting both grfid and stringid together allows us to avoid duplicates,
 * since it is NOT SUPPOSED to happen.
 */
struct GRFTextEntry {
	GRFTextList textholder;
	StringID def_string;
	uint32_t grfid;
	GRFStringID stringid;
};


static TypedIndexContainer<std::vector<GRFTextEntry>, StringIndexInTab> _grf_text;
static uint8_t _currentLangID = GRFLX_ENGLISH;  ///< by default, english is used.

/**
 * Get the mapping from the NewGRF supplied ID to OpenTTD's internal ID.
 * @param newgrf_id The NewGRF ID to map.
 * @param gender    Whether to map genders or cases.
 * @return The, to OpenTTD's internal ID, mapped index, or -1 if there is no mapping.
 */
int LanguageMap::GetMapping(int newgrf_id, bool gender) const
{
	const std::vector<Mapping> &map = gender ? this->gender_map : this->case_map;
	for (const Mapping &m : map) {
		if (m.newgrf_id == newgrf_id) return m.openttd_id;
	}
	return -1;
}

/**
 * Get the mapping from OpenTTD's internal ID to the NewGRF supplied ID.
 * @param openttd_id The OpenTTD ID to map.
 * @param gender     Whether to map genders or cases.
 * @return The, to the NewGRF supplied ID, mapped index, or -1 if there is no mapping.
 */
int LanguageMap::GetReverseMapping(int openttd_id, bool gender) const
{
	const std::vector<Mapping> &map = gender ? this->gender_map : this->case_map;
	for (const Mapping &m : map) {
		if (m.openttd_id == openttd_id) return m.newgrf_id;
	}
	return -1;
}

/** Helper structure for mapping choice lists. */
struct UnmappedChoiceList {
	/**
	 * Initialise the mapping.
	 * @param type   The type of mapping.
	 * @param offset The offset to get the plural/gender from.
	 */
	UnmappedChoiceList(StringControlCode type, int offset) :
		type(type), offset(offset)
	{
	}

	StringControlCode type; ///< The type of choice list.
	int offset;             ///< The offset for the plural/gender form.

	/** Mapping of NewGRF supplied ID to the different strings in the choice list. */
	std::map<uint8_t, std::stringstream> strings;

	/**
	 * Flush this choice list into the destination string.
	 * @param lm The current language mapping.
	 * @param dest Target to write to.
	 */
	void Flush(const LanguageMap *lm, std::ostringstream &dest)
	{
		if (this->strings.find(0) == this->strings.end()) {
			/* In case of a (broken) NewGRF without a default,
			 * assume an empty string. */
			GrfMsg(1, "choice list misses default value");
			this->strings[0] = std::stringstream();
		}

		std::ostreambuf_iterator<char> d(dest);

		if (lm == nullptr) {
			/* In case there is no mapping, just ignore everything but the default.
			 * A probable cause for this happening is when the language file has
			 * been removed by the user and as such no mapping could be made. */
			dest << this->strings[0].rdbuf();
			return;
		}

		Utf8Encode(d, this->type);

		if (this->type == SCC_SWITCH_CASE) {
			/*
			 * Format for case switch:
			 * <NUM CASES> <CASE1> <LEN1> <STRING1> <CASE2> <LEN2> <STRING2> <CASE3> <LEN3> <STRING3> <STRINGDEFAULT>
			 * Each LEN is printed using 2 bytes in big endian order.
			 */

			/* "<NUM CASES>" */
			int count = 0;
			for (uint8_t i = 0; i < _current_language->num_cases; i++) {
				/* Count the ones we have a mapped string for. */
				if (this->strings.find(lm->GetReverseMapping(i, false)) != this->strings.end()) count++;
			}
			*d++ = count;

			for (uint8_t i = 0; i < _current_language->num_cases; i++) {
				/* Resolve the string we're looking for. */
				int idx = lm->GetReverseMapping(i, false);
				if (this->strings.find(idx) == this->strings.end()) continue;
				auto str = this->strings[idx].str();

				/* "<CASEn>" */
				*d++ = i + 1;

				/* "<LENn>": Limit the length of the string to 0xFFFE to leave space for the '\0'. */
				size_t len = std::min<size_t>(0xFFFE, str.size());
				*d++ = GB(len + 1, 8, 8);
				*d++ = GB(len + 1, 0, 8);

				/* "<STRINGn>" */
				dest.write(str.c_str(), len);
				*d++ = '\0';
			}

			/* "<STRINGDEFAULT>" */
			dest << this->strings[0].rdbuf() << '\0';
		} else {
			if (this->type == SCC_PLURAL_LIST) {
				*d++ = lm->plural_form;
			}

			/*
			 * Format for choice list:
			 * <OFFSET> <NUM CHOICES> <LENs> <STRINGs>
			 */

			/* "<OFFSET>" */
			*d++ = this->offset - 0x80;

			/* "<NUM CHOICES>" */
			int count = (this->type == SCC_GENDER_LIST ? _current_language->num_genders : LANGUAGE_MAX_PLURAL_FORMS);
			*d++ = count;

			/* "<LENs>" */
			for (int i = 0; i < count; i++) {
				int idx = (this->type == SCC_GENDER_LIST ? lm->GetReverseMapping(i, true) : i + 1);
				const auto &str = this->strings[this->strings.find(idx) != this->strings.end() ? idx : 0].str();
				size_t len = str.size() + 1;
				if (len > 0xFF) GrfMsg(1, "choice list string is too long");
				*d++ = GB(len, 0, 8);
			}

			/* "<STRINGs>" */
			for (int i = 0; i < count; i++) {
				int idx = (this->type == SCC_GENDER_LIST ? lm->GetReverseMapping(i, true) : i + 1);
				const auto &str = this->strings[this->strings.find(idx) != this->strings.end() ? idx : 0].str();
				/* Limit the length of the string we copy to 0xFE. The length is written above
				 * as a byte and we need room for the final '\0'. */
				size_t len = std::min<size_t>(0xFE, str.size());
				dest.write(str.c_str(), len);
				*d++ = '\0';
			}
		}
	}
};

/**
 * Translate TTDPatch string codes into something OpenTTD can handle (better).
 * @param grfid          The (NewGRF) ID associated with this string
 * @param language_id    The (NewGRF) language ID associated with this string.
 * @param allow_newlines Whether newlines are allowed in the string or not.
 * @param str            The string to translate.
 * @param byte80         The control code to use as replacement for the 0x80-value.
 * @return The translated string.
 */
std::string TranslateTTDPatchCodes(uint32_t grfid, uint8_t language_id, bool allow_newlines, std::string_view str, StringControlCode byte80)
{
	/* Empty input string? Nothing to do here. */
	if (str.empty()) return {};

	std::string_view::const_iterator src = str.cbegin();

	/* Is this an unicode string? */
	bool unicode = false;
	char32_t marker;
	size_t len = Utf8Decode(&marker, &*src);

	if (marker == NFO_UTF8_IDENTIFIER) {
		unicode = true;
		src += len;
	}

	/* Helper variable for a possible (string) mapping. */
	UnmappedChoiceList *mapping = nullptr;

	std::ostringstream dest;
	std::ostreambuf_iterator<char> d(dest);
	while (src != str.cend()) {
		char32_t c;

		if (unicode && Utf8EncodedCharLen(*src) != 0) {
			c = Utf8Consume(src);
			/* 'Magic' range of control codes. */
			if (GB(c, 8, 8) == 0xE0) {
				c = GB(c, 0, 8);
			} else if (c >= 0x20) {
				if (!IsValidChar(c, CS_ALPHANUMERAL)) c = '?';
				Utf8Encode(d, c);
				continue;
			}
		} else {
			c = static_cast<uint8_t>(*src++);
		}

		if (c == '\0') break;

		switch (c) {
			case 0x01:
				if (*src == '\0') goto string_end;
				Utf8Encode(d, ' ');
				src++;
				break;
			case 0x0A: break;
			case 0x0D:
				if (allow_newlines) {
					*d++ = 0x0A;
				} else {
					GrfMsg(1, "Detected newline in string that does not allow one");
				}
				break;
			case 0x0E: Utf8Encode(d, SCC_TINYFONT); break;
			case 0x0F: Utf8Encode(d, SCC_BIGFONT); break;
			case 0x1F:
				if (src[0] == '\0' || src[1] == '\0') goto string_end;
				Utf8Encode(d, ' ');
				src += 2;
				break;
			case 0x7B:
			case 0x7C:
			case 0x7D:
			case 0x7E:
			case 0x7F: Utf8Encode(d, SCC_NEWGRF_PRINT_DWORD_SIGNED + c - 0x7B); break;
			case 0x80: Utf8Encode(d, byte80); break;
			case 0x81:
			{
				if (src[0] == '\0' || src[1] == '\0') goto string_end;
				uint16_t string;
				string = static_cast<uint8_t>(*src++);
				string |= static_cast<uint8_t>(*src++) << 8;
				Utf8Encode(d, SCC_NEWGRF_STRINL);
				Utf8Encode(d, MapGRFStringID(grfid, GRFStringID{string}));
				break;
			}
			case 0x82:
			case 0x83:
			case 0x84: Utf8Encode(d, SCC_NEWGRF_PRINT_WORD_DATE_LONG + c - 0x82); break;
			case 0x85: Utf8Encode(d, SCC_NEWGRF_DISCARD_WORD);       break;
			case 0x86: Utf8Encode(d, SCC_NEWGRF_ROTATE_TOP_4_WORDS); break;
			case 0x87: Utf8Encode(d, SCC_NEWGRF_PRINT_WORD_VOLUME_LONG);  break;
			case 0x88: Utf8Encode(d, SCC_BLUE);    break;
			case 0x89: Utf8Encode(d, SCC_SILVER);  break;
			case 0x8A: Utf8Encode(d, SCC_GOLD);    break;
			case 0x8B: Utf8Encode(d, SCC_RED);     break;
			case 0x8C: Utf8Encode(d, SCC_PURPLE);  break;
			case 0x8D: Utf8Encode(d, SCC_LTBROWN); break;
			case 0x8E: Utf8Encode(d, SCC_ORANGE);  break;
			case 0x8F: Utf8Encode(d, SCC_GREEN);   break;
			case 0x90: Utf8Encode(d, SCC_YELLOW);  break;
			case 0x91: Utf8Encode(d, SCC_DKGREEN); break;
			case 0x92: Utf8Encode(d, SCC_CREAM);   break;
			case 0x93: Utf8Encode(d, SCC_BROWN);   break;
			case 0x94: Utf8Encode(d, SCC_WHITE);   break;
			case 0x95: Utf8Encode(d, SCC_LTBLUE);  break;
			case 0x96: Utf8Encode(d, SCC_GRAY);    break;
			case 0x97: Utf8Encode(d, SCC_DKBLUE);  break;
			case 0x98: Utf8Encode(d, SCC_BLACK);   break;
			case 0x9A:
			{
				int code = *src++;
				switch (code) {
					case 0x00: goto string_end;
					case 0x01: Utf8Encode(d, SCC_NEWGRF_PRINT_QWORD_CURRENCY); break;
						/* 0x02: ignore next colour byte is not supported. It works on the final
						 * string and as such hooks into the string drawing routine. At that
						 * point many things already happened, such as splitting up of strings
						 * when drawn over multiple lines or right-to-left translations, which
						 * make the behaviour peculiar, e.g. only happening at specific width
						 * of windows. Or we need to add another pass over the string to just
						 * support this. As such it is not implemented in OpenTTD. */
					case 0x03:
					{
						if (src[0] == '\0' || src[1] == '\0') goto string_end;
						uint16_t tmp = static_cast<uint8_t>(*src++);
						tmp |= static_cast<uint8_t>(*src++) << 8;
						Utf8Encode(d, SCC_NEWGRF_PUSH_WORD);
						Utf8Encode(d, tmp);
						break;
					}
					case 0x04:
						if (src[0] == '\0') goto string_end;
						Utf8Encode(d, SCC_NEWGRF_UNPRINT);
						Utf8Encode(d, *src++);
						break;
					case 0x06: Utf8Encode(d, SCC_NEWGRF_PRINT_BYTE_HEX);          break;
					case 0x07: Utf8Encode(d, SCC_NEWGRF_PRINT_WORD_HEX);          break;
					case 0x08: Utf8Encode(d, SCC_NEWGRF_PRINT_DWORD_HEX);         break;
					/* 0x09, 0x0A are TTDPatch internal use only string codes. */
					case 0x0B: Utf8Encode(d, SCC_NEWGRF_PRINT_QWORD_HEX);         break;
					case 0x0C: Utf8Encode(d, SCC_NEWGRF_PRINT_WORD_STATION_NAME); break;
					case 0x0D: Utf8Encode(d, SCC_NEWGRF_PRINT_WORD_WEIGHT_LONG);  break;
					case 0x0E:
					case 0x0F:
					{
						if (str[0] == '\0') goto string_end;
						const LanguageMap *lm = LanguageMap::GetLanguageMap(grfid, language_id);
						int index = *src++;
						int mapped = lm != nullptr ? lm->GetMapping(index, code == 0x0E) : -1;
						if (mapped >= 0) {
							Utf8Encode(d, code == 0x0E ? SCC_GENDER_INDEX : SCC_SET_CASE);
							Utf8Encode(d, code == 0x0E ? mapped : mapped + 1);
						}
						break;
					}

					case 0x10:
					case 0x11:
						if (str[0] == '\0') goto string_end;
						if (mapping == nullptr) {
							if (code == 0x10) src++; // Skip the index
							GrfMsg(1, "choice list {} marker found when not expected", code == 0x10 ? "next" : "default");
							break;
						} else {
							int index = (code == 0x10 ? *src++ : 0);
							if (mapping->strings.find(index) != mapping->strings.end()) {
								GrfMsg(1, "duplicate choice list string, ignoring");
							} else {
								d = std::ostreambuf_iterator<char>(mapping->strings[index]);
							}
						}
						break;

					case 0x12:
						if (mapping == nullptr) {
							GrfMsg(1, "choice list end marker found when not expected");
						} else {
							/* Now we can start flushing everything and clean everything up. */
							mapping->Flush(LanguageMap::GetLanguageMap(grfid, language_id), dest);
							delete mapping;
							mapping = nullptr;

							d = std::ostreambuf_iterator<char>(dest);
						}
						break;

					case 0x13:
					case 0x14:
					case 0x15:
						if (src[0] == '\0') goto string_end;
						if (mapping != nullptr) {
							GrfMsg(1, "choice lists can't be stacked, it's going to get messy now...");
							if (code != 0x14) src++;
						} else {
							static const StringControlCode mp[] = { SCC_GENDER_LIST, SCC_SWITCH_CASE, SCC_PLURAL_LIST };
							mapping = new UnmappedChoiceList(mp[code - 0x13], code == 0x14 ? 0 : *src++);
						}
						break;

					case 0x16:
					case 0x17:
					case 0x18:
					case 0x19:
					case 0x1A:
					case 0x1B:
					case 0x1C:
					case 0x1D:
					case 0x1E:
						Utf8Encode(d, SCC_NEWGRF_PRINT_DWORD_DATE_LONG + code - 0x16);
						break;

					case 0x1F: Utf8Encode(d, SCC_PUSH_COLOUR); break;
					case 0x20: Utf8Encode(d, SCC_POP_COLOUR);  break;

					case 0x21: Utf8Encode(d, SCC_NEWGRF_PRINT_DWORD_FORCE); break;

					default:
						GrfMsg(1, "missing handler for extended format code");
						break;
				}
				break;
			}

			case 0x9E: Utf8Encode(d, 0x20AC);               break; // Euro
			case 0x9F: Utf8Encode(d, 0x0178);               break; // Y with diaeresis
			case 0xA0: Utf8Encode(d, SCC_UP_ARROW);         break;
			case 0xAA: Utf8Encode(d, SCC_DOWN_ARROW);       break;
			case 0xAC: Utf8Encode(d, SCC_CHECKMARK);        break;
			case 0xAD: Utf8Encode(d, SCC_CROSS);            break;
			case 0xAF: Utf8Encode(d, SCC_RIGHT_ARROW);      break;
			case 0xB4: Utf8Encode(d, SCC_TRAIN);            break;
			case 0xB5: Utf8Encode(d, SCC_LORRY);            break;
			case 0xB6: Utf8Encode(d, SCC_BUS);              break;
			case 0xB7: Utf8Encode(d, SCC_PLANE);            break;
			case 0xB8: Utf8Encode(d, SCC_SHIP);             break;
			case 0xB9: Utf8Encode(d, SCC_SUPERSCRIPT_M1);   break;
			case 0xBC: Utf8Encode(d, SCC_SMALL_UP_ARROW);   break;
			case 0xBD: Utf8Encode(d, SCC_SMALL_DOWN_ARROW); break;
			default:
				/* Validate any unhandled character */
				if (!IsValidChar(c, CS_ALPHANUMERAL)) c = '?';
				Utf8Encode(d, c);
				break;
		}
	}

string_end:
	if (mapping != nullptr) {
		GrfMsg(1, "choice list was incomplete, the whole list is ignored");
		delete mapping;
	}

	return dest.str();
}

/**
 * Add a new text to a GRFText list.
 * @param list The list where the text should be added to.
 * @param langid The The language of the new text.
 * @param text_to_add The text to add to the list.
 */
static void AddGRFTextToList(GRFTextList &list, uint8_t langid, std::string_view text_to_add)
{
	/* Loop through all languages and see if we can replace a string */
	for (auto &text : list) {
		if (text.langid == langid) {
			text.text = text_to_add;
			return;
		}
	}

	/* If a string wasn't replaced, then we must append the new string */
	list.push_back(GRFText{ langid, std::string(text_to_add) });
}

/**
 * Add a string to a GRFText list.
 * @param list The list where the text should be added to.
 * @param langid The language of the new text.
 * @param grfid The grfid where this string is defined.
 * @param allow_newlines Whether newlines are allowed in this string.
 * @param text_to_add The text to add to the list.
 * @note All text-codes will be translated.
 */
void AddGRFTextToList(GRFTextList &list, uint8_t langid, uint32_t grfid, bool allow_newlines, std::string_view text_to_add)
{
	AddGRFTextToList(list, langid, TranslateTTDPatchCodes(grfid, langid, allow_newlines, text_to_add));
}

/**
 * Add a string to a GRFText list.
 * @param list The list where the text should be added to.
 * @param langid The language of the new text.
 * @param grfid The grfid where this string is defined.
 * @param allow_newlines Whether newlines are allowed in this string.
 * @param text_to_add The text to add to the list.
 * @note All text-codes will be translated.
 */
void AddGRFTextToList(GRFTextWrapper &list, uint8_t langid, uint32_t grfid, bool allow_newlines, std::string_view text_to_add)
{
	if (list == nullptr) list = std::make_shared<GRFTextList>();
	AddGRFTextToList(*list, langid, grfid, allow_newlines, text_to_add);
}

/**
 * Add a GRFText to a GRFText list. The text should  not contain any text-codes.
 * The text will be added as a 'default language'-text.
 * @param list The list where the text should be added to.
 * @param text_to_add The text to add to the list.
 */
void AddGRFTextToList(GRFTextWrapper &list, std::string_view text_to_add)
{
	if (list == nullptr) list = std::make_shared<GRFTextList>();
	AddGRFTextToList(*list, GRFLX_UNSPECIFIED, text_to_add);
}

/**
 * Add the new read string into our structure.
 */
StringID AddGRFString(uint32_t grfid, GRFStringID stringid, uint8_t langid_to_add, bool new_scheme, bool allow_newlines, std::string_view text_to_add, StringID def_string)
{
	/* When working with the old language scheme (grf_version is less than 7) and
	 * English or American is among the set bits, simply add it as English in
	 * the new scheme, i.e. as langid = 1.
	 * If English is set, it is pretty safe to assume the translations are not
	 * actually translated.
	 */
	if (!new_scheme) {
		if (langid_to_add & (GRFLB_AMERICAN | GRFLB_ENGLISH)) {
			langid_to_add = GRFLX_ENGLISH;
		} else {
			StringID ret = STR_EMPTY;
			if (langid_to_add & GRFLB_GERMAN)  ret = AddGRFString(grfid, stringid, GRFLX_GERMAN,  true, allow_newlines, text_to_add, def_string);
			if (langid_to_add & GRFLB_FRENCH)  ret = AddGRFString(grfid, stringid, GRFLX_FRENCH,  true, allow_newlines, text_to_add, def_string);
			if (langid_to_add & GRFLB_SPANISH) ret = AddGRFString(grfid, stringid, GRFLX_SPANISH, true, allow_newlines, text_to_add, def_string);
			return ret;
		}
	}

	StringIndexInTab id{};
	extern GRFFile *GetFileByGRFIDExpectCurrent(uint32_t grfid);
	GRFFile *grf = GetFileByGRFIDExpectCurrent(grfid);
	if (grf == nullptr) return STR_EMPTY;

	auto iter = grf->string_map.lower_bound(stringid);
	if (iter != grf->string_map.end() && iter->first == stringid) {
		/* Found */
		id = iter->second;
	} else {
		/* Too many strings allocated, return empty */
		if (_grf_text.size() == TAB_SIZE_NEWGRF) {
			_grf_bug_too_many_strings = true;
			return STR_EMPTY;
		}

		/* Allocate new ID */
		id = StringIndexInTab{(uint)_grf_text.size()};
		GRFTextEntry &entry = _grf_text.emplace_back();
		entry.grfid      = grfid;
		entry.stringid   = stringid;
		entry.def_string = def_string;

		grf->string_map.insert(iter, std::make_pair(stringid, id));
	}

	std::string newtext = TranslateTTDPatchCodes(grfid, langid_to_add, allow_newlines, text_to_add);
	AddGRFTextToList(_grf_text[id].textholder, langid_to_add, newtext);

	GrfMsg(3, "Added 0x{:X}: grfid {:08X} string 0x{:X} lang 0x{:X} string '{}' ({:X})", id, grfid, stringid, langid_to_add, newtext.c_str(), MakeStringID(TEXT_TAB_NEWGRF_START, id));

	return MakeStringID(TEXT_TAB_NEWGRF_START, id);
}

/**
 * Returns the index for this stringid associated with its grfID.
 * This form should be preferred over the uint32_t grfid form, to avoid redundant GRFID to GRF lookups.
 */
StringID GetGRFStringID(const GRFFile *grf, GRFStringID stringid)
{
	if (stringid > UINT16_MAX || grf == nullptr) return STR_UNDEFINED;

	auto iter = grf->string_map.find(stringid);
	if (iter != grf->string_map.end()) return MakeStringID(TEXT_TAB_NEWGRF_START, iter->second);

	return STR_UNDEFINED;
}

/**
 * Returns the index for this stringid associated with its grfID
 */
StringID GetGRFStringID(uint32_t grfid, GRFStringID stringid)
{
	extern GRFFile *GetFileByGRFIDExpectCurrent(uint32_t grfid);
	const GRFFile *grf = GetFileByGRFIDExpectCurrent(grfid);
	if (unlikely(grf == nullptr)) {
		auto it = std::ranges::find_if(_grf_text, [&grfid, &stringid](const GRFTextEntry &grf_text) { return grf_text.grfid == grfid && grf_text.stringid == stringid; });
		if (it != std::end(_grf_text)) {
			StringIndexInTab id(it - std::begin(_grf_text));
			return MakeStringID(TEXT_TAB_NEWGRF_START, id);
		}
	} else {
		auto iter = grf->string_map.find(stringid);
		if (iter != grf->string_map.end()) return MakeStringID(TEXT_TAB_NEWGRF_START, iter->second);
	}

	return STR_UNDEFINED;
}


/**
 * Get a C-string from a GRFText-list. If there is a translation for the
 * current language it is returned, otherwise the default translation
 * is returned. If there is neither a default nor a translation for the
 * current language nullptr is returned.
 * @param text_list The GRFTextList to get the string from.
 */
const char *GetGRFStringFromGRFText(const GRFTextList &text_list)
{
	const char *default_text = nullptr;

	/* Search the list of lang-strings of this stringid for current lang */
	for (const auto &text : text_list) {
		if (text.langid == _currentLangID) return text.text.c_str();

		/* If the current string is English or American, set it as the
		 * fallback language if the specific language isn't available. */
		if (text.langid == GRFLX_UNSPECIFIED || (default_text == nullptr && (text.langid == GRFLX_ENGLISH || text.langid == GRFLX_AMERICAN))) {
			default_text = text.text.c_str();
		}
	}

	return default_text;
}

const char *GetDefaultLangGRFStringFromGRFText(const GRFTextList &text_list)
{
	const char *default_text = nullptr;

	for (const auto &text : text_list) {
		/* If the current string is English or American, set it as the
		 * fallback language if the specific language isn't available. */
		if (text.langid == GRFLX_UNSPECIFIED || (default_text == nullptr && (text.langid == GRFLX_ENGLISH || text.langid == GRFLX_AMERICAN))) {
			default_text = text.text.c_str();
		}
	}

	return default_text;
}

static std::array<std::pair<StringIndexInTab, const char *>, 16> _grf_string_ptr_log;
static unsigned int _grf_string_ptr_log_next = 0;

/**
 * Get a C-string from a GRFText-list. If there is a translation for the
 * current language it is returned, otherwise the default translation
 * is returned. If there is neither a default nor a translation for the
 * current language nullptr is returned.
 * @param text The GRFTextList to get the string from.
 */
const char *GetGRFStringFromGRFText(const GRFTextWrapper &text)
{
	return text ? GetGRFStringFromGRFText(*text) : nullptr;
}

const char *GetDefaultLangGRFStringFromGRFText(const GRFTextWrapper &text)
{
	return text ? GetDefaultLangGRFStringFromGRFText(*text) : nullptr;
}

/**
 * Get a C-string from a stringid set by a newgrf.
 */
const char *GetGRFStringPtr(StringIndexInTab stringid)
{
	if (stringid.base() >= _grf_text.size() || _grf_text[stringid].grfid == 0) {
		Debug(misc, 0, "Invalid NewGRF string ID: {}", stringid);
		return "(invalid StringID)";
	}

	const char *str = GetGRFStringFromGRFText(_grf_text[stringid].textholder);
	if (str == nullptr) {
		/* Use the default string ID if the fallback string isn't available */
		str = GetStringPtr(_grf_text[stringid].def_string);
	}

	_grf_string_ptr_log[_grf_string_ptr_log_next] = std::pair<StringIndexInTab, const char *>(stringid, str);
	_grf_string_ptr_log_next = (_grf_string_ptr_log_next + 1) % _grf_string_ptr_log.size();

	return str;
}

/**
 * Equivalence Setter function between game and newgrf langID.
 * This function will adjust _currentLangID as to what is the LangID
 * of the current language set by the user.
 * This function is called after the user changed language,
 * from strings.cpp:ReadLanguagePack
 * @param language_id iso code of current selection
 */
void SetCurrentGrfLangID(uint8_t language_id)
{
	_currentLangID = language_id;
}

uint8_t GetCurrentGrfLangID()
{
	return _currentLangID;
}

bool CheckGrfLangID(uint8_t lang_id, uint8_t grf_version)
{
	if (grf_version < 7) {
		switch (_currentLangID) {
			case GRFLX_GERMAN:  return (lang_id & GRFLB_GERMAN)  != 0;
			case GRFLX_FRENCH:  return (lang_id & GRFLB_FRENCH)  != 0;
			case GRFLX_SPANISH: return (lang_id & GRFLB_SPANISH) != 0;
			default:            return (lang_id & (GRFLB_ENGLISH | GRFLB_AMERICAN)) != 0;
		}
	}

	return (lang_id == _currentLangID || lang_id == GRFLX_UNSPECIFIED);
}

/**
 * House cleaning.
 * Remove all strings.
 */
void CleanUpStrings()
{
	_grf_text.clear();

	_grf_string_ptr_log.fill({ StringIndexInTab{0}, nullptr });
}

struct TextRefStack {
	std::array<uint8_t, 0x30> stack{};
	uint8_t position = 0;
	const GRFFile *grffile = nullptr;

	TextRefStack(const GRFFile *grffile, uint8_t num_entries) : grffile(grffile)
	{
		extern TemporaryStorageArray<int32_t, 0x110> _temp_store;

		assert(num_entries < sizeof(uint32_t) * std::size(stack));

		auto stack_it = this->stack.begin();
		for (uint i = 0; i < num_entries; i++) {
			uint32_t value = _temp_store.GetValue(0x100 + i);
			for (uint j = 0; j < 32; j += 8) {
				*stack_it++ = GB(value, j, 8);
			}
		}
	}

	uint8_t  PopUnsignedByte()  { assert(this->position < this->stack.size()); return this->stack[this->position++]; }
	int8_t   PopSignedByte()    { return (int8_t)this->PopUnsignedByte(); }

	uint16_t PopUnsignedWord()
	{
		uint16_t val = this->PopUnsignedByte();
		return val | (this->PopUnsignedByte() << 8);
	}
	int16_t  PopSignedWord()    { return (int32_t)this->PopUnsignedWord(); }

	uint32_t PopUnsignedDWord()
	{
		uint32_t val = this->PopUnsignedWord();
		return val | (this->PopUnsignedWord() << 16);
	}
	int32_t  PopSignedDWord()   { return (int32_t)this->PopUnsignedDWord(); }

	uint64_t PopUnsignedQWord()
	{
		uint64_t val = this->PopUnsignedDWord();
		return val | (((uint64_t)this->PopUnsignedDWord()) << 32);
	}
	int64_t  PopSignedQWord()   { return (int64_t)this->PopUnsignedQWord(); }

	/** Rotate the top four words down: W1, W2, W3, W4 -> W4, W1, W2, W3 */
	void RotateTop4Words()
	{
		uint8_t tmp[2];
		for (int i = 0; i  < 2; i++) tmp[i] = this->stack[this->position + i + 6];
		for (int i = 5; i >= 0; i--) this->stack[this->position + i + 2] = this->stack[this->position + i];
		for (int i = 0; i  < 2; i++) this->stack[this->position + i] = tmp[i];
	}

	void PushWord(uint16_t word)
	{
		if (this->position >= 2) {
			this->position -= 2;
		} else {
			// Rotate right 2 positions
			std::rotate(this->stack.rbegin(), this->stack.rbegin() + 2, this->stack.rend());
		}
		this->stack[this->position]     = GB(word, 0, 8);
		this->stack[this->position + 1] = GB(word, 8, 8);
	}
};

static void HandleNewGRFStringControlCodes(const char *str, TextRefStack &stack, std::vector<StringParameter> &params);

/**
 * Process NewGRF string control code instructions.
 * @param scc The string control code that has been read.
 * @param str The string that we are reading from.
 * @param stack The TextRefStack.
 * @param[out] params Output parameters
 */
static void RemapNewGRFStringControlCode(char32_t scc, const char **str, TextRefStack &stack, std::vector<StringParameter> &params)
{
	auto it = std::back_inserter(params);

<<<<<<< HEAD
/**
 * FormatString for NewGRF specific "magic" string control codes
 * @param scc   the string control code that has been read
 * @param builder the builder we're writing to
 * @param str   the string that we need to write
 * @param parameters the OpenTTD string formatting parameters
 * @param modify_parameters When true, modify the OpenTTD string formatting parameters.
 * @return the string control code to "execute" now
 */
char32_t RemapNewGRFStringControlCode(char32_t scc, StringBuilder builder, const char **str, StringParameters &parameters, bool modify_parameters)
{
	auto too_many_newgrf_params = [&]() {
		const char *buffer = *str;
		uint32_t grfid = 0;
		for (uint entry = 0; entry < _grf_string_ptr_log.size(); entry++) {
			const char *txt = _grf_string_ptr_log[entry].second;
			StringIndexInTab stringid = _grf_string_ptr_log[entry].first;
			if (txt != nullptr &&
					buffer >= txt && buffer < txt + 8192 &&
					buffer < txt + strlen(txt) &&
					_grf_text[stringid].grfid != 0) {
				grfid = _grf_text[stringid].grfid;
				break;
			}
		}
		if (grfid != 0) {
			extern GRFFile *GetFileByGRFID(uint32_t grfid);
			const GRFFile *grffile = GetFileByGRFID(grfid);
			Debug(misc, 0, "Too many NewGRF string parameters (in {:08X}, {}).", std::byteswap(grfid), grffile != nullptr ? (std::string_view)grffile->filename : "????");
		} else {
			Debug(misc, 0, "Too many NewGRF string parameters.");
		}
	};

=======
	/* There is data on the NewGRF text stack, and we want to move them to OpenTTD's string stack.
	 * After this call, a new call is made with `modify_parameters` set to false when the string is finally formatted. */
>>>>>>> 23ba18ad
	switch (scc) {
		default: return;
		case SCC_NEWGRF_PRINT_BYTE_SIGNED:      *it = stack.PopSignedByte();    break;
		case SCC_NEWGRF_PRINT_QWORD_CURRENCY:   *it = stack.PopSignedQWord();   break;

		case SCC_NEWGRF_PRINT_DWORD_CURRENCY:
		case SCC_NEWGRF_PRINT_DWORD_SIGNED:     *it = stack.PopSignedDWord();   break;

		case SCC_NEWGRF_PRINT_BYTE_HEX:         *it = stack.PopUnsignedByte();  break;
		case SCC_NEWGRF_PRINT_QWORD_HEX:        *it = stack.PopUnsignedQWord(); break;

		case SCC_NEWGRF_PRINT_WORD_SPEED:
		case SCC_NEWGRF_PRINT_WORD_VOLUME_LONG:
		case SCC_NEWGRF_PRINT_WORD_VOLUME_SHORT:
		case SCC_NEWGRF_PRINT_WORD_SIGNED:      *it = stack.PopSignedWord();    break;

		case SCC_NEWGRF_PRINT_WORD_HEX:
		case SCC_NEWGRF_PRINT_WORD_WEIGHT_LONG:
		case SCC_NEWGRF_PRINT_WORD_WEIGHT_SHORT:
		case SCC_NEWGRF_PRINT_WORD_POWER:
		case SCC_NEWGRF_PRINT_WORD_STATION_NAME:
<<<<<<< HEAD
		case SCC_NEWGRF_PRINT_WORD_CARGO_NAME:
			if (parameters.GetDataLeft() < 1) {
				too_many_newgrf_params();
				return 0;
			}
			break;
=======
		case SCC_NEWGRF_PRINT_WORD_UNSIGNED:    *it = stack.PopUnsignedWord();  break;

		case SCC_NEWGRF_PRINT_DWORD_FORCE:
		case SCC_NEWGRF_PRINT_DWORD_DATE_LONG:
		case SCC_NEWGRF_PRINT_DWORD_DATE_SHORT:
		case SCC_NEWGRF_PRINT_DWORD_HEX:        *it = stack.PopUnsignedDWord(); break;

		/* Dates from NewGRFs have 1920-01-01 as their zero point, convert it to OpenTTD's epoch. */
		case SCC_NEWGRF_PRINT_WORD_DATE_LONG:
		case SCC_NEWGRF_PRINT_WORD_DATE_SHORT:  *it = CalendarTime::DAYS_TILL_ORIGINAL_BASE_YEAR + stack.PopUnsignedWord(); break;

		case SCC_NEWGRF_DISCARD_WORD:           stack.PopUnsignedWord(); break;

		case SCC_NEWGRF_ROTATE_TOP_4_WORDS:     stack.RotateTop4Words(); break;
		case SCC_NEWGRF_PUSH_WORD:              stack.PushWord(Utf8Consume(str)); break;
>>>>>>> 23ba18ad

		case SCC_NEWGRF_PRINT_WORD_CARGO_LONG:
		case SCC_NEWGRF_PRINT_WORD_CARGO_SHORT:
		case SCC_NEWGRF_PRINT_WORD_CARGO_TINY:
<<<<<<< HEAD
			if (parameters.GetDataLeft() < 2) {
				too_many_newgrf_params();
				return 0;
			}
=======
			*it = GetCargoTranslation(stack.PopUnsignedWord(), stack.grffile);
			*it = stack.PopUnsignedWord();
>>>>>>> 23ba18ad
			break;

<<<<<<< HEAD
	if (_newgrf_textrefstack.used && modify_parameters) {
		/* There is data on the NewGRF text stack, and we want to move them to OpenTTD's string stack.
		 * After this call, a new call is made with `modify_parameters` set to false when the string is finally formatted. */
		switch (scc) {
			default: NOT_REACHED();
			case SCC_NEWGRF_PRINT_BYTE_SIGNED:      parameters.SetParam(0, _newgrf_textrefstack.PopSignedByte());    break;
			case SCC_NEWGRF_PRINT_QWORD_CURRENCY:   parameters.SetParam(0, _newgrf_textrefstack.PopSignedQWord());   break;

			case SCC_NEWGRF_PRINT_DWORD_CURRENCY:
			case SCC_NEWGRF_PRINT_DWORD_SIGNED:     parameters.SetParam(0, _newgrf_textrefstack.PopSignedDWord());   break;

			case SCC_NEWGRF_PRINT_BYTE_HEX:         parameters.SetParam(0, _newgrf_textrefstack.PopUnsignedByte());  break;
			case SCC_NEWGRF_PRINT_QWORD_HEX:        parameters.SetParam(0, _newgrf_textrefstack.PopUnsignedQWord()); break;

			case SCC_NEWGRF_PRINT_WORD_SPEED:
			case SCC_NEWGRF_PRINT_WORD_VOLUME_LONG:
			case SCC_NEWGRF_PRINT_WORD_VOLUME_SHORT:
			case SCC_NEWGRF_PRINT_WORD_SIGNED:      parameters.SetParam(0, _newgrf_textrefstack.PopSignedWord());    break;

			case SCC_NEWGRF_PRINT_WORD_HEX:
			case SCC_NEWGRF_PRINT_WORD_WEIGHT_LONG:
			case SCC_NEWGRF_PRINT_WORD_WEIGHT_SHORT:
			case SCC_NEWGRF_PRINT_WORD_POWER:
			case SCC_NEWGRF_PRINT_WORD_STATION_NAME:
			case SCC_NEWGRF_PRINT_WORD_UNSIGNED:    parameters.SetParam(0, _newgrf_textrefstack.PopUnsignedWord());  break;

			case SCC_NEWGRF_PRINT_DWORD_FORCE:
			case SCC_NEWGRF_PRINT_DWORD_DATE_LONG:
			case SCC_NEWGRF_PRINT_DWORD_DATE_SHORT:
			case SCC_NEWGRF_PRINT_DWORD_HEX:        parameters.SetParam(0, _newgrf_textrefstack.PopUnsignedDWord()); break;

			/* Dates from NewGRFs have 1920-01-01 as their zero point, convert it to OpenTTD's epoch. */
			case SCC_NEWGRF_PRINT_WORD_DATE_LONG:
			case SCC_NEWGRF_PRINT_WORD_DATE_SHORT:  parameters.SetParam(0, CalTime::DAYS_TILL_ORIGINAL_BASE_YEAR + _newgrf_textrefstack.PopUnsignedWord()); break;

			case SCC_NEWGRF_DISCARD_WORD:           _newgrf_textrefstack.PopUnsignedWord(); break;

			case SCC_NEWGRF_ROTATE_TOP_4_WORDS:     _newgrf_textrefstack.RotateTop4Words(); break;
			case SCC_NEWGRF_PUSH_WORD:              _newgrf_textrefstack.PushWord(Utf8Consume(str)); break;
			case SCC_NEWGRF_UNPRINT:                builder.RemoveElementsFromBack(Utf8Consume(str)); break;

			case SCC_NEWGRF_PRINT_WORD_CARGO_LONG:
			case SCC_NEWGRF_PRINT_WORD_CARGO_SHORT:
			case SCC_NEWGRF_PRINT_WORD_CARGO_TINY:
				parameters.SetParam(0, GetCargoTranslation(_newgrf_textrefstack.PopUnsignedWord(), _newgrf_textrefstack.grffile));
				parameters.SetParam(1, _newgrf_textrefstack.PopUnsignedWord());
				break;

			case SCC_NEWGRF_PRINT_WORD_STRING_ID:
				parameters.SetParam(0, MapGRFStringID(_newgrf_textrefstack.grffile, GRFStringID{_newgrf_textrefstack.PopUnsignedWord()}));
				break;

			case SCC_NEWGRF_PRINT_WORD_CARGO_NAME: {
				CargoType cargo = GetCargoTranslation(_newgrf_textrefstack.PopUnsignedWord(), _newgrf_textrefstack.grffile);
				parameters.SetParam(0, cargo < NUM_CARGO ? 1ULL << cargo : 0);
				break;
			}
=======
		case SCC_NEWGRF_PRINT_WORD_STRING_ID: {
			StringID stringid = MapGRFStringID(stack.grffile->grfid, GRFStringID{stack.PopUnsignedWord()});
			*it = stringid;
			/* We also need to handle the substring's stack usage. */
			HandleNewGRFStringControlCodes(GetStringPtr(stringid), stack, params);
			break;
>>>>>>> 23ba18ad
		}

<<<<<<< HEAD
			case SCC_NEWGRF_PUSH_WORD:
			case SCC_NEWGRF_UNPRINT:
				Utf8Consume(str);
				break;
=======
		case SCC_NEWGRF_PRINT_WORD_CARGO_NAME: {
			CargoType cargo = GetCargoTranslation(stack.PopUnsignedWord(), stack.grffile);
			*it = cargo < NUM_CARGO ? 1ULL << cargo : 0;
			break;
>>>>>>> 23ba18ad
		}
	}
}

/**
 * Emit OpenTTD's internal string code for the different NewGRF string codes.
 * @param scc NewGRF string code.
 * @param[in,out] str String iterator, moved forward if SCC_NEWGRF_PUSH_WORD is found.
 * @returns String code to use.
 */
char32_t RemapNewGRFStringControlCode(char32_t scc, const char **str)
{
	switch (scc) {
		default:
			return scc;

		case SCC_NEWGRF_PRINT_DWORD_SIGNED:
		case SCC_NEWGRF_PRINT_WORD_SIGNED:
		case SCC_NEWGRF_PRINT_BYTE_SIGNED:
		case SCC_NEWGRF_PRINT_WORD_UNSIGNED:
			return SCC_COMMA;

		case SCC_NEWGRF_PRINT_BYTE_HEX:
		case SCC_NEWGRF_PRINT_WORD_HEX:
		case SCC_NEWGRF_PRINT_DWORD_HEX:
		case SCC_NEWGRF_PRINT_QWORD_HEX:
			return SCC_HEX;

		case SCC_NEWGRF_PRINT_DWORD_CURRENCY:
		case SCC_NEWGRF_PRINT_QWORD_CURRENCY:
			return SCC_CURRENCY_LONG;

		case SCC_NEWGRF_PRINT_WORD_STRING_ID:
			return SCC_NEWGRF_PRINT_WORD_STRING_ID;

		case SCC_NEWGRF_PRINT_WORD_DATE_LONG:
		case SCC_NEWGRF_PRINT_DWORD_DATE_LONG:
			return SCC_DATE_LONG;

		case SCC_NEWGRF_PRINT_WORD_DATE_SHORT:
		case SCC_NEWGRF_PRINT_DWORD_DATE_SHORT:
			return SCC_DATE_SHORT;

		case SCC_NEWGRF_PRINT_WORD_SPEED:
			return SCC_VELOCITY;

		case SCC_NEWGRF_PRINT_WORD_VOLUME_LONG:
			return SCC_VOLUME_LONG;

		case SCC_NEWGRF_PRINT_WORD_VOLUME_SHORT:
			return SCC_VOLUME_SHORT;

		case SCC_NEWGRF_PRINT_WORD_WEIGHT_LONG:
			return SCC_WEIGHT_LONG;

		case SCC_NEWGRF_PRINT_WORD_WEIGHT_SHORT:
			return SCC_WEIGHT_SHORT;

		case SCC_NEWGRF_PRINT_WORD_POWER:
			return SCC_POWER;

		case SCC_NEWGRF_PRINT_DWORD_FORCE:
			return SCC_FORCE;

		case SCC_NEWGRF_PRINT_WORD_CARGO_LONG:
			return SCC_CARGO_LONG;

		case SCC_NEWGRF_PRINT_WORD_CARGO_SHORT:
			return SCC_CARGO_SHORT;

		case SCC_NEWGRF_PRINT_WORD_CARGO_TINY:
			return SCC_CARGO_TINY;

		case SCC_NEWGRF_PRINT_WORD_CARGO_NAME:
			return SCC_CARGO_LIST;

		case SCC_NEWGRF_PRINT_WORD_STATION_NAME:
			return SCC_STATION_NAME;

		/* These NewGRF string codes modify the NewGRF stack or otherwise do not map to OpenTTD string codes. */
		case SCC_NEWGRF_PUSH_WORD:
			Utf8Consume(str);
			return 0;

		case SCC_NEWGRF_DISCARD_WORD:
		case SCC_NEWGRF_ROTATE_TOP_4_WORDS:
<<<<<<< HEAD
		case SCC_NEWGRF_PUSH_WORD:
		case SCC_NEWGRF_UNPRINT:
			return 0;
	}
}

uint32_t GetStringGRFID(StringID string)
{
	switch (GetStringTab(string)) {
		case TEXT_TAB_NEWGRF_START:
			return _grf_text[GetStringIndex(string)].grfid;
		default:
=======
>>>>>>> 23ba18ad
			return 0;
	}
}

/**
 * Handle control codes in a NewGRF string, processing the stack and filling parameters.
 * @param str String to process.
 * @param[in,out] stack Stack to use.
 * @param[out] params Parameters to fill.
 */
static void HandleNewGRFStringControlCodes(const char *str, TextRefStack &stack, std::vector<StringParameter> &params)
{
	if (str == nullptr) return;

	for (const char *p = str; *p != '\0'; /* nothing */) {
		char32_t scc;
		p += Utf8Decode(&scc, p);
		RemapNewGRFStringControlCode(scc, &p, stack, params);
	}
}

/**
 * Process the text ref stack for a GRF String and return its parameters.
 * @param grffile GRFFile of string.
 * @param stringid StringID of string.
 * @param num_entries Number of temporary storage registers to import.
 * @returns Parameters for GRF string.
 */
std::vector<StringParameter> GetGRFSringTextStackParameters(const GRFFile *grffile, StringID stringid, uint8_t num_entries)
{
	if (stringid == INVALID_STRING_ID) return {};

	const char *str = GetStringPtr(stringid);
	if (str == nullptr) return {};

	std::vector<StringParameter> params;
	params.reserve(20);

	TextRefStack stack{grffile, num_entries};
	HandleNewGRFStringControlCodes(str, stack, params);

	return params;
}

/**
 * Format a GRF string using the text ref stack for parameters.
 * @param grffile GRFFile of string.
 * @param grfstringid GRFStringID of string.
 * @param num_entries Number of temporary storage registers to import.
 * @returns Formatted string.
 */
std::string GetGRFStringWithTextStack(const struct GRFFile *grffile, GRFStringID grfstringid, uint8_t num_entries)
{
	StringID stringid = GetGRFStringID(grffile->grfid, grfstringid);
	auto params = GetGRFSringTextStackParameters(grffile, stringid, num_entries);
	return GetStringWithArgs(stringid, params);
}<|MERGE_RESOLUTION|>--- conflicted
+++ resolved
@@ -17,12 +17,6 @@
 
 #include "stdafx.h"
 
-<<<<<<< HEAD
-#include <array>
-
-=======
-#include "debug.h"
->>>>>>> 23ba18ad
 #include "newgrf.h"
 #include "strings_internal.h"
 #include "core/string_builder.hpp"
@@ -370,11 +364,6 @@
 						Utf8Encode(d, tmp);
 						break;
 					}
-					case 0x04:
-						if (src[0] == '\0') goto string_end;
-						Utf8Encode(d, SCC_NEWGRF_UNPRINT);
-						Utf8Encode(d, *src++);
-						break;
 					case 0x06: Utf8Encode(d, SCC_NEWGRF_PRINT_BYTE_HEX);          break;
 					case 0x07: Utf8Encode(d, SCC_NEWGRF_PRINT_WORD_HEX);          break;
 					case 0x08: Utf8Encode(d, SCC_NEWGRF_PRINT_DWORD_HEX);         break;
@@ -689,9 +678,6 @@
 	return default_text;
 }
 
-static std::array<std::pair<StringIndexInTab, const char *>, 16> _grf_string_ptr_log;
-static unsigned int _grf_string_ptr_log_next = 0;
-
 /**
  * Get a C-string from a GRFText-list. If there is a translation for the
  * current language it is returned, otherwise the default translation
@@ -724,9 +710,6 @@
 		/* Use the default string ID if the fallback string isn't available */
 		str = GetStringPtr(_grf_text[stringid].def_string);
 	}
-
-	_grf_string_ptr_log[_grf_string_ptr_log_next] = std::pair<StringIndexInTab, const char *>(stringid, str);
-	_grf_string_ptr_log_next = (_grf_string_ptr_log_next + 1) % _grf_string_ptr_log.size();
 
 	return str;
 }
@@ -770,13 +753,12 @@
 void CleanUpStrings()
 {
 	_grf_text.clear();
-
-	_grf_string_ptr_log.fill({ StringIndexInTab{0}, nullptr });
 }
 
 struct TextRefStack {
 	std::array<uint8_t, 0x30> stack{};
 	uint8_t position = 0;
+	bool error = false;
 	const GRFFile *grffile = nullptr;
 
 	TextRefStack(const GRFFile *grffile, uint8_t num_entries) : grffile(grffile)
@@ -794,7 +776,14 @@
 		}
 	}
 
-	uint8_t  PopUnsignedByte()  { assert(this->position < this->stack.size()); return this->stack[this->position++]; }
+	uint8_t PopUnsignedByte()
+	{
+		if (this->position < this->stack.size()) return this->stack[this->position++];
+
+		this->error = true;
+		return 0;
+	}
+
 	int8_t   PopSignedByte()    { return (int8_t)this->PopUnsignedByte(); }
 
 	uint16_t PopUnsignedWord()
@@ -821,6 +810,11 @@
 	/** Rotate the top four words down: W1, W2, W3, W4 -> W4, W1, W2, W3 */
 	void RotateTop4Words()
 	{
+		if (this->position + 8U >= this->stack.size()) {
+			this->error = true;
+			return;
+		}
+
 		uint8_t tmp[2];
 		for (int i = 0; i  < 2; i++) tmp[i] = this->stack[this->position + i + 6];
 		for (int i = 5; i >= 0; i--) this->stack[this->position + i + 2] = this->stack[this->position + i];
@@ -853,45 +847,8 @@
 {
 	auto it = std::back_inserter(params);
 
-<<<<<<< HEAD
-/**
- * FormatString for NewGRF specific "magic" string control codes
- * @param scc   the string control code that has been read
- * @param builder the builder we're writing to
- * @param str   the string that we need to write
- * @param parameters the OpenTTD string formatting parameters
- * @param modify_parameters When true, modify the OpenTTD string formatting parameters.
- * @return the string control code to "execute" now
- */
-char32_t RemapNewGRFStringControlCode(char32_t scc, StringBuilder builder, const char **str, StringParameters &parameters, bool modify_parameters)
-{
-	auto too_many_newgrf_params = [&]() {
-		const char *buffer = *str;
-		uint32_t grfid = 0;
-		for (uint entry = 0; entry < _grf_string_ptr_log.size(); entry++) {
-			const char *txt = _grf_string_ptr_log[entry].second;
-			StringIndexInTab stringid = _grf_string_ptr_log[entry].first;
-			if (txt != nullptr &&
-					buffer >= txt && buffer < txt + 8192 &&
-					buffer < txt + strlen(txt) &&
-					_grf_text[stringid].grfid != 0) {
-				grfid = _grf_text[stringid].grfid;
-				break;
-			}
-		}
-		if (grfid != 0) {
-			extern GRFFile *GetFileByGRFID(uint32_t grfid);
-			const GRFFile *grffile = GetFileByGRFID(grfid);
-			Debug(misc, 0, "Too many NewGRF string parameters (in {:08X}, {}).", std::byteswap(grfid), grffile != nullptr ? (std::string_view)grffile->filename : "????");
-		} else {
-			Debug(misc, 0, "Too many NewGRF string parameters.");
-		}
-	};
-
-=======
 	/* There is data on the NewGRF text stack, and we want to move them to OpenTTD's string stack.
 	 * After this call, a new call is made with `modify_parameters` set to false when the string is finally formatted. */
->>>>>>> 23ba18ad
 	switch (scc) {
 		default: return;
 		case SCC_NEWGRF_PRINT_BYTE_SIGNED:      *it = stack.PopSignedByte();    break;
@@ -913,14 +870,6 @@
 		case SCC_NEWGRF_PRINT_WORD_WEIGHT_SHORT:
 		case SCC_NEWGRF_PRINT_WORD_POWER:
 		case SCC_NEWGRF_PRINT_WORD_STATION_NAME:
-<<<<<<< HEAD
-		case SCC_NEWGRF_PRINT_WORD_CARGO_NAME:
-			if (parameters.GetDataLeft() < 1) {
-				too_many_newgrf_params();
-				return 0;
-			}
-			break;
-=======
 		case SCC_NEWGRF_PRINT_WORD_UNSIGNED:    *it = stack.PopUnsignedWord();  break;
 
 		case SCC_NEWGRF_PRINT_DWORD_FORCE:
@@ -930,107 +879,32 @@
 
 		/* Dates from NewGRFs have 1920-01-01 as their zero point, convert it to OpenTTD's epoch. */
 		case SCC_NEWGRF_PRINT_WORD_DATE_LONG:
-		case SCC_NEWGRF_PRINT_WORD_DATE_SHORT:  *it = CalendarTime::DAYS_TILL_ORIGINAL_BASE_YEAR + stack.PopUnsignedWord(); break;
+		case SCC_NEWGRF_PRINT_WORD_DATE_SHORT:  *it = CalTime::DAYS_TILL_ORIGINAL_BASE_YEAR + stack.PopUnsignedWord(); break;
 
 		case SCC_NEWGRF_DISCARD_WORD:           stack.PopUnsignedWord(); break;
 
 		case SCC_NEWGRF_ROTATE_TOP_4_WORDS:     stack.RotateTop4Words(); break;
 		case SCC_NEWGRF_PUSH_WORD:              stack.PushWord(Utf8Consume(str)); break;
->>>>>>> 23ba18ad
 
 		case SCC_NEWGRF_PRINT_WORD_CARGO_LONG:
 		case SCC_NEWGRF_PRINT_WORD_CARGO_SHORT:
 		case SCC_NEWGRF_PRINT_WORD_CARGO_TINY:
-<<<<<<< HEAD
-			if (parameters.GetDataLeft() < 2) {
-				too_many_newgrf_params();
-				return 0;
-			}
-=======
 			*it = GetCargoTranslation(stack.PopUnsignedWord(), stack.grffile);
 			*it = stack.PopUnsignedWord();
->>>>>>> 23ba18ad
 			break;
 
-<<<<<<< HEAD
-	if (_newgrf_textrefstack.used && modify_parameters) {
-		/* There is data on the NewGRF text stack, and we want to move them to OpenTTD's string stack.
-		 * After this call, a new call is made with `modify_parameters` set to false when the string is finally formatted. */
-		switch (scc) {
-			default: NOT_REACHED();
-			case SCC_NEWGRF_PRINT_BYTE_SIGNED:      parameters.SetParam(0, _newgrf_textrefstack.PopSignedByte());    break;
-			case SCC_NEWGRF_PRINT_QWORD_CURRENCY:   parameters.SetParam(0, _newgrf_textrefstack.PopSignedQWord());   break;
-
-			case SCC_NEWGRF_PRINT_DWORD_CURRENCY:
-			case SCC_NEWGRF_PRINT_DWORD_SIGNED:     parameters.SetParam(0, _newgrf_textrefstack.PopSignedDWord());   break;
-
-			case SCC_NEWGRF_PRINT_BYTE_HEX:         parameters.SetParam(0, _newgrf_textrefstack.PopUnsignedByte());  break;
-			case SCC_NEWGRF_PRINT_QWORD_HEX:        parameters.SetParam(0, _newgrf_textrefstack.PopUnsignedQWord()); break;
-
-			case SCC_NEWGRF_PRINT_WORD_SPEED:
-			case SCC_NEWGRF_PRINT_WORD_VOLUME_LONG:
-			case SCC_NEWGRF_PRINT_WORD_VOLUME_SHORT:
-			case SCC_NEWGRF_PRINT_WORD_SIGNED:      parameters.SetParam(0, _newgrf_textrefstack.PopSignedWord());    break;
-
-			case SCC_NEWGRF_PRINT_WORD_HEX:
-			case SCC_NEWGRF_PRINT_WORD_WEIGHT_LONG:
-			case SCC_NEWGRF_PRINT_WORD_WEIGHT_SHORT:
-			case SCC_NEWGRF_PRINT_WORD_POWER:
-			case SCC_NEWGRF_PRINT_WORD_STATION_NAME:
-			case SCC_NEWGRF_PRINT_WORD_UNSIGNED:    parameters.SetParam(0, _newgrf_textrefstack.PopUnsignedWord());  break;
-
-			case SCC_NEWGRF_PRINT_DWORD_FORCE:
-			case SCC_NEWGRF_PRINT_DWORD_DATE_LONG:
-			case SCC_NEWGRF_PRINT_DWORD_DATE_SHORT:
-			case SCC_NEWGRF_PRINT_DWORD_HEX:        parameters.SetParam(0, _newgrf_textrefstack.PopUnsignedDWord()); break;
-
-			/* Dates from NewGRFs have 1920-01-01 as their zero point, convert it to OpenTTD's epoch. */
-			case SCC_NEWGRF_PRINT_WORD_DATE_LONG:
-			case SCC_NEWGRF_PRINT_WORD_DATE_SHORT:  parameters.SetParam(0, CalTime::DAYS_TILL_ORIGINAL_BASE_YEAR + _newgrf_textrefstack.PopUnsignedWord()); break;
-
-			case SCC_NEWGRF_DISCARD_WORD:           _newgrf_textrefstack.PopUnsignedWord(); break;
-
-			case SCC_NEWGRF_ROTATE_TOP_4_WORDS:     _newgrf_textrefstack.RotateTop4Words(); break;
-			case SCC_NEWGRF_PUSH_WORD:              _newgrf_textrefstack.PushWord(Utf8Consume(str)); break;
-			case SCC_NEWGRF_UNPRINT:                builder.RemoveElementsFromBack(Utf8Consume(str)); break;
-
-			case SCC_NEWGRF_PRINT_WORD_CARGO_LONG:
-			case SCC_NEWGRF_PRINT_WORD_CARGO_SHORT:
-			case SCC_NEWGRF_PRINT_WORD_CARGO_TINY:
-				parameters.SetParam(0, GetCargoTranslation(_newgrf_textrefstack.PopUnsignedWord(), _newgrf_textrefstack.grffile));
-				parameters.SetParam(1, _newgrf_textrefstack.PopUnsignedWord());
-				break;
-
-			case SCC_NEWGRF_PRINT_WORD_STRING_ID:
-				parameters.SetParam(0, MapGRFStringID(_newgrf_textrefstack.grffile, GRFStringID{_newgrf_textrefstack.PopUnsignedWord()}));
-				break;
-
-			case SCC_NEWGRF_PRINT_WORD_CARGO_NAME: {
-				CargoType cargo = GetCargoTranslation(_newgrf_textrefstack.PopUnsignedWord(), _newgrf_textrefstack.grffile);
-				parameters.SetParam(0, cargo < NUM_CARGO ? 1ULL << cargo : 0);
-				break;
-			}
-=======
 		case SCC_NEWGRF_PRINT_WORD_STRING_ID: {
 			StringID stringid = MapGRFStringID(stack.grffile->grfid, GRFStringID{stack.PopUnsignedWord()});
 			*it = stringid;
 			/* We also need to handle the substring's stack usage. */
 			HandleNewGRFStringControlCodes(GetStringPtr(stringid), stack, params);
 			break;
->>>>>>> 23ba18ad
-		}
-
-<<<<<<< HEAD
-			case SCC_NEWGRF_PUSH_WORD:
-			case SCC_NEWGRF_UNPRINT:
-				Utf8Consume(str);
-				break;
-=======
+		}
+
 		case SCC_NEWGRF_PRINT_WORD_CARGO_NAME: {
 			CargoType cargo = GetCargoTranslation(stack.PopUnsignedWord(), stack.grffile);
 			*it = cargo < NUM_CARGO ? 1ULL << cargo : 0;
 			break;
->>>>>>> 23ba18ad
 		}
 	}
 }
@@ -1117,9 +991,6 @@
 
 		case SCC_NEWGRF_DISCARD_WORD:
 		case SCC_NEWGRF_ROTATE_TOP_4_WORDS:
-<<<<<<< HEAD
-		case SCC_NEWGRF_PUSH_WORD:
-		case SCC_NEWGRF_UNPRINT:
 			return 0;
 	}
 }
@@ -1130,8 +1001,6 @@
 		case TEXT_TAB_NEWGRF_START:
 			return _grf_text[GetStringIndex(string)].grfid;
 		default:
-=======
->>>>>>> 23ba18ad
 			return 0;
 	}
 }
@@ -1160,7 +1029,7 @@
  * @param num_entries Number of temporary storage registers to import.
  * @returns Parameters for GRF string.
  */
-std::vector<StringParameter> GetGRFSringTextStackParameters(const GRFFile *grffile, StringID stringid, uint8_t num_entries)
+std::vector<StringParameter> GetGRFStringTextStackParameters(const GRFFile *grffile, StringID stringid, uint8_t num_entries)
 {
 	if (stringid == INVALID_STRING_ID) return {};
 
@@ -1172,6 +1041,14 @@
 
 	TextRefStack stack{grffile, num_entries};
 	HandleNewGRFStringControlCodes(str, stack, params);
+
+	if (stack.error) {
+		if (grffile != nullptr) {
+			Debug(misc, 0, "Too many NewGRF string parameters (in {:08X}, {}).", std::byteswap(grffile->grfid), grffile->filename);
+		} else {
+			Debug(misc, 0, "Too many NewGRF string parameters.");
+		}
+	}
 
 	return params;
 }
@@ -1186,6 +1063,6 @@
 std::string GetGRFStringWithTextStack(const struct GRFFile *grffile, GRFStringID grfstringid, uint8_t num_entries)
 {
 	StringID stringid = GetGRFStringID(grffile->grfid, grfstringid);
-	auto params = GetGRFSringTextStackParameters(grffile, stringid, num_entries);
+	auto params = GetGRFStringTextStackParameters(grffile, stringid, num_entries);
 	return GetStringWithArgs(stringid, params);
 }