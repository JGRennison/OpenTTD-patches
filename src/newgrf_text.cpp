/*
 * This file is part of OpenTTD.
 * OpenTTD is free software; you can redistribute it and/or modify it under the terms of the GNU General Public License as published by the Free Software Foundation, version 2.
 * OpenTTD is distributed in the hope that it will be useful, but WITHOUT ANY WARRANTY; without even the implied warranty of MERCHANTABILITY or FITNESS FOR A PARTICULAR PURPOSE.
 * See the GNU General Public License for more details. You should have received a copy of the GNU General Public License along with OpenTTD. If not, see <http://www.gnu.org/licenses/>.
 */

/**
 * @file newgrf_text.cpp
 * Implementation of  Action 04 "universal holder" structure and functions.
 * This file implements a linked-lists of strings,
 * holding everything that the newgrf action 04 will send over to OpenTTD.
 * One of the biggest problems is that Dynamic lang Array uses ISO codes
 * as way to identifying current user lang, while newgrf uses bit shift codes
 * not related to ISO.  So equivalence functionality had to be set.
 */

#include "stdafx.h"

#include <array>

#include "newgrf.h"
#include "strings_builder.h"
#include "strings_func.h"
#include "newgrf_storage.h"
#include "newgrf_text.h"
#include "newgrf_cargo.h"
#include "newgrf_config.h"
#include "string_func.h"
#include "date_type.h"
#include "debug.h"
#include "core/alloc_type.hpp"
#include "language.h"
#include <sstream>
#include <map>

#include "table/strings.h"
#include "table/control_codes.h"

#include <array>
#include <utility>

#include "safeguards.h"

/**
 * Explains the newgrf shift bit positioning.
 * the grf base will not be used in order to find the string, but rather for
 * jumping from standard langID scheme to the new one.
 */
enum GRFBaseLanguages {
	GRFLB_AMERICAN    = 0x01,
	GRFLB_ENGLISH     = 0x02,
	GRFLB_GERMAN      = 0x04,
	GRFLB_FRENCH      = 0x08,
	GRFLB_SPANISH     = 0x10,
	GRFLB_GENERIC     = 0x80,
};

enum GRFExtendedLanguages {
	GRFLX_AMERICAN    = 0x00,
	GRFLX_ENGLISH     = 0x01,
	GRFLX_GERMAN      = 0x02,
	GRFLX_FRENCH      = 0x03,
	GRFLX_SPANISH     = 0x04,
	GRFLX_UNSPECIFIED = 0x7F,
};


/**
 * Holder of the above structure.
 * Putting both grfid and stringid together allows us to avoid duplicates,
 * since it is NOT SUPPOSED to happen.
 */
struct GRFTextEntry {
	GRFTextList textholder;
	StringID def_string;
	uint32_t grfid;
	uint16_t stringid;
};


static std::vector<GRFTextEntry> _grf_text;
static uint8_t _currentLangID = GRFLX_ENGLISH;  ///< by default, english is used.

/**
 * Get the mapping from the NewGRF supplied ID to OpenTTD's internal ID.
 * @param newgrf_id The NewGRF ID to map.
 * @param gender    Whether to map genders or cases.
 * @return The, to OpenTTD's internal ID, mapped index, or -1 if there is no mapping.
 */
int LanguageMap::GetMapping(int newgrf_id, bool gender) const
{
	const std::vector<Mapping> &map = gender ? this->gender_map : this->case_map;
	for (const Mapping &m : map) {
		if (m.newgrf_id == newgrf_id) return m.openttd_id;
	}
	return -1;
}

/**
 * Get the mapping from OpenTTD's internal ID to the NewGRF supplied ID.
 * @param openttd_id The OpenTTD ID to map.
 * @param gender     Whether to map genders or cases.
 * @return The, to the NewGRF supplied ID, mapped index, or -1 if there is no mapping.
 */
int LanguageMap::GetReverseMapping(int openttd_id, bool gender) const
{
	const std::vector<Mapping> &map = gender ? this->gender_map : this->case_map;
	for (const Mapping &m : map) {
		if (m.openttd_id == openttd_id) return m.newgrf_id;
	}
	return -1;
}

/** Helper structure for mapping choice lists. */
struct UnmappedChoiceList {
	/**
	 * Initialise the mapping.
	 * @param type   The type of mapping.
	 * @param offset The offset to get the plural/gender from.
	 */
	UnmappedChoiceList(StringControlCode type, int offset) :
		type(type), offset(offset)
	{
	}

	StringControlCode type; ///< The type of choice list.
	int offset;             ///< The offset for the plural/gender form.

	/** Mapping of NewGRF supplied ID to the different strings in the choice list. */
	std::map<uint8_t, std::stringstream> strings;

	/**
	 * Flush this choice list into the destination string.
	 * @param lm The current language mapping.
	 * @param dest Target to write to.
	 */
	void Flush(const LanguageMap *lm, std::ostringstream &dest)
	{
		if (this->strings.find(0) == this->strings.end()) {
			/* In case of a (broken) NewGRF without a default,
			 * assume an empty string. */
			GrfMsg(1, "choice list misses default value");
			this->strings[0] = std::stringstream();
		}

		std::ostreambuf_iterator<char> d(dest);

		if (lm == nullptr) {
			/* In case there is no mapping, just ignore everything but the default.
			 * A probable cause for this happening is when the language file has
			 * been removed by the user and as such no mapping could be made. */
			dest << this->strings[0].rdbuf();
			return;
		}

		Utf8Encode(d, this->type);

		if (this->type == SCC_SWITCH_CASE) {
			/*
			 * Format for case switch:
			 * <NUM CASES> <CASE1> <LEN1> <STRING1> <CASE2> <LEN2> <STRING2> <CASE3> <LEN3> <STRING3> <STRINGDEFAULT>
			 * Each LEN is printed using 2 bytes in big endian order.
			 */

			/* "<NUM CASES>" */
			int count = 0;
			for (uint8_t i = 0; i < _current_language->num_cases; i++) {
				/* Count the ones we have a mapped string for. */
				if (this->strings.find(lm->GetReverseMapping(i, false)) != this->strings.end()) count++;
			}
			*d++ = count;

			for (uint8_t i = 0; i < _current_language->num_cases; i++) {
				/* Resolve the string we're looking for. */
				int idx = lm->GetReverseMapping(i, false);
				if (this->strings.find(idx) == this->strings.end()) continue;
				auto str = this->strings[idx].str();

				/* "<CASEn>" */
				*d++ = i + 1;

				/* "<LENn>": Limit the length of the string to 0xFFFE to leave space for the '\0'. */
				size_t len = std::min<size_t>(0xFFFE, str.size());
				*d++ = GB(len + 1, 8, 8);
				*d++ = GB(len + 1, 0, 8);

				/* "<STRINGn>" */
				dest.write(str.c_str(), len);
				*d++ = '\0';
			}

			/* "<STRINGDEFAULT>" */
			dest << this->strings[0].rdbuf() << '\0';
		} else {
			if (this->type == SCC_PLURAL_LIST) {
				*d++ = lm->plural_form;
			}

			/*
			 * Format for choice list:
			 * <OFFSET> <NUM CHOICES> <LENs> <STRINGs>
			 */

			/* "<OFFSET>" */
			*d++ = this->offset - 0x80;

			/* "<NUM CHOICES>" */
			int count = (this->type == SCC_GENDER_LIST ? _current_language->num_genders : LANGUAGE_MAX_PLURAL_FORMS);
			*d++ = count;

			/* "<LENs>" */
			for (int i = 0; i < count; i++) {
				int idx = (this->type == SCC_GENDER_LIST ? lm->GetReverseMapping(i, true) : i + 1);
				const auto &str = this->strings[this->strings.find(idx) != this->strings.end() ? idx : 0].str();
				size_t len = str.size() + 1;
				if (len > 0xFF) GrfMsg(1, "choice list string is too long");
				*d++ = GB(len, 0, 8);
			}

			/* "<STRINGs>" */
			for (int i = 0; i < count; i++) {
				int idx = (this->type == SCC_GENDER_LIST ? lm->GetReverseMapping(i, true) : i + 1);
				const auto &str = this->strings[this->strings.find(idx) != this->strings.end() ? idx : 0].str();
				/* Limit the length of the string we copy to 0xFE. The length is written above
				 * as a byte and we need room for the final '\0'. */
				size_t len = std::min<size_t>(0xFE, str.size());
				dest.write(str.c_str(), len);
				*d++ = '\0';
			}
		}
	}
};

/**
 * Translate TTDPatch string codes into something OpenTTD can handle (better).
 * @param grfid          The (NewGRF) ID associated with this string
 * @param language_id    The (NewGRF) language ID associated with this string.
 * @param allow_newlines Whether newlines are allowed in the string or not.
 * @param str            The string to translate.
 * @param byte80         The control code to use as replacement for the 0x80-value.
 * @return The translated string.
 */
std::string TranslateTTDPatchCodes(uint32_t grfid, uint8_t language_id, bool allow_newlines, std::string_view str, StringControlCode byte80)
{
	/* Empty input string? Nothing to do here. */
	if (str.empty()) return {};

	std::string_view::const_iterator src = str.cbegin();

	/* Is this an unicode string? */
	bool unicode = false;
	char32_t marker;
	size_t len = Utf8Decode(&marker, &*src);

	if (marker == NFO_UTF8_IDENTIFIER) {
		unicode = true;
		src += len;
	}

	/* Helper variable for a possible (string) mapping. */
	UnmappedChoiceList *mapping = nullptr;

	std::ostringstream dest;
	std::ostreambuf_iterator<char> d(dest);
	while (src != str.cend()) {
		char32_t c;

		if (unicode && Utf8EncodedCharLen(*src) != 0) {
			c = Utf8Consume(src);
			/* 'Magic' range of control codes. */
			if (GB(c, 8, 8) == 0xE0) {
				c = GB(c, 0, 8);
			} else if (c >= 0x20) {
				if (!IsValidChar(c, CS_ALPHANUMERAL)) c = '?';
				Utf8Encode(d, c);
				continue;
			}
		} else {
			c = static_cast<uint8_t>(*src++);
		}

		if (c == '\0') break;

		switch (c) {
			case 0x01:
				if (*src == '\0') goto string_end;
				Utf8Encode(d, ' ');
				src++;
				break;
			case 0x0A: break;
			case 0x0D:
				if (allow_newlines) {
					*d++ = 0x0A;
				} else {
					GrfMsg(1, "Detected newline in string that does not allow one");
				}
				break;
			case 0x0E: Utf8Encode(d, SCC_TINYFONT); break;
			case 0x0F: Utf8Encode(d, SCC_BIGFONT); break;
			case 0x1F:
				if (src[0] == '\0' || src[1] == '\0') goto string_end;
				Utf8Encode(d, ' ');
				src += 2;
				break;
			case 0x7B:
			case 0x7C:
			case 0x7D:
			case 0x7E:
			case 0x7F: Utf8Encode(d, SCC_NEWGRF_PRINT_DWORD_SIGNED + c - 0x7B); break;
			case 0x80: Utf8Encode(d, byte80); break;
			case 0x81:
			{
				if (src[0] == '\0' || src[1] == '\0') goto string_end;
				StringID string;
				string = static_cast<uint8_t>(*src++);
				string |= static_cast<uint8_t>(*src++) << 8;
				Utf8Encode(d, SCC_NEWGRF_STRINL);
				Utf8Encode(d, MapGRFStringID(grfid, string));
				break;
			}
			case 0x82:
			case 0x83:
			case 0x84: Utf8Encode(d, SCC_NEWGRF_PRINT_WORD_DATE_LONG + c - 0x82); break;
			case 0x85: Utf8Encode(d, SCC_NEWGRF_DISCARD_WORD);       break;
			case 0x86: Utf8Encode(d, SCC_NEWGRF_ROTATE_TOP_4_WORDS); break;
			case 0x87: Utf8Encode(d, SCC_NEWGRF_PRINT_WORD_VOLUME_LONG);  break;
			case 0x88: Utf8Encode(d, SCC_BLUE);    break;
			case 0x89: Utf8Encode(d, SCC_SILVER);  break;
			case 0x8A: Utf8Encode(d, SCC_GOLD);    break;
			case 0x8B: Utf8Encode(d, SCC_RED);     break;
			case 0x8C: Utf8Encode(d, SCC_PURPLE);  break;
			case 0x8D: Utf8Encode(d, SCC_LTBROWN); break;
			case 0x8E: Utf8Encode(d, SCC_ORANGE);  break;
			case 0x8F: Utf8Encode(d, SCC_GREEN);   break;
			case 0x90: Utf8Encode(d, SCC_YELLOW);  break;
			case 0x91: Utf8Encode(d, SCC_DKGREEN); break;
			case 0x92: Utf8Encode(d, SCC_CREAM);   break;
			case 0x93: Utf8Encode(d, SCC_BROWN);   break;
			case 0x94: Utf8Encode(d, SCC_WHITE);   break;
			case 0x95: Utf8Encode(d, SCC_LTBLUE);  break;
			case 0x96: Utf8Encode(d, SCC_GRAY);    break;
			case 0x97: Utf8Encode(d, SCC_DKBLUE);  break;
			case 0x98: Utf8Encode(d, SCC_BLACK);   break;
			case 0x9A:
			{
				int code = *src++;
				switch (code) {
					case 0x00: goto string_end;
					case 0x01: Utf8Encode(d, SCC_NEWGRF_PRINT_QWORD_CURRENCY); break;
						/* 0x02: ignore next colour byte is not supported. It works on the final
						 * string and as such hooks into the string drawing routine. At that
						 * point many things already happened, such as splitting up of strings
						 * when drawn over multiple lines or right-to-left translations, which
						 * make the behaviour peculiar, e.g. only happening at specific width
						 * of windows. Or we need to add another pass over the string to just
						 * support this. As such it is not implemented in OpenTTD. */
					case 0x03:
					{
						if (src[0] == '\0' || src[1] == '\0') goto string_end;
						uint16_t tmp = static_cast<uint8_t>(*src++);
						tmp |= static_cast<uint8_t>(*src++) << 8;
						Utf8Encode(d, SCC_NEWGRF_PUSH_WORD);
						Utf8Encode(d, tmp);
						break;
					}
					case 0x04:
						if (src[0] == '\0') goto string_end;
						Utf8Encode(d, SCC_NEWGRF_UNPRINT);
						Utf8Encode(d, *src++);
						break;
					case 0x06: Utf8Encode(d, SCC_NEWGRF_PRINT_BYTE_HEX);          break;
					case 0x07: Utf8Encode(d, SCC_NEWGRF_PRINT_WORD_HEX);          break;
					case 0x08: Utf8Encode(d, SCC_NEWGRF_PRINT_DWORD_HEX);         break;
					/* 0x09, 0x0A are TTDPatch internal use only string codes. */
					case 0x0B: Utf8Encode(d, SCC_NEWGRF_PRINT_QWORD_HEX);         break;
					case 0x0C: Utf8Encode(d, SCC_NEWGRF_PRINT_WORD_STATION_NAME); break;
					case 0x0D: Utf8Encode(d, SCC_NEWGRF_PRINT_WORD_WEIGHT_LONG);  break;
					case 0x0E:
					case 0x0F:
					{
						if (str[0] == '\0') goto string_end;
						const LanguageMap *lm = LanguageMap::GetLanguageMap(grfid, language_id);
						int index = *src++;
						int mapped = lm != nullptr ? lm->GetMapping(index, code == 0x0E) : -1;
						if (mapped >= 0) {
							Utf8Encode(d, code == 0x0E ? SCC_GENDER_INDEX : SCC_SET_CASE);
							Utf8Encode(d, code == 0x0E ? mapped : mapped + 1);
						}
						break;
					}

					case 0x10:
					case 0x11:
						if (str[0] == '\0') goto string_end;
						if (mapping == nullptr) {
							if (code == 0x10) src++; // Skip the index
							GrfMsg(1, "choice list {} marker found when not expected", code == 0x10 ? "next" : "default");
							break;
						} else {
							int index = (code == 0x10 ? *src++ : 0);
							if (mapping->strings.find(index) != mapping->strings.end()) {
								GrfMsg(1, "duplicate choice list string, ignoring");
							} else {
								d = std::ostreambuf_iterator<char>(mapping->strings[index]);
							}
						}
						break;

					case 0x12:
						if (mapping == nullptr) {
							GrfMsg(1, "choice list end marker found when not expected");
						} else {
							/* Now we can start flushing everything and clean everything up. */
							mapping->Flush(LanguageMap::GetLanguageMap(grfid, language_id), dest);
							delete mapping;
							mapping = nullptr;

							d = std::ostreambuf_iterator<char>(dest);
						}
						break;

					case 0x13:
					case 0x14:
					case 0x15:
						if (src[0] == '\0') goto string_end;
						if (mapping != nullptr) {
							GrfMsg(1, "choice lists can't be stacked, it's going to get messy now...");
							if (code != 0x14) src++;
						} else {
							static const StringControlCode mp[] = { SCC_GENDER_LIST, SCC_SWITCH_CASE, SCC_PLURAL_LIST };
							mapping = new UnmappedChoiceList(mp[code - 0x13], code == 0x14 ? 0 : *src++);
						}
						break;

					case 0x16:
					case 0x17:
					case 0x18:
					case 0x19:
					case 0x1A:
					case 0x1B:
					case 0x1C:
					case 0x1D:
					case 0x1E:
						Utf8Encode(d, SCC_NEWGRF_PRINT_DWORD_DATE_LONG + code - 0x16);
						break;

					case 0x1F: Utf8Encode(d, SCC_PUSH_COLOUR); break;
					case 0x20: Utf8Encode(d, SCC_POP_COLOUR);  break;

					case 0x21: Utf8Encode(d, SCC_NEWGRF_PRINT_DWORD_FORCE); break;

					default:
						GrfMsg(1, "missing handler for extended format code");
						break;
				}
				break;
			}

			case 0x9E: Utf8Encode(d, 0x20AC);               break; // Euro
			case 0x9F: Utf8Encode(d, 0x0178);               break; // Y with diaeresis
			case 0xA0: Utf8Encode(d, SCC_UP_ARROW);         break;
			case 0xAA: Utf8Encode(d, SCC_DOWN_ARROW);       break;
			case 0xAC: Utf8Encode(d, SCC_CHECKMARK);        break;
			case 0xAD: Utf8Encode(d, SCC_CROSS);            break;
			case 0xAF: Utf8Encode(d, SCC_RIGHT_ARROW);      break;
			case 0xB4: Utf8Encode(d, SCC_TRAIN);            break;
			case 0xB5: Utf8Encode(d, SCC_LORRY);            break;
			case 0xB6: Utf8Encode(d, SCC_BUS);              break;
			case 0xB7: Utf8Encode(d, SCC_PLANE);            break;
			case 0xB8: Utf8Encode(d, SCC_SHIP);             break;
			case 0xB9: Utf8Encode(d, SCC_SUPERSCRIPT_M1);   break;
			case 0xBC: Utf8Encode(d, SCC_SMALL_UP_ARROW);   break;
			case 0xBD: Utf8Encode(d, SCC_SMALL_DOWN_ARROW); break;
			default:
				/* Validate any unhandled character */
				if (!IsValidChar(c, CS_ALPHANUMERAL)) c = '?';
				Utf8Encode(d, c);
				break;
		}
	}

string_end:
	if (mapping != nullptr) {
		GrfMsg(1, "choice list was incomplete, the whole list is ignored");
		delete mapping;
	}

	return dest.str();
}

/**
 * Add a new text to a GRFText list.
 * @param list The list where the text should be added to.
 * @param langid The The language of the new text.
 * @param text_to_add The text to add to the list.
 */
static void AddGRFTextToList(GRFTextList &list, uint8_t langid, std::string_view text_to_add)
{
	/* Loop through all languages and see if we can replace a string */
	for (auto &text : list) {
		if (text.langid == langid) {
			text.text = text_to_add;
			return;
		}
	}

	/* If a string wasn't replaced, then we must append the new string */
	list.push_back(GRFText{ langid, std::string(text_to_add) });
}

/**
 * Add a string to a GRFText list.
 * @param list The list where the text should be added to.
 * @param langid The language of the new text.
 * @param grfid The grfid where this string is defined.
 * @param allow_newlines Whether newlines are allowed in this string.
 * @param text_to_add The text to add to the list.
 * @note All text-codes will be translated.
 */
void AddGRFTextToList(GRFTextList &list, uint8_t langid, uint32_t grfid, bool allow_newlines, std::string_view text_to_add)
{
	AddGRFTextToList(list, langid, TranslateTTDPatchCodes(grfid, langid, allow_newlines, text_to_add));
}

/**
 * Add a string to a GRFText list.
 * @param list The list where the text should be added to.
 * @param langid The language of the new text.
 * @param grfid The grfid where this string is defined.
 * @param allow_newlines Whether newlines are allowed in this string.
 * @param text_to_add The text to add to the list.
 * @note All text-codes will be translated.
 */
void AddGRFTextToList(GRFTextWrapper &list, uint8_t langid, uint32_t grfid, bool allow_newlines, std::string_view text_to_add)
{
	if (list == nullptr) list = std::make_shared<GRFTextList>();
	AddGRFTextToList(*list, langid, grfid, allow_newlines, text_to_add);
}

/**
 * Add a GRFText to a GRFText list. The text should  not contain any text-codes.
 * The text will be added as a 'default language'-text.
 * @param list The list where the text should be added to.
 * @param text_to_add The text to add to the list.
 */
void AddGRFTextToList(GRFTextWrapper &list, std::string_view text_to_add)
{
	if (list == nullptr) list = std::make_shared<GRFTextList>();
	AddGRFTextToList(*list, GRFLX_UNSPECIFIED, text_to_add);
}

/**
 * Add the new read string into our structure.
 */
StringID AddGRFString(uint32_t grfid, uint16_t stringid, uint8_t langid_to_add, bool new_scheme, bool allow_newlines, std::string_view text_to_add, StringID def_string)
{
	/* When working with the old language scheme (grf_version is less than 7) and
	 * English or American is among the set bits, simply add it as English in
	 * the new scheme, i.e. as langid = 1.
	 * If English is set, it is pretty safe to assume the translations are not
	 * actually translated.
	 */
	if (!new_scheme) {
		if (langid_to_add & (GRFLB_AMERICAN | GRFLB_ENGLISH)) {
			langid_to_add = GRFLX_ENGLISH;
		} else {
			StringID ret = STR_EMPTY;
			if (langid_to_add & GRFLB_GERMAN)  ret = AddGRFString(grfid, stringid, GRFLX_GERMAN,  true, allow_newlines, text_to_add, def_string);
			if (langid_to_add & GRFLB_FRENCH)  ret = AddGRFString(grfid, stringid, GRFLX_FRENCH,  true, allow_newlines, text_to_add, def_string);
			if (langid_to_add & GRFLB_SPANISH) ret = AddGRFString(grfid, stringid, GRFLX_SPANISH, true, allow_newlines, text_to_add, def_string);
			return ret;
		}
	}

	uint id;
	extern GRFFile *GetFileByGRFIDExpectCurrent(uint32_t grfid);
	GRFFile *grf = GetFileByGRFIDExpectCurrent(grfid);
	if (grf == nullptr) return STR_EMPTY;

	auto iter = grf->string_map.lower_bound(stringid);
	if (iter != grf->string_map.end() && iter->first == stringid) {
		/* Found */
		id = iter->second;
	} else {
		/* Too many strings allocated, return empty */
		if (_grf_text.size() == TAB_SIZE_NEWGRF) {
			_grf_bug_too_many_strings = true;
			return STR_EMPTY;
		}

		/* Allocate new ID */
		id = (uint)_grf_text.size();
		GRFTextEntry &entry = _grf_text.emplace_back();
		entry.grfid      = grfid;
		entry.stringid   = stringid;
		entry.def_string = def_string;

		grf->string_map.insert(iter, std::make_pair(stringid, id));
	}

	std::string newtext = TranslateTTDPatchCodes(grfid, langid_to_add, allow_newlines, text_to_add);
	AddGRFTextToList(_grf_text[id].textholder, langid_to_add, newtext);

	GrfMsg(3, "Added 0x{:X}: grfid {:08X} string 0x{:X} lang 0x{:X} string '{}' ({:X})", id, grfid, stringid, langid_to_add, newtext.c_str(), MakeStringID(TEXT_TAB_NEWGRF_START, id));

	return MakeStringID(TEXT_TAB_NEWGRF_START, id);
}

/**
 * Returns the index for this stringid associated with its grfID.
 * This form should be preferred over the uint32_t grfid form, to avoid redundant GRFID to GRF lookups.
 */
StringID GetGRFStringID(const GRFFile *grf, StringID stringid)
{
	if (stringid > UINT16_MAX || grf == nullptr) return STR_UNDEFINED;

	auto iter = grf->string_map.find(stringid);
	if (iter != grf->string_map.end()) return MakeStringID(TEXT_TAB_NEWGRF_START, iter->second);

	return STR_UNDEFINED;
}

/**
 * Returns the index for this stringid associated with its grfID
 */
StringID GetGRFStringID(uint32_t grfid, StringID stringid)
{
	if (stringid > UINT16_MAX) return STR_UNDEFINED;

	extern GRFFile *GetFileByGRFIDExpectCurrent(uint32_t grfid);
	const GRFFile *grf = GetFileByGRFIDExpectCurrent(grfid);
	if (unlikely(grf == nullptr)) {
		for (uint id = 0; id < (uint)_grf_text.size(); id++) {
			if (_grf_text[id].grfid == grfid && _grf_text[id].stringid == stringid) {
				return MakeStringID(TEXT_TAB_NEWGRF_START, id);
			}
		}
	} else {
		auto iter = grf->string_map.find(stringid);
		if (iter != grf->string_map.end()) return MakeStringID(TEXT_TAB_NEWGRF_START, iter->second);
	}

	return STR_UNDEFINED;
}


/**
 * Get a C-string from a GRFText-list. If there is a translation for the
 * current language it is returned, otherwise the default translation
 * is returned. If there is neither a default nor a translation for the
 * current language nullptr is returned.
 * @param text_list The GRFTextList to get the string from.
 */
const char *GetGRFStringFromGRFText(const GRFTextList &text_list)
{
	const char *default_text = nullptr;

	/* Search the list of lang-strings of this stringid for current lang */
	for (const auto &text : text_list) {
		if (text.langid == _currentLangID) return text.text.c_str();

		/* If the current string is English or American, set it as the
		 * fallback language if the specific language isn't available. */
		if (text.langid == GRFLX_UNSPECIFIED || (default_text == nullptr && (text.langid == GRFLX_ENGLISH || text.langid == GRFLX_AMERICAN))) {
			default_text = text.text.c_str();
		}
	}

	return default_text;
}

const char *GetDefaultLangGRFStringFromGRFText(const GRFTextList &text_list)
{
	const char *default_text = nullptr;

	for (const auto &text : text_list) {
		/* If the current string is English or American, set it as the
		 * fallback language if the specific language isn't available. */
		if (text.langid == GRFLX_UNSPECIFIED || (default_text == nullptr && (text.langid == GRFLX_ENGLISH || text.langid == GRFLX_AMERICAN))) {
			default_text = text.text.c_str();
		}
	}

	return default_text;
}

static std::array<std::pair<uint32_t, const char *>, 16> _grf_string_ptr_log;
static unsigned int _grf_string_ptr_log_next = 0;

/**
 * Get a C-string from a GRFText-list. If there is a translation for the
 * current language it is returned, otherwise the default translation
 * is returned. If there is neither a default nor a translation for the
 * current language nullptr is returned.
 * @param text The GRFTextList to get the string from.
 */
const char *GetGRFStringFromGRFText(const GRFTextWrapper &text)
{
	return text ? GetGRFStringFromGRFText(*text) : nullptr;
}

const char *GetDefaultLangGRFStringFromGRFText(const GRFTextWrapper &text)
{
	return text ? GetDefaultLangGRFStringFromGRFText(*text) : nullptr;
}

/**
 * Get a C-string from a stringid set by a newgrf.
 */
const char *GetGRFStringPtr(uint32_t stringid)
{
	if (stringid >= _grf_text.size() || _grf_text[stringid].grfid == 0) {
		Debug(misc, 0, "Invalid NewGRF string ID: {}", stringid);
		return "(invalid StringID)";
	}

	const char *str = GetGRFStringFromGRFText(_grf_text[stringid].textholder);
	if (str == nullptr) {
		/* Use the default string ID if the fallback string isn't available */
		str = GetStringPtr(_grf_text[stringid].def_string);
	}

	_grf_string_ptr_log[_grf_string_ptr_log_next] = std::pair<uint32_t, const char *>(stringid, str);
	_grf_string_ptr_log_next = (_grf_string_ptr_log_next + 1) % _grf_string_ptr_log.size();

	return str;
}

/**
 * Equivalence Setter function between game and newgrf langID.
 * This function will adjust _currentLangID as to what is the LangID
 * of the current language set by the user.
 * This function is called after the user changed language,
 * from strings.cpp:ReadLanguagePack
 * @param language_id iso code of current selection
 */
void SetCurrentGrfLangID(uint8_t language_id)
{
	_currentLangID = language_id;
}

uint8_t GetCurrentGrfLangID()
{
	return _currentLangID;
}

bool CheckGrfLangID(uint8_t lang_id, uint8_t grf_version)
{
	if (grf_version < 7) {
		switch (_currentLangID) {
			case GRFLX_GERMAN:  return (lang_id & GRFLB_GERMAN)  != 0;
			case GRFLX_FRENCH:  return (lang_id & GRFLB_FRENCH)  != 0;
			case GRFLX_SPANISH: return (lang_id & GRFLB_SPANISH) != 0;
			default:            return (lang_id & (GRFLB_ENGLISH | GRFLB_AMERICAN)) != 0;
		}
	}

	return (lang_id == _currentLangID || lang_id == GRFLX_UNSPECIFIED);
}

/**
 * House cleaning.
 * Remove all strings.
 */
void CleanUpStrings()
{
	_grf_text.clear();

	_grf_string_ptr_log.fill({ 0, nullptr });
}

struct TextRefStack {
	std::array<uint8_t, 0x30> stack;
	uint8_t position;
	const GRFFile *grffile;
	bool used;

	TextRefStack() : position(0), grffile(nullptr), used(false) {}

	uint8_t  PopUnsignedByte()  { assert(this->position < this->stack.size()); return this->stack[this->position++]; }
	int8_t   PopSignedByte()    { return (int8_t)this->PopUnsignedByte(); }

	uint16_t PopUnsignedWord()
	{
		uint16_t val = this->PopUnsignedByte();
		return val | (this->PopUnsignedByte() << 8);
	}
	int16_t  PopSignedWord()    { return (int32_t)this->PopUnsignedWord(); }

	uint32_t PopUnsignedDWord()
	{
		uint32_t val = this->PopUnsignedWord();
		return val | (this->PopUnsignedWord() << 16);
	}
	int32_t  PopSignedDWord()   { return (int32_t)this->PopUnsignedDWord(); }

	uint64_t PopUnsignedQWord()
	{
		uint64_t val = this->PopUnsignedDWord();
		return val | (((uint64_t)this->PopUnsignedDWord()) << 32);
	}
	int64_t  PopSignedQWord()   { return (int64_t)this->PopUnsignedQWord(); }

	/** Rotate the top four words down: W1, W2, W3, W4 -> W4, W1, W2, W3 */
	void RotateTop4Words()
	{
		uint8_t tmp[2];
		for (int i = 0; i  < 2; i++) tmp[i] = this->stack[this->position + i + 6];
		for (int i = 5; i >= 0; i--) this->stack[this->position + i + 2] = this->stack[this->position + i];
		for (int i = 0; i  < 2; i++) this->stack[this->position + i] = tmp[i];
	}

	void PushWord(uint16_t word)
	{
		if (this->position >= 2) {
			this->position -= 2;
		} else {
			// Rotate right 2 positions
			std::rotate(this->stack.rbegin(), this->stack.rbegin() + 2, this->stack.rend());
		}
		this->stack[this->position]     = GB(word, 0, 8);
		this->stack[this->position + 1] = GB(word, 8, 8);
	}

	void ResetStack(const GRFFile *grffile)
	{
		assert(grffile != nullptr);
		this->position = 0;
		this->grffile = grffile;
		this->used = true;
	}
};

/** The stack that is used for TTDP compatible string code parsing */
static TextRefStack _newgrf_textrefstack;

/**
 * Check whether the NewGRF text stack is in use.
 * @return True iff the NewGRF text stack is used.
 */
bool UsingNewGRFTextStack()
{
	return _newgrf_textrefstack.used;
}

/**
 * Create a backup of the current NewGRF text stack.
 * @return A copy of the current text stack.
 */
struct TextRefStack *CreateTextRefStackBackup()
{
	return new TextRefStack(_newgrf_textrefstack);
}

/**
 * Restore a copy of the text stack to the used stack.
 * @param backup The copy to restore.
 */
void RestoreTextRefStackBackup(struct TextRefStack *backup)
{
	_newgrf_textrefstack = *backup;
	delete backup;
}

/**
 * Start using the TTDP compatible string code parsing.
 *
 * On start a number of values is copied on the #TextRefStack.
 * You can then use #GetString() and the normal string drawing functions,
 * and they will use the #TextRefStack for NewGRF string codes.
 *
 * However, when you want to draw a string multiple times using the same stack,
 * you have to call #RewindTextRefStack() between draws.
 *
 * After you are done with drawing, you must disable usage of the #TextRefStack
 * by calling #StopTextRefStackUsage(), so NewGRF string codes operate on the
 * normal string parameters again.
 *
 * @param grffile the NewGRF providing the stack data
 * @param numEntries number of entries to copy from the registers
 * @param values values to copy onto the stack; if nullptr the temporary NewGRF registers will be used instead
 */
void StartTextRefStackUsage(const GRFFile *grffile, uint8_t numEntries, const uint32_t *values)
{
	extern TemporaryStorageArray<int32_t, 0x110> _temp_store;

	_newgrf_textrefstack.ResetStack(grffile);

	auto stack_it = _newgrf_textrefstack.stack.begin();
	for (uint i = 0; i < numEntries; i++) {
		uint32_t value = values != nullptr ? values[i] : _temp_store.GetValue(0x100 + i);
		for (uint j = 0; j < 32; j += 8) {
			*stack_it = GB(value, j, 8);
			stack_it++;
		}
	}
}

/** Stop using the TTDP compatible string code parsing */
void StopTextRefStackUsage()
{
	_newgrf_textrefstack.used = false;
}

/**
 * FormatString for NewGRF specific "magic" string control codes
 * @param scc   the string control code that has been read
 * @param builder the builder we're writing to
 * @param str   the string that we need to write
 * @param parameters the OpenTTD string formatting parameters
 * @param modify_parameters When true, modify the OpenTTD string formatting parameters.
 * @return the string control code to "execute" now
 */
char32_t RemapNewGRFStringControlCode(char32_t scc, StringBuilder builder, const char **str, StringParameters &parameters, bool modify_parameters)
{
	auto too_many_newgrf_params = [&]() {
		const char *buffer = *str;
		uint32_t grfid = 0;
		for (uint entry = 0; entry < _grf_string_ptr_log.size(); entry++) {
			const char *txt = _grf_string_ptr_log[entry].second;
			uint32_t stringid = _grf_string_ptr_log[entry].first;
			if (txt != nullptr &&
					buffer >= txt && buffer < txt + 8192 &&
					buffer < txt + strlen(txt) &&
					_grf_text[stringid].grfid != 0) {
				grfid = _grf_text[stringid].grfid;
				break;
			}
		}
		if (grfid != 0) {
			extern GRFFile *GetFileByGRFID(uint32_t grfid);
			const GRFFile *grffile = GetFileByGRFID(grfid);
			Debug(misc, 0, "Too many NewGRF string parameters (in {:08X}, {}).", BSWAP32(grfid), grffile != nullptr ? (std::string_view)grffile->filename : "????");
		} else {
			Debug(misc, 0, "Too many NewGRF string parameters.");
		}
	};

	switch (scc) {
		default: break;

		/* These control codes take one string parameter, check there are at least that many available. */
		case SCC_NEWGRF_PRINT_DWORD_SIGNED:
		case SCC_NEWGRF_PRINT_WORD_SIGNED:
		case SCC_NEWGRF_PRINT_BYTE_SIGNED:
		case SCC_NEWGRF_PRINT_WORD_UNSIGNED:
		case SCC_NEWGRF_PRINT_BYTE_HEX:
		case SCC_NEWGRF_PRINT_WORD_HEX:
		case SCC_NEWGRF_PRINT_DWORD_HEX:
		case SCC_NEWGRF_PRINT_QWORD_HEX:
		case SCC_NEWGRF_PRINT_DWORD_CURRENCY:
		case SCC_NEWGRF_PRINT_QWORD_CURRENCY:
		case SCC_NEWGRF_PRINT_WORD_STRING_ID:
		case SCC_NEWGRF_PRINT_WORD_DATE_LONG:
		case SCC_NEWGRF_PRINT_DWORD_DATE_LONG:
		case SCC_NEWGRF_PRINT_WORD_DATE_SHORT:
		case SCC_NEWGRF_PRINT_DWORD_DATE_SHORT:
		case SCC_NEWGRF_PRINT_WORD_SPEED:
		case SCC_NEWGRF_PRINT_WORD_VOLUME_LONG:
		case SCC_NEWGRF_PRINT_WORD_VOLUME_SHORT:
		case SCC_NEWGRF_PRINT_WORD_WEIGHT_LONG:
		case SCC_NEWGRF_PRINT_WORD_WEIGHT_SHORT:
		case SCC_NEWGRF_PRINT_WORD_POWER:
		case SCC_NEWGRF_PRINT_DWORD_FORCE:
		case SCC_NEWGRF_PRINT_WORD_STATION_NAME:
		case SCC_NEWGRF_PRINT_WORD_CARGO_NAME:
			if (parameters.GetDataLeft() < 1) {
				too_many_newgrf_params();
				return 0;
			}
			break;

		/* These string code take two string parameters, check there are at least that many available. */
		case SCC_NEWGRF_PRINT_WORD_CARGO_LONG:
		case SCC_NEWGRF_PRINT_WORD_CARGO_SHORT:
		case SCC_NEWGRF_PRINT_WORD_CARGO_TINY:
			if (parameters.GetDataLeft() < 2) {
				too_many_newgrf_params();
				return 0;
			}
			break;
	}

	if (_newgrf_textrefstack.used && modify_parameters) {
		/* There is data on the NewGRF text stack, and we want to move them to OpenTTD's string stack.
		 * After this call, a new call is made with `modify_parameters` set to false when the string is finally formatted. */
		switch (scc) {
			default: NOT_REACHED();
			case SCC_NEWGRF_PRINT_BYTE_SIGNED:      parameters.SetParam(0, _newgrf_textrefstack.PopSignedByte());    break;
			case SCC_NEWGRF_PRINT_QWORD_CURRENCY:   parameters.SetParam(0, _newgrf_textrefstack.PopSignedQWord());   break;

			case SCC_NEWGRF_PRINT_DWORD_CURRENCY:
			case SCC_NEWGRF_PRINT_DWORD_SIGNED:     parameters.SetParam(0, _newgrf_textrefstack.PopSignedDWord());   break;

			case SCC_NEWGRF_PRINT_BYTE_HEX:         parameters.SetParam(0, _newgrf_textrefstack.PopUnsignedByte());  break;
			case SCC_NEWGRF_PRINT_QWORD_HEX:        parameters.SetParam(0, _newgrf_textrefstack.PopUnsignedQWord()); break;

			case SCC_NEWGRF_PRINT_WORD_SPEED:
			case SCC_NEWGRF_PRINT_WORD_VOLUME_LONG:
			case SCC_NEWGRF_PRINT_WORD_VOLUME_SHORT:
			case SCC_NEWGRF_PRINT_WORD_SIGNED:      parameters.SetParam(0, _newgrf_textrefstack.PopSignedWord());    break;

			case SCC_NEWGRF_PRINT_WORD_HEX:
			case SCC_NEWGRF_PRINT_WORD_WEIGHT_LONG:
			case SCC_NEWGRF_PRINT_WORD_WEIGHT_SHORT:
			case SCC_NEWGRF_PRINT_WORD_POWER:
			case SCC_NEWGRF_PRINT_WORD_STATION_NAME:
			case SCC_NEWGRF_PRINT_WORD_UNSIGNED:    parameters.SetParam(0, _newgrf_textrefstack.PopUnsignedWord());  break;

			case SCC_NEWGRF_PRINT_DWORD_FORCE:
			case SCC_NEWGRF_PRINT_DWORD_DATE_LONG:
			case SCC_NEWGRF_PRINT_DWORD_DATE_SHORT:
			case SCC_NEWGRF_PRINT_DWORD_HEX:        parameters.SetParam(0, _newgrf_textrefstack.PopUnsignedDWord()); break;

			/* Dates from NewGRFs have 1920-01-01 as their zero point, convert it to OpenTTD's epoch. */
			case SCC_NEWGRF_PRINT_WORD_DATE_LONG:
<<<<<<< HEAD
			case SCC_NEWGRF_PRINT_WORD_DATE_SHORT:  parameters.SetParam(0, _newgrf_textrefstack.PopUnsignedWord() + CalTime::DAYS_TILL_ORIGINAL_BASE_YEAR); break;
=======
			case SCC_NEWGRF_PRINT_WORD_DATE_SHORT:  parameters.SetParam(0, CalendarTime::DAYS_TILL_ORIGINAL_BASE_YEAR + _newgrf_textrefstack.PopUnsignedWord()); break;
>>>>>>> 666f7bfe

			case SCC_NEWGRF_DISCARD_WORD:           _newgrf_textrefstack.PopUnsignedWord(); break;

			case SCC_NEWGRF_ROTATE_TOP_4_WORDS:     _newgrf_textrefstack.RotateTop4Words(); break;
			case SCC_NEWGRF_PUSH_WORD:              _newgrf_textrefstack.PushWord(Utf8Consume(str)); break;
			case SCC_NEWGRF_UNPRINT:                builder.RemoveElementsFromBack(Utf8Consume(str)); break;

			case SCC_NEWGRF_PRINT_WORD_CARGO_LONG:
			case SCC_NEWGRF_PRINT_WORD_CARGO_SHORT:
			case SCC_NEWGRF_PRINT_WORD_CARGO_TINY:
				parameters.SetParam(0, GetCargoTranslation(_newgrf_textrefstack.PopUnsignedWord(), _newgrf_textrefstack.grffile));
				parameters.SetParam(1, _newgrf_textrefstack.PopUnsignedWord());
				break;

			case SCC_NEWGRF_PRINT_WORD_STRING_ID:
				parameters.SetParam(0, MapGRFStringID(_newgrf_textrefstack.grffile, _newgrf_textrefstack.PopUnsignedWord()));
				break;

			case SCC_NEWGRF_PRINT_WORD_CARGO_NAME: {
				CargoID cargo = GetCargoTranslation(_newgrf_textrefstack.PopUnsignedWord(), _newgrf_textrefstack.grffile);
				parameters.SetParam(0, cargo < NUM_CARGO ? 1ULL << cargo : 0);
				break;
			}
		}
	} else {
		/* Consume additional parameter characters that follow the NewGRF string code. */
		switch (scc) {
			default: break;

			case SCC_NEWGRF_PUSH_WORD:
			case SCC_NEWGRF_UNPRINT:
				Utf8Consume(str);
				break;
		}
	}

	/* Emit OpenTTD's internal string code for the different NewGRF variants. */
	switch (scc) {
		default: NOT_REACHED();
		case SCC_NEWGRF_PRINT_DWORD_SIGNED:
		case SCC_NEWGRF_PRINT_WORD_SIGNED:
		case SCC_NEWGRF_PRINT_BYTE_SIGNED:
		case SCC_NEWGRF_PRINT_WORD_UNSIGNED:
			return SCC_COMMA;

		case SCC_NEWGRF_PRINT_BYTE_HEX:
		case SCC_NEWGRF_PRINT_WORD_HEX:
		case SCC_NEWGRF_PRINT_DWORD_HEX:
		case SCC_NEWGRF_PRINT_QWORD_HEX:
			return SCC_HEX;

		case SCC_NEWGRF_PRINT_DWORD_CURRENCY:
		case SCC_NEWGRF_PRINT_QWORD_CURRENCY:
			return SCC_CURRENCY_LONG;

		case SCC_NEWGRF_PRINT_WORD_STRING_ID:
			return SCC_NEWGRF_PRINT_WORD_STRING_ID;

		case SCC_NEWGRF_PRINT_WORD_DATE_LONG:
		case SCC_NEWGRF_PRINT_DWORD_DATE_LONG:
			return SCC_DATE_LONG;

		case SCC_NEWGRF_PRINT_WORD_DATE_SHORT:
		case SCC_NEWGRF_PRINT_DWORD_DATE_SHORT:
			return SCC_DATE_SHORT;

		case SCC_NEWGRF_PRINT_WORD_SPEED:
			return SCC_VELOCITY;

		case SCC_NEWGRF_PRINT_WORD_VOLUME_LONG:
			return SCC_VOLUME_LONG;

		case SCC_NEWGRF_PRINT_WORD_VOLUME_SHORT:
			return SCC_VOLUME_SHORT;

		case SCC_NEWGRF_PRINT_WORD_WEIGHT_LONG:
			return SCC_WEIGHT_LONG;

		case SCC_NEWGRF_PRINT_WORD_WEIGHT_SHORT:
			return SCC_WEIGHT_SHORT;

		case SCC_NEWGRF_PRINT_WORD_POWER:
			return SCC_POWER;

		case SCC_NEWGRF_PRINT_DWORD_FORCE:
			return SCC_FORCE;

		case SCC_NEWGRF_PRINT_WORD_CARGO_LONG:
			return SCC_CARGO_LONG;

		case SCC_NEWGRF_PRINT_WORD_CARGO_SHORT:
			return SCC_CARGO_SHORT;

		case SCC_NEWGRF_PRINT_WORD_CARGO_TINY:
			return SCC_CARGO_TINY;

		case SCC_NEWGRF_PRINT_WORD_CARGO_NAME:
			return SCC_CARGO_LIST;

		case SCC_NEWGRF_PRINT_WORD_STATION_NAME:
			return SCC_STATION_NAME;

		/* These NewGRF string codes modify the NewGRF stack or otherwise do not map to OpenTTD string codes. */
		case SCC_NEWGRF_DISCARD_WORD:
		case SCC_NEWGRF_ROTATE_TOP_4_WORDS:
		case SCC_NEWGRF_PUSH_WORD:
		case SCC_NEWGRF_UNPRINT:
			return 0;
	}
}

uint32_t GetStringGRFID(StringID string)
{
	switch (GetStringTab(string)) {
		case TEXT_TAB_NEWGRF_START:
			return _grf_text[GetStringIndex(string)].grfid;
		default:
			return 0;
	}
}<|MERGE_RESOLUTION|>--- conflicted
+++ resolved
@@ -1015,11 +1015,7 @@
 
 			/* Dates from NewGRFs have 1920-01-01 as their zero point, convert it to OpenTTD's epoch. */
 			case SCC_NEWGRF_PRINT_WORD_DATE_LONG:
-<<<<<<< HEAD
-			case SCC_NEWGRF_PRINT_WORD_DATE_SHORT:  parameters.SetParam(0, _newgrf_textrefstack.PopUnsignedWord() + CalTime::DAYS_TILL_ORIGINAL_BASE_YEAR); break;
-=======
-			case SCC_NEWGRF_PRINT_WORD_DATE_SHORT:  parameters.SetParam(0, CalendarTime::DAYS_TILL_ORIGINAL_BASE_YEAR + _newgrf_textrefstack.PopUnsignedWord()); break;
->>>>>>> 666f7bfe
+			case SCC_NEWGRF_PRINT_WORD_DATE_SHORT:  parameters.SetParam(0, CalTime::DAYS_TILL_ORIGINAL_BASE_YEAR + _newgrf_textrefstack.PopUnsignedWord()); break;
 
 			case SCC_NEWGRF_DISCARD_WORD:           _newgrf_textrefstack.PopUnsignedWord(); break;
 
