/*
 * This file is part of OpenTTD.
 * OpenTTD is free software; you can redistribute it and/or modify it under the terms of the GNU General Public License as published by the Free Software Foundation, version 2.
 * OpenTTD is distributed in the hope that it will be useful, but WITHOUT ANY WARRANTY; without even the implied warranty of MERCHANTABILITY or FITNESS FOR A PARTICULAR PURPOSE.
 * See the GNU General Public License for more details. You should have received a copy of the GNU General Public License along with OpenTTD. If not, see <http://www.gnu.org/licenses/>.
 */

/**
 * @file newgrf_text.cpp
 * Implementation of  Action 04 "universal holder" structure and functions.
 * This file implements a linked-lists of strings,
 * holding everything that the newgrf action 04 will send over to OpenTTD.
 * One of the biggest problems is that Dynamic lang Array uses ISO codes
 * as way to identifying current user lang, while newgrf uses bit shift codes
 * not related to ISO.  So equivalence functionality had to be set.
 */

#include "stdafx.h"

#include "newgrf.h"
#include "strings_internal.h"
#include "core/string_builder.hpp"
#include "strings_func.h"
#include "newgrf_storage.h"
#include "newgrf_text.h"
#include "newgrf_cargo.h"
#include "newgrf_config.h"
#include "string_func.h"
#include "date_type.h"
#include "debug.h"
#include "core/alloc_type.hpp"
#include "core/typed_container.hpp"
#include "language.h"
#include <sstream>
#include <map>

#include "table/strings.h"
#include "table/control_codes.h"

#include <array>
#include <utility>

#include "safeguards.h"

/**
 * Explains the newgrf shift bit positioning.
 * the grf base will not be used in order to find the string, but rather for
 * jumping from standard langID scheme to the new one.
 */
enum GRFBaseLanguages : uint8_t {
	GRFLB_AMERICAN    = 0x01,
	GRFLB_ENGLISH     = 0x02,
	GRFLB_GERMAN      = 0x04,
	GRFLB_FRENCH      = 0x08,
	GRFLB_SPANISH     = 0x10,
	GRFLB_GENERIC     = 0x80,
};

enum GRFExtendedLanguages : uint8_t {
	GRFLX_AMERICAN    = 0x00,
	GRFLX_ENGLISH     = 0x01,
	GRFLX_GERMAN      = 0x02,
	GRFLX_FRENCH      = 0x03,
	GRFLX_SPANISH     = 0x04,
	GRFLX_UNSPECIFIED = 0x7F,
};


/**
 * Holder of the above structure.
 * Putting both grfid and stringid together allows us to avoid duplicates,
 * since it is NOT SUPPOSED to happen.
 */
struct GRFTextEntry {
	GRFTextList textholder;
	StringID def_string;
	uint32_t grfid;
	GRFStringID stringid;
};


static TypedIndexContainer<std::vector<GRFTextEntry>, StringIndexInTab> _grf_text;
static uint8_t _currentLangID = GRFLX_ENGLISH;  ///< by default, english is used.

/**
 * Get the mapping from the NewGRF supplied ID to OpenTTD's internal ID.
 * @param newgrf_id The NewGRF ID to map.
 * @param gender    Whether to map genders or cases.
 * @return The, to OpenTTD's internal ID, mapped index, or -1 if there is no mapping.
 */
int LanguageMap::GetMapping(int newgrf_id, bool gender) const
{
	const std::vector<Mapping> &map = gender ? this->gender_map : this->case_map;
	for (const Mapping &m : map) {
		if (m.newgrf_id == newgrf_id) return m.openttd_id;
	}
	return -1;
}

/**
 * Get the mapping from OpenTTD's internal ID to the NewGRF supplied ID.
 * @param openttd_id The OpenTTD ID to map.
 * @param gender     Whether to map genders or cases.
 * @return The, to the NewGRF supplied ID, mapped index, or -1 if there is no mapping.
 */
int LanguageMap::GetReverseMapping(int openttd_id, bool gender) const
{
	const std::vector<Mapping> &map = gender ? this->gender_map : this->case_map;
	for (const Mapping &m : map) {
		if (m.openttd_id == openttd_id) return m.newgrf_id;
	}
	return -1;
}

/** Helper structure for mapping choice lists. */
struct UnmappedChoiceList {
	/**
	 * Initialise the mapping.
	 * @param type   The type of mapping.
	 * @param offset The offset to get the plural/gender from.
	 */
	UnmappedChoiceList(StringControlCode type, int offset) :
		type(type), offset(offset)
	{
	}

	StringControlCode type; ///< The type of choice list.
	int offset;             ///< The offset for the plural/gender form.

	/** Mapping of NewGRF supplied ID to the different strings in the choice list. */
	std::map<int, std::stringstream> strings;

	/**
	 * Flush this choice list into the destination string.
	 * @param lm The current language mapping.
	 * @param dest Target to write to.
	 */
	void Flush(const LanguageMap *lm, std::stringstream &dest)
	{
		if (this->strings.find(0) == this->strings.end()) {
			/* In case of a (broken) NewGRF without a default,
			 * assume an empty string. */
			GrfMsg(1, "choice list misses default value");
			this->strings[0] = std::stringstream();
		}

		std::ostreambuf_iterator<char> d(dest);

		if (lm == nullptr) {
			/* In case there is no mapping, just ignore everything but the default.
			 * A probable cause for this happening is when the language file has
			 * been removed by the user and as such no mapping could be made. */
			dest << this->strings[0].rdbuf();
			return;
		}

		Utf8Encode(d, this->type);

		if (this->type == SCC_SWITCH_CASE) {
			/*
			 * Format for case switch:
			 * <NUM CASES> <CASE1> <LEN1> <STRING1> <CASE2> <LEN2> <STRING2> <CASE3> <LEN3> <STRING3> <LENDEFAULT> <STRINGDEFAULT>
			 * Each LEN is printed using 2 bytes in big endian order.
			 */

			/* "<NUM CASES>" */
			int count = 0;
			for (uint8_t i = 0; i < _current_language->num_cases; i++) {
				/* Count the ones we have a mapped string for. */
				if (this->strings.find(lm->GetReverseMapping(i, false)) != this->strings.end()) count++;
			}
			*d++ = count;

			auto add_case = [&](std::string_view str) {
				/* "<LENn>" */
				uint16_t len = ClampTo<uint16_t>(str.size());
				*d++ = GB(len, 0, 8);
				*d++ = GB(len, 8, 8);

				/* "<STRINGn>" */
				dest.write(str.data(), len);
			};

			for (uint8_t i = 0; i < _current_language->num_cases; i++) {
				/* Resolve the string we're looking for. */
				int idx = lm->GetReverseMapping(i, false);
				if (this->strings.find(idx) == this->strings.end()) continue;
				auto str = this->strings[idx].str();

				/* "<CASEn>" */
				*d++ = i + 1;

				add_case(str);
			}

			/* "<STRINGDEFAULT>" */
			add_case(this->strings[0].view());
		} else {
			if (this->type == SCC_PLURAL_LIST) {
				*d++ = lm->plural_form;
			}

			/*
			 * Format for choice list:
			 * <OFFSET> <NUM CHOICES> <LENs> <STRINGs>
			 */

			/* "<OFFSET>" */
			*d++ = this->offset - 0x80;

			/* "<NUM CHOICES>" */
			int count = (this->type == SCC_GENDER_LIST ? _current_language->num_genders : LANGUAGE_MAX_PLURAL_FORMS);
			*d++ = count;

			/* "<LENs>" */
			for (int i = 0; i < count; i++) {
				int idx = (this->type == SCC_GENDER_LIST ? lm->GetReverseMapping(i, true) : i + 1);
				const auto &str = this->strings[this->strings.find(idx) != this->strings.end() ? idx : 0].str();
				size_t len = str.size();
				if (len > UINT8_MAX) GrfMsg(1, "choice list string is too long");
				*d++ = ClampTo<uint8_t>(len);
			}

			/* "<STRINGs>" */
			for (int i = 0; i < count; i++) {
				int idx = (this->type == SCC_GENDER_LIST ? lm->GetReverseMapping(i, true) : i + 1);
				const auto &str = this->strings[this->strings.find(idx) != this->strings.end() ? idx : 0].str();
				uint8_t len = ClampTo<uint8_t>(str.size());
				dest.write(str.c_str(), len);
			}
		}
	}
};

/**
 * Translate TTDPatch string codes into something OpenTTD can handle (better).
 * @param grfid          The (NewGRF) ID associated with this string
 * @param language_id    The (NewGRF) language ID associated with this string.
 * @param allow_newlines Whether newlines are allowed in the string or not.
 * @param str            The string to translate.
 * @param byte80         The control code to use as replacement for the 0x80-value.
 * @return The translated string.
 */
std::string TranslateTTDPatchCodes(uint32_t grfid, uint8_t language_id, bool allow_newlines, std::string_view str, StringControlCode byte80)
{
	/* Empty input string? Nothing to do here. */
	if (str.empty()) return {};

	std::string_view::const_iterator src = str.cbegin();

	/* Is this an unicode string? */
	bool unicode = false;
	char32_t marker;
	size_t len = Utf8Decode(&marker, &*src);

	if (marker == NFO_UTF8_IDENTIFIER) {
		unicode = true;
		src += len;
	}

	/* Helper variable for a possible (string) mapping of plural/gender and cases. */
	std::optional<UnmappedChoiceList> mapping_pg, mapping_c;
	std::optional<std::reference_wrapper<std::stringstream>> dest_c;

	std::stringstream dest;
	std::ostreambuf_iterator<char> d(dest);
	while (src != str.cend()) {
		char32_t c;

		if (unicode && Utf8EncodedCharLen(*src) != 0) {
			c = Utf8Consume(src);
			/* 'Magic' range of control codes. */
			if (GB(c, 8, 8) == 0xE0) {
				c = GB(c, 0, 8);
			} else if (c >= 0x20) {
				if (!IsValidChar(c, CS_ALPHANUMERAL)) c = '?';
				Utf8Encode(d, c);
				continue;
			}
		} else {
			c = static_cast<uint8_t>(*src++);
		}

		if (c == '\0') break;

		switch (c) {
			case 0x01:
				if (*src == '\0') goto string_end;
				Utf8Encode(d, ' ');
				src++;
				break;
			case 0x0A: break;
			case 0x0D:
				if (allow_newlines) {
					*d++ = 0x0A;
				} else {
					GrfMsg(1, "Detected newline in string that does not allow one");
				}
				break;
			case 0x0E: Utf8Encode(d, SCC_TINYFONT); break;
			case 0x0F: Utf8Encode(d, SCC_BIGFONT); break;
			case 0x1F:
				if (src[0] == '\0' || src[1] == '\0') goto string_end;
				Utf8Encode(d, ' ');
				src += 2;
				break;
			case 0x7B:
			case 0x7C:
			case 0x7D:
			case 0x7E:
			case 0x7F: Utf8Encode(d, SCC_NEWGRF_PRINT_DWORD_SIGNED + c - 0x7B); break;
			case 0x80: Utf8Encode(d, byte80); break;
			case 0x81:
			{
				if (src[0] == '\0' || src[1] == '\0') goto string_end;
				uint16_t string;
				string = static_cast<uint8_t>(*src++);
				string |= static_cast<uint8_t>(*src++) << 8;
				Utf8Encode(d, SCC_NEWGRF_STRINL);
				Utf8Encode(d, MapGRFStringID(grfid, GRFStringID{string}));
				break;
			}
			case 0x82:
			case 0x83:
			case 0x84: Utf8Encode(d, SCC_NEWGRF_PRINT_WORD_DATE_LONG + c - 0x82); break;
			case 0x85: Utf8Encode(d, SCC_NEWGRF_DISCARD_WORD);       break;
			case 0x86: Utf8Encode(d, SCC_NEWGRF_ROTATE_TOP_4_WORDS); break;
			case 0x87: Utf8Encode(d, SCC_NEWGRF_PRINT_WORD_VOLUME_LONG);  break;
			case 0x88: Utf8Encode(d, SCC_BLUE);    break;
			case 0x89: Utf8Encode(d, SCC_SILVER);  break;
			case 0x8A: Utf8Encode(d, SCC_GOLD);    break;
			case 0x8B: Utf8Encode(d, SCC_RED);     break;
			case 0x8C: Utf8Encode(d, SCC_PURPLE);  break;
			case 0x8D: Utf8Encode(d, SCC_LTBROWN); break;
			case 0x8E: Utf8Encode(d, SCC_ORANGE);  break;
			case 0x8F: Utf8Encode(d, SCC_GREEN);   break;
			case 0x90: Utf8Encode(d, SCC_YELLOW);  break;
			case 0x91: Utf8Encode(d, SCC_DKGREEN); break;
			case 0x92: Utf8Encode(d, SCC_CREAM);   break;
			case 0x93: Utf8Encode(d, SCC_BROWN);   break;
			case 0x94: Utf8Encode(d, SCC_WHITE);   break;
			case 0x95: Utf8Encode(d, SCC_LTBLUE);  break;
			case 0x96: Utf8Encode(d, SCC_GRAY);    break;
			case 0x97: Utf8Encode(d, SCC_DKBLUE);  break;
			case 0x98: Utf8Encode(d, SCC_BLACK);   break;
			case 0x9A:
			{
				int code = *src++;
				switch (code) {
					case 0x00: goto string_end;
					case 0x01: Utf8Encode(d, SCC_NEWGRF_PRINT_QWORD_CURRENCY); break;
						/* 0x02: ignore next colour byte is not supported. It works on the final
						 * string and as such hooks into the string drawing routine. At that
						 * point many things already happened, such as splitting up of strings
						 * when drawn over multiple lines or right-to-left translations, which
						 * make the behaviour peculiar, e.g. only happening at specific width
						 * of windows. Or we need to add another pass over the string to just
						 * support this. As such it is not implemented in OpenTTD. */
					case 0x03:
					{
						if (src[0] == '\0' || src[1] == '\0') goto string_end;
						uint16_t tmp = static_cast<uint8_t>(*src++);
						tmp |= static_cast<uint8_t>(*src++) << 8;
						Utf8Encode(d, SCC_NEWGRF_PUSH_WORD);
						Utf8Encode(d, tmp);
						break;
					}
					case 0x06: Utf8Encode(d, SCC_NEWGRF_PRINT_BYTE_HEX);          break;
					case 0x07: Utf8Encode(d, SCC_NEWGRF_PRINT_WORD_HEX);          break;
					case 0x08: Utf8Encode(d, SCC_NEWGRF_PRINT_DWORD_HEX);         break;
					/* 0x09, 0x0A are TTDPatch internal use only string codes. */
					case 0x0B: Utf8Encode(d, SCC_NEWGRF_PRINT_QWORD_HEX);         break;
					case 0x0C: Utf8Encode(d, SCC_NEWGRF_PRINT_WORD_STATION_NAME); break;
					case 0x0D: Utf8Encode(d, SCC_NEWGRF_PRINT_WORD_WEIGHT_LONG);  break;
					case 0x0E:
					case 0x0F:
					{
						if (str[0] == '\0') goto string_end;
						const LanguageMap *lm = LanguageMap::GetLanguageMap(grfid, language_id);
						int index = *src++;
						int mapped = lm != nullptr ? lm->GetMapping(index, code == 0x0E) : -1;
						if (mapped >= 0) {
							Utf8Encode(d, code == 0x0E ? SCC_GENDER_INDEX : SCC_SET_CASE);
							Utf8Encode(d, code == 0x0E ? mapped : mapped + 1);
						}
						break;
					}

					case 0x10:
					case 0x11:
						if (str[0] == '\0') goto string_end;
						if (!mapping_pg.has_value() && !mapping_c.has_value()) {
							if (code == 0x10) src++; // Skip the index
							GrfMsg(1, "choice list {} marker found when not expected", code == 0x10 ? "next" : "default");
							break;
						} else {
							auto &mapping = mapping_pg ? mapping_pg : mapping_c;
							int index = (code == 0x10 ? *src++ : 0);
							if (mapping->strings.find(index) != mapping->strings.end()) {
								GrfMsg(1, "duplicate choice list string, ignoring");
							} else {
								d = std::ostreambuf_iterator<char>(mapping->strings[index]);
								if (!mapping_pg) dest_c = mapping->strings[index];
							}
						}
						break;

					case 0x12:
						if (!mapping_pg.has_value() && !mapping_c.has_value()) {
							GrfMsg(1, "choice list end marker found when not expected");
						} else {
							auto &mapping = mapping_pg ? mapping_pg : mapping_c;
							auto &new_dest = mapping_pg && dest_c ? dest_c->get() : dest;
							/* Now we can start flushing everything and clean everything up. */
							mapping->Flush(LanguageMap::GetLanguageMap(grfid, language_id), new_dest);
							if (!mapping_pg) dest_c.reset();
							mapping.reset();

							d = std::ostreambuf_iterator<char>(new_dest);
						}
						break;

					case 0x13:
					case 0x14:
					case 0x15: {
						auto &mapping = code == 0x14 ? mapping_c : mapping_pg;
						if (src[0] == '\0') goto string_end;
						/* Case mapping can have nested plural/gender mapping. Otherwise nesting is invalid. */
						if (mapping.has_value() || mapping_pg.has_value()) {
							GrfMsg(1, "choice lists can't be stacked, it's going to get messy now...");
							if (code != 0x14) src++;
						} else {
							static const StringControlCode mp[] = { SCC_GENDER_LIST, SCC_SWITCH_CASE, SCC_PLURAL_LIST };
							mapping.emplace(mp[code - 0x13], code == 0x14 ? 0 : *src++);
						}
						break;
					}

					case 0x16:
					case 0x17:
					case 0x18:
					case 0x19:
					case 0x1A:
					case 0x1B:
					case 0x1C:
					case 0x1D:
					case 0x1E:
						Utf8Encode(d, SCC_NEWGRF_PRINT_DWORD_DATE_LONG + code - 0x16);
						break;

					case 0x1F: Utf8Encode(d, SCC_PUSH_COLOUR); break;
					case 0x20: Utf8Encode(d, SCC_POP_COLOUR);  break;

					case 0x21: Utf8Encode(d, SCC_NEWGRF_PRINT_DWORD_FORCE); break;

					default:
						GrfMsg(1, "missing handler for extended format code");
						break;
				}
				break;
			}

			case 0x9E: Utf8Encode(d, 0x20AC);               break; // Euro
			case 0x9F: Utf8Encode(d, 0x0178);               break; // Y with diaeresis
			case 0xA0: Utf8Encode(d, SCC_UP_ARROW);         break;
			case 0xAA: Utf8Encode(d, SCC_DOWN_ARROW);       break;
			case 0xAC: Utf8Encode(d, SCC_CHECKMARK);        break;
			case 0xAD: Utf8Encode(d, SCC_CROSS);            break;
			case 0xAF: Utf8Encode(d, SCC_RIGHT_ARROW);      break;
			case 0xB4: Utf8Encode(d, SCC_TRAIN);            break;
			case 0xB5: Utf8Encode(d, SCC_LORRY);            break;
			case 0xB6: Utf8Encode(d, SCC_BUS);              break;
			case 0xB7: Utf8Encode(d, SCC_PLANE);            break;
			case 0xB8: Utf8Encode(d, SCC_SHIP);             break;
			case 0xB9: Utf8Encode(d, SCC_SUPERSCRIPT_M1);   break;
			case 0xBC: Utf8Encode(d, SCC_SMALL_UP_ARROW);   break;
			case 0xBD: Utf8Encode(d, SCC_SMALL_DOWN_ARROW); break;
			default:
				/* Validate any unhandled character */
				if (!IsValidChar(c, CS_ALPHANUMERAL)) c = '?';
				Utf8Encode(d, c);
				break;
		}
	}

string_end:
	if (mapping_pg.has_value() || mapping_c.has_value()) {
		GrfMsg(1, "choice list was incomplete, the whole list is ignored");
	}

	return dest.str();
}

/**
 * Add a new text to a GRFText list.
 * @param list The list where the text should be added to.
 * @param langid The The language of the new text.
 * @param text_to_add The text to add to the list.
 */
static void AddGRFTextToList(GRFTextList &list, uint8_t langid, std::string_view text_to_add)
{
	/* Loop through all languages and see if we can replace a string */
	for (auto &text : list) {
		if (text.langid == langid) {
			text.text = text_to_add;
			return;
		}
	}

	/* If a string wasn't replaced, then we must append the new string */
	list.emplace_back(langid, std::string{text_to_add});
}

/**
 * Add a string to a GRFText list.
 * @param list The list where the text should be added to.
 * @param langid The language of the new text.
 * @param grfid The grfid where this string is defined.
 * @param allow_newlines Whether newlines are allowed in this string.
 * @param text_to_add The text to add to the list.
 * @note All text-codes will be translated.
 */
void AddGRFTextToList(GRFTextList &list, uint8_t langid, uint32_t grfid, bool allow_newlines, std::string_view text_to_add)
{
	AddGRFTextToList(list, langid, TranslateTTDPatchCodes(grfid, langid, allow_newlines, text_to_add));
}

/**
 * Add a string to a GRFText list.
 * @param list The list where the text should be added to.
 * @param langid The language of the new text.
 * @param grfid The grfid where this string is defined.
 * @param allow_newlines Whether newlines are allowed in this string.
 * @param text_to_add The text to add to the list.
 * @note All text-codes will be translated.
 */
void AddGRFTextToList(GRFTextWrapper &list, uint8_t langid, uint32_t grfid, bool allow_newlines, std::string_view text_to_add)
{
	if (list == nullptr) list = std::make_shared<GRFTextList>();
	AddGRFTextToList(*list, langid, grfid, allow_newlines, text_to_add);
}

/**
 * Add a GRFText to a GRFText list. The text should  not contain any text-codes.
 * The text will be added as a 'default language'-text.
 * @param list The list where the text should be added to.
 * @param text_to_add The text to add to the list.
 */
void AddGRFTextToList(GRFTextWrapper &list, std::string_view text_to_add)
{
	if (list == nullptr) list = std::make_shared<GRFTextList>();
	AddGRFTextToList(*list, GRFLX_UNSPECIFIED, text_to_add);
}

/**
 * Add the new read string into our structure.
 */
StringID AddGRFString(uint32_t grfid, GRFStringID stringid, uint8_t langid_to_add, bool new_scheme, bool allow_newlines, std::string_view text_to_add, StringID def_string)
{
	/* When working with the old language scheme (grf_version is less than 7) and
	 * English or American is among the set bits, simply add it as English in
	 * the new scheme, i.e. as langid = 1.
	 * If English is set, it is pretty safe to assume the translations are not
	 * actually translated.
	 */
	if (!new_scheme) {
		if (langid_to_add & (GRFLB_AMERICAN | GRFLB_ENGLISH)) {
			langid_to_add = GRFLX_ENGLISH;
		} else {
			StringID ret = STR_EMPTY;
			if (langid_to_add & GRFLB_GERMAN)  ret = AddGRFString(grfid, stringid, GRFLX_GERMAN,  true, allow_newlines, text_to_add, def_string);
			if (langid_to_add & GRFLB_FRENCH)  ret = AddGRFString(grfid, stringid, GRFLX_FRENCH,  true, allow_newlines, text_to_add, def_string);
			if (langid_to_add & GRFLB_SPANISH) ret = AddGRFString(grfid, stringid, GRFLX_SPANISH, true, allow_newlines, text_to_add, def_string);
			return ret;
		}
	}

	StringIndexInTab id{};
	extern GRFFile *GetFileByGRFIDExpectCurrent(uint32_t grfid);
	GRFFile *grf = GetFileByGRFIDExpectCurrent(grfid);
	if (grf == nullptr) return STR_EMPTY;

	auto iter = grf->string_map.lower_bound(stringid);
	if (iter != grf->string_map.end() && iter->first == stringid) {
		/* Found */
		id = iter->second;
	} else {
		/* Too many strings allocated, return empty */
		if (_grf_text.size() == TAB_SIZE_NEWGRF) {
			_grf_bug_too_many_strings = true;
			return STR_EMPTY;
		}

		/* Allocate new ID */
		id = StringIndexInTab{(uint)_grf_text.size()};
		GRFTextEntry &entry = _grf_text.emplace_back();
		entry.grfid      = grfid;
		entry.stringid   = stringid;
		entry.def_string = def_string;

		grf->string_map.insert(iter, std::make_pair(stringid, id));
	}

	std::string newtext = TranslateTTDPatchCodes(grfid, langid_to_add, allow_newlines, text_to_add);
	AddGRFTextToList(_grf_text[id].textholder, langid_to_add, newtext);

	GrfMsg(3, "Added 0x{:X}: grfid {:08X} string 0x{:X} lang 0x{:X} string '{}' ({:X})", id, grfid, stringid, langid_to_add, newtext.c_str(), MakeStringID(TEXT_TAB_NEWGRF_START, id));

	return MakeStringID(TEXT_TAB_NEWGRF_START, id);
}

/**
 * Returns the index for this stringid associated with its grfID.
 * This form should be preferred over the uint32_t grfid form, to avoid redundant GRFID to GRF lookups.
 */
StringID GetGRFStringID(const GRFFile *grf, GRFStringID stringid)
{
	if (stringid > UINT16_MAX || grf == nullptr) return STR_UNDEFINED;

	auto iter = grf->string_map.find(stringid);
	if (iter != grf->string_map.end()) return MakeStringID(TEXT_TAB_NEWGRF_START, iter->second);

	return STR_UNDEFINED;
}

/**
 * Returns the index for this stringid associated with its grfID
 */
StringID GetGRFStringID(uint32_t grfid, GRFStringID stringid)
{
	extern GRFFile *GetFileByGRFIDExpectCurrent(uint32_t grfid);
	const GRFFile *grf = GetFileByGRFIDExpectCurrent(grfid);
	if (unlikely(grf == nullptr)) {
		auto it = std::ranges::find_if(_grf_text, [&grfid, &stringid](const GRFTextEntry &grf_text) { return grf_text.grfid == grfid && grf_text.stringid == stringid; });
		if (it != std::end(_grf_text)) {
			StringIndexInTab id(it - std::begin(_grf_text));
			return MakeStringID(TEXT_TAB_NEWGRF_START, id);
		}
	} else {
		auto iter = grf->string_map.find(stringid);
		if (iter != grf->string_map.end()) return MakeStringID(TEXT_TAB_NEWGRF_START, iter->second);
	}

	return STR_UNDEFINED;
}


/**
 * Get a C-string from a GRFText-list. If there is a translation for the
 * current language it is returned, otherwise the default translation
 * is returned. If there is neither a default nor a translation for the
 * current language nullptr is returned.
 * @param text_list The GRFTextList to get the string from.
 */
std::optional<std::string_view> GetGRFStringFromGRFText(const GRFTextList &text_list)
{
	std::optional<std::string_view> default_text;

	/* Search the list of lang-strings of this stringid for current lang */
	for (const auto &text : text_list) {
		if (text.langid == _currentLangID) return text.text;

		/* If the current string is English or American, set it as the
		 * fallback language if the specific language isn't available. */
		if (text.langid == GRFLX_UNSPECIFIED || (!default_text.has_value() && (text.langid == GRFLX_ENGLISH || text.langid == GRFLX_AMERICAN))) {
			default_text = text.text;
		}
	}

	return default_text;
}

const char *GetDefaultLangGRFStringFromGRFText(const GRFTextList &text_list)
{
	const char *default_text = nullptr;

	for (const auto &text : text_list) {
		/* If the current string is English or American, set it as the
		 * fallback language if the specific language isn't available. */
		if (text.langid == GRFLX_UNSPECIFIED || (default_text == nullptr && (text.langid == GRFLX_ENGLISH || text.langid == GRFLX_AMERICAN))) {
			default_text = text.text.c_str();
		}
	}

	return default_text;
}

/**
 * Get a C-string from a GRFText-list. If there is a translation for the
 * current language it is returned, otherwise the default translation
 * is returned. If there is neither a default nor a translation for the
 * current language nullptr is returned.
 * @param text The GRFTextList to get the string from.
 */
std::optional<std::string_view> GetGRFStringFromGRFText(const GRFTextWrapper &text)
{
	return text ? GetGRFStringFromGRFText(*text) : std::nullopt;
}

const char *GetDefaultLangGRFStringFromGRFText(const GRFTextWrapper &text)
{
	return text ? GetDefaultLangGRFStringFromGRFText(*text) : nullptr;
}

/**
 * Get a C-string from a stringid set by a newgrf.
 */
std::string_view GetGRFStringPtr(StringIndexInTab stringid)
{
	if (stringid.base() >= _grf_text.size() || _grf_text[stringid].grfid == 0) {
		Debug(misc, 0, "Invalid NewGRF string ID: {}", stringid);
		return "(invalid StringID)";
	}

<<<<<<< HEAD
	const char *str = GetGRFStringFromGRFText(_grf_text[stringid].textholder);
	if (str == nullptr) {
		/* Use the default string ID if the fallback string isn't available */
		str = GetStringPtr(_grf_text[stringid].def_string);
	}
=======
	auto str = GetGRFStringFromGRFText(_grf_text[stringid].textholder);
	if (str.has_value()) return *str;
>>>>>>> 819e097d

	return str;
}

/**
 * Equivalence Setter function between game and newgrf langID.
 * This function will adjust _currentLangID as to what is the LangID
 * of the current language set by the user.
 * This function is called after the user changed language,
 * from strings.cpp:ReadLanguagePack
 * @param language_id iso code of current selection
 */
void SetCurrentGrfLangID(uint8_t language_id)
{
	_currentLangID = language_id;
}

uint8_t GetCurrentGrfLangID()
{
	return _currentLangID;
}

bool CheckGrfLangID(uint8_t lang_id, uint8_t grf_version)
{
	if (grf_version < 7) {
		switch (_currentLangID) {
			case GRFLX_GERMAN:  return (lang_id & GRFLB_GERMAN)  != 0;
			case GRFLX_FRENCH:  return (lang_id & GRFLB_FRENCH)  != 0;
			case GRFLX_SPANISH: return (lang_id & GRFLB_SPANISH) != 0;
			default:            return (lang_id & (GRFLB_ENGLISH | GRFLB_AMERICAN)) != 0;
		}
	}

	return (lang_id == _currentLangID || lang_id == GRFLX_UNSPECIFIED);
}

/**
 * House cleaning.
 * Remove all strings.
 */
void CleanUpStrings()
{
	_grf_text.clear();
}

struct TextRefStack {
	std::array<uint8_t, 0x30> stack{};
	uint8_t position = 0;
	bool error = false;
	const GRFFile *grffile = nullptr;

	TextRefStack(const GRFFile *grffile, uint8_t num_entries) : grffile(grffile)
	{
		extern TemporaryStorageArray<int32_t, 0x110> _temp_store;

		assert(num_entries < sizeof(uint32_t) * std::size(stack));

		auto stack_it = this->stack.begin();
		for (uint i = 0; i < num_entries; i++) {
			uint32_t value = _temp_store.GetValue(0x100 + i);
			for (uint j = 0; j < 32; j += 8) {
				*stack_it++ = GB(value, j, 8);
			}
		}
	}

	uint8_t PopUnsignedByte()
	{
		if (this->position < this->stack.size()) return this->stack[this->position++];

		this->error = true;
		return 0;
	}

	int8_t   PopSignedByte()    { return (int8_t)this->PopUnsignedByte(); }

	uint16_t PopUnsignedWord()
	{
		uint16_t val = this->PopUnsignedByte();
		return val | (this->PopUnsignedByte() << 8);
	}
	int16_t  PopSignedWord()    { return (int32_t)this->PopUnsignedWord(); }

	uint32_t PopUnsignedDWord()
	{
		uint32_t val = this->PopUnsignedWord();
		return val | (this->PopUnsignedWord() << 16);
	}
	int32_t  PopSignedDWord()   { return (int32_t)this->PopUnsignedDWord(); }

	uint64_t PopUnsignedQWord()
	{
		uint64_t val = this->PopUnsignedDWord();
		return val | (((uint64_t)this->PopUnsignedDWord()) << 32);
	}
	int64_t  PopSignedQWord()   { return (int64_t)this->PopUnsignedQWord(); }

	/** Rotate the top four words down: W1, W2, W3, W4 -> W4, W1, W2, W3 */
	void RotateTop4Words()
	{
		if (this->position + 8U >= this->stack.size()) {
			this->error = true;
			return;
		}

		uint8_t tmp[2];
		for (int i = 0; i  < 2; i++) tmp[i] = this->stack[this->position + i + 6];
		for (int i = 5; i >= 0; i--) this->stack[this->position + i + 2] = this->stack[this->position + i];
		for (int i = 0; i  < 2; i++) this->stack[this->position + i] = tmp[i];
	}

	void PushWord(uint16_t word)
	{
		if (this->position >= 2) {
			this->position -= 2;
		} else {
			// Rotate right 2 positions
			std::rotate(this->stack.rbegin(), this->stack.rbegin() + 2, this->stack.rend());
		}
		this->stack[this->position]     = GB(word, 0, 8);
		this->stack[this->position + 1] = GB(word, 8, 8);
	}
};

static void HandleNewGRFStringControlCodes(std::string_view str, TextRefStack &stack, std::vector<StringParameter> &params);

/**
 * Process NewGRF string control code instructions.
 * @param scc The string control code that has been read.
 * @param str The string that we are reading from.
 * @param stack The TextRefStack.
 * @param[out] params Output parameters
 */
static void ProcessNewGRFStringControlCode(char32_t scc, const char *&str, TextRefStack &stack, std::vector<StringParameter> &params)
{
	/* There is data on the NewGRF text stack, and we want to move them to OpenTTD's string stack.
	 * After this call, a new call is made with `modify_parameters` set to false when the string is finally formatted. */
	switch (scc) {
		default: return;

		case SCC_PLURAL_LIST:
			++str; // plural form
			[[fallthrough]];
		case SCC_GENDER_LIST: {
			++str; // offset
			/* plural and gender choices cannot contain any string commands, so just skip the whole thing */
			uint num = static_cast<uint8_t>(*str++);
			uint total_len = 0;
			for (uint i = 0; i != num; i++) {
				total_len += static_cast<uint8_t>(*str++);
			}
			str += total_len;
			break;
		}

		case SCC_SWITCH_CASE: {
			/* skip all cases and continue with default case */
			uint num = static_cast<uint8_t>(*str++);
			for (uint i = 0; i != num; i++) {
				str += 3 + static_cast<uint8_t>(str[1]) + (static_cast<uint8_t>(str[2]) << 8);
			}
			str += 2; // length of default
			break;
		}

		case SCC_GENDER_INDEX:
		case SCC_SET_CASE:
			++str;
			break;

		case SCC_ARG_INDEX:
			NOT_REACHED();
			break;

		case SCC_NEWGRF_PRINT_BYTE_SIGNED:      params.emplace_back(stack.PopSignedByte());    break;
		case SCC_NEWGRF_PRINT_QWORD_CURRENCY:   params.emplace_back(stack.PopSignedQWord());   break;

		case SCC_NEWGRF_PRINT_DWORD_CURRENCY:
		case SCC_NEWGRF_PRINT_DWORD_SIGNED:     params.emplace_back(stack.PopSignedDWord());   break;

		case SCC_NEWGRF_PRINT_BYTE_HEX:         params.emplace_back(stack.PopUnsignedByte());  break;
		case SCC_NEWGRF_PRINT_QWORD_HEX:        params.emplace_back(stack.PopUnsignedQWord()); break;

		case SCC_NEWGRF_PRINT_WORD_SPEED:
		case SCC_NEWGRF_PRINT_WORD_VOLUME_LONG:
		case SCC_NEWGRF_PRINT_WORD_VOLUME_SHORT:
		case SCC_NEWGRF_PRINT_WORD_SIGNED:      params.emplace_back(stack.PopSignedWord());    break;

		case SCC_NEWGRF_PRINT_WORD_HEX:
		case SCC_NEWGRF_PRINT_WORD_WEIGHT_LONG:
		case SCC_NEWGRF_PRINT_WORD_WEIGHT_SHORT:
		case SCC_NEWGRF_PRINT_WORD_POWER:
		case SCC_NEWGRF_PRINT_WORD_STATION_NAME:
		case SCC_NEWGRF_PRINT_WORD_UNSIGNED:    params.emplace_back(stack.PopUnsignedWord());  break;

		case SCC_NEWGRF_PRINT_DWORD_FORCE:
		case SCC_NEWGRF_PRINT_DWORD_DATE_LONG:
		case SCC_NEWGRF_PRINT_DWORD_DATE_SHORT:
		case SCC_NEWGRF_PRINT_DWORD_HEX:        params.emplace_back(stack.PopUnsignedDWord()); break;

		/* Dates from NewGRFs have 1920-01-01 as their zero point, convert it to OpenTTD's epoch. */
		case SCC_NEWGRF_PRINT_WORD_DATE_LONG:
		case SCC_NEWGRF_PRINT_WORD_DATE_SHORT:  params.emplace_back(CalTime::DAYS_TILL_ORIGINAL_BASE_YEAR + stack.PopUnsignedWord()); break;

		case SCC_NEWGRF_DISCARD_WORD:           stack.PopUnsignedWord(); break;

		case SCC_NEWGRF_ROTATE_TOP_4_WORDS:     stack.RotateTop4Words(); break;
		case SCC_NEWGRF_PUSH_WORD:              stack.PushWord(Utf8Consume(&str)); break;

		case SCC_NEWGRF_PRINT_WORD_CARGO_LONG:
		case SCC_NEWGRF_PRINT_WORD_CARGO_SHORT:
		case SCC_NEWGRF_PRINT_WORD_CARGO_TINY:
			params.emplace_back(GetCargoTranslation(stack.PopUnsignedWord(), stack.grffile));
			params.emplace_back(stack.PopUnsignedWord());
			break;

		case SCC_NEWGRF_STRINL: {
			StringID stringid = Utf8Consume(str);
			/* We also need to handle the substring's stack usage. */
			HandleNewGRFStringControlCodes(GetStringPtr(stringid), stack, params);
			break;
		}

		case SCC_NEWGRF_PRINT_WORD_STRING_ID: {
			StringID stringid = MapGRFStringID(stack.grffile->grfid, GRFStringID{stack.PopUnsignedWord()});
			params.emplace_back(stringid);
			/* We also need to handle the substring's stack usage. */
			HandleNewGRFStringControlCodes(GetStringPtr(stringid), stack, params);
			break;
		}

		case SCC_NEWGRF_PRINT_WORD_CARGO_NAME: {
			CargoType cargo = GetCargoTranslation(stack.PopUnsignedWord(), stack.grffile);
			params.emplace_back(cargo < NUM_CARGO ? 1ULL << cargo : 0);
			break;
		}
	}
}

/**
 * Emit OpenTTD's internal string code for the different NewGRF string codes.
 * @param scc NewGRF string code.
 * @param[in,out] str String iterator, moved forward if SCC_NEWGRF_PUSH_WORD is found.
 * @returns String code to use.
 */
char32_t RemapNewGRFStringControlCode(char32_t scc, const char **str)
{
	switch (scc) {
		default:
			return scc;

		case SCC_NEWGRF_PRINT_DWORD_SIGNED:
		case SCC_NEWGRF_PRINT_WORD_SIGNED:
		case SCC_NEWGRF_PRINT_BYTE_SIGNED:
		case SCC_NEWGRF_PRINT_WORD_UNSIGNED:
			return SCC_COMMA;

		case SCC_NEWGRF_PRINT_BYTE_HEX:
		case SCC_NEWGRF_PRINT_WORD_HEX:
		case SCC_NEWGRF_PRINT_DWORD_HEX:
		case SCC_NEWGRF_PRINT_QWORD_HEX:
			return SCC_HEX;

		case SCC_NEWGRF_PRINT_DWORD_CURRENCY:
		case SCC_NEWGRF_PRINT_QWORD_CURRENCY:
			return SCC_CURRENCY_LONG;

		case SCC_NEWGRF_PRINT_WORD_DATE_LONG:
		case SCC_NEWGRF_PRINT_DWORD_DATE_LONG:
			return SCC_DATE_LONG;

		case SCC_NEWGRF_PRINT_WORD_DATE_SHORT:
		case SCC_NEWGRF_PRINT_DWORD_DATE_SHORT:
			return SCC_DATE_SHORT;

		case SCC_NEWGRF_PRINT_WORD_SPEED:
			return SCC_VELOCITY;

		case SCC_NEWGRF_PRINT_WORD_VOLUME_LONG:
			return SCC_VOLUME_LONG;

		case SCC_NEWGRF_PRINT_WORD_VOLUME_SHORT:
			return SCC_VOLUME_SHORT;

		case SCC_NEWGRF_PRINT_WORD_WEIGHT_LONG:
			return SCC_WEIGHT_LONG;

		case SCC_NEWGRF_PRINT_WORD_WEIGHT_SHORT:
			return SCC_WEIGHT_SHORT;

		case SCC_NEWGRF_PRINT_WORD_POWER:
			return SCC_POWER;

		case SCC_NEWGRF_PRINT_DWORD_FORCE:
			return SCC_FORCE;

		case SCC_NEWGRF_PRINT_WORD_CARGO_LONG:
			return SCC_CARGO_LONG;

		case SCC_NEWGRF_PRINT_WORD_CARGO_SHORT:
			return SCC_CARGO_SHORT;

		case SCC_NEWGRF_PRINT_WORD_CARGO_TINY:
			return SCC_CARGO_TINY;

		case SCC_NEWGRF_PRINT_WORD_CARGO_NAME:
			return SCC_CARGO_LIST;

		case SCC_NEWGRF_PRINT_WORD_STATION_NAME:
			return SCC_STATION_NAME;

		/* These NewGRF string codes modify the NewGRF stack or otherwise do not map to OpenTTD string codes. */
		case SCC_NEWGRF_PUSH_WORD:
			Utf8Consume(str);
			return 0;

		case SCC_NEWGRF_DISCARD_WORD:
		case SCC_NEWGRF_ROTATE_TOP_4_WORDS:
			return 0;
	}
}

uint32_t GetStringGRFID(StringID string)
{
	switch (GetStringTab(string)) {
		case TEXT_TAB_NEWGRF_START:
			return _grf_text[GetStringIndex(string)].grfid;
		default:
			return 0;
	}
}

/**
 * Handle control codes in a NewGRF string, processing the stack and filling parameters.
 * @param str String to process.
 * @param[in,out] stack Stack to use.
 * @param[out] params Parameters to fill.
 */
static void HandleNewGRFStringControlCodes(std::string_view str, TextRefStack &stack, std::vector<StringParameter> &params)
{
	for (const char *p = str.data(), *end = str.data() + str.size(); p < end; /* nothing */) {
		char32_t scc;
		p += Utf8Decode(&scc, p);
		ProcessNewGRFStringControlCode(scc, p, stack, params);
	}
}

/**
 * Process the text ref stack for a GRF String and return its parameters.
 * @param grffile GRFFile of string.
 * @param stringid StringID of string.
 * @param num_entries Number of temporary storage registers to import.
 * @returns Parameters for GRF string.
 */
std::vector<StringParameter> GetGRFStringTextStackParameters(const GRFFile *grffile, StringID stringid, uint8_t num_entries)
{
	if (stringid == INVALID_STRING_ID) return {};

	auto str = GetStringPtr(stringid);

	std::vector<StringParameter> params;
	params.reserve(20);

	TextRefStack stack{grffile, num_entries};
	HandleNewGRFStringControlCodes(str, stack, params);

	if (stack.error) {
		if (grffile != nullptr) {
			Debug(misc, 0, "Too many NewGRF string parameters (in {:08X}, {}).", std::byteswap(grffile->grfid), grffile->filename);
		} else {
			Debug(misc, 0, "Too many NewGRF string parameters.");
		}
	}

	return params;
}

/**
 * Format a GRF string using the text ref stack for parameters.
 * @param grffile GRFFile of string.
 * @param grfstringid GRFStringID of string.
 * @param num_entries Number of temporary storage registers to import.
 * @returns Formatted string.
 */
std::string GetGRFStringWithTextStack(const struct GRFFile *grffile, GRFStringID grfstringid, uint8_t num_entries)
{
	StringID stringid = GetGRFStringID(grffile->grfid, grfstringid);
	auto params = GetGRFStringTextStackParameters(grffile, stringid, num_entries);
	return GetStringWithArgs(stringid, params);
}<|MERGE_RESOLUTION|>--- conflicted
+++ resolved
@@ -712,18 +712,11 @@
 		return "(invalid StringID)";
 	}
 
-<<<<<<< HEAD
-	const char *str = GetGRFStringFromGRFText(_grf_text[stringid].textholder);
-	if (str == nullptr) {
-		/* Use the default string ID if the fallback string isn't available */
-		str = GetStringPtr(_grf_text[stringid].def_string);
-	}
-=======
 	auto str = GetGRFStringFromGRFText(_grf_text[stringid].textholder);
 	if (str.has_value()) return *str;
->>>>>>> 819e097d
-
-	return str;
+
+ 	/* Use the default string ID if the fallback string isn't available */
+ 	return GetStringPtr(_grf_text[stringid].def_string);
 }
 
 /**
