--- conflicted
+++ resolved
@@ -295,7 +295,6 @@
 	{
 		return {};
 	}
-<<<<<<< HEAD
 
 	virtual std::vector<uint32_t> GetPSAGRFIDs(uint index) const
 	{
@@ -310,40 +309,6 @@
 	virtual bool ShowOptionsDropDown(uint index) const { return false; }
 	virtual void FillOptionsDropDown(uint index, DropDownList &list) const { return; }
 	virtual void OnOptionsDropdownSelect(uint index, int selected) const { return; }
-
-protected:
-	/**
-	 * Helper to make setting the strings easier.
-	 * @param string the string to actually draw.
-	 * @param index  the (instance) index for the string.
-	 */
-	void SetSimpleStringParameters(StringID string, uint32_t index) const
-	{
-		SetDParam(0, string);
-		SetDParam(1, index);
-	}
-
-
-	/**
-	 * Helper to make setting the strings easier for objects at a specific tile.
-	 * @param string the string to draw the object's name
-	 * @param index  the (instance) index for the string.
-	 * @param tile   the tile the object is at
-	 */
-	void SetObjectAtStringParameters(StringID string, uint32_t index, TileIndex tile) const
-	{
-		SetDParam(0, STR_NEWGRF_INSPECT_CAPTION_OBJECT_AT);
-		SetDParam(1, string);
-		SetDParam(2, index);
-		SetDParam(3, tile);
-	}
-
-	inline void SetObjectAtStringParameters(StringID string, StringParameterAsBase auto index, TileIndex tile) const
-	{
-		this->SetObjectAtStringParameters(string, index.base(), tile);
-	}
-=======
->>>>>>> e818fcbf
 };
 
 
@@ -511,11 +476,7 @@
 	{
 		if (widget != WID_NGRFI_CAPTION) return this->Window::GetWidgetString(widget, stringid);
 
-<<<<<<< HEAD
-		this->GetFeatureHelper()->SetStringParameters(this->GetFeatureIndex());
-=======
-		return GetFeatureHelper(this->window_number).GetName(this->GetFeatureIndex());
->>>>>>> e818fcbf
+		return this->GetFeatureHelper()->GetName(this->GetFeatureIndex());
 	}
 
 	void UpdateWidgetSize(WidgetID widget, Dimension &size, [[maybe_unused]] const Dimension &padding, [[maybe_unused]] Dimension &fill, [[maybe_unused]] Dimension &resize) override
@@ -628,8 +589,7 @@
 		Rect ir = r.Shrink(WidgetDimensions::scaled.framerect);
 
 		if (this->log_console) {
-			this->GetFeatureHelper()->SetStringParameters(this->GetFeatureIndex());
-			std::string buf = GetString(STR_NEWGRF_INSPECT_CAPTION);
+			std::string buf = this->GetFeatureHelper()->GetName(this->GetFeatureIndex());
 			if (!buf.empty()) Debug(misc, 0, "*** {} ***", strip_leading_colours(buf));
 		}
 		uint index = this->GetFeatureIndex();
