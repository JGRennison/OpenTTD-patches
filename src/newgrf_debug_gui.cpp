--- conflicted
+++ resolved
@@ -109,19 +109,11 @@
 
 /** Representation of the data from a NewGRF property. */
 struct NIProperty {
-<<<<<<< HEAD
 	const char *name;       ///< A (human readable) name for the property
 	ptrdiff_t offset;       ///< Offset of the variable in the class
-	byte read_size;         ///< Number of bytes (i.e. byte, word, dword etc)
-	byte prop;              ///< The number of the property
-	byte type;
-=======
-	const char *name;          ///< A (human readable) name for the property
-	NIOffsetProc *offset_proc; ///< Callback proc to get the actual variable address in memory
-	uint8_t read_size;            ///< Number of bytes (i.e. byte, word, dword etc)
-	uint8_t prop;                 ///< The number of the property
+	uint8_t read_size;      ///< Number of bytes (i.e. byte, word, dword etc)
+	uint8_t prop;           ///< The number of the property
 	uint8_t type;
->>>>>>> 6c5a8f55
 };
 
 
@@ -130,19 +122,11 @@
  * information on when they actually apply.
  */
 struct NICallback {
-<<<<<<< HEAD
-	const char *name; ///< The human readable name of the callback
-	ptrdiff_t offset; ///< Offset of the variable in the class
-	byte read_size;   ///< The number of bytes (i.e. byte, word, dword etc) to read
-	byte cb_bit;      ///< The bit that needs to be set for this callback to be enabled
-	uint16_t cb_id;   ///< The number of the callback
-=======
-	const char *name;          ///< The human readable name of the callback
-	NIOffsetProc *offset_proc; ///< Callback proc to get the actual variable address in memory
-	uint8_t read_size;            ///< The number of bytes (i.e. byte, word, dword etc) to read
-	uint8_t cb_bit;               ///< The bit that needs to be set for this callback to be enabled
-	uint16_t cb_id;              ///< The number of the callback
->>>>>>> 6c5a8f55
+	const char *name;    ///< The human readable name of the callback
+	ptrdiff_t offset;    ///< Offset of the variable in the class
+	uint8_t read_size;   ///< The number of bytes (i.e. byte, word, dword etc) to read
+	uint8_t cb_bit;      ///< The bit that needs to be set for this callback to be enabled
+	uint16_t cb_id;      ///< The number of the callback
 };
 /** Mask to show no bit needs to be enabled for the callback. */
 static const int CBM_NO_BIT = UINT8_MAX;
@@ -156,7 +140,6 @@
 /** Representation on the NewGRF variables. */
 struct NIVariable {
 	const char *name;
-<<<<<<< HEAD
 	uint16_t var;
 	NIVariableFlags flags;
 };
@@ -165,9 +148,6 @@
 	std::function<void(const char *)> print;
 	std::function<void(uint)> register_next_line_click_flag_toggle;
 	uint32_t flags;
-=======
-	uint8_t var;
->>>>>>> 6c5a8f55
 };
 
 /** Helper class to wrap some functionality/queries in. */
@@ -356,11 +336,7 @@
 	uint chain_index;
 
 	/** The currently edited parameter, to update the right one. */
-<<<<<<< HEAD
 	uint16_t current_edit_param;
-=======
-	uint8_t current_edit_param;
->>>>>>> 6c5a8f55
 
 	Scrollbar *vscroll;
 
@@ -824,7 +800,7 @@
 		if (nif->properties != nullptr) {
 			this->DrawString(r, i++, "Properties:");
 			for (const NIProperty *nip = nif->properties; nip->name != nullptr; nip++) {
-				const void *ptr = (const byte *)base + nip->offset;
+				const void *ptr = (const uint8_t *)base + nip->offset;
 				uint value;
 				switch (nip->read_size) {
 					case 1: value = *(const uint8_t  *)ptr; break;
@@ -856,7 +832,7 @@
 			this->DrawString(r, i++, "Callbacks:");
 			for (const NICallback *nic = nif->callbacks; nic->name != nullptr; nic++) {
 				if (nic->cb_bit != CBM_NO_BIT) {
-					const void *ptr = (const byte *)base_spec + nic->offset;
+					const void *ptr = (const uint8_t *)base_spec + nic->offset;
 					uint value;
 					switch (nic->read_size) {
 						case 1: value = *(const uint8_t  *)ptr; break;
