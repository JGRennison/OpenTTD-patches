/*
 * This file is part of OpenTTD.
 * OpenTTD is free software; you can redistribute it and/or modify it under the terms of the GNU General Public License as published by the Free Software Foundation, version 2.
 * OpenTTD is distributed in the hope that it will be useful, but WITHOUT ANY WARRANTY; without even the implied warranty of MERCHANTABILITY or FITNESS FOR A PARTICULAR PURPOSE.
 * See the GNU General Public License for more details. You should have received a copy of the GNU General Public License along with OpenTTD. If not, see <http://www.gnu.org/licenses/>.
 */

/** @file newgrf_debug_gui.cpp GUIs for debugging NewGRFs. */

#include "stdafx.h"
#include <functional>
#include "core/backup_type.hpp"
#include "core/container_func.hpp"
#include "core/geometry_func.hpp"
#include "window_gui.h"
#include "window_func.h"
#include "random_access_file_type.h"
#include "spritecache.h"
#include "string_func.h"
#include "string_func_extra.h"
#include "strings_func.h"
#include "textbuf_gui.h"
#include "vehicle_gui.h"
#include "zoom_func.h"
#include "scope.h"
#include "debug_settings.h"
#include "viewport_func.h"
#include "dropdown_type.h"

#include "engine_base.h"
#include "industry.h"
#include "object_base.h"
#include "station_base.h"
#include "town.h"
#include "vehicle_base.h"
#include "train.h"
#include "roadveh.h"

#include "newgrf_act5.h"
#include "newgrf_airport.h"
#include "newgrf_airporttiles.h"
#include "newgrf_badge.h"
#include "newgrf_debug.h"
#include "newgrf_dump.h"
#include "newgrf_object.h"
#include "newgrf_spritegroup.h"
#include "newgrf_station.h"
#include "newgrf_town.h"
#include "newgrf_railtype.h"
#include "newgrf_industries.h"
#include "newgrf_industrytiles.h"

#include "newgrf_config.h"

#include "widgets/newgrf_debug_widget.h"

#include "table/strings.h"

#include <array>
#include <mutex>

#include "safeguards.h"

/** The sprite picker. */
NewGrfDebugSpritePicker _newgrf_debug_sprite_picker;

static std::mutex _newgrf_debug_sprite_picker_draw_mutex;

void NewGrfDebugSpritePicker::DrawingComplete()
{
	std::lock_guard<std::mutex> lock(_newgrf_debug_sprite_picker_draw_mutex);
	this->sprites.swap(this->draw_found_sprites);
	this->draw_found_sprites.clear();
}

void NewGrfDebugSpritePicker::FoundSpriteDuringDrawing(SpriteID sprite)
{
	std::lock_guard<std::mutex> lock(_newgrf_debug_sprite_picker_draw_mutex);
	include(this->draw_found_sprites, sprite);
}

struct InspectTargetId {
	GrfSpecFeature grf_feature;
	uint32_t feature_index;

	constexpr InspectTargetId(GrfSpecFeature grf_feature, uint32_t feature_index) : grf_feature(grf_feature), feature_index(feature_index) {}

	bool IsValid() const { return this->grf_feature != GSF_INVALID; }

	bool operator==(const InspectTargetId &) const = default;

	static constexpr InspectTargetId Invalid() { return InspectTargetId(GSF_INVALID, 0); }
};

/**
 * The type of a property to show. This is used to
 * provide an appropriate representation in the GUI.
 */
enum NIType : uint8_t {
	NIT_INT,   ///< The property is a simple integer
	NIT_CARGO, ///< The property is a cargo
};

using NIValueReaderProc = uint(*)(const void *, uint8_t);

struct NIValueReader {
private:
	union {
		ptrdiff_t offset;       ///< Offset of the variable in the class
		NIValueReaderProc proc; ///< Function to read the variable from the class
	};
	uint8_t read_size;          ///< Number of bytes (i.e. byte, word, dword etc) for use with offset, or 0xFF to use proc
	uint8_t param;              ///< Parameter for proc

public:
	constexpr NIValueReader() : offset(0), read_size(0), param(0) {}
	constexpr NIValueReader(ptrdiff_t offset, uint8_t read_size) : offset(offset), read_size(read_size), param(0) {}
	constexpr NIValueReader(NIValueReaderProc proc, uint8_t param = 0) : proc(proc), read_size(0xFF), param(param) {}

	uint ReadValue(const void *base) const
	{
		if (this->read_size == 0xFF) return this->proc(base, this->param);

		const void *ptr = (const uint8_t *)base + this->offset;
		switch (this->read_size) {
			case 1: return *(const uint8_t  *)ptr; break;
			case 2: return *(const uint16_t *)ptr; break;
			case 4: return *(const uint32_t *)ptr; break;
			default: NOT_REACHED();
		}
	}
};

/** Representation of the data from a NewGRF property. */
struct NIProperty {
	const char *name;                       ///< A (human readable) name for the property
	NO_UNIQUE_ADDRESS NIValueReader reader; ///< Class value reader
	uint8_t prop;                           ///< The number of the property
	uint8_t type;
};


/**
 * Representation of the available callbacks with
 * information on when they actually apply.
 */
struct NICallback {
<<<<<<< HEAD
	const char *name;    ///< The human readable name of the callback
	NIValueReader reader;///< Class value reader
	uint8_t cb_bit;      ///< The bit that needs to be set for this callback to be enabled
	uint16_t cb_id;      ///< The number of the callback
=======
	std::string_view name;          ///< The human readable name of the callback
	NIOffsetProc *offset_proc; ///< Callback proc to get the actual variable address in memory
	uint8_t read_size;            ///< The number of bytes (i.e. byte, word, dword etc) to read
	std::variant<
		std::monostate,
		VehicleCallbackMask,
		StationCallbackMask,
		RoadStopCallbackMask,
		HouseCallbackMask,
		CanalCallbackMask,
		CargoCallbackMask,
		IndustryCallbackMask,
		IndustryTileCallbackMask,
		ObjectCallbackMask,
		AirportTileCallbackMask> cb_bit; ///< The bit that needs to be set for this callback to be enabled
	uint16_t cb_id;              ///< The number of the callback
>>>>>>> 2c7b3bb5
};

enum NIVariableFlags : uint16_t {
	NIVF_NONE                  = 0,
	NIVF_SHOW_PARAMS           = 1 << 0,
};
DECLARE_ENUM_AS_BIT_SET(NIVariableFlags)

/** Representation on the NewGRF variables. */
struct NIVariable {
	const char *name;
	uint16_t var;
	NIVariableFlags flags;
};

struct NIExtraInfoOutput {
	std::function<void(std::string_view)> print_handler;
	std::function<void(uint)> register_next_line_click_flag_toggle;
	format_buffer buffer;
	uint32_t flags;

	void FinishPrint()
	{
		this->print_handler(this->buffer);
		this->buffer.clear();
	}

	void FinishPrintMultiline()
	{
		ProcessLineByLine(this->buffer, this->print_handler);
		this->buffer.clear();
	}

	void PrintV(fmt::string_view fmtstr, fmt::format_args args)
	{
		this->buffer.vformat(fmtstr, args);
		this->FinishPrint();
	}

	void Print(std::string_view output)
	{
		this->print_handler(output);
		this->buffer.clear(); // Clear buffer anyway, even though it isn't used here
	}

	template <typename... T>
	void Print(fmt::format_string<T...> fmtstr, T&&... args)
	{
		this->PrintV(fmtstr, fmt::make_format_args(args...));
	}
};

/** Helper class to wrap some functionality/queries in. */
class NIHelper {
public:
	/** Silence a warning. */
	virtual ~NIHelper() = default;

	/**
	 * Is the item with the given index inspectable?
	 * @param index the index to check.
	 * @return true iff the index is inspectable.
	 */
	virtual bool IsInspectable(uint index) const = 0;

	/**
	 * Get the parent "window_number" of a given instance.
	 * @param index the instance to get the parent for.
	 * @return the parent's target ID or InspectTargetId::Invalid()
	 */
	virtual InspectTargetId GetParent(uint index) const = 0;

	/**
	 * Get the instance given an index.
	 * @param index the index to get the instance for.
	 * @return the instance.
	 */
	virtual const void *GetInstance(uint index) const = 0;

	/**
	 * Get (NewGRF) specs given an index.
	 * @param index the index to get the specs for for.
	 * @return the specs.
	 */
	virtual const void *GetSpec(uint index) const = 0;

	/**
	 * Set the string parameters to write the right data for a STRINGn.
	 * @param index the index to get the string parameters for.
	 */
	virtual void SetStringParameters(uint index) const = 0;

	/**
	 * Get the GRFID of the file that includes this item.
	 * @param index index to check.
	 * @return GRFID of the item. 0 means that the item is not inspectable.
	 */
	virtual uint32_t GetGRFID(uint index) const = 0;

	/**
	 * Get the list of badges of this item.
	 * @param index index to check.
	 * @return List of badges of the item.
	 */
	virtual std::span<const BadgeID> GetBadges(uint index) const = 0;

	/**
	 * Resolve (action2) variable for a given index.
	 * @param index The (instance) index to resolve the variable for.
	 * @param var   The variable to actually resolve.
	 * @param param The varaction2 0x60+x parameter to pass.
	 * @param avail Return whether the variable is available.
	 * @return The resolved variable's value.
	 */
	virtual uint Resolve(uint index, uint var, uint param, GetVariableExtra &extra) const = 0;

	/**
	 * Used to decide if the PSA needs a parameter or not.
	 * @return True iff this item has a PSA that requires a parameter.
	 */
	virtual bool PSAWithParameter() const
	{
		return false;
	}

	/**
	 * Gets the span containing the persistent storage.
	 * @param index Index of the item.
	 * @param grfid Parameter for the PSA. Only required for items with parameters.
	 * @return Span of the storage array or an empty span when not present.
	 */
	virtual const std::span<int32_t> GetPSA([[maybe_unused]] uint index, [[maybe_unused]] uint32_t grfid) const
	{
		return {};
	}

	virtual std::vector<uint32_t> GetPSAGRFIDs(uint index) const
	{
		return {};
	}

	virtual void ExtraInfo(uint index, NIExtraInfoOutput &output) const {}
	virtual void SpriteDump(uint index, SpriteGroupDumper &dumper) const {}
	virtual bool ShowExtraInfoOnly(uint index) const { return false; };
	virtual bool ShowExtraInfoIncludingGRFIDOnly(uint index) const { return false; };
	virtual bool ShowSpriteDumpButton(uint index) const { return false; };
	virtual bool ShowOptionsDropDown(uint index) const { return false; }
	virtual void FillOptionsDropDown(uint index, DropDownList &list) const { return; }
	virtual void OnOptionsDropdownSelect(uint index, int selected) const { return; }

protected:
	/**
	 * Helper to make setting the strings easier.
	 * @param string the string to actually draw.
	 * @param index  the (instance) index for the string.
	 */
	void SetSimpleStringParameters(StringID string, uint32_t index) const
	{
		SetDParam(0, string);
		SetDParam(1, index);
	}


	/**
	 * Helper to make setting the strings easier for objects at a specific tile.
	 * @param string the string to draw the object's name
	 * @param index  the (instance) index for the string.
	 * @param tile   the tile the object is at
	 */
	void SetObjectAtStringParameters(StringID string, uint32_t index, TileIndex tile) const
	{
		SetDParam(0, STR_NEWGRF_INSPECT_CAPTION_OBJECT_AT);
		SetDParam(1, string);
		SetDParam(2, index);
		SetDParam(3, tile);
	}
};


/** Container for all information for a given feature. */
struct NIFeature {
	std::span<const NIProperty> properties; ///< The properties associated with this feature.
	std::span<const NICallback> callbacks; ///< The callbacks associated with this feature.
	std::span<const NIVariable> variables; ///< The variables associated with this feature.
	std::unique_ptr<const NIHelper> helper; ///< The class container all helper functions.
};

/* Load all the NewGRF debug data; externalised as it is just a huge bunch of tables. */
#include "table/newgrf_debug_data.h"

/**
 * Get the NIFeature related to the feature number.
 * @param window_number The window to get the NIFeature for.
 * @return the NIFeature, or nullptr is there isn't one.
 */
static inline const NIFeature *GetFeature(GrfSpecFeature grf_feature)
{
	return grf_feature < GSF_FAKE_END ? _nifeatures[grf_feature] : nullptr;
}

/** Window used for inspecting NewGRFs. */
struct NewGRFInspectWindow final : Window {
	/** The value for the variable 60 parameters. */
	btree::btree_map<uint16_t, uint32_t> var60params;

	InspectTargetId target_id;

	/** GRFID of the caller of this window, 0 if it has no caller. */
	uint32_t caller_grfid;

	/** For ground vehicles: Index in vehicle chain. */
	uint chain_index;

	/** The currently edited parameter, to update the right one. */
	uint16_t current_edit_param;

	Scrollbar *vscroll;

	int32_t first_variable_line_index = 0;
	bool redraw_panel = false;
	bool redraw_scrollbar = false;

	bool auto_refresh = false;
	bool log_console = false;
	bool click_to_mark_mode = true;
	bool sprite_dump = false;
	bool sprite_dump_unopt = false;
	bool sprite_dump_more_details = false;
	bool show_dropdown = false;

	uint32_t extra_info_flags = 0;
	btree::btree_map<int, uint> extra_info_click_flag_toggles;
	btree::btree_map<int, const SpriteGroup *> sprite_group_lines;
	btree::btree_map<int, uint16_t> nfo_line_lines;
	const SpriteGroup *selected_sprite_group = nullptr;
	btree::btree_map<int, uint32_t> highlight_tag_lines;
	btree::btree_set<const SpriteGroup *> collapsed_groups;

	std::array<uint32_t, 6> selected_highlight_tags = {};
	std::array<const SpriteGroup *, 8> marked_groups = {};

	enum DropDownOptions {
		NGIWDDO_GOTO_SPRITE,
		NGIWDDO_CLEAR,
		NGIWDDO_MORE_DETAILS,
		NGIWDDO_CLICK_TO_HIGHLIGHT,
		NGIWDDO_CLICK_TO_MARK,
	};

	/**
	 * Check whether the given variable has a parameter.
	 * @param variable the variable to check.
	 * @return true iff the variable has a parameter.
	 */
	static bool HasVariableParameter(const NIVariable &niv)
	{
		return IsInsideBS(niv.var, 0x60, 0x20) || (niv.flags & NIVF_SHOW_PARAMS);
	}

	/**
	 * Set the GRFID of the item opening this window.
	 * @param grfid GRFID of the item opening this window, or 0 if not opened by other window.
	 */
	void SetCallerGRFID(uint32_t grfid)
	{
		this->caller_grfid = grfid;
		this->SetDirty();
	}

	/**
	 * Check whether this feature has chain index, i.e. refers to ground vehicles.
	 */
	bool HasChainIndex() const
	{
		GrfSpecFeature f = this->target_id.grf_feature;
		return f == GSF_TRAINS || f == GSF_ROADVEHICLES || f == GSF_SHIPS;
	}

	const NIFeature *GetFeature() const
	{
		return ::GetFeature(this->target_id.grf_feature);
	}

	const NIHelper *GetFeatureHelper() const
	{
		return this->GetFeature()->helper.get();
	}

	/**
	 * Get the feature index.
	 * @return the feature index
	 */
	uint GetFeatureIndex() const
	{
		uint index = this->target_id.feature_index;
		if (this->chain_index > 0) {
			assert(this->HasChainIndex());
			const Vehicle *v = Vehicle::Get(index);
			v = v->Move(this->chain_index);
			if (v != nullptr) index = v->index;
		}
		return index;
	}

	/**
	 * Ensure that this->chain_index is in range.
	 */
	void ValidateChainIndex()
	{
		if (this->chain_index == 0) return;

		assert(this->HasChainIndex());

		const Vehicle *v = Vehicle::Get(this->target_id.feature_index);
		v = v->Move(this->chain_index);
		if (v == nullptr) this->chain_index = 0;
	}

	NewGRFInspectWindow(WindowDesc &desc, InspectTargetId target_id) : Window(desc), target_id(target_id)
	{
		this->CreateNestedTree();
		this->vscroll = this->GetScrollbar(WID_NGRFI_SCROLLBAR);
		bool show_sprite_dump_button = this->GetFeatureHelper()->ShowSpriteDumpButton(target_id.feature_index);
		bool show_options = this->GetFeatureHelper()->ShowOptionsDropDown(target_id.feature_index);
		this->show_dropdown = show_sprite_dump_button || show_options;
		this->GetWidget<NWidgetStacked>(WID_NGRFI_SPRITE_DUMP_SEL)->SetDisplayedPlane(show_sprite_dump_button ? 0 : SZSP_NONE);
		this->GetWidget<NWidgetStacked>(WID_NGRFI_SPRITE_DUMP_UNOPT_SEL)->SetDisplayedPlane(show_sprite_dump_button ? 0 : SZSP_NONE);
		this->GetWidget<NWidgetStacked>(WID_NGRFI_OPTIONS_SEL)->SetDisplayedPlane(this->show_dropdown ? 0 : SZSP_NONE);
		this->SetWidgetDisabledState(WID_NGRFI_SPRITE_DUMP_UNOPT, true);
		this->SetWidgetDisabledState(WID_NGRFI_SPRITE_DUMP_OPTIONS, !show_sprite_dump_button);
		this->SetWidgetDisabledState(WID_NGRFI_MAIN_OPTIONS, !show_options);
		this->FinishInitNested(0);

		this->vscroll->SetCount(0);
		this->SetWidgetDisabledState(WID_NGRFI_PARENT, !this->GetFeatureHelper()->GetParent(this->GetFeatureIndex()).IsValid());

		this->OnInvalidateData(0, true);
	}

	void SetStringParameters(WidgetID widget) const override
	{
		if (widget != WID_NGRFI_CAPTION) return;

		this->GetFeatureHelper()->SetStringParameters(this->GetFeatureIndex());
	}

	void UpdateWidgetSize(WidgetID widget, Dimension &size, [[maybe_unused]] const Dimension &padding, [[maybe_unused]] Dimension &fill, [[maybe_unused]] Dimension &resize) override
	{
		switch (widget) {
			case WID_NGRFI_VEH_CHAIN: {
				assert(this->HasChainIndex());
				GrfSpecFeature f = this->target_id.grf_feature;
				if (f == GSF_SHIPS) {
					size.height = GetCharacterHeight(FS_NORMAL) + WidgetDimensions::scaled.framerect.Vertical();
					break;
				}
				size.height = std::max(size.height, GetVehicleImageCellSize((VehicleType)(VEH_TRAIN + (f - GSF_TRAINS)), EIT_IN_DEPOT).height + 2 + WidgetDimensions::scaled.bevel.Vertical());
				break;
			}

			case WID_NGRFI_MAINPANEL:
				resize.height = std::max(11, GetCharacterHeight(FS_NORMAL) + WidgetDimensions::scaled.vsep_normal);
				resize.width  = 1;

				size.height = 5 * resize.height + WidgetDimensions::scaled.frametext.Vertical();
				break;
		}
	}

	void DrawStringV(const Rect &r, int offset, fmt::string_view fmtstr, fmt::format_args args) const
	{
		offset -= this->vscroll->GetPosition();
		if (!this->log_console && (offset < 0 || offset >= this->vscroll->GetCapacity())) return;

		format_buffer buffer;
		if (this->log_console) buffer.append("  "); // indent when writing to console
		buffer.vformat(fmtstr, args);
		std::string_view view = buffer;

		if (this->log_console) {
			debug_print(DebugLevelID::misc, 0, buffer);
			view.remove_prefix(2);
		}

		if (offset < 0 || offset >= this->vscroll->GetCapacity()) return;

		::DrawString(r.Shrink(WidgetDimensions::scaled.frametext).Shrink(0, offset * this->resize.step_height, 0, 0), view, TC_BLACK);
	}

	/**
	 * Helper function to draw a string (line) in the window.
	 * @param r      The (screen) rectangle we must draw within
	 * @param offset The offset (in lines) we want to draw for
	 * @param format The format string
	 */
	template <typename... T>
	void DrawString(const Rect &r, int offset, fmt::format_string<T...> fmtstr, T&&... args) const
	{
		this->DrawStringV(r, offset, fmtstr, fmt::make_format_args(args...));
	}

	void DrawWidget(const Rect &r, WidgetID widget) const override
	{
		switch (widget) {
			case WID_NGRFI_VEH_CHAIN: {
				const Vehicle *v = Vehicle::Get(this->GetFeatureIndex());
				if (this->target_id.grf_feature == GSF_SHIPS) {
					Rect ir = r.Shrink(WidgetDimensions::scaled.framerect);
					format_buffer buffer;
					uint count = 0;
					for (const Vehicle *u = v->First(); u != nullptr; u = u->Next()) count++;
					buffer.format("Part {} of {}", this->chain_index + 1, count);
					::DrawString(ir.left, ir.right, ir.top, buffer, TC_BLACK);
					break;
				}
				int total_width = 0;
				int sel_start = 0;
				int sel_end = 0;
				for (const Vehicle *u = v->First(); u != nullptr; u = u->Next()) {
					if (u == v) sel_start = total_width;
					switch (u->type) {
						case VEH_TRAIN: total_width += Train      ::From(u)->GetDisplayImageWidth(); break;
						case VEH_ROAD:  total_width += RoadVehicle::From(u)->GetDisplayImageWidth(); break;
						default: NOT_REACHED();
					}
					if (u == v) sel_end = total_width;
				}

				Rect br = r.Shrink(WidgetDimensions::scaled.bevel);
				int width = br.Width();
				int skip = 0;
				if (total_width > width) {
					int sel_center = (sel_start + sel_end) / 2;
					if (sel_center > width / 2) skip = std::min(total_width - width, sel_center - width / 2);
				}

				GrfSpecFeature f = this->target_id.grf_feature;
				int h = GetVehicleImageCellSize((VehicleType)(VEH_TRAIN + (f - GSF_TRAINS)), EIT_IN_DEPOT).height;
				int y = CenterBounds(br.top, br.bottom, h);
				DrawVehicleImage(v->First(), br, INVALID_VEHICLE, EIT_IN_DETAILS, skip);

				/* Highlight the articulated part (this is different to the whole-vehicle highlighting of DrawVehicleImage */
				if (_current_text_dir == TD_RTL) {
					DrawFrameRect(r.right - sel_end   + skip, y, r.right - sel_start + skip, y + h, COLOUR_WHITE, FrameFlag::BorderOnly);
				} else {
					DrawFrameRect(r.left  + sel_start - skip, y, r.left  + sel_end   - skip, y + h, COLOUR_WHITE, FrameFlag::BorderOnly);
				}
				break;
			}
		}

		if (widget != WID_NGRFI_MAINPANEL) return;

		Rect ir = r.Shrink(WidgetDimensions::scaled.framerect);

		if (this->log_console) {
			this->GetFeatureHelper()->SetStringParameters(this->GetFeatureIndex());
			std::string buf = GetString(STR_NEWGRF_INSPECT_CAPTION);
			if (!buf.empty()) Debug(misc, 0, "*** {} ***", strip_leading_colours(buf));
		}
		uint index = this->GetFeatureIndex();
		const NIFeature *nif  = this->GetFeature();
		const NIHelper *nih   = nif->helper.get();
		const void *base      = nih->GetInstance(index);
		const void *base_spec = nih->GetSpec(index);

		int32_t i = 0;

		auto guard = scope_guard([&]() {
			if (this->log_console) {
				const_cast<NewGRFInspectWindow*>(this)->log_console = false;
				Debug(misc, 0, "*** END ***");
			}

			const int32_t count = i;
			if (vscroll->GetCount() != count) {
				/* Not nice and certainly a hack, but it beats duplicating
				 * this whole function just to count the actual number of
				 * elements. Especially because they need to be redrawn. */
				const int32_t position = this->vscroll->GetPosition();
				const_cast<NewGRFInspectWindow*>(this)->vscroll->SetCount(count);
				const_cast<NewGRFInspectWindow*>(this)->redraw_scrollbar = true;
				if (position != this->vscroll->GetPosition()) {
					const_cast<NewGRFInspectWindow*>(this)->redraw_panel = true;
				}
			}
		});

		auto line_handler = [&](std::string_view buf) {
			if (this->log_console) Debug(misc, 0, "  {}", buf);

			int offset = i++;
			offset -= this->vscroll->GetPosition();
			if (offset < 0 || offset >= this->vscroll->GetCapacity()) return;

			::DrawString(ir.left, ir.right, ir.top + (offset * this->resize.step_height), buf, TC_BLACK);
		};
		const_cast<NewGRFInspectWindow *>(this)->sprite_group_lines.clear();
		const_cast<NewGRFInspectWindow *>(this)->highlight_tag_lines.clear();
		const_cast<NewGRFInspectWindow *>(this)->nfo_line_lines.clear();
		if (this->sprite_dump) {
			const bool rtl = _current_text_dir == TD_RTL;
			Rect sprite_ir = ir.Indent(WidgetDimensions::scaled.hsep_normal * 3, rtl);

			bool collapsed = false;
			const SpriteGroup *collapse_group = nullptr;
			uint collapse_lines = 0;
			format_buffer tmp_buf;
			SpriteGroupDumper dumper([&](const SpriteGroup *group, DumpSpriteGroupPrintOp operation, uint32_t highlight_tag, std::string_view buf) {
				if (this->log_console && operation == DSGPO_PRINT) Debug(misc, 0, "  {}", buf);

				if (operation == DSGPO_NFO_LINE) {
					btree::btree_map<int, uint16_t> &lines = const_cast<NewGRFInspectWindow *>(this)->nfo_line_lines;
					auto iter = lines.lower_bound(highlight_tag);
					if (iter != lines.end() && iter->first == (int)highlight_tag) {
						/* Already stored, don't insert again */
					} else {
						lines.insert(iter, std::make_pair<int, uint16_t>(highlight_tag, ClampTo<uint16_t>(i)));
					}
				}

				if (operation == DSGPO_START && !collapsed && this->collapsed_groups.count(group)) {
					collapsed = true;
					collapse_group = group;
					collapse_lines = 0;
				}
				if (operation == DSGPO_END && collapsed && collapse_group == group) {
					tmp_buf.clear();
					tmp_buf.format("{}COLLAPSED: {} lines omitted", buf, collapse_lines);
					buf = tmp_buf;
					collapsed = false;
					highlight_tag = 0;
					operation = DSGPO_PRINT;
				}

				if (operation != DSGPO_PRINT) return;
				if (collapsed) {
					collapse_lines++;
					return;
				}

				int offset = i++;
				int scroll_offset = offset - this->vscroll->GetPosition();
				if (scroll_offset < 0 || scroll_offset >= this->vscroll->GetCapacity()) return;

				if (group != nullptr) const_cast<NewGRFInspectWindow *>(this)->sprite_group_lines[offset] = group;
				if (highlight_tag != 0) const_cast<NewGRFInspectWindow *>(this)->highlight_tag_lines[offset] = highlight_tag;

				TextColour colour = (this->selected_sprite_group == group && group != nullptr) ? TC_LIGHT_BLUE : TC_BLACK;
				if (highlight_tag != 0) {
					for (uint i = 0; i < std::size(this->selected_highlight_tags); i++) {
						if (this->selected_highlight_tags[i] == highlight_tag) {
							static const TextColour text_colours[] = { TC_YELLOW, TC_GREEN, TC_ORANGE, TC_CREAM, TC_BROWN, TC_RED };
							static_assert(std::tuple_size_v<decltype(this->selected_highlight_tags)> == lengthof(text_colours));
							colour = text_colours[i];
							break;
						}
					}
				}
				if (group != nullptr) {
					for (uint i = 0; i < std::size(this->marked_groups); i++) {
						if (this->marked_groups[i] == group) {
							static const uint8_t mark_colours[] = { PC_YELLOW, PC_GREEN, PC_ORANGE, PC_DARK_BLUE, PC_RED, PC_LIGHT_BLUE, 0xAE /* purple */, 0x6C /* brown */ };
							static_assert(std::tuple_size_v<decltype(this->marked_groups)> == lengthof(mark_colours));
							Rect mark_ir = ir.Indent(WidgetDimensions::scaled.hsep_normal, rtl).WithWidth(WidgetDimensions::scaled.hsep_normal, rtl).Translate(0, (scroll_offset * this->resize.step_height));
							GfxFillRect(mark_ir.left, mark_ir.top, mark_ir.right, mark_ir.top + this->resize.step_height - 1, mark_colours[i]);
							break;
						}
					}
				}
				::DrawString(sprite_ir.left, sprite_ir.right, sprite_ir.top + (scroll_offset * this->resize.step_height), buf, colour);
			});
			dumper.use_shadows = this->sprite_dump_unopt;
			dumper.more_details = this->sprite_dump_more_details;
			nih->SpriteDump(index, dumper);
			return;
		} else {
			NewGRFInspectWindow *this_mutable = const_cast<NewGRFInspectWindow *>(this);
			this_mutable->extra_info_click_flag_toggles.clear();

			NIExtraInfoOutput output;
			output.print_handler = line_handler;
			output.register_next_line_click_flag_toggle = [this_mutable, &i](uint flag) {
				this_mutable->extra_info_click_flag_toggles[i] = flag;
			};
			output.flags = this->extra_info_flags;
			nih->ExtraInfo(index, output);
		}

		if (nih->ShowExtraInfoOnly(index)) return;

		uint32_t grfid = nih->GetGRFID(index);
		if (grfid) {
			this->DrawString(r, i++, "GRF:");
			this->DrawString(r, i++, "  ID: {:08X}", std::byteswap(grfid));
			GRFConfig *grfconfig = GetGRFConfig(grfid);
			if (grfconfig) {
				this->DrawString(r, i++, "  Name: {}", grfconfig->GetName());
				this->DrawString(r, i++, "  File: {}", grfconfig->filename);
			}
		}

		if (nih->ShowExtraInfoIncludingGRFIDOnly(index)) return;

		const_cast<NewGRFInspectWindow*>(this)->first_variable_line_index = i;

		if (!nif->variables.empty()) {
			this->DrawString(r, i++, "Variables:");
			int prefix_width = 0;
			uint widest_num = 0;
			for (const NIVariable &niv : nif->variables) {
				if (niv.var >= 0x100) {
					const char *name = GetExtendedVariableNameById(niv.var);
					if (name != nullptr) {
						format_buffer buffer;
						if (HasVariableParameter(niv)) {
							if (widest_num == 0) widest_num = GetBroadestDigitsValue(2);
							buffer.format("  {} [{}]: ", name, widest_num);
						} else {
							buffer.format("  {}: ", name);
						}
						prefix_width = std::max<int>(prefix_width, GetStringBoundingBox(buffer).width);
					}
				}
			}
			for (const NIVariable &niv : nif->variables) {
				GetVariableExtra extra;
				const bool has_param = HasVariableParameter(niv);
				uint param = 0;
				if (has_param) {
					auto iter = this->var60params.find(niv.var);
					if (iter != this->var60params.end()) param = iter->second;
				}
				uint value = nih->Resolve(index, niv.var, param, extra);

				if (!extra.available) continue;

				if (niv.var >= 0x100) {
					const char *name = GetExtendedVariableNameById(niv.var);
					if (name != nullptr) {
						format_buffer buffer;
						if (has_param) {
							buffer.format("  {} [{:02X}]: ", name, param);
						} else {
							buffer.format("  {}: ", name);
						}
						if (_current_text_dir == TD_RTL) {
							this->DrawString(r, i++, "{}{:08x} ({})", buffer, value, niv.name);
						} else {
							if (this->log_console) Debug(misc, 0, "  {}{:08x} ({})", buffer, value, niv.name);

							int offset = i - this->vscroll->GetPosition();
							i++;
							if (offset >= 0 && offset < this->vscroll->GetCapacity()) {
								Rect sr = r.Shrink(WidgetDimensions::scaled.frametext).Shrink(0, offset * this->resize.step_height, 0, 0);
								int edge = ::DrawString(sr.left, sr.right, sr.top, buffer, TC_BLACK);
								buffer.clear();
								buffer.format("{:08x} ({})", value, niv.name);
								::DrawString(std::max(edge, sr.left + prefix_width), sr.right, sr.top, buffer, TC_BLACK);
							}
						}
					}
					continue;
				}

				if (has_param) {
					this->DrawString(r, i++, "  {:02x}[{:02x}]: {:08x} ({})", niv.var, param, value, niv.name);
				} else {
					this->DrawString(r, i++, "  {:02x}: {:08x} ({})", niv.var, value, niv.name);
				}
			}
		}

		std::vector<uint32_t> psa_grfids = nih->GetPSAGRFIDs(index);
		for (const uint32_t grfid : psa_grfids) {
			auto psa = nih->GetPSA(index, grfid);
			if (!psa.empty()) {
				if (nih->PSAWithParameter()) {
					this->DrawString(r, i++, "Persistent storage [{:08X}]:", std::byteswap(grfid));
				} else {
					this->DrawString(r, i++, "Persistent storage:");
				}
				assert(psa.size() % 4 == 0);
				uint last_non_blank = 0;
				for (uint j = 0; j < (uint)psa.size(); j++) {
					if (psa[j] != 0) last_non_blank = j + 1;
				}
				const uint psa_limit = (last_non_blank + 3) & ~3;
				for (uint j = 0; j < psa_limit; j += 4) {
					this->DrawString(r, i++, "  {}: {} {} {} {}", j, psa[j], psa[j + 1], psa[j + 2], psa[j + 3]);
				}
				if (last_non_blank != (uint)psa.size()) {
					this->DrawString(r, i++, "  {} to {} are all 0", psa_limit, (psa.size() - 1));
				}
			}
		}

		auto badges = nih->GetBadges(index);
		if (!badges.empty()) {
			this->DrawString(r, i++, "Badges:");
			for (const BadgeID &badge_index : badges) {
				const Badge *badge = GetBadge(badge_index);
				this->DrawString(r, i++, "  {}: {}", StrMakeValid(badge->label), GetString(badge->name));
			}
		}

		if (!nif->properties.empty()) {
			this->DrawString(r, i++, "Properties:");
			for (const NIProperty &nip : nif->properties) {
				uint value = nip.reader.ReadValue(base);

				StringID string;
				SetDParam(0, value);
				switch (nip.type) {
					case NIT_INT:
						string = STR_JUST_INT;
						break;

					case NIT_CARGO:
						string = (value != INVALID_CARGO) ? CargoSpec::Get(value)->name : STR_QUANTITY_N_A;
						break;

					default:
						NOT_REACHED();
				}

				this->DrawString(r, i++, "  {:02x}: {} ({})", nip.prop, GetString(string), nip.name);
			}
		}

		if (!nif->callbacks.empty()) {
			this->DrawString(r, i++, "Callbacks:");
			for (const NICallback &nic : nif->callbacks) {
<<<<<<< HEAD
				if (nic.cb_bit != CBM_NO_BIT) {
					uint value = nic.reader.ReadValue(base_spec);

					if (!HasBit(value, nic.cb_bit)) continue;
					this->DrawString(r, i++, "  {:03x}: {}", nic.cb_id, nic.name);
=======
				if (!std::holds_alternative<std::monostate>(nic.cb_bit)) {
					const void *ptr = nic.offset_proc(base_spec);
					uint value;
					switch (nic.read_size) {
						case 1: value = *(const uint8_t  *)ptr; break;
						case 2: value = *(const uint16_t *)ptr; break;
						case 4: value = *(const uint32_t *)ptr; break;
						default: NOT_REACHED();
					}

					struct visitor {
						uint value;

						bool operator()(const std::monostate &) { return false; }
						bool operator()(const VehicleCallbackMask &bit) { return static_cast<VehicleCallbackMasks>(this->value).Test(bit); }
						bool operator()(const StationCallbackMask &bit) { return static_cast<StationCallbackMasks>(this->value).Test(bit); }
						bool operator()(const RoadStopCallbackMask &bit) { return static_cast<RoadStopCallbackMasks>(this->value).Test(bit); }
						bool operator()(const HouseCallbackMask &bit) { return static_cast<HouseCallbackMasks>(this->value).Test(bit); }
						bool operator()(const CanalCallbackMask &bit) { return static_cast<CanalCallbackMasks>(this->value).Test(bit); }
						bool operator()(const CargoCallbackMask &bit) { return static_cast<CargoCallbackMasks>(this->value).Test(bit); }
						bool operator()(const IndustryCallbackMask &bit) { return static_cast<IndustryCallbackMasks>(this->value).Test(bit); }
						bool operator()(const IndustryTileCallbackMask &bit) { return static_cast<IndustryTileCallbackMasks>(this->value).Test(bit); }
						bool operator()(const ObjectCallbackMask &bit) { return static_cast<ObjectCallbackMasks>(this->value).Test(bit); }
						bool operator()(const AirportTileCallbackMask &bit) { return static_cast<AirportTileCallbackMasks>(this->value).Test(bit); }
					};

					if (!std::visit(visitor{value}, nic.cb_bit)) continue;
					this->DrawString(r, i++, fmt::format("  {:03x}: {}", nic.cb_id, nic.name));
>>>>>>> 2c7b3bb5
				} else {
					this->DrawString(r, i++, "  {:03x}: {} (unmasked)", nic.cb_id, nic.name);
				}
			}
		}
	}

	bool UnOptimisedSpriteDumpOK() const
	{
		if (_grfs_loaded_with_sg_shadow_enable) return true;

		if (_networking && !_network_server) return false;

		extern uint NetworkClientCount();
		if (_networking && NetworkClientCount() > 1) {
			return false;
		}

		return true;
	}

	template <typename T, typename V>
	void SelectTagArrayItem(T &items, V value)
	{
		for (size_t i = 0; i < items.size(); i++) {
			if (items[i] == value) {
				items[i] = V{};
				return;
			}
		}
		for (size_t i = 0; i < items.size(); i++) {
			if (!items[i]) {
				items[i] = value;
				return;
			}
		}
		items[items.size() - 1] = value;
	}

	void SelectHighlightTag(uint32_t tag)
	{
		this->SelectTagArrayItem(this->selected_highlight_tags, tag);
	}

	void SelectMarkedGroup(const SpriteGroup *group)
	{
		this->SelectTagArrayItem(this->marked_groups, group);
	}

	void OnClick(Point pt, WidgetID widget, int click_count) override
	{
		switch (widget) {
			case WID_NGRFI_PARENT: {
				const NIHelper *nih = this->GetFeatureHelper();
				InspectTargetId target = nih->GetParent(this->GetFeatureIndex());
				if (target.IsValid()) {
					::ShowNewGRFInspectWindow(target.grf_feature, target.feature_index, nih->GetGRFID(this->GetFeatureIndex()));
				}
				break;
			}

			case WID_NGRFI_VEH_PREV:
				if (this->chain_index > 0) {
					this->chain_index--;
					this->InvalidateData();
				}
				break;

			case WID_NGRFI_VEH_NEXT:
				if (this->HasChainIndex()) {
					uint index = this->GetFeatureIndex();
					Vehicle *v = Vehicle::Get(index);
					if (v != nullptr && v->Next() != nullptr) {
						this->chain_index++;
						this->InvalidateData();
					}
				}
				break;

			case WID_NGRFI_MAINPANEL: {
				/* Get the line, make sure it's within the boundaries. */
				int32_t line = this->vscroll->GetScrolledRowFromWidget(pt.y, this, WID_NGRFI_MAINPANEL, WidgetDimensions::scaled.framerect.top);
				if (line == INT32_MAX) return;

				if (this->sprite_dump) {
					if (_ctrl_pressed) {
						uint32_t highlight_tag = 0;
						auto iter = this->highlight_tag_lines.find(line);
						if (iter != this->highlight_tag_lines.end()) highlight_tag = iter->second;
						if (highlight_tag != 0) {
							this->SelectHighlightTag(highlight_tag);
							this->SetWidgetDirty(WID_NGRFI_MAINPANEL);
						}
					} else if (_shift_pressed) {
						const SpriteGroup *group = nullptr;
						auto iter = this->sprite_group_lines.find(line);
						if (iter != this->sprite_group_lines.end()) group = iter->second;
						if (group != nullptr) {
							auto iter = this->collapsed_groups.lower_bound(group);
							if (iter != this->collapsed_groups.end() && *iter == group) {
								this->collapsed_groups.erase(iter);
							} else {
								this->collapsed_groups.insert(iter, group);
							}
							this->SetWidgetDirty(WID_NGRFI_MAINPANEL);
						}
					} else {
						const SpriteGroup *group = nullptr;
						auto iter = this->sprite_group_lines.find(line);
						if (iter != this->sprite_group_lines.end()) group = iter->second;
						if (this->click_to_mark_mode) {
							if (group != nullptr) {
								this->SelectMarkedGroup(group);
								this->SetWidgetDirty(WID_NGRFI_MAINPANEL);
							}
						} else {
							if (group != nullptr || this->selected_sprite_group != nullptr) {
								this->selected_sprite_group = (group == this->selected_sprite_group) ? nullptr : group;
								this->SetWidgetDirty(WID_NGRFI_MAINPANEL);
							}
						}
					}
					return;
				}

				auto iter = this->extra_info_click_flag_toggles.find(line);
				if (iter != this->extra_info_click_flag_toggles.end()) {
					this->extra_info_flags ^= iter->second;
					this->SetDirty();
					return;
				}

				/* Does this feature have variables? */
				const NIFeature *nif = this->GetFeature();
				if (nif->variables.empty()) return;

				if (nif->helper->ShowExtraInfoOnly(this->GetFeatureIndex()) || nif->helper->ShowExtraInfoIncludingGRFIDOnly(this->GetFeatureIndex())) return;

				if (line < this->first_variable_line_index) return;
				line -= this->first_variable_line_index;

				/* Find the variable related to the line */
				for (const NIVariable &niv : nif->variables) {
					if (--line != 0) continue; // 0 because of the "Variables:" line

					if (!HasVariableParameter(niv)) break;

					this->current_edit_param = niv.var;
					ShowQueryString(STR_EMPTY, STR_NEWGRF_INSPECT_QUERY_CAPTION, 9, this, CS_HEXADECIMAL, QSF_NONE);
				}
				break;
			}

			case WID_NGRFI_REFRESH: {
				this->auto_refresh = !this->auto_refresh;
				this->SetWidgetLoweredState(WID_NGRFI_REFRESH, this->auto_refresh);
				this->SetWidgetDirty(WID_NGRFI_REFRESH);
				break;
			}

			case WID_NGRFI_LOG_CONSOLE: {
				this->log_console = true;
				this->SetWidgetDirty(WID_NGRFI_MAINPANEL);
				break;
			}

			case WID_NGRFI_DUPLICATE: {
				NewGRFInspectWindow *w = new NewGRFInspectWindow(this->window_desc, this->target_id);
				w->SetCallerGRFID(this->caller_grfid);
				break;
			}

			case WID_NGRFI_SPRITE_DUMP: {
				this->sprite_dump = !this->sprite_dump;
				this->SetWidgetLoweredState(WID_NGRFI_SPRITE_DUMP, this->sprite_dump);
				this->SetWidgetDisabledState(WID_NGRFI_SPRITE_DUMP_UNOPT, !this->sprite_dump || !UnOptimisedSpriteDumpOK());
				if (this->show_dropdown) {
					this->GetWidget<NWidgetStacked>(WID_NGRFI_OPTIONS_SEL)->SetDisplayedPlane(this->sprite_dump ? 1 : 0);
				}
				this->SetWidgetDirty(WID_NGRFI_SPRITE_DUMP);
				this->SetWidgetDirty(WID_NGRFI_SPRITE_DUMP_UNOPT);
				this->SetWidgetDirty(WID_NGRFI_SPRITE_DUMP_OPTIONS);
				this->SetWidgetDirty(WID_NGRFI_MAIN_OPTIONS);
				this->SetWidgetDirty(WID_NGRFI_MAINPANEL);
				this->SetWidgetDirty(WID_NGRFI_SCROLLBAR);
				break;
			}

			case WID_NGRFI_SPRITE_DUMP_UNOPT: {
				if (!this->sprite_dump_unopt) {
					if (!UnOptimisedSpriteDumpOK()) {
						this->SetWidgetDisabledState(WID_NGRFI_SPRITE_DUMP_UNOPT, true);
						this->SetWidgetDirty(WID_NGRFI_SPRITE_DUMP_UNOPT);
						return;
					}
					if (!_grfs_loaded_with_sg_shadow_enable) {
						SetBit(_misc_debug_flags, MDF_NEWGRF_SG_SAVE_RAW);

						ReloadNewGRFData();

						extern void PostCheckNewGRFLoadWarnings();
						PostCheckNewGRFLoadWarnings();
					}
				}
				this->sprite_dump_unopt = !this->sprite_dump_unopt;
				this->SetWidgetLoweredState(WID_NGRFI_SPRITE_DUMP_UNOPT, this->sprite_dump_unopt);
				this->SetWidgetDirty(WID_NGRFI_SPRITE_DUMP_UNOPT);
				this->SetWidgetDirty(WID_NGRFI_MAINPANEL);
				this->SetWidgetDirty(WID_NGRFI_SCROLLBAR);
				break;
			}

			case WID_NGRFI_SPRITE_DUMP_OPTIONS: {
				DropDownList list;
				list.push_back(MakeDropDownListStringItem(STR_NEWGRF_INSPECT_SPRITE_DUMP_GOTO, NGIWDDO_GOTO_SPRITE, false));
				list.push_back(MakeDropDownListStringItem(STR_NEWGRF_INSPECT_SPRITE_DUMP_CLEAR, NGIWDDO_CLEAR, false));
				list.push_back(MakeDropDownListDividerItem());
				list.push_back(MakeDropDownListCheckedItem(this->click_to_mark_mode, STR_NEWGRF_INSPECT_SPRITE_DUMP_CLICK_TO_MARK, NGIWDDO_CLICK_TO_MARK, false));
				list.push_back(MakeDropDownListCheckedItem(!this->click_to_mark_mode, STR_NEWGRF_INSPECT_SPRITE_DUMP_CLICK_TO_HIGHLIGHT, NGIWDDO_CLICK_TO_HIGHLIGHT, false));
				list.push_back(MakeDropDownListDividerItem());
				list.push_back(MakeDropDownListCheckedItem(this->sprite_dump_more_details, STR_NEWGRF_INSPECT_SPRITE_DUMP_MORE_DETAILS, NGIWDDO_MORE_DETAILS, false));

				ShowDropDownList(this, std::move(list), 0, WID_NGRFI_SPRITE_DUMP_OPTIONS, 140);
				break;
			}

			case WID_NGRFI_MAIN_OPTIONS: {
				DropDownList list;
				this->GetFeatureHelper()->FillOptionsDropDown(this->GetFeatureIndex(), list);
				ShowDropDownList(this, std::move(list), 0, WID_NGRFI_MAIN_OPTIONS, 140);
				break;
			}
		}
	}

	void OnDropdownSelect(WidgetID widget, int index) override
	{
		if (widget == WID_NGRFI_MAIN_OPTIONS) {
			this->GetFeatureHelper()->OnOptionsDropdownSelect(this->GetFeatureIndex(), index);
			return;
		}

		if (widget != WID_NGRFI_SPRITE_DUMP_OPTIONS) return;

		switch (index) {
			case NGIWDDO_GOTO_SPRITE:
				this->current_edit_param = 0;
				ShowQueryString(STR_EMPTY, STR_SPRITE_ALIGNER_GOTO_CAPTION, 10, this, CS_NUMERAL, QSF_NONE);
				break;
			case NGIWDDO_CLEAR:
				this->selected_highlight_tags.fill(0);
				this->marked_groups.fill(nullptr);
				this->selected_sprite_group = nullptr;
				this->SetDirty();
				break;
			case NGIWDDO_MORE_DETAILS:
				this->sprite_dump_more_details = !this->sprite_dump_more_details;
				this->SetDirty();
				break;
			case NGIWDDO_CLICK_TO_HIGHLIGHT:
				this->click_to_mark_mode = false;
				break;
			case NGIWDDO_CLICK_TO_MARK:
				this->click_to_mark_mode = true;
				this->selected_sprite_group = nullptr;
				this->SetDirty();
				break;
			default:
				break;
		}
	}

	void OnQueryTextFinished(std::optional<std::string> str) override
	{
		if (!str.has_value() || str->empty()) return;

		if (this->current_edit_param == 0 && this->sprite_dump) {
			auto iter = this->nfo_line_lines.find(atoi(str->c_str()));
			if (iter != this->nfo_line_lines.end()) {
				this->vscroll->SetPosition(std::min<int>(iter->second, std::max<int>(0, this->vscroll->GetCount() - this->vscroll->GetCapacity())));
				this->SetWidgetDirty(WID_NGRFI_MAINPANEL);
				this->SetWidgetDirty(WID_NGRFI_SCROLLBAR);
			}
		} else if (this->current_edit_param != 0 && !this->sprite_dump) {
			this->var60params[this->current_edit_param] = std::strtol(str->c_str(), nullptr, 16);
			this->SetDirty();
		}
	}

	void OnResize() override
	{
		this->vscroll->SetCapacityFromWidget(this, WID_NGRFI_MAINPANEL, WidgetDimensions::scaled.frametext.Vertical());
	}

	/**
	 * Some data on this window has become invalid.
	 * @param data Information about the changed data.
	 * @param gui_scope Whether the call is done from GUI scope. You may not do everything when not in GUI scope. See #InvalidateWindowData() for details.
	 */
	void OnInvalidateData([[maybe_unused]] int data = 0, [[maybe_unused]] bool gui_scope = true) override
	{
		if (!gui_scope) return;
		if (this->HasChainIndex()) {
			this->ValidateChainIndex();
			this->SetWidgetDisabledState(WID_NGRFI_VEH_PREV, this->chain_index == 0);
			Vehicle *v = Vehicle::Get(this->GetFeatureIndex());
			this->SetWidgetDisabledState(WID_NGRFI_VEH_NEXT, v == nullptr || v->Next() == nullptr);
		}
	}

	void OnRealtimeTick(uint delta_ms) override
	{
		if (this->auto_refresh) {
			this->SetDirty();
		} else {
			if (this->redraw_panel) this->SetWidgetDirty(WID_NGRFI_MAINPANEL);
			if (this->redraw_scrollbar) this->SetWidgetDirty(WID_NGRFI_SCROLLBAR);
		}
		this->redraw_panel = false;
		this->redraw_scrollbar = false;
	}

	virtual bool OnTooltip(Point pt, WidgetID widget, TooltipCloseCondition close_cond) override
	{
		if (widget == WID_NGRFI_MAINPANEL && this->sprite_dump) {
			_temp_special_strings[0] = GetString(this->click_to_mark_mode ? STR_NEWGRF_INSPECT_SPRITE_DUMP_PANEL_TOOLTIP_MARK : STR_NEWGRF_INSPECT_SPRITE_DUMP_PANEL_TOOLTIP_HIGHLIGHT);
			_temp_special_strings[0] += "\n";
			_temp_special_strings[0] += GetString(STR_NEWGRF_INSPECT_SPRITE_DUMP_PANEL_TOOLTIP_COLLAPSE);
			_temp_special_strings[0] += "\n";
			_temp_special_strings[0] += GetString(STR_NEWGRF_INSPECT_SPRITE_DUMP_PANEL_TOOLTIP_HIGHLIGHT_TEMP);
			GuiShowTooltips(this, SPECSTR_TEMP_START, close_cond);
			return true;
		}

		return false;
	}
};

static constexpr NWidgetPart _nested_newgrf_inspect_chain_widgets[] = {
	NWidget(NWID_HORIZONTAL),
		NWidget(WWT_CLOSEBOX, COLOUR_GREY),
		NWidget(WWT_CAPTION, COLOUR_GREY, WID_NGRFI_CAPTION), SetStringTip(STR_NEWGRF_INSPECT_CAPTION, STR_TOOLTIP_WINDOW_TITLE_DRAG_THIS),
		NWidget(NWID_SELECTION, INVALID_COLOUR, WID_NGRFI_OPTIONS_SEL),
			NWidget(WWT_IMGBTN, COLOUR_GREY, WID_NGRFI_MAIN_OPTIONS), SetSpriteTip(SPR_ARROW_DOWN, STR_NEWGRF_INSPECT_SPRITE_DUMP_OPTIONS),
			NWidget(WWT_IMGBTN, COLOUR_GREY, WID_NGRFI_SPRITE_DUMP_OPTIONS), SetSpriteTip(SPR_ARROW_DOWN, STR_NEWGRF_INSPECT_SPRITE_DUMP_OPTIONS),
		EndContainer(),
		NWidget(NWID_SELECTION, INVALID_COLOUR, WID_NGRFI_SPRITE_DUMP_UNOPT_SEL),
			NWidget(WWT_TEXTBTN, COLOUR_GREY, WID_NGRFI_SPRITE_DUMP_UNOPT), SetStringTip(STR_NEWGRF_INSPECT_SPRITE_DUMP_UNOPT, STR_NEWGRF_INSPECT_SPRITE_DUMP_UNOPT_TOOLTIP),
		EndContainer(),
		NWidget(NWID_SELECTION, INVALID_COLOUR, WID_NGRFI_SPRITE_DUMP_SEL),
			NWidget(WWT_TEXTBTN, COLOUR_GREY, WID_NGRFI_SPRITE_DUMP), SetStringTip(STR_NEWGRF_INSPECT_SPRITE_DUMP, STR_NEWGRF_INSPECT_SPRITE_DUMP_TOOLTIP),
		EndContainer(),
		NWidget(WWT_PUSHTXTBTN, COLOUR_GREY, WID_NGRFI_DUPLICATE), SetStringTip(STR_NEWGRF_INSPECT_DUPLICATE, STR_NEWGRF_INSPECT_DUPLICATE_TOOLTIP),
		NWidget(WWT_PUSHTXTBTN, COLOUR_GREY, WID_NGRFI_LOG_CONSOLE), SetStringTip(STR_NEWGRF_INSPECT_LOG_CONSOLE, STR_NEWGRF_INSPECT_LOG_CONSOLE_TOOLTIP),
		NWidget(WWT_TEXTBTN, COLOUR_GREY, WID_NGRFI_REFRESH), SetStringTip(STR_NEWGRF_INSPECT_REFRESH, STR_NEWGRF_INSPECT_REFRESH_TOOLTIP),
		NWidget(WWT_SHADEBOX, COLOUR_GREY),
		NWidget(WWT_DEFSIZEBOX, COLOUR_GREY),
		NWidget(WWT_STICKYBOX, COLOUR_GREY),
	EndContainer(),
	NWidget(WWT_PANEL, COLOUR_GREY),
		NWidget(NWID_HORIZONTAL),
			NWidget(WWT_PUSHARROWBTN, COLOUR_GREY, WID_NGRFI_VEH_PREV), SetArrowWidgetTypeTip(AWV_DECREASE),
			NWidget(WWT_PUSHARROWBTN, COLOUR_GREY, WID_NGRFI_VEH_NEXT), SetArrowWidgetTypeTip(AWV_INCREASE),
			NWidget(WWT_EMPTY, INVALID_COLOUR, WID_NGRFI_VEH_CHAIN), SetFill(1, 0), SetResize(1, 0),
		EndContainer(),
	EndContainer(),
	NWidget(NWID_HORIZONTAL),
		NWidget(WWT_PANEL, COLOUR_GREY, WID_NGRFI_MAINPANEL), SetMinimalSize(300, 0), SetScrollbar(WID_NGRFI_SCROLLBAR), EndContainer(),
		NWidget(NWID_VERTICAL),
			NWidget(NWID_VSCROLLBAR, COLOUR_GREY, WID_NGRFI_SCROLLBAR),
			NWidget(WWT_RESIZEBOX, COLOUR_GREY),
		EndContainer(),
	EndContainer(),
};

static constexpr NWidgetPart _nested_newgrf_inspect_widgets[] = {
	NWidget(NWID_HORIZONTAL),
		NWidget(WWT_CLOSEBOX, COLOUR_GREY),
		NWidget(WWT_CAPTION, COLOUR_GREY, WID_NGRFI_CAPTION), SetStringTip(STR_NEWGRF_INSPECT_CAPTION, STR_TOOLTIP_WINDOW_TITLE_DRAG_THIS),
		NWidget(WWT_PUSHTXTBTN, COLOUR_GREY, WID_NGRFI_PARENT), SetStringTip(STR_NEWGRF_INSPECT_PARENT_BUTTON, STR_NEWGRF_INSPECT_PARENT_TOOLTIP),
		NWidget(NWID_SELECTION, INVALID_COLOUR, WID_NGRFI_OPTIONS_SEL),
			NWidget(WWT_IMGBTN, COLOUR_GREY, WID_NGRFI_MAIN_OPTIONS), SetSpriteTip(SPR_ARROW_DOWN, STR_NEWGRF_INSPECT_SPRITE_DUMP_OPTIONS),
			NWidget(WWT_IMGBTN, COLOUR_GREY, WID_NGRFI_SPRITE_DUMP_OPTIONS), SetSpriteTip(SPR_ARROW_DOWN, STR_NEWGRF_INSPECT_SPRITE_DUMP_OPTIONS),
		EndContainer(),
		NWidget(NWID_SELECTION, INVALID_COLOUR, WID_NGRFI_SPRITE_DUMP_UNOPT_SEL),
			NWidget(WWT_TEXTBTN, COLOUR_GREY, WID_NGRFI_SPRITE_DUMP_UNOPT), SetStringTip(STR_NEWGRF_INSPECT_SPRITE_DUMP_UNOPT, STR_NEWGRF_INSPECT_SPRITE_DUMP_UNOPT_TOOLTIP),
		EndContainer(),
		NWidget(NWID_SELECTION, INVALID_COLOUR, WID_NGRFI_SPRITE_DUMP_SEL),
			NWidget(WWT_TEXTBTN, COLOUR_GREY, WID_NGRFI_SPRITE_DUMP), SetStringTip(STR_NEWGRF_INSPECT_SPRITE_DUMP, STR_NEWGRF_INSPECT_SPRITE_DUMP_TOOLTIP),
		EndContainer(),
		NWidget(WWT_PUSHTXTBTN, COLOUR_GREY, WID_NGRFI_DUPLICATE), SetStringTip(STR_NEWGRF_INSPECT_DUPLICATE, STR_NEWGRF_INSPECT_DUPLICATE_TOOLTIP),
		NWidget(WWT_PUSHTXTBTN, COLOUR_GREY, WID_NGRFI_LOG_CONSOLE), SetStringTip(STR_NEWGRF_INSPECT_LOG_CONSOLE, STR_NEWGRF_INSPECT_LOG_CONSOLE_TOOLTIP),
		NWidget(WWT_TEXTBTN, COLOUR_GREY, WID_NGRFI_REFRESH), SetStringTip(STR_NEWGRF_INSPECT_REFRESH, STR_NEWGRF_INSPECT_REFRESH_TOOLTIP),
		NWidget(WWT_SHADEBOX, COLOUR_GREY),
		NWidget(WWT_DEFSIZEBOX, COLOUR_GREY),
		NWidget(WWT_STICKYBOX, COLOUR_GREY),
	EndContainer(),
	NWidget(NWID_HORIZONTAL),
		NWidget(WWT_PANEL, COLOUR_GREY, WID_NGRFI_MAINPANEL), SetMinimalSize(300, 0), SetScrollbar(WID_NGRFI_SCROLLBAR), EndContainer(),
		NWidget(NWID_VERTICAL),
			NWidget(NWID_VSCROLLBAR, COLOUR_GREY, WID_NGRFI_SCROLLBAR),
			NWidget(WWT_RESIZEBOX, COLOUR_GREY),
		EndContainer(),
	EndContainer(),
};

static WindowDesc _newgrf_inspect_chain_desc(__FILE__, __LINE__,
	WDP_AUTO, "newgrf_inspect_chain", 400, 300,
	WC_NEWGRF_INSPECT, WC_NONE,
	{},
	_nested_newgrf_inspect_chain_widgets
);

static WindowDesc _newgrf_inspect_desc(__FILE__, __LINE__,
	WDP_AUTO, "newgrf_inspect", 400, 300,
	WC_NEWGRF_INSPECT, WC_NONE,
	{},
	_nested_newgrf_inspect_widgets
);

template <typename F>
bool IterateNewGRFInspectWindows(InspectTargetId target_id, F handler)
{
	if (!HaveWindowByClass(WC_NEWGRF_INSPECT)) return false;

	bool found = false;
	for (Window *w : Window::IterateFromFront()) {
		if (w->window_class == WC_NEWGRF_INSPECT) {
			NewGRFInspectWindow *inspect_w = dynamic_cast<NewGRFInspectWindow *>(w);
			if (inspect_w != nullptr && inspect_w->target_id == target_id) {
				/* Found existing window */
				found = true;
				if (handler(inspect_w)) return found;
			}
		}
	}

	return found;
}

/**
 * Show the inspect window for a given feature and index.
 * The index is normally an in-game location/identifier, such
 * as a TileIndex or an IndustryID depending on the feature
 * we want to inspect.
 * @param feature The feature we want to inspect.
 * @param index   The index/identifier of the feature to inspect.
 * @param grfid   GRFID of the item opening this window, or 0 if not opened by other window.
 */
void ShowNewGRFInspectWindow(GrfSpecFeature feature, uint index, const uint32_t grfid)
{
	if (!IsNewGRFInspectable(feature, index)) return;

	bool found = IterateNewGRFInspectWindows(InspectTargetId(feature, index), [&](NewGRFInspectWindow *w) {
		BringWindowToFront(w);
		w->SetCallerGRFID(grfid);
		return true;
	});
	if (found) return;

	WindowDesc &desc = (feature == GSF_TRAINS || feature == GSF_ROADVEHICLES || feature == GSF_SHIPS) ? _newgrf_inspect_chain_desc : _newgrf_inspect_desc;
	NewGRFInspectWindow *w = new NewGRFInspectWindow(desc, InspectTargetId(feature, index));
	w->SetCallerGRFID(grfid);
}

/**
 * Invalidate the inspect window for a given feature and index.
 * The index is normally an in-game location/identifier, such
 * as a TileIndex or an IndustryID depending on the feature
 * we want to inspect.
 * @param feature The feature we want to invalidate the window for.
 * @param index   The index/identifier of the feature to invalidate.
 */
void InvalidateNewGRFInspectWindow(GrfSpecFeature feature, uint index)
{
	if (feature == GSF_INVALID) return;

	IterateNewGRFInspectWindows(InspectTargetId(feature, index), [](NewGRFInspectWindow *w) {
		w->InvalidateData(0, false);
		return false;
	});
}

/**
 * Delete inspect window for a given feature and index.
 * The index is normally an in-game location/identifier, such
 * as a TileIndex or an IndustryID depending on the feature
 * we want to inspect.
 * @param feature The feature we want to delete the window for.
 * @param index   The index/identifier of the feature to delete.
 */
void DeleteNewGRFInspectWindow(GrfSpecFeature feature, uint index)
{
	if (feature == GSF_INVALID) return;

	IterateNewGRFInspectWindows(InspectTargetId(feature, index), [](NewGRFInspectWindow *w) {
		w->Close();
		return false;
	});

	/* Reinitialise the land information window to remove the "debug" sprite if needed.
	 * Note: Since we might be called from a command here, it is important to not execute
	 * the invalidation immediately. The landinfo window tests commands itself. */
	InvalidateWindowData(WC_LAND_INFO, 0, 1);
}

/**
 * Can we inspect the data given a certain feature and index.
 * The index is normally an in-game location/identifier, such
 * as a TileIndex or an IndustryID depending on the feature
 * we want to inspect.
 * @param feature The feature we want to inspect.
 * @param index   The index/identifier of the feature to inspect.
 * @return true if there is something to show.
 */
bool IsNewGRFInspectable(GrfSpecFeature feature, uint index)
{
	const NIFeature *nif = GetFeature(feature);
	if (nif == nullptr) return false;
	return nif->helper->IsInspectable(index);
}

/**
 * Get the GrfSpecFeature associated with the tile.
 * @param tile The tile to get the feature from.
 * @return the GrfSpecFeature.
 */
GrfSpecFeature GetGrfSpecFeature(TileIndex tile)
{
	switch (GetTileType(tile)) {
		default:              return GSF_INVALID;
		case MP_CLEAR:
			if (GetRawClearGround(tile) == CLEAR_ROCKS) return GSF_NEWLANDSCAPE;
			return GSF_INVALID;
		case MP_RAILWAY: {
			extern std::vector<const GRFFile *> _new_signals_grfs;
			if (HasSignals(tile) && !_new_signals_grfs.empty()) {
				return GSF_SIGNALS;
			}
			return GSF_RAILTYPES;
		}
		case MP_ROAD:         return IsLevelCrossing(tile) ? GSF_RAILTYPES : GSF_ROADTYPES;
		case MP_HOUSE:        return GSF_HOUSES;
		case MP_INDUSTRY:     return GSF_INDUSTRYTILES;
		case MP_OBJECT:       return GSF_OBJECTS;

		case MP_STATION:
			switch (GetStationType(tile)) {
				case StationType::Rail:
				case StationType::RailWaypoint:
					return GSF_STATIONS;

				case StationType::Airport:
					return GSF_AIRPORTTILES;

				case StationType::Bus:
				case StationType::Truck:
				case StationType::RoadWaypoint:
					return GSF_ROADSTOPS;

				default:
					return GSF_INVALID;
			}

		case MP_TUNNELBRIDGE: {
			if (IsTunnelBridgeWithSignalSimulation(tile)) return GSF_SIGNALS;
			return GSF_INVALID;
		}

	}
}

/**
 * Get the GrfSpecFeature associated with the vehicle.
 * @param type The vehicle type to get the feature from.
 * @return the GrfSpecFeature.
 */
GrfSpecFeature GetGrfSpecFeature(VehicleType type)
{
	switch (type) {
		case VEH_TRAIN:    return GSF_TRAINS;
		case VEH_ROAD:     return GSF_ROADVEHICLES;
		case VEH_SHIP:     return GSF_SHIPS;
		case VEH_AIRCRAFT: return GSF_AIRCRAFT;
		default:           return GSF_INVALID;
	}
}


/**** Sprite Aligner ****/

/** Window used for aligning sprites. */
struct SpriteAlignerWindow : Window {
	typedef std::pair<int16_t, int16_t> XyOffs;///< Pair for x and y offsets of the sprite before alignment. First value contains the x offset, second value y offset.

	SpriteID current_sprite;                   ///< The currently shown sprite.
	Scrollbar *vscroll;
	std::map<SpriteID, XyOffs> offs_start_map; ///< Mapping of starting offsets for the sprites which have been aligned in the sprite aligner window.

	static inline ZoomLevel zoom = ZOOM_LVL_END;
	static bool centre;
	static bool crosshair;
	const Action5Type *act5_type = nullptr; ///< Sprite Area of current selected sprite.

	SpriteAlignerWindow(WindowDesc &desc, WindowNumber wno) : Window(desc)
	{
		/* On first opening, set initial zoom to current zoom level. */
		if (SpriteAlignerWindow::zoom == ZOOM_LVL_END) SpriteAlignerWindow::zoom = _gui_zoom;
		SpriteAlignerWindow::zoom = Clamp(SpriteAlignerWindow::zoom, _settings_client.gui.zoom_min, _settings_client.gui.zoom_max);

		/* Oh yes, we assume there is at least one normal sprite! */
		while (GetSpriteType(this->current_sprite) != SpriteType::Normal) this->current_sprite++;
		this->SelectAction5Type();

		this->CreateNestedTree();
		this->vscroll = this->GetScrollbar(WID_SA_SCROLLBAR);
		this->vscroll->SetCount(_newgrf_debug_sprite_picker.sprites.size());
		this->FinishInitNested(wno);

		this->SetWidgetLoweredState(WID_SA_CENTRE, SpriteAlignerWindow::centre);
		this->SetWidgetLoweredState(WID_SA_CROSSHAIR, SpriteAlignerWindow::crosshair);

		this->InvalidateData(0, true);
	}

	void SetStringParameters(WidgetID widget) const override
	{
		const Sprite *spr = GetSprite(this->current_sprite, SpriteType::Normal, ZoomMask(ZOOM_LVL_GUI));
		switch (widget) {
			case WID_SA_CAPTION:
				if (this->act5_type != nullptr) {
					SetDParam(0, STR_SPRITE_ALIGNER_CAPTION_ACTION5);
					SetDParam(1, this->act5_type - GetAction5Types().data());
					SetDParam(2, this->current_sprite - this->act5_type->sprite_base);
					SetDParamStr(3, GetOriginFile(this->current_sprite)->GetSimplifiedFilename());
					SetDParam(4, GetSpriteLocalID(this->current_sprite));
				} else if (this->current_sprite < SPR_OPENTTD_BASE) {
					SetDParam(0, STR_SPRITE_ALIGNER_CAPTION_ACTIONA);
					SetDParam(1, this->current_sprite);
					SetDParamStr(2, GetOriginFile(this->current_sprite)->GetSimplifiedFilename());
					SetDParam(3, GetSpriteLocalID(this->current_sprite));
				} else {
					SetDParam(0, STR_SPRITE_ALIGNER_CAPTION_NO_ACTION);
					SetDParamStr(1, GetOriginFile(this->current_sprite)->GetSimplifiedFilename());
					SetDParam(2, GetSpriteLocalID(this->current_sprite));
				}
				break;

			case WID_SA_OFFSETS_ABS:
				SetDParam(0, UnScaleByZoom(spr->x_offs, SpriteAlignerWindow::zoom));
				SetDParam(1, UnScaleByZoom(spr->y_offs, SpriteAlignerWindow::zoom));
				break;

			case WID_SA_OFFSETS_REL: {
				/* Relative offset is new absolute offset - starting absolute offset.
				 * Show 0, 0 as the relative offsets if entry is not in the map (meaning they have not been changed yet).
				 */
				const auto key_offs_pair = this->offs_start_map.find(this->current_sprite);
				if (key_offs_pair != this->offs_start_map.end()) {
					SetDParam(0, UnScaleByZoom(spr->x_offs - key_offs_pair->second.first, SpriteAlignerWindow::zoom));
					SetDParam(1, UnScaleByZoom(spr->y_offs - key_offs_pair->second.second, SpriteAlignerWindow::zoom));
				} else {
					SetDParam(0, 0);
					SetDParam(1, 0);
				}
				break;
			}

			default:
				break;
		}
	}

	void UpdateWidgetSize(WidgetID widget, Dimension &size, [[maybe_unused]] const Dimension &padding, [[maybe_unused]] Dimension &fill, [[maybe_unused]] Dimension &resize) override
	{
		switch (widget) {
			case WID_SA_SPRITE:
				size.height = ScaleGUITrad(200);
				break;

			case WID_SA_LIST: {
				Dimension d = {};
				for (const auto &spritefile : GetCachedSpriteFiles()) {
					SetDParamStr(0, spritefile->GetSimplifiedFilename());
					SetDParamMaxDigits(1, 6);
					d = maxdim(d, GetStringBoundingBox(STR_SPRITE_ALIGNER_SPRITE));
				}
				size.width = d.width + padding.width;
				resize.height = GetCharacterHeight(FS_NORMAL) + padding.height;
				resize.width = 1;
				fill.height = resize.height;
				break;
			}

			default:
				break;
		}
	}

	void DrawWidget(const Rect &r, WidgetID widget) const override
	{
		switch (widget) {
			case WID_SA_SPRITE: {
				/* Center the sprite ourselves */
				const Sprite *spr = GetSprite(this->current_sprite, SpriteType::Normal, ZoomMask(ZOOM_LVL_GUI));
				Rect ir = r.Shrink(WidgetDimensions::scaled.bevel);
				int x;
				int y;
				if (SpriteAlignerWindow::centre) {
					x = -UnScaleByZoom(spr->x_offs, SpriteAlignerWindow::zoom) + (ir.Width() - UnScaleByZoom(spr->width, SpriteAlignerWindow::zoom)) / 2;
					y = -UnScaleByZoom(spr->y_offs, SpriteAlignerWindow::zoom) + (ir.Height() - UnScaleByZoom(spr->height, SpriteAlignerWindow::zoom)) / 2;
				} else {
					x = ir.Width() / 2;
					y = ir.Height() / 2;
				}

				DrawPixelInfo new_dpi;
				if (!FillDrawPixelInfo(&new_dpi, ir)) break;
				AutoRestoreBackup dpi_backup(_cur_dpi, &new_dpi);

				DrawSprite(this->current_sprite, PAL_NONE, x, y, nullptr, SpriteAlignerWindow::zoom);

				Rect outline = {0, 0, UnScaleByZoom(spr->width, SpriteAlignerWindow::zoom) - 1, UnScaleByZoom(spr->height, SpriteAlignerWindow::zoom) - 1};
				outline = outline.Translate(x + UnScaleByZoom(spr->x_offs, SpriteAlignerWindow::zoom), y + UnScaleByZoom(spr->y_offs, SpriteAlignerWindow::zoom));
				DrawRectOutline(outline.Expand(1), PC_LIGHT_BLUE, 1, 1);

				if (SpriteAlignerWindow::crosshair) {
					GfxDrawLine(x, 0, x, ir.Height() - 1, PC_WHITE, 1, 1);
					GfxDrawLine(0, y, ir.Width() - 1, y, PC_WHITE, 1, 1);
				}
				break;
			}

			case WID_SA_LIST: {
				/* Don't redraw sprite list while it is still being filled by picker. */
				if (_newgrf_debug_sprite_picker.mode == SPM_REDRAW) break;

				const NWidgetBase *nwid = this->GetWidget<NWidgetBase>(widget);
				int step_size = nwid->resize_y;

				const std::vector<SpriteID> &list = _newgrf_debug_sprite_picker.sprites;

				Rect ir = r.Shrink(WidgetDimensions::scaled.matrix);
				auto [first, last] = this->vscroll->GetVisibleRangeIterators(list);
				for (auto it = first; it != last; ++it) {
					const SpriteFile *file = GetOriginFile(*it);
					if (file == nullptr) {
						SetDParam(0, *it);
						DrawString(ir, STR_JUST_COMMA, *it == this->current_sprite ? TC_WHITE : (TC_GREY | TC_NO_SHADE), SA_RIGHT | SA_FORCE);
					} else {
						SetDParamStr(0, file->GetSimplifiedFilename());
						SetDParam(1, GetSpriteLocalID(*it));
						DrawString(ir, STR_SPRITE_ALIGNER_SPRITE, *it == this->current_sprite ? TC_WHITE : TC_BLACK);
					}
					ir.top += step_size;
				}
				break;
			}
		}
	}

	void OnClick([[maybe_unused]] Point pt, WidgetID widget, [[maybe_unused]] int click_count) override
	{
		switch (widget) {
			case WID_SA_PREVIOUS:
				do {
					this->current_sprite = (this->current_sprite == 0 ? GetMaxSpriteID() :  this->current_sprite) - 1;
				} while (GetSpriteType(this->current_sprite) != SpriteType::Normal);
				this->SelectAction5Type();
				this->SetDirty();
				break;

			case WID_SA_GOTO:
				ShowQueryString(STR_EMPTY, STR_SPRITE_ALIGNER_GOTO_CAPTION, 7, this, CS_NUMERAL, QSF_NONE);
				break;

			case WID_SA_NEXT:
				do {
					this->current_sprite = (this->current_sprite + 1) % GetMaxSpriteID();
				} while (GetSpriteType(this->current_sprite) != SpriteType::Normal);
				this->SelectAction5Type();
				this->SetDirty();
				break;

			case WID_SA_PICKER:
				this->LowerWidget(WID_SA_PICKER);
				_newgrf_debug_sprite_picker.mode = SPM_WAIT_CLICK;
				this->SetDirty();
				break;

			case WID_SA_LIST: {
				auto it = this->vscroll->GetScrolledItemFromWidget(_newgrf_debug_sprite_picker.sprites, pt.y, this, widget);
				if (it != _newgrf_debug_sprite_picker.sprites.end()) {
					SpriteID spr = *it;
					if (GetSpriteType(spr) == SpriteType::Normal) this->current_sprite = spr;
				}
				this->SelectAction5Type();
				this->SetDirty();
				break;
			}

			case WID_SA_UP:
			case WID_SA_DOWN:
			case WID_SA_LEFT:
			case WID_SA_RIGHT: {
				/* Make sure that there are no concurrent draw jobs executing */
				ViewportDoDrawProcessAllPending();

				/*
				 * Yes... this is a hack.
				 *
				 * No... I don't think it is useful to make this less of a hack.
				 *
				 * If you want to align sprites, you just need the number. Generally
				 * the sprite caches are big enough to not remove the sprite from the
				 * cache. If that's not the case, just let the NewGRF developer
				 * increase the cache size instead of storing thousands of offsets
				 * for the incredibly small chance that it's actually going to be
				 * used by someone and the sprite cache isn't big enough for that
				 * particular NewGRF developer.
				 */
				Sprite *spr = const_cast<Sprite *>(GetSprite(this->current_sprite, SpriteType::Normal, UINT8_MAX));

				/* Remember the original offsets of the current sprite, if not already in mapping. */
				if (this->offs_start_map.count(this->current_sprite) == 0) {
					this->offs_start_map[this->current_sprite] = XyOffs(spr->x_offs, spr->y_offs);
				}
				int amt = ScaleByZoom(_ctrl_pressed ? 8 : 1, SpriteAlignerWindow::zoom);
				for (Sprite *s = spr; s != nullptr; s = s->next) {
					switch (widget) {
						/* Move eight units at a time if ctrl is pressed. */
						case WID_SA_UP:    s->y_offs -= amt; break;
						case WID_SA_DOWN:  s->y_offs += amt; break;
						case WID_SA_LEFT:  s->x_offs -= amt; break;
						case WID_SA_RIGHT: s->x_offs += amt; break;
					}
				}
				/* Of course, we need to redraw the sprite, but where is it used?
				 * Everywhere is a safe bet. */
				MarkWholeScreenDirty();
				break;
			}

			case WID_SA_RESET_REL:
				/* Reset the starting offsets for the current sprite. */
				this->offs_start_map.erase(this->current_sprite);
				this->SetDirty();
				break;

			case WID_SA_CENTRE:
				SpriteAlignerWindow::centre = !SpriteAlignerWindow::centre;
				this->SetWidgetLoweredState(widget, SpriteAlignerWindow::centre);
				this->SetDirty();
				break;

			case WID_SA_CROSSHAIR:
				SpriteAlignerWindow::crosshair = !SpriteAlignerWindow::crosshair;
				this->SetWidgetLoweredState(widget, SpriteAlignerWindow::crosshair);
				this->SetDirty();
				break;

			default:
				if (IsInsideBS(widget, WID_SA_ZOOM, ZOOM_LVL_SPR_COUNT)) {
					SpriteAlignerWindow::zoom = ZoomLevel(widget - WID_SA_ZOOM);
					this->InvalidateData(0, true);
				}
				break;
		}
	}

	void OnQueryTextFinished(std::optional<std::string> str) override
	{
		if (!str.has_value() || str->empty()) return;

		this->current_sprite = atoi(str->c_str());
		if (this->current_sprite >= GetMaxSpriteID()) this->current_sprite = 0;
		while (GetSpriteType(this->current_sprite) != SpriteType::Normal) {
			this->current_sprite = (this->current_sprite + 1) % GetMaxSpriteID();
		}
		this->SelectAction5Type();
		this->SetDirty();
	}

	/**
	 * Some data on this window has become invalid.
	 * @param data Information about the changed data.
	 * @param gui_scope Whether the call is done from GUI scope. You may not do everything when not in GUI scope. See #InvalidateWindowData() for details.
	 */
	void OnInvalidateData([[maybe_unused]] int data = 0, [[maybe_unused]] bool gui_scope = true) override
	{
		if (!gui_scope) return;
		if (data == 1) {
			/* Sprite picker finished */
			this->RaiseWidget(WID_SA_PICKER);
			this->vscroll->SetCount(_newgrf_debug_sprite_picker.sprites.size());
		}

		SpriteAlignerWindow::zoom = Clamp(SpriteAlignerWindow::zoom, _settings_client.gui.zoom_min, _settings_client.gui.zoom_max);
		for (ZoomLevel z = ZOOM_LVL_BEGIN; z < ZOOM_LVL_SPR_COUNT; z++) {
			this->SetWidgetsDisabledState(z < _settings_client.gui.zoom_min || z > _settings_client.gui.zoom_max, WID_SA_ZOOM + z);
			this->SetWidgetsLoweredState(SpriteAlignerWindow::zoom == z, WID_SA_ZOOM + z);
		}
	}

	void OnResize() override
	{
		this->vscroll->SetCapacityFromWidget(this, WID_SA_LIST);
	}

private:
	void SelectAction5Type()
	{
		const auto act5types = GetAction5Types();
		for (auto it = std::begin(act5types); it != std::end(act5types); ++it) {
			if (it->sprite_base <= this->current_sprite && this->current_sprite < it->sprite_base + it->max_sprites) {
				this->act5_type = &*it;
				return;
			}
		}
		this->act5_type = nullptr;
	}
};

bool SpriteAlignerWindow::centre = true;
bool SpriteAlignerWindow::crosshair = true;

static constexpr NWidgetPart _nested_sprite_aligner_widgets[] = {
	NWidget(NWID_HORIZONTAL),
		NWidget(WWT_CLOSEBOX, COLOUR_GREY),
		NWidget(WWT_CAPTION, COLOUR_GREY, WID_SA_CAPTION), SetStringTip(STR_JUST_STRING4, STR_TOOLTIP_WINDOW_TITLE_DRAG_THIS),
		NWidget(WWT_SHADEBOX, COLOUR_GREY),
		NWidget(WWT_STICKYBOX, COLOUR_GREY),
	EndContainer(),
	NWidget(WWT_PANEL, COLOUR_GREY),
		NWidget(NWID_HORIZONTAL), SetPIP(0, WidgetDimensions::unscaled.hsep_wide, 0), SetPadding(WidgetDimensions::unscaled.sparse_resize),
			NWidget(NWID_VERTICAL), SetPIP(0, WidgetDimensions::unscaled.vsep_sparse, 0),
				NWidget(NWID_HORIZONTAL, NC_EQUALSIZE), SetPIP(0, WidgetDimensions::unscaled.hsep_normal, 0),
					NWidget(WWT_PUSHTXTBTN, COLOUR_GREY, WID_SA_PREVIOUS), SetStringTip(STR_SPRITE_ALIGNER_PREVIOUS_BUTTON, STR_SPRITE_ALIGNER_PREVIOUS_TOOLTIP), SetFill(1, 0), SetResize(1, 0),
					NWidget(WWT_PUSHTXTBTN, COLOUR_GREY, WID_SA_GOTO), SetStringTip(STR_SPRITE_ALIGNER_GOTO_BUTTON, STR_SPRITE_ALIGNER_GOTO_TOOLTIP), SetFill(1, 0), SetResize(1, 0),
					NWidget(WWT_PUSHTXTBTN, COLOUR_GREY, WID_SA_NEXT), SetStringTip(STR_SPRITE_ALIGNER_NEXT_BUTTON, STR_SPRITE_ALIGNER_NEXT_TOOLTIP), SetFill(1, 0), SetResize(1, 0),
				EndContainer(),
				NWidget(NWID_HORIZONTAL),
					NWidget(NWID_SPACER), SetFill(1, 1), SetResize(1, 0),
					NWidget(WWT_PUSHIMGBTN, COLOUR_GREY, WID_SA_UP), SetSpriteTip(SPR_ARROW_UP, STR_SPRITE_ALIGNER_MOVE_TOOLTIP), SetResize(0, 0), SetMinimalSize(11, 11),
					NWidget(NWID_SPACER), SetFill(1, 1), SetResize(1, 0),
				EndContainer(),
				NWidget(NWID_HORIZONTAL_LTR), SetPIP(0, WidgetDimensions::unscaled.hsep_wide, 0),
					NWidget(NWID_VERTICAL),
						NWidget(NWID_SPACER), SetFill(1, 1), SetResize(0, 1),
						NWidget(WWT_PUSHIMGBTN, COLOUR_GREY, WID_SA_LEFT), SetSpriteTip(SPR_ARROW_LEFT, STR_SPRITE_ALIGNER_MOVE_TOOLTIP), SetResize(0, 0), SetMinimalSize(11, 11),
						NWidget(NWID_SPACER), SetFill(1, 1), SetResize(0, 1),
					EndContainer(),
					NWidget(WWT_PANEL, COLOUR_DARK_BLUE, WID_SA_SPRITE), SetToolTip(STR_SPRITE_ALIGNER_SPRITE_TOOLTIP), SetResize(1, 1), SetFill(1, 1),
					EndContainer(),
					NWidget(NWID_VERTICAL),
						NWidget(NWID_SPACER), SetFill(1, 1), SetResize(0, 1),
						NWidget(WWT_PUSHIMGBTN, COLOUR_GREY, WID_SA_RIGHT), SetSpriteTip(SPR_ARROW_RIGHT, STR_SPRITE_ALIGNER_MOVE_TOOLTIP), SetResize(0, 0), SetMinimalSize(11, 11),
						NWidget(NWID_SPACER), SetFill(1, 1), SetResize(0, 1),
					EndContainer(),
				EndContainer(),
				NWidget(NWID_HORIZONTAL),
					NWidget(NWID_SPACER), SetFill(1, 1), SetResize(1, 0),
					NWidget(WWT_PUSHIMGBTN, COLOUR_GREY, WID_SA_DOWN), SetSpriteTip(SPR_ARROW_DOWN, STR_SPRITE_ALIGNER_MOVE_TOOLTIP), SetResize(0, 0), SetMinimalSize(11, 11),
					NWidget(NWID_SPACER), SetFill(1, 1), SetResize(1, 0),
				EndContainer(),
				NWidget(WWT_LABEL, INVALID_COLOUR, WID_SA_OFFSETS_ABS), SetStringTip(STR_SPRITE_ALIGNER_OFFSETS_ABS), SetFill(1, 0), SetResize(1, 0),
				NWidget(WWT_LABEL, INVALID_COLOUR, WID_SA_OFFSETS_REL), SetStringTip(STR_SPRITE_ALIGNER_OFFSETS_REL), SetFill(1, 0), SetResize(1, 0),
				NWidget(NWID_HORIZONTAL, NC_EQUALSIZE), SetPIP(0, WidgetDimensions::unscaled.hsep_normal, 0),
					NWidget(WWT_TEXTBTN_2, COLOUR_GREY, WID_SA_CENTRE), SetStringTip(STR_SPRITE_ALIGNER_CENTRE_OFFSET), SetFill(1, 0), SetResize(1, 0),
					NWidget(WWT_PUSHTXTBTN, COLOUR_GREY, WID_SA_RESET_REL), SetStringTip(STR_SPRITE_ALIGNER_RESET_BUTTON, STR_SPRITE_ALIGNER_RESET_TOOLTIP), SetFill(1, 0), SetResize(1, 0),
					NWidget(WWT_TEXTBTN, COLOUR_GREY, WID_SA_CROSSHAIR), SetStringTip(STR_SPRITE_ALIGNER_CROSSHAIR), SetFill(1, 0), SetResize(1, 0),
				EndContainer(),
			EndContainer(),
			NWidget(NWID_VERTICAL), SetPIP(0, WidgetDimensions::unscaled.vsep_sparse, 0),
				NWidget(WWT_TEXTBTN, COLOUR_GREY, WID_SA_PICKER), SetStringTip(STR_SPRITE_ALIGNER_PICKER_BUTTON, STR_SPRITE_ALIGNER_PICKER_TOOLTIP), SetFill(1, 0),
				NWidget(NWID_HORIZONTAL),
					NWidget(WWT_MATRIX, COLOUR_GREY, WID_SA_LIST), SetResize(1, 1), SetMatrixDataTip(1, 0), SetFill(1, 1), SetScrollbar(WID_SA_SCROLLBAR),
					NWidget(NWID_VSCROLLBAR, COLOUR_GREY, WID_SA_SCROLLBAR),
				EndContainer(),
				NWidget(NWID_VERTICAL),
					NWidget(WWT_TEXTBTN, COLOUR_GREY, WID_SA_ZOOM + ZOOM_LVL_IN_4X), SetStringTip(STR_CONFIG_SETTING_ZOOM_LVL_MIN), SetFill(1, 0),
					NWidget(WWT_TEXTBTN, COLOUR_GREY, WID_SA_ZOOM + ZOOM_LVL_IN_2X), SetStringTip(STR_CONFIG_SETTING_ZOOM_LVL_IN_2X), SetFill(1, 0),
					NWidget(WWT_TEXTBTN, COLOUR_GREY, WID_SA_ZOOM + ZOOM_LVL_NORMAL), SetStringTip(STR_CONFIG_SETTING_ZOOM_LVL_NORMAL), SetFill(1, 0),
					NWidget(WWT_TEXTBTN, COLOUR_GREY, WID_SA_ZOOM + ZOOM_LVL_OUT_2X), SetStringTip(STR_CONFIG_SETTING_ZOOM_LVL_OUT_2X), SetFill(1, 0),
					NWidget(WWT_TEXTBTN, COLOUR_GREY, WID_SA_ZOOM + ZOOM_LVL_OUT_4X), SetStringTip(STR_CONFIG_SETTING_ZOOM_LVL_OUT_4X), SetFill(1, 0),
					NWidget(WWT_TEXTBTN, COLOUR_GREY, WID_SA_ZOOM + ZOOM_LVL_OUT_8X), SetStringTip(STR_CONFIG_SETTING_ZOOM_LVL_OUT_8X), SetFill(1, 0),
				EndContainer(),
			EndContainer(),
		EndContainer(),
		NWidget(NWID_HORIZONTAL),
			NWidget(NWID_SPACER), SetFill(1, 0), SetResize(1, 0),
			NWidget(WWT_RESIZEBOX, COLOUR_GREY), SetResizeWidgetTypeTip(RWV_HIDE_BEVEL, STR_TOOLTIP_RESIZE),
		EndContainer(),
	EndContainer(),
};

static WindowDesc _sprite_aligner_desc(__FILE__, __LINE__,
	WDP_AUTO, "sprite_aligner", 400, 300,
	WC_SPRITE_ALIGNER, WC_NONE,
	{},
	_nested_sprite_aligner_widgets
);

/**
 * Show the window for aligning sprites.
 */
void ShowSpriteAlignerWindow()
{
	AllocateWindowDescFront<SpriteAlignerWindow>(_sprite_aligner_desc, 0);
}

const char *GetNewGRFCallbackName(CallbackID cbid)
{
	#define CBID(c) case c: return #c;
	switch (cbid) {
		CBID(CBID_RANDOM_TRIGGER)
		CBID(CBID_VEHICLE_VISUAL_EFFECT)
		CBID(CBID_VEHICLE_LENGTH)
		CBID(CBID_VEHICLE_LOAD_AMOUNT)
		CBID(CBID_STATION_AVAILABILITY)
		CBID(CBID_STATION_DRAW_TILE_LAYOUT)
		CBID(CBID_VEHICLE_REFIT_CAPACITY)
		CBID(CBID_VEHICLE_ARTIC_ENGINE)
		CBID(CBID_HOUSE_ALLOW_CONSTRUCTION)
		CBID(CBID_GENERIC_AI_PURCHASE_SELECTION)
		CBID(CBID_VEHICLE_CARGO_SUFFIX)
		CBID(CBID_HOUSE_ANIMATION_NEXT_FRAME)
		CBID(CBID_HOUSE_ANIMATION_START_STOP)
		CBID(CBID_HOUSE_CONSTRUCTION_STATE_CHANGE)
		CBID(CBID_TRAIN_ALLOW_WAGON_ATTACH)
		CBID(CBID_HOUSE_COLOUR)
		CBID(CBID_HOUSE_CARGO_ACCEPTANCE)
		CBID(CBID_HOUSE_ANIMATION_SPEED)
		CBID(CBID_HOUSE_DESTRUCTION)
		CBID(CBID_INDUSTRY_PROBABILITY)
		CBID(CBID_VEHICLE_ADDITIONAL_TEXT)
		CBID(CBID_STATION_BUILD_TILE_LAYOUT)
		CBID(CBID_INDTILE_ANIM_START_STOP)
		CBID(CBID_INDTILE_ANIM_NEXT_FRAME)
		CBID(CBID_INDTILE_ANIMATION_SPEED)
		CBID(CBID_INDUSTRY_LOCATION)
		CBID(CBID_INDUSTRY_PRODUCTION_CHANGE)
		CBID(CBID_HOUSE_ACCEPT_CARGO)
		CBID(CBID_INDTILE_CARGO_ACCEPTANCE)
		CBID(CBID_INDTILE_ACCEPT_CARGO)
		CBID(CBID_VEHICLE_COLOUR_MAPPING)
		CBID(CBID_HOUSE_PRODUCE_CARGO)
		CBID(CBID_INDTILE_SHAPE_CHECK)
		CBID(CBID_INDTILE_DRAW_FOUNDATIONS)
		CBID(CBID_VEHICLE_START_STOP_CHECK)
		CBID(CBID_VEHICLE_32DAY_CALLBACK)
		CBID(CBID_VEHICLE_SOUND_EFFECT)
		CBID(CBID_VEHICLE_AUTOREPLACE_SELECTION)
		CBID(CBID_INDUSTRY_MONTHLYPROD_CHANGE)
		CBID(CBID_VEHICLE_MODIFY_PROPERTY)
		CBID(CBID_INDUSTRY_CARGO_SUFFIX)
		CBID(CBID_INDUSTRY_FUND_MORE_TEXT)
		CBID(CBID_CARGO_PROFIT_CALC)
		CBID(CBID_INDUSTRY_WINDOW_MORE_TEXT)
		CBID(CBID_INDUSTRY_SPECIAL_EFFECT)
		CBID(CBID_INDTILE_AUTOSLOPE)
		CBID(CBID_INDUSTRY_REFUSE_CARGO)
		CBID(CBID_STATION_ANIM_START_STOP)
		CBID(CBID_STATION_ANIM_NEXT_FRAME)
		CBID(CBID_STATION_ANIMATION_SPEED)
		CBID(CBID_HOUSE_DENY_DESTRUCTION)
		CBID(CBID_SOUNDS_AMBIENT_EFFECT)
		CBID(CBID_CARGO_STATION_RATING_CALC)
		CBID(CBID_NEW_SIGNALS_SPRITE_DRAW)
		CBID(CBID_CANALS_SPRITE_OFFSET)
		CBID(CBID_HOUSE_WATCHED_CARGO_ACCEPTED)
		CBID(CBID_STATION_LAND_SLOPE_CHECK)
		CBID(CBID_INDUSTRY_DECIDE_COLOUR)
		CBID(CBID_INDUSTRY_INPUT_CARGO_TYPES)
		CBID(CBID_INDUSTRY_OUTPUT_CARGO_TYPES)
		CBID(CBID_HOUSE_CUSTOM_NAME)
		CBID(CBID_HOUSE_DRAW_FOUNDATIONS)
		CBID(CBID_HOUSE_AUTOSLOPE)
		CBID(CBID_AIRPTILE_DRAW_FOUNDATIONS)
		CBID(CBID_AIRPTILE_ANIM_START_STOP)
		CBID(CBID_AIRPTILE_ANIM_NEXT_FRAME)
		CBID(CBID_AIRPTILE_ANIMATION_SPEED)
		CBID(CBID_AIRPORT_ADDITIONAL_TEXT)
		CBID(CBID_AIRPORT_LAYOUT_NAME)
		CBID(CBID_OBJECT_LAND_SLOPE_CHECK)
		CBID(CBID_OBJECT_ANIMATION_NEXT_FRAME)
		CBID(CBID_OBJECT_ANIMATION_START_STOP)
		CBID(CBID_OBJECT_ANIMATION_SPEED)
		CBID(CBID_OBJECT_COLOUR)
		CBID(CBID_OBJECT_FUND_MORE_TEXT)
		CBID(CBID_OBJECT_AUTOSLOPE)
		CBID(CBID_VEHICLE_REFIT_COST)
		CBID(CBID_INDUSTRY_PROD_CHANGE_BUILD)
		CBID(CBID_VEHICLE_SPAWN_VISUAL_EFFECT)
		CBID(CBID_VEHICLE_NAME)
		CBID(XCBID_TOWN_ZONES)
		CBID(XCBID_SHIP_REFIT_PART_NAME)
		default: return nullptr;
	}
}<|MERGE_RESOLUTION|>--- conflicted
+++ resolved
@@ -145,15 +145,8 @@
  * information on when they actually apply.
  */
 struct NICallback {
-<<<<<<< HEAD
 	const char *name;    ///< The human readable name of the callback
 	NIValueReader reader;///< Class value reader
-	uint8_t cb_bit;      ///< The bit that needs to be set for this callback to be enabled
-	uint16_t cb_id;      ///< The number of the callback
-=======
-	std::string_view name;          ///< The human readable name of the callback
-	NIOffsetProc *offset_proc; ///< Callback proc to get the actual variable address in memory
-	uint8_t read_size;            ///< The number of bytes (i.e. byte, word, dword etc) to read
 	std::variant<
 		std::monostate,
 		VehicleCallbackMask,
@@ -166,8 +159,7 @@
 		IndustryTileCallbackMask,
 		ObjectCallbackMask,
 		AirportTileCallbackMask> cb_bit; ///< The bit that needs to be set for this callback to be enabled
-	uint16_t cb_id;              ///< The number of the callback
->>>>>>> 2c7b3bb5
+	uint16_t cb_id;                      ///< The number of the callback
 };
 
 enum NIVariableFlags : uint16_t {
@@ -901,22 +893,8 @@
 		if (!nif->callbacks.empty()) {
 			this->DrawString(r, i++, "Callbacks:");
 			for (const NICallback &nic : nif->callbacks) {
-<<<<<<< HEAD
-				if (nic.cb_bit != CBM_NO_BIT) {
+				if (!std::holds_alternative<std::monostate>(nic.cb_bit)) {
 					uint value = nic.reader.ReadValue(base_spec);
-
-					if (!HasBit(value, nic.cb_bit)) continue;
-					this->DrawString(r, i++, "  {:03x}: {}", nic.cb_id, nic.name);
-=======
-				if (!std::holds_alternative<std::monostate>(nic.cb_bit)) {
-					const void *ptr = nic.offset_proc(base_spec);
-					uint value;
-					switch (nic.read_size) {
-						case 1: value = *(const uint8_t  *)ptr; break;
-						case 2: value = *(const uint16_t *)ptr; break;
-						case 4: value = *(const uint32_t *)ptr; break;
-						default: NOT_REACHED();
-					}
 
 					struct visitor {
 						uint value;
@@ -935,8 +913,7 @@
 					};
 
 					if (!std::visit(visitor{value}, nic.cb_bit)) continue;
-					this->DrawString(r, i++, fmt::format("  {:03x}: {}", nic.cb_id, nic.name));
->>>>>>> 2c7b3bb5
+					this->DrawString(r, i++, "  {:03x}: {}", nic.cb_id, nic.name);
 				} else {
 					this->DrawString(r, i++, "  {:03x}: {} (unmasked)", nic.cb_id, nic.name);
 				}
