--- conflicted
+++ resolved
@@ -594,9 +594,9 @@
 
 				/* Highlight the articulated part (this is different to the whole-vehicle highlighting of DrawVehicleImage */
 				if (_current_text_dir == TD_RTL) {
-					DrawFrameRect(r.right - sel_end   + skip, y, r.right - sel_start + skip, y + h, COLOUR_WHITE, FR_BORDERONLY);
+					DrawFrameRect(r.right - sel_end   + skip, y, r.right - sel_start + skip, y + h, COLOUR_WHITE, FrameFlag::BorderOnly);
 				} else {
-					DrawFrameRect(r.left  + sel_start - skip, y, r.left  + sel_end   - skip, y + h, COLOUR_WHITE, FR_BORDERONLY);
+					DrawFrameRect(r.left  + sel_start - skip, y, r.left  + sel_end   - skip, y + h, COLOUR_WHITE, FrameFlag::BorderOnly);
 				}
 				break;
 			}
@@ -606,20 +606,11 @@
 
 		Rect ir = r.Shrink(WidgetDimensions::scaled.framerect);
 
-<<<<<<< HEAD
 		if (this->log_console) {
 			this->GetFeatureHelper()->SetStringParameters(this->GetFeatureIndex());
 			std::string buf = GetString(STR_NEWGRF_INSPECT_CAPTION);
 			if (!buf.empty()) Debug(misc, 0, "*** {} ***", strip_leading_colours(buf));
-=======
-		/* Highlight the articulated part (this is different to the whole-vehicle highlighting of DrawVehicleImage */
-		if (_current_text_dir == TD_RTL) {
-			DrawFrameRect(r.right - sel_end + skip, y, r.right - sel_start + skip, y + h, COLOUR_WHITE, FrameFlag::BorderOnly);
-		} else {
-			DrawFrameRect(r.left + sel_start - skip, y, r.left + sel_end - skip, y + h, COLOUR_WHITE, FrameFlag::BorderOnly);
->>>>>>> 56b1e9df
-		}
-
+		}
 		uint index = this->GetFeatureIndex();
 		const NIFeature *nif  = this->GetFeature();
 		const NIHelper *nih   = nif->helper;
