/*
 * This file is part of OpenTTD.
 * OpenTTD is free software; you can redistribute it and/or modify it under the terms of the GNU General Public License as published by the Free Software Foundation, version 2.
 * OpenTTD is distributed in the hope that it will be useful, but WITHOUT ANY WARRANTY; without even the implied warranty of MERCHANTABILITY or FITNESS FOR A PARTICULAR PURPOSE.
 * See the GNU General Public License for more details. You should have received a copy of the GNU General Public License along with OpenTTD. If not, see <http://www.gnu.org/licenses/>.
 */

/** @file newgrf_debug_gui.cpp GUIs for debugging NewGRFs. */

#include "stdafx.h"
#include <stdarg.h>
#include <functional>
#include "core/backup_type.hpp"
#include "core/container_func.hpp"
#include "core/geometry_func.hpp"
#include "window_gui.h"
#include "window_func.h"
#include "random_access_file_type.h"
#include "spritecache.h"
#include "string_func.h"
#include "strings_func.h"
#include "textbuf_gui.h"
#include "vehicle_gui.h"
#include "zoom_func.h"
#include "scope.h"
#include "debug_settings.h"
#include "viewport_func.h"
#include "dropdown_type.h"

#include "engine_base.h"
#include "industry.h"
#include "object_base.h"
#include "station_base.h"
#include "town.h"
#include "vehicle_base.h"
#include "train.h"
#include "roadveh.h"

#include "newgrf_act5.h"
#include "newgrf_airport.h"
#include "newgrf_airporttiles.h"
#include "newgrf_debug.h"
#include "newgrf_dump.h"
#include "newgrf_object.h"
#include "newgrf_spritegroup.h"
#include "newgrf_station.h"
#include "newgrf_town.h"
#include "newgrf_railtype.h"
#include "newgrf_industries.h"
#include "newgrf_industrytiles.h"

#include "newgrf_config.h"

#include "widgets/newgrf_debug_widget.h"

#include "table/strings.h"

#include <array>
#include <mutex>

#include "safeguards.h"

/** The sprite picker. */
NewGrfDebugSpritePicker _newgrf_debug_sprite_picker;

static std::mutex _newgrf_debug_sprite_picker_draw_mutex;

void NewGrfDebugSpritePicker::DrawingComplete()
{
	std::lock_guard<std::mutex> lock(_newgrf_debug_sprite_picker_draw_mutex);
	this->sprites.swap(this->draw_found_sprites);
	this->draw_found_sprites.clear();
}

void NewGrfDebugSpritePicker::FoundSpriteDuringDrawing(SpriteID sprite)
{
	std::lock_guard<std::mutex> lock(_newgrf_debug_sprite_picker_draw_mutex);
	include(this->draw_found_sprites, sprite);
}

/**
 * Get the feature index related to the window number.
 * @param window_number The window to get the feature index from.
 * @return the feature index
 */
static inline uint GetFeatureIndex(uint window_number)
{
	return GB(window_number, 0, 27);
}

/**
 * Get the window number for the inspect window given a
 * feature and index.
 * @param feature The feature we want to inspect.
 * @param index   The index/identifier of the feature to inspect.
 * @return the InspectWindow (Window)Number
 */
static inline uint GetInspectWindowNumber(GrfSpecFeature feature, uint index)
{
	assert((index >> 27) == 0);
	return (feature << 27) | index;
}

/**
 * The type of a property to show. This is used to
 * provide an appropriate representation in the GUI.
 */
enum NIType {
	NIT_INT,   ///< The property is a simple integer
	NIT_CARGO, ///< The property is a cargo
};

/** Representation of the data from a NewGRF property. */
struct NIProperty {
	const char *name;       ///< A (human readable) name for the property
	ptrdiff_t offset;       ///< Offset of the variable in the class
	uint8_t read_size;      ///< Number of bytes (i.e. byte, word, dword etc)
	uint8_t prop;           ///< The number of the property
	uint8_t type;
};


/**
 * Representation of the available callbacks with
 * information on when they actually apply.
 */
struct NICallback {
	const char *name;    ///< The human readable name of the callback
	ptrdiff_t offset;    ///< Offset of the variable in the class
	uint8_t read_size;   ///< The number of bytes (i.e. byte, word, dword etc) to read
	uint8_t cb_bit;      ///< The bit that needs to be set for this callback to be enabled
	uint16_t cb_id;      ///< The number of the callback
};
/** Mask to show no bit needs to be enabled for the callback. */
static const int CBM_NO_BIT = UINT8_MAX;

enum NIVariableFlags : uint16_t {
	NIVF_NONE                  = 0,
	NIVF_SHOW_PARAMS           = 1 << 0,
};
DECLARE_ENUM_AS_BIT_SET(NIVariableFlags)

/** Representation on the NewGRF variables. */
struct NIVariable {
	const char *name;
	uint16_t var;
	NIVariableFlags flags;
};

struct NIExtraInfoOutput {
	std::function<void(const char *)> print;
	std::function<void(uint)> register_next_line_click_flag_toggle;
	uint32_t flags;
};

/** Helper class to wrap some functionality/queries in. */
class NIHelper {
public:
	/** Silence a warning. */
	virtual ~NIHelper() = default;

	/**
	 * Is the item with the given index inspectable?
	 * @param index the index to check.
	 * @return true iff the index is inspectable.
	 */
	virtual bool IsInspectable(uint index) const = 0;

	/**
	 * Get the parent "window_number" of a given instance.
	 * @param index the instance to get the parent for.
	 * @return the parent's window_number or UINT32_MAX if there is none.
	 */
	virtual uint GetParent(uint index) const = 0;

	/**
	 * Get the instance given an index.
	 * @param index the index to get the instance for.
	 * @return the instance.
	 */
	virtual const void *GetInstance(uint index) const = 0;

	/**
	 * Get (NewGRF) specs given an index.
	 * @param index the index to get the specs for for.
	 * @return the specs.
	 */
	virtual const void *GetSpec(uint index) const = 0;

	/**
	 * Set the string parameters to write the right data for a STRINGn.
	 * @param index the index to get the string parameters for.
	 */
	virtual void SetStringParameters(uint index) const = 0;

	/**
	 * Get the GRFID of the file that includes this item.
	 * @param index index to check.
	 * @return GRFID of the item. 0 means that the item is not inspectable.
	 */
	virtual uint32_t GetGRFID(uint index) const = 0;

	/**
	 * Resolve (action2) variable for a given index.
	 * @param index The (instance) index to resolve the variable for.
	 * @param var   The variable to actually resolve.
	 * @param param The varaction2 0x60+x parameter to pass.
	 * @param avail Return whether the variable is available.
	 * @return The resolved variable's value.
	 */
	virtual uint Resolve(uint index, uint var, uint param, GetVariableExtra &extra) const = 0;

	/**
	 * Used to decide if the PSA needs a parameter or not.
	 * @return True iff this item has a PSA that requires a parameter.
	 */
	virtual bool PSAWithParameter() const
	{
		return false;
	}

	/**
	 * Gets the span containing the persistent storage.
	 * @param index Index of the item.
	 * @param grfid Parameter for the PSA. Only required for items with parameters.
	 * @return Span of the storage array or an empty span when not present.
	 */
	virtual const std::span<int32_t> GetPSA([[maybe_unused]] uint index, [[maybe_unused]] uint32_t grfid) const
	{
		return {};
	}

	virtual std::vector<uint32_t> GetPSAGRFIDs(uint index) const
	{
		return {};
	}

	virtual void ExtraInfo(uint index, NIExtraInfoOutput &output) const {}
	virtual void SpriteDump(uint index, SpriteGroupDumper &dumper) const {}
	virtual bool ShowExtraInfoOnly(uint index) const { return false; };
	virtual bool ShowExtraInfoIncludingGRFIDOnly(uint index) const { return false; };
	virtual bool ShowSpriteDumpButton(uint index) const { return false; };
	virtual bool ShowOptionsDropDown(uint index) const { return false; }
	virtual void FillOptionsDropDown(uint index, DropDownList &list) const { return; }
	virtual void OnOptionsDropdownSelect(uint index, int selected) const { return; }

protected:
	/**
	 * Helper to make setting the strings easier.
	 * @param string the string to actually draw.
	 * @param index  the (instance) index for the string.
	 */
	void SetSimpleStringParameters(StringID string, uint32_t index) const
	{
		SetDParam(0, string);
		SetDParam(1, index);
	}


	/**
	 * Helper to make setting the strings easier for objects at a specific tile.
	 * @param string the string to draw the object's name
	 * @param index  the (instance) index for the string.
	 * @param tile   the tile the object is at
	 */
	void SetObjectAtStringParameters(StringID string, uint32_t index, TileIndex tile) const
	{
		SetDParam(0, STR_NEWGRF_INSPECT_CAPTION_OBJECT_AT);
		SetDParam(1, string);
		SetDParam(2, index);
		SetDParam(3, tile);
	}
};


/** Container for all information for a given feature. */
struct NIFeature {
	const NIProperty *properties; ///< The properties associated with this feature.
	const NICallback *callbacks;  ///< The callbacks associated with this feature.
	const NIVariable *variables;  ///< The variables associated with this feature.
	const NIHelper   *helper;     ///< The class container all helper functions.
};

/* Load all the NewGRF debug data; externalised as it is just a huge bunch of tables. */
#include "table/newgrf_debug_data.h"

/**
 * Get the feature number related to the window number.
 * @param window_number The window to get the feature number for.
 * @return The feature number.
 */
static inline GrfSpecFeature GetFeatureNum(uint window_number)
{
	return (GrfSpecFeature)GB(window_number, 27, 5);
}

/**
 * Get the NIFeature related to the window number.
 * @param window_number The window to get the NIFeature for.
 * @return the NIFeature, or nullptr is there isn't one.
 */
static inline const NIFeature *GetFeature(uint window_number)
{
	GrfSpecFeature idx = GetFeatureNum(window_number);
	return idx < GSF_FAKE_END ? _nifeatures[idx] : nullptr;
}

/**
 * Get the NIHelper related to the window number.
 * @param window_number The window to get the NIHelper for.
 * @pre GetFeature(window_number) != nullptr
 * @return the NIHelper
 */
static inline const NIHelper *GetFeatureHelper(uint window_number)
{
	return GetFeature(window_number)->helper;
}

/** Window used for inspecting NewGRFs. */
struct NewGRFInspectWindow : Window {
	/** The value for the variable 60 parameters. */
	btree::btree_map<uint16_t, uint32_t> var60params;

	/** GRFID of the caller of this window, 0 if it has no caller. */
	uint32_t caller_grfid;

	/** For ground vehicles: Index in vehicle chain. */
	uint chain_index;

	/** The currently edited parameter, to update the right one. */
	uint16_t current_edit_param;

	Scrollbar *vscroll;

	int32_t first_variable_line_index = 0;
	bool redraw_panel = false;
	bool redraw_scrollbar = false;

	bool auto_refresh = false;
	bool log_console = false;
	bool click_to_mark_mode = false;
	bool sprite_dump = false;
	bool sprite_dump_unopt = false;
	bool sprite_dump_more_details = false;
	bool show_dropdown = false;

	uint32_t extra_info_flags = 0;
	btree::btree_map<int, uint> extra_info_click_flag_toggles;
	btree::btree_map<int, const SpriteGroup *> sprite_group_lines;
	btree::btree_map<int, uint16_t> nfo_line_lines;
	const SpriteGroup *selected_sprite_group = nullptr;
	btree::btree_map<int, uint32_t> highlight_tag_lines;
	btree::btree_set<const SpriteGroup *> collapsed_groups;

	std::array<uint32_t, 6> selected_highlight_tags = {};
	std::array<const SpriteGroup *, 8> marked_groups = {};

	enum DropDownOptions {
		NGIWDDO_GOTO_SPRITE,
		NGIWDDO_CLEAR,
		NGIWDDO_MORE_DETAILS,
		NGIWDDO_CLICK_TO_HIGHLIGHT,
		NGIWDDO_CLICK_TO_MARK,
	};

	/**
	 * Check whether the given variable has a parameter.
	 * @param variable the variable to check.
	 * @return true iff the variable has a parameter.
	 */
	static bool HasVariableParameter(const NIVariable *niv)
	{
		return IsInsideBS(niv->var, 0x60, 0x20) || (niv->flags & NIVF_SHOW_PARAMS);
	}

	/**
	 * Set the GRFID of the item opening this window.
	 * @param grfid GRFID of the item opening this window, or 0 if not opened by other window.
	 */
	void SetCallerGRFID(uint32_t grfid)
	{
		this->caller_grfid = grfid;
		this->SetDirty();
	}

	/**
	 * Check whether this feature has chain index, i.e. refers to ground vehicles.
	 */
	bool HasChainIndex() const
	{
		GrfSpecFeature f = GetFeatureNum(this->window_number);
		return f == GSF_TRAINS || f == GSF_ROADVEHICLES || f == GSF_SHIPS;
	}

	/**
	 * Get the feature index.
	 * @return the feature index
	 */
	uint GetFeatureIndex() const
	{
		uint index = ::GetFeatureIndex(this->window_number);
		if (this->chain_index > 0) {
			assert(this->HasChainIndex());
			const Vehicle *v = Vehicle::Get(index);
			v = v->Move(this->chain_index);
			if (v != nullptr) index = v->index;
		}
		return index;
	}

	/**
	 * Ensure that this->chain_index is in range.
	 */
	void ValidateChainIndex()
	{
		if (this->chain_index == 0) return;

		assert(this->HasChainIndex());

		const Vehicle *v = Vehicle::Get(::GetFeatureIndex(this->window_number));
		v = v->Move(this->chain_index);
		if (v == nullptr) this->chain_index = 0;
	}

	NewGRFInspectWindow(WindowDesc &desc, WindowNumber wno) : Window(desc)
	{
		this->CreateNestedTree();
		this->vscroll = this->GetScrollbar(WID_NGRFI_SCROLLBAR);
		bool show_sprite_dump_button = GetFeatureHelper(wno)->ShowSpriteDumpButton(::GetFeatureIndex(wno));
		bool show_options = GetFeatureHelper(wno)->ShowOptionsDropDown(::GetFeatureIndex(wno));
		this->show_dropdown = show_sprite_dump_button || show_options;
		this->GetWidget<NWidgetStacked>(WID_NGRFI_SPRITE_DUMP_SEL)->SetDisplayedPlane(show_sprite_dump_button ? 0 : SZSP_NONE);
		this->GetWidget<NWidgetStacked>(WID_NGRFI_SPRITE_DUMP_UNOPT_SEL)->SetDisplayedPlane(show_sprite_dump_button ? 0 : SZSP_NONE);
		this->GetWidget<NWidgetStacked>(WID_NGRFI_OPTIONS_SEL)->SetDisplayedPlane(this->show_dropdown ? 0 : SZSP_NONE);
		this->SetWidgetDisabledState(WID_NGRFI_SPRITE_DUMP_UNOPT, true);
		this->SetWidgetDisabledState(WID_NGRFI_SPRITE_DUMP_OPTIONS, !show_sprite_dump_button);
		this->SetWidgetDisabledState(WID_NGRFI_MAIN_OPTIONS, !show_options);
		this->FinishInitNested(wno);

		this->vscroll->SetCount(0);
		this->SetWidgetDisabledState(WID_NGRFI_PARENT, GetFeatureHelper(this->window_number)->GetParent(this->GetFeatureIndex()) == UINT32_MAX);

		this->OnInvalidateData(0, true);
	}

	void SetStringParameters(WidgetID widget) const override
	{
		if (widget != WID_NGRFI_CAPTION) return;

		GetFeatureHelper(this->window_number)->SetStringParameters(this->GetFeatureIndex());
	}

	void UpdateWidgetSize(WidgetID widget, Dimension &size, [[maybe_unused]] const Dimension &padding, [[maybe_unused]] Dimension &fill, [[maybe_unused]] Dimension &resize) override
	{
		switch (widget) {
			case WID_NGRFI_VEH_CHAIN: {
				assert(this->HasChainIndex());
				GrfSpecFeature f = GetFeatureNum(this->window_number);
				if (f == GSF_SHIPS) {
					size.height = GetCharacterHeight(FS_NORMAL) + WidgetDimensions::scaled.framerect.Vertical();
					break;
				}
				size.height = std::max(size.height, GetVehicleImageCellSize((VehicleType)(VEH_TRAIN + (f - GSF_TRAINS)), EIT_IN_DEPOT).height + 2 + WidgetDimensions::scaled.bevel.Vertical());
				break;
			}

			case WID_NGRFI_MAINPANEL:
				resize.height = std::max(11, GetCharacterHeight(FS_NORMAL) + WidgetDimensions::scaled.vsep_normal);
				resize.width  = 1;

				size.height = 5 * resize.height + WidgetDimensions::scaled.frametext.Vertical();
				break;
		}
	}

	/**
	 * Helper function to draw a string (line) in the window.
	 * @param r      The (screen) rectangle we must draw within
	 * @param offset The offset (in lines) we want to draw for
	 * @param format The format string
	 */
	void WARN_FORMAT(4, 5) DrawString(const Rect &r, int offset, const char *format, ...) const
	{
		char buf[1024];

		va_list va;
		va_start(va, format);
		vseprintf(buf, lastof(buf), format, va);
		va_end(va);

		if (this->log_console) DEBUG(misc, 0, "  %s", buf);

		offset -= this->vscroll->GetPosition();
		if (offset < 0 || offset >= this->vscroll->GetCapacity()) return;

		::DrawString(r.Shrink(WidgetDimensions::scaled.frametext).Shrink(0, offset * this->resize.step_height, 0, 0), buf, TC_BLACK);
	}

	void DrawWidget(const Rect &r, WidgetID widget) const override
	{
		switch (widget) {
			case WID_NGRFI_VEH_CHAIN: {
				const Vehicle *v = Vehicle::Get(this->GetFeatureIndex());
				if (GetFeatureNum(this->window_number) == GSF_SHIPS) {
					Rect ir = r.Shrink(WidgetDimensions::scaled.framerect);
					char buffer[64];
					uint count = 0;
					for (const Vehicle *u = v->First(); u != nullptr; u = u->Next()) count++;
					seprintf(buffer, lastof(buffer), "Part %u of %u", this->chain_index + 1, count);
					::DrawString(ir.left, ir.right, ir.top, buffer, TC_BLACK);
					break;
				}
				int total_width = 0;
				int sel_start = 0;
				int sel_end = 0;
				for (const Vehicle *u = v->First(); u != nullptr; u = u->Next()) {
					if (u == v) sel_start = total_width;
					switch (u->type) {
						case VEH_TRAIN: total_width += Train      ::From(u)->GetDisplayImageWidth(); break;
						case VEH_ROAD:  total_width += RoadVehicle::From(u)->GetDisplayImageWidth(); break;
						default: NOT_REACHED();
					}
					if (u == v) sel_end = total_width;
				}

				Rect br = r.Shrink(WidgetDimensions::scaled.bevel);
				int width = br.Width();
				int skip = 0;
				if (total_width > width) {
					int sel_center = (sel_start + sel_end) / 2;
					if (sel_center > width / 2) skip = std::min(total_width - width, sel_center - width / 2);
				}

				GrfSpecFeature f = GetFeatureNum(this->window_number);
				int h = GetVehicleImageCellSize((VehicleType)(VEH_TRAIN + (f - GSF_TRAINS)), EIT_IN_DEPOT).height;
				int y = CenterBounds(br.top, br.bottom, h);
				DrawVehicleImage(v->First(), br, INVALID_VEHICLE, EIT_IN_DETAILS, skip);

				/* Highlight the articulated part (this is different to the whole-vehicle highlighting of DrawVehicleImage */
				if (_current_text_dir == TD_RTL) {
					DrawFrameRect(r.right - sel_end   + skip, y, r.right - sel_start + skip, y + h, COLOUR_WHITE, FR_BORDERONLY);
				} else {
					DrawFrameRect(r.left  + sel_start - skip, y, r.left  + sel_end   - skip, y + h, COLOUR_WHITE, FR_BORDERONLY);
				}
				break;
			}
		}

		if (widget != WID_NGRFI_MAINPANEL) return;

		Rect ir = r.Shrink(WidgetDimensions::scaled.framerect);

		if (this->log_console) {
			GetFeatureHelper(this->window_number)->SetStringParameters(this->GetFeatureIndex());
			std::string buf = GetString(STR_NEWGRF_INSPECT_CAPTION);
			if (!buf.empty()) DEBUG(misc, 0, "*** %s ***", strip_leading_colours(buf));
		}

		uint index = this->GetFeatureIndex();
		const NIFeature *nif  = GetFeature(this->window_number);
		const NIHelper *nih   = nif->helper;
		const void *base      = nih->GetInstance(index);
		const void *base_spec = nih->GetSpec(index);

		int32_t i = 0;

		auto guard = scope_guard([&]() {
			if (this->log_console) {
				const_cast<NewGRFInspectWindow*>(this)->log_console = false;
				DEBUG(misc, 0, "*** END ***");
			}

			const int32_t count = i;
			if (vscroll->GetCount() != count) {
				/* Not nice and certainly a hack, but it beats duplicating
				 * this whole function just to count the actual number of
				 * elements. Especially because they need to be redrawn. */
				const int32_t position = this->vscroll->GetPosition();
				const_cast<NewGRFInspectWindow*>(this)->vscroll->SetCount(count);
				const_cast<NewGRFInspectWindow*>(this)->redraw_scrollbar = true;
				if (position != this->vscroll->GetPosition()) {
					const_cast<NewGRFInspectWindow*>(this)->redraw_panel = true;
				}
			}
		});

		auto line_handler = [&](const char *buf) {
			if (this->log_console) DEBUG(misc, 0, "  %s", buf);

			int offset = i++;
			offset -= this->vscroll->GetPosition();
			if (offset < 0 || offset >= this->vscroll->GetCapacity()) return;

			::DrawString(ir.left, ir.right, ir.top + (offset * this->resize.step_height), buf, TC_BLACK);
		};
		const_cast<NewGRFInspectWindow *>(this)->sprite_group_lines.clear();
		const_cast<NewGRFInspectWindow *>(this)->highlight_tag_lines.clear();
		const_cast<NewGRFInspectWindow *>(this)->nfo_line_lines.clear();
		if (this->sprite_dump) {
			const bool rtl = _current_text_dir == TD_RTL;
			Rect sprite_ir = ir.Indent(WidgetDimensions::scaled.hsep_normal * 3, rtl);

			bool collapsed = false;
			const SpriteGroup *collapse_group = nullptr;
			uint collapse_lines = 0;
			char tmp_buf[256];
			SpriteGroupDumper dumper([&](const SpriteGroup *group, DumpSpriteGroupPrintOp operation, uint32_t highlight_tag, const char *buf) {
				if (this->log_console && operation == DSGPO_PRINT) DEBUG(misc, 0, "  %s", buf);

				if (operation == DSGPO_NFO_LINE) {
					btree::btree_map<int, uint16_t> &lines = const_cast<NewGRFInspectWindow *>(this)->nfo_line_lines;
					auto iter = lines.lower_bound(highlight_tag);
					if (iter != lines.end() && iter->first == (int)highlight_tag) {
						/* Already stored, don't insert again */
					} else {
						lines.insert(iter, std::make_pair<int, uint16_t>(highlight_tag, ClampTo<uint16_t>(i)));
					}
				}

				if (operation == DSGPO_START && !collapsed && this->collapsed_groups.count(group)) {
					collapsed = true;
					collapse_group = group;
					collapse_lines = 0;
				}
				if (operation == DSGPO_END && collapsed && collapse_group == group) {
					seprintf(tmp_buf, lastof(tmp_buf), "%sCOLLAPSED: %u lines omitted", buf, collapse_lines);
					buf = tmp_buf;
					collapsed = false;
					highlight_tag = 0;
					operation = DSGPO_PRINT;
				}

				if (operation != DSGPO_PRINT) return;
				if (collapsed) {
					collapse_lines++;
					return;
				}

				int offset = i++;
				int scroll_offset = offset - this->vscroll->GetPosition();
				if (scroll_offset < 0 || scroll_offset >= this->vscroll->GetCapacity()) return;

				if (group != nullptr) const_cast<NewGRFInspectWindow *>(this)->sprite_group_lines[offset] = group;
				if (highlight_tag != 0) const_cast<NewGRFInspectWindow *>(this)->highlight_tag_lines[offset] = highlight_tag;

				TextColour colour = (this->selected_sprite_group == group && group != nullptr) ? TC_LIGHT_BLUE : TC_BLACK;
				if (highlight_tag != 0) {
					for (uint i = 0; i < std::size(this->selected_highlight_tags); i++) {
						if (this->selected_highlight_tags[i] == highlight_tag) {
							static const TextColour text_colours[] = { TC_YELLOW, TC_GREEN, TC_ORANGE, TC_CREAM, TC_BROWN, TC_RED };
							static_assert(std::tuple_size_v<decltype(this->selected_highlight_tags)> == lengthof(text_colours));
							colour = text_colours[i];
							break;
						}
					}
				}
				if (group != nullptr) {
					for (uint i = 0; i < std::size(this->marked_groups); i++) {
						if (this->marked_groups[i] == group) {
							static const uint8_t mark_colours[] = { PC_YELLOW, PC_GREEN, PC_ORANGE, PC_DARK_BLUE, PC_RED, PC_LIGHT_BLUE, 0xAE /* purple */, 0x6C /* brown */ };
							static_assert(std::tuple_size_v<decltype(this->marked_groups)> == lengthof(mark_colours));
							Rect mark_ir = ir.Indent(WidgetDimensions::scaled.hsep_normal, rtl).WithWidth(WidgetDimensions::scaled.hsep_normal, rtl).Translate(0, (scroll_offset * this->resize.step_height));
							GfxFillRect(mark_ir.left, mark_ir.top, mark_ir.right, mark_ir.top + this->resize.step_height - 1, mark_colours[i]);
							break;
						}
					}
				}
				::DrawString(sprite_ir.left, sprite_ir.right, sprite_ir.top + (scroll_offset * this->resize.step_height), buf, colour);
			});
			dumper.use_shadows = this->sprite_dump_unopt;
			dumper.more_details = this->sprite_dump_more_details;
			nih->SpriteDump(index, dumper);
			return;
		} else {
			NewGRFInspectWindow *this_mutable = const_cast<NewGRFInspectWindow *>(this);
			this_mutable->extra_info_click_flag_toggles.clear();
			auto register_next_line_click_flag_toggle = [this_mutable, &i](uint flag) {
				this_mutable->extra_info_click_flag_toggles[i] = flag;
			};
			NIExtraInfoOutput output { line_handler, register_next_line_click_flag_toggle, this->extra_info_flags };
			nih->ExtraInfo(index, output);
		}

		if (nih->ShowExtraInfoOnly(index)) return;

		uint32_t grfid = nih->GetGRFID(index);
		if (grfid) {
			this->DrawString(r, i++, "GRF:");
			this->DrawString(r, i++, "  ID: %08X", BSWAP32(grfid));
			GRFConfig *grfconfig = GetGRFConfig(grfid);
			if (grfconfig) {
				this->DrawString(r, i++, "  Name: %s", grfconfig->GetName());
				this->DrawString(r, i++, "  File: %s", grfconfig->filename.c_str());
			}
		}

		if (nih->ShowExtraInfoIncludingGRFIDOnly(index)) return;

		const_cast<NewGRFInspectWindow*>(this)->first_variable_line_index = i;

		if (nif->variables != nullptr) {
			this->DrawString(r, i++, "Variables:");
			int prefix_width = 0;
			uint widest_num = 0;
			for (const NIVariable *niv = nif->variables; niv->name != nullptr; niv++) {
				if (niv->var >= 0x100) {
					const char *name = GetExtendedVariableNameById(niv->var);
					if (name != nullptr) {
						char buf[512];
						if (HasVariableParameter(niv)) {
							if (widest_num == 0) widest_num = GetBroadestDigitsValue(2);
							seprintf(buf, lastof(buf), "  %s [%u]: ", name, widest_num);
						} else {
							seprintf(buf, lastof(buf), "  %s: ", name);
						}
						prefix_width = std::max<int>(prefix_width, GetStringBoundingBox(buf).width);
					}
				}
			}
			for (const NIVariable *niv = nif->variables; niv->name != nullptr; niv++) {
				GetVariableExtra extra;
				const bool has_param = HasVariableParameter(niv);
				uint param = 0;
				if (has_param) {
					auto iter = this->var60params.find(niv->var);
					if (iter != this->var60params.end()) param = iter->second;
				}
				uint value = nih->Resolve(index, niv->var, param, extra);

				if (!extra.available) continue;

				if (niv->var >= 0x100) {
					const char *name = GetExtendedVariableNameById(niv->var);
					if (name != nullptr) {
						char buf[512];
						if (has_param) {
							seprintf(buf, lastof(buf), "  %s [%02X]: ", name, param);
						} else {
							seprintf(buf, lastof(buf), "  %s: ", name);
						}
						if (_current_text_dir == TD_RTL) {
							this->DrawString(r, i++, "%s%08x (%s)", buf, value, niv->name);
						} else {
							if (this->log_console) DEBUG(misc, 0, "  %s%08x (%s)", buf, value, niv->name);

							int offset = i - this->vscroll->GetPosition();
							i++;
							if (offset >= 0 && offset < this->vscroll->GetCapacity()) {
								Rect sr = r.Shrink(WidgetDimensions::scaled.frametext).Shrink(0, offset * this->resize.step_height, 0, 0);
								int edge = ::DrawString(sr.left, sr.right, sr.top, buf, TC_BLACK);
								seprintf(buf, lastof(buf), "%08x (%s)", value, niv->name);
								::DrawString(std::max(edge, sr.left + prefix_width), sr.right, sr.top, buf, TC_BLACK);
							}
						}
					}
					continue;
				}

				if (has_param) {
					this->DrawString(r, i++, "  %02x[%02x]: %08x (%s)", niv->var, param, value, niv->name);
				} else {
					this->DrawString(r, i++, "  %02x: %08x (%s)", niv->var, value, niv->name);
				}
			}
		}

		std::vector<uint32_t> psa_grfids = nih->GetPSAGRFIDs(index);
		for (const uint32_t grfid : psa_grfids) {
			auto psa = nih->GetPSA(index, grfid);
			if (!psa.empty()) {
				if (nih->PSAWithParameter()) {
					this->DrawString(r, i++, "Persistent storage [%08X]:", BSWAP32(grfid));
				} else {
					this->DrawString(r, i++, "Persistent storage:");
				}
				assert(psa.size() % 4 == 0);
				uint last_non_blank = 0;
				for (uint j = 0; j < (uint)psa.size(); j++) {
					if (psa[j] != 0) last_non_blank = j + 1;
				}
				const uint psa_limit = (last_non_blank + 3) & ~3;
				for (uint j = 0; j < psa_limit; j += 4) {
					this->DrawString(r, i++, "  %i: %i %i %i %i", j, psa[j], psa[j + 1], psa[j + 2], psa[j + 3]);
				}
				if (last_non_blank != (uint)psa.size()) {
					this->DrawString(r, i++, "  %i to %i are all 0", psa_limit, (uint)(psa.size() - 1));
				}
			}
		}

		if (nif->properties != nullptr) {
			this->DrawString(r, i++, "Properties:");
			for (const NIProperty *nip = nif->properties; nip->name != nullptr; nip++) {
				const void *ptr = (const uint8_t *)base + nip->offset;
				uint value;
				switch (nip->read_size) {
					case 1: value = *(const uint8_t  *)ptr; break;
					case 2: value = *(const uint16_t *)ptr; break;
					case 4: value = *(const uint32_t *)ptr; break;
					default: NOT_REACHED();
				}

				StringID string;
				SetDParam(0, value);
				switch (nip->type) {
					case NIT_INT:
						string = STR_JUST_INT;
						break;

					case NIT_CARGO:
						string = (value != INVALID_CARGO) ? CargoSpec::Get(value)->name : STR_QUANTITY_N_A;
						break;

					default:
						NOT_REACHED();
				}

				this->DrawString(r, i++, "  %02x: %s (%s)", nip->prop, GetString(string).c_str(), nip->name);
			}
		}

		if (nif->callbacks != nullptr) {
			this->DrawString(r, i++, "Callbacks:");
			for (const NICallback *nic = nif->callbacks; nic->name != nullptr; nic++) {
				if (nic->cb_bit != CBM_NO_BIT) {
					const void *ptr = (const uint8_t *)base_spec + nic->offset;
					uint value;
					switch (nic->read_size) {
						case 1: value = *(const uint8_t  *)ptr; break;
						case 2: value = *(const uint16_t *)ptr; break;
						case 4: value = *(const uint32_t *)ptr; break;
						default: NOT_REACHED();
					}

					if (!HasBit(value, nic->cb_bit)) continue;
					this->DrawString(r, i++, "  %03x: %s", nic->cb_id, nic->name);
				} else {
					this->DrawString(r, i++, "  %03x: %s (unmasked)", nic->cb_id, nic->name);
				}
			}
		}
	}

	bool UnOptimisedSpriteDumpOK() const
	{
		if (_grfs_loaded_with_sg_shadow_enable) return true;

		if (_networking && !_network_server) return false;

		extern uint NetworkClientCount();
		if (_networking && NetworkClientCount() > 1) {
			return false;
		}

		return true;
	}

	template <typename T, typename V>
	void SelectTagArrayItem(T &items, V value)
	{
		for (size_t i = 0; i < items.size(); i++) {
			if (items[i] == value) {
				items[i] = V{};
				return;
			}
		}
		for (size_t i = 0; i < items.size(); i++) {
			if (!items[i]) {
				items[i] = value;
				return;
			}
		}
		items[items.size() - 1] = value;
	}

	void SelectHighlightTag(uint32_t tag)
	{
		this->SelectTagArrayItem(this->selected_highlight_tags, tag);
	}

	void SelectMarkedGroup(const SpriteGroup *group)
	{
		this->SelectTagArrayItem(this->marked_groups, group);
	}

	void OnClick(Point pt, WidgetID widget, int click_count) override
	{
		switch (widget) {
			case WID_NGRFI_PARENT: {
				const NIHelper *nih   = GetFeatureHelper(this->window_number);
				uint index = nih->GetParent(this->GetFeatureIndex());
				::ShowNewGRFInspectWindow(GetFeatureNum(index), ::GetFeatureIndex(index), nih->GetGRFID(this->GetFeatureIndex()));
				break;
			}

			case WID_NGRFI_VEH_PREV:
				if (this->chain_index > 0) {
					this->chain_index--;
					this->InvalidateData();
				}
				break;

			case WID_NGRFI_VEH_NEXT:
				if (this->HasChainIndex()) {
					uint index = this->GetFeatureIndex();
					Vehicle *v = Vehicle::Get(index);
					if (v != nullptr && v->Next() != nullptr) {
						this->chain_index++;
						this->InvalidateData();
					}
				}
				break;

			case WID_NGRFI_MAINPANEL: {
				/* Get the line, make sure it's within the boundaries. */
				int32_t line = this->vscroll->GetScrolledRowFromWidget(pt.y, this, WID_NGRFI_MAINPANEL, WidgetDimensions::scaled.framerect.top);
				if (line == INT32_MAX) return;

				if (this->sprite_dump) {
					if (_ctrl_pressed) {
						uint32_t highlight_tag = 0;
						auto iter = this->highlight_tag_lines.find(line);
						if (iter != this->highlight_tag_lines.end()) highlight_tag = iter->second;
						if (highlight_tag != 0) {
							this->SelectHighlightTag(highlight_tag);
							this->SetWidgetDirty(WID_NGRFI_MAINPANEL);
						}
					} else if (_shift_pressed) {
						const SpriteGroup *group = nullptr;
						auto iter = this->sprite_group_lines.find(line);
						if (iter != this->sprite_group_lines.end()) group = iter->second;
						if (group != nullptr) {
							auto iter = this->collapsed_groups.lower_bound(group);
							if (iter != this->collapsed_groups.end() && *iter == group) {
								this->collapsed_groups.erase(iter);
							} else {
								this->collapsed_groups.insert(iter, group);
							}
							this->SetWidgetDirty(WID_NGRFI_MAINPANEL);
						}
					} else {
						const SpriteGroup *group = nullptr;
						auto iter = this->sprite_group_lines.find(line);
						if (iter != this->sprite_group_lines.end()) group = iter->second;
						if (this->click_to_mark_mode) {
							if (group != nullptr) {
								this->SelectMarkedGroup(group);
								this->SetWidgetDirty(WID_NGRFI_MAINPANEL);
							}
						} else {
							if (group != nullptr || this->selected_sprite_group != nullptr) {
								this->selected_sprite_group = (group == this->selected_sprite_group) ? nullptr : group;
								this->SetWidgetDirty(WID_NGRFI_MAINPANEL);
							}
						}
					}
					return;
				}

				auto iter = this->extra_info_click_flag_toggles.find(line);
				if (iter != this->extra_info_click_flag_toggles.end()) {
					this->extra_info_flags ^= iter->second;
					this->SetDirty();
					return;
				}

				/* Does this feature have variables? */
				const NIFeature *nif  = GetFeature(this->window_number);
				if (nif->variables == nullptr) return;

				if (line < this->first_variable_line_index) return;
				line -= this->first_variable_line_index;

				/* Find the variable related to the line */
				for (const NIVariable *niv = nif->variables; niv->name != nullptr; niv++, line--) {
					if (line != 1) continue; // 1 because of the "Variables:" line

					if (!HasVariableParameter(niv)) break;

					this->current_edit_param = niv->var;
					ShowQueryString(STR_EMPTY, STR_NEWGRF_INSPECT_QUERY_CAPTION, 9, this, CS_HEXADECIMAL, QSF_NONE);
				}
				break;
			}

			case WID_NGRFI_REFRESH: {
				this->auto_refresh = !this->auto_refresh;
				this->SetWidgetLoweredState(WID_NGRFI_REFRESH, this->auto_refresh);
				this->SetWidgetDirty(WID_NGRFI_REFRESH);
				break;
			}

			case WID_NGRFI_LOG_CONSOLE: {
				this->log_console = true;
				this->SetWidgetDirty(WID_NGRFI_MAINPANEL);
				break;
			}

			case WID_NGRFI_DUPLICATE: {
				NewGRFInspectWindow *w = new NewGRFInspectWindow(this->window_desc, this->window_number);
				w->SetCallerGRFID(this->caller_grfid);
				break;
			}

			case WID_NGRFI_SPRITE_DUMP: {
				this->sprite_dump = !this->sprite_dump;
				this->SetWidgetLoweredState(WID_NGRFI_SPRITE_DUMP, this->sprite_dump);
				this->SetWidgetDisabledState(WID_NGRFI_SPRITE_DUMP_UNOPT, !this->sprite_dump || !UnOptimisedSpriteDumpOK());
				if (this->show_dropdown) {
					this->GetWidget<NWidgetStacked>(WID_NGRFI_OPTIONS_SEL)->SetDisplayedPlane(this->sprite_dump ? 1 : 0);
				}
				this->SetWidgetDirty(WID_NGRFI_SPRITE_DUMP);
				this->SetWidgetDirty(WID_NGRFI_SPRITE_DUMP_UNOPT);
				this->SetWidgetDirty(WID_NGRFI_SPRITE_DUMP_OPTIONS);
				this->SetWidgetDirty(WID_NGRFI_MAIN_OPTIONS);
				this->SetWidgetDirty(WID_NGRFI_MAINPANEL);
				this->SetWidgetDirty(WID_NGRFI_SCROLLBAR);
				break;
			}

			case WID_NGRFI_SPRITE_DUMP_UNOPT: {
				if (!this->sprite_dump_unopt) {
					if (!UnOptimisedSpriteDumpOK()) {
						this->SetWidgetDisabledState(WID_NGRFI_SPRITE_DUMP_UNOPT, true);
						this->SetWidgetDirty(WID_NGRFI_SPRITE_DUMP_UNOPT);
						return;
					}
					if (!_grfs_loaded_with_sg_shadow_enable) {
						SetBit(_misc_debug_flags, MDF_NEWGRF_SG_SAVE_RAW);

						ReloadNewGRFData();

						extern void PostCheckNewGRFLoadWarnings();
						PostCheckNewGRFLoadWarnings();
					}
				}
				this->sprite_dump_unopt = !this->sprite_dump_unopt;
				this->SetWidgetLoweredState(WID_NGRFI_SPRITE_DUMP_UNOPT, this->sprite_dump_unopt);
				this->SetWidgetDirty(WID_NGRFI_SPRITE_DUMP_UNOPT);
				this->SetWidgetDirty(WID_NGRFI_MAINPANEL);
				this->SetWidgetDirty(WID_NGRFI_SCROLLBAR);
				break;
			}

			case WID_NGRFI_SPRITE_DUMP_OPTIONS: {
				DropDownList list;
				list.push_back(MakeDropDownListStringItem(STR_NEWGRF_INSPECT_SPRITE_DUMP_GOTO, NGIWDDO_GOTO_SPRITE, false));
				list.push_back(MakeDropDownListStringItem(STR_NEWGRF_INSPECT_SPRITE_DUMP_CLEAR, NGIWDDO_CLEAR, false));
				list.push_back(MakeDropDownListDividerItem());
				list.push_back(MakeDropDownListCheckedItem(!this->click_to_mark_mode, STR_NEWGRF_INSPECT_SPRITE_DUMP_CLICK_TO_HIGHLIGHT, NGIWDDO_CLICK_TO_HIGHLIGHT, false));
				list.push_back(MakeDropDownListCheckedItem(this->click_to_mark_mode, STR_NEWGRF_INSPECT_SPRITE_DUMP_CLICK_TO_MARK, NGIWDDO_CLICK_TO_MARK, false));
				list.push_back(MakeDropDownListDividerItem());
				list.push_back(MakeDropDownListCheckedItem(this->sprite_dump_more_details, STR_NEWGRF_INSPECT_SPRITE_DUMP_MORE_DETAILS, NGIWDDO_MORE_DETAILS, false));

				ShowDropDownList(this, std::move(list), 0, WID_NGRFI_SPRITE_DUMP_OPTIONS, 140);
				break;
			}

			case WID_NGRFI_MAIN_OPTIONS: {
				DropDownList list;
				GetFeatureHelper(this->window_number)->FillOptionsDropDown(this->GetFeatureIndex(), list);
				ShowDropDownList(this, std::move(list), 0, WID_NGRFI_MAIN_OPTIONS, 140);
				break;
			}
		}
	}

	void OnDropdownSelect(WidgetID widget, int index) override
	{
		if (widget == WID_NGRFI_MAIN_OPTIONS) {
			GetFeatureHelper(this->window_number)->OnOptionsDropdownSelect(this->GetFeatureIndex(), index);
			return;
		}

		if (widget != WID_NGRFI_SPRITE_DUMP_OPTIONS) return;

		switch (index) {
			case NGIWDDO_GOTO_SPRITE:
				this->current_edit_param = 0;
				ShowQueryString(STR_EMPTY, STR_SPRITE_ALIGNER_GOTO_CAPTION, 10, this, CS_NUMERAL, QSF_NONE);
				break;
			case NGIWDDO_CLEAR:
				this->selected_highlight_tags.fill(0);
				this->marked_groups.fill(nullptr);
				this->selected_sprite_group = nullptr;
				this->SetDirty();
				break;
			case NGIWDDO_MORE_DETAILS:
				this->sprite_dump_more_details = !this->sprite_dump_more_details;
				this->SetDirty();
				break;
			case NGIWDDO_CLICK_TO_HIGHLIGHT:
				this->click_to_mark_mode = false;
				break;
			case NGIWDDO_CLICK_TO_MARK:
				this->click_to_mark_mode = true;
				this->selected_sprite_group = nullptr;
				this->SetDirty();
				break;
			default:
				break;
		}
	}

	void OnQueryTextFinished(char *str) override
	{
		if (StrEmpty(str)) return;

		if (this->current_edit_param == 0 && this->sprite_dump) {
			auto iter = this->nfo_line_lines.find(atoi(str));
			if (iter != this->nfo_line_lines.end()) {
				this->vscroll->SetPosition(std::min<int>(iter->second, std::max<int>(0, this->vscroll->GetCount() - this->vscroll->GetCapacity())));
				this->SetWidgetDirty(WID_NGRFI_MAINPANEL);
				this->SetWidgetDirty(WID_NGRFI_SCROLLBAR);
			}
		} else if (this->current_edit_param != 0 && !this->sprite_dump) {
			this->var60params[this->current_edit_param] = std::strtol(str, nullptr, 16);
			this->SetDirty();
		}
	}

	void OnResize() override
	{
		this->vscroll->SetCapacityFromWidget(this, WID_NGRFI_MAINPANEL, WidgetDimensions::scaled.frametext.Vertical());
	}

	/**
	 * Some data on this window has become invalid.
	 * @param data Information about the changed data.
	 * @param gui_scope Whether the call is done from GUI scope. You may not do everything when not in GUI scope. See #InvalidateWindowData() for details.
	 */
	void OnInvalidateData([[maybe_unused]] int data = 0, [[maybe_unused]] bool gui_scope = true) override
	{
		if (!gui_scope) return;
		if (this->HasChainIndex()) {
			this->ValidateChainIndex();
			this->SetWidgetDisabledState(WID_NGRFI_VEH_PREV, this->chain_index == 0);
			Vehicle *v = Vehicle::Get(this->GetFeatureIndex());
			this->SetWidgetDisabledState(WID_NGRFI_VEH_NEXT, v == nullptr || v->Next() == nullptr);
		}
	}

	void OnRealtimeTick(uint delta_ms) override
	{
		if (this->auto_refresh) {
			this->SetDirty();
		} else {
			if (this->redraw_panel) this->SetWidgetDirty(WID_NGRFI_MAINPANEL);
			if (this->redraw_scrollbar) this->SetWidgetDirty(WID_NGRFI_SCROLLBAR);
		}
		this->redraw_panel = false;
		this->redraw_scrollbar = false;
	}

	virtual bool OnTooltip(Point pt, WidgetID widget, TooltipCloseCondition close_cond) override
	{
		if (widget == WID_NGRFI_MAINPANEL && this->sprite_dump) {
			_temp_special_strings[0] = GetString(this->click_to_mark_mode ? STR_NEWGRF_INSPECT_SPRITE_DUMP_PANEL_TOOLTIP_MARK : STR_NEWGRF_INSPECT_SPRITE_DUMP_PANEL_TOOLTIP_HIGHLIGHT);
			_temp_special_strings[0] += "\n";
			_temp_special_strings[0] += GetString(STR_NEWGRF_INSPECT_SPRITE_DUMP_PANEL_TOOLTIP_COLLAPSE);
			_temp_special_strings[0] += "\n";
			_temp_special_strings[0] += GetString(STR_NEWGRF_INSPECT_SPRITE_DUMP_PANEL_TOOLTIP_HIGHLIGHT_TEMP);
			GuiShowTooltips(this, SPECSTR_TEMP_START, close_cond);
			return true;
		}

		return false;
	}
};

static constexpr NWidgetPart _nested_newgrf_inspect_chain_widgets[] = {
	NWidget(NWID_HORIZONTAL),
		NWidget(WWT_CLOSEBOX, COLOUR_GREY),
		NWidget(WWT_CAPTION, COLOUR_GREY, WID_NGRFI_CAPTION), SetDataTip(STR_NEWGRF_INSPECT_CAPTION, STR_TOOLTIP_WINDOW_TITLE_DRAG_THIS),
		NWidget(NWID_SELECTION, INVALID_COLOUR, WID_NGRFI_OPTIONS_SEL),
			NWidget(WWT_IMGBTN, COLOUR_GREY, WID_NGRFI_MAIN_OPTIONS), SetDataTip(SPR_ARROW_DOWN, STR_NEWGRF_INSPECT_SPRITE_DUMP_OPTIONS),
			NWidget(WWT_IMGBTN, COLOUR_GREY, WID_NGRFI_SPRITE_DUMP_OPTIONS), SetDataTip(SPR_ARROW_DOWN, STR_NEWGRF_INSPECT_SPRITE_DUMP_OPTIONS),
		EndContainer(),
		NWidget(NWID_SELECTION, INVALID_COLOUR, WID_NGRFI_SPRITE_DUMP_UNOPT_SEL),
			NWidget(WWT_TEXTBTN, COLOUR_GREY, WID_NGRFI_SPRITE_DUMP_UNOPT), SetDataTip(STR_NEWGRF_INSPECT_SPRITE_DUMP_UNOPT, STR_NEWGRF_INSPECT_SPRITE_DUMP_UNOPT_TOOLTIP),
		EndContainer(),
		NWidget(NWID_SELECTION, INVALID_COLOUR, WID_NGRFI_SPRITE_DUMP_SEL),
			NWidget(WWT_TEXTBTN, COLOUR_GREY, WID_NGRFI_SPRITE_DUMP), SetDataTip(STR_NEWGRF_INSPECT_SPRITE_DUMP, STR_NEWGRF_INSPECT_SPRITE_DUMP_TOOLTIP),
		EndContainer(),
		NWidget(WWT_PUSHTXTBTN, COLOUR_GREY, WID_NGRFI_DUPLICATE), SetDataTip(STR_NEWGRF_INSPECT_DUPLICATE, STR_NEWGRF_INSPECT_DUPLICATE_TOOLTIP),
		NWidget(WWT_PUSHTXTBTN, COLOUR_GREY, WID_NGRFI_LOG_CONSOLE), SetDataTip(STR_NEWGRF_INSPECT_LOG_CONSOLE, STR_NEWGRF_INSPECT_LOG_CONSOLE_TOOLTIP),
		NWidget(WWT_TEXTBTN, COLOUR_GREY, WID_NGRFI_REFRESH), SetDataTip(STR_NEWGRF_INSPECT_REFRESH, STR_NEWGRF_INSPECT_REFRESH_TOOLTIP),
		NWidget(WWT_SHADEBOX, COLOUR_GREY),
		NWidget(WWT_DEFSIZEBOX, COLOUR_GREY),
		NWidget(WWT_STICKYBOX, COLOUR_GREY),
	EndContainer(),
	NWidget(WWT_PANEL, COLOUR_GREY),
		NWidget(NWID_HORIZONTAL),
			NWidget(WWT_PUSHARROWBTN, COLOUR_GREY, WID_NGRFI_VEH_PREV), SetDataTip(AWV_DECREASE, STR_NULL),
			NWidget(WWT_PUSHARROWBTN, COLOUR_GREY, WID_NGRFI_VEH_NEXT), SetDataTip(AWV_INCREASE, STR_NULL),
			NWidget(WWT_EMPTY, COLOUR_GREY, WID_NGRFI_VEH_CHAIN), SetFill(1, 0), SetResize(1, 0),
		EndContainer(),
	EndContainer(),
	NWidget(NWID_HORIZONTAL),
		NWidget(WWT_PANEL, COLOUR_GREY, WID_NGRFI_MAINPANEL), SetMinimalSize(300, 0), SetScrollbar(WID_NGRFI_SCROLLBAR), EndContainer(),
		NWidget(NWID_VERTICAL),
			NWidget(NWID_VSCROLLBAR, COLOUR_GREY, WID_NGRFI_SCROLLBAR),
			NWidget(WWT_RESIZEBOX, COLOUR_GREY),
		EndContainer(),
	EndContainer(),
};

static constexpr NWidgetPart _nested_newgrf_inspect_widgets[] = {
	NWidget(NWID_HORIZONTAL),
		NWidget(WWT_CLOSEBOX, COLOUR_GREY),
		NWidget(WWT_CAPTION, COLOUR_GREY, WID_NGRFI_CAPTION), SetDataTip(STR_NEWGRF_INSPECT_CAPTION, STR_TOOLTIP_WINDOW_TITLE_DRAG_THIS),
		NWidget(WWT_PUSHTXTBTN, COLOUR_GREY, WID_NGRFI_PARENT), SetDataTip(STR_NEWGRF_INSPECT_PARENT_BUTTON, STR_NEWGRF_INSPECT_PARENT_TOOLTIP),
		NWidget(NWID_SELECTION, INVALID_COLOUR, WID_NGRFI_OPTIONS_SEL),
			NWidget(WWT_IMGBTN, COLOUR_GREY, WID_NGRFI_MAIN_OPTIONS), SetDataTip(SPR_ARROW_DOWN, STR_NEWGRF_INSPECT_SPRITE_DUMP_OPTIONS),
			NWidget(WWT_IMGBTN, COLOUR_GREY, WID_NGRFI_SPRITE_DUMP_OPTIONS), SetDataTip(SPR_ARROW_DOWN, STR_NEWGRF_INSPECT_SPRITE_DUMP_OPTIONS),
		EndContainer(),
		NWidget(NWID_SELECTION, INVALID_COLOUR, WID_NGRFI_SPRITE_DUMP_UNOPT_SEL),
			NWidget(WWT_TEXTBTN, COLOUR_GREY, WID_NGRFI_SPRITE_DUMP_UNOPT), SetDataTip(STR_NEWGRF_INSPECT_SPRITE_DUMP_UNOPT, STR_NEWGRF_INSPECT_SPRITE_DUMP_UNOPT_TOOLTIP),
		EndContainer(),
		NWidget(NWID_SELECTION, INVALID_COLOUR, WID_NGRFI_SPRITE_DUMP_SEL),
			NWidget(WWT_TEXTBTN, COLOUR_GREY, WID_NGRFI_SPRITE_DUMP), SetDataTip(STR_NEWGRF_INSPECT_SPRITE_DUMP, STR_NEWGRF_INSPECT_SPRITE_DUMP_TOOLTIP),
		EndContainer(),
		NWidget(WWT_PUSHTXTBTN, COLOUR_GREY, WID_NGRFI_DUPLICATE), SetDataTip(STR_NEWGRF_INSPECT_DUPLICATE, STR_NEWGRF_INSPECT_DUPLICATE_TOOLTIP),
		NWidget(WWT_PUSHTXTBTN, COLOUR_GREY, WID_NGRFI_LOG_CONSOLE), SetDataTip(STR_NEWGRF_INSPECT_LOG_CONSOLE, STR_NEWGRF_INSPECT_LOG_CONSOLE_TOOLTIP),
		NWidget(WWT_TEXTBTN, COLOUR_GREY, WID_NGRFI_REFRESH), SetDataTip(STR_NEWGRF_INSPECT_REFRESH, STR_NEWGRF_INSPECT_REFRESH_TOOLTIP),
		NWidget(WWT_SHADEBOX, COLOUR_GREY),
		NWidget(WWT_DEFSIZEBOX, COLOUR_GREY),
		NWidget(WWT_STICKYBOX, COLOUR_GREY),
	EndContainer(),
	NWidget(NWID_HORIZONTAL),
		NWidget(WWT_PANEL, COLOUR_GREY, WID_NGRFI_MAINPANEL), SetMinimalSize(300, 0), SetScrollbar(WID_NGRFI_SCROLLBAR), EndContainer(),
		NWidget(NWID_VERTICAL),
			NWidget(NWID_VSCROLLBAR, COLOUR_GREY, WID_NGRFI_SCROLLBAR),
			NWidget(WWT_RESIZEBOX, COLOUR_GREY),
		EndContainer(),
	EndContainer(),
};

static WindowDesc _newgrf_inspect_chain_desc(__FILE__, __LINE__,
	WDP_AUTO, "newgrf_inspect_chain", 400, 300,
	WC_NEWGRF_INSPECT, WC_NONE,
	0,
	_nested_newgrf_inspect_chain_widgets
);

static WindowDesc _newgrf_inspect_desc(__FILE__, __LINE__,
	WDP_AUTO, "newgrf_inspect", 400, 300,
	WC_NEWGRF_INSPECT, WC_NONE,
	0,
	_nested_newgrf_inspect_widgets
);

/**
 * Show the inspect window for a given feature and index.
 * The index is normally an in-game location/identifier, such
 * as a TileIndex or an IndustryID depending on the feature
 * we want to inspect.
 * @param feature The feature we want to inspect.
 * @param index   The index/identifier of the feature to inspect.
 * @param grfid   GRFID of the item opening this window, or 0 if not opened by other window.
 */
void ShowNewGRFInspectWindow(GrfSpecFeature feature, uint index, const uint32_t grfid)
{
	if (index >= (1 << 27)) return;
	if (!IsNewGRFInspectable(feature, index)) return;

	WindowNumber wno = GetInspectWindowNumber(feature, index);
<<<<<<< HEAD
	WindowDesc *desc = (feature == GSF_TRAINS || feature == GSF_ROADVEHICLES || feature == GSF_SHIPS) ? &_newgrf_inspect_chain_desc : &_newgrf_inspect_desc;
=======
	WindowDesc &desc = (feature == GSF_TRAINS || feature == GSF_ROADVEHICLES) ? _newgrf_inspect_chain_desc : _newgrf_inspect_desc;
>>>>>>> 7116f143
	NewGRFInspectWindow *w = AllocateWindowDescFront<NewGRFInspectWindow>(desc, wno, true);
	w->SetCallerGRFID(grfid);
}

/**
 * Invalidate the inspect window for a given feature and index.
 * The index is normally an in-game location/identifier, such
 * as a TileIndex or an IndustryID depending on the feature
 * we want to inspect.
 * @param feature The feature we want to invalidate the window for.
 * @param index   The index/identifier of the feature to invalidate.
 */
void InvalidateNewGRFInspectWindow(GrfSpecFeature feature, uint index)
{
	if (feature == GSF_INVALID) return;
	if (index >= (1 << 27)) return;

	WindowNumber wno = GetInspectWindowNumber(feature, index);
	InvalidateWindowData(WC_NEWGRF_INSPECT, wno);
}

/**
 * Delete inspect window for a given feature and index.
 * The index is normally an in-game location/identifier, such
 * as a TileIndex or an IndustryID depending on the feature
 * we want to inspect.
 * @param feature The feature we want to delete the window for.
 * @param index   The index/identifier of the feature to delete.
 */
void DeleteNewGRFInspectWindow(GrfSpecFeature feature, uint index)
{
	if (feature == GSF_INVALID) return;
	if (index >= (1 << 27)) return;

	WindowNumber wno = GetInspectWindowNumber(feature, index);
	CloseAllWindowsById(WC_NEWGRF_INSPECT, wno);

	/* Reinitialise the land information window to remove the "debug" sprite if needed.
	 * Note: Since we might be called from a command here, it is important to not execute
	 * the invalidation immediately. The landinfo window tests commands itself. */
	InvalidateWindowData(WC_LAND_INFO, 0, 1);
}

/**
 * Can we inspect the data given a certain feature and index.
 * The index is normally an in-game location/identifier, such
 * as a TileIndex or an IndustryID depending on the feature
 * we want to inspect.
 * @param feature The feature we want to inspect.
 * @param index   The index/identifier of the feature to inspect.
 * @return true if there is something to show.
 */
bool IsNewGRFInspectable(GrfSpecFeature feature, uint index)
{
	if (index >= (1 << 27)) return false;
	const NIFeature *nif = GetFeature(GetInspectWindowNumber(feature, index));
	if (nif == nullptr) return false;
	return nif->helper->IsInspectable(index);
}

/**
 * Get the GrfSpecFeature associated with the tile.
 * @param tile The tile to get the feature from.
 * @return the GrfSpecFeature.
 */
GrfSpecFeature GetGrfSpecFeature(TileIndex tile)
{
	switch (GetTileType(tile)) {
		default:              return GSF_INVALID;
		case MP_CLEAR:
			if (GetRawClearGround(tile) == CLEAR_ROCKS) return GSF_NEWLANDSCAPE;
			return GSF_INVALID;
		case MP_RAILWAY: {
			extern std::vector<const GRFFile *> _new_signals_grfs;
			if (HasSignals(tile) && !_new_signals_grfs.empty()) {
				return GSF_SIGNALS;
			}
			return GSF_RAILTYPES;
		}
		case MP_ROAD:         return IsLevelCrossing(tile) ? GSF_RAILTYPES : GSF_ROADTYPES;
		case MP_HOUSE:        return GSF_HOUSES;
		case MP_INDUSTRY:     return GSF_INDUSTRYTILES;
		case MP_OBJECT:       return GSF_OBJECTS;

		case MP_STATION:
			switch (GetStationType(tile)) {
				case STATION_RAIL:
				case STATION_WAYPOINT:
					return GSF_STATIONS;

				case STATION_AIRPORT:
					return GSF_AIRPORTTILES;

				case STATION_BUS:
				case STATION_TRUCK:
				case STATION_ROADWAYPOINT:
					return GSF_ROADSTOPS;

				default:
					return GSF_INVALID;
			}

		case MP_TUNNELBRIDGE: {
			if (IsTunnelBridgeWithSignalSimulation(tile)) return GSF_SIGNALS;
			return GSF_INVALID;
		}

	}
}

/**
 * Get the GrfSpecFeature associated with the vehicle.
 * @param type The vehicle type to get the feature from.
 * @return the GrfSpecFeature.
 */
GrfSpecFeature GetGrfSpecFeature(VehicleType type)
{
	switch (type) {
		case VEH_TRAIN:    return GSF_TRAINS;
		case VEH_ROAD:     return GSF_ROADVEHICLES;
		case VEH_SHIP:     return GSF_SHIPS;
		case VEH_AIRCRAFT: return GSF_AIRCRAFT;
		default:           return GSF_INVALID;
	}
}


/**** Sprite Aligner ****/

/** Window used for aligning sprites. */
struct SpriteAlignerWindow : Window {
	typedef std::pair<int16_t, int16_t> XyOffs;///< Pair for x and y offsets of the sprite before alignment. First value contains the x offset, second value y offset.

	SpriteID current_sprite;                   ///< The currently shown sprite.
	Scrollbar *vscroll;
	std::map<SpriteID, XyOffs> offs_start_map; ///< Mapping of starting offsets for the sprites which have been aligned in the sprite aligner window.

	static inline ZoomLevel zoom = ZOOM_LVL_END;
	static bool centre;
	static bool crosshair;
	const Action5Type *act5_type = nullptr; ///< Sprite Area of current selected sprite.

	SpriteAlignerWindow(WindowDesc &desc, WindowNumber wno) : Window(desc)
	{
		/* On first opening, set initial zoom to current zoom level. */
		if (SpriteAlignerWindow::zoom == ZOOM_LVL_END) SpriteAlignerWindow::zoom = _gui_zoom;
		SpriteAlignerWindow::zoom = Clamp(SpriteAlignerWindow::zoom, _settings_client.gui.zoom_min, _settings_client.gui.zoom_max);

		/* Oh yes, we assume there is at least one normal sprite! */
		while (GetSpriteType(this->current_sprite) != SpriteType::Normal) this->current_sprite++;
		this->SelectAction5Type();

		this->CreateNestedTree();
		this->vscroll = this->GetScrollbar(WID_SA_SCROLLBAR);
		this->vscroll->SetCount(_newgrf_debug_sprite_picker.sprites.size());
		this->FinishInitNested(wno);

		this->SetWidgetLoweredState(WID_SA_CENTRE, SpriteAlignerWindow::centre);
		this->SetWidgetLoweredState(WID_SA_CROSSHAIR, SpriteAlignerWindow::crosshair);

		this->InvalidateData(0, true);
	}

	void SetStringParameters(WidgetID widget) const override
	{
		const Sprite *spr = GetSprite(this->current_sprite, SpriteType::Normal, ZoomMask(ZOOM_LVL_GUI));
		switch (widget) {
			case WID_SA_CAPTION:
				if (this->act5_type != nullptr) {
					SetDParam(0, STR_SPRITE_ALIGNER_CAPTION_ACTION5);
					SetDParam(1, this->act5_type - GetAction5Types().data());
					SetDParam(2, this->current_sprite - this->act5_type->sprite_base);
					SetDParamStr(3, GetOriginFile(this->current_sprite)->GetSimplifiedFilename());
					SetDParam(4, GetSpriteLocalID(this->current_sprite));
				} else if (this->current_sprite < SPR_OPENTTD_BASE) {
					SetDParam(0, STR_SPRITE_ALIGNER_CAPTION_ACTIONA);
					SetDParam(1, this->current_sprite);
					SetDParamStr(2, GetOriginFile(this->current_sprite)->GetSimplifiedFilename());
					SetDParam(3, GetSpriteLocalID(this->current_sprite));
				} else {
					SetDParam(0, STR_SPRITE_ALIGNER_CAPTION_NO_ACTION);
					SetDParamStr(1, GetOriginFile(this->current_sprite)->GetSimplifiedFilename());
					SetDParam(2, GetSpriteLocalID(this->current_sprite));
				}
				break;

			case WID_SA_OFFSETS_ABS:
				SetDParam(0, UnScaleByZoom(spr->x_offs, SpriteAlignerWindow::zoom));
				SetDParam(1, UnScaleByZoom(spr->y_offs, SpriteAlignerWindow::zoom));
				break;

			case WID_SA_OFFSETS_REL: {
				/* Relative offset is new absolute offset - starting absolute offset.
				 * Show 0, 0 as the relative offsets if entry is not in the map (meaning they have not been changed yet).
				 */
				const auto key_offs_pair = this->offs_start_map.find(this->current_sprite);
				if (key_offs_pair != this->offs_start_map.end()) {
					SetDParam(0, UnScaleByZoom(spr->x_offs - key_offs_pair->second.first, SpriteAlignerWindow::zoom));
					SetDParam(1, UnScaleByZoom(spr->y_offs - key_offs_pair->second.second, SpriteAlignerWindow::zoom));
				} else {
					SetDParam(0, 0);
					SetDParam(1, 0);
				}
				break;
			}

			default:
				break;
		}
	}

	void UpdateWidgetSize(WidgetID widget, Dimension &size, [[maybe_unused]] const Dimension &padding, [[maybe_unused]] Dimension &fill, [[maybe_unused]] Dimension &resize) override
	{
		switch (widget) {
			case WID_SA_SPRITE:
				size.height = ScaleGUITrad(200);
				break;

			case WID_SA_LIST: {
				Dimension d = {};
				for (const auto &spritefile : GetCachedSpriteFiles()) {
					SetDParamStr(0, spritefile->GetSimplifiedFilename());
					SetDParamMaxDigits(1, 6);
					d = maxdim(d, GetStringBoundingBox(STR_SPRITE_ALIGNER_SPRITE));
				}
				size.width = d.width + padding.width;
				resize.height = GetCharacterHeight(FS_NORMAL) + padding.height;
				resize.width = 1;
				fill.height = resize.height;
				break;
			}

			default:
				break;
		}
	}

	void DrawWidget(const Rect &r, WidgetID widget) const override
	{
		switch (widget) {
			case WID_SA_SPRITE: {
				/* Center the sprite ourselves */
				const Sprite *spr = GetSprite(this->current_sprite, SpriteType::Normal, ZoomMask(ZOOM_LVL_GUI));
				Rect ir = r.Shrink(WidgetDimensions::scaled.bevel);
				int x;
				int y;
				if (SpriteAlignerWindow::centre) {
					x = -UnScaleByZoom(spr->x_offs, SpriteAlignerWindow::zoom) + (ir.Width() - UnScaleByZoom(spr->width, SpriteAlignerWindow::zoom)) / 2;
					y = -UnScaleByZoom(spr->y_offs, SpriteAlignerWindow::zoom) + (ir.Height() - UnScaleByZoom(spr->height, SpriteAlignerWindow::zoom)) / 2;
				} else {
					x = ir.Width() / 2;
					y = ir.Height() / 2;
				}

				DrawPixelInfo new_dpi;
				if (!FillDrawPixelInfo(&new_dpi, ir)) break;
				AutoRestoreBackup dpi_backup(_cur_dpi, &new_dpi);

				DrawSprite(this->current_sprite, PAL_NONE, x, y, nullptr, SpriteAlignerWindow::zoom);

				Rect outline = {0, 0, UnScaleByZoom(spr->width, SpriteAlignerWindow::zoom) - 1, UnScaleByZoom(spr->height, SpriteAlignerWindow::zoom) - 1};
				outline = outline.Translate(x + UnScaleByZoom(spr->x_offs, SpriteAlignerWindow::zoom), y + UnScaleByZoom(spr->y_offs, SpriteAlignerWindow::zoom));
				DrawRectOutline(outline.Expand(1), PC_LIGHT_BLUE, 1, 1);

				if (SpriteAlignerWindow::crosshair) {
					GfxDrawLine(x, 0, x, ir.Height() - 1, PC_WHITE, 1, 1);
					GfxDrawLine(0, y, ir.Width() - 1, y, PC_WHITE, 1, 1);
				}
				break;
			}

			case WID_SA_LIST: {
				/* Don't redraw sprite list while it is still being filled by picker. */
				if (_newgrf_debug_sprite_picker.mode == SPM_REDRAW) break;

				const NWidgetBase *nwid = this->GetWidget<NWidgetBase>(widget);
				int step_size = nwid->resize_y;

				const std::vector<SpriteID> &list = _newgrf_debug_sprite_picker.sprites;

				Rect ir = r.Shrink(WidgetDimensions::scaled.matrix);
				auto [first, last] = this->vscroll->GetVisibleRangeIterators(list);
				for (auto it = first; it != last; ++it) {
					const SpriteFile *file = GetOriginFile(*it);
					if (file == nullptr) {
						SetDParam(0, *it);
						DrawString(ir, STR_JUST_COMMA, *it == this->current_sprite ? TC_WHITE : (TC_GREY | TC_NO_SHADE), SA_RIGHT | SA_FORCE);
					} else {
						SetDParamStr(0, file->GetSimplifiedFilename());
						SetDParam(1, GetSpriteLocalID(*it));
						DrawString(ir, STR_SPRITE_ALIGNER_SPRITE, *it == this->current_sprite ? TC_WHITE : TC_BLACK);
					}
					ir.top += step_size;
				}
				break;
			}
		}
	}

	void OnClick([[maybe_unused]] Point pt, WidgetID widget, [[maybe_unused]] int click_count) override
	{
		switch (widget) {
			case WID_SA_PREVIOUS:
				do {
					this->current_sprite = (this->current_sprite == 0 ? GetMaxSpriteID() :  this->current_sprite) - 1;
				} while (GetSpriteType(this->current_sprite) != SpriteType::Normal);
				this->SelectAction5Type();
				this->SetDirty();
				break;

			case WID_SA_GOTO:
				ShowQueryString(STR_EMPTY, STR_SPRITE_ALIGNER_GOTO_CAPTION, 7, this, CS_NUMERAL, QSF_NONE);
				break;

			case WID_SA_NEXT:
				do {
					this->current_sprite = (this->current_sprite + 1) % GetMaxSpriteID();
				} while (GetSpriteType(this->current_sprite) != SpriteType::Normal);
				this->SelectAction5Type();
				this->SetDirty();
				break;

			case WID_SA_PICKER:
				this->LowerWidget(WID_SA_PICKER);
				_newgrf_debug_sprite_picker.mode = SPM_WAIT_CLICK;
				this->SetDirty();
				break;

			case WID_SA_LIST: {
				auto it = this->vscroll->GetScrolledItemFromWidget(_newgrf_debug_sprite_picker.sprites, pt.y, this, widget);
				if (it != _newgrf_debug_sprite_picker.sprites.end()) {
					SpriteID spr = *it;
					if (GetSpriteType(spr) == SpriteType::Normal) this->current_sprite = spr;
				}
				this->SelectAction5Type();
				this->SetDirty();
				break;
			}

			case WID_SA_UP:
			case WID_SA_DOWN:
			case WID_SA_LEFT:
			case WID_SA_RIGHT: {
				/* Make sure that there are no concurrent draw jobs executing */
				ViewportDoDrawProcessAllPending();

				/*
				 * Yes... this is a hack.
				 *
				 * No... I don't think it is useful to make this less of a hack.
				 *
				 * If you want to align sprites, you just need the number. Generally
				 * the sprite caches are big enough to not remove the sprite from the
				 * cache. If that's not the case, just let the NewGRF developer
				 * increase the cache size instead of storing thousands of offsets
				 * for the incredibly small chance that it's actually going to be
				 * used by someone and the sprite cache isn't big enough for that
				 * particular NewGRF developer.
				 */
				Sprite *spr = const_cast<Sprite *>(GetSprite(this->current_sprite, SpriteType::Normal, UINT8_MAX));

				/* Remember the original offsets of the current sprite, if not already in mapping. */
				if (this->offs_start_map.count(this->current_sprite) == 0) {
					this->offs_start_map[this->current_sprite] = XyOffs(spr->x_offs, spr->y_offs);
				}
				int amt = ScaleByZoom(_ctrl_pressed ? 8 : 1, SpriteAlignerWindow::zoom);
				for (Sprite *s = spr; s != nullptr; s = s->next) {
					switch (widget) {
						/* Move eight units at a time if ctrl is pressed. */
						case WID_SA_UP:    s->y_offs -= amt; break;
						case WID_SA_DOWN:  s->y_offs += amt; break;
						case WID_SA_LEFT:  s->x_offs -= amt; break;
						case WID_SA_RIGHT: s->x_offs += amt; break;
					}
				}
				/* Of course, we need to redraw the sprite, but where is it used?
				 * Everywhere is a safe bet. */
				MarkWholeScreenDirty();
				break;
			}

			case WID_SA_RESET_REL:
				/* Reset the starting offsets for the current sprite. */
				this->offs_start_map.erase(this->current_sprite);
				this->SetDirty();
				break;

			case WID_SA_CENTRE:
				SpriteAlignerWindow::centre = !SpriteAlignerWindow::centre;
				this->SetWidgetLoweredState(widget, SpriteAlignerWindow::centre);
				this->SetDirty();
				break;

			case WID_SA_CROSSHAIR:
				SpriteAlignerWindow::crosshair = !SpriteAlignerWindow::crosshair;
				this->SetWidgetLoweredState(widget, SpriteAlignerWindow::crosshair);
				this->SetDirty();
				break;

			default:
				if (IsInsideBS(widget, WID_SA_ZOOM, ZOOM_LVL_SPR_COUNT)) {
					SpriteAlignerWindow::zoom = ZoomLevel(widget - WID_SA_ZOOM);
					this->InvalidateData(0, true);
				}
				break;
		}
	}

	void OnQueryTextFinished(char *str) override
	{
		if (StrEmpty(str)) return;

		this->current_sprite = atoi(str);
		if (this->current_sprite >= GetMaxSpriteID()) this->current_sprite = 0;
		while (GetSpriteType(this->current_sprite) != SpriteType::Normal) {
			this->current_sprite = (this->current_sprite + 1) % GetMaxSpriteID();
		}
		this->SelectAction5Type();
		this->SetDirty();
	}

	/**
	 * Some data on this window has become invalid.
	 * @param data Information about the changed data.
	 * @param gui_scope Whether the call is done from GUI scope. You may not do everything when not in GUI scope. See #InvalidateWindowData() for details.
	 */
	void OnInvalidateData([[maybe_unused]] int data = 0, [[maybe_unused]] bool gui_scope = true) override
	{
		if (!gui_scope) return;
		if (data == 1) {
			/* Sprite picker finished */
			this->RaiseWidget(WID_SA_PICKER);
			this->vscroll->SetCount(_newgrf_debug_sprite_picker.sprites.size());
		}

		SpriteAlignerWindow::zoom = Clamp(SpriteAlignerWindow::zoom, _settings_client.gui.zoom_min, _settings_client.gui.zoom_max);
		for (ZoomLevel z = ZOOM_LVL_BEGIN; z < ZOOM_LVL_SPR_COUNT; z++) {
			this->SetWidgetsDisabledState(z < _settings_client.gui.zoom_min || z > _settings_client.gui.zoom_max, WID_SA_ZOOM + z);
			this->SetWidgetsLoweredState(SpriteAlignerWindow::zoom == z, WID_SA_ZOOM + z);
		}
	}

	void OnResize() override
	{
		this->vscroll->SetCapacityFromWidget(this, WID_SA_LIST);
	}

private:
	void SelectAction5Type()
	{
		const auto act5types = GetAction5Types();
		for (auto it = std::begin(act5types); it != std::end(act5types); ++it) {
			if (it->sprite_base <= this->current_sprite && this->current_sprite < it->sprite_base + it->max_sprites) {
				this->act5_type = &*it;
				return;
			}
		}
		this->act5_type = nullptr;
	}
};

bool SpriteAlignerWindow::centre = true;
bool SpriteAlignerWindow::crosshair = true;

static constexpr NWidgetPart _nested_sprite_aligner_widgets[] = {
	NWidget(NWID_HORIZONTAL),
		NWidget(WWT_CLOSEBOX, COLOUR_GREY),
		NWidget(WWT_CAPTION, COLOUR_GREY, WID_SA_CAPTION), SetDataTip(STR_JUST_STRING4, STR_TOOLTIP_WINDOW_TITLE_DRAG_THIS),
		NWidget(WWT_SHADEBOX, COLOUR_GREY),
		NWidget(WWT_STICKYBOX, COLOUR_GREY),
	EndContainer(),
	NWidget(WWT_PANEL, COLOUR_GREY),
		NWidget(NWID_HORIZONTAL), SetPIP(0, WidgetDimensions::unscaled.hsep_wide, 0), SetPadding(WidgetDimensions::unscaled.sparse_resize),
			NWidget(NWID_VERTICAL), SetPIP(0, WidgetDimensions::unscaled.vsep_sparse, 0),
				NWidget(NWID_HORIZONTAL, NC_EQUALSIZE), SetPIP(0, WidgetDimensions::unscaled.hsep_normal, 0),
					NWidget(WWT_PUSHTXTBTN, COLOUR_GREY, WID_SA_PREVIOUS), SetDataTip(STR_SPRITE_ALIGNER_PREVIOUS_BUTTON, STR_SPRITE_ALIGNER_PREVIOUS_TOOLTIP), SetFill(1, 0), SetResize(1, 0),
					NWidget(WWT_PUSHTXTBTN, COLOUR_GREY, WID_SA_GOTO), SetDataTip(STR_SPRITE_ALIGNER_GOTO_BUTTON, STR_SPRITE_ALIGNER_GOTO_TOOLTIP), SetFill(1, 0), SetResize(1, 0),
					NWidget(WWT_PUSHTXTBTN, COLOUR_GREY, WID_SA_NEXT), SetDataTip(STR_SPRITE_ALIGNER_NEXT_BUTTON, STR_SPRITE_ALIGNER_NEXT_TOOLTIP), SetFill(1, 0), SetResize(1, 0),
				EndContainer(),
				NWidget(NWID_HORIZONTAL),
					NWidget(NWID_SPACER), SetFill(1, 1), SetResize(1, 0),
					NWidget(WWT_PUSHIMGBTN, COLOUR_GREY, WID_SA_UP), SetDataTip(SPR_ARROW_UP, STR_SPRITE_ALIGNER_MOVE_TOOLTIP), SetResize(0, 0), SetMinimalSize(11, 11),
					NWidget(NWID_SPACER), SetFill(1, 1), SetResize(1, 0),
				EndContainer(),
				NWidget(NWID_HORIZONTAL_LTR), SetPIP(0, WidgetDimensions::unscaled.hsep_wide, 0),
					NWidget(NWID_VERTICAL),
						NWidget(NWID_SPACER), SetFill(1, 1), SetResize(0, 1),
						NWidget(WWT_PUSHIMGBTN, COLOUR_GREY, WID_SA_LEFT), SetDataTip(SPR_ARROW_LEFT, STR_SPRITE_ALIGNER_MOVE_TOOLTIP), SetResize(0, 0), SetMinimalSize(11, 11),
						NWidget(NWID_SPACER), SetFill(1, 1), SetResize(0, 1),
					EndContainer(),
					NWidget(WWT_PANEL, COLOUR_DARK_BLUE, WID_SA_SPRITE), SetDataTip(STR_NULL, STR_SPRITE_ALIGNER_SPRITE_TOOLTIP), SetResize(1, 1), SetFill(1, 1),
					EndContainer(),
					NWidget(NWID_VERTICAL),
						NWidget(NWID_SPACER), SetFill(1, 1), SetResize(0, 1),
						NWidget(WWT_PUSHIMGBTN, COLOUR_GREY, WID_SA_RIGHT), SetDataTip(SPR_ARROW_RIGHT, STR_SPRITE_ALIGNER_MOVE_TOOLTIP), SetResize(0, 0), SetMinimalSize(11, 11),
						NWidget(NWID_SPACER), SetFill(1, 1), SetResize(0, 1),
					EndContainer(),
				EndContainer(),
				NWidget(NWID_HORIZONTAL),
					NWidget(NWID_SPACER), SetFill(1, 1), SetResize(1, 0),
					NWidget(WWT_PUSHIMGBTN, COLOUR_GREY, WID_SA_DOWN), SetDataTip(SPR_ARROW_DOWN, STR_SPRITE_ALIGNER_MOVE_TOOLTIP), SetResize(0, 0), SetMinimalSize(11, 11),
					NWidget(NWID_SPACER), SetFill(1, 1), SetResize(1, 0),
				EndContainer(),
				NWidget(WWT_LABEL, COLOUR_GREY, WID_SA_OFFSETS_ABS), SetDataTip(STR_SPRITE_ALIGNER_OFFSETS_ABS, STR_NULL), SetFill(1, 0), SetResize(1, 0),
				NWidget(WWT_LABEL, COLOUR_GREY, WID_SA_OFFSETS_REL), SetDataTip(STR_SPRITE_ALIGNER_OFFSETS_REL, STR_NULL), SetFill(1, 0), SetResize(1, 0),
				NWidget(NWID_HORIZONTAL, NC_EQUALSIZE), SetPIP(0, WidgetDimensions::unscaled.hsep_normal, 0),
					NWidget(WWT_TEXTBTN_2, COLOUR_GREY, WID_SA_CENTRE), SetDataTip(STR_SPRITE_ALIGNER_CENTRE_OFFSET, STR_NULL), SetFill(1, 0), SetResize(1, 0),
					NWidget(WWT_PUSHTXTBTN, COLOUR_GREY, WID_SA_RESET_REL), SetDataTip(STR_SPRITE_ALIGNER_RESET_BUTTON, STR_SPRITE_ALIGNER_RESET_TOOLTIP), SetFill(1, 0), SetResize(1, 0),
					NWidget(WWT_TEXTBTN, COLOUR_GREY, WID_SA_CROSSHAIR), SetDataTip(STR_SPRITE_ALIGNER_CROSSHAIR, STR_NULL), SetFill(1, 0), SetResize(1, 0),
				EndContainer(),
			EndContainer(),
			NWidget(NWID_VERTICAL), SetPIP(0, WidgetDimensions::unscaled.vsep_sparse, 0),
				NWidget(WWT_TEXTBTN, COLOUR_GREY, WID_SA_PICKER), SetDataTip(STR_SPRITE_ALIGNER_PICKER_BUTTON, STR_SPRITE_ALIGNER_PICKER_TOOLTIP), SetFill(1, 0),
				NWidget(NWID_HORIZONTAL),
					NWidget(WWT_MATRIX, COLOUR_GREY, WID_SA_LIST), SetResize(1, 1), SetMatrixDataTip(1, 0, STR_NULL), SetFill(1, 1), SetScrollbar(WID_SA_SCROLLBAR),
					NWidget(NWID_VSCROLLBAR, COLOUR_GREY, WID_SA_SCROLLBAR),
				EndContainer(),
				NWidget(NWID_VERTICAL),
					NWidget(WWT_TEXTBTN, COLOUR_GREY, WID_SA_ZOOM + ZOOM_LVL_IN_4X), SetDataTip(STR_CONFIG_SETTING_ZOOM_LVL_MIN, STR_NULL), SetFill(1, 0),
					NWidget(WWT_TEXTBTN, COLOUR_GREY, WID_SA_ZOOM + ZOOM_LVL_IN_2X), SetDataTip(STR_CONFIG_SETTING_ZOOM_LVL_IN_2X, STR_NULL), SetFill(1, 0),
					NWidget(WWT_TEXTBTN, COLOUR_GREY, WID_SA_ZOOM + ZOOM_LVL_NORMAL), SetDataTip(STR_CONFIG_SETTING_ZOOM_LVL_NORMAL, STR_NULL), SetFill(1, 0),
					NWidget(WWT_TEXTBTN, COLOUR_GREY, WID_SA_ZOOM + ZOOM_LVL_OUT_2X), SetDataTip(STR_CONFIG_SETTING_ZOOM_LVL_OUT_2X, STR_NULL), SetFill(1, 0),
					NWidget(WWT_TEXTBTN, COLOUR_GREY, WID_SA_ZOOM + ZOOM_LVL_OUT_4X), SetDataTip(STR_CONFIG_SETTING_ZOOM_LVL_OUT_4X, STR_NULL), SetFill(1, 0),
					NWidget(WWT_TEXTBTN, COLOUR_GREY, WID_SA_ZOOM + ZOOM_LVL_OUT_8X), SetDataTip(STR_CONFIG_SETTING_ZOOM_LVL_OUT_8X, STR_NULL), SetFill(1, 0),
				EndContainer(),
			EndContainer(),
		EndContainer(),
		NWidget(NWID_HORIZONTAL),
			NWidget(NWID_SPACER), SetFill(1, 0), SetResize(1, 0),
			NWidget(WWT_RESIZEBOX, COLOUR_GREY), SetDataTip(RWV_HIDE_BEVEL, STR_TOOLTIP_RESIZE),
		EndContainer(),
	EndContainer(),
};

static WindowDesc _sprite_aligner_desc(__FILE__, __LINE__,
	WDP_AUTO, "sprite_aligner", 400, 300,
	WC_SPRITE_ALIGNER, WC_NONE,
	0,
	_nested_sprite_aligner_widgets
);

/**
 * Show the window for aligning sprites.
 */
void ShowSpriteAlignerWindow()
{
<<<<<<< HEAD
	AllocateWindowDescFront<SpriteAlignerWindow>(&_sprite_aligner_desc, 0);
}

const char *GetNewGRFCallbackName(CallbackID cbid)
{
	#define CBID(c) case c: return #c;
	switch (cbid) {
		CBID(CBID_RANDOM_TRIGGER)
		CBID(CBID_VEHICLE_VISUAL_EFFECT)
		CBID(CBID_VEHICLE_LENGTH)
		CBID(CBID_VEHICLE_LOAD_AMOUNT)
		CBID(CBID_STATION_AVAILABILITY)
		CBID(CBID_STATION_DRAW_TILE_LAYOUT)
		CBID(CBID_VEHICLE_REFIT_CAPACITY)
		CBID(CBID_VEHICLE_ARTIC_ENGINE)
		CBID(CBID_HOUSE_ALLOW_CONSTRUCTION)
		CBID(CBID_GENERIC_AI_PURCHASE_SELECTION)
		CBID(CBID_VEHICLE_CARGO_SUFFIX)
		CBID(CBID_HOUSE_ANIMATION_NEXT_FRAME)
		CBID(CBID_HOUSE_ANIMATION_START_STOP)
		CBID(CBID_HOUSE_CONSTRUCTION_STATE_CHANGE)
		CBID(CBID_TRAIN_ALLOW_WAGON_ATTACH)
		CBID(CBID_HOUSE_COLOUR)
		CBID(CBID_HOUSE_CARGO_ACCEPTANCE)
		CBID(CBID_HOUSE_ANIMATION_SPEED)
		CBID(CBID_HOUSE_DESTRUCTION)
		CBID(CBID_INDUSTRY_PROBABILITY)
		CBID(CBID_VEHICLE_ADDITIONAL_TEXT)
		CBID(CBID_STATION_BUILD_TILE_LAYOUT)
		CBID(CBID_INDTILE_ANIM_START_STOP)
		CBID(CBID_INDTILE_ANIM_NEXT_FRAME)
		CBID(CBID_INDTILE_ANIMATION_SPEED)
		CBID(CBID_INDUSTRY_LOCATION)
		CBID(CBID_INDUSTRY_PRODUCTION_CHANGE)
		CBID(CBID_HOUSE_ACCEPT_CARGO)
		CBID(CBID_INDTILE_CARGO_ACCEPTANCE)
		CBID(CBID_INDTILE_ACCEPT_CARGO)
		CBID(CBID_VEHICLE_COLOUR_MAPPING)
		CBID(CBID_HOUSE_PRODUCE_CARGO)
		CBID(CBID_INDTILE_SHAPE_CHECK)
		CBID(CBID_INDTILE_DRAW_FOUNDATIONS)
		CBID(CBID_VEHICLE_START_STOP_CHECK)
		CBID(CBID_VEHICLE_32DAY_CALLBACK)
		CBID(CBID_VEHICLE_SOUND_EFFECT)
		CBID(CBID_VEHICLE_AUTOREPLACE_SELECTION)
		CBID(CBID_INDUSTRY_MONTHLYPROD_CHANGE)
		CBID(CBID_VEHICLE_MODIFY_PROPERTY)
		CBID(CBID_INDUSTRY_CARGO_SUFFIX)
		CBID(CBID_INDUSTRY_FUND_MORE_TEXT)
		CBID(CBID_CARGO_PROFIT_CALC)
		CBID(CBID_INDUSTRY_WINDOW_MORE_TEXT)
		CBID(CBID_INDUSTRY_SPECIAL_EFFECT)
		CBID(CBID_INDTILE_AUTOSLOPE)
		CBID(CBID_INDUSTRY_REFUSE_CARGO)
		CBID(CBID_STATION_ANIM_START_STOP)
		CBID(CBID_STATION_ANIM_NEXT_FRAME)
		CBID(CBID_STATION_ANIMATION_SPEED)
		CBID(CBID_HOUSE_DENY_DESTRUCTION)
		CBID(CBID_SOUNDS_AMBIENT_EFFECT)
		CBID(CBID_CARGO_STATION_RATING_CALC)
		CBID(CBID_NEW_SIGNALS_SPRITE_DRAW)
		CBID(CBID_CANALS_SPRITE_OFFSET)
		CBID(CBID_HOUSE_WATCHED_CARGO_ACCEPTED)
		CBID(CBID_STATION_LAND_SLOPE_CHECK)
		CBID(CBID_INDUSTRY_DECIDE_COLOUR)
		CBID(CBID_INDUSTRY_INPUT_CARGO_TYPES)
		CBID(CBID_INDUSTRY_OUTPUT_CARGO_TYPES)
		CBID(CBID_HOUSE_CUSTOM_NAME)
		CBID(CBID_HOUSE_DRAW_FOUNDATIONS)
		CBID(CBID_HOUSE_AUTOSLOPE)
		CBID(CBID_AIRPTILE_DRAW_FOUNDATIONS)
		CBID(CBID_AIRPTILE_ANIM_START_STOP)
		CBID(CBID_AIRPTILE_ANIM_NEXT_FRAME)
		CBID(CBID_AIRPTILE_ANIMATION_SPEED)
		CBID(CBID_AIRPORT_ADDITIONAL_TEXT)
		CBID(CBID_AIRPORT_LAYOUT_NAME)
		CBID(CBID_OBJECT_LAND_SLOPE_CHECK)
		CBID(CBID_OBJECT_ANIMATION_NEXT_FRAME)
		CBID(CBID_OBJECT_ANIMATION_START_STOP)
		CBID(CBID_OBJECT_ANIMATION_SPEED)
		CBID(CBID_OBJECT_COLOUR)
		CBID(CBID_OBJECT_FUND_MORE_TEXT)
		CBID(CBID_OBJECT_AUTOSLOPE)
		CBID(CBID_VEHICLE_REFIT_COST)
		CBID(CBID_INDUSTRY_PROD_CHANGE_BUILD)
		CBID(CBID_VEHICLE_SPAWN_VISUAL_EFFECT)
		CBID(CBID_VEHICLE_NAME)
		CBID(XCBID_TOWN_ZONES)
		CBID(XCBID_SHIP_REFIT_PART_NAME)
		default: return nullptr;
	}
=======
	AllocateWindowDescFront<SpriteAlignerWindow>(_sprite_aligner_desc, 0);
>>>>>>> 7116f143
}<|MERGE_RESOLUTION|>--- conflicted
+++ resolved
@@ -1265,11 +1265,7 @@
 	if (!IsNewGRFInspectable(feature, index)) return;
 
 	WindowNumber wno = GetInspectWindowNumber(feature, index);
-<<<<<<< HEAD
-	WindowDesc *desc = (feature == GSF_TRAINS || feature == GSF_ROADVEHICLES || feature == GSF_SHIPS) ? &_newgrf_inspect_chain_desc : &_newgrf_inspect_desc;
-=======
-	WindowDesc &desc = (feature == GSF_TRAINS || feature == GSF_ROADVEHICLES) ? _newgrf_inspect_chain_desc : _newgrf_inspect_desc;
->>>>>>> 7116f143
+	WindowDesc &desc = (feature == GSF_TRAINS || feature == GSF_ROADVEHICLES || feature == GSF_SHIPS) ? _newgrf_inspect_chain_desc : _newgrf_inspect_desc;
 	NewGRFInspectWindow *w = AllocateWindowDescFront<NewGRFInspectWindow>(desc, wno, true);
 	w->SetCallerGRFID(grfid);
 }
@@ -1816,8 +1812,7 @@
  */
 void ShowSpriteAlignerWindow()
 {
-<<<<<<< HEAD
-	AllocateWindowDescFront<SpriteAlignerWindow>(&_sprite_aligner_desc, 0);
+	AllocateWindowDescFront<SpriteAlignerWindow>(_sprite_aligner_desc, 0);
 }
 
 const char *GetNewGRFCallbackName(CallbackID cbid)
@@ -1908,7 +1903,4 @@
 		CBID(XCBID_SHIP_REFIT_PART_NAME)
 		default: return nullptr;
 	}
-=======
-	AllocateWindowDescFront<SpriteAlignerWindow>(_sprite_aligner_desc, 0);
->>>>>>> 7116f143
 }