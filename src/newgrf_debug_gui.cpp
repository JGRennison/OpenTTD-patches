/*
 * This file is part of OpenTTD.
 * OpenTTD is free software; you can redistribute it and/or modify it under the terms of the GNU General Public License as published by the Free Software Foundation, version 2.
 * OpenTTD is distributed in the hope that it will be useful, but WITHOUT ANY WARRANTY; without even the implied warranty of MERCHANTABILITY or FITNESS FOR A PARTICULAR PURPOSE.
 * See the GNU General Public License for more details. You should have received a copy of the GNU General Public License along with OpenTTD. If not, see <http://www.gnu.org/licenses/>.
 */

/** @file newgrf_debug_gui.cpp GUIs for debugging NewGRFs. */

#include "stdafx.h"
#include <functional>
#include "core/backup_type.hpp"
#include "core/container_func.hpp"
#include "core/geometry_func.hpp"
#include "window_gui.h"
#include "window_func.h"
#include "random_access_file_type.h"
#include "spritecache.h"
#include "string_func.h"
#include "string_func_extra.h"
#include "strings_func.h"
#include "textbuf_gui.h"
#include "vehicle_gui.h"
#include "zoom_func.h"
#include "scope.h"
#include "debug_settings.h"
#include "viewport_func.h"
#include "dropdown_type.h"

#include "engine_base.h"
#include "industry.h"
#include "object_base.h"
#include "station_base.h"
#include "town.h"
#include "vehicle_base.h"
#include "train.h"
#include "roadveh.h"

#include "newgrf_act5.h"
#include "newgrf_airport.h"
#include "newgrf_airporttiles.h"
#include "newgrf_debug.h"
#include "newgrf_dump.h"
#include "newgrf_object.h"
#include "newgrf_spritegroup.h"
#include "newgrf_station.h"
#include "newgrf_town.h"
#include "newgrf_railtype.h"
#include "newgrf_industries.h"
#include "newgrf_industrytiles.h"

#include "newgrf_config.h"

#include "widgets/newgrf_debug_widget.h"

#include "table/strings.h"

#include <array>
#include <mutex>

#include "safeguards.h"

/** The sprite picker. */
NewGrfDebugSpritePicker _newgrf_debug_sprite_picker;

static std::mutex _newgrf_debug_sprite_picker_draw_mutex;

void NewGrfDebugSpritePicker::DrawingComplete()
{
	std::lock_guard<std::mutex> lock(_newgrf_debug_sprite_picker_draw_mutex);
	this->sprites.swap(this->draw_found_sprites);
	this->draw_found_sprites.clear();
}

void NewGrfDebugSpritePicker::FoundSpriteDuringDrawing(SpriteID sprite)
{
	std::lock_guard<std::mutex> lock(_newgrf_debug_sprite_picker_draw_mutex);
	include(this->draw_found_sprites, sprite);
}

struct InspectTargetId {
	GrfSpecFeature grf_feature;
	uint32_t feature_index;

	constexpr InspectTargetId(GrfSpecFeature grf_feature, uint32_t feature_index) : grf_feature(grf_feature), feature_index(feature_index) {}

	bool IsValid() const { return this->grf_feature != GSF_INVALID; }

	bool operator==(const InspectTargetId &) const = default;

	static constexpr InspectTargetId Invalid() { return InspectTargetId(GSF_INVALID, 0); }
};

/**
 * The type of a property to show. This is used to
 * provide an appropriate representation in the GUI.
 */
enum NIType {
	NIT_INT,   ///< The property is a simple integer
	NIT_CARGO, ///< The property is a cargo
};

using NIValueReaderProc = uint(*)(const void *, uint8_t);

struct NIValueReader {
private:
	union {
		ptrdiff_t offset;       ///< Offset of the variable in the class
		NIValueReaderProc proc; ///< Function to read the variable from the class
	};
	uint8_t read_size;          ///< Number of bytes (i.e. byte, word, dword etc) for use with offset, or 0xFF to use proc
	uint8_t param;              ///< Parameter for proc

public:
	constexpr NIValueReader() : offset(0), read_size(0), param(0) {}
	constexpr NIValueReader(ptrdiff_t offset, uint8_t read_size) : offset(offset), read_size(read_size), param(0) {}
	constexpr NIValueReader(NIValueReaderProc proc, uint8_t param = 0) : proc(proc), read_size(0xFF), param(param) {}

	uint ReadValue(const void *base) const
	{
		if (this->read_size == 0xFF) return this->proc(base, this->param);

		const void *ptr = (const uint8_t *)base + this->offset;
		switch (this->read_size) {
			case 1: return *(const uint8_t  *)ptr; break;
			case 2: return *(const uint16_t *)ptr; break;
			case 4: return *(const uint32_t *)ptr; break;
			default: NOT_REACHED();
		}
	}
};

/** Representation of the data from a NewGRF property. */
struct NIProperty {
	const char *name;                       ///< A (human readable) name for the property
	NO_UNIQUE_ADDRESS NIValueReader reader; ///< Class value reader
	uint8_t prop;                           ///< The number of the property
	uint8_t type;
};


/**
 * Representation of the available callbacks with
 * information on when they actually apply.
 */
struct NICallback {
	const char *name;    ///< The human readable name of the callback
	NIValueReader reader;///< Class value reader
	uint8_t cb_bit;      ///< The bit that needs to be set for this callback to be enabled
	uint16_t cb_id;      ///< The number of the callback
};
/** Mask to show no bit needs to be enabled for the callback. */
static const int CBM_NO_BIT = UINT8_MAX;

enum NIVariableFlags : uint16_t {
	NIVF_NONE                  = 0,
	NIVF_SHOW_PARAMS           = 1 << 0,
};
DECLARE_ENUM_AS_BIT_SET(NIVariableFlags)

/** Representation on the NewGRF variables. */
struct NIVariable {
	const char *name;
	uint16_t var;
	NIVariableFlags flags;
};

struct NIExtraInfoOutput {
	std::function<void(std::string_view)> print_handler;
	std::function<void(uint)> register_next_line_click_flag_toggle;
	format_buffer buffer;
	uint32_t flags;

	void FinishPrint()
	{
		this->print_handler(this->buffer);
		this->buffer.clear();
	}

	void FinishPrintMultiline()
	{
		ProcessLineByLine(this->buffer, this->print_handler);
		this->buffer.clear();
	}

	void PrintV(fmt::string_view fmtstr, fmt::format_args args)
	{
		this->buffer.vformat(fmtstr, args);
		this->FinishPrint();
	}

	void Print(std::string_view output)
	{
		this->print_handler(output);
		this->buffer.clear(); // Clear buffer anyway, even though it isn't used here
	}

	template <typename... T>
	void Print(fmt::format_string<T...> fmtstr, T&&... args)
	{
		this->PrintV(fmtstr, fmt::make_format_args(args...));
	}
};

/** Helper class to wrap some functionality/queries in. */
class NIHelper {
public:
	/** Silence a warning. */
	virtual ~NIHelper() = default;

	/**
	 * Is the item with the given index inspectable?
	 * @param index the index to check.
	 * @return true iff the index is inspectable.
	 */
	virtual bool IsInspectable(uint index) const = 0;

	/**
	 * Get the parent "window_number" of a given instance.
	 * @param index the instance to get the parent for.
	 * @return the parent's target ID or InspectTargetId::Invalid()
	 */
	virtual InspectTargetId GetParent(uint index) const = 0;

	/**
	 * Get the instance given an index.
	 * @param index the index to get the instance for.
	 * @return the instance.
	 */
	virtual const void *GetInstance(uint index) const = 0;

	/**
	 * Get (NewGRF) specs given an index.
	 * @param index the index to get the specs for for.
	 * @return the specs.
	 */
	virtual const void *GetSpec(uint index) const = 0;

	/**
	 * Set the string parameters to write the right data for a STRINGn.
	 * @param index the index to get the string parameters for.
	 */
	virtual void SetStringParameters(uint index) const = 0;

	/**
	 * Get the GRFID of the file that includes this item.
	 * @param index index to check.
	 * @return GRFID of the item. 0 means that the item is not inspectable.
	 */
	virtual uint32_t GetGRFID(uint index) const = 0;

	/**
	 * Resolve (action2) variable for a given index.
	 * @param index The (instance) index to resolve the variable for.
	 * @param var   The variable to actually resolve.
	 * @param param The varaction2 0x60+x parameter to pass.
	 * @param avail Return whether the variable is available.
	 * @return The resolved variable's value.
	 */
	virtual uint Resolve(uint index, uint var, uint param, GetVariableExtra &extra) const = 0;

	/**
	 * Used to decide if the PSA needs a parameter or not.
	 * @return True iff this item has a PSA that requires a parameter.
	 */
	virtual bool PSAWithParameter() const
	{
		return false;
	}

	/**
	 * Gets the span containing the persistent storage.
	 * @param index Index of the item.
	 * @param grfid Parameter for the PSA. Only required for items with parameters.
	 * @return Span of the storage array or an empty span when not present.
	 */
	virtual const std::span<int32_t> GetPSA([[maybe_unused]] uint index, [[maybe_unused]] uint32_t grfid) const
	{
		return {};
	}

	virtual std::vector<uint32_t> GetPSAGRFIDs(uint index) const
	{
		return {};
	}

	virtual void ExtraInfo(uint index, NIExtraInfoOutput &output) const {}
	virtual void SpriteDump(uint index, SpriteGroupDumper &dumper) const {}
	virtual bool ShowExtraInfoOnly(uint index) const { return false; };
	virtual bool ShowExtraInfoIncludingGRFIDOnly(uint index) const { return false; };
	virtual bool ShowSpriteDumpButton(uint index) const { return false; };
	virtual bool ShowOptionsDropDown(uint index) const { return false; }
	virtual void FillOptionsDropDown(uint index, DropDownList &list) const { return; }
	virtual void OnOptionsDropdownSelect(uint index, int selected) const { return; }

protected:
	/**
	 * Helper to make setting the strings easier.
	 * @param string the string to actually draw.
	 * @param index  the (instance) index for the string.
	 */
	void SetSimpleStringParameters(StringID string, uint32_t index) const
	{
		SetDParam(0, string);
		SetDParam(1, index);
	}


	/**
	 * Helper to make setting the strings easier for objects at a specific tile.
	 * @param string the string to draw the object's name
	 * @param index  the (instance) index for the string.
	 * @param tile   the tile the object is at
	 */
	void SetObjectAtStringParameters(StringID string, uint32_t index, TileIndex tile) const
	{
		SetDParam(0, STR_NEWGRF_INSPECT_CAPTION_OBJECT_AT);
		SetDParam(1, string);
		SetDParam(2, index);
		SetDParam(3, tile);
	}
};


/** Container for all information for a given feature. */
struct NIFeature {
	const NIProperty *properties; ///< The properties associated with this feature.
	const NICallback *callbacks;  ///< The callbacks associated with this feature.
	const NIVariable *variables;  ///< The variables associated with this feature.
	const NIHelper   *helper;     ///< The class container all helper functions.
};

/* Load all the NewGRF debug data; externalised as it is just a huge bunch of tables. */
#include "table/newgrf_debug_data.h"

/**
 * Get the NIFeature related to the feature number.
 * @param window_number The window to get the NIFeature for.
 * @return the NIFeature, or nullptr is there isn't one.
 */
static inline const NIFeature *GetFeature(GrfSpecFeature grf_feature)
{
	return grf_feature < GSF_FAKE_END ? _nifeatures[grf_feature] : nullptr;
}

/** Window used for inspecting NewGRFs. */
struct NewGRFInspectWindow final : Window {
	/** The value for the variable 60 parameters. */
	btree::btree_map<uint16_t, uint32_t> var60params;

	InspectTargetId target_id;

	/** GRFID of the caller of this window, 0 if it has no caller. */
	uint32_t caller_grfid;

	/** For ground vehicles: Index in vehicle chain. */
	uint chain_index;

	/** The currently edited parameter, to update the right one. */
	uint16_t current_edit_param;

	Scrollbar *vscroll;

	int32_t first_variable_line_index = 0;
	bool redraw_panel = false;
	bool redraw_scrollbar = false;

	bool auto_refresh = false;
	bool log_console = false;
	bool click_to_mark_mode = true;
	bool sprite_dump = false;
	bool sprite_dump_unopt = false;
	bool sprite_dump_more_details = false;
	bool show_dropdown = false;

	uint32_t extra_info_flags = 0;
	btree::btree_map<int, uint> extra_info_click_flag_toggles;
	btree::btree_map<int, const SpriteGroup *> sprite_group_lines;
	btree::btree_map<int, uint16_t> nfo_line_lines;
	const SpriteGroup *selected_sprite_group = nullptr;
	btree::btree_map<int, uint32_t> highlight_tag_lines;
	btree::btree_set<const SpriteGroup *> collapsed_groups;

	std::array<uint32_t, 6> selected_highlight_tags = {};
	std::array<const SpriteGroup *, 8> marked_groups = {};

	enum DropDownOptions {
		NGIWDDO_GOTO_SPRITE,
		NGIWDDO_CLEAR,
		NGIWDDO_MORE_DETAILS,
		NGIWDDO_CLICK_TO_HIGHLIGHT,
		NGIWDDO_CLICK_TO_MARK,
	};

	/**
	 * Check whether the given variable has a parameter.
	 * @param variable the variable to check.
	 * @return true iff the variable has a parameter.
	 */
	static bool HasVariableParameter(const NIVariable *niv)
	{
		return IsInsideBS(niv->var, 0x60, 0x20) || (niv->flags & NIVF_SHOW_PARAMS);
	}

	/**
	 * Set the GRFID of the item opening this window.
	 * @param grfid GRFID of the item opening this window, or 0 if not opened by other window.
	 */
	void SetCallerGRFID(uint32_t grfid)
	{
		this->caller_grfid = grfid;
		this->SetDirty();
	}

	/**
	 * Check whether this feature has chain index, i.e. refers to ground vehicles.
	 */
	bool HasChainIndex() const
	{
		GrfSpecFeature f = this->target_id.grf_feature;
		return f == GSF_TRAINS || f == GSF_ROADVEHICLES || f == GSF_SHIPS;
	}

	const NIFeature *GetFeature() const
	{
		return ::GetFeature(this->target_id.grf_feature);
	}

	const NIHelper *GetFeatureHelper() const
	{
		return this->GetFeature()->helper;
	}

	/**
	 * Get the feature index.
	 * @return the feature index
	 */
	uint GetFeatureIndex() const
	{
		uint index = this->target_id.feature_index;
		if (this->chain_index > 0) {
			assert(this->HasChainIndex());
			const Vehicle *v = Vehicle::Get(index);
			v = v->Move(this->chain_index);
			if (v != nullptr) index = v->index;
		}
		return index;
	}

	/**
	 * Ensure that this->chain_index is in range.
	 */
	void ValidateChainIndex()
	{
		if (this->chain_index == 0) return;

		assert(this->HasChainIndex());

		const Vehicle *v = Vehicle::Get(this->target_id.feature_index);
		v = v->Move(this->chain_index);
		if (v == nullptr) this->chain_index = 0;
	}

	NewGRFInspectWindow(WindowDesc &desc, InspectTargetId target_id) : Window(desc), target_id(target_id)
	{
		this->CreateNestedTree();
		this->vscroll = this->GetScrollbar(WID_NGRFI_SCROLLBAR);
		bool show_sprite_dump_button = this->GetFeatureHelper()->ShowSpriteDumpButton(target_id.feature_index);
		bool show_options = this->GetFeatureHelper()->ShowOptionsDropDown(target_id.feature_index);
		this->show_dropdown = show_sprite_dump_button || show_options;
		this->GetWidget<NWidgetStacked>(WID_NGRFI_SPRITE_DUMP_SEL)->SetDisplayedPlane(show_sprite_dump_button ? 0 : SZSP_NONE);
		this->GetWidget<NWidgetStacked>(WID_NGRFI_SPRITE_DUMP_UNOPT_SEL)->SetDisplayedPlane(show_sprite_dump_button ? 0 : SZSP_NONE);
		this->GetWidget<NWidgetStacked>(WID_NGRFI_OPTIONS_SEL)->SetDisplayedPlane(this->show_dropdown ? 0 : SZSP_NONE);
		this->SetWidgetDisabledState(WID_NGRFI_SPRITE_DUMP_UNOPT, true);
		this->SetWidgetDisabledState(WID_NGRFI_SPRITE_DUMP_OPTIONS, !show_sprite_dump_button);
		this->SetWidgetDisabledState(WID_NGRFI_MAIN_OPTIONS, !show_options);
		this->FinishInitNested(0);

		this->vscroll->SetCount(0);
		this->SetWidgetDisabledState(WID_NGRFI_PARENT, !this->GetFeatureHelper()->GetParent(this->GetFeatureIndex()).IsValid());

		this->OnInvalidateData(0, true);
	}

	void SetStringParameters(WidgetID widget) const override
	{
		if (widget != WID_NGRFI_CAPTION) return;

		this->GetFeatureHelper()->SetStringParameters(this->GetFeatureIndex());
	}

	void UpdateWidgetSize(WidgetID widget, Dimension &size, [[maybe_unused]] const Dimension &padding, [[maybe_unused]] Dimension &fill, [[maybe_unused]] Dimension &resize) override
	{
		switch (widget) {
			case WID_NGRFI_VEH_CHAIN: {
				assert(this->HasChainIndex());
				GrfSpecFeature f = this->target_id.grf_feature;
				if (f == GSF_SHIPS) {
					size.height = GetCharacterHeight(FS_NORMAL) + WidgetDimensions::scaled.framerect.Vertical();
					break;
				}
				size.height = std::max(size.height, GetVehicleImageCellSize((VehicleType)(VEH_TRAIN + (f - GSF_TRAINS)), EIT_IN_DEPOT).height + 2 + WidgetDimensions::scaled.bevel.Vertical());
				break;
			}

			case WID_NGRFI_MAINPANEL:
				resize.height = std::max(11, GetCharacterHeight(FS_NORMAL) + WidgetDimensions::scaled.vsep_normal);
				resize.width  = 1;

				size.height = 5 * resize.height + WidgetDimensions::scaled.frametext.Vertical();
				break;
		}
	}

	void DrawStringV(const Rect &r, int offset, fmt::string_view fmtstr, fmt::format_args args) const
	{
		offset -= this->vscroll->GetPosition();
		if (!this->log_console && (offset < 0 || offset >= this->vscroll->GetCapacity())) return;

		format_buffer buffer;
		if (this->log_console) buffer.append("  "); // indent when writing to console
		buffer.vformat(fmtstr, args);
		std::string_view view = buffer;

		if (this->log_console) {
			debug_print(DebugLevelID::misc, 0, buffer);
			view.remove_prefix(2);
		}

		if (offset < 0 || offset >= this->vscroll->GetCapacity()) return;

		::DrawString(r.Shrink(WidgetDimensions::scaled.frametext).Shrink(0, offset * this->resize.step_height, 0, 0), view, TC_BLACK);
	}

	/**
	 * Helper function to draw a string (line) in the window.
	 * @param r      The (screen) rectangle we must draw within
	 * @param offset The offset (in lines) we want to draw for
	 * @param format The format string
	 */
	template <typename... T>
	void DrawString(const Rect &r, int offset, fmt::format_string<T...> fmtstr, T&&... args) const
	{
		this->DrawStringV(r, offset, fmtstr, fmt::make_format_args(args...));
	}

	void DrawWidget(const Rect &r, WidgetID widget) const override
	{
		switch (widget) {
			case WID_NGRFI_VEH_CHAIN: {
				const Vehicle *v = Vehicle::Get(this->GetFeatureIndex());
				if (this->target_id.grf_feature == GSF_SHIPS) {
					Rect ir = r.Shrink(WidgetDimensions::scaled.framerect);
					format_buffer buffer;
					uint count = 0;
					for (const Vehicle *u = v->First(); u != nullptr; u = u->Next()) count++;
					buffer.format("Part {} of {}", this->chain_index + 1, count);
					::DrawString(ir.left, ir.right, ir.top, buffer, TC_BLACK);
					break;
				}
				int total_width = 0;
				int sel_start = 0;
				int sel_end = 0;
				for (const Vehicle *u = v->First(); u != nullptr; u = u->Next()) {
					if (u == v) sel_start = total_width;
					switch (u->type) {
						case VEH_TRAIN: total_width += Train      ::From(u)->GetDisplayImageWidth(); break;
						case VEH_ROAD:  total_width += RoadVehicle::From(u)->GetDisplayImageWidth(); break;
						default: NOT_REACHED();
					}
					if (u == v) sel_end = total_width;
				}

				Rect br = r.Shrink(WidgetDimensions::scaled.bevel);
				int width = br.Width();
				int skip = 0;
				if (total_width > width) {
					int sel_center = (sel_start + sel_end) / 2;
					if (sel_center > width / 2) skip = std::min(total_width - width, sel_center - width / 2);
				}

				GrfSpecFeature f = this->target_id.grf_feature;
				int h = GetVehicleImageCellSize((VehicleType)(VEH_TRAIN + (f - GSF_TRAINS)), EIT_IN_DEPOT).height;
				int y = CenterBounds(br.top, br.bottom, h);
				DrawVehicleImage(v->First(), br, INVALID_VEHICLE, EIT_IN_DETAILS, skip);

				/* Highlight the articulated part (this is different to the whole-vehicle highlighting of DrawVehicleImage */
				if (_current_text_dir == TD_RTL) {
					DrawFrameRect(r.right - sel_end   + skip, y, r.right - sel_start + skip, y + h, COLOUR_WHITE, FR_BORDERONLY);
				} else {
					DrawFrameRect(r.left  + sel_start - skip, y, r.left  + sel_end   - skip, y + h, COLOUR_WHITE, FR_BORDERONLY);
				}
				break;
			}
		}

		if (widget != WID_NGRFI_MAINPANEL) return;

		Rect ir = r.Shrink(WidgetDimensions::scaled.framerect);

		if (this->log_console) {
			this->GetFeatureHelper()->SetStringParameters(this->GetFeatureIndex());
			std::string buf = GetString(STR_NEWGRF_INSPECT_CAPTION);
			if (!buf.empty()) Debug(misc, 0, "*** {} ***", strip_leading_colours(buf));
		}

		uint index = this->GetFeatureIndex();
		const NIFeature *nif  = this->GetFeature();
		const NIHelper *nih   = nif->helper;
		const void *base      = nih->GetInstance(index);
		const void *base_spec = nih->GetSpec(index);

		int32_t i = 0;

		auto guard = scope_guard([&]() {
			if (this->log_console) {
				const_cast<NewGRFInspectWindow*>(this)->log_console = false;
				Debug(misc, 0, "*** END ***");
			}

			const int32_t count = i;
			if (vscroll->GetCount() != count) {
				/* Not nice and certainly a hack, but it beats duplicating
				 * this whole function just to count the actual number of
				 * elements. Especially because they need to be redrawn. */
				const int32_t position = this->vscroll->GetPosition();
				const_cast<NewGRFInspectWindow*>(this)->vscroll->SetCount(count);
				const_cast<NewGRFInspectWindow*>(this)->redraw_scrollbar = true;
				if (position != this->vscroll->GetPosition()) {
					const_cast<NewGRFInspectWindow*>(this)->redraw_panel = true;
				}
			}
		});

		auto line_handler = [&](std::string_view buf) {
			if (this->log_console) Debug(misc, 0, "  {}", buf);

			int offset = i++;
			offset -= this->vscroll->GetPosition();
			if (offset < 0 || offset >= this->vscroll->GetCapacity()) return;

			::DrawString(ir.left, ir.right, ir.top + (offset * this->resize.step_height), buf, TC_BLACK);
		};
		const_cast<NewGRFInspectWindow *>(this)->sprite_group_lines.clear();
		const_cast<NewGRFInspectWindow *>(this)->highlight_tag_lines.clear();
		const_cast<NewGRFInspectWindow *>(this)->nfo_line_lines.clear();
		if (this->sprite_dump) {
			const bool rtl = _current_text_dir == TD_RTL;
			Rect sprite_ir = ir.Indent(WidgetDimensions::scaled.hsep_normal * 3, rtl);

			bool collapsed = false;
			const SpriteGroup *collapse_group = nullptr;
			uint collapse_lines = 0;
			format_buffer tmp_buf;
			SpriteGroupDumper dumper([&](const SpriteGroup *group, DumpSpriteGroupPrintOp operation, uint32_t highlight_tag, std::string_view buf) {
				if (this->log_console && operation == DSGPO_PRINT) Debug(misc, 0, "  {}", buf);

				if (operation == DSGPO_NFO_LINE) {
					btree::btree_map<int, uint16_t> &lines = const_cast<NewGRFInspectWindow *>(this)->nfo_line_lines;
					auto iter = lines.lower_bound(highlight_tag);
					if (iter != lines.end() && iter->first == (int)highlight_tag) {
						/* Already stored, don't insert again */
					} else {
						lines.insert(iter, std::make_pair<int, uint16_t>(highlight_tag, ClampTo<uint16_t>(i)));
					}
				}

				if (operation == DSGPO_START && !collapsed && this->collapsed_groups.count(group)) {
					collapsed = true;
					collapse_group = group;
					collapse_lines = 0;
				}
				if (operation == DSGPO_END && collapsed && collapse_group == group) {
					tmp_buf.clear();
					tmp_buf.format("{}COLLAPSED: {} lines omitted", buf, collapse_lines);
					buf = tmp_buf;
					collapsed = false;
					highlight_tag = 0;
					operation = DSGPO_PRINT;
				}

				if (operation != DSGPO_PRINT) return;
				if (collapsed) {
					collapse_lines++;
					return;
				}

				int offset = i++;
				int scroll_offset = offset - this->vscroll->GetPosition();
				if (scroll_offset < 0 || scroll_offset >= this->vscroll->GetCapacity()) return;

				if (group != nullptr) const_cast<NewGRFInspectWindow *>(this)->sprite_group_lines[offset] = group;
				if (highlight_tag != 0) const_cast<NewGRFInspectWindow *>(this)->highlight_tag_lines[offset] = highlight_tag;

				TextColour colour = (this->selected_sprite_group == group && group != nullptr) ? TC_LIGHT_BLUE : TC_BLACK;
				if (highlight_tag != 0) {
					for (uint i = 0; i < std::size(this->selected_highlight_tags); i++) {
						if (this->selected_highlight_tags[i] == highlight_tag) {
							static const TextColour text_colours[] = { TC_YELLOW, TC_GREEN, TC_ORANGE, TC_CREAM, TC_BROWN, TC_RED };
							static_assert(std::tuple_size_v<decltype(this->selected_highlight_tags)> == lengthof(text_colours));
							colour = text_colours[i];
							break;
						}
					}
				}
				if (group != nullptr) {
					for (uint i = 0; i < std::size(this->marked_groups); i++) {
						if (this->marked_groups[i] == group) {
							static const uint8_t mark_colours[] = { PC_YELLOW, PC_GREEN, PC_ORANGE, PC_DARK_BLUE, PC_RED, PC_LIGHT_BLUE, 0xAE /* purple */, 0x6C /* brown */ };
							static_assert(std::tuple_size_v<decltype(this->marked_groups)> == lengthof(mark_colours));
							Rect mark_ir = ir.Indent(WidgetDimensions::scaled.hsep_normal, rtl).WithWidth(WidgetDimensions::scaled.hsep_normal, rtl).Translate(0, (scroll_offset * this->resize.step_height));
							GfxFillRect(mark_ir.left, mark_ir.top, mark_ir.right, mark_ir.top + this->resize.step_height - 1, mark_colours[i]);
							break;
						}
					}
				}
				::DrawString(sprite_ir.left, sprite_ir.right, sprite_ir.top + (scroll_offset * this->resize.step_height), buf, colour);
			});
			dumper.use_shadows = this->sprite_dump_unopt;
			dumper.more_details = this->sprite_dump_more_details;
			nih->SpriteDump(index, dumper);
			return;
		} else {
			NewGRFInspectWindow *this_mutable = const_cast<NewGRFInspectWindow *>(this);
			this_mutable->extra_info_click_flag_toggles.clear();

			NIExtraInfoOutput output;
			output.print_handler = line_handler;
			output.register_next_line_click_flag_toggle = [this_mutable, &i](uint flag) {
				this_mutable->extra_info_click_flag_toggles[i] = flag;
			};
			output.flags = this->extra_info_flags;
			nih->ExtraInfo(index, output);
		}

		if (nih->ShowExtraInfoOnly(index)) return;

		uint32_t grfid = nih->GetGRFID(index);
		if (grfid) {
			this->DrawString(r, i++, "GRF:");
			this->DrawString(r, i++, "  ID: {:08X}", BSWAP32(grfid));
			GRFConfig *grfconfig = GetGRFConfig(grfid);
			if (grfconfig) {
				this->DrawString(r, i++, "  Name: {}", grfconfig->GetName());
				this->DrawString(r, i++, "  File: {}", grfconfig->filename);
			}
		}

		if (nih->ShowExtraInfoIncludingGRFIDOnly(index)) return;

		const_cast<NewGRFInspectWindow*>(this)->first_variable_line_index = i;

		if (nif->variables != nullptr) {
			this->DrawString(r, i++, "Variables:");
			int prefix_width = 0;
			uint widest_num = 0;
			for (const NIVariable *niv = nif->variables; niv->name != nullptr; niv++) {
				if (niv->var >= 0x100) {
					const char *name = GetExtendedVariableNameById(niv->var);
					if (name != nullptr) {
						format_buffer buffer;
						if (HasVariableParameter(niv)) {
							if (widest_num == 0) widest_num = GetBroadestDigitsValue(2);
							buffer.format("  {} [{}]: ", name, widest_num);
						} else {
							buffer.format("  {}: ", name);
						}
						prefix_width = std::max<int>(prefix_width, GetStringBoundingBox(buffer).width);
					}
				}
			}
			for (const NIVariable *niv = nif->variables; niv->name != nullptr; niv++) {
				GetVariableExtra extra;
				const bool has_param = HasVariableParameter(niv);
				uint param = 0;
				if (has_param) {
					auto iter = this->var60params.find(niv->var);
					if (iter != this->var60params.end()) param = iter->second;
				}
				uint value = nih->Resolve(index, niv->var, param, extra);

				if (!extra.available) continue;

				if (niv->var >= 0x100) {
					const char *name = GetExtendedVariableNameById(niv->var);
					if (name != nullptr) {
						format_buffer buffer;
						if (has_param) {
							buffer.format("  {} [{:02X}]: ", name, param);
						} else {
							buffer.format("  {}: ", name);
						}
						if (_current_text_dir == TD_RTL) {
							this->DrawString(r, i++, "{}{:08x} ({})", buffer, value, niv->name);
						} else {
							if (this->log_console) Debug(misc, 0, "  {}{:08x} ({})", buffer, value, niv->name);

							int offset = i - this->vscroll->GetPosition();
							i++;
							if (offset >= 0 && offset < this->vscroll->GetCapacity()) {
								Rect sr = r.Shrink(WidgetDimensions::scaled.frametext).Shrink(0, offset * this->resize.step_height, 0, 0);
								int edge = ::DrawString(sr.left, sr.right, sr.top, buffer, TC_BLACK);
								buffer.clear();
								buffer.format("{:08x} ({})", value, niv->name);
								::DrawString(std::max(edge, sr.left + prefix_width), sr.right, sr.top, buffer, TC_BLACK);
							}
						}
					}
					continue;
				}

				if (has_param) {
					this->DrawString(r, i++, "  {:02x}[{:02x}]: {:08x} ({})", niv->var, param, value, niv->name);
				} else {
					this->DrawString(r, i++, "  {:02x}: {:08x} ({})", niv->var, value, niv->name);
				}
			}
		}

		std::vector<uint32_t> psa_grfids = nih->GetPSAGRFIDs(index);
		for (const uint32_t grfid : psa_grfids) {
			auto psa = nih->GetPSA(index, grfid);
			if (!psa.empty()) {
				if (nih->PSAWithParameter()) {
					this->DrawString(r, i++, "Persistent storage [{:08X}]:", BSWAP32(grfid));
				} else {
					this->DrawString(r, i++, "Persistent storage:");
				}
				assert(psa.size() % 4 == 0);
				uint last_non_blank = 0;
				for (uint j = 0; j < (uint)psa.size(); j++) {
					if (psa[j] != 0) last_non_blank = j + 1;
				}
				const uint psa_limit = (last_non_blank + 3) & ~3;
				for (uint j = 0; j < psa_limit; j += 4) {
					this->DrawString(r, i++, "  {}: {} {} {} {}", j, psa[j], psa[j + 1], psa[j + 2], psa[j + 3]);
				}
				if (last_non_blank != (uint)psa.size()) {
					this->DrawString(r, i++, "  {} to {} are all 0", psa_limit, (psa.size() - 1));
				}
			}
		}

		if (nif->properties != nullptr) {
			this->DrawString(r, i++, "Properties:");
			for (const NIProperty *nip = nif->properties; nip->name != nullptr; nip++) {
				uint value = nip->reader.ReadValue(base);

				StringID string;
				SetDParam(0, value);
				switch (nip->type) {
					case NIT_INT:
						string = STR_JUST_INT;
						break;

					case NIT_CARGO:
						string = (value != INVALID_CARGO) ? CargoSpec::Get(value)->name : STR_QUANTITY_N_A;
						break;

					default:
						NOT_REACHED();
				}

				this->DrawString(r, i++, "  {:02x}: {} ({})", nip->prop, GetString(string), nip->name);
			}
		}

		if (nif->callbacks != nullptr) {
			this->DrawString(r, i++, "Callbacks:");
			for (const NICallback *nic = nif->callbacks; nic->name != nullptr; nic++) {
				if (nic->cb_bit != CBM_NO_BIT) {
					uint value = nic->reader.ReadValue(base_spec);

					if (!HasBit(value, nic->cb_bit)) continue;
					this->DrawString(r, i++, "  {:03x}: {}", nic->cb_id, nic->name);
				} else {
					this->DrawString(r, i++, "  {:03x}: {} (unmasked)", nic->cb_id, nic->name);
				}
			}
		}
	}

	bool UnOptimisedSpriteDumpOK() const
	{
		if (_grfs_loaded_with_sg_shadow_enable) return true;

		if (_networking && !_network_server) return false;

		extern uint NetworkClientCount();
		if (_networking && NetworkClientCount() > 1) {
			return false;
		}

		return true;
	}

	template <typename T, typename V>
	void SelectTagArrayItem(T &items, V value)
	{
		for (size_t i = 0; i < items.size(); i++) {
			if (items[i] == value) {
				items[i] = V{};
				return;
			}
		}
		for (size_t i = 0; i < items.size(); i++) {
			if (!items[i]) {
				items[i] = value;
				return;
			}
		}
		items[items.size() - 1] = value;
	}

	void SelectHighlightTag(uint32_t tag)
	{
		this->SelectTagArrayItem(this->selected_highlight_tags, tag);
	}

	void SelectMarkedGroup(const SpriteGroup *group)
	{
		this->SelectTagArrayItem(this->marked_groups, group);
	}

	void OnClick(Point pt, WidgetID widget, int click_count) override
	{
		switch (widget) {
			case WID_NGRFI_PARENT: {
				const NIHelper *nih = this->GetFeatureHelper();
				InspectTargetId target = nih->GetParent(this->GetFeatureIndex());
				if (target.IsValid()) {
					::ShowNewGRFInspectWindow(target.grf_feature, target.feature_index, nih->GetGRFID(this->GetFeatureIndex()));
				}
				break;
			}

			case WID_NGRFI_VEH_PREV:
				if (this->chain_index > 0) {
					this->chain_index--;
					this->InvalidateData();
				}
				break;

			case WID_NGRFI_VEH_NEXT:
				if (this->HasChainIndex()) {
					uint index = this->GetFeatureIndex();
					Vehicle *v = Vehicle::Get(index);
					if (v != nullptr && v->Next() != nullptr) {
						this->chain_index++;
						this->InvalidateData();
					}
				}
				break;

			case WID_NGRFI_MAINPANEL: {
				/* Get the line, make sure it's within the boundaries. */
				int32_t line = this->vscroll->GetScrolledRowFromWidget(pt.y, this, WID_NGRFI_MAINPANEL, WidgetDimensions::scaled.framerect.top);
				if (line == INT32_MAX) return;

				if (this->sprite_dump) {
					if (_ctrl_pressed) {
						uint32_t highlight_tag = 0;
						auto iter = this->highlight_tag_lines.find(line);
						if (iter != this->highlight_tag_lines.end()) highlight_tag = iter->second;
						if (highlight_tag != 0) {
							this->SelectHighlightTag(highlight_tag);
							this->SetWidgetDirty(WID_NGRFI_MAINPANEL);
						}
					} else if (_shift_pressed) {
						const SpriteGroup *group = nullptr;
						auto iter = this->sprite_group_lines.find(line);
						if (iter != this->sprite_group_lines.end()) group = iter->second;
						if (group != nullptr) {
							auto iter = this->collapsed_groups.lower_bound(group);
							if (iter != this->collapsed_groups.end() && *iter == group) {
								this->collapsed_groups.erase(iter);
							} else {
								this->collapsed_groups.insert(iter, group);
							}
							this->SetWidgetDirty(WID_NGRFI_MAINPANEL);
						}
					} else {
						const SpriteGroup *group = nullptr;
						auto iter = this->sprite_group_lines.find(line);
						if (iter != this->sprite_group_lines.end()) group = iter->second;
						if (this->click_to_mark_mode) {
							if (group != nullptr) {
								this->SelectMarkedGroup(group);
								this->SetWidgetDirty(WID_NGRFI_MAINPANEL);
							}
						} else {
							if (group != nullptr || this->selected_sprite_group != nullptr) {
								this->selected_sprite_group = (group == this->selected_sprite_group) ? nullptr : group;
								this->SetWidgetDirty(WID_NGRFI_MAINPANEL);
							}
						}
					}
					return;
				}

				auto iter = this->extra_info_click_flag_toggles.find(line);
				if (iter != this->extra_info_click_flag_toggles.end()) {
					this->extra_info_flags ^= iter->second;
					this->SetDirty();
					return;
				}

				/* Does this feature have variables? */
				const NIFeature *nif = this->GetFeature();
				if (nif->variables == nullptr) return;

				if (nif->helper->ShowExtraInfoOnly(this->GetFeatureIndex()) || nif->helper->ShowExtraInfoIncludingGRFIDOnly(this->GetFeatureIndex())) return;

				if (line < this->first_variable_line_index) return;
				line -= this->first_variable_line_index;

				/* Find the variable related to the line */
				for (const NIVariable *niv = nif->variables; niv->name != nullptr; niv++, line--) {
					if (line != 1) continue; // 1 because of the "Variables:" line

					if (!HasVariableParameter(niv)) break;

					this->current_edit_param = niv->var;
					ShowQueryString(STR_EMPTY, STR_NEWGRF_INSPECT_QUERY_CAPTION, 9, this, CS_HEXADECIMAL, QSF_NONE);
				}
				break;
			}

			case WID_NGRFI_REFRESH: {
				this->auto_refresh = !this->auto_refresh;
				this->SetWidgetLoweredState(WID_NGRFI_REFRESH, this->auto_refresh);
				this->SetWidgetDirty(WID_NGRFI_REFRESH);
				break;
			}

			case WID_NGRFI_LOG_CONSOLE: {
				this->log_console = true;
				this->SetWidgetDirty(WID_NGRFI_MAINPANEL);
				break;
			}

			case WID_NGRFI_DUPLICATE: {
				NewGRFInspectWindow *w = new NewGRFInspectWindow(this->window_desc, this->target_id);
				w->SetCallerGRFID(this->caller_grfid);
				break;
			}

			case WID_NGRFI_SPRITE_DUMP: {
				this->sprite_dump = !this->sprite_dump;
				this->SetWidgetLoweredState(WID_NGRFI_SPRITE_DUMP, this->sprite_dump);
				this->SetWidgetDisabledState(WID_NGRFI_SPRITE_DUMP_UNOPT, !this->sprite_dump || !UnOptimisedSpriteDumpOK());
				if (this->show_dropdown) {
					this->GetWidget<NWidgetStacked>(WID_NGRFI_OPTIONS_SEL)->SetDisplayedPlane(this->sprite_dump ? 1 : 0);
				}
				this->SetWidgetDirty(WID_NGRFI_SPRITE_DUMP);
				this->SetWidgetDirty(WID_NGRFI_SPRITE_DUMP_UNOPT);
				this->SetWidgetDirty(WID_NGRFI_SPRITE_DUMP_OPTIONS);
				this->SetWidgetDirty(WID_NGRFI_MAIN_OPTIONS);
				this->SetWidgetDirty(WID_NGRFI_MAINPANEL);
				this->SetWidgetDirty(WID_NGRFI_SCROLLBAR);
				break;
			}

			case WID_NGRFI_SPRITE_DUMP_UNOPT: {
				if (!this->sprite_dump_unopt) {
					if (!UnOptimisedSpriteDumpOK()) {
						this->SetWidgetDisabledState(WID_NGRFI_SPRITE_DUMP_UNOPT, true);
						this->SetWidgetDirty(WID_NGRFI_SPRITE_DUMP_UNOPT);
						return;
					}
					if (!_grfs_loaded_with_sg_shadow_enable) {
						SetBit(_misc_debug_flags, MDF_NEWGRF_SG_SAVE_RAW);

						ReloadNewGRFData();

						extern void PostCheckNewGRFLoadWarnings();
						PostCheckNewGRFLoadWarnings();
					}
				}
				this->sprite_dump_unopt = !this->sprite_dump_unopt;
				this->SetWidgetLoweredState(WID_NGRFI_SPRITE_DUMP_UNOPT, this->sprite_dump_unopt);
				this->SetWidgetDirty(WID_NGRFI_SPRITE_DUMP_UNOPT);
				this->SetWidgetDirty(WID_NGRFI_MAINPANEL);
				this->SetWidgetDirty(WID_NGRFI_SCROLLBAR);
				break;
			}

			case WID_NGRFI_SPRITE_DUMP_OPTIONS: {
				DropDownList list;
				list.push_back(MakeDropDownListStringItem(STR_NEWGRF_INSPECT_SPRITE_DUMP_GOTO, NGIWDDO_GOTO_SPRITE, false));
				list.push_back(MakeDropDownListStringItem(STR_NEWGRF_INSPECT_SPRITE_DUMP_CLEAR, NGIWDDO_CLEAR, false));
				list.push_back(MakeDropDownListDividerItem());
				list.push_back(MakeDropDownListCheckedItem(this->click_to_mark_mode, STR_NEWGRF_INSPECT_SPRITE_DUMP_CLICK_TO_MARK, NGIWDDO_CLICK_TO_MARK, false));
				list.push_back(MakeDropDownListCheckedItem(!this->click_to_mark_mode, STR_NEWGRF_INSPECT_SPRITE_DUMP_CLICK_TO_HIGHLIGHT, NGIWDDO_CLICK_TO_HIGHLIGHT, false));
				list.push_back(MakeDropDownListDividerItem());
				list.push_back(MakeDropDownListCheckedItem(this->sprite_dump_more_details, STR_NEWGRF_INSPECT_SPRITE_DUMP_MORE_DETAILS, NGIWDDO_MORE_DETAILS, false));

				ShowDropDownList(this, std::move(list), 0, WID_NGRFI_SPRITE_DUMP_OPTIONS, 140);
				break;
			}

			case WID_NGRFI_MAIN_OPTIONS: {
				DropDownList list;
				this->GetFeatureHelper()->FillOptionsDropDown(this->GetFeatureIndex(), list);
				ShowDropDownList(this, std::move(list), 0, WID_NGRFI_MAIN_OPTIONS, 140);
				break;
			}
		}
	}

	void OnDropdownSelect(WidgetID widget, int index) override
	{
		if (widget == WID_NGRFI_MAIN_OPTIONS) {
			this->GetFeatureHelper()->OnOptionsDropdownSelect(this->GetFeatureIndex(), index);
			return;
		}

		if (widget != WID_NGRFI_SPRITE_DUMP_OPTIONS) return;

		switch (index) {
			case NGIWDDO_GOTO_SPRITE:
				this->current_edit_param = 0;
				ShowQueryString(STR_EMPTY, STR_SPRITE_ALIGNER_GOTO_CAPTION, 10, this, CS_NUMERAL, QSF_NONE);
				break;
			case NGIWDDO_CLEAR:
				this->selected_highlight_tags.fill(0);
				this->marked_groups.fill(nullptr);
				this->selected_sprite_group = nullptr;
				this->SetDirty();
				break;
			case NGIWDDO_MORE_DETAILS:
				this->sprite_dump_more_details = !this->sprite_dump_more_details;
				this->SetDirty();
				break;
			case NGIWDDO_CLICK_TO_HIGHLIGHT:
				this->click_to_mark_mode = false;
				break;
			case NGIWDDO_CLICK_TO_MARK:
				this->click_to_mark_mode = true;
				this->selected_sprite_group = nullptr;
				this->SetDirty();
				break;
			default:
				break;
		}
	}

	void OnQueryTextFinished(std::optional<std::string> str) override
	{
		if (!str.has_value() || str->empty()) return;

		if (this->current_edit_param == 0 && this->sprite_dump) {
			auto iter = this->nfo_line_lines.find(atoi(str->c_str()));
			if (iter != this->nfo_line_lines.end()) {
				this->vscroll->SetPosition(std::min<int>(iter->second, std::max<int>(0, this->vscroll->GetCount() - this->vscroll->GetCapacity())));
				this->SetWidgetDirty(WID_NGRFI_MAINPANEL);
				this->SetWidgetDirty(WID_NGRFI_SCROLLBAR);
			}
		} else if (this->current_edit_param != 0 && !this->sprite_dump) {
			this->var60params[this->current_edit_param] = std::strtol(str->c_str(), nullptr, 16);
			this->SetDirty();
		}
	}

	void OnResize() override
	{
		this->vscroll->SetCapacityFromWidget(this, WID_NGRFI_MAINPANEL, WidgetDimensions::scaled.frametext.Vertical());
	}

	/**
	 * Some data on this window has become invalid.
	 * @param data Information about the changed data.
	 * @param gui_scope Whether the call is done from GUI scope. You may not do everything when not in GUI scope. See #InvalidateWindowData() for details.
	 */
	void OnInvalidateData([[maybe_unused]] int data = 0, [[maybe_unused]] bool gui_scope = true) override
	{
		if (!gui_scope) return;
		if (this->HasChainIndex()) {
			this->ValidateChainIndex();
			this->SetWidgetDisabledState(WID_NGRFI_VEH_PREV, this->chain_index == 0);
			Vehicle *v = Vehicle::Get(this->GetFeatureIndex());
			this->SetWidgetDisabledState(WID_NGRFI_VEH_NEXT, v == nullptr || v->Next() == nullptr);
		}
	}

	void OnRealtimeTick(uint delta_ms) override
	{
		if (this->auto_refresh) {
			this->SetDirty();
		} else {
			if (this->redraw_panel) this->SetWidgetDirty(WID_NGRFI_MAINPANEL);
			if (this->redraw_scrollbar) this->SetWidgetDirty(WID_NGRFI_SCROLLBAR);
		}
		this->redraw_panel = false;
		this->redraw_scrollbar = false;
	}

	virtual bool OnTooltip(Point pt, WidgetID widget, TooltipCloseCondition close_cond) override
	{
		if (widget == WID_NGRFI_MAINPANEL && this->sprite_dump) {
			_temp_special_strings[0] = GetString(this->click_to_mark_mode ? STR_NEWGRF_INSPECT_SPRITE_DUMP_PANEL_TOOLTIP_MARK : STR_NEWGRF_INSPECT_SPRITE_DUMP_PANEL_TOOLTIP_HIGHLIGHT);
			_temp_special_strings[0] += "\n";
			_temp_special_strings[0] += GetString(STR_NEWGRF_INSPECT_SPRITE_DUMP_PANEL_TOOLTIP_COLLAPSE);
			_temp_special_strings[0] += "\n";
			_temp_special_strings[0] += GetString(STR_NEWGRF_INSPECT_SPRITE_DUMP_PANEL_TOOLTIP_HIGHLIGHT_TEMP);
			GuiShowTooltips(this, SPECSTR_TEMP_START, close_cond);
			return true;
		}

		return false;
	}
};

static constexpr NWidgetPart _nested_newgrf_inspect_chain_widgets[] = {
	NWidget(NWID_HORIZONTAL),
		NWidget(WWT_CLOSEBOX, COLOUR_GREY),
		NWidget(WWT_CAPTION, COLOUR_GREY, WID_NGRFI_CAPTION), SetStringTip(STR_NEWGRF_INSPECT_CAPTION, STR_TOOLTIP_WINDOW_TITLE_DRAG_THIS),
		NWidget(NWID_SELECTION, INVALID_COLOUR, WID_NGRFI_OPTIONS_SEL),
			NWidget(WWT_IMGBTN, COLOUR_GREY, WID_NGRFI_MAIN_OPTIONS), SetSpriteTip(SPR_ARROW_DOWN, STR_NEWGRF_INSPECT_SPRITE_DUMP_OPTIONS),
			NWidget(WWT_IMGBTN, COLOUR_GREY, WID_NGRFI_SPRITE_DUMP_OPTIONS), SetSpriteTip(SPR_ARROW_DOWN, STR_NEWGRF_INSPECT_SPRITE_DUMP_OPTIONS),
		EndContainer(),
		NWidget(NWID_SELECTION, INVALID_COLOUR, WID_NGRFI_SPRITE_DUMP_UNOPT_SEL),
			NWidget(WWT_TEXTBTN, COLOUR_GREY, WID_NGRFI_SPRITE_DUMP_UNOPT), SetStringTip(STR_NEWGRF_INSPECT_SPRITE_DUMP_UNOPT, STR_NEWGRF_INSPECT_SPRITE_DUMP_UNOPT_TOOLTIP),
		EndContainer(),
		NWidget(NWID_SELECTION, INVALID_COLOUR, WID_NGRFI_SPRITE_DUMP_SEL),
			NWidget(WWT_TEXTBTN, COLOUR_GREY, WID_NGRFI_SPRITE_DUMP), SetStringTip(STR_NEWGRF_INSPECT_SPRITE_DUMP, STR_NEWGRF_INSPECT_SPRITE_DUMP_TOOLTIP),
		EndContainer(),
		NWidget(WWT_PUSHTXTBTN, COLOUR_GREY, WID_NGRFI_DUPLICATE), SetStringTip(STR_NEWGRF_INSPECT_DUPLICATE, STR_NEWGRF_INSPECT_DUPLICATE_TOOLTIP),
		NWidget(WWT_PUSHTXTBTN, COLOUR_GREY, WID_NGRFI_LOG_CONSOLE), SetStringTip(STR_NEWGRF_INSPECT_LOG_CONSOLE, STR_NEWGRF_INSPECT_LOG_CONSOLE_TOOLTIP),
		NWidget(WWT_TEXTBTN, COLOUR_GREY, WID_NGRFI_REFRESH), SetStringTip(STR_NEWGRF_INSPECT_REFRESH, STR_NEWGRF_INSPECT_REFRESH_TOOLTIP),
		NWidget(WWT_SHADEBOX, COLOUR_GREY),
		NWidget(WWT_DEFSIZEBOX, COLOUR_GREY),
		NWidget(WWT_STICKYBOX, COLOUR_GREY),
	EndContainer(),
	NWidget(WWT_PANEL, COLOUR_GREY),
		NWidget(NWID_HORIZONTAL),
			NWidget(WWT_PUSHARROWBTN, COLOUR_GREY, WID_NGRFI_VEH_PREV), SetArrowWidgetTypeTip(AWV_DECREASE),
			NWidget(WWT_PUSHARROWBTN, COLOUR_GREY, WID_NGRFI_VEH_NEXT), SetArrowWidgetTypeTip(AWV_INCREASE),
			NWidget(WWT_EMPTY, INVALID_COLOUR, WID_NGRFI_VEH_CHAIN), SetFill(1, 0), SetResize(1, 0),
		EndContainer(),
	EndContainer(),
	NWidget(NWID_HORIZONTAL),
		NWidget(WWT_PANEL, COLOUR_GREY, WID_NGRFI_MAINPANEL), SetMinimalSize(300, 0), SetScrollbar(WID_NGRFI_SCROLLBAR), EndContainer(),
		NWidget(NWID_VERTICAL),
			NWidget(NWID_VSCROLLBAR, COLOUR_GREY, WID_NGRFI_SCROLLBAR),
			NWidget(WWT_RESIZEBOX, COLOUR_GREY),
		EndContainer(),
	EndContainer(),
};

static constexpr NWidgetPart _nested_newgrf_inspect_widgets[] = {
	NWidget(NWID_HORIZONTAL),
		NWidget(WWT_CLOSEBOX, COLOUR_GREY),
		NWidget(WWT_CAPTION, COLOUR_GREY, WID_NGRFI_CAPTION), SetStringTip(STR_NEWGRF_INSPECT_CAPTION, STR_TOOLTIP_WINDOW_TITLE_DRAG_THIS),
		NWidget(WWT_PUSHTXTBTN, COLOUR_GREY, WID_NGRFI_PARENT), SetStringTip(STR_NEWGRF_INSPECT_PARENT_BUTTON, STR_NEWGRF_INSPECT_PARENT_TOOLTIP),
		NWidget(NWID_SELECTION, INVALID_COLOUR, WID_NGRFI_OPTIONS_SEL),
			NWidget(WWT_IMGBTN, COLOUR_GREY, WID_NGRFI_MAIN_OPTIONS), SetSpriteTip(SPR_ARROW_DOWN, STR_NEWGRF_INSPECT_SPRITE_DUMP_OPTIONS),
			NWidget(WWT_IMGBTN, COLOUR_GREY, WID_NGRFI_SPRITE_DUMP_OPTIONS), SetSpriteTip(SPR_ARROW_DOWN, STR_NEWGRF_INSPECT_SPRITE_DUMP_OPTIONS),
		EndContainer(),
		NWidget(NWID_SELECTION, INVALID_COLOUR, WID_NGRFI_SPRITE_DUMP_UNOPT_SEL),
			NWidget(WWT_TEXTBTN, COLOUR_GREY, WID_NGRFI_SPRITE_DUMP_UNOPT), SetStringTip(STR_NEWGRF_INSPECT_SPRITE_DUMP_UNOPT, STR_NEWGRF_INSPECT_SPRITE_DUMP_UNOPT_TOOLTIP),
		EndContainer(),
		NWidget(NWID_SELECTION, INVALID_COLOUR, WID_NGRFI_SPRITE_DUMP_SEL),
			NWidget(WWT_TEXTBTN, COLOUR_GREY, WID_NGRFI_SPRITE_DUMP), SetStringTip(STR_NEWGRF_INSPECT_SPRITE_DUMP, STR_NEWGRF_INSPECT_SPRITE_DUMP_TOOLTIP),
		EndContainer(),
		NWidget(WWT_PUSHTXTBTN, COLOUR_GREY, WID_NGRFI_DUPLICATE), SetStringTip(STR_NEWGRF_INSPECT_DUPLICATE, STR_NEWGRF_INSPECT_DUPLICATE_TOOLTIP),
		NWidget(WWT_PUSHTXTBTN, COLOUR_GREY, WID_NGRFI_LOG_CONSOLE), SetStringTip(STR_NEWGRF_INSPECT_LOG_CONSOLE, STR_NEWGRF_INSPECT_LOG_CONSOLE_TOOLTIP),
		NWidget(WWT_TEXTBTN, COLOUR_GREY, WID_NGRFI_REFRESH), SetStringTip(STR_NEWGRF_INSPECT_REFRESH, STR_NEWGRF_INSPECT_REFRESH_TOOLTIP),
		NWidget(WWT_SHADEBOX, COLOUR_GREY),
		NWidget(WWT_DEFSIZEBOX, COLOUR_GREY),
		NWidget(WWT_STICKYBOX, COLOUR_GREY),
	EndContainer(),
	NWidget(NWID_HORIZONTAL),
		NWidget(WWT_PANEL, COLOUR_GREY, WID_NGRFI_MAINPANEL), SetMinimalSize(300, 0), SetScrollbar(WID_NGRFI_SCROLLBAR), EndContainer(),
		NWidget(NWID_VERTICAL),
			NWidget(NWID_VSCROLLBAR, COLOUR_GREY, WID_NGRFI_SCROLLBAR),
			NWidget(WWT_RESIZEBOX, COLOUR_GREY),
		EndContainer(),
	EndContainer(),
};

static WindowDesc _newgrf_inspect_chain_desc(__FILE__, __LINE__,
	WDP_AUTO, "newgrf_inspect_chain", 400, 300,
	WC_NEWGRF_INSPECT, WC_NONE,
	0,
	_nested_newgrf_inspect_chain_widgets
);

static WindowDesc _newgrf_inspect_desc(__FILE__, __LINE__,
	WDP_AUTO, "newgrf_inspect", 400, 300,
	WC_NEWGRF_INSPECT, WC_NONE,
	0,
	_nested_newgrf_inspect_widgets
);

template <typename F>
bool IterateNewGRFInspectWindows(InspectTargetId target_id, F handler)
{
	if (!HaveWindowByClass(WC_NEWGRF_INSPECT)) return false;

	bool found = false;
	for (Window *w : Window::IterateFromFront()) {
		if (w->window_class == WC_NEWGRF_INSPECT) {
			NewGRFInspectWindow *inspect_w = dynamic_cast<NewGRFInspectWindow *>(w);
			if (inspect_w != nullptr && inspect_w->target_id == target_id) {
				/* Found existing window */
				found = true;
				if (handler(inspect_w)) return found;
			}
		}
	}

	return found;
}

/**
 * Show the inspect window for a given feature and index.
 * The index is normally an in-game location/identifier, such
 * as a TileIndex or an IndustryID depending on the feature
 * we want to inspect.
 * @param feature The feature we want to inspect.
 * @param index   The index/identifier of the feature to inspect.
 * @param grfid   GRFID of the item opening this window, or 0 if not opened by other window.
 */
void ShowNewGRFInspectWindow(GrfSpecFeature feature, uint index, const uint32_t grfid)
{
	if (!IsNewGRFInspectable(feature, index)) return;

	bool found = IterateNewGRFInspectWindows(InspectTargetId(feature, index), [&](NewGRFInspectWindow *w) {
		BringWindowToFront(w);
		w->SetCallerGRFID(grfid);
		return true;
	});
	if (found) return;

	WindowDesc &desc = (feature == GSF_TRAINS || feature == GSF_ROADVEHICLES || feature == GSF_SHIPS) ? _newgrf_inspect_chain_desc : _newgrf_inspect_desc;
	NewGRFInspectWindow *w = new NewGRFInspectWindow(desc, InspectTargetId(feature, index));
	w->SetCallerGRFID(grfid);
}

/**
 * Invalidate the inspect window for a given feature and index.
 * The index is normally an in-game location/identifier, such
 * as a TileIndex or an IndustryID depending on the feature
 * we want to inspect.
 * @param feature The feature we want to invalidate the window for.
 * @param index   The index/identifier of the feature to invalidate.
 */
void InvalidateNewGRFInspectWindow(GrfSpecFeature feature, uint index)
{
	if (feature == GSF_INVALID) return;

	IterateNewGRFInspectWindows(InspectTargetId(feature, index), [](NewGRFInspectWindow *w) {
		w->InvalidateData(0, false);
		return false;
	});
}

/**
 * Delete inspect window for a given feature and index.
 * The index is normally an in-game location/identifier, such
 * as a TileIndex or an IndustryID depending on the feature
 * we want to inspect.
 * @param feature The feature we want to delete the window for.
 * @param index   The index/identifier of the feature to delete.
 */
void DeleteNewGRFInspectWindow(GrfSpecFeature feature, uint index)
{
	if (feature == GSF_INVALID) return;

	IterateNewGRFInspectWindows(InspectTargetId(feature, index), [](NewGRFInspectWindow *w) {
		w->Close();
		return false;
	});

	/* Reinitialise the land information window to remove the "debug" sprite if needed.
	 * Note: Since we might be called from a command here, it is important to not execute
	 * the invalidation immediately. The landinfo window tests commands itself. */
	InvalidateWindowData(WC_LAND_INFO, 0, 1);
}

/**
 * Can we inspect the data given a certain feature and index.
 * The index is normally an in-game location/identifier, such
 * as a TileIndex or an IndustryID depending on the feature
 * we want to inspect.
 * @param feature The feature we want to inspect.
 * @param index   The index/identifier of the feature to inspect.
 * @return true if there is something to show.
 */
bool IsNewGRFInspectable(GrfSpecFeature feature, uint index)
{
	const NIFeature *nif = GetFeature(feature);
	if (nif == nullptr) return false;
	return nif->helper->IsInspectable(index);
}

/**
 * Get the GrfSpecFeature associated with the tile.
 * @param tile The tile to get the feature from.
 * @return the GrfSpecFeature.
 */
GrfSpecFeature GetGrfSpecFeature(TileIndex tile)
{
	switch (GetTileType(tile)) {
		default:              return GSF_INVALID;
		case MP_CLEAR:
			if (GetRawClearGround(tile) == CLEAR_ROCKS) return GSF_NEWLANDSCAPE;
			return GSF_INVALID;
		case MP_RAILWAY: {
			extern std::vector<const GRFFile *> _new_signals_grfs;
			if (HasSignals(tile) && !_new_signals_grfs.empty()) {
				return GSF_SIGNALS;
			}
			return GSF_RAILTYPES;
		}
		case MP_ROAD:         return IsLevelCrossing(tile) ? GSF_RAILTYPES : GSF_ROADTYPES;
		case MP_HOUSE:        return GSF_HOUSES;
		case MP_INDUSTRY:     return GSF_INDUSTRYTILES;
		case MP_OBJECT:       return GSF_OBJECTS;

		case MP_STATION:
			switch (GetStationType(tile)) {
<<<<<<< HEAD
				case STATION_RAIL:
				case STATION_WAYPOINT:
					return GSF_STATIONS;

				case STATION_AIRPORT:
					return GSF_AIRPORTTILES;

				case STATION_BUS:
				case STATION_TRUCK:
				case STATION_ROADWAYPOINT:
					return GSF_ROADSTOPS;

				default:
					return GSF_INVALID;
=======
				case StationType::Rail:    return GSF_STATIONS;
				case StationType::Airport: return GSF_AIRPORTTILES;
				case StationType::Bus:     return GSF_ROADSTOPS;
				case StationType::Truck:   return GSF_ROADSTOPS;
				default:              return GSF_INVALID;
>>>>>>> 60d0d7b8
			}

		case MP_TUNNELBRIDGE: {
			if (IsTunnelBridgeWithSignalSimulation(tile)) return GSF_SIGNALS;
			return GSF_INVALID;
		}

	}
}

/**
 * Get the GrfSpecFeature associated with the vehicle.
 * @param type The vehicle type to get the feature from.
 * @return the GrfSpecFeature.
 */
GrfSpecFeature GetGrfSpecFeature(VehicleType type)
{
	switch (type) {
		case VEH_TRAIN:    return GSF_TRAINS;
		case VEH_ROAD:     return GSF_ROADVEHICLES;
		case VEH_SHIP:     return GSF_SHIPS;
		case VEH_AIRCRAFT: return GSF_AIRCRAFT;
		default:           return GSF_INVALID;
	}
}


/**** Sprite Aligner ****/

/** Window used for aligning sprites. */
struct SpriteAlignerWindow : Window {
	typedef std::pair<int16_t, int16_t> XyOffs;///< Pair for x and y offsets of the sprite before alignment. First value contains the x offset, second value y offset.

	SpriteID current_sprite;                   ///< The currently shown sprite.
	Scrollbar *vscroll;
	std::map<SpriteID, XyOffs> offs_start_map; ///< Mapping of starting offsets for the sprites which have been aligned in the sprite aligner window.

	static inline ZoomLevel zoom = ZOOM_LVL_END;
	static bool centre;
	static bool crosshair;
	const Action5Type *act5_type = nullptr; ///< Sprite Area of current selected sprite.

	SpriteAlignerWindow(WindowDesc &desc, WindowNumber wno) : Window(desc)
	{
		/* On first opening, set initial zoom to current zoom level. */
		if (SpriteAlignerWindow::zoom == ZOOM_LVL_END) SpriteAlignerWindow::zoom = _gui_zoom;
		SpriteAlignerWindow::zoom = Clamp(SpriteAlignerWindow::zoom, _settings_client.gui.zoom_min, _settings_client.gui.zoom_max);

		/* Oh yes, we assume there is at least one normal sprite! */
		while (GetSpriteType(this->current_sprite) != SpriteType::Normal) this->current_sprite++;
		this->SelectAction5Type();

		this->CreateNestedTree();
		this->vscroll = this->GetScrollbar(WID_SA_SCROLLBAR);
		this->vscroll->SetCount(_newgrf_debug_sprite_picker.sprites.size());
		this->FinishInitNested(wno);

		this->SetWidgetLoweredState(WID_SA_CENTRE, SpriteAlignerWindow::centre);
		this->SetWidgetLoweredState(WID_SA_CROSSHAIR, SpriteAlignerWindow::crosshair);

		this->InvalidateData(0, true);
	}

	void SetStringParameters(WidgetID widget) const override
	{
		const Sprite *spr = GetSprite(this->current_sprite, SpriteType::Normal, ZoomMask(ZOOM_LVL_GUI));
		switch (widget) {
			case WID_SA_CAPTION:
				if (this->act5_type != nullptr) {
					SetDParam(0, STR_SPRITE_ALIGNER_CAPTION_ACTION5);
					SetDParam(1, this->act5_type - GetAction5Types().data());
					SetDParam(2, this->current_sprite - this->act5_type->sprite_base);
					SetDParamStr(3, GetOriginFile(this->current_sprite)->GetSimplifiedFilename());
					SetDParam(4, GetSpriteLocalID(this->current_sprite));
				} else if (this->current_sprite < SPR_OPENTTD_BASE) {
					SetDParam(0, STR_SPRITE_ALIGNER_CAPTION_ACTIONA);
					SetDParam(1, this->current_sprite);
					SetDParamStr(2, GetOriginFile(this->current_sprite)->GetSimplifiedFilename());
					SetDParam(3, GetSpriteLocalID(this->current_sprite));
				} else {
					SetDParam(0, STR_SPRITE_ALIGNER_CAPTION_NO_ACTION);
					SetDParamStr(1, GetOriginFile(this->current_sprite)->GetSimplifiedFilename());
					SetDParam(2, GetSpriteLocalID(this->current_sprite));
				}
				break;

			case WID_SA_OFFSETS_ABS:
				SetDParam(0, UnScaleByZoom(spr->x_offs, SpriteAlignerWindow::zoom));
				SetDParam(1, UnScaleByZoom(spr->y_offs, SpriteAlignerWindow::zoom));
				break;

			case WID_SA_OFFSETS_REL: {
				/* Relative offset is new absolute offset - starting absolute offset.
				 * Show 0, 0 as the relative offsets if entry is not in the map (meaning they have not been changed yet).
				 */
				const auto key_offs_pair = this->offs_start_map.find(this->current_sprite);
				if (key_offs_pair != this->offs_start_map.end()) {
					SetDParam(0, UnScaleByZoom(spr->x_offs - key_offs_pair->second.first, SpriteAlignerWindow::zoom));
					SetDParam(1, UnScaleByZoom(spr->y_offs - key_offs_pair->second.second, SpriteAlignerWindow::zoom));
				} else {
					SetDParam(0, 0);
					SetDParam(1, 0);
				}
				break;
			}

			default:
				break;
		}
	}

	void UpdateWidgetSize(WidgetID widget, Dimension &size, [[maybe_unused]] const Dimension &padding, [[maybe_unused]] Dimension &fill, [[maybe_unused]] Dimension &resize) override
	{
		switch (widget) {
			case WID_SA_SPRITE:
				size.height = ScaleGUITrad(200);
				break;

			case WID_SA_LIST: {
				Dimension d = {};
				for (const auto &spritefile : GetCachedSpriteFiles()) {
					SetDParamStr(0, spritefile->GetSimplifiedFilename());
					SetDParamMaxDigits(1, 6);
					d = maxdim(d, GetStringBoundingBox(STR_SPRITE_ALIGNER_SPRITE));
				}
				size.width = d.width + padding.width;
				resize.height = GetCharacterHeight(FS_NORMAL) + padding.height;
				resize.width = 1;
				fill.height = resize.height;
				break;
			}

			default:
				break;
		}
	}

	void DrawWidget(const Rect &r, WidgetID widget) const override
	{
		switch (widget) {
			case WID_SA_SPRITE: {
				/* Center the sprite ourselves */
				const Sprite *spr = GetSprite(this->current_sprite, SpriteType::Normal, ZoomMask(ZOOM_LVL_GUI));
				Rect ir = r.Shrink(WidgetDimensions::scaled.bevel);
				int x;
				int y;
				if (SpriteAlignerWindow::centre) {
					x = -UnScaleByZoom(spr->x_offs, SpriteAlignerWindow::zoom) + (ir.Width() - UnScaleByZoom(spr->width, SpriteAlignerWindow::zoom)) / 2;
					y = -UnScaleByZoom(spr->y_offs, SpriteAlignerWindow::zoom) + (ir.Height() - UnScaleByZoom(spr->height, SpriteAlignerWindow::zoom)) / 2;
				} else {
					x = ir.Width() / 2;
					y = ir.Height() / 2;
				}

				DrawPixelInfo new_dpi;
				if (!FillDrawPixelInfo(&new_dpi, ir)) break;
				AutoRestoreBackup dpi_backup(_cur_dpi, &new_dpi);

				DrawSprite(this->current_sprite, PAL_NONE, x, y, nullptr, SpriteAlignerWindow::zoom);

				Rect outline = {0, 0, UnScaleByZoom(spr->width, SpriteAlignerWindow::zoom) - 1, UnScaleByZoom(spr->height, SpriteAlignerWindow::zoom) - 1};
				outline = outline.Translate(x + UnScaleByZoom(spr->x_offs, SpriteAlignerWindow::zoom), y + UnScaleByZoom(spr->y_offs, SpriteAlignerWindow::zoom));
				DrawRectOutline(outline.Expand(1), PC_LIGHT_BLUE, 1, 1);

				if (SpriteAlignerWindow::crosshair) {
					GfxDrawLine(x, 0, x, ir.Height() - 1, PC_WHITE, 1, 1);
					GfxDrawLine(0, y, ir.Width() - 1, y, PC_WHITE, 1, 1);
				}
				break;
			}

			case WID_SA_LIST: {
				/* Don't redraw sprite list while it is still being filled by picker. */
				if (_newgrf_debug_sprite_picker.mode == SPM_REDRAW) break;

				const NWidgetBase *nwid = this->GetWidget<NWidgetBase>(widget);
				int step_size = nwid->resize_y;

				const std::vector<SpriteID> &list = _newgrf_debug_sprite_picker.sprites;

				Rect ir = r.Shrink(WidgetDimensions::scaled.matrix);
				auto [first, last] = this->vscroll->GetVisibleRangeIterators(list);
				for (auto it = first; it != last; ++it) {
					const SpriteFile *file = GetOriginFile(*it);
					if (file == nullptr) {
						SetDParam(0, *it);
						DrawString(ir, STR_JUST_COMMA, *it == this->current_sprite ? TC_WHITE : (TC_GREY | TC_NO_SHADE), SA_RIGHT | SA_FORCE);
					} else {
						SetDParamStr(0, file->GetSimplifiedFilename());
						SetDParam(1, GetSpriteLocalID(*it));
						DrawString(ir, STR_SPRITE_ALIGNER_SPRITE, *it == this->current_sprite ? TC_WHITE : TC_BLACK);
					}
					ir.top += step_size;
				}
				break;
			}
		}
	}

	void OnClick([[maybe_unused]] Point pt, WidgetID widget, [[maybe_unused]] int click_count) override
	{
		switch (widget) {
			case WID_SA_PREVIOUS:
				do {
					this->current_sprite = (this->current_sprite == 0 ? GetMaxSpriteID() :  this->current_sprite) - 1;
				} while (GetSpriteType(this->current_sprite) != SpriteType::Normal);
				this->SelectAction5Type();
				this->SetDirty();
				break;

			case WID_SA_GOTO:
				ShowQueryString(STR_EMPTY, STR_SPRITE_ALIGNER_GOTO_CAPTION, 7, this, CS_NUMERAL, QSF_NONE);
				break;

			case WID_SA_NEXT:
				do {
					this->current_sprite = (this->current_sprite + 1) % GetMaxSpriteID();
				} while (GetSpriteType(this->current_sprite) != SpriteType::Normal);
				this->SelectAction5Type();
				this->SetDirty();
				break;

			case WID_SA_PICKER:
				this->LowerWidget(WID_SA_PICKER);
				_newgrf_debug_sprite_picker.mode = SPM_WAIT_CLICK;
				this->SetDirty();
				break;

			case WID_SA_LIST: {
				auto it = this->vscroll->GetScrolledItemFromWidget(_newgrf_debug_sprite_picker.sprites, pt.y, this, widget);
				if (it != _newgrf_debug_sprite_picker.sprites.end()) {
					SpriteID spr = *it;
					if (GetSpriteType(spr) == SpriteType::Normal) this->current_sprite = spr;
				}
				this->SelectAction5Type();
				this->SetDirty();
				break;
			}

			case WID_SA_UP:
			case WID_SA_DOWN:
			case WID_SA_LEFT:
			case WID_SA_RIGHT: {
				/* Make sure that there are no concurrent draw jobs executing */
				ViewportDoDrawProcessAllPending();

				/*
				 * Yes... this is a hack.
				 *
				 * No... I don't think it is useful to make this less of a hack.
				 *
				 * If you want to align sprites, you just need the number. Generally
				 * the sprite caches are big enough to not remove the sprite from the
				 * cache. If that's not the case, just let the NewGRF developer
				 * increase the cache size instead of storing thousands of offsets
				 * for the incredibly small chance that it's actually going to be
				 * used by someone and the sprite cache isn't big enough for that
				 * particular NewGRF developer.
				 */
				Sprite *spr = const_cast<Sprite *>(GetSprite(this->current_sprite, SpriteType::Normal, UINT8_MAX));

				/* Remember the original offsets of the current sprite, if not already in mapping. */
				if (this->offs_start_map.count(this->current_sprite) == 0) {
					this->offs_start_map[this->current_sprite] = XyOffs(spr->x_offs, spr->y_offs);
				}
				int amt = ScaleByZoom(_ctrl_pressed ? 8 : 1, SpriteAlignerWindow::zoom);
				for (Sprite *s = spr; s != nullptr; s = s->next) {
					switch (widget) {
						/* Move eight units at a time if ctrl is pressed. */
						case WID_SA_UP:    s->y_offs -= amt; break;
						case WID_SA_DOWN:  s->y_offs += amt; break;
						case WID_SA_LEFT:  s->x_offs -= amt; break;
						case WID_SA_RIGHT: s->x_offs += amt; break;
					}
				}
				/* Of course, we need to redraw the sprite, but where is it used?
				 * Everywhere is a safe bet. */
				MarkWholeScreenDirty();
				break;
			}

			case WID_SA_RESET_REL:
				/* Reset the starting offsets for the current sprite. */
				this->offs_start_map.erase(this->current_sprite);
				this->SetDirty();
				break;

			case WID_SA_CENTRE:
				SpriteAlignerWindow::centre = !SpriteAlignerWindow::centre;
				this->SetWidgetLoweredState(widget, SpriteAlignerWindow::centre);
				this->SetDirty();
				break;

			case WID_SA_CROSSHAIR:
				SpriteAlignerWindow::crosshair = !SpriteAlignerWindow::crosshair;
				this->SetWidgetLoweredState(widget, SpriteAlignerWindow::crosshair);
				this->SetDirty();
				break;

			default:
				if (IsInsideBS(widget, WID_SA_ZOOM, ZOOM_LVL_SPR_COUNT)) {
					SpriteAlignerWindow::zoom = ZoomLevel(widget - WID_SA_ZOOM);
					this->InvalidateData(0, true);
				}
				break;
		}
	}

	void OnQueryTextFinished(std::optional<std::string> str) override
	{
		if (!str.has_value() || str->empty()) return;

		this->current_sprite = atoi(str->c_str());
		if (this->current_sprite >= GetMaxSpriteID()) this->current_sprite = 0;
		while (GetSpriteType(this->current_sprite) != SpriteType::Normal) {
			this->current_sprite = (this->current_sprite + 1) % GetMaxSpriteID();
		}
		this->SelectAction5Type();
		this->SetDirty();
	}

	/**
	 * Some data on this window has become invalid.
	 * @param data Information about the changed data.
	 * @param gui_scope Whether the call is done from GUI scope. You may not do everything when not in GUI scope. See #InvalidateWindowData() for details.
	 */
	void OnInvalidateData([[maybe_unused]] int data = 0, [[maybe_unused]] bool gui_scope = true) override
	{
		if (!gui_scope) return;
		if (data == 1) {
			/* Sprite picker finished */
			this->RaiseWidget(WID_SA_PICKER);
			this->vscroll->SetCount(_newgrf_debug_sprite_picker.sprites.size());
		}

		SpriteAlignerWindow::zoom = Clamp(SpriteAlignerWindow::zoom, _settings_client.gui.zoom_min, _settings_client.gui.zoom_max);
		for (ZoomLevel z = ZOOM_LVL_BEGIN; z < ZOOM_LVL_SPR_COUNT; z++) {
			this->SetWidgetsDisabledState(z < _settings_client.gui.zoom_min || z > _settings_client.gui.zoom_max, WID_SA_ZOOM + z);
			this->SetWidgetsLoweredState(SpriteAlignerWindow::zoom == z, WID_SA_ZOOM + z);
		}
	}

	void OnResize() override
	{
		this->vscroll->SetCapacityFromWidget(this, WID_SA_LIST);
	}

private:
	void SelectAction5Type()
	{
		const auto act5types = GetAction5Types();
		for (auto it = std::begin(act5types); it != std::end(act5types); ++it) {
			if (it->sprite_base <= this->current_sprite && this->current_sprite < it->sprite_base + it->max_sprites) {
				this->act5_type = &*it;
				return;
			}
		}
		this->act5_type = nullptr;
	}
};

bool SpriteAlignerWindow::centre = true;
bool SpriteAlignerWindow::crosshair = true;

static constexpr NWidgetPart _nested_sprite_aligner_widgets[] = {
	NWidget(NWID_HORIZONTAL),
		NWidget(WWT_CLOSEBOX, COLOUR_GREY),
		NWidget(WWT_CAPTION, COLOUR_GREY, WID_SA_CAPTION), SetStringTip(STR_JUST_STRING4, STR_TOOLTIP_WINDOW_TITLE_DRAG_THIS),
		NWidget(WWT_SHADEBOX, COLOUR_GREY),
		NWidget(WWT_STICKYBOX, COLOUR_GREY),
	EndContainer(),
	NWidget(WWT_PANEL, COLOUR_GREY),
		NWidget(NWID_HORIZONTAL), SetPIP(0, WidgetDimensions::unscaled.hsep_wide, 0), SetPadding(WidgetDimensions::unscaled.sparse_resize),
			NWidget(NWID_VERTICAL), SetPIP(0, WidgetDimensions::unscaled.vsep_sparse, 0),
				NWidget(NWID_HORIZONTAL, NC_EQUALSIZE), SetPIP(0, WidgetDimensions::unscaled.hsep_normal, 0),
					NWidget(WWT_PUSHTXTBTN, COLOUR_GREY, WID_SA_PREVIOUS), SetStringTip(STR_SPRITE_ALIGNER_PREVIOUS_BUTTON, STR_SPRITE_ALIGNER_PREVIOUS_TOOLTIP), SetFill(1, 0), SetResize(1, 0),
					NWidget(WWT_PUSHTXTBTN, COLOUR_GREY, WID_SA_GOTO), SetStringTip(STR_SPRITE_ALIGNER_GOTO_BUTTON, STR_SPRITE_ALIGNER_GOTO_TOOLTIP), SetFill(1, 0), SetResize(1, 0),
					NWidget(WWT_PUSHTXTBTN, COLOUR_GREY, WID_SA_NEXT), SetStringTip(STR_SPRITE_ALIGNER_NEXT_BUTTON, STR_SPRITE_ALIGNER_NEXT_TOOLTIP), SetFill(1, 0), SetResize(1, 0),
				EndContainer(),
				NWidget(NWID_HORIZONTAL),
					NWidget(NWID_SPACER), SetFill(1, 1), SetResize(1, 0),
					NWidget(WWT_PUSHIMGBTN, COLOUR_GREY, WID_SA_UP), SetSpriteTip(SPR_ARROW_UP, STR_SPRITE_ALIGNER_MOVE_TOOLTIP), SetResize(0, 0), SetMinimalSize(11, 11),
					NWidget(NWID_SPACER), SetFill(1, 1), SetResize(1, 0),
				EndContainer(),
				NWidget(NWID_HORIZONTAL_LTR), SetPIP(0, WidgetDimensions::unscaled.hsep_wide, 0),
					NWidget(NWID_VERTICAL),
						NWidget(NWID_SPACER), SetFill(1, 1), SetResize(0, 1),
						NWidget(WWT_PUSHIMGBTN, COLOUR_GREY, WID_SA_LEFT), SetSpriteTip(SPR_ARROW_LEFT, STR_SPRITE_ALIGNER_MOVE_TOOLTIP), SetResize(0, 0), SetMinimalSize(11, 11),
						NWidget(NWID_SPACER), SetFill(1, 1), SetResize(0, 1),
					EndContainer(),
					NWidget(WWT_PANEL, COLOUR_DARK_BLUE, WID_SA_SPRITE), SetToolTip(STR_SPRITE_ALIGNER_SPRITE_TOOLTIP), SetResize(1, 1), SetFill(1, 1),
					EndContainer(),
					NWidget(NWID_VERTICAL),
						NWidget(NWID_SPACER), SetFill(1, 1), SetResize(0, 1),
						NWidget(WWT_PUSHIMGBTN, COLOUR_GREY, WID_SA_RIGHT), SetSpriteTip(SPR_ARROW_RIGHT, STR_SPRITE_ALIGNER_MOVE_TOOLTIP), SetResize(0, 0), SetMinimalSize(11, 11),
						NWidget(NWID_SPACER), SetFill(1, 1), SetResize(0, 1),
					EndContainer(),
				EndContainer(),
				NWidget(NWID_HORIZONTAL),
					NWidget(NWID_SPACER), SetFill(1, 1), SetResize(1, 0),
					NWidget(WWT_PUSHIMGBTN, COLOUR_GREY, WID_SA_DOWN), SetSpriteTip(SPR_ARROW_DOWN, STR_SPRITE_ALIGNER_MOVE_TOOLTIP), SetResize(0, 0), SetMinimalSize(11, 11),
					NWidget(NWID_SPACER), SetFill(1, 1), SetResize(1, 0),
				EndContainer(),
				NWidget(WWT_LABEL, INVALID_COLOUR, WID_SA_OFFSETS_ABS), SetStringTip(STR_SPRITE_ALIGNER_OFFSETS_ABS), SetFill(1, 0), SetResize(1, 0),
				NWidget(WWT_LABEL, INVALID_COLOUR, WID_SA_OFFSETS_REL), SetStringTip(STR_SPRITE_ALIGNER_OFFSETS_REL), SetFill(1, 0), SetResize(1, 0),
				NWidget(NWID_HORIZONTAL, NC_EQUALSIZE), SetPIP(0, WidgetDimensions::unscaled.hsep_normal, 0),
					NWidget(WWT_TEXTBTN_2, COLOUR_GREY, WID_SA_CENTRE), SetStringTip(STR_SPRITE_ALIGNER_CENTRE_OFFSET), SetFill(1, 0), SetResize(1, 0),
					NWidget(WWT_PUSHTXTBTN, COLOUR_GREY, WID_SA_RESET_REL), SetStringTip(STR_SPRITE_ALIGNER_RESET_BUTTON, STR_SPRITE_ALIGNER_RESET_TOOLTIP), SetFill(1, 0), SetResize(1, 0),
					NWidget(WWT_TEXTBTN, COLOUR_GREY, WID_SA_CROSSHAIR), SetStringTip(STR_SPRITE_ALIGNER_CROSSHAIR), SetFill(1, 0), SetResize(1, 0),
				EndContainer(),
			EndContainer(),
			NWidget(NWID_VERTICAL), SetPIP(0, WidgetDimensions::unscaled.vsep_sparse, 0),
				NWidget(WWT_TEXTBTN, COLOUR_GREY, WID_SA_PICKER), SetStringTip(STR_SPRITE_ALIGNER_PICKER_BUTTON, STR_SPRITE_ALIGNER_PICKER_TOOLTIP), SetFill(1, 0),
				NWidget(NWID_HORIZONTAL),
					NWidget(WWT_MATRIX, COLOUR_GREY, WID_SA_LIST), SetResize(1, 1), SetMatrixDataTip(1, 0), SetFill(1, 1), SetScrollbar(WID_SA_SCROLLBAR),
					NWidget(NWID_VSCROLLBAR, COLOUR_GREY, WID_SA_SCROLLBAR),
				EndContainer(),
				NWidget(NWID_VERTICAL),
					NWidget(WWT_TEXTBTN, COLOUR_GREY, WID_SA_ZOOM + ZOOM_LVL_IN_4X), SetStringTip(STR_CONFIG_SETTING_ZOOM_LVL_MIN), SetFill(1, 0),
					NWidget(WWT_TEXTBTN, COLOUR_GREY, WID_SA_ZOOM + ZOOM_LVL_IN_2X), SetStringTip(STR_CONFIG_SETTING_ZOOM_LVL_IN_2X), SetFill(1, 0),
					NWidget(WWT_TEXTBTN, COLOUR_GREY, WID_SA_ZOOM + ZOOM_LVL_NORMAL), SetStringTip(STR_CONFIG_SETTING_ZOOM_LVL_NORMAL), SetFill(1, 0),
					NWidget(WWT_TEXTBTN, COLOUR_GREY, WID_SA_ZOOM + ZOOM_LVL_OUT_2X), SetStringTip(STR_CONFIG_SETTING_ZOOM_LVL_OUT_2X), SetFill(1, 0),
					NWidget(WWT_TEXTBTN, COLOUR_GREY, WID_SA_ZOOM + ZOOM_LVL_OUT_4X), SetStringTip(STR_CONFIG_SETTING_ZOOM_LVL_OUT_4X), SetFill(1, 0),
					NWidget(WWT_TEXTBTN, COLOUR_GREY, WID_SA_ZOOM + ZOOM_LVL_OUT_8X), SetStringTip(STR_CONFIG_SETTING_ZOOM_LVL_OUT_8X), SetFill(1, 0),
				EndContainer(),
			EndContainer(),
		EndContainer(),
		NWidget(NWID_HORIZONTAL),
			NWidget(NWID_SPACER), SetFill(1, 0), SetResize(1, 0),
			NWidget(WWT_RESIZEBOX, COLOUR_GREY), SetResizeWidgetTypeTip(RWV_HIDE_BEVEL, STR_TOOLTIP_RESIZE),
		EndContainer(),
	EndContainer(),
};

static WindowDesc _sprite_aligner_desc(__FILE__, __LINE__,
	WDP_AUTO, "sprite_aligner", 400, 300,
	WC_SPRITE_ALIGNER, WC_NONE,
	0,
	_nested_sprite_aligner_widgets
);

/**
 * Show the window for aligning sprites.
 */
void ShowSpriteAlignerWindow()
{
	AllocateWindowDescFront<SpriteAlignerWindow>(_sprite_aligner_desc, 0);
}

const char *GetNewGRFCallbackName(CallbackID cbid)
{
	#define CBID(c) case c: return #c;
	switch (cbid) {
		CBID(CBID_RANDOM_TRIGGER)
		CBID(CBID_VEHICLE_VISUAL_EFFECT)
		CBID(CBID_VEHICLE_LENGTH)
		CBID(CBID_VEHICLE_LOAD_AMOUNT)
		CBID(CBID_STATION_AVAILABILITY)
		CBID(CBID_STATION_DRAW_TILE_LAYOUT)
		CBID(CBID_VEHICLE_REFIT_CAPACITY)
		CBID(CBID_VEHICLE_ARTIC_ENGINE)
		CBID(CBID_HOUSE_ALLOW_CONSTRUCTION)
		CBID(CBID_GENERIC_AI_PURCHASE_SELECTION)
		CBID(CBID_VEHICLE_CARGO_SUFFIX)
		CBID(CBID_HOUSE_ANIMATION_NEXT_FRAME)
		CBID(CBID_HOUSE_ANIMATION_START_STOP)
		CBID(CBID_HOUSE_CONSTRUCTION_STATE_CHANGE)
		CBID(CBID_TRAIN_ALLOW_WAGON_ATTACH)
		CBID(CBID_HOUSE_COLOUR)
		CBID(CBID_HOUSE_CARGO_ACCEPTANCE)
		CBID(CBID_HOUSE_ANIMATION_SPEED)
		CBID(CBID_HOUSE_DESTRUCTION)
		CBID(CBID_INDUSTRY_PROBABILITY)
		CBID(CBID_VEHICLE_ADDITIONAL_TEXT)
		CBID(CBID_STATION_BUILD_TILE_LAYOUT)
		CBID(CBID_INDTILE_ANIM_START_STOP)
		CBID(CBID_INDTILE_ANIM_NEXT_FRAME)
		CBID(CBID_INDTILE_ANIMATION_SPEED)
		CBID(CBID_INDUSTRY_LOCATION)
		CBID(CBID_INDUSTRY_PRODUCTION_CHANGE)
		CBID(CBID_HOUSE_ACCEPT_CARGO)
		CBID(CBID_INDTILE_CARGO_ACCEPTANCE)
		CBID(CBID_INDTILE_ACCEPT_CARGO)
		CBID(CBID_VEHICLE_COLOUR_MAPPING)
		CBID(CBID_HOUSE_PRODUCE_CARGO)
		CBID(CBID_INDTILE_SHAPE_CHECK)
		CBID(CBID_INDTILE_DRAW_FOUNDATIONS)
		CBID(CBID_VEHICLE_START_STOP_CHECK)
		CBID(CBID_VEHICLE_32DAY_CALLBACK)
		CBID(CBID_VEHICLE_SOUND_EFFECT)
		CBID(CBID_VEHICLE_AUTOREPLACE_SELECTION)
		CBID(CBID_INDUSTRY_MONTHLYPROD_CHANGE)
		CBID(CBID_VEHICLE_MODIFY_PROPERTY)
		CBID(CBID_INDUSTRY_CARGO_SUFFIX)
		CBID(CBID_INDUSTRY_FUND_MORE_TEXT)
		CBID(CBID_CARGO_PROFIT_CALC)
		CBID(CBID_INDUSTRY_WINDOW_MORE_TEXT)
		CBID(CBID_INDUSTRY_SPECIAL_EFFECT)
		CBID(CBID_INDTILE_AUTOSLOPE)
		CBID(CBID_INDUSTRY_REFUSE_CARGO)
		CBID(CBID_STATION_ANIM_START_STOP)
		CBID(CBID_STATION_ANIM_NEXT_FRAME)
		CBID(CBID_STATION_ANIMATION_SPEED)
		CBID(CBID_HOUSE_DENY_DESTRUCTION)
		CBID(CBID_SOUNDS_AMBIENT_EFFECT)
		CBID(CBID_CARGO_STATION_RATING_CALC)
		CBID(CBID_NEW_SIGNALS_SPRITE_DRAW)
		CBID(CBID_CANALS_SPRITE_OFFSET)
		CBID(CBID_HOUSE_WATCHED_CARGO_ACCEPTED)
		CBID(CBID_STATION_LAND_SLOPE_CHECK)
		CBID(CBID_INDUSTRY_DECIDE_COLOUR)
		CBID(CBID_INDUSTRY_INPUT_CARGO_TYPES)
		CBID(CBID_INDUSTRY_OUTPUT_CARGO_TYPES)
		CBID(CBID_HOUSE_CUSTOM_NAME)
		CBID(CBID_HOUSE_DRAW_FOUNDATIONS)
		CBID(CBID_HOUSE_AUTOSLOPE)
		CBID(CBID_AIRPTILE_DRAW_FOUNDATIONS)
		CBID(CBID_AIRPTILE_ANIM_START_STOP)
		CBID(CBID_AIRPTILE_ANIM_NEXT_FRAME)
		CBID(CBID_AIRPTILE_ANIMATION_SPEED)
		CBID(CBID_AIRPORT_ADDITIONAL_TEXT)
		CBID(CBID_AIRPORT_LAYOUT_NAME)
		CBID(CBID_OBJECT_LAND_SLOPE_CHECK)
		CBID(CBID_OBJECT_ANIMATION_NEXT_FRAME)
		CBID(CBID_OBJECT_ANIMATION_START_STOP)
		CBID(CBID_OBJECT_ANIMATION_SPEED)
		CBID(CBID_OBJECT_COLOUR)
		CBID(CBID_OBJECT_FUND_MORE_TEXT)
		CBID(CBID_OBJECT_AUTOSLOPE)
		CBID(CBID_VEHICLE_REFIT_COST)
		CBID(CBID_INDUSTRY_PROD_CHANGE_BUILD)
		CBID(CBID_VEHICLE_SPAWN_VISUAL_EFFECT)
		CBID(CBID_VEHICLE_NAME)
		CBID(XCBID_TOWN_ZONES)
		CBID(XCBID_SHIP_REFIT_PART_NAME)
		default: return nullptr;
	}
}<|MERGE_RESOLUTION|>--- conflicted
+++ resolved
@@ -1421,28 +1421,20 @@
 
 		case MP_STATION:
 			switch (GetStationType(tile)) {
-<<<<<<< HEAD
-				case STATION_RAIL:
-				case STATION_WAYPOINT:
+				case StationType::Rail:
+				case StationType::RailWaypoint:
 					return GSF_STATIONS;
 
-				case STATION_AIRPORT:
+				case StationType::Airport:
 					return GSF_AIRPORTTILES;
 
-				case STATION_BUS:
-				case STATION_TRUCK:
-				case STATION_ROADWAYPOINT:
+				case StationType::Bus:
+				case StationType::Truck:
+				case StationType::RoadWaypoint:
 					return GSF_ROADSTOPS;
 
 				default:
 					return GSF_INVALID;
-=======
-				case StationType::Rail:    return GSF_STATIONS;
-				case StationType::Airport: return GSF_AIRPORTTILES;
-				case StationType::Bus:     return GSF_ROADSTOPS;
-				case StationType::Truck:   return GSF_ROADSTOPS;
-				default:              return GSF_INVALID;
->>>>>>> 60d0d7b8
 			}
 
 		case MP_TUNNELBRIDGE: {
