--- conflicted
+++ resolved
@@ -604,7 +604,7 @@
 				GrfSpecFeature f = this->target_id.grf_feature;
 				int h = GetVehicleImageCellSize((VehicleType)(VEH_TRAIN + (f - GSF_TRAINS)), EIT_IN_DEPOT).height;
 				int y = CenterBounds(br.top, br.bottom, h);
-				DrawVehicleImage(v->First(), br, INVALID_VEHICLE, EIT_IN_DETAILS, skip);
+				DrawVehicleImage(v->First(), br, VehicleID::Invalid(), EIT_IN_DETAILS, skip);
 
 				/* Highlight the articulated part (this is different to the whole-vehicle highlighting of DrawVehicleImage */
 				if (_current_text_dir == TD_RTL) {
@@ -631,14 +631,7 @@
 		const void *base      = nih->GetInstance(index);
 		const void *base_spec = nih->GetSpec(index);
 
-<<<<<<< HEAD
 		int32_t i = 0;
-=======
-		GrfSpecFeature f = GetFeatureNum(this->window_number);
-		int h = GetVehicleImageCellSize((VehicleType)(VEH_TRAIN + (f - GSF_TRAINS)), EIT_IN_DEPOT).height;
-		int y = CenterBounds(br.top, br.bottom, h);
-		DrawVehicleImage(v->First(), br, VehicleID::Invalid(), EIT_IN_DETAILS, skip);
->>>>>>> 53dd1258
 
 		auto guard = scope_guard([&]() {
 			if (this->log_console) {
@@ -875,15 +868,6 @@
 			for (const BadgeID &badge_index : badges) {
 				const Badge *badge = GetBadge(badge_index);
 				this->DrawString(r, i++, "  {}: {}", StrMakeValid(badge->label), GetString(badge->name));
-			}
-		}
-
-		auto badges = nih.GetBadges(index);
-		if (!badges.empty()) {
-			this->DrawString(r, i++, "Badges:");
-			for (const BadgeID &badge_index : badges) {
-				const Badge *badge = GetBadge(badge_index);
-				this->DrawString(r, i++, fmt::format("  {}: {}", StrMakeValid(badge->label), GetString(badge->name)));
 			}
 		}
 
