/*
 * This file is part of OpenTTD.
 * OpenTTD is free software; you can redistribute it and/or modify it under the terms of the GNU General Public License as published by the Free Software Foundation, version 2.
 * OpenTTD is distributed in the hope that it will be useful, but WITHOUT ANY WARRANTY; without even the implied warranty of MERCHANTABILITY or FITNESS FOR A PARTICULAR PURPOSE.
 * See the GNU General Public License for more details. You should have received a copy of the GNU General Public License along with OpenTTD. If not, see <http://www.gnu.org/licenses/>.
 */

/** @file newgrf_debug_gui.cpp GUIs for debugging NewGRFs. */

#include "stdafx.h"
#include <functional>
#include "core/backup_type.hpp"
#include "core/container_func.hpp"
#include "core/geometry_func.hpp"
#include "window_gui.h"
#include "window_func.h"
#include "random_access_file_type.h"
#include "spritecache.h"
#include "string_func.h"
#include "string_func_extra.h"
#include "strings_func.h"
#include "textbuf_gui.h"
#include "vehicle_gui.h"
#include "zoom_func.h"
#include "scope.h"
#include "debug_settings.h"
#include "viewport_func.h"
#include "dropdown_type.h"

#include "engine_base.h"
#include "industry.h"
#include "object_base.h"
#include "station_base.h"
#include "town.h"
#include "vehicle_base.h"
#include "train.h"
#include "roadveh.h"

#include "newgrf_act5.h"
#include "newgrf_airport.h"
#include "newgrf_airporttiles.h"
#include "newgrf_badge.h"
#include "newgrf_debug.h"
#include "newgrf_dump.h"
#include "newgrf_object.h"
#include "newgrf_spritegroup.h"
#include "newgrf_station.h"
#include "newgrf_town.h"
#include "newgrf_railtype.h"
#include "newgrf_industries.h"
#include "newgrf_industrytiles.h"

#include "newgrf_config.h"

#include "widgets/newgrf_debug_widget.h"

#include "table/strings.h"

#include <array>
#include <mutex>

#include "safeguards.h"

/** The sprite picker. */
NewGrfDebugSpritePicker _newgrf_debug_sprite_picker;

static std::mutex _newgrf_debug_sprite_picker_draw_mutex;

void NewGrfDebugSpritePicker::DrawingComplete()
{
	std::lock_guard<std::mutex> lock(_newgrf_debug_sprite_picker_draw_mutex);
	this->sprites.swap(this->draw_found_sprites);
	this->draw_found_sprites.clear();
}

void NewGrfDebugSpritePicker::FoundSpriteDuringDrawing(SpriteID sprite)
{
	std::lock_guard<std::mutex> lock(_newgrf_debug_sprite_picker_draw_mutex);
	include(this->draw_found_sprites, sprite);
}

struct InspectTargetId {
	GrfSpecFeature grf_feature;
	uint32_t feature_index;

	constexpr InspectTargetId(GrfSpecFeature grf_feature, uint32_t feature_index) : grf_feature(grf_feature), feature_index(feature_index) {}

	bool IsValid() const { return this->grf_feature != GSF_INVALID; }

	bool operator==(const InspectTargetId &) const = default;

	static constexpr InspectTargetId Invalid() { return InspectTargetId(GSF_INVALID, 0); }
};

/**
 * The type of a property to show. This is used to
 * provide an appropriate representation in the GUI.
 */
enum NIType : uint8_t {
	NIT_INT,   ///< The property is a simple integer
	NIT_CARGO, ///< The property is a cargo
};

using NIValueReaderProc = uint(*)(const void *, uint8_t);

struct NIValueReader {
private:
	union {
		ptrdiff_t offset;       ///< Offset of the variable in the class
		NIValueReaderProc proc; ///< Function to read the variable from the class
	};
	uint8_t read_size;          ///< Number of bytes (i.e. byte, word, dword etc) for use with offset, or 0xFF to use proc
	uint8_t param;              ///< Parameter for proc

public:
	constexpr NIValueReader() : offset(0), read_size(0), param(0) {}
	constexpr NIValueReader(ptrdiff_t offset, uint8_t read_size) : offset(offset), read_size(read_size), param(0) {}
	constexpr NIValueReader(NIValueReaderProc proc, uint8_t param = 0) : proc(proc), read_size(0xFF), param(param) {}

	uint ReadValue(const void *base) const
	{
		if (this->read_size == 0xFF) return this->proc(base, this->param);

		const void *ptr = (const uint8_t *)base + this->offset;
		switch (this->read_size) {
			case 1: return *(const uint8_t  *)ptr; break;
			case 2: return *(const uint16_t *)ptr; break;
			case 4: return *(const uint32_t *)ptr; break;
			default: NOT_REACHED();
		}
	}
};

/** Representation of the data from a NewGRF property. */
struct NIProperty {
<<<<<<< HEAD
	const char *name;                       ///< A (human readable) name for the property
	NO_UNIQUE_ADDRESS NIValueReader reader; ///< Class value reader
	uint8_t prop;                           ///< The number of the property
=======
	std::string_view name;          ///< A (human readable) name for the property
	NIOffsetProc *offset_proc; ///< Callback proc to get the actual variable address in memory
	uint8_t read_size;            ///< Number of bytes (i.e. byte, word, dword etc)
	uint8_t prop;                 ///< The number of the property
>>>>>>> 1dd4adc5
	uint8_t type;
};


/**
 * Representation of the available callbacks with
 * information on when they actually apply.
 */
struct NICallback {
<<<<<<< HEAD
	const char *name;    ///< The human readable name of the callback
	NIValueReader reader;///< Class value reader
	uint8_t cb_bit;      ///< The bit that needs to be set for this callback to be enabled
	uint16_t cb_id;      ///< The number of the callback
=======
	std::string_view name;          ///< The human readable name of the callback
	NIOffsetProc *offset_proc; ///< Callback proc to get the actual variable address in memory
	uint8_t read_size;            ///< The number of bytes (i.e. byte, word, dword etc) to read
	uint8_t cb_bit;               ///< The bit that needs to be set for this callback to be enabled
	uint16_t cb_id;              ///< The number of the callback
>>>>>>> 1dd4adc5
};
/** Mask to show no bit needs to be enabled for the callback. */
static const int CBM_NO_BIT = UINT8_MAX;

enum NIVariableFlags : uint16_t {
	NIVF_NONE                  = 0,
	NIVF_SHOW_PARAMS           = 1 << 0,
};
DECLARE_ENUM_AS_BIT_SET(NIVariableFlags)

/** Representation on the NewGRF variables. */
struct NIVariable {
<<<<<<< HEAD
	const char *name;
	uint16_t var;
	NIVariableFlags flags;
};

struct NIExtraInfoOutput {
	std::function<void(std::string_view)> print_handler;
	std::function<void(uint)> register_next_line_click_flag_toggle;
	format_buffer buffer;
	uint32_t flags;

	void FinishPrint()
	{
		this->print_handler(this->buffer);
		this->buffer.clear();
	}

	void FinishPrintMultiline()
	{
		ProcessLineByLine(this->buffer, this->print_handler);
		this->buffer.clear();
	}

	void PrintV(fmt::string_view fmtstr, fmt::format_args args)
	{
		this->buffer.vformat(fmtstr, args);
		this->FinishPrint();
	}

	void Print(std::string_view output)
	{
		this->print_handler(output);
		this->buffer.clear(); // Clear buffer anyway, even though it isn't used here
	}

	template <typename... T>
	void Print(fmt::format_string<T...> fmtstr, T&&... args)
	{
		this->PrintV(fmtstr, fmt::make_format_args(args...));
	}
=======
	std::string_view name;
	uint8_t var;
>>>>>>> 1dd4adc5
};

/** Helper class to wrap some functionality/queries in. */
class NIHelper {
public:
	/** Silence a warning. */
	virtual ~NIHelper() = default;

	/**
	 * Is the item with the given index inspectable?
	 * @param index the index to check.
	 * @return true iff the index is inspectable.
	 */
	virtual bool IsInspectable(uint index) const = 0;

	/**
	 * Get the parent "window_number" of a given instance.
	 * @param index the instance to get the parent for.
	 * @return the parent's target ID or InspectTargetId::Invalid()
	 */
	virtual InspectTargetId GetParent(uint index) const = 0;

	/**
	 * Get the instance given an index.
	 * @param index the index to get the instance for.
	 * @return the instance.
	 */
	virtual const void *GetInstance(uint index) const = 0;

	/**
	 * Get (NewGRF) specs given an index.
	 * @param index the index to get the specs for for.
	 * @return the specs.
	 */
	virtual const void *GetSpec(uint index) const = 0;

	/**
	 * Set the string parameters to write the right data for a STRINGn.
	 * @param index the index to get the string parameters for.
	 */
	virtual void SetStringParameters(uint index) const = 0;

	/**
	 * Get the GRFID of the file that includes this item.
	 * @param index index to check.
	 * @return GRFID of the item. 0 means that the item is not inspectable.
	 */
	virtual uint32_t GetGRFID(uint index) const = 0;

	/**
	 * Get the list of badges of this item.
	 * @param index index to check.
	 * @return List of badges of the item.
	 */
	virtual std::span<const BadgeID> GetBadges(uint index) const = 0;

	/**
	 * Resolve (action2) variable for a given index.
	 * @param index The (instance) index to resolve the variable for.
	 * @param var   The variable to actually resolve.
	 * @param param The varaction2 0x60+x parameter to pass.
	 * @param avail Return whether the variable is available.
	 * @return The resolved variable's value.
	 */
	virtual uint Resolve(uint index, uint var, uint param, GetVariableExtra &extra) const = 0;

	/**
	 * Used to decide if the PSA needs a parameter or not.
	 * @return True iff this item has a PSA that requires a parameter.
	 */
	virtual bool PSAWithParameter() const
	{
		return false;
	}

	/**
	 * Gets the span containing the persistent storage.
	 * @param index Index of the item.
	 * @param grfid Parameter for the PSA. Only required for items with parameters.
	 * @return Span of the storage array or an empty span when not present.
	 */
	virtual const std::span<int32_t> GetPSA([[maybe_unused]] uint index, [[maybe_unused]] uint32_t grfid) const
	{
		return {};
	}

	virtual std::vector<uint32_t> GetPSAGRFIDs(uint index) const
	{
		return {};
	}

	virtual void ExtraInfo(uint index, NIExtraInfoOutput &output) const {}
	virtual void SpriteDump(uint index, SpriteGroupDumper &dumper) const {}
	virtual bool ShowExtraInfoOnly(uint index) const { return false; };
	virtual bool ShowExtraInfoIncludingGRFIDOnly(uint index) const { return false; };
	virtual bool ShowSpriteDumpButton(uint index) const { return false; };
	virtual bool ShowOptionsDropDown(uint index) const { return false; }
	virtual void FillOptionsDropDown(uint index, DropDownList &list) const { return; }
	virtual void OnOptionsDropdownSelect(uint index, int selected) const { return; }

protected:
	/**
	 * Helper to make setting the strings easier.
	 * @param string the string to actually draw.
	 * @param index  the (instance) index for the string.
	 */
	void SetSimpleStringParameters(StringID string, uint32_t index) const
	{
		SetDParam(0, string);
		SetDParam(1, index);
	}


	/**
	 * Helper to make setting the strings easier for objects at a specific tile.
	 * @param string the string to draw the object's name
	 * @param index  the (instance) index for the string.
	 * @param tile   the tile the object is at
	 */
	void SetObjectAtStringParameters(StringID string, uint32_t index, TileIndex tile) const
	{
		SetDParam(0, STR_NEWGRF_INSPECT_CAPTION_OBJECT_AT);
		SetDParam(1, string);
		SetDParam(2, index);
		SetDParam(3, tile);
	}
};


/** Container for all information for a given feature. */
struct NIFeature {
	std::span<const NIProperty> properties; ///< The properties associated with this feature.
	std::span<const NICallback> callbacks; ///< The callbacks associated with this feature.
	std::span<const NIVariable> variables; ///< The variables associated with this feature.
	std::unique_ptr<const NIHelper> helper; ///< The class container all helper functions.
};

/* Load all the NewGRF debug data; externalised as it is just a huge bunch of tables. */
#include "table/newgrf_debug_data.h"

/**
 * Get the NIFeature related to the feature number.
 * @param window_number The window to get the NIFeature for.
 * @return the NIFeature, or nullptr is there isn't one.
 */
<<<<<<< HEAD
static inline const NIFeature *GetFeature(GrfSpecFeature grf_feature)
{
	return grf_feature < GSF_FAKE_END ? _nifeatures[grf_feature] : nullptr;
=======
static inline const NIFeature *GetFeature(uint window_number)
{
	GrfSpecFeature idx = GetFeatureNum(window_number);
	return idx < GSF_FAKE_END ? _nifeatures[idx] : nullptr;
}

/**
 * Get the NIHelper related to the window number.
 * @param window_number The window to get the NIHelper for.
 * @pre GetFeature(window_number) != nullptr
 * @return the NIHelper
 */
static inline const NIHelper &GetFeatureHelper(uint window_number)
{
	return *GetFeature(window_number)->helper;
>>>>>>> 1dd4adc5
}

/** Window used for inspecting NewGRFs. */
struct NewGRFInspectWindow final : Window {
	/** The value for the variable 60 parameters. */
	btree::btree_map<uint16_t, uint32_t> var60params;

	InspectTargetId target_id;

	/** GRFID of the caller of this window, 0 if it has no caller. */
	uint32_t caller_grfid;

	/** For ground vehicles: Index in vehicle chain. */
	uint chain_index;

	/** The currently edited parameter, to update the right one. */
	uint16_t current_edit_param;

	Scrollbar *vscroll;

	int32_t first_variable_line_index = 0;
	bool redraw_panel = false;
	bool redraw_scrollbar = false;

	bool auto_refresh = false;
	bool log_console = false;
	bool click_to_mark_mode = true;
	bool sprite_dump = false;
	bool sprite_dump_unopt = false;
	bool sprite_dump_more_details = false;
	bool show_dropdown = false;

	uint32_t extra_info_flags = 0;
	btree::btree_map<int, uint> extra_info_click_flag_toggles;
	btree::btree_map<int, const SpriteGroup *> sprite_group_lines;
	btree::btree_map<int, uint16_t> nfo_line_lines;
	const SpriteGroup *selected_sprite_group = nullptr;
	btree::btree_map<int, uint32_t> highlight_tag_lines;
	btree::btree_set<const SpriteGroup *> collapsed_groups;

	std::array<uint32_t, 6> selected_highlight_tags = {};
	std::array<const SpriteGroup *, 8> marked_groups = {};

	enum DropDownOptions {
		NGIWDDO_GOTO_SPRITE,
		NGIWDDO_CLEAR,
		NGIWDDO_MORE_DETAILS,
		NGIWDDO_CLICK_TO_HIGHLIGHT,
		NGIWDDO_CLICK_TO_MARK,
	};

	/**
	 * Check whether the given variable has a parameter.
	 * @param variable the variable to check.
	 * @return true iff the variable has a parameter.
	 */
	static bool HasVariableParameter(const NIVariable *niv)
	{
		return IsInsideBS(niv->var, 0x60, 0x20) || (niv->flags & NIVF_SHOW_PARAMS);
	}

	/**
	 * Set the GRFID of the item opening this window.
	 * @param grfid GRFID of the item opening this window, or 0 if not opened by other window.
	 */
	void SetCallerGRFID(uint32_t grfid)
	{
		this->caller_grfid = grfid;
		this->SetDirty();
	}

	/**
	 * Check whether this feature has chain index, i.e. refers to ground vehicles.
	 */
	bool HasChainIndex() const
	{
		GrfSpecFeature f = this->target_id.grf_feature;
		return f == GSF_TRAINS || f == GSF_ROADVEHICLES || f == GSF_SHIPS;
	}

	const NIFeature *GetFeature() const
	{
		return ::GetFeature(this->target_id.grf_feature);
	}

	const NIHelper *GetFeatureHelper() const
	{
		return this->GetFeature()->helper;
	}

	/**
	 * Get the feature index.
	 * @return the feature index
	 */
	uint GetFeatureIndex() const
	{
		uint index = this->target_id.feature_index;
		if (this->chain_index > 0) {
			assert(this->HasChainIndex());
			const Vehicle *v = Vehicle::Get(index);
			v = v->Move(this->chain_index);
			if (v != nullptr) index = v->index;
		}
		return index;
	}

	/**
	 * Ensure that this->chain_index is in range.
	 */
	void ValidateChainIndex()
	{
		if (this->chain_index == 0) return;

		assert(this->HasChainIndex());

		const Vehicle *v = Vehicle::Get(this->target_id.feature_index);
		v = v->Move(this->chain_index);
		if (v == nullptr) this->chain_index = 0;
	}

	NewGRFInspectWindow(WindowDesc &desc, InspectTargetId target_id) : Window(desc), target_id(target_id)
	{
		this->CreateNestedTree();
		this->vscroll = this->GetScrollbar(WID_NGRFI_SCROLLBAR);
		bool show_sprite_dump_button = this->GetFeatureHelper()->ShowSpriteDumpButton(target_id.feature_index);
		bool show_options = this->GetFeatureHelper()->ShowOptionsDropDown(target_id.feature_index);
		this->show_dropdown = show_sprite_dump_button || show_options;
		this->GetWidget<NWidgetStacked>(WID_NGRFI_SPRITE_DUMP_SEL)->SetDisplayedPlane(show_sprite_dump_button ? 0 : SZSP_NONE);
		this->GetWidget<NWidgetStacked>(WID_NGRFI_SPRITE_DUMP_UNOPT_SEL)->SetDisplayedPlane(show_sprite_dump_button ? 0 : SZSP_NONE);
		this->GetWidget<NWidgetStacked>(WID_NGRFI_OPTIONS_SEL)->SetDisplayedPlane(this->show_dropdown ? 0 : SZSP_NONE);
		this->SetWidgetDisabledState(WID_NGRFI_SPRITE_DUMP_UNOPT, true);
		this->SetWidgetDisabledState(WID_NGRFI_SPRITE_DUMP_OPTIONS, !show_sprite_dump_button);
		this->SetWidgetDisabledState(WID_NGRFI_MAIN_OPTIONS, !show_options);
		this->FinishInitNested(0);

		this->vscroll->SetCount(0);
<<<<<<< HEAD
		this->SetWidgetDisabledState(WID_NGRFI_PARENT, !this->GetFeatureHelper()->GetParent(this->GetFeatureIndex()).IsValid());
=======
		this->SetWidgetDisabledState(WID_NGRFI_PARENT, GetFeatureHelper(this->window_number).GetParent(this->GetFeatureIndex()) == UINT32_MAX);
>>>>>>> 1dd4adc5

		this->OnInvalidateData(0, true);
	}

	void SetStringParameters(WidgetID widget) const override
	{
		if (widget != WID_NGRFI_CAPTION) return;

<<<<<<< HEAD
		this->GetFeatureHelper()->SetStringParameters(this->GetFeatureIndex());
=======
		GetFeatureHelper(this->window_number).SetStringParameters(this->GetFeatureIndex());
>>>>>>> 1dd4adc5
	}

	void UpdateWidgetSize(WidgetID widget, Dimension &size, [[maybe_unused]] const Dimension &padding, [[maybe_unused]] Dimension &fill, [[maybe_unused]] Dimension &resize) override
	{
		switch (widget) {
			case WID_NGRFI_VEH_CHAIN: {
				assert(this->HasChainIndex());
				GrfSpecFeature f = this->target_id.grf_feature;
				if (f == GSF_SHIPS) {
					size.height = GetCharacterHeight(FS_NORMAL) + WidgetDimensions::scaled.framerect.Vertical();
					break;
				}
				size.height = std::max(size.height, GetVehicleImageCellSize((VehicleType)(VEH_TRAIN + (f - GSF_TRAINS)), EIT_IN_DEPOT).height + 2 + WidgetDimensions::scaled.bevel.Vertical());
				break;
			}

			case WID_NGRFI_MAINPANEL:
				resize.height = std::max(11, GetCharacterHeight(FS_NORMAL) + WidgetDimensions::scaled.vsep_normal);
				resize.width  = 1;

				size.height = 5 * resize.height + WidgetDimensions::scaled.frametext.Vertical();
				break;
		}
	}

	void DrawStringV(const Rect &r, int offset, fmt::string_view fmtstr, fmt::format_args args) const
	{
		offset -= this->vscroll->GetPosition();
		if (!this->log_console && (offset < 0 || offset >= this->vscroll->GetCapacity())) return;

		format_buffer buffer;
		if (this->log_console) buffer.append("  "); // indent when writing to console
		buffer.vformat(fmtstr, args);
		std::string_view view = buffer;

		if (this->log_console) {
			debug_print(DebugLevelID::misc, 0, buffer);
			view.remove_prefix(2);
		}

		if (offset < 0 || offset >= this->vscroll->GetCapacity()) return;

		::DrawString(r.Shrink(WidgetDimensions::scaled.frametext).Shrink(0, offset * this->resize.step_height, 0, 0), view, TC_BLACK);
	}

	/**
	 * Helper function to draw a string (line) in the window.
	 * @param r      The (screen) rectangle we must draw within
	 * @param offset The offset (in lines) we want to draw for
	 * @param format The format string
	 */
	template <typename... T>
	void DrawString(const Rect &r, int offset, fmt::format_string<T...> fmtstr, T&&... args) const
	{
		this->DrawStringV(r, offset, fmtstr, fmt::make_format_args(args...));
	}

	void DrawWidget(const Rect &r, WidgetID widget) const override
	{
		switch (widget) {
			case WID_NGRFI_VEH_CHAIN: {
				const Vehicle *v = Vehicle::Get(this->GetFeatureIndex());
				if (this->target_id.grf_feature == GSF_SHIPS) {
					Rect ir = r.Shrink(WidgetDimensions::scaled.framerect);
					format_buffer buffer;
					uint count = 0;
					for (const Vehicle *u = v->First(); u != nullptr; u = u->Next()) count++;
					buffer.format("Part {} of {}", this->chain_index + 1, count);
					::DrawString(ir.left, ir.right, ir.top, buffer, TC_BLACK);
					break;
				}
				int total_width = 0;
				int sel_start = 0;
				int sel_end = 0;
				for (const Vehicle *u = v->First(); u != nullptr; u = u->Next()) {
					if (u == v) sel_start = total_width;
					switch (u->type) {
						case VEH_TRAIN: total_width += Train      ::From(u)->GetDisplayImageWidth(); break;
						case VEH_ROAD:  total_width += RoadVehicle::From(u)->GetDisplayImageWidth(); break;
						default: NOT_REACHED();
					}
					if (u == v) sel_end = total_width;
				}

				Rect br = r.Shrink(WidgetDimensions::scaled.bevel);
				int width = br.Width();
				int skip = 0;
				if (total_width > width) {
					int sel_center = (sel_start + sel_end) / 2;
					if (sel_center > width / 2) skip = std::min(total_width - width, sel_center - width / 2);
				}

				GrfSpecFeature f = this->target_id.grf_feature;
				int h = GetVehicleImageCellSize((VehicleType)(VEH_TRAIN + (f - GSF_TRAINS)), EIT_IN_DEPOT).height;
				int y = CenterBounds(br.top, br.bottom, h);
				DrawVehicleImage(v->First(), br, INVALID_VEHICLE, EIT_IN_DETAILS, skip);

				/* Highlight the articulated part (this is different to the whole-vehicle highlighting of DrawVehicleImage */
				if (_current_text_dir == TD_RTL) {
					DrawFrameRect(r.right - sel_end   + skip, y, r.right - sel_start + skip, y + h, COLOUR_WHITE, FrameFlag::BorderOnly);
				} else {
					DrawFrameRect(r.left  + sel_start - skip, y, r.left  + sel_end   - skip, y + h, COLOUR_WHITE, FrameFlag::BorderOnly);
				}
				break;
			}
		}

		if (widget != WID_NGRFI_MAINPANEL) return;

		Rect ir = r.Shrink(WidgetDimensions::scaled.framerect);

		if (this->log_console) {
			this->GetFeatureHelper()->SetStringParameters(this->GetFeatureIndex());
			std::string buf = GetString(STR_NEWGRF_INSPECT_CAPTION);
			if (!buf.empty()) Debug(misc, 0, "*** {} ***", strip_leading_colours(buf));
		}
		uint index = this->GetFeatureIndex();
<<<<<<< HEAD
		const NIFeature *nif  = this->GetFeature();
		const NIHelper *nih   = nif->helper;
		const void *base      = nih->GetInstance(index);
		const void *base_spec = nih->GetSpec(index);

		int32_t i = 0;

		auto guard = scope_guard([&]() {
			if (this->log_console) {
				const_cast<NewGRFInspectWindow*>(this)->log_console = false;
				Debug(misc, 0, "*** END ***");
			}

			const int32_t count = i;
			if (vscroll->GetCount() != count) {
				/* Not nice and certainly a hack, but it beats duplicating
				 * this whole function just to count the actual number of
				 * elements. Especially because they need to be redrawn. */
				const int32_t position = this->vscroll->GetPosition();
				const_cast<NewGRFInspectWindow*>(this)->vscroll->SetCount(count);
				const_cast<NewGRFInspectWindow*>(this)->redraw_scrollbar = true;
				if (position != this->vscroll->GetPosition()) {
					const_cast<NewGRFInspectWindow*>(this)->redraw_panel = true;
				}
			}
		});

		auto line_handler = [&](std::string_view buf) {
			if (this->log_console) Debug(misc, 0, "  {}", buf);

			int offset = i++;
			offset -= this->vscroll->GetPosition();
			if (offset < 0 || offset >= this->vscroll->GetCapacity()) return;

			::DrawString(ir.left, ir.right, ir.top + (offset * this->resize.step_height), buf, TC_BLACK);
		};
		const_cast<NewGRFInspectWindow *>(this)->sprite_group_lines.clear();
		const_cast<NewGRFInspectWindow *>(this)->highlight_tag_lines.clear();
		const_cast<NewGRFInspectWindow *>(this)->nfo_line_lines.clear();
		if (this->sprite_dump) {
			const bool rtl = _current_text_dir == TD_RTL;
			Rect sprite_ir = ir.Indent(WidgetDimensions::scaled.hsep_normal * 3, rtl);

			bool collapsed = false;
			const SpriteGroup *collapse_group = nullptr;
			uint collapse_lines = 0;
			format_buffer tmp_buf;
			SpriteGroupDumper dumper([&](const SpriteGroup *group, DumpSpriteGroupPrintOp operation, uint32_t highlight_tag, std::string_view buf) {
				if (this->log_console && operation == DSGPO_PRINT) Debug(misc, 0, "  {}", buf);

				if (operation == DSGPO_NFO_LINE) {
					btree::btree_map<int, uint16_t> &lines = const_cast<NewGRFInspectWindow *>(this)->nfo_line_lines;
					auto iter = lines.lower_bound(highlight_tag);
					if (iter != lines.end() && iter->first == (int)highlight_tag) {
						/* Already stored, don't insert again */
					} else {
						lines.insert(iter, std::make_pair<int, uint16_t>(highlight_tag, ClampTo<uint16_t>(i)));
					}
				}

				if (operation == DSGPO_START && !collapsed && this->collapsed_groups.count(group)) {
					collapsed = true;
					collapse_group = group;
					collapse_lines = 0;
				}
				if (operation == DSGPO_END && collapsed && collapse_group == group) {
					tmp_buf.clear();
					tmp_buf.format("{}COLLAPSED: {} lines omitted", buf, collapse_lines);
					buf = tmp_buf;
					collapsed = false;
					highlight_tag = 0;
					operation = DSGPO_PRINT;
				}

				if (operation != DSGPO_PRINT) return;
				if (collapsed) {
					collapse_lines++;
					return;
				}

				int offset = i++;
				int scroll_offset = offset - this->vscroll->GetPosition();
				if (scroll_offset < 0 || scroll_offset >= this->vscroll->GetCapacity()) return;

				if (group != nullptr) const_cast<NewGRFInspectWindow *>(this)->sprite_group_lines[offset] = group;
				if (highlight_tag != 0) const_cast<NewGRFInspectWindow *>(this)->highlight_tag_lines[offset] = highlight_tag;

				TextColour colour = (this->selected_sprite_group == group && group != nullptr) ? TC_LIGHT_BLUE : TC_BLACK;
				if (highlight_tag != 0) {
					for (uint i = 0; i < std::size(this->selected_highlight_tags); i++) {
						if (this->selected_highlight_tags[i] == highlight_tag) {
							static const TextColour text_colours[] = { TC_YELLOW, TC_GREEN, TC_ORANGE, TC_CREAM, TC_BROWN, TC_RED };
							static_assert(std::tuple_size_v<decltype(this->selected_highlight_tags)> == lengthof(text_colours));
							colour = text_colours[i];
							break;
						}
					}
				}
				if (group != nullptr) {
					for (uint i = 0; i < std::size(this->marked_groups); i++) {
						if (this->marked_groups[i] == group) {
							static const uint8_t mark_colours[] = { PC_YELLOW, PC_GREEN, PC_ORANGE, PC_DARK_BLUE, PC_RED, PC_LIGHT_BLUE, 0xAE /* purple */, 0x6C /* brown */ };
							static_assert(std::tuple_size_v<decltype(this->marked_groups)> == lengthof(mark_colours));
							Rect mark_ir = ir.Indent(WidgetDimensions::scaled.hsep_normal, rtl).WithWidth(WidgetDimensions::scaled.hsep_normal, rtl).Translate(0, (scroll_offset * this->resize.step_height));
							GfxFillRect(mark_ir.left, mark_ir.top, mark_ir.right, mark_ir.top + this->resize.step_height - 1, mark_colours[i]);
							break;
						}
					}
				}
				::DrawString(sprite_ir.left, sprite_ir.right, sprite_ir.top + (scroll_offset * this->resize.step_height), buf, colour);
			});
			dumper.use_shadows = this->sprite_dump_unopt;
			dumper.more_details = this->sprite_dump_more_details;
			nih->SpriteDump(index, dumper);
			return;
		} else {
			NewGRFInspectWindow *this_mutable = const_cast<NewGRFInspectWindow *>(this);
			this_mutable->extra_info_click_flag_toggles.clear();

			NIExtraInfoOutput output;
			output.print_handler = line_handler;
			output.register_next_line_click_flag_toggle = [this_mutable, &i](uint flag) {
				this_mutable->extra_info_click_flag_toggles[i] = flag;
			};
			output.flags = this->extra_info_flags;
			nih->ExtraInfo(index, output);
		}

		if (nih->ShowExtraInfoOnly(index)) return;

		uint32_t grfid = nih->GetGRFID(index);
		if (grfid) {
			this->DrawString(r, i++, "GRF:");
			this->DrawString(r, i++, "  ID: {:08X}", std::byteswap(grfid));
			GRFConfig *grfconfig = GetGRFConfig(grfid);
			if (grfconfig) {
				this->DrawString(r, i++, "  Name: {}", grfconfig->GetName());
				this->DrawString(r, i++, "  File: {}", grfconfig->filename);
			}
		}

		if (nih->ShowExtraInfoIncludingGRFIDOnly(index)) return;

		const_cast<NewGRFInspectWindow*>(this)->first_variable_line_index = i;

		if (nif->variables != nullptr) {
			this->DrawString(r, i++, "Variables:");
			int prefix_width = 0;
			uint widest_num = 0;
			for (const NIVariable *niv = nif->variables; niv->name != nullptr; niv++) {
				if (niv->var >= 0x100) {
					const char *name = GetExtendedVariableNameById(niv->var);
					if (name != nullptr) {
						format_buffer buffer;
						if (HasVariableParameter(niv)) {
							if (widest_num == 0) widest_num = GetBroadestDigitsValue(2);
							buffer.format("  {} [{}]: ", name, widest_num);
						} else {
							buffer.format("  {}: ", name);
						}
						prefix_width = std::max<int>(prefix_width, GetStringBoundingBox(buffer).width);
					}
				}
			}
			for (const NIVariable *niv = nif->variables; niv->name != nullptr; niv++) {
				GetVariableExtra extra;
				const bool has_param = HasVariableParameter(niv);
				uint param = 0;
				if (has_param) {
					auto iter = this->var60params.find(niv->var);
					if (iter != this->var60params.end()) param = iter->second;
				}
				uint value = nih->Resolve(index, niv->var, param, extra);

				if (!extra.available) continue;

				if (niv->var >= 0x100) {
					const char *name = GetExtendedVariableNameById(niv->var);
					if (name != nullptr) {
						format_buffer buffer;
						if (has_param) {
							buffer.format("  {} [{:02X}]: ", name, param);
						} else {
							buffer.format("  {}: ", name);
						}
						if (_current_text_dir == TD_RTL) {
							this->DrawString(r, i++, "{}{:08x} ({})", buffer, value, niv->name);
						} else {
							if (this->log_console) Debug(misc, 0, "  {}{:08x} ({})", buffer, value, niv->name);

							int offset = i - this->vscroll->GetPosition();
							i++;
							if (offset >= 0 && offset < this->vscroll->GetCapacity()) {
								Rect sr = r.Shrink(WidgetDimensions::scaled.frametext).Shrink(0, offset * this->resize.step_height, 0, 0);
								int edge = ::DrawString(sr.left, sr.right, sr.top, buffer, TC_BLACK);
								buffer.clear();
								buffer.format("{:08x} ({})", value, niv->name);
								::DrawString(std::max(edge, sr.left + prefix_width), sr.right, sr.top, buffer, TC_BLACK);
							}
						}
					}
					continue;
				}

				if (has_param) {
					this->DrawString(r, i++, "  {:02x}[{:02x}]: {:08x} ({})", niv->var, param, value, niv->name);
				} else {
					this->DrawString(r, i++, "  {:02x}: {:08x} ({})", niv->var, value, niv->name);
				}
			}
		}

		std::vector<uint32_t> psa_grfids = nih->GetPSAGRFIDs(index);
		for (const uint32_t grfid : psa_grfids) {
			auto psa = nih->GetPSA(index, grfid);
			if (!psa.empty()) {
				if (nih->PSAWithParameter()) {
					this->DrawString(r, i++, "Persistent storage [{:08X}]:", std::byteswap(grfid));
				} else {
					this->DrawString(r, i++, "Persistent storage:");
				}
				assert(psa.size() % 4 == 0);
				uint last_non_blank = 0;
				for (uint j = 0; j < (uint)psa.size(); j++) {
					if (psa[j] != 0) last_non_blank = j + 1;
				}
				const uint psa_limit = (last_non_blank + 3) & ~3;
				for (uint j = 0; j < psa_limit; j += 4) {
					this->DrawString(r, i++, "  {}: {} {} {} {}", j, psa[j], psa[j + 1], psa[j + 2], psa[j + 3]);
				}
				if (last_non_blank != (uint)psa.size()) {
					this->DrawString(r, i++, "  {} to {} are all 0", psa_limit, (psa.size() - 1));
				}
=======
		const NIFeature *nif  = GetFeature(this->window_number);
		const NIHelper &nih   = *nif->helper;
		const void *base      = nih.GetInstance(index);
		const void *base_spec = nih.GetSpec(index);

		uint i = 0;
		if (!nif->variables.empty()) {
			this->DrawString(r, i++, "Variables:");
			for (const NIVariable &niv : nif->variables) {
				bool avail = true;
				uint param = HasVariableParameter(niv.var) ? NewGRFInspectWindow::var60params[GetFeatureNum(this->window_number)][niv.var - 0x60] : 0;
				uint value = nih.Resolve(index, niv.var, param, avail);

				if (!avail) continue;

				if (HasVariableParameter(niv.var)) {
					this->DrawString(r, i++, fmt::format("  {:02x}[{:02x}]: {:08x} ({})", niv.var, param, value, niv.name));
				} else {
					this->DrawString(r, i++, fmt::format("  {:02x}: {:08x} ({})", niv.var, value, niv.name));
				}
			}
		}

		auto psa = nih.GetPSA(index, this->caller_grfid);
		if (!psa.empty()) {
			if (nih.PSAWithParameter()) {
				this->DrawString(r, i++, fmt::format("Persistent storage [{:08X}]:", std::byteswap(this->caller_grfid)));
			} else {
				this->DrawString(r, i++, "Persistent storage:");
>>>>>>> 1dd4adc5
			}
		}

		auto badges = nih->GetBadges(index);
		if (!badges.empty()) {
			this->DrawString(r, i++, "Badges:");
			for (const BadgeID &badge_index : badges) {
				const Badge *badge = GetBadge(badge_index);
				this->DrawString(r, i++, "  {}: {}", StrMakeValid(badge->label), GetString(badge->name));
			}
		}

		if (!nif->properties.empty()) {
			this->DrawString(r, i++, "Properties:");
<<<<<<< HEAD
			for (const NIProperty *nip = nif->properties; nip->name != nullptr; nip++) {
				uint value = nip->reader.ReadValue(base);
=======
			for (const NIProperty &nip : nif->properties) {
				const void *ptr = nip.offset_proc(base);
				uint value;
				switch (nip.read_size) {
					case 1: value = *(const uint8_t  *)ptr; break;
					case 2: value = *(const uint16_t *)ptr; break;
					case 4: value = *(const uint32_t *)ptr; break;
					default: NOT_REACHED();
				}
>>>>>>> 1dd4adc5

				StringID string;
				SetDParam(0, value);
				switch (nip.type) {
					case NIT_INT:
						string = STR_JUST_INT;
						break;

					case NIT_CARGO:
						string = (value != INVALID_CARGO) ? CargoSpec::Get(value)->name : STR_QUANTITY_N_A;
						break;

					default:
						NOT_REACHED();
				}

<<<<<<< HEAD
				this->DrawString(r, i++, "  {:02x}: {} ({})", nip->prop, GetString(string), nip->name);
=======
				this->DrawString(r, i++, fmt::format("  {:02x}: {} ({})", nip.prop, GetString(string), nip.name));
>>>>>>> 1dd4adc5
			}
		}

		if (!nif->callbacks.empty()) {
			this->DrawString(r, i++, "Callbacks:");
<<<<<<< HEAD
			for (const NICallback *nic = nif->callbacks; nic->name != nullptr; nic++) {
				if (nic->cb_bit != CBM_NO_BIT) {
					uint value = nic->reader.ReadValue(base_spec);

					if (!HasBit(value, nic->cb_bit)) continue;
					this->DrawString(r, i++, "  {:03x}: {}", nic->cb_id, nic->name);
				} else {
					this->DrawString(r, i++, "  {:03x}: {} (unmasked)", nic->cb_id, nic->name);
=======
			for (const NICallback &nic : nif->callbacks) {
				if (nic.cb_bit != CBM_NO_BIT) {
					const void *ptr = nic.offset_proc(base_spec);
					uint value;
					switch (nic.read_size) {
						case 1: value = *(const uint8_t  *)ptr; break;
						case 2: value = *(const uint16_t *)ptr; break;
						case 4: value = *(const uint32_t *)ptr; break;
						default: NOT_REACHED();
					}

					if (!HasBit(value, nic.cb_bit)) continue;
					this->DrawString(r, i++, fmt::format("  {:03x}: {}", nic.cb_id, nic.name));
				} else {
					this->DrawString(r, i++, fmt::format("  {:03x}: {} (unmasked)", nic.cb_id, nic.name));
>>>>>>> 1dd4adc5
				}
			}
		}
	}

	bool UnOptimisedSpriteDumpOK() const
	{
		if (_grfs_loaded_with_sg_shadow_enable) return true;

		if (_networking && !_network_server) return false;

		extern uint NetworkClientCount();
		if (_networking && NetworkClientCount() > 1) {
			return false;
		}

		return true;
	}

	template <typename T, typename V>
	void SelectTagArrayItem(T &items, V value)
	{
		for (size_t i = 0; i < items.size(); i++) {
			if (items[i] == value) {
				items[i] = V{};
				return;
			}
		}
		for (size_t i = 0; i < items.size(); i++) {
			if (!items[i]) {
				items[i] = value;
				return;
			}
		}
		items[items.size() - 1] = value;
	}

	void SelectHighlightTag(uint32_t tag)
	{
		this->SelectTagArrayItem(this->selected_highlight_tags, tag);
	}

	void SelectMarkedGroup(const SpriteGroup *group)
	{
		this->SelectTagArrayItem(this->marked_groups, group);
	}

	void OnClick(Point pt, WidgetID widget, int click_count) override
	{
		switch (widget) {
			case WID_NGRFI_PARENT: {
<<<<<<< HEAD
				const NIHelper *nih = this->GetFeatureHelper();
				InspectTargetId target = nih->GetParent(this->GetFeatureIndex());
				if (target.IsValid()) {
					::ShowNewGRFInspectWindow(target.grf_feature, target.feature_index, nih->GetGRFID(this->GetFeatureIndex()));
				}
=======
				const NIHelper &nih = GetFeatureHelper(this->window_number);
				uint index = nih.GetParent(this->GetFeatureIndex());
				::ShowNewGRFInspectWindow(GetFeatureNum(index), ::GetFeatureIndex(index), nih.GetGRFID(this->GetFeatureIndex()));
>>>>>>> 1dd4adc5
				break;
			}

			case WID_NGRFI_VEH_PREV:
				if (this->chain_index > 0) {
					this->chain_index--;
					this->InvalidateData();
				}
				break;

			case WID_NGRFI_VEH_NEXT:
				if (this->HasChainIndex()) {
					uint index = this->GetFeatureIndex();
					Vehicle *v = Vehicle::Get(index);
					if (v != nullptr && v->Next() != nullptr) {
						this->chain_index++;
						this->InvalidateData();
					}
				}
				break;

			case WID_NGRFI_MAINPANEL: {
				/* Get the line, make sure it's within the boundaries. */
				int32_t line = this->vscroll->GetScrolledRowFromWidget(pt.y, this, WID_NGRFI_MAINPANEL, WidgetDimensions::scaled.framerect.top);
				if (line == INT32_MAX) return;

				if (this->sprite_dump) {
					if (_ctrl_pressed) {
						uint32_t highlight_tag = 0;
						auto iter = this->highlight_tag_lines.find(line);
						if (iter != this->highlight_tag_lines.end()) highlight_tag = iter->second;
						if (highlight_tag != 0) {
							this->SelectHighlightTag(highlight_tag);
							this->SetWidgetDirty(WID_NGRFI_MAINPANEL);
						}
					} else if (_shift_pressed) {
						const SpriteGroup *group = nullptr;
						auto iter = this->sprite_group_lines.find(line);
						if (iter != this->sprite_group_lines.end()) group = iter->second;
						if (group != nullptr) {
							auto iter = this->collapsed_groups.lower_bound(group);
							if (iter != this->collapsed_groups.end() && *iter == group) {
								this->collapsed_groups.erase(iter);
							} else {
								this->collapsed_groups.insert(iter, group);
							}
							this->SetWidgetDirty(WID_NGRFI_MAINPANEL);
						}
					} else {
						const SpriteGroup *group = nullptr;
						auto iter = this->sprite_group_lines.find(line);
						if (iter != this->sprite_group_lines.end()) group = iter->second;
						if (this->click_to_mark_mode) {
							if (group != nullptr) {
								this->SelectMarkedGroup(group);
								this->SetWidgetDirty(WID_NGRFI_MAINPANEL);
							}
						} else {
							if (group != nullptr || this->selected_sprite_group != nullptr) {
								this->selected_sprite_group = (group == this->selected_sprite_group) ? nullptr : group;
								this->SetWidgetDirty(WID_NGRFI_MAINPANEL);
							}
						}
					}
					return;
				}

				auto iter = this->extra_info_click_flag_toggles.find(line);
				if (iter != this->extra_info_click_flag_toggles.end()) {
					this->extra_info_flags ^= iter->second;
					this->SetDirty();
					return;
				}

				/* Does this feature have variables? */
<<<<<<< HEAD
				const NIFeature *nif = this->GetFeature();
				if (nif->variables == nullptr) return;
=======
				const NIFeature *nif  = GetFeature(this->window_number);
				if (nif->variables.empty()) return;
>>>>>>> 1dd4adc5

				if (nif->helper->ShowExtraInfoOnly(this->GetFeatureIndex()) || nif->helper->ShowExtraInfoIncludingGRFIDOnly(this->GetFeatureIndex())) return;

				if (line < this->first_variable_line_index) return;
				line -= this->first_variable_line_index;

				/* Find the variable related to the line */
				for (const NIVariable &niv : nif->variables) {
					if (--line != 0) continue; // 0 because of the "Variables:" line

<<<<<<< HEAD
					if (!HasVariableParameter(niv)) break;
=======
					if (!HasVariableParameter(niv.var)) break;
>>>>>>> 1dd4adc5

					this->current_edit_param = niv.var;
					ShowQueryString(STR_EMPTY, STR_NEWGRF_INSPECT_QUERY_CAPTION, 9, this, CS_HEXADECIMAL, QSF_NONE);
				}
				break;
			}

			case WID_NGRFI_REFRESH: {
				this->auto_refresh = !this->auto_refresh;
				this->SetWidgetLoweredState(WID_NGRFI_REFRESH, this->auto_refresh);
				this->SetWidgetDirty(WID_NGRFI_REFRESH);
				break;
			}

			case WID_NGRFI_LOG_CONSOLE: {
				this->log_console = true;
				this->SetWidgetDirty(WID_NGRFI_MAINPANEL);
				break;
			}

			case WID_NGRFI_DUPLICATE: {
				NewGRFInspectWindow *w = new NewGRFInspectWindow(this->window_desc, this->target_id);
				w->SetCallerGRFID(this->caller_grfid);
				break;
			}

			case WID_NGRFI_SPRITE_DUMP: {
				this->sprite_dump = !this->sprite_dump;
				this->SetWidgetLoweredState(WID_NGRFI_SPRITE_DUMP, this->sprite_dump);
				this->SetWidgetDisabledState(WID_NGRFI_SPRITE_DUMP_UNOPT, !this->sprite_dump || !UnOptimisedSpriteDumpOK());
				if (this->show_dropdown) {
					this->GetWidget<NWidgetStacked>(WID_NGRFI_OPTIONS_SEL)->SetDisplayedPlane(this->sprite_dump ? 1 : 0);
				}
				this->SetWidgetDirty(WID_NGRFI_SPRITE_DUMP);
				this->SetWidgetDirty(WID_NGRFI_SPRITE_DUMP_UNOPT);
				this->SetWidgetDirty(WID_NGRFI_SPRITE_DUMP_OPTIONS);
				this->SetWidgetDirty(WID_NGRFI_MAIN_OPTIONS);
				this->SetWidgetDirty(WID_NGRFI_MAINPANEL);
				this->SetWidgetDirty(WID_NGRFI_SCROLLBAR);
				break;
			}

			case WID_NGRFI_SPRITE_DUMP_UNOPT: {
				if (!this->sprite_dump_unopt) {
					if (!UnOptimisedSpriteDumpOK()) {
						this->SetWidgetDisabledState(WID_NGRFI_SPRITE_DUMP_UNOPT, true);
						this->SetWidgetDirty(WID_NGRFI_SPRITE_DUMP_UNOPT);
						return;
					}
					if (!_grfs_loaded_with_sg_shadow_enable) {
						SetBit(_misc_debug_flags, MDF_NEWGRF_SG_SAVE_RAW);

						ReloadNewGRFData();

						extern void PostCheckNewGRFLoadWarnings();
						PostCheckNewGRFLoadWarnings();
					}
				}
				this->sprite_dump_unopt = !this->sprite_dump_unopt;
				this->SetWidgetLoweredState(WID_NGRFI_SPRITE_DUMP_UNOPT, this->sprite_dump_unopt);
				this->SetWidgetDirty(WID_NGRFI_SPRITE_DUMP_UNOPT);
				this->SetWidgetDirty(WID_NGRFI_MAINPANEL);
				this->SetWidgetDirty(WID_NGRFI_SCROLLBAR);
				break;
			}

			case WID_NGRFI_SPRITE_DUMP_OPTIONS: {
				DropDownList list;
				list.push_back(MakeDropDownListStringItem(STR_NEWGRF_INSPECT_SPRITE_DUMP_GOTO, NGIWDDO_GOTO_SPRITE, false));
				list.push_back(MakeDropDownListStringItem(STR_NEWGRF_INSPECT_SPRITE_DUMP_CLEAR, NGIWDDO_CLEAR, false));
				list.push_back(MakeDropDownListDividerItem());
				list.push_back(MakeDropDownListCheckedItem(this->click_to_mark_mode, STR_NEWGRF_INSPECT_SPRITE_DUMP_CLICK_TO_MARK, NGIWDDO_CLICK_TO_MARK, false));
				list.push_back(MakeDropDownListCheckedItem(!this->click_to_mark_mode, STR_NEWGRF_INSPECT_SPRITE_DUMP_CLICK_TO_HIGHLIGHT, NGIWDDO_CLICK_TO_HIGHLIGHT, false));
				list.push_back(MakeDropDownListDividerItem());
				list.push_back(MakeDropDownListCheckedItem(this->sprite_dump_more_details, STR_NEWGRF_INSPECT_SPRITE_DUMP_MORE_DETAILS, NGIWDDO_MORE_DETAILS, false));

				ShowDropDownList(this, std::move(list), 0, WID_NGRFI_SPRITE_DUMP_OPTIONS, 140);
				break;
			}

			case WID_NGRFI_MAIN_OPTIONS: {
				DropDownList list;
				this->GetFeatureHelper()->FillOptionsDropDown(this->GetFeatureIndex(), list);
				ShowDropDownList(this, std::move(list), 0, WID_NGRFI_MAIN_OPTIONS, 140);
				break;
			}
		}
	}

	void OnDropdownSelect(WidgetID widget, int index) override
	{
		if (widget == WID_NGRFI_MAIN_OPTIONS) {
			this->GetFeatureHelper()->OnOptionsDropdownSelect(this->GetFeatureIndex(), index);
			return;
		}

		if (widget != WID_NGRFI_SPRITE_DUMP_OPTIONS) return;

		switch (index) {
			case NGIWDDO_GOTO_SPRITE:
				this->current_edit_param = 0;
				ShowQueryString(STR_EMPTY, STR_SPRITE_ALIGNER_GOTO_CAPTION, 10, this, CS_NUMERAL, QSF_NONE);
				break;
			case NGIWDDO_CLEAR:
				this->selected_highlight_tags.fill(0);
				this->marked_groups.fill(nullptr);
				this->selected_sprite_group = nullptr;
				this->SetDirty();
				break;
			case NGIWDDO_MORE_DETAILS:
				this->sprite_dump_more_details = !this->sprite_dump_more_details;
				this->SetDirty();
				break;
			case NGIWDDO_CLICK_TO_HIGHLIGHT:
				this->click_to_mark_mode = false;
				break;
			case NGIWDDO_CLICK_TO_MARK:
				this->click_to_mark_mode = true;
				this->selected_sprite_group = nullptr;
				this->SetDirty();
				break;
			default:
				break;
		}
	}

	void OnQueryTextFinished(std::optional<std::string> str) override
	{
		if (!str.has_value() || str->empty()) return;

		if (this->current_edit_param == 0 && this->sprite_dump) {
			auto iter = this->nfo_line_lines.find(atoi(str->c_str()));
			if (iter != this->nfo_line_lines.end()) {
				this->vscroll->SetPosition(std::min<int>(iter->second, std::max<int>(0, this->vscroll->GetCount() - this->vscroll->GetCapacity())));
				this->SetWidgetDirty(WID_NGRFI_MAINPANEL);
				this->SetWidgetDirty(WID_NGRFI_SCROLLBAR);
			}
		} else if (this->current_edit_param != 0 && !this->sprite_dump) {
			this->var60params[this->current_edit_param] = std::strtol(str->c_str(), nullptr, 16);
			this->SetDirty();
		}
	}

	void OnResize() override
	{
		this->vscroll->SetCapacityFromWidget(this, WID_NGRFI_MAINPANEL, WidgetDimensions::scaled.frametext.Vertical());
	}

	/**
	 * Some data on this window has become invalid.
	 * @param data Information about the changed data.
	 * @param gui_scope Whether the call is done from GUI scope. You may not do everything when not in GUI scope. See #InvalidateWindowData() for details.
	 */
	void OnInvalidateData([[maybe_unused]] int data = 0, [[maybe_unused]] bool gui_scope = true) override
	{
		if (!gui_scope) return;
		if (this->HasChainIndex()) {
			this->ValidateChainIndex();
			this->SetWidgetDisabledState(WID_NGRFI_VEH_PREV, this->chain_index == 0);
			Vehicle *v = Vehicle::Get(this->GetFeatureIndex());
			this->SetWidgetDisabledState(WID_NGRFI_VEH_NEXT, v == nullptr || v->Next() == nullptr);
		}
	}

	void OnRealtimeTick(uint delta_ms) override
	{
		if (this->auto_refresh) {
			this->SetDirty();
		} else {
			if (this->redraw_panel) this->SetWidgetDirty(WID_NGRFI_MAINPANEL);
			if (this->redraw_scrollbar) this->SetWidgetDirty(WID_NGRFI_SCROLLBAR);
		}
		this->redraw_panel = false;
		this->redraw_scrollbar = false;
	}

	virtual bool OnTooltip(Point pt, WidgetID widget, TooltipCloseCondition close_cond) override
	{
		if (widget == WID_NGRFI_MAINPANEL && this->sprite_dump) {
			_temp_special_strings[0] = GetString(this->click_to_mark_mode ? STR_NEWGRF_INSPECT_SPRITE_DUMP_PANEL_TOOLTIP_MARK : STR_NEWGRF_INSPECT_SPRITE_DUMP_PANEL_TOOLTIP_HIGHLIGHT);
			_temp_special_strings[0] += "\n";
			_temp_special_strings[0] += GetString(STR_NEWGRF_INSPECT_SPRITE_DUMP_PANEL_TOOLTIP_COLLAPSE);
			_temp_special_strings[0] += "\n";
			_temp_special_strings[0] += GetString(STR_NEWGRF_INSPECT_SPRITE_DUMP_PANEL_TOOLTIP_HIGHLIGHT_TEMP);
			GuiShowTooltips(this, SPECSTR_TEMP_START, close_cond);
			return true;
		}

		return false;
	}
};

static constexpr NWidgetPart _nested_newgrf_inspect_chain_widgets[] = {
	NWidget(NWID_HORIZONTAL),
		NWidget(WWT_CLOSEBOX, COLOUR_GREY),
		NWidget(WWT_CAPTION, COLOUR_GREY, WID_NGRFI_CAPTION), SetStringTip(STR_NEWGRF_INSPECT_CAPTION, STR_TOOLTIP_WINDOW_TITLE_DRAG_THIS),
		NWidget(NWID_SELECTION, INVALID_COLOUR, WID_NGRFI_OPTIONS_SEL),
			NWidget(WWT_IMGBTN, COLOUR_GREY, WID_NGRFI_MAIN_OPTIONS), SetSpriteTip(SPR_ARROW_DOWN, STR_NEWGRF_INSPECT_SPRITE_DUMP_OPTIONS),
			NWidget(WWT_IMGBTN, COLOUR_GREY, WID_NGRFI_SPRITE_DUMP_OPTIONS), SetSpriteTip(SPR_ARROW_DOWN, STR_NEWGRF_INSPECT_SPRITE_DUMP_OPTIONS),
		EndContainer(),
		NWidget(NWID_SELECTION, INVALID_COLOUR, WID_NGRFI_SPRITE_DUMP_UNOPT_SEL),
			NWidget(WWT_TEXTBTN, COLOUR_GREY, WID_NGRFI_SPRITE_DUMP_UNOPT), SetStringTip(STR_NEWGRF_INSPECT_SPRITE_DUMP_UNOPT, STR_NEWGRF_INSPECT_SPRITE_DUMP_UNOPT_TOOLTIP),
		EndContainer(),
		NWidget(NWID_SELECTION, INVALID_COLOUR, WID_NGRFI_SPRITE_DUMP_SEL),
			NWidget(WWT_TEXTBTN, COLOUR_GREY, WID_NGRFI_SPRITE_DUMP), SetStringTip(STR_NEWGRF_INSPECT_SPRITE_DUMP, STR_NEWGRF_INSPECT_SPRITE_DUMP_TOOLTIP),
		EndContainer(),
		NWidget(WWT_PUSHTXTBTN, COLOUR_GREY, WID_NGRFI_DUPLICATE), SetStringTip(STR_NEWGRF_INSPECT_DUPLICATE, STR_NEWGRF_INSPECT_DUPLICATE_TOOLTIP),
		NWidget(WWT_PUSHTXTBTN, COLOUR_GREY, WID_NGRFI_LOG_CONSOLE), SetStringTip(STR_NEWGRF_INSPECT_LOG_CONSOLE, STR_NEWGRF_INSPECT_LOG_CONSOLE_TOOLTIP),
		NWidget(WWT_TEXTBTN, COLOUR_GREY, WID_NGRFI_REFRESH), SetStringTip(STR_NEWGRF_INSPECT_REFRESH, STR_NEWGRF_INSPECT_REFRESH_TOOLTIP),
		NWidget(WWT_SHADEBOX, COLOUR_GREY),
		NWidget(WWT_DEFSIZEBOX, COLOUR_GREY),
		NWidget(WWT_STICKYBOX, COLOUR_GREY),
	EndContainer(),
	NWidget(WWT_PANEL, COLOUR_GREY),
		NWidget(NWID_HORIZONTAL),
			NWidget(WWT_PUSHARROWBTN, COLOUR_GREY, WID_NGRFI_VEH_PREV), SetArrowWidgetTypeTip(AWV_DECREASE),
			NWidget(WWT_PUSHARROWBTN, COLOUR_GREY, WID_NGRFI_VEH_NEXT), SetArrowWidgetTypeTip(AWV_INCREASE),
			NWidget(WWT_EMPTY, INVALID_COLOUR, WID_NGRFI_VEH_CHAIN), SetFill(1, 0), SetResize(1, 0),
		EndContainer(),
	EndContainer(),
	NWidget(NWID_HORIZONTAL),
		NWidget(WWT_PANEL, COLOUR_GREY, WID_NGRFI_MAINPANEL), SetMinimalSize(300, 0), SetScrollbar(WID_NGRFI_SCROLLBAR), EndContainer(),
		NWidget(NWID_VERTICAL),
			NWidget(NWID_VSCROLLBAR, COLOUR_GREY, WID_NGRFI_SCROLLBAR),
			NWidget(WWT_RESIZEBOX, COLOUR_GREY),
		EndContainer(),
	EndContainer(),
};

static constexpr NWidgetPart _nested_newgrf_inspect_widgets[] = {
	NWidget(NWID_HORIZONTAL),
		NWidget(WWT_CLOSEBOX, COLOUR_GREY),
		NWidget(WWT_CAPTION, COLOUR_GREY, WID_NGRFI_CAPTION), SetStringTip(STR_NEWGRF_INSPECT_CAPTION, STR_TOOLTIP_WINDOW_TITLE_DRAG_THIS),
		NWidget(WWT_PUSHTXTBTN, COLOUR_GREY, WID_NGRFI_PARENT), SetStringTip(STR_NEWGRF_INSPECT_PARENT_BUTTON, STR_NEWGRF_INSPECT_PARENT_TOOLTIP),
		NWidget(NWID_SELECTION, INVALID_COLOUR, WID_NGRFI_OPTIONS_SEL),
			NWidget(WWT_IMGBTN, COLOUR_GREY, WID_NGRFI_MAIN_OPTIONS), SetSpriteTip(SPR_ARROW_DOWN, STR_NEWGRF_INSPECT_SPRITE_DUMP_OPTIONS),
			NWidget(WWT_IMGBTN, COLOUR_GREY, WID_NGRFI_SPRITE_DUMP_OPTIONS), SetSpriteTip(SPR_ARROW_DOWN, STR_NEWGRF_INSPECT_SPRITE_DUMP_OPTIONS),
		EndContainer(),
		NWidget(NWID_SELECTION, INVALID_COLOUR, WID_NGRFI_SPRITE_DUMP_UNOPT_SEL),
			NWidget(WWT_TEXTBTN, COLOUR_GREY, WID_NGRFI_SPRITE_DUMP_UNOPT), SetStringTip(STR_NEWGRF_INSPECT_SPRITE_DUMP_UNOPT, STR_NEWGRF_INSPECT_SPRITE_DUMP_UNOPT_TOOLTIP),
		EndContainer(),
		NWidget(NWID_SELECTION, INVALID_COLOUR, WID_NGRFI_SPRITE_DUMP_SEL),
			NWidget(WWT_TEXTBTN, COLOUR_GREY, WID_NGRFI_SPRITE_DUMP), SetStringTip(STR_NEWGRF_INSPECT_SPRITE_DUMP, STR_NEWGRF_INSPECT_SPRITE_DUMP_TOOLTIP),
		EndContainer(),
		NWidget(WWT_PUSHTXTBTN, COLOUR_GREY, WID_NGRFI_DUPLICATE), SetStringTip(STR_NEWGRF_INSPECT_DUPLICATE, STR_NEWGRF_INSPECT_DUPLICATE_TOOLTIP),
		NWidget(WWT_PUSHTXTBTN, COLOUR_GREY, WID_NGRFI_LOG_CONSOLE), SetStringTip(STR_NEWGRF_INSPECT_LOG_CONSOLE, STR_NEWGRF_INSPECT_LOG_CONSOLE_TOOLTIP),
		NWidget(WWT_TEXTBTN, COLOUR_GREY, WID_NGRFI_REFRESH), SetStringTip(STR_NEWGRF_INSPECT_REFRESH, STR_NEWGRF_INSPECT_REFRESH_TOOLTIP),
		NWidget(WWT_SHADEBOX, COLOUR_GREY),
		NWidget(WWT_DEFSIZEBOX, COLOUR_GREY),
		NWidget(WWT_STICKYBOX, COLOUR_GREY),
	EndContainer(),
	NWidget(NWID_HORIZONTAL),
		NWidget(WWT_PANEL, COLOUR_GREY, WID_NGRFI_MAINPANEL), SetMinimalSize(300, 0), SetScrollbar(WID_NGRFI_SCROLLBAR), EndContainer(),
		NWidget(NWID_VERTICAL),
			NWidget(NWID_VSCROLLBAR, COLOUR_GREY, WID_NGRFI_SCROLLBAR),
			NWidget(WWT_RESIZEBOX, COLOUR_GREY),
		EndContainer(),
	EndContainer(),
};

static WindowDesc _newgrf_inspect_chain_desc(__FILE__, __LINE__,
	WDP_AUTO, "newgrf_inspect_chain", 400, 300,
	WC_NEWGRF_INSPECT, WC_NONE,
	{},
	_nested_newgrf_inspect_chain_widgets
);

static WindowDesc _newgrf_inspect_desc(__FILE__, __LINE__,
	WDP_AUTO, "newgrf_inspect", 400, 300,
	WC_NEWGRF_INSPECT, WC_NONE,
	{},
	_nested_newgrf_inspect_widgets
);

template <typename F>
bool IterateNewGRFInspectWindows(InspectTargetId target_id, F handler)
{
	if (!HaveWindowByClass(WC_NEWGRF_INSPECT)) return false;

	bool found = false;
	for (Window *w : Window::IterateFromFront()) {
		if (w->window_class == WC_NEWGRF_INSPECT) {
			NewGRFInspectWindow *inspect_w = dynamic_cast<NewGRFInspectWindow *>(w);
			if (inspect_w != nullptr && inspect_w->target_id == target_id) {
				/* Found existing window */
				found = true;
				if (handler(inspect_w)) return found;
			}
		}
	}

	return found;
}

/**
 * Show the inspect window for a given feature and index.
 * The index is normally an in-game location/identifier, such
 * as a TileIndex or an IndustryID depending on the feature
 * we want to inspect.
 * @param feature The feature we want to inspect.
 * @param index   The index/identifier of the feature to inspect.
 * @param grfid   GRFID of the item opening this window, or 0 if not opened by other window.
 */
void ShowNewGRFInspectWindow(GrfSpecFeature feature, uint index, const uint32_t grfid)
{
	if (!IsNewGRFInspectable(feature, index)) return;

	bool found = IterateNewGRFInspectWindows(InspectTargetId(feature, index), [&](NewGRFInspectWindow *w) {
		BringWindowToFront(w);
		w->SetCallerGRFID(grfid);
		return true;
	});
	if (found) return;

	WindowDesc &desc = (feature == GSF_TRAINS || feature == GSF_ROADVEHICLES || feature == GSF_SHIPS) ? _newgrf_inspect_chain_desc : _newgrf_inspect_desc;
	NewGRFInspectWindow *w = new NewGRFInspectWindow(desc, InspectTargetId(feature, index));
	w->SetCallerGRFID(grfid);
}

/**
 * Invalidate the inspect window for a given feature and index.
 * The index is normally an in-game location/identifier, such
 * as a TileIndex or an IndustryID depending on the feature
 * we want to inspect.
 * @param feature The feature we want to invalidate the window for.
 * @param index   The index/identifier of the feature to invalidate.
 */
void InvalidateNewGRFInspectWindow(GrfSpecFeature feature, uint index)
{
	if (feature == GSF_INVALID) return;

	IterateNewGRFInspectWindows(InspectTargetId(feature, index), [](NewGRFInspectWindow *w) {
		w->InvalidateData(0, false);
		return false;
	});
}

/**
 * Delete inspect window for a given feature and index.
 * The index is normally an in-game location/identifier, such
 * as a TileIndex or an IndustryID depending on the feature
 * we want to inspect.
 * @param feature The feature we want to delete the window for.
 * @param index   The index/identifier of the feature to delete.
 */
void DeleteNewGRFInspectWindow(GrfSpecFeature feature, uint index)
{
	if (feature == GSF_INVALID) return;

	IterateNewGRFInspectWindows(InspectTargetId(feature, index), [](NewGRFInspectWindow *w) {
		w->Close();
		return false;
	});

	/* Reinitialise the land information window to remove the "debug" sprite if needed.
	 * Note: Since we might be called from a command here, it is important to not execute
	 * the invalidation immediately. The landinfo window tests commands itself. */
	InvalidateWindowData(WC_LAND_INFO, 0, 1);
}

/**
 * Can we inspect the data given a certain feature and index.
 * The index is normally an in-game location/identifier, such
 * as a TileIndex or an IndustryID depending on the feature
 * we want to inspect.
 * @param feature The feature we want to inspect.
 * @param index   The index/identifier of the feature to inspect.
 * @return true if there is something to show.
 */
bool IsNewGRFInspectable(GrfSpecFeature feature, uint index)
{
	const NIFeature *nif = GetFeature(feature);
	if (nif == nullptr) return false;
	return nif->helper->IsInspectable(index);
}

/**
 * Get the GrfSpecFeature associated with the tile.
 * @param tile The tile to get the feature from.
 * @return the GrfSpecFeature.
 */
GrfSpecFeature GetGrfSpecFeature(TileIndex tile)
{
	switch (GetTileType(tile)) {
		default:              return GSF_INVALID;
		case MP_CLEAR:
			if (GetRawClearGround(tile) == CLEAR_ROCKS) return GSF_NEWLANDSCAPE;
			return GSF_INVALID;
		case MP_RAILWAY: {
			extern std::vector<const GRFFile *> _new_signals_grfs;
			if (HasSignals(tile) && !_new_signals_grfs.empty()) {
				return GSF_SIGNALS;
			}
			return GSF_RAILTYPES;
		}
		case MP_ROAD:         return IsLevelCrossing(tile) ? GSF_RAILTYPES : GSF_ROADTYPES;
		case MP_HOUSE:        return GSF_HOUSES;
		case MP_INDUSTRY:     return GSF_INDUSTRYTILES;
		case MP_OBJECT:       return GSF_OBJECTS;

		case MP_STATION:
			switch (GetStationType(tile)) {
				case StationType::Rail:
				case StationType::RailWaypoint:
					return GSF_STATIONS;

				case StationType::Airport:
					return GSF_AIRPORTTILES;

				case StationType::Bus:
				case StationType::Truck:
				case StationType::RoadWaypoint:
					return GSF_ROADSTOPS;

				default:
					return GSF_INVALID;
			}

		case MP_TUNNELBRIDGE: {
			if (IsTunnelBridgeWithSignalSimulation(tile)) return GSF_SIGNALS;
			return GSF_INVALID;
		}

	}
}

/**
 * Get the GrfSpecFeature associated with the vehicle.
 * @param type The vehicle type to get the feature from.
 * @return the GrfSpecFeature.
 */
GrfSpecFeature GetGrfSpecFeature(VehicleType type)
{
	switch (type) {
		case VEH_TRAIN:    return GSF_TRAINS;
		case VEH_ROAD:     return GSF_ROADVEHICLES;
		case VEH_SHIP:     return GSF_SHIPS;
		case VEH_AIRCRAFT: return GSF_AIRCRAFT;
		default:           return GSF_INVALID;
	}
}


/**** Sprite Aligner ****/

/** Window used for aligning sprites. */
struct SpriteAlignerWindow : Window {
	typedef std::pair<int16_t, int16_t> XyOffs;///< Pair for x and y offsets of the sprite before alignment. First value contains the x offset, second value y offset.

	SpriteID current_sprite;                   ///< The currently shown sprite.
	Scrollbar *vscroll;
	std::map<SpriteID, XyOffs> offs_start_map; ///< Mapping of starting offsets for the sprites which have been aligned in the sprite aligner window.

	static inline ZoomLevel zoom = ZOOM_LVL_END;
	static bool centre;
	static bool crosshair;
	const Action5Type *act5_type = nullptr; ///< Sprite Area of current selected sprite.

	SpriteAlignerWindow(WindowDesc &desc, WindowNumber wno) : Window(desc)
	{
		/* On first opening, set initial zoom to current zoom level. */
		if (SpriteAlignerWindow::zoom == ZOOM_LVL_END) SpriteAlignerWindow::zoom = _gui_zoom;
		SpriteAlignerWindow::zoom = Clamp(SpriteAlignerWindow::zoom, _settings_client.gui.zoom_min, _settings_client.gui.zoom_max);

		/* Oh yes, we assume there is at least one normal sprite! */
		while (GetSpriteType(this->current_sprite) != SpriteType::Normal) this->current_sprite++;
		this->SelectAction5Type();

		this->CreateNestedTree();
		this->vscroll = this->GetScrollbar(WID_SA_SCROLLBAR);
		this->vscroll->SetCount(_newgrf_debug_sprite_picker.sprites.size());
		this->FinishInitNested(wno);

		this->SetWidgetLoweredState(WID_SA_CENTRE, SpriteAlignerWindow::centre);
		this->SetWidgetLoweredState(WID_SA_CROSSHAIR, SpriteAlignerWindow::crosshair);

		this->InvalidateData(0, true);
	}

	void SetStringParameters(WidgetID widget) const override
	{
		const Sprite *spr = GetSprite(this->current_sprite, SpriteType::Normal, ZoomMask(ZOOM_LVL_GUI));
		switch (widget) {
			case WID_SA_CAPTION:
				if (this->act5_type != nullptr) {
					SetDParam(0, STR_SPRITE_ALIGNER_CAPTION_ACTION5);
					SetDParam(1, this->act5_type - GetAction5Types().data());
					SetDParam(2, this->current_sprite - this->act5_type->sprite_base);
					SetDParamStr(3, GetOriginFile(this->current_sprite)->GetSimplifiedFilename());
					SetDParam(4, GetSpriteLocalID(this->current_sprite));
				} else if (this->current_sprite < SPR_OPENTTD_BASE) {
					SetDParam(0, STR_SPRITE_ALIGNER_CAPTION_ACTIONA);
					SetDParam(1, this->current_sprite);
					SetDParamStr(2, GetOriginFile(this->current_sprite)->GetSimplifiedFilename());
					SetDParam(3, GetSpriteLocalID(this->current_sprite));
				} else {
					SetDParam(0, STR_SPRITE_ALIGNER_CAPTION_NO_ACTION);
					SetDParamStr(1, GetOriginFile(this->current_sprite)->GetSimplifiedFilename());
					SetDParam(2, GetSpriteLocalID(this->current_sprite));
				}
				break;

			case WID_SA_OFFSETS_ABS:
				SetDParam(0, UnScaleByZoom(spr->x_offs, SpriteAlignerWindow::zoom));
				SetDParam(1, UnScaleByZoom(spr->y_offs, SpriteAlignerWindow::zoom));
				break;

			case WID_SA_OFFSETS_REL: {
				/* Relative offset is new absolute offset - starting absolute offset.
				 * Show 0, 0 as the relative offsets if entry is not in the map (meaning they have not been changed yet).
				 */
				const auto key_offs_pair = this->offs_start_map.find(this->current_sprite);
				if (key_offs_pair != this->offs_start_map.end()) {
					SetDParam(0, UnScaleByZoom(spr->x_offs - key_offs_pair->second.first, SpriteAlignerWindow::zoom));
					SetDParam(1, UnScaleByZoom(spr->y_offs - key_offs_pair->second.second, SpriteAlignerWindow::zoom));
				} else {
					SetDParam(0, 0);
					SetDParam(1, 0);
				}
				break;
			}

			default:
				break;
		}
	}

	void UpdateWidgetSize(WidgetID widget, Dimension &size, [[maybe_unused]] const Dimension &padding, [[maybe_unused]] Dimension &fill, [[maybe_unused]] Dimension &resize) override
	{
		switch (widget) {
			case WID_SA_SPRITE:
				size.height = ScaleGUITrad(200);
				break;

			case WID_SA_LIST: {
				Dimension d = {};
				for (const auto &spritefile : GetCachedSpriteFiles()) {
					SetDParamStr(0, spritefile->GetSimplifiedFilename());
					SetDParamMaxDigits(1, 6);
					d = maxdim(d, GetStringBoundingBox(STR_SPRITE_ALIGNER_SPRITE));
				}
				size.width = d.width + padding.width;
				resize.height = GetCharacterHeight(FS_NORMAL) + padding.height;
				resize.width = 1;
				fill.height = resize.height;
				break;
			}

			default:
				break;
		}
	}

	void DrawWidget(const Rect &r, WidgetID widget) const override
	{
		switch (widget) {
			case WID_SA_SPRITE: {
				/* Center the sprite ourselves */
				const Sprite *spr = GetSprite(this->current_sprite, SpriteType::Normal, ZoomMask(ZOOM_LVL_GUI));
				Rect ir = r.Shrink(WidgetDimensions::scaled.bevel);
				int x;
				int y;
				if (SpriteAlignerWindow::centre) {
					x = -UnScaleByZoom(spr->x_offs, SpriteAlignerWindow::zoom) + (ir.Width() - UnScaleByZoom(spr->width, SpriteAlignerWindow::zoom)) / 2;
					y = -UnScaleByZoom(spr->y_offs, SpriteAlignerWindow::zoom) + (ir.Height() - UnScaleByZoom(spr->height, SpriteAlignerWindow::zoom)) / 2;
				} else {
					x = ir.Width() / 2;
					y = ir.Height() / 2;
				}

				DrawPixelInfo new_dpi;
				if (!FillDrawPixelInfo(&new_dpi, ir)) break;
				AutoRestoreBackup dpi_backup(_cur_dpi, &new_dpi);

				DrawSprite(this->current_sprite, PAL_NONE, x, y, nullptr, SpriteAlignerWindow::zoom);

				Rect outline = {0, 0, UnScaleByZoom(spr->width, SpriteAlignerWindow::zoom) - 1, UnScaleByZoom(spr->height, SpriteAlignerWindow::zoom) - 1};
				outline = outline.Translate(x + UnScaleByZoom(spr->x_offs, SpriteAlignerWindow::zoom), y + UnScaleByZoom(spr->y_offs, SpriteAlignerWindow::zoom));
				DrawRectOutline(outline.Expand(1), PC_LIGHT_BLUE, 1, 1);

				if (SpriteAlignerWindow::crosshair) {
					GfxDrawLine(x, 0, x, ir.Height() - 1, PC_WHITE, 1, 1);
					GfxDrawLine(0, y, ir.Width() - 1, y, PC_WHITE, 1, 1);
				}
				break;
			}

			case WID_SA_LIST: {
				/* Don't redraw sprite list while it is still being filled by picker. */
				if (_newgrf_debug_sprite_picker.mode == SPM_REDRAW) break;

				const NWidgetBase *nwid = this->GetWidget<NWidgetBase>(widget);
				int step_size = nwid->resize_y;

				const std::vector<SpriteID> &list = _newgrf_debug_sprite_picker.sprites;

				Rect ir = r.Shrink(WidgetDimensions::scaled.matrix);
				auto [first, last] = this->vscroll->GetVisibleRangeIterators(list);
				for (auto it = first; it != last; ++it) {
					const SpriteFile *file = GetOriginFile(*it);
					if (file == nullptr) {
						SetDParam(0, *it);
						DrawString(ir, STR_JUST_COMMA, *it == this->current_sprite ? TC_WHITE : (TC_GREY | TC_NO_SHADE), SA_RIGHT | SA_FORCE);
					} else {
						SetDParamStr(0, file->GetSimplifiedFilename());
						SetDParam(1, GetSpriteLocalID(*it));
						DrawString(ir, STR_SPRITE_ALIGNER_SPRITE, *it == this->current_sprite ? TC_WHITE : TC_BLACK);
					}
					ir.top += step_size;
				}
				break;
			}
		}
	}

	void OnClick([[maybe_unused]] Point pt, WidgetID widget, [[maybe_unused]] int click_count) override
	{
		switch (widget) {
			case WID_SA_PREVIOUS:
				do {
					this->current_sprite = (this->current_sprite == 0 ? GetMaxSpriteID() :  this->current_sprite) - 1;
				} while (GetSpriteType(this->current_sprite) != SpriteType::Normal);
				this->SelectAction5Type();
				this->SetDirty();
				break;

			case WID_SA_GOTO:
				ShowQueryString(STR_EMPTY, STR_SPRITE_ALIGNER_GOTO_CAPTION, 7, this, CS_NUMERAL, QSF_NONE);
				break;

			case WID_SA_NEXT:
				do {
					this->current_sprite = (this->current_sprite + 1) % GetMaxSpriteID();
				} while (GetSpriteType(this->current_sprite) != SpriteType::Normal);
				this->SelectAction5Type();
				this->SetDirty();
				break;

			case WID_SA_PICKER:
				this->LowerWidget(WID_SA_PICKER);
				_newgrf_debug_sprite_picker.mode = SPM_WAIT_CLICK;
				this->SetDirty();
				break;

			case WID_SA_LIST: {
				auto it = this->vscroll->GetScrolledItemFromWidget(_newgrf_debug_sprite_picker.sprites, pt.y, this, widget);
				if (it != _newgrf_debug_sprite_picker.sprites.end()) {
					SpriteID spr = *it;
					if (GetSpriteType(spr) == SpriteType::Normal) this->current_sprite = spr;
				}
				this->SelectAction5Type();
				this->SetDirty();
				break;
			}

			case WID_SA_UP:
			case WID_SA_DOWN:
			case WID_SA_LEFT:
			case WID_SA_RIGHT: {
				/* Make sure that there are no concurrent draw jobs executing */
				ViewportDoDrawProcessAllPending();

				/*
				 * Yes... this is a hack.
				 *
				 * No... I don't think it is useful to make this less of a hack.
				 *
				 * If you want to align sprites, you just need the number. Generally
				 * the sprite caches are big enough to not remove the sprite from the
				 * cache. If that's not the case, just let the NewGRF developer
				 * increase the cache size instead of storing thousands of offsets
				 * for the incredibly small chance that it's actually going to be
				 * used by someone and the sprite cache isn't big enough for that
				 * particular NewGRF developer.
				 */
				Sprite *spr = const_cast<Sprite *>(GetSprite(this->current_sprite, SpriteType::Normal, UINT8_MAX));

				/* Remember the original offsets of the current sprite, if not already in mapping. */
				if (this->offs_start_map.count(this->current_sprite) == 0) {
					this->offs_start_map[this->current_sprite] = XyOffs(spr->x_offs, spr->y_offs);
				}
				int amt = ScaleByZoom(_ctrl_pressed ? 8 : 1, SpriteAlignerWindow::zoom);
				for (Sprite *s = spr; s != nullptr; s = s->next) {
					switch (widget) {
						/* Move eight units at a time if ctrl is pressed. */
						case WID_SA_UP:    s->y_offs -= amt; break;
						case WID_SA_DOWN:  s->y_offs += amt; break;
						case WID_SA_LEFT:  s->x_offs -= amt; break;
						case WID_SA_RIGHT: s->x_offs += amt; break;
					}
				}
				/* Of course, we need to redraw the sprite, but where is it used?
				 * Everywhere is a safe bet. */
				MarkWholeScreenDirty();
				break;
			}

			case WID_SA_RESET_REL:
				/* Reset the starting offsets for the current sprite. */
				this->offs_start_map.erase(this->current_sprite);
				this->SetDirty();
				break;

			case WID_SA_CENTRE:
				SpriteAlignerWindow::centre = !SpriteAlignerWindow::centre;
				this->SetWidgetLoweredState(widget, SpriteAlignerWindow::centre);
				this->SetDirty();
				break;

			case WID_SA_CROSSHAIR:
				SpriteAlignerWindow::crosshair = !SpriteAlignerWindow::crosshair;
				this->SetWidgetLoweredState(widget, SpriteAlignerWindow::crosshair);
				this->SetDirty();
				break;

			default:
				if (IsInsideBS(widget, WID_SA_ZOOM, ZOOM_LVL_SPR_COUNT)) {
					SpriteAlignerWindow::zoom = ZoomLevel(widget - WID_SA_ZOOM);
					this->InvalidateData(0, true);
				}
				break;
		}
	}

	void OnQueryTextFinished(std::optional<std::string> str) override
	{
		if (!str.has_value() || str->empty()) return;

		this->current_sprite = atoi(str->c_str());
		if (this->current_sprite >= GetMaxSpriteID()) this->current_sprite = 0;
		while (GetSpriteType(this->current_sprite) != SpriteType::Normal) {
			this->current_sprite = (this->current_sprite + 1) % GetMaxSpriteID();
		}
		this->SelectAction5Type();
		this->SetDirty();
	}

	/**
	 * Some data on this window has become invalid.
	 * @param data Information about the changed data.
	 * @param gui_scope Whether the call is done from GUI scope. You may not do everything when not in GUI scope. See #InvalidateWindowData() for details.
	 */
	void OnInvalidateData([[maybe_unused]] int data = 0, [[maybe_unused]] bool gui_scope = true) override
	{
		if (!gui_scope) return;
		if (data == 1) {
			/* Sprite picker finished */
			this->RaiseWidget(WID_SA_PICKER);
			this->vscroll->SetCount(_newgrf_debug_sprite_picker.sprites.size());
		}

		SpriteAlignerWindow::zoom = Clamp(SpriteAlignerWindow::zoom, _settings_client.gui.zoom_min, _settings_client.gui.zoom_max);
		for (ZoomLevel z = ZOOM_LVL_BEGIN; z < ZOOM_LVL_SPR_COUNT; z++) {
			this->SetWidgetsDisabledState(z < _settings_client.gui.zoom_min || z > _settings_client.gui.zoom_max, WID_SA_ZOOM + z);
			this->SetWidgetsLoweredState(SpriteAlignerWindow::zoom == z, WID_SA_ZOOM + z);
		}
	}

	void OnResize() override
	{
		this->vscroll->SetCapacityFromWidget(this, WID_SA_LIST);
	}

private:
	void SelectAction5Type()
	{
		const auto act5types = GetAction5Types();
		for (auto it = std::begin(act5types); it != std::end(act5types); ++it) {
			if (it->sprite_base <= this->current_sprite && this->current_sprite < it->sprite_base + it->max_sprites) {
				this->act5_type = &*it;
				return;
			}
		}
		this->act5_type = nullptr;
	}
};

bool SpriteAlignerWindow::centre = true;
bool SpriteAlignerWindow::crosshair = true;

static constexpr NWidgetPart _nested_sprite_aligner_widgets[] = {
	NWidget(NWID_HORIZONTAL),
		NWidget(WWT_CLOSEBOX, COLOUR_GREY),
		NWidget(WWT_CAPTION, COLOUR_GREY, WID_SA_CAPTION), SetStringTip(STR_JUST_STRING4, STR_TOOLTIP_WINDOW_TITLE_DRAG_THIS),
		NWidget(WWT_SHADEBOX, COLOUR_GREY),
		NWidget(WWT_STICKYBOX, COLOUR_GREY),
	EndContainer(),
	NWidget(WWT_PANEL, COLOUR_GREY),
		NWidget(NWID_HORIZONTAL), SetPIP(0, WidgetDimensions::unscaled.hsep_wide, 0), SetPadding(WidgetDimensions::unscaled.sparse_resize),
			NWidget(NWID_VERTICAL), SetPIP(0, WidgetDimensions::unscaled.vsep_sparse, 0),
				NWidget(NWID_HORIZONTAL, NC_EQUALSIZE), SetPIP(0, WidgetDimensions::unscaled.hsep_normal, 0),
					NWidget(WWT_PUSHTXTBTN, COLOUR_GREY, WID_SA_PREVIOUS), SetStringTip(STR_SPRITE_ALIGNER_PREVIOUS_BUTTON, STR_SPRITE_ALIGNER_PREVIOUS_TOOLTIP), SetFill(1, 0), SetResize(1, 0),
					NWidget(WWT_PUSHTXTBTN, COLOUR_GREY, WID_SA_GOTO), SetStringTip(STR_SPRITE_ALIGNER_GOTO_BUTTON, STR_SPRITE_ALIGNER_GOTO_TOOLTIP), SetFill(1, 0), SetResize(1, 0),
					NWidget(WWT_PUSHTXTBTN, COLOUR_GREY, WID_SA_NEXT), SetStringTip(STR_SPRITE_ALIGNER_NEXT_BUTTON, STR_SPRITE_ALIGNER_NEXT_TOOLTIP), SetFill(1, 0), SetResize(1, 0),
				EndContainer(),
				NWidget(NWID_HORIZONTAL),
					NWidget(NWID_SPACER), SetFill(1, 1), SetResize(1, 0),
					NWidget(WWT_PUSHIMGBTN, COLOUR_GREY, WID_SA_UP), SetSpriteTip(SPR_ARROW_UP, STR_SPRITE_ALIGNER_MOVE_TOOLTIP), SetResize(0, 0), SetMinimalSize(11, 11),
					NWidget(NWID_SPACER), SetFill(1, 1), SetResize(1, 0),
				EndContainer(),
				NWidget(NWID_HORIZONTAL_LTR), SetPIP(0, WidgetDimensions::unscaled.hsep_wide, 0),
					NWidget(NWID_VERTICAL),
						NWidget(NWID_SPACER), SetFill(1, 1), SetResize(0, 1),
						NWidget(WWT_PUSHIMGBTN, COLOUR_GREY, WID_SA_LEFT), SetSpriteTip(SPR_ARROW_LEFT, STR_SPRITE_ALIGNER_MOVE_TOOLTIP), SetResize(0, 0), SetMinimalSize(11, 11),
						NWidget(NWID_SPACER), SetFill(1, 1), SetResize(0, 1),
					EndContainer(),
					NWidget(WWT_PANEL, COLOUR_DARK_BLUE, WID_SA_SPRITE), SetToolTip(STR_SPRITE_ALIGNER_SPRITE_TOOLTIP), SetResize(1, 1), SetFill(1, 1),
					EndContainer(),
					NWidget(NWID_VERTICAL),
						NWidget(NWID_SPACER), SetFill(1, 1), SetResize(0, 1),
						NWidget(WWT_PUSHIMGBTN, COLOUR_GREY, WID_SA_RIGHT), SetSpriteTip(SPR_ARROW_RIGHT, STR_SPRITE_ALIGNER_MOVE_TOOLTIP), SetResize(0, 0), SetMinimalSize(11, 11),
						NWidget(NWID_SPACER), SetFill(1, 1), SetResize(0, 1),
					EndContainer(),
				EndContainer(),
				NWidget(NWID_HORIZONTAL),
					NWidget(NWID_SPACER), SetFill(1, 1), SetResize(1, 0),
					NWidget(WWT_PUSHIMGBTN, COLOUR_GREY, WID_SA_DOWN), SetSpriteTip(SPR_ARROW_DOWN, STR_SPRITE_ALIGNER_MOVE_TOOLTIP), SetResize(0, 0), SetMinimalSize(11, 11),
					NWidget(NWID_SPACER), SetFill(1, 1), SetResize(1, 0),
				EndContainer(),
				NWidget(WWT_LABEL, INVALID_COLOUR, WID_SA_OFFSETS_ABS), SetStringTip(STR_SPRITE_ALIGNER_OFFSETS_ABS), SetFill(1, 0), SetResize(1, 0),
				NWidget(WWT_LABEL, INVALID_COLOUR, WID_SA_OFFSETS_REL), SetStringTip(STR_SPRITE_ALIGNER_OFFSETS_REL), SetFill(1, 0), SetResize(1, 0),
				NWidget(NWID_HORIZONTAL, NC_EQUALSIZE), SetPIP(0, WidgetDimensions::unscaled.hsep_normal, 0),
					NWidget(WWT_TEXTBTN_2, COLOUR_GREY, WID_SA_CENTRE), SetStringTip(STR_SPRITE_ALIGNER_CENTRE_OFFSET), SetFill(1, 0), SetResize(1, 0),
					NWidget(WWT_PUSHTXTBTN, COLOUR_GREY, WID_SA_RESET_REL), SetStringTip(STR_SPRITE_ALIGNER_RESET_BUTTON, STR_SPRITE_ALIGNER_RESET_TOOLTIP), SetFill(1, 0), SetResize(1, 0),
					NWidget(WWT_TEXTBTN, COLOUR_GREY, WID_SA_CROSSHAIR), SetStringTip(STR_SPRITE_ALIGNER_CROSSHAIR), SetFill(1, 0), SetResize(1, 0),
				EndContainer(),
			EndContainer(),
			NWidget(NWID_VERTICAL), SetPIP(0, WidgetDimensions::unscaled.vsep_sparse, 0),
				NWidget(WWT_TEXTBTN, COLOUR_GREY, WID_SA_PICKER), SetStringTip(STR_SPRITE_ALIGNER_PICKER_BUTTON, STR_SPRITE_ALIGNER_PICKER_TOOLTIP), SetFill(1, 0),
				NWidget(NWID_HORIZONTAL),
					NWidget(WWT_MATRIX, COLOUR_GREY, WID_SA_LIST), SetResize(1, 1), SetMatrixDataTip(1, 0), SetFill(1, 1), SetScrollbar(WID_SA_SCROLLBAR),
					NWidget(NWID_VSCROLLBAR, COLOUR_GREY, WID_SA_SCROLLBAR),
				EndContainer(),
				NWidget(NWID_VERTICAL),
					NWidget(WWT_TEXTBTN, COLOUR_GREY, WID_SA_ZOOM + ZOOM_LVL_IN_4X), SetStringTip(STR_CONFIG_SETTING_ZOOM_LVL_MIN), SetFill(1, 0),
					NWidget(WWT_TEXTBTN, COLOUR_GREY, WID_SA_ZOOM + ZOOM_LVL_IN_2X), SetStringTip(STR_CONFIG_SETTING_ZOOM_LVL_IN_2X), SetFill(1, 0),
					NWidget(WWT_TEXTBTN, COLOUR_GREY, WID_SA_ZOOM + ZOOM_LVL_NORMAL), SetStringTip(STR_CONFIG_SETTING_ZOOM_LVL_NORMAL), SetFill(1, 0),
					NWidget(WWT_TEXTBTN, COLOUR_GREY, WID_SA_ZOOM + ZOOM_LVL_OUT_2X), SetStringTip(STR_CONFIG_SETTING_ZOOM_LVL_OUT_2X), SetFill(1, 0),
					NWidget(WWT_TEXTBTN, COLOUR_GREY, WID_SA_ZOOM + ZOOM_LVL_OUT_4X), SetStringTip(STR_CONFIG_SETTING_ZOOM_LVL_OUT_4X), SetFill(1, 0),
					NWidget(WWT_TEXTBTN, COLOUR_GREY, WID_SA_ZOOM + ZOOM_LVL_OUT_8X), SetStringTip(STR_CONFIG_SETTING_ZOOM_LVL_OUT_8X), SetFill(1, 0),
				EndContainer(),
			EndContainer(),
		EndContainer(),
		NWidget(NWID_HORIZONTAL),
			NWidget(NWID_SPACER), SetFill(1, 0), SetResize(1, 0),
			NWidget(WWT_RESIZEBOX, COLOUR_GREY), SetResizeWidgetTypeTip(RWV_HIDE_BEVEL, STR_TOOLTIP_RESIZE),
		EndContainer(),
	EndContainer(),
};

static WindowDesc _sprite_aligner_desc(__FILE__, __LINE__,
	WDP_AUTO, "sprite_aligner", 400, 300,
	WC_SPRITE_ALIGNER, WC_NONE,
	{},
	_nested_sprite_aligner_widgets
);

/**
 * Show the window for aligning sprites.
 */
void ShowSpriteAlignerWindow()
{
	AllocateWindowDescFront<SpriteAlignerWindow>(_sprite_aligner_desc, 0);
}

const char *GetNewGRFCallbackName(CallbackID cbid)
{
	#define CBID(c) case c: return #c;
	switch (cbid) {
		CBID(CBID_RANDOM_TRIGGER)
		CBID(CBID_VEHICLE_VISUAL_EFFECT)
		CBID(CBID_VEHICLE_LENGTH)
		CBID(CBID_VEHICLE_LOAD_AMOUNT)
		CBID(CBID_STATION_AVAILABILITY)
		CBID(CBID_STATION_DRAW_TILE_LAYOUT)
		CBID(CBID_VEHICLE_REFIT_CAPACITY)
		CBID(CBID_VEHICLE_ARTIC_ENGINE)
		CBID(CBID_HOUSE_ALLOW_CONSTRUCTION)
		CBID(CBID_GENERIC_AI_PURCHASE_SELECTION)
		CBID(CBID_VEHICLE_CARGO_SUFFIX)
		CBID(CBID_HOUSE_ANIMATION_NEXT_FRAME)
		CBID(CBID_HOUSE_ANIMATION_START_STOP)
		CBID(CBID_HOUSE_CONSTRUCTION_STATE_CHANGE)
		CBID(CBID_TRAIN_ALLOW_WAGON_ATTACH)
		CBID(CBID_HOUSE_COLOUR)
		CBID(CBID_HOUSE_CARGO_ACCEPTANCE)
		CBID(CBID_HOUSE_ANIMATION_SPEED)
		CBID(CBID_HOUSE_DESTRUCTION)
		CBID(CBID_INDUSTRY_PROBABILITY)
		CBID(CBID_VEHICLE_ADDITIONAL_TEXT)
		CBID(CBID_STATION_BUILD_TILE_LAYOUT)
		CBID(CBID_INDTILE_ANIM_START_STOP)
		CBID(CBID_INDTILE_ANIM_NEXT_FRAME)
		CBID(CBID_INDTILE_ANIMATION_SPEED)
		CBID(CBID_INDUSTRY_LOCATION)
		CBID(CBID_INDUSTRY_PRODUCTION_CHANGE)
		CBID(CBID_HOUSE_ACCEPT_CARGO)
		CBID(CBID_INDTILE_CARGO_ACCEPTANCE)
		CBID(CBID_INDTILE_ACCEPT_CARGO)
		CBID(CBID_VEHICLE_COLOUR_MAPPING)
		CBID(CBID_HOUSE_PRODUCE_CARGO)
		CBID(CBID_INDTILE_SHAPE_CHECK)
		CBID(CBID_INDTILE_DRAW_FOUNDATIONS)
		CBID(CBID_VEHICLE_START_STOP_CHECK)
		CBID(CBID_VEHICLE_32DAY_CALLBACK)
		CBID(CBID_VEHICLE_SOUND_EFFECT)
		CBID(CBID_VEHICLE_AUTOREPLACE_SELECTION)
		CBID(CBID_INDUSTRY_MONTHLYPROD_CHANGE)
		CBID(CBID_VEHICLE_MODIFY_PROPERTY)
		CBID(CBID_INDUSTRY_CARGO_SUFFIX)
		CBID(CBID_INDUSTRY_FUND_MORE_TEXT)
		CBID(CBID_CARGO_PROFIT_CALC)
		CBID(CBID_INDUSTRY_WINDOW_MORE_TEXT)
		CBID(CBID_INDUSTRY_SPECIAL_EFFECT)
		CBID(CBID_INDTILE_AUTOSLOPE)
		CBID(CBID_INDUSTRY_REFUSE_CARGO)
		CBID(CBID_STATION_ANIM_START_STOP)
		CBID(CBID_STATION_ANIM_NEXT_FRAME)
		CBID(CBID_STATION_ANIMATION_SPEED)
		CBID(CBID_HOUSE_DENY_DESTRUCTION)
		CBID(CBID_SOUNDS_AMBIENT_EFFECT)
		CBID(CBID_CARGO_STATION_RATING_CALC)
		CBID(CBID_NEW_SIGNALS_SPRITE_DRAW)
		CBID(CBID_CANALS_SPRITE_OFFSET)
		CBID(CBID_HOUSE_WATCHED_CARGO_ACCEPTED)
		CBID(CBID_STATION_LAND_SLOPE_CHECK)
		CBID(CBID_INDUSTRY_DECIDE_COLOUR)
		CBID(CBID_INDUSTRY_INPUT_CARGO_TYPES)
		CBID(CBID_INDUSTRY_OUTPUT_CARGO_TYPES)
		CBID(CBID_HOUSE_CUSTOM_NAME)
		CBID(CBID_HOUSE_DRAW_FOUNDATIONS)
		CBID(CBID_HOUSE_AUTOSLOPE)
		CBID(CBID_AIRPTILE_DRAW_FOUNDATIONS)
		CBID(CBID_AIRPTILE_ANIM_START_STOP)
		CBID(CBID_AIRPTILE_ANIM_NEXT_FRAME)
		CBID(CBID_AIRPTILE_ANIMATION_SPEED)
		CBID(CBID_AIRPORT_ADDITIONAL_TEXT)
		CBID(CBID_AIRPORT_LAYOUT_NAME)
		CBID(CBID_OBJECT_LAND_SLOPE_CHECK)
		CBID(CBID_OBJECT_ANIMATION_NEXT_FRAME)
		CBID(CBID_OBJECT_ANIMATION_START_STOP)
		CBID(CBID_OBJECT_ANIMATION_SPEED)
		CBID(CBID_OBJECT_COLOUR)
		CBID(CBID_OBJECT_FUND_MORE_TEXT)
		CBID(CBID_OBJECT_AUTOSLOPE)
		CBID(CBID_VEHICLE_REFIT_COST)
		CBID(CBID_INDUSTRY_PROD_CHANGE_BUILD)
		CBID(CBID_VEHICLE_SPAWN_VISUAL_EFFECT)
		CBID(CBID_VEHICLE_NAME)
		CBID(XCBID_TOWN_ZONES)
		CBID(XCBID_SHIP_REFIT_PART_NAME)
		default: return nullptr;
	}
}<|MERGE_RESOLUTION|>--- conflicted
+++ resolved
@@ -133,16 +133,9 @@
 
 /** Representation of the data from a NewGRF property. */
 struct NIProperty {
-<<<<<<< HEAD
 	const char *name;                       ///< A (human readable) name for the property
 	NO_UNIQUE_ADDRESS NIValueReader reader; ///< Class value reader
 	uint8_t prop;                           ///< The number of the property
-=======
-	std::string_view name;          ///< A (human readable) name for the property
-	NIOffsetProc *offset_proc; ///< Callback proc to get the actual variable address in memory
-	uint8_t read_size;            ///< Number of bytes (i.e. byte, word, dword etc)
-	uint8_t prop;                 ///< The number of the property
->>>>>>> 1dd4adc5
 	uint8_t type;
 };
 
@@ -152,18 +145,10 @@
  * information on when they actually apply.
  */
 struct NICallback {
-<<<<<<< HEAD
 	const char *name;    ///< The human readable name of the callback
 	NIValueReader reader;///< Class value reader
 	uint8_t cb_bit;      ///< The bit that needs to be set for this callback to be enabled
 	uint16_t cb_id;      ///< The number of the callback
-=======
-	std::string_view name;          ///< The human readable name of the callback
-	NIOffsetProc *offset_proc; ///< Callback proc to get the actual variable address in memory
-	uint8_t read_size;            ///< The number of bytes (i.e. byte, word, dword etc) to read
-	uint8_t cb_bit;               ///< The bit that needs to be set for this callback to be enabled
-	uint16_t cb_id;              ///< The number of the callback
->>>>>>> 1dd4adc5
 };
 /** Mask to show no bit needs to be enabled for the callback. */
 static const int CBM_NO_BIT = UINT8_MAX;
@@ -176,7 +161,6 @@
 
 /** Representation on the NewGRF variables. */
 struct NIVariable {
-<<<<<<< HEAD
 	const char *name;
 	uint16_t var;
 	NIVariableFlags flags;
@@ -217,10 +201,6 @@
 	{
 		this->PrintV(fmtstr, fmt::make_format_args(args...));
 	}
-=======
-	std::string_view name;
-	uint8_t var;
->>>>>>> 1dd4adc5
 };
 
 /** Helper class to wrap some functionality/queries in. */
@@ -366,27 +346,9 @@
  * @param window_number The window to get the NIFeature for.
  * @return the NIFeature, or nullptr is there isn't one.
  */
-<<<<<<< HEAD
 static inline const NIFeature *GetFeature(GrfSpecFeature grf_feature)
 {
 	return grf_feature < GSF_FAKE_END ? _nifeatures[grf_feature] : nullptr;
-=======
-static inline const NIFeature *GetFeature(uint window_number)
-{
-	GrfSpecFeature idx = GetFeatureNum(window_number);
-	return idx < GSF_FAKE_END ? _nifeatures[idx] : nullptr;
-}
-
-/**
- * Get the NIHelper related to the window number.
- * @param window_number The window to get the NIHelper for.
- * @pre GetFeature(window_number) != nullptr
- * @return the NIHelper
- */
-static inline const NIHelper &GetFeatureHelper(uint window_number)
-{
-	return *GetFeature(window_number)->helper;
->>>>>>> 1dd4adc5
 }
 
 /** Window used for inspecting NewGRFs. */
@@ -443,9 +405,9 @@
 	 * @param variable the variable to check.
 	 * @return true iff the variable has a parameter.
 	 */
-	static bool HasVariableParameter(const NIVariable *niv)
-	{
-		return IsInsideBS(niv->var, 0x60, 0x20) || (niv->flags & NIVF_SHOW_PARAMS);
+	static bool HasVariableParameter(const NIVariable &niv)
+	{
+		return IsInsideBS(niv.var, 0x60, 0x20) || (niv.flags & NIVF_SHOW_PARAMS);
 	}
 
 	/**
@@ -474,7 +436,7 @@
 
 	const NIHelper *GetFeatureHelper() const
 	{
-		return this->GetFeature()->helper;
+		return this->GetFeature()->helper.get();
 	}
 
 	/**
@@ -523,11 +485,7 @@
 		this->FinishInitNested(0);
 
 		this->vscroll->SetCount(0);
-<<<<<<< HEAD
 		this->SetWidgetDisabledState(WID_NGRFI_PARENT, !this->GetFeatureHelper()->GetParent(this->GetFeatureIndex()).IsValid());
-=======
-		this->SetWidgetDisabledState(WID_NGRFI_PARENT, GetFeatureHelper(this->window_number).GetParent(this->GetFeatureIndex()) == UINT32_MAX);
->>>>>>> 1dd4adc5
 
 		this->OnInvalidateData(0, true);
 	}
@@ -536,11 +494,7 @@
 	{
 		if (widget != WID_NGRFI_CAPTION) return;
 
-<<<<<<< HEAD
 		this->GetFeatureHelper()->SetStringParameters(this->GetFeatureIndex());
-=======
-		GetFeatureHelper(this->window_number).SetStringParameters(this->GetFeatureIndex());
->>>>>>> 1dd4adc5
 	}
 
 	void UpdateWidgetSize(WidgetID widget, Dimension &size, [[maybe_unused]] const Dimension &padding, [[maybe_unused]] Dimension &fill, [[maybe_unused]] Dimension &resize) override
@@ -658,9 +612,8 @@
 			if (!buf.empty()) Debug(misc, 0, "*** {} ***", strip_leading_colours(buf));
 		}
 		uint index = this->GetFeatureIndex();
-<<<<<<< HEAD
 		const NIFeature *nif  = this->GetFeature();
-		const NIHelper *nih   = nif->helper;
+		const NIHelper *nih   = nif->helper.get();
 		const void *base      = nih->GetInstance(index);
 		const void *base_spec = nih->GetSpec(index);
 
@@ -804,13 +757,13 @@
 
 		const_cast<NewGRFInspectWindow*>(this)->first_variable_line_index = i;
 
-		if (nif->variables != nullptr) {
+		if (!nif->variables.empty()) {
 			this->DrawString(r, i++, "Variables:");
 			int prefix_width = 0;
 			uint widest_num = 0;
-			for (const NIVariable *niv = nif->variables; niv->name != nullptr; niv++) {
-				if (niv->var >= 0x100) {
-					const char *name = GetExtendedVariableNameById(niv->var);
+			for (const NIVariable &niv : nif->variables) {
+				if (niv.var >= 0x100) {
+					const char *name = GetExtendedVariableNameById(niv.var);
 					if (name != nullptr) {
 						format_buffer buffer;
 						if (HasVariableParameter(niv)) {
@@ -823,20 +776,20 @@
 					}
 				}
 			}
-			for (const NIVariable *niv = nif->variables; niv->name != nullptr; niv++) {
+			for (const NIVariable &niv : nif->variables) {
 				GetVariableExtra extra;
 				const bool has_param = HasVariableParameter(niv);
 				uint param = 0;
 				if (has_param) {
-					auto iter = this->var60params.find(niv->var);
+					auto iter = this->var60params.find(niv.var);
 					if (iter != this->var60params.end()) param = iter->second;
 				}
-				uint value = nih->Resolve(index, niv->var, param, extra);
+				uint value = nih->Resolve(index, niv.var, param, extra);
 
 				if (!extra.available) continue;
 
-				if (niv->var >= 0x100) {
-					const char *name = GetExtendedVariableNameById(niv->var);
+				if (niv.var >= 0x100) {
+					const char *name = GetExtendedVariableNameById(niv.var);
 					if (name != nullptr) {
 						format_buffer buffer;
 						if (has_param) {
@@ -845,9 +798,9 @@
 							buffer.format("  {}: ", name);
 						}
 						if (_current_text_dir == TD_RTL) {
-							this->DrawString(r, i++, "{}{:08x} ({})", buffer, value, niv->name);
+							this->DrawString(r, i++, "{}{:08x} ({})", buffer, value, niv.name);
 						} else {
-							if (this->log_console) Debug(misc, 0, "  {}{:08x} ({})", buffer, value, niv->name);
+							if (this->log_console) Debug(misc, 0, "  {}{:08x} ({})", buffer, value, niv.name);
 
 							int offset = i - this->vscroll->GetPosition();
 							i++;
@@ -855,7 +808,7 @@
 								Rect sr = r.Shrink(WidgetDimensions::scaled.frametext).Shrink(0, offset * this->resize.step_height, 0, 0);
 								int edge = ::DrawString(sr.left, sr.right, sr.top, buffer, TC_BLACK);
 								buffer.clear();
-								buffer.format("{:08x} ({})", value, niv->name);
+								buffer.format("{:08x} ({})", value, niv.name);
 								::DrawString(std::max(edge, sr.left + prefix_width), sr.right, sr.top, buffer, TC_BLACK);
 							}
 						}
@@ -864,9 +817,9 @@
 				}
 
 				if (has_param) {
-					this->DrawString(r, i++, "  {:02x}[{:02x}]: {:08x} ({})", niv->var, param, value, niv->name);
+					this->DrawString(r, i++, "  {:02x}[{:02x}]: {:08x} ({})", niv.var, param, value, niv.name);
 				} else {
-					this->DrawString(r, i++, "  {:02x}: {:08x} ({})", niv->var, value, niv->name);
+					this->DrawString(r, i++, "  {:02x}: {:08x} ({})", niv.var, value, niv.name);
 				}
 			}
 		}
@@ -892,37 +845,6 @@
 				if (last_non_blank != (uint)psa.size()) {
 					this->DrawString(r, i++, "  {} to {} are all 0", psa_limit, (psa.size() - 1));
 				}
-=======
-		const NIFeature *nif  = GetFeature(this->window_number);
-		const NIHelper &nih   = *nif->helper;
-		const void *base      = nih.GetInstance(index);
-		const void *base_spec = nih.GetSpec(index);
-
-		uint i = 0;
-		if (!nif->variables.empty()) {
-			this->DrawString(r, i++, "Variables:");
-			for (const NIVariable &niv : nif->variables) {
-				bool avail = true;
-				uint param = HasVariableParameter(niv.var) ? NewGRFInspectWindow::var60params[GetFeatureNum(this->window_number)][niv.var - 0x60] : 0;
-				uint value = nih.Resolve(index, niv.var, param, avail);
-
-				if (!avail) continue;
-
-				if (HasVariableParameter(niv.var)) {
-					this->DrawString(r, i++, fmt::format("  {:02x}[{:02x}]: {:08x} ({})", niv.var, param, value, niv.name));
-				} else {
-					this->DrawString(r, i++, fmt::format("  {:02x}: {:08x} ({})", niv.var, value, niv.name));
-				}
-			}
-		}
-
-		auto psa = nih.GetPSA(index, this->caller_grfid);
-		if (!psa.empty()) {
-			if (nih.PSAWithParameter()) {
-				this->DrawString(r, i++, fmt::format("Persistent storage [{:08X}]:", std::byteswap(this->caller_grfid)));
-			} else {
-				this->DrawString(r, i++, "Persistent storage:");
->>>>>>> 1dd4adc5
 			}
 		}
 
@@ -937,20 +859,8 @@
 
 		if (!nif->properties.empty()) {
 			this->DrawString(r, i++, "Properties:");
-<<<<<<< HEAD
-			for (const NIProperty *nip = nif->properties; nip->name != nullptr; nip++) {
-				uint value = nip->reader.ReadValue(base);
-=======
 			for (const NIProperty &nip : nif->properties) {
-				const void *ptr = nip.offset_proc(base);
-				uint value;
-				switch (nip.read_size) {
-					case 1: value = *(const uint8_t  *)ptr; break;
-					case 2: value = *(const uint16_t *)ptr; break;
-					case 4: value = *(const uint32_t *)ptr; break;
-					default: NOT_REACHED();
-				}
->>>>>>> 1dd4adc5
+				uint value = nip.reader.ReadValue(base);
 
 				StringID string;
 				SetDParam(0, value);
@@ -967,42 +877,20 @@
 						NOT_REACHED();
 				}
 
-<<<<<<< HEAD
-				this->DrawString(r, i++, "  {:02x}: {} ({})", nip->prop, GetString(string), nip->name);
-=======
-				this->DrawString(r, i++, fmt::format("  {:02x}: {} ({})", nip.prop, GetString(string), nip.name));
->>>>>>> 1dd4adc5
+				this->DrawString(r, i++, "  {:02x}: {} ({})", nip.prop, GetString(string), nip.name);
 			}
 		}
 
 		if (!nif->callbacks.empty()) {
 			this->DrawString(r, i++, "Callbacks:");
-<<<<<<< HEAD
-			for (const NICallback *nic = nif->callbacks; nic->name != nullptr; nic++) {
-				if (nic->cb_bit != CBM_NO_BIT) {
-					uint value = nic->reader.ReadValue(base_spec);
-
-					if (!HasBit(value, nic->cb_bit)) continue;
-					this->DrawString(r, i++, "  {:03x}: {}", nic->cb_id, nic->name);
-				} else {
-					this->DrawString(r, i++, "  {:03x}: {} (unmasked)", nic->cb_id, nic->name);
-=======
 			for (const NICallback &nic : nif->callbacks) {
 				if (nic.cb_bit != CBM_NO_BIT) {
-					const void *ptr = nic.offset_proc(base_spec);
-					uint value;
-					switch (nic.read_size) {
-						case 1: value = *(const uint8_t  *)ptr; break;
-						case 2: value = *(const uint16_t *)ptr; break;
-						case 4: value = *(const uint32_t *)ptr; break;
-						default: NOT_REACHED();
-					}
+					uint value = nic.reader.ReadValue(base_spec);
 
 					if (!HasBit(value, nic.cb_bit)) continue;
-					this->DrawString(r, i++, fmt::format("  {:03x}: {}", nic.cb_id, nic.name));
+					this->DrawString(r, i++, "  {:03x}: {}", nic.cb_id, nic.name);
 				} else {
-					this->DrawString(r, i++, fmt::format("  {:03x}: {} (unmasked)", nic.cb_id, nic.name));
->>>>>>> 1dd4adc5
+					this->DrawString(r, i++, "  {:03x}: {} (unmasked)", nic.cb_id, nic.name);
 				}
 			}
 		}
@@ -1054,17 +942,11 @@
 	{
 		switch (widget) {
 			case WID_NGRFI_PARENT: {
-<<<<<<< HEAD
 				const NIHelper *nih = this->GetFeatureHelper();
 				InspectTargetId target = nih->GetParent(this->GetFeatureIndex());
 				if (target.IsValid()) {
 					::ShowNewGRFInspectWindow(target.grf_feature, target.feature_index, nih->GetGRFID(this->GetFeatureIndex()));
 				}
-=======
-				const NIHelper &nih = GetFeatureHelper(this->window_number);
-				uint index = nih.GetParent(this->GetFeatureIndex());
-				::ShowNewGRFInspectWindow(GetFeatureNum(index), ::GetFeatureIndex(index), nih.GetGRFID(this->GetFeatureIndex()));
->>>>>>> 1dd4adc5
 				break;
 			}
 
@@ -1140,13 +1022,8 @@
 				}
 
 				/* Does this feature have variables? */
-<<<<<<< HEAD
 				const NIFeature *nif = this->GetFeature();
-				if (nif->variables == nullptr) return;
-=======
-				const NIFeature *nif  = GetFeature(this->window_number);
 				if (nif->variables.empty()) return;
->>>>>>> 1dd4adc5
 
 				if (nif->helper->ShowExtraInfoOnly(this->GetFeatureIndex()) || nif->helper->ShowExtraInfoIncludingGRFIDOnly(this->GetFeatureIndex())) return;
 
@@ -1157,11 +1034,7 @@
 				for (const NIVariable &niv : nif->variables) {
 					if (--line != 0) continue; // 0 because of the "Variables:" line
 
-<<<<<<< HEAD
 					if (!HasVariableParameter(niv)) break;
-=======
-					if (!HasVariableParameter(niv.var)) break;
->>>>>>> 1dd4adc5
 
 					this->current_edit_param = niv.var;
 					ShowQueryString(STR_EMPTY, STR_NEWGRF_INSPECT_QUERY_CAPTION, 9, this, CS_HEXADECIMAL, QSF_NONE);
