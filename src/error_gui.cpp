--- conflicted
+++ resolved
@@ -205,11 +205,7 @@
 		}
 	}
 
-<<<<<<< HEAD
 	Point OnInitialPosition(int16 sm_width, int16 sm_height, int window_number) override
-=======
-	Point OnInitialPosition([[maybe_unused]] int16_t sm_width, [[maybe_unused]] int16_t sm_height, [[maybe_unused]] int window_number) override
->>>>>>> 077b08bb
 	{
 		/* Position (0, 0) given, center the window. */
 		if (this->position.x == 0 && this->position.y == 0) {
