--- conflicted
+++ resolved
@@ -74,13 +74,8 @@
  * @param data The data to copy.
  */
 ErrorMessageData::ErrorMessageData(const ErrorMessageData &data) :
-<<<<<<< HEAD
-	display_timer(data.display_timer), params(data.params), textref_stack_grffile(data.textref_stack_grffile), textref_stack_size(data.textref_stack_size),
-	summary_msg(data.summary_msg), detailed_msg(data.detailed_msg), extra_msg(data.extra_msg), position(data.position), face(data.face)
-=======
-	is_critical(data.is_critical), textref_stack_grffile(data.textref_stack_grffile), textref_stack_size(data.textref_stack_size),
+	display_timer(data.display_timer), textref_stack_grffile(data.textref_stack_grffile), textref_stack_size(data.textref_stack_size),
 	summary_msg(data.summary_msg), detailed_msg(data.detailed_msg), extra_msg(data.extra_msg), position(data.position), company(data.company)
->>>>>>> 2d7d085e
 {
 	memcpy(this->textref_stack, data.textref_stack, sizeof(this->textref_stack));
 }
@@ -88,13 +83,8 @@
 /**
  * Display an error message in a window.
  * @param summary_msg  General error message showed in first line. Must be valid.
-<<<<<<< HEAD
- * @param detailed_msg Detailed error message showed in second line. Can be INVALID_STRING_ID.
+ * @param detailed_msg Detailed error message showed in second line. Can be empty.
  * @param duration     The amount of time to show this error message.
-=======
- * @param detailed_msg Detailed error message showed in second line. Can be empty.
- * @param is_critical  Whether the error is critical. Critical messages never go away on their own.
->>>>>>> 2d7d085e
  * @param x            World X position (TileVirtX) of the error location. Set both x and y to 0 to just center the message when there is no related error tile.
  * @param y            World Y position (TileVirtY) of the error location. Set both x and y to 0 to just center the message when there is no related error tile.
  * @param textref_stack_grffile NewGRF that provides the #TextRefStack for the error message.
@@ -102,12 +92,7 @@
  * @param textref_stack Values to put on the #TextRefStack.
  * @param extra_msg    Extra error message showed in third line. Can be empty.
  */
-<<<<<<< HEAD
-ErrorMessageData::ErrorMessageData(StringID summary_msg, StringID detailed_msg, uint duration, int x, int y, const GRFFile *textref_stack_grffile, uint textref_stack_size, const uint32_t *textref_stack, StringID extra_msg) :
-=======
-ErrorMessageData::ErrorMessageData(EncodedString &&summary_msg, EncodedString &&detailed_msg, bool is_critical, int x, int y, const GRFFile *textref_stack_grffile, uint textref_stack_size, const uint32_t *textref_stack, EncodedString &&extra_msg, CompanyID company) :
-	is_critical(is_critical),
->>>>>>> 2d7d085e
+ErrorMessageData::ErrorMessageData(EncodedString &&summary_msg, EncodedString &&detailed_msg, uint duration, int x, int y, const GRFFile *textref_stack_grffile, uint textref_stack_size, const uint32_t *textref_stack, EncodedString &&extra_msg, CompanyID company) :
 	textref_stack_grffile(textref_stack_grffile),
 	textref_stack_size(textref_stack_size),
 	summary_msg(std::move(summary_msg)),
@@ -120,63 +105,9 @@
 
 	if (textref_stack_size > 0) MemCpyT(this->textref_stack, textref_stack, textref_stack_size);
 
-<<<<<<< HEAD
-	assert(summary_msg != INVALID_STRING_ID);
+	assert(!this->summary_msg.empty());
 
 	this->display_timer.SetInterval(duration * 3000);
-}
-
-/**
- * Copy error parameters from current DParams.
- */
-void ErrorMessageData::CopyOutDParams()
-{
-	if (this->detailed_msg == STR_ERROR_OWNED_BY) {
-		/* The parameters are set by SetDParamsForOwnedBy. */
-		CompanyID company = (CompanyID)GetDParam(OWNED_BY_OWNER_IN_PARAMETERS_OFFSET);
-		if (company < MAX_COMPANIES) face = company;
-	}
-
-	/* Get parameters using type information */
-	if (this->textref_stack_size > 0) StartTextRefStackUsage(this->textref_stack_grffile, this->textref_stack_size, this->textref_stack);
-	CopyOutDParam(this->params, 20);
-	if (this->textref_stack_size > 0) StopTextRefStackUsage();
-}
-
-/**
- * Set a error string parameter.
- * @param n Parameter index
- * @param v Parameter value
- */
-void ErrorMessageData::SetDParam(uint n, uint64_t v)
-{
-	if (n >= this->params.size()) this->params.resize(n + 1);
-	this->params[n] = v;
-}
-
-/**
- * Set a rawstring parameter.
- * @param n Parameter index
- * @param str Raw string
- */
-void ErrorMessageData::SetDParamStr(uint n, const char *str)
-{
-	if (n >= this->params.size()) this->params.resize(n + 1);
-	this->params[n] = str;
-}
-
-/**
- * Set a rawstring parameter.
- * @param n Parameter index
- * @param str Raw string
- */
-void ErrorMessageData::SetDParamStr(uint n, const std::string &str)
-{
-	if (n >= this->params.size()) this->params.resize(n + 1);
-	this->params[n] = str;
-=======
-	assert(!this->summary_msg.empty());
->>>>>>> 2d7d085e
 }
 
 /** The actual queue with errors. */
@@ -371,15 +302,13 @@
 
 /**
  * Display an error message in a window.
-<<<<<<< HEAD
-=======
  * Note: CommandCost errors are always severity level WL_INFO.
  * @param summary_msg  General error message showed in first line. Must be valid.
  * @param x            World X position (TileVirtX) of the error location. Set both x and y to 0 to just center the message when there is no related error tile.
  * @param y            World Y position (TileVirtY) of the error location. Set both x and y to 0 to just center the message when there is no related error tile.
  * @param cc           CommandCost containing the optional detailed and extra error messages shown in the second and third lines (can be empty) and TextRefStack info.
  */
-void ShowErrorMessage(EncodedString &&summary_msg, int x, int y, const CommandCost &cc)
+void ShowErrorMessage(EncodedString &&summary_msg, int x, int y, CommandCost &cc)
 {
 	EncodedString error = std::move(cc.GetEncodedMessage());
 	if (error.empty()) error = GetEncodedStringIfValid(cc.GetErrorMessage());
@@ -391,7 +320,6 @@
 
 /**
  * Display an error message in a window.
->>>>>>> 2d7d085e
  * @param summary_msg  General error message showed in first line. Must be valid.
  * @param detailed_msg Detailed error message showed in second line. Can be empty.
  * @param wl           Message severity.
@@ -400,11 +328,7 @@
  * @param textref_stack_grffile NewGRF providing the #TextRefStack for the error message.
  * @param textref_stack_size Number of uint32_t values to put on the #TextRefStack for the error message; 0 if the #TextRefStack shall not be used.
  * @param textref_stack Values to put on the #TextRefStack.
-<<<<<<< HEAD
- * @param extra_msg    Extra error message showed in third line. Can be INVALID_STRING_ID.
-=======
  * @param extra_msg    Extra error message shown in third line. Can be empty.
->>>>>>> 2d7d085e
  */
 void ShowErrorMessage(EncodedString &&summary_msg, EncodedString &&detailed_msg, WarningLevel wl, int x, int y, const GRFFile *textref_stack_grffile, uint textref_stack_size, const uint32_t *textref_stack, EncodedString &&extra_msg, CompanyID company)
 {
@@ -415,26 +339,15 @@
 
 		if (textref_stack_size > 0) StartTextRefStackUsage(textref_stack_grffile, textref_stack_size, textref_stack);
 
-<<<<<<< HEAD
 		format_buffer message;
-		AppendStringInPlaceGlobalParams(message, summary_msg);
-		if (detailed_msg != INVALID_STRING_ID) {
+		summary_msg.AppendDecodedStringInPlace(message);
+		if (!detailed_msg.empty()) {
 			message.push_back(' ');
-			AppendStringInPlaceGlobalParams(message, detailed_msg);
-		}
-		if (extra_msg != INVALID_STRING_ID) {
+			detailed_msg.AppendDecodedStringInPlace(message);
+		}
+		if (!extra_msg.empty()) {
 			message.push_back(' ');
-			AppendStringInPlaceGlobalParams(message, extra_msg);
-=======
-		std::string message = summary_msg.GetDecodedString();
-		if (!detailed_msg.empty()) {
-			message += " ";
-			message += detailed_msg.GetDecodedString();
-		}
-		if (!extra_msg.empty()) {
-			message += " ";
-			message += extra_msg.GetDecodedString();
->>>>>>> 2d7d085e
+			extra_msg.AppendDecodedStringInPlace(message);
 		}
 
 		if (textref_stack_size > 0) StopTextRefStackUsage();
@@ -450,12 +363,7 @@
 	if (_game_mode == GM_BOOTSTRAP) return;
 	if (_settings_client.gui.errmsg_duration == 0 && !no_timeout) return;
 
-<<<<<<< HEAD
-	ErrorMessageData data(summary_msg, detailed_msg, no_timeout ? 0 : _settings_client.gui.errmsg_duration, x, y, textref_stack_grffile, textref_stack_size, textref_stack, extra_msg);
-	data.CopyOutDParams();
-=======
-	ErrorMessageData data(std::move(summary_msg), std::move(detailed_msg), is_critical, x, y, textref_stack_grffile, textref_stack_size, textref_stack, std::move(extra_msg), company);
->>>>>>> 2d7d085e
+	ErrorMessageData data(std::move(summary_msg), std::move(detailed_msg), no_timeout ? 0 : _settings_client.gui.errmsg_duration, x, y, textref_stack_grffile, textref_stack_size, textref_stack, std::move(extra_msg), company);
 
 	ErrmsgWindow *w = dynamic_cast<ErrmsgWindow *>(FindWindowById(WC_ERRMSG, 0));
 	if (w != nullptr) {
