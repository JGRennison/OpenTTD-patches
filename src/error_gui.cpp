--- conflicted
+++ resolved
@@ -70,20 +70,6 @@
 );
 
 /**
-<<<<<<< HEAD
- * Copy the given data into our instance.
- * @param data The data to copy.
- */
-ErrorMessageData::ErrorMessageData(const ErrorMessageData &data) :
-	display_timer(data.display_timer), textref_stack_grffile(data.textref_stack_grffile), textref_stack_size(data.textref_stack_size),
-	summary_msg(data.summary_msg), detailed_msg(data.detailed_msg), extra_msg(data.extra_msg), position(data.position), company(data.company)
-{
-	memcpy(this->textref_stack, data.textref_stack, sizeof(this->textref_stack));
-}
-
-/**
-=======
->>>>>>> 23ba18ad
  * Display an error message in a window.
  * @param summary_msg  General error message showed in first line. Must be valid.
  * @param detailed_msg Detailed error message showed in second line. Can be empty.
@@ -92,14 +78,7 @@
  * @param y            World Y position (TileVirtY) of the error location. Set both x and y to 0 to just center the message when there is no related error tile.
  * @param extra_msg    Extra error message showed in third line. Can be empty.
  */
-<<<<<<< HEAD
-ErrorMessageData::ErrorMessageData(EncodedString &&summary_msg, EncodedString &&detailed_msg, uint duration, int x, int y, const GRFFile *textref_stack_grffile, uint textref_stack_size, const uint32_t *textref_stack, EncodedString &&extra_msg, CompanyID company) :
-	textref_stack_grffile(textref_stack_grffile),
-	textref_stack_size(textref_stack_size),
-=======
-ErrorMessageData::ErrorMessageData(EncodedString &&summary_msg, EncodedString &&detailed_msg, bool is_critical, int x, int y, EncodedString &&extra_msg, CompanyID company) :
-	is_critical(is_critical),
->>>>>>> 23ba18ad
+ErrorMessageData::ErrorMessageData(EncodedString &&summary_msg, EncodedString &&detailed_msg, uint duration, int x, int y, EncodedString &&extra_msg, CompanyID company) :
 	summary_msg(std::move(summary_msg)),
 	detailed_msg(std::move(detailed_msg)),
 	extra_msg(std::move(extra_msg)),
@@ -325,14 +304,8 @@
 	if (wl != WL_INFO) {
 		/* Print message to console */
 
-<<<<<<< HEAD
-		if (textref_stack_size > 0) StartTextRefStackUsage(textref_stack_grffile, textref_stack_size, textref_stack);
-
 		format_buffer message;
 		summary_msg.AppendDecodedStringInPlace(message);
-=======
-		std::string message = summary_msg.GetDecodedString();
->>>>>>> 23ba18ad
 		if (!detailed_msg.empty()) {
 			message.push_back(' ');
 			detailed_msg.AppendDecodedStringInPlace(message);
@@ -342,16 +315,7 @@
 			extra_msg.AppendDecodedStringInPlace(message);
 		}
 
-<<<<<<< HEAD
-		if (textref_stack_size > 0) StopTextRefStackUsage();
-
-		switch (wl) {
-			case WL_WARNING: IConsolePrint(CC_WARNING, message.to_string()); break;
-			default:         IConsolePrint(CC_ERROR, message.to_string()); break;
-		}
-=======
-		IConsolePrint(wl == WL_WARNING ? CC_WARNING : CC_ERROR, message);
->>>>>>> 23ba18ad
+		IConsolePrint(wl == WL_WARNING ? CC_WARNING : CC_ERROR, message.to_string());
 	}
 
 	bool no_timeout = wl == WL_CRITICAL;
@@ -359,11 +323,7 @@
 	if (_game_mode == GM_BOOTSTRAP) return;
 	if (_settings_client.gui.errmsg_duration == 0 && !no_timeout) return;
 
-<<<<<<< HEAD
-	ErrorMessageData data(std::move(summary_msg), std::move(detailed_msg), no_timeout ? 0 : _settings_client.gui.errmsg_duration, x, y, textref_stack_grffile, textref_stack_size, textref_stack, std::move(extra_msg), company);
-=======
-	ErrorMessageData data(std::move(summary_msg), std::move(detailed_msg), is_critical, x, y, std::move(extra_msg), company);
->>>>>>> 23ba18ad
+	ErrorMessageData data(std::move(summary_msg), std::move(detailed_msg), no_timeout ? 0 : _settings_client.gui.errmsg_duration, x, y, std::move(extra_msg), company);
 
 	ErrmsgWindow *w = dynamic_cast<ErrmsgWindow *>(FindWindowById(WC_ERRMSG, 0));
 	if (w != nullptr) {
