/*
 * This file is part of OpenTTD.
 * OpenTTD is free software; you can redistribute it and/or modify it under the terms of the GNU General Public License as published by the Free Software Foundation, version 2.
 * OpenTTD is distributed in the hope that it will be useful, but WITHOUT ANY WARRANTY; without even the implied warranty of MERCHANTABILITY or FITNESS FOR A PARTICULAR PURPOSE.
 * See the GNU General Public License for more details. You should have received a copy of the GNU General Public License along with OpenTTD. If not, see <http://www.gnu.org/licenses/>.
 */

/** @file error_gui.cpp GUI related to errors. */

#include "stdafx.h"
#include "core/geometry_func.hpp"
#include "core/mem_func.hpp"
#include "landscape.h"
#include "newgrf_text.h"
#include "error.h"
#include "viewport_func.h"
#include "gfx_func.h"
#include "string_func.h"
#include "company_base.h"
#include "company_func.h"
#include "company_manager_face.h"
#include "strings_func.h"
#include "zoom_func.h"
#include "window_func.h"
#include "console_func.h"
#include "window_gui.h"

#include "widgets/error_widget.h"

#include "table/strings.h"
#include <list>

#include "safeguards.h"

static constexpr NWidgetPart _nested_errmsg_widgets[] = {
	NWidget(NWID_HORIZONTAL),
		NWidget(WWT_CLOSEBOX, COLOUR_RED),
		NWidget(WWT_CAPTION, COLOUR_RED, WID_EM_CAPTION), SetDataTip(STR_ERROR_MESSAGE_CAPTION, STR_NULL),
	EndContainer(),
	NWidget(WWT_PANEL, COLOUR_RED),
		NWidget(WWT_EMPTY, COLOUR_RED, WID_EM_MESSAGE), SetPadding(WidgetDimensions::unscaled.modalpopup), SetFill(1, 0), SetMinimalSize(236, 0),
	EndContainer(),
};

static WindowDesc _errmsg_desc(__FILE__, __LINE__,
	WDP_MANUAL, nullptr, 0, 0,
	WC_ERRMSG, WC_NONE,
	0,
	_nested_errmsg_widgets
);

static constexpr NWidgetPart _nested_errmsg_face_widgets[] = {
	NWidget(NWID_HORIZONTAL),
		NWidget(WWT_CLOSEBOX, COLOUR_RED),
		NWidget(WWT_CAPTION, COLOUR_RED, WID_EM_CAPTION), SetDataTip(STR_ERROR_MESSAGE_CAPTION_OTHER_COMPANY, STR_NULL),
	EndContainer(),
	NWidget(WWT_PANEL, COLOUR_RED),
		NWidget(NWID_HORIZONTAL),
			NWidget(WWT_EMPTY, COLOUR_RED, WID_EM_FACE), SetPadding(2, 0, 2, 2), SetFill(0, 1), SetMinimalSize(92, 119),
			NWidget(WWT_EMPTY, COLOUR_RED, WID_EM_MESSAGE), SetPadding(WidgetDimensions::unscaled.modalpopup), SetFill(1, 1), SetMinimalSize(236, 0),
		EndContainer(),
	EndContainer(),
};

static WindowDesc _errmsg_face_desc(__FILE__, __LINE__,
	WDP_MANUAL, nullptr, 0, 0,
	WC_ERRMSG, WC_NONE,
	0,
	_nested_errmsg_face_widgets
);

/**
 * Copy the given data into our instance.
 * @param data The data to copy.
 */
ErrorMessageData::ErrorMessageData(const ErrorMessageData &data) :
	display_timer(data.display_timer), params(data.params), textref_stack_grffile(data.textref_stack_grffile), textref_stack_size(data.textref_stack_size),
	summary_msg(data.summary_msg), detailed_msg(data.detailed_msg), extra_msg(data.extra_msg), position(data.position), face(data.face)
{
	memcpy(this->textref_stack, data.textref_stack, sizeof(this->textref_stack));
}

/**
 * Display an error message in a window.
 * @param summary_msg  General error message showed in first line. Must be valid.
 * @param detailed_msg Detailed error message showed in second line. Can be INVALID_STRING_ID.
 * @param duration     The amount of time to show this error message.
 * @param x            World X position (TileVirtX) of the error location. Set both x and y to 0 to just center the message when there is no related error tile.
 * @param y            World Y position (TileVirtY) of the error location. Set both x and y to 0 to just center the message when there is no related error tile.
 * @param textref_stack_grffile NewGRF that provides the #TextRefStack for the error message.
 * @param textref_stack_size Number of uint32_t values to put on the #TextRefStack for the error message; 0 if the #TextRefStack shall not be used.
 * @param textref_stack Values to put on the #TextRefStack.
 * @param extra_msg    Extra error message showed in third line. Can be INVALID_STRING_ID.
 */
ErrorMessageData::ErrorMessageData(StringID summary_msg, StringID detailed_msg, uint duration, int x, int y, const GRFFile *textref_stack_grffile, uint textref_stack_size, const uint32_t *textref_stack, StringID extra_msg) :
	textref_stack_grffile(textref_stack_grffile),
	textref_stack_size(textref_stack_size),
	summary_msg(summary_msg),
	detailed_msg(detailed_msg),
	extra_msg(extra_msg),
	face(INVALID_COMPANY)
{
	this->position.x = x;
	this->position.y = y;

	if (textref_stack_size > 0) MemCpyT(this->textref_stack, textref_stack, textref_stack_size);

	assert(summary_msg != INVALID_STRING_ID);

	this->display_timer.SetInterval(duration * 3000);
}

/**
 * Copy error parameters from current DParams.
 */
void ErrorMessageData::CopyOutDParams()
{
	if (this->detailed_msg == STR_ERROR_OWNED_BY) {
		/* The parameters are set by SetDParamsForOwnedBy. */
		CompanyID company = (CompanyID)GetDParam(OWNED_BY_OWNER_IN_PARAMETERS_OFFSET);
		if (company < MAX_COMPANIES) face = company;
	}

	/* Get parameters using type information */
	if (this->textref_stack_size > 0) StartTextRefStackUsage(this->textref_stack_grffile, this->textref_stack_size, this->textref_stack);
	CopyOutDParam(this->params, 20);
	if (this->textref_stack_size > 0) StopTextRefStackUsage();
}

/**
 * Set a error string parameter.
 * @param n Parameter index
 * @param v Parameter value
 */
void ErrorMessageData::SetDParam(uint n, uint64_t v)
{
	if (n >= this->params.size()) this->params.resize(n + 1);
	this->params[n] = v;
}

/**
 * Set a rawstring parameter.
 * @param n Parameter index
 * @param str Raw string
 */
void ErrorMessageData::SetDParamStr(uint n, const char *str)
{
	if (n >= this->params.size()) this->params.resize(n + 1);
	this->params[n] = str;
}

/**
 * Set a rawstring parameter.
 * @param n Parameter index
 * @param str Raw string
 */
void ErrorMessageData::SetDParamStr(uint n, const std::string &str)
{
	if (n >= this->params.size()) this->params.resize(n + 1);
	this->params[n] = str;
}

/** The actual queue with errors. */
static ErrorList _error_list;
/** Whether the window system is initialized or not. */
bool _window_system_initialized = false;

/** Window class for displaying an error message window. */
struct ErrmsgWindow : public Window, ErrorMessageData {
private:
	uint height_summary;            ///< Height of the #summary_msg string in pixels in the #WID_EM_MESSAGE widget.
	uint height_detailed;           ///< Height of the #detailed_msg string in pixels in the #WID_EM_MESSAGE widget.
	uint height_extra;              ///< Height of the #extra_msg string in pixels in the #WID_EM_MESSAGE widget.

public:
<<<<<<< HEAD
	ErrmsgWindow(const ErrorMessageData &data) : Window(data.HasFace() ? &_errmsg_face_desc : &_errmsg_desc), ErrorMessageData(data)
=======
	ErrmsgWindow(const ErrorMessageData &data) :
		Window(data.HasFace() ? _errmsg_face_desc : _errmsg_desc),
		ErrorMessageData(data),
		display_timeout(std::chrono::seconds(3 * _settings_client.gui.errmsg_duration), [this]() {
			this->Close();
		})
>>>>>>> 7116f143
	{
		this->InitNested();
	}

	void UpdateWidgetSize(WidgetID widget, Dimension &size, [[maybe_unused]] const Dimension &padding, [[maybe_unused]] Dimension &fill, [[maybe_unused]] Dimension &resize) override
	{
		switch (widget) {
			case WID_EM_MESSAGE: {
				CopyInDParam(this->params);
				if (this->textref_stack_size > 0) StartTextRefStackUsage(this->textref_stack_grffile, this->textref_stack_size, this->textref_stack);

				this->height_summary = GetStringHeight(this->summary_msg, size.width);
				this->height_detailed = (this->detailed_msg == INVALID_STRING_ID) ? 0 : GetStringHeight(this->detailed_msg, size.width);
				this->height_extra = (this->extra_msg == INVALID_STRING_ID) ? 0 : GetStringHeight(this->extra_msg, size.width);

				if (this->textref_stack_size > 0) StopTextRefStackUsage();

				uint panel_height = this->height_summary;
				if (this->detailed_msg != INVALID_STRING_ID) panel_height += this->height_detailed + WidgetDimensions::scaled.vsep_wide;
				if (this->extra_msg != INVALID_STRING_ID) panel_height += this->height_extra + WidgetDimensions::scaled.vsep_wide;

				size.height = std::max(size.height, panel_height);
				break;
			}
			case WID_EM_FACE:
				size = maxdim(size, GetScaledSpriteSize(SPR_GRADIENT));
				break;
		}
	}

	Point OnInitialPosition(int16_t sm_width, int16_t sm_height, int window_number) override
	{
		/* Position (0, 0) given, center the window. */
		if (this->position.x == 0 && this->position.y == 0) {
			Point pt = {(_screen.width - sm_width) >> 1, (_screen.height - sm_height) >> 1};
			return pt;
		}

		constexpr int distance_to_cursor = 200;

		/* Position the error window just above the cursor. This makes the
		 * error window clearly visible, without being in the way of what
		 * the user is doing. */
		Point pt;
		pt.x = _cursor.pos.x - sm_width / 2;
		pt.y = _cursor.pos.y - (distance_to_cursor + sm_height);

		if (pt.y < GetMainViewTop()) {
			/* Window didn't fit above cursor, so place it below. */
			pt.y = _cursor.pos.y + distance_to_cursor;
		}

		return pt;
	}

	/**
	 * Some data on this window has become invalid.
	 * @param data Information about the changed data.
	 * @param gui_scope Whether the call is done from GUI scope. You may not do everything when not in GUI scope. See #InvalidateWindowData() for details.
	 */
	void OnInvalidateData([[maybe_unused]] int data = 0, [[maybe_unused]] bool gui_scope = true) override
	{
		/* If company gets shut down, while displaying an error about it, remove the error message. */
		if (this->face != INVALID_COMPANY && !Company::IsValidID(this->face)) this->Close();
	}

	void SetStringParameters(WidgetID widget) const override
	{
		if (widget == WID_EM_CAPTION) CopyInDParam(this->params);
	}

	void DrawWidget(const Rect &r, WidgetID widget) const override
	{
		switch (widget) {
			case WID_EM_FACE: {
				const Company *c = Company::Get(this->face);
				DrawCompanyManagerFace(c->face, c->colour, r);
				break;
			}

			case WID_EM_MESSAGE:
				CopyInDParam(this->params);
				if (this->textref_stack_size > 0) StartTextRefStackUsage(this->textref_stack_grffile, this->textref_stack_size, this->textref_stack);

				if (this->detailed_msg == INVALID_STRING_ID) {
					DrawStringMultiLine(r, this->summary_msg, TC_FROMSTRING, SA_CENTER);
				} else if (this->extra_msg == INVALID_STRING_ID) {
					/* Extra space when message is shorter than company face window */
					int extra = (r.Height() - this->height_summary - this->height_detailed - WidgetDimensions::scaled.vsep_wide) / 2;

					/* Note: NewGRF supplied error message often do not start with a colour code, so default to white. */
					DrawStringMultiLine(r.WithHeight(this->height_summary + extra, false), this->summary_msg, TC_WHITE, SA_CENTER);
					DrawStringMultiLine(r.WithHeight(this->height_detailed + extra, true), this->detailed_msg, TC_WHITE, SA_CENTER);
				} else {
					/* Extra space when message is shorter than company face window */
					int extra = (r.Height() - this->height_summary - this->height_detailed - this->height_extra - (WidgetDimensions::scaled.vsep_wide * 2)) / 3;

					/* Note: NewGRF supplied error message often do not start with a colour code, so default to white. */
					Rect top_section = r.WithHeight(this->height_summary + extra, false);
					Rect bottom_section = r.WithHeight(this->height_extra + extra, true);
					Rect middle_section = { top_section.left, top_section.bottom, top_section.right, bottom_section.top };
					DrawStringMultiLine(top_section, this->summary_msg, TC_WHITE, SA_CENTER);
					DrawStringMultiLine(middle_section, this->detailed_msg, TC_WHITE, SA_CENTER);
					DrawStringMultiLine(bottom_section, this->extra_msg, TC_WHITE, SA_CENTER);
				}

				if (this->textref_stack_size > 0) StopTextRefStackUsage();
				break;

			default:
				break;
		}
	}

	void OnMouseLoop() override
	{
		/* Disallow closing the window too easily, if timeout is disabled */
		if (_right_button_down && !this->display_timer.HasElapsed()) this->Close();
	}

	void OnRealtimeTick(uint delta_ms) override
	{
		if (this->display_timer.CountElapsed(delta_ms) == 0) return;

		this->Close();
	}

	void Close([[maybe_unused]] int data = 0) override
	{
		SetRedErrorSquare(INVALID_TILE);
		if (_window_system_initialized) ShowFirstError();
		this->Window::Close();
	}

	/**
	 * Check whether the currently shown error message was critical or not.
	 * @return True iff the message was critical.
	 */
	bool IsCritical()
	{
		return this->display_timer.HasElapsed();
	}
};

/**
 * Clear all errors from the queue.
 */
void ClearErrorMessages()
{
	UnshowCriticalError();
	_error_list.clear();
}

/** Show the first error of the queue. */
void ShowFirstError()
{
	_window_system_initialized = true;
	if (!_error_list.empty()) {
		new ErrmsgWindow(_error_list.front());
		_error_list.pop_front();
	}
}

/**
 * Unshow the critical error. This has to happen when a critical
 * error is shown and we uninitialise the window system, i.e.
 * remove all the windows.
 */
void UnshowCriticalError()
{
	ErrmsgWindow *w = dynamic_cast<ErrmsgWindow *>(FindWindowById(WC_ERRMSG, 0));
	if (_window_system_initialized && w != nullptr) {
		if (w->IsCritical()) _error_list.push_front(*w);
		_window_system_initialized = false;
		w->Close();
	}
}

/**
 * Display an error message in a window.
 * @param summary_msg  General error message showed in first line. Must be valid.
 * @param detailed_msg Detailed error message showed in second line. Can be INVALID_STRING_ID.
 * @param wl           Message severity.
 * @param x            World X position (TileVirtX) of the error location. Set both x and y to 0 to just center the message when there is no related error tile.
 * @param y            World Y position (TileVirtY) of the error location. Set both x and y to 0 to just center the message when there is no related error tile.
 * @param textref_stack_grffile NewGRF providing the #TextRefStack for the error message.
 * @param textref_stack_size Number of uint32_t values to put on the #TextRefStack for the error message; 0 if the #TextRefStack shall not be used.
 * @param textref_stack Values to put on the #TextRefStack.
 * @param extra_msg    Extra error message showed in third line. Can be INVALID_STRING_ID.
 */
void ShowErrorMessage(StringID summary_msg, StringID detailed_msg, WarningLevel wl, int x, int y, const GRFFile *textref_stack_grffile, uint textref_stack_size, const uint32_t *textref_stack, StringID extra_msg)
{
	assert(textref_stack_size == 0 || (textref_stack_grffile != nullptr && textref_stack != nullptr));
	if (summary_msg == STR_NULL) summary_msg = STR_EMPTY;

	if (wl != WL_INFO) {
		/* Print message to console */

		if (textref_stack_size > 0) StartTextRefStackUsage(textref_stack_grffile, textref_stack_size, textref_stack);

		std::string message = GetString(summary_msg);
		if (detailed_msg != INVALID_STRING_ID) {
			message += ' ';
			message += GetString(detailed_msg);
		}
		if (extra_msg != INVALID_STRING_ID) {
			message += ' ';
			message += GetString(extra_msg);
		}

		if (textref_stack_size > 0) StopTextRefStackUsage();

		switch (wl) {
			case WL_WARNING: IConsolePrint(CC_WARNING, message); break;
			default:         IConsolePrint(CC_ERROR, message); break;
		}
	}

	bool no_timeout = wl == WL_CRITICAL;

	if (_game_mode == GM_BOOTSTRAP) return;
	if (_settings_client.gui.errmsg_duration == 0 && !no_timeout) return;

	ErrorMessageData data(summary_msg, detailed_msg, no_timeout ? 0 : _settings_client.gui.errmsg_duration, x, y, textref_stack_grffile, textref_stack_size, textref_stack, extra_msg);
	data.CopyOutDParams();

	ErrmsgWindow *w = dynamic_cast<ErrmsgWindow *>(FindWindowById(WC_ERRMSG, 0));
	if (w != nullptr) {
		if (w->IsCritical()) {
			/* A critical error is currently shown. */
			if (wl == WL_CRITICAL) {
				/* Push another critical error in the queue of errors,
				 * but do not put other errors in the queue. */
				_error_list.push_back(data);
			}
			return;
		}
		/* A non-critical error was shown. */
		w->Close();
	}
	new ErrmsgWindow(data);
}


/**
 * Close active error message window
 * @return true if a window was closed.
 */
bool HideActiveErrorMessage()
{
	ErrmsgWindow *w = dynamic_cast<ErrmsgWindow *>(FindWindowById(WC_ERRMSG, 0));
	if (w == nullptr) return false;
	w->Close();
	return true;
}

/**
 * Schedule a list of errors.
 * Note: This does not try to display the error now. This is useful if the window system is not yet running.
 * @param datas Error message datas; cleared afterwards
 */
void ScheduleErrorMessage(ErrorList &datas)
{
	_error_list.splice(_error_list.end(), datas);
}

/**
 * Schedule an error.
 * Note: This does not try to display the error now. This is useful if the window system is not yet running.
 * @param data Error message data; cleared afterwards
 */
void ScheduleErrorMessage(const ErrorMessageData &data)
{
	_error_list.push_back(data);
}<|MERGE_RESOLUTION|>--- conflicted
+++ resolved
@@ -173,16 +173,7 @@
 	uint height_extra;              ///< Height of the #extra_msg string in pixels in the #WID_EM_MESSAGE widget.
 
 public:
-<<<<<<< HEAD
-	ErrmsgWindow(const ErrorMessageData &data) : Window(data.HasFace() ? &_errmsg_face_desc : &_errmsg_desc), ErrorMessageData(data)
-=======
-	ErrmsgWindow(const ErrorMessageData &data) :
-		Window(data.HasFace() ? _errmsg_face_desc : _errmsg_desc),
-		ErrorMessageData(data),
-		display_timeout(std::chrono::seconds(3 * _settings_client.gui.errmsg_duration), [this]() {
-			this->Close();
-		})
->>>>>>> 7116f143
+	ErrmsgWindow(const ErrorMessageData &data) : Window(data.HasFace() ? _errmsg_face_desc : _errmsg_desc), ErrorMessageData(data)
 	{
 		this->InitNested();
 	}
