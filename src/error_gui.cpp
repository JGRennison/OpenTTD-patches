--- conflicted
+++ resolved
@@ -98,16 +98,9 @@
 /** Window class for displaying an error message window. */
 struct ErrmsgWindow : public Window, ErrorMessageData {
 private:
-<<<<<<< HEAD
-	uint height_summary;            ///< Height of the #summary_msg string in pixels in the #WID_EM_MESSAGE widget.
-	uint height_detailed;           ///< Height of the #detailed_msg string in pixels in the #WID_EM_MESSAGE widget.
-	uint height_extra;              ///< Height of the #extra_msg string in pixels in the #WID_EM_MESSAGE widget.
-=======
-	uint height_summary = 0; ///< Height of the #summary_msg string in pixels in the #WID_EM_MESSAGE widget.
-	uint height_detailed = 0; ///< Height of the #detailed_msg string in pixels in the #WID_EM_MESSAGE widget.
-	uint height_extra = 0; ///< Height of the #extra_msg string in pixels in the #WID_EM_MESSAGE widget.
-	TimeoutTimer<TimerWindow> display_timeout;
->>>>>>> dddad0dc
+	uint height_summary = 0;        ///< Height of the #summary_msg string in pixels in the #WID_EM_MESSAGE widget.
+	uint height_detailed = 0;       ///< Height of the #detailed_msg string in pixels in the #WID_EM_MESSAGE widget.
+	uint height_extra = 0;          ///< Height of the #extra_msg string in pixels in the #WID_EM_MESSAGE widget.
 
 public:
 	ErrmsgWindow(const ErrorMessageData &data) : Window(data.HasFace() ? _errmsg_face_desc : _errmsg_desc), ErrorMessageData(data)
