/*
 * This file is part of OpenTTD.
 * OpenTTD is free software; you can redistribute it and/or modify it under the terms of the GNU General Public License as published by the Free Software Foundation, version 2.
 * OpenTTD is distributed in the hope that it will be useful, but WITHOUT ANY WARRANTY; without even the implied warranty of MERCHANTABILITY or FITNESS FOR A PARTICULAR PURPOSE.
 * See the GNU General Public License for more details. You should have received a copy of the GNU General Public License along with OpenTTD. If not, see <http://www.gnu.org/licenses/>.
 */

/** @file error_gui.cpp GUI related to errors. */

#include "stdafx.h"
#include "core/geometry_func.hpp"
#include "core/mem_func.hpp"
#include "landscape.h"
#include "newgrf_text.h"
#include "error.h"
#include "viewport_func.h"
#include "gfx_func.h"
#include "string_func.h"
#include "company_base.h"
#include "company_func.h"
#include "company_manager_face.h"
#include "strings_func.h"
#include "zoom_func.h"
#include "window_func.h"
#include "console_func.h"
#include "window_gui.h"

#include "widgets/error_widget.h"

#include "table/strings.h"
#include <list>

#include "safeguards.h"

static constexpr NWidgetPart _nested_errmsg_widgets[] = {
	NWidget(NWID_HORIZONTAL),
		NWidget(WWT_CLOSEBOX, COLOUR_RED),
		NWidget(WWT_CAPTION, COLOUR_RED, WID_EM_CAPTION), SetStringTip(STR_ERROR_MESSAGE_CAPTION),
	EndContainer(),
	NWidget(WWT_PANEL, COLOUR_RED),
		NWidget(WWT_EMPTY, INVALID_COLOUR, WID_EM_MESSAGE), SetPadding(WidgetDimensions::unscaled.modalpopup), SetFill(1, 0), SetMinimalSize(236, 0),
	EndContainer(),
};

static WindowDesc _errmsg_desc(__FILE__, __LINE__,
	WDP_MANUAL, nullptr, 0, 0,
	WC_ERRMSG, WC_NONE,
	{},
	_nested_errmsg_widgets
);

static constexpr NWidgetPart _nested_errmsg_face_widgets[] = {
	NWidget(NWID_HORIZONTAL),
		NWidget(WWT_CLOSEBOX, COLOUR_RED),
		NWidget(WWT_CAPTION, COLOUR_RED, WID_EM_CAPTION),
	EndContainer(),
	NWidget(WWT_PANEL, COLOUR_RED),
		NWidget(NWID_HORIZONTAL),
			NWidget(WWT_EMPTY, INVALID_COLOUR, WID_EM_FACE), SetPadding(2, 0, 2, 2), SetFill(0, 1), SetMinimalSize(92, 119),
			NWidget(WWT_EMPTY, INVALID_COLOUR, WID_EM_MESSAGE), SetPadding(WidgetDimensions::unscaled.modalpopup), SetFill(1, 1), SetMinimalSize(236, 0),
		EndContainer(),
	EndContainer(),
};

static WindowDesc _errmsg_face_desc(__FILE__, __LINE__,
	WDP_MANUAL, nullptr, 0, 0,
	WC_ERRMSG, WC_NONE,
	{},
	_nested_errmsg_face_widgets
);

/**
 * Display an error message in a window.
 * @param summary_msg  General error message showed in first line. Must be valid.
 * @param detailed_msg Detailed error message showed in second line. Can be empty.
 * @param duration     The amount of time to show this error message.
 * @param x            World X position (TileVirtX) of the error location. Set both x and y to 0 to just center the message when there is no related error tile.
 * @param y            World Y position (TileVirtY) of the error location. Set both x and y to 0 to just center the message when there is no related error tile.
 * @param extra_msg    Extra error message showed in third line. Can be empty.
 */
ErrorMessageData::ErrorMessageData(EncodedString &&summary_msg, EncodedString &&detailed_msg, uint duration, int x, int y, EncodedString &&extra_msg, CompanyID company) :
	summary_msg(std::move(summary_msg)),
	detailed_msg(std::move(detailed_msg)),
	extra_msg(std::move(extra_msg)),
	position(x, y),
	company(company)
{
	assert(!this->summary_msg.empty());

	this->display_timer.SetInterval(duration * 3000);
}

/** The actual queue with errors. */
static ErrorList _error_list;
/** Whether the window system is initialized or not. */
bool _window_system_initialized = false;

/** Window class for displaying an error message window. */
struct ErrmsgWindow : public Window, ErrorMessageData {
private:
	uint height_summary = 0;        ///< Height of the #summary_msg string in pixels in the #WID_EM_MESSAGE widget.
	uint height_detailed = 0;       ///< Height of the #detailed_msg string in pixels in the #WID_EM_MESSAGE widget.
	uint height_extra = 0;          ///< Height of the #extra_msg string in pixels in the #WID_EM_MESSAGE widget.

public:
<<<<<<< HEAD
	ErrmsgWindow(const ErrorMessageData &data) : Window(data.HasFace() ? _errmsg_face_desc : _errmsg_desc), ErrorMessageData(data)
=======
	ErrmsgWindow(const ErrorMessageData &data) :
		Window(data.HasFace() ? _errmsg_face_desc : _errmsg_desc),
		ErrorMessageData(data),
		display_timeout(std::chrono::seconds(_settings_client.gui.errmsg_duration), [this]() {
			this->Close();
		})
>>>>>>> edb101d1
	{
		this->InitNested();
	}

	void UpdateWidgetSize(WidgetID widget, Dimension &size, [[maybe_unused]] const Dimension &padding, [[maybe_unused]] Dimension &fill, [[maybe_unused]] Dimension &resize) override
	{
		switch (widget) {
			case WID_EM_MESSAGE: {
				this->height_summary = GetStringHeight(this->summary_msg.GetDecodedString(), size.width);
				this->height_detailed = (this->detailed_msg.empty()) ? 0 : GetStringHeight(this->detailed_msg.GetDecodedString(), size.width);
				this->height_extra = (this->extra_msg.empty()) ? 0 : GetStringHeight(this->extra_msg.GetDecodedString(), size.width);

				uint panel_height = this->height_summary;
				if (!this->detailed_msg.empty()) panel_height += this->height_detailed + WidgetDimensions::scaled.vsep_wide;
				if (!this->extra_msg.empty()) panel_height += this->height_extra + WidgetDimensions::scaled.vsep_wide;

				size.height = std::max(size.height, panel_height);
				break;
			}
			case WID_EM_FACE:
				size = maxdim(size, GetScaledSpriteSize(SPR_GRADIENT));
				break;
		}
	}

	Point OnInitialPosition(int16_t sm_width, int16_t sm_height, int window_number) override
	{
		/* Position (0, 0) given, center the window. */
		if (this->position.x == 0 && this->position.y == 0) {
			Point pt = {(_screen.width - sm_width) >> 1, (_screen.height - sm_height) >> 1};
			return pt;
		}

		constexpr int distance_to_cursor = 200;

		/* Position the error window just above the cursor. This makes the
		 * error window clearly visible, without being in the way of what
		 * the user is doing. */
		Point pt;
		pt.x = _cursor.pos.x - sm_width / 2;
		pt.y = _cursor.pos.y - (distance_to_cursor + sm_height);

		if (pt.y < GetMainViewTop()) {
			/* Window didn't fit above cursor, so place it below. */
			pt.y = _cursor.pos.y + distance_to_cursor;
		}

		return pt;
	}

	/**
	 * Some data on this window has become invalid.
	 * @param data Information about the changed data.
	 * @param gui_scope Whether the call is done from GUI scope. You may not do everything when not in GUI scope. See #InvalidateWindowData() for details.
	 */
	void OnInvalidateData([[maybe_unused]] int data = 0, [[maybe_unused]] bool gui_scope = true) override
	{
		/* If company gets shut down, while displaying an error about it, remove the error message. */
		if (this->company != CompanyID::Invalid() && !Company::IsValidID(this->company)) this->Close();
	}

	std::string GetWidgetString(WidgetID widget, StringID stringid) const override
	{
		if (widget == WID_EM_CAPTION && this->company != CompanyID::Invalid()) return GetString(STR_ERROR_MESSAGE_CAPTION_OTHER_COMPANY, this->company);

		return this->Window::GetWidgetString(widget, stringid);
	}

	void DrawWidget(const Rect &r, WidgetID widget) const override
	{
		switch (widget) {
			case WID_EM_FACE: {
				const Company *c = Company::Get(this->company);
				DrawCompanyManagerFace(c->face, c->colour, r);
				break;
			}

			case WID_EM_MESSAGE:
				if (this->detailed_msg.empty()) {
					DrawStringMultiLine(r, this->summary_msg.GetDecodedString(), TC_FROMSTRING, SA_CENTER);
				} else if (this->extra_msg.empty()) {
					/* Extra space when message is shorter than company face window */
					int extra = (r.Height() - this->height_summary - this->height_detailed - WidgetDimensions::scaled.vsep_wide) / 2;

					/* Note: NewGRF supplied error message often do not start with a colour code, so default to white. */
					DrawStringMultiLine(r.WithHeight(this->height_summary + extra, false), this->summary_msg.GetDecodedString(), TC_WHITE, SA_CENTER);
					DrawStringMultiLine(r.WithHeight(this->height_detailed + extra, true), this->detailed_msg.GetDecodedString(), TC_WHITE, SA_CENTER);
				} else {
					/* Extra space when message is shorter than company face window */
					int extra = (r.Height() - this->height_summary - this->height_detailed - this->height_extra - (WidgetDimensions::scaled.vsep_wide * 2)) / 3;

					/* Note: NewGRF supplied error message often do not start with a colour code, so default to white. */
					Rect top_section = r.WithHeight(this->height_summary + extra, false);
					Rect bottom_section = r.WithHeight(this->height_extra + extra, true);
					Rect middle_section = { top_section.left, top_section.bottom, top_section.right, bottom_section.top };
					DrawStringMultiLine(top_section, this->summary_msg.GetDecodedString(), TC_WHITE, SA_CENTER);
					DrawStringMultiLine(middle_section, this->detailed_msg.GetDecodedString(), TC_WHITE, SA_CENTER);
					DrawStringMultiLine(bottom_section, this->extra_msg.GetDecodedString(), TC_WHITE, SA_CENTER);
				}

				break;

			default:
				break;
		}
	}

	void OnMouseLoop() override
	{
		/* Disallow closing the window too easily, if timeout is disabled */
		if (_right_button_down && !this->display_timer.HasElapsed()) this->Close();
	}

	void OnRealtimeTick(uint delta_ms) override
	{
		if (this->display_timer.CountElapsed(delta_ms) == 0) return;

		this->Close();
	}

	void Close([[maybe_unused]] int data = 0) override
	{
		SetRedErrorSquare(INVALID_TILE);
		if (_window_system_initialized) ShowFirstError();
		this->Window::Close();
	}

	/**
	 * Check whether the currently shown error message was critical or not.
	 * @return True iff the message was critical.
	 */
	bool IsCritical()
	{
		return this->display_timer.HasElapsed();
	}
};

/**
 * Clear all errors from the queue.
 */
void ClearErrorMessages()
{
	UnshowCriticalError();
	_error_list.clear();
}

/** Show the first error of the queue. */
void ShowFirstError()
{
	_window_system_initialized = true;
	if (!_error_list.empty()) {
		new ErrmsgWindow(_error_list.front());
		_error_list.pop_front();
	}
}

/**
 * Unshow the critical error. This has to happen when a critical
 * error is shown and we uninitialise the window system, i.e.
 * remove all the windows.
 */
void UnshowCriticalError()
{
	ErrmsgWindow *w = dynamic_cast<ErrmsgWindow *>(FindWindowById(WC_ERRMSG, 0));
	if (_window_system_initialized && w != nullptr) {
		if (w->IsCritical()) _error_list.push_front(*w);
		_window_system_initialized = false;
		w->Close();
	}
}

/**
 * Display an error message in a window.
 * Note: CommandCost errors are always severity level WL_INFO.
 * @param summary_msg  General error message showed in first line. Must be valid.
 * @param x            World X position (TileVirtX) of the error location. Set both x and y to 0 to just center the message when there is no related error tile.
 * @param y            World Y position (TileVirtY) of the error location. Set both x and y to 0 to just center the message when there is no related error tile.
 * @param cc           CommandCost containing the optional detailed and extra error messages shown in the second and third lines (can be empty).
 */
void ShowErrorMessage(EncodedString &&summary_msg, int x, int y, CommandCost &cc)
{
	EncodedString error = std::move(cc.GetEncodedMessage());
	if (error.empty()) error = GetEncodedStringIfValid(cc.GetErrorMessage());

	ShowErrorMessage(std::move(summary_msg), std::move(error), WL_INFO, x, y,
		GetEncodedStringIfValid(cc.GetExtraErrorMessage()), cc.GetErrorOwner());
}

/**
 * Display an error message in a window.
 * @param summary_msg  General error message showed in first line. Must be valid.
 * @param detailed_msg Detailed error message showed in second line. Can be empty.
 * @param wl           Message severity.
 * @param x            World X position (TileVirtX) of the error location. Set both x and y to 0 to just center the message when there is no related error tile.
 * @param y            World Y position (TileVirtY) of the error location. Set both x and y to 0 to just center the message when there is no related error tile.
 * @param extra_msg    Extra error message shown in third line. Can be empty.
 */
void ShowErrorMessage(EncodedString &&summary_msg, EncodedString &&detailed_msg, WarningLevel wl, int x, int y, EncodedString &&extra_msg, CompanyID company)
{
	if (wl != WL_INFO) {
		/* Print message to console */

		format_buffer message;
		summary_msg.AppendDecodedStringInPlace(message);
		if (!detailed_msg.empty()) {
			message.push_back(' ');
			detailed_msg.AppendDecodedStringInPlace(message);
		}
		if (!extra_msg.empty()) {
			message.push_back(' ');
			extra_msg.AppendDecodedStringInPlace(message);
		}

		IConsolePrint(wl == WL_WARNING ? CC_WARNING : CC_ERROR, message.to_string());
	}

	bool no_timeout = wl == WL_CRITICAL;

	if (_game_mode == GM_BOOTSTRAP) return;
	if (_settings_client.gui.errmsg_duration == 0 && !no_timeout) return;

	ErrorMessageData data(std::move(summary_msg), std::move(detailed_msg), no_timeout ? 0 : _settings_client.gui.errmsg_duration, x, y, std::move(extra_msg), company);

	ErrmsgWindow *w = dynamic_cast<ErrmsgWindow *>(FindWindowById(WC_ERRMSG, 0));
	if (w != nullptr) {
		if (w->IsCritical()) {
			/* A critical error is currently shown. */
			if (wl == WL_CRITICAL) {
				/* Push another critical error in the queue of errors,
				 * but do not put other errors in the queue. */
				_error_list.push_back(std::move(data));
			}
			return;
		}
		/* A non-critical error was shown. */
		w->Close();
	}
	new ErrmsgWindow(data);
}


/**
 * Close active error message window
 * @return true if a window was closed.
 */
bool HideActiveErrorMessage()
{
	ErrmsgWindow *w = dynamic_cast<ErrmsgWindow *>(FindWindowById(WC_ERRMSG, 0));
	if (w == nullptr) return false;
	w->Close();
	return true;
}

/**
 * Schedule a list of errors.
 * Note: This does not try to display the error now. This is useful if the window system is not yet running.
 * @param datas Error message datas; cleared afterwards
 */
void ScheduleErrorMessage(ErrorList &datas)
{
	_error_list.splice(_error_list.end(), datas);
}

/**
 * Schedule an error.
 * Note: This does not try to display the error now. This is useful if the window system is not yet running.
 * @param data Error message data; cleared afterwards
 */
void ScheduleErrorMessage(const ErrorMessageData &data)
{
	_error_list.push_back(data);
}<|MERGE_RESOLUTION|>--- conflicted
+++ resolved
@@ -87,7 +87,7 @@
 {
 	assert(!this->summary_msg.empty());
 
-	this->display_timer.SetInterval(duration * 3000);
+	this->display_timer.SetInterval(duration * 1000);
 }
 
 /** The actual queue with errors. */
@@ -103,16 +103,7 @@
 	uint height_extra = 0;          ///< Height of the #extra_msg string in pixels in the #WID_EM_MESSAGE widget.
 
 public:
-<<<<<<< HEAD
 	ErrmsgWindow(const ErrorMessageData &data) : Window(data.HasFace() ? _errmsg_face_desc : _errmsg_desc), ErrorMessageData(data)
-=======
-	ErrmsgWindow(const ErrorMessageData &data) :
-		Window(data.HasFace() ? _errmsg_face_desc : _errmsg_desc),
-		ErrorMessageData(data),
-		display_timeout(std::chrono::seconds(_settings_client.gui.errmsg_duration), [this]() {
-			this->Close();
-		})
->>>>>>> edb101d1
 	{
 		this->InitNested();
 	}
