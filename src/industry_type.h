/*
 * This file is part of OpenTTD.
 * OpenTTD is free software; you can redistribute it and/or modify it under the terms of the GNU General Public License as published by the Free Software Foundation, version 2.
 * OpenTTD is distributed in the hope that it will be useful, but WITHOUT ANY WARRANTY; without even the implied warranty of MERCHANTABILITY or FITNESS FOR A PARTICULAR PURPOSE.
 * See the GNU General Public License for more details. You should have received a copy of the GNU General Public License along with OpenTTD. If not, see <http://www.gnu.org/licenses/>.
 */

/** @file industry_type.h Types related to the industry. */

#ifndef INDUSTRY_TYPE_H
#define INDUSTRY_TYPE_H

<<<<<<< HEAD
struct IndustryIDTag : public PoolIDTraits<uint16_t, 64000, 0xFFFF> {};
using IndustryID = PoolID<IndustryIDTag>;
static constexpr IndustryID INVALID_INDUSTRY = IndustryID::Invalid();
=======
using IndustryID = PoolID<uint16_t, struct IndustryIDTag, 64000, 0xFFFF>;
>>>>>>> 53dd1258

typedef uint16_t IndustryGfx;
typedef uint8_t IndustryType;
struct Industry;

struct IndustrySpec;
struct IndustryTileSpec;

static const IndustryType NUM_INDUSTRYTYPES_PER_GRF = 128;            ///< maximum number of industry types per NewGRF; limited to 128 because bit 7 has a special meaning in some variables/callbacks (see MapNewGRFIndustryType).

static const IndustryType NEW_INDUSTRYOFFSET     = 37;                ///< original number of industry types
static const IndustryType NUM_INDUSTRYTYPES      = 240;               ///< total number of industry types, new and old; limited to 240 because we need some special ids like IT_INVALID, IT_AI_UNKNOWN, IT_AI_TOWN, ...
static const IndustryType IT_INVALID             = 0xFF;

static const IndustryGfx  NUM_INDUSTRYTILES_PER_GRF = 255;            ///< Maximum number of industry tiles per NewGRF; limited to 255 to allow extending Action3 with an extended byte later on.

static const IndustryGfx  INDUSTRYTILE_NOANIM    = 0xFF;              ///< flag to mark industry tiles as having no animation
static const IndustryGfx  NEW_INDUSTRYTILEOFFSET = 175;               ///< original number of tiles
static const IndustryGfx  NUM_INDUSTRYTILES      = 512;               ///< total number of industry tiles, new and old
static const IndustryGfx  INVALID_INDUSTRYTILE   = NUM_INDUSTRYTILES; ///< one above amount is considered invalid

static const int INDUSTRY_COMPLETED = 3; ///< final stage of industry construction.

static const int INDUSTRY_NUM_INPUTS = 16;  ///< Number of cargo types an industry can accept
static const int INDUSTRY_NUM_OUTPUTS = 16; ///< Number of cargo types an industry can produce
static const int INDUSTRY_ORIGINAL_NUM_INPUTS = 3; ///< Original number of accepted cargo types.
static const int INDUSTRY_ORIGINAL_NUM_OUTPUTS = 2; ///< Original number of produced cargo types.


void CheckIndustries();

#endif /* INDUSTRY_TYPE_H */<|MERGE_RESOLUTION|>--- conflicted
+++ resolved
@@ -10,13 +10,8 @@
 #ifndef INDUSTRY_TYPE_H
 #define INDUSTRY_TYPE_H
 
-<<<<<<< HEAD
 struct IndustryIDTag : public PoolIDTraits<uint16_t, 64000, 0xFFFF> {};
 using IndustryID = PoolID<IndustryIDTag>;
-static constexpr IndustryID INVALID_INDUSTRY = IndustryID::Invalid();
-=======
-using IndustryID = PoolID<uint16_t, struct IndustryIDTag, 64000, 0xFFFF>;
->>>>>>> 53dd1258
 
 typedef uint16_t IndustryGfx;
 typedef uint8_t IndustryType;
