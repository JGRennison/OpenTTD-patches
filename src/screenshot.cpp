--- conflicted
+++ resolved
@@ -406,15 +406,12 @@
 {
 	if (ret) {
 		if (t == SC_HEIGHTMAP) {
-			SetDParamStr(0, _screenshot_name);
-			SetDParam(1, _heightmap_highest_peak);
-			ShowErrorMessage(STR_MESSAGE_HEIGHTMAP_SUCCESSFULLY, INVALID_STRING_ID, WL_WARNING);
+			ShowErrorMessage(GetEncodedString(STR_MESSAGE_HEIGHTMAP_SUCCESSFULLY, _screenshot_name, _heightmap_highest_peak), {}, WL_WARNING);
 		} else {
-			SetDParamStr(0, _screenshot_name);
-			ShowErrorMessage(STR_MESSAGE_SCREENSHOT_SUCCESSFULLY, INVALID_STRING_ID, WL_WARNING);
+			ShowErrorMessage(GetEncodedString(STR_MESSAGE_SCREENSHOT_SUCCESSFULLY, _screenshot_name), {}, WL_WARNING);
 		}
 	} else {
-		ShowErrorMessage(STR_ERROR_SCREENSHOT_FAILED, INVALID_STRING_ID, WL_ERROR);
+		ShowErrorMessage(GetEncodedString(STR_ERROR_SCREENSHOT_FAILED), {}, WL_ERROR);
 	}
 }
 
@@ -487,19 +484,7 @@
 			NOT_REACHED();
 	}
 
-<<<<<<< HEAD
 	ShowScreenshotResultMessage(t, ret);
-=======
-	if (ret) {
-		if (t == SC_HEIGHTMAP) {
-			ShowErrorMessage(GetEncodedString(STR_MESSAGE_HEIGHTMAP_SUCCESSFULLY, _screenshot_name, _heightmap_highest_peak), {}, WL_WARNING);
-		} else {
-			ShowErrorMessage(GetEncodedString(STR_MESSAGE_SCREENSHOT_SUCCESSFULLY, _screenshot_name), {}, WL_WARNING);
-		}
-	} else {
-		ShowErrorMessage(GetEncodedString(STR_ERROR_SCREENSHOT_FAILED), {}, WL_ERROR);
-	}
->>>>>>> 2d7d085e
 
 	return ret;
 }
