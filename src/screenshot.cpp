/*
 * This file is part of OpenTTD.
 * OpenTTD is free software; you can redistribute it and/or modify it under the terms of the GNU General Public License as published by the Free Software Foundation, version 2.
 * OpenTTD is distributed in the hope that it will be useful, but WITHOUT ANY WARRANTY; without even the implied warranty of MERCHANTABILITY or FITNESS FOR A PARTICULAR PURPOSE.
 * See the GNU General Public License for more details. You should have received a copy of the GNU General Public License along with OpenTTD. If not, see <http://www.gnu.org/licenses/>.
 */

/** @file screenshot.cpp The creation of screenshots! */

#include "stdafx.h"
#include "core/backup_type.hpp"
#include "fileio_func.h"
#include "viewport_func.h"
#include "gfx_func.h"
#include "screenshot.h"
#include "blitter/factory.hpp"
#include "zoom_func.h"
#include "sl/saveload.h"
#include "company_func.h"
#include "strings_func.h"
#include "error.h"
#include "industry.h"
#include "industrytype.h"
#include "textbuf_gui.h"
#include "window_gui.h"
#include "window_func.h"
#include "tile_map.h"
#include "landscape.h"
#include "video/video_driver.hpp"
#include "smallmap_colours.h"
#include "smallmap_gui.h"
#include "screenshot_gui.h"
#include "screenshot_type.h"

#include "table/strings.h"

#include "safeguards.h"

static const char * const SCREENSHOT_NAME = "screenshot"; ///< Default filename of a saved screenshot.
static const char * const HEIGHTMAP_NAME  = "heightmap";  ///< Default filename of a saved heightmap.

std::string _screenshot_format_name;  ///< Extension of the current screenshot format.
static std::string _screenshot_name;  ///< Filename of the screenshot file.
std::string _full_screenshot_path;    ///< Pathname of the screenshot file.
uint _heightmap_highest_peak;         ///< When saving a heightmap, this contains the highest peak on the map.

const char *ScreenshotAuxiliaryText::key = nullptr;
const char *ScreenshotAuxiliaryText::value = nullptr;

/**
 * Get the screenshot provider for the selected format.
 * If the selected provider is not found, then the first provider will be used instead.
 * @returns ScreenshotProvider, or null if none exist.
 */
static ScreenshotProvider *GetScreenshotProvider()
{
	auto providers = ProviderManager<ScreenshotProvider>::GetProviders();
	if (providers.empty()) return nullptr;

	auto it = std::ranges::find_if(providers, [](const auto &p) { return p->GetName() == _screenshot_format_name; });
	if (it != std::end(providers)) return *it;

	return providers.front();
}

/** Get filename extension of current screenshot file format. */
std::string_view GetCurrentScreenshotExtension()
{
	auto provider = GetScreenshotProvider();
	if (provider == nullptr) return {};

	return provider->GetName();
}

/**
 * Callback of the screenshot generator that dumps the current video buffer.
 * @see ScreenshotCallback
 */
static void CurrentScreenCallback(void *, void *buf, uint y, uint pitch, uint n)
{
	Blitter *blitter = BlitterFactory::GetCurrentBlitter();
	void *src = blitter->MoveTo(_screen.dst_ptr, 0, y);
	blitter->CopyImageToBuffer(src, buf, _screen.width, n, pitch);
}

/**
 * generate a large piece of the world
 * @param userdata Viewport area to draw
 * @param buf Videobuffer with same bitdepth as current blitter
 * @param y First line to render
 * @param pitch Pitch of the videobuffer
 * @param n Number of lines to render
 */
static void LargeWorldCallback(void *userdata, void *buf, uint y, uint pitch, uint n)
{
	Viewport *vp = (Viewport *)userdata;
	DrawPixelInfo dpi;
	int wx, left;

	/* We are no longer rendering to the screen */
	DrawPixelInfo old_screen = _screen;
	bool old_disable_anim = _screen_disable_anim;

	_screen.dst_ptr = buf;
	_screen.width = pitch;
	_screen.height = n;
	_screen.pitch = pitch;
	_screen_disable_anim = true;

	Backup dpi_backup(_cur_dpi, &dpi, FILE_LINE);

	dpi.dst_ptr = buf;
	dpi.height = n;
	dpi.width = vp->width;
	dpi.pitch = pitch;
	dpi.zoom = ZOOM_LVL_WORLD_SCREENSHOT;
	dpi.left = 0;
	dpi.top = y;

	/* Render viewport in blocks of 1600 pixels width */
	left = 0;
	while (vp->width - left != 0) {
		wx = std::min(vp->width - left, 1600);
		left += wx;

<<<<<<< HEAD
		extern void ViewportDoDraw(Viewport *vp, int left, int top, int right, int bottom, NWidgetDisplayFlags display_flags);
		ViewportDoDraw(vp,
=======
		ViewportDoDraw(*vp,
>>>>>>> 786893a8
			ScaleByZoom(left - wx - vp->left, vp->zoom) + vp->virtual_left,
			ScaleByZoom(y - vp->top, vp->zoom) + vp->virtual_top,
			ScaleByZoom(left - vp->left, vp->zoom) + vp->virtual_left,
			ScaleByZoom((y + n) - vp->top, vp->zoom) + vp->virtual_top,
			{}
		);
	}

	dpi_backup.Restore();

	ViewportDoDrawProcessAllPending();

	/* Switch back to rendering to the screen */
	_screen = old_screen;
	_screen_disable_anim = old_disable_anim;

	ClearViewportCache(vp);
}

/**
 * Construct a pathname for a screenshot file.
 * @param default_fn Default filename.
 * @param ext        Extension to use.
 * @param crashlog   Create path for crash.png
 * @return Pathname for a screenshot file.
 */
static const char *MakeScreenshotName(std::string_view default_fn, std::string_view ext, bool crashlog = false)
{
	bool generate = _screenshot_name.empty();

	if (generate) {
		if (_game_mode == GM_EDITOR || _game_mode == GM_MENU || _local_company == COMPANY_SPECTATOR) {
			_screenshot_name = default_fn;
		} else {
			_screenshot_name = GenerateDefaultSaveName();
		}
	}

	size_t len = _screenshot_name.size();

	/* Handle user-specified filenames ending in %d or # with automatic numbering */
	if (len >= 2 && _screenshot_name[len - 2] == '%' && _screenshot_name[len - 1] == 'd') {
		generate = true;
		_screenshot_name.resize(len - 2);
	} else if (len >= 1 && _screenshot_name[len - 1] == '#') {
		generate = true;
		_screenshot_name.resize(len - 1);
	}

	len = _screenshot_name.size();

	/* Add extension to screenshot file */
	_screenshot_name += '.';
	_screenshot_name += ext;

	const char *screenshot_dir = crashlog ? _personal_dir.c_str() : FiosGetScreenshotDir();

	for (uint serial = 1;; serial++) {
		_full_screenshot_path = screenshot_dir;
		_full_screenshot_path += _screenshot_name;

		if (!generate) break; // allow overwriting of non-automatic filenames
		if (!FileExists(_full_screenshot_path)) break;
		/* If file exists try another one with same name, but just with a higher index */
		_screenshot_name.erase(len);
		_screenshot_name += fmt::format("#{}.{}", serial, ext);
	}

	return _full_screenshot_path.c_str();
}

/** Make a screenshot of the current screen. */
static bool MakeSmallScreenshot(bool crashlog)
{
	auto provider = GetScreenshotProvider();
	if (provider == nullptr) return false;

	return provider->MakeImage(MakeScreenshotName(SCREENSHOT_NAME, provider->GetName(), crashlog), CurrentScreenCallback, nullptr, _screen.width, _screen.height,
			BlitterFactory::GetCurrentBlitter()->GetScreenDepth(), _cur_palette.palette);
}

/**
 * Configure a Viewport for rendering (a part of) the map into a screenshot.
 * @param t Screenshot type
 * @param width the width of the screenshot, or 0 for current viewport width (needs to be 0 with SC_VIEWPORT, SC_CRASHLOG, and SC_WORLD).
 * @param height the height of the screenshot, or 0 for current viewport height (needs to be 0 with SC_VIEWPORT, SC_CRASHLOG, and SC_WORLD).
 * @return Viewport
 */
static Viewport SetupScreenshotViewport(ScreenshotType t, uint32_t width = 0, uint32_t height = 0)
{
	Viewport vp{};

	switch(t) {
		case SC_VIEWPORT:
		case SC_CRASHLOG: {
			assert(width == 0 && height == 0);

			Window *w = GetMainWindow();
			vp.virtual_left   = w->viewport->virtual_left;
			vp.virtual_top    = w->viewport->virtual_top;
			vp.virtual_width  = w->viewport->virtual_width;
			vp.virtual_height = w->viewport->virtual_height;

			/* Compute pixel coordinates */
			vp.left = 0;
			vp.top = 0;
			vp.width = _screen.width;
			vp.height = _screen.height;
			vp.overlay = w->viewport->overlay;
			break;
		}
		case SC_WORLD:
		case SC_WORLD_ZOOM: {
			assert(width == 0 && height == 0);

			/* Determine world coordinates of screenshot */
<<<<<<< HEAD
			if (t == SC_WORLD_ZOOM) {
				Window *w = FindWindowById(WC_MAIN_WINDOW, 0);
				vp->zoom =  w->viewport->zoom;
				vp->map_type = w->viewport->map_type;
			} else {
				vp->zoom = ZOOM_LVL_WORLD_SCREENSHOT;
			}
=======
			vp.zoom = ZOOM_LVL_WORLD_SCREENSHOT;
>>>>>>> 786893a8

			TileIndex north_tile = _settings_game.construction.freeform_edges ? TileXY(1, 1) : TileXY(0, 0);
			TileIndex south_tile{Map::Size() - 1};

			/* We need to account for a hill or high building at tile 0,0. */
			int extra_height_top = TilePixelHeight(north_tile) + 150;
			/* If there is a hill at the bottom don't create a large black area. */
			int reclaim_height_bottom = TilePixelHeight(south_tile);

			vp.virtual_left   = RemapCoords(TileX(south_tile) * TILE_SIZE, TileY(north_tile) * TILE_SIZE, 0).x;
			vp.virtual_top    = RemapCoords(TileX(north_tile) * TILE_SIZE, TileY(north_tile) * TILE_SIZE, extra_height_top).y;
			vp.virtual_width  = RemapCoords(TileX(north_tile) * TILE_SIZE, TileY(south_tile) * TILE_SIZE, 0).x                     - vp.virtual_left + 1;
			vp.virtual_height = RemapCoords(TileX(south_tile) * TILE_SIZE, TileY(south_tile) * TILE_SIZE, reclaim_height_bottom).y - vp.virtual_top  + 1;

			/* Compute pixel coordinates */
			vp.left = 0;
			vp.top = 0;
			vp.width  = UnScaleByZoom(vp.virtual_width,  vp.zoom);
			vp.height = UnScaleByZoom(vp.virtual_height, vp.zoom);
			vp.overlay = nullptr;
			break;
		}
		default: {
			vp.zoom = (t == SC_ZOOMEDIN) ? _settings_client.gui.zoom_min : ZOOM_LVL_VIEWPORT;

			Window *w = GetMainWindow();
			vp.virtual_left   = w->viewport->virtual_left;
			vp.virtual_top    = w->viewport->virtual_top;

			if (width == 0 || height == 0) {
				vp.virtual_width  = w->viewport->virtual_width;
				vp.virtual_height = w->viewport->virtual_height;
			} else {
				vp.virtual_width = width << vp.zoom;
				vp.virtual_height = height << vp.zoom;
			}

			/* Compute pixel coordinates */
			vp.left = 0;
			vp.top = 0;
			vp.width  = UnScaleByZoom(vp.virtual_width,  vp.zoom);
			vp.height = UnScaleByZoom(vp.virtual_height, vp.zoom);
			vp.overlay = nullptr;
			break;
		}
	}
<<<<<<< HEAD
	UpdateViewportSizeZoom(vp);
=======

	return vp;
>>>>>>> 786893a8
}

/**
 * Make a screenshot of the map.
 * @param t Screenshot type: World or viewport screenshot
 * @param width the width of the screenshot of, or 0 for current viewport width.
 * @param height the height of the screenshot of, or 0 for current viewport height.
 * @return true on success
 */
static bool MakeLargeWorldScreenshot(ScreenshotType t, uint32_t width = 0, uint32_t height = 0)
{
	auto provider = GetScreenshotProvider();
	if (provider == nullptr) return false;

	Viewport vp = SetupScreenshotViewport(t, width, height);

	return provider->MakeImage(MakeScreenshotName(SCREENSHOT_NAME, provider->GetName()), LargeWorldCallback, &vp, vp.width, vp.height,
			BlitterFactory::GetCurrentBlitter()->GetScreenDepth(), _cur_palette.palette);
}

/**
 * Callback for generating a heightmap. Supports 8bpp grayscale only.
 * @param buffer   Destination buffer.
 * @param y        Line number of the first line to write.
 * @param n        Number of lines to write.
 * @see ScreenshotCallback
 */
static void HeightmapCallback(void *, void *buffer, uint y, uint, uint n)
{
	uint8_t *buf = (uint8_t *)buffer;
	while (n > 0) {
		TileIndex ti = TileXY(Map::MaxX(), y);
		for (uint x = Map::MaxX(); true; x--) {
			*buf = 256 * TileHeight(ti) / (1 + _heightmap_highest_peak);
			buf++;
			if (x == 0) break;
			ti = TileAddXY(ti, -1, 0);
		}
		y++;
		n--;
	}
}

/**
 * Make a heightmap of the current map.
 * @param filename Filename to use for saving.
 */
bool MakeHeightmapScreenshot(const char *filename)
{
	auto provider = GetScreenshotProvider();
	if (provider == nullptr) return false;

	Colour palette[256];
	for (uint i = 0; i < lengthof(palette); i++) {
		palette[i].a = 0xff;
		palette[i].r = i;
		palette[i].g = i;
		palette[i].b = i;
	}

	_heightmap_highest_peak = 0;
	for (TileIndex tile(0); tile < Map::Size(); ++tile) {
		uint h = TileHeight(tile);
		_heightmap_highest_peak = std::max(h, _heightmap_highest_peak);
	}

	return provider->MakeImage(filename, HeightmapCallback, nullptr, Map::SizeX(), Map::SizeY(), 8, palette);
}

static ScreenshotType _confirmed_screenshot_type; ///< Screenshot type the current query is about to confirm.

/**
 * Callback on the confirmation window for huge screenshots.
 * @param confirmed true on confirmation
 */
static void ScreenshotConfirmationCallback(Window *, bool confirmed)
{
	if (confirmed) MakeScreenshot(_confirmed_screenshot_type, {});
}

/**
 * Make a screenshot.
 * Ask for confirmation first if the screenshot will be huge.
 * @param t Screenshot type: World, defaultzoom, heightmap or viewport screenshot
 * @see MakeScreenshot
 */
void MakeScreenshotWithConfirm(ScreenshotType t)
{
	Viewport vp = SetupScreenshotViewport(t);

	bool heightmap_or_minimap = t == SC_HEIGHTMAP || t == SC_MINIMAP || t == SC_TOPOGRAPHY || t == SC_INDUSTRY;
	uint64_t width = (heightmap_or_minimap ? Map::SizeX() : vp.width);
	uint64_t height = (heightmap_or_minimap ? Map::SizeY() : vp.height);

	if (width * height > 8192 * 8192) {
		/* Ask for confirmation */
		_confirmed_screenshot_type = t;
		ShowQuery(
			GetEncodedString(STR_WARNING_SCREENSHOT_SIZE_CAPTION),
			GetEncodedString(STR_WARNING_SCREENSHOT_SIZE_MESSAGE, width, height), nullptr, ScreenshotConfirmationCallback);
	} else {
		/* Less than 64M pixels, just do it */
		MakeScreenshot(t, {});
	}
}

/**
 * Show a a success or failure message indicating the result of a screenshot action
 * @param ret  whether the screenshot action was successful
 */
static void ShowScreenshotResultMessage(ScreenshotType t, bool ret)
{
	if (ret) {
		if (t == SC_HEIGHTMAP) {
			ShowErrorMessage(GetEncodedString(STR_MESSAGE_HEIGHTMAP_SUCCESSFULLY, _screenshot_name, _heightmap_highest_peak), {}, WL_WARNING);
		} else {
			ShowErrorMessage(GetEncodedString(STR_MESSAGE_SCREENSHOT_SUCCESSFULLY, _screenshot_name), {}, WL_WARNING);
		}
	} else {
		ShowErrorMessage(GetEncodedString(STR_ERROR_SCREENSHOT_FAILED), {}, WL_ERROR);
	}
}

/**
 * Make a screenshot.
 * @param t    the type of screenshot to make.
 * @param name the name to give to the screenshot.
 * @param width the width of the screenshot of, or 0 for current viewport width (only works for SC_ZOOMEDIN and SC_DEFAULTZOOM).
 * @param height the height of the screenshot of, or 0 for current viewport height (only works for SC_ZOOMEDIN and SC_DEFAULTZOOM).
 * @return true iff the screenshot was made successfully
 */
static bool RealMakeScreenshot(ScreenshotType t, const std::string &name, uint32_t width, uint32_t height)
{
	if (t == SC_VIEWPORT) {
		/* First draw the dirty parts of the screen and only then change the name
		 * of the screenshot. This way the screenshot will always show the name
		 * of the previous screenshot in the 'successful' message instead of the
		 * name of the new screenshot (or an empty name). */
		SetScreenshotWindowHidden(true);
		UndrawMouseCursor();
		DrawDirtyBlocks();
		SetScreenshotWindowHidden(false);
	}

	_screenshot_name = name;

	bool ret;
	switch (t) {
		case SC_VIEWPORT:
			ret = MakeSmallScreenshot(false);
			break;

		case SC_CRASHLOG:
			ret = MakeSmallScreenshot(true);
			break;

		case SC_ZOOMEDIN:
		case SC_DEFAULTZOOM:
			ret = MakeLargeWorldScreenshot(t, width, height);
			break;

		case SC_WORLD:
		case SC_WORLD_ZOOM:
			ret = MakeLargeWorldScreenshot(t);
			break;

		case SC_HEIGHTMAP: {
			auto provider = GetScreenshotProvider();
			if (provider == nullptr) {
				ret = false;
			} else {
				ret = MakeHeightmapScreenshot(MakeScreenshotName(HEIGHTMAP_NAME, provider->GetName()));
			}
			break;
		}

		case SC_MINIMAP:
			ret = MakeMinimapWorldScreenshot(name.empty() ? nullptr : name.c_str());
			break;

		case SC_TOPOGRAPHY:
			ret = MakeTopographyScreenshot(name.empty() ? nullptr : name.c_str());
			break;

		case SC_INDUSTRY:
			ret = MakeIndustryScreenshot(name.empty() ? nullptr : name.c_str());
			break;

		default:
			NOT_REACHED();
	}

	ShowScreenshotResultMessage(t, ret);

	return ret;
}

/**
 * Schedule making a screenshot.
 * Unconditionally take a screenshot of the requested type.
 * @param t    the type of screenshot to make.
 * @param name the name to give to the screenshot.
 * @param width the width of the screenshot of, or 0 for current viewport width (only works for SC_ZOOMEDIN and SC_DEFAULTZOOM).
 * @param height the height of the screenshot of, or 0 for current viewport height (only works for SC_ZOOMEDIN and SC_DEFAULTZOOM).
 * @return true iff the screenshot was successfully made.
 * @see MakeScreenshotWithConfirm
 */
bool MakeScreenshot(ScreenshotType t, const std::string &name, uint32_t width, uint32_t height)
{
	if (t == SC_CRASHLOG) {
		/* Video buffer might or might not be locked. */
		VideoDriver::VideoBufferLocker lock;

		return RealMakeScreenshot(t, name, width, height);
	}

	VideoDriver::GetInstance()->QueueOnMainThread([=] { // Capture by value to not break scope.
		RealMakeScreenshot(t, name, width, height);
	});

	return true;
}

/**
 * Callback for generating a smallmap screenshot.
 * @param userdata SmallMapWindow window pointer
 * @param buf Videobuffer with same bitdepth as current blitter
 * @param y First line to render
 * @param pitch Pitch of the videobuffer
 * @param n Number of lines to render
 */
static void SmallMapCallback(void *userdata, void *buf, uint y, uint pitch, uint n)
{
	SmallMapWindow *window = static_cast<SmallMapWindow *>(userdata);
	window->ScreenshotCallbackHandler(buf, y, pitch, n);
}

/**
 * Make a screenshot of the smallmap
 * @param width   the width of the screenshot
 * @param height  the height of the screenshot
 * @param window  a pointer to the smallmap window to use, the current mode and zoom status of the window is used for the screenshot
 * @return true iff the screenshot was made successfully
 */
bool MakeSmallMapScreenshot(unsigned int width, unsigned int height, SmallMapWindow *window)
{
	_screenshot_name.clear();

	auto provider = GetScreenshotProvider();
	if (provider == nullptr) {
		ShowScreenshotResultMessage(SC_SMALLMAP, false);
		return false;
	}

	bool ret = provider->MakeImage(MakeScreenshotName(SCREENSHOT_NAME, provider->GetName()), SmallMapCallback, window, width, height, BlitterFactory::GetCurrentBlitter()->GetScreenDepth(), _cur_palette.palette);
	ShowScreenshotResultMessage(SC_SMALLMAP, ret);
	return ret;
}

/**
 * Return the owner of a tile to display it with in the small map in mode "Owner".
 *
 * @param tile The tile of which we would like to get the colour.
 * @return The owner of tile in the small map in mode "Owner"
 */
static Owner GetMinimapOwner(TileIndex tile)
{
	Owner o;

	if (IsTileType(tile, MP_VOID)) {
		return OWNER_END;
	} else {
		switch (GetTileType(tile)) {
		case MP_INDUSTRY: o = OWNER_DEITY;        break;
		case MP_HOUSE:    o = OWNER_TOWN;         break;
		default:          o = GetTileOwner(tile); break;
			/* FIXME: For MP_ROAD there are multiple owners.
			 * GetTileOwner returns the rail owner (level crossing) resp. the owner of ROADTYPE_ROAD (normal road),
			 * even if there are no ROADTYPE_ROAD bits on the tile.
			 */
		}

		return o;
	}
}

/**
 * Return the color value of a tile to display it with in the topography screenshot.
 *
 * @param tile The tile of which we would like to get the colour.
 * @return The color palette value
 */
static uint8_t GetTopographyValue(TileIndex tile)
{
	const auto tile_type = GetTileType(tile);

	if (tile_type == MP_STATION) {
		switch (GetStationType(tile)) {
			case StationType::Rail:
				return MKCOLOUR(PC_GREY);
			case StationType::Airport:
				return MKCOLOUR(PC_GREY);
			case StationType::Truck:
				return MKCOLOUR(PC_BLACK);
			case StationType::Bus:
				return MKCOLOUR(PC_BLACK);
			case StationType::Oilrig:
			case StationType::Dock:
				return MKCOLOUR(PC_GREY);
			case StationType::Buoy:
				return MKCOLOUR(PC_WATER);
			case StationType::RailWaypoint:
				return MKCOLOUR(PC_GREY);
			case StationType::RoadWaypoint:
				return MKCOLOUR(PC_GREY);
			default: NOT_REACHED();
		}
	}

	if (IsBridgeAbove(tile)) {
		return MKCOLOUR(PC_DARK_GREY);
	}

	switch (tile_type) {
		case MP_TUNNELBRIDGE:
			return MKCOLOUR(PC_DARK_GREY);
		case MP_RAILWAY:
			return MKCOLOUR(PC_GREY);
		case MP_ROAD:
			return MKCOLOUR(PC_BLACK);
		case MP_HOUSE:
			return MKCOLOUR(0xB5);
		case MP_WATER:
			return MKCOLOUR(PC_WATER);
		case MP_INDUSTRY:
			return MKCOLOUR(0xA2);
		default: {
			const auto tile_z = GetTileZ(tile);
			const auto max_z = _settings_game.construction.map_height_limit;
			const auto color_index = (tile_z * 16) / max_z;

			switch (color_index) {
				case 0:
					return MKCOLOUR(0x50);
				case 1:
					return MKCOLOUR(0x51);
				case 2:
					return MKCOLOUR(0x52);
				case 3:
					return MKCOLOUR(0x53);
				case 4:
					return MKCOLOUR(0x54);
				case 5:
					return MKCOLOUR(0x55);
				case 6:
					return MKCOLOUR(0x56);
				case 7:
					return MKCOLOUR(0x57);
				case 8:
					return MKCOLOUR(0x3B);
				case 9:
					return MKCOLOUR(0x3A);
				case 10:
					return MKCOLOUR(0x39);
				case 11:
					return MKCOLOUR(0x38);
				case 12:
					return MKCOLOUR(0x37);
				case 13:
					return MKCOLOUR(0x36);
				case 14:
					return MKCOLOUR(0x35);
				case 15:
					return MKCOLOUR(0x69);
				default:
					return MKCOLOUR(0x46);
			}
		}
	}
}

/**
 * Return the color value of a tile to display it with in the industries screenshot.
 *
 * @param tile The tile of which we would like to get the colour.
 * @return The color palette value
 */
static uint8_t GetIndustryValue(TileIndex tile)
{
	const auto tile_type = GetTileType(tile);

	if (tile_type == MP_STATION) {
		switch (GetStationType(tile)) {
			case StationType::Rail:
				return MKCOLOUR(PC_DARK_GREY);
			case StationType::Airport:
				return MKCOLOUR(GREY_SCALE(12));
			case StationType::Truck:
				return MKCOLOUR(PC_GREY);
			case StationType::Bus:
				return MKCOLOUR(PC_GREY);
			case StationType::Oilrig:
			case StationType::Dock:
				return MKCOLOUR(PC_GREY);
			case StationType::Buoy:
				return MKCOLOUR(PC_BLACK);
			case StationType::RailWaypoint:
				return MKCOLOUR(PC_GREY);
			case StationType::RoadWaypoint:
				return MKCOLOUR(PC_GREY);
			default: NOT_REACHED();
		}
	}

	if (IsBridgeAbove(tile)) {
		return MKCOLOUR(GREY_SCALE(12));
	}

	switch (tile_type) {
		case MP_TUNNELBRIDGE:
			return MKCOLOUR(GREY_SCALE(12));
		case MP_RAILWAY:
			return MKCOLOUR(PC_DARK_GREY);
		case MP_ROAD:
			return MKCOLOUR(PC_GREY);
		case MP_HOUSE:
			return MKCOLOUR(GREY_SCALE(4));
		case MP_WATER:
			return MKCOLOUR(0x12);
		case MP_INDUSTRY: {
			const IndustryType industry_type = Industry::GetByTile(tile)->type;

			return GetIndustrySpec(industry_type)->map_colour;
		}
		default:
			return MKCOLOUR(GREY_SCALE(2));
	}
}

template <typename T>
void MinimapScreenCallback(void *userdata, void *buf, uint y, uint pitch, uint n, T colorCallback)
{
	uint32_t *ubuf = (uint32_t *)buf;
	uint num = (pitch * n);
	for (uint i = 0; i < num; i++) {
		uint row = y + (int)(i / pitch);
		uint col = (Map::SizeX() - 1) - (i % pitch);

		TileIndex tile = TileXY(col, row);
		uint8_t val = colorCallback(tile);

		uint32_t colour_buf = 0;
		colour_buf  = (_cur_palette.palette[val].b << 0);
		colour_buf |= (_cur_palette.palette[val].g << 8);
		colour_buf |= (_cur_palette.palette[val].r << 16);

		*ubuf = colour_buf;
		ubuf++;   // Skip alpha
	}
}

/**
 * Return the color value of a tile to display it with in the minimap screenshot.
 *
 * @param tile The tile of which we would like to get the colour.
 * @return The color palette value
 */
static void MinimapScreenCallback(void *userdata, void *buf, uint y, uint pitch, uint n)
{
	/* Fill with the company colours */
	TypedIndexContainer<std::array<uint8_t, OWNER_END + 1>, CompanyID> owner_colours;
	for (const Company *c : Company::Iterate()) {
		owner_colours[c->index] = MKCOLOUR(GetColourGradient(c->colour, SHADE_LIGHT));
	}

	/* Fill with some special colours */
	owner_colours[OWNER_TOWN]    = PC_DARK_RED;
	owner_colours[OWNER_NONE]    = PC_GRASS_LAND;
	owner_colours[OWNER_WATER]   = PC_WATER;
	owner_colours[OWNER_DEITY]   = PC_DARK_GREY; // industry
	owner_colours[OWNER_END]     = PC_BLACK;

	MinimapScreenCallback(userdata, buf, y, pitch, n, [&](TileIndex tile) -> uint8_t {
		return owner_colours[GetMinimapOwner(tile)];
	});
}

static void TopographyScreenCallback(void *userdata, void *buf, uint y, uint pitch, uint n)
{
	MinimapScreenCallback(userdata, buf, y, pitch, n, GetTopographyValue);
}

static void IndustryScreenCallback(void *userdata, void *buf, uint y, uint pitch, uint n)
{
	MinimapScreenCallback(userdata, buf, y, pitch, n, GetIndustryValue);
}

/**
 * Make a minimap screenshot.
 */
bool MakeMinimapWorldScreenshot(const char *name)
{
	_screenshot_name.clear();
	if (name != nullptr) _screenshot_name.assign(name);

	auto provider = GetScreenshotProvider();
	if (provider == nullptr) return false;

	return provider->MakeImage(MakeScreenshotName(SCREENSHOT_NAME, provider->GetName()), MinimapScreenCallback, nullptr, Map::SizeX(), Map::SizeY(), 32, _cur_palette.palette);
}

/**
 * Make a topography screenshot.
 */
bool MakeTopographyScreenshot(const char *name)
{
	_screenshot_name.clear();
	if (name != nullptr) _screenshot_name.assign(name);

	auto provider = GetScreenshotProvider();
	if (provider == nullptr) return false;

	return provider->MakeImage(MakeScreenshotName(SCREENSHOT_NAME, provider->GetName()), TopographyScreenCallback, nullptr, Map::SizeX(), Map::SizeY(), 32, _cur_palette.palette);
}

/**
 * Make an industry screenshot.
 */
bool MakeIndustryScreenshot(const char *name)
{
	_screenshot_name.clear();
	if (name != nullptr) _screenshot_name.assign(name);

	auto provider = GetScreenshotProvider();
	if (provider == nullptr) return false;

	return provider->MakeImage(MakeScreenshotName(SCREENSHOT_NAME, provider->GetName()), IndustryScreenCallback, nullptr, Map::SizeX(), Map::SizeY(), 32, _cur_palette.palette);
}<|MERGE_RESOLUTION|>--- conflicted
+++ resolved
@@ -123,12 +123,8 @@
 		wx = std::min(vp->width - left, 1600);
 		left += wx;
 
-<<<<<<< HEAD
 		extern void ViewportDoDraw(Viewport *vp, int left, int top, int right, int bottom, NWidgetDisplayFlags display_flags);
 		ViewportDoDraw(vp,
-=======
-		ViewportDoDraw(*vp,
->>>>>>> 786893a8
 			ScaleByZoom(left - wx - vp->left, vp->zoom) + vp->virtual_left,
 			ScaleByZoom(y - vp->top, vp->zoom) + vp->virtual_top,
 			ScaleByZoom(left - vp->left, vp->zoom) + vp->virtual_left,
@@ -245,17 +241,13 @@
 			assert(width == 0 && height == 0);
 
 			/* Determine world coordinates of screenshot */
-<<<<<<< HEAD
 			if (t == SC_WORLD_ZOOM) {
 				Window *w = FindWindowById(WC_MAIN_WINDOW, 0);
-				vp->zoom =  w->viewport->zoom;
-				vp->map_type = w->viewport->map_type;
+				vp.zoom =  w->viewport->zoom;
+				vp.map_type = w->viewport->map_type;
 			} else {
-				vp->zoom = ZOOM_LVL_WORLD_SCREENSHOT;
+				vp.zoom = ZOOM_LVL_WORLD_SCREENSHOT;
 			}
-=======
-			vp.zoom = ZOOM_LVL_WORLD_SCREENSHOT;
->>>>>>> 786893a8
 
 			TileIndex north_tile = _settings_game.construction.freeform_edges ? TileXY(1, 1) : TileXY(0, 0);
 			TileIndex south_tile{Map::Size() - 1};
@@ -302,12 +294,9 @@
 			break;
 		}
 	}
-<<<<<<< HEAD
-	UpdateViewportSizeZoom(vp);
-=======
+	UpdateViewportSizeZoom(&vp);
 
 	return vp;
->>>>>>> 786893a8
 }
 
 /**
