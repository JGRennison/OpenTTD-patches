/*
 * This file is part of OpenTTD.
 * OpenTTD is free software; you can redistribute it and/or modify it under the terms of the GNU General Public License as published by the Free Software Foundation, version 2.
 * OpenTTD is distributed in the hope that it will be useful, but WITHOUT ANY WARRANTY; without even the implied warranty of MERCHANTABILITY or FITNESS FOR A PARTICULAR PURPOSE.
 * See the GNU General Public License for more details. You should have received a copy of the GNU General Public License along with OpenTTD. If not, see <http://www.gnu.org/licenses/>.
 */

/** @file screenshot.cpp The creation of screenshots! */

#include "stdafx.h"
#include "core/backup_type.hpp"
#include "fileio_func.h"
#include "viewport_func.h"
#include "gfx_func.h"
#include "screenshot.h"
#include "blitter/factory.hpp"
#include "zoom_func.h"
<<<<<<< HEAD
#include "core/endian_func.hpp"
#include "sl/saveload.h"
#include "company_base.h"
=======
#include "saveload/saveload.h"
>>>>>>> b2c57123
#include "company_func.h"
#include "strings_func.h"
#include "error.h"
#include "industry.h"
#include "industrytype.h"
#include "textbuf_gui.h"
#include "window_gui.h"
#include "window_func.h"
#include "tile_map.h"
#include "landscape.h"
#include "video/video_driver.hpp"
#include "smallmap_colours.h"
#include "smallmap_gui.h"
<<<<<<< HEAD
#include "screenshot_gui.h"
=======
#include "screenshot_type.h"
>>>>>>> b2c57123

#include "table/strings.h"

#include "safeguards.h"

static const char * const SCREENSHOT_NAME = "screenshot"; ///< Default filename of a saved screenshot.
static const char * const HEIGHTMAP_NAME  = "heightmap";  ///< Default filename of a saved heightmap.

std::string _screenshot_format_name;  ///< Extension of the current screenshot format.
static std::string _screenshot_name;  ///< Filename of the screenshot file.
std::string _full_screenshot_path;    ///< Pathname of the screenshot file.
uint _heightmap_highest_peak;         ///< When saving a heightmap, this contains the highest peak on the map.

static const char *_screenshot_aux_text_key = nullptr;
static const char *_screenshot_aux_text_value = nullptr;

void SetScreenshotAuxiliaryText(const char *key, const char *value)
{
	_screenshot_aux_text_key = key;
	_screenshot_aux_text_value = value;
}

/**
 * Get the screenshot provider for the selected format.
 * If the selected provider is not found, then the first provider will be used instead.
 * @returns ScreenshotProvider, or null if none exist.
 */
static ScreenshotProvider *GetScreenshotProvider()
{
<<<<<<< HEAD
	uint bpp; // bytes per pixel
	switch (pixelformat) {
		case 8:  bpp = 1; break;
		/* 32bpp mode is saved as 24bpp BMP */
		case 32: bpp = 3; break;
		/* Only implemented for 8bit and 32bit images so far */
		default: return false;
	}

	auto of = FileHandle::Open(name, "wb");
	if (!of.has_value()) return false;
	auto &f = *of;

	/* Each scanline must be aligned on a 32bit boundary */
	uint bytewidth = Align(w * bpp, 4); // bytes per line in file

	/* Size of palette. Only present for 8bpp mode */
	uint pal_size = pixelformat == 8 ? sizeof(RgbQuad) * 256 : 0;

	/* Setup the file header */
	BitmapFileHeader bfh;
	bfh.type = TO_LE16('MB');
	bfh.size = TO_LE32(sizeof(BitmapFileHeader) + sizeof(BitmapInfoHeader) + pal_size + static_cast<size_t>(bytewidth) * h);
	bfh.reserved = 0;
	bfh.off_bits = TO_LE32(sizeof(BitmapFileHeader) + sizeof(BitmapInfoHeader) + pal_size);

	/* Setup the info header */
	BitmapInfoHeader bih;
	bih.size = TO_LE32(sizeof(BitmapInfoHeader));
	bih.width = TO_LE32(w);
	bih.height = TO_LE32(h);
	bih.planes = TO_LE16(1);
	bih.bitcount = TO_LE16(bpp * 8);
	bih.compression = 0;
	bih.sizeimage = 0;
	bih.xpels = 0;
	bih.ypels = 0;
	bih.clrused = 0;
	bih.clrimp = 0;

	/* Write file header and info header */
	if (fwrite(&bfh, sizeof(bfh), 1, f) != 1 || fwrite(&bih, sizeof(bih), 1, f) != 1) {
		return false;
	}

	if (pixelformat == 8) {
		/* Convert the palette to the windows format */
		RgbQuad rq[256];
		for (uint i = 0; i < 256; i++) {
			rq[i].red   = palette[i].r;
			rq[i].green = palette[i].g;
			rq[i].blue  = palette[i].b;
			rq[i].reserved = 0;
		}
		/* Write the palette */
		if (fwrite(rq, sizeof(rq), 1, f) != 1) {
			return false;
		}
	}

	/* Try to use 64k of memory, store between 16 and 128 lines */
	uint maxlines = Clamp(65536 / (w * pixelformat / 8), 16, 128); // number of lines per iteration

	std::unique_ptr<uint8_t[]> buff = std::make_unique<uint8_t[]>(maxlines * w * pixelformat / 8); // buffer which is rendered to
	std::unique_ptr<uint8_t[]> line = std::make_unique<uint8_t[]>(bytewidth); // one line, stored to file

	/* Start at the bottom, since bitmaps are stored bottom up */
	do {
		uint n = std::min(h, maxlines);
		h -= n;

		/* Render the pixels */
		callb(userdata, buff.get(), h, w, n);

		/* Write each line */
		while (n-- != 0) {
			if (pixelformat == 8) {
				/* Move to 'line', leave last few pixels in line zeroed */
				memcpy(line.get(), buff.get() + n * w, w);
			} else {
				/* Convert from 'native' 32bpp to BMP-like 24bpp.
				 * Works for both big and little endian machines */
				Colour *src = ((Colour *)buff.get()) + n * w;
				uint8_t *dst = line.get();
				for (uint i = 0; i < w; i++) {
					dst[i * 3    ] = src[i].b;
					dst[i * 3 + 1] = src[i].g;
					dst[i * 3 + 2] = src[i].r;
				}
			}
			/* Write to file */
			if (fwrite(line.get(), bytewidth, 1, f) != 1) {
				return false;
			}
		}
	} while (h != 0);


	return true;
}
=======
	auto providers = ProviderManager<ScreenshotProvider>::GetProviders();
	if (providers.empty()) return nullptr;
>>>>>>> b2c57123

	auto it = std::ranges::find_if(providers, [](const auto &p) { return p->GetName() == _screenshot_format_name; });
	if (it != std::end(providers)) return *it;

	return providers.front();
}

<<<<<<< HEAD
/**
 * Generic .PNG file image writer.
 * @param name        Filename, including extension.
 * @param callb       Callback function for generating lines of pixels.
 * @param userdata    User data, passed on to \a callb.
 * @param w           Width of the image in pixels.
 * @param h           Height of the image in pixels.
 * @param pixelformat Bits per pixel (bpp), either 8 or 32.
 * @param palette     %Colour palette (for 8bpp images).
 * @return File was written successfully.
 * @see ScreenshotHandlerProc
 */
static bool MakePNGImage(const char *name, ScreenshotCallback *callb, void *userdata, uint w, uint h, int pixelformat, const Colour *palette)
{
	png_color rq[256];
	uint i, y, n;
	uint maxlines;
	uint bpp = pixelformat / 8;
	png_structp png_ptr;
	png_infop info_ptr;

	/* only implemented for 8bit and 32bit images so far. */
	if (pixelformat != 8 && pixelformat != 32) return false;

	auto of = FileHandle::Open(name, "wb");
	if (!of.has_value()) return false;
	auto &f = *of;

	png_ptr = png_create_write_struct(PNG_LIBPNG_VER_STRING, const_cast<char *>(name), png_my_error, png_my_warning);

	if (png_ptr == nullptr) {
		return false;
	}

	info_ptr = png_create_info_struct(png_ptr);
	if (info_ptr == nullptr) {
		png_destroy_write_struct(&png_ptr, (png_infopp)nullptr);
		return false;
	}

	if (setjmp(png_jmpbuf(png_ptr))) {
		png_destroy_write_struct(&png_ptr, &info_ptr);
		return false;
	}

	png_init_io(png_ptr, f);

	png_set_filter(png_ptr, 0, PNG_FILTER_NONE);

	png_set_IHDR(png_ptr, info_ptr, w, h, 8, pixelformat == 8 ? PNG_COLOR_TYPE_PALETTE : PNG_COLOR_TYPE_RGB,
		PNG_INTERLACE_NONE, PNG_COMPRESSION_TYPE_DEFAULT, PNG_FILTER_TYPE_DEFAULT);

#ifdef PNG_TEXT_SUPPORTED
	/* Try to add some game metadata to the PNG screenshot so
	 * it's more useful for debugging and archival purposes. */
	png_text_struct text[3];
	memset(text, 0, sizeof(text));
	text[0].key = const_cast<char *>("Software");
	text[0].text = const_cast<char *>(_openttd_revision);
	text[0].text_length = strlen(_openttd_revision);
	text[0].compression = PNG_TEXT_COMPRESSION_NONE;

	format_buffer text_buf;

	text_buf.format("Graphics set: {} ({})\n", BaseGraphics::GetUsedSet()->name, BaseGraphics::GetUsedSet()->version);
	text_buf.append("NewGRFs:\n");
	if (_game_mode != GM_MENU) {
		for (const auto &c : _grfconfig) {
			text_buf.format("{:08X} {} {}\n", std::byteswap(c->ident.grfid), c->ident.md5sum, c->filename);
		}
	}
	text_buf.append("\nCompanies:\n");
	for (const Company *c : Company::Iterate()) {
		if (c->ai_info == nullptr) {
			text_buf.format("{:2}: Human\n", (int)c->index);
		} else {
			text_buf.format("{:2}: {} (v{})\n", (int)c->index, c->ai_info->GetName(), c->ai_info->GetVersion());
		}
	}
	text_buf.push_back('\0'); // libpng expects null-terminated text
	text[1].key = const_cast<char *>("Description");
	text[1].text = text_buf.data();
	text[1].text_length = text_buf.size() - 1;
	text[1].compression = PNG_TEXT_COMPRESSION_zTXt;
	if (_screenshot_aux_text_key && _screenshot_aux_text_value) {
		text[2].key = const_cast<char *>(_screenshot_aux_text_key);
		text[2].text = const_cast<char *>(_screenshot_aux_text_value);
		text[2].text_length = strlen(_screenshot_aux_text_value);
		text[2].compression = PNG_TEXT_COMPRESSION_zTXt;
	}
	png_set_text(png_ptr, info_ptr, text, _screenshot_aux_text_key && _screenshot_aux_text_value ? 3 : 2);
#endif /* PNG_TEXT_SUPPORTED */

	if (pixelformat == 8) {
		/* convert the palette to the .PNG format. */
		for (i = 0; i != 256; i++) {
			rq[i].red   = palette[i].r;
			rq[i].green = palette[i].g;
			rq[i].blue  = palette[i].b;
		}

		png_set_PLTE(png_ptr, info_ptr, rq, 256);
	}

	png_write_info(png_ptr, info_ptr);
	png_set_flush(png_ptr, 512);

	if (pixelformat == 32) {
		png_color_8 sig_bit;

		/* Save exact colour/alpha resolution */
		sig_bit.alpha = 0;
		sig_bit.blue  = 8;
		sig_bit.green = 8;
		sig_bit.red   = 8;
		sig_bit.gray  = 8;
		png_set_sBIT(png_ptr, info_ptr, &sig_bit);

		if constexpr (std::endian::native == std::endian::little) {
			png_set_bgr(png_ptr);
			png_set_filler(png_ptr, 0, PNG_FILLER_AFTER);
		} else {
			png_set_filler(png_ptr, 0, PNG_FILLER_BEFORE);
		}
	}

	/* use by default 64k temp memory */
	maxlines = Clamp(65536 / w, 16, 128);

	/* now generate the bitmap bits */
	std::unique_ptr<uint8_t[]> buff = std::make_unique<uint8_t[]>(static_cast<size_t>(w) * maxlines * bpp); // by default generate 128 lines at a time.

	y = 0;
	do {
		/* determine # lines to write */
		n = std::min(h - y, maxlines);

		/* render the pixels into the buffer */
		callb(userdata, buff.get(), y, w, n);
		y += n;

		/* write them to png */
		for (i = 0; i != n; i++) {
			png_write_row(png_ptr, (png_bytep)buff.get() + i * w * bpp);
		}
	} while (y != h);

	png_write_end(png_ptr, info_ptr);
	png_destroy_write_struct(&png_ptr, &info_ptr);

	return true;
}
#endif /* WITH_PNG */


/*************************************************
 **** SCREENSHOT CODE FOR ZSOFT PAINTBRUSH (.PCX)
 *************************************************/

/** Definition of a PCX file header. */
struct PcxHeader {
	uint8_t manufacturer;
	uint8_t version;
	uint8_t rle;
	uint8_t bpp;
	uint32_t unused;
	uint16_t xmax, ymax;
	uint16_t hdpi, vdpi;
	uint8_t pal_small[16 * 3];
	uint8_t reserved;
	uint8_t planes;
	uint16_t pitch;
	uint16_t cpal;
	uint16_t width;
	uint16_t height;
	uint8_t filler[54];
};
static_assert(sizeof(PcxHeader) == 128);

/**
 * Generic .PCX file image writer.
 * @param name        Filename, including extension.
 * @param callb       Callback function for generating lines of pixels.
 * @param userdata    User data, passed on to \a callb.
 * @param w           Width of the image in pixels.
 * @param h           Height of the image in pixels.
 * @param pixelformat Bits per pixel (bpp), either 8 or 32.
 * @param palette     %Colour palette (for 8bpp images).
 * @return File was written successfully.
 * @see ScreenshotHandlerProc
 */
static bool MakePCXImage(const char *name, ScreenshotCallback *callb, void *userdata, uint w, uint h, int pixelformat, const Colour *palette)
{
	uint maxlines;
	uint y;
	PcxHeader pcx;
	bool success;

	if (pixelformat == 32) {
		Debug(misc, 0, "Can't convert a 32bpp screenshot to PCX format. Please pick another format.");
		return false;
	}
	if (pixelformat != 8 || w == 0) return false;

	auto of = FileHandle::Open(name, "wb");
	if (!of.has_value()) return false;
	auto &f = *of;

	memset(&pcx, 0, sizeof(pcx));

	/* setup pcx header */
	pcx.manufacturer = 10;
	pcx.version = 5;
	pcx.rle = 1;
	pcx.bpp = 8;
	pcx.xmax = TO_LE16(w - 1);
	pcx.ymax = TO_LE16(h - 1);
	pcx.hdpi = TO_LE16(320);
	pcx.vdpi = TO_LE16(320);

	pcx.planes = 1;
	pcx.cpal = TO_LE16(1);
	pcx.width = pcx.pitch = TO_LE16(w);
	pcx.height = TO_LE16(h);

	/* write pcx header */
	if (fwrite(&pcx, sizeof(pcx), 1, f) != 1) {
		return false;
	}

	/* use by default 64k temp memory */
	maxlines = Clamp(65536 / w, 16, 128);

	/* now generate the bitmap bits */
	std::unique_ptr<uint8_t[]> buff = std::make_unique<uint8_t[]>(static_cast<size_t>(w) * maxlines); // by default generate 128 lines at a time.

	y = 0;
	do {
		/* determine # lines to write */
		uint n = std::min(h - y, maxlines);
		uint i;

		/* render the pixels into the buffer */
		callb(userdata, buff.get(), y, w, n);
		y += n;

		/* write them to pcx */
		for (i = 0; i != n; i++) {
			const uint8_t *bufp = buff.get() + i * w;
			uint8_t runchar = bufp[0];
			uint runcount = 1;
			uint j;

			/* for each pixel... */
			for (j = 1; j < w; j++) {
				uint8_t ch = bufp[j];

				if (ch != runchar || runcount >= 0x3f) {
					if (runcount > 1 || (runchar & 0xC0) == 0xC0) {
						if (fputc(0xC0 | runcount, f) == EOF) {
							return false;
						}
					}
					if (fputc(runchar, f) == EOF) {
						return false;
					}
					runcount = 0;
					runchar = ch;
				}
				runcount++;
			}

			/* write remaining bytes.. */
			if (runcount > 1 || (runchar & 0xC0) == 0xC0) {
				if (fputc(0xC0 | runcount, f) == EOF) {
					return false;
				}
			}
			if (fputc(runchar, f) == EOF) {
				return false;
			}
		}
	} while (y != h);

	/* write 8-bit colour palette */
	if (fputc(12, f) == EOF) {
		return false;
	}

	/* Palette is word-aligned, copy it to a temporary byte array */
	uint8_t tmp[256 * 3];

	for (uint i = 0; i < 256; i++) {
		tmp[i * 3 + 0] = palette[i].r;
		tmp[i * 3 + 1] = palette[i].g;
		tmp[i * 3 + 2] = palette[i].b;
	}
	success = fwrite(tmp, sizeof(tmp), 1, f) == 1;

	return success;
}

/*************************************************
 **** GENERIC SCREENSHOT CODE
 *************************************************/

/** Available screenshot formats. */
static const ScreenshotFormat _screenshot_formats[] = {
#if defined(WITH_PNG)
	{"png", &MakePNGImage},
#endif
	{"bmp", &MakeBMPImage},
	{"pcx", &MakePCXImage},
};

/* The currently loaded screenshot format. Set to a valid value as it might be used in early crash logs, when InitializeScreenshotFormats has not been called yet. */
static const ScreenshotFormat *_cur_screenshot_format = std::begin(_screenshot_formats);

=======
>>>>>>> b2c57123
/** Get filename extension of current screenshot file format. */
std::string_view GetCurrentScreenshotExtension()
{
	auto provider = GetScreenshotProvider();
	if (provider == nullptr) return {};

	return provider->GetName();
}

/**
 * Callback of the screenshot generator that dumps the current video buffer.
 * @see ScreenshotCallback
 */
static void CurrentScreenCallback(void *, void *buf, uint y, uint pitch, uint n)
{
	Blitter *blitter = BlitterFactory::GetCurrentBlitter();
	void *src = blitter->MoveTo(_screen.dst_ptr, 0, y);
	blitter->CopyImageToBuffer(src, buf, _screen.width, n, pitch);
}

/**
 * generate a large piece of the world
 * @param userdata Viewport area to draw
 * @param buf Videobuffer with same bitdepth as current blitter
 * @param y First line to render
 * @param pitch Pitch of the videobuffer
 * @param n Number of lines to render
 */
static void LargeWorldCallback(void *userdata, void *buf, uint y, uint pitch, uint n)
{
	Viewport *vp = (Viewport *)userdata;
	DrawPixelInfo dpi;
	int wx, left;

	/* We are no longer rendering to the screen */
	DrawPixelInfo old_screen = _screen;
	bool old_disable_anim = _screen_disable_anim;

	_screen.dst_ptr = buf;
	_screen.width = pitch;
	_screen.height = n;
	_screen.pitch = pitch;
	_screen_disable_anim = true;

	Backup dpi_backup(_cur_dpi, &dpi, FILE_LINE);

	dpi.dst_ptr = buf;
	dpi.height = n;
	dpi.width = vp->width;
	dpi.pitch = pitch;
	dpi.zoom = ZOOM_LVL_WORLD_SCREENSHOT;
	dpi.left = 0;
	dpi.top = y;

	/* Render viewport in blocks of 1600 pixels width */
	left = 0;
	while (vp->width - left != 0) {
		wx = std::min(vp->width - left, 1600);
		left += wx;

		extern void ViewportDoDraw(Viewport *vp, int left, int top, int right, int bottom, NWidgetDisplayFlags display_flags);
		ViewportDoDraw(vp,
			ScaleByZoom(left - wx - vp->left, vp->zoom) + vp->virtual_left,
			ScaleByZoom(y - vp->top, vp->zoom) + vp->virtual_top,
			ScaleByZoom(left - vp->left, vp->zoom) + vp->virtual_left,
			ScaleByZoom((y + n) - vp->top, vp->zoom) + vp->virtual_top,
			{}
		);
	}

	dpi_backup.Restore();

	ViewportDoDrawProcessAllPending();

	/* Switch back to rendering to the screen */
	_screen = old_screen;
	_screen_disable_anim = old_disable_anim;

	ClearViewportCache(vp);
}

/**
 * Construct a pathname for a screenshot file.
 * @param default_fn Default filename.
 * @param ext        Extension to use.
 * @param crashlog   Create path for crash.png
 * @return Pathname for a screenshot file.
 */
static const char *MakeScreenshotName(std::string_view default_fn, std::string_view ext, bool crashlog = false)
{
	bool generate = _screenshot_name.empty();

	if (generate) {
		if (_game_mode == GM_EDITOR || _game_mode == GM_MENU || _local_company == COMPANY_SPECTATOR) {
			_screenshot_name = default_fn;
		} else {
			_screenshot_name = GenerateDefaultSaveName();
		}
	}

	size_t len = _screenshot_name.size();

	/* Handle user-specified filenames ending in %d or # with automatic numbering */
	if (len >= 2 && _screenshot_name[len - 2] == '%' && _screenshot_name[len - 1] == 'd') {
		generate = true;
		_screenshot_name.resize(len - 2);
	} else if (len >= 1 && _screenshot_name[len - 1] == '#') {
		generate = true;
		_screenshot_name.resize(len - 1);
	}

	len = _screenshot_name.size();

	/* Add extension to screenshot file */
	_screenshot_name += '.';
	_screenshot_name += ext;

	const char *screenshot_dir = crashlog ? _personal_dir.c_str() : FiosGetScreenshotDir();

	for (uint serial = 1;; serial++) {
		_full_screenshot_path = screenshot_dir;
		_full_screenshot_path += _screenshot_name;

		if (!generate) break; // allow overwriting of non-automatic filenames
		if (!FileExists(_full_screenshot_path)) break;
		/* If file exists try another one with same name, but just with a higher index */
		_screenshot_name.erase(len);
		_screenshot_name += fmt::format("#{}.{}", serial, ext);
	}

	return _full_screenshot_path.c_str();
}

/** Make a screenshot of the current screen. */
static bool MakeSmallScreenshot(bool crashlog)
{
	auto provider = GetScreenshotProvider();
	if (provider == nullptr) return false;

	return provider->MakeImage(MakeScreenshotName(SCREENSHOT_NAME, provider->GetName(), crashlog), CurrentScreenCallback, nullptr, _screen.width, _screen.height,
			BlitterFactory::GetCurrentBlitter()->GetScreenDepth(), _cur_palette.palette);
}

/**
 * Configure a Viewport for rendering (a part of) the map into a screenshot.
 * @param t Screenshot type
 * @param width the width of the screenshot, or 0 for current viewport width (needs to be 0 with SC_VIEWPORT, SC_CRASHLOG, and SC_WORLD).
 * @param height the height of the screenshot, or 0 for current viewport height (needs to be 0 with SC_VIEWPORT, SC_CRASHLOG, and SC_WORLD).
 * @param[out] vp Result viewport
 */
void SetupScreenshotViewport(ScreenshotType t, Viewport *vp, uint32_t width, uint32_t height)
{
	switch(t) {
		case SC_VIEWPORT:
		case SC_CRASHLOG: {
			assert(width == 0 && height == 0);

			Window *w = GetMainWindow();
			vp->virtual_left   = w->viewport->virtual_left;
			vp->virtual_top    = w->viewport->virtual_top;
			vp->virtual_width  = w->viewport->virtual_width;
			vp->virtual_height = w->viewport->virtual_height;

			/* Compute pixel coordinates */
			vp->left = 0;
			vp->top = 0;
			vp->width = _screen.width;
			vp->height = _screen.height;
			vp->overlay = w->viewport->overlay;
			break;
		}
		case SC_WORLD:
		case SC_WORLD_ZOOM: {
			assert(width == 0 && height == 0);

			/* Determine world coordinates of screenshot */
			if (t == SC_WORLD_ZOOM) {
				Window *w = FindWindowById(WC_MAIN_WINDOW, 0);
				vp->zoom =  w->viewport->zoom;
				vp->map_type = w->viewport->map_type;
			} else {
				vp->zoom = ZOOM_LVL_WORLD_SCREENSHOT;
			}

			TileIndex north_tile = _settings_game.construction.freeform_edges ? TileXY(1, 1) : TileXY(0, 0);
			TileIndex south_tile{Map::Size() - 1};

			/* We need to account for a hill or high building at tile 0,0. */
			int extra_height_top = TilePixelHeight(north_tile) + 150;
			/* If there is a hill at the bottom don't create a large black area. */
			int reclaim_height_bottom = TilePixelHeight(south_tile);

			vp->virtual_left   = RemapCoords(TileX(south_tile) * TILE_SIZE, TileY(north_tile) * TILE_SIZE, 0).x;
			vp->virtual_top    = RemapCoords(TileX(north_tile) * TILE_SIZE, TileY(north_tile) * TILE_SIZE, extra_height_top).y;
			vp->virtual_width  = RemapCoords(TileX(north_tile) * TILE_SIZE, TileY(south_tile) * TILE_SIZE, 0).x                     - vp->virtual_left + 1;
			vp->virtual_height = RemapCoords(TileX(south_tile) * TILE_SIZE, TileY(south_tile) * TILE_SIZE, reclaim_height_bottom).y - vp->virtual_top  + 1;

			/* Compute pixel coordinates */
			vp->left = 0;
			vp->top = 0;
			vp->width  = UnScaleByZoom(vp->virtual_width,  vp->zoom);
			vp->height = UnScaleByZoom(vp->virtual_height, vp->zoom);
			vp->overlay = nullptr;
			break;
		}
		default: {
			vp->zoom = (t == SC_ZOOMEDIN) ? _settings_client.gui.zoom_min : ZOOM_LVL_VIEWPORT;

			Window *w = GetMainWindow();
			vp->virtual_left   = w->viewport->virtual_left;
			vp->virtual_top    = w->viewport->virtual_top;

			if (width == 0 || height == 0) {
				vp->virtual_width  = w->viewport->virtual_width;
				vp->virtual_height = w->viewport->virtual_height;
			} else {
				vp->virtual_width = width << vp->zoom;
				vp->virtual_height = height << vp->zoom;
			}

			/* Compute pixel coordinates */
			vp->left = 0;
			vp->top = 0;
			vp->width  = UnScaleByZoom(vp->virtual_width,  vp->zoom);
			vp->height = UnScaleByZoom(vp->virtual_height, vp->zoom);
			vp->overlay = nullptr;
			break;
		}
	}
	UpdateViewportSizeZoom(vp);
}

/**
 * Make a screenshot of the map.
 * @param t Screenshot type: World or viewport screenshot
 * @param width the width of the screenshot of, or 0 for current viewport width.
 * @param height the height of the screenshot of, or 0 for current viewport height.
 * @return true on success
 */
static bool MakeLargeWorldScreenshot(ScreenshotType t, uint32_t width = 0, uint32_t height = 0)
{
	auto provider = GetScreenshotProvider();
	if (provider == nullptr) return false;

	Viewport vp;
	SetupScreenshotViewport(t, &vp, width, height);

	return provider->MakeImage(MakeScreenshotName(SCREENSHOT_NAME, provider->GetName()), LargeWorldCallback, &vp, vp.width, vp.height,
			BlitterFactory::GetCurrentBlitter()->GetScreenDepth(), _cur_palette.palette);
}

/**
 * Callback for generating a heightmap. Supports 8bpp grayscale only.
 * @param buffer   Destination buffer.
 * @param y        Line number of the first line to write.
 * @param n        Number of lines to write.
 * @see ScreenshotCallback
 */
static void HeightmapCallback(void *, void *buffer, uint y, uint, uint n)
{
	uint8_t *buf = (uint8_t *)buffer;
	while (n > 0) {
		TileIndex ti = TileXY(Map::MaxX(), y);
		for (uint x = Map::MaxX(); true; x--) {
			*buf = 256 * TileHeight(ti) / (1 + _heightmap_highest_peak);
			buf++;
			if (x == 0) break;
			ti = TileAddXY(ti, -1, 0);
		}
		y++;
		n--;
	}
}

/**
 * Make a heightmap of the current map.
 * @param filename Filename to use for saving.
 */
bool MakeHeightmapScreenshot(const char *filename)
{
	auto provider = GetScreenshotProvider();
	if (provider == nullptr) return false;

	Colour palette[256];
	for (uint i = 0; i < lengthof(palette); i++) {
		palette[i].a = 0xff;
		palette[i].r = i;
		palette[i].g = i;
		palette[i].b = i;
	}

	_heightmap_highest_peak = 0;
	for (TileIndex tile(0); tile < Map::Size(); ++tile) {
		uint h = TileHeight(tile);
		_heightmap_highest_peak = std::max(h, _heightmap_highest_peak);
	}

	return provider->MakeImage(filename, HeightmapCallback, nullptr, Map::SizeX(), Map::SizeY(), 8, palette);
}

static ScreenshotType _confirmed_screenshot_type; ///< Screenshot type the current query is about to confirm.

/**
 * Callback on the confirmation window for huge screenshots.
 * @param confirmed true on confirmation
 */
static void ScreenshotConfirmationCallback(Window *, bool confirmed)
{
	if (confirmed) MakeScreenshot(_confirmed_screenshot_type, {});
}

/**
 * Make a screenshot.
 * Ask for confirmation first if the screenshot will be huge.
 * @param t Screenshot type: World, defaultzoom, heightmap or viewport screenshot
 * @see MakeScreenshot
 */
void MakeScreenshotWithConfirm(ScreenshotType t)
{
	Viewport vp;
	SetupScreenshotViewport(t, &vp);

	bool heightmap_or_minimap = t == SC_HEIGHTMAP || t == SC_MINIMAP || t == SC_TOPOGRAPHY || t == SC_INDUSTRY;
	uint64_t width = (heightmap_or_minimap ? Map::SizeX() : vp.width);
	uint64_t height = (heightmap_or_minimap ? Map::SizeY() : vp.height);

	if (width * height > 8192 * 8192) {
		/* Ask for confirmation */
		_confirmed_screenshot_type = t;
		ShowQuery(
			GetEncodedString(STR_WARNING_SCREENSHOT_SIZE_CAPTION),
			GetEncodedString(STR_WARNING_SCREENSHOT_SIZE_MESSAGE, width, height), nullptr, ScreenshotConfirmationCallback);
	} else {
		/* Less than 64M pixels, just do it */
		MakeScreenshot(t, {});
	}
}

/**
 * Show a a success or failure message indicating the result of a screenshot action
 * @param ret  whether the screenshot action was successful
 */
static void ShowScreenshotResultMessage(ScreenshotType t, bool ret)
{
	if (ret) {
		if (t == SC_HEIGHTMAP) {
			SetDParamStr(0, _screenshot_name);
			SetDParam(1, _heightmap_highest_peak);
			ShowErrorMessage(STR_MESSAGE_HEIGHTMAP_SUCCESSFULLY, INVALID_STRING_ID, WL_WARNING);
		} else {
			SetDParamStr(0, _screenshot_name);
			ShowErrorMessage(STR_MESSAGE_SCREENSHOT_SUCCESSFULLY, INVALID_STRING_ID, WL_WARNING);
		}
	} else {
		ShowErrorMessage(STR_ERROR_SCREENSHOT_FAILED, INVALID_STRING_ID, WL_ERROR);
	}
}

/**
 * Make a screenshot.
 * @param t    the type of screenshot to make.
 * @param name the name to give to the screenshot.
 * @param width the width of the screenshot of, or 0 for current viewport width (only works for SC_ZOOMEDIN and SC_DEFAULTZOOM).
 * @param height the height of the screenshot of, or 0 for current viewport height (only works for SC_ZOOMEDIN and SC_DEFAULTZOOM).
 * @return true iff the screenshot was made successfully
 */
static bool RealMakeScreenshot(ScreenshotType t, std::string name, uint32_t width, uint32_t height)
{
	if (t == SC_VIEWPORT) {
		/* First draw the dirty parts of the screen and only then change the name
		 * of the screenshot. This way the screenshot will always show the name
		 * of the previous screenshot in the 'successful' message instead of the
		 * name of the new screenshot (or an empty name). */
		SetScreenshotWindowHidden(true);
		UndrawMouseCursor();
		DrawDirtyBlocks();
		SetScreenshotWindowHidden(false);
	}

	_screenshot_name = name;

	bool ret;
	switch (t) {
		case SC_VIEWPORT:
			ret = MakeSmallScreenshot(false);
			break;

		case SC_CRASHLOG:
			ret = MakeSmallScreenshot(true);
			break;

		case SC_ZOOMEDIN:
		case SC_DEFAULTZOOM:
			ret = MakeLargeWorldScreenshot(t, width, height);
			break;

		case SC_WORLD:
		case SC_WORLD_ZOOM:
			ret = MakeLargeWorldScreenshot(t);
			break;

		case SC_HEIGHTMAP: {
			auto provider = GetScreenshotProvider();
			if (provider == nullptr) {
				ret = false;
			} else {
				ret = MakeHeightmapScreenshot(MakeScreenshotName(HEIGHTMAP_NAME, provider->GetName()));
			}
			break;
		}

		case SC_MINIMAP:
			ret = MakeMinimapWorldScreenshot(name.empty() ? nullptr : name.c_str());
			break;

		case SC_TOPOGRAPHY:
			ret = MakeTopographyScreenshot(name.empty() ? nullptr : name.c_str());
			break;

		case SC_INDUSTRY:
			ret = MakeIndustryScreenshot(name.empty() ? nullptr : name.c_str());
			break;

		default:
			NOT_REACHED();
	}

	ShowScreenshotResultMessage(t, ret);

	return ret;
}

/**
 * Schedule making a screenshot.
 * Unconditionally take a screenshot of the requested type.
 * @param t    the type of screenshot to make.
 * @param name the name to give to the screenshot.
 * @param width the width of the screenshot of, or 0 for current viewport width (only works for SC_ZOOMEDIN and SC_DEFAULTZOOM).
 * @param height the height of the screenshot of, or 0 for current viewport height (only works for SC_ZOOMEDIN and SC_DEFAULTZOOM).
 * @return true iff the screenshot was successfully made.
 * @see MakeScreenshotWithConfirm
 */
bool MakeScreenshot(ScreenshotType t, std::string name, uint32_t width, uint32_t height)
{
	if (t == SC_CRASHLOG) {
		/* Video buffer might or might not be locked. */
		VideoDriver::VideoBufferLocker lock;

		return RealMakeScreenshot(t, name, width, height);
	}

	VideoDriver::GetInstance()->QueueOnMainThread([=] { // Capture by value to not break scope.
		RealMakeScreenshot(t, name, width, height);
	});

	return true;
}

/**
 * Callback for generating a smallmap screenshot.
 * @param userdata SmallMapWindow window pointer
 * @param buf Videobuffer with same bitdepth as current blitter
 * @param y First line to render
 * @param pitch Pitch of the videobuffer
 * @param n Number of lines to render
 */
static void SmallMapCallback(void *userdata, void *buf, uint y, uint pitch, uint n)
{
	SmallMapWindow *window = static_cast<SmallMapWindow *>(userdata);
	window->ScreenshotCallbackHandler(buf, y, pitch, n);
}

/**
 * Make a screenshot of the smallmap
 * @param width   the width of the screenshot
 * @param height  the height of the screenshot
 * @param window  a pointer to the smallmap window to use, the current mode and zoom status of the window is used for the screenshot
 * @return true iff the screenshot was made successfully
 */
bool MakeSmallMapScreenshot(unsigned int width, unsigned int height, SmallMapWindow *window)
{
	_screenshot_name.clear();
	bool ret = _cur_screenshot_format->proc(MakeScreenshotName(SCREENSHOT_NAME, _cur_screenshot_format->extension), SmallMapCallback, window, width, height, BlitterFactory::GetCurrentBlitter()->GetScreenDepth(), _cur_palette.palette);
	ShowScreenshotResultMessage(SC_SMALLMAP, ret);
	return ret;
}

/**
 * Return the owner of a tile to display it with in the small map in mode "Owner".
 *
 * @param tile The tile of which we would like to get the colour.
 * @return The owner of tile in the small map in mode "Owner"
 */
static Owner GetMinimapOwner(TileIndex tile)
{
	Owner o;

	if (IsTileType(tile, MP_VOID)) {
		return OWNER_END;
	} else {
		switch (GetTileType(tile)) {
		case MP_INDUSTRY: o = OWNER_DEITY;        break;
		case MP_HOUSE:    o = OWNER_TOWN;         break;
		default:          o = GetTileOwner(tile); break;
			/* FIXME: For MP_ROAD there are multiple owners.
			 * GetTileOwner returns the rail owner (level crossing) resp. the owner of ROADTYPE_ROAD (normal road),
			 * even if there are no ROADTYPE_ROAD bits on the tile.
			 */
		}

		return o;
	}
}

/**
 * Return the color value of a tile to display it with in the topography screenshot.
 *
 * @param tile The tile of which we would like to get the colour.
 * @return The color palette value
 */
static uint8_t GetTopographyValue(TileIndex tile)
{
	const auto tile_type = GetTileType(tile);

	if (tile_type == MP_STATION) {
		switch (GetStationType(tile)) {
			case StationType::Rail:
				return MKCOLOUR(PC_GREY);
			case StationType::Airport:
				return MKCOLOUR(PC_GREY);
			case StationType::Truck:
				return MKCOLOUR(PC_BLACK);
			case StationType::Bus:
				return MKCOLOUR(PC_BLACK);
			case StationType::Oilrig:
			case StationType::Dock:
				return MKCOLOUR(PC_GREY);
			case StationType::Buoy:
				return MKCOLOUR(PC_WATER);
			case StationType::RailWaypoint:
				return MKCOLOUR(PC_GREY);
			case StationType::RoadWaypoint:
				return MKCOLOUR(PC_GREY);
			default: NOT_REACHED();
		}
	}

	if (IsBridgeAbove(tile)) {
		return MKCOLOUR(PC_DARK_GREY);
	}

	switch (tile_type) {
		case MP_TUNNELBRIDGE:
			return MKCOLOUR(PC_DARK_GREY);
		case MP_RAILWAY:
			return MKCOLOUR(PC_GREY);
		case MP_ROAD:
			return MKCOLOUR(PC_BLACK);
		case MP_HOUSE:
			return MKCOLOUR(0xB5);
		case MP_WATER:
			return MKCOLOUR(PC_WATER);
		case MP_INDUSTRY:
			return MKCOLOUR(0xA2);
		default: {
			const auto tile_z = GetTileZ(tile);
			const auto max_z = _settings_game.construction.map_height_limit;
			const auto color_index = (tile_z * 16) / max_z;

			switch (color_index) {
				case 0:
					return MKCOLOUR(0x50);
				case 1:
					return MKCOLOUR(0x51);
				case 2:
					return MKCOLOUR(0x52);
				case 3:
					return MKCOLOUR(0x53);
				case 4:
					return MKCOLOUR(0x54);
				case 5:
					return MKCOLOUR(0x55);
				case 6:
					return MKCOLOUR(0x56);
				case 7:
					return MKCOLOUR(0x57);
				case 8:
					return MKCOLOUR(0x3B);
				case 9:
					return MKCOLOUR(0x3A);
				case 10:
					return MKCOLOUR(0x39);
				case 11:
					return MKCOLOUR(0x38);
				case 12:
					return MKCOLOUR(0x37);
				case 13:
					return MKCOLOUR(0x36);
				case 14:
					return MKCOLOUR(0x35);
				case 15:
					return MKCOLOUR(0x69);
				default:
					return MKCOLOUR(0x46);
			}
		}
	}
}

/**
 * Return the color value of a tile to display it with in the industries screenshot.
 *
 * @param tile The tile of which we would like to get the colour.
 * @return The color palette value
 */
static uint8_t GetIndustryValue(TileIndex tile)
{
	const auto tile_type = GetTileType(tile);

	if (tile_type == MP_STATION) {
		switch (GetStationType(tile)) {
			case StationType::Rail:
				return MKCOLOUR(PC_DARK_GREY);
			case StationType::Airport:
				return MKCOLOUR(GREY_SCALE(12));
			case StationType::Truck:
				return MKCOLOUR(PC_GREY);
			case StationType::Bus:
				return MKCOLOUR(PC_GREY);
			case StationType::Oilrig:
			case StationType::Dock:
				return MKCOLOUR(PC_GREY);
			case StationType::Buoy:
				return MKCOLOUR(PC_BLACK);
			case StationType::RailWaypoint:
				return MKCOLOUR(PC_GREY);
			case StationType::RoadWaypoint:
				return MKCOLOUR(PC_GREY);
			default: NOT_REACHED();
		}
	}

	if (IsBridgeAbove(tile)) {
		return MKCOLOUR(GREY_SCALE(12));
	}

	switch (tile_type) {
		case MP_TUNNELBRIDGE:
			return MKCOLOUR(GREY_SCALE(12));
		case MP_RAILWAY:
			return MKCOLOUR(PC_DARK_GREY);
		case MP_ROAD:
			return MKCOLOUR(PC_GREY);
		case MP_HOUSE:
			return MKCOLOUR(GREY_SCALE(4));
		case MP_WATER:
			return MKCOLOUR(0x12);
		case MP_INDUSTRY: {
			const IndustryType industry_type = Industry::GetByTile(tile)->type;

			return GetIndustrySpec(industry_type)->map_colour;
		}
		default:
			return MKCOLOUR(GREY_SCALE(2));
	}
}

template <typename T>
void MinimapScreenCallback(void *userdata, void *buf, uint y, uint pitch, uint n, T colorCallback)
{
	uint32_t *ubuf = (uint32_t *)buf;
	uint num = (pitch * n);
	for (uint i = 0; i < num; i++) {
		uint row = y + (int)(i / pitch);
		uint col = (Map::SizeX() - 1) - (i % pitch);

		TileIndex tile = TileXY(col, row);
		uint8_t val = colorCallback(tile);

		uint32_t colour_buf = 0;
		colour_buf  = (_cur_palette.palette[val].b << 0);
		colour_buf |= (_cur_palette.palette[val].g << 8);
		colour_buf |= (_cur_palette.palette[val].r << 16);

		*ubuf = colour_buf;
		ubuf++;   // Skip alpha
	}
}

/**
 * Return the color value of a tile to display it with in the minimap screenshot.
 *
 * @param tile The tile of which we would like to get the colour.
 * @return The color palette value
 */
static void MinimapScreenCallback(void *userdata, void *buf, uint y, uint pitch, uint n)
{
	/* Fill with the company colours */
	uint8_t owner_colours[OWNER_END + 1];
	for (const Company *c : Company::Iterate()) {
		owner_colours[c->index] = MKCOLOUR(GetColourGradient(c->colour, SHADE_LIGHT));
	}

	/* Fill with some special colours */
	owner_colours[OWNER_TOWN]    = PC_DARK_RED;
	owner_colours[OWNER_NONE]    = PC_GRASS_LAND;
	owner_colours[OWNER_WATER]   = PC_WATER;
	owner_colours[OWNER_DEITY]   = PC_DARK_GREY; // industry
	owner_colours[OWNER_END]     = PC_BLACK;

	MinimapScreenCallback(userdata, buf, y, pitch, n, [&](TileIndex tile) -> uint8_t {
		return owner_colours[GetMinimapOwner(tile)];
	});
}

static void TopographyScreenCallback(void *userdata, void *buf, uint y, uint pitch, uint n)
{
	MinimapScreenCallback(userdata, buf, y, pitch, n, GetTopographyValue);
}

static void IndustryScreenCallback(void *userdata, void *buf, uint y, uint pitch, uint n)
{
	MinimapScreenCallback(userdata, buf, y, pitch, n, GetIndustryValue);
}

/**
 * Make a minimap screenshot.
 */
bool MakeMinimapWorldScreenshot(const char *name)
{
<<<<<<< HEAD
	_screenshot_name.clear();
	if (name != nullptr) _screenshot_name.assign(name);

	return _cur_screenshot_format->proc(MakeScreenshotName(SCREENSHOT_NAME, _cur_screenshot_format->extension), MinimapScreenCallback, nullptr, Map::SizeX(), Map::SizeY(), 32, _cur_palette.palette);
}

/**
 * Make a topography screenshot.
 */
bool MakeTopographyScreenshot(const char *name)
{
	_screenshot_name.clear();
	if (name != nullptr) _screenshot_name.assign(name);

	return _cur_screenshot_format->proc(MakeScreenshotName(SCREENSHOT_NAME, _cur_screenshot_format->extension), TopographyScreenCallback, nullptr, Map::SizeX(), Map::SizeY(), 32, _cur_palette.palette);
}

/**
 * Make an industry screenshot.
 */
bool MakeIndustryScreenshot(const char *name)
{
	_screenshot_name.clear();
	if (name != nullptr) _screenshot_name.assign(name);

	return _cur_screenshot_format->proc(MakeScreenshotName(SCREENSHOT_NAME, _cur_screenshot_format->extension), IndustryScreenCallback, nullptr, Map::SizeX(), Map::SizeY(), 32, _cur_palette.palette);
=======
	auto provider = GetScreenshotProvider();
	if (provider == nullptr) return false;

	return provider->MakeImage(MakeScreenshotName(SCREENSHOT_NAME, provider->GetName()), MinimapScreenCallback, nullptr, Map::SizeX(), Map::SizeY(), 32, _cur_palette.palette);
>>>>>>> b2c57123
}<|MERGE_RESOLUTION|>--- conflicted
+++ resolved
@@ -15,13 +15,7 @@
 #include "screenshot.h"
 #include "blitter/factory.hpp"
 #include "zoom_func.h"
-<<<<<<< HEAD
-#include "core/endian_func.hpp"
 #include "sl/saveload.h"
-#include "company_base.h"
-=======
-#include "saveload/saveload.h"
->>>>>>> b2c57123
 #include "company_func.h"
 #include "strings_func.h"
 #include "error.h"
@@ -35,11 +29,8 @@
 #include "video/video_driver.hpp"
 #include "smallmap_colours.h"
 #include "smallmap_gui.h"
-<<<<<<< HEAD
 #include "screenshot_gui.h"
-=======
 #include "screenshot_type.h"
->>>>>>> b2c57123
 
 #include "table/strings.h"
 
@@ -53,15 +44,6 @@
 std::string _full_screenshot_path;    ///< Pathname of the screenshot file.
 uint _heightmap_highest_peak;         ///< When saving a heightmap, this contains the highest peak on the map.
 
-static const char *_screenshot_aux_text_key = nullptr;
-static const char *_screenshot_aux_text_value = nullptr;
-
-void SetScreenshotAuxiliaryText(const char *key, const char *value)
-{
-	_screenshot_aux_text_key = key;
-	_screenshot_aux_text_value = value;
-}
-
 /**
  * Get the screenshot provider for the selected format.
  * If the selected provider is not found, then the first provider will be used instead.
@@ -69,111 +51,8 @@
  */
 static ScreenshotProvider *GetScreenshotProvider()
 {
-<<<<<<< HEAD
-	uint bpp; // bytes per pixel
-	switch (pixelformat) {
-		case 8:  bpp = 1; break;
-		/* 32bpp mode is saved as 24bpp BMP */
-		case 32: bpp = 3; break;
-		/* Only implemented for 8bit and 32bit images so far */
-		default: return false;
-	}
-
-	auto of = FileHandle::Open(name, "wb");
-	if (!of.has_value()) return false;
-	auto &f = *of;
-
-	/* Each scanline must be aligned on a 32bit boundary */
-	uint bytewidth = Align(w * bpp, 4); // bytes per line in file
-
-	/* Size of palette. Only present for 8bpp mode */
-	uint pal_size = pixelformat == 8 ? sizeof(RgbQuad) * 256 : 0;
-
-	/* Setup the file header */
-	BitmapFileHeader bfh;
-	bfh.type = TO_LE16('MB');
-	bfh.size = TO_LE32(sizeof(BitmapFileHeader) + sizeof(BitmapInfoHeader) + pal_size + static_cast<size_t>(bytewidth) * h);
-	bfh.reserved = 0;
-	bfh.off_bits = TO_LE32(sizeof(BitmapFileHeader) + sizeof(BitmapInfoHeader) + pal_size);
-
-	/* Setup the info header */
-	BitmapInfoHeader bih;
-	bih.size = TO_LE32(sizeof(BitmapInfoHeader));
-	bih.width = TO_LE32(w);
-	bih.height = TO_LE32(h);
-	bih.planes = TO_LE16(1);
-	bih.bitcount = TO_LE16(bpp * 8);
-	bih.compression = 0;
-	bih.sizeimage = 0;
-	bih.xpels = 0;
-	bih.ypels = 0;
-	bih.clrused = 0;
-	bih.clrimp = 0;
-
-	/* Write file header and info header */
-	if (fwrite(&bfh, sizeof(bfh), 1, f) != 1 || fwrite(&bih, sizeof(bih), 1, f) != 1) {
-		return false;
-	}
-
-	if (pixelformat == 8) {
-		/* Convert the palette to the windows format */
-		RgbQuad rq[256];
-		for (uint i = 0; i < 256; i++) {
-			rq[i].red   = palette[i].r;
-			rq[i].green = palette[i].g;
-			rq[i].blue  = palette[i].b;
-			rq[i].reserved = 0;
-		}
-		/* Write the palette */
-		if (fwrite(rq, sizeof(rq), 1, f) != 1) {
-			return false;
-		}
-	}
-
-	/* Try to use 64k of memory, store between 16 and 128 lines */
-	uint maxlines = Clamp(65536 / (w * pixelformat / 8), 16, 128); // number of lines per iteration
-
-	std::unique_ptr<uint8_t[]> buff = std::make_unique<uint8_t[]>(maxlines * w * pixelformat / 8); // buffer which is rendered to
-	std::unique_ptr<uint8_t[]> line = std::make_unique<uint8_t[]>(bytewidth); // one line, stored to file
-
-	/* Start at the bottom, since bitmaps are stored bottom up */
-	do {
-		uint n = std::min(h, maxlines);
-		h -= n;
-
-		/* Render the pixels */
-		callb(userdata, buff.get(), h, w, n);
-
-		/* Write each line */
-		while (n-- != 0) {
-			if (pixelformat == 8) {
-				/* Move to 'line', leave last few pixels in line zeroed */
-				memcpy(line.get(), buff.get() + n * w, w);
-			} else {
-				/* Convert from 'native' 32bpp to BMP-like 24bpp.
-				 * Works for both big and little endian machines */
-				Colour *src = ((Colour *)buff.get()) + n * w;
-				uint8_t *dst = line.get();
-				for (uint i = 0; i < w; i++) {
-					dst[i * 3    ] = src[i].b;
-					dst[i * 3 + 1] = src[i].g;
-					dst[i * 3 + 2] = src[i].r;
-				}
-			}
-			/* Write to file */
-			if (fwrite(line.get(), bytewidth, 1, f) != 1) {
-				return false;
-			}
-		}
-	} while (h != 0);
-
-
-	return true;
-}
-=======
 	auto providers = ProviderManager<ScreenshotProvider>::GetProviders();
 	if (providers.empty()) return nullptr;
->>>>>>> b2c57123
 
 	auto it = std::ranges::find_if(providers, [](const auto &p) { return p->GetName() == _screenshot_format_name; });
 	if (it != std::end(providers)) return *it;
@@ -181,327 +60,6 @@
 	return providers.front();
 }
 
-<<<<<<< HEAD
-/**
- * Generic .PNG file image writer.
- * @param name        Filename, including extension.
- * @param callb       Callback function for generating lines of pixels.
- * @param userdata    User data, passed on to \a callb.
- * @param w           Width of the image in pixels.
- * @param h           Height of the image in pixels.
- * @param pixelformat Bits per pixel (bpp), either 8 or 32.
- * @param palette     %Colour palette (for 8bpp images).
- * @return File was written successfully.
- * @see ScreenshotHandlerProc
- */
-static bool MakePNGImage(const char *name, ScreenshotCallback *callb, void *userdata, uint w, uint h, int pixelformat, const Colour *palette)
-{
-	png_color rq[256];
-	uint i, y, n;
-	uint maxlines;
-	uint bpp = pixelformat / 8;
-	png_structp png_ptr;
-	png_infop info_ptr;
-
-	/* only implemented for 8bit and 32bit images so far. */
-	if (pixelformat != 8 && pixelformat != 32) return false;
-
-	auto of = FileHandle::Open(name, "wb");
-	if (!of.has_value()) return false;
-	auto &f = *of;
-
-	png_ptr = png_create_write_struct(PNG_LIBPNG_VER_STRING, const_cast<char *>(name), png_my_error, png_my_warning);
-
-	if (png_ptr == nullptr) {
-		return false;
-	}
-
-	info_ptr = png_create_info_struct(png_ptr);
-	if (info_ptr == nullptr) {
-		png_destroy_write_struct(&png_ptr, (png_infopp)nullptr);
-		return false;
-	}
-
-	if (setjmp(png_jmpbuf(png_ptr))) {
-		png_destroy_write_struct(&png_ptr, &info_ptr);
-		return false;
-	}
-
-	png_init_io(png_ptr, f);
-
-	png_set_filter(png_ptr, 0, PNG_FILTER_NONE);
-
-	png_set_IHDR(png_ptr, info_ptr, w, h, 8, pixelformat == 8 ? PNG_COLOR_TYPE_PALETTE : PNG_COLOR_TYPE_RGB,
-		PNG_INTERLACE_NONE, PNG_COMPRESSION_TYPE_DEFAULT, PNG_FILTER_TYPE_DEFAULT);
-
-#ifdef PNG_TEXT_SUPPORTED
-	/* Try to add some game metadata to the PNG screenshot so
-	 * it's more useful for debugging and archival purposes. */
-	png_text_struct text[3];
-	memset(text, 0, sizeof(text));
-	text[0].key = const_cast<char *>("Software");
-	text[0].text = const_cast<char *>(_openttd_revision);
-	text[0].text_length = strlen(_openttd_revision);
-	text[0].compression = PNG_TEXT_COMPRESSION_NONE;
-
-	format_buffer text_buf;
-
-	text_buf.format("Graphics set: {} ({})\n", BaseGraphics::GetUsedSet()->name, BaseGraphics::GetUsedSet()->version);
-	text_buf.append("NewGRFs:\n");
-	if (_game_mode != GM_MENU) {
-		for (const auto &c : _grfconfig) {
-			text_buf.format("{:08X} {} {}\n", std::byteswap(c->ident.grfid), c->ident.md5sum, c->filename);
-		}
-	}
-	text_buf.append("\nCompanies:\n");
-	for (const Company *c : Company::Iterate()) {
-		if (c->ai_info == nullptr) {
-			text_buf.format("{:2}: Human\n", (int)c->index);
-		} else {
-			text_buf.format("{:2}: {} (v{})\n", (int)c->index, c->ai_info->GetName(), c->ai_info->GetVersion());
-		}
-	}
-	text_buf.push_back('\0'); // libpng expects null-terminated text
-	text[1].key = const_cast<char *>("Description");
-	text[1].text = text_buf.data();
-	text[1].text_length = text_buf.size() - 1;
-	text[1].compression = PNG_TEXT_COMPRESSION_zTXt;
-	if (_screenshot_aux_text_key && _screenshot_aux_text_value) {
-		text[2].key = const_cast<char *>(_screenshot_aux_text_key);
-		text[2].text = const_cast<char *>(_screenshot_aux_text_value);
-		text[2].text_length = strlen(_screenshot_aux_text_value);
-		text[2].compression = PNG_TEXT_COMPRESSION_zTXt;
-	}
-	png_set_text(png_ptr, info_ptr, text, _screenshot_aux_text_key && _screenshot_aux_text_value ? 3 : 2);
-#endif /* PNG_TEXT_SUPPORTED */
-
-	if (pixelformat == 8) {
-		/* convert the palette to the .PNG format. */
-		for (i = 0; i != 256; i++) {
-			rq[i].red   = palette[i].r;
-			rq[i].green = palette[i].g;
-			rq[i].blue  = palette[i].b;
-		}
-
-		png_set_PLTE(png_ptr, info_ptr, rq, 256);
-	}
-
-	png_write_info(png_ptr, info_ptr);
-	png_set_flush(png_ptr, 512);
-
-	if (pixelformat == 32) {
-		png_color_8 sig_bit;
-
-		/* Save exact colour/alpha resolution */
-		sig_bit.alpha = 0;
-		sig_bit.blue  = 8;
-		sig_bit.green = 8;
-		sig_bit.red   = 8;
-		sig_bit.gray  = 8;
-		png_set_sBIT(png_ptr, info_ptr, &sig_bit);
-
-		if constexpr (std::endian::native == std::endian::little) {
-			png_set_bgr(png_ptr);
-			png_set_filler(png_ptr, 0, PNG_FILLER_AFTER);
-		} else {
-			png_set_filler(png_ptr, 0, PNG_FILLER_BEFORE);
-		}
-	}
-
-	/* use by default 64k temp memory */
-	maxlines = Clamp(65536 / w, 16, 128);
-
-	/* now generate the bitmap bits */
-	std::unique_ptr<uint8_t[]> buff = std::make_unique<uint8_t[]>(static_cast<size_t>(w) * maxlines * bpp); // by default generate 128 lines at a time.
-
-	y = 0;
-	do {
-		/* determine # lines to write */
-		n = std::min(h - y, maxlines);
-
-		/* render the pixels into the buffer */
-		callb(userdata, buff.get(), y, w, n);
-		y += n;
-
-		/* write them to png */
-		for (i = 0; i != n; i++) {
-			png_write_row(png_ptr, (png_bytep)buff.get() + i * w * bpp);
-		}
-	} while (y != h);
-
-	png_write_end(png_ptr, info_ptr);
-	png_destroy_write_struct(&png_ptr, &info_ptr);
-
-	return true;
-}
-#endif /* WITH_PNG */
-
-
-/*************************************************
- **** SCREENSHOT CODE FOR ZSOFT PAINTBRUSH (.PCX)
- *************************************************/
-
-/** Definition of a PCX file header. */
-struct PcxHeader {
-	uint8_t manufacturer;
-	uint8_t version;
-	uint8_t rle;
-	uint8_t bpp;
-	uint32_t unused;
-	uint16_t xmax, ymax;
-	uint16_t hdpi, vdpi;
-	uint8_t pal_small[16 * 3];
-	uint8_t reserved;
-	uint8_t planes;
-	uint16_t pitch;
-	uint16_t cpal;
-	uint16_t width;
-	uint16_t height;
-	uint8_t filler[54];
-};
-static_assert(sizeof(PcxHeader) == 128);
-
-/**
- * Generic .PCX file image writer.
- * @param name        Filename, including extension.
- * @param callb       Callback function for generating lines of pixels.
- * @param userdata    User data, passed on to \a callb.
- * @param w           Width of the image in pixels.
- * @param h           Height of the image in pixels.
- * @param pixelformat Bits per pixel (bpp), either 8 or 32.
- * @param palette     %Colour palette (for 8bpp images).
- * @return File was written successfully.
- * @see ScreenshotHandlerProc
- */
-static bool MakePCXImage(const char *name, ScreenshotCallback *callb, void *userdata, uint w, uint h, int pixelformat, const Colour *palette)
-{
-	uint maxlines;
-	uint y;
-	PcxHeader pcx;
-	bool success;
-
-	if (pixelformat == 32) {
-		Debug(misc, 0, "Can't convert a 32bpp screenshot to PCX format. Please pick another format.");
-		return false;
-	}
-	if (pixelformat != 8 || w == 0) return false;
-
-	auto of = FileHandle::Open(name, "wb");
-	if (!of.has_value()) return false;
-	auto &f = *of;
-
-	memset(&pcx, 0, sizeof(pcx));
-
-	/* setup pcx header */
-	pcx.manufacturer = 10;
-	pcx.version = 5;
-	pcx.rle = 1;
-	pcx.bpp = 8;
-	pcx.xmax = TO_LE16(w - 1);
-	pcx.ymax = TO_LE16(h - 1);
-	pcx.hdpi = TO_LE16(320);
-	pcx.vdpi = TO_LE16(320);
-
-	pcx.planes = 1;
-	pcx.cpal = TO_LE16(1);
-	pcx.width = pcx.pitch = TO_LE16(w);
-	pcx.height = TO_LE16(h);
-
-	/* write pcx header */
-	if (fwrite(&pcx, sizeof(pcx), 1, f) != 1) {
-		return false;
-	}
-
-	/* use by default 64k temp memory */
-	maxlines = Clamp(65536 / w, 16, 128);
-
-	/* now generate the bitmap bits */
-	std::unique_ptr<uint8_t[]> buff = std::make_unique<uint8_t[]>(static_cast<size_t>(w) * maxlines); // by default generate 128 lines at a time.
-
-	y = 0;
-	do {
-		/* determine # lines to write */
-		uint n = std::min(h - y, maxlines);
-		uint i;
-
-		/* render the pixels into the buffer */
-		callb(userdata, buff.get(), y, w, n);
-		y += n;
-
-		/* write them to pcx */
-		for (i = 0; i != n; i++) {
-			const uint8_t *bufp = buff.get() + i * w;
-			uint8_t runchar = bufp[0];
-			uint runcount = 1;
-			uint j;
-
-			/* for each pixel... */
-			for (j = 1; j < w; j++) {
-				uint8_t ch = bufp[j];
-
-				if (ch != runchar || runcount >= 0x3f) {
-					if (runcount > 1 || (runchar & 0xC0) == 0xC0) {
-						if (fputc(0xC0 | runcount, f) == EOF) {
-							return false;
-						}
-					}
-					if (fputc(runchar, f) == EOF) {
-						return false;
-					}
-					runcount = 0;
-					runchar = ch;
-				}
-				runcount++;
-			}
-
-			/* write remaining bytes.. */
-			if (runcount > 1 || (runchar & 0xC0) == 0xC0) {
-				if (fputc(0xC0 | runcount, f) == EOF) {
-					return false;
-				}
-			}
-			if (fputc(runchar, f) == EOF) {
-				return false;
-			}
-		}
-	} while (y != h);
-
-	/* write 8-bit colour palette */
-	if (fputc(12, f) == EOF) {
-		return false;
-	}
-
-	/* Palette is word-aligned, copy it to a temporary byte array */
-	uint8_t tmp[256 * 3];
-
-	for (uint i = 0; i < 256; i++) {
-		tmp[i * 3 + 0] = palette[i].r;
-		tmp[i * 3 + 1] = palette[i].g;
-		tmp[i * 3 + 2] = palette[i].b;
-	}
-	success = fwrite(tmp, sizeof(tmp), 1, f) == 1;
-
-	return success;
-}
-
-/*************************************************
- **** GENERIC SCREENSHOT CODE
- *************************************************/
-
-/** Available screenshot formats. */
-static const ScreenshotFormat _screenshot_formats[] = {
-#if defined(WITH_PNG)
-	{"png", &MakePNGImage},
-#endif
-	{"bmp", &MakeBMPImage},
-	{"pcx", &MakePCXImage},
-};
-
-/* The currently loaded screenshot format. Set to a valid value as it might be used in early crash logs, when InitializeScreenshotFormats has not been called yet. */
-static const ScreenshotFormat *_cur_screenshot_format = std::begin(_screenshot_formats);
-
-=======
->>>>>>> b2c57123
 /** Get filename extension of current screenshot file format. */
 std::string_view GetCurrentScreenshotExtension()
 {
@@ -984,7 +542,14 @@
 bool MakeSmallMapScreenshot(unsigned int width, unsigned int height, SmallMapWindow *window)
 {
 	_screenshot_name.clear();
-	bool ret = _cur_screenshot_format->proc(MakeScreenshotName(SCREENSHOT_NAME, _cur_screenshot_format->extension), SmallMapCallback, window, width, height, BlitterFactory::GetCurrentBlitter()->GetScreenDepth(), _cur_palette.palette);
+
+	auto provider = GetScreenshotProvider();
+	if (provider == nullptr) {
+		ShowScreenshotResultMessage(SC_SMALLMAP, false);
+		return false;
+	}
+
+	bool ret = provider->MakeImage(MakeScreenshotName(SCREENSHOT_NAME, provider->GetName()), SmallMapCallback, window, width, height, BlitterFactory::GetCurrentBlitter()->GetScreenDepth(), _cur_palette.palette);
 	ShowScreenshotResultMessage(SC_SMALLMAP, ret);
 	return ret;
 }
@@ -1232,11 +797,13 @@
  */
 bool MakeMinimapWorldScreenshot(const char *name)
 {
-<<<<<<< HEAD
 	_screenshot_name.clear();
 	if (name != nullptr) _screenshot_name.assign(name);
 
-	return _cur_screenshot_format->proc(MakeScreenshotName(SCREENSHOT_NAME, _cur_screenshot_format->extension), MinimapScreenCallback, nullptr, Map::SizeX(), Map::SizeY(), 32, _cur_palette.palette);
+	auto provider = GetScreenshotProvider();
+	if (provider == nullptr) return false;
+
+	return provider->MakeImage(MakeScreenshotName(SCREENSHOT_NAME, provider->GetName()), MinimapScreenCallback, nullptr, Map::SizeX(), Map::SizeY(), 32, _cur_palette.palette);
 }
 
 /**
@@ -1247,7 +814,10 @@
 	_screenshot_name.clear();
 	if (name != nullptr) _screenshot_name.assign(name);
 
-	return _cur_screenshot_format->proc(MakeScreenshotName(SCREENSHOT_NAME, _cur_screenshot_format->extension), TopographyScreenCallback, nullptr, Map::SizeX(), Map::SizeY(), 32, _cur_palette.palette);
+	auto provider = GetScreenshotProvider();
+	if (provider == nullptr) return false;
+
+	return provider->MakeImage(MakeScreenshotName(SCREENSHOT_NAME, provider->GetName()), TopographyScreenCallback, nullptr, Map::SizeX(), Map::SizeY(), 32, _cur_palette.palette);
 }
 
 /**
@@ -1258,11 +828,8 @@
 	_screenshot_name.clear();
 	if (name != nullptr) _screenshot_name.assign(name);
 
-	return _cur_screenshot_format->proc(MakeScreenshotName(SCREENSHOT_NAME, _cur_screenshot_format->extension), IndustryScreenCallback, nullptr, Map::SizeX(), Map::SizeY(), 32, _cur_palette.palette);
-=======
 	auto provider = GetScreenshotProvider();
 	if (provider == nullptr) return false;
 
-	return provider->MakeImage(MakeScreenshotName(SCREENSHOT_NAME, provider->GetName()), MinimapScreenCallback, nullptr, Map::SizeX(), Map::SizeY(), 32, _cur_palette.palette);
->>>>>>> b2c57123
+	return provider->MakeImage(MakeScreenshotName(SCREENSHOT_NAME, provider->GetName()), IndustryScreenCallback, nullptr, Map::SizeX(), Map::SizeY(), 32, _cur_palette.palette);
 }