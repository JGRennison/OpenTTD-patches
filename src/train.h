/*
 * This file is part of OpenTTD.
 * OpenTTD is free software; you can redistribute it and/or modify it under the terms of the GNU General Public License as published by the Free Software Foundation, version 2.
 * OpenTTD is distributed in the hope that it will be useful, but WITHOUT ANY WARRANTY; without even the implied warranty of MERCHANTABILITY or FITNESS FOR A PARTICULAR PURPOSE.
 * See the GNU General Public License for more details. You should have received a copy of the GNU General Public License along with OpenTTD. If not, see <http://www.gnu.org/licenses/>.
 */

/** @file train.h Base for the train class. */

#ifndef TRAIN_H
#define TRAIN_H

#include "core/enum_type.hpp"

#include "newgrf_engine.h"
#include "cargotype.h"
#include "rail.h"
#include "engine_base.h"
#include "rail_map.h"
#include "ground_vehicle.hpp"
#include "pbs.h"

struct Train;

/** Rail vehicle flags. */
enum VehicleRailFlags {
	VRF_REVERSING                     = 0,
	VRF_WAITING_RESTRICTION           = 1, ///< Train is waiting due to a routing restriction, only valid when VRF_TRAIN_STUCK is also set.
	VRF_HAVE_SLOT                     = 2, ///< Train has 1 or more slots
	VRF_POWEREDWAGON                  = 3, ///< Wagon is powered.
	VRF_REVERSE_DIRECTION             = 4, ///< Reverse the visible direction of the vehicle.
	VRF_HAS_HIT_RV                    = 5, ///< Train has hit road vehicle
	VRF_EL_ENGINE_ALLOWED_NORMAL_RAIL = 6, ///< Electric train engine is allowed to run on normal rail. */
	VRF_TOGGLE_REVERSE                = 7, ///< Used for vehicle var 0xFE bit 8 (toggled each time the train is reversed, accurate for first vehicle only).
	VRF_TRAIN_STUCK                   = 8, ///< Train can't get a path reservation.
	VRF_LEAVING_STATION               = 9, ///< Train is just leaving a station.
	VRF_BREAKDOWN_BRAKING             = 10,///< used to mark a train that is braking because it is broken down
	VRF_BREAKDOWN_POWER               = 11,///< used to mark a train in which the power of one (or more) of the engines is reduced because of a breakdown
	VRF_BREAKDOWN_SPEED               = 12,///< used to mark a train that has a reduced maximum speed because of a breakdown
	VRF_BREAKDOWN_STOPPED             = 13,///< used to mark a train that is stopped because of a breakdown
	VRF_NEED_REPAIR                   = 14,///< used to mark a train that has a reduced maximum speed because of a critical breakdown
	VRF_TOO_HEAVY                     = 15,
	VRF_BEYOND_PLATFORM_END           = 16,
	VRF_NOT_YET_IN_PLATFORM           = 17,
	VRF_ADVANCE_IN_PLATFORM           = 18,
	VRF_CONSIST_BREAKDOWN             = 19,///< one or more vehicles in this consist have a breakdown of some sort (breakdown_ctr != 0)
	VRF_CONSIST_SPEED_REDUCTION       = 20,///< one or more vehicles in this consist may be in a depot or on a bridge (may be false positive but not false negative)
	VRF_PENDING_SPEED_RESTRICTION     = 21,///< This vehicle has one or more pending speed restriction changes

	VRF_IS_BROKEN = (1 << VRF_BREAKDOWN_POWER) | (1 << VRF_BREAKDOWN_SPEED) | (1 << VRF_BREAKDOWN_STOPPED), ///< Bitmask of all flags that indicate a broken train (braking is not included)
};

/** Modes for ignoring signals. */
enum TrainForceProceeding : byte {
	TFP_NONE   = 0,    ///< Normal operation.
	TFP_STUCK  = 1,    ///< Proceed till next signal, but ignore being stuck till then. This includes force leaving depots.
	TFP_SIGNAL = 2,    ///< Ignore next signal, after the signal ignore being stuck.
};

/** Flags for Train::ConsistChanged */
enum ConsistChangeFlags {
	CCF_LENGTH     = 0x01,     ///< Allow vehicles to change length.
	CCF_CAPACITY   = 0x02,     ///< Allow vehicles to change capacity.

	CCF_TRACK      = 0,                          ///< Valid changes while vehicle is driving, and possibly changing tracks.
	CCF_LOADUNLOAD = 0,                          ///< Valid changes while vehicle is loading/unloading.
	CCF_AUTOREFIT  = CCF_CAPACITY,               ///< Valid changes for autorefitting in stations.
	CCF_REFIT      = CCF_LENGTH | CCF_CAPACITY,  ///< Valid changes for refitting in a depot.
	CCF_ARRANGE    = CCF_LENGTH | CCF_CAPACITY,  ///< Valid changes for arranging the consist in a depot.
	CCF_SAVELOAD   = CCF_LENGTH,                 ///< Valid changes when loading a savegame. (Everything that is not stored in the save.)
};
DECLARE_ENUM_AS_BIT_SET(ConsistChangeFlags)

enum RealisticBrakingConstants {
	RBC_BRAKE_FORCE_PER_LENGTH      = 2400,      ///< Additional force-based brake force per unit of train length
	RBC_BRAKE_POWER_PER_LENGTH      = 15000,     ///< Additional power-based brake force per unit of train length (excludes maglevs)
};

byte FreightWagonMult(CargoID cargo);

void CheckTrainsLengths();

void FreeTrainTrackReservation(Train *v, TileIndex origin = INVALID_TILE, Trackdir orig_td = INVALID_TRACKDIR);
bool TryPathReserve(Train *v, bool mark_as_stuck = false, bool first_tile_okay = false);

void DeleteVisibleTrain(Train *v);

void CheckBreakdownFlags(Train *v);
void GetTrainSpriteSize(EngineID engine, uint &width, uint &height, int &xoffs, int &yoffs, EngineImageType image_type);

inline int GetTrainRealisticBrakingTargetDecelerationLimit(int acceleration_type)
{
	return 120 + (acceleration_type * 48);
}

/** Flags for TrainCache::cached_tflags */
enum TrainCacheFlags : byte {
	TCF_NONE       = 0,        ///< No flags
	TCF_TILT       = 0x01,     ///< Train can tilt; feature provides a bonus in curves.
	TCF_RL_BRAKING = 0x02,     ///< Train realistic braking (movement physics) in effect for this vehicle
};
DECLARE_ENUM_AS_BIT_SET(TrainCacheFlags)

/** Variables that are cached to improve performance and such */
struct TrainCache {
	/* Cached wagon override spritegroup */
	const struct SpriteGroup *cached_override;

<<<<<<< HEAD
=======
	/* cached values, recalculated on load and each time a vehicle is added to/removed from the consist. */
	bool cached_tilt;           ///< train can tilt; feature provides a bonus in curves
	int cached_curve_speed_mod; ///< curve speed modifier of the entire train

	byte user_def_data;         ///< Cached property 0x25. Can be set by Callback 0x36.

>>>>>>> b67ef1e5
	/* cached max. speed / acceleration data */
	int cached_max_curve_speed;   ///< max consist speed limited by curves

	/* cached values, recalculated on load and each time a vehicle is added to/removed from the consist. */
	TrainCacheFlags cached_tflags;///< train cached flags
	uint8 cached_num_engines;     ///< total number of engines, including rear ends of multiheaded engines
	uint16 cached_centre_mass;    ///< Cached position of the centre of mass, from the front
	uint16 cached_veh_weight;     ///< Cached individual vehicle weight
	uint16 cached_uncapped_decel; ///< Uncapped cached deceleration for realistic braking lookahead purposes
	uint8 cached_deceleration;    ///< Cached deceleration for realistic braking lookahead purposes

	byte user_def_data;           ///< Cached property 0x25. Can be set by Callback 0x36.
};

/**
 * 'Train' is either a loco or a wagon.
 */
struct Train FINAL : public GroundVehicle<Train, VEH_TRAIN> {
	TrainCache tcache;

	/* Link between the two ends of a multiheaded engine */
	Train *other_multiheaded_part;

	std::unique_ptr<TrainReservationLookAhead> lookahead;

	uint32 flags;

	uint16 crash_anim_pos; ///< Crash animation counter, also used for realistic braking train brake overheating

	TrackBits track;
	TrainForceProceeding force_proceed;
	RailType railtype;
	byte critical_breakdown_count; ///< Counter for the number of critical breakdowns since last service
	RailTypes compatible_railtypes;

	/** Ticks waiting in front of a signal, ticks being stuck or a counter for forced proceeding through signals. */
	uint16 wait_counter;

	uint16 reverse_distance;
	uint16 tunnel_bridge_signal_num;
	uint16 speed_restriction;
	uint16 signal_speed_restriction;

	/** We don't want GCC to zero our struct! It already is zeroed and has an index! */
	Train() : GroundVehicleBase() {}
	/** We want to 'destruct' the right class. */
	virtual ~Train() { this->PreDestructor(); }

	friend struct GroundVehicle<Train, VEH_TRAIN>; // GroundVehicle needs to use the acceleration functions defined at Train.

	void MarkDirty();
	void UpdateDeltaXY();
	ExpensesType GetExpenseType(bool income) const { return income ? EXPENSES_TRAIN_INC : EXPENSES_TRAIN_RUN; }
	void PlayLeaveStationSound() const;
	bool IsPrimaryVehicle() const { return this->IsFrontEngine(); }
	void GetImage(Direction direction, EngineImageType image_type, VehicleSpriteSeq *result) const;
	int GetDisplaySpeed() const { return this->gcache.last_speed; }
	int GetDisplayMaxSpeed() const { return this->vcache.cached_max_speed; }
	Money GetRunningCost() const;
	int GetDisplayImageWidth(Point *offset = nullptr) const;
	bool IsInDepot() const { return this->track == TRACK_BIT_DEPOT; }
	bool Tick();
	void OnNewDay();
	uint Crash(bool flooded = false);
	Money CalculateCurrentOverallValue() const;
	Trackdir GetVehicleTrackdir() const;
	TileIndex GetOrderStationLocation(StationID station);
	bool FindClosestDepot(TileIndex *location, DestinationID *destination, bool *reverse);

	void ReserveTrackUnderConsist() const;

	int GetCurveSpeedLimit() const;

	void ConsistChanged(ConsistChangeFlags allowed_changes);

	int UpdateSpeed();

	void UpdateAcceleration();

	struct MaxSpeedInfo {
		int strict_max_speed;
		int advisory_max_speed;
	};

private:
	MaxSpeedInfo GetCurrentMaxSpeedInfoInternal(bool update_state) const;

public:
	MaxSpeedInfo GetCurrentMaxSpeedInfo() const
	{
		return this->GetCurrentMaxSpeedInfoInternal(false);
	}

	MaxSpeedInfo GetCurrentMaxSpeedInfoAndUpdate()
	{
		return this->GetCurrentMaxSpeedInfoInternal(true);
	}

	int GetCurrentMaxSpeed() const;

	bool UsingRealisticBraking() const { return this->tcache.cached_tflags & TCF_RL_BRAKING; }

	/**
	 * Get the next real (non-articulated part and non rear part of dualheaded engine) vehicle in the consist.
	 * @return Next vehicle in the consist.
	 */
	inline Train *GetNextUnit() const
	{
		Train *v = this->GetNextVehicle();
		if (v != nullptr && v->IsRearDualheaded()) v = v->GetNextVehicle();

		return v;
	}

	/**
	 * Get the previous real (non-articulated part and non rear part of dualheaded engine) vehicle in the consist.
	 * @return Previous vehicle in the consist.
	 */
	inline Train *GetPrevUnit()
	{
		Train *v = this->GetPrevVehicle();
		if (v != nullptr && v->IsRearDualheaded()) v = v->GetPrevVehicle();

		return v;
	}

	/* Get the last vehicle of a chain
	 * @return pointer the last vehicle in a chain
	 */
	inline Train *GetLastUnit() {
		Train *tmp = this;
		while (tmp->GetNextUnit()) {
			tmp = tmp->GetNextUnit();
		}
		return tmp;
	}

	/**
	 * Calculate the offset from this vehicle's center to the following center taking the vehicle lengths into account.
	 * @return Offset from center to center.
	 */
	int CalcNextVehicleOffset() const
	{
		/* For vehicles with odd lengths the part before the center will be one unit
		 * longer than the part after the center. This means we have to round up the
		 * length of the next vehicle but may not round the length of the current
		 * vehicle. */
		return this->gcache.cached_veh_length / 2 + (this->Next() != nullptr ? this->Next()->gcache.cached_veh_length + 1 : 0) / 2;
	}

	const Train *GetStationLoadingVehicle() const
	{
		const Train *v = this->First();
		while (v && HasBit(v->flags, VRF_BEYOND_PLATFORM_END)) v = v->Next();
		return v;
	}

	Train *GetStationLoadingVehicle()
	{
		return const_cast<Train *>(const_cast<const Train *>(this)->GetStationLoadingVehicle());
	}

	uint16 GetCargoWeight(uint cargo_amount) const
	{
		if (cargo_amount > 0) {
			return (CargoSpec::Get(this->cargo_type)->weight * cargo_amount * FreightWagonMult(this->cargo_type)) / 16;
		} else {
			return 0;
		}
	}

	/**
	 * Allows to know the weight value that this vehicle will use (excluding cargo).
	 * @return Weight value from the engine in tonnes.
	 */
	uint16 GetWeightWithoutCargo() const
	{
		uint16 weight = 0;

		/* Vehicle weight is not added for articulated parts. */
		if (!this->IsArticulatedPart()) {
			weight += GetVehicleProperty(this, PROP_TRAIN_WEIGHT, RailVehInfo(this->engine_type)->weight);
		}

		/* Powered wagons have extra weight added. */
		if (HasBit(this->flags, VRF_POWEREDWAGON)) {
			weight += RailVehInfo(this->gcache.first_engine)->pow_wag_weight;
		}

		return weight;
	}

	/**
	 * Allows to know the weight value that this vehicle will use (cargo only).
	 * @return Weight value from the engine in tonnes.
	 */
	uint16 GetCargoWeight() const
	{
		return this->GetCargoWeight(this->cargo.StoredCount());
	}

protected: // These functions should not be called outside acceleration code.
	/**
	 * Gets the speed a broken down train (low speed breakdown) is limited to.
	 * @note This value is not cached, because changing cached_max_speed would have unwanted consequences (e.g. in the GUI).
	 * @param v The front engine of the vehicle.
	 * @return The speed the train is limited to.
	 */
	inline uint16 GetBreakdownSpeed() const
	{
		assert(this->IsFrontEngine());
		uint16 speed = UINT16_MAX;

		for (const Train *w = this; w != nullptr; w = w->Next()) {
			if (w->breakdown_ctr == 1 && w->breakdown_type == BREAKDOWN_LOW_SPEED) {
				speed = std::min<uint16>(speed, w->breakdown_severity);
			}
		}
		return speed;
	}

	/**
	 * Allows to know the power value that this vehicle will use.
	 * @return Power value from the engine in HP, or zero if the vehicle is not powered.
	 */
	inline uint16 GetPower() const
	{
		/* Power is not added for articulated parts */
		if (!this->IsArticulatedPart() && (this->IsVirtual() || HasPowerOnRail(this->railtype, GetRailTypeByTrackBit(this->tile, this->track)))) {
			uint16 power = GetVehicleProperty(this, PROP_TRAIN_POWER, RailVehInfo(this->engine_type)->power);
			/* Halve power for multiheaded parts */
			if (this->IsMultiheaded()) power /= 2;
			return power;
		}

		return 0;
	}

	/**
	 * Returns a value if this articulated part is powered.
	 * @return Power value from the articulated part in HP, or zero if it is not powered.
	 */
	inline uint16 GetPoweredPartPower(const Train *head) const
	{
		/* For powered wagons the engine defines the type of engine (i.e. railtype) */
		if (HasBit(this->flags, VRF_POWEREDWAGON) && (head->IsVirtual() || HasPowerOnRail(head->railtype, GetRailTypeByTrackBit(this->tile, this->track)))) {
			return RailVehInfo(this->gcache.first_engine)->pow_wag_power;
		}

		return 0;
	}

	/**
	 * Allows to know the weight value that this vehicle will use.
	 * @return Weight value from the engine in tonnes.
	 */
	inline uint16 GetWeight() const
	{
		return this->GetWeightWithoutCargo() + this->GetCargoWeight();
	}

	/**
	 * Allows to know the tractive effort value that this vehicle will use.
	 * @return Tractive effort value from the engine.
	 */
	inline byte GetTractiveEffort() const
	{
		return GetVehicleProperty(this, PROP_TRAIN_TRACTIVE_EFFORT, RailVehInfo(this->engine_type)->tractive_effort);
	}

	/**
	 * Gets the area used for calculating air drag.
	 * @return Area of the engine in m^2.
	 */
	inline byte GetAirDragArea() const
	{
		/* Air drag is higher in tunnels due to the limited cross-section. */
		return (this->track & TRACK_BIT_WORMHOLE && this->vehstatus & VS_HIDDEN) ? 28 : 14;
	}

	/**
	 * Gets the air drag coefficient of this vehicle.
	 * @return Air drag value from the engine.
	 */
	inline byte GetAirDrag() const
	{
		return RailVehInfo(this->engine_type)->air_drag;
	}

	/**
	 * Checks the current acceleration status of this vehicle.
	 * @return Acceleration status.
	 */
	inline AccelStatus GetAccelerationStatus() const
	{
		return ((this->vehstatus & VS_STOPPED) || HasBit(this->flags, VRF_REVERSING) || HasBit(this->flags, VRF_TRAIN_STUCK) || HasBit(this->flags, VRF_BREAKDOWN_BRAKING)) ? AS_BRAKE : AS_ACCEL;
	}

	/**
	 * Calculates the current speed of this vehicle.
	 * @return Current speed in km/h-ish.
	 */
	inline uint16 GetCurrentSpeed() const
	{
		return this->cur_speed;
	}

	/**
	 * Returns the rolling friction coefficient of this vehicle.
	 * @return Rolling friction coefficient in [1e-4].
	 */
	inline uint32 GetRollingFriction() const
	{
		/* Rolling friction for steel on steel is between 0.1% and 0.2%.
		 * The friction coefficient increases with speed in a way that
		 * it doubles at 512 km/h, triples at 1024 km/h and so on. */
		return 15 * (512 + this->GetCurrentSpeed()) / 512;
	}

	/**
	 * Allows to know the acceleration type of a vehicle.
	 * @return Acceleration type of the vehicle.
	 */
	inline int GetAccelerationType() const
	{
		return GetRailTypeInfo(this->railtype)->acceleration_type;
	}

	/**
	 * Returns the slope steepness used by this vehicle.
	 * @return Slope steepness used by the vehicle.
	 */
	inline uint32 GetSlopeSteepness() const
	{
		return _settings_game.vehicle.train_slope_steepness;
	}

	/**
	 * Gets the maximum speed allowed by the track for this vehicle.
	 * @return Maximum speed allowed.
	 */
	inline uint16 GetMaxTrackSpeed() const
	{
		return GetRailTypeInfo(GetRailTypeByTrackBit(this->tile, this->track))->max_speed;
	}

	/**
	 * Returns the curve speed modifier of this vehicle.
	 * @return Current curve speed modifier, in fixed-point binary representation with 8 fractional bits.
	 */
	inline int GetCurveSpeedModifier() const
	{
		return GetVehicleProperty(this, PROP_TRAIN_CURVE_SPEED_MOD, RailVehInfo(this->engine_type)->curve_speed_mod, true);
	}

	/**
	 * Checks if the vehicle is at a tile that can be sloped.
	 * @return True if the tile can be sloped.
	 */
	inline bool TileMayHaveSlopedTrack() const
	{
		/* Any track that isn't TRACK_BIT_X or TRACK_BIT_Y cannot be sloped. */
		return this->track == TRACK_BIT_X || this->track == TRACK_BIT_Y;
	}

	/**
	 * Trains can always use the faster algorithm because they
	 * have always the same direction as the track under them.
	 * @return false
	 */
	inline bool HasToUseGetSlopePixelZ()
	{
		return false;
	}
};

struct TrainDecelerationStats {
	int deceleration_x2;
	int uncapped_deceleration_x2;
	int z_pos;
	const Train *t;

	TrainDecelerationStats(const Train *t);
};

CommandCost CmdMoveRailVehicle(TileIndex, DoCommandFlag , uint32, uint32, const char *);
CommandCost CmdMoveVirtualRailVehicle(TileIndex, DoCommandFlag, uint32, uint32, const char*);

Train* CmdBuildVirtualRailVehicle(EngineID, StringID &error, uint32 user);

int GetTileMarginInFrontOfTrain(const Train *v, int x_pos, int y_pos);

inline int GetTileMarginInFrontOfTrain(const Train *v)
{
	return GetTileMarginInFrontOfTrain(v, v->x_pos, v->y_pos);
}

int GetTrainStopLocation(StationID station_id, TileIndex tile, Train *v, bool update_train_state, int *station_ahead, int *station_length, int x_pos, int y_pos);

inline int GetTrainStopLocation(StationID station_id, TileIndex tile, Train *v, bool update_train_state, int *station_ahead, int *station_length)
{
	return GetTrainStopLocation(station_id, tile, v, update_train_state, station_ahead, station_length, v->x_pos, v->y_pos);
}

int GetTrainRealisticAccelerationAtSpeed(const int speed, const int mass, const uint32 cached_power, const uint32 max_te, const uint32 air_drag, const RailType railtype);
int GetTrainEstimatedMaxAchievableSpeed(const Train *train, const int mass, const int speed_cap);

#endif /* TRAIN_H */<|MERGE_RESOLUTION|>--- conflicted
+++ resolved
@@ -106,20 +106,12 @@
 	/* Cached wagon override spritegroup */
 	const struct SpriteGroup *cached_override;
 
-<<<<<<< HEAD
-=======
-	/* cached values, recalculated on load and each time a vehicle is added to/removed from the consist. */
-	bool cached_tilt;           ///< train can tilt; feature provides a bonus in curves
-	int cached_curve_speed_mod; ///< curve speed modifier of the entire train
-
-	byte user_def_data;         ///< Cached property 0x25. Can be set by Callback 0x36.
-
->>>>>>> b67ef1e5
 	/* cached max. speed / acceleration data */
 	int cached_max_curve_speed;   ///< max consist speed limited by curves
 
 	/* cached values, recalculated on load and each time a vehicle is added to/removed from the consist. */
 	TrainCacheFlags cached_tflags;///< train cached flags
+	int cached_curve_speed_mod; ///< curve speed modifier of the entire train
 	uint8 cached_num_engines;     ///< total number of engines, including rear ends of multiheaded engines
 	uint16 cached_centre_mass;    ///< Cached position of the centre of mass, from the front
 	uint16 cached_veh_weight;     ///< Cached individual vehicle weight
