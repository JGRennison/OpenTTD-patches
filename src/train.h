--- conflicted
+++ resolved
@@ -71,16 +71,12 @@
 };
 DECLARE_ENUM_AS_BIT_SET(ConsistChangeFlags)
 
-<<<<<<< HEAD
 enum RealisticBrakingConstants {
 	RBC_BRAKE_FORCE_PER_LENGTH      = 2400,      ///< Additional force-based brake force per unit of train length
 	RBC_BRAKE_POWER_PER_LENGTH      = 15000,     ///< Additional power-based brake force per unit of train length (excludes maglevs)
 };
 
-uint8_t FreightWagonMult(CargoID cargo);
-=======
 uint8_t FreightWagonMult(CargoType cargo);
->>>>>>> d1e001f1
 
 void CheckTrainsLengths();
 
