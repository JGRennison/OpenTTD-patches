--- conflicted
+++ resolved
@@ -515,11 +515,8 @@
 			act_cargo[u->cargo_type] += u->cargo.StoredCount();
 			max_cargo[u->cargo_type] += u->cargo_cap;
 			feeder_share             += u->cargo.GetFeederShare();
-<<<<<<< HEAD
 			empty_weight             += weight_without_cargo;
 			loaded_weight            += weight_without_cargo + train->GetCargoWeight(train->cargo_cap);
-=======
->>>>>>> 30eba33f
 		}
 
 		if (_settings_game.vehicle.train_acceleration_model != AM_ORIGINAL) {
