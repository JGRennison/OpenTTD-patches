/*
 * This file is part of OpenTTD.
 * OpenTTD is free software; you can redistribute it and/or modify it under the terms of the GNU General Public License as published by the Free Software Foundation, version 2.
 * OpenTTD is distributed in the hope that it will be useful, but WITHOUT ANY WARRANTY; without even the implied warranty of MERCHANTABILITY or FITNESS FOR A PARTICULAR PURPOSE.
 * See the GNU General Public License for more details. You should have received a copy of the GNU General Public License along with OpenTTD. If not, see <http://www.gnu.org/licenses/>.
 */

/** @file train_gui.cpp GUI for trains. */

#include "stdafx.h"
#include "window_gui.h"
#include "command_func.h"
#include "train.h"
#include "train_cmd.h"
#include "strings_func.h"
#include "vehicle_func.h"
#include "vehicle_gui_base.h"
#include "zoom_func.h"
#include "core/backup_type.hpp"

#include "table/strings.h"

#include "safeguards.h"

uint16_t GetTrainVehicleMaxSpeed(const Train *u, const RailVehicleInfo *rvi_u, const Train *front);

/**
 * Callback for building wagons.
 */
<<<<<<< HEAD
void CcBuildWagon(const CommandCost &result, TileIndex tile)
=======
void CcBuildWagon(Commands, const CommandCost &result, VehicleID new_veh_id, uint, uint16_t, CargoArray, TileIndex tile, EngineID, bool, CargoType, ClientID)
>>>>>>> d1e001f1
{
	if (result.Failed()) return;

	/* find a locomotive in the depot. */
	const Vehicle *found = nullptr;
	for (const Train *t = Train::From(GetFirstVehicleOnPos(tile, VEH_TRAIN)); t != nullptr; t = t->HashTileNext()) {
		if (t->IsFrontEngine() && t->IsStoppedInDepot()) {
			if (found != nullptr) return; // must be exactly one.
			found = t;
		}
	}

	/* if we found a loco, */
	if (found != nullptr) {
		found = found->Last();
		/* put the new wagon at the end of the loco. */
		Command<CMD_MOVE_RAIL_VEHICLE>::Post(found->tile, _new_vehicle_id, found->index, MoveRailVehicleFlags::None);
		InvalidateWindowClassesData(WC_TRAINS_LIST, 0);
		InvalidateWindowClassesData(WC_TRACE_RESTRICT_SLOTS, 0);
		InvalidateWindowClassesData(WC_DEPARTURES_BOARD, 0);
	}
}

/**
 * Highlight the position where a rail vehicle is dragged over by drawing a light gray background.
 * @param px        The current x position to draw from.
 * @param max_width The maximum space available to draw.
 * @param y         The vertical centre position to draw from.
 * @param selection Selected vehicle that is dragged.
 * @param chain     Whether a whole chain is dragged.
 * @return The width of the highlight mark.
 */
static int HighlightDragPosition(int px, int max_width, int y, VehicleID selection, bool chain)
{
	bool rtl = _current_text_dir == TD_RTL;

	assert(selection != INVALID_VEHICLE);
	int dragged_width = 0;
	for (Train *t = Train::Get(selection); t != nullptr; t = chain ? t->Next() : (t->HasArticulatedPart() ? t->GetNextArticulatedPart() : nullptr)) {
		dragged_width += t->GetDisplayImageWidth(nullptr);
	}

	int drag_hlight_left = rtl ? std::max(px - dragged_width + 1, 0) : px;
	int drag_hlight_right = rtl ? px : std::min(px + dragged_width, max_width) - 1;
	int drag_hlight_width = std::max(drag_hlight_right - drag_hlight_left + 1, 0);

	if (drag_hlight_width > 0) {
		int height = ScaleSpriteTrad(12);
		int top = y - height / 2;
		Rect r = {drag_hlight_left, top, drag_hlight_right, top + height - 1};
		/* Sprite-scaling is used here as the area is from sprite size */
		GfxFillRect(r.Shrink(ScaleSpriteTrad(1)), GetColourGradient(COLOUR_GREY, SHADE_LIGHTEST));
	}

	return drag_hlight_width;
}

/**
 * Draws an image of a whole train
 * @param v         Front vehicle
 * @param r         Rect to draw at
 * @param selection Selected vehicle to draw a frame around
 * @param skip      Number of pixels to skip at the front (for scrolling)
 * @param drag_dest The vehicle another one is dragged over, \c INVALID_VEHICLE if none.
 */
void DrawTrainImage(const Train *v, const Rect &r, VehicleID selection, EngineImageType image_type, int skip, VehicleID drag_dest)
{
	bool rtl = _current_text_dir == TD_RTL;
	Direction dir = rtl ? DIR_E : DIR_W;

	DrawPixelInfo tmp_dpi;
	/* Position of highlight box */
	int highlight_l = 0;
	int highlight_r = 0;
	int max_width = r.Width();

	if (!FillDrawPixelInfo(&tmp_dpi, r)) return;

	{
		AutoRestoreBackup dpi_backup(_cur_dpi, &tmp_dpi);

		bool do_overlays = ShowCargoIconOverlay();
		/* List of overlays, only used if cargo icon overlays are enabled. */
		static std::vector<CargoIconOverlay> overlays;

		int px = rtl ? max_width + skip : -skip;
		int y = r.Height() / 2;
		bool sel_articulated = false;
		bool dragging = (drag_dest != INVALID_VEHICLE);
		bool drag_at_end_of_train = (drag_dest == v->index); // Head index is used to mark dragging at end of train.
		for (; v != nullptr && (rtl ? px > 0 : px < max_width); v = v->Next()) {
			if (dragging && !drag_at_end_of_train && drag_dest == v->index) {
				/* Highlight the drag-and-drop destination inside the train. */
				int drag_hlight_width = HighlightDragPosition(px, max_width, y, selection, _cursor.vehchain);
				px += rtl ? -drag_hlight_width : drag_hlight_width;
			}

			Point offset;
			int width = Train::From(v)->GetDisplayImageWidth(&offset);

			if (rtl ? px + width > 0 : px - width < max_width) {
				PaletteID pal = (v->vehstatus & VS_CRASHED) ? PALETTE_CRASH : GetVehiclePalette(v);
				VehicleSpriteSeq seq;
				v->GetImage(dir, image_type, &seq);
				seq.Draw(px + (rtl ? -offset.x : offset.x), y + offset.y, pal, (v->vehstatus & VS_CRASHED) != 0);
			}

			if (!v->IsArticulatedPart()) sel_articulated = false;

			if (v->index == selection) {
				/* Set the highlight position */
				highlight_l = rtl ? px - width : px;
				highlight_r = rtl ? px - 1 : px + width - 1;
				sel_articulated = true;
			} else if ((_cursor.vehchain && highlight_r != 0) || sel_articulated) {
				if (rtl) {
					highlight_l -= width;
				} else {
					highlight_r += width;
				}
			}

			if (do_overlays) AddCargoIconOverlay(overlays, px, width, v);
			px += rtl ? -width : width;
		}

		if (do_overlays) {
			DrawCargoIconOverlays(overlays, y);
			overlays.clear();
		}

		if (dragging && drag_at_end_of_train) {
			/* Highlight the drag-and-drop destination at the end of the train. */
			HighlightDragPosition(px, max_width, y, selection, _cursor.vehchain);
		}
	}

	if (highlight_l != highlight_r) {
		/* Draw the highlight. Now done after drawing all the engines, as
		 * the next engine after the highlight could overlap it. */
		int height = ScaleSpriteTrad(12);
		Rect hr = {highlight_l, 0, highlight_r, height - 1};
		DrawFrameRect(hr.Translate(r.left, CenterBounds(r.top, r.bottom, height)).Expand(WidgetDimensions::scaled.bevel), COLOUR_WHITE, FR_BORDERONLY);
	}
}

/** Helper struct for the cargo details information */
struct CargoSummaryItem {
	CargoType cargo;    ///< The cargo that is carried
	StringID subtype; ///< STR_EMPTY if none
	uint capacity;    ///< Amount that can be carried
	uint amount;      ///< Amount that is carried
	StationID source; ///< One of the source stations

	/** Used by CargoSummary::Find() and similar functions */
	inline bool operator != (const CargoSummaryItem &other) const
	{
		return this->cargo != other.cargo || this->subtype != other.subtype;
	}

	/** Used by std::find() and similar functions */
	inline bool operator == (const CargoSummaryItem &other) const
	{
		return !(this->cargo != other.cargo);
	}
};

static const uint TRAIN_DETAILS_MIN_INDENT  = 32; ///< Minimum indent level in the train details window
static const uint TRAIN_DETAILS_MAX_INDENT  = 72; ///< Maximum indent level in the train details window; wider than this and we start on a new line

/** Container for the cargo summary information. */
typedef std::vector<CargoSummaryItem> CargoSummary;
/** Reused container of cargo details */
static CargoSummary _cargo_summary;

/**
 * Draw the details cargo tab for the given vehicle at the given position
 *
 * @param item  Data to draw
 * @param left  The left most coordinate to draw
 * @param right The right most coordinate to draw
 * @param y     The y coordinate
 */
static void TrainDetailsCargoTab(const CargoSummaryItem *item, int left, int right, int y)
{
	StringID str;
	if (item->amount > 0) {
		SetDParam(0, item->cargo);
		SetDParam(1, item->amount);
		SetDParam(2, item->source);
		SetDParam(3, _settings_game.vehicle.freight_trains);
		str = FreightWagonMult(item->cargo) > 1 ? STR_VEHICLE_DETAILS_CARGO_FROM_MULT : STR_VEHICLE_DETAILS_CARGO_FROM;
	} else {
<<<<<<< HEAD
		str = item->cargo == INVALID_CARGO ? STR_QUANTITY_N_A : STR_VEHICLE_DETAILS_CARGO_EMPTY;
=======
		str = !IsValidCargoType(item->cargo) ? STR_QUANTITY_N_A : STR_VEHICLE_DETAILS_CARGO_EMPTY;
>>>>>>> d1e001f1
	}

	DrawString(left, right, y, str, TC_LIGHT_BLUE);
}

/**
 * Draw the details info tab for the given vehicle at the given position
 *
 * @param v     current vehicle
 * @param left  The left most coordinate to draw
 * @param right The right most coordinate to draw
 * @param y     The y coordinate
 */
static void TrainDetailsInfoTab(const Train *v, int left, int right, int y, uint8_t line_number)
{
	const RailVehicleInfo *rvi = RailVehInfo(v->engine_type);
	bool show_speed = !UsesWagonOverride(v) && (_settings_game.vehicle.wagon_speed_limits || rvi->railveh_type != RAILVEH_WAGON);
	uint16_t speed;

	if (rvi->railveh_type == RAILVEH_WAGON) {
		SetDParam(0, PackEngineNameDParam(v->engine_type, EngineNameContext::VehicleDetails));
		SetDParam(1, v->value);

		if (show_speed && (speed = GetVehicleProperty(v, PROP_TRAIN_SPEED, rvi->max_speed))) {
			SetDParam(2, speed); // StringID++
			DrawString(left, right, y, STR_VEHICLE_DETAILS_TRAIN_WAGON_VALUE_AND_SPEED);
		} else {
			DrawString(left, right, y, STR_VEHICLE_DETAILS_TRAIN_WAGON_VALUE);
		}
	} else {
		switch (line_number) {
			case 0:
				SetDParam(0, PackEngineNameDParam(v->engine_type, EngineNameContext::VehicleDetails));
				SetDParam(1, v->build_year);
				SetDParam(2, v->value);

				if (show_speed && (speed = GetVehicleProperty(v, PROP_TRAIN_SPEED, rvi->max_speed))) {
					SetDParam(3, speed); // StringID++
					DrawString(left, right, y, STR_VEHICLE_DETAILS_TRAIN_ENGINE_BUILT_AND_VALUE_AND_SPEED, TC_FROMSTRING, SA_LEFT);
				} else {
					DrawString(left, right, y, STR_VEHICLE_DETAILS_TRAIN_ENGINE_BUILT_AND_VALUE);
				}
				break;

			case 1:
				SetDParam(0, v->reliability * 100 >> 16);
				SetDParam(1, v->breakdowns_since_last_service);
				DrawString(left, right, y, STR_VEHICLE_INFO_RELIABILITY_BREAKDOWNS, TC_FROMSTRING, SA_LEFT);
				break;

			case 2:
				if (v->breakdown_ctr == 1) {
					if (_settings_game.vehicle.improved_breakdowns) {
						SetDParam(0, STR_VEHICLE_STATUS_BROKEN_DOWN_VEL_SHORT);
						SetDParam(1, STR_BREAKDOWN_TYPE_CRITICAL + v->breakdown_type);
						if (v->breakdown_type == BREAKDOWN_LOW_SPEED) {
							SetDParam(2, std::min<int>(v->First()->GetCurrentMaxSpeed(), v->breakdown_severity));
						} else if (v->breakdown_type == BREAKDOWN_LOW_POWER) {
							SetDParam(2, v->breakdown_severity * 100 / 256);
						}
					} else {
						SetDParam(0, STR_VEHICLE_STATUS_BROKEN_DOWN);
					}
				} else {
					if (HasBit(v->flags, VRF_NEED_REPAIR)) {
						SetDParam(0, STR_NEED_REPAIR);
						SetDParam(1, GetTrainVehicleMaxSpeed(v, &(v->GetEngine()->u.rail), v->First()));
					} else {
						SetDParam(0, STR_RUNNING);
					}
				}
				DrawString(left, right, y, STR_CURRENT_STATUS);
				break;

			default:
				NOT_REACHED();
		}
	}
}

/**
 * Draw the details capacity tab for the given vehicle at the given position
 *
 * @param item  Data to draw
 * @param left  The left most coordinate to draw
 * @param right The right most coordinate to draw
 * @param y     The y coordinate
 */
static void TrainDetailsCapacityTab(const CargoSummaryItem *item, int left, int right, int y)
{
	StringID str;
<<<<<<< HEAD
	if (item->cargo != INVALID_CARGO) {
=======
	if (IsValidCargoType(item->cargo)) {
>>>>>>> d1e001f1
		SetDParam(0, item->cargo);
		SetDParam(1, item->capacity);
		SetDParam(4, item->subtype);
		SetDParam(5, _settings_game.vehicle.freight_trains);
		str = FreightWagonMult(item->cargo) > 1 ? STR_VEHICLE_INFO_CAPACITY_MULT : STR_VEHICLE_INFO_CAPACITY;
	} else {
		/* Draw subtype only */
		SetDParam(0, item->subtype);
		str = STR_VEHICLE_INFO_NO_CAPACITY;
	}
	DrawString(left, right, y, str);
}

/**
 * Collects the cargo transported
 * @param v Vehicle to process
 * @param summary Space for the result
 */
static void GetCargoSummaryOfArticulatedVehicle(const Train *v, CargoSummary &summary)
{
	summary.clear();
	do {
		if (!v->GetEngine()->CanCarryCargo()) continue;

		CargoSummaryItem new_item;
		new_item.cargo = v->cargo_cap > 0 ? v->cargo_type : INVALID_CARGO;
		new_item.subtype = GetCargoSubtypeText(v);
<<<<<<< HEAD
		if (new_item.cargo == INVALID_CARGO && new_item.subtype == STR_EMPTY) continue;
=======
		if (!IsValidCargoType(new_item.cargo) && new_item.subtype == STR_EMPTY) continue;
>>>>>>> d1e001f1

		auto item = std::ranges::find(summary, new_item);
		if (item == std::end(summary)) {
			item = summary.emplace(std::end(summary));
			item->cargo = new_item.cargo;
			item->subtype = new_item.subtype;
			item->capacity = 0;
			item->amount = 0;
			item->source = INVALID_STATION;
		}

		item->capacity += v->cargo_cap;
		item->amount += v->cargo.StoredCount();
		if (item->source == INVALID_STATION) item->source = v->cargo.GetFirstStation();
	} while ((v = v->Next()) != nullptr && v->IsArticulatedPart());
}

/**
 * Get the length of an articulated vehicle.
 * @param v the vehicle to get the length of.
 * @return the length in pixels.
 */
static uint GetLengthOfArticulatedVehicle(const Train *v)
{
	uint length = 0;

	do {
		length += v->GetDisplayImageWidth();
	} while ((v = v->Next()) != nullptr && v->IsArticulatedPart());

	return length;
}

/**
 * Determines the number of lines in the train details window
 * @param veh_id Train
 * @param det_tab Selected details tab
 * @return Number of line
 */
int GetTrainDetailsWndVScroll(VehicleID veh_id, TrainDetailsWindowTabs det_tab)
{
	int num = 0;

	if (det_tab == TDW_TAB_TOTALS) { // Total cargo tab
		CargoArray max_cargo{};
		for (const Vehicle *v = Vehicle::Get(veh_id); v != nullptr; v = v->Next()) {
			max_cargo[v->cargo_type] += v->cargo_cap;
		}

		num = max_cargo.GetCount();

		if (_settings_game.vehicle.train_acceleration_model != AM_ORIGINAL) {
			num += 5; // needs five more because first line is description string and we have the weight and speed info and the feeder share
		} else {
			num += 2; // needs one more because first line is description string and we have the feeder share
		}
	} else {
		for (const Train *v = Train::Get(veh_id); v != nullptr; v = v->GetNextVehicle()) {
			GetCargoSummaryOfArticulatedVehicle(v, _cargo_summary);
			num += std::max(1u, (unsigned)_cargo_summary.size());

			uint length = GetLengthOfArticulatedVehicle(v);
			if (length > (uint)ScaleSpriteTrad(TRAIN_DETAILS_MAX_INDENT)) num++;
		}
		if (det_tab == 1) num += 2 * Train::Get(veh_id)->tcache.cached_num_engines;
	}

	return num;
}

/**
 * Draw the details for the given vehicle at the given position
 *
 * @param v     current vehicle
 * @param r     the Rect to draw within
 * @param vscroll_pos Position of scrollbar
 * @param vscroll_cap Number of lines currently displayed
 * @param det_tab Selected details tab
 */
void DrawTrainDetails(const Train *v, const Rect &r, int vscroll_pos, uint16_t vscroll_cap, TrainDetailsWindowTabs det_tab)
{
	bool rtl = _current_text_dir == TD_RTL;
	int line_height = r.Height();
	int sprite_y_offset = line_height / 2;
	int text_y_offset = (line_height - GetCharacterHeight(FS_NORMAL)) / 2;

	/* draw the first 3 details tabs */
	if (det_tab != TDW_TAB_TOTALS) {
		Direction dir = rtl ? DIR_E : DIR_W;
		int x = rtl ? r.right : r.left;
		uint8_t line_number = 0;
		for (; v != nullptr && vscroll_pos > -vscroll_cap; v = v->GetNextVehicle()) {
			GetCargoSummaryOfArticulatedVehicle(v, _cargo_summary);

			/* Draw sprites */
			uint dx = 0;
			int px = x;
			const Train *u = v;
			do {
				Point offset;
				int width = u->GetDisplayImageWidth(&offset);
				if (vscroll_pos <= 0 && vscroll_pos > -vscroll_cap && line_number == 0) {
					int pitch = 0;
					const Engine *e = Engine::Get(v->engine_type);
					if (e->GetGRF() != nullptr) {
						pitch = ScaleSpriteTrad(e->GetGRF()->traininfo_vehicle_pitch);
					}
					PaletteID pal = (v->vehstatus & VS_CRASHED) ? PALETTE_CRASH : GetVehiclePalette(u);
					VehicleSpriteSeq seq;
					u->GetImage(dir, EIT_IN_DETAILS, &seq);
					seq.Draw(px + (rtl ? -offset.x : offset.x), r.top - line_height * vscroll_pos + sprite_y_offset + pitch, pal, (v->vehstatus & VS_CRASHED) != 0);
				}
				px += rtl ? -width : width;
				dx += width;
				u = u->Next();
			} while (u != nullptr && u->IsArticulatedPart());

			bool separate_sprite_row = (dx > (uint)ScaleSpriteTrad(TRAIN_DETAILS_MAX_INDENT));
			if (separate_sprite_row) {
				vscroll_pos--;
				dx = 0;
			}

			int sprite_width = std::max<int>(dx, ScaleSpriteTrad(TRAIN_DETAILS_MIN_INDENT)) + WidgetDimensions::scaled.hsep_normal;
			Rect dr = r.Indent(sprite_width, rtl);
			uint num_lines = std::max(1u, (unsigned)_cargo_summary.size());
			for (uint i = 0; i < num_lines;) {
				if (vscroll_pos <= 0 && vscroll_pos > -vscroll_cap) {
					int py = r.top - line_height * vscroll_pos + text_y_offset;
					if (i > 0 || separate_sprite_row) {
						if (vscroll_pos != 0) GfxFillRect(r.left, py - WidgetDimensions::scaled.matrix.top - 1, r.right, py - WidgetDimensions::scaled.matrix.top, GetColourGradient(COLOUR_GREY, SHADE_LIGHT));
					}
					switch (det_tab) {
						case TDW_TAB_CARGO:
							if (i < _cargo_summary.size()) {
								TrainDetailsCargoTab(&_cargo_summary[i], dr.left, dr.right, py);
							} else {
								DrawString(dr.left, dr.right, py, STR_QUANTITY_N_A, TC_LIGHT_BLUE);
							}
							break;

						case TDW_TAB_INFO:
							if (i == 0) TrainDetailsInfoTab(v, dr.left, dr.right, py, line_number);
							break;

						case TDW_TAB_CAPACITY:
							if (i < _cargo_summary.size()) {
								TrainDetailsCapacityTab(&_cargo_summary[i], dr.left, dr.right, py);
							} else {
								SetDParam(0, STR_EMPTY);
								DrawString(dr.left, dr.right, py, STR_VEHICLE_INFO_NO_CAPACITY);
							}
							break;

						default: NOT_REACHED();
					}
				}
				if (det_tab != 1 || line_number >= (Train::From(v)->IsWagon() ? 0 : 2)) {
					line_number = 0;
					i++;
				} else {
					line_number++;
				}
				vscroll_pos--;
			}
		}
	} else {
		int y = r.top;
		CargoArray act_cargo{};
		CargoArray max_cargo{};
		Money feeder_share = 0;
		int empty_weight = 0;
		int loaded_weight = 0;

		for (const Vehicle *u = v; u != nullptr; u = u->Next()) {
			const Train *train = Train::From(u);
			const auto weight_without_cargo = train->GetWeightWithoutCargo();
			act_cargo[u->cargo_type] += u->cargo.StoredCount();
			max_cargo[u->cargo_type] += u->cargo_cap;
			feeder_share             += u->cargo.GetFeederShare();
			empty_weight             += weight_without_cargo;
			loaded_weight            += weight_without_cargo + train->GetCargoWeight(train->cargo_cap);
		}

		if (_settings_game.vehicle.train_acceleration_model != AM_ORIGINAL) {
			const int empty_max_speed = GetTrainEstimatedMaxAchievableSpeed(v, empty_weight, v->GetDisplayMaxSpeed());
			const int loaded_max_speed = GetTrainEstimatedMaxAchievableSpeed(v, loaded_weight, v->GetDisplayMaxSpeed());

			if (--vscroll_pos < 0 && vscroll_pos >= -vscroll_cap) {
				SetDParam(0, empty_weight);
				SetDParam(1, loaded_weight);
				DrawString(r.left, r.right, y + text_y_offset, STR_VEHICLE_DETAILS_TRAIN_TOTAL_WEIGHT);
				y += line_height;
			}

			if (--vscroll_pos < 0 && vscroll_pos >= -vscroll_cap) {
				SetDParam(0, empty_max_speed);
				SetDParam(1, loaded_max_speed);
				DrawString(r.left, r.right, y + text_y_offset, STR_VEHICLE_DETAILS_TRAIN_MAX_SPEED);
				y += line_height;
			}

			if (--vscroll_pos < 0 && vscroll_pos >= -vscroll_cap) {
				y += line_height;
			}
		}

		if (--vscroll_pos < 0 && vscroll_pos >= -vscroll_cap) {
			DrawString(r.left, r.right, y + text_y_offset, STR_VEHICLE_DETAILS_TRAIN_TOTAL_CAPACITY_TEXT);
			y += line_height;
		}

		/* Indent the total cargo capacity details */
		Rect ir = r.Indent(WidgetDimensions::scaled.hsep_indent, rtl);
		for (const CargoSpec *cs : _sorted_cargo_specs) {
<<<<<<< HEAD
			CargoID cid = cs->Index();
			if (max_cargo[cid] > 0 && --vscroll_pos < 0 && vscroll_pos >= -vscroll_cap) {
				SetDParam(0, cid);            // {CARGO} #1
				SetDParam(1, act_cargo[cid]); // {CARGO} #2
				SetDParam(2, cid);            // {SHORTCARGO} #1
				SetDParam(3, max_cargo[cid]); // {SHORTCARGO} #2
=======
			CargoType cargo_type = cs->Index();
			if (max_cargo[cargo_type] > 0 && --vscroll_pos < 0 && vscroll_pos > -vscroll_cap) {
				SetDParam(0, cargo_type);            // {CARGO} #1
				SetDParam(1, act_cargo[cargo_type]); // {CARGO} #2
				SetDParam(2, cargo_type);            // {SHORTCARGO} #1
				SetDParam(3, max_cargo[cargo_type]); // {SHORTCARGO} #2
>>>>>>> d1e001f1
				SetDParam(4, _settings_game.vehicle.freight_trains);
				DrawString(ir.left, ir.right, y + text_y_offset, FreightWagonMult(cargo_type) > 1 ? STR_VEHICLE_DETAILS_TRAIN_TOTAL_CAPACITY_MULT : STR_VEHICLE_DETAILS_TRAIN_TOTAL_CAPACITY);
				y += line_height;
			}
		}

		for (const Vehicle *u = v; u != nullptr; u = u->Next()) {
			act_cargo[u->cargo_type] += u->cargo.StoredCount();
			max_cargo[u->cargo_type] += u->cargo_cap;
			feeder_share             += u->cargo.GetFeederShare();
		}

		if (--vscroll_pos < 0 && vscroll_pos >= -vscroll_cap) {
			SetDParam(0, feeder_share);
			DrawString(r.left, r.right, y + text_y_offset, STR_VEHICLE_INFO_FEEDER_CARGO_VALUE);
		}
	}
}<|MERGE_RESOLUTION|>--- conflicted
+++ resolved
@@ -27,11 +27,7 @@
 /**
  * Callback for building wagons.
  */
-<<<<<<< HEAD
 void CcBuildWagon(const CommandCost &result, TileIndex tile)
-=======
-void CcBuildWagon(Commands, const CommandCost &result, VehicleID new_veh_id, uint, uint16_t, CargoArray, TileIndex tile, EngineID, bool, CargoType, ClientID)
->>>>>>> d1e001f1
 {
 	if (result.Failed()) return;
 
@@ -180,7 +176,7 @@
 
 /** Helper struct for the cargo details information */
 struct CargoSummaryItem {
-	CargoType cargo;    ///< The cargo that is carried
+	CargoType cargo;  ///< The cargo that is carried
 	StringID subtype; ///< STR_EMPTY if none
 	uint capacity;    ///< Amount that can be carried
 	uint amount;      ///< Amount that is carried
@@ -225,11 +221,7 @@
 		SetDParam(3, _settings_game.vehicle.freight_trains);
 		str = FreightWagonMult(item->cargo) > 1 ? STR_VEHICLE_DETAILS_CARGO_FROM_MULT : STR_VEHICLE_DETAILS_CARGO_FROM;
 	} else {
-<<<<<<< HEAD
 		str = item->cargo == INVALID_CARGO ? STR_QUANTITY_N_A : STR_VEHICLE_DETAILS_CARGO_EMPTY;
-=======
-		str = !IsValidCargoType(item->cargo) ? STR_QUANTITY_N_A : STR_VEHICLE_DETAILS_CARGO_EMPTY;
->>>>>>> d1e001f1
 	}
 
 	DrawString(left, right, y, str, TC_LIGHT_BLUE);
@@ -321,11 +313,7 @@
 static void TrainDetailsCapacityTab(const CargoSummaryItem *item, int left, int right, int y)
 {
 	StringID str;
-<<<<<<< HEAD
 	if (item->cargo != INVALID_CARGO) {
-=======
-	if (IsValidCargoType(item->cargo)) {
->>>>>>> d1e001f1
 		SetDParam(0, item->cargo);
 		SetDParam(1, item->capacity);
 		SetDParam(4, item->subtype);
@@ -353,11 +341,7 @@
 		CargoSummaryItem new_item;
 		new_item.cargo = v->cargo_cap > 0 ? v->cargo_type : INVALID_CARGO;
 		new_item.subtype = GetCargoSubtypeText(v);
-<<<<<<< HEAD
 		if (new_item.cargo == INVALID_CARGO && new_item.subtype == STR_EMPTY) continue;
-=======
-		if (!IsValidCargoType(new_item.cargo) && new_item.subtype == STR_EMPTY) continue;
->>>>>>> d1e001f1
 
 		auto item = std::ranges::find(summary, new_item);
 		if (item == std::end(summary)) {
@@ -573,23 +557,14 @@
 		/* Indent the total cargo capacity details */
 		Rect ir = r.Indent(WidgetDimensions::scaled.hsep_indent, rtl);
 		for (const CargoSpec *cs : _sorted_cargo_specs) {
-<<<<<<< HEAD
-			CargoID cid = cs->Index();
-			if (max_cargo[cid] > 0 && --vscroll_pos < 0 && vscroll_pos >= -vscroll_cap) {
-				SetDParam(0, cid);            // {CARGO} #1
-				SetDParam(1, act_cargo[cid]); // {CARGO} #2
-				SetDParam(2, cid);            // {SHORTCARGO} #1
-				SetDParam(3, max_cargo[cid]); // {SHORTCARGO} #2
-=======
-			CargoType cargo_type = cs->Index();
-			if (max_cargo[cargo_type] > 0 && --vscroll_pos < 0 && vscroll_pos > -vscroll_cap) {
-				SetDParam(0, cargo_type);            // {CARGO} #1
-				SetDParam(1, act_cargo[cargo_type]); // {CARGO} #2
-				SetDParam(2, cargo_type);            // {SHORTCARGO} #1
-				SetDParam(3, max_cargo[cargo_type]); // {SHORTCARGO} #2
->>>>>>> d1e001f1
+			CargoType c = cs->Index();
+			if (max_cargo[c] > 0 && --vscroll_pos < 0 && vscroll_pos >= -vscroll_cap) {
+				SetDParam(0, c);            // {CARGO} #1
+				SetDParam(1, act_cargo[c]); // {CARGO} #2
+				SetDParam(2, c);            // {SHORTCARGO} #1
+				SetDParam(3, max_cargo[c]); // {SHORTCARGO} #2
 				SetDParam(4, _settings_game.vehicle.freight_trains);
-				DrawString(ir.left, ir.right, y + text_y_offset, FreightWagonMult(cargo_type) > 1 ? STR_VEHICLE_DETAILS_TRAIN_TOTAL_CAPACITY_MULT : STR_VEHICLE_DETAILS_TRAIN_TOTAL_CAPACITY);
+				DrawString(ir.left, ir.right, y + text_y_offset, FreightWagonMult(c) > 1 ? STR_VEHICLE_DETAILS_TRAIN_TOTAL_CAPACITY_MULT : STR_VEHICLE_DETAILS_TRAIN_TOTAL_CAPACITY);
 				y += line_height;
 			}
 		}
