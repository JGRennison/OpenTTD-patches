/*
 * This file is part of OpenTTD.
 * OpenTTD is free software; you can redistribute it and/or modify it under the terms of the GNU General Public License as published by the Free Software Foundation, version 2.
 * OpenTTD is distributed in the hope that it will be useful, but WITHOUT ANY WARRANTY; without even the implied warranty of MERCHANTABILITY or FITNESS FOR A PARTICULAR PURPOSE.
 * See the GNU General Public License for more details. You should have received a copy of the GNU General Public License along with OpenTTD. If not, see <http://www.gnu.org/licenses/>.
 */

/** @file train_gui.cpp GUI for trains. */

#include "stdafx.h"
#include "window_gui.h"
#include "command_func.h"
#include "train.h"
#include "strings_func.h"
#include "vehicle_func.h"
#include "zoom_func.h"
#include "core/backup_type.hpp"

#include "table/strings.h"

#include "safeguards.h"

uint16 GetTrainVehicleMaxSpeed(const Train *u, const RailVehicleInfo *rvi_u, const Train *front);

/**
 * Callback for building wagons.
 * @param result The result of the command.
 * @param tile   The tile the command was executed on.
 * @param p1 Additional data for the command (for the #CommandProc)
 * @param p2 Additional data for the command (for the #CommandProc)
 * @param cmd Unused.
 */
void CcBuildWagon(const CommandCost &result, TileIndex tile, uint32 p1, uint32 p2, uint64 p3, uint32 cmd)
{
	if (result.Failed()) return;

	/* find a locomotive in the depot. */
	const Vehicle *found = nullptr;
	for (const Train *t : Train::Iterate()) {
		if (t->IsFrontEngine() && t->tile == tile && t->IsStoppedInDepot() && !t->IsVirtual()) {
			if (found != nullptr) return; // must be exactly one.
			found = t;
		}
	}

	/* if we found a loco, */
	if (found != nullptr) {
		found = found->Last();
		/* put the new wagon at the end of the loco. */
		DoCommandP(0, _new_vehicle_id, found->index, CMD_MOVE_RAIL_VEHICLE);
		InvalidateWindowClassesData(WC_TRAINS_LIST, 0);
		InvalidateWindowClassesData(WC_TRACE_RESTRICT_SLOTS, 0);
		InvalidateWindowClassesData(WC_DEPARTURES_BOARD, 0);
	}
}

/**
 * Highlight the position where a rail vehicle is dragged over by drawing a light gray background.
 * @param px        The current x position to draw from.
 * @param max_width The maximum space available to draw.
 * @param y         The vertical centre position to draw from.
 * @param selection Selected vehicle that is dragged.
 * @param chain     Whether a whole chain is dragged.
 * @return The width of the highlight mark.
 */
static int HighlightDragPosition(int px, int max_width, int y, VehicleID selection, bool chain)
{
	bool rtl = _current_text_dir == TD_RTL;

	assert(selection != INVALID_VEHICLE);
	int dragged_width = 0;
	for (Train *t = Train::Get(selection); t != nullptr; t = chain ? t->Next() : (t->HasArticulatedPart() ? t->GetNextArticulatedPart() : nullptr)) {
		dragged_width += t->GetDisplayImageWidth(nullptr);
	}

	int drag_hlight_left = rtl ? std::max(px - dragged_width + 1, 0) : px;
	int drag_hlight_right = rtl ? px : std::min(px + dragged_width, max_width) - 1;
	int drag_hlight_width = std::max(drag_hlight_right - drag_hlight_left + 1, 0);

	if (drag_hlight_width > 0) {
		int height = ScaleSpriteTrad(12);
		int top = y - height / 2;
		Rect r = {drag_hlight_left, top, drag_hlight_right, top + height - 1};
		/* Sprite-scaling is used here as the area is from sprite size */
		GfxFillRect(r.Shrink(ScaleSpriteTrad(1)), _colour_gradient[COLOUR_GREY][7]);
	}

	return drag_hlight_width;
}

/**
 * Draws an image of a whole train
 * @param v         Front vehicle
 * @param r         Rect to draw at
 * @param selection Selected vehicle to draw a frame around
 * @param skip      Number of pixels to skip at the front (for scrolling)
 * @param drag_dest The vehicle another one is dragged over, \c INVALID_VEHICLE if none.
 */
void DrawTrainImage(const Train *v, const Rect &r, VehicleID selection, EngineImageType image_type, int skip, VehicleID drag_dest)
{
	bool rtl = _current_text_dir == TD_RTL;
	Direction dir = rtl ? DIR_E : DIR_W;

	DrawPixelInfo tmp_dpi;
	/* Position of highlight box */
	int highlight_l = 0;
	int highlight_r = 0;
	int max_width = r.Width();

	if (!FillDrawPixelInfo(&tmp_dpi, r.left, r.top, r.Width(), r.Height())) return;

	{
		AutoRestoreBackup dpi_backup(_cur_dpi, &tmp_dpi);

		int px = rtl ? max_width + skip : -skip;
		int y = r.Height() / 2;
		bool sel_articulated = false;
		bool dragging = (drag_dest != INVALID_VEHICLE);
		bool drag_at_end_of_train = (drag_dest == v->index); // Head index is used to mark dragging at end of train.
		for (; v != nullptr && (rtl ? px > 0 : px < max_width); v = v->Next()) {
			if (dragging && !drag_at_end_of_train && drag_dest == v->index) {
				/* Highlight the drag-and-drop destination inside the train. */
				int drag_hlight_width = HighlightDragPosition(px, max_width, y, selection, _cursor.vehchain);
				px += rtl ? -drag_hlight_width : drag_hlight_width;
			}

			Point offset;
			int width = Train::From(v)->GetDisplayImageWidth(&offset);

			if (rtl ? px + width > 0 : px - width < max_width) {
				PaletteID pal = (v->vehstatus & VS_CRASHED) ? PALETTE_CRASH : GetVehiclePalette(v);
				VehicleSpriteSeq seq;
				v->GetImage(dir, image_type, &seq);
				seq.Draw(px + (rtl ? -offset.x : offset.x), y + offset.y, pal, (v->vehstatus & VS_CRASHED) != 0);
			}

			if (!v->IsArticulatedPart()) sel_articulated = false;

			if (v->index == selection) {
				/* Set the highlight position */
				highlight_l = rtl ? px - width : px;
				highlight_r = rtl ? px - 1 : px + width - 1;
				sel_articulated = true;
			} else if ((_cursor.vehchain && highlight_r != 0) || sel_articulated) {
				if (rtl) {
					highlight_l -= width;
				} else {
					highlight_r += width;
				}
			}

			px += rtl ? -width : width;
		}

		if (dragging && drag_at_end_of_train) {
			/* Highlight the drag-and-drop destination at the end of the train. */
			HighlightDragPosition(px, max_width, y, selection, _cursor.vehchain);
		}
	}

	if (highlight_l != highlight_r) {
		/* Draw the highlight. Now done after drawing all the engines, as
		 * the next engine after the highlight could overlap it. */
		int height = ScaleSpriteTrad(12);
		Rect hr = {highlight_l, 0, highlight_r, height - 1};
		DrawFrameRect(hr.Translate(r.left, CenterBounds(r.top, r.bottom, height)).Expand(WidgetDimensions::scaled.bevel), COLOUR_WHITE, FR_BORDERONLY);
	}
}

/** Helper struct for the cargo details information */
struct CargoSummaryItem {
	CargoID cargo;    ///< The cargo that is carried
	StringID subtype; ///< STR_EMPTY if none
	uint capacity;    ///< Amount that can be carried
	uint amount;      ///< Amount that is carried
	StationID source; ///< One of the source stations

	/** Used by CargoSummary::Find() and similar functions */
	inline bool operator != (const CargoSummaryItem &other) const
	{
		return this->cargo != other.cargo || this->subtype != other.subtype;
	}

	/** Used by std::find() and similar functions */
	inline bool operator == (const CargoSummaryItem &other) const
	{
		return !(this->cargo != other.cargo);
	}
};

static const uint TRAIN_DETAILS_MIN_INDENT  = 32; ///< Minimum indent level in the train details window
static const uint TRAIN_DETAILS_MAX_INDENT  = 72; ///< Maximum indent level in the train details window; wider than this and we start on a new line

/** Container for the cargo summary information. */
typedef std::vector<CargoSummaryItem> CargoSummary;
/** Reused container of cargo details */
static CargoSummary _cargo_summary;

/**
 * Draw the details cargo tab for the given vehicle at the given position
 *
 * @param item  Data to draw
 * @param left  The left most coordinate to draw
 * @param right The right most coordinate to draw
 * @param y     The y coordinate
 */
static void TrainDetailsCargoTab(const CargoSummaryItem *item, int left, int right, int y)
{
	StringID str;
	if (item->amount > 0) {
		SetDParam(0, item->cargo);
		SetDParam(1, item->amount);
		SetDParam(2, item->source);
		SetDParam(3, _settings_game.vehicle.freight_trains);
		str = FreightWagonMult(item->cargo) > 1 ? STR_VEHICLE_DETAILS_CARGO_FROM_MULT : STR_VEHICLE_DETAILS_CARGO_FROM;
	} else {
		str = item->cargo == CT_INVALID ? STR_QUANTITY_N_A : STR_VEHICLE_DETAILS_CARGO_EMPTY;
	}

	DrawString(left, right, y, str, TC_LIGHT_BLUE);
}

/**
 * Draw the details info tab for the given vehicle at the given position
 *
 * @param v     current vehicle
 * @param left  The left most coordinate to draw
 * @param right The right most coordinate to draw
 * @param y     The y coordinate
 */
static void TrainDetailsInfoTab(const Train *v, int left, int right, int y, byte line_number)
{
	const RailVehicleInfo *rvi = RailVehInfo(v->engine_type);
	bool show_speed = !UsesWagonOverride(v) && (_settings_game.vehicle.wagon_speed_limits || rvi->railveh_type != RAILVEH_WAGON);
	uint16 speed;

	if (rvi->railveh_type == RAILVEH_WAGON) {
		SetDParam(0, PackEngineNameDParam(v->engine_type, EngineNameContext::VehicleDetails));
		SetDParam(1, v->value);

		if (show_speed && (speed = GetVehicleProperty(v, PROP_TRAIN_SPEED, rvi->max_speed))) {
			SetDParam(2, speed); // StringID++
			DrawString(left, right, y, STR_VEHICLE_DETAILS_TRAIN_WAGON_VALUE_AND_SPEED);
		} else {
			DrawString(left, right, y, STR_VEHICLE_DETAILS_TRAIN_WAGON_VALUE);
		}
	} else {
		switch (line_number) {
			case 0:
				SetDParam(0, PackEngineNameDParam(v->engine_type, EngineNameContext::VehicleDetails));
				SetDParam(1, v->build_year);
				SetDParam(2, v->value);

				if (show_speed && (speed = GetVehicleProperty(v, PROP_TRAIN_SPEED, rvi->max_speed))) {
					SetDParam(3, speed); // StringID++
					DrawString(left, right, y, STR_VEHICLE_DETAILS_TRAIN_ENGINE_BUILT_AND_VALUE_AND_SPEED, TC_FROMSTRING, SA_LEFT);
				} else {
					DrawString(left, right, y, STR_VEHICLE_DETAILS_TRAIN_ENGINE_BUILT_AND_VALUE);
				}
				break;

			case 1:
				SetDParam(0, v->reliability * 100 >> 16);
				SetDParam(1, v->breakdowns_since_last_service);
				DrawString(left, right, y, STR_VEHICLE_INFO_RELIABILITY_BREAKDOWNS, TC_FROMSTRING, SA_LEFT);
				break;

			case 2:
				if (v->breakdown_ctr == 1) {
					if (_settings_game.vehicle.improved_breakdowns) {
						SetDParam(0, STR_VEHICLE_STATUS_BROKEN_DOWN_VEL_SHORT);
						SetDParam(1, STR_BREAKDOWN_TYPE_CRITICAL + v->breakdown_type);
						if (v->breakdown_type == BREAKDOWN_LOW_SPEED) {
							SetDParam(2, std::min<int>(v->First()->GetCurrentMaxSpeed(), v->breakdown_severity));
						} else if (v->breakdown_type == BREAKDOWN_LOW_POWER) {
							SetDParam(2, v->breakdown_severity * 100 / 256);
						}
					} else {
						SetDParam(0, STR_VEHICLE_STATUS_BROKEN_DOWN);
					}
				} else {
					if (HasBit(v->flags, VRF_NEED_REPAIR)) {
						SetDParam(0, STR_NEED_REPAIR);
						SetDParam(1, GetTrainVehicleMaxSpeed(v, &(v->GetEngine()->u.rail), v->First()));
					} else {
						SetDParam(0, STR_RUNNING);
					}
				}
				DrawString(left, right, y, STR_CURRENT_STATUS);
				break;

			default:
				NOT_REACHED();
		}
	}
}

/**
 * Draw the details capacity tab for the given vehicle at the given position
 *
 * @param item  Data to draw
 * @param left  The left most coordinate to draw
 * @param right The right most coordinate to draw
 * @param y     The y coordinate
 */
static void TrainDetailsCapacityTab(const CargoSummaryItem *item, int left, int right, int y)
{
	StringID str;
	if (item->cargo != CT_INVALID) {
		SetDParam(0, item->cargo);
		SetDParam(1, item->capacity);
		SetDParam(4, item->subtype);
		SetDParam(5, _settings_game.vehicle.freight_trains);
		str = FreightWagonMult(item->cargo) > 1 ? STR_VEHICLE_INFO_CAPACITY_MULT : STR_VEHICLE_INFO_CAPACITY;
	} else {
		/* Draw subtype only */
		SetDParam(0, item->subtype);
		str = STR_VEHICLE_INFO_NO_CAPACITY;
	}
	DrawString(left, right, y, str);
}

/**
 * Collects the cargo transported
 * @param v Vehicle to process
 * @param summary Space for the result
 */
static void GetCargoSummaryOfArticulatedVehicle(const Train *v, CargoSummary &summary)
{
	summary.clear();
	do {
		if (!v->GetEngine()->CanCarryCargo()) continue;

		CargoSummaryItem new_item;
		new_item.cargo = v->cargo_cap > 0 ? v->cargo_type : (CargoID)CT_INVALID;
		new_item.subtype = GetCargoSubtypeText(v);
		if (new_item.cargo == CT_INVALID && new_item.subtype == STR_EMPTY) continue;

		auto item = std::find(std::begin(summary), std::end(summary), new_item);
		if (item == std::end(summary)) {
			item = summary.emplace(std::end(summary));
			item->cargo = new_item.cargo;
			item->subtype = new_item.subtype;
			item->capacity = 0;
			item->amount = 0;
			item->source = INVALID_STATION;
		}

		item->capacity += v->cargo_cap;
		item->amount += v->cargo.StoredCount();
		if (item->source == INVALID_STATION) item->source = v->cargo.GetFirstStation();
	} while ((v = v->Next()) != nullptr && v->IsArticulatedPart());
}

/**
 * Get the length of an articulated vehicle.
 * @param v the vehicle to get the length of.
 * @return the length in pixels.
 */
static uint GetLengthOfArticulatedVehicle(const Train *v)
{
	uint length = 0;

	do {
		length += v->GetDisplayImageWidth();
	} while ((v = v->Next()) != nullptr && v->IsArticulatedPart());

	return length;
}

/**
 * Determines the number of lines in the train details window
 * @param veh_id Train
 * @param det_tab Selected details tab
 * @return Number of line
 */
int GetTrainDetailsWndVScroll(VehicleID veh_id, TrainDetailsWindowTabs det_tab)
{
	int num = 0;

	if (det_tab == TDW_TAB_TOTALS) { // Total cargo tab
		CargoArray max_cargo{};
		for (const Vehicle *v = Vehicle::Get(veh_id); v != nullptr; v = v->Next()) {
			max_cargo[v->cargo_type] += v->cargo_cap;
		}

		num = max_cargo.GetCount();

		if (_settings_game.vehicle.train_acceleration_model != AM_ORIGINAL) {
			num += 5; // needs five more because first line is description string and we have the weight and speed info and the feeder share
		} else {
			num += 2; // needs one more because first line is description string and we have the feeder share
		}
	} else {
		for (const Train *v = Train::Get(veh_id); v != nullptr; v = v->GetNextVehicle()) {
			GetCargoSummaryOfArticulatedVehicle(v, _cargo_summary);
			num += std::max(1u, (unsigned)_cargo_summary.size());

			uint length = GetLengthOfArticulatedVehicle(v);
			if (length > (uint)ScaleSpriteTrad(TRAIN_DETAILS_MAX_INDENT)) num++;
		}
		if (det_tab == 1) num += 2 * Train::Get(veh_id)->tcache.cached_num_engines;
	}

	return num;
}

/**
 * Draw the details for the given vehicle at the given position
 *
 * @param v     current vehicle
 * @param r     the Rect to draw within
 * @param vscroll_pos Position of scrollbar
 * @param vscroll_cap Number of lines currently displayed
 * @param det_tab Selected details tab
 */
void DrawTrainDetails(const Train *v, const Rect &r, int vscroll_pos, uint16 vscroll_cap, TrainDetailsWindowTabs det_tab)
{
	bool rtl = _current_text_dir == TD_RTL;
	int line_height = r.Height();
	int sprite_y_offset = line_height / 2;
	int text_y_offset = (line_height - FONT_HEIGHT_NORMAL) / 2;

	/* draw the first 3 details tabs */
	if (det_tab != TDW_TAB_TOTALS) {
		Direction dir = rtl ? DIR_E : DIR_W;
		int x = rtl ? r.right : r.left;
		byte line_number = 0;
		for (; v != nullptr && vscroll_pos > -vscroll_cap; v = v->GetNextVehicle()) {
			GetCargoSummaryOfArticulatedVehicle(v, _cargo_summary);

			/* Draw sprites */
			uint dx = 0;
			int px = x;
			const Train *u = v;
			do {
				Point offset;
				int width = u->GetDisplayImageWidth(&offset);
				if (vscroll_pos <= 0 && vscroll_pos > -vscroll_cap && line_number == 0) {
					int pitch = 0;
					const Engine *e = Engine::Get(v->engine_type);
					if (e->GetGRF() != nullptr) {
						pitch = ScaleSpriteTrad(e->GetGRF()->traininfo_vehicle_pitch);
					}
					PaletteID pal = (v->vehstatus & VS_CRASHED) ? PALETTE_CRASH : GetVehiclePalette(u);
					VehicleSpriteSeq seq;
					u->GetImage(dir, EIT_IN_DETAILS, &seq);
					seq.Draw(px + (rtl ? -offset.x : offset.x), r.top - line_height * vscroll_pos + sprite_y_offset + pitch, pal, (v->vehstatus & VS_CRASHED) != 0);
				}
				px += rtl ? -width : width;
				dx += width;
				u = u->Next();
			} while (u != nullptr && u->IsArticulatedPart());

			bool separate_sprite_row = (dx > (uint)ScaleSpriteTrad(TRAIN_DETAILS_MAX_INDENT));
			if (separate_sprite_row) {
				vscroll_pos--;
				dx = 0;
			}

			int sprite_width = std::max<int>(dx, ScaleSpriteTrad(TRAIN_DETAILS_MIN_INDENT)) + WidgetDimensions::scaled.hsep_normal;
			Rect dr = r.Indent(sprite_width, rtl);
			uint num_lines = std::max(1u, (unsigned)_cargo_summary.size());
			for (uint i = 0; i < num_lines;) {
				if (vscroll_pos <= 0 && vscroll_pos > -vscroll_cap) {
					int py = r.top - line_height * vscroll_pos + text_y_offset;
					if (i > 0 || separate_sprite_row) {
						if (vscroll_pos != 0) GfxFillRect(r.left, py - WidgetDimensions::scaled.matrix.top - 1, r.right, py - WidgetDimensions::scaled.matrix.top, _colour_gradient[COLOUR_GREY][5]);
					}
					switch (det_tab) {
						case TDW_TAB_CARGO:
							if (i < _cargo_summary.size()) {
								TrainDetailsCargoTab(&_cargo_summary[i], dr.left, dr.right, py);
							} else {
								DrawString(dr.left, dr.right, py, STR_QUANTITY_N_A, TC_LIGHT_BLUE);
							}
							break;

						case TDW_TAB_INFO:
							if (i == 0) TrainDetailsInfoTab(v, dr.left, dr.right, py, line_number);
							break;

						case TDW_TAB_CAPACITY:
							if (i < _cargo_summary.size()) {
								TrainDetailsCapacityTab(&_cargo_summary[i], dr.left, dr.right, py);
							} else {
								SetDParam(0, STR_EMPTY);
								DrawString(dr.left, dr.right, py, STR_VEHICLE_INFO_NO_CAPACITY);
							}
							break;

						default: NOT_REACHED();
					}
				}
				if (det_tab != 1 || line_number >= (Train::From(v)->IsWagon() ? 0 : 2)) {
					line_number = 0;
					i++;
				} else {
					line_number++;
				}
				vscroll_pos--;
			}
		}
	} else {
		int y = r.top;
		CargoArray act_cargo{};
		CargoArray max_cargo{};
		Money feeder_share = 0;
		int empty_weight = 0;
		int loaded_weight = 0;

		for (const Vehicle *u = v; u != nullptr; u = u->Next()) {
			const Train *train = Train::From(u);
			const auto weight_without_cargo = train->GetWeightWithoutCargo();
			act_cargo[u->cargo_type] += u->cargo.StoredCount();
			max_cargo[u->cargo_type] += u->cargo_cap;
			feeder_share             += u->cargo.GetFeederShare();
			empty_weight             += weight_without_cargo;
			loaded_weight            += weight_without_cargo + train->GetCargoWeight(train->cargo_cap);
		}

		if (_settings_game.vehicle.train_acceleration_model != AM_ORIGINAL) {
			const int empty_max_speed = GetTrainEstimatedMaxAchievableSpeed(v, empty_weight, v->GetDisplayMaxSpeed());
			const int loaded_max_speed = GetTrainEstimatedMaxAchievableSpeed(v, loaded_weight, v->GetDisplayMaxSpeed());

			if (--vscroll_pos < 0 && vscroll_pos >= -vscroll_cap) {
				SetDParam(0, empty_weight);
				SetDParam(1, loaded_weight);
				DrawString(r.left, r.right, y + text_y_offset, STR_VEHICLE_DETAILS_TRAIN_TOTAL_WEIGHT);
				y += line_height;
			}

			if (--vscroll_pos < 0 && vscroll_pos >= -vscroll_cap) {
				SetDParam(0, empty_max_speed);
				SetDParam(1, loaded_max_speed);
				DrawString(r.left, r.right, y + text_y_offset, STR_VEHICLE_DETAILS_TRAIN_MAX_SPEED);
				y += line_height;
			}

			if (--vscroll_pos < 0 && vscroll_pos >= -vscroll_cap) {
				y += line_height;
			}
		}

		if (--vscroll_pos < 0 && vscroll_pos >= -vscroll_cap) {
			DrawString(r.left, r.right, y + text_y_offset, STR_VEHICLE_DETAILS_TRAIN_TOTAL_CAPACITY_TEXT);
			y += line_height;
		}

		/* Indent the total cargo capacity details */
		Rect ir = r.Indent(WidgetDimensions::scaled.hsep_indent, rtl);
<<<<<<< HEAD
		for (CargoID i = 0; i < NUM_CARGO; i++) {
			if (max_cargo[i] > 0 && --vscroll_pos < 0 && vscroll_pos >= -vscroll_cap) {
				SetDParam(0, i);            // {CARGO} #1
				SetDParam(1, act_cargo[i]); // {CARGO} #2
				SetDParam(2, i);            // {SHORTCARGO} #1
				SetDParam(3, max_cargo[i]); // {SHORTCARGO} #2
=======
		for (const CargoSpec *cs : _sorted_cargo_specs) {
			CargoID cid = cs->Index();
			if (max_cargo[cid] > 0 && --vscroll_pos < 0 && vscroll_pos > -vscroll_cap) {
				SetDParam(0, cid);            // {CARGO} #1
				SetDParam(1, act_cargo[cid]); // {CARGO} #2
				SetDParam(2, cid);            // {SHORTCARGO} #1
				SetDParam(3, max_cargo[cid]); // {SHORTCARGO} #2
>>>>>>> 37f84b73
				SetDParam(4, _settings_game.vehicle.freight_trains);
				DrawString(ir.left, ir.right, y + text_y_offset, FreightWagonMult(cid) > 1 ? STR_VEHICLE_DETAILS_TRAIN_TOTAL_CAPACITY_MULT : STR_VEHICLE_DETAILS_TRAIN_TOTAL_CAPACITY);
				y += line_height;
			}
		}

		for (const Vehicle *u = v; u != nullptr; u = u->Next()) {
			act_cargo[u->cargo_type] += u->cargo.StoredCount();
			max_cargo[u->cargo_type] += u->cargo_cap;
			feeder_share             += u->cargo.GetFeederShare();
		}

		if (--vscroll_pos < 0 && vscroll_pos >= -vscroll_cap) {
			SetDParam(0, feeder_share);
			DrawString(r.left, r.right, y + text_y_offset, STR_VEHICLE_INFO_FEEDER_CARGO_VALUE);
		}
	}
}<|MERGE_RESOLUTION|>--- conflicted
+++ resolved
@@ -549,22 +549,13 @@
 
 		/* Indent the total cargo capacity details */
 		Rect ir = r.Indent(WidgetDimensions::scaled.hsep_indent, rtl);
-<<<<<<< HEAD
-		for (CargoID i = 0; i < NUM_CARGO; i++) {
-			if (max_cargo[i] > 0 && --vscroll_pos < 0 && vscroll_pos >= -vscroll_cap) {
-				SetDParam(0, i);            // {CARGO} #1
-				SetDParam(1, act_cargo[i]); // {CARGO} #2
-				SetDParam(2, i);            // {SHORTCARGO} #1
-				SetDParam(3, max_cargo[i]); // {SHORTCARGO} #2
-=======
 		for (const CargoSpec *cs : _sorted_cargo_specs) {
 			CargoID cid = cs->Index();
-			if (max_cargo[cid] > 0 && --vscroll_pos < 0 && vscroll_pos > -vscroll_cap) {
+			if (max_cargo[cid] > 0 && --vscroll_pos < 0 && vscroll_pos >= -vscroll_cap) {
 				SetDParam(0, cid);            // {CARGO} #1
 				SetDParam(1, act_cargo[cid]); // {CARGO} #2
 				SetDParam(2, cid);            // {SHORTCARGO} #1
 				SetDParam(3, max_cargo[cid]); // {SHORTCARGO} #2
->>>>>>> 37f84b73
 				SetDParam(4, _settings_game.vehicle.freight_trains);
 				DrawString(ir.left, ir.right, y + text_y_offset, FreightWagonMult(cid) > 1 ? STR_VEHICLE_DETAILS_TRAIN_TOTAL_CAPACITY_MULT : STR_VEHICLE_DETAILS_TRAIN_TOTAL_CAPACITY);
 				y += line_height;
