/*
 * This file is part of OpenTTD.
 * OpenTTD is free software; you can redistribute it and/or modify it under the terms of the GNU General Public License as published by the Free Software Foundation, version 2.
 * OpenTTD is distributed in the hope that it will be useful, but WITHOUT ANY WARRANTY; without even the implied warranty of MERCHANTABILITY or FITNESS FOR A PARTICULAR PURPOSE.
 * See the GNU General Public License for more details. You should have received a copy of the GNU General Public License along with OpenTTD. If not, see <http://www.gnu.org/licenses/>.
 */

/** @file train_gui.cpp GUI for trains. */

#include "stdafx.h"
#include "window_gui.h"
#include "command_func.h"
#include "train.h"
#include "train_cmd.h"
#include "strings_func.h"
#include "vehicle_func.h"
#include "vehicle_gui_base.h"
#include "zoom_func.h"
#include "core/backup_type.hpp"

#include "table/strings.h"

#include "safeguards.h"

uint16_t GetTrainVehicleMaxSpeed(const Train *u, const RailVehicleInfo *rvi_u, const Train *front);

/**
 * Callback for building wagons.
 */
void CcBuildWagon(const CommandCost &result, TileIndex tile)
{
	if (result.Failed() || !result.HasResultData()) return;

	/* find a locomotive in the depot. */
	const Vehicle *found = nullptr;
	for (const Train *t = Train::From(GetFirstVehicleOnPos(tile, VEH_TRAIN)); t != nullptr; t = t->HashTileNext()) {
		if (t->IsFrontEngine() && t->IsStoppedInDepot()) {
			if (found != nullptr) return; // must be exactly one.
			found = t;
		}
	}

	/* if we found a loco, */
	if (found != nullptr) {
		found = found->Last();
		/* put the new wagon at the end of the loco. */
		Command<CMD_MOVE_RAIL_VEHICLE>::Post(found->tile, result.GetResultData<VehicleID>(), found->index, MoveRailVehicleFlags::None);
		InvalidateWindowClassesData(WC_TRAINS_LIST, 0);
		InvalidateWindowClassesData(WC_TRACE_RESTRICT_SLOTS, 0);
		InvalidateWindowClassesData(WC_DEPARTURES_BOARD, 0);
	}
}

/**
 * Highlight the position where a rail vehicle is dragged over by drawing a light gray background.
 * @param px        The current x position to draw from.
 * @param max_width The maximum space available to draw.
 * @param y         The vertical centre position to draw from.
 * @param selection Selected vehicle that is dragged.
 * @param chain     Whether a whole chain is dragged.
 * @return The width of the highlight mark.
 */
static int HighlightDragPosition(int px, int max_width, int y, VehicleID selection, bool chain)
{
	bool rtl = _current_text_dir == TD_RTL;

	assert(selection != VehicleID::Invalid());
	int dragged_width = 0;
	for (Train *t = Train::Get(selection); t != nullptr; t = chain ? t->Next() : (t->HasArticulatedPart() ? t->GetNextArticulatedPart() : nullptr)) {
		dragged_width += t->GetDisplayImageWidth(nullptr);
	}

	int drag_hlight_left = rtl ? std::max(px - dragged_width + 1, 0) : px;
	int drag_hlight_right = rtl ? px : std::min(px + dragged_width, max_width) - 1;
	int drag_hlight_width = std::max(drag_hlight_right - drag_hlight_left + 1, 0);

	if (drag_hlight_width > 0) {
		int height = ScaleSpriteTrad(12);
		int top = y - height / 2;
		Rect r = {drag_hlight_left, top, drag_hlight_right, top + height - 1};
		/* Sprite-scaling is used here as the area is from sprite size */
		GfxFillRect(r.Shrink(ScaleSpriteTrad(1)), GetColourGradient(COLOUR_GREY, SHADE_LIGHTEST));
	}

	return drag_hlight_width;
}

/**
 * Draws an image of a whole train
 * @param v         Front vehicle
 * @param r         Rect to draw at
 * @param selection Selected vehicle to draw a frame around
 * @param skip      Number of pixels to skip at the front (for scrolling)
 * @param drag_dest The vehicle another one is dragged over, \c VehicleID::Invalid() if none.
 */
void DrawTrainImage(const Train *v, const Rect &r, VehicleID selection, EngineImageType image_type, int skip, VehicleID drag_dest)
{
	bool rtl = _current_text_dir == TD_RTL;
	Direction dir = rtl ? DIR_E : DIR_W;

	DrawPixelInfo tmp_dpi;
	/* Position of highlight box */
	int highlight_l = 0;
	int highlight_r = 0;
	int max_width = r.Width();

	if (!FillDrawPixelInfo(&tmp_dpi, r)) return;

	{
		AutoRestoreBackup dpi_backup(_cur_dpi, &tmp_dpi);

		bool do_overlays = ShowCargoIconOverlay();
		/* List of overlays, only used if cargo icon overlays are enabled. */
		static std::vector<CargoIconOverlay> overlays;

		int px = rtl ? max_width + skip : -skip;
		int y = r.Height() / 2;
		bool sel_articulated = false;
		bool dragging = (drag_dest != VehicleID::Invalid());
		bool drag_at_end_of_train = (drag_dest == v->index); // Head index is used to mark dragging at end of train.
		for (; v != nullptr && (rtl ? px > 0 : px < max_width); v = v->Next()) {
			if (dragging && !drag_at_end_of_train && drag_dest == v->index) {
				/* Highlight the drag-and-drop destination inside the train. */
				int drag_hlight_width = HighlightDragPosition(px, max_width, y, selection, _cursor.vehchain);
				px += rtl ? -drag_hlight_width : drag_hlight_width;
			}

			Point offset;
			int width = Train::From(v)->GetDisplayImageWidth(&offset);

			if (rtl ? px + width > 0 : px - width < max_width) {
				PaletteID pal = (v->vehstatus & VS_CRASHED) ? PALETTE_CRASH : GetVehiclePalette(v);
				VehicleSpriteSeq seq;
				v->GetImage(dir, image_type, &seq);
				seq.Draw(px + (rtl ? -offset.x : offset.x), y + offset.y, pal, (v->vehstatus & VS_CRASHED) != 0);
			}

			if (!v->IsArticulatedPart()) sel_articulated = false;

			if (v->index == selection) {
				/* Set the highlight position */
				highlight_l = rtl ? px - width : px;
				highlight_r = rtl ? px - 1 : px + width - 1;
				sel_articulated = true;
			} else if ((_cursor.vehchain && highlight_r != 0) || sel_articulated) {
				if (rtl) {
					highlight_l -= width;
				} else {
					highlight_r += width;
				}
			}

			if (do_overlays) AddCargoIconOverlay(overlays, px, width, v);
			px += rtl ? -width : width;
		}

		if (do_overlays) {
			DrawCargoIconOverlays(overlays, y);
			overlays.clear();
		}

		if (dragging && drag_at_end_of_train) {
			/* Highlight the drag-and-drop destination at the end of the train. */
			HighlightDragPosition(px, max_width, y, selection, _cursor.vehchain);
		}
	}

	if (highlight_l != highlight_r) {
		/* Draw the highlight. Now done after drawing all the engines, as
		 * the next engine after the highlight could overlap it. */
		int height = ScaleSpriteTrad(12);
		Rect hr = {highlight_l, 0, highlight_r, height - 1};
		DrawFrameRect(hr.Translate(r.left, CenterBounds(r.top, r.bottom, height)).Expand(WidgetDimensions::scaled.bevel), COLOUR_WHITE, FrameFlag::BorderOnly);
	}
}

/** Helper struct for the cargo details information */
struct CargoSummaryItem {
	CargoType cargo;  ///< The cargo that is carried
	StringID subtype; ///< STR_EMPTY if none
	uint capacity;    ///< Amount that can be carried
	uint amount;      ///< Amount that is carried
	StationID source; ///< One of the source stations

	/** Used by std::find() and similar functions */
	inline bool operator == (const CargoSummaryItem &other) const
	{
		return !(this->cargo != other.cargo);
	}
};

static const uint TRAIN_DETAILS_MIN_INDENT  = 32; ///< Minimum indent level in the train details window
static const uint TRAIN_DETAILS_MAX_INDENT  = 72; ///< Maximum indent level in the train details window; wider than this and we start on a new line

/** Container for the cargo summary information. */
typedef std::vector<CargoSummaryItem> CargoSummary;
/** Reused container of cargo details */
static CargoSummary _cargo_summary;

/**
 * Draw the details cargo tab for the given vehicle at the given position
 *
 * @param item  Data to draw
 * @param left  The left most coordinate to draw
 * @param right The right most coordinate to draw
 * @param y     The y coordinate
 */
static void TrainDetailsCargoTab(const CargoSummaryItem *item, int left, int right, int y)
{
	std::string str;
	if (!IsValidCargoType(item->cargo)) {
		str = GetString(STR_QUANTITY_N_A);
	} else if (item->amount == 0) {
		str = GetString(STR_VEHICLE_DETAILS_CARGO_EMPTY);
	} else if (FreightWagonMult(item->cargo) > 1) {
		str = GetString(STR_VEHICLE_DETAILS_CARGO_FROM_MULT, item->cargo, item->amount, item->source, _settings_game.vehicle.freight_trains);
	} else {
<<<<<<< HEAD
		str = item->cargo == INVALID_CARGO ? STR_QUANTITY_N_A : STR_VEHICLE_DETAILS_CARGO_EMPTY;
=======
		str = GetString(STR_VEHICLE_DETAILS_CARGO_FROM, item->cargo, item->amount, item->source);
>>>>>>> 23ba18ad
	}
	DrawString(left, right, y, str, TC_LIGHT_BLUE);
}

/**
 * Draw the details info tab for the given vehicle at the given position
 *
 * @param v     current vehicle
 * @param left  The left most coordinate to draw
 * @param right The right most coordinate to draw
 * @param y     The y coordinate
 */
static void TrainDetailsInfoTab(const Train *v, int left, int right, int y, uint8_t line_number)
{
<<<<<<< HEAD
	const RailVehicleInfo *rvi = RailVehInfo(v->engine_type);
	bool show_speed = !UsesWagonOverride(v) && (_settings_game.vehicle.wagon_speed_limits || rvi->railveh_type != RAILVEH_WAGON);
	uint16_t speed;

	if (rvi->railveh_type == RAILVEH_WAGON) {
		SetDParam(0, PackEngineNameDParam(v->engine_type, EngineNameContext::VehicleDetails));
		SetDParam(1, v->value);

		if (show_speed && (speed = GetVehicleProperty(v, PROP_TRAIN_SPEED, rvi->max_speed))) {
			SetDParam(2, speed); // StringID++
			DrawString(left, right, y, STR_VEHICLE_DETAILS_TRAIN_WAGON_VALUE_AND_SPEED);
		} else {
			DrawString(left, right, y, STR_VEHICLE_DETAILS_TRAIN_WAGON_VALUE);
		}
	} else {
		switch (line_number) {
			case 0:
				SetDParam(0, PackEngineNameDParam(v->engine_type, EngineNameContext::VehicleDetails));
				SetDParam(1, v->build_year);
				SetDParam(2, v->value);

				if (show_speed && (speed = GetVehicleProperty(v, PROP_TRAIN_SPEED, rvi->max_speed))) {
					SetDParam(3, speed); // StringID++
					DrawString(left, right, y, STR_VEHICLE_DETAILS_TRAIN_ENGINE_BUILT_AND_VALUE_AND_SPEED, TC_FROMSTRING, SA_LEFT);
				} else {
					DrawString(left, right, y, STR_VEHICLE_DETAILS_TRAIN_ENGINE_BUILT_AND_VALUE);
				}
				break;

			case 1:
				SetDParam(0, v->reliability * 100 >> 16);
				SetDParam(1, v->breakdowns_since_last_service);
				DrawString(left, right, y, STR_VEHICLE_INFO_RELIABILITY_BREAKDOWNS, TC_FROMSTRING, SA_LEFT);
				break;

			case 2:
				if (v->breakdown_ctr == 1) {
					if (_settings_game.vehicle.improved_breakdowns) {
						SetDParam(0, STR_VEHICLE_STATUS_BROKEN_DOWN_VEL_SHORT);
						SetDParam(1, STR_BREAKDOWN_TYPE_CRITICAL + v->breakdown_type);
						if (v->breakdown_type == BREAKDOWN_LOW_SPEED) {
							SetDParam(2, std::min<int>(v->First()->GetCurrentMaxSpeed(), v->breakdown_severity));
						} else if (v->breakdown_type == BREAKDOWN_LOW_POWER) {
							SetDParam(2, v->breakdown_severity * 100 / 256);
						}
					} else {
						SetDParam(0, STR_VEHICLE_STATUS_BROKEN_DOWN);
					}
				} else {
					if (HasBit(v->flags, VRF_NEED_REPAIR)) {
						SetDParam(0, STR_NEED_REPAIR);
						SetDParam(1, GetTrainVehicleMaxSpeed(v, &(v->GetEngine()->u.rail), v->First()));
					} else {
						SetDParam(0, STR_RUNNING);
					}
				}
				DrawString(left, right, y, STR_CURRENT_STATUS);
				break;

			default:
				NOT_REACHED();
		}
=======
	std::string str;
	if (RailVehInfo(v->engine_type)->railveh_type == RAILVEH_WAGON) {
		str = GetString(STR_VEHICLE_DETAILS_TRAIN_WAGON_VALUE, PackEngineNameDParam(v->engine_type, EngineNameContext::VehicleDetails), v->value);
	} else {
		str = GetString(STR_VEHICLE_DETAILS_TRAIN_ENGINE_BUILT_AND_VALUE, PackEngineNameDParam(v->engine_type, EngineNameContext::VehicleDetails), v->build_year, v->value);
>>>>>>> 23ba18ad
	}
	DrawString(left, right, y, str);
}

/**
 * Draw the details capacity tab for the given vehicle at the given position
 *
 * @param item  Data to draw
 * @param left  The left most coordinate to draw
 * @param right The right most coordinate to draw
 * @param y     The y coordinate
 */
static void TrainDetailsCapacityTab(const CargoSummaryItem *item, int left, int right, int y)
{
<<<<<<< HEAD
	StringID str;
	if (item->cargo != INVALID_CARGO) {
		SetDParam(0, item->cargo);
		SetDParam(1, item->capacity);
		SetDParam(4, item->subtype);
		SetDParam(5, _settings_game.vehicle.freight_trains);
		str = FreightWagonMult(item->cargo) > 1 ? STR_VEHICLE_INFO_CAPACITY_MULT : STR_VEHICLE_INFO_CAPACITY;
	} else {
=======
	std::string str;
	if (!IsValidCargoType(item->cargo)) {
>>>>>>> 23ba18ad
		/* Draw subtype only */
		str = GetString(STR_VEHICLE_INFO_NO_CAPACITY, item->subtype);
	} else if (FreightWagonMult(item->cargo) > 1) {
		str = GetString(STR_VEHICLE_INFO_CAPACITY_MULT, item->cargo, item->capacity, item->subtype, _settings_game.vehicle.freight_trains);
	} else {
		str = GetString(STR_VEHICLE_INFO_CAPACITY, item->cargo, item->capacity, item->subtype);
	}
	DrawString(left, right, y, str);
}

/**
 * Collects the cargo transported
 * @param v Vehicle to process
 * @param summary Space for the result
 */
static void GetCargoSummaryOfArticulatedVehicle(const Train *v, CargoSummary &summary)
{
	summary.clear();
	do {
		if (!v->GetEngine()->CanCarryCargo()) continue;

		CargoSummaryItem new_item;
		new_item.cargo = v->cargo_cap > 0 ? v->cargo_type : INVALID_CARGO;
		new_item.subtype = GetCargoSubtypeText(v);
		if (new_item.cargo == INVALID_CARGO && new_item.subtype == STR_EMPTY) continue;

		auto item = std::ranges::find(summary, new_item);
		if (item == std::end(summary)) {
			item = summary.emplace(std::end(summary));
			item->cargo = new_item.cargo;
			item->subtype = new_item.subtype;
			item->capacity = 0;
			item->amount = 0;
			item->source = StationID::Invalid();
		}

		item->capacity += v->cargo_cap;
		item->amount += v->cargo.StoredCount();
		if (item->source == StationID::Invalid()) item->source = v->cargo.GetFirstStation();
	} while ((v = v->Next()) != nullptr && v->IsArticulatedPart());
}

/**
 * Get the length of an articulated vehicle.
 * @param v the vehicle to get the length of.
 * @return the length in pixels.
 */
static uint GetLengthOfArticulatedVehicle(const Train *v)
{
	uint length = 0;

	do {
		length += v->GetDisplayImageWidth();
	} while ((v = v->Next()) != nullptr && v->IsArticulatedPart());

	return length;
}

/**
 * Determines the number of lines in the train details window
 * @param veh_id Train
 * @param det_tab Selected details tab
 * @return Number of line
 */
int GetTrainDetailsWndVScroll(VehicleID veh_id, TrainDetailsWindowTabs det_tab)
{
	int num = 0;

	if (det_tab == TDW_TAB_TOTALS) { // Total cargo tab
		CargoArray max_cargo{};
		for (const Vehicle *v = Vehicle::Get(veh_id); v != nullptr; v = v->Next()) {
			max_cargo[v->cargo_type] += v->cargo_cap;
		}

		num = max_cargo.GetCount();

		if (_settings_game.vehicle.train_acceleration_model != AM_ORIGINAL) {
			num += 5; // needs five more because first line is description string and we have the weight and speed info and the feeder share
		} else {
			num += 2; // needs one more because first line is description string and we have the feeder share
		}
	} else {
		for (const Train *v = Train::Get(veh_id); v != nullptr; v = v->GetNextVehicle()) {
			GetCargoSummaryOfArticulatedVehicle(v, _cargo_summary);
			num += std::max(1u, (unsigned)_cargo_summary.size());

			uint length = GetLengthOfArticulatedVehicle(v);
			if (length > (uint)ScaleSpriteTrad(TRAIN_DETAILS_MAX_INDENT)) num++;
		}
		if (det_tab == 1) num += 2 * Train::Get(veh_id)->tcache.cached_num_engines;
	}

	return num;
}

/**
 * Draw the details for the given vehicle at the given position
 *
 * @param v     current vehicle
 * @param r     the Rect to draw within
 * @param vscroll_pos Position of scrollbar
 * @param vscroll_cap Number of lines currently displayed
 * @param det_tab Selected details tab
 */
void DrawTrainDetails(const Train *v, const Rect &r, int vscroll_pos, uint16_t vscroll_cap, TrainDetailsWindowTabs det_tab)
{
	bool rtl = _current_text_dir == TD_RTL;
	int line_height = r.Height();
	int sprite_y_offset = line_height / 2;
	int text_y_offset = (line_height - GetCharacterHeight(FS_NORMAL)) / 2;

	/* draw the first 3 details tabs */
	if (det_tab != TDW_TAB_TOTALS) {
		Direction dir = rtl ? DIR_E : DIR_W;
		int x = rtl ? r.right : r.left;
		uint8_t line_number = 0;
		for (; v != nullptr && vscroll_pos > -vscroll_cap; v = v->GetNextVehicle()) {
			GetCargoSummaryOfArticulatedVehicle(v, _cargo_summary);

			/* Draw sprites */
			uint dx = 0;
			int px = x;
			const Train *u = v;
			do {
				Point offset;
				int width = u->GetDisplayImageWidth(&offset);
				if (vscroll_pos <= 0 && vscroll_pos > -vscroll_cap && line_number == 0) {
					int pitch = 0;
					const Engine *e = Engine::Get(v->engine_type);
					if (e->GetGRF() != nullptr) {
						pitch = ScaleSpriteTrad(e->GetGRF()->traininfo_vehicle_pitch);
					}
					PaletteID pal = (v->vehstatus & VS_CRASHED) ? PALETTE_CRASH : GetVehiclePalette(u);
					VehicleSpriteSeq seq;
					u->GetImage(dir, EIT_IN_DETAILS, &seq);
					seq.Draw(px + (rtl ? -offset.x : offset.x), r.top - line_height * vscroll_pos + sprite_y_offset + pitch, pal, (v->vehstatus & VS_CRASHED) != 0);
				}
				px += rtl ? -width : width;
				dx += width;
				u = u->Next();
			} while (u != nullptr && u->IsArticulatedPart());

			bool separate_sprite_row = (dx > (uint)ScaleSpriteTrad(TRAIN_DETAILS_MAX_INDENT));
			if (separate_sprite_row) {
				vscroll_pos--;
				dx = 0;
			}

			int sprite_width = std::max<int>(dx, ScaleSpriteTrad(TRAIN_DETAILS_MIN_INDENT)) + WidgetDimensions::scaled.hsep_normal;
			Rect dr = r.Indent(sprite_width, rtl);
			uint num_lines = std::max(1u, (unsigned)_cargo_summary.size());
			for (uint i = 0; i < num_lines;) {
				if (vscroll_pos <= 0 && vscroll_pos > -vscroll_cap) {
					int py = r.top - line_height * vscroll_pos + text_y_offset;
					if (i > 0 || separate_sprite_row) {
						if (vscroll_pos != 0) GfxFillRect(r.left, py - WidgetDimensions::scaled.matrix.top - 1, r.right, py - WidgetDimensions::scaled.matrix.top, GetColourGradient(COLOUR_GREY, SHADE_LIGHT));
					}
					switch (det_tab) {
						case TDW_TAB_CARGO:
							if (i < _cargo_summary.size()) {
								TrainDetailsCargoTab(&_cargo_summary[i], dr.left, dr.right, py);
							} else {
								DrawString(dr.left, dr.right, py, STR_QUANTITY_N_A, TC_LIGHT_BLUE);
							}
							break;

						case TDW_TAB_INFO:
							if (i == 0) TrainDetailsInfoTab(v, dr.left, dr.right, py, line_number);
							break;

						case TDW_TAB_CAPACITY:
							if (i < _cargo_summary.size()) {
								TrainDetailsCapacityTab(&_cargo_summary[i], dr.left, dr.right, py);
							} else {
								DrawString(dr.left, dr.right, py, GetString(STR_VEHICLE_INFO_NO_CAPACITY, STR_EMPTY));
							}
							break;

						default: NOT_REACHED();
					}
				}
				if (det_tab != 1 || line_number >= (Train::From(v)->IsWagon() ? 0 : 2)) {
					line_number = 0;
					i++;
				} else {
					line_number++;
				}
				vscroll_pos--;
			}
		}
	} else {
		int y = r.top;
		CargoArray act_cargo{};
		CargoArray max_cargo{};
		Money feeder_share = 0;
		int empty_weight = 0;
		int loaded_weight = 0;

		for (const Vehicle *u = v; u != nullptr; u = u->Next()) {
			const Train *train = Train::From(u);
			const auto weight_without_cargo = train->GetWeightWithoutCargo();
			act_cargo[u->cargo_type] += u->cargo.StoredCount();
			max_cargo[u->cargo_type] += u->cargo_cap;
			feeder_share             += u->cargo.GetFeederShare();
			empty_weight             += weight_without_cargo;
			loaded_weight            += weight_without_cargo + train->GetCargoWeight(train->cargo_cap);
		}

		if (_settings_game.vehicle.train_acceleration_model != AM_ORIGINAL) {
			const int empty_max_speed = GetTrainEstimatedMaxAchievableSpeed(v, empty_weight, v->GetDisplayMaxSpeed());
			const int loaded_max_speed = GetTrainEstimatedMaxAchievableSpeed(v, loaded_weight, v->GetDisplayMaxSpeed());

			if (--vscroll_pos < 0 && vscroll_pos >= -vscroll_cap) {
				SetDParam(0, empty_weight);
				SetDParam(1, loaded_weight);
				DrawString(r.left, r.right, y + text_y_offset, STR_VEHICLE_DETAILS_TRAIN_TOTAL_WEIGHT);
				y += line_height;
			}

			if (--vscroll_pos < 0 && vscroll_pos >= -vscroll_cap) {
				SetDParam(0, empty_max_speed);
				SetDParam(1, loaded_max_speed);
				DrawString(r.left, r.right, y + text_y_offset, STR_VEHICLE_DETAILS_TRAIN_MAX_SPEED);
				y += line_height;
			}

			if (--vscroll_pos < 0 && vscroll_pos >= -vscroll_cap) {
				y += line_height;
			}
		}

		if (--vscroll_pos < 0 && vscroll_pos >= -vscroll_cap) {
			DrawString(r.left, r.right, y + text_y_offset, STR_VEHICLE_DETAILS_TRAIN_TOTAL_CAPACITY_TEXT);
			y += line_height;
		}

		/* Indent the total cargo capacity details */
		Rect ir = r.Indent(WidgetDimensions::scaled.hsep_indent, rtl);
		for (const CargoSpec *cs : _sorted_cargo_specs) {
<<<<<<< HEAD
			CargoType c = cs->Index();
			if (max_cargo[c] > 0 && --vscroll_pos < 0 && vscroll_pos >= -vscroll_cap) {
				SetDParam(0, c);            // {CARGO} #1
				SetDParam(1, act_cargo[c]); // {CARGO} #2
				SetDParam(2, c);            // {SHORTCARGO} #1
				SetDParam(3, max_cargo[c]); // {SHORTCARGO} #2
				SetDParam(4, _settings_game.vehicle.freight_trains);
				DrawString(ir.left, ir.right, y + text_y_offset, FreightWagonMult(c) > 1 ? STR_VEHICLE_DETAILS_TRAIN_TOTAL_CAPACITY_MULT : STR_VEHICLE_DETAILS_TRAIN_TOTAL_CAPACITY);
				y += line_height;
			}
		}

		for (const Vehicle *u = v; u != nullptr; u = u->Next()) {
			act_cargo[u->cargo_type] += u->cargo.StoredCount();
			max_cargo[u->cargo_type] += u->cargo_cap;
			feeder_share             += u->cargo.GetFeederShare();
		}

		if (--vscroll_pos < 0 && vscroll_pos >= -vscroll_cap) {
			SetDParam(0, feeder_share);
			DrawString(r.left, r.right, y + text_y_offset, STR_VEHICLE_INFO_FEEDER_CARGO_VALUE);
		}
=======
			CargoType cargo_type = cs->Index();
			if (max_cargo[cargo_type] > 0 && --vscroll_pos < 0 && vscroll_pos > -vscroll_cap) {
				std::string str;
				if (FreightWagonMult(cargo_type) > 1) {
					str = GetString(STR_VEHICLE_DETAILS_TRAIN_TOTAL_CAPACITY_MULT, cargo_type, act_cargo[cargo_type], cargo_type, max_cargo[cargo_type], _settings_game.vehicle.freight_trains);
				} else {
					str = GetString(STR_VEHICLE_DETAILS_TRAIN_TOTAL_CAPACITY, cargo_type, act_cargo[cargo_type], cargo_type, max_cargo[cargo_type]);
				}
				DrawString(ir.left, ir.right, y + text_y_offset, str);
				y += line_height;
			}
		}
		DrawString(r.left, r.right, y + text_y_offset, GetString(STR_VEHICLE_INFO_FEEDER_CARGO_VALUE, feeder_share));
>>>>>>> 23ba18ad
	}
}<|MERGE_RESOLUTION|>--- conflicted
+++ resolved
@@ -215,11 +215,7 @@
 	} else if (FreightWagonMult(item->cargo) > 1) {
 		str = GetString(STR_VEHICLE_DETAILS_CARGO_FROM_MULT, item->cargo, item->amount, item->source, _settings_game.vehicle.freight_trains);
 	} else {
-<<<<<<< HEAD
-		str = item->cargo == INVALID_CARGO ? STR_QUANTITY_N_A : STR_VEHICLE_DETAILS_CARGO_EMPTY;
-=======
 		str = GetString(STR_VEHICLE_DETAILS_CARGO_FROM, item->cargo, item->amount, item->source);
->>>>>>> 23ba18ad
 	}
 	DrawString(left, right, y, str, TC_LIGHT_BLUE);
 }
@@ -234,78 +230,77 @@
  */
 static void TrainDetailsInfoTab(const Train *v, int left, int right, int y, uint8_t line_number)
 {
-<<<<<<< HEAD
 	const RailVehicleInfo *rvi = RailVehInfo(v->engine_type);
-	bool show_speed = !UsesWagonOverride(v) && (_settings_game.vehicle.wagon_speed_limits || rvi->railveh_type != RAILVEH_WAGON);
-	uint16_t speed;
+
+	auto get_speed = [&]() -> uint16_t {
+		const bool show_speed = !UsesWagonOverride(v) && (_settings_game.vehicle.wagon_speed_limits || rvi->railveh_type != RAILVEH_WAGON);
+		return show_speed ? GetVehicleProperty(v, PROP_TRAIN_SPEED, rvi->max_speed) : 0;
+	};
+
+	format_buffer buffer;
+	auto draw = [&]<typename... T>(StringID str, T&&... params) {
+		AppendStringInPlace(buffer, str, std::forward<T>(params)...);
+		DrawString(left, right, y, buffer);
+	};
 
 	if (rvi->railveh_type == RAILVEH_WAGON) {
-		SetDParam(0, PackEngineNameDParam(v->engine_type, EngineNameContext::VehicleDetails));
-		SetDParam(1, v->value);
-
-		if (show_speed && (speed = GetVehicleProperty(v, PROP_TRAIN_SPEED, rvi->max_speed))) {
-			SetDParam(2, speed); // StringID++
-			DrawString(left, right, y, STR_VEHICLE_DETAILS_TRAIN_WAGON_VALUE_AND_SPEED);
+		auto name_param = PackEngineNameDParam(v->engine_type, EngineNameContext::VehicleDetails);
+		uint16_t speed = get_speed();
+		if (speed > 0) {
+			draw(STR_VEHICLE_DETAILS_TRAIN_WAGON_VALUE_AND_SPEED, name_param, v->value, speed);
 		} else {
-			DrawString(left, right, y, STR_VEHICLE_DETAILS_TRAIN_WAGON_VALUE);
+			draw(STR_VEHICLE_DETAILS_TRAIN_WAGON_VALUE, name_param, v->value);
 		}
 	} else {
 		switch (line_number) {
-			case 0:
-				SetDParam(0, PackEngineNameDParam(v->engine_type, EngineNameContext::VehicleDetails));
-				SetDParam(1, v->build_year);
-				SetDParam(2, v->value);
-
-				if (show_speed && (speed = GetVehicleProperty(v, PROP_TRAIN_SPEED, rvi->max_speed))) {
-					SetDParam(3, speed); // StringID++
-					DrawString(left, right, y, STR_VEHICLE_DETAILS_TRAIN_ENGINE_BUILT_AND_VALUE_AND_SPEED, TC_FROMSTRING, SA_LEFT);
+			case 0: {
+				auto name_param = PackEngineNameDParam(v->engine_type, EngineNameContext::VehicleDetails);
+				uint16_t speed = get_speed();
+				if (speed > 0) {
+					draw(STR_VEHICLE_DETAILS_TRAIN_ENGINE_BUILT_AND_VALUE_AND_SPEED, v->build_year, v->value, speed);
 				} else {
-					DrawString(left, right, y, STR_VEHICLE_DETAILS_TRAIN_ENGINE_BUILT_AND_VALUE);
+					draw(STR_VEHICLE_DETAILS_TRAIN_ENGINE_BUILT_AND_VALUE, name_param, v->build_year, v->value);
 				}
 				break;
+			}
 
 			case 1:
-				SetDParam(0, v->reliability * 100 >> 16);
-				SetDParam(1, v->breakdowns_since_last_service);
-				DrawString(left, right, y, STR_VEHICLE_INFO_RELIABILITY_BREAKDOWNS, TC_FROMSTRING, SA_LEFT);
+				draw(STR_VEHICLE_INFO_RELIABILITY_BREAKDOWNS, v->reliability * 100 >> 16, v->breakdowns_since_last_service);
 				break;
 
-			case 2:
+			case 2: {
+				StringID breakdown_status;
+				StringParameter p1{};
+				StringParameter p2{};
+
 				if (v->breakdown_ctr == 1) {
 					if (_settings_game.vehicle.improved_breakdowns) {
-						SetDParam(0, STR_VEHICLE_STATUS_BROKEN_DOWN_VEL_SHORT);
-						SetDParam(1, STR_BREAKDOWN_TYPE_CRITICAL + v->breakdown_type);
+						breakdown_status = STR_VEHICLE_STATUS_BROKEN_DOWN_VEL_SHORT;
+						p1 = STR_BREAKDOWN_TYPE_CRITICAL + v->breakdown_type;
 						if (v->breakdown_type == BREAKDOWN_LOW_SPEED) {
-							SetDParam(2, std::min<int>(v->First()->GetCurrentMaxSpeed(), v->breakdown_severity));
+							p2 = std::min<int>(v->First()->GetCurrentMaxSpeed(), v->breakdown_severity);
 						} else if (v->breakdown_type == BREAKDOWN_LOW_POWER) {
-							SetDParam(2, v->breakdown_severity * 100 / 256);
+							p2 = v->breakdown_severity * 100 / 256;
 						}
 					} else {
-						SetDParam(0, STR_VEHICLE_STATUS_BROKEN_DOWN);
+						breakdown_status = STR_VEHICLE_STATUS_BROKEN_DOWN;
 					}
 				} else {
 					if (HasBit(v->flags, VRF_NEED_REPAIR)) {
-						SetDParam(0, STR_NEED_REPAIR);
-						SetDParam(1, GetTrainVehicleMaxSpeed(v, &(v->GetEngine()->u.rail), v->First()));
+						breakdown_status = STR_NEED_REPAIR;
+						p1 = GetTrainVehicleMaxSpeed(v, &(v->GetEngine()->u.rail), v->First());
 					} else {
-						SetDParam(0, STR_RUNNING);
+						breakdown_status = STR_RUNNING;
 					}
 				}
-				DrawString(left, right, y, STR_CURRENT_STATUS);
+				draw(STR_CURRENT_STATUS, breakdown_status, std::move(p1), std::move(p2));
 				break;
+			}
 
 			default:
 				NOT_REACHED();
 		}
-=======
-	std::string str;
-	if (RailVehInfo(v->engine_type)->railveh_type == RAILVEH_WAGON) {
-		str = GetString(STR_VEHICLE_DETAILS_TRAIN_WAGON_VALUE, PackEngineNameDParam(v->engine_type, EngineNameContext::VehicleDetails), v->value);
-	} else {
-		str = GetString(STR_VEHICLE_DETAILS_TRAIN_ENGINE_BUILT_AND_VALUE, PackEngineNameDParam(v->engine_type, EngineNameContext::VehicleDetails), v->build_year, v->value);
->>>>>>> 23ba18ad
-	}
-	DrawString(left, right, y, str);
+	}
 }
 
 /**
@@ -318,19 +313,8 @@
  */
 static void TrainDetailsCapacityTab(const CargoSummaryItem *item, int left, int right, int y)
 {
-<<<<<<< HEAD
-	StringID str;
-	if (item->cargo != INVALID_CARGO) {
-		SetDParam(0, item->cargo);
-		SetDParam(1, item->capacity);
-		SetDParam(4, item->subtype);
-		SetDParam(5, _settings_game.vehicle.freight_trains);
-		str = FreightWagonMult(item->cargo) > 1 ? STR_VEHICLE_INFO_CAPACITY_MULT : STR_VEHICLE_INFO_CAPACITY;
-	} else {
-=======
 	std::string str;
 	if (!IsValidCargoType(item->cargo)) {
->>>>>>> 23ba18ad
 		/* Draw subtype only */
 		str = GetString(STR_VEHICLE_INFO_NO_CAPACITY, item->subtype);
 	} else if (FreightWagonMult(item->cargo) > 1) {
@@ -540,20 +524,15 @@
 		}
 
 		if (_settings_game.vehicle.train_acceleration_model != AM_ORIGINAL) {
-			const int empty_max_speed = GetTrainEstimatedMaxAchievableSpeed(v, empty_weight, v->GetDisplayMaxSpeed());
-			const int loaded_max_speed = GetTrainEstimatedMaxAchievableSpeed(v, loaded_weight, v->GetDisplayMaxSpeed());
-
 			if (--vscroll_pos < 0 && vscroll_pos >= -vscroll_cap) {
-				SetDParam(0, empty_weight);
-				SetDParam(1, loaded_weight);
-				DrawString(r.left, r.right, y + text_y_offset, STR_VEHICLE_DETAILS_TRAIN_TOTAL_WEIGHT);
+				DrawString(r.left, r.right, y + text_y_offset, GetString(STR_VEHICLE_DETAILS_TRAIN_TOTAL_WEIGHT, empty_weight, loaded_weight));
 				y += line_height;
 			}
 
 			if (--vscroll_pos < 0 && vscroll_pos >= -vscroll_cap) {
-				SetDParam(0, empty_max_speed);
-				SetDParam(1, loaded_max_speed);
-				DrawString(r.left, r.right, y + text_y_offset, STR_VEHICLE_DETAILS_TRAIN_MAX_SPEED);
+				const int empty_max_speed = GetTrainEstimatedMaxAchievableSpeed(v, empty_weight, v->GetDisplayMaxSpeed());
+				const int loaded_max_speed = GetTrainEstimatedMaxAchievableSpeed(v, loaded_weight, v->GetDisplayMaxSpeed());
+				DrawString(r.left, r.right, y + text_y_offset, GetString(STR_VEHICLE_DETAILS_TRAIN_MAX_SPEED, empty_max_speed, loaded_max_speed));
 				y += line_height;
 			}
 
@@ -570,15 +549,15 @@
 		/* Indent the total cargo capacity details */
 		Rect ir = r.Indent(WidgetDimensions::scaled.hsep_indent, rtl);
 		for (const CargoSpec *cs : _sorted_cargo_specs) {
-<<<<<<< HEAD
 			CargoType c = cs->Index();
 			if (max_cargo[c] > 0 && --vscroll_pos < 0 && vscroll_pos >= -vscroll_cap) {
-				SetDParam(0, c);            // {CARGO} #1
-				SetDParam(1, act_cargo[c]); // {CARGO} #2
-				SetDParam(2, c);            // {SHORTCARGO} #1
-				SetDParam(3, max_cargo[c]); // {SHORTCARGO} #2
-				SetDParam(4, _settings_game.vehicle.freight_trains);
-				DrawString(ir.left, ir.right, y + text_y_offset, FreightWagonMult(c) > 1 ? STR_VEHICLE_DETAILS_TRAIN_TOTAL_CAPACITY_MULT : STR_VEHICLE_DETAILS_TRAIN_TOTAL_CAPACITY);
+				format_buffer str;
+				if (FreightWagonMult(c) > 1) {
+					AppendStringInPlace(str, STR_VEHICLE_DETAILS_TRAIN_TOTAL_CAPACITY_MULT, c, act_cargo[c], c, max_cargo[c], _settings_game.vehicle.freight_trains);
+				} else {
+					AppendStringInPlace(str, STR_VEHICLE_DETAILS_TRAIN_TOTAL_CAPACITY, c, act_cargo[c], c, max_cargo[c]);
+				}
+				DrawString(ir.left, ir.right, y + text_y_offset, str);
 				y += line_height;
 			}
 		}
@@ -590,23 +569,7 @@
 		}
 
 		if (--vscroll_pos < 0 && vscroll_pos >= -vscroll_cap) {
-			SetDParam(0, feeder_share);
-			DrawString(r.left, r.right, y + text_y_offset, STR_VEHICLE_INFO_FEEDER_CARGO_VALUE);
-		}
-=======
-			CargoType cargo_type = cs->Index();
-			if (max_cargo[cargo_type] > 0 && --vscroll_pos < 0 && vscroll_pos > -vscroll_cap) {
-				std::string str;
-				if (FreightWagonMult(cargo_type) > 1) {
-					str = GetString(STR_VEHICLE_DETAILS_TRAIN_TOTAL_CAPACITY_MULT, cargo_type, act_cargo[cargo_type], cargo_type, max_cargo[cargo_type], _settings_game.vehicle.freight_trains);
-				} else {
-					str = GetString(STR_VEHICLE_DETAILS_TRAIN_TOTAL_CAPACITY, cargo_type, act_cargo[cargo_type], cargo_type, max_cargo[cargo_type]);
-				}
-				DrawString(ir.left, ir.right, y + text_y_offset, str);
-				y += line_height;
-			}
-		}
-		DrawString(r.left, r.right, y + text_y_offset, GetString(STR_VEHICLE_INFO_FEEDER_CARGO_VALUE, feeder_share));
->>>>>>> 23ba18ad
+			DrawString(r.left, r.right, y + text_y_offset, GetString(STR_VEHICLE_INFO_FEEDER_CARGO_VALUE, feeder_share));
+		}
 	}
 }