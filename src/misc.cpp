--- conflicted
+++ resolved
@@ -126,29 +126,24 @@
 	_pause_mode = PM_UNPAUSED;
 	_pause_countdown = 0;
 	_game_speed = 100;
-<<<<<<< HEAD
 	CalTime::Detail::now.sub_date_fract = 0;
-	EconTime::Detail::years_elapsed = 0;
+	EconTime::Detail::years_elapsed = YearDelta{0};
 	_tick_counter = 0;
 	DateDetail::_tick_skip_counter = 0;
 	_scaled_tick_counter = 0;
 	_state_ticks = INITIAL_STATE_TICKS_VALUE;
-	DateDetail::_state_ticks_offset = 0;
+	DateDetail::_state_ticks_offset = StateTicksDelta{0};
 	_cur_tileloop_tile = 1;
 	_aux_tileloop_tile = 1;
-=======
-	TimerGameTick::counter = 0;
-	_cur_tileloop_tile = TileIndex{1};
->>>>>>> 666f7bfe
 	_thd.redsq = INVALID_TILE;
 	_road_layout_change_counter = 0;
 	_loaded_local_company = COMPANY_SPECTATOR;
 	_game_events_since_load = (GameEventFlags) 0;
 	_game_events_overall = (GameEventFlags) 0;
-	_game_load_cur_date_ymd = { 0, 0, 0 };
+	_game_load_cur_date_ymd = { EconTime::Year{0}, 0, 0 };
 	_game_load_date_fract = 0;
 	_game_load_tick_skip_counter = 0;
-	_game_load_state_ticks = 0;
+	_game_load_state_ticks = StateTicks{0};
 	_game_load_time = 0;
 	_extra_aspects = 0;
 	_aspect_cfg_hash = 0;
@@ -165,25 +160,13 @@
 	_newgrf_profilers.clear();
 
 	if (reset_date) {
-<<<<<<< HEAD
 		CalTime::Detail::SetDate(CalTime::ConvertYMDToDate(_settings_game.game_creation.starting_year, 0, 1), 0);
 		if (EconTime::UsingWallclockUnits()) {
 			EconTime::Detail::SetDate(EconTime::DAYS_TILL_ORIGINAL_BASE_YEAR_WALLCLOCK_MODE, 0);
 		} else {
 			EconTime::Detail::SetDate(ToEconTimeCast(CalTime::CurDate()), 0);
-=======
-		TimerGameCalendar::Date new_date = TimerGameCalendar::ConvertYMDToDate(_settings_game.game_creation.starting_year, 0, 1);
-		TimerGameCalendar::SetDate(new_date, 0);
-
-		if (TimerGameEconomy::UsingWallclockUnits()) {
-			/* If using wallclock units, start at year 1. */
-			TimerGameEconomy::SetDate(TimerGameEconomy::ConvertYMDToDate(TimerGameEconomy::Year{1}, 0, 1), 0);
-		} else {
-			/* Otherwise, we always keep the economy date synced with the calendar date. */
-			TimerGameEconomy::SetDate(TimerGameEconomy::Date{new_date.base()}, 0);
->>>>>>> 666f7bfe
 		}
-		EconTime::Detail::period_display_offset = 1 - EconTime::CurYear();
+		EconTime::Detail::period_display_offset = EconTime::Year{1} - EconTime::CurYear();
 		InitializeOldNames();
 	} else {
 		RecalculateStateTicksOffset();
