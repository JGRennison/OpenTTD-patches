/*
 * This file is part of OpenTTD.
 * OpenTTD is free software; you can redistribute it and/or modify it under the terms of the GNU General Public License as published by the Free Software Foundation, version 2.
 * OpenTTD is distributed in the hope that it will be useful, but WITHOUT ANY WARRANTY; without even the implied warranty of MERCHANTABILITY or FITNESS FOR A PARTICULAR PURPOSE.
 * See the GNU General Public License for more details. You should have received a copy of the GNU General Public License along with OpenTTD. If not, see <http://www.gnu.org/licenses/>.
 */

/** @file misc.cpp Misc functions that shouldn't be here. */

#include "stdafx.h"
#include "landscape.h"
#include "news_func.h"
#include "ai/ai.hpp"
#include "script/script_gui.h"
#include "newgrf.h"
#include "newgrf_house.h"
#include "economy_func.h"
#include "date_func.h"
#include "texteff.hpp"
#include "gfx_func.h"
#include "gamelog.h"
#include "animated_tile_func.h"
#include "tilehighlight_func.h"
#include "network/network_func.h"
#include "window_func.h"
#include "core/pool_type.hpp"
#include "game/game.hpp"
#include "linkgraph/linkgraphschedule.h"
#include "station_kdtree.h"
#include "town_kdtree.h"
#include "viewport_kdtree.h"
#include "newgrf_profiling.h"
<<<<<<< HEAD
#include "tracerestrict.h"
#include "programmable_signals.h"
#include "viewport_func.h"
#include "bridge_signal_map.h"
#include "command_func.h"
#include "command_log.h"
#include "zoning.h"
#include "cargopacket.h"
#include "tbtr_template_vehicle_func.h"
#include "event_logs.h"
#include "string_func.h"
#include "plans_func.h"
=======
>>>>>>> bd85f61a
#include "3rdparty/monocypher/monocypher.h"

#include "safeguards.h"

std::string _savegame_id; ///< Unique ID of the current savegame.

extern TileIndex _cur_tileloop_tile;
extern TileIndex _aux_tileloop_tile;
extern void ClearAllSignalSpeedRestrictions();
extern void MakeNewgameSettingsLive();

extern uint64_t _station_tile_cache_hash;

void InitializeSound();
void InitializeMusic();
void InitializeVehicles();
void InitializeRailGui();
void InitializeRoadGui();
void InitializeAirportGui();
void InitializeDockGui();
void InitializeGraphGui();
void InitializeObjectGui();
void InitializeTownGui();
void InitializeIndustries();
void InitializeObjects();
void InitializeTrees();
void InitializeCompanies();
void InitializeCheats();
void InitializeNPF();
void InitializeOldNames();

/**
<<<<<<< HEAD
 * Generate a unique ID.
 */
std::string GenerateUid(std::string_view subject)
{
	extern void NetworkRandomBytesWithFallback(void *buf, size_t n);

	uint8_t random_bytes[32];
	NetworkRandomBytesWithFallback(random_bytes, lengthof(random_bytes));

	uint8_t digest[16];
=======
 * Generate an unique ID.
 *
 * It isn't as much of an unique ID but more a hashed digest of a random
 * string and a time. It is very likely to be unique, but it does not follow
 * any UUID standard.
 */
std::string GenerateUid(std::string_view subject)
{
	std::array<uint8_t, 32> random_bytes;
	RandomBytesWithFallback(random_bytes);

	auto current_time = std::chrono::duration_cast<std::chrono::nanoseconds>(std::chrono::steady_clock::now().time_since_epoch()).count();
	std::string coding_string = fmt::format("{}{}", current_time, subject);

	std::array<uint8_t, 16> digest;
	crypto_blake2b_ctx ctx;
	crypto_blake2b_init(&ctx, digest.size());
	crypto_blake2b_update(&ctx, random_bytes.data(), random_bytes.size());
	crypto_blake2b_update(&ctx, reinterpret_cast<const uint8_t *>(coding_string.data()), coding_string.size());
	crypto_blake2b_final(&ctx, digest.data());
>>>>>>> bd85f61a

	crypto_blake2b_ctx ctx;
	crypto_blake2b_init  (&ctx, lengthof(digest));
	crypto_blake2b_update(&ctx, random_bytes, lengthof(random_bytes));
	crypto_blake2b_update(&ctx, (const byte *)subject.data(), subject.size());
	crypto_blake2b_final (&ctx, digest);

	return FormatArrayAsHex({digest, lengthof(digest)});
}

/**
 * Generate a unique savegame ID.
 */
void GenerateSavegameId()
{
	_savegame_id = GenerateUid("OpenTTD Savegame ID");
}

void InitializeGame(uint size_x, uint size_y, bool reset_date, bool reset_settings)
{
	/* Make sure there isn't any window that can influence anything
	 * related to the new game we're about to start/load. */
	UnInitWindowSystem();

	/* Clear link graph schedule and stop any link graph threads before
	 * changing the map size. This avoids data races on the map size variables. */
	LinkGraphSchedule::Clear();

	AllocateMap(size_x, size_y);

	ViewportMapClearTunnelCache();
	ClearCommandLog();
	ClearCommandQueue();
	ClearSpecialEventsLog();
	ClearDesyncMsgLog();

	_pause_mode = PM_UNPAUSED;
	_pause_countdown = 0;
	_game_speed = 100;
	_tick_counter = 0;
	_tick_skip_counter = 0;
	_scaled_tick_counter = 0;
	_scaled_date_ticks_offset = 0;
	_cur_tileloop_tile = 1;
	_aux_tileloop_tile = 1;
	_thd.redsq = INVALID_TILE;
	_road_layout_change_counter = 0;
	_loaded_local_company = COMPANY_SPECTATOR;
	_game_events_since_load = (GameEventFlags) 0;
	_game_events_overall = (GameEventFlags) 0;
	_game_load_cur_date_ymd = { 0, 0, 0 };
	_game_load_date_fract = 0;
	_game_load_tick_skip_counter = 0;
	_game_load_time = 0;
	_extra_aspects = 0;
	_aspect_cfg_hash = 0;
	_station_tile_cache_hash = 0;
	InitGRFGlobalVars();
	_loadgame_DBGL_data.clear();
	if (reset_settings) MakeNewgameSettingsLive();

	_newgrf_profilers.clear();

	if (reset_date) {
		SetDate(ConvertYMDToDate(_settings_game.game_creation.starting_year, 0, 1), 0, false);
		InitializeOldNames();
	} else {
		SetScaledTickVariables();
	}
	SetupTileLoopCounts();
	UpdateCargoScalers();
	UpdateCachedSnowLine();
	UpdateCachedSnowLineBounds();

	ClearTraceRestrictMapping();
	ClearBridgeSimulatedSignalMapping();
	ClearBridgeSignalStyleMapping();
	ClearCargoPacketDeferredPayments();
	PoolBase::Clean(PT_NORMAL);

	extern void ClearNewSignalStyleMapping();
	ClearNewSignalStyleMapping();

	RebuildStationKdtree();
	RebuildTownKdtree();
	RebuildViewportKdtree();

	FreeSignalPrograms();
	FreeSignalDependencies();

	ClearAllSignalSpeedRestrictions();

	ClearZoningCaches();
	InvalidatePlanCaches();
	IntialiseOrderDestinationRefcountMap();

	ResetPersistentNewGRFData();

	InitializeSound();
	InitializeMusic();

	InitializeVehicles();

	InitNewsItemStructs();
	InitializeLandscape();
	InitializeRailGui();
	InitializeRoadGui();
	InitializeAirportGui();
	InitializeDockGui();
	InitializeGraphGui();
	InitializeObjectGui();
	InitializeTownGui();
	InitializeScriptGui();
	InitializeTrees();
	InitializeIndustries();
	InitializeObjects();
	InitializeBuildingCounts();

	InitializeNPF();

	InitializeCompanies();
	AI::Initialize();
	Game::Initialize();
	InitializeCheats();

	InitTextEffects();
	NetworkInitChatMessage();
	InitializeAnimatedTiles();

	InitializeEconomy();

	InvalidateVehicleTickCaches();
	ClearVehicleTickCaches();
	InvalidateTemplateReplacementImages();

	ResetObjectToPlace();
	ResetRailPlacementSnapping();

	GamelogReset();
	GamelogStartAction(GLAT_START);
	GamelogRevision();
	GamelogMode();
	GamelogGRFAddList(_grfconfig);
	GamelogStopAction();
}<|MERGE_RESOLUTION|>--- conflicted
+++ resolved
@@ -30,7 +30,6 @@
 #include "town_kdtree.h"
 #include "viewport_kdtree.h"
 #include "newgrf_profiling.h"
-<<<<<<< HEAD
 #include "tracerestrict.h"
 #include "programmable_signals.h"
 #include "viewport_func.h"
@@ -43,8 +42,7 @@
 #include "event_logs.h"
 #include "string_func.h"
 #include "plans_func.h"
-=======
->>>>>>> bd85f61a
+#include "core/format.hpp"
 #include "3rdparty/monocypher/monocypher.h"
 
 #include "safeguards.h"
@@ -77,19 +75,7 @@
 void InitializeOldNames();
 
 /**
-<<<<<<< HEAD
  * Generate a unique ID.
- */
-std::string GenerateUid(std::string_view subject)
-{
-	extern void NetworkRandomBytesWithFallback(void *buf, size_t n);
-
-	uint8_t random_bytes[32];
-	NetworkRandomBytesWithFallback(random_bytes, lengthof(random_bytes));
-
-	uint8_t digest[16];
-=======
- * Generate an unique ID.
  *
  * It isn't as much of an unique ID but more a hashed digest of a random
  * string and a time. It is very likely to be unique, but it does not follow
@@ -109,15 +95,8 @@
 	crypto_blake2b_update(&ctx, random_bytes.data(), random_bytes.size());
 	crypto_blake2b_update(&ctx, reinterpret_cast<const uint8_t *>(coding_string.data()), coding_string.size());
 	crypto_blake2b_final(&ctx, digest.data());
->>>>>>> bd85f61a
-
-	crypto_blake2b_ctx ctx;
-	crypto_blake2b_init  (&ctx, lengthof(digest));
-	crypto_blake2b_update(&ctx, random_bytes, lengthof(random_bytes));
-	crypto_blake2b_update(&ctx, (const byte *)subject.data(), subject.size());
-	crypto_blake2b_final (&ctx, digest);
-
-	return FormatArrayAsHex({digest, lengthof(digest)});
+
+	return FormatArrayAsHex(digest);
 }
 
 /**
