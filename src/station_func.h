/*
 * This file is part of OpenTTD.
 * OpenTTD is free software; you can redistribute it and/or modify it under the terms of the GNU General Public License as published by the Free Software Foundation, version 2.
 * OpenTTD is distributed in the hope that it will be useful, but WITHOUT ANY WARRANTY; without even the implied warranty of MERCHANTABILITY or FITNESS FOR A PARTICULAR PURPOSE.
 * See the GNU General Public License for more details. You should have received a copy of the GNU General Public License along with OpenTTD. If not, see <http://www.gnu.org/licenses/>.
 */

/** @file station_func.h Functions related to stations. */

#ifndef STATION_FUNC_H
#define STATION_FUNC_H

#include "sprite.h"
#include "rail_type.h"
#include "road_type.h"
#include "vehicle_type.h"
#include "economy_func.h"
#include "rail.h"
#include "road.h"
#include "linkgraph/linkgraph_type.h"
#include "industry_type.h"

void ModifyStationRatingAround(TileIndex tile, Owner owner, int amount, uint radius);

void ShowStationViewWindow(StationID station);
void UpdateAllStationVirtCoords();
void ClearAllStationCachedNames();

CargoArray GetProductionAroundTiles(TileIndex tile, int w, int h, int rad);
CargoArray GetAcceptanceAroundTiles(TileIndex tile, int w, int h, int rad, CargoTypes *always_accepted = nullptr);

void UpdateStationAcceptance(Station *st, bool show_msg);
CargoTypes GetAcceptanceMask(const Station *st);
CargoTypes GetEmptyMask(const Station *st);

void SetRailStationTileFlags(TileIndex tile, const StationSpec *statspec);
const DrawTileSprites *GetStationTileLayout(StationType st, uint8_t gfx);
void StationPickerDrawSprite(int x, int y, StationType st, RailType railtype, RoadType roadtype, int image);

bool HasStationInUse(StationID station, bool include_company, CompanyID company);

void DeleteOilRig(TileIndex t);
void UpdateStationDockingTiles(Station *st);
void RemoveDockingTile(TileIndex t);
void ClearDockingTilesCheckingNeighbours(TileIndex tile);

void UpdateAirportsNoise();

bool SplitGroundSpriteForOverlay(const TileInfo *ti, SpriteID *ground, RailTrackOffset *overlay_offset);

<<<<<<< HEAD
void IncreaseStats(Station *st, CargoID cargo, StationID next_station_id, uint capacity, uint usage, uint32_t time, EdgeUpdateMode mode);
void RerouteCargo(Station *st, CargoID c, StationID avoid, StationID avoid2);
void RerouteCargoFromSource(Station *st, CargoID c, StationID source, StationID avoid, StationID avoid2);

void FreeTrainStationPlatformReservation(const Train *v);
=======
void IncreaseStats(Station *st, const Vehicle *v, StationID next_station_id, uint32_t time);
void IncreaseStats(Station *st, CargoType cargo, StationID next_station_id, uint capacity, uint usage, uint32_t time, EdgeUpdateMode mode);
void RerouteCargo(Station *st, CargoType c, StationID avoid, StationID avoid2);
>>>>>>> d1e001f1

/**
 * Calculates the maintenance cost of a number of station tiles.
 * @param num Number of station tiles.
 * @return Total cost.
 */
inline Money StationMaintenanceCost(uint32_t num)
{
	return (_price[PR_INFRASTRUCTURE_STATION] * num * (1 + IntSqrt(num))) >> 7; // 7 bits scaling.
}

Money AirportMaintenanceCost(Owner owner);

bool ShouldShowBaseStationViewportLabel(const BaseStation *bst);

#endif /* STATION_FUNC_H */<|MERGE_RESOLUTION|>--- conflicted
+++ resolved
@@ -48,17 +48,11 @@
 
 bool SplitGroundSpriteForOverlay(const TileInfo *ti, SpriteID *ground, RailTrackOffset *overlay_offset);
 
-<<<<<<< HEAD
-void IncreaseStats(Station *st, CargoID cargo, StationID next_station_id, uint capacity, uint usage, uint32_t time, EdgeUpdateMode mode);
-void RerouteCargo(Station *st, CargoID c, StationID avoid, StationID avoid2);
-void RerouteCargoFromSource(Station *st, CargoID c, StationID source, StationID avoid, StationID avoid2);
+void IncreaseStats(Station *st, CargoType cargo, StationID next_station_id, uint capacity, uint usage, uint32_t time, EdgeUpdateMode mode);
+void RerouteCargo(Station *st, CargoType c, StationID avoid, StationID avoid2);
+void RerouteCargoFromSource(Station *st, CargoType c, StationID source, StationID avoid, StationID avoid2);
 
 void FreeTrainStationPlatformReservation(const Train *v);
-=======
-void IncreaseStats(Station *st, const Vehicle *v, StationID next_station_id, uint32_t time);
-void IncreaseStats(Station *st, CargoType cargo, StationID next_station_id, uint capacity, uint usage, uint32_t time, EdgeUpdateMode mode);
-void RerouteCargo(Station *st, CargoType c, StationID avoid, StationID avoid2);
->>>>>>> d1e001f1
 
 /**
  * Calculates the maintenance cost of a number of station tiles.
