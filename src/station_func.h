--- conflicted
+++ resolved
@@ -48,12 +48,7 @@
 
 bool SplitGroundSpriteForOverlay(const TileInfo *ti, SpriteID *ground, RailTrackOffset *overlay_offset);
 
-<<<<<<< HEAD
-void IncreaseStats(Station *st, CargoType cargo, StationID next_station_id, uint capacity, uint usage, uint32_t time, EdgeUpdateMode mode);
-=======
-void IncreaseStats(Station *st, const Vehicle *v, StationID next_station_id, uint32_t time);
 void IncreaseStats(Station *st, CargoType cargo, StationID next_station_id, uint capacity, uint usage, uint32_t time, EdgeUpdateModes modes);
->>>>>>> a87b8043
 void RerouteCargo(Station *st, CargoType c, StationID avoid, StationID avoid2);
 void RerouteCargoFromSource(Station *st, CargoType c, StationID source, StationID avoid, StationID avoid2);
 
