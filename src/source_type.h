/*
 * This file is part of OpenTTD.
 * OpenTTD is free software; you can redistribute it and/or modify it under the terms of the GNU General Public License as published by the Free Software Foundation, version 2.
 * OpenTTD is distributed in the hope that it will be useful, but WITHOUT ANY WARRANTY; without even the implied warranty of MERCHANTABILITY or FITNESS FOR A PARTICULAR PURPOSE.
 * See the GNU General Public License for more details. You should have received a copy of the GNU General Public License along with OpenTTD. If not, see <http://www.gnu.org/licenses/>.
 */

/** @file source_type.h Type for the source of cargo. */

#ifndef SOURCE_TYPE_H
#define SOURCE_TYPE_H

#include "company_type.h"
#include "industry_type.h"
#include "town_type.h"

/** Types of cargo source and destination */
enum class SourceType : uint8_t {
	Industry = 0, ///< Source/destination is an industry
	Town = 1, ///< Source/destination is a town
	Headquarters = 2, ///< Source/destination are company headquarters
};

using SourceID = uint16_t; ///< Contains either industry ID, town ID or company ID (or Source::Invalid)
static_assert(sizeof(SourceID) >= sizeof(CompanyID));
static_assert(sizeof(SourceID) >= sizeof(IndustryID));
static_assert(sizeof(SourceID) >= sizeof(TownID));

/** A location from where cargo can come from (or go to). Specifically industries, towns and headquarters. */
struct Source {
public:
	static constexpr SourceID Invalid = 0xFFFF; ///< Invalid/unknown index of source

	SourceID id; ///< Index of industry/town/HQ, Source::Invalid if unknown/invalid.
	SourceType type; ///< Type of \c source_id.

<<<<<<< HEAD
	template <SourceType TYPE>
	static constexpr Source Make(uint16_t id)
	{
		return { id, TYPE };
	}
=======
	Source() = default;
	Source(ConvertibleThroughBase auto id, SourceType type) : id(id.base()), type(type) {}
	Source(SourceID id, SourceType type) : id(id), type(type) {}
>>>>>>> ab8177ea

	constexpr CompanyID ToCompanyID() const { assert(this->type == SourceType::Headquarters); return static_cast<CompanyID>(this->id); }
	constexpr IndustryID ToIndustryID() const { assert(this->type == SourceType::Industry); return static_cast<IndustryID>(this->id); }
	constexpr TownID ToTownID() const { assert(this->type == SourceType::Town); return static_cast<TownID>(this->id); }

	constexpr void MakeInvalid() { this->id = Source::Invalid; }
	constexpr void SetIndex(SourceID index) { this->id = index; }
	constexpr void SetIndex(ConvertibleThroughBase auto index) { this->id = index.base(); }

	constexpr bool IsValid() const noexcept { return this->id != Source::Invalid; }
	auto operator<=>(const Source &source) const = default;

	template <typename T>
	void Serialise(T &&buffer) const { buffer.Send_generic_seq(this->id, this->type); }

	template <typename T, typename V>
	bool Deserialise(T &buffer, V &&default_string_validation) { buffer.Recv_generic_seq(default_string_validation, this->id, this->type); return true; }

	void fmt_format_value(struct format_target &output) const;
};

#endif /* SOURCE_TYPE_H */<|MERGE_RESOLUTION|>--- conflicted
+++ resolved
@@ -34,17 +34,19 @@
 	SourceID id; ///< Index of industry/town/HQ, Source::Invalid if unknown/invalid.
 	SourceType type; ///< Type of \c source_id.
 
-<<<<<<< HEAD
 	template <SourceType TYPE>
 	static constexpr Source Make(uint16_t id)
 	{
+		static_assert(TYPE != SourceType::Headquarters);
 		return { id, TYPE };
 	}
-=======
-	Source() = default;
-	Source(ConvertibleThroughBase auto id, SourceType type) : id(id.base()), type(type) {}
-	Source(SourceID id, SourceType type) : id(id), type(type) {}
->>>>>>> ab8177ea
+
+	template <SourceType TYPE>
+	static constexpr Source Make(CompanyID id)
+	{
+		static_assert(TYPE == SourceType::Headquarters);
+		return { id.base(), TYPE };
+	}
 
 	constexpr CompanyID ToCompanyID() const { assert(this->type == SourceType::Headquarters); return static_cast<CompanyID>(this->id); }
 	constexpr IndustryID ToIndustryID() const { assert(this->type == SourceType::Industry); return static_cast<IndustryID>(this->id); }
@@ -52,7 +54,6 @@
 
 	constexpr void MakeInvalid() { this->id = Source::Invalid; }
 	constexpr void SetIndex(SourceID index) { this->id = index; }
-	constexpr void SetIndex(ConvertibleThroughBase auto index) { this->id = index.base(); }
 
 	constexpr bool IsValid() const noexcept { return this->id != Source::Invalid; }
 	auto operator<=>(const Source &source) const = default;
