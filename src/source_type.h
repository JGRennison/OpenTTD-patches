/*
 * This file is part of OpenTTD.
 * OpenTTD is free software; you can redistribute it and/or modify it under the terms of the GNU General Public License as published by the Free Software Foundation, version 2.
 * OpenTTD is distributed in the hope that it will be useful, but WITHOUT ANY WARRANTY; without even the implied warranty of MERCHANTABILITY or FITNESS FOR A PARTICULAR PURPOSE.
 * See the GNU General Public License for more details. You should have received a copy of the GNU General Public License along with OpenTTD. If not, see <http://www.gnu.org/licenses/>.
 */

/** @file source_type.h Type for the source of cargo. */

#ifndef SOURCE_TYPE_H
#define SOURCE_TYPE_H

#include "company_type.h"
#include "industry_type.h"
#include "news_type.h"
#include "strings_type.h"
#include "town_type.h"

/** Types of cargo source and destination */
enum class SourceType : uint8_t {
	Industry = 0, ///< Source/destination is an industry
	Town = 1, ///< Source/destination is a town
	Headquarters = 2, ///< Source/destination are company headquarters
};

using SourceID = uint16_t; ///< Contains either industry ID, town ID or company ID (or Source::Invalid)
static_assert(sizeof(SourceID) >= sizeof(CompanyID));
static_assert(sizeof(SourceID) >= sizeof(IndustryID));
static_assert(sizeof(SourceID) >= sizeof(TownID));

/** A location from where cargo can come from (or go to). Specifically industries, towns and headquarters. */
struct Source {
public:
	static constexpr SourceID Invalid = 0xFFFF; ///< Invalid/unknown index of source

	SourceID id; ///< Index of industry/town/HQ, Source::Invalid if unknown/invalid.
	SourceType type; ///< Type of \c source_id.

	template <SourceType TYPE>
	static constexpr Source Make(IndustryID id)
	{
		static_assert(TYPE == SourceType::Industry);
		return { id.base(), TYPE };
	}

	template <SourceType TYPE>
	static constexpr Source Make(TownID id)
	{
		static_assert(TYPE == SourceType::Town);
		return { id.base(), TYPE };
	}

	template <SourceType TYPE>
	static constexpr Source Make(CompanyID id)
	{
		static_assert(TYPE == SourceType::Headquarters);
		return { id.base(), TYPE };
	}

	constexpr CompanyID ToCompanyID() const { assert(this->type == SourceType::Headquarters); return static_cast<CompanyID>(this->id); }
	constexpr IndustryID ToIndustryID() const { assert(this->type == SourceType::Industry); return static_cast<IndustryID>(this->id); }
	constexpr TownID ToTownID() const { assert(this->type == SourceType::Town); return static_cast<TownID>(this->id); }

	constexpr void MakeInvalid() { this->id = Source::Invalid; }
	constexpr void SetIndex(SourceID index) { this->id = index; }

	constexpr bool IsValid() const noexcept { return this->id != Source::Invalid; }
	auto operator<=>(const Source &source) const = default;

<<<<<<< HEAD
	template <typename T>
	void Serialise(T &&buffer) const { buffer.Send_generic_seq(this->id, this->type); }

	template <typename T, typename V>
	bool Deserialise(T &buffer, V &&default_string_validation) { buffer.Recv_generic_seq(default_string_validation, this->id, this->type); return true; }

	void fmt_format_value(struct format_target &output) const;
=======
	NewsReference GetNewsReference() const;
	StringID GetFormat() const;
>>>>>>> dddad0dc
};

#endif /* SOURCE_TYPE_H */<|MERGE_RESOLUTION|>--- conflicted
+++ resolved
@@ -67,7 +67,9 @@
 	constexpr bool IsValid() const noexcept { return this->id != Source::Invalid; }
 	auto operator<=>(const Source &source) const = default;
 
-<<<<<<< HEAD
+	NewsReference GetNewsReference() const;
+	StringID GetFormat() const;
+
 	template <typename T>
 	void Serialise(T &&buffer) const { buffer.Send_generic_seq(this->id, this->type); }
 
@@ -75,10 +77,6 @@
 	bool Deserialise(T &buffer, V &&default_string_validation) { buffer.Recv_generic_seq(default_string_validation, this->id, this->type); return true; }
 
 	void fmt_format_value(struct format_target &output) const;
-=======
-	NewsReference GetNewsReference() const;
-	StringID GetFormat() const;
->>>>>>> dddad0dc
 };
 
 #endif /* SOURCE_TYPE_H */