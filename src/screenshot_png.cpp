/*
 * This file is part of OpenTTD.
 * OpenTTD is free software; you can redistribute it and/or modify it under the terms of the GNU General Public License as published by the Free Software Foundation, version 2.
 * OpenTTD is distributed in the hope that it will be useful, but WITHOUT ANY WARRANTY; without even the implied warranty of MERCHANTABILITY or FITNESS FOR A PARTICULAR PURPOSE.
 * See the GNU General Public License for more details. You should have received a copy of the GNU General Public License along with OpenTTD. If not, see <http://www.gnu.org/licenses/>.
 */

/** @file screenshot_png.cpp PNG screenshot provider. */

#include "stdafx.h"
#include "core/math_func.hpp"
#include "debug.h"
#include "fileio_func.h"
#include "screenshot_type.h"

#include <png.h>

#ifdef PNG_TEXT_SUPPORTED
#include "rev.h"
#include "newgrf_config.h"
#include "ai/ai_info.hpp"
#include "company_base.h"
#include "base_media_base.h"
#endif /* PNG_TEXT_SUPPORTED */

#include "safeguards.h"

static const char *_screenshot_aux_text_key = nullptr;
static const char *_screenshot_aux_text_value = nullptr;

void SetScreenshotAuxiliaryText(const char *key, const char *value)
{
	_screenshot_aux_text_key = key;
	_screenshot_aux_text_value = value;
}

class ScreenshotProvider_Png : public ScreenshotProvider {
public:
	ScreenshotProvider_Png() : ScreenshotProvider("png", "PNG", 0) {}

	bool MakeImage(const char *name, ScreenshotCallback *callb, void *userdata, uint w, uint h, int pixelformat, const Colour *palette) override
	{
		png_color rq[256];
		uint i, y, n;
		uint maxlines;
		uint bpp = pixelformat / 8;
		png_structp png_ptr;
		png_infop info_ptr;

		/* only implemented for 8bit and 32bit images so far. */
		if (pixelformat != 8 && pixelformat != 32) return false;

		auto of = FileHandle::Open(name, "wb");
		if (!of.has_value()) return false;
		auto &f = *of;

		png_ptr = png_create_write_struct(PNG_LIBPNG_VER_STRING, const_cast<char *>(name), png_my_error, png_my_warning);

		if (png_ptr == nullptr) {
			return false;
		}

		info_ptr = png_create_info_struct(png_ptr);
		if (info_ptr == nullptr) {
			png_destroy_write_struct(&png_ptr, (png_infopp)nullptr);
			return false;
		}

		if (setjmp(png_jmpbuf(png_ptr))) {
			png_destroy_write_struct(&png_ptr, &info_ptr);
			return false;
		}

		png_init_io(png_ptr, f);

		png_set_filter(png_ptr, 0, PNG_FILTER_NONE);

		png_set_IHDR(png_ptr, info_ptr, w, h, 8, pixelformat == 8 ? PNG_COLOR_TYPE_PALETTE : PNG_COLOR_TYPE_RGB,
			PNG_INTERLACE_NONE, PNG_COMPRESSION_TYPE_DEFAULT, PNG_FILTER_TYPE_DEFAULT);

#ifdef PNG_TEXT_SUPPORTED
		/* Try to add some game metadata to the PNG screenshot so
		 * it's more useful for debugging and archival purposes. */
		png_text_struct text[3];
		memset(text, 0, sizeof(text));
		text[0].key = const_cast<char *>("Software");
		text[0].text = const_cast<char *>(_openttd_revision);
		text[0].text_length = strlen(_openttd_revision);
		text[0].compression = PNG_TEXT_COMPRESSION_NONE;

		format_buffer text_buf;

		text_buf.format("Graphics set: {} ({})\n", BaseGraphics::GetUsedSet()->name, BaseGraphics::GetUsedSet()->version);
		text_buf.append("NewGRFs:\n");
		if (_game_mode != GM_MENU) {
			for (const auto &c : _grfconfig) {
				text_buf.format("{:08X} {} {}\n", std::byteswap(c->ident.grfid), c->ident.md5sum, c->filename);
			}
		}
		text_buf.append("\nCompanies:\n");
		for (const Company *c : Company::Iterate()) {
			if (c->ai_info == nullptr) {
<<<<<<< HEAD
				text_buf.format("{:2}: Human\n", (int)c->index);
			} else {
				text_buf.format("{:2}: {} (v{})\n", (int)c->index, c->ai_info->GetName(), c->ai_info->GetVersion());
=======
				fmt::format_to(std::back_inserter(message), "{:2d}: Human\n", c->index);
			} else {
				fmt::format_to(std::back_inserter(message), "{:2d}: {} (v{})\n", c->index, c->ai_info->GetName(), c->ai_info->GetVersion());
>>>>>>> ab8177ea
			}
		}
		text_buf.push_back('\0'); // libpng expects null-terminated text
		text[1].key = const_cast<char *>("Description");
		text[1].text = text_buf.data();
		text[1].text_length = text_buf.size() - 1;
		text[1].compression = PNG_TEXT_COMPRESSION_zTXt;
		if (_screenshot_aux_text_key != nullptr && _screenshot_aux_text_value != nullptr) {
			text[2].key = const_cast<char *>(_screenshot_aux_text_key);
			text[2].text = const_cast<char *>(_screenshot_aux_text_value);
			text[2].text_length = strlen(_screenshot_aux_text_value);
			text[2].compression = PNG_TEXT_COMPRESSION_zTXt;
		}
		png_set_text(png_ptr, info_ptr, text, _screenshot_aux_text_key && _screenshot_aux_text_value ? 3 : 2);
#endif /* PNG_TEXT_SUPPORTED */

		if (pixelformat == 8) {
			/* convert the palette to the .PNG format. */
			for (i = 0; i != 256; i++) {
				rq[i].red   = palette[i].r;
				rq[i].green = palette[i].g;
				rq[i].blue  = palette[i].b;
			}

			png_set_PLTE(png_ptr, info_ptr, rq, 256);
		}

		png_write_info(png_ptr, info_ptr);
		png_set_flush(png_ptr, 512);

		if (pixelformat == 32) {
			png_color_8 sig_bit;

			/* Save exact colour/alpha resolution */
			sig_bit.alpha = 0;
			sig_bit.blue  = 8;
			sig_bit.green = 8;
			sig_bit.red   = 8;
			sig_bit.gray  = 8;
			png_set_sBIT(png_ptr, info_ptr, &sig_bit);

			if constexpr (std::endian::native == std::endian::little) {
				png_set_bgr(png_ptr);
				png_set_filler(png_ptr, 0, PNG_FILLER_AFTER);
			} else {
				png_set_filler(png_ptr, 0, PNG_FILLER_BEFORE);
			}
		}

		/* use by default 64k temp memory */
		maxlines = Clamp(65536 / w, 16, 128);

		/* now generate the bitmap bits */
		std::unique_ptr<uint8_t[]> buff = std::make_unique<uint8_t[]>(static_cast<size_t>(w) * maxlines * bpp); // by default generate 128 lines at a time.

		y = 0;
		do {
			/* determine # lines to write */
			n = std::min(h - y, maxlines);

			/* render the pixels into the buffer */
			callb(userdata, buff.get(), y, w, n);
			y += n;

			/* write them to png */
			for (i = 0; i != n; i++) {
				png_write_row(png_ptr, (png_bytep)buff.get() + i * w * bpp);
			}
		} while (y != h);

		png_write_end(png_ptr, info_ptr);
		png_destroy_write_struct(&png_ptr, &info_ptr);

		return true;
	}

private:
	static void PNGAPI png_my_error(png_structp png_ptr, png_const_charp message)
	{
		Debug(misc, 0, "[libpng] error: {} - {}", message, (const char *)png_get_error_ptr(png_ptr));
		longjmp(png_jmpbuf(png_ptr), 1);
	}

	static void PNGAPI png_my_warning(png_structp png_ptr, png_const_charp message)
	{
		Debug(misc, 1, "[libpng] warning: {} - {}", message, (const char *)png_get_error_ptr(png_ptr));
	}
};

static ScreenshotProvider_Png s_screenshot_provider_png;<|MERGE_RESOLUTION|>--- conflicted
+++ resolved
@@ -100,15 +100,9 @@
 		text_buf.append("\nCompanies:\n");
 		for (const Company *c : Company::Iterate()) {
 			if (c->ai_info == nullptr) {
-<<<<<<< HEAD
-				text_buf.format("{:2}: Human\n", (int)c->index);
+				text_buf.format("{:2}: Human\n", c->index);
 			} else {
-				text_buf.format("{:2}: {} (v{})\n", (int)c->index, c->ai_info->GetName(), c->ai_info->GetVersion());
-=======
-				fmt::format_to(std::back_inserter(message), "{:2d}: Human\n", c->index);
-			} else {
-				fmt::format_to(std::back_inserter(message), "{:2d}: {} (v{})\n", c->index, c->ai_info->GetName(), c->ai_info->GetVersion());
->>>>>>> ab8177ea
+				text_buf.format("{:2}: {} (v{})\n", c->index, c->ai_info->GetName(), c->ai_info->GetVersion());
 			}
 		}
 		text_buf.push_back('\0'); // libpng expects null-terminated text
