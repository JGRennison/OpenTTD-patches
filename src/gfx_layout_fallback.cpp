/*
 * This file is part of OpenTTD.
 * OpenTTD is free software; you can redistribute it and/or modify it under the terms of the GNU General Public License as published by the Free Software Foundation, version 2.
 * OpenTTD is distributed in the hope that it will be useful, but WITHOUT ANY WARRANTY; without even the implied warranty of MERCHANTABILITY or FITNESS FOR A PARTICULAR PURPOSE.
 * See the GNU General Public License for more details. You should have received a copy of the GNU General Public License along with OpenTTD. If not, see <http://www.gnu.org/licenses/>.
 */

/** @file gfx_layout_fallback.cpp Handling of laying out text as fallback. */

#include "stdafx.h"

#include "gfx_layout_fallback.h"
#include "string_func.h"
#include "zoom_func.h"

#include "table/control_codes.h"

#include "safeguards.h"

/*** Paragraph layout ***/
/**
 * Class handling the splitting of a paragraph of text into lines and
 * visual runs.
 *
 * One constructs this class with the text that needs to be split into
 * lines. Then nextLine is called with the maximum width until nullptr is
 * returned. Each nextLine call creates VisualRuns which contain the
 * length of text that are to be drawn with the same font. In other
 * words, the result of this class is a list of sub strings with their
 * font. The sub strings are then already fully laid out, and only
 * need actual drawing.
 *
 * The positions in a visual run are sequential pairs of X,Y of the
 * begin of each of the glyphs plus an extra pair to mark the end.
 *
 * @note This variant does not handle right-to-left properly.
 */
class FallbackParagraphLayout : public ParagraphLayouter {
public:
	/** Visual run contains data about the bit of text with the same font. */
	class FallbackVisualRun : public ParagraphLayouter::VisualRun {
		std::vector<GlyphID> glyphs; ///< The glyphs we're drawing.
		std::vector<float> positions; ///< The positions of the glyphs.
		std::vector<int> glyph_to_char; ///< The char index of the glyphs.

		Font *font;       ///< The font used to layout these.

	public:
<<<<<<< HEAD
		FallbackVisualRun(Font *font, const WChar *chars, int glyph_count, int char_offset, int x);
		FallbackVisualRun(FallbackVisualRun &&other) noexcept;
		~FallbackVisualRun() override;
		const Font *GetFont() const override;
		int GetGlyphCount() const override;
		const GlyphID *GetGlyphs() const override;
		const float *GetPositions() const override;
		int GetLeading() const override;
		const int *GetGlyphToCharMap() const override;
=======
		FallbackVisualRun(Font *font, const char32_t *chars, int glyph_count, int char_offset, int x);
		const Font *GetFont() const override { return this->font; }
		int GetGlyphCount() const override { return static_cast<int>(this->glyphs.size()); }
		const GlyphID *GetGlyphs() const override { return this->glyphs.data(); }
		const float *GetPositions() const override { return this->positions.data(); }
		int GetLeading() const override { return this->GetFont()->fc->GetHeight(); }
		const int *GetGlyphToCharMap() const override { return this->glyph_to_char.data(); }
>>>>>>> 37f84b73
	};

	/** A single line worth of VisualRuns. */
	class FallbackLine : public std::vector<FallbackVisualRun>, public ParagraphLayouter::Line {
	public:
		int GetLeading() const override;
		int GetWidth() const override;
		int CountRuns() const override;
		const ParagraphLayouter::VisualRun &GetVisualRun(int run) const override;

		int GetInternalCharLength(WChar c) const override { return 1; }
	};

	const WChar *buffer_begin; ///< Begin of the buffer.
	const WChar *buffer;       ///< The current location in the buffer.
	FontMap &runs;             ///< The fonts we have to use for this paragraph.

	FallbackParagraphLayout(WChar *buffer, int length, FontMap &runs);
	void Reflow() override;
	std::unique_ptr<const Line> NextLine(int max_width) override;
};

/**
 * Get the actual ParagraphLayout for the given buffer.
 * @param buff The begin of the buffer.
 * @param buff_end The location after the last element in the buffer.
 * @param fontMapping THe mapping of the fonts.
 * @return The ParagraphLayout instance.
 */
/* static */ ParagraphLayouter *FallbackParagraphLayoutFactory::GetParagraphLayout(WChar *buff, WChar *buff_end, FontMap &fontMapping)
{
	return new FallbackParagraphLayout(buff, buff_end - buff, fontMapping);
}

/**
 * Append a wide character to the internal buffer.
 * @param buff        The buffer to append to.
 * @param buffer_last The end of the buffer.
 * @param c           The character to add.
 * @return The number of buffer spaces that were used.
 */
/* static */ size_t FallbackParagraphLayoutFactory::AppendToBuffer(char32_t *buff, [[maybe_unused]] const char32_t *buffer_last, char32_t c)
{
	assert(buff < buffer_last);
	*buff = c;
	return 1;
}

/**
 * Create the visual run.
 * @param font        The font to use for this run.
 * @param chars       The characters to use for this run.
 * @param char_count  The number of characters in this run.
 * @param char_offset This run's offset from the start of the layout input string.
 * @param x           The initial x position for this run.
 */
<<<<<<< HEAD
FallbackParagraphLayout::FallbackVisualRun::FallbackVisualRun(Font *font, const WChar *chars, int char_count, int char_offset, int x) :
		font(font), glyph_count(char_count)
=======
FallbackParagraphLayout::FallbackVisualRun::FallbackVisualRun(Font *font, const char32_t *chars, int char_count, int char_offset, int x) :
		font(font)
>>>>>>> 37f84b73
{
	const bool isbuiltin = font->fc->IsBuiltInFont();

	this->glyphs.reserve(char_count);
	this->glyph_to_char.reserve(char_count);

	/* Positions contains the location of the begin of each of the glyphs, and the end of the last one. */
	this->positions.resize(char_count * 2 + 2);
	this->positions[0] = x;

	for (int i = 0; i < char_count; i++) {
		const GlyphID &glyph_id = this->glyphs.emplace_back(font->fc->MapCharToGlyph(chars[i]));
		if (isbuiltin) {
			this->positions[2 * i + 1] = font->fc->GetAscender(); // Apply sprite font's ascender.
		} else if (chars[i] >= SCC_SPRITE_START && chars[i] <= SCC_SPRITE_END) {
			this->positions[2 * i + 1] = (font->fc->GetHeight() - ScaleSpriteTrad(FontCache::GetDefaultFontHeight(font->fc->GetSize()))) / 2; // Align sprite font to centre
		} else {
			this->positions[2 * i + 1] = 0;                       // No ascender adjustment.
		}
		this->positions[2 * i + 2] = this->positions[2 * i] + font->fc->GetGlyphWidth(glyph_id);
		this->glyph_to_char.push_back(char_offset + i);
	}
}

/**
 * Get the height of the line.
 * @return The maximum height of the line.
 */
int FallbackParagraphLayout::FallbackLine::GetLeading() const
{
	int leading = 0;
	for (const auto &run : *this) {
		leading = std::max(leading, run.GetLeading());
	}

	return leading;
}

/**
 * Get the width of this line.
 * @return The width of the line.
 */
int FallbackParagraphLayout::FallbackLine::GetWidth() const
{
	if (this->empty()) return 0;

	/*
	 * The last X position of a run contains is the end of that run.
	 * Since there is no left-to-right support, taking this value of
	 * the last run gives us the end of the line and thus the width.
	 */
	const auto &run = this->GetVisualRun(this->CountRuns() - 1);
	return (int)run.GetPositions()[run.GetGlyphCount() * 2];
}

/**
 * Get the number of runs in this line.
 * @return The number of runs.
 */
int FallbackParagraphLayout::FallbackLine::CountRuns() const
{
	return (uint)this->size();
}

/**
 * Get a specific visual run.
 * @return The visual run.
 */
const ParagraphLayouter::VisualRun &FallbackParagraphLayout::FallbackLine::GetVisualRun(int run) const
{
	return this->at(run);
}

/**
 * Create a new paragraph layouter.
 * @param buffer The characters of the paragraph.
 * @param length The length of the paragraph.
 * @param runs   The font mapping of this paragraph.
 */
FallbackParagraphLayout::FallbackParagraphLayout(WChar *buffer, int length, FontMap &runs) : buffer_begin(buffer), buffer(buffer), runs(runs)
{
	assert(runs.rbegin()->first == length);
}

/**
 * Reset the position to the start of the paragraph.
 */
void FallbackParagraphLayout::Reflow()
{
	this->buffer = this->buffer_begin;
}

/**
 * Construct a new line with a maximum width.
 * @param max_width The maximum width of the string.
 * @return A Line, or nullptr when at the end of the paragraph.
 */
std::unique_ptr<const ParagraphLayouter::Line> FallbackParagraphLayout::NextLine(int max_width)
{
	/* Simple idea:
	 *  - split a line at a newline character, or at a space where we can break a line.
	 *  - split for a visual run whenever a new line happens, or the font changes.
	 */
	if (this->buffer == nullptr) return nullptr;

	std::unique_ptr<FallbackLine> l(new FallbackLine());

	if (*this->buffer == '\0') {
		/* Only a newline. */
		this->buffer = nullptr;
		l->emplace_back(this->runs.begin()->second, this->buffer, 0, 0, 0);
		return l;
	}

	int offset = this->buffer - this->buffer_begin;
	FontMap::iterator iter = this->runs.begin();
	while (iter->first <= offset) {
		++iter;
		assert(iter != this->runs.end());
	}

	const FontCache *fc = iter->second->fc;
	const WChar *next_run = this->buffer_begin + iter->first;

	const WChar *begin = this->buffer;
	const WChar *last_space = nullptr;
	const WChar *last_char;
	int width = 0;
	for (;;) {
		WChar c = *this->buffer;
		last_char = this->buffer;

		if (c == '\0') {
			this->buffer = nullptr;
			break;
		}

		if (this->buffer == next_run) {
			int w = l->GetWidth();
			l->emplace_back(iter->second, begin, this->buffer - begin, begin - this->buffer_begin, w);
			++iter;
			assert(iter != this->runs.end());

			next_run = this->buffer_begin + iter->first;
			begin = this->buffer;
		}

		if (IsWhitespace(c)) last_space = this->buffer;

		if (IsPrintable(c) && !IsTextDirectionChar(c)) {
			int char_width = GetCharacterWidth(fc->GetSize(), c);
			width += char_width;
			if (width > max_width) {
				/* The string is longer than maximum width so we need to decide
				 * what to do with it. */
				if (width == char_width) {
					/* The character is wider than allowed width; don't know
					 * what to do with this case... bail out! */
					this->buffer = nullptr;
					return l;
				}

				if (last_space == nullptr) {
					/* No space has been found. Just terminate at our current
					 * location. This usually happens for languages that do not
					 * require spaces in strings, like Chinese, Japanese and
					 * Korean. For other languages terminating mid-word might
					 * not be the best, but terminating the whole string instead
					 * of continuing the word at the next line is worse. */
					last_char = this->buffer;
				} else {
					/* A space is found; perfect place to terminate */
					this->buffer = last_space + 1;
					last_char = last_space;
				}
				break;
			}
		}

		this->buffer++;
	}

	if (l->empty() || last_char - begin > 0) {
		int w = l->GetWidth();
		l->emplace_back(iter->second, begin, last_char - begin, begin - this->buffer_begin, w);
	}
	return l;
}<|MERGE_RESOLUTION|>--- conflicted
+++ resolved
@@ -46,17 +46,6 @@
 		Font *font;       ///< The font used to layout these.
 
 	public:
-<<<<<<< HEAD
-		FallbackVisualRun(Font *font, const WChar *chars, int glyph_count, int char_offset, int x);
-		FallbackVisualRun(FallbackVisualRun &&other) noexcept;
-		~FallbackVisualRun() override;
-		const Font *GetFont() const override;
-		int GetGlyphCount() const override;
-		const GlyphID *GetGlyphs() const override;
-		const float *GetPositions() const override;
-		int GetLeading() const override;
-		const int *GetGlyphToCharMap() const override;
-=======
 		FallbackVisualRun(Font *font, const char32_t *chars, int glyph_count, int char_offset, int x);
 		const Font *GetFont() const override { return this->font; }
 		int GetGlyphCount() const override { return static_cast<int>(this->glyphs.size()); }
@@ -64,7 +53,6 @@
 		const float *GetPositions() const override { return this->positions.data(); }
 		int GetLeading() const override { return this->GetFont()->fc->GetHeight(); }
 		const int *GetGlyphToCharMap() const override { return this->glyph_to_char.data(); }
->>>>>>> 37f84b73
 	};
 
 	/** A single line worth of VisualRuns. */
@@ -121,13 +109,8 @@
  * @param char_offset This run's offset from the start of the layout input string.
  * @param x           The initial x position for this run.
  */
-<<<<<<< HEAD
-FallbackParagraphLayout::FallbackVisualRun::FallbackVisualRun(Font *font, const WChar *chars, int char_count, int char_offset, int x) :
-		font(font), glyph_count(char_count)
-=======
 FallbackParagraphLayout::FallbackVisualRun::FallbackVisualRun(Font *font, const char32_t *chars, int char_count, int char_offset, int x) :
 		font(font)
->>>>>>> 37f84b73
 {
 	const bool isbuiltin = font->fc->IsBuiltInFont();
 
