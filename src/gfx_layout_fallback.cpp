--- conflicted
+++ resolved
@@ -65,11 +65,7 @@
 		int CountRuns() const override;
 		const ParagraphLayouter::VisualRun &GetVisualRun(int run) const override;
 
-<<<<<<< HEAD
 		int GetInternalCharLength(WChar c) const override { return 1; }
-=======
-		int GetInternalCharLength(char32_t) const override { return 1; }
->>>>>>> 077b08bb
 	};
 
 	const WChar *buffer_begin; ///< Begin of the buffer.
@@ -100,11 +96,7 @@
  * @param c           The character to add.
  * @return The number of buffer spaces that were used.
  */
-<<<<<<< HEAD
-/* static */ size_t FallbackParagraphLayoutFactory::AppendToBuffer(WChar *buff, const WChar *buffer_last, WChar c)
-=======
 /* static */ size_t FallbackParagraphLayoutFactory::AppendToBuffer(char32_t *buff, [[maybe_unused]] const char32_t *buffer_last, char32_t c)
->>>>>>> 077b08bb
 {
 	assert(buff < buffer_last);
 	*buff = c;
@@ -274,11 +266,7 @@
  * @param length The length of the paragraph.
  * @param runs   The font mapping of this paragraph.
  */
-<<<<<<< HEAD
 FallbackParagraphLayout::FallbackParagraphLayout(WChar *buffer, int length, FontMap &runs) : buffer_begin(buffer), buffer(buffer), runs(runs)
-=======
-FallbackParagraphLayout::FallbackParagraphLayout(char32_t *buffer, [[maybe_unused]] int length, FontMap &runs) : buffer_begin(buffer), buffer(buffer), runs(runs)
->>>>>>> 077b08bb
 {
 	assert(runs.rbegin()->first == length);
 }
