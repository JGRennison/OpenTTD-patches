/*
 * This file is part of OpenTTD.
 * OpenTTD is free software; you can redistribute it and/or modify it under the terms of the GNU General Public License as published by the Free Software Foundation, version 2.
 * OpenTTD is distributed in the hope that it will be useful, but WITHOUT ANY WARRANTY; without even the implied warranty of MERCHANTABILITY or FITNESS FOR A PARTICULAR PURPOSE.
 * See the GNU General Public License for more details. You should have received a copy of the GNU General Public License along with OpenTTD. If not, see <http://www.gnu.org/licenses/>.
 */

/** @file settings_gui.cpp GUI for settings. */

#include "stdafx.h"
#include "currency.h"
#include "error.h"
#include "settings_gui.h"
#include "textbuf_gui.h"
#include "command_func.h"
#include "network/network.h"
#include "town.h"
#include "settings_internal.h"
#include "strings_func.h"
#include "window_func.h"
#include "string_func.h"
#include "widgets/dropdown_type.h"
#include "widgets/dropdown_func.h"
#include "widgets/slider_func.h"
#include "highscore.h"
#include "base_media_base.h"
#include "company_base.h"
#include "company_func.h"
#include "viewport_func.h"
#include "core/geometry_func.hpp"
#include "ai/ai.hpp"
#include "blitter/factory.hpp"
#include "language.h"
#include "textfile_gui.h"
#include "stringfilter_type.h"
#include "querystring_gui.h"
#include "fontcache.h"
#include "zoom_func.h"
#include "rev.h"
#include "video/video_driver.hpp"
#include "music/music_driver.hpp"
#include "scope.h"

#include <vector>
#include <functional>
#include <iterator>
#include <set>
#include <cmath>

#include "safeguards.h"
#include "video/video_driver.hpp"

uint GetSettingIndexByFullName(const char *name);
const SettingDesc *GetSettingDescription(uint index);

extern void FlushDeparturesWindowTextCaches();

static const StringID _autosave_dropdown[] = {
	STR_GAME_OPTIONS_AUTOSAVE_DROPDOWN_OFF,
	STR_GAME_OPTIONS_AUTOSAVE_DROPDOWN_EVERY_1_MONTH,
	STR_GAME_OPTIONS_AUTOSAVE_DROPDOWN_EVERY_3_MONTHS,
	STR_GAME_OPTIONS_AUTOSAVE_DROPDOWN_EVERY_6_MONTHS,
	STR_GAME_OPTIONS_AUTOSAVE_DROPDOWN_EVERY_12_MONTHS,
	STR_GAME_OPTIONS_AUTOSAVE_DROPDOWN_EVERY_DAYS_CUSTOM_LABEL,
	STR_GAME_OPTIONS_AUTOSAVE_DROPDOWN_EVERY_MINUTES_CUSTOM_LABEL,
	INVALID_STRING_ID,
};

static const StringID _gui_zoom_dropdown[] = {
	STR_GAME_OPTIONS_GUI_ZOOM_DROPDOWN_AUTO,
	STR_GAME_OPTIONS_GUI_ZOOM_DROPDOWN_NORMAL,
	STR_GAME_OPTIONS_GUI_ZOOM_DROPDOWN_2X_ZOOM,
	STR_GAME_OPTIONS_GUI_ZOOM_DROPDOWN_4X_ZOOM,
	INVALID_STRING_ID,
};

static const StringID _font_zoom_dropdown[] = {
	STR_GAME_OPTIONS_FONT_ZOOM_DROPDOWN_AUTO,
	STR_GAME_OPTIONS_FONT_ZOOM_DROPDOWN_NORMAL,
	STR_GAME_OPTIONS_FONT_ZOOM_DROPDOWN_2X_ZOOM,
	STR_GAME_OPTIONS_FONT_ZOOM_DROPDOWN_4X_ZOOM,
	INVALID_STRING_ID,
};

static Dimension _circle_size; ///< Dimension of the circle +/- icon. This is here as not all users are within the class of the settings window.

static const void *ResolveObject(const GameSettings *settings_ptr, const IntSettingDesc *sd);

/**
 * Get index of the current screen resolution.
 * @return Index of the current screen resolution if it is a known resolution, _resolutions.size() otherwise.
 */
static uint GetCurrentResolutionIndex()
{
	auto it = std::find(_resolutions.begin(), _resolutions.end(), Dimension(_screen.width, _screen.height));
	return std::distance(_resolutions.begin(), it);
}

static void ShowCustCurrency();

template <class T>
static DropDownList BuildSetDropDownList(int *selected_index, bool allow_selection)
{
	int n = T::GetNumSets();
	*selected_index = T::GetIndexOfUsedSet();

	DropDownList list;
	for (int i = 0; i < n; i++) {
		list.emplace_back(new DropDownListCharStringItem(T::GetSet(i)->name, i, !allow_selection && (*selected_index != i)));
	}

	return list;
}

DropDownList BuildMusicSetDropDownList(int *selected_index)
{
	return BuildSetDropDownList<BaseMusic>(selected_index, true);
}

/** Window for displaying the textfile of a BaseSet. */
template <class TBaseSet>
struct BaseSetTextfileWindow : public TextfileWindow {
	const TBaseSet* baseset; ///< View the textfile of this BaseSet.
	StringID content_type;   ///< STR_CONTENT_TYPE_xxx for title.

	BaseSetTextfileWindow(TextfileType file_type, const TBaseSet* baseset, StringID content_type) : TextfileWindow(file_type), baseset(baseset), content_type(content_type)
	{
		const char *textfile = this->baseset->GetTextfile(file_type);
		this->LoadTextfile(textfile, BASESET_DIR);
	}

	void SetStringParameters(int widget) const override
	{
		if (widget == WID_TF_CAPTION) {
			SetDParam(0, content_type);
			SetDParamStr(1, this->baseset->name);
		}
	}
};

/**
 * Open the BaseSet version of the textfile window.
 * @param file_type The type of textfile to display.
 * @param baseset The BaseSet to use.
 * @param content_type STR_CONTENT_TYPE_xxx for title.
 */
template <class TBaseSet>
void ShowBaseSetTextfileWindow(TextfileType file_type, const TBaseSet* baseset, StringID content_type)
{
	DeleteWindowById(WC_TEXTFILE, file_type);
	new BaseSetTextfileWindow<TBaseSet>(file_type, baseset, content_type);
}

std::set<int> _refresh_rates = { 30, 60, 75, 90, 100, 120, 144, 240 };

/**
 * Add the refresh rate from the config and the refresh rates from all the monitors to
 * our list of refresh rates shown in the GUI.
 */
static void AddCustomRefreshRates()
{
	/* Add the refresh rate as selected in the config. */
	_refresh_rates.insert(_settings_client.gui.refresh_rate);

	/* Add all the refresh rates of all monitors connected to the machine.  */
	std::vector<int> monitorRates = VideoDriver::GetInstance()->GetListOfMonitorRefreshRates();
	std::copy(monitorRates.begin(), monitorRates.end(), std::inserter(_refresh_rates, _refresh_rates.end()));
}

struct GameOptionsWindow : Window {
	GameSettings *opt;
	bool reload;

	enum class QueryTextItem {
		None,
		AutosaveCustomDays,
		AutosaveCustomRealTimeMinutes,
	};
	QueryTextItem current_query_text_item = QueryTextItem::None;

	GameOptionsWindow(WindowDesc *desc) : Window(desc)
	{
		this->opt = &GetGameSettings();
		this->reload = false;

		AddCustomRefreshRates();

		this->InitNested(WN_GAME_OPTIONS_GAME_OPTIONS);
		this->OnInvalidateData(0);
	}

	~GameOptionsWindow()
	{
		DeleteWindowById(WC_CUSTOM_CURRENCY, 0);
		DeleteWindowByClass(WC_TEXTFILE);
		if (this->reload) _switch_mode = SM_MENU;
	}

	/**
	 * Build the dropdown list for a specific widget.
	 * @param widget         Widget to build list for
	 * @param selected_index Currently selected item
	 * @return the built dropdown list, or nullptr if the widget has no dropdown menu.
	 */
	DropDownList BuildDropDownList(int widget, int *selected_index) const
	{
		DropDownList list;
		switch (widget) {
			case WID_GO_CURRENCY_DROPDOWN: { // Setup currencies dropdown
				*selected_index = this->opt->locale.currency;
				StringID *items = BuildCurrencyDropdown();
				uint64 disabled = _game_mode == GM_MENU ? 0LL : ~GetMaskOfAllowedCurrencies();

				/* Add non-custom currencies; sorted naturally */
				for (uint i = 0; i < CURRENCY_END; items++, i++) {
					if (i == CURRENCY_CUSTOM) continue;
					list.emplace_back(new DropDownListStringItem(*items, i, HasBit(disabled, i)));
				}
				std::sort(list.begin(), list.end(), DropDownListStringItem::NatSortFunc);

				/* Append custom currency at the end */
				list.emplace_back(new DropDownListItem(-1, false)); // separator line
				list.emplace_back(new DropDownListStringItem(STR_GAME_OPTIONS_CURRENCY_CUSTOM, CURRENCY_CUSTOM, HasBit(disabled, CURRENCY_CUSTOM)));
				break;
			}

			case WID_GO_AUTOSAVE_DROPDOWN: { // Setup autosave dropdown
				*selected_index = _settings_client.gui.autosave;
				const StringID *items = _autosave_dropdown;
				for (uint i = 0; *items != INVALID_STRING_ID; items++, i++) {
					list.emplace_back(new DropDownListStringItem(*items, i, false));
				}
				break;
			}

			case WID_GO_LANG_DROPDOWN: { // Setup interface language dropdown
				for (uint i = 0; i < _languages.size(); i++) {
					bool hide_language = IsReleasedVersion() && !_languages[i].IsReasonablyFinished();
					if (hide_language) continue;
					bool hide_percentage = IsReleasedVersion() || _languages[i].missing < _settings_client.gui.missing_strings_threshold;
					auto item = new DropDownListParamStringItem(hide_percentage ? STR_JUST_RAW_STRING : STR_GAME_OPTIONS_LANGUAGE_PERCENTAGE, i, false);
					if (&_languages[i] == _current_language) {
						*selected_index = i;
						item->SetParamStr(0, _languages[i].own_name);
					} else {
						/* Especially with sprite-fonts, not all localized
						 * names can be rendered. So instead, we use the
						 * international names for anything but the current
						 * selected language. This avoids showing a few ????
						 * entries in the dropdown list. */
						item->SetParamStr(0, _languages[i].name);
					}
					item->SetParam(1, (LANGUAGE_TOTAL_STRINGS - _languages[i].missing) * 100 / LANGUAGE_TOTAL_STRINGS);
					list.emplace_back(item);
				}
				std::sort(list.begin(), list.end(), DropDownListStringItem::NatSortFunc);
				break;
			}

			case WID_GO_RESOLUTION_DROPDOWN: // Setup resolution dropdown
				if (_resolutions.empty()) break;

				*selected_index = GetCurrentResolutionIndex();
				for (uint i = 0; i < _resolutions.size(); i++) {
					auto item = new DropDownListParamStringItem(STR_GAME_OPTIONS_RESOLUTION_ITEM, i, false);
					item->SetParam(0, _resolutions[i].width);
					item->SetParam(1, _resolutions[i].height);
					list.emplace_back(item);
				}
				break;

			case WID_GO_REFRESH_RATE_DROPDOWN: // Setup refresh rate dropdown
				for (auto it = _refresh_rates.begin(); it != _refresh_rates.end(); it++) {
					auto i = std::distance(_refresh_rates.begin(), it);
					if (*it == _settings_client.gui.refresh_rate) *selected_index = i;
					auto item = new DropDownListParamStringItem(STR_GAME_OPTIONS_REFRESH_RATE_ITEM, i, false);
					item->SetParam(0, *it);
					list.emplace_back(item);
				}
				break;

			case WID_GO_GUI_ZOOM_DROPDOWN: {
				*selected_index = _gui_zoom_cfg != ZOOM_LVL_CFG_AUTO ? ZOOM_LVL_OUT_4X - _gui_zoom + 1 : 0;
				const StringID *items = _gui_zoom_dropdown;
				for (int i = 0; *items != INVALID_STRING_ID; items++, i++) {
					list.emplace_back(new DropDownListStringItem(*items, i, i != 0 && _settings_client.gui.zoom_min > ZOOM_LVL_OUT_4X - i + 1));
				}
				break;
			}

			case WID_GO_FONT_ZOOM_DROPDOWN: {
				*selected_index = _font_zoom_cfg != ZOOM_LVL_CFG_AUTO ? ZOOM_LVL_OUT_4X - _font_zoom + 1 : 0;
				const StringID *items = _font_zoom_dropdown;
				for (int i = 0; *items != INVALID_STRING_ID; items++, i++) {
					list.emplace_back(new DropDownListStringItem(*items, i, false));
				}
				break;
			}

			case WID_GO_BASE_GRF_DROPDOWN:
				list = BuildSetDropDownList<BaseGraphics>(selected_index, (_game_mode == GM_MENU));
				break;

			case WID_GO_BASE_SFX_DROPDOWN:
				list = BuildSetDropDownList<BaseSounds>(selected_index, (_game_mode == GM_MENU));
				break;

			case WID_GO_BASE_MUSIC_DROPDOWN:
				list = BuildMusicSetDropDownList(selected_index);
				break;
		}

		return list;
	}

	void SetStringParameters(int widget) const override
	{
		switch (widget) {
			case WID_GO_CURRENCY_DROPDOWN:     SetDParam(0, _currency_specs[this->opt->locale.currency].name); break;
			case WID_GO_AUTOSAVE_DROPDOWN: {
				if (_settings_client.gui.autosave == 5) {
					SetDParam(0, _settings_client.gui.autosave_custom_days == 1 ? STR_GAME_OPTIONS_AUTOSAVE_DROPDOWN_EVERY_DAYS_CUSTOM_SINGULAR : STR_GAME_OPTIONS_AUTOSAVE_DROPDOWN_EVERY_DAYS_CUSTOM);
					SetDParam(1, _settings_client.gui.autosave_custom_days);
				} else if (_settings_client.gui.autosave == 6) {
					SetDParam(0, STR_GAME_OPTIONS_AUTOSAVE_DROPDOWN_EVERY_MINUTES_CUSTOM);
					SetDParam(1, _settings_client.gui.autosave_custom_minutes);
				} else {
					SetDParam(0, _autosave_dropdown[_settings_client.gui.autosave]);
				}
				break;
			}
			case WID_GO_LANG_DROPDOWN:         SetDParamStr(0, _current_language->own_name); break;
			case WID_GO_GUI_ZOOM_DROPDOWN:     SetDParam(0, _gui_zoom_dropdown[_gui_zoom_cfg != ZOOM_LVL_CFG_AUTO ? ZOOM_LVL_OUT_4X - _gui_zoom_cfg + 1 : 0]); break;
			case WID_GO_FONT_ZOOM_DROPDOWN:    SetDParam(0, _font_zoom_dropdown[_font_zoom_cfg != ZOOM_LVL_CFG_AUTO ? ZOOM_LVL_OUT_4X - _font_zoom_cfg + 1 : 0]); break;
			case WID_GO_BASE_GRF_DROPDOWN:     SetDParamStr(0, BaseGraphics::GetUsedSet()->name); break;
			case WID_GO_BASE_GRF_STATUS:       SetDParam(0, BaseGraphics::GetUsedSet()->GetNumInvalid()); break;
			case WID_GO_BASE_SFX_DROPDOWN:     SetDParamStr(0, BaseSounds::GetUsedSet()->name); break;
			case WID_GO_BASE_MUSIC_DROPDOWN:   SetDParamStr(0, BaseMusic::GetUsedSet()->name); break;
			case WID_GO_BASE_MUSIC_STATUS:     SetDParam(0, BaseMusic::GetUsedSet()->GetNumInvalid()); break;
			case WID_GO_VIDEO_DRIVER_INFO:     SetDParamStr(0, VideoDriver::GetInstance()->GetInfoString()); break;
			case WID_GO_REFRESH_RATE_DROPDOWN: SetDParam(0, _settings_client.gui.refresh_rate); break;
			case WID_GO_RESOLUTION_DROPDOWN: {
				auto current_resolution = GetCurrentResolutionIndex();

				if (current_resolution == _resolutions.size()) {
					SetDParam(0, STR_GAME_OPTIONS_RESOLUTION_OTHER);
				} else {
					SetDParam(0, STR_GAME_OPTIONS_RESOLUTION_ITEM);
					SetDParam(1, _resolutions[current_resolution].width);
					SetDParam(2, _resolutions[current_resolution].height);
				}
				break;
			}
		}
	}

	void DrawWidget(const Rect &r, int widget) const override
	{
		switch (widget) {
			case WID_GO_BASE_GRF_DESCRIPTION:
				SetDParamStr(0, BaseGraphics::GetUsedSet()->GetDescription(GetCurrentLanguageIsoCode()));
				DrawStringMultiLine(r.left, r.right, r.top, UINT16_MAX, STR_BLACK_RAW_STRING);
				break;

			case WID_GO_BASE_SFX_DESCRIPTION:
				SetDParamStr(0, BaseSounds::GetUsedSet()->GetDescription(GetCurrentLanguageIsoCode()));
				DrawStringMultiLine(r.left, r.right, r.top, UINT16_MAX, STR_BLACK_RAW_STRING);
				break;

			case WID_GO_BASE_MUSIC_DESCRIPTION:
				SetDParamStr(0, BaseMusic::GetUsedSet()->GetDescription(GetCurrentLanguageIsoCode()));
				DrawStringMultiLine(r.left, r.right, r.top, UINT16_MAX, STR_BLACK_RAW_STRING);
				break;

			case WID_GO_BASE_SFX_VOLUME:
				DrawVolumeSliderWidget(r, _settings_client.music.effect_vol);
				break;

			case WID_GO_BASE_MUSIC_VOLUME:
				DrawVolumeSliderWidget(r, _settings_client.music.music_vol);
				break;
		}
	}

	void UpdateWidgetSize(int widget, Dimension *size, const Dimension &padding, Dimension *fill, Dimension *resize) override
	{
		switch (widget) {
			case WID_GO_BASE_GRF_DESCRIPTION:
				/* Find the biggest description for the default size. */
				for (int i = 0; i < BaseGraphics::GetNumSets(); i++) {
					SetDParamStr(0, BaseGraphics::GetSet(i)->GetDescription(GetCurrentLanguageIsoCode()));
					size->height = std::max(size->height, (uint)GetStringHeight(STR_BLACK_RAW_STRING, size->width));
				}
				break;

			case WID_GO_BASE_GRF_STATUS:
				/* Find the biggest description for the default size. */
				for (int i = 0; i < BaseGraphics::GetNumSets(); i++) {
					uint invalid_files = BaseGraphics::GetSet(i)->GetNumInvalid();
					if (invalid_files == 0) continue;

					SetDParam(0, invalid_files);
					*size = maxdim(*size, GetStringBoundingBox(STR_GAME_OPTIONS_BASE_GRF_STATUS));
				}
				break;

			case WID_GO_BASE_SFX_DESCRIPTION:
				/* Find the biggest description for the default size. */
				for (int i = 0; i < BaseSounds::GetNumSets(); i++) {
					SetDParamStr(0, BaseSounds::GetSet(i)->GetDescription(GetCurrentLanguageIsoCode()));
					size->height = std::max(size->height, (uint)GetStringHeight(STR_BLACK_RAW_STRING, size->width));
				}
				break;

			case WID_GO_BASE_MUSIC_DESCRIPTION:
				/* Find the biggest description for the default size. */
				for (int i = 0; i < BaseMusic::GetNumSets(); i++) {
					SetDParamStr(0, BaseMusic::GetSet(i)->GetDescription(GetCurrentLanguageIsoCode()));
					size->height = std::max(size->height, (uint)GetStringHeight(STR_BLACK_RAW_STRING, size->width));
				}
				break;

			case WID_GO_BASE_MUSIC_STATUS:
				/* Find the biggest description for the default size. */
				for (int i = 0; i < BaseMusic::GetNumSets(); i++) {
					uint invalid_files = BaseMusic::GetSet(i)->GetNumInvalid();
					if (invalid_files == 0) continue;

					SetDParam(0, invalid_files);
					*size = maxdim(*size, GetStringBoundingBox(STR_GAME_OPTIONS_BASE_MUSIC_STATUS));
				}
				break;

			default: {
				int selected;
				DropDownList list = this->BuildDropDownList(widget, &selected);
				if (!list.empty()) {
					/* Find the biggest item for the default size. */
					for (const auto &ddli : list) {
						Dimension string_dim;
						int width = ddli->Width();
						string_dim.width = width + padding.width;
						string_dim.height = ddli->Height(width) + padding.height;
						*size = maxdim(*size, string_dim);
					}
				}
			}
		}
	}

	void OnClick(Point pt, int widget, int click_count) override
	{
		if (widget >= WID_GO_BASE_GRF_TEXTFILE && widget < WID_GO_BASE_GRF_TEXTFILE + TFT_END) {
			if (BaseGraphics::GetUsedSet() == nullptr) return;

			ShowBaseSetTextfileWindow((TextfileType)(widget - WID_GO_BASE_GRF_TEXTFILE), BaseGraphics::GetUsedSet(), STR_CONTENT_TYPE_BASE_GRAPHICS);
			return;
		}
		if (widget >= WID_GO_BASE_SFX_TEXTFILE && widget < WID_GO_BASE_SFX_TEXTFILE + TFT_END) {
			if (BaseSounds::GetUsedSet() == nullptr) return;

			ShowBaseSetTextfileWindow((TextfileType)(widget - WID_GO_BASE_SFX_TEXTFILE), BaseSounds::GetUsedSet(), STR_CONTENT_TYPE_BASE_SOUNDS);
			return;
		}
		if (widget >= WID_GO_BASE_MUSIC_TEXTFILE && widget < WID_GO_BASE_MUSIC_TEXTFILE + TFT_END) {
			if (BaseMusic::GetUsedSet() == nullptr) return;

			ShowBaseSetTextfileWindow((TextfileType)(widget - WID_GO_BASE_MUSIC_TEXTFILE), BaseMusic::GetUsedSet(), STR_CONTENT_TYPE_BASE_MUSIC);
			return;
		}
		switch (widget) {
			case WID_GO_FULLSCREEN_BUTTON: // Click fullscreen on/off
				/* try to toggle full-screen on/off */
				if (!ToggleFullScreen(!_fullscreen)) {
					ShowErrorMessage(STR_ERROR_FULLSCREEN_FAILED, INVALID_STRING_ID, WL_ERROR);
				}
				this->SetWidgetLoweredState(WID_GO_FULLSCREEN_BUTTON, _fullscreen);
				this->SetWidgetDirty(WID_GO_FULLSCREEN_BUTTON);
				break;

			case WID_GO_VIDEO_ACCEL_BUTTON:
				_video_hw_accel = !_video_hw_accel;
				ShowErrorMessage(STR_GAME_OPTIONS_VIDEO_ACCELERATION_RESTART, INVALID_STRING_ID, WL_INFO);
				this->SetWidgetLoweredState(WID_GO_VIDEO_ACCEL_BUTTON, _video_hw_accel);
				this->SetWidgetDirty(WID_GO_VIDEO_ACCEL_BUTTON);
#ifndef __APPLE__
				this->SetWidgetDisabledState(WID_GO_VIDEO_VSYNC_BUTTON, !_video_hw_accel);
				this->SetWidgetDirty(WID_GO_VIDEO_VSYNC_BUTTON);
#endif
				break;

			case WID_GO_VIDEO_VSYNC_BUTTON:
				if (!_video_hw_accel) break;

				_video_vsync = !_video_vsync;
				VideoDriver::GetInstance()->ToggleVsync(_video_vsync);

				this->SetWidgetLoweredState(WID_GO_VIDEO_VSYNC_BUTTON, _video_vsync);
				this->SetWidgetDirty(WID_GO_VIDEO_VSYNC_BUTTON);
				this->SetWidgetDisabledState(WID_GO_REFRESH_RATE_DROPDOWN, _video_vsync);
				this->SetWidgetDirty(WID_GO_REFRESH_RATE_DROPDOWN);
				break;

			case WID_GO_BASE_SFX_VOLUME:
			case WID_GO_BASE_MUSIC_VOLUME: {
				byte &vol = (widget == WID_GO_BASE_MUSIC_VOLUME) ? _settings_client.music.music_vol : _settings_client.music.effect_vol;
				if (ClickVolumeSliderWidget(this->GetWidget<NWidgetBase>(widget)->GetCurrentRect(), pt, vol)) {
					if (widget == WID_GO_BASE_MUSIC_VOLUME) MusicDriver::GetInstance()->SetVolume(vol);
					this->SetWidgetDirty(widget);
					SetWindowClassesDirty(WC_MUSIC_WINDOW);
				}

				if (click_count > 0) this->mouse_capture_widget = widget;
				break;
			}

			default: {
				int selected;
				DropDownList list = this->BuildDropDownList(widget, &selected);
				if (!list.empty()) {
					ShowDropDownList(this, std::move(list), selected, widget);
				} else {
					if (widget == WID_GO_RESOLUTION_DROPDOWN) ShowErrorMessage(STR_ERROR_RESOLUTION_LIST_FAILED, INVALID_STRING_ID, WL_ERROR);
				}
				break;
			}
		}
	}

	/**
	 * Set the base media set.
	 * @param index the index of the media set
	 * @tparam T class of media set
	 */
	template <class T>
	void SetMediaSet(int index)
	{
		if (_game_mode == GM_MENU) {
			auto name = T::GetSet(index)->name;

			T::ini_set = name;

			T::SetSet(name);
			this->reload = true;
			this->InvalidateData();
		}
	}

	void OnDropdownSelect(int widget, int index) override
	{
		switch (widget) {
			case WID_GO_CURRENCY_DROPDOWN: // Currency
				if (index == CURRENCY_CUSTOM) ShowCustCurrency();
				this->opt->locale.currency = index;
				ReInitAllWindows(false);
				break;

			case WID_GO_AUTOSAVE_DROPDOWN: // Autosave options
				if (index == 5) {
					this->current_query_text_item = QueryTextItem::AutosaveCustomDays;
					SetDParam(0, _settings_client.gui.autosave_custom_days);
					ShowQueryString(STR_JUST_INT, STR_GAME_OPTIONS_AUTOSAVE_DAYS_QUERY_CAPT, 4, this, CS_NUMERAL, QSF_ACCEPT_UNCHANGED);
				} else if (index == 6) {
					this->current_query_text_item = QueryTextItem::AutosaveCustomRealTimeMinutes;
					SetDParam(0, _settings_client.gui.autosave_custom_minutes);
					ShowQueryString(STR_JUST_INT, STR_GAME_OPTIONS_AUTOSAVE_MINUTES_QUERY_CAPT, 4, this, CS_NUMERAL, QSF_ACCEPT_UNCHANGED);
				} else {
					_settings_client.gui.autosave = index;
					this->SetDirty();
				}
				break;

			case WID_GO_LANG_DROPDOWN: // Change interface language
				ReadLanguagePack(&_languages[index]);
				DeleteWindowByClass(WC_QUERY_STRING);
				CheckForMissingGlyphs();
				ClearAllCachedNames();
				UpdateAllVirtCoords();
				CheckBlitter();
				ReInitAllWindows(false);
				FlushDeparturesWindowTextCaches();
				break;

			case WID_GO_RESOLUTION_DROPDOWN: // Change resolution
				if ((uint)index < _resolutions.size() && ChangeResInGame(_resolutions[index].width, _resolutions[index].height)) {
					this->SetDirty();
				}
				break;

			case WID_GO_REFRESH_RATE_DROPDOWN: {
				_settings_client.gui.refresh_rate = *std::next(_refresh_rates.begin(), index);
				if (_settings_client.gui.refresh_rate > 60) {
					/* Show warning to the user that this refresh rate might not be suitable on
					 * larger maps with many NewGRFs and vehicles. */
					ShowErrorMessage(STR_GAME_OPTIONS_REFRESH_RATE_WARNING, INVALID_STRING_ID, WL_INFO);
				}
				break;
			}

			case WID_GO_GUI_ZOOM_DROPDOWN: {
				int8 new_zoom = index > 0 ? ZOOM_LVL_OUT_4X - index + 1 : ZOOM_LVL_CFG_AUTO;
				if (new_zoom != _gui_zoom_cfg) {
					GfxClearSpriteCache();
					_gui_zoom_cfg = new_zoom;
					UpdateGUIZoom();
					UpdateCursorSize();
					UpdateRouteStepSpriteSize();
					UpdateAllVirtCoords();
					FixTitleGameZoom();
					ReInitAllWindows(true);
					FlushDeparturesWindowTextCaches();
				}
				break;
			}

			case WID_GO_FONT_ZOOM_DROPDOWN: {
				int8 new_zoom = index > 0 ? ZOOM_LVL_OUT_4X - index + 1 : ZOOM_LVL_CFG_AUTO;
				if (new_zoom != _font_zoom_cfg) {
					GfxClearSpriteCache();
					_font_zoom_cfg = new_zoom;
					UpdateGUIZoom();
					UpdateRouteStepSpriteSize();
					LoadStringWidthTable();
					UpdateAllVirtCoords();
					ReInitAllWindows(true);
					FlushDeparturesWindowTextCaches();
				}
				break;
			}

			case WID_GO_BASE_GRF_DROPDOWN:
				this->SetMediaSet<BaseGraphics>(index);
				break;

			case WID_GO_BASE_SFX_DROPDOWN:
				this->SetMediaSet<BaseSounds>(index);
				break;

			case WID_GO_BASE_MUSIC_DROPDOWN:
				ChangeMusicSet(index);
				break;
		}
	}

	void OnQueryTextFinished(char *str) override
	{
		auto guard = scope_guard([this]() {
			this->current_query_text_item = QueryTextItem::None;
		});

		/* Was 'cancel' pressed? */
		if (str == nullptr) return;

		if (!StrEmpty(str)) {
			int value = atoi(str);
			switch (this->current_query_text_item) {
				case QueryTextItem::None:
					break;

				case QueryTextItem::AutosaveCustomDays:
					_settings_client.gui.autosave = 5;
					_settings_client.gui.autosave_custom_days = Clamp(value, 1, 4000);
					this->SetDirty();
					break;

				case QueryTextItem::AutosaveCustomRealTimeMinutes:
					_settings_client.gui.autosave = 6;
					_settings_client.gui.autosave_custom_minutes = Clamp(value, 1, 8000);
					this->SetDirty();
					break;
			}
		}
	}

	/**
	 * Some data on this window has become invalid.
	 * @param data Information about the changed data. @see GameOptionsInvalidationData
	 * @param gui_scope Whether the call is done from GUI scope. You may not do everything when not in GUI scope. See #InvalidateWindowData() for details.
	 */
	void OnInvalidateData(int data = 0, bool gui_scope = true) override
	{
		if (!gui_scope) return;
		this->SetWidgetLoweredState(WID_GO_FULLSCREEN_BUTTON, _fullscreen);
		this->SetWidgetLoweredState(WID_GO_VIDEO_ACCEL_BUTTON, _video_hw_accel);
		this->SetWidgetDisabledState(WID_GO_REFRESH_RATE_DROPDOWN, _video_vsync);

#ifndef __APPLE__
		this->SetWidgetLoweredState(WID_GO_VIDEO_VSYNC_BUTTON, _video_vsync);
		this->SetWidgetDisabledState(WID_GO_VIDEO_VSYNC_BUTTON, !_video_hw_accel);
#endif

		bool missing_files = BaseGraphics::GetUsedSet()->GetNumMissing() == 0;
		this->GetWidget<NWidgetCore>(WID_GO_BASE_GRF_STATUS)->SetDataTip(missing_files ? STR_EMPTY : STR_GAME_OPTIONS_BASE_GRF_STATUS, STR_NULL);

		for (TextfileType tft = TFT_BEGIN; tft < TFT_END; tft++) {
			this->SetWidgetDisabledState(WID_GO_BASE_GRF_TEXTFILE + tft, BaseGraphics::GetUsedSet() == nullptr || BaseGraphics::GetUsedSet()->GetTextfile(tft) == nullptr);
			this->SetWidgetDisabledState(WID_GO_BASE_SFX_TEXTFILE + tft, BaseSounds::GetUsedSet() == nullptr || BaseSounds::GetUsedSet()->GetTextfile(tft) == nullptr);
			this->SetWidgetDisabledState(WID_GO_BASE_MUSIC_TEXTFILE + tft, BaseMusic::GetUsedSet() == nullptr || BaseMusic::GetUsedSet()->GetTextfile(tft) == nullptr);
		}

		missing_files = BaseMusic::GetUsedSet()->GetNumInvalid() == 0;
		this->GetWidget<NWidgetCore>(WID_GO_BASE_MUSIC_STATUS)->SetDataTip(missing_files ? STR_EMPTY : STR_GAME_OPTIONS_BASE_MUSIC_STATUS, STR_NULL);
	}
};

static const NWidgetPart _nested_game_options_widgets[] = {
	NWidget(NWID_HORIZONTAL),
		NWidget(WWT_CLOSEBOX, COLOUR_GREY),
		NWidget(WWT_CAPTION, COLOUR_GREY), SetDataTip(STR_GAME_OPTIONS_CAPTION, STR_TOOLTIP_WINDOW_TITLE_DRAG_THIS),
	EndContainer(),
	NWidget(WWT_PANEL, COLOUR_GREY, WID_GO_BACKGROUND), SetPIP(6, 6, 10),
		NWidget(NWID_HORIZONTAL), SetPIP(10, 10, 10),
			NWidget(NWID_VERTICAL), SetPIP(0, 6, 0),
				NWidget(WWT_FRAME, COLOUR_GREY), SetDataTip(STR_GAME_OPTIONS_AUTOSAVE_FRAME, STR_NULL),
					NWidget(WWT_DROPDOWN, COLOUR_GREY, WID_GO_AUTOSAVE_DROPDOWN), SetMinimalSize(150, 12), SetDataTip(STR_BLACK_STRING, STR_GAME_OPTIONS_AUTOSAVE_DROPDOWN_TOOLTIP), SetFill(1, 0),
				EndContainer(),
				NWidget(WWT_FRAME, COLOUR_GREY), SetDataTip(STR_GAME_OPTIONS_GUI_ZOOM_FRAME, STR_NULL),
					NWidget(WWT_DROPDOWN, COLOUR_GREY, WID_GO_GUI_ZOOM_DROPDOWN), SetMinimalSize(150, 12), SetDataTip(STR_BLACK_STRING, STR_GAME_OPTIONS_GUI_ZOOM_DROPDOWN_TOOLTIP), SetFill(1, 0),
				EndContainer(),
				NWidget(WWT_FRAME, COLOUR_GREY), SetDataTip(STR_GAME_OPTIONS_CURRENCY_UNITS_FRAME, STR_NULL),
					NWidget(WWT_DROPDOWN, COLOUR_GREY, WID_GO_CURRENCY_DROPDOWN), SetMinimalSize(150, 12), SetDataTip(STR_BLACK_STRING, STR_GAME_OPTIONS_CURRENCY_UNITS_DROPDOWN_TOOLTIP), SetFill(1, 0),
				EndContainer(),
			EndContainer(),

			NWidget(NWID_VERTICAL), SetPIP(0, 6, 0),
				NWidget(WWT_FRAME, COLOUR_GREY), SetDataTip(STR_GAME_OPTIONS_LANGUAGE, STR_NULL),
					NWidget(WWT_DROPDOWN, COLOUR_GREY, WID_GO_LANG_DROPDOWN), SetMinimalSize(150, 12), SetDataTip(STR_BLACK_RAW_STRING, STR_GAME_OPTIONS_LANGUAGE_TOOLTIP), SetFill(1, 0),
				EndContainer(),
				NWidget(WWT_FRAME, COLOUR_GREY), SetDataTip(STR_GAME_OPTIONS_FONT_ZOOM, STR_NULL),
					NWidget(WWT_DROPDOWN, COLOUR_GREY, WID_GO_FONT_ZOOM_DROPDOWN), SetMinimalSize(150, 12), SetDataTip(STR_BLACK_STRING, STR_GAME_OPTIONS_FONT_ZOOM_DROPDOWN_TOOLTIP), SetFill(1, 0),
				EndContainer(),
			EndContainer(),
		EndContainer(),

		NWidget(WWT_FRAME, COLOUR_GREY), SetDataTip(STR_GAME_OPTIONS_GRAPHICS, STR_NULL), SetPadding(0, 10, 0, 10),
			NWidget(NWID_HORIZONTAL),
				NWidget(NWID_VERTICAL), SetPIP(0, 2, 0),
					NWidget(NWID_HORIZONTAL),
						NWidget(WWT_TEXT, COLOUR_GREY), SetMinimalSize(0, 12),SetDataTip(STR_GAME_OPTIONS_RESOLUTION, STR_NULL),
						NWidget(NWID_SPACER), SetMinimalSize(1, 0), SetFill(1, 0),
						NWidget(WWT_DROPDOWN, COLOUR_GREY, WID_GO_RESOLUTION_DROPDOWN), SetMinimalSize(200, 12), SetDataTip(STR_BLACK_STRING, STR_GAME_OPTIONS_RESOLUTION_TOOLTIP),
					EndContainer(),
					NWidget(NWID_HORIZONTAL),
						NWidget(WWT_TEXT, COLOUR_GREY), SetMinimalSize(0, 12), SetDataTip(STR_GAME_OPTIONS_REFRESH_RATE, STR_NULL),
						NWidget(NWID_SPACER), SetMinimalSize(1, 0), SetFill(1, 0),
						NWidget(WWT_DROPDOWN, COLOUR_GREY, WID_GO_REFRESH_RATE_DROPDOWN), SetMinimalSize(200, 12), SetDataTip(STR_GAME_OPTIONS_REFRESH_RATE_ITEM, STR_GAME_OPTIONS_REFRESH_RATE_TOOLTIP),
					EndContainer(),
					NWidget(NWID_HORIZONTAL),
						NWidget(WWT_TEXT, COLOUR_GREY), SetMinimalSize(0, 12), SetDataTip(STR_GAME_OPTIONS_FULLSCREEN, STR_NULL),
						NWidget(NWID_SPACER), SetMinimalSize(1, 0), SetFill(1, 0),
						NWidget(WWT_TEXTBTN, COLOUR_GREY, WID_GO_FULLSCREEN_BUTTON), SetMinimalSize(21, 9), SetDataTip(STR_EMPTY, STR_GAME_OPTIONS_FULLSCREEN_TOOLTIP),
					EndContainer(),
					NWidget(NWID_HORIZONTAL),
						NWidget(WWT_TEXT, COLOUR_GREY), SetMinimalSize(0, 12), SetDataTip(STR_GAME_OPTIONS_VIDEO_ACCELERATION, STR_NULL),
						NWidget(NWID_SPACER), SetMinimalSize(1, 0), SetFill(1, 0),
						NWidget(WWT_TEXTBTN, COLOUR_GREY, WID_GO_VIDEO_ACCEL_BUTTON), SetMinimalSize(21, 9), SetDataTip(STR_EMPTY, STR_GAME_OPTIONS_VIDEO_ACCELERATION_TOOLTIP),
					EndContainer(),
#ifndef __APPLE__
					NWidget(NWID_HORIZONTAL),
						NWidget(WWT_TEXT, COLOUR_GREY), SetMinimalSize(0, 12), SetDataTip(STR_GAME_OPTIONS_VIDEO_VSYNC, STR_NULL),
						NWidget(NWID_SPACER), SetMinimalSize(1, 0), SetFill(1, 0),
						NWidget(WWT_TEXTBTN, COLOUR_GREY, WID_GO_VIDEO_VSYNC_BUTTON), SetMinimalSize(21, 9), SetDataTip(STR_EMPTY, STR_GAME_OPTIONS_VIDEO_VSYNC_TOOLTIP),
					EndContainer(),
#endif
					NWidget(NWID_HORIZONTAL),
						NWidget(WWT_TEXT, COLOUR_GREY, WID_GO_VIDEO_DRIVER_INFO), SetMinimalSize(0, 12), SetFill(1, 0), SetDataTip(STR_GAME_OPTIONS_VIDEO_DRIVER_INFO, STR_NULL),
					EndContainer(),
				EndContainer(),
			EndContainer(),
		EndContainer(),

		NWidget(WWT_FRAME, COLOUR_GREY), SetDataTip(STR_GAME_OPTIONS_BASE_GRF, STR_NULL), SetPadding(0, 10, 0, 10),
			NWidget(NWID_HORIZONTAL), SetPIP(0, 30, 0),
				NWidget(WWT_DROPDOWN, COLOUR_GREY, WID_GO_BASE_GRF_DROPDOWN), SetMinimalSize(150, 12), SetDataTip(STR_BLACK_RAW_STRING, STR_GAME_OPTIONS_BASE_GRF_TOOLTIP),
				NWidget(WWT_TEXT, COLOUR_GREY, WID_GO_BASE_GRF_STATUS), SetMinimalSize(150, 12), SetDataTip(STR_EMPTY, STR_NULL), SetFill(1, 0),
			EndContainer(),
			NWidget(WWT_TEXT, COLOUR_GREY, WID_GO_BASE_GRF_DESCRIPTION), SetMinimalSize(330, 0), SetDataTip(STR_EMPTY, STR_GAME_OPTIONS_BASE_GRF_DESCRIPTION_TOOLTIP), SetFill(1, 0), SetPadding(6, 0, 6, 0),
			NWidget(NWID_HORIZONTAL, NC_EQUALSIZE), SetPIP(7, 0, 7),
				NWidget(WWT_PUSHTXTBTN, COLOUR_GREY, WID_GO_BASE_GRF_TEXTFILE + TFT_README), SetFill(1, 0), SetResize(1, 0), SetDataTip(STR_TEXTFILE_VIEW_README, STR_NULL),
				NWidget(WWT_PUSHTXTBTN, COLOUR_GREY, WID_GO_BASE_GRF_TEXTFILE + TFT_CHANGELOG), SetFill(1, 0), SetResize(1, 0), SetDataTip(STR_TEXTFILE_VIEW_CHANGELOG, STR_NULL),
				NWidget(WWT_PUSHTXTBTN, COLOUR_GREY, WID_GO_BASE_GRF_TEXTFILE + TFT_LICENSE), SetFill(1, 0), SetResize(1, 0), SetDataTip(STR_TEXTFILE_VIEW_LICENCE, STR_NULL),
			EndContainer(),
		EndContainer(),

		NWidget(WWT_FRAME, COLOUR_GREY), SetDataTip(STR_GAME_OPTIONS_BASE_SFX, STR_NULL), SetPadding(0, 10, 0, 10),
			NWidget(NWID_HORIZONTAL), SetPIP(0, 30, 7),
				NWidget(WWT_DROPDOWN, COLOUR_GREY, WID_GO_BASE_SFX_DROPDOWN), SetMinimalSize(150, 12), SetDataTip(STR_BLACK_RAW_STRING, STR_GAME_OPTIONS_BASE_SFX_TOOLTIP),
				NWidget(NWID_SPACER), SetMinimalSize(150, 12), SetFill(1, 0),
				NWidget(WWT_EMPTY, COLOUR_GREY, WID_GO_BASE_SFX_VOLUME), SetMinimalSize(67, 12), SetFill(0, 0), SetDataTip(0x0, STR_MUSIC_TOOLTIP_DRAG_SLIDERS_TO_SET_MUSIC),
			EndContainer(),
			NWidget(WWT_TEXT, COLOUR_GREY, WID_GO_BASE_SFX_DESCRIPTION), SetMinimalSize(330, 0), SetDataTip(STR_EMPTY, STR_GAME_OPTIONS_BASE_SFX_DESCRIPTION_TOOLTIP), SetFill(1, 0), SetPadding(6, 0, 6, 0),
			NWidget(NWID_HORIZONTAL, NC_EQUALSIZE), SetPIP(7, 0, 7),
				NWidget(WWT_PUSHTXTBTN, COLOUR_GREY, WID_GO_BASE_SFX_TEXTFILE + TFT_README), SetFill(1, 0), SetResize(1, 0), SetDataTip(STR_TEXTFILE_VIEW_README, STR_NULL),
				NWidget(WWT_PUSHTXTBTN, COLOUR_GREY, WID_GO_BASE_SFX_TEXTFILE + TFT_CHANGELOG), SetFill(1, 0), SetResize(1, 0), SetDataTip(STR_TEXTFILE_VIEW_CHANGELOG, STR_NULL),
				NWidget(WWT_PUSHTXTBTN, COLOUR_GREY, WID_GO_BASE_SFX_TEXTFILE + TFT_LICENSE), SetFill(1, 0), SetResize(1, 0), SetDataTip(STR_TEXTFILE_VIEW_LICENCE, STR_NULL),
			EndContainer(),
		EndContainer(),

		NWidget(WWT_FRAME, COLOUR_GREY), SetDataTip(STR_GAME_OPTIONS_BASE_MUSIC, STR_NULL), SetPadding(0, 10, 0, 10),
			NWidget(NWID_HORIZONTAL), SetPIP(0, 30, 7),
				NWidget(WWT_DROPDOWN, COLOUR_GREY, WID_GO_BASE_MUSIC_DROPDOWN), SetMinimalSize(150, 12), SetDataTip(STR_BLACK_RAW_STRING, STR_GAME_OPTIONS_BASE_MUSIC_TOOLTIP),
				NWidget(WWT_TEXT, COLOUR_GREY, WID_GO_BASE_MUSIC_STATUS), SetMinimalSize(150, 12), SetDataTip(STR_EMPTY, STR_NULL), SetFill(1, 0),
				NWidget(WWT_EMPTY, COLOUR_GREY, WID_GO_BASE_MUSIC_VOLUME), SetMinimalSize(67, 12), SetFill(0, 0), SetDataTip(0x0, STR_MUSIC_TOOLTIP_DRAG_SLIDERS_TO_SET_MUSIC),
			EndContainer(),
			NWidget(WWT_TEXT, COLOUR_GREY, WID_GO_BASE_MUSIC_DESCRIPTION), SetMinimalSize(330, 0), SetDataTip(STR_EMPTY, STR_GAME_OPTIONS_BASE_MUSIC_DESCRIPTION_TOOLTIP), SetFill(1, 0), SetPadding(6, 0, 6, 0),
			NWidget(NWID_HORIZONTAL, NC_EQUALSIZE), SetPIP(7, 0, 7),
				NWidget(WWT_PUSHTXTBTN, COLOUR_GREY, WID_GO_BASE_MUSIC_TEXTFILE + TFT_README), SetFill(1, 0), SetResize(1, 0), SetDataTip(STR_TEXTFILE_VIEW_README, STR_NULL),
				NWidget(WWT_PUSHTXTBTN, COLOUR_GREY, WID_GO_BASE_MUSIC_TEXTFILE + TFT_CHANGELOG), SetFill(1, 0), SetResize(1, 0), SetDataTip(STR_TEXTFILE_VIEW_CHANGELOG, STR_NULL),
				NWidget(WWT_PUSHTXTBTN, COLOUR_GREY, WID_GO_BASE_MUSIC_TEXTFILE + TFT_LICENSE), SetFill(1, 0), SetResize(1, 0), SetDataTip(STR_TEXTFILE_VIEW_LICENCE, STR_NULL),
			EndContainer(),
		EndContainer(),
	EndContainer(),
};

static WindowDesc _game_options_desc(
	WDP_CENTER, "settings_game", 0, 0,
	WC_GAME_OPTIONS, WC_NONE,
	0,
	_nested_game_options_widgets, lengthof(_nested_game_options_widgets)
);

/** Open the game options window. */
void ShowGameOptions()
{
	DeleteWindowByClass(WC_GAME_OPTIONS);
	new GameOptionsWindow(&_game_options_desc);
}

static int SETTING_HEIGHT = 11;    ///< Height of a single setting in the tree view in pixels
static const int LEVEL_WIDTH = 15; ///< Indenting width of a sub-page in pixels

/**
 * Flags for #SettingEntry
 * @note The #SEF_BUTTONS_MASK matches expectations of the formal parameter 'state' of #DrawArrowButtons
 */
enum SettingEntryFlags {
	SEF_LEFT_DEPRESSED  = 0x01, ///< Of a numeric setting entry, the left button is depressed
	SEF_RIGHT_DEPRESSED = 0x02, ///< Of a numeric setting entry, the right button is depressed
	SEF_BUTTONS_MASK = (SEF_LEFT_DEPRESSED | SEF_RIGHT_DEPRESSED), ///< Bit-mask for button flags

	SEF_LAST_FIELD = 0x04, ///< This entry is the last one in a (sub-)page
	SEF_FILTERED   = 0x08, ///< Entry is hidden by the string filter
};

/** How the list of advanced settings is filtered. */
enum RestrictionMode {
	RM_BASIC,                            ///< Display settings associated to the "basic" list.
	RM_ADVANCED,                         ///< Display settings associated to the "advanced" list.
	RM_ALL,                              ///< List all settings regardless of the default/newgame/... values.
	RM_CHANGED_AGAINST_DEFAULT,          ///< Show only settings which are different compared to default values.
	RM_CHANGED_AGAINST_NEW,              ///< Show only settings which are different compared to the user's new game setting values.
	RM_END,                              ///< End for iteration.
};
DECLARE_POSTFIX_INCREMENT(RestrictionMode)

/** Filter for settings list. */
struct SettingFilter {
	StringFilter string;     ///< Filter string.
	RestrictionMode min_cat; ///< Minimum category needed to display all filtered strings (#RM_BASIC, #RM_ADVANCED, or #RM_ALL).
	bool type_hides;         ///< Whether the type hides filtered strings.
	RestrictionMode mode;    ///< Filter based on category.
	SettingType type;        ///< Filter based on type.
};

/** Data structure describing a single setting in a tab */
struct BaseSettingEntry {
	byte flags; ///< Flags of the setting entry. @see SettingEntryFlags
	byte level; ///< Nesting level of this setting entry

	BaseSettingEntry() : flags(0), level(0) {}
	virtual ~BaseSettingEntry() {}

	virtual void Init(byte level = 0);
	virtual void FoldAll() {}
	virtual void UnFoldAll() {}
	virtual void ResetAll() = 0;

	/**
	 * Set whether this is the last visible entry of the parent node.
	 * @param last_field Value to set
	 */
	void SetLastField(bool last_field) { if (last_field) SETBITS(this->flags, SEF_LAST_FIELD); else CLRBITS(this->flags, SEF_LAST_FIELD); }

	virtual uint Length() const = 0;
	virtual void GetFoldingState(bool &all_folded, bool &all_unfolded) const {}
	virtual bool IsVisible(const BaseSettingEntry *item) const;
	virtual BaseSettingEntry *FindEntry(uint row, uint *cur_row);
	virtual uint GetMaxHelpHeight(int maxw) { return 0; }

	/**
	 * Check whether an entry is hidden due to filters
	 * @return true if hidden.
	 */
	bool IsFiltered() const { return (this->flags & SEF_FILTERED) != 0; }

	virtual bool UpdateFilterState(SettingFilter &filter, bool force_visible) = 0;

	virtual uint Draw(GameSettings *settings_ptr, int left, int right, int y, uint first_row, uint max_row, BaseSettingEntry *selected, uint cur_row = 0, uint parent_last = 0) const;

protected:
	virtual void DrawSetting(GameSettings *settings_ptr, int left, int right, int y, bool highlight) const = 0;
};

/** Standard setting */
struct SettingEntry : BaseSettingEntry {
	const char *name;              ///< Name of the setting
	const IntSettingDesc *setting; ///< Setting description of the setting

	SettingEntry(const char *name);

	virtual void Init(byte level = 0);
	virtual void ResetAll();
	virtual uint Length() const;
	virtual uint GetMaxHelpHeight(int maxw);
	virtual bool UpdateFilterState(SettingFilter &filter, bool force_visible);

	void SetButtons(byte new_val);
	StringID GetHelpText() const;

	struct SetValueDParamsTempData {
		char buffer[512];
	};

	void SetValueDParams(uint first_param, int32 value, std::unique_ptr<SetValueDParamsTempData> &tempdata) const;

protected:
	SettingEntry(const IntSettingDesc *setting);
	virtual void DrawSetting(GameSettings *settings_ptr, int left, int right, int y, bool highlight) const;
	virtual void DrawSettingString(uint left, uint right, int y, bool highlight, int32 value) const;

private:
	bool IsVisibleByRestrictionMode(RestrictionMode mode) const;
};

/**
 * Get the help text of a single setting.
 * @return The requested help text.
 */
StringID SettingEntry::GetHelpText() const
{
	StringID str = this->setting->str_help;
	if (this->setting->guiproc != nullptr) {
		SettingOnGuiCtrlData data;
		data.type = SOGCT_DESCRIPTION_TEXT;
		data.text = str;
		if (this->setting->guiproc(data)) {
			str = data.text;
		}
	}
	return str;
}

/** Cargodist per-cargo setting */
struct CargoDestPerCargoSettingEntry : SettingEntry {
	CargoID cargo;

	CargoDestPerCargoSettingEntry(CargoID cargo, const IntSettingDesc *setting);
	virtual void Init(byte level = 0);
	virtual bool UpdateFilterState(SettingFilter &filter, bool force_visible);

protected:
	virtual void DrawSettingString(uint left, uint right, int y, bool highlight, int32 value) const;
};

/** Conditionally hidden standard setting */
struct ConditionallyHiddenSettingEntry : SettingEntry {
	std::function<bool()> hide_callback;

	ConditionallyHiddenSettingEntry(const char *name, std::function<bool()> hide_callback)
		: SettingEntry(name), hide_callback(hide_callback) {}

	virtual bool UpdateFilterState(SettingFilter &filter, bool force_visible);
};

/** Containers for BaseSettingEntry */
struct SettingsContainer {
	typedef std::vector<BaseSettingEntry*> EntryVector;
	EntryVector entries; ///< Settings on this page

	template<typename T>
	T *Add(T *item)
	{
		this->entries.push_back(item);
		return item;
	}

	void Init(byte level = 0);
	void ResetAll();
	void FoldAll();
	void UnFoldAll();

	uint Length() const;
	void GetFoldingState(bool &all_folded, bool &all_unfolded) const;
	bool IsVisible(const BaseSettingEntry *item) const;
	BaseSettingEntry *FindEntry(uint row, uint *cur_row);
	uint GetMaxHelpHeight(int maxw);

	bool UpdateFilterState(SettingFilter &filter, bool force_visible);

	uint Draw(GameSettings *settings_ptr, int left, int right, int y, uint first_row, uint max_row, BaseSettingEntry *selected, uint cur_row = 0, uint parent_last = 0) const;
};

/** Data structure describing one page of settings in the settings window. */
struct SettingsPage : BaseSettingEntry, SettingsContainer {
	StringID title;     ///< Title of the sub-page
	bool folded;        ///< Sub-page is folded (not visible except for its title)
	std::function<bool()> hide_callback; ///< optional callback, returns true if this shouldbe hidden

	SettingsPage(StringID title);

	virtual void Init(byte level = 0);
	virtual void ResetAll();
	virtual void FoldAll();
	virtual void UnFoldAll();

	virtual uint Length() const;
	virtual void GetFoldingState(bool &all_folded, bool &all_unfolded) const;
	virtual bool IsVisible(const BaseSettingEntry *item) const;
	virtual BaseSettingEntry *FindEntry(uint row, uint *cur_row);
	virtual uint GetMaxHelpHeight(int maxw) { return SettingsContainer::GetMaxHelpHeight(maxw); }

	virtual bool UpdateFilterState(SettingFilter &filter, bool force_visible);

	virtual uint Draw(GameSettings *settings_ptr, int left, int right, int y, uint first_row, uint max_row, BaseSettingEntry *selected, uint cur_row = 0, uint parent_last = 0) const;

protected:
	virtual void DrawSetting(GameSettings *settings_ptr, int left, int right, int y, bool highlight) const;
};

/* == BaseSettingEntry methods == */

/**
 * Initialization of a setting entry
 * @param level      Page nesting level of this entry
 */
void BaseSettingEntry::Init(byte level)
{
	this->level = level;
}

/**
 * Check whether an entry is visible and not folded or filtered away.
 * Note: This does not consider the scrolling range; it might still require scrolling to make the setting really visible.
 * @param item Entry to search for.
 * @return true if entry is visible.
 */
bool BaseSettingEntry::IsVisible(const BaseSettingEntry *item) const
{
	if (this->IsFiltered()) return false;
	return this == item;
}

/**
 * Find setting entry at row \a row_num
 * @param row_num Index of entry to return
 * @param cur_row Current row number
 * @return The requested setting entry or \c nullptr if it not found (folded or filtered)
 */
BaseSettingEntry *BaseSettingEntry::FindEntry(uint row_num, uint *cur_row)
{
	if (this->IsFiltered()) return nullptr;
	if (row_num == *cur_row) return this;
	(*cur_row)++;
	return nullptr;
}

/**
 * Draw a row in the settings panel.
 *
 * The scrollbar uses rows of the page, while the page data structure is a tree of #SettingsPage and #SettingEntry objects.
 * As a result, the drawing routing traverses the tree from top to bottom, counting rows in \a cur_row until it reaches \a first_row.
 * Then it enables drawing rows while traversing until \a max_row is reached, at which point drawing is terminated.
 *
 * The \a parent_last parameter ensures that the vertical lines at the left are
 * only drawn when another entry follows, that it prevents output like
 * \verbatim
 *  |-- setting
 *  |-- (-) - Title
 *  |    |-- setting
 *  |    |-- setting
 * \endverbatim
 * The left-most vertical line is not wanted. It is prevented by setting the
 * appropriate bit in the \a parent_last parameter.
 *
 * @param settings_ptr Pointer to current values of all settings
 * @param left         Left-most position in window/panel to start drawing \a first_row
 * @param right        Right-most x position to draw strings at.
 * @param y            Upper-most position in window/panel to start drawing \a first_row
 * @param first_row    First row number to draw
 * @param max_row      Row-number to stop drawing (the row-number of the row below the last row to draw)
 * @param selected     Selected entry by the user.
 * @param cur_row      Current row number (internal variable)
 * @param parent_last  Last-field booleans of parent page level (page level \e i sets bit \e i to 1 if it is its last field)
 * @return Row number of the next row to draw
 */
uint BaseSettingEntry::Draw(GameSettings *settings_ptr, int left, int right, int y, uint first_row, uint max_row, BaseSettingEntry *selected, uint cur_row, uint parent_last) const
{
	if (this->IsFiltered()) return cur_row;
	if (cur_row >= max_row) return cur_row;

	bool rtl = _current_text_dir == TD_RTL;
	int offset = rtl ? -4 : 4;
	int level_width = rtl ? -LEVEL_WIDTH : LEVEL_WIDTH;

	int x = rtl ? right : left;
	if (cur_row >= first_row) {
		int colour = _colour_gradient[COLOUR_ORANGE][4];
		y += (cur_row - first_row) * SETTING_HEIGHT; // Compute correct y start position

		/* Draw vertical for parent nesting levels */
		for (uint lvl = 0; lvl < this->level; lvl++) {
			if (!HasBit(parent_last, lvl)) GfxDrawLine(x + offset, y, x + offset, y + SETTING_HEIGHT - 1, colour);
			x += level_width;
		}
		/* draw own |- prefix */
		int halfway_y = y + SETTING_HEIGHT / 2;
		int bottom_y = (flags & SEF_LAST_FIELD) ? halfway_y : y + SETTING_HEIGHT - 1;
		GfxDrawLine(x + offset, y, x + offset, bottom_y, colour);
		/* Small horizontal line from the last vertical line */
		GfxDrawLine(x + offset, halfway_y, x + level_width - offset, halfway_y, colour);
		x += level_width;

		this->DrawSetting(settings_ptr, rtl ? left : x, rtl ? x : right, y, this == selected);
	}
	cur_row++;

	return cur_row;
}

/* == SettingEntry methods == */

/**
 * Constructor for a single setting in the 'advanced settings' window
 * @param name Name of the setting in the setting table
 */
SettingEntry::SettingEntry(const char *name)
{
	this->name = name;
	this->setting = nullptr;
}

SettingEntry::SettingEntry(const IntSettingDesc *setting)
{
	this->name = nullptr;
	this->setting = setting;
}

/**
 * Initialization of a setting entry
 * @param level      Page nesting level of this entry
 */
void SettingEntry::Init(byte level)
{
	BaseSettingEntry::Init(level);
	const SettingDesc *st = GetSettingFromName(this->name);
	assert_msg(st != nullptr, "name: %s", this->name);
	this->setting = st->AsIntSetting();
}

/* Sets the given setting entry to its default value */
void SettingEntry::ResetAll()
{
	SetSettingValue(this->setting, this->setting->def);
}

/**
 * Set the button-depressed flags (#SEF_LEFT_DEPRESSED and #SEF_RIGHT_DEPRESSED) to a specified value
 * @param new_val New value for the button flags
 * @see SettingEntryFlags
 */
void SettingEntry::SetButtons(byte new_val)
{
	assert((new_val & ~SEF_BUTTONS_MASK) == 0); // Should not touch any flags outside the buttons
	this->flags = (this->flags & ~SEF_BUTTONS_MASK) | new_val;
}

/** Return number of rows needed to display the (filtered) entry */
uint SettingEntry::Length() const
{
	return this->IsFiltered() ? 0 : 1;
}

/**
 * Get the biggest height of the help text(s), if the width is at least \a maxw. Help text gets wrapped if needed.
 * @param maxw Maximal width of a line help text.
 * @return Biggest height needed to display any help text of this node (and its descendants).
 */
uint SettingEntry::GetMaxHelpHeight(int maxw)
{
	return GetStringHeight(this->GetHelpText(), maxw);
}

/**
 * Checks whether an entry shall be made visible based on the restriction mode.
 * @param mode The current status of the restriction drop down box.
 * @return true if the entry shall be visible.
 */
bool SettingEntry::IsVisibleByRestrictionMode(RestrictionMode mode) const
{
	/* There shall not be any restriction, i.e. all settings shall be visible. */
	if (mode == RM_ALL) return true;

	const IntSettingDesc *sd = this->setting;

	if (mode == RM_BASIC) return (this->setting->cat & SC_BASIC_LIST) != 0;
	if (mode == RM_ADVANCED) return (this->setting->cat & SC_ADVANCED_LIST) != 0;

	/* Read the current value. */
	const void *object = ResolveObject(&GetGameSettings(), sd);
	int64 current_value = sd->Read(object);
	int64 filter_value;

	if (mode == RM_CHANGED_AGAINST_DEFAULT) {
		/* This entry shall only be visible, if the value deviates from its default value. */

		/* Read the default value. */
		filter_value = sd->def;
	} else {
		assert(mode == RM_CHANGED_AGAINST_NEW);
		/* This entry shall only be visible, if the value deviates from
		 * its value is used when starting a new game. */

		/* Make sure we're not comparing the new game settings against itself. */
		assert(&GetGameSettings() != &_settings_newgame);

		/* Read the new game's value. */
		filter_value = sd->Read(ResolveObject(&_settings_newgame, sd));
	}

	return current_value != filter_value;
}

/**
 * Update the filter state.
 * @param filter Filter
 * @param force_visible Whether to force all items visible, no matter what (due to filter text; not affected by restriction drop down box).
 * @return true if item remains visible
 */
bool SettingEntry::UpdateFilterState(SettingFilter &filter, bool force_visible)
{
	if (this->setting->flags & SF_NO_NEWGAME && _game_mode == GM_MENU) {
		SETBITS(this->flags, SEF_FILTERED);
		return false;
	}
	CLRBITS(this->flags, SEF_FILTERED);

	bool visible = true;

	const IntSettingDesc *sd = this->setting;
	if (!force_visible && !filter.string.IsEmpty()) {
		/* Process the search text filter for this item. */
		filter.string.ResetState();

		SetDParam(0, STR_EMPTY);
		filter.string.AddLine(sd->str);
		filter.string.AddLine(this->GetHelpText());

		visible = filter.string.GetState();
	}

	if (visible) {
		if (filter.type != ST_ALL && sd->GetType() != filter.type) {
			filter.type_hides = true;
			visible = false;
		}
		if (!this->IsVisibleByRestrictionMode(filter.mode)) {
			while (filter.min_cat < RM_ALL && (filter.min_cat == filter.mode || !this->IsVisibleByRestrictionMode(filter.min_cat))) filter.min_cat++;
			visible = false;
		}
	}

	if (!visible) SETBITS(this->flags, SEF_FILTERED);
	return visible;
}

static const void *ResolveObject(const GameSettings *settings_ptr, const IntSettingDesc *sd)
{
	if ((sd->flags & SF_PER_COMPANY) != 0) {
		if (Company::IsValidID(_local_company) && _game_mode != GM_MENU) {
			return &Company::Get(_local_company)->settings;
		}
		return &_settings_client.company;
	}
	return settings_ptr;
}

/**
 * Set the DParams for drawing the value of a setting.
 * @param first_param First DParam to use
 * @param value Setting value to set params for.
 */
void SettingEntry::SetValueDParams(uint first_param, int32 value, std::unique_ptr<SettingEntry::SetValueDParamsTempData> &tempdata) const
{
	if (this->setting->IsBoolSetting()) {
		SetDParam(first_param++, value != 0 ? STR_CONFIG_SETTING_ON : STR_CONFIG_SETTING_OFF);
	} else if (this->setting->flags & SF_DEC1SCALE) {
		tempdata.reset(new SettingEntry::SetValueDParamsTempData());
		double scale = std::exp2(((double)value) / 10);
		int log = -std::min(0, (int)std::floor(std::log10(scale)) - 2);

		int64 args_array[] = { value, (int64)(scale * std::pow(10.f, (float)log)), log };
		StringParameters tmp_params(args_array);
		GetStringWithArgs(tempdata->buffer, this->setting->str_val, &tmp_params, lastof(tempdata->buffer));
		SetDParam(first_param++, STR_JUST_RAW_STRING);
		SetDParamStr(first_param++, tempdata->buffer);
	} else {
		if ((this->setting->flags & SF_ENUM) != 0) {
			StringID str = STR_UNDEFINED;
			for (const SettingDescEnumEntry *enumlist = this->setting->enumlist; enumlist != nullptr && enumlist->str != STR_NULL; enumlist++) {
				if (enumlist->val == value) {
					str = enumlist->str;
					break;
				}
			}
			SetDParam(first_param++, str);
		} else if ((this->setting->flags & SF_GUI_DROPDOWN) != 0) {
			SetDParam(first_param++, this->setting->str_val - this->setting->min + value);
		} else if ((this->setting->flags & SF_GUI_NEGATIVE_IS_SPECIAL) != 0) {
			SetDParam(first_param++, this->setting->str_val + ((value >= 0) ? 1 : 0));
			value = abs(value);
		} else {
			SetDParam(first_param++, this->setting->str_val + ((value == 0 && (this->setting->flags & SF_GUI_0_IS_SPECIAL) != 0) ? 1 : 0));
		}
		SetDParam(first_param++, value);
	}
}

/**
 * Function to draw setting value (button + text + current value)
 * @param settings_ptr Pointer to current values of all settings
 * @param left         Left-most position in window/panel to start drawing
 * @param right        Right-most position in window/panel to draw
 * @param y            Upper-most position in window/panel to start drawing
 * @param highlight    Highlight entry.
 */
void SettingEntry::DrawSetting(GameSettings *settings_ptr, int left, int right, int y, bool highlight) const
{
	const IntSettingDesc *sd = this->setting;
	int state = this->flags & SEF_BUTTONS_MASK;

	bool rtl = _current_text_dir == TD_RTL;
	uint buttons_left = rtl ? right + 1 - SETTING_BUTTON_WIDTH : left;
	uint text_left  = left + (rtl ? 0 : SETTING_BUTTON_WIDTH + 5);
	uint text_right = right - (rtl ? SETTING_BUTTON_WIDTH + 5 : 0);
	uint button_y = y + (SETTING_HEIGHT - SETTING_BUTTON_HEIGHT) / 2;

	/* We do not allow changes of some items when we are a client in a networkgame */
	bool editable = sd->IsEditable();

	SetDParam(0, highlight ? STR_ORANGE_STRING1_WHITE : STR_ORANGE_STRING1_LTBLUE);
	int32 value = sd->Read(ResolveObject(settings_ptr, sd));
	if (sd->IsBoolSetting()) {
		/* Draw checkbox for boolean-value either on/off */
		DrawBoolButton(buttons_left, button_y, value != 0, editable);
	} else if ((sd->flags & (SF_GUI_DROPDOWN | SF_ENUM)) != 0) {
		/* Draw [v] button for settings of an enum-type */
		DrawDropDownButton(buttons_left, button_y, COLOUR_YELLOW, state != 0, editable);
	} else {
		/* Draw [<][>] boxes for settings of an integer-type */
		DrawArrowButtons(buttons_left, button_y, COLOUR_YELLOW, state,
				editable && value != (sd->flags & SF_GUI_0_IS_SPECIAL ? 0 : sd->min), editable && (uint32)value != sd->max);
	}
	this->DrawSettingString(text_left, text_right, y + (SETTING_HEIGHT - FONT_HEIGHT_NORMAL) / 2, highlight, value);
}

void SettingEntry::DrawSettingString(uint left, uint right, int y, bool highlight, int32 value) const
{
	std::unique_ptr<SettingEntry::SetValueDParamsTempData> tempdata;
	this->SetValueDParams(1, value, tempdata);
	int edge = DrawString(left, right, y, this->setting->str, highlight ? TC_WHITE : TC_LIGHT_BLUE);
	if (this->setting->flags & SF_GUI_ADVISE_DEFAULT && value != this->setting->def && edge != 0) {
		const Dimension warning_dimensions = GetSpriteSize(SPR_WARNING_SIGN);
		if ((int)warning_dimensions.height <= SETTING_HEIGHT) {
			DrawSprite(SPR_WARNING_SIGN, 0, (_current_text_dir == TD_RTL) ? edge - warning_dimensions.width - 5 : edge + 5,
					y + (((int)FONT_HEIGHT_NORMAL - (int)warning_dimensions.height) / 2));
		}
	}
}

/* == CargoDestPerCargoSettingEntry methods == */

CargoDestPerCargoSettingEntry::CargoDestPerCargoSettingEntry(CargoID cargo, const IntSettingDesc *setting)
	: SettingEntry(setting), cargo(cargo) {}

void CargoDestPerCargoSettingEntry::Init(byte level)
{
	BaseSettingEntry::Init(level);
}

void CargoDestPerCargoSettingEntry::DrawSettingString(uint left, uint right, int y, bool highlight, int32 value) const
{
	assert(this->setting->str == STR_CONFIG_SETTING_DISTRIBUTION_PER_CARGO);
	SetDParam(0, CargoSpec::Get(this->cargo)->name);
	SetDParam(1, highlight ? STR_ORANGE_STRING1_WHITE : STR_ORANGE_STRING1_LTBLUE);
	std::unique_ptr<SettingEntry::SetValueDParamsTempData> tempdata;
	this->SetValueDParams(2, value, tempdata);
	DrawString(left, right, y, STR_CONFIG_SETTING_DISTRIBUTION_PER_CARGO_PARAM, highlight ? TC_WHITE : TC_LIGHT_BLUE);
}

bool CargoDestPerCargoSettingEntry::UpdateFilterState(SettingFilter &filter, bool force_visible)
{
	if (!HasBit(_cargo_mask, this->cargo)) {
		SETBITS(this->flags, SEF_FILTERED);
		return false;
	} else {
		return SettingEntry::UpdateFilterState(filter, force_visible);
	}
}

bool ConditionallyHiddenSettingEntry::UpdateFilterState(SettingFilter &filter, bool force_visible)
{
	if (this->hide_callback && this->hide_callback()) {
		SETBITS(this->flags, SEF_FILTERED);
		return false;
	} else {
		return SettingEntry::UpdateFilterState(filter, force_visible);
	}
}

/* == SettingsContainer methods == */

/**
 * Initialization of an entire setting page
 * @param level Nesting level of this page (internal variable, do not provide a value for it when calling)
 */
void SettingsContainer::Init(byte level)
{
	for (EntryVector::iterator it = this->entries.begin(); it != this->entries.end(); ++it) {
		(*it)->Init(level);
	}
}

/** Resets all settings to their default values */
void SettingsContainer::ResetAll()
{
	for (auto settings_entry : this->entries) {
		settings_entry->ResetAll();
	}
}

/** Recursively close all folds of sub-pages */
void SettingsContainer::FoldAll()
{
	for (EntryVector::iterator it = this->entries.begin(); it != this->entries.end(); ++it) {
		(*it)->FoldAll();
	}
}

/** Recursively open all folds of sub-pages */
void SettingsContainer::UnFoldAll()
{
	for (EntryVector::iterator it = this->entries.begin(); it != this->entries.end(); ++it) {
		(*it)->UnFoldAll();
	}
}

/**
 * Recursively accumulate the folding state of the tree.
 * @param[in,out] all_folded Set to false, if one entry is not folded.
 * @param[in,out] all_unfolded Set to false, if one entry is folded.
 */
void SettingsContainer::GetFoldingState(bool &all_folded, bool &all_unfolded) const
{
	for (EntryVector::const_iterator it = this->entries.begin(); it != this->entries.end(); ++it) {
		(*it)->GetFoldingState(all_folded, all_unfolded);
	}
}

/**
 * Update the filter state.
 * @param filter Filter
 * @param force_visible Whether to force all items visible, no matter what
 * @return true if item remains visible
 */
bool SettingsContainer::UpdateFilterState(SettingFilter &filter, bool force_visible)
{
	bool visible = false;
	bool first_visible = true;
	for (EntryVector::reverse_iterator it = this->entries.rbegin(); it != this->entries.rend(); ++it) {
		visible |= (*it)->UpdateFilterState(filter, force_visible);
		(*it)->SetLastField(first_visible);
		if (visible && first_visible) first_visible = false;
	}
	return visible;
}


/**
 * Check whether an entry is visible and not folded or filtered away.
 * Note: This does not consider the scrolling range; it might still require scrolling to make the setting really visible.
 * @param item Entry to search for.
 * @return true if entry is visible.
 */
bool SettingsContainer::IsVisible(const BaseSettingEntry *item) const
{
	for (EntryVector::const_iterator it = this->entries.begin(); it != this->entries.end(); ++it) {
		if ((*it)->IsVisible(item)) return true;
	}
	return false;
}

/** Return number of rows needed to display the whole page */
uint SettingsContainer::Length() const
{
	uint length = 0;
	for (EntryVector::const_iterator it = this->entries.begin(); it != this->entries.end(); ++it) {
		length += (*it)->Length();
	}
	return length;
}

/**
 * Find the setting entry at row number \a row_num
 * @param row_num Index of entry to return
 * @param cur_row Variable used for keeping track of the current row number. Should point to memory initialized to \c 0 when first called.
 * @return The requested setting entry or \c nullptr if it does not exist
 */
BaseSettingEntry *SettingsContainer::FindEntry(uint row_num, uint *cur_row)
{
	BaseSettingEntry *pe = nullptr;
	for (EntryVector::iterator it = this->entries.begin(); it != this->entries.end(); ++it) {
		pe = (*it)->FindEntry(row_num, cur_row);
		if (pe != nullptr) {
			break;
		}
	}
	return pe;
}

/**
 * Get the biggest height of the help texts, if the width is at least \a maxw. Help text gets wrapped if needed.
 * @param maxw Maximal width of a line help text.
 * @return Biggest height needed to display any help text of this (sub-)tree.
 */
uint SettingsContainer::GetMaxHelpHeight(int maxw)
{
	uint biggest = 0;
	for (EntryVector::const_iterator it = this->entries.begin(); it != this->entries.end(); ++it) {
		biggest = std::max(biggest, (*it)->GetMaxHelpHeight(maxw));
	}
	return biggest;
}

/**
 * Draw a row in the settings panel.
 *
 * @param settings_ptr Pointer to current values of all settings
 * @param left         Left-most position in window/panel to start drawing \a first_row
 * @param right        Right-most x position to draw strings at.
 * @param y            Upper-most position in window/panel to start drawing \a first_row
 * @param first_row    First row number to draw
 * @param max_row      Row-number to stop drawing (the row-number of the row below the last row to draw)
 * @param selected     Selected entry by the user.
 * @param cur_row      Current row number (internal variable)
 * @param parent_last  Last-field booleans of parent page level (page level \e i sets bit \e i to 1 if it is its last field)
 * @return Row number of the next row to draw
 */
uint SettingsContainer::Draw(GameSettings *settings_ptr, int left, int right, int y, uint first_row, uint max_row, BaseSettingEntry *selected, uint cur_row, uint parent_last) const
{
	for (EntryVector::const_iterator it = this->entries.begin(); it != this->entries.end(); ++it) {
		cur_row = (*it)->Draw(settings_ptr, left, right, y, first_row, max_row, selected, cur_row, parent_last);
		if (cur_row >= max_row) {
			break;
		}
	}
	return cur_row;
}

/* == SettingsPage methods == */

/**
 * Constructor for a sub-page in the 'advanced settings' window
 * @param title Title of the sub-page
 */
SettingsPage::SettingsPage(StringID title)
{
	this->title = title;
	this->folded = true;
}

/**
 * Initialization of an entire setting page
 * @param level Nesting level of this page (internal variable, do not provide a value for it when calling)
 */
void SettingsPage::Init(byte level)
{
	BaseSettingEntry::Init(level);
	SettingsContainer::Init(level + 1);
}

/** Resets all settings to their default values */
void SettingsPage::ResetAll()
{
	for (auto settings_entry : this->entries) {
		settings_entry->ResetAll();
	}
}

/** Recursively close all (filtered) folds of sub-pages */
void SettingsPage::FoldAll()
{
	if (this->IsFiltered()) return;
	this->folded = true;

	SettingsContainer::FoldAll();
}

/** Recursively open all (filtered) folds of sub-pages */
void SettingsPage::UnFoldAll()
{
	if (this->IsFiltered()) return;
	this->folded = false;

	SettingsContainer::UnFoldAll();
}

/**
 * Recursively accumulate the folding state of the (filtered) tree.
 * @param[in,out] all_folded Set to false, if one entry is not folded.
 * @param[in,out] all_unfolded Set to false, if one entry is folded.
 */
void SettingsPage::GetFoldingState(bool &all_folded, bool &all_unfolded) const
{
	if (this->IsFiltered()) return;

	if (this->folded) {
		all_unfolded = false;
	} else {
		all_folded = false;
	}

	SettingsContainer::GetFoldingState(all_folded, all_unfolded);
}

/**
 * Update the filter state.
 * @param filter Filter
 * @param force_visible Whether to force all items visible, no matter what (due to filter text; not affected by restriction drop down box).
 * @return true if item remains visible
 */
bool SettingsPage::UpdateFilterState(SettingFilter &filter, bool force_visible)
{
	if (!force_visible && !filter.string.IsEmpty()) {
		filter.string.ResetState();
		filter.string.AddLine(this->title);
		force_visible = filter.string.GetState();
	}

	bool visible = SettingsContainer::UpdateFilterState(filter, force_visible);
	if (this->hide_callback && this->hide_callback()) visible = false;
	if (visible) {
		CLRBITS(this->flags, SEF_FILTERED);
	} else {
		SETBITS(this->flags, SEF_FILTERED);
	}
	return visible;
}

/**
 * Check whether an entry is visible and not folded or filtered away.
 * Note: This does not consider the scrolling range; it might still require scrolling to make the setting really visible.
 * @param item Entry to search for.
 * @return true if entry is visible.
 */
bool SettingsPage::IsVisible(const BaseSettingEntry *item) const
{
	if (this->IsFiltered()) return false;
	if (this == item) return true;
	if (this->folded) return false;

	return SettingsContainer::IsVisible(item);
}

/** Return number of rows needed to display the (filtered) entry */
uint SettingsPage::Length() const
{
	if (this->IsFiltered()) return 0;
	if (this->folded) return 1; // Only displaying the title

	return 1 + SettingsContainer::Length();
}

/**
 * Find setting entry at row \a row_num
 * @param row_num Index of entry to return
 * @param cur_row Current row number
 * @return The requested setting entry or \c nullptr if it not found (folded or filtered)
 */
BaseSettingEntry *SettingsPage::FindEntry(uint row_num, uint *cur_row)
{
	if (this->IsFiltered()) return nullptr;
	if (row_num == *cur_row) return this;
	(*cur_row)++;
	if (this->folded) return nullptr;

	return SettingsContainer::FindEntry(row_num, cur_row);
}

/**
 * Draw a row in the settings panel.
 *
 * @param settings_ptr Pointer to current values of all settings
 * @param left         Left-most position in window/panel to start drawing \a first_row
 * @param right        Right-most x position to draw strings at.
 * @param y            Upper-most position in window/panel to start drawing \a first_row
 * @param first_row    First row number to draw
 * @param max_row      Row-number to stop drawing (the row-number of the row below the last row to draw)
 * @param selected     Selected entry by the user.
 * @param cur_row      Current row number (internal variable)
 * @param parent_last  Last-field booleans of parent page level (page level \e i sets bit \e i to 1 if it is its last field)
 * @return Row number of the next row to draw
 */
uint SettingsPage::Draw(GameSettings *settings_ptr, int left, int right, int y, uint first_row, uint max_row, BaseSettingEntry *selected, uint cur_row, uint parent_last) const
{
	if (this->IsFiltered()) return cur_row;
	if (cur_row >= max_row) return cur_row;

	cur_row = BaseSettingEntry::Draw(settings_ptr, left, right, y, first_row, max_row, selected, cur_row, parent_last);

	if (!this->folded) {
		if (this->flags & SEF_LAST_FIELD) {
			assert(this->level < 8 * sizeof(parent_last));
			SetBit(parent_last, this->level); // Add own last-field state
		}

		cur_row = SettingsContainer::Draw(settings_ptr, left, right, y, first_row, max_row, selected, cur_row, parent_last);
	}

	return cur_row;
}

/**
 * Function to draw setting value (button + text + current value)
 * @param settings_ptr Pointer to current values of all settings
 * @param left         Left-most position in window/panel to start drawing
 * @param right        Right-most position in window/panel to draw
 * @param y            Upper-most position in window/panel to start drawing
 * @param highlight    Highlight entry.
 */
void SettingsPage::DrawSetting(GameSettings *settings_ptr, int left, int right, int y, bool highlight) const
{
	bool rtl = _current_text_dir == TD_RTL;
	DrawSprite((this->folded ? SPR_CIRCLE_FOLDED : SPR_CIRCLE_UNFOLDED), PAL_NONE, rtl ? right - _circle_size.width : left, y + (SETTING_HEIGHT - _circle_size.height) / 2);
	DrawString(rtl ? left : left + _circle_size.width + 2, rtl ? right - _circle_size.width - 2 : right, y + (SETTING_HEIGHT - FONT_HEIGHT_NORMAL) / 2, this->title);
}

/** Construct settings tree */
static SettingsContainer &GetSettingsTree()
{
	static SettingsContainer *main = nullptr;

	if (main == nullptr)
	{
		/* Build up the dynamic settings-array only once per OpenTTD session */
		main = new SettingsContainer();

		SettingsPage *localisation = main->Add(new SettingsPage(STR_CONFIG_SETTING_LOCALISATION));
		{
			localisation->Add(new SettingEntry("locale.units_velocity"));
			localisation->Add(new SettingEntry("locale.units_power"));
			localisation->Add(new SettingEntry("locale.units_weight"));
			localisation->Add(new SettingEntry("locale.units_volume"));
			localisation->Add(new SettingEntry("locale.units_force"));
			localisation->Add(new SettingEntry("locale.units_height"));
			localisation->Add(new SettingEntry("gui.date_format_in_default_names"));
			localisation->Add(new SettingEntry("client_locale.sync_locale_network_server"));
		}

		SettingsPage *graphics = main->Add(new SettingsPage(STR_CONFIG_SETTING_GRAPHICS));
		{
			graphics->Add(new SettingEntry("gui.zoom_min"));
			graphics->Add(new SettingEntry("gui.zoom_max"));
			graphics->Add(new SettingEntry("gui.sprite_zoom_min"));
			graphics->Add(new SettingEntry("gui.shade_trees_on_slopes"));
			graphics->Add(new SettingEntry("gui.smallmap_land_colour"));
			graphics->Add(new SettingEntry("gui.linkgraph_colours"));
			graphics->Add(new SettingEntry("gui.graph_line_thickness"));
			graphics->Add(new SettingEntry("gui.show_vehicle_route_steps"));
			graphics->Add(new SettingEntry("gui.show_vehicle_route"));
			graphics->Add(new SettingEntry("gui.dash_level_of_route_lines"));
			graphics->Add(new SettingEntry("gui.show_restricted_signal_default"));
			graphics->Add(new SettingEntry("gui.show_all_signal_default"));
		}

		SettingsPage *sound = main->Add(new SettingsPage(STR_CONFIG_SETTING_SOUND));
		{
			sound->Add(new SettingEntry("sound.click_beep"));
			sound->Add(new SettingEntry("sound.confirm"));
			sound->Add(new SettingEntry("sound.news_ticker"));
			sound->Add(new SettingEntry("sound.news_full"));
			sound->Add(new SettingEntry("sound.new_year"));
			sound->Add(new SettingEntry("sound.disaster"));
			sound->Add(new SettingEntry("sound.vehicle"));
			sound->Add(new SettingEntry("sound.ambient"));
		}

		SettingsPage *interface = main->Add(new SettingsPage(STR_CONFIG_SETTING_INTERFACE));
		{
			SettingsPage *general = interface->Add(new SettingsPage(STR_CONFIG_SETTING_INTERFACE_GENERAL));
			{
				general->Add(new SettingEntry("gui.osk_activation"));
				general->Add(new SettingEntry("gui.hover_delay_ms"));
				general->Add(new SettingEntry("gui.errmsg_duration"));
				general->Add(new SettingEntry("gui.window_snap_radius"));
				general->Add(new SettingEntry("gui.window_soft_limit"));
				general->Add(new SettingEntry("gui.right_mouse_wnd_close"));
			}

			SettingsPage *viewports = interface->Add(new SettingsPage(STR_CONFIG_SETTING_INTERFACE_VIEWPORTS));
			{
				SettingsPage *viewport_map = interface->Add(new SettingsPage(STR_CONFIG_SETTING_VIEWPORT_MAP_OPTIONS));
				{
					viewport_map->Add(new SettingEntry("gui.default_viewport_map_mode"));
					viewport_map->Add(new SettingEntry("gui.action_when_viewport_map_is_dblclicked"));
					viewport_map->Add(new SettingEntry("gui.viewport_map_scan_surroundings"));
					viewport_map->Add(new SettingEntry("gui.show_scrolling_viewport_on_map"));
					viewport_map->Add(new SettingEntry("gui.show_slopes_on_viewport_map"));
					viewport_map->Add(new SettingEntry("gui.show_bridges_on_map"));
					viewport_map->Add(new SettingEntry("gui.show_tunnels_on_map"));
					viewport_map->Add(new SettingEntry("gui.use_owner_colour_for_tunnelbridge"));
				}

				viewports->Add(new SettingEntry("gui.auto_scrolling"));
				viewports->Add(new SettingEntry("gui.scroll_mode"));
				viewports->Add(new SettingEntry("gui.smooth_scroll"));
				/* While the horizontal scrollwheel scrolling is written as general code, only
				 *  the cocoa (OSX) driver generates input for it.
				 *  Since it's also able to completely disable the scrollwheel will we display it on all platforms anyway */
				viewports->Add(new SettingEntry("gui.scrollwheel_scrolling"));
				viewports->Add(new SettingEntry("gui.scrollwheel_multiplier"));
#ifdef __APPLE__
				/* We might need to emulate a right mouse button on mac */
				viewports->Add(new SettingEntry("gui.right_mouse_btn_emulation"));
#endif
				viewports->Add(new SettingEntry("gui.population_in_label"));
				viewports->Add(new SettingEntry("gui.liveries"));
				viewports->Add(new SettingEntry("construction.train_signal_side"));
				viewports->Add(new SettingEntry("gui.measure_tooltip"));
				viewports->Add(new SettingEntry("gui.loading_indicators"));
				viewports->Add(new SettingEntry("gui.show_track_reservation"));
			}

			SettingsPage *construction = interface->Add(new SettingsPage(STR_CONFIG_SETTING_INTERFACE_CONSTRUCTION));
			{
				construction->Add(new SettingEntry("gui.link_terraform_toolbar"));
				construction->Add(new SettingEntry("gui.persistent_buildingtools"));
				construction->Add(new SettingEntry("gui.quick_goto"));
				construction->Add(new SettingEntry("gui.default_rail_type"));
				construction->Add(new SettingEntry("gui.default_road_type"));
				construction->Add(new SettingEntry("gui.demolish_confirm_mode"));
			}

			SettingsPage *departureboards = interface->Add(new SettingsPage(STR_CONFIG_SETTING_INTERFACE_DEPARTUREBOARDS));
			{
				departureboards->Add(new SettingEntry("gui.max_departures"));
				departureboards->Add(new SettingEntry("gui.max_departure_time"));
				departureboards->Add(new SettingEntry("gui.departure_calc_frequency"));
				departureboards->Add(new SettingEntry("gui.departure_show_vehicle"));
				departureboards->Add(new SettingEntry("gui.departure_show_group"));
				departureboards->Add(new SettingEntry("gui.departure_show_company"));
				departureboards->Add(new SettingEntry("gui.departure_show_vehicle_type"));
				departureboards->Add(new SettingEntry("gui.departure_show_vehicle_color"));
				departureboards->Add(new SettingEntry("gui.departure_larger_font"));
				departureboards->Add(new SettingEntry("gui.departure_destination_type"));
				departureboards->Add(new SettingEntry("gui.departure_show_both"));
				departureboards->Add(new SettingEntry("gui.departure_only_passengers"));
				departureboards->Add(new SettingEntry("gui.departure_smart_terminus"));
				departureboards->Add(new SettingEntry("gui.departure_conditionals"));
				departureboards->Add(new SettingEntry("gui.departure_show_all_stops"));
				departureboards->Add(new SettingEntry("gui.departure_merge_identical"));
			}

			SettingsPage *wallclock = interface->Add(new SettingsPage(STR_CONFIG_SETTING_INTERFACE_WALLCLOCK));
			{
				wallclock->Add(new SettingEntry("gui.override_time_settings"));
				SettingsPage *game = wallclock->Add(new SettingsPage(STR_CONFIG_SETTING_INTERFACE_TIME_SAVEGAME));
				{
					game->hide_callback = []() -> bool {
						return _game_mode == GM_MENU;
					};
					game->Add(new SettingEntry("game_time.time_in_minutes"));
					game->Add(new SettingEntry("game_time.ticks_per_minute"));
					game->Add(new SettingEntry("game_time.clock_offset"));
				}
				SettingsPage *client = wallclock->Add(new SettingsPage(STR_CONFIG_SETTING_INTERFACE_TIME_CLIENT));
				{
					client->hide_callback = []() -> bool {
						return _game_mode != GM_MENU && !_settings_client.gui.override_time_settings;
					};
					client->Add(new SettingEntry("gui.time_in_minutes"));
					client->Add(new SettingEntry("gui.ticks_per_minute"));
					client->Add(new SettingEntry("gui.clock_offset"));
				}

				wallclock->Add(new SettingEntry("gui.date_with_time"));
			}

			SettingsPage *timetable = interface->Add(new SettingsPage(STR_CONFIG_SETTING_INTERFACE_TIMETABLE));
			{
				timetable->Add(new SettingEntry("gui.timetable_in_ticks"));
				timetable->Add(new SettingEntry("gui.timetable_leftover_ticks"));
				timetable->Add(new SettingEntry("gui.timetable_arrival_departure"));
				timetable->Add(new SettingEntry("gui.timetable_start_text_entry"));
			}

			SettingsPage *advsig = interface->Add(new SettingsPage(STR_CONFIG_SETTING_INTERFACE_ADV_SIGNALS));
			{
				advsig->Add(new SettingEntry("gui.show_progsig_ui"));
				advsig->Add(new SettingEntry("gui.show_noentrysig_ui"));
				advsig->Add(new SettingEntry("gui.show_adv_tracerestrict_features"));
			}

			interface->Add(new SettingEntry("gui.fast_forward_speed_limit"));
			interface->Add(new SettingEntry("gui.autosave"));
			interface->Add(new ConditionallyHiddenSettingEntry("gui.autosave_custom_days", []() -> bool { return _settings_client.gui.autosave != 5; }));
			interface->Add(new ConditionallyHiddenSettingEntry("gui.autosave_custom_minutes", []() -> bool { return _settings_client.gui.autosave != 6; }));
			interface->Add(new SettingEntry("gui.autosave_on_network_disconnect"));
			interface->Add(new SettingEntry("gui.savegame_overwrite_confirm"));
			interface->Add(new SettingEntry("gui.toolbar_pos"));
			interface->Add(new SettingEntry("gui.statusbar_pos"));
			interface->Add(new SettingEntry("gui.prefer_teamchat"));
			interface->Add(new SettingEntry("gui.advanced_vehicle_list"));
			interface->Add(new SettingEntry("gui.show_newgrf_name"));
			interface->Add(new SettingEntry("gui.show_wagon_intro_year"));
			interface->Add(new SettingEntry("gui.show_train_length_in_details"));
			interface->Add(new SettingEntry("gui.show_train_weight_ratios_in_details"));
			interface->Add(new SettingEntry("gui.show_vehicle_group_in_details"));
			interface->Add(new SettingEntry("gui.show_vehicle_list_company_colour"));
			interface->Add(new SettingEntry("gui.show_veh_list_cargo_filter"));
			interface->Add(new SettingEntry("gui.show_adv_load_mode_features"));
			interface->Add(new SettingEntry("gui.disable_top_veh_list_mass_actions"));
			interface->Add(new SettingEntry("gui.adv_sig_bridge_tun_modes"));
			interface->Add(new SettingEntry("gui.sort_track_types_by_speed"));
			interface->Add(new SettingEntry("gui.show_depot_sell_gui"));
			interface->Add(new SettingEntry("gui.open_vehicle_gui_clone_share"));
			interface->Add(new SettingEntry("gui.vehicle_names"));
			interface->Add(new SettingEntry("gui.station_rating_tooltip_mode"));
			interface->Add(new SettingEntry("gui.dual_pane_train_purchase_window"));
			interface->Add(new SettingEntry("gui.allow_hiding_waypoint_labels"));
			interface->Add(new SettingEntry("gui.disable_water_animation"));
			interface->Add(new SettingEntry("gui.show_order_occupancy_by_default"));
			interface->Add(new SettingEntry("gui.show_order_management_button"));
			interface->Add(new SettingEntry("gui.show_group_hierarchy_name"));
			interface->Add(new ConditionallyHiddenSettingEntry("gui.show_vehicle_group_hierarchy_name", []() -> bool { return !_settings_client.gui.show_group_hierarchy_name; }));
		}

		SettingsPage *advisors = main->Add(new SettingsPage(STR_CONFIG_SETTING_ADVISORS));
		{
			advisors->Add(new SettingEntry("gui.coloured_news_year"));
			advisors->Add(new SettingEntry("news_display.general"));
			advisors->Add(new SettingEntry("news_display.new_vehicles"));
			advisors->Add(new SettingEntry("news_display.accident"));
			advisors->Add(new SettingEntry("news_display.accident_other"));
			advisors->Add(new SettingEntry("news_display.company_info"));
			advisors->Add(new SettingEntry("news_display.acceptance"));
			advisors->Add(new SettingEntry("news_display.arrival_player"));
			advisors->Add(new SettingEntry("news_display.arrival_other"));
			advisors->Add(new SettingEntry("news_display.advice"));
			advisors->Add(new SettingEntry("gui.order_review_system"));
			advisors->Add(new SettingEntry("gui.no_depot_order_warn"));
			advisors->Add(new SettingEntry("gui.vehicle_income_warn"));
			advisors->Add(new SettingEntry("gui.lost_vehicle_warn"));
			advisors->Add(new SettingEntry("gui.restriction_wait_vehicle_warn"));
			advisors->Add(new SettingEntry("gui.show_finances"));
			advisors->Add(new SettingEntry("news_display.economy"));
			advisors->Add(new SettingEntry("news_display.subsidies"));
			advisors->Add(new SettingEntry("news_display.open"));
			advisors->Add(new SettingEntry("news_display.close"));
			advisors->Add(new SettingEntry("news_display.production_player"));
			advisors->Add(new SettingEntry("news_display.production_other"));
			advisors->Add(new SettingEntry("news_display.production_nobody"));
		}

		SettingsPage *company = main->Add(new SettingsPage(STR_CONFIG_SETTING_COMPANY));
		{
			company->Add(new SettingEntry("gui.semaphore_build_before"));
			company->Add(new SettingEntry("gui.cycle_signal_types"));
			company->Add(new SettingEntry("gui.signal_gui_mode"));
			company->Add(new SettingEntry("gui.drag_signals_fixed_distance"));
			company->Add(new SettingEntry("gui.auto_remove_signals"));
			company->Add(new SettingEntry("gui.new_nonstop"));
			company->Add(new SettingEntry("gui.stop_location"));
			company->Add(new SettingEntry("gui.starting_colour"));
			company->Add(new SettingEntry("company.engine_renew"));
			company->Add(new SettingEntry("company.engine_renew_months"));
			company->Add(new SettingEntry("company.engine_renew_money"));
			company->Add(new SettingEntry("vehicle.servint_ispercent"));
			company->Add(new SettingEntry("vehicle.servint_trains"));
			company->Add(new SettingEntry("vehicle.servint_roadveh"));
			company->Add(new SettingEntry("vehicle.servint_ships"));
			company->Add(new SettingEntry("vehicle.servint_aircraft"));
			company->Add(new SettingEntry("vehicle.auto_timetable_by_default"));
			company->Add(new SettingEntry("vehicle.auto_separation_by_default"));
			company->Add(new SettingEntry("auto_timetable_separation_rate"));
			company->Add(new SettingEntry("timetable_autofill_rounding"));
			company->Add(new SettingEntry("order_occupancy_smoothness"));
			company->Add(new SettingEntry("company.infra_others_buy_in_depot[0]"));
			company->Add(new SettingEntry("company.infra_others_buy_in_depot[1]"));
			company->Add(new SettingEntry("company.infra_others_buy_in_depot[2]"));
			company->Add(new SettingEntry("company.infra_others_buy_in_depot[3]"));
			company->Add(new SettingEntry("company.advance_order_on_clone"));
			company->Add(new SettingEntry("company.copy_clone_add_to_group"));
		}

		SettingsPage *accounting = main->Add(new SettingsPage(STR_CONFIG_SETTING_ACCOUNTING));
		{
			accounting->Add(new SettingEntry("economy.inflation"));
			accounting->Add(new SettingEntry("economy.inflation_fixed_dates"));
			accounting->Add(new SettingEntry("difficulty.initial_interest"));
			accounting->Add(new SettingEntry("difficulty.max_loan"));
			accounting->Add(new SettingEntry("difficulty.subsidy_multiplier"));
			accounting->Add(new SettingEntry("difficulty.subsidy_duration"));
			accounting->Add(new SettingEntry("economy.feeder_payment_share"));
			accounting->Add(new SettingEntry("economy.infrastructure_maintenance"));
			accounting->Add(new SettingEntry("difficulty.vehicle_costs"));
			accounting->Add(new SettingEntry("difficulty.vehicle_costs_in_depot"));
			accounting->Add(new SettingEntry("difficulty.vehicle_costs_when_stopped"));
			accounting->Add(new SettingEntry("difficulty.construction_cost"));
		}

		SettingsPage *vehicles = main->Add(new SettingsPage(STR_CONFIG_SETTING_VEHICLES));
		{
			SettingsPage *physics = vehicles->Add(new SettingsPage(STR_CONFIG_SETTING_VEHICLES_PHYSICS));
			{
				physics->Add(new SettingEntry("vehicle.train_acceleration_model"));
				physics->Add(new SettingEntry("vehicle.train_braking_model"));
				physics->Add(new ConditionallyHiddenSettingEntry("vehicle.realistic_braking_aspect_limited", []() -> bool { return GetGameSettings().vehicle.train_braking_model != TBM_REALISTIC; }));
				physics->Add(new SettingEntry("vehicle.train_slope_steepness"));
				physics->Add(new SettingEntry("vehicle.wagon_speed_limits"));
				physics->Add(new SettingEntry("vehicle.train_speed_adaptation"));
				physics->Add(new SettingEntry("vehicle.freight_trains"));
				physics->Add(new SettingEntry("vehicle.roadveh_acceleration_model"));
				physics->Add(new SettingEntry("vehicle.roadveh_slope_steepness"));
				physics->Add(new SettingEntry("vehicle.smoke_amount"));
				physics->Add(new SettingEntry("vehicle.plane_speed"));
				physics->Add(new SettingEntry("vehicle.ship_collision_avoidance"));
				physics->Add(new SettingEntry("vehicle.roadveh_articulated_overtaking"));
				physics->Add(new SettingEntry("vehicle.roadveh_cant_quantum_tunnel"));
				physics->Add(new SettingEntry("vehicle.slow_road_vehicles_in_curves"));
			}

			SettingsPage *routing = vehicles->Add(new SettingsPage(STR_CONFIG_SETTING_VEHICLES_ROUTING));
			{
				routing->Add(new SettingEntry("pf.pathfinder_for_trains"));
				routing->Add(new SettingEntry("difficulty.line_reverse_mode"));
				routing->Add(new SettingEntry("pf.reverse_at_signals"));
				routing->Add(new SettingEntry("pf.back_of_one_way_pbs_waiting_point"));
				routing->Add(new SettingEntry("pf.forbid_90_deg"));
				routing->Add(new SettingEntry("pf.pathfinder_for_roadvehs"));
				routing->Add(new SettingEntry("pf.pathfinder_for_ships"));
				routing->Add(new SettingEntry("pf.reroute_rv_on_layout_change"));
				routing->Add(new SettingEntry("vehicle.drive_through_train_depot"));
			}

			vehicles->Add(new SettingEntry("order.no_servicing_if_no_breakdowns"));
			vehicles->Add(new SettingEntry("order.serviceathelipad"));
			vehicles->Add(new SettingEntry("order.nonstop_only"));
			vehicles->Add(new SettingEntry("vehicle.adjacent_crossings"));
			vehicles->Add(new SettingEntry("vehicle.safer_crossings"));
			vehicles->Add(new SettingEntry("vehicle.flip_direction_all_trains"));
		}

		SettingsPage *limitations = main->Add(new SettingsPage(STR_CONFIG_SETTING_LIMITATIONS));
		{
			limitations->Add(new SettingEntry("construction.command_pause_level"));
			limitations->Add(new SettingEntry("construction.autoslope"));
			limitations->Add(new SettingEntry("construction.extra_dynamite"));
			limitations->Add(new SettingEntry("construction.map_height_limit"));
			limitations->Add(new SettingEntry("construction.max_bridge_length"));
			limitations->Add(new SettingEntry("construction.max_bridge_height"));
			limitations->Add(new SettingEntry("construction.max_tunnel_length"));
			limitations->Add(new SettingEntry("construction.chunnel"));
			limitations->Add(new SettingEntry("station.never_expire_airports"));
			limitations->Add(new SettingEntry("vehicle.never_expire_vehicles"));
			limitations->Add(new SettingEntry("vehicle.no_expire_vehicles_after"));
			limitations->Add(new SettingEntry("vehicle.no_introduce_vehicles_after"));
			limitations->Add(new SettingEntry("vehicle.max_trains"));
			limitations->Add(new SettingEntry("vehicle.max_roadveh"));
			limitations->Add(new SettingEntry("vehicle.max_aircraft"));
			limitations->Add(new SettingEntry("vehicle.max_ships"));
			limitations->Add(new SettingEntry("vehicle.max_train_length"));
			limitations->Add(new SettingEntry("vehicle.through_load_speed_limit"));
			limitations->Add(new SettingEntry("station.station_spread"));
			limitations->Add(new SettingEntry("station.distant_join_stations"));
			limitations->Add(new SettingEntry("construction.road_stop_on_town_road"));
			limitations->Add(new SettingEntry("construction.road_stop_on_competitor_road"));
			limitations->Add(new SettingEntry("vehicle.disable_elrails"));
			limitations->Add(new SettingEntry("construction.maximum_signal_evaluations"));
			limitations->Add(new SettingEntry("construction.enable_build_river"));
			limitations->Add(new SettingEntry("construction.enable_remove_water"));
			limitations->Add(new SettingEntry("construction.road_custom_bridge_heads"));
			limitations->Add(new SettingEntry("construction.rail_custom_bridge_heads"));
			limitations->Add(new SettingEntry("construction.allow_grf_objects_under_bridges"));
			limitations->Add(new SettingEntry("construction.allow_stations_under_bridges"));
			limitations->Add(new SettingEntry("construction.allow_road_stops_under_bridges"));
			limitations->Add(new SettingEntry("construction.allow_docks_under_bridges"));
			limitations->Add(new SettingEntry("construction.purchase_land_permitted"));
			limitations->Add(new SettingEntry("construction.build_object_area_permitted"));
			limitations->Add(new SettingEntry("construction.no_expire_objects_after"));
			limitations->Add(new SettingEntry("construction.ignore_object_intro_dates"));
		}

		SettingsPage *disasters = main->Add(new SettingsPage(STR_CONFIG_SETTING_ACCIDENTS));
		{
			disasters->Add(new SettingEntry("difficulty.disasters"));
			disasters->Add(new SettingEntry("difficulty.economy"));
			disasters->Add(new SettingEntry("difficulty.vehicle_breakdowns"));
			disasters->Add(new SettingEntry("vehicle.improved_breakdowns"));
			disasters->Add(new SettingEntry("vehicle.pay_for_repair"));
			disasters->Add(new SettingEntry("vehicle.repair_cost"));
			disasters->Add(new SettingEntry("vehicle.plane_crashes"));
			disasters->Add(new SettingEntry("vehicle.no_train_crash_other_company"));
		}

		SettingsPage *genworld = main->Add(new SettingsPage(STR_CONFIG_SETTING_GENWORLD));
		{
			SettingsPage *rivers = genworld->Add(new SettingsPage(STR_CONFIG_SETTING_GENWORLD_RIVERS_LAKES));
			{
				rivers->Add(new SettingEntry("game_creation.amount_of_rivers"));
				rivers->Add(new SettingEntry("game_creation.min_river_length"));
				rivers->Add(new SettingEntry("game_creation.river_route_random"));
				rivers->Add(new SettingEntry("game_creation.rivers_top_of_hill"));
				rivers->Add(new SettingEntry("game_creation.river_tropics_width"));
				rivers->Add(new SettingEntry("game_creation.lake_tropics_width"));
				rivers->Add(new SettingEntry("game_creation.coast_tropics_width"));
				rivers->Add(new SettingEntry("game_creation.lake_size"));
				rivers->Add(new SettingEntry("game_creation.lakes_allowed_in_deserts"));
			}
			genworld->Add(new SettingEntry("game_creation.landscape"));
			genworld->Add(new SettingEntry("game_creation.land_generator"));
			genworld->Add(new SettingEntry("difficulty.terrain_type"));
			genworld->Add(new SettingEntry("game_creation.tgen_smoothness"));
			genworld->Add(new SettingEntry("game_creation.variety"));
			genworld->Add(new SettingEntry("game_creation.climate_threshold_mode"));
			auto coverage_hide = []() -> bool { return GetGameSettings().game_creation.climate_threshold_mode != 0; };
			auto snow_line_height_hide = []() -> bool { return GetGameSettings().game_creation.climate_threshold_mode != 1 && _game_mode == GM_MENU; };
			auto rainforest_line_height_hide = []() -> bool { return GetGameSettings().game_creation.climate_threshold_mode != 1; };
			genworld->Add(new ConditionallyHiddenSettingEntry("game_creation.snow_coverage", coverage_hide));
			genworld->Add(new ConditionallyHiddenSettingEntry("game_creation.snow_line_height", snow_line_height_hide));
			genworld->Add(new ConditionallyHiddenSettingEntry("game_creation.desert_coverage", coverage_hide));
			genworld->Add(new ConditionallyHiddenSettingEntry("game_creation.rainforest_line_height", rainforest_line_height_hide));
			genworld->Add(new SettingEntry("game_creation.amount_of_rocks"));
			genworld->Add(new SettingEntry("game_creation.height_affects_rocks"));
			genworld->Add(new SettingEntry("game_creation.tree_placer"));
			genworld->Add(new SettingEntry("vehicle.road_side"));
			genworld->Add(new SettingEntry("economy.larger_towns"));
			genworld->Add(new SettingEntry("economy.initial_city_size"));
			genworld->Add(new SettingEntry("economy.town_layout"));
			genworld->Add(new SettingEntry("economy.town_min_distance"));
			genworld->Add(new SettingEntry("economy.max_town_heightlevel"));
			genworld->Add(new SettingEntry("economy.min_town_land_area"));
			genworld->Add(new SettingEntry("economy.min_city_land_area"));
			genworld->Add(new SettingEntry("game_creation.build_public_roads"));
			genworld->Add(new SettingEntry("difficulty.industry_density"));
			genworld->Add(new SettingEntry("gui.pause_on_newgame"));
			genworld->Add(new SettingEntry("game_creation.ending_year"));
		}

		SettingsPage *environment = main->Add(new SettingsPage(STR_CONFIG_SETTING_ENVIRONMENT));
		{
			SettingsPage *authorities = environment->Add(new SettingsPage(STR_CONFIG_SETTING_ENVIRONMENT_AUTHORITIES));
			{
				authorities->Add(new SettingEntry("difficulty.town_council_tolerance"));
				authorities->Add(new SettingEntry("economy.bribe"));
				authorities->Add(new SettingEntry("economy.exclusive_rights"));
				authorities->Add(new SettingEntry("economy.fund_roads"));
				authorities->Add(new SettingEntry("economy.fund_buildings"));
				authorities->Add(new SettingEntry("economy.station_noise_level"));
			}

			SettingsPage *towns = environment->Add(new SettingsPage(STR_CONFIG_SETTING_ENVIRONMENT_TOWNS));
			{
				SettingsPage *town_zone = towns->Add(new SettingsPage(STR_CONFIG_SETTING_TOWN_ZONES));
				{
					town_zone->hide_callback = []() -> bool {
						return !GetGameSettings().economy.town_zone_calc_mode;
					};
					town_zone->Add(new SettingEntry("economy.town_zone_0_mult"));
					town_zone->Add(new SettingEntry("economy.town_zone_1_mult"));
					town_zone->Add(new SettingEntry("economy.town_zone_2_mult"));
					town_zone->Add(new SettingEntry("economy.town_zone_3_mult"));
					town_zone->Add(new SettingEntry("economy.town_zone_4_mult"));
					town_zone->Add(new SettingEntry("economy.city_zone_0_mult"));
					town_zone->Add(new SettingEntry("economy.city_zone_1_mult"));
					town_zone->Add(new SettingEntry("economy.city_zone_2_mult"));
					town_zone->Add(new SettingEntry("economy.city_zone_3_mult"));
					town_zone->Add(new SettingEntry("economy.city_zone_4_mult"));
				}
				towns->Add(new SettingEntry("economy.town_growth_rate"));
				towns->Add(new SettingEntry("economy.town_growth_cargo_transported"));
				towns->Add(new SettingEntry("economy.town_zone_calc_mode"));
				towns->Add(new SettingEntry("economy.allow_town_roads"));
				towns->Add(new SettingEntry("economy.allow_town_level_crossings"));
				towns->Add(new SettingEntry("economy.town_build_tunnels"));
				towns->Add(new SettingEntry("economy.town_max_road_slope"));
				towns->Add(new SettingEntry("economy.found_town"));
				towns->Add(new SettingEntry("economy.town_cargogen_mode"));
				towns->Add(new SettingEntry("economy.town_cargo_scale_factor"));
				towns->Add(new SettingEntry("economy.random_road_reconstruction"));
			}

			SettingsPage *industries = environment->Add(new SettingsPage(STR_CONFIG_SETTING_ENVIRONMENT_INDUSTRIES));
			{
				industries->Add(new SettingEntry("construction.raw_industry_construction"));
				industries->Add(new SettingEntry("construction.industry_platform"));
				industries->Add(new SettingEntry("economy.multiple_industry_per_town"));
				industries->Add(new SettingEntry("game_creation.oil_refinery_limit"));
				industries->Add(new SettingEntry("economy.type"));
				industries->Add(new SettingEntry("station.serve_neutral_industries"));
				industries->Add(new SettingEntry("economy.industry_cargo_scale_factor"));
				industries->Add(new SettingEntry("station.station_delivery_mode"));
			}

			SettingsPage *cdist = environment->Add(new SettingsPage(STR_CONFIG_SETTING_ENVIRONMENT_CARGODIST));
			{
				cdist->Add(new SettingEntry("linkgraph.recalc_time"));
				cdist->Add(new SettingEntry("linkgraph.recalc_interval"));
				cdist->Add(new SettingEntry("linkgraph.distribution_pax"));
				cdist->Add(new SettingEntry("linkgraph.distribution_mail"));
				cdist->Add(new SettingEntry("linkgraph.distribution_armoured"));
				cdist->Add(new SettingEntry("linkgraph.distribution_default"));
				SettingsPage *cdist_override = cdist->Add(new SettingsPage(STR_CONFIG_SETTING_ENVIRONMENT_CARGODIST_PER_CARGO_OVERRIDE));
				{
					uint base_index = GetSettingIndexByFullName("linkgraph.distribution_per_cargo[0]");
					assert(base_index != UINT32_MAX);
					for (CargoID c = 0; c < NUM_CARGO; c++) {
						cdist_override->Add(new CargoDestPerCargoSettingEntry(c, GetSettingDescription(base_index + c)->AsIntSetting()));
					}
				}
				cdist->Add(new SettingEntry("linkgraph.accuracy"));
				cdist->Add(new SettingEntry("linkgraph.demand_distance"));
				cdist->Add(new SettingEntry("linkgraph.demand_size"));
				cdist->Add(new SettingEntry("linkgraph.short_path_saturation"));
				cdist->Add(new SettingEntry("linkgraph.recalc_not_scaled_by_daylength"));
				cdist->Add(new SettingEntry("linkgraph.aircraft_link_scale"));
			}
			SettingsPage *treedist = environment->Add(new SettingsPage(STR_CONFIG_SETTING_ENVIRONMENT_TREES));
			{
				treedist->Add(new SettingEntry("construction.extra_tree_placement"));
				treedist->Add(new SettingEntry("construction.trees_around_snow_line_enabled"));
				treedist->Add(new SettingEntry("construction.trees_around_snow_line_range"));
				treedist->Add(new SettingEntry("construction.trees_around_snow_line_dynamic_range"));
				treedist->Add(new SettingEntry("construction.tree_growth_rate"));
			}

			environment->Add(new SettingEntry("economy.day_length_factor"));
			environment->Add(new SettingEntry("station.modified_catchment"));
			environment->Add(new SettingEntry("station.catchment_increase"));
			environment->Add(new SettingEntry("station.cargo_class_rating_wait_time"));
			environment->Add(new SettingEntry("station.station_size_rating_cargo_amount"));
		}

		SettingsPage *ai = main->Add(new SettingsPage(STR_CONFIG_SETTING_AI));
		{
			SettingsPage *npc = ai->Add(new SettingsPage(STR_CONFIG_SETTING_AI_NPC));
			{
				npc->Add(new SettingEntry("script.settings_profile"));
				npc->Add(new SettingEntry("script.script_max_opcode_till_suspend"));
				npc->Add(new SettingEntry("script.script_max_memory_megabytes"));
				npc->Add(new SettingEntry("difficulty.competitor_speed"));
				npc->Add(new SettingEntry("ai.ai_in_multiplayer"));
				npc->Add(new SettingEntry("ai.ai_disable_veh_train"));
				npc->Add(new SettingEntry("ai.ai_disable_veh_roadveh"));
				npc->Add(new SettingEntry("ai.ai_disable_veh_aircraft"));
				npc->Add(new SettingEntry("ai.ai_disable_veh_ship"));
			}

			SettingsPage *sharing = ai->Add(new SettingsPage(STR_CONFIG_SETTING_SHARING));
			{
				sharing->Add(new SettingEntry("economy.infrastructure_sharing[0]"));
				sharing->Add(new SettingEntry("economy.infrastructure_sharing[1]"));
				sharing->Add(new SettingEntry("economy.infrastructure_sharing[2]"));
				sharing->Add(new SettingEntry("economy.infrastructure_sharing[3]"));
				sharing->Add(new SettingEntry("economy.sharing_fee[0]"));
				sharing->Add(new SettingEntry("economy.sharing_fee[1]"));
				sharing->Add(new SettingEntry("economy.sharing_fee[2]"));
				sharing->Add(new SettingEntry("economy.sharing_fee[3]"));
				sharing->Add(new SettingEntry("economy.sharing_payment_in_debt"));
			}

			ai->Add(new SettingEntry("economy.give_money"));
			ai->Add(new SettingEntry("economy.allow_shares"));
			ai->Add(new SettingEntry("economy.min_years_for_shares"));
			ai->Add(new SettingEntry("difficulty.money_cheat_in_multiplayer"));
			ai->Add(new SettingEntry("difficulty.rename_towns_in_multiplayer"));
			ai->Add(new SettingEntry("difficulty.override_town_settings_in_multiplayer"));
		}

		SettingsPage *scenario = main->Add(new SettingsPage(STR_CONFIG_SETTING_SCENARIO_EDITOR));
		scenario->hide_callback = []() -> bool {
			return _game_mode == GM_NORMAL;
		};
		{
			scenario->Add(new SettingEntry("scenario.multiple_buildings"));
			scenario->Add(new SettingEntry("scenario.house_ignore_dates"));
			scenario->Add(new SettingEntry("scenario.house_ignore_zones"));
			scenario->Add(new SettingEntry("scenario.house_ignore_grf"));
		}

		SettingsPage *network = main->Add(new SettingsPage(STR_CONFIG_SETTING_NETWORK));
		{
			network->Add(new SettingEntry("network.use_relay_service"));
		}

		main->Init();
	}
	return *main;
}

static const StringID _game_settings_restrict_dropdown[] = {
	STR_CONFIG_SETTING_RESTRICT_BASIC,                            // RM_BASIC
	STR_CONFIG_SETTING_RESTRICT_ADVANCED,                         // RM_ADVANCED
	STR_CONFIG_SETTING_RESTRICT_ALL,                              // RM_ALL
	STR_CONFIG_SETTING_RESTRICT_CHANGED_AGAINST_DEFAULT,          // RM_CHANGED_AGAINST_DEFAULT
	STR_CONFIG_SETTING_RESTRICT_CHANGED_AGAINST_NEW,              // RM_CHANGED_AGAINST_NEW
};
static_assert(lengthof(_game_settings_restrict_dropdown) == RM_END);

/** Warnings about hidden search results. */
enum WarnHiddenResult {
	WHR_NONE,          ///< Nothing was filtering matches away.
	WHR_CATEGORY,      ///< Category setting filtered matches away.
	WHR_TYPE,          ///< Type setting filtered matches away.
	WHR_CATEGORY_TYPE, ///< Both category and type settings filtered matches away.
};

/**
 * Callback function for the reset all settings button
 * @param w Window which is calling this callback
 * @param confirmed boolean value, true when yes was clicked, false otherwise
 */
static void ResetAllSettingsConfirmationCallback(Window *w, bool confirmed)
{
	if (confirmed) {
		GetSettingsTree().ResetAll();
		GetSettingsTree().FoldAll();
		w->InvalidateData();
	}
}

/** Window to edit settings of the game. */
struct GameSettingsWindow : Window {
	static const int SETTINGTREE_LEFT_OFFSET   = 5; ///< Position of left edge of setting values
	static const int SETTINGTREE_RIGHT_OFFSET  = 5; ///< Position of right edge of setting values
	static const int SETTINGTREE_TOP_OFFSET    = 5; ///< Position of top edge of setting values
	static const int SETTINGTREE_BOTTOM_OFFSET = 5; ///< Position of bottom edge of setting values

	static GameSettings *settings_ptr; ///< Pointer to the game settings being displayed and modified.

	SettingEntry *valuewindow_entry;   ///< If non-nullptr, pointer to setting for which a value-entering window has been opened.
	SettingEntry *clicked_entry;       ///< If non-nullptr, pointer to a clicked numeric setting (with a depressed left or right button).
	SettingEntry *last_clicked;        ///< If non-nullptr, pointer to the last clicked setting.
	SettingEntry *valuedropdown_entry; ///< If non-nullptr, pointer to the value for which a dropdown window is currently opened.
	bool closing_dropdown;             ///< True, if the dropdown list is currently closing.

	SettingFilter filter;              ///< Filter for the list.
	QueryString filter_editbox;        ///< Filter editbox;
	bool manually_changed_folding;     ///< Whether the user expanded/collapsed something manually.
	WarnHiddenResult warn_missing;     ///< Whether and how to warn about missing search results.
	int warn_lines;                    ///< Number of lines used for warning about missing search results.

	Scrollbar *vscroll;

	GameSettingsWindow(WindowDesc *desc) : Window(desc), filter_editbox(50)
	{
		this->warn_missing = WHR_NONE;
		this->warn_lines = 0;
		this->filter.mode = (RestrictionMode)_settings_client.gui.settings_restriction_mode;
		this->filter.min_cat = RM_ALL;
		this->filter.type = ST_ALL;
		this->filter.type_hides = false;
		this->settings_ptr = &GetGameSettings();

		_circle_size = maxdim(GetSpriteSize(SPR_CIRCLE_FOLDED), GetSpriteSize(SPR_CIRCLE_UNFOLDED));
		GetSettingsTree().FoldAll(); // Close all sub-pages

		this->valuewindow_entry = nullptr; // No setting entry for which a entry window is opened
		this->clicked_entry = nullptr; // No numeric setting buttons are depressed
		this->last_clicked = nullptr;
		this->valuedropdown_entry = nullptr;
		this->closing_dropdown = false;
		this->manually_changed_folding = false;

		this->CreateNestedTree();
		this->vscroll = this->GetScrollbar(WID_GS_SCROLLBAR);
		this->FinishInitNested(WN_GAME_OPTIONS_GAME_SETTINGS);

		this->querystrings[WID_GS_FILTER] = &this->filter_editbox;
		this->filter_editbox.cancel_button = QueryString::ACTION_CLEAR;
		this->SetFocusedWidget(WID_GS_FILTER);

		this->InvalidateData();
	}

	void UpdateWidgetSize(int widget, Dimension *size, const Dimension &padding, Dimension *fill, Dimension *resize) override
	{
		switch (widget) {
			case WID_GS_OPTIONSPANEL:
				resize->height = SETTING_HEIGHT = std::max({(int)_circle_size.height, SETTING_BUTTON_HEIGHT, FONT_HEIGHT_NORMAL}) + 1;
				resize->width  = 1;

				size->height = 5 * resize->height + SETTINGTREE_TOP_OFFSET + SETTINGTREE_BOTTOM_OFFSET;
				break;

			case WID_GS_HELP_TEXT: {
				static const StringID setting_types[] = {
					STR_CONFIG_SETTING_TYPE_CLIENT,
					STR_CONFIG_SETTING_TYPE_COMPANY_MENU, STR_CONFIG_SETTING_TYPE_COMPANY_INGAME,
					STR_CONFIG_SETTING_TYPE_GAME_MENU, STR_CONFIG_SETTING_TYPE_GAME_INGAME,
				};
				for (uint i = 0; i < lengthof(setting_types); i++) {
					SetDParam(0, setting_types[i]);
					size->width = std::max(size->width, GetStringBoundingBox(STR_CONFIG_SETTING_TYPE).width);
				}
				size->height = 2 * FONT_HEIGHT_NORMAL + WD_PAR_VSEP_NORMAL +
						std::max(size->height, GetSettingsTree().GetMaxHelpHeight(size->width));
				break;
			}

			case WID_GS_RESTRICT_CATEGORY:
			case WID_GS_RESTRICT_TYPE:
				size->width = std::max(GetStringBoundingBox(STR_CONFIG_SETTING_RESTRICT_CATEGORY).width, GetStringBoundingBox(STR_CONFIG_SETTING_RESTRICT_TYPE).width);
				break;

			default:
				break;
		}
	}

	void OnPaint() override
	{
		if (this->closing_dropdown) {
			this->closing_dropdown = false;
			assert(this->valuedropdown_entry != nullptr);
			this->valuedropdown_entry->SetButtons(0);
			this->valuedropdown_entry = nullptr;
		}

		/* Reserve the correct number of lines for the 'some search results are hidden' notice in the central settings display panel. */
		const NWidgetBase *panel = this->GetWidget<NWidgetBase>(WID_GS_OPTIONSPANEL);
		StringID warn_str = STR_CONFIG_SETTING_CATEGORY_HIDES - 1 + this->warn_missing;
		int new_warn_lines;
		if (this->warn_missing == WHR_NONE) {
			new_warn_lines = 0;
		} else {
			SetDParam(0, _game_settings_restrict_dropdown[this->filter.min_cat]);
			new_warn_lines = GetStringLineCount(warn_str, panel->current_x);
		}
		if (this->warn_lines != new_warn_lines) {
			this->vscroll->SetCount(this->vscroll->GetCount() - this->warn_lines + new_warn_lines);
			this->warn_lines = new_warn_lines;
		}

		this->DrawWidgets();

		/* Draw the 'some search results are hidden' notice. */
		if (this->warn_missing != WHR_NONE) {
			const int left = panel->pos_x;
			const int right = left + panel->current_x - 1;
			const int top = panel->pos_y + WD_FRAMETEXT_TOP + (SETTING_HEIGHT - FONT_HEIGHT_NORMAL) * this->warn_lines / 2;
			SetDParam(0, _game_settings_restrict_dropdown[this->filter.min_cat]);
			if (this->warn_lines == 1) {
				/* If the warning fits at one line, center it. */
				DrawString(left + WD_FRAMETEXT_LEFT, right - WD_FRAMETEXT_RIGHT, top, warn_str, TC_FROMSTRING, SA_HOR_CENTER);
			} else {
				DrawStringMultiLine(left + WD_FRAMERECT_LEFT, right - WD_FRAMERECT_RIGHT, top, INT32_MAX, warn_str, TC_FROMSTRING, SA_HOR_CENTER);
			}
		}
	}

	void SetStringParameters(int widget) const override
	{
		switch (widget) {
			case WID_GS_RESTRICT_DROPDOWN:
				SetDParam(0, _game_settings_restrict_dropdown[this->filter.mode]);
				break;

			case WID_GS_TYPE_DROPDOWN:
				switch (this->filter.type) {
					case ST_GAME:    SetDParam(0, _game_mode == GM_MENU ? STR_CONFIG_SETTING_TYPE_DROPDOWN_GAME_MENU : STR_CONFIG_SETTING_TYPE_DROPDOWN_GAME_INGAME); break;
					case ST_COMPANY: SetDParam(0, _game_mode == GM_MENU ? STR_CONFIG_SETTING_TYPE_DROPDOWN_COMPANY_MENU : STR_CONFIG_SETTING_TYPE_DROPDOWN_COMPANY_INGAME); break;
					case ST_CLIENT:  SetDParam(0, STR_CONFIG_SETTING_TYPE_DROPDOWN_CLIENT); break;
					default:         SetDParam(0, STR_CONFIG_SETTING_TYPE_DROPDOWN_ALL); break;
				}
				break;
		}
	}

	DropDownList BuildDropDownList(int widget) const
	{
		DropDownList list;
		switch (widget) {
			case WID_GS_RESTRICT_DROPDOWN:
				for (int mode = 0; mode != RM_END; mode++) {
					/* If we are in adv. settings screen for the new game's settings,
					 * we don't want to allow comparing with new game's settings. */
					bool disabled = mode == RM_CHANGED_AGAINST_NEW && settings_ptr == &_settings_newgame;

					list.emplace_back(new DropDownListStringItem(_game_settings_restrict_dropdown[mode], mode, disabled));
				}
				break;

			case WID_GS_TYPE_DROPDOWN:
				list.emplace_back(new DropDownListStringItem(STR_CONFIG_SETTING_TYPE_DROPDOWN_ALL, ST_ALL, false));
				list.emplace_back(new DropDownListStringItem(_game_mode == GM_MENU ? STR_CONFIG_SETTING_TYPE_DROPDOWN_GAME_MENU : STR_CONFIG_SETTING_TYPE_DROPDOWN_GAME_INGAME, ST_GAME, false));
				list.emplace_back(new DropDownListStringItem(_game_mode == GM_MENU ? STR_CONFIG_SETTING_TYPE_DROPDOWN_COMPANY_MENU : STR_CONFIG_SETTING_TYPE_DROPDOWN_COMPANY_INGAME, ST_COMPANY, false));
				list.emplace_back(new DropDownListStringItem(STR_CONFIG_SETTING_TYPE_DROPDOWN_CLIENT, ST_CLIENT, false));
				break;
		}
		return list;
	}

	void DrawWidget(const Rect &r, int widget) const override
	{
		switch (widget) {
			case WID_GS_OPTIONSPANEL: {
				int top_pos = r.top + SETTINGTREE_TOP_OFFSET + 1 + this->warn_lines * SETTING_HEIGHT;
				uint last_row = this->vscroll->GetPosition() + this->vscroll->GetCapacity() - this->warn_lines;
				int next_row = GetSettingsTree().Draw(settings_ptr, r.left + SETTINGTREE_LEFT_OFFSET, r.right - SETTINGTREE_RIGHT_OFFSET, top_pos,
						this->vscroll->GetPosition(), last_row, this->last_clicked);
				if (next_row == 0) DrawString(r.left + SETTINGTREE_LEFT_OFFSET, r.right - SETTINGTREE_RIGHT_OFFSET, top_pos, STR_CONFIG_SETTINGS_NONE);
				break;
			}

			case WID_GS_HELP_TEXT:
				if (this->last_clicked != nullptr) {
					const IntSettingDesc *sd = this->last_clicked->setting;

					int y = r.top;
					switch (sd->GetType()) {
						case ST_COMPANY: SetDParam(0, _game_mode == GM_MENU ? STR_CONFIG_SETTING_TYPE_COMPANY_MENU : STR_CONFIG_SETTING_TYPE_COMPANY_INGAME); break;
						case ST_CLIENT:  SetDParam(0, STR_CONFIG_SETTING_TYPE_CLIENT); break;
						case ST_GAME:    SetDParam(0, _game_mode == GM_MENU ? STR_CONFIG_SETTING_TYPE_GAME_MENU : STR_CONFIG_SETTING_TYPE_GAME_INGAME); break;
						default: NOT_REACHED();
					}
					DrawString(r.left, r.right, y, STR_CONFIG_SETTING_TYPE);
					y += FONT_HEIGHT_NORMAL;

					std::unique_ptr<SettingEntry::SetValueDParamsTempData> tempdata;
					this->last_clicked->SetValueDParams(0, sd->def, tempdata);
					DrawString(r.left, r.right, y, STR_CONFIG_SETTING_DEFAULT_VALUE);
					y += FONT_HEIGHT_NORMAL + WD_PAR_VSEP_NORMAL;

					if (sd->flags & SF_GUI_ADVISE_DEFAULT) {
						const Dimension warning_dimensions = GetSpriteSize(SPR_WARNING_SIGN);
						const int step_height = std::max<int>(warning_dimensions.height, FONT_HEIGHT_NORMAL);
						const int text_offset_y = (step_height - FONT_HEIGHT_NORMAL) / 2;
						const int warning_offset_y = (step_height - warning_dimensions.height) / 2;
						const bool rtl = _current_text_dir == TD_RTL;

						int left = r.left;
						int right = r.right;
						DrawSprite(SPR_WARNING_SIGN, 0, rtl ? right - warning_dimensions.width - 5 : left + 5, y + warning_offset_y);
						if (rtl) {
							right -= (warning_dimensions.width + 10);
						} else {
							left += (warning_dimensions.width + 10);
						}
						DrawString(left, right, y + text_offset_y, STR_CONFIG_SETTING_ADVISED_LEAVE_DEFAULT, TC_RED);

						y += step_height + WD_PAR_VSEP_NORMAL;
					}

					DrawStringMultiLine(r.left, r.right, y, r.bottom, this->last_clicked->GetHelpText(), TC_WHITE);
				}
				break;

			default:
				break;
		}
	}

	/**
	 * Set the entry that should have its help text displayed, and mark the window dirty so it gets repainted.
	 * @param pe Setting to display help text of, use \c nullptr to stop displaying help of the currently displayed setting.
	 */
	void SetDisplayedHelpText(SettingEntry *pe)
	{
		if (this->last_clicked != pe) this->SetDirty();
		this->last_clicked = pe;
	}

	void OnClick(Point pt, int widget, int click_count) override
	{
		switch (widget) {
			case WID_GS_EXPAND_ALL:
				this->manually_changed_folding = true;
				GetSettingsTree().UnFoldAll();
				this->InvalidateData();
				break;

			case WID_GS_COLLAPSE_ALL:
				this->manually_changed_folding = true;
				GetSettingsTree().FoldAll();
				this->InvalidateData();
				break;

			case WID_GS_RESET_ALL:
				ShowQuery(
					STR_CONFIG_SETTING_RESET_ALL_CONFIRMATION_DIALOG_CAPTION,
					STR_CONFIG_SETTING_RESET_ALL_CONFIRMATION_DIALOG_TEXT,
					this,
					ResetAllSettingsConfirmationCallback
				);
				break;

			case WID_GS_RESTRICT_DROPDOWN: {
				DropDownList list = this->BuildDropDownList(widget);
				if (!list.empty()) {
					ShowDropDownList(this, std::move(list), this->filter.mode, widget);
				}
				break;
			}

			case WID_GS_TYPE_DROPDOWN: {
				DropDownList list = this->BuildDropDownList(widget);
				if (!list.empty()) {
					ShowDropDownList(this, std::move(list), this->filter.type, widget);
				}
				break;
			}
		}

		if (widget != WID_GS_OPTIONSPANEL) return;

		uint btn = this->vscroll->GetScrolledRowFromWidget(pt.y, this, WID_GS_OPTIONSPANEL, SETTINGTREE_TOP_OFFSET);
		if (btn == INT_MAX || (int)btn < this->warn_lines) return;
		btn -= this->warn_lines;

		uint cur_row = 0;
		BaseSettingEntry *clicked_entry = GetSettingsTree().FindEntry(btn, &cur_row);

		if (clicked_entry == nullptr) return;  // Clicked below the last setting of the page

		int x = (_current_text_dir == TD_RTL ? this->width - 1 - pt.x : pt.x) - SETTINGTREE_LEFT_OFFSET - (clicked_entry->level + 1) * LEVEL_WIDTH;  // Shift x coordinate
		if (x < 0) return;  // Clicked left of the entry

		SettingsPage *clicked_page = dynamic_cast<SettingsPage*>(clicked_entry);
		if (clicked_page != nullptr) {
			this->SetDisplayedHelpText(nullptr);
			clicked_page->folded = !clicked_page->folded; // Flip 'folded'-ness of the sub-page

			this->manually_changed_folding = true;

			this->InvalidateData();
			return;
		}

		SettingEntry *pe = dynamic_cast<SettingEntry*>(clicked_entry);
		assert(pe != nullptr);
		const IntSettingDesc *sd = pe->setting;

		/* return if action is only active in network, or only settable by server */
		if (!sd->IsEditable()) {
			this->SetDisplayedHelpText(pe);
			return;
		}

		int32 value = sd->Read(ResolveObject(settings_ptr, sd));

		/* clicked on the icon on the left side. Either scroller, bool on/off or dropdown */
		if (x < SETTING_BUTTON_WIDTH && (sd->flags & (SF_GUI_DROPDOWN | SF_ENUM))) {
			this->SetDisplayedHelpText(pe);

			if (this->valuedropdown_entry == pe) {
				/* unclick the dropdown */
				HideDropDownMenu(this);
				this->closing_dropdown = false;
				this->valuedropdown_entry->SetButtons(0);
				this->valuedropdown_entry = nullptr;
			} else {
				if (this->valuedropdown_entry != nullptr) this->valuedropdown_entry->SetButtons(0);
				this->closing_dropdown = false;

				const NWidgetBase *wid = this->GetWidget<NWidgetBase>(WID_GS_OPTIONSPANEL);
				int rel_y = (pt.y - (int)wid->pos_y - SETTINGTREE_TOP_OFFSET) % wid->resize_y;

				Rect wi_rect;
				wi_rect.left = pt.x - (_current_text_dir == TD_RTL ? SETTING_BUTTON_WIDTH - 1 - x : x);
				wi_rect.right = wi_rect.left + SETTING_BUTTON_WIDTH - 1;
				wi_rect.top = pt.y - rel_y + (SETTING_HEIGHT - SETTING_BUTTON_HEIGHT) / 2;
				wi_rect.bottom = wi_rect.top + SETTING_BUTTON_HEIGHT - 1;

				/* For dropdowns we also have to check the y position thoroughly, the mouse may not above the just opening dropdown */
				if (pt.y >= wi_rect.top && pt.y <= wi_rect.bottom) {
					this->valuedropdown_entry = pe;
					this->valuedropdown_entry->SetButtons(SEF_LEFT_DEPRESSED);

					DropDownList list;
					if (sd->flags & SF_GUI_DROPDOWN) {
						for (int i = sd->min; i <= (int)sd->max; i++) {
							int val = i;
							if (sd->guiproc != nullptr) {
								SettingOnGuiCtrlData data;
								data.type = SOGCT_GUI_DROPDOWN_ORDER;
								data.val = i - sd->min;
								if (sd->guiproc(data)) {
									val = data.val;
								}
							}
							assert_msg(val >= sd->min && val <= (int)sd->max, "min: %d, max: %d, val: %d", sd->min, sd->max, val);
							list.emplace_back(new DropDownListStringItem(sd->str_val + val - sd->min, val, false));
						}
					} else if ((sd->flags & SF_ENUM)) {
						for (const SettingDescEnumEntry *enumlist = sd->enumlist; enumlist != nullptr && enumlist->str != STR_NULL; enumlist++) {
							list.emplace_back(new DropDownListStringItem(enumlist->str, enumlist->val, false));
						}
					}

					ShowDropDownListAt(this, std::move(list), value, -1, wi_rect, COLOUR_ORANGE, true);
				}
			}
			this->SetDirty();
		} else if (x < SETTING_BUTTON_WIDTH) {
			this->SetDisplayedHelpText(pe);
			int32 oldvalue = value;

			if (sd->IsBoolSetting()) {
				value ^= 1;
			} else {
				/* Add a dynamic step-size to the scroller. In a maximum of
				 * 50-steps you should be able to get from min to max,
				 * unless specified otherwise in the 'interval' variable
				 * of the current setting. */
				uint32 step = (sd->interval == 0) ? ((sd->max - sd->min) / 50) : sd->interval;
				if (step == 0) step = 1;

				/* don't allow too fast scrolling */
				if ((this->flags & WF_TIMEOUT) && this->timeout_timer > 1) {
					_left_button_clicked = false;
					return;
				}

				/* Increase or decrease the value and clamp it to extremes */
				if (x >= SETTING_BUTTON_WIDTH / 2) {
					value += step;
					if (sd->min < 0) {
						assert((int32)sd->max >= 0);
						if (value > (int32)sd->max) value = (int32)sd->max;
					} else {
						if ((uint32)value > sd->max) value = (int32)sd->max;
					}
					if (value < sd->min) value = sd->min; // skip between "disabled" and minimum
				} else {
					value -= step;
					if (value < sd->min) value = (sd->flags & SF_GUI_0_IS_SPECIAL) ? 0 : sd->min;
				}

				/* Set up scroller timeout for numeric values */
				if (value != oldvalue) {
					if (this->clicked_entry != nullptr) { // Release previous buttons if any
						this->clicked_entry->SetButtons(0);
					}
					this->clicked_entry = pe;
					this->clicked_entry->SetButtons((x >= SETTING_BUTTON_WIDTH / 2) != (_current_text_dir == TD_RTL) ? SEF_RIGHT_DEPRESSED : SEF_LEFT_DEPRESSED);
					this->SetTimeout();
					_left_button_clicked = false;
				}
			}

			if (value != oldvalue) {
				SetSettingValue(sd, value);
				this->SetDirty();
			}
		} else {
			/* Only open editbox if clicked for the second time, and only for types where it is sensible for. */
			if (this->last_clicked == pe && !sd->IsBoolSetting() && !(sd->flags & (SF_GUI_DROPDOWN | SF_ENUM))) {
				int64 value64 = value;
				/* Show the correct currency or velocity translated value */
				if (sd->flags & SF_GUI_CURRENCY) value64 *= _currency->rate;
				if (sd->flags & SF_GUI_VELOCITY) value64 = ConvertKmhishSpeedToDisplaySpeed((uint)value64);

				CharSetFilter charset_filter = CS_NUMERAL; //default, only numeric input allowed
				if (sd->min < 0) charset_filter = CS_NUMERAL_SIGNED; // special case, also allow '-' sign for negative input

				this->valuewindow_entry = pe;
<<<<<<< HEAD
				if (sd->flags & SF_DECIMAL1 || (sd->flags & SF_GUI_VELOCITY && _settings_game.locale.units_velocity == 3)) {
					SetDParam(0, value64);
					ShowQueryString(STR_JUST_DECIMAL1, STR_CONFIG_SETTING_QUERY_CAPTION, 10, this, CS_NUMERAL_DECIMAL, QSF_ENABLE_DEFAULT);
				} else {
					SetDParam(0, value64);
					/* Limit string length to 14 so that MAX_INT32 * max currency rate doesn't exceed MAX_INT64. */
					ShowQueryString(STR_JUST_INT, STR_CONFIG_SETTING_QUERY_CAPTION, 15, this, CS_NUMERAL, QSF_ENABLE_DEFAULT);
				}
=======
				SetDParam(0, value64);
				/* Limit string length to 14 so that MAX_INT32 * max currency rate doesn't exceed MAX_INT64. */
				ShowQueryString(STR_JUST_INT, STR_CONFIG_SETTING_QUERY_CAPTION, 15, this, charset_filter, QSF_ENABLE_DEFAULT);
>>>>>>> 0172eb39
			}
			this->SetDisplayedHelpText(pe);
		}
	}

	void OnTimeout() override
	{
		if (this->clicked_entry != nullptr) { // On timeout, release any depressed buttons
			this->clicked_entry->SetButtons(0);
			this->clicked_entry = nullptr;
			this->SetDirty();
		}
	}

	void OnQueryTextFinished(char *str) override
	{
		/* The user pressed cancel */
		if (str == nullptr) return;

		assert(this->valuewindow_entry != nullptr);
		const IntSettingDesc *sd = this->valuewindow_entry->setting;

		int32 value;
		if (!StrEmpty(str)) {
			long long llvalue;
			if (sd->flags & SF_DECIMAL1 || (sd->flags & SF_GUI_VELOCITY && _settings_game.locale.units_velocity == 3)) {
				llvalue = atof(str) * 10;
			} else {
				llvalue = atoll(str);
			}

			/* Save the correct currency-translated value */
			if (sd->flags & SF_GUI_CURRENCY) llvalue /= _currency->rate;

			value = (int32)ClampToI32(llvalue);

			/* Save the correct velocity-translated value */
			if (sd->flags & SF_GUI_VELOCITY) value = ConvertDisplaySpeedToKmhishSpeed(value);
		} else {
			value = sd->def;
		}

		SetSettingValue(this->valuewindow_entry->setting, value);
		this->SetDirty();
	}

	void OnDropdownSelect(int widget, int index) override
	{
		switch (widget) {
			case WID_GS_RESTRICT_DROPDOWN:
				this->filter.mode = (RestrictionMode)index;
				if (this->filter.mode == RM_CHANGED_AGAINST_DEFAULT ||
						this->filter.mode == RM_CHANGED_AGAINST_NEW) {

					if (!this->manually_changed_folding) {
						/* Expand all when selecting 'changes'. Update the filter state first, in case it becomes less restrictive in some cases. */
						GetSettingsTree().UpdateFilterState(this->filter, false);
						GetSettingsTree().UnFoldAll();
					}
				} else {
					/* Non-'changes' filter. Save as default. */
					_settings_client.gui.settings_restriction_mode = this->filter.mode;
				}
				this->InvalidateData();
				break;

			case WID_GS_TYPE_DROPDOWN:
				this->filter.type = (SettingType)index;
				this->InvalidateData();
				break;

			default:
				if (widget < 0) {
					/* Deal with drop down boxes on the panel. */
					assert(this->valuedropdown_entry != nullptr);
					const IntSettingDesc *sd = this->valuedropdown_entry->setting;
					assert(sd->flags & (SF_GUI_DROPDOWN | SF_ENUM));

					SetSettingValue(sd, index);
					this->SetDirty();
				}
				break;
		}
	}

	void OnDropdownClose(Point pt, int widget, int index, bool instant_close) override
	{
		if (widget >= 0) {
			/* Normally the default implementation of OnDropdownClose() takes care of
			 * a few things. We want that behaviour here too, but only for
			 * "normal" dropdown boxes. The special dropdown boxes added for every
			 * setting that needs one can't have this call. */
			Window::OnDropdownClose(pt, widget, index, instant_close);
		} else {
			/* We cannot raise the dropdown button just yet. OnClick needs some hint, whether
			 * the same dropdown button was clicked again, and then not open the dropdown again.
			 * So, we only remember that it was closed, and process it on the next OnPaint, which is
			 * after OnClick. */
			assert(this->valuedropdown_entry != nullptr);
			this->closing_dropdown = true;
			this->SetDirty();
		}
	}

	void OnInvalidateData(int data = 0, bool gui_scope = true) override
	{
		if (!gui_scope) return;

		/* Update which settings are to be visible. */
		RestrictionMode min_level = (this->filter.mode <= RM_ALL) ? this->filter.mode : RM_BASIC;
		this->filter.min_cat = min_level;
		this->filter.type_hides = false;
		GetSettingsTree().UpdateFilterState(this->filter, false);

		if (this->filter.string.IsEmpty()) {
			this->warn_missing = WHR_NONE;
		} else if (min_level < this->filter.min_cat) {
			this->warn_missing = this->filter.type_hides ? WHR_CATEGORY_TYPE : WHR_CATEGORY;
		} else {
			this->warn_missing = this->filter.type_hides ? WHR_TYPE : WHR_NONE;
		}
		this->vscroll->SetCount(GetSettingsTree().Length() + this->warn_lines);

		if (this->last_clicked != nullptr && !GetSettingsTree().IsVisible(this->last_clicked)) {
			this->SetDisplayedHelpText(nullptr);
		}

		bool all_folded = true;
		bool all_unfolded = true;
		GetSettingsTree().GetFoldingState(all_folded, all_unfolded);
		this->SetWidgetDisabledState(WID_GS_EXPAND_ALL, all_unfolded);
		this->SetWidgetDisabledState(WID_GS_COLLAPSE_ALL, all_folded);
	}

	void OnEditboxChanged(int wid) override
	{
		if (wid == WID_GS_FILTER) {
			this->filter.string.SetFilterTerm(this->filter_editbox.text.buf);
			if (!this->filter.string.IsEmpty() && !this->manually_changed_folding) {
				/* User never expanded/collapsed single pages and entered a filter term.
				 * Expand everything, to save weird expand clicks, */
				GetSettingsTree().UnFoldAll();
			}
			this->InvalidateData();
		}
	}

	void OnResize() override
	{
		this->vscroll->SetCapacityFromWidget(this, WID_GS_OPTIONSPANEL, SETTINGTREE_TOP_OFFSET + SETTINGTREE_BOTTOM_OFFSET);
	}
};

GameSettings *GameSettingsWindow::settings_ptr = nullptr;

static const NWidgetPart _nested_settings_selection_widgets[] = {
	NWidget(NWID_HORIZONTAL),
		NWidget(WWT_CLOSEBOX, COLOUR_MAUVE),
		NWidget(WWT_CAPTION, COLOUR_MAUVE), SetDataTip(STR_CONFIG_SETTING_TREE_CAPTION, STR_TOOLTIP_WINDOW_TITLE_DRAG_THIS),
		NWidget(WWT_DEFSIZEBOX, COLOUR_MAUVE),
	EndContainer(),
	NWidget(WWT_PANEL, COLOUR_MAUVE),
		NWidget(NWID_VERTICAL), SetPIP(WD_TEXTPANEL_TOP, WD_PAR_VSEP_NORMAL, WD_TEXTPANEL_BOTTOM),
			NWidget(NWID_HORIZONTAL), SetPIP(WD_FRAMETEXT_LEFT, WD_FRAMETEXT_RIGHT, WD_FRAMETEXT_RIGHT),
				NWidget(WWT_TEXT, COLOUR_MAUVE, WID_GS_RESTRICT_CATEGORY), SetDataTip(STR_CONFIG_SETTING_RESTRICT_CATEGORY, STR_NULL),
				NWidget(WWT_DROPDOWN, COLOUR_MAUVE, WID_GS_RESTRICT_DROPDOWN), SetMinimalSize(100, 12), SetDataTip(STR_BLACK_STRING, STR_CONFIG_SETTING_RESTRICT_DROPDOWN_HELPTEXT), SetFill(1, 0), SetResize(1, 0),
			EndContainer(),
			NWidget(NWID_HORIZONTAL), SetPIP(WD_FRAMETEXT_LEFT, WD_FRAMETEXT_RIGHT, WD_FRAMETEXT_RIGHT),
				NWidget(WWT_TEXT, COLOUR_MAUVE, WID_GS_RESTRICT_TYPE), SetDataTip(STR_CONFIG_SETTING_RESTRICT_TYPE, STR_NULL),
				NWidget(WWT_DROPDOWN, COLOUR_MAUVE, WID_GS_TYPE_DROPDOWN), SetMinimalSize(100, 12), SetDataTip(STR_BLACK_STRING, STR_CONFIG_SETTING_TYPE_DROPDOWN_HELPTEXT), SetFill(1, 0), SetResize(1, 0),
			EndContainer(),
			NWidget(NWID_HORIZONTAL), SetPIP(WD_FRAMETEXT_LEFT, WD_FRAMETEXT_RIGHT, WD_FRAMETEXT_RIGHT),
				NWidget(WWT_TEXT, COLOUR_MAUVE), SetFill(0, 1), SetDataTip(STR_CONFIG_SETTING_FILTER_TITLE, STR_NULL),
				NWidget(WWT_EDITBOX, COLOUR_MAUVE, WID_GS_FILTER), SetMinimalSize(50, 12), SetDataTip(STR_LIST_FILTER_OSKTITLE, STR_LIST_FILTER_TOOLTIP), SetFill(1, 0), SetResize(1, 0),
			EndContainer(),
		EndContainer(),
	EndContainer(),
	NWidget(NWID_HORIZONTAL),
		NWidget(WWT_PANEL, COLOUR_MAUVE, WID_GS_OPTIONSPANEL), SetMinimalSize(400, 174), SetScrollbar(WID_GS_SCROLLBAR), EndContainer(),
		NWidget(NWID_VSCROLLBAR, COLOUR_MAUVE, WID_GS_SCROLLBAR),
	EndContainer(),
	NWidget(WWT_PANEL, COLOUR_MAUVE),
		NWidget(WWT_EMPTY, INVALID_COLOUR, WID_GS_HELP_TEXT), SetMinimalSize(300, 25), SetFill(1, 1), SetResize(1, 0),
				SetPadding(WD_FRAMETEXT_TOP, WD_FRAMETEXT_RIGHT, WD_FRAMETEXT_BOTTOM, WD_FRAMETEXT_LEFT),
	EndContainer(),
	NWidget(NWID_HORIZONTAL),
		NWidget(WWT_PUSHTXTBTN, COLOUR_MAUVE, WID_GS_EXPAND_ALL), SetDataTip(STR_CONFIG_SETTING_EXPAND_ALL, STR_NULL),
		NWidget(WWT_PUSHTXTBTN, COLOUR_MAUVE, WID_GS_COLLAPSE_ALL), SetDataTip(STR_CONFIG_SETTING_COLLAPSE_ALL, STR_NULL),
		NWidget(WWT_PUSHTXTBTN, COLOUR_MAUVE, WID_GS_RESET_ALL), SetDataTip(STR_CONFIG_SETTING_RESET_ALL, STR_NULL),
		NWidget(WWT_PANEL, COLOUR_MAUVE), SetFill(1, 0), SetResize(1, 0),
		EndContainer(),
		NWidget(WWT_RESIZEBOX, COLOUR_MAUVE),
	EndContainer(),
};

static WindowDesc _settings_selection_desc(
	WDP_CENTER, "settings", 510, 450,
	WC_GAME_OPTIONS, WC_NONE,
	0,
	_nested_settings_selection_widgets, lengthof(_nested_settings_selection_widgets)
);

/** Open advanced settings window. */
void ShowGameSettings()
{
	DeleteWindowByClass(WC_GAME_OPTIONS);
	new GameSettingsWindow(&_settings_selection_desc);
}


/**
 * Draw [<][>] boxes.
 * @param x the x position to draw
 * @param y the y position to draw
 * @param button_colour the colour of the button
 * @param state 0 = none clicked, 1 = first clicked, 2 = second clicked
 * @param clickable_left is the left button clickable?
 * @param clickable_right is the right button clickable?
 */
void DrawArrowButtons(int x, int y, Colours button_colour, byte state, bool clickable_left, bool clickable_right)
{
	int colour = _colour_gradient[button_colour][2];
	Dimension dim = NWidgetScrollbar::GetHorizontalDimension();

	DrawFrameRect(x,             y, x + dim.width - 1,             y + dim.height - 1, button_colour, (state == 1) ? FR_LOWERED : FR_NONE);
	DrawFrameRect(x + dim.width, y, x + dim.width + dim.width - 1, y + dim.height - 1, button_colour, (state == 2) ? FR_LOWERED : FR_NONE);
	DrawSprite(SPR_ARROW_LEFT, PAL_NONE, x + WD_IMGBTN_LEFT, y + WD_IMGBTN_TOP);
	DrawSprite(SPR_ARROW_RIGHT, PAL_NONE, x + WD_IMGBTN_LEFT + dim.width, y + WD_IMGBTN_TOP);

	/* Grey out the buttons that aren't clickable */
	bool rtl = _current_text_dir == TD_RTL;
	if (rtl ? !clickable_right : !clickable_left) {
		GfxFillRect(x + 1, y, x + dim.width - 1, y + dim.height - 2, colour, FILLRECT_CHECKER);
	}
	if (rtl ? !clickable_left : !clickable_right) {
		GfxFillRect(x + dim.width + 1, y, x + dim.width + dim.width - 1, y + dim.height - 2, colour, FILLRECT_CHECKER);
	}
}

/**
 * Draw a dropdown button.
 * @param x the x position to draw
 * @param y the y position to draw
 * @param button_colour the colour of the button
 * @param state true = lowered
 * @param clickable is the button clickable?
 */
void DrawDropDownButton(int x, int y, Colours button_colour, bool state, bool clickable)
{
	int colour = _colour_gradient[button_colour][2];

	DrawFrameRect(x, y, x + SETTING_BUTTON_WIDTH - 1, y + SETTING_BUTTON_HEIGHT - 1, button_colour, state ? FR_LOWERED : FR_NONE);
	DrawSprite(SPR_ARROW_DOWN, PAL_NONE, x + (SETTING_BUTTON_WIDTH - NWidgetScrollbar::GetVerticalDimension().width) / 2 + state, y + 2 + state);

	if (!clickable) {
		GfxFillRect(x +  1, y, x + SETTING_BUTTON_WIDTH - 1, y + SETTING_BUTTON_HEIGHT - 2, colour, FILLRECT_CHECKER);
	}
}

/**
 * Draw a toggle button.
 * @param x the x position to draw
 * @param y the y position to draw
 * @param state true = lowered
 * @param clickable is the button clickable?
 */
void DrawBoolButton(int x, int y, bool state, bool clickable)
{
	static const Colours _bool_ctabs[2][2] = {{COLOUR_CREAM, COLOUR_RED}, {COLOUR_DARK_GREEN, COLOUR_GREEN}};
	DrawFrameRect(x, y, x + SETTING_BUTTON_WIDTH - 1, y + SETTING_BUTTON_HEIGHT - 1, _bool_ctabs[state][clickable], state ? FR_LOWERED : FR_NONE);
}

struct CustomCurrencyWindow : Window {
	int query_widget;

	CustomCurrencyWindow(WindowDesc *desc) : Window(desc)
	{
		this->InitNested();

		SetButtonState();
	}

	void SetButtonState()
	{
		this->SetWidgetDisabledState(WID_CC_RATE_DOWN, _custom_currency.rate == 1);
		this->SetWidgetDisabledState(WID_CC_RATE_UP, _custom_currency.rate == UINT16_MAX);
		this->SetWidgetDisabledState(WID_CC_YEAR_DOWN, _custom_currency.to_euro == CF_NOEURO);
		this->SetWidgetDisabledState(WID_CC_YEAR_UP, _custom_currency.to_euro == MAX_YEAR);
	}

	void SetStringParameters(int widget) const override
	{
		switch (widget) {
			case WID_CC_RATE:      SetDParam(0, 1); SetDParam(1, 1);            break;
			case WID_CC_SEPARATOR: SetDParamStr(0, _custom_currency.separator); break;
			case WID_CC_PREFIX:    SetDParamStr(0, _custom_currency.prefix);    break;
			case WID_CC_SUFFIX:    SetDParamStr(0, _custom_currency.suffix);    break;
			case WID_CC_YEAR:
				SetDParam(0, (_custom_currency.to_euro != CF_NOEURO) ? STR_CURRENCY_SWITCH_TO_EURO : STR_CURRENCY_SWITCH_TO_EURO_NEVER);
				SetDParam(1, _custom_currency.to_euro);
				break;

			case WID_CC_PREVIEW:
				SetDParam(0, 10000);
				break;
		}
	}

	void UpdateWidgetSize(int widget, Dimension *size, const Dimension &padding, Dimension *fill, Dimension *resize) override
	{
		switch (widget) {
			/* Set the appropriate width for the edit 'buttons' */
			case WID_CC_SEPARATOR_EDIT:
			case WID_CC_PREFIX_EDIT:
			case WID_CC_SUFFIX_EDIT:
				size->width  = this->GetWidget<NWidgetBase>(WID_CC_RATE_DOWN)->smallest_x + this->GetWidget<NWidgetBase>(WID_CC_RATE_UP)->smallest_x;
				break;

			/* Make sure the window is wide enough for the widest exchange rate */
			case WID_CC_RATE:
				SetDParam(0, 1);
				SetDParam(1, INT32_MAX);
				*size = GetStringBoundingBox(STR_CURRENCY_EXCHANGE_RATE);
				break;
		}
	}

	void OnClick(Point pt, int widget, int click_count) override
	{
		int line = 0;
		int len = 0;
		StringID str = 0;
		CharSetFilter afilter = CS_ALPHANUMERAL;

		switch (widget) {
			case WID_CC_RATE_DOWN:
				if (_custom_currency.rate > 1) _custom_currency.rate--;
				if (_custom_currency.rate == 1) this->DisableWidget(WID_CC_RATE_DOWN);
				this->EnableWidget(WID_CC_RATE_UP);
				break;

			case WID_CC_RATE_UP:
				if (_custom_currency.rate < UINT16_MAX) _custom_currency.rate++;
				if (_custom_currency.rate == UINT16_MAX) this->DisableWidget(WID_CC_RATE_UP);
				this->EnableWidget(WID_CC_RATE_DOWN);
				break;

			case WID_CC_RATE:
				SetDParam(0, _custom_currency.rate);
				str = STR_JUST_INT;
				len = 5;
				line = WID_CC_RATE;
				afilter = CS_NUMERAL;
				break;

			case WID_CC_SEPARATOR_EDIT:
			case WID_CC_SEPARATOR:
				SetDParamStr(0, _custom_currency.separator);
				str = STR_JUST_RAW_STRING;
				len = 7;
				line = WID_CC_SEPARATOR;
				break;

			case WID_CC_PREFIX_EDIT:
			case WID_CC_PREFIX:
				SetDParamStr(0, _custom_currency.prefix);
				str = STR_JUST_RAW_STRING;
				len = 15;
				line = WID_CC_PREFIX;
				break;

			case WID_CC_SUFFIX_EDIT:
			case WID_CC_SUFFIX:
				SetDParamStr(0, _custom_currency.suffix);
				str = STR_JUST_RAW_STRING;
				len = 15;
				line = WID_CC_SUFFIX;
				break;

			case WID_CC_YEAR_DOWN:
				_custom_currency.to_euro = (_custom_currency.to_euro <= 2000) ? CF_NOEURO : _custom_currency.to_euro - 1;
				if (_custom_currency.to_euro == CF_NOEURO) this->DisableWidget(WID_CC_YEAR_DOWN);
				this->EnableWidget(WID_CC_YEAR_UP);
				break;

			case WID_CC_YEAR_UP:
				_custom_currency.to_euro = Clamp(_custom_currency.to_euro + 1, 2000, MAX_YEAR);
				if (_custom_currency.to_euro == MAX_YEAR) this->DisableWidget(WID_CC_YEAR_UP);
				this->EnableWidget(WID_CC_YEAR_DOWN);
				break;

			case WID_CC_YEAR:
				SetDParam(0, _custom_currency.to_euro);
				str = STR_JUST_INT;
				len = 7;
				line = WID_CC_YEAR;
				afilter = CS_NUMERAL;
				break;
		}

		if (len != 0) {
			this->query_widget = line;
			ShowQueryString(str, STR_CURRENCY_CHANGE_PARAMETER, len + 1, this, afilter, QSF_NONE);
		}

		this->SetTimeout();
		this->SetDirty();
	}

	void OnQueryTextFinished(char *str) override
	{
		if (str == nullptr) return;

		switch (this->query_widget) {
			case WID_CC_RATE:
				_custom_currency.rate = Clamp(atoi(str), 1, UINT16_MAX);
				break;

			case WID_CC_SEPARATOR: // Thousands separator
				_custom_currency.separator = str;
				break;

			case WID_CC_PREFIX:
				_custom_currency.prefix = str;
				break;

			case WID_CC_SUFFIX:
				_custom_currency.suffix = str;
				break;

			case WID_CC_YEAR: { // Year to switch to euro
				int val = atoi(str);

				_custom_currency.to_euro = (val < 2000 ? CF_NOEURO : std::min(val, MAX_YEAR));
				break;
			}
		}
		MarkWholeScreenDirty();
		SetButtonState();
	}

	void OnTimeout() override
	{
		this->SetDirty();
	}
};

static const NWidgetPart _nested_cust_currency_widgets[] = {
	NWidget(NWID_HORIZONTAL),
		NWidget(WWT_CLOSEBOX, COLOUR_GREY),
		NWidget(WWT_CAPTION, COLOUR_GREY), SetDataTip(STR_CURRENCY_WINDOW, STR_TOOLTIP_WINDOW_TITLE_DRAG_THIS),
	EndContainer(),
	NWidget(WWT_PANEL, COLOUR_GREY),
		NWidget(NWID_VERTICAL, NC_EQUALSIZE), SetPIP(7, 3, 0),
			NWidget(NWID_HORIZONTAL), SetPIP(10, 0, 5),
				NWidget(WWT_PUSHARROWBTN, COLOUR_YELLOW, WID_CC_RATE_DOWN), SetDataTip(AWV_DECREASE, STR_CURRENCY_DECREASE_EXCHANGE_RATE_TOOLTIP),
				NWidget(WWT_PUSHARROWBTN, COLOUR_YELLOW, WID_CC_RATE_UP), SetDataTip(AWV_INCREASE, STR_CURRENCY_INCREASE_EXCHANGE_RATE_TOOLTIP),
				NWidget(NWID_SPACER), SetMinimalSize(5, 0),
				NWidget(WWT_TEXT, COLOUR_BLUE, WID_CC_RATE), SetDataTip(STR_CURRENCY_EXCHANGE_RATE, STR_CURRENCY_SET_EXCHANGE_RATE_TOOLTIP), SetFill(1, 0),
			EndContainer(),
			NWidget(NWID_HORIZONTAL), SetPIP(10, 0, 5),
				NWidget(WWT_PUSHBTN, COLOUR_DARK_BLUE, WID_CC_SEPARATOR_EDIT), SetDataTip(0x0, STR_CURRENCY_SET_CUSTOM_CURRENCY_SEPARATOR_TOOLTIP), SetFill(0, 1),
				NWidget(NWID_SPACER), SetMinimalSize(5, 0),
				NWidget(WWT_TEXT, COLOUR_BLUE, WID_CC_SEPARATOR), SetDataTip(STR_CURRENCY_SEPARATOR, STR_CURRENCY_SET_CUSTOM_CURRENCY_SEPARATOR_TOOLTIP), SetFill(1, 0),
			EndContainer(),
			NWidget(NWID_HORIZONTAL), SetPIP(10, 0, 5),
				NWidget(WWT_PUSHBTN, COLOUR_DARK_BLUE, WID_CC_PREFIX_EDIT), SetDataTip(0x0, STR_CURRENCY_SET_CUSTOM_CURRENCY_PREFIX_TOOLTIP), SetFill(0, 1),
				NWidget(NWID_SPACER), SetMinimalSize(5, 0),
				NWidget(WWT_TEXT, COLOUR_BLUE, WID_CC_PREFIX), SetDataTip(STR_CURRENCY_PREFIX, STR_CURRENCY_SET_CUSTOM_CURRENCY_PREFIX_TOOLTIP), SetFill(1, 0),
			EndContainer(),
			NWidget(NWID_HORIZONTAL), SetPIP(10, 0, 5),
				NWidget(WWT_PUSHBTN, COLOUR_DARK_BLUE, WID_CC_SUFFIX_EDIT), SetDataTip(0x0, STR_CURRENCY_SET_CUSTOM_CURRENCY_SUFFIX_TOOLTIP), SetFill(0, 1),
				NWidget(NWID_SPACER), SetMinimalSize(5, 0),
				NWidget(WWT_TEXT, COLOUR_BLUE, WID_CC_SUFFIX), SetDataTip(STR_CURRENCY_SUFFIX, STR_CURRENCY_SET_CUSTOM_CURRENCY_SUFFIX_TOOLTIP), SetFill(1, 0),
			EndContainer(),
			NWidget(NWID_HORIZONTAL), SetPIP(10, 0, 5),
				NWidget(WWT_PUSHARROWBTN, COLOUR_YELLOW, WID_CC_YEAR_DOWN), SetDataTip(AWV_DECREASE, STR_CURRENCY_DECREASE_CUSTOM_CURRENCY_TO_EURO_TOOLTIP),
				NWidget(WWT_PUSHARROWBTN, COLOUR_YELLOW, WID_CC_YEAR_UP), SetDataTip(AWV_INCREASE, STR_CURRENCY_INCREASE_CUSTOM_CURRENCY_TO_EURO_TOOLTIP),
				NWidget(NWID_SPACER), SetMinimalSize(5, 0),
				NWidget(WWT_TEXT, COLOUR_BLUE, WID_CC_YEAR), SetDataTip(STR_JUST_STRING, STR_CURRENCY_SET_CUSTOM_CURRENCY_TO_EURO_TOOLTIP), SetFill(1, 0),
			EndContainer(),
		EndContainer(),
		NWidget(WWT_LABEL, COLOUR_BLUE, WID_CC_PREVIEW),
								SetDataTip(STR_CURRENCY_PREVIEW, STR_CURRENCY_CUSTOM_CURRENCY_PREVIEW_TOOLTIP), SetPadding(15, 1, 18, 2),
	EndContainer(),
};

static WindowDesc _cust_currency_desc(
	WDP_CENTER, nullptr, 0, 0,
	WC_CUSTOM_CURRENCY, WC_NONE,
	0,
	_nested_cust_currency_widgets, lengthof(_nested_cust_currency_widgets)
);

/** Open custom currency window. */
static void ShowCustCurrency()
{
	DeleteWindowById(WC_CUSTOM_CURRENCY, 0);
	new CustomCurrencyWindow(&_cust_currency_desc);
}<|MERGE_RESOLUTION|>--- conflicted
+++ resolved
@@ -2770,24 +2770,18 @@
 				if (sd->flags & SF_GUI_CURRENCY) value64 *= _currency->rate;
 				if (sd->flags & SF_GUI_VELOCITY) value64 = ConvertKmhishSpeedToDisplaySpeed((uint)value64);
 
-				CharSetFilter charset_filter = CS_NUMERAL; //default, only numeric input allowed
-				if (sd->min < 0) charset_filter = CS_NUMERAL_SIGNED; // special case, also allow '-' sign for negative input
-
 				this->valuewindow_entry = pe;
-<<<<<<< HEAD
 				if (sd->flags & SF_DECIMAL1 || (sd->flags & SF_GUI_VELOCITY && _settings_game.locale.units_velocity == 3)) {
 					SetDParam(0, value64);
 					ShowQueryString(STR_JUST_DECIMAL1, STR_CONFIG_SETTING_QUERY_CAPTION, 10, this, CS_NUMERAL_DECIMAL, QSF_ENABLE_DEFAULT);
 				} else {
+					CharSetFilter charset_filter = CS_NUMERAL; //default, only numeric input allowed
+					if (sd->min < 0) charset_filter = CS_NUMERAL_SIGNED; // special case, also allow '-' sign for negative input
+
 					SetDParam(0, value64);
 					/* Limit string length to 14 so that MAX_INT32 * max currency rate doesn't exceed MAX_INT64. */
-					ShowQueryString(STR_JUST_INT, STR_CONFIG_SETTING_QUERY_CAPTION, 15, this, CS_NUMERAL, QSF_ENABLE_DEFAULT);
-				}
-=======
-				SetDParam(0, value64);
-				/* Limit string length to 14 so that MAX_INT32 * max currency rate doesn't exceed MAX_INT64. */
-				ShowQueryString(STR_JUST_INT, STR_CONFIG_SETTING_QUERY_CAPTION, 15, this, charset_filter, QSF_ENABLE_DEFAULT);
->>>>>>> 0172eb39
+					ShowQueryString(STR_JUST_INT, STR_CONFIG_SETTING_QUERY_CAPTION, 15, this, charset_filter, QSF_ENABLE_DEFAULT);
+				}
 			}
 			this->SetDisplayedHelpText(pe);
 		}
