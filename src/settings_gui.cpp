--- conflicted
+++ resolved
@@ -1490,7 +1490,7 @@
 		DrawArrowButtons(buttons_left, button_y, COLOUR_YELLOW, state,
 				editable && value != (sd->flags & SF_GUI_0_IS_SPECIAL ? 0 : sd->min), editable && (uint32)value != sd->max);
 	}
-	this->DrawSettingString(text_left, text_right, y + (SETTING_HEIGHT - FONT_HEIGHT_NORMAL) / 2, highlight, value);
+	this->DrawSettingString(text_left, text_right, y + (SETTING_HEIGHT - GetCharacterHeight(FS_NORMAL)) / 2, highlight, value);
 }
 
 void SettingEntry::DrawSettingString(uint left, uint right, int y, bool highlight, int32 value) const
@@ -1502,7 +1502,7 @@
 		const Dimension warning_dimensions = GetSpriteSize(SPR_WARNING_SIGN);
 		if ((int)warning_dimensions.height <= SETTING_HEIGHT) {
 			DrawSprite(SPR_WARNING_SIGN, 0, (_current_text_dir == TD_RTL) ? edge - warning_dimensions.width - 5 : edge + 5,
-					y + (((int)FONT_HEIGHT_NORMAL - (int)warning_dimensions.height) / 2));
+					y + (((int)GetCharacterHeight(FS_NORMAL) - (int)warning_dimensions.height) / 2));
 		}
 	}
 }
@@ -1545,11 +1545,6 @@
 	} else {
 		return SettingEntry::UpdateFilterState(filter, force_visible);
 	}
-<<<<<<< HEAD
-=======
-	this->SetValueDParams(1, value);
-	DrawString(text_left, text_right, y + (SETTING_HEIGHT - GetCharacterHeight(FS_NORMAL)) / 2, sd->str, highlight ? TC_WHITE : TC_LIGHT_BLUE);
->>>>>>> 3902acb1
 }
 
 /* == SettingsContainer methods == */
@@ -2712,8 +2707,8 @@
 
 					if (sd->flags & SF_GUI_ADVISE_DEFAULT) {
 						const Dimension warning_dimensions = GetSpriteSize(SPR_WARNING_SIGN);
-						const int step_height = std::max<int>(warning_dimensions.height, FONT_HEIGHT_NORMAL);
-						const int text_offset_y = (step_height - FONT_HEIGHT_NORMAL) / 2;
+						const int step_height = std::max<int>(warning_dimensions.height, GetCharacterHeight(FS_NORMAL));
+						const int text_offset_y = (step_height - GetCharacterHeight(FS_NORMAL)) / 2;
 						const int warning_offset_y = (step_height - warning_dimensions.height) / 2;
 						const bool rtl = _current_text_dir == TD_RTL;
 
