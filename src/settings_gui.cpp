--- conflicted
+++ resolved
@@ -1640,7 +1640,7 @@
 
 	if (mode == RM_BASIC) return (this->setting->cat & SC_BASIC_LIST) != 0;
 	if (mode == RM_ADVANCED) return (this->setting->cat & SC_ADVANCED_LIST) != 0;
-	if (mode == RM_PATCH) return (this->setting->flags & SF_PATCH) != 0;
+	if (mode == RM_PATCH) return this->setting->flags.Test(SettingFlag::Patch);
 
 	/* Read the current value. */
 	const void *object = ResolveObject(&GetGameSettings(), sd);
@@ -1675,7 +1675,7 @@
  */
 bool SettingEntry::UpdateFilterState(SettingFilter &filter, bool force_visible)
 {
-	if (this->setting->flags & SF_NO_NEWGAME && _game_mode == GM_MENU) {
+	if (this->setting->flags.Test(SettingFlag::NoNewgame) && _game_mode == GM_MENU) {
 		SETBITS(this->flags, SEF_FILTERED);
 		return false;
 	}
@@ -1750,11 +1750,7 @@
 	if (sd->IsBoolSetting()) {
 		/* Draw checkbox for boolean-value either on/off */
 		DrawBoolButton(buttons_left, button_y, value != 0, editable);
-<<<<<<< HEAD
-	} else if ((sd->flags & (SF_GUI_DROPDOWN | SF_ENUM)) != 0) {
-=======
-	} else if (sd->flags.Test(SettingFlag::GuiDropdown)) {
->>>>>>> 5ffaf6cd
+	} else if (sd->flags.Any({SettingFlag::GuiDropdown, SettingFlag::Enum})) {
 		/* Draw [v] button for settings of an enum-type */
 		DrawDropDownButton(buttons_left, button_y, COLOUR_YELLOW, state != 0, editable);
 	} else {
@@ -3118,11 +3114,7 @@
 		int32_t value = sd->Read(ResolveObject(settings_ptr, sd));
 
 		/* clicked on the icon on the left side. Either scroller, bool on/off or dropdown */
-<<<<<<< HEAD
-		if (x < SETTING_BUTTON_WIDTH && (sd->flags & (SF_GUI_DROPDOWN | SF_ENUM))) {
-=======
-		if (x < SETTING_BUTTON_WIDTH && sd->flags.Test(SettingFlag::GuiDropdown)) {
->>>>>>> 5ffaf6cd
+		if (x < SETTING_BUTTON_WIDTH && sd->flags.Any({SettingFlag::GuiDropdown, SettingFlag::Enum})) {
 			this->SetDisplayedHelpText(pe);
 
 			if (this->valuedropdown_entry == pe) {
@@ -3150,7 +3142,7 @@
 					this->valuedropdown_entry->SetButtons(SEF_LEFT_DEPRESSED);
 
 					DropDownList list;
-					if (sd->flags & SF_GUI_DROPDOWN) {
+					if (sd->flags.Test(SettingFlag::GuiDropdown)) {
 						for (int32_t i = min_val; i <= static_cast<int32_t>(max_val); i++) {
 							int32_t val = i;
 							if (sd->guiproc != nullptr) {
@@ -3165,7 +3157,7 @@
 							sd->SetValueDParams(0, val);
 							list.push_back(MakeDropDownListStringItem(STR_JUST_STRING2, val, false));
 						}
-					} else if ((sd->flags & SF_ENUM)) {
+					} else if (sd->flags.Test(SettingFlag::Enum)) {
 						for (const SettingDescEnumEntry *enumlist = sd->enumlist; enumlist != nullptr && enumlist->str != STR_NULL; enumlist++) {
 							list.push_back(MakeDropDownListStringItem(enumlist->str, enumlist->val, false));
 						}
@@ -3228,24 +3220,14 @@
 			}
 		} else {
 			/* Only open editbox if clicked for the second time, and only for types where it is sensible for. */
-<<<<<<< HEAD
-			if (this->last_clicked == pe && !sd->IsBoolSetting() && !(sd->flags & (SF_GUI_DROPDOWN | SF_ENUM))) {
+			if (this->last_clicked == pe && !sd->IsBoolSetting() && !sd->flags.Any({SettingFlag::GuiDropdown, SettingFlag::Enum})) {
 				int64_t value64 = value;
 				/* Show the correct currency or velocity translated value */
-				if (sd->flags & SF_GUI_CURRENCY) value64 *= GetCurrency().rate;
-				if (sd->flags & SF_GUI_VELOCITY) value64 = ConvertKmhishSpeedToDisplaySpeed((uint)value64, VEH_TRAIN);
-=======
-			if (this->last_clicked == pe && !sd->IsBoolSetting() && !sd->flags.Test(SettingFlag::GuiDropdown)) {
-				int64_t value64 = value;
-				/* Show the correct currency-translated value */
 				if (sd->flags.Test(SettingFlag::GuiCurrency)) value64 *= GetCurrency().rate;
-
-				CharSetFilter charset_filter = CS_NUMERAL; //default, only numeric input allowed
-				if (min_val < 0) charset_filter = CS_NUMERAL_SIGNED; // special case, also allow '-' sign for negative input
->>>>>>> 5ffaf6cd
+				if (sd->flags.Test(SettingFlag::GuiVelocity)) value64 = ConvertKmhishSpeedToDisplaySpeed((uint)value64, VEH_TRAIN);
 
 				this->valuewindow_entry = pe;
-				if (sd->flags & SF_GUI_VELOCITY && _settings_game.locale.units_velocity == 3) {
+				if (sd->flags.Test(SettingFlag::GuiVelocity) && _settings_game.locale.units_velocity == 3) {
 					CharSetFilter charset_filter = CS_NUMERAL_DECIMAL; //default, only numeric input and decimal point allowed
 					if (min_val < 0) charset_filter = CS_NUMERAL_DECIMAL_SIGNED; // special case, also allow '-' sign for negative input
 
@@ -3284,7 +3266,7 @@
 		int32_t value;
 		if (!str->empty()) {
 			long long llvalue;
-			if (sd->flags & SF_GUI_VELOCITY && _settings_game.locale.units_velocity == 3) {
+			if (sd->flags.Test(SettingFlag::GuiVelocity) && _settings_game.locale.units_velocity == 3) {
 				llvalue = atof(str->c_str()) * 10;
 			} else {
 				llvalue = atoll(str->c_str());
@@ -3296,7 +3278,7 @@
 			value = ClampTo<int32_t>(llvalue);
 
 			/* Save the correct velocity-translated value */
-			if (sd->flags & SF_GUI_VELOCITY) value = ConvertDisplaySpeedToKmhishSpeed(value, VEH_TRAIN);
+			if (sd->flags.Test(SettingFlag::GuiVelocity)) value = ConvertDisplaySpeedToKmhishSpeed(value, VEH_TRAIN);
 		} else {
 			value = sd->GetDefaultValue();
 		}
@@ -3334,11 +3316,7 @@
 				/* Deal with drop down boxes on the panel. */
 				assert(this->valuedropdown_entry != nullptr);
 				const IntSettingDesc *sd = this->valuedropdown_entry->setting;
-<<<<<<< HEAD
-				assert(sd->flags & (SF_GUI_DROPDOWN | SF_ENUM));
-=======
-				assert(sd->flags.Test(SettingFlag::GuiDropdown));
->>>>>>> 5ffaf6cd
+				assert(sd->flags.Any({SettingFlag::GuiDropdown, SettingFlag::Enum}));
 
 				SetSettingValue(sd, index);
 				this->SetDirty();
