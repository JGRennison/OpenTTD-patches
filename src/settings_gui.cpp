/*
 * This file is part of OpenTTD.
 * OpenTTD is free software; you can redistribute it and/or modify it under the terms of the GNU General Public License as published by the Free Software Foundation, version 2.
 * OpenTTD is distributed in the hope that it will be useful, but WITHOUT ANY WARRANTY; without even the implied warranty of MERCHANTABILITY or FITNESS FOR A PARTICULAR PURPOSE.
 * See the GNU General Public License for more details. You should have received a copy of the GNU General Public License along with OpenTTD. If not, see <http://www.gnu.org/licenses/>.
 */

/** @file settings_gui.cpp GUI for settings. */

#include "stdafx.h"
#include "currency.h"
#include "error.h"
#include "settings_gui.h"
#include "textbuf_gui.h"
#include "command_func.h"
#include "network/network.h"
#include "town.h"
#include "settings_internal.h"
#include "strings_func.h"
#include "window_func.h"
#include "string_func.h"
#include "dropdown_type.h"
#include "dropdown_func.h"
#include "dropdown_common_type.h"
#include "slider_func.h"
#include "highscore.h"
#include "base_media_base.h"
#include "company_base.h"
#include "company_func.h"
#include "viewport_func.h"
#include "core/geometry_func.hpp"
#include "ai/ai.hpp"
#include "blitter/factory.hpp"
#include "language.h"
#include "textfile_gui.h"
#include "stringfilter_type.h"
#include "querystring_gui.h"
#include "fontcache.h"
#include "zoom_func.h"
#include "rev.h"
#include "video/video_driver.hpp"
#include "music/music_driver.hpp"
#include "gui.h"
#include "mixer.h"
#include "newgrf_config.h"
#include "scope.h"
#include "network/core/config.h"
#include "network/network_gui.h"
#include "network/network_survey.h"
#include "video/video_driver.hpp"
#include "social_integration.h"
#include "sound_func.h"

#include <vector>
#include <functional>
#include <iterator>
#include <set>

#include "safeguards.h"

extern void FlushDeparturesWindowTextCaches();

#if defined(WITH_FREETYPE) || defined(_WIN32) || defined(WITH_COCOA)
#	define HAS_TRUETYPE_FONT
#endif

static const StringID _autosave_dropdown[] = {
	STR_GAME_OPTIONS_AUTOSAVE_DROPDOWN_OFF,
	STR_GAME_OPTIONS_AUTOSAVE_DROPDOWN_EVERY_10_MINUTES,
	STR_GAME_OPTIONS_AUTOSAVE_DROPDOWN_EVERY_30_MINUTES,
	STR_GAME_OPTIONS_AUTOSAVE_DROPDOWN_EVERY_60_MINUTES,
	STR_GAME_OPTIONS_AUTOSAVE_DROPDOWN_EVERY_120_MINUTES,
	STR_GAME_OPTIONS_AUTOSAVE_DROPDOWN_EVERY_MINUTES_CUSTOM_LABEL,
	INVALID_STRING_ID,
};

/** Available settings for autosave intervals. */
static const uint32_t _autosave_dropdown_to_minutes[] = {
	0, ///< never
	10,
	30,
	60,
	120,
};

static Dimension _circle_size; ///< Dimension of the circle +/- icon. This is here as not all users are within the class of the settings window.

static const void *ResolveObject(const GameSettings *settings_ptr, const IntSettingDesc *sd);

/**
 * Get index of the current screen resolution.
 * @return Index of the current screen resolution if it is a known resolution, _resolutions.size() otherwise.
 */
static uint GetCurrentResolutionIndex()
{
	auto it = std::find(_resolutions.begin(), _resolutions.end(), Dimension(_screen.width, _screen.height));
	return std::distance(_resolutions.begin(), it);
}

static void ShowCustCurrency();

/** Window for displaying the textfile of a BaseSet. */
template <class TBaseSet>
struct BaseSetTextfileWindow : public TextfileWindow {
	const TBaseSet *baseset; ///< View the textfile of this BaseSet.
	StringID content_type;   ///< STR_CONTENT_TYPE_xxx for title.

	BaseSetTextfileWindow(TextfileType file_type, const TBaseSet *baseset, StringID content_type) : TextfileWindow(file_type), baseset(baseset), content_type(content_type)
	{
		this->ConstructWindow();

		const char *textfile = this->baseset->GetTextfile(file_type);
		this->LoadTextfile(textfile, BASESET_DIR);
	}

	void SetStringParameters(WidgetID widget) const override
	{
		if (widget == WID_TF_CAPTION) {
			SetDParam(0, content_type);
			SetDParamStr(1, this->baseset->name);
		}
	}
};

/**
 * Open the BaseSet version of the textfile window.
 * @param file_type The type of textfile to display.
 * @param baseset The BaseSet to use.
 * @param content_type STR_CONTENT_TYPE_xxx for title.
 */
template <class TBaseSet>
void ShowBaseSetTextfileWindow(TextfileType file_type, const TBaseSet *baseset, StringID content_type)
{
	CloseWindowById(WC_TEXTFILE, file_type);
	new BaseSetTextfileWindow<TBaseSet>(file_type, baseset, content_type);
}

template <class T>
DropDownList BuildSetDropDownList(int *selected_index)
{
	int n = T::GetNumSets();
	*selected_index = T::GetIndexOfUsedSet();
	DropDownList list;
	for (int i = 0; i < n; i++) {
		list.push_back(MakeDropDownListStringItem(T::GetSet(i)->GetListLabel(), i));
	}
	return list;
}

std::set<int> _refresh_rates = { 30, 60, 75, 90, 100, 120, 144, 240 };

/**
 * Add the refresh rate from the config and the refresh rates from all the monitors to
 * our list of refresh rates shown in the GUI.
 */
static void AddCustomRefreshRates()
{
	/* Add the refresh rate as selected in the config. */
	_refresh_rates.insert(_settings_client.gui.refresh_rate);

	/* Add all the refresh rates of all monitors connected to the machine.  */
	std::vector<int> monitorRates = VideoDriver::GetInstance()->GetListOfMonitorRefreshRates();
	std::copy(monitorRates.begin(), monitorRates.end(), std::inserter(_refresh_rates, _refresh_rates.end()));
}

static const std::map<int, StringID> _scale_labels = {
	{  100, STR_GAME_OPTIONS_GUI_SCALE_1X },
	{  125, STR_NULL },
	{  150, STR_NULL },
	{  175, STR_NULL },
	{  200, STR_GAME_OPTIONS_GUI_SCALE_2X },
	{  225, STR_NULL },
	{  250, STR_NULL },
	{  275, STR_NULL },
	{  300, STR_GAME_OPTIONS_GUI_SCALE_3X },
	{  325, STR_NULL },
	{  350, STR_NULL },
	{  375, STR_NULL },
	{  400, STR_GAME_OPTIONS_GUI_SCALE_4X },
	{  425, STR_NULL },
	{  450, STR_NULL },
	{  475, STR_NULL },
	{  500, STR_GAME_OPTIONS_GUI_SCALE_5X },
};

static const std::map<int, StringID> _volume_labels = {
	{  0, STR_GAME_OPTIONS_VOLUME_0 },
	{  15, STR_NULL },
	{  31, STR_GAME_OPTIONS_VOLUME_25 },
	{  47, STR_NULL },
	{  63, STR_GAME_OPTIONS_VOLUME_50 },
	{  79, STR_NULL },
	{  95, STR_GAME_OPTIONS_VOLUME_75 },
	{  111, STR_NULL },
	{  127, STR_GAME_OPTIONS_VOLUME_100 },
};

static const NWidgetPart _nested_social_plugins_widgets[] = {
	NWidget(NWID_HORIZONTAL),
		NWidget(WWT_FRAME, COLOUR_GREY, WID_GO_SOCIAL_PLUGIN_TITLE), SetDataTip(STR_JUST_STRING2, STR_NULL),
			NWidget(NWID_HORIZONTAL), SetPIP(0, WidgetDimensions::unscaled.hsep_normal, 0),
				NWidget(WWT_TEXT, COLOUR_GREY), SetMinimalSize(0, 12), SetFill(1, 0), SetDataTip(STR_GAME_OPTIONS_SOCIAL_PLUGIN_PLATFORM, STR_NULL),
				NWidget(WWT_TEXT, COLOUR_GREY, WID_GO_SOCIAL_PLUGIN_PLATFORM), SetMinimalSize(100, 12), SetDataTip(STR_JUST_RAW_STRING, STR_NULL), SetAlignment(SA_RIGHT),
			EndContainer(),
			NWidget(NWID_HORIZONTAL), SetPIP(0, WidgetDimensions::unscaled.hsep_normal, 0),
				NWidget(WWT_TEXT, COLOUR_GREY), SetMinimalSize(0, 12), SetFill(1, 0), SetDataTip(STR_GAME_OPTIONS_SOCIAL_PLUGIN_STATE, STR_NULL),
				NWidget(WWT_TEXT, COLOUR_GREY, WID_GO_SOCIAL_PLUGIN_STATE), SetMinimalSize(100, 12), SetDataTip(STR_JUST_STRING1, STR_NULL), SetAlignment(SA_RIGHT),
			EndContainer(),
		EndContainer(),
	EndContainer(),
};

static const NWidgetPart _nested_social_plugins_none_widgets[] = {
	NWidget(NWID_HORIZONTAL),
		NWidget(WWT_TEXT, COLOUR_GREY), SetMinimalSize(0, 12), SetFill(1, 0), SetDataTip(STR_GAME_OPTIONS_SOCIAL_PLUGINS_NONE, STR_NULL),
	EndContainer(),
};

class NWidgetSocialPlugins : public NWidgetVertical {
public:
	NWidgetSocialPlugins()
	{
		this->plugins = SocialIntegration::GetPlugins();

		if (this->plugins.empty()) {
			auto widget = MakeNWidgets(std::begin(_nested_social_plugins_none_widgets), std::end(_nested_social_plugins_none_widgets), nullptr);
			this->Add(std::move(widget));
		} else {
			for (size_t i = 0; i < this->plugins.size(); i++) {
				auto widget = MakeNWidgets(std::begin(_nested_social_plugins_widgets), std::end(_nested_social_plugins_widgets), nullptr);
				this->Add(std::move(widget));
			}
		}

		this->SetPIP(0, WidgetDimensions::unscaled.vsep_wide, 0);
	}

	void FillWidgetLookup(WidgetLookup &widget_lookup) override
	{
		widget_lookup[WID_GO_SOCIAL_PLUGINS] = this;
		NWidgetVertical::FillWidgetLookup(widget_lookup);
	}

	void SetupSmallestSize(Window *w) override
	{
		this->current_index = -1;
		NWidgetVertical::SetupSmallestSize(w);
	}

	/**
	 * Find of all the plugins the one where the member is the widest (in pixels).
	 *
	 * @param member The member to check with.
	 * @return The plugin that has the widest value (in pixels) for the given member.
	 */
	template <typename T>
	std::string &GetWidestPlugin(T SocialIntegrationPlugin::*member) const
	{
		std::string *longest = &(this->plugins[0]->*member);
		int longest_length = 0;

		for (auto *plugin : this->plugins) {
			int length = GetStringBoundingBox(plugin->*member).width;
			if (length > longest_length) {
				longest_length = length;
				longest = &(plugin->*member);
			}
		}

		return *longest;
	}

	void SetStringParameters(int widget) const
	{
		switch (widget) {
			case WID_GO_SOCIAL_PLUGIN_TITLE:
				/* For SetupSmallestSize, use the longest string we have. */
				if (this->current_index < 0) {
					SetDParamStr(0, GetWidestPlugin(&SocialIntegrationPlugin::name));
					SetDParamStr(1, GetWidestPlugin(&SocialIntegrationPlugin::version));
					break;
				}

				if (this->plugins[this->current_index]->name.empty()) {
					SetDParam(0, STR_JUST_RAW_STRING);
					SetDParamStr(1, this->plugins[this->current_index]->basepath);
				} else {
					SetDParam(0, STR_GAME_OPTIONS_SOCIAL_PLUGIN_TITLE);
					SetDParamStr(1, this->plugins[this->current_index]->name);
					SetDParamStr(2, this->plugins[this->current_index]->version);
				}
				break;

			case WID_GO_SOCIAL_PLUGIN_PLATFORM:
				/* For SetupSmallestSize, use the longest string we have. */
				if (this->current_index < 0) {
					SetDParamStr(0, GetWidestPlugin(&SocialIntegrationPlugin::social_platform));
					break;
				}

				SetDParamStr(0, this->plugins[this->current_index]->social_platform);
				break;

			case WID_GO_SOCIAL_PLUGIN_STATE: {
				static const std::pair<SocialIntegrationPlugin::State, StringID> state_to_string[] = {
					{ SocialIntegrationPlugin::RUNNING, STR_GAME_OPTIONS_SOCIAL_PLUGIN_STATE_RUNNING },
					{ SocialIntegrationPlugin::FAILED, STR_GAME_OPTIONS_SOCIAL_PLUGIN_STATE_FAILED },
					{ SocialIntegrationPlugin::PLATFORM_NOT_RUNNING, STR_GAME_OPTIONS_SOCIAL_PLUGIN_STATE_PLATFORM_NOT_RUNNING },
					{ SocialIntegrationPlugin::UNLOADED, STR_GAME_OPTIONS_SOCIAL_PLUGIN_STATE_UNLOADED },
					{ SocialIntegrationPlugin::DUPLICATE, STR_GAME_OPTIONS_SOCIAL_PLUGIN_STATE_DUPLICATE },
					{ SocialIntegrationPlugin::UNSUPPORTED_API, STR_GAME_OPTIONS_SOCIAL_PLUGIN_STATE_UNSUPPORTED_API },
					{ SocialIntegrationPlugin::INVALID_SIGNATURE, STR_GAME_OPTIONS_SOCIAL_PLUGIN_STATE_INVALID_SIGNATURE },
				};

				/* For SetupSmallestSize, use the longest string we have. */
				if (this->current_index < 0) {
					auto longest_plugin = GetWidestPlugin(&SocialIntegrationPlugin::social_platform);

					/* Set the longest plugin when looking for the longest status. */
					SetDParamStr(0, longest_plugin);

					StringID longest = STR_NULL;
					int longest_length = 0;
					for (auto state : state_to_string) {
						int length = GetStringBoundingBox(state.second).width;
						if (length > longest_length) {
							longest_length = length;
							longest = state.second;
						}
					}

					SetDParam(0, longest);
					SetDParamStr(1, longest_plugin);
					break;
				}

				auto plugin = this->plugins[this->current_index];

				/* Default string, in case no state matches. */
				SetDParam(0, STR_GAME_OPTIONS_SOCIAL_PLUGIN_STATE_FAILED);
				SetDParamStr(1, plugin->social_platform);

				/* Find the string for the state. */
				for (auto state : state_to_string) {
					if (plugin->state == state.first) {
						SetDParam(0, state.second);
						break;
					}
				}
			}
			break;
		}
	}

	void Draw(const Window *w) override
	{
		this->current_index = 0;

		for (auto &wid : this->children) {
			wid->Draw(w);
			this->current_index++;
		}
	}

private:
	int current_index = -1;
	std::vector<SocialIntegrationPlugin *> plugins;
};

/** Construct nested container widget for managing the list of social plugins. */
std::unique_ptr<NWidgetBase> MakeNWidgetSocialPlugins()
{
	return std::make_unique<NWidgetSocialPlugins>();
}

struct GameOptionsWindow : Window {
	GameSettings *opt;
	bool reload;
	int gui_scale;
	static inline WidgetID active_tab = WID_GO_TAB_GENERAL;

	enum class QueryTextItem {
		None,
		AutosaveCustomRealTimeMinutes,
	};
	QueryTextItem current_query_text_item = QueryTextItem::None;

	GameOptionsWindow(WindowDesc *desc) : Window(desc)
	{
		this->opt = &GetGameSettings();
		this->reload = false;
		this->gui_scale = _gui_scale;

		AddCustomRefreshRates();

		this->InitNested(WN_GAME_OPTIONS_GAME_OPTIONS);
		this->OnInvalidateData(0);

		this->SetTab(GameOptionsWindow::active_tab);

		if constexpr (!NetworkSurveyHandler::IsSurveyPossible()) this->GetWidget<NWidgetStacked>(WID_GO_SURVEY_SEL)->SetDisplayedPlane(SZSP_NONE);
	}

	void Close([[maybe_unused]] int data = 0) override
	{
		CloseWindowById(WC_CUSTOM_CURRENCY, 0);
		CloseWindowByClass(WC_TEXTFILE);
		if (this->reload) _switch_mode = SM_MENU;
		this->Window::Close();
	}

	/**
	 * Build the dropdown list for a specific widget.
	 * @param widget         Widget to build list for
	 * @param selected_index Currently selected item
	 * @return the built dropdown list, or nullptr if the widget has no dropdown menu.
	 */
	DropDownList BuildDropDownList(WidgetID widget, int *selected_index) const
	{
		DropDownList list;
		switch (widget) {
			case WID_GO_CURRENCY_DROPDOWN: { // Setup currencies dropdown
				*selected_index = this->opt->locale.currency;
				uint64_t disabled = _game_mode == GM_MENU ? 0LL : ~GetMaskOfAllowedCurrencies();

				/* Add non-custom currencies; sorted naturally */
				for (const CurrencySpec &currency : _currency_specs) {
					int i = &currency - _currency_specs.data();
					if (i == CURRENCY_CUSTOM) continue;
					if (currency.code.empty()) {
						list.push_back(MakeDropDownListStringItem(currency.name, i, HasBit(disabled, i)));
					} else {
						SetDParam(0, currency.name);
						SetDParamStr(1, currency.code);
						list.push_back(MakeDropDownListStringItem(STR_GAME_OPTIONS_CURRENCY_CODE, i, HasBit(disabled, i)));
					}
				}
				std::sort(list.begin(), list.end(), DropDownListStringItem::NatSortFunc);

				/* Append custom currency at the end */
				list.push_back(MakeDropDownListDividerItem()); // separator line
				list.push_back(MakeDropDownListStringItem(STR_GAME_OPTIONS_CURRENCY_CUSTOM, CURRENCY_CUSTOM, HasBit(disabled, CURRENCY_CUSTOM)));
				break;
			}

			case WID_GO_AUTOSAVE_DROPDOWN: { // Setup autosave dropdown
				*selected_index = 5;
				int index = 0;
				for (auto &minutes : _autosave_dropdown_to_minutes) {
					if (_settings_client.gui.autosave_interval == minutes) {
						*selected_index = index;
						break;
					}
					index++;
				}

				const StringID *items = _autosave_dropdown;
				for (uint i = 0; *items != INVALID_STRING_ID; items++, i++) {
					list.push_back(MakeDropDownListStringItem(*items, i));
				}
				break;
			}

			case WID_GO_LANG_DROPDOWN: { // Setup interface language dropdown
				for (uint i = 0; i < _languages.size(); i++) {
					bool hide_language = IsReleasedVersion() && !_languages[i].IsReasonablyFinished();
					if (hide_language) continue;
					bool hide_percentage = IsReleasedVersion() || _languages[i].missing < _settings_client.gui.missing_strings_threshold;
					if (&_languages[i] == _current_language) {
						*selected_index = i;
						SetDParamStr(0, _languages[i].own_name);
					} else {
						/* Especially with sprite-fonts, not all localized
						 * names can be rendered. So instead, we use the
						 * international names for anything but the current
						 * selected language. This avoids showing a few ????
						 * entries in the dropdown list. */
						SetDParamStr(0, _languages[i].name);
					}
					SetDParam(1, (LANGUAGE_TOTAL_STRINGS - _languages[i].missing) * 100 / LANGUAGE_TOTAL_STRINGS);
					list.push_back(MakeDropDownListStringItem(hide_percentage ? STR_JUST_RAW_STRING : STR_GAME_OPTIONS_LANGUAGE_PERCENTAGE, i));
				}
				std::sort(list.begin(), list.end(), DropDownListStringItem::NatSortFunc);
				break;
			}

			case WID_GO_RESOLUTION_DROPDOWN: // Setup resolution dropdown
				if (_resolutions.empty()) break;

				*selected_index = GetCurrentResolutionIndex();
				for (uint i = 0; i < _resolutions.size(); i++) {
					SetDParam(0, _resolutions[i].width);
					SetDParam(1, _resolutions[i].height);
					list.push_back(MakeDropDownListStringItem(STR_GAME_OPTIONS_RESOLUTION_ITEM, i));
				}
				break;

			case WID_GO_REFRESH_RATE_DROPDOWN: // Setup refresh rate dropdown
				for (auto it = _refresh_rates.begin(); it != _refresh_rates.end(); it++) {
					auto i = std::distance(_refresh_rates.begin(), it);
					if (*it == _settings_client.gui.refresh_rate) *selected_index = i;
					SetDParam(0, *it);
					list.push_back(MakeDropDownListStringItem(STR_GAME_OPTIONS_REFRESH_RATE_ITEM, i));
				}
				break;

			case WID_GO_BASE_GRF_DROPDOWN:
				list = BuildSetDropDownList<BaseGraphics>(selected_index);
				break;

			case WID_GO_BASE_SFX_DROPDOWN:
				list = BuildSetDropDownList<BaseSounds>(selected_index);
				break;

			case WID_GO_BASE_MUSIC_DROPDOWN:
				list = BuildSetDropDownList<BaseMusic>(selected_index);
				break;
		}

		return list;
	}

	void SetStringParameters(WidgetID widget) const override
	{
		switch (widget) {
			case WID_GO_CURRENCY_DROPDOWN: {
				const CurrencySpec &currency = _currency_specs[this->opt->locale.currency];
				if (currency.code.empty()) {
					SetDParam(0, currency.name);
				} else {
					SetDParam(0, STR_GAME_OPTIONS_CURRENCY_CODE);
					SetDParam(1, currency.name);
					SetDParamStr(2, currency.code);
				}
				break;
			}
			case WID_GO_AUTOSAVE_DROPDOWN: {
				SetDParam(0, STR_GAME_OPTIONS_AUTOSAVE_DROPDOWN_EVERY_MINUTES_CUSTOM);
				SetDParam(1, _settings_client.gui.autosave_interval);
				int index = 0;
				for (auto &minutes : _autosave_dropdown_to_minutes) {
					if (_settings_client.gui.autosave_interval == minutes) {
						SetDParam(0, _autosave_dropdown[index]);
						break;
					}
					index++;
				}
				break;
			}
			case WID_GO_LANG_DROPDOWN:         SetDParamStr(0, _current_language->own_name); break;
			case WID_GO_BASE_GRF_DROPDOWN:     SetDParamStr(0, BaseGraphics::GetUsedSet()->GetListLabel()); break;
			case WID_GO_BASE_SFX_DROPDOWN:     SetDParamStr(0, BaseSounds::GetUsedSet()->GetListLabel()); break;
			case WID_GO_BASE_MUSIC_DROPDOWN:   SetDParamStr(0, BaseMusic::GetUsedSet()->GetListLabel()); break;
			case WID_GO_REFRESH_RATE_DROPDOWN: SetDParam(0, _settings_client.gui.refresh_rate); break;
			case WID_GO_RESOLUTION_DROPDOWN: {
				auto current_resolution = GetCurrentResolutionIndex();

				if (current_resolution == _resolutions.size()) {
					SetDParam(0, STR_GAME_OPTIONS_RESOLUTION_OTHER);
				} else {
					SetDParam(0, STR_GAME_OPTIONS_RESOLUTION_ITEM);
					SetDParam(1, _resolutions[current_resolution].width);
					SetDParam(2, _resolutions[current_resolution].height);
				}
				break;
			}

			case WID_GO_SOCIAL_PLUGIN_TITLE:
			case WID_GO_SOCIAL_PLUGIN_PLATFORM:
			case WID_GO_SOCIAL_PLUGIN_STATE: {
				const NWidgetSocialPlugins *plugin = this->GetWidget<NWidgetSocialPlugins>(WID_GO_SOCIAL_PLUGINS);
				assert(plugin != nullptr);

				plugin->SetStringParameters(widget);
				break;
			}
		}
	}

	void DrawWidget(const Rect &r, WidgetID widget) const override
	{
		switch (widget) {
			case WID_GO_BASE_GRF_DESCRIPTION:
				SetDParamStr(0, BaseGraphics::GetUsedSet()->GetDescription(GetCurrentLanguageIsoCode()));
				DrawStringMultiLine(r.left, r.right, r.top, UINT16_MAX, STR_JUST_RAW_STRING, TC_BLACK);
				break;

			case WID_GO_BASE_SFX_DESCRIPTION:
				SetDParamStr(0, BaseSounds::GetUsedSet()->GetDescription(GetCurrentLanguageIsoCode()));
				DrawStringMultiLine(r.left, r.right, r.top, UINT16_MAX, STR_JUST_RAW_STRING, TC_BLACK);
				break;

			case WID_GO_BASE_MUSIC_DESCRIPTION:
				SetDParamStr(0, BaseMusic::GetUsedSet()->GetDescription(GetCurrentLanguageIsoCode()));
				DrawStringMultiLine(r.left, r.right, r.top, UINT16_MAX, STR_JUST_RAW_STRING, TC_BLACK);
				break;

			case WID_GO_GUI_SCALE:
				DrawSliderWidget(r, MIN_INTERFACE_SCALE, MAX_INTERFACE_SCALE, this->gui_scale, _scale_labels);
				break;

			case WID_GO_VIDEO_DRIVER_INFO:
				SetDParamStr(0, VideoDriver::GetInstance()->GetInfoString());
				DrawStringMultiLine(r, STR_GAME_OPTIONS_VIDEO_DRIVER_INFO);
				break;

			case WID_GO_BASE_SFX_VOLUME:
				DrawSliderWidget(r, 0, INT8_MAX, _settings_client.music.effect_vol, _volume_labels);
				break;

			case WID_GO_BASE_MUSIC_VOLUME:
				DrawSliderWidget(r, 0, INT8_MAX, _settings_client.music.music_vol, _volume_labels);
				break;
		}
	}

	void SetTab(WidgetID widget)
	{
		this->SetWidgetsLoweredState(false, WID_GO_TAB_GENERAL, WID_GO_TAB_GRAPHICS, WID_GO_TAB_SOUND, WID_GO_TAB_SOCIAL);
		this->LowerWidget(widget);
		GameOptionsWindow::active_tab = widget;

		int pane;
		switch (widget) {
			case WID_GO_TAB_GENERAL: pane = 0; break;
			case WID_GO_TAB_GRAPHICS: pane = 1; break;
			case WID_GO_TAB_SOUND: pane = 2; break;
			case WID_GO_TAB_SOCIAL: pane = 3; break;
			default: NOT_REACHED();
		}

		this->GetWidget<NWidgetStacked>(WID_GO_TAB_SELECTION)->SetDisplayedPlane(pane);
		this->SetDirty();
	}

	void OnResize() override
	{
		bool changed = false;

		NWidgetResizeBase *wid = this->GetWidget<NWidgetResizeBase>(WID_GO_BASE_GRF_DESCRIPTION);
		int y = 0;
		for (int i = 0; i < BaseGraphics::GetNumSets(); i++) {
			SetDParamStr(0, BaseGraphics::GetSet(i)->GetDescription(GetCurrentLanguageIsoCode()));
			y = std::max(y, GetStringHeight(STR_JUST_RAW_STRING, wid->current_x));
		}
		changed |= wid->UpdateVerticalSize(y);

		wid = this->GetWidget<NWidgetResizeBase>(WID_GO_BASE_SFX_DESCRIPTION);
		y = 0;
		for (int i = 0; i < BaseSounds::GetNumSets(); i++) {
			SetDParamStr(0, BaseSounds::GetSet(i)->GetDescription(GetCurrentLanguageIsoCode()));
			y = std::max(y, GetStringHeight(STR_JUST_RAW_STRING, wid->current_x));
		}
		changed |= wid->UpdateVerticalSize(y);

		wid = this->GetWidget<NWidgetResizeBase>(WID_GO_BASE_MUSIC_DESCRIPTION);
		y = 0;
		for (int i = 0; i < BaseMusic::GetNumSets(); i++) {
			SetDParamStr(0, BaseMusic::GetSet(i)->GetDescription(GetCurrentLanguageIsoCode()));
			y = std::max(y, GetStringHeight(STR_JUST_RAW_STRING, wid->current_x));
		}
		changed |= wid->UpdateVerticalSize(y);

		wid = this->GetWidget<NWidgetResizeBase>(WID_GO_VIDEO_DRIVER_INFO);
		SetDParamStr(0, VideoDriver::GetInstance()->GetInfoString());
		y = GetStringHeight(STR_GAME_OPTIONS_VIDEO_DRIVER_INFO, wid->current_x);
		changed |= wid->UpdateVerticalSize(y);

		if (changed) this->ReInit(0, 0, this->flags & WF_CENTERED);
	}

	void UpdateWidgetSize(WidgetID widget, Dimension *size, [[maybe_unused]] const Dimension &padding, [[maybe_unused]] Dimension *fill, [[maybe_unused]] Dimension *resize) override
	{
		switch (widget) {
			case WID_GO_TEXT_SFX_VOLUME:
			case WID_GO_TEXT_MUSIC_VOLUME: {
				Dimension d = maxdim(GetStringBoundingBox(STR_GAME_OPTIONS_SFX_VOLUME), GetStringBoundingBox(STR_GAME_OPTIONS_MUSIC_VOLUME));
				d.width += padding.width;
				d.height += padding.height;
				*size = maxdim(*size, d);
				break;
			}

			case WID_GO_CURRENCY_DROPDOWN:
			case WID_GO_AUTOSAVE_DROPDOWN:
			case WID_GO_LANG_DROPDOWN:
			case WID_GO_RESOLUTION_DROPDOWN:
			case WID_GO_REFRESH_RATE_DROPDOWN:
			case WID_GO_BASE_GRF_DROPDOWN:
			case WID_GO_BASE_SFX_DROPDOWN:
			case WID_GO_BASE_MUSIC_DROPDOWN: {
				int selected;
				size->width = std::max(size->width, GetDropDownListDimension(this->BuildDropDownList(widget, &selected)).width + padding.width);
				break;
			}
		}
	}

	void OnClick([[maybe_unused]] Point pt, WidgetID widget, [[maybe_unused]] int click_count) override
	{
		if (widget >= WID_GO_BASE_GRF_TEXTFILE && widget < WID_GO_BASE_GRF_TEXTFILE + TFT_CONTENT_END) {
			if (BaseGraphics::GetUsedSet() == nullptr) return;

			ShowBaseSetTextfileWindow((TextfileType)(widget - WID_GO_BASE_GRF_TEXTFILE), BaseGraphics::GetUsedSet(), STR_CONTENT_TYPE_BASE_GRAPHICS);
			return;
		}
		if (widget >= WID_GO_BASE_SFX_TEXTFILE && widget < WID_GO_BASE_SFX_TEXTFILE + TFT_CONTENT_END) {
			if (BaseSounds::GetUsedSet() == nullptr) return;

			ShowBaseSetTextfileWindow((TextfileType)(widget - WID_GO_BASE_SFX_TEXTFILE), BaseSounds::GetUsedSet(), STR_CONTENT_TYPE_BASE_SOUNDS);
			return;
		}
		if (widget >= WID_GO_BASE_MUSIC_TEXTFILE && widget < WID_GO_BASE_MUSIC_TEXTFILE + TFT_CONTENT_END) {
			if (BaseMusic::GetUsedSet() == nullptr) return;

			ShowBaseSetTextfileWindow((TextfileType)(widget - WID_GO_BASE_MUSIC_TEXTFILE), BaseMusic::GetUsedSet(), STR_CONTENT_TYPE_BASE_MUSIC);
			return;
		}
		switch (widget) {
			case WID_GO_TAB_GENERAL:
			case WID_GO_TAB_GRAPHICS:
			case WID_GO_TAB_SOUND:
			case WID_GO_TAB_SOCIAL:
				this->SetTab(widget);
				break;

			case WID_GO_SURVEY_PARTICIPATE_BUTTON:
				switch (_settings_client.network.participate_survey) {
					case PS_ASK:
					case PS_NO:
						_settings_client.network.participate_survey = PS_YES;
						break;

					case PS_YES:
						_settings_client.network.participate_survey = PS_NO;
						break;
				}

				this->SetWidgetLoweredState(WID_GO_SURVEY_PARTICIPATE_BUTTON, _settings_client.network.participate_survey == PS_YES);
				this->SetWidgetDirty(WID_GO_SURVEY_PARTICIPATE_BUTTON);
				break;

			case WID_GO_SURVEY_LINK_BUTTON:
				OpenBrowser(NETWORK_SURVEY_DETAILS_LINK);
				break;

			case WID_GO_SURVEY_PREVIEW_BUTTON:
				ShowSurveyResultTextfileWindow();
				break;

			case WID_GO_FULLSCREEN_BUTTON: // Click fullscreen on/off
				/* try to toggle full-screen on/off */
				if (!ToggleFullScreen(!_fullscreen)) {
					ShowErrorMessage(STR_ERROR_FULLSCREEN_FAILED, INVALID_STRING_ID, WL_ERROR);
				}
				this->SetWidgetLoweredState(WID_GO_FULLSCREEN_BUTTON, _fullscreen);
				this->SetWidgetDirty(WID_GO_FULLSCREEN_BUTTON);
				break;

			case WID_GO_VIDEO_ACCEL_BUTTON:
				_video_hw_accel = !_video_hw_accel;
				ShowErrorMessage(STR_GAME_OPTIONS_VIDEO_ACCELERATION_RESTART, INVALID_STRING_ID, WL_INFO);
				this->SetWidgetLoweredState(WID_GO_VIDEO_ACCEL_BUTTON, _video_hw_accel);
				this->SetWidgetDirty(WID_GO_VIDEO_ACCEL_BUTTON);
#ifndef __APPLE__
				this->SetWidgetLoweredState(WID_GO_VIDEO_VSYNC_BUTTON, _video_hw_accel && _video_vsync);
				this->SetWidgetDisabledState(WID_GO_VIDEO_VSYNC_BUTTON, !_video_hw_accel);
				this->SetWidgetDirty(WID_GO_VIDEO_VSYNC_BUTTON);
#endif
				break;

			case WID_GO_VIDEO_VSYNC_BUTTON:
				if (!_video_hw_accel) break;

				_video_vsync = !_video_vsync;
				VideoDriver::GetInstance()->ToggleVsync(_video_vsync);

				this->SetWidgetLoweredState(WID_GO_VIDEO_VSYNC_BUTTON, _video_vsync);
				this->SetWidgetDirty(WID_GO_VIDEO_VSYNC_BUTTON);
				this->SetWidgetDisabledState(WID_GO_REFRESH_RATE_DROPDOWN, _video_vsync);
				this->SetWidgetDirty(WID_GO_REFRESH_RATE_DROPDOWN);
				break;

			case WID_GO_GUI_SCALE_BEVEL_BUTTON: {
				_settings_client.gui.scale_bevels = !_settings_client.gui.scale_bevels;

				this->SetWidgetLoweredState(WID_GO_GUI_SCALE_BEVEL_BUTTON, _settings_client.gui.scale_bevels);
				this->SetDirty();

				SetupWidgetDimensions();
				ReInitAllWindows(true);
				break;
			}

#ifdef HAS_TRUETYPE_FONT
			case WID_GO_GUI_FONT_SPRITE:
				_fcsettings.prefer_sprite = !_fcsettings.prefer_sprite;

				this->SetWidgetLoweredState(WID_GO_GUI_FONT_SPRITE, _fcsettings.prefer_sprite);
				this->SetWidgetDisabledState(WID_GO_GUI_FONT_AA, _fcsettings.prefer_sprite);
				this->SetDirty();

				InitFontCache(false);
				InitFontCache(true);
				ClearFontCache();

				FontChanged();
				break;

			case WID_GO_GUI_FONT_AA:
				_fcsettings.global_aa = !_fcsettings.global_aa;

				this->SetWidgetLoweredState(WID_GO_GUI_FONT_AA, _fcsettings.global_aa);
				MarkWholeScreenDirty();

				ClearFontCache();
				break;
#endif /* HAS_TRUETYPE_FONT */

			case WID_GO_GUI_SCALE_MAIN_TOOLBAR: {
				_settings_client.gui.bigger_main_toolbar = !_settings_client.gui.bigger_main_toolbar;

				this->SetWidgetLoweredState(WID_GO_GUI_SCALE_MAIN_TOOLBAR, _settings_client.gui.bigger_main_toolbar);
				this->SetDirty();

				ReInitAllWindows(true);
				break;
			}

			case WID_GO_GUI_SCALE:
				if (ClickSliderWidget(this->GetWidget<NWidgetBase>(widget)->GetCurrentRect(), pt, MIN_INTERFACE_SCALE, MAX_INTERFACE_SCALE, this->gui_scale)) {
					if (!_ctrl_pressed) this->gui_scale = ((this->gui_scale + 12) / 25) * 25;
					this->SetWidgetDirty(widget);
				}

				if (click_count > 0) this->mouse_capture_widget = widget;
				break;

			case WID_GO_GUI_SCALE_AUTO:
			{
				if (_gui_scale_cfg == -1) {
					_gui_scale_cfg = _gui_scale;
					this->SetWidgetLoweredState(WID_GO_GUI_SCALE_AUTO, false);
				} else {
					_gui_scale_cfg = -1;
					this->SetWidgetLoweredState(WID_GO_GUI_SCALE_AUTO, true);
					if (AdjustGUIZoom(AGZM_MANUAL)) ReInitAllWindows(true);
					this->gui_scale = _gui_scale;
				}
				this->SetWidgetDirty(widget);
				break;
			}

			case WID_GO_BASE_GRF_PARAMETERS: {
				auto *used_set = BaseGraphics::GetUsedSet();
				if (used_set == nullptr || !used_set->IsConfigurable()) break;
				GRFConfig &extra_cfg = used_set->GetOrCreateExtraConfig();
				if (extra_cfg.num_params == 0) extra_cfg.SetParameterDefaults();
				OpenGRFParameterWindow(true, &extra_cfg, _game_mode == GM_MENU);
				if (_game_mode == GM_MENU) this->reload = true;
				break;
			}

			case WID_GO_BASE_SFX_VOLUME:
			case WID_GO_BASE_MUSIC_VOLUME: {
				uint8_t &vol = (widget == WID_GO_BASE_MUSIC_VOLUME) ? _settings_client.music.music_vol : _settings_client.music.effect_vol;
				if (ClickSliderWidget(this->GetWidget<NWidgetBase>(widget)->GetCurrentRect(), pt, 0, INT8_MAX, vol)) {
					if (widget == WID_GO_BASE_MUSIC_VOLUME) {
						MusicDriver::GetInstance()->SetVolume(vol);
					} else {
						SetEffectVolume(vol);
					}
					this->SetWidgetDirty(widget);
					SetWindowClassesDirty(WC_MUSIC_WINDOW);
				}

				if (click_count > 0) this->mouse_capture_widget = widget;
				break;
			}

			case WID_GO_BASE_MUSIC_JUKEBOX: {
				ShowMusicWindow();
				break;
			}

			case WID_GO_BASE_GRF_OPEN_URL:
				if (BaseGraphics::GetUsedSet() == nullptr || BaseGraphics::GetUsedSet()->url.empty()) return;
				OpenBrowser(BaseGraphics::GetUsedSet()->url);
				break;

			case WID_GO_BASE_SFX_OPEN_URL:
				if (BaseSounds::GetUsedSet() == nullptr || BaseSounds::GetUsedSet()->url.empty()) return;
				OpenBrowser(BaseSounds::GetUsedSet()->url);
				break;

			case WID_GO_BASE_MUSIC_OPEN_URL:
				if (BaseMusic::GetUsedSet() == nullptr || BaseMusic::GetUsedSet()->url.empty()) return;
				OpenBrowser(BaseMusic::GetUsedSet()->url);
				break;

			case WID_GO_CURRENCY_DROPDOWN:
			case WID_GO_AUTOSAVE_DROPDOWN:
			case WID_GO_LANG_DROPDOWN:
			case WID_GO_RESOLUTION_DROPDOWN:
			case WID_GO_REFRESH_RATE_DROPDOWN:
			case WID_GO_BASE_GRF_DROPDOWN:
			case WID_GO_BASE_SFX_DROPDOWN:
			case WID_GO_BASE_MUSIC_DROPDOWN: {
				int selected;
				DropDownList list = this->BuildDropDownList(widget, &selected);
				if (!list.empty()) {
					ShowDropDownList(this, std::move(list), selected, widget);
				} else {
					if (widget == WID_GO_RESOLUTION_DROPDOWN) ShowErrorMessage(STR_ERROR_RESOLUTION_LIST_FAILED, INVALID_STRING_ID, WL_ERROR);
				}
				break;
			}
		}
	}

	void OnMouseLoop() override
	{
		if (_left_button_down || this->gui_scale == _gui_scale) return;

		_gui_scale_cfg = this->gui_scale;

		if (AdjustGUIZoom(AGZM_MANUAL)) {
			ReInitAllWindows(true);
			this->SetWidgetLoweredState(WID_GO_GUI_SCALE_AUTO, false);
			this->SetDirty();
		}
	}

	void OnDropdownSelect(WidgetID widget, int index) override
	{
		switch (widget) {
			case WID_GO_CURRENCY_DROPDOWN: // Currency
				if (index == CURRENCY_CUSTOM) ShowCustCurrency();
				this->opt->locale.currency = index;
				ReInitAllWindows(false);
				break;

			case WID_GO_AUTOSAVE_DROPDOWN: // Autosave options
				if (index == 5) {
					this->current_query_text_item = QueryTextItem::AutosaveCustomRealTimeMinutes;
					SetDParam(0, _settings_client.gui.autosave_interval);
					ShowQueryString(STR_JUST_INT, STR_GAME_OPTIONS_AUTOSAVE_MINUTES_QUERY_CAPT, 4, this, CS_NUMERAL, QSF_ACCEPT_UNCHANGED);
				} else {
					_settings_client.gui.autosave_interval = _autosave_dropdown_to_minutes[index];
					ChangeAutosaveFrequency(false);
					this->SetDirty();
				}
				break;

			case WID_GO_LANG_DROPDOWN: // Change interface language
				ReadLanguagePack(&_languages[index]);
				CloseWindowByClass(WC_QUERY_STRING);
				CheckForMissingGlyphs();
				ClearAllCachedNames();
				UpdateAllVirtCoords();
				CheckBlitter();
				ReInitAllWindows(false);
				FlushDeparturesWindowTextCaches();
				break;

			case WID_GO_RESOLUTION_DROPDOWN: // Change resolution
				if ((uint)index < _resolutions.size() && ChangeResInGame(_resolutions[index].width, _resolutions[index].height)) {
					this->SetDirty();
				}
				break;

			case WID_GO_REFRESH_RATE_DROPDOWN: {
				_settings_client.gui.refresh_rate = *std::next(_refresh_rates.begin(), index);
				if (_settings_client.gui.refresh_rate > 60) {
					/* Show warning to the user that this refresh rate might not be suitable on
					 * larger maps with many NewGRFs and vehicles. */
					ShowErrorMessage(STR_GAME_OPTIONS_REFRESH_RATE_WARNING, INVALID_STRING_ID, WL_INFO);
				}
				break;
			}

			case WID_GO_BASE_GRF_DROPDOWN:
				if (_game_mode == GM_MENU) {
					CloseWindowByClass(WC_GRF_PARAMETERS);
					auto set = BaseGraphics::GetSet(index);
					BaseGraphics::SetSet(set);
					this->reload = true;
					this->InvalidateData();
				}
				break;

			case WID_GO_BASE_SFX_DROPDOWN:
				ChangeSoundSet(index);
				break;

			case WID_GO_BASE_MUSIC_DROPDOWN:
				ChangeMusicSet(index);
				break;
		}
	}

	void OnQueryTextFinished(char *str) override
	{
		auto guard = scope_guard([this]() {
			this->current_query_text_item = QueryTextItem::None;
		});

		/* Was 'cancel' pressed? */
		if (str == nullptr) return;

		if (!StrEmpty(str)) {
			int value = atoi(str);
			switch (this->current_query_text_item) {
				case QueryTextItem::None:
					break;

				case QueryTextItem::AutosaveCustomRealTimeMinutes:
					_settings_client.gui.autosave_interval = Clamp(value, 1, 8000);
					ChangeAutosaveFrequency(false);
					this->SetDirty();
					break;
			}
		}
	}

	/**
	 * Some data on this window has become invalid.
	 * @param data Information about the changed data. @see GameOptionsInvalidationData
	 * @param gui_scope Whether the call is done from GUI scope. You may not do everything when not in GUI scope. See #InvalidateWindowData() for details.
	 */
	void OnInvalidateData([[maybe_unused]] int data = 0, [[maybe_unused]] bool gui_scope = true) override
	{
		if (!gui_scope) return;
		this->SetWidgetLoweredState(WID_GO_SURVEY_PARTICIPATE_BUTTON, _settings_client.network.participate_survey == PS_YES);
		this->SetWidgetLoweredState(WID_GO_FULLSCREEN_BUTTON, _fullscreen);
		this->SetWidgetLoweredState(WID_GO_VIDEO_ACCEL_BUTTON, _video_hw_accel);
		this->SetWidgetDisabledState(WID_GO_REFRESH_RATE_DROPDOWN, _video_vsync);

#ifndef __APPLE__
		this->SetWidgetLoweredState(WID_GO_VIDEO_VSYNC_BUTTON, _video_hw_accel && _video_vsync);
		this->SetWidgetDisabledState(WID_GO_VIDEO_VSYNC_BUTTON, !_video_hw_accel);
#endif

		this->SetWidgetLoweredState(WID_GO_GUI_SCALE_AUTO, _gui_scale_cfg == -1);
		this->SetWidgetLoweredState(WID_GO_GUI_SCALE_BEVEL_BUTTON, _settings_client.gui.scale_bevels);
#ifdef HAS_TRUETYPE_FONT
		this->SetWidgetLoweredState(WID_GO_GUI_FONT_SPRITE, _fcsettings.prefer_sprite);
		this->SetWidgetLoweredState(WID_GO_GUI_FONT_AA, _fcsettings.global_aa);
		this->SetWidgetDisabledState(WID_GO_GUI_FONT_AA, _fcsettings.prefer_sprite);
#endif /* HAS_TRUETYPE_FONT */

		this->SetWidgetLoweredState(WID_GO_GUI_SCALE_MAIN_TOOLBAR, _settings_client.gui.bigger_main_toolbar);

		this->SetWidgetDisabledState(WID_GO_BASE_GRF_DROPDOWN, _game_mode != GM_MENU);

		this->SetWidgetDisabledState(WID_GO_BASE_GRF_PARAMETERS, BaseGraphics::GetUsedSet() == nullptr || !BaseGraphics::GetUsedSet()->IsConfigurable());

		this->SetWidgetDisabledState(WID_GO_BASE_GRF_OPEN_URL, BaseGraphics::GetUsedSet() == nullptr || BaseGraphics::GetUsedSet()->url.empty());
		this->SetWidgetDisabledState(WID_GO_BASE_SFX_OPEN_URL, BaseSounds::GetUsedSet() == nullptr || BaseSounds::GetUsedSet()->url.empty());
		this->SetWidgetDisabledState(WID_GO_BASE_MUSIC_OPEN_URL, BaseMusic::GetUsedSet() == nullptr || BaseMusic::GetUsedSet()->url.empty());

		for (TextfileType tft = TFT_CONTENT_BEGIN; tft < TFT_CONTENT_END; tft++) {
			this->SetWidgetDisabledState(WID_GO_BASE_GRF_TEXTFILE + tft, BaseGraphics::GetUsedSet() == nullptr || BaseGraphics::GetUsedSet()->GetTextfile(tft) == nullptr);
			this->SetWidgetDisabledState(WID_GO_BASE_SFX_TEXTFILE + tft, BaseSounds::GetUsedSet() == nullptr || BaseSounds::GetUsedSet()->GetTextfile(tft) == nullptr);
			this->SetWidgetDisabledState(WID_GO_BASE_MUSIC_TEXTFILE + tft, BaseMusic::GetUsedSet() == nullptr || BaseMusic::GetUsedSet()->GetTextfile(tft) == nullptr);
		}
	}
};

static constexpr NWidgetPart _nested_game_options_widgets[] = {
	NWidget(NWID_HORIZONTAL),
		NWidget(WWT_CLOSEBOX, COLOUR_GREY),
		NWidget(WWT_CAPTION, COLOUR_GREY), SetDataTip(STR_GAME_OPTIONS_CAPTION, STR_TOOLTIP_WINDOW_TITLE_DRAG_THIS),
	EndContainer(),
	NWidget(WWT_PANEL, COLOUR_GREY),
		NWidget(NWID_HORIZONTAL, NC_EQUALSIZE), SetPadding(WidgetDimensions::unscaled.sparse),
			NWidget(WWT_TEXTBTN, COLOUR_YELLOW, WID_GO_TAB_GENERAL),  SetMinimalTextLines(2, 0), SetDataTip(STR_GAME_OPTIONS_TAB_GENERAL, STR_GAME_OPTIONS_TAB_GENERAL_TT), SetFill(1, 0),
			NWidget(WWT_TEXTBTN, COLOUR_YELLOW, WID_GO_TAB_GRAPHICS), SetMinimalTextLines(2, 0), SetDataTip(STR_GAME_OPTIONS_TAB_GRAPHICS, STR_GAME_OPTIONS_TAB_GRAPHICS_TT), SetFill(1, 0),
			NWidget(WWT_TEXTBTN, COLOUR_YELLOW, WID_GO_TAB_SOUND),    SetMinimalTextLines(2, 0), SetDataTip(STR_GAME_OPTIONS_TAB_SOUND, STR_GAME_OPTIONS_TAB_SOUND_TT), SetFill(1, 0),
			NWidget(WWT_TEXTBTN, COLOUR_YELLOW, WID_GO_TAB_SOCIAL),   SetMinimalTextLines(2, 0), SetDataTip(STR_GAME_OPTIONS_TAB_SOCIAL, STR_GAME_OPTIONS_TAB_SOCIAL_TT), SetFill(1, 0),
		EndContainer(),
	EndContainer(),
	NWidget(WWT_PANEL, COLOUR_GREY),
		NWidget(NWID_SELECTION, INVALID_COLOUR, WID_GO_TAB_SELECTION),
			/* General tab */
			NWidget(NWID_VERTICAL), SetPadding(WidgetDimensions::unscaled.sparse), SetPIP(0, WidgetDimensions::unscaled.vsep_wide, 0),
				NWidget(WWT_FRAME, COLOUR_GREY), SetDataTip(STR_GAME_OPTIONS_LANGUAGE, STR_NULL),
					NWidget(WWT_DROPDOWN, COLOUR_GREY, WID_GO_LANG_DROPDOWN), SetMinimalSize(100, 12), SetDataTip(STR_JUST_RAW_STRING, STR_GAME_OPTIONS_LANGUAGE_TOOLTIP), SetFill(1, 0),
				EndContainer(),

				NWidget(WWT_FRAME, COLOUR_GREY), SetDataTip(STR_GAME_OPTIONS_AUTOSAVE_FRAME, STR_NULL),
					NWidget(WWT_DROPDOWN, COLOUR_GREY, WID_GO_AUTOSAVE_DROPDOWN), SetMinimalSize(100, 12), SetDataTip(STR_JUST_STRING2, STR_GAME_OPTIONS_AUTOSAVE_DROPDOWN_TOOLTIP), SetFill(1, 0),
				EndContainer(),

				NWidget(WWT_FRAME, COLOUR_GREY), SetDataTip(STR_GAME_OPTIONS_CURRENCY_UNITS_FRAME, STR_NULL),
					NWidget(WWT_DROPDOWN, COLOUR_GREY, WID_GO_CURRENCY_DROPDOWN), SetMinimalSize(100, 12), SetDataTip(STR_JUST_STRING2, STR_GAME_OPTIONS_CURRENCY_UNITS_DROPDOWN_TOOLTIP), SetFill(1, 0),
				EndContainer(),

				NWidget(NWID_SELECTION, INVALID_COLOUR, WID_GO_SURVEY_SEL),
					NWidget(WWT_FRAME, COLOUR_GREY), SetDataTip(STR_GAME_OPTIONS_PARTICIPATE_SURVEY_FRAME, STR_NULL), SetPIP(0, WidgetDimensions::unscaled.vsep_sparse, 0),
						NWidget(NWID_HORIZONTAL), SetPIP(0, WidgetDimensions::unscaled.hsep_normal, 0),
							NWidget(WWT_TEXT, COLOUR_GREY), SetMinimalSize(0, 12), SetFill(1, 0), SetDataTip(STR_GAME_OPTIONS_PARTICIPATE_SURVEY, STR_NULL),
							NWidget(WWT_TEXTBTN, COLOUR_GREY, WID_GO_SURVEY_PARTICIPATE_BUTTON), SetMinimalSize(21, 9), SetDataTip(STR_EMPTY, STR_GAME_OPTIONS_PARTICIPATE_SURVEY_TOOLTIP),
						EndContainer(),
						NWidget(NWID_HORIZONTAL, NC_EQUALSIZE),
							NWidget(WWT_TEXTBTN, COLOUR_GREY, WID_GO_SURVEY_PREVIEW_BUTTON), SetFill(1, 0), SetResize(1, 0), SetDataTip(STR_GAME_OPTIONS_PARTICIPATE_SURVEY_PREVIEW, STR_GAME_OPTIONS_PARTICIPATE_SURVEY_PREVIEW_TOOLTIP),
							NWidget(WWT_TEXTBTN, COLOUR_GREY, WID_GO_SURVEY_LINK_BUTTON), SetFill(1, 0), SetResize(1, 0), SetDataTip(STR_GAME_OPTIONS_PARTICIPATE_SURVEY_LINK, STR_GAME_OPTIONS_PARTICIPATE_SURVEY_LINK_TOOLTIP),
						EndContainer(),
					EndContainer(),
				EndContainer(),
			EndContainer(),

			/* Graphics tab */
			NWidget(NWID_VERTICAL), SetPadding(WidgetDimensions::unscaled.sparse), SetPIP(0, WidgetDimensions::unscaled.vsep_wide, 0),
				NWidget(WWT_FRAME, COLOUR_GREY), SetDataTip(STR_GAME_OPTIONS_GUI_SCALE_FRAME, STR_NULL),
					NWidget(NWID_VERTICAL), SetPIP(0, WidgetDimensions::unscaled.vsep_normal, 0),
						NWidget(WWT_EMPTY, COLOUR_GREY, WID_GO_GUI_SCALE), SetMinimalSize(67, 0), SetMinimalTextLines(1, 12 + WidgetDimensions::unscaled.vsep_normal, FS_SMALL), SetFill(0, 0), SetDataTip(0x0, STR_GAME_OPTIONS_GUI_SCALE_TOOLTIP),
						NWidget(NWID_HORIZONTAL), SetPIP(0, WidgetDimensions::unscaled.hsep_normal, 0),
							NWidget(WWT_TEXT, COLOUR_GREY), SetMinimalSize(0, 12), SetFill(1, 0), SetDataTip(STR_GAME_OPTIONS_GUI_SCALE_AUTO, STR_NULL),
							NWidget(WWT_TEXTBTN, COLOUR_GREY, WID_GO_GUI_SCALE_AUTO), SetMinimalSize(21, 9), SetDataTip(STR_EMPTY, STR_GAME_OPTIONS_GUI_SCALE_AUTO_TOOLTIP),
						EndContainer(),
						NWidget(NWID_HORIZONTAL), SetPIP(0, WidgetDimensions::unscaled.hsep_normal, 0),
							NWidget(WWT_TEXT, COLOUR_GREY), SetMinimalSize(0, 12), SetFill(1, 0), SetDataTip(STR_GAME_OPTIONS_GUI_SCALE_BEVELS, STR_NULL),
							NWidget(WWT_TEXTBTN, COLOUR_GREY, WID_GO_GUI_SCALE_BEVEL_BUTTON), SetMinimalSize(21, 9), SetDataTip(STR_EMPTY, STR_GAME_OPTIONS_GUI_SCALE_BEVELS_TOOLTIP),
						EndContainer(),
						NWidget(NWID_HORIZONTAL),
							NWidget(WWT_TEXT, COLOUR_GREY), SetMinimalSize(0, 12), SetDataTip(STR_GAME_OPTIONS_GUI_SCALE_MAIN_TOOLBAR, STR_NULL),
							NWidget(NWID_SPACER), SetMinimalSize(1, 0), SetFill(1, 0),
							NWidget(WWT_TEXTBTN, COLOUR_GREY, WID_GO_GUI_SCALE_MAIN_TOOLBAR), SetMinimalSize(21, 9), SetDataTip(STR_EMPTY, STR_GAME_OPTIONS_GUI_SCALE_MAIN_TOOLBAR_TOOLTIP),
						EndContainer(),
#ifdef HAS_TRUETYPE_FONT
						NWidget(NWID_HORIZONTAL), SetPIP(0, WidgetDimensions::unscaled.hsep_normal, 0),
							NWidget(WWT_TEXT, COLOUR_GREY), SetMinimalSize(0, 12), SetFill(1, 0), SetDataTip(STR_GAME_OPTIONS_GUI_FONT_SPRITE, STR_NULL),
							NWidget(WWT_TEXTBTN, COLOUR_GREY, WID_GO_GUI_FONT_SPRITE), SetMinimalSize(21, 9), SetDataTip(STR_EMPTY, STR_GAME_OPTIONS_GUI_FONT_SPRITE_TOOLTIP),
						EndContainer(),
						NWidget(NWID_HORIZONTAL), SetPIP(0, WidgetDimensions::unscaled.hsep_normal, 0),
							NWidget(WWT_TEXT, COLOUR_GREY), SetMinimalSize(0, 12), SetFill(1, 0), SetDataTip(STR_GAME_OPTIONS_GUI_FONT_AA, STR_NULL),
							NWidget(WWT_TEXTBTN, COLOUR_GREY, WID_GO_GUI_FONT_AA), SetMinimalSize(21, 9), SetDataTip(STR_EMPTY, STR_GAME_OPTIONS_GUI_FONT_AA_TOOLTIP),
						EndContainer(),
#endif /* HAS_TRUETYPE_FONT */
					EndContainer(),
				EndContainer(),

				NWidget(WWT_FRAME, COLOUR_GREY), SetDataTip(STR_GAME_OPTIONS_GRAPHICS, STR_NULL),
					NWidget(NWID_VERTICAL), SetPIP(0, WidgetDimensions::unscaled.vsep_normal, 0),
						NWidget(NWID_HORIZONTAL), SetPIP(0, WidgetDimensions::unscaled.hsep_normal, 0),
							NWidget(WWT_TEXT, COLOUR_GREY), SetMinimalSize(0, 12), SetFill(1, 0), SetDataTip(STR_GAME_OPTIONS_RESOLUTION, STR_NULL),
							NWidget(WWT_DROPDOWN, COLOUR_GREY, WID_GO_RESOLUTION_DROPDOWN), SetMinimalSize(100, 12), SetDataTip(STR_JUST_STRING2, STR_GAME_OPTIONS_RESOLUTION_TOOLTIP),
						EndContainer(),
						NWidget(NWID_HORIZONTAL), SetPIP(0, WidgetDimensions::unscaled.hsep_normal, 0),
							NWidget(WWT_TEXT, COLOUR_GREY), SetMinimalSize(0, 12), SetFill(1, 0), SetDataTip(STR_GAME_OPTIONS_REFRESH_RATE, STR_NULL),
							NWidget(WWT_DROPDOWN, COLOUR_GREY, WID_GO_REFRESH_RATE_DROPDOWN), SetMinimalSize(100, 12), SetDataTip(STR_GAME_OPTIONS_REFRESH_RATE_ITEM, STR_GAME_OPTIONS_REFRESH_RATE_TOOLTIP),
						EndContainer(),
						NWidget(NWID_HORIZONTAL), SetPIP(0, WidgetDimensions::unscaled.hsep_normal, 0),
							NWidget(WWT_TEXT, COLOUR_GREY), SetMinimalSize(0, 12), SetFill(1, 0), SetDataTip(STR_GAME_OPTIONS_FULLSCREEN, STR_NULL),
							NWidget(WWT_TEXTBTN, COLOUR_GREY, WID_GO_FULLSCREEN_BUTTON), SetMinimalSize(21, 9), SetDataTip(STR_EMPTY, STR_GAME_OPTIONS_FULLSCREEN_TOOLTIP),
						EndContainer(),
						NWidget(NWID_HORIZONTAL), SetPIP(0, WidgetDimensions::unscaled.hsep_normal, 0),
							NWidget(WWT_TEXT, COLOUR_GREY), SetMinimalSize(0, 12), SetFill(1, 0), SetDataTip(STR_GAME_OPTIONS_VIDEO_ACCELERATION, STR_NULL),
							NWidget(WWT_TEXTBTN, COLOUR_GREY, WID_GO_VIDEO_ACCEL_BUTTON), SetMinimalSize(21, 9), SetDataTip(STR_EMPTY, STR_GAME_OPTIONS_VIDEO_ACCELERATION_TOOLTIP),
						EndContainer(),
#ifndef __APPLE__
						NWidget(NWID_HORIZONTAL), SetPIP(0, WidgetDimensions::unscaled.hsep_normal, 0),
							NWidget(WWT_TEXT, COLOUR_GREY), SetMinimalSize(0, 12), SetFill(1, 0), SetDataTip(STR_GAME_OPTIONS_VIDEO_VSYNC, STR_NULL),
							NWidget(WWT_TEXTBTN, COLOUR_GREY, WID_GO_VIDEO_VSYNC_BUTTON), SetMinimalSize(21, 9), SetDataTip(STR_EMPTY, STR_GAME_OPTIONS_VIDEO_VSYNC_TOOLTIP),
						EndContainer(),
#endif
						NWidget(NWID_HORIZONTAL),
							NWidget(WWT_EMPTY, INVALID_COLOUR, WID_GO_VIDEO_DRIVER_INFO), SetMinimalTextLines(1, 0), SetFill(1, 0),
						EndContainer(),
					EndContainer(),
				EndContainer(),

				NWidget(WWT_FRAME, COLOUR_GREY), SetDataTip(STR_GAME_OPTIONS_BASE_GRF, STR_NULL), SetPIP(0, WidgetDimensions::unscaled.vsep_sparse, 0), SetFill(1, 0),
					NWidget(NWID_HORIZONTAL), SetPIP(0, WidgetDimensions::unscaled.hsep_wide, 0),
						NWidget(WWT_DROPDOWN, COLOUR_GREY, WID_GO_BASE_GRF_DROPDOWN), SetMinimalSize(100, 12), SetDataTip(STR_JUST_RAW_STRING, STR_GAME_OPTIONS_BASE_GRF_TOOLTIP), SetFill(1, 0),
						NWidget(WWT_PUSHTXTBTN, COLOUR_GREY, WID_GO_BASE_GRF_PARAMETERS), SetDataTip(STR_NEWGRF_SETTINGS_SET_PARAMETERS, STR_NULL),
					EndContainer(),
					NWidget(WWT_TEXT, COLOUR_GREY, WID_GO_BASE_GRF_DESCRIPTION), SetMinimalSize(200, 0), SetDataTip(STR_EMPTY, STR_GAME_OPTIONS_BASE_GRF_DESCRIPTION_TOOLTIP), SetFill(1, 0),
					NWidget(NWID_VERTICAL),
						NWidget(NWID_HORIZONTAL, NC_EQUALSIZE),
							NWidget(WWT_PUSHTXTBTN, COLOUR_GREY, WID_GO_BASE_GRF_OPEN_URL), SetResize(1, 0), SetFill(1, 0), SetDataTip(STR_CONTENT_OPEN_URL, STR_CONTENT_OPEN_URL_TOOLTIP),
							NWidget(WWT_PUSHTXTBTN, COLOUR_GREY, WID_GO_BASE_GRF_TEXTFILE + TFT_README), SetFill(1, 0), SetResize(1, 0), SetDataTip(STR_TEXTFILE_VIEW_README, STR_TEXTFILE_VIEW_README_TOOLTIP),
						EndContainer(),
						NWidget(NWID_HORIZONTAL, NC_EQUALSIZE),
							NWidget(WWT_PUSHTXTBTN, COLOUR_GREY, WID_GO_BASE_GRF_TEXTFILE + TFT_CHANGELOG), SetFill(1, 0), SetResize(1, 0), SetDataTip(STR_TEXTFILE_VIEW_CHANGELOG, STR_TEXTFILE_VIEW_CHANGELOG_TOOLTIP),
							NWidget(WWT_PUSHTXTBTN, COLOUR_GREY, WID_GO_BASE_GRF_TEXTFILE + TFT_LICENSE), SetFill(1, 0), SetResize(1, 0), SetDataTip(STR_TEXTFILE_VIEW_LICENCE, STR_TEXTFILE_VIEW_LICENCE_TOOLTIP),
						EndContainer(),
					EndContainer(),
				EndContainer(),
			EndContainer(),

			/* Sound/Music tab */
			NWidget(NWID_VERTICAL), SetPadding(WidgetDimensions::unscaled.sparse), SetPIP(0, WidgetDimensions::unscaled.vsep_wide, 0),
				NWidget(WWT_FRAME, COLOUR_GREY), SetDataTip(STR_GAME_OPTIONS_VOLUME, STR_NULL), SetPIP(0, WidgetDimensions::unscaled.vsep_wide, 0),
					NWidget(NWID_HORIZONTAL), SetPIP(0, WidgetDimensions::unscaled.hsep_wide, 0),
						NWidget(WWT_TEXT, COLOUR_GREY, WID_GO_TEXT_SFX_VOLUME), SetMinimalSize(0, 12), SetDataTip(STR_GAME_OPTIONS_SFX_VOLUME, STR_NULL),
						NWidget(WWT_EMPTY, COLOUR_GREY, WID_GO_BASE_SFX_VOLUME), SetMinimalSize(67, 0), SetMinimalTextLines(1, 12 + WidgetDimensions::unscaled.vsep_normal, FS_SMALL), SetFill(1, 0), SetDataTip(0x0, STR_MUSIC_TOOLTIP_DRAG_SLIDERS_TO_SET_MUSIC),
					EndContainer(),
					NWidget(NWID_HORIZONTAL), SetPIP(0, WidgetDimensions::unscaled.hsep_wide, 0),
						NWidget(WWT_TEXT, COLOUR_GREY, WID_GO_TEXT_MUSIC_VOLUME), SetMinimalSize(0, 12), SetDataTip(STR_GAME_OPTIONS_MUSIC_VOLUME, STR_NULL),
						NWidget(WWT_EMPTY, COLOUR_GREY, WID_GO_BASE_MUSIC_VOLUME), SetMinimalSize(67, 0), SetMinimalTextLines(1, 12 + WidgetDimensions::unscaled.vsep_normal, FS_SMALL), SetFill(1, 0), SetDataTip(0x0, STR_MUSIC_TOOLTIP_DRAG_SLIDERS_TO_SET_MUSIC),
					EndContainer(),
				EndContainer(),

				NWidget(WWT_FRAME, COLOUR_GREY), SetDataTip(STR_GAME_OPTIONS_BASE_SFX, STR_NULL), SetPIP(0, WidgetDimensions::unscaled.vsep_sparse, 0),
					NWidget(WWT_DROPDOWN, COLOUR_GREY, WID_GO_BASE_SFX_DROPDOWN), SetMinimalSize(100, 12), SetDataTip(STR_JUST_RAW_STRING, STR_GAME_OPTIONS_BASE_SFX_TOOLTIP), SetFill(1, 0),
					NWidget(WWT_EMPTY, INVALID_COLOUR, WID_GO_BASE_SFX_DESCRIPTION), SetMinimalSize(200, 0), SetMinimalTextLines(1, 0), SetDataTip(STR_NULL, STR_GAME_OPTIONS_BASE_SFX_DESCRIPTION_TOOLTIP), SetFill(1, 0),
					NWidget(NWID_VERTICAL),
						NWidget(NWID_HORIZONTAL, NC_EQUALSIZE),
							NWidget(WWT_PUSHTXTBTN, COLOUR_GREY, WID_GO_BASE_SFX_OPEN_URL), SetResize(1, 0), SetFill(1, 0), SetDataTip(STR_CONTENT_OPEN_URL, STR_CONTENT_OPEN_URL_TOOLTIP),
							NWidget(WWT_PUSHTXTBTN, COLOUR_GREY, WID_GO_BASE_SFX_TEXTFILE + TFT_README), SetFill(1, 0), SetResize(1, 0), SetDataTip(STR_TEXTFILE_VIEW_README, STR_TEXTFILE_VIEW_README_TOOLTIP),
						EndContainer(),
						NWidget(NWID_HORIZONTAL, NC_EQUALSIZE),
							NWidget(WWT_PUSHTXTBTN, COLOUR_GREY, WID_GO_BASE_SFX_TEXTFILE + TFT_CHANGELOG), SetFill(1, 0), SetResize(1, 0), SetDataTip(STR_TEXTFILE_VIEW_CHANGELOG, STR_TEXTFILE_VIEW_CHANGELOG_TOOLTIP),
							NWidget(WWT_PUSHTXTBTN, COLOUR_GREY, WID_GO_BASE_SFX_TEXTFILE + TFT_LICENSE), SetFill(1, 0), SetResize(1, 0), SetDataTip(STR_TEXTFILE_VIEW_LICENCE, STR_TEXTFILE_VIEW_LICENCE_TOOLTIP),
						EndContainer(),
					EndContainer(),
				EndContainer(),

				NWidget(WWT_FRAME, COLOUR_GREY), SetDataTip(STR_GAME_OPTIONS_BASE_MUSIC, STR_NULL), SetPIP(0, WidgetDimensions::unscaled.vsep_sparse, 0),
					NWidget(WWT_DROPDOWN, COLOUR_GREY, WID_GO_BASE_MUSIC_DROPDOWN), SetMinimalSize(100, 12), SetDataTip(STR_JUST_RAW_STRING, STR_GAME_OPTIONS_BASE_MUSIC_TOOLTIP), SetFill(1, 0),
					NWidget(NWID_HORIZONTAL), SetPIP(0, WidgetDimensions::unscaled.hsep_wide, 0),
						NWidget(WWT_EMPTY, INVALID_COLOUR, WID_GO_BASE_MUSIC_DESCRIPTION), SetMinimalSize(200, 0), SetMinimalTextLines(1, 0), SetDataTip(STR_NULL, STR_GAME_OPTIONS_BASE_MUSIC_DESCRIPTION_TOOLTIP), SetFill(1, 0),
						NWidget(NWID_VERTICAL), SetPIPRatio(0, 0, 1),
							NWidget(WWT_PUSHIMGBTN, COLOUR_GREY, WID_GO_BASE_MUSIC_JUKEBOX), SetMinimalSize(22, 22), SetDataTip(SPR_IMG_MUSIC, STR_TOOLBAR_TOOLTIP_SHOW_SOUND_MUSIC_WINDOW),
						EndContainer(),
					EndContainer(),
					NWidget(NWID_VERTICAL),
						NWidget(NWID_HORIZONTAL, NC_EQUALSIZE),
							NWidget(WWT_PUSHTXTBTN, COLOUR_GREY, WID_GO_BASE_MUSIC_OPEN_URL), SetResize(1, 0), SetFill(1, 0), SetDataTip(STR_CONTENT_OPEN_URL, STR_CONTENT_OPEN_URL_TOOLTIP),
							NWidget(WWT_PUSHTXTBTN, COLOUR_GREY, WID_GO_BASE_MUSIC_TEXTFILE + TFT_README), SetFill(1, 0), SetResize(1, 0), SetDataTip(STR_TEXTFILE_VIEW_README, STR_TEXTFILE_VIEW_README_TOOLTIP),
						EndContainer(),
						NWidget(NWID_HORIZONTAL, NC_EQUALSIZE),
							NWidget(WWT_PUSHTXTBTN, COLOUR_GREY, WID_GO_BASE_MUSIC_TEXTFILE + TFT_CHANGELOG), SetFill(1, 0), SetResize(1, 0), SetDataTip(STR_TEXTFILE_VIEW_CHANGELOG, STR_TEXTFILE_VIEW_CHANGELOG_TOOLTIP),
							NWidget(WWT_PUSHTXTBTN, COLOUR_GREY, WID_GO_BASE_MUSIC_TEXTFILE + TFT_LICENSE), SetFill(1, 0), SetResize(1, 0), SetDataTip(STR_TEXTFILE_VIEW_LICENCE, STR_TEXTFILE_VIEW_LICENCE_TOOLTIP),
						EndContainer(),
					EndContainer(),
				EndContainer(),
			EndContainer(),

			/* Social tab */
			NWidget(NWID_VERTICAL), SetPadding(WidgetDimensions::unscaled.sparse), SetPIP(0, WidgetDimensions::unscaled.vsep_wide, 0),
				NWidgetFunction(MakeNWidgetSocialPlugins),
			EndContainer(),
		EndContainer(),
	EndContainer(),
};

static WindowDesc _game_options_desc(__FILE__, __LINE__,
	WDP_CENTER, nullptr, 0, 0,
	WC_GAME_OPTIONS, WC_NONE,
	0,
	std::begin(_nested_game_options_widgets), std::end(_nested_game_options_widgets)
);

/** Open the game options window. */
void ShowGameOptions()
{
	CloseWindowByClass(WC_GAME_OPTIONS);
	new GameOptionsWindow(&_game_options_desc);
}

static int SETTING_HEIGHT = 11;    ///< Height of a single setting in the tree view in pixels

/**
 * Flags for #SettingEntry
 * @note The #SEF_BUTTONS_MASK matches expectations of the formal parameter 'state' of #DrawArrowButtons
 */
enum SettingEntryFlags {
	SEF_LEFT_DEPRESSED  = 0x01, ///< Of a numeric setting entry, the left button is depressed
	SEF_RIGHT_DEPRESSED = 0x02, ///< Of a numeric setting entry, the right button is depressed
	SEF_BUTTONS_MASK = (SEF_LEFT_DEPRESSED | SEF_RIGHT_DEPRESSED), ///< Bit-mask for button flags

	SEF_LAST_FIELD = 0x04, ///< This entry is the last one in a (sub-)page
	SEF_FILTERED   = 0x08, ///< Entry is hidden by the string filter
};

/** How the list of advanced settings is filtered. */
enum RestrictionMode {
	RM_BASIC,                            ///< Display settings associated to the "basic" list.
	RM_ADVANCED,                         ///< Display settings associated to the "advanced" list.
	RM_ALL,                              ///< List all settings regardless of the default/newgame/... values.
	RM_CHANGED_AGAINST_DEFAULT,          ///< Show only settings which are different compared to default values.
	RM_CHANGED_AGAINST_NEW,              ///< Show only settings which are different compared to the user's new game setting values.
	RM_PATCH,                            ///< Show only "patch" settings which are not in vanilla.
	RM_END,                              ///< End for iteration.
};
DECLARE_POSTFIX_INCREMENT(RestrictionMode)

/** Filter for settings list. */
struct SettingFilter {
	StringFilter string;     ///< Filter string.
	RestrictionMode min_cat; ///< Minimum category needed to display all filtered strings (#RM_BASIC, #RM_ADVANCED, or #RM_ALL).
	bool type_hides;         ///< Whether the type hides filtered strings.
	RestrictionMode mode;    ///< Filter based on category.
	SettingType type;        ///< Filter based on type.
};

/** Data structure describing a single setting in a tab */
struct BaseSettingEntry {
	uint8_t flags; ///< Flags of the setting entry. @see SettingEntryFlags
	uint8_t level; ///< Nesting level of this setting entry

	BaseSettingEntry() : flags(0), level(0) {}
	virtual ~BaseSettingEntry() = default;

	virtual void Init(uint8_t level = 0);
	virtual void FoldAll() {}
	virtual void UnFoldAll() {}
	virtual void ResetAll() = 0;

	/**
	 * Set whether this is the last visible entry of the parent node.
	 * @param last_field Value to set
	 */
	void SetLastField(bool last_field) { if (last_field) SETBITS(this->flags, SEF_LAST_FIELD); else CLRBITS(this->flags, SEF_LAST_FIELD); }

	virtual uint Length() const = 0;
	virtual void GetFoldingState([[maybe_unused]] bool &all_folded, [[maybe_unused]] bool &all_unfolded) const {}
	virtual bool IsVisible(const BaseSettingEntry *item) const;
	virtual BaseSettingEntry *FindEntry(uint row, uint *cur_row);
	virtual uint GetMaxHelpHeight([[maybe_unused]] int maxw) { return 0; }

	/**
	 * Check whether an entry is hidden due to filters
	 * @return true if hidden.
	 */
	bool IsFiltered() const { return (this->flags & SEF_FILTERED) != 0; }

	virtual bool UpdateFilterState(SettingFilter &filter, bool force_visible) = 0;

	virtual uint Draw(GameSettings *settings_ptr, int left, int right, int y, uint first_row, uint max_row, BaseSettingEntry *selected, uint cur_row = 0, uint parent_last = 0) const;

protected:
	virtual void DrawSetting(GameSettings *settings_ptr, int left, int right, int y, bool highlight) const = 0;
};

/** Standard setting */
struct SettingEntry : BaseSettingEntry {
	const char *name;              ///< Name of the setting
	const IntSettingDesc *setting; ///< Setting description of the setting

	SettingEntry(const char *name);

	void Init(uint8_t level = 0) override;
	void ResetAll() override;
	uint Length() const override;
	uint GetMaxHelpHeight(int maxw) override;
	bool UpdateFilterState(SettingFilter &filter, bool force_visible) override;

	void SetButtons(uint8_t new_val);
	bool IsGUIEditable() const;

protected:
	SettingEntry(const IntSettingDesc *setting);
	virtual void DrawSetting(GameSettings *settings_ptr, int left, int right, int y, bool highlight) const override;
	virtual void DrawSettingString(uint left, uint right, int y, bool highlight, int32_t value) const;

private:
	bool IsVisibleByRestrictionMode(RestrictionMode mode) const;
};

/** Cargodist per-cargo setting */
struct CargoDestPerCargoSettingEntry : SettingEntry {
	CargoID cargo;

	CargoDestPerCargoSettingEntry(CargoID cargo, const IntSettingDesc *setting);
	void Init(uint8_t level = 0) override;
	bool UpdateFilterState(SettingFilter &filter, bool force_visible) override;

protected:
	void DrawSettingString(uint left, uint right, int y, bool highlight, int32_t value) const override;
};

/** Conditionally hidden standard setting */
struct ConditionallyHiddenSettingEntry : SettingEntry {
	std::function<bool()> hide_callback;

	ConditionallyHiddenSettingEntry(const char *name, std::function<bool()> hide_callback)
		: SettingEntry(name), hide_callback(hide_callback) {}

	bool UpdateFilterState(SettingFilter &filter, bool force_visible) override;
};

/** Containers for BaseSettingEntry */
struct SettingsContainer {
	typedef std::vector<BaseSettingEntry*> EntryVector;
	EntryVector entries; ///< Settings on this page

	template<typename T>
	T *Add(T *item)
	{
		this->entries.push_back(item);
		return item;
	}

	void Init(uint8_t level = 0);
	void ResetAll();
	void FoldAll();
	void UnFoldAll();

	uint Length() const;
	void GetFoldingState(bool &all_folded, bool &all_unfolded) const;
	bool IsVisible(const BaseSettingEntry *item) const;
	BaseSettingEntry *FindEntry(uint row, uint *cur_row);
	uint GetMaxHelpHeight(int maxw);

	bool UpdateFilterState(SettingFilter &filter, bool force_visible);

	uint Draw(GameSettings *settings_ptr, int left, int right, int y, uint first_row, uint max_row, BaseSettingEntry *selected, uint cur_row = 0, uint parent_last = 0) const;
};

/** Data structure describing one page of settings in the settings window. */
struct SettingsPage : BaseSettingEntry, SettingsContainer {
	StringID title;     ///< Title of the sub-page
	bool folded;        ///< Sub-page is folded (not visible except for its title)
	std::function<bool()> hide_callback; ///< optional callback, returns true if this shouldbe hidden

	SettingsPage(StringID title);

	void Init(uint8_t level = 0) override;
	void ResetAll() override;
	void FoldAll() override;
	void UnFoldAll() override;

	uint Length() const override;
	void GetFoldingState(bool &all_folded, bool &all_unfolded) const override;
	bool IsVisible(const BaseSettingEntry *item) const override;
	BaseSettingEntry *FindEntry(uint row, uint *cur_row) override;
	uint GetMaxHelpHeight(int maxw) override { return SettingsContainer::GetMaxHelpHeight(maxw); }

	bool UpdateFilterState(SettingFilter &filter, bool force_visible) override;

	uint Draw(GameSettings *settings_ptr, int left, int right, int y, uint first_row, uint max_row, BaseSettingEntry *selected, uint cur_row = 0, uint parent_last = 0) const override;

protected:
	void DrawSetting(GameSettings *settings_ptr, int left, int right, int y, bool highlight) const override;
};

/* == BaseSettingEntry methods == */

/**
 * Initialization of a setting entry
 * @param level      Page nesting level of this entry
 */
void BaseSettingEntry::Init(uint8_t level)
{
	this->level = level;
}

/**
 * Check whether an entry is visible and not folded or filtered away.
 * Note: This does not consider the scrolling range; it might still require scrolling to make the setting really visible.
 * @param item Entry to search for.
 * @return true if entry is visible.
 */
bool BaseSettingEntry::IsVisible(const BaseSettingEntry *item) const
{
	if (this->IsFiltered()) return false;
	return this == item;
}

/**
 * Find setting entry at row \a row_num
 * @param row_num Index of entry to return
 * @param cur_row Current row number
 * @return The requested setting entry or \c nullptr if it not found (folded or filtered)
 */
BaseSettingEntry *BaseSettingEntry::FindEntry(uint row_num, uint *cur_row)
{
	if (this->IsFiltered()) return nullptr;
	if (row_num == *cur_row) return this;
	(*cur_row)++;
	return nullptr;
}

/**
 * Draw a row in the settings panel.
 *
 * The scrollbar uses rows of the page, while the page data structure is a tree of #SettingsPage and #SettingEntry objects.
 * As a result, the drawing routing traverses the tree from top to bottom, counting rows in \a cur_row until it reaches \a first_row.
 * Then it enables drawing rows while traversing until \a max_row is reached, at which point drawing is terminated.
 *
 * The \a parent_last parameter ensures that the vertical lines at the left are
 * only drawn when another entry follows, that it prevents output like
 * \verbatim
 *  |-- setting
 *  |-- (-) - Title
 *  |    |-- setting
 *  |    |-- setting
 * \endverbatim
 * The left-most vertical line is not wanted. It is prevented by setting the
 * appropriate bit in the \a parent_last parameter.
 *
 * @param settings_ptr Pointer to current values of all settings
 * @param left         Left-most position in window/panel to start drawing \a first_row
 * @param right        Right-most x position to draw strings at.
 * @param y            Upper-most position in window/panel to start drawing \a first_row
 * @param first_row    First row number to draw
 * @param max_row      Row-number to stop drawing (the row-number of the row below the last row to draw)
 * @param selected     Selected entry by the user.
 * @param cur_row      Current row number (internal variable)
 * @param parent_last  Last-field booleans of parent page level (page level \e i sets bit \e i to 1 if it is its last field)
 * @return Row number of the next row to draw
 */
uint BaseSettingEntry::Draw(GameSettings *settings_ptr, int left, int right, int y, uint first_row, uint max_row, BaseSettingEntry *selected, uint cur_row, uint parent_last) const
{
	if (this->IsFiltered()) return cur_row;
	if (cur_row >= max_row) return cur_row;

	bool rtl = _current_text_dir == TD_RTL;
	int offset = (rtl ? -(int)_circle_size.width : (int)_circle_size.width) / 2;
	int level_width = rtl ? -WidgetDimensions::scaled.hsep_indent : WidgetDimensions::scaled.hsep_indent;

	int x = rtl ? right : left;
	if (cur_row >= first_row) {
		int colour = GetColourGradient(COLOUR_ORANGE, SHADE_NORMAL);
		y += (cur_row - first_row) * SETTING_HEIGHT; // Compute correct y start position

		/* Draw vertical for parent nesting levels */
		for (uint lvl = 0; lvl < this->level; lvl++) {
			if (!HasBit(parent_last, lvl)) GfxDrawLine(x + offset, y, x + offset, y + SETTING_HEIGHT - 1, colour);
			x += level_width;
		}
		/* draw own |- prefix */
		int halfway_y = y + SETTING_HEIGHT / 2;
		int bottom_y = (flags & SEF_LAST_FIELD) ? halfway_y : y + SETTING_HEIGHT - 1;
		GfxDrawLine(x + offset, y, x + offset, bottom_y, colour);
		/* Small horizontal line from the last vertical line */
		GfxDrawLine(x + offset, halfway_y, x + level_width - (rtl ? -WidgetDimensions::scaled.hsep_normal : WidgetDimensions::scaled.hsep_normal), halfway_y, colour);
		x += level_width;

		this->DrawSetting(settings_ptr, rtl ? left : x, rtl ? x : right, y, this == selected);
	}
	cur_row++;

	return cur_row;
}

/* == SettingEntry methods == */

/**
 * Constructor for a single setting in the 'advanced settings' window
 * @param name Name of the setting in the setting table
 */
SettingEntry::SettingEntry(const char *name)
{
	this->name = name;
	this->setting = nullptr;
}

SettingEntry::SettingEntry(const IntSettingDesc *setting)
{
	this->name = nullptr;
	this->setting = setting;
}

/**
 * Initialization of a setting entry
 * @param level      Page nesting level of this entry
 */
void SettingEntry::Init(uint8_t level)
{
	BaseSettingEntry::Init(level);
	const SettingDesc *st = GetSettingFromName(this->name);
	assert_msg(st != nullptr, "name: %s", this->name);
	this->setting = st->AsIntSetting();
}

/* Sets the given setting entry to its default value */
void SettingEntry::ResetAll()
{
	SetSettingValue(this->setting, this->setting->def);
}

/**
 * Set the button-depressed flags (#SEF_LEFT_DEPRESSED and #SEF_RIGHT_DEPRESSED) to a specified value
 * @param new_val New value for the button flags
 * @see SettingEntryFlags
 */
void SettingEntry::SetButtons(uint8_t new_val)
{
	assert((new_val & ~SEF_BUTTONS_MASK) == 0); // Should not touch any flags outside the buttons
	this->flags = (this->flags & ~SEF_BUTTONS_MASK) | new_val;
}

/** Return number of rows needed to display the (filtered) entry */
uint SettingEntry::Length() const
{
	return this->IsFiltered() ? 0 : 1;
}

/**
 * Get the biggest height of the help text(s), if the width is at least \a maxw. Help text gets wrapped if needed.
 * @param maxw Maximal width of a line help text.
 * @return Biggest height needed to display any help text of this node (and its descendants).
 */
uint SettingEntry::GetMaxHelpHeight(int maxw)
{
	return GetStringHeight(this->setting->GetHelp(), maxw);
}

bool SettingEntry::IsGUIEditable() const
{
	bool editable = this->setting->IsEditable();
	if (editable && this->setting->guiproc != nullptr) {
		SettingOnGuiCtrlData data;
		data.type = SOGCT_GUI_DISABLE;
		data.val = 0;
		if (this->setting->guiproc(data)) {
			editable = (data.val == 0);
		}
	}
	return editable;
}

/**
 * Checks whether an entry shall be made visible based on the restriction mode.
 * @param mode The current status of the restriction drop down box.
 * @return true if the entry shall be visible.
 */
bool SettingEntry::IsVisibleByRestrictionMode(RestrictionMode mode) const
{
	/* There shall not be any restriction, i.e. all settings shall be visible. */
	if (mode == RM_ALL) return true;

	const IntSettingDesc *sd = this->setting;

	if (mode == RM_BASIC) return (this->setting->cat & SC_BASIC_LIST) != 0;
	if (mode == RM_ADVANCED) return (this->setting->cat & SC_ADVANCED_LIST) != 0;
	if (mode == RM_PATCH) return (this->setting->flags & SF_PATCH) != 0;

	/* Read the current value. */
	const void *object = ResolveObject(&GetGameSettings(), sd);
	int64_t current_value = sd->Read(object);
	int64_t filter_value;

	if (mode == RM_CHANGED_AGAINST_DEFAULT) {
		/* This entry shall only be visible, if the value deviates from its default value. */

		/* Read the default value. */
		filter_value = sd->def;
	} else {
		assert(mode == RM_CHANGED_AGAINST_NEW);
		/* This entry shall only be visible, if the value deviates from
		 * its value is used when starting a new game. */

		/* Make sure we're not comparing the new game settings against itself. */
		assert(&GetGameSettings() != &_settings_newgame);

		/* Read the new game's value. */
		filter_value = sd->Read(ResolveObject(&_settings_newgame, sd));
	}

	return current_value != filter_value;
}

/**
 * Update the filter state.
 * @param filter Filter
 * @param force_visible Whether to force all items visible, no matter what (due to filter text; not affected by restriction drop down box).
 * @return true if item remains visible
 */
bool SettingEntry::UpdateFilterState(SettingFilter &filter, bool force_visible)
{
	if (this->setting->flags & SF_NO_NEWGAME && _game_mode == GM_MENU) {
		SETBITS(this->flags, SEF_FILTERED);
		return false;
	}
	CLRBITS(this->flags, SEF_FILTERED);

	bool visible = true;

	const IntSettingDesc *sd = this->setting;
	if (!force_visible && !filter.string.IsEmpty()) {
		/* Process the search text filter for this item. */
		filter.string.ResetState();

		SetDParam(0, STR_EMPTY);
		filter.string.AddLine(sd->GetTitle());
		filter.string.AddLine(sd->GetHelp());

		visible = filter.string.GetState();
	}

	if (visible) {
		if (filter.type != ST_ALL && sd->GetType() != filter.type) {
			filter.type_hides = true;
			visible = false;
		}
		if (!this->IsVisibleByRestrictionMode(filter.mode)) {
			if (filter.mode == RM_PATCH) filter.min_cat = RM_ALL;
			while (filter.min_cat < RM_ALL && (filter.min_cat == filter.mode || !this->IsVisibleByRestrictionMode(filter.min_cat))) filter.min_cat++;
			visible = false;
		}
	}

	if (!visible) SETBITS(this->flags, SEF_FILTERED);
	return visible;
}

static const void *ResolveObject(const GameSettings *settings_ptr, const IntSettingDesc *sd)
{
	if ((sd->flags & SF_PER_COMPANY) != 0) {
		if (Company::IsValidID(_local_company) && _game_mode != GM_MENU) {
			return &Company::Get(_local_company)->settings;
		}
		return &_settings_client.company;
	}
	return settings_ptr;
}

/**
 * Function to draw setting value (button + text + current value)
 * @param settings_ptr Pointer to current values of all settings
 * @param left         Left-most position in window/panel to start drawing
 * @param right        Right-most position in window/panel to draw
 * @param y            Upper-most position in window/panel to start drawing
 * @param highlight    Highlight entry.
 */
void SettingEntry::DrawSetting(GameSettings *settings_ptr, int left, int right, int y, bool highlight) const
{
	const IntSettingDesc *sd = this->setting;
	int state = this->flags & SEF_BUTTONS_MASK;

	bool rtl = _current_text_dir == TD_RTL;
	uint buttons_left = rtl ? right + 1 - SETTING_BUTTON_WIDTH : left;
	uint text_left  = left + (rtl ? 0 : SETTING_BUTTON_WIDTH + WidgetDimensions::scaled.hsep_wide);
	uint text_right = right - (rtl ? SETTING_BUTTON_WIDTH + WidgetDimensions::scaled.hsep_wide : 0);
	uint button_y = y + (SETTING_HEIGHT - SETTING_BUTTON_HEIGHT) / 2;

	/* We do not allow changes of some items when we are a client in a networkgame */
	bool editable = this->IsGUIEditable();

	SetDParam(0, STR_CONFIG_SETTING_VALUE);
	int32_t value = sd->Read(ResolveObject(settings_ptr, sd));
	if (sd->IsBoolSetting()) {
		/* Draw checkbox for boolean-value either on/off */
		DrawBoolButton(buttons_left, button_y, value != 0, editable);
	} else if ((sd->flags & (SF_GUI_DROPDOWN | SF_ENUM)) != 0) {
		/* Draw [v] button for settings of an enum-type */
		DrawDropDownButton(buttons_left, button_y, COLOUR_YELLOW, state != 0, editable);
	} else {
		/* Draw [<][>] boxes for settings of an integer-type */
		DrawArrowButtons(buttons_left, button_y, COLOUR_YELLOW, state,
				editable && value != (sd->flags & SF_GUI_0_IS_SPECIAL ? 0 : sd->min), editable && (uint32_t)value != sd->max);
	}
	this->DrawSettingString(text_left, text_right, y + (SETTING_HEIGHT - GetCharacterHeight(FS_NORMAL)) / 2, highlight, value);
}

void SettingEntry::DrawSettingString(uint left, uint right, int y, bool highlight, int32_t value) const
{
	const IntSettingDesc *sd = this->setting;
	sd->SetValueDParams(1, value);
	int edge = DrawString(left, right, y, sd->GetTitle(), highlight ? TC_WHITE : TC_LIGHT_BLUE);

	if (this->setting->guiproc != nullptr && edge != 0) {
		SettingOnGuiCtrlData data;
		data.type = SOGCT_GUI_SPRITE;
		data.val = value;
		if (this->setting->guiproc(data)) {
			SpriteID sprite = (SpriteID)data.output;
			const Dimension warning_dimensions = GetSpriteSize(sprite);
			if ((int)warning_dimensions.height <= SETTING_HEIGHT) {
				DrawSprite(sprite, 0, (_current_text_dir == TD_RTL) ? edge - warning_dimensions.width - 5 : edge + 5,
						y + (((int)GetCharacterHeight(FS_NORMAL) - (int)warning_dimensions.height) / 2));
			}
		}
	}
}

/* == CargoDestPerCargoSettingEntry methods == */

CargoDestPerCargoSettingEntry::CargoDestPerCargoSettingEntry(CargoID cargo, const IntSettingDesc *setting)
	: SettingEntry(setting), cargo(cargo) {}

void CargoDestPerCargoSettingEntry::Init(uint8_t level)
{
	BaseSettingEntry::Init(level);
}

void CargoDestPerCargoSettingEntry::DrawSettingString(uint left, uint right, int y, bool highlight, int32_t value) const
{
	assert(this->setting->str == STR_CONFIG_SETTING_DISTRIBUTION_PER_CARGO);
	SetDParam(0, CargoSpec::Get(this->cargo)->name);
	SetDParam(1, STR_CONFIG_SETTING_VALUE);
	this->setting->SetValueDParams(2, value);
	DrawString(left, right, y, STR_CONFIG_SETTING_DISTRIBUTION_PER_CARGO_PARAM, highlight ? TC_WHITE : TC_LIGHT_BLUE);
}

bool CargoDestPerCargoSettingEntry::UpdateFilterState(SettingFilter &filter, bool force_visible)
{
	if (!HasBit(_cargo_mask, this->cargo)) {
		SETBITS(this->flags, SEF_FILTERED);
		return false;
	} else {
		return SettingEntry::UpdateFilterState(filter, force_visible);
	}
}

bool ConditionallyHiddenSettingEntry::UpdateFilterState(SettingFilter &filter, bool force_visible)
{
	if (this->hide_callback && this->hide_callback()) {
		SETBITS(this->flags, SEF_FILTERED);
		return false;
	} else {
		return SettingEntry::UpdateFilterState(filter, force_visible);
	}
}

/* == SettingsContainer methods == */

/**
 * Initialization of an entire setting page
 * @param level Nesting level of this page (internal variable, do not provide a value for it when calling)
 */
void SettingsContainer::Init(uint8_t level)
{
	for (auto &it : this->entries) {
		it->Init(level);
	}
}

/** Resets all settings to their default values */
void SettingsContainer::ResetAll()
{
	for (auto settings_entry : this->entries) {
		settings_entry->ResetAll();
	}
}

/** Recursively close all folds of sub-pages */
void SettingsContainer::FoldAll()
{
	for (auto &it : this->entries) {
		it->FoldAll();
	}
}

/** Recursively open all folds of sub-pages */
void SettingsContainer::UnFoldAll()
{
	for (auto &it : this->entries) {
		it->UnFoldAll();
	}
}

/**
 * Recursively accumulate the folding state of the tree.
 * @param[in,out] all_folded Set to false, if one entry is not folded.
 * @param[in,out] all_unfolded Set to false, if one entry is folded.
 */
void SettingsContainer::GetFoldingState(bool &all_folded, bool &all_unfolded) const
{
	for (auto &it : this->entries) {
		it->GetFoldingState(all_folded, all_unfolded);
	}
}

/**
 * Update the filter state.
 * @param filter Filter
 * @param force_visible Whether to force all items visible, no matter what
 * @return true if item remains visible
 */
bool SettingsContainer::UpdateFilterState(SettingFilter &filter, bool force_visible)
{
	bool visible = false;
	bool first_visible = true;
	for (EntryVector::reverse_iterator it = this->entries.rbegin(); it != this->entries.rend(); ++it) {
		visible |= (*it)->UpdateFilterState(filter, force_visible);
		(*it)->SetLastField(first_visible);
		if (visible && first_visible) first_visible = false;
	}
	return visible;
}


/**
 * Check whether an entry is visible and not folded or filtered away.
 * Note: This does not consider the scrolling range; it might still require scrolling to make the setting really visible.
 * @param item Entry to search for.
 * @return true if entry is visible.
 */
bool SettingsContainer::IsVisible(const BaseSettingEntry *item) const
{
	for (const auto &it : this->entries) {
		if (it->IsVisible(item)) return true;
	}
	return false;
}

/** Return number of rows needed to display the whole page */
uint SettingsContainer::Length() const
{
	uint length = 0;
	for (const auto &it : this->entries) {
		length += it->Length();
	}
	return length;
}

/**
 * Find the setting entry at row number \a row_num
 * @param row_num Index of entry to return
 * @param cur_row Variable used for keeping track of the current row number. Should point to memory initialized to \c 0 when first called.
 * @return The requested setting entry or \c nullptr if it does not exist
 */
BaseSettingEntry *SettingsContainer::FindEntry(uint row_num, uint *cur_row)
{
	BaseSettingEntry *pe = nullptr;
	for (const auto &it : this->entries) {
		pe = it->FindEntry(row_num, cur_row);
		if (pe != nullptr) {
			break;
		}
	}
	return pe;
}

/**
 * Get the biggest height of the help texts, if the width is at least \a maxw. Help text gets wrapped if needed.
 * @param maxw Maximal width of a line help text.
 * @return Biggest height needed to display any help text of this (sub-)tree.
 */
uint SettingsContainer::GetMaxHelpHeight(int maxw)
{
	uint biggest = 0;
	for (const auto &it : this->entries) {
		biggest = std::max(biggest, it->GetMaxHelpHeight(maxw));
	}
	return biggest;
}

/**
 * Draw a row in the settings panel.
 *
 * @param settings_ptr Pointer to current values of all settings
 * @param left         Left-most position in window/panel to start drawing \a first_row
 * @param right        Right-most x position to draw strings at.
 * @param y            Upper-most position in window/panel to start drawing \a first_row
 * @param first_row    First row number to draw
 * @param max_row      Row-number to stop drawing (the row-number of the row below the last row to draw)
 * @param selected     Selected entry by the user.
 * @param cur_row      Current row number (internal variable)
 * @param parent_last  Last-field booleans of parent page level (page level \e i sets bit \e i to 1 if it is its last field)
 * @return Row number of the next row to draw
 */
uint SettingsContainer::Draw(GameSettings *settings_ptr, int left, int right, int y, uint first_row, uint max_row, BaseSettingEntry *selected, uint cur_row, uint parent_last) const
{
	for (const auto &it : this->entries) {
		cur_row = it->Draw(settings_ptr, left, right, y, first_row, max_row, selected, cur_row, parent_last);
		if (cur_row >= max_row) break;
	}
	return cur_row;
}

/* == SettingsPage methods == */

/**
 * Constructor for a sub-page in the 'advanced settings' window
 * @param title Title of the sub-page
 */
SettingsPage::SettingsPage(StringID title)
{
	this->title = title;
	this->folded = true;
}

/**
 * Initialization of an entire setting page
 * @param level Nesting level of this page (internal variable, do not provide a value for it when calling)
 */
void SettingsPage::Init(uint8_t level)
{
	BaseSettingEntry::Init(level);
	SettingsContainer::Init(level + 1);
}

/** Resets all settings to their default values */
void SettingsPage::ResetAll()
{
	for (auto settings_entry : this->entries) {
		settings_entry->ResetAll();
	}
}

/** Recursively close all (filtered) folds of sub-pages */
void SettingsPage::FoldAll()
{
	if (this->IsFiltered()) return;
	this->folded = true;

	SettingsContainer::FoldAll();
}

/** Recursively open all (filtered) folds of sub-pages */
void SettingsPage::UnFoldAll()
{
	if (this->IsFiltered()) return;
	this->folded = false;

	SettingsContainer::UnFoldAll();
}

/**
 * Recursively accumulate the folding state of the (filtered) tree.
 * @param[in,out] all_folded Set to false, if one entry is not folded.
 * @param[in,out] all_unfolded Set to false, if one entry is folded.
 */
void SettingsPage::GetFoldingState(bool &all_folded, bool &all_unfolded) const
{
	if (this->IsFiltered()) return;

	if (this->folded) {
		all_unfolded = false;
	} else {
		all_folded = false;
	}

	SettingsContainer::GetFoldingState(all_folded, all_unfolded);
}

/**
 * Update the filter state.
 * @param filter Filter
 * @param force_visible Whether to force all items visible, no matter what (due to filter text; not affected by restriction drop down box).
 * @return true if item remains visible
 */
bool SettingsPage::UpdateFilterState(SettingFilter &filter, bool force_visible)
{
	if (!force_visible && !filter.string.IsEmpty()) {
		filter.string.ResetState();
		filter.string.AddLine(this->title);
		force_visible = filter.string.GetState();
	}

	bool visible = SettingsContainer::UpdateFilterState(filter, force_visible);
	if (this->hide_callback && this->hide_callback()) visible = false;
	if (visible) {
		CLRBITS(this->flags, SEF_FILTERED);
	} else {
		SETBITS(this->flags, SEF_FILTERED);
	}
	return visible;
}

/**
 * Check whether an entry is visible and not folded or filtered away.
 * Note: This does not consider the scrolling range; it might still require scrolling to make the setting really visible.
 * @param item Entry to search for.
 * @return true if entry is visible.
 */
bool SettingsPage::IsVisible(const BaseSettingEntry *item) const
{
	if (this->IsFiltered()) return false;
	if (this == item) return true;
	if (this->folded) return false;

	return SettingsContainer::IsVisible(item);
}

/** Return number of rows needed to display the (filtered) entry */
uint SettingsPage::Length() const
{
	if (this->IsFiltered()) return 0;
	if (this->folded) return 1; // Only displaying the title

	return 1 + SettingsContainer::Length();
}

/**
 * Find setting entry at row \a row_num
 * @param row_num Index of entry to return
 * @param cur_row Current row number
 * @return The requested setting entry or \c nullptr if it not found (folded or filtered)
 */
BaseSettingEntry *SettingsPage::FindEntry(uint row_num, uint *cur_row)
{
	if (this->IsFiltered()) return nullptr;
	if (row_num == *cur_row) return this;
	(*cur_row)++;
	if (this->folded) return nullptr;

	return SettingsContainer::FindEntry(row_num, cur_row);
}

/**
 * Draw a row in the settings panel.
 *
 * @param settings_ptr Pointer to current values of all settings
 * @param left         Left-most position in window/panel to start drawing \a first_row
 * @param right        Right-most x position to draw strings at.
 * @param y            Upper-most position in window/panel to start drawing \a first_row
 * @param first_row    First row number to draw
 * @param max_row      Row-number to stop drawing (the row-number of the row below the last row to draw)
 * @param selected     Selected entry by the user.
 * @param cur_row      Current row number (internal variable)
 * @param parent_last  Last-field booleans of parent page level (page level \e i sets bit \e i to 1 if it is its last field)
 * @return Row number of the next row to draw
 */
uint SettingsPage::Draw(GameSettings *settings_ptr, int left, int right, int y, uint first_row, uint max_row, BaseSettingEntry *selected, uint cur_row, uint parent_last) const
{
	if (this->IsFiltered()) return cur_row;
	if (cur_row >= max_row) return cur_row;

	cur_row = BaseSettingEntry::Draw(settings_ptr, left, right, y, first_row, max_row, selected, cur_row, parent_last);

	if (!this->folded) {
		if (this->flags & SEF_LAST_FIELD) {
			assert(this->level < 8 * sizeof(parent_last));
			SetBit(parent_last, this->level); // Add own last-field state
		}

		cur_row = SettingsContainer::Draw(settings_ptr, left, right, y, first_row, max_row, selected, cur_row, parent_last);
	}

	return cur_row;
}

/**
 * Function to draw setting value (button + text + current value)
 * @param left         Left-most position in window/panel to start drawing
 * @param right        Right-most position in window/panel to draw
 * @param y            Upper-most position in window/panel to start drawing
 */
void SettingsPage::DrawSetting(GameSettings *, int left, int right, int y, bool) const
{
	bool rtl = _current_text_dir == TD_RTL;
	DrawSprite((this->folded ? SPR_CIRCLE_FOLDED : SPR_CIRCLE_UNFOLDED), PAL_NONE, rtl ? right - _circle_size.width : left, y + (SETTING_HEIGHT - _circle_size.height) / 2);
	DrawString(rtl ? left : left + _circle_size.width + WidgetDimensions::scaled.hsep_normal, rtl ? right - _circle_size.width - WidgetDimensions::scaled.hsep_normal : right, y + (SETTING_HEIGHT - GetCharacterHeight(FS_NORMAL)) / 2, this->title, TC_ORANGE);
}

/** Construct settings tree */
static SettingsContainer &GetSettingsTree()
{
	static SettingsContainer *main = nullptr;

	if (main == nullptr)
	{
		/* Build up the dynamic settings-array only once per OpenTTD session */
		main = new SettingsContainer();

		SettingsPage *localisation = main->Add(new SettingsPage(STR_CONFIG_SETTING_LOCALISATION));
		{
			localisation->Add(new SettingEntry("locale.units_velocity"));
			localisation->Add(new SettingEntry("locale.units_velocity_nautical"));
			localisation->Add(new SettingEntry("locale.units_power"));
			localisation->Add(new SettingEntry("locale.units_weight"));
			localisation->Add(new SettingEntry("locale.units_volume"));
			localisation->Add(new SettingEntry("locale.units_force"));
			localisation->Add(new SettingEntry("locale.units_height"));
			localisation->Add(new SettingEntry("gui.date_format_in_default_names"));
			localisation->Add(new SettingEntry("client_locale.sync_locale_network_server"));
		}

		SettingsPage *graphics = main->Add(new SettingsPage(STR_CONFIG_SETTING_GRAPHICS));
		{
			graphics->Add(new SettingEntry("gui.zoom_min"));
			graphics->Add(new SettingEntry("gui.zoom_max"));
			graphics->Add(new SettingEntry("gui.sprite_zoom_min"));
			graphics->Add(new SettingEntry("gui.shade_trees_on_slopes"));
			graphics->Add(new SettingEntry("gui.smallmap_land_colour"));
			graphics->Add(new SettingEntry("gui.linkgraph_colours"));
			graphics->Add(new SettingEntry("gui.graph_line_thickness"));
		}

		SettingsPage *sound = main->Add(new SettingsPage(STR_CONFIG_SETTING_SOUND));
		{
			sound->Add(new SettingEntry("sound.click_beep"));
			sound->Add(new SettingEntry("sound.confirm"));
			sound->Add(new SettingEntry("sound.news_ticker"));
			sound->Add(new SettingEntry("sound.news_full"));
			sound->Add(new SettingEntry("sound.new_year"));
			sound->Add(new SettingEntry("sound.disaster"));
			sound->Add(new SettingEntry("sound.vehicle"));
			sound->Add(new SettingEntry("sound.ambient"));
		}

		SettingsPage *interface = main->Add(new SettingsPage(STR_CONFIG_SETTING_INTERFACE));
		{
			SettingsPage *general = interface->Add(new SettingsPage(STR_CONFIG_SETTING_INTERFACE_GENERAL));
			{
				general->Add(new SettingEntry("gui.osk_activation"));
				general->Add(new SettingEntry("gui.errmsg_duration"));
				general->Add(new SettingEntry("gui.window_snap_radius"));
				general->Add(new SettingEntry("gui.window_soft_limit"));
				general->Add(new SettingEntry("gui.right_click_wnd_close"));
			}

			SettingsPage *tooltips = interface->Add(new SettingsPage(STR_CONFIG_SETTING_INTERFACE_TOOLTIPS));
			{
				tooltips->Add(new SettingEntry("gui.hover_delay_ms"));
				tooltips->Add(new ConditionallyHiddenSettingEntry("gui.instant_tile_tooltip", []() -> bool { return _settings_client.gui.hover_delay_ms != 0; }));
				tooltips->Add(new SettingEntry("gui.town_name_tooltip_mode"));
				tooltips->Add(new SettingEntry("gui.industry_tooltip_show"));
				tooltips->Add(new ConditionallyHiddenSettingEntry("gui.industry_tooltip_show_name", []() -> bool { return !_settings_client.gui.industry_tooltip_show; }));
				tooltips->Add(new ConditionallyHiddenSettingEntry("gui.industry_tooltip_show_required", []() -> bool { return !_settings_client.gui.industry_tooltip_show; }));
				tooltips->Add(new ConditionallyHiddenSettingEntry("gui.industry_tooltip_show_stockpiled", []() -> bool { return !_settings_client.gui.industry_tooltip_show; }));
				tooltips->Add(new ConditionallyHiddenSettingEntry("gui.industry_tooltip_show_produced", []() -> bool { return !_settings_client.gui.industry_tooltip_show; }));
				tooltips->Add(new SettingEntry("gui.depot_tooltip_mode"));
				tooltips->Add(new SettingEntry("gui.waypoint_viewport_tooltip_name"));
				tooltips->Add(new SettingEntry("gui.station_viewport_tooltip_name"));
				tooltips->Add(new SettingEntry("gui.station_viewport_tooltip_cargo"));
				tooltips->Add(new SettingEntry("gui.station_rating_tooltip_mode"));
			}

			SettingsPage *save = interface->Add(new SettingsPage(STR_CONFIG_SETTING_INTERFACE_SAVE));
			{
				save->Add(new SettingEntry("gui.autosave_interval"));
				save->Add(new SettingEntry("gui.autosave_realtime"));
				save->Add(new SettingEntry("gui.autosave_on_network_disconnect"));
				save->Add(new SettingEntry("gui.savegame_overwrite_confirm"));
			}

			SettingsPage *viewports = interface->Add(new SettingsPage(STR_CONFIG_SETTING_INTERFACE_VIEWPORTS));
			{
				SettingsPage *viewport_map = viewports->Add(new SettingsPage(STR_CONFIG_SETTING_VIEWPORT_MAP_OPTIONS));
				{
					viewport_map->Add(new SettingEntry("gui.default_viewport_map_mode"));
					viewport_map->Add(new SettingEntry("gui.action_when_viewport_map_is_dblclicked"));
					viewport_map->Add(new SettingEntry("gui.show_scrolling_viewport_on_map"));
					viewport_map->Add(new SettingEntry("gui.show_slopes_on_viewport_map"));
					viewport_map->Add(new SettingEntry("gui.show_height_on_viewport_map"));
					viewport_map->Add(new SettingEntry("gui.show_bridges_on_map"));
					viewport_map->Add(new SettingEntry("gui.show_tunnels_on_map"));
					viewport_map->Add(new SettingEntry("gui.use_owner_colour_for_tunnelbridge"));
				}
				SettingsPage *viewport_route_overlay = viewports->Add(new SettingsPage(STR_CONFIG_SETTING_VEHICLE_ROUTE_OVERLAY));
				{
					viewport_route_overlay->Add(new SettingEntry("gui.show_vehicle_route_mode"));
					viewport_route_overlay->Add(new ConditionallyHiddenSettingEntry("gui.show_vehicle_route_steps", []() -> bool { return _settings_client.gui.show_vehicle_route_mode == 0; }));
					viewport_route_overlay->Add(new ConditionallyHiddenSettingEntry("gui.show_vehicle_route", []() -> bool { return _settings_client.gui.show_vehicle_route_mode == 0; }));
					viewport_route_overlay->Add(new ConditionallyHiddenSettingEntry("gui.dash_level_of_route_lines", []() -> bool { return _settings_client.gui.show_vehicle_route_mode == 0 || !_settings_client.gui.show_vehicle_route; }));
				}

				viewports->Add(new SettingEntry("gui.auto_scrolling"));
				viewports->Add(new SettingEntry("gui.scroll_mode"));
				viewports->Add(new SettingEntry("gui.smooth_scroll"));
				/* While the horizontal scrollwheel scrolling is written as general code, only
				 *  the cocoa (OSX) driver generates input for it.
				 *  Since it's also able to completely disable the scrollwheel will we display it on all platforms anyway */
				viewports->Add(new SettingEntry("gui.scrollwheel_scrolling"));
				viewports->Add(new SettingEntry("gui.scrollwheel_multiplier"));
#ifdef __APPLE__
				/* We might need to emulate a right mouse button on mac */
				viewports->Add(new SettingEntry("gui.right_mouse_btn_emulation"));
#endif
				viewports->Add(new SettingEntry("gui.population_in_label"));
				viewports->Add(new SettingEntry("gui.city_in_label"));
				viewports->Add(new SettingEntry("gui.liveries"));
				viewports->Add(new SettingEntry("gui.measure_tooltip"));
				viewports->Add(new SettingEntry("gui.loading_indicators"));
				viewports->Add(new SettingEntry("gui.show_track_reservation"));
				viewports->Add(new SettingEntry("gui.disable_water_animation"));
			}

			SettingsPage *construction = interface->Add(new SettingsPage(STR_CONFIG_SETTING_INTERFACE_CONSTRUCTION));
			{
				construction->Add(new SettingEntry("gui.link_terraform_toolbar"));
				construction->Add(new SettingEntry("gui.persistent_buildingtools"));
				construction->Add(new SettingEntry("gui.default_rail_type"));
				construction->Add(new SettingEntry("gui.default_road_type"));
				construction->Add(new SettingEntry("gui.demolish_confirm_mode"));
				construction->Add(new SettingEntry("gui.show_rail_polyline_tool"));
			}

			SettingsPage *vehicle_windows = interface->Add(new SettingsPage(STR_CONFIG_SETTING_INTERFACE_VEHICLE_WINDOWS));
			{
				vehicle_windows->Add(new SettingEntry("gui.advanced_vehicle_list"));
				vehicle_windows->Add(new SettingEntry("gui.show_newgrf_name"));
				vehicle_windows->Add(new SettingEntry("gui.show_cargo_in_vehicle_lists"));
				vehicle_windows->Add(new SettingEntry("gui.show_wagon_intro_year"));
				vehicle_windows->Add(new SettingEntry("gui.show_train_length_in_details"));
				vehicle_windows->Add(new SettingEntry("gui.show_train_weight_ratios_in_details"));
				vehicle_windows->Add(new SettingEntry("gui.show_vehicle_group_in_details"));
				vehicle_windows->Add(new SettingEntry("gui.show_vehicle_list_company_colour"));
				vehicle_windows->Add(new SettingEntry("gui.show_adv_load_mode_features"));
				vehicle_windows->Add(new SettingEntry("gui.disable_top_veh_list_mass_actions"));
				vehicle_windows->Add(new SettingEntry("gui.show_depot_sell_gui"));
				vehicle_windows->Add(new SettingEntry("gui.open_vehicle_gui_clone_share"));
				vehicle_windows->Add(new SettingEntry("gui.vehicle_names"));
				vehicle_windows->Add(new SettingEntry("gui.dual_pane_train_purchase_window"));
				vehicle_windows->Add(new ConditionallyHiddenSettingEntry("gui.dual_pane_train_purchase_window_dual_buttons", []() -> bool { return !_settings_client.gui.dual_pane_train_purchase_window; }));
				vehicle_windows->Add(new SettingEntry("gui.show_order_occupancy_by_default"));
				vehicle_windows->Add(new SettingEntry("gui.show_group_hierarchy_name"));
				vehicle_windows->Add(new ConditionallyHiddenSettingEntry("gui.show_vehicle_group_hierarchy_name", []() -> bool { return !_settings_client.gui.show_group_hierarchy_name; }));
				vehicle_windows->Add(new SettingEntry("gui.enable_single_veh_shared_order_gui"));
				vehicle_windows->Add(new SettingEntry("gui.show_order_number_vehicle_view"));
				vehicle_windows->Add(new SettingEntry("gui.shorten_vehicle_view_status"));
				vehicle_windows->Add(new SettingEntry("gui.show_speed_first_vehicle_view"));
				vehicle_windows->Add(new SettingEntry("gui.hide_default_stop_location"));
				vehicle_windows->Add(new SettingEntry("gui.show_running_costs_calendar_year"));
			}

			SettingsPage *departureboards = interface->Add(new SettingsPage(STR_CONFIG_SETTING_INTERFACE_DEPARTUREBOARDS));
			{
				departureboards->Add(new SettingEntry("gui.max_departures"));
				departureboards->Add(new ConditionallyHiddenSettingEntry("gui.max_departure_time", []() -> bool { return _settings_time.time_in_minutes; }));
				departureboards->Add(new ConditionallyHiddenSettingEntry("gui.max_departure_time_minutes", []() -> bool { return !_settings_time.time_in_minutes; }));
				departureboards->Add(new SettingEntry("gui.departure_calc_frequency"));
				departureboards->Add(new SettingEntry("gui.departure_show_vehicle"));
				departureboards->Add(new SettingEntry("gui.departure_show_group"));
				departureboards->Add(new SettingEntry("gui.departure_show_company"));
				departureboards->Add(new SettingEntry("gui.departure_show_vehicle_type"));
				departureboards->Add(new SettingEntry("gui.departure_show_vehicle_color"));
				departureboards->Add(new SettingEntry("gui.departure_larger_font"));
				departureboards->Add(new SettingEntry("gui.departure_destination_type"));
				departureboards->Add(new SettingEntry("gui.departure_show_both"));
				departureboards->Add(new SettingEntry("gui.departure_only_passengers"));
				departureboards->Add(new SettingEntry("gui.departure_smart_terminus"));
				departureboards->Add(new SettingEntry("gui.departure_conditionals"));
				departureboards->Add(new SettingEntry("gui.departure_show_all_stops"));
				departureboards->Add(new SettingEntry("gui.departure_merge_identical"));
			}

			SettingsPage *wallclock = interface->Add(new SettingsPage(STR_CONFIG_SETTING_INTERFACE_WALLCLOCK));
			{
				wallclock->Add(new SettingEntry("gui.override_time_settings"));
				SettingsPage *game = wallclock->Add(new SettingsPage(STR_CONFIG_SETTING_INTERFACE_TIME_SAVEGAME));
				{
					game->hide_callback = []() -> bool {
						return _game_mode == GM_MENU;
					};
					game->Add(new SettingEntry("game_time.time_in_minutes"));
					game->Add(new SettingEntry("game_time.ticks_per_minute"));
					game->Add(new SettingEntry("game_time.clock_offset"));
				}
				SettingsPage *client = wallclock->Add(new SettingsPage(STR_CONFIG_SETTING_INTERFACE_TIME_CLIENT));
				{
					client->hide_callback = []() -> bool {
						return _game_mode != GM_MENU && !_settings_client.gui.override_time_settings;
					};
					client->Add(new SettingEntry("gui.time_in_minutes"));
					client->Add(new SettingEntry("gui.ticks_per_minute"));
					client->Add(new SettingEntry("gui.clock_offset"));
				}

				wallclock->Add(new SettingEntry("gui.date_with_time"));
			}

			SettingsPage *timetable = interface->Add(new SettingsPage(STR_CONFIG_SETTING_INTERFACE_TIMETABLE));
			{
				timetable->Add(new SettingEntry("gui.timetable_in_ticks"));
				timetable->Add(new SettingEntry("gui.timetable_leftover_ticks"));
				timetable->Add(new SettingEntry("gui.timetable_arrival_departure"));
				timetable->Add(new SettingEntry("gui.timetable_start_text_entry"));
			}

			SettingsPage *signals = interface->Add(new SettingsPage(STR_CONFIG_SETTING_INTERFACE_SIGNALS));
			{
				signals->Add(new SettingEntry("construction.train_signal_side"));
				signals->Add(new SettingEntry("gui.semaphore_build_before"));
				signals->Add(new SettingEntry("gui.signal_gui_mode"));
				signals->Add(new SettingEntry("gui.cycle_signal_types"));
				signals->Add(new SettingEntry("gui.drag_signals_fixed_distance"));
				signals->Add(new SettingEntry("gui.drag_signals_skip_stations"));
				signals->Add(new SettingEntry("gui.auto_remove_signals"));
				signals->Add(new SettingEntry("gui.show_restricted_signal_recolour"));
				signals->Add(new SettingEntry("gui.show_all_signal_default"));
				signals->Add(new SettingEntry("gui.show_progsig_ui"));
				signals->Add(new SettingEntry("gui.show_noentrysig_ui"));
				signals->Add(new SettingEntry("gui.show_adv_tracerestrict_features"));
				signals->Add(new SettingEntry("gui.adv_sig_bridge_tun_modes"));
			}

			interface->Add(new SettingEntry("gui.toolbar_pos"));
			interface->Add(new SettingEntry("gui.statusbar_pos"));
			interface->Add(new SettingEntry("gui.prefer_teamchat"));
			interface->Add(new SettingEntry("gui.sort_track_types_by_speed"));
			interface->Add(new SettingEntry("gui.allow_hiding_waypoint_labels"));
		}

		SettingsPage *advisors = main->Add(new SettingsPage(STR_CONFIG_SETTING_ADVISORS));
		{
			advisors->Add(new SettingEntry("gui.coloured_news_year"));
			advisors->Add(new SettingEntry("news_display.general"));
			advisors->Add(new SettingEntry("news_display.new_vehicles"));
			advisors->Add(new SettingEntry("news_display.accident"));
			advisors->Add(new SettingEntry("news_display.accident_other"));
			advisors->Add(new SettingEntry("news_display.company_info"));
			advisors->Add(new SettingEntry("news_display.acceptance"));
			advisors->Add(new SettingEntry("news_display.arrival_player"));
			advisors->Add(new SettingEntry("news_display.arrival_other"));
			advisors->Add(new SettingEntry("news_display.advice"));
			advisors->Add(new SettingEntry("gui.order_review_system"));
			advisors->Add(new SettingEntry("gui.no_depot_order_warn"));
			advisors->Add(new SettingEntry("gui.vehicle_income_warn"));
			advisors->Add(new SettingEntry("gui.lost_vehicle_warn"));
			advisors->Add(new SettingEntry("gui.restriction_wait_vehicle_warn"));
			advisors->Add(new SettingEntry("gui.show_finances"));
			advisors->Add(new SettingEntry("news_display.economy"));
			advisors->Add(new SettingEntry("news_display.subsidies"));
			advisors->Add(new SettingEntry("news_display.open"));
			advisors->Add(new SettingEntry("news_display.close"));
			advisors->Add(new SettingEntry("news_display.production_player"));
			advisors->Add(new SettingEntry("news_display.production_other"));
			advisors->Add(new SettingEntry("news_display.production_nobody"));
		}

		SettingsPage *company = main->Add(new SettingsPage(STR_CONFIG_SETTING_COMPANY));
		{
			company->Add(new SettingEntry("gui.starting_colour"));
			company->Add(new SettingEntry("gui.starting_colour_secondary"));
			company->Add(new SettingEntry("company.engine_renew"));
			company->Add(new SettingEntry("company.engine_renew_months"));
			company->Add(new SettingEntry("company.engine_renew_money"));
			company->Add(new SettingEntry("vehicle.servint_ispercent"));
			company->Add(new SettingEntry("vehicle.servint_trains"));
			company->Add(new SettingEntry("vehicle.servint_roadveh"));
			company->Add(new SettingEntry("vehicle.servint_ships"));
			company->Add(new SettingEntry("vehicle.servint_aircraft"));
			company->Add(new SettingEntry("vehicle.auto_timetable_by_default"));
			company->Add(new SettingEntry("vehicle.auto_separation_by_default"));
			company->Add(new SettingEntry("auto_timetable_separation_rate"));
			company->Add(new SettingEntry("timetable_autofill_rounding"));
			company->Add(new SettingEntry("order_occupancy_smoothness"));
			company->Add(new SettingEntry("company.infra_others_buy_in_depot[0]"));
			company->Add(new SettingEntry("company.infra_others_buy_in_depot[1]"));
			company->Add(new SettingEntry("company.infra_others_buy_in_depot[2]"));
			company->Add(new SettingEntry("company.infra_others_buy_in_depot[3]"));
			company->Add(new SettingEntry("company.advance_order_on_clone"));
			company->Add(new SettingEntry("company.copy_clone_add_to_group"));
			company->Add(new SettingEntry("company.remain_if_next_order_same_station"));
			company->Add(new SettingEntry("company.default_sched_dispatch_duration"));
		}

		SettingsPage *accounting = main->Add(new SettingsPage(STR_CONFIG_SETTING_ACCOUNTING));
		{
			accounting->Add(new SettingEntry("difficulty.infinite_money"));
			accounting->Add(new SettingEntry("economy.inflation"));
			accounting->Add(new SettingEntry("economy.inflation_fixed_dates"));
			accounting->Add(new SettingEntry("difficulty.initial_interest"));
			accounting->Add(new SettingEntry("difficulty.max_loan"));
			accounting->Add(new SettingEntry("difficulty.subsidy_multiplier"));
			accounting->Add(new SettingEntry("difficulty.subsidy_duration"));
			accounting->Add(new SettingEntry("economy.feeder_payment_share"));
			accounting->Add(new SettingEntry("economy.infrastructure_maintenance"));
			accounting->Add(new SettingEntry("difficulty.vehicle_costs"));
			accounting->Add(new SettingEntry("difficulty.vehicle_costs_in_depot"));
			accounting->Add(new SettingEntry("difficulty.vehicle_costs_when_stopped"));
			accounting->Add(new SettingEntry("difficulty.construction_cost"));
			accounting->Add(new SettingEntry("economy.payment_algorithm"));
		}

		SettingsPage *vehicles = main->Add(new SettingsPage(STR_CONFIG_SETTING_VEHICLES));
		{
			SettingsPage *physics = vehicles->Add(new SettingsPage(STR_CONFIG_SETTING_VEHICLES_PHYSICS));
			{
				physics->Add(new SettingEntry("vehicle.train_acceleration_model"));
				physics->Add(new SettingEntry("vehicle.train_braking_model"));
				physics->Add(new ConditionallyHiddenSettingEntry("vehicle.realistic_braking_aspect_limited", []() -> bool { return GetGameSettings().vehicle.train_braking_model != TBM_REALISTIC; }));
				physics->Add(new ConditionallyHiddenSettingEntry("vehicle.limit_train_acceleration", []() -> bool { return GetGameSettings().vehicle.train_braking_model != TBM_REALISTIC; }));
				physics->Add(new ConditionallyHiddenSettingEntry("vehicle.track_edit_ignores_realistic_braking", []() -> bool { return GetGameSettings().vehicle.train_braking_model != TBM_REALISTIC; }));
				physics->Add(new SettingEntry("vehicle.train_slope_steepness"));
				physics->Add(new SettingEntry("vehicle.wagon_speed_limits"));
				physics->Add(new SettingEntry("vehicle.train_speed_adaptation"));
				physics->Add(new SettingEntry("vehicle.freight_trains"));
				physics->Add(new SettingEntry("vehicle.roadveh_acceleration_model"));
				physics->Add(new SettingEntry("vehicle.roadveh_slope_steepness"));
				physics->Add(new SettingEntry("vehicle.smoke_amount"));
				physics->Add(new SettingEntry("vehicle.plane_speed"));
				physics->Add(new SettingEntry("vehicle.ship_collision_avoidance"));
				physics->Add(new SettingEntry("vehicle.roadveh_articulated_overtaking"));
				physics->Add(new SettingEntry("vehicle.roadveh_cant_quantum_tunnel"));
				physics->Add(new SettingEntry("vehicle.slow_road_vehicles_in_curves"));
			}

			SettingsPage *routing = vehicles->Add(new SettingsPage(STR_CONFIG_SETTING_VEHICLES_ROUTING));
			{
				routing->Add(new SettingEntry("vehicle.road_side"));
				routing->Add(new SettingEntry("pf.pathfinder_for_trains"));
				routing->Add(new SettingEntry("difficulty.line_reverse_mode"));
				routing->Add(new SettingEntry("pf.reverse_at_signals"));
				routing->Add(new SettingEntry("pf.back_of_one_way_pbs_waiting_point"));
				routing->Add(new SettingEntry("pf.forbid_90_deg"));
				routing->Add(new SettingEntry("pf.pathfinder_for_roadvehs"));
				routing->Add(new SettingEntry("pf.pathfinder_for_ships"));
				routing->Add(new SettingEntry("pf.reroute_rv_on_layout_change"));
				routing->Add(new SettingEntry("vehicle.drive_through_train_depot"));
			}

			SettingsPage *orders = vehicles->Add(new SettingsPage(STR_CONFIG_SETTING_VEHICLES_ORDERS));
			{
				orders->Add(new SettingEntry("gui.new_nonstop"));
				orders->Add(new SettingEntry("gui.quick_goto"));
				orders->Add(new SettingEntry("gui.stop_location"));
				orders->Add(new SettingEntry("order.nonstop_only"));
			}

			vehicles->Add(new SettingEntry("vehicle.adjacent_crossings"));
			vehicles->Add(new SettingEntry("vehicle.safer_crossings"));
			vehicles->Add(new SettingEntry("vehicle.non_leading_engines_keep_name"));
		}

		SettingsPage *limitations = main->Add(new SettingsPage(STR_CONFIG_SETTING_LIMITATIONS));
		{
			limitations->Add(new SettingEntry("construction.command_pause_level"));
			limitations->Add(new SettingEntry("construction.autoslope"));
			limitations->Add(new SettingEntry("construction.extra_dynamite"));
			limitations->Add(new SettingEntry("construction.map_height_limit"));
			limitations->Add(new SettingEntry("construction.max_bridge_length"));
			limitations->Add(new SettingEntry("construction.max_bridge_height"));
			limitations->Add(new SettingEntry("construction.max_tunnel_length"));
			limitations->Add(new SettingEntry("construction.chunnel"));
			limitations->Add(new SettingEntry("station.never_expire_airports"));
			limitations->Add(new SettingEntry("vehicle.never_expire_vehicles"));
			limitations->Add(new SettingEntry("vehicle.no_expire_vehicles_after"));
			limitations->Add(new SettingEntry("vehicle.no_introduce_vehicles_after"));
			limitations->Add(new SettingEntry("vehicle.max_trains"));
			limitations->Add(new SettingEntry("vehicle.max_roadveh"));
			limitations->Add(new SettingEntry("vehicle.max_aircraft"));
			limitations->Add(new SettingEntry("vehicle.max_ships"));
			limitations->Add(new SettingEntry("vehicle.max_train_length"));
			limitations->Add(new SettingEntry("vehicle.through_load_speed_limit"));
			limitations->Add(new SettingEntry("vehicle.rail_depot_speed_limit"));
			limitations->Add(new SettingEntry("station.station_spread"));
			limitations->Add(new SettingEntry("station.distant_join_stations"));
			limitations->Add(new SettingEntry("station.modified_catchment"));
			limitations->Add(new SettingEntry("station.catchment_increase"));
			limitations->Add(new SettingEntry("construction.road_stop_on_town_road"));
			limitations->Add(new SettingEntry("construction.road_stop_on_competitor_road"));
			limitations->Add(new SettingEntry("construction.crossing_with_competitor"));
			limitations->Add(new SettingEntry("construction.convert_town_road_no_houses"));
			limitations->Add(new SettingEntry("vehicle.disable_elrails"));
			limitations->Add(new SettingEntry("order.station_length_loading_penalty"));
			limitations->Add(new SettingEntry("construction.maximum_signal_evaluations"));
			limitations->Add(new SettingEntry("construction.enable_build_river"));
			limitations->Add(new SettingEntry("construction.enable_remove_water"));
			limitations->Add(new SettingEntry("construction.road_custom_bridge_heads"));
			limitations->Add(new SettingEntry("construction.rail_custom_bridge_heads"));
			limitations->Add(new SettingEntry("construction.allow_grf_objects_under_bridges"));
			limitations->Add(new SettingEntry("construction.allow_stations_under_bridges"));
			limitations->Add(new SettingEntry("construction.allow_road_stops_under_bridges"));
			limitations->Add(new SettingEntry("construction.allow_docks_under_bridges"));
			limitations->Add(new SettingEntry("construction.purchase_land_permitted"));
			limitations->Add(new SettingEntry("construction.build_object_area_permitted"));
			limitations->Add(new SettingEntry("construction.no_expire_objects_after"));
			limitations->Add(new SettingEntry("construction.ignore_object_intro_dates"));
		}

		SettingsPage *disasters = main->Add(new SettingsPage(STR_CONFIG_SETTING_ACCIDENTS));
		{
			disasters->Add(new SettingEntry("difficulty.disasters"));
			disasters->Add(new SettingEntry("difficulty.economy"));
			disasters->Add(new SettingEntry("vehicle.plane_crashes"));
			disasters->Add(new SettingEntry("vehicle.no_train_crash_other_company"));
			disasters->Add(new SettingEntry("difficulty.vehicle_breakdowns"));
			disasters->Add(new SettingEntry("vehicle.improved_breakdowns"));
			disasters->Add(new SettingEntry("vehicle.pay_for_repair"));
			disasters->Add(new SettingEntry("vehicle.repair_cost"));
			disasters->Add(new SettingEntry("order.no_servicing_if_no_breakdowns"));
			disasters->Add(new SettingEntry("order.serviceathelipad"));
		}

		SettingsPage *genworld = main->Add(new SettingsPage(STR_CONFIG_SETTING_GENWORLD));
		{
			SettingsPage *rivers = genworld->Add(new SettingsPage(STR_CONFIG_SETTING_GENWORLD_RIVERS_LAKES));
			{
				rivers->Add(new SettingEntry("game_creation.amount_of_rivers"));
				rivers->Add(new SettingEntry("game_creation.min_river_length"));
				rivers->Add(new SettingEntry("game_creation.river_route_random"));
				rivers->Add(new SettingEntry("game_creation.rivers_top_of_hill"));
				rivers->Add(new SettingEntry("game_creation.river_tropics_width"));
				rivers->Add(new SettingEntry("game_creation.lake_tropics_width"));
				rivers->Add(new SettingEntry("game_creation.coast_tropics_width"));
				rivers->Add(new SettingEntry("game_creation.lake_size"));
				rivers->Add(new SettingEntry("game_creation.lakes_allowed_in_deserts"));
			}
			genworld->Add(new SettingEntry("game_creation.landscape"));
			genworld->Add(new SettingEntry("game_creation.land_generator"));
			genworld->Add(new SettingEntry("difficulty.terrain_type"));
			genworld->Add(new SettingEntry("game_creation.tgen_smoothness"));
			genworld->Add(new SettingEntry("game_creation.variety"));
			genworld->Add(new SettingEntry("game_creation.climate_threshold_mode"));
			auto coverage_hide = []() -> bool { return GetGameSettings().game_creation.climate_threshold_mode != 0; };
			auto snow_line_height_hide = []() -> bool { return GetGameSettings().game_creation.climate_threshold_mode != 1 && _game_mode == GM_MENU; };
			auto rainforest_line_height_hide = []() -> bool { return GetGameSettings().game_creation.climate_threshold_mode != 1; };
			genworld->Add(new ConditionallyHiddenSettingEntry("game_creation.snow_coverage", coverage_hide));
			genworld->Add(new ConditionallyHiddenSettingEntry("game_creation.snow_line_height", snow_line_height_hide));
			genworld->Add(new ConditionallyHiddenSettingEntry("game_creation.desert_coverage", coverage_hide));
			genworld->Add(new ConditionallyHiddenSettingEntry("game_creation.rainforest_line_height", rainforest_line_height_hide));
			genworld->Add(new SettingEntry("game_creation.amount_of_rocks"));
			genworld->Add(new SettingEntry("game_creation.height_affects_rocks"));
			genworld->Add(new SettingEntry("game_creation.build_public_roads"));
		}

		SettingsPage *environment = main->Add(new SettingsPage(STR_CONFIG_SETTING_ENVIRONMENT));
		{
			SettingsPage *time = environment->Add(new SettingsPage(STR_CONFIG_SETTING_ENVIRONMENT_TIME));
			{
				time->Add(new SettingEntry("economy.timekeeping_units"));
				time->Add(new SettingEntry("economy.minutes_per_calendar_year"));
				time->Add(new SettingEntry("game_creation.ending_year"));
				time->Add(new SettingEntry("gui.pause_on_newgame"));
				time->Add(new SettingEntry("gui.fast_forward_speed_limit"));
				time->Add(new SettingEntry("economy.day_length_factor"));
				time->Add(new SettingEntry("economy.tick_rate"));
			}

			SettingsPage *authorities = environment->Add(new SettingsPage(STR_CONFIG_SETTING_ENVIRONMENT_AUTHORITIES));
			{
				authorities->Add(new SettingEntry("difficulty.town_council_tolerance"));
				authorities->Add(new SettingEntry("economy.bribe"));
				authorities->Add(new SettingEntry("economy.exclusive_rights"));
				authorities->Add(new SettingEntry("economy.fund_roads"));
				authorities->Add(new SettingEntry("economy.fund_buildings"));
				authorities->Add(new SettingEntry("economy.station_noise_level"));
			}

			SettingsPage *towns = environment->Add(new SettingsPage(STR_CONFIG_SETTING_ENVIRONMENT_TOWNS));
			{
				SettingsPage *town_zone = towns->Add(new SettingsPage(STR_CONFIG_SETTING_TOWN_ZONES));
				{
					town_zone->hide_callback = []() -> bool {
						return !GetGameSettings().economy.town_zone_calc_mode;
					};
					town_zone->Add(new SettingEntry("economy.town_zone_0_mult"));
					town_zone->Add(new SettingEntry("economy.town_zone_1_mult"));
					town_zone->Add(new SettingEntry("economy.town_zone_2_mult"));
					town_zone->Add(new SettingEntry("economy.town_zone_3_mult"));
					town_zone->Add(new SettingEntry("economy.town_zone_4_mult"));
					town_zone->Add(new SettingEntry("economy.city_zone_0_mult"));
					town_zone->Add(new SettingEntry("economy.city_zone_1_mult"));
					town_zone->Add(new SettingEntry("economy.city_zone_2_mult"));
					town_zone->Add(new SettingEntry("economy.city_zone_3_mult"));
					town_zone->Add(new SettingEntry("economy.city_zone_4_mult"));
				}
				towns->Add(new SettingEntry("economy.town_cargo_scale"));
				towns->Add(new SettingEntry("economy.town_cargo_scale_mode"));
				towns->Add(new SettingEntry("economy.town_growth_rate"));
				towns->Add(new SettingEntry("economy.town_growth_cargo_transported"));
				towns->Add(new SettingEntry("economy.town_zone_calc_mode"));
				towns->Add(new SettingEntry("economy.allow_town_roads"));
				towns->Add(new SettingEntry("economy.allow_town_level_crossings"));
				towns->Add(new SettingEntry("economy.allow_town_bridges"));
				towns->Add(new SettingEntry("economy.town_build_tunnels"));
				towns->Add(new SettingEntry("economy.town_max_road_slope"));
				towns->Add(new SettingEntry("economy.found_town"));
				towns->Add(new SettingEntry("economy.town_layout"));
				towns->Add(new SettingEntry("economy.larger_towns"));
				towns->Add(new SettingEntry("economy.initial_city_size"));
				towns->Add(new SettingEntry("economy.town_min_distance"));
				towns->Add(new SettingEntry("economy.max_town_heightlevel"));
				towns->Add(new SettingEntry("economy.min_town_land_area"));
				towns->Add(new SettingEntry("economy.min_city_land_area"));
				towns->Add(new SettingEntry("economy.town_cargogen_mode"));
				towns->Add(new SettingEntry("economy.random_road_reconstruction"));
			}

			SettingsPage *industries = environment->Add(new SettingsPage(STR_CONFIG_SETTING_ENVIRONMENT_INDUSTRIES));
			{
				industries->Add(new SettingEntry("economy.industry_cargo_scale"));
				industries->Add(new SettingEntry("economy.industry_cargo_scale_mode"));
				industries->Add(new SettingEntry("difficulty.industry_density"));
				industries->Add(new SettingEntry("construction.raw_industry_construction"));
				industries->Add(new SettingEntry("construction.industry_platform"));
				industries->Add(new SettingEntry("economy.multiple_industry_per_town"));
				industries->Add(new SettingEntry("game_creation.oil_refinery_limit"));
				industries->Add(new SettingEntry("economy.type"));
				industries->Add(new SettingEntry("station.serve_neutral_industries"));
				industries->Add(new SettingEntry("station.station_delivery_mode"));
				industries->Add(new SettingEntry("economy.spawn_primary_industry_only"));
			}

			SettingsPage *cdist = environment->Add(new SettingsPage(STR_CONFIG_SETTING_ENVIRONMENT_CARGODIST));
			{
				cdist->Add(new SettingEntry("linkgraph.recalc_time"));
				cdist->Add(new SettingEntry("linkgraph.recalc_interval"));
				cdist->Add(new SettingEntry("linkgraph.distribution_pax"));
				cdist->Add(new SettingEntry("linkgraph.distribution_mail"));
				cdist->Add(new SettingEntry("linkgraph.distribution_armoured"));
				cdist->Add(new SettingEntry("linkgraph.distribution_default"));
				SettingsPage *cdist_override = cdist->Add(new SettingsPage(STR_CONFIG_SETTING_ENVIRONMENT_CARGODIST_PER_CARGO_OVERRIDE));
				{
					const SettingTable &linkgraph_table = GetLinkGraphSettingTable();
					uint base_index = GetSettingIndexByFullName(linkgraph_table, "linkgraph.distribution_per_cargo[0]");
					assert(base_index != UINT32_MAX);
					for (CargoID c = 0; c < NUM_CARGO; c++) {
						cdist_override->Add(new CargoDestPerCargoSettingEntry(c, GetSettingDescription(linkgraph_table, base_index + c)->AsIntSetting()));
					}
				}
				cdist->Add(new SettingEntry("linkgraph.accuracy"));
				cdist->Add(new SettingEntry("linkgraph.demand_distance"));
				cdist->Add(new SettingEntry("linkgraph.demand_size"));
				cdist->Add(new SettingEntry("linkgraph.short_path_saturation"));
				cdist->Add(new SettingEntry("linkgraph.aircraft_link_scale"));
			}

			SettingsPage *trees = environment->Add(new SettingsPage(STR_CONFIG_SETTING_ENVIRONMENT_TREES));
			{
				trees->Add(new SettingEntry("game_creation.tree_placer"));
				trees->Add(new SettingEntry("construction.extra_tree_placement"));
				trees->Add(new SettingEntry("construction.trees_around_snow_line_enabled"));
				trees->Add(new SettingEntry("construction.trees_around_snow_line_range"));
				trees->Add(new SettingEntry("construction.trees_around_snow_line_dynamic_range"));
				trees->Add(new SettingEntry("construction.tree_growth_rate"));
			}

			environment->Add(new SettingEntry("construction.flood_from_edges"));
			environment->Add(new SettingEntry("construction.map_edge_mode"));
			environment->Add(new SettingEntry("station.cargo_class_rating_wait_time"));
			environment->Add(new SettingEntry("station.station_size_rating_cargo_amount"));
			environment->Add(new SettingEntry("construction.purchased_land_clear_ground"));
		}

		SettingsPage *ai = main->Add(new SettingsPage(STR_CONFIG_SETTING_AI));
		{
			SettingsPage *npc = ai->Add(new SettingsPage(STR_CONFIG_SETTING_AI_NPC));
			{
				npc->Add(new SettingEntry("script.script_max_opcode_till_suspend"));
				npc->Add(new SettingEntry("script.script_max_memory_megabytes"));
				npc->Add(new SettingEntry("difficulty.competitor_speed"));
				npc->Add(new SettingEntry("ai.ai_in_multiplayer"));
				npc->Add(new SettingEntry("ai.ai_disable_veh_train"));
				npc->Add(new SettingEntry("ai.ai_disable_veh_roadveh"));
				npc->Add(new SettingEntry("ai.ai_disable_veh_aircraft"));
				npc->Add(new SettingEntry("ai.ai_disable_veh_ship"));
			}

			SettingsPage *sharing = ai->Add(new SettingsPage(STR_CONFIG_SETTING_SHARING));
			{
				sharing->Add(new SettingEntry("economy.infrastructure_sharing[0]"));
				sharing->Add(new SettingEntry("economy.infrastructure_sharing[1]"));
				sharing->Add(new SettingEntry("economy.infrastructure_sharing[2]"));
				sharing->Add(new SettingEntry("economy.infrastructure_sharing[3]"));
				sharing->Add(new SettingEntry("economy.sharing_fee[0]"));
				sharing->Add(new SettingEntry("economy.sharing_fee[1]"));
				sharing->Add(new SettingEntry("economy.sharing_fee[2]"));
				sharing->Add(new SettingEntry("economy.sharing_fee[3]"));
				sharing->Add(new SettingEntry("economy.sharing_payment_in_debt"));
			}

			ai->Add(new SettingEntry("economy.give_money"));
			ai->Add(new SettingEntry("economy.allow_shares"));
			ai->Add(new ConditionallyHiddenSettingEntry("economy.min_years_for_shares", []() -> bool { return !GetGameSettings().economy.allow_shares; }));
			ai->Add(new SettingEntry("difficulty.money_cheat_in_multiplayer"));
			ai->Add(new SettingEntry("difficulty.rename_towns_in_multiplayer"));
			ai->Add(new SettingEntry("difficulty.override_town_settings_in_multiplayer"));
		}

		SettingsPage *scenario = main->Add(new SettingsPage(STR_CONFIG_SETTING_SCENARIO_EDITOR));
		scenario->hide_callback = []() -> bool {
			return _game_mode == GM_NORMAL;
		};
		{
			scenario->Add(new SettingEntry("scenario.multiple_buildings"));
			scenario->Add(new SettingEntry("scenario.house_ignore_dates"));
			scenario->Add(new SettingEntry("scenario.house_ignore_zones"));
			scenario->Add(new SettingEntry("scenario.house_ignore_grf"));
		}

		SettingsPage *network = main->Add(new SettingsPage(STR_CONFIG_SETTING_NETWORK));
		{
			network->Add(new SettingEntry("network.use_relay_service"));
		}

		main->Init();
	}
	return *main;
}

static const StringID _game_settings_restrict_dropdown[] = {
	STR_CONFIG_SETTING_RESTRICT_BASIC,                            // RM_BASIC
	STR_CONFIG_SETTING_RESTRICT_ADVANCED,                         // RM_ADVANCED
	STR_CONFIG_SETTING_RESTRICT_ALL,                              // RM_ALL
	STR_CONFIG_SETTING_RESTRICT_CHANGED_AGAINST_DEFAULT,          // RM_CHANGED_AGAINST_DEFAULT
	STR_CONFIG_SETTING_RESTRICT_CHANGED_AGAINST_NEW,              // RM_CHANGED_AGAINST_NEW
	STR_CONFIG_SETTING_RESTRICT_PATCH,                            // RM_PATCH
};
static_assert(lengthof(_game_settings_restrict_dropdown) == RM_END);

/** Warnings about hidden search results. */
enum WarnHiddenResult {
	WHR_NONE,          ///< Nothing was filtering matches away.
	WHR_CATEGORY,      ///< Category setting filtered matches away.
	WHR_TYPE,          ///< Type setting filtered matches away.
	WHR_CATEGORY_TYPE, ///< Both category and type settings filtered matches away.
};

/**
 * Callback function for the reset all settings button
 * @param w Window which is calling this callback
 * @param confirmed boolean value, true when yes was clicked, false otherwise
 */
static void ResetAllSettingsConfirmationCallback(Window *w, bool confirmed)
{
	if (confirmed) {
		GetSettingsTree().ResetAll();
		GetSettingsTree().FoldAll();
		w->InvalidateData();
	}
}

/** Window to edit settings of the game. */
struct GameSettingsWindow : Window {
	static GameSettings *settings_ptr; ///< Pointer to the game settings being displayed and modified.

	SettingEntry *valuewindow_entry;   ///< If non-nullptr, pointer to setting for which a value-entering window has been opened.
	SettingEntry *clicked_entry;       ///< If non-nullptr, pointer to a clicked numeric setting (with a depressed left or right button).
	SettingEntry *last_clicked;        ///< If non-nullptr, pointer to the last clicked setting.
	SettingEntry *valuedropdown_entry; ///< If non-nullptr, pointer to the value for which a dropdown window is currently opened.
	bool closing_dropdown;             ///< True, if the dropdown list is currently closing.

	SettingFilter filter;              ///< Filter for the list.
	QueryString filter_editbox;        ///< Filter editbox;
	bool manually_changed_folding;     ///< Whether the user expanded/collapsed something manually.
	WarnHiddenResult warn_missing;     ///< Whether and how to warn about missing search results.
	int warn_lines;                    ///< Number of lines used for warning about missing search results.

	Scrollbar *vscroll;

	GameSettingsWindow(WindowDesc *desc) : Window(desc), filter_editbox(50)
	{
		this->warn_missing = WHR_NONE;
		this->warn_lines = 0;
		this->filter.mode = (RestrictionMode)_settings_client.gui.settings_restriction_mode;
		this->filter.min_cat = RM_ALL;
		this->filter.type = ST_ALL;
		this->filter.type_hides = false;
		this->settings_ptr = &GetGameSettings();

		GetSettingsTree().FoldAll(); // Close all sub-pages

		this->valuewindow_entry = nullptr; // No setting entry for which a entry window is opened
		this->clicked_entry = nullptr; // No numeric setting buttons are depressed
		this->last_clicked = nullptr;
		this->valuedropdown_entry = nullptr;
		this->closing_dropdown = false;
		this->manually_changed_folding = false;

		this->CreateNestedTree();
		this->vscroll = this->GetScrollbar(WID_GS_SCROLLBAR);
		this->FinishInitNested(WN_GAME_OPTIONS_GAME_SETTINGS);

		this->querystrings[WID_GS_FILTER] = &this->filter_editbox;
		this->filter_editbox.cancel_button = QueryString::ACTION_CLEAR;
		this->SetFocusedWidget(WID_GS_FILTER);

		this->InvalidateData();
	}

	void OnInit() override
	{
		_circle_size = maxdim(GetSpriteSize(SPR_CIRCLE_FOLDED), GetSpriteSize(SPR_CIRCLE_UNFOLDED));
	}

	void UpdateWidgetSize(WidgetID widget, Dimension *size, [[maybe_unused]] const Dimension &padding, [[maybe_unused]] Dimension *fill, [[maybe_unused]] Dimension *resize) override
	{
		switch (widget) {
			case WID_GS_OPTIONSPANEL:
				resize->height = SETTING_HEIGHT = std::max({(int)_circle_size.height, SETTING_BUTTON_HEIGHT, GetCharacterHeight(FS_NORMAL)}) + WidgetDimensions::scaled.vsep_normal;
				resize->width = 1;

				size->height = 5 * resize->height + WidgetDimensions::scaled.framerect.Vertical();
				break;

			case WID_GS_HELP_TEXT: {
				static const StringID setting_types[] = {
					STR_CONFIG_SETTING_TYPE_CLIENT,
					STR_CONFIG_SETTING_TYPE_COMPANY_MENU, STR_CONFIG_SETTING_TYPE_COMPANY_INGAME,
					STR_CONFIG_SETTING_TYPE_GAME_MENU, STR_CONFIG_SETTING_TYPE_GAME_INGAME,
				};
				for (uint i = 0; i < lengthof(setting_types); i++) {
					SetDParam(0, setting_types[i]);
					size->width = std::max(size->width, GetStringBoundingBox(STR_CONFIG_SETTING_TYPE).width + padding.width);
				}
				size->height = 2 * GetCharacterHeight(FS_NORMAL) + WidgetDimensions::scaled.vsep_normal +
						std::max(size->height, GetSettingsTree().GetMaxHelpHeight(size->width));
				break;
			}

			case WID_GS_RESTRICT_CATEGORY:
			case WID_GS_RESTRICT_TYPE:
				size->width = std::max(GetStringBoundingBox(STR_CONFIG_SETTING_RESTRICT_CATEGORY).width, GetStringBoundingBox(STR_CONFIG_SETTING_RESTRICT_TYPE).width);
				break;

			default:
				break;
		}
	}

	void OnPaint() override
	{
		if (this->closing_dropdown) {
			this->closing_dropdown = false;
			assert(this->valuedropdown_entry != nullptr);
			this->valuedropdown_entry->SetButtons(0);
			this->valuedropdown_entry = nullptr;
		}

		/* Reserve the correct number of lines for the 'some search results are hidden' notice in the central settings display panel. */
		const Rect panel = this->GetWidget<NWidgetBase>(WID_GS_OPTIONSPANEL)->GetCurrentRect().Shrink(WidgetDimensions::scaled.frametext);
		StringID warn_str = STR_CONFIG_SETTING_CATEGORY_HIDES - 1 + this->warn_missing;
		int new_warn_lines;
		if (this->warn_missing == WHR_NONE) {
			new_warn_lines = 0;
		} else {
			SetDParam(0, _game_settings_restrict_dropdown[this->filter.min_cat]);
			new_warn_lines = GetStringLineCount(warn_str, panel.Width());
		}
		if (this->warn_lines != new_warn_lines) {
			this->vscroll->SetCount(this->vscroll->GetCount() - this->warn_lines + new_warn_lines);
			this->warn_lines = new_warn_lines;
		}

		this->DrawWidgets();

		/* Draw the 'some search results are hidden' notice. */
		if (this->warn_missing != WHR_NONE) {
			SetDParam(0, _game_settings_restrict_dropdown[this->filter.min_cat]);
			DrawStringMultiLine(panel.WithHeight(this->warn_lines * GetCharacterHeight(FS_NORMAL)), warn_str, TC_FROMSTRING, SA_CENTER);
		}
	}

	void SetStringParameters(WidgetID widget) const override
	{
		switch (widget) {
			case WID_GS_RESTRICT_DROPDOWN:
				SetDParam(0, _game_settings_restrict_dropdown[this->filter.mode]);
				break;

			case WID_GS_TYPE_DROPDOWN:
				switch (this->filter.type) {
					case ST_GAME:    SetDParam(0, _game_mode == GM_MENU ? STR_CONFIG_SETTING_TYPE_DROPDOWN_GAME_MENU : STR_CONFIG_SETTING_TYPE_DROPDOWN_GAME_INGAME); break;
					case ST_COMPANY: SetDParam(0, _game_mode == GM_MENU ? STR_CONFIG_SETTING_TYPE_DROPDOWN_COMPANY_MENU : STR_CONFIG_SETTING_TYPE_DROPDOWN_COMPANY_INGAME); break;
					case ST_CLIENT:  SetDParam(0, STR_CONFIG_SETTING_TYPE_DROPDOWN_CLIENT); break;
					default:         SetDParam(0, STR_CONFIG_SETTING_TYPE_DROPDOWN_ALL); break;
				}
				break;
		}
	}

	DropDownList BuildDropDownList(WidgetID widget) const
	{
		DropDownList list;
		switch (widget) {
			case WID_GS_RESTRICT_DROPDOWN:
				for (int mode = 0; mode != RM_END; mode++) {
					/* If we are in adv. settings screen for the new game's settings,
					 * we don't want to allow comparing with new game's settings. */
					bool disabled = mode == RM_CHANGED_AGAINST_NEW && settings_ptr == &_settings_newgame;

					list.push_back(MakeDropDownListStringItem(_game_settings_restrict_dropdown[mode], mode, disabled));
				}
				break;

			case WID_GS_TYPE_DROPDOWN:
				list.push_back(MakeDropDownListStringItem(STR_CONFIG_SETTING_TYPE_DROPDOWN_ALL, ST_ALL));
				list.push_back(MakeDropDownListStringItem(_game_mode == GM_MENU ? STR_CONFIG_SETTING_TYPE_DROPDOWN_GAME_MENU : STR_CONFIG_SETTING_TYPE_DROPDOWN_GAME_INGAME, ST_GAME));
				list.push_back(MakeDropDownListStringItem(_game_mode == GM_MENU ? STR_CONFIG_SETTING_TYPE_DROPDOWN_COMPANY_MENU : STR_CONFIG_SETTING_TYPE_DROPDOWN_COMPANY_INGAME, ST_COMPANY));
				list.push_back(MakeDropDownListStringItem(STR_CONFIG_SETTING_TYPE_DROPDOWN_CLIENT, ST_CLIENT));
				break;
		}
		return list;
	}

	void DrawWidget(const Rect &r, WidgetID widget) const override
	{
		switch (widget) {
			case WID_GS_OPTIONSPANEL: {
				Rect tr = r.Shrink(WidgetDimensions::scaled.frametext, WidgetDimensions::scaled.framerect);
				tr.top += this->warn_lines * SETTING_HEIGHT;
				uint last_row = this->vscroll->GetPosition() + this->vscroll->GetCapacity() - this->warn_lines;
				int next_row = GetSettingsTree().Draw(settings_ptr, tr.left, tr.right, tr.top,
						this->vscroll->GetPosition(), last_row, this->last_clicked);
				if (next_row == 0) DrawString(tr, STR_CONFIG_SETTINGS_NONE);
				break;
			}

			case WID_GS_HELP_TEXT:
				if (this->last_clicked != nullptr) {
					const IntSettingDesc *sd = this->last_clicked->setting;

					Rect tr = r;
					switch (sd->GetType()) {
						case ST_COMPANY: SetDParam(0, _game_mode == GM_MENU ? STR_CONFIG_SETTING_TYPE_COMPANY_MENU : STR_CONFIG_SETTING_TYPE_COMPANY_INGAME); break;
						case ST_CLIENT:  SetDParam(0, STR_CONFIG_SETTING_TYPE_CLIENT); break;
						case ST_GAME:    SetDParam(0, _game_mode == GM_MENU ? STR_CONFIG_SETTING_TYPE_GAME_MENU : STR_CONFIG_SETTING_TYPE_GAME_INGAME); break;
						default: NOT_REACHED();
					}
					DrawString(tr, STR_CONFIG_SETTING_TYPE);
					tr.top += GetCharacterHeight(FS_NORMAL);

					sd->SetValueDParams(0, sd->def);
					DrawString(tr, STR_CONFIG_SETTING_DEFAULT_VALUE);
					tr.top += GetCharacterHeight(FS_NORMAL) + WidgetDimensions::scaled.vsep_normal;

					if (sd->guiproc != nullptr) {
						SettingOnGuiCtrlData data;
						data.type = SOGCT_GUI_WARNING_TEXT;
						data.text = STR_NULL;
						data.val = sd->Read(ResolveObject(settings_ptr, sd));
						if (sd->guiproc(data)) {
							const Dimension warning_dimensions = GetSpriteSize(SPR_WARNING_SIGN);
							const int step_height = std::max<int>(warning_dimensions.height, GetCharacterHeight(FS_NORMAL));
							const int text_offset_y = (step_height - GetCharacterHeight(FS_NORMAL)) / 2;
							const int warning_offset_y = (step_height - warning_dimensions.height) / 2;
							const bool rtl = _current_text_dir == TD_RTL;

							int left = tr.left;
							int right = tr.right;
							DrawSprite(SPR_WARNING_SIGN, 0, rtl ? right - warning_dimensions.width - 5 : left + 5, tr.top + warning_offset_y);
							if (rtl) {
								right -= (warning_dimensions.width + 10);
							} else {
								left += (warning_dimensions.width + 10);
							}
							DrawString(left, right, tr.top + text_offset_y, data.text, TC_RED);

							tr.top += step_height + WidgetDimensions::scaled.vsep_normal;
						}
					}

					DrawStringMultiLine(tr, sd->GetHelp(), TC_WHITE);
				}
				break;

			default:
				break;
		}
	}

	/**
	 * Set the entry that should have its help text displayed, and mark the window dirty so it gets repainted.
	 * @param pe Setting to display help text of, use \c nullptr to stop displaying help of the currently displayed setting.
	 */
	void SetDisplayedHelpText(SettingEntry *pe)
	{
		if (this->last_clicked != pe) this->SetDirty();
		this->last_clicked = pe;
	}

	void OnClick([[maybe_unused]] Point pt, WidgetID widget, [[maybe_unused]] int click_count) override
	{
		switch (widget) {
			case WID_GS_EXPAND_ALL:
				this->manually_changed_folding = true;
				GetSettingsTree().UnFoldAll();
				this->InvalidateData();
				break;

			case WID_GS_COLLAPSE_ALL:
				this->manually_changed_folding = true;
				GetSettingsTree().FoldAll();
				this->InvalidateData();
				break;

			case WID_GS_RESET_ALL:
				ShowQuery(
					STR_CONFIG_SETTING_RESET_ALL_CONFIRMATION_DIALOG_CAPTION,
					STR_CONFIG_SETTING_RESET_ALL_CONFIRMATION_DIALOG_TEXT,
					this,
					ResetAllSettingsConfirmationCallback
				);
				break;

			case WID_GS_RESTRICT_DROPDOWN: {
				DropDownList list = this->BuildDropDownList(widget);
				if (!list.empty()) {
					ShowDropDownList(this, std::move(list), this->filter.mode, widget);
				}
				break;
			}

			case WID_GS_TYPE_DROPDOWN: {
				DropDownList list = this->BuildDropDownList(widget);
				if (!list.empty()) {
					ShowDropDownList(this, std::move(list), this->filter.type, widget);
				}
				break;
			}
		}

		if (widget != WID_GS_OPTIONSPANEL) return;

		int32_t btn = this->vscroll->GetScrolledRowFromWidget(pt.y, this, WID_GS_OPTIONSPANEL, WidgetDimensions::scaled.framerect.top);
		if (btn == INT32_MAX || btn < this->warn_lines) return;
		btn -= this->warn_lines;

		uint cur_row = 0;
		BaseSettingEntry *clicked_entry = GetSettingsTree().FindEntry(btn, &cur_row);

		if (clicked_entry == nullptr) return;  // Clicked below the last setting of the page

		int x = (_current_text_dir == TD_RTL ? this->width - 1 - pt.x : pt.x) - WidgetDimensions::scaled.frametext.left - (clicked_entry->level + 1) * WidgetDimensions::scaled.hsep_indent;  // Shift x coordinate
		if (x < 0) return;  // Clicked left of the entry

		SettingsPage *clicked_page = dynamic_cast<SettingsPage*>(clicked_entry);
		if (clicked_page != nullptr) {
			this->SetDisplayedHelpText(nullptr);
			clicked_page->folded = !clicked_page->folded; // Flip 'folded'-ness of the sub-page

			this->manually_changed_folding = true;

			this->InvalidateData();
			return;
		}

		SettingEntry *pe = dynamic_cast<SettingEntry*>(clicked_entry);
		assert(pe != nullptr);
		const IntSettingDesc *sd = pe->setting;

		/* return if action is only active in network, or only settable by server */
		if (!pe->IsGUIEditable()) {
			this->SetDisplayedHelpText(pe);
			return;
		}

		int32_t value = sd->Read(ResolveObject(settings_ptr, sd));

		/* clicked on the icon on the left side. Either scroller, bool on/off or dropdown */
		if (x < SETTING_BUTTON_WIDTH && (sd->flags & (SF_GUI_DROPDOWN | SF_ENUM))) {
			this->SetDisplayedHelpText(pe);

			if (this->valuedropdown_entry == pe) {
				/* unclick the dropdown */
				HideDropDownMenu(this);
				this->closing_dropdown = false;
				this->valuedropdown_entry->SetButtons(0);
				this->valuedropdown_entry = nullptr;
			} else {
				if (this->valuedropdown_entry != nullptr) this->valuedropdown_entry->SetButtons(0);
				this->closing_dropdown = false;

				const NWidgetBase *wid = this->GetWidget<NWidgetBase>(WID_GS_OPTIONSPANEL);
				int rel_y = (pt.y - wid->pos_y - WidgetDimensions::scaled.framerect.top) % wid->resize_y;

				Rect wi_rect;
				wi_rect.left = pt.x - (_current_text_dir == TD_RTL ? SETTING_BUTTON_WIDTH - 1 - x : x);
				wi_rect.right = wi_rect.left + SETTING_BUTTON_WIDTH - 1;
				wi_rect.top = pt.y - rel_y + (SETTING_HEIGHT - SETTING_BUTTON_HEIGHT) / 2;
				wi_rect.bottom = wi_rect.top + SETTING_BUTTON_HEIGHT - 1;

				/* For dropdowns we also have to check the y position thoroughly, the mouse may not above the just opening dropdown */
				if (pt.y >= wi_rect.top && pt.y <= wi_rect.bottom) {
					this->valuedropdown_entry = pe;
					this->valuedropdown_entry->SetButtons(SEF_LEFT_DEPRESSED);

					DropDownList list;
<<<<<<< HEAD
					if (sd->flags & SF_GUI_DROPDOWN) {
						for (int i = sd->min; i <= (int)sd->max; i++) {
							int val = i;
							if (sd->guiproc != nullptr) {
								SettingOnGuiCtrlData data;
								data.type = SOGCT_GUI_DROPDOWN_ORDER;
								data.val = i - sd->min;
								if (sd->guiproc(data)) {
									val = data.val;
								}
							}
							assert_msg(val >= sd->min && val <= (int)sd->max, "min: %d, max: %d, val: %d", sd->min, sd->max, val);
							sd->SetValueDParams(0, val);
							list.push_back(std::make_unique<DropDownListStringItem>(STR_JUST_STRING2, val, false));
						}
					} else if ((sd->flags & SF_ENUM)) {
						for (const SettingDescEnumEntry *enumlist = sd->enumlist; enumlist != nullptr && enumlist->str != STR_NULL; enumlist++) {
							list.push_back(std::make_unique<DropDownListStringItem>(enumlist->str, enumlist->val, false));
						}
=======
					for (int i = sd->min; i <= (int)sd->max; i++) {
						sd->SetValueDParams(0, i);
						list.push_back(MakeDropDownListStringItem(STR_JUST_STRING2, i));
>>>>>>> 97bea563
					}

					ShowDropDownListAt(this, std::move(list), value, WID_GS_SETTING_DROPDOWN, wi_rect, COLOUR_ORANGE);
				}
			}
			this->SetDirty();
		} else if (x < SETTING_BUTTON_WIDTH) {
			this->SetDisplayedHelpText(pe);
			int32_t oldvalue = value;

			if (sd->IsBoolSetting()) {
				value ^= 1;
			} else {
				/* Add a dynamic step-size to the scroller. In a maximum of
				 * 50-steps you should be able to get from min to max,
				 * unless specified otherwise in the 'interval' variable
				 * of the current setting. */
				uint32_t step = (sd->interval == 0) ? ((sd->max - sd->min) / 50) : sd->interval;
				if (step == 0) step = 1;

				/* don't allow too fast scrolling */
				if ((this->flags & WF_TIMEOUT) && this->timeout_timer > 1) {
					_left_button_clicked = false;
					return;
				}

				/* Increase or decrease the value and clamp it to extremes */
				if (x >= SETTING_BUTTON_WIDTH / 2) {
					value += step;
					if (sd->min < 0) {
						assert((int32_t)sd->max >= 0);
						if (value > (int32_t)sd->max) value = (int32_t)sd->max;
					} else {
						if ((uint32_t)value > sd->max) value = (int32_t)sd->max;
					}
					if (value < sd->min) value = sd->min; // skip between "disabled" and minimum
				} else {
					value -= step;
					if (value < sd->min) value = (sd->flags & SF_GUI_0_IS_SPECIAL) ? 0 : sd->min;
				}

				/* Set up scroller timeout for numeric values */
				if (value != oldvalue) {
					if (this->clicked_entry != nullptr) { // Release previous buttons if any
						this->clicked_entry->SetButtons(0);
					}
					this->clicked_entry = pe;
					this->clicked_entry->SetButtons((x >= SETTING_BUTTON_WIDTH / 2) != (_current_text_dir == TD_RTL) ? SEF_RIGHT_DEPRESSED : SEF_LEFT_DEPRESSED);
					this->SetTimeout();
					_left_button_clicked = false;
				}
			}

			if (value != oldvalue) {
				SetSettingValue(sd, value);
				this->SetDirty();
			}
		} else {
			/* Only open editbox if clicked for the second time, and only for types where it is sensible for. */
			if (this->last_clicked == pe && !sd->IsBoolSetting() && !(sd->flags & (SF_GUI_DROPDOWN | SF_ENUM))) {
				int64_t value64 = value;
				/* Show the correct currency or velocity translated value */
				if (sd->flags & SF_GUI_CURRENCY) value64 *= GetCurrency().rate;
				if (sd->flags & SF_GUI_VELOCITY) value64 = ConvertKmhishSpeedToDisplaySpeed((uint)value64, VEH_TRAIN);

				this->valuewindow_entry = pe;
				if (sd->flags & SF_GUI_VELOCITY && _settings_game.locale.units_velocity == 3) {
					CharSetFilter charset_filter = CS_NUMERAL_DECIMAL; //default, only numeric input and decimal point allowed
					if (sd->min < 0) charset_filter = CS_NUMERAL_DECIMAL_SIGNED; // special case, also allow '-' sign for negative input

					SetDParam(0, value64);
					ShowQueryString(STR_JUST_DECIMAL1, STR_CONFIG_SETTING_QUERY_CAPTION, 10, this, charset_filter, QSF_ENABLE_DEFAULT);
				} else {
					CharSetFilter charset_filter = CS_NUMERAL; //default, only numeric input allowed
					if (sd->min < 0) charset_filter = CS_NUMERAL_SIGNED; // special case, also allow '-' sign for negative input

					SetDParam(0, value64);
					/* Limit string length to 14 so that MAX_INT32 * max currency rate doesn't exceed MAX_INT64. */
					ShowQueryString(STR_JUST_INT, STR_CONFIG_SETTING_QUERY_CAPTION, 15, this, charset_filter, QSF_ENABLE_DEFAULT);
				}
			}
			this->SetDisplayedHelpText(pe);
		}
	}

	void OnTimeout() override
	{
		if (this->clicked_entry != nullptr) { // On timeout, release any depressed buttons
			this->clicked_entry->SetButtons(0);
			this->clicked_entry = nullptr;
			this->SetDirty();
		}
	}

	void OnQueryTextFinished(char *str) override
	{
		/* The user pressed cancel */
		if (str == nullptr) return;

		assert(this->valuewindow_entry != nullptr);
		const IntSettingDesc *sd = this->valuewindow_entry->setting;

		int32_t value;
		if (!StrEmpty(str)) {
			long long llvalue;
			if (sd->flags & SF_GUI_VELOCITY && _settings_game.locale.units_velocity == 3) {
				llvalue = atof(str) * 10;
			} else {
				llvalue = atoll(str);
			}

			/* Save the correct currency-translated value */
			if (sd->flags & SF_GUI_CURRENCY) llvalue /= GetCurrency().rate;

			value = ClampTo<int32_t>(llvalue);

			/* Save the correct velocity-translated value */
			if (sd->flags & SF_GUI_VELOCITY) value = ConvertDisplaySpeedToKmhishSpeed(value, VEH_TRAIN);
		} else {
			value = sd->def;
		}

		SetSettingValue(this->valuewindow_entry->setting, value);
		this->SetDirty();
	}

	void OnDropdownSelect(WidgetID widget, int index) override
	{
		switch (widget) {
			case WID_GS_RESTRICT_DROPDOWN:
				this->filter.mode = (RestrictionMode)index;
				if (this->filter.mode == RM_CHANGED_AGAINST_DEFAULT ||
						this->filter.mode == RM_CHANGED_AGAINST_NEW) {

					if (!this->manually_changed_folding) {
						/* Expand all when selecting 'changes'. Update the filter state first, in case it becomes less restrictive in some cases. */
						GetSettingsTree().UpdateFilterState(this->filter, false);
						GetSettingsTree().UnFoldAll();
					}
				} else {
					/* Non-'changes' filter. Save as default. */
					_settings_client.gui.settings_restriction_mode = this->filter.mode;
				}
				this->InvalidateData();
				break;

			case WID_GS_TYPE_DROPDOWN:
				this->filter.type = (SettingType)index;
				this->InvalidateData();
				break;

			case WID_GS_SETTING_DROPDOWN:
				/* Deal with drop down boxes on the panel. */
				assert(this->valuedropdown_entry != nullptr);
				const IntSettingDesc *sd = this->valuedropdown_entry->setting;
				assert(sd->flags & (SF_GUI_DROPDOWN | SF_ENUM));

				SetSettingValue(sd, index);
				this->SetDirty();
				break;
		}
	}

	void OnDropdownClose(Point pt, WidgetID widget, int index, bool instant_close) override
	{
		if (widget != WID_GS_SETTING_DROPDOWN) {
			/* Normally the default implementation of OnDropdownClose() takes care of
			 * a few things. We want that behaviour here too, but only for
			 * "normal" dropdown boxes. The special dropdown boxes added for every
			 * setting that needs one can't have this call. */
			Window::OnDropdownClose(pt, widget, index, instant_close);
		} else {
			/* We cannot raise the dropdown button just yet. OnClick needs some hint, whether
			 * the same dropdown button was clicked again, and then not open the dropdown again.
			 * So, we only remember that it was closed, and process it on the next OnPaint, which is
			 * after OnClick. */
			assert(this->valuedropdown_entry != nullptr);
			this->closing_dropdown = true;
			this->SetDirty();
		}
	}

	void OnInvalidateData([[maybe_unused]] int data = 0, [[maybe_unused]] bool gui_scope = true) override
	{
		if (!gui_scope) return;

		/* Update which settings are to be visible. */
		RestrictionMode min_level = (this->filter.mode <= RM_ALL || this->filter.mode == RM_PATCH) ? this->filter.mode : RM_BASIC;
		this->filter.min_cat = min_level;
		this->filter.type_hides = false;
		GetSettingsTree().UpdateFilterState(this->filter, false);

		if (this->filter.string.IsEmpty()) {
			this->warn_missing = WHR_NONE;
		} else if (min_level < this->filter.min_cat || (min_level == RM_PATCH && min_level != this->filter.min_cat)) {
			this->warn_missing = this->filter.type_hides ? WHR_CATEGORY_TYPE : WHR_CATEGORY;
		} else {
			this->warn_missing = this->filter.type_hides ? WHR_TYPE : WHR_NONE;
		}
		this->vscroll->SetCount(GetSettingsTree().Length() + this->warn_lines);

		if (this->last_clicked != nullptr && !GetSettingsTree().IsVisible(this->last_clicked)) {
			this->SetDisplayedHelpText(nullptr);
		}

		bool all_folded = true;
		bool all_unfolded = true;
		GetSettingsTree().GetFoldingState(all_folded, all_unfolded);
		this->SetWidgetDisabledState(WID_GS_EXPAND_ALL, all_unfolded);
		this->SetWidgetDisabledState(WID_GS_COLLAPSE_ALL, all_folded);
	}

	void OnEditboxChanged(WidgetID wid) override
	{
		if (wid == WID_GS_FILTER) {
			this->filter.string.SetFilterTerm(this->filter_editbox.text.buf);
			if (!this->filter.string.IsEmpty() && !this->manually_changed_folding) {
				/* User never expanded/collapsed single pages and entered a filter term.
				 * Expand everything, to save weird expand clicks, */
				GetSettingsTree().UnFoldAll();
			}
			this->InvalidateData();
		}
	}

	void OnResize() override
	{
		this->vscroll->SetCapacityFromWidget(this, WID_GS_OPTIONSPANEL, WidgetDimensions::scaled.framerect.Vertical());
	}
};

GameSettings *GameSettingsWindow::settings_ptr = nullptr;

static constexpr NWidgetPart _nested_settings_selection_widgets[] = {
	NWidget(NWID_HORIZONTAL),
		NWidget(WWT_CLOSEBOX, COLOUR_MAUVE),
		NWidget(WWT_CAPTION, COLOUR_MAUVE), SetDataTip(STR_CONFIG_SETTING_TREE_CAPTION, STR_TOOLTIP_WINDOW_TITLE_DRAG_THIS),
		NWidget(WWT_DEFSIZEBOX, COLOUR_MAUVE),
	EndContainer(),
	NWidget(WWT_PANEL, COLOUR_MAUVE),
		NWidget(NWID_VERTICAL), SetPIP(WidgetDimensions::unscaled.frametext.top, WidgetDimensions::unscaled.vsep_normal, WidgetDimensions::unscaled.frametext.bottom),
			NWidget(NWID_HORIZONTAL), SetPIP(WidgetDimensions::unscaled.frametext.left, WidgetDimensions::unscaled.hsep_wide, WidgetDimensions::unscaled.frametext.right),
				NWidget(WWT_TEXT, COLOUR_MAUVE, WID_GS_RESTRICT_CATEGORY), SetDataTip(STR_CONFIG_SETTING_RESTRICT_CATEGORY, STR_NULL),
				NWidget(WWT_DROPDOWN, COLOUR_MAUVE, WID_GS_RESTRICT_DROPDOWN), SetMinimalSize(100, 12), SetDataTip(STR_JUST_STRING, STR_CONFIG_SETTING_RESTRICT_DROPDOWN_HELPTEXT), SetFill(1, 0), SetResize(1, 0),
			EndContainer(),
			NWidget(NWID_HORIZONTAL), SetPIP(WidgetDimensions::unscaled.frametext.left, WidgetDimensions::unscaled.hsep_wide, WidgetDimensions::unscaled.frametext.right),
				NWidget(WWT_TEXT, COLOUR_MAUVE, WID_GS_RESTRICT_TYPE), SetDataTip(STR_CONFIG_SETTING_RESTRICT_TYPE, STR_NULL),
				NWidget(WWT_DROPDOWN, COLOUR_MAUVE, WID_GS_TYPE_DROPDOWN), SetMinimalSize(100, 12), SetDataTip(STR_JUST_STRING, STR_CONFIG_SETTING_TYPE_DROPDOWN_HELPTEXT), SetFill(1, 0), SetResize(1, 0),
			EndContainer(),
			NWidget(NWID_HORIZONTAL), SetPIP(WidgetDimensions::unscaled.frametext.left, WidgetDimensions::unscaled.hsep_wide, WidgetDimensions::unscaled.frametext.right),
				NWidget(WWT_TEXT, COLOUR_MAUVE), SetFill(0, 1), SetDataTip(STR_CONFIG_SETTING_FILTER_TITLE, STR_NULL),
				NWidget(WWT_EDITBOX, COLOUR_MAUVE, WID_GS_FILTER), SetMinimalSize(50, 12), SetDataTip(STR_LIST_FILTER_OSKTITLE, STR_LIST_FILTER_TOOLTIP), SetFill(1, 0), SetResize(1, 0),
			EndContainer(),
		EndContainer(),
	EndContainer(),
	NWidget(NWID_HORIZONTAL),
		NWidget(WWT_PANEL, COLOUR_MAUVE, WID_GS_OPTIONSPANEL), SetMinimalSize(400, 174), SetScrollbar(WID_GS_SCROLLBAR), EndContainer(),
		NWidget(NWID_VSCROLLBAR, COLOUR_MAUVE, WID_GS_SCROLLBAR),
	EndContainer(),
	NWidget(WWT_PANEL, COLOUR_MAUVE),
		NWidget(WWT_EMPTY, INVALID_COLOUR, WID_GS_HELP_TEXT), SetMinimalSize(300, 25), SetFill(1, 1), SetResize(1, 0),
				SetPadding(WidgetDimensions::unscaled.frametext),
	EndContainer(),
	NWidget(NWID_HORIZONTAL),
		NWidget(WWT_PUSHTXTBTN, COLOUR_MAUVE, WID_GS_EXPAND_ALL), SetDataTip(STR_CONFIG_SETTING_EXPAND_ALL, STR_NULL),
		NWidget(WWT_PUSHTXTBTN, COLOUR_MAUVE, WID_GS_COLLAPSE_ALL), SetDataTip(STR_CONFIG_SETTING_COLLAPSE_ALL, STR_NULL),
		NWidget(WWT_PUSHTXTBTN, COLOUR_MAUVE, WID_GS_RESET_ALL), SetDataTip(STR_CONFIG_SETTING_RESET_ALL, STR_NULL),
		NWidget(WWT_PANEL, COLOUR_MAUVE), SetFill(1, 0), SetResize(1, 0),
		EndContainer(),
		NWidget(WWT_RESIZEBOX, COLOUR_MAUVE),
	EndContainer(),
};

static WindowDesc _settings_selection_desc(__FILE__, __LINE__,
	WDP_CENTER, "settings", 510, 450,
	WC_GAME_OPTIONS, WC_NONE,
	0,
	std::begin(_nested_settings_selection_widgets), std::end(_nested_settings_selection_widgets)
);

/** Open advanced settings window. */
void ShowGameSettings()
{
	CloseWindowByClass(WC_GAME_OPTIONS);
	new GameSettingsWindow(&_settings_selection_desc);
}


/**
 * Draw [<][>] boxes.
 * @param x the x position to draw
 * @param y the y position to draw
 * @param button_colour the colour of the button
 * @param state 0 = none clicked, 1 = first clicked, 2 = second clicked
 * @param clickable_left is the left button clickable?
 * @param clickable_right is the right button clickable?
 */
void DrawArrowButtons(int x, int y, Colours button_colour, uint8_t state, bool clickable_left, bool clickable_right)
{
	int colour = GetColourGradient(button_colour, SHADE_DARKER);
	Dimension dim = NWidgetScrollbar::GetHorizontalDimension();

	Rect lr = {x,                  y, x + (int)dim.width     - 1, y + (int)dim.height - 1};
	Rect rr = {x + (int)dim.width, y, x + (int)dim.width * 2 - 1, y + (int)dim.height - 1};

	DrawFrameRect(lr, button_colour, (state == 1) ? FR_LOWERED : FR_NONE);
	DrawFrameRect(rr, button_colour, (state == 2) ? FR_LOWERED : FR_NONE);
	DrawSpriteIgnorePadding(SPR_ARROW_LEFT,  PAL_NONE, lr, SA_CENTER);
	DrawSpriteIgnorePadding(SPR_ARROW_RIGHT, PAL_NONE, rr, SA_CENTER);

	/* Grey out the buttons that aren't clickable */
	bool rtl = _current_text_dir == TD_RTL;
	if (rtl ? !clickable_right : !clickable_left) {
		GfxFillRect(lr.Shrink(WidgetDimensions::scaled.bevel), colour, FILLRECT_CHECKER);
	}
	if (rtl ? !clickable_left : !clickable_right) {
		GfxFillRect(rr.Shrink(WidgetDimensions::scaled.bevel), colour, FILLRECT_CHECKER);
	}
}

/**
 * Draw a dropdown button.
 * @param x the x position to draw
 * @param y the y position to draw
 * @param button_colour the colour of the button
 * @param state true = lowered
 * @param clickable is the button clickable?
 */
void DrawDropDownButton(int x, int y, Colours button_colour, bool state, bool clickable)
{
	int colour = GetColourGradient(button_colour, SHADE_DARKER);

	Rect r = {x, y, x + SETTING_BUTTON_WIDTH - 1, y + SETTING_BUTTON_HEIGHT - 1};

	DrawFrameRect(r, button_colour, state ? FR_LOWERED : FR_NONE);
	DrawSpriteIgnorePadding(SPR_ARROW_DOWN, PAL_NONE, r, SA_CENTER);

	if (!clickable) {
		GfxFillRect(r.Shrink(WidgetDimensions::scaled.bevel), colour, FILLRECT_CHECKER);
	}
}

/**
 * Draw a toggle button.
 * @param x the x position to draw
 * @param y the y position to draw
 * @param state true = lowered
 * @param clickable is the button clickable?
 */
void DrawBoolButton(int x, int y, bool state, bool clickable)
{
	static const Colours _bool_ctabs[2][2] = {{COLOUR_CREAM, COLOUR_RED}, {COLOUR_DARK_GREEN, COLOUR_GREEN}};

	Rect r = {x, y, x + SETTING_BUTTON_WIDTH - 1, y + SETTING_BUTTON_HEIGHT - 1};
	DrawFrameRect(r, _bool_ctabs[state][clickable], state ? FR_LOWERED : FR_NONE);
}

struct CustomCurrencyWindow : Window {
	int query_widget;

	CustomCurrencyWindow(WindowDesc *desc) : Window(desc)
	{
		this->InitNested();

		SetButtonState();
	}

	void SetButtonState()
	{
		this->SetWidgetDisabledState(WID_CC_RATE_DOWN, GetCustomCurrency().rate == 1);
		this->SetWidgetDisabledState(WID_CC_RATE_UP, GetCustomCurrency().rate == UINT16_MAX);
		this->SetWidgetDisabledState(WID_CC_YEAR_DOWN, GetCustomCurrency().to_euro == CF_NOEURO);
		this->SetWidgetDisabledState(WID_CC_YEAR_UP, GetCustomCurrency().to_euro == CalTime::MAX_YEAR);
	}

	void SetStringParameters(WidgetID widget) const override
	{
		switch (widget) {
			case WID_CC_RATE:      SetDParam(0, 1); SetDParam(1, 1);            break;
			case WID_CC_SEPARATOR: SetDParamStr(0, GetCustomCurrency().separator); break;
			case WID_CC_PREFIX:    SetDParamStr(0, GetCustomCurrency().prefix);    break;
			case WID_CC_SUFFIX:    SetDParamStr(0, GetCustomCurrency().suffix);    break;
			case WID_CC_YEAR:
				SetDParam(0, (GetCustomCurrency().to_euro != CF_NOEURO) ? STR_CURRENCY_SWITCH_TO_EURO : STR_CURRENCY_SWITCH_TO_EURO_NEVER);
				SetDParam(1, GetCustomCurrency().to_euro);
				break;

			case WID_CC_PREVIEW:
				SetDParam(0, 10000);
				break;
		}
	}

	void UpdateWidgetSize(WidgetID widget, Dimension *size, [[maybe_unused]] const Dimension &padding, [[maybe_unused]] Dimension *fill, [[maybe_unused]] Dimension *resize) override
	{
		switch (widget) {
			/* Set the appropriate width for the up/down buttons. */
			case WID_CC_RATE_DOWN:
			case WID_CC_RATE_UP:
			case WID_CC_YEAR_DOWN:
			case WID_CC_YEAR_UP:
				*size = maxdim(*size, {(uint)SETTING_BUTTON_WIDTH / 2, (uint)SETTING_BUTTON_HEIGHT});
				break;

			/* Set the appropriate width for the edit buttons. */
			case WID_CC_SEPARATOR_EDIT:
			case WID_CC_PREFIX_EDIT:
			case WID_CC_SUFFIX_EDIT:
				*size = maxdim(*size, {(uint)SETTING_BUTTON_WIDTH, (uint)SETTING_BUTTON_HEIGHT});
				break;

			/* Make sure the window is wide enough for the widest exchange rate */
			case WID_CC_RATE:
				SetDParam(0, 1);
				SetDParam(1, INT32_MAX);
				*size = GetStringBoundingBox(STR_CURRENCY_EXCHANGE_RATE);
				break;
		}
	}

	void OnClick([[maybe_unused]] Point pt, WidgetID widget, [[maybe_unused]] int click_count) override
	{
		int line = 0;
		int len = 0;
		StringID str = 0;
		CharSetFilter afilter = CS_ALPHANUMERAL;

		switch (widget) {
			case WID_CC_RATE_DOWN:
				if (GetCustomCurrency().rate > 1) GetCustomCurrency().rate--;
				if (GetCustomCurrency().rate == 1) this->DisableWidget(WID_CC_RATE_DOWN);
				this->EnableWidget(WID_CC_RATE_UP);
				break;

			case WID_CC_RATE_UP:
				if (GetCustomCurrency().rate < UINT16_MAX) GetCustomCurrency().rate++;
				if (GetCustomCurrency().rate == UINT16_MAX) this->DisableWidget(WID_CC_RATE_UP);
				this->EnableWidget(WID_CC_RATE_DOWN);
				break;

			case WID_CC_RATE:
				SetDParam(0, GetCustomCurrency().rate);
				str = STR_JUST_INT;
				len = 5;
				line = WID_CC_RATE;
				afilter = CS_NUMERAL;
				break;

			case WID_CC_SEPARATOR_EDIT:
			case WID_CC_SEPARATOR:
				SetDParamStr(0, GetCustomCurrency().separator);
				str = STR_JUST_RAW_STRING;
				len = 7;
				line = WID_CC_SEPARATOR;
				break;

			case WID_CC_PREFIX_EDIT:
			case WID_CC_PREFIX:
				SetDParamStr(0, GetCustomCurrency().prefix);
				str = STR_JUST_RAW_STRING;
				len = 15;
				line = WID_CC_PREFIX;
				break;

			case WID_CC_SUFFIX_EDIT:
			case WID_CC_SUFFIX:
				SetDParamStr(0, GetCustomCurrency().suffix);
				str = STR_JUST_RAW_STRING;
				len = 15;
				line = WID_CC_SUFFIX;
				break;

			case WID_CC_YEAR_DOWN:
				GetCustomCurrency().to_euro = (GetCustomCurrency().to_euro <= 2000) ? CF_NOEURO : GetCustomCurrency().to_euro - 1;
				if (GetCustomCurrency().to_euro == CF_NOEURO) this->DisableWidget(WID_CC_YEAR_DOWN);
				this->EnableWidget(WID_CC_YEAR_UP);
				break;

			case WID_CC_YEAR_UP:
				GetCustomCurrency().to_euro = Clamp<CalTime::Year>(GetCustomCurrency().to_euro + 1, 2000, CalTime::MAX_YEAR);
				if (GetCustomCurrency().to_euro == CalTime::MAX_YEAR) this->DisableWidget(WID_CC_YEAR_UP);
				this->EnableWidget(WID_CC_YEAR_DOWN);
				break;

			case WID_CC_YEAR:
				SetDParam(0, GetCustomCurrency().to_euro);
				str = STR_JUST_INT;
				len = 7;
				line = WID_CC_YEAR;
				afilter = CS_NUMERAL;
				break;
		}

		if (len != 0) {
			this->query_widget = line;
			ShowQueryString(str, STR_CURRENCY_CHANGE_PARAMETER, len + 1, this, afilter, QSF_NONE);
		}

		this->SetTimeout();
		this->SetDirty();
	}

	void OnQueryTextFinished(char *str) override
	{
		if (str == nullptr) return;

		switch (this->query_widget) {
			case WID_CC_RATE:
				GetCustomCurrency().rate = Clamp(atoi(str), 1, UINT16_MAX);
				break;

			case WID_CC_SEPARATOR: // Thousands separator
				GetCustomCurrency().separator = str;
				break;

			case WID_CC_PREFIX:
				GetCustomCurrency().prefix = str;
				break;

			case WID_CC_SUFFIX:
				GetCustomCurrency().suffix = str;
				break;

			case WID_CC_YEAR: { // Year to switch to euro
				int val = atoi(str);

				GetCustomCurrency().to_euro = (val < 2000 ? CF_NOEURO : std::min<CalTime::Year>(val, CalTime::MAX_YEAR));
				break;
			}
		}
		MarkWholeScreenDirty();
		SetButtonState();
	}

	void OnTimeout() override
	{
		this->SetDirty();
	}
};

static constexpr NWidgetPart _nested_cust_currency_widgets[] = {
	NWidget(NWID_HORIZONTAL),
		NWidget(WWT_CLOSEBOX, COLOUR_GREY),
		NWidget(WWT_CAPTION, COLOUR_GREY), SetDataTip(STR_CURRENCY_WINDOW, STR_TOOLTIP_WINDOW_TITLE_DRAG_THIS),
	EndContainer(),
	NWidget(WWT_PANEL, COLOUR_GREY),
		NWidget(NWID_VERTICAL), SetPIP(0, WidgetDimensions::unscaled.vsep_wide, 0), SetPadding(WidgetDimensions::unscaled.sparse),
			NWidget(NWID_VERTICAL, NC_EQUALSIZE), SetPIP(0, WidgetDimensions::unscaled.vsep_normal, 0),
				NWidget(NWID_HORIZONTAL), SetPIP(0, WidgetDimensions::unscaled.hsep_wide, 0),
					NWidget(NWID_HORIZONTAL, NC_EQUALSIZE),
						NWidget(WWT_PUSHARROWBTN, COLOUR_YELLOW, WID_CC_RATE_DOWN), SetDataTip(AWV_DECREASE, STR_CURRENCY_DECREASE_EXCHANGE_RATE_TOOLTIP),
						NWidget(WWT_PUSHARROWBTN, COLOUR_YELLOW, WID_CC_RATE_UP), SetDataTip(AWV_INCREASE, STR_CURRENCY_INCREASE_EXCHANGE_RATE_TOOLTIP),
					EndContainer(),
					NWidget(WWT_TEXT, COLOUR_BLUE, WID_CC_RATE), SetDataTip(STR_CURRENCY_EXCHANGE_RATE, STR_CURRENCY_SET_EXCHANGE_RATE_TOOLTIP), SetFill(1, 0),
				EndContainer(),
				NWidget(NWID_HORIZONTAL), SetPIP(0, WidgetDimensions::unscaled.hsep_wide, 0),
					NWidget(WWT_PUSHBTN, COLOUR_DARK_BLUE, WID_CC_SEPARATOR_EDIT), SetDataTip(0x0, STR_CURRENCY_SET_CUSTOM_CURRENCY_SEPARATOR_TOOLTIP), SetFill(0, 1),
					NWidget(WWT_TEXT, COLOUR_BLUE, WID_CC_SEPARATOR), SetDataTip(STR_CURRENCY_SEPARATOR, STR_CURRENCY_SET_CUSTOM_CURRENCY_SEPARATOR_TOOLTIP), SetFill(1, 0),
				EndContainer(),
				NWidget(NWID_HORIZONTAL), SetPIP(0, WidgetDimensions::unscaled.hsep_wide, 0),
					NWidget(WWT_PUSHBTN, COLOUR_DARK_BLUE, WID_CC_PREFIX_EDIT), SetDataTip(0x0, STR_CURRENCY_SET_CUSTOM_CURRENCY_PREFIX_TOOLTIP), SetFill(0, 1),
					NWidget(WWT_TEXT, COLOUR_BLUE, WID_CC_PREFIX), SetDataTip(STR_CURRENCY_PREFIX, STR_CURRENCY_SET_CUSTOM_CURRENCY_PREFIX_TOOLTIP), SetFill(1, 0),
				EndContainer(),
				NWidget(NWID_HORIZONTAL), SetPIP(0, WidgetDimensions::unscaled.hsep_wide, 0),
					NWidget(WWT_PUSHBTN, COLOUR_DARK_BLUE, WID_CC_SUFFIX_EDIT), SetDataTip(0x0, STR_CURRENCY_SET_CUSTOM_CURRENCY_SUFFIX_TOOLTIP), SetFill(0, 1),
					NWidget(WWT_TEXT, COLOUR_BLUE, WID_CC_SUFFIX), SetDataTip(STR_CURRENCY_SUFFIX, STR_CURRENCY_SET_CUSTOM_CURRENCY_SUFFIX_TOOLTIP), SetFill(1, 0),
				EndContainer(),
				NWidget(NWID_HORIZONTAL), SetPIP(0, WidgetDimensions::unscaled.hsep_wide, 0),
					NWidget(NWID_HORIZONTAL, NC_EQUALSIZE),
						NWidget(WWT_PUSHARROWBTN, COLOUR_YELLOW, WID_CC_YEAR_DOWN), SetDataTip(AWV_DECREASE, STR_CURRENCY_DECREASE_CUSTOM_CURRENCY_TO_EURO_TOOLTIP),
						NWidget(WWT_PUSHARROWBTN, COLOUR_YELLOW, WID_CC_YEAR_UP), SetDataTip(AWV_INCREASE, STR_CURRENCY_INCREASE_CUSTOM_CURRENCY_TO_EURO_TOOLTIP),
					EndContainer(),
					NWidget(WWT_TEXT, COLOUR_BLUE, WID_CC_YEAR), SetDataTip(STR_JUST_STRING1, STR_CURRENCY_SET_CUSTOM_CURRENCY_TO_EURO_TOOLTIP), SetFill(1, 0),
				EndContainer(),
			EndContainer(),
			NWidget(WWT_LABEL, COLOUR_BLUE, WID_CC_PREVIEW),
					SetDataTip(STR_CURRENCY_PREVIEW, STR_CURRENCY_CUSTOM_CURRENCY_PREVIEW_TOOLTIP),
		EndContainer(),
	EndContainer(),
};

static WindowDesc _cust_currency_desc(__FILE__, __LINE__,
	WDP_CENTER, nullptr, 0, 0,
	WC_CUSTOM_CURRENCY, WC_NONE,
	0,
	std::begin(_nested_cust_currency_widgets), std::end(_nested_cust_currency_widgets)
);

/** Open custom currency window. */
static void ShowCustCurrency()
{
	CloseWindowById(WC_CUSTOM_CURRENCY, 0);
	new CustomCurrencyWindow(&_cust_currency_desc);
}<|MERGE_RESOLUTION|>--- conflicted
+++ resolved
@@ -3139,7 +3139,6 @@
 					this->valuedropdown_entry->SetButtons(SEF_LEFT_DEPRESSED);
 
 					DropDownList list;
-<<<<<<< HEAD
 					if (sd->flags & SF_GUI_DROPDOWN) {
 						for (int i = sd->min; i <= (int)sd->max; i++) {
 							int val = i;
@@ -3153,17 +3152,12 @@
 							}
 							assert_msg(val >= sd->min && val <= (int)sd->max, "min: %d, max: %d, val: %d", sd->min, sd->max, val);
 							sd->SetValueDParams(0, val);
-							list.push_back(std::make_unique<DropDownListStringItem>(STR_JUST_STRING2, val, false));
+							list.push_back(MakeDropDownListStringItem(STR_JUST_STRING2, val, false));
 						}
 					} else if ((sd->flags & SF_ENUM)) {
 						for (const SettingDescEnumEntry *enumlist = sd->enumlist; enumlist != nullptr && enumlist->str != STR_NULL; enumlist++) {
-							list.push_back(std::make_unique<DropDownListStringItem>(enumlist->str, enumlist->val, false));
+							list.push_back(MakeDropDownListStringItem(enumlist->str, enumlist->val, false));
 						}
-=======
-					for (int i = sd->min; i <= (int)sd->max; i++) {
-						sd->SetValueDParams(0, i);
-						list.push_back(MakeDropDownListStringItem(STR_JUST_STRING2, i));
->>>>>>> 97bea563
 					}
 
 					ShowDropDownListAt(this, std::move(list), value, WID_GS_SETTING_DROPDOWN, wi_rect, COLOUR_ORANGE);
