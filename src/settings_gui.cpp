--- conflicted
+++ resolved
@@ -998,17 +998,17 @@
 		}
 	}
 
-	void OnQueryTextFinished(char *str) override
+	void OnQueryTextFinished(std::optional<std::string> str) override
 	{
 		auto guard = scope_guard([this]() {
 			this->current_query_text_item = QueryTextItem::None;
 		});
 
 		/* Was 'cancel' pressed? */
-		if (str == nullptr) return;
-
-		if (!StrEmpty(str)) {
-			int value = atoi(str);
+		if (!str.has_value()) return;
+
+		if (!str->empty()) {
+			int value = atoi(str->c_str());
 			switch (this->current_query_text_item) {
 				case QueryTextItem::None:
 					break;
@@ -3257,18 +3257,13 @@
 		const IntSettingDesc *sd = this->valuewindow_entry->setting;
 
 		int32_t value;
-<<<<<<< HEAD
-		if (!StrEmpty(str)) {
+		if (!str->empty()) {
 			long long llvalue;
 			if (sd->flags & SF_GUI_VELOCITY && _settings_game.locale.units_velocity == 3) {
-				llvalue = atof(str) * 10;
+				llvalue = atof(str->c_str()) * 10;
 			} else {
-				llvalue = atoll(str);
-			}
-=======
-		if (!str->empty()) {
-			long long llvalue = atoll(str->c_str());
->>>>>>> 86e32631
+				llvalue = atoll(str->c_str());
+			}
 
 			/* Save the correct currency-translated value */
 			if (sd->flags & SF_GUI_CURRENCY) llvalue /= GetCurrency().rate;
@@ -3685,11 +3680,7 @@
 				break;
 
 			case WID_CC_YEAR: { // Year to switch to euro
-<<<<<<< HEAD
-				int val = atoi(str);
-=======
-				TimerGameCalendar::Year val = atoi(str->c_str());
->>>>>>> 86e32631
+				int val = atoi(str->c_str());
 
 				GetCustomCurrency().to_euro = (val < 2000 ? CF_NOEURO : std::min<CalTime::Year>(val, CalTime::MAX_YEAR));
 				break;
