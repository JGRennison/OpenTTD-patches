--- conflicted
+++ resolved
@@ -504,21 +504,14 @@
 			}
 
 			case WID_GO_AUTOSAVE_DROPDOWN: {
-				SetDParam(0, STR_GAME_OPTIONS_AUTOSAVE_DROPDOWN_EVERY_MINUTES_CUSTOM);
-				SetDParam(1, _settings_client.gui.autosave_interval);
 				int index = 0;
 				for (auto &minutes : _autosave_dropdown_to_minutes) {
 					if (_settings_client.gui.autosave_interval == minutes) {
-						SetDParam(0, _autosave_dropdown[index]);
-						break;
+						return GetString(_autosave_dropdown[index]);
 					}
 					index++;
 				}
-<<<<<<< HEAD
-				break;
-=======
-				return GetString(_autosave_dropdown[index - 1]);
->>>>>>> e818fcbf
+				return GetString(STR_GAME_OPTIONS_AUTOSAVE_DROPDOWN_EVERY_MINUTES_CUSTOM, _settings_client.gui.autosave_interval);
 			}
 
 			case WID_GO_LANG_DROPDOWN:         return _current_language->own_name;
@@ -1069,11 +1062,7 @@
 				EndContainer(),
 
 				NWidget(WWT_FRAME, COLOUR_GREY), SetStringTip(STR_GAME_OPTIONS_AUTOSAVE_FRAME),
-<<<<<<< HEAD
-					NWidget(WWT_DROPDOWN, COLOUR_GREY, WID_GO_AUTOSAVE_DROPDOWN), SetMinimalSize(100, 12), SetStringTip(STR_JUST_STRING2, STR_GAME_OPTIONS_AUTOSAVE_DROPDOWN_TOOLTIP), SetFill(1, 0),
-=======
 					NWidget(WWT_DROPDOWN, COLOUR_GREY, WID_GO_AUTOSAVE_DROPDOWN), SetMinimalSize(100, 12), SetToolTip(STR_GAME_OPTIONS_AUTOSAVE_DROPDOWN_TOOLTIP), SetFill(1, 0),
->>>>>>> e818fcbf
 				EndContainer(),
 
 				NWidget(WWT_FRAME, COLOUR_GREY), SetStringTip(STR_GAME_OPTIONS_CURRENCY_UNITS_FRAME),
