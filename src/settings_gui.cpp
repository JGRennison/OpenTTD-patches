--- conflicted
+++ resolved
@@ -1093,13 +1093,8 @@
 					NWidget(WWT_DROPDOWN, COLOUR_GREY, WID_GO_LANG_DROPDOWN), SetMinimalSize(100, 12), SetStringTip(STR_JUST_RAW_STRING, STR_GAME_OPTIONS_LANGUAGE_TOOLTIP), SetFill(1, 0),
 				EndContainer(),
 
-<<<<<<< HEAD
-				NWidget(WWT_FRAME, COLOUR_GREY), SetDataTip(STR_GAME_OPTIONS_AUTOSAVE_FRAME, STR_NULL),
-					NWidget(WWT_DROPDOWN, COLOUR_GREY, WID_GO_AUTOSAVE_DROPDOWN), SetMinimalSize(100, 12), SetDataTip(STR_JUST_STRING2, STR_GAME_OPTIONS_AUTOSAVE_DROPDOWN_TOOLTIP), SetFill(1, 0),
-=======
 				NWidget(WWT_FRAME, COLOUR_GREY), SetStringTip(STR_GAME_OPTIONS_AUTOSAVE_FRAME),
-					NWidget(WWT_DROPDOWN, COLOUR_GREY, WID_GO_AUTOSAVE_DROPDOWN), SetMinimalSize(100, 12), SetStringTip(STR_JUST_STRING, STR_GAME_OPTIONS_AUTOSAVE_DROPDOWN_TOOLTIP), SetFill(1, 0),
->>>>>>> b653f875
+					NWidget(WWT_DROPDOWN, COLOUR_GREY, WID_GO_AUTOSAVE_DROPDOWN), SetMinimalSize(100, 12), SetStringTip(STR_JUST_STRING2, STR_GAME_OPTIONS_AUTOSAVE_DROPDOWN_TOOLTIP), SetFill(1, 0),
 				EndContainer(),
 
 				NWidget(WWT_FRAME, COLOUR_GREY), SetStringTip(STR_GAME_OPTIONS_CURRENCY_UNITS_FRAME),
@@ -1134,8 +1129,8 @@
 							NWidget(WWT_TEXTBTN, COLOUR_GREY, WID_GO_GUI_SCALE_BEVEL_BUTTON), SetAspect(WidgetDimensions::ASPECT_SETTINGS_BUTTON), SetStringTip(STR_EMPTY, STR_GAME_OPTIONS_GUI_SCALE_BEVELS_TOOLTIP),
 						EndContainer(),
 						NWidget(NWID_HORIZONTAL), SetPIP(0, WidgetDimensions::unscaled.hsep_normal, 0),
-							NWidget(WWT_TEXT, INVALID_COLOUR), SetMinimalSize(0, 12), SetFill(1, 0), SetDataTip(STR_GAME_OPTIONS_GUI_SCALE_MAIN_TOOLBAR, STR_NULL),
-							NWidget(WWT_TEXTBTN, COLOUR_GREY, WID_GO_GUI_SCALE_MAIN_TOOLBAR), SetAspect(WidgetDimensions::ASPECT_SETTINGS_BUTTON), SetDataTip(STR_EMPTY, STR_GAME_OPTIONS_GUI_SCALE_MAIN_TOOLBAR_TOOLTIP),
+							NWidget(WWT_TEXT, INVALID_COLOUR), SetMinimalSize(0, 12), SetFill(1, 0), SetStringTip(STR_GAME_OPTIONS_GUI_SCALE_MAIN_TOOLBAR, STR_NULL),
+							NWidget(WWT_TEXTBTN, COLOUR_GREY, WID_GO_GUI_SCALE_MAIN_TOOLBAR), SetAspect(WidgetDimensions::ASPECT_SETTINGS_BUTTON), SetStringTip(STR_EMPTY, STR_GAME_OPTIONS_GUI_SCALE_MAIN_TOOLBAR_TOOLTIP),
 						EndContainer(),
 #ifdef HAS_TRUETYPE_FONT
 						NWidget(NWID_HORIZONTAL), SetPIP(0, WidgetDimensions::unscaled.hsep_normal, 0),
@@ -3278,14 +3273,9 @@
 			if (sd->flags & SF_GUI_CURRENCY) llvalue /= GetCurrency().rate;
 
 			value = ClampTo<int32_t>(llvalue);
-<<<<<<< HEAD
 
 			/* Save the correct velocity-translated value */
 			if (sd->flags & SF_GUI_VELOCITY) value = ConvertDisplaySpeedToKmhishSpeed(value, VEH_TRAIN);
-		} else if (sd->get_def_cb != nullptr) {
-			value = sd->get_def_cb();
-=======
->>>>>>> b653f875
 		} else {
 			value = sd->GetDefaultValue();
 		}
