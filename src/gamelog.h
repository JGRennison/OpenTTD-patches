/*
 * This file is part of OpenTTD.
 * OpenTTD is free software; you can redistribute it and/or modify it under the terms of the GNU General Public License as published by the Free Software Foundation, version 2.
 * OpenTTD is distributed in the hope that it will be useful, but WITHOUT ANY WARRANTY; without even the implied warranty of MERCHANTABILITY or FITNESS FOR A PARTICULAR PURPOSE.
 * See the GNU General Public License for more details. You should have received a copy of the GNU General Public License along with OpenTTD. If not, see <http://www.gnu.org/licenses/>.
 */

/** @file gamelog.h Functions to be called to log fundamental changes to the game */

#ifndef GAMELOG_H
#define GAMELOG_H

#include "newgrf_config.h"
#include <vector>

struct LoggedAction;

/** The actions we log. */
enum GamelogActionType : uint8_t {
	GLAT_START,        ///< Game created
	GLAT_LOAD,         ///< Game loaded
	GLAT_GRF,          ///< GRF changed
	GLAT_CHEAT,        ///< Cheat was used
	GLAT_SETTING,      ///< Setting changed
	GLAT_GRFBUG,       ///< GRF bug was triggered
	GLAT_EMERGENCY,    ///< Emergency savegame
	GLAT_END,          ///< So we know how many GLATs are there
	GLAT_NONE  = 0xFF, ///< No logging active; in savegames, end of list
};

void GamelogStartAction(GamelogActionType at);
void GamelogStopAction();
void GamelogStopAnyAction();

void GamelogFree(std::vector<LoggedAction> &gamelog_actions);
void GamelogReset();

void GamelogPrint(struct format_target &buffer);

void GamelogPrintDebug(int level);
void GamelogPrintConsole();

void GamelogEmergency();
bool GamelogTestEmergency();

void GamelogRevision();
void GamelogMode();
void GamelogOldver();
void GamelogSetting(const char *name, int32_t oldval, int32_t newval);

<<<<<<< HEAD
void GamelogGRFUpdate(const GRFConfig *oldg, const GRFConfig *newg);
void GamelogGRFAddList(const GRFConfig *newg);
void GamelogGRFRemove(uint32_t grfid);
void GamelogGRFAdd(const GRFConfig *newg);
void GamelogGRFCompatible(const GRFIdentifier *newg);
=======
	void GRFUpdate(const GRFConfigList &oldg, const GRFConfigList &newg);
	void GRFAddList(const GRFConfigList &newg);
	void GRFRemove(uint32_t grfid);
	void GRFAdd(const GRFConfig &newg);
	void GRFBug(uint32_t grfid, uint8_t bug, uint64_t data);
	bool GRFBugReverse(uint32_t grfid, uint16_t internal_id);
	void GRFCompatible(const GRFIdentifier &newg);
	void GRFMove(uint32_t grfid, int32_t offset);
	void GRFParameters(uint32_t grfid);
>>>>>>> d05cc2ef

void GamelogTestRevision();
void GamelogTestMode();

<<<<<<< HEAD
bool GamelogGRFBugReverse(uint32_t grfid, uint16_t internal_id);
=======
	void Info(uint32_t *last_ottd_rev, uint8_t *ever_modified, bool *removed_newgrfs);
	const GRFIdentifier &GetOverriddenIdentifier(const GRFConfig &c);

	/* Saveload handler for gamelog needs access to internal data. */
	friend struct GLOGChunkHandler;
};
>>>>>>> d05cc2ef

void GamelogInfo(const std::vector<LoggedAction> &gamelog_actions, uint32_t *last_ottd_rev, uint8_t *ever_modified, bool *removed_newgrfs);
const char *GamelogGetLastRevision(const std::vector<LoggedAction> &gamelog_actions);

#endif /* GAMELOG_H */<|MERGE_RESOLUTION|>--- conflicted
+++ resolved
@@ -48,37 +48,16 @@
 void GamelogOldver();
 void GamelogSetting(const char *name, int32_t oldval, int32_t newval);
 
-<<<<<<< HEAD
-void GamelogGRFUpdate(const GRFConfig *oldg, const GRFConfig *newg);
-void GamelogGRFAddList(const GRFConfig *newg);
+void GamelogGRFUpdate(const GRFConfigList oldg, const GRFConfigList newg);
+void GamelogGRFAddList(const GRFConfigList newg);
 void GamelogGRFRemove(uint32_t grfid);
-void GamelogGRFAdd(const GRFConfig *newg);
-void GamelogGRFCompatible(const GRFIdentifier *newg);
-=======
-	void GRFUpdate(const GRFConfigList &oldg, const GRFConfigList &newg);
-	void GRFAddList(const GRFConfigList &newg);
-	void GRFRemove(uint32_t grfid);
-	void GRFAdd(const GRFConfig &newg);
-	void GRFBug(uint32_t grfid, uint8_t bug, uint64_t data);
-	bool GRFBugReverse(uint32_t grfid, uint16_t internal_id);
-	void GRFCompatible(const GRFIdentifier &newg);
-	void GRFMove(uint32_t grfid, int32_t offset);
-	void GRFParameters(uint32_t grfid);
->>>>>>> d05cc2ef
+void GamelogGRFAdd(const GRFConfig &newg);
+void GamelogGRFCompatible(const GRFIdentifier &newg);
 
 void GamelogTestRevision();
 void GamelogTestMode();
 
-<<<<<<< HEAD
 bool GamelogGRFBugReverse(uint32_t grfid, uint16_t internal_id);
-=======
-	void Info(uint32_t *last_ottd_rev, uint8_t *ever_modified, bool *removed_newgrfs);
-	const GRFIdentifier &GetOverriddenIdentifier(const GRFConfig &c);
-
-	/* Saveload handler for gamelog needs access to internal data. */
-	friend struct GLOGChunkHandler;
-};
->>>>>>> d05cc2ef
 
 void GamelogInfo(const std::vector<LoggedAction> &gamelog_actions, uint32_t *last_ottd_rev, uint8_t *ever_modified, bool *removed_newgrfs);
 const char *GamelogGetLastRevision(const std::vector<LoggedAction> &gamelog_actions);
