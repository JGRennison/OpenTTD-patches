--- conflicted
+++ resolved
@@ -238,11 +238,7 @@
 SQRESULT sq_setparamscheck(HSQUIRRELVM v,SQInteger nparamscheck,const SQChar *typemask);
 SQRESULT sq_bindenv(HSQUIRRELVM v,SQInteger idx);
 void sq_pushstring(HSQUIRRELVM v,const SQChar *s,SQInteger len);
-<<<<<<< HEAD
-static inline void sq_pushstring(HSQUIRRELVM v, const std::string &str, SQInteger len = -1) { sq_pushstring(v, str.c_str(), len == -1 ? str.size() : len); }
-=======
-inline void sq_pushstring(HSQUIRRELVM v, const std::string &str, SQInteger len = -1) { sq_pushstring(v, str.data(), len == -1 ? str.size() : len); }
->>>>>>> 1e56bd1e
+inline void sq_pushstring(HSQUIRRELVM v, const std::string &str, SQInteger len = -1) { sq_pushstring(v, str.c_str(), len == -1 ? str.size() : len); }
 void sq_pushfloat(HSQUIRRELVM v,SQFloat f);
 void sq_pushinteger(HSQUIRRELVM v,SQInteger n);
 void sq_pushbool(HSQUIRRELVM v,SQBool b);
