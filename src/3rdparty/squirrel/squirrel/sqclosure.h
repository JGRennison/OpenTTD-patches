/*	see copyright notice in squirrel.h */
#ifndef _SQCLOSURE_H_
#define _SQCLOSURE_H_

struct SQFunctionProto;

struct SQClosure : public CHAINABLE_OBJ
{
private:
	SQClosure(SQSharedState *ss,SQFunctionProto *func){_function=func; INIT_CHAIN();ADD_TO_CHAIN(&_ss(this)->_gc_chain,this);}
public:
	static SQClosure *Create(SQSharedState *ss,SQFunctionProto *func){
		SQClosure *nc = new (SQAllocationTag{}) SQClosure(ss,func);
		return nc;
	}
<<<<<<< HEAD
	void Release(){
		sq_delete_refcounted(this,SQClosure);
=======
	void Release() override {
		sq_delete(this,SQClosure);
>>>>>>> 077b08bb
	}
	SQClosure *Clone()
	{
		SQClosure * ret = SQClosure::Create(_opt_ss(this),_funcproto(_function));
		ret->_env = _env;
		ret->_outervalues.copy(_outervalues);
		ret->_defaultparams.copy(_defaultparams);
		return ret;
	}
	~SQClosure()
	{
		REMOVE_FROM_CHAIN(&_ss(this)->_gc_chain,this);
	}
	bool Save(SQVM *v,SQUserPointer up,SQWRITEFUNC write);
	static bool Load(SQVM *v,SQUserPointer up,SQREADFUNC read,SQObjectPtr &ret);
#ifndef NO_GARBAGE_COLLECTOR
	void EnqueueMarkObjectForChildren(SQGCMarkerQueue &queue) override;
	void Finalize() override {_outervalues.resize(0); }
#endif
	SQObjectPtr _env;
	SQObjectPtr _function;
	SQObjectPtrVec _outervalues;
	SQObjectPtrVec _defaultparams;
};
//////////////////////////////////////////////
struct SQGenerator : public CHAINABLE_OBJ
{
	enum SQGeneratorState{eRunning,eSuspended,eDead};
private:
	SQGenerator(SQSharedState *ss,SQClosure *closure){_closure=closure;_state=eRunning;_ci._generator=nullptr;INIT_CHAIN();ADD_TO_CHAIN(&_ss(this)->_gc_chain,this);}
public:
	static SQGenerator *Create(SQSharedState *ss,SQClosure *closure){
		SQGenerator *nc = new (SQAllocationTag{}) SQGenerator(ss,closure);
		return nc;
	}
	~SQGenerator()
	{
		REMOVE_FROM_CHAIN(&_ss(this)->_gc_chain,this);
	}
    void Kill(){
		_state=eDead;
		_stack.resize(0);
		_closure=_null_;}
<<<<<<< HEAD
	void Release(){
		sq_delete_refcounted(this,SQGenerator);
=======
	void Release() override {
		sq_delete(this,SQGenerator);
>>>>>>> 077b08bb
	}
	bool Yield(SQVM *v);
	bool Resume(SQVM *v,SQInteger target);
#ifndef NO_GARBAGE_COLLECTOR
	void EnqueueMarkObjectForChildren(SQGCMarkerQueue &queue) override;
	void Finalize() override {_stack.resize(0);_closure=_null_;}
#endif
	SQObjectPtr _closure;
	SQObjectPtrVec _stack;
	SQObjectPtrVec _vargsstack;
	SQVM::CallInfo _ci;
	ExceptionsTraps _etraps;
	SQGeneratorState _state;
};

struct SQNativeClosure : public CHAINABLE_OBJ
{
private:
	SQNativeClosure(SQSharedState *ss,SQFUNCTION func) : _nparamscheck(0) {_function=func;INIT_CHAIN();ADD_TO_CHAIN(&_ss(this)->_gc_chain,this);	}
public:
	static SQNativeClosure *Create(SQSharedState *ss,SQFUNCTION func)
	{
		SQNativeClosure *nc = new (SQAllocationTag{}) SQNativeClosure(ss,func);
		return nc;
	}
	SQNativeClosure *Clone()
	{
		SQNativeClosure * ret = SQNativeClosure::Create(_opt_ss(this),_function);
		ret->_env = _env;
		ret->_name = _name;
		ret->_outervalues.copy(_outervalues);
		ret->_typecheck.copy(_typecheck);
		ret->_nparamscheck = _nparamscheck;
		return ret;
	}
	~SQNativeClosure()
	{
		REMOVE_FROM_CHAIN(&_ss(this)->_gc_chain,this);
	}
<<<<<<< HEAD
	void Release(){
		sq_delete_refcounted(this,SQNativeClosure);
=======
	void Release() override {
		sq_delete(this,SQNativeClosure);
>>>>>>> 077b08bb
	}
#ifndef NO_GARBAGE_COLLECTOR
	void EnqueueMarkObjectForChildren(SQGCMarkerQueue &queue) override;
	void Finalize() override {_outervalues.resize(0);}
#endif
	SQInteger _nparamscheck;
	SQIntVec _typecheck;
	SQObjectPtrVec _outervalues;
	SQObjectPtr _env;
	SQFUNCTION _function;
	SQObjectPtr _name;
};



#endif //_SQCLOSURE_H_<|MERGE_RESOLUTION|>--- conflicted
+++ resolved
@@ -13,13 +13,8 @@
 		SQClosure *nc = new (SQAllocationTag{}) SQClosure(ss,func);
 		return nc;
 	}
-<<<<<<< HEAD
-	void Release(){
+	void Release() override {
 		sq_delete_refcounted(this,SQClosure);
-=======
-	void Release() override {
-		sq_delete(this,SQClosure);
->>>>>>> 077b08bb
 	}
 	SQClosure *Clone()
 	{
@@ -63,13 +58,8 @@
 		_state=eDead;
 		_stack.resize(0);
 		_closure=_null_;}
-<<<<<<< HEAD
-	void Release(){
+	void Release() override {
 		sq_delete_refcounted(this,SQGenerator);
-=======
-	void Release() override {
-		sq_delete(this,SQGenerator);
->>>>>>> 077b08bb
 	}
 	bool Yield(SQVM *v);
 	bool Resume(SQVM *v,SQInteger target);
@@ -109,13 +99,8 @@
 	{
 		REMOVE_FROM_CHAIN(&_ss(this)->_gc_chain,this);
 	}
-<<<<<<< HEAD
-	void Release(){
+	void Release() override {
 		sq_delete_refcounted(this,SQNativeClosure);
-=======
-	void Release() override {
-		sq_delete(this,SQNativeClosure);
->>>>>>> 077b08bb
 	}
 #ifndef NO_GARBAGE_COLLECTOR
 	void EnqueueMarkObjectForChildren(SQGCMarkerQueue &queue) override;
