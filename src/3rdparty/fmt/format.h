--- conflicted
+++ resolved
@@ -4099,30 +4099,6 @@
 FMT_API auto vsystem_error(int error_code, string_view fmt, format_args args)
     -> std::system_error;
 
-<<<<<<< HEAD
-    auto on_format_specs(int id, const Char* begin, const Char* end)
-        -> const Char* {
-      auto arg = get_arg(context, id);
-      // Not using a visitor for custom types gives better codegen.
-      if (arg.format_custom(begin, parse_context, context))
-        return parse_context.begin();
-      auto specs = detail::dynamic_format_specs<Char>();
-      begin = parse_format_specs(begin, end, specs, parse_context, arg.type());
-      detail::handle_dynamic_spec<detail::width_checker>(
-          specs.width, specs.width_ref, context);
-      detail::handle_dynamic_spec<detail::precision_checker>(
-          specs.precision, specs.precision_ref, context);
-      if (begin == end || *begin != '}')
-        throw_format_error("missing '}' in format string");
-      auto f = arg_formatter<Char>{context.out(), specs, context.locale()};
-      context.advance_to(visit_format_arg(f, arg));
-      return begin;
-    }
-
-    FMT_CONSTEXPR void on_format_string_end() {}
-  };
-  detail::parse_format_string<false>(fmt, format_handler(out, fmt, args, loc));
-=======
 /**
  * Constructs `std::system_error` with a message formatted with
  * `fmt::format(fmt, args...)`.
@@ -4142,7 +4118,6 @@
 auto system_error(int error_code, format_string<T...> fmt, T&&... args)
     -> std::system_error {
   return vsystem_error(error_code, fmt.str, vargs<T...>{{args...}});
->>>>>>> a87b8043
 }
 
 /**
