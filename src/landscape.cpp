/*
 * This file is part of OpenTTD.
 * OpenTTD is free software; you can redistribute it and/or modify it under the terms of the GNU General Public License as published by the Free Software Foundation, version 2.
 * OpenTTD is distributed in the hope that it will be useful, but WITHOUT ANY WARRANTY; without even the implied warranty of MERCHANTABILITY or FITNESS FOR A PARTICULAR PURPOSE.
 * See the GNU General Public License for more details. You should have received a copy of the GNU General Public License along with OpenTTD. If not, see <http://www.gnu.org/licenses/>.
 */

/** @file landscape.cpp Functions related to the landscape (slopes etc.). */

/** @defgroup SnowLineGroup Snowline functions and data structures */

#include "stdafx.h"
#include "heightmap.h"
#include "clear_map.h"
#include "spritecache.h"
#include "viewport_func.h"
#include "command_func.h"
#include "landscape.h"
#include "void_map.h"
#include "tgp.h"
#include "genworld.h"
#include "fios.h"
#include "error_func.h"
#include "date_func.h"
#include "water.h"
#include "effectvehicle_func.h"
#include "landscape_cmd.h"
#include "landscape_type.h"
#include "animated_tile_func.h"
#include "core/random_func.hpp"
#include "object_base.h"
#include "company_func.h"
#include "tunnelbridge_map.h"
#include "pathfinder/aystar.h"
#include "sl/saveload.h"
#include "framerate_type.h"
#include "town.h"
#include "3rdparty/cpp-btree/btree_set.h"
#include "scope_info.h"
#include "core/ring_buffer.hpp"
#include "network/network_sync.h"
#include <array>
#include <list>
#include <set>

#include "table/strings.h"
#include "table/sprites.h"

#include INCLUDE_FOR_PREFETCH_NTA

#include "safeguards.h"

extern const TileTypeProcs
	_tile_type_clear_procs,
	_tile_type_rail_procs,
	_tile_type_road_procs,
	_tile_type_town_procs,
	_tile_type_trees_procs,
	_tile_type_station_procs,
	_tile_type_water_procs,
	_tile_type_void_procs,
	_tile_type_industry_procs,
	_tile_type_tunnelbridge_procs,
	_tile_type_object_procs;

/**
 * Tile callback functions for each type of tile.
 * @ingroup TileCallbackGroup
 * @see TileType
 */
const TileTypeProcs * const _tile_type_procs[16] = {
	&_tile_type_clear_procs,        ///< Callback functions for MP_CLEAR tiles
	&_tile_type_rail_procs,         ///< Callback functions for MP_RAILWAY tiles
	&_tile_type_road_procs,         ///< Callback functions for MP_ROAD tiles
	&_tile_type_town_procs,         ///< Callback functions for MP_HOUSE tiles
	&_tile_type_trees_procs,        ///< Callback functions for MP_TREES tiles
	&_tile_type_station_procs,      ///< Callback functions for MP_STATION tiles
	&_tile_type_water_procs,        ///< Callback functions for MP_WATER tiles
	&_tile_type_void_procs,         ///< Callback functions for MP_VOID tiles
	&_tile_type_industry_procs,     ///< Callback functions for MP_INDUSTRY tiles
	&_tile_type_tunnelbridge_procs, ///< Callback functions for MP_TUNNELBRIDGE tiles
	&_tile_type_object_procs,       ///< Callback functions for MP_OBJECT tiles
};

/** landscape slope => sprite */
extern const uint8_t _slope_to_sprite_offset[32] = {
	0, 1, 2, 3, 4, 5, 6,  7, 8, 9, 10, 11, 12, 13, 14, 0,
	0, 0, 0, 0, 0, 0, 0, 16, 0, 0,  0, 17,  0, 15, 18, 0,
};

static const uint TILE_UPDATE_FREQUENCY_LOG = 8;  ///< The logarithm of how many ticks it takes between tile updates (log base 2).
static const uint TILE_UPDATE_FREQUENCY = 1 << TILE_UPDATE_FREQUENCY_LOG;  ///< How many ticks it takes between tile updates (has to be a power of 2).

/**
 * Description of the snow line throughout the year.
 *
 * If it is \c nullptr, a static snowline height is used, as set by \c _settings_game.game_creation.snow_line_height.
 * Otherwise it points to a table loaded from a newGRF file that describes the variable snowline.
 * @ingroup SnowLineGroup
 * @see GetSnowLine() GameCreationSettings
 */
static std::unique_ptr<SnowLine> _snow_line;

/** The current spring during river generation */
static TileIndex _current_spring = INVALID_TILE;

/** Whether the current river is a big river that others flow into */
static bool _is_main_river = false;

uint8_t _cached_snowline = 0;
uint8_t _cached_highest_snowline = 0;
uint8_t _cached_lowest_snowline = 0;
uint8_t _cached_tree_placement_highest_snowline = 0;

/**
 * Map 2D viewport or smallmap coordinate to 3D world or tile coordinate.
 * Function takes into account height of tiles and foundations.
 *
 * @param x X viewport 2D coordinate.
 * @param y Y viewport 2D coordinate.
 * @param clamp_to_map Clamp the coordinate outside of the map to the closest, non-void tile within the map.
 * @param[out] clamped Whether coordinates were clamped.
 * @return 3D world coordinate of point visible at the given screen coordinate (3D perspective).
 *
 * @note Inverse of #RemapCoords2 function. Smaller values may get rounded.
 * @see InverseRemapCoords
 */
Point InverseRemapCoords2(int x, int y, bool clamp_to_map, bool *clamped)
{
	if (clamped != nullptr) *clamped = false; // Not clamping yet.

	/* Initial x/y world coordinate is like if the landscape
	 * was completely flat on height 0. */
	Point pt = InverseRemapCoords(x, y);

	const uint min_coord = _settings_game.construction.freeform_edges ? TILE_SIZE : 0;
	const uint max_x = Map::MaxX() * TILE_SIZE - 1;
	const uint max_y = Map::MaxY() * TILE_SIZE - 1;

	if (clamp_to_map) {
		/* Bring the coordinates near to a valid range. At the top we allow a number
		 * of extra tiles. This is mostly due to the tiles on the north side of
		 * the map possibly being drawn higher due to the extra height levels. */
		int extra_tiles = CeilDiv(_settings_game.construction.map_height_limit * TILE_HEIGHT, TILE_PIXELS);
		Point old_pt = pt;
		pt.x = Clamp(pt.x, -extra_tiles * TILE_SIZE, max_x);
		pt.y = Clamp(pt.y, -extra_tiles * TILE_SIZE, max_y);
		if (clamped != nullptr) *clamped = (pt.x != old_pt.x) || (pt.y != old_pt.y);
	}

	/* Now find the Z-world coordinate by fix point iteration.
	 * This is a bit tricky because the tile height is non-continuous at foundations.
	 * The clicked point should be approached from the back, otherwise there are regions that are not clickable.
	 * (FOUNDATION_HALFTILE_LOWER on SLOPE_STEEP_S hides north halftile completely)
	 * So give it a z-malus of 4 in the first iterations. */
	int z = 0;
	if (clamp_to_map) {
		for (int i = 0; i < 5; i++) z = GetSlopePixelZ(Clamp(pt.x + std::max(z, 4) - 4, min_coord, max_x), Clamp(pt.y + std::max(z, 4) - 4, min_coord, max_y)) / 2;
		for (int m = 3; m > 0; m--) z = GetSlopePixelZ(Clamp(pt.x + std::max(z, m) - m, min_coord, max_x), Clamp(pt.y + std::max(z, m) - m, min_coord, max_y)) / 2;
		for (int i = 0; i < 5; i++) z = GetSlopePixelZ(Clamp(pt.x + z,             min_coord, max_x), Clamp(pt.y + z,             min_coord, max_y)) / 2;
	} else {
		for (int i = 0; i < 5; i++) z = GetSlopePixelZOutsideMap(pt.x + std::max(z, 4) - 4, pt.y + std::max(z, 4) - 4) / 2;
		for (int m = 3; m > 0; m--) z = GetSlopePixelZOutsideMap(pt.x + std::max(z, m) - m, pt.y + std::max(z, m) - m) / 2;
		for (int i = 0; i < 5; i++) z = GetSlopePixelZOutsideMap(pt.x + z,             pt.y + z            ) / 2;
	}

	pt.x += z;
	pt.y += z;
	if (clamp_to_map) {
		Point old_pt = pt;
		pt.x = Clamp(pt.x, min_coord, max_x);
		pt.y = Clamp(pt.y, min_coord, max_y);
		if (clamped != nullptr) *clamped = *clamped || (pt.x != old_pt.x) || (pt.y != old_pt.y);
	}

	return pt;
}

/**
 * Applies a foundation to a slope.
 *
 * @pre      Foundation and slope must be valid combined.
 * @param f  The #Foundation.
 * @param s  The #Slope to modify.
 * @return   Increment to the tile Z coordinate.
 */
uint ApplyFoundationToSlope(Foundation f, Slope &s)
{
	if (!IsFoundation(f)) return 0;

	if (IsLeveledFoundation(f)) {
		uint dz = 1 + (IsSteepSlope(s) ? 1 : 0);
		s = SLOPE_FLAT;
		return dz;
	}

	if (f != FOUNDATION_STEEP_BOTH && IsNonContinuousFoundation(f)) {
		s = HalftileSlope(s, GetHalftileFoundationCorner(f));
		return 0;
	}

	if (IsSpecialRailFoundation(f)) {
		s = SlopeWithThreeCornersRaised(OppositeCorner(GetRailFoundationCorner(f)));
		return 0;
	}

	uint dz = IsSteepSlope(s) ? 1 : 0;
	Corner highest_corner = GetHighestSlopeCorner(s);

	switch (f) {
		case FOUNDATION_INCLINED_X:
			s = (((highest_corner == CORNER_W) || (highest_corner == CORNER_S)) ? SLOPE_SW : SLOPE_NE);
			break;

		case FOUNDATION_INCLINED_Y:
			s = (((highest_corner == CORNER_S) || (highest_corner == CORNER_E)) ? SLOPE_SE : SLOPE_NW);
			break;

		case FOUNDATION_STEEP_LOWER:
			s = SlopeWithOneCornerRaised(highest_corner);
			break;

		case FOUNDATION_STEEP_BOTH:
			s = HalftileSlope(SlopeWithOneCornerRaised(highest_corner), highest_corner);
			break;

		default: NOT_REACHED();
	}
	return dz;
}

/**
 * Return world \c Z coordinate of a given point of a tile. Normally this is the
 * Z of the ground/foundation at the given location, but in some cases the
 * ground/foundation can differ from the Z coordinate that the (ground) vehicle
 * passing over it would take. For example when entering a tunnel or bridge.
 *
 * @param x World X coordinate in tile "units".
 * @param y World Y coordinate in tile "units".
 * @param ground_vehicle Whether to get the Z coordinate of the ground vehicle, or the ground.
 * @return World Z coordinate at tile ground (vehicle) level, including slopes and foundations.
 */
int GetSlopePixelZ(int x, int y, bool ground_vehicle)
{
	TileIndex tile = TileVirtXY(x, y);

	return _tile_type_procs[GetTileType(tile)]->get_slope_z_proc(tile, x, y, ground_vehicle);
}

/**
 * Return world \c z coordinate of a given point of a tile,
 * also for tiles outside the map (virtual "black" tiles).
 *
 * @param x World X coordinate in tile "units", may be outside the map.
 * @param y World Y coordinate in tile "units", may be outside the map.
 * @return World Z coordinate at tile ground level, including slopes and foundations.
 */
int GetSlopePixelZOutsideMap(int x, int y)
{
	if (IsInsideBS(x, 0, Map::SizeX() * TILE_SIZE) && IsInsideBS(y, 0, Map::SizeY() * TILE_SIZE)) {
		return GetSlopePixelZ(x, y, false);
	} else {
		return _tile_type_procs[MP_VOID]->get_slope_z_proc(INVALID_TILE, x, y, false);
	}
}

/**
 * Determine the Z height of a corner relative to TileZ.
 *
 * @pre The slope must not be a halftile slope.
 *
 * @param tileh The slope.
 * @param corner The corner.
 * @return Z position of corner relative to TileZ.
 */
int GetSlopeZInCorner(Slope tileh, Corner corner)
{
	assert(!IsHalftileSlope(tileh));
	return ((tileh & SlopeWithOneCornerRaised(corner)) != 0 ? 1 : 0) + (tileh == SteepSlope(corner) ? 1 : 0);
}

/**
 * Determine the Z height of the corners of a specific tile edge
 *
 * @note If a tile has a non-continuous halftile foundation, a corner can have different heights wrt. its edges.
 *
 * @pre z1 and z2 must be initialized (typ. with TileZ). The corner heights just get added.
 *
 * @param tileh The slope of the tile.
 * @param edge The edge of interest.
 * @param z1 Gets incremented by the height of the first corner of the edge. (near corner wrt. the camera)
 * @param z2 Gets incremented by the height of the second corner of the edge. (far corner wrt. the camera)
 */
void GetSlopePixelZOnEdge(Slope tileh, DiagDirection edge, int &z1, int &z2)
{
	static const Slope corners[4][4] = {
		/*    corner     |          steep slope
		 *  z1      z2   |       z1             z2        */
		{SLOPE_E, SLOPE_N, SLOPE_STEEP_E, SLOPE_STEEP_N}, // DIAGDIR_NE, z1 = E, z2 = N
		{SLOPE_S, SLOPE_E, SLOPE_STEEP_S, SLOPE_STEEP_E}, // DIAGDIR_SE, z1 = S, z2 = E
		{SLOPE_S, SLOPE_W, SLOPE_STEEP_S, SLOPE_STEEP_W}, // DIAGDIR_SW, z1 = S, z2 = W
		{SLOPE_W, SLOPE_N, SLOPE_STEEP_W, SLOPE_STEEP_N}, // DIAGDIR_NW, z1 = W, z2 = N
	};

	int halftile_test = (IsHalftileSlope(tileh) ? SlopeWithOneCornerRaised(GetHalftileSlopeCorner(tileh)) : 0);
	if (halftile_test == corners[edge][0]) z2 += TILE_HEIGHT; // The slope is non-continuous in z2. z2 is on the upper side.
	if (halftile_test == corners[edge][1]) z1 += TILE_HEIGHT; // The slope is non-continuous in z1. z1 is on the upper side.

	if ((tileh & corners[edge][0]) != 0) z1 += TILE_HEIGHT; // z1 is raised
	if ((tileh & corners[edge][1]) != 0) z2 += TILE_HEIGHT; // z2 is raised
	if (RemoveHalftileSlope(tileh) == corners[edge][2]) z1 += TILE_HEIGHT; // z1 is highest corner of a steep slope
	if (RemoveHalftileSlope(tileh) == corners[edge][3]) z2 += TILE_HEIGHT; // z2 is highest corner of a steep slope
}

Slope UpdateFoundationSlopeFromTileSlope(TileIndex tile, Slope tileh, int &tilez)
{
	Foundation f = _tile_type_procs[GetTileType(tile)]->get_foundation_proc(tile, tileh);
	tilez += ApplyFoundationToSlope(f, tileh);
	return tileh;
}

/**
 * Get slope of a tile on top of a (possible) foundation
 * If a tile does not have a foundation, the function returns the same as GetTileSlope.
 *
 * @param tile The tile of interest.
 * @return The slope on top of the foundation and the z of the foundation slope.
 */
std::tuple<Slope, int> GetFoundationSlope(TileIndex tile)
{
	auto [tileh, z] = GetTileSlopeZ(tile);
	tileh = UpdateFoundationSlopeFromTileSlope(tile, tileh, z);
	return {tileh, z};
}


bool HasFoundationNW(TileIndex tile, Slope slope_here, uint z_here)
{
	if (IsCustomBridgeHeadTile(tile) && GetTunnelBridgeDirection(tile) == DIAGDIR_NW) return false;

	int z_W_here = z_here;
	int z_N_here = z_here;
	GetSlopePixelZOnEdge(slope_here, DIAGDIR_NW, z_W_here, z_N_here);

	auto [slope, z] = GetFoundationPixelSlope(TileAddXY(tile, 0, -1));
	int z_W = z;
	int z_N = z;
	GetSlopePixelZOnEdge(slope, DIAGDIR_SE, z_W, z_N);

	return (z_N_here > z_N) || (z_W_here > z_W);
}


bool HasFoundationNE(TileIndex tile, Slope slope_here, uint z_here)
{
	if (IsCustomBridgeHeadTile(tile) && GetTunnelBridgeDirection(tile) == DIAGDIR_NE) return false;

	int z_E_here = z_here;
	int z_N_here = z_here;
	GetSlopePixelZOnEdge(slope_here, DIAGDIR_NE, z_E_here, z_N_here);

	auto [slope, z] = GetFoundationPixelSlope(TileAddXY(tile, -1, 0));
	int z_E = z;
	int z_N = z;
	GetSlopePixelZOnEdge(slope, DIAGDIR_SW, z_E, z_N);

	return (z_N_here > z_N) || (z_E_here > z_E);
}

/**
 * Draw foundation \a f at tile \a ti. Updates \a ti.
 * @param ti Tile to draw foundation on
 * @param f  Foundation to draw
 */
void DrawFoundation(TileInfo *ti, Foundation f)
{
	if (!IsFoundation(f)) return;

	/* Two part foundations must be drawn separately */
	assert(f != FOUNDATION_STEEP_BOTH);

	uint sprite_block = 0;
	auto [slope, z] = GetFoundationPixelSlope(ti->tile);

	/* Select the needed block of foundations sprites
	 * Block 0: Walls at NW and NE edge
	 * Block 1: Wall  at        NE edge
	 * Block 2: Wall  at NW        edge
	 * Block 3: No walls at NW or NE edge
	 */
	if (!HasFoundationNW(ti->tile, slope, z)) sprite_block += 1;
	if (!HasFoundationNE(ti->tile, slope, z)) sprite_block += 2;

	/* Use the original slope sprites if NW and NE borders should be visible */
	SpriteID leveled_base = (sprite_block == 0 ? (int)SPR_FOUNDATION_BASE : (SPR_SLOPES_VIRTUAL_BASE + sprite_block * TRKFOUND_BLOCK_SIZE));
	SpriteID inclined_base = SPR_SLOPES_VIRTUAL_BASE + SLOPES_INCLINED_OFFSET + sprite_block * TRKFOUND_BLOCK_SIZE;
	SpriteID halftile_base = SPR_HALFTILE_FOUNDATION_BASE + sprite_block * HALFTILE_BLOCK_SIZE;

	if (IsSteepSlope(ti->tileh)) {
		if (!IsNonContinuousFoundation(f)) {
			/* Lower part of foundation */
			AddSortableSpriteToDraw(
				leveled_base + (ti->tileh & ~SLOPE_STEEP), PAL_NONE, ti->x, ti->y, TILE_SIZE, TILE_SIZE, TILE_HEIGHT - 1, ti->z
			);
		}

		Corner highest_corner = GetHighestSlopeCorner(ti->tileh);
		ti->z += ApplyPixelFoundationToSlope(f, ti->tileh);

		if (IsInclinedFoundation(f)) {
			/* inclined foundation */
			uint8_t inclined = highest_corner * 2 + (f == FOUNDATION_INCLINED_Y ? 1 : 0);

			AddSortableSpriteToDraw(inclined_base + inclined, PAL_NONE, ti->x, ti->y,
				f == FOUNDATION_INCLINED_X ? TILE_SIZE : 1,
				f == FOUNDATION_INCLINED_Y ? TILE_SIZE : 1,
				TILE_HEIGHT, ti->z
			);
			OffsetGroundSprite(0, 0);
		} else if (IsLeveledFoundation(f)) {
			AddSortableSpriteToDraw(leveled_base + SlopeWithOneCornerRaised(highest_corner), PAL_NONE, ti->x, ti->y, TILE_SIZE, TILE_SIZE, TILE_HEIGHT - 1, ti->z - TILE_HEIGHT);
			OffsetGroundSprite(0, -(int)TILE_HEIGHT);
		} else if (f == FOUNDATION_STEEP_LOWER) {
			/* one corner raised */
			OffsetGroundSprite(0, -(int)TILE_HEIGHT);
		} else {
			/* halftile foundation */
			int x_bb = (((highest_corner == CORNER_W) || (highest_corner == CORNER_S)) ? TILE_SIZE / 2 : 0);
			int y_bb = (((highest_corner == CORNER_S) || (highest_corner == CORNER_E)) ? TILE_SIZE / 2 : 0);

			AddSortableSpriteToDraw(halftile_base + highest_corner, PAL_NONE, ti->x + x_bb, ti->y + y_bb, TILE_SIZE / 2, TILE_SIZE / 2, TILE_HEIGHT - 1, ti->z + TILE_HEIGHT);
			/* Reposition ground sprite back to original position after bounding box change above. This is similar to
			 * RemapCoords() but without zoom scaling. */
			Point pt = {(y_bb - x_bb) * 2, y_bb + x_bb};
			OffsetGroundSprite(-pt.x, -pt.y);
		}
	} else {
		if (IsLeveledFoundation(f)) {
			/* leveled foundation */
			AddSortableSpriteToDraw(leveled_base + ti->tileh, PAL_NONE, ti->x, ti->y, TILE_SIZE, TILE_SIZE, TILE_HEIGHT - 1, ti->z);
			OffsetGroundSprite(0, -(int)TILE_HEIGHT);
		} else if (IsNonContinuousFoundation(f)) {
			/* halftile foundation */
			Corner halftile_corner = GetHalftileFoundationCorner(f);
			int x_bb = (((halftile_corner == CORNER_W) || (halftile_corner == CORNER_S)) ? TILE_SIZE / 2 : 0);
			int y_bb = (((halftile_corner == CORNER_S) || (halftile_corner == CORNER_E)) ? TILE_SIZE / 2 : 0);

			AddSortableSpriteToDraw(halftile_base + halftile_corner, PAL_NONE, ti->x + x_bb, ti->y + y_bb, TILE_SIZE / 2, TILE_SIZE / 2, TILE_HEIGHT - 1, ti->z);
			/* Reposition ground sprite back to original position after bounding box change above. This is similar to
			 * RemapCoords() but without zoom scaling. */
			Point pt = {(y_bb - x_bb) * 2, y_bb + x_bb};
			OffsetGroundSprite(-pt.x, -pt.y);
		} else if (IsSpecialRailFoundation(f)) {
			/* anti-zig-zag foundation */
			SpriteID spr;
			if (ti->tileh == SLOPE_NS || ti->tileh == SLOPE_EW) {
				/* half of leveled foundation under track corner */
				spr = leveled_base + SlopeWithThreeCornersRaised(GetRailFoundationCorner(f));
			} else {
				/* tile-slope = sloped along X/Y, foundation-slope = three corners raised */
				spr = inclined_base + 2 * GetRailFoundationCorner(f) + ((ti->tileh == SLOPE_SW || ti->tileh == SLOPE_NE) ? 1 : 0);
			}
			AddSortableSpriteToDraw(spr, PAL_NONE, ti->x, ti->y, TILE_SIZE, TILE_SIZE, TILE_HEIGHT - 1, ti->z);
			OffsetGroundSprite(0, 0);
		} else {
			/* inclined foundation */
			uint8_t inclined = GetHighestSlopeCorner(ti->tileh) * 2 + (f == FOUNDATION_INCLINED_Y ? 1 : 0);

			AddSortableSpriteToDraw(inclined_base + inclined, PAL_NONE, ti->x, ti->y,
				f == FOUNDATION_INCLINED_X ? TILE_SIZE : 1,
				f == FOUNDATION_INCLINED_Y ? TILE_SIZE : 1,
				TILE_HEIGHT, ti->z
			);
			OffsetGroundSprite(0, 0);
		}
		ti->z += ApplyPixelFoundationToSlope(f, ti->tileh);
	}
}

void DoClearSquare(TileIndex tile)
{
	/* If the tile can have animation and we clear it, delete it from the animated tile list. */
	if (MayAnimateTile(tile)) DeleteAnimatedTile(tile);

	MakeClear(tile, CLEAR_GRASS, _generating_world ? 3 : 0);
	MarkTileDirtyByTile(tile);
}

/**
 * Returns information about trackdirs and signal states.
 * If there is any trackbit at 'side', return all trackdirbits.
 * For TRANSPORT_ROAD, return no trackbits if there is no roadbit (of given subtype) at given side.
 * @param tile tile to get info about
 * @param mode transport type
 * @param sub_mode for TRANSPORT_ROAD, roadtypes to check
 * @param side side we are entering from, INVALID_DIAGDIR to return all trackbits
 * @return trackdirbits and other info depending on 'mode'
 */
TrackStatus GetTileTrackStatus(TileIndex tile, TransportType mode, uint sub_mode, DiagDirection side)
{
	return _tile_type_procs[GetTileType(tile)]->get_tile_track_status_proc(tile, mode, sub_mode, side);
}

/**
 * Change the owner of a tile
 * @param tile      Tile to change
 * @param old_owner Current owner of the tile
 * @param new_owner New owner of the tile
 */
void ChangeTileOwner(TileIndex tile, Owner old_owner, Owner new_owner)
{
	_tile_type_procs[GetTileType(tile)]->change_tile_owner_proc(tile, old_owner, new_owner);
}

void GetTileDesc(TileIndex tile, TileDesc *td)
{
	_tile_type_procs[GetTileType(tile)]->get_tile_desc_proc(tile, td);
}

/**
 * Has a snow line table already been loaded.
 * @return true if the table has been loaded already.
 * @ingroup SnowLineGroup
 */
bool IsSnowLineSet()
{
	return _snow_line != nullptr;
}

/**
 * Set a variable snow line, as loaded from a newgrf file.
 * @param snow_line The new snow line configuration.
 * @ingroup SnowLineGroup
 */
void SetSnowLine(std::unique_ptr<SnowLine> snow_line)
{
	_snow_line = std::move(snow_line);
	UpdateCachedSnowLine();
	UpdateCachedSnowLineBounds();
}

/**
 * Get the current snow line, either variable or static.
 * @return the snow line height.
 * @ingroup SnowLineGroup
 */
uint8_t GetSnowLineUncached()
{
	if (_snow_line == nullptr) return _settings_game.game_creation.snow_line_height;

	return _snow_line->table[CalTime::CurMonth()][CalTime::CurDay()];
}

void UpdateCachedSnowLine()
{
	_cached_snowline = GetSnowLineUncached();
}

/**
 * Cache the lowest and highest possible snow line heights, either variable or static.
 * @ingroup SnowLineGroup
 */
void UpdateCachedSnowLineBounds()
{
	_cached_highest_snowline = _snow_line == nullptr ? _settings_game.game_creation.snow_line_height : _snow_line->highest_value;
	_cached_lowest_snowline = _snow_line == nullptr ? _settings_game.game_creation.snow_line_height : _snow_line->lowest_value;

	uint snowline_range = ((_settings_game.construction.trees_around_snow_line_dynamic_range * (HighestSnowLine() - LowestSnowLine())) + 50) / 100;
	_cached_tree_placement_highest_snowline = LowestSnowLine() + snowline_range;
}

/**
 * Clear the variable snow line table and free the memory.
 * @ingroup SnowLineGroup
 */
void ClearSnowLine()
{
	_snow_line = nullptr;
	UpdateCachedSnowLine();
	UpdateCachedSnowLineBounds();
}

/**
 * Clear a piece of landscape
 * @param flags of operation to conduct
 * @param tile tile to clear
 * @return the cost of this operation or an error
 */
CommandCost CmdLandscapeClear(DoCommandFlag flags, TileIndex tile)
{
	CommandCost cost(EXPENSES_CONSTRUCTION);
	bool do_clear = false;
	/* Test for stuff which results in water when cleared. Then add the cost to also clear the water. */
	if ((flags & DC_FORCE_CLEAR_TILE) && HasTileWaterClass(tile) && IsTileOnWater(tile) && !IsWaterTile(tile) && !IsCoastTile(tile)) {
		if ((flags & DC_AUTO) && GetWaterClass(tile) == WATER_CLASS_CANAL) return CommandCost(STR_ERROR_MUST_DEMOLISH_CANAL_FIRST);
		do_clear = true;
		const bool is_canal = GetWaterClass(tile) == WATER_CLASS_CANAL;
		if (!is_canal && _game_mode != GM_EDITOR && !_settings_game.construction.enable_remove_water && !(flags & DC_ALLOW_REMOVE_WATER)) return CommandCost(STR_ERROR_CAN_T_BUILD_ON_WATER);
		cost.AddCost(is_canal ? _price[PR_CLEAR_CANAL] : _price[PR_CLEAR_WATER]);
	}

	Company *c = (flags & (DC_AUTO | DC_BANKRUPT)) ? nullptr : Company::GetIfValid(_current_company);
	if (c != nullptr && (int)GB(c->clear_limit, 16, 16) < 1) {
		return CommandCost(STR_ERROR_CLEARING_LIMIT_REACHED);
	}

	if ((flags & DC_TOWN) && !MayTownModifyRoad(tile)) return CMD_ERROR;

	const ClearedObjectArea *coa = FindClearedObject(tile);

	/* If this tile was the first tile which caused object destruction, always
	 * pass it on to the tile_type_proc. That way multiple test runs and the exec run stay consistent. */
	if (coa != nullptr && coa->first_tile != tile) {
		/* If this tile belongs to an object which was already cleared via another tile, pretend it has been
		 * already removed.
		 * However, we need to check stuff, which is not the same for all object tiles. (e.g. being on water or not) */

		/* If a object is removed, it leaves either bare land or water. */
		if ((flags & DC_NO_WATER) && HasTileWaterClass(tile) && IsTileOnWater(tile)) {
			return CommandCost(STR_ERROR_CAN_T_BUILD_ON_WATER);
		}
	} else {
		cost.AddCost(_tile_type_procs[GetTileType(tile)]->clear_tile_proc(tile, flags));
	}

	if (flags & DC_EXEC) {
		if (c != nullptr) c->clear_limit -= 1 << 16;
		if (do_clear) ForceClearWaterTile(tile);
	}
	return cost;
}

/**
 * Clear a big piece of landscape
 * @param flags of operation to conduct
 * @param tile end tile of area dragging
 * @param start_tile start tile of area dragging
 * @param diagonal Whether to use the Orthogonal (false) or Diagonal (true) iterator.
 * @return the cost of this operation or an error
 */
CommandCost CmdClearArea(DoCommandFlag flags, TileIndex tile, TileIndex start_tile, bool diagonal)
{
	if (start_tile >= Map::Size()) return CMD_ERROR;

	Money money = GetAvailableMoneyForCommand();
	CommandCost cost(EXPENSES_CONSTRUCTION);
	CommandCost last_error = CMD_ERROR;
	bool had_success = false;

	const Company *c = (flags & (DC_AUTO | DC_BANKRUPT)) ? nullptr : Company::GetIfValid(_current_company);
	int limit = (c == nullptr ? INT32_MAX : GB(c->clear_limit, 16, 16));

	if (tile != start_tile) flags |= DC_FORCE_CLEAR_TILE;

	OrthogonalOrDiagonalTileIterator iter(tile, start_tile, diagonal);
	for (; *iter != INVALID_TILE; ++iter) {
		TileIndex t = *iter;
		CommandCost ret = Command<CMD_LANDSCAPE_CLEAR>::Do(flags & ~DC_EXEC, t);
		if (ret.Failed()) {
			last_error = ret;

			/* We may not clear more tiles. */
			if (c != nullptr && GB(c->clear_limit, 16, 16) < 1) break;
			continue;
		}

		had_success = true;
		if (flags & DC_EXEC) {
			money -= ret.GetCost();
			if (ret.GetCost() > 0 && money < 0) {
				cost.SetAdditionalCashRequired(ret.GetCost());
				return cost;
			}
			Command<CMD_LANDSCAPE_CLEAR>::Do(flags, t);

			/* draw explosion animation...
			 * Disable explosions when game is paused. Looks silly and blocks the view. */
			if ((t == tile || t == start_tile) && _pause_mode == PM_UNPAUSED) {
				/* big explosion in two corners, or small explosion for single tiles */
				CreateEffectVehicleAbove(TileX(t) * TILE_SIZE + TILE_SIZE / 2, TileY(t) * TILE_SIZE + TILE_SIZE / 2, 2,
					TileX(tile) == TileX(start_tile) && TileY(tile) == TileY(start_tile) ? EV_EXPLOSION_SMALL : EV_EXPLOSION_LARGE
				);
			}
		} else {
			/* When we're at the clearing limit we better bail (unneed) testing as well. */
			if (ret.GetCost() != 0 && --limit <= 0) break;
		}
		cost.AddCost(ret);
	}

	return had_success ? cost : last_error;
}


TileIndex _cur_tileloop_tile;
TileIndex _aux_tileloop_tile;

static uint32_t GetTileLoopFeedback()
{
	/* The pseudorandom sequence of tiles is generated using a Galois linear feedback
	 * shift register (LFSR). This allows a deterministic pseudorandom ordering, but
	 * still with minimal state and fast iteration. */

	/* Maximal length LFSR feedback terms, from 12-bit (for 64x64 maps) to 28-bit (for 16kx16k maps).
	 * Extracted from http://www.ece.cmu.edu/~koopman/lfsr/ */
	static const uint32_t feedbacks[] = {
		0xD8F, 0x1296, 0x2496, 0x4357, 0x8679, 0x1030E, 0x206CD, 0x403FE, 0x807B8, 0x1004B2, 0x2006A8,
		0x4004B2, 0x800B87, 0x10004F3, 0x200072D, 0x40006AE, 0x80009E3,
	};
	static_assert(lengthof(feedbacks) == MAX_MAP_TILES_BITS - 2 * MIN_MAP_SIZE_BITS + 1);
	return feedbacks[Map::LogX() + Map::LogY() - 2 * MIN_MAP_SIZE_BITS];
}

static std::vector<uint> _tile_loop_counts;

void SetupTileLoopCounts()
{
	_tile_loop_counts.resize(DayLengthFactor());
	if (DayLengthFactor() == 0) return;

	uint64_t count_per_tick_fp16 = (static_cast<uint64_t>(1) << (Map::LogX() + Map::LogY() + TILE_UPDATE_FREQUENCY_LOG)) / DayLengthFactor();
	uint64_t accumulator = 0;
	for (uint &count : _tile_loop_counts) {
		accumulator += count_per_tick_fp16;
		count = static_cast<uint32_t>(accumulator >> 16);
		accumulator &= 0xFFFF;
	}
	if (accumulator > 0) _tile_loop_counts[0]++;
}

/**
 * Gradually iterate over all tiles on the map, calling their TileLoopProcs once every TILE_UPDATE_FREQUENCY ticks.
 */
void RunTileLoop(bool apply_day_length)
{
	/* We update every tile every TILE_UPDATE_FREQUENCY ticks, so divide the map size by 2^TILE_UPDATE_FREQUENCY_LOG = TILE_UPDATE_FREQUENCY */
	uint count;
	if (apply_day_length && DayLengthFactor() > 1) {
		count = _tile_loop_counts[TickSkipCounter()];
		if (count == 0) return;
	} else {
		count = 1 << (Map::LogX() + Map::LogY() - TILE_UPDATE_FREQUENCY_LOG);
	}

	PerformanceAccumulator framerate(PFE_GL_LANDSCAPE);

	const uint32_t feedback = GetTileLoopFeedback();

	TileIndex tile = _cur_tileloop_tile;
	/* The LFSR cannot have a zeroed state. */
	dbg_assert(tile != 0);

	SCOPE_INFO_FMT([&], "RunTileLoop: tile: {}x{}", TileX(tile), TileY(tile));

	/* Manually update tile 0 every TILE_UPDATE_FREQUENCY ticks - the LFSR never iterates over it itself.  */
	if (_tick_counter % TILE_UPDATE_FREQUENCY == 0) {
		_tile_type_procs[GetTileType(TileIndex(0))]->tile_loop_proc(TileIndex(0));
		count--;
	}

	while (count--) {
		/* Get the next tile in sequence using a Galois LFSR. */
		TileIndex next = TileIndex((tile.base() >> 1) ^ (-(int32_t)(tile.base() & 1) & feedback));
		if (count > 0) {
			PREFETCH_NTA(&_m[next]);
		}

		_tile_type_procs[GetTileType(tile)]->tile_loop_proc(tile);

		tile = next;
	}

	_cur_tileloop_tile = tile;
	RecordSyncEvent(NSRE_TILE);
}

void RunAuxiliaryTileLoop()
{
	/* At day lengths <= 4, flooding is handled by main tile loop */
	if (DayLengthFactor() <= 4 || (_scaled_tick_counter % 4) != 0) return;

	PerformanceAccumulator framerate(PFE_GL_LANDSCAPE);

	const uint32_t feedback = GetTileLoopFeedback();
	uint count = 1 << (Map::LogX() + Map::LogY() - 8);
	TileIndex tile = _aux_tileloop_tile;

	while (count--) {
		/* Get the next tile in sequence using a Galois LFSR. */
		TileIndex next = TileIndex((tile.base() >> 1) ^ (-(int32_t)(tile.base() & 1) & feedback));
		if (count > 0) {
			PREFETCH_NTA(&_m[next]);
		}

		if (IsFloodingTypeTile(tile) && !IsNonFloodingWaterTile(tile)) {
			FloodingBehaviour fb = GetFloodingBehaviour(tile);
			if (fb != FLOOD_NONE) TileLoopWaterFlooding(fb, tile);
		}

		tile = next;
	}

	_aux_tileloop_tile = tile;
	RecordSyncEvent(NSRE_AUX_TILE);
}

void InitializeLandscape()
{
	for (uint y = _settings_game.construction.freeform_edges ? 1 : 0; y < Map::MaxY(); y++) {
		for (uint x = _settings_game.construction.freeform_edges ? 1 : 0; x < Map::MaxX(); x++) {
			MakeClear(TileXY(x, y), CLEAR_GRASS, 3);
			SetTileHeight(TileXY(x, y), 0);
			SetTropicZone(TileXY(x, y), TROPICZONE_NORMAL);
			ClearBridgeMiddle(TileXY(x, y));
		}
	}

	for (uint x = 0; x < Map::SizeX(); x++) MakeVoid(TileXY(x, Map::MaxY()));
	for (uint y = 0; y < Map::SizeY(); y++) MakeVoid(TileXY(Map::MaxX(), y));
}

static const uint8_t _genterrain_tbl_1[5] = { 10, 22, 33, 37, 4  };
static const uint8_t _genterrain_tbl_2[5] = {  0,  0,  0,  0, 33 };

static void GenerateTerrain(int type, uint flag)
{
	uint32_t r = Random();

	/* Choose one of the templates from the graphics file. */
	const Sprite *templ = GetSprite((((r >> 24) * _genterrain_tbl_1[type]) >> 8) + _genterrain_tbl_2[type] + SPR_MAPGEN_BEGIN, SpriteType::MapGen, 0);
	if (templ == nullptr) UserError("Map generator sprites could not be loaded");

	/* Chose a random location to apply the template to. */
	uint x = r & Map::MaxX();
	uint y = (r >> Map::LogX()) & Map::MaxY();

	/* Make sure the template is not too close to the upper edges; bottom edges are checked later. */
	uint edge_distance = 1 + (_settings_game.construction.freeform_edges ? 1 : 0);
	if (x <= edge_distance || y <= edge_distance) return;

	DiagDirection direction = (DiagDirection)GB(r, 22, 2);
	uint w = templ->width;
	uint h = templ->height;

	if (DiagDirToAxis(direction) == AXIS_Y) Swap(w, h);

	const uint8_t *p = templ->data;

	if ((flag & 4) != 0) {
		/* This is only executed in secondary/tertiary loops to generate the terrain for arctic and tropic.
		 * It prevents the templates to be applied to certain parts of the map based on the flags, thus
		 * creating regions with different elevations/topography. */
		uint xw = x * Map::SizeY();
		uint yw = y * Map::SizeX();
		uint bias = (Map::SizeX() + Map::SizeY()) * 16;

		switch (flag & 3) {
			default: NOT_REACHED();
			case 0:
				if (xw + yw > Map::Size() - bias) return;
				break;

			case 1:
				if (yw < xw + bias) return;
				break;

			case 2:
				if (xw + yw < Map::Size() + bias) return;
				break;

			case 3:
				if (xw < yw + bias) return;
				break;
		}
	}

	/* Ensure the template does not overflow at the bottom edges of the map; upper edges were checked before. */
	if (x + w >= Map::MaxX()) return;
	if (y + h >= Map::MaxY()) return;

	TileIndex tile = TileXY(x, y);

	/* Get the template and overlay in a particular direction over the map's height from the given
	 * origin point (tile), and update the map's height everywhere where the height from the template
	 * is higher than the height of the map. In other words, this only raises the tile heights. */
	switch (direction) {
		default: NOT_REACHED();
		case DIAGDIR_NE:
			do {
				TileIndex tile_cur = tile;

				for (uint w_cur = w; w_cur != 0; --w_cur) {
					if (GB(*p, 0, 4) >= TileHeight(tile_cur)) SetTileHeight(tile_cur, GB(*p, 0, 4));
					p++;
					tile_cur += TileDiffXY(1, 0);
				}
				tile += TileDiffXY(0, 1);
			} while (--h != 0);
			break;

		case DIAGDIR_SE:
			do {
				TileIndex tile_cur = tile;

				for (uint h_cur = h; h_cur != 0; --h_cur) {
					if (GB(*p, 0, 4) >= TileHeight(tile_cur)) SetTileHeight(tile_cur, GB(*p, 0, 4));
					p++;
					tile_cur += TileDiffXY(0, 1);
				}
				tile += TileDiffXY(1, 0);
			} while (--w != 0);
			break;

		case DIAGDIR_SW:
			tile += TileDiffXY(w - 1, 0);
			do {
				TileIndex tile_cur = tile;

				for (uint w_cur = w; w_cur != 0; --w_cur) {
					if (GB(*p, 0, 4) >= TileHeight(tile_cur)) SetTileHeight(tile_cur, GB(*p, 0, 4));
					p++;
					tile_cur -= TileDiffXY(1, 0);
				}
				tile += TileDiffXY(0, 1);
			} while (--h != 0);
			break;

		case DIAGDIR_NW:
			tile += TileDiffXY(0, h - 1);
			do {
				TileIndex tile_cur = tile;

				for (uint h_cur = h; h_cur != 0; --h_cur) {
					if (GB(*p, 0, 4) >= TileHeight(tile_cur)) SetTileHeight(tile_cur, GB(*p, 0, 4));
					p++;
					tile_cur -= TileDiffXY(0, 1);
				}
				tile += TileDiffXY(1, 0);
			} while (--w != 0);
			break;
	}
}


#include "table/genland.h"

static std::pair<const Rect16 *, const Rect16 *> GetDesertOrRainforestData()
{
	switch (_settings_game.game_creation.coast_tropics_width) {
		case 0:
			return { _make_desert_or_rainforest_data, endof(_make_desert_or_rainforest_data) };
		case 1:
			return { _make_desert_or_rainforest_data_medium, endof(_make_desert_or_rainforest_data_medium) };
		case 2:
			return { _make_desert_or_rainforest_data_large, endof(_make_desert_or_rainforest_data_large) };
		case 3:
			return { _make_desert_or_rainforest_data_extralarge, endof(_make_desert_or_rainforest_data_extralarge) };
		default:
			NOT_REACHED();
	}
}

template <typename F>
bool DesertOrRainforestProcessTiles(const std::pair<const Rect16 *, const Rect16 *> desert_rainforest_data, TileIndex tile, F handle_tile)
{
	for (const Rect16 *data = desert_rainforest_data.first; data != desert_rainforest_data.second; ++data) {
		const Rect16 r = *data;
		for (int16_t x = r.left; x <= r.right; x++) {
			for (int16_t y = r.top; y <= r.bottom; y++) {
				TileIndex t = AddTileIndexDiffCWrap(tile, { x, y });
				if (handle_tile(t)) return false;
			}
		}
	}
	return true;
}

static void CreateDesertOrRainForest(uint desert_tropic_line)
{
	uint update_freq = Map::Size() / 4;

	const std::pair<const Rect16 *, const Rect16 *> desert_rainforest_data = GetDesertOrRainforestData();

	for (TileIndex tile(0); tile != Map::Size(); ++tile) {
		if ((tile.base() % update_freq) == 0) IncreaseGeneratingWorldProgress(GWP_LANDSCAPE);

		if (!IsValidTile(tile)) continue;

		bool ok = DesertOrRainforestProcessTiles(desert_rainforest_data, tile, [&](TileIndex t) -> bool {
			return (t != INVALID_TILE && (TileHeight(t) >= desert_tropic_line || IsTileType(t, MP_WATER)));
		});
		if (ok) {
			SetTropicZone(tile, TROPICZONE_DESERT);
		}
	}

	for (uint i = 0; i != TILE_UPDATE_FREQUENCY; i++) {
		if ((i % 64) == 0) IncreaseGeneratingWorldProgress(GWP_LANDSCAPE);

		RunTileLoop();
	}

	for (TileIndex tile(0); tile != Map::Size(); ++tile) {
		if ((tile.base() % update_freq) == 0) IncreaseGeneratingWorldProgress(GWP_LANDSCAPE);

		if (!IsValidTile(tile)) continue;

		bool ok = DesertOrRainforestProcessTiles(desert_rainforest_data, tile, [&](TileIndex t) -> bool {
			return (t != INVALID_TILE && IsTileType(t, MP_CLEAR) && IsClearGround(t, CLEAR_DESERT));
		});
		if (ok) {
			SetTropicZone(tile, TROPICZONE_RAINFOREST);
		}
	}
}

/**
 * Find the spring of a river.
 * @param tile The tile to consider for being the spring.
 * @return True iff it is suitable as a spring.
 */
static bool FindSpring(TileIndex tile, void *)
{
	int reference_height;
	if (!IsTileFlat(tile, &reference_height) || IsWaterTile(tile)) return false;

	/* In the tropics rivers start in the rainforest. */
<<<<<<< HEAD
	if (_settings_game.game_creation.landscape == LT_TROPIC && GetTropicZone(tile) != TROPICZONE_RAINFOREST && !_settings_game.game_creation.lakes_allowed_in_deserts) return false;
=======
	if (_settings_game.game_creation.landscape == LandscapeType::Tropic && GetTropicZone(tile) != TROPICZONE_RAINFOREST) return false;
>>>>>>> 5ffaf6cd

	/* Are there enough higher tiles to warrant a 'spring'? */
	uint num = 0;
	for (int dx = -1; dx <= 1; dx++) {
		for (int dy = -1; dy <= 1; dy++) {
			TileIndex t = TileAddWrap(tile, dx, dy);
			if (t != INVALID_TILE && GetTileMaxZ(t) > reference_height) num++;
		}
	}

	if (num < 4) return false;

	if (_settings_game.game_creation.rivers_top_of_hill) {
		/* Are we near the top of a hill? */
		for (int dx = -16; dx <= 16; dx++) {
			for (int dy = -16; dy <= 16; dy++) {
				TileIndex t = TileAddWrap(tile, dx, dy);
				if (t != INVALID_TILE && GetTileMaxZ(t) > reference_height + 2) return false;
			}
		}
	}

	return true;
}

struct MakeLakeData {
	TileIndex centre;            ///< Lake centre tile
	uint height;                 ///< Lake height
	int max_distance;            ///< Max radius
	int secondary_axis_scale;    ///< Multiplier for ellipse narrow axis, 16 bit fixed point
	int sin_fp;                  ///< sin of ellipse rotation angle, 16 bit fixed point
	int cos_fp;                  ///< cos of ellipse rotation angle, 16 bit fixed point
};

/**
 * Make a connected lake; fill all tiles in the circular tile search that are connected.
 * @param tile The tile to consider for lake making.
 * @param user_data The height of the lake.
 * @return Always false, so it continues searching.
 */
static bool MakeLake(TileIndex tile, void *user_data)
{
<<<<<<< HEAD
	const MakeLakeData *data = (const MakeLakeData *)user_data;
	if (!IsValidTile(tile) || TileHeight(tile) != data->height || !IsTileFlat(tile)) return false;
	if (_settings_game.game_creation.landscape == LT_TROPIC && GetTropicZone(tile) == TROPICZONE_DESERT && !_settings_game.game_creation.lakes_allowed_in_deserts) return false;

	/* Offset from centre tile */
	const int64_t x_delta = (int)TileX(tile) - (int)TileX(data->centre);
	const int64_t y_delta = (int)TileY(tile) - (int)TileY(data->centre);

	/* Rotate to new coordinate system */
	const int64_t a_delta = (x_delta * data->cos_fp + y_delta * data->sin_fp) >> 8;
	const int64_t b_delta = (-x_delta * data->sin_fp + y_delta * data->cos_fp) >> 8;

	int max_distance = data->max_distance;
	if (max_distance >= 6) {
		/* Vary radius a bit for larger lakes */
		uint coord = (std::abs(x_delta) > std::abs(y_delta)) ? TileY(tile) : TileX(tile);
		static const int8_t offset_fuzz[4] = { 0, 1, 0, -1 };
		max_distance += offset_fuzz[(coord / 3) & 3];
=======
	uint height_lake = *static_cast<uint *>(user_data);
	if (!IsValidTile(tile) || TileHeight(tile) != height_lake || !IsTileFlat(tile)) return false;
	if (_settings_game.game_creation.landscape == LandscapeType::Tropic && GetTropicZone(tile) == TROPICZONE_DESERT) return false;

	for (DiagDirection d = DIAGDIR_BEGIN; d < DIAGDIR_END; d++) {
		TileIndex t = tile + TileOffsByDiagDir(d);
		if (IsWaterTile(t)) {
			MakeRiverAndModifyDesertZoneAround(tile);
			return false;
		}
>>>>>>> 5ffaf6cd
	}

	/* Check if inside ellipse */
	if ((a_delta * a_delta) + ((data->secondary_axis_scale * b_delta * b_delta) >> 16) > ((int64_t)(max_distance * max_distance) << 16)) return false;

	for (DiagDirection d = DIAGDIR_BEGIN; d < DIAGDIR_END; d++) {
		TileIndex t2 = tile + TileOffsByDiagDir(d);
		if (IsWaterTile(t2)) {
			MakeRiver(tile, Random());
			MarkTileDirtyByTile(tile);
			/* Remove desert directly around the river tile. */
			IterateCurvedCircularTileArea(tile, _settings_game.game_creation.lake_tropics_width, RiverModifyDesertZone, nullptr);
			return false;
		}
	}

	return false;
}

/**
 * Check whether a river at begin could (logically) flow down to end.
 * @param begin The origin of the flow.
 * @param end The destination of the flow.
 * @return True iff the water can be flowing down.
 */
static bool FlowsDown(TileIndex begin, TileIndex end)
{
	dbg_assert(DistanceManhattan(begin, end) == 1);

	auto [slope_end, height_end] = GetTileSlopeZ(end);

	/* Slope either is inclined or flat; rivers don't support other slopes. */
	if (slope_end != SLOPE_FLAT && !IsInclinedSlope(slope_end)) return false;

	auto [slope_begin, height_begin] = GetTileSlopeZ(begin);

	/* It can't flow uphill. */
	if (height_end > height_begin) return false;

	/* Slope continues, then it must be lower... */
	if (slope_end == slope_begin && height_end < height_begin) return true;

	/* ... or either end must be flat. */
	return slope_end == SLOPE_FLAT || slope_begin == SLOPE_FLAT;
}

/* AyStar callback for checking whether we reached our destination. */
static AyStarStatus River_EndNodeCheck(const AyStar *aystar, const OpenListNode *current)
{
	return current->path.node.tile == *static_cast<TileIndex *>(aystar->user_target) ? AyStarStatus::FoundEndNode : AyStarStatus::Done;
}

/* AyStar callback for getting the cost of the current node. */
static int32_t River_CalculateG(AyStar *aystar, AyStarNode *current, OpenListNode *parent)
{
	return 1 + RandomRange(_settings_game.game_creation.river_route_random);
}

/* AyStar callback for getting the estimated cost to the destination. */
static int32_t River_CalculateH(AyStar *aystar, AyStarNode *current, OpenListNode *parent)
{
	return DistanceManhattan(*static_cast<TileIndex *>(aystar->user_target), current->tile);
}

/* AyStar callback for getting the neighbouring nodes of the given node. */
static void River_GetNeighbours(AyStar *aystar, OpenListNode *current)
{
	TileIndex tile = current->path.node.tile;

	aystar->num_neighbours = 0;
	for (DiagDirection d = DIAGDIR_BEGIN; d < DIAGDIR_END; d++) {
		TileIndex t = tile + TileOffsByDiagDir(d);
		if (IsValidTile(t) && FlowsDown(tile, t)) {
			aystar->neighbours[aystar->num_neighbours].tile = t;
			aystar->neighbours[aystar->num_neighbours].direction = INVALID_TRACKDIR;
			aystar->num_neighbours++;
		}
	}
}

/** Callback to widen a river tile. */
static bool RiverMakeWider(TileIndex tile, void *user_data)
{
	if (IsValidTile(tile) && !IsWaterTile(tile) && GetTileSlope(tile) == GetTileSlope(*(TileIndex *)user_data)) {
		MakeRiver(tile, Random());
		/* Remove desert directly around the river tile. */

		MarkTileDirtyByTile(tile);
		IterateCurvedCircularTileArea(tile, _settings_game.game_creation.river_tropics_width, RiverModifyDesertZone, nullptr);
	}
	return false;
}

/* AyStar callback when an route has been found. */
static void River_FoundEndNode(AyStar *aystar, OpenListNode *current)
{
	for (PathNode *path = &current->path; path != nullptr; path = path->parent) {
		TileIndex tile = path->node.tile;
		if (!IsWaterTile(tile)) {
			MakeRiver(tile, Random());

			// Widen river depending on how far we are away from the source.
			const uint current_river_length = DistanceManhattan(_current_spring, path->node.tile);
			const uint long_river_length = _settings_game.game_creation.min_river_length * 4;
			const uint radius = std::min(3u, (current_river_length / (long_river_length / 3u)) + 1u);

			MarkTileDirtyByTile(tile);

			if (_settings_game.game_creation.land_generator != LG_ORIGINAL && _is_main_river && (radius > 1)) {
				CircularTileSearch(&tile, radius + RandomRange(1), RiverMakeWider, (void *)&path->node.tile);
			} else {
				/* Remove desert directly around the river tile. */
				IterateCurvedCircularTileArea(tile, _settings_game.game_creation.river_tropics_width, RiverModifyDesertZone, nullptr);
			}
		}
	}
}

static const uint RIVER_HASH_SIZE = 8; ///< The number of bits the hash for river finding should have.

/**
 * Actually build the river between the begin and end tiles using AyStar.
 * @param begin The begin of the river.
 * @param end The end of the river.
 */
static void BuildRiver(TileIndex begin, TileIndex end)
{
	AyStar finder = {};
	finder.CalculateG = River_CalculateG;
	finder.CalculateH = River_CalculateH;
	finder.GetNeighbours = River_GetNeighbours;
	finder.EndNodeCheck = River_EndNodeCheck;
	finder.FoundEndNode = River_FoundEndNode;
	finder.user_target = &end;
	finder.max_search_nodes = 100 * AYSTAR_DEF_MAX_SEARCH_NODES;

	finder.Init(1 << RIVER_HASH_SIZE);

	AyStarNode start;
	start.tile = begin;
	start.direction = INVALID_TRACKDIR;
	finder.AddStartNode(&start, 0);
	finder.Main();
	finder.Free();
}

/**
 * Try to flow the river down from a given begin.
 * @param spring The springing point of the river.
 * @param begin  The begin point we are looking from; somewhere down hill from the spring.
 * @param min_river_length The minimum length for the river.
 * @return True iff a river could/has been built, otherwise false.
 */
static bool FlowRiver(TileIndex spring, TileIndex begin, uint min_river_length)
{
	uint height_begin = TileHeight(begin);

	if (IsWaterTile(begin)) {
		if (GetTileZ(begin) == 0) {
			_is_main_river = true;
		}

		return DistanceManhattan(spring, begin) > min_river_length;
	}

	btree::btree_set<TileIndex> marks;
	marks.insert(begin);

	/* Breadth first search for the closest tile we can flow down to. */
	ring_buffer<TileIndex> queue;
	queue.push_back(begin);

	bool found = false;
	uint count = 0; // Number of tiles considered; to be used for lake location guessing.
	TileIndex end;
	do {
		end = queue.front();
		queue.pop_front();

		uint height_end = TileHeight(end);
		if (IsTileFlat(end) && (height_end < height_begin || (height_end == height_begin && IsWaterTile(end)))) {
			found = true;
			break;
		}

		for (DiagDirection d = DIAGDIR_BEGIN; d < DIAGDIR_END; d++) {
			TileIndex t = end + TileOffsByDiagDir(d);
			if (IsValidTile(t) && !marks.contains(t) && FlowsDown(end, t)) {
				marks.insert(t);
				count++;
				queue.push_back(t);
			}
		}
	} while (!queue.empty());

	if (found) {
		/* Flow further down hill. */
		found = FlowRiver(spring, end, min_river_length);
	} else if (count > 32 && _settings_game.game_creation.lake_size != 0) {
		/* Maybe we can make a lake. Find the Nth of the considered tiles. */
		TileIndex lake_centre(0);
		int i = RandomRange(count - 1) + 1;
		btree::btree_set<TileIndex>::const_iterator cit = marks.begin();
		while (--i) cit++;
		lake_centre = *cit;

		if (IsValidTile(lake_centre) &&
				/* A river, or lake, can only be built on flat slopes. */
				IsTileFlat(lake_centre) &&
				/* We want the lake to be built at the height of the river. */
				TileHeight(begin) == TileHeight(lake_centre) &&
				/* We don't want the lake at the entry of the valley. */
				lake_centre != begin &&
				/* We don't want lakes in the desert. */
<<<<<<< HEAD
				(_settings_game.game_creation.landscape != LT_TROPIC || _settings_game.game_creation.lakes_allowed_in_deserts || GetTropicZone(lake_centre) != TROPICZONE_DESERT) &&
=======
				(_settings_game.game_creation.landscape != LandscapeType::Tropic || GetTropicZone(lake_centre) != TROPICZONE_DESERT) &&
>>>>>>> 5ffaf6cd
				/* We only want a lake if the river is long enough. */
				DistanceManhattan(spring, lake_centre) > min_river_length) {
			end = lake_centre;
			MakeRiver(lake_centre, Random());
			MarkTileDirtyByTile(lake_centre);
			/* Remove desert directly around the river tile. */
			IterateCurvedCircularTileArea(lake_centre, _settings_game.game_creation.river_tropics_width, RiverModifyDesertZone, nullptr);

			// Setting lake size +- 25%
			const auto random_percentage = 75 + RandomRange(50);
			const uint range = ((_settings_game.game_creation.lake_size * random_percentage) / 100) + 3;

			MakeLakeData data;
			data.centre = lake_centre;
			data.height = height_begin;
			data.max_distance = range / 2;

			/* Square of ratio of ellipse dimensions: 1 to 5 (16 bit fixed point) */
			data.secondary_axis_scale = (1 << 16) + RandomRange(1 << 18);

			/* Range from -1 to 1 (16 bit fixed point) */
			data.sin_fp = RandomRange(1 << 17) - (1 << 16);

			/* sin^2 + cos^2 = 1 */
			data.cos_fp = IntSqrt64(((int64_t)1 << 32) - ((int64_t)data.sin_fp * (int64_t)data.sin_fp));

			CircularTileSearch(&lake_centre, range, MakeLake, &data);
			/* Call the search a second time so artefacts from going circular in one direction get (mostly) hidden. */
			lake_centre = end;
			CircularTileSearch(&lake_centre, range, MakeLake, &data);
			found = true;
		}
	}

	marks.clear();
	if (found) BuildRiver(begin, end);
	return found;
}

/**
 * Actually (try to) create some rivers.
 */
static void CreateRivers()
{
	int amount = _settings_game.game_creation.amount_of_rivers;
	if (amount == 0) return;

	uint wells = Map::ScaleBySize(4 << _settings_game.game_creation.amount_of_rivers);
	const uint num_short_rivers = wells - std::max(1u, wells / 10);
	SetGeneratingWorldProgress(GWP_RIVER, wells + TILE_UPDATE_FREQUENCY / 64); // Include the tile loop calls below.

	for (; wells > num_short_rivers; wells--) {
		IncreaseGeneratingWorldProgress(GWP_RIVER);
		for (int tries = 0; tries < 128; tries++) {
			TileIndex t = RandomTile();
			if (!CircularTileSearch(&t, 8, FindSpring, nullptr)) continue;
			_current_spring = t;
			_is_main_river = false;
			if (FlowRiver(t, t, _settings_game.game_creation.min_river_length * 4)) break;
		}
	}

	for (; wells != 0; wells--) {
		IncreaseGeneratingWorldProgress(GWP_RIVER);
		for (int tries = 0; tries < 128; tries++) {
			TileIndex t = RandomTile();
			if (!CircularTileSearch(&t, 8, FindSpring, nullptr)) continue;
			_current_spring = t;
			_is_main_river = false;
			if (FlowRiver(t, t, _settings_game.game_creation.min_river_length)) break;
		}
	}

	/* Widening rivers may have left some tiles requiring to be watered. */
	ConvertGroundTilesIntoWaterTiles();

	/* Run tile loop to update the ground density. */
	for (uint i = 0; i != TILE_UPDATE_FREQUENCY; i++) {
		if (i % 64 == 0) IncreaseGeneratingWorldProgress(GWP_RIVER);
		RunTileLoop();
	}
}

/**
 * Calculate what height would be needed to cover N% of the landmass.
 *
 * The function allows both snow and desert/tropic line to be calculated. It
 * tries to find the closest height which covers N% of the landmass; it can
 * be below or above it.
 *
 * Tropic has a mechanism where water and tropic tiles in mountains grow
 * inside the desert. To better approximate the requested coverage, this is
 * taken into account via an edge histogram, which tells how many neighbouring
 * tiles are lower than the tiles of that height. The multiplier indicates how
 * severe this has to be taken into account.
 *
 * @param coverage A value between 0 and 100 indicating a percentage of landmass that should be covered.
 * @param edge_multiplier How much effect neighbouring tiles that are of a lower height level have on the score.
 * @return The estimated best height to use to cover N% of the landmass.
 */
static uint CalculateCoverageLine(uint coverage, uint edge_multiplier)
{
	/* Histogram of how many tiles per height level exist. */
	std::array<int, MAX_TILE_HEIGHT + 1> histogram = {};
	/* Histogram of how many neighbour tiles are lower than the tiles of the height level. */
	std::array<int, MAX_TILE_HEIGHT + 1> edge_histogram = {};

	/* Build a histogram of the map height. */
	for (TileIndex tile(0); tile < Map::Size(); ++tile) {
		uint h = TileHeight(tile);
		histogram[h]++;

		if (edge_multiplier != 0) {
			/* Check if any of our neighbours is below us. */
			for (DiagDirection dir = DIAGDIR_BEGIN; dir != DIAGDIR_END; dir++) {
				TileIndex neighbour_tile = AddTileIndexDiffCWrap(tile, TileIndexDiffCByDiagDir(dir));
				if (IsValidTile(neighbour_tile) && TileHeight(neighbour_tile) < h) {
					edge_histogram[h]++;
				}
			}
		}
	}

	/* The amount of land we have is the map size minus the first (sea) layer. */
	uint land_tiles = Map::Size() - histogram[0];
	int best_score = land_tiles;

	/* Our goal is the coverage amount of the land-mass. */
	int goal_tiles = land_tiles * coverage / 100;

	/* We scan from top to bottom. */
	uint h = MAX_TILE_HEIGHT;
	uint best_h = h;

	int current_tiles = 0;
	for (; h > 0; h--) {
		current_tiles += histogram[h];
		int current_score = goal_tiles - current_tiles;

		/* Tropic grows from water and mountains into the desert. This is a
		 * great visual, but it also means we* need to take into account how
		 * much less desert tiles are being created if we are on this
		 * height-level. We estimate this based on how many neighbouring
		 * tiles are below us for a given length, assuming that is where
		 * tropic is growing from.
		 */
		if (edge_multiplier != 0 && h > 1) {
			/* From water tropic tiles grow for a few tiles land inward. */
			current_score -= edge_histogram[1] * edge_multiplier;
			/* Tropic tiles grow into the desert for a few tiles. */
			current_score -= edge_histogram[h] * edge_multiplier;
		}

		if (std::abs(current_score) < std::abs(best_score)) {
			best_score = current_score;
			best_h = h;
		}

		/* Always scan all height-levels, as h == 1 might give a better
		 * score than any before. This is true for example with 0% desert
		 * coverage. */
	}

	return best_h;
}

/**
 * Calculate the line from which snow begins.
 */
static void CalculateSnowLine()
{
	if (_settings_game.game_creation.climate_threshold_mode == 0) {
		/* We do not have snow sprites on coastal tiles, so never allow "1" as height. */
		_settings_game.game_creation.snow_line_height = std::max(CalculateCoverageLine(_settings_game.game_creation.snow_coverage, 0), 2u);
	}
	UpdateCachedSnowLine();
	UpdateCachedSnowLineBounds();
}

/**
 * Calculate the line (in height) between desert and tropic.
 * @return The height of the line between desert and tropic.
 */
static uint8_t CalculateDesertLine()
{
	if (_settings_game.game_creation.climate_threshold_mode != 0) return _settings_game.game_creation.rainforest_line_height;

	/* CalculateCoverageLine() runs from top to bottom, so we need to invert the coverage. */
	return CalculateCoverageLine(100 - _settings_game.game_creation.desert_coverage, 4);
}

bool GenerateLandscape(uint8_t mode)
{
	/* Number of steps of landscape generation */
	static constexpr uint GLS_HEIGHTMAP = 3; ///< Loading a heightmap
	static constexpr uint GLS_TERRAGENESIS = 4; ///< Terragenesis generator
	static constexpr uint GLS_ORIGINAL = 2; ///< Original generator
	static constexpr uint GLS_TROPIC = 12; ///< Extra steps needed for tropic landscape
	static constexpr uint GLS_OTHER = 0; ///< Extra steps for other landscapes
	uint steps = (_settings_game.game_creation.landscape == LandscapeType::Tropic) ? GLS_TROPIC : GLS_OTHER;

	if (mode == GWM_HEIGHTMAP) {
		SetGeneratingWorldProgress(GWP_LANDSCAPE, steps + GLS_HEIGHTMAP);
		if (!LoadHeightmap(_file_to_saveload.detail_ftype, _file_to_saveload.name.c_str())) {
			return false;
		}
		IncreaseGeneratingWorldProgress(GWP_LANDSCAPE);
	} else if (_settings_game.game_creation.land_generator == LG_TERRAGENESIS) {
		SetGeneratingWorldProgress(GWP_LANDSCAPE, steps + GLS_TERRAGENESIS);
		GenerateTerrainPerlin();
	} else {
		SetGeneratingWorldProgress(GWP_LANDSCAPE, steps + GLS_ORIGINAL);
		if (_settings_game.construction.freeform_edges) {
			for (uint x = 0; x < Map::SizeX(); x++) MakeVoid(TileXY(x, 0));
			for (uint y = 0; y < Map::SizeY(); y++) MakeVoid(TileXY(0, y));
		}
		switch (_settings_game.game_creation.landscape) {
			case LandscapeType::Arctic: {
				uint32_t r = Random();

				for (uint i = Map::ScaleBySize(GB(r, 0, 7) + 950); i != 0; --i) {
					GenerateTerrain(2, 0);
				}

				uint flag = GB(r, 7, 2) | 4;
				for (uint i = Map::ScaleBySize(GB(r, 9, 7) + 450); i != 0; --i) {
					GenerateTerrain(4, flag);
				}
				break;
			}

			case LandscapeType::Tropic: {
				uint32_t r = Random();

				for (uint i = Map::ScaleBySize(GB(r, 0, 7) + 170); i != 0; --i) {
					GenerateTerrain(0, 0);
				}

				uint flag = GB(r, 7, 2) | 4;
				for (uint i = Map::ScaleBySize(GB(r, 9, 8) + 1700); i != 0; --i) {
					GenerateTerrain(0, flag);
				}

				flag ^= 2;

				for (uint i = Map::ScaleBySize(GB(r, 17, 7) + 410); i != 0; --i) {
					GenerateTerrain(3, flag);
				}
				break;
			}

			default: {
				uint32_t r = Random();

				assert(_settings_game.difficulty.quantity_sea_lakes != CUSTOM_SEA_LEVEL_NUMBER_DIFFICULTY);
				uint i = Map::ScaleBySize(GB(r, 0, 7) + (3 - _settings_game.difficulty.quantity_sea_lakes) * 256 + 100);
				for (; i != 0; --i) {
					/* Make sure we do not overflow. */
					GenerateTerrain(Clamp(_settings_game.difficulty.terrain_type, 0, 3), 0);
				}
				break;
			}
		}
	}

	/* Do not call IncreaseGeneratingWorldProgress() before FixSlopes(),
	 * it allows screen redraw. Drawing of broken slopes crashes the game */
	FixSlopes();
	MarkWholeScreenDirty();
	IncreaseGeneratingWorldProgress(GWP_LANDSCAPE);

	ConvertGroundTilesIntoWaterTiles();
	MarkWholeScreenDirty();
	IncreaseGeneratingWorldProgress(GWP_LANDSCAPE);

	switch (_settings_game.game_creation.landscape) {
		case LandscapeType::Arctic:
			CalculateSnowLine();
			break;

		case LandscapeType::Tropic: {
			uint desert_tropic_line = CalculateDesertLine();
			CreateDesertOrRainForest(desert_tropic_line);
			break;
		}

		default:
			break;
	}

	CreateRivers();
	return true;
}

void OnTick_Town();
void OnTick_Trees();
void OnTick_Station();
void OnTick_Industry();

void CallLandscapeTick()
{
	{
		PerformanceAccumulator framerate(PFE_GL_LANDSCAPE);

		OnTick_Town();
		RecordSyncEvent(NSRE_TOWN);
		OnTick_Trees();
		RecordSyncEvent(NSRE_TREE);
		OnTick_Station();
		RecordSyncEvent(NSRE_STATION);
		OnTick_Industry();
		RecordSyncEvent(NSRE_INDUSTRY);
	}
}<|MERGE_RESOLUTION|>--- conflicted
+++ resolved
@@ -1025,11 +1025,7 @@
 	if (!IsTileFlat(tile, &reference_height) || IsWaterTile(tile)) return false;
 
 	/* In the tropics rivers start in the rainforest. */
-<<<<<<< HEAD
-	if (_settings_game.game_creation.landscape == LT_TROPIC && GetTropicZone(tile) != TROPICZONE_RAINFOREST && !_settings_game.game_creation.lakes_allowed_in_deserts) return false;
-=======
-	if (_settings_game.game_creation.landscape == LandscapeType::Tropic && GetTropicZone(tile) != TROPICZONE_RAINFOREST) return false;
->>>>>>> 5ffaf6cd
+	if (_settings_game.game_creation.landscape == LandscapeType::Tropic && GetTropicZone(tile) != TROPICZONE_RAINFOREST && !_settings_game.game_creation.lakes_allowed_in_deserts) return false;
 
 	/* Are there enough higher tiles to warrant a 'spring'? */
 	uint num = 0;
@@ -1072,10 +1068,9 @@
  */
 static bool MakeLake(TileIndex tile, void *user_data)
 {
-<<<<<<< HEAD
 	const MakeLakeData *data = (const MakeLakeData *)user_data;
 	if (!IsValidTile(tile) || TileHeight(tile) != data->height || !IsTileFlat(tile)) return false;
-	if (_settings_game.game_creation.landscape == LT_TROPIC && GetTropicZone(tile) == TROPICZONE_DESERT && !_settings_game.game_creation.lakes_allowed_in_deserts) return false;
+	if (_settings_game.game_creation.landscape == LandscapeType::Tropic && GetTropicZone(tile) == TROPICZONE_DESERT && !_settings_game.game_creation.lakes_allowed_in_deserts) return false;
 
 	/* Offset from centre tile */
 	const int64_t x_delta = (int)TileX(tile) - (int)TileX(data->centre);
@@ -1091,18 +1086,6 @@
 		uint coord = (std::abs(x_delta) > std::abs(y_delta)) ? TileY(tile) : TileX(tile);
 		static const int8_t offset_fuzz[4] = { 0, 1, 0, -1 };
 		max_distance += offset_fuzz[(coord / 3) & 3];
-=======
-	uint height_lake = *static_cast<uint *>(user_data);
-	if (!IsValidTile(tile) || TileHeight(tile) != height_lake || !IsTileFlat(tile)) return false;
-	if (_settings_game.game_creation.landscape == LandscapeType::Tropic && GetTropicZone(tile) == TROPICZONE_DESERT) return false;
-
-	for (DiagDirection d = DIAGDIR_BEGIN; d < DIAGDIR_END; d++) {
-		TileIndex t = tile + TileOffsByDiagDir(d);
-		if (IsWaterTile(t)) {
-			MakeRiverAndModifyDesertZoneAround(tile);
-			return false;
-		}
->>>>>>> 5ffaf6cd
 	}
 
 	/* Check if inside ellipse */
@@ -1317,11 +1300,7 @@
 				/* We don't want the lake at the entry of the valley. */
 				lake_centre != begin &&
 				/* We don't want lakes in the desert. */
-<<<<<<< HEAD
-				(_settings_game.game_creation.landscape != LT_TROPIC || _settings_game.game_creation.lakes_allowed_in_deserts || GetTropicZone(lake_centre) != TROPICZONE_DESERT) &&
-=======
-				(_settings_game.game_creation.landscape != LandscapeType::Tropic || GetTropicZone(lake_centre) != TROPICZONE_DESERT) &&
->>>>>>> 5ffaf6cd
+				(_settings_game.game_creation.landscape != LandscapeType::Tropic || _settings_game.game_creation.lakes_allowed_in_deserts || GetTropicZone(lake_centre) != TROPICZONE_DESERT) &&
 				/* We only want a lake if the river is long enough. */
 				DistanceManhattan(spring, lake_centre) > min_river_length) {
 			end = lake_centre;
