--- conflicted
+++ resolved
@@ -105,10 +105,10 @@
 /** Whether the current river is a big river that others flow into */
 static bool _is_main_river = false;
 
-byte _cached_snowline = 0;
-byte _cached_highest_snowline = 0;
-byte _cached_lowest_snowline = 0;
-byte _cached_tree_placement_highest_snowline = 0;
+uint8_t _cached_snowline = 0;
+uint8_t _cached_highest_snowline = 0;
+uint8_t _cached_lowest_snowline = 0;
+uint8_t _cached_tree_placement_highest_snowline = 0;
 
 /**
  * Map 2D viewport or smallmap coordinate to 3D world or tile coordinate.
@@ -552,27 +552,14 @@
  * @return the snow line height.
  * @ingroup SnowLineGroup
  */
-<<<<<<< HEAD
-byte GetSnowLineUncached()
-=======
-uint8_t GetSnowLine()
->>>>>>> 6c5a8f55
+uint8_t GetSnowLineUncached()
 {
 	if (_snow_line == nullptr) return _settings_game.game_creation.snow_line_height;
 
 	return _snow_line->table[CalTime::CurMonth()][CalTime::CurDay()];
 }
 
-<<<<<<< HEAD
 void UpdateCachedSnowLine()
-=======
-/**
- * Get the highest possible snow line height, either variable or static.
- * @return the highest snow line height.
- * @ingroup SnowLineGroup
- */
-uint8_t HighestSnowLine()
->>>>>>> 6c5a8f55
 {
 	_cached_snowline = GetSnowLineUncached();
 }
@@ -581,11 +568,7 @@
  * Cache the lowest and highest possible snow line heights, either variable or static.
  * @ingroup SnowLineGroup
  */
-<<<<<<< HEAD
 void UpdateCachedSnowLineBounds()
-=======
-uint8_t LowestSnowLine()
->>>>>>> 6c5a8f55
 {
 	_cached_highest_snowline = _snow_line == nullptr ? _settings_game.game_creation.snow_line_height : _snow_line->highest_value;
 	_cached_lowest_snowline = _snow_line == nullptr ? _settings_game.game_creation.snow_line_height : _snow_line->lowest_value;
