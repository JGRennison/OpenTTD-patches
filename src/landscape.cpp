--- conflicted
+++ resolved
@@ -1144,11 +1144,7 @@
 }
 
 /* AyStar callback for checking whether we reached our destination. */
-<<<<<<< HEAD
-static int32_t River_EndNodeCheck(const AyStar *aystar, const OpenListNode *current)
-=======
-static AyStarStatus River_EndNodeCheck(const AyStar *aystar, const PathNode *current)
->>>>>>> b6aece5b
+static AyStarStatus River_EndNodeCheck(const AyStar *aystar, const OpenListNode *current)
 {
 	return current->path.node.tile == *(TileIndex*)aystar->user_target ? AYSTAR_FOUND_END_NODE : AYSTAR_DONE;
 }
