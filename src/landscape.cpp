/*
 * This file is part of OpenTTD.
 * OpenTTD is free software; you can redistribute it and/or modify it under the terms of the GNU General Public License as published by the Free Software Foundation, version 2.
 * OpenTTD is distributed in the hope that it will be useful, but WITHOUT ANY WARRANTY; without even the implied warranty of MERCHANTABILITY or FITNESS FOR A PARTICULAR PURPOSE.
 * See the GNU General Public License for more details. You should have received a copy of the GNU General Public License along with OpenTTD. If not, see <http://www.gnu.org/licenses/>.
 */

/** @file landscape.cpp Functions related to the landscape (slopes etc.). */

/** @defgroup SnowLineGroup Snowline functions and data structures */

#include "stdafx.h"
#include "heightmap.h"
#include "clear_map.h"
#include "spritecache.h"
#include "viewport_func.h"
#include "command_func.h"
#include "landscape.h"
#include "void_map.h"
#include "tgp.h"
#include "genworld.h"
#include "fios.h"
#include "date_func.h"
#include "water.h"
#include "effectvehicle_func.h"
#include "landscape_type.h"
#include "animated_tile_func.h"
#include "core/random_func.hpp"
#include "object_base.h"
#include "company_func.h"
#include "tunnelbridge_map.h"
#include "pathfinder/npf/aystar.h"
#include "saveload/saveload.h"
#include "framerate_type.h"
#include "town.h"
#include "3rdparty/cpp-btree/btree_set.h"
#include "scope_info.h"
#include <array>
#include <list>
#include <set>
#include <deque>

#include "table/strings.h"
#include "table/sprites.h"

#include "safeguards.h"

extern const TileTypeProcs
	_tile_type_clear_procs,
	_tile_type_rail_procs,
	_tile_type_road_procs,
	_tile_type_town_procs,
	_tile_type_trees_procs,
	_tile_type_station_procs,
	_tile_type_water_procs,
	_tile_type_void_procs,
	_tile_type_industry_procs,
	_tile_type_tunnelbridge_procs,
	_tile_type_object_procs;

/**
 * Tile callback functions for each type of tile.
 * @ingroup TileCallbackGroup
 * @see TileType
 */
const TileTypeProcs * const _tile_type_procs[16] = {
	&_tile_type_clear_procs,        ///< Callback functions for MP_CLEAR tiles
	&_tile_type_rail_procs,         ///< Callback functions for MP_RAILWAY tiles
	&_tile_type_road_procs,         ///< Callback functions for MP_ROAD tiles
	&_tile_type_town_procs,         ///< Callback functions for MP_HOUSE tiles
	&_tile_type_trees_procs,        ///< Callback functions for MP_TREES tiles
	&_tile_type_station_procs,      ///< Callback functions for MP_STATION tiles
	&_tile_type_water_procs,        ///< Callback functions for MP_WATER tiles
	&_tile_type_void_procs,         ///< Callback functions for MP_VOID tiles
	&_tile_type_industry_procs,     ///< Callback functions for MP_INDUSTRY tiles
	&_tile_type_tunnelbridge_procs, ///< Callback functions for MP_TUNNELBRIDGE tiles
	&_tile_type_object_procs,       ///< Callback functions for MP_OBJECT tiles
};

/** landscape slope => sprite */
extern const byte _slope_to_sprite_offset[32] = {
	0, 1, 2, 3, 4, 5, 6,  7, 8, 9, 10, 11, 12, 13, 14, 0,
	0, 0, 0, 0, 0, 0, 0, 16, 0, 0,  0, 17,  0, 15, 18, 0,
};

/**
 * Description of the snow line throughout the year.
 *
 * If it is \c nullptr, a static snowline height is used, as set by \c _settings_game.game_creation.snow_line_height.
 * Otherwise it points to a table loaded from a newGRF file that describes the variable snowline.
 * @ingroup SnowLineGroup
 * @see GetSnowLine() GameCreationSettings
 */
static SnowLine *_snow_line = nullptr;

/** The current spring during river generation */
static TileIndex _current_spring = INVALID_TILE;

/** The current estuary during river generation when one river flows into another */
static TileIndex _current_estuary = INVALID_TILE;

/** Whether the current river is a big river that others flow into */
static bool _is_main_river = false;

byte _cached_snowline = 0;
byte _cached_highest_snowline = 0;
byte _cached_lowest_snowline = 0;
byte _cached_tree_placement_highest_snowline = 0;

/**
 * Map 2D viewport or smallmap coordinate to 3D world or tile coordinate.
 * Function takes into account height of tiles and foundations.
 *
 * @param x X viewport 2D coordinate.
 * @param y Y viewport 2D coordinate.
 * @param clamp_to_map Clamp the coordinate outside of the map to the closest, non-void tile within the map.
 * @param[out] clamped Whether coordinates were clamped.
 * @return 3D world coordinate of point visible at the given screen coordinate (3D perspective).
 *
 * @note Inverse of #RemapCoords2 function. Smaller values may get rounded.
 * @see InverseRemapCoords
 */
Point InverseRemapCoords2(int x, int y, bool clamp_to_map, bool *clamped)
{
	if (clamped != nullptr) *clamped = false; // Not clamping yet.

	/* Initial x/y world coordinate is like if the landscape
	 * was completely flat on height 0. */
	Point pt = InverseRemapCoords(x, y);

	const uint min_coord = _settings_game.construction.freeform_edges ? TILE_SIZE : 0;
	const uint max_x = MapMaxX() * TILE_SIZE - 1;
	const uint max_y = MapMaxY() * TILE_SIZE - 1;

	if (clamp_to_map) {
		/* Bring the coordinates near to a valid range. At the top we allow a number
		 * of extra tiles. This is mostly due to the tiles on the north side of
		 * the map possibly being drawn higher due to the extra height levels. */
		int extra_tiles = CeilDiv(_settings_game.construction.map_height_limit * TILE_HEIGHT, TILE_PIXELS);
		Point old_pt = pt;
		pt.x = Clamp(pt.x, -extra_tiles * TILE_SIZE, max_x);
		pt.y = Clamp(pt.y, -extra_tiles * TILE_SIZE, max_y);
		if (clamped != nullptr) *clamped = (pt.x != old_pt.x) || (pt.y != old_pt.y);
	}

	/* Now find the Z-world coordinate by fix point iteration.
	 * This is a bit tricky because the tile height is non-continuous at foundations.
	 * The clicked point should be approached from the back, otherwise there are regions that are not clickable.
	 * (FOUNDATION_HALFTILE_LOWER on SLOPE_STEEP_S hides north halftile completely)
	 * So give it a z-malus of 4 in the first iterations. */
	int z = 0;
	if (clamp_to_map) {
		for (int i = 0; i < 5; i++) z = GetSlopePixelZ(Clamp(pt.x + std::max(z, 4) - 4, min_coord, max_x), Clamp(pt.y + std::max(z, 4) - 4, min_coord, max_y)) / 2;
		for (int m = 3; m > 0; m--) z = GetSlopePixelZ(Clamp(pt.x + std::max(z, m) - m, min_coord, max_x), Clamp(pt.y + std::max(z, m) - m, min_coord, max_y)) / 2;
		for (int i = 0; i < 5; i++) z = GetSlopePixelZ(Clamp(pt.x + z,             min_coord, max_x), Clamp(pt.y + z,             min_coord, max_y)) / 2;
	} else {
		for (int i = 0; i < 5; i++) z = GetSlopePixelZOutsideMap(pt.x + std::max(z, 4) - 4, pt.y + std::max(z, 4) - 4) / 2;
		for (int m = 3; m > 0; m--) z = GetSlopePixelZOutsideMap(pt.x + std::max(z, m) - m, pt.y + std::max(z, m) - m) / 2;
		for (int i = 0; i < 5; i++) z = GetSlopePixelZOutsideMap(pt.x + z,             pt.y + z            ) / 2;
	}

	pt.x += z;
	pt.y += z;
	if (clamp_to_map) {
		Point old_pt = pt;
		pt.x = Clamp(pt.x, min_coord, max_x);
		pt.y = Clamp(pt.y, min_coord, max_y);
		if (clamped != nullptr) *clamped = *clamped || (pt.x != old_pt.x) || (pt.y != old_pt.y);
	}

	return pt;
}

/**
 * Applies a foundation to a slope.
 *
 * @pre      Foundation and slope must be valid combined.
 * @param f  The #Foundation.
 * @param s  The #Slope to modify.
 * @return   Increment to the tile Z coordinate.
 */
uint ApplyFoundationToSlope(Foundation f, Slope *s)
{
	if (!IsFoundation(f)) return 0;

	if (IsLeveledFoundation(f)) {
		uint dz = 1 + (IsSteepSlope(*s) ? 1 : 0);
		*s = SLOPE_FLAT;
		return dz;
	}

	if (f != FOUNDATION_STEEP_BOTH && IsNonContinuousFoundation(f)) {
		*s = HalftileSlope(*s, GetHalftileFoundationCorner(f));
		return 0;
	}

	if (IsSpecialRailFoundation(f)) {
		*s = SlopeWithThreeCornersRaised(OppositeCorner(GetRailFoundationCorner(f)));
		return 0;
	}

	uint dz = IsSteepSlope(*s) ? 1 : 0;
	Corner highest_corner = GetHighestSlopeCorner(*s);

	switch (f) {
		case FOUNDATION_INCLINED_X:
			*s = (((highest_corner == CORNER_W) || (highest_corner == CORNER_S)) ? SLOPE_SW : SLOPE_NE);
			break;

		case FOUNDATION_INCLINED_Y:
			*s = (((highest_corner == CORNER_S) || (highest_corner == CORNER_E)) ? SLOPE_SE : SLOPE_NW);
			break;

		case FOUNDATION_STEEP_LOWER:
			*s = SlopeWithOneCornerRaised(highest_corner);
			break;

		case FOUNDATION_STEEP_BOTH:
			*s = HalftileSlope(SlopeWithOneCornerRaised(highest_corner), highest_corner);
			break;

		default: NOT_REACHED();
	}
	return dz;
}


/**
 * Determines height at given coordinate of a slope
 * @param x x coordinate
 * @param y y coordinate
 * @param corners slope to examine
 * @return height of given point of given slope
 */
uint GetPartialPixelZ(int x, int y, Slope corners)
{
	if (IsHalftileSlope(corners)) {
		switch (GetHalftileSlopeCorner(corners)) {
			case CORNER_W:
				if (x - y >= 0) return GetSlopeMaxPixelZ(corners);
				break;

			case CORNER_S:
				if (x - (y ^ 0xF) >= 0) return GetSlopeMaxPixelZ(corners);
				break;

			case CORNER_E:
				if (y - x >= 0) return GetSlopeMaxPixelZ(corners);
				break;

			case CORNER_N:
				if ((y ^ 0xF) - x >= 0) return GetSlopeMaxPixelZ(corners);
				break;

			default: NOT_REACHED();
		}
	}

	int z = 0;

	switch (RemoveHalftileSlope(corners)) {
		case SLOPE_W:
			if (x - y >= 0) {
				z = (x - y) >> 1;
			}
			break;

		case SLOPE_S:
			y ^= 0xF;
			if ((x - y) >= 0) {
				z = (x - y) >> 1;
			}
			break;

		case SLOPE_SW:
			z = (x >> 1) + 1;
			break;

		case SLOPE_E:
			if (y - x >= 0) {
				z = (y - x) >> 1;
			}
			break;

		case SLOPE_EW:
		case SLOPE_NS:
		case SLOPE_ELEVATED:
			z = 4;
			break;

		case SLOPE_SE:
			z = (y >> 1) + 1;
			break;

		case SLOPE_WSE:
			z = 8;
			y ^= 0xF;
			if (x - y < 0) {
				z += (x - y) >> 1;
			}
			break;

		case SLOPE_N:
			y ^= 0xF;
			if (y - x >= 0) {
				z = (y - x) >> 1;
			}
			break;

		case SLOPE_NW:
			z = (y ^ 0xF) >> 1;
			break;

		case SLOPE_NWS:
			z = 8;
			if (x - y < 0) {
				z += (x - y) >> 1;
			}
			break;

		case SLOPE_NE:
			z = (x ^ 0xF) >> 1;
			break;

		case SLOPE_ENW:
			z = 8;
			y ^= 0xF;
			if (y - x < 0) {
				z += (y - x) >> 1;
			}
			break;

		case SLOPE_SEN:
			z = 8;
			if (y - x < 0) {
				z += (y - x) >> 1;
			}
			break;

		case SLOPE_STEEP_S:
			z = 1 + ((x + y) >> 1);
			break;

		case SLOPE_STEEP_W:
			z = 1 + ((x + (y ^ 0xF)) >> 1);
			break;

		case SLOPE_STEEP_N:
			z = 1 + (((x ^ 0xF) + (y ^ 0xF)) >> 1);
			break;

		case SLOPE_STEEP_E:
			z = 1 + (((x ^ 0xF) + y) >> 1);
			break;

		default: break;
	}

	return z;
}

int GetSlopePixelZ(int x, int y)
{
	TileIndex tile = TileVirtXY(x, y);

	return _tile_type_procs[GetTileType(tile)]->get_slope_z_proc(tile, x, y);
}

/**
 * Return world \c z coordinate of a given point of a tile,
 * also for tiles outside the map (virtual "black" tiles).
 *
 * @param x World X coordinate in tile "units", may be outside the map.
 * @param y World Y coordinate in tile "units", may be outside the map.
 * @return World Z coordinate at tile ground level, including slopes and foundations.
 */
int GetSlopePixelZOutsideMap(int x, int y)
{
	if (IsInsideBS(x, 0, MapSizeX() * TILE_SIZE) && IsInsideBS(y, 0, MapSizeY() * TILE_SIZE)) {
		return GetSlopePixelZ(x, y);
	} else {
		return _tile_type_procs[MP_VOID]->get_slope_z_proc(INVALID_TILE, x, y);
	}
}

/**
 * Determine the Z height of a corner relative to TileZ.
 *
 * @pre The slope must not be a halftile slope.
 *
 * @param tileh The slope.
 * @param corner The corner.
 * @return Z position of corner relative to TileZ.
 */
int GetSlopeZInCorner(Slope tileh, Corner corner)
{
	assert(!IsHalftileSlope(tileh));
	return ((tileh & SlopeWithOneCornerRaised(corner)) != 0 ? 1 : 0) + (tileh == SteepSlope(corner) ? 1 : 0);
}

/**
 * Determine the Z height of the corners of a specific tile edge
 *
 * @note If a tile has a non-continuous halftile foundation, a corner can have different heights wrt. its edges.
 *
 * @pre z1 and z2 must be initialized (typ. with TileZ). The corner heights just get added.
 *
 * @param tileh The slope of the tile.
 * @param edge The edge of interest.
 * @param z1 Gets incremented by the height of the first corner of the edge. (near corner wrt. the camera)
 * @param z2 Gets incremented by the height of the second corner of the edge. (far corner wrt. the camera)
 */
void GetSlopePixelZOnEdge(Slope tileh, DiagDirection edge, int *z1, int *z2)
{
	static const Slope corners[4][4] = {
		/*    corner     |          steep slope
		 *  z1      z2   |       z1             z2        */
		{SLOPE_E, SLOPE_N, SLOPE_STEEP_E, SLOPE_STEEP_N}, // DIAGDIR_NE, z1 = E, z2 = N
		{SLOPE_S, SLOPE_E, SLOPE_STEEP_S, SLOPE_STEEP_E}, // DIAGDIR_SE, z1 = S, z2 = E
		{SLOPE_S, SLOPE_W, SLOPE_STEEP_S, SLOPE_STEEP_W}, // DIAGDIR_SW, z1 = S, z2 = W
		{SLOPE_W, SLOPE_N, SLOPE_STEEP_W, SLOPE_STEEP_N}, // DIAGDIR_NW, z1 = W, z2 = N
	};

	int halftile_test = (IsHalftileSlope(tileh) ? SlopeWithOneCornerRaised(GetHalftileSlopeCorner(tileh)) : 0);
	if (halftile_test == corners[edge][0]) *z2 += TILE_HEIGHT; // The slope is non-continuous in z2. z2 is on the upper side.
	if (halftile_test == corners[edge][1]) *z1 += TILE_HEIGHT; // The slope is non-continuous in z1. z1 is on the upper side.

	if ((tileh & corners[edge][0]) != 0) *z1 += TILE_HEIGHT; // z1 is raised
	if ((tileh & corners[edge][1]) != 0) *z2 += TILE_HEIGHT; // z2 is raised
	if (RemoveHalftileSlope(tileh) == corners[edge][2]) *z1 += TILE_HEIGHT; // z1 is highest corner of a steep slope
	if (RemoveHalftileSlope(tileh) == corners[edge][3]) *z2 += TILE_HEIGHT; // z2 is highest corner of a steep slope
}

/**
 * Get slope of a tile on top of a (possible) foundation
 * If a tile does not have a foundation, the function returns the same as GetTileSlope.
 *
 * @param tile The tile of interest.
 * @param z returns the z of the foundation slope. (Can be nullptr, if not needed)
 * @return The slope on top of the foundation.
 */
Slope GetFoundationSlope(TileIndex tile, int *z)
{
	Slope tileh = GetTileSlope(tile, z);
	Foundation f = _tile_type_procs[GetTileType(tile)]->get_foundation_proc(tile, tileh);
	uint z_inc = ApplyFoundationToSlope(f, &tileh);
	if (z != nullptr) *z += z_inc;
	return tileh;
}


bool HasFoundationNW(TileIndex tile, Slope slope_here, uint z_here)
{
	if (IsCustomBridgeHeadTile(tile) && GetTunnelBridgeDirection(tile) == DIAGDIR_NW) return false;

	int z;

	int z_W_here = z_here;
	int z_N_here = z_here;
	GetSlopePixelZOnEdge(slope_here, DIAGDIR_NW, &z_W_here, &z_N_here);

	Slope slope = GetFoundationPixelSlope(TILE_ADDXY(tile, 0, -1), &z);
	int z_W = z;
	int z_N = z;
	GetSlopePixelZOnEdge(slope, DIAGDIR_SE, &z_W, &z_N);

	return (z_N_here > z_N) || (z_W_here > z_W);
}


bool HasFoundationNE(TileIndex tile, Slope slope_here, uint z_here)
{
	if (IsCustomBridgeHeadTile(tile) && GetTunnelBridgeDirection(tile) == DIAGDIR_NE) return false;

	int z;

	int z_E_here = z_here;
	int z_N_here = z_here;
	GetSlopePixelZOnEdge(slope_here, DIAGDIR_NE, &z_E_here, &z_N_here);

	Slope slope = GetFoundationPixelSlope(TILE_ADDXY(tile, -1, 0), &z);
	int z_E = z;
	int z_N = z;
	GetSlopePixelZOnEdge(slope, DIAGDIR_SW, &z_E, &z_N);

	return (z_N_here > z_N) || (z_E_here > z_E);
}

/**
 * Draw foundation \a f at tile \a ti. Updates \a ti.
 * @param ti Tile to draw foundation on
 * @param f  Foundation to draw
 */
void DrawFoundation(TileInfo *ti, Foundation f)
{
	if (!IsFoundation(f)) return;

	/* Two part foundations must be drawn separately */
	assert(f != FOUNDATION_STEEP_BOTH);

	uint sprite_block = 0;
	int z;
	Slope slope = GetFoundationPixelSlope(ti->tile, &z);

	/* Select the needed block of foundations sprites
	 * Block 0: Walls at NW and NE edge
	 * Block 1: Wall  at        NE edge
	 * Block 2: Wall  at NW        edge
	 * Block 3: No walls at NW or NE edge
	 */
	if (!HasFoundationNW(ti->tile, slope, z)) sprite_block += 1;
	if (!HasFoundationNE(ti->tile, slope, z)) sprite_block += 2;

	/* Use the original slope sprites if NW and NE borders should be visible */
	SpriteID leveled_base = (sprite_block == 0 ? (int)SPR_FOUNDATION_BASE : (SPR_SLOPES_VIRTUAL_BASE + sprite_block * SPR_TRKFOUND_BLOCK_SIZE));
	SpriteID inclined_base = SPR_SLOPES_VIRTUAL_BASE + SPR_SLOPES_INCLINED_OFFSET + sprite_block * SPR_TRKFOUND_BLOCK_SIZE;
	SpriteID halftile_base = SPR_HALFTILE_FOUNDATION_BASE + sprite_block * SPR_HALFTILE_BLOCK_SIZE;

	if (IsSteepSlope(ti->tileh)) {
		if (!IsNonContinuousFoundation(f)) {
			/* Lower part of foundation */
			AddSortableSpriteToDraw(
				leveled_base + (ti->tileh & ~SLOPE_STEEP), PAL_NONE, ti->x, ti->y, 16, 16, 7, ti->z
			);
		}

		Corner highest_corner = GetHighestSlopeCorner(ti->tileh);
		ti->z += ApplyPixelFoundationToSlope(f, &ti->tileh);

		if (IsInclinedFoundation(f)) {
			/* inclined foundation */
			byte inclined = highest_corner * 2 + (f == FOUNDATION_INCLINED_Y ? 1 : 0);

			AddSortableSpriteToDraw(inclined_base + inclined, PAL_NONE, ti->x, ti->y,
				f == FOUNDATION_INCLINED_X ? 16 : 1,
				f == FOUNDATION_INCLINED_Y ? 16 : 1,
				TILE_HEIGHT, ti->z
			);
			OffsetGroundSprite(31, 9);
		} else if (IsLeveledFoundation(f)) {
			AddSortableSpriteToDraw(leveled_base + SlopeWithOneCornerRaised(highest_corner), PAL_NONE, ti->x, ti->y, 16, 16, 7, ti->z - TILE_HEIGHT);
			OffsetGroundSprite(31, 1);
		} else if (f == FOUNDATION_STEEP_LOWER) {
			/* one corner raised */
			OffsetGroundSprite(31, 1);
		} else {
			/* halftile foundation */
			int x_bb = (((highest_corner == CORNER_W) || (highest_corner == CORNER_S)) ? 8 : 0);
			int y_bb = (((highest_corner == CORNER_S) || (highest_corner == CORNER_E)) ? 8 : 0);

			AddSortableSpriteToDraw(halftile_base + highest_corner, PAL_NONE, ti->x + x_bb, ti->y + y_bb, 8, 8, 7, ti->z + TILE_HEIGHT);
			OffsetGroundSprite(31, 9);
		}
	} else {
		if (IsLeveledFoundation(f)) {
			/* leveled foundation */
			AddSortableSpriteToDraw(leveled_base + ti->tileh, PAL_NONE, ti->x, ti->y, 16, 16, 7, ti->z);
			OffsetGroundSprite(31, 1);
		} else if (IsNonContinuousFoundation(f)) {
			/* halftile foundation */
			Corner halftile_corner = GetHalftileFoundationCorner(f);
			int x_bb = (((halftile_corner == CORNER_W) || (halftile_corner == CORNER_S)) ? 8 : 0);
			int y_bb = (((halftile_corner == CORNER_S) || (halftile_corner == CORNER_E)) ? 8 : 0);

			AddSortableSpriteToDraw(halftile_base + halftile_corner, PAL_NONE, ti->x + x_bb, ti->y + y_bb, 8, 8, 7, ti->z);
			OffsetGroundSprite(31, 9);
		} else if (IsSpecialRailFoundation(f)) {
			/* anti-zig-zag foundation */
			SpriteID spr;
			if (ti->tileh == SLOPE_NS || ti->tileh == SLOPE_EW) {
				/* half of leveled foundation under track corner */
				spr = leveled_base + SlopeWithThreeCornersRaised(GetRailFoundationCorner(f));
			} else {
				/* tile-slope = sloped along X/Y, foundation-slope = three corners raised */
				spr = inclined_base + 2 * GetRailFoundationCorner(f) + ((ti->tileh == SLOPE_SW || ti->tileh == SLOPE_NE) ? 1 : 0);
			}
			AddSortableSpriteToDraw(spr, PAL_NONE, ti->x, ti->y, 16, 16, 7, ti->z);
			OffsetGroundSprite(31, 9);
		} else {
			/* inclined foundation */
			byte inclined = GetHighestSlopeCorner(ti->tileh) * 2 + (f == FOUNDATION_INCLINED_Y ? 1 : 0);

			AddSortableSpriteToDraw(inclined_base + inclined, PAL_NONE, ti->x, ti->y,
				f == FOUNDATION_INCLINED_X ? 16 : 1,
				f == FOUNDATION_INCLINED_Y ? 16 : 1,
				TILE_HEIGHT, ti->z
			);
			OffsetGroundSprite(31, 9);
		}
		ti->z += ApplyPixelFoundationToSlope(f, &ti->tileh);
	}
}

void DoClearSquare(TileIndex tile)
{
	/* If the tile can have animation and we clear it, delete it from the animated tile list. */
	if (_tile_type_procs[GetTileType(tile)]->animate_tile_proc != nullptr) DeleteAnimatedTile(tile);

	MakeClear(tile, CLEAR_GRASS, _generating_world ? 3 : 0);
	MarkTileDirtyByTile(tile);
}

/**
 * Returns information about trackdirs and signal states.
 * If there is any trackbit at 'side', return all trackdirbits.
 * For TRANSPORT_ROAD, return no trackbits if there is no roadbit (of given subtype) at given side.
 * @param tile tile to get info about
 * @param mode transport type
 * @param sub_mode for TRANSPORT_ROAD, roadtypes to check
 * @param side side we are entering from, INVALID_DIAGDIR to return all trackbits
 * @return trackdirbits and other info depending on 'mode'
 */
TrackStatus GetTileTrackStatus(TileIndex tile, TransportType mode, uint sub_mode, DiagDirection side)
{
	return _tile_type_procs[GetTileType(tile)]->get_tile_track_status_proc(tile, mode, sub_mode, side);
}

/**
 * Change the owner of a tile
 * @param tile      Tile to change
 * @param old_owner Current owner of the tile
 * @param new_owner New owner of the tile
 */
void ChangeTileOwner(TileIndex tile, Owner old_owner, Owner new_owner)
{
	_tile_type_procs[GetTileType(tile)]->change_tile_owner_proc(tile, old_owner, new_owner);
}

void GetTileDesc(TileIndex tile, TileDesc *td)
{
	_tile_type_procs[GetTileType(tile)]->get_tile_desc_proc(tile, td);
}

/**
 * Has a snow line table already been loaded.
 * @return true if the table has been loaded already.
 * @ingroup SnowLineGroup
 */
bool IsSnowLineSet()
{
	return _snow_line != nullptr;
}

/**
 * Set a variable snow line, as loaded from a newgrf file.
 * @param table the 12 * 32 byte table containing the snowline for each day
 * @ingroup SnowLineGroup
 */
void SetSnowLine(byte table[SNOW_LINE_MONTHS][SNOW_LINE_DAYS])
{
	_snow_line = CallocT<SnowLine>(1);
	_snow_line->lowest_value = 0xFF;
	memcpy(_snow_line->table, table, sizeof(_snow_line->table));

	for (uint i = 0; i < SNOW_LINE_MONTHS; i++) {
		for (uint j = 0; j < SNOW_LINE_DAYS; j++) {
			_snow_line->highest_value = std::max(_snow_line->highest_value, table[i][j]);
			_snow_line->lowest_value = std::min(_snow_line->lowest_value, table[i][j]);
		}
	}

	UpdateCachedSnowLine();
	UpdateCachedSnowLineBounds();
}

/**
 * Get the current snow line, either variable or static.
 * @return the snow line height.
 * @ingroup SnowLineGroup
 */
byte GetSnowLineUncached()
{
	if (_snow_line == nullptr) return _settings_game.game_creation.snow_line_height;

	return _snow_line->table[_cur_date_ymd.month][_cur_date_ymd.day];
}

void UpdateCachedSnowLine()
{
	_cached_snowline = GetSnowLineUncached();
}

/**
 * Cache the lowest and highest possible snow line heights, either variable or static.
 * @ingroup SnowLineGroup
 */
void UpdateCachedSnowLineBounds()
{
	_cached_highest_snowline = _snow_line == nullptr ? _settings_game.game_creation.snow_line_height : _snow_line->highest_value;
	_cached_lowest_snowline = _snow_line == nullptr ? _settings_game.game_creation.snow_line_height : _snow_line->lowest_value;

	uint snowline_range = ((_settings_game.construction.trees_around_snow_line_dynamic_range * (HighestSnowLine() - LowestSnowLine())) + 50) / 100;
	_cached_tree_placement_highest_snowline = LowestSnowLine() + snowline_range;
}

/**
 * Clear the variable snow line table and free the memory.
 * @ingroup SnowLineGroup
 */
void ClearSnowLine()
{
	free(_snow_line);
	_snow_line = nullptr;
	UpdateCachedSnowLine();
	UpdateCachedSnowLineBounds();
}

/**
 * Clear a piece of landscape
 * @param tile tile to clear
 * @param flags of operation to conduct
 * @param p1 unused
 * @param p2 unused
 * @param text unused
 * @return the cost of this operation or an error
 */
CommandCost CmdLandscapeClear(TileIndex tile, DoCommandFlag flags, uint32 p1, uint32 p2, const char *text)
{
	CommandCost cost(EXPENSES_CONSTRUCTION);
	bool do_clear = false;
	/* Test for stuff which results in water when cleared. Then add the cost to also clear the water. */
	if ((flags & DC_FORCE_CLEAR_TILE) && HasTileWaterClass(tile) && IsTileOnWater(tile) && !IsWaterTile(tile) && !IsCoastTile(tile)) {
		if ((flags & DC_AUTO) && GetWaterClass(tile) == WATER_CLASS_CANAL) return_cmd_error(STR_ERROR_MUST_DEMOLISH_CANAL_FIRST);
		do_clear = true;
		const bool is_canal = GetWaterClass(tile) == WATER_CLASS_CANAL;
		if (!is_canal && _game_mode != GM_EDITOR && !_settings_game.construction.enable_remove_water && !(flags & DC_ALLOW_REMOVE_WATER)) return_cmd_error(STR_ERROR_CAN_T_BUILD_ON_WATER);
		cost.AddCost(is_canal ? _price[PR_CLEAR_CANAL] : _price[PR_CLEAR_WATER]);
	}

	Company *c = (flags & (DC_AUTO | DC_BANKRUPT)) ? nullptr : Company::GetIfValid(_current_company);
	if (c != nullptr && (int)GB(c->clear_limit, 16, 16) < 1) {
		return_cmd_error(STR_ERROR_CLEARING_LIMIT_REACHED);
	}

	if ((flags & DC_TOWN) && !MayTownModifyRoad(tile)) return CMD_ERROR;

	const ClearedObjectArea *coa = FindClearedObject(tile);

	/* If this tile was the first tile which caused object destruction, always
	 * pass it on to the tile_type_proc. That way multiple test runs and the exec run stay consistent. */
	if (coa != nullptr && coa->first_tile != tile) {
		/* If this tile belongs to an object which was already cleared via another tile, pretend it has been
		 * already removed.
		 * However, we need to check stuff, which is not the same for all object tiles. (e.g. being on water or not) */

		/* If a object is removed, it leaves either bare land or water. */
		if ((flags & DC_NO_WATER) && HasTileWaterClass(tile) && IsTileOnWater(tile)) {
			return_cmd_error(STR_ERROR_CAN_T_BUILD_ON_WATER);
		}
	} else {
		cost.AddCost(_tile_type_procs[GetTileType(tile)]->clear_tile_proc(tile, flags));
	}

	if (flags & DC_EXEC) {
		if (c != nullptr) c->clear_limit -= 1 << 16;
		if (do_clear) ForceClearWaterTile(tile);
	}
	return cost;
}

/**
 * Clear a big piece of landscape
 * @param tile end tile of area dragging
 * @param flags of operation to conduct
 * @param p1 start tile of area dragging
 * @param p2 various bitstuffed data.
 *  bit      0: Whether to use the Orthogonal (0) or Diagonal (1) iterator.
 * @param text unused
 * @return the cost of this operation or an error
 */
CommandCost CmdClearArea(TileIndex tile, DoCommandFlag flags, uint32 p1, uint32 p2, const char *text)
{
	if (p1 >= MapSize()) return CMD_ERROR;

	Money money = GetAvailableMoneyForCommand();
	CommandCost cost(EXPENSES_CONSTRUCTION);
	CommandCost last_error = CMD_ERROR;
	bool had_success = false;

	const Company *c = (flags & (DC_AUTO | DC_BANKRUPT)) ? nullptr : Company::GetIfValid(_current_company);
	int limit = (c == nullptr ? INT32_MAX : GB(c->clear_limit, 16, 16));

	TileIterator *iter = HasBit(p2, 0) ? (TileIterator *)new DiagonalTileIterator(tile, p1) : new OrthogonalTileIterator(tile, p1);
	for (; *iter != INVALID_TILE; ++(*iter)) {
		TileIndex t = *iter;
		CommandCost ret = DoCommand(t, 0, 0, flags & ~DC_EXEC, CMD_LANDSCAPE_CLEAR);
		if (ret.Failed()) {
			last_error = ret;

			/* We may not clear more tiles. */
			if (c != nullptr && GB(c->clear_limit, 16, 16) < 1) break;
			continue;
		}

		had_success = true;
		if (flags & DC_EXEC) {
			money -= ret.GetCost();
			if (ret.GetCost() > 0 && money < 0) {
				_additional_cash_required = ret.GetCost();
				delete iter;
				return cost;
			}
			DoCommand(t, 0, 0, flags, CMD_LANDSCAPE_CLEAR);

			/* draw explosion animation...
			 * Disable explosions when game is paused. Looks silly and blocks the view. */
			if ((t == tile || t == p1) && _pause_mode == PM_UNPAUSED) {
				/* big explosion in two corners, or small explosion for single tiles */
				CreateEffectVehicleAbove(TileX(t) * TILE_SIZE + TILE_SIZE / 2, TileY(t) * TILE_SIZE + TILE_SIZE / 2, 2,
					TileX(tile) == TileX(p1) && TileY(tile) == TileY(p1) ? EV_EXPLOSION_SMALL : EV_EXPLOSION_LARGE
				);
			}
		} else {
			/* When we're at the clearing limit we better bail (unneed) testing as well. */
			if (ret.GetCost() != 0 && --limit <= 0) break;
		}
		cost.AddCost(ret);
	}

	delete iter;
	return had_success ? cost : last_error;
}


TileIndex _cur_tileloop_tile;

/**
 * Gradually iterate over all tiles on the map, calling their TileLoopProcs once every 256 ticks.
 */
void RunTileLoop()
{
	PerformanceAccumulator framerate(PFE_GL_LANDSCAPE);

	/* The pseudorandom sequence of tiles is generated using a Galois linear feedback
	 * shift register (LFSR). This allows a deterministic pseudorandom ordering, but
	 * still with minimal state and fast iteration. */

	/* Maximal length LFSR feedback terms, from 12-bit (for 64x64 maps) to 28-bit (for 16kx16k maps).
	 * Extracted from http://www.ece.cmu.edu/~koopman/lfsr/ */
	static const uint32 feedbacks[] = {
		0xD8F, 0x1296, 0x2496, 0x4357, 0x8679, 0x1030E, 0x206CD, 0x403FE, 0x807B8, 0x1004B2, 0x2006A8,
		0x4004B2, 0x800B87, 0x10004F3, 0x200072D, 0x40006AE, 0x80009E3,
	};
	static_assert(lengthof(feedbacks) == MAX_MAP_TILES_BITS - 2 * MIN_MAP_SIZE_BITS + 1);
	const uint32 feedback = feedbacks[MapLogX() + MapLogY() - 2 * MIN_MAP_SIZE_BITS];

	/* We update every tile every 256 ticks, so divide the map size by 2^8 = 256 */
	uint count = 1 << (MapLogX() + MapLogY() - 8);

	TileIndex tile = _cur_tileloop_tile;
	/* The LFSR cannot have a zeroed state. */
	dbg_assert(tile != 0);

	SCOPE_INFO_FMT([&], "RunTileLoop: tile: %dx%d", TileX(tile), TileY(tile));

	/* Manually update tile 0 every 256 ticks - the LFSR never iterates over it itself.  */
	if (_tick_counter % 256 == 0) {
		_tile_type_procs[GetTileType(0)]->tile_loop_proc(0);
		count--;
	}

	while (count--) {
		_tile_type_procs[GetTileType(tile)]->tile_loop_proc(tile);

		/* Get the next tile in sequence using a Galois LFSR. */
		tile = (tile >> 1) ^ (-(int32)(tile & 1) & feedback);
	}

	_cur_tileloop_tile = tile;
}

void InitializeLandscape()
{
	for (uint y = _settings_game.construction.freeform_edges ? 1 : 0; y < MapMaxY(); y++) {
		for (uint x = _settings_game.construction.freeform_edges ? 1 : 0; x < MapMaxX(); x++) {
			MakeClear(TileXY(x, y), CLEAR_GRASS, 3);
			SetTileHeight(TileXY(x, y), 0);
			SetTropicZone(TileXY(x, y), TROPICZONE_NORMAL);
			ClearBridgeMiddle(TileXY(x, y));
		}
	}

	for (uint x = 0; x < MapSizeX(); x++) MakeVoid(TileXY(x, MapMaxY()));
	for (uint y = 0; y < MapSizeY(); y++) MakeVoid(TileXY(MapMaxX(), y));
}

static const byte _genterrain_tbl_1[5] = { 10, 22, 33, 37, 4  };
static const byte _genterrain_tbl_2[5] = {  0,  0,  0,  0, 33 };

static void GenerateTerrain(int type, uint flag)
{
	uint32 r = Random();

	const Sprite *templ = GetSprite((((r >> 24) * _genterrain_tbl_1[type]) >> 8) + _genterrain_tbl_2[type] + 4845, ST_MAPGEN);
	if (templ == nullptr) usererror("Map generator sprites could not be loaded");

	uint x = r & MapMaxX();
	uint y = (r >> MapLogX()) & MapMaxY();

	uint edge_distance = 1 + (_settings_game.construction.freeform_edges ? 1 : 0);
	if (x <= edge_distance || y <= edge_distance) return;

	DiagDirection direction = (DiagDirection)GB(r, 22, 2);
	uint w = templ->width;
	uint h = templ->height;

	if (DiagDirToAxis(direction) == AXIS_Y) Swap(w, h);

	const byte *p = templ->data;

	if ((flag & 4) != 0) {
		uint xw = x * MapSizeY();
		uint yw = y * MapSizeX();
		uint bias = (MapSizeX() + MapSizeY()) * 16;

		switch (flag & 3) {
			default: NOT_REACHED();
			case 0:
				if (xw + yw > MapSize() - bias) return;
				break;

			case 1:
				if (yw < xw + bias) return;
				break;

			case 2:
				if (xw + yw < MapSize() + bias) return;
				break;

			case 3:
				if (xw < yw + bias) return;
				break;
		}
	}

	if (x + w >= MapMaxX()) return;
	if (y + h >= MapMaxY()) return;

	TileIndex tile = TileXY(x, y);

	switch (direction) {
		default: NOT_REACHED();
		case DIAGDIR_NE:
			do {
				TileIndex tile_cur = tile;

				for (uint w_cur = w; w_cur != 0; --w_cur) {
					if (GB(*p, 0, 4) >= TileHeight(tile_cur)) SetTileHeight(tile_cur, GB(*p, 0, 4));
					p++;
					tile_cur++;
				}
				tile += TileDiffXY(0, 1);
			} while (--h != 0);
			break;

		case DIAGDIR_SE:
			do {
				TileIndex tile_cur = tile;

				for (uint h_cur = h; h_cur != 0; --h_cur) {
					if (GB(*p, 0, 4) >= TileHeight(tile_cur)) SetTileHeight(tile_cur, GB(*p, 0, 4));
					p++;
					tile_cur += TileDiffXY(0, 1);
				}
				tile += TileDiffXY(1, 0);
			} while (--w != 0);
			break;

		case DIAGDIR_SW:
			tile += TileDiffXY(w - 1, 0);
			do {
				TileIndex tile_cur = tile;

				for (uint w_cur = w; w_cur != 0; --w_cur) {
					if (GB(*p, 0, 4) >= TileHeight(tile_cur)) SetTileHeight(tile_cur, GB(*p, 0, 4));
					p++;
					tile_cur--;
				}
				tile += TileDiffXY(0, 1);
			} while (--h != 0);
			break;

		case DIAGDIR_NW:
			tile += TileDiffXY(0, h - 1);
			do {
				TileIndex tile_cur = tile;

				for (uint h_cur = h; h_cur != 0; --h_cur) {
					if (GB(*p, 0, 4) >= TileHeight(tile_cur)) SetTileHeight(tile_cur, GB(*p, 0, 4));
					p++;
					tile_cur -= TileDiffXY(0, 1);
				}
				tile += TileDiffXY(1, 0);
			} while (--w != 0);
			break;
	}
}


#include "table/genland.h"

static std::pair<const Rect16 *, const Rect16 *> GetDesertOrRainforestData()
{
	switch (_settings_game.game_creation.coast_tropics_width) {
		case 0:
			return { _make_desert_or_rainforest_data, endof(_make_desert_or_rainforest_data) };
		case 1:
			return { _make_desert_or_rainforest_data_medium, endof(_make_desert_or_rainforest_data_medium) };
		case 2:
			return { _make_desert_or_rainforest_data_large, endof(_make_desert_or_rainforest_data_large) };
		case 3:
			return { _make_desert_or_rainforest_data_extralarge, endof(_make_desert_or_rainforest_data_extralarge) };
		default:
			NOT_REACHED();
	}
}

template <typename F>
void DesertOrRainforestProcessTiles(const std::pair<const Rect16 *, const Rect16 *> desert_rainforest_data, const Rect16 *&data, TileIndex tile, F handle_tile)
{
	for (data = desert_rainforest_data.first; data != desert_rainforest_data.second; ++data) {
		const Rect16 r = *data;
		for (int16 x = r.left; x <= r.right; x++) {
			for (int16 y = r.top; y <= r.bottom; y++) {
				TileIndex t = AddTileIndexDiffCWrap(tile, { x, y });
				if (handle_tile(t)) return;
			}
		}
	}
}

static void CreateDesertOrRainForest(uint desert_tropic_line)
{
	TileIndex update_freq = MapSize() / 4;
	const Rect16 *data;

	const std::pair<const Rect16 *, const Rect16 *> desert_rainforest_data = GetDesertOrRainforestData();

	for (TileIndex tile = 0; tile != MapSize(); ++tile) {
		if ((tile % update_freq) == 0) IncreaseGeneratingWorldProgress(GWP_LANDSCAPE);

		if (!IsValidTile(tile)) continue;

		DesertOrRainforestProcessTiles(desert_rainforest_data, data, tile, [&](TileIndex t) -> bool {
			return (t != INVALID_TILE && (TileHeight(t) >= desert_tropic_line || IsTileType(t, MP_WATER)));
		});
		if (data == desert_rainforest_data.second) {
			SetTropicZone(tile, TROPICZONE_DESERT);
		}
	}

	for (uint i = 0; i != 256; i++) {
		if ((i % 64) == 0) IncreaseGeneratingWorldProgress(GWP_LANDSCAPE);

		RunTileLoop();
	}

	for (TileIndex tile = 0; tile != MapSize(); ++tile) {
		if ((tile % update_freq) == 0) IncreaseGeneratingWorldProgress(GWP_LANDSCAPE);

		if (!IsValidTile(tile)) continue;

		DesertOrRainforestProcessTiles(desert_rainforest_data, data, tile, [&](TileIndex t) -> bool {
			return (t != INVALID_TILE && IsTileType(t, MP_CLEAR) && IsClearGround(t, CLEAR_DESERT));
		});
		if (data == desert_rainforest_data.second) {
			SetTropicZone(tile, TROPICZONE_RAINFOREST);
		}
	}
}

/**
 * Find the spring of a river.
 * @param tile The tile to consider for being the spring.
 * @param user_data Ignored data.
 * @return True iff it is suitable as a spring.
 */
static bool FindSpring(TileIndex tile, void *user_data)
{
	int referenceHeight;
	if (!IsTileFlat(tile, &referenceHeight) || IsWaterTile(tile)) return false;

	/* In the tropics rivers start in the rainforest. */
	if (_settings_game.game_creation.landscape == LT_TROPIC && GetTropicZone(tile) != TROPICZONE_RAINFOREST && !_settings_game.game_creation.lakes_allowed_in_deserts) return false;

	/* Are there enough higher tiles to warrant a 'spring'? */
	uint num = 0;
	for (int dx = -1; dx <= 1; dx++) {
		for (int dy = -1; dy <= 1; dy++) {
			TileIndex t = TileAddWrap(tile, dx, dy);
			if (t != INVALID_TILE && GetTileMaxZ(t) > referenceHeight) num++;
		}
	}

	if (num < 4) return false;

	if (_settings_game.game_creation.rivers_top_of_hill) {
		/* Are we near the top of a hill? */
		for (int dx = -16; dx <= 16; dx++) {
			for (int dy = -16; dy <= 16; dy++) {
				TileIndex t = TileAddWrap(tile, dx, dy);
				if (t != INVALID_TILE && GetTileMaxZ(t) > referenceHeight + 2) return false;
			}
		}
	}

	return true;
}

struct MakeLakeData {
	TileIndex centre;            ///< Lake centre tile
	uint height;                 ///< Lake height
	int max_distance;            ///< Max radius
	int secondary_axis_scale;    ///< Multiplier for ellipse narrow axis, 16 bit fixed point
	int sin_fp;                  ///< sin of ellipse rotation angle, 16 bit fixed point
	int cos_fp;                  ///< cos of ellipse rotation angle, 16 bit fixed point
};

/**
 * Make a connected lake; fill all tiles in the circular tile search that are connected.
 * @param tile The tile to consider for lake making.
 * @param user_data The height of the lake.
 * @return Always false, so it continues searching.
 */
static bool MakeLake(TileIndex tile, void *user_data)
{
	const MakeLakeData *data = (const MakeLakeData *)user_data;
	if (!IsValidTile(tile) || TileHeight(tile) != data->height || !IsTileFlat(tile)) return false;
	if (_settings_game.game_creation.landscape == LT_TROPIC && GetTropicZone(tile) == TROPICZONE_DESERT && !_settings_game.game_creation.lakes_allowed_in_deserts) return false;

	/* Offset from centre tile */
	const int64 x_delta = (int)TileX(tile) - (int)TileX(data->centre);
	const int64 y_delta = (int)TileY(tile) - (int)TileY(data->centre);

	/* Rotate to new coordinate system */
	const int64 a_delta = (x_delta * data->cos_fp + y_delta * data->sin_fp) >> 8;
	const int64 b_delta = (-x_delta * data->sin_fp + y_delta * data->cos_fp) >> 8;

	int max_distance = data->max_distance;
	if (max_distance >= 6) {
		/* Vary radius a bit for larger lakes */
		uint coord = (std::abs(x_delta) > std::abs(y_delta)) ? TileY(tile) : TileX(tile);
		static const int8 offset_fuzz[4] = { 0, 1, 0, -1 };
		max_distance += offset_fuzz[(coord / 3) & 3];
	}

	/* Check if inside ellipse */
	if ((a_delta * a_delta) + ((data->secondary_axis_scale * b_delta * b_delta) >> 16) > ((int64)(max_distance * max_distance) << 16)) return false;

	for (DiagDirection d = DIAGDIR_BEGIN; d < DIAGDIR_END; d++) {
		TileIndex t2 = tile + TileOffsByDiagDir(d);
		if (IsWaterTile(t2)) {
			MakeRiver(tile, Random());
			MarkTileDirtyByTile(tile);
			/* Remove desert directly around the river tile. */
			TileIndex t = tile;
			CircularTileSearch(&t, _settings_game.game_creation.lake_tropics_width, RiverModifyDesertZone, nullptr);
			return false;
		}
	}

	return false;
}

/**
 * Check whether a river at begin could (logically) flow down to end.
 * @param begin The origin of the flow.
 * @param end The destination of the flow.
 * @return True iff the water can be flowing down.
 */
static bool FlowsDown(TileIndex begin, TileIndex end)
{
	dbg_assert(DistanceManhattan(begin, end) == 1);

	int heightBegin;
	int heightEnd;
	Slope slopeBegin = GetTileSlope(begin, &heightBegin);
	Slope slopeEnd   = GetTileSlope(end, &heightEnd);

	return heightEnd <= heightBegin &&
			/* Slope either is inclined or flat; rivers don't support other slopes. */
			(slopeEnd == SLOPE_FLAT || IsInclinedSlope(slopeEnd)) &&
			/* Slope continues, then it must be lower... or either end must be flat. */
			((slopeEnd == slopeBegin && heightEnd < heightBegin) || slopeEnd == SLOPE_FLAT || slopeBegin == SLOPE_FLAT);
}

/* AyStar callback for checking whether we reached our destination. */
static int32 River_EndNodeCheck(const AyStar *aystar, const OpenListNode *current)
{
	return current->path.node.tile == *(TileIndex*)aystar->user_target ? AYSTAR_FOUND_END_NODE : AYSTAR_DONE;
}

/* AyStar callback for getting the cost of the current node. */
static int32 River_CalculateG(AyStar *aystar, AyStarNode *current, OpenListNode *parent)
{
	return 1 + RandomRange(_settings_game.game_creation.river_route_random);
}

/* AyStar callback for getting the estimated cost to the destination. */
static int32 River_CalculateH(AyStar *aystar, AyStarNode *current, OpenListNode *parent)
{
	return DistanceManhattan(*(TileIndex*)aystar->user_target, current->tile);
}

/* AyStar callback for getting the neighbouring nodes of the given node. */
static void River_GetNeighbours(AyStar *aystar, OpenListNode *current)
{
	TileIndex tile = current->path.node.tile;

	aystar->num_neighbours = 0;
	for (DiagDirection d = DIAGDIR_BEGIN; d < DIAGDIR_END; d++) {
		TileIndex t2 = tile + TileOffsByDiagDir(d);
		if (IsValidTile(t2) && FlowsDown(tile, t2)) {
			aystar->neighbours[aystar->num_neighbours].tile = t2;
			aystar->neighbours[aystar->num_neighbours].direction = INVALID_TRACKDIR;
			aystar->num_neighbours++;
		}
	}
}

/** Callback to widen a river tile. */
static bool RiverMakeWider(TileIndex tile, void *data)
{
	if (IsValidTile(tile) && !IsWaterTile(tile) && GetTileSlope(tile) == GetTileSlope(*(TileIndex *)data)) {
		MakeRiver(tile, Random());
		/* Remove desert directly around the river tile. */
		TileIndex cur_tile = tile;

		MarkTileDirtyByTile(cur_tile);
		CircularTileSearch(&cur_tile, _settings_game.game_creation.river_tropics_width, RiverModifyDesertZone, nullptr);
	}
	return false;
}

/* AyStar callback when an route has been found. */
static void River_FoundEndNode(AyStar *aystar, OpenListNode *current)
{
	for (PathNode *path = &current->path; path != nullptr; path = path->parent) {
		TileIndex tile = path->node.tile;
		if (!IsWaterTile(tile)) {
			MakeRiver(tile, Random());

<<<<<<< HEAD
			// Widen river depending on how far we are away from the source.
			const uint current_river_length = DistanceManhattan(_current_spring, path->node.tile);
			const uint long_river_length = _settings_game.game_creation.min_river_length * 4;
			const uint radius = std::min(3u, (current_river_length / (long_river_length / 3u)) + 1u);
=======
	/* If the river is a main river, go back along the path to widen it.
	 * Don't make wide rivers if we're using the original landscape generator.
	 */
	if (_settings_game.game_creation.land_generator != LG_ORIGINAL && data->main_river) {
		const uint long_river_length = _settings_game.game_creation.min_river_length * 4;
		uint current_river_length;
		uint radius;
>>>>>>> 4daad7f3

			MarkTileDirtyByTile(tile);

			if (_is_main_river && (radius > 1)) {
				CircularTileSearch(&tile, radius + RandomRange(1), RiverMakeWider, (void *)&path->node.tile);
			} else {
				/* Remove desert directly around the river tile. */
				CircularTileSearch(&tile, _settings_game.game_creation.river_tropics_width, RiverModifyDesertZone, nullptr);
			}
		}
	}
}

static const uint RIVER_HASH_SIZE = 8; ///< The number of bits the hash for river finding should have.

/**
 * Actually build the river between the begin and end tiles using AyStar.
 * @param begin The begin of the river.
 * @param end The end of the river.
 */
static void BuildRiver(TileIndex begin, TileIndex end)
{
	AyStar finder = {};
	finder.CalculateG = River_CalculateG;
	finder.CalculateH = River_CalculateH;
	finder.GetNeighbours = River_GetNeighbours;
	finder.EndNodeCheck = River_EndNodeCheck;
	finder.FoundEndNode = River_FoundEndNode;
	finder.user_target = &end;

	finder.Init(1 << RIVER_HASH_SIZE);

	AyStarNode start;
	start.tile = begin;
	start.direction = INVALID_TRACKDIR;
	finder.AddStartNode(&start, 0);
	finder.Main();
	finder.Free();
}

/**
 * Try to flow the river down from a given begin.
 * @param spring The springing point of the river.
 * @param begin  The begin point we are looking from; somewhere down hill from the spring.
 * @param min_river_length The minimum length for the river.
 * @return True iff a river could/has been built, otherwise false.
 */
static bool FlowRiver(TileIndex spring, TileIndex begin, uint min_river_length)
{
#	define SET_MARK(x) marks.insert(x)
#	define IS_MARKED(x) (marks.find(x) != marks.end())

	uint height = TileHeight(begin);
	if (IsWaterTile(begin))
	{
		if (GetTileZ(begin) == 0) {
			_current_estuary = begin;
			_is_main_river = true;
		}

		return DistanceManhattan(spring, begin) > min_river_length;
	}

	btree::btree_set<TileIndex> marks;
	SET_MARK(begin);

	/* Breadth first search for the closest tile we can flow down to. */
	std::deque<TileIndex> queue;
	queue.push_back(begin);

	bool found = false;
	uint count = 0; // Number of tiles considered; to be used for lake location guessing.
	TileIndex end;
	do {
		end = queue.front();
		queue.pop_front();

		uint height2 = TileHeight(end);
		if (IsTileFlat(end) && (height2 < height || (height2 == height && IsWaterTile(end)))) {
			found = true;
			break;
		}

		for (DiagDirection d = DIAGDIR_BEGIN; d < DIAGDIR_END; d++) {
			TileIndex t2 = end + TileOffsByDiagDir(d);
			if (IsValidTile(t2) && !IS_MARKED(t2) && FlowsDown(end, t2)) {
				SET_MARK(t2);
				count++;
				queue.push_back(t2);
			}
		}
	} while (!queue.empty());

	if (found) {
		/* Flow further down hill. */
		found = FlowRiver(spring, end, min_river_length);
	} else if (count > 32 && _settings_game.game_creation.lake_size != 0) {
		/* Maybe we can make a lake. Find the Nth of the considered tiles. */
		TileIndex lakeCenter = 0;
		int i = RandomRange(count - 1) + 1;
		btree::btree_set<TileIndex>::const_iterator cit = marks.begin();
		while (--i) cit++;
		lakeCenter = *cit;

		if (IsValidTile(lakeCenter) &&
				/* A river, or lake, can only be built on flat slopes. */
				IsTileFlat(lakeCenter) &&
				/* We want the lake to be built at the height of the river. */
				TileHeight(begin) == TileHeight(lakeCenter) &&
				/* We don't want the lake at the entry of the valley. */
				lakeCenter != begin &&
				/* We don't want lakes in the desert. */
				(_settings_game.game_creation.landscape != LT_TROPIC || _settings_game.game_creation.lakes_allowed_in_deserts || GetTropicZone(lakeCenter) != TROPICZONE_DESERT) &&
				/* We only want a lake if the river is long enough. */
				DistanceManhattan(spring, lakeCenter) > min_river_length) {
			end = lakeCenter;
			MakeRiver(lakeCenter, Random());
			MarkTileDirtyByTile(lakeCenter);
			/* Remove desert directly around the river tile. */
			CircularTileSearch(&lakeCenter, _settings_game.game_creation.river_tropics_width, RiverModifyDesertZone, nullptr);
			lakeCenter = end;

			// Setting lake size +- 25%
			const auto random_percentage = 75 + RandomRange(50);
			const uint range = ((_settings_game.game_creation.lake_size * random_percentage) / 100) + 3;

			MakeLakeData data;
			data.centre = lakeCenter;
			data.height = height;
			data.max_distance = range / 2;

			/* Square of ratio of ellipse dimensions: 1 to 5 (16 bit fixed point) */
			data.secondary_axis_scale = (1 << 16) + RandomRange(1 << 18);

			/* Range from -1 to 1 (16 bit fixed point) */
			data.sin_fp = RandomRange(1 << 17) - (1 << 16);

			/* sin^2 + cos^2 = 1 */
			data.cos_fp = IntSqrt64(((int64)1 << 32) - ((int64)data.sin_fp * (int64)data.sin_fp));

			CircularTileSearch(&lakeCenter, range, MakeLake, &data);
			/* Call the search a second time so artefacts from going circular in one direction get (mostly) hidden. */
			lakeCenter = end;
			CircularTileSearch(&lakeCenter, range, MakeLake, &data);
			found = true;
		}
	}

	marks.clear();
	if (found) BuildRiver(begin, end);
	return found;
}

/**
 * Actually (try to) create some rivers.
 */
static void CreateRivers()
{
	int amount = _settings_game.game_creation.amount_of_rivers;
	if (amount == 0) return;

	uint wells = ScaleByMapSize(4 << _settings_game.game_creation.amount_of_rivers);
	const uint num_short_rivers = wells - std::max(1u, wells / 10);
	SetGeneratingWorldProgress(GWP_RIVER, wells + 256 / 64); // Include the tile loop calls below.

	for (; wells > num_short_rivers; wells--) {
		IncreaseGeneratingWorldProgress(GWP_RIVER);
		for (int tries = 0; tries < 128; tries++) {
			TileIndex t = RandomTile();
			if (!CircularTileSearch(&t, 8, FindSpring, nullptr)) continue;
			_current_spring = t;
			_is_main_river = false;
			if (FlowRiver(t, t, _settings_game.game_creation.min_river_length * 4)) break;
		}
	}

	for (; wells != 0; wells--) {
		IncreaseGeneratingWorldProgress(GWP_RIVER);
		for (int tries = 0; tries < 128; tries++) {
			TileIndex t = RandomTile();
			if (!CircularTileSearch(&t, 8, FindSpring, nullptr)) continue;
			_current_spring = t;
			_is_main_river = false;
			if (FlowRiver(t, t, _settings_game.game_creation.min_river_length)) break;
		}
	}

	/* Run tile loop to update the ground density. */
	for (uint i = 0; i != 256; i++) {
		if (i % 64 == 0) IncreaseGeneratingWorldProgress(GWP_RIVER);
		RunTileLoop();
	}
}

/**
 * Calculate what height would be needed to cover N% of the landmass.
 *
 * The function allows both snow and desert/tropic line to be calculated. It
 * tries to find the closests height which covers N% of the landmass; it can
 * be below or above it.
 *
 * Tropic has a mechanism where water and tropic tiles in mountains grow
 * inside the desert. To better approximate the requested coverage, this is
 * taken into account via an edge histogram, which tells how many neighbouring
 * tiles are lower than the tiles of that height. The multiplier indicates how
 * severe this has to be taken into account.
 *
 * @param coverage A value between 0 and 100 indicating a percentage of landmass that should be covered.
 * @param edge_multiplier How much effect neighbouring tiles that are of a lower height level have on the score.
 * @return The estimated best height to use to cover N% of the landmass.
 */
static uint CalculateCoverageLine(uint coverage, uint edge_multiplier)
{
	const DiagDirection neighbour_dir[] = {
		DIAGDIR_NE,
		DIAGDIR_SE,
		DIAGDIR_SW,
		DIAGDIR_NW,
	};

	/* Histogram of how many tiles per height level exist. */
	std::array<int, MAX_TILE_HEIGHT + 1> histogram = {};
	/* Histogram of how many neighbour tiles are lower than the tiles of the height level. */
	std::array<int, MAX_TILE_HEIGHT + 1> edge_histogram = {};

	/* Build a histogram of the map height. */
	for (TileIndex tile = 0; tile < MapSize(); tile++) {
		uint h = TileHeight(tile);
		histogram[h]++;

		if (edge_multiplier != 0) {
			/* Check if any of our neighbours is below us. */
			for (auto dir : neighbour_dir) {
				TileIndex neighbour_tile = AddTileIndexDiffCWrap(tile, TileIndexDiffCByDiagDir(dir));
				if (IsValidTile(neighbour_tile) && TileHeight(neighbour_tile) < h) {
					edge_histogram[h]++;
				}
			}
		}
	}

	/* The amount of land we have is the map size minus the first (sea) layer. */
	uint land_tiles = MapSizeX() * MapSizeY() - histogram[0];
	int best_score = land_tiles;

	/* Our goal is the coverage amount of the land-mass. */
	int goal_tiles = land_tiles * coverage / 100;

	/* We scan from top to bottom. */
	uint h = MAX_TILE_HEIGHT;
	uint best_h = h;

	int current_tiles = 0;
	for (; h > 0; h--) {
		current_tiles += histogram[h];
		int current_score = goal_tiles - current_tiles;

		/* Tropic grows from water and mountains into the desert. This is a
		 * great visual, but it also means we* need to take into account how
		 * much less desert tiles are being created if we are on this
		 * height-level. We estimate this based on how many neighbouring
		 * tiles are below us for a given length, assuming that is where
		 * tropic is growing from.
		 */
		if (edge_multiplier != 0 && h > 1) {
			/* From water tropic tiles grow for a few tiles land inward. */
			current_score -= edge_histogram[1] * edge_multiplier;
			/* Tropic tiles grow into the desert for a few tiles. */
			current_score -= edge_histogram[h] * edge_multiplier;
		}

		if (std::abs(current_score) < std::abs(best_score)) {
			best_score = current_score;
			best_h = h;
		}

		/* Always scan all height-levels, as h == 1 might give a better
		 * score than any before. This is true for example with 0% desert
		 * coverage. */
	}

	return best_h;
}

/**
 * Calculate the line from which snow begins.
 */
static void CalculateSnowLine()
{
	if (_settings_game.game_creation.climate_threshold_mode == 0) {
		/* We do not have snow sprites on coastal tiles, so never allow "1" as height. */
		_settings_game.game_creation.snow_line_height = std::max(CalculateCoverageLine(_settings_game.game_creation.snow_coverage, 0), 2u);
	}
	UpdateCachedSnowLine();
	UpdateCachedSnowLineBounds();
}

/**
 * Calculate the line (in height) between desert and tropic.
 * @return The height of the line between desert and tropic.
 */
static uint8 CalculateDesertLine()
{
	if (_settings_game.game_creation.climate_threshold_mode != 0) return _settings_game.game_creation.rainforest_line_height;

	/* CalculateCoverageLine() runs from top to bottom, so we need to invert the coverage. */
	return CalculateCoverageLine(100 - _settings_game.game_creation.desert_coverage, 4);
}

void GenerateLandscape(byte mode)
{
	/** Number of steps of landscape generation */
	enum GenLandscapeSteps {
		GLS_HEIGHTMAP    =  3, ///< Loading a heightmap
		GLS_TERRAGENESIS =  5, ///< Terragenesis generator
		GLS_ORIGINAL     =  2, ///< Original generator
		GLS_TROPIC       = 12, ///< Extra steps needed for tropic landscape
		GLS_OTHER        =  0, ///< Extra steps for other landscapes
	};
	uint steps = (_settings_game.game_creation.landscape == LT_TROPIC) ? GLS_TROPIC : GLS_OTHER;

	if (mode == GWM_HEIGHTMAP) {
		SetGeneratingWorldProgress(GWP_LANDSCAPE, steps + GLS_HEIGHTMAP);
		LoadHeightmap(_file_to_saveload.detail_ftype, _file_to_saveload.name.c_str());
		IncreaseGeneratingWorldProgress(GWP_LANDSCAPE);
	} else if (_settings_game.game_creation.land_generator == LG_TERRAGENESIS) {
		SetGeneratingWorldProgress(GWP_LANDSCAPE, steps + GLS_TERRAGENESIS);
		GenerateTerrainPerlin();
	} else {
		SetGeneratingWorldProgress(GWP_LANDSCAPE, steps + GLS_ORIGINAL);
		if (_settings_game.construction.freeform_edges) {
			for (uint x = 0; x < MapSizeX(); x++) MakeVoid(TileXY(x, 0));
			for (uint y = 0; y < MapSizeY(); y++) MakeVoid(TileXY(0, y));
		}
		switch (_settings_game.game_creation.landscape) {
			case LT_ARCTIC: {
				uint32 r = Random();

				for (uint i = ScaleByMapSize(GB(r, 0, 7) + 950); i != 0; --i) {
					GenerateTerrain(2, 0);
				}

				uint flag = GB(r, 7, 2) | 4;
				for (uint i = ScaleByMapSize(GB(r, 9, 7) + 450); i != 0; --i) {
					GenerateTerrain(4, flag);
				}
				break;
			}

			case LT_TROPIC: {
				uint32 r = Random();

				for (uint i = ScaleByMapSize(GB(r, 0, 7) + 170); i != 0; --i) {
					GenerateTerrain(0, 0);
				}

				uint flag = GB(r, 7, 2) | 4;
				for (uint i = ScaleByMapSize(GB(r, 9, 8) + 1700); i != 0; --i) {
					GenerateTerrain(0, flag);
				}

				flag ^= 2;

				for (uint i = ScaleByMapSize(GB(r, 17, 7) + 410); i != 0; --i) {
					GenerateTerrain(3, flag);
				}
				break;
			}

			default: {
				uint32 r = Random();

				assert(_settings_game.difficulty.quantity_sea_lakes != CUSTOM_SEA_LEVEL_NUMBER_DIFFICULTY);
				uint i = ScaleByMapSize(GB(r, 0, 7) + (3 - _settings_game.difficulty.quantity_sea_lakes) * 256 + 100);
				for (; i != 0; --i) {
					/* Make sure we do not overflow. */
					GenerateTerrain(Clamp(_settings_game.difficulty.terrain_type, 0, 3), 0);
				}
				break;
			}
		}
	}

	/* Do not call IncreaseGeneratingWorldProgress() before FixSlopes(),
	 * it allows screen redraw. Drawing of broken slopes crashes the game */
	FixSlopes();
	MarkWholeScreenDirty();
	IncreaseGeneratingWorldProgress(GWP_LANDSCAPE);

	ConvertGroundTilesIntoWaterTiles();
	MarkWholeScreenDirty();
	IncreaseGeneratingWorldProgress(GWP_LANDSCAPE);

	switch (_settings_game.game_creation.landscape) {
		case LT_ARCTIC:
			CalculateSnowLine();
			break;

		case LT_TROPIC: {
			uint desert_tropic_line = CalculateDesertLine();
			CreateDesertOrRainForest(desert_tropic_line);
			break;
		}

		default:
			break;
	}

	CreateRivers();
}

void OnTick_Town();
void OnTick_Trees();
void OnTick_Station();
void OnTick_Industry();

void OnTick_LinkGraph();

void CallLandscapeTick()
{
	{
		PerformanceAccumulator framerate(PFE_GL_LANDSCAPE);

		OnTick_Town();
		OnTick_Trees();
		OnTick_Station();
		OnTick_Industry();
	}

	OnTick_LinkGraph();
}<|MERGE_RESOLUTION|>--- conflicted
+++ resolved
@@ -1240,24 +1240,14 @@
 		if (!IsWaterTile(tile)) {
 			MakeRiver(tile, Random());
 
-<<<<<<< HEAD
 			// Widen river depending on how far we are away from the source.
 			const uint current_river_length = DistanceManhattan(_current_spring, path->node.tile);
 			const uint long_river_length = _settings_game.game_creation.min_river_length * 4;
 			const uint radius = std::min(3u, (current_river_length / (long_river_length / 3u)) + 1u);
-=======
-	/* If the river is a main river, go back along the path to widen it.
-	 * Don't make wide rivers if we're using the original landscape generator.
-	 */
-	if (_settings_game.game_creation.land_generator != LG_ORIGINAL && data->main_river) {
-		const uint long_river_length = _settings_game.game_creation.min_river_length * 4;
-		uint current_river_length;
-		uint radius;
->>>>>>> 4daad7f3
 
 			MarkTileDirtyByTile(tile);
 
-			if (_is_main_river && (radius > 1)) {
+			if (_settings_game.game_creation.land_generator != LG_ORIGINAL && _is_main_river && (radius > 1)) {
 				CircularTileSearch(&tile, radius + RandomRange(1), RiverMakeWider, (void *)&path->node.tile);
 			} else {
 				/* Remove desert directly around the river tile. */
