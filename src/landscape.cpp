/*
 * This file is part of OpenTTD.
 * OpenTTD is free software; you can redistribute it and/or modify it under the terms of the GNU General Public License as published by the Free Software Foundation, version 2.
 * OpenTTD is distributed in the hope that it will be useful, but WITHOUT ANY WARRANTY; without even the implied warranty of MERCHANTABILITY or FITNESS FOR A PARTICULAR PURPOSE.
 * See the GNU General Public License for more details. You should have received a copy of the GNU General Public License along with OpenTTD. If not, see <http://www.gnu.org/licenses/>.
 */

/** @file landscape.cpp Functions related to the landscape (slopes etc.). */

/** @defgroup SnowLineGroup Snowline functions and data structures */

#include "stdafx.h"
#include "heightmap.h"
#include "clear_map.h"
#include "spritecache.h"
#include "viewport_func.h"
#include "command_func.h"
#include "landscape.h"
#include "void_map.h"
#include "tgp.h"
#include "genworld.h"
#include "fios.h"
#include "error_func.h"
#include "date_func.h"
#include "water.h"
#include "effectvehicle_func.h"
#include "landscape_cmd.h"
#include "landscape_type.h"
#include "animated_tile_func.h"
#include "core/random_func.hpp"
#include "object_base.h"
#include "company_func.h"
#include "tunnelbridge_map.h"
#include "pathfinder/aystar.h"
#include "sl/saveload.h"
#include "framerate_type.h"
#include "town.h"
#include "scope_info.h"
#include "network/network_sync.h"
#include "3rdparty/cpp-btree/btree_set.h"
#include "3rdparty/cpp-ring-buffer/ring_buffer.hpp"
#include <array>
#include <list>
#include <set>

#include "table/strings.h"
#include "table/sprites.h"

#include INCLUDE_FOR_PREFETCH_NTA

#include "safeguards.h"

extern const TileTypeProcs
	_tile_type_clear_procs,
	_tile_type_rail_procs,
	_tile_type_road_procs,
	_tile_type_town_procs,
	_tile_type_trees_procs,
	_tile_type_station_procs,
	_tile_type_water_procs,
	_tile_type_void_procs,
	_tile_type_industry_procs,
	_tile_type_tunnelbridge_procs,
	_tile_type_object_procs;

/**
 * Tile callback functions for each type of tile.
 * @ingroup TileCallbackGroup
 * @see TileType
 */
const TileTypeProcs * const _tile_type_procs[16] = {
	&_tile_type_clear_procs,        ///< Callback functions for MP_CLEAR tiles
	&_tile_type_rail_procs,         ///< Callback functions for MP_RAILWAY tiles
	&_tile_type_road_procs,         ///< Callback functions for MP_ROAD tiles
	&_tile_type_town_procs,         ///< Callback functions for MP_HOUSE tiles
	&_tile_type_trees_procs,        ///< Callback functions for MP_TREES tiles
	&_tile_type_station_procs,      ///< Callback functions for MP_STATION tiles
	&_tile_type_water_procs,        ///< Callback functions for MP_WATER tiles
	&_tile_type_void_procs,         ///< Callback functions for MP_VOID tiles
	&_tile_type_industry_procs,     ///< Callback functions for MP_INDUSTRY tiles
	&_tile_type_tunnelbridge_procs, ///< Callback functions for MP_TUNNELBRIDGE tiles
	&_tile_type_object_procs,       ///< Callback functions for MP_OBJECT tiles
};

/** landscape slope => sprite */
extern const uint8_t _slope_to_sprite_offset[32] = {
	0, 1, 2, 3, 4, 5, 6,  7, 8, 9, 10, 11, 12, 13, 14, 0,
	0, 0, 0, 0, 0, 0, 0, 16, 0, 0,  0, 17,  0, 15, 18, 0,
};

static const uint TILE_UPDATE_FREQUENCY_LOG = 8;  ///< The logarithm of how many ticks it takes between tile updates (log base 2).
static const uint TILE_UPDATE_FREQUENCY = 1 << TILE_UPDATE_FREQUENCY_LOG;  ///< How many ticks it takes between tile updates (has to be a power of 2).

/**
 * Description of the snow line throughout the year.
 *
 * If it is \c nullptr, a static snowline height is used, as set by \c _settings_game.game_creation.snow_line_height.
 * Otherwise it points to a table loaded from a newGRF file that describes the variable snowline.
 * @ingroup SnowLineGroup
 * @see GetSnowLine() GameCreationSettings
 */
static std::unique_ptr<SnowLine> _snow_line;

/** The current spring during river generation */
static TileIndex _current_spring = INVALID_TILE;

/** Whether the current river is a big river that others flow into */
static bool _is_main_river = false;

uint8_t _cached_snowline = 0;
uint8_t _cached_highest_snowline = 0;
uint8_t _cached_lowest_snowline = 0;
uint8_t _cached_tree_placement_highest_snowline = 0;

/**
 * Map 2D viewport or smallmap coordinate to 3D world or tile coordinate.
 * Function takes into account height of tiles and foundations.
 *
 * @param x X viewport 2D coordinate.
 * @param y Y viewport 2D coordinate.
 * @param clamp_to_map Clamp the coordinate outside of the map to the closest, non-void tile within the map.
 * @param[out] clamped Whether coordinates were clamped.
 * @return 3D world coordinate of point visible at the given screen coordinate (3D perspective).
 *
 * @note Inverse of #RemapCoords2 function. Smaller values may get rounded.
 * @see InverseRemapCoords
 */
Point InverseRemapCoords2(int x, int y, bool clamp_to_map, bool *clamped)
{
	if (clamped != nullptr) *clamped = false; // Not clamping yet.

	/* Initial x/y world coordinate is like if the landscape
	 * was completely flat on height 0. */
	Point pt = InverseRemapCoords(x, y);

	const uint min_coord = _settings_game.construction.freeform_edges ? TILE_SIZE : 0;
	const uint max_x = Map::MaxX() * TILE_SIZE - 1;
	const uint max_y = Map::MaxY() * TILE_SIZE - 1;

	if (clamp_to_map) {
		/* Bring the coordinates near to a valid range. At the top we allow a number
		 * of extra tiles. This is mostly due to the tiles on the north side of
		 * the map possibly being drawn higher due to the extra height levels. */
		int extra_tiles = CeilDiv(_settings_game.construction.map_height_limit * TILE_HEIGHT, TILE_PIXELS);
		Point old_pt = pt;
		pt.x = Clamp(pt.x, -extra_tiles * TILE_SIZE, max_x);
		pt.y = Clamp(pt.y, -extra_tiles * TILE_SIZE, max_y);
		if (clamped != nullptr) *clamped = (pt.x != old_pt.x) || (pt.y != old_pt.y);
	}

	/* Now find the Z-world coordinate by fix point iteration.
	 * This is a bit tricky because the tile height is non-continuous at foundations.
	 * The clicked point should be approached from the back, otherwise there are regions that are not clickable.
	 * (FOUNDATION_HALFTILE_LOWER on SLOPE_STEEP_S hides north halftile completely)
	 * So give it a z-malus of 4 in the first iterations. */
	int z = 0;
	if (clamp_to_map) {
		for (int i = 0; i < 5; i++) z = GetSlopePixelZ(Clamp(pt.x + std::max(z, 4) - 4, min_coord, max_x), Clamp(pt.y + std::max(z, 4) - 4, min_coord, max_y)) / 2;
		for (int m = 3; m > 0; m--) z = GetSlopePixelZ(Clamp(pt.x + std::max(z, m) - m, min_coord, max_x), Clamp(pt.y + std::max(z, m) - m, min_coord, max_y)) / 2;
		for (int i = 0; i < 5; i++) z = GetSlopePixelZ(Clamp(pt.x + z,             min_coord, max_x), Clamp(pt.y + z,             min_coord, max_y)) / 2;
	} else {
		for (int i = 0; i < 5; i++) z = GetSlopePixelZOutsideMap(pt.x + std::max(z, 4) - 4, pt.y + std::max(z, 4) - 4) / 2;
		for (int m = 3; m > 0; m--) z = GetSlopePixelZOutsideMap(pt.x + std::max(z, m) - m, pt.y + std::max(z, m) - m) / 2;
		for (int i = 0; i < 5; i++) z = GetSlopePixelZOutsideMap(pt.x + z,             pt.y + z            ) / 2;
	}

	pt.x += z;
	pt.y += z;
	if (clamp_to_map) {
		Point old_pt = pt;
		pt.x = Clamp(pt.x, min_coord, max_x);
		pt.y = Clamp(pt.y, min_coord, max_y);
		if (clamped != nullptr) *clamped = *clamped || (pt.x != old_pt.x) || (pt.y != old_pt.y);
	}

	return pt;
}

/**
 * Applies a foundation to a slope.
 *
 * @pre      Foundation and slope must be valid combined.
 * @param f  The #Foundation.
 * @param s  The #Slope to modify.
 * @return   Increment to the tile Z coordinate.
 */
uint ApplyFoundationToSlope(Foundation f, Slope &s)
{
	if (!IsFoundation(f)) return 0;

	if (IsLeveledFoundation(f)) {
		uint dz = 1 + (IsSteepSlope(s) ? 1 : 0);
		s = SLOPE_FLAT;
		return dz;
	}

	if (f != FOUNDATION_STEEP_BOTH && IsNonContinuousFoundation(f)) {
		s = HalftileSlope(s, GetHalftileFoundationCorner(f));
		return 0;
	}

	if (IsSpecialRailFoundation(f)) {
		s = SlopeWithThreeCornersRaised(OppositeCorner(GetRailFoundationCorner(f)));
		return 0;
	}

	uint dz = IsSteepSlope(s) ? 1 : 0;
	Corner highest_corner = GetHighestSlopeCorner(s);

	switch (f) {
		case FOUNDATION_INCLINED_X:
			s = (((highest_corner == CORNER_W) || (highest_corner == CORNER_S)) ? SLOPE_SW : SLOPE_NE);
			break;

		case FOUNDATION_INCLINED_Y:
			s = (((highest_corner == CORNER_S) || (highest_corner == CORNER_E)) ? SLOPE_SE : SLOPE_NW);
			break;

		case FOUNDATION_STEEP_LOWER:
			s = SlopeWithOneCornerRaised(highest_corner);
			break;

		case FOUNDATION_STEEP_BOTH:
			s = HalftileSlope(SlopeWithOneCornerRaised(highest_corner), highest_corner);
			break;

		default: NOT_REACHED();
	}
	return dz;
}

/**
 * Return world \c Z coordinate of a given point of a tile. Normally this is the
 * Z of the ground/foundation at the given location, but in some cases the
 * ground/foundation can differ from the Z coordinate that the (ground) vehicle
 * passing over it would take. For example when entering a tunnel or bridge.
 *
 * @param x World X coordinate in tile "units".
 * @param y World Y coordinate in tile "units".
 * @param ground_vehicle Whether to get the Z coordinate of the ground vehicle, or the ground.
 * @return World Z coordinate at tile ground (vehicle) level, including slopes and foundations.
 */
int GetSlopePixelZ(int x, int y, bool ground_vehicle)
{
	TileIndex tile = TileVirtXY(x, y);

	return _tile_type_procs[GetTileType(tile)]->get_slope_z_proc(tile, x, y, ground_vehicle);
}

/**
 * Return world \c z coordinate of a given point of a tile,
 * also for tiles outside the map (virtual "black" tiles).
 *
 * @param x World X coordinate in tile "units", may be outside the map.
 * @param y World Y coordinate in tile "units", may be outside the map.
 * @return World Z coordinate at tile ground level, including slopes and foundations.
 */
int GetSlopePixelZOutsideMap(int x, int y)
{
	if (IsInsideBS(x, 0, Map::SizeX() * TILE_SIZE) && IsInsideBS(y, 0, Map::SizeY() * TILE_SIZE)) {
		return GetSlopePixelZ(x, y, false);
	} else {
		return _tile_type_procs[MP_VOID]->get_slope_z_proc(INVALID_TILE, x, y, false);
	}
}

/**
 * Determine the Z height of a corner relative to TileZ.
 *
 * @pre The slope must not be a halftile slope.
 *
 * @param tileh The slope.
 * @param corner The corner.
 * @return Z position of corner relative to TileZ.
 */
int GetSlopeZInCorner(Slope tileh, Corner corner)
{
	assert(!IsHalftileSlope(tileh));
	return ((tileh & SlopeWithOneCornerRaised(corner)) != 0 ? 1 : 0) + (tileh == SteepSlope(corner) ? 1 : 0);
}

/**
 * Determine the Z height of the corners of a specific tile edge
 *
 * @note If a tile has a non-continuous halftile foundation, a corner can have different heights wrt. its edges.
 *
 * @pre z1 and z2 must be initialized (typ. with TileZ). The corner heights just get added.
 *
 * @param tileh The slope of the tile.
 * @param edge The edge of interest.
 * @param z1 Gets incremented by the height of the first corner of the edge. (near corner wrt. the camera)
 * @param z2 Gets incremented by the height of the second corner of the edge. (far corner wrt. the camera)
 */
void GetSlopePixelZOnEdge(Slope tileh, DiagDirection edge, int &z1, int &z2)
{
	static const Slope corners[4][4] = {
		/*    corner     |          steep slope
		 *  z1      z2   |       z1             z2        */
		{SLOPE_E, SLOPE_N, SLOPE_STEEP_E, SLOPE_STEEP_N}, // DIAGDIR_NE, z1 = E, z2 = N
		{SLOPE_S, SLOPE_E, SLOPE_STEEP_S, SLOPE_STEEP_E}, // DIAGDIR_SE, z1 = S, z2 = E
		{SLOPE_S, SLOPE_W, SLOPE_STEEP_S, SLOPE_STEEP_W}, // DIAGDIR_SW, z1 = S, z2 = W
		{SLOPE_W, SLOPE_N, SLOPE_STEEP_W, SLOPE_STEEP_N}, // DIAGDIR_NW, z1 = W, z2 = N
	};

	int halftile_test = (IsHalftileSlope(tileh) ? SlopeWithOneCornerRaised(GetHalftileSlopeCorner(tileh)) : 0);
	if (halftile_test == corners[edge][0]) z2 += TILE_HEIGHT; // The slope is non-continuous in z2. z2 is on the upper side.
	if (halftile_test == corners[edge][1]) z1 += TILE_HEIGHT; // The slope is non-continuous in z1. z1 is on the upper side.

	if ((tileh & corners[edge][0]) != 0) z1 += TILE_HEIGHT; // z1 is raised
	if ((tileh & corners[edge][1]) != 0) z2 += TILE_HEIGHT; // z2 is raised
	if (RemoveHalftileSlope(tileh) == corners[edge][2]) z1 += TILE_HEIGHT; // z1 is highest corner of a steep slope
	if (RemoveHalftileSlope(tileh) == corners[edge][3]) z2 += TILE_HEIGHT; // z2 is highest corner of a steep slope
}

Slope UpdateFoundationSlopeFromTileSlope(TileIndex tile, Slope tileh, int &tilez)
{
	Foundation f = _tile_type_procs[GetTileType(tile)]->get_foundation_proc(tile, tileh);
	tilez += ApplyFoundationToSlope(f, tileh);
	return tileh;
}

/**
 * Get slope of a tile on top of a (possible) foundation
 * If a tile does not have a foundation, the function returns the same as GetTileSlope.
 *
 * @param tile The tile of interest.
 * @return The slope on top of the foundation and the z of the foundation slope.
 */
std::tuple<Slope, int> GetFoundationSlope(TileIndex tile)
{
	auto [tileh, z] = GetTileSlopeZ(tile);
	tileh = UpdateFoundationSlopeFromTileSlope(tile, tileh, z);
	return {tileh, z};
}


bool HasFoundationNW(TileIndex tile, Slope slope_here, uint z_here)
{
	if (IsCustomBridgeHeadTile(tile) && GetTunnelBridgeDirection(tile) == DIAGDIR_NW) return false;

	int z_W_here = z_here;
	int z_N_here = z_here;
	GetSlopePixelZOnEdge(slope_here, DIAGDIR_NW, z_W_here, z_N_here);

	auto [slope, z] = GetFoundationPixelSlope(TileAddXY(tile, 0, -1));
	int z_W = z;
	int z_N = z;
	GetSlopePixelZOnEdge(slope, DIAGDIR_SE, z_W, z_N);

	return (z_N_here > z_N) || (z_W_here > z_W);
}


bool HasFoundationNE(TileIndex tile, Slope slope_here, uint z_here)
{
	if (IsCustomBridgeHeadTile(tile) && GetTunnelBridgeDirection(tile) == DIAGDIR_NE) return false;

	int z_E_here = z_here;
	int z_N_here = z_here;
	GetSlopePixelZOnEdge(slope_here, DIAGDIR_NE, z_E_here, z_N_here);

	auto [slope, z] = GetFoundationPixelSlope(TileAddXY(tile, -1, 0));
	int z_E = z;
	int z_N = z;
	GetSlopePixelZOnEdge(slope, DIAGDIR_SW, z_E, z_N);

	return (z_N_here > z_N) || (z_E_here > z_E);
}

/**
 * Draw foundation \a f at tile \a ti. Updates \a ti.
 * @param ti Tile to draw foundation on
 * @param f  Foundation to draw
 */
void DrawFoundation(TileInfo *ti, Foundation f)
{
	if (!IsFoundation(f)) return;

	/* Two part foundations must be drawn separately */
	assert(f != FOUNDATION_STEEP_BOTH);

	uint sprite_block = 0;
	auto [slope, z] = GetFoundationPixelSlope(ti->tile);

	/* Select the needed block of foundations sprites
	 * Block 0: Walls at NW and NE edge
	 * Block 1: Wall  at        NE edge
	 * Block 2: Wall  at NW        edge
	 * Block 3: No walls at NW or NE edge
	 */
	if (!HasFoundationNW(ti->tile, slope, z)) sprite_block += 1;
	if (!HasFoundationNE(ti->tile, slope, z)) sprite_block += 2;

	/* Use the original slope sprites if NW and NE borders should be visible */
	SpriteID leveled_base = (sprite_block == 0 ? (int)SPR_FOUNDATION_BASE : (SPR_SLOPES_VIRTUAL_BASE + sprite_block * TRKFOUND_BLOCK_SIZE));
	SpriteID inclined_base = SPR_SLOPES_VIRTUAL_BASE + SLOPES_INCLINED_OFFSET + sprite_block * TRKFOUND_BLOCK_SIZE;
	SpriteID halftile_base = SPR_HALFTILE_FOUNDATION_BASE + sprite_block * HALFTILE_BLOCK_SIZE;

	if (IsSteepSlope(ti->tileh)) {
		if (!IsNonContinuousFoundation(f)) {
			/* Lower part of foundation */
			AddSortableSpriteToDraw(
				leveled_base + (ti->tileh & ~SLOPE_STEEP), PAL_NONE, ti->x, ti->y, TILE_SIZE, TILE_SIZE, TILE_HEIGHT - 1, ti->z
			);
		}

		Corner highest_corner = GetHighestSlopeCorner(ti->tileh);
		ti->z += ApplyPixelFoundationToSlope(f, ti->tileh);

		if (IsInclinedFoundation(f)) {
			/* inclined foundation */
			uint8_t inclined = highest_corner * 2 + (f == FOUNDATION_INCLINED_Y ? 1 : 0);

			AddSortableSpriteToDraw(inclined_base + inclined, PAL_NONE, ti->x, ti->y,
				f == FOUNDATION_INCLINED_X ? TILE_SIZE : 1,
				f == FOUNDATION_INCLINED_Y ? TILE_SIZE : 1,
				TILE_HEIGHT, ti->z
			);
			OffsetGroundSprite(0, 0);
		} else if (IsLeveledFoundation(f)) {
			AddSortableSpriteToDraw(leveled_base + SlopeWithOneCornerRaised(highest_corner), PAL_NONE, ti->x, ti->y, TILE_SIZE, TILE_SIZE, TILE_HEIGHT - 1, ti->z - TILE_HEIGHT);
			OffsetGroundSprite(0, -(int)TILE_HEIGHT);
		} else if (f == FOUNDATION_STEEP_LOWER) {
			/* one corner raised */
			OffsetGroundSprite(0, -(int)TILE_HEIGHT);
		} else {
			/* halftile foundation */
			int x_bb = (((highest_corner == CORNER_W) || (highest_corner == CORNER_S)) ? TILE_SIZE / 2 : 0);
			int y_bb = (((highest_corner == CORNER_S) || (highest_corner == CORNER_E)) ? TILE_SIZE / 2 : 0);

			AddSortableSpriteToDraw(halftile_base + highest_corner, PAL_NONE, ti->x + x_bb, ti->y + y_bb, TILE_SIZE / 2, TILE_SIZE / 2, TILE_HEIGHT - 1, ti->z + TILE_HEIGHT);
			/* Reposition ground sprite back to original position after bounding box change above. This is similar to
			 * RemapCoords() but without zoom scaling. */
			Point pt = {(y_bb - x_bb) * 2, y_bb + x_bb};
			OffsetGroundSprite(-pt.x, -pt.y);
		}
	} else {
		if (IsLeveledFoundation(f)) {
			/* leveled foundation */
			AddSortableSpriteToDraw(leveled_base + ti->tileh, PAL_NONE, ti->x, ti->y, TILE_SIZE, TILE_SIZE, TILE_HEIGHT - 1, ti->z);
			OffsetGroundSprite(0, -(int)TILE_HEIGHT);
		} else if (IsNonContinuousFoundation(f)) {
			/* halftile foundation */
			Corner halftile_corner = GetHalftileFoundationCorner(f);
			int x_bb = (((halftile_corner == CORNER_W) || (halftile_corner == CORNER_S)) ? TILE_SIZE / 2 : 0);
			int y_bb = (((halftile_corner == CORNER_S) || (halftile_corner == CORNER_E)) ? TILE_SIZE / 2 : 0);

			AddSortableSpriteToDraw(halftile_base + halftile_corner, PAL_NONE, ti->x + x_bb, ti->y + y_bb, TILE_SIZE / 2, TILE_SIZE / 2, TILE_HEIGHT - 1, ti->z);
			/* Reposition ground sprite back to original position after bounding box change above. This is similar to
			 * RemapCoords() but without zoom scaling. */
			Point pt = {(y_bb - x_bb) * 2, y_bb + x_bb};
			OffsetGroundSprite(-pt.x, -pt.y);
		} else if (IsSpecialRailFoundation(f)) {
			/* anti-zig-zag foundation */
			SpriteID spr;
			if (ti->tileh == SLOPE_NS || ti->tileh == SLOPE_EW) {
				/* half of leveled foundation under track corner */
				spr = leveled_base + SlopeWithThreeCornersRaised(GetRailFoundationCorner(f));
			} else {
				/* tile-slope = sloped along X/Y, foundation-slope = three corners raised */
				spr = inclined_base + 2 * GetRailFoundationCorner(f) + ((ti->tileh == SLOPE_SW || ti->tileh == SLOPE_NE) ? 1 : 0);
			}
			AddSortableSpriteToDraw(spr, PAL_NONE, ti->x, ti->y, TILE_SIZE, TILE_SIZE, TILE_HEIGHT - 1, ti->z);
			OffsetGroundSprite(0, 0);
		} else {
			/* inclined foundation */
			uint8_t inclined = GetHighestSlopeCorner(ti->tileh) * 2 + (f == FOUNDATION_INCLINED_Y ? 1 : 0);

			AddSortableSpriteToDraw(inclined_base + inclined, PAL_NONE, ti->x, ti->y,
				f == FOUNDATION_INCLINED_X ? TILE_SIZE : 1,
				f == FOUNDATION_INCLINED_Y ? TILE_SIZE : 1,
				TILE_HEIGHT, ti->z
			);
			OffsetGroundSprite(0, 0);
		}
		ti->z += ApplyPixelFoundationToSlope(f, ti->tileh);
	}
}

void DoClearSquare(TileIndex tile)
{
	/* If the tile can have animation and we clear it, delete it from the animated tile list. */
	if (MayAnimateTile(tile)) DeleteAnimatedTile(tile);

	MakeClear(tile, CLEAR_GRASS, _generating_world ? 3 : 0);
	MarkTileDirtyByTile(tile);
}

/**
 * Returns information about trackdirs and signal states.
 * If there is any trackbit at 'side', return all trackdirbits.
 * For TRANSPORT_ROAD, return no trackbits if there is no roadbit (of given subtype) at given side.
 * @param tile tile to get info about
 * @param mode transport type
 * @param sub_mode for TRANSPORT_ROAD, roadtypes to check
 * @param side side we are entering from, INVALID_DIAGDIR to return all trackbits
 * @return trackdirbits and other info depending on 'mode'
 */
TrackStatus GetTileTrackStatus(TileIndex tile, TransportType mode, uint sub_mode, DiagDirection side)
{
	return _tile_type_procs[GetTileType(tile)]->get_tile_track_status_proc(tile, mode, sub_mode, side);
}

/**
 * Change the owner of a tile
 * @param tile      Tile to change
 * @param old_owner Current owner of the tile
 * @param new_owner New owner of the tile
 */
void ChangeTileOwner(TileIndex tile, Owner old_owner, Owner new_owner)
{
	_tile_type_procs[GetTileType(tile)]->change_tile_owner_proc(tile, old_owner, new_owner);
}

void GetTileDesc(TileIndex tile, TileDesc &td)
{
	_tile_type_procs[GetTileType(tile)]->get_tile_desc_proc(tile, td);
}

/**
 * Has a snow line table already been loaded.
 * @return true if the table has been loaded already.
 * @ingroup SnowLineGroup
 */
bool IsSnowLineSet()
{
	return _snow_line != nullptr;
}

/**
 * Set a variable snow line, as loaded from a newgrf file.
 * @param snow_line The new snow line configuration.
 * @ingroup SnowLineGroup
 */
void SetSnowLine(std::unique_ptr<SnowLine> snow_line)
{
	_snow_line = std::move(snow_line);
	UpdateCachedSnowLine();
	UpdateCachedSnowLineBounds();
}

/**
 * Get the current snow line, either variable or static.
 * @return the snow line height.
 * @ingroup SnowLineGroup
 */
uint8_t GetSnowLineUncached()
{
	if (_snow_line == nullptr) return _settings_game.game_creation.snow_line_height;

	return _snow_line->table[CalTime::CurMonth()][CalTime::CurDay()];
}

void UpdateCachedSnowLine()
{
	_cached_snowline = GetSnowLineUncached();
}

/**
 * Cache the lowest and highest possible snow line heights, either variable or static.
 * @ingroup SnowLineGroup
 */
void UpdateCachedSnowLineBounds()
{
	_cached_highest_snowline = _snow_line == nullptr ? _settings_game.game_creation.snow_line_height : _snow_line->highest_value;
	_cached_lowest_snowline = _snow_line == nullptr ? _settings_game.game_creation.snow_line_height : _snow_line->lowest_value;

	uint snowline_range = ((_settings_game.construction.trees_around_snow_line_dynamic_range * (HighestSnowLine() - LowestSnowLine())) + 50) / 100;
	_cached_tree_placement_highest_snowline = LowestSnowLine() + snowline_range;
}

/**
 * Clear the variable snow line table and free the memory.
 * @ingroup SnowLineGroup
 */
void ClearSnowLine()
{
	_snow_line = nullptr;
	UpdateCachedSnowLine();
	UpdateCachedSnowLineBounds();
}

/**
 * Clear a piece of landscape
 * @param flags of operation to conduct
 * @param tile tile to clear
 * @return the cost of this operation or an error
 */
CommandCost CmdLandscapeClear(DoCommandFlags flags, TileIndex tile)
{
	CommandCost cost(EXPENSES_CONSTRUCTION);
	bool do_clear = false;
	/* Test for stuff which results in water when cleared. Then add the cost to also clear the water. */
	if (flags.Test(DoCommandFlag::ForceClearTile) && HasTileWaterClass(tile) && IsTileOnWater(tile) && !IsWaterTile(tile) && !IsCoastTile(tile)) {
		if (flags.Test(DoCommandFlag::Auto) && GetWaterClass(tile) == WATER_CLASS_CANAL) return CommandCost(STR_ERROR_MUST_DEMOLISH_CANAL_FIRST);
		do_clear = true;
		const bool is_canal = GetWaterClass(tile) == WATER_CLASS_CANAL;
		if (!is_canal && _game_mode != GM_EDITOR && !_settings_game.construction.enable_remove_water && !flags.Test(DoCommandFlag::AllowRemoveWater)) return CommandCost(STR_ERROR_CAN_T_BUILD_ON_WATER);
		cost.AddCost(is_canal ? _price[PR_CLEAR_CANAL] : _price[PR_CLEAR_WATER]);
	}

	Company *c = flags.Any({DoCommandFlag::Auto, DoCommandFlag::Bankrupt}) ? nullptr : Company::GetIfValid(_current_company);
	if (c != nullptr && (int)GB(c->clear_limit, 16, 16) < 1) {
		return CommandCost(STR_ERROR_CLEARING_LIMIT_REACHED);
	}

	if (flags.Test(DoCommandFlag::Town) && !MayTownModifyRoad(tile)) return CMD_ERROR;

	const ClearedObjectArea *coa = FindClearedObject(tile);

	/* If this tile was the first tile which caused object destruction, always
	 * pass it on to the tile_type_proc. That way multiple test runs and the exec run stay consistent. */
	if (coa != nullptr && coa->first_tile != tile) {
		/* If this tile belongs to an object which was already cleared via another tile, pretend it has been
		 * already removed.
		 * However, we need to check stuff, which is not the same for all object tiles. (e.g. being on water or not) */

		/* If a object is removed, it leaves either bare land or water. */
		if (flags.Test(DoCommandFlag::NoWater) && HasTileWaterClass(tile) && IsTileOnWater(tile)) {
			return CommandCost(STR_ERROR_CAN_T_BUILD_ON_WATER);
		}
	} else {
		cost.AddCost(_tile_type_procs[GetTileType(tile)]->clear_tile_proc(tile, flags));
	}

	if (flags.Test(DoCommandFlag::Execute)) {
		if (c != nullptr) c->clear_limit -= 1 << 16;
		if (do_clear) ForceClearWaterTile(tile);
	}
	return cost;
}

/**
 * Clear a big piece of landscape
 * @param flags of operation to conduct
 * @param tile end tile of area dragging
 * @param start_tile start tile of area dragging
 * @param diagonal Whether to use the Orthogonal (false) or Diagonal (true) iterator.
 * @return the cost of this operation or an error
 */
CommandCost CmdClearArea(DoCommandFlags flags, TileIndex tile, TileIndex start_tile, bool diagonal)
{
	if (start_tile >= Map::Size()) return CMD_ERROR;

	Money money = GetAvailableMoneyForCommand();
	CommandCost cost(EXPENSES_CONSTRUCTION);
	CommandCost last_error = CMD_ERROR;
	bool had_success = false;

	const Company *c = flags.Any({DoCommandFlag::Auto, DoCommandFlag::Bankrupt}) ? nullptr : Company::GetIfValid(_current_company);
	int limit = (c == nullptr ? INT32_MAX : GB(c->clear_limit, 16, 16));

	if (tile != start_tile) flags.Set(DoCommandFlag::ForceClearTile);

	OrthogonalOrDiagonalTileIterator iter(tile, start_tile, diagonal);
	for (; *iter != INVALID_TILE; ++iter) {
		TileIndex t = *iter;
		CommandCost ret = Command<CMD_LANDSCAPE_CLEAR>::Do(DoCommandFlags{flags}.Reset(DoCommandFlag::Execute), t);
		if (ret.Failed()) {
			last_error = std::move(ret);

			/* We may not clear more tiles. */
			if (c != nullptr && GB(c->clear_limit, 16, 16) < 1) break;
			continue;
		}

		had_success = true;
		if (flags.Test(DoCommandFlag::Execute)) {
			money -= ret.GetCost();
			if (ret.GetCost() > 0 && money < 0) {
				cost.SetAdditionalCashRequired(ret.GetCost());
				return cost;
			}
			Command<CMD_LANDSCAPE_CLEAR>::Do(flags, t);

			/* draw explosion animation...
			 * Disable explosions when game is paused. Looks silly and blocks the view. */
			if ((t == tile || t == start_tile) && _pause_mode.None()) {
				/* big explosion in two corners, or small explosion for single tiles */
				CreateEffectVehicleAbove(TileX(t) * TILE_SIZE + TILE_SIZE / 2, TileY(t) * TILE_SIZE + TILE_SIZE / 2, 2,
					TileX(tile) == TileX(start_tile) && TileY(tile) == TileY(start_tile) ? EV_EXPLOSION_SMALL : EV_EXPLOSION_LARGE
				);
			}
		} else {
			/* When we're at the clearing limit we better bail (unneed) testing as well. */
			if (ret.GetCost() != 0 && --limit <= 0) break;
		}
		cost.AddCost(ret.GetCost());
	}

	return had_success ? cost : last_error;
}


TileIndex _cur_tileloop_tile;
TileIndex _aux_tileloop_tile;

static uint32_t GetTileLoopFeedback()
{
	/* The pseudorandom sequence of tiles is generated using a Galois linear feedback
	 * shift register (LFSR). This allows a deterministic pseudorandom ordering, but
	 * still with minimal state and fast iteration. */

	/* Maximal length LFSR feedback terms, from 12-bit (for 64x64 maps) to 28-bit (for 16kx16k maps).
	 * Extracted from http://www.ece.cmu.edu/~koopman/lfsr/ */
	static const uint32_t feedbacks[] = {
		0xD8F, 0x1296, 0x2496, 0x4357, 0x8679, 0x1030E, 0x206CD, 0x403FE, 0x807B8, 0x1004B2, 0x2006A8,
		0x4004B2, 0x800B87, 0x10004F3, 0x200072D, 0x40006AE, 0x80009E3,
	};
	static_assert(lengthof(feedbacks) == MAX_MAP_TILES_BITS - 2 * MIN_MAP_SIZE_BITS + 1);
	return feedbacks[Map::LogX() + Map::LogY() - 2 * MIN_MAP_SIZE_BITS];
}

static std::vector<uint> _tile_loop_counts;

void SetupTileLoopCounts()
{
	_tile_loop_counts.resize(DayLengthFactor());
	if (DayLengthFactor() == 0) return;

	uint64_t count_per_tick_fp16 = (static_cast<uint64_t>(1) << (Map::LogX() + Map::LogY() + TILE_UPDATE_FREQUENCY_LOG)) / DayLengthFactor();
	uint64_t accumulator = 0;
	for (uint &count : _tile_loop_counts) {
		accumulator += count_per_tick_fp16;
		count = static_cast<uint32_t>(accumulator >> 16);
		accumulator &= 0xFFFF;
	}
	if (accumulator > 0) _tile_loop_counts[0]++;
}

/**
 * Gradually iterate over all tiles on the map, calling their TileLoopProcs once every TILE_UPDATE_FREQUENCY ticks.
 */
void RunTileLoop(bool apply_day_length)
{
	/* We update every tile every TILE_UPDATE_FREQUENCY ticks, so divide the map size by 2^TILE_UPDATE_FREQUENCY_LOG = TILE_UPDATE_FREQUENCY */
	uint count;
	if (apply_day_length && DayLengthFactor() > 1) {
		count = _tile_loop_counts[TickSkipCounter()];
		if (count == 0) return;
	} else {
		count = 1 << (Map::LogX() + Map::LogY() - TILE_UPDATE_FREQUENCY_LOG);
	}

	PerformanceAccumulator framerate(PFE_GL_LANDSCAPE);

	const uint32_t feedback = GetTileLoopFeedback();

	TileIndex tile = _cur_tileloop_tile;
	/* The LFSR cannot have a zeroed state. */
	dbg_assert(tile != 0);

	SCOPE_INFO_FMT([&], "RunTileLoop: tile: {}x{}", TileX(tile), TileY(tile));

	/* Manually update tile 0 every TILE_UPDATE_FREQUENCY ticks - the LFSR never iterates over it itself.  */
	if (_tick_counter % TILE_UPDATE_FREQUENCY == 0) {
		_tile_type_procs[GetTileType(TileIndex(0))]->tile_loop_proc(TileIndex(0));
		count--;
	}

	while (count--) {
		/* Get the next tile in sequence using a Galois LFSR. */
		TileIndex next = TileIndex((tile.base() >> 1) ^ (-(int32_t)(tile.base() & 1) & feedback));
		if (count > 0) {
			PREFETCH_NTA(&_m[next]);
		}

		_tile_type_procs[GetTileType(tile)]->tile_loop_proc(tile);

		tile = next;
	}

	_cur_tileloop_tile = tile;
	RecordSyncEvent(NSRE_TILE);
}

void RunAuxiliaryTileLoop()
{
	/* At day lengths <= 4, flooding is handled by main tile loop */
	if (DayLengthFactor() <= 4 || (_scaled_tick_counter % 4) != 0) return;

	PerformanceAccumulator framerate(PFE_GL_LANDSCAPE);

	const uint32_t feedback = GetTileLoopFeedback();
	uint count = 1 << (Map::LogX() + Map::LogY() - 8);
	TileIndex tile = _aux_tileloop_tile;

	while (count--) {
		/* Get the next tile in sequence using a Galois LFSR. */
		TileIndex next = TileIndex((tile.base() >> 1) ^ (-(int32_t)(tile.base() & 1) & feedback));
		if (count > 0) {
			PREFETCH_NTA(&_m[next]);
		}

		if (IsFloodingTypeTile(tile) && !IsNonFloodingWaterTile(tile)) {
			FloodingBehaviour fb = GetFloodingBehaviour(tile);
			if (fb != FLOOD_NONE) TileLoopWaterFlooding(fb, tile);
		}

		tile = next;
	}

	_aux_tileloop_tile = tile;
	RecordSyncEvent(NSRE_AUX_TILE);
}

void InitializeLandscape()
{
	for (uint y = _settings_game.construction.freeform_edges ? 1 : 0; y < Map::MaxY(); y++) {
		for (uint x = _settings_game.construction.freeform_edges ? 1 : 0; x < Map::MaxX(); x++) {
			MakeClear(TileXY(x, y), CLEAR_GRASS, 3);
			SetTileHeight(TileXY(x, y), 0);
			SetTropicZone(TileXY(x, y), TROPICZONE_NORMAL);
			ClearBridgeMiddle(TileXY(x, y));
		}
	}

	for (uint x = 0; x < Map::SizeX(); x++) MakeVoid(TileXY(x, Map::MaxY()));
	for (uint y = 0; y < Map::SizeY(); y++) MakeVoid(TileXY(Map::MaxX(), y));
}

static const uint8_t _genterrain_tbl_1[5] = { 10, 22, 33, 37, 4  };
static const uint8_t _genterrain_tbl_2[5] = {  0,  0,  0,  0, 33 };

static void GenerateTerrain(int type, uint flag)
{
	uint32_t r = Random();

	/* Choose one of the templates from the graphics file. */
	const Sprite *templ = GetSprite((((r >> 24) * _genterrain_tbl_1[type]) >> 8) + _genterrain_tbl_2[type] + SPR_MAPGEN_BEGIN, SpriteType::MapGen, 0);
	if (templ == nullptr) UserError("Map generator sprites could not be loaded");

	/* Chose a random location to apply the template to. */
	uint x = r & Map::MaxX();
	uint y = (r >> Map::LogX()) & Map::MaxY();

	/* Make sure the template is not too close to the upper edges; bottom edges are checked later. */
	uint edge_distance = 1 + (_settings_game.construction.freeform_edges ? 1 : 0);
	if (x <= edge_distance || y <= edge_distance) return;

	DiagDirection direction = (DiagDirection)GB(r, 22, 2);
	uint w = templ->width;
	uint h = templ->height;

	if (DiagDirToAxis(direction) == AXIS_Y) std::swap(w, h);

	const uint8_t *p = templ->data;

	if ((flag & 4) != 0) {
		/* This is only executed in secondary/tertiary loops to generate the terrain for arctic and tropic.
		 * It prevents the templates to be applied to certain parts of the map based on the flags, thus
		 * creating regions with different elevations/topography. */
		uint xw = x * Map::SizeY();
		uint yw = y * Map::SizeX();
		uint bias = (Map::SizeX() + Map::SizeY()) * 16;

		switch (flag & 3) {
			default: NOT_REACHED();
			case 0:
				if (xw + yw > Map::Size() - bias) return;
				break;

			case 1:
				if (yw < xw + bias) return;
				break;

			case 2:
				if (xw + yw < Map::Size() + bias) return;
				break;

			case 3:
				if (xw < yw + bias) return;
				break;
		}
	}

	/* Ensure the template does not overflow at the bottom edges of the map; upper edges were checked before. */
	if (x + w >= Map::MaxX()) return;
	if (y + h >= Map::MaxY()) return;

	TileIndex tile = TileXY(x, y);

	/* Get the template and overlay in a particular direction over the map's height from the given
	 * origin point (tile), and update the map's height everywhere where the height from the template
	 * is higher than the height of the map. In other words, this only raises the tile heights. */
	switch (direction) {
		default: NOT_REACHED();
		case DIAGDIR_NE:
			do {
				TileIndex tile_cur = tile;

				for (uint w_cur = w; w_cur != 0; --w_cur) {
					if (GB(*p, 0, 4) >= TileHeight(tile_cur)) SetTileHeight(tile_cur, GB(*p, 0, 4));
					p++;
					tile_cur += TileDiffXY(1, 0);
				}
				tile += TileDiffXY(0, 1);
			} while (--h != 0);
			break;

		case DIAGDIR_SE:
			do {
				TileIndex tile_cur = tile;

				for (uint h_cur = h; h_cur != 0; --h_cur) {
					if (GB(*p, 0, 4) >= TileHeight(tile_cur)) SetTileHeight(tile_cur, GB(*p, 0, 4));
					p++;
					tile_cur += TileDiffXY(0, 1);
				}
				tile += TileDiffXY(1, 0);
			} while (--w != 0);
			break;

		case DIAGDIR_SW:
			tile += TileDiffXY(w - 1, 0);
			do {
				TileIndex tile_cur = tile;

				for (uint w_cur = w; w_cur != 0; --w_cur) {
					if (GB(*p, 0, 4) >= TileHeight(tile_cur)) SetTileHeight(tile_cur, GB(*p, 0, 4));
					p++;
					tile_cur -= TileDiffXY(1, 0);
				}
				tile += TileDiffXY(0, 1);
			} while (--h != 0);
			break;

		case DIAGDIR_NW:
			tile += TileDiffXY(0, h - 1);
			do {
				TileIndex tile_cur = tile;

				for (uint h_cur = h; h_cur != 0; --h_cur) {
					if (GB(*p, 0, 4) >= TileHeight(tile_cur)) SetTileHeight(tile_cur, GB(*p, 0, 4));
					p++;
					tile_cur -= TileDiffXY(0, 1);
				}
				tile += TileDiffXY(1, 0);
			} while (--w != 0);
			break;
	}
}


#include "table/genland.h"

static std::pair<const Rect16 *, const Rect16 *> GetDesertOrRainforestData()
{
	switch (_settings_game.game_creation.coast_tropics_width) {
		case 0:
			return { _make_desert_or_rainforest_data, endof(_make_desert_or_rainforest_data) };
		case 1:
			return { _make_desert_or_rainforest_data_medium, endof(_make_desert_or_rainforest_data_medium) };
		case 2:
			return { _make_desert_or_rainforest_data_large, endof(_make_desert_or_rainforest_data_large) };
		case 3:
			return { _make_desert_or_rainforest_data_extralarge, endof(_make_desert_or_rainforest_data_extralarge) };
		default:
			NOT_REACHED();
	}
}

template <typename F>
bool DesertOrRainforestProcessTiles(const std::pair<const Rect16 *, const Rect16 *> desert_rainforest_data, TileIndex tile, F handle_tile)
{
	for (const Rect16 *data = desert_rainforest_data.first; data != desert_rainforest_data.second; ++data) {
		const Rect16 r = *data;
		for (int16_t x = r.left; x <= r.right; x++) {
			for (int16_t y = r.top; y <= r.bottom; y++) {
				TileIndex t = AddTileIndexDiffCWrap(tile, { x, y });
				if (handle_tile(t)) return false;
			}
		}
	}
	return true;
}

static void CreateDesertOrRainForest(uint desert_tropic_line)
{
	uint update_freq = Map::Size() / 4;

	const std::pair<const Rect16 *, const Rect16 *> desert_rainforest_data = GetDesertOrRainforestData();

	for (TileIndex tile(0); tile != Map::Size(); ++tile) {
		if ((tile.base() % update_freq) == 0) IncreaseGeneratingWorldProgress(GWP_LANDSCAPE);

		if (!IsValidTile(tile)) continue;

		bool ok = DesertOrRainforestProcessTiles(desert_rainforest_data, tile, [&](TileIndex t) -> bool {
			return (t != INVALID_TILE && (TileHeight(t) >= desert_tropic_line || IsTileType(t, MP_WATER)));
		});
		if (ok) {
			SetTropicZone(tile, TROPICZONE_DESERT);
		}
	}

	for (uint i = 0; i != TILE_UPDATE_FREQUENCY; i++) {
		if ((i % 64) == 0) IncreaseGeneratingWorldProgress(GWP_LANDSCAPE);

		RunTileLoop();
	}

	for (TileIndex tile(0); tile != Map::Size(); ++tile) {
		if ((tile.base() % update_freq) == 0) IncreaseGeneratingWorldProgress(GWP_LANDSCAPE);

		if (!IsValidTile(tile)) continue;

		bool ok = DesertOrRainforestProcessTiles(desert_rainforest_data, tile, [&](TileIndex t) -> bool {
			return (t != INVALID_TILE && IsTileType(t, MP_CLEAR) && IsClearGround(t, CLEAR_DESERT));
		});
		if (ok) {
			SetTropicZone(tile, TROPICZONE_RAINFOREST);
		}
	}
}

/**
 * Find the spring of a river.
 * @param tile The tile to consider for being the spring.
 * @return True iff it is suitable as a spring.
 */
static bool FindSpring(TileIndex tile)
{
	int reference_height;
	if (!IsTileFlat(tile, &reference_height) || IsWaterTile(tile)) return false;

	/* In the tropics rivers start in the rainforest. */
	if (_settings_game.game_creation.landscape == LandscapeType::Tropic && GetTropicZone(tile) != TROPICZONE_RAINFOREST && !_settings_game.game_creation.lakes_allowed_in_deserts) return false;

	/* Are there enough higher tiles to warrant a 'spring'? */
	uint num = 0;
	for (int dx = -1; dx <= 1; dx++) {
		for (int dy = -1; dy <= 1; dy++) {
			TileIndex t = TileAddWrap(tile, dx, dy);
			if (t != INVALID_TILE && GetTileMaxZ(t) > reference_height) num++;
		}
	}

	if (num < 4) return false;

	if (_settings_game.game_creation.rivers_top_of_hill) {
		/* Are we near the top of a hill? */
		for (int dx = -16; dx <= 16; dx++) {
			for (int dy = -16; dy <= 16; dy++) {
				TileIndex t = TileAddWrap(tile, dx, dy);
				if (t != INVALID_TILE && GetTileMaxZ(t) > reference_height + 2) return false;
			}
		}
	}

	return true;
}

struct MakeLakeData {
	TileIndex centre;            ///< Lake centre tile
	uint height;                 ///< Lake height
	int max_distance;            ///< Max radius
	int secondary_axis_scale;    ///< Multiplier for ellipse narrow axis, 16 bit fixed point
	int sin_fp;                  ///< sin of ellipse rotation angle, 16 bit fixed point
	int cos_fp;                  ///< cos of ellipse rotation angle, 16 bit fixed point
};

/**
 * Make a connected lake; fill all tiles in the circular tile search that are connected.
 * @param tile The tile to consider for lake making.
 * @param height_lake The height of the lake.
 */
static void MakeLake(TileIndex tile, uint height_lake)
{
<<<<<<< HEAD
	const MakeLakeData *data = (const MakeLakeData *)user_data;
	if (!IsValidTile(tile) || TileHeight(tile) != data->height || !IsTileFlat(tile)) return false;
	if (_settings_game.game_creation.landscape == LandscapeType::Tropic && GetTropicZone(tile) == TROPICZONE_DESERT && !_settings_game.game_creation.lakes_allowed_in_deserts) return false;

	/* Offset from centre tile */
	const int64_t x_delta = (int)TileX(tile) - (int)TileX(data->centre);
	const int64_t y_delta = (int)TileY(tile) - (int)TileY(data->centre);

	/* Rotate to new coordinate system */
	const int64_t a_delta = (x_delta * data->cos_fp + y_delta * data->sin_fp) >> 8;
	const int64_t b_delta = (-x_delta * data->sin_fp + y_delta * data->cos_fp) >> 8;

	int max_distance = data->max_distance;
	if (max_distance >= 6) {
		/* Vary radius a bit for larger lakes */
		uint coord = (std::abs(x_delta) > std::abs(y_delta)) ? TileY(tile) : TileX(tile);
		static const int8_t offset_fuzz[4] = { 0, 1, 0, -1 };
		max_distance += offset_fuzz[(coord / 3) & 3];
	}

	/* Check if inside ellipse */
	if ((a_delta * a_delta) + ((data->secondary_axis_scale * b_delta * b_delta) >> 16) > ((int64_t)(max_distance * max_distance) << 16)) return false;

	for (DiagDirection d = DIAGDIR_BEGIN; d < DIAGDIR_END; d++) {
		TileIndex t2 = tile + TileOffsByDiagDir(d);
		if (IsWaterTile(t2)) {
			MakeRiver(tile, Random());
			MarkTileDirtyByTile(tile);
			/* Remove desert directly around the river tile. */
			IterateCurvedCircularTileArea(tile, _settings_game.game_creation.lake_tropics_width, RiverModifyDesertZone, nullptr);
			return false;
		}
	}

	return false;
=======
	if (!IsValidTile(tile) || TileHeight(tile) != height_lake || !IsTileFlat(tile)) return;
	if (_settings_game.game_creation.landscape == LandscapeType::Tropic && GetTropicZone(tile) == TROPICZONE_DESERT) return;

	for (DiagDirection d = DIAGDIR_BEGIN; d < DIAGDIR_END; d++) {
		TileIndex t = tile + TileOffsByDiagDir(d);
		if (IsWaterTile(t)) {
			MakeRiverAndModifyDesertZoneAround(tile);
			return;
		}
	}
}

/**
 * Widen a river by expanding into adjacent tiles via circular tile search.
 * @param tile The tile to try expanding the river into.
 * @param origin_tile The tile to try surrounding the river around.
 */
static void RiverMakeWider(TileIndex tile, TileIndex origin_tile)
{
	/* Don't expand into void tiles. */
	if (!IsValidTile(tile)) return;

	/* If the tile is already sea or river, don't expand. */
	if (IsWaterTile(tile)) return;

	/* If the tile is at height 0 after terraforming but the ocean hasn't flooded yet, don't build river. */
	if (GetTileMaxZ(tile) == 0) return;

	Slope cur_slope = GetTileSlope(tile);
	Slope desired_slope = GetTileSlope(origin_tile); // Initialize matching the origin tile as a shortcut if no terraforming is needed.

	/* Never flow uphill. */
	if (GetTileMaxZ(tile) > GetTileMaxZ(origin_tile)) return;

	/* If the new tile can't hold a river tile, try terraforming. */
	if (!IsTileFlat(tile) && !IsInclinedSlope(cur_slope)) {
		/* Don't try to terraform steep slopes. */
		if (IsSteepSlope(cur_slope)) return;

		bool flat_river_found = false;
		bool sloped_river_found = false;

		/* There are two common possibilities:
		 * 1. River flat, adjacent tile has one corner lowered.
		 * 2. River descending, adjacent tile has either one or three corners raised.
		 */

		/* First, determine the desired slope based on adjacent river tiles. This doesn't necessarily match the origin tile for the SpiralTileSequence. */
		for (DiagDirection d = DIAGDIR_BEGIN; d < DIAGDIR_END; d++) {
			TileIndex other_tile = TileAddByDiagDir(tile, d);
			Slope other_slope = GetTileSlope(other_tile);

			/* Only consider river tiles. */
			if (IsWaterTile(other_tile) && IsRiver(other_tile)) {
				/* If the adjacent river tile flows downhill, we need to check where we are relative to the slope. */
				if (IsInclinedSlope(other_slope) && GetTileMaxZ(tile) == GetTileMaxZ(other_tile)) {
					/* Check for a parallel slope. If we don't find one, we're above or below the slope instead. */
					if (GetInclinedSlopeDirection(other_slope) == ChangeDiagDir(d, DIAGDIRDIFF_90RIGHT) ||
							GetInclinedSlopeDirection(other_slope) == ChangeDiagDir(d, DIAGDIRDIFF_90LEFT)) {
						desired_slope = other_slope;
						sloped_river_found = true;
						break;
					}
				}
				/* If we find an adjacent river tile, remember it. We'll terraform to match it later if we don't find a slope. */
				if (IsTileFlat(other_tile)) flat_river_found = true;
			}
		}
		/* We didn't find either an inclined or flat river, so we're climbing the wrong slope. Bail out. */
		if (!sloped_river_found && !flat_river_found) return;

		/* We didn't find an inclined river, but there is a flat river. */
		if (!sloped_river_found && flat_river_found) desired_slope = SLOPE_FLAT;

		/* Now that we know the desired slope, it's time to terraform! */

		/* If the river is flat and the adjacent tile has one corner lowered, we want to raise it. */
		if (desired_slope == SLOPE_FLAT && IsSlopeWithThreeCornersRaised(cur_slope)) {
			/* Make sure we're not affecting an existing river slope tile. */
			for (DiagDirection d = DIAGDIR_BEGIN; d < DIAGDIR_END; d++) {
				TileIndex other_tile = TileAddByDiagDir(tile, d);
				if (IsInclinedSlope(GetTileSlope(other_tile)) && IsWaterTile(other_tile)) return;
			}
			Command<CMD_TERRAFORM_LAND>::Do({DoCommandFlag::Execute, DoCommandFlag::Auto}, tile, ComplementSlope(cur_slope), true);

		/* If the river is descending and the adjacent tile has either one or three corners raised, we want to make it match the slope. */
		} else if (IsInclinedSlope(desired_slope)) {
			/* Don't break existing flat river tiles by terraforming under them. */
			DiagDirection river_direction = ReverseDiagDir(GetInclinedSlopeDirection(desired_slope));

			for (DiagDirDiff d = DIAGDIRDIFF_BEGIN; d < DIAGDIRDIFF_END; d++) {
				/* We don't care about downstream or upstream tiles, just the riverbanks. */
				if (d == DIAGDIRDIFF_SAME || d == DIAGDIRDIFF_REVERSE) continue;

				TileIndex other_tile = (TileAddByDiagDir(tile, ChangeDiagDir(river_direction, d)));
				if (IsWaterTile(other_tile) && IsRiver(other_tile) && IsTileFlat(other_tile)) return;
			}

			/* Get the corners which are different between the current and desired slope. */
			Slope to_change = cur_slope ^ desired_slope;

			/* Lower unwanted corners first. If only one corner is raised, no corners need lowering. */
			if (!IsSlopeWithOneCornerRaised(cur_slope)) {
				to_change = to_change & ComplementSlope(desired_slope);
				Command<CMD_TERRAFORM_LAND>::Do({DoCommandFlag::Execute, DoCommandFlag::Auto}, tile, to_change, false);
			}

			/* Now check the match and raise any corners needed. */
			cur_slope = GetTileSlope(tile);
			if (cur_slope != desired_slope && IsSlopeWithOneCornerRaised(cur_slope)) {
				to_change = cur_slope ^ desired_slope;
				Command<CMD_TERRAFORM_LAND>::Do({DoCommandFlag::Execute, DoCommandFlag::Auto}, tile, to_change, true);
			}
		}
		/* Update cur_slope after possibly terraforming. */
		cur_slope = GetTileSlope(tile);
	}

	/* Sloped rivers need water both upstream and downstream. */
	if (IsInclinedSlope(cur_slope)) {
		DiagDirection slope_direction = GetInclinedSlopeDirection(cur_slope);

		TileIndex upstream_tile = TileAddByDiagDir(tile, slope_direction);
		TileIndex downstream_tile = TileAddByDiagDir(tile, ReverseDiagDir(slope_direction));

		/* Don't look outside the map. */
		if (!IsValidTile(upstream_tile) || !IsValidTile(downstream_tile)) return;

		/* Downstream might be new ocean created by our terraforming, and it hasn't flooded yet. */
		bool downstream_is_ocean = GetTileZ(downstream_tile) == 0 && (GetTileSlope(downstream_tile) == SLOPE_FLAT || IsSlopeWithOneCornerRaised(GetTileSlope(downstream_tile)));

		/* If downstream is dry, flat, and not ocean, try making it a river tile. */
		if (!IsWaterTile(downstream_tile) && !downstream_is_ocean) {
			/* If the tile upstream isn't flat, don't bother. */
			if (GetTileSlope(downstream_tile) != SLOPE_FLAT) return;

			MakeRiverAndModifyDesertZoneAround(downstream_tile);
		}

		/* If upstream is dry and flat, try making it a river tile. */
		if (!IsWaterTile(upstream_tile)) {
			/* If the tile upstream isn't flat, don't bother. */
			if (GetTileSlope(upstream_tile) != SLOPE_FLAT) return;

			MakeRiverAndModifyDesertZoneAround(upstream_tile);
		}
	}

	/* If the tile slope matches the desired slope, add a river tile. */
	if (cur_slope == desired_slope) {
		MakeRiverAndModifyDesertZoneAround(tile);
	}
>>>>>>> 54de376c
}

/**
 * Check whether a river at begin could (logically) flow down to end.
 * @param begin The origin of the flow.
 * @param end The destination of the flow.
 * @return True iff the water can be flowing down.
 */
static bool FlowsDown(TileIndex begin, TileIndex end)
{
	dbg_assert(DistanceManhattan(begin, end) == 1);

	auto [slope_end, height_end] = GetTileSlopeZ(end);

	/* Slope either is inclined or flat; rivers don't support other slopes. */
	if (slope_end != SLOPE_FLAT && !IsInclinedSlope(slope_end)) return false;

	auto [slope_begin, height_begin] = GetTileSlopeZ(begin);

	/* It can't flow uphill. */
	if (height_end > height_begin) return false;

	/* Slope continues, then it must be lower... */
	if (slope_end == slope_begin && height_end < height_begin) return true;

	/* ... or either end must be flat. */
	return slope_end == SLOPE_FLAT || slope_begin == SLOPE_FLAT;
}

<<<<<<< HEAD
/* AyStar callback for checking whether we reached our destination. */
static AyStarStatus River_EndNodeCheck(const AyStar *aystar, const OpenListNode *current)
{
	return current->path.node.tile == *static_cast<TileIndex *>(aystar->user_target) ? AyStarStatus::FoundEndNode : AyStarStatus::Done;
}

/* AyStar callback for getting the cost of the current node. */
static int32_t River_CalculateG(AyStar *aystar, AyStarNode *current, OpenListNode *parent)
{
	return 1 + RandomRange(_settings_game.game_creation.river_route_random);
}

/* AyStar callback for getting the estimated cost to the destination. */
static int32_t River_CalculateH(AyStar *aystar, AyStarNode *current, OpenListNode *parent)
{
	return DistanceManhattan(*static_cast<TileIndex *>(aystar->user_target), current->tile);
}

/* AyStar callback for getting the neighbouring nodes of the given node. */
static void River_GetNeighbours(AyStar *aystar, OpenListNode *current)
{
	TileIndex tile = current->path.node.tile;

	aystar->num_neighbours = 0;
	for (DiagDirection d = DIAGDIR_BEGIN; d < DIAGDIR_END; d++) {
		TileIndex t = tile + TileOffsByDiagDir(d);
		if (IsValidTile(t) && FlowsDown(tile, t)) {
			aystar->neighbours[aystar->num_neighbours].tile = t;
			aystar->neighbours[aystar->num_neighbours].direction = INVALID_TRACKDIR;
			aystar->num_neighbours++;
=======
/** Search path and build river */
class RiverBuilder : public AyStar {
protected:
	AyStarStatus EndNodeCheck(const PathNode &current) const override
	{
		return current.GetTile() == this->end ? AyStarStatus::FoundEndNode : AyStarStatus::Done;
	}

	int32_t CalculateG(const AyStarNode &, const PathNode &) const override
	{
		return 1 + RandomRange(_settings_game.game_creation.river_route_random);
	}

	int32_t CalculateH(const AyStarNode &current, const PathNode &) const override
	{
		return DistanceManhattan(this->end, current.tile);
	}

	void GetNeighbours(const PathNode &current, std::vector<AyStarNode> &neighbours) const override
	{
		TileIndex tile = current.GetTile();

		neighbours.clear();
		for (DiagDirection d = DIAGDIR_BEGIN; d < DIAGDIR_END; d++) {
			TileIndex t = tile + TileOffsByDiagDir(d);
			if (IsValidTile(t) && FlowsDown(tile, t)) {
				auto &neighbour = neighbours.emplace_back();
				neighbour.tile = t;
				neighbour.td = INVALID_TRACKDIR;
			}
>>>>>>> 54de376c
		}
	}

<<<<<<< HEAD
/** Callback to widen a river tile. */
static bool RiverMakeWider(TileIndex tile, void *user_data)
{
	if (IsValidTile(tile) && !IsWaterTile(tile) && GetTileSlope(tile) == GetTileSlope(*(TileIndex *)user_data)) {
		MakeRiver(tile, Random());
		/* Remove desert directly around the river tile. */

		MarkTileDirtyByTile(tile);
		IterateCurvedCircularTileArea(tile, _settings_game.game_creation.river_tropics_width, RiverModifyDesertZone, nullptr);
	}
	return false;
}

/* AyStar callback when an route has been found. */
static void River_FoundEndNode(AyStar *aystar, OpenListNode *current)
{
	for (PathNode *path = &current->path; path != nullptr; path = path->parent) {
		TileIndex tile = path->node.tile;
		if (!IsWaterTile(tile)) {
			MakeRiver(tile, Random());

			// Widen river depending on how far we are away from the source.
			const uint current_river_length = DistanceManhattan(_current_spring, path->node.tile);
			const uint long_river_length = _settings_game.game_creation.min_river_length * 4;
			const uint radius = std::min(3u, (current_river_length / (long_river_length / 3u)) + 1u);

			MarkTileDirtyByTile(tile);

			if (_settings_game.game_creation.land_generator != LG_ORIGINAL && _is_main_river && (radius > 1)) {
				CircularTileSearch(&tile, radius + RandomRange(1), RiverMakeWider, (void *)&path->node.tile);
			} else {
				/* Remove desert directly around the river tile. */
				IterateCurvedCircularTileArea(tile, _settings_game.game_creation.river_tropics_width, RiverModifyDesertZone, nullptr);
=======
	void FoundEndNode(const PathNode &current) override
	{
		/* First, build the river without worrying about its width. */
		for (PathNode *path = current.parent; path != nullptr; path = path->parent) {
			TileIndex tile = path->GetTile();
			if (!IsWaterTile(tile)) {
				MakeRiverAndModifyDesertZoneAround(tile);
			}
		}

		/* If the river is a main river, go back along the path to widen it.
		 * Don't make wide rivers if we're using the original landscape generator.
		 */
		if (_settings_game.game_creation.land_generator != LG_ORIGINAL && this->main_river) {
			const uint long_river_length = _settings_game.game_creation.min_river_length * 4;

			for (PathNode *path = current.parent; path != nullptr; path = path->parent) {
				TileIndex origin_tile = path->GetTile();

				/* Check if we should widen river depending on how far we are away from the source. */
				uint current_river_length = DistanceManhattan(this->spring, origin_tile);
				uint diameter = std::min(3u, (current_river_length / (long_river_length / 3u)) + 1u);
				if (diameter <= 1) continue;

				for (auto tile : SpiralTileSequence(origin_tile, diameter)) {
					RiverMakeWider(tile, origin_tile);
				}
>>>>>>> 54de376c
			}
		}
	}

<<<<<<< HEAD
static const uint RIVER_HASH_SIZE = 8; ///< The number of bits the hash for river finding should have.

/**
 * Actually build the river between the begin and end tiles using AyStar.
 * @param begin The begin of the river.
 * @param end The end of the river.
 */
static void BuildRiver(TileIndex begin, TileIndex end)
{
	AyStar finder = {};
	finder.CalculateG = River_CalculateG;
	finder.CalculateH = River_CalculateH;
	finder.GetNeighbours = River_GetNeighbours;
	finder.EndNodeCheck = River_EndNodeCheck;
	finder.FoundEndNode = River_FoundEndNode;
	finder.user_target = &end;
	finder.max_search_nodes = 100 * AYSTAR_DEF_MAX_SEARCH_NODES;

	finder.Init(1 << RIVER_HASH_SIZE);

	AyStarNode start;
	start.tile = begin;
	start.direction = INVALID_TRACKDIR;
	finder.AddStartNode(&start, 0);
	finder.Main();
	finder.Free();
}
=======
	RiverBuilder(TileIndex end, TileIndex spring, bool main_river) : end(end), spring(spring), main_river(main_river) {}

private:
	TileIndex end; ///< Destination for the river.
	TileIndex spring; ///< The current spring during river generation.
	bool main_river; ///< Whether the current river is a big river that others flow into.

public:
	/**
	 * Actually build the river between the begin and end tiles using AyStar.
	 * @param begin The begin of the river.
	 * @param end The end of the river.
	 * @param spring The springing point of the river.
	 * @param main_river Whether the current river is a big river that others flow into.
	 */
	static void Exec(TileIndex begin, TileIndex end, TileIndex spring, bool main_river)
	{
		RiverBuilder builder(end, spring, main_river);
		AyStarNode start;
		start.tile = begin;
		start.td = INVALID_TRACKDIR;
		builder.AddStartNode(&start, 0);
		builder.Main();
	}
};
>>>>>>> 54de376c

/**
 * Try to flow the river down from a given begin.
 * @param spring The springing point of the river.
 * @param begin  The begin point we are looking from; somewhere down hill from the spring.
 * @param min_river_length The minimum length for the river.
 * @return True iff a river could/has been built, otherwise false.
 */
static bool FlowRiver(TileIndex spring, TileIndex begin, uint min_river_length)
{
	uint height_begin = TileHeight(begin);

	if (IsWaterTile(begin)) {
		if (GetTileZ(begin) == 0) {
			_is_main_river = true;
		}

		return DistanceManhattan(spring, begin) > min_river_length;
	}

	btree::btree_set<TileIndex> marks;
	marks.insert(begin);

	/* Breadth first search for the closest tile we can flow down to. */
	jgr::ring_buffer<TileIndex> queue;
	queue.push_back(begin);

	bool found = false;
	uint count = 0; // Number of tiles considered; to be used for lake location guessing.
	TileIndex end;
	do {
		end = queue.front();
		queue.pop_front();

		uint height_end = TileHeight(end);
		if (IsTileFlat(end) && (height_end < height_begin || (height_end == height_begin && IsWaterTile(end)))) {
			found = true;
			break;
		}

		for (DiagDirection d = DIAGDIR_BEGIN; d < DIAGDIR_END; d++) {
			TileIndex t = end + TileOffsByDiagDir(d);
			if (IsValidTile(t) && !marks.contains(t) && FlowsDown(end, t)) {
				marks.insert(t);
				count++;
				queue.push_back(t);
			}
		}
	} while (!queue.empty());

	if (found) {
		/* Flow further down hill. */
		found = FlowRiver(spring, end, min_river_length);
	} else if (count > 32 && _settings_game.game_creation.lake_size != 0) {
		/* Maybe we can make a lake. Find the Nth of the considered tiles. */
		TileIndex lake_centre(0);
		int i = RandomRange(count - 1) + 1;
		btree::btree_set<TileIndex>::const_iterator cit = marks.begin();
		while (--i) cit++;
		lake_centre = *cit;

		if (IsValidTile(lake_centre) &&
				/* A river, or lake, can only be built on flat slopes. */
				IsTileFlat(lake_centre) &&
				/* We want the lake to be built at the height of the river. */
				TileHeight(begin) == TileHeight(lake_centre) &&
				/* We don't want the lake at the entry of the valley. */
				lake_centre != begin &&
				/* We don't want lakes in the desert. */
				(_settings_game.game_creation.landscape != LandscapeType::Tropic || _settings_game.game_creation.lakes_allowed_in_deserts || GetTropicZone(lake_centre) != TROPICZONE_DESERT) &&
				/* We only want a lake if the river is long enough. */
				DistanceManhattan(spring, lake_centre) > min_river_length) {
			end = lake_centre;
<<<<<<< HEAD
			MakeRiver(lake_centre, Random());
			MarkTileDirtyByTile(lake_centre);
			/* Remove desert directly around the river tile. */
			IterateCurvedCircularTileArea(lake_centre, _settings_game.game_creation.river_tropics_width, RiverModifyDesertZone, nullptr);

			// Setting lake size +- 25%
			const auto random_percentage = 75 + RandomRange(50);
			const uint range = ((_settings_game.game_creation.lake_size * random_percentage) / 100) + 3;

			MakeLakeData data;
			data.centre = lake_centre;
			data.height = height_begin;
			data.max_distance = range / 2;

			/* Square of ratio of ellipse dimensions: 1 to 5 (16 bit fixed point) */
			data.secondary_axis_scale = (1 << 16) + RandomRange(1 << 18);

			/* Range from -1 to 1 (16 bit fixed point) */
			data.sin_fp = RandomRange(1 << 17) - (1 << 16);

			/* sin^2 + cos^2 = 1 */
			data.cos_fp = (int)IntSqrt64(((int64_t)1 << 32) - ((int64_t)data.sin_fp * (int64_t)data.sin_fp));

			CircularTileSearch(&lake_centre, range, MakeLake, &data);
			/* Call the search a second time so artefacts from going circular in one direction get (mostly) hidden. */
			lake_centre = end;
			CircularTileSearch(&lake_centre, range, MakeLake, &data);
=======
			MakeRiverAndModifyDesertZoneAround(lake_centre);
			uint diameter = RandomRange(8) + 3;

			/* Run the loop twice, so artefacts from going circular in one direction get (mostly) hidden. */
			for (uint loops = 0; loops < 2; ++loops) {
				for (auto tile : SpiralTileSequence(lake_centre, diameter)) {
					MakeLake(tile, height_begin);
				}
			}

>>>>>>> 54de376c
			found = true;
		}
	}

	marks.clear();
<<<<<<< HEAD
	if (found) BuildRiver(begin, end);
	return found;
=======
	if (found) RiverBuilder::Exec(begin, end, spring, main_river);
	return { found, main_river };
>>>>>>> 54de376c
}

/**
 * Actually (try to) create some rivers.
 */
static void CreateRivers()
{
	int amount = _settings_game.game_creation.amount_of_rivers;
	if (amount == 0) return;

	uint wells = Map::ScaleBySize(4 << _settings_game.game_creation.amount_of_rivers);
	const uint num_short_rivers = wells - std::max(1u, wells / 10);
	SetGeneratingWorldProgress(GWP_RIVER, wells + TILE_UPDATE_FREQUENCY / 64); // Include the tile loop calls below.

	for (; wells > num_short_rivers; wells--) {
		IncreaseGeneratingWorldProgress(GWP_RIVER);
<<<<<<< HEAD
		for (int tries = 0; tries < 128; tries++) {
			TileIndex t = RandomTile();
			if (!CircularTileSearch(&t, 8, FindSpring, nullptr)) continue;
			_current_spring = t;
			_is_main_river = false;
			if (FlowRiver(t, t, _settings_game.game_creation.min_river_length * 4)) break;
=======
		bool done = false;
		for (int tries = 0; tries < 512; tries++) {
			for (auto t : SpiralTileSequence(RandomTile(), 8)) {
				if (FindSpring(t)) {
					done = std::get<0>(FlowRiver(t, t, _settings_game.game_creation.min_river_length * 4));
					break;
				}
			}
			if (done) break;
>>>>>>> 54de376c
		}
	}

	for (; wells != 0; wells--) {
		IncreaseGeneratingWorldProgress(GWP_RIVER);
		bool done = false;
		for (int tries = 0; tries < 128; tries++) {
<<<<<<< HEAD
			TileIndex t = RandomTile();
			if (!CircularTileSearch(&t, 8, FindSpring, nullptr)) continue;
			_current_spring = t;
			_is_main_river = false;
			if (FlowRiver(t, t, _settings_game.game_creation.min_river_length)) break;
=======
			for (auto t : SpiralTileSequence(RandomTile(), 8)) {
				if (FindSpring(t)) {
					done = std::get<0>(FlowRiver(t, t, _settings_game.game_creation.min_river_length));
					break;
				}
			}
			if (done) break;
>>>>>>> 54de376c
		}
	}

	/* Widening rivers may have left some tiles requiring to be watered. */
	ConvertGroundTilesIntoWaterTiles();

	/* Run tile loop to update the ground density. */
	for (uint i = 0; i != TILE_UPDATE_FREQUENCY; i++) {
		if (i % 64 == 0) IncreaseGeneratingWorldProgress(GWP_RIVER);
		RunTileLoop();
	}
}

/**
 * Calculate what height would be needed to cover N% of the landmass.
 *
 * The function allows both snow and desert/tropic line to be calculated. It
 * tries to find the closest height which covers N% of the landmass; it can
 * be below or above it.
 *
 * Tropic has a mechanism where water and tropic tiles in mountains grow
 * inside the desert. To better approximate the requested coverage, this is
 * taken into account via an edge histogram, which tells how many neighbouring
 * tiles are lower than the tiles of that height. The multiplier indicates how
 * severe this has to be taken into account.
 *
 * @param coverage A value between 0 and 100 indicating a percentage of landmass that should be covered.
 * @param edge_multiplier How much effect neighbouring tiles that are of a lower height level have on the score.
 * @return The estimated best height to use to cover N% of the landmass.
 */
static uint CalculateCoverageLine(uint coverage, uint edge_multiplier)
{
	/* Histogram of how many tiles per height level exist. */
	std::array<int, MAX_TILE_HEIGHT + 1> histogram = {};
	/* Histogram of how many neighbour tiles are lower than the tiles of the height level. */
	std::array<int, MAX_TILE_HEIGHT + 1> edge_histogram = {};

	/* Build a histogram of the map height. */
	for (TileIndex tile(0); tile < Map::Size(); ++tile) {
		uint h = TileHeight(tile);
		histogram[h]++;

		if (edge_multiplier != 0) {
			/* Check if any of our neighbours is below us. */
			for (DiagDirection dir = DIAGDIR_BEGIN; dir != DIAGDIR_END; dir++) {
				TileIndex neighbour_tile = AddTileIndexDiffCWrap(tile, TileIndexDiffCByDiagDir(dir));
				if (IsValidTile(neighbour_tile) && TileHeight(neighbour_tile) < h) {
					edge_histogram[h]++;
				}
			}
		}
	}

	/* The amount of land we have is the map size minus the first (sea) layer. */
	uint land_tiles = Map::Size() - histogram[0];
	int best_score = land_tiles;

	/* Our goal is the coverage amount of the land-mass. */
	int goal_tiles = land_tiles * coverage / 100;

	/* We scan from top to bottom. */
	uint h = MAX_TILE_HEIGHT;
	uint best_h = h;

	int current_tiles = 0;
	for (; h > 0; h--) {
		current_tiles += histogram[h];
		int current_score = goal_tiles - current_tiles;

		/* Tropic grows from water and mountains into the desert. This is a
		 * great visual, but it also means we* need to take into account how
		 * much less desert tiles are being created if we are on this
		 * height-level. We estimate this based on how many neighbouring
		 * tiles are below us for a given length, assuming that is where
		 * tropic is growing from.
		 */
		if (edge_multiplier != 0 && h > 1) {
			/* From water tropic tiles grow for a few tiles land inward. */
			current_score -= edge_histogram[1] * edge_multiplier;
			/* Tropic tiles grow into the desert for a few tiles. */
			current_score -= edge_histogram[h] * edge_multiplier;
		}

		if (std::abs(current_score) < std::abs(best_score)) {
			best_score = current_score;
			best_h = h;
		}

		/* Always scan all height-levels, as h == 1 might give a better
		 * score than any before. This is true for example with 0% desert
		 * coverage. */
	}

	return best_h;
}

/**
 * Calculate the line from which snow begins.
 */
static void CalculateSnowLine()
{
	if (_settings_game.game_creation.climate_threshold_mode == 0) {
		/* We do not have snow sprites on coastal tiles, so never allow "1" as height. */
		_settings_game.game_creation.snow_line_height = std::max(CalculateCoverageLine(_settings_game.game_creation.snow_coverage, 0), 2u);
	}
	UpdateCachedSnowLine();
	UpdateCachedSnowLineBounds();
}

/**
 * Calculate the line (in height) between desert and tropic.
 * @return The height of the line between desert and tropic.
 */
static uint8_t CalculateDesertLine()
{
	if (_settings_game.game_creation.climate_threshold_mode != 0) return _settings_game.game_creation.rainforest_line_height;

	/* CalculateCoverageLine() runs from top to bottom, so we need to invert the coverage. */
	return CalculateCoverageLine(100 - _settings_game.game_creation.desert_coverage, 4);
}

bool GenerateLandscape(uint8_t mode)
{
	/* Number of steps of landscape generation */
	static constexpr uint GLS_HEIGHTMAP = 3; ///< Loading a heightmap
	static constexpr uint GLS_TERRAGENESIS = 4; ///< Terragenesis generator
	static constexpr uint GLS_ORIGINAL = 2; ///< Original generator
	static constexpr uint GLS_TROPIC = 12; ///< Extra steps needed for tropic landscape
	static constexpr uint GLS_OTHER = 0; ///< Extra steps for other landscapes
	uint steps = (_settings_game.game_creation.landscape == LandscapeType::Tropic) ? GLS_TROPIC : GLS_OTHER;

	if (mode == GWM_HEIGHTMAP) {
		SetGeneratingWorldProgress(GWP_LANDSCAPE, steps + GLS_HEIGHTMAP);
		if (!LoadHeightmap(_file_to_saveload.ftype.detailed, _file_to_saveload.name.c_str())) {
			return false;
		}
		IncreaseGeneratingWorldProgress(GWP_LANDSCAPE);
	} else if (_settings_game.game_creation.land_generator == LG_TERRAGENESIS) {
		SetGeneratingWorldProgress(GWP_LANDSCAPE, steps + GLS_TERRAGENESIS);
		GenerateTerrainPerlin();
	} else {
		SetGeneratingWorldProgress(GWP_LANDSCAPE, steps + GLS_ORIGINAL);
		if (_settings_game.construction.freeform_edges) {
			for (uint x = 0; x < Map::SizeX(); x++) MakeVoid(TileXY(x, 0));
			for (uint y = 0; y < Map::SizeY(); y++) MakeVoid(TileXY(0, y));
		}
		switch (_settings_game.game_creation.landscape) {
			case LandscapeType::Arctic: {
				uint32_t r = Random();

				for (uint i = Map::ScaleBySize(GB(r, 0, 7) + 950); i != 0; --i) {
					GenerateTerrain(2, 0);
				}

				uint flag = GB(r, 7, 2) | 4;
				for (uint i = Map::ScaleBySize(GB(r, 9, 7) + 450); i != 0; --i) {
					GenerateTerrain(4, flag);
				}
				break;
			}

			case LandscapeType::Tropic: {
				uint32_t r = Random();

				for (uint i = Map::ScaleBySize(GB(r, 0, 7) + 170); i != 0; --i) {
					GenerateTerrain(0, 0);
				}

				uint flag = GB(r, 7, 2) | 4;
				for (uint i = Map::ScaleBySize(GB(r, 9, 8) + 1700); i != 0; --i) {
					GenerateTerrain(0, flag);
				}

				flag ^= 2;

				for (uint i = Map::ScaleBySize(GB(r, 17, 7) + 410); i != 0; --i) {
					GenerateTerrain(3, flag);
				}
				break;
			}

			default: {
				uint32_t r = Random();

				assert(_settings_game.difficulty.quantity_sea_lakes != CUSTOM_SEA_LEVEL_NUMBER_DIFFICULTY);
				uint i = Map::ScaleBySize(GB(r, 0, 7) + (3 - _settings_game.difficulty.quantity_sea_lakes) * 256 + 100);
				for (; i != 0; --i) {
					/* Make sure we do not overflow. */
					GenerateTerrain(Clamp(_settings_game.difficulty.terrain_type, 0, 3), 0);
				}
				break;
			}
		}
	}

	/* Do not call IncreaseGeneratingWorldProgress() before FixSlopes(),
	 * it allows screen redraw. Drawing of broken slopes crashes the game */
	FixSlopes();
	MarkWholeScreenDirty();
	IncreaseGeneratingWorldProgress(GWP_LANDSCAPE);

	ConvertGroundTilesIntoWaterTiles();
	MarkWholeScreenDirty();
	IncreaseGeneratingWorldProgress(GWP_LANDSCAPE);

	switch (_settings_game.game_creation.landscape) {
		case LandscapeType::Arctic:
			CalculateSnowLine();
			break;

		case LandscapeType::Tropic: {
			uint desert_tropic_line = CalculateDesertLine();
			CreateDesertOrRainForest(desert_tropic_line);
			break;
		}

		default:
			break;
	}

	CreateRivers();
	return true;
}

void OnTick_Town();
void OnTick_Trees();
void OnTick_Station();
void OnTick_Industry();

void CallLandscapeTick()
{
	{
		PerformanceAccumulator framerate(PFE_GL_LANDSCAPE);

		OnTick_Town();
		RecordSyncEvent(NSRE_TOWN);
		OnTick_Trees();
		RecordSyncEvent(NSRE_TREE);
		OnTick_Station();
		RecordSyncEvent(NSRE_STATION);
		OnTick_Industry();
		RecordSyncEvent(NSRE_INDUSTRY);
	}
}<|MERGE_RESOLUTION|>--- conflicted
+++ resolved
@@ -1063,14 +1063,12 @@
 /**
  * Make a connected lake; fill all tiles in the circular tile search that are connected.
  * @param tile The tile to consider for lake making.
- * @param height_lake The height of the lake.
- */
-static void MakeLake(TileIndex tile, uint height_lake)
-{
-<<<<<<< HEAD
-	const MakeLakeData *data = (const MakeLakeData *)user_data;
-	if (!IsValidTile(tile) || TileHeight(tile) != data->height || !IsTileFlat(tile)) return false;
-	if (_settings_game.game_creation.landscape == LandscapeType::Tropic && GetTropicZone(tile) == TROPICZONE_DESERT && !_settings_game.game_creation.lakes_allowed_in_deserts) return false;
+ * @param data Lake construction data.
+ */
+static void MakeLake(TileIndex tile, const MakeLakeData *data)
+{
+	if (!IsValidTile(tile) || TileHeight(tile) != data->height || !IsTileFlat(tile)) return;
+	if (_settings_game.game_creation.landscape == LandscapeType::Tropic && GetTropicZone(tile) == TROPICZONE_DESERT && !_settings_game.game_creation.lakes_allowed_in_deserts) return;
 
 	/* Offset from centre tile */
 	const int64_t x_delta = (int)TileX(tile) - (int)TileX(data->centre);
@@ -1089,7 +1087,7 @@
 	}
 
 	/* Check if inside ellipse */
-	if ((a_delta * a_delta) + ((data->secondary_axis_scale * b_delta * b_delta) >> 16) > ((int64_t)(max_distance * max_distance) << 16)) return false;
+	if ((a_delta * a_delta) + ((data->secondary_axis_scale * b_delta * b_delta) >> 16) > ((int64_t)(max_distance * max_distance) << 16)) return;
 
 	for (DiagDirection d = DIAGDIR_BEGIN; d < DIAGDIR_END; d++) {
 		TileIndex t2 = tile + TileOffsByDiagDir(d);
@@ -1098,165 +1096,9 @@
 			MarkTileDirtyByTile(tile);
 			/* Remove desert directly around the river tile. */
 			IterateCurvedCircularTileArea(tile, _settings_game.game_creation.lake_tropics_width, RiverModifyDesertZone, nullptr);
-			return false;
-		}
-	}
-
-	return false;
-=======
-	if (!IsValidTile(tile) || TileHeight(tile) != height_lake || !IsTileFlat(tile)) return;
-	if (_settings_game.game_creation.landscape == LandscapeType::Tropic && GetTropicZone(tile) == TROPICZONE_DESERT) return;
-
-	for (DiagDirection d = DIAGDIR_BEGIN; d < DIAGDIR_END; d++) {
-		TileIndex t = tile + TileOffsByDiagDir(d);
-		if (IsWaterTile(t)) {
-			MakeRiverAndModifyDesertZoneAround(tile);
 			return;
 		}
 	}
-}
-
-/**
- * Widen a river by expanding into adjacent tiles via circular tile search.
- * @param tile The tile to try expanding the river into.
- * @param origin_tile The tile to try surrounding the river around.
- */
-static void RiverMakeWider(TileIndex tile, TileIndex origin_tile)
-{
-	/* Don't expand into void tiles. */
-	if (!IsValidTile(tile)) return;
-
-	/* If the tile is already sea or river, don't expand. */
-	if (IsWaterTile(tile)) return;
-
-	/* If the tile is at height 0 after terraforming but the ocean hasn't flooded yet, don't build river. */
-	if (GetTileMaxZ(tile) == 0) return;
-
-	Slope cur_slope = GetTileSlope(tile);
-	Slope desired_slope = GetTileSlope(origin_tile); // Initialize matching the origin tile as a shortcut if no terraforming is needed.
-
-	/* Never flow uphill. */
-	if (GetTileMaxZ(tile) > GetTileMaxZ(origin_tile)) return;
-
-	/* If the new tile can't hold a river tile, try terraforming. */
-	if (!IsTileFlat(tile) && !IsInclinedSlope(cur_slope)) {
-		/* Don't try to terraform steep slopes. */
-		if (IsSteepSlope(cur_slope)) return;
-
-		bool flat_river_found = false;
-		bool sloped_river_found = false;
-
-		/* There are two common possibilities:
-		 * 1. River flat, adjacent tile has one corner lowered.
-		 * 2. River descending, adjacent tile has either one or three corners raised.
-		 */
-
-		/* First, determine the desired slope based on adjacent river tiles. This doesn't necessarily match the origin tile for the SpiralTileSequence. */
-		for (DiagDirection d = DIAGDIR_BEGIN; d < DIAGDIR_END; d++) {
-			TileIndex other_tile = TileAddByDiagDir(tile, d);
-			Slope other_slope = GetTileSlope(other_tile);
-
-			/* Only consider river tiles. */
-			if (IsWaterTile(other_tile) && IsRiver(other_tile)) {
-				/* If the adjacent river tile flows downhill, we need to check where we are relative to the slope. */
-				if (IsInclinedSlope(other_slope) && GetTileMaxZ(tile) == GetTileMaxZ(other_tile)) {
-					/* Check for a parallel slope. If we don't find one, we're above or below the slope instead. */
-					if (GetInclinedSlopeDirection(other_slope) == ChangeDiagDir(d, DIAGDIRDIFF_90RIGHT) ||
-							GetInclinedSlopeDirection(other_slope) == ChangeDiagDir(d, DIAGDIRDIFF_90LEFT)) {
-						desired_slope = other_slope;
-						sloped_river_found = true;
-						break;
-					}
-				}
-				/* If we find an adjacent river tile, remember it. We'll terraform to match it later if we don't find a slope. */
-				if (IsTileFlat(other_tile)) flat_river_found = true;
-			}
-		}
-		/* We didn't find either an inclined or flat river, so we're climbing the wrong slope. Bail out. */
-		if (!sloped_river_found && !flat_river_found) return;
-
-		/* We didn't find an inclined river, but there is a flat river. */
-		if (!sloped_river_found && flat_river_found) desired_slope = SLOPE_FLAT;
-
-		/* Now that we know the desired slope, it's time to terraform! */
-
-		/* If the river is flat and the adjacent tile has one corner lowered, we want to raise it. */
-		if (desired_slope == SLOPE_FLAT && IsSlopeWithThreeCornersRaised(cur_slope)) {
-			/* Make sure we're not affecting an existing river slope tile. */
-			for (DiagDirection d = DIAGDIR_BEGIN; d < DIAGDIR_END; d++) {
-				TileIndex other_tile = TileAddByDiagDir(tile, d);
-				if (IsInclinedSlope(GetTileSlope(other_tile)) && IsWaterTile(other_tile)) return;
-			}
-			Command<CMD_TERRAFORM_LAND>::Do({DoCommandFlag::Execute, DoCommandFlag::Auto}, tile, ComplementSlope(cur_slope), true);
-
-		/* If the river is descending and the adjacent tile has either one or three corners raised, we want to make it match the slope. */
-		} else if (IsInclinedSlope(desired_slope)) {
-			/* Don't break existing flat river tiles by terraforming under them. */
-			DiagDirection river_direction = ReverseDiagDir(GetInclinedSlopeDirection(desired_slope));
-
-			for (DiagDirDiff d = DIAGDIRDIFF_BEGIN; d < DIAGDIRDIFF_END; d++) {
-				/* We don't care about downstream or upstream tiles, just the riverbanks. */
-				if (d == DIAGDIRDIFF_SAME || d == DIAGDIRDIFF_REVERSE) continue;
-
-				TileIndex other_tile = (TileAddByDiagDir(tile, ChangeDiagDir(river_direction, d)));
-				if (IsWaterTile(other_tile) && IsRiver(other_tile) && IsTileFlat(other_tile)) return;
-			}
-
-			/* Get the corners which are different between the current and desired slope. */
-			Slope to_change = cur_slope ^ desired_slope;
-
-			/* Lower unwanted corners first. If only one corner is raised, no corners need lowering. */
-			if (!IsSlopeWithOneCornerRaised(cur_slope)) {
-				to_change = to_change & ComplementSlope(desired_slope);
-				Command<CMD_TERRAFORM_LAND>::Do({DoCommandFlag::Execute, DoCommandFlag::Auto}, tile, to_change, false);
-			}
-
-			/* Now check the match and raise any corners needed. */
-			cur_slope = GetTileSlope(tile);
-			if (cur_slope != desired_slope && IsSlopeWithOneCornerRaised(cur_slope)) {
-				to_change = cur_slope ^ desired_slope;
-				Command<CMD_TERRAFORM_LAND>::Do({DoCommandFlag::Execute, DoCommandFlag::Auto}, tile, to_change, true);
-			}
-		}
-		/* Update cur_slope after possibly terraforming. */
-		cur_slope = GetTileSlope(tile);
-	}
-
-	/* Sloped rivers need water both upstream and downstream. */
-	if (IsInclinedSlope(cur_slope)) {
-		DiagDirection slope_direction = GetInclinedSlopeDirection(cur_slope);
-
-		TileIndex upstream_tile = TileAddByDiagDir(tile, slope_direction);
-		TileIndex downstream_tile = TileAddByDiagDir(tile, ReverseDiagDir(slope_direction));
-
-		/* Don't look outside the map. */
-		if (!IsValidTile(upstream_tile) || !IsValidTile(downstream_tile)) return;
-
-		/* Downstream might be new ocean created by our terraforming, and it hasn't flooded yet. */
-		bool downstream_is_ocean = GetTileZ(downstream_tile) == 0 && (GetTileSlope(downstream_tile) == SLOPE_FLAT || IsSlopeWithOneCornerRaised(GetTileSlope(downstream_tile)));
-
-		/* If downstream is dry, flat, and not ocean, try making it a river tile. */
-		if (!IsWaterTile(downstream_tile) && !downstream_is_ocean) {
-			/* If the tile upstream isn't flat, don't bother. */
-			if (GetTileSlope(downstream_tile) != SLOPE_FLAT) return;
-
-			MakeRiverAndModifyDesertZoneAround(downstream_tile);
-		}
-
-		/* If upstream is dry and flat, try making it a river tile. */
-		if (!IsWaterTile(upstream_tile)) {
-			/* If the tile upstream isn't flat, don't bother. */
-			if (GetTileSlope(upstream_tile) != SLOPE_FLAT) return;
-
-			MakeRiverAndModifyDesertZoneAround(upstream_tile);
-		}
-	}
-
-	/* If the tile slope matches the desired slope, add a river tile. */
-	if (cur_slope == desired_slope) {
-		MakeRiverAndModifyDesertZoneAround(tile);
-	}
->>>>>>> 54de376c
 }
 
 /**
@@ -1286,7 +1128,6 @@
 	return slope_end == SLOPE_FLAT || slope_begin == SLOPE_FLAT;
 }
 
-<<<<<<< HEAD
 /* AyStar callback for checking whether we reached our destination. */
 static AyStarStatus River_EndNodeCheck(const AyStar *aystar, const OpenListNode *current)
 {
@@ -1317,53 +1158,20 @@
 			aystar->neighbours[aystar->num_neighbours].tile = t;
 			aystar->neighbours[aystar->num_neighbours].direction = INVALID_TRACKDIR;
 			aystar->num_neighbours++;
-=======
-/** Search path and build river */
-class RiverBuilder : public AyStar {
-protected:
-	AyStarStatus EndNodeCheck(const PathNode &current) const override
-	{
-		return current.GetTile() == this->end ? AyStarStatus::FoundEndNode : AyStarStatus::Done;
-	}
-
-	int32_t CalculateG(const AyStarNode &, const PathNode &) const override
-	{
-		return 1 + RandomRange(_settings_game.game_creation.river_route_random);
-	}
-
-	int32_t CalculateH(const AyStarNode &current, const PathNode &) const override
-	{
-		return DistanceManhattan(this->end, current.tile);
-	}
-
-	void GetNeighbours(const PathNode &current, std::vector<AyStarNode> &neighbours) const override
-	{
-		TileIndex tile = current.GetTile();
-
-		neighbours.clear();
-		for (DiagDirection d = DIAGDIR_BEGIN; d < DIAGDIR_END; d++) {
-			TileIndex t = tile + TileOffsByDiagDir(d);
-			if (IsValidTile(t) && FlowsDown(tile, t)) {
-				auto &neighbour = neighbours.emplace_back();
-				neighbour.tile = t;
-				neighbour.td = INVALID_TRACKDIR;
-			}
->>>>>>> 54de376c
-		}
-	}
-
-<<<<<<< HEAD
+		}
+	}
+}
+
 /** Callback to widen a river tile. */
-static bool RiverMakeWider(TileIndex tile, void *user_data)
-{
-	if (IsValidTile(tile) && !IsWaterTile(tile) && GetTileSlope(tile) == GetTileSlope(*(TileIndex *)user_data)) {
+static void RiverMakeWider(TileIndex tile, Slope origin_tile_slope)
+{
+	if (IsValidTile(tile) && !IsWaterTile(tile) && GetTileSlope(tile) == origin_tile_slope) {
 		MakeRiver(tile, Random());
 		/* Remove desert directly around the river tile. */
 
 		MarkTileDirtyByTile(tile);
 		IterateCurvedCircularTileArea(tile, _settings_game.game_creation.river_tropics_width, RiverModifyDesertZone, nullptr);
 	}
-	return false;
 }
 
 /* AyStar callback when an route has been found. */
@@ -1377,49 +1185,23 @@
 			// Widen river depending on how far we are away from the source.
 			const uint current_river_length = DistanceManhattan(_current_spring, path->node.tile);
 			const uint long_river_length = _settings_game.game_creation.min_river_length * 4;
-			const uint radius = std::min(3u, (current_river_length / (long_river_length / 3u)) + 1u);
+			const uint diameter = std::min(3u, (current_river_length / (long_river_length / 3u)) + 1u);
 
 			MarkTileDirtyByTile(tile);
 
-			if (_settings_game.game_creation.land_generator != LG_ORIGINAL && _is_main_river && (radius > 1)) {
-				CircularTileSearch(&tile, radius + RandomRange(1), RiverMakeWider, (void *)&path->node.tile);
+			if (_settings_game.game_creation.land_generator != LG_ORIGINAL && _is_main_river && (diameter > 1)) {
+				Slope origin_tile_slope = GetTileSlope(tile);
+				for (TileIndex river_tile : SpiralTileSequence(tile, diameter + RandomRange(1))) {
+					RiverMakeWider(river_tile, origin_tile_slope);
+				}
 			} else {
 				/* Remove desert directly around the river tile. */
 				IterateCurvedCircularTileArea(tile, _settings_game.game_creation.river_tropics_width, RiverModifyDesertZone, nullptr);
-=======
-	void FoundEndNode(const PathNode &current) override
-	{
-		/* First, build the river without worrying about its width. */
-		for (PathNode *path = current.parent; path != nullptr; path = path->parent) {
-			TileIndex tile = path->GetTile();
-			if (!IsWaterTile(tile)) {
-				MakeRiverAndModifyDesertZoneAround(tile);
 			}
 		}
-
-		/* If the river is a main river, go back along the path to widen it.
-		 * Don't make wide rivers if we're using the original landscape generator.
-		 */
-		if (_settings_game.game_creation.land_generator != LG_ORIGINAL && this->main_river) {
-			const uint long_river_length = _settings_game.game_creation.min_river_length * 4;
-
-			for (PathNode *path = current.parent; path != nullptr; path = path->parent) {
-				TileIndex origin_tile = path->GetTile();
-
-				/* Check if we should widen river depending on how far we are away from the source. */
-				uint current_river_length = DistanceManhattan(this->spring, origin_tile);
-				uint diameter = std::min(3u, (current_river_length / (long_river_length / 3u)) + 1u);
-				if (diameter <= 1) continue;
-
-				for (auto tile : SpiralTileSequence(origin_tile, diameter)) {
-					RiverMakeWider(tile, origin_tile);
-				}
->>>>>>> 54de376c
-			}
-		}
-	}
-
-<<<<<<< HEAD
+	}
+}
+
 static const uint RIVER_HASH_SIZE = 8; ///< The number of bits the hash for river finding should have.
 
 /**
@@ -1447,33 +1229,6 @@
 	finder.Main();
 	finder.Free();
 }
-=======
-	RiverBuilder(TileIndex end, TileIndex spring, bool main_river) : end(end), spring(spring), main_river(main_river) {}
-
-private:
-	TileIndex end; ///< Destination for the river.
-	TileIndex spring; ///< The current spring during river generation.
-	bool main_river; ///< Whether the current river is a big river that others flow into.
-
-public:
-	/**
-	 * Actually build the river between the begin and end tiles using AyStar.
-	 * @param begin The begin of the river.
-	 * @param end The end of the river.
-	 * @param spring The springing point of the river.
-	 * @param main_river Whether the current river is a big river that others flow into.
-	 */
-	static void Exec(TileIndex begin, TileIndex end, TileIndex spring, bool main_river)
-	{
-		RiverBuilder builder(end, spring, main_river);
-		AyStarNode start;
-		start.tile = begin;
-		start.td = INVALID_TRACKDIR;
-		builder.AddStartNode(&start, 0);
-		builder.Main();
-	}
-};
->>>>>>> 54de376c
 
 /**
  * Try to flow the river down from a given begin.
@@ -1547,7 +1302,6 @@
 				/* We only want a lake if the river is long enough. */
 				DistanceManhattan(spring, lake_centre) > min_river_length) {
 			end = lake_centre;
-<<<<<<< HEAD
 			MakeRiver(lake_centre, Random());
 			MarkTileDirtyByTile(lake_centre);
 			/* Remove desert directly around the river tile. */
@@ -1555,12 +1309,12 @@
 
 			// Setting lake size +- 25%
 			const auto random_percentage = 75 + RandomRange(50);
-			const uint range = ((_settings_game.game_creation.lake_size * random_percentage) / 100) + 3;
+			const uint diameter = ((_settings_game.game_creation.lake_size * random_percentage) / 100) + 3;
 
 			MakeLakeData data;
 			data.centre = lake_centre;
 			data.height = height_begin;
-			data.max_distance = range / 2;
+			data.max_distance = diameter / 2;
 
 			/* Square of ratio of ellipse dimensions: 1 to 5 (16 bit fixed point) */
 			data.secondary_axis_scale = (1 << 16) + RandomRange(1 << 18);
@@ -1571,34 +1325,19 @@
 			/* sin^2 + cos^2 = 1 */
 			data.cos_fp = (int)IntSqrt64(((int64_t)1 << 32) - ((int64_t)data.sin_fp * (int64_t)data.sin_fp));
 
-			CircularTileSearch(&lake_centre, range, MakeLake, &data);
-			/* Call the search a second time so artefacts from going circular in one direction get (mostly) hidden. */
-			lake_centre = end;
-			CircularTileSearch(&lake_centre, range, MakeLake, &data);
-=======
-			MakeRiverAndModifyDesertZoneAround(lake_centre);
-			uint diameter = RandomRange(8) + 3;
-
 			/* Run the loop twice, so artefacts from going circular in one direction get (mostly) hidden. */
 			for (uint loops = 0; loops < 2; ++loops) {
-				for (auto tile : SpiralTileSequence(lake_centre, diameter)) {
-					MakeLake(tile, height_begin);
+				for (TileIndex tile : SpiralTileSequence(lake_centre, diameter)) {
+					MakeLake(tile, &data);
 				}
 			}
-
->>>>>>> 54de376c
 			found = true;
 		}
 	}
 
 	marks.clear();
-<<<<<<< HEAD
 	if (found) BuildRiver(begin, end);
 	return found;
-=======
-	if (found) RiverBuilder::Exec(begin, end, spring, main_river);
-	return { found, main_river };
->>>>>>> 54de376c
 }
 
 /**
@@ -1615,24 +1354,17 @@
 
 	for (; wells > num_short_rivers; wells--) {
 		IncreaseGeneratingWorldProgress(GWP_RIVER);
-<<<<<<< HEAD
+		bool done = false;
 		for (int tries = 0; tries < 128; tries++) {
-			TileIndex t = RandomTile();
-			if (!CircularTileSearch(&t, 8, FindSpring, nullptr)) continue;
-			_current_spring = t;
-			_is_main_river = false;
-			if (FlowRiver(t, t, _settings_game.game_creation.min_river_length * 4)) break;
-=======
-		bool done = false;
-		for (int tries = 0; tries < 512; tries++) {
-			for (auto t : SpiralTileSequence(RandomTile(), 8)) {
+			for (TileIndex t : SpiralTileSequence(RandomTile(), 8)) {
 				if (FindSpring(t)) {
-					done = std::get<0>(FlowRiver(t, t, _settings_game.game_creation.min_river_length * 4));
+					_current_spring = t;
+					_is_main_river = false;
+					done = FlowRiver(t, t, _settings_game.game_creation.min_river_length * 4);
 					break;
 				}
 			}
 			if (done) break;
->>>>>>> 54de376c
 		}
 	}
 
@@ -1640,21 +1372,15 @@
 		IncreaseGeneratingWorldProgress(GWP_RIVER);
 		bool done = false;
 		for (int tries = 0; tries < 128; tries++) {
-<<<<<<< HEAD
-			TileIndex t = RandomTile();
-			if (!CircularTileSearch(&t, 8, FindSpring, nullptr)) continue;
-			_current_spring = t;
-			_is_main_river = false;
-			if (FlowRiver(t, t, _settings_game.game_creation.min_river_length)) break;
-=======
-			for (auto t : SpiralTileSequence(RandomTile(), 8)) {
+			for (TileIndex t : SpiralTileSequence(RandomTile(), 8)) {
 				if (FindSpring(t)) {
-					done = std::get<0>(FlowRiver(t, t, _settings_game.game_creation.min_river_length));
+					_current_spring = t;
+					_is_main_river = false;
+					done = FlowRiver(t, t, _settings_game.game_creation.min_river_length);
 					break;
 				}
 			}
 			if (done) break;
->>>>>>> 54de376c
 		}
 	}
 
