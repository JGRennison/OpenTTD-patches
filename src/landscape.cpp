--- conflicted
+++ resolved
@@ -310,11 +310,10 @@
 	if (RemoveHalftileSlope(tileh) == corners[edge][3]) z2 += TILE_HEIGHT; // z2 is highest corner of a steep slope
 }
 
-Slope GetFoundationSlopeFromTileSlope(TileIndex tile, Slope tileh, int *z)
+Slope UpdateFoundationSlopeFromTileSlope(TileIndex tile, Slope tileh, int &tilez)
 {
 	Foundation f = _tile_type_procs[GetTileType(tile)]->get_foundation_proc(tile, tileh);
-	uint z_inc = ApplyFoundationToSlope(f, &tileh);
-	if (z != nullptr) *z += z_inc;
+	tilez += ApplyFoundationToSlope(f, tileh);
 	return tileh;
 }
 
@@ -327,27 +326,16 @@
  */
 std::tuple<Slope, int> GetFoundationSlope(TileIndex tile)
 {
-<<<<<<< HEAD
-	Slope tileh = GetTileSlope(tile, z);
-	return GetFoundationSlopeFromTileSlope(tile, tileh, z);
-=======
 	auto [tileh, z] = GetTileSlopeZ(tile);
-	Foundation f = _tile_type_procs[GetTileType(tile)]->get_foundation_proc(tile, tileh);
-	z += ApplyFoundationToSlope(f, tileh);
+	tileh = UpdateFoundationSlopeFromTileSlope(tile, tileh, z);
 	return {tileh, z};
->>>>>>> ce3d0097
 }
 
 
 bool HasFoundationNW(TileIndex tile, Slope slope_here, uint z_here)
 {
-<<<<<<< HEAD
 	if (IsCustomBridgeHeadTile(tile) && GetTunnelBridgeDirection(tile) == DIAGDIR_NW) return false;
 
-	int z;
-
-=======
->>>>>>> ce3d0097
 	int z_W_here = z_here;
 	int z_N_here = z_here;
 	GetSlopePixelZOnEdge(slope_here, DIAGDIR_NW, z_W_here, z_N_here);
@@ -363,13 +351,8 @@
 
 bool HasFoundationNE(TileIndex tile, Slope slope_here, uint z_here)
 {
-<<<<<<< HEAD
 	if (IsCustomBridgeHeadTile(tile) && GetTunnelBridgeDirection(tile) == DIAGDIR_NE) return false;
 
-	int z;
-
-=======
->>>>>>> ce3d0097
 	int z_E_here = z_here;
 	int z_N_here = z_here;
 	GetSlopePixelZOnEdge(slope_here, DIAGDIR_NE, z_E_here, z_N_here);
