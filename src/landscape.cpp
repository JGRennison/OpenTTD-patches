/*
 * This file is part of OpenTTD.
 * OpenTTD is free software; you can redistribute it and/or modify it under the terms of the GNU General Public License as published by the Free Software Foundation, version 2.
 * OpenTTD is distributed in the hope that it will be useful, but WITHOUT ANY WARRANTY; without even the implied warranty of MERCHANTABILITY or FITNESS FOR A PARTICULAR PURPOSE.
 * See the GNU General Public License for more details. You should have received a copy of the GNU General Public License along with OpenTTD. If not, see <http://www.gnu.org/licenses/>.
 */

/** @file landscape.cpp Functions related to the landscape (slopes etc.). */

/** @defgroup SnowLineGroup Snowline functions and data structures */

#include "stdafx.h"
#include "heightmap.h"
#include "clear_map.h"
#include "spritecache.h"
#include "viewport_func.h"
#include "command_func.h"
#include "landscape.h"
#include "void_map.h"
#include "tgp.h"
#include "genworld.h"
#include "fios.h"
#include "date_func.h"
#include "water.h"
#include "effectvehicle_func.h"
#include "landscape_type.h"
#include "animated_tile_func.h"
#include "core/random_func.hpp"
#include "object_base.h"
#include "company_func.h"
#include "tunnelbridge_map.h"
#include "pathfinder/aystar.h"
#include "sl/saveload.h"
#include "framerate_type.h"
#include "town.h"
#include "3rdparty/cpp-btree/btree_set.h"
#include "scope_info.h"
#include "core/ring_buffer.hpp"
#include "network/network_sync.h"
#include <array>
#include <list>
#include <set>

#include "table/strings.h"
#include "table/sprites.h"

#include INCLUDE_FOR_PREFETCH_NTA

#include "safeguards.h"

extern const TileTypeProcs
	_tile_type_clear_procs,
	_tile_type_rail_procs,
	_tile_type_road_procs,
	_tile_type_town_procs,
	_tile_type_trees_procs,
	_tile_type_station_procs,
	_tile_type_water_procs,
	_tile_type_void_procs,
	_tile_type_industry_procs,
	_tile_type_tunnelbridge_procs,
	_tile_type_object_procs;

/**
 * Tile callback functions for each type of tile.
 * @ingroup TileCallbackGroup
 * @see TileType
 */
const TileTypeProcs * const _tile_type_procs[16] = {
	&_tile_type_clear_procs,        ///< Callback functions for MP_CLEAR tiles
	&_tile_type_rail_procs,         ///< Callback functions for MP_RAILWAY tiles
	&_tile_type_road_procs,         ///< Callback functions for MP_ROAD tiles
	&_tile_type_town_procs,         ///< Callback functions for MP_HOUSE tiles
	&_tile_type_trees_procs,        ///< Callback functions for MP_TREES tiles
	&_tile_type_station_procs,      ///< Callback functions for MP_STATION tiles
	&_tile_type_water_procs,        ///< Callback functions for MP_WATER tiles
	&_tile_type_void_procs,         ///< Callback functions for MP_VOID tiles
	&_tile_type_industry_procs,     ///< Callback functions for MP_INDUSTRY tiles
	&_tile_type_tunnelbridge_procs, ///< Callback functions for MP_TUNNELBRIDGE tiles
	&_tile_type_object_procs,       ///< Callback functions for MP_OBJECT tiles
};

/** landscape slope => sprite */
extern const uint8_t _slope_to_sprite_offset[32] = {
	0, 1, 2, 3, 4, 5, 6,  7, 8, 9, 10, 11, 12, 13, 14, 0,
	0, 0, 0, 0, 0, 0, 0, 16, 0, 0,  0, 17,  0, 15, 18, 0,
};

static const uint TILE_UPDATE_FREQUENCY_LOG = 8;  ///< The logarithm of how many ticks it takes between tile updates (log base 2).
static const uint TILE_UPDATE_FREQUENCY = 1 << TILE_UPDATE_FREQUENCY_LOG;  ///< How many ticks it takes between tile updates (has to be a power of 2).

/**
 * Description of the snow line throughout the year.
 *
 * If it is \c nullptr, a static snowline height is used, as set by \c _settings_game.game_creation.snow_line_height.
 * Otherwise it points to a table loaded from a newGRF file that describes the variable snowline.
 * @ingroup SnowLineGroup
 * @see GetSnowLine() GameCreationSettings
 */
static SnowLine *_snow_line = nullptr;

/** The current spring during river generation */
static TileIndex _current_spring = INVALID_TILE;

/** The current estuary during river generation when one river flows into another */
static TileIndex _current_estuary = INVALID_TILE;

/** Whether the current river is a big river that others flow into */
static bool _is_main_river = false;

uint8_t _cached_snowline = 0;
uint8_t _cached_highest_snowline = 0;
uint8_t _cached_lowest_snowline = 0;
uint8_t _cached_tree_placement_highest_snowline = 0;

/**
 * Map 2D viewport or smallmap coordinate to 3D world or tile coordinate.
 * Function takes into account height of tiles and foundations.
 *
 * @param x X viewport 2D coordinate.
 * @param y Y viewport 2D coordinate.
 * @param clamp_to_map Clamp the coordinate outside of the map to the closest, non-void tile within the map.
 * @param[out] clamped Whether coordinates were clamped.
 * @return 3D world coordinate of point visible at the given screen coordinate (3D perspective).
 *
 * @note Inverse of #RemapCoords2 function. Smaller values may get rounded.
 * @see InverseRemapCoords
 */
Point InverseRemapCoords2(int x, int y, bool clamp_to_map, bool *clamped)
{
	if (clamped != nullptr) *clamped = false; // Not clamping yet.

	/* Initial x/y world coordinate is like if the landscape
	 * was completely flat on height 0. */
	Point pt = InverseRemapCoords(x, y);

	const uint min_coord = _settings_game.construction.freeform_edges ? TILE_SIZE : 0;
	const uint max_x = MapMaxX() * TILE_SIZE - 1;
	const uint max_y = MapMaxY() * TILE_SIZE - 1;

	if (clamp_to_map) {
		/* Bring the coordinates near to a valid range. At the top we allow a number
		 * of extra tiles. This is mostly due to the tiles on the north side of
		 * the map possibly being drawn higher due to the extra height levels. */
		int extra_tiles = CeilDiv(_settings_game.construction.map_height_limit * TILE_HEIGHT, TILE_PIXELS);
		Point old_pt = pt;
		pt.x = Clamp(pt.x, -extra_tiles * TILE_SIZE, max_x);
		pt.y = Clamp(pt.y, -extra_tiles * TILE_SIZE, max_y);
		if (clamped != nullptr) *clamped = (pt.x != old_pt.x) || (pt.y != old_pt.y);
	}

	/* Now find the Z-world coordinate by fix point iteration.
	 * This is a bit tricky because the tile height is non-continuous at foundations.
	 * The clicked point should be approached from the back, otherwise there are regions that are not clickable.
	 * (FOUNDATION_HALFTILE_LOWER on SLOPE_STEEP_S hides north halftile completely)
	 * So give it a z-malus of 4 in the first iterations. */
	int z = 0;
	if (clamp_to_map) {
		for (int i = 0; i < 5; i++) z = GetSlopePixelZ(Clamp(pt.x + std::max(z, 4) - 4, min_coord, max_x), Clamp(pt.y + std::max(z, 4) - 4, min_coord, max_y)) / 2;
		for (int m = 3; m > 0; m--) z = GetSlopePixelZ(Clamp(pt.x + std::max(z, m) - m, min_coord, max_x), Clamp(pt.y + std::max(z, m) - m, min_coord, max_y)) / 2;
		for (int i = 0; i < 5; i++) z = GetSlopePixelZ(Clamp(pt.x + z,             min_coord, max_x), Clamp(pt.y + z,             min_coord, max_y)) / 2;
	} else {
		for (int i = 0; i < 5; i++) z = GetSlopePixelZOutsideMap(pt.x + std::max(z, 4) - 4, pt.y + std::max(z, 4) - 4) / 2;
		for (int m = 3; m > 0; m--) z = GetSlopePixelZOutsideMap(pt.x + std::max(z, m) - m, pt.y + std::max(z, m) - m) / 2;
		for (int i = 0; i < 5; i++) z = GetSlopePixelZOutsideMap(pt.x + z,             pt.y + z            ) / 2;
	}

	pt.x += z;
	pt.y += z;
	if (clamp_to_map) {
		Point old_pt = pt;
		pt.x = Clamp(pt.x, min_coord, max_x);
		pt.y = Clamp(pt.y, min_coord, max_y);
		if (clamped != nullptr) *clamped = *clamped || (pt.x != old_pt.x) || (pt.y != old_pt.y);
	}

	return pt;
}

/**
 * Applies a foundation to a slope.
 *
 * @pre      Foundation and slope must be valid combined.
 * @param f  The #Foundation.
 * @param s  The #Slope to modify.
 * @return   Increment to the tile Z coordinate.
 */
uint ApplyFoundationToSlope(Foundation f, Slope &s)
{
	if (!IsFoundation(f)) return 0;

	if (IsLeveledFoundation(f)) {
		uint dz = 1 + (IsSteepSlope(s) ? 1 : 0);
		s = SLOPE_FLAT;
		return dz;
	}

	if (f != FOUNDATION_STEEP_BOTH && IsNonContinuousFoundation(f)) {
		s = HalftileSlope(s, GetHalftileFoundationCorner(f));
		return 0;
	}

	if (IsSpecialRailFoundation(f)) {
		s = SlopeWithThreeCornersRaised(OppositeCorner(GetRailFoundationCorner(f)));
		return 0;
	}

	uint dz = IsSteepSlope(s) ? 1 : 0;
	Corner highest_corner = GetHighestSlopeCorner(s);

	switch (f) {
		case FOUNDATION_INCLINED_X:
			s = (((highest_corner == CORNER_W) || (highest_corner == CORNER_S)) ? SLOPE_SW : SLOPE_NE);
			break;

		case FOUNDATION_INCLINED_Y:
			s = (((highest_corner == CORNER_S) || (highest_corner == CORNER_E)) ? SLOPE_SE : SLOPE_NW);
			break;

		case FOUNDATION_STEEP_LOWER:
			s = SlopeWithOneCornerRaised(highest_corner);
			break;

		case FOUNDATION_STEEP_BOTH:
			s = HalftileSlope(SlopeWithOneCornerRaised(highest_corner), highest_corner);
			break;

		default: NOT_REACHED();
	}
	return dz;
}

/**
 * Return world \c Z coordinate of a given point of a tile. Normally this is the
 * Z of the ground/foundation at the given location, but in some cases the
 * ground/foundation can differ from the Z coordinate that the (ground) vehicle
 * passing over it would take. For example when entering a tunnel or bridge.
 *
 * @param x World X coordinate in tile "units".
 * @param y World Y coordinate in tile "units".
 * @param ground_vehicle Whether to get the Z coordinate of the ground vehicle, or the ground.
 * @return World Z coordinate at tile ground (vehicle) level, including slopes and foundations.
 */
int GetSlopePixelZ(int x, int y, bool ground_vehicle)
{
	TileIndex tile = TileVirtXY(x, y);

	return _tile_type_procs[GetTileType(tile)]->get_slope_z_proc(tile, x, y, ground_vehicle);
}

/**
 * Return world \c z coordinate of a given point of a tile,
 * also for tiles outside the map (virtual "black" tiles).
 *
 * @param x World X coordinate in tile "units", may be outside the map.
 * @param y World Y coordinate in tile "units", may be outside the map.
 * @return World Z coordinate at tile ground level, including slopes and foundations.
 */
int GetSlopePixelZOutsideMap(int x, int y)
{
	if (IsInsideBS(x, 0, MapSizeX() * TILE_SIZE) && IsInsideBS(y, 0, MapSizeY() * TILE_SIZE)) {
		return GetSlopePixelZ(x, y, false);
	} else {
		return _tile_type_procs[MP_VOID]->get_slope_z_proc(INVALID_TILE, x, y, false);
	}
}

/**
 * Determine the Z height of a corner relative to TileZ.
 *
 * @pre The slope must not be a halftile slope.
 *
 * @param tileh The slope.
 * @param corner The corner.
 * @return Z position of corner relative to TileZ.
 */
int GetSlopeZInCorner(Slope tileh, Corner corner)
{
	assert(!IsHalftileSlope(tileh));
	return ((tileh & SlopeWithOneCornerRaised(corner)) != 0 ? 1 : 0) + (tileh == SteepSlope(corner) ? 1 : 0);
}

/**
 * Determine the Z height of the corners of a specific tile edge
 *
 * @note If a tile has a non-continuous halftile foundation, a corner can have different heights wrt. its edges.
 *
 * @pre z1 and z2 must be initialized (typ. with TileZ). The corner heights just get added.
 *
 * @param tileh The slope of the tile.
 * @param edge The edge of interest.
 * @param z1 Gets incremented by the height of the first corner of the edge. (near corner wrt. the camera)
 * @param z2 Gets incremented by the height of the second corner of the edge. (far corner wrt. the camera)
 */
void GetSlopePixelZOnEdge(Slope tileh, DiagDirection edge, int &z1, int &z2)
{
	static const Slope corners[4][4] = {
		/*    corner     |          steep slope
		 *  z1      z2   |       z1             z2        */
		{SLOPE_E, SLOPE_N, SLOPE_STEEP_E, SLOPE_STEEP_N}, // DIAGDIR_NE, z1 = E, z2 = N
		{SLOPE_S, SLOPE_E, SLOPE_STEEP_S, SLOPE_STEEP_E}, // DIAGDIR_SE, z1 = S, z2 = E
		{SLOPE_S, SLOPE_W, SLOPE_STEEP_S, SLOPE_STEEP_W}, // DIAGDIR_SW, z1 = S, z2 = W
		{SLOPE_W, SLOPE_N, SLOPE_STEEP_W, SLOPE_STEEP_N}, // DIAGDIR_NW, z1 = W, z2 = N
	};

	int halftile_test = (IsHalftileSlope(tileh) ? SlopeWithOneCornerRaised(GetHalftileSlopeCorner(tileh)) : 0);
	if (halftile_test == corners[edge][0]) z2 += TILE_HEIGHT; // The slope is non-continuous in z2. z2 is on the upper side.
	if (halftile_test == corners[edge][1]) z1 += TILE_HEIGHT; // The slope is non-continuous in z1. z1 is on the upper side.

	if ((tileh & corners[edge][0]) != 0) z1 += TILE_HEIGHT; // z1 is raised
	if ((tileh & corners[edge][1]) != 0) z2 += TILE_HEIGHT; // z2 is raised
	if (RemoveHalftileSlope(tileh) == corners[edge][2]) z1 += TILE_HEIGHT; // z1 is highest corner of a steep slope
	if (RemoveHalftileSlope(tileh) == corners[edge][3]) z2 += TILE_HEIGHT; // z2 is highest corner of a steep slope
}

Slope UpdateFoundationSlopeFromTileSlope(TileIndex tile, Slope tileh, int &tilez)
{
	Foundation f = _tile_type_procs[GetTileType(tile)]->get_foundation_proc(tile, tileh);
	tilez += ApplyFoundationToSlope(f, tileh);
	return tileh;
}

/**
 * Get slope of a tile on top of a (possible) foundation
 * If a tile does not have a foundation, the function returns the same as GetTileSlope.
 *
 * @param tile The tile of interest.
 * @return The slope on top of the foundation and the z of the foundation slope.
 */
std::tuple<Slope, int> GetFoundationSlope(TileIndex tile)
{
	auto [tileh, z] = GetTileSlopeZ(tile);
	tileh = UpdateFoundationSlopeFromTileSlope(tile, tileh, z);
	return {tileh, z};
}


bool HasFoundationNW(TileIndex tile, Slope slope_here, uint z_here)
{
	if (IsCustomBridgeHeadTile(tile) && GetTunnelBridgeDirection(tile) == DIAGDIR_NW) return false;

	int z_W_here = z_here;
	int z_N_here = z_here;
	GetSlopePixelZOnEdge(slope_here, DIAGDIR_NW, z_W_here, z_N_here);

	auto [slope, z] = GetFoundationPixelSlope(TileAddXY(tile, 0, -1));
	int z_W = z;
	int z_N = z;
	GetSlopePixelZOnEdge(slope, DIAGDIR_SE, z_W, z_N);

	return (z_N_here > z_N) || (z_W_here > z_W);
}


bool HasFoundationNE(TileIndex tile, Slope slope_here, uint z_here)
{
	if (IsCustomBridgeHeadTile(tile) && GetTunnelBridgeDirection(tile) == DIAGDIR_NE) return false;

	int z_E_here = z_here;
	int z_N_here = z_here;
	GetSlopePixelZOnEdge(slope_here, DIAGDIR_NE, z_E_here, z_N_here);

	auto [slope, z] = GetFoundationPixelSlope(TileAddXY(tile, -1, 0));
	int z_E = z;
	int z_N = z;
	GetSlopePixelZOnEdge(slope, DIAGDIR_SW, z_E, z_N);

	return (z_N_here > z_N) || (z_E_here > z_E);
}

/**
 * Draw foundation \a f at tile \a ti. Updates \a ti.
 * @param ti Tile to draw foundation on
 * @param f  Foundation to draw
 */
void DrawFoundation(TileInfo *ti, Foundation f)
{
	if (!IsFoundation(f)) return;

	/* Two part foundations must be drawn separately */
	assert(f != FOUNDATION_STEEP_BOTH);

	uint sprite_block = 0;
	auto [slope, z] = GetFoundationPixelSlope(ti->tile);

	/* Select the needed block of foundations sprites
	 * Block 0: Walls at NW and NE edge
	 * Block 1: Wall  at        NE edge
	 * Block 2: Wall  at NW        edge
	 * Block 3: No walls at NW or NE edge
	 */
	if (!HasFoundationNW(ti->tile, slope, z)) sprite_block += 1;
	if (!HasFoundationNE(ti->tile, slope, z)) sprite_block += 2;

	/* Use the original slope sprites if NW and NE borders should be visible */
	SpriteID leveled_base = (sprite_block == 0 ? (int)SPR_FOUNDATION_BASE : (SPR_SLOPES_VIRTUAL_BASE + sprite_block * SPR_TRKFOUND_BLOCK_SIZE));
	SpriteID inclined_base = SPR_SLOPES_VIRTUAL_BASE + SPR_SLOPES_INCLINED_OFFSET + sprite_block * SPR_TRKFOUND_BLOCK_SIZE;
	SpriteID halftile_base = SPR_HALFTILE_FOUNDATION_BASE + sprite_block * SPR_HALFTILE_BLOCK_SIZE;

	if (IsSteepSlope(ti->tileh)) {
		if (!IsNonContinuousFoundation(f)) {
			/* Lower part of foundation */
			AddSortableSpriteToDraw(
				leveled_base + (ti->tileh & ~SLOPE_STEEP), PAL_NONE, ti->x, ti->y, TILE_SIZE, TILE_SIZE, TILE_HEIGHT - 1, ti->z
			);
		}

		Corner highest_corner = GetHighestSlopeCorner(ti->tileh);
		ti->z += ApplyPixelFoundationToSlope(f, ti->tileh);

		if (IsInclinedFoundation(f)) {
			/* inclined foundation */
			uint8_t inclined = highest_corner * 2 + (f == FOUNDATION_INCLINED_Y ? 1 : 0);

			AddSortableSpriteToDraw(inclined_base + inclined, PAL_NONE, ti->x, ti->y,
				f == FOUNDATION_INCLINED_X ? TILE_SIZE : 1,
				f == FOUNDATION_INCLINED_Y ? TILE_SIZE : 1,
				TILE_HEIGHT, ti->z
			);
			OffsetGroundSprite(0, 0);
		} else if (IsLeveledFoundation(f)) {
			AddSortableSpriteToDraw(leveled_base + SlopeWithOneCornerRaised(highest_corner), PAL_NONE, ti->x, ti->y, TILE_SIZE, TILE_SIZE, TILE_HEIGHT - 1, ti->z - TILE_HEIGHT);
			OffsetGroundSprite(0, -(int)TILE_HEIGHT);
		} else if (f == FOUNDATION_STEEP_LOWER) {
			/* one corner raised */
			OffsetGroundSprite(0, -(int)TILE_HEIGHT);
		} else {
			/* halftile foundation */
			int x_bb = (((highest_corner == CORNER_W) || (highest_corner == CORNER_S)) ? TILE_SIZE / 2 : 0);
			int y_bb = (((highest_corner == CORNER_S) || (highest_corner == CORNER_E)) ? TILE_SIZE / 2 : 0);

			AddSortableSpriteToDraw(halftile_base + highest_corner, PAL_NONE, ti->x + x_bb, ti->y + y_bb, TILE_SIZE / 2, TILE_SIZE / 2, TILE_HEIGHT - 1, ti->z + TILE_HEIGHT);
			/* Reposition ground sprite back to original position after bounding box change above. This is similar to
			 * RemapCoords() but without zoom scaling. */
			Point pt = {(y_bb - x_bb) * 2, y_bb + x_bb};
			OffsetGroundSprite(-pt.x, -pt.y);
		}
	} else {
		if (IsLeveledFoundation(f)) {
			/* leveled foundation */
			AddSortableSpriteToDraw(leveled_base + ti->tileh, PAL_NONE, ti->x, ti->y, TILE_SIZE, TILE_SIZE, TILE_HEIGHT - 1, ti->z);
			OffsetGroundSprite(0, -(int)TILE_HEIGHT);
		} else if (IsNonContinuousFoundation(f)) {
			/* halftile foundation */
			Corner halftile_corner = GetHalftileFoundationCorner(f);
			int x_bb = (((halftile_corner == CORNER_W) || (halftile_corner == CORNER_S)) ? TILE_SIZE / 2 : 0);
			int y_bb = (((halftile_corner == CORNER_S) || (halftile_corner == CORNER_E)) ? TILE_SIZE / 2 : 0);

			AddSortableSpriteToDraw(halftile_base + halftile_corner, PAL_NONE, ti->x + x_bb, ti->y + y_bb, TILE_SIZE / 2, TILE_SIZE / 2, TILE_HEIGHT - 1, ti->z);
			/* Reposition ground sprite back to original position after bounding box change above. This is similar to
			 * RemapCoords() but without zoom scaling. */
			Point pt = {(y_bb - x_bb) * 2, y_bb + x_bb};
			OffsetGroundSprite(-pt.x, -pt.y);
		} else if (IsSpecialRailFoundation(f)) {
			/* anti-zig-zag foundation */
			SpriteID spr;
			if (ti->tileh == SLOPE_NS || ti->tileh == SLOPE_EW) {
				/* half of leveled foundation under track corner */
				spr = leveled_base + SlopeWithThreeCornersRaised(GetRailFoundationCorner(f));
			} else {
				/* tile-slope = sloped along X/Y, foundation-slope = three corners raised */
				spr = inclined_base + 2 * GetRailFoundationCorner(f) + ((ti->tileh == SLOPE_SW || ti->tileh == SLOPE_NE) ? 1 : 0);
			}
			AddSortableSpriteToDraw(spr, PAL_NONE, ti->x, ti->y, TILE_SIZE, TILE_SIZE, TILE_HEIGHT - 1, ti->z);
			OffsetGroundSprite(0, 0);
		} else {
			/* inclined foundation */
			uint8_t inclined = GetHighestSlopeCorner(ti->tileh) * 2 + (f == FOUNDATION_INCLINED_Y ? 1 : 0);

			AddSortableSpriteToDraw(inclined_base + inclined, PAL_NONE, ti->x, ti->y,
				f == FOUNDATION_INCLINED_X ? TILE_SIZE : 1,
				f == FOUNDATION_INCLINED_Y ? TILE_SIZE : 1,
				TILE_HEIGHT, ti->z
			);
			OffsetGroundSprite(0, 0);
		}
		ti->z += ApplyPixelFoundationToSlope(f, ti->tileh);
	}
}

void DoClearSquare(TileIndex tile)
{
	/* If the tile can have animation and we clear it, delete it from the animated tile list. */
	if (_tile_type_procs[GetTileType(tile)]->animate_tile_proc != nullptr) DeleteAnimatedTile(tile);

	MakeClear(tile, CLEAR_GRASS, _generating_world ? 3 : 0);
	MarkTileDirtyByTile(tile);
}

/**
 * Returns information about trackdirs and signal states.
 * If there is any trackbit at 'side', return all trackdirbits.
 * For TRANSPORT_ROAD, return no trackbits if there is no roadbit (of given subtype) at given side.
 * @param tile tile to get info about
 * @param mode transport type
 * @param sub_mode for TRANSPORT_ROAD, roadtypes to check
 * @param side side we are entering from, INVALID_DIAGDIR to return all trackbits
 * @return trackdirbits and other info depending on 'mode'
 */
TrackStatus GetTileTrackStatus(TileIndex tile, TransportType mode, uint sub_mode, DiagDirection side)
{
	return _tile_type_procs[GetTileType(tile)]->get_tile_track_status_proc(tile, mode, sub_mode, side);
}

/**
 * Change the owner of a tile
 * @param tile      Tile to change
 * @param old_owner Current owner of the tile
 * @param new_owner New owner of the tile
 */
void ChangeTileOwner(TileIndex tile, Owner old_owner, Owner new_owner)
{
	_tile_type_procs[GetTileType(tile)]->change_tile_owner_proc(tile, old_owner, new_owner);
}

void GetTileDesc(TileIndex tile, TileDesc *td)
{
	_tile_type_procs[GetTileType(tile)]->get_tile_desc_proc(tile, td);
}

/**
 * Has a snow line table already been loaded.
 * @return true if the table has been loaded already.
 * @ingroup SnowLineGroup
 */
bool IsSnowLineSet()
{
	return _snow_line != nullptr;
}

/**
 * Set a variable snow line, as loaded from a newgrf file.
 * @param table the 12 * 32 byte table containing the snowline for each day
 * @ingroup SnowLineGroup
 */
void SetSnowLine(uint8_t table[SNOW_LINE_MONTHS][SNOW_LINE_DAYS])
{
	_snow_line = CallocT<SnowLine>(1);
	_snow_line->lowest_value = 0xFF;
	memcpy(_snow_line->table, table, sizeof(_snow_line->table));

	for (uint i = 0; i < SNOW_LINE_MONTHS; i++) {
		for (uint j = 0; j < SNOW_LINE_DAYS; j++) {
			_snow_line->highest_value = std::max(_snow_line->highest_value, table[i][j]);
			_snow_line->lowest_value = std::min(_snow_line->lowest_value, table[i][j]);
		}
	}

	UpdateCachedSnowLine();
	UpdateCachedSnowLineBounds();
}

/**
 * Get the current snow line, either variable or static.
 * @return the snow line height.
 * @ingroup SnowLineGroup
 */
uint8_t GetSnowLineUncached()
{
	if (_snow_line == nullptr) return _settings_game.game_creation.snow_line_height;

	return _snow_line->table[CalTime::CurMonth()][CalTime::CurDay()];
}

void UpdateCachedSnowLine()
{
	_cached_snowline = GetSnowLineUncached();
}

/**
 * Cache the lowest and highest possible snow line heights, either variable or static.
 * @ingroup SnowLineGroup
 */
void UpdateCachedSnowLineBounds()
{
	_cached_highest_snowline = _snow_line == nullptr ? _settings_game.game_creation.snow_line_height : _snow_line->highest_value;
	_cached_lowest_snowline = _snow_line == nullptr ? _settings_game.game_creation.snow_line_height : _snow_line->lowest_value;

	uint snowline_range = ((_settings_game.construction.trees_around_snow_line_dynamic_range * (HighestSnowLine() - LowestSnowLine())) + 50) / 100;
	_cached_tree_placement_highest_snowline = LowestSnowLine() + snowline_range;
}

/**
 * Clear the variable snow line table and free the memory.
 * @ingroup SnowLineGroup
 */
void ClearSnowLine()
{
	free(_snow_line);
	_snow_line = nullptr;
	UpdateCachedSnowLine();
	UpdateCachedSnowLineBounds();
}

/**
 * Clear a piece of landscape
 * @param tile tile to clear
 * @param flags of operation to conduct
 * @param p1 unused
 * @param p2 unused
 * @param text unused
 * @return the cost of this operation or an error
 */
CommandCost CmdLandscapeClear(TileIndex tile, DoCommandFlag flags, uint32_t p1, uint32_t p2, const char *text)
{
	CommandCost cost(EXPENSES_CONSTRUCTION);
	bool do_clear = false;
	/* Test for stuff which results in water when cleared. Then add the cost to also clear the water. */
	if ((flags & DC_FORCE_CLEAR_TILE) && HasTileWaterClass(tile) && IsTileOnWater(tile) && !IsWaterTile(tile) && !IsCoastTile(tile)) {
		if ((flags & DC_AUTO) && GetWaterClass(tile) == WATER_CLASS_CANAL) return_cmd_error(STR_ERROR_MUST_DEMOLISH_CANAL_FIRST);
		do_clear = true;
		const bool is_canal = GetWaterClass(tile) == WATER_CLASS_CANAL;
		if (!is_canal && _game_mode != GM_EDITOR && !_settings_game.construction.enable_remove_water && !(flags & DC_ALLOW_REMOVE_WATER)) return_cmd_error(STR_ERROR_CAN_T_BUILD_ON_WATER);
		cost.AddCost(is_canal ? _price[PR_CLEAR_CANAL] : _price[PR_CLEAR_WATER]);
	}

	Company *c = (flags & (DC_AUTO | DC_BANKRUPT)) ? nullptr : Company::GetIfValid(_current_company);
	if (c != nullptr && (int)GB(c->clear_limit, 16, 16) < 1) {
		return_cmd_error(STR_ERROR_CLEARING_LIMIT_REACHED);
	}

	if ((flags & DC_TOWN) && !MayTownModifyRoad(tile)) return CMD_ERROR;

	const ClearedObjectArea *coa = FindClearedObject(tile);

	/* If this tile was the first tile which caused object destruction, always
	 * pass it on to the tile_type_proc. That way multiple test runs and the exec run stay consistent. */
	if (coa != nullptr && coa->first_tile != tile) {
		/* If this tile belongs to an object which was already cleared via another tile, pretend it has been
		 * already removed.
		 * However, we need to check stuff, which is not the same for all object tiles. (e.g. being on water or not) */

		/* If a object is removed, it leaves either bare land or water. */
		if ((flags & DC_NO_WATER) && HasTileWaterClass(tile) && IsTileOnWater(tile)) {
			return_cmd_error(STR_ERROR_CAN_T_BUILD_ON_WATER);
		}
	} else {
		cost.AddCost(_tile_type_procs[GetTileType(tile)]->clear_tile_proc(tile, flags));
	}

	if (flags & DC_EXEC) {
		if (c != nullptr) c->clear_limit -= 1 << 16;
		if (do_clear) ForceClearWaterTile(tile);
	}
	return cost;
}

/**
 * Clear a big piece of landscape
 * @param tile end tile of area dragging
 * @param flags of operation to conduct
 * @param p1 start tile of area dragging
 * @param p2 various bitstuffed data.
 *  bit      0: Whether to use the Orthogonal (0) or Diagonal (1) iterator.
 * @param text unused
 * @return the cost of this operation or an error
 */
CommandCost CmdClearArea(TileIndex tile, DoCommandFlag flags, uint32_t p1, uint32_t p2, const char *text)
{
	if (p1 >= MapSize()) return CMD_ERROR;

	Money money = GetAvailableMoneyForCommand();
	CommandCost cost(EXPENSES_CONSTRUCTION);
	CommandCost last_error = CMD_ERROR;
	bool had_success = false;

	const Company *c = (flags & (DC_AUTO | DC_BANKRUPT)) ? nullptr : Company::GetIfValid(_current_company);
	int limit = (c == nullptr ? INT32_MAX : GB(c->clear_limit, 16, 16));

	if (tile != p1) flags |= DC_FORCE_CLEAR_TILE;

	OrthogonalOrDiagonalTileIterator iter(tile, p1, HasBit(p2, 0));
	for (; *iter != INVALID_TILE; ++iter) {
		TileIndex t = *iter;
		CommandCost ret = DoCommand(t, 0, 0, flags & ~DC_EXEC, CMD_LANDSCAPE_CLEAR);
		if (ret.Failed()) {
			last_error = ret;

			/* We may not clear more tiles. */
			if (c != nullptr && GB(c->clear_limit, 16, 16) < 1) break;
			continue;
		}

		had_success = true;
		if (flags & DC_EXEC) {
			money -= ret.GetCost();
			if (ret.GetCost() > 0 && money < 0) {
				_additional_cash_required = ret.GetCost();
				return cost;
			}
			DoCommand(t, 0, 0, flags, CMD_LANDSCAPE_CLEAR);

			/* draw explosion animation...
			 * Disable explosions when game is paused. Looks silly and blocks the view. */
			if ((t == tile || t == p1) && _pause_mode == PM_UNPAUSED) {
				/* big explosion in two corners, or small explosion for single tiles */
				CreateEffectVehicleAbove(TileX(t) * TILE_SIZE + TILE_SIZE / 2, TileY(t) * TILE_SIZE + TILE_SIZE / 2, 2,
					TileX(tile) == TileX(p1) && TileY(tile) == TileY(p1) ? EV_EXPLOSION_SMALL : EV_EXPLOSION_LARGE
				);
			}
		} else {
			/* When we're at the clearing limit we better bail (unneed) testing as well. */
			if (ret.GetCost() != 0 && --limit <= 0) break;
		}
		cost.AddCost(ret);
	}

	return had_success ? cost : last_error;
}


TileIndex _cur_tileloop_tile;
TileIndex _aux_tileloop_tile;

<<<<<<< HEAD
static uint32_t GetTileLoopFeedback()
=======
/**
 * Gradually iterate over all tiles on the map, calling their TileLoopProcs once every TILE_UPDATE_FREQUENCY ticks.
 */
void RunTileLoop()
>>>>>>> 86e32631
{
	/* The pseudorandom sequence of tiles is generated using a Galois linear feedback
	 * shift register (LFSR). This allows a deterministic pseudorandom ordering, but
	 * still with minimal state and fast iteration. */

	/* Maximal length LFSR feedback terms, from 12-bit (for 64x64 maps) to 28-bit (for 16kx16k maps).
	 * Extracted from http://www.ece.cmu.edu/~koopman/lfsr/ */
	static const uint32_t feedbacks[] = {
		0xD8F, 0x1296, 0x2496, 0x4357, 0x8679, 0x1030E, 0x206CD, 0x403FE, 0x807B8, 0x1004B2, 0x2006A8,
		0x4004B2, 0x800B87, 0x10004F3, 0x200072D, 0x40006AE, 0x80009E3,
	};
	static_assert(lengthof(feedbacks) == MAX_MAP_TILES_BITS - 2 * MIN_MAP_SIZE_BITS + 1);
	return feedbacks[MapLogX() + MapLogY() - 2 * MIN_MAP_SIZE_BITS];
}

static std::vector<uint> _tile_loop_counts;

<<<<<<< HEAD
void SetupTileLoopCounts()
{
	_tile_loop_counts.resize(DayLengthFactor());
	if (DayLengthFactor() == 0) return;

	uint64_t count_per_tick_fp16 = (static_cast<uint64_t>(1) << (MapLogX() + MapLogY() + 8)) / DayLengthFactor();
	uint64_t accumulator = 0;
	for (uint &count : _tile_loop_counts) {
		accumulator += count_per_tick_fp16;
		count = static_cast<uint32_t>(accumulator >> 16);
		accumulator &= 0xFFFF;
	}
	if (accumulator > 0) _tile_loop_counts[0]++;
}

/**
 * Gradually iterate over all tiles on the map, calling their TileLoopProcs once every 256 ticks.
 */
void RunTileLoop(bool apply_day_length)
{
	/* We update every tile every 256 ticks, so divide the map size by 2^8 = 256 */
	uint count;
	if (apply_day_length && DayLengthFactor() > 1) {
		count = _tile_loop_counts[TickSkipCounter()];
		if (count == 0) return;
	} else {
		count = 1 << (MapLogX() + MapLogY() - 8);
	}

	PerformanceAccumulator framerate(PFE_GL_LANDSCAPE);

	const uint32_t feedback = GetTileLoopFeedback();
=======
	/* We update every tile every TILE_UPDATE_FREQUENCY ticks, so divide the map size by 2^TILE_UPDATE_FREQUENCY_LOG = TILE_UPDATE_FREQUENCY */
	static_assert(2 * MIN_MAP_SIZE_BITS >= TILE_UPDATE_FREQUENCY_LOG);
	uint count = 1 << (Map::LogX() + Map::LogY() - TILE_UPDATE_FREQUENCY_LOG);
>>>>>>> 86e32631

	TileIndex tile = _cur_tileloop_tile;
	/* The LFSR cannot have a zeroed state. */
	dbg_assert(tile != 0);

	SCOPE_INFO_FMT([&], "RunTileLoop: tile: %dx%d", TileX(tile), TileY(tile));

<<<<<<< HEAD
	/* Manually update tile 0 every 256 ticks - the LFSR never iterates over it itself.  */
	if (_tick_counter % 256 == 0) {
=======
	/* Manually update tile 0 every TILE_UPDATE_FREQUENCY ticks - the LFSR never iterates over it itself.  */
	if (TimerGameTick::counter % TILE_UPDATE_FREQUENCY == 0) {
>>>>>>> 86e32631
		_tile_type_procs[GetTileType(0)]->tile_loop_proc(0);
		count--;
	}

	while (count--) {
		/* Get the next tile in sequence using a Galois LFSR. */
		TileIndex next = (tile >> 1) ^ (-(int32_t)(tile & 1) & feedback);
		if (count > 0) {
			PREFETCH_NTA(&_m[next]);
		}

		_tile_type_procs[GetTileType(tile)]->tile_loop_proc(tile);

		tile = next;
	}

	_cur_tileloop_tile = tile;
	RecordSyncEvent(NSRE_TILE);
}

void RunAuxiliaryTileLoop()
{
	/* At day lengths <= 4, flooding is handled by main tile loop */
	if (DayLengthFactor() <= 4 || (_scaled_tick_counter % 4) != 0) return;

	PerformanceAccumulator framerate(PFE_GL_LANDSCAPE);

	const uint32_t feedback = GetTileLoopFeedback();
	uint count = 1 << (MapLogX() + MapLogY() - 8);
	TileIndex tile = _aux_tileloop_tile;

	while (count--) {
		/* Get the next tile in sequence using a Galois LFSR. */
		TileIndex next = (tile >> 1) ^ (-(int32_t)(tile & 1) & feedback);
		if (count > 0) {
			PREFETCH_NTA(&_m[next]);
		}

		if (IsFloodingTypeTile(tile) && !IsNonFloodingWaterTile(tile)) {
			FloodingBehaviour fb = GetFloodingBehaviour(tile);
			if (fb != FLOOD_NONE) TileLoopWaterFlooding(fb, tile);
		}

		tile = next;
	}

	_aux_tileloop_tile = tile;
	RecordSyncEvent(NSRE_AUX_TILE);
}

void InitializeLandscape()
{
	for (uint y = _settings_game.construction.freeform_edges ? 1 : 0; y < MapMaxY(); y++) {
		for (uint x = _settings_game.construction.freeform_edges ? 1 : 0; x < MapMaxX(); x++) {
			MakeClear(TileXY(x, y), CLEAR_GRASS, 3);
			SetTileHeight(TileXY(x, y), 0);
			SetTropicZone(TileXY(x, y), TROPICZONE_NORMAL);
			ClearBridgeMiddle(TileXY(x, y));
		}
	}

	for (uint x = 0; x < MapSizeX(); x++) MakeVoid(TileXY(x, MapMaxY()));
	for (uint y = 0; y < MapSizeY(); y++) MakeVoid(TileXY(MapMaxX(), y));
}

static const uint8_t _genterrain_tbl_1[5] = { 10, 22, 33, 37, 4  };
static const uint8_t _genterrain_tbl_2[5] = {  0,  0,  0,  0, 33 };

static void GenerateTerrain(int type, uint flag)
{
	uint32_t r = Random();

	/* Choose one of the templates from the graphics file. */
	const Sprite *templ = GetSprite((((r >> 24) * _genterrain_tbl_1[type]) >> 8) + _genterrain_tbl_2[type] + SPR_MAPGEN_BEGIN, SpriteType::MapGen, 0);
	if (templ == nullptr) usererror("Map generator sprites could not be loaded");

	/* Chose a random location to apply the template to. */
	uint x = r & MapMaxX();
	uint y = (r >> MapLogX()) & MapMaxY();

	/* Make sure the template is not too close to the upper edges; bottom edges are checked later. */
	uint edge_distance = 1 + (_settings_game.construction.freeform_edges ? 1 : 0);
	if (x <= edge_distance || y <= edge_distance) return;

	DiagDirection direction = (DiagDirection)GB(r, 22, 2);
	uint w = templ->width;
	uint h = templ->height;

	if (DiagDirToAxis(direction) == AXIS_Y) Swap(w, h);

	const uint8_t *p = templ->data;

	if ((flag & 4) != 0) {
		/* This is only executed in secondary/tertiary loops to generate the terrain for arctic and tropic.
		 * It prevents the templates to be applied to certain parts of the map based on the flags, thus
		 * creating regions with different elevations/topography. */
		uint xw = x * MapSizeY();
		uint yw = y * MapSizeX();
		uint bias = (MapSizeX() + MapSizeY()) * 16;

		switch (flag & 3) {
			default: NOT_REACHED();
			case 0:
				if (xw + yw > MapSize() - bias) return;
				break;

			case 1:
				if (yw < xw + bias) return;
				break;

			case 2:
				if (xw + yw < MapSize() + bias) return;
				break;

			case 3:
				if (xw < yw + bias) return;
				break;
		}
	}

	/* Ensure the template does not overflow at the bottom edges of the map; upper edges were checked before. */
	if (x + w >= MapMaxX()) return;
	if (y + h >= MapMaxY()) return;

	TileIndex tile = TileXY(x, y);

	/* Get the template and overlay in a particular direction over the map's height from the given
	 * origin point (tile), and update the map's height everywhere where the height from the template
	 * is higher than the height of the map. In other words, this only raises the tile heights. */
	switch (direction) {
		default: NOT_REACHED();
		case DIAGDIR_NE:
			do {
				TileIndex tile_cur = tile;

				for (uint w_cur = w; w_cur != 0; --w_cur) {
					if (GB(*p, 0, 4) >= TileHeight(tile_cur)) SetTileHeight(tile_cur, GB(*p, 0, 4));
					p++;
					tile_cur++;
				}
				tile += TileDiffXY(0, 1);
			} while (--h != 0);
			break;

		case DIAGDIR_SE:
			do {
				TileIndex tile_cur = tile;

				for (uint h_cur = h; h_cur != 0; --h_cur) {
					if (GB(*p, 0, 4) >= TileHeight(tile_cur)) SetTileHeight(tile_cur, GB(*p, 0, 4));
					p++;
					tile_cur += TileDiffXY(0, 1);
				}
				tile += TileDiffXY(1, 0);
			} while (--w != 0);
			break;

		case DIAGDIR_SW:
			tile += TileDiffXY(w - 1, 0);
			do {
				TileIndex tile_cur = tile;

				for (uint w_cur = w; w_cur != 0; --w_cur) {
					if (GB(*p, 0, 4) >= TileHeight(tile_cur)) SetTileHeight(tile_cur, GB(*p, 0, 4));
					p++;
					tile_cur--;
				}
				tile += TileDiffXY(0, 1);
			} while (--h != 0);
			break;

		case DIAGDIR_NW:
			tile += TileDiffXY(0, h - 1);
			do {
				TileIndex tile_cur = tile;

				for (uint h_cur = h; h_cur != 0; --h_cur) {
					if (GB(*p, 0, 4) >= TileHeight(tile_cur)) SetTileHeight(tile_cur, GB(*p, 0, 4));
					p++;
					tile_cur -= TileDiffXY(0, 1);
				}
				tile += TileDiffXY(1, 0);
			} while (--w != 0);
			break;
	}
}


#include "table/genland.h"

static std::pair<const Rect16 *, const Rect16 *> GetDesertOrRainforestData()
{
	switch (_settings_game.game_creation.coast_tropics_width) {
		case 0:
			return { _make_desert_or_rainforest_data, endof(_make_desert_or_rainforest_data) };
		case 1:
			return { _make_desert_or_rainforest_data_medium, endof(_make_desert_or_rainforest_data_medium) };
		case 2:
			return { _make_desert_or_rainforest_data_large, endof(_make_desert_or_rainforest_data_large) };
		case 3:
			return { _make_desert_or_rainforest_data_extralarge, endof(_make_desert_or_rainforest_data_extralarge) };
		default:
			NOT_REACHED();
	}
}

template <typename F>
bool DesertOrRainforestProcessTiles(const std::pair<const Rect16 *, const Rect16 *> desert_rainforest_data, TileIndex tile, F handle_tile)
{
	for (const Rect16 *data = desert_rainforest_data.first; data != desert_rainforest_data.second; ++data) {
		const Rect16 r = *data;
		for (int16_t x = r.left; x <= r.right; x++) {
			for (int16_t y = r.top; y <= r.bottom; y++) {
				TileIndex t = AddTileIndexDiffCWrap(tile, { x, y });
				if (handle_tile(t)) return false;
			}
		}
	}
	return true;
}

static void CreateDesertOrRainForest(uint desert_tropic_line)
{
	uint update_freq = MapSize() / 4;

	const std::pair<const Rect16 *, const Rect16 *> desert_rainforest_data = GetDesertOrRainforestData();

	for (TileIndex tile = 0; tile != MapSize(); ++tile) {
		if ((tile % update_freq) == 0) IncreaseGeneratingWorldProgress(GWP_LANDSCAPE);

		if (!IsValidTile(tile)) continue;

		bool ok = DesertOrRainforestProcessTiles(desert_rainforest_data, tile, [&](TileIndex t) -> bool {
			return (t != INVALID_TILE && (TileHeight(t) >= desert_tropic_line || IsTileType(t, MP_WATER)));
		});
		if (ok) {
			SetTropicZone(tile, TROPICZONE_DESERT);
		}
	}

	for (uint i = 0; i != TILE_UPDATE_FREQUENCY; i++) {
		if ((i % 64) == 0) IncreaseGeneratingWorldProgress(GWP_LANDSCAPE);

		RunTileLoop();
	}

	for (TileIndex tile = 0; tile != MapSize(); ++tile) {
		if ((tile % update_freq) == 0) IncreaseGeneratingWorldProgress(GWP_LANDSCAPE);

		if (!IsValidTile(tile)) continue;

		bool ok = DesertOrRainforestProcessTiles(desert_rainforest_data, tile, [&](TileIndex t) -> bool {
			return (t != INVALID_TILE && IsTileType(t, MP_CLEAR) && IsClearGround(t, CLEAR_DESERT));
		});
		if (ok) {
			SetTropicZone(tile, TROPICZONE_RAINFOREST);
		}
	}
}

/**
 * Find the spring of a river.
 * @param tile The tile to consider for being the spring.
 * @return True iff it is suitable as a spring.
 */
static bool FindSpring(TileIndex tile, void *)
{
	int referenceHeight;
	if (!IsTileFlat(tile, &referenceHeight) || IsWaterTile(tile)) return false;

	/* In the tropics rivers start in the rainforest. */
	if (_settings_game.game_creation.landscape == LT_TROPIC && GetTropicZone(tile) != TROPICZONE_RAINFOREST && !_settings_game.game_creation.lakes_allowed_in_deserts) return false;

	/* Are there enough higher tiles to warrant a 'spring'? */
	uint num = 0;
	for (int dx = -1; dx <= 1; dx++) {
		for (int dy = -1; dy <= 1; dy++) {
			TileIndex t = TileAddWrap(tile, dx, dy);
			if (t != INVALID_TILE && GetTileMaxZ(t) > referenceHeight) num++;
		}
	}

	if (num < 4) return false;

	if (_settings_game.game_creation.rivers_top_of_hill) {
		/* Are we near the top of a hill? */
		for (int dx = -16; dx <= 16; dx++) {
			for (int dy = -16; dy <= 16; dy++) {
				TileIndex t = TileAddWrap(tile, dx, dy);
				if (t != INVALID_TILE && GetTileMaxZ(t) > referenceHeight + 2) return false;
			}
		}
	}

	return true;
}

struct MakeLakeData {
	TileIndex centre;            ///< Lake centre tile
	uint height;                 ///< Lake height
	int max_distance;            ///< Max radius
	int secondary_axis_scale;    ///< Multiplier for ellipse narrow axis, 16 bit fixed point
	int sin_fp;                  ///< sin of ellipse rotation angle, 16 bit fixed point
	int cos_fp;                  ///< cos of ellipse rotation angle, 16 bit fixed point
};

/**
 * Make a connected lake; fill all tiles in the circular tile search that are connected.
 * @param tile The tile to consider for lake making.
 * @param user_data The height of the lake.
 * @return Always false, so it continues searching.
 */
static bool MakeLake(TileIndex tile, void *user_data)
{
	const MakeLakeData *data = (const MakeLakeData *)user_data;
	if (!IsValidTile(tile) || TileHeight(tile) != data->height || !IsTileFlat(tile)) return false;
	if (_settings_game.game_creation.landscape == LT_TROPIC && GetTropicZone(tile) == TROPICZONE_DESERT && !_settings_game.game_creation.lakes_allowed_in_deserts) return false;

	/* Offset from centre tile */
	const int64_t x_delta = (int)TileX(tile) - (int)TileX(data->centre);
	const int64_t y_delta = (int)TileY(tile) - (int)TileY(data->centre);

	/* Rotate to new coordinate system */
	const int64_t a_delta = (x_delta * data->cos_fp + y_delta * data->sin_fp) >> 8;
	const int64_t b_delta = (-x_delta * data->sin_fp + y_delta * data->cos_fp) >> 8;

	int max_distance = data->max_distance;
	if (max_distance >= 6) {
		/* Vary radius a bit for larger lakes */
		uint coord = (std::abs(x_delta) > std::abs(y_delta)) ? TileY(tile) : TileX(tile);
		static const int8_t offset_fuzz[4] = { 0, 1, 0, -1 };
		max_distance += offset_fuzz[(coord / 3) & 3];
	}

	/* Check if inside ellipse */
	if ((a_delta * a_delta) + ((data->secondary_axis_scale * b_delta * b_delta) >> 16) > ((int64_t)(max_distance * max_distance) << 16)) return false;

	for (DiagDirection d = DIAGDIR_BEGIN; d < DIAGDIR_END; d++) {
		TileIndex t2 = tile + TileOffsByDiagDir(d);
		if (IsWaterTile(t2)) {
			MakeRiver(tile, Random());
			MarkTileDirtyByTile(tile);
			/* Remove desert directly around the river tile. */
			IterateCurvedCircularTileArea(tile, _settings_game.game_creation.lake_tropics_width, RiverModifyDesertZone, nullptr);
			return false;
		}
	}

	return false;
}

/**
 * Check whether a river at begin could (logically) flow down to end.
 * @param begin The origin of the flow.
 * @param end The destination of the flow.
 * @return True iff the water can be flowing down.
 */
static bool FlowsDown(TileIndex begin, TileIndex end)
{
	dbg_assert(DistanceManhattan(begin, end) == 1);

	auto [slopeBegin, heightBegin] = GetTileSlopeZ(begin);
	auto [slopeEnd, heightEnd] = GetTileSlopeZ(end);

	return heightEnd <= heightBegin &&
			/* Slope either is inclined or flat; rivers don't support other slopes. */
			(slopeEnd == SLOPE_FLAT || IsInclinedSlope(slopeEnd)) &&
			/* Slope continues, then it must be lower... or either end must be flat. */
			((slopeEnd == slopeBegin && heightEnd < heightBegin) || slopeEnd == SLOPE_FLAT || slopeBegin == SLOPE_FLAT);
}

/* AyStar callback for checking whether we reached our destination. */
static int32_t River_EndNodeCheck(const AyStar *aystar, const OpenListNode *current)
{
	return current->path.node.tile == *(TileIndex*)aystar->user_target ? AYSTAR_FOUND_END_NODE : AYSTAR_DONE;
}

/* AyStar callback for getting the cost of the current node. */
static int32_t River_CalculateG(AyStar *aystar, AyStarNode *current, OpenListNode *parent)
{
	return 1 + RandomRange(_settings_game.game_creation.river_route_random);
}

/* AyStar callback for getting the estimated cost to the destination. */
static int32_t River_CalculateH(AyStar *aystar, AyStarNode *current, OpenListNode *parent)
{
	return DistanceManhattan(*(TileIndex*)aystar->user_target, current->tile);
}

/* AyStar callback for getting the neighbouring nodes of the given node. */
static void River_GetNeighbours(AyStar *aystar, OpenListNode *current)
{
	TileIndex tile = current->path.node.tile;

	aystar->num_neighbours = 0;
	for (DiagDirection d = DIAGDIR_BEGIN; d < DIAGDIR_END; d++) {
		TileIndex t2 = tile + TileOffsByDiagDir(d);
		if (IsValidTile(t2) && FlowsDown(tile, t2)) {
			aystar->neighbours[aystar->num_neighbours].tile = t2;
			aystar->neighbours[aystar->num_neighbours].direction = INVALID_TRACKDIR;
			aystar->num_neighbours++;
		}
	}
}

/** Callback to widen a river tile. */
static bool RiverMakeWider(TileIndex tile, void *data)
{
	if (IsValidTile(tile) && !IsWaterTile(tile) && GetTileSlope(tile) == GetTileSlope(*(TileIndex *)data)) {
		MakeRiver(tile, Random());
		/* Remove desert directly around the river tile. */

		MarkTileDirtyByTile(tile);
		IterateCurvedCircularTileArea(tile, _settings_game.game_creation.river_tropics_width, RiverModifyDesertZone, nullptr);
	}
	return false;
}

/* AyStar callback when an route has been found. */
static void River_FoundEndNode(AyStar *aystar, OpenListNode *current)
{
	for (PathNode *path = &current->path; path != nullptr; path = path->parent) {
		TileIndex tile = path->node.tile;
		if (!IsWaterTile(tile)) {
			MakeRiver(tile, Random());

			// Widen river depending on how far we are away from the source.
			const uint current_river_length = DistanceManhattan(_current_spring, path->node.tile);
			const uint long_river_length = _settings_game.game_creation.min_river_length * 4;
			const uint radius = std::min(3u, (current_river_length / (long_river_length / 3u)) + 1u);

			MarkTileDirtyByTile(tile);

			if (_settings_game.game_creation.land_generator != LG_ORIGINAL && _is_main_river && (radius > 1)) {
				CircularTileSearch(&tile, radius + RandomRange(1), RiverMakeWider, (void *)&path->node.tile);
			} else {
				/* Remove desert directly around the river tile. */
				IterateCurvedCircularTileArea(tile, _settings_game.game_creation.river_tropics_width, RiverModifyDesertZone, nullptr);
			}
		}
	}
}

static const uint RIVER_HASH_SIZE = 8; ///< The number of bits the hash for river finding should have.

/**
 * Actually build the river between the begin and end tiles using AyStar.
 * @param begin The begin of the river.
 * @param end The end of the river.
 */
static void BuildRiver(TileIndex begin, TileIndex end)
{
	AyStar finder = {};
	finder.CalculateG = River_CalculateG;
	finder.CalculateH = River_CalculateH;
	finder.GetNeighbours = River_GetNeighbours;
	finder.EndNodeCheck = River_EndNodeCheck;
	finder.FoundEndNode = River_FoundEndNode;
	finder.user_target = &end;
	finder.max_search_nodes = 100 * AYSTAR_DEF_MAX_SEARCH_NODES;

	finder.Init(1 << RIVER_HASH_SIZE);

	AyStarNode start;
	start.tile = begin;
	start.direction = INVALID_TRACKDIR;
	finder.AddStartNode(&start, 0);
	finder.Main();
	finder.Free();
}

/**
 * Try to flow the river down from a given begin.
 * @param spring The springing point of the river.
 * @param begin  The begin point we are looking from; somewhere down hill from the spring.
 * @param min_river_length The minimum length for the river.
 * @return True iff a river could/has been built, otherwise false.
 */
static bool FlowRiver(TileIndex spring, TileIndex begin, uint min_river_length)
{
#	define SET_MARK(x) marks.insert(x)
#	define IS_MARKED(x) (marks.find(x) != marks.end())

	uint height = TileHeight(begin);
	if (IsWaterTile(begin))
	{
		if (GetTileZ(begin) == 0) {
			_current_estuary = begin;
			_is_main_river = true;
		}

		return DistanceManhattan(spring, begin) > min_river_length;
	}

	btree::btree_set<TileIndex> marks;
	SET_MARK(begin);

	/* Breadth first search for the closest tile we can flow down to. */
	ring_buffer<TileIndex> queue;
	queue.push_back(begin);

	bool found = false;
	uint count = 0; // Number of tiles considered; to be used for lake location guessing.
	TileIndex end;
	do {
		end = queue.front();
		queue.pop_front();

		uint height2 = TileHeight(end);
		if (IsTileFlat(end) && (height2 < height || (height2 == height && IsWaterTile(end)))) {
			found = true;
			break;
		}

		for (DiagDirection d = DIAGDIR_BEGIN; d < DIAGDIR_END; d++) {
			TileIndex t2 = end + TileOffsByDiagDir(d);
			if (IsValidTile(t2) && !IS_MARKED(t2) && FlowsDown(end, t2)) {
				SET_MARK(t2);
				count++;
				queue.push_back(t2);
			}
		}
	} while (!queue.empty());

	if (found) {
		/* Flow further down hill. */
		found = FlowRiver(spring, end, min_river_length);
	} else if (count > 32 && _settings_game.game_creation.lake_size != 0) {
		/* Maybe we can make a lake. Find the Nth of the considered tiles. */
		TileIndex lakeCenter = 0;
		int i = RandomRange(count - 1) + 1;
		btree::btree_set<TileIndex>::const_iterator cit = marks.begin();
		while (--i) cit++;
		lakeCenter = *cit;

		if (IsValidTile(lakeCenter) &&
				/* A river, or lake, can only be built on flat slopes. */
				IsTileFlat(lakeCenter) &&
				/* We want the lake to be built at the height of the river. */
				TileHeight(begin) == TileHeight(lakeCenter) &&
				/* We don't want the lake at the entry of the valley. */
				lakeCenter != begin &&
				/* We don't want lakes in the desert. */
				(_settings_game.game_creation.landscape != LT_TROPIC || _settings_game.game_creation.lakes_allowed_in_deserts || GetTropicZone(lakeCenter) != TROPICZONE_DESERT) &&
				/* We only want a lake if the river is long enough. */
				DistanceManhattan(spring, lakeCenter) > min_river_length) {
			end = lakeCenter;
			MakeRiver(lakeCenter, Random());
			MarkTileDirtyByTile(lakeCenter);
			/* Remove desert directly around the river tile. */
			IterateCurvedCircularTileArea(lakeCenter, _settings_game.game_creation.river_tropics_width, RiverModifyDesertZone, nullptr);

			// Setting lake size +- 25%
			const auto random_percentage = 75 + RandomRange(50);
			const uint range = ((_settings_game.game_creation.lake_size * random_percentage) / 100) + 3;

			MakeLakeData data;
			data.centre = lakeCenter;
			data.height = height;
			data.max_distance = range / 2;

			/* Square of ratio of ellipse dimensions: 1 to 5 (16 bit fixed point) */
			data.secondary_axis_scale = (1 << 16) + RandomRange(1 << 18);

			/* Range from -1 to 1 (16 bit fixed point) */
			data.sin_fp = RandomRange(1 << 17) - (1 << 16);

			/* sin^2 + cos^2 = 1 */
			data.cos_fp = IntSqrt64(((int64_t)1 << 32) - ((int64_t)data.sin_fp * (int64_t)data.sin_fp));

			CircularTileSearch(&lakeCenter, range, MakeLake, &data);
			/* Call the search a second time so artefacts from going circular in one direction get (mostly) hidden. */
			lakeCenter = end;
			CircularTileSearch(&lakeCenter, range, MakeLake, &data);
			found = true;
		}
	}

	marks.clear();
	if (found) BuildRiver(begin, end);
	return found;
}

/**
 * Actually (try to) create some rivers.
 */
static void CreateRivers()
{
	int amount = _settings_game.game_creation.amount_of_rivers;
	if (amount == 0) return;

	uint wells = ScaleByMapSize(4 << _settings_game.game_creation.amount_of_rivers);
	const uint num_short_rivers = wells - std::max(1u, wells / 10);
	SetGeneratingWorldProgress(GWP_RIVER, wells + TILE_UPDATE_FREQUENCY / 64); // Include the tile loop calls below.

	for (; wells > num_short_rivers; wells--) {
		IncreaseGeneratingWorldProgress(GWP_RIVER);
		for (int tries = 0; tries < 128; tries++) {
			TileIndex t = RandomTile();
			if (!CircularTileSearch(&t, 8, FindSpring, nullptr)) continue;
			_current_spring = t;
			_is_main_river = false;
			if (FlowRiver(t, t, _settings_game.game_creation.min_river_length * 4)) break;
		}
	}

	for (; wells != 0; wells--) {
		IncreaseGeneratingWorldProgress(GWP_RIVER);
		for (int tries = 0; tries < 128; tries++) {
			TileIndex t = RandomTile();
			if (!CircularTileSearch(&t, 8, FindSpring, nullptr)) continue;
			_current_spring = t;
			_is_main_river = false;
			if (FlowRiver(t, t, _settings_game.game_creation.min_river_length)) break;
		}
	}

	/* Widening rivers may have left some tiles requiring to be watered. */
	ConvertGroundTilesIntoWaterTiles();

	/* Run tile loop to update the ground density. */
	for (uint i = 0; i != TILE_UPDATE_FREQUENCY; i++) {
		if (i % 64 == 0) IncreaseGeneratingWorldProgress(GWP_RIVER);
		RunTileLoop();
	}
}

/**
 * Calculate what height would be needed to cover N% of the landmass.
 *
 * The function allows both snow and desert/tropic line to be calculated. It
 * tries to find the closests height which covers N% of the landmass; it can
 * be below or above it.
 *
 * Tropic has a mechanism where water and tropic tiles in mountains grow
 * inside the desert. To better approximate the requested coverage, this is
 * taken into account via an edge histogram, which tells how many neighbouring
 * tiles are lower than the tiles of that height. The multiplier indicates how
 * severe this has to be taken into account.
 *
 * @param coverage A value between 0 and 100 indicating a percentage of landmass that should be covered.
 * @param edge_multiplier How much effect neighbouring tiles that are of a lower height level have on the score.
 * @return The estimated best height to use to cover N% of the landmass.
 */
static uint CalculateCoverageLine(uint coverage, uint edge_multiplier)
{
	const DiagDirection neighbour_dir[] = {
		DIAGDIR_NE,
		DIAGDIR_SE,
		DIAGDIR_SW,
		DIAGDIR_NW,
	};

	/* Histogram of how many tiles per height level exist. */
	std::array<int, MAX_TILE_HEIGHT + 1> histogram = {};
	/* Histogram of how many neighbour tiles are lower than the tiles of the height level. */
	std::array<int, MAX_TILE_HEIGHT + 1> edge_histogram = {};

	/* Build a histogram of the map height. */
	for (TileIndex tile = 0; tile < MapSize(); tile++) {
		uint h = TileHeight(tile);
		histogram[h]++;

		if (edge_multiplier != 0) {
			/* Check if any of our neighbours is below us. */
			for (auto dir : neighbour_dir) {
				TileIndex neighbour_tile = AddTileIndexDiffCWrap(tile, TileIndexDiffCByDiagDir(dir));
				if (IsValidTile(neighbour_tile) && TileHeight(neighbour_tile) < h) {
					edge_histogram[h]++;
				}
			}
		}
	}

	/* The amount of land we have is the map size minus the first (sea) layer. */
	uint land_tiles = MapSize() - histogram[0];
	int best_score = land_tiles;

	/* Our goal is the coverage amount of the land-mass. */
	int goal_tiles = land_tiles * coverage / 100;

	/* We scan from top to bottom. */
	uint h = MAX_TILE_HEIGHT;
	uint best_h = h;

	int current_tiles = 0;
	for (; h > 0; h--) {
		current_tiles += histogram[h];
		int current_score = goal_tiles - current_tiles;

		/* Tropic grows from water and mountains into the desert. This is a
		 * great visual, but it also means we* need to take into account how
		 * much less desert tiles are being created if we are on this
		 * height-level. We estimate this based on how many neighbouring
		 * tiles are below us for a given length, assuming that is where
		 * tropic is growing from.
		 */
		if (edge_multiplier != 0 && h > 1) {
			/* From water tropic tiles grow for a few tiles land inward. */
			current_score -= edge_histogram[1] * edge_multiplier;
			/* Tropic tiles grow into the desert for a few tiles. */
			current_score -= edge_histogram[h] * edge_multiplier;
		}

		if (std::abs(current_score) < std::abs(best_score)) {
			best_score = current_score;
			best_h = h;
		}

		/* Always scan all height-levels, as h == 1 might give a better
		 * score than any before. This is true for example with 0% desert
		 * coverage. */
	}

	return best_h;
}

/**
 * Calculate the line from which snow begins.
 */
static void CalculateSnowLine()
{
	if (_settings_game.game_creation.climate_threshold_mode == 0) {
		/* We do not have snow sprites on coastal tiles, so never allow "1" as height. */
		_settings_game.game_creation.snow_line_height = std::max(CalculateCoverageLine(_settings_game.game_creation.snow_coverage, 0), 2u);
	}
	UpdateCachedSnowLine();
	UpdateCachedSnowLineBounds();
}

/**
 * Calculate the line (in height) between desert and tropic.
 * @return The height of the line between desert and tropic.
 */
static uint8_t CalculateDesertLine()
{
	if (_settings_game.game_creation.climate_threshold_mode != 0) return _settings_game.game_creation.rainforest_line_height;

	/* CalculateCoverageLine() runs from top to bottom, so we need to invert the coverage. */
	return CalculateCoverageLine(100 - _settings_game.game_creation.desert_coverage, 4);
}

bool GenerateLandscape(uint8_t mode)
{
	/** Number of steps of landscape generation */
	enum GenLandscapeSteps {
		GLS_HEIGHTMAP    =  3, ///< Loading a heightmap
		GLS_TERRAGENESIS =  5, ///< Terragenesis generator
		GLS_ORIGINAL     =  2, ///< Original generator
		GLS_TROPIC       = 12, ///< Extra steps needed for tropic landscape
		GLS_OTHER        =  0, ///< Extra steps for other landscapes
	};
	uint steps = (_settings_game.game_creation.landscape == LT_TROPIC) ? GLS_TROPIC : GLS_OTHER;

	if (mode == GWM_HEIGHTMAP) {
		SetGeneratingWorldProgress(GWP_LANDSCAPE, steps + GLS_HEIGHTMAP);
		if (!LoadHeightmap(_file_to_saveload.detail_ftype, _file_to_saveload.name.c_str())) {
			return false;
		}
		IncreaseGeneratingWorldProgress(GWP_LANDSCAPE);
	} else if (_settings_game.game_creation.land_generator == LG_TERRAGENESIS) {
		SetGeneratingWorldProgress(GWP_LANDSCAPE, steps + GLS_TERRAGENESIS);
		GenerateTerrainPerlin();
	} else {
		SetGeneratingWorldProgress(GWP_LANDSCAPE, steps + GLS_ORIGINAL);
		if (_settings_game.construction.freeform_edges) {
			for (uint x = 0; x < MapSizeX(); x++) MakeVoid(TileXY(x, 0));
			for (uint y = 0; y < MapSizeY(); y++) MakeVoid(TileXY(0, y));
		}
		switch (_settings_game.game_creation.landscape) {
			case LT_ARCTIC: {
				uint32_t r = Random();

				for (uint i = ScaleByMapSize(GB(r, 0, 7) + 950); i != 0; --i) {
					GenerateTerrain(2, 0);
				}

				uint flag = GB(r, 7, 2) | 4;
				for (uint i = ScaleByMapSize(GB(r, 9, 7) + 450); i != 0; --i) {
					GenerateTerrain(4, flag);
				}
				break;
			}

			case LT_TROPIC: {
				uint32_t r = Random();

				for (uint i = ScaleByMapSize(GB(r, 0, 7) + 170); i != 0; --i) {
					GenerateTerrain(0, 0);
				}

				uint flag = GB(r, 7, 2) | 4;
				for (uint i = ScaleByMapSize(GB(r, 9, 8) + 1700); i != 0; --i) {
					GenerateTerrain(0, flag);
				}

				flag ^= 2;

				for (uint i = ScaleByMapSize(GB(r, 17, 7) + 410); i != 0; --i) {
					GenerateTerrain(3, flag);
				}
				break;
			}

			default: {
				uint32_t r = Random();

				assert(_settings_game.difficulty.quantity_sea_lakes != CUSTOM_SEA_LEVEL_NUMBER_DIFFICULTY);
				uint i = ScaleByMapSize(GB(r, 0, 7) + (3 - _settings_game.difficulty.quantity_sea_lakes) * 256 + 100);
				for (; i != 0; --i) {
					/* Make sure we do not overflow. */
					GenerateTerrain(Clamp(_settings_game.difficulty.terrain_type, 0, 3), 0);
				}
				break;
			}
		}
	}

	/* Do not call IncreaseGeneratingWorldProgress() before FixSlopes(),
	 * it allows screen redraw. Drawing of broken slopes crashes the game */
	FixSlopes();
	MarkWholeScreenDirty();
	IncreaseGeneratingWorldProgress(GWP_LANDSCAPE);

	ConvertGroundTilesIntoWaterTiles();
	MarkWholeScreenDirty();
	IncreaseGeneratingWorldProgress(GWP_LANDSCAPE);

	switch (_settings_game.game_creation.landscape) {
		case LT_ARCTIC:
			CalculateSnowLine();
			break;

		case LT_TROPIC: {
			uint desert_tropic_line = CalculateDesertLine();
			CreateDesertOrRainForest(desert_tropic_line);
			break;
		}

		default:
			break;
	}

	CreateRivers();
	return true;
}

void OnTick_Town();
void OnTick_Trees();
void OnTick_Station();
void OnTick_Industry();

void CallLandscapeTick()
{
	{
		PerformanceAccumulator framerate(PFE_GL_LANDSCAPE);

		OnTick_Town();
		RecordSyncEvent(NSRE_TOWN);
		OnTick_Trees();
		RecordSyncEvent(NSRE_TREE);
		OnTick_Station();
		RecordSyncEvent(NSRE_STATION);
		OnTick_Industry();
		RecordSyncEvent(NSRE_INDUSTRY);
	}
}<|MERGE_RESOLUTION|>--- conflicted
+++ resolved
@@ -712,14 +712,7 @@
 TileIndex _cur_tileloop_tile;
 TileIndex _aux_tileloop_tile;
 
-<<<<<<< HEAD
 static uint32_t GetTileLoopFeedback()
-=======
-/**
- * Gradually iterate over all tiles on the map, calling their TileLoopProcs once every TILE_UPDATE_FREQUENCY ticks.
- */
-void RunTileLoop()
->>>>>>> 86e32631
 {
 	/* The pseudorandom sequence of tiles is generated using a Galois linear feedback
 	 * shift register (LFSR). This allows a deterministic pseudorandom ordering, but
@@ -737,13 +730,12 @@
 
 static std::vector<uint> _tile_loop_counts;
 
-<<<<<<< HEAD
 void SetupTileLoopCounts()
 {
 	_tile_loop_counts.resize(DayLengthFactor());
 	if (DayLengthFactor() == 0) return;
 
-	uint64_t count_per_tick_fp16 = (static_cast<uint64_t>(1) << (MapLogX() + MapLogY() + 8)) / DayLengthFactor();
+	uint64_t count_per_tick_fp16 = (static_cast<uint64_t>(1) << (MapLogX() + MapLogY() + TILE_UPDATE_FREQUENCY_LOG)) / DayLengthFactor();
 	uint64_t accumulator = 0;
 	for (uint &count : _tile_loop_counts) {
 		accumulator += count_per_tick_fp16;
@@ -754,27 +746,22 @@
 }
 
 /**
- * Gradually iterate over all tiles on the map, calling their TileLoopProcs once every 256 ticks.
+ * Gradually iterate over all tiles on the map, calling their TileLoopProcs once every TILE_UPDATE_FREQUENCY ticks.
  */
 void RunTileLoop(bool apply_day_length)
 {
-	/* We update every tile every 256 ticks, so divide the map size by 2^8 = 256 */
+	/* We update every tile every TILE_UPDATE_FREQUENCY ticks, so divide the map size by 2^TILE_UPDATE_FREQUENCY_LOG = TILE_UPDATE_FREQUENCY */
 	uint count;
 	if (apply_day_length && DayLengthFactor() > 1) {
 		count = _tile_loop_counts[TickSkipCounter()];
 		if (count == 0) return;
 	} else {
-		count = 1 << (MapLogX() + MapLogY() - 8);
+		count = 1 << (MapLogX() + MapLogY() - TILE_UPDATE_FREQUENCY_LOG);
 	}
 
 	PerformanceAccumulator framerate(PFE_GL_LANDSCAPE);
 
 	const uint32_t feedback = GetTileLoopFeedback();
-=======
-	/* We update every tile every TILE_UPDATE_FREQUENCY ticks, so divide the map size by 2^TILE_UPDATE_FREQUENCY_LOG = TILE_UPDATE_FREQUENCY */
-	static_assert(2 * MIN_MAP_SIZE_BITS >= TILE_UPDATE_FREQUENCY_LOG);
-	uint count = 1 << (Map::LogX() + Map::LogY() - TILE_UPDATE_FREQUENCY_LOG);
->>>>>>> 86e32631
 
 	TileIndex tile = _cur_tileloop_tile;
 	/* The LFSR cannot have a zeroed state. */
@@ -782,13 +769,8 @@
 
 	SCOPE_INFO_FMT([&], "RunTileLoop: tile: %dx%d", TileX(tile), TileY(tile));
 
-<<<<<<< HEAD
-	/* Manually update tile 0 every 256 ticks - the LFSR never iterates over it itself.  */
-	if (_tick_counter % 256 == 0) {
-=======
 	/* Manually update tile 0 every TILE_UPDATE_FREQUENCY ticks - the LFSR never iterates over it itself.  */
-	if (TimerGameTick::counter % TILE_UPDATE_FREQUENCY == 0) {
->>>>>>> 86e32631
+	if (_tick_counter % TILE_UPDATE_FREQUENCY == 0) {
 		_tile_type_procs[GetTileType(0)]->tile_loop_proc(0);
 		count--;
 	}
