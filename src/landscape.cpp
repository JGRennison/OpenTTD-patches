--- conflicted
+++ resolved
@@ -1153,21 +1153,13 @@
 }
 
 /* AyStar callback for getting the cost of the current node. */
-<<<<<<< HEAD
 static int32 River_CalculateG(AyStar *aystar, AyStarNode *current, OpenListNode *parent)
-=======
-static int32_t River_CalculateG(AyStar *, AyStarNode *, OpenListNode *)
->>>>>>> 077b08bb
 {
 	return 1 + RandomRange(_settings_game.game_creation.river_route_random);
 }
 
 /* AyStar callback for getting the estimated cost to the destination. */
-<<<<<<< HEAD
 static int32 River_CalculateH(AyStar *aystar, AyStarNode *current, OpenListNode *parent)
-=======
-static int32_t River_CalculateH(AyStar *aystar, AyStarNode *current, OpenListNode *)
->>>>>>> 077b08bb
 {
 	return DistanceManhattan(*(TileIndex*)aystar->user_target, current->tile);
 }
@@ -1230,19 +1222,6 @@
 static const uint RIVER_HASH_SIZE = 8; ///< The number of bits the hash for river finding should have.
 
 /**
-<<<<<<< HEAD
-=======
- * Simple hash function for river tiles to be used by AyStar.
- * @param tile The tile to hash.
- * @return The hash for the tile.
- */
-static uint River_Hash(TileIndex tile, Trackdir)
-{
-	return GB(TileHash(TileX(tile), TileY(tile)), 0, RIVER_HASH_SIZE);
-}
-
-/**
->>>>>>> 077b08bb
  * Actually build the river between the begin and end tiles using AyStar.
  * @param begin The begin of the river.
  * @param end The end of the river.
