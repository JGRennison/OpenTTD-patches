--- conflicted
+++ resolved
@@ -1083,7 +1083,6 @@
  */
 static bool MakeLake(TileIndex tile, void *user_data)
 {
-<<<<<<< HEAD
 	const MakeLakeData *data = (const MakeLakeData *)user_data;
 	if (!IsValidTile(tile) || TileHeight(tile) != data->height || !IsTileFlat(tile)) return false;
 	if (_settings_game.game_creation.landscape == LT_TROPIC && GetTropicZone(tile) == TROPICZONE_DESERT && !_settings_game.game_creation.lakes_allowed_in_deserts) return false;
@@ -1102,24 +1101,11 @@
 		uint coord = (std::abs(x_delta) > std::abs(y_delta)) ? TileY(tile) : TileX(tile);
 		static const int8_t offset_fuzz[4] = { 0, 1, 0, -1 };
 		max_distance += offset_fuzz[(coord / 3) & 3];
-=======
-	uint height_lake = *static_cast<uint *>(user_data);
-	if (!IsValidTile(tile) || TileHeight(tile) != height_lake || !IsTileFlat(tile)) return false;
-	if (_settings_game.game_creation.landscape == LT_TROPIC && GetTropicZone(tile) == TROPICZONE_DESERT) return false;
-
-	for (DiagDirection d = DIAGDIR_BEGIN; d < DIAGDIR_END; d++) {
-		TileIndex t = tile + TileOffsByDiagDir(d);
-		if (IsWaterTile(t)) {
-			MakeRiverAndModifyDesertZoneAround(tile);
-			return false;
-		}
->>>>>>> bf02cb01
 	}
 
 	/* Check if inside ellipse */
 	if ((a_delta * a_delta) + ((data->secondary_axis_scale * b_delta * b_delta) >> 16) > ((int64_t)(max_distance * max_distance) << 16)) return false;
 
-<<<<<<< HEAD
 	for (DiagDirection d = DIAGDIR_BEGIN; d < DIAGDIR_END; d++) {
 		TileIndex t2 = tile + TileOffsByDiagDir(d);
 		if (IsWaterTile(t2)) {
@@ -1128,143 +1114,6 @@
 			/* Remove desert directly around the river tile. */
 			IterateCurvedCircularTileArea(tile, _settings_game.game_creation.lake_tropics_width, RiverModifyDesertZone, nullptr);
 			return false;
-=======
-/**
- * Widen a river by expanding into adjacent tiles via circular tile search.
- * @param tile The tile to try expanding the river into.
- * @param user_data The tile to try surrounding the river around.
- * @return Always false, so it continues searching.
- */
-static bool RiverMakeWider(TileIndex tile, void *user_data)
-{
-	/* Don't expand into void tiles. */
-	if (!IsValidTile(tile)) return false;
-
-	/* If the tile is already sea or river, don't expand. */
-	if (IsWaterTile(tile)) return false;
-
-	/* If the tile is at height 0 after terraforming but the ocean hasn't flooded yet, don't build river. */
-	if (GetTileMaxZ(tile) == 0) return false;
-
-	TileIndex origin_tile = *static_cast<TileIndex *>(user_data);
-	Slope cur_slope = GetTileSlope(tile);
-	Slope desired_slope = GetTileSlope(origin_tile); // Initialize matching the origin tile as a shortcut if no terraforming is needed.
-
-	/* Never flow uphill. */
-	if (GetTileMaxZ(tile) > GetTileMaxZ(origin_tile)) return false;
-
-	/* If the new tile can't hold a river tile, try terraforming. */
-	if (!IsTileFlat(tile) && !IsInclinedSlope(cur_slope)) {
-		/* Don't try to terraform steep slopes. */
-		if (IsSteepSlope(cur_slope)) return false;
-
-		bool flat_river_found = false;
-		bool sloped_river_found = false;
-
-		/* There are two common possibilities:
-		 * 1. River flat, adjacent tile has one corner lowered.
-		 * 2. River descending, adjacent tile has either one or three corners raised.
-		 */
-
-		/* First, determine the desired slope based on adjacent river tiles. This doesn't necessarily match the origin tile for the CircularTileSearch. */
-		for (DiagDirection d = DIAGDIR_BEGIN; d < DIAGDIR_END; d++) {
-			TileIndex other_tile = TileAddByDiagDir(tile, d);
-			Slope other_slope = GetTileSlope(other_tile);
-
-			/* Only consider river tiles. */
-			if (IsWaterTile(other_tile) && IsRiver(other_tile)) {
-				/* If the adjacent river tile flows downhill, we need to check where we are relative to the slope. */
-				if (IsInclinedSlope(other_slope) && GetTileMaxZ(tile) == GetTileMaxZ(other_tile)) {
-					/* Check for a parallel slope. If we don't find one, we're above or below the slope instead. */
-					if (GetInclinedSlopeDirection(other_slope) == ChangeDiagDir(d, DIAGDIRDIFF_90RIGHT) ||
-							GetInclinedSlopeDirection(other_slope) == ChangeDiagDir(d, DIAGDIRDIFF_90LEFT)) {
-						desired_slope = other_slope;
-						sloped_river_found = true;
-						break;
-					}
-				}
-				/* If we find an adjacent river tile, remember it. We'll terraform to match it later if we don't find a slope. */
-				if (IsTileFlat(other_tile)) flat_river_found = true;
-			}
-		}
-		/* We didn't find either an inclined or flat river, so we're climbing the wrong slope. Bail out. */
-		if (!sloped_river_found && !flat_river_found) return false;
-
-		/* We didn't find an inclined river, but there is a flat river. */
-		if (!sloped_river_found && flat_river_found) desired_slope = SLOPE_FLAT;
-
-		/* Now that we know the desired slope, it's time to terraform! */
-
-		/* If the river is flat and the adjacent tile has one corner lowered, we want to raise it. */
-		if (desired_slope == SLOPE_FLAT && IsSlopeWithThreeCornersRaised(cur_slope)) {
-			/* Make sure we're not affecting an existing river slope tile. */
-			for (DiagDirection d = DIAGDIR_BEGIN; d < DIAGDIR_END; d++) {
-				TileIndex other_tile = TileAddByDiagDir(tile, d);
-				if (IsInclinedSlope(GetTileSlope(other_tile)) && IsWaterTile(other_tile)) return false;
-			}
-			Command<CMD_TERRAFORM_LAND>::Do(DC_EXEC | DC_AUTO, tile, ComplementSlope(cur_slope), true);
-
-		/* If the river is descending and the adjacent tile has either one or three corners raised, we want to make it match the slope. */
-		} else if (IsInclinedSlope(desired_slope)) {
-			/* Don't break existing flat river tiles by terraforming under them. */
-			DiagDirection river_direction = ReverseDiagDir(GetInclinedSlopeDirection(desired_slope));
-
-			for (DiagDirDiff d = DIAGDIRDIFF_BEGIN; d < DIAGDIRDIFF_END; d++) {
-				/* We don't care about downstream or upstream tiles, just the riverbanks. */
-				if (d == DIAGDIRDIFF_SAME || d == DIAGDIRDIFF_REVERSE) continue;
-
-				TileIndex other_tile = (TileAddByDiagDir(tile, ChangeDiagDir(river_direction, d)));
-				if (IsWaterTile(other_tile) && IsRiver(other_tile) && IsTileFlat(other_tile)) return false;
-			}
-
-			/* Get the corners which are different between the current and desired slope. */
-			Slope to_change = cur_slope ^ desired_slope;
-
-			/* Lower unwanted corners first. If only one corner is raised, no corners need lowering. */
-			if (!IsSlopeWithOneCornerRaised(cur_slope)) {
-				to_change = to_change & ComplementSlope(desired_slope);
-				Command<CMD_TERRAFORM_LAND>::Do(DC_EXEC | DC_AUTO, tile, to_change, false);
-			}
-
-			/* Now check the match and raise any corners needed. */
-			cur_slope = GetTileSlope(tile);
-			if (cur_slope != desired_slope && IsSlopeWithOneCornerRaised(cur_slope)) {
-				to_change = cur_slope ^ desired_slope;
-				Command<CMD_TERRAFORM_LAND>::Do(DC_EXEC | DC_AUTO, tile, to_change, true);
-			}
-		}
-		/* Update cur_slope after possibly terraforming. */
-		cur_slope = GetTileSlope(tile);
-	}
-
-	/* Sloped rivers need water both upstream and downstream. */
-	if (IsInclinedSlope(cur_slope)) {
-		DiagDirection slope_direction = GetInclinedSlopeDirection(cur_slope);
-
-		TileIndex upstream_tile = TileAddByDiagDir(tile, slope_direction);
-		TileIndex downstream_tile = TileAddByDiagDir(tile, ReverseDiagDir(slope_direction));
-
-		/* Don't look outside the map. */
-		if (!IsValidTile(upstream_tile) || !IsValidTile(downstream_tile)) return false;
-
-		/* Downstream might be new ocean created by our terraforming, and it hasn't flooded yet. */
-		bool downstream_is_ocean = GetTileZ(downstream_tile) == 0 && (GetTileSlope(downstream_tile) == SLOPE_FLAT || IsSlopeWithOneCornerRaised(GetTileSlope(downstream_tile)));
-
-		/* If downstream is dry, flat, and not ocean, try making it a river tile. */
-		if (!IsWaterTile(downstream_tile) && !downstream_is_ocean) {
-			/* If the tile upstream isn't flat, don't bother. */
-			if (GetTileSlope(downstream_tile) != SLOPE_FLAT) return false;
-
-			MakeRiverAndModifyDesertZoneAround(downstream_tile);
-		}
-
-		/* If upstream is dry and flat, try making it a river tile. */
-		if (!IsWaterTile(upstream_tile)) {
-			/* If the tile upstream isn't flat, don't bother. */
-			if (GetTileSlope(upstream_tile) != SLOPE_FLAT) return false;
-
-			MakeRiverAndModifyDesertZoneAround(upstream_tile);
->>>>>>> bf02cb01
 		}
 	}
 
@@ -1294,11 +1143,7 @@
 /* AyStar callback for checking whether we reached our destination. */
 static AyStarStatus River_EndNodeCheck(const AyStar *aystar, const OpenListNode *current)
 {
-<<<<<<< HEAD
-	return current->path.node.tile == *(TileIndex*)aystar->user_target ? AyStarStatus::FoundEndNode : AyStarStatus::Done;
-=======
-	return current->GetTile() == *static_cast<TileIndex *>(aystar->user_target) ? AyStarStatus::FoundEndNode : AyStarStatus::Done;
->>>>>>> bf02cb01
+	return current->path.node.tile == *static_cast<TileIndex *>(aystar->user_target) ? AyStarStatus::FoundEndNode : AyStarStatus::Done;
 }
 
 /* AyStar callback for getting the cost of the current node. */
@@ -1332,28 +1177,16 @@
 /** Callback to widen a river tile. */
 static bool RiverMakeWider(TileIndex tile, void *user_data)
 {
-<<<<<<< HEAD
 	if (IsValidTile(tile) && !IsWaterTile(tile) && GetTileSlope(tile) == GetTileSlope(*(TileIndex *)user_data)) {
 		MakeRiver(tile, Random());
 		/* Remove desert directly around the river tile. */
 
 		MarkTileDirtyByTile(tile);
 		IterateCurvedCircularTileArea(tile, _settings_game.game_creation.river_tropics_width, RiverModifyDesertZone, nullptr);
-=======
-	River_UserData *data = static_cast<River_UserData *>(aystar->user_data);
-
-	/* First, build the river without worrying about its width. */
-	for (PathNode *path = current->parent; path != nullptr; path = path->parent) {
-		TileIndex tile = path->GetTile();
-		if (!IsWaterTile(tile)) {
-			MakeRiverAndModifyDesertZoneAround(tile);
-		}
->>>>>>> bf02cb01
 	}
 	return false;
 }
 
-<<<<<<< HEAD
 /* AyStar callback when an route has been found. */
 static void River_FoundEndNode(AyStar *aystar, OpenListNode *current)
 {
@@ -1375,22 +1208,6 @@
 				/* Remove desert directly around the river tile. */
 				IterateCurvedCircularTileArea(tile, _settings_game.game_creation.river_tropics_width, RiverModifyDesertZone, nullptr);
 			}
-=======
-	/* If the river is a main river, go back along the path to widen it.
-	 * Don't make wide rivers if we're using the original landscape generator.
-	 */
-	if (_settings_game.game_creation.land_generator != LG_ORIGINAL && data->main_river) {
-		const uint long_river_length = _settings_game.game_creation.min_river_length * 4;
-
-		for (PathNode *path = current->parent; path != nullptr; path = path->parent) {
-			TileIndex tile = path->GetTile();
-
-			/* Check if we should widen river depending on how far we are away from the source. */
-			uint current_river_length = DistanceManhattan(data->spring, tile);
-			uint radius = std::min(3u, (current_river_length / (long_river_length / 3u)) + 1u);
-
-			if (radius > 1) CircularTileSearch(&tile, radius, RiverMakeWider, &path->key.tile);
->>>>>>> bf02cb01
 		}
 	}
 }
