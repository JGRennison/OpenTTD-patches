--- conflicted
+++ resolved
@@ -531,25 +531,11 @@
  * @param snow_line The new snow line configuration.
  * @ingroup SnowLineGroup
  */
-void SetSnowLine(std::unique_ptr<SnowLine> &&snow_line)
-{
-<<<<<<< HEAD
-	_snow_line = CallocT<SnowLine>(1);
-	_snow_line->lowest_value = 0xFF;
-	memcpy(_snow_line->table, table, sizeof(_snow_line->table));
-
-	for (uint i = 0; i < SNOW_LINE_MONTHS; i++) {
-		for (uint j = 0; j < SNOW_LINE_DAYS; j++) {
-			_snow_line->highest_value = std::max(_snow_line->highest_value, table[i][j]);
-			_snow_line->lowest_value = std::min(_snow_line->lowest_value, table[i][j]);
-		}
-	}
-
+void SetSnowLine(std::unique_ptr<SnowLine> snow_line)
+{
+	_snow_line = std::move(snow_line);
 	UpdateCachedSnowLine();
 	UpdateCachedSnowLineBounds();
-=======
-	_snow_line = std::move(snow_line);
->>>>>>> e2b0ea15
 }
 
 /**
