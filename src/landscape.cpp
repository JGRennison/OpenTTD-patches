/*
 * This file is part of OpenTTD.
 * OpenTTD is free software; you can redistribute it and/or modify it under the terms of the GNU General Public License as published by the Free Software Foundation, version 2.
 * OpenTTD is distributed in the hope that it will be useful, but WITHOUT ANY WARRANTY; without even the implied warranty of MERCHANTABILITY or FITNESS FOR A PARTICULAR PURPOSE.
 * See the GNU General Public License for more details. You should have received a copy of the GNU General Public License along with OpenTTD. If not, see <http://www.gnu.org/licenses/>.
 */

/** @file landscape.cpp Functions related to the landscape (slopes etc.). */

/** @defgroup SnowLineGroup Snowline functions and data structures */

#include "stdafx.h"
#include "heightmap.h"
#include "clear_map.h"
#include "spritecache.h"
#include "viewport_func.h"
#include "command_func.h"
#include "landscape.h"
#include "void_map.h"
#include "tgp.h"
#include "genworld.h"
#include "fios.h"
#include "error_func.h"
#include "date_func.h"
#include "water.h"
#include "effectvehicle_func.h"
#include "landscape_type.h"
#include "animated_tile_func.h"
#include "core/random_func.hpp"
#include "object_base.h"
#include "company_func.h"
#include "tunnelbridge_map.h"
#include "pathfinder/aystar.h"
#include "sl/saveload.h"
#include "framerate_type.h"
#include "town.h"
#include "3rdparty/cpp-btree/btree_set.h"
#include "scope_info.h"
#include "core/ring_buffer.hpp"
#include "network/network_sync.h"
#include <array>
#include <list>
#include <set>

#include "table/strings.h"
#include "table/sprites.h"

#include INCLUDE_FOR_PREFETCH_NTA

#include "safeguards.h"

extern const TileTypeProcs
	_tile_type_clear_procs,
	_tile_type_rail_procs,
	_tile_type_road_procs,
	_tile_type_town_procs,
	_tile_type_trees_procs,
	_tile_type_station_procs,
	_tile_type_water_procs,
	_tile_type_void_procs,
	_tile_type_industry_procs,
	_tile_type_tunnelbridge_procs,
	_tile_type_object_procs;

/**
 * Tile callback functions for each type of tile.
 * @ingroup TileCallbackGroup
 * @see TileType
 */
const TileTypeProcs * const _tile_type_procs[16] = {
	&_tile_type_clear_procs,        ///< Callback functions for MP_CLEAR tiles
	&_tile_type_rail_procs,         ///< Callback functions for MP_RAILWAY tiles
	&_tile_type_road_procs,         ///< Callback functions for MP_ROAD tiles
	&_tile_type_town_procs,         ///< Callback functions for MP_HOUSE tiles
	&_tile_type_trees_procs,        ///< Callback functions for MP_TREES tiles
	&_tile_type_station_procs,      ///< Callback functions for MP_STATION tiles
	&_tile_type_water_procs,        ///< Callback functions for MP_WATER tiles
	&_tile_type_void_procs,         ///< Callback functions for MP_VOID tiles
	&_tile_type_industry_procs,     ///< Callback functions for MP_INDUSTRY tiles
	&_tile_type_tunnelbridge_procs, ///< Callback functions for MP_TUNNELBRIDGE tiles
	&_tile_type_object_procs,       ///< Callback functions for MP_OBJECT tiles
};

/** landscape slope => sprite */
extern const uint8_t _slope_to_sprite_offset[32] = {
	0, 1, 2, 3, 4, 5, 6,  7, 8, 9, 10, 11, 12, 13, 14, 0,
	0, 0, 0, 0, 0, 0, 0, 16, 0, 0,  0, 17,  0, 15, 18, 0,
};

static const uint TILE_UPDATE_FREQUENCY_LOG = 8;  ///< The logarithm of how many ticks it takes between tile updates (log base 2).
static const uint TILE_UPDATE_FREQUENCY = 1 << TILE_UPDATE_FREQUENCY_LOG;  ///< How many ticks it takes between tile updates (has to be a power of 2).

/**
 * Description of the snow line throughout the year.
 *
 * If it is \c nullptr, a static snowline height is used, as set by \c _settings_game.game_creation.snow_line_height.
 * Otherwise it points to a table loaded from a newGRF file that describes the variable snowline.
 * @ingroup SnowLineGroup
 * @see GetSnowLine() GameCreationSettings
 */
static SnowLine *_snow_line = nullptr;

/** The current spring during river generation */
static TileIndex _current_spring = INVALID_TILE;

/** Whether the current river is a big river that others flow into */
static bool _is_main_river = false;

uint8_t _cached_snowline = 0;
uint8_t _cached_highest_snowline = 0;
uint8_t _cached_lowest_snowline = 0;
uint8_t _cached_tree_placement_highest_snowline = 0;

/**
 * Map 2D viewport or smallmap coordinate to 3D world or tile coordinate.
 * Function takes into account height of tiles and foundations.
 *
 * @param x X viewport 2D coordinate.
 * @param y Y viewport 2D coordinate.
 * @param clamp_to_map Clamp the coordinate outside of the map to the closest, non-void tile within the map.
 * @param[out] clamped Whether coordinates were clamped.
 * @return 3D world coordinate of point visible at the given screen coordinate (3D perspective).
 *
 * @note Inverse of #RemapCoords2 function. Smaller values may get rounded.
 * @see InverseRemapCoords
 */
Point InverseRemapCoords2(int x, int y, bool clamp_to_map, bool *clamped)
{
	if (clamped != nullptr) *clamped = false; // Not clamping yet.

	/* Initial x/y world coordinate is like if the landscape
	 * was completely flat on height 0. */
	Point pt = InverseRemapCoords(x, y);

	const uint min_coord = _settings_game.construction.freeform_edges ? TILE_SIZE : 0;
	const uint max_x = MapMaxX() * TILE_SIZE - 1;
	const uint max_y = MapMaxY() * TILE_SIZE - 1;

	if (clamp_to_map) {
		/* Bring the coordinates near to a valid range. At the top we allow a number
		 * of extra tiles. This is mostly due to the tiles on the north side of
		 * the map possibly being drawn higher due to the extra height levels. */
		int extra_tiles = CeilDiv(_settings_game.construction.map_height_limit * TILE_HEIGHT, TILE_PIXELS);
		Point old_pt = pt;
		pt.x = Clamp(pt.x, -extra_tiles * TILE_SIZE, max_x);
		pt.y = Clamp(pt.y, -extra_tiles * TILE_SIZE, max_y);
		if (clamped != nullptr) *clamped = (pt.x != old_pt.x) || (pt.y != old_pt.y);
	}

	/* Now find the Z-world coordinate by fix point iteration.
	 * This is a bit tricky because the tile height is non-continuous at foundations.
	 * The clicked point should be approached from the back, otherwise there are regions that are not clickable.
	 * (FOUNDATION_HALFTILE_LOWER on SLOPE_STEEP_S hides north halftile completely)
	 * So give it a z-malus of 4 in the first iterations. */
	int z = 0;
	if (clamp_to_map) {
		for (int i = 0; i < 5; i++) z = GetSlopePixelZ(Clamp(pt.x + std::max(z, 4) - 4, min_coord, max_x), Clamp(pt.y + std::max(z, 4) - 4, min_coord, max_y)) / 2;
		for (int m = 3; m > 0; m--) z = GetSlopePixelZ(Clamp(pt.x + std::max(z, m) - m, min_coord, max_x), Clamp(pt.y + std::max(z, m) - m, min_coord, max_y)) / 2;
		for (int i = 0; i < 5; i++) z = GetSlopePixelZ(Clamp(pt.x + z,             min_coord, max_x), Clamp(pt.y + z,             min_coord, max_y)) / 2;
	} else {
		for (int i = 0; i < 5; i++) z = GetSlopePixelZOutsideMap(pt.x + std::max(z, 4) - 4, pt.y + std::max(z, 4) - 4) / 2;
		for (int m = 3; m > 0; m--) z = GetSlopePixelZOutsideMap(pt.x + std::max(z, m) - m, pt.y + std::max(z, m) - m) / 2;
		for (int i = 0; i < 5; i++) z = GetSlopePixelZOutsideMap(pt.x + z,             pt.y + z            ) / 2;
	}

	pt.x += z;
	pt.y += z;
	if (clamp_to_map) {
		Point old_pt = pt;
		pt.x = Clamp(pt.x, min_coord, max_x);
		pt.y = Clamp(pt.y, min_coord, max_y);
		if (clamped != nullptr) *clamped = *clamped || (pt.x != old_pt.x) || (pt.y != old_pt.y);
	}

	return pt;
}

/**
 * Applies a foundation to a slope.
 *
 * @pre      Foundation and slope must be valid combined.
 * @param f  The #Foundation.
 * @param s  The #Slope to modify.
 * @return   Increment to the tile Z coordinate.
 */
uint ApplyFoundationToSlope(Foundation f, Slope &s)
{
	if (!IsFoundation(f)) return 0;

	if (IsLeveledFoundation(f)) {
		uint dz = 1 + (IsSteepSlope(s) ? 1 : 0);
		s = SLOPE_FLAT;
		return dz;
	}

	if (f != FOUNDATION_STEEP_BOTH && IsNonContinuousFoundation(f)) {
		s = HalftileSlope(s, GetHalftileFoundationCorner(f));
		return 0;
	}

	if (IsSpecialRailFoundation(f)) {
		s = SlopeWithThreeCornersRaised(OppositeCorner(GetRailFoundationCorner(f)));
		return 0;
	}

	uint dz = IsSteepSlope(s) ? 1 : 0;
	Corner highest_corner = GetHighestSlopeCorner(s);

	switch (f) {
		case FOUNDATION_INCLINED_X:
			s = (((highest_corner == CORNER_W) || (highest_corner == CORNER_S)) ? SLOPE_SW : SLOPE_NE);
			break;

		case FOUNDATION_INCLINED_Y:
			s = (((highest_corner == CORNER_S) || (highest_corner == CORNER_E)) ? SLOPE_SE : SLOPE_NW);
			break;

		case FOUNDATION_STEEP_LOWER:
			s = SlopeWithOneCornerRaised(highest_corner);
			break;

		case FOUNDATION_STEEP_BOTH:
			s = HalftileSlope(SlopeWithOneCornerRaised(highest_corner), highest_corner);
			break;

		default: NOT_REACHED();
	}
	return dz;
}

/**
 * Return world \c Z coordinate of a given point of a tile. Normally this is the
 * Z of the ground/foundation at the given location, but in some cases the
 * ground/foundation can differ from the Z coordinate that the (ground) vehicle
 * passing over it would take. For example when entering a tunnel or bridge.
 *
 * @param x World X coordinate in tile "units".
 * @param y World Y coordinate in tile "units".
 * @param ground_vehicle Whether to get the Z coordinate of the ground vehicle, or the ground.
 * @return World Z coordinate at tile ground (vehicle) level, including slopes and foundations.
 */
int GetSlopePixelZ(int x, int y, bool ground_vehicle)
{
	TileIndex tile = TileVirtXY(x, y);

	return _tile_type_procs[GetTileType(tile)]->get_slope_z_proc(tile, x, y, ground_vehicle);
}

/**
 * Return world \c z coordinate of a given point of a tile,
 * also for tiles outside the map (virtual "black" tiles).
 *
 * @param x World X coordinate in tile "units", may be outside the map.
 * @param y World Y coordinate in tile "units", may be outside the map.
 * @return World Z coordinate at tile ground level, including slopes and foundations.
 */
int GetSlopePixelZOutsideMap(int x, int y)
{
	if (IsInsideBS(x, 0, MapSizeX() * TILE_SIZE) && IsInsideBS(y, 0, MapSizeY() * TILE_SIZE)) {
		return GetSlopePixelZ(x, y, false);
	} else {
		return _tile_type_procs[MP_VOID]->get_slope_z_proc(INVALID_TILE, x, y, false);
	}
}

/**
 * Determine the Z height of a corner relative to TileZ.
 *
 * @pre The slope must not be a halftile slope.
 *
 * @param tileh The slope.
 * @param corner The corner.
 * @return Z position of corner relative to TileZ.
 */
int GetSlopeZInCorner(Slope tileh, Corner corner)
{
	assert(!IsHalftileSlope(tileh));
	return ((tileh & SlopeWithOneCornerRaised(corner)) != 0 ? 1 : 0) + (tileh == SteepSlope(corner) ? 1 : 0);
}

/**
 * Determine the Z height of the corners of a specific tile edge
 *
 * @note If a tile has a non-continuous halftile foundation, a corner can have different heights wrt. its edges.
 *
 * @pre z1 and z2 must be initialized (typ. with TileZ). The corner heights just get added.
 *
 * @param tileh The slope of the tile.
 * @param edge The edge of interest.
 * @param z1 Gets incremented by the height of the first corner of the edge. (near corner wrt. the camera)
 * @param z2 Gets incremented by the height of the second corner of the edge. (far corner wrt. the camera)
 */
void GetSlopePixelZOnEdge(Slope tileh, DiagDirection edge, int &z1, int &z2)
{
	static const Slope corners[4][4] = {
		/*    corner     |          steep slope
		 *  z1      z2   |       z1             z2        */
		{SLOPE_E, SLOPE_N, SLOPE_STEEP_E, SLOPE_STEEP_N}, // DIAGDIR_NE, z1 = E, z2 = N
		{SLOPE_S, SLOPE_E, SLOPE_STEEP_S, SLOPE_STEEP_E}, // DIAGDIR_SE, z1 = S, z2 = E
		{SLOPE_S, SLOPE_W, SLOPE_STEEP_S, SLOPE_STEEP_W}, // DIAGDIR_SW, z1 = S, z2 = W
		{SLOPE_W, SLOPE_N, SLOPE_STEEP_W, SLOPE_STEEP_N}, // DIAGDIR_NW, z1 = W, z2 = N
	};

	int halftile_test = (IsHalftileSlope(tileh) ? SlopeWithOneCornerRaised(GetHalftileSlopeCorner(tileh)) : 0);
	if (halftile_test == corners[edge][0]) z2 += TILE_HEIGHT; // The slope is non-continuous in z2. z2 is on the upper side.
	if (halftile_test == corners[edge][1]) z1 += TILE_HEIGHT; // The slope is non-continuous in z1. z1 is on the upper side.

	if ((tileh & corners[edge][0]) != 0) z1 += TILE_HEIGHT; // z1 is raised
	if ((tileh & corners[edge][1]) != 0) z2 += TILE_HEIGHT; // z2 is raised
	if (RemoveHalftileSlope(tileh) == corners[edge][2]) z1 += TILE_HEIGHT; // z1 is highest corner of a steep slope
	if (RemoveHalftileSlope(tileh) == corners[edge][3]) z2 += TILE_HEIGHT; // z2 is highest corner of a steep slope
}

Slope UpdateFoundationSlopeFromTileSlope(TileIndex tile, Slope tileh, int &tilez)
{
	Foundation f = _tile_type_procs[GetTileType(tile)]->get_foundation_proc(tile, tileh);
	tilez += ApplyFoundationToSlope(f, tileh);
	return tileh;
}

/**
 * Get slope of a tile on top of a (possible) foundation
 * If a tile does not have a foundation, the function returns the same as GetTileSlope.
 *
 * @param tile The tile of interest.
 * @return The slope on top of the foundation and the z of the foundation slope.
 */
std::tuple<Slope, int> GetFoundationSlope(TileIndex tile)
{
	auto [tileh, z] = GetTileSlopeZ(tile);
	tileh = UpdateFoundationSlopeFromTileSlope(tile, tileh, z);
	return {tileh, z};
}


bool HasFoundationNW(TileIndex tile, Slope slope_here, uint z_here)
{
	if (IsCustomBridgeHeadTile(tile) && GetTunnelBridgeDirection(tile) == DIAGDIR_NW) return false;

	int z_W_here = z_here;
	int z_N_here = z_here;
	GetSlopePixelZOnEdge(slope_here, DIAGDIR_NW, z_W_here, z_N_here);

	auto [slope, z] = GetFoundationPixelSlope(TileAddXY(tile, 0, -1));
	int z_W = z;
	int z_N = z;
	GetSlopePixelZOnEdge(slope, DIAGDIR_SE, z_W, z_N);

	return (z_N_here > z_N) || (z_W_here > z_W);
}


bool HasFoundationNE(TileIndex tile, Slope slope_here, uint z_here)
{
	if (IsCustomBridgeHeadTile(tile) && GetTunnelBridgeDirection(tile) == DIAGDIR_NE) return false;

	int z_E_here = z_here;
	int z_N_here = z_here;
	GetSlopePixelZOnEdge(slope_here, DIAGDIR_NE, z_E_here, z_N_here);

	auto [slope, z] = GetFoundationPixelSlope(TileAddXY(tile, -1, 0));
	int z_E = z;
	int z_N = z;
	GetSlopePixelZOnEdge(slope, DIAGDIR_SW, z_E, z_N);

	return (z_N_here > z_N) || (z_E_here > z_E);
}

/**
 * Draw foundation \a f at tile \a ti. Updates \a ti.
 * @param ti Tile to draw foundation on
 * @param f  Foundation to draw
 */
void DrawFoundation(TileInfo *ti, Foundation f)
{
	if (!IsFoundation(f)) return;

	/* Two part foundations must be drawn separately */
	assert(f != FOUNDATION_STEEP_BOTH);

	uint sprite_block = 0;
	auto [slope, z] = GetFoundationPixelSlope(ti->tile);

	/* Select the needed block of foundations sprites
	 * Block 0: Walls at NW and NE edge
	 * Block 1: Wall  at        NE edge
	 * Block 2: Wall  at NW        edge
	 * Block 3: No walls at NW or NE edge
	 */
	if (!HasFoundationNW(ti->tile, slope, z)) sprite_block += 1;
	if (!HasFoundationNE(ti->tile, slope, z)) sprite_block += 2;

	/* Use the original slope sprites if NW and NE borders should be visible */
	SpriteID leveled_base = (sprite_block == 0 ? (int)SPR_FOUNDATION_BASE : (SPR_SLOPES_VIRTUAL_BASE + sprite_block * SPR_TRKFOUND_BLOCK_SIZE));
	SpriteID inclined_base = SPR_SLOPES_VIRTUAL_BASE + SPR_SLOPES_INCLINED_OFFSET + sprite_block * SPR_TRKFOUND_BLOCK_SIZE;
	SpriteID halftile_base = SPR_HALFTILE_FOUNDATION_BASE + sprite_block * SPR_HALFTILE_BLOCK_SIZE;

	if (IsSteepSlope(ti->tileh)) {
		if (!IsNonContinuousFoundation(f)) {
			/* Lower part of foundation */
			AddSortableSpriteToDraw(
				leveled_base + (ti->tileh & ~SLOPE_STEEP), PAL_NONE, ti->x, ti->y, TILE_SIZE, TILE_SIZE, TILE_HEIGHT - 1, ti->z
			);
		}

		Corner highest_corner = GetHighestSlopeCorner(ti->tileh);
		ti->z += ApplyPixelFoundationToSlope(f, ti->tileh);

		if (IsInclinedFoundation(f)) {
			/* inclined foundation */
			uint8_t inclined = highest_corner * 2 + (f == FOUNDATION_INCLINED_Y ? 1 : 0);

			AddSortableSpriteToDraw(inclined_base + inclined, PAL_NONE, ti->x, ti->y,
				f == FOUNDATION_INCLINED_X ? TILE_SIZE : 1,
				f == FOUNDATION_INCLINED_Y ? TILE_SIZE : 1,
				TILE_HEIGHT, ti->z
			);
			OffsetGroundSprite(0, 0);
		} else if (IsLeveledFoundation(f)) {
			AddSortableSpriteToDraw(leveled_base + SlopeWithOneCornerRaised(highest_corner), PAL_NONE, ti->x, ti->y, TILE_SIZE, TILE_SIZE, TILE_HEIGHT - 1, ti->z - TILE_HEIGHT);
			OffsetGroundSprite(0, -(int)TILE_HEIGHT);
		} else if (f == FOUNDATION_STEEP_LOWER) {
			/* one corner raised */
			OffsetGroundSprite(0, -(int)TILE_HEIGHT);
		} else {
			/* halftile foundation */
			int x_bb = (((highest_corner == CORNER_W) || (highest_corner == CORNER_S)) ? TILE_SIZE / 2 : 0);
			int y_bb = (((highest_corner == CORNER_S) || (highest_corner == CORNER_E)) ? TILE_SIZE / 2 : 0);

			AddSortableSpriteToDraw(halftile_base + highest_corner, PAL_NONE, ti->x + x_bb, ti->y + y_bb, TILE_SIZE / 2, TILE_SIZE / 2, TILE_HEIGHT - 1, ti->z + TILE_HEIGHT);
			/* Reposition ground sprite back to original position after bounding box change above. This is similar to
			 * RemapCoords() but without zoom scaling. */
			Point pt = {(y_bb - x_bb) * 2, y_bb + x_bb};
			OffsetGroundSprite(-pt.x, -pt.y);
		}
	} else {
		if (IsLeveledFoundation(f)) {
			/* leveled foundation */
			AddSortableSpriteToDraw(leveled_base + ti->tileh, PAL_NONE, ti->x, ti->y, TILE_SIZE, TILE_SIZE, TILE_HEIGHT - 1, ti->z);
			OffsetGroundSprite(0, -(int)TILE_HEIGHT);
		} else if (IsNonContinuousFoundation(f)) {
			/* halftile foundation */
			Corner halftile_corner = GetHalftileFoundationCorner(f);
			int x_bb = (((halftile_corner == CORNER_W) || (halftile_corner == CORNER_S)) ? TILE_SIZE / 2 : 0);
			int y_bb = (((halftile_corner == CORNER_S) || (halftile_corner == CORNER_E)) ? TILE_SIZE / 2 : 0);

			AddSortableSpriteToDraw(halftile_base + halftile_corner, PAL_NONE, ti->x + x_bb, ti->y + y_bb, TILE_SIZE / 2, TILE_SIZE / 2, TILE_HEIGHT - 1, ti->z);
			/* Reposition ground sprite back to original position after bounding box change above. This is similar to
			 * RemapCoords() but without zoom scaling. */
			Point pt = {(y_bb - x_bb) * 2, y_bb + x_bb};
			OffsetGroundSprite(-pt.x, -pt.y);
		} else if (IsSpecialRailFoundation(f)) {
			/* anti-zig-zag foundation */
			SpriteID spr;
			if (ti->tileh == SLOPE_NS || ti->tileh == SLOPE_EW) {
				/* half of leveled foundation under track corner */
				spr = leveled_base + SlopeWithThreeCornersRaised(GetRailFoundationCorner(f));
			} else {
				/* tile-slope = sloped along X/Y, foundation-slope = three corners raised */
				spr = inclined_base + 2 * GetRailFoundationCorner(f) + ((ti->tileh == SLOPE_SW || ti->tileh == SLOPE_NE) ? 1 : 0);
			}
			AddSortableSpriteToDraw(spr, PAL_NONE, ti->x, ti->y, TILE_SIZE, TILE_SIZE, TILE_HEIGHT - 1, ti->z);
			OffsetGroundSprite(0, 0);
		} else {
			/* inclined foundation */
			uint8_t inclined = GetHighestSlopeCorner(ti->tileh) * 2 + (f == FOUNDATION_INCLINED_Y ? 1 : 0);

			AddSortableSpriteToDraw(inclined_base + inclined, PAL_NONE, ti->x, ti->y,
				f == FOUNDATION_INCLINED_X ? TILE_SIZE : 1,
				f == FOUNDATION_INCLINED_Y ? TILE_SIZE : 1,
				TILE_HEIGHT, ti->z
			);
			OffsetGroundSprite(0, 0);
		}
		ti->z += ApplyPixelFoundationToSlope(f, ti->tileh);
	}
}

void DoClearSquare(TileIndex tile)
{
	/* If the tile can have animation and we clear it, delete it from the animated tile list. */
	if (MayAnimateTile(tile)) DeleteAnimatedTile(tile);

	MakeClear(tile, CLEAR_GRASS, _generating_world ? 3 : 0);
	MarkTileDirtyByTile(tile);
}

/**
 * Returns information about trackdirs and signal states.
 * If there is any trackbit at 'side', return all trackdirbits.
 * For TRANSPORT_ROAD, return no trackbits if there is no roadbit (of given subtype) at given side.
 * @param tile tile to get info about
 * @param mode transport type
 * @param sub_mode for TRANSPORT_ROAD, roadtypes to check
 * @param side side we are entering from, INVALID_DIAGDIR to return all trackbits
 * @return trackdirbits and other info depending on 'mode'
 */
TrackStatus GetTileTrackStatus(TileIndex tile, TransportType mode, uint sub_mode, DiagDirection side)
{
	return _tile_type_procs[GetTileType(tile)]->get_tile_track_status_proc(tile, mode, sub_mode, side);
}

/**
 * Change the owner of a tile
 * @param tile      Tile to change
 * @param old_owner Current owner of the tile
 * @param new_owner New owner of the tile
 */
void ChangeTileOwner(TileIndex tile, Owner old_owner, Owner new_owner)
{
	_tile_type_procs[GetTileType(tile)]->change_tile_owner_proc(tile, old_owner, new_owner);
}

void GetTileDesc(TileIndex tile, TileDesc *td)
{
	_tile_type_procs[GetTileType(tile)]->get_tile_desc_proc(tile, td);
}

/**
 * Has a snow line table already been loaded.
 * @return true if the table has been loaded already.
 * @ingroup SnowLineGroup
 */
bool IsSnowLineSet()
{
	return _snow_line != nullptr;
}

/**
 * Set a variable snow line, as loaded from a newgrf file.
 * @param table the 12 * 32 byte table containing the snowline for each day
 * @ingroup SnowLineGroup
 */
void SetSnowLine(uint8_t table[SNOW_LINE_MONTHS][SNOW_LINE_DAYS])
{
	_snow_line = CallocT<SnowLine>(1);
	_snow_line->lowest_value = 0xFF;
	memcpy(_snow_line->table, table, sizeof(_snow_line->table));

	for (uint i = 0; i < SNOW_LINE_MONTHS; i++) {
		for (uint j = 0; j < SNOW_LINE_DAYS; j++) {
			_snow_line->highest_value = std::max(_snow_line->highest_value, table[i][j]);
			_snow_line->lowest_value = std::min(_snow_line->lowest_value, table[i][j]);
		}
	}

	UpdateCachedSnowLine();
	UpdateCachedSnowLineBounds();
}

/**
 * Get the current snow line, either variable or static.
 * @return the snow line height.
 * @ingroup SnowLineGroup
 */
uint8_t GetSnowLineUncached()
{
	if (_snow_line == nullptr) return _settings_game.game_creation.snow_line_height;

	return _snow_line->table[CalTime::CurMonth()][CalTime::CurDay()];
}

void UpdateCachedSnowLine()
{
	_cached_snowline = GetSnowLineUncached();
}

/**
 * Cache the lowest and highest possible snow line heights, either variable or static.
 * @ingroup SnowLineGroup
 */
void UpdateCachedSnowLineBounds()
{
	_cached_highest_snowline = _snow_line == nullptr ? _settings_game.game_creation.snow_line_height : _snow_line->highest_value;
	_cached_lowest_snowline = _snow_line == nullptr ? _settings_game.game_creation.snow_line_height : _snow_line->lowest_value;

	uint snowline_range = ((_settings_game.construction.trees_around_snow_line_dynamic_range * (HighestSnowLine() - LowestSnowLine())) + 50) / 100;
	_cached_tree_placement_highest_snowline = LowestSnowLine() + snowline_range;
}

/**
 * Clear the variable snow line table and free the memory.
 * @ingroup SnowLineGroup
 */
void ClearSnowLine()
{
	free(_snow_line);
	_snow_line = nullptr;
	UpdateCachedSnowLine();
	UpdateCachedSnowLineBounds();
}

/**
 * Clear a piece of landscape
 * @param tile tile to clear
 * @param flags of operation to conduct
 * @param p1 unused
 * @param p2 unused
 * @param text unused
 * @return the cost of this operation or an error
 */
CommandCost CmdLandscapeClear(TileIndex tile, DoCommandFlag flags, uint32_t p1, uint32_t p2, const char *text)
{
	CommandCost cost(EXPENSES_CONSTRUCTION);
	bool do_clear = false;
	/* Test for stuff which results in water when cleared. Then add the cost to also clear the water. */
	if ((flags & DC_FORCE_CLEAR_TILE) && HasTileWaterClass(tile) && IsTileOnWater(tile) && !IsWaterTile(tile) && !IsCoastTile(tile)) {
		if ((flags & DC_AUTO) && GetWaterClass(tile) == WATER_CLASS_CANAL) return CommandCost(STR_ERROR_MUST_DEMOLISH_CANAL_FIRST);
		do_clear = true;
		const bool is_canal = GetWaterClass(tile) == WATER_CLASS_CANAL;
		if (!is_canal && _game_mode != GM_EDITOR && !_settings_game.construction.enable_remove_water && !(flags & DC_ALLOW_REMOVE_WATER)) return CommandCost(STR_ERROR_CAN_T_BUILD_ON_WATER);
		cost.AddCost(is_canal ? _price[PR_CLEAR_CANAL] : _price[PR_CLEAR_WATER]);
	}

	Company *c = (flags & (DC_AUTO | DC_BANKRUPT)) ? nullptr : Company::GetIfValid(_current_company);
	if (c != nullptr && (int)GB(c->clear_limit, 16, 16) < 1) {
		return CommandCost(STR_ERROR_CLEARING_LIMIT_REACHED);
	}

	if ((flags & DC_TOWN) && !MayTownModifyRoad(tile)) return CMD_ERROR;

	const ClearedObjectArea *coa = FindClearedObject(tile);

	/* If this tile was the first tile which caused object destruction, always
	 * pass it on to the tile_type_proc. That way multiple test runs and the exec run stay consistent. */
	if (coa != nullptr && coa->first_tile != tile) {
		/* If this tile belongs to an object which was already cleared via another tile, pretend it has been
		 * already removed.
		 * However, we need to check stuff, which is not the same for all object tiles. (e.g. being on water or not) */

		/* If a object is removed, it leaves either bare land or water. */
		if ((flags & DC_NO_WATER) && HasTileWaterClass(tile) && IsTileOnWater(tile)) {
			return CommandCost(STR_ERROR_CAN_T_BUILD_ON_WATER);
		}
	} else {
		cost.AddCost(_tile_type_procs[GetTileType(tile)]->clear_tile_proc(tile, flags));
	}

	if (flags & DC_EXEC) {
		if (c != nullptr) c->clear_limit -= 1 << 16;
		if (do_clear) ForceClearWaterTile(tile);
	}
	return cost;
}

/**
 * Clear a big piece of landscape
 * @param tile end tile of area dragging
 * @param flags of operation to conduct
 * @param p1 start tile of area dragging
 * @param p2 various bitstuffed data.
 *  bit      0: Whether to use the Orthogonal (0) or Diagonal (1) iterator.
 * @param text unused
 * @return the cost of this operation or an error
 */
CommandCost CmdClearArea(TileIndex tile, DoCommandFlag flags, uint32_t p1, uint32_t p2, const char *text)
{
	if (p1 >= MapSize()) return CMD_ERROR;

	Money money = GetAvailableMoneyForCommand();
	CommandCost cost(EXPENSES_CONSTRUCTION);
	CommandCost last_error = CMD_ERROR;
	bool had_success = false;

	const Company *c = (flags & (DC_AUTO | DC_BANKRUPT)) ? nullptr : Company::GetIfValid(_current_company);
	int limit = (c == nullptr ? INT32_MAX : GB(c->clear_limit, 16, 16));

	if (tile != p1) flags |= DC_FORCE_CLEAR_TILE;

	OrthogonalOrDiagonalTileIterator iter(tile, p1, HasBit(p2, 0));
	for (; *iter != INVALID_TILE; ++iter) {
		TileIndex t = *iter;
		CommandCost ret = DoCommand(t, 0, 0, flags & ~DC_EXEC, CMD_LANDSCAPE_CLEAR);
		if (ret.Failed()) {
			last_error = ret;

			/* We may not clear more tiles. */
			if (c != nullptr && GB(c->clear_limit, 16, 16) < 1) break;
			continue;
		}

		had_success = true;
		if (flags & DC_EXEC) {
			money -= ret.GetCost();
			if (ret.GetCost() > 0 && money < 0) {
				_additional_cash_required = ret.GetCost();
				return cost;
			}
			DoCommand(t, 0, 0, flags, CMD_LANDSCAPE_CLEAR);

			/* draw explosion animation...
			 * Disable explosions when game is paused. Looks silly and blocks the view. */
			if ((t == tile || t == p1) && _pause_mode == PM_UNPAUSED) {
				/* big explosion in two corners, or small explosion for single tiles */
				CreateEffectVehicleAbove(TileX(t) * TILE_SIZE + TILE_SIZE / 2, TileY(t) * TILE_SIZE + TILE_SIZE / 2, 2,
					TileX(tile) == TileX(p1) && TileY(tile) == TileY(p1) ? EV_EXPLOSION_SMALL : EV_EXPLOSION_LARGE
				);
			}
		} else {
			/* When we're at the clearing limit we better bail (unneed) testing as well. */
			if (ret.GetCost() != 0 && --limit <= 0) break;
		}
		cost.AddCost(ret);
	}

	return had_success ? cost : last_error;
}


TileIndex _cur_tileloop_tile;
TileIndex _aux_tileloop_tile;

static uint32_t GetTileLoopFeedback()
{
	/* The pseudorandom sequence of tiles is generated using a Galois linear feedback
	 * shift register (LFSR). This allows a deterministic pseudorandom ordering, but
	 * still with minimal state and fast iteration. */

	/* Maximal length LFSR feedback terms, from 12-bit (for 64x64 maps) to 28-bit (for 16kx16k maps).
	 * Extracted from http://www.ece.cmu.edu/~koopman/lfsr/ */
	static const uint32_t feedbacks[] = {
		0xD8F, 0x1296, 0x2496, 0x4357, 0x8679, 0x1030E, 0x206CD, 0x403FE, 0x807B8, 0x1004B2, 0x2006A8,
		0x4004B2, 0x800B87, 0x10004F3, 0x200072D, 0x40006AE, 0x80009E3,
	};
	static_assert(lengthof(feedbacks) == MAX_MAP_TILES_BITS - 2 * MIN_MAP_SIZE_BITS + 1);
	return feedbacks[MapLogX() + MapLogY() - 2 * MIN_MAP_SIZE_BITS];
}

static std::vector<uint> _tile_loop_counts;

void SetupTileLoopCounts()
{
	_tile_loop_counts.resize(DayLengthFactor());
	if (DayLengthFactor() == 0) return;

	uint64_t count_per_tick_fp16 = (static_cast<uint64_t>(1) << (MapLogX() + MapLogY() + TILE_UPDATE_FREQUENCY_LOG)) / DayLengthFactor();
	uint64_t accumulator = 0;
	for (uint &count : _tile_loop_counts) {
		accumulator += count_per_tick_fp16;
		count = static_cast<uint32_t>(accumulator >> 16);
		accumulator &= 0xFFFF;
	}
	if (accumulator > 0) _tile_loop_counts[0]++;
}

/**
 * Gradually iterate over all tiles on the map, calling their TileLoopProcs once every TILE_UPDATE_FREQUENCY ticks.
 */
void RunTileLoop(bool apply_day_length)
{
	/* We update every tile every TILE_UPDATE_FREQUENCY ticks, so divide the map size by 2^TILE_UPDATE_FREQUENCY_LOG = TILE_UPDATE_FREQUENCY */
	uint count;
	if (apply_day_length && DayLengthFactor() > 1) {
		count = _tile_loop_counts[TickSkipCounter()];
		if (count == 0) return;
	} else {
		count = 1 << (MapLogX() + MapLogY() - TILE_UPDATE_FREQUENCY_LOG);
	}

	PerformanceAccumulator framerate(PFE_GL_LANDSCAPE);

	const uint32_t feedback = GetTileLoopFeedback();

	TileIndex tile = _cur_tileloop_tile;
	/* The LFSR cannot have a zeroed state. */
	dbg_assert(tile != 0);

	SCOPE_INFO_FMT([&], "RunTileLoop: tile: {}x{}", TileX(tile), TileY(tile));

	/* Manually update tile 0 every TILE_UPDATE_FREQUENCY ticks - the LFSR never iterates over it itself.  */
	if (_tick_counter % TILE_UPDATE_FREQUENCY == 0) {
		_tile_type_procs[GetTileType(0)]->tile_loop_proc(0);
		count--;
	}

	while (count--) {
		/* Get the next tile in sequence using a Galois LFSR. */
		TileIndex next = (tile >> 1) ^ (-(int32_t)(tile & 1) & feedback);
		if (count > 0) {
			PREFETCH_NTA(&_m[next]);
		}

		_tile_type_procs[GetTileType(tile)]->tile_loop_proc(tile);

		tile = next;
	}

	_cur_tileloop_tile = tile;
	RecordSyncEvent(NSRE_TILE);
}

void RunAuxiliaryTileLoop()
{
	/* At day lengths <= 4, flooding is handled by main tile loop */
	if (DayLengthFactor() <= 4 || (_scaled_tick_counter % 4) != 0) return;

	PerformanceAccumulator framerate(PFE_GL_LANDSCAPE);

	const uint32_t feedback = GetTileLoopFeedback();
	uint count = 1 << (MapLogX() + MapLogY() - 8);
	TileIndex tile = _aux_tileloop_tile;

	while (count--) {
		/* Get the next tile in sequence using a Galois LFSR. */
		TileIndex next = (tile >> 1) ^ (-(int32_t)(tile & 1) & feedback);
		if (count > 0) {
			PREFETCH_NTA(&_m[next]);
		}

		if (IsFloodingTypeTile(tile) && !IsNonFloodingWaterTile(tile)) {
			FloodingBehaviour fb = GetFloodingBehaviour(tile);
			if (fb != FLOOD_NONE) TileLoopWaterFlooding(fb, tile);
		}

		tile = next;
	}

	_aux_tileloop_tile = tile;
	RecordSyncEvent(NSRE_AUX_TILE);
}

void InitializeLandscape()
{
	for (uint y = _settings_game.construction.freeform_edges ? 1 : 0; y < MapMaxY(); y++) {
		for (uint x = _settings_game.construction.freeform_edges ? 1 : 0; x < MapMaxX(); x++) {
			MakeClear(TileXY(x, y), CLEAR_GRASS, 3);
			SetTileHeight(TileXY(x, y), 0);
			SetTropicZone(TileXY(x, y), TROPICZONE_NORMAL);
			ClearBridgeMiddle(TileXY(x, y));
		}
	}

	for (uint x = 0; x < MapSizeX(); x++) MakeVoid(TileXY(x, MapMaxY()));
	for (uint y = 0; y < MapSizeY(); y++) MakeVoid(TileXY(MapMaxX(), y));
}

static const uint8_t _genterrain_tbl_1[5] = { 10, 22, 33, 37, 4  };
static const uint8_t _genterrain_tbl_2[5] = {  0,  0,  0,  0, 33 };

static void GenerateTerrain(int type, uint flag)
{
	uint32_t r = Random();

	/* Choose one of the templates from the graphics file. */
	const Sprite *templ = GetSprite((((r >> 24) * _genterrain_tbl_1[type]) >> 8) + _genterrain_tbl_2[type] + SPR_MAPGEN_BEGIN, SpriteType::MapGen, 0);
	if (templ == nullptr) UserError("Map generator sprites could not be loaded");

	/* Chose a random location to apply the template to. */
	uint x = r & MapMaxX();
	uint y = (r >> MapLogX()) & MapMaxY();

	/* Make sure the template is not too close to the upper edges; bottom edges are checked later. */
	uint edge_distance = 1 + (_settings_game.construction.freeform_edges ? 1 : 0);
	if (x <= edge_distance || y <= edge_distance) return;

	DiagDirection direction = (DiagDirection)GB(r, 22, 2);
	uint w = templ->width;
	uint h = templ->height;

	if (DiagDirToAxis(direction) == AXIS_Y) Swap(w, h);

	const uint8_t *p = templ->data;

	if ((flag & 4) != 0) {
		/* This is only executed in secondary/tertiary loops to generate the terrain for arctic and tropic.
		 * It prevents the templates to be applied to certain parts of the map based on the flags, thus
		 * creating regions with different elevations/topography. */
		uint xw = x * MapSizeY();
		uint yw = y * MapSizeX();
		uint bias = (MapSizeX() + MapSizeY()) * 16;

		switch (flag & 3) {
			default: NOT_REACHED();
			case 0:
				if (xw + yw > MapSize() - bias) return;
				break;

			case 1:
				if (yw < xw + bias) return;
				break;

			case 2:
				if (xw + yw < MapSize() + bias) return;
				break;

			case 3:
				if (xw < yw + bias) return;
				break;
		}
	}

	/* Ensure the template does not overflow at the bottom edges of the map; upper edges were checked before. */
	if (x + w >= MapMaxX()) return;
	if (y + h >= MapMaxY()) return;

	TileIndex tile = TileXY(x, y);

	/* Get the template and overlay in a particular direction over the map's height from the given
	 * origin point (tile), and update the map's height everywhere where the height from the template
	 * is higher than the height of the map. In other words, this only raises the tile heights. */
	switch (direction) {
		default: NOT_REACHED();
		case DIAGDIR_NE:
			do {
				TileIndex tile_cur = tile;

				for (uint w_cur = w; w_cur != 0; --w_cur) {
					if (GB(*p, 0, 4) >= TileHeight(tile_cur)) SetTileHeight(tile_cur, GB(*p, 0, 4));
					p++;
					tile_cur++;
				}
				tile += TileDiffXY(0, 1);
			} while (--h != 0);
			break;

		case DIAGDIR_SE:
			do {
				TileIndex tile_cur = tile;

				for (uint h_cur = h; h_cur != 0; --h_cur) {
					if (GB(*p, 0, 4) >= TileHeight(tile_cur)) SetTileHeight(tile_cur, GB(*p, 0, 4));
					p++;
					tile_cur += TileDiffXY(0, 1);
				}
				tile += TileDiffXY(1, 0);
			} while (--w != 0);
			break;

		case DIAGDIR_SW:
			tile += TileDiffXY(w - 1, 0);
			do {
				TileIndex tile_cur = tile;

				for (uint w_cur = w; w_cur != 0; --w_cur) {
					if (GB(*p, 0, 4) >= TileHeight(tile_cur)) SetTileHeight(tile_cur, GB(*p, 0, 4));
					p++;
					tile_cur--;
				}
				tile += TileDiffXY(0, 1);
			} while (--h != 0);
			break;

		case DIAGDIR_NW:
			tile += TileDiffXY(0, h - 1);
			do {
				TileIndex tile_cur = tile;

				for (uint h_cur = h; h_cur != 0; --h_cur) {
					if (GB(*p, 0, 4) >= TileHeight(tile_cur)) SetTileHeight(tile_cur, GB(*p, 0, 4));
					p++;
					tile_cur -= TileDiffXY(0, 1);
				}
				tile += TileDiffXY(1, 0);
			} while (--w != 0);
			break;
	}
}


#include "table/genland.h"

static std::pair<const Rect16 *, const Rect16 *> GetDesertOrRainforestData()
{
	switch (_settings_game.game_creation.coast_tropics_width) {
		case 0:
			return { _make_desert_or_rainforest_data, endof(_make_desert_or_rainforest_data) };
		case 1:
			return { _make_desert_or_rainforest_data_medium, endof(_make_desert_or_rainforest_data_medium) };
		case 2:
			return { _make_desert_or_rainforest_data_large, endof(_make_desert_or_rainforest_data_large) };
		case 3:
			return { _make_desert_or_rainforest_data_extralarge, endof(_make_desert_or_rainforest_data_extralarge) };
		default:
			NOT_REACHED();
	}
}

template <typename F>
bool DesertOrRainforestProcessTiles(const std::pair<const Rect16 *, const Rect16 *> desert_rainforest_data, TileIndex tile, F handle_tile)
{
	for (const Rect16 *data = desert_rainforest_data.first; data != desert_rainforest_data.second; ++data) {
		const Rect16 r = *data;
		for (int16_t x = r.left; x <= r.right; x++) {
			for (int16_t y = r.top; y <= r.bottom; y++) {
				TileIndex t = AddTileIndexDiffCWrap(tile, { x, y });
				if (handle_tile(t)) return false;
			}
		}
	}
	return true;
}

static void CreateDesertOrRainForest(uint desert_tropic_line)
{
	uint update_freq = MapSize() / 4;

	const std::pair<const Rect16 *, const Rect16 *> desert_rainforest_data = GetDesertOrRainforestData();

	for (TileIndex tile = 0; tile != MapSize(); ++tile) {
		if ((tile % update_freq) == 0) IncreaseGeneratingWorldProgress(GWP_LANDSCAPE);

		if (!IsValidTile(tile)) continue;

		bool ok = DesertOrRainforestProcessTiles(desert_rainforest_data, tile, [&](TileIndex t) -> bool {
			return (t != INVALID_TILE && (TileHeight(t) >= desert_tropic_line || IsTileType(t, MP_WATER)));
		});
		if (ok) {
			SetTropicZone(tile, TROPICZONE_DESERT);
		}
	}

	for (uint i = 0; i != TILE_UPDATE_FREQUENCY; i++) {
		if ((i % 64) == 0) IncreaseGeneratingWorldProgress(GWP_LANDSCAPE);

		RunTileLoop();
	}

	for (TileIndex tile = 0; tile != MapSize(); ++tile) {
		if ((tile % update_freq) == 0) IncreaseGeneratingWorldProgress(GWP_LANDSCAPE);

		if (!IsValidTile(tile)) continue;

		bool ok = DesertOrRainforestProcessTiles(desert_rainforest_data, tile, [&](TileIndex t) -> bool {
			return (t != INVALID_TILE && IsTileType(t, MP_CLEAR) && IsClearGround(t, CLEAR_DESERT));
		});
		if (ok) {
			SetTropicZone(tile, TROPICZONE_RAINFOREST);
		}
	}
}

/**
 * Find the spring of a river.
 * @param tile The tile to consider for being the spring.
 * @return True iff it is suitable as a spring.
 */
static bool FindSpring(TileIndex tile, void *)
{
	int reference_height;
	if (!IsTileFlat(tile, &reference_height) || IsWaterTile(tile)) return false;

	/* In the tropics rivers start in the rainforest. */
	if (_settings_game.game_creation.landscape == LT_TROPIC && GetTropicZone(tile) != TROPICZONE_RAINFOREST && !_settings_game.game_creation.lakes_allowed_in_deserts) return false;

	/* Are there enough higher tiles to warrant a 'spring'? */
	uint num = 0;
	for (int dx = -1; dx <= 1; dx++) {
		for (int dy = -1; dy <= 1; dy++) {
			TileIndex t = TileAddWrap(tile, dx, dy);
			if (t != INVALID_TILE && GetTileMaxZ(t) > reference_height) num++;
		}
	}

	if (num < 4) return false;

<<<<<<< HEAD
	if (_settings_game.game_creation.rivers_top_of_hill) {
		/* Are we near the top of a hill? */
		for (int dx = -16; dx <= 16; dx++) {
			for (int dy = -16; dy <= 16; dy++) {
				TileIndex t = TileAddWrap(tile, dx, dy);
				if (t != INVALID_TILE && GetTileMaxZ(t) > referenceHeight + 2) return false;
			}
=======
	/* Are we near the top of a hill? */
	for (int dx = -16; dx <= 16; dx++) {
		for (int dy = -16; dy <= 16; dy++) {
			TileIndex t = TileAddWrap(tile, dx, dy);
			if (t != INVALID_TILE && GetTileMaxZ(t) > reference_height + 2) return false;
>>>>>>> b653f875
		}
	}

	return true;
}

struct MakeLakeData {
	TileIndex centre;            ///< Lake centre tile
	uint height;                 ///< Lake height
	int max_distance;            ///< Max radius
	int secondary_axis_scale;    ///< Multiplier for ellipse narrow axis, 16 bit fixed point
	int sin_fp;                  ///< sin of ellipse rotation angle, 16 bit fixed point
	int cos_fp;                  ///< cos of ellipse rotation angle, 16 bit fixed point
};

/**
 * Make a connected lake; fill all tiles in the circular tile search that are connected.
 * @param tile The tile to consider for lake making.
 * @param user_data The height of the lake.
 * @return Always false, so it continues searching.
 */
static bool MakeLake(TileIndex tile, void *user_data)
{
<<<<<<< HEAD
	const MakeLakeData *data = (const MakeLakeData *)user_data;
	if (!IsValidTile(tile) || TileHeight(tile) != data->height || !IsTileFlat(tile)) return false;
	if (_settings_game.game_creation.landscape == LT_TROPIC && GetTropicZone(tile) == TROPICZONE_DESERT && !_settings_game.game_creation.lakes_allowed_in_deserts) return false;

	/* Offset from centre tile */
	const int64_t x_delta = (int)TileX(tile) - (int)TileX(data->centre);
	const int64_t y_delta = (int)TileY(tile) - (int)TileY(data->centre);

	/* Rotate to new coordinate system */
	const int64_t a_delta = (x_delta * data->cos_fp + y_delta * data->sin_fp) >> 8;
	const int64_t b_delta = (-x_delta * data->sin_fp + y_delta * data->cos_fp) >> 8;

	int max_distance = data->max_distance;
	if (max_distance >= 6) {
		/* Vary radius a bit for larger lakes */
		uint coord = (std::abs(x_delta) > std::abs(y_delta)) ? TileY(tile) : TileX(tile);
		static const int8_t offset_fuzz[4] = { 0, 1, 0, -1 };
		max_distance += offset_fuzz[(coord / 3) & 3];
	}

	/* Check if inside ellipse */
	if ((a_delta * a_delta) + ((data->secondary_axis_scale * b_delta * b_delta) >> 16) > ((int64_t)(max_distance * max_distance) << 16)) return false;

	for (DiagDirection d = DIAGDIR_BEGIN; d < DIAGDIR_END; d++) {
		TileIndex t2 = tile + TileOffsByDiagDir(d);
		if (IsWaterTile(t2)) {
			MakeRiver(tile, Random());
			MarkTileDirtyByTile(tile);
			/* Remove desert directly around the river tile. */
			IterateCurvedCircularTileArea(tile, _settings_game.game_creation.lake_tropics_width, RiverModifyDesertZone, nullptr);
=======
	uint height_lake = *(uint*)user_data;
	if (!IsValidTile(tile) || TileHeight(tile) != height_lake || !IsTileFlat(tile)) return false;
	if (_settings_game.game_creation.landscape == LT_TROPIC && GetTropicZone(tile) == TROPICZONE_DESERT) return false;

	for (DiagDirection d = DIAGDIR_BEGIN; d < DIAGDIR_END; d++) {
		TileIndex t = tile + TileOffsByDiagDir(d);
		if (IsWaterTile(t)) {
			MakeRiverAndModifyDesertZoneAround(tile);
>>>>>>> b653f875
			return false;
		}
	}

	return false;
}

/**
<<<<<<< HEAD
=======
 * Widen a river by expanding into adjacent tiles via circular tile search.
 * @param tile The tile to try expanding the river into.
 * @param user_data The tile to try surrounding the river around.
 * @return Always false, so it continues searching.
 */
static bool RiverMakeWider(TileIndex tile, void *user_data)
{
	/* Don't expand into void tiles. */
	if (!IsValidTile(tile)) return false;

	/* If the tile is already sea or river, don't expand. */
	if (IsWaterTile(tile)) return false;

	/* If the tile is at height 0 after terraforming but the ocean hasn't flooded yet, don't build river. */
	if (GetTileMaxZ(tile) == 0) return false;

	TileIndex origin_tile = *(TileIndex *)user_data;
	Slope cur_slope = GetTileSlope(tile);
	Slope desired_slope = GetTileSlope(origin_tile); // Initialize matching the origin tile as a shortcut if no terraforming is needed.

	/* Never flow uphill. */
	if (GetTileMaxZ(tile) > GetTileMaxZ(origin_tile)) return false;

	/* If the new tile can't hold a river tile, try terraforming. */
	if (!IsTileFlat(tile) && !IsInclinedSlope(cur_slope)) {
		/* Don't try to terraform steep slopes. */
		if (IsSteepSlope(cur_slope)) return false;

		bool flat_river_found = false;
		bool sloped_river_found = false;

		/* There are two common possibilities:
		 * 1. River flat, adjacent tile has one corner lowered.
		 * 2. River descending, adjacent tile has either one or three corners raised.
		 */

		/* First, determine the desired slope based on adjacent river tiles. This doesn't necessarily match the origin tile for the CircularTileSearch. */
		for (DiagDirection d = DIAGDIR_BEGIN; d < DIAGDIR_END; d++) {
			TileIndex other_tile = TileAddByDiagDir(tile, d);
			Slope other_slope = GetTileSlope(other_tile);

			/* Only consider river tiles. */
			if (IsWaterTile(other_tile) && IsRiver(other_tile)) {
				/* If the adjacent river tile flows downhill, we need to check where we are relative to the slope. */
				if (IsInclinedSlope(other_slope) && GetTileMaxZ(tile) == GetTileMaxZ(other_tile)) {
					/* Check for a parallel slope. If we don't find one, we're above or below the slope instead. */
					if (GetInclinedSlopeDirection(other_slope) == ChangeDiagDir(d, DIAGDIRDIFF_90RIGHT) ||
							GetInclinedSlopeDirection(other_slope) == ChangeDiagDir(d, DIAGDIRDIFF_90LEFT)) {
						desired_slope = other_slope;
						sloped_river_found = true;
						break;
					}
				}
				/* If we find an adjacent river tile, remember it. We'll terraform to match it later if we don't find a slope. */
				if (IsTileFlat(other_tile)) flat_river_found = true;
			}
		}
		/* We didn't find either an inclined or flat river, so we're climbing the wrong slope. Bail out. */
		if (!sloped_river_found && !flat_river_found) return false;

		/* We didn't find an inclined river, but there is a flat river. */
		if (!sloped_river_found && flat_river_found) desired_slope = SLOPE_FLAT;

		/* Now that we know the desired slope, it's time to terraform! */

		/* If the river is flat and the adjacent tile has one corner lowered, we want to raise it. */
		if (desired_slope == SLOPE_FLAT && IsSlopeWithThreeCornersRaised(cur_slope)) {
			/* Make sure we're not affecting an existing river slope tile. */
			for (DiagDirection d = DIAGDIR_BEGIN; d < DIAGDIR_END; d++) {
				TileIndex other_tile = TileAddByDiagDir(tile, d);
				if (IsInclinedSlope(GetTileSlope(other_tile)) && IsWaterTile(other_tile)) return false;
			}
			Command<CMD_TERRAFORM_LAND>::Do(DC_EXEC | DC_AUTO, tile, ComplementSlope(cur_slope), true);

		/* If the river is descending and the adjacent tile has either one or three corners raised, we want to make it match the slope. */
		} else if (IsInclinedSlope(desired_slope)) {
			/* Don't break existing flat river tiles by terraforming under them. */
			DiagDirection river_direction = ReverseDiagDir(GetInclinedSlopeDirection(desired_slope));

			for (DiagDirDiff d = DIAGDIRDIFF_BEGIN; d < DIAGDIRDIFF_END; d++) {
				/* We don't care about downstream or upstream tiles, just the riverbanks. */
				if (d == DIAGDIRDIFF_SAME || d == DIAGDIRDIFF_REVERSE) continue;

				TileIndex other_tile = (TileAddByDiagDir(tile, ChangeDiagDir(river_direction, d)));
				if (IsWaterTile(other_tile) && IsRiver(other_tile) && IsTileFlat(other_tile)) return false;
			}

			/* Get the corners which are different between the current and desired slope. */
			Slope to_change = cur_slope ^ desired_slope;

			/* Lower unwanted corners first. If only one corner is raised, no corners need lowering. */
			if (!IsSlopeWithOneCornerRaised(cur_slope)) {
				to_change = to_change & ComplementSlope(desired_slope);
				Command<CMD_TERRAFORM_LAND>::Do(DC_EXEC | DC_AUTO, tile, to_change, false);
			}

			/* Now check the match and raise any corners needed. */
			cur_slope = GetTileSlope(tile);
			if (cur_slope != desired_slope && IsSlopeWithOneCornerRaised(cur_slope)) {
				to_change = cur_slope ^ desired_slope;
				Command<CMD_TERRAFORM_LAND>::Do(DC_EXEC | DC_AUTO, tile, to_change, true);
			}
		}
		/* Update cur_slope after possibly terraforming. */
		cur_slope = GetTileSlope(tile);
	}

	/* Sloped rivers need water both upstream and downstream. */
	if (IsInclinedSlope(cur_slope)) {
		DiagDirection slope_direction = GetInclinedSlopeDirection(cur_slope);

		TileIndex upstream_tile = TileAddByDiagDir(tile, slope_direction);
		TileIndex downstream_tile = TileAddByDiagDir(tile, ReverseDiagDir(slope_direction));

		/* Don't look outside the map. */
		if (!IsValidTile(upstream_tile) || !IsValidTile(downstream_tile)) return false;

		/* Downstream might be new ocean created by our terraforming, and it hasn't flooded yet. */
		bool downstream_is_ocean = GetTileZ(downstream_tile) == 0 && (GetTileSlope(downstream_tile) == SLOPE_FLAT || IsSlopeWithOneCornerRaised(GetTileSlope(downstream_tile)));

		/* If downstream is dry, flat, and not ocean, try making it a river tile. */
		if (!IsWaterTile(downstream_tile) && !downstream_is_ocean) {
			/* If the tile upstream isn't flat, don't bother. */
			if (GetTileSlope(downstream_tile) != SLOPE_FLAT) return false;

			MakeRiverAndModifyDesertZoneAround(downstream_tile);
		}

		/* If upstream is dry and flat, try making it a river tile. */
		if (!IsWaterTile(upstream_tile)) {
			/* If the tile upstream isn't flat, don't bother. */
			if (GetTileSlope(upstream_tile) != SLOPE_FLAT) return false;

			MakeRiverAndModifyDesertZoneAround(upstream_tile);
		}
	}

	/* If the tile slope matches the desired slope, add a river tile. */
	if (cur_slope == desired_slope) {
		MakeRiverAndModifyDesertZoneAround(tile);
	}

	/* Always return false to keep searching. */
	return false;
}

/**
>>>>>>> b653f875
 * Check whether a river at begin could (logically) flow down to end.
 * @param begin The origin of the flow.
 * @param end The destination of the flow.
 * @return True iff the water can be flowing down.
 */
static bool FlowsDown(TileIndex begin, TileIndex end)
{
	dbg_assert(DistanceManhattan(begin, end) == 1);

	auto [slope_begin, height_begin] = GetTileSlopeZ(begin);
	auto [slope_end, height_end] = GetTileSlopeZ(end);

	return height_end <= height_begin &&
			/* Slope either is inclined or flat; rivers don't support other slopes. */
			(slope_end == SLOPE_FLAT || IsInclinedSlope(slope_end)) &&
			/* Slope continues, then it must be lower... or either end must be flat. */
			((slope_end == slope_begin && height_end < height_begin) || slope_end == SLOPE_FLAT || slope_begin == SLOPE_FLAT);
}

/* AyStar callback for checking whether we reached our destination. */
static AyStarStatus River_EndNodeCheck(const AyStar *aystar, const OpenListNode *current)
{
	return current->path.node.tile == *(TileIndex*)aystar->user_target ? AyStarStatus::FoundEndNode : AyStarStatus::Done;
}

/* AyStar callback for getting the cost of the current node. */
static int32_t River_CalculateG(AyStar *aystar, AyStarNode *current, OpenListNode *parent)
{
	return 1 + RandomRange(_settings_game.game_creation.river_route_random);
}

/* AyStar callback for getting the estimated cost to the destination. */
static int32_t River_CalculateH(AyStar *aystar, AyStarNode *current, OpenListNode *parent)
{
	return DistanceManhattan(*(TileIndex*)aystar->user_target, current->tile);
}

/* AyStar callback for getting the neighbouring nodes of the given node. */
static void River_GetNeighbours(AyStar *aystar, OpenListNode *current)
{
	TileIndex tile = current->path.node.tile;

	aystar->num_neighbours = 0;
	for (DiagDirection d = DIAGDIR_BEGIN; d < DIAGDIR_END; d++) {
<<<<<<< HEAD
		TileIndex t2 = tile + TileOffsByDiagDir(d);
		if (IsValidTile(t2) && FlowsDown(tile, t2)) {
			aystar->neighbours[aystar->num_neighbours].tile = t2;
			aystar->neighbours[aystar->num_neighbours].direction = INVALID_TRACKDIR;
			aystar->num_neighbours++;
=======
		TileIndex t = tile + TileOffsByDiagDir(d);
		if (IsValidTile(t) && FlowsDown(tile, t)) {
			auto &neighbour = aystar->neighbours.emplace_back();
			neighbour.tile = t;
			neighbour.td = INVALID_TRACKDIR;
>>>>>>> b653f875
		}
	}
}

/** Callback to widen a river tile. */
static bool RiverMakeWider(TileIndex tile, void *data)
{
	if (IsValidTile(tile) && !IsWaterTile(tile) && GetTileSlope(tile) == GetTileSlope(*(TileIndex *)data)) {
		MakeRiver(tile, Random());
		/* Remove desert directly around the river tile. */

		MarkTileDirtyByTile(tile);
		IterateCurvedCircularTileArea(tile, _settings_game.game_creation.river_tropics_width, RiverModifyDesertZone, nullptr);
	}
	return false;
}

/* AyStar callback when an route has been found. */
static void River_FoundEndNode(AyStar *aystar, OpenListNode *current)
{
	for (PathNode *path = &current->path; path != nullptr; path = path->parent) {
		TileIndex tile = path->node.tile;
		if (!IsWaterTile(tile)) {
			MakeRiver(tile, Random());

			// Widen river depending on how far we are away from the source.
			const uint current_river_length = DistanceManhattan(_current_spring, path->node.tile);
			const uint long_river_length = _settings_game.game_creation.min_river_length * 4;
			const uint radius = std::min(3u, (current_river_length / (long_river_length / 3u)) + 1u);

			MarkTileDirtyByTile(tile);

			if (_settings_game.game_creation.land_generator != LG_ORIGINAL && _is_main_river && (radius > 1)) {
				CircularTileSearch(&tile, radius + RandomRange(1), RiverMakeWider, (void *)&path->node.tile);
			} else {
				/* Remove desert directly around the river tile. */
				IterateCurvedCircularTileArea(tile, _settings_game.game_creation.river_tropics_width, RiverModifyDesertZone, nullptr);
			}
		}
	}
}

static const uint RIVER_HASH_SIZE = 8; ///< The number of bits the hash for river finding should have.

/**
 * Actually build the river between the begin and end tiles using AyStar.
 * @param begin The begin of the river.
 * @param end The end of the river.
 */
static void BuildRiver(TileIndex begin, TileIndex end)
{
	AyStar finder = {};
	finder.CalculateG = River_CalculateG;
	finder.CalculateH = River_CalculateH;
	finder.GetNeighbours = River_GetNeighbours;
	finder.EndNodeCheck = River_EndNodeCheck;
	finder.FoundEndNode = River_FoundEndNode;
	finder.user_target = &end;
	finder.max_search_nodes = 100 * AYSTAR_DEF_MAX_SEARCH_NODES;

	finder.Init(1 << RIVER_HASH_SIZE);

	AyStarNode start;
	start.tile = begin;
	start.direction = INVALID_TRACKDIR;
	finder.AddStartNode(&start, 0);
	finder.Main();
	finder.Free();
}

/**
 * Try to flow the river down from a given begin.
 * @param spring The springing point of the river.
 * @param begin  The begin point we are looking from; somewhere down hill from the spring.
 * @param min_river_length The minimum length for the river.
 * @return True iff a river could/has been built, otherwise false.
 */
static bool FlowRiver(TileIndex spring, TileIndex begin, uint min_river_length)
{
<<<<<<< HEAD
#	define SET_MARK(x) marks.insert(x)
#	define IS_MARKED(x) (marks.find(x) != marks.end())

	uint height = TileHeight(begin);
=======
	uint height_begin = TileHeight(begin);

>>>>>>> b653f875
	if (IsWaterTile(begin)) {
		if (GetTileZ(begin) == 0) {
			_is_main_river = true;
		}

		return DistanceManhattan(spring, begin) > min_river_length;
	}

<<<<<<< HEAD
	btree::btree_set<TileIndex> marks;
	SET_MARK(begin);
=======
	std::set<TileIndex> marks;
	marks.insert(begin);
>>>>>>> b653f875

	/* Breadth first search for the closest tile we can flow down to. */
	ring_buffer<TileIndex> queue;
	queue.push_back(begin);

	bool found = false;
	uint count = 0; // Number of tiles considered; to be used for lake location guessing.
	TileIndex end;
	do {
		end = queue.front();
		queue.pop_front();

		uint height_end = TileHeight(end);
		if (IsTileFlat(end) && (height_end < height_begin || (height_end == height_begin && IsWaterTile(end)))) {
			found = true;
			break;
		}

		for (DiagDirection d = DIAGDIR_BEGIN; d < DIAGDIR_END; d++) {
			TileIndex t = end + TileOffsByDiagDir(d);
			if (IsValidTile(t) && !marks.contains(t) && FlowsDown(end, t)) {
				marks.insert(t);
				count++;
				queue.push_back(t);
			}
		}
	} while (!queue.empty());

	if (found) {
		/* Flow further down hill. */
		found = FlowRiver(spring, end, min_river_length);
	} else if (count > 32 && _settings_game.game_creation.lake_size != 0) {
		/* Maybe we can make a lake. Find the Nth of the considered tiles. */
<<<<<<< HEAD
		TileIndex lakeCenter = 0;
		int i = RandomRange(count - 1) + 1;
		btree::btree_set<TileIndex>::const_iterator cit = marks.begin();
		while (--i) cit++;
		lakeCenter = *cit;
=======
		std::set<TileIndex>::const_iterator cit = marks.cbegin();
		std::advance(cit, RandomRange(count - 1));
		TileIndex lake_centre = *cit;
>>>>>>> b653f875

		if (IsValidTile(lake_centre) &&
				/* A river, or lake, can only be built on flat slopes. */
				IsTileFlat(lake_centre) &&
				/* We want the lake to be built at the height of the river. */
				TileHeight(begin) == TileHeight(lake_centre) &&
				/* We don't want the lake at the entry of the valley. */
				lake_centre != begin &&
				/* We don't want lakes in the desert. */
<<<<<<< HEAD
				(_settings_game.game_creation.landscape != LT_TROPIC || _settings_game.game_creation.lakes_allowed_in_deserts || GetTropicZone(lakeCenter) != TROPICZONE_DESERT) &&
				/* We only want a lake if the river is long enough. */
				DistanceManhattan(spring, lakeCenter) > min_river_length) {
			end = lakeCenter;
			MakeRiver(lakeCenter, Random());
			MarkTileDirtyByTile(lakeCenter);
			/* Remove desert directly around the river tile. */
			IterateCurvedCircularTileArea(lakeCenter, _settings_game.game_creation.river_tropics_width, RiverModifyDesertZone, nullptr);

			// Setting lake size +- 25%
			const auto random_percentage = 75 + RandomRange(50);
			const uint range = ((_settings_game.game_creation.lake_size * random_percentage) / 100) + 3;

			MakeLakeData data;
			data.centre = lakeCenter;
			data.height = height;
			data.max_distance = range / 2;

			/* Square of ratio of ellipse dimensions: 1 to 5 (16 bit fixed point) */
			data.secondary_axis_scale = (1 << 16) + RandomRange(1 << 18);

			/* Range from -1 to 1 (16 bit fixed point) */
			data.sin_fp = RandomRange(1 << 17) - (1 << 16);

			/* sin^2 + cos^2 = 1 */
			data.cos_fp = IntSqrt64(((int64_t)1 << 32) - ((int64_t)data.sin_fp * (int64_t)data.sin_fp));

			CircularTileSearch(&lakeCenter, range, MakeLake, &data);
			/* Call the search a second time so artefacts from going circular in one direction get (mostly) hidden. */
			lakeCenter = end;
			CircularTileSearch(&lakeCenter, range, MakeLake, &data);
=======
				(_settings_game.game_creation.landscape != LT_TROPIC || GetTropicZone(lake_centre) != TROPICZONE_DESERT) &&
				/* We only want a lake if the river is long enough. */
				DistanceManhattan(spring, lake_centre) > min_river_length) {
			end = lake_centre;
			MakeRiverAndModifyDesertZoneAround(lake_centre);
			uint range = RandomRange(8) + 3;
			CircularTileSearch(&lake_centre, range, MakeLake, &height_begin);
			/* Call the search a second time so artefacts from going circular in one direction get (mostly) hidden. */
			lake_centre = end;
			CircularTileSearch(&lake_centre, range, MakeLake, &height_begin);
>>>>>>> b653f875
			found = true;
		}
	}

	marks.clear();
	if (found) BuildRiver(begin, end);
	return found;
}

/**
 * Actually (try to) create some rivers.
 */
static void CreateRivers()
{
	int amount = _settings_game.game_creation.amount_of_rivers;
	if (amount == 0) return;

	uint wells = ScaleByMapSize(4 << _settings_game.game_creation.amount_of_rivers);
	const uint num_short_rivers = wells - std::max(1u, wells / 10);
	SetGeneratingWorldProgress(GWP_RIVER, wells + TILE_UPDATE_FREQUENCY / 64); // Include the tile loop calls below.

	for (; wells > num_short_rivers; wells--) {
		IncreaseGeneratingWorldProgress(GWP_RIVER);
		for (int tries = 0; tries < 128; tries++) {
			TileIndex t = RandomTile();
			if (!CircularTileSearch(&t, 8, FindSpring, nullptr)) continue;
			_current_spring = t;
			_is_main_river = false;
			if (FlowRiver(t, t, _settings_game.game_creation.min_river_length * 4)) break;
		}
	}

	for (; wells != 0; wells--) {
		IncreaseGeneratingWorldProgress(GWP_RIVER);
		for (int tries = 0; tries < 128; tries++) {
			TileIndex t = RandomTile();
			if (!CircularTileSearch(&t, 8, FindSpring, nullptr)) continue;
			_current_spring = t;
			_is_main_river = false;
			if (FlowRiver(t, t, _settings_game.game_creation.min_river_length)) break;
		}
	}

	/* Widening rivers may have left some tiles requiring to be watered. */
	ConvertGroundTilesIntoWaterTiles();

	/* Run tile loop to update the ground density. */
	for (uint i = 0; i != TILE_UPDATE_FREQUENCY; i++) {
		if (i % 64 == 0) IncreaseGeneratingWorldProgress(GWP_RIVER);
		RunTileLoop();
	}
}

/**
 * Calculate what height would be needed to cover N% of the landmass.
 *
 * The function allows both snow and desert/tropic line to be calculated. It
 * tries to find the closest height which covers N% of the landmass; it can
 * be below or above it.
 *
 * Tropic has a mechanism where water and tropic tiles in mountains grow
 * inside the desert. To better approximate the requested coverage, this is
 * taken into account via an edge histogram, which tells how many neighbouring
 * tiles are lower than the tiles of that height. The multiplier indicates how
 * severe this has to be taken into account.
 *
 * @param coverage A value between 0 and 100 indicating a percentage of landmass that should be covered.
 * @param edge_multiplier How much effect neighbouring tiles that are of a lower height level have on the score.
 * @return The estimated best height to use to cover N% of the landmass.
 */
static uint CalculateCoverageLine(uint coverage, uint edge_multiplier)
{
	const DiagDirection neighbour_dir[] = {
		DIAGDIR_NE,
		DIAGDIR_SE,
		DIAGDIR_SW,
		DIAGDIR_NW,
	};

	/* Histogram of how many tiles per height level exist. */
	std::array<int, MAX_TILE_HEIGHT + 1> histogram = {};
	/* Histogram of how many neighbour tiles are lower than the tiles of the height level. */
	std::array<int, MAX_TILE_HEIGHT + 1> edge_histogram = {};

	/* Build a histogram of the map height. */
	for (TileIndex tile = 0; tile < MapSize(); tile++) {
		uint h = TileHeight(tile);
		histogram[h]++;

		if (edge_multiplier != 0) {
			/* Check if any of our neighbours is below us. */
			for (auto dir : neighbour_dir) {
				TileIndex neighbour_tile = AddTileIndexDiffCWrap(tile, TileIndexDiffCByDiagDir(dir));
				if (IsValidTile(neighbour_tile) && TileHeight(neighbour_tile) < h) {
					edge_histogram[h]++;
				}
			}
		}
	}

	/* The amount of land we have is the map size minus the first (sea) layer. */
	uint land_tiles = MapSize() - histogram[0];
	int best_score = land_tiles;

	/* Our goal is the coverage amount of the land-mass. */
	int goal_tiles = land_tiles * coverage / 100;

	/* We scan from top to bottom. */
	uint h = MAX_TILE_HEIGHT;
	uint best_h = h;

	int current_tiles = 0;
	for (; h > 0; h--) {
		current_tiles += histogram[h];
		int current_score = goal_tiles - current_tiles;

		/* Tropic grows from water and mountains into the desert. This is a
		 * great visual, but it also means we* need to take into account how
		 * much less desert tiles are being created if we are on this
		 * height-level. We estimate this based on how many neighbouring
		 * tiles are below us for a given length, assuming that is where
		 * tropic is growing from.
		 */
		if (edge_multiplier != 0 && h > 1) {
			/* From water tropic tiles grow for a few tiles land inward. */
			current_score -= edge_histogram[1] * edge_multiplier;
			/* Tropic tiles grow into the desert for a few tiles. */
			current_score -= edge_histogram[h] * edge_multiplier;
		}

		if (std::abs(current_score) < std::abs(best_score)) {
			best_score = current_score;
			best_h = h;
		}

		/* Always scan all height-levels, as h == 1 might give a better
		 * score than any before. This is true for example with 0% desert
		 * coverage. */
	}

	return best_h;
}

/**
 * Calculate the line from which snow begins.
 */
static void CalculateSnowLine()
{
	if (_settings_game.game_creation.climate_threshold_mode == 0) {
		/* We do not have snow sprites on coastal tiles, so never allow "1" as height. */
		_settings_game.game_creation.snow_line_height = std::max(CalculateCoverageLine(_settings_game.game_creation.snow_coverage, 0), 2u);
	}
	UpdateCachedSnowLine();
	UpdateCachedSnowLineBounds();
}

/**
 * Calculate the line (in height) between desert and tropic.
 * @return The height of the line between desert and tropic.
 */
static uint8_t CalculateDesertLine()
{
	if (_settings_game.game_creation.climate_threshold_mode != 0) return _settings_game.game_creation.rainforest_line_height;

	/* CalculateCoverageLine() runs from top to bottom, so we need to invert the coverage. */
	return CalculateCoverageLine(100 - _settings_game.game_creation.desert_coverage, 4);
}

bool GenerateLandscape(uint8_t mode)
{
	/* Number of steps of landscape generation */
	static constexpr uint GLS_HEIGHTMAP = 3; ///< Loading a heightmap
	static constexpr uint GLS_TERRAGENESIS = 5; ///< Terragenesis generator
	static constexpr uint GLS_ORIGINAL = 2; ///< Original generator
	static constexpr uint GLS_TROPIC = 12; ///< Extra steps needed for tropic landscape
	static constexpr uint GLS_OTHER = 0; ///< Extra steps for other landscapes
	uint steps = (_settings_game.game_creation.landscape == LT_TROPIC) ? GLS_TROPIC : GLS_OTHER;

	if (mode == GWM_HEIGHTMAP) {
		SetGeneratingWorldProgress(GWP_LANDSCAPE, steps + GLS_HEIGHTMAP);
		if (!LoadHeightmap(_file_to_saveload.detail_ftype, _file_to_saveload.name.c_str())) {
			return false;
		}
		IncreaseGeneratingWorldProgress(GWP_LANDSCAPE);
	} else if (_settings_game.game_creation.land_generator == LG_TERRAGENESIS) {
		SetGeneratingWorldProgress(GWP_LANDSCAPE, steps + GLS_TERRAGENESIS);
		GenerateTerrainPerlin();
	} else {
		SetGeneratingWorldProgress(GWP_LANDSCAPE, steps + GLS_ORIGINAL);
		if (_settings_game.construction.freeform_edges) {
			for (uint x = 0; x < MapSizeX(); x++) MakeVoid(TileXY(x, 0));
			for (uint y = 0; y < MapSizeY(); y++) MakeVoid(TileXY(0, y));
		}
		switch (_settings_game.game_creation.landscape) {
			case LT_ARCTIC: {
				uint32_t r = Random();

				for (uint i = ScaleByMapSize(GB(r, 0, 7) + 950); i != 0; --i) {
					GenerateTerrain(2, 0);
				}

				uint flag = GB(r, 7, 2) | 4;
				for (uint i = ScaleByMapSize(GB(r, 9, 7) + 450); i != 0; --i) {
					GenerateTerrain(4, flag);
				}
				break;
			}

			case LT_TROPIC: {
				uint32_t r = Random();

				for (uint i = ScaleByMapSize(GB(r, 0, 7) + 170); i != 0; --i) {
					GenerateTerrain(0, 0);
				}

				uint flag = GB(r, 7, 2) | 4;
				for (uint i = ScaleByMapSize(GB(r, 9, 8) + 1700); i != 0; --i) {
					GenerateTerrain(0, flag);
				}

				flag ^= 2;

				for (uint i = ScaleByMapSize(GB(r, 17, 7) + 410); i != 0; --i) {
					GenerateTerrain(3, flag);
				}
				break;
			}

			default: {
				uint32_t r = Random();

				assert(_settings_game.difficulty.quantity_sea_lakes != CUSTOM_SEA_LEVEL_NUMBER_DIFFICULTY);
				uint i = ScaleByMapSize(GB(r, 0, 7) + (3 - _settings_game.difficulty.quantity_sea_lakes) * 256 + 100);
				for (; i != 0; --i) {
					/* Make sure we do not overflow. */
					GenerateTerrain(Clamp(_settings_game.difficulty.terrain_type, 0, 3), 0);
				}
				break;
			}
		}
	}

	/* Do not call IncreaseGeneratingWorldProgress() before FixSlopes(),
	 * it allows screen redraw. Drawing of broken slopes crashes the game */
	FixSlopes();
	MarkWholeScreenDirty();
	IncreaseGeneratingWorldProgress(GWP_LANDSCAPE);

	ConvertGroundTilesIntoWaterTiles();
	MarkWholeScreenDirty();
	IncreaseGeneratingWorldProgress(GWP_LANDSCAPE);

	switch (_settings_game.game_creation.landscape) {
		case LT_ARCTIC:
			CalculateSnowLine();
			break;

		case LT_TROPIC: {
			uint desert_tropic_line = CalculateDesertLine();
			CreateDesertOrRainForest(desert_tropic_line);
			break;
		}

		default:
			break;
	}

	CreateRivers();
	return true;
}

void OnTick_Town();
void OnTick_Trees();
void OnTick_Station();
void OnTick_Industry();

void CallLandscapeTick()
{
	{
		PerformanceAccumulator framerate(PFE_GL_LANDSCAPE);

		OnTick_Town();
		RecordSyncEvent(NSRE_TOWN);
		OnTick_Trees();
		RecordSyncEvent(NSRE_TREE);
		OnTick_Station();
		RecordSyncEvent(NSRE_STATION);
		OnTick_Industry();
		RecordSyncEvent(NSRE_INDUSTRY);
	}
}<|MERGE_RESOLUTION|>--- conflicted
+++ resolved
@@ -1053,21 +1053,13 @@
 
 	if (num < 4) return false;
 
-<<<<<<< HEAD
 	if (_settings_game.game_creation.rivers_top_of_hill) {
 		/* Are we near the top of a hill? */
 		for (int dx = -16; dx <= 16; dx++) {
 			for (int dy = -16; dy <= 16; dy++) {
 				TileIndex t = TileAddWrap(tile, dx, dy);
-				if (t != INVALID_TILE && GetTileMaxZ(t) > referenceHeight + 2) return false;
+				if (t != INVALID_TILE && GetTileMaxZ(t) > reference_height + 2) return false;
 			}
-=======
-	/* Are we near the top of a hill? */
-	for (int dx = -16; dx <= 16; dx++) {
-		for (int dy = -16; dy <= 16; dy++) {
-			TileIndex t = TileAddWrap(tile, dx, dy);
-			if (t != INVALID_TILE && GetTileMaxZ(t) > reference_height + 2) return false;
->>>>>>> b653f875
 		}
 	}
 
@@ -1091,7 +1083,6 @@
  */
 static bool MakeLake(TileIndex tile, void *user_data)
 {
-<<<<<<< HEAD
 	const MakeLakeData *data = (const MakeLakeData *)user_data;
 	if (!IsValidTile(tile) || TileHeight(tile) != data->height || !IsTileFlat(tile)) return false;
 	if (_settings_game.game_creation.landscape == LT_TROPIC && GetTropicZone(tile) == TROPICZONE_DESERT && !_settings_game.game_creation.lakes_allowed_in_deserts) return false;
@@ -1122,16 +1113,6 @@
 			MarkTileDirtyByTile(tile);
 			/* Remove desert directly around the river tile. */
 			IterateCurvedCircularTileArea(tile, _settings_game.game_creation.lake_tropics_width, RiverModifyDesertZone, nullptr);
-=======
-	uint height_lake = *(uint*)user_data;
-	if (!IsValidTile(tile) || TileHeight(tile) != height_lake || !IsTileFlat(tile)) return false;
-	if (_settings_game.game_creation.landscape == LT_TROPIC && GetTropicZone(tile) == TROPICZONE_DESERT) return false;
-
-	for (DiagDirection d = DIAGDIR_BEGIN; d < DIAGDIR_END; d++) {
-		TileIndex t = tile + TileOffsByDiagDir(d);
-		if (IsWaterTile(t)) {
-			MakeRiverAndModifyDesertZoneAround(tile);
->>>>>>> b653f875
 			return false;
 		}
 	}
@@ -1140,156 +1121,6 @@
 }
 
 /**
-<<<<<<< HEAD
-=======
- * Widen a river by expanding into adjacent tiles via circular tile search.
- * @param tile The tile to try expanding the river into.
- * @param user_data The tile to try surrounding the river around.
- * @return Always false, so it continues searching.
- */
-static bool RiverMakeWider(TileIndex tile, void *user_data)
-{
-	/* Don't expand into void tiles. */
-	if (!IsValidTile(tile)) return false;
-
-	/* If the tile is already sea or river, don't expand. */
-	if (IsWaterTile(tile)) return false;
-
-	/* If the tile is at height 0 after terraforming but the ocean hasn't flooded yet, don't build river. */
-	if (GetTileMaxZ(tile) == 0) return false;
-
-	TileIndex origin_tile = *(TileIndex *)user_data;
-	Slope cur_slope = GetTileSlope(tile);
-	Slope desired_slope = GetTileSlope(origin_tile); // Initialize matching the origin tile as a shortcut if no terraforming is needed.
-
-	/* Never flow uphill. */
-	if (GetTileMaxZ(tile) > GetTileMaxZ(origin_tile)) return false;
-
-	/* If the new tile can't hold a river tile, try terraforming. */
-	if (!IsTileFlat(tile) && !IsInclinedSlope(cur_slope)) {
-		/* Don't try to terraform steep slopes. */
-		if (IsSteepSlope(cur_slope)) return false;
-
-		bool flat_river_found = false;
-		bool sloped_river_found = false;
-
-		/* There are two common possibilities:
-		 * 1. River flat, adjacent tile has one corner lowered.
-		 * 2. River descending, adjacent tile has either one or three corners raised.
-		 */
-
-		/* First, determine the desired slope based on adjacent river tiles. This doesn't necessarily match the origin tile for the CircularTileSearch. */
-		for (DiagDirection d = DIAGDIR_BEGIN; d < DIAGDIR_END; d++) {
-			TileIndex other_tile = TileAddByDiagDir(tile, d);
-			Slope other_slope = GetTileSlope(other_tile);
-
-			/* Only consider river tiles. */
-			if (IsWaterTile(other_tile) && IsRiver(other_tile)) {
-				/* If the adjacent river tile flows downhill, we need to check where we are relative to the slope. */
-				if (IsInclinedSlope(other_slope) && GetTileMaxZ(tile) == GetTileMaxZ(other_tile)) {
-					/* Check for a parallel slope. If we don't find one, we're above or below the slope instead. */
-					if (GetInclinedSlopeDirection(other_slope) == ChangeDiagDir(d, DIAGDIRDIFF_90RIGHT) ||
-							GetInclinedSlopeDirection(other_slope) == ChangeDiagDir(d, DIAGDIRDIFF_90LEFT)) {
-						desired_slope = other_slope;
-						sloped_river_found = true;
-						break;
-					}
-				}
-				/* If we find an adjacent river tile, remember it. We'll terraform to match it later if we don't find a slope. */
-				if (IsTileFlat(other_tile)) flat_river_found = true;
-			}
-		}
-		/* We didn't find either an inclined or flat river, so we're climbing the wrong slope. Bail out. */
-		if (!sloped_river_found && !flat_river_found) return false;
-
-		/* We didn't find an inclined river, but there is a flat river. */
-		if (!sloped_river_found && flat_river_found) desired_slope = SLOPE_FLAT;
-
-		/* Now that we know the desired slope, it's time to terraform! */
-
-		/* If the river is flat and the adjacent tile has one corner lowered, we want to raise it. */
-		if (desired_slope == SLOPE_FLAT && IsSlopeWithThreeCornersRaised(cur_slope)) {
-			/* Make sure we're not affecting an existing river slope tile. */
-			for (DiagDirection d = DIAGDIR_BEGIN; d < DIAGDIR_END; d++) {
-				TileIndex other_tile = TileAddByDiagDir(tile, d);
-				if (IsInclinedSlope(GetTileSlope(other_tile)) && IsWaterTile(other_tile)) return false;
-			}
-			Command<CMD_TERRAFORM_LAND>::Do(DC_EXEC | DC_AUTO, tile, ComplementSlope(cur_slope), true);
-
-		/* If the river is descending and the adjacent tile has either one or three corners raised, we want to make it match the slope. */
-		} else if (IsInclinedSlope(desired_slope)) {
-			/* Don't break existing flat river tiles by terraforming under them. */
-			DiagDirection river_direction = ReverseDiagDir(GetInclinedSlopeDirection(desired_slope));
-
-			for (DiagDirDiff d = DIAGDIRDIFF_BEGIN; d < DIAGDIRDIFF_END; d++) {
-				/* We don't care about downstream or upstream tiles, just the riverbanks. */
-				if (d == DIAGDIRDIFF_SAME || d == DIAGDIRDIFF_REVERSE) continue;
-
-				TileIndex other_tile = (TileAddByDiagDir(tile, ChangeDiagDir(river_direction, d)));
-				if (IsWaterTile(other_tile) && IsRiver(other_tile) && IsTileFlat(other_tile)) return false;
-			}
-
-			/* Get the corners which are different between the current and desired slope. */
-			Slope to_change = cur_slope ^ desired_slope;
-
-			/* Lower unwanted corners first. If only one corner is raised, no corners need lowering. */
-			if (!IsSlopeWithOneCornerRaised(cur_slope)) {
-				to_change = to_change & ComplementSlope(desired_slope);
-				Command<CMD_TERRAFORM_LAND>::Do(DC_EXEC | DC_AUTO, tile, to_change, false);
-			}
-
-			/* Now check the match and raise any corners needed. */
-			cur_slope = GetTileSlope(tile);
-			if (cur_slope != desired_slope && IsSlopeWithOneCornerRaised(cur_slope)) {
-				to_change = cur_slope ^ desired_slope;
-				Command<CMD_TERRAFORM_LAND>::Do(DC_EXEC | DC_AUTO, tile, to_change, true);
-			}
-		}
-		/* Update cur_slope after possibly terraforming. */
-		cur_slope = GetTileSlope(tile);
-	}
-
-	/* Sloped rivers need water both upstream and downstream. */
-	if (IsInclinedSlope(cur_slope)) {
-		DiagDirection slope_direction = GetInclinedSlopeDirection(cur_slope);
-
-		TileIndex upstream_tile = TileAddByDiagDir(tile, slope_direction);
-		TileIndex downstream_tile = TileAddByDiagDir(tile, ReverseDiagDir(slope_direction));
-
-		/* Don't look outside the map. */
-		if (!IsValidTile(upstream_tile) || !IsValidTile(downstream_tile)) return false;
-
-		/* Downstream might be new ocean created by our terraforming, and it hasn't flooded yet. */
-		bool downstream_is_ocean = GetTileZ(downstream_tile) == 0 && (GetTileSlope(downstream_tile) == SLOPE_FLAT || IsSlopeWithOneCornerRaised(GetTileSlope(downstream_tile)));
-
-		/* If downstream is dry, flat, and not ocean, try making it a river tile. */
-		if (!IsWaterTile(downstream_tile) && !downstream_is_ocean) {
-			/* If the tile upstream isn't flat, don't bother. */
-			if (GetTileSlope(downstream_tile) != SLOPE_FLAT) return false;
-
-			MakeRiverAndModifyDesertZoneAround(downstream_tile);
-		}
-
-		/* If upstream is dry and flat, try making it a river tile. */
-		if (!IsWaterTile(upstream_tile)) {
-			/* If the tile upstream isn't flat, don't bother. */
-			if (GetTileSlope(upstream_tile) != SLOPE_FLAT) return false;
-
-			MakeRiverAndModifyDesertZoneAround(upstream_tile);
-		}
-	}
-
-	/* If the tile slope matches the desired slope, add a river tile. */
-	if (cur_slope == desired_slope) {
-		MakeRiverAndModifyDesertZoneAround(tile);
-	}
-
-	/* Always return false to keep searching. */
-	return false;
-}
-
-/**
->>>>>>> b653f875
  * Check whether a river at begin could (logically) flow down to end.
  * @param begin The origin of the flow.
  * @param end The destination of the flow.
@@ -1334,27 +1165,19 @@
 
 	aystar->num_neighbours = 0;
 	for (DiagDirection d = DIAGDIR_BEGIN; d < DIAGDIR_END; d++) {
-<<<<<<< HEAD
-		TileIndex t2 = tile + TileOffsByDiagDir(d);
-		if (IsValidTile(t2) && FlowsDown(tile, t2)) {
-			aystar->neighbours[aystar->num_neighbours].tile = t2;
+		TileIndex t = tile + TileOffsByDiagDir(d);
+		if (IsValidTile(t) && FlowsDown(tile, t)) {
+			aystar->neighbours[aystar->num_neighbours].tile = t;
 			aystar->neighbours[aystar->num_neighbours].direction = INVALID_TRACKDIR;
 			aystar->num_neighbours++;
-=======
-		TileIndex t = tile + TileOffsByDiagDir(d);
-		if (IsValidTile(t) && FlowsDown(tile, t)) {
-			auto &neighbour = aystar->neighbours.emplace_back();
-			neighbour.tile = t;
-			neighbour.td = INVALID_TRACKDIR;
->>>>>>> b653f875
 		}
 	}
 }
 
 /** Callback to widen a river tile. */
-static bool RiverMakeWider(TileIndex tile, void *data)
-{
-	if (IsValidTile(tile) && !IsWaterTile(tile) && GetTileSlope(tile) == GetTileSlope(*(TileIndex *)data)) {
+static bool RiverMakeWider(TileIndex tile, void *user_data)
+{
+	if (IsValidTile(tile) && !IsWaterTile(tile) && GetTileSlope(tile) == GetTileSlope(*(TileIndex *)user_data)) {
 		MakeRiver(tile, Random());
 		/* Remove desert directly around the river tile. */
 
@@ -1426,15 +1249,8 @@
  */
 static bool FlowRiver(TileIndex spring, TileIndex begin, uint min_river_length)
 {
-<<<<<<< HEAD
-#	define SET_MARK(x) marks.insert(x)
-#	define IS_MARKED(x) (marks.find(x) != marks.end())
-
-	uint height = TileHeight(begin);
-=======
 	uint height_begin = TileHeight(begin);
 
->>>>>>> b653f875
 	if (IsWaterTile(begin)) {
 		if (GetTileZ(begin) == 0) {
 			_is_main_river = true;
@@ -1443,13 +1259,8 @@
 		return DistanceManhattan(spring, begin) > min_river_length;
 	}
 
-<<<<<<< HEAD
 	btree::btree_set<TileIndex> marks;
-	SET_MARK(begin);
-=======
-	std::set<TileIndex> marks;
 	marks.insert(begin);
->>>>>>> b653f875
 
 	/* Breadth first search for the closest tile we can flow down to. */
 	ring_buffer<TileIndex> queue;
@@ -1483,17 +1294,11 @@
 		found = FlowRiver(spring, end, min_river_length);
 	} else if (count > 32 && _settings_game.game_creation.lake_size != 0) {
 		/* Maybe we can make a lake. Find the Nth of the considered tiles. */
-<<<<<<< HEAD
-		TileIndex lakeCenter = 0;
+		TileIndex lake_centre = 0;
 		int i = RandomRange(count - 1) + 1;
 		btree::btree_set<TileIndex>::const_iterator cit = marks.begin();
 		while (--i) cit++;
-		lakeCenter = *cit;
-=======
-		std::set<TileIndex>::const_iterator cit = marks.cbegin();
-		std::advance(cit, RandomRange(count - 1));
-		TileIndex lake_centre = *cit;
->>>>>>> b653f875
+		lake_centre = *cit;
 
 		if (IsValidTile(lake_centre) &&
 				/* A river, or lake, can only be built on flat slopes. */
@@ -1503,23 +1308,22 @@
 				/* We don't want the lake at the entry of the valley. */
 				lake_centre != begin &&
 				/* We don't want lakes in the desert. */
-<<<<<<< HEAD
-				(_settings_game.game_creation.landscape != LT_TROPIC || _settings_game.game_creation.lakes_allowed_in_deserts || GetTropicZone(lakeCenter) != TROPICZONE_DESERT) &&
+				(_settings_game.game_creation.landscape != LT_TROPIC || _settings_game.game_creation.lakes_allowed_in_deserts || GetTropicZone(lake_centre) != TROPICZONE_DESERT) &&
 				/* We only want a lake if the river is long enough. */
-				DistanceManhattan(spring, lakeCenter) > min_river_length) {
-			end = lakeCenter;
-			MakeRiver(lakeCenter, Random());
-			MarkTileDirtyByTile(lakeCenter);
+				DistanceManhattan(spring, lake_centre) > min_river_length) {
+			end = lake_centre;
+			MakeRiver(lake_centre, Random());
+			MarkTileDirtyByTile(lake_centre);
 			/* Remove desert directly around the river tile. */
-			IterateCurvedCircularTileArea(lakeCenter, _settings_game.game_creation.river_tropics_width, RiverModifyDesertZone, nullptr);
+			IterateCurvedCircularTileArea(lake_centre, _settings_game.game_creation.river_tropics_width, RiverModifyDesertZone, nullptr);
 
 			// Setting lake size +- 25%
 			const auto random_percentage = 75 + RandomRange(50);
 			const uint range = ((_settings_game.game_creation.lake_size * random_percentage) / 100) + 3;
 
 			MakeLakeData data;
-			data.centre = lakeCenter;
-			data.height = height;
+			data.centre = lake_centre;
+			data.height = height_begin;
 			data.max_distance = range / 2;
 
 			/* Square of ratio of ellipse dimensions: 1 to 5 (16 bit fixed point) */
@@ -1531,22 +1335,10 @@
 			/* sin^2 + cos^2 = 1 */
 			data.cos_fp = IntSqrt64(((int64_t)1 << 32) - ((int64_t)data.sin_fp * (int64_t)data.sin_fp));
 
-			CircularTileSearch(&lakeCenter, range, MakeLake, &data);
-			/* Call the search a second time so artefacts from going circular in one direction get (mostly) hidden. */
-			lakeCenter = end;
-			CircularTileSearch(&lakeCenter, range, MakeLake, &data);
-=======
-				(_settings_game.game_creation.landscape != LT_TROPIC || GetTropicZone(lake_centre) != TROPICZONE_DESERT) &&
-				/* We only want a lake if the river is long enough. */
-				DistanceManhattan(spring, lake_centre) > min_river_length) {
-			end = lake_centre;
-			MakeRiverAndModifyDesertZoneAround(lake_centre);
-			uint range = RandomRange(8) + 3;
-			CircularTileSearch(&lake_centre, range, MakeLake, &height_begin);
+			CircularTileSearch(&lake_centre, range, MakeLake, &data);
 			/* Call the search a second time so artefacts from going circular in one direction get (mostly) hidden. */
 			lake_centre = end;
-			CircularTileSearch(&lake_centre, range, MakeLake, &height_begin);
->>>>>>> b653f875
+			CircularTileSearch(&lake_centre, range, MakeLake, &data);
 			found = true;
 		}
 	}
