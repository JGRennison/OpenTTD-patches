/*
 * This file is part of OpenTTD.
 * OpenTTD is free software; you can redistribute it and/or modify it under the terms of the GNU General Public License as published by the Free Software Foundation, version 2.
 * OpenTTD is distributed in the hope that it will be useful, but WITHOUT ANY WARRANTY; without even the implied warranty of MERCHANTABILITY or FITNESS FOR A PARTICULAR PURPOSE.
 * See the GNU General Public License for more details. You should have received a copy of the GNU General Public License along with OpenTTD. If not, see <http://www.gnu.org/licenses/>.
 */

/** @file effectvehicle_base.h Base class for all effect vehicles. */

#ifndef EFFECTVEHICLE_BASE_H
#define EFFECTVEHICLE_BASE_H

#include "vehicle_base.h"
#include "transparency.h"

/**
 * A special vehicle is one of the following:
 *  - smoke
 *  - electric sparks for trains
 *  - explosions
 *  - bulldozer (road works)
 *  - bubbles (industry)
 */
struct EffectVehicle final : public SpecializedVehicle<EffectVehicle, VEH_EFFECT> {
	uint16_t animation_state;  ///< State primarily used to change the graphics/behaviour.
<<<<<<< HEAD
	byte animation_substate;   ///< Sub state to time the change of the graphics/behaviour.
=======
	uint8_t animation_substate; ///< Sub state to time the change of the graphics/behaviour.
>>>>>>> 6c5a8f55

	/** We don't want GCC to zero our struct! It already is zeroed and has an index! */
	EffectVehicle() : SpecializedVehicleBase() {}
	/** We want to 'destruct' the right class. */
	virtual ~EffectVehicle() { this->RemoveEffectVehicleFromTickCache(); }

	void UpdateDeltaXY() override;
	bool Tick() override;
	TransparencyOption GetTransparencyOption() const;
	void AddEffectVehicleToTickCache();
	void RemoveEffectVehicleFromTickCache();
};

#endif /* EFFECTVEHICLE_BASE_H */<|MERGE_RESOLUTION|>--- conflicted
+++ resolved
@@ -22,12 +22,8 @@
  *  - bubbles (industry)
  */
 struct EffectVehicle final : public SpecializedVehicle<EffectVehicle, VEH_EFFECT> {
-	uint16_t animation_state;  ///< State primarily used to change the graphics/behaviour.
-<<<<<<< HEAD
-	byte animation_substate;   ///< Sub state to time the change of the graphics/behaviour.
-=======
+	uint16_t animation_state;   ///< State primarily used to change the graphics/behaviour.
 	uint8_t animation_substate; ///< Sub state to time the change of the graphics/behaviour.
->>>>>>> 6c5a8f55
 
 	/** We don't want GCC to zero our struct! It already is zeroed and has an index! */
 	EffectVehicle() : SpecializedVehicleBase() {}
