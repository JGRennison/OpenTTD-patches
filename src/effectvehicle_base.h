--- conflicted
+++ resolved
@@ -22,13 +22,8 @@
  *  - bubbles (industry)
  */
 struct EffectVehicle final : public SpecializedVehicle<EffectVehicle, VEH_EFFECT> {
-<<<<<<< HEAD
-	uint16_t animation_state;   ///< State primarily used to change the graphics/behaviour.
-	uint8_t animation_substate; ///< Sub state to time the change of the graphics/behaviour.
-=======
-	uint16_t animation_state = 0; ///< State primarily used to change the graphics/behaviour.
+	uint16_t animation_state = 0;   ///< State primarily used to change the graphics/behaviour.
 	uint8_t animation_substate = 0; ///< Sub state to time the change of the graphics/behaviour.
->>>>>>> dc343ca1
 
 	/** We don't want GCC to zero our struct! It already is zeroed and has an index! */
 	EffectVehicle() : SpecializedVehicleBase() {}
