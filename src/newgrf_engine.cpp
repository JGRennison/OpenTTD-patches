/*
 * This file is part of OpenTTD.
 * OpenTTD is free software; you can redistribute it and/or modify it under the terms of the GNU General Public License as published by the Free Software Foundation, version 2.
 * OpenTTD is distributed in the hope that it will be useful, but WITHOUT ANY WARRANTY; without even the implied warranty of MERCHANTABILITY or FITNESS FOR A PARTICULAR PURPOSE.
 * See the GNU General Public License for more details. You should have received a copy of the GNU General Public License along with OpenTTD. If not, see <http://www.gnu.org/licenses/>.
 */

/** @file newgrf_engine.cpp NewGRF handling of engines. */

#include "stdafx.h"
#include "debug.h"
#include "train.h"
#include "roadveh.h"
#include "company_func.h"
#include "newgrf_badge.h"
#include "newgrf_cargo.h"
#include "newgrf_spritegroup.h"
#include "date_func.h"
#include "vehicle_func.h"
#include "core/random_func.hpp"
#include "core/container_func.hpp"
#include "aircraft.h"
#include "station_base.h"
#include "company_base.h"
#include "newgrf_railtype.h"
#include "newgrf_roadtype.h"
#include "newgrf_cache_check.h"
#include "ship.h"
#include "scope_info.h"
#include "newgrf_extension.h"
#include "newgrf_analysis.h"
#include "newgrf_dump.h"
#include "engine_override.h"
#include "core/format.hpp"
#include "3rdparty/fmt/ranges.h"

#include "safeguards.h"

bool _sprite_group_resolve_check_veh_check = false;
bool _sprite_group_resolve_check_veh_curvature_check = false;

void SetWagonOverrideSprites(EngineID engine, CargoType cargo, const SpriteGroup *group, std::span<EngineID> engine_ids)
{
	Engine *e = Engine::Get(engine);

	assert(cargo < NUM_CARGO + 2); // Include SpriteGroupCargo::SG_DEFAULT and SpriteGroupCargo::SG_PURCHASE pseudo cargoes.

	WagonOverride *wo = &e->overrides.emplace_back();
	wo->group = group;
	wo->cargo = cargo;
	wo->engines.assign(engine_ids.begin(), engine_ids.end());
}

const SpriteGroup *GetWagonOverrideSpriteSet(EngineID engine, CargoType cargo, EngineID overriding_engine)
{
	const Engine *e = Engine::Get(engine);

	for (const WagonOverride &wo : e->overrides) {
		if (wo.cargo != cargo && wo.cargo != SpriteGroupCargo::SG_DEFAULT) continue;
		if (std::ranges::find(wo.engines, overriding_engine) != wo.engines.end()) return wo.group;
	}
	return nullptr;
}

void SetCustomEngineSprites(EngineID engine, CargoType cargo, const SpriteGroup *group)
{
	Engine *e = Engine::Get(engine);

	if (e->grf_prop.GetSpriteGroup(cargo) != nullptr) {
		GrfMsg(6, "SetCustomEngineSprites: engine {} cargo {} already has group -- replacing", engine, cargo);
	}
	e->grf_prop.SetSpriteGroup(cargo, group);
}


/**
 * Tie a GRFFile entry to an engine, to allow us to retrieve GRF parameters
 * etc during a game.
 * @param engine Engine ID to tie the GRFFile to.
 * @param file   Pointer of GRFFile to tie.
 */
void SetEngineGRF(EngineID engine, const GRFFile *file)
{
	Engine *e = Engine::Get(engine);
	e->grf_prop.grfid = file->grfid;
	e->grf_prop.grffile = file;
}


static int MapOldSubType(const Vehicle *v)
{
	switch (v->type) {
		case VEH_TRAIN:
			if (Train::From(v)->IsEngine()) return 0;
			if (Train::From(v)->IsFreeWagon()) return 4;
			return 2;
		case VEH_ROAD:
		case VEH_SHIP:     return 0;
		case VEH_AIRCRAFT:
		case VEH_DISASTER: return v->subtype;
		case VEH_EFFECT:   return v->subtype << 1;
		default: NOT_REACHED();
	}
}


/* TTDP style aircraft movement states for GRF Action 2 Var 0xE2 */
enum TTDPAircraftMovementStates : uint8_t {
	AMS_TTDP_HANGAR,
	AMS_TTDP_TO_HANGAR,
	AMS_TTDP_TO_PAD1,
	AMS_TTDP_TO_PAD2,
	AMS_TTDP_TO_PAD3,
	AMS_TTDP_TO_ENTRY_2_AND_3,
	AMS_TTDP_TO_ENTRY_2_AND_3_AND_H,
	AMS_TTDP_TO_JUNCTION,
	AMS_TTDP_LEAVE_RUNWAY,
	AMS_TTDP_TO_INWAY,
	AMS_TTDP_TO_RUNWAY,
	AMS_TTDP_TO_OUTWAY,
	AMS_TTDP_WAITING,
	AMS_TTDP_TAKEOFF,
	AMS_TTDP_TO_TAKEOFF,
	AMS_TTDP_CLIMBING,
	AMS_TTDP_FLIGHT_APPROACH,
	AMS_TTDP_UNUSED_0x11,
	AMS_TTDP_FLIGHT_TO_TOWER,
	AMS_TTDP_UNUSED_0x13,
	AMS_TTDP_FLIGHT_FINAL,
	AMS_TTDP_FLIGHT_DESCENT,
	AMS_TTDP_BRAKING,
	AMS_TTDP_HELI_TAKEOFF_AIRPORT,
	AMS_TTDP_HELI_TO_TAKEOFF_AIRPORT,
	AMS_TTDP_HELI_LAND_AIRPORT,
	AMS_TTDP_HELI_TAKEOFF_HELIPORT,
	AMS_TTDP_HELI_TO_TAKEOFF_HELIPORT,
	AMS_TTDP_HELI_LAND_HELIPORT,
};


/**
 * Map OTTD aircraft movement states to TTDPatch style movement states
 * (VarAction 2 Variable 0xE2)
 */
uint8_t MapAircraftMovementState(const Aircraft *v)
{
	const Station *st = GetTargetAirportIfValid(v);
	if (st == nullptr) return AMS_TTDP_FLIGHT_TO_TOWER;

	const AirportFTAClass *afc = st->airport.GetFTA();
	uint16_t amdflag = afc->MovingData(v->pos)->flag;

	switch (v->state) {
		case HANGAR:
			/* The international airport is a special case as helicopters can land in
			 * front of the hangar. Helicopters also change their air.state to
			 * AMED_HELI_LOWER some time before actually descending. */

			/* This condition only occurs for helicopters, during descent,
			 * to a landing by the hangar of an international airport. */
			if (amdflag & AMED_HELI_LOWER) return AMS_TTDP_HELI_LAND_AIRPORT;

			/* This condition only occurs for helicopters, before starting descent,
			 * to a landing by the hangar of an international airport. */
			if (amdflag & AMED_SLOWTURN) return AMS_TTDP_FLIGHT_TO_TOWER;

			/* The final two conditions apply to helicopters or aircraft.
			 * Has reached hangar? */
			if (amdflag & AMED_EXACTPOS) return AMS_TTDP_HANGAR;

			/* Still moving towards hangar. */
			return AMS_TTDP_TO_HANGAR;

		case TERM1:
			if (amdflag & AMED_EXACTPOS) return AMS_TTDP_TO_PAD1;
			return AMS_TTDP_TO_JUNCTION;

		case TERM2:
			if (amdflag & AMED_EXACTPOS) return AMS_TTDP_TO_PAD2;
			return AMS_TTDP_TO_ENTRY_2_AND_3_AND_H;

		case TERM3:
		case TERM4:
		case TERM5:
		case TERM6:
		case TERM7:
		case TERM8:
			/* TTDPatch only has 3 terminals, so treat these states the same */
			if (amdflag & AMED_EXACTPOS) return AMS_TTDP_TO_PAD3;
			return AMS_TTDP_TO_ENTRY_2_AND_3_AND_H;

		case HELIPAD1:
		case HELIPAD2:
		case HELIPAD3:
			/* Will only occur for helicopters.*/
			if (amdflag & AMED_HELI_LOWER) return AMS_TTDP_HELI_LAND_AIRPORT; // Descending.
			if (amdflag & AMED_SLOWTURN)   return AMS_TTDP_FLIGHT_TO_TOWER;   // Still hasn't started descent.
			return AMS_TTDP_TO_JUNCTION; // On the ground.

		case TAKEOFF: // Moving to takeoff position.
			return AMS_TTDP_TO_OUTWAY;

		case STARTTAKEOFF: // Accelerating down runway.
			return AMS_TTDP_TAKEOFF;

		case ENDTAKEOFF: // Ascent
			return AMS_TTDP_CLIMBING;

		case HELITAKEOFF: // Helicopter is moving to take off position.
			if (afc->delta_z == 0) {
				return amdflag & AMED_HELI_RAISE ?
					AMS_TTDP_HELI_TAKEOFF_AIRPORT : AMS_TTDP_TO_JUNCTION;
			} else {
				return AMS_TTDP_HELI_TAKEOFF_HELIPORT;
			}

		case FLYING:
			return amdflag & AMED_HOLD ? AMS_TTDP_FLIGHT_APPROACH : AMS_TTDP_FLIGHT_TO_TOWER;

		case LANDING: // Descent
			return AMS_TTDP_FLIGHT_DESCENT;

		case ENDLANDING: // On the runway braking
			if (amdflag & AMED_BRAKE) return AMS_TTDP_BRAKING;
			/* Landed - moving off runway */
			return AMS_TTDP_TO_INWAY;

		case HELILANDING:
		case HELIENDLANDING: // Helicoptor is descending.
			if (amdflag & AMED_HELI_LOWER) {
				return afc->delta_z == 0 ?
					AMS_TTDP_HELI_LAND_AIRPORT : AMS_TTDP_HELI_LAND_HELIPORT;
			} else {
				return AMS_TTDP_FLIGHT_TO_TOWER;
			}

		default:
			return AMS_TTDP_HANGAR;
	}
}


/* TTDP style aircraft movement action for GRF Action 2 Var 0xE6 */
enum TTDPAircraftMovementActions : uint8_t {
	AMA_TTDP_IN_HANGAR,
	AMA_TTDP_ON_PAD1,
	AMA_TTDP_ON_PAD2,
	AMA_TTDP_ON_PAD3,
	AMA_TTDP_HANGAR_TO_PAD1,
	AMA_TTDP_HANGAR_TO_PAD2,
	AMA_TTDP_HANGAR_TO_PAD3,
	AMA_TTDP_LANDING_TO_PAD1,
	AMA_TTDP_LANDING_TO_PAD2,
	AMA_TTDP_LANDING_TO_PAD3,
	AMA_TTDP_PAD1_TO_HANGAR,
	AMA_TTDP_PAD2_TO_HANGAR,
	AMA_TTDP_PAD3_TO_HANGAR,
	AMA_TTDP_PAD1_TO_TAKEOFF,
	AMA_TTDP_PAD2_TO_TAKEOFF,
	AMA_TTDP_PAD3_TO_TAKEOFF,
	AMA_TTDP_HANGAR_TO_TAKOFF,
	AMA_TTDP_LANDING_TO_HANGAR,
	AMA_TTDP_IN_FLIGHT,
};


/**
 * Map OTTD aircraft movement states to TTDPatch style movement actions
 * (VarAction 2 Variable 0xE6)
 * This is not fully supported yet but it's enough for Planeset.
 */
static uint8_t MapAircraftMovementAction(const Aircraft *v)
{
	switch (v->state) {
		case HANGAR:
			return (v->cur_speed > 0) ? AMA_TTDP_LANDING_TO_HANGAR : AMA_TTDP_IN_HANGAR;

		case TERM1:
		case HELIPAD1:
			return (v->current_order.IsType(OT_LOADING)) ? AMA_TTDP_ON_PAD1 : AMA_TTDP_LANDING_TO_PAD1;

		case TERM2:
		case HELIPAD2:
			return (v->current_order.IsType(OT_LOADING)) ? AMA_TTDP_ON_PAD2 : AMA_TTDP_LANDING_TO_PAD2;

		case TERM3:
		case TERM4:
		case TERM5:
		case TERM6:
		case TERM7:
		case TERM8:
		case HELIPAD3:
			return (v->current_order.IsType(OT_LOADING)) ? AMA_TTDP_ON_PAD3 : AMA_TTDP_LANDING_TO_PAD3;

		case TAKEOFF:      // Moving to takeoff position
		case STARTTAKEOFF: // Accelerating down runway
		case ENDTAKEOFF:   // Ascent
		case HELITAKEOFF:
			/* @todo Need to find which terminal (or hangar) we've come from. How? */
			return AMA_TTDP_PAD1_TO_TAKEOFF;

		case FLYING:
			return AMA_TTDP_IN_FLIGHT;

		case LANDING:    // Descent
		case ENDLANDING: // On the runway braking
		case HELILANDING:
		case HELIENDLANDING:
			/* @todo Need to check terminal we're landing to. Is it known yet? */
			return (v->current_order.IsType(OT_GOTO_DEPOT)) ?
				AMA_TTDP_LANDING_TO_HANGAR : AMA_TTDP_LANDING_TO_PAD1;

		default:
			return AMA_TTDP_IN_HANGAR;
	}
}


/* virtual */ uint32_t VehicleScopeResolver::GetRandomBits() const
{
	return this->v == nullptr ? 0 : this->v->random_bits;
}

/* virtual */ uint32_t VehicleScopeResolver::GetTriggers() const
{
	if (this->v == nullptr) {
		return 0;
	} else {
		if (_sprite_group_resolve_check_veh_check) {
			SetBit(const_cast<Vehicle*>(this->v->First())->vcache.cached_veh_flags, VCF_REDRAW_ON_TRIGGER);
		}
		return this->v->waiting_triggers;
	}
	return this->v == nullptr ? 0 : this->v->waiting_triggers;
}


/* virtual */ ScopeResolver *VehicleResolverObject::GetScope(VarSpriteGroupScope scope, VarSpriteGroupScopeOffset relative)
{
	switch (scope) {
		case VSG_SCOPE_SELF:   return &this->self_scope;
		case VSG_SCOPE_PARENT: return &this->parent_scope;
		case VSG_SCOPE_RELATIVE: {
			int32_t count = GB(relative, 0, 8);
			if (this->self_scope.v != nullptr && (relative != this->cached_relative_count || HasBit(relative, 15))) {
				/* Note: This caching only works as long as the VSG_SCOPE_RELATIVE cannot be used in
				 *       VarAct2 with procedure calls. */
				/* Therefore procedure calls made from within a relative scope must save and restore the cached relative scope */
				if (HasBit(relative, 15)) count = GetRegister(0x100);

				const Vehicle *v = nullptr;
				switch (GB(relative, 8, 2)) {
					default: NOT_REACHED();
					case VSGSRM_BACKWARD_SELF: // count back (away from the engine), starting at this vehicle
						v = this->self_scope.v;
						break;
					case VSGSRM_FORWARD_SELF: // count forward (toward the engine), starting at this vehicle
						v = this->self_scope.v;
						count = -count;
						break;
					case VSGSRM_BACKWARD_ENGINE: // count back, starting at the engine
						v = this->parent_scope.v;
						break;
					case VSGSRM_BACKWARD_SAMEID: { // count back, starting at the first vehicle in this chain of vehicles with the same ID, as for vehicle variable 41
						const Vehicle *self = this->self_scope.v;
						for (const Vehicle *u = self->First(); u != self; u = u->Next()) {
							if (u->engine_type != self->engine_type) {
								v = nullptr;
							} else {
								if (v == nullptr) v = u;
							}
						}
						if (v == nullptr) v = self;
						break;
					}
				}
				this->relative_scope.SetVehicle(v->Move(count));
			}
			return &this->relative_scope;
		}
		default: return ResolverObject::GetScope(scope, relative);
	}
}

/**
 * Determines the livery of an engine.
 *
 * This always uses dual company colours independent of GUI settings. So it is desync-safe.
 *
 * @param engine Engine type
 * @param v Vehicle, nullptr in purchase list.
 * @return Livery to use
 */
static const Livery *LiveryHelper(EngineID engine, const Vehicle *v)
{
	const Livery *l;

	if (v == nullptr) {
		if (!Company::IsValidID(_current_company)) return nullptr;
		l = GetEngineLivery(engine, _current_company, EngineID::Invalid(), nullptr, LIT_ALL);
	} else if (v->IsGroundVehicle()) {
		l = GetEngineLivery(v->engine_type, v->owner, v->GetGroundVehicleCache()->first_engine, v, LIT_ALL);
	} else {
		l = GetEngineLivery(v->engine_type, v->owner, EngineID::Invalid(), v, LIT_ALL);
	}

	return l;
}

/**
 * Helper to get the position of a vehicle within a chain of vehicles.
 * @param v the vehicle to get the position of.
 * @param consecutive whether to look at the whole chain or the vehicles
 *                    with the same 'engine type'.
 * @return the position in the chain from front and tail and chain length.
 */
static uint32_t PositionHelper(const Vehicle *v, bool consecutive)
{
	const Vehicle *u;
	uint8_t chain_before = 0;
	uint8_t chain_after  = 0;

	for (u = v->First(); u != v; u = u->Next()) {
		chain_before++;
		if (consecutive && u->engine_type != v->engine_type) chain_before = 0;
	}

	while (u->Next() != nullptr && (!consecutive || u->Next()->engine_type == v->engine_type)) {
		chain_after++;
		u = u->Next();
	}

	return chain_before | chain_after << 8 | (chain_before + chain_after + consecutive) << 16;
}

static uint32_t VehicleGetVariable(Vehicle *v, const VehicleScopeResolver *object, uint16_t variable, uint32_t parameter, GetVariableExtra &extra)
{
	if (_sprite_group_resolve_check_veh_check) {
		switch (variable) {
			case 0xC:
			case 0x10:
			case 0x18:
			case 0x1A:
			case 0x1C:
			case 0x25:
			case 0x40:
			case 0x41:
			case 0x42:
			case 0x43:
			case 0x47:
			case 0x48:
			case 0x49:
			case 0x4A:
			case 0x4B:
			case 0x4D:
			case 0x60:
			case 0x61:
			case 0x7A:
			case 0x7D:
			case 0x7F:
			case 0x80 + 0x0:
			case 0x80 + 0x1:
			case 0x80 + 0x4:
			case 0x80 + 0x5:
			case 0x80 + 0xA: // dubious
			case 0x80 + 0xB: // dubious
			case 0x80 + 0x39:
			case 0x80 + 0x3A:
			case 0x80 + 0x3B:
			case 0x80 + 0x3C:
			case 0x80 + 0x3D:
			case 0x80 + 0x44:
			case 0x80 + 0x45:
			case 0x80 + 0x46:
			case 0x80 + 0x47:
			case 0x80 + 0x5A:
			case 0x80 + 0x72:
			case 0x80 + 0x7A:
			case 0xFF:
				break;

			case 0x80 + 0x32:
				if (extra.mask & (VS_HIDDEN | VS_TRAIN_SLOWING)) {
					_sprite_group_resolve_check_veh_check = false;
				}
				break;

			case 0x80 + 0x34:
			case 0x80 + 0x35:
			case A2VRI_VEHICLE_CURRENT_SPEED_SCALED:
				if (v->type == VEH_AIRCRAFT) {
					_sprite_group_resolve_check_veh_check = false;
				} else {
					SetBit(v->First()->vcache.cached_veh_flags, VCF_REDRAW_ON_SPEED_CHANGE);
				}
				break;

			case 0x5F:
			case 0x80 + 0x7B:
				SetBit(v->First()->vcache.cached_veh_flags, VCF_REDRAW_ON_TRIGGER);
				break;

			case 0x80 + 0x48:
				// VRF_REVERSE_DIRECTION
				if (v->type != VEH_TRAIN) {
					_sprite_group_resolve_check_veh_check = false;
				}
				break;

			case 0x80 + 0x62:
				switch (v->type) {
					case VEH_TRAIN:
					case VEH_SHIP:
						if (extra.mask & 0x7F) {
							_sprite_group_resolve_check_veh_check = false;
						}
						break;

					case VEH_ROAD:
						break;

					case VEH_AIRCRAFT:
						if (v == v->First()) {
							SetBit(v->First()->vcache.cached_veh_flags, VCF_REDRAW_ON_SPEED_CHANGE);
						} else {
							_sprite_group_resolve_check_veh_check = false;
						}
						break;

					default:
						_sprite_group_resolve_check_veh_check = false;
						break;
				}
				break;

			case 0xFE:
				// vehicle is unloading, VF_CARGO_UNLOADING may disappear without the vehicle being marked dirty
				// the vehicle is always marked dirty when VF_CARGO_UNLOADING is set
				if (HasBit(v->vehicle_flags, VF_CARGO_UNLOADING)) {
					_sprite_group_resolve_check_veh_check = false;
				}
				break;

			default:
				_sprite_group_resolve_check_veh_check = false;
				break;
		}
	}

	/* Calculated vehicle parameters */
	switch (variable) {
		case 0x25: // Get engine GRF ID
			return v->GetGRFID();

		case 0x40: // Get length of consist
			if (!HasBit(v->grf_cache.cache_valid, NCVV_POSITION_CONSIST_LENGTH)) {
				v->grf_cache.position_consist_length = PositionHelper(v, false);
				SetBit(v->grf_cache.cache_valid, NCVV_POSITION_CONSIST_LENGTH);
			}
			return v->grf_cache.position_consist_length;

		case 0x41: // Get length of same consecutive wagons
			if (!HasBit(v->grf_cache.cache_valid, NCVV_POSITION_SAME_ID_LENGTH)) {
				v->grf_cache.position_same_id_length = PositionHelper(v, true);
				SetBit(v->grf_cache.cache_valid, NCVV_POSITION_SAME_ID_LENGTH);
			}
			return v->grf_cache.position_same_id_length;

		case 0x42: { // Consist cargo information
			if ((extra.mask & 0x00FFFFFF) == 0) {
				if (!HasBit(v->grf_cache.cache_valid, NCVV_CONSIST_CARGO_INFORMATION_UD)) {
					uint8_t user_def_data = 0;
					if (v->type == VEH_TRAIN) {
						for (const Vehicle *u = v; u != nullptr; u = u->Next()) {
							user_def_data |= Train::From(u)->tcache.user_def_data;
						}
					}
					SB(v->grf_cache.consist_cargo_information, 24, 8, user_def_data);
					SetBit(v->grf_cache.cache_valid, NCVV_CONSIST_CARGO_INFORMATION_UD);
				}
				return (v->grf_cache.consist_cargo_information & 0xFF000000);
			}
			if (!HasBit(v->grf_cache.cache_valid, NCVV_CONSIST_CARGO_INFORMATION)) {
				std::array<uint8_t, NUM_CARGO> common_cargoes{};
				uint8_t cargo_classes = 0;
				uint8_t user_def_data = 0;

				for (const Vehicle *u = v; u != nullptr; u = u->Next()) {
					if (v->type == VEH_TRAIN) user_def_data |= Train::From(u)->tcache.user_def_data;

					/* Skip empty engines */
					if (!u->GetEngine()->CanCarryCargo()) continue;

					cargo_classes |= CargoSpec::Get(u->cargo_type)->classes.base();
					common_cargoes[u->cargo_type]++;
				}

				/* Pick the most common cargo type */
				auto cargo_it = std::max_element(std::begin(common_cargoes), std::end(common_cargoes));
				/* Return INVALID_CARGO if nothing is carried */
				CargoType common_cargo_type = (*cargo_it == 0) ? INVALID_CARGO : static_cast<CargoType>(std::distance(std::begin(common_cargoes), cargo_it));

				/* Count subcargo types of common_cargo_type */
				std::array<uint8_t, UINT8_MAX + 1> common_subtypes{};
				for (const Vehicle *u = v; u != nullptr; u = u->Next()) {
					/* Skip empty engines and engines not carrying common_cargo_type */
					if (u->cargo_type != common_cargo_type || !u->GetEngine()->CanCarryCargo()) continue;

					common_subtypes[u->cargo_subtype]++;
				}

				/* Pick the most common subcargo type*/
				auto subtype_it = std::max_element(std::begin(common_subtypes), std::end(common_subtypes));
				/* Return UINT8_MAX if nothing is carried */
				uint8_t common_subtype = (*subtype_it == 0) ? UINT8_MAX : static_cast<uint8_t>(std::distance(std::begin(common_subtypes), subtype_it));

				/* Note: We have to store the untranslated cargotype in the cache as the cache can be read by different NewGRFs,
				 *       which will need different translations */
				v->grf_cache.consist_cargo_information = cargo_classes | (common_cargo_type << 8) | (common_subtype << 16) | (user_def_data << 24);
				SetBit(v->grf_cache.cache_valid, NCVV_CONSIST_CARGO_INFORMATION);
				SetBit(v->grf_cache.cache_valid, NCVV_CONSIST_CARGO_INFORMATION_UD);
			}

			/* The cargo translation is specific to the accessing GRF, and thus cannot be cached. */
			CargoType common_cargo_type = (v->grf_cache.consist_cargo_information >> 8) & 0xFF;

			/* Note:
			 *  - Unlike everywhere else the cargo translation table is only used since grf version 8, not 7.
			 *  - For translating the cargo type we need to use the GRF which is resolving the variable, which
			 *    is object->ro.grffile.
			 *    In case of CBID_TRAIN_ALLOW_WAGON_ATTACH this is not the same as v->GetGRF().
			 *  - The grffile == nullptr case only happens if this function is called for default vehicles.
			 *    And this is only done by CheckCaches().
			 */
			const GRFFile *grffile = object->ro.grffile;
			uint8_t common_bitnum = (common_cargo_type == INVALID_CARGO) ? 0xFF :
				(grffile == nullptr || grffile->grf_version < 8) ? CargoSpec::Get(common_cargo_type)->bitnum : grffile->cargo_map[common_cargo_type];

			return (v->grf_cache.consist_cargo_information & 0xFFFF00FF) | common_bitnum << 8;
		}

		case 0x43: // Company information
			if (!HasBit(v->grf_cache.cache_valid, NCVV_COMPANY_INFORMATION)) {
				v->grf_cache.company_information = GetCompanyInfo(v->owner, LiveryHelper(v->engine_type, v));
				SetBit(v->grf_cache.cache_valid, NCVV_COMPANY_INFORMATION);
			}
			return v->grf_cache.company_information;

		case 0x44: // Aircraft information
			if (v->type != VEH_AIRCRAFT || !Aircraft::From(v)->IsNormalAircraft()) return UINT_MAX;

			{
				const Vehicle *w = v->Next();
				assert(w != nullptr);
				uint16_t altitude = ClampTo<uint16_t>(v->z_pos - w->z_pos); // Aircraft height - shadow height
				uint8_t airporttype = ATP_TTDP_LARGE;

				const Station *st = GetTargetAirportIfValid(Aircraft::From(v));

				if (st != nullptr && st->airport.tile != INVALID_TILE) {
					airporttype = st->airport.GetSpec()->ttd_airport_type;
				}

				return (ClampTo<uint8_t>(altitude) << 8) | airporttype;
			}

		case 0x45: { // Curvature info
			/* Format: xxxTxBxF
			 * F - previous wagon to current wagon, 0 if vehicle is first
			 * B - current wagon to next wagon, 0 if wagon is last
			 * T - previous wagon to next wagon, 0 in an S-bend
			 */
			if (!v->IsGroundVehicle()) return 0;

			_sprite_group_resolve_check_veh_curvature_check = false;

			const Vehicle *u_p = v->Previous();
			const Vehicle *u_n = v->Next();
			DirDiff f = (u_p == nullptr) ?  DIRDIFF_SAME : DirDifference(u_p->direction, v->direction);
			DirDiff b = (u_n == nullptr) ?  DIRDIFF_SAME : DirDifference(v->direction, u_n->direction);
			DirDiff t = ChangeDirDiff(f, b);

			return ((t > DIRDIFF_REVERSE ? t | 8 : t) << 16) |
			       ((b > DIRDIFF_REVERSE ? b | 8 : b) <<  8) |
			       ( f > DIRDIFF_REVERSE ? f | 8 : f);
		}

		case 0x46: // Motion counter
			return v->First()->motion_counter;

		case 0x47: { // Vehicle cargo info
			/* Format: ccccwwtt
			 * tt - the cargo type transported by the vehicle,
			 *     translated if a translation table has been installed.
			 * ww - cargo unit weight in 1/16 tons, same as cargo prop. 0F.
			 * cccc - the cargo class value of the cargo transported by the vehicle.
			 */
			const CargoSpec *cs = CargoSpec::Get(v->cargo_type);

			/* Note:
			 * For translating the cargo type we need to use the GRF which is resolving the variable, which
			 * is object->ro.grffile.
			 * In case of CBID_TRAIN_ALLOW_WAGON_ATTACH this is not the same as v->GetGRF().
			 */
			return (cs->classes.base() << 16) | (cs->weight << 8) | object->ro.grffile->cargo_map[v->cargo_type];
		}

		case 0x48: return v->GetEngine()->flags.base(); // Vehicle Type Info
		case 0x49: return v->build_year.base();

		case 0x4A:
			switch (v->type) {
				case VEH_TRAIN: {
					if (Train::From(v)->IsVirtual()) {
						return 0x1FF | (GetRailTypeInfo(Train::From(v)->railtype)->flags.Test(RailTypeFlag::Catenary) ? 0x200 : 0);
					}
					RailType rt = GetTileRailTypeByTrackBit(v->tile, Train::From(v)->track);
					const RailTypeInfo *rti = GetRailTypeInfo(rt);
					return (rti->flags.Test(RailTypeFlag::Catenary) ? 0x200 : 0) |
						(HasPowerOnRail(Train::From(v)->railtype, rt) ? 0x100 : 0) |
						GetReverseRailTypeTranslation(rt, object->ro.grffile);
				}

				case VEH_ROAD: {
					RoadType rt = GetRoadType(v->tile, GetRoadTramType(RoadVehicle::From(v)->roadtype));
					if (rt == INVALID_ROADTYPE) return 0xFF;
					const RoadTypeInfo *rti = GetRoadTypeInfo(rt);
					return (rti->flags.Test(RoadTypeFlag::Catenary) ? 0x200 : 0) |
						0x100 |
						GetReverseRoadTypeTranslation(rt, object->ro.grffile);
				}

				default:
					return 0;
			}

		case 0x4B: // Long date of last service
			return v->date_of_last_service_newgrf.base();

		case 0x4C: // Current maximum speed in NewGRF units
			if (!v->IsPrimaryVehicle()) return 0;
			return v->GetCurrentMaxSpeed();

		case 0x4D: // Position within articulated vehicle
			if (!HasBit(v->grf_cache.cache_valid, NCVV_POSITION_IN_VEHICLE)) {
				uint8_t artic_before = 0;
				for (const Vehicle *u = v; u->IsArticulatedPart(); u = u->Previous()) artic_before++;
				uint8_t artic_after = 0;
				for (const Vehicle *u = v; u->HasArticulatedPart(); u = u->Next()) artic_after++;
				v->grf_cache.position_in_vehicle = artic_before | artic_after << 8;
				SetBit(v->grf_cache.cache_valid, NCVV_POSITION_IN_VEHICLE);
			}
			return v->grf_cache.position_in_vehicle;

		/* Variables which use the parameter */
		case 0x60: // Count consist's engine ID occurrence
			if (v->type != VEH_TRAIN && v->type != VEH_SHIP) return v->GetEngine()->grf_prop.local_id == parameter ? 1 : 0;

			{
				uint count = 0;
				for (; v != nullptr; v = v->Next()) {
					if (v->GetEngine()->grf_prop.local_id == parameter) count++;
				}
				return count;
			}

		case 0x61: // Get variable of n-th vehicle in chain [signed number relative to vehicle]
			if (!(v->IsGroundVehicle() || v->type == VEH_SHIP) || parameter == 0x61) {
				/* Not available */
				break;
			}

			/* Only allow callbacks that don't change properties to avoid circular dependencies. */
			if (object->ro.callback == CBID_NO_CALLBACK || object->ro.callback == CBID_RANDOM_TRIGGER || object->ro.callback == CBID_TRAIN_ALLOW_WAGON_ATTACH ||
					object->ro.callback == CBID_VEHICLE_START_STOP_CHECK || object->ro.callback == CBID_VEHICLE_32DAY_CALLBACK || object->ro.callback == CBID_VEHICLE_COLOUR_MAPPING ||
					object->ro.callback == CBID_VEHICLE_SPAWN_VISUAL_EFFECT) {
				Vehicle *u = v->Move((int32_t)GetRegister(0x10F));
				if (u == nullptr) return 0; // available, but zero

				if (parameter == 0x5F) {
					/* This seems to be the only variable that makes sense to access via var 61, but is not handled by VehicleGetVariable */
					if (_sprite_group_resolve_check_veh_check) {
						SetBit(u->First()->vcache.cached_veh_flags, VCF_REDRAW_ON_TRIGGER);
					}
					return (u->random_bits << 8) | u->waiting_triggers;
				} else {
					return VehicleGetVariable(u, object, parameter, GetRegister(0x10E), extra);
				}
			}
			/* Not available */
			break;

		case 0x62: { // Curvature/position difference for n-th vehicle in chain [signed number relative to vehicle]
			/* Format: zzyyxxFD
			 * zz - Signed difference of z position between the selected and this vehicle.
			 * yy - Signed difference of y position between the selected and this vehicle.
			 * xx - Signed difference of x position between the selected and this vehicle.
			 * F  - Flags, bit 7 corresponds to VS_HIDDEN.
			 * D  - Dir difference, like in 0x45.
			 */
			if (!v->IsGroundVehicle()) return 0;

			const Vehicle *u = v->Move((int8_t)parameter);
			if (u == nullptr) return 0;

			_sprite_group_resolve_check_veh_curvature_check = false;

			/* Get direction difference. */
			bool prev = (int8_t)parameter < 0;
			uint32_t ret = prev ? DirDifference(u->direction, v->direction) : DirDifference(v->direction, u->direction);
			if (ret > DIRDIFF_REVERSE) ret |= 0x08;

			if (u->vehstatus & VS_HIDDEN) ret |= 0x80;

			/* Get position difference. */
			ret |= ((prev ? u->x_pos - v->x_pos : v->x_pos - u->x_pos) & 0xFF) << 8;
			ret |= ((prev ? u->y_pos - v->y_pos : v->y_pos - u->y_pos) & 0xFF) << 16;
			ret |= ((prev ? u->z_pos - v->z_pos : v->z_pos - u->z_pos) & 0xFF) << 24;

			return ret;
		}

		case 0x63:
			/* Tile compatibility wrt. arbitrary track-type
			 * Format:
			 *  bit 0: Type 'parameter' is known.
			 *  bit 1: Engines with type 'parameter' are compatible with this tile.
			 *  bit 2: Engines with type 'parameter' are powered on this tile.
			 *  bit 3: This tile has type 'parameter' or it is considered equivalent (alternate labels).
			 */
			switch (v->type) {
				case VEH_TRAIN: {
					RailType param_type = GetRailTypeTranslation(parameter, object->ro.grffile);
					if (param_type == INVALID_RAILTYPE) return 0x00;
					RailType tile_type;
					if (Train::From(v)->IsVirtual()) {
						tile_type = Train::From(v)->railtype;
					} else {
						tile_type = GetTileRailTypeByTrackBit(v->tile, Train::From(v)->track);
					}
					if (tile_type == param_type) return 0x0F;
					return (HasPowerOnRail(param_type, tile_type) ? 0x04 : 0x00) |
							(IsCompatibleRail(param_type, tile_type) ? 0x02 : 0x00) |
							0x01;
				}
				case VEH_ROAD: {
					RoadTramType rtt = GetRoadTramType(RoadVehicle::From(v)->roadtype);
					RoadType param_type = GetRoadTypeTranslation(rtt, parameter, object->ro.grffile);
					if (param_type == INVALID_ROADTYPE) return 0x00;
					RoadType tile_type = GetRoadType(v->tile, rtt);
					if (tile_type == param_type) return 0x0F;
					return (HasPowerOnRoad(param_type, tile_type) ? 0x06 : 0x00) |
							0x01;
				}
				default: return 0x00;
			}

<<<<<<< HEAD
		case 0x64: { // Count consist's badge ID occurrence
			if (v->type != VEH_TRAIN) return GetBadgeVariableResult(*object->ro.grffile, v->GetEngine()->badges, parameter);

			/* Look up badge index. */
			if (parameter >= std::size(object->ro.grffile->badge_list)) return UINT_MAX;
			BadgeID index = object->ro.grffile->badge_list[parameter];

			/* Count number of vehicles that contain this badge index. */
			uint count = 0;
			for (; v != nullptr; v = v->Next()) {
				const auto &badges = v->GetEngine()->badges;
				if (std::ranges::find(badges, index) != std::end(badges)) count++;
			}

			return count;
		}

=======
>>>>>>> 53dd1258
		case 0x7A: return GetBadgeVariableResult(*object->ro.grffile, v->GetEngine()->badges, parameter);

		case 0xFE:
		case 0xFF: {
			uint16_t modflags = 0;

			if (v->type == VEH_TRAIN) {
				const Train *t = Train::From(v);
				bool is_powered_wagon = HasBit(t->flags, VRF_POWEREDWAGON);
				const Train *u = is_powered_wagon ? t->First() : t; // for powered wagons the engine defines the type of engine (i.e. railtype)
				bool powered = t->IsEngine() || is_powered_wagon;
				bool has_power;
				if (u->IsVirtual()) {
					has_power = true;
				} else {
					RailType railtype = GetRailTypeByTrackBit(v->tile, t->track);
					has_power = HasPowerOnRail(u->railtype, railtype);
				}

				if (powered && has_power) SetBit(modflags, 5);
				if (powered && !has_power) SetBit(modflags, 6);
				if (HasBit(t->flags, VRF_TOGGLE_REVERSE)) SetBit(modflags, 8);
			}
			if (HasBit(v->vehicle_flags, VF_CARGO_UNLOADING)) SetBit(modflags, 1);
			if (HasBit(v->vehicle_flags, VF_BUILT_AS_PROTOTYPE)) SetBit(modflags, 10);

			return variable == 0xFE ? modflags : GB(modflags, 8, 8);
		}

		case A2VRI_VEHICLE_CURRENT_SPEED_SCALED:
			return (v->cur_speed * parameter) >> 16;
	}

	/*
	 * General vehicle properties
	 *
	 * Some parts of the TTD Vehicle structure are omitted for various reasons
	 * (see http://marcin.ttdpatch.net/sv1codec/TTD-locations.html#_VehicleArray)
	 */
	switch (variable - 0x80) {
		case 0x00: return v->type + 0x10;
		case 0x01: return MapOldSubType(v);
		case 0x02: break; // not implemented
		case 0x03: break; // not implemented
		case 0x04: return v->index.base();
		case 0x05: return GB(v->index.base(), 8, 8);
		case 0x06: break; // not implemented
		case 0x07: break; // not implemented
		case 0x08: break; // not implemented
		case 0x09: break; // not implemented
		case 0x0A: return v->current_order.MapOldOrder();
		case 0x0B: return v->current_order.GetDestination().value;
		case 0x0C: return v->GetNumOrders();
		case 0x0D: return v->cur_real_order_index;
		case 0x0E: break; // not implemented
		case 0x0F: break; // not implemented
		case 0x10:
		case 0x11: {
			uint ticks;
			if (v->current_order.IsType(OT_LOADING)) {
				ticks = v->load_unload_ticks;
			} else {
				switch (v->type) {
					case VEH_TRAIN:    ticks = Train::From(v)->wait_counter; break;
					case VEH_AIRCRAFT: ticks = Aircraft::From(v)->turn_counter; break;
					default:           ticks = 0; break;
				}
			}
			return (variable - 0x80) == 0x10 ? ticks : GB(ticks, 8, 8);
		}
		case 0x12: return ClampTo<uint16_t>(v->date_of_last_service_newgrf - CalTime::DAYS_TILL_ORIGINAL_BASE_YEAR);
		case 0x13: return GB(ClampTo<uint16_t>(v->date_of_last_service_newgrf - CalTime::DAYS_TILL_ORIGINAL_BASE_YEAR), 8, 8);
		case 0x14: return v->GetServiceInterval();
		case 0x15: return GB(v->GetServiceInterval(), 8, 8);
		case 0x16: return v->last_station_visited.base();
		case 0x17: return v->tick_counter;
		case 0x18:
		case 0x19: {
			uint max_speed;
			switch (v->type) {
				case VEH_AIRCRAFT:
					max_speed = Aircraft::From(v)->GetSpeedOldUnits(); // Convert to old units.
					break;

				default:
					max_speed = v->vcache.cached_max_speed;
					break;
			}
			return (variable - 0x80) == 0x18 ? max_speed : GB(max_speed, 8, 8);
		}
		case 0x1A: return v->x_pos;
		case 0x1B: return GB(v->x_pos, 8, 8);
		case 0x1C: return v->y_pos;
		case 0x1D: return GB(v->y_pos, 8, 8);
		case 0x1E: return v->z_pos;
		case 0x1F: return object->rotor_in_gui ? DIR_W : v->direction; // for rotors the spriteset contains animation frames, so NewGRF need a different way to tell the helicopter orientation.
		case 0x20: break; // not implemented
		case 0x21: break; // not implemented
		case 0x22: break; // not implemented
		case 0x23: break; // not implemented
		case 0x24: break; // not implemented
		case 0x25: break; // not implemented
		case 0x26: break; // not implemented
		case 0x27: break; // not implemented
		case 0x28: return 0; // cur_image is a potential desyncer due to Action1 in static NewGRFs.
		case 0x29: return 0; // cur_image is a potential desyncer due to Action1 in static NewGRFs.
		case 0x2A: break; // not implemented
		case 0x2B: break; // not implemented
		case 0x2C: break; // not implemented
		case 0x2D: break; // not implemented
		case 0x2E: break; // not implemented
		case 0x2F: break; // not implemented
		case 0x30: break; // not implemented
		case 0x31: break; // not implemented
		case 0x32: return v->vehstatus;
		case 0x33: return 0; // non-existent high byte of vehstatus
		case 0x34: return v->type == VEH_AIRCRAFT ? (v->cur_speed * 10) / 128 : v->cur_speed;
		case 0x35: return GB(v->type == VEH_AIRCRAFT ? (v->cur_speed * 10) / 128 : v->cur_speed, 8, 8);
		case 0x36: return v->subspeed;
		case 0x37: return v->acceleration;
		case 0x38: break; // not implemented
		case 0x39: return v->cargo_type;
		case 0x3A: return v->cargo_cap;
		case 0x3B: return GB(v->cargo_cap, 8, 8);
		case 0x3C: return ClampTo<uint16_t>(v->cargo.StoredCount());
		case 0x3D: return GB(ClampTo<uint16_t>(v->cargo.StoredCount()), 8, 8);
		case 0x3E: return v->cargo.GetFirstStation().base();
		case 0x3F: return ClampTo<uint8_t>(v->cargo.PeriodsInTransit());
		case 0x40: return ClampTo<uint16_t>(v->age);
		case 0x41: return GB(ClampTo<uint16_t>(v->age), 8, 8);
		case 0x42: return ClampTo<uint16_t>(v->max_age);
		case 0x43: return GB(ClampTo<uint16_t>(v->max_age), 8, 8);
		case 0x44: return (Clamp(v->build_year, CalTime::ORIGINAL_BASE_YEAR, CalTime::ORIGINAL_MAX_YEAR) - CalTime::ORIGINAL_BASE_YEAR).base();
		case 0x45: return v->unitnumber;
		case 0x46: return v->GetEngine()->grf_prop.local_id;
		case 0x47: return GB(v->GetEngine()->grf_prop.local_id, 8, 8);
		case 0x48:
			if (v->type != VEH_TRAIN || v->spritenum != 0xFD) return v->spritenum;
			return HasBit(Train::From(v)->flags, VRF_REVERSE_DIRECTION) ? 0xFE : 0xFD;

		case 0x49: return v->day_counter;
		case 0x4A: return v->breakdowns_since_last_service;
		case 0x4B: return v->breakdown_ctr;
		case 0x4C: return v->breakdown_delay;
		case 0x4D: return v->breakdown_chance;
		case 0x4E: return v->reliability;
		case 0x4F: return GB(v->reliability, 8, 8);
		case 0x50: return v->reliability_spd_dec;
		case 0x51: return GB(v->reliability_spd_dec, 8, 8);
		case 0x52: return ClampTo<int32_t>(v->GetDisplayProfitThisYear());
		case 0x53: return GB(ClampTo<int32_t>(v->GetDisplayProfitThisYear()),  8, 24);
		case 0x54: return GB(ClampTo<int32_t>(v->GetDisplayProfitThisYear()), 16, 16);
		case 0x55: return GB(ClampTo<int32_t>(v->GetDisplayProfitThisYear()), 24,  8);
		case 0x56: return ClampTo<int32_t>(v->GetDisplayProfitLastYear());
		case 0x57: return GB(ClampTo<int32_t>(v->GetDisplayProfitLastYear()),  8, 24);
		case 0x58: return GB(ClampTo<int32_t>(v->GetDisplayProfitLastYear()), 16, 16);
		case 0x59: return GB(ClampTo<int32_t>(v->GetDisplayProfitLastYear()), 24,  8);
		case 0x5A: return (v->Next() == nullptr ? VehicleID::Invalid() : v->Next()->index).base();
		case 0x5B: break; // not implemented
		case 0x5C: return ClampTo<int32_t>(v->value);
		case 0x5D: return GB(ClampTo<int32_t>(v->value),  8, 24);
		case 0x5E: return GB(ClampTo<int32_t>(v->value), 16, 16);
		case 0x5F: return GB(ClampTo<int32_t>(v->value), 24,  8);
		case 0x60: break; // not implemented
		case 0x61: break; // not implemented
		case 0x62: break; // vehicle specific, see below
		case 0x63: break; // not implemented
		case 0x64: break; // vehicle specific, see below
		case 0x65: break; // vehicle specific, see below
		case 0x66: break; // vehicle specific, see below
		case 0x67: break; // vehicle specific, see below
		case 0x68: break; // vehicle specific, see below
		case 0x69: break; // vehicle specific, see below
		case 0x6A: break; // not implemented
		case 0x6B: break; // not implemented
		case 0x6C: break; // not implemented
		case 0x6D: break; // not implemented
		case 0x6E: break; // not implemented
		case 0x6F: break; // not implemented
		case 0x70: break; // not implemented
		case 0x71: break; // not implemented
		case 0x72: return v->cargo_subtype;
		case 0x73: break; // vehicle specific, see below
		case 0x74: break; // vehicle specific, see below
		case 0x75: break; // vehicle specific, see below
		case 0x76: break; // vehicle specific, see below
		case 0x77: break; // vehicle specific, see below
		case 0x78: break; // not implemented
		case 0x79: break; // not implemented
		case 0x7A: return v->random_bits;
		case 0x7B: return v->waiting_triggers;
		case 0x7C: break; // vehicle specific, see below
		case 0x7D: break; // vehicle specific, see below
		case 0x7E: break; // not implemented
		case 0x7F: break; // vehicle specific, see below
	}

	/* Vehicle specific properties */
	switch (v->type) {
		case VEH_TRAIN: {
			Train *t = Train::From(v);
			switch (variable - 0x80) {
				case 0x62: return t->track;
				case 0x66: return t->railtype;
				case 0x73: return 0x80 + VEHICLE_LENGTH - t->gcache.cached_veh_length;
				case 0x74: return t->gcache.cached_power;
				case 0x75: return GB(t->gcache.cached_power,  8, 24);
				case 0x76: return GB(t->gcache.cached_power, 16, 16);
				case 0x77: return GB(t->gcache.cached_power, 24,  8);
				case 0x7C: return t->First()->index.base();
				case 0x7D: return GB(t->First()->index.base(), 8, 8);
				case 0x7F: return 0; // Used for vehicle reversing hack in TTDP
			}
			break;
		}

		case VEH_ROAD: {
			RoadVehicle *rv = RoadVehicle::From(v);
			switch (variable - 0x80) {
				case 0x62: return rv->state;
				case 0x64: return rv->blocked_ctr;
				case 0x65: return GB(rv->blocked_ctr, 8, 8);
				case 0x66: return rv->overtaking;
				case 0x67: return rv->overtaking_ctr;
				case 0x68: return rv->crashed_ctr;
				case 0x69: return GB(rv->crashed_ctr, 8, 8);
			}
			break;
		}

		case VEH_SHIP: {
			Ship *s = Ship::From(v);
			switch (variable - 0x80) {
				case 0x62: return s->state;
			}
			break;
		}

		case VEH_AIRCRAFT: {
			Aircraft *a = Aircraft::From(v);
			switch (variable - 0x80) {
				case 0x62: return MapAircraftMovementState(a);  // Current movement state
				case 0x63: return a->targetairport.base();      // Airport to which the action refers
				case 0x66: return MapAircraftMovementAction(a); // Current movement action
			}
			break;
		}

		default: break;
	}

	Debug(grf, 1, "Unhandled vehicle variable 0x{:X}, type 0x{:X}", variable, (uint)v->type);

	extra.available = false;
	return UINT_MAX;
}

/* virtual */ uint32_t VehicleScopeResolver::GetVariable(uint16_t variable, uint32_t parameter, GetVariableExtra &extra) const
{
	if (this->v == nullptr) {
		/* Vehicle does not exist, so we're in a purchase list */
		switch (variable) {
			case 0x43: return GetCompanyInfo(_current_company, LiveryHelper(this->self_type, nullptr)); // Owner information
			case 0x46: return 0;               // Motion counter
			case 0x47: { // Vehicle cargo info
				const Engine *e = Engine::Get(this->self_type);
				CargoType cargo_type = e->GetDefaultCargoType();
				if (cargo_type != INVALID_CARGO) {
					const CargoSpec *cs = CargoSpec::Get(cargo_type);
					return (cs->classes.base() << 16) | (cs->weight << 8) | this->ro.grffile->cargo_map[cargo_type];
				} else {
					return 0x000000FF;
				}
			}
			case 0x48: return Engine::Get(this->self_type)->flags.base(); // Vehicle Type Info
<<<<<<< HEAD
			case 0x49: return CalTime::CurYear().base(); // 'Long' format build year
			case 0x4B: return CalTime::CurDate().base(); // Long date of last service

			case 0x7A: return GetBadgeVariableResult(*this->ro.grffile, Engine::Get(this->self_type)->badges, parameter);

			case 0x92: return ClampTo<uint16_t>(CalTime::CurDate() - CalTime::DAYS_TILL_ORIGINAL_BASE_YEAR); // Date of last service
			case 0x93: return GB(ClampTo<uint16_t>(CalTime::CurDate() - CalTime::DAYS_TILL_ORIGINAL_BASE_YEAR), 8, 8);
			case 0xC4: return (Clamp(CalTime::CurYear(), CalTime::ORIGINAL_BASE_YEAR, CalTime::ORIGINAL_MAX_YEAR) - CalTime::ORIGINAL_BASE_YEAR).base(); // Build year
=======
			case 0x49: return TimerGameCalendar::year.base(); // 'Long' format build year
			case 0x4B: return TimerGameCalendar::date.base(); // Long date of last service

			case 0x7A: return GetBadgeVariableResult(*this->ro.grffile, Engine::Get(this->self_type)->badges, parameter);

			case 0x92: return ClampTo<uint16_t>(TimerGameCalendar::date - CalendarTime::DAYS_TILL_ORIGINAL_BASE_YEAR); // Date of last service
			case 0x93: return GB(ClampTo<uint16_t>(TimerGameCalendar::date - CalendarTime::DAYS_TILL_ORIGINAL_BASE_YEAR), 8, 8);
			case 0xC4: return (Clamp(TimerGameCalendar::year, CalendarTime::ORIGINAL_BASE_YEAR, CalendarTime::ORIGINAL_MAX_YEAR) - CalendarTime::ORIGINAL_BASE_YEAR).base(); // Build year
>>>>>>> 53dd1258
			case 0xC6: return Engine::Get(this->self_type)->grf_prop.local_id;
			case 0xC7: return GB(Engine::Get(this->self_type)->grf_prop.local_id, 8, 8);
			case 0xDA: return VehicleID::Invalid().base(); // Next vehicle
			case 0xF2: return 0; // Cargo subtype
		}

		extra.available = false;
		return UINT_MAX;
	}

	return VehicleGetVariable(const_cast<Vehicle*>(this->v), this, variable, parameter, extra);
}


/* virtual */ const SpriteGroup *VehicleResolverObject::ResolveReal(const RealSpriteGroup *group) const
{
	const Vehicle *v = this->self_scope.v;

	if (v == nullptr) {
		if (!group->loading.empty()) return group->loading[0];
		if (!group->loaded.empty())  return group->loaded[0];
		return nullptr;
	}

	bool in_motion = !v->First()->current_order.IsType(OT_LOADING);

	uint totalsets = in_motion ? (uint)group->loaded.size() : (uint)group->loading.size();

	if (totalsets == 0) return nullptr;
	if (totalsets == 1) return in_motion ? group->loaded[0] : group->loading[0];

	uint stored = v->cargo.StoredCount();
	uint capacity = v->cargo_cap;
	if (v->type == VEH_SHIP) {
		for (const Vehicle *u = v->Next(); u != nullptr; u = u->Next()) {
			stored += u->cargo.StoredCount();
			capacity += u->cargo_cap;
		}
	}

	uint set = (stored * totalsets) / std::max<uint16_t>(1u, capacity);
	set = std::min(set, totalsets - 1);

	return in_motion ? group->loaded[set] : group->loading[set];
}

GrfSpecFeature VehicleResolverObject::GetFeature() const
{
	switch (Engine::Get(this->self_scope.self_type)->type) {
		case VEH_TRAIN: return GSF_TRAINS;
		case VEH_ROAD: return GSF_ROADVEHICLES;
		case VEH_SHIP: return GSF_SHIPS;
		case VEH_AIRCRAFT: return GSF_AIRCRAFT;
		default: return GSF_INVALID;
	}
}

uint32_t VehicleResolverObject::GetDebugID() const
{
	return Engine::Get(this->self_scope.self_type)->grf_prop.local_id;
}

/**
 * Get the grf file associated with an engine type.
 * @param engine_type Engine to query.
 * @return grf file associated with the engine.
 */
static const GRFFile *GetEngineGrfFile(EngineID engine_type)
{
	const Engine *e = Engine::Get(engine_type);
	return (e != nullptr) ? e->GetGRF() : nullptr;
}

/**
 * Resolver of a vehicle (chain).
 * @param engine_type Engine type
 * @param v %Vehicle being resolved.
 * @param wagon_override Application of wagon overrides.
 * @param rotor_in_gui Helicopter rotor is drawn in GUI.
 * @param callback Callback ID.
 * @param callback_param1 First parameter (var 10) of the callback.
 * @param callback_param2 Second parameter (var 18) of the callback.
 */
VehicleResolverObject::VehicleResolverObject(EngineID engine_type, const Vehicle *v, WagonOverride wagon_override, bool rotor_in_gui,
		CallbackID callback, uint32_t callback_param1, uint32_t callback_param2)
	: ResolverObject(GetEngineGrfFile(engine_type), callback, callback_param1, callback_param2),
	self_scope(*this, engine_type, v, rotor_in_gui),
	parent_scope(*this, engine_type, ((v != nullptr) ? v->First() : v), rotor_in_gui),
	relative_scope(*this, engine_type, v, rotor_in_gui),
	cached_relative_count(0)
{
	if (wagon_override == WO_SELF) {
		this->root_spritegroup = GetWagonOverrideSpriteSet(engine_type, SpriteGroupCargo::SG_DEFAULT, engine_type);
	} else {
		if (wagon_override != WO_NONE && v != nullptr && v->IsGroundVehicle()) {
			assert(v->engine_type == engine_type); // overrides make little sense with fake scopes

			/* For trains we always use cached value, except for callbacks because the override spriteset
			 * to use may be different than the one cached. It happens for callback 0x15 (refit engine),
			 * as v->cargo_type is temporary changed to the new type */
			if (wagon_override == WO_CACHED && v->type == VEH_TRAIN) {
				this->root_spritegroup = Train::From(v)->tcache.cached_override;
			} else {
				this->root_spritegroup = GetWagonOverrideSpriteSet(v->engine_type, v->cargo_type, v->GetGroundVehicleCache()->first_engine);
			}
		}

		if (this->root_spritegroup == nullptr) {
			const Engine *e = Engine::Get(engine_type);
			CargoType cargo = v != nullptr ? v->cargo_type : SpriteGroupCargo::SG_PURCHASE;
			this->root_spritegroup = e->grf_prop.GetSpriteGroup(cargo);
			if (this->root_spritegroup == nullptr) this->root_spritegroup = e->grf_prop.GetSpriteGroup(SpriteGroupCargo::SG_DEFAULT);
		}
	}
}



void GetCustomEngineSprite(EngineID engine, const Vehicle *v, Direction direction, EngineImageType image_type, VehicleSpriteSeq *result)
{
	VehicleResolverObject object(engine, v, VehicleResolverObject::WO_CACHED, false, CBID_NO_CALLBACK);
	result->Clear();

	bool sprite_stack = EngInfo(engine)->misc_flags.Test(EngineMiscFlag::SpriteStack);
	uint max_stack = sprite_stack ? lengthof(result->seq) : 1;
	for (uint stack = 0; stack < max_stack; ++stack) {
		object.ResetState();
		object.callback_param1 = image_type | (stack << 8);
		const SpriteGroup *group = object.Resolve();
		uint32_t reg100 = sprite_stack ? GetRegister(0x100) : 0;
		if (group != nullptr && group->GetNumResults() != 0) {
			result->seq[result->count].sprite = group->GetResult() + (direction % group->GetNumResults());
			result->seq[result->count].pal    = GB(reg100, 0, 16); // zero means default recolouring
			result->count++;
		}
		if (!HasBit(reg100, 31)) break;
	}
}


void GetRotorOverrideSprite(EngineID engine, const struct Aircraft *v, EngineImageType image_type, VehicleSpriteSeq *result)
{
	const Engine *e = Engine::Get(engine);

	/* Only valid for helicopters */
	assert(e->type == VEH_AIRCRAFT);
	assert(!(e->u.air.subtype & AIR_CTOL));

	/* We differ from TTDPatch by resolving the sprite using the primary vehicle 'v', and not using the rotor vehicle 'v->Next()->Next()'.
	 * TTDPatch copies some variables between the vehicles each time, to somehow synchronize the rotor vehicle with the primary vehicle.
	 * We use 'rotor_in_gui' to replicate when the variables differ.
	 * But some other variables like 'rotor state' and 'rotor speed' are not available in OpenTTD, while they are in TTDPatch. */
	bool rotor_in_gui = image_type != EIT_ON_MAP;
	VehicleResolverObject object(engine, v, VehicleResolverObject::WO_SELF, rotor_in_gui, CBID_NO_CALLBACK);
	result->Clear();
	uint rotor_pos = v == nullptr || rotor_in_gui ? 0 : v->Next()->Next()->state;

	bool sprite_stack = e->info.misc_flags.Test(EngineMiscFlag::SpriteStack);
	uint max_stack = sprite_stack ? lengthof(result->seq) : 1;
	for (uint stack = 0; stack < max_stack; ++stack) {
		object.ResetState();
		object.callback_param1 = image_type | (stack << 8);
		const SpriteGroup *group = object.Resolve();
		uint32_t reg100 = sprite_stack ? GetRegister(0x100) : 0;
		if (group != nullptr && group->GetNumResults() != 0) {
			result->seq[result->count].sprite = group->GetResult() + (rotor_pos % group->GetNumResults());
			result->seq[result->count].pal    = GB(reg100, 0, 16); // zero means default recolouring
			result->count++;
		}
		if (!HasBit(reg100, 31)) break;
	}
}


/**
 * Check if a wagon is currently using a wagon override
 * @param v The wagon to check
 * @return true if it is using an override, false otherwise
 */
bool UsesWagonOverride(const Vehicle *v)
{
	assert(v->type == VEH_TRAIN);
	return Train::From(v)->tcache.cached_override != nullptr;
}

/**
 * Evaluate a newgrf callback for vehicles
 * @param callback The callback to evaluate
 * @param param1   First parameter of the callback
 * @param param2   Second parameter of the callback
 * @param engine   Engine type of the vehicle to evaluate the callback for
 * @param v        The vehicle to evaluate the callback for, or nullptr if it doesn't exist yet
 * @return The value the callback returned, or CALLBACK_FAILED if it failed
 */
uint16_t GetVehicleCallback(CallbackID callback, uint32_t param1, uint32_t param2, EngineID engine, const Vehicle *v)
{
	VehicleResolverObject object(engine, v, VehicleResolverObject::WO_UNCACHED, false, callback, param1, param2);
	return object.ResolveCallback();
}

/**
 * Evaluate a newgrf callback for vehicles with a different vehicle for parent scope.
 * @param callback The callback to evaluate
 * @param param1   First parameter of the callback
 * @param param2   Second parameter of the callback
 * @param engine   Engine type of the vehicle to evaluate the callback for
 * @param v        The vehicle to evaluate the callback for, or nullptr if it doesn't exist yet
 * @param parent   The vehicle to use for parent scope
 * @return The value the callback returned, or CALLBACK_FAILED if it failed
 */
uint16_t GetVehicleCallbackParent(CallbackID callback, uint32_t param1, uint32_t param2, EngineID engine, const Vehicle *v, const Vehicle *parent)
{
	VehicleResolverObject object(engine, v, VehicleResolverObject::WO_NONE, false, callback, param1, param2);
	object.parent_scope.SetVehicle(parent);
	return object.ResolveCallback();
}


/* Callback 36 handlers */
int GetVehicleProperty(const Vehicle *v, PropertyID property, int orig_value, bool is_signed)
{
	return GetEngineProperty(v->engine_type, property, orig_value, v, is_signed);
}


int GetEngineProperty(EngineID engine, PropertyID property, int orig_value, const Vehicle *v, bool is_signed)
{
	const Engine *e = Engine::Get(engine);
	if (static_cast<uint>(property) < 64 && !HasBit(e->cb36_properties_used, property)) return orig_value;

	VehicleResolverObject object(engine, v, VehicleResolverObject::WO_UNCACHED, false, CBID_VEHICLE_MODIFY_PROPERTY, property, 0);
	if (static_cast<uint>(property) < 64 && !e->sprite_group_cb36_properties_used.empty()) {
		auto iter = e->sprite_group_cb36_properties_used.find(object.root_spritegroup);
		if (iter != e->sprite_group_cb36_properties_used.end()) {
			if (!HasBit(iter->second, property)) return orig_value;
		}
	}
	uint16_t callback = object.ResolveCallback();
	if (callback != CALLBACK_FAILED) {
		if (is_signed) {
			/* Sign extend 15 bit integer */
			return static_cast<int16_t>(callback << 1) / 2;
		} else {
			return callback;
		}
	}

	return orig_value;
}

/**
 * Test for vehicle build probablity type.
 * @param v Vehicle whose build probability to test.
 * @param type Build probability type to test for.
 * @returns True iff the probability result says so.
 */
bool TestVehicleBuildProbability(Vehicle *v, EngineID engine, BuildProbabilityType type)
{
	uint16_t p = GetVehicleCallback(CBID_VEHICLE_BUILD_PROBABILITY, to_underlying(type), 0, engine, v);
	if (p == CALLBACK_FAILED) return false;

	const uint16_t PROBABILITY_RANGE = 100;
	return p + RandomRange(PROBABILITY_RANGE) >= PROBABILITY_RANGE;
}

static void DoTriggerVehicle(Vehicle *v, VehicleTrigger trigger, uint16_t base_random_bits, bool first)
{
	/* We can't trigger a non-existent vehicle... */
	assert(v != nullptr);

	uint32_t reseed = 0;
	if (Engine::Get(v->engine_type)->callbacks_used & SGCU_RANDOM_TRIGGER) {
		VehicleResolverObject object(v->engine_type, v, VehicleResolverObject::WO_CACHED, false, CBID_RANDOM_TRIGGER);
		object.waiting_triggers = v->waiting_triggers | trigger;
		v->waiting_triggers = object.waiting_triggers; // store now for var 5F

		const SpriteGroup *group = object.Resolve();
		if (group == nullptr) return;

		/* Store remaining triggers. */
		v->waiting_triggers = object.GetRemainingTriggers();

		reseed = object.GetReseedSum();
	} else {
		v->waiting_triggers |= trigger;

		const Engine *e = Engine::Get(v->engine_type);
		if (e->grf_prop.GetSpriteGroup(v->cargo_type) == nullptr && e->grf_prop.GetSpriteGroup(SpriteGroupCargo::SG_DEFAULT) == nullptr) return;
	}

	/* Rerandomise bits. Scopes other than SELF are invalid for rerandomisation. For bug-to-bug-compatibility with TTDP we ignore the scope. */
	uint8_t new_random_bits = Random();
	v->random_bits &= ~reseed;
	v->random_bits |= (first ? new_random_bits : base_random_bits) & reseed;

	switch (trigger) {
		case VEHICLE_TRIGGER_NEW_CARGO:
			/* All vehicles in chain get ANY_NEW_CARGO trigger now.
			 * So we call it for the first one and they will recurse.
			 * Indexing part of vehicle random bits needs to be
			 * same for all triggered vehicles in the chain (to get
			 * all the random-cargo wagons carry the same cargo,
			 * i.e.), so we give them all the NEW_CARGO triggered
			 * vehicle's portion of random bits. */
			assert(first);
			DoTriggerVehicle(v->First(), VEHICLE_TRIGGER_ANY_NEW_CARGO, new_random_bits, false);
			break;

		case VEHICLE_TRIGGER_DEPOT:
			/* We now trigger the next vehicle in chain recursively.
			 * The random bits portions may be different for each
			 * vehicle in chain. */
			if (v->Next() != nullptr) DoTriggerVehicle(v->Next(), trigger, 0, true);
			break;

		case VEHICLE_TRIGGER_EMPTY:
			/* We now trigger the next vehicle in chain
			 * recursively.  The random bits portions must be same
			 * for each vehicle in chain, so we give them all
			 * first chained vehicle's portion of random bits. */
			if (v->Next() != nullptr) DoTriggerVehicle(v->Next(), trigger, first ? new_random_bits : base_random_bits, false);
			break;

		case VEHICLE_TRIGGER_ANY_NEW_CARGO:
			/* Now pass the trigger recursively to the next vehicle
			 * in chain. */
			assert(!first);
			if (v->Next() != nullptr) DoTriggerVehicle(v->Next(), VEHICLE_TRIGGER_ANY_NEW_CARGO, base_random_bits, false);
			break;

		case VEHICLE_TRIGGER_CALLBACK_32:
			/* Do not do any recursion */
			break;
	}
}

void TriggerVehicle(Vehicle *v, VehicleTrigger trigger)
{
	if (trigger == VEHICLE_TRIGGER_DEPOT) {
		/* store that the vehicle entered a depot this tick */
		VehicleEnteredDepotThisTick(v);
	}

	v->InvalidateNewGRFCacheOfChain();
	DoTriggerVehicle(v, trigger, 0, true);
	if (HasBit(v->First()->vcache.cached_veh_flags, VCF_REDRAW_ON_TRIGGER)) {
		v->First()->InvalidateImageCacheOfChain();
	}
	v->InvalidateNewGRFCacheOfChain();
}

/* Functions for changing the order of vehicle purchase lists */

struct ListOrderChange {
	EngineID engine; ///< Engine ID
	uint16_t target; ///< GRF-local ID

	ListOrderChange(EngineID engine, uint16_t target) : engine(engine), target(target) {}
};

static std::vector<ListOrderChange> _list_order_changes;

/**
 * Record a vehicle ListOrderChange.
 * @param engine Engine to move
 * @param target Local engine ID to move \a engine in front of
 * @note All sorting is done later in CommitVehicleListOrderChanges
 */
void AlterVehicleListOrder(EngineID engine, uint16_t target)
{
	/* Add the list order change to a queue */
	_list_order_changes.emplace_back(engine, target);
}

/**
 * Comparator function to sort engines via scope-GRFID and local ID.
 * @param a left side
 * @param b right side
 * @return comparison result
 */
static bool EnginePreSort(const EngineID &a, const EngineID &b)
{
	const EngineIDMapping &id_a = _engine_mngr.mappings.at(a);
	const EngineIDMapping &id_b = _engine_mngr.mappings.at(b);

	/* 1. Sort by engine type */
	if (id_a.type != id_b.type) return (int)id_a.type < (int)id_b.type;

	/* 2. Sort by scope-GRFID */
	if (id_a.grfid != id_b.grfid) return id_a.grfid < id_b.grfid;

	/* 3. Sort by local ID */
	return (int)id_a.internal_id < (int)id_b.internal_id;
}

/**
 * Determine default engine sorting and execute recorded ListOrderChanges from AlterVehicleListOrder.
 */
void CommitVehicleListOrderChanges()
{
	/* Build a list of EngineIDs. EngineIDs are sequential from 0 up to the number of pool items with no gaps. */
	std::vector<EngineID> ordering(Engine::GetNumItems());
	std::iota(std::begin(ordering), std::end(ordering), EngineID::Begin());

	/* Pre-sort engines by scope-grfid and local index */
	std::ranges::sort(ordering, EnginePreSort);

	/* Apply Insertion-Sort operations */
	for (const ListOrderChange &loc : _list_order_changes) {
		EngineID source = loc.engine;

		const EngineIDMapping &id_source = _engine_mngr.mappings[source];
		if (id_source.internal_id == loc.target) continue;

<<<<<<< HEAD
		EngineID target = _engine_mngr.GetID(id_source.type, loc.target, id_source.grfid);
		if (target == INVALID_ENGINE) continue;
=======
		EngineID target = _engine_mngr.GetID(engine_source->type, loc.target, engine_source->grf_prop.grfid);
		if (target == EngineID::Invalid()) continue;
>>>>>>> 53dd1258

		auto it_source = std::ranges::find(ordering, source);
		auto it_target = std::ranges::find(ordering, target);

		assert(it_source != std::end(ordering) && it_target != std::end(ordering));
		assert(it_source != it_target);

		/* Move just this item to before the target. */
		Slide(it_source, std::next(it_source), it_target);
	}

	/* Store final sort-order */
	for (uint16_t index = 0; const EngineID &eid : ordering) {
		Engine::Get(eid)->list_position = index;
		++index;
	}

	/* Clear out the queue */
	_list_order_changes.clear();
	_list_order_changes.shrink_to_fit();
}

/**
 * Fill the grf_cache of the given vehicle.
 * @param v The vehicle to fill the cache for.
 */
void FillNewGRFVehicleCache(const Vehicle *v)
{
	VehicleResolverObject ro(v->engine_type, v, VehicleResolverObject::WO_NONE);

	/* These variables we have to check; these are the ones with a cache. */
	static const int cache_entries[][2] = {
		{ 0x40, NCVV_POSITION_CONSIST_LENGTH },
		{ 0x41, NCVV_POSITION_SAME_ID_LENGTH },
		{ 0x42, NCVV_CONSIST_CARGO_INFORMATION },
		{ 0x43, NCVV_COMPANY_INFORMATION },
		{ 0x4D, NCVV_POSITION_IN_VEHICLE },
	};
	static const int partial_cache_entries[] = {
		NCVV_CONSIST_CARGO_INFORMATION_UD,
	};
	static_assert(NCVV_END == lengthof(cache_entries) + lengthof(partial_cache_entries));

	/* Resolve all the variables, so their caches are set. */
	for (const auto &cache_entry : cache_entries) {
		/* Only resolve when the cache isn't valid. */
		if (HasBit(v->grf_cache.cache_valid, cache_entry[1])) continue;
		GetVariableExtra extra;
		ro.GetScope(VSG_SCOPE_SELF)->GetVariable(cache_entry[0], 0, extra);
	}

	/* Make sure really all bits are set. */
	assert(v->grf_cache.cache_valid == (1 << NCVV_END) - 1);
}

void AnalyseEngineCallbacks()
{
	btree::btree_map<const SpriteGroup *, uint64_t> sg_cb36;
	btree::btree_map<uint32_t, CargoTypes> cb_refit_cap_values;
	for (Engine *e : Engine::Iterate()) {
		sg_cb36.clear();
		e->sprite_group_cb36_properties_used.clear();
		e->refit_capacity_values.reset();

		SpriteGroupCallbacksUsed callbacks_used = SGCU_NONE;
		uint64_t cb36_properties_used = 0;
		bool refit_cap_whitelist_ok = true;
		bool refit_cap_no_var_47 = true;
		uint non_purchase_groups = 0;
		auto process_sg = [&](const SpriteGroup *sg, bool is_purchase) {
			if (sg == nullptr) return;

			CallbackOperationAnalyser op(ACOM_CB_VAR);
			op.AnalyseGroup(sg);
			callbacks_used |= op.callbacks_used;
			cb36_properties_used |= op.cb36_properties_used;
			sg_cb36[sg] = op.cb36_properties_used;
			if ((op.result_flags & ACORF_CB_REFIT_CAP_NON_WHITELIST_FOUND) && !is_purchase) refit_cap_whitelist_ok = false;
			if ((op.result_flags & ACORF_CB_REFIT_CAP_SEEN_VAR_47) && !is_purchase) refit_cap_no_var_47 = false;
			if (!is_purchase) non_purchase_groups++;
		};

		for (const auto &[cargo, spritegroup] : e->grf_prop) {
			process_sg(spritegroup, cargo == SpriteGroupCargo::SG_PURCHASE);
		}
		for (const WagonOverride &wo : e->overrides) {
			process_sg(wo.group, false);
		}
		e->callbacks_used = callbacks_used;
		e->cb36_properties_used = cb36_properties_used;
		for (auto iter : sg_cb36) {
			if (iter.second != cb36_properties_used) {
				e->sprite_group_cb36_properties_used[iter.first] = iter.second;
			}
		}

		if (refit_cap_whitelist_ok && non_purchase_groups <= 1 && e->info.callback_mask.Test(VehicleCallbackMask::RefitCapacity) && e->grf_prop.GetSpriteGroup(SpriteGroupCargo::SG_DEFAULT) != nullptr) {
			const SpriteGroup **purchase_sg_ptr = e->grf_prop.GetSpriteGroupPtr(SpriteGroupCargo::SG_PURCHASE);
			const SpriteGroup *purchase_sg = nullptr;
			if (purchase_sg_ptr != nullptr) {
				purchase_sg = *purchase_sg_ptr;
				*purchase_sg_ptr = nullptr; // Temporarily disable separate purchase sprite group
			}

			if (refit_cap_no_var_47) {
				cb_refit_cap_values[GetVehicleCallback(CBID_VEHICLE_REFIT_CAPACITY, 0, 0, e->index, nullptr)] = ALL_CARGOTYPES;
			} else {
				const CargoType default_cb = e->info.cargo_type;
				for (CargoType c = 0; c < NUM_CARGO; c++) {
					e->info.cargo_type = c;
					cb_refit_cap_values[GetVehicleCallback(CBID_VEHICLE_REFIT_CAPACITY, 0, 0, e->index, nullptr)] |= (static_cast<CargoTypes>(1) << c);
				}
				e->info.cargo_type = default_cb;
			}

			if (purchase_sg_ptr != nullptr) {
				*purchase_sg_ptr = purchase_sg;
			}

			bool all_ok = true;
			uint index = 0;
			e->refit_capacity_values.reset(MallocT<EngineRefitCapacityValue>(cb_refit_cap_values.size()));
			for (const auto &iter : cb_refit_cap_values) {
				if (iter.first == CALLBACK_FAILED) all_ok = false;
				e->refit_capacity_values.get()[index] = { iter.second, iter.first };
				index++;
			}
			if (all_ok) e->callbacks_used |= SGCU_REFIT_CB_ALL_CARGOES;

			cb_refit_cap_values.clear();
		}
	}
}

void DumpVehicleSpriteGroup(const Vehicle *v, SpriteGroupDumper &dumper)
{
	const Engine *e = Engine::Get(v->engine_type);
	const SpriteGroup *root_spritegroup = nullptr;

	if (v->IsGroundVehicle()) {
		root_spritegroup = GetWagonOverrideSpriteSet(v->engine_type, v->cargo_type, v->GetGroundVehicleCache()->first_engine);
		if (root_spritegroup != nullptr) {
			dumper.Print(fmt::format("Wagon Override for cargo: {}, engine type: {}", v->cargo_type, v->GetGroundVehicleCache()->first_engine));
		}
	}

	if (root_spritegroup == nullptr) {
		const SpriteGroup *cargo_spritegroup = e->grf_prop.GetSpriteGroup(v->cargo_type);
		if (cargo_spritegroup != nullptr) {
			root_spritegroup = cargo_spritegroup;
			dumper.Print(fmt::format("Cargo: {}", v->cargo_type));
		} else {
			root_spritegroup = e->grf_prop.GetSpriteGroup(SpriteGroupCargo::SG_DEFAULT);
			dumper.Print("SG_DEFAULT");
		}
	}

	dumper.DumpSpriteGroup(root_spritegroup, 0);

	for (const auto &[cargo, spritegroup] : e->grf_prop) {
		if (spritegroup != root_spritegroup) {
			dumper.Print("");
			switch (cargo) {
				case SpriteGroupCargo::SG_DEFAULT:
					dumper.Print("OTHER SPRITE GROUP: SG_DEFAULT");
					break;
				case SpriteGroupCargo::SG_PURCHASE:
					dumper.Print("OTHER SPRITE GROUP: SG_PURCHASE");
					break;
				default:
					dumper.Print(fmt::format("OTHER SPRITE GROUP: Cargo: {}", cargo));
					break;
			}
			dumper.DumpSpriteGroup(spritegroup, 0);
		}
	}
	for (const WagonOverride &wo : e->overrides) {
		if (wo.group != root_spritegroup && wo.group != nullptr) {
			dumper.Print("");
			dumper.Print(fmt::format("OTHER SPRITE GROUP: Wagon override, cargo: {}, engines: {}", wo.cargo, wo.engines));
			dumper.DumpSpriteGroup(wo.group, 0);
		}
	}
}<|MERGE_RESOLUTION|>--- conflicted
+++ resolved
@@ -855,7 +855,6 @@
 				default: return 0x00;
 			}
 
-<<<<<<< HEAD
 		case 0x64: { // Count consist's badge ID occurrence
 			if (v->type != VEH_TRAIN) return GetBadgeVariableResult(*object->ro.grffile, v->GetEngine()->badges, parameter);
 
@@ -873,8 +872,6 @@
 			return count;
 		}
 
-=======
->>>>>>> 53dd1258
 		case 0x7A: return GetBadgeVariableResult(*object->ro.grffile, v->GetEngine()->badges, parameter);
 
 		case 0xFE:
@@ -1150,7 +1147,6 @@
 				}
 			}
 			case 0x48: return Engine::Get(this->self_type)->flags.base(); // Vehicle Type Info
-<<<<<<< HEAD
 			case 0x49: return CalTime::CurYear().base(); // 'Long' format build year
 			case 0x4B: return CalTime::CurDate().base(); // Long date of last service
 
@@ -1159,16 +1155,6 @@
 			case 0x92: return ClampTo<uint16_t>(CalTime::CurDate() - CalTime::DAYS_TILL_ORIGINAL_BASE_YEAR); // Date of last service
 			case 0x93: return GB(ClampTo<uint16_t>(CalTime::CurDate() - CalTime::DAYS_TILL_ORIGINAL_BASE_YEAR), 8, 8);
 			case 0xC4: return (Clamp(CalTime::CurYear(), CalTime::ORIGINAL_BASE_YEAR, CalTime::ORIGINAL_MAX_YEAR) - CalTime::ORIGINAL_BASE_YEAR).base(); // Build year
-=======
-			case 0x49: return TimerGameCalendar::year.base(); // 'Long' format build year
-			case 0x4B: return TimerGameCalendar::date.base(); // Long date of last service
-
-			case 0x7A: return GetBadgeVariableResult(*this->ro.grffile, Engine::Get(this->self_type)->badges, parameter);
-
-			case 0x92: return ClampTo<uint16_t>(TimerGameCalendar::date - CalendarTime::DAYS_TILL_ORIGINAL_BASE_YEAR); // Date of last service
-			case 0x93: return GB(ClampTo<uint16_t>(TimerGameCalendar::date - CalendarTime::DAYS_TILL_ORIGINAL_BASE_YEAR), 8, 8);
-			case 0xC4: return (Clamp(TimerGameCalendar::year, CalendarTime::ORIGINAL_BASE_YEAR, CalendarTime::ORIGINAL_MAX_YEAR) - CalendarTime::ORIGINAL_BASE_YEAR).base(); // Build year
->>>>>>> 53dd1258
 			case 0xC6: return Engine::Get(this->self_type)->grf_prop.local_id;
 			case 0xC7: return GB(Engine::Get(this->self_type)->grf_prop.local_id, 8, 8);
 			case 0xDA: return VehicleID::Invalid().base(); // Next vehicle
@@ -1583,13 +1569,8 @@
 		const EngineIDMapping &id_source = _engine_mngr.mappings[source];
 		if (id_source.internal_id == loc.target) continue;
 
-<<<<<<< HEAD
 		EngineID target = _engine_mngr.GetID(id_source.type, loc.target, id_source.grfid);
-		if (target == INVALID_ENGINE) continue;
-=======
-		EngineID target = _engine_mngr.GetID(engine_source->type, loc.target, engine_source->grf_prop.grfid);
 		if (target == EngineID::Invalid()) continue;
->>>>>>> 53dd1258
 
 		auto it_source = std::ranges::find(ordering, source);
 		auto it_target = std::ranges::find(ordering, target);
