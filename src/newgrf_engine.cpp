/*
 * This file is part of OpenTTD.
 * OpenTTD is free software; you can redistribute it and/or modify it under the terms of the GNU General Public License as published by the Free Software Foundation, version 2.
 * OpenTTD is distributed in the hope that it will be useful, but WITHOUT ANY WARRANTY; without even the implied warranty of MERCHANTABILITY or FITNESS FOR A PARTICULAR PURPOSE.
 * See the GNU General Public License for more details. You should have received a copy of the GNU General Public License along with OpenTTD. If not, see <http://www.gnu.org/licenses/>.
 */

/** @file newgrf_engine.cpp NewGRF handling of engines. */

#include "stdafx.h"
#include "debug.h"
#include "train.h"
#include "roadveh.h"
#include "company_func.h"
#include "newgrf_cargo.h"
#include "newgrf_spritegroup.h"
#include "date_func.h"
#include "vehicle_func.h"
#include "core/random_func.hpp"
#include "aircraft.h"
#include "station_base.h"
#include "company_base.h"
#include "newgrf_railtype.h"
#include "newgrf_roadtype.h"
#include "newgrf_cache_check.h"
#include "ship.h"
#include "scope_info.h"

#include "safeguards.h"

bool _sprite_group_resolve_check_veh_check = false;
bool _sprite_group_resolve_check_veh_curvature_check = false;

void SetWagonOverrideSprites(EngineID engine, CargoID cargo, const SpriteGroup *group, EngineID *train_id, uint trains)
{
	Engine *e = Engine::Get(engine);

	assert(cargo < NUM_CARGO + 2); // Include CT_DEFAULT and CT_PURCHASE pseudo cargoes.

	WagonOverride *wo = &e->overrides.emplace_back();
	wo->group = group;
	wo->cargo = cargo;
	wo->engines.assign(train_id, train_id + trains);
}

const SpriteGroup *GetWagonOverrideSpriteSet(EngineID engine, CargoID cargo, EngineID overriding_engine)
{
	const Engine *e = Engine::Get(engine);

	for (const WagonOverride &wo : e->overrides) {
		if (wo.cargo != cargo && wo.cargo != CT_DEFAULT) continue;
		if (std::find(wo.engines.begin(), wo.engines.end(), overriding_engine) != wo.engines.end()) return wo.group;
	}
	return nullptr;
}

void SetCustomEngineSprites(EngineID engine, byte cargo, const SpriteGroup *group)
{
	Engine *e = Engine::Get(engine);
	assert(cargo < lengthof(e->grf_prop.spritegroup));

	if (e->grf_prop.spritegroup[cargo] != nullptr) {
		grfmsg(6, "SetCustomEngineSprites: engine %d cargo %d already has group -- replacing", engine, cargo);
	}
	e->grf_prop.spritegroup[cargo] = group;
}


/**
 * Tie a GRFFile entry to an engine, to allow us to retrieve GRF parameters
 * etc during a game.
 * @param engine Engine ID to tie the GRFFile to.
 * @param file   Pointer of GRFFile to tie.
 */
void SetEngineGRF(EngineID engine, const GRFFile *file)
{
	Engine *e = Engine::Get(engine);
	e->grf_prop.grffile = file;
}


static int MapOldSubType(const Vehicle *v)
{
	switch (v->type) {
		case VEH_TRAIN:
			if (Train::From(v)->IsEngine()) return 0;
			if (Train::From(v)->IsFreeWagon()) return 4;
			return 2;
		case VEH_ROAD:
		case VEH_SHIP:     return 0;
		case VEH_AIRCRAFT:
		case VEH_DISASTER: return v->subtype;
		case VEH_EFFECT:   return v->subtype << 1;
		default: NOT_REACHED();
	}
}


/* TTDP style aircraft movement states for GRF Action 2 Var 0xE2 */
enum TTDPAircraftMovementStates {
	AMS_TTDP_HANGAR,
	AMS_TTDP_TO_HANGAR,
	AMS_TTDP_TO_PAD1,
	AMS_TTDP_TO_PAD2,
	AMS_TTDP_TO_PAD3,
	AMS_TTDP_TO_ENTRY_2_AND_3,
	AMS_TTDP_TO_ENTRY_2_AND_3_AND_H,
	AMS_TTDP_TO_JUNCTION,
	AMS_TTDP_LEAVE_RUNWAY,
	AMS_TTDP_TO_INWAY,
	AMS_TTDP_TO_RUNWAY,
	AMS_TTDP_TO_OUTWAY,
	AMS_TTDP_WAITING,
	AMS_TTDP_TAKEOFF,
	AMS_TTDP_TO_TAKEOFF,
	AMS_TTDP_CLIMBING,
	AMS_TTDP_FLIGHT_APPROACH,
	AMS_TTDP_UNUSED_0x11,
	AMS_TTDP_FLIGHT_TO_TOWER,
	AMS_TTDP_UNUSED_0x13,
	AMS_TTDP_FLIGHT_FINAL,
	AMS_TTDP_FLIGHT_DESCENT,
	AMS_TTDP_BRAKING,
	AMS_TTDP_HELI_TAKEOFF_AIRPORT,
	AMS_TTDP_HELI_TO_TAKEOFF_AIRPORT,
	AMS_TTDP_HELI_LAND_AIRPORT,
	AMS_TTDP_HELI_TAKEOFF_HELIPORT,
	AMS_TTDP_HELI_TO_TAKEOFF_HELIPORT,
	AMS_TTDP_HELI_LAND_HELIPORT,
};


/**
 * Map OTTD aircraft movement states to TTDPatch style movement states
 * (VarAction 2 Variable 0xE2)
 */
byte MapAircraftMovementState(const Aircraft *v)
{
	const Station *st = GetTargetAirportIfValid(v);
	if (st == nullptr) return AMS_TTDP_FLIGHT_TO_TOWER;

	const AirportFTAClass *afc = st->airport.GetFTA();
	uint16 amdflag = afc->MovingData(v->pos)->flag;

	switch (v->state) {
		case HANGAR:
			/* The international airport is a special case as helicopters can land in
			 * front of the hangar. Helicopters also change their air.state to
			 * AMED_HELI_LOWER some time before actually descending. */

			/* This condition only occurs for helicopters, during descent,
			 * to a landing by the hangar of an international airport. */
			if (amdflag & AMED_HELI_LOWER) return AMS_TTDP_HELI_LAND_AIRPORT;

			/* This condition only occurs for helicopters, before starting descent,
			 * to a landing by the hangar of an international airport. */
			if (amdflag & AMED_SLOWTURN) return AMS_TTDP_FLIGHT_TO_TOWER;

			/* The final two conditions apply to helicopters or aircraft.
			 * Has reached hangar? */
			if (amdflag & AMED_EXACTPOS) return AMS_TTDP_HANGAR;

			/* Still moving towards hangar. */
			return AMS_TTDP_TO_HANGAR;

		case TERM1:
			if (amdflag & AMED_EXACTPOS) return AMS_TTDP_TO_PAD1;
			return AMS_TTDP_TO_JUNCTION;

		case TERM2:
			if (amdflag & AMED_EXACTPOS) return AMS_TTDP_TO_PAD2;
			return AMS_TTDP_TO_ENTRY_2_AND_3_AND_H;

		case TERM3:
		case TERM4:
		case TERM5:
		case TERM6:
		case TERM7:
		case TERM8:
			/* TTDPatch only has 3 terminals, so treat these states the same */
			if (amdflag & AMED_EXACTPOS) return AMS_TTDP_TO_PAD3;
			return AMS_TTDP_TO_ENTRY_2_AND_3_AND_H;

		case HELIPAD1:
		case HELIPAD2:
		case HELIPAD3:
			/* Will only occur for helicopters.*/
			if (amdflag & AMED_HELI_LOWER) return AMS_TTDP_HELI_LAND_AIRPORT; // Descending.
			if (amdflag & AMED_SLOWTURN)   return AMS_TTDP_FLIGHT_TO_TOWER;   // Still hasn't started descent.
			return AMS_TTDP_TO_JUNCTION; // On the ground.

		case TAKEOFF: // Moving to takeoff position.
			return AMS_TTDP_TO_OUTWAY;

		case STARTTAKEOFF: // Accelerating down runway.
			return AMS_TTDP_TAKEOFF;

		case ENDTAKEOFF: // Ascent
			return AMS_TTDP_CLIMBING;

		case HELITAKEOFF: // Helicopter is moving to take off position.
			if (afc->delta_z == 0) {
				return amdflag & AMED_HELI_RAISE ?
					AMS_TTDP_HELI_TAKEOFF_AIRPORT : AMS_TTDP_TO_JUNCTION;
			} else {
				return AMS_TTDP_HELI_TAKEOFF_HELIPORT;
			}

		case FLYING:
			return amdflag & AMED_HOLD ? AMS_TTDP_FLIGHT_APPROACH : AMS_TTDP_FLIGHT_TO_TOWER;

		case LANDING: // Descent
			return AMS_TTDP_FLIGHT_DESCENT;

		case ENDLANDING: // On the runway braking
			if (amdflag & AMED_BRAKE) return AMS_TTDP_BRAKING;
			/* Landed - moving off runway */
			return AMS_TTDP_TO_INWAY;

		case HELILANDING:
		case HELIENDLANDING: // Helicoptor is descending.
			if (amdflag & AMED_HELI_LOWER) {
				return afc->delta_z == 0 ?
					AMS_TTDP_HELI_LAND_AIRPORT : AMS_TTDP_HELI_LAND_HELIPORT;
			} else {
				return AMS_TTDP_FLIGHT_TO_TOWER;
			}

		default:
			return AMS_TTDP_HANGAR;
	}
}


/* TTDP style aircraft movement action for GRF Action 2 Var 0xE6 */
enum TTDPAircraftMovementActions {
	AMA_TTDP_IN_HANGAR,
	AMA_TTDP_ON_PAD1,
	AMA_TTDP_ON_PAD2,
	AMA_TTDP_ON_PAD3,
	AMA_TTDP_HANGAR_TO_PAD1,
	AMA_TTDP_HANGAR_TO_PAD2,
	AMA_TTDP_HANGAR_TO_PAD3,
	AMA_TTDP_LANDING_TO_PAD1,
	AMA_TTDP_LANDING_TO_PAD2,
	AMA_TTDP_LANDING_TO_PAD3,
	AMA_TTDP_PAD1_TO_HANGAR,
	AMA_TTDP_PAD2_TO_HANGAR,
	AMA_TTDP_PAD3_TO_HANGAR,
	AMA_TTDP_PAD1_TO_TAKEOFF,
	AMA_TTDP_PAD2_TO_TAKEOFF,
	AMA_TTDP_PAD3_TO_TAKEOFF,
	AMA_TTDP_HANGAR_TO_TAKOFF,
	AMA_TTDP_LANDING_TO_HANGAR,
	AMA_TTDP_IN_FLIGHT,
};


/**
 * Map OTTD aircraft movement states to TTDPatch style movement actions
 * (VarAction 2 Variable 0xE6)
 * This is not fully supported yet but it's enough for Planeset.
 */
static byte MapAircraftMovementAction(const Aircraft *v)
{
	switch (v->state) {
		case HANGAR:
			return (v->cur_speed > 0) ? AMA_TTDP_LANDING_TO_HANGAR : AMA_TTDP_IN_HANGAR;

		case TERM1:
		case HELIPAD1:
			return (v->current_order.IsType(OT_LOADING)) ? AMA_TTDP_ON_PAD1 : AMA_TTDP_LANDING_TO_PAD1;

		case TERM2:
		case HELIPAD2:
			return (v->current_order.IsType(OT_LOADING)) ? AMA_TTDP_ON_PAD2 : AMA_TTDP_LANDING_TO_PAD2;

		case TERM3:
		case TERM4:
		case TERM5:
		case TERM6:
		case TERM7:
		case TERM8:
		case HELIPAD3:
			return (v->current_order.IsType(OT_LOADING)) ? AMA_TTDP_ON_PAD3 : AMA_TTDP_LANDING_TO_PAD3;

		case TAKEOFF:      // Moving to takeoff position
		case STARTTAKEOFF: // Accelerating down runway
		case ENDTAKEOFF:   // Ascent
		case HELITAKEOFF:
			/* @todo Need to find which terminal (or hangar) we've come from. How? */
			return AMA_TTDP_PAD1_TO_TAKEOFF;

		case FLYING:
			return AMA_TTDP_IN_FLIGHT;

		case LANDING:    // Descent
		case ENDLANDING: // On the runway braking
		case HELILANDING:
		case HELIENDLANDING:
			/* @todo Need to check terminal we're landing to. Is it known yet? */
			return (v->current_order.IsType(OT_GOTO_DEPOT)) ?
				AMA_TTDP_LANDING_TO_HANGAR : AMA_TTDP_LANDING_TO_PAD1;

		default:
			return AMA_TTDP_IN_HANGAR;
	}
}


/* virtual */ uint32 VehicleScopeResolver::GetRandomBits() const
{
	return this->v == nullptr ? 0 : this->v->random_bits;
}

/* virtual */ uint32 VehicleScopeResolver::GetTriggers() const
{
	if (this->v == nullptr) {
		return 0;
	} else {
		if (_sprite_group_resolve_check_veh_check) {
			SetBit(const_cast<Vehicle*>(this->v->First())->vcache.cached_veh_flags, VCF_REDRAW_ON_TRIGGER);
		}
		return this->v->waiting_triggers;
	}
	return this->v == nullptr ? 0 : this->v->waiting_triggers;
}


/* virtual */ ScopeResolver *VehicleResolverObject::GetScope(VarSpriteGroupScope scope, byte relative)
{
	switch (scope) {
		case VSG_SCOPE_SELF:   return &this->self_scope;
		case VSG_SCOPE_PARENT: return &this->parent_scope;
		case VSG_SCOPE_RELATIVE: {
			int32 count = GB(relative, 0, 4);
			if (this->self_scope.v != nullptr && (relative != this->cached_relative_count || count == 0)) {
				/* Note: This caching only works as long as the VSG_SCOPE_RELATIVE cannot be used in
				 *       VarAct2 with procedure calls. */
				if (count == 0) count = GetRegister(0x100);

				const Vehicle *v = nullptr;
				switch (GB(relative, 6, 2)) {
					default: NOT_REACHED();
					case 0x00: // count back (away from the engine), starting at this vehicle
						v = this->self_scope.v;
						break;
					case 0x01: // count forward (toward the engine), starting at this vehicle
						v = this->self_scope.v;
						count = -count;
						break;
					case 0x02: // count back, starting at the engine
						v = this->parent_scope.v;
						break;
					case 0x03: { // count back, starting at the first vehicle in this chain of vehicles with the same ID, as for vehicle variable 41
						const Vehicle *self = this->self_scope.v;
						for (const Vehicle *u = self->First(); u != self; u = u->Next()) {
							if (u->engine_type != self->engine_type) {
								v = nullptr;
							} else {
								if (v == nullptr) v = u;
							}
						}
						if (v == nullptr) v = self;
						break;
					}
				}
				this->relative_scope.SetVehicle(v->Move(count));
			}
			return &this->relative_scope;
		}
		default: return ResolverObject::GetScope(scope, relative);
	}
}

/**
 * Determines the livery of an engine.
 *
 * This always uses dual company colours independent of GUI settings. So it is desync-safe.
 *
 * @param engine Engine type
 * @param v Vehicle, nullptr in purchase list.
 * @return Livery to use
 */
static const Livery *LiveryHelper(EngineID engine, const Vehicle *v)
{
	const Livery *l;

	if (v == nullptr) {
		if (!Company::IsValidID(_current_company)) return nullptr;
		l = GetEngineLivery(engine, _current_company, INVALID_ENGINE, nullptr, LIT_ALL);
	} else if (v->IsGroundVehicle()) {
		l = GetEngineLivery(v->engine_type, v->owner, v->GetGroundVehicleCache()->first_engine, v, LIT_ALL);
	} else {
		l = GetEngineLivery(v->engine_type, v->owner, INVALID_ENGINE, v, LIT_ALL);
	}

	return l;
}

/**
 * Helper to get the position of a vehicle within a chain of vehicles.
 * @param v the vehicle to get the position of.
 * @param consecutive whether to look at the whole chain or the vehicles
 *                    with the same 'engine type'.
 * @return the position in the chain from front and tail and chain length.
 */
static uint32 PositionHelper(const Vehicle *v, bool consecutive)
{
	const Vehicle *u;
	byte chain_before = 0;
	byte chain_after  = 0;

	for (u = v->First(); u != v; u = u->Next()) {
		chain_before++;
		if (consecutive && u->engine_type != v->engine_type) chain_before = 0;
	}

	while (u->Next() != nullptr && (!consecutive || u->Next()->engine_type == v->engine_type)) {
		chain_after++;
		u = u->Next();
	}

	return chain_before | chain_after << 8 | (chain_before + chain_after + consecutive) << 16;
}

static uint32 VehicleGetVariable(Vehicle *v, const VehicleScopeResolver *object, byte variable, uint32 parameter, GetVariableExtra *extra)
{
	if (_sprite_group_resolve_check_veh_check) {
		switch (variable) {
			case 0xC:
			case 0x10:
			case 0x18:
			case 0x1A:
			case 0x1C:
			case 0x25:
			case 0x40:
			case 0x41:
			case 0x42:
			case 0x43:
			case 0x47:
			case 0x48:
			case 0x49:
			case 0x4A:
			case 0x4B:
			case 0x4D:
			case 0x60:
			case 0x61:
			case 0x7D:
			case 0x7F:
			case 0x80 + 0x0:
			case 0x80 + 0x1:
			case 0x80 + 0x4:
			case 0x80 + 0x5:
			case 0x80 + 0xA: // dubious
			case 0x80 + 0xB: // dubious
			case 0x80 + 0x39:
			case 0x80 + 0x3A:
			case 0x80 + 0x3B:
			case 0x80 + 0x3C:
			case 0x80 + 0x3D:
			case 0x80 + 0x44:
			case 0x80 + 0x45:
			case 0x80 + 0x46:
			case 0x80 + 0x47:
			case 0x80 + 0x5A:
			case 0x80 + 0x72:
			case 0x80 + 0x7A:
			case 0xFF:
				break;

			case 0x80 + 0x32:
				if (extra->mask & (VS_HIDDEN | VS_TRAIN_SLOWING)) {
					_sprite_group_resolve_check_veh_check = false;
				}
				break;

			case 0x80 + 0x34:
			case 0x80 + 0x35:
				if (v->type == VEH_AIRCRAFT) {
					_sprite_group_resolve_check_veh_check = false;
				} else {
					SetBit(v->First()->vcache.cached_veh_flags, VCF_REDRAW_ON_SPEED_CHANGE);
				}
				break;

			case 0x5F:
			case 0x80 + 0x7B:
				SetBit(v->First()->vcache.cached_veh_flags, VCF_REDRAW_ON_TRIGGER);
				break;

			case 0x80 + 0x48:
				// VRF_REVERSE_DIRECTION
				if (v->type != VEH_TRAIN) {
					_sprite_group_resolve_check_veh_check = false;
				}
				break;

			case 0x80 + 0x62:
				switch (v->type) {
					case VEH_TRAIN:
					case VEH_SHIP:
						if (extra->mask & 0x7F) {
							_sprite_group_resolve_check_veh_check = false;
						}
						break;

					case VEH_ROAD:
						break;

					case VEH_AIRCRAFT:
						if (v == v->First()) {
							SetBit(v->First()->vcache.cached_veh_flags, VCF_REDRAW_ON_SPEED_CHANGE);
						} else {
							_sprite_group_resolve_check_veh_check = false;
						}
						break;

					default:
						_sprite_group_resolve_check_veh_check = false;
						break;
				}
				break;

			case 0xFE:
				// vehicle is unloading, VF_CARGO_UNLOADING may disappear without the vehicle being marked dirty
				// the vehicle is always marked dirty when VF_CARGO_UNLOADING is set
				if (HasBit(v->vehicle_flags, VF_CARGO_UNLOADING)) {
					_sprite_group_resolve_check_veh_check = false;
				}
				break;

			default:
				_sprite_group_resolve_check_veh_check = false;
				break;
		}
	}

	/* Calculated vehicle parameters */
	switch (variable) {
		case 0x25: // Get engine GRF ID
			return v->GetGRFID();

		case 0x40: // Get length of consist
			if (!HasBit(v->grf_cache.cache_valid, NCVV_POSITION_CONSIST_LENGTH)) {
				v->grf_cache.position_consist_length = PositionHelper(v, false);
				SetBit(v->grf_cache.cache_valid, NCVV_POSITION_CONSIST_LENGTH);
			}
			return v->grf_cache.position_consist_length;

		case 0x41: // Get length of same consecutive wagons
			if (!HasBit(v->grf_cache.cache_valid, NCVV_POSITION_SAME_ID_LENGTH)) {
				v->grf_cache.position_same_id_length = PositionHelper(v, true);
				SetBit(v->grf_cache.cache_valid, NCVV_POSITION_SAME_ID_LENGTH);
			}
			return v->grf_cache.position_same_id_length;

		case 0x42: { // Consist cargo information
			if ((extra->mask & 0x00FFFFFF) == 0) {
				if (!HasBit(v->grf_cache.cache_valid, NCVV_CONSIST_CARGO_INFORMATION_UD)) {
					byte user_def_data = 0;
					if (v->type == VEH_TRAIN) {
						for (const Vehicle *u = v; u != nullptr; u = u->Next()) {
							user_def_data |= Train::From(u)->tcache.user_def_data;
						}
					}
					SB(v->grf_cache.consist_cargo_information, 24, 8, user_def_data);
					SetBit(v->grf_cache.cache_valid, NCVV_CONSIST_CARGO_INFORMATION_UD);
				}
				return (v->grf_cache.consist_cargo_information & 0xFF000000);
			}
			if (!HasBit(v->grf_cache.cache_valid, NCVV_CONSIST_CARGO_INFORMATION)) {
				const Vehicle *u;
				byte cargo_classes = 0;
				uint8 common_cargoes[NUM_CARGO];
				uint8 common_subtypes[256];
				byte user_def_data = 0;
				CargoID common_cargo_type = CT_INVALID;
				uint8 common_subtype = 0xFF; // Return 0xFF if nothing is carried

				/* Reset our arrays */
				memset(common_cargoes, 0, sizeof(common_cargoes));
				memset(common_subtypes, 0, sizeof(common_subtypes));

				for (u = v; u != nullptr; u = u->Next()) {
					if (v->type == VEH_TRAIN) user_def_data |= Train::From(u)->tcache.user_def_data;

					/* Skip empty engines */
					if (!u->GetEngine()->CanCarryCargo()) continue;

					cargo_classes |= CargoSpec::Get(u->cargo_type)->classes;
					common_cargoes[u->cargo_type]++;
				}

				/* Pick the most common cargo type */
				uint common_cargo_best_amount = 0;
				for (CargoID cargo = 0; cargo < NUM_CARGO; cargo++) {
					if (common_cargoes[cargo] > common_cargo_best_amount) {
						common_cargo_best_amount = common_cargoes[cargo];
						common_cargo_type = cargo;
					}
				}

				/* Count subcargo types of common_cargo_type */
				for (u = v; u != nullptr; u = u->Next()) {
					/* Skip empty engines and engines not carrying common_cargo_type */
					if (u->cargo_type != common_cargo_type || !u->GetEngine()->CanCarryCargo()) continue;

					common_subtypes[u->cargo_subtype]++;
				}

				/* Pick the most common subcargo type*/
				uint common_subtype_best_amount = 0;
				for (uint i = 0; i < lengthof(common_subtypes); i++) {
					if (common_subtypes[i] > common_subtype_best_amount) {
						common_subtype_best_amount = common_subtypes[i];
						common_subtype = i;
					}
				}

				/* Note: We have to store the untranslated cargotype in the cache as the cache can be read by different NewGRFs,
				 *       which will need different translations */
				v->grf_cache.consist_cargo_information = cargo_classes | (common_cargo_type << 8) | (common_subtype << 16) | (user_def_data << 24);
				SetBit(v->grf_cache.cache_valid, NCVV_CONSIST_CARGO_INFORMATION);
				SetBit(v->grf_cache.cache_valid, NCVV_CONSIST_CARGO_INFORMATION_UD);
			}

			/* The cargo translation is specific to the accessing GRF, and thus cannot be cached. */
			CargoID common_cargo_type = (v->grf_cache.consist_cargo_information >> 8) & 0xFF;

			/* Note:
			 *  - Unlike everywhere else the cargo translation table is only used since grf version 8, not 7.
			 *  - For translating the cargo type we need to use the GRF which is resolving the variable, which
			 *    is object->ro.grffile.
			 *    In case of CBID_TRAIN_ALLOW_WAGON_ATTACH this is not the same as v->GetGRF().
			 *  - The grffile == nullptr case only happens if this function is called for default vehicles.
			 *    And this is only done by CheckCaches().
			 */
			const GRFFile *grffile = object->ro.grffile;
			uint8 common_bitnum = (common_cargo_type == CT_INVALID) ? 0xFF :
				(grffile == nullptr || grffile->grf_version < 8) ? CargoSpec::Get(common_cargo_type)->bitnum : grffile->cargo_map[common_cargo_type];

			return (v->grf_cache.consist_cargo_information & 0xFFFF00FF) | common_bitnum << 8;
		}

		case 0x43: // Company information
			if (!HasBit(v->grf_cache.cache_valid, NCVV_COMPANY_INFORMATION)) {
				v->grf_cache.company_information = GetCompanyInfo(v->owner, LiveryHelper(v->engine_type, v));
				SetBit(v->grf_cache.cache_valid, NCVV_COMPANY_INFORMATION);
			}
			return v->grf_cache.company_information;

		case 0x44: // Aircraft information
			if (v->type != VEH_AIRCRAFT || !Aircraft::From(v)->IsNormalAircraft()) return UINT_MAX;

			{
				const Vehicle *w = v->Next();
				uint16 altitude = ClampToU16(v->z_pos - w->z_pos); // Aircraft height - shadow height
				byte airporttype = ATP_TTDP_LARGE;

				const Station *st = GetTargetAirportIfValid(Aircraft::From(v));

				if (st != nullptr && st->airport.tile != INVALID_TILE) {
					airporttype = st->airport.GetSpec()->ttd_airport_type;
				}

				return (Clamp(altitude, 0, 0xFF) << 8) | airporttype;
			}

		case 0x45: { // Curvature info
			/* Format: xxxTxBxF
			 * F - previous wagon to current wagon, 0 if vehicle is first
			 * B - current wagon to next wagon, 0 if wagon is last
			 * T - previous wagon to next wagon, 0 in an S-bend
			 */
			if (!v->IsGroundVehicle()) return 0;

			_sprite_group_resolve_check_veh_curvature_check = false;

			const Vehicle *u_p = v->Previous();
			const Vehicle *u_n = v->Next();
			DirDiff f = (u_p == nullptr) ?  DIRDIFF_SAME : DirDifference(u_p->direction, v->direction);
			DirDiff b = (u_n == nullptr) ?  DIRDIFF_SAME : DirDifference(v->direction, u_n->direction);
			DirDiff t = ChangeDirDiff(f, b);

			return ((t > DIRDIFF_REVERSE ? t | 8 : t) << 16) |
			       ((b > DIRDIFF_REVERSE ? b | 8 : b) <<  8) |
			       ( f > DIRDIFF_REVERSE ? f | 8 : f);
		}

		case 0x46: // Motion counter
			return v->motion_counter;

		case 0x47: { // Vehicle cargo info
			/* Format: ccccwwtt
			 * tt - the cargo type transported by the vehicle,
			 *     translated if a translation table has been installed.
			 * ww - cargo unit weight in 1/16 tons, same as cargo prop. 0F.
			 * cccc - the cargo class value of the cargo transported by the vehicle.
			 */
			const CargoSpec *cs = CargoSpec::Get(v->cargo_type);

			/* Note:
			 * For translating the cargo type we need to use the GRF which is resolving the variable, which
			 * is object->ro.grffile.
			 * In case of CBID_TRAIN_ALLOW_WAGON_ATTACH this is not the same as v->GetGRF().
			 */
			return (cs->classes << 16) | (cs->weight << 8) | object->ro.grffile->cargo_map[v->cargo_type];
		}

		case 0x48: return v->GetEngine()->flags; // Vehicle Type Info
		case 0x49: return v->build_year;

		case 0x4A:
			switch (v->type) {
				case VEH_TRAIN: {
					if (Train::From(v)->IsVirtual()) {
						return 0x1FF | ((GetRailTypeInfo(Train::From(v)->railtype)->flags & RTFB_CATENARY) ? 0x200 : 0);
					}
					RailType rt = GetTileRailTypeByTrackBit(v->tile, Train::From(v)->track);
					const RailtypeInfo *rti = GetRailTypeInfo(rt);
					return ((rti->flags & RTFB_CATENARY) ? 0x200 : 0) |
						(HasPowerOnRail(Train::From(v)->railtype, rt) ? 0x100 : 0) |
						GetReverseRailTypeTranslation(rt, object->ro.grffile);
				}

				case VEH_ROAD: {
					RoadType rt = GetRoadType(v->tile, GetRoadTramType(RoadVehicle::From(v)->roadtype));
					const RoadTypeInfo *rti = GetRoadTypeInfo(rt);
					return ((rti->flags & ROTFB_CATENARY) ? 0x200 : 0) |
						0x100 |
						GetReverseRoadTypeTranslation(rt, object->ro.grffile);
				}

				default:
					return 0;
			}

		case 0x4B: // Long date of last service
			return v->date_of_last_service;

		case 0x4C: // Current maximum speed in NewGRF units
			if (!v->IsPrimaryVehicle()) return 0;
			return v->GetCurrentMaxSpeed();

		case 0x4D: // Position within articulated vehicle
			if (!HasBit(v->grf_cache.cache_valid, NCVV_POSITION_IN_VEHICLE)) {
				byte artic_before = 0;
				for (const Vehicle *u = v; u->IsArticulatedPart(); u = u->Previous()) artic_before++;
				byte artic_after = 0;
				for (const Vehicle *u = v; u->HasArticulatedPart(); u = u->Next()) artic_after++;
				v->grf_cache.position_in_vehicle = artic_before | artic_after << 8;
				SetBit(v->grf_cache.cache_valid, NCVV_POSITION_IN_VEHICLE);
			}
			return v->grf_cache.position_in_vehicle;

		/* Variables which use the parameter */
		case 0x60: // Count consist's engine ID occurrence
			if (v->type != VEH_TRAIN) return v->GetEngine()->grf_prop.local_id == parameter ? 1 : 0;

			{
				uint count = 0;
				for (; v != nullptr; v = v->Next()) {
					if (v->GetEngine()->grf_prop.local_id == parameter) count++;
				}
				return count;
			}

		case 0x61: // Get variable of n-th vehicle in chain [signed number relative to vehicle]
			if (!v->IsGroundVehicle() || parameter == 0x61) {
				/* Not available */
				break;
			}

			/* Only allow callbacks that don't change properties to avoid circular dependencies. */
			if (object->ro.callback == CBID_NO_CALLBACK || object->ro.callback == CBID_RANDOM_TRIGGER || object->ro.callback == CBID_TRAIN_ALLOW_WAGON_ATTACH ||
					object->ro.callback == CBID_VEHICLE_START_STOP_CHECK || object->ro.callback == CBID_VEHICLE_32DAY_CALLBACK || object->ro.callback == CBID_VEHICLE_COLOUR_MAPPING ||
					object->ro.callback == CBID_VEHICLE_SPAWN_VISUAL_EFFECT) {
				Vehicle *u = v->Move((int32)GetRegister(0x10F));
				if (u == nullptr) return 0; // available, but zero

				if (parameter == 0x5F) {
					/* This seems to be the only variable that makes sense to access via var 61, but is not handled by VehicleGetVariable */
					if (_sprite_group_resolve_check_veh_check) {
						SetBit(u->First()->vcache.cached_veh_flags, VCF_REDRAW_ON_TRIGGER);
					}
					return (u->random_bits << 8) | u->waiting_triggers;
				} else {
					return VehicleGetVariable(u, object, parameter, GetRegister(0x10E), extra);
				}
			}
			/* Not available */
			break;

		case 0x62: { // Curvature/position difference for n-th vehicle in chain [signed number relative to vehicle]
			/* Format: zzyyxxFD
			 * zz - Signed difference of z position between the selected and this vehicle.
			 * yy - Signed difference of y position between the selected and this vehicle.
			 * xx - Signed difference of x position between the selected and this vehicle.
			 * F  - Flags, bit 7 corresponds to VS_HIDDEN.
			 * D  - Dir difference, like in 0x45.
			 */
			if (!v->IsGroundVehicle()) return 0;

			const Vehicle *u = v->Move((int8)parameter);
			if (u == nullptr) return 0;

			_sprite_group_resolve_check_veh_curvature_check = false;

			/* Get direction difference. */
			bool prev = (int8)parameter < 0;
			uint32 ret = prev ? DirDifference(u->direction, v->direction) : DirDifference(v->direction, u->direction);
			if (ret > DIRDIFF_REVERSE) ret |= 0x08;

			if (u->vehstatus & VS_HIDDEN) ret |= 0x80;

			/* Get position difference. */
			ret |= ((prev ? u->x_pos - v->x_pos : v->x_pos - u->x_pos) & 0xFF) << 8;
			ret |= ((prev ? u->y_pos - v->y_pos : v->y_pos - u->y_pos) & 0xFF) << 16;
			ret |= ((prev ? u->z_pos - v->z_pos : v->z_pos - u->z_pos) & 0xFF) << 24;

			return ret;
		}

		case 0x63:
			/* Tile compatibility wrt. arbitrary track-type
			 * Format:
			 *  bit 0: Type 'parameter' is known.
			 *  bit 1: Engines with type 'parameter' are compatible with this tile.
			 *  bit 2: Engines with type 'parameter' are powered on this tile.
			 *  bit 3: This tile has type 'parameter' or it is considered equivalent (alternate labels).
			 */
			switch (v->type) {
				case VEH_TRAIN: {
					RailType param_type = GetRailTypeTranslation(parameter, object->ro.grffile);
					if (param_type == INVALID_RAILTYPE) return 0x00;
					RailType tile_type = GetTileRailType(v->tile);
					if (tile_type == param_type) return 0x0F;
					return (HasPowerOnRail(param_type, tile_type) ? 0x04 : 0x00) |
							(IsCompatibleRail(param_type, tile_type) ? 0x02 : 0x00) |
							0x01;
				}
				case VEH_ROAD: {
					RoadTramType rtt = GetRoadTramType(RoadVehicle::From(v)->roadtype);
					RoadType param_type = GetRoadTypeTranslation(rtt, parameter, object->ro.grffile);
					if (param_type == INVALID_ROADTYPE) return 0x00;
					RoadType tile_type = GetRoadType(v->tile, rtt);
					if (tile_type == param_type) return 0x0F;
					return (HasPowerOnRoad(param_type, tile_type) ? 0x06 : 0x00) |
							0x01;
				}
				default: return 0x00;
			}

		case 0xFE:
		case 0xFF: {
			uint16 modflags = 0;

			if (v->type == VEH_TRAIN) {
				const Train *t = Train::From(v);
				bool is_powered_wagon = HasBit(t->flags, VRF_POWEREDWAGON);
				const Train *u = is_powered_wagon ? t->First() : t; // for powered wagons the engine defines the type of engine (i.e. railtype)
				bool powered = t->IsEngine() || is_powered_wagon;
				bool has_power;
				if (u->IsVirtual()) {
					has_power = true;
				} else {
					RailType railtype = GetRailTypeByTrackBit(v->tile, t->track);
					has_power = HasPowerOnRail(u->railtype, railtype);
				}

				if (powered && has_power) SetBit(modflags, 5);
				if (powered && !has_power) SetBit(modflags, 6);
				if (HasBit(t->flags, VRF_TOGGLE_REVERSE)) SetBit(modflags, 8);
			}
			if (HasBit(v->vehicle_flags, VF_CARGO_UNLOADING)) SetBit(modflags, 1);
			if (HasBit(v->vehicle_flags, VF_BUILT_AS_PROTOTYPE)) SetBit(modflags, 10);

			return variable == 0xFE ? modflags : GB(modflags, 8, 8);
		}
	}

	/*
	 * General vehicle properties
	 *
	 * Some parts of the TTD Vehicle structure are omitted for various reasons
	 * (see http://marcin.ttdpatch.net/sv1codec/TTD-locations.html#_VehicleArray)
	 */
	switch (variable - 0x80) {
		case 0x00: return v->type + 0x10;
		case 0x01: return MapOldSubType(v);
		case 0x02: break; // not implemented
		case 0x03: break; // not implemented
		case 0x04: return v->index;
		case 0x05: return GB(v->index, 8, 8);
		case 0x06: break; // not implemented
		case 0x07: break; // not implemented
		case 0x08: break; // not implemented
		case 0x09: break; // not implemented
		case 0x0A: return v->current_order.MapOldOrder();
		case 0x0B: return v->current_order.GetDestination();
		case 0x0C: return v->GetNumOrders();
		case 0x0D: return v->cur_real_order_index;
		case 0x0E: break; // not implemented
		case 0x0F: break; // not implemented
		case 0x10:
		case 0x11: {
			uint ticks;
			if (v->current_order.IsType(OT_LOADING)) {
				ticks = v->load_unload_ticks;
			} else {
				switch (v->type) {
					case VEH_TRAIN:    ticks = Train::From(v)->wait_counter; break;
					case VEH_AIRCRAFT: ticks = Aircraft::From(v)->turn_counter; break;
					default:           ticks = 0; break;
				}
			}
			return (variable - 0x80) == 0x10 ? ticks : GB(ticks, 8, 8);
		}
		case 0x12: return Clamp(v->date_of_last_service - DAYS_TILL_ORIGINAL_BASE_YEAR, 0, 0xFFFF);
		case 0x13: return GB(Clamp(v->date_of_last_service - DAYS_TILL_ORIGINAL_BASE_YEAR, 0, 0xFFFF), 8, 8);
		case 0x14: return v->GetServiceInterval();
		case 0x15: return GB(v->GetServiceInterval(), 8, 8);
		case 0x16: return v->last_station_visited;
		case 0x17: return v->tick_counter;
		case 0x18:
		case 0x19: {
			uint max_speed;
			switch (v->type) {
				case VEH_AIRCRAFT:
					max_speed = Aircraft::From(v)->GetSpeedOldUnits(); // Convert to old units.
					break;

				default:
					max_speed = v->vcache.cached_max_speed;
					break;
			}
			return (variable - 0x80) == 0x18 ? max_speed : GB(max_speed, 8, 8);
		}
		case 0x1A: return v->x_pos;
		case 0x1B: return GB(v->x_pos, 8, 8);
		case 0x1C: return v->y_pos;
		case 0x1D: return GB(v->y_pos, 8, 8);
		case 0x1E: return v->z_pos;
		case 0x1F: return object->info_view ? DIR_W : v->direction;
		case 0x20: break; // not implemented
		case 0x21: break; // not implemented
		case 0x22: break; // not implemented
		case 0x23: break; // not implemented
		case 0x24: break; // not implemented
		case 0x25: break; // not implemented
		case 0x26: break; // not implemented
		case 0x27: break; // not implemented
		case 0x28: return 0; // cur_image is a potential desyncer due to Action1 in static NewGRFs.
		case 0x29: return 0; // cur_image is a potential desyncer due to Action1 in static NewGRFs.
		case 0x2A: break; // not implemented
		case 0x2B: break; // not implemented
		case 0x2C: break; // not implemented
		case 0x2D: break; // not implemented
		case 0x2E: break; // not implemented
		case 0x2F: break; // not implemented
		case 0x30: break; // not implemented
		case 0x31: break; // not implemented
		case 0x32: return v->vehstatus;
		case 0x33: return 0; // non-existent high byte of vehstatus
		case 0x34: return v->type == VEH_AIRCRAFT ? (v->cur_speed * 10) / 128 : v->cur_speed;
		case 0x35: return GB(v->type == VEH_AIRCRAFT ? (v->cur_speed * 10) / 128 : v->cur_speed, 8, 8);
		case 0x36: return v->subspeed;
		case 0x37: return v->acceleration;
		case 0x38: break; // not implemented
		case 0x39: return v->cargo_type;
		case 0x3A: return v->cargo_cap;
		case 0x3B: return GB(v->cargo_cap, 8, 8);
		case 0x3C: return ClampToU16(v->cargo.StoredCount());
		case 0x3D: return GB(ClampToU16(v->cargo.StoredCount()), 8, 8);
		case 0x3E: return v->cargo.Source();
		case 0x3F: return ClampU(v->cargo.DaysInTransit(), 0, 0xFF);
		case 0x40: return ClampToU16(v->age);
		case 0x41: return GB(ClampToU16(v->age), 8, 8);
		case 0x42: return ClampToU16(v->max_age);
		case 0x43: return GB(ClampToU16(v->max_age), 8, 8);
		case 0x44: return Clamp(v->build_year, ORIGINAL_BASE_YEAR, ORIGINAL_MAX_YEAR) - ORIGINAL_BASE_YEAR;
		case 0x45: return v->unitnumber;
		case 0x46: return v->GetEngine()->grf_prop.local_id;
		case 0x47: return GB(v->GetEngine()->grf_prop.local_id, 8, 8);
		case 0x48:
			if (v->type != VEH_TRAIN || v->spritenum != 0xFD) return v->spritenum;
			return HasBit(Train::From(v)->flags, VRF_REVERSE_DIRECTION) ? 0xFE : 0xFD;

		case 0x49: return v->day_counter;
		case 0x4A: return v->breakdowns_since_last_service;
		case 0x4B: return v->breakdown_ctr;
		case 0x4C: return v->breakdown_delay;
		case 0x4D: return v->breakdown_chance;
		case 0x4E: return v->reliability;
		case 0x4F: return GB(v->reliability, 8, 8);
		case 0x50: return v->reliability_spd_dec;
		case 0x51: return GB(v->reliability_spd_dec, 8, 8);
		case 0x52: return ClampToI32(v->GetDisplayProfitThisYear());
		case 0x53: return GB(ClampToI32(v->GetDisplayProfitThisYear()),  8, 24);
		case 0x54: return GB(ClampToI32(v->GetDisplayProfitThisYear()), 16, 16);
		case 0x55: return GB(ClampToI32(v->GetDisplayProfitThisYear()), 24,  8);
		case 0x56: return ClampToI32(v->GetDisplayProfitLastYear());
		case 0x57: return GB(ClampToI32(v->GetDisplayProfitLastYear()),  8, 24);
		case 0x58: return GB(ClampToI32(v->GetDisplayProfitLastYear()), 16, 16);
		case 0x59: return GB(ClampToI32(v->GetDisplayProfitLastYear()), 24,  8);
		case 0x5A: return v->Next() == nullptr ? INVALID_VEHICLE : v->Next()->index;
		case 0x5B: break; // not implemented
		case 0x5C: return ClampToI32(v->value);
		case 0x5D: return GB(ClampToI32(v->value),  8, 24);
		case 0x5E: return GB(ClampToI32(v->value), 16, 16);
		case 0x5F: return GB(ClampToI32(v->value), 24,  8);
		case 0x60: break; // not implemented
		case 0x61: break; // not implemented
		case 0x62: break; // vehicle specific, see below
		case 0x63: break; // not implemented
		case 0x64: break; // vehicle specific, see below
		case 0x65: break; // vehicle specific, see below
		case 0x66: break; // vehicle specific, see below
		case 0x67: break; // vehicle specific, see below
		case 0x68: break; // vehicle specific, see below
		case 0x69: break; // vehicle specific, see below
		case 0x6A: break; // not implemented
		case 0x6B: break; // not implemented
		case 0x6C: break; // not implemented
		case 0x6D: break; // not implemented
		case 0x6E: break; // not implemented
		case 0x6F: break; // not implemented
		case 0x70: break; // not implemented
		case 0x71: break; // not implemented
		case 0x72: return v->cargo_subtype;
		case 0x73: break; // vehicle specific, see below
		case 0x74: break; // vehicle specific, see below
		case 0x75: break; // vehicle specific, see below
		case 0x76: break; // vehicle specific, see below
		case 0x77: break; // vehicle specific, see below
		case 0x78: break; // not implemented
		case 0x79: break; // not implemented
		case 0x7A: return v->random_bits;
		case 0x7B: return v->waiting_triggers;
		case 0x7C: break; // vehicle specific, see below
		case 0x7D: break; // vehicle specific, see below
		case 0x7E: break; // not implemented
		case 0x7F: break; // vehicle specific, see below
	}

	/* Vehicle specific properties */
	switch (v->type) {
		case VEH_TRAIN: {
			Train *t = Train::From(v);
			switch (variable - 0x80) {
				case 0x62: return t->track;
				case 0x66: return t->railtype;
				case 0x73: return 0x80 + VEHICLE_LENGTH - t->gcache.cached_veh_length;
				case 0x74: return t->gcache.cached_power;
				case 0x75: return GB(t->gcache.cached_power,  8, 24);
				case 0x76: return GB(t->gcache.cached_power, 16, 16);
				case 0x77: return GB(t->gcache.cached_power, 24,  8);
				case 0x7C: return t->First()->index;
				case 0x7D: return GB(t->First()->index, 8, 8);
				case 0x7F: return 0; // Used for vehicle reversing hack in TTDP
			}
			break;
		}

		case VEH_ROAD: {
			RoadVehicle *rv = RoadVehicle::From(v);
			switch (variable - 0x80) {
				case 0x62: return rv->state;
				case 0x64: return rv->blocked_ctr;
				case 0x65: return GB(rv->blocked_ctr, 8, 8);
				case 0x66: return rv->overtaking;
				case 0x67: return rv->overtaking_ctr;
				case 0x68: return rv->crashed_ctr;
				case 0x69: return GB(rv->crashed_ctr, 8, 8);
			}
			break;
		}

		case VEH_SHIP: {
			Ship *s = Ship::From(v);
			switch (variable - 0x80) {
				case 0x62: return s->state;
			}
			break;
		}

		case VEH_AIRCRAFT: {
			Aircraft *a = Aircraft::From(v);
			switch (variable - 0x80) {
				case 0x62: return MapAircraftMovementState(a);  // Current movement state
				case 0x63: return a->targetairport;             // Airport to which the action refers
				case 0x66: return MapAircraftMovementAction(a); // Current movement action
			}
			break;
		}

		default: break;
	}

	DEBUG(grf, 1, "Unhandled vehicle variable 0x%X, type 0x%X", variable, (uint)v->type);

	extra->available = false;
	return UINT_MAX;
}

/* virtual */ uint32 VehicleScopeResolver::GetVariable(byte variable, uint32 parameter, GetVariableExtra *extra) const
{
	if (this->v == nullptr) {
		/* Vehicle does not exist, so we're in a purchase list */
		switch (variable) {
			case 0x43: return GetCompanyInfo(_current_company, LiveryHelper(this->self_type, nullptr)); // Owner information
			case 0x46: return 0;               // Motion counter
			case 0x47: { // Vehicle cargo info
				const Engine *e = Engine::Get(this->self_type);
				CargoID cargo_type = e->GetDefaultCargoType();
				if (cargo_type != CT_INVALID) {
					const CargoSpec *cs = CargoSpec::Get(cargo_type);
					return (cs->classes << 16) | (cs->weight << 8) | this->ro.grffile->cargo_map[cargo_type];
				} else {
					return 0x000000FF;
				}
			}
			case 0x48: return Engine::Get(this->self_type)->flags; // Vehicle Type Info
			case 0x49: return _cur_year; // 'Long' format build year
			case 0x4B: return _date; // Long date of last service
			case 0x92: return Clamp(_date - DAYS_TILL_ORIGINAL_BASE_YEAR, 0, 0xFFFF); // Date of last service
			case 0x93: return GB(Clamp(_date - DAYS_TILL_ORIGINAL_BASE_YEAR, 0, 0xFFFF), 8, 8);
			case 0xC4: return Clamp(_cur_year, ORIGINAL_BASE_YEAR, ORIGINAL_MAX_YEAR) - ORIGINAL_BASE_YEAR; // Build year
			case 0xDA: return INVALID_VEHICLE; // Next vehicle
			case 0xF2: return 0; // Cargo subtype
		}

		extra->available = false;
		return UINT_MAX;
	}

	return VehicleGetVariable(const_cast<Vehicle*>(this->v), this, variable, parameter, extra);
}


/* virtual */ const SpriteGroup *VehicleResolverObject::ResolveReal(const RealSpriteGroup *group) const
{
	const Vehicle *v = this->self_scope.v;

	if (v == nullptr) {
		if (!group->loading.empty()) return group->loading[0];
		if (!group->loaded.empty())  return group->loaded[0];
		return nullptr;
	}

	bool in_motion = !v->First()->current_order.IsType(OT_LOADING);

	uint totalsets = in_motion ? (uint)group->loaded.size() : (uint)group->loading.size();

	if (totalsets == 0) return nullptr;

	uint set = (v->cargo.StoredCount() * totalsets) / std::max<uint16>(1u, v->cargo_cap);
	set = std::min(set, totalsets - 1);

	return in_motion ? group->loaded[set] : group->loading[set];
}

GrfSpecFeature VehicleResolverObject::GetFeature() const
{
	switch (Engine::Get(this->self_scope.self_type)->type) {
		case VEH_TRAIN: return GSF_TRAINS;
		case VEH_ROAD: return GSF_ROADVEHICLES;
		case VEH_SHIP: return GSF_SHIPS;
		case VEH_AIRCRAFT: return GSF_AIRCRAFT;
		default: return GSF_INVALID;
	}
}

uint32 VehicleResolverObject::GetDebugID() const
{
	return Engine::Get(this->self_scope.self_type)->grf_prop.local_id;
}

/**
 * Get the grf file associated with an engine type.
 * @param engine_type Engine to query.
 * @return grf file associated with the engine.
 */
static const GRFFile *GetEngineGrfFile(EngineID engine_type)
{
	const Engine *e = Engine::Get(engine_type);
	return (e != nullptr) ? e->GetGRF() : nullptr;
}

/**
 * Resolver of a vehicle (chain).
 * @param engine_type Engine type
 * @param v %Vehicle being resolved.
 * @param wagon_override Application of wagon overrides.
 * @param info_view Indicates if the item is being drawn in an info window.
 * @param callback Callback ID.
 * @param callback_param1 First parameter (var 10) of the callback.
 * @param callback_param2 Second parameter (var 18) of the callback.
 */
VehicleResolverObject::VehicleResolverObject(EngineID engine_type, const Vehicle *v, WagonOverride wagon_override, bool info_view,
		CallbackID callback, uint32 callback_param1, uint32 callback_param2)
	: ResolverObject(GetEngineGrfFile(engine_type), callback, callback_param1, callback_param2),
	self_scope(*this, engine_type, v, info_view),
	parent_scope(*this, engine_type, ((v != nullptr) ? v->First() : v), info_view),
	relative_scope(*this, engine_type, v, info_view),
	cached_relative_count(0)
{
	if (wagon_override == WO_SELF) {
		this->root_spritegroup = GetWagonOverrideSpriteSet(engine_type, CT_DEFAULT, engine_type);
	} else {
		if (wagon_override != WO_NONE && v != nullptr && v->IsGroundVehicle()) {
			assert(v->engine_type == engine_type); // overrides make little sense with fake scopes

			/* For trains we always use cached value, except for callbacks because the override spriteset
			 * to use may be different than the one cached. It happens for callback 0x15 (refit engine),
			 * as v->cargo_type is temporary changed to the new type */
			if (wagon_override == WO_CACHED && v->type == VEH_TRAIN) {
				this->root_spritegroup = Train::From(v)->tcache.cached_override;
			} else {
				this->root_spritegroup = GetWagonOverrideSpriteSet(v->engine_type, v->cargo_type, v->GetGroundVehicleCache()->first_engine);
			}
		}

		if (this->root_spritegroup == nullptr) {
			const Engine *e = Engine::Get(engine_type);
			CargoID cargo = v != nullptr ? v->cargo_type : CT_PURCHASE;
			assert(cargo < lengthof(e->grf_prop.spritegroup));
			this->root_spritegroup = e->grf_prop.spritegroup[cargo] != nullptr ? e->grf_prop.spritegroup[cargo] : e->grf_prop.spritegroup[CT_DEFAULT];
		}
	}
}



void GetCustomEngineSprite(EngineID engine, const Vehicle *v, Direction direction, EngineImageType image_type, VehicleSpriteSeq *result)
{
	VehicleResolverObject object(engine, v, VehicleResolverObject::WO_CACHED, false, CBID_NO_CALLBACK);
	result->Clear();

	bool sprite_stack = HasBit(EngInfo(engine)->misc_flags, EF_SPRITE_STACK);
	uint max_stack = sprite_stack ? lengthof(result->seq) : 1;
	for (uint stack = 0; stack < max_stack; ++stack) {
		object.ResetState();
		object.callback_param1 = image_type | (stack << 8);
		const SpriteGroup *group = object.Resolve();
		uint32 reg100 = sprite_stack ? GetRegister(0x100) : 0;
		if (group != nullptr && group->GetNumResults() != 0) {
			result->seq[result->count].sprite = group->GetResult() + (direction % group->GetNumResults());
			result->seq[result->count].pal    = GB(reg100, 0, 16); // zero means default recolouring
			result->count++;
		}
		if (!HasBit(reg100, 31)) break;
	}
}


void GetRotorOverrideSprite(EngineID engine, const struct Aircraft *v, bool info_view, EngineImageType image_type, VehicleSpriteSeq *result)
{
	const Engine *e = Engine::Get(engine);

	/* Only valid for helicopters */
	assert(e->type == VEH_AIRCRAFT);
	assert(!(e->u.air.subtype & AIR_CTOL));

	VehicleResolverObject object(engine, v, VehicleResolverObject::WO_SELF, info_view, CBID_NO_CALLBACK);
	result->Clear();
	uint rotor_pos = v == nullptr || info_view ? 0 : v->Next()->Next()->state;

	bool sprite_stack = HasBit(e->info.misc_flags, EF_SPRITE_STACK);
	uint max_stack = sprite_stack ? lengthof(result->seq) : 1;
	for (uint stack = 0; stack < max_stack; ++stack) {
		object.ResetState();
		object.callback_param1 = image_type | (stack << 8);
		const SpriteGroup *group = object.Resolve();
		uint32 reg100 = sprite_stack ? GetRegister(0x100) : 0;
		if (group != nullptr && group->GetNumResults() != 0) {
			result->seq[result->count].sprite = group->GetResult() + (rotor_pos % group->GetNumResults());
			result->seq[result->count].pal    = GB(reg100, 0, 16); // zero means default recolouring
			result->count++;
		}
		if (!HasBit(reg100, 31)) break;
	}
}


/**
 * Check if a wagon is currently using a wagon override
 * @param v The wagon to check
 * @return true if it is using an override, false otherwise
 */
bool UsesWagonOverride(const Vehicle *v)
{
	assert(v->type == VEH_TRAIN);
	return Train::From(v)->tcache.cached_override != nullptr;
}

/**
 * Evaluate a newgrf callback for vehicles
 * @param callback The callback to evaluate
 * @param param1   First parameter of the callback
 * @param param2   Second parameter of the callback
 * @param engine   Engine type of the vehicle to evaluate the callback for
 * @param v        The vehicle to evaluate the callback for, or nullptr if it doesn't exist yet
 * @return The value the callback returned, or CALLBACK_FAILED if it failed
 */
uint16 GetVehicleCallback(CallbackID callback, uint32 param1, uint32 param2, EngineID engine, const Vehicle *v)
{
	VehicleResolverObject object(engine, v, VehicleResolverObject::WO_UNCACHED, false, callback, param1, param2);
	return object.ResolveCallback();
}

/**
 * Evaluate a newgrf callback for vehicles with a different vehicle for parent scope.
 * @param callback The callback to evaluate
 * @param param1   First parameter of the callback
 * @param param2   Second parameter of the callback
 * @param engine   Engine type of the vehicle to evaluate the callback for
 * @param v        The vehicle to evaluate the callback for, or nullptr if it doesn't exist yet
 * @param parent   The vehicle to use for parent scope
 * @return The value the callback returned, or CALLBACK_FAILED if it failed
 */
uint16 GetVehicleCallbackParent(CallbackID callback, uint32 param1, uint32 param2, EngineID engine, const Vehicle *v, const Vehicle *parent)
{
	VehicleResolverObject object(engine, v, VehicleResolverObject::WO_NONE, false, callback, param1, param2);
	object.parent_scope.SetVehicle(parent);
	return object.ResolveCallback();
}


/* Callback 36 handlers */
int GetVehicleProperty(const Vehicle *v, PropertyID property, int orig_value, bool is_signed)
{
	return GetEngineProperty(v->engine_type, property, orig_value, v, is_signed);
}


int GetEngineProperty(EngineID engine, PropertyID property, int orig_value, const Vehicle *v, bool is_signed)
{
<<<<<<< HEAD
	const Engine *e = Engine::Get(engine);
	if (static_cast<uint>(property) < 64 && !HasBit(e->cb36_properties_used, property)) return orig_value;

	VehicleResolverObject object(engine, v, VehicleResolverObject::WO_UNCACHED, false, CBID_VEHICLE_MODIFY_PROPERTY, property, 0);
	if (static_cast<uint>(property) < 64 && !e->sprite_group_cb36_properties_used.empty()) {
		auto iter = e->sprite_group_cb36_properties_used.find(object.root_spritegroup);
		if (iter != e->sprite_group_cb36_properties_used.end()) {
			if (!HasBit(iter->second, property)) return orig_value;
		}
	}
	uint16 callback = object.ResolveCallback();
	if (callback != CALLBACK_FAILED) return callback;
=======
	uint16 callback = GetVehicleCallback(CBID_VEHICLE_MODIFY_PROPERTY, property, 0, engine, v);
	if (callback != CALLBACK_FAILED) {
		if (is_signed) {
			/* Sign extend 15 bit integer */
			return static_cast<int16>(callback << 1) / 2;
		} else {
			return callback;
		}
	}
>>>>>>> b67ef1e5

	return orig_value;
}


static void DoTriggerVehicle(Vehicle *v, VehicleTrigger trigger, byte base_random_bits, bool first)
{
	/* We can't trigger a non-existent vehicle... */
	assert(v != nullptr);

	uint32 reseed = 0;
	if (Engine::Get(v->engine_type)->callbacks_used & SGCU_RANDOM_TRIGGER) {
		VehicleResolverObject object(v->engine_type, v, VehicleResolverObject::WO_CACHED, false, CBID_RANDOM_TRIGGER);
		object.waiting_triggers = v->waiting_triggers | trigger;
		v->waiting_triggers = object.waiting_triggers; // store now for var 5F

		const SpriteGroup *group = object.Resolve();
		if (group == nullptr) return;

		/* Store remaining triggers. */
		v->waiting_triggers = object.GetRemainingTriggers();

		reseed = object.GetReseedSum();
	} else {
		v->waiting_triggers |= trigger;

		const Engine *e = Engine::Get(v->engine_type);
		if (!(e->grf_prop.spritegroup[v->cargo_type] || e->grf_prop.spritegroup[CT_DEFAULT])) return;
	}

	/* Rerandomise bits. Scopes other than SELF are invalid for rerandomisation. For bug-to-bug-compatibility with TTDP we ignore the scope. */
	byte new_random_bits = Random();
	v->random_bits &= ~reseed;
	v->random_bits |= (first ? new_random_bits : base_random_bits) & reseed;

	switch (trigger) {
		case VEHICLE_TRIGGER_NEW_CARGO:
			/* All vehicles in chain get ANY_NEW_CARGO trigger now.
			 * So we call it for the first one and they will recurse.
			 * Indexing part of vehicle random bits needs to be
			 * same for all triggered vehicles in the chain (to get
			 * all the random-cargo wagons carry the same cargo,
			 * i.e.), so we give them all the NEW_CARGO triggered
			 * vehicle's portion of random bits. */
			assert(first);
			DoTriggerVehicle(v->First(), VEHICLE_TRIGGER_ANY_NEW_CARGO, new_random_bits, false);
			break;

		case VEHICLE_TRIGGER_DEPOT:
			/* We now trigger the next vehicle in chain recursively.
			 * The random bits portions may be different for each
			 * vehicle in chain. */
			if (v->Next() != nullptr) DoTriggerVehicle(v->Next(), trigger, 0, true);
			break;

		case VEHICLE_TRIGGER_EMPTY:
			/* We now trigger the next vehicle in chain
			 * recursively.  The random bits portions must be same
			 * for each vehicle in chain, so we give them all
			 * first chained vehicle's portion of random bits. */
			if (v->Next() != nullptr) DoTriggerVehicle(v->Next(), trigger, first ? new_random_bits : base_random_bits, false);
			break;

		case VEHICLE_TRIGGER_ANY_NEW_CARGO:
			/* Now pass the trigger recursively to the next vehicle
			 * in chain. */
			assert(!first);
			if (v->Next() != nullptr) DoTriggerVehicle(v->Next(), VEHICLE_TRIGGER_ANY_NEW_CARGO, base_random_bits, false);
			break;

		case VEHICLE_TRIGGER_CALLBACK_32:
			/* Do not do any recursion */
			break;
	}
}

void TriggerVehicle(Vehicle *v, VehicleTrigger trigger)
{
	if (trigger == VEHICLE_TRIGGER_DEPOT) {
		/* store that the vehicle entered a depot this tick */
		VehicleEnteredDepotThisTick(v);
	}

	v->InvalidateNewGRFCacheOfChain();
	DoTriggerVehicle(v, trigger, 0, true);
	if (HasBit(v->First()->vcache.cached_veh_flags, VCF_REDRAW_ON_TRIGGER)) {
		v->First()->InvalidateImageCacheOfChain();
	}
	v->InvalidateNewGRFCacheOfChain();
}

/* Functions for changing the order of vehicle purchase lists */

struct ListOrderChange {
	EngineID engine;
	uint target;      ///< local ID
};

static std::vector<ListOrderChange> _list_order_changes;

/**
 * Record a vehicle ListOrderChange.
 * @param engine Engine to move
 * @param target Local engine ID to move \a engine in front of
 * @note All sorting is done later in CommitVehicleListOrderChanges
 */
void AlterVehicleListOrder(EngineID engine, uint target)
{
	/* Add the list order change to a queue */
	_list_order_changes.push_back({engine, target});
}

/**
 * Comparator function to sort engines via scope-GRFID and local ID.
 * @param a left side
 * @param b right side
 * @return comparison result
 */
static bool EnginePreSort(const EngineID &a, const EngineID &b)
{
	const EngineIDMapping &id_a = _engine_mngr.at(a);
	const EngineIDMapping &id_b = _engine_mngr.at(b);

	/* 1. Sort by engine type */
	if (id_a.type != id_b.type) return (int)id_a.type < (int)id_b.type;

	/* 2. Sort by scope-GRFID */
	if (id_a.grfid != id_b.grfid) return id_a.grfid < id_b.grfid;

	/* 3. Sort by local ID */
	return (int)id_a.internal_id < (int)id_b.internal_id;
}

/**
 * Deternine default engine sorting and execute recorded ListOrderChanges from AlterVehicleListOrder.
 */
void CommitVehicleListOrderChanges()
{
	/* Pre-sort engines by scope-grfid and local index */
	std::vector<EngineID> ordering;
	for (const Engine *e : Engine::Iterate()) {
		ordering.push_back(e->index);
	}
	std::sort(ordering.begin(), ordering.end(), EnginePreSort);

	/* Apply Insertion-Sort operations */
	for (const ListOrderChange &it : _list_order_changes) {
		EngineID source = it.engine;
		uint local_target = it.target;

		const EngineIDMapping *id_source = _engine_mngr.data() + source;
		if (id_source->internal_id == local_target) continue;

		EngineID target = _engine_mngr.GetID(id_source->type, local_target, id_source->grfid);
		if (target == INVALID_ENGINE) continue;

		int source_index = find_index(ordering, source);
		int target_index = find_index(ordering, target);

		assert(source_index >= 0 && target_index >= 0);
		assert(source_index != target_index);

		EngineID *list = ordering.data();
		if (source_index < target_index) {
			--target_index;
			for (int i = source_index; i < target_index; ++i) list[i] = list[i + 1];
			list[target_index] = source;
		} else {
			for (int i = source_index; i > target_index; --i) list[i] = list[i - 1];
			list[target_index] = source;
		}
	}

	/* Store final sort-order */
	uint index = 0;
	for (const EngineID &eid : ordering) {
		Engine::Get(eid)->list_position = index;
		++index;
	}

	/* Clear out the queue */
	_list_order_changes.clear();
	_list_order_changes.shrink_to_fit();
}

/**
 * Fill the grf_cache of the given vehicle.
 * @param v The vehicle to fill the cache for.
 */
void FillNewGRFVehicleCache(const Vehicle *v)
{
	VehicleResolverObject ro(v->engine_type, v, VehicleResolverObject::WO_NONE);

	/* These variables we have to check; these are the ones with a cache. */
	static const int cache_entries[][2] = {
		{ 0x40, NCVV_POSITION_CONSIST_LENGTH },
		{ 0x41, NCVV_POSITION_SAME_ID_LENGTH },
		{ 0x42, NCVV_CONSIST_CARGO_INFORMATION },
		{ 0x43, NCVV_COMPANY_INFORMATION },
		{ 0x4D, NCVV_POSITION_IN_VEHICLE },
	};
	static const int partial_cache_entries[] = {
		NCVV_CONSIST_CARGO_INFORMATION_UD,
	};
	static_assert(NCVV_END == lengthof(cache_entries) + lengthof(partial_cache_entries));

	/* Resolve all the variables, so their caches are set. */
	for (size_t i = 0; i < lengthof(cache_entries); i++) {
		/* Only resolve when the cache isn't valid. */
		if (HasBit(v->grf_cache.cache_valid, cache_entries[i][1])) continue;
		GetVariableExtra extra;
		ro.GetScope(VSG_SCOPE_SELF)->GetVariable(cache_entries[i][0], 0, &extra);
	}

	/* Make sure really all bits are set. */
	assert(v->grf_cache.cache_valid == (1 << NCVV_END) - 1);
}

void AnalyseEngineCallbacks()
{
	btree::btree_map<const SpriteGroup *, uint64> sg_cb36;
	for (Engine *e : Engine::Iterate()) {
		sg_cb36.clear();
		e->sprite_group_cb36_properties_used.clear();

		SpriteGroupCallbacksUsed callbacks_used = SGCU_NONE;
		uint64 cb36_properties_used = 0;
		auto process_sg = [&](const SpriteGroup *sg) {
			if (sg == nullptr) return;

			AnalyseCallbackOperation op;
			sg->AnalyseCallbacks(op);
			callbacks_used |= op.callbacks_used;
			cb36_properties_used |= op.properties_used;
			sg_cb36[sg] = op.properties_used;
		};

		AnalyseCallbackOperation op;
		for (uint i = 0; i < NUM_CARGO + 2; i++) {
			process_sg(e->grf_prop.spritegroup[i]);
		}
		for (const WagonOverride &wo : e->overrides) {
			process_sg(wo.group);
		}
		e->callbacks_used = callbacks_used;
		e->cb36_properties_used = cb36_properties_used;
		for (auto iter : sg_cb36) {
			if (iter.second != cb36_properties_used) {
				e->sprite_group_cb36_properties_used[iter.first] = iter.second;
			}
		}
	}
}

void DumpVehicleSpriteGroup(const Vehicle *v, std::function<void(const char *)> print)
{
	const SpriteGroup *root_spritegroup = nullptr;
	if (v->IsGroundVehicle()) root_spritegroup = GetWagonOverrideSpriteSet(v->engine_type, v->cargo_type, v->GetGroundVehicleCache()->first_engine);

	if (root_spritegroup == nullptr) {
		const Engine *e = Engine::Get(v->engine_type);
		CargoID cargo = v->cargo_type;
		assert(cargo < lengthof(e->grf_prop.spritegroup));
		root_spritegroup = e->grf_prop.spritegroup[cargo] != nullptr ? e->grf_prop.spritegroup[cargo] : e->grf_prop.spritegroup[CT_DEFAULT];
	}
	DumpSpriteGroup(root_spritegroup, std::move(print));
}<|MERGE_RESOLUTION|>--- conflicted
+++ resolved
@@ -1337,7 +1337,6 @@
 
 int GetEngineProperty(EngineID engine, PropertyID property, int orig_value, const Vehicle *v, bool is_signed)
 {
-<<<<<<< HEAD
 	const Engine *e = Engine::Get(engine);
 	if (static_cast<uint>(property) < 64 && !HasBit(e->cb36_properties_used, property)) return orig_value;
 
@@ -1349,9 +1348,6 @@
 		}
 	}
 	uint16 callback = object.ResolveCallback();
-	if (callback != CALLBACK_FAILED) return callback;
-=======
-	uint16 callback = GetVehicleCallback(CBID_VEHICLE_MODIFY_PROPERTY, property, 0, engine, v);
 	if (callback != CALLBACK_FAILED) {
 		if (is_signed) {
 			/* Sign extend 15 bit integer */
@@ -1360,7 +1356,6 @@
 			return callback;
 		}
 	}
->>>>>>> b67ef1e5
 
 	return orig_value;
 }
