/*
 * This file is part of OpenTTD.
 * OpenTTD is free software; you can redistribute it and/or modify it under the terms of the GNU General Public License as published by the Free Software Foundation, version 2.
 * OpenTTD is distributed in the hope that it will be useful, but WITHOUT ANY WARRANTY; without even the implied warranty of MERCHANTABILITY or FITNESS FOR A PARTICULAR PURPOSE.
 * See the GNU General Public License for more details. You should have received a copy of the GNU General Public License along with OpenTTD. If not, see <http://www.gnu.org/licenses/>.
 */

/** @file newgrf_engine.cpp NewGRF handling of engines. */

#include "stdafx.h"
#include "debug.h"
#include "train.h"
#include "roadveh.h"
#include "company_func.h"
#include "newgrf_cargo.h"
#include "newgrf_spritegroup.h"
#include "date_func.h"
#include "vehicle_func.h"
#include "core/random_func.hpp"
#include "core/container_func.hpp"
#include "aircraft.h"
#include "station_base.h"
#include "company_base.h"
#include "newgrf_railtype.h"
#include "newgrf_roadtype.h"
#include "newgrf_cache_check.h"
#include "ship.h"
#include "scope_info.h"
#include "newgrf_extension.h"
#include "newgrf_analysis.h"

#include "safeguards.h"

bool _sprite_group_resolve_check_veh_check = false;
bool _sprite_group_resolve_check_veh_curvature_check = false;

void SetWagonOverrideSprites(EngineID engine, CargoID cargo, const SpriteGroup *group, EngineID *train_id, uint trains)
{
	Engine *e = Engine::Get(engine);

	assert(cargo < NUM_CARGO + 2); // Include SpriteGroupCargo::SG_DEFAULT and SpriteGroupCargo::SG_PURCHASE pseudo cargoes.

	WagonOverride *wo = &e->overrides.emplace_back();
	wo->group = group;
	wo->cargo = cargo;
	wo->engines.assign(train_id, train_id + trains);
}

const SpriteGroup *GetWagonOverrideSpriteSet(EngineID engine, CargoID cargo, EngineID overriding_engine)
{
	const Engine *e = Engine::Get(engine);

	for (const WagonOverride &wo : e->overrides) {
		if (wo.cargo != cargo && wo.cargo != SpriteGroupCargo::SG_DEFAULT) continue;
		if (std::find(wo.engines.begin(), wo.engines.end(), overriding_engine) != wo.engines.end()) return wo.group;
	}
	return nullptr;
}

void SetCustomEngineSprites(EngineID engine, uint8_t cargo, const SpriteGroup *group)
{
	Engine *e = Engine::Get(engine);
	assert(cargo < lengthof(e->grf_prop.spritegroup));

	if (e->grf_prop.spritegroup[cargo] != nullptr) {
		grfmsg(6, "SetCustomEngineSprites: engine %d cargo %d already has group -- replacing", engine, cargo);
	}
	e->grf_prop.spritegroup[cargo] = group;
}


/**
 * Tie a GRFFile entry to an engine, to allow us to retrieve GRF parameters
 * etc during a game.
 * @param engine Engine ID to tie the GRFFile to.
 * @param file   Pointer of GRFFile to tie.
 */
void SetEngineGRF(EngineID engine, const GRFFile *file)
{
	Engine *e = Engine::Get(engine);
	e->grf_prop.grffile = file;
}


static int MapOldSubType(const Vehicle *v)
{
	switch (v->type) {
		case VEH_TRAIN:
			if (Train::From(v)->IsEngine()) return 0;
			if (Train::From(v)->IsFreeWagon()) return 4;
			return 2;
		case VEH_ROAD:
		case VEH_SHIP:     return 0;
		case VEH_AIRCRAFT:
		case VEH_DISASTER: return v->subtype;
		case VEH_EFFECT:   return v->subtype << 1;
		default: NOT_REACHED();
	}
}


/* TTDP style aircraft movement states for GRF Action 2 Var 0xE2 */
enum TTDPAircraftMovementStates {
	AMS_TTDP_HANGAR,
	AMS_TTDP_TO_HANGAR,
	AMS_TTDP_TO_PAD1,
	AMS_TTDP_TO_PAD2,
	AMS_TTDP_TO_PAD3,
	AMS_TTDP_TO_ENTRY_2_AND_3,
	AMS_TTDP_TO_ENTRY_2_AND_3_AND_H,
	AMS_TTDP_TO_JUNCTION,
	AMS_TTDP_LEAVE_RUNWAY,
	AMS_TTDP_TO_INWAY,
	AMS_TTDP_TO_RUNWAY,
	AMS_TTDP_TO_OUTWAY,
	AMS_TTDP_WAITING,
	AMS_TTDP_TAKEOFF,
	AMS_TTDP_TO_TAKEOFF,
	AMS_TTDP_CLIMBING,
	AMS_TTDP_FLIGHT_APPROACH,
	AMS_TTDP_UNUSED_0x11,
	AMS_TTDP_FLIGHT_TO_TOWER,
	AMS_TTDP_UNUSED_0x13,
	AMS_TTDP_FLIGHT_FINAL,
	AMS_TTDP_FLIGHT_DESCENT,
	AMS_TTDP_BRAKING,
	AMS_TTDP_HELI_TAKEOFF_AIRPORT,
	AMS_TTDP_HELI_TO_TAKEOFF_AIRPORT,
	AMS_TTDP_HELI_LAND_AIRPORT,
	AMS_TTDP_HELI_TAKEOFF_HELIPORT,
	AMS_TTDP_HELI_TO_TAKEOFF_HELIPORT,
	AMS_TTDP_HELI_LAND_HELIPORT,
};


/**
 * Map OTTD aircraft movement states to TTDPatch style movement states
 * (VarAction 2 Variable 0xE2)
 */
<<<<<<< HEAD
byte MapAircraftMovementState(const Aircraft *v)
=======
static uint8_t MapAircraftMovementState(const Aircraft *v)
>>>>>>> 6c5a8f55
{
	const Station *st = GetTargetAirportIfValid(v);
	if (st == nullptr) return AMS_TTDP_FLIGHT_TO_TOWER;

	const AirportFTAClass *afc = st->airport.GetFTA();
	uint16_t amdflag = afc->MovingData(v->pos)->flag;

	switch (v->state) {
		case HANGAR:
			/* The international airport is a special case as helicopters can land in
			 * front of the hangar. Helicopters also change their air.state to
			 * AMED_HELI_LOWER some time before actually descending. */

			/* This condition only occurs for helicopters, during descent,
			 * to a landing by the hangar of an international airport. */
			if (amdflag & AMED_HELI_LOWER) return AMS_TTDP_HELI_LAND_AIRPORT;

			/* This condition only occurs for helicopters, before starting descent,
			 * to a landing by the hangar of an international airport. */
			if (amdflag & AMED_SLOWTURN) return AMS_TTDP_FLIGHT_TO_TOWER;

			/* The final two conditions apply to helicopters or aircraft.
			 * Has reached hangar? */
			if (amdflag & AMED_EXACTPOS) return AMS_TTDP_HANGAR;

			/* Still moving towards hangar. */
			return AMS_TTDP_TO_HANGAR;

		case TERM1:
			if (amdflag & AMED_EXACTPOS) return AMS_TTDP_TO_PAD1;
			return AMS_TTDP_TO_JUNCTION;

		case TERM2:
			if (amdflag & AMED_EXACTPOS) return AMS_TTDP_TO_PAD2;
			return AMS_TTDP_TO_ENTRY_2_AND_3_AND_H;

		case TERM3:
		case TERM4:
		case TERM5:
		case TERM6:
		case TERM7:
		case TERM8:
			/* TTDPatch only has 3 terminals, so treat these states the same */
			if (amdflag & AMED_EXACTPOS) return AMS_TTDP_TO_PAD3;
			return AMS_TTDP_TO_ENTRY_2_AND_3_AND_H;

		case HELIPAD1:
		case HELIPAD2:
		case HELIPAD3:
			/* Will only occur for helicopters.*/
			if (amdflag & AMED_HELI_LOWER) return AMS_TTDP_HELI_LAND_AIRPORT; // Descending.
			if (amdflag & AMED_SLOWTURN)   return AMS_TTDP_FLIGHT_TO_TOWER;   // Still hasn't started descent.
			return AMS_TTDP_TO_JUNCTION; // On the ground.

		case TAKEOFF: // Moving to takeoff position.
			return AMS_TTDP_TO_OUTWAY;

		case STARTTAKEOFF: // Accelerating down runway.
			return AMS_TTDP_TAKEOFF;

		case ENDTAKEOFF: // Ascent
			return AMS_TTDP_CLIMBING;

		case HELITAKEOFF: // Helicopter is moving to take off position.
			if (afc->delta_z == 0) {
				return amdflag & AMED_HELI_RAISE ?
					AMS_TTDP_HELI_TAKEOFF_AIRPORT : AMS_TTDP_TO_JUNCTION;
			} else {
				return AMS_TTDP_HELI_TAKEOFF_HELIPORT;
			}

		case FLYING:
			return amdflag & AMED_HOLD ? AMS_TTDP_FLIGHT_APPROACH : AMS_TTDP_FLIGHT_TO_TOWER;

		case LANDING: // Descent
			return AMS_TTDP_FLIGHT_DESCENT;

		case ENDLANDING: // On the runway braking
			if (amdflag & AMED_BRAKE) return AMS_TTDP_BRAKING;
			/* Landed - moving off runway */
			return AMS_TTDP_TO_INWAY;

		case HELILANDING:
		case HELIENDLANDING: // Helicoptor is descending.
			if (amdflag & AMED_HELI_LOWER) {
				return afc->delta_z == 0 ?
					AMS_TTDP_HELI_LAND_AIRPORT : AMS_TTDP_HELI_LAND_HELIPORT;
			} else {
				return AMS_TTDP_FLIGHT_TO_TOWER;
			}

		default:
			return AMS_TTDP_HANGAR;
	}
}


/* TTDP style aircraft movement action for GRF Action 2 Var 0xE6 */
enum TTDPAircraftMovementActions {
	AMA_TTDP_IN_HANGAR,
	AMA_TTDP_ON_PAD1,
	AMA_TTDP_ON_PAD2,
	AMA_TTDP_ON_PAD3,
	AMA_TTDP_HANGAR_TO_PAD1,
	AMA_TTDP_HANGAR_TO_PAD2,
	AMA_TTDP_HANGAR_TO_PAD3,
	AMA_TTDP_LANDING_TO_PAD1,
	AMA_TTDP_LANDING_TO_PAD2,
	AMA_TTDP_LANDING_TO_PAD3,
	AMA_TTDP_PAD1_TO_HANGAR,
	AMA_TTDP_PAD2_TO_HANGAR,
	AMA_TTDP_PAD3_TO_HANGAR,
	AMA_TTDP_PAD1_TO_TAKEOFF,
	AMA_TTDP_PAD2_TO_TAKEOFF,
	AMA_TTDP_PAD3_TO_TAKEOFF,
	AMA_TTDP_HANGAR_TO_TAKOFF,
	AMA_TTDP_LANDING_TO_HANGAR,
	AMA_TTDP_IN_FLIGHT,
};


/**
 * Map OTTD aircraft movement states to TTDPatch style movement actions
 * (VarAction 2 Variable 0xE6)
 * This is not fully supported yet but it's enough for Planeset.
 */
static uint8_t MapAircraftMovementAction(const Aircraft *v)
{
	switch (v->state) {
		case HANGAR:
			return (v->cur_speed > 0) ? AMA_TTDP_LANDING_TO_HANGAR : AMA_TTDP_IN_HANGAR;

		case TERM1:
		case HELIPAD1:
			return (v->current_order.IsType(OT_LOADING)) ? AMA_TTDP_ON_PAD1 : AMA_TTDP_LANDING_TO_PAD1;

		case TERM2:
		case HELIPAD2:
			return (v->current_order.IsType(OT_LOADING)) ? AMA_TTDP_ON_PAD2 : AMA_TTDP_LANDING_TO_PAD2;

		case TERM3:
		case TERM4:
		case TERM5:
		case TERM6:
		case TERM7:
		case TERM8:
		case HELIPAD3:
			return (v->current_order.IsType(OT_LOADING)) ? AMA_TTDP_ON_PAD3 : AMA_TTDP_LANDING_TO_PAD3;

		case TAKEOFF:      // Moving to takeoff position
		case STARTTAKEOFF: // Accelerating down runway
		case ENDTAKEOFF:   // Ascent
		case HELITAKEOFF:
			/* @todo Need to find which terminal (or hangar) we've come from. How? */
			return AMA_TTDP_PAD1_TO_TAKEOFF;

		case FLYING:
			return AMA_TTDP_IN_FLIGHT;

		case LANDING:    // Descent
		case ENDLANDING: // On the runway braking
		case HELILANDING:
		case HELIENDLANDING:
			/* @todo Need to check terminal we're landing to. Is it known yet? */
			return (v->current_order.IsType(OT_GOTO_DEPOT)) ?
				AMA_TTDP_LANDING_TO_HANGAR : AMA_TTDP_LANDING_TO_PAD1;

		default:
			return AMA_TTDP_IN_HANGAR;
	}
}


/* virtual */ uint32_t VehicleScopeResolver::GetRandomBits() const
{
	return this->v == nullptr ? 0 : this->v->random_bits;
}

/* virtual */ uint32_t VehicleScopeResolver::GetTriggers() const
{
	if (this->v == nullptr) {
		return 0;
	} else {
		if (_sprite_group_resolve_check_veh_check) {
			SetBit(const_cast<Vehicle*>(this->v->First())->vcache.cached_veh_flags, VCF_REDRAW_ON_TRIGGER);
		}
		return this->v->waiting_triggers;
	}
	return this->v == nullptr ? 0 : this->v->waiting_triggers;
}


<<<<<<< HEAD
/* virtual */ ScopeResolver *VehicleResolverObject::GetScope(VarSpriteGroupScope scope, VarSpriteGroupScopeOffset relative)
=======
/* virtual */ ScopeResolver *VehicleResolverObject::GetScope(VarSpriteGroupScope scope, uint8_t relative)
>>>>>>> 6c5a8f55
{
	switch (scope) {
		case VSG_SCOPE_SELF:   return &this->self_scope;
		case VSG_SCOPE_PARENT: return &this->parent_scope;
		case VSG_SCOPE_RELATIVE: {
			int32_t count = GB(relative, 0, 8);
			if (this->self_scope.v != nullptr && (relative != this->cached_relative_count || HasBit(relative, 15))) {
				/* Note: This caching only works as long as the VSG_SCOPE_RELATIVE cannot be used in
				 *       VarAct2 with procedure calls. */
				/* Therefore procedure calls made from within a relative scope must save and restore the cached relative scope */
				if (HasBit(relative, 15)) count = GetRegister(0x100);

				const Vehicle *v = nullptr;
				switch (GB(relative, 8, 2)) {
					default: NOT_REACHED();
					case VSGSRM_BACKWARD_SELF: // count back (away from the engine), starting at this vehicle
						v = this->self_scope.v;
						break;
					case VSGSRM_FORWARD_SELF: // count forward (toward the engine), starting at this vehicle
						v = this->self_scope.v;
						count = -count;
						break;
					case VSGSRM_BACKWARD_ENGINE: // count back, starting at the engine
						v = this->parent_scope.v;
						break;
					case VSGSRM_BACKWARD_SAMEID: { // count back, starting at the first vehicle in this chain of vehicles with the same ID, as for vehicle variable 41
						const Vehicle *self = this->self_scope.v;
						for (const Vehicle *u = self->First(); u != self; u = u->Next()) {
							if (u->engine_type != self->engine_type) {
								v = nullptr;
							} else {
								if (v == nullptr) v = u;
							}
						}
						if (v == nullptr) v = self;
						break;
					}
				}
				this->relative_scope.SetVehicle(v->Move(count));
			}
			return &this->relative_scope;
		}
		default: return ResolverObject::GetScope(scope, relative);
	}
}

/**
 * Determines the livery of an engine.
 *
 * This always uses dual company colours independent of GUI settings. So it is desync-safe.
 *
 * @param engine Engine type
 * @param v Vehicle, nullptr in purchase list.
 * @return Livery to use
 */
static const Livery *LiveryHelper(EngineID engine, const Vehicle *v)
{
	const Livery *l;

	if (v == nullptr) {
		if (!Company::IsValidID(_current_company)) return nullptr;
		l = GetEngineLivery(engine, _current_company, INVALID_ENGINE, nullptr, LIT_ALL);
	} else if (v->IsGroundVehicle()) {
		l = GetEngineLivery(v->engine_type, v->owner, v->GetGroundVehicleCache()->first_engine, v, LIT_ALL);
	} else {
		l = GetEngineLivery(v->engine_type, v->owner, INVALID_ENGINE, v, LIT_ALL);
	}

	return l;
}

/**
 * Helper to get the position of a vehicle within a chain of vehicles.
 * @param v the vehicle to get the position of.
 * @param consecutive whether to look at the whole chain or the vehicles
 *                    with the same 'engine type'.
 * @return the position in the chain from front and tail and chain length.
 */
static uint32_t PositionHelper(const Vehicle *v, bool consecutive)
{
	const Vehicle *u;
	uint8_t chain_before = 0;
	uint8_t chain_after  = 0;

	for (u = v->First(); u != v; u = u->Next()) {
		chain_before++;
		if (consecutive && u->engine_type != v->engine_type) chain_before = 0;
	}

	while (u->Next() != nullptr && (!consecutive || u->Next()->engine_type == v->engine_type)) {
		chain_after++;
		u = u->Next();
	}

	return chain_before | chain_after << 8 | (chain_before + chain_after + consecutive) << 16;
}

<<<<<<< HEAD
static uint32_t VehicleGetVariable(Vehicle *v, const VehicleScopeResolver *object, uint16_t variable, uint32_t parameter, GetVariableExtra *extra)
=======
static uint32_t VehicleGetVariable(Vehicle *v, const VehicleScopeResolver *object, uint8_t variable, uint32_t parameter, bool *available)
>>>>>>> 6c5a8f55
{
	if (_sprite_group_resolve_check_veh_check) {
		switch (variable) {
			case 0xC:
			case 0x10:
			case 0x18:
			case 0x1A:
			case 0x1C:
			case 0x25:
			case 0x40:
			case 0x41:
			case 0x42:
			case 0x43:
			case 0x47:
			case 0x48:
			case 0x49:
			case 0x4A:
			case 0x4B:
			case 0x4D:
			case 0x60:
			case 0x61:
			case 0x7D:
			case 0x7F:
			case 0x80 + 0x0:
			case 0x80 + 0x1:
			case 0x80 + 0x4:
			case 0x80 + 0x5:
			case 0x80 + 0xA: // dubious
			case 0x80 + 0xB: // dubious
			case 0x80 + 0x39:
			case 0x80 + 0x3A:
			case 0x80 + 0x3B:
			case 0x80 + 0x3C:
			case 0x80 + 0x3D:
			case 0x80 + 0x44:
			case 0x80 + 0x45:
			case 0x80 + 0x46:
			case 0x80 + 0x47:
			case 0x80 + 0x5A:
			case 0x80 + 0x72:
			case 0x80 + 0x7A:
			case 0xFF:
				break;

			case 0x80 + 0x32:
				if (extra->mask & (VS_HIDDEN | VS_TRAIN_SLOWING)) {
					_sprite_group_resolve_check_veh_check = false;
				}
				break;

			case 0x80 + 0x34:
			case 0x80 + 0x35:
			case A2VRI_VEHICLE_CURRENT_SPEED_SCALED:
				if (v->type == VEH_AIRCRAFT) {
					_sprite_group_resolve_check_veh_check = false;
				} else {
					SetBit(v->First()->vcache.cached_veh_flags, VCF_REDRAW_ON_SPEED_CHANGE);
				}
				break;

			case 0x5F:
			case 0x80 + 0x7B:
				SetBit(v->First()->vcache.cached_veh_flags, VCF_REDRAW_ON_TRIGGER);
				break;

			case 0x80 + 0x48:
				// VRF_REVERSE_DIRECTION
				if (v->type != VEH_TRAIN) {
					_sprite_group_resolve_check_veh_check = false;
				}
				break;

			case 0x80 + 0x62:
				switch (v->type) {
					case VEH_TRAIN:
					case VEH_SHIP:
						if (extra->mask & 0x7F) {
							_sprite_group_resolve_check_veh_check = false;
						}
						break;

					case VEH_ROAD:
						break;

					case VEH_AIRCRAFT:
						if (v == v->First()) {
							SetBit(v->First()->vcache.cached_veh_flags, VCF_REDRAW_ON_SPEED_CHANGE);
						} else {
							_sprite_group_resolve_check_veh_check = false;
						}
						break;

					default:
						_sprite_group_resolve_check_veh_check = false;
						break;
				}
				break;

			case 0xFE:
				// vehicle is unloading, VF_CARGO_UNLOADING may disappear without the vehicle being marked dirty
				// the vehicle is always marked dirty when VF_CARGO_UNLOADING is set
				if (HasBit(v->vehicle_flags, VF_CARGO_UNLOADING)) {
					_sprite_group_resolve_check_veh_check = false;
				}
				break;

			default:
				_sprite_group_resolve_check_veh_check = false;
				break;
		}
	}

	/* Calculated vehicle parameters */
	switch (variable) {
		case 0x25: // Get engine GRF ID
			return v->GetGRFID();

		case 0x40: // Get length of consist
			if (!HasBit(v->grf_cache.cache_valid, NCVV_POSITION_CONSIST_LENGTH)) {
				v->grf_cache.position_consist_length = PositionHelper(v, false);
				SetBit(v->grf_cache.cache_valid, NCVV_POSITION_CONSIST_LENGTH);
			}
			return v->grf_cache.position_consist_length;

		case 0x41: // Get length of same consecutive wagons
			if (!HasBit(v->grf_cache.cache_valid, NCVV_POSITION_SAME_ID_LENGTH)) {
				v->grf_cache.position_same_id_length = PositionHelper(v, true);
				SetBit(v->grf_cache.cache_valid, NCVV_POSITION_SAME_ID_LENGTH);
			}
			return v->grf_cache.position_same_id_length;

		case 0x42: { // Consist cargo information
			if ((extra->mask & 0x00FFFFFF) == 0) {
				if (!HasBit(v->grf_cache.cache_valid, NCVV_CONSIST_CARGO_INFORMATION_UD)) {
					byte user_def_data = 0;
					if (v->type == VEH_TRAIN) {
						for (const Vehicle *u = v; u != nullptr; u = u->Next()) {
							user_def_data |= Train::From(u)->tcache.user_def_data;
						}
					}
					SB(v->grf_cache.consist_cargo_information, 24, 8, user_def_data);
					SetBit(v->grf_cache.cache_valid, NCVV_CONSIST_CARGO_INFORMATION_UD);
				}
				return (v->grf_cache.consist_cargo_information & 0xFF000000);
			}
			if (!HasBit(v->grf_cache.cache_valid, NCVV_CONSIST_CARGO_INFORMATION)) {
				std::array<uint8_t, NUM_CARGO> common_cargoes{};
				uint8_t cargo_classes = 0;
				uint8_t user_def_data = 0;

				for (const Vehicle *u = v; u != nullptr; u = u->Next()) {
					if (v->type == VEH_TRAIN) user_def_data |= Train::From(u)->tcache.user_def_data;

					/* Skip empty engines */
					if (!u->GetEngine()->CanCarryCargo()) continue;

					cargo_classes |= CargoSpec::Get(u->cargo_type)->classes;
					common_cargoes[u->cargo_type]++;
				}

				/* Pick the most common cargo type */
				auto cargo_it = std::max_element(std::begin(common_cargoes), std::end(common_cargoes));
				/* Return INVALID_CARGO if nothing is carried */
				CargoID common_cargo_type = (*cargo_it == 0) ? INVALID_CARGO : static_cast<CargoID>(std::distance(std::begin(common_cargoes), cargo_it));

				/* Count subcargo types of common_cargo_type */
				std::array<uint8_t, UINT8_MAX + 1> common_subtypes{};
				for (const Vehicle *u = v; u != nullptr; u = u->Next()) {
					/* Skip empty engines and engines not carrying common_cargo_type */
					if (u->cargo_type != common_cargo_type || !u->GetEngine()->CanCarryCargo()) continue;

					common_subtypes[u->cargo_subtype]++;
				}

				/* Pick the most common subcargo type*/
				auto subtype_it = std::max_element(std::begin(common_subtypes), std::end(common_subtypes));
				/* Return UINT8_MAX if nothing is carried */
				uint8_t common_subtype = (*subtype_it == 0) ? UINT8_MAX : static_cast<uint8_t>(std::distance(std::begin(common_subtypes), subtype_it));

				/* Note: We have to store the untranslated cargotype in the cache as the cache can be read by different NewGRFs,
				 *       which will need different translations */
				v->grf_cache.consist_cargo_information = cargo_classes | (common_cargo_type << 8) | (common_subtype << 16) | (user_def_data << 24);
				SetBit(v->grf_cache.cache_valid, NCVV_CONSIST_CARGO_INFORMATION);
				SetBit(v->grf_cache.cache_valid, NCVV_CONSIST_CARGO_INFORMATION_UD);
			}

			/* The cargo translation is specific to the accessing GRF, and thus cannot be cached. */
			CargoID common_cargo_type = (v->grf_cache.consist_cargo_information >> 8) & 0xFF;

			/* Note:
			 *  - Unlike everywhere else the cargo translation table is only used since grf version 8, not 7.
			 *  - For translating the cargo type we need to use the GRF which is resolving the variable, which
			 *    is object->ro.grffile.
			 *    In case of CBID_TRAIN_ALLOW_WAGON_ATTACH this is not the same as v->GetGRF().
			 *  - The grffile == nullptr case only happens if this function is called for default vehicles.
			 *    And this is only done by CheckCaches().
			 */
			const GRFFile *grffile = object->ro.grffile;
			uint8_t common_bitnum = (common_cargo_type == INVALID_CARGO) ? 0xFF :
				(grffile == nullptr || grffile->grf_version < 8) ? CargoSpec::Get(common_cargo_type)->bitnum : grffile->cargo_map[common_cargo_type];

			return (v->grf_cache.consist_cargo_information & 0xFFFF00FF) | common_bitnum << 8;
		}

		case 0x43: // Company information
			if (!HasBit(v->grf_cache.cache_valid, NCVV_COMPANY_INFORMATION)) {
				v->grf_cache.company_information = GetCompanyInfo(v->owner, LiveryHelper(v->engine_type, v));
				SetBit(v->grf_cache.cache_valid, NCVV_COMPANY_INFORMATION);
			}
			return v->grf_cache.company_information;

		case 0x44: // Aircraft information
			if (v->type != VEH_AIRCRAFT || !Aircraft::From(v)->IsNormalAircraft()) return UINT_MAX;

			{
				const Vehicle *w = v->Next();
				assert(w != nullptr);
				uint16_t altitude = ClampTo<uint16_t>(v->z_pos - w->z_pos); // Aircraft height - shadow height
				uint8_t airporttype = ATP_TTDP_LARGE;

				const Station *st = GetTargetAirportIfValid(Aircraft::From(v));

				if (st != nullptr && st->airport.tile != INVALID_TILE) {
					airporttype = st->airport.GetSpec()->ttd_airport_type;
				}

				return (ClampTo<uint8_t>(altitude) << 8) | airporttype;
			}

		case 0x45: { // Curvature info
			/* Format: xxxTxBxF
			 * F - previous wagon to current wagon, 0 if vehicle is first
			 * B - current wagon to next wagon, 0 if wagon is last
			 * T - previous wagon to next wagon, 0 in an S-bend
			 */
			if (!v->IsGroundVehicle()) return 0;

			_sprite_group_resolve_check_veh_curvature_check = false;

			const Vehicle *u_p = v->Previous();
			const Vehicle *u_n = v->Next();
			DirDiff f = (u_p == nullptr) ?  DIRDIFF_SAME : DirDifference(u_p->direction, v->direction);
			DirDiff b = (u_n == nullptr) ?  DIRDIFF_SAME : DirDifference(v->direction, u_n->direction);
			DirDiff t = ChangeDirDiff(f, b);

			return ((t > DIRDIFF_REVERSE ? t | 8 : t) << 16) |
			       ((b > DIRDIFF_REVERSE ? b | 8 : b) <<  8) |
			       ( f > DIRDIFF_REVERSE ? f | 8 : f);
		}

		case 0x46: // Motion counter
			return v->First()->motion_counter;

		case 0x47: { // Vehicle cargo info
			/* Format: ccccwwtt
			 * tt - the cargo type transported by the vehicle,
			 *     translated if a translation table has been installed.
			 * ww - cargo unit weight in 1/16 tons, same as cargo prop. 0F.
			 * cccc - the cargo class value of the cargo transported by the vehicle.
			 */
			const CargoSpec *cs = CargoSpec::Get(v->cargo_type);

			/* Note:
			 * For translating the cargo type we need to use the GRF which is resolving the variable, which
			 * is object->ro.grffile.
			 * In case of CBID_TRAIN_ALLOW_WAGON_ATTACH this is not the same as v->GetGRF().
			 */
			return (cs->classes << 16) | (cs->weight << 8) | object->ro.grffile->cargo_map[v->cargo_type];
		}

		case 0x48: return v->GetEngine()->flags; // Vehicle Type Info
		case 0x49: return v->build_year.base();

		case 0x4A:
			switch (v->type) {
				case VEH_TRAIN: {
					if (Train::From(v)->IsVirtual()) {
						return 0x1FF | ((GetRailTypeInfo(Train::From(v)->railtype)->flags & RTFB_CATENARY) ? 0x200 : 0);
					}
					RailType rt = GetTileRailTypeByTrackBit(v->tile, Train::From(v)->track);
					const RailTypeInfo *rti = GetRailTypeInfo(rt);
					return ((rti->flags & RTFB_CATENARY) ? 0x200 : 0) |
						(HasPowerOnRail(Train::From(v)->railtype, rt) ? 0x100 : 0) |
						GetReverseRailTypeTranslation(rt, object->ro.grffile);
				}

				case VEH_ROAD: {
					RoadType rt = GetRoadType(v->tile, GetRoadTramType(RoadVehicle::From(v)->roadtype));
					if (rt == INVALID_ROADTYPE) return 0xFF;
					const RoadTypeInfo *rti = GetRoadTypeInfo(rt);
					return ((rti->flags & ROTFB_CATENARY) ? 0x200 : 0) |
						0x100 |
						GetReverseRoadTypeTranslation(rt, object->ro.grffile);
				}

				default:
					return 0;
			}

		case 0x4B: // Long date of last service
			return v->date_of_last_service_newgrf.base();

		case 0x4C: // Current maximum speed in NewGRF units
			if (!v->IsPrimaryVehicle()) return 0;
			return v->GetCurrentMaxSpeed();

		case 0x4D: // Position within articulated vehicle
			if (!HasBit(v->grf_cache.cache_valid, NCVV_POSITION_IN_VEHICLE)) {
				uint8_t artic_before = 0;
				for (const Vehicle *u = v; u->IsArticulatedPart(); u = u->Previous()) artic_before++;
				uint8_t artic_after = 0;
				for (const Vehicle *u = v; u->HasArticulatedPart(); u = u->Next()) artic_after++;
				v->grf_cache.position_in_vehicle = artic_before | artic_after << 8;
				SetBit(v->grf_cache.cache_valid, NCVV_POSITION_IN_VEHICLE);
			}
			return v->grf_cache.position_in_vehicle;

		/* Variables which use the parameter */
		case 0x60: // Count consist's engine ID occurrence
			if (v->type != VEH_TRAIN && v->type != VEH_SHIP) return v->GetEngine()->grf_prop.local_id == parameter ? 1 : 0;

			{
				uint count = 0;
				for (; v != nullptr; v = v->Next()) {
					if (v->GetEngine()->grf_prop.local_id == parameter) count++;
				}
				return count;
			}

		case 0x61: // Get variable of n-th vehicle in chain [signed number relative to vehicle]
			if (!(v->IsGroundVehicle() || v->type == VEH_SHIP) || parameter == 0x61) {
				/* Not available */
				break;
			}

			/* Only allow callbacks that don't change properties to avoid circular dependencies. */
			if (object->ro.callback == CBID_NO_CALLBACK || object->ro.callback == CBID_RANDOM_TRIGGER || object->ro.callback == CBID_TRAIN_ALLOW_WAGON_ATTACH ||
					object->ro.callback == CBID_VEHICLE_START_STOP_CHECK || object->ro.callback == CBID_VEHICLE_32DAY_CALLBACK || object->ro.callback == CBID_VEHICLE_COLOUR_MAPPING ||
					object->ro.callback == CBID_VEHICLE_SPAWN_VISUAL_EFFECT) {
				Vehicle *u = v->Move((int32_t)GetRegister(0x10F));
				if (u == nullptr) return 0; // available, but zero

				if (parameter == 0x5F) {
					/* This seems to be the only variable that makes sense to access via var 61, but is not handled by VehicleGetVariable */
					if (_sprite_group_resolve_check_veh_check) {
						SetBit(u->First()->vcache.cached_veh_flags, VCF_REDRAW_ON_TRIGGER);
					}
					return (u->random_bits << 8) | u->waiting_triggers;
				} else {
					return VehicleGetVariable(u, object, parameter, GetRegister(0x10E), extra);
				}
			}
			/* Not available */
			break;

		case 0x62: { // Curvature/position difference for n-th vehicle in chain [signed number relative to vehicle]
			/* Format: zzyyxxFD
			 * zz - Signed difference of z position between the selected and this vehicle.
			 * yy - Signed difference of y position between the selected and this vehicle.
			 * xx - Signed difference of x position between the selected and this vehicle.
			 * F  - Flags, bit 7 corresponds to VS_HIDDEN.
			 * D  - Dir difference, like in 0x45.
			 */
			if (!v->IsGroundVehicle()) return 0;

			const Vehicle *u = v->Move((int8_t)parameter);
			if (u == nullptr) return 0;

			_sprite_group_resolve_check_veh_curvature_check = false;

			/* Get direction difference. */
			bool prev = (int8_t)parameter < 0;
			uint32_t ret = prev ? DirDifference(u->direction, v->direction) : DirDifference(v->direction, u->direction);
			if (ret > DIRDIFF_REVERSE) ret |= 0x08;

			if (u->vehstatus & VS_HIDDEN) ret |= 0x80;

			/* Get position difference. */
			ret |= ((prev ? u->x_pos - v->x_pos : v->x_pos - u->x_pos) & 0xFF) << 8;
			ret |= ((prev ? u->y_pos - v->y_pos : v->y_pos - u->y_pos) & 0xFF) << 16;
			ret |= ((prev ? u->z_pos - v->z_pos : v->z_pos - u->z_pos) & 0xFF) << 24;

			return ret;
		}

		case 0x63:
			/* Tile compatibility wrt. arbitrary track-type
			 * Format:
			 *  bit 0: Type 'parameter' is known.
			 *  bit 1: Engines with type 'parameter' are compatible with this tile.
			 *  bit 2: Engines with type 'parameter' are powered on this tile.
			 *  bit 3: This tile has type 'parameter' or it is considered equivalent (alternate labels).
			 */
			switch (v->type) {
				case VEH_TRAIN: {
					RailType param_type = GetRailTypeTranslation(parameter, object->ro.grffile);
					if (param_type == INVALID_RAILTYPE) return 0x00;
					RailType tile_type = GetTileRailTypeByTrackBit(v->tile, Train::From(v)->track);
					if (tile_type == param_type) return 0x0F;
					return (HasPowerOnRail(param_type, tile_type) ? 0x04 : 0x00) |
							(IsCompatibleRail(param_type, tile_type) ? 0x02 : 0x00) |
							0x01;
				}
				case VEH_ROAD: {
					RoadTramType rtt = GetRoadTramType(RoadVehicle::From(v)->roadtype);
					RoadType param_type = GetRoadTypeTranslation(rtt, parameter, object->ro.grffile);
					if (param_type == INVALID_ROADTYPE) return 0x00;
					RoadType tile_type = GetRoadType(v->tile, rtt);
					if (tile_type == param_type) return 0x0F;
					return (HasPowerOnRoad(param_type, tile_type) ? 0x06 : 0x00) |
							0x01;
				}
				default: return 0x00;
			}

		case 0xFE:
		case 0xFF: {
			uint16_t modflags = 0;

			if (v->type == VEH_TRAIN) {
				const Train *t = Train::From(v);
				bool is_powered_wagon = HasBit(t->flags, VRF_POWEREDWAGON);
				const Train *u = is_powered_wagon ? t->First() : t; // for powered wagons the engine defines the type of engine (i.e. railtype)
				bool powered = t->IsEngine() || is_powered_wagon;
				bool has_power;
				if (u->IsVirtual()) {
					has_power = true;
				} else {
					RailType railtype = GetRailTypeByTrackBit(v->tile, t->track);
					has_power = HasPowerOnRail(u->railtype, railtype);
				}

				if (powered && has_power) SetBit(modflags, 5);
				if (powered && !has_power) SetBit(modflags, 6);
				if (HasBit(t->flags, VRF_TOGGLE_REVERSE)) SetBit(modflags, 8);
			}
			if (HasBit(v->vehicle_flags, VF_CARGO_UNLOADING)) SetBit(modflags, 1);
			if (HasBit(v->vehicle_flags, VF_BUILT_AS_PROTOTYPE)) SetBit(modflags, 10);

			return variable == 0xFE ? modflags : GB(modflags, 8, 8);
		}

		case A2VRI_VEHICLE_CURRENT_SPEED_SCALED:
			return (v->cur_speed * parameter) >> 16;
	}

	/*
	 * General vehicle properties
	 *
	 * Some parts of the TTD Vehicle structure are omitted for various reasons
	 * (see http://marcin.ttdpatch.net/sv1codec/TTD-locations.html#_VehicleArray)
	 */
	switch (variable - 0x80) {
		case 0x00: return v->type + 0x10;
		case 0x01: return MapOldSubType(v);
		case 0x02: break; // not implemented
		case 0x03: break; // not implemented
		case 0x04: return v->index;
		case 0x05: return GB(v->index, 8, 8);
		case 0x06: break; // not implemented
		case 0x07: break; // not implemented
		case 0x08: break; // not implemented
		case 0x09: break; // not implemented
		case 0x0A: return v->current_order.MapOldOrder();
		case 0x0B: return v->current_order.GetDestination();
		case 0x0C: return v->GetNumOrders();
		case 0x0D: return v->cur_real_order_index;
		case 0x0E: break; // not implemented
		case 0x0F: break; // not implemented
		case 0x10:
		case 0x11: {
			uint ticks;
			if (v->current_order.IsType(OT_LOADING)) {
				ticks = v->load_unload_ticks;
			} else {
				switch (v->type) {
					case VEH_TRAIN:    ticks = Train::From(v)->wait_counter; break;
					case VEH_AIRCRAFT: ticks = Aircraft::From(v)->turn_counter; break;
					default:           ticks = 0; break;
				}
			}
			return (variable - 0x80) == 0x10 ? ticks : GB(ticks, 8, 8);
		}
		case 0x12: return ClampTo<uint16_t>(v->date_of_last_service_newgrf - CalTime::DAYS_TILL_ORIGINAL_BASE_YEAR);
		case 0x13: return GB(ClampTo<uint16_t>(v->date_of_last_service_newgrf - CalTime::DAYS_TILL_ORIGINAL_BASE_YEAR), 8, 8);
		case 0x14: return v->GetServiceInterval();
		case 0x15: return GB(v->GetServiceInterval(), 8, 8);
		case 0x16: return v->last_station_visited;
		case 0x17: return v->tick_counter;
		case 0x18:
		case 0x19: {
			uint max_speed;
			switch (v->type) {
				case VEH_AIRCRAFT:
					max_speed = Aircraft::From(v)->GetSpeedOldUnits(); // Convert to old units.
					break;

				default:
					max_speed = v->vcache.cached_max_speed;
					break;
			}
			return (variable - 0x80) == 0x18 ? max_speed : GB(max_speed, 8, 8);
		}
		case 0x1A: return v->x_pos;
		case 0x1B: return GB(v->x_pos, 8, 8);
		case 0x1C: return v->y_pos;
		case 0x1D: return GB(v->y_pos, 8, 8);
		case 0x1E: return v->z_pos;
		case 0x1F: return object->rotor_in_gui ? DIR_W : v->direction; // for rotors the spriteset contains animation frames, so NewGRF need a different way to tell the helicopter orientation.
		case 0x20: break; // not implemented
		case 0x21: break; // not implemented
		case 0x22: break; // not implemented
		case 0x23: break; // not implemented
		case 0x24: break; // not implemented
		case 0x25: break; // not implemented
		case 0x26: break; // not implemented
		case 0x27: break; // not implemented
		case 0x28: return 0; // cur_image is a potential desyncer due to Action1 in static NewGRFs.
		case 0x29: return 0; // cur_image is a potential desyncer due to Action1 in static NewGRFs.
		case 0x2A: break; // not implemented
		case 0x2B: break; // not implemented
		case 0x2C: break; // not implemented
		case 0x2D: break; // not implemented
		case 0x2E: break; // not implemented
		case 0x2F: break; // not implemented
		case 0x30: break; // not implemented
		case 0x31: break; // not implemented
		case 0x32: return v->vehstatus;
		case 0x33: return 0; // non-existent high byte of vehstatus
		case 0x34: return v->type == VEH_AIRCRAFT ? (v->cur_speed * 10) / 128 : v->cur_speed;
		case 0x35: return GB(v->type == VEH_AIRCRAFT ? (v->cur_speed * 10) / 128 : v->cur_speed, 8, 8);
		case 0x36: return v->subspeed;
		case 0x37: return v->acceleration;
		case 0x38: break; // not implemented
		case 0x39: return v->cargo_type;
		case 0x3A: return v->cargo_cap;
		case 0x3B: return GB(v->cargo_cap, 8, 8);
		case 0x3C: return ClampTo<uint16_t>(v->cargo.StoredCount());
		case 0x3D: return GB(ClampTo<uint16_t>(v->cargo.StoredCount()), 8, 8);
		case 0x3E: return v->cargo.GetFirstStation();
		case 0x3F: return ClampTo<uint8_t>(v->cargo.PeriodsInTransit());
		case 0x40: return ClampTo<uint16_t>(v->age);
		case 0x41: return GB(ClampTo<uint16_t>(v->age), 8, 8);
		case 0x42: return ClampTo<uint16_t>(v->max_age);
		case 0x43: return GB(ClampTo<uint16_t>(v->max_age), 8, 8);
		case 0x44: return (Clamp(v->build_year, CalTime::ORIGINAL_BASE_YEAR, CalTime::ORIGINAL_MAX_YEAR) - CalTime::ORIGINAL_BASE_YEAR).base();
		case 0x45: return v->unitnumber;
		case 0x46: return v->GetEngine()->grf_prop.local_id;
		case 0x47: return GB(v->GetEngine()->grf_prop.local_id, 8, 8);
		case 0x48:
			if (v->type != VEH_TRAIN || v->spritenum != 0xFD) return v->spritenum;
			return HasBit(Train::From(v)->flags, VRF_REVERSE_DIRECTION) ? 0xFE : 0xFD;

		case 0x49: return v->day_counter;
		case 0x4A: return v->breakdowns_since_last_service;
		case 0x4B: return v->breakdown_ctr;
		case 0x4C: return v->breakdown_delay;
		case 0x4D: return v->breakdown_chance;
		case 0x4E: return v->reliability;
		case 0x4F: return GB(v->reliability, 8, 8);
		case 0x50: return v->reliability_spd_dec;
		case 0x51: return GB(v->reliability_spd_dec, 8, 8);
		case 0x52: return ClampTo<int32_t>(v->GetDisplayProfitThisYear());
		case 0x53: return GB(ClampTo<int32_t>(v->GetDisplayProfitThisYear()),  8, 24);
		case 0x54: return GB(ClampTo<int32_t>(v->GetDisplayProfitThisYear()), 16, 16);
		case 0x55: return GB(ClampTo<int32_t>(v->GetDisplayProfitThisYear()), 24,  8);
		case 0x56: return ClampTo<int32_t>(v->GetDisplayProfitLastYear());
		case 0x57: return GB(ClampTo<int32_t>(v->GetDisplayProfitLastYear()),  8, 24);
		case 0x58: return GB(ClampTo<int32_t>(v->GetDisplayProfitLastYear()), 16, 16);
		case 0x59: return GB(ClampTo<int32_t>(v->GetDisplayProfitLastYear()), 24,  8);
		case 0x5A: return v->Next() == nullptr ? INVALID_VEHICLE : v->Next()->index;
		case 0x5B: break; // not implemented
		case 0x5C: return ClampTo<int32_t>(v->value);
		case 0x5D: return GB(ClampTo<int32_t>(v->value),  8, 24);
		case 0x5E: return GB(ClampTo<int32_t>(v->value), 16, 16);
		case 0x5F: return GB(ClampTo<int32_t>(v->value), 24,  8);
		case 0x60: break; // not implemented
		case 0x61: break; // not implemented
		case 0x62: break; // vehicle specific, see below
		case 0x63: break; // not implemented
		case 0x64: break; // vehicle specific, see below
		case 0x65: break; // vehicle specific, see below
		case 0x66: break; // vehicle specific, see below
		case 0x67: break; // vehicle specific, see below
		case 0x68: break; // vehicle specific, see below
		case 0x69: break; // vehicle specific, see below
		case 0x6A: break; // not implemented
		case 0x6B: break; // not implemented
		case 0x6C: break; // not implemented
		case 0x6D: break; // not implemented
		case 0x6E: break; // not implemented
		case 0x6F: break; // not implemented
		case 0x70: break; // not implemented
		case 0x71: break; // not implemented
		case 0x72: return v->cargo_subtype;
		case 0x73: break; // vehicle specific, see below
		case 0x74: break; // vehicle specific, see below
		case 0x75: break; // vehicle specific, see below
		case 0x76: break; // vehicle specific, see below
		case 0x77: break; // vehicle specific, see below
		case 0x78: break; // not implemented
		case 0x79: break; // not implemented
		case 0x7A: return v->random_bits;
		case 0x7B: return v->waiting_triggers;
		case 0x7C: break; // vehicle specific, see below
		case 0x7D: break; // vehicle specific, see below
		case 0x7E: break; // not implemented
		case 0x7F: break; // vehicle specific, see below
	}

	/* Vehicle specific properties */
	switch (v->type) {
		case VEH_TRAIN: {
			Train *t = Train::From(v);
			switch (variable - 0x80) {
				case 0x62: return t->track;
				case 0x66: return t->railtype;
				case 0x73: return 0x80 + VEHICLE_LENGTH - t->gcache.cached_veh_length;
				case 0x74: return t->gcache.cached_power;
				case 0x75: return GB(t->gcache.cached_power,  8, 24);
				case 0x76: return GB(t->gcache.cached_power, 16, 16);
				case 0x77: return GB(t->gcache.cached_power, 24,  8);
				case 0x7C: return t->First()->index;
				case 0x7D: return GB(t->First()->index, 8, 8);
				case 0x7F: return 0; // Used for vehicle reversing hack in TTDP
			}
			break;
		}

		case VEH_ROAD: {
			RoadVehicle *rv = RoadVehicle::From(v);
			switch (variable - 0x80) {
				case 0x62: return rv->state;
				case 0x64: return rv->blocked_ctr;
				case 0x65: return GB(rv->blocked_ctr, 8, 8);
				case 0x66: return rv->overtaking;
				case 0x67: return rv->overtaking_ctr;
				case 0x68: return rv->crashed_ctr;
				case 0x69: return GB(rv->crashed_ctr, 8, 8);
			}
			break;
		}

		case VEH_SHIP: {
			Ship *s = Ship::From(v);
			switch (variable - 0x80) {
				case 0x62: return s->state;
			}
			break;
		}

		case VEH_AIRCRAFT: {
			Aircraft *a = Aircraft::From(v);
			switch (variable - 0x80) {
				case 0x62: return MapAircraftMovementState(a);  // Current movement state
				case 0x63: return a->targetairport;             // Airport to which the action refers
				case 0x66: return MapAircraftMovementAction(a); // Current movement action
			}
			break;
		}

		default: break;
	}

	DEBUG(grf, 1, "Unhandled vehicle variable 0x%X, type 0x%X", variable, (uint)v->type);

	extra->available = false;
	return UINT_MAX;
}

<<<<<<< HEAD
/* virtual */ uint32_t VehicleScopeResolver::GetVariable(uint16_t variable, uint32_t parameter, GetVariableExtra *extra) const
=======
/* virtual */ uint32_t VehicleScopeResolver::GetVariable(uint8_t variable, [[maybe_unused]] uint32_t parameter, bool *available) const
>>>>>>> 6c5a8f55
{
	if (this->v == nullptr) {
		/* Vehicle does not exist, so we're in a purchase list */
		switch (variable) {
			case 0x43: return GetCompanyInfo(_current_company, LiveryHelper(this->self_type, nullptr)); // Owner information
			case 0x46: return 0;               // Motion counter
			case 0x47: { // Vehicle cargo info
				const Engine *e = Engine::Get(this->self_type);
				CargoID cargo_type = e->GetDefaultCargoType();
				if (cargo_type != INVALID_CARGO) {
					const CargoSpec *cs = CargoSpec::Get(cargo_type);
					return (cs->classes << 16) | (cs->weight << 8) | this->ro.grffile->cargo_map[cargo_type];
				} else {
					return 0x000000FF;
				}
			}
			case 0x48: return Engine::Get(this->self_type)->flags; // Vehicle Type Info
			case 0x49: return CalTime::CurYear().base(); // 'Long' format build year
			case 0x4B: return CalTime::CurDate().base(); // Long date of last service
			case 0x92: return ClampTo<uint16_t>(CalTime::CurDate() - CalTime::DAYS_TILL_ORIGINAL_BASE_YEAR); // Date of last service
			case 0x93: return GB(ClampTo<uint16_t>(CalTime::CurDate() - CalTime::DAYS_TILL_ORIGINAL_BASE_YEAR), 8, 8);
			case 0xC4: return (Clamp(CalTime::CurYear(), CalTime::ORIGINAL_BASE_YEAR, CalTime::ORIGINAL_MAX_YEAR) - CalTime::ORIGINAL_BASE_YEAR).base(); // Build year
			case 0xC6: return Engine::Get(this->self_type)->grf_prop.local_id;
			case 0xC7: return GB(Engine::Get(this->self_type)->grf_prop.local_id, 8, 8);
			case 0xDA: return INVALID_VEHICLE; // Next vehicle
			case 0xF2: return 0; // Cargo subtype
		}

		extra->available = false;
		return UINT_MAX;
	}

	return VehicleGetVariable(const_cast<Vehicle*>(this->v), this, variable, parameter, extra);
}


/* virtual */ const SpriteGroup *VehicleResolverObject::ResolveReal(const RealSpriteGroup *group) const
{
	const Vehicle *v = this->self_scope.v;

	if (v == nullptr) {
		if (!group->loading.empty()) return group->loading[0];
		if (!group->loaded.empty())  return group->loaded[0];
		return nullptr;
	}

	bool in_motion = !v->First()->current_order.IsType(OT_LOADING);

	uint totalsets = in_motion ? (uint)group->loaded.size() : (uint)group->loading.size();

	if (totalsets == 0) return nullptr;
	if (totalsets == 1) return in_motion ? group->loaded[0] : group->loading[0];

	uint stored = v->cargo.StoredCount();
	uint capacity = v->cargo_cap;
	if (v->type == VEH_SHIP) {
		for (const Vehicle *u = v->Next(); u != nullptr; u = u->Next()) {
			stored += u->cargo.StoredCount();
			capacity += u->cargo_cap;
		}
	}

	uint set = (stored * totalsets) / std::max<uint16_t>(1u, capacity);
	set = std::min(set, totalsets - 1);

	return in_motion ? group->loaded[set] : group->loading[set];
}

GrfSpecFeature VehicleResolverObject::GetFeature() const
{
	switch (Engine::Get(this->self_scope.self_type)->type) {
		case VEH_TRAIN: return GSF_TRAINS;
		case VEH_ROAD: return GSF_ROADVEHICLES;
		case VEH_SHIP: return GSF_SHIPS;
		case VEH_AIRCRAFT: return GSF_AIRCRAFT;
		default: return GSF_INVALID;
	}
}

uint32_t VehicleResolverObject::GetDebugID() const
{
	return Engine::Get(this->self_scope.self_type)->grf_prop.local_id;
}

/**
 * Get the grf file associated with an engine type.
 * @param engine_type Engine to query.
 * @return grf file associated with the engine.
 */
static const GRFFile *GetEngineGrfFile(EngineID engine_type)
{
	const Engine *e = Engine::Get(engine_type);
	return (e != nullptr) ? e->GetGRF() : nullptr;
}

/**
 * Resolver of a vehicle (chain).
 * @param engine_type Engine type
 * @param v %Vehicle being resolved.
 * @param wagon_override Application of wagon overrides.
 * @param rotor_in_gui Helicopter rotor is drawn in GUI.
 * @param callback Callback ID.
 * @param callback_param1 First parameter (var 10) of the callback.
 * @param callback_param2 Second parameter (var 18) of the callback.
 */
VehicleResolverObject::VehicleResolverObject(EngineID engine_type, const Vehicle *v, WagonOverride wagon_override, bool rotor_in_gui,
		CallbackID callback, uint32_t callback_param1, uint32_t callback_param2)
	: ResolverObject(GetEngineGrfFile(engine_type), callback, callback_param1, callback_param2),
	self_scope(*this, engine_type, v, rotor_in_gui),
	parent_scope(*this, engine_type, ((v != nullptr) ? v->First() : v), rotor_in_gui),
	relative_scope(*this, engine_type, v, rotor_in_gui),
	cached_relative_count(0)
{
	if (wagon_override == WO_SELF) {
		this->root_spritegroup = GetWagonOverrideSpriteSet(engine_type, SpriteGroupCargo::SG_DEFAULT, engine_type);
	} else {
		if (wagon_override != WO_NONE && v != nullptr && v->IsGroundVehicle()) {
			assert(v->engine_type == engine_type); // overrides make little sense with fake scopes

			/* For trains we always use cached value, except for callbacks because the override spriteset
			 * to use may be different than the one cached. It happens for callback 0x15 (refit engine),
			 * as v->cargo_type is temporary changed to the new type */
			if (wagon_override == WO_CACHED && v->type == VEH_TRAIN) {
				this->root_spritegroup = Train::From(v)->tcache.cached_override;
			} else {
				this->root_spritegroup = GetWagonOverrideSpriteSet(v->engine_type, v->cargo_type, v->GetGroundVehicleCache()->first_engine);
			}
		}

		if (this->root_spritegroup == nullptr) {
			const Engine *e = Engine::Get(engine_type);
			CargoID cargo = v != nullptr ? v->cargo_type : SpriteGroupCargo::SG_PURCHASE;
			assert(cargo < lengthof(e->grf_prop.spritegroup));
			this->root_spritegroup = e->grf_prop.spritegroup[cargo] != nullptr ? e->grf_prop.spritegroup[cargo] : e->grf_prop.spritegroup[SpriteGroupCargo::SG_DEFAULT];
		}
	}
}



void GetCustomEngineSprite(EngineID engine, const Vehicle *v, Direction direction, EngineImageType image_type, VehicleSpriteSeq *result)
{
	VehicleResolverObject object(engine, v, VehicleResolverObject::WO_CACHED, false, CBID_NO_CALLBACK);
	result->Clear();

	bool sprite_stack = HasBit(EngInfo(engine)->misc_flags, EF_SPRITE_STACK);
	uint max_stack = sprite_stack ? lengthof(result->seq) : 1;
	for (uint stack = 0; stack < max_stack; ++stack) {
		object.ResetState();
		object.callback_param1 = image_type | (stack << 8);
		const SpriteGroup *group = object.Resolve();
		uint32_t reg100 = sprite_stack ? GetRegister(0x100) : 0;
		if (group != nullptr && group->GetNumResults() != 0) {
			result->seq[result->count].sprite = group->GetResult() + (direction % group->GetNumResults());
			result->seq[result->count].pal    = GB(reg100, 0, 16); // zero means default recolouring
			result->count++;
		}
		if (!HasBit(reg100, 31)) break;
	}
}


void GetRotorOverrideSprite(EngineID engine, const struct Aircraft *v, EngineImageType image_type, VehicleSpriteSeq *result)
{
	const Engine *e = Engine::Get(engine);

	/* Only valid for helicopters */
	assert(e->type == VEH_AIRCRAFT);
	assert(!(e->u.air.subtype & AIR_CTOL));

	/* We differ from TTDPatch by resolving the sprite using the primary vehicle 'v', and not using the rotor vehicle 'v->Next()->Next()'.
	 * TTDPatch copies some variables between the vehicles each time, to somehow synchronize the rotor vehicle with the primary vehicle.
	 * We use 'rotor_in_gui' to replicate when the variables differ.
	 * But some other variables like 'rotor state' and 'rotor speed' are not available in OpenTTD, while they are in TTDPatch. */
	bool rotor_in_gui = image_type != EIT_ON_MAP;
	VehicleResolverObject object(engine, v, VehicleResolverObject::WO_SELF, rotor_in_gui, CBID_NO_CALLBACK);
	result->Clear();
	uint rotor_pos = v == nullptr || rotor_in_gui ? 0 : v->Next()->Next()->state;

	bool sprite_stack = HasBit(e->info.misc_flags, EF_SPRITE_STACK);
	uint max_stack = sprite_stack ? lengthof(result->seq) : 1;
	for (uint stack = 0; stack < max_stack; ++stack) {
		object.ResetState();
		object.callback_param1 = image_type | (stack << 8);
		const SpriteGroup *group = object.Resolve();
		uint32_t reg100 = sprite_stack ? GetRegister(0x100) : 0;
		if (group != nullptr && group->GetNumResults() != 0) {
			result->seq[result->count].sprite = group->GetResult() + (rotor_pos % group->GetNumResults());
			result->seq[result->count].pal    = GB(reg100, 0, 16); // zero means default recolouring
			result->count++;
		}
		if (!HasBit(reg100, 31)) break;
	}
}


/**
 * Check if a wagon is currently using a wagon override
 * @param v The wagon to check
 * @return true if it is using an override, false otherwise
 */
bool UsesWagonOverride(const Vehicle *v)
{
	assert(v->type == VEH_TRAIN);
	return Train::From(v)->tcache.cached_override != nullptr;
}

/**
 * Evaluate a newgrf callback for vehicles
 * @param callback The callback to evaluate
 * @param param1   First parameter of the callback
 * @param param2   Second parameter of the callback
 * @param engine   Engine type of the vehicle to evaluate the callback for
 * @param v        The vehicle to evaluate the callback for, or nullptr if it doesn't exist yet
 * @return The value the callback returned, or CALLBACK_FAILED if it failed
 */
uint16_t GetVehicleCallback(CallbackID callback, uint32_t param1, uint32_t param2, EngineID engine, const Vehicle *v)
{
	VehicleResolverObject object(engine, v, VehicleResolverObject::WO_UNCACHED, false, callback, param1, param2);
	return object.ResolveCallback();
}

/**
 * Evaluate a newgrf callback for vehicles with a different vehicle for parent scope.
 * @param callback The callback to evaluate
 * @param param1   First parameter of the callback
 * @param param2   Second parameter of the callback
 * @param engine   Engine type of the vehicle to evaluate the callback for
 * @param v        The vehicle to evaluate the callback for, or nullptr if it doesn't exist yet
 * @param parent   The vehicle to use for parent scope
 * @return The value the callback returned, or CALLBACK_FAILED if it failed
 */
uint16_t GetVehicleCallbackParent(CallbackID callback, uint32_t param1, uint32_t param2, EngineID engine, const Vehicle *v, const Vehicle *parent)
{
	VehicleResolverObject object(engine, v, VehicleResolverObject::WO_NONE, false, callback, param1, param2);
	object.parent_scope.SetVehicle(parent);
	return object.ResolveCallback();
}


/* Callback 36 handlers */
int GetVehicleProperty(const Vehicle *v, PropertyID property, int orig_value, bool is_signed)
{
	return GetEngineProperty(v->engine_type, property, orig_value, v, is_signed);
}


int GetEngineProperty(EngineID engine, PropertyID property, int orig_value, const Vehicle *v, bool is_signed)
{
	const Engine *e = Engine::Get(engine);
	if (static_cast<uint>(property) < 64 && !HasBit(e->cb36_properties_used, property)) return orig_value;

	VehicleResolverObject object(engine, v, VehicleResolverObject::WO_UNCACHED, false, CBID_VEHICLE_MODIFY_PROPERTY, property, 0);
	if (static_cast<uint>(property) < 64 && !e->sprite_group_cb36_properties_used.empty()) {
		auto iter = e->sprite_group_cb36_properties_used.find(object.root_spritegroup);
		if (iter != e->sprite_group_cb36_properties_used.end()) {
			if (!HasBit(iter->second, property)) return orig_value;
		}
	}
	uint16_t callback = object.ResolveCallback();
	if (callback != CALLBACK_FAILED) {
		if (is_signed) {
			/* Sign extend 15 bit integer */
			return static_cast<int16_t>(callback << 1) / 2;
		} else {
			return callback;
		}
	}

	return orig_value;
}

/**
 * Test for vehicle build probablity type.
 * @param v Vehicle whose build probability to test.
 * @param type Build probability type to test for.
 * @returns True iff the probability result says so.
 */
bool TestVehicleBuildProbability(Vehicle *v, EngineID engine, BuildProbabilityType type)
{
	uint16_t p = GetVehicleCallback(CBID_VEHICLE_BUILD_PROBABILITY, std::underlying_type<BuildProbabilityType>::type(type), 0, engine, v);
	if (p == CALLBACK_FAILED) return false;

	const uint16_t PROBABILITY_RANGE = 100;
	return p + RandomRange(PROBABILITY_RANGE) >= PROBABILITY_RANGE;
}

static void DoTriggerVehicle(Vehicle *v, VehicleTrigger trigger, uint16_t base_random_bits, bool first)
{
	/* We can't trigger a non-existent vehicle... */
	assert(v != nullptr);

	uint32_t reseed = 0;
	if (Engine::Get(v->engine_type)->callbacks_used & SGCU_RANDOM_TRIGGER) {
		VehicleResolverObject object(v->engine_type, v, VehicleResolverObject::WO_CACHED, false, CBID_RANDOM_TRIGGER);
		object.waiting_triggers = v->waiting_triggers | trigger;
		v->waiting_triggers = object.waiting_triggers; // store now for var 5F

		const SpriteGroup *group = object.Resolve();
		if (group == nullptr) return;

		/* Store remaining triggers. */
		v->waiting_triggers = object.GetRemainingTriggers();

		reseed = object.GetReseedSum();
	} else {
		v->waiting_triggers |= trigger;

		const Engine *e = Engine::Get(v->engine_type);
		if (!(e->grf_prop.spritegroup[v->cargo_type] || e->grf_prop.spritegroup[SpriteGroupCargo::SG_DEFAULT])) return;
	}

	/* Rerandomise bits. Scopes other than SELF are invalid for rerandomisation. For bug-to-bug-compatibility with TTDP we ignore the scope. */
	byte new_random_bits = Random();
	v->random_bits &= ~reseed;
	v->random_bits |= (first ? new_random_bits : base_random_bits) & reseed;

	switch (trigger) {
		case VEHICLE_TRIGGER_NEW_CARGO:
			/* All vehicles in chain get ANY_NEW_CARGO trigger now.
			 * So we call it for the first one and they will recurse.
			 * Indexing part of vehicle random bits needs to be
			 * same for all triggered vehicles in the chain (to get
			 * all the random-cargo wagons carry the same cargo,
			 * i.e.), so we give them all the NEW_CARGO triggered
			 * vehicle's portion of random bits. */
			assert(first);
			DoTriggerVehicle(v->First(), VEHICLE_TRIGGER_ANY_NEW_CARGO, new_random_bits, false);
			break;

		case VEHICLE_TRIGGER_DEPOT:
			/* We now trigger the next vehicle in chain recursively.
			 * The random bits portions may be different for each
			 * vehicle in chain. */
			if (v->Next() != nullptr) DoTriggerVehicle(v->Next(), trigger, 0, true);
			break;

		case VEHICLE_TRIGGER_EMPTY:
			/* We now trigger the next vehicle in chain
			 * recursively.  The random bits portions must be same
			 * for each vehicle in chain, so we give them all
			 * first chained vehicle's portion of random bits. */
			if (v->Next() != nullptr) DoTriggerVehicle(v->Next(), trigger, first ? new_random_bits : base_random_bits, false);
			break;

		case VEHICLE_TRIGGER_ANY_NEW_CARGO:
			/* Now pass the trigger recursively to the next vehicle
			 * in chain. */
			assert(!first);
			if (v->Next() != nullptr) DoTriggerVehicle(v->Next(), VEHICLE_TRIGGER_ANY_NEW_CARGO, base_random_bits, false);
			break;

		case VEHICLE_TRIGGER_CALLBACK_32:
			/* Do not do any recursion */
			break;
	}
}

void TriggerVehicle(Vehicle *v, VehicleTrigger trigger)
{
	if (trigger == VEHICLE_TRIGGER_DEPOT) {
		/* store that the vehicle entered a depot this tick */
		VehicleEnteredDepotThisTick(v);
	}

	v->InvalidateNewGRFCacheOfChain();
	DoTriggerVehicle(v, trigger, 0, true);
	if (HasBit(v->First()->vcache.cached_veh_flags, VCF_REDRAW_ON_TRIGGER)) {
		v->First()->InvalidateImageCacheOfChain();
	}
	v->InvalidateNewGRFCacheOfChain();
}

/* Functions for changing the order of vehicle purchase lists */

struct ListOrderChange {
	EngineID engine;
	uint target;      ///< local ID
};

static std::vector<ListOrderChange> _list_order_changes;

/**
 * Record a vehicle ListOrderChange.
 * @param engine Engine to move
 * @param target Local engine ID to move \a engine in front of
 * @note All sorting is done later in CommitVehicleListOrderChanges
 */
void AlterVehicleListOrder(EngineID engine, uint target)
{
	/* Add the list order change to a queue */
	_list_order_changes.push_back({engine, target});
}

/**
 * Comparator function to sort engines via scope-GRFID and local ID.
 * @param a left side
 * @param b right side
 * @return comparison result
 */
static bool EnginePreSort(const EngineID &a, const EngineID &b)
{
	const EngineIDMapping &id_a = _engine_mngr.at(a);
	const EngineIDMapping &id_b = _engine_mngr.at(b);

	/* 1. Sort by engine type */
	if (id_a.type != id_b.type) return (int)id_a.type < (int)id_b.type;

	/* 2. Sort by scope-GRFID */
	if (id_a.grfid != id_b.grfid) return id_a.grfid < id_b.grfid;

	/* 3. Sort by local ID */
	return (int)id_a.internal_id < (int)id_b.internal_id;
}

/**
 * Deternine default engine sorting and execute recorded ListOrderChanges from AlterVehicleListOrder.
 */
void CommitVehicleListOrderChanges()
{
	/* Pre-sort engines by scope-grfid and local index */
	std::vector<EngineID> ordering;
	for (const Engine *e : Engine::Iterate()) {
		ordering.push_back(e->index);
	}
	std::sort(ordering.begin(), ordering.end(), EnginePreSort);

	/* Apply Insertion-Sort operations */
	for (const ListOrderChange &it : _list_order_changes) {
		EngineID source = it.engine;
		uint local_target = it.target;

		const EngineIDMapping *id_source = _engine_mngr.data() + source;
		if (id_source->internal_id == local_target) continue;

		EngineID target = _engine_mngr.GetID(id_source->type, local_target, id_source->grfid);
		if (target == INVALID_ENGINE) continue;

		int source_index = find_index(ordering, source);
		int target_index = find_index(ordering, target);

		assert(source_index >= 0 && target_index >= 0);
		assert(source_index != target_index);

		EngineID *list = ordering.data();
		if (source_index < target_index) {
			--target_index;
			for (int i = source_index; i < target_index; ++i) list[i] = list[i + 1];
			list[target_index] = source;
		} else {
			for (int i = source_index; i > target_index; --i) list[i] = list[i - 1];
			list[target_index] = source;
		}
	}

	/* Store final sort-order */
	uint index = 0;
	for (const EngineID &eid : ordering) {
		Engine::Get(eid)->list_position = index;
		++index;
	}

	/* Clear out the queue */
	_list_order_changes.clear();
	_list_order_changes.shrink_to_fit();
}

/**
 * Fill the grf_cache of the given vehicle.
 * @param v The vehicle to fill the cache for.
 */
void FillNewGRFVehicleCache(const Vehicle *v)
{
	VehicleResolverObject ro(v->engine_type, v, VehicleResolverObject::WO_NONE);

	/* These variables we have to check; these are the ones with a cache. */
	static const int cache_entries[][2] = {
		{ 0x40, NCVV_POSITION_CONSIST_LENGTH },
		{ 0x41, NCVV_POSITION_SAME_ID_LENGTH },
		{ 0x42, NCVV_CONSIST_CARGO_INFORMATION },
		{ 0x43, NCVV_COMPANY_INFORMATION },
		{ 0x4D, NCVV_POSITION_IN_VEHICLE },
	};
	static const int partial_cache_entries[] = {
		NCVV_CONSIST_CARGO_INFORMATION_UD,
	};
	static_assert(NCVV_END == lengthof(cache_entries) + lengthof(partial_cache_entries));

	/* Resolve all the variables, so their caches are set. */
	for (size_t i = 0; i < lengthof(cache_entries); i++) {
		/* Only resolve when the cache isn't valid. */
		if (HasBit(v->grf_cache.cache_valid, cache_entries[i][1])) continue;
		GetVariableExtra extra;
		ro.GetScope(VSG_SCOPE_SELF)->GetVariable(cache_entries[i][0], 0, &extra);
	}

	/* Make sure really all bits are set. */
	assert(v->grf_cache.cache_valid == (1 << NCVV_END) - 1);
}

void AnalyseEngineCallbacks()
{
	btree::btree_map<const SpriteGroup *, uint64_t> sg_cb36;
	btree::btree_map<uint32_t, CargoTypes> cb_refit_cap_values;
	for (Engine *e : Engine::Iterate()) {
		sg_cb36.clear();
		e->sprite_group_cb36_properties_used.clear();
		e->refit_capacity_values.reset();

		SpriteGroupCallbacksUsed callbacks_used = SGCU_NONE;
		uint64_t cb36_properties_used = 0;
		bool refit_cap_whitelist_ok = true;
		bool refit_cap_no_var_47 = true;
		uint non_purchase_groups = 0;
		auto process_sg = [&](const SpriteGroup *sg, bool is_purchase) {
			if (sg == nullptr) return;

			AnalyseCallbackOperation op(ACOM_CB_VAR);
			sg->AnalyseCallbacks(op);
			callbacks_used |= op.callbacks_used;
			cb36_properties_used |= op.properties_used;
			sg_cb36[sg] = op.properties_used;
			if ((op.result_flags & ACORF_CB_REFIT_CAP_NON_WHITELIST_FOUND) && !is_purchase) refit_cap_whitelist_ok = false;
			if ((op.result_flags & ACORF_CB_REFIT_CAP_SEEN_VAR_47) && !is_purchase) refit_cap_no_var_47 = false;
			if (!is_purchase) non_purchase_groups++;
		};

		for (uint i = 0; i < NUM_CARGO + 2; i++) {
			process_sg(e->grf_prop.spritegroup[i], i == SpriteGroupCargo::SG_PURCHASE);
		}
		for (const WagonOverride &wo : e->overrides) {
			process_sg(wo.group, false);
		}
		e->callbacks_used = callbacks_used;
		e->cb36_properties_used = cb36_properties_used;
		for (auto iter : sg_cb36) {
			if (iter.second != cb36_properties_used) {
				e->sprite_group_cb36_properties_used[iter.first] = iter.second;
			}
		}

		if (refit_cap_whitelist_ok && non_purchase_groups <= 1 && HasBit(e->info.callback_mask, CBM_VEHICLE_REFIT_CAPACITY) && e->grf_prop.spritegroup[SpriteGroupCargo::SG_DEFAULT] != nullptr) {
			const SpriteGroup *purchase_sg = e->grf_prop.spritegroup[SpriteGroupCargo::SG_PURCHASE];
			e->grf_prop.spritegroup[SpriteGroupCargo::SG_PURCHASE] = nullptr; // Temporarily disable separate purchase sprite group
			if (refit_cap_no_var_47) {
				cb_refit_cap_values[GetVehicleCallback(CBID_VEHICLE_REFIT_CAPACITY, 0, 0, e->index, nullptr)] = ALL_CARGOTYPES;
			} else {
				const CargoID default_cb = e->info.cargo_type;
				for (CargoID c = 0; c < NUM_CARGO; c++) {
					e->info.cargo_type = c;
					cb_refit_cap_values[GetVehicleCallback(CBID_VEHICLE_REFIT_CAPACITY, 0, 0, e->index, nullptr)] |= (static_cast<CargoTypes>(1) << c);
				}
				e->info.cargo_type = default_cb;
			}
			e->grf_prop.spritegroup[SpriteGroupCargo::SG_PURCHASE] = purchase_sg;
			bool all_ok = true;
			uint index = 0;
			e->refit_capacity_values.reset(MallocT<EngineRefitCapacityValue>(cb_refit_cap_values.size()));
			for (const auto &iter : cb_refit_cap_values) {
				if (iter.first == CALLBACK_FAILED) all_ok = false;
				e->refit_capacity_values.get()[index] = { iter.second, iter.first };
				index++;
			}
			if (all_ok) e->callbacks_used |= SGCU_REFIT_CB_ALL_CARGOES;

			cb_refit_cap_values.clear();
		}
	}
}

void DumpVehicleSpriteGroup(const Vehicle *v, SpriteGroupDumper &dumper)
{
	char buffer[512];
	const Engine *e = Engine::Get(v->engine_type);
	const SpriteGroup *root_spritegroup = nullptr;

	if (v->IsGroundVehicle()) {
		root_spritegroup = GetWagonOverrideSpriteSet(v->engine_type, v->cargo_type, v->GetGroundVehicleCache()->first_engine);
		if (root_spritegroup != nullptr) {
			seprintf(buffer, lastof(buffer), "Wagon Override for cargo: %u, engine type: %u", v->cargo_type, v->GetGroundVehicleCache()->first_engine);
			dumper.Print(buffer);
		}
	}

	if (root_spritegroup == nullptr) {
		CargoID cargo = v->cargo_type;
		assert(cargo < lengthof(e->grf_prop.spritegroup));
		if (e->grf_prop.spritegroup[cargo] != nullptr) {
			root_spritegroup = e->grf_prop.spritegroup[cargo];
			seprintf(buffer, lastof(buffer), "Cargo: %u", cargo);
		} else {
			root_spritegroup = e->grf_prop.spritegroup[SpriteGroupCargo::SG_DEFAULT];
			seprintf(buffer, lastof(buffer), "SG_DEFAULT");
		}
		dumper.Print(buffer);
	}

	dumper.DumpSpriteGroup(root_spritegroup, 0);

	for (uint i = 0; i < NUM_CARGO + 2; i++) {
		if (e->grf_prop.spritegroup[i] != root_spritegroup && e->grf_prop.spritegroup[i] != nullptr) {
			dumper.Print("");
			switch (i) {
				case SpriteGroupCargo::SG_DEFAULT:
					seprintf(buffer, lastof(buffer), "OTHER SPRITE GROUP: SG_DEFAULT");
					break;
				case SpriteGroupCargo::SG_PURCHASE:
					seprintf(buffer, lastof(buffer), "OTHER SPRITE GROUP: SG_PURCHASE");
					break;
				default:
					seprintf(buffer, lastof(buffer), "OTHER SPRITE GROUP: Cargo: %u", i);
					break;
			}
			dumper.Print(buffer);
			dumper.DumpSpriteGroup(e->grf_prop.spritegroup[i], 0);
		}
	}
	for (const WagonOverride &wo : e->overrides) {
		if (wo.group != root_spritegroup && wo.group != nullptr) {
			dumper.Print("");
			dumper.Print("OTHER SPRITE GROUP: Wagon override");
			dumper.DumpSpriteGroup(wo.group, 0);
		}
	}
}<|MERGE_RESOLUTION|>--- conflicted
+++ resolved
@@ -137,11 +137,7 @@
  * Map OTTD aircraft movement states to TTDPatch style movement states
  * (VarAction 2 Variable 0xE2)
  */
-<<<<<<< HEAD
-byte MapAircraftMovementState(const Aircraft *v)
-=======
-static uint8_t MapAircraftMovementState(const Aircraft *v)
->>>>>>> 6c5a8f55
+uint8_t MapAircraftMovementState(const Aircraft *v)
 {
 	const Station *st = GetTargetAirportIfValid(v);
 	if (st == nullptr) return AMS_TTDP_FLIGHT_TO_TOWER;
@@ -334,11 +330,7 @@
 }
 
 
-<<<<<<< HEAD
 /* virtual */ ScopeResolver *VehicleResolverObject::GetScope(VarSpriteGroupScope scope, VarSpriteGroupScopeOffset relative)
-=======
-/* virtual */ ScopeResolver *VehicleResolverObject::GetScope(VarSpriteGroupScope scope, uint8_t relative)
->>>>>>> 6c5a8f55
 {
 	switch (scope) {
 		case VSG_SCOPE_SELF:   return &this->self_scope;
@@ -436,11 +428,7 @@
 	return chain_before | chain_after << 8 | (chain_before + chain_after + consecutive) << 16;
 }
 
-<<<<<<< HEAD
 static uint32_t VehicleGetVariable(Vehicle *v, const VehicleScopeResolver *object, uint16_t variable, uint32_t parameter, GetVariableExtra *extra)
-=======
-static uint32_t VehicleGetVariable(Vehicle *v, const VehicleScopeResolver *object, uint8_t variable, uint32_t parameter, bool *available)
->>>>>>> 6c5a8f55
 {
 	if (_sprite_group_resolve_check_veh_check) {
 		switch (variable) {
@@ -575,7 +563,7 @@
 		case 0x42: { // Consist cargo information
 			if ((extra->mask & 0x00FFFFFF) == 0) {
 				if (!HasBit(v->grf_cache.cache_valid, NCVV_CONSIST_CARGO_INFORMATION_UD)) {
-					byte user_def_data = 0;
+					uint8_t user_def_data = 0;
 					if (v->type == VEH_TRAIN) {
 						for (const Vehicle *u = v; u != nullptr; u = u->Next()) {
 							user_def_data |= Train::From(u)->tcache.user_def_data;
@@ -1111,11 +1099,7 @@
 	return UINT_MAX;
 }
 
-<<<<<<< HEAD
 /* virtual */ uint32_t VehicleScopeResolver::GetVariable(uint16_t variable, uint32_t parameter, GetVariableExtra *extra) const
-=======
-/* virtual */ uint32_t VehicleScopeResolver::GetVariable(uint8_t variable, [[maybe_unused]] uint32_t parameter, bool *available) const
->>>>>>> 6c5a8f55
 {
 	if (this->v == nullptr) {
 		/* Vehicle does not exist, so we're in a purchase list */
@@ -1429,7 +1413,7 @@
 	}
 
 	/* Rerandomise bits. Scopes other than SELF are invalid for rerandomisation. For bug-to-bug-compatibility with TTDP we ignore the scope. */
-	byte new_random_bits = Random();
+	uint8_t new_random_bits = Random();
 	v->random_bits &= ~reseed;
 	v->random_bits |= (first ? new_random_bits : base_random_bits) & reseed;
 
