--- conflicted
+++ resolved
@@ -46,7 +46,7 @@
 	uint8_t cost_factor;            ///< Purchase cost factor;      For multiheaded engines the sum of both engine prices.
 	RailType railtype;              ///< Railtype, mangled if elrail is disabled.
 	RailType intended_railtype;     ///< Intended railtype, regardless of elrail being enabled or disabled.
-<<<<<<< HEAD
+	uint8_t ai_passenger_only;      ///< Bit value to tell AI that this engine is for passenger use only
 	uint16_t max_speed;             ///< Maximum speed (1 unit = 1/1.6 mph = 1 km-ish/h)
 	uint16_t power;                 ///< Power of engine (hp);      For multiheaded engines the sum of both engine powers.
 	uint16_t weight;                ///< Weight of vehicle (tons);  For multiheaded engines the weight of each single engine.
@@ -54,7 +54,6 @@
 	Price running_cost_class;
 	EngineClass engclass;           ///< Class of engine for this vehicle
 	uint8_t capacity;               ///< Cargo capacity of vehicle; For multiheaded engines the capacity of each single engine.
-	uint8_t ai_passenger_only;      ///< Bit value to tell AI that this engine is for passenger use only
 	uint16_t pow_wag_power;         ///< Extra power applied to consist if wagon should be powered
 	uint8_t pow_wag_weight;         ///< Extra weight applied to consist if wagon should be powered
 	uint8_t visual_effect;          ///< Bitstuffed NewGRF visual effect data
@@ -63,38 +62,15 @@
 	uint8_t air_drag;               ///< Coefficient of air drag
 	uint8_t user_def_data;          ///< Property 0x25: "User-defined bit mask" Used only for (very few) NewGRF vehicles
 	int16_t curve_speed_mod;        ///< Modifier to maximum speed in curves (fixed-point binary with 8 fractional bits)
-=======
-	uint8_t ai_passenger_only;         ///< Bit value to tell AI that this engine is for passenger use only
-	uint16_t max_speed;               ///< Maximum speed (1 unit = 1/1.6 mph = 1 km-ish/h)
-	uint16_t power;                   ///< Power of engine (hp);      For multiheaded engines the sum of both engine powers.
-	uint16_t weight;                  ///< Weight of vehicle (tons);  For multiheaded engines the weight of each single engine.
-	uint8_t running_cost;              ///< Running cost of engine;    For multiheaded engines the sum of both running costs.
-	Price running_cost_class;
-	EngineClass engclass;           ///< Class of engine for this vehicle
-	uint8_t capacity;                  ///< Cargo capacity of vehicle; For multiheaded engines the capacity of each single engine.
-	uint16_t pow_wag_power;           ///< Extra power applied to consist if wagon should be powered
-	uint8_t pow_wag_weight;            ///< Extra weight applied to consist if wagon should be powered
-	uint8_t visual_effect;             ///< Bitstuffed NewGRF visual effect data
-	uint8_t shorten_factor;            ///< length on main map for this type is 8 - shorten_factor
-	uint8_t tractive_effort;           ///< Tractive effort coefficient
-	uint8_t air_drag;                  ///< Coefficient of air drag
-	uint8_t user_def_data;             ///< Property 0x25: "User-defined bit mask" Used only for (very few) NewGRF vehicles
-	int16_t curve_speed_mod;          ///< Modifier to maximum speed in curves (fixed-point binary with 8 fractional bits)
->>>>>>> 00ae20fa
 };
 
 /** Information about a ship vehicle. */
 struct ShipVehicleInfo {
 	uint8_t image_index;
 	uint8_t cost_factor;
-<<<<<<< HEAD
+	uint8_t running_cost;
 	uint8_t acceleration;     ///< Acceleration (1 unit = 1/3.2 mph per tick = 0.5 km-ish/h per tick)
 	uint16_t max_speed;       ///< Maximum speed (1 unit = 1/3.2 mph = 0.5 km-ish/h)
-=======
-	uint8_t running_cost;
-	uint8_t acceleration;    ///< Acceleration (1 unit = 1/3.2 mph per tick = 0.5 km-ish/h per tick)
-	uint16_t max_speed;      ///< Maximum speed (1 unit = 1/3.2 mph = 0.5 km-ish/h)
->>>>>>> 00ae20fa
 	uint16_t capacity;
 	SoundID sfx;
 	bool old_refittable;      ///< Is ship refittable; only used during initialisation. Later use EngineInfo::refit_mask.
@@ -129,12 +105,8 @@
 	uint8_t subtype;              ///< Type of aircraft. @see AircraftSubTypeBits
 	SoundID sfx;
 	uint16_t max_speed;           ///< Maximum speed (1 unit = 8 mph = 12.8 km-ish/h)
-<<<<<<< HEAD
+	uint8_t acceleration;
 	uint8_t mail_capacity;        ///< Mail capacity (bags).
-=======
-	uint8_t acceleration;
-	uint8_t mail_capacity;         ///< Mail capacity (bags).
->>>>>>> 00ae20fa
 	uint16_t passenger_capacity;  ///< Passenger capacity (persons).
 	uint16_t max_range;           ///< Maximum range of this aircraft.
 };
@@ -157,15 +129,11 @@
 	RoadType roadtype;         ///< Road type
 };
 
-<<<<<<< HEAD
-enum class ExtraEngineFlags : uint8_t {
-=======
 /**
  * Extra engine flags for NewGRF features.
  * This is defined in the specification a 32 bit value, but most bits are not currently used.
  */
-enum class ExtraEngineFlags : uint16_t {
->>>>>>> 00ae20fa
+enum class ExtraEngineFlags : uint8_t {
 	None = 0,
 	NoNews          = (1U << 0), ///< No 'new vehicle' news will be generated.
 	NoPreview       = (1U << 1), ///< No exclusive preview will be offered.
@@ -192,17 +160,10 @@
 	uint8_t misc_flags;        ///< Miscellaneous flags. @see EngineMiscFlags
 	uint16_t callback_mask;    ///< Bitmask of vehicle callbacks that have to be called
 	int8_t retire_early;       ///< Number of years early to retire vehicle
-<<<<<<< HEAD
+	ExtraEngineFlags extra_flags;
 	StringID string_id;        ///< Default name of engine
 	uint16_t cargo_age_period; ///< Number of ticks before carried cargo is aged.
 	EngineID variant_id;       ///< Engine variant ID. If set, will be treated specially in purchase lists.
-	ExtraEngineFlags extra_flags;
-=======
-	ExtraEngineFlags extra_flags;
-	StringID string_id;      ///< Default name of engine
-	uint16_t cargo_age_period; ///< Number of ticks before carried cargo is aged.
-	EngineID variant_id;     ///< Engine variant ID. If set, will be treated specially in purchase lists.
->>>>>>> 00ae20fa
 };
 
 /**
