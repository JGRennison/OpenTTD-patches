--- conflicted
+++ resolved
@@ -173,11 +173,7 @@
 	CalTime::YearDelta base_life;  ///< Basic duration of engine availability (without random parts). \c 0xFF means infinite life.
 	uint8_t decay_speed;
 	uint8_t load_amount;
-<<<<<<< HEAD
-	uint8_t climates;          ///< Climates supported by the engine.
-=======
-	LandscapeTypes climates;      ///< Climates supported by the engine.
->>>>>>> 5ffaf6cd
+	LandscapeTypes climates;       ///< Climates supported by the engine.
 	CargoType cargo_type;
 	std::variant<CargoLabel, MixedCargoType> cargo_label;
 	CargoTypes refit_mask;
