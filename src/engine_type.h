--- conflicted
+++ resolved
@@ -134,20 +134,11 @@
  * Extra engine flags for NewGRF features.
  * This is defined in the specification a 32 bit value, but most bits are not currently used.
  */
-<<<<<<< HEAD
-enum class ExtraEngineFlags : uint8_t {
-	None = 0,
-	NoNews          = (1U << 0), ///< No 'new vehicle' news will be generated.
-	NoPreview       = (1U << 1), ///< No exclusive preview will be offered.
-	JoinPreview     = (1U << 2), ///< Engine will join exclusive preview with variant parent.
-	SyncReliability = (1U << 3), ///< Engine reliability will be synced with variant parent.
-=======
 enum class ExtraEngineFlag : uint8_t {
 	NoNews          = 0, ///< No 'new vehicle' news will be generated.
 	NoPreview       = 1, ///< No exclusive preview will be offered.
 	JoinPreview     = 2, ///< Engine will join exclusive preview with variant parent.
 	SyncReliability = 3, ///< Engine reliability will be synced with variant parent.
->>>>>>> 56b1e9df
 };
 using ExtraEngineFlags = EnumBitSet<ExtraEngineFlag, uint8_t>;
 
