--- conflicted
+++ resolved
@@ -20,18 +20,11 @@
 #include "sound_type.h"
 #include "strings_type.h"
 #include "newgrf_badge_type.h"
-<<<<<<< HEAD
 #include <variant>
 
 /** Unique identification number of an engine. */
 struct EngineIDTag : public PoolIDTraits<uint16_t, 64000, 0xFFFF> {};
 using EngineID = PoolID<EngineIDTag>;
-static constexpr EngineID INVALID_ENGINE = EngineID::Invalid(); ///< Constant denoting an invalid engine.
-=======
-
-/** Unique identification number of an engine. */
-using EngineID = PoolID<uint16_t, struct EngineIDTag, 64000, 0xFFFF>;
->>>>>>> 53dd1258
 
 struct Engine;
 
