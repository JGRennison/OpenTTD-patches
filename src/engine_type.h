--- conflicted
+++ resolved
@@ -46,80 +46,42 @@
 
 /** Information about a rail vehicle. */
 struct RailVehicleInfo {
-<<<<<<< HEAD
-	uint8_t image_index;
-	RailVehicleTypes railveh_type;
-	uint8_t cost_factor;            ///< Purchase cost factor;      For multiheaded engines the sum of both engine prices.
-	RailType railtype;              ///< Railtype, mangled if elrail is disabled.
-	RailType intended_railtype;     ///< Intended railtype, regardless of elrail being enabled or disabled.
-	uint8_t ai_passenger_only;      ///< Bit value to tell AI that this engine is for passenger use only
-	uint16_t max_speed;             ///< Maximum speed (1 unit = 1/1.6 mph = 1 km-ish/h)
-	uint16_t power;                 ///< Power of engine (hp);      For multiheaded engines the sum of both engine powers.
-	uint16_t weight;                ///< Weight of vehicle (tons);  For multiheaded engines the weight of each single engine.
-	uint8_t running_cost;           ///< Running cost of engine;    For multiheaded engines the sum of both running costs.
-	Price running_cost_class;
-	EngineClass engclass;           ///< Class of engine for this vehicle
-	uint8_t capacity;               ///< Cargo capacity of vehicle; For multiheaded engines the capacity of each single engine.
-	uint16_t pow_wag_power;         ///< Extra power applied to consist if wagon should be powered
-	uint8_t pow_wag_weight;         ///< Extra weight applied to consist if wagon should be powered
-	uint8_t visual_effect;          ///< Bitstuffed NewGRF visual effect data
-	uint8_t shorten_factor;         ///< length on main map for this type is 8 - shorten_factor
-	uint8_t tractive_effort;        ///< Tractive effort coefficient
-	uint8_t air_drag;               ///< Coefficient of air drag
-	uint8_t user_def_data;          ///< Property 0x25: "User-defined bit mask" Used only for (very few) NewGRF vehicles
-	int16_t curve_speed_mod;        ///< Modifier to maximum speed in curves (fixed-point binary with 8 fractional bits)
-=======
 	uint8_t image_index = 0;
 	RailVehicleTypes railveh_type{};
-	uint8_t cost_factor = 0; ///< Purchase cost factor;      For multiheaded engines the sum of both engine prices.
-	RailType railtype{}; ///< Railtype, mangled if elrail is disabled.
-	RailType intended_railtype{}; ///< Intended railtype, regardless of elrail being enabled or disabled.
-	uint8_t ai_passenger_only = 0; ///< Bit value to tell AI that this engine is for passenger use only
-	uint16_t max_speed = 0; ///< Maximum speed (1 unit = 1/1.6 mph = 1 km-ish/h)
-	uint16_t power = 0; ///< Power of engine (hp);      For multiheaded engines the sum of both engine powers.
-	uint16_t weight = 0; ///< Weight of vehicle (tons);  For multiheaded engines the weight of each single engine.
-	uint8_t running_cost = 0; ///< Running cost of engine;    For multiheaded engines the sum of both running costs.
+	uint8_t cost_factor = 0;            ///< Purchase cost factor;      For multiheaded engines the sum of both engine prices.
+	RailType railtype{};                ///< Railtype, mangled if elrail is disabled.
+	RailType intended_railtype{};       ///< Intended railtype, regardless of elrail being enabled or disabled.
+	uint8_t ai_passenger_only = 0;      ///< Bit value to tell AI that this engine is for passenger use only
+	uint16_t max_speed = 0;             ///< Maximum speed (1 unit = 1/1.6 mph = 1 km-ish/h)
+	uint16_t power = 0;                 ///< Power of engine (hp);      For multiheaded engines the sum of both engine powers.
+	uint16_t weight = 0;                ///< Weight of vehicle (tons);  For multiheaded engines the weight of each single engine.
+	uint8_t running_cost = 0;           ///< Running cost of engine;    For multiheaded engines the sum of both running costs.
 	Price running_cost_class{};
-	EngineClass engclass{}; ///< Class of engine for this vehicle
-	uint8_t capacity = 0; ///< Cargo capacity of vehicle; For multiheaded engines the capacity of each single engine.
-	uint16_t pow_wag_power = 0; ///< Extra power applied to consist if wagon should be powered
-	uint8_t pow_wag_weight = 0; ///< Extra weight applied to consist if wagon should be powered
-	uint8_t visual_effect = 0; ///< Bitstuffed NewGRF visual effect data
-	uint8_t shorten_factor = 0; ///< length on main map for this type is 8 - shorten_factor
-	uint8_t tractive_effort = 0; ///< Tractive effort coefficient
-	uint8_t air_drag = 0; ///< Coefficient of air drag
-	uint8_t user_def_data = 0; ///< Property 0x25: "User-defined bit mask" Used only for (very few) NewGRF vehicles
-	int16_t curve_speed_mod = 0; ///< Modifier to maximum speed in curves (fixed-point binary with 8 fractional bits)
->>>>>>> 0428f8c6
+	EngineClass engclass{};             ///< Class of engine for this vehicle
+	uint8_t capacity = 0;               ///< Cargo capacity of vehicle; For multiheaded engines the capacity of each single engine.
+	uint16_t pow_wag_power = 0;         ///< Extra power applied to consist if wagon should be powered
+	uint8_t pow_wag_weight = 0;         ///< Extra weight applied to consist if wagon should be powered
+	uint8_t visual_effect = 0;          ///< Bitstuffed NewGRF visual effect data
+	uint8_t shorten_factor = 0;         ///< length on main map for this type is 8 - shorten_factor
+	uint8_t tractive_effort = 0;        ///< Tractive effort coefficient
+	uint8_t air_drag = 0;               ///< Coefficient of air drag
+	uint8_t user_def_data = 0;          ///< Property 0x25: "User-defined bit mask" Used only for (very few) NewGRF vehicles
+	int16_t curve_speed_mod = 0;        ///< Modifier to maximum speed in curves (fixed-point binary with 8 fractional bits)
 };
 
 /** Information about a ship vehicle. */
 struct ShipVehicleInfo {
-<<<<<<< HEAD
-	uint8_t image_index;
-	uint8_t cost_factor;
-	uint8_t running_cost;
-	uint8_t acceleration;     ///< Acceleration (1 unit = 1/3.2 mph per tick = 0.5 km-ish/h per tick)
-	uint16_t max_speed;       ///< Maximum speed (1 unit = 1/3.2 mph = 0.5 km-ish/h)
-	uint16_t capacity;
-	SoundID sfx;
-	bool old_refittable;      ///< Is ship refittable; only used during initialisation. Later use EngineInfo::refit_mask.
-	uint8_t visual_effect;    ///< Bitstuffed NewGRF visual effect data
-	uint8_t ocean_speed_frac; ///< Fraction of maximum speed for ocean tiles.
-	uint8_t canal_speed_frac; ///< Fraction of maximum speed for canal/river tiles.
-=======
 	uint8_t image_index = 0;
 	uint8_t cost_factor = 0;
 	uint8_t running_cost = 0;
-	uint8_t acceleration = 0; ///< Acceleration (1 unit = 1/3.2 mph per tick = 0.5 km-ish/h per tick)
-	uint16_t max_speed = 0; ///< Maximum speed (1 unit = 1/3.2 mph = 0.5 km-ish/h)
+	uint8_t acceleration = 0;     ///< Acceleration (1 unit = 1/3.2 mph per tick = 0.5 km-ish/h per tick)
+	uint16_t max_speed = 0;       ///< Maximum speed (1 unit = 1/3.2 mph = 0.5 km-ish/h)
 	uint16_t capacity = 0;
 	SoundID sfx{};
-	bool old_refittable = 0; ///< Is ship refittable; only used during initialisation. Later use EngineInfo::refit_mask.
-	uint8_t visual_effect = 0; ///< Bitstuffed NewGRF visual effect data
+	bool old_refittable = false;  ///< Is ship refittable; only used during initialisation. Later use EngineInfo::refit_mask.
+	uint8_t visual_effect = 0;    ///< Bitstuffed NewGRF visual effect data
 	uint8_t ocean_speed_frac = 0; ///< Fraction of maximum speed for ocean tiles.
 	uint8_t canal_speed_frac = 0; ///< Fraction of maximum speed for canal/river tiles.
->>>>>>> 0428f8c6
 
 	/** Apply ocean/canal speed fraction to a velocity */
 	uint ApplyWaterClassSpeedFrac(uint raw_speed, bool is_ocean) const
@@ -142,64 +104,34 @@
 
 /** Information about a aircraft vehicle. */
 struct AircraftVehicleInfo {
-<<<<<<< HEAD
-	uint8_t image_index;
-	uint8_t cost_factor;
-	uint8_t running_cost;
-	uint8_t subtype;              ///< Type of aircraft. @see AircraftSubTypeBits
-	SoundID sfx;
-	uint16_t max_speed;           ///< Maximum speed (1 unit = 8 mph = 12.8 km-ish/h)
-	uint8_t acceleration;
-	uint8_t mail_capacity;        ///< Mail capacity (bags).
-	uint16_t passenger_capacity;  ///< Passenger capacity (persons).
-	uint16_t max_range;           ///< Maximum range of this aircraft.
-=======
 	uint8_t image_index = 0;
 	uint8_t cost_factor = 0;
 	uint8_t running_cost = 0;
-	uint8_t subtype = 0; ///< Type of aircraft. @see AircraftSubTypeBits
+	uint8_t subtype = 0;              ///< Type of aircraft. @see AircraftSubTypeBits
 	SoundID sfx{};
-	uint16_t max_speed = 0; ///< Maximum speed (1 unit = 8 mph = 12.8 km-ish/h)
+	uint16_t max_speed = 0;           ///< Maximum speed (1 unit = 8 mph = 12.8 km-ish/h)
 	uint8_t acceleration = 0;
-	uint8_t mail_capacity = 0; ///< Mail capacity (bags).
-	uint16_t passenger_capacity = 0; ///< Passenger capacity (persons).
-	uint16_t max_range = 0; ///< Maximum range of this aircraft.
->>>>>>> 0428f8c6
+	uint8_t mail_capacity = 0;        ///< Mail capacity (bags).
+	uint16_t passenger_capacity = 0;  ///< Passenger capacity (persons).
+	uint16_t max_range = 0;           ///< Maximum range of this aircraft.
 };
 
 /** Information about a road vehicle. */
 struct RoadVehicleInfo {
-<<<<<<< HEAD
-	uint8_t image_index;
-	uint8_t cost_factor;
-	uint8_t running_cost;
-	Price running_cost_class;
-	SoundID sfx;
-	uint16_t max_speed;        ///< Maximum speed (1 unit = 1/3.2 mph = 0.5 km-ish/h)
-	uint8_t capacity;
-	uint8_t weight;            ///< Weight in 1/4t units
-	uint8_t power;             ///< Power in 10hp units
-	uint8_t tractive_effort;   ///< Coefficient of tractive effort
-	uint8_t air_drag;          ///< Coefficient of air drag
-	uint8_t visual_effect;     ///< Bitstuffed NewGRF visual effect data
-	uint8_t shorten_factor;    ///< length on main map for this type is 8 - shorten_factor
-	RoadType roadtype;         ///< Road type
-=======
 	uint8_t image_index = 0;
 	uint8_t cost_factor = 0;
 	uint8_t running_cost = 0;
 	Price running_cost_class{};
 	SoundID sfx{};
-	uint16_t max_speed = 0; ///< Maximum speed (1 unit = 1/3.2 mph = 0.5 km-ish/h)
+	uint16_t max_speed = 0;        ///< Maximum speed (1 unit = 1/3.2 mph = 0.5 km-ish/h)
 	uint8_t capacity = 0;
-	uint8_t weight = 0; ///< Weight in 1/4t units
-	uint8_t power = 0; ///< Power in 10hp units
-	uint8_t tractive_effort = 0; ///< Coefficient of tractive effort
-	uint8_t air_drag = 0; ///< Coefficient of air drag
-	uint8_t visual_effect = 0; ///< Bitstuffed NewGRF visual effect data
-	uint8_t shorten_factor = 0; ///< length on main map for this type is 8 - shorten_factor
-	RoadType roadtype{}; ///< Road type
->>>>>>> 0428f8c6
+	uint8_t weight = 0;            ///< Weight in 1/4t units
+	uint8_t power = 0;             ///< Power in 10hp units
+	uint8_t tractive_effort = 0;   ///< Coefficient of tractive effort
+	uint8_t air_drag = 0;          ///< Coefficient of air drag
+	uint8_t visual_effect = 0;     ///< Bitstuffed NewGRF visual effect data
+	uint8_t shorten_factor = 0;    ///< length on main map for this type is 8 - shorten_factor
+	RoadType roadtype{};           ///< Road type
 };
 
 /**
@@ -238,43 +170,23 @@
  *  @see table/engines.h
  */
 struct EngineInfo {
-<<<<<<< HEAD
-	CalTime::Date base_intro;      ///< Basic date of engine introduction (without random parts).
-	CalTime::YearDelta lifelength; ///< Lifetime of a single vehicle
-	CalTime::YearDelta base_life;  ///< Basic duration of engine availability (without random parts). \c 0xFF means infinite life.
-	uint8_t decay_speed;
-	uint8_t load_amount;
-	LandscapeTypes climates;       ///< Climates supported by the engine.
-	CargoType cargo_type;
-	std::variant<CargoLabel, MixedCargoType> cargo_label;
-	CargoTypes refit_mask;
-	uint8_t refit_cost;
-	EngineMiscFlags misc_flags;         ///< Miscellaneous flags. @see EngineMiscFlags
-	VehicleCallbackMasks callback_mask; ///< Bitmask of vehicle callbacks that have to be called
-	int8_t retire_early;       ///< Number of years early to retire vehicle
-	ExtraEngineFlags extra_flags;
-	StringID string_id;        ///< Default name of engine
-	uint16_t cargo_age_period; ///< Number of ticks before carried cargo is aged.
-	EngineID variant_id;       ///< Engine variant ID. If set, will be treated specially in purchase lists.
-=======
-	TimerGameCalendar::Date base_intro{}; ///< Basic date of engine introduction (without random parts).
-	TimerGameCalendar::Year lifelength{}; ///< Lifetime of a single vehicle
-	TimerGameCalendar::Year base_life{}; ///< Basic duration of engine availability (without random parts). \c 0xFF means infinite life.
+	CalTime::Date base_intro{};      ///< Basic date of engine introduction (without random parts).
+	CalTime::YearDelta lifelength{}; ///< Lifetime of a single vehicle
+	CalTime::YearDelta base_life{};  ///< Basic duration of engine availability (without random parts). \c 0xFF means infinite life.
 	uint8_t decay_speed = 0;
 	uint8_t load_amount = 0;
-	LandscapeTypes climates{}; ///< Climates supported by the engine.
+	LandscapeTypes climates{};       ///< Climates supported by the engine.
 	CargoType cargo_type{};
 	std::variant<CargoLabel, MixedCargoType> cargo_label{};
 	CargoTypes refit_mask{};
 	uint8_t refit_cost = 0;
-	EngineMiscFlags misc_flags{}; ///< Miscellaneous flags. @see EngineMiscFlags
-	VehicleCallbackMasks callback_mask{}; ///< Bitmask of vehicle callbacks that have to be called
-	int8_t retire_early = 0; ///< Number of years early to retire vehicle
+	EngineMiscFlags misc_flags{};           ///< Miscellaneous flags. @see EngineMiscFlags
+	VehicleCallbackMasks callback_mask{};   ///< Bitmask of vehicle callbacks that have to be called
+	int8_t retire_early = 0;                ///< Number of years early to retire vehicle
 	ExtraEngineFlags extra_flags{};
 	StringID string_id = INVALID_STRING_ID; ///< Default name of engine
-	uint16_t cargo_age_period = 0; ///< Number of ticks before carried cargo is aged.
-	EngineID variant_id{}; ///< Engine variant ID. If set, will be treated specially in purchase lists.
->>>>>>> 0428f8c6
+	uint16_t cargo_age_period = 0;          ///< Number of ticks before carried cargo is aged.
+	EngineID variant_id{};                  ///< Engine variant ID. If set, will be treated specially in purchase lists.
 };
 
 /**
