--- conflicted
+++ resolved
@@ -17,12 +17,13 @@
 typedef uint16_t VehicleOrderID;  ///< The index of an order within its current vehicle (not pool related)
 typedef uint32_t OrderID;
 typedef uint16_t OrderListID;
-<<<<<<< HEAD
-typedef uint16_t DestinationID;
 typedef uint32_t TimetableTicks;
-=======
 
 struct DestinationID {
+	static inline constexpr bool fmt_as_base = true;
+	static inline constexpr bool serialisation_as_base = true;
+	static inline constexpr bool saveload_primitive_type = true;
+
 	using BaseType = uint16_t;
 	BaseType value = 0;
 
@@ -32,6 +33,7 @@
 	constexpr DepotID ToDepotID() const noexcept { return static_cast<DepotID>(this->value); }
 	constexpr StationID ToStationID() const noexcept { return static_cast<StationID>(this->value); }
 	constexpr BaseType base() const noexcept { return this->value; }
+	constexpr BaseType &edit_base() { return this->value; }
 
 	constexpr bool operator ==(const DestinationID &destination) const { return this->value == destination.value; }
 	constexpr bool operator !=(const DestinationID &destination) const { return this->value != destination.value; }
@@ -41,7 +43,6 @@
 
 constexpr bool operator ==(const StationID &station, const DestinationID &destination) { return destination == station; }
 constexpr bool operator !=(const StationID &station, const DestinationID &destination) { return destination != station; }
->>>>>>> fb70a7fe
 
 /** Invalid vehicle order index (sentinel) */
 static const VehicleOrderID INVALID_VEH_ORDER_ID = 0xFFFF;
