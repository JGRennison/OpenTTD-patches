--- conflicted
+++ resolved
@@ -34,13 +34,10 @@
 	explicit DestinationID() = default;
 	constexpr DestinationID(size_t index) : value(static_cast<BaseType>(index)) {}
 	constexpr DestinationID(DepotID depot) : value(depot.base()) {}
-<<<<<<< HEAD
+	constexpr DestinationID(StationID station) : value(station.base()) {}
 	constexpr DestinationID(TraceRestrictSlotID slot) : value(slot.base()) {}
 	constexpr DestinationID(TraceRestrictSlotGroupID sg) : value(sg.base()) {}
 	constexpr DestinationID(TraceRestrictCounterID ctr) : value(ctr.base()) {}
-=======
-	constexpr DestinationID(StationID station) : value(station.base()) {}
->>>>>>> 576a96c6
 
 	constexpr DepotID ToDepotID() const noexcept { return static_cast<DepotID>(this->value); }
 	constexpr StationID ToStationID() const noexcept { return static_cast<StationID>(this->value); }
