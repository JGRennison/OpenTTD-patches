/*
 * This file is part of OpenTTD.
 * OpenTTD is free software; you can redistribute it and/or modify it under the terms of the GNU General Public License as published by the Free Software Foundation, version 2.
 * OpenTTD is distributed in the hope that it will be useful, but WITHOUT ANY WARRANTY; without even the implied warranty of MERCHANTABILITY or FITNESS FOR A PARTICULAR PURPOSE.
 * See the GNU General Public License for more details. You should have received a copy of the GNU General Public License along with OpenTTD. If not, see <http://www.gnu.org/licenses/>.
 */

/** @file depot_map.h Map related accessors for depots. */

#ifndef DEPOT_MAP_H
#define DEPOT_MAP_H

#include "station_map.h"

/**
 * Check if a tile is a depot and it is a depot of the given type.
 */
<<<<<<< HEAD
static inline bool IsDepotTypeTile(TileIndex tile, TransportType type)
=======
inline bool IsDepotTypeTile(Tile tile, TransportType type)
>>>>>>> 1e56bd1e
{
	switch (type) {
		default: NOT_REACHED();
		case TRANSPORT_RAIL:
			return IsRailDepotTile(tile);

		case TRANSPORT_ROAD:
			return IsRoadDepotTile(tile);

		case TRANSPORT_WATER:
			return IsShipDepotTile(tile);

		case TRANSPORT_AIR:
			return IsHangarTile(tile);
	}
}

/**
 * Is the given tile a tile with a depot on it?
 * @param tile the tile to check
 * @return true if and only if there is a depot on the tile.
 */
<<<<<<< HEAD
static inline bool IsDepotTile(TileIndex tile)
=======
inline bool IsDepotTile(Tile tile)
>>>>>>> 1e56bd1e
{
	return IsRailDepotTile(tile) || IsRoadDepotTile(tile) || IsShipDepotTile(tile) || IsHangarTile(tile);
}

/**
 * Get the index of which depot is attached to the tile.
 * @param t the tile
 * @pre IsRailDepotTile(t) || IsRoadDepotTile(t) || IsShipDepotTile(t)
 * @return DepotID
 */
<<<<<<< HEAD
static inline DepotID GetDepotIndex(TileIndex t)
=======
inline DepotID GetDepotIndex(Tile t)
>>>>>>> 1e56bd1e
{
	/* Hangars don't have a Depot class, thus store no DepotID. */
	dbg_assert_tile(IsRailDepotTile(t) || IsRoadDepotTile(t) || IsShipDepotTile(t), t);
	return _m[t].m2;
}

/**
 * Get the type of vehicles that can use a depot
 * @param t The tile
 * @pre IsDepotTile(t)
 * @return the type of vehicles that can use the depot
 */
<<<<<<< HEAD
static inline VehicleType GetDepotVehicleType(TileIndex t)
=======
inline VehicleType GetDepotVehicleType(Tile t)
>>>>>>> 1e56bd1e
{
	switch (GetTileType(t)) {
		default: NOT_REACHED();
		case MP_RAILWAY: return VEH_TRAIN;
		case MP_ROAD:    return VEH_ROAD;
		case MP_WATER:   return VEH_SHIP;
		case MP_STATION: return VEH_AIRCRAFT;
	}
}

#endif /* DEPOT_MAP_H */<|MERGE_RESOLUTION|>--- conflicted
+++ resolved
@@ -15,11 +15,7 @@
 /**
  * Check if a tile is a depot and it is a depot of the given type.
  */
-<<<<<<< HEAD
-static inline bool IsDepotTypeTile(TileIndex tile, TransportType type)
-=======
-inline bool IsDepotTypeTile(Tile tile, TransportType type)
->>>>>>> 1e56bd1e
+inline bool IsDepotTypeTile(TileIndex tile, TransportType type)
 {
 	switch (type) {
 		default: NOT_REACHED();
@@ -42,11 +38,7 @@
  * @param tile the tile to check
  * @return true if and only if there is a depot on the tile.
  */
-<<<<<<< HEAD
-static inline bool IsDepotTile(TileIndex tile)
-=======
-inline bool IsDepotTile(Tile tile)
->>>>>>> 1e56bd1e
+inline bool IsDepotTile(TileIndex tile)
 {
 	return IsRailDepotTile(tile) || IsRoadDepotTile(tile) || IsShipDepotTile(tile) || IsHangarTile(tile);
 }
@@ -57,11 +49,7 @@
  * @pre IsRailDepotTile(t) || IsRoadDepotTile(t) || IsShipDepotTile(t)
  * @return DepotID
  */
-<<<<<<< HEAD
-static inline DepotID GetDepotIndex(TileIndex t)
-=======
-inline DepotID GetDepotIndex(Tile t)
->>>>>>> 1e56bd1e
+inline DepotID GetDepotIndex(TileIndex t)
 {
 	/* Hangars don't have a Depot class, thus store no DepotID. */
 	dbg_assert_tile(IsRailDepotTile(t) || IsRoadDepotTile(t) || IsShipDepotTile(t), t);
@@ -74,11 +62,7 @@
  * @pre IsDepotTile(t)
  * @return the type of vehicles that can use the depot
  */
-<<<<<<< HEAD
-static inline VehicleType GetDepotVehicleType(TileIndex t)
-=======
-inline VehicleType GetDepotVehicleType(Tile t)
->>>>>>> 1e56bd1e
+inline VehicleType GetDepotVehicleType(TileIndex t)
 {
 	switch (GetTileType(t)) {
 		default: NOT_REACHED();
