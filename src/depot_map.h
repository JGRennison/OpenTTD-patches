--- conflicted
+++ resolved
@@ -53,13 +53,8 @@
 inline DepotID GetDepotIndex(TileIndex t)
 {
 	/* Hangars don't have a Depot class, thus store no DepotID. */
-<<<<<<< HEAD
 	dbg_assert_tile(IsRailDepotTile(t) || IsRoadDepotTile(t) || IsShipDepotTile(t), t);
-	return _m[t].m2;
-=======
-	assert(IsRailDepotTile(t) || IsRoadDepotTile(t) || IsShipDepotTile(t));
-	return DepotID{t.m2()};
->>>>>>> e972033e
+	return DepotID{_m[t].m2};
 }
 
 /**
