/*
 * This file is part of OpenTTD.
 * OpenTTD is free software; you can redistribute it and/or modify it under the terms of the GNU General Public License as published by the Free Software Foundation, version 2.
 * OpenTTD is distributed in the hope that it will be useful, but WITHOUT ANY WARRANTY; without even the implied warranty of MERCHANTABILITY or FITNESS FOR A PARTICULAR PURPOSE.
 * See the GNU General Public License for more details. You should have received a copy of the GNU General Public License along with OpenTTD. If not, see <http://www.gnu.org/licenses/>.
 */

/** @file console_cmds.cpp Implementation of the console hooks. */

#include "stdafx.h"
#include "console_internal.h"
#include "debug.h"
#include "engine_func.h"
#include "landscape.h"
#include "sl/saveload.h"
#include "network/core/network_game_info.h"
#include "network/network.h"
#include "network/network_func.h"
#include "network/network_base.h"
#include "network/network_admin.h"
#include "network/network_client.h"
#include "network/network_server.h"
#include "command_func.h"
#include "command_log.h"
#include "settings_func.h"
#include "fios.h"
#include "fileio_func.h"
#include "fontcache.h"
#include "screenshot.h"
#include "genworld.h"
#include "strings_func.h"
#include "viewport_func.h"
#include "window_func.h"
#include "date_func.h"
#include "company_func.h"
#include "gamelog.h"
#include "ai/ai.hpp"
#include "ai/ai_config.hpp"
#include "newgrf.h"
#include "newgrf_profiling.h"
#include "console_func.h"
#include "engine_base.h"
#include "road.h"
#include "rail.h"
#include "game/game.hpp"
#include "table/strings.h"
#include "aircraft.h"
#include "airport.h"
#include "station_base.h"
#include "waypoint_base.h"
#include "waypoint_func.h"
#include "economy_func.h"
#include "town.h"
#include "industry.h"
#include "string_func_extra.h"
#include "linkgraph/linkgraphjob.h"
#include "base_media_base.h"
#include "debug_settings.h"
#include "walltime_func.h"
#include "debug_desync.h"
#include "scope_info.h"
#include "event_logs.h"
#include "tile_cmd.h"
#include "object_base.h"
#include "newgrf_newsignals.h"
#include <time.h>

#include "3rdparty/cpp-btree/btree_set.h"

#include <sstream>

#include "safeguards.h"

/* scriptfile handling */
static uint _script_current_depth; ///< Depth of scripts running (used to abort execution when #ConReturn is encountered).

/** File list storage for the console, for caching the last 'ls' command. */
class ConsoleFileList : public FileList {
public:
	ConsoleFileList(AbstractFileType abstract_filetype, bool show_dirs) : FileList(), abstract_filetype(abstract_filetype), show_dirs(show_dirs)
	{
	}

	/** Declare the file storage cache as being invalid, also clears all stored files. */
	void InvalidateFileList()
	{
		this->clear();
		this->file_list_valid = false;
	}

	/**
	 * (Re-)validate the file storage cache. Only makes a change if the storage was invalid, or if \a force_reload.
	 * @param force_reload Always reload the file storage cache.
	 */
	void ValidateFileList(bool force_reload = false)
	{
		if (force_reload || !this->file_list_valid) {
			this->BuildFileList(this->abstract_filetype, SLO_LOAD, this->show_dirs);
			this->file_list_valid = true;
		}
	}

	AbstractFileType abstract_filetype; ///< The abstract file type to list.
	bool show_dirs; ///< Whether to show directories in the file list.
	bool file_list_valid = false; ///< If set, the file list is valid.
};

static ConsoleFileList _console_file_list_savegame{FT_SAVEGAME, true}; ///< File storage cache for savegames.
static ConsoleFileList _console_file_list_scenario{FT_SCENARIO, false}; ///< File storage cache for scenarios.
static ConsoleFileList _console_file_list_heightmap{FT_HEIGHTMAP, false}; ///< File storage cache for heightmaps.

/* console command defines */
#define DEF_CONSOLE_CMD(function) static bool function([[maybe_unused]] byte argc, [[maybe_unused]] char *argv[])
#define DEF_CONSOLE_HOOK(function) static ConsoleHookResult function(bool echo)

/****************
 * command hooks
 ****************/

/**
 * Check network availability and inform in console about failure of detection.
 * @return Network availability.
 */
static inline bool NetworkAvailable(bool echo)
{
	if (!_network_available) {
		if (echo) IConsoleError("You cannot use this command because there is no network available.");
		return false;
	}
	return true;
}

/**
 * Check whether we are a server.
 * @return Are we a server? True when yes, false otherwise.
 */
DEF_CONSOLE_HOOK(ConHookServerOnly)
{
	if (!NetworkAvailable(echo)) return CHR_DISALLOW;

	if (!_network_server) {
		if (echo) IConsoleError("This command is only available to a network server.");
		return CHR_DISALLOW;
	}
	return CHR_ALLOW;
}

/**
 * Check whether we are a client in a network game.
 * @return Are we a client in a network game? True when yes, false otherwise.
 */
DEF_CONSOLE_HOOK(ConHookClientOnly)
{
	if (!NetworkAvailable(echo)) return CHR_DISALLOW;

	if (_network_server) {
		if (echo) IConsoleError("This command is not available to a network server.");
		return CHR_DISALLOW;
	}
	return CHR_ALLOW;
}

/**
 * Check whether we are in a multiplayer game.
 * @return True when we are client or server in a network game.
 */
DEF_CONSOLE_HOOK(ConHookNeedNetwork)
{
	if (!NetworkAvailable(echo)) return CHR_DISALLOW;

	if (!_networking || (!_network_server && !MyClient::IsConnected())) {
		if (echo) IConsoleError("Not connected. This command is only available in multiplayer.");
		return CHR_DISALLOW;
	}
	return CHR_ALLOW;
}

/**
 * Check whether we are in singleplayer mode.
 * @return True when no network is active.
 */
DEF_CONSOLE_HOOK(ConHookNoNetwork)
{
	if (_networking) {
		if (echo) IConsoleError("This command is forbidden in multiplayer.");
		return CHR_DISALLOW;
	}
	return CHR_ALLOW;
}

/**
 * Check if are either in singleplayer or a server.
 * @return True iff we are either in singleplayer or a server.
 */
DEF_CONSOLE_HOOK(ConHookServerOrNoNetwork)
{
	if (_networking && !_network_server) {
		if (echo) IConsoleError("This command is only available to a network server, or in single-player.");
		return CHR_DISALLOW;
	}
	return CHR_ALLOW;
}

DEF_CONSOLE_HOOK(ConHookNewGRFDeveloperTool)
{
	if (_settings_client.gui.newgrf_developer_tools) {
		if (_game_mode == GM_MENU) {
			if (echo) IConsoleError("This command is only available in-game and in the editor.");
			return CHR_DISALLOW;
		}
		return ConHookNoNetwork(echo);
	}
	return CHR_HIDE;
}

DEF_CONSOLE_HOOK(ConHookSpecialCmd)
{
	if (HasBit(_misc_debug_flags, MDF_SPECIAL_CMDS)) {
		return ConHookNoNetwork(echo);
	}
	return CHR_HIDE;
}

/**
 * Show help for the console.
 * @param str String to print in the console.
 */
static void IConsoleHelp(const char *str)
{
	IConsolePrintF(CC_WARNING, "- %s", str);
}

/**
 * Reset status of all engines.
 * @return Will always succeed.
 */
DEF_CONSOLE_CMD(ConResetEngines)
{
	if (argc == 0) {
		IConsoleHelp("Reset status data of all engines. This might solve some issues with 'lost' engines. Usage: 'resetengines'");
		return true;
	}

	StartupEngines();
	return true;
}

/**
 * Reset status of the engine pool.
 * @return Will always return true.
 * @note Resetting the pool only succeeds when there are no vehicles ingame.
 */
DEF_CONSOLE_CMD(ConResetEnginePool)
{
	if (argc == 0) {
		IConsoleHelp("Reset NewGRF allocations of engine slots. This will remove invalid engine definitions, and might make default engines available again.");
		return true;
	}

	if (_game_mode == GM_MENU) {
		IConsoleError("This command is only available in-game and in the editor.");
		return true;
	}

	if (!EngineOverrideManager::ResetToCurrentNewGRFConfig()) {
		IConsoleError("This can only be done when there are no vehicles in the game.");
		return true;
	}

	return true;
}

#ifdef _DEBUG
/**
 * Reset a tile to bare land in debug mode.
 * param tile number.
 * @return True when the tile is reset or the help on usage was printed (0 or two parameters).
 */
DEF_CONSOLE_CMD(ConResetTile)
{
	if (argc == 0) {
		IConsoleHelp("Reset a tile to bare land. Usage: 'resettile <tile>'");
		IConsoleHelp("Tile can be either decimal (34161) or hexadecimal (0x4a5B)");
		return true;
	}

	if (argc == 2) {
		uint32_t result;
		if (GetArgumentInteger(&result, argv[1])) {
			DoClearSquare((TileIndex)result);
			return true;
		}
	}

	return false;
}
#endif /* _DEBUG */

/**
 * Zoom map to given level.
 * param level As defined by ZoomLevel and as limited by zoom_min/zoom_max from GUISettings.
 * @return True when either console help was shown or a proper amount of parameters given.
 */
DEF_CONSOLE_CMD(ConZoomToLevel)
{
	switch (argc) {
		case 0:
			IConsoleHelp("Set the current zoom level of the main viewport.");
			IConsoleHelp("Usage: 'zoomto <level>'.");
			IConsolePrintF(
				CC_WARNING,
				ZOOM_LVL_MIN < _settings_client.gui.zoom_min ?
					"- The lowest zoom-in level allowed by current client settings is %u." :
					"- The lowest supported zoom-in level is %u.",
				std::max(ZOOM_LVL_MIN, _settings_client.gui.zoom_min)
			);

			if (ZOOM_LVL_MIN < _settings_client.gui.zoom_min) {
				IConsolePrintF(CC_WARNING, "The lowest zoom-in level allowed by current client settings is %u.", std::max(ZOOM_LVL_MIN, _settings_client.gui.zoom_min));
			} else {
				IConsolePrintF(CC_WARNING, "The lowest supported zoom-in level is %u.", std::max(ZOOM_LVL_MIN, _settings_client.gui.zoom_min));
			}

			if (_settings_client.gui.zoom_max < ZOOM_LVL_MAX) {
				IConsolePrintF(CC_WARNING, "The highest zoom-out level allowed by current client settings is %u.", std::min(_settings_client.gui.zoom_max, ZOOM_LVL_MAX));
			} else {
				IConsolePrintF(CC_WARNING, "The highest supported zoom-out level is %u.", std::min(_settings_client.gui.zoom_max, ZOOM_LVL_MAX));
			}
			return true;

		case 2: {
			uint32_t level;
			if (GetArgumentInteger(&level, argv[1])) {
				/* In case ZOOM_LVL_MIN is more than 0, the next if statement needs to be amended.
				 * A simple check for less than ZOOM_LVL_MIN does not work here because we are
				 * reading an unsigned integer from the console, so just check for a '-' char. */
				static_assert(ZOOM_LVL_MIN == 0);
				if (argv[1][0] == '-') {
					IConsolePrintF(CC_ERROR, "Zoom-in levels below %u are not supported.", ZOOM_LVL_MIN);
				} else if (level < _settings_client.gui.zoom_min) {
					IConsolePrintF(CC_ERROR, "Current client settings do not allow zooming in below level %u.", _settings_client.gui.zoom_min);
				} else if (level > ZOOM_LVL_MAX) {
					IConsolePrintF(CC_ERROR, "Zoom-in levels above %u are not supported.", ZOOM_LVL_MAX);
				} else if (level > _settings_client.gui.zoom_max) {
					IConsolePrintF(CC_ERROR, "Current client settings do not allow zooming out beyond level %u.", _settings_client.gui.zoom_max);
				} else {
					Window *w = GetMainWindow();
					Viewport *vp = w->viewport;
					while (vp->zoom > level) DoZoomInOutWindow(ZOOM_IN, w);
					while (vp->zoom < level) DoZoomInOutWindow(ZOOM_OUT, w);
				}
				return true;
			}
			break;
		}
	}

	return false;
}

/**
 * Scroll to a tile on the map.
 * param x tile number or tile x coordinate.
 * param y optional y coordinate.
 * @note When only one argument is given it is interpreted as the tile number.
 *       When two arguments are given, they are interpreted as the tile's x
 *       and y coordinates.
 * @return True when either console help was shown or a proper amount of parameters given.
 */
DEF_CONSOLE_CMD(ConScrollToTile)
{
	if (argc == 0) {
		IConsoleHelp("Center the screen on a given tile.");
		IConsoleHelp("Usage: 'scrollto [instant] <tile>' or 'scrollto [instant] <x> <y>'.");
		IConsoleHelp("Numbers can be either decimal (34161) or hexadecimal (0x4a5B).");
		IConsoleHelp("'instant' will immediately move and redraw viewport without smooth scrolling.");
		return true;
	}
	if (argc < 2) return false;

	uint32_t arg_index = 1;
	bool instant = false;
	if (strcmp(argv[arg_index], "instant") == 0) {
		++arg_index;
		instant = true;
	}

	switch (argc - arg_index) {
		case 1: {
			uint32_t result;
			if (GetArgumentInteger(&result, argv[arg_index])) {
				if (result >= MapSize()) {
					IConsolePrint(CC_ERROR, "Tile does not exist");
					return true;
				}
				ScrollMainWindowToTile((TileIndex)result, instant);
				return true;
			}
			break;
		}

		case 2: {
			uint32_t x, y;
			if (GetArgumentInteger(&x, argv[arg_index]) && GetArgumentInteger(&y, argv[arg_index + 1])) {
				if (x >= MapSizeX() || y >= MapSizeY()) {
					IConsolePrint(CC_ERROR, "Tile does not exist");
					return true;
				}
				ScrollMainWindowToTile(TileXY(x, y), instant);
				return true;
			}
			break;
		}
	}

	return false;
}

/**
 * Highlight a tile on the map.
 * param x tile number or tile x coordinate.
 * param y optional y coordinate.
 * @note When only one argument is given it is intepreted as the tile number.
 *       When two arguments are given, they are interpreted as the tile's x
 *       and y coordinates.
 * @return True when either console help was shown or a proper amount of parameters given.
 */
DEF_CONSOLE_CMD(ConHighlightTile)
{
	switch (argc) {
		case 0:
			IConsoleHelp("Highlight a given tile.");
			IConsoleHelp("Usage: 'highlight_tile <tile>' or 'highlight_tile <x> <y>'");
			IConsoleHelp("Numbers can be either decimal (34161) or hexadecimal (0x4a5B).");
			return true;

		case 2: {
			uint32_t result;
			if (GetArgumentInteger(&result, argv[1])) {
				if (result >= MapSize()) {
					IConsolePrint(CC_ERROR, "Tile does not exist");
					return true;
				}
				SetRedErrorSquare((TileIndex)result);
				return true;
			}
			break;
		}

		case 3: {
			uint32_t x, y;
			if (GetArgumentInteger(&x, argv[1]) && GetArgumentInteger(&y, argv[2])) {
				if (x >= MapSizeX() || y >= MapSizeY()) {
					IConsolePrint(CC_ERROR, "Tile does not exist");
					return true;
				}
				SetRedErrorSquare(TileXY(x, y));
				return true;
			}
			break;
		}
	}

	return false;
}

/**
 * Save the map to a file.
 * param filename the filename to save the map to.
 * @return True when help was displayed or the file attempted to be saved.
 */
DEF_CONSOLE_CMD(ConSave)
{
	if (argc == 0) {
		IConsoleHelp("Save the current game. Usage: 'save <filename>'");
		return true;
	}

	if (argc == 2) {
		std::string filename = stdstr_fmt("%s.sav", argv[1]);
		IConsolePrint(CC_DEFAULT, "Saving map...");

		if (SaveOrLoad(filename, SLO_SAVE, DFT_GAME_FILE, SAVE_DIR) != SL_OK) {
			IConsolePrint(CC_ERROR, "Saving map failed");
		} else {
			IConsolePrintF(CC_DEFAULT, "Map successfully saved to %s", filename.c_str());
		}
		return true;
	}

	return false;
}

/**
 * Explicitly save the configuration.
 * @return True.
 */
DEF_CONSOLE_CMD(ConSaveConfig)
{
	if (argc == 0) {
		IConsoleHelp("Saves the configuration for new games to the configuration file, typically 'openttd.cfg'.");
		IConsoleHelp("It does not save the configuration of the current game to the configuration file.");
		return true;
	}

	SaveToConfig(STCF_ALL);
	IConsolePrint(CC_DEFAULT, "Saved config.");
	return true;
}

DEF_CONSOLE_CMD(ConLoad)
{
	if (argc == 0) {
		IConsoleHelp("Load a game by name or index. Usage: 'load <file | number>'");
		return true;
	}

	if (argc != 2) return false;

	const char *file = argv[1];
	_console_file_list_savegame.ValidateFileList();
	const FiosItem *item = _console_file_list_savegame.FindItem(file);
	if (item != nullptr) {
		if (GetAbstractFileType(item->type) == FT_SAVEGAME) {
			_switch_mode = SM_LOAD_GAME;
			_file_to_saveload.Set(*item);
		} else {
			IConsolePrintF(CC_ERROR, "%s: Not a savegame.", file);
		}
	} else {
		IConsolePrintF(CC_ERROR, "%s: No such file or directory.", file);
	}

	return true;
}

DEF_CONSOLE_CMD(ConLoadScenario)
{
	if (argc == 0) {
		IConsoleHelp("Load a scenario by name or index. Usage: 'load_scenario <file | number>'.");
		return true;
	}

	if (argc != 2) return false;

	const char *file = argv[1];
	_console_file_list_scenario.ValidateFileList();
	const FiosItem *item = _console_file_list_scenario.FindItem(file);
	if (item != nullptr) {
		if (GetAbstractFileType(item->type) == FT_SCENARIO) {
			_switch_mode = SM_LOAD_GAME;
			_file_to_saveload.Set(*item);
		} else {
			IConsolePrintF(CC_ERROR, "'%s' is not a scenario.", file);
		}
	} else {
		IConsolePrintF(CC_ERROR, "'%s' cannot be found.", file);
	}

	return true;
}

DEF_CONSOLE_CMD(ConLoadHeightmap)
{
	if (argc == 0) {
		IConsoleHelp("Load a heightmap by name or index. Usage: 'load_heightmap <file | number>'.");
		return true;
	}

	if (argc != 2) return false;

	const char *file = argv[1];
	_console_file_list_heightmap.ValidateFileList();
	const FiosItem *item = _console_file_list_heightmap.FindItem(file);
	if (item != nullptr) {
		if (GetAbstractFileType(item->type) == FT_HEIGHTMAP) {
			_switch_mode = SM_START_HEIGHTMAP;
			_file_to_saveload.Set(*item);
		} else {
			IConsolePrintF(CC_ERROR, "'%s' is not a heightmap.", file);
		}
	} else {
		IConsolePrintF(CC_ERROR, "'%s' cannot be found.", file);
	}

	return true;
}

DEF_CONSOLE_CMD(ConRemove)
{
	if (argc == 0) {
		IConsoleHelp("Remove a savegame by name or index. Usage: 'rm <file | number>'");
		return true;
	}

	if (argc != 2) return false;

	const char *file = argv[1];
	_console_file_list_savegame.ValidateFileList();
	const FiosItem *item = _console_file_list_savegame.FindItem(file);
	if (item != nullptr) {
		if (unlink(item->name.c_str()) != 0) {
			IConsolePrintF(CC_ERROR, "%s: Failed to delete file", file);
		}
	} else {
		IConsolePrintF(CC_ERROR, "%s: No such file or directory.", file);
	}

	_console_file_list_savegame.InvalidateFileList();
	return true;
}


/* List all the files in the current dir via console */
DEF_CONSOLE_CMD(ConListFiles)
{
	if (argc == 0) {
		IConsoleHelp("List all loadable savegames and directories in the current dir via console. Usage: 'ls | dir'");
		return true;
	}

	_console_file_list_savegame.ValidateFileList(true);
	for (uint i = 0; i < _console_file_list_savegame.size(); i++) {
		IConsolePrintF(CC_DEFAULT, "%d) %s", i, _console_file_list_savegame[i].title.c_str());
	}

	return true;
}

/* List all the scenarios */
DEF_CONSOLE_CMD(ConListScenarios)
{
	if (argc == 0) {
		IConsoleHelp("List all loadable scenarios. Usage: 'list_scenarios'.");
		return true;
	}

	_console_file_list_scenario.ValidateFileList(true);
	for (uint i = 0; i < _console_file_list_scenario.size(); i++) {
		IConsolePrintF(CC_DEFAULT, "%d) %s", i, _console_file_list_scenario[i].title.c_str());
	}

	return true;
}

/* List all the heightmaps */
DEF_CONSOLE_CMD(ConListHeightmaps)
{
	if (argc == 0) {
		IConsoleHelp("List all loadable heightmaps. Usage: 'list_heightmaps'.");
		return true;
	}

	_console_file_list_heightmap.ValidateFileList(true);
	for (uint i = 0; i < _console_file_list_heightmap.size(); i++) {
		IConsolePrintF(CC_DEFAULT, "%d) %s", i, _console_file_list_heightmap[i].title.c_str());
	}

	return true;
}

/* Change the dir via console */
DEF_CONSOLE_CMD(ConChangeDirectory)
{
	if (argc == 0) {
		IConsoleHelp("Change the dir via console. Usage: 'cd <directory | number>'");
		return true;
	}

	if (argc != 2) return false;

	const char *file = argv[1];
	_console_file_list_savegame.ValidateFileList(true);
	const FiosItem *item = _console_file_list_savegame.FindItem(file);
	if (item != nullptr) {
		switch (item->type) {
			case FIOS_TYPE_DIR: case FIOS_TYPE_DRIVE: case FIOS_TYPE_PARENT:
				FiosBrowseTo(item);
				break;
			default: IConsolePrintF(CC_ERROR, "%s: Not a directory.", file);
		}
	} else {
		IConsolePrintF(CC_ERROR, "%s: No such file or directory.", file);
	}

	_console_file_list_savegame.InvalidateFileList();
	return true;
}

DEF_CONSOLE_CMD(ConPrintWorkingDirectory)
{
	if (argc == 0) {
		IConsoleHelp("Print out the current working directory. Usage: 'pwd'");
		return true;
	}

	/* XXX - Workaround for broken file handling */
	_console_file_list_savegame.ValidateFileList(true);
	_console_file_list_savegame.InvalidateFileList();

	IConsolePrint(CC_DEFAULT, FiosGetCurrentPath().c_str());
	return true;
}

DEF_CONSOLE_CMD(ConClearBuffer)
{
	if (argc == 0) {
		IConsoleHelp("Clear the console buffer. Usage: 'clear'");
		return true;
	}

	IConsoleClearBuffer();
	SetWindowDirty(WC_CONSOLE, 0);
	return true;
}


/**********************************
 * Network Core Console Commands
 **********************************/

static bool ConKickOrBan(const char *argv, bool ban, const std::string &reason)
{
	uint n;

	if (strchr(argv, '.') == nullptr && strchr(argv, ':') == nullptr) { // banning with ID
		ClientID client_id = (ClientID)atoi(argv);

		/* Don't kill the server, or the client doing the rcon. The latter can't be kicked because
		 * kicking frees closes and subsequently free the connection related instances, which we
		 * would be reading from and writing to after returning. So we would read or write data
		 * from freed memory up till the segfault triggers. */
		if (client_id == CLIENT_ID_SERVER || client_id == _redirect_console_to_client) {
			IConsolePrintF(CC_ERROR, "ERROR: You can not %s yourself!", ban ? "ban" : "kick");
			return true;
		}

		NetworkClientInfo *ci = NetworkClientInfo::GetByClientID(client_id);
		if (ci == nullptr) {
			IConsoleError("Invalid client");
			return true;
		}

		if (!ban) {
			/* Kick only this client, not all clients with that IP */
			NetworkServerKickClient(client_id, reason);
			return true;
		}

		/* When banning, kick+ban all clients with that IP */
		n = NetworkServerKickOrBanIP(client_id, ban, reason);
	} else {
		n = NetworkServerKickOrBanIP(argv, ban, reason);
	}

	if (n == 0) {
		IConsolePrint(CC_DEFAULT, ban ? "Client not online, address added to banlist" : "Client not found");
	} else {
		IConsolePrintF(CC_DEFAULT, "%sed %u client(s)", ban ? "Bann" : "Kick", n);
	}

	return true;
}

DEF_CONSOLE_CMD(ConKick)
{
	if (argc == 0) {
		IConsoleHelp("Kick a client from a network game. Usage: 'kick <ip | client-id> [<kick-reason>]'");
		IConsoleHelp("For client-id's, see the command 'clients'");
		return true;
	}

	if (argc != 2 && argc != 3) return false;

	/* No reason supplied for kicking */
	if (argc == 2) return ConKickOrBan(argv[1], false, {});

	/* Reason for kicking supplied */
	size_t kick_message_length = strlen(argv[2]);
	if (kick_message_length >= 255) {
		IConsolePrintF(CC_ERROR, "ERROR: Maximum kick message length is 254 characters. You entered " PRINTF_SIZE " characters.", kick_message_length);
		return false;
	} else {
		return ConKickOrBan(argv[1], false, argv[2]);
	}
}

DEF_CONSOLE_CMD(ConBan)
{
	if (argc == 0) {
		IConsoleHelp("Ban a client from a network game. Usage: 'ban <ip | client-id> [<ban-reason>]'");
		IConsoleHelp("For client-id's, see the command 'clients'");
		IConsoleHelp("If the client is no longer online, you can still ban their IP");
		return true;
	}

	if (argc != 2 && argc != 3) return false;

	/* No reason supplied for kicking */
	if (argc == 2) return ConKickOrBan(argv[1], true, {});

	/* Reason for kicking supplied */
	size_t kick_message_length = strlen(argv[2]);
	if (kick_message_length >= 255) {
		IConsolePrintF(CC_ERROR, "ERROR: Maximum kick message length is 254 characters. You entered " PRINTF_SIZE " characters.", kick_message_length);
		return false;
	} else {
		return ConKickOrBan(argv[1], true, argv[2]);
	}
}

DEF_CONSOLE_CMD(ConUnBan)
{
	if (argc == 0) {
		IConsoleHelp("Unban a client from a network game. Usage: 'unban <ip | banlist-index>'");
		IConsoleHelp("For a list of banned IP's, see the command 'banlist'");
		return true;
	}

	if (argc != 2) return false;

	/* Try by IP. */
	uint index;
	for (index = 0; index < _network_ban_list.size(); index++) {
		if (_network_ban_list[index] == argv[1]) break;
	}

	/* Try by index. */
	if (index >= _network_ban_list.size()) {
		index = atoi(argv[1]) - 1U; // let it wrap
	}

	if (index < _network_ban_list.size()) {
		char msg[64];
		seprintf(msg, lastof(msg), "Unbanned %s", _network_ban_list[index].c_str());
		IConsolePrint(CC_DEFAULT, msg);
		_network_ban_list.erase(_network_ban_list.begin() + index);
	} else {
		IConsolePrint(CC_DEFAULT, "Invalid list index or IP not in ban-list.");
		IConsolePrint(CC_DEFAULT, "For a list of banned IP's, see the command 'banlist'");
	}

	return true;
}

DEF_CONSOLE_CMD(ConBanList)
{
	if (argc == 0) {
		IConsoleHelp("List the IP's of banned clients: Usage 'banlist'");
		return true;
	}

	IConsolePrint(CC_DEFAULT, "Banlist: ");

	uint i = 1;
	for (const auto &entry : _network_ban_list) {
		IConsolePrintF(CC_DEFAULT, "  %d) %s", i, entry.c_str());
		i++;
	}

	return true;
}

DEF_CONSOLE_CMD(ConPauseGame)
{
	if (argc == 0) {
		IConsoleHelp("Pause a network game. Usage: 'pause'");
		return true;
	}

	if (_game_mode == GM_MENU) {
		IConsoleError("This command is only available in-game and in the editor.");
		return true;
	}

	if ((_pause_mode & PM_PAUSED_NORMAL) == PM_UNPAUSED) {
		DoCommandP(0, PM_PAUSED_NORMAL, 1, CMD_PAUSE);
		if (!_networking) IConsolePrint(CC_DEFAULT, "Game paused.");
	} else {
		IConsolePrint(CC_DEFAULT, "Game is already paused.");
	}

	return true;
}

DEF_CONSOLE_CMD(ConUnpauseGame)
{
	if (argc == 0) {
		IConsoleHelp("Unpause a network game. Usage: 'unpause'");
		return true;
	}

	if (_game_mode == GM_MENU) {
		IConsoleError("This command is only available in-game and in the editor.");
		return true;
	}

	if ((_pause_mode & PM_PAUSED_NORMAL) != PM_UNPAUSED) {
		DoCommandP(0, PM_PAUSED_NORMAL, 0, CMD_PAUSE);
		if (!_networking) IConsolePrint(CC_DEFAULT, "Game unpaused.");
	} else if ((_pause_mode & PM_PAUSED_ERROR) != PM_UNPAUSED) {
		IConsolePrint(CC_DEFAULT, "Game is in error state and cannot be unpaused via console.");
	} else if (_pause_mode != PM_UNPAUSED) {
		IConsolePrint(CC_DEFAULT, "Game cannot be unpaused manually; disable pause_on_join/min_active_clients.");
	} else {
		IConsolePrint(CC_DEFAULT, "Game is already unpaused.");
	}

	return true;
}

DEF_CONSOLE_CMD(ConStepGame)
{
	if (argc == 0 || argc > 2) {
		IConsoleHelp("Advances the game for a certain amount of ticks (default 1). Usage: 'step [n]'");
		return true;
	}
	auto n = (argc > 1 ? atoi(argv[1]) : 1);

	DoCommandP(0, PM_PAUSED_NORMAL, 0 | (n << 1), CMD_PAUSE);

	return true;
}

DEF_CONSOLE_CMD(ConRcon)
{
	if (argc == 0) {
		IConsoleHelp("Remote control the server from another client. Usage: 'rcon <password> <command>'");
		IConsoleHelp("Remember to enclose the command in quotes, otherwise only the first parameter is sent");
		return true;
	}

	if (argc < 3) return false;

	if (_network_server) {
		IConsoleCmdExec(argv[2]);
	} else {
		NetworkClientSendRcon(argv[1], argv[2]);
	}
	return true;
}

DEF_CONSOLE_CMD(ConSettingsAccess)
{
	if (argc == 0) {
		IConsoleHelp("Enable changing game settings from this client. Usage: 'settings_access <password>'");
		IConsoleHelp("Send an empty password \"\" to drop access");
		return true;
	}

	if (argc < 2) return false;

	if (!_network_server) {
		NetworkClientSendSettingsPassword(argv[1]);
	}
	return true;
}

DEF_CONSOLE_CMD(ConStatus)
{
	if (argc == 0) {
		IConsoleHelp("List the status of all clients connected to the server. Usage 'status'");
		return true;
	}

	NetworkServerShowStatusToConsole();
	return true;
}

DEF_CONSOLE_CMD(ConServerInfo)
{
	if (argc == 0) {
		IConsoleHelp("List current and maximum client/company limits. Usage 'server_info'");
		IConsoleHelp("You can change these values by modifying settings 'network.max_clients' and 'network.max_companies'");
		return true;
	}

	IConsolePrintF(CC_DEFAULT, "Invite code:                %s", _network_server_invite_code.c_str());
	IConsolePrintF(CC_DEFAULT, "Current/maximum clients:    %3d/%3d", _network_game_info.clients_on, _settings_client.network.max_clients);
	IConsolePrintF(CC_DEFAULT, "Current/maximum companies:  %3d/%3d", (int)Company::GetNumItems(), _settings_client.network.max_companies);
	IConsolePrintF(CC_DEFAULT, "Current spectators:         %3d", NetworkSpectatorCount());

	return true;
}

DEF_CONSOLE_CMD(ConClientNickChange)
{
	if (argc != 3) {
		IConsoleHelp("Change the nickname of a connected client. Usage: 'client_name <client-id> <new-name>'");
		IConsoleHelp("For client-id's, see the command 'clients'");
		return true;
	}

	ClientID client_id = (ClientID)atoi(argv[1]);

	if (client_id == CLIENT_ID_SERVER) {
		IConsoleError("Please use the command 'name' to change your own name!");
		return true;
	}

	if (NetworkClientInfo::GetByClientID(client_id) == nullptr) {
		IConsoleError("Invalid client");
		return true;
	}

	std::string client_name(argv[2]);
	StrTrimInPlace(client_name);
	if (!NetworkIsValidClientName(client_name)) {
		IConsoleError("Cannot give a client an empty name");
		return true;
	}

	if (!NetworkServerChangeClientName(client_id, client_name)) {
		IConsoleError("Cannot give a client a duplicate name");
	}

	return true;
}

DEF_CONSOLE_CMD(ConJoinCompany)
{
	if (argc < 2) {
		IConsoleHelp("Request joining another company. Usage: join <company-id> [<password>]");
		IConsoleHelp("For valid company-id see company list, use 255 for spectator");
		return true;
	}

	CompanyID company_id = (CompanyID)(atoi(argv[1]) <= MAX_COMPANIES ? atoi(argv[1]) - 1 : atoi(argv[1]));

	/* Check we have a valid company id! */
	if (!Company::IsValidID(company_id) && company_id != COMPANY_SPECTATOR) {
		IConsolePrintF(CC_ERROR, "Company does not exist. Company-id must be between 1 and %d.", MAX_COMPANIES);
		return true;
	}

	if (NetworkClientInfo::GetByClientID(_network_own_client_id)->client_playas == company_id) {
		IConsoleError("You are already there!");
		return true;
	}

	if (company_id != COMPANY_SPECTATOR && !Company::IsHumanID(company_id)) {
		IConsoleError("Cannot join AI company.");
		return true;
	}

	/* Check if the company requires a password */
	if (NetworkCompanyIsPassworded(company_id) && argc < 3) {
		IConsolePrintF(CC_ERROR, "Company %d requires a password to join.", company_id + 1);
		return true;
	}

	/* non-dedicated server may just do the move! */
	if (_network_server) {
		NetworkServerDoMove(CLIENT_ID_SERVER, company_id);
	} else {
		NetworkClientRequestMove(company_id, NetworkCompanyIsPassworded(company_id) ? argv[2] : "");
	}

	return true;
}

DEF_CONSOLE_CMD(ConMoveClient)
{
	if (argc < 3) {
		IConsoleHelp("Move a client to another company. Usage: move <client-id> <company-id>");
		IConsoleHelp("For valid client-id see 'clients', for valid company-id see 'companies', use 255 for moving to spectators");
		return true;
	}

	const NetworkClientInfo *ci = NetworkClientInfo::GetByClientID((ClientID)atoi(argv[1]));
	CompanyID company_id = (CompanyID)(atoi(argv[2]) <= MAX_COMPANIES ? atoi(argv[2]) - 1 : atoi(argv[2]));

	/* check the client exists */
	if (ci == nullptr) {
		IConsoleError("Invalid client-id, check the command 'clients' for valid client-id's.");
		return true;
	}

	if (!Company::IsValidID(company_id) && company_id != COMPANY_SPECTATOR) {
		IConsolePrintF(CC_ERROR, "Company does not exist. Company-id must be between 1 and %d.", MAX_COMPANIES);
		return true;
	}

	if (company_id != COMPANY_SPECTATOR && !Company::IsHumanID(company_id)) {
		IConsoleError("You cannot move clients to AI companies.");
		return true;
	}

	if (ci->client_id == CLIENT_ID_SERVER && _network_dedicated) {
		IConsoleError("You cannot move the server!");
		return true;
	}

	if (ci->client_playas == company_id) {
		IConsoleError("You cannot move someone to where they already are!");
		return true;
	}

	/* we are the server, so force the update */
	NetworkServerDoMove(ci->client_id, company_id);

	return true;
}

DEF_CONSOLE_CMD(ConResetCompany)
{
	if (argc == 0) {
		IConsoleHelp("Remove an idle company from the game. Usage: 'reset_company <company-id>'");
		IConsoleHelp("For company-id's, see the list of companies from the dropdown menu. Company 1 is 1, etc.");
		return true;
	}

	if (argc != 2) return false;

	CompanyID index = (CompanyID)(atoi(argv[1]) - 1);

	/* Check valid range */
	if (!Company::IsValidID(index)) {
		IConsolePrintF(CC_ERROR, "Company does not exist. Company-id must be between 1 and %d.", MAX_COMPANIES);
		return true;
	}

	if (!Company::IsHumanID(index)) {
		IConsoleError("Company is owned by an AI.");
		return true;
	}

	if (NetworkCompanyHasClients(index)) {
		IConsoleError("Cannot remove company: a client is connected to that company.");
		return false;
	}
	const NetworkClientInfo *ci = NetworkClientInfo::GetByClientID(CLIENT_ID_SERVER);
	assert(ci != nullptr);
	if (ci->client_playas == index) {
		IConsoleError("Cannot remove company: the server is connected to that company.");
		return true;
	}

	/* It is safe to remove this company */
	DoCommandP(0, CCA_DELETE | index << 16 | CRR_MANUAL << 24, 0, CMD_COMPANY_CTRL);
	IConsolePrint(CC_DEFAULT, "Company deleted.");

	return true;
}

DEF_CONSOLE_CMD(ConOfferCompanySale)
{
	if (argc == 0) {
		IConsoleHelp("Offer a company for sale. Usage: 'offer_company_sale <company-id>'");
		IConsoleHelp("For company-id's, see the list of companies from the dropdown menu. Company 1 is 1, etc.");
		return true;
	}

	if (argc != 2) return false;

	CompanyID index = (CompanyID)(atoi(argv[1]) - 1);

	/* Check valid range */
	if (!Company::IsValidID(index)) {
		IConsolePrintF(CC_ERROR, "Company does not exist. Company-id must be between 1 and %d.", MAX_COMPANIES);
		return true;
	}

	DoCommandP(0, CCA_SALE | index << 16, 0, CMD_COMPANY_CTRL);
	IConsolePrint(CC_DEFAULT, "Company offered for sale.");

	return true;
}

DEF_CONSOLE_CMD(ConNetworkClients)
{
	if (argc == 0) {
		IConsoleHelp("Get a list of connected clients including their ID, name, company-id, and IP. Usage: 'clients'");
		return true;
	}

	NetworkPrintClients();

	return true;
}

DEF_CONSOLE_CMD(ConNetworkReconnect)
{
	if (argc == 0) {
		IConsoleHelp("Reconnect to server to which you were connected last time. Usage: 'reconnect [<company>]'");
		IConsoleHelp("Company 255 is spectator (default, if not specified), 0 means creating new company.");
		IConsoleHelp("All others are a certain company with Company 1 being #1");
		return true;
	}

	CompanyID playas = (argc >= 2) ? (CompanyID)atoi(argv[1]) : COMPANY_SPECTATOR;
	switch (playas) {
		case 0: playas = COMPANY_NEW_COMPANY; break;
		case COMPANY_SPECTATOR: /* nothing to do */ break;
		default:
			/* From a user pov 0 is a new company, internally it's different and all
			 * companies are offset by one to ease up on users (eg companies 1-8 not 0-7) */
			if (playas < COMPANY_FIRST + 1 || playas > MAX_COMPANIES + 1) return false;
			break;
	}

	if (_settings_client.network.last_joined.empty()) {
		IConsolePrint(CC_DEFAULT, "No server for reconnecting.");
		return true;
	}

	/* Don't resolve the address first, just print it directly as it comes from the config file. */
	IConsolePrintF(CC_DEFAULT, "Reconnecting to %s ...", _settings_client.network.last_joined.c_str());

	return NetworkClientConnectGame(_settings_client.network.last_joined, playas);
}

DEF_CONSOLE_CMD(ConNetworkConnect)
{
	if (argc == 0) {
		IConsoleHelp("Connect to a remote OTTD server and join the game. Usage: 'connect <ip>'");
		IConsoleHelp("IP can contain port and company: 'IP[:Port][#Company]', eg: 'server.ottd.org:443#2'");
		IConsoleHelp("Company #255 is spectator all others are a certain company with Company 1 being #1");
		return true;
	}

	if (argc < 2) return false;

	return NetworkClientConnectGame(argv[1], COMPANY_NEW_COMPANY);
}

/*********************************
 *  script file console commands
 *********************************/

DEF_CONSOLE_CMD(ConExec)
{
	if (argc == 0) {
		IConsoleHelp("Execute a local script file. Usage: 'exec <script> <?>'");
		return true;
	}

	if (argc < 2) return false;

	FILE *script_file = FioFOpenFile(argv[1], "r", BASE_DIR);

	if (script_file == nullptr) {
		if (argc == 2 || atoi(argv[2]) != 0) IConsoleError("script file not found");
		return true;
	}

	if (_script_current_depth == 11) {
		FioFCloseFile(script_file);
		IConsoleError("Maximum 'exec' depth reached; script A is calling script B is calling script C ... more than 10 times.");
		return true;
	}

	_script_current_depth++;
	uint script_depth = _script_current_depth;

	char cmdline[ICON_CMDLN_SIZE];
	while (fgets(cmdline, sizeof(cmdline), script_file) != nullptr) {
		/* Remove newline characters from the executing script */
		for (char *cmdptr = cmdline; *cmdptr != '\0'; cmdptr++) {
			if (*cmdptr == '\n' || *cmdptr == '\r') {
				*cmdptr = '\0';
				break;
			}
		}
		IConsoleCmdExec(cmdline);
		/* Ensure that we are still on the same depth or that we returned via 'return'. */
		assert(_script_current_depth == script_depth || _script_current_depth == script_depth - 1);

		/* The 'return' command was executed. */
		if (_script_current_depth == script_depth - 1) break;
	}

	if (ferror(script_file)) {
		IConsoleError("Encountered error while trying to read from script file");
	}

	if (_script_current_depth == script_depth) _script_current_depth--;
	FioFCloseFile(script_file);
	return true;
}

DEF_CONSOLE_CMD(ConReturn)
{
	if (argc == 0) {
		IConsoleHelp("Stop executing a running script. Usage: 'return'");
		return true;
	}

	_script_current_depth--;
	return true;
}

/*****************************
 *  default console commands
 ******************************/
extern bool CloseConsoleLogIfActive();
extern const std::vector<GRFFile *> &GetAllGRFFiles();
extern void ConPrintFramerate(); // framerate_gui.cpp
extern void ShowFramerateWindow();

DEF_CONSOLE_CMD(ConScript)
{
	extern FILE *_iconsole_output_file;

	if (argc == 0) {
		IConsoleHelp("Start or stop logging console output to a file. Usage: 'script <filename>'");
		IConsoleHelp("If filename is omitted, a running log is stopped if it is active");
		return true;
	}

	if (!CloseConsoleLogIfActive()) {
		if (argc < 2) return false;

		IConsolePrintF(CC_DEFAULT, "file output started to: %s", argv[1]);
		_iconsole_output_file = fopen(argv[1], "ab");
		if (_iconsole_output_file == nullptr) IConsoleError("could not open file");
	}

	return true;
}


DEF_CONSOLE_CMD(ConEcho)
{
	if (argc == 0) {
		IConsoleHelp("Print back the first argument to the console. Usage: 'echo <arg>'");
		return true;
	}

	if (argc < 2) return false;
	IConsolePrint(CC_DEFAULT, argv[1]);
	return true;
}

DEF_CONSOLE_CMD(ConEchoC)
{
	if (argc == 0) {
		IConsoleHelp("Print back the first argument to the console in a given colour. Usage: 'echoc <colour> <arg2>'");
		return true;
	}

	if (argc < 3) return false;
	IConsolePrint((TextColour)Clamp(atoi(argv[1]), TC_BEGIN, TC_END - 1), argv[2]);
	return true;
}

DEF_CONSOLE_CMD(ConNewGame)
{
	if (argc == 0) {
		IConsoleHelp("Start a new game. Usage: 'newgame [seed]'");
		IConsoleHelp("The server can force a new game using 'newgame'; any client joined will rejoin after the server is done generating the new game.");
		return true;
	}

	StartNewGameWithoutGUI((argc == 2) ? std::strtoul(argv[1], nullptr, 10) : GENERATE_NEW_SEED);
	return true;
}

DEF_CONSOLE_CMD(ConRestart)
{
	if (argc == 0 || argc > 2) {
		IConsoleHelp("Restart game. Usage: 'restart [current|newgame]'.");
		IConsoleHelp("Restarts a game, using either the current or newgame (default) settings.");
		IConsoleHelp(" * if you started from a new game, and your current/newgame settings haven't changed, the game will be identical to when you started it.");
		IConsoleHelp(" * if you started from a savegame / scenario / heightmap, the game might be different, because the current/newgame settings might differ.");
		return true;
	}

	if (argc == 1 || std::string_view(argv[1]) == "newgame") {
		StartNewGameWithoutGUI(_settings_game.game_creation.generation_seed);
	} else {
		_settings_game.game_creation.map_x = MapLogX();
		_settings_game.game_creation.map_y = MapLogY();
		_switch_mode = SM_RESTARTGAME;
	}

	return true;
}

DEF_CONSOLE_CMD(ConReload)
{
	if (argc == 0) {
		IConsoleHelp("Reload game. Usage: 'reload'.");
		IConsoleHelp("Reloads a game if loaded via savegame / scenario / heightmap.");
		return true;
	}

	if (_file_to_saveload.abstract_ftype == FT_NONE || _file_to_saveload.abstract_ftype == FT_INVALID) {
		IConsolePrint(CC_ERROR, "No game loaded to reload.");
		return true;
	}

	/* Use a switch-mode to prevent copying over newgame settings to active settings. */
	_settings_game.game_creation.map_x = MapLogX();
	_settings_game.game_creation.map_y = MapLogY();
	_switch_mode = SM_RELOADGAME;
	return true;
}

/**
 * Print a text buffer line by line to the console. Lines are separated by '\n'.
 * @param buf The buffer to print.
 * @note All newlines are replace by '\0' characters.
 */
static void PrintLineByLine(char *buf)
{
	ProcessLineByLine(buf, [&](const char *line) {
		IConsolePrintF(CC_DEFAULT, "%s", line);
	});
}

/**
 * Print a text buffer line by line to the console. Lines are separated by '\n'.
 * @param full_string The multi-line string to print.
 */
static void PrintLineByLine(const std::string &full_string)
{
	std::istringstream in(full_string);
	std::string line;
	while (std::getline(in, line)) {
		IConsolePrint(CC_DEFAULT, line.c_str());
	}
}

DEF_CONSOLE_CMD(ConListAILibs)
{
	if (argc == 0) {
		IConsoleHelp("List installed AI libraries. Usage: 'list_ai_libs'.");
		return true;
	}

	const std::string output_str = AI::GetConsoleLibraryList();
	PrintLineByLine(output_str);

	return true;
}

DEF_CONSOLE_CMD(ConListAI)
{
	if (argc == 0) {
		IConsoleHelp("List installed AIs. Usage: 'list_ai'.");
		return true;
	}

	const std::string output_str = AI::GetConsoleList();
	PrintLineByLine(output_str);

	return true;
}

DEF_CONSOLE_CMD(ConListGameLibs)
{
	if (argc == 0) {
		IConsoleHelp("List installed Game Script libraries. Usage: 'list_game_libs'.");
		return true;
	}

	const std::string output_str = Game::GetConsoleLibraryList();
	PrintLineByLine(output_str);

	return true;
}

DEF_CONSOLE_CMD(ConListGame)
{
	if (argc == 0) {
		IConsoleHelp("List installed Game Scripts. Usage: 'list_game'.");
		return true;
	}

	const std::string output_str = Game::GetConsoleList();
	PrintLineByLine(output_str);

	return true;
}

DEF_CONSOLE_CMD(ConStartAI)
{
	if (argc == 0 || argc > 3) {
		IConsoleHelp("Start a new AI. Usage: 'start_ai [<AI>] [<settings>]'");
		IConsoleHelp("Start a new AI. If <AI> is given, it starts that specific AI (if found).");
		IConsoleHelp("If <settings> is given, it is parsed and the AI settings are set to that.");
		return true;
	}

	if (_game_mode != GM_NORMAL) {
		IConsoleWarning("AIs can only be managed in a game.");
		return true;
	}

	if (Company::GetNumItems() == CompanyPool::MAX_SIZE) {
		IConsoleWarning("Can't start a new AI (no more free slots).");
		return true;
	}
	if (_networking && !_network_server) {
		IConsoleWarning("Only the server can start a new AI.");
		return true;
	}
	if (_networking && !_settings_game.ai.ai_in_multiplayer) {
		IConsoleWarning("AIs are not allowed in multiplayer by configuration.");
		IConsoleWarning("Switch AI -> AI in multiplayer to True.");
		return true;
	}
	if (!AI::CanStartNew()) {
		IConsoleWarning("Can't start a new AI.");
		return true;
	}

	int n = 0;
	/* Find the next free slot */
	for (const Company *c : Company::Iterate()) {
		if (c->index != n) break;
		n++;
	}

	AIConfig *config = AIConfig::GetConfig((CompanyID)n);
	if (argc >= 2) {
		config->Change(argv[1], -1, false);

		/* If the name is not found, and there is a dot in the name,
		 * try again with the assumption everything right of the dot is
		 * the version the user wants to load. */
		if (!config->HasScript()) {
			const char *e = strrchr(argv[1], '.');
			if (e != nullptr) {
				size_t name_length = e - argv[1];
				e++;

				int version = atoi(e);
				config->Change(std::string(argv[1], name_length), version, true);
			}
		}

		if (!config->HasScript()) {
			IConsoleWarning("Failed to load the specified AI");
			return true;
		}
		if (argc == 3) {
			config->StringToSettings(argv[2]);
		}
	}

	/* Start a new AI company */
	DoCommandP(0, CCA_NEW_AI | INVALID_COMPANY << 16, 0, CMD_COMPANY_CTRL);

	return true;
}

DEF_CONSOLE_CMD(ConReloadAI)
{
	if (argc != 2) {
		IConsoleHelp("Reload an AI. Usage: 'reload_ai <company-id>'");
		IConsoleHelp("Reload the AI with the given company id. For company-id's, see the list of companies from the dropdown menu. Company 1 is 1, etc.");
		return true;
	}

	if (_game_mode != GM_NORMAL) {
		IConsoleWarning("AIs can only be managed in a game.");
		return true;
	}

	if (_networking && !_network_server) {
		IConsoleWarning("Only the server can reload an AI.");
		return true;
	}

	CompanyID company_id = (CompanyID)(atoi(argv[1]) - 1);
	if (!Company::IsValidID(company_id)) {
		IConsolePrintF(CC_DEFAULT, "Unknown company. Company range is between 1 and %d.", MAX_COMPANIES);
		return true;
	}

	/* In singleplayer mode the player can be in an AI company, after cheating or loading network save with an AI in first slot. */
	if (Company::IsHumanID(company_id) || company_id == _local_company) {
		IConsoleWarning("Company is not controlled by an AI.");
		return true;
	}

	/* First kill the company of the AI, then start a new one. This should start the current AI again */
	DoCommandP(0, CCA_DELETE | company_id << 16 | CRR_MANUAL << 24, 0, CMD_COMPANY_CTRL);
	DoCommandP(0, CCA_NEW_AI | company_id << 16, 0, CMD_COMPANY_CTRL);
	IConsolePrint(CC_DEFAULT, "AI reloaded.");

	return true;
}

DEF_CONSOLE_CMD(ConStopAI)
{
	if (argc != 2) {
		IConsoleHelp("Stop an AI. Usage: 'stop_ai <company-id>'");
		IConsoleHelp("Stop the AI with the given company id. For company-id's, see the list of companies from the dropdown menu. Company 1 is 1, etc.");
		return true;
	}

	if (_game_mode != GM_NORMAL) {
		IConsoleWarning("AIs can only be managed in a game.");
		return true;
	}

	if (_networking && !_network_server) {
		IConsoleWarning("Only the server can stop an AI.");
		return true;
	}

	CompanyID company_id = (CompanyID)(atoi(argv[1]) - 1);
	if (!Company::IsValidID(company_id)) {
		IConsolePrintF(CC_DEFAULT, "Unknown company. Company range is between 1 and %d.", MAX_COMPANIES);
		return true;
	}

	/* In singleplayer mode the player can be in an AI company, after cheating or loading network save with an AI in first slot. */
	if (Company::IsHumanID(company_id) || company_id == _local_company) {
		IConsoleWarning("Company is not controlled by an AI.");
		return true;
	}

	/* Now kill the company of the AI. */
	DoCommandP(0, CCA_DELETE | company_id << 16 | CRR_MANUAL << 24, 0, CMD_COMPANY_CTRL);
	IConsolePrint(CC_DEFAULT, "AI stopped, company deleted.");

	return true;
}

DEF_CONSOLE_CMD(ConRescanAI)
{
	if (argc == 0) {
		IConsoleHelp("Rescan the AI dir for scripts. Usage: 'rescan_ai'");
		return true;
	}

	if (_networking && !_network_server) {
		IConsoleWarning("Only the server can rescan the AI dir for scripts.");
		return true;
	}

	AI::Rescan();

	return true;
}

DEF_CONSOLE_CMD(ConRescanGame)
{
	if (argc == 0) {
		IConsoleHelp("Rescan the Game Script dir for scripts. Usage: 'rescan_game'");
		return true;
	}

	if (_networking && !_network_server) {
		IConsoleWarning("Only the server can rescan the Game Script dir for scripts.");
		return true;
	}

	Game::Rescan();

	return true;
}

DEF_CONSOLE_CMD(ConRescanNewGRF)
{
	if (argc == 0) {
		IConsoleHelp("Rescan the data dir for NewGRFs. Usage: 'rescan_newgrf'");
		return true;
	}

	if (!RequestNewGRFScan()) {
		IConsoleWarning("NewGRF scanning is already running. Please wait until completed to run again.");
	}

	return true;
}

DEF_CONSOLE_CMD(ConGetSeed)
{
	if (argc == 0) {
		IConsoleHelp("Returns the seed used to create this game. Usage: 'getseed'");
		IConsoleHelp("The seed can be used to reproduce the exact same map as the game started with.");
		return true;
	}

	IConsolePrintF(CC_DEFAULT, "Generation Seed: %u", _settings_game.game_creation.generation_seed);
	return true;
}

DEF_CONSOLE_CMD(ConGetDate)
{
	if (argc == 0) {
		IConsoleHelp("Returns the current date (year-month-day) of the game. Usage: 'getdate'");
		return true;
	}

	IConsolePrintF(CC_DEFAULT, "Date: %04d-%02d-%02d", CalTime::CurYear().base(), CalTime::CurMonth() + 1, CalTime::CurDay());
	return true;
}

DEF_CONSOLE_CMD(ConGetSysDate)
{
	if (argc == 0) {
		IConsoleHelp("Returns the current date (year-month-day) of your system. Usage: 'getsysdate'");
		return true;
	}

	char buffer[lengthof("2000-01-02 03:04:05")];
	LocalTime::Format(buffer, lastof(buffer), "%Y-%m-%d %H:%M:%S");
	IConsolePrintF(CC_DEFAULT, "System Date: %s", buffer);
	return true;
}


DEF_CONSOLE_CMD(ConAlias)
{
	IConsoleAlias *alias;

	if (argc == 0) {
		IConsoleHelp("Add a new alias, or redefine the behaviour of an existing alias . Usage: 'alias <name> <command>'");
		return true;
	}

	if (argc < 3) return false;

	alias = IConsole::AliasGet(argv[1]);
	if (alias == nullptr) {
		IConsole::AliasRegister(argv[1], argv[2]);
	} else {
		alias->cmdline = argv[2];
	}
	return true;
}

DEF_CONSOLE_CMD(ConScreenShot)
{
	if (argc == 0) {
		IConsoleHelp("Create a screenshot of the game. Usage: 'screenshot [viewport | normal | big | giant | world | heightmap | minimap] [no_con] [size <width> <height>] [<filename>]'");
		IConsoleHelp("  'viewport' (default) makes a screenshot of the current viewport (including menus, windows, ..).");
		IConsoleHelp("  'normal' makes a screenshot of the visible area.");
		IConsoleHelp("  'big' makes a zoomed-in screenshot of the visible area.");
		IConsoleHelp("  'giant' makes a screenshot of the whole map using the default zoom level.");
		IConsoleHelp("  'world' makes a screenshot of the whole map using the current zoom level.");
		IConsoleHelp("  'heightmap' makes a heightmap screenshot of the map that can be loaded in as heightmap.");
		IConsoleHelp("  'minimap' makes a top-viewed minimap screenshot of the whole world which represents one tile by one pixel.");
		IConsoleHelp("  'topography' makes a top-viewed topography screenshot of the whole world which represents one tile by one pixel.");
		IConsoleHelp("  'industry' makes a top-viewed industries screenshot of the whole world which represents one tile by one pixel.");
		IConsoleHelp("  'no_con' hides the console to create the screenshot (only useful in combination with 'viewport').");
		IConsoleHelp("  'size' sets the width and height of the viewport to make a screenshot of (only useful in combination with 'normal' or 'big').");
		IConsoleHelp("  A filename ending in # will prevent overwriting existing files and will number files counting upwards.");
		return true;
	}

	if (argc > 7) return false;

	ScreenshotType type = SC_VIEWPORT;
	uint32_t width = 0;
	uint32_t height = 0;
	std::string name{};
	uint32_t arg_index = 1;

	if (argc > arg_index) {
		if (strcmp(argv[arg_index], "viewport") == 0) {
			type = SC_VIEWPORT;
			arg_index += 1;
		} else if (strcmp(argv[arg_index], "normal") == 0) {
			type = SC_DEFAULTZOOM;
			arg_index += 1;
		} else if (strcmp(argv[arg_index], "big") == 0) {
			type = SC_ZOOMEDIN;
			arg_index += 1;
		} else if (strcmp(argv[arg_index], "giant") == 0) {
			type = SC_WORLD;
			arg_index += 1;
		} else if (strcmp(argv[arg_index], "world") == 0) {
			type = SC_WORLD_ZOOM;
			arg_index += 1;
		} else if (strcmp(argv[arg_index], "heightmap") == 0) {
			type = SC_HEIGHTMAP;
			arg_index += 1;
		} else if (strcmp(argv[arg_index], "minimap") == 0) {
			type = SC_MINIMAP;
			arg_index += 1;
		} else if (strcmp(argv[arg_index], "topography") == 0) {
			type = SC_TOPOGRAPHY;
			arg_index += 1;
		} else if (strcmp(argv[arg_index], "industry") == 0) {
			type = SC_INDUSTRY;
			arg_index += 1;
		}
	}

	if (argc > arg_index && strcmp(argv[arg_index], "no_con") == 0) {
		if (type != SC_VIEWPORT) {
			IConsoleError("'no_con' can only be used in combination with 'viewport'");
			return true;
		}
		IConsoleClose();
		arg_index += 1;
	}

	if (argc > arg_index + 2 && strcmp(argv[arg_index], "size") == 0) {
		/* size <width> <height> */
		if (type != SC_DEFAULTZOOM && type != SC_ZOOMEDIN) {
			IConsoleError("'size' can only be used in combination with 'normal' or 'big'");
			return true;
		}
		GetArgumentInteger(&width, argv[arg_index + 1]);
		GetArgumentInteger(&height, argv[arg_index + 2]);
		arg_index += 3;
	}

	if (argc > arg_index) {
		/* Last parameter that was not one of the keywords must be the filename. */
		name = argv[arg_index];
		arg_index += 1;
	}

	if (argc > arg_index) {
		/* We have parameters we did not process; means we misunderstood any of the above. */
		return false;
	}

	MakeScreenshot(type, name, width, height);
	return true;
}

DEF_CONSOLE_CMD(ConMinimap)
{
	if (argc == 0) {
		IConsoleHelp("Create a flat image of the game minimap. Usage: 'minimap [owner] [file name]'");
		IConsoleHelp("'owner' uses the tile owner to colour the minimap image, this is the only mode at present");
		return true;
	}

	const char *name = nullptr;
	if (argc > 1) {
		if (strcmp(argv[1], "owner") != 0) {
			/* invalid mode */
			return false;
		}
	}
	if (argc > 2) {
		name = argv[2];
	}

	MakeMinimapWorldScreenshot(name);
	return true;
}

DEF_CONSOLE_CMD(ConInfoCmd)
{
	if (argc == 0) {
		IConsoleHelp("Print out debugging information about a command. Usage: 'info_cmd <cmd>'");
		return true;
	}

	if (argc < 2) return false;

	const IConsoleCmd *cmd = IConsole::CmdGet(argv[1]);
	if (cmd == nullptr) {
		IConsoleError("the given command was not found");
		return true;
	}

	IConsolePrintF(CC_DEFAULT, "command name: %s", cmd->name.c_str());
	IConsolePrintF(CC_DEFAULT, "command proc: %p", cmd->proc);

	if (cmd->hook != nullptr) IConsoleWarning("command is hooked");

	return true;
}

DEF_CONSOLE_CMD(ConDebugLevel)
{
	if (argc == 0) {
		IConsoleHelp("Get/set the default debugging level for the game. Usage: 'debug_level [<level>]'");
		IConsoleHelp("Level can be any combination of names, levels. Eg 'net=5 ms=4'. Remember to enclose it in \"'s");
		return true;
	}

	if (argc > 2) return false;

	if (argc == 1) {
		IConsolePrintF(CC_DEFAULT, "Current debug-level: '%s'", GetDebugString().c_str());
	} else {
		SetDebugString(argv[1], [](const char *err) { IConsolePrint(CC_ERROR, err); });
	}

	return true;
}

DEF_CONSOLE_CMD(ConExit)
{
	if (argc == 0) {
		IConsoleHelp("Exit the game. Usage: 'exit'");
		return true;
	}

	if (_game_mode == GM_NORMAL && _settings_client.gui.autosave_on_exit) DoExitSave();

	_exit_game = true;
	return true;
}

DEF_CONSOLE_CMD(ConPart)
{
	if (argc == 0) {
		IConsoleHelp("Leave the currently joined/running game (only ingame). Usage: 'part'");
		return true;
	}

	if (_game_mode != GM_NORMAL) return false;

	_switch_mode = SM_MENU;
	return true;
}

DEF_CONSOLE_CMD(ConHelp)
{
	if (argc == 2) {
		const IConsoleCmd *cmd;
		const IConsoleAlias *alias;

		cmd = IConsole::CmdGet(argv[1]);
		if (cmd != nullptr) {
			cmd->proc(0, nullptr);
			return true;
		}

		alias = IConsole::AliasGet(argv[1]);
		if (alias != nullptr) {
			cmd = IConsole::CmdGet(alias->cmdline);
			if (cmd != nullptr) {
				cmd->proc(0, nullptr);
				return true;
			}
			IConsolePrintF(CC_ERROR, "ERROR: alias is of special type, please see its execution-line: '%s'", alias->cmdline.c_str());
			return true;
		}

		IConsoleError("command not found");
		return true;
	}

	IConsolePrint(CC_WARNING, " ---- OpenTTD Console Help ---- ");
	IConsolePrint(CC_DEFAULT, " - commands: [command to list all commands: list_cmds]");
	IConsolePrint(CC_DEFAULT, " call commands with '<command> <arg2> <arg3>...'");
	IConsolePrint(CC_DEFAULT, " - to assign strings, or use them as arguments, enclose it within quotes");
	IConsolePrint(CC_DEFAULT, " like this: '<command> \"string argument with spaces\"'");
	IConsolePrint(CC_DEFAULT, " - use 'help <command>' to get specific information");
	IConsolePrint(CC_DEFAULT, " - scroll console output with shift + (up | down | pageup | pagedown)");
	IConsolePrint(CC_DEFAULT, " - scroll console input history with the up or down arrows");
	IConsolePrint(CC_DEFAULT, "");
	return true;
}

DEF_CONSOLE_CMD(ConListCommands)
{
	if (argc == 0) {
		IConsoleHelp("List all registered commands. Usage: 'list_cmds [<pre-filter>]'");
		return true;
	}

	for (auto &it : IConsole::Commands()) {
		const IConsoleCmd *cmd = &it.second;
		if (argv[1] == nullptr || cmd->name.find(argv[1]) != std::string::npos) {
			if ((_settings_client.gui.console_show_unlisted || !cmd->unlisted) && (cmd->hook == nullptr || cmd->hook(false) != CHR_HIDE)) IConsolePrintF(CC_DEFAULT, "%s", cmd->name.c_str());
		}
	}

	return true;
}

DEF_CONSOLE_CMD(ConListAliases)
{
	if (argc == 0) {
		IConsoleHelp("List all registered aliases. Usage: 'list_aliases [<pre-filter>]'");
		return true;
	}

	for (auto &it : IConsole::Aliases()) {
		const IConsoleAlias *alias = &it.second;
		if (argv[1] == nullptr || alias->name.find(argv[1]) != std::string::npos) {
			IConsolePrintF(CC_DEFAULT, "%s => %s", alias->name.c_str(), alias->cmdline.c_str());
		}
	}

	return true;
}

DEF_CONSOLE_CMD(ConCompanies)
{
	if (argc == 0) {
		IConsoleHelp("List the details of all companies in the game. Usage 'companies'");
		return true;
	}

	for (const Company *c : Company::Iterate()) {
		/* Grab the company name */
		SetDParam(0, c->index);
		std::string company_name = GetString(STR_COMPANY_NAME);

		const char *password_state = "";
		if (c->is_ai) {
			password_state = "AI";
		} else if (_network_server) {
			password_state = _network_company_states[c->index].password.empty() ? "unprotected" : "protected";
		}

		IConsolePrintF(CC_INFO, "#:%d(%s) Company Name: '%s'  Year Founded: %d  Money: " OTTD_PRINTF64 "  Loan: " OTTD_PRINTF64 "  Value: " OTTD_PRINTF64 "  (T:%d, R:%d, P:%d, S:%d) %s",
			c->index + 1, GetStringPtr(STR_COLOUR_DARK_BLUE + _company_colours[c->index]), company_name.c_str(),
			c->inaugurated_year.base(), (int64_t)c->money, (int64_t)c->current_loan, (int64_t)CalculateCompanyValue(c),
			c->group_all[VEH_TRAIN].num_vehicle,
			c->group_all[VEH_ROAD].num_vehicle,
			c->group_all[VEH_AIRCRAFT].num_vehicle,
			c->group_all[VEH_SHIP].num_vehicle,
			password_state);
	}

	return true;
}

DEF_CONSOLE_CMD(ConSay)
{
	if (argc == 0) {
		IConsoleHelp("Chat to your fellow players in a multiplayer game. Usage: 'say \"<msg>\"'");
		return true;
	}

	if (argc != 2) return false;

	if (!_network_server) {
		NetworkClientSendChat(NETWORK_ACTION_CHAT, DESTTYPE_BROADCAST, 0 /* param does not matter */, argv[1]);
	} else {
		bool from_admin = (_redirect_console_to_admin < INVALID_ADMIN_ID);
		NetworkServerSendChat(NETWORK_ACTION_CHAT, DESTTYPE_BROADCAST, 0, argv[1], CLIENT_ID_SERVER, from_admin);
	}

	return true;
}

DEF_CONSOLE_CMD(ConSayCompany)
{
	if (argc == 0) {
		IConsoleHelp("Chat to a certain company in a multiplayer game. Usage: 'say_company <company-no> \"<msg>\"'");
		IConsoleHelp("CompanyNo is the company that plays as company <companyno>, 1 through max_companies");
		return true;
	}

	if (argc != 3) return false;

	CompanyID company_id = (CompanyID)(atoi(argv[1]) - 1);
	if (!Company::IsValidID(company_id)) {
		IConsolePrintF(CC_DEFAULT, "Unknown company. Company range is between 1 and %d.", MAX_COMPANIES);
		return true;
	}

	if (!_network_server) {
		NetworkClientSendChat(NETWORK_ACTION_CHAT_COMPANY, DESTTYPE_TEAM, company_id, argv[2]);
	} else {
		bool from_admin = (_redirect_console_to_admin < INVALID_ADMIN_ID);
		NetworkServerSendChat(NETWORK_ACTION_CHAT_COMPANY, DESTTYPE_TEAM, company_id, argv[2], CLIENT_ID_SERVER, from_admin);
	}

	return true;
}

DEF_CONSOLE_CMD(ConSayClient)
{
	if (argc == 0) {
		IConsoleHelp("Chat to a certain client in a multiplayer game. Usage: 'say_client <client-no> \"<msg>\"'");
		IConsoleHelp("For client-id's, see the command 'clients'");
		return true;
	}

	if (argc != 3) return false;

	if (!_network_server) {
		NetworkClientSendChat(NETWORK_ACTION_CHAT_CLIENT, DESTTYPE_CLIENT, atoi(argv[1]), argv[2]);
	} else {
		bool from_admin = (_redirect_console_to_admin < INVALID_ADMIN_ID);
		NetworkServerSendChat(NETWORK_ACTION_CHAT_CLIENT, DESTTYPE_CLIENT, atoi(argv[1]), argv[2], CLIENT_ID_SERVER, from_admin);
	}

	return true;
}

DEF_CONSOLE_CMD(ConCompanyPassword)
{
	if (argc == 0) {
		const char *helpmsg;

		if (_network_dedicated) {
			helpmsg = "Change the password of a company. Usage: 'company_pw <company-no> \"<password>\"";
		} else if (_network_server) {
			helpmsg = "Change the password of your or any other company. Usage: 'company_pw [<company-no>] \"<password>\"'";
		} else {
			helpmsg = "Change the password of your company. Usage: 'company_pw \"<password>\"'";
		}

		IConsoleHelp(helpmsg);
		IConsoleHelp("Use \"*\" to disable the password.");
		return true;
	}

	CompanyID company_id;
	std::string password;
	const char *errormsg;

	if (argc == 2) {
		company_id = _local_company;
		password = argv[1];
		errormsg = "You have to own a company to make use of this command.";
	} else if (argc == 3 && _network_server) {
		company_id = (CompanyID)(atoi(argv[1]) - 1);
		password = argv[2];
		errormsg = "You have to specify the ID of a valid human controlled company.";
	} else {
		return false;
	}

	if (!Company::IsValidHumanID(company_id)) {
		IConsoleError(errormsg);
		return false;
	}

	password = NetworkChangeCompanyPassword(company_id, password);

	if (password.empty()) {
		IConsolePrintF(CC_WARNING, "Company password cleared");
	} else {
		IConsolePrintF(CC_WARNING, "Company password changed to: %s", password.c_str());
	}

	return true;
}

DEF_CONSOLE_CMD(ConCompanyPasswordHash)
{
	if (argc == 0) {
		IConsoleHelp("Change the password hash of a company. Usage: 'company_pw_hash <company-no> \"<password_hash>\"");
		IConsoleHelp("Use \"*\" to disable the password.");
		return true;
	}

	if (argc != 3) return false;

	CompanyID company_id = (CompanyID)(atoi(argv[1]) - 1);
	const char *password = argv[2];

	if (!Company::IsValidHumanID(company_id)) {
		IConsoleError("You have to specify the ID of a valid human controlled company.");
		return false;
	}

	if (strcmp(password, "*") == 0) password = "";

	NetworkServerSetCompanyPassword(company_id, password, true);

	if (StrEmpty(password)) {
		IConsolePrintF(CC_WARNING, "Company password hash cleared");
	} else {
		IConsolePrintF(CC_WARNING, "Company password hash changed to: %s", password);
	}

	return true;
}

DEF_CONSOLE_CMD(ConCompanyPasswordHashes)
{
	if (argc == 0) {
		IConsoleHelp("List the password hashes of all companies in the game. Usage 'company_pw_hashes'");
		return true;
	}

	for (const Company *c : Company::Iterate()) {
		/* Grab the company name */
		SetDParam(0, c->index);
		std::string company_name = GetString(STR_COMPANY_NAME);

		IConsolePrintF(CC_INFO, "#:%d(%s) Company Name: '%s'  Hash: '%s'",
			c->index + 1, GetStringPtr(STR_COLOUR_DARK_BLUE + _company_colours[c->index]), company_name.c_str(), _network_company_states[c->index].password.c_str());
	}

	return true;
}

/* Content downloading only is available with ZLIB */
#if defined(WITH_ZLIB)
#include "network/network_content.h"

/** Resolve a string to a content type. */
static ContentType StringToContentType(const char *str)
{
	static const char * const inv_lookup[] = { "", "base", "newgrf", "ai", "ailib", "scenario", "heightmap" };
	for (uint i = 1 /* there is no type 0 */; i < lengthof(inv_lookup); i++) {
		if (StrEqualsIgnoreCase(str, inv_lookup[i])) return (ContentType)i;
	}
	return CONTENT_TYPE_END;
}

/** Asynchronous callback */
struct ConsoleContentCallback : public ContentCallback {
	void OnConnect(bool success) override
	{
		IConsolePrintF(CC_DEFAULT, "Content server connection %s", success ? "established" : "failed");
	}

	void OnDisconnect() override
	{
		IConsolePrintF(CC_DEFAULT, "Content server connection closed");
	}

	void OnDownloadComplete(ContentID cid) override
	{
		IConsolePrintF(CC_DEFAULT, "Completed download of %d", cid);
	}
};

/**
 * Outputs content state information to console
 * @param ci the content info
 */
static void OutputContentState(const ContentInfo *const ci)
{
	static const char * const types[] = { "Base graphics", "NewGRF", "AI", "AI library", "Scenario", "Heightmap", "Base sound", "Base music", "Game script", "GS library" };
	static_assert(lengthof(types) == CONTENT_TYPE_END - CONTENT_TYPE_BEGIN);
	static const char * const states[] = { "Not selected", "Selected", "Dep Selected", "Installed", "Unknown" };
	static const TextColour state_to_colour[] = { CC_COMMAND, CC_INFO, CC_INFO, CC_WHITE, CC_ERROR };

	char buf[sizeof(ci->md5sum) * 2 + 1];
	md5sumToString(buf, lastof(buf), ci->md5sum);
	IConsolePrintF(state_to_colour[ci->state], "%d, %s, %s, %s, %08X, %s", ci->id, types[ci->type - 1], states[ci->state], ci->name.c_str(), ci->unique_id, buf);
}

DEF_CONSOLE_CMD(ConContent)
{
	static ContentCallback *cb = nullptr;
	if (cb == nullptr) {
		cb = new ConsoleContentCallback();
		_network_content_client.AddCallback(cb);
	}

	if (argc <= 1) {
		IConsoleHelp("Query, select and download content. Usage: 'content update|upgrade|select [id]|unselect [all|id]|state [filter]|download'");
		IConsoleHelp("  update: get a new list of downloadable content; must be run first");
		IConsoleHelp("  upgrade: select all items that are upgrades");
		IConsoleHelp("  select: select a specific item given by its id. If no parameter is given, all selected content will be listed");
		IConsoleHelp("  unselect: unselect a specific item given by its id or 'all' to unselect all");
		IConsoleHelp("  state: show the download/select state of all downloadable content. Optionally give a filter string");
		IConsoleHelp("  download: download all content you've selected");
		return true;
	}

	if (StrEqualsIgnoreCase(argv[1], "update")) {
		_network_content_client.RequestContentList((argc > 2) ? StringToContentType(argv[2]) : CONTENT_TYPE_END);
		return true;
	}

	if (StrEqualsIgnoreCase(argv[1], "upgrade")) {
		_network_content_client.SelectUpgrade();
		return true;
	}

	if (StrEqualsIgnoreCase(argv[1], "select")) {
		if (argc <= 2) {
			/* List selected content */
			IConsolePrintF(CC_WHITE, "id, type, state, name");
			for (ConstContentIterator iter = _network_content_client.Begin(); iter != _network_content_client.End(); iter++) {
				if ((*iter)->state != ContentInfo::SELECTED && (*iter)->state != ContentInfo::AUTOSELECTED) continue;
				OutputContentState(*iter);
			}
		} else if (StrEqualsIgnoreCase(argv[2], "all")) {
			/* The intention of this function was that you could download
			 * everything after a filter was applied; but this never really
			 * took off. Instead, a select few people used this functionality
			 * to download every available package on BaNaNaS. This is not in
			 * the spirit of this service. Additionally, these few people were
			 * good for 70% of the consumed bandwidth of BaNaNaS. */
			IConsoleError("'select all' is no longer supported since 1.11");
		} else {
			_network_content_client.Select((ContentID)atoi(argv[2]));
		}
		return true;
	}

	if (StrEqualsIgnoreCase(argv[1], "unselect")) {
		if (argc <= 2) {
			IConsoleError("You must enter the id.");
			return false;
		}
		if (StrEqualsIgnoreCase(argv[2], "all")) {
			_network_content_client.UnselectAll();
		} else {
			_network_content_client.Unselect((ContentID)atoi(argv[2]));
		}
		return true;
	}

	if (StrEqualsIgnoreCase(argv[1], "state")) {
		IConsolePrintF(CC_WHITE, "id, type, state, name");
		for (ConstContentIterator iter = _network_content_client.Begin(); iter != _network_content_client.End(); iter++) {
			if (argc > 2 && strcasestr((*iter)->name.c_str(), argv[2]) == nullptr) continue;
			OutputContentState(*iter);
		}
		return true;
	}

	if (StrEqualsIgnoreCase(argv[1], "download")) {
		uint files;
		uint bytes;
		_network_content_client.DownloadSelectedContent(files, bytes);
		IConsolePrintF(CC_DEFAULT, "Downloading %d file(s) (%d bytes)", files, bytes);
		return true;
	}

	return false;
}
#endif /* defined(WITH_ZLIB) */

DEF_CONSOLE_CMD(ConFont)
{
	if (argc == 0) {
		IConsoleHelp("Manage the fonts configuration.");
		IConsoleHelp("Usage 'font'.");
		IConsoleHelp("  Print out the fonts configuration.");
		IConsoleHelp("Usage 'font [medium|small|large|mono] [<name>] [<size>] [aa|noaa]'.");
		IConsoleHelp("  Change the configuration for a font.");
		IConsoleHelp("  Omitting an argument will keep the current value.");
		IConsoleHelp("  Set <name> to \"\" for the sprite font (size and aa have no effect on sprite font).");
		return true;
	}

	FontSize argfs;
	for (argfs = FS_BEGIN; argfs < FS_END; argfs++) {
		if (argc > 1 && StrEqualsIgnoreCase(argv[1], FontSizeToName(argfs))) break;
	}

	/* First argument must be a FontSize. */
	if (argc > 1 && argfs == FS_END) return false;

	if (argc > 2) {
		FontCacheSubSetting *setting = GetFontCacheSubSetting(argfs);
		std::string font = setting->font;
		uint size = setting->size;
		bool aa = setting->aa;

		byte arg_index = 2;
		/* We may encounter "aa" or "noaa" but it must be the last argument. */
		if (StrEqualsIgnoreCase(argv[arg_index], "aa") || StrEqualsIgnoreCase(argv[arg_index], "noaa")) {
			aa = !StrStartsWithIgnoreCase(argv[arg_index++], "no");
			if (argc > arg_index) return false;
		} else {
			/* For <name> we want a string. */
			uint v;
			if (!GetArgumentInteger(&v, argv[arg_index])) {
				font = argv[arg_index++];
			}
		}

		if (argc > arg_index) {
			/* For <size> we want a number. */
			uint v;
			if (GetArgumentInteger(&v, argv[arg_index])) {
				size = v;
				arg_index++;
			}
		}

		if (argc > arg_index) {
			/* Last argument must be "aa" or "noaa". */
			if (!StrEqualsIgnoreCase(argv[arg_index], "aa") && !StrEqualsIgnoreCase(argv[arg_index], "noaa")) return false;
			aa = !StrStartsWithIgnoreCase(argv[arg_index++], "no");
			if (argc > arg_index) return false;
		}

		SetFont(argfs, font, size, aa);
	}

	for (FontSize fs = FS_BEGIN; fs < FS_END; fs++) {
		FontCache *fc = FontCache::Get(fs);
		FontCacheSubSetting *setting = GetFontCacheSubSetting(fs);
		/* Make sure all non sprite fonts are loaded. */
		if (!setting->font.empty() && !fc->HasParent()) {
			InitFontCache(fs == FS_MONO);
			fc = FontCache::Get(fs);
		}
		IConsolePrintF(CC_DEFAULT, "%s: \"%s\" %d %s [\"%s\" %d %s]", FontSizeToName(fs), fc->GetFontName().c_str(), fc->GetFontSize(), GetFontAAState(fs) ? "aa" : "noaa", setting->font.c_str(), setting->size, setting->aa ? "aa" : "noaa");
	}

	FontChanged();

	return true;
}

DEF_CONSOLE_CMD(ConSetting)
{
	if (argc == 0) {
		IConsoleHelp("Change setting for all clients. Usage: 'setting <name> [<value>]'");
		IConsoleHelp("Omitting <value> will print out the current value of the setting.");
		return true;
	}

	if (argc == 1 || argc > 3) return false;

	if (argc == 2) {
		IConsoleGetSetting(argv[1]);
	} else {
		IConsoleSetSetting(argv[1], argv[2]);
	}

	return true;
}

DEF_CONSOLE_CMD(ConSettingNewgame)
{
	if (argc == 0) {
		IConsoleHelp("Change setting for the next game. Usage: 'setting_newgame <name> [<value>]'");
		IConsoleHelp("Omitting <value> will print out the current value of the setting.");
		return true;
	}

	if (argc == 1 || argc > 3) return false;

	if (argc == 2) {
		IConsoleGetSetting(argv[1], true);
	} else {
		IConsoleSetSetting(argv[1], argv[2], true);
	}

	return true;
}

DEF_CONSOLE_CMD(ConListSettings)
{
	if (argc == 0) {
		IConsoleHelp("List settings. Usage: 'list_settings [<pre-filter>]'");
		return true;
	}

	if (argc > 2) return false;

	IConsoleListSettings((argc == 2) ? argv[1] : nullptr, false);
	return true;
}

DEF_CONSOLE_CMD(ConListSettingsDefaults)
{
	if (argc == 0) {
		IConsoleHelp("List settings and also show default value. Usage: 'list_settings_def [<pre-filter>]'");
		return true;
	}

	if (argc > 2) return false;

	IConsoleListSettings((argc == 2) ? argv[1] : nullptr, true);
	return true;
}

DEF_CONSOLE_CMD(ConGamelogPrint)
{
	if (argc == 0) {
		IConsoleHelp("Print logged fundamental changes to the game since the start. Usage: 'gamelog'.");
		return true;
	}

	GamelogPrintConsole();
	return true;
}

DEF_CONSOLE_CMD(ConNewGRFReload)
{
	if (argc == 0) {
		IConsoleHelp("Reloads all active NewGRFs from disk. Equivalent to reapplying NewGRFs via the settings, but without asking for confirmation. This might crash OpenTTD!");
		return true;
	}

	ReloadNewGRFData();

	extern void PostCheckNewGRFLoadWarnings();
	PostCheckNewGRFLoadWarnings();
	return true;
}

DEF_CONSOLE_CMD(ConListDirs)
{
	struct SubdirNameMap {
		Subdirectory subdir; ///< Index of subdirectory type
		const char *name;    ///< UI name for the directory
		bool default_only;   ///< Whether only the default (first existing) directory for this is interesting
	};
	static const SubdirNameMap subdir_name_map[] = {
		/* Game data directories */
		{ BASESET_DIR,      "baseset",    false },
		{ NEWGRF_DIR,       "newgrf",     false },
		{ AI_DIR,           "ai",         false },
		{ AI_LIBRARY_DIR,   "ailib",      false },
		{ GAME_DIR,         "gs",         false },
		{ GAME_LIBRARY_DIR, "gslib",      false },
		{ SCENARIO_DIR,     "scenario",   false },
		{ HEIGHTMAP_DIR,    "heightmap",  false },
		/* Default save locations for user data */
		{ SAVE_DIR,         "save",       true  },
		{ AUTOSAVE_DIR,     "autosave",   true  },
		{ SCREENSHOT_DIR,   "screenshot", true  },
		{ SOCIAL_INTEGRATION_DIR, "social_integration", true },
	};

	if (argc != 2) {
		IConsoleHelp("List all search paths or default directories for various categories.");
		IConsoleHelp("Usage: list_dirs <category>");
		std::string cats = subdir_name_map[0].name;
		bool first = true;
		for (const SubdirNameMap &sdn : subdir_name_map) {
			if (!first) cats = cats + ", " + sdn.name;
			first = false;
		}
		IConsolePrintF(CC_WARNING, "Valid categories: %s", cats.c_str());
		return true;
	}

	btree::btree_set<std::string> seen_dirs;
	for (const SubdirNameMap &sdn : subdir_name_map) {
		if (!StrEqualsIgnoreCase(argv[1], sdn.name))  continue;
		bool found = false;
		for (Searchpath sp : _valid_searchpaths) {
			/* Get the directory */
			std::string path = FioGetDirectory(sp, sdn.subdir);
			/* Check it hasn't already been listed */
			if (seen_dirs.find(path) != seen_dirs.end()) continue;
			seen_dirs.insert(path);
			/* Check if exists and mark found */
			bool exists = FileExists(path);
			found |= exists;
			/* Print */
			if (!sdn.default_only || exists) {
				IConsolePrintF(exists ? CC_DEFAULT : CC_INFO, "%s %s", path.c_str(), exists ? "[ok]" : "[not found]");
				if (sdn.default_only) break;
			}
		}
		if (!found) {
			IConsolePrintF(CC_ERROR, "No directories exist for category %s", argv[1]);
		}
		return true;
	}

	IConsolePrintF(CC_ERROR, "Invalid category name: %s", argv[1]);
	return false;
}

DEF_CONSOLE_CMD(ConResetBlockedHeliports)
{
	if (argc == 0) {
		IConsoleHelp("Resets heliports blocked by the improved breakdowns bug, for single-player use only.");
		return true;
	}

	unsigned int count = 0;
	for (Station *st : Station::Iterate()) {
		if (st->airport.tile == INVALID_TILE) continue;
		if (st->airport.HasHangar()) continue;
		if (!st->airport.flags) continue;

		bool occupied = false;
		for (const Aircraft *a : Aircraft::Iterate()) {
			if (a->targetairport == st->index && a->state != FLYING) {
				occupied = true;
				break;
			}
		}
		if (!occupied) {
			st->airport.flags = 0;
			count++;
			SetDParam(0, st->index);
			IConsolePrintF(CC_DEFAULT, "Unblocked: %s", GetString(STR_STATION_NAME).c_str());
		}
	}

	IConsolePrintF(CC_DEFAULT, "Unblocked %u heliports", count);
	return true;
}

DEF_CONSOLE_CMD(ConMergeLinkgraphJobsAsap)
{
	if (argc == 0) {
		IConsoleHelp("Merge linkgraph jobs asap, for single-player use only.");
		return true;
	}

	for (LinkGraphJob *lgj : LinkGraphJob::Iterate()) {
		lgj->SetJoinTick(_scaled_tick_counter);
	}
	return true;
}

DEF_CONSOLE_CMD(ConDbgSpecial)
{
	if (argc == 0) {
		IConsoleHelp("Debug special.");
		return true;
	}

	if (argc == 2) {
		if (strcmp(argv[1], "error") == 0) {
			error("User triggered");
			return true;
		}
	}

	return false;
}

#ifdef _DEBUG
DEF_CONSOLE_CMD(ConDeleteVehicleID)
{
	if (argc == 0) {
		IConsoleHelp("Delete vehicle ID, for emergency single-player use only.");
		return true;
	}

	if (argc == 2) {
		uint32_t result;
		if (GetArgumentInteger(&result, argv[1])) {
			extern void ConsoleRemoveVehicle(VehicleID id);
			ConsoleRemoveVehicle(result);
			return true;
		}
	}

	return false;
}

DEF_CONSOLE_CMD(ConRunTileLoopTile)
{
	if (argc == 0 || argc > 3) {
		IConsoleHelp("Run tile loop proc on tile.");
		return true;
	}

	if (argc >= 2) {
		uint32_t tile;
		if (!GetArgumentInteger(&tile, argv[1])) return false;

		if (tile >= MapSize()) {
			IConsolePrint(CC_ERROR, "Tile does not exist");
			return true;
		}
		uint32_t count = 1;
		if (argc >= 3) {
			if (!GetArgumentInteger(&count, argv[2])) return false;
		}
		for (uint32_t i = 0; i < count; i++) {
			_tile_type_procs[GetTileType(tile)]->tile_loop_proc(tile);
		}
		return true;
	}

	return false;
}
#endif

DEF_CONSOLE_CMD(ConGetFullDate)
{
	if (argc == 0) {
		IConsoleHelp("Returns the current full date (year-month-day, date fract, tick skip counter/subtick) of the game. Usage: 'getfulldate'");
		return true;
	}

	IConsolePrintF(CC_DEFAULT, "Calendar Date: %04d-%02d-%02d, %i, %i", CalTime::CurYear().base(), CalTime::CurMonth() + 1, CalTime::CurDay(), CalTime::CurDateFract(), CalTime::Detail::now.sub_date_fract);
	IConsolePrintF(CC_DEFAULT, "Economy Date: %04d-%02d-%02d, %i, %i", EconTime::CurYear().base(), EconTime::CurMonth() + 1, EconTime::CurDay(), EconTime::CurDateFract(), TickSkipCounter());
	return true;
}

DEF_CONSOLE_CMD(ConDumpCommandLog)
{
	if (argc == 0) {
		IConsoleHelp("Dump log of recently executed commands.");
		return true;
	}

	char buffer[2048];
	DumpCommandLog(buffer, lastof(buffer), [&](char *current) -> char * {
		PrintLineByLine(buffer);
		return buffer;
	});
	return true;
}

DEF_CONSOLE_CMD(ConDumpSpecialEventsLog)
{
	if (argc == 0) {
		IConsoleHelp("Dump log of special events.");
		return true;
	}

	char buffer[32768];
	DumpSpecialEventsLog(buffer, lastof(buffer));
	PrintLineByLine(buffer);
	return true;
}

DEF_CONSOLE_CMD(ConDumpDesyncMsgLog)
{
	if (argc == 0) {
		IConsoleHelp("Dump log of desync messages.");
		return true;
	}

	char buffer[32768];
	DumpDesyncMsgLog(buffer, lastof(buffer));
	PrintLineByLine(buffer);
	return true;
}

DEF_CONSOLE_CMD(ConDumpInflation)
{
	if (argc == 0) {
		IConsoleHelp("Dump inflation data.");
		return true;
	}

	IConsolePrintF(CC_DEFAULT, "interest_rate: %u", _economy.interest_rate);
	IConsolePrintF(CC_DEFAULT, "infl_amount: %u", _economy.infl_amount);
	IConsolePrintF(CC_DEFAULT, "infl_amount_pr: %u", _economy.infl_amount_pr);
	IConsolePrintF(CC_DEFAULT, "inflation_prices: %f", _economy.inflation_prices / 65536.0);
	IConsolePrintF(CC_DEFAULT, "inflation_payment: %f", _economy.inflation_payment / 65536.0);
	IConsolePrintF(CC_DEFAULT, "inflation ratio: %f", (double) _economy.inflation_prices / (double) _economy.inflation_payment);
	return true;
}

DEF_CONSOLE_CMD(ConDumpCpdpStats)
{
	if (argc == 0) {
		IConsoleHelp("Dump cargo packet deferred payment stats.");
		return true;
	}

	extern std::string DumpCargoPacketDeferredPaymentStats();
	PrintLineByLine(DumpCargoPacketDeferredPaymentStats());
	return true;
}

DEF_CONSOLE_CMD(ConVehicleStats)
{
	if (argc == 0) {
		IConsoleHelp("Dump vehicle stats.");
		return true;
	}

	extern void DumpVehicleStats(char *buffer, const char *last);
	char buffer[32768];
	DumpVehicleStats(buffer, lastof(buffer));
	PrintLineByLine(buffer);
	return true;
}

DEF_CONSOLE_CMD(ConMapStats)
{
	if (argc == 0) {
		IConsoleHelp("Dump map stats.");
		return true;
	}

	extern void DumpMapStats(char *b, const char *last);
	char buffer[32768];
	DumpMapStats(buffer, lastof(buffer));
	PrintLineByLine(buffer);

	IConsolePrint(CC_DEFAULT, "");
	IConsolePrintF(CC_DEFAULT, "towns: %u", (uint) Town::GetNumItems());
	IConsolePrintF(CC_DEFAULT, "industries: %u", (uint) Industry::GetNumItems());
	IConsolePrintF(CC_DEFAULT, "objects: %u", (uint) Object::GetNumItems());
	return true;
}

DEF_CONSOLE_CMD(ConStFlowStats)
{
	if (argc == 0) {
		IConsoleHelp("Dump station flow stats.");
		return true;
	}

	extern void DumpStationFlowStats(char *b, const char *last);
	char buffer[32768];
	DumpStationFlowStats(buffer, lastof(buffer));
	PrintLineByLine(buffer);
	return true;
}

DEF_CONSOLE_CMD(ConDumpGameEvents)
{
	if (argc == 0) {
		IConsoleHelp("Dump game events.");
		return true;
	}

	char buffer[256];
	DumpGameEventFlags(_game_events_since_load, buffer, lastof(buffer));
	IConsolePrintF(CC_DEFAULT, "Since load: %s", buffer);
	DumpGameEventFlags(_game_events_overall, buffer, lastof(buffer));
	IConsolePrintF(CC_DEFAULT, "Overall: %s", buffer);
	return true;
}

DEF_CONSOLE_CMD(ConDumpLoadDebugLog)
{
	if (argc == 0) {
		IConsoleHelp("Dump load debug log.");
		return true;
	}

	std::string dbgl = _loadgame_DBGL_data;
	PrintLineByLine(dbgl.data());
	return true;
}

DEF_CONSOLE_CMD(ConDumpLoadDebugConfig)
{
	if (argc == 0) {
		IConsoleHelp("Dump load debug config.");
		return true;
	}

	std::string dbgc = _loadgame_DBGC_data;
	PrintLineByLine(dbgc.data());
	return true;
}


DEF_CONSOLE_CMD(ConDumpLinkgraphJobs)
{
	if (argc == 0) {
		IConsoleHelp("Dump link-graph jobs.");
		return true;
	}

	IConsolePrintF(CC_DEFAULT, PRINTF_SIZE " link graph jobs", LinkGraphJob::GetNumItems());
	for (const LinkGraphJob *lgj : LinkGraphJob::Iterate()) {
		IConsolePrintF(CC_DEFAULT, "  Job: %5u, nodes: %u, cost: " OTTD_PRINTF64U ", started: %d, ends in: %d, duration: %d",
				lgj->index, lgj->Graph().Size(), lgj->Graph().CalculateCostEstimate(),
				(int)(lgj->StartTick() - _scaled_tick_counter), (int)(lgj->JoinTick() - _scaled_tick_counter), (int)(lgj->JoinTick() - lgj->StartTick()));
	 }
	return true;
}

DEF_CONSOLE_CMD(ConDumpRoadTypes)
{
	if (argc == 0) {
		IConsoleHelp("Dump road/tram types.");
		return true;
	}

	IConsolePrintF(CC_DEFAULT, "  Flags:");
	IConsolePrintF(CC_DEFAULT, "    c = catenary");
	IConsolePrintF(CC_DEFAULT, "    l = no level crossings");
	IConsolePrintF(CC_DEFAULT, "    X = no houses");
	IConsolePrintF(CC_DEFAULT, "    h = hidden");
	IConsolePrintF(CC_DEFAULT, "    T = buildable by towns");
	IConsolePrintF(CC_DEFAULT, "  Extra flags:");
	IConsolePrintF(CC_DEFAULT, "    s = not available to scripts (AI/GS)");
	IConsolePrintF(CC_DEFAULT, "    t = not modifiable by towns");
	IConsolePrintF(CC_DEFAULT, "    T = disallow tunnels");
	IConsolePrintF(CC_DEFAULT, "    c = disallow collisions with trains for vehicles of this type");

	btree::btree_map<uint32_t, const GRFFile *> grfs;
	for (RoadType rt = ROADTYPE_BEGIN; rt < ROADTYPE_END; rt++) {
		const RoadTypeInfo *rti = GetRoadTypeInfo(rt);
		if (rti->label == 0) continue;
		uint32_t grfid = 0;
		const GRFFile *grf = rti->grffile[ROTSG_GROUND];
		if (grf == nullptr) {
			uint32_t str_grfid = GetStringGRFID(rti->strings.name);
			if (str_grfid != 0) {
				extern GRFFile *GetFileByGRFID(uint32_t grfid);
				grf = GetFileByGRFID(grfid);
			}
		}
		if (grf != nullptr) {
			grfid = grf->grfid;
			grfs.insert(std::pair<uint32_t, const GRFFile *>(grfid, grf));
		}
		IConsolePrintF(CC_DEFAULT, "  %02u %s %c%c%c%c, Flags: %c%c%c%c%c, Extra Flags: %c%c%c%c, GRF: %08X, %s",
				(uint) rt,
				RoadTypeIsTram(rt) ? "Tram" : "Road",
				rti->label >> 24, rti->label >> 16, rti->label >> 8, rti->label,
				HasBit(rti->flags, ROTF_CATENARY)                   ? 'c' : '-',
				HasBit(rti->flags, ROTF_NO_LEVEL_CROSSING)          ? 'l' : '-',
				HasBit(rti->flags, ROTF_NO_HOUSES)                  ? 'X' : '-',
				HasBit(rti->flags, ROTF_HIDDEN)                     ? 'h' : '-',
				HasBit(rti->flags, ROTF_TOWN_BUILD)                 ? 'T' : '-',
				HasBit(rti->extra_flags, RXTF_NOT_AVAILABLE_AI_GS)  ? 's' : '-',
				HasBit(rti->extra_flags, RXTF_NO_TOWN_MODIFICATION) ? 't' : '-',
				HasBit(rti->extra_flags, RXTF_NO_TUNNELS)           ? 'T' : '-',
				HasBit(rti->extra_flags, RXTF_NO_TRAIN_COLLISION)   ? 'c' : '-',
				BSWAP32(grfid),
				GetStringPtr(rti->strings.name)
		);
	}
	for (const auto &grf : grfs) {
		IConsolePrintF(CC_DEFAULT, "  GRF: %08X = %s", BSWAP32(grf.first), grf.second->filename.c_str());
	}
	return true;
}

DEF_CONSOLE_CMD(ConDumpRailTypes)
{
	if (argc == 0) {
		IConsoleHelp("Dump rail types.");
		return true;
	}

	IConsolePrintF(CC_DEFAULT, "  Flags:");
	IConsolePrintF(CC_DEFAULT, "    c = catenary");
	IConsolePrintF(CC_DEFAULT, "    l = no level crossings");
	IConsolePrintF(CC_DEFAULT, "    h = hidden");
	IConsolePrintF(CC_DEFAULT, "    s = no sprite combine");
	IConsolePrintF(CC_DEFAULT, "    a = allow 90° turns");
	IConsolePrintF(CC_DEFAULT, "    d = disallow 90° turns");
	IConsolePrintF(CC_DEFAULT, "  Ctrl flags:");
	IConsolePrintF(CC_DEFAULT, "    p = signal graphics callback enabled for programmable pre-signals");
	IConsolePrintF(CC_DEFAULT, "    r = signal graphics callback restricted signal flag enabled");

	btree::btree_map<uint32_t, const GRFFile *> grfs;
	for (RailType rt = RAILTYPE_BEGIN; rt < RAILTYPE_END; rt++) {
		const RailTypeInfo *rti = GetRailTypeInfo(rt);
		if (rti->label == 0) continue;
		uint32_t grfid = 0;
		const GRFFile *grf = rti->grffile[RTSG_GROUND];
		if (grf == nullptr) {
			uint32_t str_grfid = GetStringGRFID(rti->strings.name);
			if (str_grfid != 0) {
				extern GRFFile *GetFileByGRFID(uint32_t grfid);
				grf = GetFileByGRFID(grfid);
			}
		}
		if (grf != nullptr) {
			grfid = grf->grfid;
			grfs.insert(std::pair<uint32_t, const GRFFile *>(grfid, grf));
		}
		IConsolePrintF(CC_DEFAULT, "  %02u %c%c%c%c, Flags: %c%c%c%c%c%c, Ctrl Flags: %c%c%c%c, GRF: %08X, %s",
				(uint) rt,
				rti->label >> 24, rti->label >> 16, rti->label >> 8, rti->label,
				HasBit(rti->flags, RTF_CATENARY)            ? 'c' : '-',
				HasBit(rti->flags, RTF_NO_LEVEL_CROSSING)   ? 'l' : '-',
				HasBit(rti->flags, RTF_HIDDEN)              ? 'h' : '-',
				HasBit(rti->flags, RTF_NO_SPRITE_COMBINE)   ? 's' : '-',
				HasBit(rti->flags, RTF_ALLOW_90DEG)         ? 'a' : '-',
				HasBit(rti->flags, RTF_DISALLOW_90DEG)      ? 'd' : '-',
				HasBit(rti->ctrl_flags, RTCF_PROGSIG)       ? 'p' : '-',
				HasBit(rti->ctrl_flags, RTCF_RESTRICTEDSIG) ? 'r' : '-',
				HasBit(rti->ctrl_flags, RTCF_NOREALISTICBRAKING) ? 'b' : '-',
				HasBit(rti->ctrl_flags, RTCF_NOENTRYSIG)    ? 'n' : '-',
				BSWAP32(grfid),
				GetStringPtr(rti->strings.name)
		);
	}
	for (const auto &grf : grfs) {
		IConsolePrintF(CC_DEFAULT, "  GRF: %08X = %s", BSWAP32(grf.first), grf.second->filename.c_str());
	}
	return true;
}

DEF_CONSOLE_CMD(ConDumpBridgeTypes)
{
	if (argc == 0) {
		IConsoleHelp("Dump bridge types.");
		return true;
	}

	IConsolePrintF(CC_DEFAULT, "  Ctrl flags:");
	IConsolePrintF(CC_DEFAULT, "    c = custom pillar flags");
	IConsolePrintF(CC_DEFAULT, "    i = invalid pillar flags");
	IConsolePrintF(CC_DEFAULT, "    t = not available to towns");
	IConsolePrintF(CC_DEFAULT, "    s = not available to scripts (AI/GS)");

	btree::btree_set<uint32_t> grfids;
	for (BridgeType bt = 0; bt < MAX_BRIDGES; bt++) {
		const BridgeSpec *spec = GetBridgeSpec(bt);
		uint32_t grfid = GetStringGRFID(spec->material);
		if (grfid != 0) grfids.insert(grfid);
		IConsolePrintF(CC_DEFAULT, "  %02u Year: %7u, Min: %3u, Max: %5u, Flags: %02X, Ctrl Flags: %c%c%c%c, Pillars: %02X %02X %02X %02X %02X %02X %02X %02X %02X %02X %02X %02X, GRF: %08X, %s",
				(uint) bt,
				spec->avail_year.base(),
				spec->min_length,
				spec->max_length,
				spec->flags,
				HasBit(spec->ctrl_flags, BSCF_CUSTOM_PILLAR_FLAGS) ? 'c' : '-',
				HasBit(spec->ctrl_flags, BSCF_INVALID_PILLAR_FLAGS) ? 'i' : '-',
				HasBit(spec->ctrl_flags, BSCF_NOT_AVAILABLE_TOWN) ? 't' : '-',
				HasBit(spec->ctrl_flags, BSCF_NOT_AVAILABLE_AI_GS) ? 's' : '-',
				spec->pillar_flags[0],
				spec->pillar_flags[1],
				spec->pillar_flags[2],
				spec->pillar_flags[3],
				spec->pillar_flags[4],
				spec->pillar_flags[5],
				spec->pillar_flags[6],
				spec->pillar_flags[7],
				spec->pillar_flags[8],
				spec->pillar_flags[9],
				spec->pillar_flags[10],
				spec->pillar_flags[11],
				BSWAP32(grfid),
				GetStringPtr(spec->material)
		);
	}
	for (uint32_t grfid : grfids) {
		extern GRFFile *GetFileByGRFID(uint32_t grfid);
		const GRFFile *grffile = GetFileByGRFID(grfid);
		IConsolePrintF(CC_DEFAULT, "  GRF: %08X = %s", BSWAP32(grfid), grffile ? grffile->filename.c_str() : "????");
	}
	return true;
}

DEF_CONSOLE_CMD(ConDumpCargoTypes)
{
	if (argc == 0) {
		IConsoleHelp("Dump cargo types.");
		return true;
	}

	IConsolePrintF(CC_DEFAULT, "  Cargo classes:");
	IConsolePrintF(CC_DEFAULT, "    p = passenger");
	IConsolePrintF(CC_DEFAULT, "    m = mail");
	IConsolePrintF(CC_DEFAULT, "    x = express");
	IConsolePrintF(CC_DEFAULT, "    a = armoured");
	IConsolePrintF(CC_DEFAULT, "    b = bulk");
	IConsolePrintF(CC_DEFAULT, "    g = piece goods");
	IConsolePrintF(CC_DEFAULT, "    l = liquid");
	IConsolePrintF(CC_DEFAULT, "    r = refrigerated");
	IConsolePrintF(CC_DEFAULT, "    h = hazardous");
	IConsolePrintF(CC_DEFAULT, "    c = covered/sheltered");
	IConsolePrintF(CC_DEFAULT, "    S = special");

	btree::btree_map<uint32_t, const GRFFile *> grfs;
	for (CargoID i = 0; i < NUM_CARGO; i++) {
		const CargoSpec *spec = CargoSpec::Get(i);
		if (!spec->IsValid()) continue;
		uint32_t grfid = 0;
		const GRFFile *grf = spec->grffile;
		if (grf == nullptr) {
			uint32_t str_grfid = GetStringGRFID(spec->name);
			if (str_grfid != 0) {
				extern GRFFile *GetFileByGRFID(uint32_t grfid);
				grf = GetFileByGRFID(grfid);
			}
		}
		if (grf != nullptr) {
			grfid = grf->grfid;
			grfs.insert(std::pair<uint32_t, const GRFFile *>(grfid, grf));
		}
		IConsolePrintF(CC_DEFAULT, "  %02u Bit: %2u, Label: %c%c%c%c, Callback mask: 0x%02X, Cargo class: %c%c%c%c%c%c%c%c%c%c%c, GRF: %08X, %s",
				(uint) i,
				spec->bitnum,
				spec->label >> 24, spec->label >> 16, spec->label >> 8, spec->label,
				spec->callback_mask,
				(spec->classes & CC_PASSENGERS)   != 0 ? 'p' : '-',
				(spec->classes & CC_MAIL)         != 0 ? 'm' : '-',
				(spec->classes & CC_EXPRESS)      != 0 ? 'x' : '-',
				(spec->classes & CC_ARMOURED)     != 0 ? 'a' : '-',
				(spec->classes & CC_BULK)         != 0 ? 'b' : '-',
				(spec->classes & CC_PIECE_GOODS)  != 0 ? 'g' : '-',
				(spec->classes & CC_LIQUID)       != 0 ? 'l' : '-',
				(spec->classes & CC_REFRIGERATED) != 0 ? 'r' : '-',
				(spec->classes & CC_HAZARDOUS)    != 0 ? 'h' : '-',
				(spec->classes & CC_COVERED)      != 0 ? 'c' : '-',
				(spec->classes & CC_SPECIAL)      != 0 ? 'S' : '-',
				BSWAP32(grfid),
				GetStringPtr(spec->name)
		);
	}
	for (const auto &grf : grfs) {
		IConsolePrintF(CC_DEFAULT, "  GRF: %08X = %s", BSWAP32(grf.first), grf.second->filename.c_str());
	}
	return true;
}

DEF_CONSOLE_CMD(ConDumpVehicle)
{
	if (argc != 2) {
		IConsoleHelp("Debug: Show vehicle information.  Usage: 'dump_vehicle <vehicle-id>'");
		return true;
	}

	const Vehicle *v = Vehicle::GetIfValid(atoi(argv[1]));
	if (v != nullptr) {
		IConsolePrint(CC_DEFAULT, scope_dumper().VehicleInfo(v));
	} else {
		IConsolePrint(CC_DEFAULT, "No such vehicle");
	}

	return true;
}

/**
 * Dump the state of a tile on the map.
 * param x tile number or tile x coordinate.
 * param y optional y coordinate.
 * @note When only one argument is given it is interpreted as the tile number.
 *       When two arguments are given, they are interpreted as the tile's x
 *       and y coordinates.
 * @return True when either console help was shown or a proper amount of parameters given.
 */
DEF_CONSOLE_CMD(ConDumpTile)
{
	char buffer[128];

	switch (argc) {
		case 0:
			IConsoleHelp("Dump the map state of a given tile.");
			IConsoleHelp("Usage: 'dump_tile <tile>' or 'dump_tile <x> <y>'");
			IConsoleHelp("Numbers can be either decimal (34161) or hexadecimal (0x4a5B).");
			return true;

		case 2: {
			uint32_t result;
			if (GetArgumentInteger(&result, argv[1])) {
				if (result >= MapSize()) {
					IConsolePrint(CC_ERROR, "Tile does not exist");
					return true;
				}
				DumpTileInfo(buffer, lastof(buffer), (TileIndex)result);
				IConsolePrintF(CC_DEFAULT, "  %s", buffer);
				return true;
			}
			break;
		}

		case 3: {
			uint32_t x, y;
			if (GetArgumentInteger(&x, argv[1]) && GetArgumentInteger(&y, argv[2])) {
				if (x >= MapSizeX() || y >= MapSizeY()) {
					IConsolePrint(CC_ERROR, "Tile does not exist");
					return true;
				}
				DumpTileInfo(buffer, lastof(buffer), TileXY(x, y));
				IConsolePrintF(CC_DEFAULT, "  %s", buffer);
				return true;
			}
			break;
		}
	}

	return false;
}

DEF_CONSOLE_CMD(ConDumpGrfCargoTables)
{
	if (argc == 0) {
		IConsoleHelp("Dump GRF cargo translation tables.");
		return true;
	}

	const std::vector<GRFFile *> &files = GetAllGRFFiles();

	char buffer[256];

	for (const GRFFile *grf : files) {
		if (grf->cargo_list.empty()) continue;

		IConsolePrintF(CC_DEFAULT, "[%08X] %s: %u cargoes", BSWAP32(grf->grfid), grf->filename.c_str(), uint(grf->cargo_list.size()));

		uint i = 0;
		for (const CargoLabel &cl : grf->cargo_list) {
			buffer[0] = 0;
			char *b = buffer;
			for (const CargoSpec *cs : CargoSpec::Iterate()) {
				if (grf->cargo_map[cs->Index()] == i) {
					b += seprintf(b, lastof(buffer), "%s%02u[%c%c%c%c]", (b == buffer) ? ": " : ", ", cs->Index(), GB(cs->label, 24, 8), GB(cs->label, 16, 8), GB(cs->label, 8, 8), GB(cs->label, 0, 8));
				}
			}
			IConsolePrintF(CC_DEFAULT, "  %c%c%c%c%s", GB(cl, 24, 8), GB(cl, 16, 8), GB(cl, 8, 8), GB(cl, 0, 8), buffer);
			i++;
		}
	}

	return true;
}

DEF_CONSOLE_CMD(ConDumpSignalStyles)
{
	if (argc == 0) {
		IConsoleHelp("Dump custom signal styles.");
		return true;
	}

	IConsolePrintF(CC_DEFAULT, "  Flags:");
	IConsolePrintF(CC_DEFAULT, "    n = no aspect increment");
	IConsolePrintF(CC_DEFAULT, "    a = always reserve through");
	IConsolePrintF(CC_DEFAULT, "    l = lookahead aspects set");
	IConsolePrintF(CC_DEFAULT, "    o = opposite side");
	IConsolePrintF(CC_DEFAULT, "    s = lookahead single signal");
	IConsolePrintF(CC_DEFAULT, "    c = combined normal and shunt");
	IConsolePrintF(CC_DEFAULT, "    r = realistic braking only");
	IConsolePrintF(CC_DEFAULT, "  Extra aspects: %u", _extra_aspects);

	btree::btree_map<uint32_t, const GRFFile *> grfs;
	for (uint8_t i = 0; i < _num_new_signal_styles; i++) {
		const NewSignalStyle &style = _new_signal_styles[i];

		uint32_t grfid = 0;
		if (style.grffile != nullptr) {
			grfid = style.grffile->grfid;
			grfs.insert(std::pair<uint32_t, const GRFFile *>(grfid, style.grffile));
		}
		IConsolePrintF(CC_DEFAULT, "  %2u: GRF: %08X, Local: %2u, Extra aspects: %3u, Flags: %c%c%c%c%c%c%c, %s",
				(uint) (i + 1),
				BSWAP32(grfid),
				style.grf_local_id,
				style.lookahead_extra_aspects,
				HasBit(style.style_flags, NSSF_NO_ASPECT_INC)           ? 'n' : '-',
				HasBit(style.style_flags, NSSF_ALWAYS_RESERVE_THROUGH)  ? 'a' : '-',
				HasBit(style.style_flags, NSSF_LOOKAHEAD_ASPECTS_SET)   ? 'l' : '-',
				HasBit(style.style_flags, NSSF_OPPOSITE_SIDE)           ? 'o' : '-',
				HasBit(style.style_flags, NSSF_LOOKAHEAD_SINGLE_SIGNAL) ? 's' : '-',
				HasBit(style.style_flags, NSSF_COMBINED_NORMAL_SHUNT)   ? 'c' : '-',
				HasBit(style.style_flags, NSSF_REALISTIC_BRAKING_ONLY)  ? 'r' : '-',
				GetStringPtr(style.name)
		);
	}
	for (const auto &grf : grfs) {
		IConsolePrintF(CC_DEFAULT, "  GRF: %08X = %s", BSWAP32(grf.first), grf.second->filename.c_str());
	}

	return true;
}

DEF_CONSOLE_CMD(ConSpriteCacheStats)
{
	if (argc == 0) {
		IConsoleHelp("Dump sprite cache stats.");
		return true;
	}

	extern void DumpSpriteCacheStats(char *buffer, const char *last);
	char buffer[8192];
	DumpSpriteCacheStats(buffer, lastof(buffer));
	PrintLineByLine(buffer);
	return true;
}

DEF_CONSOLE_CMD(ConDumpVersion)
{
	if (argc == 0) {
		IConsoleHelp("Dump version info");
	}

	char buffer[65536];
	CrashLog::VersionInfoLog(buffer, lastof(buffer));
	PrintLineByLine(buffer);
	return true;
}

DEF_CONSOLE_CMD(ConCheckCaches)
{
	if (argc == 0) {
		IConsoleHelp("Debug: Check caches. Usage: 'check_caches [<broadcast>]'");
		return true;
	}

	if (argc > 2) return false;

	bool broadcast = (argc == 2 && atoi(argv[1]) > 0 && (!_networking || _network_server));
	if (broadcast) {
		DoCommandP(0, 0, 0, CMD_DESYNC_CHECK);
	} else {
		auto logger = [&](const char *str) {
			IConsolePrint(CC_WARNING, str);
		};
		CheckCaches(true, logger, CHECK_CACHE_ALL | CHECK_CACHE_EMIT_LOG);
	}

	return true;
}

DEF_CONSOLE_CMD(ConShowTownWindow)
{
	if (argc != 2) {
		IConsoleHelp("Debug: Show town window.  Usage: 'show_town_window <town-id>'");
		return true;
	}

	if (_game_mode != GM_NORMAL && _game_mode != GM_EDITOR) {
		return true;
	}

	TownID town_id = (TownID)(atoi(argv[1]));
	if (!Town::IsValidID(town_id)) {
		return true;
	}

	ShowTownViewWindow(town_id);

	return true;
}

DEF_CONSOLE_CMD(ConShowStationWindow)
{
	if (argc != 2) {
		IConsoleHelp("Debug: Show station window.  Usage: 'show_station_window <station-id>'");
		return true;
	}

	if (_game_mode != GM_NORMAL && _game_mode != GM_EDITOR) {
		return true;
	}

	const BaseStation *bst = BaseStation::GetIfValid(atoi(argv[1]));
	if (bst == nullptr) return true;
	if (bst->facilities & FACIL_WAYPOINT) {
		ShowWaypointWindow(Waypoint::From(bst));
	} else {
		ShowStationViewWindow(bst->index);
	}

	return true;
}

DEF_CONSOLE_CMD(ConShowIndustryWindow)
{
	if (argc != 2) {
		IConsoleHelp("Debug: Show industry window.  Usage: 'show_industry_window <industry-id>'");
		return true;
	}

	if (_game_mode != GM_NORMAL && _game_mode != GM_EDITOR) {
		return true;
	}

	IndustryID ind_id = (IndustryID)(atoi(argv[1]));
	if (!Industry::IsValidID(ind_id)) {
		return true;
	}

	extern void ShowIndustryViewWindow(int industry);
	ShowIndustryViewWindow(ind_id);

	return true;
}

DEF_CONSOLE_CMD(ConViewportDebug)
{
	if (argc < 1 || argc > 2) {
		IConsoleHelp("Debug: viewports flags.  Usage: 'viewport_debug [<flags>]'");
		IConsoleHelp("   1: VDF_DIRTY_BLOCK_PER_DRAW");
		IConsoleHelp("   2: VDF_DIRTY_WHOLE_VIEWPORT");
		IConsoleHelp("   4: VDF_DIRTY_BLOCK_PER_SPLIT");
		IConsoleHelp("   8: VDF_DISABLE_DRAW_SPLIT");
		IConsoleHelp("  10: VDF_SHOW_NO_LANDSCAPE_MAP_DRAW");
		IConsoleHelp("  20: VDF_DISABLE_LANDSCAPE_CACHE");
		IConsoleHelp("  40: VDF_DISABLE_THREAD");
		return true;
	}

	extern uint32_t _viewport_debug_flags;
	if (argc == 1) {
		IConsolePrintF(CC_DEFAULT, "Viewport debug flags: %X", _viewport_debug_flags);
	} else {
		_viewport_debug_flags = std::strtoul(argv[1], nullptr, 16);
	}

	return true;
}

DEF_CONSOLE_CMD(ConViewportMarkDirty)
{
	if (argc < 3 || argc > 5) {
		IConsoleHelp("Debug: Mark main viewport dirty.  Usage: 'viewport_mark_dirty <x> <y> [<w> <h>]'");
		return true;
	}

	Viewport *vp = FindWindowByClass(WC_MAIN_WINDOW)->viewport;
	uint l = std::strtoul(argv[1], nullptr, 0);
	uint t = std::strtoul(argv[2], nullptr, 0);
	uint r = std::min<uint>(l + ((argc > 3) ? strtoul(argv[3], nullptr, 0) : 1), vp->dirty_blocks_per_row);
	uint b = std::min<uint>(t + ((argc > 4) ? strtoul(argv[4], nullptr, 0) : 1), vp->dirty_blocks_per_column);
	for (uint x = l; x < r; x++) {
		for (uint y = t; y < b; y++) {
			vp->dirty_blocks[(x * vp->dirty_blocks_per_column) + y] = true;
		}
	}
	vp->is_dirty = true;

	return true;
}


DEF_CONSOLE_CMD(ConViewportMarkStationOverlayDirty)
{
	if (argc != 2) {
		IConsoleHelp("Debug: Mark main viewport link graph overlay station links.  Usage: 'viewport_mark_dirty_st_overlay <station-id>'");
		return true;
	}

	if (_game_mode != GM_NORMAL && _game_mode != GM_EDITOR) {
		return true;
	}

	const Station *st = Station::GetIfValid(atoi(argv[1]));
	if (st == nullptr) return true;
	MarkAllViewportOverlayStationLinksDirty(st);

	return true;
}

DEF_CONSOLE_CMD(ConGfxDebug)
{
	if (argc < 1 || argc > 2) {
		IConsoleHelp("Debug: gfx flags.  Usage: 'gfx_debug [<flags>]'");
		IConsoleHelp("  1: GDF_SHOW_WINDOW_DIRTY");
		IConsoleHelp("  2: GDF_SHOW_WIDGET_DIRTY");
		IConsoleHelp("  4: GDF_SHOW_RECT_DIRTY");
		return true;
	}

	extern uint32_t _gfx_debug_flags;
	if (argc == 1) {
		IConsolePrintF(CC_DEFAULT, "Gfx debug flags: %X", _gfx_debug_flags);
	} else {
		_gfx_debug_flags = std::strtoul(argv[1], nullptr, 16);
	}

	return true;
}

DEF_CONSOLE_CMD(ConCSleep)
{
	if (argc != 2) {
		IConsoleHelp("Debug: Sleep.  Usage: 'csleep <milliseconds>'");
		return true;
	}

	CSleep(atoi(argv[1]));

	return true;
}

DEF_CONSOLE_CMD(ConRecalculateRoadCachedOneWayStates)
{
	if (argc == 0) {
		IConsoleHelp("Debug: Recalculate road cached one way states");
		return true;
	}

	extern void RecalculateRoadCachedOneWayStates();
	RecalculateRoadCachedOneWayStates();

	return true;
}

DEF_CONSOLE_CMD(ConMiscDebug)
{
	if (argc < 1 || argc > 2) {
		IConsoleHelp("Debug: misc flags.  Usage: 'misc_debug [<flags>]'");
		IConsoleHelp("  1: MDF_OVERHEAT_BREAKDOWN_OPEN_WIN");
		IConsoleHelp("  2: MDF_ZONING_DEBUG_MODES");
		IConsoleHelp(" 10: MDF_NEWGRF_SG_SAVE_RAW");
		IConsoleHelp(" 20: MDF_SPECIAL_CMDS");
		return true;
	}

	if (argc == 1) {
		IConsolePrintF(CC_DEFAULT, "Misc debug flags: %X", _misc_debug_flags);
	} else {
		_misc_debug_flags = std::strtoul(argv[1], nullptr, 16);
	}

	return true;
}

DEF_CONSOLE_CMD(ConSetNewGRFOptimiserFlags)
{
	if (argc < 1 || argc > 2) {
		IConsoleHelp("Debug: misc set_newgrf_optimiser_flags.  Usage: 'set_newgrf_optimiser_flags [<flags>]'");
		return true;
	}

	if (argc == 1) {
		IConsolePrintF(CC_DEFAULT, "NewGRF optimiser flags: %X", _settings_game.debug.newgrf_optimiser_flags);
	} else {
		if (_game_mode == GM_MENU || (_networking && !_network_server)) {
			IConsoleError("This command is only available in-game and in the editor, and not as a network client.");
			return true;
		}
		extern uint NetworkClientCount();
		if (_networking && NetworkClientCount() > 1) {
			IConsoleError("This command is not available when network clients are connected.");
			return true;
		}

		uint value = std::strtoul(argv[1], nullptr, 16);
		if (_settings_game.debug.newgrf_optimiser_flags == value) return true;
		_settings_game.debug.newgrf_optimiser_flags = value;

		ReloadNewGRFData();

		extern void PostCheckNewGRFLoadWarnings();
		PostCheckNewGRFLoadWarnings();
	}

	return true;
}

DEF_CONSOLE_CMD(ConDoDisaster)
{
	if (argc == 0) {
		IConsoleHelp("Debug: Do disaster");
		return true;
	}

	extern void DoDisaster();
	DoDisaster();

	return true;
}

DEF_CONSOLE_CMD(ConBankruptCompany)
{
	if (argc != 2) {
		IConsoleHelp("Debug: Mark company as bankrupt.  Usage: 'bankrupt_company <company-id>'");
		return true;
	}

	if (_game_mode != GM_NORMAL) {
		IConsoleWarning("Companies can only be managed in a game.");
		return true;
	}

	CompanyID company_id = (CompanyID)(atoi(argv[1]) - 1);
	if (!Company::IsValidID(company_id)) {
		IConsolePrintF(CC_DEFAULT, "Unknown company. Company range is between 1 and %d.", MAX_COMPANIES);
		return true;
	}

	Company *c = Company::Get(company_id);
	c->bankrupt_value = 42;
	c->bankrupt_asked = 1 << c->index; // Don't ask the owner
	c->bankrupt_timeout = 0;
	c->money = INT64_MIN / 2;
	IConsolePrint(CC_DEFAULT, "Company marked as bankrupt.");

	return true;
}

DEF_CONSOLE_CMD(ConDeleteCompany)
{
	if (argc != 2) {
		IConsoleHelp("Debug: Delete company.  Usage: 'delete_company <company-id>'");
		return true;
	}

	if (_game_mode != GM_NORMAL) {
		IConsoleWarning("Companies can only be managed in a game.");
		return true;
	}

	CompanyID company_id = (CompanyID)(atoi(argv[1]) - 1);
	if (!Company::IsValidID(company_id)) {
		IConsolePrintF(CC_DEFAULT, "Unknown company. Company range is between 1 and %d.", MAX_COMPANIES);
		return true;
	}

	if (company_id == _local_company) {
		IConsoleWarning("Cannot delete current company.");
		return true;
	}

	DoCommandP(0, CCA_DELETE | company_id << 16 | CRR_MANUAL << 24, 0, CMD_COMPANY_CTRL);
	IConsolePrint(CC_DEFAULT, "Company deleted.");

	return true;
}

DEF_CONSOLE_CMD(ConNewGRFProfile)
{
	if (argc == 0) {
		IConsoleHelp("Collect performance data about NewGRF sprite requests and callbacks. Sub-commands can be abbreviated.");
		IConsoleHelp("Usage: newgrf_profile [list]");
		IConsoleHelp("  List all NewGRFs that can be profiled, and their status.");
		IConsoleHelp("Usage: newgrf_profile select <grf-num>...");
		IConsoleHelp("  Select one or more GRFs for profiling.");
		IConsoleHelp("Usage: newgrf_profile unselect <grf-num>...");
		IConsoleHelp("  Unselect one or more GRFs from profiling. Use the keyword \"all\" instead of a GRF number to unselect all. Removing an active profiler aborts data collection.");
		IConsoleHelp("Usage: 'newgrf_profile start [<num-ticks>]':");
		IConsoleHelp("  Begin profiling all selected GRFs. If a number of ticks is provided, profiling stops after that many game ticks. There are 74 ticks in a calendar day.");
		IConsoleHelp("Usage: newgrf_profile stop");
		IConsoleHelp("  End profiling and write the collected data to CSV files.");
		IConsoleHelp("Usage: newgrf_profile abort");
		IConsoleHelp("  End profiling and discard all collected data.");
		return true;
	}

	const std::vector<GRFFile *> &files = GetAllGRFFiles();

	/* "list" sub-command */
	if (argc == 1 || StrStartsWithIgnoreCase(argv[1], "lis")) {
		IConsolePrint(CC_INFO, "Loaded GRF files:");
		int i = 1;
		for (GRFFile *grf : files) {
			auto profiler = std::find_if(_newgrf_profilers.begin(), _newgrf_profilers.end(), [&](NewGRFProfiler &pr) { return pr.grffile == grf; });
			bool selected = profiler != _newgrf_profilers.end();
			bool active = selected && profiler->active;
			TextColour tc = active ? TC_LIGHT_BLUE : selected ? TC_GREEN : CC_INFO;
			const char *statustext = active ? " (active)" : selected ? " (selected)" : "";
			IConsolePrintF(tc, "%d: [%08X] %s%s", i, BSWAP32(grf->grfid), grf->filename.c_str(), statustext);
			i++;
		}
		return true;
	}

	/* "select" sub-command */
	if (StrStartsWithIgnoreCase(argv[1], "sel") && argc >= 3) {
		for (size_t argnum = 2; argnum < argc; ++argnum) {
			int grfnum = atoi(argv[argnum]);
			if (grfnum < 1 || grfnum > (int)files.size()) { // safe cast, files.size() should not be larger than a few hundred in the most extreme cases
				IConsolePrintF(CC_WARNING, "GRF number %d out of range, not added.", grfnum);
				continue;
			}
			GRFFile *grf = files[grfnum - 1];
			if (std::any_of(_newgrf_profilers.begin(), _newgrf_profilers.end(), [&](NewGRFProfiler &pr) { return pr.grffile == grf; })) {
				IConsolePrintF(CC_WARNING, "GRF number %d [%08X] is already selected for profiling.", grfnum, BSWAP32(grf->grfid));
				continue;
			}
			_newgrf_profilers.emplace_back(grf);
		}
		return true;
	}

	/* "unselect" sub-command */
	if (StrStartsWithIgnoreCase(argv[1], "uns") && argc >= 3) {
		for (size_t argnum = 2; argnum < argc; ++argnum) {
			if (StrEqualsIgnoreCase(argv[argnum], "all")) {
				_newgrf_profilers.clear();
				break;
			}
			int grfnum = atoi(argv[argnum]);
			if (grfnum < 1 || grfnum > (int)files.size()) {
				IConsolePrintF(CC_WARNING, "GRF number %d out of range, not removing.", grfnum);
				continue;
			}
			GRFFile *grf = files[grfnum - 1];
			auto pos = std::find_if(_newgrf_profilers.begin(), _newgrf_profilers.end(), [&](NewGRFProfiler &pr) { return pr.grffile == grf; });
			if (pos != _newgrf_profilers.end()) _newgrf_profilers.erase(pos);
		}
		return true;
	}

	/* "start" sub-command */
	if (StrStartsWithIgnoreCase(argv[1], "sta")) {
		std::string grfids;
		size_t started = 0;
		for (NewGRFProfiler &pr : _newgrf_profilers) {
			if (!pr.active) {
				pr.Start();
				started++;

				if (!grfids.empty()) grfids += ", ";
				char grfidstr[12]{ 0 };
				seprintf(grfidstr, lastof(grfidstr), "[%08X]", BSWAP32(pr.grffile->grfid));
				grfids += grfidstr;
			}
		}
		if (started > 0) {
			IConsolePrintF(CC_DEBUG, "Started profiling for GRFID%s %s", (started > 1) ? "s" : "", grfids.c_str());
			if (argc >= 3) {
				uint64_t ticks = std::max(atoi(argv[2]), 1);
				NewGRFProfiler::StartTimer(ticks);
				IConsolePrintF(CC_DEBUG, "Profiling will automatically stop after %u ticks.", (uint)ticks);
			}
		} else if (_newgrf_profilers.empty()) {
			IConsolePrintF(CC_WARNING, "No GRFs selected for profiling, did not start.");
		} else {
			IConsolePrintF(CC_WARNING, "Did not start profiling for any GRFs, all selected GRFs are already profiling.");
		}
		return true;
	}

	/* "stop" sub-command */
	if (StrStartsWithIgnoreCase(argv[1], "sto")) {
		NewGRFProfiler::FinishAll();
		return true;
	}

	/* "abort" sub-command */
	if (StrStartsWithIgnoreCase(argv[1], "abo")) {
		for (NewGRFProfiler &pr : _newgrf_profilers) {
			pr.Abort();
		}
		NewGRFProfiler::AbortTimer();
		return true;
	}

	return false;
}

DEF_CONSOLE_CMD(ConRoadTypeFlagCtl)
{
	if (argc != 3) {
		IConsoleHelp("Debug: Road/tram type flag control.");
		return true;
	}

	RoadType rt = (RoadType)atoi(argv[1]);
	uint flag = atoi(argv[2]);

	if (rt >= ROADTYPE_END) return true;
	extern RoadTypeInfo _roadtypes[ROADTYPE_END];

	if (flag >= 100) {
		ToggleBit(_roadtypes[rt].extra_flags, flag - 100);
	} else {
		ToggleBit(_roadtypes[rt].flags, flag);
	}

	return true;
}

DEF_CONSOLE_CMD(ConRailTypeMapColourCtl)
{
	if (argc != 3) {
		IConsoleHelp("Debug: Rail type map colour control.");
		return true;
	}

	RailType rt = (RailType)atoi(argv[1]);
	uint8_t map_colour = atoi(argv[2]);

	if (rt >= RAILTYPE_END) return true;
	extern RailTypeInfo _railtypes[RAILTYPE_END];

	_railtypes[rt].map_colour = map_colour;
	MarkAllViewportMapLandscapesDirty();

	return true;
}

DEF_CONSOLE_CMD(ConSwitchBaseset)
{
	if (argc != 2) {
		IConsoleHelp("Debug: Try to switch baseset and reload NewGRFs. Usage: 'switch_baseset <baseset-name>'");
		return true;
	}

	for (int i = 0; i < BaseGraphics::GetNumSets(); i++) {
		const GraphicsSet *basegfx = BaseGraphics::GetSet(i);
		if (argv[1] == basegfx->name) {
			extern std::string _switch_baseset;
			_switch_baseset = basegfx->name;
			_check_special_modes = true;
			return true;
		}
	}

	IConsolePrintF(CC_WARNING, "No such baseset: %s.", argv[1]);
	return 1;
}

static bool ConConditionalCommon(byte argc, char *argv[], int value, const char *value_name, const char *name)
{
	if (argc < 4) {
		IConsolePrintF(CC_WARNING, "- Execute command if %s is within the specified range. Usage: '%s <minimum> <maximum> <command...>'", value_name, name);
		return true;
	}

	int min_value = atoi(argv[1]);
	int max_value = atoi(argv[2]);

	if (value >= min_value && value <= max_value) IConsoleCmdExecTokens(argc - 3, argv + 3);

	return true;
}

DEF_CONSOLE_CMD(ConIfYear)
{
	return ConConditionalCommon(argc, argv, CalTime::CurYear().base(), "the current year (in game)", "if_year");
}

DEF_CONSOLE_CMD(ConIfMonth)
{
	return ConConditionalCommon(argc, argv, CalTime::CurMonth() + 1, "the current month (in game)", "if_month");
}

DEF_CONSOLE_CMD(ConIfDay)
{
	return ConConditionalCommon(argc, argv, CalTime::CurDay(), "the current day of the month (in game)", "if_day");
}

DEF_CONSOLE_CMD(ConIfHour)
{
	TickMinutes minutes = _settings_time.NowInTickMinutes();
	return ConConditionalCommon(argc, argv, minutes.ClockHour(), "the current hour (in game, assuming time is in minutes)", "if_hour");
}

DEF_CONSOLE_CMD(ConIfMinute)
{
	TickMinutes minutes = _settings_time.NowInTickMinutes();
	return ConConditionalCommon(argc, argv, minutes.ClockMinute(), "the current minute (in game, assuming time is in minutes)", "if_minute");
}

DEF_CONSOLE_CMD(ConIfHourMinute)
{
	TickMinutes minutes = _settings_time.NowInTickMinutes();
	return ConConditionalCommon(argc, argv, minutes.ClockHHMM(), "the current hour and minute 0000 - 2359 (in game, assuming time is in minutes)", "if_hour_minute");
}

#ifdef _DEBUG
/******************
 *  debug commands
 ******************/

static void IConsoleDebugLibRegister()
{
	IConsole::CmdRegister("resettile",        ConResetTile);
	IConsole::AliasRegister("dbg_echo",       "echo %A; echo %B");
	IConsole::AliasRegister("dbg_echo2",      "echo %!");
}
#endif

DEF_CONSOLE_CMD(ConFramerate)
{
	if (argc == 0) {
		IConsoleHelp("Show frame rate and game speed information");
		return true;
	}

	ConPrintFramerate();
	return true;
}

DEF_CONSOLE_CMD(ConFramerateWindow)
{
	if (argc == 0) {
		IConsoleHelp("Open the frame rate window");
		return true;
	}

	if (_network_dedicated) {
		IConsoleError("Can not open frame rate window on a dedicated server");
		return false;
	}

	ShowFramerateWindow();
	return true;
}

DEF_CONSOLE_CMD(ConFindNonRealisticBrakingSignal)
{
	if (argc == 0) {
		IConsoleHelp("Find the next signal tile which prevents enabling of realistic braking");
		return true;
	}

	for (TileIndex t = 0; t < MapSize(); t++) {
		if (IsTileType(t, MP_RAILWAY) && GetRailTileType(t) == RAIL_TILE_SIGNALS) {
			uint signals = GetPresentSignals(t);
			if ((signals & 0x3) & ((signals & 0x3) - 1) || (signals & 0xC) & ((signals & 0xC) - 1)) {
				/* Signals in both directions */
				ScrollMainWindowToTile(t);
				SetRedErrorSquare(t);
				return true;
			}
			if (((signals & 0x3) && IsSignalTypeUnsuitableForRealisticBraking(GetSignalType(t, TRACK_LOWER))) ||
					((signals & 0xC) && IsSignalTypeUnsuitableForRealisticBraking(GetSignalType(t, TRACK_UPPER)))) {
				/* Banned signal types present */
				ScrollMainWindowToTile(t);
				SetRedErrorSquare(t);
				return true;
			}
		}
	}

<<<<<<< HEAD
	return true;
=======
	std::map<uint32_t, const GRFFile *> grfs;
	for (const CargoSpec *spec : CargoSpec::Iterate()) {
		if (!spec->IsValid()) continue;
		uint32_t grfid = 0;
		const GRFFile *grf = spec->grffile;
		if (grf != nullptr) {
			grfid = grf->grfid;
			grfs.emplace(grfid, grf);
		}
		IConsolePrint(CC_DEFAULT, "  {:02d} Bit: {:2d}, Label: {:c}{:c}{:c}{:c}, Callback mask: 0x{:02X}, Cargo class: {}{}{}{}{}{}{}{}{}{}{}, GRF: {:08X}, {}",
				spec->Index(),
				spec->bitnum,
				spec->label.base() >> 24, spec->label.base() >> 16, spec->label.base() >> 8, spec->label.base(),
				spec->callback_mask,
				(spec->classes & CC_PASSENGERS)   != 0 ? 'p' : '-',
				(spec->classes & CC_MAIL)         != 0 ? 'm' : '-',
				(spec->classes & CC_EXPRESS)      != 0 ? 'x' : '-',
				(spec->classes & CC_ARMOURED)     != 0 ? 'a' : '-',
				(spec->classes & CC_BULK)         != 0 ? 'b' : '-',
				(spec->classes & CC_PIECE_GOODS)  != 0 ? 'g' : '-',
				(spec->classes & CC_LIQUID)       != 0 ? 'l' : '-',
				(spec->classes & CC_REFRIGERATED) != 0 ? 'r' : '-',
				(spec->classes & CC_HAZARDOUS)    != 0 ? 'h' : '-',
				(spec->classes & CC_COVERED)      != 0 ? 'c' : '-',
				(spec->classes & CC_SPECIAL)      != 0 ? 'S' : '-',
				BSWAP32(grfid),
				GetStringPtr(spec->name)
		);
	}
	for (const auto &grf : grfs) {
		IConsolePrint(CC_DEFAULT, "  GRF: {:08X} = {}", BSWAP32(grf.first), grf.second->filename);
	}
>>>>>>> 60b6c6c7
}

DEF_CONSOLE_CMD(ConDumpInfo)
{
	if (argc != 2) {
		IConsoleHelp("Dump debugging information.");
		IConsoleHelp("Usage: dump_info roadtypes|railtypes|cargotypes");
		IConsoleHelp("  Show information about road/tram types, rail types or cargo types.");
		return true;
	}

	if (StrEqualsIgnoreCase(argv[1], "roadtypes")) {
		ConDumpRoadTypes(argc, argv);
		return true;
	}

	if (StrEqualsIgnoreCase(argv[1], "railtypes")) {
		ConDumpRailTypes(argc, argv);
		return true;
	}

	if (StrEqualsIgnoreCase(argv[1], "cargotypes")) {
		ConDumpCargoTypes(argc, argv);
		return true;
	}

	return false;
}

/*******************************
 * console command registration
 *******************************/

void IConsoleStdLibRegister()
{
	IConsole::CmdRegister("debug_level",             ConDebugLevel);
	IConsole::CmdRegister("echo",                    ConEcho);
	IConsole::CmdRegister("echoc",                   ConEchoC);
	IConsole::CmdRegister("exec",                    ConExec);
	IConsole::CmdRegister("exit",                    ConExit);
	IConsole::CmdRegister("part",                    ConPart);
	IConsole::CmdRegister("help",                    ConHelp);
	IConsole::CmdRegister("info_cmd",                ConInfoCmd);
	IConsole::CmdRegister("list_cmds",               ConListCommands);
	IConsole::CmdRegister("list_aliases",            ConListAliases);
	IConsole::CmdRegister("newgame",                 ConNewGame);
	IConsole::CmdRegister("restart",                 ConRestart);
	IConsole::CmdRegister("reload",                  ConReload);
	IConsole::CmdRegister("getseed",                 ConGetSeed);
	IConsole::CmdRegister("getdate",                 ConGetDate);
	IConsole::CmdRegister("getsysdate",              ConGetSysDate);
	IConsole::CmdRegister("quit",                    ConExit);
	IConsole::CmdRegister("resetengines",            ConResetEngines,     ConHookNoNetwork);
	IConsole::CmdRegister("reset_enginepool",        ConResetEnginePool,  ConHookNoNetwork);
	IConsole::CmdRegister("return",                  ConReturn);
	IConsole::CmdRegister("screenshot",              ConScreenShot);
	IConsole::CmdRegister("minimap",                 ConMinimap);
	IConsole::CmdRegister("script",                  ConScript);
	IConsole::CmdRegister("zoomto",                  ConZoomToLevel);
	IConsole::CmdRegister("scrollto",                ConScrollToTile);
	IConsole::CmdRegister("highlight_tile",          ConHighlightTile);
	IConsole::AliasRegister("scrollto_highlight",    "scrollto %+; highlight_tile %+");
	IConsole::CmdRegister("alias",                   ConAlias);
	IConsole::CmdRegister("load",                    ConLoad);
	IConsole::CmdRegister("load_save",               ConLoad);
	IConsole::CmdRegister("load_scenario",           ConLoadScenario);
	IConsole::CmdRegister("load_heightmap",          ConLoadHeightmap);
	IConsole::CmdRegister("rm",                      ConRemove);
	IConsole::CmdRegister("save",                    ConSave);
	IConsole::CmdRegister("saveconfig",              ConSaveConfig);
	IConsole::CmdRegister("ls",                      ConListFiles);
	IConsole::CmdRegister("list_saves",              ConListFiles);
	IConsole::CmdRegister("list_scenarios",          ConListScenarios);
	IConsole::CmdRegister("list_heightmaps",         ConListHeightmaps);
	IConsole::CmdRegister("cd",                      ConChangeDirectory);
	IConsole::CmdRegister("pwd",                     ConPrintWorkingDirectory);
	IConsole::CmdRegister("clear",                   ConClearBuffer);
	IConsole::CmdRegister("font",                    ConFont);
	IConsole::CmdRegister("setting",                 ConSetting);
	IConsole::CmdRegister("setting_newgame",         ConSettingNewgame);
	IConsole::CmdRegister("list_settings",           ConListSettings);
	IConsole::CmdRegister("list_settings_def",       ConListSettingsDefaults);
	IConsole::CmdRegister("gamelog",                 ConGamelogPrint);
	IConsole::CmdRegister("rescan_newgrf",           ConRescanNewGRF);
	IConsole::CmdRegister("list_dirs",               ConListDirs);

	IConsole::AliasRegister("dir",                   "ls");
	IConsole::AliasRegister("del",                   "rm %+");
	IConsole::AliasRegister("newmap",                "newgame");
	IConsole::AliasRegister("patch",                 "setting %+");
	IConsole::AliasRegister("set",                   "setting %+");
	IConsole::AliasRegister("set_newgame",           "setting_newgame %+");
	IConsole::AliasRegister("list_patches",          "list_settings %+");
	IConsole::AliasRegister("developer",             "setting developer %+");

	IConsole::CmdRegister("list_ai_libs",            ConListAILibs);
	IConsole::CmdRegister("list_ai",                 ConListAI);
	IConsole::CmdRegister("reload_ai",               ConReloadAI);
	IConsole::CmdRegister("rescan_ai",               ConRescanAI);
	IConsole::CmdRegister("start_ai",                ConStartAI);
	IConsole::CmdRegister("stop_ai",                 ConStopAI);

	IConsole::CmdRegister("list_game",               ConListGame);
	IConsole::CmdRegister("list_game_libs",          ConListGameLibs);
	IConsole::CmdRegister("rescan_game",             ConRescanGame);

	IConsole::CmdRegister("companies",               ConCompanies);
	IConsole::AliasRegister("players",               "companies");

	/* networking functions */

/* Content downloading is only available with ZLIB */
#if defined(WITH_ZLIB)
	IConsole::CmdRegister("content",                 ConContent);
#endif /* defined(WITH_ZLIB) */

	/*** Networking commands ***/
	IConsole::CmdRegister("say",                     ConSay,              ConHookNeedNetwork);
	IConsole::CmdRegister("say_company",             ConSayCompany,       ConHookNeedNetwork);
	IConsole::AliasRegister("say_player",            "say_company %+");
	IConsole::CmdRegister("say_client",              ConSayClient,        ConHookNeedNetwork);

	IConsole::CmdRegister("connect",                 ConNetworkConnect,   ConHookClientOnly);
	IConsole::CmdRegister("clients",                 ConNetworkClients,   ConHookNeedNetwork);
	IConsole::CmdRegister("status",                  ConStatus,           ConHookServerOnly);
	IConsole::CmdRegister("server_info",             ConServerInfo,       ConHookServerOnly);
	IConsole::AliasRegister("info",                  "server_info");
	IConsole::CmdRegister("reconnect",               ConNetworkReconnect, ConHookClientOnly);
	IConsole::CmdRegister("rcon",                    ConRcon,             ConHookNeedNetwork);
	IConsole::CmdRegister("settings_access",         ConSettingsAccess,   ConHookNeedNetwork);

	IConsole::CmdRegister("join",                    ConJoinCompany,      ConHookNeedNetwork);
	IConsole::AliasRegister("spectate",              "join 255");
	IConsole::CmdRegister("move",                    ConMoveClient,       ConHookServerOnly);
	IConsole::CmdRegister("reset_company",           ConResetCompany,     ConHookServerOnly);
	IConsole::AliasRegister("clean_company",         "reset_company %A");
	IConsole::CmdRegister("offer_company_sale",      ConOfferCompanySale, ConHookServerOrNoNetwork);
	IConsole::CmdRegister("client_name",             ConClientNickChange, ConHookServerOnly);
	IConsole::CmdRegister("kick",                    ConKick,             ConHookServerOnly);
	IConsole::CmdRegister("ban",                     ConBan,              ConHookServerOnly);
	IConsole::CmdRegister("unban",                   ConUnBan,            ConHookServerOnly);
	IConsole::CmdRegister("banlist",                 ConBanList,          ConHookServerOnly);

	IConsole::CmdRegister("pause",                   ConPauseGame,        ConHookServerOrNoNetwork);
	IConsole::CmdRegister("unpause",                 ConUnpauseGame,      ConHookServerOrNoNetwork);
	IConsole::CmdRegister("step",                    ConStepGame,         ConHookNoNetwork);

	IConsole::CmdRegister("company_pw",              ConCompanyPassword,  ConHookNeedNetwork);
	IConsole::AliasRegister("company_password",      "company_pw %+");
	IConsole::CmdRegister("company_pw_hash",         ConCompanyPasswordHash, ConHookServerOnly);
	IConsole::AliasRegister("company_password_hash", "company_pw %+");
	IConsole::CmdRegister("company_pw_hashes",       ConCompanyPasswordHashes, ConHookServerOnly);
	IConsole::AliasRegister("company_password_hashes", "company_pw_hashes");

	IConsole::AliasRegister("net_frame_freq",        "setting frame_freq %+");
	IConsole::AliasRegister("net_sync_freq",         "setting sync_freq %+");
	IConsole::AliasRegister("server_pw",             "setting server_password %+");
	IConsole::AliasRegister("server_password",       "setting server_password %+");
	IConsole::AliasRegister("rcon_pw",               "setting rcon_password %+");
	IConsole::AliasRegister("rcon_password",         "setting rcon_password %+");
	IConsole::AliasRegister("settings_pw",           "setting settings_password %+");
	IConsole::AliasRegister("settings_password",     "setting settings_password %+");
	IConsole::AliasRegister("name",                  "setting client_name %+");
	IConsole::AliasRegister("server_name",           "setting server_name %+");
	IConsole::AliasRegister("server_port",           "setting server_port %+");
	IConsole::AliasRegister("max_clients",           "setting max_clients %+");
	IConsole::AliasRegister("max_companies",         "setting max_companies %+");
	IConsole::AliasRegister("max_join_time",         "setting max_join_time %+");
	IConsole::AliasRegister("pause_on_join",         "setting pause_on_join %+");
	IConsole::AliasRegister("autoclean_companies",   "setting autoclean_companies %+");
	IConsole::AliasRegister("autoclean_protected",   "setting autoclean_protected %+");
	IConsole::AliasRegister("autoclean_unprotected", "setting autoclean_unprotected %+");
	IConsole::AliasRegister("restart_game_year",     "setting restart_game_year %+");
	IConsole::AliasRegister("min_players",           "setting min_active_clients %+");
	IConsole::AliasRegister("reload_cfg",            "setting reload_cfg %+");

	/* conditionals */
	IConsole::CmdRegister("if_year",                 ConIfYear);
	IConsole::CmdRegister("if_month",                ConIfMonth);
	IConsole::CmdRegister("if_day",                  ConIfDay);
	IConsole::CmdRegister("if_hour",                 ConIfHour);
	IConsole::CmdRegister("if_minute",               ConIfMinute);
	IConsole::CmdRegister("if_hour_minute",          ConIfHourMinute);

	/* debugging stuff */
#ifdef _DEBUG
	IConsoleDebugLibRegister();
#endif
	IConsole::CmdRegister("fps",                     ConFramerate);
	IConsole::CmdRegister("fps_wnd",                 ConFramerateWindow);

	IConsole::CmdRegister("find_non_realistic_braking_signal", ConFindNonRealisticBrakingSignal);

	IConsole::CmdRegister("getfulldate",             ConGetFullDate,      nullptr, true);
	IConsole::CmdRegister("dump_command_log",        ConDumpCommandLog,   nullptr, true);
	IConsole::CmdRegister("dump_special_events_log", ConDumpSpecialEventsLog, nullptr, true);
	IConsole::CmdRegister("dump_desync_msgs",        ConDumpDesyncMsgLog, nullptr, true);
	IConsole::CmdRegister("dump_inflation",          ConDumpInflation,    nullptr, true);
	IConsole::CmdRegister("dump_cpdp_stats",         ConDumpCpdpStats,    nullptr, true);
	IConsole::CmdRegister("dump_veh_stats",          ConVehicleStats,     nullptr, true);
	IConsole::CmdRegister("dump_map_stats",          ConMapStats,         nullptr, true);
	IConsole::CmdRegister("dump_st_flow_stats",      ConStFlowStats,      nullptr, true);
	IConsole::CmdRegister("dump_game_events",        ConDumpGameEvents,   nullptr, true);
	IConsole::CmdRegister("dump_load_debug_log",     ConDumpLoadDebugLog, nullptr, true);
	IConsole::CmdRegister("dump_load_debug_config",  ConDumpLoadDebugConfig, nullptr, true);
	IConsole::CmdRegister("dump_linkgraph_jobs",     ConDumpLinkgraphJobs, nullptr, true);
	IConsole::CmdRegister("dump_road_types",         ConDumpRoadTypes,    nullptr, true);
	IConsole::CmdRegister("dump_rail_types",         ConDumpRailTypes,    nullptr, true);
	IConsole::CmdRegister("dump_bridge_types",       ConDumpBridgeTypes,  nullptr, true);
	IConsole::CmdRegister("dump_cargo_types",        ConDumpCargoTypes,   nullptr, true);
	IConsole::CmdRegister("dump_vehicle",            ConDumpVehicle,      nullptr, true);
	IConsole::CmdRegister("dump_tile",               ConDumpTile,         nullptr, true);
	IConsole::CmdRegister("dump_grf_cargo_tables",   ConDumpGrfCargoTables, nullptr, true);
	IConsole::CmdRegister("dump_signal_styles",      ConDumpSignalStyles, nullptr, true);
	IConsole::CmdRegister("dump_sprite_cache_stats", ConSpriteCacheStats, nullptr, true);
	IConsole::CmdRegister("dump_version",            ConDumpVersion,      nullptr, true);
	IConsole::CmdRegister("check_caches",            ConCheckCaches,      nullptr, true);
	IConsole::CmdRegister("show_town_window",        ConShowTownWindow,   nullptr, true);
	IConsole::CmdRegister("show_station_window",     ConShowStationWindow, nullptr, true);
	IConsole::CmdRegister("show_industry_window",    ConShowIndustryWindow, nullptr, true);
	IConsole::CmdRegister("viewport_debug",          ConViewportDebug,    nullptr, true);
	IConsole::CmdRegister("viewport_mark_dirty",     ConViewportMarkDirty, nullptr, true);
	IConsole::CmdRegister("viewport_mark_dirty_st_overlay", ConViewportMarkStationOverlayDirty, nullptr, true);
	IConsole::CmdRegister("gfx_debug",               ConGfxDebug,         nullptr, true);
	IConsole::CmdRegister("csleep",                  ConCSleep,           nullptr, true);
	IConsole::CmdRegister("recalculate_road_cached_one_way_states", ConRecalculateRoadCachedOneWayStates, ConHookNoNetwork, true);
	IConsole::CmdRegister("misc_debug",              ConMiscDebug,        nullptr, true);
	IConsole::CmdRegister("set_newgrf_optimiser_flags", ConSetNewGRFOptimiserFlags, nullptr, true);

	/* NewGRF development stuff */
	IConsole::CmdRegister("reload_newgrfs",          ConNewGRFReload,     ConHookNewGRFDeveloperTool);
	IConsole::CmdRegister("newgrf_profile",          ConNewGRFProfile,    ConHookNewGRFDeveloperTool);
	IConsole::CmdRegister("dump_info",               ConDumpInfo);
	IConsole::CmdRegister("do_disaster",             ConDoDisaster,       ConHookNewGRFDeveloperTool, true);
	IConsole::CmdRegister("bankrupt_company",        ConBankruptCompany,  ConHookNewGRFDeveloperTool, true);
	IConsole::CmdRegister("delete_company",          ConDeleteCompany,    ConHookNewGRFDeveloperTool, true);
	IConsole::CmdRegister("road_type_flag_ctl",      ConRoadTypeFlagCtl,  ConHookNewGRFDeveloperTool, true);
	IConsole::CmdRegister("rail_type_map_colour_ctl", ConRailTypeMapColourCtl, ConHookNewGRFDeveloperTool, true);
	IConsole::CmdRegister("switch_baseset",          ConSwitchBaseset,    ConHookNewGRFDeveloperTool, true);

	/* Bug workarounds */
	IConsole::CmdRegister("jgrpp_bug_workaround_unblock_heliports", ConResetBlockedHeliports, ConHookNoNetwork, true);
	IConsole::CmdRegister("merge_linkgraph_jobs_asap", ConMergeLinkgraphJobsAsap, ConHookNoNetwork, true);

	IConsole::CmdRegister("dbgspecial",              ConDbgSpecial,       ConHookSpecialCmd, true);

#ifdef _DEBUG
	IConsole::CmdRegister("delete_vehicle_id",       ConDeleteVehicleID,  ConHookNoNetwork, true);
	IConsole::CmdRegister("run_tile_loop_tile",      ConRunTileLoopTile,  ConHookNoNetwork, true);
#endif
}<|MERGE_RESOLUTION|>--- conflicted
+++ resolved
@@ -3047,7 +3047,7 @@
 		IConsolePrintF(CC_DEFAULT, "  %02u Bit: %2u, Label: %c%c%c%c, Callback mask: 0x%02X, Cargo class: %c%c%c%c%c%c%c%c%c%c%c, GRF: %08X, %s",
 				(uint) i,
 				spec->bitnum,
-				spec->label >> 24, spec->label >> 16, spec->label >> 8, spec->label,
+				spec->label.base() >> 24, spec->label.base() >> 16, spec->label.base() >> 8, spec->label.base(),
 				spec->callback_mask,
 				(spec->classes & CC_PASSENGERS)   != 0 ? 'p' : '-',
 				(spec->classes & CC_MAIL)         != 0 ? 'm' : '-',
@@ -3161,10 +3161,10 @@
 			char *b = buffer;
 			for (const CargoSpec *cs : CargoSpec::Iterate()) {
 				if (grf->cargo_map[cs->Index()] == i) {
-					b += seprintf(b, lastof(buffer), "%s%02u[%c%c%c%c]", (b == buffer) ? ": " : ", ", cs->Index(), GB(cs->label, 24, 8), GB(cs->label, 16, 8), GB(cs->label, 8, 8), GB(cs->label, 0, 8));
+					b += seprintf(b, lastof(buffer), "%s%02u[%c%c%c%c]", (b == buffer) ? ": " : ", ", cs->Index(), GB(cs->label.base(), 24, 8), GB(cs->label.base(), 16, 8), GB(cs->label.base(), 8, 8), GB(cs->label.base(), 0, 8));
 				}
 			}
-			IConsolePrintF(CC_DEFAULT, "  %c%c%c%c%s", GB(cl, 24, 8), GB(cl, 16, 8), GB(cl, 8, 8), GB(cl, 0, 8), buffer);
+			IConsolePrintF(CC_DEFAULT, "  %c%c%c%c%s", GB(cl.base(), 24, 8), GB(cl.base(), 16, 8), GB(cl.base(), 8, 8), GB(cl.base(), 0, 8), buffer);
 			i++;
 		}
 	}
@@ -3864,42 +3864,7 @@
 		}
 	}
 
-<<<<<<< HEAD
-	return true;
-=======
-	std::map<uint32_t, const GRFFile *> grfs;
-	for (const CargoSpec *spec : CargoSpec::Iterate()) {
-		if (!spec->IsValid()) continue;
-		uint32_t grfid = 0;
-		const GRFFile *grf = spec->grffile;
-		if (grf != nullptr) {
-			grfid = grf->grfid;
-			grfs.emplace(grfid, grf);
-		}
-		IConsolePrint(CC_DEFAULT, "  {:02d} Bit: {:2d}, Label: {:c}{:c}{:c}{:c}, Callback mask: 0x{:02X}, Cargo class: {}{}{}{}{}{}{}{}{}{}{}, GRF: {:08X}, {}",
-				spec->Index(),
-				spec->bitnum,
-				spec->label.base() >> 24, spec->label.base() >> 16, spec->label.base() >> 8, spec->label.base(),
-				spec->callback_mask,
-				(spec->classes & CC_PASSENGERS)   != 0 ? 'p' : '-',
-				(spec->classes & CC_MAIL)         != 0 ? 'm' : '-',
-				(spec->classes & CC_EXPRESS)      != 0 ? 'x' : '-',
-				(spec->classes & CC_ARMOURED)     != 0 ? 'a' : '-',
-				(spec->classes & CC_BULK)         != 0 ? 'b' : '-',
-				(spec->classes & CC_PIECE_GOODS)  != 0 ? 'g' : '-',
-				(spec->classes & CC_LIQUID)       != 0 ? 'l' : '-',
-				(spec->classes & CC_REFRIGERATED) != 0 ? 'r' : '-',
-				(spec->classes & CC_HAZARDOUS)    != 0 ? 'h' : '-',
-				(spec->classes & CC_COVERED)      != 0 ? 'c' : '-',
-				(spec->classes & CC_SPECIAL)      != 0 ? 'S' : '-',
-				BSWAP32(grfid),
-				GetStringPtr(spec->name)
-		);
-	}
-	for (const auto &grf : grfs) {
-		IConsolePrint(CC_DEFAULT, "  GRF: {:08X} = {}", BSWAP32(grf.first), grf.second->filename);
-	}
->>>>>>> 60b6c6c7
+	return true;
 }
 
 DEF_CONSOLE_CMD(ConDumpInfo)
