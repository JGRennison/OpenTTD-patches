/*
 * This file is part of OpenTTD.
 * OpenTTD is free software; you can redistribute it and/or modify it under the terms of the GNU General Public License as published by the Free Software Foundation, version 2.
 * OpenTTD is distributed in the hope that it will be useful, but WITHOUT ANY WARRANTY; without even the implied warranty of MERCHANTABILITY or FITNESS FOR A PARTICULAR PURPOSE.
 * See the GNU General Public License for more details. You should have received a copy of the GNU General Public License along with OpenTTD. If not, see <http://www.gnu.org/licenses/>.
 */

/** @file console_cmds.cpp Implementation of the console hooks. */

#include "stdafx.h"
#include "console_internal.h"
#include "debug.h"
#include "engine_func.h"
#include "landscape.h"
#include "sl/saveload.h"
#include "network/core/network_game_info.h"
#include "network/network.h"
#include "network/network_func.h"
#include "network/network_base.h"
#include "network/network_admin.h"
#include "network/network_client.h"
#include "network/network_server.h"
#include "command_func.h"
#include "command_log.h"
#include "settings_func.h"
#include "fios.h"
#include "fileio_func.h"
#include "fontcache.h"
#include "screenshot.h"
#include "genworld.h"
#include "strings_func.h"
#include "viewport_func.h"
#include "window_func.h"
#include "date_func.h"
#include "company_func.h"
#include "gamelog.h"
#include "ai/ai.hpp"
#include "ai/ai_config.hpp"
#include "newgrf.h"
#include "newgrf_profiling.h"
#include "console_func.h"
#include "engine_base.h"
#include "engine_override.h"
#include "road.h"
#include "rail.h"
#include "game/game.hpp"
#include "table/strings.h"
#include "aircraft.h"
#include "airport.h"
#include "station_base.h"
#include "waypoint_base.h"
#include "waypoint_func.h"
#include "economy_func.h"
#include "town.h"
#include "industry.h"
#include "string_func_extra.h"
#include "linkgraph/linkgraphjob.h"
#include "base_media_base.h"
#include "debug_settings.h"
#include "walltime_func.h"
#include "debug_desync.h"
#include "scope_info.h"
#include "event_logs.h"
#include "tile_cmd.h"
#include "object_base.h"
#include "newgrf_newsignals.h"
#include "roadstop_base.h"
#include "3rdparty/fmt/chrono.h"
#include <time.h>

#include "3rdparty/cpp-btree/btree_set.h"

#include <sstream>

#include "safeguards.h"

/* scriptfile handling */
static uint _script_current_depth; ///< Depth of scripts running (used to abort execution when #ConReturn is encountered).

/** File list storage for the console, for caching the last 'ls' command. */
class ConsoleFileList : public FileList {
public:
	ConsoleFileList(AbstractFileType abstract_filetype, bool show_dirs) : FileList(), abstract_filetype(abstract_filetype), show_dirs(show_dirs)
	{
	}

	/** Declare the file storage cache as being invalid, also clears all stored files. */
	void InvalidateFileList()
	{
		this->clear();
		this->file_list_valid = false;
	}

	/**
	 * (Re-)validate the file storage cache. Only makes a change if the storage was invalid, or if \a force_reload.
	 * @param force_reload Always reload the file storage cache.
	 */
	void ValidateFileList(bool force_reload = false)
	{
		if (force_reload || !this->file_list_valid) {
			this->BuildFileList(this->abstract_filetype, SLO_LOAD, this->show_dirs);
			this->file_list_valid = true;
		}
	}

	AbstractFileType abstract_filetype; ///< The abstract file type to list.
	bool show_dirs; ///< Whether to show directories in the file list.
	bool file_list_valid = false; ///< If set, the file list is valid.
};

static ConsoleFileList _console_file_list_savegame{FT_SAVEGAME, true}; ///< File storage cache for savegames.
static ConsoleFileList _console_file_list_scenario{FT_SCENARIO, false}; ///< File storage cache for scenarios.
static ConsoleFileList _console_file_list_heightmap{FT_HEIGHTMAP, false}; ///< File storage cache for heightmaps.

/* console command defines */
#define DEF_CONSOLE_CMD(function) static bool function([[maybe_unused]] uint8_t argc, [[maybe_unused]] char *argv[])
#define DEF_CONSOLE_HOOK(function) static ConsoleHookResult function(bool echo)


/****************
 * command hooks
 ****************/

/**
 * Check network availability and inform in console about failure of detection.
 * @return Network availability.
 */
static inline bool NetworkAvailable(bool echo)
{
	if (!_network_available) {
		if (echo) IConsolePrint(CC_ERROR, "You cannot use this command because there is no network available.");
		return false;
	}
	return true;
}

/**
 * Check whether we are a server.
 * @return Are we a server? True when yes, false otherwise.
 */
DEF_CONSOLE_HOOK(ConHookServerOnly)
{
	if (!NetworkAvailable(echo)) return CHR_DISALLOW;

	if (!_network_server) {
		if (echo) IConsolePrint(CC_ERROR, "This command is only available to a network server.");
		return CHR_DISALLOW;
	}
	return CHR_ALLOW;
}

/**
 * Check whether we are a client in a network game.
 * @return Are we a client in a network game? True when yes, false otherwise.
 */
DEF_CONSOLE_HOOK(ConHookClientOnly)
{
	if (!NetworkAvailable(echo)) return CHR_DISALLOW;

	if (_network_server) {
		if (echo) IConsolePrint(CC_ERROR, "This command is not available to a network server.");
		return CHR_DISALLOW;
	}
	return CHR_ALLOW;
}

/**
 * Check whether we are in a multiplayer game.
 * @return True when we are client or server in a network game.
 */
DEF_CONSOLE_HOOK(ConHookNeedNetwork)
{
	if (!NetworkAvailable(echo)) return CHR_DISALLOW;

	if (!_networking || (!_network_server && !MyClient::IsConnected())) {
		if (echo) IConsolePrint(CC_ERROR, "Not connected. This command is only available in multiplayer.");
		return CHR_DISALLOW;
	}
	return CHR_ALLOW;
}

/**
 * Check whether we are in a multiplayer game and are playing, i.e. we are not the dedicated server.
 * @return Are we a client or non-dedicated server in a network game? True when yes, false otherwise.
 */
DEF_CONSOLE_HOOK(ConHookNeedNonDedicatedNetwork)
{
	if (!NetworkAvailable(echo)) return CHR_DISALLOW;

	if (_network_dedicated) {
		if (echo) IConsolePrint(CC_ERROR, "This command is not available to a dedicated network server.");
		return CHR_DISALLOW;
	}
	return CHR_ALLOW;
}

/**
 * Check whether we are in singleplayer mode.
 * @return True when no network is active.
 */
DEF_CONSOLE_HOOK(ConHookNoNetwork)
{
	if (_networking) {
		if (echo) IConsolePrint(CC_ERROR, "This command is forbidden in multiplayer.");
		return CHR_DISALLOW;
	}
	return CHR_ALLOW;
}

/**
 * Check if are either in singleplayer or a server.
 * @return True iff we are either in singleplayer or a server.
 */
DEF_CONSOLE_HOOK(ConHookServerOrNoNetwork)
{
	if (_networking && !_network_server) {
		if (echo) IConsolePrint(CC_ERROR, "This command is only available to a network server, or in single-player.");
		return CHR_DISALLOW;
	}
	return CHR_ALLOW;
}

DEF_CONSOLE_HOOK(ConHookNewGRFDeveloperTool)
{
	if (_settings_client.gui.newgrf_developer_tools) {
		if (_game_mode == GM_MENU) {
			if (echo) IConsolePrint(CC_ERROR, "This command is only available in-game and in the editor.");
			return CHR_DISALLOW;
		}
		return ConHookNoNetwork(echo);
	}
	return CHR_HIDE;
}

DEF_CONSOLE_HOOK(ConHookSpecialCmd)
{
	if (HasBit(_misc_debug_flags, MDF_SPECIAL_CMDS)) {
		return ConHookNoNetwork(echo);
	}
	return CHR_HIDE;
}

/**
 * Reset status of all engines.
 * @return Will always succeed.
 */
DEF_CONSOLE_CMD(ConResetEngines)
{
	if (argc == 0) {
		IConsolePrint(CC_HELP, "Reset status data of all engines. This might solve some issues with 'lost' engines. Usage: 'resetengines'.");
		return true;
	}

	StartupEngines();
	return true;
}

/**
 * Reset status of the engine pool.
 * @return Will always return true.
 * @note Resetting the pool only succeeds when there are no vehicles ingame.
 */
DEF_CONSOLE_CMD(ConResetEnginePool)
{
	if (argc == 0) {
		IConsolePrint(CC_HELP, "Reset NewGRF allocations of engine slots. This will remove invalid engine definitions, and might make default engines available again.");
		return true;
	}

	if (_game_mode == GM_MENU) {
		IConsolePrint(CC_ERROR, "This command is only available in-game and in the editor.");
		return true;
	}

	if (!EngineOverrideManager::ResetToCurrentNewGRFConfig()) {
		IConsolePrint(CC_ERROR, "This can only be done when there are no vehicles in the game.");
		return true;
	}

	return true;
}

#ifdef _DEBUG
/**
 * Reset a tile to bare land in debug mode.
 * param tile number.
 * @return True when the tile is reset or the help on usage was printed (0 or two parameters).
 */
DEF_CONSOLE_CMD(ConResetTile)
{
	if (argc == 0) {
		IConsolePrint(CC_HELP, "Reset a tile to bare land. Usage: 'resettile <tile>'.");
		IConsolePrint(CC_HELP, "Tile can be either decimal (34161) or hexadecimal (0x4a5B).");
		return true;
	}

	if (argc == 2) {
		uint32_t result;
		if (GetArgumentInteger(&result, argv[1])) {
			DoClearSquare((TileIndex)result);
			return true;
		}
	}

	return false;
}
#endif /* _DEBUG */

/**
 * Zoom map to given level.
 * param level As defined by ZoomLevel and as limited by zoom_min/zoom_max from GUISettings.
 * @return True when either console help was shown or a proper amount of parameters given.
 */
DEF_CONSOLE_CMD(ConZoomToLevel)
{
	switch (argc) {
		case 0:
			IConsolePrint(CC_HELP, "Set the current zoom level of the main viewport.");
			IConsolePrint(CC_HELP, "Usage: 'zoomto <level>'.");
			IConsolePrintF(
				CC_WARNING,
				ZOOM_LVL_MIN < _settings_client.gui.zoom_min ?
					"- The lowest zoom-in level allowed by current client settings is %u." :
					"- The lowest supported zoom-in level is %u.",
				std::max(ZOOM_LVL_MIN, _settings_client.gui.zoom_min)
			);

			if (ZOOM_LVL_MIN < _settings_client.gui.zoom_min) {
				IConsolePrint(CC_HELP, "The lowest zoom-in level allowed by current client settings is {}.", std::max(ZOOM_LVL_MIN, _settings_client.gui.zoom_min));
			} else {
				IConsolePrint(CC_HELP, "The lowest supported zoom-in level is {}.", std::max(ZOOM_LVL_MIN, _settings_client.gui.zoom_min));
			}

			if (_settings_client.gui.zoom_max < ZOOM_LVL_MAX) {
				IConsolePrint(CC_HELP, "The highest zoom-out level allowed by current client settings is {}.", std::min(_settings_client.gui.zoom_max, ZOOM_LVL_MAX));
			} else {
				IConsolePrint(CC_HELP, "The highest supported zoom-out level is {}.", std::min(_settings_client.gui.zoom_max, ZOOM_LVL_MAX));
			}
			return true;

		case 2: {
			uint32_t level;
			if (GetArgumentInteger(&level, argv[1])) {
				/* In case ZOOM_LVL_MIN is more than 0, the next if statement needs to be amended.
				 * A simple check for less than ZOOM_LVL_MIN does not work here because we are
				 * reading an unsigned integer from the console, so just check for a '-' char. */
				static_assert(ZOOM_LVL_MIN == 0);
				if (argv[1][0] == '-') {
					IConsolePrint(CC_ERROR, "Zoom-in levels below {} are not supported.", ZOOM_LVL_MIN);
				} else if (level < _settings_client.gui.zoom_min) {
					IConsolePrint(CC_ERROR, "Current client settings do not allow zooming in below level {}.", _settings_client.gui.zoom_min);
				} else if (level > ZOOM_LVL_MAX) {
					IConsolePrint(CC_ERROR, "Zoom-in levels above {} are not supported.", ZOOM_LVL_MAX);
				} else if (level > _settings_client.gui.zoom_max) {
					IConsolePrint(CC_ERROR, "Current client settings do not allow zooming out beyond level {}.", _settings_client.gui.zoom_max);
				} else {
					Window *w = GetMainWindow();
					Viewport *vp = w->viewport;
					while (vp->zoom > level) DoZoomInOutWindow(ZOOM_IN, w);
					while (vp->zoom < level) DoZoomInOutWindow(ZOOM_OUT, w);
				}
				return true;
			}
			break;
		}
	}

	return false;
}

/**
 * Scroll to a tile on the map.
 * param x tile number or tile x coordinate.
 * param y optional y coordinate.
 * @note When only one argument is given it is interpreted as the tile number.
 *       When two arguments are given, they are interpreted as the tile's x
 *       and y coordinates.
 * @return True when either console help was shown or a proper amount of parameters given.
 */
DEF_CONSOLE_CMD(ConScrollToTile)
{
	if (argc == 0) {
		IConsolePrint(CC_HELP, "Center the screen on a given tile.");
		IConsolePrint(CC_HELP, "Usage: 'scrollto [instant] <tile>' or 'scrollto [instant] <x> <y>'.");
		IConsolePrint(CC_HELP, "Numbers can be either decimal (34161) or hexadecimal (0x4a5B).");
		IConsolePrint(CC_HELP, "'instant' will immediately move and redraw viewport without smooth scrolling.");
		return true;
	}
	if (argc < 2) return false;

	uint32_t arg_index = 1;
	bool instant = false;
	if (strcmp(argv[arg_index], "instant") == 0) {
		++arg_index;
		instant = true;
	}

	switch (argc - arg_index) {
		case 1: {
			uint32_t result;
			if (GetArgumentInteger(&result, argv[arg_index])) {
				if (result >= MapSize()) {
					IConsolePrint(CC_ERROR, "Tile does not exist.");
					return true;
				}
				ScrollMainWindowToTile((TileIndex)result, instant);
				return true;
			}
			break;
		}

		case 2: {
			uint32_t x, y;
			if (GetArgumentInteger(&x, argv[arg_index]) && GetArgumentInteger(&y, argv[arg_index + 1])) {
				if (x >= MapSizeX() || y >= MapSizeY()) {
					IConsolePrint(CC_ERROR, "Tile does not exist.");
					return true;
				}
				ScrollMainWindowToTile(TileXY(x, y), instant);
				return true;
			}
			break;
		}
	}

	return false;
}

/**
 * Highlight a tile on the map.
 * param x tile number or tile x coordinate.
 * param y optional y coordinate.
 * @note When only one argument is given it is intepreted as the tile number.
 *       When two arguments are given, they are interpreted as the tile's x
 *       and y coordinates.
 * @return True when either console help was shown or a proper amount of parameters given.
 */
DEF_CONSOLE_CMD(ConHighlightTile)
{
	switch (argc) {
		case 0:
			IConsolePrint(CC_HELP, "Highlight a given tile.");
			IConsolePrint(CC_HELP, "Usage: 'highlight_tile <tile>' or 'highlight_tile <x> <y>'");
			IConsolePrint(CC_HELP, "Numbers can be either decimal (34161) or hexadecimal (0x4a5B).");
			return true;

		case 2: {
			uint32_t result;
			if (GetArgumentInteger(&result, argv[1])) {
				if (result >= MapSize()) {
					IConsolePrint(CC_ERROR, "Tile does not exist.");
					return true;
				}
				SetRedErrorSquare((TileIndex)result);
				return true;
			}
			break;
		}

		case 3: {
			uint32_t x, y;
			if (GetArgumentInteger(&x, argv[1]) && GetArgumentInteger(&y, argv[2])) {
				if (x >= MapSizeX() || y >= MapSizeY()) {
					IConsolePrint(CC_ERROR, "Tile does not exist.");
					return true;
				}
				SetRedErrorSquare(TileXY(x, y));
				return true;
			}
			break;
		}
	}

	return false;
}

/**
 * Save the map to a file.
 * param filename the filename to save the map to.
 * @return True when help was displayed or the file attempted to be saved.
 */
DEF_CONSOLE_CMD(ConSave)
{
	if (argc == 0) {
		IConsolePrint(CC_HELP, "Save the current game. Usage: 'save <filename>'.");
		return true;
	}

	if (argc == 2) {
		std::string filename = argv[1];
		filename += ".sav";
		IConsolePrint(CC_DEFAULT, "Saving map...");

		if (SaveOrLoad(filename, SLO_SAVE, DFT_GAME_FILE, SAVE_DIR) != SL_OK) {
			IConsolePrint(CC_ERROR, "Saving map failed.");
		} else {
			IConsolePrint(CC_INFO, "Map successfully saved to '{}'.", filename);
		}
		return true;
	}

	return false;
}

/**
 * Explicitly save the configuration.
 * @return True.
 */
DEF_CONSOLE_CMD(ConSaveConfig)
{
	if (argc == 0) {
		IConsolePrint(CC_HELP, "Saves the configuration for new games to the configuration file, typically 'openttd.cfg'.");
		IConsolePrint(CC_HELP, "It does not save the configuration of the current game to the configuration file.");
		return true;
	}

	SaveToConfig(STCF_ALL);
	IConsolePrint(CC_DEFAULT, "Saved config.");
	return true;
}

DEF_CONSOLE_CMD(ConLoad)
{
	if (argc == 0) {
		IConsolePrint(CC_HELP, "Load a game by name or index. Usage: 'load <file | number>'.");
		return true;
	}

	if (argc != 2) return false;

	const char *file = argv[1];
	_console_file_list_savegame.ValidateFileList();
	const FiosItem *item = _console_file_list_savegame.FindItem(file);
	if (item != nullptr) {
		if (GetAbstractFileType(item->type) == FT_SAVEGAME) {
			_switch_mode = SM_LOAD_GAME;
			_file_to_saveload.Set(*item);
		} else {
			IConsolePrint(CC_ERROR, "'{}' is not a savegame.", file);
		}
	} else {
		IConsolePrint(CC_ERROR, "'{}' cannot be found.", file);
	}

	return true;
}

DEF_CONSOLE_CMD(ConLoadScenario)
{
	if (argc == 0) {
		IConsolePrint(CC_HELP, "Load a scenario by name or index. Usage: 'load_scenario <file | number>'.");
		return true;
	}

	if (argc != 2) return false;

	const char *file = argv[1];
	_console_file_list_scenario.ValidateFileList();
	const FiosItem *item = _console_file_list_scenario.FindItem(file);
	if (item != nullptr) {
		if (GetAbstractFileType(item->type) == FT_SCENARIO) {
			_switch_mode = SM_LOAD_GAME;
			_file_to_saveload.Set(*item);
		} else {
			IConsolePrint(CC_ERROR, "'{}' is not a scenario.", file);
		}
	} else {
		IConsolePrint(CC_ERROR, "'{}' cannot be found.", file);
	}

	return true;
}

DEF_CONSOLE_CMD(ConLoadHeightmap)
{
	if (argc == 0) {
		IConsolePrint(CC_HELP, "Load a heightmap by name or index. Usage: 'load_heightmap <file | number>'.");
		return true;
	}

	if (argc != 2) return false;

	const char *file = argv[1];
	_console_file_list_heightmap.ValidateFileList();
	const FiosItem *item = _console_file_list_heightmap.FindItem(file);
	if (item != nullptr) {
		if (GetAbstractFileType(item->type) == FT_HEIGHTMAP) {
			_switch_mode = SM_START_HEIGHTMAP;
			_file_to_saveload.Set(*item);
		} else {
			IConsolePrint(CC_ERROR, "'{}' is not a heightmap.", file);
		}
	} else {
		IConsolePrint(CC_ERROR, "'{}' cannot be found.", file);
	}

	return true;
}

DEF_CONSOLE_CMD(ConRemove)
{
	if (argc == 0) {
		IConsolePrint(CC_HELP, "Remove a savegame by name or index. Usage: 'rm <file | number>'.");
		return true;
	}

	if (argc != 2) return false;

	const char *file = argv[1];
	_console_file_list_savegame.ValidateFileList();
	const FiosItem *item = _console_file_list_savegame.FindItem(file);
	if (item != nullptr) {
		if (!FioRemove(item->name)) {
			IConsolePrint(CC_ERROR, "Failed to delete '{}'.", item->name);
		}
	} else {
		IConsolePrint(CC_ERROR, "'{}' could not be found.", file);
	}

	_console_file_list_savegame.InvalidateFileList();
	return true;
}


/* List all the files in the current dir via console */
DEF_CONSOLE_CMD(ConListFiles)
{
	if (argc == 0) {
		IConsolePrint(CC_HELP, "List all loadable savegames and directories in the current dir via console. Usage: 'ls | dir'.");
		return true;
	}

	_console_file_list_savegame.ValidateFileList(true);
	for (uint i = 0; i < _console_file_list_savegame.size(); i++) {
		IConsolePrint(CC_DEFAULT, "{}) {}", i, _console_file_list_savegame[i].title);
	}

	return true;
}

/* List all the scenarios */
DEF_CONSOLE_CMD(ConListScenarios)
{
	if (argc == 0) {
		IConsolePrint(CC_HELP, "List all loadable scenarios. Usage: 'list_scenarios'.");
		return true;
	}

	_console_file_list_scenario.ValidateFileList(true);
	for (uint i = 0; i < _console_file_list_scenario.size(); i++) {
		IConsolePrint(CC_DEFAULT, "{}) {}", i, _console_file_list_scenario[i].title);
	}

	return true;
}

/* List all the heightmaps */
DEF_CONSOLE_CMD(ConListHeightmaps)
{
	if (argc == 0) {
		IConsolePrint(CC_HELP, "List all loadable heightmaps. Usage: 'list_heightmaps'.");
		return true;
	}

	_console_file_list_heightmap.ValidateFileList(true);
	for (uint i = 0; i < _console_file_list_heightmap.size(); i++) {
		IConsolePrint(CC_DEFAULT, "{}) {}", i, _console_file_list_heightmap[i].title);
	}

	return true;
}

/* Change the dir via console */
DEF_CONSOLE_CMD(ConChangeDirectory)
{
	if (argc == 0) {
		IConsolePrint(CC_HELP, "Change the dir via console. Usage: 'cd <directory | number>'.");
		return true;
	}

	if (argc != 2) return false;

	const char *file = argv[1];
	_console_file_list_savegame.ValidateFileList(true);
	const FiosItem *item = _console_file_list_savegame.FindItem(file);
	if (item != nullptr) {
		switch (item->type) {
			case FIOS_TYPE_DIR: case FIOS_TYPE_DRIVE: case FIOS_TYPE_PARENT:
				FiosBrowseTo(item);
				break;
			default: IConsolePrint(CC_ERROR, "{}: Not a directory.", file);
		}
	} else {
		IConsolePrint(CC_ERROR, "{}: No such file or directory.", file);
	}

	_console_file_list_savegame.InvalidateFileList();
	return true;
}

DEF_CONSOLE_CMD(ConPrintWorkingDirectory)
{
	if (argc == 0) {
		IConsolePrint(CC_HELP, "Print out the current working directory. Usage: 'pwd'.");
		return true;
	}

	/* XXX - Workaround for broken file handling */
	_console_file_list_savegame.ValidateFileList(true);
	_console_file_list_savegame.InvalidateFileList();

	IConsolePrint(CC_DEFAULT, FiosGetCurrentPath());
	return true;
}

DEF_CONSOLE_CMD(ConClearBuffer)
{
	if (argc == 0) {
		IConsolePrint(CC_HELP, "Clear the console buffer. Usage: 'clear'.");
		return true;
	}

	IConsoleClearBuffer();
	SetWindowDirty(WC_CONSOLE, 0);
	return true;
}


/**********************************
 * Network Core Console Commands
 **********************************/

static bool ConKickOrBan(const char *argv, bool ban, const std::string &reason)
{
	uint n;

	if (strchr(argv, '.') == nullptr && strchr(argv, ':') == nullptr) { // banning with ID
		ClientID client_id = (ClientID)atoi(argv);

		/* Don't kill the server, or the client doing the rcon. The latter can't be kicked because
		 * kicking frees closes and subsequently free the connection related instances, which we
		 * would be reading from and writing to after returning. So we would read or write data
		 * from freed memory up till the segfault triggers. */
		if (client_id == CLIENT_ID_SERVER || client_id == _redirect_console_to_client) {
			IConsolePrint(CC_ERROR, "You can not {} yourself!", ban ? "ban" : "kick");
			return true;
		}

		NetworkClientInfo *ci = NetworkClientInfo::GetByClientID(client_id);
		if (ci == nullptr) {
			IConsolePrint(CC_ERROR, "Invalid client ID.");
			return true;
		}

		if (!ban) {
			/* Kick only this client, not all clients with that IP */
			NetworkServerKickClient(client_id, reason);
			return true;
		}

		/* When banning, kick+ban all clients with that IP */
		n = NetworkServerKickOrBanIP(client_id, ban, reason);
	} else {
		n = NetworkServerKickOrBanIP(argv, ban, reason);
	}

	if (n == 0) {
		IConsolePrint(CC_DEFAULT, ban ? "Client not online, address added to banlist." : "Client not found.");
	} else {
		IConsolePrint(CC_DEFAULT, "{}ed {} client(s).", ban ? "Bann" : "Kick", n);
	}

	return true;
}

DEF_CONSOLE_CMD(ConKick)
{
	if (argc == 0) {
		IConsolePrint(CC_HELP, "Kick a client from a network game. Usage: 'kick <ip | client-id> [<kick-reason>]'.");
		IConsolePrint(CC_HELP, "For client-id's, see the command 'clients'.");
		return true;
	}

	if (argc != 2 && argc != 3) return false;

	/* No reason supplied for kicking */
	if (argc == 2) return ConKickOrBan(argv[1], false, {});

	/* Reason for kicking supplied */
	size_t kick_message_length = strlen(argv[2]);
	if (kick_message_length >= 255) {
		IConsolePrint(CC_ERROR, "Maximum kick message length is 254 characters. You entered {} characters.", kick_message_length);
		return false;
	} else {
		return ConKickOrBan(argv[1], false, argv[2]);
	}
}

DEF_CONSOLE_CMD(ConBan)
{
	if (argc == 0) {
		IConsolePrint(CC_HELP, "Ban a client from a network game. Usage: 'ban <ip | client-id> [<ban-reason>]'.");
		IConsolePrint(CC_HELP, "For client-id's, see the command 'clients'.");
		IConsolePrint(CC_HELP, "If the client is no longer online, you can still ban their IP.");
		return true;
	}

	if (argc != 2 && argc != 3) return false;

	/* No reason supplied for kicking */
	if (argc == 2) return ConKickOrBan(argv[1], true, {});

	/* Reason for kicking supplied */
	size_t kick_message_length = strlen(argv[2]);
	if (kick_message_length >= 255) {
		IConsolePrint(CC_ERROR, "Maximum kick message length is 254 characters. You entered {} characters.", kick_message_length);
		return false;
	} else {
		return ConKickOrBan(argv[1], true, argv[2]);
	}
}

DEF_CONSOLE_CMD(ConUnBan)
{
	if (argc == 0) {
		IConsolePrint(CC_HELP, "Unban a client from a network game. Usage: 'unban <ip | banlist-index>'.");
		IConsolePrint(CC_HELP, "For a list of banned IP's, see the command 'banlist'.");
		return true;
	}

	if (argc != 2) return false;

	/* Try by IP. */
	uint index;
	for (index = 0; index < _network_ban_list.size(); index++) {
		if (_network_ban_list[index] == argv[1]) break;
	}

	/* Try by index. */
	if (index >= _network_ban_list.size()) {
		index = atoi(argv[1]) - 1U; // let it wrap
	}

	if (index < _network_ban_list.size()) {
		IConsolePrint(CC_DEFAULT, "Unbanned {}.", _network_ban_list[index]);
		_network_ban_list.erase(_network_ban_list.begin() + index);
	} else {
		IConsolePrint(CC_DEFAULT, "Invalid list index or IP not in ban-list.");
		IConsolePrint(CC_DEFAULT, "For a list of banned IP's, see the command 'banlist'.");
	}

	return true;
}

DEF_CONSOLE_CMD(ConBanList)
{
	if (argc == 0) {
		IConsolePrint(CC_HELP, "List the IP's of banned clients: Usage 'banlist'.");
		return true;
	}

	IConsolePrint(CC_DEFAULT, "Banlist:");

	uint i = 1;
	for (const auto &entry : _network_ban_list) {
		IConsolePrint(CC_DEFAULT, "  {}) {}", i, entry);
		i++;
	}

	return true;
}

DEF_CONSOLE_CMD(ConPauseGame)
{
	if (argc == 0) {
		IConsolePrint(CC_HELP, "Pause a network game. Usage: 'pause'.");
		return true;
	}

	if (_game_mode == GM_MENU) {
		IConsolePrint(CC_ERROR, "This command is only available in-game and in the editor.");
		return true;
	}

	if ((_pause_mode & PM_PAUSED_NORMAL) == PM_UNPAUSED) {
		DoCommandP(0, PM_PAUSED_NORMAL, 1, CMD_PAUSE);
		if (!_networking) IConsolePrint(CC_DEFAULT, "Game paused.");
	} else {
		IConsolePrint(CC_DEFAULT, "Game is already paused.");
	}

	return true;
}

DEF_CONSOLE_CMD(ConUnpauseGame)
{
	if (argc == 0) {
		IConsolePrint(CC_HELP, "Unpause a network game. Usage: 'unpause'.");
		return true;
	}

	if (_game_mode == GM_MENU) {
		IConsolePrint(CC_ERROR, "This command is only available in-game and in the editor.");
		return true;
	}

	if ((_pause_mode & PM_PAUSED_NORMAL) != PM_UNPAUSED) {
		DoCommandP(0, PM_PAUSED_NORMAL, 0, CMD_PAUSE);
		if (!_networking) IConsolePrint(CC_DEFAULT, "Game unpaused.");
	} else if ((_pause_mode & PM_PAUSED_ERROR) != PM_UNPAUSED) {
		IConsolePrint(CC_DEFAULT, "Game is in error state and cannot be unpaused via console.");
	} else if (_pause_mode != PM_UNPAUSED) {
		IConsolePrint(CC_DEFAULT, "Game cannot be unpaused manually; disable pause_on_join/min_active_clients.");
	} else {
		IConsolePrint(CC_DEFAULT, "Game is already unpaused.");
	}

	return true;
}

DEF_CONSOLE_CMD(ConStepGame)
{
	if (argc == 0 || argc > 2) {
		IConsolePrint(CC_HELP, "Advances the game for a certain amount of ticks (default 1). Usage: 'step [n]'");
		return true;
	}
	auto n = (argc > 1 ? atoi(argv[1]) : 1);

	DoCommandP(0, PM_PAUSED_NORMAL, 0 | (n << 1), CMD_PAUSE);

	return true;
}

DEF_CONSOLE_CMD(ConRcon)
{
	if (argc == 0) {
		IConsolePrint(CC_HELP, "Remote control the server from another client. Usage: 'rcon <password> <command>'.");
		IConsolePrint(CC_HELP, "Remember to enclose the command in quotes, otherwise only the first parameter is sent.");
		IConsolePrint(CC_HELP, "When your client's public key is in the 'authorized keys' for 'rcon', '*' may be used instead of the password.");
		return true;
	}

	if (argc < 3) return false;

	if (_network_server) {
		IConsoleCmdExec(argv[2]);
	} else {
		NetworkClientSendRcon(argv[1], argv[2]);
	}
	return true;
}

DEF_CONSOLE_CMD(ConSettingsAccess)
{
	if (argc == 0) {
		IConsolePrint(CC_HELP, "Enable changing game settings from this client. Usage: 'settings_access <password>'");
		IConsolePrint(CC_HELP, "Send an empty password \"\" to drop access");
		IConsolePrint(CC_HELP, "When your client's public key is in the 'authorized keys' for 'settings', the password is not checked and may be '*'.");
		return true;
	}

	if (argc < 2) return false;

	if (!_network_server) {
		NetworkClientSendSettingsPassword(argv[1]);
	}
	return true;
}

DEF_CONSOLE_CMD(ConStatus)
{
	if (argc == 0) {
		IConsolePrint(CC_HELP, "List the status of all clients connected to the server. Usage 'status'.");
		return true;
	}

	NetworkServerShowStatusToConsole();
	return true;
}

DEF_CONSOLE_CMD(ConServerInfo)
{
	if (argc == 0) {
		IConsolePrint(CC_HELP, "List current and maximum client/company limits. Usage 'server_info'.");
		IConsolePrint(CC_HELP, "You can change these values by modifying settings 'network.max_clients' and 'network.max_companies'.");
		return true;
	}

	IConsolePrint(CC_DEFAULT, "Invite code:                {}", _network_server_invite_code);
	IConsolePrint(CC_DEFAULT, "Current/maximum clients:    {:3d}/{:3d}", _network_game_info.clients_on, _settings_client.network.max_clients);
	IConsolePrint(CC_DEFAULT, "Current/maximum companies:  {:3d}/{:3d}", Company::GetNumItems(), _settings_client.network.max_companies);
	IConsolePrint(CC_DEFAULT, "Current spectators:         {:3d}", NetworkSpectatorCount());

	return true;
}

DEF_CONSOLE_CMD(ConClientNickChange)
{
	if (argc != 3) {
		IConsolePrint(CC_HELP, "Change the nickname of a connected client. Usage: 'client_name <client-id> <new-name>'.");
		IConsolePrint(CC_HELP, "For client-id's, see the command 'clients'.");
		return true;
	}

	ClientID client_id = (ClientID)atoi(argv[1]);

	if (client_id == CLIENT_ID_SERVER) {
		IConsolePrint(CC_ERROR, "Please use the command 'name' to change your own name!");
		return true;
	}

	if (NetworkClientInfo::GetByClientID(client_id) == nullptr) {
		IConsolePrint(CC_ERROR, "Invalid client ID.");
		return true;
	}

	std::string client_name(argv[2]);
	StrTrimInPlace(client_name);
	if (!NetworkIsValidClientName(client_name)) {
		IConsolePrint(CC_ERROR, "Cannot give a client an empty name.");
		return true;
	}

	if (!NetworkServerChangeClientName(client_id, client_name)) {
		IConsolePrint(CC_ERROR, "Cannot give a client a duplicate name.");
	}

	return true;
}

DEF_CONSOLE_CMD(ConJoinCompany)
{
	if (argc < 2) {
		IConsolePrint(CC_HELP, "Request joining another company. Usage: 'join <company-id> [<password>]'.");
		IConsolePrint(CC_HELP, "For valid company-id see company list, use 255 for spectator.");
		return true;
	}

	CompanyID company_id = (CompanyID)(atoi(argv[1]) <= MAX_COMPANIES ? atoi(argv[1]) - 1 : atoi(argv[1]));

	const NetworkClientInfo *info = NetworkClientInfo::GetByClientID(_network_own_client_id);
	if (info == nullptr) {
		IConsolePrint(CC_ERROR, "You have not joined the game yet!");
		return true;
	}

	/* Check we have a valid company id! */
	if (!Company::IsValidID(company_id) && company_id != COMPANY_SPECTATOR) {
		IConsolePrint(CC_ERROR, "Company does not exist. Company-id must be between 1 and {}.", MAX_COMPANIES);
		return true;
	}

	if (info->client_playas == company_id) {
		IConsolePrint(CC_ERROR, "You are already there!");
		return true;
	}

	if (company_id != COMPANY_SPECTATOR && !Company::IsHumanID(company_id)) {
		IConsolePrint(CC_ERROR, "Cannot join AI company.");
		return true;
	}

	/* Check if the company requires a password */
	if (NetworkCompanyIsPassworded(company_id) && argc < 3) {
		IConsolePrint(CC_ERROR, "Company {} requires a password to join.", company_id + 1);
		return true;
	}

	/* non-dedicated server may just do the move! */
	if (_network_server) {
		NetworkServerDoMove(CLIENT_ID_SERVER, company_id);
	} else {
		NetworkClientRequestMove(company_id, NetworkCompanyIsPassworded(company_id) ? argv[2] : "");
	}

	return true;
}

DEF_CONSOLE_CMD(ConMoveClient)
{
	if (argc < 3) {
		IConsolePrint(CC_HELP, "Move a client to another company. Usage: 'move <client-id> <company-id>'.");
		IConsolePrint(CC_HELP, "For valid client-id see 'clients', for valid company-id see 'companies', use 255 for moving to spectators.");
		return true;
	}

	const NetworkClientInfo *ci = NetworkClientInfo::GetByClientID((ClientID)atoi(argv[1]));
	CompanyID company_id = (CompanyID)(atoi(argv[2]) <= MAX_COMPANIES ? atoi(argv[2]) - 1 : atoi(argv[2]));

	/* check the client exists */
	if (ci == nullptr) {
		IConsolePrint(CC_ERROR, "Invalid client-id, check the command 'clients' for valid client-id's.");
		return true;
	}

	if (!Company::IsValidID(company_id) && company_id != COMPANY_SPECTATOR) {
		IConsolePrint(CC_ERROR, "Company does not exist. Company-id must be between 1 and {}.", MAX_COMPANIES);
		return true;
	}

	if (company_id != COMPANY_SPECTATOR && !Company::IsHumanID(company_id)) {
		IConsolePrint(CC_ERROR, "You cannot move clients to AI companies.");
		return true;
	}

	if (ci->client_id == CLIENT_ID_SERVER && _network_dedicated) {
		IConsolePrint(CC_ERROR, "You cannot move the server!");
		return true;
	}

	if (ci->client_playas == company_id) {
		IConsolePrint(CC_ERROR, "You cannot move someone to where they already are!");
		return true;
	}

	/* we are the server, so force the update */
	NetworkServerDoMove(ci->client_id, company_id);

	return true;
}

DEF_CONSOLE_CMD(ConResetCompany)
{
	if (argc == 0) {
		IConsolePrint(CC_HELP, "Remove an idle company from the game. Usage: 'reset_company <company-id>'.");
		IConsolePrint(CC_HELP, "For company-id's, see the list of companies from the dropdown menu. Company 1 is 1, etc.");
		return true;
	}

	if (argc != 2) return false;

	CompanyID index = (CompanyID)(atoi(argv[1]) - 1);

	/* Check valid range */
	if (!Company::IsValidID(index)) {
		IConsolePrint(CC_ERROR, "Company does not exist. Company-id must be between 1 and {}.", MAX_COMPANIES);
		return true;
	}

	if (!Company::IsHumanID(index)) {
		IConsolePrint(CC_ERROR, "Company is owned by an AI.");
		return true;
	}

	if (NetworkCompanyHasClients(index)) {
		IConsolePrint(CC_ERROR, "Cannot remove company: a client is connected to that company.");
		return false;
	}
	const NetworkClientInfo *ci = NetworkClientInfo::GetByClientID(CLIENT_ID_SERVER);
	assert(ci != nullptr);
	if (ci->client_playas == index) {
		IConsolePrint(CC_ERROR, "Cannot remove company: the server is connected to that company.");
		return true;
	}

	/* It is safe to remove this company */
	DoCommandP(0, CCA_DELETE | index << 16 | CRR_MANUAL << 24, 0, CMD_COMPANY_CTRL);
	IConsolePrint(CC_DEFAULT, "Company deleted.");

	return true;
}

DEF_CONSOLE_CMD(ConOfferCompanySale)
{
	if (argc == 0) {
		IConsolePrint(CC_HELP, "Offer a company for sale. Usage: 'offer_company_sale <company-id>'");
		IConsolePrint(CC_HELP, "For company-id's, see the list of companies from the dropdown menu. Company 1 is 1, etc.");
		return true;
	}

	if (argc != 2) return false;

	CompanyID index = (CompanyID)(atoi(argv[1]) - 1);

	/* Check valid range */
	if (!Company::IsValidID(index)) {
		IConsolePrintF(CC_ERROR, "Company does not exist. Company-id must be between 1 and %d.", MAX_COMPANIES);
		return true;
	}

	DoCommandP(0, CCA_SALE | index << 16, 0, CMD_COMPANY_CTRL);
	IConsolePrint(CC_DEFAULT, "Company offered for sale.");

	return true;
}

DEF_CONSOLE_CMD(ConMergeCompanies)
{
	if (argc != 3) {
		IConsolePrint(CC_HELP, "Merge two companies together. Usage: 'merge_companies <main-company-id> <to-merge-company-id>'");
		IConsolePrint(CC_HELP, "The first company ID <main-company-id> will be left with the combined assets of both companies.");
		IConsolePrint(CC_HELP, "The second company ID <to-merge-company-id> will be removed, with all assets transfered to the first company ID.");
		IConsolePrint(CC_HELP, "For company-id's, see the list of companies from the dropdown menu. Company 1 is 1, etc.");
		return true;
	}

	CompanyID main_company = (CompanyID)(atoi(argv[1]) - 1);
	CompanyID to_merge_company = (CompanyID)(atoi(argv[2]) - 1);

	/* Check valid range */
	if (!Company::IsValidID(main_company)) {
		IConsolePrintF(CC_ERROR, "Main company does not exist. Company-id must be between 1 and %d.", MAX_COMPANIES);
		return true;
	}
	if (!Company::IsValidID(to_merge_company)) {
		IConsolePrintF(CC_ERROR, "Company to merge does not exist. Company-id must be between 1 and %d.", MAX_COMPANIES);
		return true;
	}

	DoCommandP(0, CCA_MERGE | (main_company << 16) | (to_merge_company << 24), 0, CMD_COMPANY_CTRL);
	IConsolePrint(CC_DEFAULT, "Companies merged.");

	return true;
}

DEF_CONSOLE_CMD(ConNetworkClients)
{
	if (argc == 0) {
		IConsolePrint(CC_HELP, "Get a list of connected clients including their ID, name, company-id, and IP. Usage: 'clients'.");
		return true;
	}

	NetworkPrintClients();

	return true;
}

DEF_CONSOLE_CMD(ConNetworkReconnect)
{
	if (argc == 0) {
		IConsolePrint(CC_HELP, "Reconnect to server to which you were connected last time. Usage: 'reconnect [<company>]'.");
		IConsolePrint(CC_HELP, "Company 255 is spectator (default, if not specified), 0 means creating new company.");
		IConsolePrint(CC_HELP, "All others are a certain company with Company 1 being #1.");
		return true;
	}

	CompanyID playas = (argc >= 2) ? (CompanyID)atoi(argv[1]) : COMPANY_SPECTATOR;
	switch (playas) {
		case 0: playas = COMPANY_NEW_COMPANY; break;
		case COMPANY_SPECTATOR: /* nothing to do */ break;
		default:
			/* From a user pov 0 is a new company, internally it's different and all
			 * companies are offset by one to ease up on users (eg companies 1-8 not 0-7) */
			if (playas < COMPANY_FIRST + 1 || playas > MAX_COMPANIES + 1) return false;
			break;
	}

	if (_settings_client.network.last_joined.empty()) {
		IConsolePrint(CC_DEFAULT, "No server for reconnecting.");
		return true;
	}

	/* Don't resolve the address first, just print it directly as it comes from the config file. */
	IConsolePrint(CC_DEFAULT, "Reconnecting to {} ...", _settings_client.network.last_joined);

	return NetworkClientConnectGame(_settings_client.network.last_joined, playas);
}

DEF_CONSOLE_CMD(ConNetworkConnect)
{
	if (argc == 0) {
		IConsolePrint(CC_HELP, "Connect to a remote OTTD server and join the game. Usage: 'connect <ip>'.");
		IConsolePrint(CC_HELP, "IP can contain port and company: 'IP[:Port][#Company]', eg: 'server.ottd.org:443#2'.");
		IConsolePrint(CC_HELP, "Company #255 is spectator all others are a certain company with Company 1 being #1.");
		return true;
	}

	if (argc < 2) return false;

	return NetworkClientConnectGame(argv[1], COMPANY_NEW_COMPANY);
}

/*********************************
 *  script file console commands
 *********************************/

DEF_CONSOLE_CMD(ConExec)
{
	if (argc == 0) {
		IConsolePrint(CC_HELP, "Execute a local script file. Usage: 'exec <script> <?>'.");
		return true;
	}

	if (argc < 2) return false;

	FILE *script_file = FioFOpenFile(argv[1], "r", BASE_DIR);

	if (script_file == nullptr) {
		if (argc == 2 || atoi(argv[2]) != 0) IConsolePrint(CC_ERROR, "Script file '{}' not found.", argv[1]);
		return true;
	}

	if (_script_current_depth == 11) {
		FioFCloseFile(script_file);
		IConsolePrint(CC_ERROR, "Maximum 'exec' depth reached; script A is calling script B is calling script C ... more than 10 times.");
		return true;
	}

	_script_current_depth++;
	uint script_depth = _script_current_depth;

	char cmdline[ICON_CMDLN_SIZE];
	while (fgets(cmdline, sizeof(cmdline), script_file) != nullptr) {
		/* Remove newline characters from the executing script */
		for (char *cmdptr = cmdline; *cmdptr != '\0'; cmdptr++) {
			if (*cmdptr == '\n' || *cmdptr == '\r') {
				*cmdptr = '\0';
				break;
			}
		}
		IConsoleCmdExec(cmdline);
		/* Ensure that we are still on the same depth or that we returned via 'return'. */
		assert(_script_current_depth == script_depth || _script_current_depth == script_depth - 1);

		/* The 'return' command was executed. */
		if (_script_current_depth == script_depth - 1) break;
	}

	if (ferror(script_file)) {
		IConsolePrint(CC_ERROR, "Encountered error while trying to read from script file '{}'.", argv[1]);
	}

	if (_script_current_depth == script_depth) _script_current_depth--;
	FioFCloseFile(script_file);
	return true;
}

DEF_CONSOLE_CMD(ConReturn)
{
	if (argc == 0) {
		IConsolePrint(CC_HELP, "Stop executing a running script. Usage: 'return'.");
		return true;
	}

	_script_current_depth--;
	return true;
}

/*****************************
 *  default console commands
 ******************************/
extern bool CloseConsoleLogIfActive();
extern const std::vector<GRFFile *> &GetAllGRFFiles();
extern void ConPrintFramerate(); // framerate_gui.cpp
extern void ShowFramerateWindow();

DEF_CONSOLE_CMD(ConScript)
{
	extern FILE *_iconsole_output_file;

	if (argc == 0) {
		IConsolePrint(CC_HELP, "Start or stop logging console output to a file. Usage: 'script <filename>'.");
		IConsolePrint(CC_HELP, "If filename is omitted, a running log is stopped if it is active.");
		return true;
	}

	if (!CloseConsoleLogIfActive()) {
		if (argc < 2) return false;

		_iconsole_output_file = fopen(argv[1], "ab");
		if (_iconsole_output_file == nullptr) {
			IConsolePrint(CC_ERROR, "Could not open console log file '{}'.", argv[1]);
		} else {
			IConsolePrint(CC_INFO, "Console log output started to '{}'.", argv[1]);
		}
	}

	return true;
}


DEF_CONSOLE_CMD(ConEcho)
{
	if (argc == 0) {
		IConsolePrint(CC_HELP, "Print back the first argument to the console. Usage: 'echo <arg>'.");
		return true;
	}

	if (argc < 2) return false;
	IConsolePrint(CC_DEFAULT, argv[1]);
	return true;
}

DEF_CONSOLE_CMD(ConEchoC)
{
	if (argc == 0) {
		IConsolePrint(CC_HELP, "Print back the first argument to the console in a given colour. Usage: 'echoc <colour> <arg2>'.");
		return true;
	}

	if (argc < 3) return false;
	IConsolePrint((TextColour)Clamp(atoi(argv[1]), TC_BEGIN, TC_END - 1), argv[2]);
	return true;
}

DEF_CONSOLE_CMD(ConNewGame)
{
	if (argc == 0) {
		IConsolePrint(CC_HELP, "Start a new game. Usage: 'newgame [seed]'.");
		IConsolePrint(CC_HELP, "The server can force a new game using 'newgame'; any client joined will rejoin after the server is done generating the new game.");
		return true;
	}

	StartNewGameWithoutGUI((argc == 2) ? std::strtoul(argv[1], nullptr, 10) : GENERATE_NEW_SEED);
	return true;
}

DEF_CONSOLE_CMD(ConRestart)
{
	if (argc == 0 || argc > 2) {
		IConsolePrint(CC_HELP, "Restart game. Usage: 'restart [current|newgame]'.");
		IConsolePrint(CC_HELP, "Restarts a game, using either the current or newgame (default) settings.");
		IConsolePrint(CC_HELP, " * if you started from a new game, and your current/newgame settings haven't changed, the game will be identical to when you started it.");
		IConsolePrint(CC_HELP, " * if you started from a savegame / scenario / heightmap, the game might be different, because the current/newgame settings might differ.");
		return true;
	}

	if (argc == 1 || std::string_view(argv[1]) == "newgame") {
		StartNewGameWithoutGUI(_settings_game.game_creation.generation_seed);
	} else {
		_settings_game.game_creation.map_x = MapLogX();
		_settings_game.game_creation.map_y = MapLogY();
		_switch_mode = SM_RESTARTGAME;
	}

	return true;
}

DEF_CONSOLE_CMD(ConReload)
{
	if (argc == 0) {
		IConsolePrint(CC_HELP, "Reload game. Usage: 'reload'.");
		IConsolePrint(CC_HELP, "Reloads a game if loaded via savegame / scenario / heightmap.");
		return true;
	}

	if (_file_to_saveload.abstract_ftype == FT_NONE || _file_to_saveload.abstract_ftype == FT_INVALID) {
		IConsolePrint(CC_ERROR, "No game loaded to reload.");
		return true;
	}

	/* Use a switch-mode to prevent copying over newgame settings to active settings. */
	_settings_game.game_creation.map_x = MapLogX();
	_settings_game.game_creation.map_y = MapLogY();
	_switch_mode = SM_RELOADGAME;
	return true;
}

/**
 * Print a text buffer line by line to the console. Lines are separated by '\n'.
 * @param buf The buffer to print.
 * @note All newlines are replace by '\0' characters.
 */
static void PrintLineByLine(char *buf)
{
	ProcessLineByLine(buf, [&](const char *line) {
		IConsolePrint(CC_DEFAULT, line);
	});
}

/**
 * Print a text buffer line by line to the console. Lines are separated by '\n'.
 * @param full_string The multi-line string to print.
 */
static void PrintLineByLine(const std::string &full_string)
{
	std::istringstream in(full_string);
	std::string line;
	while (std::getline(in, line)) {
		IConsolePrint(CC_DEFAULT, line);
	}
}

DEF_CONSOLE_CMD(ConListAILibs)
{
	if (argc == 0) {
		IConsolePrint(CC_HELP, "List installed AI libraries. Usage: 'list_ai_libs'.");
		return true;
	}

	PrintLineByLine(AI::GetConsoleLibraryList());
	return true;
}

DEF_CONSOLE_CMD(ConListAI)
{
	if (argc == 0) {
		IConsolePrint(CC_HELP, "List installed AIs. Usage: 'list_ai'.");
		return true;
	}

	PrintLineByLine(AI::GetConsoleList());
	return true;
}

DEF_CONSOLE_CMD(ConListGameLibs)
{
	if (argc == 0) {
		IConsolePrint(CC_HELP, "List installed Game Script libraries. Usage: 'list_game_libs'.");
		return true;
	}

	PrintLineByLine(Game::GetConsoleLibraryList());
	return true;
}

DEF_CONSOLE_CMD(ConListGame)
{
	if (argc == 0) {
		IConsolePrint(CC_HELP, "List installed Game Scripts. Usage: 'list_game'.");
		return true;
	}

	PrintLineByLine(Game::GetConsoleList());
	return true;
}

DEF_CONSOLE_CMD(ConStartAI)
{
	if (argc == 0 || argc > 3) {
		IConsolePrint(CC_HELP, "Start a new AI. Usage: 'start_ai [<AI>] [<settings>]'.");
		IConsolePrint(CC_HELP, "Start a new AI. If <AI> is given, it starts that specific AI (if found).");
		IConsolePrint(CC_HELP, "If <settings> is given, it is parsed and the AI settings are set to that.");
		return true;
	}

	if (_game_mode != GM_NORMAL) {
		IConsolePrint(CC_ERROR, "AIs can only be managed in a game.");
		return true;
	}

	if (Company::GetNumItems() == CompanyPool::MAX_SIZE) {
		IConsolePrint(CC_ERROR, "Can't start a new AI (no more free slots).");
		return true;
	}
	if (_networking && !_network_server) {
		IConsolePrint(CC_ERROR, "Only the server can start a new AI.");
		return true;
	}
	if (_networking && !_settings_game.ai.ai_in_multiplayer) {
		IConsolePrint(CC_ERROR, "AIs are not allowed in multiplayer by configuration.");
		IConsolePrint(CC_ERROR, "Switch AI -> AI in multiplayer to True.");
		return true;
	}
	if (!AI::CanStartNew()) {
		IConsolePrint(CC_ERROR, "Can't start a new AI.");
		return true;
	}

	int n = 0;
	/* Find the next free slot */
	for (const Company *c : Company::Iterate()) {
		if (c->index != n) break;
		n++;
	}

	AIConfig *config = AIConfig::GetConfig((CompanyID)n);
	if (argc >= 2) {
		config->Change(argv[1], -1, false);

		/* If the name is not found, and there is a dot in the name,
		 * try again with the assumption everything right of the dot is
		 * the version the user wants to load. */
		if (!config->HasScript()) {
			const char *e = strrchr(argv[1], '.');
			if (e != nullptr) {
				size_t name_length = e - argv[1];
				e++;

				int version = atoi(e);
				config->Change(std::string(argv[1], name_length), version, true);
			}
		}

		if (!config->HasScript()) {
			IConsolePrint(CC_ERROR, "Failed to load the specified AI.");
			return true;
		}
		if (argc == 3) {
			config->StringToSettings(argv[2]);
		}
	}

	/* Start a new AI company */
	DoCommandP(0, CCA_NEW_AI | INVALID_COMPANY << 16, 0, CMD_COMPANY_CTRL);

	return true;
}

DEF_CONSOLE_CMD(ConReloadAI)
{
	if (argc != 2) {
		IConsolePrint(CC_HELP, "Reload an AI. Usage: 'reload_ai <company-id>'.");
		IConsolePrint(CC_HELP, "Reload the AI with the given company id. For company-id's, see the list of companies from the dropdown menu. Company 1 is 1, etc.");
		return true;
	}

	if (_game_mode != GM_NORMAL) {
		IConsolePrint(CC_ERROR, "AIs can only be managed in a game.");
		return true;
	}

	if (_networking && !_network_server) {
		IConsolePrint(CC_ERROR, "Only the server can reload an AI.");
		return true;
	}

	CompanyID company_id = (CompanyID)(atoi(argv[1]) - 1);
	if (!Company::IsValidID(company_id)) {
		IConsolePrint(CC_ERROR, "Unknown company. Company range is between 1 and {}.", MAX_COMPANIES);
		return true;
	}

	/* In singleplayer mode the player can be in an AI company, after cheating or loading network save with an AI in first slot. */
	if (Company::IsHumanID(company_id) || company_id == _local_company) {
		IConsolePrint(CC_ERROR, "Company is not controlled by an AI.");
		return true;
	}

	/* First kill the company of the AI, then start a new one. This should start the current AI again */
	DoCommandP(0, CCA_DELETE | company_id << 16 | CRR_MANUAL << 24, 0, CMD_COMPANY_CTRL);
	DoCommandP(0, CCA_NEW_AI | company_id << 16, 0, CMD_COMPANY_CTRL);
	IConsolePrint(CC_DEFAULT, "AI reloaded.");

	return true;
}

DEF_CONSOLE_CMD(ConStopAI)
{
	if (argc != 2) {
		IConsolePrint(CC_HELP, "Stop an AI. Usage: 'stop_ai <company-id>'.");
		IConsolePrint(CC_HELP, "Stop the AI with the given company id. For company-id's, see the list of companies from the dropdown menu. Company 1 is 1, etc.");
		return true;
	}

	if (_game_mode != GM_NORMAL) {
		IConsolePrint(CC_ERROR, "AIs can only be managed in a game.");
		return true;
	}

	if (_networking && !_network_server) {
		IConsolePrint(CC_ERROR, "Only the server can stop an AI.");
		return true;
	}

	CompanyID company_id = (CompanyID)(atoi(argv[1]) - 1);
	if (!Company::IsValidID(company_id)) {
		IConsolePrint(CC_ERROR, "Unknown company. Company range is between 1 and {}.", MAX_COMPANIES);
		return true;
	}

	/* In singleplayer mode the player can be in an AI company, after cheating or loading network save with an AI in first slot. */
	if (Company::IsHumanID(company_id) || company_id == _local_company) {
		IConsolePrint(CC_ERROR, "Company is not controlled by an AI.");
		return true;
	}

	/* Now kill the company of the AI. */
	DoCommandP(0, CCA_DELETE | company_id << 16 | CRR_MANUAL << 24, 0, CMD_COMPANY_CTRL);
	IConsolePrint(CC_DEFAULT, "AI stopped, company deleted.");

	return true;
}

DEF_CONSOLE_CMD(ConRescanAI)
{
	if (argc == 0) {
		IConsolePrint(CC_HELP, "Rescan the AI dir for scripts. Usage: 'rescan_ai'.");
		return true;
	}

	if (_networking && !_network_server) {
		IConsolePrint(CC_ERROR, "Only the server can rescan the AI dir for scripts.");
		return true;
	}

	AI::Rescan();

	return true;
}

DEF_CONSOLE_CMD(ConRescanGame)
{
	if (argc == 0) {
		IConsolePrint(CC_HELP, "Rescan the Game Script dir for scripts. Usage: 'rescan_game'.");
		return true;
	}

	if (_networking && !_network_server) {
		IConsolePrint(CC_ERROR, "Only the server can rescan the Game Script dir for scripts.");
		return true;
	}

	Game::Rescan();

	return true;
}

DEF_CONSOLE_CMD(ConRescanNewGRF)
{
	if (argc == 0) {
		IConsolePrint(CC_HELP, "Rescan the data dir for NewGRFs. Usage: 'rescan_newgrf'.");
		return true;
	}

	if (!RequestNewGRFScan()) {
		IConsolePrint(CC_ERROR, "NewGRF scanning is already running. Please wait until completed to run again.");
	}

	return true;
}

DEF_CONSOLE_CMD(ConGetSeed)
{
	if (argc == 0) {
		IConsolePrint(CC_HELP, "Returns the seed used to create this game. Usage: 'getseed'.");
		IConsolePrint(CC_HELP, "The seed can be used to reproduce the exact same map as the game started with.");
		return true;
	}

	IConsolePrint(CC_DEFAULT, "Generation Seed: {}", _settings_game.game_creation.generation_seed);
	return true;
}

DEF_CONSOLE_CMD(ConGetDate)
{
	if (argc == 0) {
		IConsolePrint(CC_HELP, "Returns the current date (year-month-day) of the game. Usage: 'getdate'.");
		return true;
	}

	IConsolePrintF(CC_DEFAULT, "Date: %04d-%02d-%02d", CalTime::CurYear().base(), CalTime::CurMonth() + 1, CalTime::CurDay());
	return true;
}

DEF_CONSOLE_CMD(ConGetSysDate)
{
	if (argc == 0) {
		IConsolePrint(CC_HELP, "Returns the current date (year-month-day) of your system. Usage: 'getsysdate'.");
		return true;
	}

	IConsolePrint(CC_DEFAULT, "System Date: {:%Y-%m-%d %H:%M:%S}", fmt::localtime(time(nullptr)));
	return true;
}


DEF_CONSOLE_CMD(ConAlias)
{
	IConsoleAlias *alias;

	if (argc == 0) {
		IConsolePrint(CC_HELP, "Add a new alias, or redefine the behaviour of an existing alias . Usage: 'alias <name> <command>'.");
		return true;
	}

	if (argc < 3) return false;

	alias = IConsole::AliasGet(argv[1]);
	if (alias == nullptr) {
		IConsole::AliasRegister(argv[1], argv[2]);
	} else {
		alias->cmdline = argv[2];
	}
	return true;
}

DEF_CONSOLE_CMD(ConScreenShot)
{
	if (argc == 0) {
		IConsolePrint(CC_HELP, "Create a screenshot of the game. Usage: 'screenshot [viewport | normal | big | giant | world | heightmap | minimap] [no_con] [size <width> <height>] [<filename>]'.");
		IConsolePrint(CC_HELP, "  'viewport' (default) makes a screenshot of the current viewport (including menus, windows).");
		IConsolePrint(CC_HELP, "  'normal' makes a screenshot of the visible area.");
		IConsolePrint(CC_HELP, "  'big' makes a zoomed-in screenshot of the visible area.");
		IConsolePrint(CC_HELP, "  'giant' makes a screenshot of the whole map using the default zoom level.");
		IConsolePrint(CC_HELP, "  'world' makes a screenshot of the whole map using the current zoom level.");
		IConsolePrint(CC_HELP, "  'heightmap' makes a heightmap screenshot of the map that can be loaded in as heightmap.");
		IConsolePrint(CC_HELP, "  'minimap' makes a top-viewed minimap screenshot of the whole world which represents one tile by one pixel.");
		IConsolePrint(CC_HELP, "  'topography' makes a top-viewed topography screenshot of the whole world which represents one tile by one pixel.");
		IConsolePrint(CC_HELP, "  'industry' makes a top-viewed industries screenshot of the whole world which represents one tile by one pixel.");
		IConsolePrint(CC_HELP, "  'no_con' hides the console to create the screenshot (only useful in combination with 'viewport').");
		IConsolePrint(CC_HELP, "  'size' sets the width and height of the viewport to make a screenshot of (only useful in combination with 'normal' or 'big').");
		IConsolePrint(CC_HELP, "  A filename ending in # will prevent overwriting existing files and will number files counting upwards.");
		return true;
	}

	if (argc > 7) return false;

	ScreenshotType type = SC_VIEWPORT;
	uint32_t width = 0;
	uint32_t height = 0;
	std::string name{};
	uint32_t arg_index = 1;

	if (argc > arg_index) {
		if (strcmp(argv[arg_index], "viewport") == 0) {
			type = SC_VIEWPORT;
			arg_index += 1;
		} else if (strcmp(argv[arg_index], "normal") == 0) {
			type = SC_DEFAULTZOOM;
			arg_index += 1;
		} else if (strcmp(argv[arg_index], "big") == 0) {
			type = SC_ZOOMEDIN;
			arg_index += 1;
		} else if (strcmp(argv[arg_index], "giant") == 0) {
			type = SC_WORLD;
			arg_index += 1;
		} else if (strcmp(argv[arg_index], "world") == 0) {
			type = SC_WORLD_ZOOM;
			arg_index += 1;
		} else if (strcmp(argv[arg_index], "heightmap") == 0) {
			type = SC_HEIGHTMAP;
			arg_index += 1;
		} else if (strcmp(argv[arg_index], "minimap") == 0) {
			type = SC_MINIMAP;
			arg_index += 1;
		} else if (strcmp(argv[arg_index], "topography") == 0) {
			type = SC_TOPOGRAPHY;
			arg_index += 1;
		} else if (strcmp(argv[arg_index], "industry") == 0) {
			type = SC_INDUSTRY;
			arg_index += 1;
		}
	}

	if (argc > arg_index && strcmp(argv[arg_index], "no_con") == 0) {
		if (type != SC_VIEWPORT) {
			IConsolePrint(CC_ERROR, "'no_con' can only be used in combination with 'viewport'.");
			return true;
		}
		IConsoleClose();
		arg_index += 1;
	}

	if (argc > arg_index + 2 && strcmp(argv[arg_index], "size") == 0) {
		/* size <width> <height> */
		if (type != SC_DEFAULTZOOM && type != SC_ZOOMEDIN) {
			IConsolePrint(CC_ERROR, "'size' can only be used in combination with 'normal' or 'big'.");
			return true;
		}
		GetArgumentInteger(&width, argv[arg_index + 1]);
		GetArgumentInteger(&height, argv[arg_index + 2]);
		arg_index += 3;
	}

	if (argc > arg_index) {
		/* Last parameter that was not one of the keywords must be the filename. */
		name = argv[arg_index];
		arg_index += 1;
	}

	if (argc > arg_index) {
		/* We have parameters we did not process; means we misunderstood any of the above. */
		return false;
	}

	MakeScreenshot(type, name, width, height);
	return true;
}

DEF_CONSOLE_CMD(ConMinimap)
{
	if (argc == 0) {
		IConsolePrint(CC_HELP, "Create a flat image of the game minimap. Usage: 'minimap [owner] [file name]'");
		IConsolePrint(CC_HELP, "'owner' uses the tile owner to colour the minimap image, this is the only mode at present");
		return true;
	}

	const char *name = nullptr;
	if (argc > 1) {
		if (strcmp(argv[1], "owner") != 0) {
			/* invalid mode */
			return false;
		}
	}
	if (argc > 2) {
		name = argv[2];
	}

	MakeMinimapWorldScreenshot(name);
	return true;
}

DEF_CONSOLE_CMD(ConInfoCmd)
{
	if (argc == 0) {
		IConsolePrint(CC_HELP, "Print out debugging information about a command. Usage: 'info_cmd <cmd>'.");
		return true;
	}

	if (argc < 2) return false;

	const IConsoleCmd *cmd = IConsole::CmdGet(argv[1]);
	if (cmd == nullptr) {
		IConsolePrint(CC_ERROR, "The given command was not found.");
		return true;
	}

	IConsolePrint(CC_DEFAULT, "Command name: '{}'", cmd->name);

	if (cmd->hook != nullptr) IConsolePrint(CC_DEFAULT, "Command is hooked.");

	return true;
}

DEF_CONSOLE_CMD(ConDebugLevel)
{
	if (argc == 0) {
		IConsolePrint(CC_HELP, "Get/set the default debugging level for the game. Usage: 'debug_level [<level>]'.");
		IConsolePrint(CC_HELP, "Level can be any combination of names, levels. Eg 'net=5 ms=4'. Remember to enclose it in \"'\"s.");
		return true;
	}

	if (argc > 2) return false;

	if (argc == 1) {
		IConsolePrint(CC_DEFAULT, "Current debug-level: '{}'", GetDebugString());
	} else {
		SetDebugString(argv[1], [](const char *err) { IConsolePrint(CC_ERROR, err); });
	}

	return true;
}

DEF_CONSOLE_CMD(ConExit)
{
	if (argc == 0) {
		IConsolePrint(CC_HELP, "Exit the game. Usage: 'exit'.");
		return true;
	}

	if (_game_mode == GM_NORMAL && _settings_client.gui.autosave_on_exit) DoExitSave();

	_exit_game = true;
	return true;
}

DEF_CONSOLE_CMD(ConPart)
{
	if (argc == 0) {
		IConsolePrint(CC_HELP, "Leave the currently joined/running game (only ingame). Usage: 'part'.");
		return true;
	}

	if (_game_mode != GM_NORMAL) return false;

	if (_network_dedicated) {
		IConsolePrint(CC_ERROR, "A dedicated server can not leave the game.");
		return false;
	}

	_switch_mode = SM_MENU;
	return true;
}

DEF_CONSOLE_CMD(ConHelp)
{
	if (argc == 2) {
		const IConsoleCmd *cmd;
		const IConsoleAlias *alias;

		cmd = IConsole::CmdGet(argv[1]);
		if (cmd != nullptr) {
			cmd->proc(0, nullptr);
			return true;
		}

		alias = IConsole::AliasGet(argv[1]);
		if (alias != nullptr) {
			cmd = IConsole::CmdGet(alias->cmdline);
			if (cmd != nullptr) {
				cmd->proc(0, nullptr);
				return true;
			}
			IConsolePrint(CC_ERROR, "Alias is of special type, please see its execution-line: '{}'.", alias->cmdline);
			return true;
		}

		IConsolePrint(CC_ERROR, "Command not found.");
		return true;
	}

	IConsolePrint(TC_LIGHT_BLUE, " ---- OpenTTD Console Help ---- ");
	IConsolePrint(CC_DEFAULT, " - commands: the command to list all commands is 'list_cmds'.");
	IConsolePrint(CC_DEFAULT, " call commands with '<command> <arg2> <arg3>...'");
	IConsolePrint(CC_DEFAULT, " - to assign strings, or use them as arguments, enclose it within quotes.");
	IConsolePrint(CC_DEFAULT, " like this: '<command> \"string argument with spaces\"'.");
	IConsolePrint(CC_DEFAULT, " - use 'help <command>' to get specific information.");
	IConsolePrint(CC_DEFAULT, " - scroll console output with shift + (up | down | pageup | pagedown).");
	IConsolePrint(CC_DEFAULT, " - scroll console input history with the up or down arrows.");
	IConsolePrint(CC_DEFAULT, "");
	return true;
}

DEF_CONSOLE_CMD(ConListCommands)
{
	if (argc == 0) {
		IConsolePrint(CC_HELP, "List all registered commands. Usage: 'list_cmds [<pre-filter>]'.");
		return true;
	}

	for (auto &it : IConsole::Commands()) {
		const IConsoleCmd *cmd = &it.second;
		if (argv[1] == nullptr || cmd->name.find(argv[1]) != std::string::npos) {
			if ((_settings_client.gui.console_show_unlisted || !cmd->unlisted) && (cmd->hook == nullptr || cmd->hook(false) != CHR_HIDE)) IConsolePrint(CC_DEFAULT, cmd->name);
		}
	}

	return true;
}

DEF_CONSOLE_CMD(ConListAliases)
{
	if (argc == 0) {
		IConsolePrint(CC_HELP, "List all registered aliases. Usage: 'list_aliases [<pre-filter>]'.");
		return true;
	}

	for (auto &it : IConsole::Aliases()) {
		const IConsoleAlias *alias = &it.second;
		if (argv[1] == nullptr || alias->name.find(argv[1]) != std::string::npos) {
			IConsolePrint(CC_DEFAULT, "{} => {}", alias->name, alias->cmdline);
		}
	}

	return true;
}

DEF_CONSOLE_CMD(ConCompanies)
{
	if (argc == 0) {
		IConsolePrint(CC_HELP, "List the details of all companies in the game. Usage 'companies'.");
		return true;
	}

	for (const Company *c : Company::Iterate()) {
		/* Grab the company name */
		SetDParam(0, c->index);
		std::string company_name = GetString(STR_COMPANY_NAME);

		const char *password_state = "";
		if (c->is_ai) {
			password_state = "AI";
		} else if (_network_server) {
			password_state = _network_company_states[c->index].password.empty() ? "unprotected" : "protected";
		}

		std::string colour = GetString(STR_COLOUR_DARK_BLUE + _company_colours[c->index]);
		IConsolePrint(CC_INFO, "#:{}({}) Company Name: '{}'  Year Founded: {}  Age: {}  Money: {}  Loan: {}  Value: {}  (T:{}, R:{}, P:{}, S:{}) {}",
			c->index + 1, colour, company_name,
			c->InauguratedDisplayYear(), c->age_years.base(), (int64_t)c->money, (int64_t)c->current_loan, (int64_t)CalculateCompanyValue(c),
			c->group_all[VEH_TRAIN].num_vehicle,
			c->group_all[VEH_ROAD].num_vehicle,
			c->group_all[VEH_AIRCRAFT].num_vehicle,
			c->group_all[VEH_SHIP].num_vehicle,
			password_state);
	}

	return true;
}

DEF_CONSOLE_CMD(ConSay)
{
	if (argc == 0) {
		IConsolePrint(CC_HELP, "Chat to your fellow players in a multiplayer game. Usage: 'say \"<msg>\"'.");
		return true;
	}

	if (argc != 2) return false;

	if (!_network_server) {
		NetworkClientSendChat(NETWORK_ACTION_CHAT, DESTTYPE_BROADCAST, 0 /* param does not matter */, argv[1]);
	} else {
		bool from_admin = (_redirect_console_to_admin < INVALID_ADMIN_ID);
		NetworkServerSendChat(NETWORK_ACTION_CHAT, DESTTYPE_BROADCAST, 0, argv[1], CLIENT_ID_SERVER, from_admin);
	}

	return true;
}

DEF_CONSOLE_CMD(ConSayCompany)
{
	if (argc == 0) {
		IConsolePrint(CC_HELP, "Chat to a certain company in a multiplayer game. Usage: 'say_company <company-no> \"<msg>\"'.");
		IConsolePrint(CC_HELP, "CompanyNo is the company that plays as company <companyno>, 1 through max_companies.");
		return true;
	}

	if (argc != 3) return false;

	CompanyID company_id = (CompanyID)(atoi(argv[1]) - 1);
	if (!Company::IsValidID(company_id)) {
		IConsolePrint(CC_DEFAULT, "Unknown company. Company range is between 1 and {}.", MAX_COMPANIES);
		return true;
	}

	if (!_network_server) {
		NetworkClientSendChat(NETWORK_ACTION_CHAT_COMPANY, DESTTYPE_TEAM, company_id, argv[2]);
	} else {
		bool from_admin = (_redirect_console_to_admin < INVALID_ADMIN_ID);
		NetworkServerSendChat(NETWORK_ACTION_CHAT_COMPANY, DESTTYPE_TEAM, company_id, argv[2], CLIENT_ID_SERVER, from_admin);
	}

	return true;
}

DEF_CONSOLE_CMD(ConSayClient)
{
	if (argc == 0) {
		IConsolePrint(CC_HELP, "Chat to a certain client in a multiplayer game. Usage: 'say_client <client-no> \"<msg>\"'.");
		IConsolePrint(CC_HELP, "For client-id's, see the command 'clients'.");
		return true;
	}

	if (argc != 3) return false;

	if (!_network_server) {
		NetworkClientSendChat(NETWORK_ACTION_CHAT_CLIENT, DESTTYPE_CLIENT, atoi(argv[1]), argv[2]);
	} else {
		bool from_admin = (_redirect_console_to_admin < INVALID_ADMIN_ID);
		NetworkServerSendChat(NETWORK_ACTION_CHAT_CLIENT, DESTTYPE_CLIENT, atoi(argv[1]), argv[2], CLIENT_ID_SERVER, from_admin);
	}

	return true;
}

DEF_CONSOLE_CMD(ConCompanyPassword)
{
	if (argc == 0) {
		if (_network_dedicated) {
			IConsolePrint(CC_HELP, "Change the password of a company. Usage: 'company_pw <company-no> \"<password>\".");
		} else if (_network_server) {
			IConsolePrint(CC_HELP, "Change the password of your or any other company. Usage: 'company_pw [<company-no>] \"<password>\"'.");
		} else {
			IConsolePrint(CC_HELP, "Change the password of your company. Usage: 'company_pw \"<password>\"'.");
		}

		IConsolePrint(CC_HELP, "Use \"*\" to disable the password.");
		return true;
	}

	CompanyID company_id;
	std::string password;
	const char *errormsg;

	if (argc == 2) {
		company_id = _local_company;
		password = argv[1];
		errormsg = "You have to own a company to make use of this command.";
	} else if (argc == 3 && _network_server) {
		company_id = (CompanyID)(atoi(argv[1]) - 1);
		password = argv[2];
		errormsg = "You have to specify the ID of a valid human controlled company.";
	} else {
		return false;
	}

	if (!Company::IsValidHumanID(company_id)) {
		IConsolePrint(CC_ERROR, errormsg);
		return false;
	}

	password = NetworkChangeCompanyPassword(company_id, password);

	if (password.empty()) {
		IConsolePrint(CC_INFO, "Company password cleared.");
	} else {
		IConsolePrint(CC_INFO, "Company password changed to '{}'.", password);
	}

	return true;
}

/** All the known authorized keys with their name. */
static std::vector<std::pair<std::string_view, NetworkAuthorizedKeys *>> _console_cmd_authorized_keys{
	{ "rcon", &_settings_client.network.rcon_authorized_keys },
	{ "server", &_settings_client.network.server_authorized_keys },
	{ "settings", &_settings_client.network.settings_authorized_keys },
};

enum ConNetworkAuthorizedKeyAction {
	CNAKA_LIST,
	CNAKA_ADD,
	CNAKA_REMOVE,
};

static void PerformNetworkAuthorizedKeyAction(std::string_view name, NetworkAuthorizedKeys *authorized_keys, ConNetworkAuthorizedKeyAction action, const std::string &authorized_key, CompanyID company = INVALID_COMPANY)
{
	switch (action) {
		case CNAKA_LIST:
			IConsolePrint(CC_WHITE, "The authorized keys for {} are:", name);
			for (auto &ak : *authorized_keys) IConsolePrint(CC_INFO, "  {}", ak);
			return;

		case CNAKA_ADD:
			if (authorized_keys->Contains(authorized_key)) {
				IConsolePrint(CC_WARNING, "Not added {} to {} as it already exists.", authorized_key, name);
				return;
			}

			if (company == INVALID_COMPANY) {
				authorized_keys->Add(authorized_key);
			} else {
				AutoRestoreBackup backup(_current_company, company);
				Command<CMD_COMPANY_ALLOW_LIST_CTRL>::Post(CALCA_ADD, authorized_key);
			}
			IConsolePrint(CC_INFO, "Added {} to {}.", authorized_key, name);
			return;

		case CNAKA_REMOVE:
			if (!authorized_keys->Contains(authorized_key)) {
				IConsolePrint(CC_WARNING, "Not removed {} from {} as it does not exist.", authorized_key, name);
				return;
			}

			if (company == INVALID_COMPANY) {
				authorized_keys->Remove(authorized_key);
			} else {
				AutoRestoreBackup backup(_current_company, company);
				Command<CMD_COMPANY_ALLOW_LIST_CTRL>::Post(CALCA_REMOVE, authorized_key);
			}
			IConsolePrint(CC_INFO, "Removed {} from {}.", authorized_key, name);
			return;
	}
}

DEF_CONSOLE_CMD(ConNetworkAuthorizedKey)
{
	if (argc <= 2) {
		IConsolePrint(CC_HELP, "List and update authorized keys. Usage: 'authorized_key list [type]|add [type] [key]|remove [type] [key]'.");
		IConsolePrint(CC_HELP, "  list: list all the authorized keys of the given type.");
		IConsolePrint(CC_HELP, "  add: add the given key to the authorized keys of the given type.");
		IConsolePrint(CC_HELP, "  remove: remove the given key from the authorized keys of the given type; use 'all' to remove all authorized keys.");
		IConsolePrint(CC_HELP, "Instead of a key, use 'client:<id>' to add/remove the key of that given client.");

		std::string buffer;
		for (auto [name, _] : _console_cmd_authorized_keys) fmt::format_to(std::back_inserter(buffer), ", {}", name);
		IConsolePrint(CC_HELP, "The supported types are: all{} and company:<id>.", buffer);
		return true;
	}

	ConNetworkAuthorizedKeyAction action;
	std::string_view action_string = argv[1];
	if (StrEqualsIgnoreCase(action_string, "list")) {
		action = CNAKA_LIST;
	} else if (StrEqualsIgnoreCase(action_string, "add")) {
		action = CNAKA_ADD;
	} else if (StrEqualsIgnoreCase(action_string, "remove") || StrEqualsIgnoreCase(action_string, "delete")) {
		action = CNAKA_REMOVE;
	} else {
		IConsolePrint(CC_WARNING, "No valid action was given.");
		return false;
	}

	std::string authorized_key;
	if (action != CNAKA_LIST) {
		if (argc <= 3) {
			IConsolePrint(CC_ERROR, "You must enter the key.");
			return false;
		}

		authorized_key = argv[3];
		if (StrStartsWithIgnoreCase(authorized_key, "client:")) {
			std::string id_string(authorized_key.substr(7));
			authorized_key = NetworkGetPublicKeyOfClient(static_cast<ClientID>(std::stoi(id_string)));
			if (authorized_key.empty()) {
				IConsolePrint(CC_ERROR, "You must enter a valid client id; see 'clients'.");
				return false;
			}
		}

		if (authorized_key.size() != NETWORK_PUBLIC_KEY_LENGTH - 1) {
			IConsolePrint(CC_ERROR, "You must enter a valid authorized key.");
			return false;
		}
	}

	std::string_view type = argv[2];
	if (StrEqualsIgnoreCase(type, "all")) {
		for (auto [name, authorized_keys] : _console_cmd_authorized_keys) PerformNetworkAuthorizedKeyAction(name, authorized_keys, action, authorized_key);
		for (Company *c : Company::Iterate()) PerformNetworkAuthorizedKeyAction(fmt::format("company:{}", c->index + 1), &c->allow_list, action, authorized_key, c->index);
		return true;
	}

	if (StrStartsWithIgnoreCase(type, "company:")) {
		std::string id_string(type.substr(8));
		Company *c = Company::GetIfValid(std::stoi(id_string) - 1);
		if (c == nullptr) {
			IConsolePrint(CC_ERROR, "You must enter a valid company id; see 'companies'.");
			return false;
		}

		PerformNetworkAuthorizedKeyAction(type, &c->allow_list, action, authorized_key, c->index);
		return true;
	}

	for (auto [name, authorized_keys] : _console_cmd_authorized_keys) {
		if (StrEqualsIgnoreCase(type, name)) continue;

		PerformNetworkAuthorizedKeyAction(name, authorized_keys, action, authorized_key);
		return true;
	}

	IConsolePrint(CC_WARNING, "No valid type was given.");
	return false;
}

DEF_CONSOLE_CMD(ConCompanyPasswordHash)
{
	if (argc == 0) {
		IConsolePrint(CC_HELP, "Change the password hash of a company. Usage: 'company_pw_hash <company-no> \"<password_hash>\"");
		IConsolePrint(CC_HELP, "Use \"*\" to disable the password.");
		return true;
	}

	if (argc != 3) return false;

	CompanyID company_id = (CompanyID)(atoi(argv[1]) - 1);
	const char *password = argv[2];

	if (!Company::IsValidHumanID(company_id)) {
		IConsolePrint(CC_ERROR, "You have to specify the ID of a valid human controlled company.");
		return false;
	}

	if (strcmp(password, "*") == 0) password = "";

	NetworkServerSetCompanyPassword(company_id, password, true);

	if (StrEmpty(password)) {
		IConsolePrintF(CC_WARNING, "Company password hash cleared");
	} else {
		IConsolePrintF(CC_WARNING, "Company password hash changed to: %s", password);
	}

	return true;
}

DEF_CONSOLE_CMD(ConCompanyPasswordHashes)
{
	if (argc == 0) {
		IConsolePrint(CC_HELP, "List the password hashes of all companies in the game. Usage 'company_pw_hashes'");
		return true;
	}

	for (const Company *c : Company::Iterate()) {
		/* Grab the company name */
		SetDParam(0, c->index);
		std::string company_name = GetString(STR_COMPANY_NAME);

		IConsolePrintF(CC_INFO, "#:%d(%s) Company Name: '%s'  Hash: '%s'",
			c->index + 1, GetStringPtr(STR_COLOUR_DARK_BLUE + _company_colours[c->index]), company_name.c_str(), _network_company_states[c->index].password.c_str());
	}

	return true;
}

/* Content downloading only is available with ZLIB */
#if defined(WITH_ZLIB)
#include "network/network_content.h"

/** Resolve a string to a content type. */
static ContentType StringToContentType(const char *str)
{
	static const std::initializer_list<std::pair<std::string_view, ContentType>> content_types = {
		{"base",      CONTENT_TYPE_BASE_GRAPHICS},
		{"newgrf",    CONTENT_TYPE_NEWGRF},
		{"ai",        CONTENT_TYPE_AI},
		{"ailib",     CONTENT_TYPE_AI_LIBRARY},
		{"scenario",  CONTENT_TYPE_SCENARIO},
		{"heightmap", CONTENT_TYPE_HEIGHTMAP},
	};
	for (const auto &ct : content_types) {
		if (StrEqualsIgnoreCase(str, ct.first)) return ct.second;
	}
	return CONTENT_TYPE_END;
}

/** Asynchronous callback */
struct ConsoleContentCallback : public ContentCallback {
	void OnConnect(bool success) override
	{
		IConsolePrint(CC_DEFAULT, "Content server connection {}.", success ? "established" : "failed");
	}

	void OnDisconnect() override
	{
		IConsolePrint(CC_DEFAULT, "Content server connection closed.");
	}

	void OnDownloadComplete(ContentID cid) override
	{
		IConsolePrint(CC_DEFAULT, "Completed download of {}.", cid);
	}
};

/**
 * Outputs content state information to console
 * @param ci the content info
 */
static void OutputContentState(const ContentInfo *const ci)
{
	static const char * const types[] = { "Base graphics", "NewGRF", "AI", "AI library", "Scenario", "Heightmap", "Base sound", "Base music", "Game script", "GS library" };
	static_assert(lengthof(types) == CONTENT_TYPE_END - CONTENT_TYPE_BEGIN);
	static const char * const states[] = { "Not selected", "Selected", "Dep Selected", "Installed", "Unknown" };
	static const TextColour state_to_colour[] = { CC_COMMAND, CC_INFO, CC_INFO, CC_WHITE, CC_ERROR };

	IConsolePrint(state_to_colour[ci->state], "{}, {}, {}, {}, {:08X}, {}", ci->id, types[ci->type - 1], states[ci->state], ci->name, ci->unique_id, FormatArrayAsHex(ci->md5sum));
}

DEF_CONSOLE_CMD(ConContent)
{
	static ContentCallback *cb = nullptr;
	if (cb == nullptr) {
		cb = new ConsoleContentCallback();
		_network_content_client.AddCallback(cb);
	}

	if (argc <= 1) {
		IConsolePrint(CC_HELP, "Query, select and download content. Usage: 'content update|upgrade|select [id]|unselect [all|id]|state [filter]|download'.");
		IConsolePrint(CC_HELP, "  update: get a new list of downloadable content; must be run first.");
		IConsolePrint(CC_HELP, "  upgrade: select all items that are upgrades.");
		IConsolePrint(CC_HELP, "  select: select a specific item given by its id. If no parameter is given, all selected content will be listed.");
		IConsolePrint(CC_HELP, "  unselect: unselect a specific item given by its id or 'all' to unselect all.");
		IConsolePrint(CC_HELP, "  state: show the download/select state of all downloadable content. Optionally give a filter string.");
		IConsolePrint(CC_HELP, "  download: download all content you've selected.");
		return true;
	}

	if (StrEqualsIgnoreCase(argv[1], "update")) {
		_network_content_client.RequestContentList((argc > 2) ? StringToContentType(argv[2]) : CONTENT_TYPE_END);
		return true;
	}

	if (StrEqualsIgnoreCase(argv[1], "upgrade")) {
		_network_content_client.SelectUpgrade();
		return true;
	}

	if (StrEqualsIgnoreCase(argv[1], "select")) {
		if (argc <= 2) {
			/* List selected content */
			IConsolePrint(CC_WHITE, "id, type, state, name");
			for (ConstContentIterator iter = _network_content_client.Begin(); iter != _network_content_client.End(); iter++) {
				if ((*iter)->state != ContentInfo::SELECTED && (*iter)->state != ContentInfo::AUTOSELECTED) continue;
				OutputContentState(*iter);
			}
		} else if (StrEqualsIgnoreCase(argv[2], "all")) {
			/* The intention of this function was that you could download
			 * everything after a filter was applied; but this never really
			 * took off. Instead, a select few people used this functionality
			 * to download every available package on BaNaNaS. This is not in
			 * the spirit of this service. Additionally, these few people were
			 * good for 70% of the consumed bandwidth of BaNaNaS. */
			IConsolePrint(CC_ERROR, "'select all' is no longer supported since 1.11.");
		} else {
			_network_content_client.Select((ContentID)atoi(argv[2]));
		}
		return true;
	}

	if (StrEqualsIgnoreCase(argv[1], "unselect")) {
		if (argc <= 2) {
			IConsolePrint(CC_ERROR, "You must enter the id.");
			return false;
		}
		if (StrEqualsIgnoreCase(argv[2], "all")) {
			_network_content_client.UnselectAll();
		} else {
			_network_content_client.Unselect((ContentID)atoi(argv[2]));
		}
		return true;
	}

	if (StrEqualsIgnoreCase(argv[1], "state")) {
		IConsolePrint(CC_WHITE, "id, type, state, name");
		for (ConstContentIterator iter = _network_content_client.Begin(); iter != _network_content_client.End(); iter++) {
			if (argc > 2 && strcasestr((*iter)->name.c_str(), argv[2]) == nullptr) continue;
			OutputContentState(*iter);
		}
		return true;
	}

	if (StrEqualsIgnoreCase(argv[1], "download")) {
		uint files;
		uint bytes;
		_network_content_client.DownloadSelectedContent(files, bytes);
		IConsolePrint(CC_DEFAULT, "Downloading {} file(s) ({} bytes).", files, bytes);
		return true;
	}

	return false;
}
#endif /* defined(WITH_ZLIB) */

DEF_CONSOLE_CMD(ConFont)
{
	if (argc == 0) {
		IConsolePrint(CC_HELP, "Manage the fonts configuration.");
		IConsolePrint(CC_HELP, "Usage 'font'.");
		IConsolePrint(CC_HELP, "  Print out the fonts configuration.");
		IConsolePrint(CC_HELP, "  The \"Currently active\" configuration is the one actually in effect (after interface scaling and replacing unavailable fonts).");
		IConsolePrint(CC_HELP, "  The \"Requested\" configuration is the one requested via console command or config file.");
		IConsolePrint(CC_HELP, "Usage 'font [medium|small|large|mono] [<font name>] [<size>]'.");
		IConsolePrint(CC_HELP, "  Change the configuration for a font.");
		IConsolePrint(CC_HELP, "  Omitting an argument will keep the current value.");
		IConsolePrint(CC_HELP, "  Set <font name> to \"\" for the default font. Note that <size> has no effect if the default font is in use, and fixed defaults are used instead.");
		IConsolePrint(CC_HELP, "  If the sprite font is enabled in Game Options, it is used instead of the default font.");
		IConsolePrint(CC_HELP, "  The <size> is automatically multiplied by the current interface scaling.");
		return true;
	}

	FontSize argfs;
	for (argfs = FS_BEGIN; argfs < FS_END; argfs++) {
		if (argc > 1 && StrEqualsIgnoreCase(argv[1], FontSizeToName(argfs))) break;
	}

	/* First argument must be a FontSize. */
	if (argc > 1 && argfs == FS_END) return false;

	if (argc > 2) {
		FontCacheSubSetting *setting = GetFontCacheSubSetting(argfs);
		std::string font = setting->font;
		uint size = setting->size;
		uint v;
		uint8_t arg_index = 2;
		/* For <name> we want a string. */

		if (!GetArgumentInteger(&v, argv[arg_index])) {
			font = argv[arg_index++];
		}

		if (argc > arg_index) {
			/* For <size> we want a number. */
			if (GetArgumentInteger(&v, argv[arg_index])) {
				size = v;
				arg_index++;
			}
		}

		SetFont(argfs, font, size);
	}

	for (FontSize fs = FS_BEGIN; fs < FS_END; fs++) {
		FontCache *fc = FontCache::Get(fs);
		FontCacheSubSetting *setting = GetFontCacheSubSetting(fs);
		/* Make sure all non sprite fonts are loaded. */
		if (!setting->font.empty() && !fc->HasParent()) {
			InitFontCache(fs == FS_MONO);
			fc = FontCache::Get(fs);
		}
		IConsolePrint(CC_DEFAULT, "{} font:", FontSizeToName(fs));
		IConsolePrint(CC_DEFAULT, "Currently active: \"{}\", size {}", fc->GetFontName(), fc->GetFontSize());
		IConsolePrint(CC_DEFAULT, "Requested: \"{}\", size {}", setting->font, setting->size);
	}

	FontChanged();

	return true;
}

DEF_CONSOLE_CMD(ConSetting)
{
	if (argc == 0) {
		IConsolePrint(CC_HELP, "Change setting for all clients. Usage: 'setting <name> [<value>]'.");
		IConsolePrint(CC_HELP, "Omitting <value> will print out the current value of the setting.");
		return true;
	}

	if (argc == 1 || argc > 3) return false;

	if (argc == 2) {
		IConsoleGetSetting(argv[1]);
	} else {
		IConsoleSetSetting(argv[1], argv[2]);
	}

	return true;
}

DEF_CONSOLE_CMD(ConSettingNewgame)
{
	if (argc == 0) {
		IConsolePrint(CC_HELP, "Change setting for the next game. Usage: 'setting_newgame <name> [<value>]'.");
		IConsolePrint(CC_HELP, "Omitting <value> will print out the current value of the setting.");
		return true;
	}

	if (argc == 1 || argc > 3) return false;

	if (argc == 2) {
		IConsoleGetSetting(argv[1], true);
	} else {
		IConsoleSetSetting(argv[1], argv[2], true);
	}

	return true;
}

DEF_CONSOLE_CMD(ConListSettings)
{
	if (argc == 0) {
		IConsolePrint(CC_HELP, "List settings. Usage: 'list_settings [<pre-filter>]'.");
		return true;
	}

	if (argc > 2) return false;

	IConsoleListSettings((argc == 2) ? argv[1] : nullptr, false);
	return true;
}

DEF_CONSOLE_CMD(ConListSettingsDefaults)
{
	if (argc == 0) {
		IConsolePrint(CC_HELP, "List settings and also show default value. Usage: 'list_settings_def [<pre-filter>]'");
		return true;
	}

	if (argc > 2) return false;

	IConsoleListSettings((argc == 2) ? argv[1] : nullptr, true);
	return true;
}

DEF_CONSOLE_CMD(ConGamelogPrint)
{
	if (argc == 0) {
		IConsolePrint(CC_HELP, "Print logged fundamental changes to the game since the start. Usage: 'gamelog'.");
		return true;
	}

	GamelogPrintConsole();
	return true;
}

DEF_CONSOLE_CMD(ConNewGRFReload)
{
	if (argc == 0) {
		IConsolePrint(CC_HELP, "Reloads all active NewGRFs from disk. Equivalent to reapplying NewGRFs via the settings, but without asking for confirmation. This might crash OpenTTD!");
		return true;
	}

	ReloadNewGRFData();

	extern void PostCheckNewGRFLoadWarnings();
	PostCheckNewGRFLoadWarnings();
	return true;
}

DEF_CONSOLE_CMD(ConListDirs)
{
	struct SubdirNameMap {
		Subdirectory subdir; ///< Index of subdirectory type
		const char *name;    ///< UI name for the directory
		bool default_only;   ///< Whether only the default (first existing) directory for this is interesting
	};
	static const SubdirNameMap subdir_name_map[] = {
		/* Game data directories */
		{ BASESET_DIR,      "baseset",    false },
		{ NEWGRF_DIR,       "newgrf",     false },
		{ AI_DIR,           "ai",         false },
		{ AI_LIBRARY_DIR,   "ailib",      false },
		{ GAME_DIR,         "gs",         false },
		{ GAME_LIBRARY_DIR, "gslib",      false },
		{ SCENARIO_DIR,     "scenario",   false },
		{ HEIGHTMAP_DIR,    "heightmap",  false },
		/* Default save locations for user data */
		{ SAVE_DIR,         "save",       true  },
		{ AUTOSAVE_DIR,     "autosave",   true  },
		{ SCREENSHOT_DIR,   "screenshot", true  },
		{ SOCIAL_INTEGRATION_DIR, "social_integration", true },
	};

	if (argc != 2) {
		IConsolePrint(CC_HELP, "List all search paths or default directories for various categories.");
		IConsolePrint(CC_HELP, "Usage: list_dirs <category>");
		std::string cats = subdir_name_map[0].name;
		bool first = true;
		for (const SubdirNameMap &sdn : subdir_name_map) {
			if (!first) cats = cats + ", " + sdn.name;
			first = false;
		}
		IConsolePrint(CC_HELP, "Valid categories: {}", cats);
		return true;
	}

	btree::btree_set<std::string> seen_dirs;
	for (const SubdirNameMap &sdn : subdir_name_map) {
		if (!StrEqualsIgnoreCase(argv[1], sdn.name))  continue;
		bool found = false;
		for (Searchpath sp : _valid_searchpaths) {
			/* Get the directory */
			std::string path = FioGetDirectory(sp, sdn.subdir);
			/* Check it hasn't already been listed */
			if (seen_dirs.find(path) != seen_dirs.end()) continue;
			seen_dirs.insert(path);
			/* Check if exists and mark found */
			bool exists = FileExists(path);
			found |= exists;
			/* Print */
			if (!sdn.default_only || exists) {
				IConsolePrint(exists ? CC_DEFAULT : CC_INFO, "{} {}", path, exists ? "[ok]" : "[not found]");
				if (sdn.default_only) break;
			}
		}
		if (!found) {
			IConsolePrint(CC_ERROR, "No directories exist for category {}", argv[1]);
		}
		return true;
	}

	IConsolePrint(CC_ERROR, "Invalid category name: {}", argv[1]);
	return false;
}

DEF_CONSOLE_CMD(ConResetBlockedHeliports)
{
	if (argc == 0) {
		IConsolePrint(CC_HELP, "Resets heliports blocked by the improved breakdowns bug, for single-player use only.");
		return true;
	}

	unsigned int count = 0;
	for (Station *st : Station::Iterate()) {
		if (st->airport.tile == INVALID_TILE) continue;
		if (st->airport.HasHangar()) continue;
		if (!st->airport.flags) continue;

		bool occupied = false;
		for (const Aircraft *a : Aircraft::Iterate()) {
			if (a->targetairport == st->index && a->state != FLYING) {
				occupied = true;
				break;
			}
		}
		if (!occupied) {
			st->airport.flags = 0;
			count++;
			SetDParam(0, st->index);
			IConsolePrintF(CC_DEFAULT, "Unblocked: %s", GetString(STR_STATION_NAME).c_str());
		}
	}

	IConsolePrintF(CC_DEFAULT, "Unblocked %u heliports", count);
	return true;
}

DEF_CONSOLE_CMD(ConMergeLinkgraphJobsAsap)
{
	if (argc == 0) {
		IConsolePrint(CC_HELP, "Merge linkgraph jobs asap, for single-player use only.");
		return true;
	}

	for (LinkGraphJob *lgj : LinkGraphJob::Iterate()) {
		lgj->SetJoinTick(_scaled_tick_counter);
	}
	return true;
}

DEF_CONSOLE_CMD(ConUnblockBayRoadStops)
{
	if (argc == 0) {
		IConsolePrint(CC_HELP, "Unblock bay road stops blocked by a bug, for single-player use only.");
		return true;
	}

	for (Station *st : Station::Iterate()) {
		for (RoadStopType rs_type : { ROADSTOP_BUS, ROADSTOP_TRUCK }) {
			for (RoadStop *rs = st->GetPrimaryRoadStop(rs_type); rs != nullptr; rs = rs->next) {
				if (IsBayRoadStopTile(rs->xy)) {
					rs->DebugClearOccupancy();
				}
			}
		}
	}
	for (const RoadVehicle *rv : RoadVehicle::Iterate()) {
		if (IsInsideMM(rv->state, RVSB_IN_ROAD_STOP, RVSB_IN_ROAD_STOP_END)) {
			RoadStop::GetByTile(rv->tile, GetRoadStopType(rv->tile))->DebugReEnter(rv);
		}
	}
	return true;
}

DEF_CONSOLE_CMD(ConDbgSpecial)
{
	if (argc == 0) {
		IConsolePrint(CC_HELP, "Debug special.");
		return true;
	}

	if (argc == 2) {
		if (strcmp(argv[1], "error") == 0) {
			error("User triggered");
			return true;
		}
	}

	return false;
}

#ifdef _DEBUG
DEF_CONSOLE_CMD(ConDeleteVehicleID)
{
	if (argc == 0) {
		IConsolePrint(CC_HELP, "Delete vehicle ID, for emergency single-player use only.");
		return true;
	}

	if (argc == 2) {
		uint32_t result;
		if (GetArgumentInteger(&result, argv[1])) {
			extern void ConsoleRemoveVehicle(VehicleID id);
			ConsoleRemoveVehicle(result);
			return true;
		}
	}

	return false;
}

DEF_CONSOLE_CMD(ConRunTileLoopTile)
{
	if (argc == 0 || argc > 3) {
		IConsolePrint(CC_HELP, "Run tile loop proc on tile.");
		return true;
	}

	if (argc >= 2) {
		uint32_t tile;
		if (!GetArgumentInteger(&tile, argv[1])) return false;

		if (tile >= MapSize()) {
			IConsolePrint(CC_ERROR, "Tile does not exist.");
			return true;
		}
		uint32_t count = 1;
		if (argc >= 3) {
			if (!GetArgumentInteger(&count, argv[2])) return false;
		}
		for (uint32_t i = 0; i < count; i++) {
			_tile_type_procs[GetTileType(tile)]->tile_loop_proc(tile);
		}
		return true;
	}

	return false;
}
#endif

DEF_CONSOLE_CMD(ConGetFullDate)
{
	if (argc == 0) {
		IConsolePrint(CC_HELP, "Returns the current full date/tick information of the game. Usage: 'getfulldate'");
		return true;
	}

	IConsolePrintF(CC_DEFAULT, "Calendar Date: %04d-%02d-%02d (%d), fract: %i, sub_fract: %i", CalTime::CurYear().base(), CalTime::CurMonth() + 1, CalTime::CurDay(), CalTime::CurDate().base(), CalTime::CurDateFract(), CalTime::Detail::now.sub_date_fract);
	IConsolePrintF(CC_DEFAULT, "Economy Date: %04d-%02d-%02d (%d), fract: %i, tick skip: %i", EconTime::CurYear().base(), EconTime::CurMonth() + 1, EconTime::CurDay(), EconTime::CurDate().base(), EconTime::CurDateFract(), TickSkipCounter());
	IConsolePrintF(CC_DEFAULT, "Period display offset: %d", EconTime::Detail::period_display_offset.base());
	IConsolePrintF(CC_DEFAULT, "Elapsed years: %d", EconTime::Detail::years_elapsed.base());
	IConsolePrintF(CC_DEFAULT, "Tick counter: " OTTD_PRINTF64, _tick_counter);
	IConsolePrintF(CC_DEFAULT, "Tick counter (scaled): " OTTD_PRINTF64, _scaled_tick_counter);
	IConsolePrintF(CC_DEFAULT, "State ticks: " OTTD_PRINTF64 " (offset: " OTTD_PRINTF64 ")", _state_ticks.base(), DateDetail::_state_ticks_offset.base());
	IConsolePrintF(CC_DEFAULT, "Effective economy speed reduction factor: %d", DayLengthFactor());
	if (!CalTime::IsCalendarFrozen()) IConsolePrintF(CC_DEFAULT, "Ticks per calendar day: %d", TicksPerCalendarDay());
	if (_settings_time.time_in_minutes) {
		Ticks remainder = _settings_time.GetTickMinutesRemainder(_state_ticks);
		ClockFaceMinutes hhmm = _settings_time.ToTickMinutes(_state_ticks).ToClockFaceMinutes();
		IConsolePrintF(CC_DEFAULT, "Timetable time: %02d:%02d + %d ticks", hhmm.ClockHour(), hhmm.ClockMinute(), remainder);
	}
	return true;
}

DEF_CONSOLE_CMD(ConDumpCommandLog)
{
	if (argc == 0) {
		IConsolePrint(CC_HELP, "Dump log of recently executed commands.");
		return true;
	}

	char buffer[2048];
	DumpCommandLog(buffer, lastof(buffer), [&](char *current) -> char * {
		PrintLineByLine(buffer);
		return buffer;
	});
	return true;
}

DEF_CONSOLE_CMD(ConDumpSpecialEventsLog)
{
	if (argc == 0) {
		IConsolePrint(CC_HELP, "Dump log of special events.");
		return true;
	}

	char buffer[32768];
	DumpSpecialEventsLog(buffer, lastof(buffer));
	PrintLineByLine(buffer);
	return true;
}

DEF_CONSOLE_CMD(ConDumpDesyncMsgLog)
{
	if (argc == 0) {
		IConsolePrint(CC_HELP, "Dump log of desync messages.");
		return true;
	}

	char buffer[32768];
	DumpDesyncMsgLog(buffer, lastof(buffer));
	PrintLineByLine(buffer);
	return true;
}

DEF_CONSOLE_CMD(ConDumpInflation)
{
	if (argc == 0) {
		IConsolePrint(CC_HELP, "Dump inflation data.");
		return true;
	}

	IConsolePrintF(CC_DEFAULT, "interest_rate: %u", _economy.interest_rate);
	IConsolePrintF(CC_DEFAULT, "infl_amount: %u", _economy.infl_amount);
	IConsolePrintF(CC_DEFAULT, "infl_amount_pr: %u", _economy.infl_amount_pr);
	IConsolePrintF(CC_DEFAULT, "inflation_prices: %f", _economy.inflation_prices / 65536.0);
	IConsolePrintF(CC_DEFAULT, "inflation_payment: %f", _economy.inflation_payment / 65536.0);
	IConsolePrintF(CC_DEFAULT, "inflation ratio: %f", (double) _economy.inflation_prices / (double) _economy.inflation_payment);
	return true;
}

DEF_CONSOLE_CMD(ConDumpCpdpStats)
{
	if (argc == 0) {
		IConsolePrint(CC_HELP, "Dump cargo packet deferred payment stats.");
		return true;
	}

	extern std::string DumpCargoPacketDeferredPaymentStats();
	PrintLineByLine(DumpCargoPacketDeferredPaymentStats());
	return true;
}

DEF_CONSOLE_CMD(ConVehicleStats)
{
	if (argc == 0) {
		IConsolePrint(CC_HELP, "Dump vehicle stats.");
		return true;
	}

	extern void DumpVehicleStats(char *buffer, const char *last);
	char buffer[32768];
	DumpVehicleStats(buffer, lastof(buffer));
	PrintLineByLine(buffer);
	return true;
}

DEF_CONSOLE_CMD(ConMapStats)
{
	if (argc == 0) {
		IConsolePrint(CC_HELP, "Dump map stats.");
		return true;
	}

	extern void DumpMapStats(char *b, const char *last);
	char buffer[32768];
	DumpMapStats(buffer, lastof(buffer));
	PrintLineByLine(buffer);

	IConsolePrint(CC_DEFAULT, "");
	IConsolePrintF(CC_DEFAULT, "towns: %u", (uint) Town::GetNumItems());
	IConsolePrintF(CC_DEFAULT, "industries: %u", (uint) Industry::GetNumItems());
	IConsolePrintF(CC_DEFAULT, "objects: %u", (uint) Object::GetNumItems());
	return true;
}

DEF_CONSOLE_CMD(ConStFlowStats)
{
	if (argc == 0) {
		IConsolePrint(CC_HELP, "Dump station flow stats.");
		return true;
	}

	extern void DumpStationFlowStats(char *b, const char *last);
	char buffer[32768];
	DumpStationFlowStats(buffer, lastof(buffer));
	PrintLineByLine(buffer);
	return true;
}

DEF_CONSOLE_CMD(ConDumpGameEvents)
{
	if (argc == 0) {
		IConsolePrint(CC_HELP, "Dump game events.");
		return true;
	}

	char buffer[256];
	DumpGameEventFlags(_game_events_since_load, buffer, lastof(buffer));
	IConsolePrintF(CC_DEFAULT, "Since load: %s", buffer);
	DumpGameEventFlags(_game_events_overall, buffer, lastof(buffer));
	IConsolePrintF(CC_DEFAULT, "Overall: %s", buffer);
	return true;
}

DEF_CONSOLE_CMD(ConDumpLoadDebugLog)
{
	if (argc == 0) {
		IConsolePrint(CC_HELP, "Dump load debug log.");
		return true;
	}

	std::string dbgl = _loadgame_DBGL_data;
	PrintLineByLine(dbgl.data());
	return true;
}

DEF_CONSOLE_CMD(ConDumpLoadDebugConfig)
{
	if (argc == 0) {
		IConsolePrint(CC_HELP, "Dump load debug config.");
		return true;
	}

	std::string dbgc = _loadgame_DBGC_data;
	PrintLineByLine(dbgc.data());
	return true;
}


DEF_CONSOLE_CMD(ConDumpLinkgraphJobs)
{
	if (argc == 0) {
		IConsolePrint(CC_HELP, "Dump link-graph jobs.");
		return true;
	}

	IConsolePrintF(CC_DEFAULT, PRINTF_SIZE " link graph jobs", LinkGraphJob::GetNumItems());
	for (const LinkGraphJob *lgj : LinkGraphJob::Iterate()) {
		IConsolePrintF(CC_DEFAULT, "  Job: %5u, nodes: %u, cost: " OTTD_PRINTF64U ", started: %d, ends in: %d, duration: %d",
				lgj->index, lgj->Graph().Size(), lgj->Graph().CalculateCostEstimate(),
				(int)(lgj->StartTick() - _scaled_tick_counter), (int)(lgj->JoinTick() - _scaled_tick_counter), (int)(lgj->JoinTick() - lgj->StartTick()));
	 }
	return true;
}

DEF_CONSOLE_CMD(ConDumpRoadTypes)
{
	if (argc == 0) {
		IConsolePrint(CC_HELP, "Dump road/tram types.");
		return true;
	}

	IConsolePrintF(CC_DEFAULT, "  Flags:");
	IConsolePrintF(CC_DEFAULT, "    c = catenary");
	IConsolePrintF(CC_DEFAULT, "    l = no level crossings");
	IConsolePrintF(CC_DEFAULT, "    X = no houses");
	IConsolePrintF(CC_DEFAULT, "    h = hidden");
	IConsolePrintF(CC_DEFAULT, "    T = buildable by towns");
	IConsolePrintF(CC_DEFAULT, "  Extra flags:");
	IConsolePrintF(CC_DEFAULT, "    s = not available to scripts (AI/GS)");
	IConsolePrintF(CC_DEFAULT, "    t = not modifiable by towns");
	IConsolePrintF(CC_DEFAULT, "    T = disallow tunnels");
	IConsolePrintF(CC_DEFAULT, "    c = disallow collisions with trains for vehicles of this type");

	btree::btree_map<uint32_t, const GRFFile *> grfs;
	for (RoadType rt = ROADTYPE_BEGIN; rt < ROADTYPE_END; rt++) {
		const RoadTypeInfo *rti = GetRoadTypeInfo(rt);
		if (rti->label == 0) continue;
		uint32_t grfid = 0;
		const GRFFile *grf = rti->grffile[ROTSG_GROUND];
		if (grf == nullptr) {
			uint32_t str_grfid = GetStringGRFID(rti->strings.name);
			if (str_grfid != 0) {
				extern GRFFile *GetFileByGRFID(uint32_t grfid);
				grf = GetFileByGRFID(grfid);
			}
		}
		if (grf != nullptr) {
			grfid = grf->grfid;
			grfs.insert(std::pair<uint32_t, const GRFFile *>(grfid, grf));
		}
		IConsolePrintF(CC_DEFAULT, "  %02u %s %s, Flags: %c%c%c%c%c, Extra Flags: %c%c%c%c, GRF: %08X, %s",
				(uint) rt,
				RoadTypeIsTram(rt) ? "Tram" : "Road",
				NewGRFLabelDumper().Label(rti->label),
				HasBit(rti->flags, ROTF_CATENARY)                   ? 'c' : '-',
				HasBit(rti->flags, ROTF_NO_LEVEL_CROSSING)          ? 'l' : '-',
				HasBit(rti->flags, ROTF_NO_HOUSES)                  ? 'X' : '-',
				HasBit(rti->flags, ROTF_HIDDEN)                     ? 'h' : '-',
				HasBit(rti->flags, ROTF_TOWN_BUILD)                 ? 'T' : '-',
				HasBit(rti->extra_flags, RXTF_NOT_AVAILABLE_AI_GS)  ? 's' : '-',
				HasBit(rti->extra_flags, RXTF_NO_TOWN_MODIFICATION) ? 't' : '-',
				HasBit(rti->extra_flags, RXTF_NO_TUNNELS)           ? 'T' : '-',
				HasBit(rti->extra_flags, RXTF_NO_TRAIN_COLLISION)   ? 'c' : '-',
				BSWAP32(grfid),
				GetStringPtr(rti->strings.name)
		);
	}
	for (const auto &grf : grfs) {
		IConsolePrintF(CC_DEFAULT, "  GRF: %08X = %s", BSWAP32(grf.first), grf.second->filename.c_str());
	}
	return true;
}

DEF_CONSOLE_CMD(ConDumpRailTypes)
{
	if (argc == 0) {
		IConsolePrint(CC_HELP, "Dump rail types.");
		return true;
	}

	IConsolePrintF(CC_DEFAULT, "  Flags:");
	IConsolePrintF(CC_DEFAULT, "    c = catenary");
	IConsolePrintF(CC_DEFAULT, "    l = no level crossings");
	IConsolePrintF(CC_DEFAULT, "    h = hidden");
	IConsolePrintF(CC_DEFAULT, "    s = no sprite combine");
	IConsolePrintF(CC_DEFAULT, "    a = allow 90° turns");
	IConsolePrintF(CC_DEFAULT, "    d = disallow 90° turns");
	IConsolePrintF(CC_DEFAULT, "  Ctrl flags:");
	IConsolePrintF(CC_DEFAULT, "    p = signal graphics callback enabled for programmable pre-signals");
	IConsolePrintF(CC_DEFAULT, "    r = signal graphics callback restricted signal flag enabled");

	btree::btree_map<uint32_t, const GRFFile *> grfs;
	for (RailType rt = RAILTYPE_BEGIN; rt < RAILTYPE_END; rt++) {
		const RailTypeInfo *rti = GetRailTypeInfo(rt);
		if (rti->label == 0) continue;
		uint32_t grfid = 0;
		const GRFFile *grf = rti->grffile[RTSG_GROUND];
		if (grf == nullptr) {
			uint32_t str_grfid = GetStringGRFID(rti->strings.name);
			if (str_grfid != 0) {
				extern GRFFile *GetFileByGRFID(uint32_t grfid);
				grf = GetFileByGRFID(grfid);
			}
		}
		if (grf != nullptr) {
			grfid = grf->grfid;
			grfs.insert(std::pair<uint32_t, const GRFFile *>(grfid, grf));
		}
		IConsolePrintF(CC_DEFAULT, "  %02u %s, Flags: %c%c%c%c%c%c, Ctrl Flags: %c%c%c%c, GRF: %08X, %s",
				(uint) rt,
				NewGRFLabelDumper().Label(rti->label),
				HasBit(rti->flags, RTF_CATENARY)            ? 'c' : '-',
				HasBit(rti->flags, RTF_NO_LEVEL_CROSSING)   ? 'l' : '-',
				HasBit(rti->flags, RTF_HIDDEN)              ? 'h' : '-',
				HasBit(rti->flags, RTF_NO_SPRITE_COMBINE)   ? 's' : '-',
				HasBit(rti->flags, RTF_ALLOW_90DEG)         ? 'a' : '-',
				HasBit(rti->flags, RTF_DISALLOW_90DEG)      ? 'd' : '-',
				HasBit(rti->ctrl_flags, RTCF_PROGSIG)       ? 'p' : '-',
				HasBit(rti->ctrl_flags, RTCF_RESTRICTEDSIG) ? 'r' : '-',
				HasBit(rti->ctrl_flags, RTCF_NOREALISTICBRAKING) ? 'b' : '-',
				HasBit(rti->ctrl_flags, RTCF_NOENTRYSIG)    ? 'n' : '-',
				BSWAP32(grfid),
				GetStringPtr(rti->strings.name)
		);
	}
	for (const auto &grf : grfs) {
		IConsolePrintF(CC_DEFAULT, "  GRF: %08X = %s", BSWAP32(grf.first), grf.second->filename.c_str());
	}
	return true;
}

DEF_CONSOLE_CMD(ConDumpBridgeTypes)
{
	if (argc == 0) {
		IConsolePrint(CC_HELP, "Dump bridge types.");
		return true;
	}

	IConsolePrintF(CC_DEFAULT, "  Ctrl flags:");
	IConsolePrintF(CC_DEFAULT, "    c = custom pillar flags");
	IConsolePrintF(CC_DEFAULT, "    i = invalid pillar flags");
	IConsolePrintF(CC_DEFAULT, "    t = not available to towns");
	IConsolePrintF(CC_DEFAULT, "    s = not available to scripts (AI/GS)");

	btree::btree_set<uint32_t> grfids;
	for (BridgeType bt = 0; bt < MAX_BRIDGES; bt++) {
		const BridgeSpec *spec = GetBridgeSpec(bt);
		uint32_t grfid = GetStringGRFID(spec->material);
		if (grfid != 0) grfids.insert(grfid);
		IConsolePrintF(CC_DEFAULT, "  %02u Year: %7u, Min: %3u, Max: %5u, Flags: %02X, Ctrl Flags: %c%c%c%c, Pillars: %02X %02X %02X %02X %02X %02X %02X %02X %02X %02X %02X %02X, GRF: %08X, %s",
				(uint) bt,
				spec->avail_year.base(),
				spec->min_length,
				spec->max_length,
				spec->flags,
				HasBit(spec->ctrl_flags, BSCF_CUSTOM_PILLAR_FLAGS) ? 'c' : '-',
				HasBit(spec->ctrl_flags, BSCF_INVALID_PILLAR_FLAGS) ? 'i' : '-',
				HasBit(spec->ctrl_flags, BSCF_NOT_AVAILABLE_TOWN) ? 't' : '-',
				HasBit(spec->ctrl_flags, BSCF_NOT_AVAILABLE_AI_GS) ? 's' : '-',
				spec->pillar_flags[0],
				spec->pillar_flags[1],
				spec->pillar_flags[2],
				spec->pillar_flags[3],
				spec->pillar_flags[4],
				spec->pillar_flags[5],
				spec->pillar_flags[6],
				spec->pillar_flags[7],
				spec->pillar_flags[8],
				spec->pillar_flags[9],
				spec->pillar_flags[10],
				spec->pillar_flags[11],
				BSWAP32(grfid),
				GetStringPtr(spec->material)
		);
	}
	for (uint32_t grfid : grfids) {
		extern GRFFile *GetFileByGRFID(uint32_t grfid);
		const GRFFile *grffile = GetFileByGRFID(grfid);
		IConsolePrintF(CC_DEFAULT, "  GRF: %08X = %s", BSWAP32(grfid), grffile ? grffile->filename.c_str() : "????");
	}
	return true;
}

DEF_CONSOLE_CMD(ConDumpCargoTypes)
{
	if (argc == 0) {
		IConsolePrint(CC_HELP, "Dump cargo types.");
		return true;
	}

	IConsolePrintF(CC_DEFAULT, "  Cargo classes:");
	IConsolePrintF(CC_DEFAULT, "    p = passenger");
	IConsolePrintF(CC_DEFAULT, "    m = mail");
	IConsolePrintF(CC_DEFAULT, "    x = express");
	IConsolePrintF(CC_DEFAULT, "    a = armoured");
	IConsolePrintF(CC_DEFAULT, "    b = bulk");
	IConsolePrintF(CC_DEFAULT, "    g = piece goods");
	IConsolePrintF(CC_DEFAULT, "    l = liquid");
	IConsolePrintF(CC_DEFAULT, "    r = refrigerated");
	IConsolePrintF(CC_DEFAULT, "    h = hazardous");
	IConsolePrintF(CC_DEFAULT, "    c = covered/sheltered");
	IConsolePrintF(CC_DEFAULT, "    S = special");

	btree::btree_map<uint32_t, const GRFFile *> grfs;
	for (CargoID i = 0; i < NUM_CARGO; i++) {
		const CargoSpec *spec = CargoSpec::Get(i);
		if (!spec->IsValid()) continue;
		uint32_t grfid = 0;
		const GRFFile *grf = spec->grffile;
		if (grf == nullptr) {
			uint32_t str_grfid = GetStringGRFID(spec->name);
			if (str_grfid != 0) {
				extern GRFFile *GetFileByGRFID(uint32_t grfid);
				grf = GetFileByGRFID(grfid);
			}
		}
		if (grf != nullptr) {
			grfid = grf->grfid;
			grfs.insert(std::pair<uint32_t, const GRFFile *>(grfid, grf));
		}
		IConsolePrintF(CC_DEFAULT, "  %02u Bit: %2u, Label: %s, Callback mask: 0x%02X, Cargo class: %c%c%c%c%c%c%c%c%c%c%c, GRF: %08X, %s",
				(uint) i,
				spec->bitnum,
				NewGRFLabelDumper().Label(spec->label.base()),
				spec->callback_mask,
				(spec->classes & CC_PASSENGERS)   != 0 ? 'p' : '-',
				(spec->classes & CC_MAIL)         != 0 ? 'm' : '-',
				(spec->classes & CC_EXPRESS)      != 0 ? 'x' : '-',
				(spec->classes & CC_ARMOURED)     != 0 ? 'a' : '-',
				(spec->classes & CC_BULK)         != 0 ? 'b' : '-',
				(spec->classes & CC_PIECE_GOODS)  != 0 ? 'g' : '-',
				(spec->classes & CC_LIQUID)       != 0 ? 'l' : '-',
				(spec->classes & CC_REFRIGERATED) != 0 ? 'r' : '-',
				(spec->classes & CC_HAZARDOUS)    != 0 ? 'h' : '-',
				(spec->classes & CC_COVERED)      != 0 ? 'c' : '-',
				(spec->classes & CC_SPECIAL)      != 0 ? 'S' : '-',
				BSWAP32(grfid),
				GetStringPtr(spec->name)
		);
	}
	for (const auto &grf : grfs) {
		IConsolePrintF(CC_DEFAULT, "  GRF: %08X = %s", BSWAP32(grf.first), grf.second->filename.c_str());
	}
	return true;
}

DEF_CONSOLE_CMD(ConDumpVehicle)
{
	if (argc != 2) {
		IConsolePrint(CC_HELP, "Debug: Show vehicle information.  Usage: 'dump_vehicle <vehicle-id>'");
		return true;
	}

	const Vehicle *v = Vehicle::GetIfValid(atoi(argv[1]));
	if (v != nullptr) {
		IConsolePrint(CC_DEFAULT, scope_dumper().VehicleInfo(v));
	} else {
		IConsolePrint(CC_DEFAULT, "No such vehicle");
	}

	return true;
}

/**
 * Dump the state of a tile on the map.
 * param x tile number or tile x coordinate.
 * param y optional y coordinate.
 * @note When only one argument is given it is interpreted as the tile number.
 *       When two arguments are given, they are interpreted as the tile's x
 *       and y coordinates.
 * @return True when either console help was shown or a proper amount of parameters given.
 */
DEF_CONSOLE_CMD(ConDumpTile)
{
	char buffer[128];

	switch (argc) {
		case 0:
			IConsolePrint(CC_HELP, "Dump the map state of a given tile.");
			IConsolePrint(CC_HELP, "Usage: 'dump_tile <tile>' or 'dump_tile <x> <y>'");
			IConsolePrint(CC_HELP, "Numbers can be either decimal (34161) or hexadecimal (0x4a5B).");
			return true;

		case 2: {
			uint32_t result;
			if (GetArgumentInteger(&result, argv[1])) {
				if (result >= MapSize()) {
					IConsolePrint(CC_ERROR, "Tile does not exist.");
					return true;
				}
				DumpTileInfo(buffer, lastof(buffer), (TileIndex)result);
				IConsolePrintF(CC_DEFAULT, "  %s", buffer);
				return true;
			}
			break;
		}

		case 3: {
			uint32_t x, y;
			if (GetArgumentInteger(&x, argv[1]) && GetArgumentInteger(&y, argv[2])) {
				if (x >= MapSizeX() || y >= MapSizeY()) {
					IConsolePrint(CC_ERROR, "Tile does not exist.");
					return true;
				}
				DumpTileInfo(buffer, lastof(buffer), TileXY(x, y));
				IConsolePrintF(CC_DEFAULT, "  %s", buffer);
				return true;
			}
			break;
		}
	}

	return false;
}

DEF_CONSOLE_CMD(ConDumpGrfCargoTables)
{
	if (argc == 0) {
		IConsolePrint(CC_HELP, "Dump GRF cargo translation tables.");
		return true;
	}

	const std::vector<GRFFile *> &files = GetAllGRFFiles();

	char buffer[256];

	for (const GRFFile *grf : files) {
		if (grf->cargo_list.empty()) continue;

		IConsolePrintF(CC_DEFAULT, "[%08X] %s: %u cargoes", BSWAP32(grf->grfid), grf->filename.c_str(), uint(grf->cargo_list.size()));

		uint i = 0;
		for (const CargoLabel &cl : grf->cargo_list) {
			buffer[0] = 0;
			char *b = buffer;
			for (const CargoSpec *cs : CargoSpec::Iterate()) {
				if (grf->cargo_map[cs->Index()] == i) {
					b += seprintf(b, lastof(buffer), "%s%02u[%s]", (b == buffer) ? ": " : ", ", cs->Index(), NewGRFLabelDumper().Label(cs->label.base()));
				}
			}
			IConsolePrintF(CC_DEFAULT, "  %s%s", NewGRFLabelDumper().Label(cl.base()), buffer);
			i++;
		}
	}

	return true;
}

DEF_CONSOLE_CMD(ConDumpSignalStyles)
{
	if (argc == 0) {
		IConsolePrint(CC_HELP, "Dump custom signal styles.");
		return true;
	}

	IConsolePrintF(CC_DEFAULT, "  Flags:");
	IConsolePrintF(CC_DEFAULT, "    n = no aspect increment");
	IConsolePrintF(CC_DEFAULT, "    a = always reserve through");
	IConsolePrintF(CC_DEFAULT, "    l = lookahead aspects set");
	IConsolePrintF(CC_DEFAULT, "    o = opposite side");
	IConsolePrintF(CC_DEFAULT, "    s = lookahead single signal");
	IConsolePrintF(CC_DEFAULT, "    c = combined normal and shunt");
	IConsolePrintF(CC_DEFAULT, "    r = realistic braking only");
	IConsolePrintF(CC_DEFAULT, "    b = both sides");
	IConsolePrintF(CC_DEFAULT, "  Extra aspects: %u", _extra_aspects);

	btree::btree_map<uint32_t, const GRFFile *> grfs;
	for (uint8_t i = 0; i < _num_new_signal_styles; i++) {
		const NewSignalStyle &style = _new_signal_styles[i];

		uint32_t grfid = 0;
		if (style.grffile != nullptr) {
			grfid = style.grffile->grfid;
			grfs.insert(std::pair<uint32_t, const GRFFile *>(grfid, style.grffile));
		}
		IConsolePrintF(CC_DEFAULT, "  %2u: GRF: %08X, Local: %2u, Extra aspects: %3u, Flags: %c%c%c%c%c%c%c%c, %s",
				(uint) (i + 1),
				BSWAP32(grfid),
				style.grf_local_id,
				style.lookahead_extra_aspects,
				HasBit(style.style_flags, NSSF_NO_ASPECT_INC)           ? 'n' : '-',
				HasBit(style.style_flags, NSSF_ALWAYS_RESERVE_THROUGH)  ? 'a' : '-',
				HasBit(style.style_flags, NSSF_LOOKAHEAD_ASPECTS_SET)   ? 'l' : '-',
				HasBit(style.style_flags, NSSF_OPPOSITE_SIDE)           ? 'o' : '-',
				HasBit(style.style_flags, NSSF_LOOKAHEAD_SINGLE_SIGNAL) ? 's' : '-',
				HasBit(style.style_flags, NSSF_COMBINED_NORMAL_SHUNT)   ? 'c' : '-',
				HasBit(style.style_flags, NSSF_REALISTIC_BRAKING_ONLY)  ? 'r' : '-',
				HasBit(style.style_flags, NSSF_BOTH_SIDES)              ? 'b' : '-',
				GetStringPtr(style.name)
		);
	}
	for (const auto &grf : grfs) {
		IConsolePrintF(CC_DEFAULT, "  GRF: %08X = %s", BSWAP32(grf.first), grf.second->filename.c_str());
	}

	return true;
}

DEF_CONSOLE_CMD(ConSpriteCacheStats)
{
	if (argc == 0) {
		IConsolePrint(CC_HELP, "Dump sprite cache stats.");
		return true;
	}

	extern void DumpSpriteCacheStats(char *buffer, const char *last);
	char buffer[8192];
	DumpSpriteCacheStats(buffer, lastof(buffer));
	PrintLineByLine(buffer);
	return true;
}

DEF_CONSOLE_CMD(ConDumpVersion)
{
	if (argc == 0) {
		IConsolePrint(CC_HELP, "Dump version info");
		return true;
	}

	char buffer[65536];
	CrashLog::VersionInfoLog(buffer, lastof(buffer));
	PrintLineByLine(buffer);
	return true;
}

DEF_CONSOLE_CMD(ConCheckCaches)
{
	if (argc == 0) {
		IConsolePrint(CC_HELP, "Debug: Check caches. Usage: 'check_caches [<broadcast>]'");
		return true;
	}

	if (argc > 2) return false;

	bool broadcast = (argc == 2 && atoi(argv[1]) > 0 && (!_networking || _network_server));
	if (broadcast) {
		DoCommandP(0, 0, 0, CMD_DESYNC_CHECK);
	} else {
		auto logger = [&](const char *str) {
			IConsolePrint(CC_WARNING, str);
		};
		CheckCaches(true, logger, CHECK_CACHE_ALL | CHECK_CACHE_EMIT_LOG);
	}

	return true;
}

DEF_CONSOLE_CMD(ConShowTownWindow)
{
	if (argc != 2) {
		IConsolePrint(CC_HELP, "Debug: Show town window.  Usage: 'show_town_window <town-id>'");
		return true;
	}

	if (_game_mode != GM_NORMAL && _game_mode != GM_EDITOR) {
		return true;
	}

	TownID town_id = (TownID)(atoi(argv[1]));
	if (!Town::IsValidID(town_id)) {
		return true;
	}

	ShowTownViewWindow(town_id);

	return true;
}

DEF_CONSOLE_CMD(ConShowStationWindow)
{
	if (argc != 2) {
		IConsolePrint(CC_HELP, "Debug: Show station window.  Usage: 'show_station_window <station-id>'");
		return true;
	}

	if (_game_mode != GM_NORMAL && _game_mode != GM_EDITOR) {
		return true;
	}

	const BaseStation *bst = BaseStation::GetIfValid(atoi(argv[1]));
	if (bst == nullptr) return true;
	if (bst->facilities & FACIL_WAYPOINT) {
		ShowWaypointWindow(Waypoint::From(bst));
	} else {
		ShowStationViewWindow(bst->index);
	}

	return true;
}

DEF_CONSOLE_CMD(ConShowIndustryWindow)
{
	if (argc != 2) {
		IConsolePrint(CC_HELP, "Debug: Show industry window.  Usage: 'show_industry_window <industry-id>'");
		return true;
	}

	if (_game_mode != GM_NORMAL && _game_mode != GM_EDITOR) {
		return true;
	}

	IndustryID ind_id = (IndustryID)(atoi(argv[1]));
	if (!Industry::IsValidID(ind_id)) {
		return true;
	}

	extern void ShowIndustryViewWindow(int industry);
	ShowIndustryViewWindow(ind_id);

	return true;
}

DEF_CONSOLE_CMD(ConViewportDebug)
{
	if (argc < 1 || argc > 2) {
		IConsolePrint(CC_HELP, "Debug: viewports flags.  Usage: 'viewport_debug [<flags>]'");
		IConsolePrint(CC_HELP, "   1: VDF_DIRTY_BLOCK_PER_DRAW");
		IConsolePrint(CC_HELP, "   2: VDF_DIRTY_WHOLE_VIEWPORT");
		IConsolePrint(CC_HELP, "   4: VDF_DIRTY_BLOCK_PER_SPLIT");
		IConsolePrint(CC_HELP, "   8: VDF_DISABLE_DRAW_SPLIT");
		IConsolePrint(CC_HELP, "  10: VDF_SHOW_NO_LANDSCAPE_MAP_DRAW");
		IConsolePrint(CC_HELP, "  20: VDF_DISABLE_LANDSCAPE_CACHE");
		IConsolePrint(CC_HELP, "  40: VDF_DISABLE_THREAD");
		return true;
	}

	extern uint32_t _viewport_debug_flags;
	if (argc == 1) {
		IConsolePrintF(CC_DEFAULT, "Viewport debug flags: %X", _viewport_debug_flags);
	} else {
		_viewport_debug_flags = std::strtoul(argv[1], nullptr, 16);
	}

	return true;
}

DEF_CONSOLE_CMD(ConViewportMarkDirty)
{
	if (argc < 3 || argc > 5) {
		IConsolePrint(CC_HELP, "Debug: Mark main viewport dirty.  Usage: 'viewport_mark_dirty <x> <y> [<w> <h>]'");
		return true;
	}

	Viewport *vp = FindWindowByClass(WC_MAIN_WINDOW)->viewport;
	uint l = std::strtoul(argv[1], nullptr, 0);
	uint t = std::strtoul(argv[2], nullptr, 0);
	uint r = std::min<uint>(l + ((argc > 3) ? strtoul(argv[3], nullptr, 0) : 1), vp->dirty_blocks_per_row);
	uint b = std::min<uint>(t + ((argc > 4) ? strtoul(argv[4], nullptr, 0) : 1), vp->dirty_blocks_per_column);
	for (uint x = l; x < r; x++) {
		for (uint y = t; y < b; y++) {
			SetBit(vp->dirty_blocks[(x * vp->dirty_blocks_column_pitch) + (y / VP_BLOCK_BITS)], y % VP_BLOCK_BITS);
		}
	}
	vp->is_dirty = true;

	return true;
}


DEF_CONSOLE_CMD(ConViewportMarkStationOverlayDirty)
{
	if (argc != 2) {
		IConsolePrint(CC_HELP, "Debug: Mark main viewport link graph overlay station links.  Usage: 'viewport_mark_dirty_st_overlay <station-id>'");
		return true;
	}

	if (_game_mode != GM_NORMAL && _game_mode != GM_EDITOR) {
		return true;
	}

	const Station *st = Station::GetIfValid(atoi(argv[1]));
	if (st == nullptr) return true;
	MarkAllViewportOverlayStationLinksDirty(st);

	return true;
}

DEF_CONSOLE_CMD(ConGfxDebug)
{
	if (argc < 1 || argc > 2) {
		IConsolePrint(CC_HELP, "Debug: gfx flags.  Usage: 'gfx_debug [<flags>]'");
		IConsolePrint(CC_HELP, "  1: GDF_SHOW_WINDOW_DIRTY");
		IConsolePrint(CC_HELP, "  2: GDF_SHOW_WIDGET_DIRTY");
		IConsolePrint(CC_HELP, "  4: GDF_SHOW_RECT_DIRTY");
		return true;
	}

	extern uint32_t _gfx_debug_flags;
	if (argc == 1) {
		IConsolePrintF(CC_DEFAULT, "Gfx debug flags: %X", _gfx_debug_flags);
	} else {
		_gfx_debug_flags = std::strtoul(argv[1], nullptr, 16);
	}

	return true;
}

DEF_CONSOLE_CMD(ConCSleep)
{
	if (argc != 2) {
		IConsolePrint(CC_HELP, "Debug: Sleep.  Usage: 'csleep <milliseconds>'");
		return true;
	}

	CSleep(atoi(argv[1]));

	return true;
}

DEF_CONSOLE_CMD(ConRecalculateRoadCachedOneWayStates)
{
	if (argc == 0) {
		IConsolePrint(CC_HELP, "Debug: Recalculate road cached one way states");
		return true;
	}

	extern void RecalculateRoadCachedOneWayStates();
	RecalculateRoadCachedOneWayStates();

	return true;
}

DEF_CONSOLE_CMD(ConMiscDebug)
{
	if (argc < 1 || argc > 2) {
		IConsolePrint(CC_HELP, "Debug: misc flags.  Usage: 'misc_debug [<flags>]'");
		IConsolePrint(CC_HELP, "  1: MDF_OVERHEAT_BREAKDOWN_OPEN_WIN");
		IConsolePrint(CC_HELP, "  2: MDF_ZONING_DEBUG_MODES");
		IConsolePrint(CC_HELP, " 10: MDF_NEWGRF_SG_SAVE_RAW");
		IConsolePrint(CC_HELP, " 20: MDF_SPECIAL_CMDS");
		return true;
	}

	if (argc == 1) {
		IConsolePrintF(CC_DEFAULT, "Misc debug flags: %X", _misc_debug_flags);
	} else {
		_misc_debug_flags = std::strtoul(argv[1], nullptr, 16);
	}

	return true;
}

DEF_CONSOLE_CMD(ConSetNewGRFOptimiserFlags)
{
	if (argc < 1 || argc > 2) {
		IConsolePrint(CC_HELP, "Debug: misc set_newgrf_optimiser_flags.  Usage: 'set_newgrf_optimiser_flags [<flags>]'");
		return true;
	}

	if (argc == 1) {
		IConsolePrintF(CC_DEFAULT, "NewGRF optimiser flags: %X", _settings_game.debug.newgrf_optimiser_flags);
	} else {
		if (_game_mode == GM_MENU || (_networking && !_network_server)) {
			IConsolePrint(CC_ERROR, "This command is only available in-game and in the editor, and not as a network client.");
			return true;
		}
		extern uint NetworkClientCount();
		if (_networking && NetworkClientCount() > 1) {
			IConsolePrint(CC_ERROR, "This command is not available when network clients are connected.");
			return true;
		}

		uint value = std::strtoul(argv[1], nullptr, 16);
		if (_settings_game.debug.newgrf_optimiser_flags == value) return true;
		_settings_game.debug.newgrf_optimiser_flags = value;

		ReloadNewGRFData();

		extern void PostCheckNewGRFLoadWarnings();
		PostCheckNewGRFLoadWarnings();
	}

	return true;
}

DEF_CONSOLE_CMD(ConDoDisaster)
{
	if (argc == 0) {
		IConsolePrint(CC_HELP, "Debug: Do disaster");
		return true;
	}

	extern void DoDisaster();
	DoDisaster();

	return true;
}

DEF_CONSOLE_CMD(ConBankruptCompany)
{
	if (argc != 2) {
		IConsolePrint(CC_HELP, "Debug: Mark company as bankrupt.  Usage: 'bankrupt_company <company-id>'");
		return true;
	}

	if (_game_mode != GM_NORMAL) {
		IConsolePrint(CC_ERROR, "Companies can only be managed in a game.");
		return true;
	}

	CompanyID company_id = (CompanyID)(atoi(argv[1]) - 1);
	if (!Company::IsValidID(company_id)) {
		IConsolePrintF(CC_DEFAULT, "Unknown company. Company range is between 1 and %d.", MAX_COMPANIES);
		return true;
	}

	Company *c = Company::Get(company_id);
	c->bankrupt_value = 42;
	c->bankrupt_asked = 1 << c->index; // Don't ask the owner
	c->bankrupt_timeout = 0;
	c->money = INT64_MIN / 2;
	IConsolePrint(CC_DEFAULT, "Company marked as bankrupt.");

	return true;
}

DEF_CONSOLE_CMD(ConDeleteCompany)
{
	if (argc != 2) {
		IConsolePrint(CC_HELP, "Debug: Delete company.  Usage: 'delete_company <company-id>'");
		return true;
	}

	if (_game_mode != GM_NORMAL) {
		IConsolePrint(CC_ERROR, "Companies can only be managed in a game.");
		return true;
	}

	CompanyID company_id = (CompanyID)(atoi(argv[1]) - 1);
	if (!Company::IsValidID(company_id)) {
		IConsolePrintF(CC_DEFAULT, "Unknown company. Company range is between 1 and %d.", MAX_COMPANIES);
		return true;
	}

	if (company_id == _local_company) {
		IConsolePrint(CC_ERROR, "Cannot delete current company.");
		return true;
	}

	DoCommandP(0, CCA_DELETE | company_id << 16 | CRR_MANUAL << 24, 0, CMD_COMPANY_CTRL);
	IConsolePrint(CC_DEFAULT, "Company deleted.");

	return true;
}

DEF_CONSOLE_CMD(ConNewGRFProfile)
{
	if (argc == 0) {
		IConsolePrint(CC_HELP, "Collect performance data about NewGRF sprite requests and callbacks. Sub-commands can be abbreviated.");
		IConsolePrint(CC_HELP, "Usage: 'newgrf_profile [list]':");
		IConsolePrint(CC_HELP, "  List all NewGRFs that can be profiled, and their status.");
		IConsolePrint(CC_HELP, "Usage: 'newgrf_profile select <grf-num>...':");
		IConsolePrint(CC_HELP, "  Select one or more GRFs for profiling.");
		IConsolePrint(CC_HELP, "Usage: 'newgrf_profile unselect <grf-num>...':");
		IConsolePrint(CC_HELP, "  Unselect one or more GRFs from profiling. Use the keyword \"all\" instead of a GRF number to unselect all. Removing an active profiler aborts data collection.");
		IConsolePrint(CC_HELP, "Usage: 'newgrf_profile start [<num-ticks>]':");
		IConsolePrint(CC_HELP, "  Begin profiling all selected GRFs. If a number of ticks is provided, profiling stops after that many game ticks. There are 74 ticks in a calendar day.");
		IConsolePrint(CC_HELP, "Usage: 'newgrf_profile stop':");
		IConsolePrint(CC_HELP, "  End profiling and write the collected data to CSV files.");
		IConsolePrint(CC_HELP, "Usage: 'newgrf_profile abort':");
		IConsolePrint(CC_HELP, "  End profiling and discard all collected data.");
		return true;
	}

	const std::vector<GRFFile *> &files = GetAllGRFFiles();

	/* "list" sub-command */
	if (argc == 1 || StrStartsWithIgnoreCase(argv[1], "lis")) {
		IConsolePrint(CC_INFO, "Loaded GRF files:");
		int i = 1;
		for (GRFFile *grf : files) {
			auto profiler = std::find_if(_newgrf_profilers.begin(), _newgrf_profilers.end(), [&](NewGRFProfiler &pr) { return pr.grffile == grf; });
			bool selected = profiler != _newgrf_profilers.end();
			bool active = selected && profiler->active;
			TextColour tc = active ? TC_LIGHT_BLUE : selected ? TC_GREEN : CC_INFO;
			const char *statustext = active ? " (active)" : selected ? " (selected)" : "";
			IConsolePrint(tc, "{}: [{:08X}] {}{}", i, BSWAP32(grf->grfid), grf->filename, statustext);
			i++;
		}
		return true;
	}

	/* "select" sub-command */
	if (StrStartsWithIgnoreCase(argv[1], "sel") && argc >= 3) {
		for (size_t argnum = 2; argnum < argc; ++argnum) {
			int grfnum = atoi(argv[argnum]);
			if (grfnum < 1 || grfnum > (int)files.size()) { // safe cast, files.size() should not be larger than a few hundred in the most extreme cases
				IConsolePrint(CC_WARNING, "GRF number {} out of range, not added.", grfnum);
				continue;
			}
			GRFFile *grf = files[grfnum - 1];
			if (std::any_of(_newgrf_profilers.begin(), _newgrf_profilers.end(), [&](NewGRFProfiler &pr) { return pr.grffile == grf; })) {
				IConsolePrint(CC_WARNING, "GRF number {} [{:08X}] is already selected for profiling.", grfnum, BSWAP32(grf->grfid));
				continue;
			}
			_newgrf_profilers.emplace_back(grf);
		}
		return true;
	}

	/* "unselect" sub-command */
	if (StrStartsWithIgnoreCase(argv[1], "uns") && argc >= 3) {
		for (size_t argnum = 2; argnum < argc; ++argnum) {
			if (StrEqualsIgnoreCase(argv[argnum], "all")) {
				_newgrf_profilers.clear();
				break;
			}
			int grfnum = atoi(argv[argnum]);
			if (grfnum < 1 || grfnum > (int)files.size()) {
				IConsolePrint(CC_WARNING, "GRF number {} out of range, not removing.", grfnum);
				continue;
			}
			GRFFile *grf = files[grfnum - 1];
			auto pos = std::find_if(_newgrf_profilers.begin(), _newgrf_profilers.end(), [&](NewGRFProfiler &pr) { return pr.grffile == grf; });
			if (pos != _newgrf_profilers.end()) _newgrf_profilers.erase(pos);
		}
		return true;
	}

	/* "start" sub-command */
	if (StrStartsWithIgnoreCase(argv[1], "sta")) {
		std::string grfids;
		size_t started = 0;
		for (NewGRFProfiler &pr : _newgrf_profilers) {
			if (!pr.active) {
				pr.Start();
				started++;

				if (!grfids.empty()) grfids += ", ";
				fmt::format_to(std::back_inserter(grfids), "[{:08X}]", BSWAP32(pr.grffile->grfid));
			}
		}
		if (started > 0) {
			IConsolePrint(CC_DEBUG, "Started profiling for GRFID{} {}.", (started > 1) ? "s" : "", grfids);

			if (argc >= 3) {
				uint64_t ticks = std::max(atoi(argv[2]), 1);
				NewGRFProfiler::StartTimer(ticks);
				IConsolePrint(CC_DEBUG, "Profiling will automatically stop after {} ticks.", ticks);
			}
		} else if (_newgrf_profilers.empty()) {
			IConsolePrint(CC_ERROR, "No GRFs selected for profiling, did not start.");
		} else {
			IConsolePrint(CC_ERROR, "Did not start profiling for any GRFs, all selected GRFs are already profiling.");
		}
		return true;
	}

	/* "stop" sub-command */
	if (StrStartsWithIgnoreCase(argv[1], "sto")) {
		NewGRFProfiler::FinishAll();
		return true;
	}

	/* "abort" sub-command */
	if (StrStartsWithIgnoreCase(argv[1], "abo")) {
		for (NewGRFProfiler &pr : _newgrf_profilers) {
			pr.Abort();
		}
		NewGRFProfiler::AbortTimer();
		return true;
	}

	return false;
}

DEF_CONSOLE_CMD(ConRoadTypeFlagCtl)
{
	if (argc != 3) {
		IConsolePrint(CC_HELP, "Debug: Road/tram type flag control.");
		return true;
	}

	RoadType rt = (RoadType)atoi(argv[1]);
	uint flag = atoi(argv[2]);

	if (rt >= ROADTYPE_END) return true;
	extern RoadTypeInfo _roadtypes[ROADTYPE_END];

	if (flag >= 100) {
		ToggleBit(_roadtypes[rt].extra_flags, flag - 100);
	} else {
		ToggleBit(_roadtypes[rt].flags, flag);
	}

	return true;
}

DEF_CONSOLE_CMD(ConRailTypeMapColourCtl)
{
	if (argc != 3) {
		IConsolePrint(CC_HELP, "Debug: Rail type map colour control.");
		return true;
	}

	RailType rt = (RailType)atoi(argv[1]);
	uint8_t map_colour = atoi(argv[2]);

	if (rt >= RAILTYPE_END) return true;
	extern RailTypeInfo _railtypes[RAILTYPE_END];

	_railtypes[rt].map_colour = map_colour;
	MarkAllViewportMapLandscapesDirty();

	return true;
}

DEF_CONSOLE_CMD(ConSwitchBaseset)
{
	if (argc != 2) {
		IConsolePrint(CC_HELP, "Debug: Try to switch baseset and reload NewGRFs. Usage: 'switch_baseset <baseset-name>'");
		return true;
	}

	for (int i = 0; i < BaseGraphics::GetNumSets(); i++) {
		const GraphicsSet *basegfx = BaseGraphics::GetSet(i);
		if (argv[1] == basegfx->name) {
			extern std::string _switch_baseset;
			_switch_baseset = basegfx->name;
			_check_special_modes = true;
			return true;
		}
	}

	IConsolePrintF(CC_WARNING, "No such baseset: %s.", argv[1]);
	return 1;
}

static bool ConConditionalCommon(uint8_t argc, char *argv[], int value, const char *value_name, const char *name)
{
	if (argc < 4) {
		IConsolePrintF(CC_WARNING, "- Execute command if %s is within the specified range. Usage: '%s <minimum> <maximum> <command...>'", value_name, name);
		return true;
	}

	int min_value = atoi(argv[1]);
	int max_value = atoi(argv[2]);

	if (value >= min_value && value <= max_value) IConsoleCmdExecTokens(argc - 3, argv + 3);

	return true;
}

DEF_CONSOLE_CMD(ConIfYear)
{
	return ConConditionalCommon(argc, argv, CalTime::CurYear().base(), "the current year (in game)", "if_year");
}

DEF_CONSOLE_CMD(ConIfMonth)
{
	return ConConditionalCommon(argc, argv, CalTime::CurMonth() + 1, "the current month (in game)", "if_month");
}

DEF_CONSOLE_CMD(ConIfDay)
{
	return ConConditionalCommon(argc, argv, CalTime::CurDay(), "the current day of the month (in game)", "if_day");
}

DEF_CONSOLE_CMD(ConIfHour)
{
	TickMinutes minutes = _settings_time.NowInTickMinutes();
	return ConConditionalCommon(argc, argv, minutes.ClockHour(), "the current hour (in game, assuming time is in minutes)", "if_hour");
}

DEF_CONSOLE_CMD(ConIfMinute)
{
	TickMinutes minutes = _settings_time.NowInTickMinutes();
	return ConConditionalCommon(argc, argv, minutes.ClockMinute(), "the current minute (in game, assuming time is in minutes)", "if_minute");
}

DEF_CONSOLE_CMD(ConIfHourMinute)
{
	TickMinutes minutes = _settings_time.NowInTickMinutes();
	return ConConditionalCommon(argc, argv, minutes.ClockHHMM(), "the current hour and minute 0000 - 2359 (in game, assuming time is in minutes)", "if_hour_minute");
}

#ifdef _DEBUG
/******************
 *  debug commands
 ******************/

static void IConsoleDebugLibRegister()
{
	IConsole::CmdRegister("resettile",        ConResetTile);
	IConsole::AliasRegister("dbg_echo",       "echo %A; echo %B");
	IConsole::AliasRegister("dbg_echo2",      "echo %!");
}
#endif

DEF_CONSOLE_CMD(ConFramerate)
{
	if (argc == 0) {
		IConsolePrint(CC_HELP, "Show frame rate and game speed information.");
		return true;
	}

	ConPrintFramerate();
	return true;
}

DEF_CONSOLE_CMD(ConFramerateWindow)
{
	if (argc == 0) {
		IConsolePrint(CC_HELP, "Open the frame rate window.");
		return true;
	}

	if (_network_dedicated) {
		IConsolePrint(CC_ERROR, "Can not open frame rate window on a dedicated server.");
		return false;
	}

	ShowFramerateWindow();
	return true;
}

<<<<<<< HEAD
DEF_CONSOLE_CMD(ConFindNonRealisticBrakingSignal)
{
	if (argc == 0) {
		IConsolePrint(CC_HELP, "Find the next signal tile which prevents enabling of realistic braking");
		return true;
=======
/**
 * Format a label as a string.
 * If all elements are visible ASCII (excluding space) then the label will be formatted as a string of 4 characters,
 * otherwise it will be output as an 8-digit hexadecimal value.
 * @param label Label to format.
 * @return string representation of label.
 **/
static std::string FormatLabel(uint32_t label)
{
	if (std::isgraph(GB(label, 24, 8)) && std::isgraph(GB(label, 16, 8)) && std::isgraph(GB(label, 8, 8)) && std::isgraph(GB(label, 0, 8))) {
		return fmt::format("{:c}{:c}{:c}{:c}", GB(label, 24, 8), GB(label, 16, 8), GB(label, 8, 8), GB(label, 0, 8));
	}

	return fmt::format("{:08X}", BSWAP32(label));
}

static void ConDumpRoadTypes()
{
	IConsolePrint(CC_DEFAULT, "  Flags:");
	IConsolePrint(CC_DEFAULT, "    c = catenary");
	IConsolePrint(CC_DEFAULT, "    l = no level crossings");
	IConsolePrint(CC_DEFAULT, "    X = no houses");
	IConsolePrint(CC_DEFAULT, "    h = hidden");
	IConsolePrint(CC_DEFAULT, "    T = buildable by towns");

	std::map<uint32_t, const GRFFile *> grfs;
	for (RoadType rt = ROADTYPE_BEGIN; rt < ROADTYPE_END; rt++) {
		const RoadTypeInfo *rti = GetRoadTypeInfo(rt);
		if (rti->label == 0) continue;
		uint32_t grfid = 0;
		const GRFFile *grf = rti->grffile[ROTSG_GROUND];
		if (grf != nullptr) {
			grfid = grf->grfid;
			grfs.emplace(grfid, grf);
		}
		IConsolePrint(CC_DEFAULT, "  {:02d} {} {}, Flags: {}{}{}{}{}, GRF: {:08X}, {}",
				(uint)rt,
				RoadTypeIsTram(rt) ? "Tram" : "Road",
				FormatLabel(rti->label),
				HasBit(rti->flags, ROTF_CATENARY)          ? 'c' : '-',
				HasBit(rti->flags, ROTF_NO_LEVEL_CROSSING) ? 'l' : '-',
				HasBit(rti->flags, ROTF_NO_HOUSES)         ? 'X' : '-',
				HasBit(rti->flags, ROTF_HIDDEN)            ? 'h' : '-',
				HasBit(rti->flags, ROTF_TOWN_BUILD)        ? 'T' : '-',
				BSWAP32(grfid),
				GetStringPtr(rti->strings.name)
		);
	}
	for (const auto &grf : grfs) {
		IConsolePrint(CC_DEFAULT, "  GRF: {:08X} = {}", BSWAP32(grf.first), grf.second->filename);
	}
}

static void ConDumpRailTypes()
{
	IConsolePrint(CC_DEFAULT, "  Flags:");
	IConsolePrint(CC_DEFAULT, "    c = catenary");
	IConsolePrint(CC_DEFAULT, "    l = no level crossings");
	IConsolePrint(CC_DEFAULT, "    h = hidden");
	IConsolePrint(CC_DEFAULT, "    s = no sprite combine");
	IConsolePrint(CC_DEFAULT, "    a = always allow 90 degree turns");
	IConsolePrint(CC_DEFAULT, "    d = always disallow 90 degree turns");

	std::map<uint32_t, const GRFFile *> grfs;
	for (RailType rt = RAILTYPE_BEGIN; rt < RAILTYPE_END; rt++) {
		const RailTypeInfo *rti = GetRailTypeInfo(rt);
		if (rti->label == 0) continue;
		uint32_t grfid = 0;
		const GRFFile *grf = rti->grffile[RTSG_GROUND];
		if (grf != nullptr) {
			grfid = grf->grfid;
			grfs.emplace(grfid, grf);
		}
		IConsolePrint(CC_DEFAULT, "  {:02d} {}, Flags: {}{}{}{}{}{}, GRF: {:08X}, {}",
				(uint)rt,
				FormatLabel(rti->label),
				HasBit(rti->flags, RTF_CATENARY)          ? 'c' : '-',
				HasBit(rti->flags, RTF_NO_LEVEL_CROSSING) ? 'l' : '-',
				HasBit(rti->flags, RTF_HIDDEN)            ? 'h' : '-',
				HasBit(rti->flags, RTF_NO_SPRITE_COMBINE) ? 's' : '-',
				HasBit(rti->flags, RTF_ALLOW_90DEG)       ? 'a' : '-',
				HasBit(rti->flags, RTF_DISALLOW_90DEG)    ? 'd' : '-',
				BSWAP32(grfid),
				GetStringPtr(rti->strings.name)
		);
	}
	for (const auto &grf : grfs) {
		IConsolePrint(CC_DEFAULT, "  GRF: {:08X} = {}", BSWAP32(grf.first), grf.second->filename);
>>>>>>> 7116f143
	}

	for (TileIndex t = 0; t < MapSize(); t++) {
		if (IsTileType(t, MP_RAILWAY) && GetRailTileType(t) == RAIL_TILE_SIGNALS) {
			uint signals = GetPresentSignals(t);
			if ((signals & 0x3) & ((signals & 0x3) - 1) || (signals & 0xC) & ((signals & 0xC) - 1)) {
				/* Signals in both directions */
				ScrollMainWindowToTile(t);
				SetRedErrorSquare(t);
				return true;
			}
			if (((signals & 0x3) && IsSignalTypeUnsuitableForRealisticBraking(GetSignalType(t, TRACK_LOWER))) ||
					((signals & 0xC) && IsSignalTypeUnsuitableForRealisticBraking(GetSignalType(t, TRACK_UPPER)))) {
				/* Banned signal types present */
				ScrollMainWindowToTile(t);
				SetRedErrorSquare(t);
				return true;
			}
		}
<<<<<<< HEAD
=======
		IConsolePrint(CC_DEFAULT, "  {:02d} Bit: {:2d}, Label: {}, Callback mask: 0x{:02X}, Cargo class: {}{}{}{}{}{}{}{}{}{}{}, GRF: {:08X}, {}",
				spec->Index(),
				spec->bitnum,
				FormatLabel(spec->label.base()),
				spec->callback_mask,
				(spec->classes & CC_PASSENGERS)   != 0 ? 'p' : '-',
				(spec->classes & CC_MAIL)         != 0 ? 'm' : '-',
				(spec->classes & CC_EXPRESS)      != 0 ? 'x' : '-',
				(spec->classes & CC_ARMOURED)     != 0 ? 'a' : '-',
				(spec->classes & CC_BULK)         != 0 ? 'b' : '-',
				(spec->classes & CC_PIECE_GOODS)  != 0 ? 'g' : '-',
				(spec->classes & CC_LIQUID)       != 0 ? 'l' : '-',
				(spec->classes & CC_REFRIGERATED) != 0 ? 'r' : '-',
				(spec->classes & CC_HAZARDOUS)    != 0 ? 'h' : '-',
				(spec->classes & CC_COVERED)      != 0 ? 'c' : '-',
				(spec->classes & CC_SPECIAL)      != 0 ? 'S' : '-',
				BSWAP32(grfid),
				GetStringPtr(spec->name)
		);
	}
	for (const auto &grf : grfs) {
		IConsolePrint(CC_DEFAULT, "  GRF: {:08X} = {}", BSWAP32(grf.first), grf.second->filename);
>>>>>>> 7116f143
	}

	return true;
}


DEF_CONSOLE_CMD(ConDumpInfo)
{
	if (argc != 2) {
		IConsolePrint(CC_HELP, "Dump debugging information.");
		IConsolePrint(CC_HELP, "Usage: 'dump_info roadtypes|railtypes|cargotypes'.");
		IConsolePrint(CC_HELP, "  Show information about road/tram types, rail types or cargo types.");
		return true;
	}

	if (StrEqualsIgnoreCase(argv[1], "roadtypes")) {
		ConDumpRoadTypes(argc, argv);
		return true;
	}

	if (StrEqualsIgnoreCase(argv[1], "railtypes")) {
		ConDumpRailTypes(argc, argv);
		return true;
	}

	if (StrEqualsIgnoreCase(argv[1], "cargotypes")) {
		ConDumpCargoTypes(argc, argv);
		return true;
	}

	return false;
}

/*******************************
 * console command registration
 *******************************/

void IConsoleStdLibRegister()
{
	IConsole::CmdRegister("debug_level",             ConDebugLevel);
	IConsole::CmdRegister("echo",                    ConEcho);
	IConsole::CmdRegister("echoc",                   ConEchoC);
	IConsole::CmdRegister("exec",                    ConExec);
	IConsole::CmdRegister("exit",                    ConExit);
	IConsole::CmdRegister("part",                    ConPart);
	IConsole::CmdRegister("help",                    ConHelp);
	IConsole::CmdRegister("info_cmd",                ConInfoCmd);
	IConsole::CmdRegister("list_cmds",               ConListCommands);
	IConsole::CmdRegister("list_aliases",            ConListAliases);
	IConsole::CmdRegister("newgame",                 ConNewGame);
	IConsole::CmdRegister("restart",                 ConRestart);
	IConsole::CmdRegister("reload",                  ConReload);
	IConsole::CmdRegister("getseed",                 ConGetSeed);
	IConsole::CmdRegister("getdate",                 ConGetDate);
	IConsole::CmdRegister("getsysdate",              ConGetSysDate);
	IConsole::CmdRegister("quit",                    ConExit);
	IConsole::CmdRegister("resetengines",            ConResetEngines,     ConHookNoNetwork);
	IConsole::CmdRegister("reset_enginepool",        ConResetEnginePool,  ConHookNoNetwork);
	IConsole::CmdRegister("return",                  ConReturn);
	IConsole::CmdRegister("screenshot",              ConScreenShot);
	IConsole::CmdRegister("minimap",                 ConMinimap);
	IConsole::CmdRegister("script",                  ConScript);
	IConsole::CmdRegister("zoomto",                  ConZoomToLevel);
	IConsole::CmdRegister("scrollto",                ConScrollToTile);
	IConsole::CmdRegister("highlight_tile",          ConHighlightTile);
	IConsole::AliasRegister("scrollto_highlight",    "scrollto %+; highlight_tile %+");
	IConsole::CmdRegister("alias",                   ConAlias);
	IConsole::CmdRegister("load",                    ConLoad);
	IConsole::CmdRegister("load_save",               ConLoad);
	IConsole::CmdRegister("load_scenario",           ConLoadScenario);
	IConsole::CmdRegister("load_heightmap",          ConLoadHeightmap);
	IConsole::CmdRegister("rm",                      ConRemove);
	IConsole::CmdRegister("save",                    ConSave);
	IConsole::CmdRegister("saveconfig",              ConSaveConfig);
	IConsole::CmdRegister("ls",                      ConListFiles);
	IConsole::CmdRegister("list_saves",              ConListFiles);
	IConsole::CmdRegister("list_scenarios",          ConListScenarios);
	IConsole::CmdRegister("list_heightmaps",         ConListHeightmaps);
	IConsole::CmdRegister("cd",                      ConChangeDirectory);
	IConsole::CmdRegister("pwd",                     ConPrintWorkingDirectory);
	IConsole::CmdRegister("clear",                   ConClearBuffer);
	IConsole::CmdRegister("font",                    ConFont);
	IConsole::CmdRegister("setting",                 ConSetting);
	IConsole::CmdRegister("setting_newgame",         ConSettingNewgame);
	IConsole::CmdRegister("list_settings",           ConListSettings);
	IConsole::CmdRegister("list_settings_def",       ConListSettingsDefaults);
	IConsole::CmdRegister("gamelog",                 ConGamelogPrint);
	IConsole::CmdRegister("rescan_newgrf",           ConRescanNewGRF);
	IConsole::CmdRegister("list_dirs",               ConListDirs);

	IConsole::AliasRegister("dir",                   "ls");
	IConsole::AliasRegister("del",                   "rm %+");
	IConsole::AliasRegister("newmap",                "newgame");
	IConsole::AliasRegister("patch",                 "setting %+");
	IConsole::AliasRegister("set",                   "setting %+");
	IConsole::AliasRegister("set_newgame",           "setting_newgame %+");
	IConsole::AliasRegister("list_patches",          "list_settings %+");
	IConsole::AliasRegister("developer",             "setting developer %+");

	IConsole::CmdRegister("list_ai_libs",            ConListAILibs);
	IConsole::CmdRegister("list_ai",                 ConListAI);
	IConsole::CmdRegister("reload_ai",               ConReloadAI);
	IConsole::CmdRegister("rescan_ai",               ConRescanAI);
	IConsole::CmdRegister("start_ai",                ConStartAI);
	IConsole::CmdRegister("stop_ai",                 ConStopAI);

	IConsole::CmdRegister("list_game",               ConListGame);
	IConsole::CmdRegister("list_game_libs",          ConListGameLibs);
	IConsole::CmdRegister("rescan_game",             ConRescanGame);

	IConsole::CmdRegister("companies",               ConCompanies);
	IConsole::AliasRegister("players",               "companies");

	/* networking functions */

/* Content downloading is only available with ZLIB */
#if defined(WITH_ZLIB)
	IConsole::CmdRegister("content",                 ConContent);
#endif /* defined(WITH_ZLIB) */

	/*** Networking commands ***/
	IConsole::CmdRegister("say",                     ConSay,              ConHookNeedNetwork);
	IConsole::CmdRegister("say_company",             ConSayCompany,       ConHookNeedNetwork);
	IConsole::AliasRegister("say_player",            "say_company %+");
	IConsole::CmdRegister("say_client",              ConSayClient,        ConHookNeedNetwork);

	IConsole::CmdRegister("connect",                 ConNetworkConnect,   ConHookClientOnly);
	IConsole::CmdRegister("clients",                 ConNetworkClients,   ConHookNeedNetwork);
	IConsole::CmdRegister("status",                  ConStatus,           ConHookServerOnly);
	IConsole::CmdRegister("server_info",             ConServerInfo,       ConHookServerOnly);
	IConsole::AliasRegister("info",                  "server_info");
	IConsole::CmdRegister("reconnect",               ConNetworkReconnect, ConHookClientOnly);
	IConsole::CmdRegister("rcon",                    ConRcon,             ConHookNeedNetwork);
	IConsole::CmdRegister("settings_access",         ConSettingsAccess,   ConHookNeedNetwork);

	IConsole::CmdRegister("join",                    ConJoinCompany,      ConHookNeedNonDedicatedNetwork);
	IConsole::AliasRegister("spectate",              "join 255");
	IConsole::CmdRegister("move",                    ConMoveClient,       ConHookServerOnly);
	IConsole::CmdRegister("reset_company",           ConResetCompany,     ConHookServerOnly);
	IConsole::AliasRegister("clean_company",         "reset_company %A");
	IConsole::CmdRegister("offer_company_sale",      ConOfferCompanySale, ConHookServerOrNoNetwork);
	IConsole::CmdRegister("merge_companies",         ConMergeCompanies,   ConHookServerOrNoNetwork);
	IConsole::CmdRegister("client_name",             ConClientNickChange, ConHookServerOnly);
	IConsole::CmdRegister("kick",                    ConKick,             ConHookServerOnly);
	IConsole::CmdRegister("ban",                     ConBan,              ConHookServerOnly);
	IConsole::CmdRegister("unban",                   ConUnBan,            ConHookServerOnly);
	IConsole::CmdRegister("banlist",                 ConBanList,          ConHookServerOnly);

	IConsole::CmdRegister("pause",                   ConPauseGame,        ConHookServerOrNoNetwork);
	IConsole::CmdRegister("unpause",                 ConUnpauseGame,      ConHookServerOrNoNetwork);
	IConsole::CmdRegister("step",                    ConStepGame,         ConHookNoNetwork);

	IConsole::CmdRegister("authorized_key",          ConNetworkAuthorizedKey, ConHookServerOnly);
	IConsole::AliasRegister("ak", "authorized_key %+");

	IConsole::CmdRegister("company_pw",              ConCompanyPassword,  ConHookNeedNetwork);
	IConsole::AliasRegister("company_password",      "company_pw %+");
	IConsole::CmdRegister("company_pw_hash",         ConCompanyPasswordHash, ConHookServerOnly);
	IConsole::AliasRegister("company_password_hash", "company_pw %+");
	IConsole::CmdRegister("company_pw_hashes",       ConCompanyPasswordHashes, ConHookServerOnly);
	IConsole::AliasRegister("company_password_hashes", "company_pw_hashes");

	IConsole::AliasRegister("net_frame_freq",        "setting frame_freq %+");
	IConsole::AliasRegister("net_sync_freq",         "setting sync_freq %+");
	IConsole::AliasRegister("server_pw",             "setting server_password %+");
	IConsole::AliasRegister("server_password",       "setting server_password %+");
	IConsole::AliasRegister("rcon_pw",               "setting rcon_password %+");
	IConsole::AliasRegister("rcon_password",         "setting rcon_password %+");
	IConsole::AliasRegister("settings_pw",           "setting settings_password %+");
	IConsole::AliasRegister("settings_password",     "setting settings_password %+");
	IConsole::AliasRegister("name",                  "setting client_name %+");
	IConsole::AliasRegister("server_name",           "setting server_name %+");
	IConsole::AliasRegister("server_port",           "setting server_port %+");
	IConsole::AliasRegister("max_clients",           "setting max_clients %+");
	IConsole::AliasRegister("max_companies",         "setting max_companies %+");
	IConsole::AliasRegister("max_join_time",         "setting max_join_time %+");
	IConsole::AliasRegister("pause_on_join",         "setting pause_on_join %+");
	IConsole::AliasRegister("autoclean_companies",   "setting autoclean_companies %+");
	IConsole::AliasRegister("autoclean_protected",   "setting autoclean_protected %+");
	IConsole::AliasRegister("autoclean_unprotected", "setting autoclean_unprotected %+");
	IConsole::AliasRegister("restart_game_year",     "setting restart_game_year %+");
	IConsole::AliasRegister("min_players",           "setting min_active_clients %+");
	IConsole::AliasRegister("reload_cfg",            "setting reload_cfg %+");

	/* conditionals */
	IConsole::CmdRegister("if_year",                 ConIfYear);
	IConsole::CmdRegister("if_month",                ConIfMonth);
	IConsole::CmdRegister("if_day",                  ConIfDay);
	IConsole::CmdRegister("if_hour",                 ConIfHour);
	IConsole::CmdRegister("if_minute",               ConIfMinute);
	IConsole::CmdRegister("if_hour_minute",          ConIfHourMinute);

	/* debugging stuff */
#ifdef _DEBUG
	IConsoleDebugLibRegister();
#endif
	IConsole::CmdRegister("fps",                     ConFramerate);
	IConsole::CmdRegister("fps_wnd",                 ConFramerateWindow);

	IConsole::CmdRegister("find_non_realistic_braking_signal", ConFindNonRealisticBrakingSignal);

	IConsole::CmdRegister("getfulldate",             ConGetFullDate,      nullptr, true);
	IConsole::CmdRegister("dump_command_log",        ConDumpCommandLog,   nullptr, true);
	IConsole::CmdRegister("dump_special_events_log", ConDumpSpecialEventsLog, nullptr, true);
	IConsole::CmdRegister("dump_desync_msgs",        ConDumpDesyncMsgLog, nullptr, true);
	IConsole::CmdRegister("dump_inflation",          ConDumpInflation,    nullptr, true);
	IConsole::CmdRegister("dump_cpdp_stats",         ConDumpCpdpStats,    nullptr, true);
	IConsole::CmdRegister("dump_veh_stats",          ConVehicleStats,     nullptr, true);
	IConsole::CmdRegister("dump_map_stats",          ConMapStats,         nullptr, true);
	IConsole::CmdRegister("dump_st_flow_stats",      ConStFlowStats,      nullptr, true);
	IConsole::CmdRegister("dump_game_events",        ConDumpGameEvents,   nullptr, true);
	IConsole::CmdRegister("dump_load_debug_log",     ConDumpLoadDebugLog, nullptr, true);
	IConsole::CmdRegister("dump_load_debug_config",  ConDumpLoadDebugConfig, nullptr, true);
	IConsole::CmdRegister("dump_linkgraph_jobs",     ConDumpLinkgraphJobs, nullptr, true);
	IConsole::CmdRegister("dump_road_types",         ConDumpRoadTypes,    nullptr, true);
	IConsole::CmdRegister("dump_rail_types",         ConDumpRailTypes,    nullptr, true);
	IConsole::CmdRegister("dump_bridge_types",       ConDumpBridgeTypes,  nullptr, true);
	IConsole::CmdRegister("dump_cargo_types",        ConDumpCargoTypes,   nullptr, true);
	IConsole::CmdRegister("dump_vehicle",            ConDumpVehicle,      nullptr, true);
	IConsole::CmdRegister("dump_tile",               ConDumpTile,         nullptr, true);
	IConsole::CmdRegister("dump_grf_cargo_tables",   ConDumpGrfCargoTables, nullptr, true);
	IConsole::CmdRegister("dump_signal_styles",      ConDumpSignalStyles, nullptr, true);
	IConsole::CmdRegister("dump_sprite_cache_stats", ConSpriteCacheStats, nullptr, true);
	IConsole::CmdRegister("dump_version",            ConDumpVersion,      nullptr, true);
	IConsole::CmdRegister("check_caches",            ConCheckCaches,      nullptr, true);
	IConsole::CmdRegister("show_town_window",        ConShowTownWindow,   nullptr, true);
	IConsole::CmdRegister("show_station_window",     ConShowStationWindow, nullptr, true);
	IConsole::CmdRegister("show_industry_window",    ConShowIndustryWindow, nullptr, true);
	IConsole::CmdRegister("viewport_debug",          ConViewportDebug,    nullptr, true);
	IConsole::CmdRegister("viewport_mark_dirty",     ConViewportMarkDirty, nullptr, true);
	IConsole::CmdRegister("viewport_mark_dirty_st_overlay", ConViewportMarkStationOverlayDirty, nullptr, true);
	IConsole::CmdRegister("gfx_debug",               ConGfxDebug,         nullptr, true);
	IConsole::CmdRegister("csleep",                  ConCSleep,           nullptr, true);
	IConsole::CmdRegister("recalculate_road_cached_one_way_states", ConRecalculateRoadCachedOneWayStates, ConHookNoNetwork, true);
	IConsole::CmdRegister("misc_debug",              ConMiscDebug,        nullptr, true);
	IConsole::CmdRegister("set_newgrf_optimiser_flags", ConSetNewGRFOptimiserFlags, nullptr, true);

	/* NewGRF development stuff */
	IConsole::CmdRegister("reload_newgrfs",          ConNewGRFReload,     ConHookNewGRFDeveloperTool);
	IConsole::CmdRegister("newgrf_profile",          ConNewGRFProfile,    ConHookNewGRFDeveloperTool);
	IConsole::CmdRegister("dump_info",               ConDumpInfo);
	IConsole::CmdRegister("do_disaster",             ConDoDisaster,       ConHookNewGRFDeveloperTool, true);
	IConsole::CmdRegister("bankrupt_company",        ConBankruptCompany,  ConHookNewGRFDeveloperTool, true);
	IConsole::CmdRegister("delete_company",          ConDeleteCompany,    ConHookNewGRFDeveloperTool, true);
	IConsole::CmdRegister("road_type_flag_ctl",      ConRoadTypeFlagCtl,  ConHookNewGRFDeveloperTool, true);
	IConsole::CmdRegister("rail_type_map_colour_ctl", ConRailTypeMapColourCtl, ConHookNewGRFDeveloperTool, true);
	IConsole::CmdRegister("switch_baseset",          ConSwitchBaseset,    ConHookNewGRFDeveloperTool, true);

	/* Bug workarounds */
	IConsole::CmdRegister("jgrpp_bug_workaround_unblock_heliports", ConResetBlockedHeliports, ConHookNoNetwork, true);
	IConsole::CmdRegister("merge_linkgraph_jobs_asap", ConMergeLinkgraphJobsAsap, ConHookNoNetwork, true);
	IConsole::CmdRegister("unblock_bay_road_stops",  ConUnblockBayRoadStops,  ConHookNoNetwork, true);

	IConsole::CmdRegister("dbgspecial",              ConDbgSpecial,       ConHookSpecialCmd, true);

#ifdef _DEBUG
	IConsole::CmdRegister("delete_vehicle_id",       ConDeleteVehicleID,  ConHookNoNetwork, true);
	IConsole::CmdRegister("run_tile_loop_tile",      ConRunTileLoopTile,  ConHookNoNetwork, true);
#endif
}<|MERGE_RESOLUTION|>--- conflicted
+++ resolved
@@ -65,6 +65,7 @@
 #include "object_base.h"
 #include "newgrf_newsignals.h"
 #include "roadstop_base.h"
+#include "core/backup_type.hpp"
 #include "3rdparty/fmt/chrono.h"
 #include <time.h>
 
@@ -2202,7 +2203,7 @@
 				authorized_keys->Add(authorized_key);
 			} else {
 				AutoRestoreBackup backup(_current_company, company);
-				Command<CMD_COMPANY_ALLOW_LIST_CTRL>::Post(CALCA_ADD, authorized_key);
+				DoCommandP(0, CALCA_ADD, 0, CMD_COMPANY_ALLOW_LIST_CTRL, nullptr, authorized_key.c_str());
 			}
 			IConsolePrint(CC_INFO, "Added {} to {}.", authorized_key, name);
 			return;
@@ -2217,7 +2218,7 @@
 				authorized_keys->Remove(authorized_key);
 			} else {
 				AutoRestoreBackup backup(_current_company, company);
-				Command<CMD_COMPANY_ALLOW_LIST_CTRL>::Post(CALCA_REMOVE, authorized_key);
+				DoCommandP(0, CALCA_REMOVE, 0, CMD_COMPANY_ALLOW_LIST_CTRL, nullptr, authorized_key.c_str());
 			}
 			IConsolePrint(CC_INFO, "Removed {} from {}.", authorized_key, name);
 			return;
@@ -4047,102 +4048,11 @@
 	return true;
 }
 
-<<<<<<< HEAD
 DEF_CONSOLE_CMD(ConFindNonRealisticBrakingSignal)
 {
 	if (argc == 0) {
 		IConsolePrint(CC_HELP, "Find the next signal tile which prevents enabling of realistic braking");
 		return true;
-=======
-/**
- * Format a label as a string.
- * If all elements are visible ASCII (excluding space) then the label will be formatted as a string of 4 characters,
- * otherwise it will be output as an 8-digit hexadecimal value.
- * @param label Label to format.
- * @return string representation of label.
- **/
-static std::string FormatLabel(uint32_t label)
-{
-	if (std::isgraph(GB(label, 24, 8)) && std::isgraph(GB(label, 16, 8)) && std::isgraph(GB(label, 8, 8)) && std::isgraph(GB(label, 0, 8))) {
-		return fmt::format("{:c}{:c}{:c}{:c}", GB(label, 24, 8), GB(label, 16, 8), GB(label, 8, 8), GB(label, 0, 8));
-	}
-
-	return fmt::format("{:08X}", BSWAP32(label));
-}
-
-static void ConDumpRoadTypes()
-{
-	IConsolePrint(CC_DEFAULT, "  Flags:");
-	IConsolePrint(CC_DEFAULT, "    c = catenary");
-	IConsolePrint(CC_DEFAULT, "    l = no level crossings");
-	IConsolePrint(CC_DEFAULT, "    X = no houses");
-	IConsolePrint(CC_DEFAULT, "    h = hidden");
-	IConsolePrint(CC_DEFAULT, "    T = buildable by towns");
-
-	std::map<uint32_t, const GRFFile *> grfs;
-	for (RoadType rt = ROADTYPE_BEGIN; rt < ROADTYPE_END; rt++) {
-		const RoadTypeInfo *rti = GetRoadTypeInfo(rt);
-		if (rti->label == 0) continue;
-		uint32_t grfid = 0;
-		const GRFFile *grf = rti->grffile[ROTSG_GROUND];
-		if (grf != nullptr) {
-			grfid = grf->grfid;
-			grfs.emplace(grfid, grf);
-		}
-		IConsolePrint(CC_DEFAULT, "  {:02d} {} {}, Flags: {}{}{}{}{}, GRF: {:08X}, {}",
-				(uint)rt,
-				RoadTypeIsTram(rt) ? "Tram" : "Road",
-				FormatLabel(rti->label),
-				HasBit(rti->flags, ROTF_CATENARY)          ? 'c' : '-',
-				HasBit(rti->flags, ROTF_NO_LEVEL_CROSSING) ? 'l' : '-',
-				HasBit(rti->flags, ROTF_NO_HOUSES)         ? 'X' : '-',
-				HasBit(rti->flags, ROTF_HIDDEN)            ? 'h' : '-',
-				HasBit(rti->flags, ROTF_TOWN_BUILD)        ? 'T' : '-',
-				BSWAP32(grfid),
-				GetStringPtr(rti->strings.name)
-		);
-	}
-	for (const auto &grf : grfs) {
-		IConsolePrint(CC_DEFAULT, "  GRF: {:08X} = {}", BSWAP32(grf.first), grf.second->filename);
-	}
-}
-
-static void ConDumpRailTypes()
-{
-	IConsolePrint(CC_DEFAULT, "  Flags:");
-	IConsolePrint(CC_DEFAULT, "    c = catenary");
-	IConsolePrint(CC_DEFAULT, "    l = no level crossings");
-	IConsolePrint(CC_DEFAULT, "    h = hidden");
-	IConsolePrint(CC_DEFAULT, "    s = no sprite combine");
-	IConsolePrint(CC_DEFAULT, "    a = always allow 90 degree turns");
-	IConsolePrint(CC_DEFAULT, "    d = always disallow 90 degree turns");
-
-	std::map<uint32_t, const GRFFile *> grfs;
-	for (RailType rt = RAILTYPE_BEGIN; rt < RAILTYPE_END; rt++) {
-		const RailTypeInfo *rti = GetRailTypeInfo(rt);
-		if (rti->label == 0) continue;
-		uint32_t grfid = 0;
-		const GRFFile *grf = rti->grffile[RTSG_GROUND];
-		if (grf != nullptr) {
-			grfid = grf->grfid;
-			grfs.emplace(grfid, grf);
-		}
-		IConsolePrint(CC_DEFAULT, "  {:02d} {}, Flags: {}{}{}{}{}{}, GRF: {:08X}, {}",
-				(uint)rt,
-				FormatLabel(rti->label),
-				HasBit(rti->flags, RTF_CATENARY)          ? 'c' : '-',
-				HasBit(rti->flags, RTF_NO_LEVEL_CROSSING) ? 'l' : '-',
-				HasBit(rti->flags, RTF_HIDDEN)            ? 'h' : '-',
-				HasBit(rti->flags, RTF_NO_SPRITE_COMBINE) ? 's' : '-',
-				HasBit(rti->flags, RTF_ALLOW_90DEG)       ? 'a' : '-',
-				HasBit(rti->flags, RTF_DISALLOW_90DEG)    ? 'd' : '-',
-				BSWAP32(grfid),
-				GetStringPtr(rti->strings.name)
-		);
-	}
-	for (const auto &grf : grfs) {
-		IConsolePrint(CC_DEFAULT, "  GRF: {:08X} = {}", BSWAP32(grf.first), grf.second->filename);
->>>>>>> 7116f143
 	}
 
 	for (TileIndex t = 0; t < MapSize(); t++) {
@@ -4162,31 +4072,6 @@
 				return true;
 			}
 		}
-<<<<<<< HEAD
-=======
-		IConsolePrint(CC_DEFAULT, "  {:02d} Bit: {:2d}, Label: {}, Callback mask: 0x{:02X}, Cargo class: {}{}{}{}{}{}{}{}{}{}{}, GRF: {:08X}, {}",
-				spec->Index(),
-				spec->bitnum,
-				FormatLabel(spec->label.base()),
-				spec->callback_mask,
-				(spec->classes & CC_PASSENGERS)   != 0 ? 'p' : '-',
-				(spec->classes & CC_MAIL)         != 0 ? 'm' : '-',
-				(spec->classes & CC_EXPRESS)      != 0 ? 'x' : '-',
-				(spec->classes & CC_ARMOURED)     != 0 ? 'a' : '-',
-				(spec->classes & CC_BULK)         != 0 ? 'b' : '-',
-				(spec->classes & CC_PIECE_GOODS)  != 0 ? 'g' : '-',
-				(spec->classes & CC_LIQUID)       != 0 ? 'l' : '-',
-				(spec->classes & CC_REFRIGERATED) != 0 ? 'r' : '-',
-				(spec->classes & CC_HAZARDOUS)    != 0 ? 'h' : '-',
-				(spec->classes & CC_COVERED)      != 0 ? 'c' : '-',
-				(spec->classes & CC_SPECIAL)      != 0 ? 'S' : '-',
-				BSWAP32(grfid),
-				GetStringPtr(spec->name)
-		);
-	}
-	for (const auto &grf : grfs) {
-		IConsolePrint(CC_DEFAULT, "  GRF: {:08X} = {}", BSWAP32(grf.first), grf.second->filename);
->>>>>>> 7116f143
 	}
 
 	return true;
