/*
 * This file is part of OpenTTD.
 * OpenTTD is free software; you can redistribute it and/or modify it under the terms of the GNU General Public License as published by the Free Software Foundation, version 2.
 * OpenTTD is distributed in the hope that it will be useful, but WITHOUT ANY WARRANTY; without even the implied warranty of MERCHANTABILITY or FITNESS FOR A PARTICULAR PURPOSE.
 * See the GNU General Public License for more details. You should have received a copy of the GNU General Public License along with OpenTTD. If not, see <http://www.gnu.org/licenses/>.
 */

/** @file console_cmds.cpp Implementation of the console hooks. */

#include "stdafx.h"
#include "console_internal.h"
#include "crashlog.h"
#include "debug.h"
#include "engine_func.h"
#include "landscape.h"
#include "sl/saveload.h"
#include "network/core/network_game_info.h"
#include "network/network.h"
#include "network/network_func.h"
#include "network/network_base.h"
#include "network/network_admin.h"
#include "network/network_client.h"
#include "network/network_server.h"
#include "command_func.h"
#include "command_log.h"
#include "settings_func.h"
#include "fios.h"
#include "fileio_func.h"
#include "fontcache.h"
#include "screenshot.h"
#include "genworld.h"
#include "strings_func.h"
#include "viewport_func.h"
#include "window_func.h"
#include "date_func.h"
#include "timer/timer.h"
#include "timer/timer_game_calendar.h"
#include "company_func.h"
#include "gamelog.h"
#include "ai/ai.hpp"
#include "ai/ai_config.hpp"
#include "newgrf.h"
#include "newgrf_profiling.h"
#include "console_func.h"
#include "engine_base.h"
#include "engine_override.h"
#include "road.h"
#include "rail.h"
#include "game/game.hpp"
#include "table/strings.h"
#include "aircraft.h"
#include "airport.h"
#include "station_base.h"
#include "waypoint_base.h"
#include "waypoint_func.h"
#include "economy_func.h"
#include "town.h"
#include "industry.h"
#include "string_func_extra.h"
#include "linkgraph/linkgraphjob.h"
#include "base_media_base.h"
#include "debug_settings.h"
#include "walltime_func.h"
#include "debug_desync.h"
#include "scope_info.h"
#include "event_logs.h"
#include "tile_cmd.h"
#include "object_base.h"
#include "newgrf_newsignals.h"
#include "roadstop_base.h"
#include "core/backup_type.hpp"
#include "3rdparty/fmt/chrono.h"
#include <time.h>

#include "3rdparty/cpp-btree/btree_set.h"

#include <sstream>

#include "safeguards.h"

/* scriptfile handling */
static uint _script_current_depth; ///< Depth of scripts running (used to abort execution when #ConReturn is encountered).

/* Scheduled execution handling. */
static std::string _scheduled_monthly_script; ///< Script scheduled to execute by the 'schedule' console command (empty if no script is scheduled).

/** Timer that runs every month of game time for the 'schedule' console command. */
static IntervalTimer<TimerGameCalendar> _scheduled_monthly_timer = {{TimerGameCalendar::MONTH, TimerGameCalendar::Priority::NONE}, [](auto) {
	if (_scheduled_monthly_script.empty()) {
		return;
	}

	/* Clear the schedule before rather than after the script to allow the script to itself call
	 * schedule without it getting immediately cleared. */
	const std::string filename = _scheduled_monthly_script;
	_scheduled_monthly_script.clear();

	IConsolePrint(CC_DEFAULT, "Executing scheduled script file '{}'...", filename);
	IConsoleCmdExec(std::string("exec") + " " + filename);
}};

/** File list storage for the console, for caching the last 'ls' command. */
class ConsoleFileList : public FileList {
public:
	ConsoleFileList(AbstractFileType abstract_filetype, bool show_dirs) : FileList(), abstract_filetype(abstract_filetype), show_dirs(show_dirs)
	{
	}

	/** Declare the file storage cache as being invalid, also clears all stored files. */
	void InvalidateFileList()
	{
		this->clear();
		this->file_list_valid = false;
	}

	/**
	 * (Re-)validate the file storage cache. Only makes a change if the storage was invalid, or if \a force_reload.
	 * @param force_reload Always reload the file storage cache.
	 */
	void ValidateFileList(bool force_reload = false)
	{
		if (force_reload || !this->file_list_valid) {
			this->BuildFileList(this->abstract_filetype, SLO_LOAD, this->show_dirs);
			this->file_list_valid = true;
		}
	}

	AbstractFileType abstract_filetype; ///< The abstract file type to list.
	bool show_dirs; ///< Whether to show directories in the file list.
	bool file_list_valid = false; ///< If set, the file list is valid.
};

static ConsoleFileList _console_file_list_savegame{FT_SAVEGAME, true}; ///< File storage cache for savegames.
static ConsoleFileList _console_file_list_scenario{FT_SCENARIO, false}; ///< File storage cache for scenarios.
static ConsoleFileList _console_file_list_heightmap{FT_HEIGHTMAP, false}; ///< File storage cache for heightmaps.

/* console command defines */
#define DEF_CONSOLE_CMD(function) static bool function([[maybe_unused]] uint8_t argc, [[maybe_unused]] char *argv[])
#define DEF_CONSOLE_HOOK(function) static ConsoleHookResult function(bool echo)


/****************
 * command hooks
 ****************/

/**
 * Check network availability and inform in console about failure of detection.
 * @return Network availability.
 */
static inline bool NetworkAvailable(bool echo)
{
	if (!_network_available) {
		if (echo) IConsolePrint(CC_ERROR, "You cannot use this command because there is no network available.");
		return false;
	}
	return true;
}

/**
 * Check whether we are a server.
 * @return Are we a server? True when yes, false otherwise.
 */
DEF_CONSOLE_HOOK(ConHookServerOnly)
{
	if (!NetworkAvailable(echo)) return CHR_DISALLOW;

	if (!_network_server) {
		if (echo) IConsolePrint(CC_ERROR, "This command is only available to a network server.");
		return CHR_DISALLOW;
	}
	return CHR_ALLOW;
}

/**
 * Check whether we are a client in a network game.
 * @return Are we a client in a network game? True when yes, false otherwise.
 */
DEF_CONSOLE_HOOK(ConHookClientOnly)
{
	if (!NetworkAvailable(echo)) return CHR_DISALLOW;

	if (_network_server) {
		if (echo) IConsolePrint(CC_ERROR, "This command is not available to a network server.");
		return CHR_DISALLOW;
	}
	return CHR_ALLOW;
}

/**
 * Check whether we are in a multiplayer game.
 * @return True when we are client or server in a network game.
 */
DEF_CONSOLE_HOOK(ConHookNeedNetwork)
{
	if (!NetworkAvailable(echo)) return CHR_DISALLOW;

	if (!_networking || (!_network_server && !MyClient::IsConnected())) {
		if (echo) IConsolePrint(CC_ERROR, "Not connected. This command is only available in multiplayer.");
		return CHR_DISALLOW;
	}
	return CHR_ALLOW;
}

/**
 * Check whether we are in a multiplayer game and are playing, i.e. we are not the dedicated server.
 * @return Are we a client or non-dedicated server in a network game? True when yes, false otherwise.
 */
DEF_CONSOLE_HOOK(ConHookNeedNonDedicatedNetwork)
{
	if (!NetworkAvailable(echo)) return CHR_DISALLOW;

	if (_network_dedicated) {
		if (echo) IConsolePrint(CC_ERROR, "This command is not available to a dedicated network server.");
		return CHR_DISALLOW;
	}
	return CHR_ALLOW;
}

/**
 * Check whether we are in singleplayer mode.
 * @return True when no network is active.
 */
DEF_CONSOLE_HOOK(ConHookNoNetwork)
{
	if (_networking) {
		if (echo) IConsolePrint(CC_ERROR, "This command is forbidden in multiplayer.");
		return CHR_DISALLOW;
	}
	return CHR_ALLOW;
}

/**
 * Check if are either in singleplayer or a server.
 * @return True iff we are either in singleplayer or a server.
 */
DEF_CONSOLE_HOOK(ConHookServerOrNoNetwork)
{
	if (_networking && !_network_server) {
		if (echo) IConsolePrint(CC_ERROR, "This command is only available to a network server, or in single-player.");
		return CHR_DISALLOW;
	}
	return CHR_ALLOW;
}

DEF_CONSOLE_HOOK(ConHookNewGRFDeveloperTool)
{
	if (_settings_client.gui.newgrf_developer_tools) {
		if (_game_mode == GM_MENU) {
			if (echo) IConsolePrint(CC_ERROR, "This command is only available in-game and in the editor.");
			return CHR_DISALLOW;
		}
		return ConHookNoNetwork(echo);
	}
	return CHR_HIDE;
}

DEF_CONSOLE_HOOK(ConHookSpecialCmd)
{
	if (HasBit(_misc_debug_flags, MDF_SPECIAL_CMDS)) {
		return ConHookNoNetwork(echo);
	}
	return CHR_HIDE;
}

/**
 * Reset status of all engines.
 * @return Will always succeed.
 */
DEF_CONSOLE_CMD(ConResetEngines)
{
	if (argc == 0) {
		IConsolePrint(CC_HELP, "Reset status data of all engines. This might solve some issues with 'lost' engines. Usage: 'resetengines'.");
		return true;
	}

	StartupEngines();
	return true;
}

/**
 * Reset status of the engine pool.
 * @return Will always return true.
 * @note Resetting the pool only succeeds when there are no vehicles ingame.
 */
DEF_CONSOLE_CMD(ConResetEnginePool)
{
	if (argc == 0) {
		IConsolePrint(CC_HELP, "Reset NewGRF allocations of engine slots. This will remove invalid engine definitions, and might make default engines available again.");
		return true;
	}

	if (_game_mode == GM_MENU) {
		IConsolePrint(CC_ERROR, "This command is only available in-game and in the editor.");
		return true;
	}

	if (!EngineOverrideManager::ResetToCurrentNewGRFConfig()) {
		IConsolePrint(CC_ERROR, "This can only be done when there are no vehicles in the game.");
		return true;
	}

	return true;
}

#ifdef _DEBUG
/**
 * Reset a tile to bare land in debug mode.
 * param tile number.
 * @return True when the tile is reset or the help on usage was printed (0 or two parameters).
 */
DEF_CONSOLE_CMD(ConResetTile)
{
	if (argc == 0) {
		IConsolePrint(CC_HELP, "Reset a tile to bare land. Usage: 'resettile <tile>'.");
		IConsolePrint(CC_HELP, "Tile can be either decimal (34161) or hexadecimal (0x4a5B).");
		return true;
	}

	if (argc == 2) {
		uint32_t result;
		if (GetArgumentInteger(&result, argv[1])) {
			DoClearSquare((TileIndex)result);
			return true;
		}
	}

	return false;
}
#endif /* _DEBUG */

/**
 * Zoom map to given level.
 * param level As defined by ZoomLevel and as limited by zoom_min/zoom_max from GUISettings.
 * @return True when either console help was shown or a proper amount of parameters given.
 */
DEF_CONSOLE_CMD(ConZoomToLevel)
{
	switch (argc) {
		case 0:
			IConsolePrint(CC_HELP, "Set the current zoom level of the main viewport.");
			IConsolePrint(CC_HELP, "Usage: 'zoomto <level>'.");

			if (ZOOM_LVL_MIN < _settings_client.gui.zoom_min) {
				IConsolePrint(CC_HELP, "The lowest zoom-in level allowed by current client settings is {}.", std::max(ZOOM_LVL_MIN, _settings_client.gui.zoom_min));
			} else {
				IConsolePrint(CC_HELP, "The lowest supported zoom-in level is {}.", std::max(ZOOM_LVL_MIN, _settings_client.gui.zoom_min));
			}

			if (_settings_client.gui.zoom_max < ZOOM_LVL_MAX) {
				IConsolePrint(CC_HELP, "The highest zoom-out level allowed by current client settings is {}.", std::min(_settings_client.gui.zoom_max, ZOOM_LVL_MAX));
			} else {
				IConsolePrint(CC_HELP, "The highest supported zoom-out level is {}.", std::min(_settings_client.gui.zoom_max, ZOOM_LVL_MAX));
			}
			return true;

		case 2: {
			uint32_t level;
			if (GetArgumentInteger(&level, argv[1])) {
				/* In case ZOOM_LVL_MIN is more than 0, the next if statement needs to be amended.
				 * A simple check for less than ZOOM_LVL_MIN does not work here because we are
				 * reading an unsigned integer from the console, so just check for a '-' char. */
				static_assert(ZOOM_LVL_MIN == 0);
				if (argv[1][0] == '-') {
					IConsolePrint(CC_ERROR, "Zoom-in levels below {} are not supported.", ZOOM_LVL_MIN);
				} else if (level < _settings_client.gui.zoom_min) {
					IConsolePrint(CC_ERROR, "Current client settings do not allow zooming in below level {}.", _settings_client.gui.zoom_min);
				} else if (level > ZOOM_LVL_MAX) {
					IConsolePrint(CC_ERROR, "Zoom-in levels above {} are not supported.", ZOOM_LVL_MAX);
				} else if (level > _settings_client.gui.zoom_max) {
					IConsolePrint(CC_ERROR, "Current client settings do not allow zooming out beyond level {}.", _settings_client.gui.zoom_max);
				} else {
					Window *w = GetMainWindow();
					Viewport *vp = w->viewport;
					while (vp->zoom > level) DoZoomInOutWindow(ZOOM_IN, w);
					while (vp->zoom < level) DoZoomInOutWindow(ZOOM_OUT, w);
				}
				return true;
			}
			break;
		}
	}

	return false;
}

/**
 * Scroll to a tile on the map.
 * param x tile number or tile x coordinate.
 * param y optional y coordinate.
 * @note When only one argument is given it is interpreted as the tile number.
 *       When two arguments are given, they are interpreted as the tile's x
 *       and y coordinates.
 * @return True when either console help was shown or a proper amount of parameters given.
 */
DEF_CONSOLE_CMD(ConScrollToTile)
{
	if (argc == 0) {
		IConsolePrint(CC_HELP, "Center the screen on a given tile.");
		IConsolePrint(CC_HELP, "Usage: 'scrollto [instant] <tile>' or 'scrollto [instant] <x> <y>'.");
		IConsolePrint(CC_HELP, "Numbers can be either decimal (34161) or hexadecimal (0x4a5B).");
		IConsolePrint(CC_HELP, "'instant' will immediately move and redraw viewport without smooth scrolling.");
		return true;
	}
	if (argc < 2) return false;

	uint32_t arg_index = 1;
	bool instant = false;
	if (strcmp(argv[arg_index], "instant") == 0) {
		++arg_index;
		instant = true;
	}

	switch (argc - arg_index) {
		case 1: {
			uint32_t result;
			if (GetArgumentInteger(&result, argv[arg_index])) {
				if (result >= MapSize()) {
					IConsolePrint(CC_ERROR, "Tile does not exist.");
					return true;
				}
				ScrollMainWindowToTile((TileIndex)result, instant);
				return true;
			}
			break;
		}

		case 2: {
			uint32_t x, y;
			if (GetArgumentInteger(&x, argv[arg_index]) && GetArgumentInteger(&y, argv[arg_index + 1])) {
				if (x >= MapSizeX() || y >= MapSizeY()) {
					IConsolePrint(CC_ERROR, "Tile does not exist.");
					return true;
				}
				ScrollMainWindowToTile(TileXY(x, y), instant);
				return true;
			}
			break;
		}
	}

	return false;
}

/**
 * Highlight a tile on the map.
 * param x tile number or tile x coordinate.
 * param y optional y coordinate.
 * @note When only one argument is given it is intepreted as the tile number.
 *       When two arguments are given, they are interpreted as the tile's x
 *       and y coordinates.
 * @return True when either console help was shown or a proper amount of parameters given.
 */
DEF_CONSOLE_CMD(ConHighlightTile)
{
	switch (argc) {
		case 0:
			IConsolePrint(CC_HELP, "Highlight a given tile.");
			IConsolePrint(CC_HELP, "Usage: 'highlight_tile <tile>' or 'highlight_tile <x> <y>'");
			IConsolePrint(CC_HELP, "Numbers can be either decimal (34161) or hexadecimal (0x4a5B).");
			return true;

		case 2: {
			uint32_t result;
			if (GetArgumentInteger(&result, argv[1])) {
				if (result >= MapSize()) {
					IConsolePrint(CC_ERROR, "Tile does not exist.");
					return true;
				}
				SetRedErrorSquare((TileIndex)result);
				return true;
			}
			break;
		}

		case 3: {
			uint32_t x, y;
			if (GetArgumentInteger(&x, argv[1]) && GetArgumentInteger(&y, argv[2])) {
				if (x >= MapSizeX() || y >= MapSizeY()) {
					IConsolePrint(CC_ERROR, "Tile does not exist.");
					return true;
				}
				SetRedErrorSquare(TileXY(x, y));
				return true;
			}
			break;
		}
	}

	return false;
}

/**
 * Save the map to a file.
 * param filename the filename to save the map to.
 * @return True when help was displayed or the file attempted to be saved.
 */
DEF_CONSOLE_CMD(ConSave)
{
	if (argc == 0) {
		IConsolePrint(CC_HELP, "Save the current game. Usage: 'save <filename>'.");
		return true;
	}

	if (argc == 2) {
		std::string filename = argv[1];
		filename += ".sav";
		IConsolePrint(CC_DEFAULT, "Saving map...");

		if (SaveOrLoad(filename, SLO_SAVE, DFT_GAME_FILE, SAVE_DIR) != SL_OK) {
			IConsolePrint(CC_ERROR, "Saving map failed.");
		} else {
			IConsolePrint(CC_INFO, "Map successfully saved to '{}'.", filename);
		}
		return true;
	}

	return false;
}

/**
 * Explicitly save the configuration.
 * @return True.
 */
DEF_CONSOLE_CMD(ConSaveConfig)
{
	if (argc == 0) {
		IConsolePrint(CC_HELP, "Saves the configuration for new games to the configuration file, typically 'openttd.cfg'.");
		IConsolePrint(CC_HELP, "It does not save the configuration of the current game to the configuration file.");
		return true;
	}

	SaveToConfig(STCF_ALL);
	IConsolePrint(CC_DEFAULT, "Saved config.");
	return true;
}

DEF_CONSOLE_CMD(ConLoad)
{
	if (argc == 0) {
		IConsolePrint(CC_HELP, "Load a game by name or index. Usage: 'load <file | number>'.");
		return true;
	}

	if (argc != 2) return false;

	const char *file = argv[1];
	_console_file_list_savegame.ValidateFileList();
	const FiosItem *item = _console_file_list_savegame.FindItem(file);
	if (item != nullptr) {
		if (GetAbstractFileType(item->type) == FT_SAVEGAME) {
			_switch_mode = SM_LOAD_GAME;
			_file_to_saveload.Set(*item);
		} else {
			IConsolePrint(CC_ERROR, "'{}' is not a savegame.", file);
		}
	} else {
		IConsolePrint(CC_ERROR, "'{}' cannot be found.", file);
	}

	return true;
}

DEF_CONSOLE_CMD(ConLoadScenario)
{
	if (argc == 0) {
		IConsolePrint(CC_HELP, "Load a scenario by name or index. Usage: 'load_scenario <file | number>'.");
		return true;
	}

	if (argc != 2) return false;

	const char *file = argv[1];
	_console_file_list_scenario.ValidateFileList();
	const FiosItem *item = _console_file_list_scenario.FindItem(file);
	if (item != nullptr) {
		if (GetAbstractFileType(item->type) == FT_SCENARIO) {
			_switch_mode = SM_LOAD_GAME;
			_file_to_saveload.Set(*item);
		} else {
			IConsolePrint(CC_ERROR, "'{}' is not a scenario.", file);
		}
	} else {
		IConsolePrint(CC_ERROR, "'{}' cannot be found.", file);
	}

	return true;
}

DEF_CONSOLE_CMD(ConLoadHeightmap)
{
	if (argc == 0) {
		IConsolePrint(CC_HELP, "Load a heightmap by name or index. Usage: 'load_heightmap <file | number>'.");
		return true;
	}

	if (argc != 2) return false;

	const char *file = argv[1];
	_console_file_list_heightmap.ValidateFileList();
	const FiosItem *item = _console_file_list_heightmap.FindItem(file);
	if (item != nullptr) {
		if (GetAbstractFileType(item->type) == FT_HEIGHTMAP) {
			_switch_mode = SM_START_HEIGHTMAP;
			_file_to_saveload.Set(*item);
		} else {
			IConsolePrint(CC_ERROR, "'{}' is not a heightmap.", file);
		}
	} else {
		IConsolePrint(CC_ERROR, "'{}' cannot be found.", file);
	}

	return true;
}

DEF_CONSOLE_CMD(ConRemove)
{
	if (argc == 0) {
		IConsolePrint(CC_HELP, "Remove a savegame by name or index. Usage: 'rm <file | number>'.");
		return true;
	}

	if (argc != 2) return false;

	const char *file = argv[1];
	_console_file_list_savegame.ValidateFileList();
	const FiosItem *item = _console_file_list_savegame.FindItem(file);
	if (item != nullptr) {
		if (!FioRemove(item->name)) {
			IConsolePrint(CC_ERROR, "Failed to delete '{}'.", item->name);
		}
	} else {
		IConsolePrint(CC_ERROR, "'{}' could not be found.", file);
	}

	_console_file_list_savegame.InvalidateFileList();
	return true;
}


/* List all the files in the current dir via console */
DEF_CONSOLE_CMD(ConListFiles)
{
	if (argc == 0) {
		IConsolePrint(CC_HELP, "List all loadable savegames and directories in the current dir via console. Usage: 'ls | dir'.");
		return true;
	}

	_console_file_list_savegame.ValidateFileList(true);
	for (uint i = 0; i < _console_file_list_savegame.size(); i++) {
		IConsolePrint(CC_DEFAULT, "{}) {}", i, _console_file_list_savegame[i].title);
	}

	return true;
}

/* List all the scenarios */
DEF_CONSOLE_CMD(ConListScenarios)
{
	if (argc == 0) {
		IConsolePrint(CC_HELP, "List all loadable scenarios. Usage: 'list_scenarios'.");
		return true;
	}

	_console_file_list_scenario.ValidateFileList(true);
	for (uint i = 0; i < _console_file_list_scenario.size(); i++) {
		IConsolePrint(CC_DEFAULT, "{}) {}", i, _console_file_list_scenario[i].title);
	}

	return true;
}

/* List all the heightmaps */
DEF_CONSOLE_CMD(ConListHeightmaps)
{
	if (argc == 0) {
		IConsolePrint(CC_HELP, "List all loadable heightmaps. Usage: 'list_heightmaps'.");
		return true;
	}

	_console_file_list_heightmap.ValidateFileList(true);
	for (uint i = 0; i < _console_file_list_heightmap.size(); i++) {
		IConsolePrint(CC_DEFAULT, "{}) {}", i, _console_file_list_heightmap[i].title);
	}

	return true;
}

/* Change the dir via console */
DEF_CONSOLE_CMD(ConChangeDirectory)
{
	if (argc == 0) {
		IConsolePrint(CC_HELP, "Change the dir via console. Usage: 'cd <directory | number>'.");
		return true;
	}

	if (argc != 2) return false;

	const char *file = argv[1];
	_console_file_list_savegame.ValidateFileList(true);
	const FiosItem *item = _console_file_list_savegame.FindItem(file);
	if (item != nullptr) {
		switch (item->type) {
			case FIOS_TYPE_DIR: case FIOS_TYPE_DRIVE: case FIOS_TYPE_PARENT:
				FiosBrowseTo(item);
				break;
			default: IConsolePrint(CC_ERROR, "{}: Not a directory.", file);
		}
	} else {
		IConsolePrint(CC_ERROR, "{}: No such file or directory.", file);
	}

	_console_file_list_savegame.InvalidateFileList();
	return true;
}

DEF_CONSOLE_CMD(ConPrintWorkingDirectory)
{
	if (argc == 0) {
		IConsolePrint(CC_HELP, "Print out the current working directory. Usage: 'pwd'.");
		return true;
	}

	/* XXX - Workaround for broken file handling */
	_console_file_list_savegame.ValidateFileList(true);
	_console_file_list_savegame.InvalidateFileList();

	IConsolePrint(CC_DEFAULT, FiosGetCurrentPath());
	return true;
}

DEF_CONSOLE_CMD(ConClearBuffer)
{
	if (argc == 0) {
		IConsolePrint(CC_HELP, "Clear the console buffer. Usage: 'clear'.");
		return true;
	}

	IConsoleClearBuffer();
	SetWindowDirty(WC_CONSOLE, 0);
	return true;
}


/**********************************
 * Network Core Console Commands
 **********************************/

static bool ConKickOrBan(const char *argv, bool ban, const std::string &reason)
{
	uint n;

	if (strchr(argv, '.') == nullptr && strchr(argv, ':') == nullptr) { // banning with ID
		ClientID client_id = (ClientID)atoi(argv);

		/* Don't kill the server, or the client doing the rcon. The latter can't be kicked because
		 * kicking frees closes and subsequently free the connection related instances, which we
		 * would be reading from and writing to after returning. So we would read or write data
		 * from freed memory up till the segfault triggers. */
		if (client_id == CLIENT_ID_SERVER || client_id == _redirect_console_to_client) {
			IConsolePrint(CC_ERROR, "You can not {} yourself!", ban ? "ban" : "kick");
			return true;
		}

		NetworkClientInfo *ci = NetworkClientInfo::GetByClientID(client_id);
		if (ci == nullptr) {
			IConsolePrint(CC_ERROR, "Invalid client ID.");
			return true;
		}

		if (!ban) {
			/* Kick only this client, not all clients with that IP */
			NetworkServerKickClient(client_id, reason);
			return true;
		}

		/* When banning, kick+ban all clients with that IP */
		n = NetworkServerKickOrBanIP(client_id, ban, reason);
	} else {
		n = NetworkServerKickOrBanIP(argv, ban, reason);
	}

	if (n == 0) {
		IConsolePrint(CC_DEFAULT, ban ? "Client not online, address added to banlist." : "Client not found.");
	} else {
		IConsolePrint(CC_DEFAULT, "{}ed {} client(s).", ban ? "Bann" : "Kick", n);
	}

	return true;
}

DEF_CONSOLE_CMD(ConKick)
{
	if (argc == 0) {
		IConsolePrint(CC_HELP, "Kick a client from a network game. Usage: 'kick <ip | client-id> [<kick-reason>]'.");
		IConsolePrint(CC_HELP, "For client-id's, see the command 'clients'.");
		return true;
	}

	if (argc != 2 && argc != 3) return false;

	/* No reason supplied for kicking */
	if (argc == 2) return ConKickOrBan(argv[1], false, {});

	/* Reason for kicking supplied */
	size_t kick_message_length = strlen(argv[2]);
	if (kick_message_length >= 255) {
		IConsolePrint(CC_ERROR, "Maximum kick message length is 254 characters. You entered {} characters.", kick_message_length);
		return false;
	} else {
		return ConKickOrBan(argv[1], false, argv[2]);
	}
}

DEF_CONSOLE_CMD(ConBan)
{
	if (argc == 0) {
		IConsolePrint(CC_HELP, "Ban a client from a network game. Usage: 'ban <ip | client-id> [<ban-reason>]'.");
		IConsolePrint(CC_HELP, "For client-id's, see the command 'clients'.");
		IConsolePrint(CC_HELP, "If the client is no longer online, you can still ban their IP.");
		return true;
	}

	if (argc != 2 && argc != 3) return false;

	/* No reason supplied for kicking */
	if (argc == 2) return ConKickOrBan(argv[1], true, {});

	/* Reason for kicking supplied */
	size_t kick_message_length = strlen(argv[2]);
	if (kick_message_length >= 255) {
		IConsolePrint(CC_ERROR, "Maximum kick message length is 254 characters. You entered {} characters.", kick_message_length);
		return false;
	} else {
		return ConKickOrBan(argv[1], true, argv[2]);
	}
}

DEF_CONSOLE_CMD(ConUnBan)
{
	if (argc == 0) {
		IConsolePrint(CC_HELP, "Unban a client from a network game. Usage: 'unban <ip | banlist-index>'.");
		IConsolePrint(CC_HELP, "For a list of banned IP's, see the command 'banlist'.");
		return true;
	}

	if (argc != 2) return false;

	/* Try by IP. */
	uint index;
	for (index = 0; index < _network_ban_list.size(); index++) {
		if (_network_ban_list[index] == argv[1]) break;
	}

	/* Try by index. */
	if (index >= _network_ban_list.size()) {
		index = atoi(argv[1]) - 1U; // let it wrap
	}

	if (index < _network_ban_list.size()) {
		IConsolePrint(CC_DEFAULT, "Unbanned {}.", _network_ban_list[index]);
		_network_ban_list.erase(_network_ban_list.begin() + index);
	} else {
		IConsolePrint(CC_DEFAULT, "Invalid list index or IP not in ban-list.");
		IConsolePrint(CC_DEFAULT, "For a list of banned IP's, see the command 'banlist'.");
	}

	return true;
}

DEF_CONSOLE_CMD(ConBanList)
{
	if (argc == 0) {
		IConsolePrint(CC_HELP, "List the IP's of banned clients: Usage 'banlist'.");
		return true;
	}

	IConsolePrint(CC_DEFAULT, "Banlist:");

	uint i = 1;
	for (const auto &entry : _network_ban_list) {
		IConsolePrint(CC_DEFAULT, "  {}) {}", i, entry);
		i++;
	}

	return true;
}

DEF_CONSOLE_CMD(ConPauseGame)
{
	if (argc == 0) {
		IConsolePrint(CC_HELP, "Pause a network game. Usage: 'pause'.");
		return true;
	}

	if (_game_mode == GM_MENU) {
		IConsolePrint(CC_ERROR, "This command is only available in-game and in the editor.");
		return true;
	}

	if ((_pause_mode & PM_PAUSED_NORMAL) == PM_UNPAUSED) {
		DoCommandP(0, PM_PAUSED_NORMAL, 1, CMD_PAUSE);
		if (!_networking) IConsolePrint(CC_DEFAULT, "Game paused.");
	} else {
		IConsolePrint(CC_DEFAULT, "Game is already paused.");
	}

	return true;
}

DEF_CONSOLE_CMD(ConUnpauseGame)
{
	if (argc == 0) {
		IConsolePrint(CC_HELP, "Unpause a network game. Usage: 'unpause'.");
		return true;
	}

	if (_game_mode == GM_MENU) {
		IConsolePrint(CC_ERROR, "This command is only available in-game and in the editor.");
		return true;
	}

	if ((_pause_mode & PM_PAUSED_NORMAL) != PM_UNPAUSED) {
		DoCommandP(0, PM_PAUSED_NORMAL, 0, CMD_PAUSE);
		if (!_networking) IConsolePrint(CC_DEFAULT, "Game unpaused.");
	} else if ((_pause_mode & PM_PAUSED_ERROR) != PM_UNPAUSED) {
		IConsolePrint(CC_DEFAULT, "Game is in error state and cannot be unpaused via console.");
	} else if (_pause_mode != PM_UNPAUSED) {
		IConsolePrint(CC_DEFAULT, "Game cannot be unpaused manually; disable pause_on_join/min_active_clients.");
	} else {
		IConsolePrint(CC_DEFAULT, "Game is already unpaused.");
	}

	return true;
}

DEF_CONSOLE_CMD(ConStepGame)
{
	if (argc == 0 || argc > 2) {
		IConsolePrint(CC_HELP, "Advances the game for a certain amount of ticks (default 1). Usage: 'step [n]'");
		return true;
	}
	auto n = (argc > 1 ? atoi(argv[1]) : 1);

	DoCommandP(0, PM_PAUSED_NORMAL, 0 | (n << 1), CMD_PAUSE);

	return true;
}

DEF_CONSOLE_CMD(ConRcon)
{
	if (argc == 0) {
		IConsolePrint(CC_HELP, "Remote control the server from another client. Usage: 'rcon <password> <command>'.");
		IConsolePrint(CC_HELP, "Remember to enclose the command in quotes, otherwise only the first parameter is sent.");
		IConsolePrint(CC_HELP, "When your client's public key is in the 'authorized keys' for 'rcon', '*' may be used instead of the password.");
		return true;
	}

	if (argc < 3) return false;

	if (_network_server) {
		IConsoleCmdExec(argv[2]);
	} else {
		NetworkClientSendRcon(argv[1], argv[2]);
	}
	return true;
}

DEF_CONSOLE_CMD(ConSettingsAccess)
{
	if (argc == 0) {
		IConsolePrint(CC_HELP, "Enable changing game settings from this client. Usage: 'settings_access <password>'");
		IConsolePrint(CC_HELP, "Send an empty password \"\" to drop access");
		IConsolePrint(CC_HELP, "When your client's public key is in the 'authorized keys' for 'settings', the password is not checked and may be '*'.");
		return true;
	}

	if (argc < 2) return false;

	if (!_network_server) {
		NetworkClientSendSettingsPassword(argv[1]);
	}
	return true;
}

DEF_CONSOLE_CMD(ConStatus)
{
	if (argc == 0) {
		IConsolePrint(CC_HELP, "List the status of all clients connected to the server. Usage 'status'.");
		return true;
	}

	NetworkServerShowStatusToConsole();
	return true;
}

DEF_CONSOLE_CMD(ConServerInfo)
{
	if (argc == 0) {
		IConsolePrint(CC_HELP, "List current and maximum client/company limits. Usage 'server_info'.");
		IConsolePrint(CC_HELP, "You can change these values by modifying settings 'network.max_clients' and 'network.max_companies'.");
		return true;
	}

	IConsolePrint(CC_DEFAULT, "Invite code:                {}", _network_server_invite_code);
	IConsolePrint(CC_DEFAULT, "Current/maximum clients:    {:3d}/{:3d}", _network_game_info.clients_on, _settings_client.network.max_clients);
	IConsolePrint(CC_DEFAULT, "Current/maximum companies:  {:3d}/{:3d}", Company::GetNumItems(), _settings_client.network.max_companies);
	IConsolePrint(CC_DEFAULT, "Current spectators:         {:3d}", NetworkSpectatorCount());

	return true;
}

DEF_CONSOLE_CMD(ConClientNickChange)
{
	if (argc != 3) {
		IConsolePrint(CC_HELP, "Change the nickname of a connected client. Usage: 'client_name <client-id> <new-name>'.");
		IConsolePrint(CC_HELP, "For client-id's, see the command 'clients'.");
		return true;
	}

	ClientID client_id = (ClientID)atoi(argv[1]);

	if (client_id == CLIENT_ID_SERVER) {
		IConsolePrint(CC_ERROR, "Please use the command 'name' to change your own name!");
		return true;
	}

	if (NetworkClientInfo::GetByClientID(client_id) == nullptr) {
		IConsolePrint(CC_ERROR, "Invalid client ID.");
		return true;
	}

	std::string client_name(argv[2]);
	StrTrimInPlace(client_name);
	if (!NetworkIsValidClientName(client_name)) {
		IConsolePrint(CC_ERROR, "Cannot give a client an empty name.");
		return true;
	}

	if (!NetworkServerChangeClientName(client_id, client_name)) {
		IConsolePrint(CC_ERROR, "Cannot give a client a duplicate name.");
	}

	return true;
}

DEF_CONSOLE_CMD(ConJoinCompany)
{
	if (argc < 2) {
		IConsolePrint(CC_HELP, "Request joining another company. Usage: 'join <company-id> [<password>]'.");
		IConsolePrint(CC_HELP, "For valid company-id see company list, use 255 for spectator.");
		return true;
	}

	CompanyID company_id = (CompanyID)(atoi(argv[1]) <= MAX_COMPANIES ? atoi(argv[1]) - 1 : atoi(argv[1]));

	const NetworkClientInfo *info = NetworkClientInfo::GetByClientID(_network_own_client_id);
	if (info == nullptr) {
		IConsolePrint(CC_ERROR, "You have not joined the game yet!");
		return true;
	}

	/* Check we have a valid company id! */
	if (!Company::IsValidID(company_id) && company_id != COMPANY_SPECTATOR) {
		IConsolePrint(CC_ERROR, "Company does not exist. Company-id must be between 1 and {}.", MAX_COMPANIES);
		return true;
	}

	if (info->client_playas == company_id) {
		IConsolePrint(CC_ERROR, "You are already there!");
		return true;
	}

	if (company_id != COMPANY_SPECTATOR && !Company::IsHumanID(company_id)) {
		IConsolePrint(CC_ERROR, "Cannot join AI company.");
		return true;
	}

	/* Check if the company requires a password */
	if (NetworkCompanyIsPassworded(company_id) && argc < 3) {
		IConsolePrint(CC_ERROR, "Company {} requires a password to join.", company_id + 1);
		return true;
	}

	/* non-dedicated server may just do the move! */
	if (_network_server) {
		NetworkServerDoMove(CLIENT_ID_SERVER, company_id);
	} else {
		NetworkClientRequestMove(company_id, NetworkCompanyIsPassworded(company_id) ? argv[2] : "");
	}

	return true;
}

DEF_CONSOLE_CMD(ConMoveClient)
{
	if (argc < 3) {
		IConsolePrint(CC_HELP, "Move a client to another company. Usage: 'move <client-id> <company-id>'.");
		IConsolePrint(CC_HELP, "For valid client-id see 'clients', for valid company-id see 'companies', use 255 for moving to spectators.");
		return true;
	}

	const NetworkClientInfo *ci = NetworkClientInfo::GetByClientID((ClientID)atoi(argv[1]));
	CompanyID company_id = (CompanyID)(atoi(argv[2]) <= MAX_COMPANIES ? atoi(argv[2]) - 1 : atoi(argv[2]));

	/* check the client exists */
	if (ci == nullptr) {
		IConsolePrint(CC_ERROR, "Invalid client-id, check the command 'clients' for valid client-id's.");
		return true;
	}

	if (!Company::IsValidID(company_id) && company_id != COMPANY_SPECTATOR) {
		IConsolePrint(CC_ERROR, "Company does not exist. Company-id must be between 1 and {}.", MAX_COMPANIES);
		return true;
	}

	if (company_id != COMPANY_SPECTATOR && !Company::IsHumanID(company_id)) {
		IConsolePrint(CC_ERROR, "You cannot move clients to AI companies.");
		return true;
	}

	if (ci->client_id == CLIENT_ID_SERVER && _network_dedicated) {
		IConsolePrint(CC_ERROR, "You cannot move the server!");
		return true;
	}

	if (ci->client_playas == company_id) {
		IConsolePrint(CC_ERROR, "You cannot move someone to where they already are!");
		return true;
	}

	/* we are the server, so force the update */
	NetworkServerDoMove(ci->client_id, company_id);

	return true;
}

DEF_CONSOLE_CMD(ConResetCompany)
{
	if (argc == 0) {
		IConsolePrint(CC_HELP, "Remove an idle company from the game. Usage: 'reset_company <company-id>'.");
		IConsolePrint(CC_HELP, "For company-id's, see the list of companies from the dropdown menu. Company 1 is 1, etc.");
		return true;
	}

	if (argc != 2) return false;

	CompanyID index = (CompanyID)(atoi(argv[1]) - 1);

	/* Check valid range */
	if (!Company::IsValidID(index)) {
		IConsolePrint(CC_ERROR, "Company does not exist. Company-id must be between 1 and {}.", MAX_COMPANIES);
		return true;
	}

	if (!Company::IsHumanID(index)) {
		IConsolePrint(CC_ERROR, "Company is owned by an AI.");
		return true;
	}

	if (NetworkCompanyHasClients(index)) {
		IConsolePrint(CC_ERROR, "Cannot remove company: a client is connected to that company.");
		return false;
	}
	const NetworkClientInfo *ci = NetworkClientInfo::GetByClientID(CLIENT_ID_SERVER);
	assert(ci != nullptr);
	if (ci->client_playas == index) {
		IConsolePrint(CC_ERROR, "Cannot remove company: the server is connected to that company.");
		return true;
	}

	/* It is safe to remove this company */
	DoCommandP(0, CCA_DELETE | index << 16 | CRR_MANUAL << 24, 0, CMD_COMPANY_CTRL);
	IConsolePrint(CC_DEFAULT, "Company deleted.");

	return true;
}

DEF_CONSOLE_CMD(ConOfferCompanySale)
{
	if (argc == 0) {
		IConsolePrint(CC_HELP, "Offer a company for sale. Usage: 'offer_company_sale <company-id>'");
		IConsolePrint(CC_HELP, "For company-id's, see the list of companies from the dropdown menu. Company 1 is 1, etc.");
		return true;
	}

	if (argc != 2) return false;

	CompanyID index = (CompanyID)(atoi(argv[1]) - 1);

	/* Check valid range */
	if (!Company::IsValidID(index)) {
		IConsolePrint(CC_ERROR, "Company does not exist. Company-id must be between 1 and {}.", MAX_COMPANIES);
		return true;
	}

	DoCommandP(0, CCA_SALE | index << 16, 0, CMD_COMPANY_CTRL);
	IConsolePrint(CC_DEFAULT, "Company offered for sale.");

	return true;
}

DEF_CONSOLE_CMD(ConMergeCompanies)
{
	if (argc != 3) {
		IConsolePrint(CC_HELP, "Merge two companies together. Usage: 'merge_companies <main-company-id> <to-merge-company-id>'");
		IConsolePrint(CC_HELP, "The first company ID <main-company-id> will be left with the combined assets of both companies.");
		IConsolePrint(CC_HELP, "The second company ID <to-merge-company-id> will be removed, with all assets transfered to the first company ID.");
		IConsolePrint(CC_HELP, "For company-id's, see the list of companies from the dropdown menu. Company 1 is 1, etc.");
		return true;
	}

	CompanyID main_company = (CompanyID)(atoi(argv[1]) - 1);
	CompanyID to_merge_company = (CompanyID)(atoi(argv[2]) - 1);

	/* Check valid range */
	if (!Company::IsValidID(main_company)) {
		IConsolePrint(CC_ERROR, "Main company does not exist. Company-id must be between 1 and {}.", MAX_COMPANIES);
		return true;
	}
	if (!Company::IsValidID(to_merge_company)) {
		IConsolePrint(CC_ERROR, "Company to merge does not exist. Company-id must be between 1 and {}.", MAX_COMPANIES);
		return true;
	}

	DoCommandP(0, CCA_MERGE | (main_company << 16) | (to_merge_company << 24), 0, CMD_COMPANY_CTRL);
	IConsolePrint(CC_DEFAULT, "Companies merged.");

	return true;
}

DEF_CONSOLE_CMD(ConNetworkClients)
{
	if (argc == 0) {
		IConsolePrint(CC_HELP, "Get a list of connected clients including their ID, name, company-id, and IP. Usage: 'clients'.");
		return true;
	}

	NetworkPrintClients();

	return true;
}

DEF_CONSOLE_CMD(ConNetworkReconnect)
{
	if (argc == 0) {
		IConsolePrint(CC_HELP, "Reconnect to server to which you were connected last time. Usage: 'reconnect [<company>]'.");
		IConsolePrint(CC_HELP, "Company 255 is spectator (default, if not specified), 0 means creating new company.");
		IConsolePrint(CC_HELP, "All others are a certain company with Company 1 being #1.");
		return true;
	}

	CompanyID playas = (argc >= 2) ? (CompanyID)atoi(argv[1]) : COMPANY_SPECTATOR;
	switch (playas) {
		case 0: playas = COMPANY_NEW_COMPANY; break;
		case COMPANY_SPECTATOR: /* nothing to do */ break;
		default:
			/* From a user pov 0 is a new company, internally it's different and all
			 * companies are offset by one to ease up on users (eg companies 1-8 not 0-7) */
			if (playas < COMPANY_FIRST + 1 || playas > MAX_COMPANIES + 1) return false;
			break;
	}

	if (_settings_client.network.last_joined.empty()) {
		IConsolePrint(CC_DEFAULT, "No server for reconnecting.");
		return true;
	}

	/* Don't resolve the address first, just print it directly as it comes from the config file. */
	IConsolePrint(CC_DEFAULT, "Reconnecting to {} ...", _settings_client.network.last_joined);

	return NetworkClientConnectGame(_settings_client.network.last_joined, playas);
}

DEF_CONSOLE_CMD(ConNetworkConnect)
{
	if (argc == 0) {
		IConsolePrint(CC_HELP, "Connect to a remote OTTD server and join the game. Usage: 'connect <ip>'.");
		IConsolePrint(CC_HELP, "IP can contain port and company: 'IP[:Port][#Company]', eg: 'server.ottd.org:443#2'.");
		IConsolePrint(CC_HELP, "Company #255 is spectator all others are a certain company with Company 1 being #1.");
		return true;
	}

	if (argc < 2) return false;

	return NetworkClientConnectGame(argv[1], COMPANY_NEW_COMPANY);
}

/*********************************
 *  script file console commands
 *********************************/

DEF_CONSOLE_CMD(ConExec)
{
	if (argc == 0) {
		IConsolePrint(CC_HELP, "Execute a local script file. Usage: 'exec <script> <?>'.");
		return true;
	}

	if (argc < 2) return false;

	auto script_file = FioFOpenFile(argv[1], "r", BASE_DIR);

	if (!script_file.has_value()) {
		if (argc == 2 || atoi(argv[2]) != 0) IConsolePrint(CC_ERROR, "Script file '{}' not found.", argv[1]);
		return true;
	}

	if (_script_current_depth == 11) {
		IConsolePrint(CC_ERROR, "Maximum 'exec' depth reached; script A is calling script B is calling script C ... more than 10 times.");
		return true;
	}

	_script_current_depth++;
	uint script_depth = _script_current_depth;

	char cmdline[ICON_CMDLN_SIZE];
	while (fgets(cmdline, sizeof(cmdline), *script_file) != nullptr) {
		/* Remove newline characters from the executing script */
		for (char *cmdptr = cmdline; *cmdptr != '\0'; cmdptr++) {
			if (*cmdptr == '\n' || *cmdptr == '\r') {
				*cmdptr = '\0';
				break;
			}
		}
		IConsoleCmdExec(cmdline);
		/* Ensure that we are still on the same depth or that we returned via 'return'. */
		assert(_script_current_depth == script_depth || _script_current_depth == script_depth - 1);

		/* The 'return' command was executed. */
		if (_script_current_depth == script_depth - 1) break;
	}

	if (ferror(*script_file) != 0) {
		IConsolePrint(CC_ERROR, "Encountered error while trying to read from script file '{}'.", argv[1]);
	}

	if (_script_current_depth == script_depth) _script_current_depth--;
	return true;
}

DEF_CONSOLE_CMD(ConSchedule)
{
	if (argc < 3 || std::string_view(argv[1]) != "on-next-calendar-month") {
		IConsolePrint(CC_HELP, "Schedule a local script to execute later. Usage: 'schedule on-next-calendar-month <script>'.");
		return true;
	}

	/* Check if the file exists. It might still go away later, but helpful to show an error now. */
	if (!FioCheckFileExists(argv[2], BASE_DIR)) {
		IConsolePrint(CC_ERROR, "Script file '{}' not found.", argv[2]);
		return true;
	}

	/* We only support a single script scheduled, so we tell the user what's happening if there was already one. */
	const std::string_view filename = std::string_view(argv[2]);
	if (!_scheduled_monthly_script.empty() && filename == _scheduled_monthly_script) {
		IConsolePrint(CC_INFO, "Script file '{}' was already scheduled to execute at the start of next calendar month.", filename);
	} else if (!_scheduled_monthly_script.empty() && filename != _scheduled_monthly_script) {
		IConsolePrint(CC_INFO, "Script file '{}' scheduled to execute at the start of next calendar month, replacing the previously scheduled script file '{}'.", filename, _scheduled_monthly_script);
	} else {
		IConsolePrint(CC_INFO, "Script file '{}' scheduled to execute at the start of next calendar month.", filename);
	}

	/* Store the filename to be used by _schedule_timer on the start of next calendar month. */
	_scheduled_monthly_script = filename;

	return true;
}

DEF_CONSOLE_CMD(ConReturn)
{
	if (argc == 0) {
		IConsolePrint(CC_HELP, "Stop executing a running script. Usage: 'return'.");
		return true;
	}

	_script_current_depth--;
	return true;
}

/*****************************
 *  default console commands
 ******************************/
extern bool CloseConsoleLogIfActive();
extern const std::vector<GRFFile *> &GetAllGRFFiles();
extern void ConPrintFramerate(); // framerate_gui.cpp
extern void ShowFramerateWindow();

DEF_CONSOLE_CMD(ConScript)
{
	extern std::optional<FileHandle> _iconsole_output_file;

	if (argc == 0) {
		IConsolePrint(CC_HELP, "Start or stop logging console output to a file. Usage: 'script <filename>'.");
		IConsolePrint(CC_HELP, "If filename is omitted, a running log is stopped if it is active.");
		return true;
	}

	if (!CloseConsoleLogIfActive()) {
		if (argc < 2) return false;

		_iconsole_output_file = FileHandle::Open(argv[1], "ab");
		if (!_iconsole_output_file.has_value()) {
			IConsolePrint(CC_ERROR, "Could not open console log file '{}'.", argv[1]);
		} else {
			IConsolePrint(CC_INFO, "Console log output started to '{}'.", argv[1]);
		}
	}

	return true;
}


DEF_CONSOLE_CMD(ConEcho)
{
	if (argc == 0) {
		IConsolePrint(CC_HELP, "Print back the first argument to the console. Usage: 'echo <arg>'.");
		return true;
	}

	if (argc < 2) return false;
	IConsolePrint(CC_DEFAULT, argv[1]);
	return true;
}

DEF_CONSOLE_CMD(ConEchoC)
{
	if (argc == 0) {
		IConsolePrint(CC_HELP, "Print back the first argument to the console in a given colour. Usage: 'echoc <colour> <arg2>'.");
		return true;
	}

	if (argc < 3) return false;
	IConsolePrint((TextColour)Clamp(atoi(argv[1]), TC_BEGIN, TC_END - 1), argv[2]);
	return true;
}

DEF_CONSOLE_CMD(ConNewGame)
{
	if (argc == 0) {
		IConsolePrint(CC_HELP, "Start a new game. Usage: 'newgame [seed]'.");
		IConsolePrint(CC_HELP, "The server can force a new game using 'newgame'; any client joined will rejoin after the server is done generating the new game.");
		return true;
	}

	StartNewGameWithoutGUI((argc == 2) ? std::strtoul(argv[1], nullptr, 10) : GENERATE_NEW_SEED);
	return true;
}

DEF_CONSOLE_CMD(ConRestart)
{
	if (argc == 0 || argc > 2) {
		IConsolePrint(CC_HELP, "Restart game. Usage: 'restart [current|newgame]'.");
		IConsolePrint(CC_HELP, "Restarts a game, using either the current or newgame (default) settings.");
		IConsolePrint(CC_HELP, " * if you started from a new game, and your current/newgame settings haven't changed, the game will be identical to when you started it.");
		IConsolePrint(CC_HELP, " * if you started from a savegame / scenario / heightmap, the game might be different, because the current/newgame settings might differ.");
		return true;
	}

	if (argc == 1 || std::string_view(argv[1]) == "newgame") {
		StartNewGameWithoutGUI(_settings_game.game_creation.generation_seed);
	} else {
		_settings_game.game_creation.map_x = MapLogX();
		_settings_game.game_creation.map_y = MapLogY();
		_switch_mode = SM_RESTARTGAME;
	}

	return true;
}

DEF_CONSOLE_CMD(ConReload)
{
	if (argc == 0) {
		IConsolePrint(CC_HELP, "Reload game. Usage: 'reload'.");
		IConsolePrint(CC_HELP, "Reloads a game if loaded via savegame / scenario / heightmap.");
		return true;
	}

	if (_file_to_saveload.abstract_ftype == FT_NONE || _file_to_saveload.abstract_ftype == FT_INVALID) {
		IConsolePrint(CC_ERROR, "No game loaded to reload.");
		return true;
	}

	/* Use a switch-mode to prevent copying over newgame settings to active settings. */
	_settings_game.game_creation.map_x = MapLogX();
	_settings_game.game_creation.map_y = MapLogY();
	_switch_mode = SM_RELOADGAME;
	return true;
}

/**
 * Print a text buffer line by line to the console. Lines are separated by '\n'.
 * @param full_string The multi-line string to print.
 */
static void PrintLineByLine(std::string_view full_string)
{
	ProcessLineByLine(full_string, [&](std::string_view line) {
		IConsolePrint(CC_DEFAULT, std::string{line});
	});
}

DEF_CONSOLE_CMD(ConListAILibs)
{
	if (argc == 0) {
		IConsolePrint(CC_HELP, "List installed AI libraries. Usage: 'list_ai_libs'.");
		return true;
	}

	PrintLineByLine(AI::GetConsoleLibraryList());
	return true;
}

DEF_CONSOLE_CMD(ConListAI)
{
	if (argc == 0) {
		IConsolePrint(CC_HELP, "List installed AIs. Usage: 'list_ai'.");
		return true;
	}

	PrintLineByLine(AI::GetConsoleList());
	return true;
}

DEF_CONSOLE_CMD(ConListGameLibs)
{
	if (argc == 0) {
		IConsolePrint(CC_HELP, "List installed Game Script libraries. Usage: 'list_game_libs'.");
		return true;
	}

	PrintLineByLine(Game::GetConsoleLibraryList());
	return true;
}

DEF_CONSOLE_CMD(ConListGame)
{
	if (argc == 0) {
		IConsolePrint(CC_HELP, "List installed Game Scripts. Usage: 'list_game'.");
		return true;
	}

	PrintLineByLine(Game::GetConsoleList());
	return true;
}

DEF_CONSOLE_CMD(ConStartAI)
{
	if (argc == 0 || argc > 3) {
		IConsolePrint(CC_HELP, "Start a new AI. Usage: 'start_ai [<AI>] [<settings>]'.");
		IConsolePrint(CC_HELP, "Start a new AI. If <AI> is given, it starts that specific AI (if found).");
		IConsolePrint(CC_HELP, "If <settings> is given, it is parsed and the AI settings are set to that.");
		return true;
	}

	if (_game_mode != GM_NORMAL) {
		IConsolePrint(CC_ERROR, "AIs can only be managed in a game.");
		return true;
	}

	if (Company::GetNumItems() == CompanyPool::MAX_SIZE) {
		IConsolePrint(CC_ERROR, "Can't start a new AI (no more free slots).");
		return true;
	}
	if (_networking && !_network_server) {
		IConsolePrint(CC_ERROR, "Only the server can start a new AI.");
		return true;
	}
	if (_networking && !_settings_game.ai.ai_in_multiplayer) {
		IConsolePrint(CC_ERROR, "AIs are not allowed in multiplayer by configuration.");
		IConsolePrint(CC_ERROR, "Switch AI -> AI in multiplayer to True.");
		return true;
	}
	if (!AI::CanStartNew()) {
		IConsolePrint(CC_ERROR, "Can't start a new AI.");
		return true;
	}

	int n = 0;
	/* Find the next free slot */
	for (const Company *c : Company::Iterate()) {
		if (c->index != n) break;
		n++;
	}

	AIConfig *config = AIConfig::GetConfig((CompanyID)n);
	if (argc >= 2) {
		config->Change(argv[1], -1, false);

		/* If the name is not found, and there is a dot in the name,
		 * try again with the assumption everything right of the dot is
		 * the version the user wants to load. */
		if (!config->HasScript()) {
			const char *e = strrchr(argv[1], '.');
			if (e != nullptr) {
				size_t name_length = e - argv[1];
				e++;

				int version = atoi(e);
				config->Change(std::string(argv[1], name_length), version, true);
			}
		}

		if (!config->HasScript()) {
			IConsolePrint(CC_ERROR, "Failed to load the specified AI.");
			return true;
		}
		if (argc == 3) {
			config->StringToSettings(argv[2]);
		}
	}

	/* Start a new AI company */
	DoCommandP(0, CCA_NEW_AI | INVALID_COMPANY << 16, 0, CMD_COMPANY_CTRL);

	return true;
}

DEF_CONSOLE_CMD(ConReloadAI)
{
	if (argc != 2) {
		IConsolePrint(CC_HELP, "Reload an AI. Usage: 'reload_ai <company-id>'.");
		IConsolePrint(CC_HELP, "Reload the AI with the given company id. For company-id's, see the list of companies from the dropdown menu. Company 1 is 1, etc.");
		return true;
	}

	if (_game_mode != GM_NORMAL) {
		IConsolePrint(CC_ERROR, "AIs can only be managed in a game.");
		return true;
	}

	if (_networking && !_network_server) {
		IConsolePrint(CC_ERROR, "Only the server can reload an AI.");
		return true;
	}

	CompanyID company_id = (CompanyID)(atoi(argv[1]) - 1);
	if (!Company::IsValidID(company_id)) {
		IConsolePrint(CC_ERROR, "Unknown company. Company range is between 1 and {}.", MAX_COMPANIES);
		return true;
	}

	/* In singleplayer mode the player can be in an AI company, after cheating or loading network save with an AI in first slot. */
	if (Company::IsHumanID(company_id) || company_id == _local_company) {
		IConsolePrint(CC_ERROR, "Company is not controlled by an AI.");
		return true;
	}

	/* First kill the company of the AI, then start a new one. This should start the current AI again */
	DoCommandP(0, CCA_DELETE | company_id << 16 | CRR_MANUAL << 24, 0, CMD_COMPANY_CTRL);
	DoCommandP(0, CCA_NEW_AI | company_id << 16, 0, CMD_COMPANY_CTRL);
	IConsolePrint(CC_DEFAULT, "AI reloaded.");

	return true;
}

DEF_CONSOLE_CMD(ConStopAI)
{
	if (argc != 2) {
		IConsolePrint(CC_HELP, "Stop an AI. Usage: 'stop_ai <company-id>'.");
		IConsolePrint(CC_HELP, "Stop the AI with the given company id. For company-id's, see the list of companies from the dropdown menu. Company 1 is 1, etc.");
		return true;
	}

	if (_game_mode != GM_NORMAL) {
		IConsolePrint(CC_ERROR, "AIs can only be managed in a game.");
		return true;
	}

	if (_networking && !_network_server) {
		IConsolePrint(CC_ERROR, "Only the server can stop an AI.");
		return true;
	}

	CompanyID company_id = (CompanyID)(atoi(argv[1]) - 1);
	if (!Company::IsValidID(company_id)) {
		IConsolePrint(CC_ERROR, "Unknown company. Company range is between 1 and {}.", MAX_COMPANIES);
		return true;
	}

	/* In singleplayer mode the player can be in an AI company, after cheating or loading network save with an AI in first slot. */
	if (Company::IsHumanID(company_id) || company_id == _local_company) {
		IConsolePrint(CC_ERROR, "Company is not controlled by an AI.");
		return true;
	}

	/* Now kill the company of the AI. */
	DoCommandP(0, CCA_DELETE | company_id << 16 | CRR_MANUAL << 24, 0, CMD_COMPANY_CTRL);
	IConsolePrint(CC_DEFAULT, "AI stopped, company deleted.");

	return true;
}

DEF_CONSOLE_CMD(ConRescanAI)
{
	if (argc == 0) {
		IConsolePrint(CC_HELP, "Rescan the AI dir for scripts. Usage: 'rescan_ai'.");
		return true;
	}

	if (_networking && !_network_server) {
		IConsolePrint(CC_ERROR, "Only the server can rescan the AI dir for scripts.");
		return true;
	}

	AI::Rescan();

	return true;
}

DEF_CONSOLE_CMD(ConRescanGame)
{
	if (argc == 0) {
		IConsolePrint(CC_HELP, "Rescan the Game Script dir for scripts. Usage: 'rescan_game'.");
		return true;
	}

	if (_networking && !_network_server) {
		IConsolePrint(CC_ERROR, "Only the server can rescan the Game Script dir for scripts.");
		return true;
	}

	Game::Rescan();

	return true;
}

DEF_CONSOLE_CMD(ConRescanNewGRF)
{
	if (argc == 0) {
		IConsolePrint(CC_HELP, "Rescan the data dir for NewGRFs. Usage: 'rescan_newgrf'.");
		return true;
	}

	if (!RequestNewGRFScan()) {
		IConsolePrint(CC_ERROR, "NewGRF scanning is already running. Please wait until completed to run again.");
	}

	return true;
}

DEF_CONSOLE_CMD(ConGetSeed)
{
	if (argc == 0) {
		IConsolePrint(CC_HELP, "Returns the seed used to create this game. Usage: 'getseed'.");
		IConsolePrint(CC_HELP, "The seed can be used to reproduce the exact same map as the game started with.");
		return true;
	}

	IConsolePrint(CC_DEFAULT, "Generation Seed: {}", _settings_game.game_creation.generation_seed);
	return true;
}

DEF_CONSOLE_CMD(ConGetDate)
{
	if (argc == 0) {
		IConsolePrint(CC_HELP, "Returns the current date (year-month-day) of the game. Usage: 'getdate'.");
		return true;
	}

	IConsolePrint(CC_DEFAULT, "Date: {:04}-{:02}-{:02}", CalTime::CurYear(), CalTime::CurMonth() + 1, CalTime::CurDay());
	return true;
}

DEF_CONSOLE_CMD(ConGetSysDate)
{
	if (argc == 0) {
		IConsolePrint(CC_HELP, "Returns the current date (year-month-day) of your system. Usage: 'getsysdate'.");
		return true;
	}

	IConsolePrint(CC_DEFAULT, "System Date: {:%Y-%m-%d %H:%M:%S}", fmt::localtime(time(nullptr)));
	return true;
}


DEF_CONSOLE_CMD(ConAlias)
{
	IConsoleAlias *alias;

	if (argc == 0) {
		IConsolePrint(CC_HELP, "Add a new alias, or redefine the behaviour of an existing alias . Usage: 'alias <name> <command>'.");
		return true;
	}

	if (argc < 3) return false;

	alias = IConsole::AliasGet(argv[1]);
	if (alias == nullptr) {
		IConsole::AliasRegister(argv[1], argv[2]);
	} else {
		alias->cmdline = argv[2];
	}
	return true;
}

DEF_CONSOLE_CMD(ConScreenShot)
{
	if (argc == 0) {
		IConsolePrint(CC_HELP, "Create a screenshot of the game. Usage: 'screenshot [viewport | normal | big | giant | world | heightmap | minimap] [no_con] [size <width> <height>] [<filename>]'.");
		IConsolePrint(CC_HELP, "  'viewport' (default) makes a screenshot of the current viewport (including menus, windows).");
		IConsolePrint(CC_HELP, "  'normal' makes a screenshot of the visible area.");
		IConsolePrint(CC_HELP, "  'big' makes a zoomed-in screenshot of the visible area.");
		IConsolePrint(CC_HELP, "  'giant' makes a screenshot of the whole map using the default zoom level.");
		IConsolePrint(CC_HELP, "  'world' makes a screenshot of the whole map using the current zoom level.");
		IConsolePrint(CC_HELP, "  'heightmap' makes a heightmap screenshot of the map that can be loaded in as heightmap.");
		IConsolePrint(CC_HELP, "  'minimap' makes a top-viewed minimap screenshot of the whole world which represents one tile by one pixel.");
		IConsolePrint(CC_HELP, "  'topography' makes a top-viewed topography screenshot of the whole world which represents one tile by one pixel.");
		IConsolePrint(CC_HELP, "  'industry' makes a top-viewed industries screenshot of the whole world which represents one tile by one pixel.");
		IConsolePrint(CC_HELP, "  'no_con' hides the console to create the screenshot (only useful in combination with 'viewport').");
		IConsolePrint(CC_HELP, "  'size' sets the width and height of the viewport to make a screenshot of (only useful in combination with 'normal' or 'big').");
		IConsolePrint(CC_HELP, "  A filename ending in # will prevent overwriting existing files and will number files counting upwards.");
		return true;
	}

	if (argc > 7) return false;

	ScreenshotType type = SC_VIEWPORT;
	uint32_t width = 0;
	uint32_t height = 0;
	std::string name{};
	uint32_t arg_index = 1;

	if (argc > arg_index) {
		if (strcmp(argv[arg_index], "viewport") == 0) {
			type = SC_VIEWPORT;
			arg_index += 1;
		} else if (strcmp(argv[arg_index], "normal") == 0) {
			type = SC_DEFAULTZOOM;
			arg_index += 1;
		} else if (strcmp(argv[arg_index], "big") == 0) {
			type = SC_ZOOMEDIN;
			arg_index += 1;
		} else if (strcmp(argv[arg_index], "giant") == 0) {
			type = SC_WORLD;
			arg_index += 1;
		} else if (strcmp(argv[arg_index], "world") == 0) {
			type = SC_WORLD_ZOOM;
			arg_index += 1;
		} else if (strcmp(argv[arg_index], "heightmap") == 0) {
			type = SC_HEIGHTMAP;
			arg_index += 1;
		} else if (strcmp(argv[arg_index], "minimap") == 0) {
			type = SC_MINIMAP;
			arg_index += 1;
		} else if (strcmp(argv[arg_index], "topography") == 0) {
			type = SC_TOPOGRAPHY;
			arg_index += 1;
		} else if (strcmp(argv[arg_index], "industry") == 0) {
			type = SC_INDUSTRY;
			arg_index += 1;
		}
	}

	if (argc > arg_index && strcmp(argv[arg_index], "no_con") == 0) {
		if (type != SC_VIEWPORT) {
			IConsolePrint(CC_ERROR, "'no_con' can only be used in combination with 'viewport'.");
			return true;
		}
		IConsoleClose();
		arg_index += 1;
	}

	if (argc > arg_index + 2 && strcmp(argv[arg_index], "size") == 0) {
		/* size <width> <height> */
		if (type != SC_DEFAULTZOOM && type != SC_ZOOMEDIN) {
			IConsolePrint(CC_ERROR, "'size' can only be used in combination with 'normal' or 'big'.");
			return true;
		}
		GetArgumentInteger(&width, argv[arg_index + 1]);
		GetArgumentInteger(&height, argv[arg_index + 2]);
		arg_index += 3;
	}

	if (argc > arg_index) {
		/* Last parameter that was not one of the keywords must be the filename. */
		name = argv[arg_index];
		arg_index += 1;
	}

	if (argc > arg_index) {
		/* We have parameters we did not process; means we misunderstood any of the above. */
		return false;
	}

	MakeScreenshot(type, name, width, height);
	return true;
}

DEF_CONSOLE_CMD(ConMinimap)
{
	if (argc == 0) {
		IConsolePrint(CC_HELP, "Create a flat image of the game minimap. Usage: 'minimap [owner] [file name]'");
		IConsolePrint(CC_HELP, "'owner' uses the tile owner to colour the minimap image, this is the only mode at present");
		return true;
	}

	const char *name = nullptr;
	if (argc > 1) {
		if (strcmp(argv[1], "owner") != 0) {
			/* invalid mode */
			return false;
		}
	}
	if (argc > 2) {
		name = argv[2];
	}

	MakeMinimapWorldScreenshot(name);
	return true;
}

DEF_CONSOLE_CMD(ConInfoCmd)
{
	if (argc == 0) {
		IConsolePrint(CC_HELP, "Print out debugging information about a command. Usage: 'info_cmd <cmd>'.");
		return true;
	}

	if (argc < 2) return false;

	const IConsoleCmd *cmd = IConsole::CmdGet(argv[1]);
	if (cmd == nullptr) {
		IConsolePrint(CC_ERROR, "The given command was not found.");
		return true;
	}

	IConsolePrint(CC_DEFAULT, "Command name: '{}'", cmd->name);

	if (cmd->hook != nullptr) IConsolePrint(CC_DEFAULT, "Command is hooked.");

	return true;
}

DEF_CONSOLE_CMD(ConDebugLevel)
{
	if (argc == 0) {
		IConsolePrint(CC_HELP, "Get/set the default debugging level for the game. Usage: 'debug_level [<level>]'.");
		IConsolePrint(CC_HELP, "Level can be any combination of names, levels. Eg 'net=5 ms=4'. Remember to enclose it in \"'\"s.");
		return true;
	}

	if (argc > 2) return false;

	if (argc == 1) {
		IConsolePrint(CC_DEFAULT, "Current debug-level: '{}'", GetDebugString());
	} else {
		SetDebugString(argv[1], [](std::string err) { IConsolePrint(CC_ERROR, err); });
	}

	return true;
}

DEF_CONSOLE_CMD(ConExit)
{
	if (argc == 0) {
		IConsolePrint(CC_HELP, "Exit the game. Usage: 'exit'.");
		return true;
	}

	if (_game_mode == GM_NORMAL && _settings_client.gui.autosave_on_exit) DoExitSave();

	_exit_game = true;
	return true;
}

DEF_CONSOLE_CMD(ConPart)
{
	if (argc == 0) {
		IConsolePrint(CC_HELP, "Leave the currently joined/running game (only ingame). Usage: 'part'.");
		return true;
	}

	if (_game_mode != GM_NORMAL) return false;

	if (_network_dedicated) {
		IConsolePrint(CC_ERROR, "A dedicated server can not leave the game.");
		return false;
	}

	_switch_mode = SM_MENU;
	return true;
}

DEF_CONSOLE_CMD(ConHelp)
{
	if (argc == 2) {
		const IConsoleCmd *cmd;
		const IConsoleAlias *alias;

		cmd = IConsole::CmdGet(argv[1]);
		if (cmd != nullptr) {
			cmd->proc(0, nullptr);
			return true;
		}

		alias = IConsole::AliasGet(argv[1]);
		if (alias != nullptr) {
			cmd = IConsole::CmdGet(alias->cmdline);
			if (cmd != nullptr) {
				cmd->proc(0, nullptr);
				return true;
			}
			IConsolePrint(CC_ERROR, "Alias is of special type, please see its execution-line: '{}'.", alias->cmdline);
			return true;
		}

		IConsolePrint(CC_ERROR, "Command not found.");
		return true;
	}

	IConsolePrint(TC_LIGHT_BLUE, " ---- OpenTTD Console Help ---- ");
	IConsolePrint(CC_DEFAULT, " - commands: the command to list all commands is 'list_cmds'.");
	IConsolePrint(CC_DEFAULT, " call commands with '<command> <arg2> <arg3>...'");
	IConsolePrint(CC_DEFAULT, " - to assign strings, or use them as arguments, enclose it within quotes.");
	IConsolePrint(CC_DEFAULT, " like this: '<command> \"string argument with spaces\"'.");
	IConsolePrint(CC_DEFAULT, " - use 'help <command>' to get specific information.");
	IConsolePrint(CC_DEFAULT, " - scroll console output with shift + (up | down | pageup | pagedown).");
	IConsolePrint(CC_DEFAULT, " - scroll console input history with the up or down arrows.");
	IConsolePrint(CC_DEFAULT, "");
	return true;
}

DEF_CONSOLE_CMD(ConListCommands)
{
	if (argc == 0) {
		IConsolePrint(CC_HELP, "List all registered commands. Usage: 'list_cmds [<pre-filter>]'.");
		return true;
	}

	for (auto &it : IConsole::Commands()) {
		const IConsoleCmd *cmd = &it.second;
		if (argv[1] == nullptr || cmd->name.find(argv[1]) != std::string::npos) {
			if ((_settings_client.gui.console_show_unlisted || !cmd->unlisted) && (cmd->hook == nullptr || cmd->hook(false) != CHR_HIDE)) IConsolePrint(CC_DEFAULT, cmd->name);
		}
	}

	return true;
}

DEF_CONSOLE_CMD(ConListAliases)
{
	if (argc == 0) {
		IConsolePrint(CC_HELP, "List all registered aliases. Usage: 'list_aliases [<pre-filter>]'.");
		return true;
	}

	for (auto &it : IConsole::Aliases()) {
		const IConsoleAlias *alias = &it.second;
		if (argv[1] == nullptr || alias->name.find(argv[1]) != std::string::npos) {
			IConsolePrint(CC_DEFAULT, "{} => {}", alias->name, alias->cmdline);
		}
	}

	return true;
}

DEF_CONSOLE_CMD(ConCompanies)
{
	if (argc == 0) {
		IConsolePrint(CC_HELP, "List the details of all companies in the game. Usage 'companies'.");
		return true;
	}

	for (const Company *c : Company::Iterate()) {
		/* Grab the company name */
		SetDParam(0, c->index);
		std::string company_name = GetString(STR_COMPANY_NAME);

		const char *password_state = "";
		if (c->is_ai) {
			password_state = "AI";
		} else if (_network_server) {
			password_state = _network_company_states[c->index].password.empty() ? "unprotected" : "protected";
		}

		std::string colour = GetString(STR_COLOUR_DARK_BLUE + _company_colours[c->index]);
		IConsolePrint(CC_INFO, "#:{}({}) Company Name: '{}'  Year Founded: {}  Age: {}  Money: {}  Loan: {}  Value: {}  (T:{}, R:{}, P:{}, S:{}) {}",
			c->index + 1, colour, company_name,
			c->InauguratedDisplayYear(), c->age_years, (int64_t)c->money, (int64_t)c->current_loan, (int64_t)CalculateCompanyValue(c),
			c->group_all[VEH_TRAIN].num_vehicle,
			c->group_all[VEH_ROAD].num_vehicle,
			c->group_all[VEH_AIRCRAFT].num_vehicle,
			c->group_all[VEH_SHIP].num_vehicle,
			password_state);
	}

	return true;
}

DEF_CONSOLE_CMD(ConSay)
{
	if (argc == 0) {
		IConsolePrint(CC_HELP, "Chat to your fellow players in a multiplayer game. Usage: 'say \"<msg>\"'.");
		return true;
	}

	if (argc != 2) return false;

	if (!_network_server) {
		NetworkClientSendChat(NETWORK_ACTION_CHAT, DESTTYPE_BROADCAST, 0 /* param does not matter */, argv[1]);
	} else {
		bool from_admin = (_redirect_console_to_admin < INVALID_ADMIN_ID);
		NetworkServerSendChat(NETWORK_ACTION_CHAT, DESTTYPE_BROADCAST, 0, argv[1], CLIENT_ID_SERVER, from_admin);
	}

	return true;
}

DEF_CONSOLE_CMD(ConSayCompany)
{
	if (argc == 0) {
		IConsolePrint(CC_HELP, "Chat to a certain company in a multiplayer game. Usage: 'say_company <company-no> \"<msg>\"'.");
		IConsolePrint(CC_HELP, "CompanyNo is the company that plays as company <companyno>, 1 through max_companies.");
		return true;
	}

	if (argc != 3) return false;

	CompanyID company_id = (CompanyID)(atoi(argv[1]) - 1);
	if (!Company::IsValidID(company_id)) {
		IConsolePrint(CC_DEFAULT, "Unknown company. Company range is between 1 and {}.", MAX_COMPANIES);
		return true;
	}

	if (!_network_server) {
		NetworkClientSendChat(NETWORK_ACTION_CHAT_COMPANY, DESTTYPE_TEAM, company_id, argv[2]);
	} else {
		bool from_admin = (_redirect_console_to_admin < INVALID_ADMIN_ID);
		NetworkServerSendChat(NETWORK_ACTION_CHAT_COMPANY, DESTTYPE_TEAM, company_id, argv[2], CLIENT_ID_SERVER, from_admin);
	}

	return true;
}

DEF_CONSOLE_CMD(ConSayClient)
{
	if (argc == 0) {
		IConsolePrint(CC_HELP, "Chat to a certain client in a multiplayer game. Usage: 'say_client <client-no> \"<msg>\"'.");
		IConsolePrint(CC_HELP, "For client-id's, see the command 'clients'.");
		return true;
	}

	if (argc != 3) return false;

	if (!_network_server) {
		NetworkClientSendChat(NETWORK_ACTION_CHAT_CLIENT, DESTTYPE_CLIENT, atoi(argv[1]), argv[2]);
	} else {
		bool from_admin = (_redirect_console_to_admin < INVALID_ADMIN_ID);
		NetworkServerSendChat(NETWORK_ACTION_CHAT_CLIENT, DESTTYPE_CLIENT, atoi(argv[1]), argv[2], CLIENT_ID_SERVER, from_admin);
	}

	return true;
}

DEF_CONSOLE_CMD(ConCompanyPassword)
{
	if (argc == 0) {
		if (_network_dedicated) {
			IConsolePrint(CC_HELP, "Change the password of a company. Usage: 'company_pw <company-no> \"<password>\".");
		} else if (_network_server) {
			IConsolePrint(CC_HELP, "Change the password of your or any other company. Usage: 'company_pw [<company-no>] \"<password>\"'.");
		} else {
			IConsolePrint(CC_HELP, "Change the password of your company. Usage: 'company_pw \"<password>\"'.");
		}

		IConsolePrint(CC_HELP, "Use \"*\" to disable the password.");
		return true;
	}

	CompanyID company_id;
	std::string password;
	const char *errormsg;

	if (argc == 2) {
		company_id = _local_company;
		password = argv[1];
		errormsg = "You have to own a company to make use of this command.";
	} else if (argc == 3 && _network_server) {
		company_id = (CompanyID)(atoi(argv[1]) - 1);
		password = argv[2];
		errormsg = "You have to specify the ID of a valid human controlled company.";
	} else {
		return false;
	}

	if (!Company::IsValidHumanID(company_id)) {
		IConsolePrint(CC_ERROR, errormsg);
		return false;
	}

	password = NetworkChangeCompanyPassword(company_id, password);

	if (password.empty()) {
		IConsolePrint(CC_INFO, "Company password cleared.");
	} else {
		IConsolePrint(CC_INFO, "Company password changed to '{}'.", password);
	}

	return true;
}

/** All the known authorized keys with their name. */
static std::vector<std::pair<std::string_view, NetworkAuthorizedKeys *>> _console_cmd_authorized_keys{
	{ "admin", &_settings_client.network.admin_authorized_keys },
	{ "rcon", &_settings_client.network.rcon_authorized_keys },
	{ "server", &_settings_client.network.server_authorized_keys },
	{ "settings", &_settings_client.network.settings_authorized_keys },
};

enum ConNetworkAuthorizedKeyAction {
	CNAKA_LIST,
	CNAKA_ADD,
	CNAKA_REMOVE,
};

static void PerformNetworkAuthorizedKeyAction(std::string_view name, NetworkAuthorizedKeys *authorized_keys, ConNetworkAuthorizedKeyAction action, const std::string &authorized_key, CompanyID company = INVALID_COMPANY)
{
	switch (action) {
		case CNAKA_LIST:
			IConsolePrint(CC_WHITE, "The authorized keys for {} are:", name);
			for (auto &ak : *authorized_keys) IConsolePrint(CC_INFO, "  {}", ak);
			return;

		case CNAKA_ADD:
			if (authorized_keys->Contains(authorized_key)) {
				IConsolePrint(CC_WARNING, "Not added {} to {} as it already exists.", authorized_key, name);
				return;
			}

			if (company == INVALID_COMPANY) {
				authorized_keys->Add(authorized_key);
			} else {
				AutoRestoreBackup backup(_current_company, company);
				DoCommandP(0, CALCA_ADD, 0, CMD_COMPANY_ALLOW_LIST_CTRL, nullptr, authorized_key.c_str());
			}
			IConsolePrint(CC_INFO, "Added {} to {}.", authorized_key, name);
			return;

		case CNAKA_REMOVE:
			if (!authorized_keys->Contains(authorized_key)) {
				IConsolePrint(CC_WARNING, "Not removed {} from {} as it does not exist.", authorized_key, name);
				return;
			}

			if (company == INVALID_COMPANY) {
				authorized_keys->Remove(authorized_key);
			} else {
				AutoRestoreBackup backup(_current_company, company);
				DoCommandP(0, CALCA_REMOVE, 0, CMD_COMPANY_ALLOW_LIST_CTRL, nullptr, authorized_key.c_str());
			}
			IConsolePrint(CC_INFO, "Removed {} from {}.", authorized_key, name);
			return;
	}
}

DEF_CONSOLE_CMD(ConNetworkAuthorizedKey)
{
	if (argc <= 2) {
		IConsolePrint(CC_HELP, "List and update authorized keys. Usage: 'authorized_key list [type]|add [type] [key]|remove [type] [key]'.");
		IConsolePrint(CC_HELP, "  list: list all the authorized keys of the given type.");
		IConsolePrint(CC_HELP, "  add: add the given key to the authorized keys of the given type.");
		IConsolePrint(CC_HELP, "  remove: remove the given key from the authorized keys of the given type; use 'all' to remove all authorized keys.");
		IConsolePrint(CC_HELP, "Instead of a key, use 'client:<id>' to add/remove the key of that given client.");

		std::string buffer;
		for (auto [name, _] : _console_cmd_authorized_keys) fmt::format_to(std::back_inserter(buffer), ", {}", name);
		IConsolePrint(CC_HELP, "The supported types are: all{} and company:<id>.", buffer);
		return true;
	}

	ConNetworkAuthorizedKeyAction action;
	std::string_view action_string = argv[1];
	if (StrEqualsIgnoreCase(action_string, "list")) {
		action = CNAKA_LIST;
	} else if (StrEqualsIgnoreCase(action_string, "add")) {
		action = CNAKA_ADD;
	} else if (StrEqualsIgnoreCase(action_string, "remove") || StrEqualsIgnoreCase(action_string, "delete")) {
		action = CNAKA_REMOVE;
	} else {
		IConsolePrint(CC_WARNING, "No valid action was given.");
		return false;
	}

	std::string authorized_key;
	if (action != CNAKA_LIST) {
		if (argc <= 3) {
			IConsolePrint(CC_ERROR, "You must enter the key.");
			return false;
		}

		authorized_key = argv[3];
		if (StrStartsWithIgnoreCase(authorized_key, "client:")) {
			std::string id_string(authorized_key.substr(7));
			authorized_key = NetworkGetPublicKeyOfClient(static_cast<ClientID>(std::stoi(id_string)));
			if (authorized_key.empty()) {
				IConsolePrint(CC_ERROR, "You must enter a valid client id; see 'clients'.");
				return false;
			}
		}

		if (authorized_key.size() != NETWORK_PUBLIC_KEY_LENGTH - 1) {
			IConsolePrint(CC_ERROR, "You must enter a valid authorized key.");
			return false;
		}
	}

	std::string_view type = argv[2];
	if (StrEqualsIgnoreCase(type, "all")) {
		for (auto [name, authorized_keys] : _console_cmd_authorized_keys) PerformNetworkAuthorizedKeyAction(name, authorized_keys, action, authorized_key);
		for (Company *c : Company::Iterate()) PerformNetworkAuthorizedKeyAction(fmt::format("company:{}", c->index + 1), &c->allow_list, action, authorized_key, c->index);
		return true;
	}

	if (StrStartsWithIgnoreCase(type, "company:")) {
		std::string id_string(type.substr(8));
		Company *c = Company::GetIfValid(std::stoi(id_string) - 1);
		if (c == nullptr) {
			IConsolePrint(CC_ERROR, "You must enter a valid company id; see 'companies'.");
			return false;
		}

		PerformNetworkAuthorizedKeyAction(type, &c->allow_list, action, authorized_key, c->index);
		return true;
	}

	for (auto [name, authorized_keys] : _console_cmd_authorized_keys) {
		if (StrEqualsIgnoreCase(type, name)) continue;

		PerformNetworkAuthorizedKeyAction(name, authorized_keys, action, authorized_key);
		return true;
	}

	IConsolePrint(CC_WARNING, "No valid type was given.");
	return false;
}

DEF_CONSOLE_CMD(ConCompanyPasswordHash)
{
	if (argc == 0) {
		IConsolePrint(CC_HELP, "Change the password hash of a company. Usage: 'company_pw_hash <company-no> \"<password_hash>\"");
		IConsolePrint(CC_HELP, "Use \"*\" to disable the password.");
		return true;
	}

	if (argc != 3) return false;

	CompanyID company_id = (CompanyID)(atoi(argv[1]) - 1);
	const char *password = argv[2];

	if (!Company::IsValidHumanID(company_id)) {
		IConsolePrint(CC_ERROR, "You have to specify the ID of a valid human controlled company.");
		return false;
	}

	if (strcmp(password, "*") == 0) password = "";

	NetworkServerSetCompanyPassword(company_id, password, true);

	if (StrEmpty(password)) {
		IConsolePrint(CC_WARNING, "Company password hash cleared");
	} else {
		IConsolePrint(CC_WARNING, "Company password hash changed to: {}", password);
	}

	return true;
}

DEF_CONSOLE_CMD(ConCompanyPasswordHashes)
{
	if (argc == 0) {
		IConsolePrint(CC_HELP, "List the password hashes of all companies in the game. Usage 'company_pw_hashes'");
		return true;
	}

	for (const Company *c : Company::Iterate()) {
		/* Grab the company name */
		SetDParam(0, c->index);
		std::string company_name = GetString(STR_COMPANY_NAME);

		IConsolePrint(CC_INFO, "#:{}({}) Company Name: '{}'  Hash: '{}'",
			c->index + 1, GetStringPtr(STR_COLOUR_DARK_BLUE + _company_colours[c->index]), company_name.c_str(), _network_company_states[c->index].password.c_str());
	}

	return true;
}

/* Content downloading only is available with ZLIB */
#if defined(WITH_ZLIB)
#include "network/network_content.h"

/** Resolve a string to a content type. */
static ContentType StringToContentType(const char *str)
{
	static const std::initializer_list<std::pair<std::string_view, ContentType>> content_types = {
		{"base",      CONTENT_TYPE_BASE_GRAPHICS},
		{"newgrf",    CONTENT_TYPE_NEWGRF},
		{"ai",        CONTENT_TYPE_AI},
		{"ailib",     CONTENT_TYPE_AI_LIBRARY},
		{"scenario",  CONTENT_TYPE_SCENARIO},
		{"heightmap", CONTENT_TYPE_HEIGHTMAP},
	};
	for (const auto &ct : content_types) {
		if (StrEqualsIgnoreCase(str, ct.first)) return ct.second;
	}
	return CONTENT_TYPE_END;
}

/** Asynchronous callback */
struct ConsoleContentCallback : public ContentCallback {
	void OnConnect(bool success) override
	{
		IConsolePrint(CC_DEFAULT, "Content server connection {}.", success ? "established" : "failed");
	}

	void OnDisconnect() override
	{
		IConsolePrint(CC_DEFAULT, "Content server connection closed.");
	}

	void OnDownloadComplete(ContentID cid) override
	{
		IConsolePrint(CC_DEFAULT, "Completed download of {}.", cid);
	}
};

/**
 * Outputs content state information to console
 * @param ci the content info
 */
static void OutputContentState(const ContentInfo *const ci)
{
	static const char * const types[] = { "Base graphics", "NewGRF", "AI", "AI library", "Scenario", "Heightmap", "Base sound", "Base music", "Game script", "GS library" };
	static_assert(lengthof(types) == CONTENT_TYPE_END - CONTENT_TYPE_BEGIN);
	static const char * const states[] = { "Not selected", "Selected", "Dep Selected", "Installed", "Unknown" };
	static const TextColour state_to_colour[] = { CC_COMMAND, CC_INFO, CC_INFO, CC_WHITE, CC_ERROR };

	IConsolePrint(state_to_colour[ci->state], "{}, {}, {}, {}, {:08X}, {}", ci->id, types[ci->type - 1], states[ci->state], ci->name, ci->unique_id, FormatArrayAsHex(ci->md5sum));
}

DEF_CONSOLE_CMD(ConContent)
{
	static ContentCallback *cb = nullptr;
	if (cb == nullptr) {
		cb = new ConsoleContentCallback();
		_network_content_client.AddCallback(cb);
	}

	if (argc <= 1) {
		IConsolePrint(CC_HELP, "Query, select and download content. Usage: 'content update|upgrade|select [id]|unselect [all|id]|state [filter]|download'.");
		IConsolePrint(CC_HELP, "  update: get a new list of downloadable content; must be run first.");
		IConsolePrint(CC_HELP, "  upgrade: select all items that are upgrades.");
		IConsolePrint(CC_HELP, "  select: select a specific item given by its id. If no parameter is given, all selected content will be listed.");
		IConsolePrint(CC_HELP, "  unselect: unselect a specific item given by its id or 'all' to unselect all.");
		IConsolePrint(CC_HELP, "  state: show the download/select state of all downloadable content. Optionally give a filter string.");
		IConsolePrint(CC_HELP, "  download: download all content you've selected.");
		return true;
	}

	if (StrEqualsIgnoreCase(argv[1], "update")) {
		_network_content_client.RequestContentList((argc > 2) ? StringToContentType(argv[2]) : CONTENT_TYPE_END);
		return true;
	}

	if (StrEqualsIgnoreCase(argv[1], "upgrade")) {
		_network_content_client.SelectUpgrade();
		return true;
	}

	if (StrEqualsIgnoreCase(argv[1], "select")) {
		if (argc <= 2) {
			/* List selected content */
			IConsolePrint(CC_WHITE, "id, type, state, name");
			for (ConstContentIterator iter = _network_content_client.Begin(); iter != _network_content_client.End(); iter++) {
				if ((*iter)->state != ContentInfo::SELECTED && (*iter)->state != ContentInfo::AUTOSELECTED) continue;
				OutputContentState(*iter);
			}
		} else if (StrEqualsIgnoreCase(argv[2], "all")) {
			/* The intention of this function was that you could download
			 * everything after a filter was applied; but this never really
			 * took off. Instead, a select few people used this functionality
			 * to download every available package on BaNaNaS. This is not in
			 * the spirit of this service. Additionally, these few people were
			 * good for 70% of the consumed bandwidth of BaNaNaS. */
			IConsolePrint(CC_ERROR, "'select all' is no longer supported since 1.11.");
		} else {
			_network_content_client.Select((ContentID)atoi(argv[2]));
		}
		return true;
	}

	if (StrEqualsIgnoreCase(argv[1], "unselect")) {
		if (argc <= 2) {
			IConsolePrint(CC_ERROR, "You must enter the id.");
			return false;
		}
		if (StrEqualsIgnoreCase(argv[2], "all")) {
			_network_content_client.UnselectAll();
		} else {
			_network_content_client.Unselect((ContentID)atoi(argv[2]));
		}
		return true;
	}

	if (StrEqualsIgnoreCase(argv[1], "state")) {
		IConsolePrint(CC_WHITE, "id, type, state, name");
		for (ConstContentIterator iter = _network_content_client.Begin(); iter != _network_content_client.End(); iter++) {
			if (argc > 2 && strcasestr((*iter)->name.c_str(), argv[2]) == nullptr) continue;
			OutputContentState(*iter);
		}
		return true;
	}

	if (StrEqualsIgnoreCase(argv[1], "download")) {
		uint files;
		uint bytes;
		_network_content_client.DownloadSelectedContent(files, bytes);
		IConsolePrint(CC_DEFAULT, "Downloading {} file(s) ({} bytes).", files, bytes);
		return true;
	}

	return false;
}
#endif /* defined(WITH_ZLIB) */

DEF_CONSOLE_CMD(ConFont)
{
	if (argc == 0) {
		IConsolePrint(CC_HELP, "Manage the fonts configuration.");
		IConsolePrint(CC_HELP, "Usage 'font'.");
		IConsolePrint(CC_HELP, "  Print out the fonts configuration.");
		IConsolePrint(CC_HELP, "  The \"Currently active\" configuration is the one actually in effect (after interface scaling and replacing unavailable fonts).");
		IConsolePrint(CC_HELP, "  The \"Requested\" configuration is the one requested via console command or config file.");
		IConsolePrint(CC_HELP, "Usage 'font [medium|small|large|mono] [<font name>] [<size>]'.");
		IConsolePrint(CC_HELP, "  Change the configuration for a font.");
		IConsolePrint(CC_HELP, "  Omitting an argument will keep the current value.");
		IConsolePrint(CC_HELP, "  Set <font name> to \"\" for the default font. Note that <size> has no effect if the default font is in use, and fixed defaults are used instead.");
		IConsolePrint(CC_HELP, "  If the sprite font is enabled in Game Options, it is used instead of the default font.");
		IConsolePrint(CC_HELP, "  The <size> is automatically multiplied by the current interface scaling.");
		return true;
	}

	FontSize argfs;
	for (argfs = FS_BEGIN; argfs < FS_END; argfs++) {
		if (argc > 1 && StrEqualsIgnoreCase(argv[1], FontSizeToName(argfs))) break;
	}

	/* First argument must be a FontSize. */
	if (argc > 1 && argfs == FS_END) return false;

	if (argc > 2) {
		FontCacheSubSetting *setting = GetFontCacheSubSetting(argfs);
		std::string font = setting->font;
		uint size = setting->size;
		uint v;
		uint8_t arg_index = 2;
		/* For <name> we want a string. */

		if (!GetArgumentInteger(&v, argv[arg_index])) {
			font = argv[arg_index++];
		}

		if (argc > arg_index) {
			/* For <size> we want a number. */
			if (GetArgumentInteger(&v, argv[arg_index])) {
				size = v;
				arg_index++;
			}
		}

		SetFont(argfs, font, size);
	}

	for (FontSize fs = FS_BEGIN; fs < FS_END; fs++) {
		FontCache *fc = FontCache::Get(fs);
		FontCacheSubSetting *setting = GetFontCacheSubSetting(fs);
		/* Make sure all non sprite fonts are loaded. */
		if (!setting->font.empty() && !fc->HasParent()) {
			InitFontCache(fs == FS_MONO);
			fc = FontCache::Get(fs);
		}
		IConsolePrint(CC_DEFAULT, "{} font:", FontSizeToName(fs));
		IConsolePrint(CC_DEFAULT, "Currently active: \"{}\", size {}", fc->GetFontName(), fc->GetFontSize());
		IConsolePrint(CC_DEFAULT, "Requested: \"{}\", size {}", setting->font, setting->size);
	}

	FontChanged();

	return true;
}

DEF_CONSOLE_CMD(ConSetting)
{
	if (argc == 0) {
		IConsolePrint(CC_HELP, "Change setting for all clients. Usage: 'setting <name> [<value>]'.");
		IConsolePrint(CC_HELP, "Omitting <value> will print out the current value of the setting.");
		return true;
	}

	if (argc == 1 || argc > 3) return false;

	if (argc == 2) {
		IConsoleGetSetting(argv[1]);
	} else {
		IConsoleSetSetting(argv[1], argv[2]);
	}

	return true;
}

DEF_CONSOLE_CMD(ConSettingNewgame)
{
	if (argc == 0) {
		IConsolePrint(CC_HELP, "Change setting for the next game. Usage: 'setting_newgame <name> [<value>]'.");
		IConsolePrint(CC_HELP, "Omitting <value> will print out the current value of the setting.");
		return true;
	}

	if (argc == 1 || argc > 3) return false;

	if (argc == 2) {
		IConsoleGetSetting(argv[1], true);
	} else {
		IConsoleSetSetting(argv[1], argv[2], true);
	}

	return true;
}

DEF_CONSOLE_CMD(ConListSettings)
{
	if (argc == 0) {
		IConsolePrint(CC_HELP, "List settings. Usage: 'list_settings [<pre-filter>]'.");
		return true;
	}

	if (argc > 2) return false;

	IConsoleListSettings((argc == 2) ? argv[1] : nullptr, false);
	return true;
}

DEF_CONSOLE_CMD(ConListSettingsDefaults)
{
	if (argc == 0) {
		IConsolePrint(CC_HELP, "List settings and also show default value. Usage: 'list_settings_def [<pre-filter>]'");
		return true;
	}

	if (argc > 2) return false;

	IConsoleListSettings((argc == 2) ? argv[1] : nullptr, true);
	return true;
}

DEF_CONSOLE_CMD(ConGamelogPrint)
{
	if (argc == 0) {
		IConsolePrint(CC_HELP, "Print logged fundamental changes to the game since the start. Usage: 'gamelog'.");
		return true;
	}

	GamelogPrintConsole();
	return true;
}

DEF_CONSOLE_CMD(ConNewGRFReload)
{
	if (argc == 0) {
		IConsolePrint(CC_HELP, "Reloads all active NewGRFs from disk. Equivalent to reapplying NewGRFs via the settings, but without asking for confirmation. This might crash OpenTTD!");
		return true;
	}

	ReloadNewGRFData();

	extern void PostCheckNewGRFLoadWarnings();
	PostCheckNewGRFLoadWarnings();
	return true;
}

DEF_CONSOLE_CMD(ConListDirs)
{
	struct SubdirNameMap {
		Subdirectory subdir; ///< Index of subdirectory type
		const char *name;    ///< UI name for the directory
		bool default_only;   ///< Whether only the default (first existing) directory for this is interesting
	};
	static const SubdirNameMap subdir_name_map[] = {
		/* Game data directories */
		{ BASESET_DIR,      "baseset",    false },
		{ NEWGRF_DIR,       "newgrf",     false },
		{ AI_DIR,           "ai",         false },
		{ AI_LIBRARY_DIR,   "ailib",      false },
		{ GAME_DIR,         "gs",         false },
		{ GAME_LIBRARY_DIR, "gslib",      false },
		{ SCENARIO_DIR,     "scenario",   false },
		{ HEIGHTMAP_DIR,    "heightmap",  false },
		/* Default save locations for user data */
		{ SAVE_DIR,         "save",       true  },
		{ AUTOSAVE_DIR,     "autosave",   true  },
		{ SCREENSHOT_DIR,   "screenshot", true  },
		{ SOCIAL_INTEGRATION_DIR, "social_integration", true },
	};

	if (argc != 2) {
		IConsolePrint(CC_HELP, "List all search paths or default directories for various categories.");
		IConsolePrint(CC_HELP, "Usage: list_dirs <category>");
		std::string cats = subdir_name_map[0].name;
		bool first = true;
		for (const SubdirNameMap &sdn : subdir_name_map) {
			if (!first) cats = cats + ", " + sdn.name;
			first = false;
		}
		IConsolePrint(CC_HELP, "Valid categories: {}", cats);
		return true;
	}

	btree::btree_set<std::string> seen_dirs;
	for (const SubdirNameMap &sdn : subdir_name_map) {
		if (!StrEqualsIgnoreCase(argv[1], sdn.name))  continue;
		bool found = false;
		for (Searchpath sp : _valid_searchpaths) {
			/* Get the directory */
			std::string path = FioGetDirectory(sp, sdn.subdir);
			/* Check it hasn't already been listed */
			if (seen_dirs.find(path) != seen_dirs.end()) continue;
			seen_dirs.insert(path);
			/* Check if exists and mark found */
			bool exists = FileExists(path);
			found |= exists;
			/* Print */
			if (!sdn.default_only || exists) {
				IConsolePrint(exists ? CC_DEFAULT : CC_INFO, "{} {}", path, exists ? "[ok]" : "[not found]");
				if (sdn.default_only) break;
			}
		}
		if (!found) {
			IConsolePrint(CC_ERROR, "No directories exist for category {}", argv[1]);
		}
		return true;
	}

	IConsolePrint(CC_ERROR, "Invalid category name: {}", argv[1]);
	return false;
}

DEF_CONSOLE_CMD(ConResetBlockedHeliports)
{
	if (argc == 0) {
		IConsolePrint(CC_HELP, "Resets heliports blocked by the improved breakdowns bug, for single-player use only.");
		return true;
	}

	unsigned int count = 0;
	for (Station *st : Station::Iterate()) {
		if (st->airport.tile == INVALID_TILE) continue;
		if (st->airport.HasHangar()) continue;
		if (!st->airport.flags) continue;

		bool occupied = false;
		for (const Aircraft *a : Aircraft::Iterate()) {
			if (a->targetairport == st->index && a->state != FLYING) {
				occupied = true;
				break;
			}
		}
		if (!occupied) {
			st->airport.flags = 0;
			count++;
			SetDParam(0, st->index);
			IConsolePrint(CC_DEFAULT, "Unblocked: {}", GetString(STR_STATION_NAME));
		}
	}

	IConsolePrint(CC_DEFAULT, "Unblocked {} heliports", count);
	return true;
}

DEF_CONSOLE_CMD(ConMergeLinkgraphJobsAsap)
{
	if (argc == 0) {
		IConsolePrint(CC_HELP, "Merge linkgraph jobs asap, for single-player use only.");
		return true;
	}

	for (LinkGraphJob *lgj : LinkGraphJob::Iterate()) {
		lgj->SetJoinTick(_scaled_tick_counter);
	}
	return true;
}

DEF_CONSOLE_CMD(ConUnblockBayRoadStops)
{
	if (argc == 0) {
		IConsolePrint(CC_HELP, "Unblock bay road stops blocked by a bug, for single-player use only.");
		return true;
	}

	for (Station *st : Station::Iterate()) {
		for (RoadStopType rs_type : { ROADSTOP_BUS, ROADSTOP_TRUCK }) {
			for (RoadStop *rs = st->GetPrimaryRoadStop(rs_type); rs != nullptr; rs = rs->next) {
				if (IsBayRoadStopTile(rs->xy)) {
					rs->DebugClearOccupancy();
				}
			}
		}
	}
	for (const RoadVehicle *rv : RoadVehicle::Iterate()) {
		if (IsInsideMM(rv->state, RVSB_IN_ROAD_STOP, RVSB_IN_ROAD_STOP_END)) {
			RoadStop::GetByTile(rv->tile, GetRoadStopType(rv->tile))->DebugReEnter(rv);
		}
	}
	return true;
}

DEF_CONSOLE_CMD(ConDbgSpecial)
{
	if (argc == 0) {
		IConsolePrint(CC_HELP, "Debug special.");
		return true;
	}

	if (argc == 2) {
		if (strcmp(argv[1], "error") == 0) {
			FatalErrorI("User triggered");
			return true;
		}
	}

	return false;
}

#ifdef _DEBUG
DEF_CONSOLE_CMD(ConDeleteVehicleID)
{
	if (argc == 0) {
		IConsolePrint(CC_HELP, "Delete vehicle ID, for emergency single-player use only.");
		return true;
	}

	if (argc == 2) {
		uint32_t result;
		if (GetArgumentInteger(&result, argv[1])) {
			extern void ConsoleRemoveVehicle(VehicleID id);
			ConsoleRemoveVehicle(result);
			return true;
		}
	}

	return false;
}

DEF_CONSOLE_CMD(ConRunTileLoopTile)
{
	if (argc == 0 || argc > 3) {
		IConsolePrint(CC_HELP, "Run tile loop proc on tile.");
		return true;
	}

	if (argc >= 2) {
		uint32_t tile;
		if (!GetArgumentInteger(&tile, argv[1])) return false;

		if (tile >= MapSize()) {
			IConsolePrint(CC_ERROR, "Tile does not exist.");
			return true;
		}
		uint32_t count = 1;
		if (argc >= 3) {
			if (!GetArgumentInteger(&count, argv[2])) return false;
		}
		for (uint32_t i = 0; i < count; i++) {
			_tile_type_procs[GetTileType(tile)]->tile_loop_proc(tile);
		}
		return true;
	}

	return false;
}
#endif

DEF_CONSOLE_CMD(ConGetFullDate)
{
	if (argc == 0) {
		IConsolePrint(CC_HELP, "Returns the current full date/tick information of the game. Usage: 'getfulldate'");
		return true;
	}

	IConsolePrint(CC_DEFAULT, "Calendar Date: {:04}-{:02}-{:02} ({}), fract: {}, sub_fract: {}", CalTime::CurYear(), CalTime::CurMonth() + 1, CalTime::CurDay(), CalTime::CurDate(), CalTime::CurDateFract(), CalTime::Detail::now.sub_date_fract);
	IConsolePrint(CC_DEFAULT, "Economy Date: {:04}-{:02}-{:02} ({}), fract: {}, tick skip: {}", EconTime::CurYear(), EconTime::CurMonth() + 1, EconTime::CurDay(), EconTime::CurDate(), EconTime::CurDateFract(), TickSkipCounter());
	IConsolePrint(CC_DEFAULT, "Period display offset: {}", EconTime::Detail::period_display_offset);
	IConsolePrint(CC_DEFAULT, "Elapsed years: {}", EconTime::Detail::years_elapsed);
	IConsolePrint(CC_DEFAULT, "Tick counter: {}", _tick_counter);
	IConsolePrint(CC_DEFAULT, "Tick counter (scaled): {}", _scaled_tick_counter);
	IConsolePrint(CC_DEFAULT, "State ticks: {} (offset: {})", _state_ticks, DateDetail::_state_ticks_offset);
	IConsolePrint(CC_DEFAULT, "Effective economy speed reduction factor: {}", DayLengthFactor());
	if (!CalTime::IsCalendarFrozen()) IConsolePrint(CC_DEFAULT, "Ticks per calendar day: {}", TicksPerCalendarDay());
	if (_settings_time.time_in_minutes) {
		Ticks remainder = _settings_time.GetTickMinutesRemainder(_state_ticks);
		ClockFaceMinutes hhmm = _settings_time.ToTickMinutes(_state_ticks).ToClockFaceMinutes();
		IConsolePrint(CC_DEFAULT, "Timetable time: {:02}:{:02} + {} ticks", hhmm.ClockHour(), hhmm.ClockMinute(), remainder);
	}
	return true;
}

DEF_CONSOLE_CMD(ConDumpCommandLog)
{
	if (argc == 0) {
		IConsolePrint(CC_HELP, "Dump log of recently executed commands.");
		return true;
	}

	format_buffer buffer;
	DumpCommandLog(buffer);
	PrintLineByLine(buffer);
	return true;
}

DEF_CONSOLE_CMD(ConDumpSpecialEventsLog)
{
	if (argc == 0) {
		IConsolePrint(CC_HELP, "Dump log of special events.");
		return true;
	}

	format_buffer buffer;
	DumpSpecialEventsLog(buffer);
	PrintLineByLine(buffer);
	return true;
}

DEF_CONSOLE_CMD(ConDumpDesyncMsgLog)
{
	if (argc == 0) {
		IConsolePrint(CC_HELP, "Dump log of desync messages.");
		return true;
	}

	format_buffer buffer;
	DumpDesyncMsgLog(buffer);
	PrintLineByLine(buffer);
	return true;
}

DEF_CONSOLE_CMD(ConDumpInflation)
{
	if (argc == 0) {
		IConsolePrint(CC_HELP, "Dump inflation data.");
		return true;
	}

	IConsolePrint(CC_DEFAULT, "interest_rate: {}", _economy.interest_rate);
	IConsolePrint(CC_DEFAULT, "infl_amount: {}", _economy.infl_amount);
	IConsolePrint(CC_DEFAULT, "infl_amount_pr: {}", _economy.infl_amount_pr);
	IConsolePrint(CC_DEFAULT, "inflation_prices: {}", _economy.inflation_prices / 65536.0);
	IConsolePrint(CC_DEFAULT, "inflation_payment: {}", _economy.inflation_payment / 65536.0);
	IConsolePrint(CC_DEFAULT, "inflation ratio: {}", (double) _economy.inflation_prices / (double) _economy.inflation_payment);
	return true;
}

DEF_CONSOLE_CMD(ConDumpCpdpStats)
{
	if (argc == 0) {
		IConsolePrint(CC_HELP, "Dump cargo packet deferred payment stats.");
		return true;
	}

	extern std::string DumpCargoPacketDeferredPaymentStats();
	PrintLineByLine(DumpCargoPacketDeferredPaymentStats());
	return true;
}

DEF_CONSOLE_CMD(ConVehicleStats)
{
	if (argc == 0) {
		IConsolePrint(CC_HELP, "Dump vehicle stats.");
		return true;
	}

	extern void DumpVehicleStats(format_target &buffer);
	format_buffer buffer;
	DumpVehicleStats(buffer);
	PrintLineByLine(buffer);
	return true;
}

DEF_CONSOLE_CMD(ConMapStats)
{
	if (argc == 0) {
		IConsolePrint(CC_HELP, "Dump map stats.");
		return true;
	}

	extern void DumpMapStats(format_target &buffer);
	format_buffer buffer;
	DumpMapStats(buffer);
	PrintLineByLine(buffer);

	IConsolePrint(CC_DEFAULT, "");
	IConsolePrint(CC_DEFAULT, "towns: {}", Town::GetNumItems());
	IConsolePrint(CC_DEFAULT, "industries: {}", Industry::GetNumItems());
	IConsolePrint(CC_DEFAULT, "objects: {}", Object::GetNumItems());
	return true;
}

DEF_CONSOLE_CMD(ConStFlowStats)
{
	if (argc == 0) {
		IConsolePrint(CC_HELP, "Dump station flow stats.");
		return true;
	}

	extern void DumpStationFlowStats(format_target &buffer);
	format_buffer buffer;
	DumpStationFlowStats(buffer);
	PrintLineByLine(buffer);
	return true;
}

DEF_CONSOLE_CMD(ConSlotsStats)
{
	if (argc == 0) {
		IConsolePrint(CC_HELP, "Dump routing restrictions slots and counter stats.");
		return true;
	}

	extern void DumpTraceRestrictSlotsStats(format_target &buffer);
	format_buffer buffer;
	DumpTraceRestrictSlotsStats(buffer);
	PrintLineByLine(buffer);
	return true;
}

DEF_CONSOLE_CMD(ConDumpGameEvents)
{
	if (argc == 0) {
		IConsolePrint(CC_HELP, "Dump game events.");
		return true;
	}

	format_buffer buffer;
	DumpGameEventFlags(_game_events_since_load, buffer);
	IConsolePrint(CC_DEFAULT, "Since load: {}", buffer);
	buffer.clear();
	DumpGameEventFlags(_game_events_overall, buffer);
	IConsolePrint(CC_DEFAULT, "Overall: {}", buffer);
	return true;
}

DEF_CONSOLE_CMD(ConDumpLoadDebugLog)
{
	if (argc == 0) {
		IConsolePrint(CC_HELP, "Dump load debug log.");
		return true;
	}

	std::string dbgl = _loadgame_DBGL_data;
	PrintLineByLine(dbgl.data());
	return true;
}

DEF_CONSOLE_CMD(ConDumpLoadDebugConfig)
{
	if (argc == 0) {
		IConsolePrint(CC_HELP, "Dump load debug config.");
		return true;
	}

	std::string dbgc = _loadgame_DBGC_data;
	PrintLineByLine(dbgc.data());
	return true;
}


DEF_CONSOLE_CMD(ConDumpLinkgraphJobs)
{
	if (argc == 0) {
		IConsolePrint(CC_HELP, "Dump link-graph jobs.");
		return true;
	}

	IConsolePrint(CC_DEFAULT, "{} link graph jobs", LinkGraphJob::GetNumItems());
	for (const LinkGraphJob *lgj : LinkGraphJob::Iterate()) {
		IConsolePrint(CC_DEFAULT, "  Job: {:5}, nodes: {}, cost: {}, started: {}, ends in: {}, duration: {}",
				lgj->index, lgj->Graph().Size(), lgj->Graph().CalculateCostEstimate(),
				(int)(lgj->StartTick() - _scaled_tick_counter), (lgj->JoinTick() - _scaled_tick_counter), (lgj->JoinTick() - lgj->StartTick()));
	 }
	return true;
}

DEF_CONSOLE_CMD(ConDumpRoadTypes)
{
	if (argc == 0) {
		IConsolePrint(CC_HELP, "Dump road/tram types.");
		return true;
	}

	IConsolePrint(CC_DEFAULT, "  Flags:");
	IConsolePrint(CC_DEFAULT, "    c = catenary");
	IConsolePrint(CC_DEFAULT, "    l = no level crossings");
	IConsolePrint(CC_DEFAULT, "    X = no houses");
	IConsolePrint(CC_DEFAULT, "    h = hidden");
	IConsolePrint(CC_DEFAULT, "    T = buildable by towns");
	IConsolePrint(CC_DEFAULT, "  Extra flags:");
	IConsolePrint(CC_DEFAULT, "    s = not available to scripts (AI/GS)");
	IConsolePrint(CC_DEFAULT, "    t = not modifiable by towns");
	IConsolePrint(CC_DEFAULT, "    T = disallow tunnels");
	IConsolePrint(CC_DEFAULT, "    c = disallow collisions with trains for vehicles of this type");

	btree::btree_map<uint32_t, const GRFFile *> grfs;
	for (RoadType rt = ROADTYPE_BEGIN; rt < ROADTYPE_END; rt++) {
		const RoadTypeInfo *rti = GetRoadTypeInfo(rt);
		if (rti->label == 0) continue;
		uint32_t grfid = 0;
		const GRFFile *grf = rti->grffile[ROTSG_GROUND];
		if (grf == nullptr) {
			uint32_t str_grfid = GetStringGRFID(rti->strings.name);
			if (str_grfid != 0) {
				extern GRFFile *GetFileByGRFID(uint32_t grfid);
				grf = GetFileByGRFID(grfid);
			}
		}
		if (grf != nullptr) {
			grfid = grf->grfid;
			grfs.insert(std::pair<uint32_t, const GRFFile *>(grfid, grf));
		}
		IConsolePrint(CC_DEFAULT, "  {:2} {} {}, Flags: {}{}{}{}{}, Extra Flags: {}{}{}{}, GRF: {:08X},{}",
				(uint) rt,
				RoadTypeIsTram(rt) ? "Tram" : "Road",
				NewGRFLabelDumper().Label(rti->label),
				HasBit(rti->flags, ROTF_CATENARY)                   ? 'c' : '-',
				HasBit(rti->flags, ROTF_NO_LEVEL_CROSSING)          ? 'l' : '-',
				HasBit(rti->flags, ROTF_NO_HOUSES)                  ? 'X' : '-',
				HasBit(rti->flags, ROTF_HIDDEN)                     ? 'h' : '-',
				HasBit(rti->flags, ROTF_TOWN_BUILD)                 ? 'T' : '-',
				HasBit(rti->extra_flags, RXTF_NOT_AVAILABLE_AI_GS)  ? 's' : '-',
				HasBit(rti->extra_flags, RXTF_NO_TOWN_MODIFICATION) ? 't' : '-',
				HasBit(rti->extra_flags, RXTF_NO_TUNNELS)           ? 'T' : '-',
				HasBit(rti->extra_flags, RXTF_NO_TRAIN_COLLISION)   ? 'c' : '-',
				BSWAP32(grfid),
				GetStringPtr(rti->strings.name)
		);
	}
	for (const auto &grf : grfs) {
		IConsolePrint(CC_DEFAULT, "  GRF: {:08X} = {}", BSWAP32(grf.first), grf.second->filename);
	}
	return true;
}

DEF_CONSOLE_CMD(ConDumpRailTypes)
{
	if (argc == 0) {
		IConsolePrint(CC_HELP, "Dump rail types.");
		return true;
	}

	IConsolePrint(CC_DEFAULT, "  Flags:");
	IConsolePrint(CC_DEFAULT, "    c = catenary");
	IConsolePrint(CC_DEFAULT, "    l = no level crossings");
	IConsolePrint(CC_DEFAULT, "    h = hidden");
	IConsolePrint(CC_DEFAULT, "    s = no sprite combine");
	IConsolePrint(CC_DEFAULT, "    a = allow 90° turns");
	IConsolePrint(CC_DEFAULT, "    d = disallow 90° turns");
	IConsolePrint(CC_DEFAULT, "  Ctrl flags:");
	IConsolePrint(CC_DEFAULT, "    p = signal graphics callback enabled for programmable pre-signals");
	IConsolePrint(CC_DEFAULT, "    r = signal graphics callback restricted signal flag enabled");

	btree::btree_map<uint32_t, const GRFFile *> grfs;
	for (RailType rt = RAILTYPE_BEGIN; rt < RAILTYPE_END; rt++) {
		const RailTypeInfo *rti = GetRailTypeInfo(rt);
		if (rti->label == 0) continue;
		uint32_t grfid = 0;
		const GRFFile *grf = rti->grffile[RTSG_GROUND];
		if (grf == nullptr) {
			uint32_t str_grfid = GetStringGRFID(rti->strings.name);
			if (str_grfid != 0) {
				extern GRFFile *GetFileByGRFID(uint32_t grfid);
				grf = GetFileByGRFID(grfid);
			}
		}
		if (grf != nullptr) {
			grfid = grf->grfid;
			grfs.insert(std::pair<uint32_t, const GRFFile *>(grfid, grf));
		}
		IConsolePrint(CC_DEFAULT, "  {:2} {}, Flags: {}{}{}{}{}{}, Ctrl Flags: {}{}{}{}, GRF: {:08X}, {}",
				(uint) rt,
				NewGRFLabelDumper().Label(rti->label),
				HasBit(rti->flags, RTF_CATENARY)            ? 'c' : '-',
				HasBit(rti->flags, RTF_NO_LEVEL_CROSSING)   ? 'l' : '-',
				HasBit(rti->flags, RTF_HIDDEN)              ? 'h' : '-',
				HasBit(rti->flags, RTF_NO_SPRITE_COMBINE)   ? 's' : '-',
				HasBit(rti->flags, RTF_ALLOW_90DEG)         ? 'a' : '-',
				HasBit(rti->flags, RTF_DISALLOW_90DEG)      ? 'd' : '-',
				HasBit(rti->ctrl_flags, RTCF_PROGSIG)       ? 'p' : '-',
				HasBit(rti->ctrl_flags, RTCF_RESTRICTEDSIG) ? 'r' : '-',
				HasBit(rti->ctrl_flags, RTCF_NOREALISTICBRAKING) ? 'b' : '-',
				HasBit(rti->ctrl_flags, RTCF_NOENTRYSIG)    ? 'n' : '-',
				BSWAP32(grfid),
				GetStringPtr(rti->strings.name)
		);
	}
	for (const auto &grf : grfs) {
		IConsolePrint(CC_DEFAULT, "  GRF: {:08X} = {}", BSWAP32(grf.first), grf.second->filename);
	}
	return true;
}

DEF_CONSOLE_CMD(ConDumpBridgeTypes)
{
	if (argc == 0) {
		IConsolePrint(CC_HELP, "Dump bridge types.");
		return true;
	}

	IConsolePrint(CC_DEFAULT, "  Ctrl flags:");
	IConsolePrint(CC_DEFAULT, "    c = custom pillar flags");
	IConsolePrint(CC_DEFAULT, "    i = invalid pillar flags");
	IConsolePrint(CC_DEFAULT, "    t = not available to towns");
	IConsolePrint(CC_DEFAULT, "    s = not available to scripts (AI/GS)");

	btree::btree_set<uint32_t> grfids;
	for (BridgeType bt = 0; bt < MAX_BRIDGES; bt++) {
		const BridgeSpec *spec = GetBridgeSpec(bt);
		uint32_t grfid = GetStringGRFID(spec->material);
		if (grfid != 0) grfids.insert(grfid);
		IConsolePrint(CC_DEFAULT, "  {:2} Year: {:7}, Min: {:3}, Max: {:5}, Flags: {:02X}, Ctrl Flags: {}{}{}{}, Pillars: {:02X} {:02X} {:02X} {:02X} {:02X} {:02X} {:02X} {:02X} {:02X} {:02X} {:02X} {:02X}, GRF: {:08X}, {}",
				(uint) bt,
				spec->avail_year,
				spec->min_length,
				spec->max_length,
				spec->flags,
				HasBit(spec->ctrl_flags, BSCF_CUSTOM_PILLAR_FLAGS) ? 'c' : '-',
				HasBit(spec->ctrl_flags, BSCF_INVALID_PILLAR_FLAGS) ? 'i' : '-',
				HasBit(spec->ctrl_flags, BSCF_NOT_AVAILABLE_TOWN) ? 't' : '-',
				HasBit(spec->ctrl_flags, BSCF_NOT_AVAILABLE_AI_GS) ? 's' : '-',
				spec->pillar_flags[0],
				spec->pillar_flags[1],
				spec->pillar_flags[2],
				spec->pillar_flags[3],
				spec->pillar_flags[4],
				spec->pillar_flags[5],
				spec->pillar_flags[6],
				spec->pillar_flags[7],
				spec->pillar_flags[8],
				spec->pillar_flags[9],
				spec->pillar_flags[10],
				spec->pillar_flags[11],
				BSWAP32(grfid),
				GetStringPtr(spec->material)
		);
	}
	for (uint32_t grfid : grfids) {
		extern GRFFile *GetFileByGRFID(uint32_t grfid);
		const GRFFile *grffile = GetFileByGRFID(grfid);
		IConsolePrint(CC_DEFAULT, "  GRF: {:08X} = {}", BSWAP32(grfid), grffile ? (std::string_view)grffile->filename : "????");
	}
	return true;
}

DEF_CONSOLE_CMD(ConDumpCargoTypes)
{
	if (argc == 0) {
		IConsolePrint(CC_HELP, "Dump cargo types.");
		return true;
	}

	IConsolePrint(CC_DEFAULT, "  Cargo classes:");
	IConsolePrint(CC_DEFAULT, "    p = passenger");
	IConsolePrint(CC_DEFAULT, "    m = mail");
	IConsolePrint(CC_DEFAULT, "    x = express");
	IConsolePrint(CC_DEFAULT, "    a = armoured");
	IConsolePrint(CC_DEFAULT, "    b = bulk");
	IConsolePrint(CC_DEFAULT, "    g = piece goods");
	IConsolePrint(CC_DEFAULT, "    l = liquid");
	IConsolePrint(CC_DEFAULT, "    r = refrigerated");
	IConsolePrint(CC_DEFAULT, "    h = hazardous");
	IConsolePrint(CC_DEFAULT, "    c = covered/sheltered");
	IConsolePrint(CC_DEFAULT, "    S = special");
	IConsolePrint(CC_DEFAULT, "  Town acceptance effect:");
	IConsolePrint(CC_DEFAULT, "    P = passenger");
	IConsolePrint(CC_DEFAULT, "    M = mail");
	IConsolePrint(CC_DEFAULT, "    G = goods");
	IConsolePrint(CC_DEFAULT, "    W = water");
	IConsolePrint(CC_DEFAULT, "    F = food");

	static const char tae_char[NUM_TAE] = { '-', 'P', 'M', 'G', 'W', 'F' };

	btree::btree_map<uint32_t, const GRFFile *> grfs;
	for (CargoID i = 0; i < NUM_CARGO; i++) {
		const CargoSpec *spec = CargoSpec::Get(i);
		if (!spec->IsValid()) continue;
		uint32_t grfid = 0;
		const GRFFile *grf = spec->grffile;
		if (grf == nullptr) {
			uint32_t str_grfid = GetStringGRFID(spec->name);
			if (str_grfid != 0) {
				extern GRFFile *GetFileByGRFID(uint32_t grfid);
				grf = GetFileByGRFID(grfid);
			}
		}
		if (grf != nullptr) {
			grfid = grf->grfid;
			grfs.insert(std::pair<uint32_t, const GRFFile *>(grfid, grf));
		}
		IConsolePrint(CC_DEFAULT, "  {:2} Bit: {:2}, Label: {}, Callback mask: 0x{:02X}, Cargo class: {}{}{}{}{}{}{}{}{}{}{}, Town: {}, GRF: {:08X}, {}",
				(uint) i,
				spec->bitnum,
				NewGRFLabelDumper().Label(spec->label.base()),
				spec->callback_mask,
				(spec->classes & CC_PASSENGERS)   != 0 ? 'p' : '-',
				(spec->classes & CC_MAIL)         != 0 ? 'm' : '-',
				(spec->classes & CC_EXPRESS)      != 0 ? 'x' : '-',
				(spec->classes & CC_ARMOURED)     != 0 ? 'a' : '-',
				(spec->classes & CC_BULK)         != 0 ? 'b' : '-',
				(spec->classes & CC_PIECE_GOODS)  != 0 ? 'g' : '-',
				(spec->classes & CC_LIQUID)       != 0 ? 'l' : '-',
				(spec->classes & CC_REFRIGERATED) != 0 ? 'r' : '-',
				(spec->classes & CC_HAZARDOUS)    != 0 ? 'h' : '-',
				(spec->classes & CC_COVERED)      != 0 ? 'c' : '-',
				(spec->classes & CC_SPECIAL)      != 0 ? 'S' : '-',
				tae_char[spec->town_acceptance_effect - TAE_BEGIN],
				BSWAP32(grfid),
				GetStringPtr(spec->name)
		);
	}
	for (const auto &grf : grfs) {
		IConsolePrint(CC_DEFAULT, "  GRF: {:08X} = {}", BSWAP32(grf.first), grf.second->filename);
	}
	return true;
}

DEF_CONSOLE_CMD(ConDumpVehicle)
{
	if (argc != 2) {
		IConsolePrint(CC_HELP, "Debug: Show vehicle information.  Usage: 'dump_vehicle <vehicle-id>'");
		return true;
	}

	const Vehicle *v = Vehicle::GetIfValid(atoi(argv[1]));
	if (v != nullptr) {
		IConsolePrint(CC_DEFAULT, "{}", VehicleInfoDumper(v));
	} else {
		IConsolePrint(CC_DEFAULT, "No such vehicle");
	}

	return true;
}

/**
 * Dump the state of a tile on the map.
 * param x tile number or tile x coordinate.
 * param y optional y coordinate.
 * @note When only one argument is given it is interpreted as the tile number.
 *       When two arguments are given, they are interpreted as the tile's x
 *       and y coordinates.
 * @return True when either console help was shown or a proper amount of parameters given.
 */
DEF_CONSOLE_CMD(ConDumpTile)
{
	switch (argc) {
		case 0:
			IConsolePrint(CC_HELP, "Dump the map state of a given tile.");
			IConsolePrint(CC_HELP, "Usage: 'dump_tile <tile>' or 'dump_tile <x> <y>'");
			IConsolePrint(CC_HELP, "Numbers can be either decimal (34161) or hexadecimal (0x4a5B).");
			return true;

		case 2: {
			uint32_t result;
			if (GetArgumentInteger(&result, argv[1])) {
				if (result >= MapSize()) {
					IConsolePrint(CC_ERROR, "Tile does not exist.");
					return true;
				}
				format_buffer buffer;
				buffer.append("  ");
				DumpTileInfo(buffer, (TileIndex)result);
				IConsolePrint(CC_DEFAULT, buffer.to_string());
				return true;
			}
			break;
		}

		case 3: {
			uint32_t x, y;
			if (GetArgumentInteger(&x, argv[1]) && GetArgumentInteger(&y, argv[2])) {
				if (x >= MapSizeX() || y >= MapSizeY()) {
					IConsolePrint(CC_ERROR, "Tile does not exist.");
					return true;
				}
				format_buffer buffer;
				buffer.append("  ");
				DumpTileInfo(buffer, TileXY(x, y));
				IConsolePrint(CC_DEFAULT, buffer.to_string());
				return true;
			}
			break;
		}
	}

	return false;
}

DEF_CONSOLE_CMD(ConDumpGrfCargoTables)
{
	if (argc == 0) {
		IConsolePrint(CC_HELP, "Dump GRF cargo translation tables.");
		return true;
	}

	const std::vector<GRFFile *> &files = GetAllGRFFiles();

	format_buffer buffer;

	for (const GRFFile *grf : files) {
		if (grf->cargo_list.empty()) continue;

		IConsolePrint(CC_DEFAULT, "[{:08X}] {}: {} cargoes", BSWAP32(grf->grfid), grf->filename, grf->cargo_list.size());

		uint i = 0;
		for (const CargoLabel &cl : grf->cargo_list) {
			buffer.clear();
			for (const CargoSpec *cs : CargoSpec::Iterate()) {
				if (grf->cargo_map[cs->Index()] == i) {
					buffer.format("{}{:02}[{}]", buffer.size() == 0 ? ": " : ", ", cs->Index(), NewGRFLabelDumper().Label(cs->label.base()));
				}
			}
			IConsolePrint(CC_DEFAULT, "  {}{}", NewGRFLabelDumper().Label(cl.base()), buffer);
			i++;
		}
	}

	return true;
}

DEF_CONSOLE_CMD(ConDumpSignalStyles)
{
	if (argc == 0) {
		IConsolePrint(CC_HELP, "Dump custom signal styles.");
		return true;
	}

	IConsolePrint(CC_DEFAULT, "  Flags:");
	IConsolePrint(CC_DEFAULT, "    n = no aspect increment");
	IConsolePrint(CC_DEFAULT, "    a = always reserve through");
	IConsolePrint(CC_DEFAULT, "    l = lookahead aspects set");
	IConsolePrint(CC_DEFAULT, "    o = opposite side");
	IConsolePrint(CC_DEFAULT, "    s = lookahead single signal");
	IConsolePrint(CC_DEFAULT, "    c = combined normal and shunt");
	IConsolePrint(CC_DEFAULT, "    r = realistic braking only");
	IConsolePrint(CC_DEFAULT, "    b = both sides");
	IConsolePrint(CC_DEFAULT, "  Extra aspects: {}", _extra_aspects);
	IConsolePrint(CC_DEFAULT, "  Default style extra aspects: {}", _default_signal_style_lookahead_extra_aspects);

	btree::btree_map<uint32_t, const GRFFile *> grfs;
	for (uint8_t i = 0; i < _num_new_signal_styles; i++) {
		const NewSignalStyle &style = _new_signal_styles[i];

		uint32_t grfid = 0;
		if (style.grffile != nullptr) {
			grfid = style.grffile->grfid;
			grfs.insert(std::pair<uint32_t, const GRFFile *>(grfid, style.grffile));
		}
		IConsolePrint(CC_DEFAULT, "  {:2}: GRF: {:08X}, Local: {:2}, Extra aspects: {:3}, Flags: {}{}{}{}{}{}{}{}, {}",
				(uint) (i + 1),
				BSWAP32(grfid),
				style.grf_local_id,
				style.lookahead_extra_aspects,
				HasBit(style.style_flags, NSSF_NO_ASPECT_INC)           ? 'n' : '-',
				HasBit(style.style_flags, NSSF_ALWAYS_RESERVE_THROUGH)  ? 'a' : '-',
				HasBit(style.style_flags, NSSF_LOOKAHEAD_ASPECTS_SET)   ? 'l' : '-',
				HasBit(style.style_flags, NSSF_OPPOSITE_SIDE)           ? 'o' : '-',
				HasBit(style.style_flags, NSSF_LOOKAHEAD_SINGLE_SIGNAL) ? 's' : '-',
				HasBit(style.style_flags, NSSF_COMBINED_NORMAL_SHUNT)   ? 'c' : '-',
				HasBit(style.style_flags, NSSF_REALISTIC_BRAKING_ONLY)  ? 'r' : '-',
				HasBit(style.style_flags, NSSF_BOTH_SIDES)              ? 'b' : '-',
				GetStringPtr(style.name)
		);
	}
	for (const auto &grf : grfs) {
		IConsolePrint(CC_DEFAULT, "  GRF: {:08X} = {}", BSWAP32(grf.first), grf.second->filename);
	}

	return true;
}

DEF_CONSOLE_CMD(ConSpriteCacheStats)
{
	if (argc == 0) {
		IConsolePrint(CC_HELP, "Dump sprite cache stats.");
		return true;
	}

	extern void DumpSpriteCacheStats(format_target &buffer);
	format_buffer buffer;
	DumpSpriteCacheStats(buffer);
	PrintLineByLine(buffer);
	return true;
}

DEF_CONSOLE_CMD(ConDumpVersion)
{
	if (argc == 0) {
		IConsolePrint(CC_HELP, "Dump version info");
		return true;
	}

	format_buffer buffer;
	CrashLog::VersionInfoLog(buffer);
	PrintLineByLine(buffer);
	return true;
}

DEF_CONSOLE_CMD(ConCheckCaches)
{
	if (argc == 0) {
		IConsolePrint(CC_HELP, "Debug: Check caches. Usage: 'check_caches [<broadcast>]'");
		return true;
	}

	if (argc > 2) return false;

	bool broadcast = (argc == 2 && atoi(argv[1]) > 0 && (!_networking || _network_server));
	if (broadcast) {
		DoCommandP(0, 0, 0, CMD_DESYNC_CHECK);
	} else {
		auto logger = [&](std::string_view str) {
			IConsolePrint(CC_WARNING, std::string{str});
		};
		CheckCaches(true, logger, CHECK_CACHE_ALL | CHECK_CACHE_EMIT_LOG);
	}

	return true;
}

DEF_CONSOLE_CMD(ConShowTownWindow)
{
	if (argc != 2) {
		IConsolePrint(CC_HELP, "Debug: Show town window.  Usage: 'show_town_window <town-id>'");
		return true;
	}

	if (_game_mode != GM_NORMAL && _game_mode != GM_EDITOR) {
		return true;
	}

	TownID town_id = (TownID)(atoi(argv[1]));
	if (!Town::IsValidID(town_id)) {
		return true;
	}

	ShowTownViewWindow(town_id);

	return true;
}

DEF_CONSOLE_CMD(ConShowStationWindow)
{
	if (argc != 2) {
		IConsolePrint(CC_HELP, "Debug: Show station window.  Usage: 'show_station_window <station-id>'");
		return true;
	}

	if (_game_mode != GM_NORMAL && _game_mode != GM_EDITOR) {
		return true;
	}

	const BaseStation *bst = BaseStation::GetIfValid(atoi(argv[1]));
	if (bst == nullptr) return true;
	if (bst->facilities & FACIL_WAYPOINT) {
		ShowWaypointWindow(Waypoint::From(bst));
	} else {
		ShowStationViewWindow(bst->index);
	}

	return true;
}

DEF_CONSOLE_CMD(ConShowIndustryWindow)
{
	if (argc != 2) {
		IConsolePrint(CC_HELP, "Debug: Show industry window.  Usage: 'show_industry_window <industry-id>'");
		return true;
	}

	if (_game_mode != GM_NORMAL && _game_mode != GM_EDITOR) {
		return true;
	}

	IndustryID ind_id = (IndustryID)(atoi(argv[1]));
	if (!Industry::IsValidID(ind_id)) {
		return true;
	}

	extern void ShowIndustryViewWindow(int industry);
	ShowIndustryViewWindow(ind_id);

	return true;
}

DEF_CONSOLE_CMD(ConViewportDebug)
{
	if (argc < 1 || argc > 2) {
		IConsolePrint(CC_HELP, "Debug: viewports flags.  Usage: 'viewport_debug [<flags>]'");
		IConsolePrint(CC_HELP, "   1: VDF_DIRTY_BLOCK_PER_DRAW");
		IConsolePrint(CC_HELP, "   2: VDF_DIRTY_WHOLE_VIEWPORT");
		IConsolePrint(CC_HELP, "   4: VDF_DIRTY_BLOCK_PER_SPLIT");
		IConsolePrint(CC_HELP, "   8: VDF_DISABLE_DRAW_SPLIT");
		IConsolePrint(CC_HELP, "  10: VDF_SHOW_NO_LANDSCAPE_MAP_DRAW");
		IConsolePrint(CC_HELP, "  20: VDF_DISABLE_LANDSCAPE_CACHE");
		IConsolePrint(CC_HELP, "  40: VDF_DISABLE_THREAD");
		return true;
	}

	extern uint32_t _viewport_debug_flags;
	if (argc == 1) {
		IConsolePrint(CC_DEFAULT, "Viewport debug flags: {:X}", _viewport_debug_flags);
	} else {
		_viewport_debug_flags = std::strtoul(argv[1], nullptr, 16);
	}

	return true;
}

DEF_CONSOLE_CMD(ConViewportMarkDirty)
{
	if (argc < 3 || argc > 5) {
		IConsolePrint(CC_HELP, "Debug: Mark main viewport dirty.  Usage: 'viewport_mark_dirty <x> <y> [<w> <h>]'");
		return true;
	}

	Viewport *vp = FindWindowByClass(WC_MAIN_WINDOW)->viewport;
	uint l = std::strtoul(argv[1], nullptr, 0);
	uint t = std::strtoul(argv[2], nullptr, 0);
	uint r = std::min<uint>(l + ((argc > 3) ? strtoul(argv[3], nullptr, 0) : 1), vp->dirty_blocks_per_row);
	uint b = std::min<uint>(t + ((argc > 4) ? strtoul(argv[4], nullptr, 0) : 1), vp->dirty_blocks_per_column);
	for (uint x = l; x < r; x++) {
		for (uint y = t; y < b; y++) {
			SetBit(vp->dirty_blocks[(x * vp->dirty_blocks_column_pitch) + (y / VP_BLOCK_BITS)], y % VP_BLOCK_BITS);
		}
	}
	vp->is_dirty = true;

	return true;
}


DEF_CONSOLE_CMD(ConViewportMarkStationOverlayDirty)
{
	if (argc != 2) {
		IConsolePrint(CC_HELP, "Debug: Mark main viewport link graph overlay station links.  Usage: 'viewport_mark_dirty_st_overlay <station-id>'");
		return true;
	}

	if (_game_mode != GM_NORMAL && _game_mode != GM_EDITOR) {
		return true;
	}

	const Station *st = Station::GetIfValid(atoi(argv[1]));
	if (st == nullptr) return true;
	MarkAllViewportOverlayStationLinksDirty(st);

	return true;
}

DEF_CONSOLE_CMD(ConGfxDebug)
{
	if (argc < 1 || argc > 2) {
		IConsolePrint(CC_HELP, "Debug: gfx flags.  Usage: 'gfx_debug [<flags>]'");
		IConsolePrint(CC_HELP, "  1: GDF_SHOW_WINDOW_DIRTY");
		IConsolePrint(CC_HELP, "  2: GDF_SHOW_WIDGET_DIRTY");
		IConsolePrint(CC_HELP, "  4: GDF_SHOW_RECT_DIRTY");
		return true;
	}

	extern uint32_t _gfx_debug_flags;
	if (argc == 1) {
		IConsolePrint(CC_DEFAULT, "Gfx debug flags: {:X}", _gfx_debug_flags);
	} else {
		_gfx_debug_flags = std::strtoul(argv[1], nullptr, 16);
	}

	return true;
}

DEF_CONSOLE_CMD(ConCSleep)
{
	if (argc != 2) {
		IConsolePrint(CC_HELP, "Debug: Sleep.  Usage: 'csleep <milliseconds>'");
		return true;
	}

	CSleep(atoi(argv[1]));

	return true;
}

DEF_CONSOLE_CMD(ConRecalculateRoadCachedOneWayStates)
{
	if (argc == 0) {
		IConsolePrint(CC_HELP, "Debug: Recalculate road cached one way states");
		return true;
	}

	extern void RecalculateRoadCachedOneWayStates();
	RecalculateRoadCachedOneWayStates();

	return true;
}

DEF_CONSOLE_CMD(ConMiscDebug)
{
	if (argc < 1 || argc > 2) {
		IConsolePrint(CC_HELP, "Debug: misc flags.  Usage: 'misc_debug [<flags>]'");
		IConsolePrint(CC_HELP, "  1: MDF_OVERHEAT_BREAKDOWN_OPEN_WIN");
		IConsolePrint(CC_HELP, "  2: MDF_ZONING_DEBUG_MODES");
		IConsolePrint(CC_HELP, " 10: MDF_NEWGRF_SG_SAVE_RAW");
		IConsolePrint(CC_HELP, " 20: MDF_SPECIAL_CMDS");
		return true;
	}

	if (argc == 1) {
		IConsolePrint(CC_DEFAULT, "Misc debug flags: {:X}", _misc_debug_flags);
	} else {
		_misc_debug_flags = std::strtoul(argv[1], nullptr, 16);
	}

	return true;
}

DEF_CONSOLE_CMD(ConSetNewGRFOptimiserFlags)
{
	if (argc < 1 || argc > 2) {
		IConsolePrint(CC_HELP, "Debug: misc set_newgrf_optimiser_flags.  Usage: 'set_newgrf_optimiser_flags [<flags>]'");
		return true;
	}

	if (argc == 1) {
		IConsolePrint(CC_DEFAULT, "NewGRF optimiser flags: {:X}", _settings_game.debug.newgrf_optimiser_flags);
	} else {
		if (_game_mode == GM_MENU || (_networking && !_network_server)) {
			IConsolePrint(CC_ERROR, "This command is only available in-game and in the editor, and not as a network client.");
			return true;
		}
		extern uint NetworkClientCount();
		if (_networking && NetworkClientCount() > 1) {
			IConsolePrint(CC_ERROR, "This command is not available when network clients are connected.");
			return true;
		}

		uint value = std::strtoul(argv[1], nullptr, 16);
		if (_settings_game.debug.newgrf_optimiser_flags == value) return true;
		_settings_game.debug.newgrf_optimiser_flags = value;

		ReloadNewGRFData();

		extern void PostCheckNewGRFLoadWarnings();
		PostCheckNewGRFLoadWarnings();
	}

	return true;
}

DEF_CONSOLE_CMD(ConDoDisaster)
{
	if (argc == 0) {
		IConsolePrint(CC_HELP, "Debug: Do disaster");
		return true;
	}

	extern void DoDisaster();
	DoDisaster();

	return true;
}

DEF_CONSOLE_CMD(ConBankruptCompany)
{
	if (argc != 2) {
		IConsolePrint(CC_HELP, "Debug: Mark company as bankrupt.  Usage: 'bankrupt_company <company-id>'");
		return true;
	}

	if (_game_mode != GM_NORMAL) {
		IConsolePrint(CC_ERROR, "Companies can only be managed in a game.");
		return true;
	}

	CompanyID company_id = (CompanyID)(atoi(argv[1]) - 1);
	if (!Company::IsValidID(company_id)) {
		IConsolePrint(CC_DEFAULT, "Unknown company. Company range is between 1 and {}.", MAX_COMPANIES);
		return true;
	}

	Company *c = Company::Get(company_id);
	c->bankrupt_value = 42;
	c->bankrupt_asked = 1 << c->index; // Don't ask the owner
	c->bankrupt_timeout = 0;
	c->money = INT64_MIN / 2;
	IConsolePrint(CC_DEFAULT, "Company marked as bankrupt.");

	return true;
}

DEF_CONSOLE_CMD(ConDeleteCompany)
{
	if (argc != 2) {
		IConsolePrint(CC_HELP, "Debug: Delete company.  Usage: 'delete_company <company-id>'");
		return true;
	}

	if (_game_mode != GM_NORMAL) {
		IConsolePrint(CC_ERROR, "Companies can only be managed in a game.");
		return true;
	}

	CompanyID company_id = (CompanyID)(atoi(argv[1]) - 1);
	if (!Company::IsValidID(company_id)) {
		IConsolePrint(CC_DEFAULT, "Unknown company. Company range is between 1 and {}.", MAX_COMPANIES);
		return true;
	}

	if (company_id == _local_company) {
		IConsolePrint(CC_ERROR, "Cannot delete current company.");
		return true;
	}

	DoCommandP(0, CCA_DELETE | company_id << 16 | CRR_MANUAL << 24, 0, CMD_COMPANY_CTRL);
	IConsolePrint(CC_DEFAULT, "Company deleted.");

	return true;
}

DEF_CONSOLE_CMD(ConNewGRFProfile)
{
	if (argc == 0) {
		IConsolePrint(CC_HELP, "Collect performance data about NewGRF sprite requests and callbacks. Sub-commands can be abbreviated.");
		IConsolePrint(CC_HELP, "Usage: 'newgrf_profile [list]':");
		IConsolePrint(CC_HELP, "  List all NewGRFs that can be profiled, and their status.");
		IConsolePrint(CC_HELP, "Usage: 'newgrf_profile select <grf-num>...':");
		IConsolePrint(CC_HELP, "  Select one or more GRFs for profiling.");
		IConsolePrint(CC_HELP, "Usage: 'newgrf_profile unselect <grf-num>...':");
		IConsolePrint(CC_HELP, "  Unselect one or more GRFs from profiling. Use the keyword \"all\" instead of a GRF number to unselect all. Removing an active profiler aborts data collection.");
		IConsolePrint(CC_HELP, "Usage: 'newgrf_profile start [<num-ticks>]':");
		IConsolePrint(CC_HELP, "  Begin profiling all selected GRFs. If a number of ticks is provided, profiling stops after that many game ticks. There are 74 ticks in a calendar day.");
		IConsolePrint(CC_HELP, "Usage: 'newgrf_profile stop':");
		IConsolePrint(CC_HELP, "  End profiling and write the collected data to CSV files.");
		IConsolePrint(CC_HELP, "Usage: 'newgrf_profile abort':");
		IConsolePrint(CC_HELP, "  End profiling and discard all collected data.");
		return true;
	}

	const std::vector<GRFFile *> &files = GetAllGRFFiles();

	/* "list" sub-command */
	if (argc == 1 || StrStartsWithIgnoreCase(argv[1], "lis")) {
		IConsolePrint(CC_INFO, "Loaded GRF files:");
		int i = 1;
		for (GRFFile *grf : files) {
			auto profiler = std::ranges::find(_newgrf_profilers, grf, &NewGRFProfiler::grffile);
			bool selected = profiler != _newgrf_profilers.end();
			bool active = selected && profiler->active;
			TextColour tc = active ? TC_LIGHT_BLUE : selected ? TC_GREEN : CC_INFO;
			const char *statustext = active ? " (active)" : selected ? " (selected)" : "";
			IConsolePrint(tc, "{}: [{:08X}] {}{}", i, BSWAP32(grf->grfid), grf->filename, statustext);
			i++;
		}
		return true;
	}

	/* "select" sub-command */
	if (StrStartsWithIgnoreCase(argv[1], "sel") && argc >= 3) {
		for (size_t argnum = 2; argnum < argc; ++argnum) {
			int grfnum = atoi(argv[argnum]);
			if (grfnum < 1 || grfnum > (int)files.size()) { // safe cast, files.size() should not be larger than a few hundred in the most extreme cases
				IConsolePrint(CC_WARNING, "GRF number {} out of range, not added.", grfnum);
				continue;
			}
			GRFFile *grf = files[grfnum - 1];
			if (std::any_of(_newgrf_profilers.begin(), _newgrf_profilers.end(), [&](NewGRFProfiler &pr) { return pr.grffile == grf; })) {
				IConsolePrint(CC_WARNING, "GRF number {} [{:08X}] is already selected for profiling.", grfnum, BSWAP32(grf->grfid));
				continue;
			}
			_newgrf_profilers.emplace_back(grf);
		}
		return true;
	}

	/* "unselect" sub-command */
	if (StrStartsWithIgnoreCase(argv[1], "uns") && argc >= 3) {
		for (size_t argnum = 2; argnum < argc; ++argnum) {
			if (StrEqualsIgnoreCase(argv[argnum], "all")) {
				_newgrf_profilers.clear();
				break;
			}
			int grfnum = atoi(argv[argnum]);
			if (grfnum < 1 || grfnum > (int)files.size()) {
				IConsolePrint(CC_WARNING, "GRF number {} out of range, not removing.", grfnum);
				continue;
			}
			GRFFile *grf = files[grfnum - 1];
			_newgrf_profilers.erase(std::ranges::find(_newgrf_profilers, grf, &NewGRFProfiler::grffile));
		}
		return true;
	}

	/* "start" sub-command */
	if (StrStartsWithIgnoreCase(argv[1], "sta")) {
		std::string grfids;
		size_t started = 0;
		for (NewGRFProfiler &pr : _newgrf_profilers) {
			if (!pr.active) {
				pr.Start();
				started++;

				if (!grfids.empty()) grfids += ", ";
				fmt::format_to(std::back_inserter(grfids), "[{:08X}]", BSWAP32(pr.grffile->grfid));
			}
		}
		if (started > 0) {
			IConsolePrint(CC_DEBUG, "Started profiling for GRFID{} {}.", (started > 1) ? "s" : "", grfids);

			if (argc >= 3) {
				uint64_t ticks = std::max(atoi(argv[2]), 1);
				NewGRFProfiler::StartTimer(ticks);
				IConsolePrint(CC_DEBUG, "Profiling will automatically stop after {} ticks.", ticks);
			}
		} else if (_newgrf_profilers.empty()) {
			IConsolePrint(CC_ERROR, "No GRFs selected for profiling, did not start.");
		} else {
			IConsolePrint(CC_ERROR, "Did not start profiling for any GRFs, all selected GRFs are already profiling.");
		}
		return true;
	}

	/* "stop" sub-command */
	if (StrStartsWithIgnoreCase(argv[1], "sto")) {
		NewGRFProfiler::FinishAll();
		return true;
	}

	/* "abort" sub-command */
	if (StrStartsWithIgnoreCase(argv[1], "abo")) {
		for (NewGRFProfiler &pr : _newgrf_profilers) {
			pr.Abort();
		}
		NewGRFProfiler::AbortTimer();
		return true;
	}

	return false;
}

DEF_CONSOLE_CMD(ConRoadTypeFlagCtl)
{
	if (argc != 3) {
		IConsolePrint(CC_HELP, "Debug: Road/tram type flag control.");
		return true;
	}

	RoadType rt = (RoadType)atoi(argv[1]);
	uint flag = atoi(argv[2]);

	if (rt >= ROADTYPE_END) return true;
	extern RoadTypeInfo _roadtypes[ROADTYPE_END];

	if (flag >= 100) {
		ToggleBit(_roadtypes[rt].extra_flags, flag - 100);
	} else {
		ToggleBit(_roadtypes[rt].flags, flag);
	}

	return true;
}

DEF_CONSOLE_CMD(ConRailTypeMapColourCtl)
{
	if (argc != 3) {
		IConsolePrint(CC_HELP, "Debug: Rail type map colour control.");
		return true;
	}

	RailType rt = (RailType)atoi(argv[1]);
	uint8_t map_colour = atoi(argv[2]);

	if (rt >= RAILTYPE_END) return true;
	extern RailTypeInfo _railtypes[RAILTYPE_END];

	_railtypes[rt].map_colour = map_colour;
	MarkAllViewportMapLandscapesDirty();

	return true;
}

DEF_CONSOLE_CMD(ConSwitchBaseset)
{
	if (argc != 2) {
		IConsolePrint(CC_HELP, "Debug: Try to switch baseset and reload NewGRFs. Usage: 'switch_baseset <baseset-name>'");
		return true;
	}

	for (int i = 0; i < BaseGraphics::GetNumSets(); i++) {
		const GraphicsSet *basegfx = BaseGraphics::GetSet(i);
		if (argv[1] == basegfx->name) {
			extern std::string _switch_baseset;
			_switch_baseset = basegfx->name;
			_check_special_modes = true;
			return true;
		}
	}

	IConsolePrint(CC_WARNING, "No such baseset: {}.", argv[1]);
	return 1;
}

static bool ConConditionalCommon(uint8_t argc, char *argv[], int value, const char *value_name, const char *name)
{
	if (argc < 4) {
		IConsolePrint(CC_WARNING, "- Execute command if {} is within the specified range. Usage: '{} <minimum> <maximum> <command...>'", value_name, name);
		return true;
	}

	int min_value = atoi(argv[1]);
	int max_value = atoi(argv[2]);

	if (value >= min_value && value <= max_value) IConsoleCmdExecTokens(argc - 3, argv + 3);

	return true;
}

DEF_CONSOLE_CMD(ConIfYear)
{
	return ConConditionalCommon(argc, argv, CalTime::CurYear().base(), "the current year (in game)", "if_year");
}

DEF_CONSOLE_CMD(ConIfMonth)
{
	return ConConditionalCommon(argc, argv, CalTime::CurMonth() + 1, "the current month (in game)", "if_month");
}

DEF_CONSOLE_CMD(ConIfDay)
{
	return ConConditionalCommon(argc, argv, CalTime::CurDay(), "the current day of the month (in game)", "if_day");
}

DEF_CONSOLE_CMD(ConIfHour)
{
	TickMinutes minutes = _settings_time.NowInTickMinutes();
	return ConConditionalCommon(argc, argv, minutes.ClockHour(), "the current hour (in game, assuming time is in minutes)", "if_hour");
}

DEF_CONSOLE_CMD(ConIfMinute)
{
	TickMinutes minutes = _settings_time.NowInTickMinutes();
	return ConConditionalCommon(argc, argv, minutes.ClockMinute(), "the current minute (in game, assuming time is in minutes)", "if_minute");
}

DEF_CONSOLE_CMD(ConIfHourMinute)
{
	TickMinutes minutes = _settings_time.NowInTickMinutes();
	return ConConditionalCommon(argc, argv, minutes.ClockHHMM(), "the current hour and minute 0000 - 2359 (in game, assuming time is in minutes)", "if_hour_minute");
}

#ifdef _DEBUG
/******************
 *  debug commands
 ******************/

static void IConsoleDebugLibRegister()
{
	IConsole::CmdRegister("resettile",        ConResetTile);
	IConsole::AliasRegister("dbg_echo",       "echo %A; echo %B");
	IConsole::AliasRegister("dbg_echo2",      "echo %!");
}
#endif

DEF_CONSOLE_CMD(ConFramerate)
{
	if (argc == 0) {
		IConsolePrint(CC_HELP, "Show frame rate and game speed information.");
		return true;
	}

	ConPrintFramerate();
	return true;
}

DEF_CONSOLE_CMD(ConFramerateWindow)
{
	if (argc == 0) {
		IConsolePrint(CC_HELP, "Open the frame rate window.");
		return true;
	}

	if (_network_dedicated) {
		IConsolePrint(CC_ERROR, "Can not open frame rate window on a dedicated server.");
		return false;
	}

	ShowFramerateWindow();
	return true;
}

DEF_CONSOLE_CMD(ConFindNonRealisticBrakingSignal)
{
	if (argc == 0) {
		IConsolePrint(CC_HELP, "Find the next signal tile which prevents enabling of realistic braking");
		return true;
	}

	for (TileIndex t = 0; t < MapSize(); t++) {
		if (IsTileType(t, MP_RAILWAY) && GetRailTileType(t) == RAIL_TILE_SIGNALS) {
			uint signals = GetPresentSignals(t);
			if ((signals & 0x3) & ((signals & 0x3) - 1) || (signals & 0xC) & ((signals & 0xC) - 1)) {
				/* Signals in both directions */
				ScrollMainWindowToTile(t);
				SetRedErrorSquare(t);
				return true;
			}
			if (((signals & 0x3) && IsSignalTypeUnsuitableForRealisticBraking(GetSignalType(t, TRACK_LOWER))) ||
					((signals & 0xC) && IsSignalTypeUnsuitableForRealisticBraking(GetSignalType(t, TRACK_UPPER)))) {
				/* Banned signal types present */
				ScrollMainWindowToTile(t);
				SetRedErrorSquare(t);
				return true;
			}
		}
	}

	return true;
}

DEF_CONSOLE_CMD(ConFindMissingObject)
{
<<<<<<< HEAD
	if (argc == 0) {
		IConsolePrint(CC_HELP, "Find the next object tile where the spec is missing");
		return true;
=======
	IConsolePrint(CC_DEFAULT, "  Cargo classes:");
	IConsolePrint(CC_DEFAULT, "    p = passenger");
	IConsolePrint(CC_DEFAULT, "    m = mail");
	IConsolePrint(CC_DEFAULT, "    x = express");
	IConsolePrint(CC_DEFAULT, "    a = armoured");
	IConsolePrint(CC_DEFAULT, "    b = bulk");
	IConsolePrint(CC_DEFAULT, "    g = piece goods");
	IConsolePrint(CC_DEFAULT, "    l = liquid");
	IConsolePrint(CC_DEFAULT, "    r = refrigerated");
	IConsolePrint(CC_DEFAULT, "    h = hazardous");
	IConsolePrint(CC_DEFAULT, "    c = covered/sheltered");
	IConsolePrint(CC_DEFAULT, "    o = oversized");
	IConsolePrint(CC_DEFAULT, "    d = powderized");
	IConsolePrint(CC_DEFAULT, "    n = not pourable");
	IConsolePrint(CC_DEFAULT, "    e = potable");
	IConsolePrint(CC_DEFAULT, "    i = non-potable");
	IConsolePrint(CC_DEFAULT, "    S = special");

	std::map<uint32_t, const GRFFile *> grfs;
	for (const CargoSpec *spec : CargoSpec::Iterate()) {
		if (!spec->IsValid()) continue;
		uint32_t grfid = 0;
		const GRFFile *grf = spec->grffile;
		if (grf != nullptr) {
			grfid = grf->grfid;
			grfs.emplace(grfid, grf);
		}
		IConsolePrint(CC_DEFAULT, "  {:02d} Bit: {:2d}, Label: {}, Callback mask: 0x{:02X}, Cargo class: {}{}{}{}{}{}{}{}{}{}{}{}{}{}{}{}, GRF: {:08X}, {}",
				spec->Index(),
				spec->bitnum,
				FormatLabel(spec->label.base()),
				spec->callback_mask,
				(spec->classes & CC_PASSENGERS)   != 0 ? 'p' : '-',
				(spec->classes & CC_MAIL)         != 0 ? 'm' : '-',
				(spec->classes & CC_EXPRESS)      != 0 ? 'x' : '-',
				(spec->classes & CC_ARMOURED)     != 0 ? 'a' : '-',
				(spec->classes & CC_BULK)         != 0 ? 'b' : '-',
				(spec->classes & CC_PIECE_GOODS)  != 0 ? 'g' : '-',
				(spec->classes & CC_LIQUID)       != 0 ? 'l' : '-',
				(spec->classes & CC_REFRIGERATED) != 0 ? 'r' : '-',
				(spec->classes & CC_HAZARDOUS)    != 0 ? 'h' : '-',
				(spec->classes & CC_COVERED)      != 0 ? 'c' : '-',
				(spec->classes & CC_OVERSIZED)    != 0 ? 'o' : '-',
				(spec->classes & CC_POWDERIZED)   != 0 ? 'd' : '-',
				(spec->classes & CC_NOT_POURABLE) != 0 ? 'n' : '-',
				(spec->classes & CC_POTABLE)      != 0 ? 'e' : '-',
				(spec->classes & CC_NON_POTABLE)  != 0 ? 'i' : '-',
				(spec->classes & CC_SPECIAL)      != 0 ? 'S' : '-',
				BSWAP32(grfid),
				GetStringPtr(spec->name)
		);
>>>>>>> e3e3cb13
	}

	extern TileIndex FindMissingObjectTile();
	TileIndex t = FindMissingObjectTile();
	if (t != INVALID_TILE) {
		ScrollMainWindowToTile(t);
		SetRedErrorSquare(t);
	}

	return true;
}


DEF_CONSOLE_CMD(ConDumpInfo)
{
	if (argc != 2) {
		IConsolePrint(CC_HELP, "Dump debugging information.");
		IConsolePrint(CC_HELP, "Usage: 'dump_info roadtypes|railtypes|cargotypes'.");
		IConsolePrint(CC_HELP, "  Show information about road/tram types, rail types or cargo types.");
		return true;
	}

	if (StrEqualsIgnoreCase(argv[1], "roadtypes")) {
		ConDumpRoadTypes(argc, argv);
		return true;
	}

	if (StrEqualsIgnoreCase(argv[1], "railtypes")) {
		ConDumpRailTypes(argc, argv);
		return true;
	}

	if (StrEqualsIgnoreCase(argv[1], "cargotypes")) {
		ConDumpCargoTypes(argc, argv);
		return true;
	}

	return false;
}

/*******************************
 * console command registration
 *******************************/

void IConsoleStdLibRegister()
{
	IConsole::CmdRegister("debug_level",             ConDebugLevel);
	IConsole::CmdRegister("echo",                    ConEcho);
	IConsole::CmdRegister("echoc",                   ConEchoC);
	IConsole::CmdRegister("exec",                    ConExec);
	IConsole::CmdRegister("schedule",                ConSchedule);
	IConsole::CmdRegister("exit",                    ConExit);
	IConsole::CmdRegister("part",                    ConPart);
	IConsole::CmdRegister("help",                    ConHelp);
	IConsole::CmdRegister("info_cmd",                ConInfoCmd);
	IConsole::CmdRegister("list_cmds",               ConListCommands);
	IConsole::CmdRegister("list_aliases",            ConListAliases);
	IConsole::CmdRegister("newgame",                 ConNewGame);
	IConsole::CmdRegister("restart",                 ConRestart);
	IConsole::CmdRegister("reload",                  ConReload);
	IConsole::CmdRegister("getseed",                 ConGetSeed);
	IConsole::CmdRegister("getdate",                 ConGetDate);
	IConsole::CmdRegister("getsysdate",              ConGetSysDate);
	IConsole::CmdRegister("quit",                    ConExit);
	IConsole::CmdRegister("resetengines",            ConResetEngines,     ConHookNoNetwork);
	IConsole::CmdRegister("reset_enginepool",        ConResetEnginePool,  ConHookNoNetwork);
	IConsole::CmdRegister("return",                  ConReturn);
	IConsole::CmdRegister("screenshot",              ConScreenShot);
	IConsole::CmdRegister("minimap",                 ConMinimap);
	IConsole::CmdRegister("script",                  ConScript);
	IConsole::CmdRegister("zoomto",                  ConZoomToLevel);
	IConsole::CmdRegister("scrollto",                ConScrollToTile);
	IConsole::CmdRegister("highlight_tile",          ConHighlightTile);
	IConsole::AliasRegister("scrollto_highlight",    "scrollto %+; highlight_tile %+");
	IConsole::CmdRegister("alias",                   ConAlias);
	IConsole::CmdRegister("load",                    ConLoad);
	IConsole::CmdRegister("load_save",               ConLoad);
	IConsole::CmdRegister("load_scenario",           ConLoadScenario);
	IConsole::CmdRegister("load_heightmap",          ConLoadHeightmap);
	IConsole::CmdRegister("rm",                      ConRemove);
	IConsole::CmdRegister("save",                    ConSave);
	IConsole::CmdRegister("saveconfig",              ConSaveConfig);
	IConsole::CmdRegister("ls",                      ConListFiles);
	IConsole::CmdRegister("list_saves",              ConListFiles);
	IConsole::CmdRegister("list_scenarios",          ConListScenarios);
	IConsole::CmdRegister("list_heightmaps",         ConListHeightmaps);
	IConsole::CmdRegister("cd",                      ConChangeDirectory);
	IConsole::CmdRegister("pwd",                     ConPrintWorkingDirectory);
	IConsole::CmdRegister("clear",                   ConClearBuffer);
	IConsole::CmdRegister("font",                    ConFont);
	IConsole::CmdRegister("setting",                 ConSetting);
	IConsole::CmdRegister("setting_newgame",         ConSettingNewgame);
	IConsole::CmdRegister("list_settings",           ConListSettings);
	IConsole::CmdRegister("list_settings_def",       ConListSettingsDefaults);
	IConsole::CmdRegister("gamelog",                 ConGamelogPrint);
	IConsole::CmdRegister("rescan_newgrf",           ConRescanNewGRF);
	IConsole::CmdRegister("list_dirs",               ConListDirs);

	IConsole::AliasRegister("dir",                   "ls");
	IConsole::AliasRegister("del",                   "rm %+");
	IConsole::AliasRegister("newmap",                "newgame");
	IConsole::AliasRegister("patch",                 "setting %+");
	IConsole::AliasRegister("set",                   "setting %+");
	IConsole::AliasRegister("set_newgame",           "setting_newgame %+");
	IConsole::AliasRegister("list_patches",          "list_settings %+");
	IConsole::AliasRegister("developer",             "setting developer %+");

	IConsole::CmdRegister("list_ai_libs",            ConListAILibs);
	IConsole::CmdRegister("list_ai",                 ConListAI);
	IConsole::CmdRegister("reload_ai",               ConReloadAI);
	IConsole::CmdRegister("rescan_ai",               ConRescanAI);
	IConsole::CmdRegister("start_ai",                ConStartAI);
	IConsole::CmdRegister("stop_ai",                 ConStopAI);

	IConsole::CmdRegister("list_game",               ConListGame);
	IConsole::CmdRegister("list_game_libs",          ConListGameLibs);
	IConsole::CmdRegister("rescan_game",             ConRescanGame);

	IConsole::CmdRegister("companies",               ConCompanies);
	IConsole::AliasRegister("players",               "companies");

	/* networking functions */

/* Content downloading is only available with ZLIB */
#if defined(WITH_ZLIB)
	IConsole::CmdRegister("content",                 ConContent);
#endif /* defined(WITH_ZLIB) */

	/*** Networking commands ***/
	IConsole::CmdRegister("say",                     ConSay,              ConHookNeedNetwork);
	IConsole::CmdRegister("say_company",             ConSayCompany,       ConHookNeedNetwork);
	IConsole::AliasRegister("say_player",            "say_company %+");
	IConsole::CmdRegister("say_client",              ConSayClient,        ConHookNeedNetwork);

	IConsole::CmdRegister("connect",                 ConNetworkConnect,   ConHookClientOnly);
	IConsole::CmdRegister("clients",                 ConNetworkClients,   ConHookNeedNetwork);
	IConsole::CmdRegister("status",                  ConStatus,           ConHookServerOnly);
	IConsole::CmdRegister("server_info",             ConServerInfo,       ConHookServerOnly);
	IConsole::AliasRegister("info",                  "server_info");
	IConsole::CmdRegister("reconnect",               ConNetworkReconnect, ConHookClientOnly);
	IConsole::CmdRegister("rcon",                    ConRcon,             ConHookNeedNetwork);
	IConsole::CmdRegister("settings_access",         ConSettingsAccess,   ConHookNeedNetwork);

	IConsole::CmdRegister("join",                    ConJoinCompany,      ConHookNeedNonDedicatedNetwork);
	IConsole::AliasRegister("spectate",              "join 255");
	IConsole::CmdRegister("move",                    ConMoveClient,       ConHookServerOnly);
	IConsole::CmdRegister("reset_company",           ConResetCompany,     ConHookServerOnly);
	IConsole::AliasRegister("clean_company",         "reset_company %A");
	IConsole::CmdRegister("offer_company_sale",      ConOfferCompanySale, ConHookServerOrNoNetwork);
	IConsole::CmdRegister("merge_companies",         ConMergeCompanies,   ConHookServerOrNoNetwork);
	IConsole::CmdRegister("client_name",             ConClientNickChange, ConHookServerOnly);
	IConsole::CmdRegister("kick",                    ConKick,             ConHookServerOnly);
	IConsole::CmdRegister("ban",                     ConBan,              ConHookServerOnly);
	IConsole::CmdRegister("unban",                   ConUnBan,            ConHookServerOnly);
	IConsole::CmdRegister("banlist",                 ConBanList,          ConHookServerOnly);

	IConsole::CmdRegister("pause",                   ConPauseGame,        ConHookServerOrNoNetwork);
	IConsole::CmdRegister("unpause",                 ConUnpauseGame,      ConHookServerOrNoNetwork);
	IConsole::CmdRegister("step",                    ConStepGame,         ConHookNoNetwork);

	IConsole::CmdRegister("authorized_key",          ConNetworkAuthorizedKey, ConHookServerOnly);
	IConsole::AliasRegister("ak", "authorized_key %+");

	IConsole::CmdRegister("company_pw",              ConCompanyPassword,  ConHookNeedNetwork);
	IConsole::AliasRegister("company_password",      "company_pw %+");
	IConsole::CmdRegister("company_pw_hash",         ConCompanyPasswordHash, ConHookServerOnly);
	IConsole::AliasRegister("company_password_hash", "company_pw %+");
	IConsole::CmdRegister("company_pw_hashes",       ConCompanyPasswordHashes, ConHookServerOnly);
	IConsole::AliasRegister("company_password_hashes", "company_pw_hashes");

	IConsole::AliasRegister("net_frame_freq",        "setting frame_freq %+");
	IConsole::AliasRegister("net_sync_freq",         "setting sync_freq %+");
	IConsole::AliasRegister("server_pw",             "setting server_password %+");
	IConsole::AliasRegister("server_password",       "setting server_password %+");
	IConsole::AliasRegister("rcon_pw",               "setting rcon_password %+");
	IConsole::AliasRegister("rcon_password",         "setting rcon_password %+");
	IConsole::AliasRegister("settings_pw",           "setting settings_password %+");
	IConsole::AliasRegister("settings_password",     "setting settings_password %+");
	IConsole::AliasRegister("name",                  "setting client_name %+");
	IConsole::AliasRegister("server_name",           "setting server_name %+");
	IConsole::AliasRegister("server_port",           "setting server_port %+");
	IConsole::AliasRegister("max_clients",           "setting max_clients %+");
	IConsole::AliasRegister("max_companies",         "setting max_companies %+");
	IConsole::AliasRegister("max_join_time",         "setting max_join_time %+");
	IConsole::AliasRegister("pause_on_join",         "setting pause_on_join %+");
	IConsole::AliasRegister("autoclean_companies",   "setting autoclean_companies %+");
	IConsole::AliasRegister("autoclean_protected",   "setting autoclean_protected %+");
	IConsole::AliasRegister("autoclean_unprotected", "setting autoclean_unprotected %+");
	IConsole::AliasRegister("restart_game_year",     "setting restart_game_year %+");
	IConsole::AliasRegister("min_players",           "setting min_active_clients %+");
	IConsole::AliasRegister("reload_cfg",            "setting reload_cfg %+");

	/* conditionals */
	IConsole::CmdRegister("if_year",                 ConIfYear);
	IConsole::CmdRegister("if_month",                ConIfMonth);
	IConsole::CmdRegister("if_day",                  ConIfDay);
	IConsole::CmdRegister("if_hour",                 ConIfHour);
	IConsole::CmdRegister("if_minute",               ConIfMinute);
	IConsole::CmdRegister("if_hour_minute",          ConIfHourMinute);

	/* debugging stuff */
#ifdef _DEBUG
	IConsoleDebugLibRegister();
#endif
	IConsole::CmdRegister("fps",                     ConFramerate);
	IConsole::CmdRegister("fps_wnd",                 ConFramerateWindow);

	IConsole::CmdRegister("find_non_realistic_braking_signal", ConFindNonRealisticBrakingSignal);
	IConsole::CmdRegister("find_missing_object",     ConFindMissingObject);

	IConsole::CmdRegister("getfulldate",             ConGetFullDate,      nullptr, true);
	IConsole::CmdRegister("dump_command_log",        ConDumpCommandLog,   nullptr, true);
	IConsole::CmdRegister("dump_special_events_log", ConDumpSpecialEventsLog, nullptr, true);
	IConsole::CmdRegister("dump_desync_msgs",        ConDumpDesyncMsgLog, nullptr, true);
	IConsole::CmdRegister("dump_inflation",          ConDumpInflation,    nullptr, true);
	IConsole::CmdRegister("dump_cpdp_stats",         ConDumpCpdpStats,    nullptr, true);
	IConsole::CmdRegister("dump_veh_stats",          ConVehicleStats,     nullptr, true);
	IConsole::CmdRegister("dump_map_stats",          ConMapStats,         nullptr, true);
	IConsole::CmdRegister("dump_st_flow_stats",      ConStFlowStats,      nullptr, true);
	IConsole::CmdRegister("dump_slot_stats",         ConSlotsStats,       nullptr, true);
	IConsole::CmdRegister("dump_game_events",        ConDumpGameEvents,   nullptr, true);
	IConsole::CmdRegister("dump_load_debug_log",     ConDumpLoadDebugLog, nullptr, true);
	IConsole::CmdRegister("dump_load_debug_config",  ConDumpLoadDebugConfig, nullptr, true);
	IConsole::CmdRegister("dump_linkgraph_jobs",     ConDumpLinkgraphJobs, nullptr, true);
	IConsole::CmdRegister("dump_road_types",         ConDumpRoadTypes,    nullptr, true);
	IConsole::CmdRegister("dump_rail_types",         ConDumpRailTypes,    nullptr, true);
	IConsole::CmdRegister("dump_bridge_types",       ConDumpBridgeTypes,  nullptr, true);
	IConsole::CmdRegister("dump_cargo_types",        ConDumpCargoTypes,   nullptr, true);
	IConsole::CmdRegister("dump_vehicle",            ConDumpVehicle,      nullptr, true);
	IConsole::CmdRegister("dump_tile",               ConDumpTile,         nullptr, true);
	IConsole::CmdRegister("dump_grf_cargo_tables",   ConDumpGrfCargoTables, nullptr, true);
	IConsole::CmdRegister("dump_signal_styles",      ConDumpSignalStyles, nullptr, true);
	IConsole::CmdRegister("dump_sprite_cache_stats", ConSpriteCacheStats, nullptr, true);
	IConsole::CmdRegister("dump_version",            ConDumpVersion,      nullptr, true);
	IConsole::CmdRegister("check_caches",            ConCheckCaches,      nullptr, true);
	IConsole::CmdRegister("show_town_window",        ConShowTownWindow,   nullptr, true);
	IConsole::CmdRegister("show_station_window",     ConShowStationWindow, nullptr, true);
	IConsole::CmdRegister("show_industry_window",    ConShowIndustryWindow, nullptr, true);
	IConsole::CmdRegister("viewport_debug",          ConViewportDebug,    nullptr, true);
	IConsole::CmdRegister("viewport_mark_dirty",     ConViewportMarkDirty, nullptr, true);
	IConsole::CmdRegister("viewport_mark_dirty_st_overlay", ConViewportMarkStationOverlayDirty, nullptr, true);
	IConsole::CmdRegister("gfx_debug",               ConGfxDebug,         nullptr, true);
	IConsole::CmdRegister("csleep",                  ConCSleep,           nullptr, true);
	IConsole::CmdRegister("recalculate_road_cached_one_way_states", ConRecalculateRoadCachedOneWayStates, ConHookNoNetwork, true);
	IConsole::CmdRegister("misc_debug",              ConMiscDebug,        nullptr, true);
	IConsole::CmdRegister("set_newgrf_optimiser_flags", ConSetNewGRFOptimiserFlags, nullptr, true);

	/* NewGRF development stuff */
	IConsole::CmdRegister("reload_newgrfs",          ConNewGRFReload,     ConHookNewGRFDeveloperTool);
	IConsole::CmdRegister("newgrf_profile",          ConNewGRFProfile,    ConHookNewGRFDeveloperTool);
	IConsole::CmdRegister("dump_info",               ConDumpInfo);
	IConsole::CmdRegister("do_disaster",             ConDoDisaster,       ConHookNewGRFDeveloperTool, true);
	IConsole::CmdRegister("bankrupt_company",        ConBankruptCompany,  ConHookNewGRFDeveloperTool, true);
	IConsole::CmdRegister("delete_company",          ConDeleteCompany,    ConHookNewGRFDeveloperTool, true);
	IConsole::CmdRegister("road_type_flag_ctl",      ConRoadTypeFlagCtl,  ConHookNewGRFDeveloperTool, true);
	IConsole::CmdRegister("rail_type_map_colour_ctl", ConRailTypeMapColourCtl, ConHookNewGRFDeveloperTool, true);
	IConsole::CmdRegister("switch_baseset",          ConSwitchBaseset,    ConHookNewGRFDeveloperTool, true);

	/* Bug workarounds */
	IConsole::CmdRegister("jgrpp_bug_workaround_unblock_heliports", ConResetBlockedHeliports, ConHookNoNetwork, true);
	IConsole::CmdRegister("merge_linkgraph_jobs_asap", ConMergeLinkgraphJobsAsap, ConHookNoNetwork, true);
	IConsole::CmdRegister("unblock_bay_road_stops",  ConUnblockBayRoadStops,  ConHookNoNetwork, true);

	IConsole::CmdRegister("dbgspecial",              ConDbgSpecial,       ConHookSpecialCmd, true);

#ifdef _DEBUG
	IConsole::CmdRegister("delete_vehicle_id",       ConDeleteVehicleID,  ConHookNoNetwork, true);
	IConsole::CmdRegister("run_tile_loop_tile",      ConRunTileLoopTile,  ConHookNoNetwork, true);
#endif
}<|MERGE_RESOLUTION|>--- conflicted
+++ resolved
@@ -3274,6 +3274,11 @@
 	IConsolePrint(CC_DEFAULT, "    r = refrigerated");
 	IConsolePrint(CC_DEFAULT, "    h = hazardous");
 	IConsolePrint(CC_DEFAULT, "    c = covered/sheltered");
+	IConsolePrint(CC_DEFAULT, "    o = oversized");
+	IConsolePrint(CC_DEFAULT, "    d = powderized");
+	IConsolePrint(CC_DEFAULT, "    n = not pourable");
+	IConsolePrint(CC_DEFAULT, "    e = potable");
+	IConsolePrint(CC_DEFAULT, "    i = non-potable");
 	IConsolePrint(CC_DEFAULT, "    S = special");
 	IConsolePrint(CC_DEFAULT, "  Town acceptance effect:");
 	IConsolePrint(CC_DEFAULT, "    P = passenger");
@@ -3301,871 +3306,10 @@
 			grfid = grf->grfid;
 			grfs.insert(std::pair<uint32_t, const GRFFile *>(grfid, grf));
 		}
-		IConsolePrint(CC_DEFAULT, "  {:2} Bit: {:2}, Label: {}, Callback mask: 0x{:02X}, Cargo class: {}{}{}{}{}{}{}{}{}{}{}, Town: {}, GRF: {:08X}, {}",
+		IConsolePrint(CC_DEFAULT, "  {:2} Bit: {:2}, Label: {}, Callback mask: 0x{:02X}, Cargo class: {}{}{}{}{}{}{}{}{}{}{}{}{}{}{}{}, Town: {}, GRF: {:08X}, {}",
 				(uint) i,
 				spec->bitnum,
 				NewGRFLabelDumper().Label(spec->label.base()),
-				spec->callback_mask,
-				(spec->classes & CC_PASSENGERS)   != 0 ? 'p' : '-',
-				(spec->classes & CC_MAIL)         != 0 ? 'm' : '-',
-				(spec->classes & CC_EXPRESS)      != 0 ? 'x' : '-',
-				(spec->classes & CC_ARMOURED)     != 0 ? 'a' : '-',
-				(spec->classes & CC_BULK)         != 0 ? 'b' : '-',
-				(spec->classes & CC_PIECE_GOODS)  != 0 ? 'g' : '-',
-				(spec->classes & CC_LIQUID)       != 0 ? 'l' : '-',
-				(spec->classes & CC_REFRIGERATED) != 0 ? 'r' : '-',
-				(spec->classes & CC_HAZARDOUS)    != 0 ? 'h' : '-',
-				(spec->classes & CC_COVERED)      != 0 ? 'c' : '-',
-				(spec->classes & CC_SPECIAL)      != 0 ? 'S' : '-',
-				tae_char[spec->town_acceptance_effect - TAE_BEGIN],
-				BSWAP32(grfid),
-				GetStringPtr(spec->name)
-		);
-	}
-	for (const auto &grf : grfs) {
-		IConsolePrint(CC_DEFAULT, "  GRF: {:08X} = {}", BSWAP32(grf.first), grf.second->filename);
-	}
-	return true;
-}
-
-DEF_CONSOLE_CMD(ConDumpVehicle)
-{
-	if (argc != 2) {
-		IConsolePrint(CC_HELP, "Debug: Show vehicle information.  Usage: 'dump_vehicle <vehicle-id>'");
-		return true;
-	}
-
-	const Vehicle *v = Vehicle::GetIfValid(atoi(argv[1]));
-	if (v != nullptr) {
-		IConsolePrint(CC_DEFAULT, "{}", VehicleInfoDumper(v));
-	} else {
-		IConsolePrint(CC_DEFAULT, "No such vehicle");
-	}
-
-	return true;
-}
-
-/**
- * Dump the state of a tile on the map.
- * param x tile number or tile x coordinate.
- * param y optional y coordinate.
- * @note When only one argument is given it is interpreted as the tile number.
- *       When two arguments are given, they are interpreted as the tile's x
- *       and y coordinates.
- * @return True when either console help was shown or a proper amount of parameters given.
- */
-DEF_CONSOLE_CMD(ConDumpTile)
-{
-	switch (argc) {
-		case 0:
-			IConsolePrint(CC_HELP, "Dump the map state of a given tile.");
-			IConsolePrint(CC_HELP, "Usage: 'dump_tile <tile>' or 'dump_tile <x> <y>'");
-			IConsolePrint(CC_HELP, "Numbers can be either decimal (34161) or hexadecimal (0x4a5B).");
-			return true;
-
-		case 2: {
-			uint32_t result;
-			if (GetArgumentInteger(&result, argv[1])) {
-				if (result >= MapSize()) {
-					IConsolePrint(CC_ERROR, "Tile does not exist.");
-					return true;
-				}
-				format_buffer buffer;
-				buffer.append("  ");
-				DumpTileInfo(buffer, (TileIndex)result);
-				IConsolePrint(CC_DEFAULT, buffer.to_string());
-				return true;
-			}
-			break;
-		}
-
-		case 3: {
-			uint32_t x, y;
-			if (GetArgumentInteger(&x, argv[1]) && GetArgumentInteger(&y, argv[2])) {
-				if (x >= MapSizeX() || y >= MapSizeY()) {
-					IConsolePrint(CC_ERROR, "Tile does not exist.");
-					return true;
-				}
-				format_buffer buffer;
-				buffer.append("  ");
-				DumpTileInfo(buffer, TileXY(x, y));
-				IConsolePrint(CC_DEFAULT, buffer.to_string());
-				return true;
-			}
-			break;
-		}
-	}
-
-	return false;
-}
-
-DEF_CONSOLE_CMD(ConDumpGrfCargoTables)
-{
-	if (argc == 0) {
-		IConsolePrint(CC_HELP, "Dump GRF cargo translation tables.");
-		return true;
-	}
-
-	const std::vector<GRFFile *> &files = GetAllGRFFiles();
-
-	format_buffer buffer;
-
-	for (const GRFFile *grf : files) {
-		if (grf->cargo_list.empty()) continue;
-
-		IConsolePrint(CC_DEFAULT, "[{:08X}] {}: {} cargoes", BSWAP32(grf->grfid), grf->filename, grf->cargo_list.size());
-
-		uint i = 0;
-		for (const CargoLabel &cl : grf->cargo_list) {
-			buffer.clear();
-			for (const CargoSpec *cs : CargoSpec::Iterate()) {
-				if (grf->cargo_map[cs->Index()] == i) {
-					buffer.format("{}{:02}[{}]", buffer.size() == 0 ? ": " : ", ", cs->Index(), NewGRFLabelDumper().Label(cs->label.base()));
-				}
-			}
-			IConsolePrint(CC_DEFAULT, "  {}{}", NewGRFLabelDumper().Label(cl.base()), buffer);
-			i++;
-		}
-	}
-
-	return true;
-}
-
-DEF_CONSOLE_CMD(ConDumpSignalStyles)
-{
-	if (argc == 0) {
-		IConsolePrint(CC_HELP, "Dump custom signal styles.");
-		return true;
-	}
-
-	IConsolePrint(CC_DEFAULT, "  Flags:");
-	IConsolePrint(CC_DEFAULT, "    n = no aspect increment");
-	IConsolePrint(CC_DEFAULT, "    a = always reserve through");
-	IConsolePrint(CC_DEFAULT, "    l = lookahead aspects set");
-	IConsolePrint(CC_DEFAULT, "    o = opposite side");
-	IConsolePrint(CC_DEFAULT, "    s = lookahead single signal");
-	IConsolePrint(CC_DEFAULT, "    c = combined normal and shunt");
-	IConsolePrint(CC_DEFAULT, "    r = realistic braking only");
-	IConsolePrint(CC_DEFAULT, "    b = both sides");
-	IConsolePrint(CC_DEFAULT, "  Extra aspects: {}", _extra_aspects);
-	IConsolePrint(CC_DEFAULT, "  Default style extra aspects: {}", _default_signal_style_lookahead_extra_aspects);
-
-	btree::btree_map<uint32_t, const GRFFile *> grfs;
-	for (uint8_t i = 0; i < _num_new_signal_styles; i++) {
-		const NewSignalStyle &style = _new_signal_styles[i];
-
-		uint32_t grfid = 0;
-		if (style.grffile != nullptr) {
-			grfid = style.grffile->grfid;
-			grfs.insert(std::pair<uint32_t, const GRFFile *>(grfid, style.grffile));
-		}
-		IConsolePrint(CC_DEFAULT, "  {:2}: GRF: {:08X}, Local: {:2}, Extra aspects: {:3}, Flags: {}{}{}{}{}{}{}{}, {}",
-				(uint) (i + 1),
-				BSWAP32(grfid),
-				style.grf_local_id,
-				style.lookahead_extra_aspects,
-				HasBit(style.style_flags, NSSF_NO_ASPECT_INC)           ? 'n' : '-',
-				HasBit(style.style_flags, NSSF_ALWAYS_RESERVE_THROUGH)  ? 'a' : '-',
-				HasBit(style.style_flags, NSSF_LOOKAHEAD_ASPECTS_SET)   ? 'l' : '-',
-				HasBit(style.style_flags, NSSF_OPPOSITE_SIDE)           ? 'o' : '-',
-				HasBit(style.style_flags, NSSF_LOOKAHEAD_SINGLE_SIGNAL) ? 's' : '-',
-				HasBit(style.style_flags, NSSF_COMBINED_NORMAL_SHUNT)   ? 'c' : '-',
-				HasBit(style.style_flags, NSSF_REALISTIC_BRAKING_ONLY)  ? 'r' : '-',
-				HasBit(style.style_flags, NSSF_BOTH_SIDES)              ? 'b' : '-',
-				GetStringPtr(style.name)
-		);
-	}
-	for (const auto &grf : grfs) {
-		IConsolePrint(CC_DEFAULT, "  GRF: {:08X} = {}", BSWAP32(grf.first), grf.second->filename);
-	}
-
-	return true;
-}
-
-DEF_CONSOLE_CMD(ConSpriteCacheStats)
-{
-	if (argc == 0) {
-		IConsolePrint(CC_HELP, "Dump sprite cache stats.");
-		return true;
-	}
-
-	extern void DumpSpriteCacheStats(format_target &buffer);
-	format_buffer buffer;
-	DumpSpriteCacheStats(buffer);
-	PrintLineByLine(buffer);
-	return true;
-}
-
-DEF_CONSOLE_CMD(ConDumpVersion)
-{
-	if (argc == 0) {
-		IConsolePrint(CC_HELP, "Dump version info");
-		return true;
-	}
-
-	format_buffer buffer;
-	CrashLog::VersionInfoLog(buffer);
-	PrintLineByLine(buffer);
-	return true;
-}
-
-DEF_CONSOLE_CMD(ConCheckCaches)
-{
-	if (argc == 0) {
-		IConsolePrint(CC_HELP, "Debug: Check caches. Usage: 'check_caches [<broadcast>]'");
-		return true;
-	}
-
-	if (argc > 2) return false;
-
-	bool broadcast = (argc == 2 && atoi(argv[1]) > 0 && (!_networking || _network_server));
-	if (broadcast) {
-		DoCommandP(0, 0, 0, CMD_DESYNC_CHECK);
-	} else {
-		auto logger = [&](std::string_view str) {
-			IConsolePrint(CC_WARNING, std::string{str});
-		};
-		CheckCaches(true, logger, CHECK_CACHE_ALL | CHECK_CACHE_EMIT_LOG);
-	}
-
-	return true;
-}
-
-DEF_CONSOLE_CMD(ConShowTownWindow)
-{
-	if (argc != 2) {
-		IConsolePrint(CC_HELP, "Debug: Show town window.  Usage: 'show_town_window <town-id>'");
-		return true;
-	}
-
-	if (_game_mode != GM_NORMAL && _game_mode != GM_EDITOR) {
-		return true;
-	}
-
-	TownID town_id = (TownID)(atoi(argv[1]));
-	if (!Town::IsValidID(town_id)) {
-		return true;
-	}
-
-	ShowTownViewWindow(town_id);
-
-	return true;
-}
-
-DEF_CONSOLE_CMD(ConShowStationWindow)
-{
-	if (argc != 2) {
-		IConsolePrint(CC_HELP, "Debug: Show station window.  Usage: 'show_station_window <station-id>'");
-		return true;
-	}
-
-	if (_game_mode != GM_NORMAL && _game_mode != GM_EDITOR) {
-		return true;
-	}
-
-	const BaseStation *bst = BaseStation::GetIfValid(atoi(argv[1]));
-	if (bst == nullptr) return true;
-	if (bst->facilities & FACIL_WAYPOINT) {
-		ShowWaypointWindow(Waypoint::From(bst));
-	} else {
-		ShowStationViewWindow(bst->index);
-	}
-
-	return true;
-}
-
-DEF_CONSOLE_CMD(ConShowIndustryWindow)
-{
-	if (argc != 2) {
-		IConsolePrint(CC_HELP, "Debug: Show industry window.  Usage: 'show_industry_window <industry-id>'");
-		return true;
-	}
-
-	if (_game_mode != GM_NORMAL && _game_mode != GM_EDITOR) {
-		return true;
-	}
-
-	IndustryID ind_id = (IndustryID)(atoi(argv[1]));
-	if (!Industry::IsValidID(ind_id)) {
-		return true;
-	}
-
-	extern void ShowIndustryViewWindow(int industry);
-	ShowIndustryViewWindow(ind_id);
-
-	return true;
-}
-
-DEF_CONSOLE_CMD(ConViewportDebug)
-{
-	if (argc < 1 || argc > 2) {
-		IConsolePrint(CC_HELP, "Debug: viewports flags.  Usage: 'viewport_debug [<flags>]'");
-		IConsolePrint(CC_HELP, "   1: VDF_DIRTY_BLOCK_PER_DRAW");
-		IConsolePrint(CC_HELP, "   2: VDF_DIRTY_WHOLE_VIEWPORT");
-		IConsolePrint(CC_HELP, "   4: VDF_DIRTY_BLOCK_PER_SPLIT");
-		IConsolePrint(CC_HELP, "   8: VDF_DISABLE_DRAW_SPLIT");
-		IConsolePrint(CC_HELP, "  10: VDF_SHOW_NO_LANDSCAPE_MAP_DRAW");
-		IConsolePrint(CC_HELP, "  20: VDF_DISABLE_LANDSCAPE_CACHE");
-		IConsolePrint(CC_HELP, "  40: VDF_DISABLE_THREAD");
-		return true;
-	}
-
-	extern uint32_t _viewport_debug_flags;
-	if (argc == 1) {
-		IConsolePrint(CC_DEFAULT, "Viewport debug flags: {:X}", _viewport_debug_flags);
-	} else {
-		_viewport_debug_flags = std::strtoul(argv[1], nullptr, 16);
-	}
-
-	return true;
-}
-
-DEF_CONSOLE_CMD(ConViewportMarkDirty)
-{
-	if (argc < 3 || argc > 5) {
-		IConsolePrint(CC_HELP, "Debug: Mark main viewport dirty.  Usage: 'viewport_mark_dirty <x> <y> [<w> <h>]'");
-		return true;
-	}
-
-	Viewport *vp = FindWindowByClass(WC_MAIN_WINDOW)->viewport;
-	uint l = std::strtoul(argv[1], nullptr, 0);
-	uint t = std::strtoul(argv[2], nullptr, 0);
-	uint r = std::min<uint>(l + ((argc > 3) ? strtoul(argv[3], nullptr, 0) : 1), vp->dirty_blocks_per_row);
-	uint b = std::min<uint>(t + ((argc > 4) ? strtoul(argv[4], nullptr, 0) : 1), vp->dirty_blocks_per_column);
-	for (uint x = l; x < r; x++) {
-		for (uint y = t; y < b; y++) {
-			SetBit(vp->dirty_blocks[(x * vp->dirty_blocks_column_pitch) + (y / VP_BLOCK_BITS)], y % VP_BLOCK_BITS);
-		}
-	}
-	vp->is_dirty = true;
-
-	return true;
-}
-
-
-DEF_CONSOLE_CMD(ConViewportMarkStationOverlayDirty)
-{
-	if (argc != 2) {
-		IConsolePrint(CC_HELP, "Debug: Mark main viewport link graph overlay station links.  Usage: 'viewport_mark_dirty_st_overlay <station-id>'");
-		return true;
-	}
-
-	if (_game_mode != GM_NORMAL && _game_mode != GM_EDITOR) {
-		return true;
-	}
-
-	const Station *st = Station::GetIfValid(atoi(argv[1]));
-	if (st == nullptr) return true;
-	MarkAllViewportOverlayStationLinksDirty(st);
-
-	return true;
-}
-
-DEF_CONSOLE_CMD(ConGfxDebug)
-{
-	if (argc < 1 || argc > 2) {
-		IConsolePrint(CC_HELP, "Debug: gfx flags.  Usage: 'gfx_debug [<flags>]'");
-		IConsolePrint(CC_HELP, "  1: GDF_SHOW_WINDOW_DIRTY");
-		IConsolePrint(CC_HELP, "  2: GDF_SHOW_WIDGET_DIRTY");
-		IConsolePrint(CC_HELP, "  4: GDF_SHOW_RECT_DIRTY");
-		return true;
-	}
-
-	extern uint32_t _gfx_debug_flags;
-	if (argc == 1) {
-		IConsolePrint(CC_DEFAULT, "Gfx debug flags: {:X}", _gfx_debug_flags);
-	} else {
-		_gfx_debug_flags = std::strtoul(argv[1], nullptr, 16);
-	}
-
-	return true;
-}
-
-DEF_CONSOLE_CMD(ConCSleep)
-{
-	if (argc != 2) {
-		IConsolePrint(CC_HELP, "Debug: Sleep.  Usage: 'csleep <milliseconds>'");
-		return true;
-	}
-
-	CSleep(atoi(argv[1]));
-
-	return true;
-}
-
-DEF_CONSOLE_CMD(ConRecalculateRoadCachedOneWayStates)
-{
-	if (argc == 0) {
-		IConsolePrint(CC_HELP, "Debug: Recalculate road cached one way states");
-		return true;
-	}
-
-	extern void RecalculateRoadCachedOneWayStates();
-	RecalculateRoadCachedOneWayStates();
-
-	return true;
-}
-
-DEF_CONSOLE_CMD(ConMiscDebug)
-{
-	if (argc < 1 || argc > 2) {
-		IConsolePrint(CC_HELP, "Debug: misc flags.  Usage: 'misc_debug [<flags>]'");
-		IConsolePrint(CC_HELP, "  1: MDF_OVERHEAT_BREAKDOWN_OPEN_WIN");
-		IConsolePrint(CC_HELP, "  2: MDF_ZONING_DEBUG_MODES");
-		IConsolePrint(CC_HELP, " 10: MDF_NEWGRF_SG_SAVE_RAW");
-		IConsolePrint(CC_HELP, " 20: MDF_SPECIAL_CMDS");
-		return true;
-	}
-
-	if (argc == 1) {
-		IConsolePrint(CC_DEFAULT, "Misc debug flags: {:X}", _misc_debug_flags);
-	} else {
-		_misc_debug_flags = std::strtoul(argv[1], nullptr, 16);
-	}
-
-	return true;
-}
-
-DEF_CONSOLE_CMD(ConSetNewGRFOptimiserFlags)
-{
-	if (argc < 1 || argc > 2) {
-		IConsolePrint(CC_HELP, "Debug: misc set_newgrf_optimiser_flags.  Usage: 'set_newgrf_optimiser_flags [<flags>]'");
-		return true;
-	}
-
-	if (argc == 1) {
-		IConsolePrint(CC_DEFAULT, "NewGRF optimiser flags: {:X}", _settings_game.debug.newgrf_optimiser_flags);
-	} else {
-		if (_game_mode == GM_MENU || (_networking && !_network_server)) {
-			IConsolePrint(CC_ERROR, "This command is only available in-game and in the editor, and not as a network client.");
-			return true;
-		}
-		extern uint NetworkClientCount();
-		if (_networking && NetworkClientCount() > 1) {
-			IConsolePrint(CC_ERROR, "This command is not available when network clients are connected.");
-			return true;
-		}
-
-		uint value = std::strtoul(argv[1], nullptr, 16);
-		if (_settings_game.debug.newgrf_optimiser_flags == value) return true;
-		_settings_game.debug.newgrf_optimiser_flags = value;
-
-		ReloadNewGRFData();
-
-		extern void PostCheckNewGRFLoadWarnings();
-		PostCheckNewGRFLoadWarnings();
-	}
-
-	return true;
-}
-
-DEF_CONSOLE_CMD(ConDoDisaster)
-{
-	if (argc == 0) {
-		IConsolePrint(CC_HELP, "Debug: Do disaster");
-		return true;
-	}
-
-	extern void DoDisaster();
-	DoDisaster();
-
-	return true;
-}
-
-DEF_CONSOLE_CMD(ConBankruptCompany)
-{
-	if (argc != 2) {
-		IConsolePrint(CC_HELP, "Debug: Mark company as bankrupt.  Usage: 'bankrupt_company <company-id>'");
-		return true;
-	}
-
-	if (_game_mode != GM_NORMAL) {
-		IConsolePrint(CC_ERROR, "Companies can only be managed in a game.");
-		return true;
-	}
-
-	CompanyID company_id = (CompanyID)(atoi(argv[1]) - 1);
-	if (!Company::IsValidID(company_id)) {
-		IConsolePrint(CC_DEFAULT, "Unknown company. Company range is between 1 and {}.", MAX_COMPANIES);
-		return true;
-	}
-
-	Company *c = Company::Get(company_id);
-	c->bankrupt_value = 42;
-	c->bankrupt_asked = 1 << c->index; // Don't ask the owner
-	c->bankrupt_timeout = 0;
-	c->money = INT64_MIN / 2;
-	IConsolePrint(CC_DEFAULT, "Company marked as bankrupt.");
-
-	return true;
-}
-
-DEF_CONSOLE_CMD(ConDeleteCompany)
-{
-	if (argc != 2) {
-		IConsolePrint(CC_HELP, "Debug: Delete company.  Usage: 'delete_company <company-id>'");
-		return true;
-	}
-
-	if (_game_mode != GM_NORMAL) {
-		IConsolePrint(CC_ERROR, "Companies can only be managed in a game.");
-		return true;
-	}
-
-	CompanyID company_id = (CompanyID)(atoi(argv[1]) - 1);
-	if (!Company::IsValidID(company_id)) {
-		IConsolePrint(CC_DEFAULT, "Unknown company. Company range is between 1 and {}.", MAX_COMPANIES);
-		return true;
-	}
-
-	if (company_id == _local_company) {
-		IConsolePrint(CC_ERROR, "Cannot delete current company.");
-		return true;
-	}
-
-	DoCommandP(0, CCA_DELETE | company_id << 16 | CRR_MANUAL << 24, 0, CMD_COMPANY_CTRL);
-	IConsolePrint(CC_DEFAULT, "Company deleted.");
-
-	return true;
-}
-
-DEF_CONSOLE_CMD(ConNewGRFProfile)
-{
-	if (argc == 0) {
-		IConsolePrint(CC_HELP, "Collect performance data about NewGRF sprite requests and callbacks. Sub-commands can be abbreviated.");
-		IConsolePrint(CC_HELP, "Usage: 'newgrf_profile [list]':");
-		IConsolePrint(CC_HELP, "  List all NewGRFs that can be profiled, and their status.");
-		IConsolePrint(CC_HELP, "Usage: 'newgrf_profile select <grf-num>...':");
-		IConsolePrint(CC_HELP, "  Select one or more GRFs for profiling.");
-		IConsolePrint(CC_HELP, "Usage: 'newgrf_profile unselect <grf-num>...':");
-		IConsolePrint(CC_HELP, "  Unselect one or more GRFs from profiling. Use the keyword \"all\" instead of a GRF number to unselect all. Removing an active profiler aborts data collection.");
-		IConsolePrint(CC_HELP, "Usage: 'newgrf_profile start [<num-ticks>]':");
-		IConsolePrint(CC_HELP, "  Begin profiling all selected GRFs. If a number of ticks is provided, profiling stops after that many game ticks. There are 74 ticks in a calendar day.");
-		IConsolePrint(CC_HELP, "Usage: 'newgrf_profile stop':");
-		IConsolePrint(CC_HELP, "  End profiling and write the collected data to CSV files.");
-		IConsolePrint(CC_HELP, "Usage: 'newgrf_profile abort':");
-		IConsolePrint(CC_HELP, "  End profiling and discard all collected data.");
-		return true;
-	}
-
-	const std::vector<GRFFile *> &files = GetAllGRFFiles();
-
-	/* "list" sub-command */
-	if (argc == 1 || StrStartsWithIgnoreCase(argv[1], "lis")) {
-		IConsolePrint(CC_INFO, "Loaded GRF files:");
-		int i = 1;
-		for (GRFFile *grf : files) {
-			auto profiler = std::ranges::find(_newgrf_profilers, grf, &NewGRFProfiler::grffile);
-			bool selected = profiler != _newgrf_profilers.end();
-			bool active = selected && profiler->active;
-			TextColour tc = active ? TC_LIGHT_BLUE : selected ? TC_GREEN : CC_INFO;
-			const char *statustext = active ? " (active)" : selected ? " (selected)" : "";
-			IConsolePrint(tc, "{}: [{:08X}] {}{}", i, BSWAP32(grf->grfid), grf->filename, statustext);
-			i++;
-		}
-		return true;
-	}
-
-	/* "select" sub-command */
-	if (StrStartsWithIgnoreCase(argv[1], "sel") && argc >= 3) {
-		for (size_t argnum = 2; argnum < argc; ++argnum) {
-			int grfnum = atoi(argv[argnum]);
-			if (grfnum < 1 || grfnum > (int)files.size()) { // safe cast, files.size() should not be larger than a few hundred in the most extreme cases
-				IConsolePrint(CC_WARNING, "GRF number {} out of range, not added.", grfnum);
-				continue;
-			}
-			GRFFile *grf = files[grfnum - 1];
-			if (std::any_of(_newgrf_profilers.begin(), _newgrf_profilers.end(), [&](NewGRFProfiler &pr) { return pr.grffile == grf; })) {
-				IConsolePrint(CC_WARNING, "GRF number {} [{:08X}] is already selected for profiling.", grfnum, BSWAP32(grf->grfid));
-				continue;
-			}
-			_newgrf_profilers.emplace_back(grf);
-		}
-		return true;
-	}
-
-	/* "unselect" sub-command */
-	if (StrStartsWithIgnoreCase(argv[1], "uns") && argc >= 3) {
-		for (size_t argnum = 2; argnum < argc; ++argnum) {
-			if (StrEqualsIgnoreCase(argv[argnum], "all")) {
-				_newgrf_profilers.clear();
-				break;
-			}
-			int grfnum = atoi(argv[argnum]);
-			if (grfnum < 1 || grfnum > (int)files.size()) {
-				IConsolePrint(CC_WARNING, "GRF number {} out of range, not removing.", grfnum);
-				continue;
-			}
-			GRFFile *grf = files[grfnum - 1];
-			_newgrf_profilers.erase(std::ranges::find(_newgrf_profilers, grf, &NewGRFProfiler::grffile));
-		}
-		return true;
-	}
-
-	/* "start" sub-command */
-	if (StrStartsWithIgnoreCase(argv[1], "sta")) {
-		std::string grfids;
-		size_t started = 0;
-		for (NewGRFProfiler &pr : _newgrf_profilers) {
-			if (!pr.active) {
-				pr.Start();
-				started++;
-
-				if (!grfids.empty()) grfids += ", ";
-				fmt::format_to(std::back_inserter(grfids), "[{:08X}]", BSWAP32(pr.grffile->grfid));
-			}
-		}
-		if (started > 0) {
-			IConsolePrint(CC_DEBUG, "Started profiling for GRFID{} {}.", (started > 1) ? "s" : "", grfids);
-
-			if (argc >= 3) {
-				uint64_t ticks = std::max(atoi(argv[2]), 1);
-				NewGRFProfiler::StartTimer(ticks);
-				IConsolePrint(CC_DEBUG, "Profiling will automatically stop after {} ticks.", ticks);
-			}
-		} else if (_newgrf_profilers.empty()) {
-			IConsolePrint(CC_ERROR, "No GRFs selected for profiling, did not start.");
-		} else {
-			IConsolePrint(CC_ERROR, "Did not start profiling for any GRFs, all selected GRFs are already profiling.");
-		}
-		return true;
-	}
-
-	/* "stop" sub-command */
-	if (StrStartsWithIgnoreCase(argv[1], "sto")) {
-		NewGRFProfiler::FinishAll();
-		return true;
-	}
-
-	/* "abort" sub-command */
-	if (StrStartsWithIgnoreCase(argv[1], "abo")) {
-		for (NewGRFProfiler &pr : _newgrf_profilers) {
-			pr.Abort();
-		}
-		NewGRFProfiler::AbortTimer();
-		return true;
-	}
-
-	return false;
-}
-
-DEF_CONSOLE_CMD(ConRoadTypeFlagCtl)
-{
-	if (argc != 3) {
-		IConsolePrint(CC_HELP, "Debug: Road/tram type flag control.");
-		return true;
-	}
-
-	RoadType rt = (RoadType)atoi(argv[1]);
-	uint flag = atoi(argv[2]);
-
-	if (rt >= ROADTYPE_END) return true;
-	extern RoadTypeInfo _roadtypes[ROADTYPE_END];
-
-	if (flag >= 100) {
-		ToggleBit(_roadtypes[rt].extra_flags, flag - 100);
-	} else {
-		ToggleBit(_roadtypes[rt].flags, flag);
-	}
-
-	return true;
-}
-
-DEF_CONSOLE_CMD(ConRailTypeMapColourCtl)
-{
-	if (argc != 3) {
-		IConsolePrint(CC_HELP, "Debug: Rail type map colour control.");
-		return true;
-	}
-
-	RailType rt = (RailType)atoi(argv[1]);
-	uint8_t map_colour = atoi(argv[2]);
-
-	if (rt >= RAILTYPE_END) return true;
-	extern RailTypeInfo _railtypes[RAILTYPE_END];
-
-	_railtypes[rt].map_colour = map_colour;
-	MarkAllViewportMapLandscapesDirty();
-
-	return true;
-}
-
-DEF_CONSOLE_CMD(ConSwitchBaseset)
-{
-	if (argc != 2) {
-		IConsolePrint(CC_HELP, "Debug: Try to switch baseset and reload NewGRFs. Usage: 'switch_baseset <baseset-name>'");
-		return true;
-	}
-
-	for (int i = 0; i < BaseGraphics::GetNumSets(); i++) {
-		const GraphicsSet *basegfx = BaseGraphics::GetSet(i);
-		if (argv[1] == basegfx->name) {
-			extern std::string _switch_baseset;
-			_switch_baseset = basegfx->name;
-			_check_special_modes = true;
-			return true;
-		}
-	}
-
-	IConsolePrint(CC_WARNING, "No such baseset: {}.", argv[1]);
-	return 1;
-}
-
-static bool ConConditionalCommon(uint8_t argc, char *argv[], int value, const char *value_name, const char *name)
-{
-	if (argc < 4) {
-		IConsolePrint(CC_WARNING, "- Execute command if {} is within the specified range. Usage: '{} <minimum> <maximum> <command...>'", value_name, name);
-		return true;
-	}
-
-	int min_value = atoi(argv[1]);
-	int max_value = atoi(argv[2]);
-
-	if (value >= min_value && value <= max_value) IConsoleCmdExecTokens(argc - 3, argv + 3);
-
-	return true;
-}
-
-DEF_CONSOLE_CMD(ConIfYear)
-{
-	return ConConditionalCommon(argc, argv, CalTime::CurYear().base(), "the current year (in game)", "if_year");
-}
-
-DEF_CONSOLE_CMD(ConIfMonth)
-{
-	return ConConditionalCommon(argc, argv, CalTime::CurMonth() + 1, "the current month (in game)", "if_month");
-}
-
-DEF_CONSOLE_CMD(ConIfDay)
-{
-	return ConConditionalCommon(argc, argv, CalTime::CurDay(), "the current day of the month (in game)", "if_day");
-}
-
-DEF_CONSOLE_CMD(ConIfHour)
-{
-	TickMinutes minutes = _settings_time.NowInTickMinutes();
-	return ConConditionalCommon(argc, argv, minutes.ClockHour(), "the current hour (in game, assuming time is in minutes)", "if_hour");
-}
-
-DEF_CONSOLE_CMD(ConIfMinute)
-{
-	TickMinutes minutes = _settings_time.NowInTickMinutes();
-	return ConConditionalCommon(argc, argv, minutes.ClockMinute(), "the current minute (in game, assuming time is in minutes)", "if_minute");
-}
-
-DEF_CONSOLE_CMD(ConIfHourMinute)
-{
-	TickMinutes minutes = _settings_time.NowInTickMinutes();
-	return ConConditionalCommon(argc, argv, minutes.ClockHHMM(), "the current hour and minute 0000 - 2359 (in game, assuming time is in minutes)", "if_hour_minute");
-}
-
-#ifdef _DEBUG
-/******************
- *  debug commands
- ******************/
-
-static void IConsoleDebugLibRegister()
-{
-	IConsole::CmdRegister("resettile",        ConResetTile);
-	IConsole::AliasRegister("dbg_echo",       "echo %A; echo %B");
-	IConsole::AliasRegister("dbg_echo2",      "echo %!");
-}
-#endif
-
-DEF_CONSOLE_CMD(ConFramerate)
-{
-	if (argc == 0) {
-		IConsolePrint(CC_HELP, "Show frame rate and game speed information.");
-		return true;
-	}
-
-	ConPrintFramerate();
-	return true;
-}
-
-DEF_CONSOLE_CMD(ConFramerateWindow)
-{
-	if (argc == 0) {
-		IConsolePrint(CC_HELP, "Open the frame rate window.");
-		return true;
-	}
-
-	if (_network_dedicated) {
-		IConsolePrint(CC_ERROR, "Can not open frame rate window on a dedicated server.");
-		return false;
-	}
-
-	ShowFramerateWindow();
-	return true;
-}
-
-DEF_CONSOLE_CMD(ConFindNonRealisticBrakingSignal)
-{
-	if (argc == 0) {
-		IConsolePrint(CC_HELP, "Find the next signal tile which prevents enabling of realistic braking");
-		return true;
-	}
-
-	for (TileIndex t = 0; t < MapSize(); t++) {
-		if (IsTileType(t, MP_RAILWAY) && GetRailTileType(t) == RAIL_TILE_SIGNALS) {
-			uint signals = GetPresentSignals(t);
-			if ((signals & 0x3) & ((signals & 0x3) - 1) || (signals & 0xC) & ((signals & 0xC) - 1)) {
-				/* Signals in both directions */
-				ScrollMainWindowToTile(t);
-				SetRedErrorSquare(t);
-				return true;
-			}
-			if (((signals & 0x3) && IsSignalTypeUnsuitableForRealisticBraking(GetSignalType(t, TRACK_LOWER))) ||
-					((signals & 0xC) && IsSignalTypeUnsuitableForRealisticBraking(GetSignalType(t, TRACK_UPPER)))) {
-				/* Banned signal types present */
-				ScrollMainWindowToTile(t);
-				SetRedErrorSquare(t);
-				return true;
-			}
-		}
-	}
-
-	return true;
-}
-
-DEF_CONSOLE_CMD(ConFindMissingObject)
-{
-<<<<<<< HEAD
-	if (argc == 0) {
-		IConsolePrint(CC_HELP, "Find the next object tile where the spec is missing");
-		return true;
-=======
-	IConsolePrint(CC_DEFAULT, "  Cargo classes:");
-	IConsolePrint(CC_DEFAULT, "    p = passenger");
-	IConsolePrint(CC_DEFAULT, "    m = mail");
-	IConsolePrint(CC_DEFAULT, "    x = express");
-	IConsolePrint(CC_DEFAULT, "    a = armoured");
-	IConsolePrint(CC_DEFAULT, "    b = bulk");
-	IConsolePrint(CC_DEFAULT, "    g = piece goods");
-	IConsolePrint(CC_DEFAULT, "    l = liquid");
-	IConsolePrint(CC_DEFAULT, "    r = refrigerated");
-	IConsolePrint(CC_DEFAULT, "    h = hazardous");
-	IConsolePrint(CC_DEFAULT, "    c = covered/sheltered");
-	IConsolePrint(CC_DEFAULT, "    o = oversized");
-	IConsolePrint(CC_DEFAULT, "    d = powderized");
-	IConsolePrint(CC_DEFAULT, "    n = not pourable");
-	IConsolePrint(CC_DEFAULT, "    e = potable");
-	IConsolePrint(CC_DEFAULT, "    i = non-potable");
-	IConsolePrint(CC_DEFAULT, "    S = special");
-
-	std::map<uint32_t, const GRFFile *> grfs;
-	for (const CargoSpec *spec : CargoSpec::Iterate()) {
-		if (!spec->IsValid()) continue;
-		uint32_t grfid = 0;
-		const GRFFile *grf = spec->grffile;
-		if (grf != nullptr) {
-			grfid = grf->grfid;
-			grfs.emplace(grfid, grf);
-		}
-		IConsolePrint(CC_DEFAULT, "  {:02d} Bit: {:2d}, Label: {}, Callback mask: 0x{:02X}, Cargo class: {}{}{}{}{}{}{}{}{}{}{}{}{}{}{}{}, GRF: {:08X}, {}",
-				spec->Index(),
-				spec->bitnum,
-				FormatLabel(spec->label.base()),
 				spec->callback_mask,
 				(spec->classes & CC_PASSENGERS)   != 0 ? 'p' : '-',
 				(spec->classes & CC_MAIL)         != 0 ? 'm' : '-',
@@ -4183,10 +3327,822 @@
 				(spec->classes & CC_POTABLE)      != 0 ? 'e' : '-',
 				(spec->classes & CC_NON_POTABLE)  != 0 ? 'i' : '-',
 				(spec->classes & CC_SPECIAL)      != 0 ? 'S' : '-',
+				tae_char[spec->town_acceptance_effect - TAE_BEGIN],
 				BSWAP32(grfid),
 				GetStringPtr(spec->name)
 		);
->>>>>>> e3e3cb13
+	}
+	for (const auto &grf : grfs) {
+		IConsolePrint(CC_DEFAULT, "  GRF: {:08X} = {}", BSWAP32(grf.first), grf.second->filename);
+	}
+	return true;
+}
+
+DEF_CONSOLE_CMD(ConDumpVehicle)
+{
+	if (argc != 2) {
+		IConsolePrint(CC_HELP, "Debug: Show vehicle information.  Usage: 'dump_vehicle <vehicle-id>'");
+		return true;
+	}
+
+	const Vehicle *v = Vehicle::GetIfValid(atoi(argv[1]));
+	if (v != nullptr) {
+		IConsolePrint(CC_DEFAULT, "{}", VehicleInfoDumper(v));
+	} else {
+		IConsolePrint(CC_DEFAULT, "No such vehicle");
+	}
+
+	return true;
+}
+
+/**
+ * Dump the state of a tile on the map.
+ * param x tile number or tile x coordinate.
+ * param y optional y coordinate.
+ * @note When only one argument is given it is interpreted as the tile number.
+ *       When two arguments are given, they are interpreted as the tile's x
+ *       and y coordinates.
+ * @return True when either console help was shown or a proper amount of parameters given.
+ */
+DEF_CONSOLE_CMD(ConDumpTile)
+{
+	switch (argc) {
+		case 0:
+			IConsolePrint(CC_HELP, "Dump the map state of a given tile.");
+			IConsolePrint(CC_HELP, "Usage: 'dump_tile <tile>' or 'dump_tile <x> <y>'");
+			IConsolePrint(CC_HELP, "Numbers can be either decimal (34161) or hexadecimal (0x4a5B).");
+			return true;
+
+		case 2: {
+			uint32_t result;
+			if (GetArgumentInteger(&result, argv[1])) {
+				if (result >= MapSize()) {
+					IConsolePrint(CC_ERROR, "Tile does not exist.");
+					return true;
+				}
+				format_buffer buffer;
+				buffer.append("  ");
+				DumpTileInfo(buffer, (TileIndex)result);
+				IConsolePrint(CC_DEFAULT, buffer.to_string());
+				return true;
+			}
+			break;
+		}
+
+		case 3: {
+			uint32_t x, y;
+			if (GetArgumentInteger(&x, argv[1]) && GetArgumentInteger(&y, argv[2])) {
+				if (x >= MapSizeX() || y >= MapSizeY()) {
+					IConsolePrint(CC_ERROR, "Tile does not exist.");
+					return true;
+				}
+				format_buffer buffer;
+				buffer.append("  ");
+				DumpTileInfo(buffer, TileXY(x, y));
+				IConsolePrint(CC_DEFAULT, buffer.to_string());
+				return true;
+			}
+			break;
+		}
+	}
+
+	return false;
+}
+
+DEF_CONSOLE_CMD(ConDumpGrfCargoTables)
+{
+	if (argc == 0) {
+		IConsolePrint(CC_HELP, "Dump GRF cargo translation tables.");
+		return true;
+	}
+
+	const std::vector<GRFFile *> &files = GetAllGRFFiles();
+
+	format_buffer buffer;
+
+	for (const GRFFile *grf : files) {
+		if (grf->cargo_list.empty()) continue;
+
+		IConsolePrint(CC_DEFAULT, "[{:08X}] {}: {} cargoes", BSWAP32(grf->grfid), grf->filename, grf->cargo_list.size());
+
+		uint i = 0;
+		for (const CargoLabel &cl : grf->cargo_list) {
+			buffer.clear();
+			for (const CargoSpec *cs : CargoSpec::Iterate()) {
+				if (grf->cargo_map[cs->Index()] == i) {
+					buffer.format("{}{:02}[{}]", buffer.size() == 0 ? ": " : ", ", cs->Index(), NewGRFLabelDumper().Label(cs->label.base()));
+				}
+			}
+			IConsolePrint(CC_DEFAULT, "  {}{}", NewGRFLabelDumper().Label(cl.base()), buffer);
+			i++;
+		}
+	}
+
+	return true;
+}
+
+DEF_CONSOLE_CMD(ConDumpSignalStyles)
+{
+	if (argc == 0) {
+		IConsolePrint(CC_HELP, "Dump custom signal styles.");
+		return true;
+	}
+
+	IConsolePrint(CC_DEFAULT, "  Flags:");
+	IConsolePrint(CC_DEFAULT, "    n = no aspect increment");
+	IConsolePrint(CC_DEFAULT, "    a = always reserve through");
+	IConsolePrint(CC_DEFAULT, "    l = lookahead aspects set");
+	IConsolePrint(CC_DEFAULT, "    o = opposite side");
+	IConsolePrint(CC_DEFAULT, "    s = lookahead single signal");
+	IConsolePrint(CC_DEFAULT, "    c = combined normal and shunt");
+	IConsolePrint(CC_DEFAULT, "    r = realistic braking only");
+	IConsolePrint(CC_DEFAULT, "    b = both sides");
+	IConsolePrint(CC_DEFAULT, "  Extra aspects: {}", _extra_aspects);
+	IConsolePrint(CC_DEFAULT, "  Default style extra aspects: {}", _default_signal_style_lookahead_extra_aspects);
+
+	btree::btree_map<uint32_t, const GRFFile *> grfs;
+	for (uint8_t i = 0; i < _num_new_signal_styles; i++) {
+		const NewSignalStyle &style = _new_signal_styles[i];
+
+		uint32_t grfid = 0;
+		if (style.grffile != nullptr) {
+			grfid = style.grffile->grfid;
+			grfs.insert(std::pair<uint32_t, const GRFFile *>(grfid, style.grffile));
+		}
+		IConsolePrint(CC_DEFAULT, "  {:2}: GRF: {:08X}, Local: {:2}, Extra aspects: {:3}, Flags: {}{}{}{}{}{}{}{}, {}",
+				(uint) (i + 1),
+				BSWAP32(grfid),
+				style.grf_local_id,
+				style.lookahead_extra_aspects,
+				HasBit(style.style_flags, NSSF_NO_ASPECT_INC)           ? 'n' : '-',
+				HasBit(style.style_flags, NSSF_ALWAYS_RESERVE_THROUGH)  ? 'a' : '-',
+				HasBit(style.style_flags, NSSF_LOOKAHEAD_ASPECTS_SET)   ? 'l' : '-',
+				HasBit(style.style_flags, NSSF_OPPOSITE_SIDE)           ? 'o' : '-',
+				HasBit(style.style_flags, NSSF_LOOKAHEAD_SINGLE_SIGNAL) ? 's' : '-',
+				HasBit(style.style_flags, NSSF_COMBINED_NORMAL_SHUNT)   ? 'c' : '-',
+				HasBit(style.style_flags, NSSF_REALISTIC_BRAKING_ONLY)  ? 'r' : '-',
+				HasBit(style.style_flags, NSSF_BOTH_SIDES)              ? 'b' : '-',
+				GetStringPtr(style.name)
+		);
+	}
+	for (const auto &grf : grfs) {
+		IConsolePrint(CC_DEFAULT, "  GRF: {:08X} = {}", BSWAP32(grf.first), grf.second->filename);
+	}
+
+	return true;
+}
+
+DEF_CONSOLE_CMD(ConSpriteCacheStats)
+{
+	if (argc == 0) {
+		IConsolePrint(CC_HELP, "Dump sprite cache stats.");
+		return true;
+	}
+
+	extern void DumpSpriteCacheStats(format_target &buffer);
+	format_buffer buffer;
+	DumpSpriteCacheStats(buffer);
+	PrintLineByLine(buffer);
+	return true;
+}
+
+DEF_CONSOLE_CMD(ConDumpVersion)
+{
+	if (argc == 0) {
+		IConsolePrint(CC_HELP, "Dump version info");
+		return true;
+	}
+
+	format_buffer buffer;
+	CrashLog::VersionInfoLog(buffer);
+	PrintLineByLine(buffer);
+	return true;
+}
+
+DEF_CONSOLE_CMD(ConCheckCaches)
+{
+	if (argc == 0) {
+		IConsolePrint(CC_HELP, "Debug: Check caches. Usage: 'check_caches [<broadcast>]'");
+		return true;
+	}
+
+	if (argc > 2) return false;
+
+	bool broadcast = (argc == 2 && atoi(argv[1]) > 0 && (!_networking || _network_server));
+	if (broadcast) {
+		DoCommandP(0, 0, 0, CMD_DESYNC_CHECK);
+	} else {
+		auto logger = [&](std::string_view str) {
+			IConsolePrint(CC_WARNING, std::string{str});
+		};
+		CheckCaches(true, logger, CHECK_CACHE_ALL | CHECK_CACHE_EMIT_LOG);
+	}
+
+	return true;
+}
+
+DEF_CONSOLE_CMD(ConShowTownWindow)
+{
+	if (argc != 2) {
+		IConsolePrint(CC_HELP, "Debug: Show town window.  Usage: 'show_town_window <town-id>'");
+		return true;
+	}
+
+	if (_game_mode != GM_NORMAL && _game_mode != GM_EDITOR) {
+		return true;
+	}
+
+	TownID town_id = (TownID)(atoi(argv[1]));
+	if (!Town::IsValidID(town_id)) {
+		return true;
+	}
+
+	ShowTownViewWindow(town_id);
+
+	return true;
+}
+
+DEF_CONSOLE_CMD(ConShowStationWindow)
+{
+	if (argc != 2) {
+		IConsolePrint(CC_HELP, "Debug: Show station window.  Usage: 'show_station_window <station-id>'");
+		return true;
+	}
+
+	if (_game_mode != GM_NORMAL && _game_mode != GM_EDITOR) {
+		return true;
+	}
+
+	const BaseStation *bst = BaseStation::GetIfValid(atoi(argv[1]));
+	if (bst == nullptr) return true;
+	if (bst->facilities & FACIL_WAYPOINT) {
+		ShowWaypointWindow(Waypoint::From(bst));
+	} else {
+		ShowStationViewWindow(bst->index);
+	}
+
+	return true;
+}
+
+DEF_CONSOLE_CMD(ConShowIndustryWindow)
+{
+	if (argc != 2) {
+		IConsolePrint(CC_HELP, "Debug: Show industry window.  Usage: 'show_industry_window <industry-id>'");
+		return true;
+	}
+
+	if (_game_mode != GM_NORMAL && _game_mode != GM_EDITOR) {
+		return true;
+	}
+
+	IndustryID ind_id = (IndustryID)(atoi(argv[1]));
+	if (!Industry::IsValidID(ind_id)) {
+		return true;
+	}
+
+	extern void ShowIndustryViewWindow(int industry);
+	ShowIndustryViewWindow(ind_id);
+
+	return true;
+}
+
+DEF_CONSOLE_CMD(ConViewportDebug)
+{
+	if (argc < 1 || argc > 2) {
+		IConsolePrint(CC_HELP, "Debug: viewports flags.  Usage: 'viewport_debug [<flags>]'");
+		IConsolePrint(CC_HELP, "   1: VDF_DIRTY_BLOCK_PER_DRAW");
+		IConsolePrint(CC_HELP, "   2: VDF_DIRTY_WHOLE_VIEWPORT");
+		IConsolePrint(CC_HELP, "   4: VDF_DIRTY_BLOCK_PER_SPLIT");
+		IConsolePrint(CC_HELP, "   8: VDF_DISABLE_DRAW_SPLIT");
+		IConsolePrint(CC_HELP, "  10: VDF_SHOW_NO_LANDSCAPE_MAP_DRAW");
+		IConsolePrint(CC_HELP, "  20: VDF_DISABLE_LANDSCAPE_CACHE");
+		IConsolePrint(CC_HELP, "  40: VDF_DISABLE_THREAD");
+		return true;
+	}
+
+	extern uint32_t _viewport_debug_flags;
+	if (argc == 1) {
+		IConsolePrint(CC_DEFAULT, "Viewport debug flags: {:X}", _viewport_debug_flags);
+	} else {
+		_viewport_debug_flags = std::strtoul(argv[1], nullptr, 16);
+	}
+
+	return true;
+}
+
+DEF_CONSOLE_CMD(ConViewportMarkDirty)
+{
+	if (argc < 3 || argc > 5) {
+		IConsolePrint(CC_HELP, "Debug: Mark main viewport dirty.  Usage: 'viewport_mark_dirty <x> <y> [<w> <h>]'");
+		return true;
+	}
+
+	Viewport *vp = FindWindowByClass(WC_MAIN_WINDOW)->viewport;
+	uint l = std::strtoul(argv[1], nullptr, 0);
+	uint t = std::strtoul(argv[2], nullptr, 0);
+	uint r = std::min<uint>(l + ((argc > 3) ? strtoul(argv[3], nullptr, 0) : 1), vp->dirty_blocks_per_row);
+	uint b = std::min<uint>(t + ((argc > 4) ? strtoul(argv[4], nullptr, 0) : 1), vp->dirty_blocks_per_column);
+	for (uint x = l; x < r; x++) {
+		for (uint y = t; y < b; y++) {
+			SetBit(vp->dirty_blocks[(x * vp->dirty_blocks_column_pitch) + (y / VP_BLOCK_BITS)], y % VP_BLOCK_BITS);
+		}
+	}
+	vp->is_dirty = true;
+
+	return true;
+}
+
+
+DEF_CONSOLE_CMD(ConViewportMarkStationOverlayDirty)
+{
+	if (argc != 2) {
+		IConsolePrint(CC_HELP, "Debug: Mark main viewport link graph overlay station links.  Usage: 'viewport_mark_dirty_st_overlay <station-id>'");
+		return true;
+	}
+
+	if (_game_mode != GM_NORMAL && _game_mode != GM_EDITOR) {
+		return true;
+	}
+
+	const Station *st = Station::GetIfValid(atoi(argv[1]));
+	if (st == nullptr) return true;
+	MarkAllViewportOverlayStationLinksDirty(st);
+
+	return true;
+}
+
+DEF_CONSOLE_CMD(ConGfxDebug)
+{
+	if (argc < 1 || argc > 2) {
+		IConsolePrint(CC_HELP, "Debug: gfx flags.  Usage: 'gfx_debug [<flags>]'");
+		IConsolePrint(CC_HELP, "  1: GDF_SHOW_WINDOW_DIRTY");
+		IConsolePrint(CC_HELP, "  2: GDF_SHOW_WIDGET_DIRTY");
+		IConsolePrint(CC_HELP, "  4: GDF_SHOW_RECT_DIRTY");
+		return true;
+	}
+
+	extern uint32_t _gfx_debug_flags;
+	if (argc == 1) {
+		IConsolePrint(CC_DEFAULT, "Gfx debug flags: {:X}", _gfx_debug_flags);
+	} else {
+		_gfx_debug_flags = std::strtoul(argv[1], nullptr, 16);
+	}
+
+	return true;
+}
+
+DEF_CONSOLE_CMD(ConCSleep)
+{
+	if (argc != 2) {
+		IConsolePrint(CC_HELP, "Debug: Sleep.  Usage: 'csleep <milliseconds>'");
+		return true;
+	}
+
+	CSleep(atoi(argv[1]));
+
+	return true;
+}
+
+DEF_CONSOLE_CMD(ConRecalculateRoadCachedOneWayStates)
+{
+	if (argc == 0) {
+		IConsolePrint(CC_HELP, "Debug: Recalculate road cached one way states");
+		return true;
+	}
+
+	extern void RecalculateRoadCachedOneWayStates();
+	RecalculateRoadCachedOneWayStates();
+
+	return true;
+}
+
+DEF_CONSOLE_CMD(ConMiscDebug)
+{
+	if (argc < 1 || argc > 2) {
+		IConsolePrint(CC_HELP, "Debug: misc flags.  Usage: 'misc_debug [<flags>]'");
+		IConsolePrint(CC_HELP, "  1: MDF_OVERHEAT_BREAKDOWN_OPEN_WIN");
+		IConsolePrint(CC_HELP, "  2: MDF_ZONING_DEBUG_MODES");
+		IConsolePrint(CC_HELP, " 10: MDF_NEWGRF_SG_SAVE_RAW");
+		IConsolePrint(CC_HELP, " 20: MDF_SPECIAL_CMDS");
+		return true;
+	}
+
+	if (argc == 1) {
+		IConsolePrint(CC_DEFAULT, "Misc debug flags: {:X}", _misc_debug_flags);
+	} else {
+		_misc_debug_flags = std::strtoul(argv[1], nullptr, 16);
+	}
+
+	return true;
+}
+
+DEF_CONSOLE_CMD(ConSetNewGRFOptimiserFlags)
+{
+	if (argc < 1 || argc > 2) {
+		IConsolePrint(CC_HELP, "Debug: misc set_newgrf_optimiser_flags.  Usage: 'set_newgrf_optimiser_flags [<flags>]'");
+		return true;
+	}
+
+	if (argc == 1) {
+		IConsolePrint(CC_DEFAULT, "NewGRF optimiser flags: {:X}", _settings_game.debug.newgrf_optimiser_flags);
+	} else {
+		if (_game_mode == GM_MENU || (_networking && !_network_server)) {
+			IConsolePrint(CC_ERROR, "This command is only available in-game and in the editor, and not as a network client.");
+			return true;
+		}
+		extern uint NetworkClientCount();
+		if (_networking && NetworkClientCount() > 1) {
+			IConsolePrint(CC_ERROR, "This command is not available when network clients are connected.");
+			return true;
+		}
+
+		uint value = std::strtoul(argv[1], nullptr, 16);
+		if (_settings_game.debug.newgrf_optimiser_flags == value) return true;
+		_settings_game.debug.newgrf_optimiser_flags = value;
+
+		ReloadNewGRFData();
+
+		extern void PostCheckNewGRFLoadWarnings();
+		PostCheckNewGRFLoadWarnings();
+	}
+
+	return true;
+}
+
+DEF_CONSOLE_CMD(ConDoDisaster)
+{
+	if (argc == 0) {
+		IConsolePrint(CC_HELP, "Debug: Do disaster");
+		return true;
+	}
+
+	extern void DoDisaster();
+	DoDisaster();
+
+	return true;
+}
+
+DEF_CONSOLE_CMD(ConBankruptCompany)
+{
+	if (argc != 2) {
+		IConsolePrint(CC_HELP, "Debug: Mark company as bankrupt.  Usage: 'bankrupt_company <company-id>'");
+		return true;
+	}
+
+	if (_game_mode != GM_NORMAL) {
+		IConsolePrint(CC_ERROR, "Companies can only be managed in a game.");
+		return true;
+	}
+
+	CompanyID company_id = (CompanyID)(atoi(argv[1]) - 1);
+	if (!Company::IsValidID(company_id)) {
+		IConsolePrint(CC_DEFAULT, "Unknown company. Company range is between 1 and {}.", MAX_COMPANIES);
+		return true;
+	}
+
+	Company *c = Company::Get(company_id);
+	c->bankrupt_value = 42;
+	c->bankrupt_asked = 1 << c->index; // Don't ask the owner
+	c->bankrupt_timeout = 0;
+	c->money = INT64_MIN / 2;
+	IConsolePrint(CC_DEFAULT, "Company marked as bankrupt.");
+
+	return true;
+}
+
+DEF_CONSOLE_CMD(ConDeleteCompany)
+{
+	if (argc != 2) {
+		IConsolePrint(CC_HELP, "Debug: Delete company.  Usage: 'delete_company <company-id>'");
+		return true;
+	}
+
+	if (_game_mode != GM_NORMAL) {
+		IConsolePrint(CC_ERROR, "Companies can only be managed in a game.");
+		return true;
+	}
+
+	CompanyID company_id = (CompanyID)(atoi(argv[1]) - 1);
+	if (!Company::IsValidID(company_id)) {
+		IConsolePrint(CC_DEFAULT, "Unknown company. Company range is between 1 and {}.", MAX_COMPANIES);
+		return true;
+	}
+
+	if (company_id == _local_company) {
+		IConsolePrint(CC_ERROR, "Cannot delete current company.");
+		return true;
+	}
+
+	DoCommandP(0, CCA_DELETE | company_id << 16 | CRR_MANUAL << 24, 0, CMD_COMPANY_CTRL);
+	IConsolePrint(CC_DEFAULT, "Company deleted.");
+
+	return true;
+}
+
+DEF_CONSOLE_CMD(ConNewGRFProfile)
+{
+	if (argc == 0) {
+		IConsolePrint(CC_HELP, "Collect performance data about NewGRF sprite requests and callbacks. Sub-commands can be abbreviated.");
+		IConsolePrint(CC_HELP, "Usage: 'newgrf_profile [list]':");
+		IConsolePrint(CC_HELP, "  List all NewGRFs that can be profiled, and their status.");
+		IConsolePrint(CC_HELP, "Usage: 'newgrf_profile select <grf-num>...':");
+		IConsolePrint(CC_HELP, "  Select one or more GRFs for profiling.");
+		IConsolePrint(CC_HELP, "Usage: 'newgrf_profile unselect <grf-num>...':");
+		IConsolePrint(CC_HELP, "  Unselect one or more GRFs from profiling. Use the keyword \"all\" instead of a GRF number to unselect all. Removing an active profiler aborts data collection.");
+		IConsolePrint(CC_HELP, "Usage: 'newgrf_profile start [<num-ticks>]':");
+		IConsolePrint(CC_HELP, "  Begin profiling all selected GRFs. If a number of ticks is provided, profiling stops after that many game ticks. There are 74 ticks in a calendar day.");
+		IConsolePrint(CC_HELP, "Usage: 'newgrf_profile stop':");
+		IConsolePrint(CC_HELP, "  End profiling and write the collected data to CSV files.");
+		IConsolePrint(CC_HELP, "Usage: 'newgrf_profile abort':");
+		IConsolePrint(CC_HELP, "  End profiling and discard all collected data.");
+		return true;
+	}
+
+	const std::vector<GRFFile *> &files = GetAllGRFFiles();
+
+	/* "list" sub-command */
+	if (argc == 1 || StrStartsWithIgnoreCase(argv[1], "lis")) {
+		IConsolePrint(CC_INFO, "Loaded GRF files:");
+		int i = 1;
+		for (GRFFile *grf : files) {
+			auto profiler = std::ranges::find(_newgrf_profilers, grf, &NewGRFProfiler::grffile);
+			bool selected = profiler != _newgrf_profilers.end();
+			bool active = selected && profiler->active;
+			TextColour tc = active ? TC_LIGHT_BLUE : selected ? TC_GREEN : CC_INFO;
+			const char *statustext = active ? " (active)" : selected ? " (selected)" : "";
+			IConsolePrint(tc, "{}: [{:08X}] {}{}", i, BSWAP32(grf->grfid), grf->filename, statustext);
+			i++;
+		}
+		return true;
+	}
+
+	/* "select" sub-command */
+	if (StrStartsWithIgnoreCase(argv[1], "sel") && argc >= 3) {
+		for (size_t argnum = 2; argnum < argc; ++argnum) {
+			int grfnum = atoi(argv[argnum]);
+			if (grfnum < 1 || grfnum > (int)files.size()) { // safe cast, files.size() should not be larger than a few hundred in the most extreme cases
+				IConsolePrint(CC_WARNING, "GRF number {} out of range, not added.", grfnum);
+				continue;
+			}
+			GRFFile *grf = files[grfnum - 1];
+			if (std::any_of(_newgrf_profilers.begin(), _newgrf_profilers.end(), [&](NewGRFProfiler &pr) { return pr.grffile == grf; })) {
+				IConsolePrint(CC_WARNING, "GRF number {} [{:08X}] is already selected for profiling.", grfnum, BSWAP32(grf->grfid));
+				continue;
+			}
+			_newgrf_profilers.emplace_back(grf);
+		}
+		return true;
+	}
+
+	/* "unselect" sub-command */
+	if (StrStartsWithIgnoreCase(argv[1], "uns") && argc >= 3) {
+		for (size_t argnum = 2; argnum < argc; ++argnum) {
+			if (StrEqualsIgnoreCase(argv[argnum], "all")) {
+				_newgrf_profilers.clear();
+				break;
+			}
+			int grfnum = atoi(argv[argnum]);
+			if (grfnum < 1 || grfnum > (int)files.size()) {
+				IConsolePrint(CC_WARNING, "GRF number {} out of range, not removing.", grfnum);
+				continue;
+			}
+			GRFFile *grf = files[grfnum - 1];
+			_newgrf_profilers.erase(std::ranges::find(_newgrf_profilers, grf, &NewGRFProfiler::grffile));
+		}
+		return true;
+	}
+
+	/* "start" sub-command */
+	if (StrStartsWithIgnoreCase(argv[1], "sta")) {
+		std::string grfids;
+		size_t started = 0;
+		for (NewGRFProfiler &pr : _newgrf_profilers) {
+			if (!pr.active) {
+				pr.Start();
+				started++;
+
+				if (!grfids.empty()) grfids += ", ";
+				fmt::format_to(std::back_inserter(grfids), "[{:08X}]", BSWAP32(pr.grffile->grfid));
+			}
+		}
+		if (started > 0) {
+			IConsolePrint(CC_DEBUG, "Started profiling for GRFID{} {}.", (started > 1) ? "s" : "", grfids);
+
+			if (argc >= 3) {
+				uint64_t ticks = std::max(atoi(argv[2]), 1);
+				NewGRFProfiler::StartTimer(ticks);
+				IConsolePrint(CC_DEBUG, "Profiling will automatically stop after {} ticks.", ticks);
+			}
+		} else if (_newgrf_profilers.empty()) {
+			IConsolePrint(CC_ERROR, "No GRFs selected for profiling, did not start.");
+		} else {
+			IConsolePrint(CC_ERROR, "Did not start profiling for any GRFs, all selected GRFs are already profiling.");
+		}
+		return true;
+	}
+
+	/* "stop" sub-command */
+	if (StrStartsWithIgnoreCase(argv[1], "sto")) {
+		NewGRFProfiler::FinishAll();
+		return true;
+	}
+
+	/* "abort" sub-command */
+	if (StrStartsWithIgnoreCase(argv[1], "abo")) {
+		for (NewGRFProfiler &pr : _newgrf_profilers) {
+			pr.Abort();
+		}
+		NewGRFProfiler::AbortTimer();
+		return true;
+	}
+
+	return false;
+}
+
+DEF_CONSOLE_CMD(ConRoadTypeFlagCtl)
+{
+	if (argc != 3) {
+		IConsolePrint(CC_HELP, "Debug: Road/tram type flag control.");
+		return true;
+	}
+
+	RoadType rt = (RoadType)atoi(argv[1]);
+	uint flag = atoi(argv[2]);
+
+	if (rt >= ROADTYPE_END) return true;
+	extern RoadTypeInfo _roadtypes[ROADTYPE_END];
+
+	if (flag >= 100) {
+		ToggleBit(_roadtypes[rt].extra_flags, flag - 100);
+	} else {
+		ToggleBit(_roadtypes[rt].flags, flag);
+	}
+
+	return true;
+}
+
+DEF_CONSOLE_CMD(ConRailTypeMapColourCtl)
+{
+	if (argc != 3) {
+		IConsolePrint(CC_HELP, "Debug: Rail type map colour control.");
+		return true;
+	}
+
+	RailType rt = (RailType)atoi(argv[1]);
+	uint8_t map_colour = atoi(argv[2]);
+
+	if (rt >= RAILTYPE_END) return true;
+	extern RailTypeInfo _railtypes[RAILTYPE_END];
+
+	_railtypes[rt].map_colour = map_colour;
+	MarkAllViewportMapLandscapesDirty();
+
+	return true;
+}
+
+DEF_CONSOLE_CMD(ConSwitchBaseset)
+{
+	if (argc != 2) {
+		IConsolePrint(CC_HELP, "Debug: Try to switch baseset and reload NewGRFs. Usage: 'switch_baseset <baseset-name>'");
+		return true;
+	}
+
+	for (int i = 0; i < BaseGraphics::GetNumSets(); i++) {
+		const GraphicsSet *basegfx = BaseGraphics::GetSet(i);
+		if (argv[1] == basegfx->name) {
+			extern std::string _switch_baseset;
+			_switch_baseset = basegfx->name;
+			_check_special_modes = true;
+			return true;
+		}
+	}
+
+	IConsolePrint(CC_WARNING, "No such baseset: {}.", argv[1]);
+	return 1;
+}
+
+static bool ConConditionalCommon(uint8_t argc, char *argv[], int value, const char *value_name, const char *name)
+{
+	if (argc < 4) {
+		IConsolePrint(CC_WARNING, "- Execute command if {} is within the specified range. Usage: '{} <minimum> <maximum> <command...>'", value_name, name);
+		return true;
+	}
+
+	int min_value = atoi(argv[1]);
+	int max_value = atoi(argv[2]);
+
+	if (value >= min_value && value <= max_value) IConsoleCmdExecTokens(argc - 3, argv + 3);
+
+	return true;
+}
+
+DEF_CONSOLE_CMD(ConIfYear)
+{
+	return ConConditionalCommon(argc, argv, CalTime::CurYear().base(), "the current year (in game)", "if_year");
+}
+
+DEF_CONSOLE_CMD(ConIfMonth)
+{
+	return ConConditionalCommon(argc, argv, CalTime::CurMonth() + 1, "the current month (in game)", "if_month");
+}
+
+DEF_CONSOLE_CMD(ConIfDay)
+{
+	return ConConditionalCommon(argc, argv, CalTime::CurDay(), "the current day of the month (in game)", "if_day");
+}
+
+DEF_CONSOLE_CMD(ConIfHour)
+{
+	TickMinutes minutes = _settings_time.NowInTickMinutes();
+	return ConConditionalCommon(argc, argv, minutes.ClockHour(), "the current hour (in game, assuming time is in minutes)", "if_hour");
+}
+
+DEF_CONSOLE_CMD(ConIfMinute)
+{
+	TickMinutes minutes = _settings_time.NowInTickMinutes();
+	return ConConditionalCommon(argc, argv, minutes.ClockMinute(), "the current minute (in game, assuming time is in minutes)", "if_minute");
+}
+
+DEF_CONSOLE_CMD(ConIfHourMinute)
+{
+	TickMinutes minutes = _settings_time.NowInTickMinutes();
+	return ConConditionalCommon(argc, argv, minutes.ClockHHMM(), "the current hour and minute 0000 - 2359 (in game, assuming time is in minutes)", "if_hour_minute");
+}
+
+#ifdef _DEBUG
+/******************
+ *  debug commands
+ ******************/
+
+static void IConsoleDebugLibRegister()
+{
+	IConsole::CmdRegister("resettile",        ConResetTile);
+	IConsole::AliasRegister("dbg_echo",       "echo %A; echo %B");
+	IConsole::AliasRegister("dbg_echo2",      "echo %!");
+}
+#endif
+
+DEF_CONSOLE_CMD(ConFramerate)
+{
+	if (argc == 0) {
+		IConsolePrint(CC_HELP, "Show frame rate and game speed information.");
+		return true;
+	}
+
+	ConPrintFramerate();
+	return true;
+}
+
+DEF_CONSOLE_CMD(ConFramerateWindow)
+{
+	if (argc == 0) {
+		IConsolePrint(CC_HELP, "Open the frame rate window.");
+		return true;
+	}
+
+	if (_network_dedicated) {
+		IConsolePrint(CC_ERROR, "Can not open frame rate window on a dedicated server.");
+		return false;
+	}
+
+	ShowFramerateWindow();
+	return true;
+}
+
+DEF_CONSOLE_CMD(ConFindNonRealisticBrakingSignal)
+{
+	if (argc == 0) {
+		IConsolePrint(CC_HELP, "Find the next signal tile which prevents enabling of realistic braking");
+		return true;
+	}
+
+	for (TileIndex t = 0; t < MapSize(); t++) {
+		if (IsTileType(t, MP_RAILWAY) && GetRailTileType(t) == RAIL_TILE_SIGNALS) {
+			uint signals = GetPresentSignals(t);
+			if ((signals & 0x3) & ((signals & 0x3) - 1) || (signals & 0xC) & ((signals & 0xC) - 1)) {
+				/* Signals in both directions */
+				ScrollMainWindowToTile(t);
+				SetRedErrorSquare(t);
+				return true;
+			}
+			if (((signals & 0x3) && IsSignalTypeUnsuitableForRealisticBraking(GetSignalType(t, TRACK_LOWER))) ||
+					((signals & 0xC) && IsSignalTypeUnsuitableForRealisticBraking(GetSignalType(t, TRACK_UPPER)))) {
+				/* Banned signal types present */
+				ScrollMainWindowToTile(t);
+				SetRedErrorSquare(t);
+				return true;
+			}
+		}
+	}
+
+	return true;
+}
+
+DEF_CONSOLE_CMD(ConFindMissingObject)
+{
+	if (argc == 0) {
+		IConsolePrint(CC_HELP, "Find the next object tile where the spec is missing");
+		return true;
 	}
 
 	extern TileIndex FindMissingObjectTile();
